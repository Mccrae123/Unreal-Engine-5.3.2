// Copyright Epic Games, Inc. All Rights Reserved.

#include "PyGenUtil.h"
#include "PyUtil.h"
#include "PyGIL.h"
#include "PyConversion.h"
#include "PyWrapperBase.h"
#include "PyWrapperEnum.h"
#include "PyWrapperStruct.h"
#include "Internationalization/BreakIterator.h"
#include "Misc/Paths.h"
#include "Misc/ScopeExit.h"
#include "Misc/FileHelper.h"
#include "Misc/PackageName.h"
#include "UObject/Class.h"
#include "UObject/Stack.h"
#include "UObject/Package.h"
#include "UObject/EnumProperty.h"
#include "UObject/TextProperty.h"
#include "UObject/CoreRedirects.h"
#include "UObject/PropertyPortFlags.h"
#include "UObject/UnrealType.h"
#include "Engine/BlueprintCore.h"
#include "Engine/BlueprintGeneratedClass.h"
#include "Engine/UserDefinedStruct.h"
#include "Engine/UserDefinedEnum.h"
#include "GameFramework/Actor.h"
#include "Interfaces/IPluginManager.h"

#if WITH_PYTHON

namespace PyGenUtil
{

/** Case sensitive hashing function for TSet */
struct FCaseSensitiveStringSetFuncs : BaseKeyFuncs<FString, FString>
{
	static FORCEINLINE const FString& GetSetKey(const FString& Element)
	{
		return Element;
	}
	static FORCEINLINE bool Matches(const FString& A, const FString& B)
	{
		return A.Equals(B, ESearchCase::CaseSensitive);
	}
	static FORCEINLINE uint32 GetKeyHash(const FString& Key)
	{
		return FCrc::StrCrc32<TCHAR>(*Key);
	}
};


const FName ScriptNameMetaDataKey = TEXT("ScriptName");
const FName ScriptNoExportMetaDataKey = TEXT("ScriptNoExport");
const FName ScriptMethodMetaDataKey = TEXT("ScriptMethod");
const FName ScriptMethodSelfReturnMetaDataKey = TEXT("ScriptMethodSelfReturn");
const FName ScriptOperatorMetaDataKey = TEXT("ScriptOperator");
const FName ScriptConstantMetaDataKey = TEXT("ScriptConstant");
const FName ScriptConstantHostMetaDataKey = TEXT("ScriptConstantHost");
const FName BlueprintTypeMetaDataKey = TEXT("BlueprintType");
const FName NotBlueprintTypeMetaDataKey = TEXT("NotBlueprintType");
const FName BlueprintSpawnableComponentMetaDataKey = TEXT("BlueprintSpawnableComponent");
const FName BlueprintGetterMetaDataKey = TEXT("BlueprintGetter");
const FName BlueprintSetterMetaDataKey = TEXT("BlueprintSetter");
const FName BlueprintInternalUseOnlyMetaDataKey = TEXT("BlueprintInternalUseOnly");
const FName CustomThunkMetaDataKey = TEXT("CustomThunk");
const FName DeprecatedPropertyMetaDataKey = TEXT("DeprecatedProperty");
const FName DeprecatedFunctionMetaDataKey = TEXT("DeprecatedFunction");
const FName DeprecationMessageMetaDataKey = TEXT("DeprecationMessage");
const FName HasNativeMakeMetaDataKey = TEXT("HasNativeMake");
const FName HasNativeBreakMetaDataKey = TEXT("HasNativeBreak");
const FName NativeBreakFuncMetaDataKey = TEXT("NativeBreakFunc");
const FName NativeMakeFuncMetaDataKey = TEXT("NativeMakeFunc");
const FName ReturnValueKey = TEXT("ReturnValue");
const TCHAR* HiddenMetaDataKey = TEXT("Hidden");


TSharedPtr<IBreakIterator> NameBreakIterator;


void FNativePythonModule::AddType(PyTypeObject* InType)
{
	Py_INCREF(InType);
	PyModule_AddObject(PyModule, InType->tp_name, (PyObject*)InType);
	PyModuleTypes.Add(InType);
}


void FGeneratedWrappedFunction::SetFunction(const UFunction* InFunc, const uint32 InSetFuncFlags)
{
	Func = InFunc;
	InputParams.Reset();
	OutputParams.Reset();
	DeprecationMessage.Reset();

	if (Func && (InSetFuncFlags & SFF_CalculateDeprecationState))
	{
		FString DeprecationMessageStr;
		if (IsDeprecatedFunction(Func, &DeprecationMessageStr))
		{
			DeprecationMessage = MoveTemp(DeprecationMessageStr);
		}
	}

	if (Func && (InSetFuncFlags & SFF_ExtractParameters))
	{
		ExtractFunctionParams(Func, InputParams, OutputParams);
	}
}


void FGeneratedWrappedMethod::ToPython(FPyMethodWithClosureDef& OutPyMethod) const
{
	OutPyMethod.MethodName = MethodName.GetData();
	OutPyMethod.MethodDoc = MethodDoc.GetData();
	OutPyMethod.MethodCallback = MethodCallback;
	OutPyMethod.MethodFlags = MethodFlags;
	OutPyMethod.MethodClosure = (void*)this;
}


void FGeneratedWrappedMethods::Finalize()
{
	check(PyMethods.Num() == 0);

	PyMethods.Reserve(TypeMethods.Num() + 1);
	for (const FGeneratedWrappedMethod& TypeMethod : TypeMethods)
	{
		FPyMethodWithClosureDef& PyMethod = PyMethods.AddZeroed_GetRef();
		TypeMethod.ToPython(PyMethod);
	}
	PyMethods.AddZeroed(); // null terminator
}


void FGeneratedWrappedDynamicMethodWithClosure::Finalize()
{
	ToPython(PyMethod);
}


void FGeneratedWrappedDynamicMethodsMixinBase::AddDynamicMethodImpl(FGeneratedWrappedDynamicMethod&& InDynamicMethod, PyTypeObject* InPyType)
{
	TSharedRef<FGeneratedWrappedDynamicMethodWithClosure> DynamicMethod = DynamicMethods.Add_GetRef(MakeShared<FGeneratedWrappedDynamicMethodWithClosure>());
	static_cast<FGeneratedWrappedDynamicMethod&>(*DynamicMethod) = MoveTemp(InDynamicMethod);
	DynamicMethod->Finalize();
	// Execute Python code within this block
	{
		FPyScopedGIL GIL;
		FPyMethodWithClosureDef::AddMethod(&DynamicMethod->PyMethod, InPyType);
	}
}


const FGeneratedWrappedOperatorSignature& FGeneratedWrappedOperatorSignature::OpTypeToSignature(const EGeneratedWrappedOperatorType InOpType)
{
#if PY_MAJOR_VERSION >= 3
	const TCHAR* BoolFuncName = TEXT("__bool__");
	const TCHAR* DivideFuncName = TEXT("__truediv__");
	const TCHAR* InlineDivideFuncName = TEXT("__truediv__");
#else	// PY_MAJOR_VERSION >= 3
	const TCHAR* BoolFuncName = TEXT("__nonzero__");
	const TCHAR* DivideFuncName = TEXT("__div__");
	const TCHAR* InlineDivideFuncName = TEXT("__idiv__");
#endif	// PY_MAJOR_VERSION >= 3

	static const FGeneratedWrappedOperatorSignature OperatorSignatures[(int32)EGeneratedWrappedOperatorType::Num] = {
		FGeneratedWrappedOperatorSignature(EGeneratedWrappedOperatorType::Bool,				TEXT("bool"),	BoolFuncName,			EType::Bool,	EType::None),
		FGeneratedWrappedOperatorSignature(EGeneratedWrappedOperatorType::Equal,			TEXT("=="),		TEXT("__eq__"),			EType::Bool,	EType::Any),
		FGeneratedWrappedOperatorSignature(EGeneratedWrappedOperatorType::NotEqual,			TEXT("!="),		TEXT("__ne__"),			EType::Bool,	EType::Any),
		FGeneratedWrappedOperatorSignature(EGeneratedWrappedOperatorType::Less,				TEXT("<"),		TEXT("__lt__"),			EType::Bool,	EType::Any),
		FGeneratedWrappedOperatorSignature(EGeneratedWrappedOperatorType::LessEqual,		TEXT("<="),		TEXT("__le__"),			EType::Bool,	EType::Any),
		FGeneratedWrappedOperatorSignature(EGeneratedWrappedOperatorType::Greater,			TEXT(">"),		TEXT("__gt__"),			EType::Bool,	EType::Any),
		FGeneratedWrappedOperatorSignature(EGeneratedWrappedOperatorType::GreaterEqual,		TEXT(">="),		TEXT("__ge__"),			EType::Bool,	EType::Any),
		FGeneratedWrappedOperatorSignature(EGeneratedWrappedOperatorType::Add,				TEXT("+"),		TEXT("__add__"),		EType::Any,		EType::Any),
		FGeneratedWrappedOperatorSignature(EGeneratedWrappedOperatorType::InlineAdd,		TEXT("+="),		TEXT("__iadd__"),		EType::Struct,	EType::Any),
		FGeneratedWrappedOperatorSignature(EGeneratedWrappedOperatorType::Subtract,			TEXT("-"),		TEXT("__sub__"),		EType::Any,		EType::Any),
		FGeneratedWrappedOperatorSignature(EGeneratedWrappedOperatorType::InlineSubtract,	TEXT("-="),		TEXT("__isub__"),		EType::Struct,	EType::Any),
		FGeneratedWrappedOperatorSignature(EGeneratedWrappedOperatorType::Multiply,			TEXT("*"),		TEXT("__mul__"),		EType::Any,		EType::Any),
		FGeneratedWrappedOperatorSignature(EGeneratedWrappedOperatorType::InlineMultiply,	TEXT("*="),		TEXT("__imul__"),		EType::Struct,	EType::Any),
		FGeneratedWrappedOperatorSignature(EGeneratedWrappedOperatorType::Divide,			TEXT("/"),		DivideFuncName,			EType::Any,		EType::Any),
		FGeneratedWrappedOperatorSignature(EGeneratedWrappedOperatorType::InlineDivide,		TEXT("/="),		InlineDivideFuncName,	EType::Struct,	EType::Any),
		FGeneratedWrappedOperatorSignature(EGeneratedWrappedOperatorType::Modulus,			TEXT("%"),		TEXT("__mod__"),		EType::Any,		EType::Any),
		FGeneratedWrappedOperatorSignature(EGeneratedWrappedOperatorType::InlineModulus,	TEXT("%="),		TEXT("__imod__"),		EType::Struct,	EType::Any),
		FGeneratedWrappedOperatorSignature(EGeneratedWrappedOperatorType::And,				TEXT("&"),		TEXT("__and__"),		EType::Any,		EType::Any),
		FGeneratedWrappedOperatorSignature(EGeneratedWrappedOperatorType::InlineAnd,		TEXT("&="),		TEXT("__iand__"),		EType::Struct,	EType::Any),
		FGeneratedWrappedOperatorSignature(EGeneratedWrappedOperatorType::Or,				TEXT("|"),		TEXT("__or__"),			EType::Any,		EType::Any),
		FGeneratedWrappedOperatorSignature(EGeneratedWrappedOperatorType::InlineOr,			TEXT("|="),		TEXT("__ior__"),		EType::Struct,	EType::Any),
		FGeneratedWrappedOperatorSignature(EGeneratedWrappedOperatorType::Xor,				TEXT("^"),		TEXT("__xor__"),		EType::Any,		EType::Any),
		FGeneratedWrappedOperatorSignature(EGeneratedWrappedOperatorType::InlineXor,		TEXT("^="),		TEXT("__ixor__"),		EType::Struct,	EType::Any),
		FGeneratedWrappedOperatorSignature(EGeneratedWrappedOperatorType::RightShift,		TEXT(">>"),		TEXT("__rshift__"),		EType::Any,		EType::Any),
		FGeneratedWrappedOperatorSignature(EGeneratedWrappedOperatorType::InlineRightShift,	TEXT(">>="),	TEXT("__irshift__"),	EType::Struct,	EType::Any),
		FGeneratedWrappedOperatorSignature(EGeneratedWrappedOperatorType::LeftShift,		TEXT("<<"),		TEXT("__lshift__"),		EType::Any,		EType::Any),
		FGeneratedWrappedOperatorSignature(EGeneratedWrappedOperatorType::InlineLeftShift,	TEXT("<<="),	TEXT("__ilshift__"),	EType::Struct,	EType::Any),
		FGeneratedWrappedOperatorSignature(EGeneratedWrappedOperatorType::Negated,			TEXT("neg"),	TEXT("__neg__"),		EType::Struct,	EType::None),
	};

	check(InOpType != EGeneratedWrappedOperatorType::Num);
	return OperatorSignatures[(int32)InOpType];
}

bool FGeneratedWrappedOperatorSignature::StringToSignature(const TCHAR* InStr, FGeneratedWrappedOperatorSignature& OutSignature)
	{
	for (int32 OpTypeIndex = 0; OpTypeIndex < (int32)EGeneratedWrappedOperatorType::Num; ++OpTypeIndex)
	{
		const FGeneratedWrappedOperatorSignature& PotentialSignature = OpTypeToSignature((EGeneratedWrappedOperatorType)OpTypeIndex);
		if (FCString::Strcmp(InStr, PotentialSignature.OpTypeStr) == 0)
		{
			check(OpTypeIndex == (int32)PotentialSignature.OpType);
			OutSignature = PotentialSignature;
			return true;
		}
	}

	return false;
}

bool FGeneratedWrappedOperatorSignature::ValidateParam(const FGeneratedWrappedMethodParameter& InParam, const EType InType, const UScriptStruct* InStructType, FString* OutError)
{
	switch (InType)
	{
	case EType::None:
		if (InParam.ParamProp)
		{
			if (OutError)
			{
				*OutError = TEXT("Expected None");
			}
			return false;
		}
		return true;

	case EType::Any:
		if (!InParam.ParamProp)
		{
			if (OutError)
			{
				*OutError = TEXT("Expected Any");
			}
			return false;
		}
		return true;

	case EType::Struct:
		if (!InParam.ParamProp || !InParam.ParamProp->IsA<FStructProperty>() || (InStructType && CastFieldChecked<const FStructProperty>(InParam.ParamProp)->Struct != InStructType))
		{
			if (OutError)
			{
				*OutError = FString::Printf(TEXT("Expected Struct (%s)"), *InStructType->GetName());
			}
			return false;
		}
		return true;

	case EType::Bool:
		if (!InParam.ParamProp || !InParam.ParamProp->IsA<FBoolProperty>())
		{
			if (OutError)
			{
				*OutError = TEXT("Expected Bool");
			}
			return false;
		}
		return true;

	default:
		checkf(false, TEXT("Unexpected parameter type!"));
		break;
	}

	return false;
}

int32 FGeneratedWrappedOperatorSignature::GetInputParamCount() const
{
	return OtherType == EType::None ? 1 : 2;
}

int32 FGeneratedWrappedOperatorSignature::GetOutputParamCount() const
{
	return ReturnType == EType::None ? 0 : 1;
}


bool FGeneratedWrappedOperatorFunction::SetFunction(const UFunction* InFunc, const FGeneratedWrappedOperatorSignature& InSignature, FString* OutError)
{
	FGeneratedWrappedFunction FuncDef;
	FuncDef.SetFunction(InFunc);
	return SetFunction(FuncDef, InSignature, OutError);
}

bool FGeneratedWrappedOperatorFunction::SetFunction(const FGeneratedWrappedFunction& InFuncDef, const FGeneratedWrappedOperatorSignature& InSignature, FString* OutError)
{
	const int32 ExpectedInputParamCount = InSignature.GetInputParamCount();
	const int32 ExpectedOutputParamCount = InSignature.GetOutputParamCount();

	// Count the number of significant (non-defaulted) input parameters
	// We allow additional input parameters as long as they're defaulted and the basic signature requirements are met
	int32 SignificantInputParamCount = 0;
	for (const FGeneratedWrappedMethodParameter& InputParam : InFuncDef.InputParams)
	{
		if (!InputParam.ParamDefaultValue.IsSet())
		{
			++SignificantInputParamCount;
		}
	}

	// In some cases a required input argument may have also been defaulted, so as long as we have enough 
	// input parameters without having too many significant input parameters, still accept this function
	const bool bValidInputParamCount = SignificantInputParamCount <= ExpectedInputParamCount && InFuncDef.InputParams.Num() >= ExpectedInputParamCount;
	const bool bValidOutputParamCount = InFuncDef.OutputParams.Num() == ExpectedOutputParamCount;
	if (!bValidInputParamCount || !bValidOutputParamCount)
	{
		if (OutError)
		{
			*OutError = FString::Printf(TEXT("Incorrect number of arguments; expected %d input and %d output, but got %d input (%d default) and %d output"), ExpectedInputParamCount, ExpectedOutputParamCount, InFuncDef.InputParams.Num(), InFuncDef.InputParams.Num() - SignificantInputParamCount, InFuncDef.OutputParams.Num());
		}
		return false;
	}

	// The 'self' parameter should be the first parameter
	check(InFuncDef.InputParams.IsValidIndex(0)); // always expect a 'self' argument; ExpectedInputParamCount should have verified this
	if (InFuncDef.InputParams[0].ParamProp->IsA<FStructProperty>())
	{
		SelfParam = InFuncDef.InputParams[0];
	}
	else
	{
		if (OutError)
		{
			*OutError = TEXT("A valid struct was not found as the first argument");
		}
		return false;
	}

	// Extract and validate the 'other' parameter
	if (ExpectedInputParamCount > 1 && InFuncDef.InputParams.IsValidIndex(1))
	{
		FString OtherParamError;
		if (FGeneratedWrappedOperatorSignature::ValidateParam(InFuncDef.InputParams[1], InSignature.OtherType, CastFieldChecked<const FStructProperty>(SelfParam.ParamProp)->Struct, &OtherParamError))
		{
			OtherParam = InFuncDef.InputParams[1];
		}
		else
		{
			if (OutError)
			{
				*OutError = FString::Printf(TEXT("Other parameter was invalid (%s)"), *OtherParamError);
			}
			return false;
		}
	}

	// Extract any additional input parameters - these should all be defaulted
	for (int32 AdditionalParamIndex = ExpectedInputParamCount; AdditionalParamIndex < InFuncDef.InputParams.Num(); ++AdditionalParamIndex)
	{
		const FGeneratedWrappedMethodParameter& InputParam = InFuncDef.InputParams[AdditionalParamIndex];
		check(InputParam.ParamDefaultValue.IsSet());
		AdditionalParams.Add(InputParam);
	}

	// Extract and validate the return type
	if (InFuncDef.OutputParams.IsValidIndex(0))
	{
		FString ReturnValueError;
		if (FGeneratedWrappedOperatorSignature::ValidateParam(InFuncDef.OutputParams[0], InSignature.ReturnType, CastFieldChecked<const FStructProperty>(SelfParam.ParamProp)->Struct, &ReturnValueError))
		{
			ReturnParam = InFuncDef.OutputParams[0];
			if (InSignature.ReturnType == FGeneratedWrappedOperatorSignature::EType::Struct)
			{
				SelfReturn = InFuncDef.OutputParams[0];
			}
		}
		else
		{
			if (OutError)
			{
				*OutError = FString::Printf(TEXT("Return value was invalid (%s)"), *ReturnValueError);
			}
			return false;
		}
	}

	Func = InFuncDef.Func;

	return true;
}


void FGeneratedWrappedProperty::SetProperty(const FProperty* InProp, const uint32 InSetPropFlags)
{
	Prop = InProp;
	DeprecationMessage.Reset();

	if (Prop && (InSetPropFlags & SPF_CalculateDeprecationState))
	{
		FString DeprecationMessageStr;
		if (IsDeprecatedProperty(Prop, &DeprecationMessageStr))
		{
			DeprecationMessage = MoveTemp(DeprecationMessageStr);
		}
	}
}


void FGeneratedWrappedGetSet::ToPython(PyGetSetDef& OutPyGetSet) const
{
	OutPyGetSet.name = (char*)GetSetName.GetData();
	OutPyGetSet.doc = (char*)GetSetDoc.GetData();
	OutPyGetSet.get = GetCallback;
	OutPyGetSet.set = SetCallback;
	OutPyGetSet.closure = (void*)this;
}


void FGeneratedWrappedGetSets::Finalize()
{
	check(PyGetSets.Num() == 0);

	PyGetSets.Reserve(TypeGetSets.Num() + 1);
	for (const FGeneratedWrappedGetSet& TypeGetSet : TypeGetSets)
	{
		PyGetSetDef& PyGetSet = PyGetSets.AddZeroed_GetRef();
		TypeGetSet.ToPython(PyGetSet);
	}
	PyGetSets.AddZeroed(); // null terminator
}


void FGeneratedWrappedConstant::ToPython(FPyConstantDef& OutPyConstant) const
{
	auto ConstantGetterImpl = [](PyTypeObject* InType, const void* InClosure) -> PyObject*
	{
		const FGeneratedWrappedConstant* This = (FGeneratedWrappedConstant*)InClosure;
		
		if (ensureAlways(This->ConstantFunc.Func))
		{
			const FString ErrorCtxt = PyUtil::GetErrorContext(InType);

			UClass* Class = This->ConstantFunc.Func->GetOwnerClass();
			UObject* Obj = Class->GetDefaultObject();
	
			// Deprecated functions emit a warning
			if (This->ConstantFunc.DeprecationMessage.IsSet())
			{
				if (PyUtil::SetPythonWarning(PyExc_DeprecationWarning, *ErrorCtxt, *FString::Printf(TEXT("Constant '%s' on '%s' is deprecated: %s"), UTF8_TO_TCHAR(This->ConstantName.GetData()), *PyUtil::GetCleanTypename(InType), *This->ConstantFunc.DeprecationMessage.GetValue())) == -1)
				{
					// -1 from SetPythonWarning means the warning should be an exception
					return nullptr;
				}
			}
	
			// Return value requires that we create a params struct to hold the result
			FStructOnScope FuncParams(This->ConstantFunc.Func);
			if (!PyUtil::InvokeFunctionCall(Obj, This->ConstantFunc.Func, FuncParams.GetStructMemory(), *ErrorCtxt))
			{
				return nullptr;
			}
			return PyGenUtil::PackReturnValues(FuncParams.GetStructMemory(), This->ConstantFunc.OutputParams, *ErrorCtxt, *FString::Printf(TEXT("constant '%s' on '%s'"), UTF8_TO_TCHAR(This->ConstantName.GetData()), *PyUtil::GetCleanTypename(InType)));
		}
	
		Py_RETURN_NONE;
	};

	OutPyConstant.ConstantContext = this;
	OutPyConstant.ConstantGetter = ConstantGetterImpl;
	OutPyConstant.ConstantName = ConstantName.GetData();
	OutPyConstant.ConstantDoc = ConstantDoc.GetData();
}


void FGeneratedWrappedConstants::Finalize()
{
	check(PyConstants.Num() == 0);

	PyConstants.Reserve(TypeConstants.Num() + 1);
	for (const FGeneratedWrappedConstant& TypeConstant : TypeConstants)
	{
		FPyConstantDef& PyConstant = PyConstants.AddZeroed_GetRef();
		TypeConstant.ToPython(PyConstant);
	}
	PyConstants.AddZeroed(); // null terminator
}


void FGeneratedWrappedDynamicConstantWithClosure::Finalize()
{
	ToPython(PyConstant);
}


void FGeneratedWrappedDynamicConstantsMixinBase::AddDynamicConstantImpl(FGeneratedWrappedConstant&& InDynamicConstant, PyTypeObject* InPyType)
{
	TSharedRef<FGeneratedWrappedDynamicConstantWithClosure> DynamicConstant = DynamicConstants.Add_GetRef(MakeShared<FGeneratedWrappedDynamicConstantWithClosure>());
	static_cast<FGeneratedWrappedConstant&>(*DynamicConstant) = MoveTemp(InDynamicConstant);
	DynamicConstant->Finalize();
	// Execute Python code within this block
	{
		FPyScopedGIL GIL;
		FPyConstantDef::AddConstantToType(&DynamicConstant->PyConstant, InPyType);
	}
}


FGeneratedWrappedPropertyDoc::FGeneratedWrappedPropertyDoc(const FProperty* InProp)
{
	PythonPropName = GetPropertyPythonName(InProp);

	const FString PropTooltip = GetFieldTooltip(InProp);
	DocString = PythonizePropertyTooltip(PropTooltip, InProp, PropertyAccessUtil::RuntimeReadOnlyFlags);
	EditorDocString = PythonizePropertyTooltip(PropTooltip, InProp, PropertyAccessUtil::EditorReadOnlyFlags);
}

bool FGeneratedWrappedPropertyDoc::SortPredicate(const FGeneratedWrappedPropertyDoc& InOne, const FGeneratedWrappedPropertyDoc& InTwo)
{
	return InOne.PythonPropName < InTwo.PythonPropName;
}

FString FGeneratedWrappedPropertyDoc::BuildDocString(const TArray<FGeneratedWrappedPropertyDoc>& InDocs)
{
	FString Str;
	AppendDocString(InDocs, Str);
	return Str;
}

void FGeneratedWrappedPropertyDoc::AppendDocString(const TArray<FGeneratedWrappedPropertyDoc>& InDocs, FString& OutStr)
{
	if (!InDocs.Num())
	{
		return;
	}

	if (!OutStr.IsEmpty())
	{
		if (OutStr[OutStr.Len() - 1] != TEXT('\n'))
		{
			OutStr += LINE_TERMINATOR;
		}
	}

	OutStr += LINE_TERMINATOR TEXT("**Editor Properties:** (see get_editor_property/set_editor_property)") LINE_TERMINATOR;
	for (const FGeneratedWrappedPropertyDoc& Doc : InDocs)
	{
		TArray<FString> DocStringLines;
		Doc.EditorDocString.ParseIntoArrayLines(DocStringLines, /*bCullEmpty*/false);

		OutStr += LINE_TERMINATOR TEXT("- ``");  // add as a list and code style
		OutStr += Doc.PythonPropName;
		OutStr += TEXT("`` ");

		bool bMultipleLines = false;

		for (const FString& DocStringLine : DocStringLines)
		{
			if (bMultipleLines)
			{
				OutStr += LINE_TERMINATOR TEXT("  ");
			}
			bMultipleLines = true;

			OutStr += DocStringLine;
		}
	}
}


void FGeneratedWrappedFieldTracker::RegisterPythonFieldName(const FString& InPythonFieldName, const FFieldVariant& InUnrealField)
{
	FFieldVariant ExistingUnrealField;
	const UField* ExistingUField = nullptr;
	const FField* ExistingFField = nullptr;

	if (InUnrealField.IsUObject())
	{
		ExistingUField = PythonWrappedFieldNameToUnrealField.FindRef(InPythonFieldName).Get();
		if (!ExistingUField)
		{
			PythonWrappedFieldNameToUnrealField.Add(InPythonFieldName, InUnrealField.Get<UField>());
		}
		else
		{
			ExistingUnrealField = ExistingUField;
		}
	}
	else
	{
		ExistingFField = PythonWrappedFieldNameToFField.FindRef(InPythonFieldName).Get();
		if (!ExistingFField)
		{
			PythonWrappedFieldNameToFField.Add(InPythonFieldName, InUnrealField.ToField());
		}
		else
		{
			ExistingUnrealField = ExistingFField;
		}
	}
	if (ExistingUnrealField.IsValid())
	{
		auto GetScopedFieldName = [](const FFieldVariant& InField) -> FString
		{
			// Note: We don't use GetOwnerStruct here, as UFunctions are UStructs so it
			// doesn't work correctly for them as it includes 'this' in the look-up chain
			FFieldVariant OwnerStruct = InField.GetOwnerVariant();
			while (OwnerStruct.IsValid() && !OwnerStruct.IsA<UStruct>())
			{
				OwnerStruct = OwnerStruct.GetOwnerVariant();
			}
			return OwnerStruct.IsValid() ? FString::Printf(TEXT("%s.%s"), *OwnerStruct.GetName(), *InField.GetName()) : InField.GetName();
		};

		REPORT_PYTHON_GENERATION_ISSUE(Warning, TEXT("'%s' and '%s' have the same name (%s) when exposed to Python. Rename one of them using 'ScriptName' meta-data (or 'ScriptMethod' or 'ScriptConstant' for extension functions)."), *GetScopedFieldName(ExistingUnrealField), *GetScopedFieldName(InUnrealField), *InPythonFieldName);
	}
}


bool FGeneratedWrappedType::Finalize()
{
	Finalize_PreReady();

	bool bSuccess = false;
	// Execute Python code within this block
	if (FinalizedState != EFinalizedState::Finalized)
	{
		FPyScopedGIL GIL;
		if (FinalizedState == EFinalizedState::Initial)
		{
			bSuccess = PyType_Ready(&PyType) == 0;
		}
		else if (FinalizedState == EFinalizedState::Reset)
		{
			PyType_Modified(&PyType);

			// PyType_Modified doesn't update __doc__
			FPyObjectPtr PyDocString = FPyObjectPtr::StealReference(PyUnicode_FromString(PyType.tp_doc ? PyType.tp_doc : ""));
			PyDict_SetItemString(PyType.tp_dict, "__doc__", PyDocString);

			bSuccess = true;
		}
		FinalizedState = EFinalizedState::Finalized;
	}

	if (bSuccess)
	{
		Finalize_PostReady();
		FPyWrapperBaseMetaData::SetMetaData(&PyType, MetaData.Get());
		return true;
	}

	return false;
}

void FGeneratedWrappedType::Reset()
{
	Reset_CleansePyType();
	Reset_CleanseSelf();
}

void FGeneratedWrappedType::Finalize_PreReady()
{
	PyType.tp_name = TypeName.GetData();
	PyType.tp_doc = TypeDoc.GetData();
}

void FGeneratedWrappedType::Finalize_PostReady()
{
}

void FGeneratedWrappedType::Reset_CleansePyType()
{
	PyType.tp_name = nullptr;
	PyType.tp_doc = nullptr;

	FPyWrapperBaseMetaData::SetMetaData(&PyType, nullptr);
}

void FGeneratedWrappedType::Reset_CleanseSelf()
{
	TypeName.Reset();
	TypeDoc.Reset();
	MetaData.Reset();
	FinalizedState = EFinalizedState::Reset;
}


void FGeneratedWrappedStructType::Finalize_PreReady()
{
	FGeneratedWrappedType::Finalize_PreReady();

	GetSets.Finalize();
	PyType.tp_getset = GetSets.PyGetSets.GetData();
}


void FGeneratedWrappedClassType::Finalize_PreReady()
{
	FGeneratedWrappedType::Finalize_PreReady();

	Methods.Finalize();

	GetSets.Finalize();
	PyType.tp_getset = GetSets.PyGetSets.GetData();

	Constants.Finalize();
}

void FGeneratedWrappedClassType::Finalize_PostReady()
{
	FGeneratedWrappedType::Finalize_PostReady();

	// Execute Python code within this block
	{
		FPyScopedGIL GIL;
	FPyMethodWithClosureDef::AddMethods(Methods.PyMethods.GetData(), &PyType);
		FPyConstantDef::AddConstantsToType(Constants.PyConstants.GetData(), &PyType);
	}
}


void FGeneratedWrappedEnumType::Finalize_PostReady()
{
	FGeneratedWrappedType::Finalize_PostReady();

	check(!MetaData || MetaData->GetTypeId() == FPyWrapperEnumMetaData::StaticTypeId());
	TSharedPtr<FPyWrapperEnumMetaData> EnumMetaData = StaticCastSharedPtr<FPyWrapperEnumMetaData>(MetaData);

	if (EnumMetaData)
	{
		// Execute Python code within this block
		{
			FPyScopedGIL GIL;
			for (const FGeneratedWrappedEnumEntry& EnumEntry : EnumEntries)
			{
				FPyWrapperEnum* PyEnumEntry = FPyWrapperEnum::AddEnumEntry(&PyType, EnumEntry.EntryValue, EnumEntry.EntryName.GetData(), EnumEntry.EntryDoc.GetData());
				if (PyEnumEntry)
				{
					EnumMetaData->EnumEntries.Add(PyEnumEntry);
				}
			}
		}

		EnumMetaData->bFinalized = true;
	}
}

void FGeneratedWrappedEnumType::Reset_CleansePyType()
{
	// Unregister the existing enum entries
	for (const FGeneratedWrappedEnumEntry& EnumEntry : EnumEntries)
	{
		PyDict_DelItemString(PyType.tp_dict, EnumEntry.EntryName.GetData());
	}

	FGeneratedWrappedType::Reset_CleansePyType();
}

void FGeneratedWrappedEnumType::Reset_CleanseSelf()
{
	EnumEntries.Reset();

	FGeneratedWrappedType::Reset_CleanseSelf();
}

void FGeneratedWrappedEnumType::ExtractEnumEntries(const UEnum* InEnum)
{
	for (int32 EnumEntryIndex = 0; EnumEntryIndex < InEnum->NumEnums() - 1; ++EnumEntryIndex)
	{
		// todo: deprecated enum entries?
		if (ShouldExportEnumEntry(InEnum, EnumEntryIndex))
		{
			FGeneratedWrappedEnumEntry& EnumEntry = EnumEntries.AddDefaulted_GetRef();
			EnumEntry.EntryName = TCHARToUTF8Buffer(*GetEnumEntryPythonName(InEnum, EnumEntryIndex));
			EnumEntry.EntryDoc = TCHARToUTF8Buffer(*PythonizeTooltip(GetEnumEntryTooltip(InEnum, EnumEntryIndex)));
			EnumEntry.EntryValue = InEnum->GetValueByIndex(EnumEntryIndex);
		}
	}
}


FPythonizeTooltipContext::FPythonizeTooltipContext(const FProperty* InProp, const uint64 InReadOnlyFlags)
	: Prop(InProp)
	, Func(nullptr)
	, ReadOnlyFlags(InReadOnlyFlags)
{
	if (Prop)
	{
		IsDeprecatedProperty(Prop, &DeprecationMessage);
	}
	}

FPythonizeTooltipContext::FPythonizeTooltipContext(const UFunction* InFunc, const TSet<FName>& InParamsToIgnore)
	: Prop(nullptr)
	, Func(InFunc)
	, ReadOnlyFlags(PropertyAccessUtil::RuntimeReadOnlyFlags)
	, ParamsToIgnore(InParamsToIgnore)
{
	if (Func)
	{
		IsDeprecatedFunction(Func, &DeprecationMessage);
	}
}


FUTF8Buffer TCHARToUTF8Buffer(const TCHAR* InStr)
{
	auto ToUTF8Buffer = [](const char* InUTF8Str)
	{
		int32 UTF8StrLen = 0;
		while (InUTF8Str[UTF8StrLen++] != 0) {} // Count includes the null terminator

		FUTF8Buffer UTF8Buffer;
		UTF8Buffer.Append(InUTF8Str, UTF8StrLen);
		return UTF8Buffer;
	};

	return ToUTF8Buffer(TCHAR_TO_UTF8(InStr));
}

PyObject* GetPostInitFunc(PyTypeObject* InPyType)
{
	FPyObjectPtr PostInitFunc = FPyObjectPtr::StealReference(PyObject_GetAttrString((PyObject*)InPyType, PostInitFuncName));
	if (!PostInitFunc)
	{
		PyUtil::SetPythonError(PyExc_TypeError, InPyType, *FString::Printf(TEXT("Python type has no '%s' function"), UTF8_TO_TCHAR(PostInitFuncName)));
		return nullptr;
	}

	if (!PyCallable_Check(PostInitFunc))
	{
		PyUtil::SetPythonError(PyExc_TypeError, InPyType, *FString::Printf(TEXT("Python type attribute '%s' is not callable"), UTF8_TO_TCHAR(PostInitFuncName)));
		return nullptr;
	}

	// Only test arguments for actual functions and methods (the base type exposed from C will be a 'method_descriptor')
	if (PyFunction_Check(PostInitFunc) || PyMethod_Check(PostInitFunc))
	{
		TArray<FString> FuncArgNames;
		if (!PyUtil::InspectFunctionArgs(PostInitFunc, FuncArgNames))
		{
			PyUtil::SetPythonError(PyExc_Exception, InPyType, *FString::Printf(TEXT("Failed to inspect the arguments for '%s'"), UTF8_TO_TCHAR(PostInitFuncName)));
			return nullptr;
		}
		if (FuncArgNames.Num() != 1)
		{
			PyUtil::SetPythonError(PyExc_TypeError, InPyType, *FString::Printf(TEXT("'%s' must take a single parameter ('self')"), UTF8_TO_TCHAR(PostInitFuncName)));
			return nullptr;
		}
	}

	return PostInitFunc.Release();
}

void AddStructInitParam(const FProperty* InUnrealProp, const TCHAR* InPythonAttrName, TArray<FGeneratedWrappedMethodParameter>& OutInitParams)
{
	FGeneratedWrappedMethodParameter& InitParam = OutInitParams.AddDefaulted_GetRef();
	InitParam.ParamName = TCHARToUTF8Buffer(InPythonAttrName);
	InitParam.ParamProp = InUnrealProp;
	InitParam.ParamDefaultValue = FString();
}

void ExtractFunctionParams(const UFunction* InFunc, TArray<FGeneratedWrappedMethodParameter>& OutInputParams, TArray<FGeneratedWrappedMethodParameter>& OutOutputParams)
{
	auto AddGeneratedWrappedMethodParameter = [InFunc](const FProperty* InParam, TArray<FGeneratedWrappedMethodParameter>& OutParams)
	{
		const FString ParamName = InParam->GetName();
		const FString PythonParamName = PythonizePropertyName(ParamName, EPythonizeNameCase::Lower);
		const FName DefaultValueMetaDataKey = *FString::Printf(TEXT("CPP_Default_%s"), *ParamName);

		FGeneratedWrappedMethodParameter& GeneratedWrappedMethodParam = OutParams.AddDefaulted_GetRef();
		GeneratedWrappedMethodParam.ParamName = TCHARToUTF8Buffer(*PythonParamName);
		GeneratedWrappedMethodParam.ParamProp = InParam;
		if (InFunc->HasMetaData(DefaultValueMetaDataKey))
		{
			GeneratedWrappedMethodParam.ParamDefaultValue = InFunc->GetMetaData(DefaultValueMetaDataKey);
		}
	};

	if (const FProperty* ReturnProp = InFunc->GetReturnProperty())
	{
		AddGeneratedWrappedMethodParameter(ReturnProp, OutOutputParams);
	}

	for (TFieldIterator<const FProperty> ParamIt(InFunc); ParamIt; ++ParamIt)
	{
		const FProperty* Param = *ParamIt;

		if (PyUtil::IsInputParameter(Param))
		{
			AddGeneratedWrappedMethodParameter(Param, OutInputParams);
		}

		if (PyUtil::IsOutputParameter(Param))
		{
			AddGeneratedWrappedMethodParameter(Param, OutOutputParams);
		}
	}
}

void ApplyParamDefaults(void* InBaseParamsAddr, const TArray<FGeneratedWrappedMethodParameter>& InParamDef)
{
	for (const FGeneratedWrappedMethodParameter& ParamDef : InParamDef)
	{
		if (ParamDef.ParamDefaultValue.IsSet())
		{
			PyUtil::ImportDefaultValue(ParamDef.ParamProp, ParamDef.ParamProp->ContainerPtrToValuePtr<void>(InBaseParamsAddr), ParamDef.ParamDefaultValue.GetValue());
		}
	}
}

bool ParseMethodParameters(PyObject* InArgs, PyObject* InKwds, const TArray<FGeneratedWrappedMethodParameter>& InParamDef, const char* InPyMethodName, TArray<PyObject*>& OutPyParams)
{
	if (!InArgs || !PyTuple_Check(InArgs) || (InKwds && !PyDict_Check(InKwds)) || !InPyMethodName)
	{
		PyErr_BadInternalCall();
		return false;
	}

	const Py_ssize_t NumArgs = PyTuple_GET_SIZE(InArgs);
	const Py_ssize_t NumKeywords = InKwds ? PyDict_Size(InKwds) : 0;
	if (NumArgs + NumKeywords > InParamDef.Num())
	{
		PyErr_Format(PyExc_TypeError, "%s() takes at most %d argument%s (%d given)", InPyMethodName, InParamDef.Num(), (InParamDef.Num() == 1 ? "" : "s"), (int32)(NumArgs + NumKeywords));
		return false;
	}

	// Parse both keyword and index args in the same loop (favor keywords, fallback to index)
	Py_ssize_t RemainingKeywords = NumKeywords;
	for (int32 Index = 0; Index < InParamDef.Num(); ++Index)
	{
		const FGeneratedWrappedMethodParameter& ParamDef = InParamDef[Index];

		PyObject* ParsedArg = nullptr;
		if (RemainingKeywords > 0)
		{
			ParsedArg = PyDict_GetItemString(InKwds, ParamDef.ParamName.GetData());
		}

		if (ParsedArg)
		{
			--RemainingKeywords;
			if (Index < NumArgs)
			{
				PyErr_Format(PyExc_TypeError, "%s() argument given by name ('%s') and position (%d)", InPyMethodName, ParamDef.ParamName.GetData(), Index + 1);
				return false;
			}
		}
		else if (RemainingKeywords > 0 && PyErr_Occurred())
		{
			return false;
		}
		else if (Index < NumArgs)
		{
			ParsedArg = PyTuple_GET_ITEM(InArgs, Index);
		}

		if (ParsedArg || ParamDef.ParamDefaultValue.IsSet())
		{
			OutPyParams.Add(ParsedArg);
			continue;
		}

		PyErr_Format(PyExc_TypeError, "%s() required argument '%s' (pos %d) not found", InPyMethodName, ParamDef.ParamName.GetData(), Index + 1);
		return false;
	}

	// Report any extra keyword args
	if (RemainingKeywords > 0)
	{
		PyObject* Key = nullptr;
		PyObject* Value = nullptr;
		Py_ssize_t Index = 0;
		while (PyDict_Next(InKwds, &Index, &Key, &Value))
		{
			const FUTF8Buffer Keyword = TCHARToUTF8Buffer(*PyUtil::PyObjectToUEString(Key));
			const bool bIsExpected = InParamDef.ContainsByPredicate([&Keyword](const FGeneratedWrappedMethodParameter& ParamDef)
			{
				return FCStringAnsi::Strcmp(Keyword.GetData(), ParamDef.ParamName.GetData()) == 0;
			});

			if (!bIsExpected)
			{
				PyErr_Format(PyExc_TypeError, "%s() '%s' is an invalid keyword argument for this function", InPyMethodName, Keyword.GetData());
				return false;
			}
		}
	}

	return true;
}

PyObject* PackReturnValues(const void* InBaseParamsAddr, const TArray<FGeneratedWrappedMethodParameter>& InOutputParams, const TCHAR* InErrorCtxt, const TCHAR* InCallingCtxt)
{
	if (!InOutputParams.Num())
	{
		Py_RETURN_NONE;
	}

	int32 ReturnPropIndex = 0;

	// If we have multiple return values and the main return value is a bool, we return None (for false) or the (potentially packed) return value without the bool (for true)
	if (InOutputParams.Num() > 1 && InOutputParams[0].ParamProp->HasAnyPropertyFlags(CPF_ReturnParm) && InOutputParams[0].ParamProp->IsA<FBoolProperty>())
	{
		const FBoolProperty* BoolReturn = CastFieldChecked<const FBoolProperty>(InOutputParams[0].ParamProp);
		const bool bReturnValue = BoolReturn->GetPropertyValue(BoolReturn->ContainerPtrToValuePtr<void>(InBaseParamsAddr));
		if (!bReturnValue)
		{
			Py_RETURN_NONE;
		}

		ReturnPropIndex = 1; // Start packing at the 1st out value
	}

	// Do we need to return a packed tuple, or just a single value?
	const int32 NumPropertiesToPack = InOutputParams.Num() - ReturnPropIndex;
	if (NumPropertiesToPack == 1)
	{
		PyObject* OutParamPyObj = nullptr;
		if (!PyConversion::PythonizeProperty_InContainer(InOutputParams[ReturnPropIndex].ParamProp, InBaseParamsAddr, 0, OutParamPyObj, EPyConversionMethod::Steal))
		{
			PyUtil::SetPythonError(PyExc_TypeError, InErrorCtxt, *FString::Printf(TEXT("Failed to convert return property '%s' (%s) when calling %s"), *InOutputParams[ReturnPropIndex].ParamProp->GetName(), *InOutputParams[ReturnPropIndex].ParamProp->GetClass()->GetName(), InCallingCtxt));
			return nullptr;
		}
		return OutParamPyObj;
	}
	else
	{
		int32 OutParamTupleIndex = 0;
		FPyObjectPtr OutParamTuple = FPyObjectPtr::StealReference(PyTuple_New(NumPropertiesToPack));
		for (; ReturnPropIndex < InOutputParams.Num(); ++ReturnPropIndex)
		{
			PyObject* OutParamPyObj = nullptr;
			if (!PyConversion::PythonizeProperty_InContainer(InOutputParams[ReturnPropIndex].ParamProp, InBaseParamsAddr, 0, OutParamPyObj, EPyConversionMethod::Steal))
			{
				PyUtil::SetPythonError(PyExc_TypeError, InErrorCtxt, *FString::Printf(TEXT("Failed to convert return property '%s' (%s) when calling function %s"), *InOutputParams[ReturnPropIndex].ParamProp->GetName(), *InOutputParams[ReturnPropIndex].ParamProp->GetClass()->GetName(), InCallingCtxt));
				return nullptr;
			}
			PyTuple_SetItem(OutParamTuple, OutParamTupleIndex++, OutParamPyObj); // SetItem steals the reference
		}
		return OutParamTuple.Release();
	}
}

bool UnpackReturnValues(PyObject* InRetVals, const FOutParmRec* InOutputParms, const TCHAR* InErrorCtxt, const TCHAR* InCallingCtxt)
{
	if (!InOutputParms)
	{
		return true;
	}

	const FOutParmRec* OutParamRec = InOutputParms;

	// If we have multiple return values and the main return value is a bool, we expect None (for false) or the (potentially packed) return value without the bool (for true)
	if (OutParamRec->NextOutParm && OutParamRec->Property->HasAnyPropertyFlags(CPF_ReturnParm) && OutParamRec->Property->IsA<FBoolProperty>())
	{
		const FBoolProperty* BoolReturn = CastFieldChecked<const FBoolProperty>(OutParamRec->Property);
		const bool bReturnValue = InRetVals != Py_None;
		BoolReturn->SetPropertyValue(OutParamRec->PropAddr, bReturnValue);

		OutParamRec = OutParamRec->NextOutParm; // Start unpacking at the 1st out value
		check(OutParamRec);
	}

	// Do we need to expect a packed tuple, or just a single value?
	if (OutParamRec->NextOutParm == nullptr)
	{
		if (!PyConversion::NativizeProperty_Direct(InRetVals, OutParamRec->Property, OutParamRec->PropAddr))
		{
			PyUtil::SetPythonError(PyExc_TypeError, InErrorCtxt, *FString::Printf(TEXT("Failed to convert return property '%s' (%s) when calling %s"), *OutParamRec->Property->GetName(), *OutParamRec->Property->GetClass()->GetName(), InCallingCtxt));
			return false;
		}
	}
	else
	{
		if (!PyTuple_Check(InRetVals))
		{
			PyUtil::SetPythonError(PyExc_TypeError, InErrorCtxt, *FString::Printf(TEXT("Expected a 'tuple' return type, but got '%s' when calling %s"), *PyUtil::GetFriendlyTypename(InRetVals), InCallingCtxt));
			return false;
		}

		check(OutParamRec->NextOutParm);
		int32 NumPropertiesToUnpack = 2; // We can start from 2 since we know we already have at least 2 output parameters to get to this code
		for (const FOutParmRec* Tmp = OutParamRec->NextOutParm->NextOutParm; Tmp; Tmp = Tmp->NextOutParm)
		{
			++NumPropertiesToUnpack;
		}

		const int32 RetTupleSize = PyTuple_Size(InRetVals);
		if (RetTupleSize != NumPropertiesToUnpack)
		{
			PyUtil::SetPythonError(PyExc_TypeError, InErrorCtxt, *FString::Printf(TEXT("Expected a 'tuple' return type containing '%d' items but got one containing '%d' items when calling %s"), NumPropertiesToUnpack, RetTupleSize, InCallingCtxt));
			return false;
		}

		int32 RetTupleIndex = 0;
		do
		{
			PyObject* RetVal = PyTuple_GetItem(InRetVals, RetTupleIndex++);
			if (!PyConversion::NativizeProperty_Direct(RetVal, OutParamRec->Property, OutParamRec->PropAddr))
			{
				PyUtil::SetPythonError(PyExc_TypeError, InErrorCtxt, *FString::Printf(TEXT("Failed to convert return property '%s' (%s) when calling %s"), *OutParamRec->Property->GetName(), *OutParamRec->Property->GetClass()->GetName(), InCallingCtxt));
				return false;
			}
			OutParamRec = OutParamRec->NextOutParm;
		}
		while (OutParamRec);
	}

	return true;
}

bool InvokePythonCallableFromUnrealFunctionThunk(FPyObjectPtr InSelf, PyObject* InCallable, const UFunction* InFunc, UObject* Context, FFrame& Stack, RESULT_DECL)
{
	// Allocate memory to store our local argument data
	void* LocalStruct = FMemory_Alloca(FMath::Max<int32>(1, InFunc->GetStructureSize()));
	InFunc->InitializeStruct(LocalStruct);
	ON_SCOPE_EXIT
	{
		InFunc->DestroyStruct(LocalStruct);
	};

	// Stores information about inputs and outputs
	FOutParmRec* OutParms = nullptr;
	TArray<FPyObjectPtr, TInlineAllocator<4>> PyParams;

	// Add any return property to the output params chain
	if (FProperty* ReturnProp = InFunc->GetReturnProperty())
	{
		FOutParmRec* Out = (FOutParmRec*)FMemory_Alloca(sizeof(FOutParmRec));
		Out->Property = ReturnProp;
		Out->PropAddr = (uint8*)RESULT_PARAM;

		// Link it to the head of the list, as UnpackReturnValues expects the return value to be first in the list
		Out->NextOutParm = OutParms;
		OutParms = Out;
	}

	// Get the value of the input params for the Python args, and cache the addresses that return and output data should be unpacked to
	bool bProcessedInputs = true;
	{
		int32 ArgIndex = 0;
		FOutParmRec** LastOut = &OutParms;

		// We iterate the fields directly here as we need to process input and output properties in the 
		// correct stack order, as we're potentially popping data off the bytecode stack
		for (TFieldIterator<FProperty> ParamIt(InFunc); ParamIt; ++ParamIt)
		{
			FProperty* Param = *ParamIt;

			// Skip the return value; it never has data on the bytecode stack and was added to the output params chain before this loop
			if (Param->HasAnyPropertyFlags(CPF_ReturnParm))
			{
				continue;
			}

			// Step the property data to populate the local value
			Stack.MostRecentPropertyAddress = nullptr;
			void* LocalValue = Param->ContainerPtrToValuePtr<void>(LocalStruct);
			Stack.StepCompiledIn<FProperty>(LocalValue);

			// Output parameters (even const ones) need to read their data from the property address (if available) rather than the local struct
			void* ValueAddress = LocalValue;
			if (Param->HasAnyPropertyFlags(CPF_OutParm) && Stack.MostRecentPropertyAddress)
			{
				ValueAddress = Stack.MostRecentPropertyAddress;
			}

			// Add any output parameters to the output params chain
			if (PyUtil::IsOutputParameter(Param))
			{
				CA_SUPPRESS(6263) // using _alloca in a loop
				FOutParmRec* Out = (FOutParmRec*)FMemory_Alloca(sizeof(FOutParmRec));
				Out->Property = Param;
				Out->PropAddr = (uint8*)ValueAddress;
				Out->NextOutParm = nullptr;

				// Link it to the end of the list
				if (*LastOut)
				{
					(*LastOut)->NextOutParm = Out;
					LastOut = &(*LastOut)->NextOutParm;
				}
				else
				{
					*LastOut = Out;
				}
			}

			// Convert any input parameters for use with Python
			if (PyUtil::IsInputParameter(Param))
			{
				FPyObjectPtr& PyParam = PyParams.AddDefaulted_GetRef();
				if (!PyConversion::PythonizeProperty_Direct(Param, ValueAddress, PyParam.Get()))
				{
					PyUtil::SetPythonError(PyExc_TypeError, InCallable ? *PyUtil::GetErrorContext(InCallable) : TEXT("<null>"), *FString::Printf(TEXT("Failed to convert argument at pos '%d' when calling function '%s' on '%s'"), ArgIndex + 1, *InFunc->GetName(), *P_THIS_OBJECT->GetName()));
					bProcessedInputs = false;
				}
				++ArgIndex;
			}
		}
	}

	// Validate we reached the end of the parameters when stepping the bytecode stack
	if (Stack.Code)
	{
		checkSlow(*Stack.Code == EX_EndFunctionParms);
		++Stack.Code;
	}

	// If any errors happened during parameter processing then we can bail now that we've finished stepping the bytecode stack
	// We can also bail if we have no Python callable to invoke
	if (!bProcessedInputs || !InCallable)
	{
		return false;
	}

	// Prepare the arguments tuple for the Python callable
	FPyObjectPtr PyArgs;
	if (InSelf || PyParams.Num() > 0)
	{
		const int32 PyParamOffset = (InSelf ? 1 : 0);
		PyArgs = FPyObjectPtr::StealReference(PyTuple_New(PyParams.Num() + PyParamOffset));
		if (InSelf)
		{
			PyTuple_SetItem(PyArgs, 0, InSelf.Release()); // SetItem steals the reference
		}
		for (int32 PyParamIndex = 0; PyParamIndex < PyParams.Num(); ++PyParamIndex)
		{
			PyTuple_SetItem(PyArgs, PyParamIndex + PyParamOffset, PyParams[PyParamIndex].Release()); // SetItem steals the reference
		}
	}

	// Invoke the Python callable
	FPyObjectPtr RetVals = FPyObjectPtr::StealReference(PyObject_CallObject(InCallable, PyArgs));
	if (!RetVals)
	{
		return false;
	}

	// Unpack any output values
	if (!UnpackReturnValues(RetVals, OutParms, *PyUtil::GetErrorContext(InCallable), *FString::Printf(TEXT("function '%s' on '%s'"), *InFunc->GetName(), *P_THIS_OBJECT->GetName())))
	{
		return false;
	}

	return true;
}

PyObject* GetPropertyValue(const UStruct* InStruct, const void* InStructData, const FGeneratedWrappedProperty& InPropDef, const char *InAttributeName, PyObject* InOwnerPyObject, const TCHAR* InErrorCtxt)
{
	// Has this property been deprecated?
	if (InStruct && InPropDef.Prop && InPropDef.DeprecationMessage.IsSet())
	{
		// If the property is fully deprecated (rather than just renamed) it can no longer be accessed and cause an error rather than a warning
		const FString FormattedDeprecationMessage = FString::Printf(TEXT("Property '%s' on '%s' is deprecated: %s"), UTF8_TO_TCHAR(InAttributeName), *InStruct->GetName(), *InPropDef.DeprecationMessage.GetValue());
		if (InPropDef.Prop->HasAnyPropertyFlags(CPF_Deprecated))
		{
			PyUtil::SetPythonError(PyExc_DeprecationWarning, InErrorCtxt, *FormattedDeprecationMessage);
			return nullptr;
		}
		else
		{
			if (PyUtil::SetPythonWarning(PyExc_DeprecationWarning, InErrorCtxt, *FormattedDeprecationMessage) == -1)
			{
				// -1 from SetPythonWarning means the warning should be an exception
				return nullptr;
			}
		}
	}

	return PyUtil::GetPropertyValue(InStruct, InStructData, InPropDef.Prop, InAttributeName, InOwnerPyObject, InErrorCtxt);
}

int SetPropertyValue(const UStruct* InStruct, void* InStructData, PyObject* InValue, const FGeneratedWrappedProperty& InPropDef, const char *InAttributeName, const FPropertyAccessChangeNotify* InChangeNotify, const uint64 InReadOnlyFlags, const bool InOwnerIsTemplate, const TCHAR* InErrorCtxt)
{
	// Has this property been deprecated?
	if (InStruct && InPropDef.Prop && InPropDef.DeprecationMessage.IsSet())
	{
		// If the property is fully deprecated (rather than just renamed) it can no longer be accessed and cause an error rather than a warning
		const FString FormattedDeprecationMessage = FString::Printf(TEXT("Property '%s' on '%s' is deprecated: %s"), UTF8_TO_TCHAR(InAttributeName), *InStruct->GetName(), *InPropDef.DeprecationMessage.GetValue());
		if (InPropDef.Prop->HasAnyPropertyFlags(CPF_Deprecated))
		{
			PyUtil::SetPythonError(PyExc_DeprecationWarning, InErrorCtxt, *FormattedDeprecationMessage);
			return -1;
		}
		else
		{
			if (PyUtil::SetPythonWarning(PyExc_DeprecationWarning, InErrorCtxt, *FormattedDeprecationMessage) == -1)
			{
				// -1 from SetPythonWarning means the warning should be an exception
				return -1;
			}
		}
	}

	return PyUtil::SetPropertyValue(InStruct, InStructData, InValue, InPropDef.Prop, InAttributeName, InChangeNotify, InReadOnlyFlags, InOwnerIsTemplate, InErrorCtxt);
}

FString BuildFunctionDocString(const UFunction* InFunc, const FString& InFuncPythonName, const TArray<FGeneratedWrappedMethodParameter>& InInputParams, const TArray<FGeneratedWrappedMethodParameter>& InOutputParams, const bool* InStaticOverride)
{
	const bool bIsStatic = (InStaticOverride) ? *InStaticOverride : InFunc->HasAnyFunctionFlags(FUNC_Static);

	FString FunctionDeclDocString = FString::Printf(TEXT("%s.%s("), (bIsStatic ? TEXT("X") : TEXT("x")), *InFuncPythonName);
	for (const FGeneratedWrappedMethodParameter& InputParam : InInputParams)
	{
		if (FunctionDeclDocString[FunctionDeclDocString.Len() - 1] != TEXT('('))
		{
			FunctionDeclDocString += TEXT(", ");
		}
		FunctionDeclDocString += UTF8_TO_TCHAR(InputParam.ParamName.GetData());
		if (InputParam.ParamDefaultValue.IsSet())
		{
			FunctionDeclDocString += TEXT('=');
			FunctionDeclDocString += PythonizeDefaultValue(InputParam.ParamProp, InputParam.ParamDefaultValue.GetValue());
		}
	}
	FunctionDeclDocString += TEXT(") -> ");

	if (InOutputParams.Num() > 0)
	{
		// If we have multiple return values and the main return value is a bool, we return None (for false) or the (potentially packed) return value without the bool (for true)
		int32 IndexOffset = 0;
		if (InOutputParams.Num() > 1)
		{
			if (InOutputParams[0].ParamProp->HasAnyPropertyFlags(CPF_ReturnParm) && InOutputParams[0].ParamProp->IsA<FBoolProperty>())
			{
				++IndexOffset;
			}
		}

		if (InOutputParams.Num() - IndexOffset == 1)
		{
			FunctionDeclDocString += GetPropertyTypePythonName(InOutputParams[IndexOffset].ParamProp);
		}
		else
		{
			const bool bHasReturnValue = InOutputParams[0].ParamProp->HasAnyPropertyFlags(CPF_ReturnParm);
			FunctionDeclDocString += TEXT('(');
			for (int32 OutParamIndex = IndexOffset; OutParamIndex < InOutputParams.Num(); ++OutParamIndex)
			{
				if (OutParamIndex > IndexOffset)
				{
					FunctionDeclDocString += TEXT(", ");
				}
				if (OutParamIndex > 0 || !bHasReturnValue)
				{
					FunctionDeclDocString += UTF8_TO_TCHAR(InOutputParams[OutParamIndex].ParamName.GetData());
					FunctionDeclDocString += TEXT('=');
				}
				FunctionDeclDocString += GetPropertyTypePythonName(InOutputParams[OutParamIndex].ParamProp);
			}
			FunctionDeclDocString += TEXT(')');
		}

		if (IndexOffset > 0)
		{
			FunctionDeclDocString += TEXT(" or None");
		}
	}
	else
	{
		FunctionDeclDocString += TEXT("None");
	}

	return FunctionDeclDocString;
}

bool IsScriptExposedClass(const UClass* InClass)
{
	for (const UClass* ParentClass = InClass; ParentClass; ParentClass = ParentClass->GetSuperClass())
	{
		if (IsBlueprintGeneratedClass(ParentClass))
		{
			return true;
		}

		if (ParentClass->GetBoolMetaData(BlueprintTypeMetaDataKey) || ParentClass->HasMetaData(BlueprintSpawnableComponentMetaDataKey))
		{
			return true;
		}

		if (ParentClass->GetBoolMetaData(NotBlueprintTypeMetaDataKey))
		{
			return false;
		}
	}

	return false;
}

bool IsScriptExposedStruct(const UScriptStruct* InStruct)
{
	for (const UScriptStruct* ParentStruct = InStruct; ParentStruct; ParentStruct = Cast<UScriptStruct>(ParentStruct->GetSuperStruct()))
	{
		if (IsBlueprintGeneratedStruct(ParentStruct))
		{
			return true;
		}

		if (ParentStruct->GetBoolMetaData(BlueprintTypeMetaDataKey))
		{
			return true;
		}

		if (ParentStruct->GetBoolMetaData(NotBlueprintTypeMetaDataKey))
		{
			return false;
		}
	}

	return false;
}

bool IsScriptExposedEnum(const UEnum* InEnum)
{
	if (IsBlueprintGeneratedEnum(InEnum))
	{
		return true;
	}

	if (InEnum->GetBoolMetaData(BlueprintTypeMetaDataKey))
	{
		return true;
	}

	if (InEnum->GetBoolMetaData(NotBlueprintTypeMetaDataKey))
	{
		return false;
	}

	return false;
}

bool IsScriptExposedEnumEntry(const UEnum* InEnum, int32 InEnumEntryIndex)
{
	return !InEnum->HasMetaData(HiddenMetaDataKey, InEnumEntryIndex);
}

bool IsScriptExposedProperty(const FProperty* InProp)
{
	return !InProp->HasMetaData(ScriptNoExportMetaDataKey) 
		&& InProp->HasAnyPropertyFlags(CPF_BlueprintVisible | CPF_BlueprintAssignable);
}

bool IsScriptExposedFunction(const UFunction* InFunc)
{
	return !InFunc->HasMetaData(ScriptNoExportMetaDataKey)
		&& InFunc->HasAnyFunctionFlags(FUNC_BlueprintCallable | FUNC_BlueprintEvent)
		&& !InFunc->HasMetaData(BlueprintGetterMetaDataKey)
		&& !InFunc->HasMetaData(BlueprintSetterMetaDataKey)
		&& !InFunc->HasMetaData(BlueprintInternalUseOnlyMetaDataKey)
		&& !InFunc->HasMetaData(CustomThunkMetaDataKey)
		&& !InFunc->HasMetaData(NativeBreakFuncMetaDataKey)
		&& !InFunc->HasMetaData(NativeMakeFuncMetaDataKey);
}

bool HasScriptExposedFields(const UStruct* InStruct)
{
	for (TFieldIterator<const UField> FieldIt(InStruct); FieldIt; ++FieldIt)
<<<<<<< HEAD
	{
		if (const UFunction* Func = Cast<const UFunction>(*FieldIt))
		{
			if (IsScriptExposedFunction(Func))
			{
				return true;
			}
		}
	}

	for (TFieldIterator<const FField> FieldIt(InStruct); FieldIt; ++FieldIt)
	{
=======
	{
		if (const UFunction* Func = Cast<const UFunction>(*FieldIt))
		{
			if (IsScriptExposedFunction(Func))
			{
				return true;
			}
		}
	}

	for (TFieldIterator<const FField> FieldIt(InStruct); FieldIt; ++FieldIt)
	{
>>>>>>> fa8a8d0d
		if (const FProperty* Prop = CastField<const FProperty>(*FieldIt))
		{
			if (IsScriptExposedProperty(Prop))
			{
				return true;
			}
		}
	}

	return false;
}

bool IsBlueprintGeneratedClass(const UClass* InClass)
{
	// Need to use IsA rather than IsChildOf since we want to test the type of InClass itself *NOT* the class instance represented by InClass
	const UObject* ClassObject = InClass;
	return ClassObject->IsA<UBlueprintGeneratedClass>();
}

bool IsBlueprintGeneratedStruct(const UScriptStruct* InStruct)
{
	return InStruct->IsA<UUserDefinedStruct>();
}

bool IsBlueprintGeneratedEnum(const UEnum* InEnum)
{
	return InEnum->IsA<UUserDefinedEnum>();
}

bool IsDeprecatedClass(const UClass* InClass, FString* OutDeprecationMessage)
{
	if (InClass->HasAnyClassFlags(CLASS_Deprecated))
	{
		if (OutDeprecationMessage)
		{
			*OutDeprecationMessage = InClass->GetMetaData(DeprecationMessageMetaDataKey);
			if (OutDeprecationMessage->IsEmpty())
			{
				*OutDeprecationMessage = FString::Printf(TEXT("Class '%s' is deprecated."), *InClass->GetName());
			}
		}

		return true;
	}

	return false;
}

bool IsDeprecatedProperty(const FProperty* InProp, FString* OutDeprecationMessage)
{
	if (InProp->HasMetaData(DeprecatedPropertyMetaDataKey))
	{
		if (OutDeprecationMessage)
		{
			*OutDeprecationMessage = InProp->GetMetaData(DeprecationMessageMetaDataKey);
			if (OutDeprecationMessage->IsEmpty())
			{
				*OutDeprecationMessage = FString::Printf(TEXT("Property '%s' is deprecated."), *InProp->GetName());
			}
		}

		return true;
	}

	return false;
}

bool IsDeprecatedFunction(const UFunction* InFunc, FString* OutDeprecationMessage)
{
	if (InFunc->HasMetaData(DeprecatedFunctionMetaDataKey))
	{
		if (OutDeprecationMessage)
		{
			*OutDeprecationMessage = InFunc->GetMetaData(DeprecationMessageMetaDataKey);
			if (OutDeprecationMessage->IsEmpty())
			{
				*OutDeprecationMessage = FString::Printf(TEXT("Function '%s' is deprecated."), *InFunc->GetName());
			}
		}

		return true;
	}

	return false;
}

bool ShouldExportClass(const UClass* InClass)
{
	return IsScriptExposedClass(InClass) || HasScriptExposedFields(InClass);
}

bool ShouldExportStruct(const UScriptStruct* InStruct)
{
	return IsScriptExposedStruct(InStruct) || HasScriptExposedFields(InStruct);
}

bool ShouldExportEnum(const UEnum* InEnum)
{
	return IsScriptExposedEnum(InEnum);
}

bool ShouldExportEnumEntry(const UEnum* InEnum, int32 InEnumEntryIndex)
{
	return IsScriptExposedEnumEntry(InEnum, InEnumEntryIndex);
}

bool ShouldExportProperty(const FProperty* InProp)
{
	const bool bCanScriptExport = !InProp->HasMetaData(ScriptNoExportMetaDataKey); // Need to test this again here as IsScriptExposedProperty checks it internally, but IsDeprecatedProperty doesn't
	return bCanScriptExport && (IsScriptExposedProperty(InProp) || IsDeprecatedProperty(InProp));
}

bool ShouldExportEditorOnlyProperty(const FProperty* InProp)
{
	const bool bCanScriptExport = !InProp->HasMetaData(ScriptNoExportMetaDataKey);
	return bCanScriptExport && GIsEditor && (InProp->HasAnyPropertyFlags(CPF_Edit) || IsDeprecatedProperty(InProp));
}

bool ShouldExportFunction(const UFunction* InFunc)
{
	return IsScriptExposedFunction(InFunc);
}

bool IsValidName(const FString& InName, FText* OutError)
{
	if (InName.Len() == 0)
	{
		if (OutError)
		{
			*OutError = NSLOCTEXT("PyGenUtil", "InvalidName_EmptyName", "Name is empty");
		}
		return false;
	}

	// Names must be a valid symbol (alnum or _ and doesn't start with a digit)

	const TCHAR* InvalidChar = InName.GetCharArray().FindByPredicate(
		[](const TCHAR InChar)
		{
			return !FChar::IsAlnum(InChar) && InChar != TEXT('_') && InChar != 0;
		});

	if (InvalidChar)
	{
		if (OutError)
		{
			*OutError = FText::Format(NSLOCTEXT("PyGenUtil", "InvalidName_RestrictedCharacter", "Name contains '{0}' which is invalid for Python"), FText::AsCultureInvariant(FString(1, InvalidChar)));
		}
		return false;
	}

	if (FChar::IsDigit(InName[0]))
	{
		if (OutError)
		{
			*OutError = NSLOCTEXT("PyGenUtil", "InvalidName_LeadingDigit", "Name starts with a digit which is invalid for Python");
		}
		return false;
	}

	return true;
}

FString PythonizeName(const FString& InName, const EPythonizeNameCase InNameCase)
{
	static const TSet<FString, FCaseSensitiveStringSetFuncs> ReservedKeywords = {
		TEXT("and"),
		TEXT("as"),
		TEXT("assert"),
		TEXT("break"),
		TEXT("class"),
		TEXT("continue"),
		TEXT("def"),
		TEXT("del"),
		TEXT("elif"),
		TEXT("else"),
		TEXT("except"),
		TEXT("finally"),
		TEXT("for"),
		TEXT("from"),
		TEXT("global"),
		TEXT("if"),
		TEXT("import"),
		TEXT("in"),
		TEXT("is"),
		TEXT("lambda"),
		TEXT("nonlocal"),
		TEXT("not"),
		TEXT("or"),
		TEXT("pass"),
		TEXT("raise"),
		TEXT("return"),
		TEXT("try"),
		TEXT("while"),
		TEXT("with"),
		TEXT("yield"),
		TEXT("property"),
	};

	FString PythonizedName;
	PythonizedName.Reserve(InName.Len() + 10);

	if (!NameBreakIterator.IsValid())
	{
		NameBreakIterator = FBreakIterator::CreateCamelCaseBreakIterator();
	}

	NameBreakIterator->SetString(InName);
	for (int32 PrevBreak = 0, NameBreak = NameBreakIterator->MoveToNext(); NameBreak != INDEX_NONE; NameBreak = NameBreakIterator->MoveToNext())
	{
		const int32 OrigPythonizedNameLen = PythonizedName.Len();

		// Append an underscore if this was a break between two parts of the identifier, *and* the previous character isn't already an underscore
		if (OrigPythonizedNameLen > 0 && PythonizedName[OrigPythonizedNameLen - 1] != TEXT('_'))
		{
			PythonizedName += TEXT('_');
		}

		// Append this part of the identifier
		PythonizedName.AppendChars(&InName[PrevBreak], NameBreak - PrevBreak);

		// Remove any trailing underscores in the last part of the identifier
		while (PythonizedName.Len() > OrigPythonizedNameLen)
		{
			const int32 CharIndex = PythonizedName.Len() - 1;
			if (PythonizedName[CharIndex] != TEXT('_'))
			{
				break;
			}
			PythonizedName.RemoveAt(CharIndex, 1, false);
		}

		PrevBreak = NameBreak;
	}
	NameBreakIterator->ClearString();

	if (InNameCase == EPythonizeNameCase::Lower)
	{
		PythonizedName.ToLowerInline();
	}
	else if (InNameCase == EPythonizeNameCase::Upper)
	{
		PythonizedName.ToUpperInline();
	}

	// Don't allow the name to conflict with a keyword
	if (ReservedKeywords.Contains(PythonizedName))
	{
		PythonizedName += TEXT('_');
	}

	return PythonizedName;
}

FString PythonizePropertyName(const FString& InName, const EPythonizeNameCase InNameCase)
{
	int32 NameOffset = 0;

	for (;;)
	{
		// Strip the "b" prefix from bool names
		if (InName.Len() - NameOffset >= 2 && InName[NameOffset] == TEXT('b') && FChar::IsUpper(InName[NameOffset + 1]))
		{
			NameOffset += 1;
			continue;
		}

		// Strip the "In" prefix from names
		if (InName.Len() - NameOffset >= 3 && InName[NameOffset] == TEXT('I') && InName[NameOffset + 1] == TEXT('n') && FChar::IsUpper(InName[NameOffset + 2]))
		{
			NameOffset += 2;
			continue;
		}

		// Strip the "Out" prefix from names
		//if (InName.Len() - NameOffset >= 4 && InName[NameOffset] == TEXT('O') && InName[NameOffset + 1] == TEXT('u') && InName[NameOffset + 2] == TEXT('t') && FChar::IsUpper(InName[NameOffset + 3]))
		//{
		//	NameOffset += 3;
		//	continue;
		//}

		// Nothing more to strip
		break;
	}

	return PythonizeName(NameOffset ? InName.RightChop(NameOffset) : InName, InNameCase);
}

FString PythonizePropertyTooltip(const FString& InTooltip, const FProperty* InProp, const uint64 InReadOnlyFlags)
{
	return PythonizeTooltip(InTooltip, FPythonizeTooltipContext(InProp, InReadOnlyFlags));
}

FString PythonizeFunctionTooltip(const FString& InTooltip, const UFunction* InFunc, const TSet<FName>& ParamsToIgnore)
{
	return PythonizeTooltip(InTooltip, FPythonizeTooltipContext(InFunc, ParamsToIgnore));
}

FString PythonizeTooltip(const FString& InTooltip, const FPythonizeTooltipContext& InContext)
{
	// Use Google style docstrings - http://google.github.io/styleguide/pyguide.html?showone=Comments#Comments

	struct FMiscToken
	{
		FMiscToken() = default;
		FMiscToken(FMiscToken&&) = default;
		FMiscToken& operator=(FMiscToken&&) = default;
		
		FMiscToken(FString&& InTokenName, FString&& InTokenValue)
			: TokenName(MoveTemp(InTokenValue))
			, TokenValue(MoveTemp(InTokenValue))
		{
		}

		FString TokenName;
		FString TokenValue;
	};

	struct FParamToken
	{
		FParamToken() = default;
		FParamToken(FParamToken&&) = default;
		FParamToken& operator=(FParamToken&&) = default;
		
		explicit FParamToken(const FProperty* InParam)
			: ParamName(InParam->GetFName())
			, ParamType(GetPropertyPythonType(InParam))
			, ParamComment()
		{
		}

		FParamToken(const FName InParamName, FString&& InParamComment)
			: ParamName(InParamName)
			, ParamType()
			, ParamComment(MoveTemp(InParamComment))
		{
		}

		FName ParamName;
		FString ParamType;
		FString ParamComment;
	};

	typedef TArray<FMiscToken, TInlineAllocator<4>> FMiscTokensArray;
	typedef TArray<FParamToken, TInlineAllocator<8>> FParamTokensArray;

	FString PythonizedTooltip;
	PythonizedTooltip.Reserve(InTooltip.Len());

	int32 TooltipIndex = 0;
	const int32 TooltipLen = InTooltip.Len();

	FMiscTokensArray ParsedMiscTokens;
	FParamTokensArray ParsedInputParamTokens;
	FParamTokensArray ParsedOutputParamTokens;
	FParamToken ParsedReturnToken;
	bool bIsBoolReturn = false;

	// If we have a function, we pre-populate the input and output parm tokens with the names of the 
	// params (in-order) and fill them in with the description from the tooltip later (if available)
	if (InContext.Func)
	{
		if (const FProperty* ReturnProp = InContext.Func->GetReturnProperty())
		{
			bIsBoolReturn = ReturnProp->IsA<FBoolProperty>();
			ParsedReturnToken = FParamToken(ReturnProp);
		}

		for (TFieldIterator<const FProperty> ParamIt(InContext.Func); ParamIt; ++ParamIt)
		{
			const FProperty* Param = *ParamIt;

			if (PyUtil::IsInputParameter(Param))
			{
				ParsedInputParamTokens.Add(FParamToken(Param));
			}

			if (PyUtil::IsOutputParameter(Param))
			{
				ParsedOutputParamTokens.Add(FParamToken(Param));
			}
		}
	}

	auto SkipToNextToken = [&InTooltip, &TooltipIndex, &TooltipLen]()
	{
		while (TooltipIndex < TooltipLen && (FChar::IsWhitespace(InTooltip[TooltipIndex]) || InTooltip[TooltipIndex] == TEXT('-')))
		{
			++TooltipIndex;
		}
	};

	auto ParseSimpleToken = [&InTooltip, &TooltipIndex, &TooltipLen](FString& OutToken)
	{
		while (TooltipIndex < TooltipLen && !FChar::IsWhitespace(InTooltip[TooltipIndex]))
		{
			OutToken += InTooltip[TooltipIndex++];
		}
	};

	auto ParseComplexToken = [&InTooltip, &TooltipIndex, &TooltipLen](FString& OutToken)
	{
		while (TooltipIndex < TooltipLen && InTooltip[TooltipIndex] != TEXT('@'))
		{
			// Convert a new-line within a token to a space
			if (FChar::IsLinebreak(InTooltip[TooltipIndex]))
			{
				while (TooltipIndex < TooltipLen && FChar::IsLinebreak(InTooltip[TooltipIndex]))
				{
					++TooltipIndex;
				}

				while (TooltipIndex < TooltipLen && FChar::IsWhitespace(InTooltip[TooltipIndex]))
				{
					++TooltipIndex;
				}

				OutToken += TEXT(' ');
			}

			// Sanity check in case the first character after the new-line is @
			if (TooltipIndex < TooltipLen && InTooltip[TooltipIndex] != TEXT('@'))
			{
				OutToken += InTooltip[TooltipIndex++];
			}
		}
		OutToken.TrimEndInline();
	};

	// Append the property type (if given)
	if (InContext.Prop)
	{
		PythonizedTooltip += TEXT('(');
		AppendPropertyPythonType(InContext.Prop, PythonizedTooltip);
		PythonizedTooltip += TEXT("): ");
		AppendPropertyPythonReadWriteState(InContext.Prop, PythonizedTooltip, InContext.ReadOnlyFlags);
		PythonizedTooltip += TEXT(' ');
	}

	// Parse the tooltip for its tokens and values (basic content goes directly into PythonizedTooltip)
	for (; TooltipIndex < TooltipLen;)
	{
		if (InTooltip[TooltipIndex] == TEXT('@'))
		{
			++TooltipIndex; // Walk over the @
			if (InTooltip[TooltipIndex] == TEXT('@'))
			{
				// Literal @ character
				PythonizedTooltip += TEXT('@');
				continue;
			}

			// Parse out the token name
			FString TokenName;
			SkipToNextToken();
			ParseSimpleToken(TokenName);

			if (TokenName == TEXT("param"))
			{
				// Parse out the parameter name
				FString ParamName;
				SkipToNextToken();
				ParseSimpleToken(ParamName);

				// Parse out the parameter comment
				FString ParamComment;
				SkipToNextToken();
				ParseComplexToken(ParamComment);

				const FName ParamFName = *ParamName;
				
				FParamToken* ExistingInputParamToken = ParsedInputParamTokens.FindByPredicate([ParamFName](const FParamToken& ParamToken)
				{
					return ParamToken.ParamName == ParamFName;
				});
				if (ExistingInputParamToken)
				{
					ExistingInputParamToken->ParamComment = MoveTemp(ParamComment);
					continue;
				}

				FParamToken* ExistingOutputParamToken = ParsedOutputParamTokens.FindByPredicate([ParamFName](const FParamToken& ParamToken)
				{
					return ParamToken.ParamName == ParamFName;
				});
				if (ExistingOutputParamToken)
				{
					ExistingOutputParamToken->ParamComment = MoveTemp(ParamComment);
					continue;
				}

				// We only allow new parameters to be added from parsing if we have no function, 
				// otherwise the arrays will already contain all the params we care about
				if (!InContext.Func)
				{
					ParsedInputParamTokens.Add(FParamToken(ParamFName, MoveTemp(ParamComment)));
				}
			}
			else if (TokenName == TEXT("return") || TokenName == TEXT("returns"))
			{
				// Parse out the return value token
				SkipToNextToken();
				ParseComplexToken(ParsedReturnToken.ParamComment);

				// Make sure it has a name set
				if (ParsedReturnToken.ParamName.IsNone())
				{
					static const FName ReturnTokenName = "Return";
					ParsedReturnToken.ParamName = ReturnTokenName;
				}
			}
			else
			{
				// Parse out the token value
				FString TokenValue;
				SkipToNextToken();
				ParseComplexToken(TokenValue);

				ParsedMiscTokens.Add(FMiscToken(MoveTemp(TokenName), MoveTemp(TokenValue)));
			}
		}
		else
		{
			// @NOTE: Conan.Reis Keep empty new lines for doc generation.
			// Convert duplicate new-lines to a single new-line
			//if (FChar::IsLinebreak(InTooltip[TooltipIndex]))
			//{
			//	while (TooltipIndex < TooltipLen && FChar::IsLinebreak(InTooltip[TooltipIndex]))
			//	{
			//		++TooltipIndex;
			//	}
			//	PythonizedTooltip += LINE_TERMINATOR;
			//}
			//else
			{
				// Normal character
				PythonizedTooltip += InTooltip[TooltipIndex++];
			}
		}
	}

	// Remove any parameters we were asked to ignore
	auto RemoveIgnoredParams = [&InContext](FParamTokensArray& ParamTokens)
	{
		ParamTokens.RemoveAll([&InContext](const FParamToken& ParamToken)
		{
			return InContext.ParamsToIgnore.Contains(ParamToken.ParamName);
		});
	};
	RemoveIgnoredParams(ParsedInputParamTokens);
	RemoveIgnoredParams(ParsedOutputParamTokens);

	PythonizedTooltip.TrimEndInline();

	// Add the deprecation message
	if (!InContext.DeprecationMessage.IsEmpty())
	{
		PythonizedTooltip += LINE_TERMINATOR TEXT("deprecated: ");
		PythonizedTooltip += InContext.DeprecationMessage;
	}

	// Process the misc tokens into PythonizedTooltip
	for (const FMiscToken& MiscToken : ParsedMiscTokens)
	{
		PythonizedTooltip += LINE_TERMINATOR;
		PythonizedTooltip += MiscToken.TokenName;
		PythonizedTooltip += TEXT(": ");
		PythonizedTooltip += MiscToken.TokenValue;
	}

	// Append input parameters
	if (ParsedInputParamTokens.Num() > 0)
	{
		PythonizedTooltip += LINE_TERMINATOR LINE_TERMINATOR TEXT("Args:");

		for (const FParamToken& ParamToken : ParsedInputParamTokens)
		{
			// The parameters need to be indented
			PythonizedTooltip += LINE_TERMINATOR TEXT("    ");
			PythonizedTooltip += PythonizePropertyName(ParamToken.ParamName.ToString(), EPythonizeNameCase::Lower);

			if (!ParamToken.ParamType.IsEmpty())
			{
				PythonizedTooltip += TEXT(" (");
				PythonizedTooltip += ParamToken.ParamType;
				PythonizedTooltip += TEXT(')');
			}

			// Add colon even if there's no comment
			PythonizedTooltip += TEXT(": ");
			PythonizedTooltip += ParamToken.ParamComment;
		}
	}

	// Process return and output parameters
	if (!ParsedReturnToken.ParamName.IsNone() || ParsedOutputParamTokens.Num() > 0)
	{
		// Work out the return value type
		FString ReturnType = ParsedReturnToken.ParamType;
		if (ParsedOutputParamTokens.Num() > 0)
		{
			ReturnType = ParsedOutputParamTokens.Num() == 1 ? *ParsedOutputParamTokens[0].ParamType : TEXT("tuple");
			if (bIsBoolReturn)
			{
				ReturnType += TEXT(" or None");
			}
		}

		PythonizedTooltip += LINE_TERMINATOR LINE_TERMINATOR TEXT("Returns:") LINE_TERMINATOR TEXT("    ");
		if (!ReturnType.IsEmpty())
		{
			PythonizedTooltip += ReturnType;
			// Add colon even if there's no comment
			PythonizedTooltip += TEXT(": ");
		}
		PythonizedTooltip += ParsedReturnToken.ParamComment;

		for (const FParamToken& ParamToken : ParsedOutputParamTokens)
		{
			// The parameters need to be indented
			PythonizedTooltip += LINE_TERMINATOR LINE_TERMINATOR TEXT("    ");
			PythonizedTooltip += PythonizePropertyName(ParamToken.ParamName.ToString(), EPythonizeNameCase::Lower);

			if (!ParamToken.ParamType.IsEmpty())
	{
				PythonizedTooltip += TEXT(" (");
				PythonizedTooltip += ParamToken.ParamType;
				PythonizedTooltip += TEXT(')');
			}

			// Add colon even if there's no comment
			PythonizedTooltip += TEXT(": ");
			PythonizedTooltip += ParamToken.ParamComment;
		}
	}

	PythonizedTooltip.TrimEndInline();

	return PythonizedTooltip;
}

void PythonizeStructValueImpl(const UScriptStruct* InStruct, const void* InStructValue, const uint32 InFlags, FString& OutPythonDefaultValue);

void PythonizeValueImpl(const FProperty* InProp, const void* InPropValue, const uint32 InFlags, FString& OutPythonDefaultValue)
{
	static const bool bIsForDocString = false;

	const bool bIncludeUnrealNamespace = !!(InFlags & EPythonizeValueFlags::IncludeUnrealNamespace);
	const bool bUseStrictTyping = !!(InFlags & EPythonizeValueFlags::UseStrictTyping);

	const TCHAR* UnrealNamespace = bIncludeUnrealNamespace ? TEXT("unreal.") : TEXT("");

	if (InProp->ArrayDim > 1)
	{
		OutPythonDefaultValue += bUseStrictTyping
			? FString::Printf(TEXT("%sFixedArray.cast(%s, ["), UnrealNamespace, *GetPropertyTypePythonName(InProp, bIncludeUnrealNamespace, bIsForDocString))
			: TEXT("[");
	}
	for (int32 ArrIndex = 0; ArrIndex < InProp->ArrayDim; ++ArrIndex)
	{
		const void* PropArrValue = ((uint8*)InPropValue) + (InProp->ElementSize * ArrIndex);
		if (ArrIndex > 0)
		{
			OutPythonDefaultValue += TEXT(", ");
		}

		if (const FByteProperty* ByteProp = CastField<const FByteProperty>(InProp))
		{
			if (ByteProp->Enum)
			{
				const uint8 EnumVal = ByteProp->GetPropertyValue(PropArrValue);
				const FString EnumValStr = ByteProp->Enum->GetNameStringByValue(EnumVal);
				OutPythonDefaultValue += EnumValStr.IsEmpty() ? TEXT("0") : *FString::Printf(TEXT("%s%s.%s"), UnrealNamespace, *GetEnumPythonName(ByteProp->Enum), *PythonizeName(EnumValStr, EPythonizeNameCase::Upper));
			}
			else
			{
				ByteProp->ExportText_Direct(OutPythonDefaultValue, PropArrValue, PropArrValue, nullptr, PPF_None);
			}
		}
		else if (const FEnumProperty* EnumProp = CastField<const FEnumProperty>(InProp))
		{
			FNumericProperty* EnumInternalProp = EnumProp->GetUnderlyingProperty();
			const int64 EnumVal = EnumInternalProp->GetSignedIntPropertyValue(PropArrValue);
			const FString EnumValStr = EnumProp->GetEnum()->GetNameStringByValue(EnumVal);
			OutPythonDefaultValue += EnumValStr.IsEmpty() ? TEXT("0") : *FString::Printf(TEXT("%s%s.%s"), UnrealNamespace, *GetEnumPythonName(EnumProp->GetEnum()), *PythonizeName(EnumValStr, EPythonizeNameCase::Upper));
		}
		else if (const FBoolProperty* BoolProp = CastField<const FBoolProperty>(InProp))
		{
			OutPythonDefaultValue += BoolProp->GetPropertyValue(PropArrValue) ? TEXT("True") : TEXT("False");
		}
		else if (const FNameProperty* NameProp = CastField<const FNameProperty>(InProp))
		{
			const FString NameStrValue = NameProp->GetPropertyValue(PropArrValue).ToString();
			OutPythonDefaultValue += bUseStrictTyping
				? FString::Printf(TEXT("%sName(\"%s\")"), UnrealNamespace, *NameStrValue)
				: FString::Printf(TEXT("\"%s\""), *NameStrValue);
		}
		else if (const FTextProperty* TextProp = CastField<const FTextProperty>(InProp))
		{
			const FString* TextStrValue = FTextInspector::GetSourceString(TextProp->GetPropertyValue(PropArrValue));
			check(TextStrValue);
			OutPythonDefaultValue += bUseStrictTyping
				? FString::Printf(TEXT("%sText(\"%s\")"), UnrealNamespace, **TextStrValue)
				: FString::Printf(TEXT("\"%s\""), **TextStrValue);
		}
		else if (const FObjectPropertyBase* ObjProp = CastField<const FObjectPropertyBase>(InProp))
		{
			OutPythonDefaultValue += TEXT("None");
		}
		else if (const FInterfaceProperty* InterfaceProp = CastField<const FInterfaceProperty>(InProp))
		{
			OutPythonDefaultValue += TEXT("None");
		}
		else if (const FStructProperty* StructProp = CastField<const FStructProperty>(InProp))
		{
			PythonizeStructValueImpl(StructProp->Struct, PropArrValue, InFlags, OutPythonDefaultValue);
		}
		else if (const FDelegateProperty* DelegateProp = CastField<const FDelegateProperty>(InProp))
		{
			OutPythonDefaultValue += FString::Printf(TEXT("%s%s()"), UnrealNamespace, *GetDelegatePythonName(DelegateProp->SignatureFunction));
		}
		else if (const FMulticastDelegateProperty* MulticastDelegateProp = CastField<const FMulticastDelegateProperty>(InProp))
		{
			OutPythonDefaultValue += FString::Printf(TEXT("%s%s()"), UnrealNamespace, *GetDelegatePythonName(MulticastDelegateProp->SignatureFunction));
		}
		else if (const FArrayProperty* ArrayProperty = CastField<const FArrayProperty>(InProp))
		{
			OutPythonDefaultValue += bUseStrictTyping
				? FString::Printf(TEXT("%sArray.cast(%s, ["), UnrealNamespace, *GetPropertyTypePythonName(ArrayProperty->Inner, bIncludeUnrealNamespace, bIsForDocString))
				: TEXT("[");
			{
				FScriptArrayHelper ScriptArrayHelper(ArrayProperty, PropArrValue);
				const int32 ElementCount = ScriptArrayHelper.Num();
				for (int32 ElementIndex = 0; ElementIndex < ElementCount; ++ElementIndex)
				{
					if (ElementIndex > 0)
					{
						OutPythonDefaultValue += TEXT(", ");
					}
					PythonizeValueImpl(ArrayProperty->Inner, ScriptArrayHelper.GetRawPtr(ElementIndex), InFlags, OutPythonDefaultValue);
				}
			}
			OutPythonDefaultValue += bUseStrictTyping
				? TEXT("])")
				: TEXT("]");
		}
		else if (const FSetProperty* SetProperty = CastField<const FSetProperty>(InProp))
		{
			OutPythonDefaultValue += bUseStrictTyping
				? FString::Printf(TEXT("%sSet.cast(%s, ["), UnrealNamespace, *GetPropertyTypePythonName(SetProperty->ElementProp, bIncludeUnrealNamespace, bIsForDocString))
				: TEXT("[");
			{
				FScriptSetHelper ScriptSetHelper(SetProperty, PropArrValue);
				for (int32 SparseElementIndex = 0, ElementIndex = 0; SparseElementIndex < ScriptSetHelper.GetMaxIndex(); ++SparseElementIndex)
				{
					if (ScriptSetHelper.IsValidIndex(SparseElementIndex))
					{
						if (ElementIndex++ > 0)
						{
							OutPythonDefaultValue += TEXT(", ");
						}
						PythonizeValueImpl(ScriptSetHelper.GetElementProperty(), ScriptSetHelper.GetElementPtr(SparseElementIndex), InFlags, OutPythonDefaultValue);
					}
				}
			}
			OutPythonDefaultValue += bUseStrictTyping
				? TEXT("])")
				: TEXT("]");
		}
		else if (const FMapProperty* MapProperty = CastField<const FMapProperty>(InProp))
		{
			OutPythonDefaultValue += bUseStrictTyping
				? FString::Printf(TEXT("%sMap.cast(%s, %s, {"), UnrealNamespace, *GetPropertyTypePythonName(MapProperty->KeyProp, bIncludeUnrealNamespace, bIsForDocString), *GetPropertyTypePythonName(MapProperty->ValueProp, bIncludeUnrealNamespace, bIsForDocString))
				: TEXT("{");
		{
				FScriptMapHelper ScriptMapHelper(MapProperty, PropArrValue);
				for (int32 SparseElementIndex = 0, ElementIndex = 0; SparseElementIndex < ScriptMapHelper.GetMaxIndex(); ++SparseElementIndex)
				{
					if (ScriptMapHelper.IsValidIndex(SparseElementIndex))
					{
						if (ElementIndex++ > 0)
						{
							OutPythonDefaultValue += TEXT(", ");
						}
						PythonizeValueImpl(ScriptMapHelper.GetKeyProperty(), ScriptMapHelper.GetKeyPtr(SparseElementIndex), InFlags, OutPythonDefaultValue);
						OutPythonDefaultValue += TEXT(": ");
						PythonizeValueImpl(ScriptMapHelper.GetValueProperty(), ScriptMapHelper.GetValuePtr(SparseElementIndex), InFlags, OutPythonDefaultValue);
					}
				}
			}
			OutPythonDefaultValue += bUseStrictTyping
				? TEXT("})")
				: TEXT("}");
		}
		else
		{
			// Property ExportText is already in the correct form for Python (PPF_Delimited so that strings get quoted)
			InProp->ExportText_Direct(OutPythonDefaultValue, PropArrValue, PropArrValue, nullptr, PPF_Delimited);
		}
	}
	if (InProp->ArrayDim > 1)
	{
		OutPythonDefaultValue += bUseStrictTyping
			? TEXT("])")
			: TEXT("]");
	}
}

void PythonizeStructValueImpl(const UScriptStruct* InStruct, const void* InStructValue, const uint32 InFlags, FString& OutPythonDefaultValue)
{
	const bool bIncludeUnrealNamespace = !!(InFlags & EPythonizeValueFlags::IncludeUnrealNamespace);
	const bool bUseStrictTyping = !!(InFlags & EPythonizeValueFlags::UseStrictTyping);
	const bool bDefaultConstructStructs = !!(InFlags & EPythonizeValueFlags::DefaultConstructStructs);
	const bool bDefaultConstructDateTime = !!(InFlags & EPythonizeValueFlags::DefaultConstructDateTime);

	const TCHAR* UnrealNamespace = bIncludeUnrealNamespace ? TEXT("unreal.") : TEXT("");

	// Note: We deliberately don't use any FPyWrapperStruct functionality here as this function may be called as part of generating the wrapped type

	auto FindMakeBreakFunction = [InStruct](const FName& InKey) -> const UFunction*
	{
		const FString MakeBreakName = InStruct->GetMetaData(InKey);
		if (!MakeBreakName.IsEmpty())
		{
			return FindObject<UFunction>(nullptr, *MakeBreakName, true);
		}
		return nullptr;
	};

	// If the struct has a make function, we assume the output of the break function matches the input of the make function
	OutPythonDefaultValue += bUseStrictTyping 
		? FString::Printf(TEXT("%s%s("), UnrealNamespace, *GetStructPythonName(InStruct))
		: TEXT("[");
	if (!bDefaultConstructStructs && (!bDefaultConstructDateTime || !InStruct->IsChildOf(TBaseStructure<FDateTime>::Get())))
	{
		const UFunction* MakeFunc = FindMakeBreakFunction(HasNativeMakeMetaDataKey);
		const UFunction* BreakFunc = FindMakeBreakFunction(HasNativeBreakMetaDataKey);

		if (MakeFunc && BreakFunc)
		{
			UClass* Class = BreakFunc->GetOwnerClass();
			UObject* Obj = Class->GetDefaultObject();

			FGeneratedWrappedFunction BreakFuncDef;
			BreakFuncDef.SetFunction(BreakFunc, FGeneratedWrappedFunction::SFF_ExtractParameters);

			// Python can only support 255 parameters, so if we have more than that for this struct just use the default constructor
			if (BreakFuncDef.OutputParams.Num() <= 255)
			{
				// Call the break function using the instance we were given
				FStructOnScope FuncParams(BreakFuncDef.Func);
				if (BreakFuncDef.InputParams.Num() == 1 && CastField<FStructProperty>(BreakFuncDef.InputParams[0].ParamProp) && InStruct->IsChildOf(CastFieldChecked<const FStructProperty>(BreakFuncDef.InputParams[0].ParamProp)->Struct))
				{
					// Copy the given instance as the 'self' argument
					const FGeneratedWrappedMethodParameter& SelfParam = BreakFuncDef.InputParams[0];
					void* SelfArgInstance = SelfParam.ParamProp->ContainerPtrToValuePtr<void>(FuncParams.GetStructMemory());
					CastFieldChecked<const FStructProperty>(SelfParam.ParamProp)->Struct->CopyScriptStruct(SelfArgInstance, InStructValue);
				}
				PyUtil::InvokeFunctionCall(Obj, BreakFuncDef.Func, FuncParams.GetStructMemory(), TEXT("pythonize default struct value"));
				PyErr_Clear(); // Clear any errors in case InvokeFunctionCall failed

				// Extract the output argument values as defaults for the struct
				for (int32 OuputParamIndex = 0; OuputParamIndex < BreakFuncDef.OutputParams.Num(); ++OuputParamIndex)
				{
					const FGeneratedWrappedMethodParameter& OutputParam = BreakFuncDef.OutputParams[OuputParamIndex];
					if (OuputParamIndex > 0)
					{
						OutPythonDefaultValue += TEXT(", ");
					}
					PythonizeValueImpl(OutputParam.ParamProp, OutputParam.ParamProp->ContainerPtrToValuePtr<void>(FuncParams.GetStructMemory()), InFlags, OutPythonDefaultValue);
				}
			}
		}
		else
		{
			int32 ExportedPropertyCount = 0;
			FString StructInitParamsStr;
			for (TFieldIterator<const FProperty> PropIt(InStruct, EFieldIteratorFlags::IncludeSuper); PropIt; ++PropIt)
			{
				const FProperty* Prop = *PropIt;
				if (ShouldExportProperty(Prop) && !IsDeprecatedProperty(Prop))
				{
					if (ExportedPropertyCount++ > 0)
					{
						StructInitParamsStr += TEXT(", ");
					}
					PythonizeValueImpl(Prop, Prop->ContainerPtrToValuePtr<void>(InStructValue), InFlags, StructInitParamsStr);
				}
			}

			// Python can only support 255 parameters, so if we have more than that for this struct just use the default constructor
			if (ExportedPropertyCount <= 255)
			{
				OutPythonDefaultValue += StructInitParamsStr;
			}
		}
	}
	OutPythonDefaultValue += bUseStrictTyping
		? TEXT(")")
		: TEXT("]");
}

FString PythonizeValue(const FProperty* InProp, const void* InPropValue, const uint32 InFlags)
{
	FString PythonValue;
	PythonizeValueImpl(InProp, InPropValue, InFlags, PythonValue);
	return PythonValue;
}

FString PythonizeDefaultValue(const FProperty* InProp, const FString& InDefaultValue, const uint32 InFlags)
{
	PyUtil::FPropValueOnScope PropValue(PyUtil::FConstPropOnScope::ExternalReference(InProp));
	PyUtil::ImportDefaultValue(InProp, PropValue.GetValue(), InDefaultValue);
	return PythonizeValue(InProp, PropValue.GetValue(), InFlags);
}

const UObject* GetTypeRegistryType(const UObject* InObj)
{
	if (const UBlueprintCore* BlueprintAsset = Cast<const UBlueprintCore>(InObj))
	{
		return BlueprintAsset->GeneratedClass;
	}

	return InObj;
}

FName GetTypeRegistryName(const UClass* InClass)
{
	return IsBlueprintGeneratedClass(InClass)
		? InClass->GetOutermost()->GetFName()
		: InClass->GetFName();
}

FName GetTypeRegistryName(const UScriptStruct* InStruct)
{
	return IsBlueprintGeneratedStruct(InStruct)
		? InStruct->GetOutermost()->GetFName()
		: InStruct->GetFName();
}

FName GetTypeRegistryName(const UEnum* InEnum)
{
	return IsBlueprintGeneratedEnum(InEnum)
		? InEnum->GetOutermost()->GetFName()
		: InEnum->GetFName();
}

FName GetTypeRegistryName(const UFunction* InDelegateSignature)
{
	return InDelegateSignature->GetFName();
}

FString GetFieldModule(const UField* InField)
{
	UPackage* ScriptPackage = InField->GetOutermost();
	
	const FString PackageName = ScriptPackage->GetName();
	if (PackageName.StartsWith(TEXT("/Script/")))
	{
		return PackageName.RightChop(8); // Chop "/Script/" from the name
	}
	
	// Not a native module!
	return FString();
}

FString GetFieldPlugin(const UField* InField)
{
	static const TMap<FName, FString> ModuleNameToPluginMap = []()
	{
		IPluginManager& PluginManager = IPluginManager::Get();

		// Build up a map of plugin modules -> plugin names
		TMap<FName, FString> PluginModules;
		{
			TArray<TSharedRef<IPlugin>> Plugins = PluginManager.GetDiscoveredPlugins();
			for (const TSharedRef<IPlugin>& Plugin : Plugins)
			{
				for (const FModuleDescriptor& PluginModule : Plugin->GetDescriptor().Modules)
				{
					PluginModules.Add(PluginModule.Name, Plugin->GetName());
				}
			}
		}
		return PluginModules;
	}();

	const FString* FieldPluginNamePtr = ModuleNameToPluginMap.Find(*GetFieldModule(InField));
	return FieldPluginNamePtr ? *FieldPluginNamePtr : FString();
}

FString GetModulePythonName(const FName InModuleName, const bool bIncludePrefix)
{
	// Some modules are mapped to others in Python
	static const FName PythonModuleMappings[][2] = {
		{ TEXT("CoreUObject"), TEXT("Core") },
		{ TEXT("SlateCore"), TEXT("Slate") },
		{ TEXT("UnrealEd"), TEXT("Editor") },
		{ TEXT("PythonScriptPlugin"), TEXT("Python") },
	};

	FName MappedModuleName = InModuleName;
	for (const auto& PythonModuleMapping : PythonModuleMappings)
	{
		if (InModuleName == PythonModuleMapping[0])
		{
			MappedModuleName = PythonModuleMapping[1];
			break;
		}
	}

	const FString ModulePythonName = MappedModuleName.ToString().ToLower();
	return bIncludePrefix ? FString::Printf(TEXT("_unreal_%s"), *ModulePythonName) : ModulePythonName;
}

bool GetFieldPythonNameFromMetaDataImpl(const FFieldVariant& InField, const FName InMetaDataKey, FString& OutFieldName)
{
	// See if we have a name override in the meta-data
	if (!InMetaDataKey.IsNone())
	{
		OutFieldName = InField.IsUObject() ? InField.Get<UField>()->GetMetaData(InMetaDataKey) : InField.Get<FField>()->GetMetaData(InMetaDataKey);

		// This may be a semi-colon separated list - the first item is the one we want for the current name
		if (!OutFieldName.IsEmpty())
		{
			int32 SemiColonIndex = INDEX_NONE;
			if (OutFieldName.FindChar(TEXT(';'), SemiColonIndex))
			{
				OutFieldName.RemoveAt(SemiColonIndex, OutFieldName.Len() - SemiColonIndex, /*bAllowShrinking*/false);
			}

			FText ValidationError;
			if (!IsValidName(OutFieldName, &ValidationError))
			{
				if ( InField.IsUObject() )
				{
					const FString FieldPathName = InField.IsUObject() ? InField.Get<UField>()->GetPathName() : InField.Get<FField>()->GetPathName();

					REPORT_PYTHON_GENERATION_ISSUE(Error, TEXT("'%s' has an invalid '%s' meta-data value '%s': %s."), *FieldPathName, *InMetaDataKey.ToString(), *OutFieldName, *ValidationError.ToString());
				}
				
			}

			return true;
		}
	}

	return false;
}

bool GetDeprecatedFieldPythonNamesFromMetaDataImpl(const FFieldVariant& InField, const FName InMetaDataKey, TArray<FString>& OutFieldNames)
{
	// See if we have a name override in the meta-data
	if (!InMetaDataKey.IsNone())
	{
		const FString FieldName = InField.IsUObject() ? InField.Get<UField>()->GetMetaData(InMetaDataKey) : InField.Get<FField>()->GetMetaData(InMetaDataKey);

		// This may be a semi-colon separated list - everything but the first item is deprecated
		if (!FieldName.IsEmpty())
		{
			FieldName.ParseIntoArray(OutFieldNames, TEXT(";"), false);

			// Remove the non-deprecated entry
			if (OutFieldNames.Num() > 0)
			{
				OutFieldNames.RemoveAt(0, 1, /*bAllowShrinking*/false);
			}

			// Trim whitespace and remove empty items
			OutFieldNames.RemoveAll([](FString& InStr)
			{
				InStr.TrimStartAndEndInline();
				return InStr.IsEmpty();
			});

			for (const FString& FieldNamePart : OutFieldNames)
			{
				FText ValidationError;
				if (!IsValidName(FieldNamePart, &ValidationError))
				{
					const FString FieldPathName = InField.IsUObject() ? InField.Get<UField>()->GetPathName() : InField.Get<FField>()->GetPathName();
					REPORT_PYTHON_GENERATION_ISSUE(Error, TEXT("'%s' has an invalid '%s' meta-data value '%s' (from '%s'): %s."), *FieldPathName, *InMetaDataKey.ToString(), *FieldNamePart, *FieldName, *ValidationError.ToString());
				}
			}

			return true;
		}
	}

	return false;
}

FString GetFieldPythonNameImpl(const FFieldVariant& InField, const FName InMetaDataKey)
{
	FString FieldName;

	// First see if we have a name override in the meta-data
	if (GetFieldPythonNameFromMetaDataImpl(InField, InMetaDataKey, FieldName))
	{
		return FieldName;
}

	// Just use the field name if we have no meta-data
	if (FieldName.IsEmpty())
{
		FieldName = InField.GetName();

		// Strip the "E" prefix from enum names
		if (InField.IsA<UEnum>() && FieldName.Len() >= 2 && FieldName[0] == TEXT('E') && FChar::IsUpper(FieldName[1]))
<<<<<<< HEAD
		{
=======
	{
>>>>>>> fa8a8d0d
			FieldName.RemoveAt(0, 1, /*bAllowShrinking*/false);
		}

		// Classes, structs, and enums will no longer have their C++ prefix at this point
		// These prefixes can prevent types that start with numbers from being a compile error in C++
		// Ideally we don't want those prefixes to be used for Python, but we must ensure a valid symbol name
		if ( UObject* FieldObject = InField.ToUObject() )
		{
			if (FieldName.Len() >= 0 && FChar::IsDigit(FieldName[0]))
			{
				if (const UClass* Class = Cast<UClass>(FieldObject))
				{
					FieldName.InsertAt(0, Class->IsChildOf<AActor>() ? TEXT('A') : TEXT('U'));
				}
				else if (FieldObject->IsA<UScriptStruct>())
				{
					FieldName.InsertAt(0, TEXT('F'));
				}
				else if (FieldObject->IsA<UEnum>())
				{
					FieldName.InsertAt(0, TEXT('E'));
				}
			}
		}
	}

	return FieldName;
}

TArray<FString> GetDeprecatedFieldPythonNamesImpl(const FFieldVariant& InField, const FName InMetaDataKey)
{
	TArray<FString> FieldNames;

	// First see if we have a name override in the meta-data
	if (GetDeprecatedFieldPythonNamesFromMetaDataImpl(InField, InMetaDataKey, FieldNames))
	{
		return FieldNames;
}

	// Just use the redirects if we have no meta-data
	ECoreRedirectFlags RedirectFlags = ECoreRedirectFlags::None;
	if (InField.IsA<UFunction>())
	{
		RedirectFlags = ECoreRedirectFlags::Type_Function;
	}
	else if (InField.IsA<FProperty>())
	{
		RedirectFlags = ECoreRedirectFlags::Type_Property;
	}
	else if (InField.IsA<UClass>())
	{
		RedirectFlags = ECoreRedirectFlags::Type_Class;
	}
	else if (InField.IsA<UScriptStruct>())
	{
		RedirectFlags = ECoreRedirectFlags::Type_Struct;
	}
	else if (InField.IsA<UEnum>())
	{
		RedirectFlags = ECoreRedirectFlags::Type_Enum;
	}
	
	const FCoreRedirectObjectName CurrentName = FCoreRedirectObjectName(InField.GetPathName());
	TArray<FCoreRedirectObjectName> PreviousNames;
	FCoreRedirects::FindPreviousNames(RedirectFlags, CurrentName, PreviousNames);

	FieldNames.Reserve(PreviousNames.Num());
	for (const FCoreRedirectObjectName& PreviousName : PreviousNames)
	{
		// Redirects can be used to redirect outers
		// We want to skip those redirects as we only care about changes within the current scope
		if (!PreviousName.OuterName.IsNone() && PreviousName.OuterName != CurrentName.OuterName)
{
			continue;
		}

		// Redirects can often keep the same name when updating the path
		// We want to skip those redirects as we only care about name changes
		if (PreviousName.ObjectName == CurrentName.ObjectName)
	{
			continue;
		}
		
		FString FieldName = PreviousName.ObjectName.ToString();

		// Strip the "E" prefix from enum names
		if (InField.IsA<UEnum>() && FieldName.Len() >= 2 && FieldName[0] == TEXT('E') && FChar::IsUpper(FieldName[1]))
		{
			FieldName.RemoveAt(0, 1, /*bAllowShrinking*/false);
		}

		FieldNames.Add(MoveTemp(FieldName));
	}

	return FieldNames;
}

FString GetClassPythonName(const UClass* InClass)
{
	return GetFieldPythonNameImpl(InClass, ScriptNameMetaDataKey);
}

TArray<FString> GetDeprecatedClassPythonNames(const UClass* InClass)
{
	return GetDeprecatedFieldPythonNamesImpl(InClass, ScriptNameMetaDataKey);
}

FString GetStructPythonName(const UScriptStruct* InStruct)
{
	return GetFieldPythonNameImpl(InStruct, ScriptNameMetaDataKey);
}

TArray<FString> GetDeprecatedStructPythonNames(const UScriptStruct* InStruct)
{
	return GetDeprecatedFieldPythonNamesImpl(InStruct, ScriptNameMetaDataKey);
}

FString GetEnumPythonName(const UEnum* InEnum)
{
	return GetFieldPythonNameImpl(InEnum, ScriptNameMetaDataKey);
	}

TArray<FString> GetDeprecatedEnumPythonNames(const UEnum* InEnum)
{
	return GetDeprecatedFieldPythonNamesImpl(InEnum, ScriptNameMetaDataKey);
}

FString GetEnumEntryPythonName(const UEnum* InEnum, const int32 InEntryIndex)
{
	FString EnumEntryName;

	// First see if we have a name override in the meta-data
	{
		EnumEntryName = InEnum->GetMetaData(TEXT("ScriptName"), InEntryIndex);

		// This may be a semi-colon separated list - the first item is the one we want for the current name
		if (!EnumEntryName.IsEmpty())
		{
			int32 SemiColonIndex = INDEX_NONE;
			if (EnumEntryName.FindChar(TEXT(';'), SemiColonIndex))
			{
				EnumEntryName.RemoveAt(SemiColonIndex, EnumEntryName.Len() - SemiColonIndex, /*bAllowShrinking*/false);
			}

			FText ValidationError;
			if (!IsValidName(EnumEntryName, &ValidationError))
			{
				REPORT_PYTHON_GENERATION_ISSUE(Error, TEXT("'%s' has an invalid 'ScriptName' meta-data value '%s': %s."), *InEnum->GetPathName(), *EnumEntryName, *ValidationError.ToString());
			}
		}
	}
	
	// Blueprint enums have horrible internal names, so try and create a valid identifier from the display name meta-data
	if (IsBlueprintGeneratedEnum(InEnum))
	{
		EnumEntryName = InEnum->GetAuthoredNameStringByIndex(InEntryIndex);
		if (FCString::IsPureAnsi(*EnumEntryName))
		{
			// Sanitize out any invalid characters in the name
			for (TCHAR& Char : EnumEntryName)
			{
				if (!FChar::IsAlnum(Char))
				{
					Char = TEXT('_');
				}
			}
		}
		else
		{
			// If the name isn't pure-ANSI then don't attempt to sanitize it as the result will be very mangled
			EnumEntryName.Reset();
		}
	}

	// Just use the entry name if we have no meta-data
	if (EnumEntryName.IsEmpty())
	{
		EnumEntryName = InEnum->GetNameStringByIndex(InEntryIndex);
	}

	return PythonizeName(EnumEntryName, EPythonizeNameCase::Upper);
}

FString GetDelegatePythonName(const UFunction* InDelegateSignature)
{
	return InDelegateSignature->GetName().LeftChop(19); // Trim the "__DelegateSignature" suffix from the name
}

FString GetFunctionPythonName(const UFunction* InFunc)
{
	FString FuncName = GetFieldPythonNameImpl(InFunc, ScriptNameMetaDataKey);
	return PythonizeName(FuncName, EPythonizeNameCase::Lower);
}

TArray<FString> GetDeprecatedFunctionPythonNames(const UFunction* InFunc)
{
	const UClass* FuncOwner = InFunc->GetOwnerClass();
	check(FuncOwner);

	TArray<FString> FuncNames = GetDeprecatedFieldPythonNamesImpl(InFunc, ScriptNameMetaDataKey);
	for (auto FuncNamesIt = FuncNames.CreateIterator(); FuncNamesIt; ++FuncNamesIt)
	{
		FString& FuncName = *FuncNamesIt;

		// Remove any deprecated names that clash with an existing Python exposed function
		const UFunction* DeprecatedFunc = FuncOwner->FindFunctionByName(*FuncName);
		if (DeprecatedFunc && ShouldExportFunction(DeprecatedFunc))
		{
			FuncNamesIt.RemoveCurrent();
			continue;
		}

		FuncName = PythonizeName(FuncName, EPythonizeNameCase::Lower);
	}

	return FuncNames;
}

FString GetScriptMethodPythonName(const UFunction* InFunc)
{
	FString ScriptMethodName;
	if (GetFieldPythonNameFromMetaDataImpl(InFunc, ScriptMethodMetaDataKey, ScriptMethodName))
	{
		return PythonizeName(ScriptMethodName, EPythonizeNameCase::Lower);
	}
	return GetFunctionPythonName(InFunc);
}

TArray<FString> GetDeprecatedScriptMethodPythonNames(const UFunction* InFunc)
{
	TArray<FString> ScriptMethodNames;
	if (GetDeprecatedFieldPythonNamesFromMetaDataImpl(InFunc, ScriptMethodMetaDataKey, ScriptMethodNames))
	{
		for (FString& ScriptMethodName : ScriptMethodNames)
		{
			ScriptMethodName = PythonizeName(ScriptMethodName, EPythonizeNameCase::Lower);
		}
		return ScriptMethodNames;
	}
	return GetDeprecatedFunctionPythonNames(InFunc);
}

FString GetScriptConstantPythonName(const UFunction* InFunc)
	{
	FString ScriptConstantName;
	if (!GetFieldPythonNameFromMetaDataImpl(InFunc, ScriptConstantMetaDataKey, ScriptConstantName))
	{
		ScriptConstantName = GetFieldPythonNameImpl(InFunc, ScriptNameMetaDataKey);
	}
	return PythonizeName(ScriptConstantName, EPythonizeNameCase::Upper);
}

TArray<FString> GetDeprecatedScriptConstantPythonNames(const UFunction* InFunc)
{
	TArray<FString> ScriptConstantNames;
	if (!GetDeprecatedFieldPythonNamesFromMetaDataImpl(InFunc, ScriptConstantMetaDataKey, ScriptConstantNames))
	{
		ScriptConstantNames = GetDeprecatedFieldPythonNamesImpl(InFunc, ScriptNameMetaDataKey);
	}
	for (FString& ScriptConstantName : ScriptConstantNames)
	{
		ScriptConstantName = PythonizeName(ScriptConstantName, EPythonizeNameCase::Upper);
	}
	return ScriptConstantNames;
}

FString GetPropertyPythonName(const FProperty* InProp)
{
	FString PropName = GetFieldPythonNameImpl(InProp, ScriptNameMetaDataKey);
	return PythonizePropertyName(PropName, EPythonizeNameCase::Lower);
}

TArray<FString> GetDeprecatedPropertyPythonNames(const FProperty* InProp)
{
	const UStruct* PropOwner = InProp->GetOwnerStruct();
	check(PropOwner);

	TArray<FString> PropNames = GetDeprecatedFieldPythonNamesImpl(InProp, ScriptNameMetaDataKey);
	for (auto PropNamesIt = PropNames.CreateIterator(); PropNamesIt; ++PropNamesIt)
	{
		FString& PropName = *PropNamesIt;

		// Remove any deprecated names that clash with an existing Python exposed property
		const FProperty* DeprecatedProp = PropOwner->FindPropertyByName(*PropName);
		if (DeprecatedProp && ShouldExportProperty(DeprecatedProp))
	{
			PropNamesIt.RemoveCurrent();
			continue;
	}

		PropName = PythonizeName(PropName, EPythonizeNameCase::Lower);
	}

	return PropNames;
}

FString GetPropertyTypePythonName(const FProperty* InProp, const bool InIncludeUnrealNamespace, const bool InIsForDocString)
{
#define GET_PROPERTY_TYPE(TYPE, VALUE)				\
		if (CastField<const TYPE>(InProp) != nullptr)	\
		{											\
			return (VALUE);							\
		}

	const TCHAR* UnrealNamespace = InIncludeUnrealNamespace ? TEXT("unreal.") : TEXT("");

	GET_PROPERTY_TYPE(FBoolProperty, TEXT("bool"))
	GET_PROPERTY_TYPE(FInt8Property, InIsForDocString ? TEXT("int8") : TEXT("int"))
	GET_PROPERTY_TYPE(FInt16Property, InIsForDocString ? TEXT("int16") : TEXT("int"))
	GET_PROPERTY_TYPE(FUInt16Property, InIsForDocString ? TEXT("uint16") : TEXT("int"))
	GET_PROPERTY_TYPE(FIntProperty, InIsForDocString ? TEXT("int32") : TEXT("int"))
	GET_PROPERTY_TYPE(FUInt32Property, InIsForDocString ? TEXT("uint32") : TEXT("int"))
	GET_PROPERTY_TYPE(FInt64Property, InIsForDocString ? TEXT("int64") : TEXT("int"))
	GET_PROPERTY_TYPE(FUInt64Property, InIsForDocString ? TEXT("uint64") : TEXT("int"))
	GET_PROPERTY_TYPE(FFloatProperty, TEXT("float"))
	GET_PROPERTY_TYPE(FDoubleProperty, InIsForDocString ? TEXT("double") : TEXT("float"))
	GET_PROPERTY_TYPE(FStrProperty, TEXT("str"))
	GET_PROPERTY_TYPE(FNameProperty, InIncludeUnrealNamespace ? TEXT("unreal.Name") : TEXT("Name"))
	GET_PROPERTY_TYPE(FTextProperty, InIncludeUnrealNamespace ? TEXT("unreal.Text") : TEXT("Text"))
	if (const FByteProperty* ByteProp = CastField<const FByteProperty>(InProp))
	{
		if (ByteProp->Enum)
		{
			return FString::Printf(TEXT("%s%s"), UnrealNamespace, *GetEnumPythonName(ByteProp->Enum));
		}
		else
		{
			return InIsForDocString ? TEXT("uint8") : TEXT("int");
		}
	}
	if (const FEnumProperty* EnumProp = CastField<const FEnumProperty>(InProp))
	{
		return FString::Printf(TEXT("%s%s"), UnrealNamespace, *GetEnumPythonName(EnumProp->GetEnum()));
	}
	if (InIsForDocString)
	{
		if (const FClassProperty* ClassProp = CastField<const FClassProperty>(InProp))
		{
			return FString::Printf(TEXT("type(%s%s)"), UnrealNamespace, *GetClassPythonName(ClassProp->PropertyClass));
		}
	}
	if (const FObjectPropertyBase* ObjProp = CastField<const FObjectPropertyBase>(InProp))
	{
		return FString::Printf(TEXT("%s%s"), UnrealNamespace, *GetClassPythonName(ObjProp->PropertyClass));
	}
	if (const FInterfaceProperty* InterfaceProp = CastField<const FInterfaceProperty>(InProp))
	{
		return FString::Printf(TEXT("%s%s"), UnrealNamespace, *GetClassPythonName(InterfaceProp->InterfaceClass));
	}
	if (const FStructProperty* StructProp = CastField<const FStructProperty>(InProp))
	{
		return FString::Printf(TEXT("%s%s"), UnrealNamespace, *GetStructPythonName(StructProp->Struct));
	}
	if (const FDelegateProperty* DelegateProp = CastField<const FDelegateProperty>(InProp))
	{
		return FString::Printf(TEXT("%s%s"), UnrealNamespace, *GetDelegatePythonName(DelegateProp->SignatureFunction));
	}
	if (const FMulticastDelegateProperty* MulticastDelegateProp = CastField<const FMulticastDelegateProperty>(InProp))
	{
		return FString::Printf(TEXT("%s%s"), UnrealNamespace, *GetDelegatePythonName(MulticastDelegateProp->SignatureFunction));
	}
	if (const FArrayProperty* ArrayProperty = CastField<const FArrayProperty>(InProp))
	{
		return FString::Printf(TEXT("%sArray(%s)"), UnrealNamespace, *GetPropertyTypePythonName(ArrayProperty->Inner, InIncludeUnrealNamespace, InIsForDocString));
	}
	if (const FSetProperty* SetProperty = CastField<const FSetProperty>(InProp))
	{
		return FString::Printf(TEXT("%sSet(%s)"), UnrealNamespace, *GetPropertyTypePythonName(SetProperty->ElementProp, InIncludeUnrealNamespace, InIsForDocString));
	}
	if (const FMapProperty* MapProperty = CastField<const FMapProperty>(InProp))
	{
		return FString::Printf(TEXT("%sMap(%s, %s)"), UnrealNamespace, *GetPropertyTypePythonName(MapProperty->KeyProp, InIncludeUnrealNamespace, InIsForDocString), *GetPropertyTypePythonName(MapProperty->ValueProp, InIncludeUnrealNamespace, InIsForDocString));
	}

	return InIsForDocString ? TEXT("'undefined'") : TEXT("type");

#undef GET_PROPERTY_TYPE
}

FString GetPropertyPythonType(const FProperty* InProp)
{
	FString RetStr;
	AppendPropertyPythonType(InProp, RetStr);
	return RetStr;
}

void AppendPropertyPythonType(const FProperty* InProp, FString& OutStr)
{
	OutStr += GetPropertyTypePythonName(InProp);
}

void AppendPropertyPythonReadWriteState(const FProperty* InProp, FString& OutStr, const uint64 InReadOnlyFlags)
{
	OutStr += (InProp->HasAnyPropertyFlags(InReadOnlyFlags) ? TEXT(" [Read-Only]") : TEXT(" [Read-Write]"));
}

template <typename FieldType>
FString GetFieldTooltipImpl(const FieldType* InField)
{
	// We use the source string here as the culture may change while the editor is running, and also because some versions 
	// of Python (<3.4) can't override the default encoding to UTF-8 so produce errors when trying to print the help docs
	return *FTextInspector::GetSourceString(InField->GetToolTipText());
}

FString GetFieldTooltip(const UField* InField)
{
	return GetFieldTooltipImpl(InField);
}

FString GetFieldTooltip(const FField* InField)
{
	return GetFieldTooltipImpl(InField);
}

FString GetEnumEntryTooltip(const UEnum* InEnum, const int64 InEntryIndex)
{
	// We use the source string here as the culture may change while the editor is running, and also because some versions 
	// of Python (<3.4) can't override the default encoding to UTF-8 so produce errors when trying to print the help docs
	return *FTextInspector::GetSourceString(InEnum->GetToolTipTextByIndex(InEntryIndex));
}

FString BuildSourceInformationDocString(const UField* InOwnerType)
{
	FString Str;
	AppendSourceInformationDocString(InOwnerType, Str);
	return Str;
}

void AppendSourceInformationDocString(const UField* InOwnerType, FString& OutStr)
{
	if (!InOwnerType)
	{
		return;
	}

	if (!OutStr.IsEmpty())
	{
		if (OutStr[OutStr.Len() - 1] != TEXT('\n'))
		{
			OutStr += LINE_TERMINATOR;
		}
	}

	const UPackage* OwnerPackage = InOwnerType->GetOutermost();
	const FString OwnerPackageName = OwnerPackage->GetName();

	if (FPackageName::IsScriptPackage(OwnerPackageName))
	{
		static const FName ModuleRelativePathMetaDataKey = "ModuleRelativePath";

		const FString TypePlugin = GetFieldPlugin(InOwnerType);
		const FString TypeModule = GetFieldModule(InOwnerType);
		const FString TypeFile = FPaths::GetCleanFilename(InOwnerType->GetMetaData(ModuleRelativePathMetaDataKey));

		OutStr += LINE_TERMINATOR TEXT("**C++ Source:**") LINE_TERMINATOR;
		if (!TypePlugin.IsEmpty())
		{
			OutStr += LINE_TERMINATOR TEXT("- **Plugin**: ");
			OutStr += TypePlugin;
		}
		OutStr += LINE_TERMINATOR TEXT("- **Module**: ");
		OutStr += TypeModule;
		OutStr += LINE_TERMINATOR TEXT("- **File**: ");
		OutStr += TypeFile;
		OutStr += LINE_TERMINATOR;
	}
	else
	{
		OutStr += LINE_TERMINATOR TEXT("**Asset Source:**") LINE_TERMINATOR;
		OutStr += LINE_TERMINATOR TEXT("- **Package**: ");
		OutStr += OwnerPackageName;
	}
}

bool SaveGeneratedTextFile(const TCHAR* InFilename, const FString& InFileContents, const bool InForceWrite)
{
	bool bWriteFile = InForceWrite;

	if (!bWriteFile)
	{
		FString CurrentFileContents;
		if (FFileHelper::LoadFileToString(CurrentFileContents, InFilename))
		{
			// Only write the file if the contents differ
			bWriteFile = !InFileContents.Equals(CurrentFileContents, ESearchCase::CaseSensitive);
		}
		else
		{
			// Failed to load the file, assume it's missing so write it
			bWriteFile = true;
		}
	}

	if (bWriteFile)
	{
		return FFileHelper::SaveStringToFile(InFileContents, InFilename, FFileHelper::EEncodingOptions::ForceUTF8);
	}

	// File up-to-date, return success
	return true;
}

}

#endif	// WITH_PYTHON<|MERGE_RESOLUTION|>--- conflicted
+++ resolved
@@ -1455,7 +1455,6 @@
 bool HasScriptExposedFields(const UStruct* InStruct)
 {
 	for (TFieldIterator<const UField> FieldIt(InStruct); FieldIt; ++FieldIt)
-<<<<<<< HEAD
 	{
 		if (const UFunction* Func = Cast<const UFunction>(*FieldIt))
 		{
@@ -1468,20 +1467,6 @@
 
 	for (TFieldIterator<const FField> FieldIt(InStruct); FieldIt; ++FieldIt)
 	{
-=======
-	{
-		if (const UFunction* Func = Cast<const UFunction>(*FieldIt))
-		{
-			if (IsScriptExposedFunction(Func))
-			{
-				return true;
-			}
-		}
-	}
-
-	for (TFieldIterator<const FField> FieldIt(InStruct); FieldIt; ++FieldIt)
-	{
->>>>>>> fa8a8d0d
 		if (const FProperty* Prop = CastField<const FProperty>(*FieldIt))
 		{
 			if (IsScriptExposedProperty(Prop))
@@ -2591,11 +2576,7 @@
 
 		// Strip the "E" prefix from enum names
 		if (InField.IsA<UEnum>() && FieldName.Len() >= 2 && FieldName[0] == TEXT('E') && FChar::IsUpper(FieldName[1]))
-<<<<<<< HEAD
-		{
-=======
-	{
->>>>>>> fa8a8d0d
+		{
 			FieldName.RemoveAt(0, 1, /*bAllowShrinking*/false);
 		}
 
