--- conflicted
+++ resolved
@@ -32,10 +32,7 @@
 #include "UObject/Package.h"
 #include "UObject/EnumProperty.h"
 #include "UObject/StructOnScope.h"
-<<<<<<< HEAD
-=======
 #include "UObject/NameTypes.h"
->>>>>>> d731a049
 #include "Misc/CoreDelegates.h"
 #if WITH_EDITOR
 #include "Kismet2/ReloadUtilities.h"
@@ -43,13 +40,7 @@
 
 #if WITH_PYTHON
 
-<<<<<<< HEAD
-namespace UE
-{
-namespace Python
-=======
 namespace UE::Python
->>>>>>> d731a049
 {
 
 /**
@@ -92,11 +83,7 @@
 
 	if (!bHasValidReturn)
 	{
-<<<<<<< HEAD
-		REPORT_PYTHON_GENERATION_ISSUE(Error, TEXT("Struct '%s' is marked as 'HasNativeMake' but the function '%s' does not return the struct type."), *MetaData.Struct->GetName(), *MetaData.MakeFunc.Func->GetPathName());
-=======
 		REPORT_PYTHON_GENERATION_ISSUE(Warning, TEXT("Struct '%s' is marked as 'HasNativeMake' but the function '%s' does not return the struct type. Python will use the generic make function to create a Python object of this type."), *MetaData.Struct->GetName(), *MetaData.MakeFunc.Func->GetPathName());
->>>>>>> d731a049
 		MetaData.MakeFunc.SetFunction(nullptr);
 		return;
 	}
@@ -124,20 +111,12 @@
 
 	if (!bHasValidInput)
 	{
-<<<<<<< HEAD
-		REPORT_PYTHON_GENERATION_ISSUE(Error, TEXT("Struct '%s' is marked as 'HasNativeBreak' but the function '%s' does not have the struct type as its only input argument."), *MetaData.Struct->GetName(), *MetaData.BreakFunc.Func->GetPathName());
-=======
 		REPORT_PYTHON_GENERATION_ISSUE(Warning, TEXT("Struct '%s' is marked as 'HasNativeBreak' but the function '%s' does not have the struct type as its only input argument. Python will use the generic break function to convert a Python object of this type into a tuple."), *MetaData.Struct->GetName(), *MetaData.BreakFunc.Func->GetPathName());
->>>>>>> d731a049
 		MetaData.BreakFunc.SetFunction(nullptr);
 	}
 };
 
 
-<<<<<<< HEAD
-} // namespace Python
-} // namespace UE
-=======
 static bool GGeneratingOnlineDoc = false;
 
 void SetGeneratingOnlineDoc(bool bGeneratingOnlineDoc)
@@ -419,7 +398,6 @@
 }
 
 } // namespace UE::Python
->>>>>>> d731a049
 
 
 
