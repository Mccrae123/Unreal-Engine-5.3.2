--- conflicted
+++ resolved
@@ -925,7 +925,6 @@
 		if (CachedModule.EndsWith(ModuleSingleFile, ESearchCase::CaseSensitive) || CachedModule.EndsWith(ModuleFolderName, ESearchCase::CaseSensitive))
 		{
 			if (OutResolvedFile)
-<<<<<<< HEAD
 			{
 				*OutResolvedFile = CachedModule;
 			}
@@ -952,34 +951,6 @@
 		{
 			if (OutResolvedFile)
 			{
-=======
-			{
-				*OutResolvedFile = CachedModule;
-			}
-
-			return true;
-		}
-	}
-
-	return false;
-}
-
-FOnDiskModules& GetOnDiskUnrealModulesCache()
-{
-	static FOnDiskModules OnDiskUnrealModules(TEXT("unreal_*"));
-	return OnDiskUnrealModules;
-}
-
-bool IsModuleAvailableForImport(const TCHAR* InModuleName, const FOnDiskModules* InOnDiskModules, FString* OutResolvedFile)
-{
-	// Check the sys.modules table first since it avoids hitting the filesystem
-	if (PyObject* PyModulesDict = PySys_GetObject(PyCStrCast("modules")))
-	{
-		if (PyObject* PyModuleValue = PyDict_GetItemString(PyModulesDict, TCHAR_TO_UTF8(InModuleName)))
-		{
-			if (OutResolvedFile)
-			{
->>>>>>> 6bbb88c8
 				PyObject* PyModuleDict = PyModule_GetDict(PyModuleValue);
 				if (PyObject* PyModuleFile = PyDict_GetItemString(PyModuleDict, "__file__"))
 				{
@@ -1068,7 +1039,6 @@
 
 	FPaths::NormalizeDirectoryName(PythonPath);
 	FPaths::RemoveDuplicateSlashes(PythonPath);
-<<<<<<< HEAD
 
 #if PLATFORM_WINDOWS
 	PythonPath /= TEXT("python.exe");
@@ -1083,51 +1053,45 @@
 	return PythonPath;
 }
 
+void AddSitePackagesPath(const FString& InPath)
+{
+	if (FPyObjectPtr PySiteModule = FPyObjectPtr::StealReference(PyImport_ImportModule("site")))
+	{
+		PyObject* PySiteDict = PyModule_GetDict(PySiteModule);
+		if (PyObject* PyAddSiteDirFunc = PyDict_GetItemString(PySiteDict, "addsitedir"))
+		{
+			FPyObjectPtr PyPath;
+			if (PyConversion::Pythonize(InPath, PyPath.Get(), PyConversion::ESetErrorState::No))
+			{
+				FPyObjectPtr PyAddSiteDirResult = FPyObjectPtr::StealReference(PyObject_CallFunctionObjArgs(PyAddSiteDirFunc, PyPath.Get(), nullptr));
+			}
+		}
+	}
+}
+
 void AddSystemPath(const FString& InPath)
 {
+	if (!IFileManager::Get().DirectoryExists(*InPath))
+	{
+		return;
+	}
+
 	if (PyObject* PyPathList = PySys_GetObject(PyCStrCast("path")))
 	{
 		FPyObjectPtr PyPath;
 		if (PyConversion::Pythonize(InPath, PyPath.Get(), PyConversion::ESetErrorState::No))
-=======
-
-#if PLATFORM_WINDOWS
-	PythonPath /= TEXT("python.exe");
-#elif PLATFORM_MAC || PLATFORM_LINUX
-	PythonPath /= TEXT("bin/python");
-#else
-	static_assert(false, "Python not supported on this platform!");
-#endif
-
-	PythonPath = FPaths::ConvertRelativePathToFull(PythonPath);
-
-	return PythonPath;
-}
-
-void AddSitePackagesPath(const FString& InPath)
-{
-	if (FPyObjectPtr PySiteModule = FPyObjectPtr::StealReference(PyImport_ImportModule("site")))
-	{
-		PyObject* PySiteDict = PyModule_GetDict(PySiteModule);
-		if (PyObject* PyAddSiteDirFunc = PyDict_GetItemString(PySiteDict, "addsitedir"))
->>>>>>> 6bbb88c8
 		{
 			if (PySequence_Contains(PyPathList, PyPath) != 1)
 			{
-<<<<<<< HEAD
 				PyList_Append(PyPathList, PyPath);
-=======
-				FPyObjectPtr PyAddSiteDirResult = FPyObjectPtr::StealReference(PyObject_CallFunctionObjArgs(PyAddSiteDirFunc, PyPath.Get(), nullptr));
->>>>>>> 6bbb88c8
-			}
-		}
-
-	}
-}
-
-void AddSystemPath(const FString& InPath)
-{
-<<<<<<< HEAD
+			}
+		}
+
+	}
+}
+
+void RemoveSystemPath(const FString& InPath)
+{
 	if (PyObject* PyPathList = PySys_GetObject(PyCStrCast("path")))
 	{
 		FPyObjectPtr PyPath;
@@ -1135,36 +1099,6 @@
 		{
 			if (PySequence_Contains(PyPathList, PyPath) == 1)
 			{
-=======
-	if (!IFileManager::Get().DirectoryExists(*InPath))
-	{
-		return;
-	}
-
-	if (PyObject* PyPathList = PySys_GetObject(PyCStrCast("path")))
-	{
-		FPyObjectPtr PyPath;
-		if (PyConversion::Pythonize(InPath, PyPath.Get(), PyConversion::ESetErrorState::No))
-		{
-			if (PySequence_Contains(PyPathList, PyPath) != 1)
-			{
-				PyList_Append(PyPathList, PyPath);
-			}
-		}
-
-	}
-}
-
-void RemoveSystemPath(const FString& InPath)
-{
-	if (PyObject* PyPathList = PySys_GetObject(PyCStrCast("path")))
-	{
-		FPyObjectPtr PyPath;
-		if (PyConversion::Pythonize(InPath, PyPath.Get(), PyConversion::ESetErrorState::No))
-		{
-			if (PySequence_Contains(PyPathList, PyPath) == 1)
-			{
->>>>>>> 6bbb88c8
 				PySequence_DelItem(PyPathList, PySequence_Index(PyPathList, PyPath));
 			}
 		}
@@ -1509,15 +1443,6 @@
 
 	PyErr_Clear();
 
-<<<<<<< HEAD
-	// Raise the excepthook (if set)
-	// We set this to None after enabling our stderr redirection
-	{
-		PyObject* PyExceptHook = PySys_GetObject(PyCStrCast("excepthook"));
-		if (PyExceptHook && PyExceptHook != Py_None)
-		{
-			FPyObjectPtr PyExceptHookResult = FPyObjectPtr::StealReference(PyObject_CallFunctionObjArgs(PyExceptHook, PyExceptionType.Get(), PyExceptionValue.Get(), PyExceptionTraceback.Get(), nullptr));
-=======
 	// Raise the excepthook if it was changed.
 	{
 		PyObject* PyDefaultExceptHook = PySys_GetObject(PyCStrCast("__excepthook__"));
@@ -1525,7 +1450,6 @@
 		if (PyCurrentExceptHook && PyDefaultExceptHook && PyCurrentExceptHook != PyDefaultExceptHook)
 		{
 			FPyObjectPtr PyExceptHookResult = FPyObjectPtr::StealReference(PyObject_CallFunctionObjArgs(PyCurrentExceptHook, PyExceptionType.Get(), PyExceptionValue.Get(), PyExceptionTraceback.Get(), nullptr));
->>>>>>> 6bbb88c8
 		}
 	}
 
