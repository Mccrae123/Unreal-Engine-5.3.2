--- conflicted
+++ resolved
@@ -340,16 +340,11 @@
 
 	void RegisterMenus()
 	{
-<<<<<<< HEAD
-		MenuBuilder.BeginSection("Python", LOCTEXT("Python", "Python"));
-		MenuBuilder.AddMenuEntry(
-=======
 		FToolMenuOwnerScoped OwnerScoped(this);
 		UToolMenu* Menu = UToolMenus::Get()->ExtendMenu("LevelEditor.MainMenu.File");
 		FToolMenuSection& Section = Menu->AddSection("Python", LOCTEXT("Python", "Python"), FToolMenuInsert("FileLoadAndSave", EToolMenuInsertType::After));
 		Section.AddMenuEntry(
 			"OpenPython",
->>>>>>> 69078e53
 			LOCTEXT("OpenPython", "Execute Python Script..."),
 			LOCTEXT("OpenPythonTooltip", "Open a Python Script file and Execute it."),
 			FSlateIcon(),
