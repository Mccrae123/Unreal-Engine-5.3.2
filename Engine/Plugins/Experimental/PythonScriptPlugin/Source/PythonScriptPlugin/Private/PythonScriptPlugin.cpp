// Copyright Epic Games, Inc. All Rights Reserved.

#include "PythonScriptPlugin.h"
#include "PythonScriptPluginSettings.h"
#include "PythonScriptPluginStyle.h"
#include "PythonScriptRemoteExecution.h"
#include "PyGIL.h"
#include "PyCore.h"
#include "PySlate.h"
#include "PyEngine.h"
#include "PyEditor.h"
#include "PyConstant.h"
#include "PyConversion.h"
#include "PyMethodWithClosure.h"
#include "PyReferenceCollector.h"
#include "PyWrapperTypeRegistry.h"
#include "EngineAnalytics.h"
#include "Interfaces/IAnalyticsProvider.h"
#include "AssetRegistryModule.h"
#include "Modules/ModuleManager.h"
#include "UObject/PackageReload.h"
#include "Misc/App.h"
#include "Misc/CoreDelegates.h"
#include "Misc/Char.h"
#include "Misc/CString.h"
#include "Misc/Paths.h"
#include "Misc/FileHelper.h"
#include "Misc/PackageName.h"
#include "HAL/PlatformMisc.h"
#include "HAL/PlatformProcess.h"
#include "Containers/Ticker.h"
#include "Features/IModularFeatures.h"
#include "ProfilingDebugging/ScopedTimers.h"
#include "Stats/Stats.h"
<<<<<<< HEAD
=======
#include "String/Find.h"
>>>>>>> 6bbb88c8

#if WITH_EDITOR
#include "EditorSupportDelegates.h"
#include "DesktopPlatformModule.h"
#include "EditorStyleSet.h"
#include "Engine/Engine.h"
#include "Framework/Application/SlateApplication.h"
#include "Framework/MultiBox/MultiBoxBuilder.h"
#include "ToolMenus.h"
#include "Misc/ConfigCacheIni.h"
#include "Misc/MessageDialog.h"
#include "AssetViewUtils.h"
#include "IContentBrowserDataModule.h"
#include "ContentBrowserDataSubsystem.h"
#include "ContentBrowserFileDataCore.h"
#include "ContentBrowserFileDataSource.h"
<<<<<<< HEAD
=======
#include "Toolkits/GlobalEditorCommonCommands.h"
>>>>>>> 6bbb88c8
#endif	// WITH_EDITOR

#if PLATFORM_WINDOWS
	#include <stdio.h>
	#include <fcntl.h>
	#include <io.h>
#endif	// PLATFORM_WINDOWS
#include <locale.h>

#define LOCTEXT_NAMESPACE "PythonScriptPlugin"

#if WITH_PYTHON

static PyUtil::FPyApiBuffer NullPyArg = PyUtil::TCHARToPyApiBuffer(TEXT(""));
static PyUtil::FPyApiChar* NullPyArgPtrs[] = { NullPyArg.GetData() };

/** Util struct to set the sys.argv data for Python when executing a file with arguments */
struct FPythonScopedArgv
{
	FPythonScopedArgv(const TCHAR* InArgs)
	{
		if (InArgs && *InArgs)
		{
			FString NextToken;
			while (FParse::Token(InArgs, NextToken, false))
			{
				PyCommandLineArgs.Add(PyUtil::TCHARToPyApiBuffer(*NextToken));
			}

			PyCommandLineArgPtrs.Reserve(PyCommandLineArgs.Num());
			for (PyUtil::FPyApiBuffer& PyCommandLineArg : PyCommandLineArgs)
			{
				PyCommandLineArgPtrs.Add(PyCommandLineArg.GetData());
			}
		}
		PySys_SetArgvEx(PyCommandLineArgPtrs.Num(), PyCommandLineArgPtrs.GetData(), 0);
	}

	~FPythonScopedArgv()
	{
		PySys_SetArgvEx(1, NullPyArgPtrs, 0);
	}

	TArray<PyUtil::FPyApiBuffer> PyCommandLineArgs;
	TArray<PyUtil::FPyApiChar*> PyCommandLineArgPtrs;
};

FPythonCommandExecutor::FPythonCommandExecutor(IPythonScriptPlugin* InPythonScriptPlugin)
	: PythonScriptPlugin(InPythonScriptPlugin)
{
}

FName FPythonCommandExecutor::StaticName()
{
	static const FName CmdExecName = TEXT("Python");
	return CmdExecName;
}

FName FPythonCommandExecutor::GetName() const
{
	return StaticName();
}

FText FPythonCommandExecutor::GetDisplayName() const
{
	return LOCTEXT("PythonCommandExecutorDisplayName", "Python");
}

FText FPythonCommandExecutor::GetDescription() const
{
	return LOCTEXT("PythonCommandExecutorDescription", "Execute Python scripts (including files)");
}

FText FPythonCommandExecutor::GetHintText() const
{
	return LOCTEXT("PythonCommandExecutorHintText", "Enter Python script or a filename");
}

void FPythonCommandExecutor::GetAutoCompleteSuggestions(const TCHAR* Input, TArray<FString>& Out)
{
}

void FPythonCommandExecutor::GetExecHistory(TArray<FString>& Out)
{
	IConsoleManager::Get().GetConsoleHistory(TEXT("Python"), Out);
}

bool FPythonCommandExecutor::Exec(const TCHAR* Input)
{
	IConsoleManager::Get().AddConsoleHistoryEntry(TEXT("Python"), Input);

	UE_LOG(LogPython, Log, TEXT("%s"), Input);

	PythonScriptPlugin->ExecPythonCommand(Input);

	return true;
}

bool FPythonCommandExecutor::AllowHotKeyClose() const
{
	return true;
}

bool FPythonCommandExecutor::AllowMultiLine() const
{
	return true;
}

FInputChord FPythonCommandExecutor::GetHotKey() const
{
#if WITH_EDITOR
	return FGlobalEditorCommonCommands::Get().OpenConsoleCommandBox->GetActiveChord(EMultipleKeyBindingIndex::Primary).Get();
#else
	return FInputChord();
#endif
}

FPythonREPLCommandExecutor::FPythonREPLCommandExecutor(IPythonScriptPlugin* InPythonScriptPlugin)
	: PythonScriptPlugin(InPythonScriptPlugin)
{
}

FName FPythonREPLCommandExecutor::StaticName()
{
	static const FName CmdExecName = TEXT("PythonREPL");
	return CmdExecName;
}

FName FPythonREPLCommandExecutor::GetName() const
{
	return StaticName();
}

FText FPythonREPLCommandExecutor::GetDisplayName() const
{
	return LOCTEXT("PythonREPLCommandExecutorDisplayName", "Python (REPL)");
}

FText FPythonREPLCommandExecutor::GetDescription() const
{
	return LOCTEXT("PythonREPLCommandExecutorDescription", "Execute a single Python statement and show its result");
}

FText FPythonREPLCommandExecutor::GetHintText() const
{
	return LOCTEXT("PythonREPLCommandExecutorHintText", "Enter a Python statement");
}

void FPythonREPLCommandExecutor::GetAutoCompleteSuggestions(const TCHAR* Input, TArray<FString>& Out)
{
}

void FPythonREPLCommandExecutor::GetExecHistory(TArray<FString>& Out)
{
	IConsoleManager::Get().GetConsoleHistory(TEXT("PythonREPL"), Out);
}

bool FPythonREPLCommandExecutor::Exec(const TCHAR* Input)
{
	IConsoleManager::Get().AddConsoleHistoryEntry(TEXT("PythonREPL"), Input);

	UE_LOG(LogPython, Log, TEXT("%s"), Input);

	FPythonCommandEx PythonCommand;
	PythonCommand.ExecutionMode = EPythonCommandExecutionMode::ExecuteStatement;
	PythonCommand.Command = Input;
	PythonScriptPlugin->ExecPythonCommandEx(PythonCommand);

	return true;
}

bool FPythonREPLCommandExecutor::AllowHotKeyClose() const
{
	return true;
}

bool FPythonREPLCommandExecutor::AllowMultiLine() const
{
	return true;
}

FInputChord FPythonREPLCommandExecutor::GetHotKey() const
{
#if WITH_EDITOR
	return FGlobalEditorCommonCommands::Get().OpenConsoleCommandBox->GetActiveChord(EMultipleKeyBindingIndex::Primary).Get();
#else
	return FInputChord();
#endif
}

#if WITH_EDITOR
class FPythonCommandMenuImpl : public IPythonCommandMenu
{
public:
	FPythonCommandMenuImpl()
		: bRecentsFilesDirty(false)
	{
	}

	virtual void OnStartupMenu() override
	{
		LoadConfig();

		RegisterMenus();
	}

	virtual void OnShutdownMenu() override
	{
		UToolMenus::UnregisterOwner(this);

		// Write to file
		if (bRecentsFilesDirty)
		{
			SaveConfig();
			bRecentsFilesDirty = false;
		}
	}

	virtual void OnRunFile(const FString& InFile, bool bAdd) override
	{
		if (bAdd)
		{
			int32 Index = RecentsFiles.Find(InFile);
			if (Index != INDEX_NONE)
			{
				// If already in the list but not at the last position
				if (Index != RecentsFiles.Num() - 1)
				{
					RecentsFiles.RemoveAt(Index);
					RecentsFiles.Add(InFile);
					bRecentsFilesDirty = true;
				}
			}
			else
			{
				if (RecentsFiles.Num() >= MaxNumberOfFiles)
				{
					RecentsFiles.RemoveAt(0);
				}
				RecentsFiles.Add(InFile);
				bRecentsFilesDirty = true;
			}
		}
		else
		{
			if (RecentsFiles.RemoveSingle(InFile) > 0)
			{
				bRecentsFilesDirty = true;
			}
		}
	}

private:
	const TCHAR* STR_ConfigSection = TEXT("Python");
	const TCHAR* STR_ConfigDirectoryKey = TEXT("LastDirectory");
	const FName NAME_ConfigRecentsFilesyKey = TEXT("RecentsFiles");
	static const int32 MaxNumberOfFiles = 10;

	void LoadConfig()
	{
		RecentsFiles.Reset();

		GConfig->GetString(STR_ConfigSection, STR_ConfigDirectoryKey, LastDirectory, GEditorPerProjectIni);

		FConfigSection* Sec = GConfig->GetSectionPrivate(STR_ConfigSection, false, true, GEditorPerProjectIni);
		if (Sec)
		{
			TArray<FConfigValue> List;
			Sec->MultiFind(NAME_ConfigRecentsFilesyKey, List);

			int32 ListNum = FMath::Min(List.Num(), MaxNumberOfFiles);

			RecentsFiles.Reserve(ListNum);
			for (int32 Index = 0; Index < ListNum; ++Index)
			{
				RecentsFiles.Add(List[Index].GetValue());
			}
		}
	}

	void SaveConfig() const
	{
		GConfig->SetString(STR_ConfigSection, STR_ConfigDirectoryKey, *LastDirectory, GEditorPerProjectIni);

		FConfigSection* Sec = GConfig->GetSectionPrivate(STR_ConfigSection, true, false, GEditorPerProjectIni);
		if (Sec)
		{
			Sec->Remove(NAME_ConfigRecentsFilesyKey);
			for (int32 Index = RecentsFiles.Num() - 1; Index >= 0; --Index)
			{
				Sec->Add(NAME_ConfigRecentsFilesyKey, *RecentsFiles[Index]);
			}
		}

		GConfig->Flush(false);
	}

	void MakeRecentPythonScriptMenu(UToolMenu* InMenu)
	{
		FToolMenuOwnerScoped OwnerScoped(this);
		FToolMenuSection& Section = InMenu->AddSection("Files");
		for (int32 Index = RecentsFiles.Num() - 1; Index >= 0; --Index)
		{
			Section.AddMenuEntry(
				NAME_None,
				FText::FromString(RecentsFiles[Index]),
				FText::GetEmpty(),
				FSlateIcon(),
				FUIAction(FExecuteAction::CreateRaw(this, &FPythonCommandMenuImpl::Menu_ExecutePythonRecent, Index))
			);
		}

		FToolMenuSection& ClearSection = InMenu->AddSection("Clear");
		Section.AddMenuEntry(
			"ClearRecentPython",
			LOCTEXT("ClearRecentPython", "Clear Recent Python Scripts"),
			FText::GetEmpty(),
			FSlateIcon(),
			FUIAction(FExecuteAction::CreateRaw(this, &FPythonCommandMenuImpl::Menu_ClearRecentPython))
		);
	}

	void RegisterMenus()
	{
		FToolMenuOwnerScoped OwnerScoped(this);
		UToolMenu* Menu = UToolMenus::Get()->ExtendMenu("LevelEditor.MainMenu.Tools");
		FToolMenuSection& Section = Menu->AddSection("Python", LOCTEXT("Python", "Python"));//, FToolMenuInsert("FileLoadAndSave", EToolMenuInsertType::After));
		Section.AddMenuEntry(
			"OpenPython",
			LOCTEXT("OpenPython", "Execute Python Script..."),
			LOCTEXT("OpenPythonTooltip", "Open a Python Script file and Execute it."),
			FSlateIcon(FPythonScriptPluginEditorStyle::Get().GetStyleSetName(), "Icons.PythonExecute"),
			FUIAction(FExecuteAction::CreateRaw(this, &FPythonCommandMenuImpl::Menu_ExecutePython))
		);
		Section.AddSubMenu(
			"RecentPythonsSubMenu",
			LOCTEXT("RecentPythonsSubMenu", "Recent Python Scripts"),
			LOCTEXT("RecentPythonsSubMenu_ToolTip", "Select a recent Python Script file and Execute it."),
			FNewToolMenuDelegate::CreateRaw(this, &FPythonCommandMenuImpl::MakeRecentPythonScriptMenu), false,
			FSlateIcon(FPythonScriptPluginEditorStyle::Get().GetStyleSetName(), "Icons.PythonRecent")
		);
	}

	void Menu_ExecutePythonRecent(int32 Index)
	{
		if (RecentsFiles.IsValidIndex(Index))
		{
			FString PyCopied = RecentsFiles[Index];
			GEngine->Exec(NULL, *FString::Printf(TEXT("py \"%s\""), *PyCopied));
		}
	}

	void Menu_ClearRecentPython()
	{
		if (RecentsFiles.Num() > 0)
		{
			RecentsFiles.Reset();
			bRecentsFilesDirty = true;
		}
	}

	void Menu_ExecutePython()
	{
		TArray<FString> OpenedFiles;
		FString DefaultDirectory = LastDirectory;

		IDesktopPlatform* DesktopPlatform = FDesktopPlatformModule::Get();
		if (DesktopPlatform)
		{
			bool bOpened = DesktopPlatform->OpenFileDialog(
				FSlateApplication::Get().FindBestParentWindowHandleForDialogs(nullptr),
				LOCTEXT("ExecutePython", "Execute Python Script").ToString(),
				DefaultDirectory,
				TEXT(""),
				TEXT("Python files|*.py|"),
				EFileDialogFlags::None,
				OpenedFiles
			);

			if (bOpened && OpenedFiles.Num() > 0)
			{
				if (DefaultDirectory != LastDirectory)
				{
					LastDirectory = DefaultDirectory;
					bRecentsFilesDirty = true;
				}

				GEngine->Exec(NULL, *FString::Printf(TEXT("py \"%s\""), *OpenedFiles.Last()));
			}
		}
	}

private:

	TArray<FString> RecentsFiles;
	FString LastDirectory;

	bool bRecentsFilesDirty;
};
#endif // WITH_EDITOR

#endif	// WITH_PYTHON

FPythonScriptPlugin::FPythonScriptPlugin()
#if WITH_PYTHON
	: CmdExec(this)
	, CmdREPLExec(this)
	, CmdMenu(nullptr)
	, bInitialized(false)
	, bHasTicked(false)
#endif	// WITH_PYTHON
{
}

bool FPythonScriptPlugin::IsPythonAvailable() const
{
	static const bool bDisablePython = FParse::Param(FCommandLine::Get(), TEXT("DisablePython"));
	return WITH_PYTHON && !bDisablePython;
}

bool FPythonScriptPlugin::ExecPythonCommand(const TCHAR* InPythonCommand)
{
	FPythonCommandEx PythonCommand;
	PythonCommand.Command = InPythonCommand;
	return ExecPythonCommandEx(PythonCommand);
}

bool FPythonScriptPlugin::ExecPythonCommandEx(FPythonCommandEx& InOutPythonCommand)
{
#if WITH_PYTHON
	if (!IsPythonAvailable())
#endif
	{
		InOutPythonCommand.CommandResult = TEXT("Python is not available!");
		ensureAlwaysMsgf(false, TEXT("%s"), *InOutPythonCommand.CommandResult);
		return false;
	}

#if WITH_PYTHON
	if (InOutPythonCommand.ExecutionMode == EPythonCommandExecutionMode::ExecuteFile)
	{
		// The EPythonCommandExecutionMode::ExecuteFile name is misleading as it is used to run literal code or a .py file. Detect
		// if the user supplied a .py files. The command can have the python pathname with spaces, command line parameter(s) and could be quoted.
		//   C:\My Scripts\Test.py -param1 -param2     -> Ok
		//   "C:\My Scripts\Test.py  " -param1 -param2 -> Ok
		//   "C:\My Scripts\Test.py"-param1 -param2    -> Ok
		//   C:\My Scripts\Test.py "param with spaces" -> OK
		//   C:\My Scripts\Test.py-param1 -param2      -> Error missing a space between .py and -param1
		//   "C:\My Scripts\Test.py                    -> Error missing closing quote.
		//   C:\My Scripts\Test.py  "                  -> Error missing opening quote.
		//   test_wrapper_types.py                     -> Search the 'sys.path' to find the script.
		auto TryExtractPathnameAndCommand = [&InOutPythonCommand](FString& OutExtractedFilename, FString& OutExtractedCommand) -> bool
		{
			const TCHAR* PyFileExtension = TEXT(".py");
			int32 Pos = UE::String::FindFirst(InOutPythonCommand.Command, PyFileExtension);
			if (Pos == INDEX_NONE)
			{
				return false; // no .py file extension found.
			}

			int32 EndPathnamePos = Pos + FCString::Strlen(PyFileExtension);
			OutExtractedFilename = InOutPythonCommand.Command.Left(EndPathnamePos);
			bool bCommandQuoted = false;
			
			// The caller may quote the pathname if it contains space(s). Trim a leading quote, if any. (Any trailing quote is already removed by the Left() command).
			if (OutExtractedFilename.StartsWith(TEXT("\"")))
			{
				OutExtractedFilename.RemoveAt(0);
				bCommandQuoted = true;
			}

			// If the pathname started with a quote, expect a closing quote after the .py.
			if (bCommandQuoted)
			{
				if (EndPathnamePos == InOutPythonCommand.Command.Len())
				{
					return false; // Missing the closing quote.
				}

				// Scan after the .py to find the closing quote.
				for (int32 CurrPos = EndPathnamePos; CurrPos < InOutPythonCommand.Command.Len(); ++CurrPos)
				{
					if (InOutPythonCommand.Command[CurrPos] == TEXT('\"'))
					{
						EndPathnamePos = CurrPos + 1; // +1 to put the end just after the quote like a std::end() iterator.
						break;
					}
					else if (FChar::IsWhitespace(InOutPythonCommand.Command[CurrPos]))
					{
						continue; // It is legal to have blank space after the .py.
					}
					else
					{
						return false; // Invalid character found after .py.
					}
				}
			}
			// Some characters appears after the .py
			else if (EndPathnamePos < InOutPythonCommand.Command.Len() && !FChar::IsWhitespace(InOutPythonCommand.Command[EndPathnamePos]))
			{
				return false; // Some non-blank characters are there and we don't expect a closing quote. This is not a valid command Ex: C:\MyScript.py-t
			}

			// Quote/re-quote the command. This allows Python to set sys.argv/sys.argc property if the pathname contains space. (So parts of the pathname are not interpreted as arguments)
			OutExtractedCommand = FString::Printf(TEXT("\"%s\""), *OutExtractedFilename);

			// Append the arguments (if any).
			if (EndPathnamePos < InOutPythonCommand.Command.Len())
			{
				OutExtractedCommand += InOutPythonCommand.Command.Mid(EndPathnamePos);
			}

			return true; // Pathname, command and argument were successfully parsed.
		};

		FString ExtractedFilename;
		FString ExtractedCommand;

		if (TryExtractPathnameAndCommand(ExtractedFilename, ExtractedCommand))
		{
			return RunFile(*ExtractedFilename, *ExtractedCommand, InOutPythonCommand);
		}
		else
		{
			return RunString(InOutPythonCommand);
		}
	}
	else
	{
		return RunString(InOutPythonCommand);
	}	
#endif	// WITH_PYTHON
}

FSimpleMulticastDelegate& FPythonScriptPlugin::OnPythonInitialized()
{
	return OnPythonInitializedDelegate;
}

FSimpleMulticastDelegate& FPythonScriptPlugin::OnPythonShutdown()
{
	return OnPythonShutdownDelegate;
}

void FPythonScriptPlugin::StartupModule()
{
	if (!IsPythonAvailable())
	{
		return;
	}

#if WITH_PYTHON
	InitializePython();
	IModularFeatures::Get().RegisterModularFeature(IConsoleCommandExecutor::ModularFeatureName(), &CmdExec);
	IModularFeatures::Get().RegisterModularFeature(IConsoleCommandExecutor::ModularFeatureName(), &CmdREPLExec);

	check(!RemoteExecution);
	RemoteExecution = MakeUnique<FPythonScriptRemoteExecution>(this);

#if WITH_EDITOR
	FPythonScriptPluginEditorStyle::Get();
	FCoreDelegates::OnPostEngineInit.AddRaw(this, &FPythonScriptPlugin::OnPostEngineInit);
#endif // WITH_EDITOR

	FCoreDelegates::OnPreExit.AddRaw(this, &FPythonScriptPlugin::ShutdownPython);
#endif	// WITH_PYTHON
}

#if WITH_PYTHON
#if WITH_EDITOR
void FPythonScriptPlugin::OnPostEngineInit()
{
	if (UToolMenus::IsToolMenuUIEnabled())
	{
		check(CmdMenu == nullptr);
		CmdMenu = new FPythonCommandMenuImpl();
		CmdMenu->OnStartupMenu();

		UToolMenus::Get()->RegisterStringCommandHandler("Python", FToolMenuExecuteString::CreateLambda([this](const FString& InString, const FToolMenuContext& InContext) {
			ExecPythonCommand(*InString);
		}));
	}
}

#endif // WITH_EDITOR
#endif // WITH_PYTHON

void FPythonScriptPlugin::ShutdownModule()
{
	if (!IsPythonAvailable())
	{
		return;
	}

#if WITH_PYTHON
	FCoreDelegates::OnPreExit.RemoveAll(this);

	RemoteExecution.Reset();

#if WITH_EDITOR
	FCoreDelegates::OnPostEngineInit.RemoveAll(this);

	if (CmdMenu)
	{
		CmdMenu->OnShutdownMenu();
		delete CmdMenu;
		CmdMenu = nullptr;
	}

	if (UToolMenus* ToolMenus = UToolMenus::TryGet())
	{
		ToolMenus->UnregisterStringCommandHandler("Python");
	}
#endif // WITH_EDITOR

	IModularFeatures::Get().UnregisterModularFeature(IConsoleCommandExecutor::ModularFeatureName(), &CmdExec);
	IModularFeatures::Get().UnregisterModularFeature(IConsoleCommandExecutor::ModularFeatureName(), &CmdREPLExec);
	ShutdownPython();
#endif	// WITH_PYTHON
}

bool FPythonScriptPlugin::Exec(UWorld* InWorld, const TCHAR* Cmd, FOutputDevice& Ar)
{
#if WITH_PYTHON
	if (FParse::Command(&Cmd, TEXT("PY")))
	{
		ExecPythonCommand(Cmd);
		return true;
	}
#endif	// WITH_PYTHON
	return false;
}

void FPythonScriptPlugin::PreChange(const UUserDefinedEnum* Enum, FEnumEditorUtils::EEnumEditorChangeInfo Info)
{
}

void FPythonScriptPlugin::PostChange(const UUserDefinedEnum* Enum, FEnumEditorUtils::EEnumEditorChangeInfo Info)
{
#if WITH_PYTHON
	OnAssetUpdated(Enum);
#endif //WITH_PYTHON
}

#if WITH_PYTHON

void FPythonScriptPlugin::InitializePython()
{
	bInitialized = true;

	const UPythonScriptPluginSettings* PythonPluginSettings = GetDefault<UPythonScriptPluginSettings>();

	// Set-up the correct program name
	{
		FString ProgramName = FPlatformProcess::GetCurrentWorkingDirectory() / FPlatformProcess::ExecutableName(false);
		FPaths::NormalizeFilename(ProgramName);
		PyProgramName = PyUtil::TCHARToPyApiBuffer(*ProgramName);
	}

	// Set-up the correct home path
	{
		// Build the full Python directory (UE_PYTHON_DIR may be relative to the engine directory for portability)
		FString PythonDir = UTF8_TO_TCHAR(UE_PYTHON_DIR);
		PythonDir.ReplaceInline(TEXT("{ENGINE_DIR}"), *FPaths::EngineDir(), ESearchCase::CaseSensitive);
		FPaths::NormalizeDirectoryName(PythonDir);
		FPaths::RemoveDuplicateSlashes(PythonDir);
		PyHomePath = PyUtil::TCHARToPyApiBuffer(*PythonDir);
	}

	// Initialize the Python interpreter
	{
		static_assert(PY_MAJOR_VERSION >= 3, "Unreal Engine Python integration doesn't support versions prior to Python 3.x");
		UE_LOG(LogPython, Log, TEXT("Using Python %d.%d.%d"), PY_MAJOR_VERSION, PY_MINOR_VERSION, PY_MICRO_VERSION);

		// Python 3 changes the console mode from O_TEXT to O_BINARY which affects other uses of the console
		// So change the console mode back to its current setting after Py_Initialize has been called
#if PLATFORM_WINDOWS
		// We call _setmode here to cache the current state
		CA_SUPPRESS(6031)
		fflush(stdin);
		const int StdInMode  = _setmode(_fileno(stdin), _O_TEXT);
		CA_SUPPRESS(6031)
		fflush(stdout);
		const int StdOutMode = _setmode(_fileno(stdout), _O_TEXT);
		CA_SUPPRESS(6031)
		fflush(stderr);
		const int StdErrMode = _setmode(_fileno(stderr), _O_TEXT);
#endif	// PLATFORM_WINDOWS

#if PY_MAJOR_VERSION >= 3 && PY_MINOR_VERSION >= 7
		// Python 3.7+ changes the C locale which affects functions using C string APIs
		// So change the C locale back to its current setting after Py_Initialize has been called
		FString CurrentLocale;
		if (const char* CurrentLocalePtr = setlocale(LC_ALL, nullptr))
		{
			CurrentLocale = ANSI_TO_TCHAR(CurrentLocalePtr);
		}
#endif	// PY_MAJOR_VERSION >= 3 && PY_MINOR_VERSION >= 7

		// Check if the interpreter is should run in isolation mode.
		int IsolatedInterpreterFlag = PythonPluginSettings->bIsolateInterpreterEnvironment ? 1 : 0;
		Py_IgnoreEnvironmentFlag = IsolatedInterpreterFlag; // If not zero, ignore all PYTHON* environment variables, e.g. PYTHONPATH, PYTHONHOME, that might be set.

#if PY_MAJOR_VERSION >= 3 && PY_MINOR_VERSION >= 7
		// Python 3.7+ changes the C locale which affects UE4 functions using C string APIs
		// So change the C locale back to its current setting after Py_Initialize has been called
		FString CurrentLocale;
		if (const char* CurrentLocalePtr = setlocale(LC_ALL, nullptr))
		{
			CurrentLocale = ANSI_TO_TCHAR(CurrentLocalePtr);
		}
#endif	// PY_MAJOR_VERSION >= 3 && PY_MINOR_VERSION >= 7

#if PY_MAJOR_VERSION >= 3 && PY_MINOR_VERSION >= 4
		Py_IsolatedFlag = IsolatedInterpreterFlag; // If not zero, sys.path contains neither the script's directory nor the user's site-packages directory.
		Py_SetStandardStreamEncoding("utf-8", nullptr);
#endif	// PY_MAJOR_VERSION >= 3 && PY_MINOR_VERSION >= 4
		Py_SetProgramName(PyProgramName.GetData());
		Py_SetPythonHome(PyHomePath.GetData());
		Py_InitializeEx(0); // 0 so Python doesn't override any signal handling

#if PY_MAJOR_VERSION >= 3 && PY_MINOR_VERSION < 7
		// NOTE: Since 3.7, those functions are called by Py_InitializeEx()
		// 
		// Ensure Python supports multiple threads via the GIL, as UE GC runs over multiple threads, 
		// which may invoke FPyReferenceCollector::AddReferencedObjects on a background thread...
		if (!PyEval_ThreadsInitialized())
		{
			PyEval_InitThreads();
		}
#endif // PY_MAJOR_VERSION >= 3 && PY_MINOR_VERSION < 7

<<<<<<< HEAD
		// Ensure Python supports multiple threads via the GIL, as UE4 GC runs over multiple threads, 
		// which may invoke FPyReferenceCollector::AddReferencedObjects on a background thread...
		if (!PyEval_ThreadsInitialized())
		{
			PyEval_InitThreads();
		}

#if PLATFORM_WINDOWS && PY_MAJOR_VERSION >= 3
=======
#if PLATFORM_WINDOWS
>>>>>>> 6bbb88c8
		// We call _setmode here to restore the previous state
		if (StdInMode != -1)
		{
			CA_SUPPRESS(6031)
			fflush(stdin);
			CA_SUPPRESS(6031)
			_setmode(_fileno(stdin), StdInMode);
		}
		if (StdOutMode != -1)
		{
			CA_SUPPRESS(6031)
			fflush(stdout);
			CA_SUPPRESS(6031)
			_setmode(_fileno(stdout), StdOutMode);
		}
		if (StdErrMode != -1)
		{
			CA_SUPPRESS(6031)
			fflush(stderr);
			CA_SUPPRESS(6031)
			_setmode(_fileno(stderr), StdErrMode);
		}
#endif	// PLATFORM_WINDOWS

#if PY_MAJOR_VERSION >= 3 && PY_MINOR_VERSION >= 7
		// We call setlocale here to restore the previous state
		if (!CurrentLocale.IsEmpty())
		{
			setlocale(LC_ALL, TCHAR_TO_ANSI(*CurrentLocale));
		}
#endif	// PY_MAJOR_VERSION >= 3 && PY_MINOR_VERSION >= 7

#if PY_MAJOR_VERSION >= 3 && PY_MINOR_VERSION >= 7
		// We call setlocale here to restore the previous state
		if (!CurrentLocale.IsEmpty())
		{
			setlocale(LC_ALL, TCHAR_TO_ANSI(*CurrentLocale));
		}
#endif	// PY_MAJOR_VERSION >= 3 && PY_MINOR_VERSION >= 7

		PySys_SetArgvEx(1, NullPyArgPtrs, 0);

		// Enable developer warnings if requested
		if (IsDeveloperModeEnabled())
		{
			PyUtil::EnableDeveloperWarnings();
		}

		// Initialize our custom method type as we'll need it when generating bindings
		InitializePyMethodWithClosure();

		// Initialize our custom constant type as we'll need it when generating bindings
		InitializePyConstant();

		PyObject* PyMainModule = PyImport_AddModule("__main__");
		PyDefaultGlobalDict = FPyObjectPtr::NewReference(PyModule_GetDict(PyMainModule));
		PyDefaultLocalDict = PyDefaultGlobalDict;

		PyConsoleGlobalDict = FPyObjectPtr::StealReference(PyDict_Copy(PyDefaultGlobalDict));
		PyConsoleLocalDict = PyConsoleGlobalDict;

#if WITH_EDITOR
		FEditorSupportDelegates::PrepareToCleanseEditorObject.AddRaw(this, &FPythonScriptPlugin::OnPrepareToCleanseEditorObject);
#endif	// WITH_EDITOR
	}

	// Set-up the known Python script paths
	{
		PyUtil::AddSystemPath(FPaths::ConvertRelativePathToFull(FPlatformProcess::UserDir() / FApp::GetEpicProductIdentifier() / TEXT("Python")));

		TArray<FString> RootPaths;
		FPackageName::QueryRootContentPaths(RootPaths);
		for (const FString& RootPath : RootPaths)
		{
			const FString RootFilesystemPath = FPackageName::LongPackageNameToFilename(RootPath);
<<<<<<< HEAD
			const FString PythonContentPath = FPaths::ConvertRelativePathToFull(RootFilesystemPath / TEXT("Python"));
			PyUtil::AddSystemPath(PythonContentPath);
			PyUtil::GetOnDiskUnrealModulesCache().AddModules(*PythonContentPath);
=======
			RegisterModulePaths(RootFilesystemPath);
>>>>>>> 6bbb88c8
		}

		for (const FDirectoryPath& AdditionalPath : PythonPluginSettings->AdditionalPaths)
		{
			PyUtil::AddSystemPath(FPaths::ConvertRelativePathToFull(AdditionalPath.Path));
		}

		TArray<FString> SystemEnvPaths;
		FPlatformMisc::GetEnvironmentVariable(TEXT("UE_PYTHONPATH")).ParseIntoArray(SystemEnvPaths, FPlatformMisc::GetPathVarDelimiter());
		for (const FString& SystemEnvPath : SystemEnvPaths)
		{
			PyUtil::AddSystemPath(SystemEnvPath);
		}

		FPackageName::OnContentPathMounted().AddRaw(this, &FPythonScriptPlugin::OnContentPathMounted);
		FPackageName::OnContentPathDismounted().AddRaw(this, &FPythonScriptPlugin::OnContentPathDismounted);
		FCoreUObjectDelegates::OnPackageReloaded.AddRaw(this, &FPythonScriptPlugin::OnAssetReload);

		FAssetRegistryModule& AssetRegistryModule = FModuleManager::LoadModuleChecked<FAssetRegistryModule>("AssetRegistry");
		AssetRegistryModule.Get().OnAssetRenamed().AddRaw(this, &FPythonScriptPlugin::OnAssetRenamed);
		AssetRegistryModule.Get().OnAssetRemoved().AddRaw(this, &FPythonScriptPlugin::OnAssetRemoved);
	}

	// Initialize the Unreal Python module
	{
		// Create the top-level "unreal" module
		PyUnrealModule = FPyObjectPtr::NewReference(PyImport_AddModule("unreal"));
		
		// Import "unreal" into the console by default
		PyDict_SetItemString(PyConsoleGlobalDict, "unreal", PyUnrealModule);

		// Initialize the and import the "core" module
		PyCore::InitializeModule();
		ImportUnrealModule(TEXT("core"));

		// Initialize the and import the "slate" module
		PySlate::InitializeModule();
		ImportUnrealModule(TEXT("slate"));

		// Initialize the and import the "engine" module
		PyEngine::InitializeModule();
		ImportUnrealModule(TEXT("engine"));

#if WITH_EDITOR
		// Initialize the and import the "editor" module
		PyEditor::InitializeModule();
		ImportUnrealModule(TEXT("editor"));
#endif	// WITH_EDITOR

		FPyWrapperTypeRegistry::Get().OnModuleDirtied().AddRaw(this, &FPythonScriptPlugin::OnModuleDirtied);
		FModuleManager::Get().OnModulesChanged().AddRaw(this, &FPythonScriptPlugin::OnModulesChanged);

		// Initialize the wrapped types
		FPyWrapperTypeRegistry::Get().GenerateWrappedTypes();

		// Initialize the tick handler
		TickHandle = FTSTicker::GetCoreTicker().AddTicker(FTickerDelegate::CreateLambda([this](float DeltaTime)
		{
			QUICK_SCOPE_CYCLE_COUNTER(STAT_FPythonScriptPlugin_Tick);
			Tick(DeltaTime);
			return true;
		}));
	}

	// Release the GIL taken by Py_Initialize now that initialization has finished, to allow other threads access to Python
	// We have to take this again prior to calling Py_Finalize, and all other code will lock on-demand via FPyScopedGIL
	PyMainThreadState = PyEval_SaveThread();

#if WITH_EDITOR
	// Initialize the Content Browser integration
	if (GIsEditor && !IsRunningCommandlet() && GetDefault<UPythonScriptPluginUserSettings>()->bEnableContentBrowserIntegration)
	{
		ContentBrowserFileData::FFileConfigData PythonFileConfig;
		{
			auto PyItemPassesFilter = [](const FName InFilePath, const FString& InFilename, const FContentBrowserDataFilter& InFilter, const bool bIsFile)
			{
				const FContentBrowserDataPackageFilter* PackageFilter = InFilter.ExtraFilters.FindFilter<FContentBrowserDataPackageFilter>();
<<<<<<< HEAD
				if (PackageFilter && PackageFilter->PathBlacklist && PackageFilter->PathBlacklist->HasFiltering())
				{
					return PackageFilter->PathBlacklist->PassesStartsWithFilter(InFilePath, /*bAllowParentPaths*/!bIsFile);
=======
				if (PackageFilter && PackageFilter->PathPermissionList && PackageFilter->PathPermissionList->HasFiltering())
				{
					return PackageFilter->PathPermissionList->PassesStartsWithFilter(InFilePath, /*bAllowParentPaths*/!bIsFile);
>>>>>>> 6bbb88c8
				}

				return true;
			};

			auto GetPyItemAttribute = [](const FName InFilePath, const FString& InFilename, const bool InIncludeMetaData, const FName InAttributeKey, FContentBrowserItemDataAttributeValue& OutAttributeValue)
			{
				// TODO: Need to way to avoid all this ToString() churn (FPackageNameView?)

				if (InAttributeKey == ContentBrowserItemAttributes::ItemIsDeveloperContent)
				{
					const bool bIsDevelopersFolder = AssetViewUtils::IsDevelopersFolder(InFilePath.ToString());
					OutAttributeValue.SetValue(bIsDevelopersFolder);
					return true;
				}

				if (InAttributeKey == ContentBrowserItemAttributes::ItemIsLocalizedContent)
				{
					const bool bIsLocalizedFolder = FPackageName::IsLocalizedPackage(InFilePath.ToString());
					OutAttributeValue.SetValue(bIsLocalizedFolder);
					return true;
				}

				if (InAttributeKey == ContentBrowserItemAttributes::ItemIsEngineContent)
				{
					const bool bIsEngineFolder = AssetViewUtils::IsEngineFolder(InFilePath.ToString(), /*bIncludePlugins*/true);
					OutAttributeValue.SetValue(bIsEngineFolder);
					return true;
				}

				if (InAttributeKey == ContentBrowserItemAttributes::ItemIsProjectContent)
				{
					const bool bIsProjectFolder = AssetViewUtils::IsProjectFolder(InFilePath.ToString(), /*bIncludePlugins*/true);
					OutAttributeValue.SetValue(bIsProjectFolder);
					return true;
				}

				if (InAttributeKey == ContentBrowserItemAttributes::ItemIsPluginContent)
				{
					const bool bIsPluginFolder = AssetViewUtils::IsPluginFolder(InFilePath.ToString());
					OutAttributeValue.SetValue(bIsPluginFolder);
					return true;
				}

				return false;
			};

			auto PyItemPreview = [this](const FName InFilePath, const FString& InFilename)
			{
				ExecPythonCommand(*InFilename);
				return true;
			};

			ContentBrowserFileData::FDirectoryActions PyDirectoryActions;
			PyDirectoryActions.PassesFilter.BindLambda(PyItemPassesFilter, false);
			PyDirectoryActions.GetAttribute.BindLambda(GetPyItemAttribute);
			PythonFileConfig.SetDirectoryActions(PyDirectoryActions);

			ContentBrowserFileData::FFileActions PyFileActions;
			PyFileActions.TypeExtension = TEXT("py");
			PyFileActions.TypeName = "Python";
			PyFileActions.TypeDisplayName = LOCTEXT("PythonTypeName", "Python");
			PyFileActions.TypeShortDescription = LOCTEXT("PythonTypeShortDescription", "Python Script");
			PyFileActions.TypeFullDescription = LOCTEXT("PythonTypeFullDescription", "A file used to script the editor using Python");
			PyFileActions.DefaultNewFileName = TEXT("new_python_script");
			PyFileActions.TypeColor = FColor(255, 156, 0);
			PyFileActions.PassesFilter.BindLambda(PyItemPassesFilter, true);
			PyFileActions.GetAttribute.BindLambda(GetPyItemAttribute);
			PyFileActions.Preview.BindLambda(PyItemPreview);
			PythonFileConfig.RegisterFileActions(PyFileActions);
		}

		PythonFileDataSource.Reset(NewObject<UContentBrowserFileDataSource>(GetTransientPackage(), "PythonData"));
<<<<<<< HEAD
		PythonFileDataSource->Initialize("/", PythonFileConfig);
=======
		PythonFileDataSource->Initialize(PythonFileConfig);
>>>>>>> 6bbb88c8

		TArray<FString> RootPaths;
		FPackageName::QueryRootContentPaths(RootPaths);
		for (const FString& RootPath : RootPaths)
		{
			const FString RootFilesystemPath = FPackageName::LongPackageNameToFilename(RootPath);
			PythonFileDataSource->AddFileMount(*(RootPath / TEXT("Python")), RootFilesystemPath / TEXT("Python"));
		}

		{
			FToolMenuOwnerScoped OwnerScoped(this);
			if (UToolMenu* Menu = UToolMenus::Get()->ExtendMenu("ContentBrowser.ItemContextMenu.PythonData"))
			{
				Menu->AddDynamicSection(TEXT("DynamicSection_PythonScriptPlugin"), FNewToolMenuDelegate::CreateRaw(this, &FPythonScriptPlugin::PopulatePythonFileContextMenu));
			}
		}
	}
#endif	// WITH_EDITOR
}

void FPythonScriptPlugin::ShutdownPython()
{
	if (!bInitialized)
	{
		return;
	}

	// We need to restore the original GIL prior to calling Py_Finalize
	PyEval_RestoreThread(PyMainThreadState);
	PyMainThreadState = nullptr;

#if WITH_EDITOR
	// Remove the Content Browser integration
	UToolMenus::UnregisterOwner(this);
	PythonFileDataSource.Reset();
#endif	// WITH_EDITOR

	// Notify any external listeners
	OnPythonShutdownDelegate.Broadcast();

	FTSTicker::GetCoreTicker().RemoveTicker(TickHandle);
	if (ModuleDelayedHandle.IsValid())
	{
		FTSTicker::GetCoreTicker().RemoveTicker(ModuleDelayedHandle);
	}

	FPyWrapperTypeRegistry::Get().OnModuleDirtied().RemoveAll(this);
	FModuleManager::Get().OnModulesChanged().RemoveAll(this);

	FPackageName::OnContentPathMounted().RemoveAll(this);
	FPackageName::OnContentPathDismounted().RemoveAll(this);
	FCoreUObjectDelegates::OnPackageReloaded.RemoveAll(this);

	if (FAssetRegistryModule* AssetRegistryModule = FModuleManager::GetModulePtr<FAssetRegistryModule>("AssetRegistry"))
	{
		AssetRegistryModule->Get().OnAssetRenamed().RemoveAll(this);
		AssetRegistryModule->Get().OnAssetRemoved().RemoveAll(this);
	}

#if WITH_EDITOR
	FEditorSupportDelegates::PrepareToCleanseEditorObject.RemoveAll(this);
#endif	// WITH_EDITOR

	FPyReferenceCollector::Get().PurgeUnrealGeneratedTypes();

#if WITH_EDITOR
	PyEditor::ShutdownModule();
#endif	// WITH_EDITOR
	PyEngine::ShutdownModule();
	PySlate::ShutdownModule();
	PyCore::ShutdownModule();

	PyUnrealModule.Reset();
	PyDefaultGlobalDict.Reset();
	PyDefaultLocalDict.Reset();
	PyConsoleGlobalDict.Reset();
	PyConsoleLocalDict.Reset();

	ShutdownPyMethodWithClosure();

	Py_Finalize();

	bInitialized = false;
	bHasTicked = false;
}

void FPythonScriptPlugin::RequestStubCodeGeneration()
{
	// Ignore requests made before the fist Tick
	if (!bHasTicked)
	{
		return;
	}

	// Delay 2 seconds before generating as this may be triggered by loading several modules at once
	static const float Delay = 2.0f;

	// If there is an existing pending notification, remove it so that it can be reset
	if (ModuleDelayedHandle.IsValid())
	{
		FTSTicker::GetCoreTicker().RemoveTicker(ModuleDelayedHandle);
		ModuleDelayedHandle.Reset();
	}

	// Set new tick
	ModuleDelayedHandle = FTSTicker::GetCoreTicker().AddTicker(FTickerDelegate::CreateLambda(
		[this](float DeltaTime)
		{
			QUICK_SCOPE_CYCLE_COUNTER(STAT_FPythonScriptPlugin_ModuleDelayed);

			// Once ticked, the delegate will be removed so reset the handle to indicate that it isn't set.
			ModuleDelayedHandle.Reset();

			// Call the event now that the delay has passed.
			GenerateStubCode();

			// Don't reschedule to run again.
			return false;
		}),
		Delay);
}

void FPythonScriptPlugin::GenerateStubCode()
{
	if (IsDeveloperModeEnabled())
	{
		// Generate stub code if developer mode enabled
		FPyWrapperTypeRegistry::Get().GenerateStubCodeForWrappedTypes();
	}
}

void FPythonScriptPlugin::Tick(const float InDeltaTime)
{
	// If this is our first Tick, handle any post-init logic that should happen once the engine is fully initialized
	if (!bHasTicked)
	{
		bHasTicked = true;

		// Run start-up scripts now
		TArray<FString> PySysPaths;
		{
			FPyScopedGIL GIL;
			PySysPaths = PyUtil::GetSystemPaths();
		}
		for (const FString& PySysPath : PySysPaths)
		{
			const FString PotentialFilePath = PySysPath / TEXT("init_unreal.py");
			if (FPaths::FileExists(PotentialFilePath))
			{
				// Execute these files in the "public" scope, as if their contents had been run directly in the console
				// This allows them to be used to set-up an editor environment for the console
				FPythonCommandEx InitUnrealPythonCommand;
				InitUnrealPythonCommand.FileExecutionScope = EPythonFileExecutionScope::Public;
				RunFile(*PotentialFilePath, *InitUnrealPythonCommand.Command, InitUnrealPythonCommand);
			}
		}
		for (const FString& StartupScript : GetDefault<UPythonScriptPluginSettings>()->StartupScripts)
		{
			ExecPythonCommand(*StartupScript);
		}

		// Notify any external listeners
		OnPythonInitializedDelegate.Broadcast();

#if WITH_EDITOR
		// Activate the Content Browser integration (now that editor subsystems are available)
		if (PythonFileDataSource)
		{
			UContentBrowserDataSubsystem* ContentBrowserData = IContentBrowserDataModule::Get().GetSubsystem();
			ContentBrowserData->ActivateDataSource("PythonData");
		}

		// Register to generate stub code after a short delay
		RequestStubCodeGeneration();
#endif	// WITH_EDITOR
	}

	RemoteExecution->Tick(InDeltaTime);

	FPyWrapperTypeReinstancer::Get().ProcessPending();
}

void FPythonScriptPlugin::SyncRemoteExecutionToSettings()
{
	RemoteExecution->SyncToSettings();
}

void FPythonScriptPlugin::ImportUnrealModule(const TCHAR* InModuleName)
{
	const FString PythonModuleName = FString::Printf(TEXT("unreal_%s"), InModuleName);
	const FString NativeModuleName = FString::Printf(TEXT("_unreal_%s"), InModuleName);

	FPyScopedGIL GIL;

	const TCHAR* ModuleNameToImport = nullptr;
	PyObject* ModuleToReload = nullptr;
	if (PyUtil::IsModuleAvailableForImport(*PythonModuleName, &PyUtil::GetOnDiskUnrealModulesCache()))
	{
		// Python modules that are already loaded should be reloaded if we're requested to import them again
		if (!PyUtil::IsModuleImported(*PythonModuleName, &ModuleToReload))
		{
			ModuleNameToImport = *PythonModuleName;
		}
	}
	else if (PyUtil::IsModuleAvailableForImport(*NativeModuleName, &PyUtil::GetOnDiskUnrealModulesCache()))
	{
		ModuleNameToImport = *NativeModuleName;
	}

	FPyObjectPtr PyModule;
	if (ModuleToReload)
	{
		PyModule = FPyObjectPtr::StealReference(PyImport_ReloadModule(ModuleToReload));
	}
	else if (ModuleNameToImport)
	{
		PyModule = FPyObjectPtr::StealReference(PyImport_ImportModule(TCHAR_TO_UTF8(ModuleNameToImport)));
	}

	if (PyModule)
	{
		check(PyUnrealModule);
		PyObject* PyUnrealModuleDict = PyModule_GetDict(PyUnrealModule);

		// Hoist every public symbol from this module into the top-level "unreal" module
		{
			PyObject* PyModuleDict = PyModule_GetDict(PyModule);

			PyObject* PyObjKey = nullptr;
			PyObject* PyObjValue = nullptr;
			Py_ssize_t ModuleDictIndex = 0;
			while (PyDict_Next(PyModuleDict, &ModuleDictIndex, &PyObjKey, &PyObjValue))
			{
				if (PyObjKey)
				{
					const FString Key = PyUtil::PyObjectToUEString(PyObjKey);
					if (Key.Len() > 0 && Key[0] != TEXT('_'))
					{
						PyDict_SetItem(PyUnrealModuleDict, PyObjKey, PyObjValue);
					}
				}
			}
		}
	}
	else
	{
		PyUtil::LogPythonError(nullptr, /*bInteractive*/true);
	}
}

PyObject* FPythonScriptPlugin::EvalString(const TCHAR* InStr, const TCHAR* InContext, const int InMode)
{
	return EvalString(InStr, InContext, InMode, PyConsoleGlobalDict, PyConsoleLocalDict);
}

PyObject* FPythonScriptPlugin::EvalString(const TCHAR* InStr, const TCHAR* InContext, const int InMode, PyObject* InGlobalDict, PyObject* InLocalDict)
{
	PyCompilerFlags *PyCompFlags = nullptr;

	PyArena* PyArena = PyArena_New();
	if (!PyArena)
	{
		return nullptr;
	}

	_mod* PyModule = PyParser_ASTFromString(TCHAR_TO_UTF8(InStr), TCHAR_TO_UTF8(InContext), InMode, PyCompFlags, PyArena);
	if (!PyModule)
	{
		PyArena_Free(PyArena);
		return nullptr;
	}

	typedef TPyPtr<PyCodeObject> PyCodeObjectPtr;
	PyCodeObjectPtr PyCodeObj = PyCodeObjectPtr::StealReference(PyAST_Compile(PyModule, TCHAR_TO_UTF8(InContext), PyCompFlags, PyArena));
	if (!PyCodeObj)
	{
		return nullptr;
	}

	return PyEval_EvalCode((PyUtil::FPyCodeObjectType*)PyCodeObj.Get(), InGlobalDict, InLocalDict);
}

bool FPythonScriptPlugin::RunString(FPythonCommandEx& InOutPythonCommand)
{
	// Execute Python code within this block
	{
		FPyScopedGIL GIL;
		TGuardValue<bool> UnattendedScriptGuard(GIsRunningUnattendedScript, GIsRunningUnattendedScript || EnumHasAnyFlags(InOutPythonCommand.Flags, EPythonCommandFlags::Unattended));

		int PyExecMode = 0;
		switch (InOutPythonCommand.ExecutionMode)
		{
		case EPythonCommandExecutionMode::ExecuteFile:
			PyExecMode = Py_file_input;
			break;
		case EPythonCommandExecutionMode::ExecuteStatement:
			PyExecMode = Py_single_input;
			break;
		case EPythonCommandExecutionMode::EvaluateStatement:
			PyExecMode = Py_eval_input;
			break;
		default:
			checkf(false, TEXT("Invalid EPythonCommandExecutionMode!"));
			break;
		}

		FDelegateHandle LogCaptureHandle = PyCore::GetPythonLogCapture().AddLambda([&InOutPythonCommand](EPythonLogOutputType InLogType, const TCHAR* InLogString) { InOutPythonCommand.LogOutput.Add(FPythonLogOutputEntry{ InLogType, InLogString }); });
		FPyObjectPtr PyResult = FPyObjectPtr::StealReference(EvalString(*InOutPythonCommand.Command, TEXT("<string>"), PyExecMode));
		PyCore::GetPythonLogCapture().Remove(LogCaptureHandle);
		
		if (PyResult)
		{
			InOutPythonCommand.CommandResult = PyUtil::PyObjectToUEStringRepr(PyResult);
		}
		else if (PyUtil::LogPythonError(&InOutPythonCommand.CommandResult))
		{
			return false;
		}
	}

	FPyWrapperTypeReinstancer::Get().ProcessPending();
	return true;
}

bool FPythonScriptPlugin::RunFile(const TCHAR* InFile, const TCHAR* InArgs, FPythonCommandEx& InOutPythonCommand)
{
	auto ResolveFilePath = [InFile]() -> FString
	{
		// Favor the CWD
		if (FPaths::FileExists(InFile))
		{
			return FPaths::ConvertRelativePathToFull(InFile);
		}

		// Execute Python code within this block
		{
			FPyScopedGIL GIL;

			// Then test against each system path in order (as Python would)
			const TArray<FString> PySysPaths = PyUtil::GetSystemPaths();
			for (const FString& PySysPath : PySysPaths)
			{
				const FString PotentialFilePath = PySysPath / InFile;
				if (FPaths::FileExists(PotentialFilePath))
				{
					return PotentialFilePath;
				}
			}
		}

		// Didn't find a match... we know this file doesn't exist, but we'll use this path in the error reporting
		return FPaths::ConvertRelativePathToFull(InFile);
	};

	const FString ResolvedFilePath = ResolveFilePath();

	FString FileStr;
	bool bLoaded = FFileHelper::LoadFileToString(FileStr, *ResolvedFilePath);
#if WITH_EDITOR
	if (CmdMenu)
	{
		CmdMenu->OnRunFile(ResolvedFilePath, bLoaded);
	}
#endif // WITH_EDITOR

	if (!bLoaded)
	{
		InOutPythonCommand.CommandResult = FString::Printf(TEXT("Could not load Python file '%s' (resolved from '%s')"), *ResolvedFilePath, InFile);
		UE_LOG(LogPython, Error, TEXT("%s"), *InOutPythonCommand.CommandResult);
		return false;
	}

	// Execute Python code within this block
	double ElapsedSeconds = 0.0;
	{
		FPyScopedGIL GIL;
		TGuardValue<bool> UnattendedScriptGuard(GIsRunningUnattendedScript, GIsRunningUnattendedScript || EnumHasAnyFlags(InOutPythonCommand.Flags, EPythonCommandFlags::Unattended));

		FPyObjectPtr PyFileGlobalDict = PyConsoleGlobalDict;
		FPyObjectPtr PyFileLocalDict = PyConsoleLocalDict;
		if (InOutPythonCommand.FileExecutionScope == EPythonFileExecutionScope::Private)
		{
			PyFileGlobalDict = FPyObjectPtr::StealReference(PyDict_Copy(PyDefaultGlobalDict));
			PyFileLocalDict = PyFileGlobalDict;
		}
		{
			FPyObjectPtr PyResolvedFilePath;
			if (PyConversion::Pythonize(ResolvedFilePath, PyResolvedFilePath.Get(), PyConversion::ESetErrorState::No))
			{
				PyDict_SetItemString(PyFileGlobalDict, "__file__", PyResolvedFilePath);
			}
		}

		FPyObjectPtr PyResult;
		{
			FScopedDurationTimer Timer(ElapsedSeconds);
			FPythonScopedArgv ScopedArgv(InArgs);

			FDelegateHandle LogCaptureHandle = PyCore::GetPythonLogCapture().AddLambda([&InOutPythonCommand](EPythonLogOutputType InLogType, const TCHAR* InLogString) { InOutPythonCommand.LogOutput.Add(FPythonLogOutputEntry{ InLogType, InLogString }); });
			PyResult = FPyObjectPtr::StealReference(EvalString(*FileStr, *ResolvedFilePath, Py_file_input, PyFileGlobalDict, PyFileLocalDict)); // We can't just use PyRun_File here as Python isn't always built against the same version of the CRT as UE, so we get a crash at the CRT layer
			PyCore::GetPythonLogCapture().Remove(LogCaptureHandle);
		}

		PyDict_DelItemString(PyFileGlobalDict, "__file__");

		if (PyResult)
		{
			InOutPythonCommand.CommandResult = PyUtil::PyObjectToUEStringRepr(PyResult);
		}
		else if (PyUtil::LogPythonError(&InOutPythonCommand.CommandResult))
		{
			return false;
		}
	}

	FPyWrapperTypeReinstancer::Get().ProcessPending();

	if (FEngineAnalytics::IsAvailable())
	{
		TArray<FAnalyticsEventAttribute> EventAttributes;
		EventAttributes.Add(FAnalyticsEventAttribute(TEXT("Duration"), ElapsedSeconds));
		FEngineAnalytics::GetProvider().RecordEvent(TEXT("PythonScriptPlugin"), EventAttributes);
	}

	return true;
}

void FPythonScriptPlugin::OnModuleDirtied(FName InModuleName)
{
	ImportUnrealModule(*InModuleName.ToString());
}

void FPythonScriptPlugin::OnModulesChanged(FName InModuleName, EModuleChangeReason InModuleChangeReason)
{
	switch (InModuleChangeReason)
	{
	case EModuleChangeReason::ModuleLoaded:
		FPyWrapperTypeRegistry::Get().GenerateWrappedTypesForModule(InModuleName);
#if WITH_EDITOR
		// Register to generate stub code after a short delay
		RequestStubCodeGeneration();
#endif	// WITH_EDITOR
		break;

	case EModuleChangeReason::ModuleUnloaded:
		FPyWrapperTypeRegistry::Get().OrphanWrappedTypesForModule(InModuleName);
#if WITH_EDITOR
		// Register to generate stub code after a short delay
		RequestStubCodeGeneration();
#endif	// WITH_EDITOR
		break;

	default:
		break;
	}
}

void FPythonScriptPlugin::OnContentPathMounted(const FString& InAssetPath, const FString& InFilesystemPath)
{
	{
		FPyScopedGIL GIL;
<<<<<<< HEAD
		const FString PythonContentPath = FPaths::ConvertRelativePathToFull(InFilesystemPath / TEXT("Python"));
		PyUtil::AddSystemPath(PythonContentPath);
		PyUtil::GetOnDiskUnrealModulesCache().AddModules(*PythonContentPath);
=======
		RegisterModulePaths(InFilesystemPath);
>>>>>>> 6bbb88c8
	}

#if WITH_EDITOR
	if (PythonFileDataSource)
	{
		PythonFileDataSource->AddFileMount(*(InAssetPath / TEXT("Python")), InFilesystemPath / TEXT("Python"));
	}
#endif	// WITH_EDITOR
}

void FPythonScriptPlugin::OnContentPathDismounted(const FString& InAssetPath, const FString& InFilesystemPath)
{
	{
		FPyScopedGIL GIL;
<<<<<<< HEAD
		const FString PythonContentPath = FPaths::ConvertRelativePathToFull(InFilesystemPath / TEXT("Python"));
		PyUtil::RemoveSystemPath(PythonContentPath);
		PyUtil::GetOnDiskUnrealModulesCache().RemoveModules(*PythonContentPath);
=======
		UnregisterModulePaths(InFilesystemPath);
>>>>>>> 6bbb88c8
	}

#if WITH_EDITOR
	if (PythonFileDataSource)
	{
		PythonFileDataSource->RemoveFileMount(*(InAssetPath / TEXT("Python")));
	}
#endif	// WITH_EDITOR
<<<<<<< HEAD
=======
}

void FPythonScriptPlugin::RegisterModulePaths(const FString& InFilesystemPath)
{
	const FString PythonContentPath = FPaths::ConvertRelativePathToFull(InFilesystemPath / TEXT("Python"));
	PyUtil::AddSystemPath(PythonContentPath);

	const FString PythonContentPlatformSitePackagesPath = PythonContentPath / TEXT("Lib") / FPlatformMisc::GetUBTPlatform() / TEXT("site-packages");
	const FString PythonContentGeneralSitePackagesPath = PythonContentPath / TEXT("Lib") / TEXT("site-packages");
	PyUtil::AddSitePackagesPath(PythonContentPlatformSitePackagesPath);
	PyUtil::AddSitePackagesPath(PythonContentGeneralSitePackagesPath);

	PyUtil::GetOnDiskUnrealModulesCache().AddModules(*PythonContentPath);
}

void FPythonScriptPlugin::UnregisterModulePaths(const FString& InFilesystemPath)
{
	const FString PythonContentPath = FPaths::ConvertRelativePathToFull(InFilesystemPath / TEXT("Python"));
	PyUtil::RemoveSystemPath(PythonContentPath);

	const FString PythonContentPlatformSitePackagesPath = PythonContentPath / TEXT("Lib") / FPlatformMisc::GetUBTPlatform() / TEXT("site-packages");
	const FString PythonContentGeneralSitePackagesPath = PythonContentPath / TEXT("Lib") / TEXT("site-packages");
	PyUtil::RemoveSystemPath(PythonContentPlatformSitePackagesPath);
	PyUtil::RemoveSystemPath(PythonContentGeneralSitePackagesPath);

	PyUtil::GetOnDiskUnrealModulesCache().RemoveModules(*PythonContentPath);
>>>>>>> 6bbb88c8
}

bool FPythonScriptPlugin::IsDeveloperModeEnabled()
{
	return GetDefault<UPythonScriptPluginSettings>()->bDeveloperMode || GetDefault<UPythonScriptPluginUserSettings>()->bDeveloperMode;
}

void FPythonScriptPlugin::OnAssetRenamed(const FAssetData& Data, const FString& OldName)
{
	FPyWrapperTypeRegistry& PyWrapperTypeRegistry = FPyWrapperTypeRegistry::Get();
	const FName OldPackageName = *FPackageName::ObjectPathToPackageName(OldName);
	
	// If this asset has an associated Python type, then we need to rename it
	if (PyWrapperTypeRegistry.HasWrappedTypeForObjectName(OldPackageName))
	{
		if (const UObject* AssetPtr = PyGenUtil::GetAssetTypeRegistryType(Data.GetAsset()))
		{
			PyWrapperTypeRegistry.UpdateGenerateWrappedTypeForRename(OldPackageName, AssetPtr);
			OnAssetUpdated(AssetPtr);
		}
		else
		{
			PyWrapperTypeRegistry.RemoveGenerateWrappedTypeForDelete(OldPackageName);
		}
	}
}

void FPythonScriptPlugin::OnAssetRemoved(const FAssetData& Data)
{
	FPyWrapperTypeRegistry& PyWrapperTypeRegistry = FPyWrapperTypeRegistry::Get();
	
	// If this asset has an associated Python type, then we need to remove it
	if (PyWrapperTypeRegistry.HasWrappedTypeForObjectName(Data.PackageName))
	{
		PyWrapperTypeRegistry.RemoveGenerateWrappedTypeForDelete(Data.PackageName);
	}
}

void FPythonScriptPlugin::OnAssetReload(const EPackageReloadPhase InPackageReloadPhase, FPackageReloadedEvent* InPackageReloadedEvent)
{
	if (InPackageReloadPhase == EPackageReloadPhase::PostPackageFixup)
	{
		// Get the primary asset in this package
		// Use the new package as it has the correct name
		const UPackage* NewPackage = InPackageReloadedEvent->GetNewPackage();
		const UObject* NewAsset = StaticFindObject(UObject::StaticClass(), (UPackage*)NewPackage, *FPackageName::GetLongPackageAssetName(NewPackage->GetName()));
		OnAssetUpdated(NewAsset);
	}
}

void FPythonScriptPlugin::OnAssetUpdated(const UObject* InObj)
{
	if (const UObject* AssetPtr = PyGenUtil::GetAssetTypeRegistryType(InObj))
	{
		// If this asset has an associated Python type, then we need to re-generate it
		FPyWrapperTypeRegistry& PyWrapperTypeRegistry = FPyWrapperTypeRegistry::Get();
		if (PyWrapperTypeRegistry.HasWrappedTypeForObject(AssetPtr))
		{
			FPyWrapperTypeRegistry::FGeneratedWrappedTypeReferences GeneratedWrappedTypeReferences;
			TSet<FName> DirtyModules;

			PyWrapperTypeRegistry.GenerateWrappedTypeForObject(AssetPtr, GeneratedWrappedTypeReferences, DirtyModules, EPyTypeGenerationFlags::IncludeBlueprintGeneratedTypes | EPyTypeGenerationFlags::OverwriteExisting);

			PyWrapperTypeRegistry.GenerateWrappedTypesForReferences(GeneratedWrappedTypeReferences, DirtyModules);
			PyWrapperTypeRegistry.NotifyModulesDirtied(DirtyModules);
		}
	}
}

#if WITH_EDITOR

void FPythonScriptPlugin::OnPrepareToCleanseEditorObject(UObject* InObject)
{
	FPyReferenceCollector::Get().PurgeUnrealObjectReferences(InObject, true);
}

void FPythonScriptPlugin::PopulatePythonFileContextMenu(UToolMenu* InMenu)
{
	const UContentBrowserDataMenuContext_FileMenu* ContextObject = InMenu->FindContext<UContentBrowserDataMenuContext_FileMenu>();
	checkf(ContextObject, TEXT("Required context UContentBrowserDataMenuContext_FileMenu was missing!"));

	if (!PythonFileDataSource)
	{
		return;
	}

	// Extract the internal file paths that belong to this data source from the full list of selected paths given in the context
	TArray<TSharedRef<const FContentBrowserFileItemDataPayload>> SelectedPythonFiles;
	for (const FContentBrowserItem& SelectedItem : ContextObject->SelectedItems)
	{
		if (const FContentBrowserItemData* ItemDataPtr = SelectedItem.GetPrimaryInternalItem())
		{
			if (TSharedPtr<const FContentBrowserFileItemDataPayload> FilePayload = ContentBrowserFileData::GetFileItemPayload(PythonFileDataSource.Get(), *ItemDataPtr))
			{
				SelectedPythonFiles.Add(FilePayload.ToSharedRef());
			}
		}
	}

	// Only add the file items if we have a file path selected
	if (SelectedPythonFiles.Num() > 0)
	{
		// Run
		{
			FToolMenuSection& Section = InMenu->AddSection("PythonScript", LOCTEXT("PythonScriptMenuHeading", "Python Script"));
			Section.InsertPosition.Position = EToolMenuInsertType::First;

			const FExecuteAction ExecuteRunAction = FExecuteAction::CreateLambda([this, SelectedPythonFiles]()
			{
				for (const TSharedRef<const FContentBrowserFileItemDataPayload>& SelectedPythonFile : SelectedPythonFiles)
				{
					ExecPythonCommand(*SelectedPythonFile->GetFilename());
				}
			});

			Section.AddMenuEntry(
				"RunPythonScript",
				LOCTEXT("RunPythonScript", "Run..."),
				LOCTEXT("RunPythonScriptToolTip", "Run this script."),
				FSlateIcon(),
				FUIAction(ExecuteRunAction)
			);
		}
	}
}

#endif	// WITH_EDITOR

#endif	// WITH_PYTHON

IMPLEMENT_MODULE(FPythonScriptPlugin, PythonScriptPlugin)

#undef LOCTEXT_NAMESPACE<|MERGE_RESOLUTION|>--- conflicted
+++ resolved
@@ -32,10 +32,7 @@
 #include "Features/IModularFeatures.h"
 #include "ProfilingDebugging/ScopedTimers.h"
 #include "Stats/Stats.h"
-<<<<<<< HEAD
-=======
 #include "String/Find.h"
->>>>>>> 6bbb88c8
 
 #if WITH_EDITOR
 #include "EditorSupportDelegates.h"
@@ -52,10 +49,7 @@
 #include "ContentBrowserDataSubsystem.h"
 #include "ContentBrowserFileDataCore.h"
 #include "ContentBrowserFileDataSource.h"
-<<<<<<< HEAD
-=======
 #include "Toolkits/GlobalEditorCommonCommands.h"
->>>>>>> 6bbb88c8
 #endif	// WITH_EDITOR
 
 #if PLATFORM_WINDOWS
@@ -759,16 +753,6 @@
 		int IsolatedInterpreterFlag = PythonPluginSettings->bIsolateInterpreterEnvironment ? 1 : 0;
 		Py_IgnoreEnvironmentFlag = IsolatedInterpreterFlag; // If not zero, ignore all PYTHON* environment variables, e.g. PYTHONPATH, PYTHONHOME, that might be set.
 
-#if PY_MAJOR_VERSION >= 3 && PY_MINOR_VERSION >= 7
-		// Python 3.7+ changes the C locale which affects UE4 functions using C string APIs
-		// So change the C locale back to its current setting after Py_Initialize has been called
-		FString CurrentLocale;
-		if (const char* CurrentLocalePtr = setlocale(LC_ALL, nullptr))
-		{
-			CurrentLocale = ANSI_TO_TCHAR(CurrentLocalePtr);
-		}
-#endif	// PY_MAJOR_VERSION >= 3 && PY_MINOR_VERSION >= 7
-
 #if PY_MAJOR_VERSION >= 3 && PY_MINOR_VERSION >= 4
 		Py_IsolatedFlag = IsolatedInterpreterFlag; // If not zero, sys.path contains neither the script's directory nor the user's site-packages directory.
 		Py_SetStandardStreamEncoding("utf-8", nullptr);
@@ -788,18 +772,7 @@
 		}
 #endif // PY_MAJOR_VERSION >= 3 && PY_MINOR_VERSION < 7
 
-<<<<<<< HEAD
-		// Ensure Python supports multiple threads via the GIL, as UE4 GC runs over multiple threads, 
-		// which may invoke FPyReferenceCollector::AddReferencedObjects on a background thread...
-		if (!PyEval_ThreadsInitialized())
-		{
-			PyEval_InitThreads();
-		}
-
-#if PLATFORM_WINDOWS && PY_MAJOR_VERSION >= 3
-=======
 #if PLATFORM_WINDOWS
->>>>>>> 6bbb88c8
 		// We call _setmode here to restore the previous state
 		if (StdInMode != -1)
 		{
@@ -832,14 +805,6 @@
 		}
 #endif	// PY_MAJOR_VERSION >= 3 && PY_MINOR_VERSION >= 7
 
-#if PY_MAJOR_VERSION >= 3 && PY_MINOR_VERSION >= 7
-		// We call setlocale here to restore the previous state
-		if (!CurrentLocale.IsEmpty())
-		{
-			setlocale(LC_ALL, TCHAR_TO_ANSI(*CurrentLocale));
-		}
-#endif	// PY_MAJOR_VERSION >= 3 && PY_MINOR_VERSION >= 7
-
 		PySys_SetArgvEx(1, NullPyArgPtrs, 0);
 
 		// Enable developer warnings if requested
@@ -875,13 +840,7 @@
 		for (const FString& RootPath : RootPaths)
 		{
 			const FString RootFilesystemPath = FPackageName::LongPackageNameToFilename(RootPath);
-<<<<<<< HEAD
-			const FString PythonContentPath = FPaths::ConvertRelativePathToFull(RootFilesystemPath / TEXT("Python"));
-			PyUtil::AddSystemPath(PythonContentPath);
-			PyUtil::GetOnDiskUnrealModulesCache().AddModules(*PythonContentPath);
-=======
 			RegisterModulePaths(RootFilesystemPath);
->>>>>>> 6bbb88c8
 		}
 
 		for (const FDirectoryPath& AdditionalPath : PythonPluginSettings->AdditionalPaths)
@@ -959,15 +918,9 @@
 			auto PyItemPassesFilter = [](const FName InFilePath, const FString& InFilename, const FContentBrowserDataFilter& InFilter, const bool bIsFile)
 			{
 				const FContentBrowserDataPackageFilter* PackageFilter = InFilter.ExtraFilters.FindFilter<FContentBrowserDataPackageFilter>();
-<<<<<<< HEAD
-				if (PackageFilter && PackageFilter->PathBlacklist && PackageFilter->PathBlacklist->HasFiltering())
-				{
-					return PackageFilter->PathBlacklist->PassesStartsWithFilter(InFilePath, /*bAllowParentPaths*/!bIsFile);
-=======
 				if (PackageFilter && PackageFilter->PathPermissionList && PackageFilter->PathPermissionList->HasFiltering())
 				{
 					return PackageFilter->PathPermissionList->PassesStartsWithFilter(InFilePath, /*bAllowParentPaths*/!bIsFile);
->>>>>>> 6bbb88c8
 				}
 
 				return true;
@@ -1041,11 +994,7 @@
 		}
 
 		PythonFileDataSource.Reset(NewObject<UContentBrowserFileDataSource>(GetTransientPackage(), "PythonData"));
-<<<<<<< HEAD
-		PythonFileDataSource->Initialize("/", PythonFileConfig);
-=======
 		PythonFileDataSource->Initialize(PythonFileConfig);
->>>>>>> 6bbb88c8
 
 		TArray<FString> RootPaths;
 		FPackageName::QueryRootContentPaths(RootPaths);
@@ -1507,13 +1456,7 @@
 {
 	{
 		FPyScopedGIL GIL;
-<<<<<<< HEAD
-		const FString PythonContentPath = FPaths::ConvertRelativePathToFull(InFilesystemPath / TEXT("Python"));
-		PyUtil::AddSystemPath(PythonContentPath);
-		PyUtil::GetOnDiskUnrealModulesCache().AddModules(*PythonContentPath);
-=======
 		RegisterModulePaths(InFilesystemPath);
->>>>>>> 6bbb88c8
 	}
 
 #if WITH_EDITOR
@@ -1528,13 +1471,7 @@
 {
 	{
 		FPyScopedGIL GIL;
-<<<<<<< HEAD
-		const FString PythonContentPath = FPaths::ConvertRelativePathToFull(InFilesystemPath / TEXT("Python"));
-		PyUtil::RemoveSystemPath(PythonContentPath);
-		PyUtil::GetOnDiskUnrealModulesCache().RemoveModules(*PythonContentPath);
-=======
 		UnregisterModulePaths(InFilesystemPath);
->>>>>>> 6bbb88c8
 	}
 
 #if WITH_EDITOR
@@ -1543,8 +1480,6 @@
 		PythonFileDataSource->RemoveFileMount(*(InAssetPath / TEXT("Python")));
 	}
 #endif	// WITH_EDITOR
-<<<<<<< HEAD
-=======
 }
 
 void FPythonScriptPlugin::RegisterModulePaths(const FString& InFilesystemPath)
@@ -1571,7 +1506,6 @@
 	PyUtil::RemoveSystemPath(PythonContentGeneralSitePackagesPath);
 
 	PyUtil::GetOnDiskUnrealModulesCache().RemoveModules(*PythonContentPath);
->>>>>>> 6bbb88c8
 }
 
 bool FPythonScriptPlugin::IsDeveloperModeEnabled()
