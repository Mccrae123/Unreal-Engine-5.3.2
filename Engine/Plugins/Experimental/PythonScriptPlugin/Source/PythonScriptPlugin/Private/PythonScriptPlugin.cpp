--- conflicted
+++ resolved
@@ -626,24 +626,15 @@
 		const int StdErrMode = _setmode(_fileno(stderr), _O_TEXT);
 #endif	// PLATFORM_WINDOWS && PY_MAJOR_VERSION >= 3
 
-<<<<<<< HEAD
-#if PY_MAJOR_VERSION >= 3 && PY_MINOR_VERSION >= 8
-		// Python 3.8+ changes the C locale which affects UE4 functions using C string APIs
-=======
 #if PY_MAJOR_VERSION >= 3 && PY_MINOR_VERSION >= 7
 		// Python 3.7+ changes the C locale which affects UE4 functions using C string APIs
->>>>>>> 24776ab6
 		// So change the C locale back to its current setting after Py_Initialize has been called
 		FString CurrentLocale;
 		if (const char* CurrentLocalePtr = setlocale(LC_ALL, nullptr))
 		{
 			CurrentLocale = ANSI_TO_TCHAR(CurrentLocalePtr);
 		}
-<<<<<<< HEAD
-#endif	// PY_MAJOR_VERSION >= 3 && PY_MINOR_VERSION >= 8
-=======
 #endif	// PY_MAJOR_VERSION >= 3 && PY_MINOR_VERSION >= 7
->>>>>>> 24776ab6
 
 #if PY_MAJOR_VERSION >= 3 && PY_MINOR_VERSION >= 4
 		Py_SetStandardStreamEncoding("utf-8", nullptr);
@@ -677,21 +668,13 @@
 		}
 #endif	// PLATFORM_WINDOWS && PY_MAJOR_VERSION >= 3
 
-<<<<<<< HEAD
-#if PY_MAJOR_VERSION >= 3 && PY_MINOR_VERSION >= 8
-=======
 #if PY_MAJOR_VERSION >= 3 && PY_MINOR_VERSION >= 7
->>>>>>> 24776ab6
 		// We call setlocale here to restore the previous state
 		if (!CurrentLocale.IsEmpty())
 		{
 			setlocale(LC_ALL, TCHAR_TO_ANSI(*CurrentLocale));
 		}
-<<<<<<< HEAD
-#endif	// PY_MAJOR_VERSION >= 3 && PY_MINOR_VERSION >= 8
-=======
 #endif	// PY_MAJOR_VERSION >= 3 && PY_MINOR_VERSION >= 7
->>>>>>> 24776ab6
 
 		PySys_SetArgvEx(1, NullPyArgPtrs, 0);
 
