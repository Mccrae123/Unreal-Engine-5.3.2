// Copyright Epic Games, Inc. All Rights Reserved.

#include "PythonScriptPlugin.h"
#include "PythonScriptPluginSettings.h"
#include "PythonScriptPluginStyle.h"
#include "PythonScriptRemoteExecution.h"
#include "PyGIL.h"
#include "PyCore.h"
#include "PySlate.h"
#include "PyEngine.h"
#include "PyEditor.h"
#include "PyConstant.h"
#include "PyConversion.h"
#include "PyMethodWithClosure.h"
#include "PyReferenceCollector.h"
#include "PyWrapperTypeRegistry.h"
#include "EngineAnalytics.h"
#include "Interfaces/IAnalyticsProvider.h"
#include "AssetRegistry/AssetRegistryModule.h"
#include "Modules/ModuleManager.h"
#include "UObject/PackageReload.h"
#include "Misc/App.h"
#include "Misc/CoreDelegates.h"
#include "Misc/Char.h"
#include "Misc/CString.h"
#include "Misc/DelayedAutoRegister.h"
#include "Misc/Paths.h"
#include "Misc/FileHelper.h"
#include "Misc/PackageName.h"
#include "Misc/ScopedSlowTask.h"
#include "HAL/FileManager.h"
#include "HAL/LowLevelMemTracker.h"
#include "HAL/PlatformMisc.h"
#include "HAL/PlatformProcess.h"
#include "Containers/Ticker.h"
#include "Features/IModularFeatures.h"
#include "ProfilingDebugging/ScopedTimers.h"
#include "ProfilingDebugging/CpuProfilerTrace.h"
#include "Stats/Stats.h"
#include "String/Find.h"

#if WITH_EDITOR
#include "EditorSupportDelegates.h"
#include "DesktopPlatformModule.h"
#include "Styling/AppStyle.h"
#include "Engine/Engine.h"
#include "Framework/Application/SlateApplication.h"
#include "Framework/MultiBox/MultiBoxBuilder.h"
#include "ToolMenus.h"
#include "Misc/ConfigCacheIni.h"
#include "Misc/MessageDialog.h"
#include "AssetViewUtils.h"
#include "IContentBrowserDataModule.h"
#include "ContentBrowserDataSubsystem.h"
#include "ContentBrowserFileDataCore.h"
#include "ContentBrowserFileDataSource.h"
#include "Toolkits/GlobalEditorCommonCommands.h"
#endif	// WITH_EDITOR

#if PLATFORM_WINDOWS
	#include <stdio.h>
	#include <fcntl.h>
	#include <io.h>
#endif	// PLATFORM_WINDOWS
#include <locale.h>

#define LOCTEXT_NAMESPACE "PythonScriptPlugin"

#if WITH_PYTHON

static PyUtil::FPyApiBuffer NullPyArg = PyUtil::TCHARToPyApiBuffer(TEXT(""));
static PyUtil::FPyApiChar* NullPyArgPtrs[] = { NullPyArg.GetData() };

/** Util struct to set the sys.argv data for Python when executing a file with arguments */
struct FPythonScopedArgv
{
	FPythonScopedArgv(const TCHAR* InArgs)
	{
		if (InArgs && *InArgs)
		{
			FString NextToken;
			while (FParse::Token(InArgs, NextToken, false))
			{
				PyCommandLineArgs.Add(PyUtil::TCHARToPyApiBuffer(*NextToken));
			}

			PyCommandLineArgPtrs.Reserve(PyCommandLineArgs.Num());
			for (PyUtil::FPyApiBuffer& PyCommandLineArg : PyCommandLineArgs)
			{
				PyCommandLineArgPtrs.Add(PyCommandLineArg.GetData());
			}
		}
		PySys_SetArgvEx(PyCommandLineArgPtrs.Num(), PyCommandLineArgPtrs.GetData(), 0);
	}

	~FPythonScopedArgv()
	{
		PySys_SetArgvEx(1, NullPyArgPtrs, 0);
	}

	TArray<PyUtil::FPyApiBuffer> PyCommandLineArgs;
	TArray<PyUtil::FPyApiChar*> PyCommandLineArgPtrs;
};

FPythonCommandExecutor::FPythonCommandExecutor(IPythonScriptPlugin* InPythonScriptPlugin)
	: PythonScriptPlugin(InPythonScriptPlugin)
{
}

FName FPythonCommandExecutor::StaticName()
{
	static const FName CmdExecName = TEXT("Python");
	return CmdExecName;
}

FName FPythonCommandExecutor::GetName() const
{
	return StaticName();
}

FText FPythonCommandExecutor::GetDisplayName() const
{
	return LOCTEXT("PythonCommandExecutorDisplayName", "Python");
}

FText FPythonCommandExecutor::GetDescription() const
{
	return LOCTEXT("PythonCommandExecutorDescription", "Execute Python scripts (including files)");
}

FText FPythonCommandExecutor::GetHintText() const
{
	return LOCTEXT("PythonCommandExecutorHintText", "Enter Python script or a filename");
}

void FPythonCommandExecutor::GetAutoCompleteSuggestions(const TCHAR* Input, TArray<FString>& Out)
{
}

void FPythonCommandExecutor::GetExecHistory(TArray<FString>& Out)
{
	IConsoleManager::Get().GetConsoleHistory(TEXT("Python"), Out);
}

bool FPythonCommandExecutor::Exec(const TCHAR* Input)
{
	IConsoleManager::Get().AddConsoleHistoryEntry(TEXT("Python"), Input);

	UE_LOG(LogPython, Log, TEXT("%s"), Input);

	PythonScriptPlugin->ExecPythonCommand(Input);

	return true;
}

bool FPythonCommandExecutor::AllowHotKeyClose() const
{
	return true;
}

bool FPythonCommandExecutor::AllowMultiLine() const
{
	return true;
}

FInputChord FPythonCommandExecutor::GetHotKey() const
{
#if WITH_EDITOR
	return FGlobalEditorCommonCommands::Get().OpenConsoleCommandBox->GetActiveChord(EMultipleKeyBindingIndex::Primary).Get();
#else
	return FInputChord();
#endif
}

FInputChord FPythonCommandExecutor::GetIterateExecutorHotKey() const
{
#if WITH_EDITOR
	return FGlobalEditorCommonCommands::Get().SelectNextConsoleExecutor->GetActiveChord(EMultipleKeyBindingIndex::Primary).Get();
#else
	return FInputChord();
#endif
}

FPythonREPLCommandExecutor::FPythonREPLCommandExecutor(IPythonScriptPlugin* InPythonScriptPlugin)
	: PythonScriptPlugin(InPythonScriptPlugin)
{
}

FName FPythonREPLCommandExecutor::StaticName()
{
	static const FName CmdExecName = TEXT("PythonREPL");
	return CmdExecName;
}

FName FPythonREPLCommandExecutor::GetName() const
{
	return StaticName();
}

FText FPythonREPLCommandExecutor::GetDisplayName() const
{
	return LOCTEXT("PythonREPLCommandExecutorDisplayName", "Python (REPL)");
}

FText FPythonREPLCommandExecutor::GetDescription() const
{
	return LOCTEXT("PythonREPLCommandExecutorDescription", "Execute a single Python statement and show its result");
}

FText FPythonREPLCommandExecutor::GetHintText() const
{
	return LOCTEXT("PythonREPLCommandExecutorHintText", "Enter a Python statement");
}

void FPythonREPLCommandExecutor::GetAutoCompleteSuggestions(const TCHAR* Input, TArray<FString>& Out)
{
}

void FPythonREPLCommandExecutor::GetExecHistory(TArray<FString>& Out)
{
	IConsoleManager::Get().GetConsoleHistory(TEXT("PythonREPL"), Out);
}

bool FPythonREPLCommandExecutor::Exec(const TCHAR* Input)
{
	IConsoleManager::Get().AddConsoleHistoryEntry(TEXT("PythonREPL"), Input);

	UE_LOG(LogPython, Log, TEXT("%s"), Input);

	FPythonCommandEx PythonCommand;
	PythonCommand.ExecutionMode = EPythonCommandExecutionMode::ExecuteStatement;
	PythonCommand.Command = Input;
	PythonScriptPlugin->ExecPythonCommandEx(PythonCommand);

	return true;
}

bool FPythonREPLCommandExecutor::AllowHotKeyClose() const
{
	return true;
}

bool FPythonREPLCommandExecutor::AllowMultiLine() const
{
	return true;
}

FInputChord FPythonREPLCommandExecutor::GetHotKey() const
{
#if WITH_EDITOR
	return FGlobalEditorCommonCommands::Get().OpenConsoleCommandBox->GetActiveChord(EMultipleKeyBindingIndex::Primary).Get();
#else
	return FInputChord();
#endif
}

FInputChord FPythonREPLCommandExecutor::GetIterateExecutorHotKey() const
{
#if WITH_EDITOR
	return FGlobalEditorCommonCommands::Get().SelectNextConsoleExecutor->GetActiveChord(EMultipleKeyBindingIndex::Primary).Get();
#else
	return FInputChord();
#endif
}

#if WITH_EDITOR
class FPythonCommandMenuImpl : public IPythonCommandMenu
{
public:
	FPythonCommandMenuImpl()
		: bRecentsFilesDirty(false)
	{
	}

	virtual void OnStartupMenu() override
	{
		LoadConfig();

		RegisterMenus();
	}

	virtual void OnShutdownMenu() override
	{
		UToolMenus::UnregisterOwner(this);

		// Write to file
		if (bRecentsFilesDirty)
		{
			SaveConfig();
			bRecentsFilesDirty = false;
		}
	}

	virtual void OnRunFile(const FString& InFile, bool bAdd) override
	{
		if (bAdd)
		{
			int32 Index = RecentsFiles.Find(InFile);
			if (Index != INDEX_NONE)
			{
				// If already in the list but not at the last position
				if (Index != RecentsFiles.Num() - 1)
				{
					RecentsFiles.RemoveAt(Index);
					RecentsFiles.Add(InFile);
					bRecentsFilesDirty = true;
				}
			}
			else
			{
				if (RecentsFiles.Num() >= MaxNumberOfFiles)
				{
					RecentsFiles.RemoveAt(0);
				}
				RecentsFiles.Add(InFile);
				bRecentsFilesDirty = true;
			}
		}
		else
		{
			if (RecentsFiles.RemoveSingle(InFile) > 0)
			{
				bRecentsFilesDirty = true;
			}
		}
	}

private:
	const TCHAR* STR_ConfigSection = TEXT("Python");
	const TCHAR* STR_ConfigDirectoryKey = TEXT("LastDirectory");
	const FName NAME_ConfigRecentsFilesyKey = TEXT("RecentsFiles");
	static const int32 MaxNumberOfFiles = 10;

	void LoadConfig()
	{
		RecentsFiles.Reset();

		GConfig->GetString(STR_ConfigSection, STR_ConfigDirectoryKey, LastDirectory, GEditorPerProjectIni);

		FConfigSection* Sec = GConfig->GetSectionPrivate(STR_ConfigSection, false, true, GEditorPerProjectIni);
		if (Sec)
		{
			TArray<FConfigValue> List;
			Sec->MultiFind(NAME_ConfigRecentsFilesyKey, List);

			int32 ListNum = FMath::Min(List.Num(), MaxNumberOfFiles);

			RecentsFiles.Reserve(ListNum);
			for (int32 Index = 0; Index < ListNum; ++Index)
			{
				RecentsFiles.Add(List[Index].GetValue());
			}
		}
	}

	void SaveConfig() const
	{
		GConfig->SetString(STR_ConfigSection, STR_ConfigDirectoryKey, *LastDirectory, GEditorPerProjectIni);

		FConfigSection* Sec = GConfig->GetSectionPrivate(STR_ConfigSection, true, false, GEditorPerProjectIni);
		if (Sec)
		{
			Sec->Remove(NAME_ConfigRecentsFilesyKey);
			for (int32 Index = RecentsFiles.Num() - 1; Index >= 0; --Index)
			{
				Sec->Add(NAME_ConfigRecentsFilesyKey, *RecentsFiles[Index]);
			}
		}

		GConfig->Flush(false);
	}

	void MakeRecentPythonScriptMenu(UToolMenu* InMenu)
	{
		FToolMenuOwnerScoped OwnerScoped(this);
		FToolMenuSection& Section = InMenu->AddSection("Files");
		for (int32 Index = RecentsFiles.Num() - 1; Index >= 0; --Index)
		{
			Section.AddMenuEntry(
				NAME_None,
				FText::FromString(RecentsFiles[Index]),
				FText::GetEmpty(),
				FSlateIcon(),
				FUIAction(FExecuteAction::CreateRaw(this, &FPythonCommandMenuImpl::Menu_ExecutePythonRecent, Index))
			);
		}

		FToolMenuSection& ClearSection = InMenu->AddSection("Clear");
		Section.AddMenuEntry(
			"ClearRecentPython",
			LOCTEXT("ClearRecentPython", "Clear Recent Python Scripts"),
			FText::GetEmpty(),
			FSlateIcon(),
			FUIAction(FExecuteAction::CreateRaw(this, &FPythonCommandMenuImpl::Menu_ClearRecentPython))
		);
	}

	void RegisterMenus()
	{
		FToolMenuOwnerScoped OwnerScoped(this);
		UToolMenu* Menu = UToolMenus::Get()->ExtendMenu("LevelEditor.MainMenu.Tools");
		FToolMenuSection& Section = Menu->AddSection("Python", LOCTEXT("Python", "Python"));//, FToolMenuInsert("FileLoadAndSave", EToolMenuInsertType::After));
		Section.AddMenuEntry(
			"OpenPython",
			LOCTEXT("OpenPython", "Execute Python Script..."),
			LOCTEXT("OpenPythonTooltip", "Open a Python Script file and Execute it."),
			FSlateIcon(FPythonScriptPluginEditorStyle::Get().GetStyleSetName(), "Icons.PythonExecute"),
			FUIAction(FExecuteAction::CreateRaw(this, &FPythonCommandMenuImpl::Menu_ExecutePython))
		);
		Section.AddSubMenu(
			"RecentPythonsSubMenu",
			LOCTEXT("RecentPythonsSubMenu", "Recent Python Scripts"),
			LOCTEXT("RecentPythonsSubMenu_ToolTip", "Select a recent Python Script file and Execute it."),
			FNewToolMenuDelegate::CreateRaw(this, &FPythonCommandMenuImpl::MakeRecentPythonScriptMenu), false,
			FSlateIcon(FPythonScriptPluginEditorStyle::Get().GetStyleSetName(), "Icons.PythonRecent")
		);
	}

	void Menu_ExecutePythonRecent(int32 Index)
	{
		if (RecentsFiles.IsValidIndex(Index))
		{
			FString PyCopied = RecentsFiles[Index];
			GEngine->Exec(NULL, *FString::Printf(TEXT("py \"%s\""), *PyCopied));
		}
	}

	void Menu_ClearRecentPython()
	{
		if (RecentsFiles.Num() > 0)
		{
			RecentsFiles.Reset();
			bRecentsFilesDirty = true;
		}
	}

	void Menu_ExecutePython()
	{
		TArray<FString> OpenedFiles;
		FString DefaultDirectory = LastDirectory;

		IDesktopPlatform* DesktopPlatform = FDesktopPlatformModule::Get();
		if (DesktopPlatform)
		{
			bool bOpened = DesktopPlatform->OpenFileDialog(
				FSlateApplication::Get().FindBestParentWindowHandleForDialogs(nullptr),
				LOCTEXT("ExecutePython", "Execute Python Script").ToString(),
				DefaultDirectory,
				TEXT(""),
				TEXT("Python files|*.py|"),
				EFileDialogFlags::None,
				OpenedFiles
			);

			if (bOpened && OpenedFiles.Num() > 0)
			{
				if (DefaultDirectory != LastDirectory)
				{
					LastDirectory = DefaultDirectory;
					bRecentsFilesDirty = true;
				}

				GEngine->Exec(NULL, *FString::Printf(TEXT("py \"%s\""), *OpenedFiles.Last()));
			}
		}
	}

private:

	TArray<FString> RecentsFiles;
	FString LastDirectory;

	bool bRecentsFilesDirty;
};
#endif // WITH_EDITOR

#endif	// WITH_PYTHON

FPythonScriptPlugin::FPythonScriptPlugin()
#if WITH_PYTHON
	: CmdExec(this)
	, CmdREPLExec(this)
	, CmdMenu(nullptr)
	, bInitialized(false)
	, bRanStartupScripts(false)
#endif	// WITH_PYTHON
{
}

bool FPythonScriptPlugin::IsPythonAvailable() const
{
	static const bool bDisablePython = FParse::Param(FCommandLine::Get(), TEXT("DisablePython"));
	return WITH_PYTHON && !bDisablePython;
}

bool FPythonScriptPlugin::ExecPythonCommand(const TCHAR* InPythonCommand)
{
	FPythonCommandEx PythonCommand;
	PythonCommand.Command = InPythonCommand;
	return ExecPythonCommandEx(PythonCommand);
}

bool FPythonScriptPlugin::ExecPythonCommandEx(FPythonCommandEx& InOutPythonCommand)
{
#if WITH_PYTHON
	if (!IsPythonAvailable())
#endif
	{
		InOutPythonCommand.CommandResult = TEXT("Python is not available!");
		ensureAlwaysMsgf(false, TEXT("%s"), *InOutPythonCommand.CommandResult);
		return false;
	}

#if WITH_PYTHON
	if (InOutPythonCommand.ExecutionMode == EPythonCommandExecutionMode::ExecuteFile)
	{
		// The EPythonCommandExecutionMode::ExecuteFile name is misleading as it is used to run literal code or a .py file. Detect
		// if the user supplied a .py files. The command can have the python pathname with spaces, command line parameter(s) and could be quoted.
		//   C:\My Scripts\Test.py -param1 -param2     -> Ok
		//   "C:\My Scripts\Test.py  " -param1 -param2 -> Ok
		//   "C:\My Scripts\Test.py"-param1 -param2    -> Ok
		//   C:\My Scripts\Test.py "param with spaces" -> OK
		//   C:\My Scripts\Test.py-param1 -param2      -> Error missing a space between .py and -param1
		//   "C:\My Scripts\Test.py                    -> Error missing closing quote.
		//   C:\My Scripts\Test.py  "                  -> Error missing opening quote.
		//   test_wrapper_types.py                     -> Search the 'sys.path' to find the script.
		auto TryExtractPathnameAndCommand = [&InOutPythonCommand](FString& OutExtractedFilename, FString& OutExtractedCommand) -> bool
		{
			const TCHAR* PyFileExtension = TEXT(".py");
			int32 Pos = UE::String::FindFirst(InOutPythonCommand.Command, PyFileExtension);
			if (Pos == INDEX_NONE)
			{
				return false; // no .py file extension found.
			}

			int32 EndPathnamePos = Pos + FCString::Strlen(PyFileExtension);
			OutExtractedFilename = InOutPythonCommand.Command.Left(EndPathnamePos);
			bool bCommandQuoted = false;
			
			// The caller may quote the pathname if it contains space(s). Trim a leading quote, if any. (Any trailing quote is already removed by the Left() command).
			if (OutExtractedFilename.StartsWith(TEXT("\"")))
			{
				OutExtractedFilename.RemoveAt(0);
				bCommandQuoted = true;
			}

			// If the pathname started with a quote, expect a closing quote after the .py.
			if (bCommandQuoted)
			{
				if (EndPathnamePos == InOutPythonCommand.Command.Len())
				{
					return false; // Missing the closing quote.
				}

				// Scan after the .py to find the closing quote.
				for (int32 CurrPos = EndPathnamePos; CurrPos < InOutPythonCommand.Command.Len(); ++CurrPos)
				{
					if (InOutPythonCommand.Command[CurrPos] == TEXT('\"'))
					{
						EndPathnamePos = CurrPos + 1; // +1 to put the end just after the quote like a std::end() iterator.
						break;
					}
					else if (FChar::IsWhitespace(InOutPythonCommand.Command[CurrPos]))
					{
						continue; // It is legal to have blank space after the .py.
					}
					else
					{
						return false; // Invalid character found after .py.
					}
				}
			}
			// Some characters appears after the .py
			else if (EndPathnamePos < InOutPythonCommand.Command.Len() && !FChar::IsWhitespace(InOutPythonCommand.Command[EndPathnamePos]))
			{
				return false; // Some non-blank characters are there and we don't expect a closing quote. This is not a valid command Ex: C:\MyScript.py-t
			}

			// Quote/re-quote the command. This allows Python to set sys.argv/sys.argc property if the pathname contains space. (So parts of the pathname are not interpreted as arguments)
			OutExtractedCommand = FString::Printf(TEXT("\"%s\""), *OutExtractedFilename);

			// Append the arguments (if any).
			if (EndPathnamePos < InOutPythonCommand.Command.Len())
			{
				OutExtractedCommand += InOutPythonCommand.Command.Mid(EndPathnamePos);
			}

			return true; // Pathname, command and argument were successfully parsed.
		};

		FString ExtractedFilename;
		FString ExtractedCommand;

		if (TryExtractPathnameAndCommand(ExtractedFilename, ExtractedCommand))
		{
			return RunFile(*ExtractedFilename, *ExtractedCommand, InOutPythonCommand);
		}
		else
		{
			return RunString(InOutPythonCommand);
		}
	}
	else
	{
		return RunString(InOutPythonCommand);
	}	
#endif	// WITH_PYTHON
}

FString FPythonScriptPlugin::GetInterpreterExecutablePath() const
{
#if WITH_PYTHON
	return PyUtil::GetInterpreterExecutablePath();
#else	// WITH_PYTHON
	return FString();
#endif	// WITH_PYTHON
}

FSimpleMulticastDelegate& FPythonScriptPlugin::OnPythonInitialized()
{
	return OnPythonInitializedDelegate;
}

FSimpleMulticastDelegate& FPythonScriptPlugin::OnPythonShutdown()
{
	return OnPythonShutdownDelegate;
}

void FPythonScriptPlugin::StartupModule()
{
	if (!IsPythonAvailable())
	{
		return;
	}

#if WITH_PYTHON
	LLM_SCOPE_BYNAME(TEXT("PythonScriptPlugin"));

	InitializePython();
	IModularFeatures::Get().RegisterModularFeature(IConsoleCommandExecutor::ModularFeatureName(), &CmdExec);
	IModularFeatures::Get().RegisterModularFeature(IConsoleCommandExecutor::ModularFeatureName(), &CmdREPLExec);

	check(!RemoteExecution);
	RemoteExecution = MakeUnique<FPythonScriptRemoteExecution>(this);

#if WITH_EDITOR
	FPythonScriptPluginEditorStyle::Get();
	FCoreDelegates::OnPostEngineInit.AddRaw(this, &FPythonScriptPlugin::OnPostEngineInit);
#endif // WITH_EDITOR

	FCoreDelegates::OnPreExit.AddRaw(this, &FPythonScriptPlugin::ShutdownPython);
#endif	// WITH_PYTHON
}

#if WITH_PYTHON
#if WITH_EDITOR
void FPythonScriptPlugin::OnPostEngineInit()
{
	if (UToolMenus::IsToolMenuUIEnabled())
	{
		check(CmdMenu == nullptr);
		CmdMenu = new FPythonCommandMenuImpl();
		CmdMenu->OnStartupMenu();

		UToolMenus::Get()->RegisterStringCommandHandler("Python", FToolMenuExecuteString::CreateLambda([this](const FString& InString, const FToolMenuContext& InContext) {
			ExecPythonCommand(*InString);
		}));
	}
}

#endif // WITH_EDITOR
#endif // WITH_PYTHON

void FPythonScriptPlugin::ShutdownModule()
{
	if (!IsPythonAvailable())
	{
		return;
	}

#if WITH_PYTHON
	FCoreDelegates::OnPreExit.RemoveAll(this);

	RemoteExecution.Reset();

#if WITH_EDITOR
	FCoreDelegates::OnPostEngineInit.RemoveAll(this);

	if (CmdMenu)
	{
		CmdMenu->OnShutdownMenu();
		delete CmdMenu;
		CmdMenu = nullptr;
	}

	if (UToolMenus* ToolMenus = UToolMenus::TryGet())
	{
		ToolMenus->UnregisterStringCommandHandler("Python");
	}
#endif // WITH_EDITOR

	IModularFeatures::Get().UnregisterModularFeature(IConsoleCommandExecutor::ModularFeatureName(), &CmdExec);
	IModularFeatures::Get().UnregisterModularFeature(IConsoleCommandExecutor::ModularFeatureName(), &CmdREPLExec);
	ShutdownPython();
#endif	// WITH_PYTHON
}

bool FPythonScriptPlugin::Exec_Runtime(UWorld* InWorld, const TCHAR* Cmd, FOutputDevice& Ar)
{
#if WITH_PYTHON
	if (FParse::Command(&Cmd, TEXT("PY")))
	{
		ExecPythonCommand(Cmd);
		return true;
	}
#endif	// WITH_PYTHON
	return false;
}

void FPythonScriptPlugin::PreChange(const UUserDefinedEnum* Enum, FEnumEditorUtils::EEnumEditorChangeInfo Info)
{
}

void FPythonScriptPlugin::PostChange(const UUserDefinedEnum* Enum, FEnumEditorUtils::EEnumEditorChangeInfo Info)
{
#if WITH_PYTHON
	OnAssetUpdated(Enum);
#endif //WITH_PYTHON
}

#if WITH_PYTHON

void FPythonScriptPlugin::InitializePython()
{
	TRACE_CPUPROFILER_EVENT_SCOPE(FPythonScriptPlugin::InitializePython)

	bInitialized = true;

	const UPythonScriptPluginSettings* PythonPluginSettings = GetDefault<UPythonScriptPluginSettings>();

	// Set-up the correct program name
	{
		FString ProgramName = FPlatformProcess::GetCurrentWorkingDirectory() / FPlatformProcess::ExecutableName(false);
		FPaths::NormalizeFilename(ProgramName);
		PyProgramName = PyUtil::TCHARToPyApiBuffer(*ProgramName);
	}

	// Set-up the correct home path
	{
		// Build the full Python directory (UE_PYTHON_DIR may be relative to the engine directory for portability)
		FString PythonDir = UTF8_TO_TCHAR(UE_PYTHON_DIR);
		PythonDir.ReplaceInline(TEXT("{ENGINE_DIR}"), *FPaths::EngineDir(), ESearchCase::CaseSensitive);
		FPaths::NormalizeDirectoryName(PythonDir);
		FPaths::RemoveDuplicateSlashes(PythonDir);
		PyHomePath = PyUtil::TCHARToPyApiBuffer(*PythonDir);
	}

	// Initialize the Python interpreter
	{
		static_assert(PY_MAJOR_VERSION >= 3, "Unreal Engine Python integration doesn't support versions prior to Python 3.x");
		UE_LOG(LogPython, Log, TEXT("Using Python %d.%d.%d"), PY_MAJOR_VERSION, PY_MINOR_VERSION, PY_MICRO_VERSION);

		// Python 3 changes the console mode from O_TEXT to O_BINARY which affects other uses of the console
		// So change the console mode back to its current setting after Py_Initialize has been called
#if PLATFORM_WINDOWS
		// We call _setmode here to cache the current state
		CA_SUPPRESS(6031)
		fflush(stdin);
		const int StdInMode  = _setmode(_fileno(stdin), _O_TEXT);
		CA_SUPPRESS(6031)
		fflush(stdout);
		const int StdOutMode = _setmode(_fileno(stdout), _O_TEXT);
		CA_SUPPRESS(6031)
		fflush(stderr);
		const int StdErrMode = _setmode(_fileno(stderr), _O_TEXT);
#endif	// PLATFORM_WINDOWS

#if PY_MAJOR_VERSION >= 3 && PY_MINOR_VERSION >= 7
		// Python 3.7+ changes the C locale which affects functions using C string APIs
		// So change the C locale back to its current setting after Py_Initialize has been called
		FString CurrentLocale;
		if (const char* CurrentLocalePtr = setlocale(LC_ALL, nullptr))
		{
			CurrentLocale = ANSI_TO_TCHAR(CurrentLocalePtr);
		}
#endif	// PY_MAJOR_VERSION >= 3 && PY_MINOR_VERSION >= 7

		// Check if the interpreter is should run in isolation mode.
		int IsolatedInterpreterFlag = PythonPluginSettings->bIsolateInterpreterEnvironment ? 1 : 0;
		Py_IgnoreEnvironmentFlag = IsolatedInterpreterFlag; // If not zero, ignore all PYTHON* environment variables, e.g. PYTHONPATH, PYTHONHOME, that might be set.

#if PY_MAJOR_VERSION >= 3 && PY_MINOR_VERSION >= 4
		Py_IsolatedFlag = IsolatedInterpreterFlag; // If not zero, sys.path contains neither the script's directory nor the user's site-packages directory.
		Py_SetStandardStreamEncoding("utf-8", nullptr);
#endif	// PY_MAJOR_VERSION >= 3 && PY_MINOR_VERSION >= 4
		Py_SetProgramName(PyProgramName.GetData());
		Py_SetPythonHome(PyHomePath.GetData());
		Py_InitializeEx(0); // 0 so Python doesn't override any signal handling

#if PY_MAJOR_VERSION >= 3 && PY_MINOR_VERSION < 7
		// NOTE: Since 3.7, those functions are called by Py_InitializeEx()
		// 
		// Ensure Python supports multiple threads via the GIL, as UE GC runs over multiple threads, 
		// which may invoke FPyReferenceCollector::AddReferencedObjects on a background thread...
		if (!PyEval_ThreadsInitialized())
		{
			PyEval_InitThreads();
		}
#endif // PY_MAJOR_VERSION >= 3 && PY_MINOR_VERSION < 7

#if PLATFORM_WINDOWS
		// We call _setmode here to restore the previous state
		if (StdInMode != -1)
		{
			CA_SUPPRESS(6031)
			fflush(stdin);
			CA_SUPPRESS(6031)
			_setmode(_fileno(stdin), StdInMode);
		}
		if (StdOutMode != -1)
		{
			CA_SUPPRESS(6031)
			fflush(stdout);
			CA_SUPPRESS(6031)
			_setmode(_fileno(stdout), StdOutMode);
		}
		if (StdErrMode != -1)
		{
			CA_SUPPRESS(6031)
			fflush(stderr);
			CA_SUPPRESS(6031)
			_setmode(_fileno(stderr), StdErrMode);
		}
#endif	// PLATFORM_WINDOWS

#if PY_MAJOR_VERSION >= 3 && PY_MINOR_VERSION >= 7
		// We call setlocale here to restore the previous state
		if (!CurrentLocale.IsEmpty())
		{
			setlocale(LC_ALL, TCHAR_TO_ANSI(*CurrentLocale));
		}
#endif	// PY_MAJOR_VERSION >= 3 && PY_MINOR_VERSION >= 7

		PySys_SetArgvEx(1, NullPyArgPtrs, 0);

		// Enable developer warnings if requested
		if (IsDeveloperModeEnabled())
		{
			PyUtil::EnableDeveloperWarnings();
		}

		// Check if the user wants type hinting. (In the stub and/or Docstrings).
		PyGenUtil::SetTypeHintingMode(GetTypeHintingMode());

		// Initialize our custom method type as we'll need it when generating bindings
		InitializePyMethodWithClosure();

		// Initialize our custom constant type as we'll need it when generating bindings
		InitializePyConstant();

		PyObject* PyMainModule = PyImport_AddModule("__main__");
		PyDefaultGlobalDict = FPyObjectPtr::NewReference(PyModule_GetDict(PyMainModule));
		PyDefaultLocalDict = PyDefaultGlobalDict;

		PyConsoleGlobalDict = FPyObjectPtr::StealReference(PyDict_Copy(PyDefaultGlobalDict));
		PyConsoleLocalDict = PyConsoleGlobalDict;

#if WITH_EDITOR
		FEditorSupportDelegates::PrepareToCleanseEditorObject.AddRaw(this, &FPythonScriptPlugin::OnPrepareToCleanseEditorObject);
#endif	// WITH_EDITOR
	}

	// Set-up the known Python script paths
	{
		PyUtil::AddSystemPath(FPaths::ConvertRelativePathToFull(FPlatformProcess::UserDir() / FApp::GetEpicProductIdentifier() / TEXT("Python")));

		TArray<FString> RootPaths;
		FPackageName::QueryRootContentPaths(RootPaths);
		for (const FString& RootPath : RootPaths)
		{
			const FString RootFilesystemPath = FPackageName::LongPackageNameToFilename(RootPath);
			RegisterModulePaths(RootFilesystemPath);
		}

		for (const FDirectoryPath& AdditionalPath : PythonPluginSettings->AdditionalPaths)
		{
			PyUtil::AddSystemPath(FPaths::ConvertRelativePathToFull(AdditionalPath.Path));
		}

		TArray<FString> SystemEnvPaths;
		FPlatformMisc::GetEnvironmentVariable(TEXT("UE_PYTHONPATH")).ParseIntoArray(SystemEnvPaths, FPlatformMisc::GetPathVarDelimiter());
		for (const FString& SystemEnvPath : SystemEnvPaths)
		{
			PyUtil::AddSystemPath(SystemEnvPath);
		}

		FPackageName::OnContentPathMounted().AddRaw(this, &FPythonScriptPlugin::OnContentPathMounted);
		FPackageName::OnContentPathDismounted().AddRaw(this, &FPythonScriptPlugin::OnContentPathDismounted);
		FCoreUObjectDelegates::OnPackageReloaded.AddRaw(this, &FPythonScriptPlugin::OnAssetReload);

		FAssetRegistryModule& AssetRegistryModule = FModuleManager::LoadModuleChecked<FAssetRegistryModule>("AssetRegistry");
		AssetRegistryModule.Get().OnAssetRenamed().AddRaw(this, &FPythonScriptPlugin::OnAssetRenamed);
		AssetRegistryModule.Get().OnAssetRemoved().AddRaw(this, &FPythonScriptPlugin::OnAssetRemoved);
	}

	// Initialize the Unreal Python module
	{
		// Create the top-level "unreal" module
		PyUnrealModule = FPyObjectPtr::NewReference(PyImport_AddModule("unreal"));
		
		// Import "unreal" into the console by default
		PyDict_SetItemString(PyConsoleGlobalDict, "unreal", PyUnrealModule);

		// Initialize the and import the "core" module
		PyCore::InitializeModule();
		ImportUnrealModule(TEXT("core"));

		// Initialize the and import the "slate" module
		PySlate::InitializeModule();
		ImportUnrealModule(TEXT("slate"));

		// Initialize the and import the "engine" module
		PyEngine::InitializeModule();
		ImportUnrealModule(TEXT("engine"));

#if WITH_EDITOR
		// Initialize the and import the "editor" module
		PyEditor::InitializeModule();
		ImportUnrealModule(TEXT("editor"));
#endif	// WITH_EDITOR

		FPyWrapperTypeRegistry::Get().OnModuleDirtied().AddRaw(this, &FPythonScriptPlugin::OnModuleDirtied);
		FModuleManager::Get().OnModulesChanged().AddRaw(this, &FPythonScriptPlugin::OnModulesChanged);

		// Initialize the wrapped types
		FPyWrapperTypeRegistry::Get().GenerateWrappedTypes();

		// Initialize the tick handler
		TickHandle = FTSTicker::GetCoreTicker().AddTicker(FTickerDelegate::CreateLambda([this](float DeltaTime)
		{
			QUICK_SCOPE_CYCLE_COUNTER(STAT_FPythonScriptPlugin_Tick);
			Tick(DeltaTime);
			return true;
		}));
	}

	// Release the GIL taken by Py_Initialize now that initialization has finished, to allow other threads access to Python
	// We have to take this again prior to calling Py_Finalize, and all other code will lock on-demand via FPyScopedGIL
	PyMainThreadState = PyEval_SaveThread();

#if WITH_EDITOR
	// Initialize the Content Browser integration
	if (GIsEditor && !IsRunningCommandlet() && GetDefault<UPythonScriptPluginUserSettings>()->bEnableContentBrowserIntegration)
	{
		ContentBrowserFileData::FFileConfigData PythonFileConfig;
		{
<<<<<<< HEAD
			auto PyItemPassesFilter = [](const FName InFilePath, const FString& InFilename, const FContentBrowserDataFilter& InFilter, const bool bIsFile)
			{
				const FContentBrowserDataPackageFilter* PackageFilter = InFilter.ExtraFilters.FindFilter<FContentBrowserDataPackageFilter>();
				if (PackageFilter && PackageFilter->PathPermissionList && PackageFilter->PathPermissionList->HasFiltering())
				{
					return PackageFilter->PathPermissionList->PassesStartsWithFilter(InFilePath, /*bAllowParentPaths*/!bIsFile);
				}

				return true;
			};

			auto GetPyItemAttribute = [](const FName InFilePath, const FString& InFilename, const bool InIncludeMetaData, const FName InAttributeKey, FContentBrowserItemDataAttributeValue& OutAttributeValue)
			{
				// TODO: Need to way to avoid all this ToString() churn (FPackageNameView?)

				if (InAttributeKey == ContentBrowserItemAttributes::ItemIsDeveloperContent)
				{
					const bool bIsDevelopersFolder = AssetViewUtils::IsDevelopersFolder(InFilePath.ToString());
					OutAttributeValue.SetValue(bIsDevelopersFolder);
					return true;
				}

				if (InAttributeKey == ContentBrowserItemAttributes::ItemIsLocalizedContent)
				{
					const bool bIsLocalizedFolder = FPackageName::IsLocalizedPackage(InFilePath.ToString());
					OutAttributeValue.SetValue(bIsLocalizedFolder);
					return true;
				}

				if (InAttributeKey == ContentBrowserItemAttributes::ItemIsEngineContent)
				{
					const bool bIsEngineFolder = AssetViewUtils::IsEngineFolder(InFilePath.ToString(), /*bIncludePlugins*/true);
					OutAttributeValue.SetValue(bIsEngineFolder);
					return true;
				}

				if (InAttributeKey == ContentBrowserItemAttributes::ItemIsProjectContent)
				{
					const bool bIsProjectFolder = AssetViewUtils::IsProjectFolder(InFilePath.ToString(), /*bIncludePlugins*/true);
					OutAttributeValue.SetValue(bIsProjectFolder);
					return true;
				}

				if (InAttributeKey == ContentBrowserItemAttributes::ItemIsPluginContent)
				{
					const bool bIsPluginFolder = AssetViewUtils::IsPluginFolder(InFilePath.ToString());
					OutAttributeValue.SetValue(bIsPluginFolder);
					return true;
				}

				return false;
			};

=======
>>>>>>> 4af6daef
			auto PyItemPreview = [this](const FName InFilePath, const FString& InFilename)
			{
				ExecPythonCommand(*InFilename);
				return true;
			};

			ContentBrowserFileData::FDirectoryActions PyDirectoryActions;
			PyDirectoryActions.PassesFilter.BindStatic(&ContentBrowserFileData::FDefaultFileActions::ItemPassesFilter, false);
			PyDirectoryActions.GetAttribute.BindStatic(&ContentBrowserFileData::FDefaultFileActions::GetItemAttribute);
			PythonFileConfig.SetDirectoryActions(PyDirectoryActions);

			ContentBrowserFileData::FFileActions PyFileActions;
			PyFileActions.TypeExtension = TEXT("py");
			PyFileActions.TypeName = FTopLevelAssetPath(TEXT("/Script/Python.Python")); // Fake path to satisfy FFileActions requirements
			PyFileActions.TypeDisplayName = LOCTEXT("PythonTypeName", "Python");
			PyFileActions.TypeShortDescription = LOCTEXT("PythonTypeShortDescription", "Python Script");
			PyFileActions.TypeFullDescription = LOCTEXT("PythonTypeFullDescription", "A file used to script the editor using Python");
			PyFileActions.DefaultNewFileName = TEXT("new_python_script");
			PyFileActions.TypeColor = FColor(255, 156, 0);
			PyFileActions.PassesFilter.BindStatic(&ContentBrowserFileData::FDefaultFileActions::ItemPassesFilter, true);
			PyFileActions.GetAttribute.BindStatic(&ContentBrowserFileData::FDefaultFileActions::GetItemAttribute);
			PyFileActions.Preview.BindLambda(PyItemPreview);
			PythonFileConfig.RegisterFileActions(PyFileActions);
		}

		PythonFileDataSource.Reset(NewObject<UContentBrowserFileDataSource>(GetTransientPackage(), "PythonData"));
		PythonFileDataSource->Initialize(PythonFileConfig);

		TArray<FString> RootPaths;
		FPackageName::QueryRootContentPaths(RootPaths);
		for (const FString& RootPath : RootPaths)
		{
			const FString RootFilesystemPath = FPackageName::LongPackageNameToFilename(RootPath);
			PythonFileDataSource->AddFileMount(*(RootPath / TEXT("Python")), RootFilesystemPath / TEXT("Python"));
		}

		{
			FToolMenuOwnerScoped OwnerScoped(this);
			if (UToolMenu* Menu = UToolMenus::Get()->ExtendMenu("ContentBrowser.ItemContextMenu.PythonData"))
			{
				Menu->AddDynamicSection(TEXT("DynamicSection_PythonScriptPlugin"), FNewToolMenuDelegate::CreateRaw(this, &FPythonScriptPlugin::PopulatePythonFileContextMenu));
			}
		}
	}
#endif	// WITH_EDITOR
}

void FPythonScriptPlugin::ShutdownPython()
{
	if (!bInitialized)
	{
		return;
	}

	// We need to restore the original GIL prior to calling Py_Finalize
	PyEval_RestoreThread(PyMainThreadState);
	PyMainThreadState = nullptr;

#if WITH_EDITOR
	// Remove the Content Browser integration
	UToolMenus::UnregisterOwner(this);
	PythonFileDataSource.Reset();
#endif	// WITH_EDITOR

	// Notify any external listeners
	OnPythonShutdownDelegate.Broadcast();

	FTSTicker::GetCoreTicker().RemoveTicker(TickHandle);
	if (ModuleDelayedHandle.IsValid())
	{
		FTSTicker::GetCoreTicker().RemoveTicker(ModuleDelayedHandle);
	}

	FPyWrapperTypeRegistry::Get().OnModuleDirtied().RemoveAll(this);
	FModuleManager::Get().OnModulesChanged().RemoveAll(this);

	FPackageName::OnContentPathMounted().RemoveAll(this);
	FPackageName::OnContentPathDismounted().RemoveAll(this);
	FCoreUObjectDelegates::OnPackageReloaded.RemoveAll(this);

	if (FAssetRegistryModule* AssetRegistryModule = FModuleManager::GetModulePtr<FAssetRegistryModule>("AssetRegistry"))
	{
		IAssetRegistry* AssetRegistry = AssetRegistryModule->TryGet();
		if (AssetRegistry)
		{
			AssetRegistry->OnAssetRenamed().RemoveAll(this);
			AssetRegistry->OnAssetRemoved().RemoveAll(this);
		}
	}

#if WITH_EDITOR
	FEditorSupportDelegates::PrepareToCleanseEditorObject.RemoveAll(this);
#endif	// WITH_EDITOR

	FPyReferenceCollector::Get().PurgeUnrealGeneratedTypes();

#if WITH_EDITOR
	PyEditor::ShutdownModule();
#endif	// WITH_EDITOR
	PyEngine::ShutdownModule();
	PySlate::ShutdownModule();
	PyCore::ShutdownModule();

	PyUnrealModule.Reset();
	PyDefaultGlobalDict.Reset();
	PyDefaultLocalDict.Reset();
	PyConsoleGlobalDict.Reset();
	PyConsoleLocalDict.Reset();

	ShutdownPyMethodWithClosure();

	Py_Finalize();

	bInitialized = false;
	bRanStartupScripts = false;
}

void FPythonScriptPlugin::RequestStubCodeGeneration()
{
	// Ignore requests made before the startup scripts have ran
	if (!bRanStartupScripts)
	{
		return;
	}

	// Delay 2 seconds before generating as this may be triggered by loading several modules at once
	static const float Delay = 2.0f;

	// If there is an existing pending notification, remove it so that it can be reset
	if (ModuleDelayedHandle.IsValid())
	{
		FTSTicker::GetCoreTicker().RemoveTicker(ModuleDelayedHandle);
		ModuleDelayedHandle.Reset();
	}

	// Set new tick
	ModuleDelayedHandle = FTSTicker::GetCoreTicker().AddTicker(FTickerDelegate::CreateLambda(
		[this](float DeltaTime)
		{
			QUICK_SCOPE_CYCLE_COUNTER(STAT_FPythonScriptPlugin_ModuleDelayed);

			// Once ticked, the delegate will be removed so reset the handle to indicate that it isn't set.
			ModuleDelayedHandle.Reset();

			// Call the event now that the delay has passed.
			GenerateStubCode();

			// Don't reschedule to run again.
			return false;
		}),
		Delay);
}

void FPythonScriptPlugin::GenerateStubCode()
{
	TRACE_CPUPROFILER_EVENT_SCOPE(FPythonScriptPlugin::GenerateStubCode)

<<<<<<< HEAD
	if (IsDeveloperModeEnabled())
=======
	if (IsDeveloperModeEnabled() && GIsEditor && !IsRunningCommandlet())
>>>>>>> 4af6daef
	{
		// Generate stub code if developer mode enabled
		FPyWrapperTypeRegistry::Get().GenerateStubCodeForWrappedTypes();
	}
}

void FPythonScriptPlugin::RunStartupScripts()
{
	if (bRanStartupScripts)
<<<<<<< HEAD
	{
		return;
	}

	bRanStartupScripts = true;

	// Run start-up scripts now
	TArray<FString> PySysPaths;
	{
		FPyScopedGIL GIL;
		PySysPaths = PyUtil::GetSystemPaths();
	}

=======
	{
		return;
	}

	bRanStartupScripts = true;

	// Run start-up scripts now
	TArray<FString> PySysPaths;
	{
		FPyScopedGIL GIL;
		PySysPaths = PyUtil::GetSystemPaths();
	}

>>>>>>> 4af6daef
	FScopedSlowTask Progress(PySysPaths.Num() + GetDefault<UPythonScriptPluginSettings>()->StartupScripts.Num(), LOCTEXT("PythonScriptPluginInitScripts", "Running Python start-up scripts..."), true);
	Progress.MakeDialogDelayed(0.1f);
	for (const FString& PySysPath : PySysPaths)
	{
		const FString PotentialFilePath = PySysPath / TEXT("init_unreal.py");
		if (FPaths::FileExists(PotentialFilePath))
		{
			Progress.EnterProgressFrame(1.0f, FText::Format(LOCTEXT("PythonScriptPluginInitScripts_Running", "Running {0}..."), FText::FromString(PotentialFilePath)));
<<<<<<< HEAD
=======
			Progress.ForceRefresh();
>>>>>>> 4af6daef

			// Execute these files in the "public" scope, as if their contents had been run directly in the console
			// This allows them to be used to set-up an editor environment for the console
			FPythonCommandEx InitUnrealPythonCommand;
			InitUnrealPythonCommand.FileExecutionScope = EPythonFileExecutionScope::Public;
<<<<<<< HEAD
=======
			
			FScopedDurationTimeLogger ScopedTimer(FString::Printf(TEXT("Running Python start-up script '%s'"), *PotentialFilePath));
>>>>>>> 4af6daef
			RunFile(*PotentialFilePath, *InitUnrealPythonCommand.Command, InitUnrealPythonCommand);
		}
		else
		{
			Progress.EnterProgressFrame();
		}
	}

	for (const FString& StartupScript : GetDefault<UPythonScriptPluginSettings>()->StartupScripts)
	{
		Progress.EnterProgressFrame(1.0f, FText::Format(LOCTEXT("PythonScriptPluginInitScripts_Running", "Running {0}..."), FText::FromString(StartupScript)));
<<<<<<< HEAD
=======
		
		FScopedDurationTimeLogger ScopedTimer(FString::Printf(TEXT("Running Python start-up script '%s'"), *StartupScript));
>>>>>>> 4af6daef
		ExecPythonCommand(*StartupScript);
	}

	// Notify any external listeners
	OnPythonInitializedDelegate.Broadcast();

#if WITH_EDITOR
	// Activate the Content Browser integration (now that editor subsystems are available)
	if (PythonFileDataSource)
	{
		UContentBrowserDataSubsystem* ContentBrowserData = IContentBrowserDataModule::Get().GetSubsystem();
		ContentBrowserData->ActivateDataSource("PythonData");
	}

	// Register to generate stub code after a short delay
	RequestStubCodeGeneration();
#endif	// WITH_EDITOR
}

void FPythonScriptPlugin::Tick(const float InDeltaTime)
{
	RunStartupScripts();

	RemoteExecution->Tick(InDeltaTime);

	FPyWrapperTypeReinstancer::Get().ProcessPending();
}

void FPythonScriptPlugin::SyncRemoteExecutionToSettings()
{
	RemoteExecution->SyncToSettings();
}

void FPythonScriptPlugin::ImportUnrealModule(const TCHAR* InModuleName)
{
	TRACE_CPUPROFILER_EVENT_SCOPE_TEXT(*FString::Printf(TEXT("FPythonScriptPlugin::ImportUnrealModule %s"), InModuleName));

	const FString PythonModuleName = FString::Printf(TEXT("unreal_%s"), InModuleName);
	const FString NativeModuleName = FString::Printf(TEXT("_unreal_%s"), InModuleName);

	FPyScopedGIL GIL;

	const TCHAR* ModuleNameToImport = nullptr;
	PyObject* ModuleToReload = nullptr;
	if (PyUtil::IsModuleAvailableForImport(*PythonModuleName, &PyUtil::GetOnDiskUnrealModulesCache()))
	{
		// Python modules that are already loaded should be reloaded if we're requested to import them again
		if (!PyUtil::IsModuleImported(*PythonModuleName, &ModuleToReload))
		{
			ModuleNameToImport = *PythonModuleName;
		}
	}
	else if (PyUtil::IsModuleAvailableForImport(*NativeModuleName, &PyUtil::GetOnDiskUnrealModulesCache()))
	{
		ModuleNameToImport = *NativeModuleName;
	}

	FPyObjectPtr PyModule;
	if (ModuleToReload)
	{
		PyModule = FPyObjectPtr::StealReference(PyImport_ReloadModule(ModuleToReload));
	}
	else if (ModuleNameToImport)
	{
		PyModule = FPyObjectPtr::StealReference(PyImport_ImportModule(TCHAR_TO_UTF8(ModuleNameToImport)));
	}

	if (PyModule)
	{
		check(PyUnrealModule);
		PyObject* PyUnrealModuleDict = PyModule_GetDict(PyUnrealModule);

		// Hoist every public symbol from this module into the top-level "unreal" module
		{
			PyObject* PyModuleDict = PyModule_GetDict(PyModule);

			PyObject* PyObjKey = nullptr;
			PyObject* PyObjValue = nullptr;
			Py_ssize_t ModuleDictIndex = 0;
			while (PyDict_Next(PyModuleDict, &ModuleDictIndex, &PyObjKey, &PyObjValue))
			{
				if (PyObjKey)
				{
					const FString Key = PyUtil::PyObjectToUEString(PyObjKey);
					if (Key.Len() > 0 && Key[0] != TEXT('_'))
					{
						PyDict_SetItem(PyUnrealModuleDict, PyObjKey, PyObjValue);
					}
				}
			}
		}
	}
	else
	{
		PyUtil::LogPythonError(nullptr, /*bInteractive*/true);
	}
}

PyObject* FPythonScriptPlugin::EvalString(const TCHAR* InStr, const TCHAR* InContext, const int InMode)
{
	return EvalString(InStr, InContext, InMode, PyConsoleGlobalDict, PyConsoleLocalDict);
}

PyObject* FPythonScriptPlugin::EvalString(const TCHAR* InStr, const TCHAR* InContext, const int InMode, PyObject* InGlobalDict, PyObject* InLocalDict)
{
	TRACE_CPUPROFILER_EVENT_SCOPE(FPythonScriptPlugin::EvalString)

	FPyObjectPtr PyCodeObj = FPyObjectPtr::StealReference(Py_CompileString(TCHAR_TO_UTF8(InStr), TCHAR_TO_UTF8(InContext), InMode));
	if (!PyCodeObj)
	{
		return nullptr;
	}

	return PyEval_EvalCode((PyUtil::FPyCodeObjectType*)PyCodeObj.Get(), InGlobalDict, InLocalDict);
}

bool FPythonScriptPlugin::RunString(FPythonCommandEx& InOutPythonCommand)
{
	TRACE_CPUPROFILER_EVENT_SCOPE(FPythonScriptPlugin::RunString)

	// Execute Python code within this block
	{
		FPyScopedGIL GIL;
		TGuardValue<bool> UnattendedScriptGuard(GIsRunningUnattendedScript, GIsRunningUnattendedScript || EnumHasAnyFlags(InOutPythonCommand.Flags, EPythonCommandFlags::Unattended));

		int PyExecMode = 0;
		switch (InOutPythonCommand.ExecutionMode)
		{
		case EPythonCommandExecutionMode::ExecuteFile:
			PyExecMode = Py_file_input;
			break;
		case EPythonCommandExecutionMode::ExecuteStatement:
			PyExecMode = Py_single_input;
			break;
		case EPythonCommandExecutionMode::EvaluateStatement:
			PyExecMode = Py_eval_input;
			break;
		default:
			checkf(false, TEXT("Invalid EPythonCommandExecutionMode!"));
			break;
		}

		FDelegateHandle LogCaptureHandle = PyCore::GetPythonLogCapture().AddLambda([&InOutPythonCommand](EPythonLogOutputType InLogType, const TCHAR* InLogString) { InOutPythonCommand.LogOutput.Add(FPythonLogOutputEntry{ InLogType, InLogString }); });
		FPyObjectPtr PyResult = FPyObjectPtr::StealReference(EvalString(*InOutPythonCommand.Command, TEXT("<string>"), PyExecMode));
		PyCore::GetPythonLogCapture().Remove(LogCaptureHandle);
		
		if (PyResult)
		{
			InOutPythonCommand.CommandResult = PyUtil::PyObjectToUEStringRepr(PyResult);
		}
		else if (PyUtil::LogPythonError(&InOutPythonCommand.CommandResult))
		{
			return false;
		}
	}

	FPyWrapperTypeReinstancer::Get().ProcessPending();
	return true;
}

bool FPythonScriptPlugin::RunFile(const TCHAR* InFile, const TCHAR* InArgs, FPythonCommandEx& InOutPythonCommand)
{
	TRACE_CPUPROFILER_EVENT_SCOPE(FPythonScriptPlugin::RunFile)

	auto ResolveFilePath = [InFile]() -> FString
	{
		// Favor the CWD
		if (FPaths::FileExists(InFile))
		{
			return FPaths::ConvertRelativePathToFull(InFile);
		}

		// Execute Python code within this block
		{
			FPyScopedGIL GIL;

			// Then test against each system path in order (as Python would)
			const TArray<FString> PySysPaths = PyUtil::GetSystemPaths();
			for (const FString& PySysPath : PySysPaths)
			{
				const FString PotentialFilePath = PySysPath / InFile;
				if (FPaths::FileExists(PotentialFilePath))
				{
					return PotentialFilePath;
				}
			}
		}

		// Didn't find a match... we know this file doesn't exist, but we'll use this path in the error reporting
		return FPaths::ConvertRelativePathToFull(InFile);
	};

	const FString ResolvedFilePath = ResolveFilePath();

	FString FileStr;
	bool bLoaded = FFileHelper::LoadFileToString(FileStr, *ResolvedFilePath);
#if WITH_EDITOR
	if (CmdMenu)
	{
		CmdMenu->OnRunFile(ResolvedFilePath, bLoaded);
	}
#endif // WITH_EDITOR

	if (!bLoaded)
	{
		InOutPythonCommand.CommandResult = FString::Printf(TEXT("Could not load Python file '%s' (resolved from '%s')"), *ResolvedFilePath, InFile);
		UE_LOG(LogPython, Error, TEXT("%s"), *InOutPythonCommand.CommandResult);
		return false;
	}

	// Execute Python code within this block
	double ElapsedSeconds = 0.0;
	{
		FPyScopedGIL GIL;
		TGuardValue<bool> UnattendedScriptGuard(GIsRunningUnattendedScript, GIsRunningUnattendedScript || EnumHasAnyFlags(InOutPythonCommand.Flags, EPythonCommandFlags::Unattended));

		FPyObjectPtr PyFileGlobalDict = PyConsoleGlobalDict;
		FPyObjectPtr PyFileLocalDict = PyConsoleLocalDict;
		if (InOutPythonCommand.FileExecutionScope == EPythonFileExecutionScope::Private)
		{
			PyFileGlobalDict = FPyObjectPtr::StealReference(PyDict_Copy(PyDefaultGlobalDict));
			PyFileLocalDict = PyFileGlobalDict;
		}
		{
			FPyObjectPtr PyResolvedFilePath;
			if (PyConversion::Pythonize(ResolvedFilePath, PyResolvedFilePath.Get(), PyConversion::ESetErrorState::No))
			{
				PyDict_SetItemString(PyFileGlobalDict, "__file__", PyResolvedFilePath);
			}
		}

		FPyObjectPtr PyResult;
		{
			FScopedDurationTimer Timer(ElapsedSeconds);
			FPythonScopedArgv ScopedArgv(InArgs);

			FDelegateHandle LogCaptureHandle = PyCore::GetPythonLogCapture().AddLambda([&InOutPythonCommand](EPythonLogOutputType InLogType, const TCHAR* InLogString) { InOutPythonCommand.LogOutput.Add(FPythonLogOutputEntry{ InLogType, InLogString }); });
			PyResult = FPyObjectPtr::StealReference(EvalString(*FileStr, *ResolvedFilePath, Py_file_input, PyFileGlobalDict, PyFileLocalDict)); // We can't just use PyRun_File here as Python isn't always built against the same version of the CRT as UE, so we get a crash at the CRT layer
			PyCore::GetPythonLogCapture().Remove(LogCaptureHandle);
		}

		PyDict_DelItemString(PyFileGlobalDict, "__file__");

		if (PyResult)
		{
			InOutPythonCommand.CommandResult = PyUtil::PyObjectToUEStringRepr(PyResult);
		}
		else if (PyUtil::LogPythonError(&InOutPythonCommand.CommandResult))
		{
			return false;
		}
	}

	FPyWrapperTypeReinstancer::Get().ProcessPending();

	if (FEngineAnalytics::IsAvailable())
	{
		TArray<FAnalyticsEventAttribute> EventAttributes;
		EventAttributes.Add(FAnalyticsEventAttribute(TEXT("Duration"), ElapsedSeconds));
		FEngineAnalytics::GetProvider().RecordEvent(TEXT("PythonScriptPlugin"), EventAttributes);
	}

	return true;
}

void FPythonScriptPlugin::OnModuleDirtied(FName InModuleName)
{
	ImportUnrealModule(*InModuleName.ToString());
}

void FPythonScriptPlugin::OnModulesChanged(FName InModuleName, EModuleChangeReason InModuleChangeReason)
{
	LLM_SCOPE_BYNAME(TEXT("PythonScriptPlugin"));
	TRACE_CPUPROFILER_EVENT_SCOPE(FPythonScriptPlugin::OnModulesChanged)

	switch (InModuleChangeReason)
	{
	case EModuleChangeReason::ModuleLoaded:
		FPyWrapperTypeRegistry::Get().GenerateWrappedTypesForModule(InModuleName);
#if WITH_EDITOR
		// Register to generate stub code after a short delay
		RequestStubCodeGeneration();
#endif	// WITH_EDITOR
		break;

	case EModuleChangeReason::ModuleUnloaded:
		FPyWrapperTypeRegistry::Get().OrphanWrappedTypesForModule(InModuleName);
#if WITH_EDITOR
		// Register to generate stub code after a short delay
		RequestStubCodeGeneration();
#endif	// WITH_EDITOR
		break;

	default:
		break;
	}
}

void FPythonScriptPlugin::OnContentPathMounted(const FString& InAssetPath, const FString& InFilesystemPath)
{
	TRACE_CPUPROFILER_EVENT_SCOPE(FPythonScriptPlugin::OnContentPathMounted)

	{
		FPyScopedGIL GIL;
		RegisterModulePaths(InFilesystemPath);
	}

#if WITH_EDITOR
	if (PythonFileDataSource)
	{
		PythonFileDataSource->AddFileMount(*(InAssetPath / TEXT("Python")), InFilesystemPath / TEXT("Python"));
	}
#endif	// WITH_EDITOR
}

void FPythonScriptPlugin::OnContentPathDismounted(const FString& InAssetPath, const FString& InFilesystemPath)
{
	TRACE_CPUPROFILER_EVENT_SCOPE(FPythonScriptPlugin::OnContentPathDismounted)

	{
		FPyScopedGIL GIL;
		UnregisterModulePaths(InFilesystemPath);
	}

#if WITH_EDITOR
	if (PythonFileDataSource)
	{
		PythonFileDataSource->RemoveFileMount(*(InAssetPath / TEXT("Python")));
	}
#endif	// WITH_EDITOR
}

void FPythonScriptPlugin::RegisterModulePaths(const FString& InFilesystemPath)
{
	TRACE_CPUPROFILER_EVENT_SCOPE(FPythonScriptPlugin::RegisterModulePaths)

	const FString PythonContentPath = FPaths::ConvertRelativePathToFull(InFilesystemPath / TEXT("Python"));
	if (IFileManager::Get().DirectoryExists(*PythonContentPath))
	{
		PyUtil::AddSystemPath(PythonContentPath);

		const FString PythonContentPlatformSitePackagesPath = PythonContentPath / TEXT("Lib") / FPlatformMisc::GetUBTPlatform() / TEXT("site-packages");
		const FString PythonContentGeneralSitePackagesPath = PythonContentPath / TEXT("Lib") / TEXT("site-packages");
		PyUtil::AddSitePackagesPath(PythonContentPlatformSitePackagesPath);
		PyUtil::AddSitePackagesPath(PythonContentGeneralSitePackagesPath);

		PyUtil::GetOnDiskUnrealModulesCache().AddModules(*PythonContentPath);
	}
}

void FPythonScriptPlugin::UnregisterModulePaths(const FString& InFilesystemPath)
{
	TRACE_CPUPROFILER_EVENT_SCOPE(FPythonScriptPlugin::UnregisterModulePaths)

	const FString PythonContentPath = FPaths::ConvertRelativePathToFull(InFilesystemPath / TEXT("Python"));
	PyUtil::RemoveSystemPath(PythonContentPath);

	const FString PythonContentPlatformSitePackagesPath = PythonContentPath / TEXT("Lib") / FPlatformMisc::GetUBTPlatform() / TEXT("site-packages");
	const FString PythonContentGeneralSitePackagesPath = PythonContentPath / TEXT("Lib") / TEXT("site-packages");
	PyUtil::RemoveSystemPath(PythonContentPlatformSitePackagesPath);
	PyUtil::RemoveSystemPath(PythonContentGeneralSitePackagesPath);

	PyUtil::GetOnDiskUnrealModulesCache().RemoveModules(*PythonContentPath);
}

bool FPythonScriptPlugin::IsDeveloperModeEnabled()
{
	return GetDefault<UPythonScriptPluginSettings>()->bDeveloperMode || GetDefault<UPythonScriptPluginUserSettings>()->bDeveloperMode;
}

ETypeHintingMode FPythonScriptPlugin::GetTypeHintingMode()
{
	return GetDefault<UPythonScriptPluginUserSettings>()->TypeHintingMode;
}

void FPythonScriptPlugin::OnAssetRenamed(const FAssetData& Data, const FString& OldName)
{
	TRACE_CPUPROFILER_EVENT_SCOPE(FPythonScriptPlugin::OnAssetRenamed)

	FPyWrapperTypeRegistry& PyWrapperTypeRegistry = FPyWrapperTypeRegistry::Get();
	const FName OldPackageName = *FPackageName::ObjectPathToPackageName(OldName);
	
	// If this asset has an associated Python type, then we need to rename it
	if (PyWrapperTypeRegistry.HasWrappedTypeForObjectName(OldPackageName))
	{
		if (const UObject* AssetPtr = PyGenUtil::GetAssetTypeRegistryType(Data.GetAsset()))
		{
			PyWrapperTypeRegistry.UpdateGenerateWrappedTypeForRename(OldPackageName, AssetPtr);
			OnAssetUpdated(AssetPtr);
		}
		else
		{
			PyWrapperTypeRegistry.RemoveGenerateWrappedTypeForDelete(OldPackageName);
		}
	}
}

void FPythonScriptPlugin::OnAssetRemoved(const FAssetData& Data)
{
	TRACE_CPUPROFILER_EVENT_SCOPE(FPythonScriptPlugin::OnAssetRemoved)

	FPyWrapperTypeRegistry& PyWrapperTypeRegistry = FPyWrapperTypeRegistry::Get();
	
	// If this asset has an associated Python type, then we need to remove it
	if (PyWrapperTypeRegistry.HasWrappedTypeForObjectName(Data.PackageName))
	{
		PyWrapperTypeRegistry.RemoveGenerateWrappedTypeForDelete(Data.PackageName);
	}
}

void FPythonScriptPlugin::OnAssetReload(const EPackageReloadPhase InPackageReloadPhase, FPackageReloadedEvent* InPackageReloadedEvent)
{
	TRACE_CPUPROFILER_EVENT_SCOPE(FPythonScriptPlugin::OnAssetReload)

	if (InPackageReloadPhase == EPackageReloadPhase::PostPackageFixup)
	{
		// Get the primary asset in this package
		// Use the new package as it has the correct name
		const UPackage* NewPackage = InPackageReloadedEvent->GetNewPackage();
		const UObject* NewAsset = StaticFindObject(UObject::StaticClass(), (UPackage*)NewPackage, *FPackageName::GetLongPackageAssetName(NewPackage->GetName()));
		OnAssetUpdated(NewAsset);
	}
}

void FPythonScriptPlugin::OnAssetUpdated(const UObject* InObj)
{
	TRACE_CPUPROFILER_EVENT_SCOPE(FPythonScriptPlugin::OnAssetUpdated)

	if (const UObject* AssetPtr = PyGenUtil::GetAssetTypeRegistryType(InObj))
	{
		// If this asset has an associated Python type, then we need to re-generate it
		FPyWrapperTypeRegistry& PyWrapperTypeRegistry = FPyWrapperTypeRegistry::Get();
		if (PyWrapperTypeRegistry.HasWrappedTypeForObject(AssetPtr))
		{
			FPyWrapperTypeRegistry::FGeneratedWrappedTypeReferences GeneratedWrappedTypeReferences;
			TSet<FName> DirtyModules;

			PyWrapperTypeRegistry.GenerateWrappedTypeForObject(AssetPtr, GeneratedWrappedTypeReferences, DirtyModules, EPyTypeGenerationFlags::IncludeBlueprintGeneratedTypes | EPyTypeGenerationFlags::OverwriteExisting);

			PyWrapperTypeRegistry.GenerateWrappedTypesForReferences(GeneratedWrappedTypeReferences, DirtyModules);
			PyWrapperTypeRegistry.NotifyModulesDirtied(DirtyModules);
		}
	}
}

#if WITH_EDITOR

void FPythonScriptPlugin::OnPrepareToCleanseEditorObject(UObject* InObject)
{
	FPyReferenceCollector::Get().PurgeUnrealObjectReferences(InObject, true);
}

void FPythonScriptPlugin::PopulatePythonFileContextMenu(UToolMenu* InMenu)
{
	const UContentBrowserDataMenuContext_FileMenu* ContextObject = InMenu->FindContext<UContentBrowserDataMenuContext_FileMenu>();
	checkf(ContextObject, TEXT("Required context UContentBrowserDataMenuContext_FileMenu was missing!"));

	if (!PythonFileDataSource)
	{
		return;
	}

	// Extract the internal file paths that belong to this data source from the full list of selected paths given in the context
	TArray<TSharedRef<const FContentBrowserFileItemDataPayload>> SelectedPythonFiles;
	for (const FContentBrowserItem& SelectedItem : ContextObject->SelectedItems)
	{
		if (const FContentBrowserItemData* ItemDataPtr = SelectedItem.GetPrimaryInternalItem())
		{
			if (TSharedPtr<const FContentBrowserFileItemDataPayload> FilePayload = ContentBrowserFileData::GetFileItemPayload(PythonFileDataSource.Get(), *ItemDataPtr))
			{
				SelectedPythonFiles.Add(FilePayload.ToSharedRef());
			}
		}
	}

	// Only add the file items if we have a file path selected
	if (SelectedPythonFiles.Num() > 0)
	{
		// Run
		{
			FToolMenuSection& Section = InMenu->AddSection("PythonScript", LOCTEXT("PythonScriptMenuHeading", "Python Script"));
			Section.InsertPosition.Position = EToolMenuInsertType::First;

			const FExecuteAction ExecuteRunAction = FExecuteAction::CreateLambda([this, SelectedPythonFiles]()
			{
				for (const TSharedRef<const FContentBrowserFileItemDataPayload>& SelectedPythonFile : SelectedPythonFiles)
				{
					ExecPythonCommand(*SelectedPythonFile->GetFilename());
				}
			});

			Section.AddMenuEntry(
				"RunPythonScript",
				LOCTEXT("RunPythonScript", "Run..."),
				LOCTEXT("RunPythonScriptToolTip", "Run this script."),
				FSlateIcon(),
				FUIAction(ExecuteRunAction)
			);
		}
	}
}

#endif	// WITH_EDITOR

#endif	// WITH_PYTHON

IMPLEMENT_MODULE(FPythonScriptPlugin, PythonScriptPlugin)

#undef LOCTEXT_NAMESPACE<|MERGE_RESOLUTION|>--- conflicted
+++ resolved
@@ -954,62 +954,6 @@
 	{
 		ContentBrowserFileData::FFileConfigData PythonFileConfig;
 		{
-<<<<<<< HEAD
-			auto PyItemPassesFilter = [](const FName InFilePath, const FString& InFilename, const FContentBrowserDataFilter& InFilter, const bool bIsFile)
-			{
-				const FContentBrowserDataPackageFilter* PackageFilter = InFilter.ExtraFilters.FindFilter<FContentBrowserDataPackageFilter>();
-				if (PackageFilter && PackageFilter->PathPermissionList && PackageFilter->PathPermissionList->HasFiltering())
-				{
-					return PackageFilter->PathPermissionList->PassesStartsWithFilter(InFilePath, /*bAllowParentPaths*/!bIsFile);
-				}
-
-				return true;
-			};
-
-			auto GetPyItemAttribute = [](const FName InFilePath, const FString& InFilename, const bool InIncludeMetaData, const FName InAttributeKey, FContentBrowserItemDataAttributeValue& OutAttributeValue)
-			{
-				// TODO: Need to way to avoid all this ToString() churn (FPackageNameView?)
-
-				if (InAttributeKey == ContentBrowserItemAttributes::ItemIsDeveloperContent)
-				{
-					const bool bIsDevelopersFolder = AssetViewUtils::IsDevelopersFolder(InFilePath.ToString());
-					OutAttributeValue.SetValue(bIsDevelopersFolder);
-					return true;
-				}
-
-				if (InAttributeKey == ContentBrowserItemAttributes::ItemIsLocalizedContent)
-				{
-					const bool bIsLocalizedFolder = FPackageName::IsLocalizedPackage(InFilePath.ToString());
-					OutAttributeValue.SetValue(bIsLocalizedFolder);
-					return true;
-				}
-
-				if (InAttributeKey == ContentBrowserItemAttributes::ItemIsEngineContent)
-				{
-					const bool bIsEngineFolder = AssetViewUtils::IsEngineFolder(InFilePath.ToString(), /*bIncludePlugins*/true);
-					OutAttributeValue.SetValue(bIsEngineFolder);
-					return true;
-				}
-
-				if (InAttributeKey == ContentBrowserItemAttributes::ItemIsProjectContent)
-				{
-					const bool bIsProjectFolder = AssetViewUtils::IsProjectFolder(InFilePath.ToString(), /*bIncludePlugins*/true);
-					OutAttributeValue.SetValue(bIsProjectFolder);
-					return true;
-				}
-
-				if (InAttributeKey == ContentBrowserItemAttributes::ItemIsPluginContent)
-				{
-					const bool bIsPluginFolder = AssetViewUtils::IsPluginFolder(InFilePath.ToString());
-					OutAttributeValue.SetValue(bIsPluginFolder);
-					return true;
-				}
-
-				return false;
-			};
-
-=======
->>>>>>> 4af6daef
 			auto PyItemPreview = [this](const FName InFilePath, const FString& InFilename)
 			{
 				ExecPythonCommand(*InFilename);
@@ -1167,11 +1111,7 @@
 {
 	TRACE_CPUPROFILER_EVENT_SCOPE(FPythonScriptPlugin::GenerateStubCode)
 
-<<<<<<< HEAD
-	if (IsDeveloperModeEnabled())
-=======
 	if (IsDeveloperModeEnabled() && GIsEditor && !IsRunningCommandlet())
->>>>>>> 4af6daef
 	{
 		// Generate stub code if developer mode enabled
 		FPyWrapperTypeRegistry::Get().GenerateStubCodeForWrappedTypes();
@@ -1181,7 +1121,6 @@
 void FPythonScriptPlugin::RunStartupScripts()
 {
 	if (bRanStartupScripts)
-<<<<<<< HEAD
 	{
 		return;
 	}
@@ -1195,21 +1134,6 @@
 		PySysPaths = PyUtil::GetSystemPaths();
 	}
 
-=======
-	{
-		return;
-	}
-
-	bRanStartupScripts = true;
-
-	// Run start-up scripts now
-	TArray<FString> PySysPaths;
-	{
-		FPyScopedGIL GIL;
-		PySysPaths = PyUtil::GetSystemPaths();
-	}
-
->>>>>>> 4af6daef
 	FScopedSlowTask Progress(PySysPaths.Num() + GetDefault<UPythonScriptPluginSettings>()->StartupScripts.Num(), LOCTEXT("PythonScriptPluginInitScripts", "Running Python start-up scripts..."), true);
 	Progress.MakeDialogDelayed(0.1f);
 	for (const FString& PySysPath : PySysPaths)
@@ -1218,20 +1142,14 @@
 		if (FPaths::FileExists(PotentialFilePath))
 		{
 			Progress.EnterProgressFrame(1.0f, FText::Format(LOCTEXT("PythonScriptPluginInitScripts_Running", "Running {0}..."), FText::FromString(PotentialFilePath)));
-<<<<<<< HEAD
-=======
 			Progress.ForceRefresh();
->>>>>>> 4af6daef
 
 			// Execute these files in the "public" scope, as if their contents had been run directly in the console
 			// This allows them to be used to set-up an editor environment for the console
 			FPythonCommandEx InitUnrealPythonCommand;
 			InitUnrealPythonCommand.FileExecutionScope = EPythonFileExecutionScope::Public;
-<<<<<<< HEAD
-=======
 			
 			FScopedDurationTimeLogger ScopedTimer(FString::Printf(TEXT("Running Python start-up script '%s'"), *PotentialFilePath));
->>>>>>> 4af6daef
 			RunFile(*PotentialFilePath, *InitUnrealPythonCommand.Command, InitUnrealPythonCommand);
 		}
 		else
@@ -1243,11 +1161,8 @@
 	for (const FString& StartupScript : GetDefault<UPythonScriptPluginSettings>()->StartupScripts)
 	{
 		Progress.EnterProgressFrame(1.0f, FText::Format(LOCTEXT("PythonScriptPluginInitScripts_Running", "Running {0}..."), FText::FromString(StartupScript)));
-<<<<<<< HEAD
-=======
 		
 		FScopedDurationTimeLogger ScopedTimer(FString::Printf(TEXT("Running Python start-up script '%s'"), *StartupScript));
->>>>>>> 4af6daef
 		ExecPythonCommand(*StartupScript);
 	}
 
