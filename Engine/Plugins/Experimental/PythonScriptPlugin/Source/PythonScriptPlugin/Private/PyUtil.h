--- conflicted
+++ resolved
@@ -39,15 +39,7 @@
 	typedef TArray<FPyApiChar> FPyApiBuffer;
 
 	/** Convert a TCHAR to a transient buffer that can be passed to a Python API that doesn't hold the result */
-<<<<<<< HEAD
-#if PY_MAJOR_VERSION >= 3
 	#define TCHARToPyApiChar(InStr) TCHAR_TO_WCHAR(InStr)
-#else	// PY_MAJOR_VERSION >= 3
-	#define TCHARToPyApiChar(InStr) TCHAR_TO_UTF8(InStr)
-#endif	// PY_MAJOR_VERSION >= 3
-=======
-	#define TCHARToPyApiChar(InStr) TCHAR_TO_WCHAR(InStr)
->>>>>>> 6bbb88c8
 
 	extern const FName DefaultPythonPropertyName;
 
@@ -468,14 +460,11 @@
 	FString GetInterpreterExecutablePath(bool* OutIsEnginePython = nullptr);
 
 	/**
-<<<<<<< HEAD
-=======
 	 * Register the given path as a known site-packages path (@see site.addsitedir in Python).
 	 */
 	void AddSitePackagesPath(const FString& InPath);
 
 	/**
->>>>>>> 6bbb88c8
 	 * Ensure that the given path is on the sys.path list.
 	 */
 	void AddSystemPath(const FString& InPath);
