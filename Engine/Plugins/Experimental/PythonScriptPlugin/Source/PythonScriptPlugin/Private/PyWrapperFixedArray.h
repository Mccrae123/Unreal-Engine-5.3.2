// Copyright Epic Games, Inc. All Rights Reserved.

#pragma once

#include "PyWrapperBase.h"
#include "PyWrapperOwnerContext.h"
#include "PyUtil.h"

#if WITH_PYTHON

/** Python type for FPyWrapperFixedArray */
extern PyTypeObject PyWrapperFixedArrayType;

/** Initialize the PyWrapperFixedArray types and add them to the given Python module */
void InitializePyWrapperFixedArray(PyGenUtil::FNativePythonModule& ModuleInfo);

/** Type for all UE4 exposed fixed-array instances */
struct FPyWrapperFixedArray : public FPyWrapperBase
{
	/** The owner of the wrapped fixed-array instance (if any) */
	FPyWrapperOwnerContext OwnerContext;

	/** Property describing the fixed-array */
<<<<<<< HEAD
	const FProperty* ArrayProp;
=======
	PyUtil::FConstPropOnScope ArrayProp;
>>>>>>> fa8a8d0d

	/** Wrapped fixed-array instance */
	void* ArrayInstance;

	/** New this wrapper instance (called via tp_new for Python, or directly in C++) */
	static FPyWrapperFixedArray* New(PyTypeObject* InType);

	/** Free this wrapper instance (called via tp_dealloc for Python) */
	static void Free(FPyWrapperFixedArray* InSelf);

	/** Initialize this wrapper (called via tp_init for Python, or directly in C++) */
	static int Init(FPyWrapperFixedArray* InSelf, const PyUtil::FPropertyDef& InPropDef, const int32 InLen);

	/** Initialize this wrapper instance to the given value (called via tp_init for Python, or directly in C++) */
	static int Init(FPyWrapperFixedArray* InSelf, const FPyWrapperOwnerContext& InOwnerContext, const FProperty* InProp, void* InValue, const EPyConversionMethod InConversionMethod);

	/** Deinitialize this wrapper instance (called via Init and Free to restore the instance to its New state) */
	static void Deinit(FPyWrapperFixedArray* InSelf);

	/** Called to validate the internal state of this wrapper instance prior to operating on it (should be called by all functions that expect to operate on an initialized type; will set an error state on failure) */
	static bool ValidateInternalState(FPyWrapperFixedArray* InSelf);

	/** Cast the given Python object to this wrapped type (returns a new reference) */
	static FPyWrapperFixedArray* CastPyObject(PyObject* InPyObject, FPyConversionResult* OutCastResult = nullptr);

	/** Cast the given Python object to this wrapped type, or attempt to convert the type into a new wrapped instance (returns a new reference) */
	static FPyWrapperFixedArray* CastPyObject(PyObject* InPyObject, PyTypeObject* InType, const PyUtil::FPropertyDef& InPropDef, FPyConversionResult* OutCastResult = nullptr);

	/** Get the raw pointer to the element at index N (negative indexing not supported) */
	static void* GetItemPtr(FPyWrapperFixedArray* InSelf, Py_ssize_t InIndex);

	/** Get the length of this container (equivalent to 'len(x)' in Python) */
	static Py_ssize_t Len(FPyWrapperFixedArray* InSelf);

	/** Get the item at index N (equivalent to 'x[N]' in Python, returns new reference) */
	static PyObject* GetItem(FPyWrapperFixedArray* InSelf, Py_ssize_t InIndex);

	/** Set the item at index N (equivalent to 'x[N] = v' in Python) */
	static int SetItem(FPyWrapperFixedArray* InSelf, Py_ssize_t InIndex, PyObject* InValue);

	/** Does this container have an entry with the given value? (equivalent to 'v in x' in Python) */
	static int Contains(FPyWrapperFixedArray* InSelf, PyObject* InValue);

	/** Concatenate the other object to this one, returning a new container (equivalent to 'x + o' in Python, returns new reference) */
	static FPyWrapperFixedArray* Concat(FPyWrapperFixedArray* InSelf, PyObject* InOther);

	/** Repeat this container by N, returning a new container (equivalent to 'x * N' in Python, returns new reference) */
	static FPyWrapperFixedArray* Repeat(FPyWrapperFixedArray* InSelf, Py_ssize_t InMultiplier);
};

/** Meta-data for all UE4 exposed fixed-array types */
struct FPyWrapperFixedArrayMetaData : public FPyWrapperBaseMetaData
{
	PY_METADATA_METHODS(FPyWrapperFixedArrayMetaData, FGuid(0x8A8CA89E, 0xC8F04627, 0xA7D2B568, 0xB086C02E))

	FPyWrapperFixedArrayMetaData()
	{
	}

	/** Add object references from the given Python object to the given collector */
	virtual void AddReferencedObjects(FPyWrapperBase* Instance, FReferenceCollector& Collector) override;
};

typedef TPyPtr<FPyWrapperFixedArray> FPyWrapperFixedArrayPtr;

#endif	// WITH_PYTHON<|MERGE_RESOLUTION|>--- conflicted
+++ resolved
@@ -21,11 +21,7 @@
 	FPyWrapperOwnerContext OwnerContext;
 
 	/** Property describing the fixed-array */
-<<<<<<< HEAD
-	const FProperty* ArrayProp;
-=======
 	PyUtil::FConstPropOnScope ArrayProp;
->>>>>>> fa8a8d0d
 
 	/** Wrapped fixed-array instance */
 	void* ArrayInstance;
