// Copyright 1998-2019 Epic Games, Inc. All Rights Reserved.

#pragma once

#include "PyWrapperBase.h"
#include "PyWrapperOwnerContext.h"
#include "PyUtil.h"
#include "PyConversion.h"
#include "UObject/Class.h"
#include "Templates/TypeCompatibleBytes.h"
#include "PyWrapperStruct.generated.h"

#if WITH_PYTHON

/** Python type for FPyWrapperStruct */
extern PyTypeObject PyWrapperStructType;

/** Initialize the PyWrapperStruct types and add them to the given Python module */
void InitializePyWrapperStruct(PyGenUtil::FNativePythonModule& ModuleInfo);

/** Type for all UE4 exposed struct instances */
struct FPyWrapperStruct : public FPyWrapperBase
{
	/** The owner of the wrapped struct instance (if any) */
	FPyWrapperOwnerContext OwnerContext;

	/** Struct type of this instance */
	UScriptStruct* ScriptStruct;

	/** Wrapped struct instance */
	void* StructInstance;

	/** New this wrapper instance (called via tp_new for Python, or directly in C++) */
	static FPyWrapperStruct* New(PyTypeObject* InType);

	/** Free this wrapper instance (called via tp_dealloc for Python) */
	static void Free(FPyWrapperStruct* InSelf);

	/** Initialize this wrapper instance (called via tp_init for Python, or directly in C++) */
	static int Init(FPyWrapperStruct* InSelf);

	/** Initialize this wrapper instance to the given value (called via tp_init for Python, or directly in C++) */
	static int Init(FPyWrapperStruct* InSelf, const FPyWrapperOwnerContext& InOwnerContext, UScriptStruct* InStruct, void* InValue, const EPyConversionMethod InConversionMethod);

	/** Deinitialize this wrapper instance (called via Init and Free to restore the instance to its New state) */
	static void Deinit(FPyWrapperStruct* InSelf);

	/** Called to validate the internal state of this wrapper instance prior to operating on it (should be called by all functions that expect to operate on an initialized type; will set an error state on failure) */
	static bool ValidateInternalState(FPyWrapperStruct* InSelf);

	/** Cast the given Python object to this wrapped type (returns a new reference) */
	static FPyWrapperStruct* CastPyObject(PyObject* InPyObject, FPyConversionResult* OutCastResult = nullptr);

	/** Cast the given Python object to this wrapped type, or attempt to convert the type into a new wrapped instance (returns a new reference) */
	static FPyWrapperStruct* CastPyObject(PyObject* InPyObject, PyTypeObject* InType, FPyConversionResult* OutCastResult = nullptr);

	/** "Make" this struct from the given arguments, either using a custom make function or by setting the named property values on this instance (called via generated code) */
	static int MakeStruct(FPyWrapperStruct* InSelf, PyObject* InArgs, PyObject* InKwds);

	/** "Break" this struct into a tuple, either using a custom break function or by getting each property value on this instance (called via generated code) */
	static PyObject* BreakStruct(FPyWrapperStruct* InSelf);

	/** Get a property value from this instance (called via generated code) */
	static PyObject* GetPropertyValue(FPyWrapperStruct* InSelf, const PyGenUtil::FGeneratedWrappedProperty& InPropDef, const char* InPythonAttrName);

	/** Set a property value on this instance (called via generated code) */
	static int SetPropertyValue(FPyWrapperStruct* InSelf, PyObject* InValue, const PyGenUtil::FGeneratedWrappedProperty& InPropDef, const char* InPythonAttrName, const bool InNotifyChange = false, const uint64 InReadOnlyFlags = CPF_EditConst | CPF_BlueprintReadOnly);

	/** Call a make function on this instance (MakeStruct internal use only) */
	static int CallMakeFunction_Impl(FPyWrapperStruct* InSelf, PyObject* InArgs, PyObject* InKwds, const PyGenUtil::FGeneratedWrappedFunction& InFuncDef);

	/** Call a break function on this instance (BreakStruct internal use only) */
	static PyObject* CallBreakFunction_Impl(FPyWrapperStruct* InSelf, const PyGenUtil::FGeneratedWrappedFunction& InFuncDef);

	/** Call a dynamic function on this instance (CallFunction internal use only) */
	static PyObject* CallDynamicFunction_Impl(FPyWrapperStruct* InSelf, PyObject* InArgs, PyObject* InKwds, const PyGenUtil::FGeneratedWrappedFunction& InFuncDef, const PyGenUtil::FGeneratedWrappedMethodParameter& InSelfParam, const PyGenUtil::FGeneratedWrappedMethodParameter& InSelfReturn, const char* InPythonFuncName);

	/** Implementation of the "call" logic for a dynamic Python method with no arguments (internal Python bindings use only) */
	static PyObject* CallDynamicMethodNoArgs_Impl(FPyWrapperStruct* InSelf, void* InClosure);

	/** Implementation of the "call" logic for a dynamic Python method with arguments (internal Python bindings use only) */
	static PyObject* CallDynamicMethodWithArgs_Impl(FPyWrapperStruct* InSelf, PyObject* InArgs, PyObject* InKwds, void* InClosure);

	/** Implementation of the "call" logic for a Python operator function (internal CallOperator use only) */
	static PyObject* CallOperatorFunction_Impl(FPyWrapperStruct* InSelf, PyObject* InRHS, const PyGenUtil::FGeneratedWrappedOperatorFunction& InOpFunc, const TOptional<EPyConversionResultState> InRequiredConversionResult = TOptional<EPyConversionResultState>(), FPyConversionResult* OutRHSConversionResult = nullptr);

	/** Implementation of the "call" logic for a Python operator function (internal Python bindings use only) */
	static PyObject* CallOperator_Impl(FPyWrapperStruct* InSelf, PyObject* InRHS, const PyGenUtil::EGeneratedWrappedOperatorType InOpType);

	/** Implementation of the "getter" logic for a Python descriptor reading from an struct property (internal Python bindings use only) */
	static PyObject* Getter_Impl(FPyWrapperStruct* InSelf, void* InClosure);

	/** Implementation of the "setter" logic for a Python descriptor writing to an struct property (internal Python bindings use only) */
	static int Setter_Impl(FPyWrapperStruct* InSelf, PyObject* InValue, void* InClosure);

	/** Get a pointer to the typed struct instance this wrapper represents */
	template <typename StructType>
	static StructType* GetTypedStructPtr(FPyWrapperStruct* InSelf)
	{
		return (StructType*)InSelf->StructInstance;
	}

	/** Get a reference to the typed struct instance this wrapper represents */
	template <typename StructType>
	static StructType& GetTypedStruct(FPyWrapperStruct* InSelf)
	{
		return *GetTypedStructPtr<StructType>(InSelf);
	}
};

/** Specialized version of FPyWrapperStruct that can store its struct payload inline (requires a known type) */
template <typename InlineType>
struct TPyWrapperInlineStruct : public FPyWrapperStruct
{
	typedef InlineType WrappedType;

	/** Inline struct instance (do not use directly, StructInstance will be set to point to this when appropriate via FPyWrapperStructAllocationPolicy_Inline) */
	TTypeCompatibleBytes<WrappedType> InlineStructInstance;

	/** Cast the given Python object to this wrapped type (returns a new reference) */
	static TPyWrapperInlineStruct* CastPyObject(PyObject* InPyObject, FPyConversionResult* OutCastResult = nullptr)
	{
		return (TPyWrapperInlineStruct*)FPyWrapperStruct::CastPyObject(InPyObject, OutCastResult);
	}

	/** Cast the given Python object to this wrapped type, or attempt to convert the type into a new wrapped instance (returns a new reference) */
	static TPyWrapperInlineStruct* CastPyObject(PyObject* InPyObject, PyTypeObject* InType, FPyConversionResult* OutCastResult = nullptr)
	{
		return (TPyWrapperInlineStruct*)FPyWrapperStruct::CastPyObject(InPyObject, InType, OutCastResult);
	}

	/** Get a pointer to the typed struct instance this wrapper represents */
	static WrappedType* GetTypedStructPtr(TPyWrapperInlineStruct* InSelf)
	{
		return FPyWrapperStruct::GetTypedStructPtr<WrappedType>(InSelf);
	}

	/** Get a reference to the typed struct instance this wrapper represents */
	static WrappedType& GetTypedStruct(TPyWrapperInlineStruct* InSelf)
	{
		return FPyWrapperStruct::GetTypedStruct<WrappedType>(InSelf);
	}

	/** Getter function for intrinsic field access (for use with PyGetSetDef) */
	template <typename FieldType, FieldType WrappedType::*FieldPtr>
	static PyObject* IntrinsicFieldGetter(TPyWrapperInlineStruct* InSelf, void* InClosure)
	{
		return PyConversion::Pythonize(GetTypedStruct(InSelf).*FieldPtr);
	}

	/** Setter function for intrinsic field access (for use with PyGetSetDef) */
	template <typename FieldType, FieldType WrappedType::*FieldPtr>
	static int IntrinsicFieldSetter(TPyWrapperInlineStruct* InSelf, PyObject* InValue, void* InClosure)
	{
		if (!InValue)
		{
			PyUtil::SetPythonError(PyExc_TypeError, InSelf, TEXT("Cannot delete attribute from type"));
			return -1;
		}

		if (!PyConversion::Nativize(InValue, GetTypedStruct(InSelf).*FieldPtr))
		{
			return -1;
		}

		return 0;
	}

	/** Getter function for struct field access (for use with PyGetSetDef) */
	template <typename FieldType, FieldType WrappedType::*FieldPtr>
	static PyObject* StructFieldGetter(TPyWrapperInlineStruct* InSelf, void* InClosure)
	{
		return PyConversion::PythonizeStructInstance(GetTypedStruct(InSelf).*FieldPtr);
	}

	/** Setter function for struct field access (for use with PyGetSetDef) */
	template <typename FieldType, FieldType WrappedType::*FieldPtr>
	static int StructFieldSetter(TPyWrapperInlineStruct* InSelf, PyObject* InValue, void* InClosure)
	{
		if (!InValue)
		{
			PyUtil::SetPythonError(PyExc_TypeError, InSelf, TEXT("Cannot delete attribute from type"));
			return -1;
		}

		if (!PyConversion::NativizeStructInstance(InValue, GetTypedStruct(InSelf).*FieldPtr))
		{
			return -1;
		}

		return 0;
	}

	/** Call a function with no parameters and no return value (for use with PyMethodDef) */
	template <void(WrappedType::*FuncPtr)()>
	static PyObject* CallFunc_NoParams_NoReturn(TPyWrapperInlineStruct* InSelf)
	{
		(GetTypedStruct(InSelf).*FuncPtr)();
		Py_RETURN_NONE;
	}

	/** Call a const function with no parameters and no return value (for use with PyMethodDef) */
	template <void(WrappedType::*FuncPtr)() const>
	static PyObject* CallConstFunc_NoParams_NoReturn(TPyWrapperInlineStruct* InSelf)
	{
		(GetTypedStruct(InSelf).*FuncPtr)();
		Py_RETURN_NONE;
	}

	/** Call a function with no parameters and an intrinsic return value (for use with PyMethodDef) */
	template <typename ReturnType, ReturnType(WrappedType::*FuncPtr)()>
	static PyObject* CallFunc_NoParams_IntrinsicReturn(TPyWrapperInlineStruct* InSelf)
	{
		return PyConversion::Pythonize((GetTypedStruct(InSelf).*FuncPtr)());
	}

	/** Call a const function with no parameters and an intrinsic return value (for use with PyMethodDef) */
	template <typename ReturnType, ReturnType(WrappedType::*FuncPtr)() const>
	static PyObject* CallConstFunc_NoParams_IntrinsicReturn(TPyWrapperInlineStruct* InSelf)
	{
		return PyConversion::Pythonize((GetTypedStruct(InSelf).*FuncPtr)());
	}

	/** Call a function with no parameters and a struct return value (for use with PyMethodDef) */
	template <typename ReturnType, ReturnType(WrappedType::*FuncPtr)()>
	static PyObject* CallFunc_NoParams_StructReturn(TPyWrapperInlineStruct* InSelf)
	{
		return PyConversion::PythonizeStructInstance((GetTypedStruct(InSelf).*FuncPtr)());
	}

	/** Call a const function with no parameters and a struct return value (for use with PyMethodDef) */
	template <typename ReturnType, ReturnType(WrappedType::*FuncPtr)() const>
	static PyObject* CallConstFunc_NoParams_StructReturn(TPyWrapperInlineStruct* InSelf)
	{
		return PyConversion::PythonizeStructInstance((GetTypedStruct(InSelf).*FuncPtr)());
	}
};

/** Struct allocation policy interface */
class IPyWrapperStructAllocationPolicy
{
public:
	/** Allocate memory to hold an instance of the given struct and return the result */
	virtual void* AllocateStruct(const FPyWrapperStruct* InSelf, UScriptStruct* InStruct) const = 0;

	/** Free memory previously allocated with AllocateStruct */
	virtual void FreeStruct(const FPyWrapperStruct* InSelf, void* InAlloc) const = 0;
};

/** Inline struct factory interface */
class IPyWrapperInlineStructFactory
{
public:
	/** Get the name of the Unreal struct this factory is for */
	virtual FName GetStructName() const = 0;

	/** Get the size of the Python object that should be constructed (in bytes) */
	virtual int32 GetPythonObjectSizeBytes() const = 0;

	/** Get the allocation policy of the Python object */
	virtual const IPyWrapperStructAllocationPolicy* GetPythonObjectAllocationPolicy() const = 0;
};

/** Concrete implementation of an inline struct factory for the given type */
template <typename InlineType>
class TPyWrapperInlineStructFactory : public IPyWrapperInlineStructFactory
{
private:
	class FPyWrapperStructAllocationPolicy_Inline : public IPyWrapperStructAllocationPolicy
	{
	public:
		virtual void* AllocateStruct(const FPyWrapperStruct* InSelf, UScriptStruct* InStruct) const override
		{
			return (void*)&static_cast<const TPyWrapperInlineStruct<InlineType>*>(InSelf)->InlineStructInstance;
		}

		virtual void FreeStruct(const FPyWrapperStruct* InSelf, void* InAlloc) const override
		{
		}
	};

public:
	virtual FName GetStructName() const override
	{
		return TBaseStructure<InlineType>::Get()->GetFName();
	}

	virtual int32 GetPythonObjectSizeBytes() const override
	{
		return sizeof(TPyWrapperInlineStruct<InlineType>);
	}

	virtual const IPyWrapperStructAllocationPolicy* GetPythonObjectAllocationPolicy() const override
	{
		static const FPyWrapperStructAllocationPolicy_Inline InlineAllocPolicy = FPyWrapperStructAllocationPolicy_Inline();
		return &InlineAllocPolicy;
	}
};

/** Meta-data for all UE4 exposed struct types */
struct FPyWrapperStructMetaData : public FPyWrapperBaseMetaData
{
	PY_METADATA_METHODS(FPyWrapperStructMetaData, FGuid(0x03C9EA75, 0x2C86448B, 0xB53D1453, 0x94AA6BAE))

	FPyWrapperStructMetaData();

	/** Get the UScriptStruct from the given type */
	static UScriptStruct* GetStruct(PyTypeObject* PyType);

	/** Get the UScriptStruct from the type of the given instance */
	static UScriptStruct* GetStruct(FPyWrapperStruct* Instance);

	/** Resolve the original property name of a Python property from the given type */
	static FName ResolvePropertyName(PyTypeObject* PyType, const FName InPythonPropertyName);

	/** Resolve the original property name of a Python property of the given instance */
	static FName ResolvePropertyName(FPyWrapperStruct* Instance, const FName InPythonPropertyName);

	/** Check to see if the given Python property is deprecated, and optionally return its deprecation message */
	static bool IsPropertyDeprecated(PyTypeObject* PyType, const FName InPythonPropertyName, FString* OutDeprecationMessage = nullptr);

	/** Check to see if the given Python property is deprecated, and optionally return its deprecation message */
	static bool IsPropertyDeprecated(FPyWrapperStruct* Instance, const FName InPythonPropertyName, FString* OutDeprecationMessage = nullptr);

	/** Check to see if the struct is deprecated, and optionally return its deprecation message */
	static bool IsStructDeprecated(PyTypeObject* PyType, FString* OutDeprecationMessage = nullptr);

	/** Check to see if the struct is deprecated, and optionally return its deprecation message */
	static bool IsStructDeprecated(FPyWrapperStruct* Instance, FString* OutDeprecationMessage = nullptr);

	/** Add object references from the given Python object to the given collector */
	virtual void AddReferencedObjects(FPyWrapperBase* Instance, FReferenceCollector& Collector) override;

	/** Get the reflection meta data type object associated with this wrapper type if there is one or nullptr if not. */
	virtual const UField* GetMetaType() const override
	{
		return Struct;
	}

	/** Unreal struct */
	UScriptStruct* Struct;

	/** Map of properties that were exposed to Python mapped to their original name */
	TMap<FName, FName> PythonProperties;

	/** Map of properties that were exposed to Python mapped to their deprecation message (if deprecated) */
	TMap<FName, FString> PythonDeprecatedProperties;

	/** Make function associated with this struct */
	PyGenUtil::FGeneratedWrappedFunction MakeFunc;

	/** Break function associated with this struct */
	PyGenUtil::FGeneratedWrappedFunction BreakFunc;

	/** Array of properties that were exposed to Python and can be used during init */
	TArray<PyGenUtil::FGeneratedWrappedMethodParameter> InitParams;

	/** The operator stacks for this struct type */
	PyGenUtil::FGeneratedWrappedOperatorStack OpStacks[(int32)PyGenUtil::EGeneratedWrappedOperatorType::Num];

	/** Set if this struct is deprecated and using it should emit a deprecation warning */
	TOptional<FString> DeprecationMessage;
};

typedef TPyPtr<FPyWrapperStruct> FPyWrapperStructPtr;

#endif	// WITH_PYTHON

/** An Unreal struct that was generated from a Python type */
UCLASS()
class UPythonGeneratedStruct : public UScriptStruct, public IPythonResourceOwner
{
	GENERATED_BODY()

#if WITH_PYTHON

public:
	//~ UObject interface
	virtual void PostRename(UObject* OldOuter, const FName OldName) override;

	//~ UStruct interface
	virtual void InitializeStruct(void* Dest, int32 ArrayDim = 1) const override;

	//~ IPythonResourceOwner interface
	virtual void ReleasePythonResources() override;

	/** Generate an Unreal struct from the given Python type */
	static UPythonGeneratedStruct* GenerateStruct(PyTypeObject* InPyType);

private:
	/** Python type this struct was generated from */
	FPyTypeObjectPtr PyType;

	/** PostInit function for this struct */
	FPyObjectPtr PyPostInitFunction;

	/** Array of properties generated for this struct */
	TArray<TSharedPtr<PyGenUtil::FPropertyDef>> PropertyDefs;

	/** Meta-data for this generated struct that is applied to the Python type */
	FPyWrapperStructMetaData PyMetaData;

	friend class FPythonGeneratedStructBuilder;
<<<<<<< HEAD
=======

#else	// WITH_PYTHON

public:
	//~ IPythonResourceOwner interface
	virtual void ReleasePythonResources() override {}
>>>>>>> 9ba46998

#endif	// WITH_PYTHON
};<|MERGE_RESOLUTION|>--- conflicted
+++ resolved
@@ -401,15 +401,12 @@
 	FPyWrapperStructMetaData PyMetaData;
 
 	friend class FPythonGeneratedStructBuilder;
-<<<<<<< HEAD
-=======
 
 #else	// WITH_PYTHON
 
 public:
 	//~ IPythonResourceOwner interface
 	virtual void ReleasePythonResources() override {}
->>>>>>> 9ba46998
 
 #endif	// WITH_PYTHON
 };