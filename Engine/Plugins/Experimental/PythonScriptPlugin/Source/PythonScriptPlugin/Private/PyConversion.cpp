// Copyright Epic Games, Inc. All Rights Reserved.

#include "PyConversion.h"
#include "PyUtil.h"
#include "PyGenUtil.h"
#include "PyPtr.h"

#include "PyWrapperObject.h"
#include "PyWrapperStruct.h"
#include "PyWrapperEnum.h"
#include "PyWrapperDelegate.h"
#include "PyWrapperName.h"
#include "PyWrapperText.h"
#include "PyWrapperArray.h"
#include "PyWrapperFixedArray.h"
#include "PyWrapperSet.h"
#include "PyWrapperMap.h"
#include "PyWrapperTypeRegistry.h"

#include "Templates/Casts.h"
#include "UObject/UnrealType.h"
#include "UObject/EnumProperty.h"
#include "UObject/TextProperty.h"
#include "UObject/PropertyPortFlags.h"

#if WITH_PYTHON

#define PYCONVERSION_RETURN(RESULT, ERROR_CTX, ERROR_MSG)							\
	{																				\
		const FPyConversionResult PyConversionReturnResult_Internal = (RESULT);		\
		if (!PyConversionReturnResult_Internal)										\
		{																			\
			if (SetErrorState == ESetErrorState::Yes)								\
			{																		\
				PyUtil::SetPythonError(PyExc_TypeError, (ERROR_CTX), (ERROR_MSG));	\
			}																		\
			else																	\
			{																		\
				PyErr_Clear();														\
			}																		\
		}																			\
		return PyConversionReturnResult_Internal;									\
	}

namespace PyConversion
{

namespace Internal
{

FPyConversionResult NativizeStructInstance(PyObject* PyObj, UScriptStruct* StructType, void* StructInstance, const ESetErrorState SetErrorState)
{
	FPyConversionResult Result = FPyConversionResult::Failure();

	PyTypeObject* PyStructType = FPyWrapperTypeRegistry::Get().GetWrappedStructType(StructType);
	FPyWrapperStructPtr PyStruct = FPyWrapperStructPtr::StealReference(FPyWrapperStruct::CastPyObject(PyObj, PyStructType, &Result));
	if (PyStruct && ensureAlways(PyStruct->ScriptStruct->IsChildOf(StructType)))
	{
		StructType->CopyScriptStruct(StructInstance, PyStruct->StructInstance);
	}

	PYCONVERSION_RETURN(Result, TEXT("NativizeStructInstance"), *FString::Printf(TEXT("Cannot nativize '%s' as '%s'"), *PyUtil::GetFriendlyTypename(PyObj), *PyUtil::GetFriendlyTypename(PyStructType)));
}

FPyConversionResult PythonizeStructInstance(UScriptStruct* StructType, const void* StructInstance, PyObject*& OutPyObj, const ESetErrorState SetErrorState)
{
	OutPyObj = (PyObject*)FPyWrapperStructFactory::Get().CreateInstance(StructType, (void*)StructInstance, FPyWrapperOwnerContext(), EPyConversionMethod::Copy);
	return FPyConversionResult::Success();
}

template <typename T>
FPyConversionResult NativizeSigned(PyObject* PyObj, T& OutVal, const ESetErrorState SetErrorState, const TCHAR* InErrorType)
{
	// Booleans subclass integer, so exclude those explicitly
	if (!PyBool_Check(PyObj))
	{
		if (PyLong_Check(PyObj))
		{
			OutVal = PyLong_AsLongLong(PyObj);
			return FPyConversionResult::Success();
		}

		if (PyFloat_Check(PyObj))
		{
			OutVal = PyFloat_AsDouble(PyObj);
			return FPyConversionResult::SuccessWithCoercion();
		}
	}

	PYCONVERSION_RETURN(FPyConversionResult::Failure(), TEXT("Nativize"), *FString::Printf(TEXT("Cannot nativize '%s' as '%s'"), *PyUtil::GetFriendlyTypename(PyObj), InErrorType));
}

template <typename T>
FPyConversionResult NativizeUnsigned(PyObject* PyObj, T& OutVal, const ESetErrorState SetErrorState, const TCHAR* InErrorType)
{
	// Booleans subclass integer, so exclude those explicitly
	if (!PyBool_Check(PyObj))
	{
		if (PyLong_Check(PyObj))
		{
			OutVal = PyLong_AsUnsignedLongLong(PyObj);
			return FPyConversionResult::Success();
		}

		if (PyFloat_Check(PyObj))
		{
			OutVal = PyFloat_AsDouble(PyObj);
			return FPyConversionResult::SuccessWithCoercion();
		}
	}

	PYCONVERSION_RETURN(FPyConversionResult::Failure(), TEXT("Nativize"), *FString::Printf(TEXT("Cannot nativize '%s' as '%s'"), *PyUtil::GetFriendlyTypename(PyObj), InErrorType));
}

template <typename T>
FPyConversionResult NativizeReal(PyObject* PyObj, T& OutVal, const ESetErrorState SetErrorState, const TCHAR* InErrorType)
{
	// Booleans subclass integer, so exclude those explicitly
	if (!PyBool_Check(PyObj))
	{
<<<<<<< HEAD
#if PY_MAJOR_VERSION < 3
		if (PyInt_Check(PyObj))
		{
			OutVal = PyInt_AsLong(PyObj);
			return FPyConversionResult::SuccessWithCoercion();
		}
#endif	// PY_MAJOR_VERSION < 3

=======
>>>>>>> 6bbb88c8
		if (PyLong_Check(PyObj))
		{
			OutVal = PyLong_AsDouble(PyObj);
			return FPyConversionResult::SuccessWithCoercion();
		}

		if (PyFloat_Check(PyObj))
		{
			OutVal = PyFloat_AsDouble(PyObj);
			return FPyConversionResult::Success();
		}
	}

	PYCONVERSION_RETURN(FPyConversionResult::Failure(), TEXT("Nativize"), *FString::Printf(TEXT("Cannot nativize '%s' as '%s'"), *PyUtil::GetFriendlyTypename(PyObj), InErrorType));
}

template <typename T>
FPyConversionResult PythonizeSigned(const T Val, PyObject*& OutPyObj, const ESetErrorState SetErrorState, const TCHAR* InErrorType)
{
	OutPyObj = PyLong_FromLongLong(Val);
	return FPyConversionResult::Success();
}

template <typename T>
FPyConversionResult PythonizeUnsigned(const T Val, PyObject*& OutPyObj, const ESetErrorState SetErrorState, const TCHAR* InErrorType)
{
	OutPyObj = PyLong_FromUnsignedLongLong(Val);
	return FPyConversionResult::Success();
}

template <typename T>
FPyConversionResult PythonizeReal(const T Val, PyObject*& OutPyObj, const ESetErrorState SetErrorState, const TCHAR* InErrorType)
{
	OutPyObj = PyFloat_FromDouble(Val);
	return FPyConversionResult::Success();
}

} // namespace Internal

FPyConversionResult Nativize(PyObject* PyObj, bool& OutVal, const ESetErrorState SetErrorState)
{
	if (PyObj == Py_True)
	{
		OutVal = true;
		return FPyConversionResult::Success();
	}

	if (PyObj == Py_False)
	{
		OutVal = false;
		return FPyConversionResult::Success();
	}

	if (PyObj == Py_None)
	{
		OutVal = false;
		return FPyConversionResult::Success();
	}

	if (PyLong_Check(PyObj))
	{
		OutVal = PyLong_AsLongLong(PyObj) != 0;
		return FPyConversionResult::SuccessWithCoercion();
	}

	PYCONVERSION_RETURN(FPyConversionResult::Failure(), TEXT("Nativize"), *FString::Printf(TEXT("Cannot nativize '%s' as 'bool'"), *PyUtil::GetFriendlyTypename(PyObj)));
}

FPyConversionResult Pythonize(const bool Val, PyObject*& OutPyObj, const ESetErrorState SetErrorState)
{
	if (Val)
	{
		Py_INCREF(Py_True);
		OutPyObj = Py_True;
	}
	else
	{
		Py_INCREF(Py_False);
		OutPyObj = Py_False;
	}

	return FPyConversionResult::Success();
}

FPyConversionResult Nativize(PyObject* PyObj, int8& OutVal, const ESetErrorState SetErrorState)
{
	return Internal::NativizeSigned(PyObj, OutVal, SetErrorState, TEXT("int8"));
}

FPyConversionResult Pythonize(const int8 Val, PyObject*& OutPyObj, const ESetErrorState SetErrorState)
{
	return Internal::PythonizeSigned(Val, OutPyObj, SetErrorState, TEXT("int8"));
}

FPyConversionResult Nativize(PyObject* PyObj, uint8& OutVal, const ESetErrorState SetErrorState)
{
	return Internal::NativizeUnsigned(PyObj, OutVal, SetErrorState, TEXT("uint8"));
}

FPyConversionResult Pythonize(const uint8 Val, PyObject*& OutPyObj, const ESetErrorState SetErrorState)
{
	return Internal::PythonizeUnsigned(Val, OutPyObj, SetErrorState, TEXT("uint8"));
}

FPyConversionResult Nativize(PyObject* PyObj, int16& OutVal, const ESetErrorState SetErrorState)
{
	return Internal::NativizeSigned(PyObj, OutVal, SetErrorState, TEXT("int16"));
}

FPyConversionResult Pythonize(const int16 Val, PyObject*& OutPyObj, const ESetErrorState SetErrorState)
{
	return Internal::PythonizeSigned(Val, OutPyObj, SetErrorState, TEXT("int16"));
}

FPyConversionResult Nativize(PyObject* PyObj, uint16& OutVal, const ESetErrorState SetErrorState)
{
	return Internal::NativizeUnsigned(PyObj, OutVal, SetErrorState, TEXT("uint16"));
}

FPyConversionResult Pythonize(const uint16 Val, PyObject*& OutPyObj, const ESetErrorState SetErrorState)
{
	return Internal::PythonizeUnsigned(Val, OutPyObj, SetErrorState, TEXT("uint16"));
}

FPyConversionResult Nativize(PyObject* PyObj, int32& OutVal, const ESetErrorState SetErrorState)
{
	return Internal::NativizeSigned(PyObj, OutVal, SetErrorState, TEXT("int32"));
}

FPyConversionResult Pythonize(const int32 Val, PyObject*& OutPyObj, const ESetErrorState SetErrorState)
{
	return Internal::PythonizeSigned(Val, OutPyObj, SetErrorState, TEXT("int32"));
}

FPyConversionResult Nativize(PyObject* PyObj, uint32& OutVal, const ESetErrorState SetErrorState)
{
	return Internal::NativizeUnsigned(PyObj, OutVal, SetErrorState, TEXT("uint32"));
}

FPyConversionResult Pythonize(const uint32 Val, PyObject*& OutPyObj, const ESetErrorState SetErrorState)
{
	return Internal::PythonizeUnsigned(Val, OutPyObj, SetErrorState, TEXT("uint32"));
}

FPyConversionResult Nativize(PyObject* PyObj, int64& OutVal, const ESetErrorState SetErrorState)
{
	return Internal::NativizeSigned(PyObj, OutVal, SetErrorState, TEXT("int64"));
}

FPyConversionResult Pythonize(const int64 Val, PyObject*& OutPyObj, const ESetErrorState SetErrorState)
{
	return Internal::PythonizeSigned(Val, OutPyObj, SetErrorState, TEXT("int64"));
}

FPyConversionResult Nativize(PyObject* PyObj, uint64& OutVal, const ESetErrorState SetErrorState)
{
	return Internal::NativizeUnsigned(PyObj, OutVal, SetErrorState, TEXT("uint64"));
}

FPyConversionResult Pythonize(const uint64 Val, PyObject*& OutPyObj, const ESetErrorState SetErrorState)
{
	return Internal::PythonizeUnsigned(Val, OutPyObj, SetErrorState, TEXT("uint64"));
}

FPyConversionResult Nativize(PyObject* PyObj, float& OutVal, const ESetErrorState SetErrorState)
{
	return Internal::NativizeReal(PyObj, OutVal, SetErrorState, TEXT("float"));
}

FPyConversionResult Pythonize(const float Val, PyObject*& OutPyObj, const ESetErrorState SetErrorState)
{
	return Internal::PythonizeReal(Val, OutPyObj, SetErrorState, TEXT("float"));
}

FPyConversionResult Nativize(PyObject* PyObj, double& OutVal, const ESetErrorState SetErrorState)
{
	return Internal::NativizeReal(PyObj, OutVal, SetErrorState, TEXT("double"));
}

FPyConversionResult Pythonize(const double Val, PyObject*& OutPyObj, const ESetErrorState SetErrorState)
{
	return Internal::PythonizeReal(Val, OutPyObj, SetErrorState, TEXT("double"));
}

FPyConversionResult Nativize(PyObject* PyObj, FString& OutVal, const ESetErrorState SetErrorState)
{
	if (PyUnicode_Check(PyObj))
	{
		FPyObjectPtr PyBytesObj = FPyObjectPtr::StealReference(PyUnicode_AsUTF8String(PyObj));
		if (PyBytesObj)
		{
			const char* PyUtf8Buffer = PyBytes_AsString(PyBytesObj);
			OutVal = UTF8_TO_TCHAR(PyUtf8Buffer);
			return FPyConversionResult::Success();
		}
	}

	if (PyObject_IsInstance(PyObj, (PyObject*)&PyWrapperNameType) == 1)
	{
		FPyWrapperName* PyWrappedName = (FPyWrapperName*)PyObj;
		OutVal = PyWrappedName->Value.ToString();
		return FPyConversionResult::SuccessWithCoercion();
	}

	PYCONVERSION_RETURN(FPyConversionResult::Failure(), TEXT("Nativize"), *FString::Printf(TEXT("Cannot nativize '%s' as 'String'"), *PyUtil::GetFriendlyTypename(PyObj)));
}

FPyConversionResult Pythonize(const FString& Val, PyObject*& OutPyObj, const ESetErrorState SetErrorState)
{
	OutPyObj = PyUnicode_FromString(TCHAR_TO_UTF8(*Val));
	return FPyConversionResult::Success();
}

FPyConversionResult Nativize(PyObject* PyObj, FName& OutVal, const ESetErrorState SetErrorState)
{
	if (PyObject_IsInstance(PyObj, (PyObject*)&PyWrapperNameType) == 1)
	{
		FPyWrapperName* PyWrappedName = (FPyWrapperName*)PyObj;
		OutVal = PyWrappedName->Value;
		return FPyConversionResult::Success();
	}

	FString NameStr;
	if (Nativize(PyObj, NameStr, ESetErrorState::No))
	{
		if (NameStr.Len() >= NAME_SIZE)
		{
			PYCONVERSION_RETURN(FPyConversionResult::Failure(), TEXT("Nativize"), *FString::Printf(TEXT("Cannot nativize '%s' as 'Name' (lenth: %d, max length: %d)"), *PyUtil::GetFriendlyTypename(PyObj), NameStr.Len(), NAME_SIZE - 1));
		}

		OutVal = *NameStr;
		return FPyConversionResult::SuccessWithCoercion();
	}

	PYCONVERSION_RETURN(FPyConversionResult::Failure(), TEXT("Nativize"), *FString::Printf(TEXT("Cannot nativize '%s' as 'Name'"), *PyUtil::GetFriendlyTypename(PyObj)));
}

FPyConversionResult Pythonize(const FName& Val, PyObject*& OutPyObj, const ESetErrorState SetErrorState)
{
	OutPyObj = (PyObject*)FPyWrapperNameFactory::Get().CreateInstance(Val);
	return FPyConversionResult::Success();
}

FPyConversionResult Nativize(PyObject* PyObj, FText& OutVal, const ESetErrorState SetErrorState)
{
	if (PyObject_IsInstance(PyObj, (PyObject*)&PyWrapperTextType) == 1)
	{
		FPyWrapperText* PyWrappedName = (FPyWrapperText*)PyObj;
		OutVal = PyWrappedName->Value;
		return FPyConversionResult::Success();
	}

	FString TextStr;
	if (Nativize(PyObj, TextStr, ESetErrorState::No))
	{
		OutVal = FText::AsCultureInvariant(TextStr);
		return FPyConversionResult::SuccessWithCoercion();
	}

	PYCONVERSION_RETURN(FPyConversionResult::Failure(), TEXT("Nativize"), *FString::Printf(TEXT("Cannot nativize '%s' as 'Text'"), *PyUtil::GetFriendlyTypename(PyObj)));
}

FPyConversionResult Pythonize(const FText& Val, PyObject*& OutPyObj, const ESetErrorState SetErrorState)
{
	OutPyObj = (PyObject*)FPyWrapperTextFactory::Get().CreateInstance(Val);
	return FPyConversionResult::Success();
}

FPyConversionResult Nativize(PyObject* PyObj, void*& OutVal, const ESetErrorState SetErrorState)
{
	// CObject was removed in Python 3.2
#if !(PY_MAJOR_VERSION >= 3 && PY_MINOR_VERSION >= 2)
	if (PyCObject_Check(PyObj))
	{
		OutVal = PyCObject_AsVoidPtr(PyObj);
		return FPyConversionResult::Success();
	}
#endif	// !(PY_MAJOR_VERSION >= 3 && PY_MINOR_VERSION >= 2)

	// Capsule was added in Python 2.7 and 3.1
#if PY_MAJOR_VERSION >= 3 && PY_MINOR_VERSION >= 1
	if (PyCapsule_CheckExact(PyObj))
	{
		OutVal = PyCapsule_GetPointer(PyObj, PyCapsule_GetName(PyObj));
		return FPyConversionResult::Success();
	}
#endif	// PY_MAJOR_VERSION >= 3 && PY_MINOR_VERSION >= 1

	if (PyObj == Py_None)
	{
		OutVal = nullptr;
		return FPyConversionResult::Success();
	}

	{
		uint64 PtrValue = 0;
		if (PyConversion::Nativize(PyObj, PtrValue, ESetErrorState::No))
		{
			OutVal = (void*)PtrValue;
			return FPyConversionResult::SuccessWithCoercion();
		}
	}

	PYCONVERSION_RETURN(FPyConversionResult::Failure(), TEXT("Nativize"), *FString::Printf(TEXT("Cannot nativize '%s' as 'void*'"), *PyUtil::GetFriendlyTypename(PyObj)));
}

FPyConversionResult Pythonize(void* Val, PyObject*& OutPyObj, const ESetErrorState SetErrorState)
{
	if (Val)
	{
		// Use Capsule for Python 3.1+, and CObject for older versions
#if PY_MAJOR_VERSION >= 3 && PY_MINOR_VERSION >= 1
		OutPyObj = PyCapsule_New(Val, nullptr, nullptr);
#else	// PY_MAJOR_VERSION >= 3 && PY_MINOR_VERSION >= 1
		OutPyObj = PyCObject_FromVoidPtr(Val, nullptr);
#endif	// PY_MAJOR_VERSION >= 3 && PY_MINOR_VERSION >= 1
	}
	else
	{
		Py_INCREF(Py_None);
		OutPyObj = Py_None;
	}

	return FPyConversionResult::Success();
}

FPyConversionResult Nativize(PyObject* PyObj, UObject*& OutVal, const ESetErrorState SetErrorState)
{
	return NativizeObject(PyObj, OutVal, UObject::StaticClass(), SetErrorState);
}

FPyConversionResult Pythonize(UObject* Val, PyObject*& OutPyObj, const ESetErrorState SetErrorState)
{
	return PythonizeObject(Val, OutPyObj, SetErrorState);
}

FPyConversionResult NativizeObject(PyObject* PyObj, UObject*& OutVal, UClass* ExpectedType, const ESetErrorState SetErrorState)
{
	if (PyObject_IsInstance(PyObj, (PyObject*)&PyWrapperObjectType) == 1)
	{
		FPyWrapperObject* PyWrappedObj = (FPyWrapperObject*)PyObj;
		if (FPyWrapperObject::ValidateInternalState(PyWrappedObj) && (!ExpectedType || PyWrappedObj->ObjectInstance->IsA(ExpectedType)))
		{
			OutVal = PyWrappedObj->ObjectInstance;
			return FPyConversionResult::Success();
		}
	}

	if (PyObj == Py_None)
	{
		OutVal = nullptr;
		return FPyConversionResult::Success();
	}

	PYCONVERSION_RETURN(FPyConversionResult::Failure(), TEXT("NativizeObject"), *FString::Printf(TEXT("Cannot nativize '%s' as 'Object' (allowed Class type: '%s')"), *PyUtil::GetFriendlyTypename(PyObj), ExpectedType ? *ExpectedType->GetName() : TEXT("<any>")));
}

FPyConversionResult PythonizeObject(UObject* Val, PyObject*& OutPyObj, const ESetErrorState SetErrorState)
{
	if (Val)
	{
		OutPyObj = (PyObject*)FPyWrapperObjectFactory::Get().CreateInstance(Val);
	}
	else
	{
		Py_INCREF(Py_None);
		OutPyObj = Py_None;
	}

	return FPyConversionResult::Success();
}

PyObject* PythonizeObject(UObject* Val, const ESetErrorState SetErrorState)
{
	PyObject* Obj = nullptr;
	PythonizeObject(Val, Obj, SetErrorState);
	return Obj;
}

FPyConversionResult NativizeClass(PyObject* PyObj, UClass*& OutVal, UClass* ExpectedType, const ESetErrorState SetErrorState)
{
	UClass* Class = nullptr;

	if (PyType_Check(PyObj) && PyType_IsSubtype((PyTypeObject*)PyObj, &PyWrapperObjectType))
	{
		Class = FPyWrapperObjectMetaData::GetClass((PyTypeObject*)PyObj);
	}

	if (Class || NativizeObject(PyObj, (UObject*&)Class, UClass::StaticClass(), SetErrorState))
	{
		if (!Class || !ExpectedType || Class->IsChildOf(ExpectedType))
		{
			OutVal = Class;
			return FPyConversionResult::Success();
		}
	}

	PYCONVERSION_RETURN(FPyConversionResult::Failure(), TEXT("NativizeClass"), *FString::Printf(TEXT("Cannot nativize '%s' as 'Class' (allowed Class type: '%s')"), *PyUtil::GetFriendlyTypename(PyObj), ExpectedType ? *ExpectedType->GetName() : TEXT("<any>")));
}

FPyConversionResult PythonizeClass(UClass* Val, PyObject*& OutPyObj, const ESetErrorState SetErrorState)
{
	return PythonizeObject(Val, OutPyObj, SetErrorState);
}

PyObject* PythonizeClass(UClass* Val, const ESetErrorState SetErrorState)
{
	PyObject* Obj = nullptr;
	PythonizeClass(Val, Obj, SetErrorState);
	return Obj;
}

FPyConversionResult NativizeStruct(PyObject* PyObj, UScriptStruct*& OutVal, UScriptStruct* ExpectedType, const ESetErrorState SetErrorState)
{
	UScriptStruct* Struct = nullptr;

	if (PyType_Check(PyObj) && PyType_IsSubtype((PyTypeObject*)PyObj, &PyWrapperStructType))
	{
		Struct = FPyWrapperStructMetaData::GetStruct((PyTypeObject*)PyObj);
	}

	if (Struct || NativizeObject(PyObj, (UObject*&)Struct, UScriptStruct::StaticClass(), SetErrorState))
	{
		if (!Struct || !ExpectedType || Struct->IsChildOf(ExpectedType))
		{
			OutVal = Struct;
			return FPyConversionResult::Success();
		}
	}

	PYCONVERSION_RETURN(FPyConversionResult::Failure(), TEXT("NativizeStruct"), *FString::Printf(TEXT("Cannot nativize '%s' as 'Struct' (allowed Struct type: '%s')"), *PyUtil::GetFriendlyTypename(PyObj), ExpectedType ? *ExpectedType->GetName() : TEXT("<any>")));
}

FPyConversionResult PythonizeStruct(UScriptStruct* Val, PyObject*& OutPyObj, const ESetErrorState SetErrorState)
{
	return PythonizeObject(Val, OutPyObj, SetErrorState);
}

PyObject* PythonizeStruct(UScriptStruct* Val, const ESetErrorState SetErrorState)
{
	PyObject* Obj = nullptr;
	PythonizeStruct(Val, Obj, SetErrorState);
	return Obj;
}

void EnsureWrappedBlueprintEnumType(const UEnum* EnumType)
{
	if (PyGenUtil::IsBlueprintGeneratedEnum(EnumType))
	{
		FPyWrapperTypeRegistry& PyWrapperTypeRegistry = FPyWrapperTypeRegistry::Get();

		FPyWrapperTypeRegistry::FGeneratedWrappedTypeReferences GeneratedWrappedTypeReferences;
		TSet<FName> DirtyModules;

		PyWrapperTypeRegistry.GenerateWrappedTypeForObject(EnumType, GeneratedWrappedTypeReferences, DirtyModules, EPyTypeGenerationFlags::IncludeBlueprintGeneratedTypes);

		PyWrapperTypeRegistry.GenerateWrappedTypesForReferences(GeneratedWrappedTypeReferences, DirtyModules);
		PyWrapperTypeRegistry.NotifyModulesDirtied(DirtyModules);
	}
}

FPyConversionResult NativizeEnumEntry(PyObject* PyObj, const UEnum* EnumType, int64& OutVal, const ESetErrorState SetErrorState)
{
	FPyConversionResult Result = FPyConversionResult::Failure();

	EnsureWrappedBlueprintEnumType(EnumType);

	PyTypeObject* PyEnumType = FPyWrapperTypeRegistry::Get().GetWrappedEnumType(EnumType);
	FPyWrapperEnumPtr PyEnum = FPyWrapperEnumPtr::StealReference(FPyWrapperEnum::CastPyObject(PyObj, PyEnumType, &Result));
	if (PyEnum)
	{
		OutVal = FPyWrapperEnum::GetEnumEntryValue(PyEnum);
	}

	PYCONVERSION_RETURN(Result, TEXT("NativizeEnumEntry"), *FString::Printf(TEXT("Cannot nativize '%s' as '%s'"), *PyUtil::GetFriendlyTypename(PyObj), *PyUtil::GetFriendlyTypename(PyEnumType)));
}

FPyConversionResult PythonizeEnumEntry(const int64 Val, const UEnum* EnumType, PyObject*& OutPyObj, const ESetErrorState SetErrorState)
{
	EnsureWrappedBlueprintEnumType(EnumType);

	PyTypeObject* PyEnumType = FPyWrapperTypeRegistry::Get().GetWrappedEnumType(EnumType);
	if (const FPyWrapperEnumMetaData* PyEnumMetaData = FPyWrapperEnumMetaData::GetMetaData(PyEnumType))
	{
		// Find an enum entry using this value
		for (FPyWrapperEnum* PyEnumEntry : PyEnumMetaData->EnumEntries)
		{
			const int64 EnumEntryVal = FPyWrapperEnum::GetEnumEntryValue(PyEnumEntry);
			if (EnumEntryVal == Val)
			{
				Py_INCREF(PyEnumEntry);
				OutPyObj = (PyObject*)PyEnumEntry;
				return FPyConversionResult::Success();
			}
		}
	}

	PYCONVERSION_RETURN(FPyConversionResult::Failure(), TEXT("PythonizeEnumEntry"), *FString::Printf(TEXT("Cannot pythonize '%d' (int64) as '%s'"), Val, *PyUtil::GetFriendlyTypename(PyEnumType)));
}

PyObject* PythonizeEnumEntry(const int64 Val, const UEnum* EnumType, const ESetErrorState SetErrorState)
{
	PyObject* Obj = nullptr;
	PythonizeEnumEntry(Val, EnumType, Obj, SetErrorState);
	return Obj;
}

FPyConversionResult NativizeProperty(PyObject* PyObj, const FProperty* Prop, void* ValueAddr, const FPropertyAccessChangeNotify* InChangeNotify, const ESetErrorState SetErrorState)
{
#define PYCONVERSION_PROPERTY_RETURN(RESULT) \
	PYCONVERSION_RETURN(RESULT, TEXT("NativizeProperty"), *FString::Printf(TEXT("Cannot nativize '%s' as '%s' (%s)"), *PyUtil::GetFriendlyTypename(PyObj), *Prop->GetName(), *Prop->GetClass()->GetName()))

	if (Prop->ArrayDim > 1)
	{
		FPyWrapperFixedArrayPtr PyFixedArray = FPyWrapperFixedArrayPtr::StealReference(FPyWrapperFixedArray::CastPyObject(PyObj, &PyWrapperFixedArrayType, Prop));
		if (PyFixedArray)
		{
			EmitPropertyChangeNotifications(InChangeNotify, /*bIdenticalValue*/false, [&]()
			{
				const int32 ArrSize = FMath::Min(Prop->ArrayDim, PyFixedArray->ArrayProp->ArrayDim);
				for (int32 ArrIndex = 0; ArrIndex < ArrSize; ++ArrIndex)
				{
					Prop->CopySingleValue(static_cast<uint8*>(ValueAddr) + (Prop->ElementSize * ArrIndex), FPyWrapperFixedArray::GetItemPtr(PyFixedArray, ArrIndex));
				}
			});
			return FPyConversionResult::Success();
		}

		PYCONVERSION_PROPERTY_RETURN(FPyConversionResult::Failure());
	}

	return NativizeProperty_Direct(PyObj, Prop, ValueAddr, InChangeNotify, SetErrorState);

#undef PYCONVERSION_PROPERTY_RETURN
}

FPyConversionResult PythonizeProperty(const FProperty* Prop, const void* ValueAddr, PyObject*& OutPyObj, const EPyConversionMethod ConversionMethod, PyObject* OwnerPyObj, const ESetErrorState SetErrorState)
{
	if (Prop->ArrayDim > 1)
	{
		OutPyObj = (PyObject*)FPyWrapperFixedArrayFactory::Get().CreateInstance((void*)ValueAddr, Prop, FPyWrapperOwnerContext(OwnerPyObj, OwnerPyObj ? Prop : nullptr), ConversionMethod);
		return FPyConversionResult::Success();
	}

	return PythonizeProperty_Direct(Prop, ValueAddr, OutPyObj, ConversionMethod, OwnerPyObj, SetErrorState);
}

FPyConversionResult NativizeProperty_Direct(PyObject* PyObj, const FProperty* Prop, void* ValueAddr, const FPropertyAccessChangeNotify* InChangeNotify, const ESetErrorState SetErrorState)
{
#define PYCONVERSION_PROPERTY_RETURN(RESULT) \
	PYCONVERSION_RETURN(RESULT, TEXT("NativizeProperty"), *FString::Printf(TEXT("Cannot nativize '%s' as '%s' (%s)"), *PyUtil::GetFriendlyTypename(PyObj), *Prop->GetName(), *Prop->GetClass()->GetName()))

#define NATIVIZE_SETTER_PROPERTY(PROPTYPE)											\
	if (auto* CastProp = CastField<PROPTYPE>(Prop))										\
	{																				\
		PROPTYPE::TCppType NewValue;												\
		const FPyConversionResult Result = Nativize(PyObj, NewValue, SetErrorState);\
		if (Result)																	\
		{																			\
			auto OldValue = CastProp->GetPropertyValue(ValueAddr);					\
			EmitPropertyChangeNotifications(InChangeNotify,							\
				OldValue == NewValue, [&]()											\
			{																		\
				CastProp->SetPropertyValue(ValueAddr, NewValue);					\
			});																		\
		}																			\
		PYCONVERSION_PROPERTY_RETURN(Result);										\
	}

#define NATIVIZE_INLINE_PROPERTY(PROPTYPE)											\
	if (auto* CastProp = CastField<PROPTYPE>(Prop))										\
	{																				\
		PROPTYPE::TCppType NewValue;												\
		const FPyConversionResult Result = Nativize(PyObj, NewValue, SetErrorState);\
		if (Result)																	\
		{																			\
			auto* ValuePtr = static_cast<PROPTYPE::TCppType*>(ValueAddr);			\
			EmitPropertyChangeNotifications(InChangeNotify,							\
				CastProp->Identical(ValuePtr, &NewValue, PPF_None), [&]()			\
			{																		\
				*ValuePtr = MoveTemp(NewValue);										\
			});																		\
		}																			\
		PYCONVERSION_PROPERTY_RETURN(Result);										\
	}

	NATIVIZE_SETTER_PROPERTY(FBoolProperty);
	NATIVIZE_INLINE_PROPERTY(FInt8Property);
	NATIVIZE_INLINE_PROPERTY(FInt16Property);
	NATIVIZE_INLINE_PROPERTY(FUInt16Property);
	NATIVIZE_INLINE_PROPERTY(FIntProperty);
	NATIVIZE_INLINE_PROPERTY(FUInt32Property);
	NATIVIZE_INLINE_PROPERTY(FInt64Property);
	NATIVIZE_INLINE_PROPERTY(FUInt64Property);
	NATIVIZE_INLINE_PROPERTY(FFloatProperty);
	NATIVIZE_INLINE_PROPERTY(FDoubleProperty);
	NATIVIZE_INLINE_PROPERTY(FStrProperty);
	NATIVIZE_INLINE_PROPERTY(FNameProperty);
	NATIVIZE_INLINE_PROPERTY(FTextProperty);

	if (auto* CastProp = CastField<FByteProperty>(Prop))
	{
		uint8 NewValue = 0;
		FPyConversionResult Result = FPyConversionResult::Failure();

		if (CastProp->Enum)
		{
			int64 EnumVal = 0;
			Result = NativizeEnumEntry(PyObj, CastProp->Enum, EnumVal, SetErrorState);
			if (Result.GetState() == EPyConversionResultState::SuccessWithCoercion)
			{
				// Don't allow implicit conversion on enum properties
				Result.SetState(EPyConversionResultState::Failure);
			}
			if (Result)
			{
				NewValue = (uint8)EnumVal;
			}
		}
		else
		{
			Result = Nativize(PyObj, NewValue, SetErrorState);
		}

		if (Result)
		{
			auto* ValuePtr = static_cast<uint8*>(ValueAddr);
			EmitPropertyChangeNotifications(InChangeNotify, *ValuePtr == NewValue, [&]()
			{
				*ValuePtr = NewValue;
			});
		}
		PYCONVERSION_PROPERTY_RETURN(Result);
	}

	if (auto* CastProp = CastField<FEnumProperty>(Prop))
	{
		FPyConversionResult Result = FPyConversionResult::Failure();

		FNumericProperty* EnumInternalProp = CastProp->GetUnderlyingProperty();
		if (EnumInternalProp)
		{
			int64 NewValue = 0;

			Result = NativizeEnumEntry(PyObj, CastProp->GetEnum(), NewValue, SetErrorState);
			if (Result.GetState() == EPyConversionResultState::SuccessWithCoercion)
			{
				// Don't allow implicit conversion on enum properties
				Result.SetState(EPyConversionResultState::Failure);
			}

			if (Result)
			{
				const int64 OldValue = EnumInternalProp->GetSignedIntPropertyValue(ValueAddr);
				EmitPropertyChangeNotifications(InChangeNotify, OldValue == NewValue, [&]()
				{
					EnumInternalProp->SetIntPropertyValue(ValueAddr, NewValue);
				});
			}
		}

		PYCONVERSION_PROPERTY_RETURN(Result);
	}

	if (auto* CastProp = CastField<FClassProperty>(Prop))
	{
		UClass* NewValue = nullptr;
		const FPyConversionResult Result = NativizeClass(PyObj, NewValue, CastProp->MetaClass, SetErrorState);
		if (Result)
		{
			UObject* OldValue = CastProp->GetObjectPropertyValue(ValueAddr);
			EmitPropertyChangeNotifications(InChangeNotify, OldValue == NewValue, [&]()
			{
				CastProp->SetObjectPropertyValue(ValueAddr, NewValue);
			});
		}
		PYCONVERSION_PROPERTY_RETURN(Result);
	}

	if (auto* CastProp = CastField<FSoftClassProperty>(Prop))
	{
		UClass* NewValue = nullptr;
		const FPyConversionResult Result = NativizeClass(PyObj, NewValue, CastProp->MetaClass, SetErrorState);
		if (Result)
		{
			UObject* OldValue = CastProp->GetObjectPropertyValue(ValueAddr);
			EmitPropertyChangeNotifications(InChangeNotify, OldValue == NewValue, [&]()
			{
				CastProp->SetObjectPropertyValue(ValueAddr, NewValue);
			});
		}
		PYCONVERSION_PROPERTY_RETURN(Result);
	}

	if (auto* CastProp = CastField<FObjectPropertyBase>(Prop))
	{
		UObject* NewValue = nullptr;
		const FPyConversionResult Result = NativizeObject(PyObj, NewValue, CastProp->PropertyClass, SetErrorState);
		if (Result)
		{
			UObject* OldValue = CastProp->GetObjectPropertyValue(ValueAddr);
			EmitPropertyChangeNotifications(InChangeNotify, OldValue == NewValue, [&]()
			{
				CastProp->SetObjectPropertyValue(ValueAddr, NewValue);
			});
		}
		PYCONVERSION_PROPERTY_RETURN(Result);
	}

	if (auto* CastProp = CastField<FInterfaceProperty>(Prop))
	{
		UObject* NewValue = nullptr;
		const FPyConversionResult Result = NativizeObject(PyObj, NewValue, CastProp->InterfaceClass, SetErrorState);
		if (Result)
		{
			UObject* OldValue = CastProp->GetPropertyValue(ValueAddr).GetObject();
			EmitPropertyChangeNotifications(InChangeNotify, OldValue == NewValue, [&]()
			{
				CastProp->SetPropertyValue(ValueAddr, FScriptInterface(NewValue, NewValue ? NewValue->GetInterfaceAddress(CastProp->InterfaceClass) : nullptr));
			});
		}
		PYCONVERSION_PROPERTY_RETURN(Result);
	}

	if (auto* CastProp = CastField<FStructProperty>(Prop))
	{
		FPyConversionResult Result = FPyConversionResult::Failure();
		PyTypeObject* PyStructType = FPyWrapperTypeRegistry::Get().GetWrappedStructType(CastProp->Struct);
		FPyWrapperStructPtr PyStruct = FPyWrapperStructPtr::StealReference(FPyWrapperStruct::CastPyObject(PyObj, PyStructType, &Result));
		if (PyStruct && ensureAlways(PyStruct->ScriptStruct->IsChildOf(CastProp->Struct)))
		{
			EmitPropertyChangeNotifications(InChangeNotify, CastProp->Identical(ValueAddr, PyStruct->StructInstance, PPF_None), [&]()
			{
				CastProp->Struct->CopyScriptStruct(ValueAddr, PyStruct->StructInstance);
			});
		}
		else
		{
			// Extra function scope as we don't want PYCONVERSION_RETURN to early return and skip the PYCONVERSION_PROPERTY_RETURN below
			[&]()
			{
				PYCONVERSION_RETURN(Result, TEXT("NativizeStructInstance"), *FString::Printf(TEXT("Cannot nativize '%s' as '%s'"), *PyUtil::GetFriendlyTypename(PyObj), *PyUtil::GetFriendlyTypename(PyStructType)));
			}();
		}
		PYCONVERSION_PROPERTY_RETURN(Result);
	}

	if (auto* CastProp = CastField<FDelegateProperty>(Prop))
	{
		FPyConversionResult Result = FPyConversionResult::Failure();
		PyTypeObject* PyDelegateType = FPyWrapperTypeRegistry::Get().GetWrappedDelegateType(CastProp->SignatureFunction);
		FPyWrapperDelegatePtr PyDelegate = FPyWrapperDelegatePtr::StealReference(FPyWrapperDelegate::CastPyObject(PyObj, PyDelegateType, &Result));
		if (PyDelegate)
		{
			EmitPropertyChangeNotifications(InChangeNotify, CastProp->Identical(ValueAddr, PyDelegate->DelegateInstance, PPF_None), [&]()
			{
				CastProp->SetPropertyValue(ValueAddr, *PyDelegate->DelegateInstance);
			});
		}
		PYCONVERSION_PROPERTY_RETURN(Result);
	}

	if (auto* CastProp = CastField<FMulticastDelegateProperty>(Prop))
	{
		FPyConversionResult Result = FPyConversionResult::Failure();
		PyTypeObject* PyDelegateType = FPyWrapperTypeRegistry::Get().GetWrappedDelegateType(CastProp->SignatureFunction);
		FPyWrapperMulticastDelegatePtr PyDelegate = FPyWrapperMulticastDelegatePtr::StealReference(FPyWrapperMulticastDelegate::CastPyObject(PyObj, PyDelegateType, &Result));
		if (PyDelegate)
		{
			EmitPropertyChangeNotifications(InChangeNotify, CastProp->Identical(ValueAddr, PyDelegate->DelegateInstance, PPF_None), [&]()
			{
				CastProp->SetMulticastDelegate(ValueAddr, *PyDelegate->DelegateInstance);
			});
		}
		PYCONVERSION_PROPERTY_RETURN(Result);
	}

	if (auto* CastProp = CastField<FArrayProperty>(Prop))
	{
		FPyConversionResult Result = FPyConversionResult::Failure();
		FPyWrapperArrayPtr PyArray = FPyWrapperArrayPtr::StealReference(FPyWrapperArray::CastPyObject(PyObj, &PyWrapperArrayType, CastProp->Inner, &Result));
		if (PyArray)
		{
			EmitPropertyChangeNotifications(InChangeNotify, CastProp->Identical(ValueAddr, PyArray->ArrayInstance, PPF_None), [&]()
			{
				CastProp->CopySingleValue(ValueAddr, PyArray->ArrayInstance);
			});
		}
		PYCONVERSION_PROPERTY_RETURN(Result);
	}

	if (auto* CastProp = CastField<FSetProperty>(Prop))
	{
		FPyConversionResult Result = FPyConversionResult::Failure();
		FPyWrapperSetPtr PySet = FPyWrapperSetPtr::StealReference(FPyWrapperSet::CastPyObject(PyObj, &PyWrapperSetType, CastProp->ElementProp, &Result));
		if (PySet)
		{
			EmitPropertyChangeNotifications(InChangeNotify, CastProp->Identical(ValueAddr, PySet->SetInstance, PPF_None), [&]()
			{
				CastProp->CopySingleValue(ValueAddr, PySet->SetInstance);
			});
		}
		PYCONVERSION_PROPERTY_RETURN(Result);
	}

	if (auto* CastProp = CastField<FMapProperty>(Prop))
	{
		FPyConversionResult Result = FPyConversionResult::Failure();
		FPyWrapperMapPtr PyMap = FPyWrapperMapPtr::StealReference(FPyWrapperMap::CastPyObject(PyObj, &PyWrapperMapType, CastProp->KeyProp, CastProp->ValueProp, &Result));
		if (PyMap)
		{
			EmitPropertyChangeNotifications(InChangeNotify, CastProp->Identical(ValueAddr, PyMap->MapInstance, PPF_None), [&]()
			{
				CastProp->CopySingleValue(ValueAddr, PyMap->MapInstance);
			});
		}
		PYCONVERSION_PROPERTY_RETURN(Result);
	}

#undef NATIVIZE_SETTER_PROPERTY
#undef NATIVIZE_INLINE_PROPERTY

	PYCONVERSION_RETURN(FPyConversionResult::Failure(), TEXT("NativizeProperty"), *FString::Printf(TEXT("Cannot nativize '%s' as '%s' (%s). %s conversion not implemented!"), *PyUtil::GetFriendlyTypename(PyObj), *Prop->GetName(), *Prop->GetClass()->GetName(), *Prop->GetClass()->GetName()));

#undef PYCONVERSION_PROPERTY_RETURN
}

FPyConversionResult PythonizeProperty_Direct(const FProperty* Prop, const void* ValueAddr, PyObject*& OutPyObj, const EPyConversionMethod ConversionMethod, PyObject* OwnerPyObj, const ESetErrorState SetErrorState)
{
#define PYCONVERSION_PROPERTY_RETURN(RESULT) \
	PYCONVERSION_RETURN(RESULT, TEXT("PythonizeProperty"), *FString::Printf(TEXT("Cannot pythonize '%s' (%s)"), *Prop->GetName(), *Prop->GetClass()->GetName()))

	const FPyWrapperOwnerContext OwnerContext(OwnerPyObj, OwnerPyObj ? Prop : nullptr);
	OwnerContext.AssertValidConversionMethod(ConversionMethod);

#define PYTHONIZE_GETTER_PROPERTY(PROPTYPE)											\
	if (auto* CastProp = CastField<PROPTYPE>(Prop))										\
	{																				\
		auto&& Value = CastProp->GetPropertyValue(ValueAddr);						\
		PYCONVERSION_PROPERTY_RETURN(Pythonize(Value, OutPyObj, SetErrorState));	\
	}

	PYTHONIZE_GETTER_PROPERTY(FBoolProperty);
	PYTHONIZE_GETTER_PROPERTY(FInt8Property);
	PYTHONIZE_GETTER_PROPERTY(FInt16Property);
	PYTHONIZE_GETTER_PROPERTY(FUInt16Property);
	PYTHONIZE_GETTER_PROPERTY(FIntProperty);
	PYTHONIZE_GETTER_PROPERTY(FUInt32Property);
	PYTHONIZE_GETTER_PROPERTY(FInt64Property);
	PYTHONIZE_GETTER_PROPERTY(FUInt64Property);
	PYTHONIZE_GETTER_PROPERTY(FFloatProperty);
	PYTHONIZE_GETTER_PROPERTY(FDoubleProperty);
	PYTHONIZE_GETTER_PROPERTY(FStrProperty);
	PYTHONIZE_GETTER_PROPERTY(FNameProperty);
	PYTHONIZE_GETTER_PROPERTY(FTextProperty);

	if (auto* CastProp = CastField<FByteProperty>(Prop))
	{
		const uint8 Value = CastProp->GetPropertyValue(ValueAddr);
		if (CastProp->Enum)
		{
			PYCONVERSION_PROPERTY_RETURN(PythonizeEnumEntry((int64)Value, CastProp->Enum, OutPyObj, SetErrorState));
		}
		else
		{
			PYCONVERSION_PROPERTY_RETURN(Pythonize(Value, OutPyObj, SetErrorState));
		}
	}

	if (auto* CastProp = CastField<FEnumProperty>(Prop))
	{
		FNumericProperty* EnumInternalProp = CastProp->GetUnderlyingProperty();
		PYCONVERSION_PROPERTY_RETURN(PythonizeEnumEntry(EnumInternalProp ? EnumInternalProp->GetSignedIntPropertyValue(ValueAddr) : 0, CastProp->GetEnum(), OutPyObj, SetErrorState));
	}

	if (auto* CastProp = CastField<FClassProperty>(Prop))
	{
		UClass* Value = Cast<UClass>(CastProp->LoadObjectPropertyValue(ValueAddr));
		PYCONVERSION_PROPERTY_RETURN(PythonizeClass(Value, OutPyObj, SetErrorState));
	}

	if (auto* CastProp = CastField<FSoftClassProperty>(Prop))
	{
		UClass* Value = Cast<UClass>(CastProp->LoadObjectPropertyValue(ValueAddr));
		PYCONVERSION_PROPERTY_RETURN(PythonizeClass(Value, OutPyObj, SetErrorState));
	}

	if (auto* CastProp = CastField<FObjectPropertyBase>(Prop))
	{
		UObject* Value = CastProp->LoadObjectPropertyValue(ValueAddr);
		PYCONVERSION_PROPERTY_RETURN(Pythonize(Value, OutPyObj, SetErrorState));
	}

	if (auto* CastProp = CastField<FInterfaceProperty>(Prop))
	{
		UObject* Value = CastProp->GetPropertyValue(ValueAddr).GetObject();
		if (Value)
		{
			OutPyObj = (PyObject*)FPyWrapperObjectFactory::Get().CreateInstance(CastProp->InterfaceClass, Value);
		}
		else
		{
			Py_INCREF(Py_None);
			OutPyObj = Py_None;
		}
		return FPyConversionResult::Success();
	}

	if (auto* CastProp = CastField<FStructProperty>(Prop))
	{
		OutPyObj = (PyObject*)FPyWrapperStructFactory::Get().CreateInstance(CastProp->Struct, (void*)ValueAddr, OwnerContext, ConversionMethod);
		return FPyConversionResult::Success();
	}

	if (auto* CastProp = CastField<FDelegateProperty>(Prop))
	{
		const FScriptDelegate* Value = CastProp->GetPropertyValuePtr(ValueAddr);
		OutPyObj = (PyObject*)FPyWrapperDelegateFactory::Get().CreateInstance(CastProp->SignatureFunction, (FScriptDelegate*)Value, OwnerContext, ConversionMethod);
		return FPyConversionResult::Success();
	}

	if (auto* CastProp = CastField<FMulticastDelegateProperty>(Prop))
	{
		const FMulticastScriptDelegate* Value = CastProp->GetMulticastDelegate(ValueAddr);
		OutPyObj = (PyObject*)FPyWrapperMulticastDelegateFactory::Get().CreateInstance(CastProp->SignatureFunction, (FMulticastScriptDelegate*)Value, OwnerContext, ConversionMethod);
		return FPyConversionResult::Success();
	}

	// TODO: We're just not handling sparse delegates at this time
	/*if (auto* CastProp = CastField<FMulticastSparseDelegateProperty>(Prop))
	{
		const FMulticastScriptDelegate* Value = CastProp->GetMulticastDelegate(ValueAddr);
		OutPyObj = (PyObject*)FPyWrapperMulticastDelegateFactory::Get().CreateInstance(CastProp->SignatureFunction, (FMulticastScriptDelegate*)Value, OwnerContext, ConversionMethod);
		return FPyConversionResult::Success();
	}*/

	if (auto* CastProp = CastField<FArrayProperty>(Prop))
	{
		OutPyObj = (PyObject*)FPyWrapperArrayFactory::Get().CreateInstance((void*)ValueAddr, CastProp, OwnerContext, ConversionMethod);
		return FPyConversionResult::Success();
	}

	if (auto* CastProp = CastField<FSetProperty>(Prop))
	{
		OutPyObj = (PyObject*)FPyWrapperSetFactory::Get().CreateInstance((void*)ValueAddr, CastProp, OwnerContext, ConversionMethod);
		return FPyConversionResult::Success();
	}

	if (auto* CastProp = CastField<FMapProperty>(Prop))
	{
		OutPyObj = (PyObject*)FPyWrapperMapFactory::Get().CreateInstance((void*)ValueAddr, CastProp, OwnerContext, ConversionMethod);
		return FPyConversionResult::Success();
	}

#undef PYTHONIZE_GETTER_PROPERTY

	PYCONVERSION_RETURN(FPyConversionResult::Failure(), TEXT("PythonizeProperty"), *FString::Printf(TEXT("Cannot pythonize '%s' (%s). %s conversion not implemented!"), *Prop->GetName(), *Prop->GetClass()->GetName(), *Prop->GetClass()->GetName()));

#undef PYCONVERSION_PROPERTY_RETURN
}

FPyConversionResult NativizeProperty_InContainer(PyObject* PyObj, const FProperty* Prop, void* BaseAddr, const int32 ArrayIndex, const FPropertyAccessChangeNotify* InChangeNotify, const ESetErrorState SetErrorState)
{
	check(ArrayIndex < Prop->ArrayDim);
	return NativizeProperty(PyObj, Prop, Prop->ContainerPtrToValuePtr<void>(BaseAddr, ArrayIndex), InChangeNotify, SetErrorState);
}

FPyConversionResult PythonizeProperty_InContainer(const FProperty* Prop, const void* BaseAddr, const int32 ArrayIndex, PyObject*& OutPyObj, const EPyConversionMethod ConversionMethod, PyObject* OwnerPyObj, const ESetErrorState SetErrorState)
{
	check(ArrayIndex < Prop->ArrayDim);
	return PythonizeProperty(Prop, Prop->ContainerPtrToValuePtr<void>(BaseAddr, ArrayIndex), OutPyObj, ConversionMethod, OwnerPyObj, SetErrorState);
}

void EmitPropertyChangeNotifications(const FPropertyAccessChangeNotify* InChangeNotify, const bool bIdenticalValue, const TFunctionRef<void()>& InDoChangeFunc)
{
	PropertyAccessUtil::EmitPreChangeNotify(InChangeNotify, bIdenticalValue);
	if (!bIdenticalValue)
	{
		InDoChangeFunc();
	}
	PropertyAccessUtil::EmitPostChangeNotify(InChangeNotify, bIdenticalValue);
}

}

#undef PYCONVERSION_RETURN

#endif	// WITH_PYTHON<|MERGE_RESOLUTION|>--- conflicted
+++ resolved
@@ -118,17 +118,6 @@
 	// Booleans subclass integer, so exclude those explicitly
 	if (!PyBool_Check(PyObj))
 	{
-<<<<<<< HEAD
-#if PY_MAJOR_VERSION < 3
-		if (PyInt_Check(PyObj))
-		{
-			OutVal = PyInt_AsLong(PyObj);
-			return FPyConversionResult::SuccessWithCoercion();
-		}
-#endif	// PY_MAJOR_VERSION < 3
-
-=======
->>>>>>> 6bbb88c8
 		if (PyLong_Check(PyObj))
 		{
 			OutVal = PyLong_AsDouble(PyObj);
