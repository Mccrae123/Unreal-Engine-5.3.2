{
	"FileVersion" : 3,
	"Version" : 1,
	"VersionName" : "1.0",
	"FriendlyName" : "SimpleHMD",
	"Description" : "SimpleHMD is a sample of a basic stereo HMD implementation",
	"Category" : "Virtual Reality",
	"CreatedBy" : "Epic Games, Inc.",
	"CreatedByURL" : "https://epicgames.com",
	"DocsURL" : "",
	"MarketplaceURL" : "",
	"SupportURL" : "",
	"EnabledByDefault" : false,
	"CanContainContent" : false,
	"IsBetaVersion" : false,
	"Installed" : false,
	"SupportedTargetPlatforms": [
		"Win64",
		"Linux",
		"Android",
<<<<<<< HEAD
		"HoloLens",
		"Mac",
		"IOS"
	],
	"Modules" :
=======
		"Mac",
		"IOS"
	],
	"Modules" : 
>>>>>>> 4af6daef
	[
		{
			"Name" : "SimpleHMD",
			"Type" : "Runtime",
			"LoadingPhase" : "Default"
		}
	],
	"Plugins" : 
	[
		{
			"Name" : "XRBase",
			"Enabled" : true
		}
	]
}<|MERGE_RESOLUTION|>--- conflicted
+++ resolved
@@ -18,18 +18,10 @@
 		"Win64",
 		"Linux",
 		"Android",
-<<<<<<< HEAD
-		"HoloLens",
-		"Mac",
-		"IOS"
-	],
-	"Modules" :
-=======
 		"Mac",
 		"IOS"
 	],
 	"Modules" : 
->>>>>>> 4af6daef
 	[
 		{
 			"Name" : "SimpleHMD",
