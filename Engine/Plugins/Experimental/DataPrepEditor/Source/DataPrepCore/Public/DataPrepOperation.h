// Copyright 1998-2019 Epic Games, Inc. All Rights Reserved.

#pragma once

#include "DataprepParameterizableObject.h"

#include "CoreMinimal.h"
#include "Delegates/DelegateCombinations.h"
#include "UObject/Object.h"
#include "UObject/ObjectMacros.h"
#include "UObject/TextProperty.h"

#include "DataPrepOperation.generated.h"

/**
 * Delegate used by a Dataprep operation to add a copy of an asset to the Dataprep's working set
 * @return	A new asset which is either a duplicate of Asset if not null or of class AssetClass and name AssetName
 * @remark	Returns nullptr if Asset and AssetClass is null
 * @remark	If Asset is not null, it will not be added to the list of assets tracked by Dataprep. It can safely be deleted
 */
DECLARE_DELEGATE_RetVal_TwoParams(UObject* /* NewAsset */, FDataprepAddAsset, const UObject* /* Asset */, const TCHAR* /* Assetname */ )

/**
 * Delegate used by a Dataprep operation to create and add an asset to the Dataprep's working set
 * @return	A new asset which is either a duplicate of Asset if not null or of class AssetClass and name AssetName
 * @remark	Returns nullptr if Asset and AssetClass is null
 * @remark	If Asset is not null, it will not be added to the list of assets tracked by Dataprep. It can safely be deleted
 */
DECLARE_DELEGATE_RetVal_TwoParams(UObject* /* NewAsset */, FDataprepCreateAsset, UClass* /* AssetClass */, const TCHAR* /* Assetname */ )

/**
 * Delegate used by a Dataprep operation to add an actor to the Dataprep's working set
 * @return	A new Actor of class ActorClass and name ActorName added to the Dataprep's transient world
 */
DECLARE_DELEGATE_RetVal_TwoParams(class AActor* /* Actor */, FDataprepCreateActor, UClass* /* ActorClass */, const TCHAR* /* ActorName */ )

/**
 * Delegate used by a Dataprep operation to remove an object
 * If bLocalContext is true, the object is removed from the working set of the action owning the operation
 * Otherwise, the object is removed from the Dataprep's working set
 * @remark If the object is removed from the Dataprep's working set, the operation is therefore owning the object.
 */
DECLARE_DELEGATE_TwoParams(FDataprepRemoveObject, UObject* /* Object */, bool /* bLocalContext */ )

/**
 * Delegate used by a Dataprep operation to indicates an asset has been modified
 */
DECLARE_DELEGATE_OneParam(FDataprepAssetsModified, TArray<UObject*> /* Objects */ )

/**
 * Delegate used by a Dataprep operation to remove and delete an array of objects from the Dataprep's working set.
 * After execution, Object will not be accessible by subsequent operations.
 * The asset is NOT immediately deleted. This is a deferred deletion.
 */
DECLARE_DELEGATE_OneParam(FDataprepDeleteObjects, TArray<UObject*> /* Objects */ )

class DATAPREPCORE_API FDataprepOperationCategories
{
public:
	static FText ActorOperation;
	static FText MeshOperation;
	static FText ObjectOperation;
};

class FDataprepWorkReporter;
class UDataprepEditingOperation;

/** Experimental struct. Todo add struct wide comment */
USTRUCT(BlueprintType)
struct FDataprepContext
{
	GENERATED_BODY()

	/**
	 * This is the objects on which an operation can operate
	 */
	UPROPERTY( BlueprintReadOnly, Category = "Dataprep")
	TArray<UObject*> Objects;
};

/**
 * Contains all data regarding the context in which an operation will be executed
 */
struct FDataprepOperationContext
{
	// The context contains on which the operation should operate on.
	TSharedPtr<struct FDataprepContext> Context;

	/**
	 * Delegate to indicate an asset has been modified
	 */
	FDataprepAssetsModified AssetsModifiedDelegate;

	/**
	 * Delegate to duplicate and add an asset to the Dataprep content
	 * Only effective if the operation is of class UDataprepEditingOperation
	 */
	FDataprepAddAsset AddAssetDelegate;

	/**
	 * Delegate to create and add an asset to the Dataprep content
	 * Only effective if the operation is of class UDataprepEditingOperation
	 */
	FDataprepCreateAsset CreateAssetDelegate;

	/**
	 * Delegate to create and add an actor to the Dataprep content
	 * Only effective if the operation is of class UDataprepEditingOperation
	 */
	FDataprepCreateActor CreateActorDelegate;

	/**
	 * Delegate to remove an object from the Dataprep's or the action's working set
	 * Only effective if the operation is of class UDataprepEditingOperation
	 */
	FDataprepRemoveObject RemoveObjectDelegate;

	/**
	 * Delegate to remove an asset from the Dataprep content
	 * Only effective if the operation is of class UDataprepEditingOperation
	 */
	FDataprepDeleteObjects DeleteObjectsDelegate;

	// Optional Logger to capture the log produced by an operation (via the functions LogInfo, LogWarning and LogError).
	TSharedPtr<class IDataprepLogger> DataprepLogger;

	// Optional Progress Reporter to capture any progress reported by an operation.
	TSharedPtr<class IDataprepProgressReporter> DataprepProgressReporter;
};

// Todo add class wide comment
UCLASS(Experimental, Abstract, Blueprintable)
class DATAPREPCORE_API UDataprepOperation : public UDataprepParameterizableObject
{
	GENERATED_BODY()

	// User friendly interface start here ======================================================================
public:

	/**
	 * Execute the operation
	 * @param InObjects The objects that the operation will operate on
	 */
	UFUNCTION(BlueprintCallable, Category = "Execution")
	void Execute(const TArray<UObject*>& InObjects);

protected:
	
	/**
	 * This function is called when the operation is executed.
	 * If your defining your operation in Blueprint or Python this is the function to override.
	 * @param InContext The context contains the data that the operation should operate on.
	 */
	UFUNCTION(BlueprintNativeEvent)
	void OnExecution(const FDataprepContext& InContext);

	/**
	 * This function is the same has OnExcution, but it's the extension point for an operation defined in c++.
	 * It will be called on the operation execution.
	 * @param InContext The context contains the data that the operation should operate on
	 */
	virtual void OnExecution_Implementation(const FDataprepContext& InContext);

	/**
	 * Add an info to the log
	 * @param InLogText The text to add to the log
	 */
	UFUNCTION(BlueprintCallable, Category = "Log", meta = (HideSelfPin = "true"))
	void LogInfo(const FText& InLogText);

	/**
	 * Add a warning to the log
	 * @param InLogText The text to add to the log
	 */
	UFUNCTION(BlueprintCallable,  Category = "Log", meta = (HideSelfPin = "true"))
	void LogWarning(const FText& InLogText);

	/**
	 * Add Error to the log
	 * @param InLogText The text to add to the log
	 */
	UFUNCTION(BlueprintCallable,  Category = "Log", meta = (HideSelfPin = "true"))
	void LogError(const FText& InLogError);

<<<<<<< HEAD
=======
	/**
	 * Indicates the beginning of a new work to report on
	 * @param InDescription		Text describing the work about to begin
	 * @param InAmountOfWork	Expected total amount of work
	 */
	UFUNCTION(BlueprintCallable,  Category = "Report", meta = (HideSelfPin = "true"))
	void BeginWork( const FText& InDescription, float InAmountOfWork );

	/** Indicates the end of the work */
	UFUNCTION(BlueprintCallable,  Category = "Report", meta = (HideSelfPin = "true"))
	void EndWork();

	/**
	 * Report foreseen progress on the current work
	 * @param IncrementOfWork	Amount of progress foreseen until the next call
	 * @param InMessage			Message to be displayed along side the reported progress
	 */
	UFUNCTION(BlueprintCallable,  Category = "Report", meta = (HideSelfPin = "true"))
	void ReportProgress( float IncrementOfWork, const FText& InMessage );

	/**
	 * Indicates an array of assets has changed during the operation. It is important to use this function
	 * if the modifications on the assets impact their appearance
	 * @param Assets			Array of assets which have been modified
	 */
	UFUNCTION(BlueprintCallable,  Category = "Dataprep | Operation")
	void AssetsModified( TArray<UObject*> Assets );

	/**
	 * Create a task to report progress during the execution of an operation
	 * @param InDescription		The description of the task about to be performed
	 * @param InAmountOfWork	Expected amount of work for the task
	 * @param InIncrementOfWork	Expected increment during the execution of the task
	 */
	TSharedPtr<FDataprepWorkReporter> CreateTask( const FText& InDescription, float InAmountOfWork, float InIncrementOfWork = 1.0f );

	/** Returns true if the operation was canceled during execution */
	bool IsCancelled();

>>>>>>> 69078e53
	// User friendly interface end here ========================================================================

public:
	/**
	 * Prepare the operation for the execution and execute it.
	 * This allow the operation to report information such as log to the operation context
	 * @param InOperationContext This contains the data necessary for the setup of the operation and also the DataprepContext
	 */
	void ExecuteOperation(TSharedRef<FDataprepOperationContext>& InOperationContext);

	/** 
	 * Allows to change the name of the fetcher for the ui if needed.
	 */
	UFUNCTION(BlueprintNativeEvent,  Category = "Display")
	FText GetDisplayOperationName() const;

	/**
	 * Allows to change the tooltip of the fetcher for the ui if needed.
	 */
	UFUNCTION(BlueprintNativeEvent,  Category = "Display")
	FText GetTooltip() const;

	/**
	 * Allows to change the tooltip of the fetcher for the ui if needed.
	 */
	UFUNCTION(BlueprintNativeEvent,  Category = "Display")
	FText GetCategory() const;

	/**
	 * Allows to add more keywords for when a user is searching for the fetcher in the ui.
	 */
	UFUNCTION(BlueprintNativeEvent,  Category = "Display|Search")
	FText GetAdditionalKeyword() const;

	virtual FText GetDisplayOperationName_Implementation() const;
	virtual FText GetTooltip_Implementation() const;
	virtual FText GetCategory_Implementation() const;
	virtual FText GetAdditionalKeyword_Implementation() const;

	// Everything below is only for the Dataprep systems internal use =========================================
private:
	TSharedPtr<const FDataprepOperationContext> OperationContext;
<<<<<<< HEAD
=======

	friend class UDataprepEditingOperation;
>>>>>>> 69078e53
};


// Todo add class wide comment
UCLASS(Experimental, Abstract, Blueprintable)
<<<<<<< HEAD
class DATAPREPCORE_API UDataprepAdditiveOperation : public UDataprepOperation
{
	GENERATED_BODY()

public:
	const TArray< UObject* > GetCreatedAssets() { return CreatedAssets; }

protected:
	TArray< UObject* > CreatedAssets;
=======
class DATAPREPCORE_API UDataprepEditingOperation : public UDataprepOperation
{
	GENERATED_BODY()

protected:
	/**
	 * DUplicate and add an asset to the Dataprep's and action's working set
	 * @param Asset			If not null, the asset will be duplicated
	 * @param AssetName		Name of the asset to create. Name collision will be checked and fixed before naming the asset
	 * @returns				The asset newly created
	 */
	UFUNCTION(BlueprintCallable,  Category = "Dataprep | Editing Operation")
	UObject* AddAsset(const UObject* Asset, const FString& AssetName );

	/**
	 * Create and add an asset to the Dataprep's and action's working set
	 * @param AssetClass	If Asset is null, an asset of the given class will be returned
	 * @param AssetName		Name of the asset to create. Name collision will be checked and fixed before naming the asset
	 * @returns				The asset newly created
	 */
	UFUNCTION(BlueprintCallable,  Category = "Dataprep | Editing Operation")
	UObject* CreateAsset(UClass* AssetClass, const FString& AssetName );

	/**
	 * Add an actor to the Dataprep's transient world and action's working set
	 * @param ActorClass	Class of the actor to create
	 * @param ActorName		Name of the actor to create. Name collision will be performed before naming the asset
	 * @returns				The actor newly created
	 */
	UFUNCTION(BlueprintCallable,  Category = "Dataprep | Editing Operation")
	AActor* CreateActor( UClass* ActorClass, const FString& ActorName );

	/**
	 * Remove an object from the Dataprep's and/or action's working set
	 * @param Object			Object to be removed from the working set 
	 * @param bLocalContext		If set to true, the object is removed from the current working set.
	 *							The object will not be accessible to any subsequent operation using the current context.
	 *							If set to false, the object is removed from the Dataprep's working set.
	 *							The object will not be accessible to any subsequent operation in the Dataprep's pipeline.
	 */
	UFUNCTION(BlueprintCallable,  Category = "Dataprep | Editing Operation")
	void RemoveObject(UObject* Object, bool bLocalContext = false);

	/**
	 * Remove an array of objects from the Dataprep's and/or action's working set
	 * @param Objects			An array of objects to be removed from the working set 
	 * @param bLocalContext		If set to true, the object is removed from the current working set.
	 *							The object will not be accessible to any subsequent operation using the current context.
	 *							If set to false, the object is removed from the Dataprep's working set.
	 *							The object will not be accessible to any subsequent operation in the Dataprep's pipeline.
	 */
	UFUNCTION(BlueprintCallable,  Category = "Dataprep | Editing Operation")
	void RemoveObjects(TArray<UObject*> Objects, bool bLocalContext = false);

	/**
	 * Delete an object from the Dataprep's working set
	 * @param Object		The object to be deleted
	 * @remark	The deletion of the object is deferred. However, if the object is not an asset, it is removed from
	 *			the Dataprep's transient world. If the object is an asset, it is moved to the transient package, no
	 *			action is taken to clean up any object referencing this asset.
	 * @remark	After execution, the object is not accessible by any subsequent operation in the Dataprep's pipeline.
	 */
	UFUNCTION(BlueprintCallable,  Category = "Dataprep | Editing Operation")
	void DeleteObject(UObject* Objects);

	/**
	 * Delete an array of objects from the Dataprep's and action's working set
	 * @param Objects		The array of objects to delete
	 * @remark	The deletion of the object is deferred. However, if the object is not an asset, it is removed from
	 *			the Dataprep's transient world. If the object is an asset, it is moved to the transient package, no
	 *			action is taken to clean up any object referencing this asset.
	 * @remark	After execution, the object is not accessible by any subsequent operation in the Dataprep's pipeline.
	 */
	UFUNCTION(BlueprintCallable,  Category = "Dataprep | Editing Operation")
	void DeleteObjects(TArray<UObject*> Objects);
>>>>>>> 69078e53
};<|MERGE_RESOLUTION|>--- conflicted
+++ resolved
@@ -182,8 +182,6 @@
 	UFUNCTION(BlueprintCallable,  Category = "Log", meta = (HideSelfPin = "true"))
 	void LogError(const FText& InLogError);
 
-<<<<<<< HEAD
-=======
 	/**
 	 * Indicates the beginning of a new work to report on
 	 * @param InDescription		Text describing the work about to begin
@@ -223,7 +221,6 @@
 	/** Returns true if the operation was canceled during execution */
 	bool IsCancelled();
 
->>>>>>> 69078e53
 	// User friendly interface end here ========================================================================
 
 public:
@@ -266,27 +263,13 @@
 	// Everything below is only for the Dataprep systems internal use =========================================
 private:
 	TSharedPtr<const FDataprepOperationContext> OperationContext;
-<<<<<<< HEAD
-=======
 
 	friend class UDataprepEditingOperation;
->>>>>>> 69078e53
 };
 
 
 // Todo add class wide comment
 UCLASS(Experimental, Abstract, Blueprintable)
-<<<<<<< HEAD
-class DATAPREPCORE_API UDataprepAdditiveOperation : public UDataprepOperation
-{
-	GENERATED_BODY()
-
-public:
-	const TArray< UObject* > GetCreatedAssets() { return CreatedAssets; }
-
-protected:
-	TArray< UObject* > CreatedAssets;
-=======
 class DATAPREPCORE_API UDataprepEditingOperation : public UDataprepOperation
 {
 	GENERATED_BODY()
@@ -362,5 +345,4 @@
 	 */
 	UFUNCTION(BlueprintCallable,  Category = "Dataprep | Editing Operation")
 	void DeleteObjects(TArray<UObject*> Objects);
->>>>>>> 69078e53
 };