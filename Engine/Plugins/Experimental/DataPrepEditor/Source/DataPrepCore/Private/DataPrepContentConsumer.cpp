// Copyright 1998-2019 Epic Games, Inc. All Rights Reserved.

#include "DataPrepContentConsumer.h"

#include "DataprepAssetUserData.h"
#include "DataprepAssetInterface.h"
#include "DataprepCorePrivateUtils.h"

#include "EditorLevelUtils.h"
#include "Engine/Level.h"
#include "Engine/LevelStreamingDynamic.h"
#include "Engine/World.h"
#include "GameFramework/Actor.h"
#include "HAL/FileManager.h"
#include "Misc/PackageName.h"
#include "Misc/Paths.h"
#include "UObject/Package.h"

#define LOCTEXT_NAMESPACE "DataprepContentConsumer"

UDataprepContentConsumer::UDataprepContentConsumer()
{
	TargetContentFolder = FPaths::GetPath( GetOutermost()->GetPathName() );
}

void UDataprepContentConsumer::PostEditUndo()
{
	Super::PostEditUndo();
	OnChanged.Broadcast();
}

bool UDataprepContentConsumer::Consume(const FDataprepConsumerContext& InContext)
{
	if(!InContext.WorldPtr.IsValid())
	{
		return false;
	}

	bool bSuccessful = false;
	
	Context = InContext;

	// Set package path if empty
	if( TargetContentFolder.IsEmpty() )
	{
		TargetContentFolder = FPaths::GetPath( GetOutermost()->GetPathName() );
	}

	if( Initialize() )
	{
		// Mark all incoming assets and actor's root components as done by the outer Dataprep asset
		AddDataprepAssetUserData();
		bSuccessful = Run();
	}

	Reset();

	Context.WorldPtr.Reset();
	Context.ProgressReporterPtr.Reset();
	Context.LoggerPtr.Reset();
	Context.Assets.Empty();

	Context = FDataprepConsumerContext();

	return bSuccessful;
}

bool UDataprepContentConsumer::SetTargetContentFolder(const FString& InTargetContentFolder, FText& OutReason)
{
	bool bValidContentFolder = true;

	if( !InTargetContentFolder.IsEmpty() )
	{
<<<<<<< HEAD
		TargetContentFolder = FPaths::GetPath( GetOutermost()->GetPathName() );
		OnChanged.Broadcast();
		return true;
	}

	// Pretend creating a dummy package to verify packages could be created under this content folder.
	FString LongPackageName = InTargetContentFolder / TEXT("DummyPackageName");
	if( FPackageName::IsValidLongPackageName( LongPackageName ) )
	{
		TargetContentFolder = InTargetContentFolder;
		OnChanged.Broadcast();
		return true;
=======
		// Pretend creating a dummy package to verify packages could be created under this content folder.
		bValidContentFolder = FPackageName::IsValidLongPackageName( InTargetContentFolder / TEXT("DummyPackageName"), false, &OutReason );
	}

	if(bValidContentFolder)
	{
		Modify();

		TargetContentFolder = !InTargetContentFolder.IsEmpty() ? InTargetContentFolder : FPaths::GetPath( GetOutermost()->GetPathName() );

		// Remove ending '/' if applicable
		if(TargetContentFolder[TargetContentFolder.Len() - 1] == L'/')
		{
			TargetContentFolder.RemoveAt(TargetContentFolder.Len() - 1, 1);
		}

		OnChanged.Broadcast();
>>>>>>> 69078e53
	}

	return bValidContentFolder;
}

FString UDataprepContentConsumer::GetTargetPackagePath() const
{
	FString TargetPackagePath(TargetContentFolder);

	if( TargetPackagePath.IsEmpty() )
	{
		TargetPackagePath = TEXT("/Game/");
	}
	else if( TargetPackagePath.StartsWith( TEXT("/Content") ) )
	{
		TargetPackagePath = TargetPackagePath.Replace( TEXT("/Content"), TEXT("/Game") );
	}

	// If path is one level deep, make sure it ends with a '/'
	int32 Index = -1;
	TargetPackagePath.FindLastChar(L'/', Index);
	check(Index >= 0);
	if(Index == 0)
	{
		TargetPackagePath.Append( TEXT("/") );
	}

	return TargetPackagePath;
}

bool UDataprepContentConsumer::SetLevelName(const FString & InLevelName, FText& OutReason)
{
	OutReason = LOCTEXT( "DataprepContentConsumer_SetLevelName", "Not implemented" );
	return false;
}

void UDataprepContentConsumer::AddDataprepAssetUserData()
{
	UDataprepAssetInterface* DataprepAssetInterface = Cast<UDataprepAssetInterface>( GetOuter() );
	check( DataprepAssetInterface );

	auto AddUserData = [&DataprepAssetInterface](UObject* Object)
	{
		if (Object && Object->GetClass()->ImplementsInterface( UInterface_AssetUserData::StaticClass() ) )
		{
			if(IInterface_AssetUserData* AssetUserDataInterface = Cast< IInterface_AssetUserData >(Object))
			{
				UDataprepAssetUserData* DataprepAssetUserData = AssetUserDataInterface->GetAssetUserData< UDataprepAssetUserData >();

				if(!DataprepAssetUserData)
				{
					EObjectFlags Flags = RF_Public /*| RF_Transactional*/; // RF_Transactional Disabled as it can cause a crash in the transaction system for blueprints

					DataprepAssetUserData = NewObject< UDataprepAssetUserData >( Object, NAME_None, Flags );

					AssetUserDataInterface->AddAssetUserData( DataprepAssetUserData );
				}

				DataprepAssetUserData->DataprepAssetPtr = DataprepAssetInterface;
			}
		}
	};

	// Add Dataprep user data to assets
	for( TWeakObjectPtr< UObject >& AssetPtr : Context.Assets )
	{
		AddUserData( AssetPtr.Get() );
	}

	TArray< AActor* > ActorsInWorld;
	DataprepCorePrivateUtils::GetActorsFromWorld( Context.WorldPtr.Get(), ActorsInWorld );

	for( AActor* Actor : ActorsInWorld )
	{
		if( Actor )
		{
			AddUserData(  Actor->GetRootComponent() );
		}
	}
}

#undef LOCTEXT_NAMESPACE
<|MERGE_RESOLUTION|>--- conflicted
+++ resolved
@@ -71,20 +71,6 @@
 
 	if( !InTargetContentFolder.IsEmpty() )
 	{
-<<<<<<< HEAD
-		TargetContentFolder = FPaths::GetPath( GetOutermost()->GetPathName() );
-		OnChanged.Broadcast();
-		return true;
-	}
-
-	// Pretend creating a dummy package to verify packages could be created under this content folder.
-	FString LongPackageName = InTargetContentFolder / TEXT("DummyPackageName");
-	if( FPackageName::IsValidLongPackageName( LongPackageName ) )
-	{
-		TargetContentFolder = InTargetContentFolder;
-		OnChanged.Broadcast();
-		return true;
-=======
 		// Pretend creating a dummy package to verify packages could be created under this content folder.
 		bValidContentFolder = FPackageName::IsValidLongPackageName( InTargetContentFolder / TEXT("DummyPackageName"), false, &OutReason );
 	}
@@ -102,7 +88,6 @@
 		}
 
 		OnChanged.Broadcast();
->>>>>>> 69078e53
 	}
 
 	return bValidContentFolder;
