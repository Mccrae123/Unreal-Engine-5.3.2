// Copyright 1998-2019 Epic Games, Inc. All Rights Reserved.

#include "DataPrepContentProducer.h"

<<<<<<< HEAD
=======
#include "DataprepCoreUtils.h"

>>>>>>> 69078e53
#include "AssetToolsModule.h"
#include "Engine/World.h"
#include "EngineUtils.h"
#include "GameFramework/Actor.h"
#include "LevelSequence.h"
<<<<<<< HEAD
=======
#include "LevelVariantSets.h"
>>>>>>> 69078e53

const FString DefaultNamespace( TEXT("void") );

FString UDataprepContentProducer::GetNamespace() const
{
	return DefaultNamespace;
}

bool UDataprepContentProducer::Produce(const FDataprepProducerContext& InContext, TArray< TWeakObjectPtr< UObject > >& OutAssets)
{
	Context = InContext;

	if( !IsValid() || !Initialize() )
	{
		Terminate();
		return false;
	}

	TSet< AActor* > ExistingActors;
	ExistingActors.Reserve( Context.WorldPtr->GetCurrentLevel()->Actors.Num() );

	// Cache all actors in the world before the producer is run
	const EActorIteratorFlags Flags = EActorIteratorFlags::SkipPendingKill;
	for (TActorIterator<AActor> It(Context.WorldPtr.Get(), AActor::StaticClass(), Flags); It; ++It)
	{
		if(*It != nullptr)
		{
			ExistingActors.Add( *It );
		}
	}

	// Cache number of assets to go through new assets after call to Execute
<<<<<<< HEAD
	int32 LastAssetCount = Assets.Num();

	// Prefix all newly created actors with the namespace of the producer
	// #ueent_todo: find a better way to identify newly created actors
	if( Execute() )
	{
		// Collect all packages containing LevelSequence assets to remap their reference to an newly created actor
		TSet< UPackage* > LevelSequencePackagesToCheck;
		for(int32 Index = LastAssetCount; Index < Assets.Num(); ++Index)
		{
			if( ULevelSequence* LevelSequence = Cast<ULevelSequence>( Assets[Index].Get() ) )
			{
				LevelSequencePackagesToCheck.Add( LevelSequence->GetOutermost() );
			}
		}

		// Map between old path and new path of newly created actors
		TMap< FSoftObjectPath, FSoftObjectPath > ActorRedirectorMap;

		// Rename actors
		const FString Namespace = GetNamespace();
=======
	int32 LastAssetCount = OutAssets.Num();

	if(!Execute( OutAssets ))
	{
		Terminate();
		return false;
	}
>>>>>>> 69078e53

	// Collect all packages containing LevelSequence and LevelVariantSet assets to remap their
	// reference to an newly created actor
	TSet< UPackage* > PackagesToCheck;
	for(int32 Index = LastAssetCount; Index < OutAssets.Num(); ++Index)
	{
		UObject* Asset = OutAssets[Index].Get();

		if( ULevelSequence* LevelSequence = Cast<ULevelSequence>(Asset) )
		{
			PackagesToCheck.Add( LevelSequence->GetOutermost() );
		}
		else if( ULevelVariantSets* ThisLevelVariantSets = Cast<ULevelVariantSets>(Asset) )
		{
			PackagesToCheck.Add( ThisLevelVariantSets->GetOutermost() );
		}
	}

<<<<<<< HEAD
				FSoftObjectPath PreviousActorSoftPath(Actor);

				const FString ActorName =  Namespace + TEXT("_") + Actor->GetName();
				Actor->Rename( *ActorName, nullptr );

				ActorRedirectorMap.Emplace( PreviousActorSoftPath, Actor );
			}
=======
	// Map between old path and new path of newly created actors
	TMap< FSoftObjectPath, FSoftObjectPath > ActorRedirectorMap;

	// Prefix all newly created actors with the namespace of the producer
	const FString Namespace = GetNamespace();

	for (TActorIterator<AActor> It(Context.WorldPtr.Get(), AActor::StaticClass(), Flags); It; ++It)
	{
		if(*It != nullptr && ExistingActors.Find( *It ) == nullptr)
		{
			AActor* Actor = *It;

			FSoftObjectPath PreviousActorSoftPath(Actor);

			const FString ActorName =  Namespace + TEXT("_") + Actor->GetName();
			FDataprepCoreUtils::RenameObject( Actor, *ActorName );

			ActorRedirectorMap.Emplace( PreviousActorSoftPath, Actor );
>>>>>>> 69078e53
		}
	}

<<<<<<< HEAD
		// Update reference of LevelSequence assets if necessary
		if(LevelSequencePackagesToCheck.Num() > 0)
		{
			IAssetTools& AssetTools = FModuleManager::LoadModuleChecked<FAssetToolsModule>("AssetTools").Get();
			AssetTools.RenameReferencingSoftObjectPaths( LevelSequencePackagesToCheck.Array(), ActorRedirectorMap );
		}

		return true;
=======
	// Update reference of LevelSequence or LevelVariantSets assets if necessary
	if(PackagesToCheck.Num() > 0)
	{
		IAssetTools& AssetTools = FModuleManager::LoadModuleChecked<FAssetToolsModule>("AssetTools").Get();
		AssetTools.RenameReferencingSoftObjectPaths( PackagesToCheck.Array(), ActorRedirectorMap );
>>>>>>> 69078e53
	}

	Terminate();

	return true;
}<|MERGE_RESOLUTION|>--- conflicted
+++ resolved
@@ -2,20 +2,14 @@
 
 #include "DataPrepContentProducer.h"
 
-<<<<<<< HEAD
-=======
 #include "DataprepCoreUtils.h"
 
->>>>>>> 69078e53
 #include "AssetToolsModule.h"
 #include "Engine/World.h"
 #include "EngineUtils.h"
 #include "GameFramework/Actor.h"
 #include "LevelSequence.h"
-<<<<<<< HEAD
-=======
 #include "LevelVariantSets.h"
->>>>>>> 69078e53
 
 const FString DefaultNamespace( TEXT("void") );
 
@@ -48,29 +42,6 @@
 	}
 
 	// Cache number of assets to go through new assets after call to Execute
-<<<<<<< HEAD
-	int32 LastAssetCount = Assets.Num();
-
-	// Prefix all newly created actors with the namespace of the producer
-	// #ueent_todo: find a better way to identify newly created actors
-	if( Execute() )
-	{
-		// Collect all packages containing LevelSequence assets to remap their reference to an newly created actor
-		TSet< UPackage* > LevelSequencePackagesToCheck;
-		for(int32 Index = LastAssetCount; Index < Assets.Num(); ++Index)
-		{
-			if( ULevelSequence* LevelSequence = Cast<ULevelSequence>( Assets[Index].Get() ) )
-			{
-				LevelSequencePackagesToCheck.Add( LevelSequence->GetOutermost() );
-			}
-		}
-
-		// Map between old path and new path of newly created actors
-		TMap< FSoftObjectPath, FSoftObjectPath > ActorRedirectorMap;
-
-		// Rename actors
-		const FString Namespace = GetNamespace();
-=======
 	int32 LastAssetCount = OutAssets.Num();
 
 	if(!Execute( OutAssets ))
@@ -78,7 +49,6 @@
 		Terminate();
 		return false;
 	}
->>>>>>> 69078e53
 
 	// Collect all packages containing LevelSequence and LevelVariantSet assets to remap their
 	// reference to an newly created actor
@@ -97,15 +67,6 @@
 		}
 	}
 
-<<<<<<< HEAD
-				FSoftObjectPath PreviousActorSoftPath(Actor);
-
-				const FString ActorName =  Namespace + TEXT("_") + Actor->GetName();
-				Actor->Rename( *ActorName, nullptr );
-
-				ActorRedirectorMap.Emplace( PreviousActorSoftPath, Actor );
-			}
-=======
 	// Map between old path and new path of newly created actors
 	TMap< FSoftObjectPath, FSoftObjectPath > ActorRedirectorMap;
 
@@ -124,26 +85,14 @@
 			FDataprepCoreUtils::RenameObject( Actor, *ActorName );
 
 			ActorRedirectorMap.Emplace( PreviousActorSoftPath, Actor );
->>>>>>> 69078e53
 		}
 	}
 
-<<<<<<< HEAD
-		// Update reference of LevelSequence assets if necessary
-		if(LevelSequencePackagesToCheck.Num() > 0)
-		{
-			IAssetTools& AssetTools = FModuleManager::LoadModuleChecked<FAssetToolsModule>("AssetTools").Get();
-			AssetTools.RenameReferencingSoftObjectPaths( LevelSequencePackagesToCheck.Array(), ActorRedirectorMap );
-		}
-
-		return true;
-=======
 	// Update reference of LevelSequence or LevelVariantSets assets if necessary
 	if(PackagesToCheck.Num() > 0)
 	{
 		IAssetTools& AssetTools = FModuleManager::LoadModuleChecked<FAssetToolsModule>("AssetTools").Get();
 		AssetTools.RenameReferencingSoftObjectPaths( PackagesToCheck.Array(), ActorRedirectorMap );
->>>>>>> 69078e53
 	}
 
 	Terminate();
