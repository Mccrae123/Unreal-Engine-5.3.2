--- conflicted
+++ resolved
@@ -19,14 +19,10 @@
 #include "HAL/FileManager.h"
 #include "GenericPlatform/GenericPlatformOutputDevices.h"
 #include "GenericPlatform/GenericPlatformTime.h"
-<<<<<<< HEAD
-#include "Materials/MaterialInstance.h"
-=======
 #include "Materials/MaterialFunction.h"
 #include "Materials/MaterialFunctionInstance.h"
 #include "Materials/MaterialInstance.h"
 #include "MaterialShared.h"
->>>>>>> 69078e53
 #include "Misc/Compression.h"
 #include "Misc/FileHelper.h"
 #include "Misc/ScopedSlowTask.h"
@@ -53,13 +49,6 @@
 	EMaxClasses
 };
 
-<<<<<<< HEAD
-// #ueent_todo: Boolean driving activating actual snapshot based logic
-const bool bUseSnapshot = true;
-const bool bUseCompression = true;
-
-=======
->>>>>>> 69078e53
 namespace DataprepSnapshotUtil
 {
 	const TCHAR* SnapshotExtension = TEXT(".dpc");
@@ -113,11 +102,7 @@
 		return FPaths::ConvertRelativePathToFull( FPaths::Combine( RootPath, PackageFileName ) + SnapshotExtension );
 	}
 
-<<<<<<< HEAD
-	void WriteSnapshotData(UObject* Object, TArray<uint8>& OutSerializedData, TMap<FString, UClass*>& OutClassesMap)
-=======
 	void WriteSnapshotData(UObject* Object, TArray<uint8>& OutSerializedData)
->>>>>>> 69078e53
 	{
 		// Helper struct to identify dependency of a UObject on other UObject(s) except given one (its outer)
 		struct FObjectDependencyAnalyzer : public FArchiveUObject
@@ -151,15 +136,8 @@
 			TSet<UObject*> DependentObjects;
 		};
 
-<<<<<<< HEAD
-		TArray<uint8> MemoryBuffer;
-		FMemoryWriter MemAr(MemoryBuffer);
-		FObjectAndNameAsStringProxyArchive Ar(MemAr, false);
-		Ar.SetIsTransacting(true);
-=======
 		FMemoryWriter MemAr(OutSerializedData);
 		FSnapshotCustomArchive Ar(MemAr);
->>>>>>> 69078e53
 
 		// Collect sub-objects depending on input object including nested objects
 		TArray< UObject* > SubObjectsArray;
@@ -187,10 +165,6 @@
 			}
 
 			// Sort array of sub-objects: first objects do not depend on ones below
-<<<<<<< HEAD
-			// #ueent_todo: Improve performance of building. Current is pretty brute force
-=======
->>>>>>> 69078e53
 			int32 Count = SubObjectsArray.Num();
 			SubObjectsArray.Empty(Count);
 
@@ -232,20 +206,6 @@
 			FString ClassName = SubObjectClass->GetName();
 			MemAr << ClassName;
 
-<<<<<<< HEAD
-			OutClassesMap.Add(ClassName, SubObjectClass);
-		}
-
-		// Serialize sub-objects' outer path
-		// Done in reverse order since an object can be the outer of the object
-		// it depends on. Not the opposite
-		for(int32 Index = SubObjectsArray.Num() - 1; Index >= 0; --Index)
-		{
-			FSoftObjectPath SoftPath( SubObjectsArray[Index]->GetOuter() );
-
-			FString SoftPathString = SoftPath.ToString();
-			MemAr << SoftPathString;
-=======
 			int32 ObjectFlags = SubObject->GetFlags();
 			MemAr << ObjectFlags;
 		}
@@ -264,7 +224,6 @@
 
 			FString SubObjectName = SubObject->GetName();
 			MemAr << SubObjectName;
->>>>>>> 69078e53
 		}
 
 		// Serialize sub-objects' content
@@ -281,29 +240,6 @@
 			bool bRebuildResource = !!Texture->Resource;
 			Ar << bRebuildResource;
 		}
-<<<<<<< HEAD
-
-		if(bUseCompression)
-		{
-			const int32 BufferHeaderSize = (int32)sizeof(int32);
-
-			// allocate all of the input space for the output, with extra space for max overhead of zlib (when compressed > uncompressed)
-			int32 CompressedSize = FCompression::CompressMemoryBound(NAME_Zlib, MemoryBuffer.Num());
-			OutSerializedData.SetNum( CompressedSize + BufferHeaderSize );
-
-			// Store the size of the uncompressed buffer
-			((int32*)OutSerializedData.GetData())[0] = MemoryBuffer.Num();
-
-			// compress the data		
-			bool bSucceeded = FCompression::CompressMemory(NAME_Zlib, OutSerializedData.GetData() + BufferHeaderSize, CompressedSize, MemoryBuffer.GetData(), MemoryBuffer.Num());
-
-			// if it failed send the data uncompressed, which we mark by setting compressed size to 0
-			checkf(bSucceeded, TEXT("zlib failed to compress, which is very unexpected"));
-
-			OutSerializedData.SetNum( CompressedSize + BufferHeaderSize );
-		}
-=======
->>>>>>> 69078e53
 	}
 
 	void ReadSnapshotData(UObject* Object, const TArray<uint8>& InSerializedData, TMap<FString, UClass*>& InClassesMap, TArray<UObject*>& ObjectsToDelete)
@@ -317,43 +253,15 @@
 
 			for(UObject* ObjectWithOuter : ObjectsWithOuter)
 			{
-<<<<<<< HEAD
-				ObjectWithOuter->Rename( nullptr, GetTransientPackage(), REN_DontCreateRedirectors | REN_NonTransactional );
-=======
 				FDataprepCoreUtils::MoveToTransientPackage( ObjectWithOuter );
->>>>>>> 69078e53
 				ObjectsToDelete.Add( ObjectWithOuter );
 			}
 		};
 
-<<<<<<< HEAD
-		TArray<uint8> MemoryBuffer;
-		if(bUseCompression)
-		{
-			const int32 BufferHeaderSize = (int32)sizeof(int32);
-
-			// Allocate the space required for the uncompressed data
-			int32 UncompressedSize = ((int32*)InSerializedData.GetData())[0];
-			MemoryBuffer.SetNum(UncompressedSize);
-
-			// uncompress the data		
-			bool bSucceeded = FCompression::UncompressMemory(NAME_Zlib, MemoryBuffer.GetData(), MemoryBuffer.Num(), InSerializedData.GetData() + BufferHeaderSize, InSerializedData.Num() - BufferHeaderSize);
-
-			// if it failed send the data uncompressed, which we mark by setting compressed size to 0
-			checkf(bSucceeded, TEXT("zlib failed to uncompress, which is very unexpected"));
-		}
-
-		RemoveDefaultDependencies( Object );
-
-		FMemoryReader MemAr(bUseCompression ? MemoryBuffer : InSerializedData);
-		FObjectAndNameAsStringProxyArchive Ar(MemAr, false);
-		Ar.SetIsTransacting(true);
-=======
 		RemoveDefaultDependencies( Object );
 
 		FMemoryReader MemAr(InSerializedData);
 		FSnapshotCustomArchive Ar(MemAr);
->>>>>>> 69078e53
 
 		// Deserialize count of sub-objects
 		int32 SubObjectsCount = 0;
@@ -371,14 +279,10 @@
 			UClass* SubObjectClass = FindObject<UClass>(ANY_PACKAGE, *ClassName);
 			check( SubObjectClass );
 
-<<<<<<< HEAD
-			UObject* SubObject = NewObject<UObject>( Object, *SubObjectClassPtr, NAME_None, RF_Transient );
-=======
 			int32 ObjectFlags;
 			MemAr << ObjectFlags;
 
 			UObject* SubObject = NewObject<UObject>( Object, SubObjectClass, NAME_None, EObjectFlags(ObjectFlags) );
->>>>>>> 69078e53
 			SubObjectsArray.Add( SubObject );
 
 			RemoveDefaultDependencies( SubObject );
@@ -391,12 +295,9 @@
 			FString SoftPathString;
 			MemAr << SoftPathString;
 
-<<<<<<< HEAD
-=======
 			FString SubObjectName;
 			MemAr << SubObjectName;
 
->>>>>>> 69078e53
 			const FSoftObjectPath SoftPath( SoftPathString );
 
 			UObject* NewOuter = SoftPath.ResolveObject();
@@ -405,11 +306,7 @@
 			UObject* SubObject = SubObjectsArray[Index];
 			if( NewOuter != SubObject->GetOuter() )
 			{
-<<<<<<< HEAD
-				SubObject->Rename( nullptr, NewOuter, REN_DontCreateRedirectors | REN_NonTransactional );
-=======
 				FDataprepCoreUtils::RenameObject( SubObject, *SubObjectName, NewOuter );
->>>>>>> 69078e53
 			}
 		}
 
@@ -518,13 +415,8 @@
 	uint64 StartTime = FPlatformTime::Cycles64();
 	UE_LOG( LogDataprepEditor, Verbose, TEXT("Taking snapshot...") );
 
-<<<<<<< HEAD
-	uint64 StartTime = FPlatformTime::Cycles64();
-	UE_LOG( LogDataprepEditor, Log, TEXT("Taking snapshot...") );
-=======
 	FScopedSlowTask SlowTask( 100.0f, LOCTEXT("SaveSnapshot_Title", "Creating snapshot of world content ...") );
 	SlowTask.MakeDialog(false);
->>>>>>> 69078e53
 
 	// Clean up temporary folder with content of previous snapshot(s)
 	SlowTask.EnterProgressFrame( 10.0f, LOCTEXT("SaveSnapshot_Cleanup", "Snapshot : Cleaning previous content ...") );
@@ -616,14 +508,10 @@
 
 								bool bLocalIsValid = false;
 
-<<<<<<< HEAD
-			UE_LOG( LogDataprepEditor, Verbose, TEXT("Saving asset %s"), *AssetPath.GetAssetPathString() );
-=======
 								// Serialize asset
 								{
 									TArray<uint8> SerializedData;
 									DataprepSnapshotUtil::WriteSnapshotData( AssetObject, SerializedData );
->>>>>>> 69078e53
 
 									FString AssetFilePath = DataprepSnapshotUtil::BuildAssetFileName( this->TempDir, AssetPathString );
 
@@ -661,9 +549,6 @@
 				{
 					UE_LOG( LogDataprepEditor, Log, TEXT("Failed to save %s"), *AssetPathString );
 
-<<<<<<< HEAD
-			UE_LOG( LogDataprepEditor, Verbose, TEXT("Asset %s successfully saved"), *AssetPath.GetAssetPathString() );
-=======
 					bGlobalIsValid = false;
 					break;
 				}
@@ -672,7 +557,6 @@
 					UE_LOG( LogDataprepEditor, Verbose, TEXT("Asset %s successfully saved"), *AssetPathString );
 				}
 			}
->>>>>>> 69078e53
 		}
 	}
 
@@ -729,11 +613,7 @@
 
 	int ElapsedMin = int(ElapsedSeconds / 60.0);
 	ElapsedSeconds -= 60.0 * (double)ElapsedMin;
-<<<<<<< HEAD
-	UE_LOG( LogDataprepEditor, Log, TEXT("Snapshot taken in [%d min %.3f s]"), ElapsedMin, ElapsedSeconds );
-=======
 	UE_LOG( LogDataprepEditor, Verbose, TEXT("Snapshot taken in [%d min %.3f s]"), ElapsedMin, ElapsedSeconds );
->>>>>>> 69078e53
 }
 
 void FDataprepEditor::RestoreFromSnapshot(bool bUpdateViewport)
@@ -746,12 +626,7 @@
 		return;
 	}
 
-<<<<<<< HEAD
-	uint64 StartTime = FPlatformTime::Cycles64();
-	UE_LOG( LogDataprepEditor, Log, TEXT("Cleaning up preview world ...") );
-=======
 	TRACE_CPUPROFILER_EVENT_SCOPE(FDataprepEditor::RestoreFromSnapshot);
->>>>>>> 69078e53
 
 	// Clean up all assets and world content
 	{
@@ -759,23 +634,11 @@
 		Assets.Reset(ContentSnapshot.DataEntries.Num());
 	}
 
-<<<<<<< HEAD
-	// Log time spent to import incoming file in minutes and seconds
-	double ElapsedSeconds = FPlatformTime::ToSeconds64(FPlatformTime::Cycles64() - StartTime);
-
-	int ElapsedMin = int(ElapsedSeconds / 60.0);
-	ElapsedSeconds -= 60.0 * (double)ElapsedMin;
-	UE_LOG( LogDataprepEditor, Log, TEXT("Preview world cleaned in [%d min %.3f s]"), ElapsedMin, ElapsedSeconds );
-
-	StartTime = FPlatformTime::Cycles64();
-	UE_LOG( LogDataprepEditor, Log, TEXT("Restoring snapshot...") );
-=======
 	FScopedSlowTask SlowTask( 100.0f, LOCTEXT("RestoreFromSnapshot_Title", "Restoring world initial content ...") );
 	SlowTask.MakeDialog(false);
 
 	uint64 StartTime = FPlatformTime::Cycles64();
 	UE_LOG( LogDataprepEditor, Verbose, TEXT("Restoring snapshot...") );
->>>>>>> 69078e53
 
 	TMap<FString, UPackage*> PackagesCreated;
 	PackagesCreated.Reserve(ContentSnapshot.DataEntries.Num());
@@ -790,12 +653,8 @@
 	{
 		TArray<UMaterialInterface*> MaterialInterfaces;
 
-<<<<<<< HEAD
-		UE_LOG( LogDataprepEditor, Verbose, TEXT("Loading asset %s"), *ObjectPath.GetAssetPathString() );
-=======
 		FScopedSlowTask SubSlowTask( ContentSnapshot.DataEntries.Num(), LOCTEXT("RestoreFromSnapshot_Assets", "Restoring assets ...") );
 		SubSlowTask.MakeDialog(false);
->>>>>>> 69078e53
 
 		for (FSnapshotDataEntry& DataEntry : ContentSnapshot.DataEntries)
 		{
@@ -806,32 +665,15 @@
 			SubSlowTask.EnterProgressFrame( 1.0f, FText::Format( LOCTEXT("RestoreFromSnapshot_OneAsset", "Restoring asset {0}"), FText::FromString( ObjectPath.GetAssetName() ) ) );
 			UE_LOG( LogDataprepEditor, Verbose, TEXT("Loading asset %s"), *ObjectPath.GetAssetPathString() );
 
-<<<<<<< HEAD
-		// Duplicate sub-objects to delete after all assets are read
-		TArray<UObject*> ObjectsToDelete;
-		UPackage* Package = PackagesCreated[PackageToLoadPath];
-		UObject* Asset = NewObject<UObject>( Package, DataEntry.Get<1>(), *AssetName, DataEntry.Get<2>() );
-=======
 			if(PackagesCreated.Find(PackageToLoadPath) == nullptr)
 			{
 				UPackage* PackageCreated = NewObject< UPackage >( nullptr, *PackageToLoadPath, RF_Transient );
 				PackageCreated->FullyLoad();
 				PackageCreated->MarkPackageDirty();
->>>>>>> 69078e53
 
 				PackagesCreated.Add( PackageToLoadPath, PackageCreated );
 			}
 
-<<<<<<< HEAD
-			DataprepSnapshotUtil::ReadSnapshotData( Asset, SerializedData, SnapshotClassesMap, ObjectsToDelete );
-		}
-
-		FDataprepCoreUtils::PurgeObjects( MoveTemp( ObjectsToDelete ) );
-
-		Assets.Add( Asset );
-
-		UE_LOG( LogDataprepEditor, Verbose, TEXT("Asset %s loaded"), *ObjectPath.GetAssetPathString() );
-=======
 			// Duplicate sub-objects to delete after all assets are read
 			UPackage* Package = PackagesCreated[PackageToLoadPath];
 			UObject* Asset = NewObject<UObject>( Package, DataEntry.Get<1>(), *AssetName, DataEntry.Get<2>() );
@@ -881,7 +723,6 @@
 			AssetFlags[Index] = bool(Asset->GetFlags() & RF_Public);
 			Asset->SetFlags( RF_Public );
 		}
->>>>>>> 69078e53
 	}
 
 	SlowTask.EnterProgressFrame( 60.0f, LOCTEXT("RestoreFromSnapshot_Level", "Restoring level ...") );
@@ -898,15 +739,6 @@
 		check( FFileHelper::LoadFileToString(FileBuffer, *PackageFilePath) );
 
 		// Set the GWorld to the preview world since ULevelFactory::FactoryCreateText uses GWorld
-<<<<<<< HEAD
-		UWorld* CachedWorld = GWorld;
-		GWorld = PreviewWorld.Get();
-
-		// Disable warnings from LogExec because ULevelFactory::FactoryCreateText is pretty verbose on harmless warnings
-		ELogVerbosity::Type PrevLogExecVerbosity = LogExec.GetVerbosity();
-		LogExec.SetVerbosity( ELogVerbosity::Error );
-
-=======
 		UWorld* PrevGWorld = GWorld;
 		GWorld = PreviewWorld.Get();
 
@@ -920,7 +752,6 @@
 		// Cache and disable Editor's selection
 		TGuardValue<bool> EdSelectionLock( GEdSelectionLock, true );
 
->>>>>>> 69078e53
 		const TCHAR* Paste = *FileBuffer;
 		ULevelFactory* Factory = NewObject<ULevelFactory>();
 		Factory->FactoryCreateText( ULevel::StaticClass(), WorldLevel, WorldLevel->GetFName(), RF_Transactional, NULL, TEXT("paste"), Paste, Paste + FileBuffer.Len(), GWarn );
@@ -928,9 +759,6 @@
 		// Restore LogExec verbosity
 		LogExec.SetVerbosity( PrevLogExecVerbosity );
 
-		// Restore LogExec verbosity
-		LogExec.SetVerbosity( PrevLogExecVerbosity );
-
 		// Reinstate old BSP update setting, and force a rebuild - any levels whose geometry has changed while pasting will be rebuilt
 		GetMutableDefault<ULevelEditorMiscSettings>()->bBSPAutoUpdate = bBSPAutoUpdate;
 
@@ -955,19 +783,6 @@
 		TSharedPtr< IDataprepProgressReporter > ProgressReporter( new FDataprepCoreUtils::FDataprepProgressUIReporter() );
 		FDataprepCoreUtils::BuildAssets( Assets, ProgressReporter );
 	}
-<<<<<<< HEAD
-	UE_LOG( LogDataprepEditor, Log, TEXT("Level loaded") );
-
-	// Log time spent to import incoming file in minutes and seconds
-	ElapsedSeconds = FPlatformTime::ToSeconds64(FPlatformTime::Cycles64() - StartTime);
-
-	ElapsedMin = int(ElapsedSeconds / 60.0);
-	ElapsedSeconds -= 60.0 * (double)ElapsedMin;
-	UE_LOG( LogDataprepEditor, Log, TEXT("Preview world restored in [%d min %.3f s]"), ElapsedMin, ElapsedSeconds );
-
-	// Update preview panels to reflect restored content
-	UpdatePreviewPanels();
-=======
 
 	// Log time spent to import incoming file in minutes and seconds
 	double ElapsedSeconds = FPlatformTime::ToSeconds64(FPlatformTime::Cycles64() - StartTime);
@@ -978,7 +793,6 @@
 
 	// Update preview panels to reflect restored content
 	UpdatePreviewPanels( bUpdateViewport );
->>>>>>> 69078e53
 }
 
 #undef LOCTEXT_NAMESPACE