--- conflicted
+++ resolved
@@ -111,26 +111,14 @@
 	void SetDataprepConsumer( UDataprepContentConsumer* DataprepConsumer );
 
 private:
-<<<<<<< HEAD
-	TSharedRef<SWidget> BuildWidget();
-	TSharedRef<SWidget> BuildNullWidget();
-=======
 	/** Create complete widget from valid UDataprepContentConsumer object */
 	TSharedRef<SWidget> BuildWidget();
 	/** Create empty widget from invalid UDataprepContentConsumer object */
 	TSharedRef<SWidget> BuildNullWidget();
 	/** Callback when content of level name's text box has changed */
->>>>>>> 69078e53
 	void OnLevelNameChanged( const FText& NewLevelName, ETextCommit::Type CommitType );
 	/** Callback when browser's button is clicked */
 	void OnBrowseContentFolder();
-<<<<<<< HEAD
-	void UpdateContentFolderText();
-
-private:
-	TWeakObjectPtr<UDataprepContentConsumer> DataprepConsumer;
-	TSharedPtr< SEditableTextBox > ContentFolderTextBox;
-=======
 	/** Callback when content of content folder's text box has changed */
 	void OnTextCommitted( const FText&, ETextCommit::Type );
 
@@ -156,7 +144,6 @@
 	/** Content folder's text box */
 	TSharedPtr< SEditableTextBox > ContentFolderTextBox;
 	/** Level name's text box */
->>>>>>> 69078e53
 	TSharedPtr< SEditableTextBox > LevelTextBox;
 	/** Helps sync column resizing with another part of the UI (producers widget) */
 	TSharedPtr< FDataprepDetailsViewColumnSizeData > ColumnSizeData;
@@ -173,12 +160,6 @@
 public:
 	SLATE_BEGIN_ARGS(SDataprepDetailsView)
 		: _Object( nullptr )
-<<<<<<< HEAD
-		, _Class( UObject::StaticClass() )
-	{}
-	SLATE_ATTRIBUTE(UObject*, Object)
-	SLATE_ATTRIBUTE(UClass*, Class)
-=======
 		, _Spacing(0)
 		, _ColumnPadding(false)
 		{}
@@ -186,7 +167,6 @@
 		SLATE_ARGUMENT(UObject*, Object)
 		SLATE_ARGUMENT(float, Spacing)
 		SLATE_ARGUMENT(bool, ColumnPadding)
->>>>>>> 69078e53
 	SLATE_END_ARGS()
 
 public:
@@ -262,15 +242,8 @@
 	/** Object to be detailed */
 	UObject* DetailedObject;
 
-<<<<<<< HEAD
-	/** Class of the object to be detailed */
-	UClass* DetailedClass;
-
-	TAttribute<UObject*> ObjectAttribute;
-=======
 	/** Not null if the detailed object is parameterizable */
 	UDataprepParameterizableObject* DetailedObjectAsParameterizable;
->>>>>>> 69078e53
 
 	/** Array properties tracked for changes */
 	TSet< UProperty* > TrackedProperties;
