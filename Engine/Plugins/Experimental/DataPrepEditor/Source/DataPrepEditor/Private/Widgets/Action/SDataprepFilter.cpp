// Copyright 1998-2019 Epic Games, Inc. All Rights Reserved.

#include "Widgets/Action/SDataprepFilter.h"

#include "DataprepEditorStyle.h"
#include "DataprepEditorUtils.h"
#include "SelectionSystem/DataprepBoolFilter.h"
#include "SelectionSystem/DataprepFilter.h"
#include "SelectionSystem/DataprepFloatFilter.h"
#include "SelectionSystem/DataprepStringFilter.h"
#include "SelectionSystem/DataprepStringsArrayFilter.h"
#include "Widgets/Action/SDataprepBoolFilter.h"
#include "Widgets/Action/SDataprepFloatFilter.h"
#include "Widgets/Action/SDataprepStringFilter.h"
#include "Widgets/DataprepWidgets.h"

#include "Framework/Commands/UIAction.h"
#include "Framework/MultiBox/MultiBoxBuilder.h"
#include "ScopedTransaction.h"
#include "Styling/SlateStyleRegistry.h"
#include "Widgets/SBoxPanel.h"

#define LOCTEXT_NAMESPACE "SDataprepFilter"

void SDataprepFilter::Construct(const FArguments& InArgs, UDataprepFilter& InFilter, const TSharedRef<FDataprepSchemaActionContext>& InDataprepActionContext)
{
	Filter = &InFilter;

	TAttribute<FText> TooltipTextAttribute = MakeAttributeSP( this, &SDataprepFilter::GetTooltipText );
	SetToolTipText( TooltipTextAttribute );

	SDataprepActionBlock::Construct( SDataprepActionBlock::FArguments(), InDataprepActionContext );
}

void SDataprepFilter::Tick(const FGeometry& AllottedGeometry, const double InCurrentTime, const float InDeltaTime)
{
	if ( DetailsView.IsValid() && Filter )
	{
		if ( UDataprepFetcher* Fetcher = Filter->GetFetcher() )
		{
			DetailsView->SetObjectToDisplay( *Fetcher );
		}
	}
}

FText SDataprepFilter::GetBlockTitle() const
{
	if ( Filter )
	{
		UDataprepFetcher* Fetcher = Filter->GetFetcher();
		if ( Fetcher )
		{
			if ( Filter->IsExcludingResult() )
			{
				return FText::Format( LOCTEXT("ExcludingFilterTitle", "Exclude by {0}"), { Fetcher->GetNodeDisplayFetcherName() } );
			}
			else
			{
				return FText::Format( LOCTEXT("SelectingFilterTitle", "Filter by {0}"), { Fetcher->GetNodeDisplayFetcherName() });
			}
		}
	}
	return LOCTEXT("DefaultFilterTitle", "Unknow Filter Type");
}

TSharedRef<SWidget> SDataprepFilter::GetTitleWidget()
{
	const ISlateStyle* DataprepEditorStyle = FSlateStyleRegistry::FindSlateStyle( FDataprepEditorStyle::GetStyleSetName() );
	check( DataprepEditorStyle );
	const float DefaultPadding = DataprepEditorStyle->GetFloat( "DataprepAction.Padding" );

	return SNew( STextBlock )
		.Text( this, &SDataprepFilter::GetBlockTitle )
		.TextStyle( &DataprepEditorStyle->GetWidgetStyle<FTextBlockStyle>( "DataprepActionBlock.TitleTextBlockStyle" ) )
		.ColorAndOpacity( FLinearColor( 1.f, 1.f, 1.f ) )
		.Margin( FMargin( DefaultPadding ) )
		.Justification( ETextJustify::Center );
}

TSharedRef<SWidget> SDataprepFilter::GetContentWidget()
{
	TSharedPtr< SWidget > FilterWidget = SNullWidget::NullWidget;

	if ( Filter )
	{
		UClass* Class = Filter->GetClass();
		// This down casting implementation is faster then using Cast<UDataprepStringFilter>( Filter ) 
		if ( Class ==  UDataprepStringFilter::StaticClass() )
		{
			SAssignNew( FilterWidget, SDataprepStringFilter< UDataprepStringFilter >, *static_cast< UDataprepStringFilter* >( Filter ) );
		}
		else if (Class == UDataprepStringsArrayFilter::StaticClass())
		{
			SAssignNew(FilterWidget, SDataprepStringFilter< UDataprepStringsArrayFilter >, *static_cast<UDataprepStringsArrayFilter*>(Filter));
		}
		else if ( Class == UDataprepBoolFilter::StaticClass() )
		{
			SAssignNew( FilterWidget, SDataprepBoolFilter, *static_cast< UDataprepBoolFilter* >( Filter ) );
		}
		else if (Class == UDataprepFloatFilter::StaticClass())
		{
			SAssignNew( FilterWidget, SDataprepFloatFilter, *static_cast< UDataprepFloatFilter* >( Filter ) );
		}
	}

	return SNew( SVerticalBox )
		+ SVerticalBox::Slot()
		.AutoHeight()
		[
			FilterWidget.ToSharedRef()
		]
		+ SVerticalBox::Slot()
		.AutoHeight()
		[
<<<<<<< HEAD
			SNew( SDataprepDetailsView )
			.Object_Lambda( [Filter = Filter]()
				{
					return Filter->GetFetcher();
				})
			.Class( UDataprepFilter::StaticClass() )
=======
			SAssignNew( DetailsView, SDataprepDetailsView )
			.Object( Filter ? Filter->GetFetcher() : nullptr )
>>>>>>> 69078e53
		];
}

void SDataprepFilter::PopulateMenuBuilder(FMenuBuilder& MenuBuilder)
{
	SDataprepActionBlock::PopulateMenuBuilder( MenuBuilder );

	MenuBuilder.BeginSection( FName( TEXT("FilterSection") ), LOCTEXT("FilterSection", "Filter") );
	{
		FUIAction InverseFilterAction;
		InverseFilterAction.ExecuteAction.BindSP( this, &SDataprepFilter::InverseFilter );
		MenuBuilder.AddMenuEntry( LOCTEXT("InverseFilter", "Inverse Selection"), 
			LOCTEXT("InverseFilterTooltip", "Inverse the resulting selection"),
			FSlateIcon(),
			InverseFilterAction );
	}
	MenuBuilder.EndSection();
}

void SDataprepFilter::InverseFilter()
{
	if ( Filter )
	{
		FScopedTransaction Transaction( LOCTEXT("InverseFilterTransaction", "Inverse the filter") );
		Filter->SetIsExcludingResult( !Filter->IsExcludingResult() );
		FDataprepEditorUtils::NotifySystemOfChangeInPipeline( Filter );
<<<<<<< HEAD
=======
	}
}

FText SDataprepFilter::GetTooltipText() const
{
	FText TooltipText;
	if ( Filter )
	{
		UDataprepFetcher* Fetcher = Filter->GetFetcher();
		if ( Fetcher )
		{
			TooltipText = Fetcher->GetTooltipText();
		}
>>>>>>> 69078e53
	}
	return TooltipText;
}

void SDataprepFilter::AddReferencedObjects(FReferenceCollector& Collector)
{
	Collector.AddReferencedObject( Filter );
}

#undef LOCTEXT_NAMESPACE
<|MERGE_RESOLUTION|>--- conflicted
+++ resolved
@@ -112,17 +112,8 @@
 		+ SVerticalBox::Slot()
 		.AutoHeight()
 		[
-<<<<<<< HEAD
-			SNew( SDataprepDetailsView )
-			.Object_Lambda( [Filter = Filter]()
-				{
-					return Filter->GetFetcher();
-				})
-			.Class( UDataprepFilter::StaticClass() )
-=======
 			SAssignNew( DetailsView, SDataprepDetailsView )
 			.Object( Filter ? Filter->GetFetcher() : nullptr )
->>>>>>> 69078e53
 		];
 }
 
@@ -149,8 +140,6 @@
 		FScopedTransaction Transaction( LOCTEXT("InverseFilterTransaction", "Inverse the filter") );
 		Filter->SetIsExcludingResult( !Filter->IsExcludingResult() );
 		FDataprepEditorUtils::NotifySystemOfChangeInPipeline( Filter );
-<<<<<<< HEAD
-=======
 	}
 }
 
@@ -164,7 +153,6 @@
 		{
 			TooltipText = Fetcher->GetTooltipText();
 		}
->>>>>>> 69078e53
 	}
 	return TooltipText;
 }
