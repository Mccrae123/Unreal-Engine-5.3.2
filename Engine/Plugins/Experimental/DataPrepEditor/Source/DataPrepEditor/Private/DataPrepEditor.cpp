// Copyright 1998-2019 Epic Games, Inc. All Rights Reserved.

#include "DataPrepEditor.h"

<<<<<<< HEAD
#include "BlueprintNodes/K2Node_DataprepAction.h"
#include "BlueprintNodes/K2Node_DataprepProducer.h"
=======
#include "DataPrepOperation.h"

#include "DataprepAssetInstance.h"
>>>>>>> 69078e53
#include "DataPrepContentConsumer.h"
#include "DataPrepContentProducer.h"
#include "DataPrepEditorActions.h"
#include "DataPrepEditorModule.h"
#include "DataprepEditorStyle.h"
#include "DataPrepRecipe.h"
#include "DataprepActionAsset.h"
#include "DataprepCoreUtils.h"
#include "DataprepEditorLogCategory.h"
#include "SchemaActions/DataprepOperationMenuActionCollector.h"
#include "Widgets/DataprepAssetView.h"
#include "Widgets/SAssetsPreviewWidget.h"
#include "Widgets/SDataprepEditorViewport.h"
#include "Widgets/SDataprepPalette.h"

#include "ActorEditorUtils.h"
<<<<<<< HEAD
=======
#include "ActorTreeItem.h"
>>>>>>> 69078e53
#include "AssetDeleteModel.h"
#include "AssetRegistryModule.h"
#include "StatsViewerModule.h"
#include "BlueprintNodeSpawner.h"
#include "ComponentTreeItem.h"
#include "DesktopPlatformModule.h"
#include "Dialogs/Dialogs.h"
#include "Dialogs/DlgPickPath.h"
<<<<<<< HEAD
#include "Dialogs/Dialogs.h"
=======
>>>>>>> 69078e53
#include "Editor.h"
#include "EditorDirectories.h"
#include "EditorStyleSet.h"
#include "Engine/World.h"
#include "EngineUtils.h"
#include "Framework/Application/SlateApplication.h"
#include "Framework/MultiBox/MultiBoxBuilder.h"
#include "GenericPlatform/GenericPlatformTime.h"
#include "HAL/FileManager.h"
#include "ICustomSceneOutliner.h"
#include "Kismet2/BlueprintEditorUtils.h"
#include "Kismet2/KismetEditorUtilities.h"
#include "Materials/MaterialInstance.h"
#include "Misc/Attribute.h"
#include "Misc/Guid.h"
#include "Misc/Paths.h"
#include "Misc/ScopedSlowTask.h"
#include "Modules/ModuleManager.h"
#include "ObjectTools.h"
#include "ScopedTransaction.h"
#include "Templates/UnrealTemplate.h"
#include "Toolkits/IToolkit.h"
#include "UObject/Object.h"
#include "UnrealEdGlobals.h"
#include "Widgets/Docking/SDockTab.h"
#include "Widgets/Input/STextComboBox.h"
#include "Widgets/Layout/SBorder.h"

// Temp code for the nodes development
#include "Engine/Blueprint.h"
#include "Kismet2/BlueprintEditorUtils.h"
#include "K2Node_CustomEvent.h"
#include "DataPrepRecipe.h"
#include "Engine/BlueprintGeneratedClass.h"
#include "Kismet2/KismetEditorUtilities.h"
#include "PropertyEditorModule.h"
#include "IDetailsView.h"
#include "DataPrepAsset.h"
#include "IStructureDetailsView.h"

const FName FDataprepEditor::PipelineGraphTabId(TEXT("DataprepEditor_Pipeline_Graph"));
// end of temp code for nodes development

#define LOCTEXT_NAMESPACE "DataprepEditor"

extern const FName DataprepEditorAppIdentifier;

const FName FDataprepEditor::ScenePreviewTabId(TEXT("DataprepEditor_ScenePreview"));
const FName FDataprepEditor::AssetPreviewTabId(TEXT("DataprepEditor_AssetPreview"));
const FName FDataprepEditor::PaletteTabId(TEXT("DataprepEditor_Palette"));
const FName FDataprepEditor::DetailsTabId(TEXT("DataprepEditor_Details"));
const FName FDataprepEditor::DataprepAssetTabId(TEXT("DataprepEditor_Dataprep"));
<<<<<<< HEAD

=======
const FName FDataprepEditor::SceneViewportTabId(TEXT("DataprepEditor_SceneViewport"));
const FName FDataprepEditor::DataprepStatisticsTabId(TEXT("DataprepEditor_Statistics"));

static bool bLogTiming = true;

class FTimeLogger
{
public:
	FTimeLogger(const FString& InText)
		: StartTime( FPlatformTime::Cycles64() )
		, Text( InText )
	{
		if( bLogTiming )
		{
			UE_LOG( LogDataprepEditor, Log, TEXT("%s ..."), *Text );
		}
	}

	~FTimeLogger()
	{
		if( bLogTiming )
		{
			// Log time spent to import incoming file in minutes and seconds
			double ElapsedSeconds = FPlatformTime::ToSeconds64(FPlatformTime::Cycles64() - StartTime);

			int ElapsedMin = int(ElapsedSeconds / 60.0);
			ElapsedSeconds -= 60.0 * (double)ElapsedMin;
			UE_LOG( LogDataprepEditor, Log, TEXT("%s took [%d min %.3f s]"), *Text, ElapsedMin, ElapsedSeconds );
		}
	}

private:
	uint64 StartTime;
	FString Text;
};
>>>>>>> 69078e53

namespace DataprepEditorUtil
{
	void DeleteActor(AActor* Actor, UWorld* World)
	{
		if (Actor == nullptr || World != Actor->GetWorld())
		{
			return;
		}

		TArray<AActor*> Children;
		Actor->GetAttachedActors(Children);

		for (AActor* ChildActor : Children)
		{
			DeleteActor(ChildActor, World);
		}

		World->DestroyActor(Actor, false, true);
	}

	void DeleteTemporaryPackage( const FString& PathToDelete );
}

<<<<<<< HEAD
class FDataprepLogger : public IDataprepLogger
{
public:
	virtual ~FDataprepLogger() {}

	// Begin IDataprepLogger interface
	virtual void LogInfo(const FText& InLogText, const UObject& InObject) override
	{
		UE_LOG( LogDataprepEditor, Log, TEXT("%s : %s"), *InObject.GetName(), *InLogText.ToString() );
	}

	virtual void LogWarning(const FText& InLogText, const UObject& InObject) override
	{
		UE_LOG( LogDataprepEditor, Warning, TEXT("%s : %s"), *InObject.GetName(), *InLogText.ToString() );
	}

	virtual void LogError(const FText& InLogText,  const UObject& InObject) override
	{
		UE_LOG( LogDataprepEditor, Error, TEXT("%s : %s"), *InObject.GetName(), *InLogText.ToString() );
	}
	// End IDataprepLogger interface

};

class FDataprepProgressReporter : public IDataprepProgressReporter
{
public:
	FDataprepProgressReporter()
	{
	}

	virtual ~FDataprepProgressReporter()
	{
	}

	virtual void PushTask( const FText& InTitle, float InAmountOfWork ) override
	{
		ProgressTasks.Emplace( new FScopedSlowTask( InAmountOfWork, InTitle, true, *GWarn ) );
		ProgressTasks.Last()->MakeDialog(true);
	}

	virtual void PopTask() override
	{
		if(ProgressTasks.Num() > 0)
		{
			ProgressTasks.Pop();
		}
	}

	// Begin IDataprepProgressReporter interface
	virtual void ReportProgress( float Progress, const FText& InMessage ) override
	{
		if( ProgressTasks.Num() > 0 )
		{
			TSharedPtr<FScopedSlowTask>& ProgressTask = ProgressTasks.Last();
			ProgressTask->EnterProgressFrame( Progress, InMessage );
		}
	}

private:
	TArray< TSharedPtr< FScopedSlowTask > > ProgressTasks;
};

=======
>>>>>>> 69078e53
FDataprepEditor::FDataprepEditor()
	: bWorldBuilt(false)
	, bIsFirstRun(false)
	, bPipelineChanged(false)
<<<<<<< HEAD
=======
	, bIsDataprepInstance(false)
>>>>>>> 69078e53
	, bIsActionMenuContextSensitive(true)
	, bSaveIntermediateBuildProducts(false)
	, PreviewWorld(nullptr)
	, bIgnoreCloseRequest(false)
{
	FName UniqueWorldName = MakeUniqueObjectName(GetTransientPackage(), UWorld::StaticClass(), FName( *(LOCTEXT("PreviewWorld", "Preview").ToString()) ));
	PreviewWorld = TStrongObjectPtr<UWorld>(NewObject< UWorld >(GetTransientPackage(), UniqueWorldName));
	PreviewWorld->WorldType = EWorldType::EditorPreview;

	FWorldContext& WorldContext = GEngine->CreateNewWorldContext(PreviewWorld->WorldType);
	WorldContext.SetCurrentWorld(PreviewWorld.Get());

	PreviewWorld->InitializeNewWorld(UWorld::InitializationValues()
		.AllowAudioPlayback(false)
		.CreatePhysicsScene(false)
		.RequiresHitProxies(false)
		.CreateNavigation(false)
		.CreateAISystem(false)
		.ShouldSimulatePhysics(false)
		.SetTransactional(false));

	for ( ULevel* Level : PreviewWorld->GetLevels() )
	{
		for ( AActor* Actor : Level->Actors )
		{
			DefaultActorsInPreviewWorld.Add( Actor );
		}
	}
}

FDataprepEditor::~FDataprepEditor()
{
<<<<<<< HEAD
	if( DataprepAssetPtr.IsValid() )
	{
		DataprepAssetPtr->GetOnChanged().RemoveAll( this );
		DataprepAssetPtr->GetOnPipelineChange().RemoveAll( this );
=======
	if( DataprepAssetInterfacePtr.IsValid() )
	{
		DataprepAssetInterfacePtr->GetOnChanged().RemoveAll( this );
>>>>>>> 69078e53
	}

	if ( PreviewWorld )
	{
		GEngine->DestroyWorldContext( PreviewWorld.Get() );
		PreviewWorld->DestroyWorld( true );
		PreviewWorld.Reset();
	}

	FCoreUObjectDelegates::OnObjectPropertyChanged.RemoveAll(this);

	auto DeleteDirectory = [&](const FString& DirectoryToDelete)
	{
		const FString AbsolutePath = FPaths::ConvertRelativePathToFull( DirectoryToDelete );
		IFileManager::Get().DeleteDirectory( *AbsolutePath, false, true );
	};

	// Clean up temporary directories and data created for this session
	{

<<<<<<< HEAD
		DeleteDirectory(TempDir );
=======
		DeleteDirectory( TempDir );
>>>>>>> 69078e53

		FString PackagePathToDeleteOnDisk;
		if (FPackageName::TryConvertLongPackageNameToFilename( GetTransientContentFolder(), PackagePathToDeleteOnDisk))
		{
			DeleteDirectory( PackagePathToDeleteOnDisk );
		}

	}

	// Clean up temporary directories associated to process if no session of Dataprep editor is running
	{
		auto IsDirectoryEmpty = [&](const TCHAR* Directory) -> bool
		{
			bool bDirectoryIsEmpty = true;
			IFileManager::Get().IterateDirectory(Directory, [&](const TCHAR* FilenameOrDirectory, bool bIsDirectory) -> bool
			{
				bDirectoryIsEmpty = false;
				return false;
			});

			return bDirectoryIsEmpty;
		};

		FString RootTempDir = FPaths::Combine( GetRootTemporaryDir(), FString::FromInt( FPlatformProcess::GetCurrentProcessId() ) );
		if(IsDirectoryEmpty( *RootTempDir ))
		{
			DeleteDirectory( RootTempDir );
		}

		const FString PackagePathToDelete = FPaths::Combine( GetRootPackagePath(), FString::FromInt( FPlatformProcess::GetCurrentProcessId() ) );
		FString PackagePathToDeleteOnDisk;
		if (FPackageName::TryConvertLongPackageNameToFilename(PackagePathToDelete, PackagePathToDeleteOnDisk))
		{
			if(IsDirectoryEmpty( *PackagePathToDeleteOnDisk ))
			{
				DeleteDirectory( PackagePathToDeleteOnDisk );
			}
		}
	}
}

FName FDataprepEditor::GetToolkitFName() const
{
	return FName("DataprepEditor");
}

FText FDataprepEditor::GetBaseToolkitName() const
{
	return LOCTEXT("AppLabel", "Dataprep Editor");
}

FString FDataprepEditor::GetWorldCentricTabPrefix() const
{
	return LOCTEXT("WorldCentricTabPrefix", "Dataprep").ToString();
}

FLinearColor FDataprepEditor::GetWorldCentricTabColorScale() const
{
	return FLinearColor(0.3f, 0.2f, 0.5f, 0.5f);
}

void FDataprepEditor::RegisterTabSpawners(const TSharedRef<class FTabManager>& InTabManager)
{
	WorkspaceMenuCategory = InTabManager->AddLocalWorkspaceMenuCategory(LOCTEXT("WorkspaceMenu_DataprepEditor", "Data Preparation Editor"));

	FAssetEditorToolkit::RegisterTabSpawners(InTabManager);

	auto WorkspaceMenuCategoryRef = WorkspaceMenuCategory.ToSharedRef();

	InTabManager->RegisterTabSpawner(ScenePreviewTabId, FOnSpawnTab::CreateSP(this, &FDataprepEditor::SpawnTabScenePreview))
		.SetDisplayName(LOCTEXT("ScenePreviewTab", "Scene Preview"))
		.SetGroup(WorkspaceMenuCategoryRef)
		.SetIcon(FSlateIcon(FDataprepEditorStyle::GetStyleSetName(), "DataprepEditor.Tabs.ScenePreview"));

	InTabManager->RegisterTabSpawner(AssetPreviewTabId, FOnSpawnTab::CreateSP(this, &FDataprepEditor::SpawnTabAssetPreview))
		.SetDisplayName(LOCTEXT("AssetPreviewTab", "Asset Preview"))
		.SetGroup(WorkspaceMenuCategoryRef)
		.SetIcon(FSlateIcon(FDataprepEditorStyle::GetStyleSetName(), "DataprepEditor.Tabs.AssetPreview"));

	InTabManager->RegisterTabSpawner(SceneViewportTabId, FOnSpawnTab::CreateSP(this, &FDataprepEditor::SpawnTabSceneViewport))
		.SetDisplayName(LOCTEXT("SceneViewportTab", "Scene Viewport"))
		.SetGroup(WorkspaceMenuCategoryRef)
		.SetIcon(FSlateIcon(FDataprepEditorStyle::GetStyleSetName(), "DataprepEditor.Tabs.SceneViewport"));

	InTabManager->RegisterTabSpawner(DetailsTabId, FOnSpawnTab::CreateSP(this, &FDataprepEditor::SpawnTabDetails))
		.SetDisplayName(LOCTEXT("DetailsTab", "Details"))
		.SetGroup(WorkspaceMenuCategoryRef)
		.SetIcon(FSlateIcon(FEditorStyle::GetStyleSetName(), "LevelEditor.Tabs.Details"));

	InTabManager->RegisterTabSpawner(DataprepAssetTabId, FOnSpawnTab::CreateSP(this, &FDataprepEditor::SpawnTabDataprep))
		.SetDisplayName(LOCTEXT("DataprepAssetTab", "Dataprep"))
<<<<<<< HEAD
		.SetGroup(WorkspaceMenuCategoryRef)
		.SetIcon(FSlateIcon(FEditorStyle::GetStyleSetName(), "LevelEditor.Tabs.Details"));

	// Temp code for the nodes development
	InTabManager->RegisterTabSpawner(PipelineGraphTabId, FOnSpawnTab::CreateSP(this, &FDataprepEditor::SpawnTabPipelineGraph))
		.SetDisplayName(LOCTEXT("PipelineGraphTab", "Pipeline Graph"))
=======
>>>>>>> 69078e53
		.SetGroup(WorkspaceMenuCategoryRef)
		.SetIcon(FSlateIcon(FEditorStyle::GetStyleSetName(), "LevelEditor.Tabs.Details"));

	InTabManager->RegisterTabSpawner(DataprepStatisticsTabId, FOnSpawnTab::CreateSP(this, &FDataprepEditor::SpawnTabStatistics))
		.SetDisplayName(LOCTEXT("StatisticsTab", "Statistics"))
		.SetGroup(WorkspaceMenuCategoryRef)
		.SetIcon(FSlateIcon(FEditorStyle::GetStyleSetName(), "LevelEditor.Tabs.StatsViewer"));

	// Do not register tabs which are not pertinent to Dataprep instance
	if(!bIsDataprepInstance)
	{
		InTabManager->RegisterTabSpawner(PaletteTabId, FOnSpawnTab::CreateSP(this, &FDataprepEditor::SpawnTabPalette))
			.SetDisplayName(LOCTEXT("PaletteTab", "Palette"))
			.SetGroup(WorkspaceMenuCategoryRef)
			.SetIcon( FSlateIcon(FEditorStyle::GetStyleSetName(), "Kismet.Tabs.Palette"));

		// Temp code for the nodes development
		InTabManager->RegisterTabSpawner(PipelineGraphTabId, FOnSpawnTab::CreateSP(this, &FDataprepEditor::SpawnTabPipelineGraph))
			.SetDisplayName(LOCTEXT("PipelineGraphTab", "Pipeline Graph"))
			.SetGroup(WorkspaceMenuCategoryRef)
			.SetIcon(FSlateIcon(FEditorStyle::GetStyleSetName(), "GraphEditor.EventGraph_16x"));
		// end of temp code for nodes development
	}
}

void FDataprepEditor::UnregisterTabSpawners(const TSharedRef<class FTabManager>& InTabManager)
{
	FAssetEditorToolkit::UnregisterTabSpawners(InTabManager);
	InTabManager->UnregisterAllTabSpawners();
}

void FDataprepEditor::CleanUpTemporaryDirectories()
<<<<<<< HEAD
{
	const int32 CurrentProcessID = FPlatformProcess::GetCurrentProcessId();

	TSet<FString> TempDirectories;
	IFileManager::Get().IterateDirectory( *GetRootTemporaryDir(), [&](const TCHAR* FilenameOrDirectory, bool bIsDirectory) -> bool
	{
		if (bIsDirectory)
		{
			FString DirectoryName = FPaths::GetBaseFilename( FilenameOrDirectory );
			if(FCString::IsNumeric( *DirectoryName ))
			{

				int32 ProcessID = FCString::Atoi( *DirectoryName );
				if(ProcessID != CurrentProcessID)
				{
					FProcHandle ProcHandle = FPlatformProcess::OpenProcess( ProcessID );

					// Delete directories if process is not valid
					bool bDeleteDirectories = !ProcHandle.IsValid();

					// Process is valid, check if application associated with process id is UE4 editor
					if(!bDeleteDirectories)
					{
						const FString ApplicationName = FPlatformProcess::GetApplicationName( ProcessID );
						bDeleteDirectories = !ApplicationName.StartsWith(TEXT("UE4Editor"));
					}

					if(bDeleteDirectories)
					{
						FString PackagePathToDelete = FPaths::Combine( GetRootPackagePath(), DirectoryName );
						FString PackagePathToDeleteOnDisk;
						if (FPackageName::TryConvertLongPackageNameToFilename(PackagePathToDelete, PackagePathToDeleteOnDisk))
						{
							TempDirectories.Add( MoveTemp(PackagePathToDeleteOnDisk) );
						}

						TempDirectories.Emplace( FilenameOrDirectory );
					}
				}
			}
		}
		return true;
	});

	for(FString& TempDirectory : TempDirectories)
	{
		FString AbsolutePath = FPaths::ConvertRelativePathToFull( TempDirectory );
		IFileManager::Get().DeleteDirectory( *AbsolutePath, false, true );
	}
}

const FString& FDataprepEditor::GetRootTemporaryDir()
{
	static FString RootTemporaryDir = FPaths::Combine(FPaths::ProjectIntermediateDir(), TEXT("DataprepTemp") );
	return RootTemporaryDir;
}

const FString& FDataprepEditor::GetRootPackagePath()
{
	static FString RootPackagePath( TEXT("/DataprepEditor/Transient") );
	return RootPackagePath;
}

void FDataprepEditor::InitDataprepEditor(const EToolkitMode::Type Mode, const TSharedPtr<IToolkitHost>& InitToolkitHost, UDataprepAsset* InDataprepAsset)
=======
>>>>>>> 69078e53
{
	const int32 CurrentProcessID = FPlatformProcess::GetCurrentProcessId();

<<<<<<< HEAD
	DataprepAssetPtr->GetOnChanged().AddRaw( this, &FDataprepEditor::OnDataprepAssetChanged );
	DataprepAssetPtr->GetOnPipelineChange().AddRaw( this, &FDataprepEditor::OnDataprepPipelineChange );

=======
	TSet<FString> TempDirectories;
	IFileManager::Get().IterateDirectory( *GetRootTemporaryDir(), [&](const TCHAR* FilenameOrDirectory, bool bIsDirectory) -> bool
	{
		if (bIsDirectory)
		{
			FString DirectoryName = FPaths::GetBaseFilename( FilenameOrDirectory );
			if(FCString::IsNumeric( *DirectoryName ))
			{
>>>>>>> 69078e53

				int32 ProcessID = FCString::Atoi( *DirectoryName );
				if(ProcessID != CurrentProcessID)
				{
					FProcHandle ProcHandle = FPlatformProcess::OpenProcess( ProcessID );

<<<<<<< HEAD
	// Create temporary directory to store transient data
	CleanUpTemporaryDirectories();
	TempDir = FPaths::Combine( GetRootTemporaryDir(), FString::FromInt( FPlatformProcess::GetCurrentProcessId() ), SessionID);
	IFileManager::Get().MakeDirectory(*TempDir);

	// Temp code for the nodes development
	DataprepRecipeBPPtr = DataprepAssetPtr->DataprepRecipeBP;
	check( DataprepRecipeBPPtr.IsValid() );

	// Necessary step to regenerate blueprint generated class
	// Note that this compilation will always succeed as Dataprep node does not have real body
	// #ueent_todo: Is there a better solution
	{
		FKismetEditorUtilities::CompileBlueprint( DataprepRecipeBPPtr.Get(), EBlueprintCompileOptions::None, nullptr );
	}

	UEdGraph* PipelineGraph = FBlueprintEditorUtils::FindEventGraph(DataprepRecipeBPPtr.Get());
	check( PipelineGraph );

	for( UEdGraphNode* GraphNode : PipelineGraph->Nodes )
	{
		if( GraphNode->IsA<UK2Node_DataprepProducer>() )
		{
			StartNode = GraphNode;
		}
		else if(StartNode != nullptr)
		{
			break;
		}
	}

	// This should normally happen only with a brand new Dataprep asset
	if( StartNode == nullptr )
	{
		UEdGraph* EventGraph = FBlueprintEditorUtils::FindEventGraph(DataprepRecipeBPPtr.Get());

		IBlueprintNodeBinder::FBindingSet Bindings;
		UK2Node_DataprepProducer* ProducerNode = Cast<UK2Node_DataprepProducer>(UBlueprintNodeSpawner::Create<UK2Node_DataprepProducer>()->Invoke(EventGraph, Bindings, FVector2D(-100,0)));

		ProducerNode->SetDataprepAsset( DataprepAssetPtr.Get() );
		StartNode = ProducerNode;
	}
	// end of temp code for nodes development
=======
					// Delete directories if process is not valid
					bool bDeleteDirectories = !ProcHandle.IsValid();

					// Process is valid, check if application associated with process id is UE4 editor
					if(!bDeleteDirectories)
					{
						const FString ApplicationName = FPlatformProcess::GetApplicationName( ProcessID );
						bDeleteDirectories = !ApplicationName.StartsWith(TEXT("UE4Editor"));
					}

					if(bDeleteDirectories)
					{
						FString PackagePathToDelete = FPaths::Combine( GetRootPackagePath(), DirectoryName );
						FString PackagePathToDeleteOnDisk;
						if (FPackageName::TryConvertLongPackageNameToFilename(PackagePathToDelete, PackagePathToDeleteOnDisk))
						{
							TempDirectories.Add( MoveTemp(PackagePathToDeleteOnDisk) );
						}

						TempDirectories.Emplace( FilenameOrDirectory );
					}
				}
			}
		}
		return true;
	});

	for(FString& TempDirectory : TempDirectories)
	{
		FString AbsolutePath = FPaths::ConvertRelativePathToFull( TempDirectory );
		IFileManager::Get().DeleteDirectory( *AbsolutePath, false, true );
	}
}

const FString& FDataprepEditor::GetRootTemporaryDir()
{
	static FString RootTemporaryDir = FPaths::Combine(FPaths::ProjectIntermediateDir(), TEXT("DataprepTemp") );
	return RootTemporaryDir;
}

const FString& FDataprepEditor::GetRootPackagePath()
{
	static FString RootPackagePath( TEXT("/Engine/DataprepEditor/Transient") );
	return RootPackagePath;
}

void FDataprepEditor::InitDataprepEditor(const EToolkitMode::Type Mode, const TSharedPtr<IToolkitHost>& InitToolkitHost, UDataprepAssetInterface* InDataprepAssetInterface, UObject* Blueprint)
{
	DataprepAssetInterfacePtr = TWeakObjectPtr<UDataprepAssetInterface>(InDataprepAssetInterface);
	check( DataprepAssetInterfacePtr.IsValid() );

	bIsDataprepInstance = Cast<UDataprepAssetInstance>(InDataprepAssetInterface) != nullptr;

	DataprepAssetInterfacePtr->GetOnChanged().AddSP( this, &FDataprepEditor::OnDataprepAssetChanged );

	// Assign unique session identifier
	SessionID = FGuid::NewGuid().ToString();

	// Initialize Actions' context
	DataprepActionAsset::FCanExecuteNextStepFunc CanExecuteNextStepFunc = [this](UDataprepActionAsset* ActionAsset, UDataprepOperation* Operation, UDataprepFilter* Filter) -> bool
	{
		return this->OnCanExecuteNextStep(ActionAsset, Operation, Filter);
	};

	DataprepActionAsset::FActionsContextChangedFunc ActionsContextChangedFunc = [this](const UDataprepActionAsset* ActionAsset, bool bWorldChanged, bool bAssetsChanged, const TArray< TWeakObjectPtr<UObject> >& NewAssets)
	{
		this->OnActionsContextChanged(ActionAsset, bWorldChanged, bAssetsChanged, NewAssets);
	};

	ActionsContext = MakeShareable( new FDataprepActionContext() );

	ActionsContext->SetTransientContentFolder( GetTransientContentFolder() / DataprepAssetInterfacePtr->GetName() / TEXT("Pipeline") )
		.SetLogger( TSharedPtr<IDataprepLogger>( new FDataprepCoreUtils::FDataprepLogger ) )
		.SetCanExecuteNextStep( CanExecuteNextStepFunc )
		.SetActionsContextChanged( ActionsContextChangedFunc );

	// Create temporary directory to store transient data
	CleanUpTemporaryDirectories();
	TempDir = FPaths::Combine( GetRootTemporaryDir(), FString::FromInt( FPlatformProcess::GetCurrentProcessId() ), SessionID);
	IFileManager::Get().MakeDirectory(*TempDir);

	// Temp code for the nodes development
	if(Blueprint != nullptr)
	{
		DataprepRecipeBPPtr = Cast<UBlueprint>(Blueprint);
		check( DataprepRecipeBPPtr.IsValid() );

		// Necessary step to regenerate blueprint generated class
		// Note that this compilation will always succeed as Dataprep node does not have real body
		{
			FKismetEditorUtilities::CompileBlueprint( DataprepRecipeBPPtr.Get(), EBlueprintCompileOptions::None, nullptr );
		}
	}
	// End temp code for the nodes development
>>>>>>> 69078e53

	GEditor->RegisterForUndo(this);

	// Register our commands. This will only register them if not previously registered
	FDataprepEditorCommands::Register();

	BindCommands();

	CreateTabs();

<<<<<<< HEAD
	const TSharedRef<FTabManager::FLayout> StandaloneDefaultLayout = FTabManager::NewLayout("Standalone_DataprepEditor_Layout_v0.3")
		->AddArea
		(
			FTabManager::NewPrimaryArea()->SetOrientation(Orient_Vertical)
			->Split
			(
				FTabManager::NewStack()
				->SetSizeCoefficient(0.1f)
				->SetHideTabWell(true)
				->AddTab(GetToolbarTabId(), ETabState::OpenedTab)
				// Don't want the secondary toolbar tab to be opened if there's nothing in it
				//->AddTab(SecondaryToolbarTabId, ETabState::ClosedTab)
			)
			->Split
			(
				FTabManager::NewSplitter()->SetOrientation(Orient_Horizontal)
				->Split
				(
					FTabManager::NewSplitter()->SetOrientation(Orient_Vertical)
					->SetSizeCoefficient(0.9f)
					->Split
					(
						FTabManager::NewSplitter()->SetOrientation(Orient_Horizontal)
						->SetSizeCoefficient(0.5f)
						->Split
						(
							FTabManager::NewStack()
							->SetSizeCoefficient(0.5f)
							->AddTab(ScenePreviewTabId, ETabState::OpenedTab)
							->SetHideTabWell( true )
						)
						->Split
						(
							FTabManager::NewStack()
							->SetSizeCoefficient(0.5f)
							->AddTab(AssetPreviewTabId, ETabState::OpenedTab)
							->SetHideTabWell( true )
						)
					)
					->Split
					(
						FTabManager::NewSplitter()->SetOrientation(Orient_Horizontal)
						->Split
						(
							FTabManager::NewStack()
							->SetSizeCoefficient(0.15f)
							->AddTab(PaletteTabId, ETabState::OpenedTab)
							->SetHideTabWell( true )
						)
						// Temp code for the nodes development
						->Split
						(
							FTabManager::NewStack()
							->SetSizeCoefficient(0.85f)
							->AddTab(PipelineGraphTabId, ETabState::OpenedTab)
							->SetHideTabWell( true )
						)
						// end of temp code for nodes development
					)
				)
				->Split
				(
					FTabManager::NewSplitter()->SetOrientation(Orient_Vertical)
					->SetSizeCoefficient(0.25f)
					->Split
					(
						FTabManager::NewStack()
						->SetSizeCoefficient(0.25f)
						->AddTab(DataprepAssetTabId, ETabState::OpenedTab)
						->SetHideTabWell(true)
					)
					->Split
					(
						FTabManager::NewStack()
						->SetSizeCoefficient(0.75f)
						->AddTab(DetailsTabId, ETabState::OpenedTab)
					)
				)
			)
		);

	const bool bCreateDefaultStandaloneMenu = true;
	const bool bCreateDefaultToolbar = true;
	FAssetEditorToolkit::InitAssetEditor( Mode, InitToolkitHost, DataprepEditorAppIdentifier, StandaloneDefaultLayout, bCreateDefaultToolbar, bCreateDefaultStandaloneMenu, InDataprepAsset );
=======
	
	const TSharedRef<FTabManager::FLayout> Layout = DataprepRecipeBPPtr.IsValid() ? CreateDataprepLayout() : CreateDataprepInstanceLayout();

	const bool bCreateDefaultStandaloneMenu = true;
	const bool bCreateDefaultToolbar = true;
	FAssetEditorToolkit::InitAssetEditor( Mode, InitToolkitHost, DataprepEditorAppIdentifier, Layout, bCreateDefaultToolbar, bCreateDefaultStandaloneMenu, InDataprepAssetInterface );
>>>>>>> 69078e53

	ExtendMenu();
	ExtendToolBar();
	RegenerateMenusAndToolbars();
<<<<<<< HEAD
=======

#ifdef DATAPREP_EDITOR_VERBOSE
	LogDataprepEditor.SetVerbosity( ELogVerbosity::Verbose );
#endif
>>>>>>> 69078e53
}

void FDataprepEditor::BindCommands()
{
	const FDataprepEditorCommands& Commands = FDataprepEditorCommands::Get();

	const TSharedRef<FUICommandList>& UICommandList = GetToolkitCommands();

	//UICommandList->MapAction(FGenericCommands::Get().Delete,
	//	FExecuteAction::CreateSP(this, &FDataprepEditor::DeleteSelected),
	//	FCanExecuteAction::CreateSP(this, &FDataprepEditor::CanDeleteSelected));

	//UICommandList->MapAction(FGenericCommands::Get().Undo,
	//	FExecuteAction::CreateSP(this, &FDataprepEditor::UndoAction));

	//UICommandList->MapAction(FGenericCommands::Get().Redo,
	//	FExecuteAction::CreateSP(this, &FDataprepEditor::RedoAction));

	// Temp code for the nodes development
	UICommandList->MapAction(
		Commands.CompileGraph,
		FExecuteAction::CreateSP(this, &FDataprepEditor::OnCompile));
	// end of temp code for nodes development

	UICommandList->MapAction(
		Commands.SaveScene,
		FExecuteAction::CreateSP(this, &FDataprepEditor::OnSaveScene));

	UICommandList->MapAction(
		Commands.BuildWorld,
		FExecuteAction::CreateSP( this, &FDataprepEditor::OnBuildWorld ),
		FCanExecuteAction::CreateSP( this, &FDataprepEditor::CanBuildWorld ) );

	UICommandList->MapAction(
		Commands.ExecutePipeline,
		FExecuteAction::CreateSP(this, &FDataprepEditor::OnExecutePipeline),
		FCanExecuteAction::CreateSP(this, &FDataprepEditor::CanExecutePipeline));

	UICommandList->MapAction(
		Commands.CommitWorld,
		FExecuteAction::CreateSP(this, &FDataprepEditor::OnCommitWorld),
		FCanExecuteAction::CreateSP(this, &FDataprepEditor::CanCommitWorld));
}

void FDataprepEditor::OnSaveScene()
{
	TRACE_CPUPROFILER_EVENT_SCOPE(FDataprepEditor::OnSaveScene);

}

void FDataprepEditor::OnBuildWorld()
{
	UDataprepAssetInterface* DataprepAssetInterface = DataprepAssetInterfacePtr.Get();
	if (!ensureAlways(DataprepAssetInterface))
	{
		return;
	}

	if (!ensureAlways(PreviewWorld.IsValid()))
	{
		return;
	}

<<<<<<< HEAD
	if (DataprepAsset->GetProducersCount() == 0)
=======
	TRACE_CPUPROFILER_EVENT_SCOPE(FDataprepEditor::OnBuildWorld);

	if (DataprepAssetInterface->GetProducers()->GetProducersCount() == 0)
>>>>>>> 69078e53
	{
		ResetBuildWorld();
		return;
	}

	uint64 StartTime = FPlatformTime::Cycles64();
	UE_LOG( LogDataprepEditor, Log, TEXT("Importing ...") );

<<<<<<< HEAD
	CleanPreviewWorld();

	UPackage* TransientPackage = NewObject< UPackage >( nullptr, *GetTransientContentFolder(), RF_Transient );
	TransientPackage->FullyLoad();

	// #ueent_todo: Add progress reporter and logger to Dataprep editor
	UDataprepContentProducer::ProducerContext Context;
	Context.SetWorld( PreviewWorld.Get() )
		.SetRootPackage( TransientPackage )
		.SetLogger( TSharedPtr< IDataprepLogger >( new FDataprepLogger ) )
		.SetProgressReporter( TSharedPtr< IDataprepProgressReporter >( new FDataprepProgressReporter() ) );
=======
	UPackage* TransientPackage = NewObject< UPackage >( nullptr, *GetTransientContentFolder(), RF_Transient );
	TransientPackage->FullyLoad();

	TSharedPtr< FDataprepCoreUtils::FDataprepFeedbackContext > FeedbackContext( new FDataprepCoreUtils::FDataprepFeedbackContext );

	TSharedPtr< IDataprepProgressReporter > ProgressReporter( new FDataprepCoreUtils::FDataprepProgressUIReporter( FeedbackContext.ToSharedRef() ) );
	{
		FTimeLogger TimeLogger( TEXT("Import") );

		FDataprepProducerContext Context;
		Context.SetWorld( PreviewWorld.Get() )
			.SetRootPackage( TransientPackage )
			.SetLogger( TSharedPtr< IDataprepLogger >( new FDataprepCoreUtils::FDataprepLogger ) )
			.SetProgressReporter( ProgressReporter );

		Assets = DataprepAssetInterface->GetProducers()->Produce( Context );
	}
>>>>>>> 69078e53

	if ( ProgressReporter->IsWorkCancelled() )
	{
		// Flush the work that's already been done
		ResetBuildWorld();
		return;
	}

	CachedAssets.Reset();
	CachedAssets.Append( Assets );

<<<<<<< HEAD
	UpdatePreviewPanels();
	bWorldBuilt = true;
	bIsFirstRun = true;

	// Log time spent to import incoming file in minutes and seconds
	double ElapsedSeconds = FPlatformTime::ToSeconds64(FPlatformTime::Cycles64() - StartTime);

	int ElapsedMin = int(ElapsedSeconds / 60.0);
	ElapsedSeconds -= 60.0 * (double)ElapsedMin;
	UE_LOG( LogDataprepEditor, Log, TEXT("Import took [%d min %.3f s]"), ElapsedMin, ElapsedSeconds );

	TakeSnapshot();
}

void FDataprepEditor::OnDataprepAssetChanged( FDataprepAssetChangeType ChangeType, int32 Index )
{
	switch(ChangeType)
	{
		case FDataprepAssetChangeType::ConsumerModified:
			{
				UpdatePreviewPanels();
			}
			break;

		case FDataprepAssetChangeType::BlueprintModified:
			{
				OnDataprepPipelineChange( nullptr );
			}
			break;

		case FDataprepAssetChangeType::ProducerAdded:
		case FDataprepAssetChangeType::ProducerRemoved:
		case FDataprepAssetChangeType::ProducerModified:
			{
				// Just reset world for the time being
				ResetBuildWorld();
			}
			break;

		default:
			break;

	}
}

void FDataprepEditor::OnDataprepPipelineChange(UObject* ChangedObject)
{
	bPipelineChanged = true;
}

void FDataprepEditor::ResetBuildWorld()
{
	bWorldBuilt = false;
	CleanPreviewWorld();
	UpdatePreviewPanels();
	DataprepEditorUtil::DeleteTemporaryPackage( GetTransientContentFolder() );
}

void FDataprepEditor::CleanPreviewWorld()
{
	// Destroy all actors in preview world
	for (ULevel* Level : PreviewWorld->GetLevels())
	{
		TArray<AActor*> LevelActors( Level->Actors );

		for( AActor* Actor : LevelActors )
		{
			if (Actor && !Actor->IsPendingKill() && !DefaultActorsInPreviewWorld.Contains(Actor))
			{
				PreviewWorld->EditorDestroyActor(Actor, true);

				// Since deletion can be delayed, rename to avoid future name collision
				// Call UObject::Rename directly on actor to avoid AActor::Rename which unnecessarily sunregister and re-register components
				Actor->UObject::Rename(nullptr, GetTransientPackage(), REN_DontCreateRedirectors | REN_ForceNoResetLoaders);
			}
		}
	}

	// Delete assets which are still in the transient content folder
	const FString TransientContentFolder( GetTransientContentFolder() );
	TArray<UObject*> ObjectsToDelete;
	for( TWeakObjectPtr<UObject>& Asset : CachedAssets )
	{
		if( UObject* ObjectToDelete = Asset.Get() )
		{
			FString PackagePath = ObjectToDelete->GetOutermost()->GetName();
			if( PackagePath.StartsWith( TransientContentFolder ) )
			{
				ObjectToDelete->Rename( nullptr, GetTransientPackage(), REN_DontCreateRedirectors | REN_NonTransactional );
				ObjectsToDelete.Add( ObjectToDelete );

				// Remove geometry from static meshes to be deleted to avoid unwanted rebuild done when calling FDataprepCoreUtils::PurgeObjects
				// #ueent_todo: This is a temporary solution. Need to find a better way to do that
				if( UStaticMesh* StaticMesh = Cast<UStaticMesh>( ObjectToDelete ) )
				{
					StaticMesh->ReleaseResources();
					StaticMesh->ClearMeshDescriptions();
					StaticMesh->GetSourceModels().Empty();
					StaticMesh->StaticMaterials.Empty();
				}
			}
		}
	}
=======
	TakeSnapshot();

	UpdatePreviewPanels();
	SceneViewportView->FocusViewportOnScene();

	bWorldBuilt = true;
	bIsFirstRun = true;
}

void FDataprepEditor::OnDataprepAssetChanged( FDataprepAssetChangeType ChangeType )
{
	switch(ChangeType)
	{
		case FDataprepAssetChangeType::RecipeModified:
		{
			bPipelineChanged = true;
		}
		break;

		case FDataprepAssetChangeType::ProducerAdded:
		case FDataprepAssetChangeType::ProducerRemoved:
		case FDataprepAssetChangeType::ProducerModified:
		{
			// Just reset world for the time being
			ResetBuildWorld();
		}
		break;

		default:
			break;

	}
}

void FDataprepEditor::ResetBuildWorld()
{
	TRACE_CPUPROFILER_EVENT_SCOPE(FDataprepEditor::ResetBuildWorld);

	bWorldBuilt = false;
	CleanPreviewWorld();
	UpdatePreviewPanels();
	DataprepEditorUtil::DeleteTemporaryPackage( GetTransientContentFolder() );
}

void FDataprepEditor::CleanPreviewWorld()
{
	TRACE_CPUPROFILER_EVENT_SCOPE(FDataprepEditor::CleanPreviewWorld);

	FTimeLogger TimeLogger( TEXT("CleanPreviewWorld") );

	// Destroy all actors in preview world
	for (ULevel* Level : PreviewWorld->GetLevels())
	{
		TArray<AActor*> LevelActors( Level->Actors );

		for( AActor* Actor : LevelActors )
		{
			if (Actor && !Actor->IsPendingKill() && !DefaultActorsInPreviewWorld.Contains(Actor))
			{
				PreviewWorld->EditorDestroyActor(Actor, true);

				// Since deletion can be delayed, rename to avoid future name collision
				// Call UObject::Rename directly on actor to avoid AActor::Rename which unnecessarily sunregister and re-register components
				Actor->UObject::Rename(nullptr, GetTransientPackage(), REN_DontCreateRedirectors | REN_ForceNoResetLoaders);
			}
		}
	}

	SceneViewportView->ClearScene();

	// Delete assets which are still in the transient content folder
	const FString TransientContentFolder( GetTransientContentFolder() );
	TArray<UObject*> ObjectsToDelete;
	for( TWeakObjectPtr<UObject>& Asset : CachedAssets )
	{
		if( UObject* ObjectToDelete = Asset.Get() )
		{
			FString PackagePath = ObjectToDelete->GetOutermost()->GetName();
			if( PackagePath.StartsWith( TransientContentFolder ) )
			{
				FDataprepCoreUtils::MoveToTransientPackage( ObjectToDelete );
				ObjectsToDelete.Add( ObjectToDelete );
			}
		}
	}

	// Disable warnings from LogStaticMesh because FDataprepCoreUtils::PurgeObjects is pretty verbose on harmless warnings
	ELogVerbosity::Type PrevLogStaticMeshVerbosity = LogStaticMesh.GetVerbosity();
	LogStaticMesh.SetVerbosity( ELogVerbosity::Error );

	FDataprepCoreUtils::PurgeObjects( MoveTemp( ObjectsToDelete ) );

	// Restore LogStaticMesh verbosity
	LogStaticMesh.SetVerbosity( PrevLogStaticMeshVerbosity );
>>>>>>> 69078e53

	// #ueent_todo: Should we find a better way to silently delete assets?
	// Disable warnings from LogStaticMesh because FDataprepCoreUtils::PurgeObjects is pretty verbose on harmless warnings
	ELogVerbosity::Type PrevLogStaticMeshVerbosity = LogStaticMesh.GetVerbosity();
	LogStaticMesh.SetVerbosity( ELogVerbosity::Error );

	FDataprepCoreUtils::PurgeObjects( MoveTemp( ObjectsToDelete ) );

	// Restore LogStaticMesh verbosity
	LogStaticMesh.SetVerbosity( PrevLogStaticMeshVerbosity );

	CachedAssets.Reset();
	Assets.Reset();

	PreviewWorld->CleanupActors();
}

void FDataprepEditor::OnExecutePipeline()
{
<<<<<<< HEAD
	if( DataprepAssetPtr->GetConsumer() == nullptr )
=======
	if( DataprepAssetInterfacePtr->GetConsumer() == nullptr )
>>>>>>> 69078e53
	{
		return;
	}

	TRACE_CPUPROFILER_EVENT_SCOPE(FDataprepEditor::OnExecutePipeline);

	if(!bIsFirstRun)
	{
		RestoreFromSnapshot();
	}

<<<<<<< HEAD
	TSharedPtr< IDataprepProgressReporter > ProgressReporter( new FDataprepProgressReporter() );
=======
	// Remove any link between assets referenced in the preview world and the viewport
	SceneViewportView->ClearScene();
>>>>>>> 69078e53

	// Trigger execution of data preparation operations on world attached to recipe
	{
		FTimeLogger TimeLogger( TEXT("ExecutePipeline") );

		// Some operation can indirectly call FAssetEditorManager::CloseAllAssetEditors (eg. Remove Asset)
		// Editors can individually refuse this request: we ignore it during the pipeline traversal.
		TGuardValue<bool> IgnoreCloseRequestGuard(bIgnoreCloseRequest, true);

<<<<<<< HEAD
		// Start of temp code for nodes execution
		// Simulate sequential execution of Dataprep actions starting at StartNode
		TSet<UK2Node_DataprepAction*> ActionNodesExecuted;
		UEdGraphPin* StartNodePin = StartNode->FindPin(UEdGraphSchema_K2::PN_Then, EGPD_Output);
		if( StartNodePin && StartNodePin->LinkedTo.Num() > 0 )
		{
			int32 ActionNodeCount = 0;
			for( UEdGraphPin* NextNodeInPin = StartNodePin->LinkedTo[0]; NextNodeInPin != nullptr ; )
			{
				UEdGraphNode* NextNode = NextNodeInPin->GetOwningNode();

				if(UK2Node_DataprepAction* ActionNode = Cast<UK2Node_DataprepAction>(NextNode))
				{
					++ActionNodeCount;
				}

				UEdGraphPin* NextNodeOutPin = NextNode->FindPin( UEdGraphSchema_K2::PN_Then, EGPD_Output );
				NextNodeInPin = NextNodeOutPin ? ( NextNodeOutPin->LinkedTo.Num() > 0 ? NextNodeOutPin->LinkedTo[0] : nullptr ) : nullptr;
			}

			ActionNodesExecuted.Reserve( ActionNodeCount );

			FDataprepProgressTask Task( *ProgressReporter, LOCTEXT( "DataprepEditor_ExecutingPipeline", "Executing pipeline ..." ), (float)ActionNodeCount, 1.0f );

			for( UEdGraphPin* NextNodeInPin = StartNodePin->LinkedTo[0]; NextNodeInPin != nullptr ; )
			{
				UEdGraphNode* NextNode = NextNodeInPin->GetOwningNode();
				if( UK2Node_DataprepAction* ActionNode = Cast<UK2Node_DataprepAction>( NextNode ) )
				{
					Task.ReportNextStep( FText::Format( LOCTEXT( "DataprepEditor_ExecutingAction", "Executing \"{0}\" ..."), ActionNode->GetNodeTitle( ENodeTitleType::FullTitle ) ) );

					// Break the loop if the node had already been executed
					if( ActionNodesExecuted.Find( ActionNode ) )
					{
						break;
					}

					// Collect all objects the action should be applied on
					// Done for each action node since an operation in an action could modify the world or add/remove assets
					TArray<UObject*> Objects;
					Objects.Reserve( PreviewWorld->GetCurrentLevel()->Actors.Num() + Assets.Num() );

					for( TWeakObjectPtr<UObject>& Object : Assets )
					{
						if( Object.IsValid() && !Object.Get()->IsPendingKill() )
						{
							Objects.Add( Object.Get()  );
						}
					}

					for( AActor* Actor : PreviewWorld->GetCurrentLevel()->Actors )
					{
						const bool bIsValidActor = Actor &&
							!Actor->IsPendingKill() &&
							Actor->IsEditable() &&
							!Actor->IsTemplate() &&
							!FActorEditorUtils::IsABuilderBrush(Actor) &&
							!Actor->IsA(AWorldSettings::StaticClass());

						if( bIsValidActor )
						{
							Objects.Add( Actor  );
						}
					}

					// Execute action
					ActionNode->GetDataprepAction()->Execute( Objects );
					ActionNodesExecuted.Add( ActionNode );

					// Update array of assets in case something was removed
					int32 Index = 0;
					while ( Index < Assets.Num() )
					{
						UObject* Object = Assets[Index].Get();
						if ( Object && Object->IsValidLowLevel() )
						{
							Index++;
						}
						else
						{
							Assets.RemoveAtSwap(Index);
						}
					}

					// World may have changed, update asset preview and scene outliner
					UpdatePreviewPanels();
				}
=======
		TSharedPtr< FDataprepCoreUtils::FDataprepFeedbackContext > FeedbackContext(new FDataprepCoreUtils::FDataprepFeedbackContext);
		ActionsContext->SetProgressReporter( TSharedPtr< IDataprepProgressReporter >( new FDataprepCoreUtils::FDataprepProgressUIReporter( FeedbackContext.ToSharedRef() ) ) );
		ActionsContext->SetWorld( PreviewWorld.Get() ).SetAssets( Assets );

		DataprepAssetInterfacePtr->ExecuteRecipe( ActionsContext );

		// Update list of assets with latest ones
		Assets = ActionsContext->Assets.Array();
	}
>>>>>>> 69078e53

	if ( ActionsContext->ProgressReporterPtr->IsWorkCancelled() )
	{
		RestoreFromSnapshot();
	}

	// Redraw 3D viewport
	SceneViewportView->UpdateScene();

	// Add assets which may have been created by actions
	for( TWeakObjectPtr<UObject>& Asset : Assets )
	{
		if( Asset.IsValid() )
		{
			CachedAssets.Add( Asset );
		}
	}

	// Indicate pipeline has been executed at least once
	bIsFirstRun = false;
	// Reset tracking of pipeline changes between execution
	bPipelineChanged = false;
}

void FDataprepEditor::OnCommitWorld()
{
<<<<<<< HEAD
	// Pipeline has not been executed, validate with user this is intentional
	if( bIsFirstRun )
	{
		UEdGraphPin* StartNodePin = StartNode->FindPin( UEdGraphSchema_K2::PN_Then, EGPD_Output );
		if(StartNodePin && StartNodePin->LinkedTo.Num() > 0)
		{
			const FText Title( LOCTEXT( "DataprepEditor_ProceedWithCommit", "Proceed with commit" ) );
			const FText Message( LOCTEXT( "DataprepEditor_ConfirmCommitPipelineNotExecuted", "The action pipeline has not been executed.\nDo you want to proceeed with the commit anyway?" ) );

			if( OpenMsgDlgInt( EAppMsgType::YesNo, Message, Title ) == EAppReturnType::No )
			{
				return;
			}
		}
	}
	// Pipeline has changed without being executed, validate with user this is intentional
	else if( !bIsFirstRun && bPipelineChanged )
	{
		const FText Title( LOCTEXT( "DataprepEditor_ProceedWithCommit", "Proceed with commit" ) );
		const FText Message( LOCTEXT( "DataprepEditor_ConfirmCommitPipelineChanged", "The action pipeline has changed since last execution.\nDo you want to proceeed with the commit anyway?" ) );
=======
	TRACE_CPUPROFILER_EVENT_SCOPE(FDataprepEditor::OnCommitWorld);

	FTimeLogger TimeLogger( TEXT("Commit") );

	// Pipeline has not been executed, validate with user this is intentional
	if( bIsFirstRun && DataprepAssetInterfacePtr->HasActions())
	{
		const FText Title( LOCTEXT( "DataprepEditor_ProceedWithCommit", "Proceed with commit" ) );
		const FText Message( LOCTEXT( "DataprepEditor_ConfirmCommitPipelineNotExecuted", "The action pipeline has not been executed.\nDo you want to proceeed with the commit anyway?" ) );
>>>>>>> 69078e53

		if( OpenMsgDlgInt( EAppMsgType::YesNo, Message, Title ) == EAppReturnType::No )
		{
			return;
		}
	}
	// Pipeline has changed without being executed, validate with user this is intentional
	else if( !bIsFirstRun && bPipelineChanged )
	{
		const FText Title( LOCTEXT( "DataprepEditor_ProceedWithCommit", "Proceed with commit" ) );
		const FText Message( LOCTEXT( "DataprepEditor_ConfirmCommitPipelineChanged", "The action pipeline has changed since last execution.\nDo you want to proceeed with the commit anyway?" ) );

		if( OpenMsgDlgInt( EAppMsgType::YesNo, Message, Title ) == EAppReturnType::No )
		{
			return;
		}
	}

	// Remove references to assets in 3D viewport before commit
	SceneViewportView->ClearScene();

	// Finalize assets
	TArray<TWeakObjectPtr<UObject>> ValidAssets( MoveTemp(Assets) );

	FDataprepConsumerContext Context;
	Context.SetWorld( PreviewWorld.Get() )
		.SetAssets( ValidAssets )
		.SetTransientContentFolder( GetTransientContentFolder() )
<<<<<<< HEAD
		.SetLogger( TSharedPtr<IDataprepLogger>( new FDataprepLogger ) )
		.SetProgressReporter( TSharedPtr< IDataprepProgressReporter >( new FDataprepProgressReporter() ) );

	FString OutReason;
	if( !DataprepAssetPtr->RunConsumer( Context, OutReason ) )
	{
		// #ueent_todo: Inform consumer failed
=======
		.SetLogger( TSharedPtr<IDataprepLogger>( new FDataprepCoreUtils::FDataprepLogger ) )
		.SetProgressReporter( TSharedPtr< IDataprepProgressReporter >( new FDataprepCoreUtils::FDataprepProgressUIReporter() ) );

	if( !DataprepAssetInterfacePtr->RunConsumer( Context ) )
	{
		UE_LOG( LogDataprepEditor, Error, TEXT("Consumer failed...") );
>>>>>>> 69078e53
	}

	ResetBuildWorld();
}

void FDataprepEditor::ExtendMenu()
{
	IDataprepEditorModule* DataprepEditorModule = &FModuleManager::LoadModuleChecked<IDataprepEditorModule>("DataprepEditor");
	AddMenuExtender(DataprepEditorModule->GetMenuExtensibilityManager()->GetAllExtenders(GetToolkitCommands(), GetEditingObjects()));
}

void FDataprepEditor::ExtendToolBar()
{
	struct Local
	{
		static void FillToolbar(FToolBarBuilder& ToolbarBuilder, FDataprepEditor* ThisEditor)
		{
			ToolbarBuilder.BeginSection("Run");
			{
				ToolbarBuilder.AddToolBarButton(FDataprepEditorCommands::Get().BuildWorld);
				ToolbarBuilder.AddToolBarButton(FDataprepEditorCommands::Get().ExecutePipeline);
				ToolbarBuilder.AddToolBarButton(FDataprepEditorCommands::Get().CommitWorld);
			}
			ToolbarBuilder.EndSection();
		}
	};

	TSharedPtr<FExtender> ToolbarExtender = MakeShareable(new FExtender);

	FDataprepEditor* ThisEditor = this;

	ToolbarExtender->AddToolBarExtension(
		"Asset",
		EExtensionHook::After,
		ToolkitCommands,
		FToolBarExtensionDelegate::CreateStatic(&Local::FillToolbar, ThisEditor)
	);

	AddToolbarExtender(ToolbarExtender);

	IDataprepEditorModule* DataprepEditorModule = &FModuleManager::LoadModuleChecked<IDataprepEditorModule>("DataprepEditor");
	AddToolbarExtender(DataprepEditorModule->GetToolBarExtensibilityManager()->GetAllExtenders(GetToolkitCommands(), GetEditingObjects()));
}

void FDataprepEditor::CreateTabs()
{
	AssetPreviewView = SNew(AssetPreviewWidget::SAssetsPreviewWidget);
	AssetPreviewView->OnSelectionChanged().AddLambda(
		[this](TSet< UObject* > Selection)
		{
			SetDetailsObjects(MoveTemp(Selection), false);
		}
	);

<<<<<<< HEAD
	DataprepAssetView = SNew( SDataprepAssetView, DataprepAssetPtr.Get(), PipelineEditorCommands );
=======
	DataprepAssetView = SNew( SDataprepAssetView, DataprepAssetInterfacePtr.Get(), PipelineEditorCommands );
>>>>>>> 69078e53

	CreateScenePreviewTab();

	// Create 3D viewport
	SceneViewportView = SNew( SDataprepEditorViewport, SharedThis(this) )
	.WorldToPreview( PreviewWorld.Get() );

	// Create Details Panel
	CreateDetailsViews();

	// Temp code for the nodes development
	if(DataprepRecipeBPPtr.IsValid())
	{
		// Create Pipeline Editor
		CreatePipelineEditor();
	}
	// end of temp code for nodes development

}

// Temp code for the nodes development
TSharedRef<SDockTab> FDataprepEditor::SpawnTabPipelineGraph(const FSpawnTabArgs & Args)
{
	check(Args.GetTabId() == PipelineGraphTabId);

	if(!bIsDataprepInstance)
	{
		return SNew(SDockTab)
			//.Icon(FDataprepEditorStyle::Get()->GetBrush("DataprepEditor.Tabs.Pipeline"))
			.Label(LOCTEXT("DataprepEditor_PipelineTab_Title", "Pipeline"))
			[
				DataprepRecipeBPPtr.IsValid() ? PipelineView.ToSharedRef() : SNullWidget::NullWidget
			];
	}

	return SNew(SDockTab);
}
// end of temp code for nodes development

TSharedRef<SDockTab> FDataprepEditor::SpawnTabScenePreview(const FSpawnTabArgs & Args)
{
	check(Args.GetTabId() == ScenePreviewTabId);

	return SNew(SDockTab)
		//.Icon(FDataprepEditorStyle::Get()->GetBrush("DataprepEditor.Tabs.ScenePreview"))
		.Label(LOCTEXT("DataprepEditor_ScenePreviewTab_Title", "Scene Preview"))
		[
			ScenePreviewView.ToSharedRef()
		];
}

TSharedRef<SDockTab> FDataprepEditor::SpawnTabAssetPreview(const FSpawnTabArgs & Args)
{
	check(Args.GetTabId() == AssetPreviewTabId);

	return SNew(SDockTab)
		//.Icon(FDataprepEditorStyle::Get()->GetBrush("DataprepEditor.Tabs.AssetPreview"))
		.Label(LOCTEXT("DataprepEditor_AssetPreviewTab_Title", "Asset Preview"))
		[
			SNew(SBorder)
			.Padding(2.f)
			.BorderImage(FEditorStyle::GetBrush("ToolPanel.GroupBorder"))
			[
				AssetPreviewView.ToSharedRef()
			]
		];
}

TSharedRef<SDockTab> FDataprepEditor::SpawnTabPalette(const FSpawnTabArgs & Args)
{
	check(Args.GetTabId() == PaletteTabId);

	if(!bIsDataprepInstance)
	{
		return SNew(SDockTab)
			.Icon(FSlateIcon(FEditorStyle::GetStyleSetName(), "Kismet.Tabs.Palette").GetIcon())
			.Label(LOCTEXT("PaletteTab", "Palette"))
			[
				SNew(SDataprepPalette)
			];
	}

	return SNew(SDockTab);
}

TSharedRef<SDockTab> FDataprepEditor::SpawnTabDataprep(const FSpawnTabArgs & Args)
{
	check(Args.GetTabId() == DataprepAssetTabId);

	return SNew(SDockTab)
	.Label(LOCTEXT("DataprepEditor_DataprepTab_Title", "Dataprep"))
	[
		SNew(SBorder)
		.Padding(2.f)
		.BorderImage(FEditorStyle::GetBrush("ToolPanel.GroupBorder"))
		[
			DataprepAssetView.ToSharedRef()
		]
	];
}

TSharedRef<SDockTab> FDataprepEditor::SpawnTabStatistics(const FSpawnTabArgs & Args)
{
	check(Args.GetTabId() == DataprepStatisticsTabId);

	FStatsViewerModule& StatsViewerModule = FModuleManager::Get().LoadModuleChecked<FStatsViewerModule>("StatsViewer");
	
	const uint32 EnablePagesMask = (1 << EStatsPage::PrimitiveStats) | (1 << EStatsPage::StaticMeshLightingInfo) | (1 << EStatsPage::TextureStats);

	return SNew(SDockTab)
		.Label(LOCTEXT("DataprepEditor_StatisticsTab_Title", "Statistics"))
		.Icon(FEditorStyle::GetBrush("LevelEditor.Tabs.StatsViewer"))
		[
			StatsViewerModule.CreateStatsViewer( *PreviewWorld.Get(), EnablePagesMask, TEXT("Dataprep") )
		];
}

TSharedRef<SDockTab> FDataprepEditor::SpawnTabSceneViewport( const FSpawnTabArgs& Args )
{
	check( Args.GetTabId() == SceneViewportTabId );

	TSharedRef<SDockTab> SpawnedTab =
		SNew(SDockTab)
		.Label( LOCTEXT("DataprepEditor_SceneViewportTab_Title", "Viewport") )
		[
			SceneViewportView.ToSharedRef()
		];

	return SpawnedTab;
}

TSharedRef<FTabManager::FLayout> FDataprepEditor::CreateDataprepLayout()
{
	return FTabManager::NewLayout("Standalone_DataprepEditor_Layout_v0.7")
		->AddArea
		(
			FTabManager::NewPrimaryArea()->SetOrientation(Orient_Vertical)
			->Split
			(
				FTabManager::NewStack()
				->SetSizeCoefficient(0.1f)
				->SetHideTabWell(true)
				->AddTab(GetToolbarTabId(), ETabState::OpenedTab)
			)
			->Split
			(
				FTabManager::NewSplitter()->SetOrientation(Orient_Horizontal)
				->Split
				(
					FTabManager::NewSplitter()->SetOrientation(Orient_Vertical)
					->Split
					(
						FTabManager::NewSplitter()->SetOrientation(Orient_Horizontal)
						->SetSizeCoefficient(0.75f)
						->Split
						(
							FTabManager::NewStack()
							->SetSizeCoefficient(0.2f)
							->AddTab(AssetPreviewTabId, ETabState::OpenedTab)
							->SetHideTabWell( true )
						)
						->Split
						(
							FTabManager::NewStack()
							->SetSizeCoefficient(0.55f)
							->AddTab(SceneViewportTabId, ETabState::OpenedTab)
							->SetHideTabWell(true)
						)
						->Split
						(
							FTabManager::NewStack()
							->SetSizeCoefficient(0.25f)
							->AddTab(ScenePreviewTabId, ETabState::OpenedTab)
							->SetHideTabWell( true )
						)
					)
					->Split
					(
						FTabManager::NewSplitter()->SetOrientation(Orient_Horizontal)
						->Split
						(
							FTabManager::NewStack()
							->SetSizeCoefficient(0.15f)
							->AddTab(PaletteTabId, ETabState::OpenedTab)
							->SetHideTabWell( true )
						)
						// Temp code for the nodes development
						->Split
						(
							FTabManager::NewStack()
							->SetSizeCoefficient(0.85f)
							->AddTab(PipelineGraphTabId, ETabState::OpenedTab)
							->SetHideTabWell( true )
						)
						// end of temp code for nodes development
					)
				)
				->Split
				(
					FTabManager::NewSplitter()->SetOrientation(Orient_Vertical)
					->SetSizeCoefficient(0.25f)
					->Split
					(
						FTabManager::NewStack()
						->SetSizeCoefficient(0.3f)
						->AddTab(DataprepAssetTabId, ETabState::OpenedTab)
						->SetHideTabWell(true)
					)
					->Split
					(
						FTabManager::NewStack()
						->SetSizeCoefficient(0.7f)
						->AddTab(DetailsTabId, ETabState::OpenedTab)
						->SetHideTabWell(true)
					)
				)
			)
		);
}

TSharedRef<FTabManager::FLayout> FDataprepEditor::CreateDataprepInstanceLayout()
{
	return FTabManager::NewLayout("Standalone_DataprepEditor_InstanceLayout_v0.2")
		->AddArea
		(
			FTabManager::NewPrimaryArea()->SetOrientation(Orient_Vertical)
			->Split
			(
				FTabManager::NewStack()
				->SetSizeCoefficient(0.1f)
				->SetHideTabWell(true)
				->AddTab(GetToolbarTabId(), ETabState::OpenedTab)
				// Don't want the secondary toolbar tab to be opened if there's nothing in it
				//->AddTab(SecondaryToolbarTabId, ETabState::ClosedTab)
			)
			->Split
			(
				FTabManager::NewSplitter()->SetOrientation(Orient_Horizontal)
				->Split
				(
					FTabManager::NewSplitter()->SetOrientation(Orient_Vertical)
					->SetSizeCoefficient(0.2f)
					->Split
					(
						FTabManager::NewStack()
						->SetSizeCoefficient(0.5f)
						->AddTab(ScenePreviewTabId, ETabState::OpenedTab)
						->SetHideTabWell( true )
					)
					->Split
					(
						FTabManager::NewStack()
						->SetSizeCoefficient(0.5f)
						->AddTab(AssetPreviewTabId, ETabState::OpenedTab)
						->SetHideTabWell( true )
					)
				)
				->Split
				(
					FTabManager::NewSplitter()->SetOrientation(Orient_Vertical)
					->SetSizeCoefficient(0.6f)
					->Split
					(
						FTabManager::NewStack()
						->SetSizeCoefficient(1.f)
						->AddTab(SceneViewportTabId, ETabState::OpenedTab)
						->SetHideTabWell(true)
					)
				)
				->Split
				(
					FTabManager::NewSplitter()->SetOrientation(Orient_Vertical)
					->SetSizeCoefficient(0.2f)
					->Split
					(
						FTabManager::NewStack()
						->SetSizeCoefficient(0.5f)
						->AddTab(DataprepAssetTabId, ETabState::OpenedTab)
						->SetHideTabWell(true)
					)
					->Split
					(
						FTabManager::NewStack()
						->SetSizeCoefficient(0.5f)
						->AddTab(DetailsTabId, ETabState::OpenedTab)
						->SetHideTabWell(true)
					)
				)
			)
		);
}

<<<<<<< HEAD
TSharedRef<SDockTab> FDataprepEditor::SpawnTabDataprep(const FSpawnTabArgs & Args)
{
	check(Args.GetTabId() == DataprepAssetTabId);

	return SNew(SDockTab)
	.Label(LOCTEXT("DataprepEditor_DataprepTab_Title", "Dataprep"))
	[
		SNew(SBorder)
		.Padding(2.f)
		.BorderImage(FEditorStyle::GetBrush("ToolPanel.GroupBorder"))
		[
			DataprepAssetView.ToSharedRef()
		]
	];
}

void FDataprepEditor::UpdatePreviewPanels()
{
	// #ueent_todo: There should be a event triggered to inform listeners
	//				   that new assets have been generated.
	AssetPreviewView->ClearAssetList();
	FString SubstitutePath = DataprepAssetPtr->GetOutermost()->GetName();
	if(DataprepAssetPtr->GetConsumer() != nullptr && !DataprepAssetPtr->GetConsumer()->GetTargetContentFolder().IsEmpty())
	{
		SubstitutePath = DataprepAssetPtr->GetConsumer()->GetTargetContentFolder();
	}
	AssetPreviewView->SetAssetsList( Assets, GetTransientContentFolder(), SubstitutePath );
	SceneOutliner->Refresh();
=======
void FDataprepEditor::UpdatePreviewPanels(bool bInclude3DViewport)
{
	TRACE_CPUPROFILER_EVENT_SCOPE(FDataprepEditor::UpdatePreviewPanels);

	{
		FTimeLogger TimeLogger( TEXT("UpdatePreviewPanels") );

		AssetPreviewView->ClearAssetList();
		FString SubstitutePath = DataprepAssetInterfacePtr->GetOutermost()->GetName();
		if(DataprepAssetInterfacePtr->GetConsumer() != nullptr && !DataprepAssetInterfacePtr->GetConsumer()->GetTargetContentFolder().IsEmpty())
		{
			SubstitutePath = DataprepAssetInterfacePtr->GetConsumer()->GetTargetContentFolder();
		}
		AssetPreviewView->SetAssetsList( Assets, GetTransientContentFolder(), SubstitutePath );
	}

	if(bInclude3DViewport)
	{
		SceneViewportView->UpdateScene();
	}
>>>>>>> 69078e53
}

bool FDataprepEditor::OnRequestClose()
{
	const int ActorCount = PreviewWorld->GetActorCount();
	if( bWorldBuilt && !bIgnoreCloseRequest && ActorCount > DefaultActorsInPreviewWorld.Num() )
	{
		// World was imported and is not empty -- show warning message
		const FText Title( LOCTEXT( "DataprepEditor_ProceedWithClose", "Proceed with close") );
		const FText Message( LOCTEXT( "DataprepEditor_ConfirmClose", "Imported data was not committed! Closing the editor will discard imported data.\nDo you want to close anyway?" ) );

		return ( OpenMsgDlgInt( EAppMsgType::YesNo, Message, Title ) == EAppReturnType::Yes );
	}
	return !bIgnoreCloseRequest;
}

bool FDataprepEditor::CanBuildWorld()
{
<<<<<<< HEAD
	return DataprepAssetPtr->GetProducersCount() > 0;
=======
	return DataprepAssetInterfacePtr->GetProducers()->GetProducersCount() > 0;
>>>>>>> 69078e53
}

bool FDataprepEditor::CanExecutePipeline()
{
	return bWorldBuilt;
}

bool FDataprepEditor::CanCommitWorld()
{
	// Execution of pipeline is not required. User can directly commit result of import
<<<<<<< HEAD
	return bWorldBuilt && DataprepAssetPtr->GetConsumer() != nullptr;
}

=======
	return bWorldBuilt && DataprepAssetInterfacePtr->GetConsumer() != nullptr;
}

FString FDataprepEditor::GetTransientContentFolder()
{
	return FPaths::Combine( GetRootPackagePath(), FString::FromInt( FPlatformProcess::GetCurrentProcessId() ), SessionID );
}

bool FDataprepEditor::OnCanExecuteNextStep(UDataprepActionAsset* ActionAsset, UDataprepOperation* Operation, UDataprepFilter* Filter)
{
	// #ueent_todo: Make this action configurable by user
	UpdatePreviewPanels(false);
	return true;
}
>>>>>>> 69078e53

void FDataprepEditor::OnActionsContextChanged( const UDataprepActionAsset* ActionAsset, bool bWorldChanged, bool bAssetsChanged, const TArray< TWeakObjectPtr<UObject> >& NewAssets )
{
<<<<<<< HEAD
	return FPaths::Combine( GetRootPackagePath(), FString::FromInt( FPlatformProcess::GetCurrentProcessId() ), SessionID );
=======
	if(bAssetsChanged)
	{
		Assets = NewAssets;
	}
>>>>>>> 69078e53
}

void DataprepEditorUtil::DeleteTemporaryPackage( const FString& PathToDelete )
{
	// See ContentBrowserUtils::LoadAssetsIfNeeded
	// See ContentBrowserUtils::DeleteFolders

	FAssetRegistryModule& AssetRegistryModule = FModuleManager::Get().LoadModuleChecked<FAssetRegistryModule>(TEXT("AssetRegistry"));

	// Form a filter from the path to delete
	FARFilter Filter;
	Filter.bRecursivePaths = true;
	new (Filter.PackagePaths) FName( *PathToDelete );

	// Query for a list of assets in the path to delete
	TArray<FAssetData> AssetDataList;
	AssetRegistryModule.Get().GetAssets(Filter, AssetDataList);

	// Delete all registered objects which are in  memory and under this path
	{
		TArray<UObject*> AssetsToDelete;
		AssetsToDelete.Reserve(AssetDataList.Num());
		for(const FAssetData& AssetData : AssetDataList)
		{
			FSoftObjectPath ObjectPath( AssetData.ObjectPath.ToString() );

			if(UObject* Object = ObjectPath.ResolveObject())
			{
				AssetsToDelete.Add(Object);
			}
		}

		if(AssetsToDelete.Num() > 0)
		{
			ObjectTools::DeleteObjects(AssetsToDelete, false);
		}
	}

	// Delete all assets not in memory but on disk
	{
		struct FEmptyFolderVisitor : public IPlatformFile::FDirectoryVisitor
		{
			bool bIsEmpty;

			FEmptyFolderVisitor()
				: bIsEmpty(true)
			{
			}

			virtual bool Visit(const TCHAR* FilenameOrDirectory, bool bIsDirectory) override
			{
				if (!bIsDirectory)
				{
					bIsEmpty = false;
					return false; // abort searching
				}

				return true; // continue searching
			}
		};

		FString PathToDeleteOnDisk;
		if (FPackageName::TryConvertLongPackageNameToFilename(PathToDelete, PathToDeleteOnDisk))
		{
			if(IFileManager::Get().DirectoryExists( *PathToDeleteOnDisk ))
			{
				// Look for files on disk in case the folder contains things not tracked by the asset registry
				FEmptyFolderVisitor EmptyFolderVisitor;
				IFileManager::Get().IterateDirectoryRecursively(*PathToDeleteOnDisk, EmptyFolderVisitor);

				if (EmptyFolderVisitor.bIsEmpty && IFileManager::Get().DeleteDirectory(*PathToDeleteOnDisk, false, true))
				{
					AssetRegistryModule.Get().RemovePath(PathToDelete);
				}
			}
			// Request deletion anyway
			else
			{
				AssetRegistryModule.Get().RemovePath(PathToDelete);
			}
		}
	}

	// Check that no asset remains
	AssetDataList.Reset();
	AssetRegistryModule.Get().GetAssets(Filter, AssetDataList);
	//ensure(AssetDataList.Num() == 0);
}

#undef LOCTEXT_NAMESPACE<|MERGE_RESOLUTION|>--- conflicted
+++ resolved
@@ -2,14 +2,9 @@
 
 #include "DataPrepEditor.h"
 
-<<<<<<< HEAD
-#include "BlueprintNodes/K2Node_DataprepAction.h"
-#include "BlueprintNodes/K2Node_DataprepProducer.h"
-=======
 #include "DataPrepOperation.h"
 
 #include "DataprepAssetInstance.h"
->>>>>>> 69078e53
 #include "DataPrepContentConsumer.h"
 #include "DataPrepContentProducer.h"
 #include "DataPrepEditorActions.h"
@@ -26,10 +21,7 @@
 #include "Widgets/SDataprepPalette.h"
 
 #include "ActorEditorUtils.h"
-<<<<<<< HEAD
-=======
 #include "ActorTreeItem.h"
->>>>>>> 69078e53
 #include "AssetDeleteModel.h"
 #include "AssetRegistryModule.h"
 #include "StatsViewerModule.h"
@@ -38,10 +30,6 @@
 #include "DesktopPlatformModule.h"
 #include "Dialogs/Dialogs.h"
 #include "Dialogs/DlgPickPath.h"
-<<<<<<< HEAD
-#include "Dialogs/Dialogs.h"
-=======
->>>>>>> 69078e53
 #include "Editor.h"
 #include "EditorDirectories.h"
 #include "EditorStyleSet.h"
@@ -94,9 +82,6 @@
 const FName FDataprepEditor::PaletteTabId(TEXT("DataprepEditor_Palette"));
 const FName FDataprepEditor::DetailsTabId(TEXT("DataprepEditor_Details"));
 const FName FDataprepEditor::DataprepAssetTabId(TEXT("DataprepEditor_Dataprep"));
-<<<<<<< HEAD
-
-=======
 const FName FDataprepEditor::SceneViewportTabId(TEXT("DataprepEditor_SceneViewport"));
 const FName FDataprepEditor::DataprepStatisticsTabId(TEXT("DataprepEditor_Statistics"));
 
@@ -132,7 +117,6 @@
 	uint64 StartTime;
 	FString Text;
 };
->>>>>>> 69078e53
 
 namespace DataprepEditorUtil
 {
@@ -157,80 +141,11 @@
 	void DeleteTemporaryPackage( const FString& PathToDelete );
 }
 
-<<<<<<< HEAD
-class FDataprepLogger : public IDataprepLogger
-{
-public:
-	virtual ~FDataprepLogger() {}
-
-	// Begin IDataprepLogger interface
-	virtual void LogInfo(const FText& InLogText, const UObject& InObject) override
-	{
-		UE_LOG( LogDataprepEditor, Log, TEXT("%s : %s"), *InObject.GetName(), *InLogText.ToString() );
-	}
-
-	virtual void LogWarning(const FText& InLogText, const UObject& InObject) override
-	{
-		UE_LOG( LogDataprepEditor, Warning, TEXT("%s : %s"), *InObject.GetName(), *InLogText.ToString() );
-	}
-
-	virtual void LogError(const FText& InLogText,  const UObject& InObject) override
-	{
-		UE_LOG( LogDataprepEditor, Error, TEXT("%s : %s"), *InObject.GetName(), *InLogText.ToString() );
-	}
-	// End IDataprepLogger interface
-
-};
-
-class FDataprepProgressReporter : public IDataprepProgressReporter
-{
-public:
-	FDataprepProgressReporter()
-	{
-	}
-
-	virtual ~FDataprepProgressReporter()
-	{
-	}
-
-	virtual void PushTask( const FText& InTitle, float InAmountOfWork ) override
-	{
-		ProgressTasks.Emplace( new FScopedSlowTask( InAmountOfWork, InTitle, true, *GWarn ) );
-		ProgressTasks.Last()->MakeDialog(true);
-	}
-
-	virtual void PopTask() override
-	{
-		if(ProgressTasks.Num() > 0)
-		{
-			ProgressTasks.Pop();
-		}
-	}
-
-	// Begin IDataprepProgressReporter interface
-	virtual void ReportProgress( float Progress, const FText& InMessage ) override
-	{
-		if( ProgressTasks.Num() > 0 )
-		{
-			TSharedPtr<FScopedSlowTask>& ProgressTask = ProgressTasks.Last();
-			ProgressTask->EnterProgressFrame( Progress, InMessage );
-		}
-	}
-
-private:
-	TArray< TSharedPtr< FScopedSlowTask > > ProgressTasks;
-};
-
-=======
->>>>>>> 69078e53
 FDataprepEditor::FDataprepEditor()
 	: bWorldBuilt(false)
 	, bIsFirstRun(false)
 	, bPipelineChanged(false)
-<<<<<<< HEAD
-=======
 	, bIsDataprepInstance(false)
->>>>>>> 69078e53
 	, bIsActionMenuContextSensitive(true)
 	, bSaveIntermediateBuildProducts(false)
 	, PreviewWorld(nullptr)
@@ -263,16 +178,9 @@
 
 FDataprepEditor::~FDataprepEditor()
 {
-<<<<<<< HEAD
-	if( DataprepAssetPtr.IsValid() )
-	{
-		DataprepAssetPtr->GetOnChanged().RemoveAll( this );
-		DataprepAssetPtr->GetOnPipelineChange().RemoveAll( this );
-=======
 	if( DataprepAssetInterfacePtr.IsValid() )
 	{
 		DataprepAssetInterfacePtr->GetOnChanged().RemoveAll( this );
->>>>>>> 69078e53
 	}
 
 	if ( PreviewWorld )
@@ -293,11 +201,7 @@
 	// Clean up temporary directories and data created for this session
 	{
 
-<<<<<<< HEAD
-		DeleteDirectory(TempDir );
-=======
 		DeleteDirectory( TempDir );
->>>>>>> 69078e53
 
 		FString PackagePathToDeleteOnDisk;
 		if (FPackageName::TryConvertLongPackageNameToFilename( GetTransientContentFolder(), PackagePathToDeleteOnDisk))
@@ -389,15 +293,6 @@
 
 	InTabManager->RegisterTabSpawner(DataprepAssetTabId, FOnSpawnTab::CreateSP(this, &FDataprepEditor::SpawnTabDataprep))
 		.SetDisplayName(LOCTEXT("DataprepAssetTab", "Dataprep"))
-<<<<<<< HEAD
-		.SetGroup(WorkspaceMenuCategoryRef)
-		.SetIcon(FSlateIcon(FEditorStyle::GetStyleSetName(), "LevelEditor.Tabs.Details"));
-
-	// Temp code for the nodes development
-	InTabManager->RegisterTabSpawner(PipelineGraphTabId, FOnSpawnTab::CreateSP(this, &FDataprepEditor::SpawnTabPipelineGraph))
-		.SetDisplayName(LOCTEXT("PipelineGraphTab", "Pipeline Graph"))
-=======
->>>>>>> 69078e53
 		.SetGroup(WorkspaceMenuCategoryRef)
 		.SetIcon(FSlateIcon(FEditorStyle::GetStyleSetName(), "LevelEditor.Tabs.Details"));
 
@@ -430,7 +325,6 @@
 }
 
 void FDataprepEditor::CleanUpTemporaryDirectories()
-<<<<<<< HEAD
 {
 	const int32 CurrentProcessID = FPlatformProcess::GetCurrentProcessId();
 
@@ -490,163 +384,46 @@
 
 const FString& FDataprepEditor::GetRootPackagePath()
 {
-	static FString RootPackagePath( TEXT("/DataprepEditor/Transient") );
+	static FString RootPackagePath( TEXT("/Engine/DataprepEditor/Transient") );
 	return RootPackagePath;
 }
 
-void FDataprepEditor::InitDataprepEditor(const EToolkitMode::Type Mode, const TSharedPtr<IToolkitHost>& InitToolkitHost, UDataprepAsset* InDataprepAsset)
-=======
->>>>>>> 69078e53
-{
-	const int32 CurrentProcessID = FPlatformProcess::GetCurrentProcessId();
-
-<<<<<<< HEAD
-	DataprepAssetPtr->GetOnChanged().AddRaw( this, &FDataprepEditor::OnDataprepAssetChanged );
-	DataprepAssetPtr->GetOnPipelineChange().AddRaw( this, &FDataprepEditor::OnDataprepPipelineChange );
-
-=======
-	TSet<FString> TempDirectories;
-	IFileManager::Get().IterateDirectory( *GetRootTemporaryDir(), [&](const TCHAR* FilenameOrDirectory, bool bIsDirectory) -> bool
-	{
-		if (bIsDirectory)
-		{
-			FString DirectoryName = FPaths::GetBaseFilename( FilenameOrDirectory );
-			if(FCString::IsNumeric( *DirectoryName ))
-			{
->>>>>>> 69078e53
-
-				int32 ProcessID = FCString::Atoi( *DirectoryName );
-				if(ProcessID != CurrentProcessID)
-				{
-					FProcHandle ProcHandle = FPlatformProcess::OpenProcess( ProcessID );
-
-<<<<<<< HEAD
+void FDataprepEditor::InitDataprepEditor(const EToolkitMode::Type Mode, const TSharedPtr<IToolkitHost>& InitToolkitHost, UDataprepAssetInterface* InDataprepAssetInterface, UObject* Blueprint)
+{
+	DataprepAssetInterfacePtr = TWeakObjectPtr<UDataprepAssetInterface>(InDataprepAssetInterface);
+	check( DataprepAssetInterfacePtr.IsValid() );
+
+	bIsDataprepInstance = Cast<UDataprepAssetInstance>(InDataprepAssetInterface) != nullptr;
+
+	DataprepAssetInterfacePtr->GetOnChanged().AddSP( this, &FDataprepEditor::OnDataprepAssetChanged );
+
+	// Assign unique session identifier
+	SessionID = FGuid::NewGuid().ToString();
+
+	// Initialize Actions' context
+	DataprepActionAsset::FCanExecuteNextStepFunc CanExecuteNextStepFunc = [this](UDataprepActionAsset* ActionAsset, UDataprepOperation* Operation, UDataprepFilter* Filter) -> bool
+	{
+		return this->OnCanExecuteNextStep(ActionAsset, Operation, Filter);
+	};
+
+	DataprepActionAsset::FActionsContextChangedFunc ActionsContextChangedFunc = [this](const UDataprepActionAsset* ActionAsset, bool bWorldChanged, bool bAssetsChanged, const TArray< TWeakObjectPtr<UObject> >& NewAssets)
+	{
+		this->OnActionsContextChanged(ActionAsset, bWorldChanged, bAssetsChanged, NewAssets);
+	};
+
+	ActionsContext = MakeShareable( new FDataprepActionContext() );
+
+	ActionsContext->SetTransientContentFolder( GetTransientContentFolder() / DataprepAssetInterfacePtr->GetName() / TEXT("Pipeline") )
+		.SetLogger( TSharedPtr<IDataprepLogger>( new FDataprepCoreUtils::FDataprepLogger ) )
+		.SetCanExecuteNextStep( CanExecuteNextStepFunc )
+		.SetActionsContextChanged( ActionsContextChangedFunc );
+
 	// Create temporary directory to store transient data
 	CleanUpTemporaryDirectories();
 	TempDir = FPaths::Combine( GetRootTemporaryDir(), FString::FromInt( FPlatformProcess::GetCurrentProcessId() ), SessionID);
 	IFileManager::Get().MakeDirectory(*TempDir);
 
 	// Temp code for the nodes development
-	DataprepRecipeBPPtr = DataprepAssetPtr->DataprepRecipeBP;
-	check( DataprepRecipeBPPtr.IsValid() );
-
-	// Necessary step to regenerate blueprint generated class
-	// Note that this compilation will always succeed as Dataprep node does not have real body
-	// #ueent_todo: Is there a better solution
-	{
-		FKismetEditorUtilities::CompileBlueprint( DataprepRecipeBPPtr.Get(), EBlueprintCompileOptions::None, nullptr );
-	}
-
-	UEdGraph* PipelineGraph = FBlueprintEditorUtils::FindEventGraph(DataprepRecipeBPPtr.Get());
-	check( PipelineGraph );
-
-	for( UEdGraphNode* GraphNode : PipelineGraph->Nodes )
-	{
-		if( GraphNode->IsA<UK2Node_DataprepProducer>() )
-		{
-			StartNode = GraphNode;
-		}
-		else if(StartNode != nullptr)
-		{
-			break;
-		}
-	}
-
-	// This should normally happen only with a brand new Dataprep asset
-	if( StartNode == nullptr )
-	{
-		UEdGraph* EventGraph = FBlueprintEditorUtils::FindEventGraph(DataprepRecipeBPPtr.Get());
-
-		IBlueprintNodeBinder::FBindingSet Bindings;
-		UK2Node_DataprepProducer* ProducerNode = Cast<UK2Node_DataprepProducer>(UBlueprintNodeSpawner::Create<UK2Node_DataprepProducer>()->Invoke(EventGraph, Bindings, FVector2D(-100,0)));
-
-		ProducerNode->SetDataprepAsset( DataprepAssetPtr.Get() );
-		StartNode = ProducerNode;
-	}
-	// end of temp code for nodes development
-=======
-					// Delete directories if process is not valid
-					bool bDeleteDirectories = !ProcHandle.IsValid();
-
-					// Process is valid, check if application associated with process id is UE4 editor
-					if(!bDeleteDirectories)
-					{
-						const FString ApplicationName = FPlatformProcess::GetApplicationName( ProcessID );
-						bDeleteDirectories = !ApplicationName.StartsWith(TEXT("UE4Editor"));
-					}
-
-					if(bDeleteDirectories)
-					{
-						FString PackagePathToDelete = FPaths::Combine( GetRootPackagePath(), DirectoryName );
-						FString PackagePathToDeleteOnDisk;
-						if (FPackageName::TryConvertLongPackageNameToFilename(PackagePathToDelete, PackagePathToDeleteOnDisk))
-						{
-							TempDirectories.Add( MoveTemp(PackagePathToDeleteOnDisk) );
-						}
-
-						TempDirectories.Emplace( FilenameOrDirectory );
-					}
-				}
-			}
-		}
-		return true;
-	});
-
-	for(FString& TempDirectory : TempDirectories)
-	{
-		FString AbsolutePath = FPaths::ConvertRelativePathToFull( TempDirectory );
-		IFileManager::Get().DeleteDirectory( *AbsolutePath, false, true );
-	}
-}
-
-const FString& FDataprepEditor::GetRootTemporaryDir()
-{
-	static FString RootTemporaryDir = FPaths::Combine(FPaths::ProjectIntermediateDir(), TEXT("DataprepTemp") );
-	return RootTemporaryDir;
-}
-
-const FString& FDataprepEditor::GetRootPackagePath()
-{
-	static FString RootPackagePath( TEXT("/Engine/DataprepEditor/Transient") );
-	return RootPackagePath;
-}
-
-void FDataprepEditor::InitDataprepEditor(const EToolkitMode::Type Mode, const TSharedPtr<IToolkitHost>& InitToolkitHost, UDataprepAssetInterface* InDataprepAssetInterface, UObject* Blueprint)
-{
-	DataprepAssetInterfacePtr = TWeakObjectPtr<UDataprepAssetInterface>(InDataprepAssetInterface);
-	check( DataprepAssetInterfacePtr.IsValid() );
-
-	bIsDataprepInstance = Cast<UDataprepAssetInstance>(InDataprepAssetInterface) != nullptr;
-
-	DataprepAssetInterfacePtr->GetOnChanged().AddSP( this, &FDataprepEditor::OnDataprepAssetChanged );
-
-	// Assign unique session identifier
-	SessionID = FGuid::NewGuid().ToString();
-
-	// Initialize Actions' context
-	DataprepActionAsset::FCanExecuteNextStepFunc CanExecuteNextStepFunc = [this](UDataprepActionAsset* ActionAsset, UDataprepOperation* Operation, UDataprepFilter* Filter) -> bool
-	{
-		return this->OnCanExecuteNextStep(ActionAsset, Operation, Filter);
-	};
-
-	DataprepActionAsset::FActionsContextChangedFunc ActionsContextChangedFunc = [this](const UDataprepActionAsset* ActionAsset, bool bWorldChanged, bool bAssetsChanged, const TArray< TWeakObjectPtr<UObject> >& NewAssets)
-	{
-		this->OnActionsContextChanged(ActionAsset, bWorldChanged, bAssetsChanged, NewAssets);
-	};
-
-	ActionsContext = MakeShareable( new FDataprepActionContext() );
-
-	ActionsContext->SetTransientContentFolder( GetTransientContentFolder() / DataprepAssetInterfacePtr->GetName() / TEXT("Pipeline") )
-		.SetLogger( TSharedPtr<IDataprepLogger>( new FDataprepCoreUtils::FDataprepLogger ) )
-		.SetCanExecuteNextStep( CanExecuteNextStepFunc )
-		.SetActionsContextChanged( ActionsContextChangedFunc );
-
-	// Create temporary directory to store transient data
-	CleanUpTemporaryDirectories();
-	TempDir = FPaths::Combine( GetRootTemporaryDir(), FString::FromInt( FPlatformProcess::GetCurrentProcessId() ), SessionID);
-	IFileManager::Get().MakeDirectory(*TempDir);
-
-	// Temp code for the nodes development
 	if(Blueprint != nullptr)
 	{
 		DataprepRecipeBPPtr = Cast<UBlueprint>(Blueprint);
@@ -659,7 +436,6 @@
 		}
 	}
 	// End temp code for the nodes development
->>>>>>> 69078e53
 
 	GEditor->RegisterForUndo(this);
 
@@ -670,110 +446,20 @@
 
 	CreateTabs();
 
-<<<<<<< HEAD
-	const TSharedRef<FTabManager::FLayout> StandaloneDefaultLayout = FTabManager::NewLayout("Standalone_DataprepEditor_Layout_v0.3")
-		->AddArea
-		(
-			FTabManager::NewPrimaryArea()->SetOrientation(Orient_Vertical)
-			->Split
-			(
-				FTabManager::NewStack()
-				->SetSizeCoefficient(0.1f)
-				->SetHideTabWell(true)
-				->AddTab(GetToolbarTabId(), ETabState::OpenedTab)
-				// Don't want the secondary toolbar tab to be opened if there's nothing in it
-				//->AddTab(SecondaryToolbarTabId, ETabState::ClosedTab)
-			)
-			->Split
-			(
-				FTabManager::NewSplitter()->SetOrientation(Orient_Horizontal)
-				->Split
-				(
-					FTabManager::NewSplitter()->SetOrientation(Orient_Vertical)
-					->SetSizeCoefficient(0.9f)
-					->Split
-					(
-						FTabManager::NewSplitter()->SetOrientation(Orient_Horizontal)
-						->SetSizeCoefficient(0.5f)
-						->Split
-						(
-							FTabManager::NewStack()
-							->SetSizeCoefficient(0.5f)
-							->AddTab(ScenePreviewTabId, ETabState::OpenedTab)
-							->SetHideTabWell( true )
-						)
-						->Split
-						(
-							FTabManager::NewStack()
-							->SetSizeCoefficient(0.5f)
-							->AddTab(AssetPreviewTabId, ETabState::OpenedTab)
-							->SetHideTabWell( true )
-						)
-					)
-					->Split
-					(
-						FTabManager::NewSplitter()->SetOrientation(Orient_Horizontal)
-						->Split
-						(
-							FTabManager::NewStack()
-							->SetSizeCoefficient(0.15f)
-							->AddTab(PaletteTabId, ETabState::OpenedTab)
-							->SetHideTabWell( true )
-						)
-						// Temp code for the nodes development
-						->Split
-						(
-							FTabManager::NewStack()
-							->SetSizeCoefficient(0.85f)
-							->AddTab(PipelineGraphTabId, ETabState::OpenedTab)
-							->SetHideTabWell( true )
-						)
-						// end of temp code for nodes development
-					)
-				)
-				->Split
-				(
-					FTabManager::NewSplitter()->SetOrientation(Orient_Vertical)
-					->SetSizeCoefficient(0.25f)
-					->Split
-					(
-						FTabManager::NewStack()
-						->SetSizeCoefficient(0.25f)
-						->AddTab(DataprepAssetTabId, ETabState::OpenedTab)
-						->SetHideTabWell(true)
-					)
-					->Split
-					(
-						FTabManager::NewStack()
-						->SetSizeCoefficient(0.75f)
-						->AddTab(DetailsTabId, ETabState::OpenedTab)
-					)
-				)
-			)
-		);
-
-	const bool bCreateDefaultStandaloneMenu = true;
-	const bool bCreateDefaultToolbar = true;
-	FAssetEditorToolkit::InitAssetEditor( Mode, InitToolkitHost, DataprepEditorAppIdentifier, StandaloneDefaultLayout, bCreateDefaultToolbar, bCreateDefaultStandaloneMenu, InDataprepAsset );
-=======
 	
 	const TSharedRef<FTabManager::FLayout> Layout = DataprepRecipeBPPtr.IsValid() ? CreateDataprepLayout() : CreateDataprepInstanceLayout();
 
 	const bool bCreateDefaultStandaloneMenu = true;
 	const bool bCreateDefaultToolbar = true;
 	FAssetEditorToolkit::InitAssetEditor( Mode, InitToolkitHost, DataprepEditorAppIdentifier, Layout, bCreateDefaultToolbar, bCreateDefaultStandaloneMenu, InDataprepAssetInterface );
->>>>>>> 69078e53
 
 	ExtendMenu();
 	ExtendToolBar();
 	RegenerateMenusAndToolbars();
-<<<<<<< HEAD
-=======
 
 #ifdef DATAPREP_EDITOR_VERBOSE
 	LogDataprepEditor.SetVerbosity( ELogVerbosity::Verbose );
 #endif
->>>>>>> 69078e53
 }
 
 void FDataprepEditor::BindCommands()
@@ -837,34 +523,16 @@
 		return;
 	}
 
-<<<<<<< HEAD
-	if (DataprepAsset->GetProducersCount() == 0)
-=======
 	TRACE_CPUPROFILER_EVENT_SCOPE(FDataprepEditor::OnBuildWorld);
 
 	if (DataprepAssetInterface->GetProducers()->GetProducersCount() == 0)
->>>>>>> 69078e53
 	{
 		ResetBuildWorld();
 		return;
 	}
 
-	uint64 StartTime = FPlatformTime::Cycles64();
-	UE_LOG( LogDataprepEditor, Log, TEXT("Importing ...") );
-
-<<<<<<< HEAD
 	CleanPreviewWorld();
 
-	UPackage* TransientPackage = NewObject< UPackage >( nullptr, *GetTransientContentFolder(), RF_Transient );
-	TransientPackage->FullyLoad();
-
-	// #ueent_todo: Add progress reporter and logger to Dataprep editor
-	UDataprepContentProducer::ProducerContext Context;
-	Context.SetWorld( PreviewWorld.Get() )
-		.SetRootPackage( TransientPackage )
-		.SetLogger( TSharedPtr< IDataprepLogger >( new FDataprepLogger ) )
-		.SetProgressReporter( TSharedPtr< IDataprepProgressReporter >( new FDataprepProgressReporter() ) );
-=======
 	UPackage* TransientPackage = NewObject< UPackage >( nullptr, *GetTransientContentFolder(), RF_Transient );
 	TransientPackage->FullyLoad();
 
@@ -882,7 +550,6 @@
 
 		Assets = DataprepAssetInterface->GetProducers()->Produce( Context );
 	}
->>>>>>> 69078e53
 
 	if ( ProgressReporter->IsWorkCancelled() )
 	{
@@ -894,111 +561,6 @@
 	CachedAssets.Reset();
 	CachedAssets.Append( Assets );
 
-<<<<<<< HEAD
-	UpdatePreviewPanels();
-	bWorldBuilt = true;
-	bIsFirstRun = true;
-
-	// Log time spent to import incoming file in minutes and seconds
-	double ElapsedSeconds = FPlatformTime::ToSeconds64(FPlatformTime::Cycles64() - StartTime);
-
-	int ElapsedMin = int(ElapsedSeconds / 60.0);
-	ElapsedSeconds -= 60.0 * (double)ElapsedMin;
-	UE_LOG( LogDataprepEditor, Log, TEXT("Import took [%d min %.3f s]"), ElapsedMin, ElapsedSeconds );
-
-	TakeSnapshot();
-}
-
-void FDataprepEditor::OnDataprepAssetChanged( FDataprepAssetChangeType ChangeType, int32 Index )
-{
-	switch(ChangeType)
-	{
-		case FDataprepAssetChangeType::ConsumerModified:
-			{
-				UpdatePreviewPanels();
-			}
-			break;
-
-		case FDataprepAssetChangeType::BlueprintModified:
-			{
-				OnDataprepPipelineChange( nullptr );
-			}
-			break;
-
-		case FDataprepAssetChangeType::ProducerAdded:
-		case FDataprepAssetChangeType::ProducerRemoved:
-		case FDataprepAssetChangeType::ProducerModified:
-			{
-				// Just reset world for the time being
-				ResetBuildWorld();
-			}
-			break;
-
-		default:
-			break;
-
-	}
-}
-
-void FDataprepEditor::OnDataprepPipelineChange(UObject* ChangedObject)
-{
-	bPipelineChanged = true;
-}
-
-void FDataprepEditor::ResetBuildWorld()
-{
-	bWorldBuilt = false;
-	CleanPreviewWorld();
-	UpdatePreviewPanels();
-	DataprepEditorUtil::DeleteTemporaryPackage( GetTransientContentFolder() );
-}
-
-void FDataprepEditor::CleanPreviewWorld()
-{
-	// Destroy all actors in preview world
-	for (ULevel* Level : PreviewWorld->GetLevels())
-	{
-		TArray<AActor*> LevelActors( Level->Actors );
-
-		for( AActor* Actor : LevelActors )
-		{
-			if (Actor && !Actor->IsPendingKill() && !DefaultActorsInPreviewWorld.Contains(Actor))
-			{
-				PreviewWorld->EditorDestroyActor(Actor, true);
-
-				// Since deletion can be delayed, rename to avoid future name collision
-				// Call UObject::Rename directly on actor to avoid AActor::Rename which unnecessarily sunregister and re-register components
-				Actor->UObject::Rename(nullptr, GetTransientPackage(), REN_DontCreateRedirectors | REN_ForceNoResetLoaders);
-			}
-		}
-	}
-
-	// Delete assets which are still in the transient content folder
-	const FString TransientContentFolder( GetTransientContentFolder() );
-	TArray<UObject*> ObjectsToDelete;
-	for( TWeakObjectPtr<UObject>& Asset : CachedAssets )
-	{
-		if( UObject* ObjectToDelete = Asset.Get() )
-		{
-			FString PackagePath = ObjectToDelete->GetOutermost()->GetName();
-			if( PackagePath.StartsWith( TransientContentFolder ) )
-			{
-				ObjectToDelete->Rename( nullptr, GetTransientPackage(), REN_DontCreateRedirectors | REN_NonTransactional );
-				ObjectsToDelete.Add( ObjectToDelete );
-
-				// Remove geometry from static meshes to be deleted to avoid unwanted rebuild done when calling FDataprepCoreUtils::PurgeObjects
-				// #ueent_todo: This is a temporary solution. Need to find a better way to do that
-				if( UStaticMesh* StaticMesh = Cast<UStaticMesh>( ObjectToDelete ) )
-				{
-					StaticMesh->ReleaseResources();
-					StaticMesh->ClearMeshDescriptions();
-					StaticMesh->GetSourceModels().Empty();
-					StaticMesh->StaticMaterials.Empty();
-				}
-			}
-		}
-	}
-=======
 	TakeSnapshot();
 
 	UpdatePreviewPanels();
@@ -1093,17 +655,6 @@
 
 	// Restore LogStaticMesh verbosity
 	LogStaticMesh.SetVerbosity( PrevLogStaticMeshVerbosity );
->>>>>>> 69078e53
-
-	// #ueent_todo: Should we find a better way to silently delete assets?
-	// Disable warnings from LogStaticMesh because FDataprepCoreUtils::PurgeObjects is pretty verbose on harmless warnings
-	ELogVerbosity::Type PrevLogStaticMeshVerbosity = LogStaticMesh.GetVerbosity();
-	LogStaticMesh.SetVerbosity( ELogVerbosity::Error );
-
-	FDataprepCoreUtils::PurgeObjects( MoveTemp( ObjectsToDelete ) );
-
-	// Restore LogStaticMesh verbosity
-	LogStaticMesh.SetVerbosity( PrevLogStaticMeshVerbosity );
 
 	CachedAssets.Reset();
 	Assets.Reset();
@@ -1113,11 +664,7 @@
 
 void FDataprepEditor::OnExecutePipeline()
 {
-<<<<<<< HEAD
-	if( DataprepAssetPtr->GetConsumer() == nullptr )
-=======
 	if( DataprepAssetInterfacePtr->GetConsumer() == nullptr )
->>>>>>> 69078e53
 	{
 		return;
 	}
@@ -1129,12 +676,8 @@
 		RestoreFromSnapshot();
 	}
 
-<<<<<<< HEAD
-	TSharedPtr< IDataprepProgressReporter > ProgressReporter( new FDataprepProgressReporter() );
-=======
 	// Remove any link between assets referenced in the preview world and the viewport
 	SceneViewportView->ClearScene();
->>>>>>> 69078e53
 
 	// Trigger execution of data preparation operations on world attached to recipe
 	{
@@ -1144,95 +687,6 @@
 		// Editors can individually refuse this request: we ignore it during the pipeline traversal.
 		TGuardValue<bool> IgnoreCloseRequestGuard(bIgnoreCloseRequest, true);
 
-<<<<<<< HEAD
-		// Start of temp code for nodes execution
-		// Simulate sequential execution of Dataprep actions starting at StartNode
-		TSet<UK2Node_DataprepAction*> ActionNodesExecuted;
-		UEdGraphPin* StartNodePin = StartNode->FindPin(UEdGraphSchema_K2::PN_Then, EGPD_Output);
-		if( StartNodePin && StartNodePin->LinkedTo.Num() > 0 )
-		{
-			int32 ActionNodeCount = 0;
-			for( UEdGraphPin* NextNodeInPin = StartNodePin->LinkedTo[0]; NextNodeInPin != nullptr ; )
-			{
-				UEdGraphNode* NextNode = NextNodeInPin->GetOwningNode();
-
-				if(UK2Node_DataprepAction* ActionNode = Cast<UK2Node_DataprepAction>(NextNode))
-				{
-					++ActionNodeCount;
-				}
-
-				UEdGraphPin* NextNodeOutPin = NextNode->FindPin( UEdGraphSchema_K2::PN_Then, EGPD_Output );
-				NextNodeInPin = NextNodeOutPin ? ( NextNodeOutPin->LinkedTo.Num() > 0 ? NextNodeOutPin->LinkedTo[0] : nullptr ) : nullptr;
-			}
-
-			ActionNodesExecuted.Reserve( ActionNodeCount );
-
-			FDataprepProgressTask Task( *ProgressReporter, LOCTEXT( "DataprepEditor_ExecutingPipeline", "Executing pipeline ..." ), (float)ActionNodeCount, 1.0f );
-
-			for( UEdGraphPin* NextNodeInPin = StartNodePin->LinkedTo[0]; NextNodeInPin != nullptr ; )
-			{
-				UEdGraphNode* NextNode = NextNodeInPin->GetOwningNode();
-				if( UK2Node_DataprepAction* ActionNode = Cast<UK2Node_DataprepAction>( NextNode ) )
-				{
-					Task.ReportNextStep( FText::Format( LOCTEXT( "DataprepEditor_ExecutingAction", "Executing \"{0}\" ..."), ActionNode->GetNodeTitle( ENodeTitleType::FullTitle ) ) );
-
-					// Break the loop if the node had already been executed
-					if( ActionNodesExecuted.Find( ActionNode ) )
-					{
-						break;
-					}
-
-					// Collect all objects the action should be applied on
-					// Done for each action node since an operation in an action could modify the world or add/remove assets
-					TArray<UObject*> Objects;
-					Objects.Reserve( PreviewWorld->GetCurrentLevel()->Actors.Num() + Assets.Num() );
-
-					for( TWeakObjectPtr<UObject>& Object : Assets )
-					{
-						if( Object.IsValid() && !Object.Get()->IsPendingKill() )
-						{
-							Objects.Add( Object.Get()  );
-						}
-					}
-
-					for( AActor* Actor : PreviewWorld->GetCurrentLevel()->Actors )
-					{
-						const bool bIsValidActor = Actor &&
-							!Actor->IsPendingKill() &&
-							Actor->IsEditable() &&
-							!Actor->IsTemplate() &&
-							!FActorEditorUtils::IsABuilderBrush(Actor) &&
-							!Actor->IsA(AWorldSettings::StaticClass());
-
-						if( bIsValidActor )
-						{
-							Objects.Add( Actor  );
-						}
-					}
-
-					// Execute action
-					ActionNode->GetDataprepAction()->Execute( Objects );
-					ActionNodesExecuted.Add( ActionNode );
-
-					// Update array of assets in case something was removed
-					int32 Index = 0;
-					while ( Index < Assets.Num() )
-					{
-						UObject* Object = Assets[Index].Get();
-						if ( Object && Object->IsValidLowLevel() )
-						{
-							Index++;
-						}
-						else
-						{
-							Assets.RemoveAtSwap(Index);
-						}
-					}
-
-					// World may have changed, update asset preview and scene outliner
-					UpdatePreviewPanels();
-				}
-=======
 		TSharedPtr< FDataprepCoreUtils::FDataprepFeedbackContext > FeedbackContext(new FDataprepCoreUtils::FDataprepFeedbackContext);
 		ActionsContext->SetProgressReporter( TSharedPtr< IDataprepProgressReporter >( new FDataprepCoreUtils::FDataprepProgressUIReporter( FeedbackContext.ToSharedRef() ) ) );
 		ActionsContext->SetWorld( PreviewWorld.Get() ).SetAssets( Assets );
@@ -1242,7 +696,6 @@
 		// Update list of assets with latest ones
 		Assets = ActionsContext->Assets.Array();
 	}
->>>>>>> 69078e53
 
 	if ( ActionsContext->ProgressReporterPtr->IsWorkCancelled() )
 	{
@@ -1269,28 +722,6 @@
 
 void FDataprepEditor::OnCommitWorld()
 {
-<<<<<<< HEAD
-	// Pipeline has not been executed, validate with user this is intentional
-	if( bIsFirstRun )
-	{
-		UEdGraphPin* StartNodePin = StartNode->FindPin( UEdGraphSchema_K2::PN_Then, EGPD_Output );
-		if(StartNodePin && StartNodePin->LinkedTo.Num() > 0)
-		{
-			const FText Title( LOCTEXT( "DataprepEditor_ProceedWithCommit", "Proceed with commit" ) );
-			const FText Message( LOCTEXT( "DataprepEditor_ConfirmCommitPipelineNotExecuted", "The action pipeline has not been executed.\nDo you want to proceeed with the commit anyway?" ) );
-
-			if( OpenMsgDlgInt( EAppMsgType::YesNo, Message, Title ) == EAppReturnType::No )
-			{
-				return;
-			}
-		}
-	}
-	// Pipeline has changed without being executed, validate with user this is intentional
-	else if( !bIsFirstRun && bPipelineChanged )
-	{
-		const FText Title( LOCTEXT( "DataprepEditor_ProceedWithCommit", "Proceed with commit" ) );
-		const FText Message( LOCTEXT( "DataprepEditor_ConfirmCommitPipelineChanged", "The action pipeline has changed since last execution.\nDo you want to proceeed with the commit anyway?" ) );
-=======
 	TRACE_CPUPROFILER_EVENT_SCOPE(FDataprepEditor::OnCommitWorld);
 
 	FTimeLogger TimeLogger( TEXT("Commit") );
@@ -1300,7 +731,6 @@
 	{
 		const FText Title( LOCTEXT( "DataprepEditor_ProceedWithCommit", "Proceed with commit" ) );
 		const FText Message( LOCTEXT( "DataprepEditor_ConfirmCommitPipelineNotExecuted", "The action pipeline has not been executed.\nDo you want to proceeed with the commit anyway?" ) );
->>>>>>> 69078e53
 
 		if( OpenMsgDlgInt( EAppMsgType::YesNo, Message, Title ) == EAppReturnType::No )
 		{
@@ -1329,22 +759,12 @@
 	Context.SetWorld( PreviewWorld.Get() )
 		.SetAssets( ValidAssets )
 		.SetTransientContentFolder( GetTransientContentFolder() )
-<<<<<<< HEAD
-		.SetLogger( TSharedPtr<IDataprepLogger>( new FDataprepLogger ) )
-		.SetProgressReporter( TSharedPtr< IDataprepProgressReporter >( new FDataprepProgressReporter() ) );
-
-	FString OutReason;
-	if( !DataprepAssetPtr->RunConsumer( Context, OutReason ) )
-	{
-		// #ueent_todo: Inform consumer failed
-=======
 		.SetLogger( TSharedPtr<IDataprepLogger>( new FDataprepCoreUtils::FDataprepLogger ) )
 		.SetProgressReporter( TSharedPtr< IDataprepProgressReporter >( new FDataprepCoreUtils::FDataprepProgressUIReporter() ) );
 
 	if( !DataprepAssetInterfacePtr->RunConsumer( Context ) )
 	{
 		UE_LOG( LogDataprepEditor, Error, TEXT("Consumer failed...") );
->>>>>>> 69078e53
 	}
 
 	ResetBuildWorld();
@@ -1399,11 +819,7 @@
 		}
 	);
 
-<<<<<<< HEAD
-	DataprepAssetView = SNew( SDataprepAssetView, DataprepAssetPtr.Get(), PipelineEditorCommands );
-=======
 	DataprepAssetView = SNew( SDataprepAssetView, DataprepAssetInterfacePtr.Get(), PipelineEditorCommands );
->>>>>>> 69078e53
 
 	CreateScenePreviewTab();
 
@@ -1696,36 +1112,6 @@
 		);
 }
 
-<<<<<<< HEAD
-TSharedRef<SDockTab> FDataprepEditor::SpawnTabDataprep(const FSpawnTabArgs & Args)
-{
-	check(Args.GetTabId() == DataprepAssetTabId);
-
-	return SNew(SDockTab)
-	.Label(LOCTEXT("DataprepEditor_DataprepTab_Title", "Dataprep"))
-	[
-		SNew(SBorder)
-		.Padding(2.f)
-		.BorderImage(FEditorStyle::GetBrush("ToolPanel.GroupBorder"))
-		[
-			DataprepAssetView.ToSharedRef()
-		]
-	];
-}
-
-void FDataprepEditor::UpdatePreviewPanels()
-{
-	// #ueent_todo: There should be a event triggered to inform listeners
-	//				   that new assets have been generated.
-	AssetPreviewView->ClearAssetList();
-	FString SubstitutePath = DataprepAssetPtr->GetOutermost()->GetName();
-	if(DataprepAssetPtr->GetConsumer() != nullptr && !DataprepAssetPtr->GetConsumer()->GetTargetContentFolder().IsEmpty())
-	{
-		SubstitutePath = DataprepAssetPtr->GetConsumer()->GetTargetContentFolder();
-	}
-	AssetPreviewView->SetAssetsList( Assets, GetTransientContentFolder(), SubstitutePath );
-	SceneOutliner->Refresh();
-=======
 void FDataprepEditor::UpdatePreviewPanels(bool bInclude3DViewport)
 {
 	TRACE_CPUPROFILER_EVENT_SCOPE(FDataprepEditor::UpdatePreviewPanels);
@@ -1746,7 +1132,6 @@
 	{
 		SceneViewportView->UpdateScene();
 	}
->>>>>>> 69078e53
 }
 
 bool FDataprepEditor::OnRequestClose()
@@ -1765,11 +1150,7 @@
 
 bool FDataprepEditor::CanBuildWorld()
 {
-<<<<<<< HEAD
-	return DataprepAssetPtr->GetProducersCount() > 0;
-=======
 	return DataprepAssetInterfacePtr->GetProducers()->GetProducersCount() > 0;
->>>>>>> 69078e53
 }
 
 bool FDataprepEditor::CanExecutePipeline()
@@ -1780,11 +1161,6 @@
 bool FDataprepEditor::CanCommitWorld()
 {
 	// Execution of pipeline is not required. User can directly commit result of import
-<<<<<<< HEAD
-	return bWorldBuilt && DataprepAssetPtr->GetConsumer() != nullptr;
-}
-
-=======
 	return bWorldBuilt && DataprepAssetInterfacePtr->GetConsumer() != nullptr;
 }
 
@@ -1799,18 +1175,13 @@
 	UpdatePreviewPanels(false);
 	return true;
 }
->>>>>>> 69078e53
 
 void FDataprepEditor::OnActionsContextChanged( const UDataprepActionAsset* ActionAsset, bool bWorldChanged, bool bAssetsChanged, const TArray< TWeakObjectPtr<UObject> >& NewAssets )
 {
-<<<<<<< HEAD
-	return FPaths::Combine( GetRootPackagePath(), FString::FromInt( FPlatformProcess::GetCurrentProcessId() ), SessionID );
-=======
 	if(bAssetsChanged)
 	{
 		Assets = NewAssets;
 	}
->>>>>>> 69078e53
 }
 
 void DataprepEditorUtil::DeleteTemporaryPackage( const FString& PathToDelete )
