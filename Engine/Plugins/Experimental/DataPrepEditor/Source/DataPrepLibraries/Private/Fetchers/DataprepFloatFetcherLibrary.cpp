// Copyright 1998-2019 Epic Games, Inc. All Rights Reserved.

#include "Fetchers/DataprepFloatFetcherLibrary.h"

#include "Components/StaticMeshComponent.h"
#include "Engine/StaticMesh.h"
#include "GameFramework/Actor.h"
#include "MeshAttributeArray.h"
#include "MeshAttributes.h"
#include "MeshDescription.h"
#include "Misc/Optional.h"
#include "UObject/Object.h"

#define LOCTEXT_NAMESPACE "DataprepFloatFetcherLibrary"

/* UDataprepFloatVolumeFetcher methods+
 *****************************************************************************/
float UDataprepFloatBoundingVolumeFetcher::Fetch_Implementation(const UObject* Object, bool& bOutFetchSucceded) const
{
	if ( Object && !Object->IsPendingKill() )
	{
		auto GetStaticMeshBoundingBox = [](const UStaticMesh* StaticMesh) -> FBox
			{
				if ( !StaticMesh )
				{
<<<<<<< HEAD
					FBox Box(ForceInit);
					if ( const FMeshDescription* MeshDescription = StaticMesh->GetMeshDescription( 0 ) )
					{
						TVertexAttributesConstRef<FVector> VertexPositions = MeshDescription->VertexAttributes().GetAttributesRef<FVector>( MeshAttribute::Vertex::Position );
						for ( const FVertexID VertexID : MeshDescription->Vertices().GetElementIDs() )
						{
							if ( !MeshDescription->IsVertexOrphaned( VertexID ) )
							{
								Box += VertexPositions[VertexID];
							}
						}
					}
					return Box;
=======
					return {};
>>>>>>> 69078e53
				}

				return StaticMesh->GetBoundingBox();
			};

		TOptional<float> Volume;
		if ( const AActor* Actor = Cast<const AActor>( Object ) )
		{
			FBox ActorBox(ForceInit);

			for ( const UActorComponent* ActorComponent : Actor->GetComponents() )
			{
				if ( const UPrimitiveComponent* PrimComp = Cast<const UPrimitiveComponent>( ActorComponent ) )
				{
					FBox ComponentBox(ForceInit);
					if ( const UStaticMeshComponent* StaticMeshComponent = Cast<const UStaticMeshComponent>( ActorComponent ) )
					{
						ComponentBox = GetStaticMeshBoundingBox( StaticMeshComponent->GetStaticMesh() );
						ComponentBox.TransformBy( PrimComp->GetComponentToWorld() );
					}
					if ( PrimComp->IsRegistered() )
					{
						ActorBox += ComponentBox.IsValid? ComponentBox : PrimComp->Bounds.GetBox();
					}
				}
			}

			if ( ActorBox.IsValid )
			{
				Volume = ActorBox.GetVolume();
			}
		}
		else if ( const UStaticMesh* StaticMesh = Cast<const UStaticMesh>( Object ) )
		{
			Volume = GetStaticMeshBoundingBox( StaticMesh ).GetVolume();
		}

		if ( Volume.IsSet() )
		{
			bOutFetchSucceded = true;
			return Volume.GetValue();
		}
	}

	bOutFetchSucceded = false;
	return {};
}

bool UDataprepFloatBoundingVolumeFetcher::IsThreadSafe() const
{
	return true;
<<<<<<< HEAD
}
=======
}

FText UDataprepFloatBoundingVolumeFetcher::GetNodeDisplayFetcherName_Implementation() const
{
	return LOCTEXT("BoundingVolumeFilterTitle", "Bounding Volume");
}

#undef LOCTEXT_NAMESPACE
>>>>>>> 69078e53
<|MERGE_RESOLUTION|>--- conflicted
+++ resolved
@@ -5,9 +5,6 @@
 #include "Components/StaticMeshComponent.h"
 #include "Engine/StaticMesh.h"
 #include "GameFramework/Actor.h"
-#include "MeshAttributeArray.h"
-#include "MeshAttributes.h"
-#include "MeshDescription.h"
 #include "Misc/Optional.h"
 #include "UObject/Object.h"
 
@@ -23,23 +20,7 @@
 			{
 				if ( !StaticMesh )
 				{
-<<<<<<< HEAD
-					FBox Box(ForceInit);
-					if ( const FMeshDescription* MeshDescription = StaticMesh->GetMeshDescription( 0 ) )
-					{
-						TVertexAttributesConstRef<FVector> VertexPositions = MeshDescription->VertexAttributes().GetAttributesRef<FVector>( MeshAttribute::Vertex::Position );
-						for ( const FVertexID VertexID : MeshDescription->Vertices().GetElementIDs() )
-						{
-							if ( !MeshDescription->IsVertexOrphaned( VertexID ) )
-							{
-								Box += VertexPositions[VertexID];
-							}
-						}
-					}
-					return Box;
-=======
 					return {};
->>>>>>> 69078e53
 				}
 
 				return StaticMesh->GetBoundingBox();
@@ -91,9 +72,6 @@
 bool UDataprepFloatBoundingVolumeFetcher::IsThreadSafe() const
 {
 	return true;
-<<<<<<< HEAD
-}
-=======
 }
 
 FText UDataprepFloatBoundingVolumeFetcher::GetNodeDisplayFetcherName_Implementation() const
@@ -101,5 +79,4 @@
 	return LOCTEXT("BoundingVolumeFilterTitle", "Bounding Volume");
 }
 
-#undef LOCTEXT_NAMESPACE
->>>>>>> 69078e53
+#undef LOCTEXT_NAMESPACE