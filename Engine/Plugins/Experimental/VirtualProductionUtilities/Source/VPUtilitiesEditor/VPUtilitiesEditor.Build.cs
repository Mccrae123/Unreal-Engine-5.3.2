--- conflicted
+++ resolved
@@ -14,13 +14,9 @@
                 "Blutility",
 				"Core",
 				"CoreUObject",
-<<<<<<< HEAD
-				"VPUtilities",                
-=======
 				"EditorSubsystem",
 				"VPUtilities",                
 				"VREditor",
->>>>>>> 710d7cac
             }
 		);
 
@@ -40,11 +36,6 @@
 				"UnrealEd",
 				"VPBookmark",
 				"WorkspaceMenuStructure",
-<<<<<<< HEAD
-				"EditorSubsystem",
-                "Blutility",
-=======
->>>>>>> 710d7cac
                 "CinematicCamera",
             }
 		);
