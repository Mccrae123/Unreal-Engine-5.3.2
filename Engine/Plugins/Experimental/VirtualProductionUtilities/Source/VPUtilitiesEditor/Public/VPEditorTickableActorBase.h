--- conflicted
+++ resolved
@@ -17,11 +17,5 @@
 
 public:
 
-<<<<<<< HEAD
-	/** Sets the LockLocation variable to disable movement from the translation gizmo */
-	UFUNCTION(CallInEditor, BlueprintCallable, Category = "Editor")
-	void LockLocation(bool bSetLockLocation);
-=======
 	
->>>>>>> 90fae962
 };