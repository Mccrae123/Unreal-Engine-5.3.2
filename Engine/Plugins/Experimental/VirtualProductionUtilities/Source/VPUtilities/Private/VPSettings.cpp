--- conflicted
+++ resolved
@@ -7,25 +7,7 @@
 	static const FGameplayTagContainer EmptyContainer;
 	if (ensure(RolesGetter.IsBound()))
 	{
-<<<<<<< HEAD
-		TArray<FString> RoleList;
-		ComandlineRoles.ParseIntoArray(RoleList, TEXT("|"), true);
-
-		for (const FString& Role : RoleList)
-		{
-			FGameplayTag Tag = FGameplayTag::RequestGameplayTag(*Role, false);
-			if (Tag.IsValid())
-			{
-				CommandLineRoles.AddTag(Tag);
-			}
-			else
-			{
-				UE_LOG(LogVPUtilities, Error, TEXT("Role %s doesn't exist."), *Role);
-			}
-		}
-=======
 		return RolesGetter.Execute();
->>>>>>> d731a049
 	}
 	
 	return EmptyContainer;
