{
	"FileVersion": 3,
	"Version": 1,
	"VersionName": "1.0",
	"FriendlyName": "Virtual Production Utilities",
	"Description": "",
	"Category": "Virtual Production",
	"CreatedBy": "",
	"CreatedByURL": "",
	"DocsURL": "",
	"MarketplaceURL": "",
	"SupportURL": "",
	"CanContainContent": true,
	"IsBetaVersion": true,
	"Installed": false,
	"Modules": [
		{
			"Name": "VPUtilities",
			"Type": "Runtime",
			"LoadingPhase": "PostDefault"
		},
		{
			"Name": "VPUtilitiesEditor",
			"Type": "Editor",
<<<<<<< HEAD
			"LoadingPhase": "PostDefault"
=======
			"LoadingPhase": "PostEngineInit"
>>>>>>> 33e6966e
		},
		{
			"Name": "VPBookmark",
			"Type": "Runtime",
			"LoadingPhase": "PostDefault"
		},
		{
			"Name": "VPBookmarkEditor",
			"Type": "Editor",
			"LoadingPhase": "PostDefault"
		}
	],
	"Plugins": [
		{
			"Name": "MultiUserClient",
			"Enabled": true
		},
		{
			"Name": "EditorScriptingUtilities",
			"Enabled": true
		}
	]
}<|MERGE_RESOLUTION|>--- conflicted
+++ resolved
@@ -22,11 +22,7 @@
 		{
 			"Name": "VPUtilitiesEditor",
 			"Type": "Editor",
-<<<<<<< HEAD
-			"LoadingPhase": "PostDefault"
-=======
 			"LoadingPhase": "PostEngineInit"
->>>>>>> 33e6966e
 		},
 		{
 			"Name": "VPBookmark",
