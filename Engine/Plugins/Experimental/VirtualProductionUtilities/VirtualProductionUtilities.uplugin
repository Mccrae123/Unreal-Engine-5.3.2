--- conflicted
+++ resolved
@@ -38,19 +38,6 @@
 			"Name": "VPMaterialsEditor",
 			"Type": "Editor",
 			"LoadingPhase": "PostDefault"
-<<<<<<< HEAD
-		},
-		{
-			"Name": "VPRoles",
-			"Type": "Runtime",
-			"LoadingPhase": "Default"
-		},
-		{
-			"Name": "VPRolesEditor",
-			"Type": "Editor",
-			"LoadingPhase": "Default"
-=======
->>>>>>> 74d0b334
 		}
 	],
 	"Plugins": [
