--- conflicted
+++ resolved
@@ -38,8 +38,6 @@
 			"Name": "VPMaterialsEditor",
 			"Type": "Editor",
 			"LoadingPhase": "PostDefault"
-<<<<<<< HEAD
-=======
 		},
 		{
 			"Name": "VPRoles",
@@ -50,7 +48,6 @@
 			"Name": "VPRolesEditor",
 			"Type": "Editor",
 			"LoadingPhase": "Default"
->>>>>>> d731a049
 		}
 	],
 	"Plugins": [
