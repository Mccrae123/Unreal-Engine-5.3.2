// Copyright 1998-2019 Epic Games, Inc. All Rights Reserved.

#pragma once

#include "Animation/AnimNode_CustomProperty.h"
#include "AnimNode_ControlRigBase.generated.h"

class UControlRig;
class UNodeMappingContainer;
/**
 * Animation node that allows animation ControlRig output to be used in an animation graph
 */
USTRUCT()
struct CONTROLRIG_API FAnimNode_ControlRigBase : public FAnimNode_CustomProperty
{
	GENERATED_BODY()

	FAnimNode_ControlRigBase();

	/* return Control Rig of current object */
	virtual UControlRig* GetControlRig() const PURE_VIRTUAL(FAnimNode_ControlRigBase::GetControlRig, return nullptr; );

	// FAnimNode_Base interface
	virtual void OnInitializeAnimInstance(const FAnimInstanceProxy* InProxy, const UAnimInstance* InAnimInstance) override;
	virtual void Initialize_AnyThread(const FAnimationInitializeContext& Context) override;
	virtual void GatherDebugData(FNodeDebugData& DebugData) override;
	virtual void Update_AnyThread(const FAnimationUpdateContext& Context) override;
	virtual void Evaluate_AnyThread(FPoseContext& Output) override;
	virtual void CacheBones_AnyThread(const FAnimationCacheBonesContext& Context) override;

protected:
	/** Rig Hierarchy bone name to required array index mapping */
	UPROPERTY(transient)
	TMap<FName, uint16> ControlRigBoneMapping;

	/** Rig Curve name to Curve LUI mapping */
	UPROPERTY(transient)
	TMap<FName, uint16> ControlRigCurveMapping;

	UPROPERTY(transient)
<<<<<<< HEAD
	TArray<FName> ControlRigNodeMapping;

	UPROPERTY(transient)
	TMap<FName, uint16> CurveMappingUIDs;
=======
	TMap<FName, uint16> InputToCurveMappingUIDs;
>>>>>>> 33e6966e

	/** Node Mapping Container */
	UPROPERTY(transient)
	TWeakObjectPtr<UNodeMappingContainer> NodeMappingContainer;

	UPROPERTY(transient)
	bool bUpdateInput;

	UPROPERTY(transient)
	bool bExecute;

	// update input/output to control rig
	virtual void UpdateInput(UControlRig* ControlRig, const FPoseContext& InOutput);
	virtual void UpdateOutput(UControlRig* ControlRig, FPoseContext& InOutput);
	virtual UClass* GetTargetClass() const override;
<<<<<<< HEAD
=======

	friend struct FControlRigSequencerAnimInstanceProxy;
>>>>>>> 33e6966e
};
<|MERGE_RESOLUTION|>--- conflicted
+++ resolved
@@ -38,14 +38,7 @@
 	TMap<FName, uint16> ControlRigCurveMapping;
 
 	UPROPERTY(transient)
-<<<<<<< HEAD
-	TArray<FName> ControlRigNodeMapping;
-
-	UPROPERTY(transient)
-	TMap<FName, uint16> CurveMappingUIDs;
-=======
 	TMap<FName, uint16> InputToCurveMappingUIDs;
->>>>>>> 33e6966e
 
 	/** Node Mapping Container */
 	UPROPERTY(transient)
@@ -61,9 +54,6 @@
 	virtual void UpdateInput(UControlRig* ControlRig, const FPoseContext& InOutput);
 	virtual void UpdateOutput(UControlRig* ControlRig, FPoseContext& InOutput);
 	virtual UClass* GetTargetClass() const override;
-<<<<<<< HEAD
-=======
 
 	friend struct FControlRigSequencerAnimInstanceProxy;
->>>>>>> 33e6966e
 };
