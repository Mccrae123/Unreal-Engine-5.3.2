// Copyright 1998-2019 Epic Games, Inc. All Rights Reserved.

#pragma once

#include "AnimSequencerInstance.h"
#include "ControlRigSequencerAnimInstance.generated.h"

class UControlRig;
struct FInputBlendPose;

UCLASS(Transient, NotBlueprintable)
class CONTROLRIG_API UControlRigSequencerAnimInstance : public UAnimSequencerInstance
{
	GENERATED_UCLASS_BODY()

public:
	/** Update an animation ControlRig in this sequence */
<<<<<<< HEAD
	bool UpdateControlRig(UControlRig* InControlRig, uint32 SequenceId, bool bAdditive, bool bApplyBoneFilter, const FInputBlendPose& BoneFilter, float Weight, bool bExternalSource = false);
=======
	bool UpdateControlRig(UControlRig* InControlRig, uint32 SequenceId, bool bAdditive, bool bApplyBoneFilter, const FInputBlendPose& BoneFilter, float Weight, bool bUpdateInput, bool bExecute);

	virtual bool SetAnimationAsset(class UAnimationAsset* NewAsset);
>>>>>>> 69078e53

	/** This is cached control rig that is used to draw the bone with. Do not exapect this would be reliable data to exist */
	TWeakObjectPtr<UControlRig> CachedControlRig;
protected:
	// UAnimInstance interface
	virtual FAnimInstanceProxy* CreateAnimInstanceProxy() override;
};<|MERGE_RESOLUTION|>--- conflicted
+++ resolved
@@ -15,13 +15,9 @@
 
 public:
 	/** Update an animation ControlRig in this sequence */
-<<<<<<< HEAD
-	bool UpdateControlRig(UControlRig* InControlRig, uint32 SequenceId, bool bAdditive, bool bApplyBoneFilter, const FInputBlendPose& BoneFilter, float Weight, bool bExternalSource = false);
-=======
 	bool UpdateControlRig(UControlRig* InControlRig, uint32 SequenceId, bool bAdditive, bool bApplyBoneFilter, const FInputBlendPose& BoneFilter, float Weight, bool bUpdateInput, bool bExecute);
 
 	virtual bool SetAnimationAsset(class UAnimationAsset* NewAsset);
->>>>>>> 69078e53
 
 	/** This is cached control rig that is used to draw the bone with. Do not exapect this would be reliable data to exist */
 	TWeakObjectPtr<UControlRig> CachedControlRig;
