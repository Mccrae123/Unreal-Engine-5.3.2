--- conflicted
+++ resolved
@@ -32,11 +32,8 @@
 class IControlRigObjectBinding;
 class UScriptStruct;
 class USkeletalMesh;
-<<<<<<< HEAD
-=======
 
 struct FReferenceSkeleton;
->>>>>>> 3aae9151
 struct FRigUnit;
 struct FRigControl;
 
@@ -379,15 +376,12 @@
 	// Setup the initial transforms / ref pose of the bones based on a reference skeleton
 	void SetBoneInitialTransformsFromRefSkeleton(const FReferenceSkeleton& InReferenceSkeleton);
 
-<<<<<<< HEAD
-=======
 	const FControlRigDrawInterface& GetDrawInterface() const { return DrawInterface; };
 	FControlRigDrawInterface& GetDrawInterface() { return DrawInterface; };
 
 	const FControlRigDrawContainer& GetDrawContainer() const { return DrawContainer; };
 	FControlRigDrawContainer& GetDrawContainer() { return DrawContainer; };
 
->>>>>>> 3aae9151
 private:
 
 	UPROPERTY()
