// Copyright 1998-2019 Epic Games, Inc. All Rights Reserved.

#pragma once

#include "CoreMinimal.h"
#include "UObject/ObjectMacros.h"
#include "UObject/ScriptMacros.h"
#include "Animation/ControlRigInterface.h"
#include "Engine/EngineBaseTypes.h"
#include "Templates/SubclassOf.h"
#include "ControlRigDefines.h"
#include "Hierarchy.h"
#include "CurveContainer.h"
#include "Units/RigUnitContext.h"
#include "Animation/NodeMappingProviderInterface.h"
#include "Units/RigUnit.h"
#include "Units/Control/RigUnit_Control.h"
#include "ControlRig.generated.h"

class IControlRigObjectBinding;
class UScriptStruct;
struct FRigUnit;
struct FControlRigIOVariable;

/** Delegate used to optionally gather inputs before evaluating a ControlRig */
DECLARE_DELEGATE_OneParam(FPreEvaluateGatherInput, UControlRig*);
DECLARE_DELEGATE_OneParam(FPostEvaluateQueryOutput, UControlRig*);

#define DEBUG_CONTROLRIG_PROPERTYCHANGE !(UE_BUILD_SHIPPING || UE_BUILD_TEST)

/** Runs logic for mapping input data to transforms (the "Rig") */
UCLASS(Blueprintable, Abstract, editinlinenew)
class CONTROLRIG_API UControlRig : public UObject, public IControlRigInterface, public INodeMappingProviderInterface
{
	GENERATED_BODY()

	friend class UControlRigComponent;
	friend class SControlRigStackView;

public:
	static const FName DeprecatedMetaName;
	static const FName InputMetaName;
	static const FName OutputMetaName;
	static const FName AbstractMetaName;
	static const FName CategoryMetaName;
	static const FName DisplayNameMetaName;
	static const FName MenuDescSuffixMetaName;
	static const FName ShowVariableNameInTitleMetaName;
	static const FName BoneNameMetaName;
<<<<<<< HEAD
=======
	static const FName CurveNameMetaName;
>>>>>>> 33e6966e
	static const FName ConstantMetaName;
	static const FName TitleColorMetaName;
	static const FName NodeColorMetaName;
	static const FName KeywordsMetaName;
	static const FName PrototypeNameMetaName;
	static const FName AnimationInputMetaName;
	static const FName AnimationOutputMetaName;
	static const FName ExpandPinByDefaultMetaName;
	static const FName DefaultArraySizeMetaName;

private:
	/** Current delta time */
	float DeltaTime;

public:
	UControlRig();

	virtual void Serialize(FArchive& Ar) override;

	/** Get the current delta time */
	UFUNCTION(BlueprintPure, Category = "Animation")
	float GetDeltaTime() const;

	/** Set the current delta time */
	void SetDeltaTime(float InDeltaTime);

#if WITH_EDITOR
	/** Get the category of this ControlRig (for display in menus) */
	virtual FText GetCategory() const;

	/** Get the tooltip text to display for this node (displayed in graphs and from context menus) */
	virtual FText GetTooltipText() const;
#endif

	/** UObject interface */
	virtual UWorld* GetWorld() const override;

	/** Initialize things for the ControlRig */
	virtual void Initialize(bool bInitRigUnits = true);

	/** IControlRigInterface implementation */
	virtual void PreEvaluate_GameThread() override;
	virtual void Evaluate_AnyThread() override;
	virtual void PostEvaluate_GameThread() override;

	/** Setup bindings to a runtime object (or clear by passing in nullptr). */
	void SetObjectBinding(TSharedPtr<IControlRigObjectBinding> InObjectBinding)
	{
		ObjectBinding = InObjectBinding;
	}

	/** Get bindings to a runtime object */
	TSharedPtr<IControlRigObjectBinding> GetObjectBinding() const
	{
		return ObjectBinding;
	}

	/** Evaluate another animation ControlRig */
<<<<<<< HEAD
	UFUNCTION(BlueprintPure, Category = "Hierarchy")
	FTransform GetGlobalTransform(const FName BoneName) const;

	/** Evaluate another animation ControlRig */
	UFUNCTION(BlueprintPure, Category = "Hierarchy")
	void SetGlobalTransform(const FName BoneName, const FTransform& InTransform) ;
=======
	FTransform GetGlobalTransform(const FName& BoneName) const;

	/** Evaluate another animation ControlRig */
	void SetGlobalTransform(const FName& BoneName, const FTransform& InTransform, bool bPropagateTransform = true) ;

	/** Evaluate another animation ControlRig */
	FTransform GetGlobalTransform(const int32 BoneIndex) const;

	/** Evaluate another animation ControlRig */
	void SetGlobalTransform(const int32 BoneIndex, const FTransform& InTransform, bool bPropagateTransform = true) ;
>>>>>>> 33e6966e

	/** Returns base hierarchy */
	const FRigHierarchy& GetBaseHierarchy() const
	{
		return Hierarchy.BaseHierarchy;
	}

	/** Evaluate another animation ControlRig */
	float GetCurveValue(const FName& CurveName) const;

	/** Evaluate another animation ControlRig */
	void SetCurveValue(const FName& CurveName, const float CurveValue);

	/** Evaluate another animation ControlRig */
	float GetCurveValue(const int32 CurveIndex) const;

	/** Evaluate another animation ControlRig */
	void SetCurveValue(const int32 CurveIndex, const float CurveValue);

	/** Returns base hierarchy */
	const FRigCurveContainer& GetCurveContainer() const
	{
		return CurveContainer;
	}

	void SetPreEvaluateGatherInputDelegate(const FPreEvaluateGatherInput& Delegate)
	{
		OnPreEvaluateGatherInput = Delegate;
	}

	void ClearPreEvaluateGatherInputDelegate()
	{
		OnPreEvaluateGatherInput.Unbind();
	}

	void SetPostEvaluateQueryOutputDelegate(const FPostEvaluateQueryOutput& Delegate)
	{
		OnPostEvaluateQueryOutput = Delegate;
	}

	void ClearPostEvaluateQueryOutputDelegate()
	{
		OnPostEvaluateQueryOutput.Unbind();
	}

	/* 
	 * Query input output variables
	 *
	 * @param bInput - True if it's input. False if you want to query Output
	 * @param OutVars - Output array of variables
	 */
	void QueryIOVariables(bool bInput, TArray<FControlRigIOVariable>& OutVars) const;
	/*
	 * Return true if the PropertyName is in IO
	 *
	 * @param bInput - True if it's input. False if you want to query Output
	 * @return true if it's valid
	 */
	bool IsValidIOVariables(bool bInput, const FName& PropertyName) const;

	/*
	 * Get IO property path
	 *
	 * @param bInput - True if it's input. False if you want to query Output
	 * @param InPropertyPath - Property path to query
	 * @param OutCachedPath - output of cached path
	 * @return true if succeed
	 */
	bool GetInOutPropertyPath(bool bInput, const FName& InPropertyPath, FCachedPropertyPath& OutCachedPath);

#if WITH_EDITOR
	// get class name of rig unit that is owned by this rig
	FName GetRigClassNameFromRigUnit(const FRigUnit* InRigUnit) const;
	FRigUnit_Control* GetControlRigUnitFromName(const FName& PropertyName);
	FRigUnit* GetRigUnitFromName(const FName& PropertyName);
	
	// called after post reinstance when compilng blueprint by Sequencer
	void PostReinstanceCallback(const UControlRig* Old);


#endif // WITH_EDITOR
	// BEGIN UObject interface
	static void AddReferencedObjects(UObject* InThis, FReferenceCollector& Collector);
	virtual void BeginDestroy() override;
	// END UObject interface

#if WITH_EDITORONLY_DATA
	// only editor feature that stops execution
	// whether we're executing the graph or not
	bool bExecutionOn;
#endif // #if WITH_EDITORONLY_DATA

	UPROPERTY(transient)
	ERigExecutionType ExecutionType;

	/** Execute the rig unit */
	void Execute(const EControlRigState State);

	/** INodeMappingInterface implementation */
	virtual void GetMappableNodeData(TArray<FName>& OutNames, TArray<FNodeItem>& OutNodeItems) const override;

private:
	UPROPERTY(VisibleDefaultsOnly, Category = "Hierarchy")
	FRigHierarchyContainer Hierarchy;

	UPROPERTY(VisibleDefaultsOnly, Category = "Curve")
	FRigCurveContainer CurveContainer;

#if WITH_EDITORONLY_DATA
	/** The properties of source accessible <target, source local path> when source -> target
	 * For example, if you have property RigUnitA.B->RigUnitB.C, this will save as <RigUnitB.C, RigUnitA.B> */
	UPROPERTY()
	TMap<FName, FString> AllowSourceAccessProperties;

	/** Cached editor object reference by rig unit */
	TMap<FRigUnit*, UObject*> RigUnitEditorObjects;
#endif // WITH_EDITOR

	/** list of operators. */
	UPROPERTY(Transient)
	TArray<FControlRigOperator> Operators;

	/** Runtime object binding */
	TSharedPtr<IControlRigObjectBinding> ObjectBinding;

	FPreEvaluateGatherInput OnPreEvaluateGatherInput;
	FPostEvaluateQueryOutput OnPostEvaluateQueryOutput;

	DECLARE_EVENT_TwoParams(UControlRig, FControlRigExecuteEvent, class UControlRig*, const EControlRigState);
	FControlRigExecuteEvent& OnInitialized() { return InitializedEvent; }
	FControlRigExecuteEvent& OnExecuted() { return ExecutedEvent; }

#if WITH_EDITOR
	FControlRigLog* ControlRigLog;
	bool bEnableControlRigLogging;
#endif
	// you either go Input or Output, currently if you put it in both place, Output will override
	UPROPERTY()
	TMap<FName, FCachedPropertyPath> InputProperties;

	UPROPERTY()
	TMap<FName, FCachedPropertyPath> OutputProperties;

private:

	/** The draw interface for the units to use */
	FControlRigDrawInterface* DrawInterface;

#if DEBUG_CONTROLRIG_PROPERTYCHANGE
	// This is to debug class size when constructed and destroyed to verify match
	// if this size changes, that implies more problem, where properties have been changed and layout has been modified
	// also it caches if destructor and property has been chagned
	// the name can be destroyed but we should make sure we have proper properties size/offset is linked
	int32 DebugClassSize;
	TArray<UScriptStruct*> Destructors;
	struct FPropertyData
	{
		int32 Offset;
		int32 Size;
		FName PropertyName;
	};
	TArray<FPropertyData> PropertyData;
	void ValidateDebugClassData();
	void CacheDebugClassData();
#endif // 	DEBUG_CONTROLRIG_PROPERTYCHANGE

	/** Copy the operators from the generated class */
	void InstantiateOperatorsFromGeneratedClass();
	
	/** Re-resolve operator property paths */
	void ResolvePropertyPaths();

	/** Broadcasts a notification whenever the controlrig is initialized. */
	FControlRigExecuteEvent InitializedEvent;

	/** Broadcasts a notification whenever the controlrig is executed / updated. */
	FControlRigExecuteEvent ExecutedEvent;

	void ResolveInputOutputProperties();
<<<<<<< HEAD
=======

	void InitializeFromCDO();
>>>>>>> 33e6966e

	friend class FControlRigBlueprintCompilerContext;
	friend struct FRigHierarchyRef;
	friend class UControlRigEditorLibrary;
	friend class URigUnitEditor_Base;
	friend class FControlRigEditor;
	friend class SRigHierarchy;
<<<<<<< HEAD
=======
	friend class SRigCurveContainer;
>>>>>>> 33e6966e
	friend class UEngineTestControlRig;
 	friend class FControlRigEditMode;
	friend class FControlRigIOHelper;
	friend class UControlRigBlueprint;
};<|MERGE_RESOLUTION|>--- conflicted
+++ resolved
@@ -47,10 +47,7 @@
 	static const FName MenuDescSuffixMetaName;
 	static const FName ShowVariableNameInTitleMetaName;
 	static const FName BoneNameMetaName;
-<<<<<<< HEAD
-=======
 	static const FName CurveNameMetaName;
->>>>>>> 33e6966e
 	static const FName ConstantMetaName;
 	static const FName TitleColorMetaName;
 	static const FName NodeColorMetaName;
@@ -109,14 +106,6 @@
 	}
 
 	/** Evaluate another animation ControlRig */
-<<<<<<< HEAD
-	UFUNCTION(BlueprintPure, Category = "Hierarchy")
-	FTransform GetGlobalTransform(const FName BoneName) const;
-
-	/** Evaluate another animation ControlRig */
-	UFUNCTION(BlueprintPure, Category = "Hierarchy")
-	void SetGlobalTransform(const FName BoneName, const FTransform& InTransform) ;
-=======
 	FTransform GetGlobalTransform(const FName& BoneName) const;
 
 	/** Evaluate another animation ControlRig */
@@ -127,7 +116,6 @@
 
 	/** Evaluate another animation ControlRig */
 	void SetGlobalTransform(const int32 BoneIndex, const FTransform& InTransform, bool bPropagateTransform = true) ;
->>>>>>> 33e6966e
 
 	/** Returns base hierarchy */
 	const FRigHierarchy& GetBaseHierarchy() const
@@ -307,11 +295,8 @@
 	FControlRigExecuteEvent ExecutedEvent;
 
 	void ResolveInputOutputProperties();
-<<<<<<< HEAD
-=======
 
 	void InitializeFromCDO();
->>>>>>> 33e6966e
 
 	friend class FControlRigBlueprintCompilerContext;
 	friend struct FRigHierarchyRef;
@@ -319,10 +304,7 @@
 	friend class URigUnitEditor_Base;
 	friend class FControlRigEditor;
 	friend class SRigHierarchy;
-<<<<<<< HEAD
-=======
 	friend class SRigCurveContainer;
->>>>>>> 33e6966e
 	friend class UEngineTestControlRig;
  	friend class FControlRigEditMode;
 	friend class FControlRigIOHelper;
