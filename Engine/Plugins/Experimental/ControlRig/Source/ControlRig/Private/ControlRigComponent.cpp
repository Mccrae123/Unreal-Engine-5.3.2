--- conflicted
+++ resolved
@@ -467,11 +467,7 @@
 	{
 		if (USkeletalMesh* SkeletalMesh = SkeletalMeshComponent->SkeletalMesh)
 		{
-<<<<<<< HEAD
-			if (USkeleton* Skeleton = SkeletalMesh->Skeleton)
-=======
 			if (USkeleton* Skeleton = SkeletalMesh->GetSkeleton())
->>>>>>> 3aae9151
 			{
 				for (const FRigBone& RigBone : CR->GetBoneHierarchy())
 				{
@@ -496,11 +492,7 @@
 	{
 		if (USkeletalMesh* SkeletalMesh = SkeletalMeshComponent->SkeletalMesh)
 		{
-<<<<<<< HEAD
-			if (USkeleton* Skeleton = SkeletalMesh->Skeleton)
-=======
 			if (USkeleton* Skeleton = SkeletalMesh->GetSkeleton())
->>>>>>> 3aae9151
 			{
 				for (const FRigCurve& RigCurve : CR->GetCurveContainer())
 				{
