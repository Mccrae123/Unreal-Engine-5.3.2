--- conflicted
+++ resolved
@@ -464,11 +464,7 @@
 						{
 							if (ControlRig->FindControl(Value.Name))
 							{
-<<<<<<< HEAD
-								ControlRig->SetControlValue<float>(Value.Name, Value.Value, true, EControlRigSetKey::Never);
-=======
 								ControlRig->SetControlValue<float>(Value.Name, Value.Value, true, FRigControlModifiedContext(EControlRigSetKey::Never));
->>>>>>> 24776ab6
 							}
 						}
 
@@ -476,9 +472,6 @@
 						{
 							if (ControlRig->FindControl(Value.Name))
 							{
-<<<<<<< HEAD
-								ControlRig->SetControlValue<bool>(Value.Name, Value.Value, true, EControlRigSetKey::Never);
-=======
 								ControlRig->SetControlValue<bool>(Value.Name, Value.Value, true, FRigControlModifiedContext(EControlRigSetKey::Never));
 							}
 						}
@@ -488,7 +481,6 @@
 							if (ControlRig->FindControl(Value.Name))
 							{
 								ControlRig->SetControlValue<int32>(Value.Name, Value.Value, true, FRigControlModifiedContext(EControlRigSetKey::Never));
->>>>>>> 24776ab6
 							}
 						}
 
@@ -496,11 +488,7 @@
 						{
 							if (ControlRig->FindControl(Value.Name))
 							{
-<<<<<<< HEAD
-								ControlRig->SetControlValue<FVector2D>(Value.Name, Value.Value, true, EControlRigSetKey::Never);
-=======
 								ControlRig->SetControlValue<FVector2D>(Value.Name, Value.Value, true, FRigControlModifiedContext(EControlRigSetKey::Never));
->>>>>>> 24776ab6
 							}
 						}
 
@@ -508,11 +496,7 @@
 						{
 							if (ControlRig->FindControl(Value.Name))
 							{
-<<<<<<< HEAD
-								ControlRig->SetControlValue<FVector>(Value.Name, Value.Value, true, EControlRigSetKey::Never);
-=======
 								ControlRig->SetControlValue<FVector>(Value.Name, Value.Value, true, FRigControlModifiedContext(EControlRigSetKey::Never));
->>>>>>> 24776ab6
 							}
 						}
 
@@ -520,11 +504,7 @@
 						{
 							if (ControlRig->FindControl(Value.Name))
 							{
-<<<<<<< HEAD
-								ControlRig->SetControlValue<FTransform>(Value.Name, Value.Value, true, EControlRigSetKey::Never);
-=======
 								ControlRig->SetControlValue<FTransform>(Value.Name, Value.Value, true, FRigControlModifiedContext(EControlRigSetKey::Never));
->>>>>>> 24776ab6
 							}
 						}
 						ControlRig->GetObjectBinding()->UnbindFromObject();
