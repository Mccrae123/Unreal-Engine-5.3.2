// Copyright 1998-2019 Epic Games, Inc. All Rights Reserved.

#include "AnimNode_ControlRigBase.h"
#include "ControlRig.h"
#include "Components/SkeletalMeshComponent.h"
#include "Animation/AnimInstanceProxy.h"
#include "Animation/NodeMappingContainer.h"
#include "AnimationRuntime.h"

FAnimNode_ControlRigBase::FAnimNode_ControlRigBase()
	: FAnimNode_CustomProperty()
	, bUpdateInput(true)
	, bExecute(true)
	, InternalBlendAlpha (1.f)
{
<<<<<<< HEAD
	bUpdateInput = true;
	bExecute = true;
=======

>>>>>>> 69078e53
}

void FAnimNode_ControlRigBase::OnInitializeAnimInstance(const FAnimInstanceProxy* InProxy, const UAnimInstance* InAnimInstance)
{
	DECLARE_SCOPE_HIERARCHICAL_COUNTER_FUNC()

	FAnimNode_CustomProperty::OnInitializeAnimInstance(InProxy, InAnimInstance);

	USkeletalMeshComponent* Component = InAnimInstance->GetOwningComponent();
	UControlRig* ControlRig = GetControlRig();
	if (Component && Component->SkeletalMesh && ControlRig)
	{
		UBlueprintGeneratedClass* BlueprintClass = Cast<UBlueprintGeneratedClass>(ControlRig->GetClass());
		if (BlueprintClass)
		{
			UBlueprint* Blueprint = Cast<UBlueprint>(BlueprintClass->ClassGeneratedBy);
			// node mapping container will be saved on the initialization part
			NodeMappingContainer = Component->SkeletalMesh->GetNodeMappingContainer(Blueprint);
		}
	}
}

void FAnimNode_ControlRigBase::Initialize_AnyThread(const FAnimationInitializeContext& Context)
{
	DECLARE_SCOPE_HIERARCHICAL_COUNTER_FUNC()

	FAnimNode_CustomProperty::Initialize_AnyThread(Context);
	Source.Initialize(Context);

	if (UControlRig* ControlRig = GetControlRig())
	{
		ControlRig->Initialize();

		SetTargetInstance(ControlRig);
	}
}

void FAnimNode_ControlRigBase::GatherDebugData(FNodeDebugData& DebugData)
{
	Source.GatherDebugData(DebugData.BranchFlow(1.f));
}

void FAnimNode_ControlRigBase::Update_AnyThread(const FAnimationUpdateContext& Context)
{
	DECLARE_SCOPE_HIERARCHICAL_COUNTER_FUNC()

<<<<<<< HEAD
=======
	FAnimNode_CustomProperty::Update_AnyThread(Context);
	Source.Update(Context);

>>>>>>> 69078e53
	if (bExecute)
	{
		if (UControlRig* ControlRig = GetControlRig())
		{
			// @TODO: fix this to be thread-safe
			// Pre-update doesn't work for custom anim instances
			// FAnimNode_ControlRigExternalSource needs this to be called to reset to ref pose
			ControlRig->SetDeltaTime(Context.GetDeltaTime());
<<<<<<< HEAD
			ControlRig->PreEvaluate_GameThread();
=======
>>>>>>> 69078e53
		}
	}
}

void FAnimNode_ControlRigBase::UpdateInput(UControlRig* ControlRig, const FPoseContext& InOutput)
{
	DECLARE_SCOPE_HIERARCHICAL_COUNTER_FUNC()

	const FBoneContainer& RequiredBones = InOutput.Pose.GetBoneContainer();

	// get component pose from control rig
	FCSPose<FCompactPose> MeshPoses;
	// first I need to convert to local pose
	MeshPoses.InitPose(InOutput.Pose);

	// @re-think - now control rig contains init pose from their default hierarchy and current pose from this instance.
	// we may need this init pose somewhere (instance refpose)
	for (auto Iter = ControlRigBoneMapping.CreateConstIterator(); Iter; ++Iter)
	{
		const FName& Name = Iter.Key();
		const uint16 Index = Iter.Value();

		FTransform ComponentTransform = MeshPoses.GetComponentSpaceTransform(FCompactPoseBoneIndex(Index));
		if (NodeMappingContainer.IsValid())
		{
			ComponentTransform = NodeMappingContainer->GetSourceToTargetTransform(Name).GetRelativeTransformReverse(ComponentTransform);
		}

		ControlRig->SetGlobalTransform(Name, ComponentTransform, false);
	}

	// we just do name mapping 
	for (auto Iter = ControlRigCurveMapping.CreateConstIterator(); Iter; ++Iter)
	{
		const FName& Name = Iter.Key();
		const uint16 Index = Iter.Value();

		ControlRig->SetCurveValue(Name, InOutput.Curve.Get(Index));
	}
}

void FAnimNode_ControlRigBase::UpdateOutput(UControlRig* ControlRig, FPoseContext& InOutput)
{
	DECLARE_SCOPE_HIERARCHICAL_COUNTER_FUNC()

	// copy output of the rig
	const FBoneContainer& RequiredBones = InOutput.Pose.GetBoneContainer();

	// get component pose from control rig
	FCSPose<FCompactPose> MeshPoses;
	MeshPoses.InitPose(InOutput.Pose);

	for (auto Iter = ControlRigBoneMapping.CreateConstIterator(); Iter; ++Iter)
	{
		const FName& Name = Iter.Key();
		const uint16 Index = Iter.Value();

		FCompactPoseBoneIndex CompactPoseIndex(Index);
		FTransform ComponentTransform = ControlRig->GetGlobalTransform(Name);
		if (NodeMappingContainer.IsValid())
		{
			ComponentTransform = NodeMappingContainer->GetSourceToTargetTransform(Name) * ComponentTransform;
		}

		MeshPoses.SetComponentSpaceTransform(CompactPoseIndex, ComponentTransform);
	}

	FCSPose<FCompactPose>::ConvertComponentPosesToLocalPoses(MeshPoses, InOutput.Pose);

	// update curve
	for (auto Iter = ControlRigCurveMapping.CreateConstIterator(); Iter; ++Iter)
	{
		const FName& Name = Iter.Key();
		const uint16 Index = Iter.Value();

		const float Value = ControlRig->GetCurveValue(Name);
		InOutput.Curve.Set(Index, Value);
	}
}

void FAnimNode_ControlRigBase::Evaluate_AnyThread(FPoseContext& Output)
{
	DECLARE_SCOPE_HIERARCHICAL_COUNTER_FUNC()

	FPoseContext SourcePose(Output);

	if (Source.GetLinkNode())
	{
<<<<<<< HEAD
		if (bUpdateInput)
		{
			// first update input to the system
			UpdateInput(ControlRig, Output);
		}

		if (bExecute)
		{
			// first evaluate control rig
			ControlRig->Evaluate_AnyThread();
		}

		// now update output
		UpdateOutput(ControlRig, Output);
=======
		Source.Evaluate(SourcePose);
>>>>>>> 69078e53
	}
	else
	{
		// apply refpose
		SourcePose.ResetToRefPose();
	}

	if (FAnimWeight::IsRelevant(InternalBlendAlpha))
	{
		if (FAnimWeight::IsFullWeight(InternalBlendAlpha))
		{
			ExecuteControlRig(SourcePose);
			Output = SourcePose;
		}
		else 
		{
			// this blends additively - by weight
			FPoseContext ControlRigPose(SourcePose);
			ControlRigPose = SourcePose;
			ExecuteControlRig(ControlRigPose);

			FPoseContext AdditivePose(ControlRigPose);
			AdditivePose = ControlRigPose;
			FAnimationRuntime::ConvertPoseToAdditive(AdditivePose.Pose, SourcePose.Pose);
			AdditivePose.Curve.ConvertToAdditive(SourcePose.Curve);
			Output = SourcePose;
			FAnimationRuntime::AccumulateAdditivePose(Output.Pose, AdditivePose.Pose, Output.Curve, AdditivePose.Curve, InternalBlendAlpha, AAT_LocalSpaceBase);
		}
	}
	else // if not relevant, skip to run control rig
		// this may cause issue if we have simulation node in the control rig that accumulates time
	{
		Output = SourcePose;
	}
}

void FAnimNode_ControlRigBase::ExecuteControlRig(FPoseContext& InOutput)
{
	if (UControlRig* ControlRig = GetControlRig())
	{
		if (bUpdateInput)
		{
			// first update input to the system
			UpdateInput(ControlRig, InOutput);
		}

		if (bExecute)
		{
			// first evaluate control rig
			ControlRig->Evaluate_AnyThread();
		}

		// now update output
		UpdateOutput(ControlRig, InOutput);
	}
}

void FAnimNode_ControlRigBase::CacheBones_AnyThread(const FAnimationCacheBonesContext& Context)
{
	DECLARE_SCOPE_HIERARCHICAL_COUNTER_FUNC()

	FAnimNode_CustomProperty::CacheBones_AnyThread(Context);
	Source.CacheBones(Context);

	if (UControlRig* ControlRig = GetControlRig())
	{
		// fill up node names
		FBoneContainer& RequiredBones = Context.AnimInstanceProxy->GetRequiredBones();
		const TArray<FBoneIndexType>& RequiredBonesArray = RequiredBones.GetBoneIndicesArray();
		const int32 NumBones = RequiredBonesArray.Num();
		ControlRigBoneMapping.Reset();
		ControlRigCurveMapping.Reset();

		const FReferenceSkeleton& RefSkeleton = RequiredBones.GetReferenceSkeleton();

		// @todo: thread-safe? probably not in editor, but it may not be a big issue in editor
		if (NodeMappingContainer.IsValid())
		{
			// get target to source mapping table - this is reversed mapping table
			TMap<FName, FName> TargetToSourceMappingTable;
			NodeMappingContainer->GetTargetToSourceMappingTable(TargetToSourceMappingTable);

			// now fill up node name
			for (uint16 Index = 0; Index < NumBones; ++Index)
			{
				// get bone name, and find reverse mapping
				FName TargetNodeName = RefSkeleton.GetBoneName(RequiredBonesArray[Index]);
				FName* SourceName = TargetToSourceMappingTable.Find(TargetNodeName);
				if (SourceName)
				{
					ControlRigBoneMapping.Add(*SourceName, Index);
				}
			}
		}
		else
		{
			TArray<FName> NodeNames;
			TArray<FNodeItem> NodeItems;
			ControlRig->GetMappableNodeData(NodeNames, NodeItems);

			// even if not mapped, we map only node that exists in the controlrig
			for (uint16 Index = 0; Index < NumBones; ++Index)
			{
				const FName& BoneName = RefSkeleton.GetBoneName(RequiredBonesArray[Index]);
				if (NodeNames.Contains(BoneName))
				{
					ControlRigBoneMapping.Add(BoneName, Index);
				}
			}
		}

		// we just support curves by name only
		TArray<FName> const& CurveNames = RequiredBones.GetUIDToNameLookupTable();
		const FRigCurveContainer& RigCurveContainer = ControlRig->GetCurveContainer();
		for (uint16 Index = 0; Index < CurveNames.Num(); ++Index)
		{
			// see if the curve name exists in the control rig
			if (RigCurveContainer.GetIndex(CurveNames[Index]) != INDEX_NONE)
			{
				ControlRigCurveMapping.Add(CurveNames[Index], Index);
			}
		}
	}
}

UClass* FAnimNode_ControlRigBase::GetTargetClass() const
{
	if (UControlRig* ControlRig = GetControlRig())
	{
		return ControlRig->GetClass();
	}

	return nullptr;
}
<|MERGE_RESOLUTION|>--- conflicted
+++ resolved
@@ -13,12 +13,7 @@
 	, bExecute(true)
 	, InternalBlendAlpha (1.f)
 {
-<<<<<<< HEAD
-	bUpdateInput = true;
-	bExecute = true;
-=======
-
->>>>>>> 69078e53
+
 }
 
 void FAnimNode_ControlRigBase::OnInitializeAnimInstance(const FAnimInstanceProxy* InProxy, const UAnimInstance* InAnimInstance)
@@ -65,12 +60,9 @@
 {
 	DECLARE_SCOPE_HIERARCHICAL_COUNTER_FUNC()
 
-<<<<<<< HEAD
-=======
 	FAnimNode_CustomProperty::Update_AnyThread(Context);
 	Source.Update(Context);
 
->>>>>>> 69078e53
 	if (bExecute)
 	{
 		if (UControlRig* ControlRig = GetControlRig())
@@ -79,10 +71,6 @@
 			// Pre-update doesn't work for custom anim instances
 			// FAnimNode_ControlRigExternalSource needs this to be called to reset to ref pose
 			ControlRig->SetDeltaTime(Context.GetDeltaTime());
-<<<<<<< HEAD
-			ControlRig->PreEvaluate_GameThread();
-=======
->>>>>>> 69078e53
 		}
 	}
 }
@@ -171,24 +159,7 @@
 
 	if (Source.GetLinkNode())
 	{
-<<<<<<< HEAD
-		if (bUpdateInput)
-		{
-			// first update input to the system
-			UpdateInput(ControlRig, Output);
-		}
-
-		if (bExecute)
-		{
-			// first evaluate control rig
-			ControlRig->Evaluate_AnyThread();
-		}
-
-		// now update output
-		UpdateOutput(ControlRig, Output);
-=======
 		Source.Evaluate(SourcePose);
->>>>>>> 69078e53
 	}
 	else
 	{
