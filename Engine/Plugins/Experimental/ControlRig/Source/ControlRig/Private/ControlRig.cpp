// Copyright Epic Games, Inc. All Rights Reserved.

#include "ControlRig.h"
#include "GameFramework/Actor.h"
#include "Misc/RuntimeErrors.h"
#include "IControlRigObjectBinding.h"
#include "HelperUtil.h"
#include "ControlRigBlueprintGeneratedClass.h"
#include "ControlRigObjectVersion.h"
#include "Units/Execution/RigUnit_BeginExecution.h"
#include "Units/Execution/RigUnit_PrepareForExecution.h"
#include "Units/Execution/RigUnit_InverseExecution.h"
#if WITH_EDITOR
#include "ControlRigModule.h"
#include "Modules/ModuleManager.h"
#include "RigVMModel/RigVMNode.h"
#include "Engine/Blueprint.h"
#include "EdGraphSchema_K2.h"
#endif// WITH_EDITOR

#define LOCTEXT_NAMESPACE "ControlRig"

DEFINE_LOG_CATEGORY(LogControlRig);

DECLARE_STATS_GROUP(TEXT("ControlRig"), STATGROUP_ControlRig, STATCAT_Advanced);
DECLARE_CYCLE_STAT_EXTERN(TEXT("Control Rig Execution"), STAT_RigExecution, STATGROUP_ControlRig, );
DEFINE_STAT(STAT_RigExecution);

const FName UControlRig::OwnerComponent("OwnerComponent");

//CVar to specify if we should create a float control for each curve in the curve container
//By default we don't but it may be useful to do so for debugging
static TAutoConsoleVariable<int32> CVarControlRigCreateFloatControlsForCurves(
	TEXT("ControlRig.CreateFloatControlsForCurves"),
	0,
	TEXT("If nonzero we create a float control for each curve in the curve container, useful for debugging low level controls."),
	ECVF_Default);

UControlRig::UControlRig(const FObjectInitializer& ObjectInitializer)
	: Super(ObjectInitializer)
	, DeltaTime(0.0f)
	, AbsoluteTime(0.0f)
	, FramesPerSecond(0.0f)
	, bAccumulateTime(true)
#if WITH_EDITOR
	, ControlRigLog(nullptr)
	, bEnableControlRigLogging(true)
#endif
	, DataSourceRegistry(nullptr)
	, EventQueue()
#if WITH_EDITOR
	, PreviewInstance(nullptr)
#endif
	, bRequiresInitExecution(false)
	, bRequiresSetupEvent(false)
	, bSetupModeEnabled(false)
	, bResetInitialTransformsBeforeSetup(true)
	, bManipulationEnabled(false)
	, InitBracket(0)
	, UpdateBracket(0)
	, PreSetupBracket(0)
	, PostSetupBracket(0)
	, InteractionBracket(0)
	, InterRigSyncBracket(0)
{
	VM = ObjectInitializer.CreateDefaultSubobject<URigVM>(this, TEXT("VM"));
	// create default source registry
	DataSourceRegistry = CreateDefaultSubobject<UAnimationDataSourceRegistry>(TEXT("DataSourceRegistry"));

	EventQueue.Add(FRigUnit_BeginExecution::EventName);
}

void UControlRig::BeginDestroy()
{
	Super::BeginDestroy();
	InitializedEvent.Clear();
	PreSetupEvent.Clear();
	PostSetupEvent.Clear();
	ExecutedEvent.Clear();
	SetInteractionRig(nullptr);
}

UWorld* UControlRig::GetWorld() const
{
	if (ObjectBinding.IsValid())
	{
		AActor* HostingActor = ObjectBinding->GetHostingActor();
		if (HostingActor)
		{
			return HostingActor->GetWorld();
		}

		UObject* Owner = ObjectBinding->GetBoundObject();
		if (Owner)
		{
			return Owner->GetWorld();
		}
	}

	UObject* Outer = GetOuter();
	if (Outer)
	{
		return Outer->GetWorld();
	}

	return nullptr;
}

void UControlRig::Initialize(bool bInitRigUnits)
{
	DECLARE_SCOPE_HIERARCHICAL_COUNTER_FUNC()
	QUICK_SCOPE_CYCLE_COUNTER(STAT_ControlRig_Initialize);

	if(IsInitializing())
	{
		UE_LOG(LogControlRig, Warning, TEXT("%s: Initialize is being called recursively."), *GetPathName());
		return;
	}

	if (IsTemplate())
	{
		// don't initialize template class 
		return;
	}

	InitializeFromCDO();
	InstantiateVMFromCDO();

	// should refresh mapping 
	Hierarchy.Initialize();
	RequestSetup();

	if (bInitRigUnits)
	{
		RequestInit();
	}

	Hierarchy.ControlHierarchy.OnControlSelected.RemoveAll(this);
	Hierarchy.ControlHierarchy.OnControlSelected.AddUObject(this, &UControlRig::HandleOnControlSelected);
	Hierarchy.ControlHierarchy.OnControlUISettingsChanged.AddUObject(this, &UControlRig::HandleOnControlUISettingChanged);
	Hierarchy.OnEventReceived.RemoveAll(this);
	Hierarchy.OnEventReceived.AddUObject(this, &UControlRig::HandleOnRigEvent);
}

void UControlRig::InitializeFromCDO()
{
	DECLARE_SCOPE_HIERARCHICAL_COUNTER_FUNC()

	// copy CDO property you need to here
	if (!HasAnyFlags(RF_ClassDefaultObject))
	{
		UControlRig* CDO = GetClass()->GetDefaultObject<UControlRig>();

		// copy hierarchy
		Hierarchy = CDO->Hierarchy;
		Hierarchy.Initialize();

		// copy draw container
		DrawContainer = CDO->DrawContainer;
	}
}

void UControlRig::Evaluate_AnyThread()
{
	DECLARE_SCOPE_HIERARCHICAL_COUNTER_FUNC()

	for (const FName& EventName : EventQueue)
	{
		Execute(EControlRigState::Update, EventName);
	}
}


TArray<FRigVMExternalVariable> UControlRig::GetExternalVariables() const
{
	return GetExternalVariablesImpl(true);
}

TArray<FRigVMExternalVariable> UControlRig::GetExternalVariablesImpl(bool bFallbackToBlueprint) const
{
	TArray<FRigVMExternalVariable> ExternalVariables;

	for (TFieldIterator<FProperty> PropertyIt(GetClass()); PropertyIt; ++PropertyIt)
	{
		FProperty* Property = *PropertyIt;
		if(Property->IsNative())
		{
			continue;
		}

		FRigVMExternalVariable ExternalVariable = FRigVMExternalVariable::Make(Property, (UObject*)this);
		if(!ExternalVariable.IsValid())
		{
			UE_LOG(LogControlRig, Warning, TEXT("%s: Property '%s' of type '%s' is not supported."), *GetClass()->GetName(), *Property->GetName(), *Property->GetCPPType());
			continue;
		}

		ExternalVariables.Add(ExternalVariable);
	}

#if WITH_EDITOR

	if (bFallbackToBlueprint)
	{
		// if we have a difference in the blueprint variables compared to us - let's 
		// use those instead. the assumption here is that the blueprint is dirty and
		// hasn't been compiled yet.
		if (UBlueprint* Blueprint = Cast<UBlueprint>(GetClass()->ClassGeneratedBy))
		{
			TArray<FRigVMExternalVariable> BlueprintVariables;
			for (const FBPVariableDescription& VariableDescription : Blueprint->NewVariables)
			{
				FRigVMExternalVariable ExternalVariable = GetExternalVariableFromDescription(VariableDescription);
				if (ExternalVariable.TypeName.IsNone())
				{
					continue;
				}

				ExternalVariable.Memory = nullptr;

				BlueprintVariables.Add(ExternalVariable);
			}

			if (ExternalVariables.Num() != BlueprintVariables.Num())
			{
				return BlueprintVariables;
			}

			TMap<FName, int32> NameMap;
			for (int32 Index = 0; Index < ExternalVariables.Num(); Index++)
			{
				NameMap.Add(ExternalVariables[Index].Name, Index);
			}

			for (FRigVMExternalVariable BlueprintVariable : BlueprintVariables)
			{
				const int32* Index = NameMap.Find(BlueprintVariable.Name);
				if (Index == nullptr)
				{
					return BlueprintVariables;
				}

				FRigVMExternalVariable ExternalVariable = ExternalVariables[*Index];
				if (ExternalVariable.bIsArray != BlueprintVariable.bIsArray ||
					ExternalVariable.bIsPublic != BlueprintVariable.bIsPublic ||
					ExternalVariable.TypeName != BlueprintVariable.TypeName ||
					ExternalVariable.TypeObject != BlueprintVariable.TypeObject)
				{
					return BlueprintVariables;
				}
			}
		}
	}
#endif

	return ExternalVariables;
}

TArray<FRigVMExternalVariable> UControlRig::GetPublicVariables() const
{
	TArray<FRigVMExternalVariable> PublicVariables;
	TArray<FRigVMExternalVariable> ExternalVariables = GetExternalVariables();
	for (const FRigVMExternalVariable& ExternalVariable : ExternalVariables)
	{
		if (ExternalVariable.bIsPublic)
		{
			PublicVariables.Add(ExternalVariable);
		}
	}
	return PublicVariables;
}

FRigVMExternalVariable UControlRig::GetPublicVariableByName(const FName& InVariableName) const
{
	if (FProperty* Property = GetPublicVariableProperty(InVariableName))
	{
		return FRigVMExternalVariable::Make(Property, (UObject*)this);
	}
	return FRigVMExternalVariable();
}

bool UControlRig::SupportsEvent(const FName& InEventName) const
{
	if (VM)
	{
		return VM->ContainsEntry(InEventName);
	}
	return false;
}

TArray<FName> UControlRig::GetSupportedEvents() const
{
	if (VM)
	{
		return VM->GetEntryNames();
	}
	return TArray<FName>();
}

#if WITH_EDITOR
FText UControlRig::GetCategory() const
{
	return LOCTEXT("DefaultControlRigCategory", "Animation|ControlRigs");
}

FText UControlRig::GetToolTipText() const
{
	return LOCTEXT("DefaultControlRigTooltip", "ControlRig");
}
#endif

void UControlRig::SetDeltaTime(float InDeltaTime)
{
	DeltaTime = InDeltaTime;
}

void UControlRig::SetAbsoluteTime(float InAbsoluteTime, bool InSetDeltaTimeZero)
{
	if(InSetDeltaTimeZero)
	{
		DeltaTime = 0.f;
	}
	AbsoluteTime = InAbsoluteTime;
	bAccumulateTime = false;
}

void UControlRig::SetAbsoluteAndDeltaTime(float InAbsoluteTime, float InDeltaTime)
{
	AbsoluteTime = InAbsoluteTime;
	DeltaTime = InDeltaTime;
}

void UControlRig::SetFramesPerSecond(float InFramesPerSecond)
{
	FramesPerSecond = InFramesPerSecond;	
}

float UControlRig::GetCurrentFramesPerSecond() const
{
	if(FramesPerSecond > SMALL_NUMBER)
	{
		return FramesPerSecond;
	}
	if(DeltaTime > SMALL_NUMBER)
	{
		return 1.f / DeltaTime;
	}
	return 60.f;
}

void UControlRig::InstantiateVMFromCDO()
{
	DECLARE_SCOPE_HIERARCHICAL_COUNTER_FUNC()

	if (VM == nullptr || VM->GetOuter() != this)
	{
		VM = NewObject<URigVM>(this, TEXT("VM"));
	}

	if (!HasAnyFlags(RF_ClassDefaultObject))
	{
		UControlRig* CDO = GetClass()->GetDefaultObject<UControlRig>();
		if (VM && CDO && CDO->VM)
		{
			// reference the literal memory + byte code
			VM->CopyFrom(CDO->VM, true, true);
		}
		else
		{
			VM->Reset();
		}
	}

	RequestInit();
}

void UControlRig::Execute(const EControlRigState InState, const FName& InEventName)
{
	DECLARE_SCOPE_HIERARCHICAL_COUNTER_FUNC()

	if (VM)
	{
		if (VM->GetOuter() != this)
		{
			InstantiateVMFromCDO();
		}
<<<<<<< HEAD
	}

=======

		if (InState == EControlRigState::Init)
		{
			VM->ClearExternalVariables();

			TArray<FRigVMExternalVariable> ExternalVariables = GetExternalVariablesImpl(false);
			for (FRigVMExternalVariable ExternalVariable : ExternalVariables)
			{
				VM->AddExternalVariable(ExternalVariable);
			}
		}
	}

	bool bJustRanInit = false;
>>>>>>> 24776ab6
	if (bRequiresInitExecution)
	{
		bRequiresInitExecution = false;

		if (InState != EControlRigState::Init)
		{
			Execute(EControlRigState::Init, InEventName);
			bJustRanInit = true;
		}
	}

	FRigUnitContext Context;
	Context.DrawInterface = &DrawInterface;
	Context.DrawContainer = &DrawContainer;

	if (InState == EControlRigState::Init)
	{
		Context.DataSourceRegistry = DataSourceRegistry;
		AbsoluteTime = DeltaTime = 0.f;
	}

	Context.DeltaTime = DeltaTime;
	Context.AbsoluteTime = AbsoluteTime;
	Context.FramesPerSecond = GetCurrentFramesPerSecond();
	Context.bDuringInteraction = IsInteracting();
	Context.State = InState;
	Context.Hierarchy = &Hierarchy;

	Context.ToWorldSpaceTransform = FTransform::Identity;
	Context.OwningComponent = nullptr;
	Context.OwningActor = nullptr;
	Context.World = nullptr;

	if (!OuterSceneComponent.IsValid())
	{
		USceneComponent* SceneComponentFromRegistry = DataSourceRegistry->RequestSource<USceneComponent>(UControlRig::OwnerComponent);
		if (SceneComponentFromRegistry)
		{
			OuterSceneComponent = SceneComponentFromRegistry;
		}
		else
		{
			UObject* Parent = this;
			while (Parent)
			{
				Parent = Parent->GetOuter();
				if (Parent)
				{
					if (USceneComponent* SceneComponent = Cast<USceneComponent>(Parent))
					{
						OuterSceneComponent = SceneComponent;
						break;
					}
				}
			}
		}
	}

	if (OuterSceneComponent.IsValid())
	{
		Context.ToWorldSpaceTransform = OuterSceneComponent->GetComponentToWorld();
		Context.OwningComponent = OuterSceneComponent.Get();
		Context.OwningActor = Context.OwningComponent->GetOwner();
		Context.World = Context.OwningComponent->GetWorld();
	}
	else
	{
		if (ObjectBinding.IsValid())
		{
			AActor* HostingActor = ObjectBinding->GetHostingActor();
			if (HostingActor)
			{
				Context.OwningActor = HostingActor;
				Context.World = HostingActor->GetWorld();
			}
			else if (UObject* Owner = ObjectBinding->GetBoundObject())
			{
				Context.World = Owner->GetWorld();
			}
		}

		if (Context.World == nullptr)
		{
			if (UObject* Outer = GetOuter())
			{
				Context.World = Outer->GetWorld();
			}
		}
	}

#if WITH_EDITOR
	Context.Log = ControlRigLog;
	if (ControlRigLog != nullptr)
	{
		ControlRigLog->Entries.Reset();
	}
#endif

	// execute units
	if (bRequiresSetupEvent && InState != EControlRigState::Init)
	{
		if(!IsRunningPreSetup() && !IsRunningPostSetup())
		{
			bRequiresSetupEvent = bSetupModeEnabled;

			if (bResetInitialTransformsBeforeSetup)
			{
				if (UControlRig* CDO = Cast<UControlRig>(GetClass()->GetDefaultObject()))
				{
					Hierarchy.CopyInitialTransforms(CDO->Hierarchy);
				}
			}

			if (PreSetupEvent.IsBound())
			{
				FControlRigBracketScope BracketScope(PreSetupBracket);
				PreSetupEvent.Broadcast(this, EControlRigState::Update, FRigUnit_PrepareForExecution::EventName);
			}

			ExecuteUnits(Context, FRigUnit_PrepareForExecution::EventName);

			if (PostSetupEvent.IsBound())
			{
				FControlRigBracketScope BracketScope(PostSetupBracket);
				PostSetupEvent.Broadcast(this, EControlRigState::Update, FRigUnit_PrepareForExecution::EventName);
			}

			if (bSetupModeEnabled)
			{
				Hierarchy.BoneHierarchy.ResetTransforms();
			}
		}
		else
		{
			UE_LOG(LogControlRig, Warning, TEXT("%s: Setup is being called recursively."), *GetPathName());
		}
	}

	if (!bSetupModeEnabled)
	{
		if(!IsExecuting())
		{
			ExecuteUnits(Context, InEventName);

			if (InState == EControlRigState::Init)
			{
				ExecuteUnits(Context, FRigUnit_BeginExecution::EventName);
			}

			if (InState != EControlRigState::Init)
			{
				if (bAccumulateTime)
				{
					AbsoluteTime += DeltaTime;
				}
			}
		}
		else
		{
			UE_LOG(LogControlRig, Warning, TEXT("%s: Update is being called recursively."), *GetPathName());
		}
	}

#if WITH_EDITOR
	if (ControlRigLog != nullptr && bEnableControlRigLogging && InState != EControlRigState::Init && !bJustRanInit)
	{
		for (const FControlRigLog::FLogEntry& Entry : ControlRigLog->Entries)
		{
			if (Entry.FunctionName == NAME_None || Entry.InstructionIndex == INDEX_NONE || Entry.Message.IsEmpty())
			{
				continue;
			}

			switch (Entry.Severity)
			{
				case EMessageSeverity::CriticalError:
				case EMessageSeverity::Error:
				{
					UE_LOG(LogControlRig, Error, TEXT("Instruction[%d] '%s': '%s'"), Entry.InstructionIndex, *Entry.FunctionName.ToString(), *Entry.Message);
					break;
				}
				case EMessageSeverity::PerformanceWarning:
				case EMessageSeverity::Warning:
				{
					UE_LOG(LogControlRig, Warning, TEXT("Instruction[%d] '%s': '%s'"), Entry.InstructionIndex, *Entry.FunctionName.ToString(), *Entry.Message);
					break;
				}
				case EMessageSeverity::Info:
				{
					UE_LOG(LogControlRig, Display, TEXT("Instruction[%d] '%s': '%s'"), Entry.InstructionIndex, *Entry.FunctionName.ToString(), *Entry.Message);
					break;
				}
				default:
				{
					break;
				}
			}
		}
	}

	if (bJustRanInit && ControlRigLog != nullptr)
	{
		ControlRigLog->KnownMessages.Reset();
	}
#endif


	if (InState == EControlRigState::Init)
	{
		if (InitializedEvent.IsBound())
		{
			FControlRigBracketScope BracketScope(InitBracket);
			InitializedEvent.Broadcast(this, EControlRigState::Init, InEventName);
		}
	}
	else if (InState == EControlRigState::Update)
	{
		DeltaTime = 0.f;

		if (ExecutedEvent.IsBound())
		{
			FControlRigBracketScope BracketScope(UpdateBracket);
			ExecutedEvent.Broadcast(this, EControlRigState::Update, InEventName);
		}
	}

	if (Context.DrawInterface && Context.DrawContainer)
	{
		Context.DrawInterface->Instructions.Append(Context.DrawContainer->Instructions);

		for (const FRigControl& Control : Hierarchy.ControlHierarchy)
		{
			if (Control.bGizmoEnabled && Control.bGizmoVisible && !Control.bIsTransientControl && Control.bDrawLimits && (Control.bLimitTranslation || Control.bLimitRotation || Control.bLimitScale))
			{
				// for now we don't draw rotational limits
				if(!Control.bLimitTranslation)
				{
					continue;
				}

				FTransform Transform = Hierarchy.ControlHierarchy.GetParentTransform(Control.Index);
				FControlRigDrawInstruction Instruction(EControlRigDrawSettings::Lines, Control.GizmoColor, 0.f, Transform);

				switch (Control.ControlType)
				{
					case ERigControlType::Float:
					{
						FVector MinPos = FVector::ZeroVector;
						FVector MaxPos = FVector::ZeroVector;

						switch (Control.PrimaryAxis)
						{
							case ERigControlAxis::X:
							{
								MinPos.X = Control.MinimumValue.Get<float>();
								MaxPos.X = Control.MaximumValue.Get<float>();
								break;
							}
							case ERigControlAxis::Y:
							{
								MinPos.Y = Control.MinimumValue.Get<float>();
								MaxPos.Y = Control.MaximumValue.Get<float>();
								break;
							}
							case ERigControlAxis::Z:
							{
								MinPos.Z = Control.MinimumValue.Get<float>();
								MaxPos.Z = Control.MaximumValue.Get<float>();
								break;
							}
						}

						Instruction.Positions.Add(MinPos);
						Instruction.Positions.Add(MaxPos);
						break;
					}
					case ERigControlType::Integer:
					{
						FVector MinPos = FVector::ZeroVector;
						FVector MaxPos = FVector::ZeroVector;

						switch (Control.PrimaryAxis)
						{
							case ERigControlAxis::X:
							{
								MinPos.X = (float)Control.MinimumValue.Get<int32>();
								MaxPos.X = (float)Control.MaximumValue.Get<int32>();
								break;
							}
							case ERigControlAxis::Y:
							{
								MinPos.Y = (float)Control.MinimumValue.Get<int32>();
								MaxPos.Y = (float)Control.MaximumValue.Get<int32>();
								break;
							}
							case ERigControlAxis::Z:
							{
								MinPos.Z = (float)Control.MinimumValue.Get<int32>();
								MaxPos.Z = (float)Control.MaximumValue.Get<int32>();
								break;
							}
						}

						Instruction.Positions.Add(MinPos);
						Instruction.Positions.Add(MaxPos);
						break;
					}
					case ERigControlType::Vector2D:
					{
						Instruction.PrimitiveType = EControlRigDrawSettings::LineStrip;
						FVector2D MinPos = Control.MinimumValue.Get<FVector2D>();
						FVector2D MaxPos = Control.MaximumValue.Get<FVector2D>();

						switch (Control.PrimaryAxis)
						{
							case ERigControlAxis::X:
							{
								Instruction.Positions.Add(FVector(0.f, MinPos.X, MinPos.Y));
								Instruction.Positions.Add(FVector(0.f, MaxPos.X, MinPos.Y));
								Instruction.Positions.Add(FVector(0.f, MaxPos.X, MaxPos.Y));
								Instruction.Positions.Add(FVector(0.f, MinPos.X, MaxPos.Y));
								Instruction.Positions.Add(FVector(0.f, MinPos.X, MinPos.Y));
								break;
							}
							case ERigControlAxis::Y:
							{
								Instruction.Positions.Add(FVector(MinPos.X, 0.f, MinPos.Y));
								Instruction.Positions.Add(FVector(MaxPos.X, 0.f, MinPos.Y));
								Instruction.Positions.Add(FVector(MaxPos.X, 0.f, MaxPos.Y));
								Instruction.Positions.Add(FVector(MinPos.X, 0.f, MaxPos.Y));
								Instruction.Positions.Add(FVector(MinPos.X, 0.f, MinPos.Y));
								break;
							}
							case ERigControlAxis::Z:
							{
								Instruction.Positions.Add(FVector(MinPos.X, MinPos.Y, 0.f));
								Instruction.Positions.Add(FVector(MaxPos.X, MinPos.Y, 0.f));
								Instruction.Positions.Add(FVector(MaxPos.X, MaxPos.Y, 0.f));
								Instruction.Positions.Add(FVector(MinPos.X, MaxPos.Y, 0.f));
								Instruction.Positions.Add(FVector(MinPos.X, MinPos.Y, 0.f));
								break;
							}
						}
						break;
					}
					case ERigControlType::Position:
					case ERigControlType::Scale:
					case ERigControlType::Transform:
					case ERigControlType::TransformNoScale:
					case ERigControlType::EulerTransform:
					{
						FVector MinPos, MaxPos;

						switch (Control.ControlType)
						{
							case ERigControlType::Position:
							case ERigControlType::Scale:
							{
								MinPos = Control.MinimumValue.Get<FVector>();
								MaxPos = Control.MaximumValue.Get<FVector>();
								break;
							}
							case ERigControlType::Transform:
							{
								MinPos = Control.MinimumValue.Get<FTransform>().GetLocation();
								MaxPos = Control.MaximumValue.Get<FTransform>().GetLocation();
								break;
							}
							case ERigControlType::TransformNoScale:
							{
								MinPos = Control.MinimumValue.Get<FTransformNoScale>().Location;
								MaxPos = Control.MaximumValue.Get<FTransformNoScale>().Location;
								break;
							}
							case ERigControlType::EulerTransform:
							{
								MinPos = Control.MinimumValue.Get<FEulerTransform>().Location;
								MaxPos = Control.MaximumValue.Get<FEulerTransform>().Location;
								break;
							}
						}

						Instruction.Positions.Add(FVector(MinPos.X, MinPos.Y, MinPos.Z));
						Instruction.Positions.Add(FVector(MaxPos.X, MinPos.Y, MinPos.Z));
						Instruction.Positions.Add(FVector(MinPos.X, MaxPos.Y, MinPos.Z));
						Instruction.Positions.Add(FVector(MaxPos.X, MaxPos.Y, MinPos.Z));
						Instruction.Positions.Add(FVector(MinPos.X, MinPos.Y, MaxPos.Z));
						Instruction.Positions.Add(FVector(MaxPos.X, MinPos.Y, MaxPos.Z));
						Instruction.Positions.Add(FVector(MinPos.X, MaxPos.Y, MaxPos.Z));
						Instruction.Positions.Add(FVector(MaxPos.X, MaxPos.Y, MaxPos.Z));

						Instruction.Positions.Add(FVector(MinPos.X, MinPos.Y, MinPos.Z));
						Instruction.Positions.Add(FVector(MinPos.X, MaxPos.Y, MinPos.Z));
						Instruction.Positions.Add(FVector(MaxPos.X, MinPos.Y, MinPos.Z));
						Instruction.Positions.Add(FVector(MaxPos.X, MaxPos.Y, MinPos.Z));
						Instruction.Positions.Add(FVector(MinPos.X, MinPos.Y, MaxPos.Z));
						Instruction.Positions.Add(FVector(MinPos.X, MaxPos.Y, MaxPos.Z));
						Instruction.Positions.Add(FVector(MaxPos.X, MinPos.Y, MaxPos.Z));
						Instruction.Positions.Add(FVector(MaxPos.X, MaxPos.Y, MaxPos.Z));

						Instruction.Positions.Add(FVector(MinPos.X, MinPos.Y, MinPos.Z));
						Instruction.Positions.Add(FVector(MinPos.X, MinPos.Y, MaxPos.Z));
						Instruction.Positions.Add(FVector(MaxPos.X, MinPos.Y, MinPos.Z));
						Instruction.Positions.Add(FVector(MaxPos.X, MinPos.Y, MaxPos.Z));
						Instruction.Positions.Add(FVector(MinPos.X, MaxPos.Y, MinPos.Z));
						Instruction.Positions.Add(FVector(MinPos.X, MaxPos.Y, MaxPos.Z));
						Instruction.Positions.Add(FVector(MaxPos.X, MaxPos.Y, MinPos.Z));
						Instruction.Positions.Add(FVector(MaxPos.X, MaxPos.Y, MaxPos.Z));
						break;
					}
				}

				if (Instruction.Positions.Num() > 0)
				{
					DrawInterface.Instructions.Add(Instruction);
				}
			}
		}
	}
}

void UControlRig::ExecuteUnits(FRigUnitContext& InOutContext, const FName& InEventName)
{
	if (VM)
	{
		FRigVMMemoryContainer* LocalMemory[] = { VM->WorkMemoryPtr, VM->LiteralMemoryPtr };
		TArray<void*> AdditionalArguments;
		AdditionalArguments.Add(&InOutContext);

		if (InOutContext.State == EControlRigState::Init)
		{
			VM->Initialize(FRigVMMemoryContainerPtrArray(LocalMemory, 2), AdditionalArguments);
		}
		else
		{
			VM->Execute(FRigVMMemoryContainerPtrArray(LocalMemory, 2), AdditionalArguments, InEventName);
		}
	}
}

void UControlRig::RequestInit()
{
	bRequiresInitExecution = true;
	RequestSetup();
}

void UControlRig::RequestSetup()
{
	bRequiresSetupEvent = true;
}

void UControlRig::SetEventQueue(const TArray<FName>& InEventNames)
{
	EventQueue = InEventNames;
}

URigVM* UControlRig::GetVM()
{
	if (VM == nullptr)
	{
		Initialize(true);
		check(VM);
	}
	return VM;
}

FTransform UControlRig::GetGlobalTransform(const FName& BoneName) const
{
	int32 Index = Hierarchy.BoneHierarchy.GetIndex(BoneName);
	if (Index != INDEX_NONE)
	{
		return Hierarchy.BoneHierarchy.GetGlobalTransform(Index);
	}

	return FTransform::Identity;

}

void UControlRig::SetGlobalTransform(const FName& BoneName, const FTransform& InTransform, bool bPropagateTransform)
{
	int32 Index = Hierarchy.BoneHierarchy.GetIndex(BoneName);
	if (Index != INDEX_NONE)
	{
		return Hierarchy.BoneHierarchy.SetGlobalTransform(Index, InTransform, bPropagateTransform);
	}
}

FTransform UControlRig::GetGlobalTransform(const int32 BoneIndex) const
{
	return Hierarchy.BoneHierarchy.GetGlobalTransform(BoneIndex);
}

void UControlRig::SetGlobalTransform(const int32 BoneIndex, const FTransform& InTransform, bool bPropagateTransform)
{
	Hierarchy.BoneHierarchy.SetGlobalTransform(BoneIndex, InTransform, bPropagateTransform);
}

float UControlRig::GetCurveValue(const FName& CurveName) const
{
	return Hierarchy.CurveContainer.GetValue(CurveName);
}

void UControlRig::SetCurveValue(const FName& CurveName, const float CurveValue)
{
	Hierarchy.CurveContainer.SetValue(CurveName, CurveValue);
}

float UControlRig::GetCurveValue(const int32 CurveIndex) const
{
	return Hierarchy.CurveContainer.GetValue(CurveIndex);
}

void UControlRig::SetCurveValue(const int32 CurveIndex, const float CurveValue)
{
	Hierarchy.CurveContainer.SetValue(CurveIndex, CurveValue);
}

void UControlRig::GetMappableNodeData(TArray<FName>& OutNames, TArray<FNodeItem>& OutNodeItems) const
{
	DECLARE_SCOPE_HIERARCHICAL_COUNTER_FUNC()

	OutNames.Reset();
	OutNodeItems.Reset();

	// now add all nodes
	const FRigBoneHierarchy& BoneHierarchy = Hierarchy.BoneHierarchy;

	for (const FRigBone& Bone : BoneHierarchy)
	{
		OutNames.Add(Bone.Name);
		OutNodeItems.Add(FNodeItem(Bone.ParentName, Bone.InitialTransform));
	}
}

#if WITH_EDITORONLY_DATA

void UControlRig::PostReinstanceCallback(const UControlRig* Old)
{
	DECLARE_SCOPE_HIERARCHICAL_COUNTER_FUNC()

	ObjectBinding = Old->ObjectBinding;
	Initialize();
}

#endif // WITH_EDITORONLY_DATA

void UControlRig::AddReferencedObjects(UObject* InThis, FReferenceCollector& Collector)
{
	DECLARE_SCOPE_HIERARCHICAL_COUNTER_FUNC()

	Super::AddReferencedObjects(InThis, Collector);
}

#if WITH_EDITOR
//undo will clear out the transient Operators, need to recreate them
void UControlRig::PostEditUndo()
{
	Super::PostEditUndo();
}
#endif // WITH_EDITOR

void UControlRig::Serialize(FArchive& Ar)
{
	DECLARE_SCOPE_HIERARCHICAL_COUNTER_FUNC()

	Super::Serialize(Ar);

	Ar.UsingCustomVersion(FControlRigObjectVersion::GUID);

	if (Ar.IsLoading())
	{
		Hierarchy.ControlHierarchy.PostLoad();
	}
}

const TArray<FRigSpace>& UControlRig::AvailableSpaces() const
{
	return Hierarchy.SpaceHierarchy.GetSpaces();
}

// do we need to return pointer? They can't save this
FRigSpace* UControlRig::FindSpace(const FName& InSpaceName)
{
	const int32 SpaceIndex = Hierarchy.SpaceHierarchy.GetIndex(InSpaceName);
	if (SpaceIndex != INDEX_NONE)
	{
		return &Hierarchy.SpaceHierarchy[SpaceIndex];
	}

	return nullptr;
}

FTransform UControlRig::GetSpaceGlobalTransform(const FName& InSpaceName)
{
	return Hierarchy.SpaceHierarchy.GetGlobalTransform(InSpaceName);
}

bool UControlRig::SetSpaceGlobalTransform(const FName& InSpaceName, const FTransform& InTransform)
{
	Hierarchy.SpaceHierarchy.SetGlobalTransform(InSpaceName, InTransform);
	return true;
}

const TArray<FRigControl>& UControlRig::AvailableControls() const
{
#if WITH_EDITOR
	if (AvailableControlsOverride.Num() > 0)
	{
		return AvailableControlsOverride;
	}
#endif
	return Hierarchy.ControlHierarchy.GetControls();
}

FRigControl* UControlRig::FindControl(const FName& InControlName)
{
	const int32 ControlIndex = Hierarchy.ControlHierarchy.GetIndex(InControlName);
	if (ControlIndex != INDEX_NONE)
	{
		return &Hierarchy.ControlHierarchy[ControlIndex];
	}

#if WITH_EDITOR
	if (TransientControls.Num() > 0)
	{
		for (int32 Index = 0; Index < TransientControls.Num(); Index++)
		{
			if (TransientControls[Index].Name == InControlName)
			{
				return &TransientControls[Index];
			}
		}
	}
#endif

	return nullptr;
}

FTransform UControlRig::SetupControlFromGlobalTransform(const FName& InControlName, const FTransform& InGlobalTransform)
{
	if (IsSetupModeEnabled())
	{
		FRigControl* Control = FindControl(InControlName);
		if (Control && !Control->bIsTransientControl)
		{
			FTransform ParentTransform = Hierarchy.ControlHierarchy.GetParentTransform(Control->Index, false);
			FTransform OffsetTransform = InGlobalTransform.GetRelativeTransform(ParentTransform);
			Hierarchy.ControlHierarchy.SetControlOffset(Control->Index, OffsetTransform);
		}
	}
	return InGlobalTransform;
}

void UControlRig::CreateRigControlsForCurveContainer()
{
	const bool bCreateFloatControls = CVarControlRigCreateFloatControlsForCurves->GetInt() == 0 ? false : true;
	if(bCreateFloatControls)
	{
		FRigCurveContainer& CurveContainer = GetCurveContainer();
		FString CTRLName(TEXT("CTRL_"));
		for (FRigCurve& Curve : CurveContainer)
		{
			FString Name = Curve.Name.ToString();
			if (Name.Contains(CTRLName) && Hierarchy.ControlHierarchy.GetIndex(Curve.Name) == INDEX_NONE)
			{
				FRigControlValue Value;
				Value.Set<float>(Curve.Value);
				FRigControl& Control = Hierarchy.ControlHierarchy.Add(Curve.Name, ERigControlType::Float, NAME_None, NAME_None, FTransform::Identity, Value
	#if WITH_EDITORONLY_DATA
					, Curve.Name,
					FTransform::Identity,
					FLinearColor::Red
	#endif
				);
				Control.bIsCurve = true;
			}
		}

		ControlModified().AddUObject(this, &UControlRig::HandleOnControlModified);
	}
}

void UControlRig::HandleOnControlModified(UControlRig* Subject, const FRigControl& Control, const FRigControlModifiedContext& Context)
{
	if (Control.bIsCurve)
	{
		SetCurveValue(Control.Name, Control.Value.Get<float>());
	}	
}

bool UControlRig::IsCurveControl(const FRigControl* InControl) const
{
	return InControl->bIsCurve;
}

FTransform UControlRig::GetControlGlobalTransform(const FName& InControlName) const
{
#if WITH_EDITOR
	if (TransientControls.Num() > 0)
	{
		for (int32 Index = 0; Index < TransientControls.Num(); Index++)
		{
			const FRigControl& Control = TransientControls[Index];
			if (Control.Name == InControlName)
			{
				FTransform ParentTransform = FTransform::Identity;
				if (Control.ParentIndex != INDEX_NONE)
				{
					ParentTransform = Hierarchy.BoneHierarchy.GetGlobalTransform(Control.ParentIndex);
				}
// 				else if (Control.SpaceIndex != INDEX_NONE)
// 				{
// 					ParentTransform = Hierarchy.SpaceHierarchy.GetGlobalTransform(Control.SpaceIndex);
// 				}

				FTransform Transform = Control.GetTransformFromValue(ERigControlValueType::Current);
				return Transform * Control.OffsetTransform * ParentTransform;
			}
		}
	}
#endif
	return Hierarchy.ControlHierarchy.GetGlobalTransform(InControlName);
}

bool UControlRig::SetControlGlobalTransform(const FName& InControlName, const FTransform& InGlobalTransform, const FRigControlModifiedContext& Context)
{
	FTransform GlobalTransform = InGlobalTransform;
	if (IsSetupModeEnabled())
	{
		GlobalTransform = SetupControlFromGlobalTransform(InControlName, GlobalTransform);
	}

	FRigControlValue Value = GetControlValueFromGlobalTransform(InControlName, GlobalTransform);
	if (OnFilterControl.IsBound())
	{
		FRigControl* Control = FindControl(InControlName);
		if (Control)
		{
			OnFilterControl.Broadcast(this, *Control, Value);
		}
	}

	SetControlValue(InControlName, Value, true /* notify */, Context);
	return true;
}

FRigControlValue UControlRig::GetControlValueFromGlobalTransform(const FName& InControlName, const FTransform& InGlobalTransform)
{
	FRigControlValue RetVal;

	if (FRigControl* Control = FindControl(InControlName))
	{
		FTransform ParentTransform = FTransform::Identity;
		if ((Control->ParentIndex != INDEX_NONE || Control->SpaceIndex != INDEX_NONE) && Control->bIsTransientControl)
		{
			if (Control->ParentIndex != INDEX_NONE)
			{
				ParentTransform = Hierarchy.BoneHierarchy.GetGlobalTransform(Control->ParentIndex);
			}
		}
		else if(Control->Index != INDEX_NONE)
		{
			ParentTransform = Hierarchy.ControlHierarchy.GetParentTransform(Control->Index);
		}

		FTransform Transform = InGlobalTransform.GetRelativeTransform(ParentTransform);

		FRigControlValue PreviousVal = Control->Value;
		Control->SetValueFromTransform(Transform, ERigControlValueType::Current);
		RetVal = Control->Value;
		Control->Value = PreviousVal;

		if (ShouldApplyLimits())
		{
			Control->ApplyLimits(RetVal);
		}
	}

	return RetVal;
}

void UControlRig::SetControlLocalTransform(const FName& InControlName, const FTransform& InLocalTransform, bool bNotify, const FRigControlModifiedContext& Context)
{

	if (FRigControl* Control = FindControl(InControlName))
	{
		FRigControlValue PreviousVal = Control->Value;
		Control->SetValueFromTransform(InLocalTransform, ERigControlValueType::Current);
		FRigControlValue ValueToSet = Control->Value;
		Control->Value = PreviousVal;
		if (OnFilterControl.IsBound())
		{
			OnFilterControl.Broadcast(this, *Control, ValueToSet);
			
		}
		SetControlValue(InControlName, ValueToSet, bNotify, Context);
	}

}

FTransform UControlRig::GetControlLocalTransform(const FName& InControlName)
{
	FRigControl* Control = FindControl(InControlName);
	if (Control->bIsTransientControl)
	{
		return Control->GetTransformFromValue(ERigControlValueType::Current);
	}
	return GetControlHierarchy().GetLocalTransform(InControlName);
}

bool UControlRig::SetControlSpace(const FName& InControlName, const FName& InSpaceName)
{
	Hierarchy.ControlHierarchy.SetSpace(InControlName, InSpaceName);
	return true;
}

UControlRigGizmoLibrary* UControlRig::GetGizmoLibrary() const
{
	if (UControlRig* CDO = Cast<UControlRig>(GetClass()->GetDefaultObject()))
	{
		if (!CDO->GizmoLibrary.IsValid())
		{
			CDO->GizmoLibrary.LoadSynchronous();
		}
		if (CDO->GizmoLibrary.IsValid())
		{
			return CDO->GizmoLibrary.Get();
		}
	}
	return nullptr;
}

void UControlRig::HandleOnControlUISettingChanged(FRigHierarchyContainer* Container, const FRigElementKey& InKey)
{
	if (InKey.Type == ERigElementType::Control)
	{
		if (FRigControl* Control = FindControl(InKey.Name))
		{
			ControlModified().Broadcast(this, *Control, FRigControlModifiedContext(EControlRigSetKey::Never));
		}
	}
}

void UControlRig::SelectControl(const FName& InControlName, bool bSelect)
{
	Hierarchy.ControlHierarchy.Select(InControlName, bSelect);
}

bool UControlRig::ClearControlSelection()
{
	return Hierarchy.ControlHierarchy.ClearSelection();
}

TArray<FName> UControlRig::CurrentControlSelection() const
{
	return Hierarchy.ControlHierarchy.CurrentSelection();
}

bool UControlRig::IsControlSelected(const FName& InControlName)const
{
	return Hierarchy.ControlHierarchy.IsSelected(InControlName);
}

void UControlRig::HandleOnControlSelected(FRigHierarchyContainer* InContainer, const FRigElementKey& InKey, bool bSelected)
{
	if (InKey.Type == ERigElementType::Control)
	{
		FRigControl* Control = FindControl(InKey.Name);
		if (Control)
		{
			ControlSelected().Broadcast(this, *Control, bSelected);
		}
	}
}

#if WITH_EDITOR

void UControlRig::UpdateAvailableControls()
{
	AvailableControlsOverride = Hierarchy.ControlHierarchy.GetControls();
	AvailableControlsOverride.Append(TransientControls);
}

FName UControlRig::AddTransientControl(URigVMPin* InPin, FRigElementKey SpaceKey)
{
	if (InPin == nullptr)
	{
		return NAME_None;
	}

	if (InPin->GetCPPType() != TEXT("FVector") &&
		InPin->GetCPPType() != TEXT("FQuat") &&
		InPin->GetCPPType() != TEXT("FTransform"))
	{
		return NAME_None;
	}

	RemoveTransientControl(InPin);

	FName ControlName = *InPin->GetPinPath();

	FRigControl NewControl;
	NewControl.Name = ControlName;
	NewControl.bIsTransientControl = true;
	NewControl.GizmoTransform.SetScale3D(FVector::ZeroVector);

	URigVMPin* PinForLink = InPin->GetPinForLink();
	if (URigVMPin* ColorPin = PinForLink->GetNode()->FindPin(TEXT("Color")))
	{
		if (ColorPin->GetCPPType() == TEXT("FLinearColor"))
		{
			FRigControlValue Value;
			NewControl.GizmoColor = Value.SetFromString<FLinearColor>(ColorPin->GetDefaultValue());
		}
	}

	if(SpaceKey.IsValid() && SpaceKey.Type == ERigElementType::Bone)
	{
		NewControl.ParentIndex = Hierarchy.BoneHierarchy.GetIndex(SpaceKey.Name);
		if (NewControl.ParentIndex != INDEX_NONE)
		{
			NewControl.ParentName = Hierarchy.BoneHierarchy[NewControl.ParentIndex].Name;
		}
	}

	TransientControls.Add(NewControl);

	SetTransientControlValue(InPin);
	UpdateAvailableControls();

	return ControlName;
}

bool UControlRig::SetTransientControlValue(URigVMPin* InPin)
{
	FString PinPath = InPin->GetPinForLink()->GetPinPath();
	FString OriginalPinPath = InPin->GetOriginalPinFromInjectedNode()->GetPinPath();
	for (FRigControl& Control : TransientControls)
	{
		FString ControlName = Control.Name.ToString();
		if (ControlName == PinPath || ControlName == OriginalPinPath)
		{
			FString DefaultValue = InPin->GetPinForLink()->GetDefaultValue();
			if (!DefaultValue.IsEmpty())
			{
				if (InPin->GetCPPType() == TEXT("FVector"))
				{
					Control.ControlType = ERigControlType::Position;
					FVector Value = Control.Value.SetFromString<FVector>(DefaultValue);
					Control.InitialValue.Set<FVector>(Value);
				}
				else if (InPin->GetCPPType() == TEXT("FQuat"))
				{
					Control.ControlType = ERigControlType::Rotator;
					FQuat Value = Control.Value.SetFromString<FQuat>(DefaultValue);
					Control.Value.Set<FRotator>(Value.Rotator());
					Control.InitialValue.Set<FRotator>(Value.Rotator());
				}
				else
				{
					Control.ControlType = ERigControlType::Transform;
					FTransform Value = Control.Value.SetFromString<FTransform>(DefaultValue);
					Control.InitialValue.Set<FTransform>(Value);
				}
			}
			return true;
		}
	}
	return false;
}

FName UControlRig::RemoveTransientControl(URigVMPin* InPin)
{
	if (InPin == nullptr)
	{
		return NAME_None;
	}

	FName ControlName = *InPin->GetPinPath();
	for (int32 Index = 0; Index < TransientControls.Num(); Index++)
	{
		if (TransientControls[Index].Name == ControlName)
		{
			FRigControl ControlToRemove = TransientControls[Index];
			TransientControls.RemoveAt(Index);
			UpdateAvailableControls();
			return ControlToRemove.Name;
		}
	}

	return NAME_None;
}

FName UControlRig::AddTransientControl(const FRigElementKey& InElement)
{
	if (!InElement.IsValid())
	{
		return NAME_None;
	}

	RemoveTransientControl(InElement);

	int32 ElementIndex = Hierarchy.GetIndex(InElement);
	if (ElementIndex == INDEX_NONE)
	{
		return NAME_None;
	}

	FName ControlName = GetNameForTransientControl(InElement);

	FRigControl NewControl;
	NewControl.Name = ControlName;
	NewControl.bIsTransientControl = true;
	NewControl.GizmoTransform.SetScale3D(FVector::ZeroVector);

	switch (InElement.Type)
	{
		case ERigElementType::Bone:
		{
			NewControl.ParentIndex = Hierarchy.BoneHierarchy[ElementIndex].ParentIndex;
			NewControl.ParentName = Hierarchy.BoneHierarchy[ElementIndex].ParentName;
			break;
		}
		case ERigElementType::Space:
		{
			NewControl.SpaceIndex = ElementIndex;
			NewControl.SpaceName = InElement.Name;
			break;
		}
	}

	TransientControls.Add(NewControl);

	if (InElement.Type == ERigElementType::Bone)
	{
		if (PreviewInstance)
		{
			PreviewInstance->ModifyBone(InElement.Name);
		}
	}

	SetTransientControlValue(InElement);
	UpdateAvailableControls();

	return ControlName;
}

bool UControlRig::SetTransientControlValue(const FRigElementKey& InElement)
{
	if (!InElement.IsValid())
	{
		return false;
	}

	FName ControlName = GetNameForTransientControl(InElement);
	for (FRigControl& Control : TransientControls)
	{
		if (Control.Name == ControlName)
		{
			Control.ControlType = ERigControlType::Transform;

			if (InElement.Type == ERigElementType::Bone)
			{
				FTransform LocalTransform = Hierarchy.GetLocalTransform(InElement);
				Control.Value.Set<FTransform>(LocalTransform);
				Control.InitialValue.Set<FTransform>(LocalTransform);

				if (PreviewInstance)
				{
					if (FAnimNode_ModifyBone* Modify = PreviewInstance->FindModifiedBone(InElement.Name))
					{
						Modify->Translation = LocalTransform.GetTranslation();
						Modify->Rotation = LocalTransform.GetRotation().Rotator();
						Modify->TranslationSpace = EBoneControlSpace::BCS_ParentBoneSpace;
						Modify->RotationSpace = EBoneControlSpace::BCS_ParentBoneSpace;
					}
				}
			}
			else if (InElement.Type == ERigElementType::Space)
			{
				FTransform GlobalTransform = Hierarchy.GetGlobalTransform(InElement);
				Control.Value.Set<FTransform>(GlobalTransform);
				Control.InitialValue.Set<FTransform>(GlobalTransform);
			}

			return true;
		}
	}
	return false;
}

FName UControlRig::RemoveTransientControl(const FRigElementKey& InElement)
{
	if (!InElement.IsValid())
	{
		return NAME_None;
	}

	FName ControlName = GetNameForTransientControl(InElement);
	for (int32 Index = 0; Index < TransientControls.Num(); Index++)
	{
		if (TransientControls[Index].Name == ControlName)
		{
			FRigControl ControlToRemove = TransientControls[Index];
			TransientControls.RemoveAt(Index);
			UpdateAvailableControls();
			return ControlToRemove.Name;
		}
	}

	return NAME_None;

}

FName UControlRig::GetNameForTransientControl(const FRigElementKey& InElement)
{
	if (InElement.Type == ERigElementType::Control)
	{
		return InElement.Name;
	}

	FName EnumName = StaticEnum<ERigElementType>()->GetNameByValue((int64)InElement.Type);
	return *FString::Printf(TEXT("ControlForRigElement_%s_%s"), *EnumName.ToString(), *InElement.Name.ToString());
}

void UControlRig::ClearTransientControls()
{
	for (int32 Index = TransientControls.Num() - 1; Index >= 0; Index--)
	{
		FRigControl ControlToRemove = TransientControls[Index];
		TransientControls.RemoveAt(Index);
		UpdateAvailableControls();
	}
}

#endif

void UControlRig::HandleOnRigEvent(FRigHierarchyContainer* InContainer, const FRigEventContext& InEvent)
{
	if (RigEventDelegate.IsBound())
	{
		RigEventDelegate.Broadcast(InContainer, InEvent);
	}

	switch (InEvent.Event)
	{
		case ERigEvent::RequestAutoKey:
		{
			int32 Index = InContainer->GetIndex(InEvent.Key);
			if (Index != INDEX_NONE && InEvent.Key.Type == ERigElementType::Control)
			{
				const FRigControl& Control = InContainer->ControlHierarchy[Index];

				FRigControlModifiedContext Context;
				Context.SetKey = EControlRigSetKey::Always;
				Context.LocalTime = InEvent.LocalTime;
				Context.EventName = InEvent.SourceEventName;
				ControlModified().Broadcast(this, Control, Context);
			}
		}
	}
}

void UControlRig::GetControlsInOrder(TArray<FRigControl>& SortedControls) const
{
	TArray<FRigElementKey> Keys = Hierarchy.GetAllItems(true);
	for (const FRigElementKey& Key : Keys)
	{ 
		if (Key.Type == ERigElementType::Control)
		{
			const FRigControl& RigControl = Hierarchy.ControlHierarchy[Key.Name];
			FRigControl NewControl(RigControl);
			SortedControls.Add(NewControl);
		}
	}
}

const FRigInfluenceMap* UControlRig::FindInfluenceMap(const FName& InEventName)
{
	if (UControlRig* CDO = GetClass()->GetDefaultObject<UControlRig>())
	{
		return CDO->Influences.Find(InEventName);
	}
	return nullptr;
}

void UControlRig::SetInteractionRig(UControlRig* InInteractionRig)
{
	if (InteractionRig == InInteractionRig)
	{
		return;
	}

	if (InteractionRig != nullptr)
	{
		InteractionRig->ControlModified().RemoveAll(this);
		InteractionRig->OnInitialized_AnyThread().RemoveAll(this);
		InteractionRig->OnExecuted_AnyThread().RemoveAll(this);
		InteractionRig->ControlSelected().RemoveAll(this);
		OnInitialized_AnyThread().RemoveAll(InteractionRig);
		OnExecuted_AnyThread().RemoveAll(InteractionRig);
		ControlSelected().RemoveAll(InteractionRig);
	}

	InteractionRig = InInteractionRig;

	if (InteractionRig != nullptr)
	{
		SetInteractionRigClass(InteractionRig->GetClass());

		InteractionRig->Initialize(true);
		InteractionRig->CopyPoseFromOtherRig(this);
		InteractionRig->RequestSetup();
		InteractionRig->Execute(EControlRigState::Update, FRigUnit_BeginExecution::EventName);

		InteractionRig->ControlModified().AddUObject(this, &UControlRig::HandleInteractionRigControlModified);
		InteractionRig->OnInitialized_AnyThread().AddUObject(this, &UControlRig::HandleInteractionRigInitialized);
		InteractionRig->OnExecuted_AnyThread().AddUObject(this, &UControlRig::HandleInteractionRigExecuted);
		InteractionRig->ControlSelected().AddUObject(this, &UControlRig::HandleInteractionRigControlSelected, false);
		OnInitialized_AnyThread().AddUObject(InteractionRig, &UControlRig::HandleInteractionRigInitialized);
		OnExecuted_AnyThread().AddUObject(InteractionRig, &UControlRig::HandleInteractionRigExecuted);
		ControlSelected().AddUObject(InteractionRig, &UControlRig::HandleInteractionRigControlSelected, true);

		FControlRigBracketScope BracketScope(InterRigSyncBracket);
		InteractionRig->HandleInteractionRigExecuted(this, EControlRigState::Update, FRigUnit_BeginExecution::EventName);
	}
}

void UControlRig::SetInteractionRigClass(TSubclassOf<UControlRig> InInteractionRigClass)
{
	if (InteractionRigClass == InInteractionRigClass)
	{
		return;
	}

	InteractionRigClass = InInteractionRigClass;

	if(InteractionRigClass)
	{
		if(InteractionRig != nullptr)
		{
			if(InteractionRig->GetClass() != InInteractionRigClass)
			{
				SetInteractionRig(nullptr);
			}
		}

		if(InteractionRig == nullptr)
		{
			UControlRig* NewInteractionRig = NewObject<UControlRig>(this, InteractionRigClass);
			SetInteractionRig(NewInteractionRig);
		}
	}
}

#if WITH_EDITOR

void UControlRig::PreEditChange(FProperty* PropertyAboutToChange)
{
	Super::PreEditChange(PropertyAboutToChange);

	if (PropertyAboutToChange && PropertyAboutToChange->GetFName() == GET_MEMBER_NAME_CHECKED(UControlRig, InteractionRig))
	{
		SetInteractionRig(nullptr);
	}
	else if (PropertyAboutToChange && PropertyAboutToChange->GetFName() == GET_MEMBER_NAME_CHECKED(UControlRig, InteractionRigClass))
	{
		SetInteractionRigClass(nullptr);
	}
}

void UControlRig::PostEditChangeProperty(FPropertyChangedEvent& PropertyChangedEvent)
{
	Super::PostEditChangeProperty(PropertyChangedEvent);

	if (PropertyChangedEvent.MemberProperty && PropertyChangedEvent.MemberProperty->GetFName() == GET_MEMBER_NAME_CHECKED(UControlRig, InteractionRig))
	{
		UControlRig* NewInteractionRig = InteractionRig;
		SetInteractionRig(nullptr);
		SetInteractionRig(NewInteractionRig);
	}
	else if (PropertyChangedEvent.MemberProperty && PropertyChangedEvent.MemberProperty->GetFName() == GET_MEMBER_NAME_CHECKED(UControlRig, InteractionRigClass))
	{
		TSubclassOf<UControlRig> NewInteractionRigClass = InteractionRigClass;
		SetInteractionRigClass(nullptr);
		SetInteractionRigClass(NewInteractionRigClass);
		if (NewInteractionRigClass == nullptr)
		{
			SetInteractionRig(nullptr);
		}
	}
}
#endif

void UControlRig::AddAssetUserData(UAssetUserData* InUserData)
{
	if (InUserData != NULL)
	{
		UAssetUserData* ExistingData = GetAssetUserDataOfClass(InUserData->GetClass());
		if (ExistingData != NULL)
		{
			AssetUserData.Remove(ExistingData);
		}
		AssetUserData.Add(InUserData);
	}
}

UAssetUserData* UControlRig::GetAssetUserDataOfClass(TSubclassOf<UAssetUserData> InUserDataClass)
{
	for (int32 DataIdx = 0; DataIdx < AssetUserData.Num(); DataIdx++)
	{
		UAssetUserData* Datum = AssetUserData[DataIdx];
		if (Datum != NULL && Datum->IsA(InUserDataClass))
		{
			return Datum;
		}
	}
	return NULL;
}

void UControlRig::RemoveUserDataOfClass(TSubclassOf<UAssetUserData> InUserDataClass)
{
	for (int32 DataIdx = 0; DataIdx < AssetUserData.Num(); DataIdx++)
	{
		UAssetUserData* Datum = AssetUserData[DataIdx];
		if (Datum != NULL && Datum->IsA(InUserDataClass))
		{
			AssetUserData.RemoveAt(DataIdx);
			return;
		}
	}
}

const TArray<UAssetUserData*>* UControlRig::GetAssetUserDataArray() const
{
	return &AssetUserData;
}

void UControlRig::CopyPoseFromOtherRig(UControlRig* Subject)
{
	check(Subject);

	const FRigBoneHierarchy& SourceBones = Subject->GetBoneHierarchy();
	FRigBoneHierarchy& TargetBones = GetBoneHierarchy();

	for (const FRigBone& SourceBone : SourceBones)
	{
		int32 Index = TargetBones.GetIndex(SourceBone.Name);
		if (Index != INDEX_NONE)
		{
			TargetBones[Index].LocalTransform = SourceBone.LocalTransform;
		}
	}

	TargetBones.RecomputeGlobalTransforms();

	const FRigCurveContainer& SourceCurves = Subject->GetCurveContainer();
	FRigCurveContainer& TargetCurves = GetCurveContainer();

	for (const FRigCurve& SourceCurve : SourceCurves)
	{
		int32 Index = TargetCurves.GetIndex(SourceCurve.Name);
		if (Index != INDEX_NONE)
		{
			TargetCurves[Index].Value = SourceCurve.Value;
		}
	}
}

void UControlRig::HandleInteractionRigControlModified(UControlRig* Subject, const FRigControl& Control, const FRigControlModifiedContext& Context)
{
	check(Subject);

	if (IsSyncingWithOtherRig() || IsExecuting())
	{
		return;
	}
	FControlRigBracketScope BracketScope(InterRigSyncBracket);

	if (Subject != InteractionRig)
	{
		return;
	}

	if (const FRigInfluenceMap* InfluenceMap = Subject->FindInfluenceMap(Context.EventName))
	{
		if (const FRigInfluenceEntry* InfluenceEntry = InfluenceMap->Find(Control.GetElementKey()))
		{
			for (const FRigElementKey& AffectedKey : *InfluenceEntry)
			{
				if (AffectedKey.Type == ERigElementType::Control)
				{
					if (const FRigControl* AffectedControl = FindControl(AffectedKey.Name))
					{
						QueuedModifiedControls.Add(*AffectedControl);
					}
				}
				else if (
					AffectedKey.Type == ERigElementType::Bone ||
					AffectedKey.Type == ERigElementType::Curve)
				{
					// special case controls with a CONTROL suffix
					FName BoneControlName = *FString::Printf(TEXT("%s_CONTROL"), *AffectedKey.Name.ToString());
					if (const FRigControl* AffectedControl = FindControl(BoneControlName))
					{
						QueuedModifiedControls.Add(*AffectedControl);
					}
				}
			}
		}
	}

}

void UControlRig::HandleInteractionRigInitialized(UControlRig* Subject, EControlRigState State, const FName& EventName)
{
	check(Subject);

	if (IsSyncingWithOtherRig())
	{
		return;
	}
	FControlRigBracketScope BracketScope(InterRigSyncBracket);
	RequestInit();
}

void UControlRig::HandleInteractionRigExecuted(UControlRig* Subject, EControlRigState State, const FName& EventName)
{
	check(Subject);

	if (IsSyncingWithOtherRig() || IsExecuting())
	{
		return;
	}
	FControlRigBracketScope BracketScope(InterRigSyncBracket);

	CopyPoseFromOtherRig(Subject);
	Execute(EControlRigState::Update, FRigUnit_InverseExecution::EventName);

	FRigControlModifiedContext Context;
	Context.EventName = FRigUnit_InverseExecution::EventName;
	Context.SetKey = EControlRigSetKey::DoNotCare;

	for (const FRigControl& QueuedModifiedControl : QueuedModifiedControls)
	{
		ControlModified().Broadcast(this, QueuedModifiedControl, Context);
	}
}

void UControlRig::HandleInteractionRigControlSelected(UControlRig* Subject, const FRigControl& InControl, bool bSelected, bool bInverted)
{
	check(Subject);

	if (IsSyncingWithOtherRig() || IsExecuting())
	{
		return;
	}
	if (Subject->IsSyncingWithOtherRig() || Subject->IsExecuting())
	{
		return;
	}
	FControlRigBracketScope BracketScope(InterRigSyncBracket);

	const FRigInfluenceMap* InfluenceMap = nullptr;
	if (bInverted)
	{
		InfluenceMap = FindInfluenceMap(FRigUnit_BeginExecution::EventName);
	}
	else
	{
		InfluenceMap = Subject->FindInfluenceMap(FRigUnit_BeginExecution::EventName);
	}

	if (InfluenceMap)
	{
		FRigInfluenceMap InvertedMap;
		if (bInverted)
		{
			InvertedMap = InfluenceMap->Inverse();
			InfluenceMap = &InvertedMap;
		}

		struct Local
		{
			static void SelectAffectedElements(UControlRig* ThisRig, const FRigInfluenceMap* InfluenceMap, const FRigElementKey& InKey, bool bSelected, bool bInverted)
			{
				if (const FRigInfluenceEntry* InfluenceEntry = InfluenceMap->Find(InKey))
				{
					for (const FRigElementKey& AffectedKey : *InfluenceEntry)
					{
						if (AffectedKey.Type == ERigElementType::Control)
						{
							ThisRig->SelectControl(AffectedKey.Name, bSelected);
						}

						if (bInverted)
						{
							if (AffectedKey.Type == ERigElementType::Control)
							{
								ThisRig->SelectControl(AffectedKey.Name, bSelected);
							}
						}
						else
						{
							if (AffectedKey.Type == ERigElementType::Control)
							{
								ThisRig->SelectControl(AffectedKey.Name, bSelected);
							}
							else if (AffectedKey.Type == ERigElementType::Bone ||
								AffectedKey.Type == ERigElementType::Curve)
							{
								FName ControlName = *FString::Printf(TEXT("%s_CONTROL"), *AffectedKey.Name.ToString());
								ThisRig->SelectControl(ControlName, bSelected);
							}
						}
					}
				}
			}
		};

		Local::SelectAffectedElements(this, InfluenceMap, InControl.GetElementKey(), bSelected, bInverted);

		if (bInverted)
		{
			FString ControlName = InControl.Name.ToString();
			if (ControlName.EndsWith(TEXT("_CONTROL")))
			{
				FString BaseName = ControlName.Left(ControlName.Len() - 8);
				Local::SelectAffectedElements(this, InfluenceMap, FRigElementKey(*BaseName, ERigElementType::Bone), bSelected, bInverted);
				Local::SelectAffectedElements(this, InfluenceMap, FRigElementKey(*BaseName, ERigElementType::Curve), bSelected, bInverted);
			}
		}
	}
}

#if WITH_EDITOR

FEdGraphPinType UControlRig::GetPinTypeFromExternalVariable(const FRigVMExternalVariable& InExternalVariable)
{
	FEdGraphPinType PinType;
	PinType.ResetToDefaults();
	PinType.PinCategory = NAME_None;

	if (InExternalVariable.TypeName == TEXT("bool"))
	{
		PinType.PinCategory = UEdGraphSchema_K2::PC_Boolean;
	}
	else if (InExternalVariable.TypeName == TEXT("int32"))
	{
		PinType.PinCategory = UEdGraphSchema_K2::PC_Int;
	}
	else if (InExternalVariable.TypeName == TEXT("float"))
	{
		PinType.PinCategory = UEdGraphSchema_K2::PC_Float;
	}
	else if (InExternalVariable.TypeName == TEXT("FName"))
	{
		PinType.PinCategory = UEdGraphSchema_K2::PC_Name;
	}
	else if (InExternalVariable.TypeName == TEXT("FString"))
	{
		PinType.PinCategory = UEdGraphSchema_K2::PC_String;
	}
	else if (Cast<UScriptStruct>(InExternalVariable.TypeObject))
	{
		PinType.PinCategory = UEdGraphSchema_K2::PC_Struct;
		PinType.PinSubCategoryObject = InExternalVariable.TypeObject;
	}
	else if (Cast<UEnum>(InExternalVariable.TypeObject))
	{
		PinType.PinCategory = UEdGraphSchema_K2::PC_Byte;
		PinType.PinSubCategoryObject = InExternalVariable.TypeObject;
	}

	if (InExternalVariable.bIsArray)
	{
		PinType.ContainerType = EPinContainerType::Array;
	}
	else
	{
		PinType.ContainerType = EPinContainerType::None;
	}

	return PinType;
}

FRigVMExternalVariable UControlRig::GetExternalVariableFromPinType(const FName& InName, const FEdGraphPinType& InPinType, bool bInPublic, bool bInReadonly)
{
	FRigVMExternalVariable ExternalVariable;
	ExternalVariable.Name = InName;
	ExternalVariable.bIsPublic = bInPublic;
	ExternalVariable.bIsReadOnly = bInReadonly;

	if (InPinType.ContainerType == EPinContainerType::None)
	{
		ExternalVariable.bIsArray = false;
	}
	else if (InPinType.ContainerType == EPinContainerType::Array)
	{
		ExternalVariable.bIsArray = true;
	}
	else
	{
		return FRigVMExternalVariable();
	}

	if (InPinType.PinCategory == UEdGraphSchema_K2::PC_Boolean)
	{
		ExternalVariable.TypeName = TEXT("bool");
	}
	else if (InPinType.PinCategory == UEdGraphSchema_K2::PC_Int)
	{
		ExternalVariable.TypeName = TEXT("int32");
	}
	else if (InPinType.PinCategory == UEdGraphSchema_K2::PC_Enum ||
		InPinType.PinCategory == UEdGraphSchema_K2::PC_Byte)
	{
		if (UEnum* Enum = Cast<UEnum>(InPinType.PinSubCategoryObject))
		{
			ExternalVariable.TypeName = Enum->GetFName();
			ExternalVariable.TypeObject = Enum;
		}
		else
		{
			ExternalVariable.TypeName = TEXT("uint8");
		}
	}
	else if (InPinType.PinCategory == UEdGraphSchema_K2::PC_Float)
	{
		ExternalVariable.TypeName = TEXT("float");
	}
	else if (InPinType.PinCategory == UEdGraphSchema_K2::PC_Name)
	{
		ExternalVariable.TypeName = TEXT("FName");
	}
	else if (InPinType.PinCategory == UEdGraphSchema_K2::PC_String)
	{
		ExternalVariable.TypeName = TEXT("FString");
	}
	else if (InPinType.PinCategory == UEdGraphSchema_K2::PC_Struct)
	{
		if (UScriptStruct* Struct = Cast<UScriptStruct>(InPinType.PinSubCategoryObject))
		{
			ExternalVariable.TypeName = *Struct->GetStructCPPName();
			ExternalVariable.TypeObject = Struct;
		}
	}

	return ExternalVariable;
}

FRigVMExternalVariable UControlRig::GetExternalVariableFromDescription(const FBPVariableDescription& InVariableDescription)
{
	bool bIsPublic = !((InVariableDescription.PropertyFlags & CPF_DisableEditOnInstance) == CPF_DisableEditOnInstance);
	bool bIsReadOnly = ((InVariableDescription.PropertyFlags & CPF_BlueprintReadOnly) == CPF_BlueprintReadOnly);
	return GetExternalVariableFromPinType(InVariableDescription.VarName, InVariableDescription.VarType, bIsPublic, bIsReadOnly);
}

#endif // WITH_EDITOR

#undef LOCTEXT_NAMESPACE

<|MERGE_RESOLUTION|>--- conflicted
+++ resolved
@@ -384,10 +384,6 @@
 		{
 			InstantiateVMFromCDO();
 		}
-<<<<<<< HEAD
-	}
-
-=======
 
 		if (InState == EControlRigState::Init)
 		{
@@ -402,7 +398,6 @@
 	}
 
 	bool bJustRanInit = false;
->>>>>>> 24776ab6
 	if (bRequiresInitExecution)
 	{
 		bRequiresInitExecution = false;
