--- conflicted
+++ resolved
@@ -501,11 +501,7 @@
 {
 	for (TWeakObjectPtr<UObject> Manip : ManipulatableObjects)
 	{
-<<<<<<< HEAD
-		if (UControlRig* ControlRig = Cast<UControlRig>(Manip))
-=======
 		if(UControlRig* ControlRig = Cast<UControlRig>(Manip))
->>>>>>> 421d6516
 		{
 			return ControlRig->GetObjectBinding();
 		}
@@ -544,8 +540,6 @@
 
 void UDefaultControlRigManipulationLayer::BeginTransaction()
 {
-<<<<<<< HEAD
-=======
 	if (InteractionTransaction != nullptr)
 	{
 		EndTransaction();
@@ -553,13 +547,10 @@
 
 	InteractionTransaction = new FScopedTransaction(LOCTEXT("TransformGizmo", "Transform Gizmo"));
 
->>>>>>> 421d6516
 	for (TWeakObjectPtr<UObject> Manip : ManipulatableObjects)
 	{
 		if (UControlRig* ControlRig = Cast<UControlRig>(Manip))
 		{
-<<<<<<< HEAD
-=======
 			UObject* Blueprint = ControlRig->GetClass()->ClassGeneratedBy;
 			if (Blueprint)
 			{
@@ -567,7 +558,6 @@
 				Blueprint->Modify();
 			}
 
->>>>>>> 421d6516
 			ControlRig->SetFlags(RF_Transactional);
 			ControlRig->Modify();
 		}
