// Copyright Epic Games, Inc. All Rights Reserved.

#include "ControlRigBlueprint.h"
#include "ControlRigBlueprintGeneratedClass.h"
#include "EdGraph/EdGraph.h"
#include "EdGraphNode_Comment.h"
#include "Modules/ModuleManager.h"
#include "Engine/SkeletalMesh.h"
#include "BlueprintActionDatabaseRegistrar.h"
#include "ControlRig.h"
#include "Graph/ControlRigGraph.h"
#include "Graph/ControlRigGraphNode.h"
#include "UObject/UObjectGlobals.h"

#if WITH_EDITOR
#include "IControlRigEditorModule.h"
#include "Kismet2/BlueprintEditorUtils.h"
#include "ControlRigBlueprintUtils.h"
#include "Settings/ControlRigSettings.h"
#endif//WITH_EDITOR

#define LOCTEXT_NAMESPACE "ControlRigBlueprint"

UControlRigBlueprint::UControlRigBlueprint()
{
	bSuspendModelNotificationsForSelf = false;
	bSuspendModelNotificationsForOthers = false;
	Model = nullptr;
	ModelController = nullptr;

#if WITH_EDITORONLY_DATA
	GizmoLibrary = UControlRigSettings::Get()->DefaultGizmoLibrary;
#endif
}

void UControlRigBlueprint::InitializeModel()
{
	DECLARE_SCOPE_HIERARCHICAL_COUNTER_FUNC()

	if (Model == nullptr || ModelController == nullptr)
	{
		Model = NewObject<UControlRigModel>(this);
		ModelController = NewObject<UControlRigController>(this);
		ModelController->SetModel(Model);
		ModelController->OnModified().AddUObject(this, &UControlRigBlueprint::HandleModelModified);

		for (int32 i = 0; i < UbergraphPages.Num(); ++i)
		{
			if (UControlRigGraph* Graph = Cast<UControlRigGraph>(UbergraphPages[i]))
			{
				Graph->Initialize(this);
			}
		}

		HierarchyContainer.OnElementAdded.AddUObject(this, &UControlRigBlueprint::HandleOnElementAdded);
		HierarchyContainer.OnElementRemoved.AddUObject(this, &UControlRigBlueprint::HandleOnElementRemoved);
		HierarchyContainer.OnElementRenamed.AddUObject(this, &UControlRigBlueprint::HandleOnElementRenamed);
		HierarchyContainer.OnElementReparented.AddUObject(this, &UControlRigBlueprint::HandleOnElementReparented);
		HierarchyContainer.OnElementSelected.AddUObject(this, &UControlRigBlueprint::HandleOnElementSelected);
	}
}

UControlRigBlueprintGeneratedClass* UControlRigBlueprint::GetControlRigBlueprintGeneratedClass() const
{
	UControlRigBlueprintGeneratedClass* Result = Cast<UControlRigBlueprintGeneratedClass>(*GeneratedClass);
	return Result;
}

UControlRigBlueprintGeneratedClass* UControlRigBlueprint::GetControlRigBlueprintSkeletonClass() const
{
	UControlRigBlueprintGeneratedClass* Result = Cast<UControlRigBlueprintGeneratedClass>(*SkeletonGeneratedClass);
	return Result;
}

UClass* UControlRigBlueprint::GetBlueprintClass() const
{
	return UControlRigBlueprintGeneratedClass::StaticClass();
}

void UControlRigBlueprint::LoadModulesRequiredForCompilation() 
{
}

void UControlRigBlueprint::MakePropertyLink(const FString& InSourcePropertyPath, const FString& InDestPropertyPath, int32 InSourceLinkIndex, int32 InDestLinkIndex)
{
	DECLARE_SCOPE_HIERARCHICAL_COUNTER_FUNC()

	PropertyLinks.AddUnique(FControlRigBlueprintPropertyLink(InSourcePropertyPath, InDestPropertyPath, InSourceLinkIndex, InDestLinkIndex));
}

USkeletalMesh* UControlRigBlueprint::GetPreviewMesh() const
{
	DECLARE_SCOPE_HIERARCHICAL_COUNTER_FUNC()

	if (!PreviewSkeletalMesh.IsValid())
	{
		PreviewSkeletalMesh.LoadSynchronous();
	}

	return PreviewSkeletalMesh.Get();
}

void UControlRigBlueprint::SetPreviewMesh(USkeletalMesh* PreviewMesh, bool bMarkAsDirty/*=true*/)
{
	if(bMarkAsDirty)
	{
		Modify();
	}

	PreviewSkeletalMesh = PreviewMesh;
}

void UControlRigBlueprint::GetTypeActions(FBlueprintActionDatabaseRegistrar& ActionRegistrar) const
{
	DECLARE_SCOPE_HIERARCHICAL_COUNTER_FUNC()

	IControlRigEditorModule::Get().GetTypeActions(this, ActionRegistrar);
}

void UControlRigBlueprint::GetInstanceActions(FBlueprintActionDatabaseRegistrar& ActionRegistrar) const
{
	DECLARE_SCOPE_HIERARCHICAL_COUNTER_FUNC()

	IControlRigEditorModule::Get().GetInstanceActions(this, ActionRegistrar);
}

void UControlRigBlueprint::SetObjectBeingDebugged(UObject* NewObject)
{
	UControlRig* PreviousRigBeingDebugged = Cast<UControlRig>(GetObjectBeingDebugged());
	if (PreviousRigBeingDebugged && PreviousRigBeingDebugged != NewObject)
	{
		PreviousRigBeingDebugged->DrawInterface = nullptr;
		PreviousRigBeingDebugged->ControlRigLog = nullptr;
	}

	Super::SetObjectBeingDebugged(NewObject);
}

void UControlRigBlueprint::PostLoad()
{
	DECLARE_SCOPE_HIERARCHICAL_COUNTER_FUNC()

	Super::PostLoad();

	// remove all non-controlrig-graphs
	TArray<UEdGraph*> NewUberGraphPages;
	for (UEdGraph* Graph : UbergraphPages)
	{
		UControlRigGraph* RigGraph = Cast<UControlRigGraph>(Graph);
		if (RigGraph)
		{
			NewUberGraphPages.Add(RigGraph);
		}
		else
		{
			Graph->MarkPendingKill();
			Graph->Rename(nullptr, GetTransientPackage(), REN_ForceNoResetLoaders);
		}
	}
	UbergraphPages = NewUberGraphPages;
}

void UControlRigBlueprint::PostTransacted(const FTransactionObjectEvent& TransactionEvent)
{
	DECLARE_SCOPE_HIERARCHICAL_COUNTER_FUNC()
	Super::PostTransacted(TransactionEvent);

	if (TransactionEvent.GetEventType() == ETransactionObjectEventType::UndoRedo)
	{
		if (TransactionEvent.GetChangedProperties().Contains(TEXT("HierarchyContainer")))
		{
			PropagateHierarchyFromBPToInstances(true);
			HierarchyContainer.OnElementChanged.Broadcast(&HierarchyContainer, FRigElementKey());

			// make sure the bone name list is up 2 date for the editor graph
			for (UEdGraph* Graph : UbergraphPages)
			{
				UControlRigGraph* RigGraph = Cast<UControlRigGraph>(Graph);
				if (RigGraph == nullptr)
				{
					continue;
				}
				RigGraph->CacheNameLists(&HierarchyContainer);
			}
		}
	}
}


UControlRigModel::FModifiedEvent& UControlRigBlueprint::OnModified()
{
	return _ModifiedEvent;
}

void UControlRigBlueprint::PopulateModelFromGraph(const UControlRigGraph* InGraph)
{
	DECLARE_SCOPE_HIERARCHICAL_COUNTER_FUNC()

	if (Model != nullptr)
	{
		return;
	}

	TGuardValue<bool> ReentrantGuardSelf(bSuspendModelNotificationsForSelf, true);
	{
		TGuardValue<bool> ReentrantGuardOthers(bSuspendModelNotificationsForOthers, true);

		InitializeModel();
		ModelController->Clear();
		NodeToParameterType.Reset();

		for (const UEdGraphNode* Node : InGraph->Nodes)
		{
			if (const UControlRigGraphNode* RigNode = Cast<UControlRigGraphNode>(Node))
			{
				FName NodeName = RigNode->GetPropertyName();
				FVector2D NodePosition = FVector2D((float)RigNode->NodePosX, (float)RigNode->NodePosY);
				UScriptStruct* UnitStruct = RigNode->GetUnitScriptStruct();
				if (UnitStruct)
				{
					FName TypeName = UnitStruct->GetFName();
					ModelController->AddNode(TypeName, NodePosition, NodeName, false);
				}
				else if (NodeName != NAME_None) // check if this is a variable
				{
					FName DataType = RigNode->PinType.PinCategory;
					if (DataType == NAME_None)
					{
						continue;
					}
					if (DataType == UEdGraphSchema_K2::PC_Struct)
					{
						DataType = NAME_None;

						UScriptStruct* DataStruct = Cast<UScriptStruct>(RigNode->PinType.PinSubCategoryObject);
						if (DataStruct != nullptr)
						{
							DataType = DataStruct->GetFName();
						}
					}

					EControlRigModelParameterType ParameterType = (EControlRigModelParameterType)RigNode->ParameterType;
					if (ParameterType == EControlRigModelParameterType::None)
					{
						ParameterType = EControlRigModelParameterType::Hidden;
					}
					ModelController->AddParameter(NodeName, DataType, ParameterType, NodePosition, false);
					NodeToParameterType.Add(NodeName, ParameterType);
				}
				else
				{
					continue;
				}

				for (UEdGraphPin* Pin : RigNode->Pins)
				{
					FString Left, Right;
					Model->SplitPinPath(Pin->GetName(), Left, Right);

					if (Pin->Direction == EGPD_Input && Pin->PinType.ContainerType == EPinContainerType::Array)
					{
						int32 ArraySize = Pin->SubPins.Num();
						ModelController->SetArrayPinSize(NodeName, *Right, ArraySize, FString(), false);
					}
					if (RigNode->IsPinExpanded(Pin->GetName()))
					{
						ModelController->ExpandPin(NodeName, *Right, Pin->Direction == EGPD_Input, true, false);
					}
					if (!Pin->DefaultValue.IsEmpty() && Pin->Direction == EGPD_Input)
					{
						ModelController->SetPinDefaultValue(NodeName, *Right, Pin->DefaultValue, false, false);
					}
				}
			}
			else if (const UEdGraphNode_Comment* CommentNode = Cast<UEdGraphNode_Comment>(Node))
			{
				FVector2D NodePosition = FVector2D((float)CommentNode->NodePosX, (float)CommentNode->NodePosY);
				FVector2D NodeSize = FVector2D((float)CommentNode->NodeWidth, (float)CommentNode->NodeHeight);
				ModelController->AddComment(CommentNode->GetFName(), CommentNode->NodeComment, NodePosition, NodeSize, CommentNode->CommentColor, false);
			}
		}

		for (const UEdGraphNode* Node : InGraph->Nodes)
		{
			if (const UControlRigGraphNode* RigNode = Cast<UControlRigGraphNode>(Node))
			{
				for (const UEdGraphPin* Pin : RigNode->Pins)
				{
					if (Pin->Direction == EGPD_Input)
					{
						continue;
					}

					FString Left, Right;
					Model->SplitPinPath(Pin->GetName(), Left, Right);
					for (const UEdGraphPin* LinkedPin : Pin->LinkedTo)
					{
						const UControlRigGraphNode* LinkedRigNode = Cast<UControlRigGraphNode>(LinkedPin->GetOwningNode());
						if (LinkedRigNode != nullptr)
						{
							FString LinkedLeft, LinkedRight;
							Model->SplitPinPath(LinkedPin->GetName(), LinkedLeft, LinkedRight);
							ModelController->MakeLink(RigNode->PropertyName, *Right, LinkedRigNode->PropertyName, *LinkedRight, nullptr, false);
						}
					}
				}
			}
		}
	}
}

void UControlRigBlueprint::RebuildGraphFromModel()
{
	DECLARE_SCOPE_HIERARCHICAL_COUNTER_FUNC()

	TGuardValue<bool> SelfGuard(bSuspendModelNotificationsForSelf, true);
	check(ModelController);
	ModelController->ResendAllNotifications();
}

void UControlRigBlueprint::HandleModelModified(const UControlRigModel* InModel, EControlRigModelNotifType InType, const void* InPayload)
{
	DECLARE_SCOPE_HIERARCHICAL_COUNTER_FUNC()

	if (!bSuspendModelNotificationsForSelf)
	{

#if WITH_EDITOR

		switch (InType)
		{
			case EControlRigModelNotifType::ModelCleared:
			{
				LastNameFromNotification = NAME_None;
				NodeToParameterType.Reset();

				for (const FControlRigModelNode& Node : InModel->Nodes())
				{
					FBlueprintEditorUtils::RemoveMemberVariable(this, Node.Name);
				}
				break;
			}
			case EControlRigModelNotifType::NodeAdded:
			{
				LastNameFromNotification = NAME_None;

				const FControlRigModelNode* Node = (const FControlRigModelNode*)InPayload;
				bool bValidNode = false;
				if (Node != nullptr)
				{
					LastNameFromNotification = Node->Name;
					switch (Node->NodeType)
					{
						case EControlRigModelNodeType::Parameter:
						{
							FControlRigBlueprintUtils::AddPropertyMember(this, Node->Pins[0].Type, *Node->Name.ToString());
							HandleModelModified(InModel, EControlRigModelNotifType::NodeChanged, InPayload);
							NodeToParameterType.Add(Node->Name, Node->ParameterType);
							bValidNode = true;
							break;
						}
						case EControlRigModelNodeType::Function:
						{
							FControlRigBlueprintUtils::AddUnitMember(this, Node->UnitStruct(), Node->Name);
							bValidNode = true;
							break;
						}
						default:
						{
							break;
						}
					}
				}

				if (bValidNode)
				{
					FBlueprintEditorUtils::MarkBlueprintAsModified(this);

					if (Node != nullptr)
					{
						if (Node->IsParameter())
						{
							UpdateParametersOnControlRig();
						}
					}
				}
				break;
			}
			case EControlRigModelNotifType::NodeRemoved:
			{
				LastNameFromNotification = NAME_None;
					
				const FControlRigModelNode* Node = (const FControlRigModelNode*)InPayload;
				if (Node != nullptr)
				{
					LastNameFromNotification = Node->Name;
					FBlueprintEditorUtils::RemoveMemberVariable(this, Node->Name);
					FBlueprintEditorUtils::MarkBlueprintAsModified(this);
					WatchedPins.Reset();
					NodeToParameterType.Remove(Node->Name);
				}
				break;
			}
			case EControlRigModelNotifType::NodeChanged:
			{
				LastNameFromNotification = NAME_None;
				
				const FControlRigModelNode* Node = (const FControlRigModelNode*)InPayload;
				if (Node != nullptr)
				{
					LastNameFromNotification = Node->Name;

					if (Node->IsParameter())
					{
						FProperty* Property = GeneratedClass->FindPropertyByName(Node->Name);
						if (Property != nullptr)
						{
							EControlRigModelParameterType WasParameterType = EControlRigModelParameterType::Hidden;
							if (NodeToParameterType.Contains(Node->Name))
							{
								WasParameterType = NodeToParameterType.FindChecked(Node->Name);
							}
							else
							{
								bool bWasInput = Property->HasMetaData(UControlRig::AnimationInputMetaName);
								bool bWasOutput = Property->HasMetaData(UControlRig::AnimationOutputMetaName);
								if (bWasInput)
								{
									WasParameterType = EControlRigModelParameterType::Input;
								}
								else if (bWasOutput)
								{
									WasParameterType = EControlRigModelParameterType::Output;
								}
								NodeToParameterType.Add(Node->Name, WasParameterType);
							}

							if (WasParameterType != Node->ParameterType)
							{
								Property->RemoveMetaData(UControlRig::AnimationInputMetaName);
								Property->RemoveMetaData(UControlRig::AnimationOutputMetaName);

								if (Node->ParameterType == EControlRigModelParameterType::Input)
								{
									Property->SetMetaData(UControlRig::AnimationInputMetaName, TEXT("True"));
								}
								else if (Node->ParameterType == EControlRigModelParameterType::Output)
								{
									Property->SetMetaData(UControlRig::AnimationOutputMetaName, TEXT("True"));
								}

								NodeToParameterType[Node->Name] = Node->ParameterType;
								FBlueprintEditorUtils::MarkBlueprintAsModified(this);
								UpdateParametersOnControlRig();
							}
						}
					}
				}

				break;
			}
			case EControlRigModelNotifType::NodeRenamed:
			{
				FBlueprintEditorUtils::MarkBlueprintAsModified(this);
				break;
			}
			case EControlRigModelNotifType::PinAdded:
			case EControlRigModelNotifType::PinRemoved:
			{
				const FControlRigModelPin* Pin = (const FControlRigModelPin*)InPayload;
				if (Pin)
				{
					if (Pin->ParentIndex != INDEX_NONE)
					{
						const FControlRigModelNode& Node = InModel->Nodes()[Pin->Node];
						const FControlRigModelPin& ParentPin = Node.Pins[Pin->ParentIndex];
						if (ParentPin.IsArray())
						{
							FString PinPath = InModel->GetPinPath(ParentPin.GetPair(), true);

							if (InType == EControlRigModelNotifType::PinAdded)
							{
								PerformArrayOperation(PinPath, [](FScriptArrayHelper& InArrayHelper, int32 InArrayIndex)
								{
									InArrayHelper.AddValue();
									return true;
								}, true, true);
							}
							else
							{
								PerformArrayOperation(PinPath, [](FScriptArrayHelper& InArrayHelper, int32 InArrayIndex)
								{
									// for now let's remove the last one
									InArrayHelper.RemoveValues(InArrayHelper.Num() - 1, 1);
									//InArrayHelper.RemoveValues(InArrayIndex, 0);
									return true;
								}, true, true);
							}
						}
					}
				}
				break;
			}
			case EControlRigModelNotifType::PinChanged:
			{
				const FControlRigModelPin* Pin = (const FControlRigModelPin*)InPayload;
				if (Pin)
				{
					if (UClass* MyControlRigClass = GeneratedClass)
					{
						if (UObject* DefaultObject = MyControlRigClass->GetDefaultObject(false))
						{
							DefaultObject->SetFlags(RF_Transactional);

							FString PinPath = InModel->GetPinPath(Pin->GetPair(), true);
							FString DefaultValueString = Pin->DefaultValue;
							if (DefaultValueString.Len() > 0)
							{
								FCachedPropertyPath PropertyPath(PinPath);
								if (PropertyPathHelpers::SetPropertyValueFromString(DefaultObject, PropertyPath, DefaultValueString))
								{
									if (Pin->bIsConstant)
									{
										FBlueprintEditorUtils::MarkBlueprintAsModified(this);
									}
									else
									{
										MarkPackageDirty();
									}
								}

								TArray<UObject*> ArchetypeInstances;
								DefaultObject->GetArchetypeInstances(ArchetypeInstances);

								for (UObject* ArchetypeInstance : ArchetypeInstances)
								{
									PropertyPathHelpers::SetPropertyValueFromString(ArchetypeInstance, PropertyPath, DefaultValueString);
								}
							}
						}
					}
				}
				break;
			}
			case EControlRigModelNotifType::LinkAdded:
			case EControlRigModelNotifType::LinkRemoved:
			{
				FBlueprintEditorUtils::MarkBlueprintAsModified(this);
				break;
			}
			default:
			{
				break;
			}
		}
	}

	if (!bSuspendModelNotificationsForOthers)
	{
		if (_ModifiedEvent.IsBound())
		{
			_ModifiedEvent.Broadcast(InModel, InType, InPayload);
		}
	}

#endif
}

bool UControlRigBlueprint::UpdateParametersOnControlRig(UControlRig* InRig)
{
	DECLARE_SCOPE_HIERARCHICAL_COUNTER_FUNC()

	TArray<UObject*> ArchetypeInstances;

	if (InRig == nullptr)
	{
		if (UClass* MyControlRigClass = GeneratedClass)
		{
			InRig = Cast<UControlRig>(MyControlRigClass->GetDefaultObject(false));
			if (InRig == nullptr)
			{
				return false;
			}
			InRig->Modify();
			InRig->GetArchetypeInstances(ArchetypeInstances);
		}
	}

	check(InRig);

	InRig->InputProperties.Reset();
	InRig->OutputProperties.Reset();

	if (Model == nullptr)
	{
		return false;
	}

	for(const FControlRigModelNode& Node : Model->Nodes())
	{
		if (!Node.IsParameter())
		{
			continue;
		}

		FCachedPropertyPath NewCachedProperty(Node.Name.ToString());
		if (!NewCachedProperty.Resolve(InRig))
		{
			continue;
		}

		ensure(NewCachedProperty.IsFullyResolved());

		if (Node.ParameterType == EControlRigModelParameterType::Input)
		{
			InRig->InputProperties.Add(Node.Name, NewCachedProperty);
		}
		else if (Node.ParameterType == EControlRigModelParameterType::Output)
		{
			InRig->OutputProperties.Add(Node.Name, NewCachedProperty);
		}
	}

	InRig->ResolveInputOutputProperties();

	for (UObject* ArchetypeInstance : ArchetypeInstances)
	{
		UControlRig* InstancedControlRig = Cast<UControlRig>(ArchetypeInstance);
		if (InstancedControlRig)
		{
			UpdateParametersOnControlRig(InstancedControlRig);
		}
	}

	return true;
}

bool UControlRigBlueprint::PerformArrayOperation(const FString& InPropertyPath, TFunctionRef<bool(FScriptArrayHelper&,int32)> InOperation, bool bCallModify, bool bPropagateToInstances)
{
	DECLARE_SCOPE_HIERARCHICAL_COUNTER_FUNC()

	if (UClass* MyControlRigClass = GeneratedClass)
	{
		if(UObject* DefaultObject = MyControlRigClass->GetDefaultObject(false))
		{
			if(bCallModify)
			{
				DefaultObject->SetFlags(RF_Transactional);
				DefaultObject->Modify();
			}

			FCachedPropertyPath CachedPropertyPath(InPropertyPath);
			if(PropertyPathHelpers::PerformArrayOperation(DefaultObject, CachedPropertyPath, InOperation))
			{
				if(bCallModify)
				{
					FBlueprintEditorUtils::MarkBlueprintAsModified(this);

					if(bPropagateToInstances)
					{
						TArray<UObject*> ArchetypeInstances;
						DefaultObject->GetArchetypeInstances(ArchetypeInstances);
							
						for (UObject* ArchetypeInstance : ArchetypeInstances)
						{
							PropertyPathHelpers::PerformArrayOperation(ArchetypeInstance, CachedPropertyPath, InOperation);
						}
					}
				}
				return true;
			}
		}
	}

	return false;
}

void UControlRigBlueprint::CleanupBoneHierarchyDeprecated()
{
	if (Hierarchy_DEPRECATED.Num() > 0)
	{
		HierarchyContainer.BoneHierarchy = Hierarchy_DEPRECATED;
		Hierarchy_DEPRECATED.Reset();
	}

	if (CurveContainer_DEPRECATED.Num() > 0)
	{
		HierarchyContainer.CurveContainer = CurveContainer_DEPRECATED;
		CurveContainer_DEPRECATED.Reset();
	}

}

<<<<<<< HEAD
void UControlRigBlueprint::PropagatePoseFromInstanceToBP()
{
	if (UClass* MyControlRigClass = GeneratedClass)
	{
		if (UControlRig* DebuggedRig = Cast<UControlRig>(GetObjectBeingDebugged()))
		{
			/* todo */
		}
	}
}

void UControlRigBlueprint::PropagateHierarchyFromBPToInstances(bool bInitialize)
{
	if (UClass* MyControlRigClass = GeneratedClass)
	{
		if (UControlRig* DefaultObject = Cast<UControlRig>(MyControlRigClass->GetDefaultObject(false)))
		{
			if (bInitialize)
			{
				HierarchyContainer.Initialize();
				HierarchyContainer.ResetTransforms();
			}

			DefaultObject->Hierarchy = HierarchyContainer;
			DefaultObject->Initialize(true);

			TArray<UObject*> ArchetypeInstances;
			DefaultObject->GetArchetypeInstances(ArchetypeInstances);
			for (UObject* ArchetypeInstance : ArchetypeInstances)
			{
				if (UControlRig* InstanceRig = Cast<UControlRig>(ArchetypeInstance))
				{
					InstanceRig->Hierarchy = HierarchyContainer;
					InstanceRig->Initialize(true);
				}
			}
		}
	}
}

#if WITH_EDITOR

void UControlRigBlueprint::HandleOnElementAdded(FRigHierarchyContainer* InContainer, const FRigElementKey& InKey)
{
	PropagateHierarchyFromBPToInstances();
}

void UControlRigBlueprint::HandleOnElementRemoved(FRigHierarchyContainer* InContainer, const FRigElementKey& InKey)
{
	PropagateHierarchyFromBPToInstances();
}

void UControlRigBlueprint::HandleOnElementRenamed(FRigHierarchyContainer* InContainer, ERigElementType InElementType, const FName& InOldName, const FName& InNewName)
{
	PropagateHierarchyFromBPToInstances();
}

void UControlRigBlueprint::HandleOnElementReparented(FRigHierarchyContainer* InContainer, const FRigElementKey& InKey, const FName& InOldParentName, const FName& InNewParentName)
{
	PropagateHierarchyFromBPToInstances();
}

void UControlRigBlueprint::HandleOnElementSelected(FRigHierarchyContainer* InContainer, const FRigElementKey& InKey, bool bSelected)
{
}

#endif

=======
>>>>>>> 5c11fd8e
#undef LOCTEXT_NAMESPACE
<|MERGE_RESOLUTION|>--- conflicted
+++ resolved
@@ -11,6 +11,13 @@
 #include "Graph/ControlRigGraph.h"
 #include "Graph/ControlRigGraphNode.h"
 #include "UObject/UObjectGlobals.h"
+#include "ControlRigObjectVersion.h"
+#include "ControlRigDeveloper.h"
+#include "Curves/CurveFloat.h"
+#include "BlueprintCompilationManager.h"
+#include "RigVMCompiler/RigVMCompiler.h"
+#include "RigVMCore/RigVMRegistry.h"
+#include "Units/Execution/RigUnit_BeginExecution.h"
 
 #if WITH_EDITOR
 #include "IControlRigEditorModule.h"
@@ -21,33 +28,56 @@
 
 #define LOCTEXT_NAMESPACE "ControlRigBlueprint"
 
-UControlRigBlueprint::UControlRigBlueprint()
+TArray<UControlRigBlueprint*> UControlRigBlueprint::sCurrentlyOpenedRigBlueprints;
+
+UControlRigBlueprint::UControlRigBlueprint(const FObjectInitializer& ObjectInitializer)
 {
 	bSuspendModelNotificationsForSelf = false;
 	bSuspendModelNotificationsForOthers = false;
-	Model = nullptr;
-	ModelController = nullptr;
 
 #if WITH_EDITORONLY_DATA
 	GizmoLibrary = UControlRigSettings::Get()->DefaultGizmoLibrary;
 #endif
-}
-
-void UControlRigBlueprint::InitializeModel()
+
+	bRecompileOnLoad = 0;
+	bAutoRecompileVM = true;
+	bVMRecompilationRequired = false;
+	VMRecompilationBracket = 0;
+
+	Model = ObjectInitializer.CreateDefaultSubobject<URigVMGraph>(this, TEXT("Model"));
+	Controller = nullptr;
+}
+
+void UControlRigBlueprint::InitializeModelIfRequired()
 {
 	DECLARE_SCOPE_HIERARCHICAL_COUNTER_FUNC()
 
-	if (Model == nullptr || ModelController == nullptr)
-	{
-		Model = NewObject<UControlRigModel>(this);
-		ModelController = NewObject<UControlRigController>(this);
-		ModelController->SetModel(Model);
-		ModelController->OnModified().AddUObject(this, &UControlRigBlueprint::HandleModelModified);
+	if (Controller == nullptr)
+	{
+		Controller = NewObject<URigVMController>(this);
+		Controller->SetExecuteContextStruct(FControlRigExecuteContext::StaticStruct());
+		Controller->SetGraph(Model);
+		Controller->OnModified().AddUObject(this, &UControlRigBlueprint::HandleModifiedEvent);
+
+		Controller->UnfoldStructDelegate.BindLambda([](const UStruct* InStruct) -> bool {
+
+			if (InStruct == TBaseStructure<FQuat>::Get())
+			{
+				return false;
+			}
+			if (InStruct == FRuntimeFloatCurve::StaticStruct())
+			{
+				return false;
+			}
+			return true;
+		});
 
 		for (int32 i = 0; i < UbergraphPages.Num(); ++i)
 		{
 			if (UControlRigGraph* Graph = Cast<UControlRigGraph>(UbergraphPages[i]))
 			{
+				PopulateModelFromGraphForBackwardsCompatibility(Graph);
+				RecompileVM();
 				Graph->Initialize(this);
 			}
 		}
@@ -81,17 +111,10 @@
 {
 }
 
-void UControlRigBlueprint::MakePropertyLink(const FString& InSourcePropertyPath, const FString& InDestPropertyPath, int32 InSourceLinkIndex, int32 InDestLinkIndex)
+USkeletalMesh* UControlRigBlueprint::GetPreviewMesh() const
 {
 	DECLARE_SCOPE_HIERARCHICAL_COUNTER_FUNC()
 
-	PropertyLinks.AddUnique(FControlRigBlueprintPropertyLink(InSourcePropertyPath, InDestPropertyPath, InSourceLinkIndex, InDestLinkIndex));
-}
-
-USkeletalMesh* UControlRigBlueprint::GetPreviewMesh() const
-{
-	DECLARE_SCOPE_HIERARCHICAL_COUNTER_FUNC()
-
 	if (!PreviewSkeletalMesh.IsValid())
 	{
 		PreviewSkeletalMesh.LoadSynchronous();
@@ -110,36 +133,8 @@
 	PreviewSkeletalMesh = PreviewMesh;
 }
 
-void UControlRigBlueprint::GetTypeActions(FBlueprintActionDatabaseRegistrar& ActionRegistrar) const
-{
-	DECLARE_SCOPE_HIERARCHICAL_COUNTER_FUNC()
-
-	IControlRigEditorModule::Get().GetTypeActions(this, ActionRegistrar);
-}
-
-void UControlRigBlueprint::GetInstanceActions(FBlueprintActionDatabaseRegistrar& ActionRegistrar) const
-{
-	DECLARE_SCOPE_HIERARCHICAL_COUNTER_FUNC()
-
-	IControlRigEditorModule::Get().GetInstanceActions(this, ActionRegistrar);
-}
-
-void UControlRigBlueprint::SetObjectBeingDebugged(UObject* NewObject)
-{
-	UControlRig* PreviousRigBeingDebugged = Cast<UControlRig>(GetObjectBeingDebugged());
-	if (PreviousRigBeingDebugged && PreviousRigBeingDebugged != NewObject)
-	{
-		PreviousRigBeingDebugged->DrawInterface = nullptr;
-		PreviousRigBeingDebugged->ControlRigLog = nullptr;
-	}
-
-	Super::SetObjectBeingDebugged(NewObject);
-}
-
 void UControlRigBlueprint::PostLoad()
 {
-	DECLARE_SCOPE_HIERARCHICAL_COUNTER_FUNC()
-
 	Super::PostLoad();
 
 	// remove all non-controlrig-graphs
@@ -158,6 +153,145 @@
 		}
 	}
 	UbergraphPages = NewUberGraphPages;
+
+	InitializeModelIfRequired();
+
+#if WITH_EDITOR
+
+	Controller->DetachLinksFromPinObjects();
+	for (URigVMNode* Node : Model->GetNodes())
+	{
+		Controller->RepopulatePinsOnNode(Node);
+	}
+	Controller->ReattachLinksToPinObjects();
+
+	RecompileVM();
+	RequestControlRigInit();
+
+#endif
+}
+
+void UControlRigBlueprint::RecompileVM()
+{
+	UControlRigBlueprintGeneratedClass* RigClass = GetControlRigBlueprintGeneratedClass();
+	UControlRig* CDO = Cast<UControlRig>(RigClass->GetDefaultObject(true /* create if needed */));
+	if (CDO->VM != nullptr)
+	{
+		if (CDO->VM->GetOuter() != CDO)
+		{
+			CDO->VM = NewObject<URigVM>(CDO, TEXT("VM"));
+		}
+
+		CDO->Modify();
+		CDO->VM->Empty();
+
+		FRigUnitContext Context;
+		Context.State = EControlRigState::Init;
+		Context.Hierarchy = &CDO->Hierarchy;
+		void* ContextPtr = &Context;
+		FRigVMUserDataArray UserData = FRigVMUserDataArray(&ContextPtr, 1);
+
+		URigVMCompiler* Compiler = URigVMCompiler::StaticClass()->GetDefaultObject<URigVMCompiler>();
+		Compiler->Settings = VMCompileSettings;
+		Compiler->Compile(Model, CDO->VM, UserData, &PinToOperandMap);
+
+		CDO->Execute(EControlRigState::Init); // need to clarify if we actually need this
+		Statistics = CDO->VM->GetStatistics();
+
+		TArray<UObject*> ArchetypeInstances;
+		CDO->GetArchetypeInstances(ArchetypeInstances);
+		for (UObject* Instance : ArchetypeInstances)
+		{
+			if (UControlRig* InstanceRig = Cast<UControlRig>(Instance))
+			{
+				InstanceRig->Hierarchy.Initialize(false);
+				InstanceRig->InstantiateVMFromCDO();
+			}
+		}
+
+		bVMRecompilationRequired = false;
+		VMRecompilationBracket = 0;
+		VMCompiledEvent.Broadcast(this, CDO->VM);
+	}
+}
+
+void UControlRigBlueprint::RecompileVMIfRequired()
+{
+	if (bVMRecompilationRequired)
+	{
+		RecompileVM();
+	}
+}
+
+void UControlRigBlueprint::RequestAutoVMRecompilation()
+{
+	bVMRecompilationRequired = true;
+	if (bAutoRecompileVM && VMRecompilationBracket == 0)
+	{
+		VMCompileSettings.ASTSettings = FRigVMParserASTSettings::Fast();
+		RecompileVMIfRequired();
+	}
+}
+
+void UControlRigBlueprint::IncrementVMRecompileBracket()
+{
+	VMRecompilationBracket++;
+}
+
+void UControlRigBlueprint::DecrementVMRecompileBracket()
+{
+	if (VMRecompilationBracket == 1)
+	{
+		if (bAutoRecompileVM)
+		{
+			if (bVMRecompilationRequired)
+			{
+				VMCompileSettings.ASTSettings = FRigVMParserASTSettings::Fast();
+			}
+			RecompileVMIfRequired();
+		}
+		VMRecompilationBracket = 0;
+	}
+	else if (VMRecompilationBracket > 0)
+	{
+		VMRecompilationBracket--;
+	}
+}
+
+void UControlRigBlueprint::RequestControlRigInit()
+{
+	UControlRigBlueprintGeneratedClass* RigClass = GetControlRigBlueprintGeneratedClass();
+	UControlRig* CDO = Cast<UControlRig>(RigClass->GetDefaultObject(true /* create if needed */));
+	CDO->RequestInit();
+
+	TArray<UObject*> ArchetypeInstances;
+	CDO->GetArchetypeInstances(ArchetypeInstances);
+	for (UObject* Instance : ArchetypeInstances)
+	{
+		if (UControlRig* InstanceRig = Cast<UControlRig>(Instance))
+		{
+			InstanceRig->RequestInit();
+		}
+	}
+}
+
+void UControlRigBlueprint::GetTypeActions(FBlueprintActionDatabaseRegistrar& ActionRegistrar) const
+{
+	DECLARE_SCOPE_HIERARCHICAL_COUNTER_FUNC()
+
+	IControlRigEditorModule::Get().GetTypeActions(this, ActionRegistrar);
+}
+
+void UControlRigBlueprint::SetObjectBeingDebugged(UObject* NewObject)
+{
+	UControlRig* PreviousRigBeingDebugged = Cast<UControlRig>(GetObjectBeingDebugged());
+	if (PreviousRigBeingDebugged && PreviousRigBeingDebugged != NewObject)
+	{
+		PreviousRigBeingDebugged->DrawInterface = nullptr;
+		PreviousRigBeingDebugged->ControlRigLog = nullptr;
+	}
+
+	Super::SetObjectBeingDebugged(NewObject);
 }
 
 void UControlRigBlueprint::PostTransacted(const FTransactionObjectEvent& TransactionEvent)
@@ -169,7 +303,16 @@
 	{
 		if (TransactionEvent.GetChangedProperties().Contains(TEXT("HierarchyContainer")))
 		{
-			PropagateHierarchyFromBPToInstances(true);
+			int32 TransactionIndex = GEditor->Trans->FindTransactionIndex(TransactionEvent.GetTransactionId());
+			const FTransaction* Transaction = GEditor->Trans->GetTransaction(TransactionIndex);
+
+			if (Transaction->GenerateDiff().TransactionTitle == TEXT("Transform Gizmo"))
+			{
+				PropagatePoseFromBPToInstances();
+				return;
+			}
+
+			PropagateHierarchyFromBPToInstances(true, true);
 			HierarchyContainer.OnElementChanged.Broadcast(&HierarchyContainer, FRigElementKey());
 
 			// make sure the bone name list is up 2 date for the editor graph
@@ -180,50 +323,332 @@
 				{
 					continue;
 				}
-				RigGraph->CacheNameLists(&HierarchyContainer);
-			}
-		}
-	}
-}
-
-
-UControlRigModel::FModifiedEvent& UControlRigBlueprint::OnModified()
-{
-	return _ModifiedEvent;
-}
-
-void UControlRigBlueprint::PopulateModelFromGraph(const UControlRigGraph* InGraph)
+				RigGraph->CacheNameLists(&HierarchyContainer, &DrawContainer);
+			}
+
+			RequestAutoVMRecompilation();
+			MarkPackageDirty();
+		}
+
+		else if (TransactionEvent.GetChangedProperties().Contains(TEXT("DrawContainer")))
+		{
+			PropagateDrawInstructionsFromBPToInstances();
+		}
+	}
+}
+
+FRigVMGraphModifiedEvent& UControlRigBlueprint::OnModified()
+{
+	return ModifiedEvent;
+}
+
+
+FOnVMCompiledEvent& UControlRigBlueprint::OnVMCompiled()
+{
+	return VMCompiledEvent;
+}
+
+TArray<UControlRigBlueprint*> UControlRigBlueprint::GetCurrentlyOpenRigBlueprints()
+{
+	return sCurrentlyOpenedRigBlueprints;
+}
+
+TArray<UStruct*> UControlRigBlueprint::GetAvailableRigUnits()
+{
+	const TArray<FRigVMFunction>& Functions = FRigVMRegistry::Get().GetFunctions();
+
+	TArray<UStruct*> Structs;
+	UStruct* BaseStruct = FRigUnit::StaticStruct();
+
+	for (const FRigVMFunction& Function : Functions)
+	{
+		if (Function.Struct)
+		{
+			if (Function.Struct->IsChildOf(BaseStruct))
+			{
+				Structs.Add(Function.Struct);
+			}
+		}
+	}
+
+	return Structs;
+}
+
+UControlRigHierarchyModifier* UControlRigBlueprint::GetHierarchyModifier()
+{
+	if (HierarchyModifier == nullptr)
+	{
+		HierarchyModifier = NewObject<UControlRigHierarchyModifier>(this, TEXT("HierarchyModifier"));
+		HierarchyModifier->Container = &HierarchyContainer;
+	}
+	return HierarchyModifier;
+}
+
+#if WITH_EDITOR
+
+FName UControlRigBlueprint::AddTransientControl(URigVMPin* InPin)
+{
+	// for now we only allow one pin control at the same time
+	ClearTransientControls();
+
+	UControlRigBlueprintGeneratedClass* RigClass = GetControlRigBlueprintGeneratedClass();
+	UControlRig* CDO = Cast<UControlRig>(RigClass->GetDefaultObject(true /* create if needed */));
+
+	FName SpaceName = NAME_None;
+	if (URigVMStructNode* StructNode = Cast<URigVMStructNode>(InPin->GetPinForLink()->GetNode()))
+	{
+		if (TSharedPtr<FStructOnScope> DefaultStructScope = StructNode->ConstructStructInstance())
+		{
+			FRigVMStruct* DefaultStruct = (FRigVMStruct*)DefaultStructScope->GetStructMemory();
+
+			FString PinPath = InPin->GetPinForLink()->GetPinPath();
+			FString Left, Right;
+
+			if (URigVMPin::SplitPinPathAtStart(PinPath, Left, Right))
+			{
+				SpaceName = DefaultStruct->DetermineSpaceForPin(Right, &HierarchyContainer);
+			}
+		}
+	}
+
+	FName ReturnName = NAME_None;
+	TArray<UObject*> ArchetypeInstances;
+	CDO->GetArchetypeInstances(ArchetypeInstances);
+	for (UObject* ArchetypeInstance : ArchetypeInstances)
+	{
+		UControlRig* InstancedControlRig = Cast<UControlRig>(ArchetypeInstance);
+		if (InstancedControlRig)
+		{
+			FName ControlName = InstancedControlRig->AddTransientControl(InPin, SpaceName);
+			if (ReturnName == NAME_None)
+			{
+				ReturnName = ControlName;
+			}
+		}
+	}
+
+	if (ReturnName != NAME_None)
+	{
+		HierarchyContainer.OnElementAdded.Broadcast(&HierarchyContainer, FRigElementKey(ReturnName, ERigElementType::Control));
+		HierarchyContainer.OnElementSelected.Broadcast(&HierarchyContainer, FRigElementKey(ReturnName, ERigElementType::Control), true);
+	}
+
+	return ReturnName;
+}
+
+FName UControlRigBlueprint::RemoveTransientControl(URigVMPin* InPin)
+{
+	UControlRigBlueprintGeneratedClass* RigClass = GetControlRigBlueprintGeneratedClass();
+	UControlRig* CDO = Cast<UControlRig>(RigClass->GetDefaultObject(true /* create if needed */));
+
+	FName RemovedName = NAME_None;
+	TArray<UObject*> ArchetypeInstances;
+	CDO->GetArchetypeInstances(ArchetypeInstances);
+	for (UObject* ArchetypeInstance : ArchetypeInstances)
+	{
+		UControlRig* InstancedControlRig = Cast<UControlRig>(ArchetypeInstance);
+		if (InstancedControlRig)
+		{
+			FName Name = InstancedControlRig->RemoveTransientControl(InPin);
+			if (RemovedName == NAME_None)
+			{
+				RemovedName = Name;
+			}
+		}
+	}
+
+	if (RemovedName != NAME_None)
+	{
+		HierarchyContainer.OnElementSelected.Broadcast(&HierarchyContainer, FRigElementKey(RemovedName, ERigElementType::Control), false);
+		HierarchyContainer.OnElementRemoved.Broadcast(&HierarchyContainer, FRigElementKey(RemovedName, ERigElementType::Control));
+	}
+	return RemovedName;
+}
+
+FName UControlRigBlueprint::AddTransientControl(const FRigElementKey& InElement)
+{
+	// for now we only allow one pin control at the same time
+	ClearTransientControls();
+
+	UControlRigBlueprintGeneratedClass* RigClass = GetControlRigBlueprintGeneratedClass();
+	UControlRig* CDO = Cast<UControlRig>(RigClass->GetDefaultObject(true /* create if needed */));
+
+	FName ReturnName = NAME_None;
+	TArray<UObject*> ArchetypeInstances;
+	CDO->GetArchetypeInstances(ArchetypeInstances);
+	for (UObject* ArchetypeInstance : ArchetypeInstances)
+	{
+		UControlRig* InstancedControlRig = Cast<UControlRig>(ArchetypeInstance);
+		if (InstancedControlRig)
+		{
+			FName ControlName = InstancedControlRig->AddTransientControl(InElement);
+			if (ReturnName == NAME_None)
+			{
+				ReturnName = ControlName;
+			}
+		}
+	}
+
+	if (ReturnName != NAME_None)
+	{
+		HierarchyContainer.OnElementAdded.Broadcast(&HierarchyContainer, FRigElementKey(ReturnName, ERigElementType::Control));
+		HierarchyContainer.OnElementSelected.Broadcast(&HierarchyContainer, FRigElementKey(ReturnName, ERigElementType::Control), true);
+	}
+
+	return ReturnName;
+
+}
+
+FName UControlRigBlueprint::RemoveTransientControl(const FRigElementKey& InElement)
+{
+	UControlRigBlueprintGeneratedClass* RigClass = GetControlRigBlueprintGeneratedClass();
+	UControlRig* CDO = Cast<UControlRig>(RigClass->GetDefaultObject(true /* create if needed */));
+
+	FName RemovedName = NAME_None;
+	TArray<UObject*> ArchetypeInstances;
+	CDO->GetArchetypeInstances(ArchetypeInstances);
+	for (UObject* ArchetypeInstance : ArchetypeInstances)
+	{
+		UControlRig* InstancedControlRig = Cast<UControlRig>(ArchetypeInstance);
+		if (InstancedControlRig)
+		{
+			FName Name = InstancedControlRig->RemoveTransientControl(InElement);
+			if (RemovedName == NAME_None)
+			{
+				RemovedName = Name;
+			}
+		}
+	}
+
+	if (RemovedName != NAME_None)
+	{
+		HierarchyContainer.OnElementSelected.Broadcast(&HierarchyContainer, FRigElementKey(RemovedName, ERigElementType::Control), false);
+		HierarchyContainer.OnElementRemoved.Broadcast(&HierarchyContainer, FRigElementKey(RemovedName, ERigElementType::Control));
+	}
+	return RemovedName;
+}
+
+void UControlRigBlueprint::ClearTransientControls()
+{
+	UControlRigBlueprintGeneratedClass* RigClass = GetControlRigBlueprintGeneratedClass();
+	UControlRig* CDO = Cast<UControlRig>(RigClass->GetDefaultObject(true /* create if needed */));
+
+	TArray<FRigControl> PreviousControls;
+	TArray<UObject*> ArchetypeInstances;
+	CDO->GetArchetypeInstances(ArchetypeInstances);
+	for (UObject* ArchetypeInstance : ArchetypeInstances)
+	{
+		UControlRig* InstancedControlRig = Cast<UControlRig>(ArchetypeInstance);
+		if (InstancedControlRig)
+		{
+			if (PreviousControls.Num() == 0)
+			{
+				PreviousControls = InstancedControlRig->TransientControls;
+			}
+			InstancedControlRig->ClearTransientControls();
+		}
+	}
+
+	for(const FRigControl& RemovedControl : PreviousControls)
+	{
+		HierarchyContainer.OnElementSelected.Broadcast(&HierarchyContainer, FRigElementKey(RemovedControl.Name, ERigElementType::Control), false);
+		HierarchyContainer.OnElementRemoved.Broadcast(&HierarchyContainer, FRigElementKey(RemovedControl.Name, ERigElementType::Control));
+	}
+}
+
+#endif
+
+void UControlRigBlueprint::PopulateModelFromGraphForBackwardsCompatibility(UControlRigGraph* InGraph)
 {
 	DECLARE_SCOPE_HIERARCHICAL_COUNTER_FUNC()
 
-	if (Model != nullptr)
+	int32 LinkerVersion = GetLinkerCustomVersion(FControlRigObjectVersion::GUID);
+	if (LinkerVersion >= FControlRigObjectVersion::SwitchedToRigVM)
 	{
 		return;
 	}
 
+	if (LinkerVersion < FControlRigObjectVersion::RemovalOfHierarchyRefPins)
+	{
+		UE_LOG(LogControlRigDeveloper, Warning, TEXT("Control Rig is too old (prior 4.23) - cannot automatically upgrade. Clearing graph."));
+		RebuildGraphFromModel();
+		return;
+	}
+
 	TGuardValue<bool> ReentrantGuardSelf(bSuspendModelNotificationsForSelf, true);
 	{
 		TGuardValue<bool> ReentrantGuardOthers(bSuspendModelNotificationsForOthers, true);
 
-		InitializeModel();
-		ModelController->Clear();
-		NodeToParameterType.Reset();
-
-		for (const UEdGraphNode* Node : InGraph->Nodes)
-		{
-			if (const UControlRigGraphNode* RigNode = Cast<UControlRigGraphNode>(Node))
-			{
-				FName NodeName = RigNode->GetPropertyName();
+		struct LocalHelpers
+		{
+			static FString FixUpPinPath(const FString& InPinPath)
+			{
+				FString PinPath = InPinPath;
+				if (!PinPath.Contains(TEXT(".")))
+				{
+					PinPath += TEXT(".Value");
+				}
+
+				PinPath = PinPath.Replace(TEXT("["), TEXT("."), ESearchCase::IgnoreCase);
+				PinPath = PinPath.Replace(TEXT("]"), TEXT(""), ESearchCase::IgnoreCase);
+
+				return PinPath;
+			}
+		};
+
+		for (UEdGraphNode* Node : InGraph->Nodes)
+		{
+			if (UControlRigGraphNode* RigNode = Cast<UControlRigGraphNode>(Node))
+			{
+				FName PropertyName = RigNode->PropertyName_DEPRECATED;
 				FVector2D NodePosition = FVector2D((float)RigNode->NodePosX, (float)RigNode->NodePosY);
-				UScriptStruct* UnitStruct = RigNode->GetUnitScriptStruct();
-				if (UnitStruct)
-				{
-					FName TypeName = UnitStruct->GetFName();
-					ModelController->AddNode(TypeName, NodePosition, NodeName, false);
-				}
-				else if (NodeName != NAME_None) // check if this is a variable
-				{
-					FName DataType = RigNode->PinType.PinCategory;
+				FString StructPath = RigNode->StructPath_DEPRECATED;
+
+				if (StructPath.IsEmpty() && PropertyName != NAME_None)
+				{
+					if(FStructProperty* StructProperty = CastField<FStructProperty>(GetControlRigBlueprintGeneratedClass()->FindPropertyByName(PropertyName)))
+					{
+						StructPath = StructProperty->Struct->GetPathName();
+					}
+				}
+
+				URigVMNode* ModelNode = nullptr;
+
+				UScriptStruct* UnitStruct = URigVMPin::FindObjectFromCPPTypeObjectPath<UScriptStruct>(StructPath);
+				if (UnitStruct && UnitStruct->IsChildOf(FRigVMStruct::StaticStruct()))
+				{ 
+					ModelNode = Controller->AddStructNode(UnitStruct, TEXT("Execute"), NodePosition, PropertyName.ToString(), false);
+				}
+				else if (PropertyName != NAME_None) // check if this is a variable
+				{
+					bool bHasInputLinks = false;
+					bool bHasOutputLinks = false;
+					FString DefaultValue;
+
+					FEdGraphPinType PinType = RigNode->PinType_DEPRECATED;
+					if (RigNode->Pins.Num() > 0)
+					{
+						for (UEdGraphPin* Pin : RigNode->Pins)
+						{
+							if (!Pin->GetName().Contains(TEXT(".")))
+							{
+								PinType = Pin->PinType;
+
+								if (Pin->Direction == EGPD_Input)
+								{
+									bHasInputLinks = Pin->LinkedTo.Num() > 0;
+									DefaultValue = Pin->DefaultValue;
+								}
+								else if (Pin->Direction == EGPD_Output)
+								{
+									bHasOutputLinks = Pin->LinkedTo.Num() > 0;
+								}
+							}
+						}
+					}
+
+					FName DataType = PinType.PinCategory;
+					UObject* DataTypeObject = nullptr;
 					if (DataType == NAME_None)
 					{
 						continue;
@@ -231,82 +656,126 @@
 					if (DataType == UEdGraphSchema_K2::PC_Struct)
 					{
 						DataType = NAME_None;
-
-						UScriptStruct* DataStruct = Cast<UScriptStruct>(RigNode->PinType.PinSubCategoryObject);
-						if (DataStruct != nullptr)
-						{
-							DataType = DataStruct->GetFName();
-						}
-					}
-
-					EControlRigModelParameterType ParameterType = (EControlRigModelParameterType)RigNode->ParameterType;
-					if (ParameterType == EControlRigModelParameterType::None)
-					{
-						ParameterType = EControlRigModelParameterType::Hidden;
-					}
-					ModelController->AddParameter(NodeName, DataType, ParameterType, NodePosition, false);
-					NodeToParameterType.Add(NodeName, ParameterType);
+						if (UScriptStruct* DataStruct = Cast<UScriptStruct>(PinType.PinSubCategoryObject))
+						{
+							DataTypeObject = DataStruct;
+							DataType = *DataStruct->GetStructCPPName();
+						}
+					}
+
+					if (DataType == TEXT("int"))
+					{
+						DataType = TEXT("int32");
+					}
+					else if (DataType == TEXT("name"))
+					{
+						DataType = TEXT("FName");
+					}
+					else if (DataType == TEXT("string"))
+					{
+						DataType = TEXT("FString");
+					}
+
+					FProperty* ParameterProperty = GetControlRigBlueprintGeneratedClass()->FindPropertyByName(PropertyName);
+					if(ParameterProperty)
+					{
+						bool bIsInput = true;
+
+						if (ParameterProperty->HasMetaData(TEXT("AnimationInput")) || bHasOutputLinks)
+						{
+							bIsInput = true;
+						}
+						else if (ParameterProperty->HasMetaData(TEXT("AnimationOutput")))
+						{
+							bIsInput = false;
+						}
+
+						ModelNode = Controller->AddParameterNode(PropertyName, DataType.ToString(), DataTypeObject, bIsInput, FString(), NodePosition, PropertyName.ToString(), false);
+					}
 				}
 				else
 				{
 					continue;
 				}
 
-				for (UEdGraphPin* Pin : RigNode->Pins)
-				{
-					FString Left, Right;
-					Model->SplitPinPath(Pin->GetName(), Left, Right);
-
-					if (Pin->Direction == EGPD_Input && Pin->PinType.ContainerType == EPinContainerType::Array)
-					{
-						int32 ArraySize = Pin->SubPins.Num();
-						ModelController->SetArrayPinSize(NodeName, *Right, ArraySize, FString(), false);
-					}
-					if (RigNode->IsPinExpanded(Pin->GetName()))
-					{
-						ModelController->ExpandPin(NodeName, *Right, Pin->Direction == EGPD_Input, true, false);
-					}
-					if (!Pin->DefaultValue.IsEmpty() && Pin->Direction == EGPD_Input)
-					{
-						ModelController->SetPinDefaultValue(NodeName, *Right, Pin->DefaultValue, false, false);
-					}
+				if (ModelNode)
+				{
+					for (UEdGraphPin* Pin : RigNode->Pins)
+					{
+						FString PinPath = LocalHelpers::FixUpPinPath(Pin->GetName());
+
+						// check the material + mesh pins for deprecated control nodes
+						if (URigVMStructNode* ModelStructNode = Cast<URigVMStructNode>(ModelNode))
+						{
+							if (ModelStructNode->GetScriptStruct()->IsChildOf(FRigUnit_Control::StaticStruct()))
+							{
+								if (Pin->GetName().EndsWith(TEXT(".StaticMesh")) || Pin->GetName().EndsWith(TEXT(".Materials")))
+								{
+									continue;
+								}
+							}
+						}
+
+						if (Pin->Direction == EGPD_Input && Pin->PinType.ContainerType == EPinContainerType::Array)
+						{
+							int32 ArraySize = Pin->SubPins.Num();
+							Controller->SetArrayPinSize(PinPath, ArraySize, FString(), false);
+						}
+
+						if (RigNode->ExpandedPins_DEPRECATED.Find(Pin->GetName()) != INDEX_NONE)
+						{
+							Controller->SetPinExpansion(PinPath, true, false);
+						}
+
+						if (Pin->SubPins.Num() == 0 && !Pin->DefaultValue.IsEmpty() && Pin->Direction == EGPD_Input)
+						{
+							Controller->SetPinDefaultValue(PinPath, Pin->DefaultValue, false, false, false);
+						}
+					}
+				}
+
+				const int32 VarIndex = FBlueprintEditorUtils::FindNewVariableIndex(this, PropertyName);
+				if (VarIndex != INDEX_NONE)
+				{
+					NewVariables.RemoveAt(VarIndex);
+					FBlueprintEditorUtils::RemoveVariableNodes(this, PropertyName);
 				}
 			}
 			else if (const UEdGraphNode_Comment* CommentNode = Cast<UEdGraphNode_Comment>(Node))
 			{
 				FVector2D NodePosition = FVector2D((float)CommentNode->NodePosX, (float)CommentNode->NodePosY);
 				FVector2D NodeSize = FVector2D((float)CommentNode->NodeWidth, (float)CommentNode->NodeHeight);
-				ModelController->AddComment(CommentNode->GetFName(), CommentNode->NodeComment, NodePosition, NodeSize, CommentNode->CommentColor, false);
-			}
-		}
-
-		for (const UEdGraphNode* Node : InGraph->Nodes)
-		{
-			if (const UControlRigGraphNode* RigNode = Cast<UControlRigGraphNode>(Node))
-			{
-				for (const UEdGraphPin* Pin : RigNode->Pins)
+				Controller->AddCommentNode(CommentNode->NodeComment, NodePosition, NodeSize, CommentNode->CommentColor, CommentNode->GetName(), false);
+			}
+		}
+
+		for (UEdGraphNode* Node : InGraph->Nodes)
+		{
+			if (UControlRigGraphNode* RigNode = Cast<UControlRigGraphNode>(Node))
+			{
+				for (UEdGraphPin* Pin : RigNode->Pins)
 				{
 					if (Pin->Direction == EGPD_Input)
 					{
 						continue;
 					}
 
-					FString Left, Right;
-					Model->SplitPinPath(Pin->GetName(), Left, Right);
-					for (const UEdGraphPin* LinkedPin : Pin->LinkedTo)
-					{
-						const UControlRigGraphNode* LinkedRigNode = Cast<UControlRigGraphNode>(LinkedPin->GetOwningNode());
+					for (UEdGraphPin* LinkedPin : Pin->LinkedTo)
+					{
+						UControlRigGraphNode* LinkedRigNode = Cast<UControlRigGraphNode>(LinkedPin->GetOwningNode());
 						if (LinkedRigNode != nullptr)
 						{
-							FString LinkedLeft, LinkedRight;
-							Model->SplitPinPath(LinkedPin->GetName(), LinkedLeft, LinkedRight);
-							ModelController->MakeLink(RigNode->PropertyName, *Right, LinkedRigNode->PropertyName, *LinkedRight, nullptr, false);
-						}
-					}
-				}
-			}
-		}
-	}
+							FString SourcePinPath = LocalHelpers::FixUpPinPath(Pin->GetName());
+							FString TargetPinPath = LocalHelpers::FixUpPinPath(LinkedPin->GetName());
+							Controller->AddLink(SourcePinPath, TargetPinPath, false);
+						}
+					}
+				}
+			}
+		}
+	}
+
+	RebuildGraphFromModel();
 }
 
 void UControlRigBlueprint::RebuildGraphFromModel()
@@ -314,227 +783,191 @@
 	DECLARE_SCOPE_HIERARCHICAL_COUNTER_FUNC()
 
 	TGuardValue<bool> SelfGuard(bSuspendModelNotificationsForSelf, true);
-	check(ModelController);
-	ModelController->ResendAllNotifications();
-}
-
-void UControlRigBlueprint::HandleModelModified(const UControlRigModel* InModel, EControlRigModelNotifType InType, const void* InPayload)
+	check(Controller);
+
+	for (UEdGraph* Graph : UbergraphPages)
+	{
+		TArray<UEdGraphNode*> Nodes = Graph->Nodes;
+		for (UEdGraphNode* Node : Nodes)
+		{
+			Graph->RemoveNode(Node);
+		}
+	}
+
+	Controller->ResendAllNotifications();
+}
+void UControlRigBlueprint::Notify(ERigVMGraphNotifType InNotifType, UObject* InSubject)
+{
+	Controller->Notify(InNotifType, InSubject);
+}
+
+void UControlRigBlueprint::HandleModifiedEvent(ERigVMGraphNotifType InNotifType, URigVMGraph* InGraph, UObject* InSubject)
 {
 	DECLARE_SCOPE_HIERARCHICAL_COUNTER_FUNC()
 
+#if WITH_EDITOR
+
 	if (!bSuspendModelNotificationsForSelf)
 	{
-
-#if WITH_EDITOR
-
-		switch (InType)
-		{
-			case EControlRigModelNotifType::ModelCleared:
-			{
-				LastNameFromNotification = NAME_None;
-				NodeToParameterType.Reset();
-
-				for (const FControlRigModelNode& Node : InModel->Nodes())
-				{
-					FBlueprintEditorUtils::RemoveMemberVariable(this, Node.Name);
-				}
+		switch (InNotifType)
+		{
+			case ERigVMGraphNotifType::InteractionBracketOpened:
+			{
+				IncrementVMRecompileBracket();
 				break;
 			}
-			case EControlRigModelNotifType::NodeAdded:
-			{
-				LastNameFromNotification = NAME_None;
-
-				const FControlRigModelNode* Node = (const FControlRigModelNode*)InPayload;
-				bool bValidNode = false;
-				if (Node != nullptr)
-				{
-					LastNameFromNotification = Node->Name;
-					switch (Node->NodeType)
-					{
-						case EControlRigModelNodeType::Parameter:
-						{
-							FControlRigBlueprintUtils::AddPropertyMember(this, Node->Pins[0].Type, *Node->Name.ToString());
-							HandleModelModified(InModel, EControlRigModelNotifType::NodeChanged, InPayload);
-							NodeToParameterType.Add(Node->Name, Node->ParameterType);
-							bValidNode = true;
-							break;
-						}
-						case EControlRigModelNodeType::Function:
-						{
-							FControlRigBlueprintUtils::AddUnitMember(this, Node->UnitStruct(), Node->Name);
-							bValidNode = true;
-							break;
-						}
-						default:
-						{
-							break;
-						}
-					}
-				}
-
-				if (bValidNode)
-				{
-					FBlueprintEditorUtils::MarkBlueprintAsModified(this);
-
-					if (Node != nullptr)
-					{
-						if (Node->IsParameter())
-						{
-							UpdateParametersOnControlRig();
-						}
-					}
-				}
+			case ERigVMGraphNotifType::InteractionBracketClosed:
+			case ERigVMGraphNotifType::InteractionBracketCanceled:
+			{
+				DecrementVMRecompileBracket();
 				break;
 			}
-			case EControlRigModelNotifType::NodeRemoved:
-			{
-				LastNameFromNotification = NAME_None;
-					
-				const FControlRigModelNode* Node = (const FControlRigModelNode*)InPayload;
-				if (Node != nullptr)
-				{
-					LastNameFromNotification = Node->Name;
-					FBlueprintEditorUtils::RemoveMemberVariable(this, Node->Name);
-					FBlueprintEditorUtils::MarkBlueprintAsModified(this);
-					WatchedPins.Reset();
-					NodeToParameterType.Remove(Node->Name);
-				}
-				break;
-			}
-			case EControlRigModelNotifType::NodeChanged:
-			{
-				LastNameFromNotification = NAME_None;
-				
-				const FControlRigModelNode* Node = (const FControlRigModelNode*)InPayload;
-				if (Node != nullptr)
-				{
-					LastNameFromNotification = Node->Name;
-
-					if (Node->IsParameter())
-					{
-						FProperty* Property = GeneratedClass->FindPropertyByName(Node->Name);
-						if (Property != nullptr)
-						{
-							EControlRigModelParameterType WasParameterType = EControlRigModelParameterType::Hidden;
-							if (NodeToParameterType.Contains(Node->Name))
+			case ERigVMGraphNotifType::PinDefaultValueChanged:
+			{
+				if (URigVMPin* Pin = Cast<URigVMPin>(InSubject))
+				{
+					bool bRequiresRecompile = false;
+
+					URigVMPin* RootPin = Pin->GetRootPin();
+					if (const FRigVMOperand* Operand = PinToOperandMap.Find(RootPin->GetPinPath()))
+					{
+						if(const FRigVMExprAST* Expression = InGraph->GetRuntimeAST()->GetExprForSubject(RootPin))
+						{
+							bRequiresRecompile = Expression->NumParents() > 1;
+						}
+						else
+						{
+							bRequiresRecompile = true;
+						}
+
+						if(!bRequiresRecompile)
+						{
+							TArray<FString> DefaultValues;
+							if (RootPin->IsArray())
 							{
-								WasParameterType = NodeToParameterType.FindChecked(Node->Name);
+								for (URigVMPin* ArrayElementPin : RootPin->GetSubPins())
+								{
+									DefaultValues.Add(ArrayElementPin->GetDefaultValue());
+								}
 							}
 							else
 							{
-								bool bWasInput = Property->HasMetaData(UControlRig::AnimationInputMetaName);
-								bool bWasOutput = Property->HasMetaData(UControlRig::AnimationOutputMetaName);
-								if (bWasInput)
+								DefaultValues.Add(RootPin->GetDefaultValue());
+							}
+
+							UControlRigBlueprintGeneratedClass* RigClass = GetControlRigBlueprintGeneratedClass();
+							UControlRig* CDO = Cast<UControlRig>(RigClass->GetDefaultObject(true /* create if needed */));
+							if (CDO->VM != nullptr)
+							{
+								CDO->VM->SetRegisterValueFromString(*Operand, RootPin->GetCPPType(), RootPin->GetCPPTypeObject(), DefaultValues);
+							}
+
+							TArray<UObject*> ArchetypeInstances;
+							CDO->GetArchetypeInstances(ArchetypeInstances);
+							for (UObject* ArchetypeInstance : ArchetypeInstances)
+							{
+								UControlRig* InstancedControlRig = Cast<UControlRig>(ArchetypeInstance);
+								if (InstancedControlRig)
 								{
-									WasParameterType = EControlRigModelParameterType::Input;
+									if (InstancedControlRig->VM)
+									{
+										InstancedControlRig->VM->SetRegisterValueFromString(*Operand, RootPin->GetCPPType(), RootPin->GetCPPTypeObject(), DefaultValues);
+									}
 								}
-								else if (bWasOutput)
+							}
+
+							if (Pin->IsConstant() || Pin->GetRootPin()->IsConstant())
+							{
+								// re-init the rigs
+								RequestControlRigInit();
+							}
+						}
+					}
+					else
+					{
+						bRequiresRecompile = true;
+					}
+					
+					if(bRequiresRecompile)
+					{
+						RequestAutoVMRecompilation();
+					}
+
+					// check if this pin is part of an injected node, and if it is a visual debug node,
+					// we might need to recreate the control pin
+					if (UClass* MyControlRigClass = GeneratedClass)
+					{
+						if (UControlRig* DefaultObject = Cast<UControlRig>(MyControlRigClass->GetDefaultObject(false)))
+						{
+							TArray<UObject*> ArchetypeInstances;
+							DefaultObject->GetArchetypeInstances(ArchetypeInstances);
+							for (UObject* ArchetypeInstance : ArchetypeInstances)
+							{
+								if (UControlRig* InstanceRig = Cast<UControlRig>(ArchetypeInstance))
 								{
-									WasParameterType = EControlRigModelParameterType::Output;
+									for (const FRigControl& Control : InstanceRig->TransientControls)
+									{
+										if (URigVMPin* ControlledPin = Model->FindPin(Control.Name.ToString()))
+										{
+											URigVMPin* ControlledPinForLink = ControlledPin->GetPinForLink();
+
+											if(ControlledPin->GetRootPin() == Pin->GetRootPin() ||
+											   ControlledPinForLink->GetRootPin() == Pin->GetRootPin())
+											{
+												InstanceRig->SetTransientControlValue(ControlledPin->GetPinForLink());
+											}
+											else if (ControlledPin->GetNode() == Pin->GetNode() ||
+													 ControlledPinForLink->GetNode() == Pin->GetNode())
+											{
+												InstanceRig->ClearTransientControls();
+												InstanceRig->AddTransientControl(ControlledPin);
+											}
+											break;
+										}
+									}
 								}
-								NodeToParameterType.Add(Node->Name, WasParameterType);
 							}
-
-							if (WasParameterType != Node->ParameterType)
+						}
+					}
+				}
+				MarkPackageDirty();
+				break;
+			}
+			case ERigVMGraphNotifType::NodeAdded:
+			case ERigVMGraphNotifType::NodeRemoved:
+			case ERigVMGraphNotifType::LinkAdded:
+			case ERigVMGraphNotifType::LinkRemoved:
+			case ERigVMGraphNotifType::PinArraySizeChanged:
+			case ERigVMGraphNotifType::PinDirectionChanged:
+			{
+				ClearTransientControls();
+				RequestAutoVMRecompilation();
+				MarkPackageDirty();
+				break;
+			}
+			case ERigVMGraphNotifType::PinWatchedChanged:
+			case ERigVMGraphNotifType::PinTypeChanged:
+			{
+				if (URigVMPin* ModelPin = Cast<URigVMPin>(InSubject))
+				{
+					for (int32 i = 0; i < UbergraphPages.Num(); ++i)
+					{
+						if (UControlRigGraph* Graph = Cast<UControlRigGraph>(UbergraphPages[i]))
+						{
+							if (UEdGraphNode* EdNode = Graph->FindNodeForModelNodeName(ModelPin->GetNode()->GetFName()))
 							{
-								Property->RemoveMetaData(UControlRig::AnimationInputMetaName);
-								Property->RemoveMetaData(UControlRig::AnimationOutputMetaName);
-
-								if (Node->ParameterType == EControlRigModelParameterType::Input)
+								if (UEdGraphPin* EdPin = EdNode->FindPin(*ModelPin->GetPinPath()))
 								{
-									Property->SetMetaData(UControlRig::AnimationInputMetaName, TEXT("True"));
-								}
-								else if (Node->ParameterType == EControlRigModelParameterType::Output)
-								{
-									Property->SetMetaData(UControlRig::AnimationOutputMetaName, TEXT("True"));
-								}
-
-								NodeToParameterType[Node->Name] = Node->ParameterType;
-								FBlueprintEditorUtils::MarkBlueprintAsModified(this);
-								UpdateParametersOnControlRig();
-							}
-						}
-					}
-				}
-
-				break;
-			}
-			case EControlRigModelNotifType::NodeRenamed:
-			{
-				FBlueprintEditorUtils::MarkBlueprintAsModified(this);
-				break;
-			}
-			case EControlRigModelNotifType::PinAdded:
-			case EControlRigModelNotifType::PinRemoved:
-			{
-				const FControlRigModelPin* Pin = (const FControlRigModelPin*)InPayload;
-				if (Pin)
-				{
-					if (Pin->ParentIndex != INDEX_NONE)
-					{
-						const FControlRigModelNode& Node = InModel->Nodes()[Pin->Node];
-						const FControlRigModelPin& ParentPin = Node.Pins[Pin->ParentIndex];
-						if (ParentPin.IsArray())
-						{
-							FString PinPath = InModel->GetPinPath(ParentPin.GetPair(), true);
-
-							if (InType == EControlRigModelNotifType::PinAdded)
-							{
-								PerformArrayOperation(PinPath, [](FScriptArrayHelper& InArrayHelper, int32 InArrayIndex)
-								{
-									InArrayHelper.AddValue();
-									return true;
-								}, true, true);
-							}
-							else
-							{
-								PerformArrayOperation(PinPath, [](FScriptArrayHelper& InArrayHelper, int32 InArrayIndex)
-								{
-									// for now let's remove the last one
-									InArrayHelper.RemoveValues(InArrayHelper.Num() - 1, 1);
-									//InArrayHelper.RemoveValues(InArrayIndex, 0);
-									return true;
-								}, true, true);
-							}
-						}
-					}
-				}
-				break;
-			}
-			case EControlRigModelNotifType::PinChanged:
-			{
-				const FControlRigModelPin* Pin = (const FControlRigModelPin*)InPayload;
-				if (Pin)
-				{
-					if (UClass* MyControlRigClass = GeneratedClass)
-					{
-						if (UObject* DefaultObject = MyControlRigClass->GetDefaultObject(false))
-						{
-							DefaultObject->SetFlags(RF_Transactional);
-
-							FString PinPath = InModel->GetPinPath(Pin->GetPair(), true);
-							FString DefaultValueString = Pin->DefaultValue;
-							if (DefaultValueString.Len() > 0)
-							{
-								FCachedPropertyPath PropertyPath(PinPath);
-								if (PropertyPathHelpers::SetPropertyValueFromString(DefaultObject, PropertyPath, DefaultValueString))
-								{
-									if (Pin->bIsConstant)
+									if (ModelPin->RequiresWatch())
 									{
-										FBlueprintEditorUtils::MarkBlueprintAsModified(this);
+										WatchedPins.AddUnique(EdPin);
 									}
 									else
 									{
-										MarkPackageDirty();
+										WatchedPins.Remove(EdPin);
 									}
-								}
-
-								TArray<UObject*> ArchetypeInstances;
-								DefaultObject->GetArchetypeInstances(ArchetypeInstances);
-
-								for (UObject* ArchetypeInstance : ArchetypeInstances)
-								{
-									PropertyPathHelpers::SetPropertyValueFromString(ArchetypeInstance, PropertyPath, DefaultValueString);
+									RequestAutoVMRecompilation();
+									MarkPackageDirty();
 								}
 							}
 						}
@@ -542,10 +975,12 @@
 				}
 				break;
 			}
-			case EControlRigModelNotifType::LinkAdded:
-			case EControlRigModelNotifType::LinkRemoved:
-			{
-				FBlueprintEditorUtils::MarkBlueprintAsModified(this);
+			case ERigVMGraphNotifType::ParameterAdded:
+			case ERigVMGraphNotifType::ParameterRemoved:
+			case ERigVMGraphNotifType::ParameterRenamed:
+			{
+				RequestAutoVMRecompilation();
+				MarkPackageDirty();
 				break;
 			}
 			default:
@@ -557,122 +992,12 @@
 
 	if (!bSuspendModelNotificationsForOthers)
 	{
-		if (_ModifiedEvent.IsBound())
-		{
-			_ModifiedEvent.Broadcast(InModel, InType, InPayload);
-		}
-	}
-
+		if (ModifiedEvent.IsBound())
+		{
+			ModifiedEvent.Broadcast(InNotifType, InGraph, InSubject);
+		}
+	}
 #endif
-}
-
-bool UControlRigBlueprint::UpdateParametersOnControlRig(UControlRig* InRig)
-{
-	DECLARE_SCOPE_HIERARCHICAL_COUNTER_FUNC()
-
-	TArray<UObject*> ArchetypeInstances;
-
-	if (InRig == nullptr)
-	{
-		if (UClass* MyControlRigClass = GeneratedClass)
-		{
-			InRig = Cast<UControlRig>(MyControlRigClass->GetDefaultObject(false));
-			if (InRig == nullptr)
-			{
-				return false;
-			}
-			InRig->Modify();
-			InRig->GetArchetypeInstances(ArchetypeInstances);
-		}
-	}
-
-	check(InRig);
-
-	InRig->InputProperties.Reset();
-	InRig->OutputProperties.Reset();
-
-	if (Model == nullptr)
-	{
-		return false;
-	}
-
-	for(const FControlRigModelNode& Node : Model->Nodes())
-	{
-		if (!Node.IsParameter())
-		{
-			continue;
-		}
-
-		FCachedPropertyPath NewCachedProperty(Node.Name.ToString());
-		if (!NewCachedProperty.Resolve(InRig))
-		{
-			continue;
-		}
-
-		ensure(NewCachedProperty.IsFullyResolved());
-
-		if (Node.ParameterType == EControlRigModelParameterType::Input)
-		{
-			InRig->InputProperties.Add(Node.Name, NewCachedProperty);
-		}
-		else if (Node.ParameterType == EControlRigModelParameterType::Output)
-		{
-			InRig->OutputProperties.Add(Node.Name, NewCachedProperty);
-		}
-	}
-
-	InRig->ResolveInputOutputProperties();
-
-	for (UObject* ArchetypeInstance : ArchetypeInstances)
-	{
-		UControlRig* InstancedControlRig = Cast<UControlRig>(ArchetypeInstance);
-		if (InstancedControlRig)
-		{
-			UpdateParametersOnControlRig(InstancedControlRig);
-		}
-	}
-
-	return true;
-}
-
-bool UControlRigBlueprint::PerformArrayOperation(const FString& InPropertyPath, TFunctionRef<bool(FScriptArrayHelper&,int32)> InOperation, bool bCallModify, bool bPropagateToInstances)
-{
-	DECLARE_SCOPE_HIERARCHICAL_COUNTER_FUNC()
-
-	if (UClass* MyControlRigClass = GeneratedClass)
-	{
-		if(UObject* DefaultObject = MyControlRigClass->GetDefaultObject(false))
-		{
-			if(bCallModify)
-			{
-				DefaultObject->SetFlags(RF_Transactional);
-				DefaultObject->Modify();
-			}
-
-			FCachedPropertyPath CachedPropertyPath(InPropertyPath);
-			if(PropertyPathHelpers::PerformArrayOperation(DefaultObject, CachedPropertyPath, InOperation))
-			{
-				if(bCallModify)
-				{
-					FBlueprintEditorUtils::MarkBlueprintAsModified(this);
-
-					if(bPropagateToInstances)
-					{
-						TArray<UObject*> ArchetypeInstances;
-						DefaultObject->GetArchetypeInstances(ArchetypeInstances);
-							
-						for (UObject* ArchetypeInstance : ArchetypeInstances)
-						{
-							PropertyPathHelpers::PerformArrayOperation(ArchetypeInstance, CachedPropertyPath, InOperation);
-						}
-					}
-				}
-				return true;
-			}
-		}
-	}
-
-	return false;
 }
 
 void UControlRigBlueprint::CleanupBoneHierarchyDeprecated()
@@ -691,43 +1016,270 @@
 
 }
 
-<<<<<<< HEAD
-void UControlRigBlueprint::PropagatePoseFromInstanceToBP()
+void UControlRigBlueprint::PropagatePoseFromInstanceToBP(UControlRig* InControlRig)
+{
+	check(InControlRig);
+
+	for (const FRigBone& InputBone : InControlRig->Hierarchy.BoneHierarchy)
+	{
+		FRigBone& OutputBone = HierarchyContainer.BoneHierarchy[InputBone.Name];
+		OutputBone.InitialTransform = InputBone.InitialTransform;
+		OutputBone.LocalTransform = InputBone.LocalTransform;
+		OutputBone.GlobalTransform = InputBone.GlobalTransform;
+	}
+
+	for (const FRigSpace& InputSpace: InControlRig->Hierarchy.SpaceHierarchy)
+	{
+		FRigSpace& OutputSpace = HierarchyContainer.SpaceHierarchy[InputSpace.Name];
+		OutputSpace.InitialTransform = InputSpace.InitialTransform;
+		OutputSpace.LocalTransform = InputSpace.LocalTransform;
+	}
+
+	for (const FRigControl& InputControl : InControlRig->Hierarchy.ControlHierarchy)
+	{
+		FRigControl& OutputControl = HierarchyContainer.ControlHierarchy[InputControl.Name];
+		OutputControl.InitialValue = InputControl.InitialValue;
+		OutputControl.Value = InputControl.Value;
+	}
+}
+
+void UControlRigBlueprint::PropagatePoseFromBPToInstances()
 {
 	if (UClass* MyControlRigClass = GeneratedClass)
 	{
-		if (UControlRig* DebuggedRig = Cast<UControlRig>(GetObjectBeingDebugged()))
-		{
-			/* todo */
-		}
-	}
-}
-
-void UControlRigBlueprint::PropagateHierarchyFromBPToInstances(bool bInitialize)
-{
-	if (UClass* MyControlRigClass = GeneratedClass)
-	{
 		if (UControlRig* DefaultObject = Cast<UControlRig>(MyControlRigClass->GetDefaultObject(false)))
 		{
-			if (bInitialize)
-			{
-				HierarchyContainer.Initialize();
-				HierarchyContainer.ResetTransforms();
-			}
-
-			DefaultObject->Hierarchy = HierarchyContainer;
-			DefaultObject->Initialize(true);
-
 			TArray<UObject*> ArchetypeInstances;
 			DefaultObject->GetArchetypeInstances(ArchetypeInstances);
 			for (UObject* ArchetypeInstance : ArchetypeInstances)
 			{
 				if (UControlRig* InstanceRig = Cast<UControlRig>(ArchetypeInstance))
 				{
+					for (const FRigBone& InputBone : HierarchyContainer.BoneHierarchy)
+					{
+						FRigBone& OutputBone = InstanceRig->Hierarchy.BoneHierarchy[InputBone.Name];
+						OutputBone.InitialTransform = InputBone.InitialTransform;
+						OutputBone.LocalTransform = InputBone.LocalTransform;
+						OutputBone.GlobalTransform = InputBone.GlobalTransform;
+					}
+
+					for (const FRigSpace& InputSpace : HierarchyContainer.SpaceHierarchy)
+					{
+						FRigSpace& OutputSpace = InstanceRig->Hierarchy.SpaceHierarchy[InputSpace.Name];
+						OutputSpace.InitialTransform = InputSpace.InitialTransform;
+						OutputSpace.LocalTransform = InputSpace.LocalTransform;
+					}
+
+					for (const FRigControl& InputControl : HierarchyContainer.ControlHierarchy)
+					{
+						FRigControl& OutputControl = InstanceRig->Hierarchy.ControlHierarchy[InputControl.Name];
+						OutputControl.InitialValue = InputControl.InitialValue;
+						OutputControl.Value = InputControl.Value;
+					}
+				}
+			}
+		}
+	}
+}
+
+void UControlRigBlueprint::PropagateHierarchyFromBPToInstances(bool bInitializeContainer, bool bInitializeRigs)
+{
+	if (UClass* MyControlRigClass = GeneratedClass)
+	{
+		if (UControlRig* DefaultObject = Cast<UControlRig>(MyControlRigClass->GetDefaultObject(false)))
+		{
+			if (bInitializeContainer)
+			{
+				HierarchyContainer.Initialize();
+				HierarchyContainer.ResetTransforms();
+			}
+
+			DefaultObject->Hierarchy = HierarchyContainer;
+			if (bInitializeRigs)
+			{
+				DefaultObject->Initialize(true);
+			}
+			else
+			{
+				DefaultObject->Hierarchy.Initialize(false);
+			}
+
+			TArray<UObject*> ArchetypeInstances;
+			DefaultObject->GetArchetypeInstances(ArchetypeInstances);
+			for (UObject* ArchetypeInstance : ArchetypeInstances)
+			{
+				if (UControlRig* InstanceRig = Cast<UControlRig>(ArchetypeInstance))
+				{
 					InstanceRig->Hierarchy = HierarchyContainer;
-					InstanceRig->Initialize(true);
-				}
-			}
+					if (bInitializeRigs)
+					{
+						InstanceRig->Initialize(true);
+					}
+					else
+					{
+						InstanceRig->Hierarchy.Initialize(false);
+					}
+				}
+			}
+		}
+	}
+}
+
+void UControlRigBlueprint::PropagateDrawInstructionsFromBPToInstances()
+{
+	if (UClass* MyControlRigClass = GeneratedClass)
+	{
+		if (UControlRig* DefaultObject = Cast<UControlRig>(MyControlRigClass->GetDefaultObject(false)))
+		{
+			DefaultObject->DrawContainer = DrawContainer;
+
+			TArray<UObject*> ArchetypeInstances;
+			DefaultObject->GetArchetypeInstances(ArchetypeInstances);
+
+			for (UObject* ArchetypeInstance : ArchetypeInstances)
+			{
+				if (UControlRig* InstanceRig = Cast<UControlRig>(ArchetypeInstance))
+				{
+					InstanceRig->DrawContainer = DrawContainer;
+				}
+			}
+		}
+	}
+
+
+	// make sure the bone name list is up 2 date for the editor graph
+	for (UEdGraph* Graph : UbergraphPages)
+	{
+		UControlRigGraph* RigGraph = Cast<UControlRigGraph>(Graph);
+		if (RigGraph == nullptr)
+		{
+			continue;
+		}
+		RigGraph->CacheNameLists(&HierarchyContainer, &DrawContainer);
+	}
+}
+
+void UControlRigBlueprint::PropagatePropertyFromBPToInstances(FRigElementKey InRigElement, const FProperty* InProperty)
+{
+	int32 ElementIndex = HierarchyContainer.GetIndex(InRigElement);
+	ensure(ElementIndex != INDEX_NONE);
+	check(InProperty);
+
+	if (UClass* MyControlRigClass = GeneratedClass)
+	{
+		if (UControlRig* DefaultObject = Cast<UControlRig>(MyControlRigClass->GetDefaultObject(false)))
+		{
+			TArray<UObject*> ArchetypeInstances;
+			DefaultObject->GetArchetypeInstances(ArchetypeInstances);
+
+			int32 PropertyOffset = InProperty->GetOffset_ReplaceWith_ContainerPtrToValuePtr();
+			int32 PropertySize = InProperty->GetSize();
+
+			switch (InRigElement.Type)
+			{
+				case ERigElementType::Bone:
+				{
+					uint8* Source = ((uint8*)&HierarchyContainer.BoneHierarchy[ElementIndex]) + PropertyOffset;
+					for (UObject* ArchetypeInstance : ArchetypeInstances)
+					{
+						if (UControlRig* InstanceRig = Cast<UControlRig>(ArchetypeInstance))
+						{
+							uint8* Dest = ((uint8*)&InstanceRig->Hierarchy.BoneHierarchy[ElementIndex]) + PropertyOffset;
+							FMemory::Memcpy(Dest, Source, PropertySize);
+						}
+					}
+					break;
+				}
+				case ERigElementType::Space:
+				{
+					uint8* Source = ((uint8*)&HierarchyContainer.SpaceHierarchy[ElementIndex]) + PropertyOffset;
+					for (UObject* ArchetypeInstance : ArchetypeInstances)
+					{
+						if (UControlRig* InstanceRig = Cast<UControlRig>(ArchetypeInstance))
+						{
+							uint8* Dest = ((uint8*)&InstanceRig->Hierarchy.SpaceHierarchy[ElementIndex]) + PropertyOffset;
+							FMemory::Memcpy(Dest, Source, PropertySize);
+						}
+					}
+					break;
+				}
+				case ERigElementType::Control:
+				{
+					uint8* Source = ((uint8*)&HierarchyContainer.ControlHierarchy[ElementIndex]) + PropertyOffset;
+					for (UObject* ArchetypeInstance : ArchetypeInstances)
+					{
+						if (UControlRig* InstanceRig = Cast<UControlRig>(ArchetypeInstance))
+						{
+							uint8* Dest = ((uint8*)&InstanceRig->Hierarchy.ControlHierarchy[ElementIndex]) + PropertyOffset;
+							FMemory::Memcpy(Dest, Source, PropertySize);
+						}
+					}
+					break;
+				}
+				case ERigElementType::Curve:
+				{
+					uint8* Source = ((uint8*)&HierarchyContainer.CurveContainer[ElementIndex]) + PropertyOffset;
+					for (UObject* ArchetypeInstance : ArchetypeInstances)
+					{
+						if (UControlRig* InstanceRig = Cast<UControlRig>(ArchetypeInstance))
+						{
+							uint8* Dest = ((uint8*)&InstanceRig->Hierarchy.CurveContainer[ElementIndex]) + PropertyOffset;
+							FMemory::Memcpy(Dest, Source, PropertySize);
+						}
+					}
+					break;
+				}
+				default:
+				{
+					break;
+				}
+			}
+		}
+	}
+}
+
+void UControlRigBlueprint::PropagatePropertyFromInstanceToBP(FRigElementKey InRigElement, const FProperty* InProperty, UControlRig* InInstance)
+{
+	int32 ElementIndex = HierarchyContainer.GetIndex(InRigElement);
+	ensure(ElementIndex != INDEX_NONE);
+	check(InProperty);
+
+	int32 PropertyOffset = InProperty->GetOffset_ReplaceWith_ContainerPtrToValuePtr();
+	int32 PropertySize = InProperty->GetSize();
+
+	switch (InRigElement.Type)
+	{
+		case ERigElementType::Bone:
+		{
+			uint8* Source = ((uint8*)&InInstance->Hierarchy.BoneHierarchy[ElementIndex]) + PropertyOffset;
+			uint8* Dest = ((uint8*)&HierarchyContainer.BoneHierarchy[ElementIndex]) + PropertyOffset;
+			FMemory::Memcpy(Dest, Source, PropertySize);
+			break;
+		}
+		case ERigElementType::Space:
+		{
+			uint8* Source = ((uint8*)&InInstance->Hierarchy.SpaceHierarchy[ElementIndex]) + PropertyOffset;
+			uint8* Dest = ((uint8*)&HierarchyContainer.SpaceHierarchy[ElementIndex]) + PropertyOffset;
+			FMemory::Memcpy(Dest, Source, PropertySize);
+			break;
+		}
+		case ERigElementType::Control:
+		{
+			uint8* Source = ((uint8*)&InInstance->Hierarchy.ControlHierarchy[ElementIndex]) + PropertyOffset;
+			uint8* Dest = ((uint8*)&HierarchyContainer.ControlHierarchy[ElementIndex]) + PropertyOffset;
+			FMemory::Memcpy(Dest, Source, PropertySize);
+			break;
+		}
+		case ERigElementType::Curve:
+		{
+			uint8* Source = ((uint8*)&InInstance->Hierarchy.CurveContainer[ElementIndex]) + PropertyOffset;
+			uint8* Dest = ((uint8*)&HierarchyContainer.CurveContainer[ElementIndex]) + PropertyOffset;
+			FMemory::Memcpy(Dest, Source, PropertySize);
+			break;
+		}
+		default:
+		{
+			break;
 		}
 	}
 }
@@ -756,10 +1308,21 @@
 
 void UControlRigBlueprint::HandleOnElementSelected(FRigHierarchyContainer* InContainer, const FRigElementKey& InKey, bool bSelected)
 {
+	if (InKey.Type == ERigElementType::Control)
+	{
+		if (UControlRig* RigBeingDebugged = Cast<UControlRig>(GetObjectBeingDebugged()))
+		{
+			if (FRigControl* Control = RigBeingDebugged->FindControl(InKey.Name))
+			{
+				if (!Control->bIsTransientControl)
+				{
+					ClearTransientControls();
+				}
+			}
+		}
+	}
 }
 
 #endif
 
-=======
->>>>>>> 5c11fd8e
 #undef LOCTEXT_NAMESPACE
