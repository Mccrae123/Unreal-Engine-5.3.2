--- conflicted
+++ resolved
@@ -18,10 +18,14 @@
 #include "RigVMCompiler/RigVMCompiler.h"
 #include "RigVMCore/RigVMRegistry.h"
 #include "Units/Execution/RigUnit_BeginExecution.h"
+#include "Units/Hierarchy/RigUnit_SetBoneTransform.h"
+#include "Async/TaskGraphInterfaces.h"
+#include "Misc/CoreDelegates.h"
 
 #if WITH_EDITOR
 #include "IControlRigEditorModule.h"
 #include "Kismet2/BlueprintEditorUtils.h"
+#include "Kismet2/Kismet2NameValidators.h"
 #include "ControlRigBlueprintUtils.h"
 #include "Settings/ControlRigSettings.h"
 #include "UnrealEdGlobals.h"
@@ -37,6 +41,7 @@
 {
 	bSuspendModelNotificationsForSelf = false;
 	bSuspendModelNotificationsForOthers = false;
+	bSuspendAllNotifications = false;
 
 #if WITH_EDITORONLY_DATA
 	GizmoLibrary = UControlRigSettings::Get()->DefaultGizmoLibrary;
@@ -49,9 +54,16 @@
 
 	Model = ObjectInitializer.CreateDefaultSubobject<URigVMGraph>(this, TEXT("RigVMModel"));
 	Controller = nullptr;
-}
-
-void UControlRigBlueprint::InitializeModelIfRequired()
+
+	Validator = ObjectInitializer.CreateDefaultSubobject<UControlRigValidator>(this, TEXT("ControlRigValidator"));
+
+	bDirtyDuringLoad = false;
+
+	SupportedEventNames.Reset();
+	bExposesAnimatableControls = false;
+}
+
+void UControlRigBlueprint::InitializeModelIfRequired(bool bRecompileVM)
 {
 	DECLARE_SCOPE_HIERARCHICAL_COUNTER_FUNC()
 
@@ -82,7 +94,12 @@
 			if (UControlRigGraph* Graph = Cast<UControlRigGraph>(UbergraphPages[i]))
 			{
 				PopulateModelFromGraphForBackwardsCompatibility(Graph);
-				RecompileVM();
+
+				if (bRecompileVM)
+				{
+					RecompileVM();
+				}
+
 				Graph->Initialize(this);
 			}
 		}
@@ -138,9 +155,65 @@
 	PreviewSkeletalMesh = PreviewMesh;
 }
 
+void UControlRigBlueprint::PreSave(const class ITargetPlatform* TargetPlatform)
+{
+	Super::PreSave(TargetPlatform);
+
+	SupportedEventNames.Reset();
+	if (UControlRigBlueprintGeneratedClass* RigClass = GetControlRigBlueprintGeneratedClass())
+	{
+		if (UControlRig* CDO = Cast<UControlRig>(RigClass->GetDefaultObject(true /* create if needed */)))
+		{
+			SupportedEventNames = CDO->GetSupportedEvents();
+		}
+	}
+
+	bExposesAnimatableControls = false;
+	for (FRigControl& RigControl : HierarchyContainer.ControlHierarchy)
+	{
+		if (RigControl.bAnimatable)
+		{
+			bExposesAnimatableControls = true;
+			break;
+		}
+	}
+}
+
 void UControlRigBlueprint::PostLoad()
 {
 	Super::PostLoad();
+
+	HierarchyContainer.ControlHierarchy.PostLoad();
+
+	// correct the offset transforms
+	if (GetLinkerCustomVersion(FControlRigObjectVersion::GUID) < FControlRigObjectVersion::ControlOffsetTransform)
+	{
+		if (HierarchyContainer.ControlHierarchy.Num() > 0)
+		{
+			bDirtyDuringLoad = true;
+		}
+
+		for (FRigControl& Control : HierarchyContainer.ControlHierarchy)
+		{
+			FTransform PreviousOffsetTransform = HierarchyContainer.ControlHierarchy.GetLocalTransform(Control.Index, ERigControlValueType::Initial);
+			Control.OffsetTransform = PreviousOffsetTransform;
+			Control.InitialValue = Control.Value;
+
+			if (Control.ControlType == ERigControlType::Transform)
+			{
+				Control.InitialValue = FRigControlValue::Make<FTransform>(FTransform::Identity);
+			}
+			else if (Control.ControlType == ERigControlType::TransformNoScale)
+			{
+				Control.InitialValue = FRigControlValue::Make<FTransformNoScale>(FTransformNoScale::Identity);
+			}
+			else if (Control.ControlType == ERigControlType::EulerTransform)
+			{
+				Control.InitialValue = FRigControlValue::Make<FEulerTransform>(FEulerTransform::Identity);
+			}
+		}
+		PropagateHierarchyFromBPToInstances(true, true);
+	}
 
 	// remove all non-controlrig-graphs
 	TArray<UEdGraph*> NewUberGraphPages;
@@ -159,21 +232,20 @@
 	}
 	UbergraphPages = NewUberGraphPages;
 
-	InitializeModelIfRequired();
+	InitializeModelIfRequired(false /* recompile vm */);
+
+	PatchVariableNodesOnLoad();
 
 #if WITH_EDITOR
 
-<<<<<<< HEAD
 	if (!IsInAsyncLoadingThread() || IsRunningCommandlet())
-=======
-	if (!IsInAsyncLoadingThread())
->>>>>>> 3ecbc206
 	{
 		Controller->DetachLinksFromPinObjects();
 		for (URigVMNode* Node : Model->GetNodes())
 		{
 			Controller->RepopulatePinsOnNode(Node);
 		}
+		SetupPinRedirectorsForBackwardsCompatibility();
 	}
 
 	Controller->ReattachLinksToPinObjects();
@@ -181,7 +253,17 @@
 	RecompileVM();
 	RequestControlRigInit();
 
+	FCoreUObjectDelegates::OnObjectModified.RemoveAll(this);
+	OnChanged().RemoveAll(this);
+	FCoreUObjectDelegates::OnObjectModified.AddUObject(this, &UControlRigBlueprint::OnPreVariableChange);
+	OnChanged().AddUObject(this, &UControlRigBlueprint::OnPostVariableChange);
+
 #endif
+
+	if (UPackage* Package = GetOutermost())
+	{
+		Package->SetDirtyFlag(bDirtyDuringLoad);
+	}
 }
 
 void UControlRigBlueprint::RecompileVM()
@@ -190,25 +272,41 @@
 	UControlRig* CDO = Cast<UControlRig>(RigClass->GetDefaultObject(true /* create if needed */));
 	if (CDO->VM != nullptr)
 	{
+		TGuardValue<bool> ReentrantGuardSelf(bSuspendModelNotificationsForSelf, true);
+		TGuardValue<bool> ReentrantGuardOthers(bSuspendModelNotificationsForOthers, true);
+
+		CDO->Hierarchy = HierarchyContainer;
+
 		if (CDO->VM->GetOuter() != CDO)
 		{
 			CDO->VM = NewObject<URigVM>(CDO, TEXT("VM"));
 		}
 
-		CDO->Modify();
-		CDO->VM->Empty();
-
-		FRigUnitContext Context;
-		Context.State = EControlRigState::Init;
-		Context.Hierarchy = &CDO->Hierarchy;
-		void* ContextPtr = &Context;
-		FRigVMUserDataArray UserData = FRigVMUserDataArray(&ContextPtr, 1);
+		if (!HasAnyFlags(RF_Transient | RF_Transactional))
+		{
+			CDO->Modify(false);
+		}
+		CDO->VM->Reset();
+
+		FRigUnitContext InitContext;
+		InitContext.State = EControlRigState::Init;
+		InitContext.Hierarchy = &CDO->Hierarchy;
+
+		FRigUnitContext UpdateContext = InitContext;
+		InitContext.State = EControlRigState::Update;
+
+		void* InitContextPtr = &InitContext;
+		void* UpdateContextPtr = &UpdateContext;
+
+		TArray<FRigVMUserDataArray> UserData;
+		UserData.Add(FRigVMUserDataArray(&InitContextPtr, 1));
+		UserData.Add(FRigVMUserDataArray(&UpdateContextPtr, 1));
 
 		URigVMCompiler* Compiler = URigVMCompiler::StaticClass()->GetDefaultObject<URigVMCompiler>();
 		Compiler->Settings = VMCompileSettings;
-		Compiler->Compile(Model, CDO->VM, UserData, &PinToOperandMap);
-
-		CDO->Execute(EControlRigState::Init); // need to clarify if we actually need this
+		Compiler->Compile(Model, Controller, CDO->VM, CDO->GetExternalVariablesImpl(false), UserData, &PinToOperandMap);
+
+		CDO->Execute(EControlRigState::Init, FRigUnit_BeginExecution::EventName); // need to clarify if we actually need this
 		Statistics = CDO->VM->GetStatistics();
 
 		TArray<UObject*> ArchetypeInstances;
@@ -241,14 +339,6 @@
 	bVMRecompilationRequired = true;
 	if (bAutoRecompileVM && VMRecompilationBracket == 0)
 	{
-		if (IsRunningCommandlet())
-		{
-			UE_LOG(LogControlRigDeveloper, Display, TEXT("%s: VM compilation settings cannot be changed during a commandlet."), *GetPathName());
-		}
-		else
-		{
-			VMCompileSettings.ASTSettings = FRigVMParserASTSettings::Fast();
-		}
 		RecompileVMIfRequired();
 	}
 }
@@ -264,17 +354,6 @@
 	{
 		if (bAutoRecompileVM)
 		{
-			if (bVMRecompilationRequired)
-			{
-				if (IsRunningCommandlet())
-				{
-					UE_LOG(LogControlRigDeveloper, Display, TEXT("%s: VM compilation settings cannot be changed during a commandlet."), *GetPathName());
-				}
-				else
-				{
-					VMCompileSettings.ASTSettings = FRigVMParserASTSettings::Fast();
-				}
-			}
 			RecompileVMIfRequired();
 		}
 		VMRecompilationBracket = 0;
@@ -306,7 +385,14 @@
 {
 	DECLARE_SCOPE_HIERARCHICAL_COUNTER_FUNC()
 
-	IControlRigEditorModule::Get().GetTypeActions(this, ActionRegistrar);
+	IControlRigEditorModule::Get().GetTypeActions((UControlRigBlueprint*)this, ActionRegistrar);
+}
+
+void UControlRigBlueprint::GetInstanceActions(FBlueprintActionDatabaseRegistrar& ActionRegistrar) const
+{
+	DECLARE_SCOPE_HIERARCHICAL_COUNTER_FUNC()
+
+	IControlRigEditorModule::Get().GetInstanceActions((UControlRigBlueprint*)this, ActionRegistrar);
 }
 
 void UControlRigBlueprint::SetObjectBeingDebugged(UObject* NewObject)
@@ -319,6 +405,14 @@
 	}
 
 	Super::SetObjectBeingDebugged(NewObject);
+
+	if (Validator)
+	{
+		if (Validator->GetControlRig() != nullptr)
+		{
+			Validator->SetControlRig(Cast<UControlRig>(GetObjectBeingDebugged()));
+		}
+	}
 }
 
 void UControlRigBlueprint::PostTransacted(const FTransactionObjectEvent& TransactionEvent)
@@ -427,22 +521,22 @@
 	UControlRigBlueprintGeneratedClass* RigClass = GetControlRigBlueprintGeneratedClass();
 	UControlRig* CDO = Cast<UControlRig>(RigClass->GetDefaultObject(true /* create if needed */));
 
-	FName SpaceName = NAME_None;
+	FRigElementKey SpaceKey;
 	if (URigVMStructNode* StructNode = Cast<URigVMStructNode>(InPin->GetPinForLink()->GetNode()))
 	{
 		if (TSharedPtr<FStructOnScope> DefaultStructScope = StructNode->ConstructStructInstance())
 		{
-			FRigVMStruct* DefaultStruct = (FRigVMStruct*)DefaultStructScope->GetStructMemory();
+			FRigUnit* DefaultStruct = (FRigUnit*)DefaultStructScope->GetStructMemory();
 
 			FString PinPath = InPin->GetPinForLink()->GetPinPath();
 			FString Left, Right;
 
 			if (URigVMPin::SplitPinPathAtStart(PinPath, Left, Right))
 		{
-				SpaceName = DefaultStruct->DetermineSpaceForPin(Right, &HierarchyContainer);
-			}
-		}
-		}
+				SpaceKey = DefaultStruct->DetermineSpaceForPin(Right, &HierarchyContainer);
+			}
+		}
+	}
 
 	FName ReturnName = NAME_None;
 	TArray<UObject*> ArchetypeInstances;
@@ -452,9 +546,9 @@
 		UControlRig* InstancedControlRig = Cast<UControlRig>(ArchetypeInstance);
 		if (InstancedControlRig)
 		{
-			FName ControlName = InstancedControlRig->AddTransientControl(InPin, SpaceName);
+			FName ControlName = InstancedControlRig->AddTransientControl(InPin, SpaceKey);
 			if (ReturnName == NAME_None)
-		{
+			{
 				ReturnName = ControlName;
 			}
 		}
@@ -625,6 +719,8 @@
 		return;
 	}
 
+	bDirtyDuringLoad = true;
+
 	if (LinkerVersion < FControlRigObjectVersion::RemovalOfHierarchyRefPins)
 	{
 		UE_LOG(LogControlRigDeveloper, Warning, TEXT("Control Rig is too old (prior 4.23) - cannot automatically upgrade. Clearing graph."));
@@ -666,6 +762,22 @@
 					if(FStructProperty* StructProperty = CastField<FStructProperty>(GetControlRigBlueprintGeneratedClass()->FindPropertyByName(PropertyName)))
 					{
 						StructPath = StructProperty->Struct->GetPathName();
+					}
+					else
+					{
+						// at this point the BP skeleton might not have been compiled,
+						// we should look into the new variables array to find the property
+						for (FBPVariableDescription NewVariable : NewVariables)
+						{
+							if (NewVariable.VarName == PropertyName && NewVariable.VarType.PinCategory == UEdGraphSchema_K2::PC_Struct)
+							{
+								if (UScriptStruct* Struct = Cast<UScriptStruct>(NewVariable.VarType.PinSubCategoryObject))
+								{
+									StructPath = Struct->GetPathName();
+									break;
+								}
+							}
+						}
 					}
 				}
 
@@ -811,6 +923,8 @@
 			}
 		}
 
+		SetupPinRedirectorsForBackwardsCompatibility();
+
 		for (UEdGraphNode* Node : InGraph->Nodes)
 		{
 			if (UControlRigGraphNode* RigNode = Cast<UControlRigGraphNode>(Node))
@@ -840,6 +954,23 @@
 	RebuildGraphFromModel();
 }
 
+void UControlRigBlueprint::SetupPinRedirectorsForBackwardsCompatibility()
+{
+	for (URigVMNode* Node : Model->GetNodes())
+	{
+		if (URigVMStructNode* StructNode = Cast<URigVMStructNode>(Node))
+		{
+			UScriptStruct* Struct = StructNode->GetScriptStruct();
+			if (Struct == FRigUnit_SetBoneTransform::StaticStruct())
+			{
+				URigVMPin* TransformPin = StructNode->FindPin(TEXT("Transform"));
+				URigVMPin* ResultPin = StructNode->FindPin(TEXT("Result"));
+				Controller->AddPinRedirector(false, true, TransformPin->GetPinPath(), ResultPin->GetPinPath());
+			}
+		}
+	}
+}
+
 void UControlRigBlueprint::RebuildGraphFromModel()
 {
 	DECLARE_SCOPE_HIERARCHICAL_COUNTER_FUNC()
@@ -858,6 +989,7 @@
 
 	Controller->ResendAllNotifications();
 }
+
 void UControlRigBlueprint::Notify(ERigVMGraphNotifType InNotifType, UObject* InSubject)
 {
 	Controller->Notify(InNotifType, InSubject);
@@ -868,6 +1000,11 @@
 	DECLARE_SCOPE_HIERARCHICAL_COUNTER_FUNC()
 
 #if WITH_EDITOR
+
+	if (bSuspendAllNotifications)
+	{
+		return;
+	}
 
 	if (!bSuspendModelNotificationsForSelf)
 	{
@@ -938,10 +1075,11 @@
 								}
 							}
 
-							if (Pin->IsConstant() || Pin->GetRootPin()->IsConstant())
+							if (Pin->IsDefinedAsConstant() || Pin->GetRootPin()->IsDefinedAsConstant())
 							{
 								// re-init the rigs
 								RequestControlRigInit();
+								bRequiresRecompile = true;
 							}
 						}
 					}
@@ -1066,6 +1204,22 @@
 #endif
 }
 
+void UControlRigBlueprint::SuspendNotifications(bool bSuspendNotifs)
+{
+	if (bSuspendAllNotifications == bSuspendNotifs)
+	{
+		return;
+	}
+
+	bSuspendAllNotifications = bSuspendNotifs;
+	if (!bSuspendNotifs)
+	{
+		RebuildGraphFromModel();
+		RefreshEditorEvent.Broadcast(this);
+		RequestAutoVMRecompilation();
+	}
+}
+
 void UControlRigBlueprint::CleanupBoneHierarchyDeprecated()
 {
 	if (Hierarchy_DEPRECATED.Num() > 0)
@@ -1080,6 +1234,223 @@
 		CurveContainer_DEPRECATED.Reset();
 	}
 
+}
+
+void UControlRigBlueprint::CreateMemberVariablesOnLoad()
+{
+#if WITH_EDITOR
+
+	int32 LinkerVersion = GetLinkerCustomVersion(FControlRigObjectVersion::GUID);
+	if (LinkerVersion < FControlRigObjectVersion::SwitchedToRigVM)
+	{
+		InitializeModelIfRequired();
+	}
+
+	AddedMemberVariableMap.Reset();
+
+	for (int32 VariableIndex = 0; VariableIndex < NewVariables.Num(); VariableIndex++)
+	{
+		AddedMemberVariableMap.Add(NewVariables[VariableIndex].VarName, VariableIndex);
+	}
+
+	if (Model == nullptr)
+	{
+		return;
+	}
+
+	// setup variables on the blueprint based on the previous "parameters"
+	if (GetLinkerCustomVersion(FControlRigObjectVersion::GUID) < FControlRigObjectVersion::BlueprintVariableSupport)
+	{
+		TSharedPtr<FKismetNameValidator> NameValidator = MakeShareable(new FKismetNameValidator(this, NAME_None, nullptr));
+
+		struct Local
+		{
+			static FName FindUniqueName(TSharedPtr<FKismetNameValidator> InNameValidator, const FString& InBaseName)
+			{
+				FString KismetName = InBaseName;
+				if (InNameValidator->IsValid(KismetName) == EValidatorResult::ContainsInvalidCharacters)
+				{
+					for (TCHAR& TestChar : KismetName)
+					{
+						for (TCHAR BadChar : UE_BLUEPRINT_INVALID_NAME_CHARACTERS)
+						{
+							if (TestChar == BadChar)
+							{
+								TestChar = TEXT('_');
+								break;
+							}
+						}
+					}
+				}
+
+				int32 Suffix = 0;
+				while (InNameValidator->IsValid(KismetName) != EValidatorResult::Ok)
+				{
+					KismetName = FString::Printf(TEXT("%s_%d"), *InBaseName, Suffix);
+					Suffix++;
+				}
+
+
+				return *KismetName;
+			}
+
+			static int32 AddMemberVariable(UControlRigBlueprint* InBlueprint, const FName& InVarName, FEdGraphPinType InVarType, bool bIsPublic, bool bIsReadOnly)
+			{
+				FBPVariableDescription NewVar;
+
+				NewVar.VarName = InVarName;
+				NewVar.VarGuid = FGuid::NewGuid();
+				NewVar.FriendlyName = FName::NameToDisplayString(InVarName.ToString(), (InVarType.PinCategory == UEdGraphSchema_K2::PC_Boolean) ? true : false);
+				NewVar.VarType = InVarType;
+
+				NewVar.PropertyFlags |= (CPF_Edit | CPF_BlueprintVisible | CPF_DisableEditOnInstance);
+
+				if (bIsPublic)
+				{
+					NewVar.PropertyFlags &= ~CPF_DisableEditOnInstance;
+				}
+
+				if (bIsReadOnly)
+				{
+					NewVar.PropertyFlags |= CPF_BlueprintReadOnly;
+				}
+
+				NewVar.ReplicationCondition = COND_None;
+
+				NewVar.Category = UEdGraphSchema_K2::VR_DefaultCategory;
+
+				// user created variables should be none of these things
+				NewVar.VarType.bIsConst = false;
+				NewVar.VarType.bIsWeakPointer = false;
+				NewVar.VarType.bIsReference = false;
+
+				// Text variables, etc. should default to multiline
+				NewVar.SetMetaData(TEXT("MultiLine"), TEXT("true"));
+
+				return InBlueprint->NewVariables.Add(NewVar);
+			}
+		};
+
+		TArray<URigVMNode*> Nodes = Model->GetNodes();
+		for (URigVMNode* Node : Nodes)
+		{
+			if (URigVMVariableNode* VariableNode = Cast<URigVMVariableNode>(Node))
+			{
+				if (URigVMPin* VariablePin = VariableNode->FindPin(TEXT("Variable")))
+				{
+					if (VariablePin->GetDirection() != ERigVMPinDirection::Visible)
+					{
+						continue;
+					}
+				}
+
+				FRigVMGraphVariableDescription Description = VariableNode->GetVariableDescription();
+				if (AddedMemberVariableMap.Contains(Description.Name))
+				{
+					continue;
+				}
+
+				FEdGraphPinType PinType = UControlRig::GetPinTypeFromExternalVariable(Description.ToExternalVariable());
+				if (!PinType.PinCategory.IsValid())
+				{
+					continue;
+				}
+
+				FName VarName = Local::FindUniqueName(NameValidator, Description.Name.ToString());
+				int32 VariableIndex = Local::AddMemberVariable(this, VarName, PinType, false, false);
+				if (VariableIndex != INDEX_NONE)
+				{
+					AddedMemberVariableMap.Add(Description.Name, VariableIndex);
+					bDirtyDuringLoad = true;
+				}
+			}
+
+			if (URigVMParameterNode* ParameterNode = Cast<URigVMParameterNode>(Node))
+			{
+				if (URigVMPin* ParameterPin = ParameterNode->FindPin(TEXT("Parameter")))
+				{
+					if (ParameterPin->GetDirection() != ERigVMPinDirection::Visible)
+					{
+						continue;
+					}
+				}
+
+				FRigVMGraphParameterDescription Description = ParameterNode->GetParameterDescription();
+				if (AddedMemberVariableMap.Contains(Description.Name))
+				{
+					continue;
+				}
+
+				FEdGraphPinType PinType = UControlRig::GetPinTypeFromExternalVariable(Description.ToExternalVariable());
+				if (!PinType.PinCategory.IsValid())
+				{
+					continue;
+				}
+
+				FName VarName = Local::FindUniqueName(NameValidator, Description.Name.ToString());
+				int32 VariableIndex = Local::AddMemberVariable(this, VarName, PinType, true, !Description.bIsInput);
+				if (VariableIndex != INDEX_NONE)
+				{
+					AddedMemberVariableMap.Add(Description.Name, VariableIndex);
+					bDirtyDuringLoad = true;
+				}
+			}
+		}
+	}
+
+#endif
+}
+
+void UControlRigBlueprint::PatchVariableNodesOnLoad()
+{
+#if WITH_EDITOR
+
+	// setup variables on the blueprint based on the previous "parameters"
+	if (GetLinkerCustomVersion(FControlRigObjectVersion::GUID) < FControlRigObjectVersion::BlueprintVariableSupport)
+	{
+		TGuardValue<bool> GuardNotifsSelf(bSuspendModelNotificationsForSelf, true);
+
+		Controller->ReattachLinksToPinObjects();
+
+		check(Model);
+
+		TArray<URigVMNode*> Nodes = Model->GetNodes();
+		for (URigVMNode* Node : Nodes)
+		{
+			if (URigVMVariableNode* VariableNode = Cast<URigVMVariableNode>(Node))
+			{
+				FRigVMGraphVariableDescription Description = VariableNode->GetVariableDescription();
+				if (!AddedMemberVariableMap.Contains(Description.Name))
+				{
+					continue;
+				}
+
+				int32 VariableIndex = AddedMemberVariableMap.FindChecked(Description.Name);
+				FName VarName = NewVariables[VariableIndex].VarName;
+				Controller->RefreshVariableNode(VariableNode->GetFName(), VarName, Description.CPPType, Description.CPPTypeObject, false);
+				bDirtyDuringLoad = true;
+			}
+
+			if (URigVMParameterNode* ParameterNode = Cast<URigVMParameterNode>(Node))
+			{
+				FRigVMGraphParameterDescription Description = ParameterNode->GetParameterDescription();
+				if (!AddedMemberVariableMap.Contains(Description.Name))
+				{
+					continue;
+				}
+
+				int32 VariableIndex = AddedMemberVariableMap.FindChecked(Description.Name);
+				FName VarName = NewVariables[VariableIndex].VarName;
+				Controller->ReplaceParameterNodeWithVariable(ParameterNode->GetFName(), VarName, Description.CPPType, Description.CPPTypeObject, false);
+				bDirtyDuringLoad = true;
+			}
+		}
+	}
+
+	AddedMemberVariableMap.Reset();
+	LastNewVariables = NewVariables;
+
+#endif
 }
 
 void UControlRigBlueprint::PropagatePoseFromInstanceToBP(UControlRig* InControlRig)
@@ -1104,6 +1475,7 @@
 	for (const FRigControl& InputControl : InControlRig->Hierarchy.ControlHierarchy)
 		{
 		FRigControl& OutputControl = HierarchyContainer.ControlHierarchy[InputControl.Name];
+		OutputControl.OffsetTransform = InputControl.OffsetTransform;
 		OutputControl.InitialValue = InputControl.InitialValue;
 		OutputControl.Value = InputControl.Value;
 		}
@@ -1139,6 +1511,7 @@
 					for (const FRigControl& InputControl : HierarchyContainer.ControlHierarchy)
 		{
 						FRigControl& OutputControl = InstanceRig->Hierarchy.ControlHierarchy[InputControl.Name];
+						OutputControl.OffsetTransform = InputControl.OffsetTransform;
 						OutputControl.InitialValue = InputControl.InitialValue;
 						OutputControl.Value = InputControl.Value;
 		}
@@ -1354,26 +1727,52 @@
 
 void UControlRigBlueprint::HandleOnElementAdded(FRigHierarchyContainer* InContainer, const FRigElementKey& InKey)
 {
+	if (bSuspendAllNotifications)
+	{
+		return;
+	}
 	PropagateHierarchyFromBPToInstances();
 }
 
 void UControlRigBlueprint::HandleOnElementRemoved(FRigHierarchyContainer* InContainer, const FRigElementKey& InKey)
 {
+	if (bSuspendAllNotifications)
+	{
+		return;
+	}
+
+	Modify();
+	Influences.OnKeyRemoved(InKey);
 	PropagateHierarchyFromBPToInstances();
 }
 
 void UControlRigBlueprint::HandleOnElementRenamed(FRigHierarchyContainer* InContainer, ERigElementType InElementType, const FName& InOldName, const FName& InNewName)
 {
+	if (bSuspendAllNotifications)
+	{
+		return;
+	}
+
+	Modify();
+	Influences.OnKeyRenamed(FRigElementKey(InOldName, InElementType), FRigElementKey(InNewName, InElementType));
 	PropagateHierarchyFromBPToInstances();
 }
 
 void UControlRigBlueprint::HandleOnElementReparented(FRigHierarchyContainer* InContainer, const FRigElementKey& InKey, const FName& InOldParentName, const FName& InNewParentName)
 {
+	if (bSuspendAllNotifications)
+	{
+		return;
+	}
 	PropagateHierarchyFromBPToInstances();
 }
 
 void UControlRigBlueprint::HandleOnElementSelected(FRigHierarchyContainer* InContainer, const FRigElementKey& InKey, bool bSelected)
 {
+	if (bSuspendAllNotifications)
+	{
+		return;
+	}
 	if (InKey.Type == ERigElementType::Control)
 	{
 		if (UControlRig* RigBeingDebugged = Cast<UControlRig>(GetObjectBeingDebugged()))
@@ -1426,4 +1825,120 @@
 #endif
 }
 
+#if WITH_EDITOR
+
+void UControlRigBlueprint::OnPreVariableChange(UObject* InObject)
+{
+	if (InObject != this)
+	{
+		return;
+	}
+	LastNewVariables = NewVariables;
+}
+
+void UControlRigBlueprint::OnPostVariableChange(UBlueprint* InBlueprint)
+{
+	if (InBlueprint != this)
+	{
+		return;
+	}
+
+	TMap<FGuid, int32> NewVariablesByGuid;
+	for (int32 VarIndex = 0; VarIndex < NewVariables.Num(); VarIndex++)
+	{
+		NewVariablesByGuid.Add(NewVariables[VarIndex].VarGuid, VarIndex);
+	}
+
+	TMap<FGuid, int32> OldVariablesByGuid;
+	for (int32 VarIndex = 0; VarIndex < LastNewVariables.Num(); VarIndex++)
+	{
+		OldVariablesByGuid.Add(LastNewVariables[VarIndex].VarGuid, VarIndex);
+	}
+
+	for (const FBPVariableDescription& OldVariable : LastNewVariables)
+	{
+		if (!NewVariablesByGuid.Contains(OldVariable.VarGuid))
+		{
+			OnVariableRemoved(OldVariable.VarName);
+			continue;
+		}
+	}
+
+	for (const FBPVariableDescription& NewVariable : NewVariables)
+	{
+		if (!OldVariablesByGuid.Contains(NewVariable.VarGuid))
+		{
+			OnVariableAdded(NewVariable.VarName);
+			continue;
+		}
+
+		int32 OldVarIndex = OldVariablesByGuid.FindChecked(NewVariable.VarGuid);
+		const FBPVariableDescription& OldVariable = LastNewVariables[OldVarIndex];
+		if (OldVariable.VarName != NewVariable.VarName)
+		{
+			OnVariableRenamed(OldVariable.VarName, NewVariable.VarName);
+		}
+
+		if (OldVariable.VarType != NewVariable.VarType)
+		{
+			OnVariableTypeChanged(NewVariable.VarName, OldVariable.VarType, NewVariable.VarType);
+		}
+	}
+
+	LastNewVariables = NewVariables;
+}
+
+void UControlRigBlueprint::OnVariableAdded(const FName& InVarName)
+{
+	BroadcastExternalVariablesChangedEvent();
+}
+
+void UControlRigBlueprint::OnVariableRemoved(const FName& InVarName)
+{
+	if (Controller)
+	{
+		Controller->RemoveVariableNodes(InVarName, true);
+	}
+	BroadcastExternalVariablesChangedEvent();
+}
+
+void UControlRigBlueprint::OnVariableRenamed(const FName& InOldVarName, const FName& InNewVarName)
+{
+	if (Controller)
+	{
+		Controller->RenameVariableNodes(InOldVarName, InNewVarName, true);
+	}
+	BroadcastExternalVariablesChangedEvent();
+}
+
+void UControlRigBlueprint::OnVariableTypeChanged(const FName& InVarName, FEdGraphPinType InOldPinType, FEdGraphPinType InNewPinType)
+{
+	if (Controller)
+	{
+		FRigVMExternalVariable NewVariable = UControlRig::GetExternalVariableFromPinType(InVarName, InNewPinType);
+		if (NewVariable.IsValid(true)) // allow nullptr
+		{
+			Controller->ChangeVariableNodesType(InVarName, NewVariable.TypeName.ToString(), NewVariable.TypeObject, true);
+		}
+		else
+		{
+			Controller->RemoveVariableNodes(InVarName, true);
+		}
+	}
+	BroadcastExternalVariablesChangedEvent();
+}
+
+void UControlRigBlueprint::BroadcastExternalVariablesChangedEvent()
+{
+	if (UControlRigBlueprintGeneratedClass* RigClass = GetControlRigBlueprintGeneratedClass())
+	{
+		if (UControlRig* CDO = Cast<UControlRig>(RigClass->GetDefaultObject(true /* create if needed */)))
+		{
+			ExternalVariablesChangedEvent.Broadcast(CDO->GetExternalVariables());
+		}
+	}
+}
+
+#endif
+
 #undef LOCTEXT_NAMESPACE
