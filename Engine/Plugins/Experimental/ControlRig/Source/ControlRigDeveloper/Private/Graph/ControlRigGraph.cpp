// Copyright 1998-2019 Epic Games, Inc. All Rights Reserved.

#include "Graph/ControlRigGraph.h"
#include "ControlRigBlueprint.h"
#include "ControlRigBlueprintGeneratedClass.h"
#include "Graph/ControlRigGraphSchema.h"
#include "ControlRig.h"
#include "ControlRigModel.h"
#include "ControlRigObjectVersion.h"
#include "Units/RigUnit.h"
#include "EdGraphNode_Comment.h"
#include "ControlRig/Private/Units/Execution/RigUnit_BeginExecution.h"

#if WITH_EDITOR
#include "Kismet2/BlueprintEditorUtils.h"
#include "ControlRigBlueprintUtils.h"
#include "BlueprintCompilationManager.h"
#include "Widgets/Notifications/SNotificationList.h"
#include "Framework/Notifications/NotificationManager.h"
#endif

#define LOCTEXT_NAMESPACE "ControlRigGraph"

UControlRigGraph::UControlRigGraph()
{
	bSuspendModelNotifications = false;
	bIsTemporaryGraphForCopyPaste = false;
}

void UControlRigGraph::Initialize(UControlRigBlueprint* InBlueprint)
{
<<<<<<< HEAD
=======
	DECLARE_SCOPE_HIERARCHICAL_COUNTER_FUNC()

>>>>>>> 33e6966e
	InBlueprint->OnModified().RemoveAll(this);
	InBlueprint->OnModified().AddUObject(this, &UControlRigGraph::HandleModelModified);
}

const UControlRigGraphSchema* UControlRigGraph::GetControlRigGraphSchema()
{
	return CastChecked<const UControlRigGraphSchema>(GetSchema());
}

#if WITH_EDITORONLY_DATA
void UControlRigGraph::Serialize(FArchive& Ar)
{
	Super::Serialize(Ar);

	Ar.UsingCustomVersion(FControlRigObjectVersion::GUID);
}
#endif

#if WITH_EDITOR
void UControlRigGraph::PostLoad()
{
<<<<<<< HEAD
=======
	DECLARE_SCOPE_HIERARCHICAL_COUNTER_FUNC()

>>>>>>> 33e6966e
	FoundHierarchyRefVariableNodes.Reset();
	FoundHierarchyRefMutableNodes.Reset();
	FoundHierarchyRefConnections.Reset();

	UBlueprint* Blueprint = Cast<UBlueprint>(GetOuter());
	if (Blueprint)
	{
		UClass* BlueprintClass = Blueprint->GeneratedClass;

		// perform fixes on the graph for backwards compatibility
		if (GetLinkerCustomVersion(FControlRigObjectVersion::GUID) < FControlRigObjectVersion::RemovalOfHierarchyRefPins)
		{
#if WITH_EDITORONLY_DATA
			for (UEdGraphNode* Node : Nodes)
			{
				UControlRigGraphNode* RigNode = Cast<UControlRigGraphNode>(Node);
				if (RigNode != nullptr)
				{
					// store the nodes connected to outputs of hierarchy refs.
					// this is done for backwards compatibility
					if (RigNode->HasAnyFlags(RF_NeedPostLoad))
					{
						RigNode->CacheHierarchyRefConnectionsOnPostLoad();
					}
				}
			}
#endif

			for (UEdGraphNode* Node : Nodes)
			{
				UControlRigGraphNode* RigNode = Cast<UControlRigGraphNode>(Node);
				if (RigNode != nullptr)
				{
					UStructProperty* Property = Cast<UStructProperty>(BlueprintClass->FindPropertyByName(RigNode->GetPropertyName()));
					if (Property != nullptr)
					{
						// found the hierarchy ref variable
						if (Property->Struct == FRigHierarchyRef::StaticStruct())
						{
							FoundHierarchyRefVariableNodes.Add(RigNode);
						}
						// found a former "hierarchy ref" utilizing unit
						else if (Property->Struct->IsChildOf(FRigUnitMutable::StaticStruct()))
						{
							FoundHierarchyRefMutableNodes.Add(RigNode);
						}
						else
						{
							continue;
						}

						TArray<UControlRigGraphNode*> LinkedNodes;
						for(UEdGraphNode* LinkedNode : RigNode->HierarchyRefOutputConnections)
						{
							LinkedNodes.Add(CastChecked<UControlRigGraphNode>(LinkedNode));
						}
						FoundHierarchyRefConnections.Add(RigNode, LinkedNodes);
					}
				}
			}
		}
	}

	Super::PostLoad();

	UControlRigBlueprint* RigBlueprint = Cast<UControlRigBlueprint>(Blueprint);
	if (RigBlueprint)
	{
		if (GetLinkerCustomVersion(FControlRigObjectVersion::GUID) < FControlRigObjectVersion::RemovalOfHierarchyRefPins)
		{
			if (BlueprintOnCompiledHandle.IsValid())
			{
				Blueprint->OnCompiled().Remove(BlueprintOnCompiledHandle);
			}
			BlueprintOnCompiledHandle = Blueprint->OnCompiled().AddUObject(this, &UControlRigGraph::OnBlueprintCompiledPostLoad);
		}

		RigBlueprint->PopulateModelFromGraph(this);
	}
}

void UControlRigGraph::OnBlueprintCompiledPostLoad(UBlueprint* InCompiledBlueprint)
{
<<<<<<< HEAD
=======
	DECLARE_SCOPE_HIERARCHICAL_COUNTER_FUNC()

>>>>>>> 33e6966e
	if (GetLinkerCustomVersion(FControlRigObjectVersion::GUID) < FControlRigObjectVersion::RemovalOfHierarchyRefPins)
	{
		UControlRigBlueprint* RigBlueprint = Cast<UControlRigBlueprint>(GetOuter());
		ensure(InCompiledBlueprint == RigBlueprint);
		RigBlueprint->OnCompiled().Remove(BlueprintOnCompiledHandle);
		BlueprintOnCompiledHandle.Reset();

		struct FOutStandingLink
		{
			FOutStandingLink() {}
			FOutStandingLink(const FName& InA, const FName& InB, const FName& InC, const FName& InD)
			{
				A = InA;
				B = InB;
				C = InC;
				D = InD;
			}

			FName A;
			FName B;
			FName C;
			FName D;
		};
		TArray<FOutStandingLink> OutStandingLinks;

		// create a new "begin execution" unit for each branch
		for (UControlRigGraphNode* RigNode : FoundHierarchyRefVariableNodes)
		{
			TArray<UControlRigGraphNode*>& ConnectedNodes = FoundHierarchyRefConnections.FindChecked(RigNode);
			for (UControlRigGraphNode* ConnectedNode : ConnectedNodes)
			{
				int32 NodePosX = ConnectedNode->NodePosX - 200;
				int32 NodePosY = ConnectedNode->NodePosY;

				if (RigBlueprint->ModelController->AddNode(FRigUnit_BeginExecution::StaticStruct()->GetFName(), FVector2D((float)NodePosX, (float)NodePosY)))
				{
					FName BeginExecNode = RigBlueprint->LastNameFromNotification;
					if (BeginExecNode != NAME_None)
					{
						for (UEdGraphPin* InputPin : ConnectedNode->Pins)
						{
							if (InputPin->Direction != EEdGraphPinDirection::EGPD_Input)
							{
								continue;
							}
							if (InputPin->PinType.PinCategory != UEdGraphSchema_K2::PC_Struct)
							{
								continue;
							}
							if (InputPin->PinType.PinSubCategoryObject != FRigHierarchyRef::StaticStruct())
							{
								continue;
							}

							OutStandingLinks.Add(FOutStandingLink(BeginExecNode, TEXT("ExecuteContext"), ConnectedNode->PropertyName, TEXT("ExecuteContext")));
						}
					}
				}
			}

			FBlueprintEditorUtils::RemoveNode(RigBlueprint, RigNode, true);
		}

		// wire up old hierarchy ref connections to new execution connections
		for (UControlRigGraphNode* RigNode : FoundHierarchyRefMutableNodes)
		{
			for (UEdGraphPin* OutputPin : RigNode->Pins)
			{
				if (OutputPin->Direction != EEdGraphPinDirection::EGPD_Output)
				{
					continue;
				}
				if (OutputPin->PinType.PinCategory != UEdGraphSchema_K2::PC_Struct)
				{
					continue;
				}
				if (OutputPin->PinType.PinSubCategoryObject != FRigHierarchyRef::StaticStruct())
				{
					continue;
				}

				for (UEdGraphPin* InputPin : OutputPin->LinkedTo)
				{
					if (InputPin->Direction != EEdGraphPinDirection::EGPD_Input)
					{
						continue;
					}
					if (InputPin->PinType.PinCategory != UEdGraphSchema_K2::PC_Struct)
					{
						continue;
					}
					if (InputPin->PinType.PinSubCategoryObject != FRigHierarchyRef::StaticStruct())
					{
						continue;
					}

					UControlRigGraphNode* InputNode = Cast<UControlRigGraphNode>(InputPin->GetOwningNode());
					OutStandingLinks.Add(FOutStandingLink(RigNode->PropertyName, TEXT("ExecuteContext"), InputNode->PropertyName, TEXT("ExecuteContext")));
				}
			}
		}

		for (UEdGraphNode* Node : Nodes)
		{
			UControlRigGraphNode* RigNode = Cast<UControlRigGraphNode>(Node);
			if (RigNode != nullptr)
			{
				RigNode->ReconstructNode();
			}
		}

		for (const FOutStandingLink& Link : OutStandingLinks)
		{
			RigBlueprint->ModelController->MakeLink(Link.A, Link.B, Link.C, Link.D);
		}

		FBlueprintEditorUtils::MarkBlueprintAsStructurallyModified(RigBlueprint);

		FoundHierarchyRefVariableNodes.Reset();
		FoundHierarchyRefMutableNodes.Reset();
		FoundHierarchyRefConnections.Reset();

		FNotificationInfo Info(LOCTEXT("ControlRigUpdatedHelpMessage", "The Control Rig has automatically been updated to use execution pins. You will need to compile and re-save."));
		Info.bFireAndForget = true;
		Info.FadeOutDuration = 10.0f;
		Info.ExpireDuration = 0.0f;

		TSharedPtr<SNotificationItem> NotificationPtr = FSlateNotificationManager::Get().AddNotification(Info);
		NotificationPtr->SetCompletionState(SNotificationItem::CS_Success);

	}
}

void UControlRigGraph::CacheBoneNameList(const FRigHierarchy& Hierarchy)
{
<<<<<<< HEAD
	TArray<FString> Names;
	for (const FRigBone& Bone : Hierarchy.Bones)
=======
	DECLARE_SCOPE_HIERARCHICAL_COUNTER_FUNC()

	TArray<FString> Names;
	const TArray<FRigBone>& Bones = Hierarchy.GetBones();
	for (const FRigBone& Bone : Bones )
>>>>>>> 33e6966e
	{
		Names.Add(Bone.Name.ToString());
	}
	Names.Sort();

	BoneNameList.Reset();
	BoneNameList.Add(MakeShared<FString>(FName(NAME_None).ToString()));
	for (const FString& Name : Names)
	{
		BoneNameList.Add(MakeShared<FString>(Name));
	}
}

const TArray<TSharedPtr<FString>>& UControlRigGraph::GetBoneNameList() const
{
	return BoneNameList;
}


void UControlRigGraph::HandleModelModified(const UControlRigModel* InModel, EControlRigModelNotifType InType, const void* InPayload)
{
<<<<<<< HEAD
=======
	DECLARE_SCOPE_HIERARCHICAL_COUNTER_FUNC()

>>>>>>> 33e6966e
	if (bSuspendModelNotifications)
	{
		return;
	}

	switch (InType)
	{
		case EControlRigModelNotifType::ModelCleared:
		{
			for (const FControlRigModelNode& Node : InModel->Nodes())
			{
				UEdGraphNode* EdNode = FindNodeFromPropertyName(Node.Name);
				if (EdNode != nullptr)
				{
					RemoveNode(EdNode);
				}
			}
			break;
		}
		case EControlRigModelNotifType::NodeAdded:
		{
			const FControlRigModelNode* Node = (const FControlRigModelNode*)InPayload;
			if (Node != nullptr)
			{
				FEdGraphPinType PinType;
				switch (Node->NodeType)
				{
					case EControlRigModelNodeType::Parameter:
					{
						PinType = Node->Pins[0].Type;
						// no break - fall through
					}
					case EControlRigModelNodeType::Function:
					{
						UEdGraphNode* EdNode = FControlRigBlueprintUtils::InstantiateGraphNodeForProperty(this, Node->Name, Node->Position, PinType);
						if (EdNode != nullptr)
						{
							EdNode->CreateNewGuid();
							if (UControlRigGraphNode* RigNode = Cast<UControlRigGraphNode>(EdNode))
							{
								RigNode->ParameterType = (int32)Node->ParameterType;
								RigNode->SetColorFromModel(Node->Color);
							}
						}
						break;
					}
					case EControlRigModelNodeType::Comment:
					{
						UEdGraphNode_Comment* NewNode = NewObject<UEdGraphNode_Comment>(this, Node->Name);
						AddNode(NewNode, true);

						NewNode->CreateNewGuid();
						NewNode->PostPlacedNewNode();
						NewNode->AllocateDefaultPins();

						NewNode->NodePosX = Node->Position.X;
						NewNode->NodePosY = Node->Position.Y;
						NewNode->NodeWidth = Node->Size.X;
						NewNode->NodeHeight= Node->Size.Y;
						NewNode->CommentColor = Node->Color;
						NewNode->NodeComment = Node->Text;
						NewNode->SetFlags(RF_Transactional);
						NewNode->GetNodesUnderComment();

						break;
					}
					default:
					{
						ensure(false);
						break;
					}
				}
			}
			break;
		}
		case EControlRigModelNotifType::NodeRemoved:
		{
			const FControlRigModelNode* Node = (const FControlRigModelNode*)InPayload;
			if (Node != nullptr)
			{
				UEdGraphNode* EdNode = FindNodeFromPropertyName(Node->Name);
				if (EdNode != nullptr)
				{
					RemoveNode(EdNode);
				}
			}
			break;
		}
		case EControlRigModelNotifType::NodeChanged:
		{
			if (const FControlRigModelNode* Node = (const FControlRigModelNode*)InPayload)
			{
				if (UEdGraphNode* EdNode = FindNodeFromPropertyName(Node->Name))
				{
					EdNode->NodePosX = (int32)Node->Position.X;
					EdNode->NodePosY = (int32)Node->Position.Y;

					if (UControlRigGraphNode* RigNode = Cast<UControlRigGraphNode>(EdNode))
					{
<<<<<<< HEAD
						RigNode->ParameterType = (int32)Node->ParameterType;
						RigNode->SetColorFromModel(Node->Color);
=======
						int32 PreviousParameterType = RigNode->ParameterType;
						RigNode->ParameterType = (int32)Node->ParameterType;
						RigNode->SetColorFromModel(Node->Color);

						if (Node->IsParameter() && PreviousParameterType != RigNode->ParameterType)
						{
							RigNode->ReconstructNode();
						}
>>>>>>> 33e6966e
					}

					if (UEdGraphNode_Comment* CommentNode = Cast<UEdGraphNode_Comment>(EdNode))
					{
						CommentNode->NodeWidth = (int32)Node->Size.X;
						CommentNode->NodeHeight = (int32)Node->Size.Y;
						CommentNode->NodeComment = Node->Text;
						CommentNode->CommentColor = Node->Color;
					}
				}
			}
			break;
		}
		case EControlRigModelNotifType::NodeRenamed:
		{
			const FControlRigModelNodeRenameInfo* Info = (const FControlRigModelNodeRenameInfo*)InPayload;
			if (Info != nullptr)
			{
				UControlRigGraphNode* RigNode = Cast<UControlRigGraphNode>(FindNodeFromPropertyName(Info->OldName));
				if (RigNode != nullptr)
				{
					RigNode->SetPropertyName(Info->NewName, true);
					RigNode->InvalidateNodeTitle();
				}
			}
			break;
		}
		case EControlRigModelNotifType::PinAdded:
		case EControlRigModelNotifType::PinRemoved:
		{
			const FControlRigModelPin* Pin = (const FControlRigModelPin*)InPayload;
			if (Pin!= nullptr)
			{
				const FControlRigModelNode& Node = InModel->Nodes()[Pin->Node];
				UControlRigGraphNode* RigNode = Cast<UControlRigGraphNode>(FindNodeFromPropertyName(Node.Name));
				if (RigNode != nullptr)
				{
					RigNode->ReconstructNode();
				}
			}
			break;
		}
		case EControlRigModelNotifType::LinkAdded:
		case EControlRigModelNotifType::LinkRemoved:
		{
			bool AddLink = InType == EControlRigModelNotifType::LinkAdded;

			const FControlRigModelLink* Link = (const FControlRigModelLink*)InPayload;
			if (Link != nullptr)
			{
				const FControlRigModelNode& SourceNode = InModel->Nodes()[Link->Source.Node];
				const FControlRigModelPin& SourcePin = SourceNode.Pins[Link->Source.Pin];
				const FControlRigModelNode& TargetNode = InModel->Nodes()[Link->Target.Node];
				const FControlRigModelPin& TargetPin = TargetNode.Pins[Link->Target.Pin];

				UControlRigGraphNode* SourceRigNode = Cast<UControlRigGraphNode>(FindNodeFromPropertyName(SourceNode.Name));
				UControlRigGraphNode* TargetRigNode = Cast<UControlRigGraphNode>(FindNodeFromPropertyName(TargetNode.Name));

				if (SourceRigNode != nullptr && TargetRigNode != nullptr)
				{
					FString SourcePinPath = InModel->GetPinPath(Link->Source, true);
					FString TargetPinPath = InModel->GetPinPath(Link->Target, true);

					UEdGraphPin* SourceRigPin = SourceRigNode->FindPin(*SourcePinPath, EGPD_Output);
					UEdGraphPin* TargetRigPin = TargetRigNode->FindPin(*TargetPinPath, EGPD_Input);

					if (SourceRigPin != nullptr && TargetRigPin != nullptr)
					{
						if (AddLink)
						{
							SourceRigPin->MakeLinkTo(TargetRigPin);
						}
						else
						{
							SourceRigPin->BreakLinkTo(TargetRigPin);
						}
					}
				}

			}
			break;
		}
		case EControlRigModelNotifType::PinChanged:
		{
			const FControlRigModelPin* Pin = (const FControlRigModelPin*)InPayload;
			if (Pin != nullptr)
			{
				const FControlRigModelNode& Node = InModel->Nodes()[Pin->Node];
				UControlRigGraphNode* EdNode = Cast<UControlRigGraphNode>(FindNodeFromPropertyName(Node.Name));
				if (EdNode != nullptr)
				{
					FString PinPath = InModel->GetPinPath(Pin->GetPair());
					UEdGraphPin* EdPin = EdNode->FindPin(*PinPath, Pin->Direction);
					if (EdPin)
					{
						bool bShouldExpand = EdNode->IsPinExpanded(PinPath) != Pin->bExpanded;
						if (bShouldExpand)
						{
							// check if this is an input / output pin,
							// and in that case: don't expand (since it is handled by the input variant)
							if (Pin->Direction == EGPD_Output)
							{
								if (InModel->FindPinFromPath(PinPath, true /*input*/))
								{
									bShouldExpand = false;
								}
							}
						}
						if (bShouldExpand)
						{
							EdNode->SetPinExpansion(PinPath, Pin->bExpanded);
						}
						if (Pin->Direction == EGPD_Input)
						{
							if (!Pin->DefaultValue.IsEmpty())
							{
								if (Pin->Type.PinCategory == UEdGraphSchema_K2::PC_Object)
								{
									UClass* Class = Cast<UClass>(Pin->Type.PinSubCategoryObject);
									if (Class)
									{
										EdPin->DefaultObject = StaticFindObject(Class, ANY_PACKAGE, *Pin->DefaultValue);
									}
								}

								EdPin->DefaultValue = Pin->DefaultValue;
							}
						}
					}
				}
			}
			break;
		}
		default:
		{
			// todo... other cases
			break;
		}
	}
}

UEdGraphNode* UControlRigGraph::FindNodeFromPropertyName(const FName& InPropertyName)
{
<<<<<<< HEAD
=======
	DECLARE_SCOPE_HIERARCHICAL_COUNTER_FUNC()

>>>>>>> 33e6966e
	for (UEdGraphNode* EdNode : Nodes)
	{
		if (UControlRigGraphNode* RigNode = Cast<UControlRigGraphNode>(EdNode))
		{
			if (RigNode->PropertyName == InPropertyName)
			{
				return EdNode;
			}
		}
		else
		{
			if (EdNode->GetFName() == InPropertyName)
			{
				return EdNode;
			}
		}
	}
	return nullptr;
}

<<<<<<< HEAD
=======
void UControlRigGraph::CacheCurveNameList(const FRigCurveContainer& Container)
{
	DECLARE_SCOPE_HIERARCHICAL_COUNTER_FUNC()

	TArray<FString> Names;
	const TArray<FRigCurve>& Curves = Container.GetCurves();
	for (const FRigCurve& Curve : Curves)
	{
		Names.Add(Curve.Name.ToString());
	}
	Names.Sort();

	CurveNameList.Reset();
	CurveNameList.Add(MakeShared<FString>(FName(NAME_None).ToString()));
	for (const FString& Name : Names)
	{
		CurveNameList.Add(MakeShared<FString>(Name));
	}
}

const TArray<TSharedPtr<FString>>& UControlRigGraph::GetCurveNameList() const
{
	return CurveNameList;
}
>>>>>>> 33e6966e
#endif

#undef LOCTEXT_NAMESPACE<|MERGE_RESOLUTION|>--- conflicted
+++ resolved
@@ -29,11 +29,8 @@
 
 void UControlRigGraph::Initialize(UControlRigBlueprint* InBlueprint)
 {
-<<<<<<< HEAD
-=======
 	DECLARE_SCOPE_HIERARCHICAL_COUNTER_FUNC()
 
->>>>>>> 33e6966e
 	InBlueprint->OnModified().RemoveAll(this);
 	InBlueprint->OnModified().AddUObject(this, &UControlRigGraph::HandleModelModified);
 }
@@ -55,11 +52,8 @@
 #if WITH_EDITOR
 void UControlRigGraph::PostLoad()
 {
-<<<<<<< HEAD
-=======
 	DECLARE_SCOPE_HIERARCHICAL_COUNTER_FUNC()
 
->>>>>>> 33e6966e
 	FoundHierarchyRefVariableNodes.Reset();
 	FoundHierarchyRefMutableNodes.Reset();
 	FoundHierarchyRefConnections.Reset();
@@ -143,11 +137,8 @@
 
 void UControlRigGraph::OnBlueprintCompiledPostLoad(UBlueprint* InCompiledBlueprint)
 {
-<<<<<<< HEAD
-=======
 	DECLARE_SCOPE_HIERARCHICAL_COUNTER_FUNC()
 
->>>>>>> 33e6966e
 	if (GetLinkerCustomVersion(FControlRigObjectVersion::GUID) < FControlRigObjectVersion::RemovalOfHierarchyRefPins)
 	{
 		UControlRigBlueprint* RigBlueprint = Cast<UControlRigBlueprint>(GetOuter());
@@ -283,16 +274,11 @@
 
 void UControlRigGraph::CacheBoneNameList(const FRigHierarchy& Hierarchy)
 {
-<<<<<<< HEAD
-	TArray<FString> Names;
-	for (const FRigBone& Bone : Hierarchy.Bones)
-=======
 	DECLARE_SCOPE_HIERARCHICAL_COUNTER_FUNC()
 
 	TArray<FString> Names;
 	const TArray<FRigBone>& Bones = Hierarchy.GetBones();
 	for (const FRigBone& Bone : Bones )
->>>>>>> 33e6966e
 	{
 		Names.Add(Bone.Name.ToString());
 	}
@@ -314,11 +300,8 @@
 
 void UControlRigGraph::HandleModelModified(const UControlRigModel* InModel, EControlRigModelNotifType InType, const void* InPayload)
 {
-<<<<<<< HEAD
-=======
 	DECLARE_SCOPE_HIERARCHICAL_COUNTER_FUNC()
 
->>>>>>> 33e6966e
 	if (bSuspendModelNotifications)
 	{
 		return;
@@ -418,10 +401,6 @@
 
 					if (UControlRigGraphNode* RigNode = Cast<UControlRigGraphNode>(EdNode))
 					{
-<<<<<<< HEAD
-						RigNode->ParameterType = (int32)Node->ParameterType;
-						RigNode->SetColorFromModel(Node->Color);
-=======
 						int32 PreviousParameterType = RigNode->ParameterType;
 						RigNode->ParameterType = (int32)Node->ParameterType;
 						RigNode->SetColorFromModel(Node->Color);
@@ -430,7 +409,6 @@
 						{
 							RigNode->ReconstructNode();
 						}
->>>>>>> 33e6966e
 					}
 
 					if (UEdGraphNode_Comment* CommentNode = Cast<UEdGraphNode_Comment>(EdNode))
@@ -574,11 +552,8 @@
 
 UEdGraphNode* UControlRigGraph::FindNodeFromPropertyName(const FName& InPropertyName)
 {
-<<<<<<< HEAD
-=======
 	DECLARE_SCOPE_HIERARCHICAL_COUNTER_FUNC()
 
->>>>>>> 33e6966e
 	for (UEdGraphNode* EdNode : Nodes)
 	{
 		if (UControlRigGraphNode* RigNode = Cast<UControlRigGraphNode>(EdNode))
@@ -599,8 +574,6 @@
 	return nullptr;
 }
 
-<<<<<<< HEAD
-=======
 void UControlRigGraph::CacheCurveNameList(const FRigCurveContainer& Container)
 {
 	DECLARE_SCOPE_HIERARCHICAL_COUNTER_FUNC()
@@ -625,7 +598,6 @@
 {
 	return CurveNameList;
 }
->>>>>>> 33e6966e
 #endif
 
 #undef LOCTEXT_NAMESPACE