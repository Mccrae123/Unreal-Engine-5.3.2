--- conflicted
+++ resolved
@@ -151,13 +151,8 @@
 
 	if(SkeletalMesh)
 	{
-<<<<<<< HEAD
-		Skeleton = SkeletalMesh->Skeleton;
-		RefSkeleton = &SkeletalMesh->RefSkeleton;
-=======
 		Skeleton = SkeletalMesh->GetSkeleton();
 		RefSkeleton = &SkeletalMesh->GetRefSkeleton();
->>>>>>> 3aae9151
 	}
 	else if (Skeleton)
 	{
@@ -167,10 +162,6 @@
 	{
 		UE_LOG(LogControlRigEditor, Error, TEXT("CreateControlRigFromSkeletalMeshOrSkeleton: Provided object has to be a SkeletalMesh or Skeleton."));
 		return nullptr;
-	}
-	else
-	{
-		RefSkeleton = &Skeleton->GetReferenceSkeleton();
 	}
 
 	check(RefSkeleton);
