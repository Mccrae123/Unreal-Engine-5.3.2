// Copyright Epic Games, Inc. All Rights Reserved.

#pragma once

#include "CoreMinimal.h"
#include "Misc/Guid.h"
#include "Templates/SubclassOf.h"
#include "Widgets/SWidget.h"
#include "ISequencer.h"
#include "MovieSceneTrack.h"
#include "ISequencerSection.h"
#include "ISequencerTrackEditor.h"
#include "Sequencer/MovieSceneControlRigParameterTrack.h"
#include "KeyframeTrackEditor.h"
#include "Sections/MovieScene3DTransformSection.h"
#include "AcquiredResources.h"
#include "MovieSceneToolHelpers.h"
#include "MovieSceneToolsModule.h"

struct FAssetData;
class FMenuBuilder;
class USkeleton;
class UMovieSceneControlRigParameterSection;
class UFKControlRig;

/**
 * Tools for animation tracks
 */
class FControlRigParameterTrackEditor : public FKeyframeTrackEditor<UMovieSceneControlRigParameterTrack>, public IMovieSceneToolsAnimationBakeHelper
{
public:
	/**
	 * Constructor
	 *
	 * @param InSequencer The sequencer instance to be used by this tool
	 */
	FControlRigParameterTrackEditor(TSharedRef<ISequencer> InSequencer);

	/** Virtual destructor. */
	virtual ~FControlRigParameterTrackEditor();

	/**
	 * Creates an instance of this class.  Called by a sequencer
	 *
	 * @param OwningSequencer The sequencer instance to be used by this tool
	 * @return The new instance of this class
	 */
	static TSharedRef<ISequencerTrackEditor> CreateTrackEditor(TSharedRef<ISequencer> OwningSequencer);

public:

	// ISequencerTrackEditor interface
	virtual void OnRelease() override;
	virtual void BuildObjectBindingContextMenu(FMenuBuilder& MenuBuilder, const TArray<FGuid>& ObjectBindings, const UClass* ObjectClass) override;
	virtual void BuildObjectBindingTrackMenu(FMenuBuilder& MenuBuilder, const TArray<FGuid>& ObjectBindings, const UClass* ObjectClass) override;
	virtual TSharedRef<ISequencerSection> MakeSectionInterface(UMovieSceneSection& SectionObject, UMovieSceneTrack& Track, FGuid ObjectBinding) override;
	virtual bool SupportsType(TSubclassOf<UMovieSceneTrack> Type) const override;
	virtual bool HasTransformKeyBindings() const override { return true; }
	virtual bool CanAddTransformKeysForSelectedObjects() const override;
	virtual void OnAddTransformKeysForSelectedObjects(EMovieSceneTransformChannel Channel);
	virtual bool HasTransformKeyOverridePriority() const override;
	virtual void ObjectImplicitlyAdded(UObject* InObject)  override;
	virtual void BuildTrackContextMenu(FMenuBuilder& MenuBuilder, UMovieSceneTrack* InTrack) override;

	//IMovieSceneToolsAnimationBakeHelper
	virtual void PostEvaluation(UMovieScene* MovieScene, FFrameNumber Frame);

private:

	void HandleAddTrackSubMenu(FMenuBuilder& MenuBuilder, TArray<FGuid> ObjectBindings, UMovieSceneTrack* Track);
	void HandleAddControlRigSubMenu(FMenuBuilder& MenuBuilder, TArray<FGuid> ObjectBindings, UMovieSceneTrack* Track);

	void ToggleFilterAssetBySkeleton();
	bool IsToggleFilterAssetBySkeleton();

	void ToggleFilterAssetByAnimatableControls();
	bool IsToggleFilterAssetByAnimatableControls();
<<<<<<< HEAD
=======
	void SelectSequencerNodeInSection(UMovieSceneControlRigParameterSection* ParamSection, const FName& ControlName, bool bSelected);
>>>>>>> 3aae9151

	/** Control Rig Picked */
	void AddControlRig(UClass* InClass, UObject* BoundActor, FGuid ObjectBinding);
	void AddControlRig(UClass* InClass, UObject* BoundActor, FGuid ObjectBinding, UControlRig* InExistingControlRig);
	void AddControlRigFromComponent(FGuid InGuid);
	void AddFKControlRig(TArray<FGuid> ObjectBindings);
	
	/** Delegate for Selection Changed Event */
	void OnSelectionChanged(TArray<UMovieSceneTrack*> InTracks);

	/** Delegate for  Tree View Changed Event */
	void OnTreeViewChanged();

	/** Delegate for MovieScene Changing so we can see if our track got deleted*/
	void OnSequencerDataChanged(EMovieSceneDataChangeType DataChangeType);

	/** Delegate for when track immediately changes, so we need to do an interaction edit for things like fk/ik*/
	void OnChannelChanged(const FMovieSceneChannelMetaData* MetaData, UMovieSceneSection* InSection);

	/** Delegate for Curve Selection Changed Event */
	void OnCurveDisplayChanged(FCurveModel* InCurveModel, bool bDisplayed);

	/** Delegate for difference focused movie scene sequence*/
	void OnActivateSequenceChanged(FMovieSceneSequenceIDRef ID);

	/** Actor Added Delegate*/
	void HandleActorAdded(AActor* Actor, FGuid TargetObjectGuid);
	/** Add Control Rig Tracks For Skelmesh Components*/
	void AddTrackForComponent(USceneComponent* Component);

	/** Control Rig Delegates*/
	void HandleControlModified(UControlRig* Subject, const FRigControl& Control, const FRigControlModifiedContext& Context);
	void HandleControlSelected(UControlRig* Subject, const FRigControl& Control, bool bSelected);
	void HandleOnInitialized(UControlRig* Subject, const EControlRigState InState, const FName& InEventName);
	/** Post Edit Delegates */
	void OnPropagateObjectChanges(UObject* InChangedObject);

	/** Handle Creattion for SkelMeshComp or Actor Owner, either may have a binding*/
	FMovieSceneTrackEditor::FFindOrCreateHandleResult FindOrCreateHandleToSceneCompOrOwner(USceneComponent* InComp);
	
	/** Import FBX*/
	void ImportFBX(UMovieSceneControlRigParameterTrack* InTrack, UMovieSceneControlRigParameterSection* InSection, 
		TArray<FFBXNodeAndChannels>* NodeAndChannels);

	/** Select Bones to Animate on FK Rig*/
	void SelectFKBonesToAnimate(UFKControlRig* FKControlRig, UMovieSceneControlRigParameterTrack* Track);

	/** Toggle FK Control Rig*/
	void ToggleFKControlRig(UMovieSceneControlRigParameterTrack* Track, UFKControlRig* FKControlRig);

	/** Convert to FK Control Rig*/
	void ConvertToFKControlRig(FGuid ObjectBinding, UObject* BoundObject, USkeletalMeshComponent* SkelMeshComp, USkeleton* Skeleton);

	/** Bake To Control Rig Sub Menu*/
	void BakeToControlRigSubMenu(FMenuBuilder& MenuBuilder, FGuid ObjectBinding, UObject* BoundObject, USkeletalMeshComponent* SkelMeshComp,USkeleton* Skeleton);
	
	/** Bake To Control Rig Sub Menu*/
	void BakeToControlRig(UClass* InClass, FGuid ObjectBinding,UObject* BoundObject, USkeletalMeshComponent* SkelMeshComp, USkeleton* Skeleton);

private:

	/** Command Bindings added by the Transform Track Editor to Sequencer and curve editor. */
	TSharedPtr<FUICommandList> CommandBindings;

	FAcquiredResources AcquiredResources;

public:

	void AddControlKeys(USceneComponent *InSceneComp, UControlRig* InControlRig, FName PropertyName, FName ParameterName, EMovieSceneTransformChannel ChannelsToKey, ESequencerKeyMode KeyMode, float InLocalTime);
	void GetControlRigKeys(UControlRig* InControlRig, FName ParameterName, EMovieSceneTransformChannel ChannelsToKey, UMovieSceneControlRigParameterSection* SectionToKey, FGeneratedTrackKeys& OutGeneratedKeys);
	FKeyPropertyResult AddKeysToControlRig(
		USceneComponent *InSceneComp, UControlRig* InControlRig, FFrameNumber KeyTime, FGeneratedTrackKeys& GeneratedKeys,
		ESequencerKeyMode KeyMode, TSubclassOf<UMovieSceneTrack> TrackClass, FName ControlRigName, FName RigControlName);
	FKeyPropertyResult AddKeysToControlRigHandle(USceneComponent *InSceneComp, UControlRig* InControlRig,
		FGuid ObjectHandle, FFrameNumber KeyTime, FGeneratedTrackKeys& GeneratedKeys,
		ESequencerKeyMode KeyMode, TSubclassOf<UMovieSceneTrack> TrackClass, FName ControlRigName, FName RigControlName);
	/**
	 * Modify the passed in Generated Keys by the current tracks values and weight at the passed in time.

	 * @param Object The handle to the object modify
	 * @param Track The track we are modifying
	 * @param SectionToKey The Sections Channels we will be modifiying
	 * @param Time The Time at which to evaluate
	 * @param InOutGeneratedTrackKeys The Keys we need to modify. We change these values.
	 * @param Weight The weight we need to modify the values by.
	 */
	bool ModifyOurGeneratedKeysByCurrentAndWeight(UObject* Object, UControlRig* InControlRig, FName RigControlName, UMovieSceneTrack *Track, UMovieSceneSection* SectionToKey, FFrameNumber Time, FGeneratedTrackKeys& InOutGeneratedTotalKeys, float Weight) const;


private:
	FDelegateHandle SelectionChangedHandle;
	FDelegateHandle SequencerChangedHandle;
	FDelegateHandle OnActivateSequenceChangedHandle;
	FDelegateHandle CurveChangedHandle;
	FDelegateHandle OnChannelChangedHandle;
	FDelegateHandle OnMovieSceneChannelChangedHandle;
	FDelegateHandle OnActorAddedToSequencerHandle;
	FDelegateHandle OnTreeViewChangedHandle;

	void BindControlRig(UControlRig* ControlRig);
	void UnbindControlRig(UControlRig* ControlRig);
	void UnbindAllControlRigs();
	TArray<TWeakObjectPtr<UControlRig>> BoundControlRigs;


	//used to sync curve editor selections/displays on next tick for performance reasons
	TArray<FMovieSceneChannelHandle> DisplayedChannels;
	TArray<FMovieSceneChannelHandle> UnDisplayedChannels;
	bool bCurveDisplayTickIsPending;

	void BindControlRig(UControlRig* ControlRig);
	void UnbindControlRig(UControlRig* ControlRig);
	void UnbindAllControlRigs();
	TArray<TWeakObjectPtr<UControlRig>> BoundControlRigs;


	//used to sync curve editor selections/displays on next tick for performance reasons
	TSet<FName> DisplayedControls;
	TSet<FName> UnDisplayedControls;
	bool bCurveDisplayTickIsPending;

private:

	/** Guard to stop infinite loops when handling control selections*/
	bool bIsDoingSelection;

	/** Whether or not we should check Skeleton when filtering*/
	bool bFilterAssetBySkeleton;

	/** Whether or not we should check for Animatable Controls when filtering*/
	bool bFilterAssetByAnimatableControls;
};


/** Class for control rig sections */
class FControlRigParameterSection : public FSequencerSection
{
public:

	/**
	* Creates a new control rig property section.
	*
	* @param InSection The section object which is being displayed and edited.
	* @param InSequencer The sequencer which is controlling this parameter section.
	*/
	FControlRigParameterSection(UMovieSceneSection& InSection, TWeakPtr<ISequencer> InSequencer)
		: FSequencerSection(InSection), WeakSequencer(InSequencer)
	{
	}

public:

	virtual void BuildSectionContextMenu(FMenuBuilder& MenuBuilder, const FGuid& InObjectBinding) override;

	//~ ISequencerSection interface
	virtual bool RequestDeleteCategory(const TArray<FName>& CategoryNamePath) override;
	virtual bool RequestDeleteKeyArea(const TArray<FName>& KeyAreaNamePath) override;

protected:
	/** Add Sub Menu */
	void AddAnimationSubMenuForFK(FMenuBuilder& MenuBuilder, FGuid ObjectBinding, USkeleton* Skeleton, UMovieSceneControlRigParameterSection* Section);

	/** Animation sub menu filter function */
	bool ShouldFilterAssetForFK(const FAssetData& AssetData);

	/** Animation asset selected */
	void OnAnimationAssetSelectedForFK(const FAssetData& AssetData,FGuid ObjectBinding, UMovieSceneControlRigParameterSection* Section);

	/** Animation asset enter pressed */
	void OnAnimationAssetEnterPressedForFK(const TArray<FAssetData>& AssetData, FGuid ObjectBinding, UMovieSceneControlRigParameterSection* Section);


	/** The sequencer which is controlling this section. */
	TWeakPtr<ISequencer> WeakSequencer;

};<|MERGE_RESOLUTION|>--- conflicted
+++ resolved
@@ -75,10 +75,7 @@
 
 	void ToggleFilterAssetByAnimatableControls();
 	bool IsToggleFilterAssetByAnimatableControls();
-<<<<<<< HEAD
-=======
 	void SelectSequencerNodeInSection(UMovieSceneControlRigParameterSection* ParamSection, const FName& ControlName, bool bSelected);
->>>>>>> 3aae9151
 
 	/** Control Rig Picked */
 	void AddControlRig(UClass* InClass, UObject* BoundActor, FGuid ObjectBinding);
@@ -89,9 +86,6 @@
 	/** Delegate for Selection Changed Event */
 	void OnSelectionChanged(TArray<UMovieSceneTrack*> InTracks);
 
-	/** Delegate for  Tree View Changed Event */
-	void OnTreeViewChanged();
-
 	/** Delegate for MovieScene Changing so we can see if our track got deleted*/
 	void OnSequencerDataChanged(EMovieSceneDataChangeType DataChangeType);
 
@@ -176,18 +170,6 @@
 	FDelegateHandle OnChannelChangedHandle;
 	FDelegateHandle OnMovieSceneChannelChangedHandle;
 	FDelegateHandle OnActorAddedToSequencerHandle;
-	FDelegateHandle OnTreeViewChangedHandle;
-
-	void BindControlRig(UControlRig* ControlRig);
-	void UnbindControlRig(UControlRig* ControlRig);
-	void UnbindAllControlRigs();
-	TArray<TWeakObjectPtr<UControlRig>> BoundControlRigs;
-
-
-	//used to sync curve editor selections/displays on next tick for performance reasons
-	TArray<FMovieSceneChannelHandle> DisplayedChannels;
-	TArray<FMovieSceneChannelHandle> UnDisplayedChannels;
-	bool bCurveDisplayTickIsPending;
 
 	void BindControlRig(UControlRig* ControlRig);
 	void UnbindControlRig(UControlRig* ControlRig);
