--- conflicted
+++ resolved
@@ -5,14 +5,11 @@
 #include "CoreMinimal.h"
 #include "InputCoreTypes.h"
 #include "IPersonaEditMode.h"
-#include "ControlRigModel.h"
+#include "RigVMModel/RigVMGraph.h"
 #include "Rigs/RigHierarchyContainer.h"
 #include "Drawing/ControlRigDrawInterface.h"
-<<<<<<< HEAD
 #include "Units/RigUnitContext.h"
 #include "Framework/MultiBox/MultiBoxBuilder.h"
-=======
->>>>>>> 5c11fd8e
 
 class FEditorViewportClient;
 class FViewport;
@@ -29,6 +26,12 @@
 class IMovieScenePlayer;
 class AControlRigGizmoActor;
 class UDefaultControlRigManipulationLayer;
+class UControlRigDetailPanelControlProxies;
+class UControlRigControlsProxy;
+struct FRigControl;
+class IControlRigManipulatable;
+class ISequencer;
+enum class EControlRigSetKey : uint8;
 
 DECLARE_DELEGATE_RetVal_TwoParams(FTransform, FOnGetRigElementTransform, const FRigElementKey& /*RigElementKey*/, bool /*bLocal*/);
 DECLARE_DELEGATE_ThreeParams(FOnSetRigElementTransform, const FRigElementKey& /*RigElementKey*/, const FTransform& /*Transform*/, bool /*bLocal*/);
@@ -43,7 +46,7 @@
 	~FControlRigEditMode();
 
 	/** Set the objects to be displayed in the details panel */
-	void SetObjects(const TWeakObjectPtr<>& InSelectedObject, const FGuid& InObjectBinding, UObject* BindingObject);
+	void SetObjects(const TWeakObjectPtr<>& InSelectedObject, const FGuid& InObjectBinding, UObject* BindingObject, TWeakPtr<ISequencer> InSequencer);
 
 	/** This edit mode is re-used between the level editor and the control rig editor. Calling this indicates which context we are in */
 	virtual bool IsInLevelEditor() const { return true; }
@@ -96,6 +99,10 @@
 	/** Context Menu Delegates */
 	FNewMenuDelegate& OnContextMenu() { return OnContextMenuDelegate; }
 	FNewMenuCommandsDelegate& OnContextMenuCommands() { return OnContextMenuCommandsDelegate; }
+	FSimpleDelegate&  OnAnimSystemInitialized() { return OnAnimSystemInitializedDelegate; }
+
+	FRigVMGraphModifiedEvent ModifiedEvent;
+	void HandleModifiedEvent(ERigVMGraphNotifType InNotifType, URigVMGraph* InGraph, UObject* InSubject);
 
 	// callback that gets called when rig element is selected in other view
 	void OnRigElementAdded(FRigHierarchyContainer* Container, const FRigElementKey& InKey);
@@ -105,31 +112,28 @@
 	void OnRigElementSelected(FRigHierarchyContainer* Container, const FRigElementKey& InKey, bool bSelected);
 	void OnRigElementChanged(FRigHierarchyContainer* Container, const FRigElementKey& InKey);
 	void OnControlUISettingChanged(FRigHierarchyContainer* Container, const FRigElementKey& InKey);
-
-	/** Enable RigElement Editing */
-	void EnableRigElementEditing(bool bEnabled);
-
-<<<<<<< HEAD
+	void OnControlModified(IControlRigManipulatable* Subject, const FRigControl& Control, EControlRigSetKey InSetKey);
+
+	/** return true if it can be removed from preview scene 
+	- this is to ensure preview scene doesn't remove Gizmo actors */
+	bool CanRemoveFromPreviewScene(const USceneComponent* InComponent);
+
 	/** Get Control Rig, could be more than one later,  we are animating. Currently used by Sequencer for cross selection.*/
 	UControlRig*  GetControlRig() { return WeakControlRigEditing.IsValid() ? WeakControlRigEditing.Get() : nullptr; }
 protected:
-=======
-	/** Select Bone */
-	void SelectBone(const FName& InBone, bool bSelect = true);
-	FOnGetBoneTransform& OnGetBoneTransform() { return OnGetBoneTransformDelegate; }
-	FOnSetBoneTransform& OnSetBoneTransform() { return OnSetBoneTransformDelegate; }
->>>>>>> 5c11fd8e
 
 	// Gizmo related functions wrt enable/selection
 	/** Get the node name from the property path */
 	AControlRigGizmoActor* GetGizmoFromControlName(const FName& InControlName) const;
 
-	void OnRigElementSelected(FRigHierarchyContainer* Container, ERigElementType ElementType, const FName& InName, bool bSelected);
 
 protected:
 	/** Helper function: set ControlRigs array to the details panel */
 	void SetObjects_Internal();
 
+	/** Set up Details Panel based upon Selected Objects*/
+	void SetUpDetailPanel();
+
 	/** Updates cached pivot transform */
 	void RecalcPivotTransform();
 
@@ -155,6 +159,9 @@
 	bool GizmoSelectionOverride(const UPrimitiveComponent* InComponent) const;
 
 protected:
+
+	TWeakPtr<ISequencer> WeakSequencer;
+
 	/** Settings object used to insert controls into the details panel */
 	UControlRigEditModeSettings* Settings;
 
@@ -171,15 +178,6 @@
 
 	/** The draw interface to use for the control rig */
 	FControlRigDrawInterface DrawInterface;
-<<<<<<< HEAD
-=======
-
-	/** Sequencer we are currently bound to */
-	TWeakPtr<ISequencer> WeakSequencer;
-
-	/** As we cannot cycle widget mode during tracking, we defer cycling until after a click with this flag */
-	bool bSelectedBone;
->>>>>>> 5c11fd8e
 
 	/** Guard value for selection */
 	bool bSelecting;
@@ -200,11 +198,10 @@
 	FOnSetRigElementTransform OnSetRigElementTransformDelegate;
 	FNewMenuDelegate OnContextMenuDelegate;
 	FNewMenuCommandsDelegate OnContextMenuCommandsDelegate;
+	FSimpleDelegate OnAnimSystemInitializedDelegate;
+	FDelegateHandle AnimInitDelegateHandle;
 	
 	TArray<FRigElementKey> SelectedRigElements;
-
-	/* Flag to enable element init pose editing @Todo: */
-	bool bEnableRigElementDefaultPoseEditing;
 
 	/* Flag to recreate manipulation layer during tick */
 	bool bRecreateManipulationLayerRequired;
@@ -212,10 +209,10 @@
 	/** Default Manipulation Layer */
 	UDefaultControlRigManipulationLayer* ManipulationLayer;
 	TArray<AControlRigGizmoActor*> GizmoActors;
+	UControlRigDetailPanelControlProxies* ControlProxy;
 
 	/** Utility functions for UI/Some other viewport manipulation*/
 	bool IsControlSelected() const;
-	bool IsControlOrSpaceOrBoneSelected() const;
 	bool AreRigElementSelectedAndMovable() const;
 	
 	/** Set initial transform handlers */
@@ -231,6 +228,8 @@
 	/** Set a RigElement's selection state */
 	void SetRigElementSelection(ERigElementType Type, const FName& InRigElementName, bool bSelected);
 
+	void SetSelectedRigElement(const FName& InElementName, ERigElementType InRigElementType);
+
 	/** Set multiple RigElement's selection states */
 	void SetRigElementSelection(ERigElementType Type, const TArray<FName>& InRigElementNames, bool bSelected);
 
@@ -243,8 +242,17 @@
 private:
 	/** Set a RigElement's selection state */
 	void SetRigElementSelectionInternal(ERigElementType Type, const FName& InRigElementName, bool bSelected);
-
+	
 	FEditorViewportClient* CurrentViewportClient;
+
+/* store coordinate system per widget mode*/
+private:
+	void OnWidgetModeChanged(FWidget::EWidgetMode InWidgetMode);
+	void OnCoordSystemChanged(ECoordSystem InCoordSystem);
+	TArray<ECoordSystem> CoordSystemPerWidgetMode;
+	bool bIsChangingCoordSystem;
+
+private:
 
 	friend class FControlRigEditorModule;
 	friend class UControlRigPickerWidget;
