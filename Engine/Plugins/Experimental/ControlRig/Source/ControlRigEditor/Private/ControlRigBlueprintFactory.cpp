// Copyright 1998-2018 Epic Games, Inc. All Rights Reserved.

#include "ControlRigBlueprintFactory.h"
#include "UObject/Interface.h"
#include "Misc/MessageDialog.h"
#include "Modules/ModuleManager.h"
#include "Widgets/SBoxPanel.h"
#include "Widgets/SWindow.h"
#include "Widgets/Layout/SBorder.h"
#include "Widgets/Text/STextBlock.h"
#include "Widgets/Layout/SBox.h"
#include "Widgets/Layout/SUniformGridPanel.h"
#include "Widgets/Input/SButton.h"
#include "EditorStyleSet.h"
#include "Engine/BlueprintGeneratedClass.h"
#include "AssetData.h"
#include "Editor.h"
#include "Kismet2/KismetEditorUtilities.h"
#include "ClassViewerModule.h"
#include "ClassViewerFilter.h"
#include "ControlRigBlueprint.h"
#include "ControlRigBlueprintGeneratedClass.h"

#define LOCTEXT_NAMESPACE "ControlRigBlueprintFactory"

/** Dialog to configure creation properties */
class SControlRigBlueprintCreateDialog : public SCompoundWidget
{
public:
	SLATE_BEGIN_ARGS( SControlRigBlueprintCreateDialog ){}

	SLATE_END_ARGS()

	/** Constructs this widget with InArgs */
	void Construct( const FArguments& InArgs )
	{
		bOkClicked = false;
		ParentClass = UControlRig::StaticClass();

		ChildSlot
		[
			SNew(SBorder)
			.Visibility(EVisibility::Visible)
			.BorderImage(FEditorStyle::GetBrush("Menu.Background"))
			[
				SNew(SBox)
				.Visibility(EVisibility::Visible)
				.WidthOverride(500.0f)
				[
					SNew(SVerticalBox)
					+SVerticalBox::Slot()
					.FillHeight(1)
					[
						SNew(SBorder)
						.BorderImage( FEditorStyle::GetBrush("ToolPanel.GroupBorder") )
						.Content()
						[
							SAssignNew(ParentClassContainer, SVerticalBox)
						]
					]

					// Ok/Cancel buttons
					+SVerticalBox::Slot()
					.AutoHeight()
					.HAlign(HAlign_Right)
					.VAlign(VAlign_Bottom)
					.Padding(8)
					[
						SNew(SUniformGridPanel)
						.SlotPadding(FEditorStyle::GetMargin("StandardDialog.SlotPadding"))
						.MinDesiredSlotWidth(FEditorStyle::GetFloat("StandardDialog.MinDesiredSlotWidth"))
						.MinDesiredSlotHeight(FEditorStyle::GetFloat("StandardDialog.MinDesiredSlotHeight"))
						+SUniformGridPanel::Slot(0,0)
						[
							SNew(SButton)
							.HAlign(HAlign_Center)
							.ContentPadding( FEditorStyle::GetMargin("StandardDialog.ContentPadding") )
							.OnClicked(this, &SControlRigBlueprintCreateDialog::OkClicked)	
							.Text(LOCTEXT("CreateControlRigBlueprintCreate", "Create"))
						]
						+SUniformGridPanel::Slot(1,0)
						[
							SNew(SButton)
							.HAlign(HAlign_Center)
							.ContentPadding( FEditorStyle::GetMargin("StandardDialog.ContentPadding") )
							.OnClicked(this, &SControlRigBlueprintCreateDialog::CancelClicked)
							.Text(LOCTEXT("CreateControlRigBlueprintCancel", "Cancel"))
						]
					]
				]
			]
		];

		MakeParentClassPicker();
	}
	
	bool ConfigureProperties(TWeakObjectPtr<UControlRigBlueprintFactory> InControlRigBlueprintFactory)
	{
		ControlRigBlueprintFactory = InControlRigBlueprintFactory;

		TSharedRef<SWindow> Window = SNew(SWindow)
		.Title( LOCTEXT("CreateControlRigBlueprintOptions", "Create Control Rig Blueprint") )
		.ClientSize(FVector2D(400, 400))
		.SupportsMinimize(false) 
		.SupportsMaximize(false)
		[
			AsShared()
		];

		PickerWindow = Window;

		GEditor->EditorAddModalWindow(Window);
		ControlRigBlueprintFactory.Reset();

		return bOkClicked;
	}

private:
	class FControlRigBlueprintParentFilter : public IClassViewerFilter
	{
	public:
		/** All children of these classes will be included unless filtered out by another setting. */
		TSet< const UClass* > AllowedChildrenOfClasses;

		virtual bool IsClassAllowed(const FClassViewerInitializationOptions& InInitOptions, const UClass* InClass, TSharedRef< FClassViewerFilterFuncs > InFilterFuncs ) override
		{
			// If it appears on the allowed child-of classes list (or there is nothing on that list)
			if (InClass)
			{
				if (InFilterFuncs->IfInChildOfClassesSet(AllowedChildrenOfClasses, InClass) == EFilterReturn::Failed)
				{
					return false;
				}

<<<<<<< HEAD
				return (!InClass->HasAnyClassFlags(CLASS_Deprecated) && InClass->GetOutermost() != GetTransientPackage());
=======
				// in the future we might allow it to parent to BP classes, but right now, it won't work well because of multi rig graph
				// for now we disable it and only allow native class. 
				return (!InClass->HasAnyClassFlags(CLASS_Deprecated) && InClass->HasAnyClassFlags(CLASS_Native) && InClass->GetOutermost() != GetTransientPackage());
>>>>>>> cf6d231e
			}

			return false;
		}

		virtual bool IsUnloadedClassAllowed(const FClassViewerInitializationOptions& InInitOptions, const TSharedRef< const IUnloadedBlueprintData > InUnloadedClassData, TSharedRef< FClassViewerFilterFuncs > InFilterFuncs) override
		{
			// If it appears on the allowed child-of classes list (or there is nothing on that list)
			// in the future we might allow it to parent to BP classes, but right now, it won't work well because of multi rig graph
			// for now we disable it and only allow native class. 
			return false; // InFilterFuncs->IfInChildOfClassesSet(AllowedChildrenOfClasses, InUnloadedClassData) != EFilterReturn::Failed;
		}
	};

	/** Creates the combo menu for the parent class */
	void MakeParentClassPicker()
	{
		// Load the classviewer module to display a class picker
		FClassViewerModule& ClassViewerModule = FModuleManager::LoadModuleChecked<FClassViewerModule>("ClassViewer");

		// Fill in options
		FClassViewerInitializationOptions Options;
		Options.Mode = EClassViewerMode::ClassPicker;

		TSharedPtr<FControlRigBlueprintParentFilter> Filter = MakeShareable(new FControlRigBlueprintParentFilter());
		Options.ClassFilter = Filter;

		// All child child classes of UControlRig are valid.
		Filter->AllowedChildrenOfClasses.Add(UControlRig::StaticClass());

		ParentClassContainer->ClearChildren();
		ParentClassContainer->AddSlot()
		.AutoHeight()
		[
			SNew( STextBlock )
			.Text( LOCTEXT("ParentRig", "Parent Rig:") )
			.ShadowOffset( FVector2D(1.0f, 1.0f) )
		];

		ParentClassContainer->AddSlot()
		[
			ClassViewerModule.CreateClassViewer(Options, FOnClassPicked::CreateSP(this, &SControlRigBlueprintCreateDialog::OnClassPicked))
		];
	}

	/** Handler for when a parent class is selected */
	void OnClassPicked(UClass* ChosenClass)
	{
		ParentClass = ChosenClass;
	}

	/** Handler for when ok is clicked */
	FReply OkClicked()
	{
		if (ControlRigBlueprintFactory.IsValid())
		{
			ControlRigBlueprintFactory->ParentClass = ParentClass.Get();
		}

		CloseDialog(true);

		return FReply::Handled();
	}

	void CloseDialog(bool bWasPicked=false)
	{
		bOkClicked = bWasPicked;
		if ( PickerWindow.IsValid() )
		{
			PickerWindow.Pin()->RequestDestroyWindow();
		}
	}

	/** Handler for when cancel is clicked */
	FReply CancelClicked()
	{
		CloseDialog();
		return FReply::Handled();
	}

	FReply OnKeyDown( const FGeometry& MyGeometry, const FKeyEvent& InKeyEvent )
	{
		if (InKeyEvent.GetKey() == EKeys::Escape)
		{
			CloseDialog();
			return FReply::Handled();
		}
		return SWidget::OnKeyDown(MyGeometry, InKeyEvent);
	}

private:
	/** The factory for which we are setting up properties */
	TWeakObjectPtr<UControlRigBlueprintFactory> ControlRigBlueprintFactory;

	/** A pointer to the window that is asking the user to select a parent class */
	TWeakPtr<SWindow> PickerWindow;

	/** The container for the Parent Class picker */
	TSharedPtr<SVerticalBox> ParentClassContainer;

	/** The selected class */
	TWeakObjectPtr<UClass> ParentClass;

	/** True if Ok was clicked */
	bool bOkClicked;
};

UControlRigBlueprintFactory::UControlRigBlueprintFactory()
{
	bCreateNew = true;
	bEditAfterNew = true;
	SupportedClass = UControlRigBlueprint::StaticClass();
	ParentClass = UControlRig::StaticClass();
}

bool UControlRigBlueprintFactory::ConfigureProperties()
{
	TSharedRef<SControlRigBlueprintCreateDialog> Dialog = SNew(SControlRigBlueprintCreateDialog);
	return Dialog->ConfigureProperties(this);
};

UObject* UControlRigBlueprintFactory::FactoryCreateNew(UClass* Class, UObject* InParent, FName Name, EObjectFlags Flags, UObject* Context, FFeedbackContext* Warn, FName CallingContext)
{
	// Make sure we are trying to factory a Control Rig Blueprint, then create and init one
	check(Class->IsChildOf(UControlRigBlueprint::StaticClass()));

	if ((ParentClass == nullptr) || !FKismetEditorUtilities::CanCreateBlueprintOfClass(ParentClass) || !ParentClass->IsChildOf(UControlRig::StaticClass()))
	{
		FFormatNamedArguments Args;
		Args.Add( TEXT("ClassName"), (ParentClass != nullptr) ? FText::FromString( ParentClass->GetName() ) : LOCTEXT("Null", "(null)") );
		FMessageDialog::Open( EAppMsgType::Ok, FText::Format( LOCTEXT("CannotCreateControlRigBlueprint", "Cannot create an Control Rig Blueprint based on the class '{0}'."), Args ) );
		return nullptr;
	}
	else
	{
		UControlRigBlueprint* ControlRigBlueprint = CastChecked<UControlRigBlueprint>(FKismetEditorUtilities::CreateBlueprint(ParentClass, InParent, Name, BPTYPE_Normal, UControlRigBlueprint::StaticClass(), UControlRigBlueprintGeneratedClass::StaticClass(), CallingContext));
		return ControlRigBlueprint;
	}
}

UObject* UControlRigBlueprintFactory::FactoryCreateNew(UClass* Class, UObject* InParent, FName Name, EObjectFlags Flags, UObject* Context, FFeedbackContext* Warn)
{
	return FactoryCreateNew(Class, InParent, Name, Flags, Context, Warn, NAME_None);
}

#undef LOCTEXT_NAMESPACE<|MERGE_RESOLUTION|>--- conflicted
+++ resolved
@@ -132,13 +132,9 @@
 					return false;
 				}
 
-<<<<<<< HEAD
-				return (!InClass->HasAnyClassFlags(CLASS_Deprecated) && InClass->GetOutermost() != GetTransientPackage());
-=======
 				// in the future we might allow it to parent to BP classes, but right now, it won't work well because of multi rig graph
 				// for now we disable it and only allow native class. 
 				return (!InClass->HasAnyClassFlags(CLASS_Deprecated) && InClass->HasAnyClassFlags(CLASS_Native) && InClass->GetOutermost() != GetTransientPackage());
->>>>>>> cf6d231e
 			}
 
 			return false;
