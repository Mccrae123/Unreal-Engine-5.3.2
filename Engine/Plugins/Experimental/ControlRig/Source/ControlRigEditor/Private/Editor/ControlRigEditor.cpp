// Copyright Epic Games, Inc. All Rights Reserved.

#include "ControlRigEditor.h"
#include "Modules/ModuleManager.h"
#include "ControlRigEditorModule.h"
#include "ControlRigBlueprint.h"
#include "SBlueprintEditorToolbar.h"
#include "ControlRigEditorMode.h"
#include "SKismetInspector.h"
#include "Framework/Commands/GenericCommands.h"
#include "Editor.h"
#include "Graph/ControlRigGraph.h"
#include "BlueprintActionDatabase.h"
#include "ControlRigBlueprintCommands.h"
#include "Kismet2/BlueprintEditorUtils.h"
#include "IPersonaToolkit.h"
#include "PersonaModule.h"
#include "ControlRigEditorEditMode.h"
#include "ControlRigEditModeSettings.h"
#include "AssetEditorModeManager.h"
#include "ControlRigBlueprintGeneratedClass.h"
#include "AnimCustomInstanceHelper.h"
#include "Sequencer/ControlRigLayerInstance.h"
#include "Sequencer/ControlRigSequencerAnimInstance.h"
#include "Animation/DebugSkelMeshComponent.h"
#include "IPersonaPreviewScene.h"
#include "Persona/Private/AnimationEditorPreviewScene.h"
#include "Animation/AnimData/BoneMaskFilter.h"
#include "ControlRig.h"
#include "ControlRigSkeletalMeshComponent.h"
#include "ControlRigSkeletalMeshBinding.h"
#include "ControlRigBlueprintUtils.h"
#include "EditorViewportClient.h"
#include "AnimationEditorPreviewActor.h"
#include "Misc/MessageDialog.h"
#include "Framework/MultiBox/MultiBoxBuilder.h"
#include "ControlRigEditorStyle.h"
#include "EditorFontGlyphs.h"
#include "Widgets/Input/SButton.h"
#include "Widgets/Input/SNumericEntryBox.h"
#include "Widgets/Notifications/SNotificationList.h"
#include "Framework/Notifications/NotificationManager.h"
#include "SRigHierarchy.h"
#include "Framework/Application/MenuStack.h"
#include "Framework/Application/SlateApplication.h"
#include "ControlRig/Private/Units/Hierarchy/RigUnit_BoneName.h"
#include "ControlRig/Private/Units/Hierarchy/RigUnit_GetBoneTransform.h"
#include "ControlRig/Private/Units/Hierarchy/RigUnit_SetBoneTransform.h"
#include "ControlRig/Private/Units/Hierarchy/RigUnit_GetBoneTransform.h"
#include "ControlRig/Private/Units/Hierarchy/RigUnit_SetBoneTransform.h"
#include "ControlRig/Private/Units/Hierarchy/RigUnit_SetBoneRotation.h"
#include "ControlRig/Private/Units/Hierarchy/RigUnit_SetBoneTranslation.h"
#include "ControlRig/Private/Units/Hierarchy/RigUnit_GetRelativeBoneTransform.h"
#include "ControlRig/Private/Units/Hierarchy/RigUnit_SetRelativeBoneTransform.h"
#include "ControlRig/Private/Units/Hierarchy/RigUnit_GetInitialBoneTransform.h"
#include "ControlRig/Private/Units/Execution/RigUnit_BeginExecution.h"
#include "ControlRig/Private/Units/Hierarchy/RigUnit_GetControlTransform.h"
#include "ControlRig/Private/Units/Hierarchy/RigUnit_SetControlTransform.h"
#include "ControlRig/Private/Units/Hierarchy/RigUnit_GetSpaceTransform.h"
#include "Units/Hierarchy/RigUnit_AddBoneTransform.h"
#include "Graph/NodeSpawners/ControlRigUnitNodeSpawner.h"
#include "Graph/ControlRigGraphSchema.h"
#include "ControlRigObjectVersion.h"
#include "EdGraphUtilities.h"
#include "EdGraphNode_Comment.h"
#include "HAL/PlatformApplicationMisc.h"
#include "SNodePanel.h"
#include "Kismet/Private/SMyBlueprint.h"
#include "Kismet/Private/SBlueprintEditorSelectedDebugObjectWidget.h"
#include "Exporters/Exporter.h"
#include "UnrealExporter.h"
#include "ControlRigElementDetails.h"
#include "PropertyEditorModule.h"

#define LOCTEXT_NAMESPACE "ControlRigEditor"

const FName ControlRigEditorAppName(TEXT("ControlRigEditorApp"));

const FName FControlRigEditorModes::ControlRigEditorMode("Rigging");

namespace ControlRigEditorTabs
{
	const FName DetailsTab(TEXT("DetailsTab"));
// 	const FName ViewportTab(TEXT("Viewport"));
// 	const FName AdvancedPreviewTab(TEXT("AdvancedPreviewTab"));
};

FControlRigEditor::FControlRigEditor()
	: ControlRig(nullptr)
	, bControlRigEditorInitialized(false)
	, bIsSettingObjectBeingDebugged(false)
	, NodeDetailStruct(nullptr)
	, NodeDetailName(NAME_None)
	, bExecutionControlRig(true)
{
}

FControlRigEditor::~FControlRigEditor()
{
	UControlRigBlueprint* RigBlueprint = GetControlRigBlueprint();
	if (RigBlueprint)
	{
		UControlRigBlueprint::sCurrentlyOpenedRigBlueprints.Remove(RigBlueprint);

		RigBlueprint->HierarchyContainer.OnElementChanged.RemoveAll(this);
		RigBlueprint->HierarchyContainer.OnElementAdded.RemoveAll(this);
		RigBlueprint->HierarchyContainer.OnElementRemoved.RemoveAll(this);
		RigBlueprint->HierarchyContainer.OnElementRenamed.RemoveAll(this);
		RigBlueprint->HierarchyContainer.OnElementReparented.RemoveAll(this);
		RigBlueprint->HierarchyContainer.OnElementSelected.RemoveAll(this);
		if (FControlRigEditMode* EditMode = GetEditMode())
		{
			RigBlueprint->HierarchyContainer.OnElementSelected.RemoveAll(EditMode);
		}
	}

	if (NodeDetailBuffer.Num() > 0 && NodeDetailStruct != nullptr)
	{
		NodeDetailStruct->DestroyStruct(NodeDetailBuffer.GetData(), 1);
	}

	if (UWorld* PreviewWorld = GetPersonaToolkit()->GetPreviewScene()->GetWorld())
	{
		PreviewWorld->MarkObjectsPendingKill();
		PreviewWorld->MarkPendingKill();
	}
}

UControlRigBlueprint* FControlRigEditor::GetControlRigBlueprint() const
{
	return Cast<UControlRigBlueprint>(GetBlueprintObj());
}

void FControlRigEditor::ExtendMenu()
{
	if(MenuExtender.IsValid())
	{
		RemoveMenuExtender(MenuExtender);
		MenuExtender.Reset();
	}

	MenuExtender = MakeShareable(new FExtender);

	AddMenuExtender(MenuExtender);

	// add extensible menu if exists
	FControlRigEditorModule& ControlRigEditorModule = FModuleManager::LoadModuleChecked<FControlRigEditorModule>("ControlRigEditor");
	AddMenuExtender(ControlRigEditorModule.GetMenuExtensibilityManager()->GetAllExtenders(GetToolkitCommands(), GetEditingObjects()));
}

void FControlRigEditor::InitControlRigEditor(const EToolkitMode::Type Mode, const TSharedPtr< class IToolkitHost >& InitToolkitHost, UControlRigBlueprint* InControlRigBlueprint)
{
	DECLARE_SCOPE_HIERARCHICAL_COUNTER_FUNC()

	check(InControlRigBlueprint);

	FPersonaModule& PersonaModule = FModuleManager::GetModuleChecked<FPersonaModule>("Persona");

	FPersonaToolkitArgs PersonaToolkitArgs;
	PersonaToolkitArgs.OnPreviewSceneCreated = FOnPreviewSceneCreated::FDelegate::CreateSP(this, &FControlRigEditor::HandlePreviewSceneCreated);
	PersonaToolkit = PersonaModule.CreatePersonaToolkit(InControlRigBlueprint, PersonaToolkitArgs);

	// set delegate prior to setting mesh
	// otherwise, you don't get delegate
	PersonaToolkit->GetPreviewScene()->RegisterOnPreviewMeshChanged(FOnPreviewMeshChanged::CreateSP(this, &FControlRigEditor::HandlePreviewMeshChanged));

	// Set a default preview mesh, if any
	PersonaToolkit->SetPreviewMesh(InControlRigBlueprint->GetPreviewMesh(), false);

	Toolbox = SNew(SBorder)
		.BorderImage(FEditorStyle::GetBrush("ToolPanel.GroupBorder"))
		.Padding(0.f);

	if (!Toolbar.IsValid())
	{
		Toolbar = MakeShareable(new FBlueprintEditorToolbar(SharedThis(this)));
	}

	// Build up a list of objects being edited in this asset editor
	TArray<UObject*> ObjectsBeingEdited;
	ObjectsBeingEdited.Add(InControlRigBlueprint);

	// Initialize the asset editor and spawn tabs
	const TSharedRef<FTabManager::FLayout> DummyLayout = FTabManager::NewLayout("NullLayout")->AddArea(FTabManager::NewPrimaryArea());
	const bool bCreateDefaultStandaloneMenu = true;
	const bool bCreateDefaultToolbar = true;
	InitAssetEditor(Mode, InitToolkitHost, ControlRigEditorAppName, DummyLayout, bCreateDefaultStandaloneMenu, bCreateDefaultToolbar, ObjectsBeingEdited);

	CreateDefaultCommands();

	UControlRigBlueprint::sCurrentlyOpenedRigBlueprints.AddUnique(InControlRigBlueprint);

	TArray<UBlueprint*> ControlRigBlueprints;
	ControlRigBlueprints.Add(InControlRigBlueprint);

	InControlRigBlueprint->InitializeModelIfRequired();

	CommonInitialization(ControlRigBlueprints);

	for (UBlueprint* Blueprint : ControlRigBlueprints)
	{
		for (UEdGraph* Graph : Blueprint->UbergraphPages)
		{
			UControlRigGraph* RigGraph = Cast<UControlRigGraph>(Graph);
			if (RigGraph == nullptr)
			{
				continue;
			}

			RigGraph->Initialize(InControlRigBlueprint);
		}

	}

	InControlRigBlueprint->OnModified().AddSP(this, &FControlRigEditor::HandleModifiedEvent);
	InControlRigBlueprint->OnVMCompiled().AddSP(this, &FControlRigEditor::HandleVMCompiledEvent);

	BindCommands();

	AddApplicationMode(
		FControlRigEditorModes::ControlRigEditorMode,
		MakeShareable(new FControlRigEditorMode(SharedThis(this))));

	ExtendMenu();
	ExtendToolbar();
	RegenerateMenusAndToolbars();

	// Activate the initial mode (which will populate with a real layout)
	SetCurrentMode(FControlRigEditorModes::ControlRigEditorMode);

	// Activate our edit mode
//	GetAssetEditorModeManager()->SetToolkitHost(GetToolkitHost());
	if (GetAssetEditorModeManager() != nullptr)
	{
		GetAssetEditorModeManager()->SetDefaultMode(FControlRigEditorEditMode::ModeName);
		GetAssetEditorModeManager()->ActivateMode(FControlRigEditorEditMode::ModeName);
	}

	if (FControlRigEditMode* EditMode = GetEditMode())
	{
		EditMode->OnGetRigElementTransform() = FOnGetRigElementTransform::CreateSP(this, &FControlRigEditor::GetRigElementTransform);
		EditMode->OnSetRigElementTransform() = FOnSetRigElementTransform::CreateSP(this, &FControlRigEditor::SetRigElementTransform);
		EditMode->OnContextMenu() = FNewMenuDelegate::CreateSP(this, &FControlRigEditor::HandleOnViewportContextMenuDelegate);
		EditMode->OnContextMenuCommands() = FNewMenuCommandsDelegate::CreateSP(this, &FControlRigEditor::HandleOnViewportContextMenuCommandsDelegate);
		EditMode->OnAnimSystemInitialized() = FSimpleDelegate::CreateRaw(this, &FControlRigEditor::OnAnimInitialized);
		
		PersonaToolkit->GetPreviewScene()->SetRemoveAttachedComponentFilter(FOnRemoveAttachedComponentFilter::CreateSP(EditMode, &FControlRigEditMode::CanRemoveFromPreviewScene));

		if (InControlRigBlueprint)
		{
			InControlRigBlueprint->OnModified().AddSP(EditMode, &FControlRigEditMode::HandleModifiedEvent);
		}
	}

	UpdateControlRig();

	// Post-layout initialization
	PostLayoutBlueprintEditorInitialization();

	if (ControlRigBlueprints.Num() > 0)
	{
		bool bBroughtGraphToFront = false;
		for(UEdGraph* Graph : ControlRigBlueprints[0]->UbergraphPages)
		{
			if (Graph->GetFName().IsEqual(UControlRigGraphSchema::GraphName_ControlRig))
			{
				if (!bBroughtGraphToFront)
				{
					OpenGraphAndBringToFront(Graph, false);
					bBroughtGraphToFront = true;
				}
			}

			if (UControlRigGraph* RigGraph = Cast<UControlRigGraph>(Graph))
			{
				RigGraph->OnGraphNodeClicked.AddSP(this, &FControlRigEditor::OnGraphNodeClicked);
			}
		}
	}

	if (InControlRigBlueprint)
	{
		if (URigVMGraph* Model = InControlRigBlueprint->Model)
		{
			if (Model->GetNodes().Num() == 0)
			{
				URigVMNode* Node = InControlRigBlueprint->Controller->AddStructNode(FRigUnit_BeginExecution::StaticStruct(), TEXT("Execute"), FVector2D::ZeroVector, FString(), false);
				if (Node)
				{
					TArray<FName> NodeNames;
					NodeNames.Add(Node->GetFName());
					InControlRigBlueprint->Controller->SetNodeSelection(NodeNames, false);
				}
			}
			else
			{
				bool bWasDirty = false;
				UPackage* Package = InControlRigBlueprint->GetOutermost();
				if (Package)
				{
					bWasDirty = Package->IsDirty();
				}

				InControlRigBlueprint->RebuildGraphFromModel();

				if (Package)
				{
					if (Package->IsDirty() != bWasDirty)
					{
						Package->SetDirtyFlag(bWasDirty);
					}
				}
			}
		}

		InControlRigBlueprint->HierarchyContainer.OnElementAdded.AddSP(this, &FControlRigEditor::OnRigElementAdded);
		InControlRigBlueprint->HierarchyContainer.OnElementRemoved.AddSP(this, &FControlRigEditor::OnRigElementRemoved);
		InControlRigBlueprint->HierarchyContainer.OnElementRenamed.AddSP(this, &FControlRigEditor::OnRigElementRenamed);
		InControlRigBlueprint->HierarchyContainer.OnElementReparented.AddSP(this, &FControlRigEditor::OnRigElementReparented);
		InControlRigBlueprint->HierarchyContainer.OnElementSelected.AddSP(this, &FControlRigEditor::OnRigElementSelected);
		InControlRigBlueprint->HierarchyContainer.ControlHierarchy.OnControlUISettingsChanged.AddSP(this, &FControlRigEditor::OnControlUISettingChanged);

		if (FControlRigEditMode* EditMode = GetEditMode())
		{
			InControlRigBlueprint->HierarchyContainer.OnElementAdded.AddSP(EditMode, &FControlRigEditMode::OnRigElementAdded);
			InControlRigBlueprint->HierarchyContainer.OnElementRemoved.AddSP(EditMode, &FControlRigEditMode::OnRigElementRemoved);
			InControlRigBlueprint->HierarchyContainer.OnElementRenamed.AddSP(EditMode, &FControlRigEditMode::OnRigElementRenamed);
			InControlRigBlueprint->HierarchyContainer.OnElementReparented.AddSP(EditMode, &FControlRigEditMode::OnRigElementReparented);
			InControlRigBlueprint->HierarchyContainer.OnElementSelected.AddSP(EditMode, &FControlRigEditMode::OnRigElementSelected);
			InControlRigBlueprint->HierarchyContainer.OnElementChanged.AddSP(EditMode, &FControlRigEditMode::OnRigElementChanged);
			InControlRigBlueprint->HierarchyContainer.ControlHierarchy.OnControlUISettingsChanged.AddSP(EditMode, &FControlRigEditMode::OnControlUISettingChanged);
		}
	}

	UpdateStaleWatchedPins();
	bControlRigEditorInitialized = true;
}

void FControlRigEditor::BindCommands()
{
	DECLARE_SCOPE_HIERARCHICAL_COUNTER_FUNC()

	/*
	GetToolkitCommands()->MapAction(
		FControlRigBlueprintCommands::Get().ExecuteGraph,
		FExecuteAction::CreateSP(this, &FControlRigEditor::ToggleExecuteGraph), 
		FCanExecuteAction(), 
		FIsActionChecked::CreateSP(this, &FControlRigEditor::IsExecuteGraphOn));
	*/

	GetToolkitCommands()->MapAction(
		FControlRigBlueprintCommands::Get().AutoCompileGraph,
		FExecuteAction::CreateSP(this, &FControlRigEditor::ToggleAutoCompileGraph), 
		FCanExecuteAction(), 
		FIsActionChecked::CreateSP(this, &FControlRigEditor::IsAutoCompileGraphOn));
}

void FControlRigEditor::ToggleExecuteGraph()
{
	if (ControlRig)
	{
		bExecutionControlRig = !bExecutionControlRig;

		// This is required now since we update execution/input flag on update controlrig
		// @fixme: change this to just change flag instead of updating whole control rig
		// I'll do this before first check-in
		UpdateControlRig();
	}
}

bool FControlRigEditor::IsExecuteGraphOn() const
{
	return bExecutionControlRig;
}

void FControlRigEditor::ToggleAutoCompileGraph()
{
	if (UControlRigBlueprint* RigBlueprint = Cast<UControlRigBlueprint>(GetBlueprintObj()))
	{
		RigBlueprint->bAutoRecompileVM = !RigBlueprint->bAutoRecompileVM;
		if (RigBlueprint->bAutoRecompileVM)
		{
			RigBlueprint->RequestAutoVMRecompilation();
		}
	}
}

bool FControlRigEditor::IsAutoCompileGraphOn() const
{
	if (UControlRigBlueprint* RigBlueprint = Cast<UControlRigBlueprint>(GetBlueprintObj()))
	{
		return RigBlueprint->bAutoRecompileVM;
	}
	return false;
}

void FControlRigEditor::ExtendToolbar()
{
	DECLARE_SCOPE_HIERARCHICAL_COUNTER_FUNC()

	// If the ToolbarExtender is valid, remove it before rebuilding it
	if(ToolbarExtender.IsValid())
	{
		RemoveToolbarExtender(ToolbarExtender);
		ToolbarExtender.Reset();
	}

	ToolbarExtender = MakeShareable(new FExtender);

	AddToolbarExtender(ToolbarExtender);

	FControlRigEditorModule& ControlRigEditorModule = FModuleManager::LoadModuleChecked<FControlRigEditorModule>("ControlRigEditor");
	AddToolbarExtender(ControlRigEditorModule.GetToolBarExtensibilityManager()->GetAllExtenders(GetToolkitCommands(), GetEditingObjects()));

	TArray<IControlRigEditorModule::FControlRigEditorToolbarExtender> ToolbarExtenderDelegates = ControlRigEditorModule.GetAllControlRigEditorToolbarExtenders();

	for (auto& ToolbarExtenderDelegate : ToolbarExtenderDelegates)
	{
		if(ToolbarExtenderDelegate.IsBound())
		{
			AddToolbarExtender(ToolbarExtenderDelegate.Execute(GetToolkitCommands(), SharedThis(this)));
		}
	}

	ToolbarExtender->AddToolBarExtension(
		"Asset",
		EExtensionHook::After,
		GetToolkitCommands(),
		FToolBarExtensionDelegate::CreateSP(this, &FControlRigEditor::FillToolbar)
	);
}

void FControlRigEditor::FillToolbar(FToolBarBuilder& ToolbarBuilder)
{
	ToolbarBuilder.BeginSection("Toolbar");
	{
		/*
		ToolbarBuilder.AddToolBarButton(FControlRigBlueprintCommands::Get().ExecuteGraph,
			NAME_None, TAttribute<FText>(), TAttribute<FText>(), FSlateIcon(FControlRigEditorStyle::Get().GetStyleSetName(), "ControlRig.ExecuteGraph"));
		*/
		ToolbarBuilder.AddToolBarButton(FControlRigBlueprintCommands::Get().AutoCompileGraph,
			NAME_None, TAttribute<FText>(), TAttribute<FText>(), FSlateIcon(FControlRigEditorStyle::Get().GetStyleSetName(), "ControlRig.AutoCompileGraph"));

		ToolbarBuilder.AddWidget(SNew(SBlueprintEditorSelectedDebugObjectWidget, SharedThis(this)));
	}
	ToolbarBuilder.EndSection();
}

void FControlRigEditor::GetCustomDebugObjects(TArray<FCustomDebugObject>& DebugList) const
{
	UControlRigBlueprint* RigBlueprint = Cast<UControlRigBlueprint>(GetBlueprintObj());
	if (RigBlueprint == nullptr)
	{
		return;
	}

	if (ControlRig)
	{
		FCustomDebugObject DebugObject;
		DebugObject.Object = ControlRig;
		DebugObject.NameOverride = GetCustomDebugObjectLabel(ControlRig);
		DebugList.Add(DebugObject);
	}

	UControlRigBlueprintGeneratedClass* GeneratedClass = RigBlueprint->GetControlRigBlueprintGeneratedClass();
	if (GeneratedClass)
	{
		struct Local
		{
			static bool IsPendingKillOrUnreachableRecursive(UObject* InObject)
			{
				if (InObject != nullptr)
				{
					if (InObject->IsPendingKillOrUnreachable())
					{
						return true;
					}
					return IsPendingKillOrUnreachableRecursive(InObject->GetOuter());
				}
				return false;
			}

			static bool OuterNameContainsRecursive(UObject* InObject, const FString& InStringToSearch)
			{
				if (InObject == nullptr)
				{
					return false;
				}

				UObject* InObjectOuter = InObject->GetOuter();
				if (InObjectOuter == nullptr)
				{
					return false;
				}

				if (InObjectOuter->GetName().Contains(InStringToSearch))
				{
					return true;
				}

				return OuterNameContainsRecursive(InObjectOuter, InStringToSearch);
			}
		};

		if (UObject* DefaultObject = GeneratedClass->GetDefaultObject(false))
		{
			TArray<UObject*> ArchetypeInstances;
			DefaultObject->GetArchetypeInstances(ArchetypeInstances);

			for (UObject* Instance : ArchetypeInstances)
			{
				UControlRig* InstanceControlRig = Cast<UControlRig>(Instance);
				if (InstanceControlRig && InstanceControlRig != ControlRig)
				{
					if (InstanceControlRig->GetOuter() == nullptr)
					{
						continue;
					}

					UWorld* World = InstanceControlRig->GetWorld();
					if (World == nullptr)
					{
						continue;
					}

					if (!World->IsGameWorld() && !World->IsPreviewWorld())
					{
						continue;
					}

					// ensure to only allow preview actors in preview worlds
					if (World->IsPreviewWorld())
					{
						if (!Local::OuterNameContainsRecursive(InstanceControlRig, TEXT("Preview")))
						{
							continue;
						}
					}

					if (Local::IsPendingKillOrUnreachableRecursive(InstanceControlRig))
					{
						continue;
					}

					FCustomDebugObject DebugObject;
					DebugObject.Object = InstanceControlRig;
					DebugObject.NameOverride = GetCustomDebugObjectLabel(InstanceControlRig);
					DebugList.Add(DebugObject);
				}
			}
		}
	}
}

void FControlRigEditor::HandleSetObjectBeingDebugged(UObject* InObject)
{
	UControlRig* DebuggedControlRig = Cast<UControlRig>(InObject);

	if (DebuggedControlRig == nullptr)
	{
		// fall back to our default control rig (which still can be nullptr)
		if (ControlRig != nullptr && GetBlueprintObj() && !bIsSettingObjectBeingDebugged)
		{
			TGuardValue<bool> GuardSettingObjectBeingDebugged(bIsSettingObjectBeingDebugged, true);
			GetBlueprintObj()->SetObjectBeingDebugged(ControlRig);
			return;
		}
	}

	if (UControlRigBlueprint* RigBlueprint = Cast<UControlRigBlueprint>(GetBlueprintObj()))
	{
		UpdateStaleWatchedPins();
		if (UControlRigBlueprintGeneratedClass* GeneratedClass = RigBlueprint->GetControlRigBlueprintGeneratedClass())
		{
			UControlRig* CDO = Cast<UControlRig>(GeneratedClass->GetDefaultObject(true /* create if needed */));
			if (CDO->VM->GetInstructions().Num() <= 1 /* only exit */)
			{
				RigBlueprint->RecompileVM();
				RigBlueprint->RequestControlRigInit();
			}
		}
	}

	if (DebuggedControlRig)
	{
		bool bIsExternalControlRig = DebuggedControlRig != ControlRig;
		bool bShouldExecute = (!bIsExternalControlRig) && bExecutionControlRig;
		DebuggedControlRig->ControlRigLog = &ControlRigLog;

		UControlRigSkeletalMeshComponent* EditorSkelComp = Cast<UControlRigSkeletalMeshComponent>(GetPersonaToolkit()->GetPreviewScene()->GetPreviewMeshComponent());
		if (EditorSkelComp)
		{
			UControlRigLayerInstance* AnimInstance = Cast<UControlRigLayerInstance>(EditorSkelComp->GetAnimInstance());
			if (AnimInstance)
			{
				FControlRigIOSettings IOSettings = FControlRigIOSettings::MakeEnabled();
				IOSettings.bUpdatePose = bShouldExecute;
				IOSettings.bUpdateCurves = bShouldExecute;

				// we might want to move this into another method
				FInputBlendPose Filter;
				AnimInstance->ResetControlRigTracks();
				AnimInstance->AddControlRigTrack(0, DebuggedControlRig);
				AnimInstance->UpdateControlRigTrack(0, 1.0f, IOSettings, bShouldExecute);
				AnimInstance->RecalcRequiredBones();

				// since rig has changed, rebuild draw skeleton
				EditorSkelComp->RebuildDebugDrawSkeleton();
				if (FControlRigEditMode* EditMode = GetEditMode())
				{
					EditMode->SetObjects(DebuggedControlRig, FGuid(), EditorSkelComp,nullptr);
				}
			}
		}
	}
	else
	{
		if (FControlRigEditMode* EditMode = GetEditMode())
		{
			EditMode->SetObjects(nullptr, FGuid(), nullptr,nullptr);
		}
	}
}

FString FControlRigEditor::GetCustomDebugObjectLabel(UObject* ObjectBeingDebugged) const
{
	if (ObjectBeingDebugged == nullptr)
	{
		return FString();
	}

	if (ObjectBeingDebugged == ControlRig)
	{
		return TEXT("Control Rig Editor Preview");
	}

	if (AActor* ParentActor = ObjectBeingDebugged->GetTypedOuter<AActor>())
	{
		return FString::Printf(TEXT("%s in %s"), *GetBlueprintObj()->GetName(), *ParentActor->GetName());
	}

	return GetBlueprintObj()->GetName();
}

UBlueprint* FControlRigEditor::GetBlueprintObj() const
{
	const TArray<UObject*>& EditingObjs = GetEditingObjects();
	for (UObject* Obj : EditingObjs)
	{
		if (Obj->IsA<UControlRigBlueprint>()) 
		{
			return (UBlueprint*)Obj;
		}
	}
	return nullptr;
}

void FControlRigEditor::SetDetailObjects(const TArray<UObject*>& InObjects)
{
	ClearDetailObject();

	if (InObjects.Num() == 1)
	{
		if (InObjects[0]->GetClass()->GetDefaultObject() == InObjects[0])
		{
			EditClassDefaults_Clicked();
			return;
		}
		else if (InObjects[0] == GetBlueprintObj())
		{
			EditGlobalOptions_Clicked();
			return;
		}
	}

	RigElementInDetailPanel = FRigElementKey();
<<<<<<< HEAD
=======
	StructToDisplay.Reset();
>>>>>>> 90fae962
	SKismetInspector::FShowDetailsOptions Options;
	Options.bForceRefresh = true;
	Inspector->ShowDetailsForObjects(InObjects);
}

void FControlRigEditor::SetDetailObject(UObject* Obj)
{
	if (URigVMStructNode* StructNode = Cast<URigVMStructNode>(Obj))
	{
		ClearDetailObject();
		NodeDetailStruct = StructNode->GetScriptStruct();
		NodeDetailName = StructNode->GetFName();

		if (NodeDetailStruct)
		{
			NodeDetailBuffer.AddUninitialized(NodeDetailStruct->GetStructureSize());
			NodeDetailStruct->InitializeDefaultValue(NodeDetailBuffer.GetData());

			FString StructDefaultValue = StructNode->GetStructDefaultValue();
			NodeDetailStruct->ImportText(*StructDefaultValue, NodeDetailBuffer.GetData(), nullptr, PPF_None, nullptr, NodeDetailStruct->GetName());

			StructToDisplay = MakeShareable(new FStructOnScope(NodeDetailStruct, (uint8*)NodeDetailBuffer.GetData()));
			if (StructToDisplay.IsValid())
			{
				StructToDisplay->SetPackage(GetControlRigBlueprint()->GetOutermost());
			}

			// mark all input properties with editanywhere
			for (TFieldIterator<FProperty> PropertyIt(NodeDetailStruct); PropertyIt; ++PropertyIt)
			{
				FProperty* Property = *PropertyIt;
				if (!Property->HasMetaData(TEXT("Input")))
				{
					continue;
				}

				// filter out execute pins
				if (FStructProperty* StructProperty = CastField<FStructProperty>(Property))
				{
					if (StructProperty->Struct->IsChildOf(FRigVMExecuteContext::StaticStruct()))
					{
						continue;
					}
				}

				bool bEditable = true;
				if (URigVMPin* Pin = StructNode->FindPin(Property->GetName()))
				{
					Pin = Pin->GetPinForLink();
					if (Pin->GetDirection() == ERigVMPinDirection::Output)
					{
						if (Pin->GetTargetLinks().Num() > 0)
						{
							bEditable = false;
						}
					}
					else if (Pin->GetDirection() == ERigVMPinDirection::Input ||
						Pin->GetDirection() == ERigVMPinDirection::IO)
					{
						if (Pin->GetSourceLinks().Num() > 0)
						{
							bEditable = false;
						}
					}
				}

				Property->SetPropertyFlags(Property->GetPropertyFlags() | CPF_Edit);

				if (bEditable)
				{
					Property->ClearPropertyFlags(CPF_EditConst);
				}
				else
				{
					Property->SetPropertyFlags(Property->GetPropertyFlags() | CPF_EditConst);
				}
			}

			FPropertyEditorModule& PropertyEditorModule = FModuleManager::LoadModuleChecked<FPropertyEditorModule>("PropertyEditor");
			if (!PropertyEditorModule.GetClassNameToDetailLayoutNameMap().Contains(NodeDetailStruct->GetFName()))
			{
				PropertyEditorModule.RegisterCustomClassLayout(NodeDetailStruct->GetFName(), FOnGetDetailCustomizationInstance::CreateStatic(&FRigUnitDetails::MakeInstance));
			}

			Inspector->ShowSingleStruct(StructToDisplay);
		}
		return;
	}

	TArray<UObject*> Objects;
	if (Obj)
	{
		Objects.Add(Obj);
	}
	SetDetailObjects(Objects);
}

void FControlRigEditor::SetDetailStruct(const FRigElementKey& InElement)
{
	if (RigElementInDetailPanel == InElement)
	{
		return;
	}

	ClearDetailObject();
	
	UControlRigBlueprint* RigBlueprint = Cast<UControlRigBlueprint>(GetBlueprintObj());

	switch (InElement.Type)
	{
		case ERigElementType::Bone:
		{
			FRigBoneHierarchy& BoneHierarchy = RigBlueprint->HierarchyContainer.BoneHierarchy;
			StructToDisplay = MakeShareable(new FStructOnScope(FRigBone::StaticStruct(), (uint8*)&(BoneHierarchy[InElement.Name])));
			break;
		}
		case ERigElementType::Control:
		{
			FRigControlHierarchy& ControlHierarchy = RigBlueprint->HierarchyContainer.ControlHierarchy;
			StructToDisplay = MakeShareable(new FStructOnScope(FRigControl::StaticStruct(), (uint8*)&(ControlHierarchy[InElement.Name])));
			break;
		}
		case ERigElementType::Space:
		{
			FRigSpaceHierarchy& SpaceHierarchy = RigBlueprint->HierarchyContainer.SpaceHierarchy;
			StructToDisplay = MakeShareable(new FStructOnScope(FRigSpace::StaticStruct(), (uint8*)&(SpaceHierarchy[InElement.Name])));
			break;
		}
		case ERigElementType::Curve:
		{
			FRigCurveContainer& CurveContainer = RigBlueprint->HierarchyContainer.CurveContainer;
			StructToDisplay = MakeShareable(new FStructOnScope(FRigBone::StaticStruct(), (uint8*)&(CurveContainer[InElement.Name])));
			break;
		}
		default:
		{
			break;
		}
	}

	RigElementInDetailPanel = InElement;
	if (StructToDisplay.IsValid())
	{
		StructToDisplay->SetPackage(GetControlRigBlueprint()->GetOutermost());
	}
	Inspector->ShowSingleStruct(StructToDisplay);
}

void FControlRigEditor::ClearDetailObject()
{
	RigElementInDetailPanel = FRigElementKey();

	if (NodeDetailBuffer.Num() > 0 && NodeDetailStruct != nullptr)
	{
		NodeDetailStruct->DestroyStruct(NodeDetailBuffer.GetData(), 1);
		NodeDetailBuffer.Reset();
		NodeDetailStruct = nullptr;
	}
	NodeDetailName = NAME_None;

	Inspector->ShowDetailsForObjects(TArray<UObject*>());
	Inspector->ShowSingleStruct(TSharedPtr<FStructOnScope>());

	SetUISelectionState(FBlueprintEditor::SelectionState_Graph);
}


void FControlRigEditor::CreateDefaultCommands() 
{
	if (GetBlueprintObj())
	{
		FBlueprintEditor::CreateDefaultCommands();
	}
	else
	{
		ToolkitCommands->MapAction( FGenericCommands::Get().Undo, 
			FExecuteAction::CreateSP( this, &FControlRigEditor::UndoAction ));
		ToolkitCommands->MapAction( FGenericCommands::Get().Redo, 
			FExecuteAction::CreateSP( this, &FControlRigEditor::RedoAction ));
	}
}

void FControlRigEditor::OnCreateGraphEditorCommands(TSharedPtr<FUICommandList> GraphEditorCommandsList)
{

}

void FControlRigEditor::Compile()
{
	{
		DECLARE_SCOPE_HIERARCHICAL_COUNTER_FUNC()

		FString LastDebuggedObjectName = GetCustomDebugObjectLabel(GetBlueprintObj()->GetObjectBeingDebugged());
		GetBlueprintObj()->SetObjectBeingDebugged(nullptr);

		FRigElementKey SelectedKey = RigElementInDetailPanel;
		TArray< TWeakObjectPtr<UObject> > SelectedObjects;
		if (SelectedKey.IsValid())
		{
			ClearDetailObject();
		}
		else
		{
			SelectedObjects = Inspector->GetSelectedObjects();
		}

		if (ControlRig)
		{
			ControlRig->OnInitialized_AnyThread().Clear();
			ControlRig->OnExecuted_AnyThread().Clear();
		}

		{
			FBlueprintEditor::Compile();
		}

		if (ControlRig)
		{
			ControlRig->ControlRigLog = &ControlRigLog;

			UControlRigBlueprintGeneratedClass* GeneratedClass = Cast<UControlRigBlueprintGeneratedClass>(ControlRig->GetClass());
			if (GeneratedClass)
			{
				UControlRig* CDO = Cast<UControlRig>(GeneratedClass->GetDefaultObject(true /* create if needed */));
				FRigVMInstructionArray Instructions = CDO->VM->GetInstructions();

				if (Instructions.Num() <= 1) // just the "done" operator
				{
					FNotificationInfo Info(LOCTEXT("ControlRigBlueprintCompilerEmptyRigMessage", "The Control Rig you compiled doesn't do anything. Did you forget to add a Begin_Execution node?"));
					Info.bFireAndForget = true;
					Info.FadeOutDuration = 10.0f;
					Info.ExpireDuration = 0.0f;
					TSharedPtr<SNotificationItem> NotificationPtr = FSlateNotificationManager::Get().AddNotification(Info);
					NotificationPtr->SetCompletionState(SNotificationItem::CS_Success);
				}
			}
		}

		TArray<FCustomDebugObject> DebugList;
		GetCustomDebugObjects(DebugList);

		for (const FCustomDebugObject& DebugObject : DebugList)
		{
			if (DebugObject.NameOverride == LastDebuggedObjectName)
			{
				GetBlueprintObj()->SetObjectBeingDebugged(DebugObject.Object);
			}
		}

		if(SelectedKey.IsValid())
		{
			SetDetailStruct(SelectedKey);
		}
		else if (SelectedObjects.Num() > 0)
		{
			for (TWeakObjectPtr<UObject> SelectedObject : SelectedObjects)
			{
				if (SelectedObject.IsValid())
				{
					SetDetailObject(SelectedObject.Get());
					break;
				}
			}
		}

		if (PreviewInstance)
		{
			PreviewInstance->ResetModifiedBone();
		}
	}

	// enable this for creating a new unit test
	// DumpUnitTestCode();

	// FStatsHierarchical::EndMeasurements();
	// FMessageLog LogForMeasurements("ControlRigLog");
	// FStatsHierarchical::DumpMeasurements(LogForMeasurements);
}

FName FControlRigEditor::GetToolkitFName() const
{
	return FName("ControlRigEditor");
}

FText FControlRigEditor::GetBaseToolkitName() const
{
	return LOCTEXT("AppLabel", "Control Rig Editor");
}

FText FControlRigEditor::GetToolkitToolTipText() const
{
	return FAssetEditorToolkit::GetToolTipTextForObject(GetBlueprintObj());
}

FString FControlRigEditor::GetWorldCentricTabPrefix() const
{
	return LOCTEXT("WorldCentricTabPrefix", "Control Rig Editor ").ToString();
}

FLinearColor FControlRigEditor::GetWorldCentricTabColorScale() const
{
	return FLinearColor( 0.5f, 0.25f, 0.35f, 0.5f );
}

bool FControlRigEditor::TransactionObjectAffectsBlueprint(UObject* InTransactedObject)
{
	UControlRigBlueprint* RigBlueprint = Cast<UControlRigBlueprint>(GetBlueprintObj());
	if (RigBlueprint == nullptr)
	{
		return false;
	}

	if (InTransactedObject->GetOuter() == RigBlueprint->Controller)
	{
		return false;
	}
	return FBlueprintEditor::TransactionObjectAffectsBlueprint(InTransactedObject);
}

void FControlRigEditor::DeleteSelectedNodes()
{
	DECLARE_SCOPE_HIERARCHICAL_COUNTER_FUNC()

	UControlRigBlueprint* RigBlueprint = Cast<UControlRigBlueprint>(GetBlueprintObj());
	if (RigBlueprint == nullptr)
	{
		return;
	}

	const FGraphPanelSelectionSet SelectedNodes = GetSelectedNodes();
	SetUISelectionState(NAME_None);

	bool DeletedAnything = false;
	RigBlueprint->Controller->OpenUndoBracket(TEXT("Delete selected nodes"));

	for (FGraphPanelSelectionSet::TConstIterator NodeIt(SelectedNodes); NodeIt; ++NodeIt)
	{
		if (UEdGraphNode* Node = Cast<UEdGraphNode>(*NodeIt))
		{
			if (Node->CanUserDeleteNode())
			{
				AnalyticsTrackNodeEvent(GetBlueprintObj(), Node, true);
				if (UControlRigGraphNode* RigNode = Cast<UControlRigGraphNode>(Node))
				{
					if(RigBlueprint->Controller->RemoveNodeByName(*RigNode->ModelNodePath))
					{
						DeletedAnything = true;
					}
				}
				else if (UEdGraphNode_Comment* CommentNode = Cast<UEdGraphNode_Comment>(Node))
				{
					if(RigBlueprint->Controller->RemoveNodeByName(CommentNode->GetFName()))
					{
						DeletedAnything = true;
					}
				}
				else
				{
					Node->GetGraph()->RemoveNode(Node);
				}
			}
		}
	}

	if(DeletedAnything)
	{
		RigBlueprint->Controller->CloseUndoBracket();
	}
	else
	{
		RigBlueprint->Controller->CancelUndoBracket();
	}
}

bool FControlRigEditor::CanDeleteNodes() const
{
	return true;
}

void FControlRigEditor::CopySelectedNodes()
{
	UControlRigBlueprint* RigBlueprint = Cast<UControlRigBlueprint>(GetBlueprintObj());
	if (RigBlueprint == nullptr)
	{
		return;
	}

	FString ExportedText = RigBlueprint->Controller->ExportSelectedNodesToText();
	FPlatformApplicationMisc::ClipboardCopy(*ExportedText);
}

bool FControlRigEditor::CanCopyNodes() const
{
	UControlRigBlueprint* RigBlueprint = Cast<UControlRigBlueprint>(GetBlueprintObj());
	if (RigBlueprint == nullptr)
	{
		return false;
	}
	return RigBlueprint->Model->GetSelectNodes().Num() > 0;
}

bool FControlRigEditor::CanPasteNodes() const
{
	UControlRigBlueprint* RigBlueprint = Cast<UControlRigBlueprint>(GetBlueprintObj());
	if (RigBlueprint == nullptr)
	{
		return false;
	}

	FString TextToImport;
	FPlatformApplicationMisc::ClipboardPaste(TextToImport);
	return RigBlueprint->Controller->CanImportNodesFromText(TextToImport);
}

void FControlRigEditor::PasteNodes()
{
	DECLARE_SCOPE_HIERARCHICAL_COUNTER_FUNC()

	UControlRigBlueprint* RigBlueprint = Cast<UControlRigBlueprint>(GetBlueprintObj());
	if (RigBlueprint == nullptr)
	{
		return;
	}

	RigBlueprint->Controller->OpenUndoBracket(TEXT("Pasted Nodes."));

	FString TextToImport;
	FPlatformApplicationMisc::ClipboardPaste(TextToImport);
	TArray<FName> NodeNames = RigBlueprint->Controller->ImportNodesFromText(TextToImport);

	if (NodeNames.Num() > 0)
	{
		for (const FName& NodeName : NodeNames)
		{
			FVector2D Position = RigBlueprint->Model->FindNodeByName(NodeName)->GetPosition();
			RigBlueprint->Controller->SetNodePositionByName(NodeName, Position + FVector2D(50.f, 50.f));
		}
		RigBlueprint->Controller->SetNodeSelection(NodeNames);
		RigBlueprint->Controller->CloseUndoBracket();
	}
	else
	{
		RigBlueprint->Controller->CancelUndoBracket();
	}
}

void FControlRigEditor::PostUndo(bool bSuccess)
{
	IControlRigEditor::PostUndo(bSuccess);
	EnsureValidRigElementInDetailPanel();

	if (FControlRigEditMode* EditMode = GetEditMode())
	{
		EditMode->RecreateManipulationLayer();
	}
}

void FControlRigEditor::PostRedo(bool bSuccess)
{
	IControlRigEditor::PostRedo(bSuccess);
	EnsureValidRigElementInDetailPanel();

	if (FControlRigEditMode* EditMode = GetEditMode())
	{
		EditMode->RecreateManipulationLayer();
	}
}

void FControlRigEditor::EnsureValidRigElementInDetailPanel()
{
	if (RigElementInDetailPanel.IsValid())
	{
		if (UControlRigBlueprint * RigBlueprint = Cast<UControlRigBlueprint>(GetBlueprintObj()))
		{
			if (RigBlueprint->HierarchyContainer.GetIndex(RigElementInDetailPanel) == INDEX_NONE)
			{
				ClearDetailObject();
			}
		}
	}
}

void FControlRigEditor::OnStartWatchingPin()
{
	if (UControlRigBlueprint* ControlRigBlueprint = CastChecked<UControlRigBlueprint>(GetBlueprintObj()))
	{
		if (UEdGraphPin* Pin = GetCurrentlySelectedPin())
		{
			ControlRigBlueprint->Controller->SetPinIsWatched(Pin->GetName(), true);
		}
	}
}

bool FControlRigEditor::CanStartWatchingPin() const
{
	if (UControlRigBlueprint* ControlRigBlueprint = CastChecked<UControlRigBlueprint>(GetBlueprintObj()))
	{
		if (UEdGraphPin* Pin = GetCurrentlySelectedPin())
		{
			if (URigVMPin* ModelPin = ControlRigBlueprint->Model->FindPin(Pin->GetName()))
			{
				return ModelPin->GetParentPin() == nullptr && !ModelPin->RequiresWatch();
			}
		}
	}
	return false;
}

void FControlRigEditor::OnStopWatchingPin()
{
	if (UControlRigBlueprint* ControlRigBlueprint = CastChecked<UControlRigBlueprint>(GetBlueprintObj()))
	{
		if (UEdGraphPin* Pin = GetCurrentlySelectedPin())
		{
			ControlRigBlueprint->Controller->SetPinIsWatched(Pin->GetName(), false);
		}
	}
}

bool FControlRigEditor::CanStopWatchingPin() const
{
	if (UControlRigBlueprint* ControlRigBlueprint = CastChecked<UControlRigBlueprint>(GetBlueprintObj()))
	{
		if (UEdGraphPin* Pin = GetCurrentlySelectedPin())
		{
			if (URigVMPin* ModelPin = ControlRigBlueprint->Model->FindPin(Pin->GetName()))
			{
				return ModelPin->RequiresWatch();
			}
		}
	}
	return false;
}

void FControlRigEditor::OnToolkitHostingStarted(const TSharedRef<class IToolkit>& Toolkit)
{
	TSharedPtr<SWidget> InlineContent = Toolkit->GetInlineContent();
	if (InlineContent.IsValid())
	{
		Toolbox->SetContent(InlineContent.ToSharedRef());
	}
}

void FControlRigEditor::OnToolkitHostingFinished(const TSharedRef<class IToolkit>& Toolkit)
{
	Toolbox->SetContent(SNullWidget::NullWidget);
}

void FControlRigEditor::OnActiveTabChanged( TSharedPtr<SDockTab> PreviouslyActive, TSharedPtr<SDockTab> NewlyActivated )
{
	if (!NewlyActivated.IsValid())
	{
		TArray<UObject*> ObjArray;
		Inspector->ShowDetailsForObjects(ObjArray);
	}
	else 
	{
		FBlueprintEditor::OnActiveTabChanged(PreviouslyActive, NewlyActivated);
	}
}

void FControlRigEditor::OnAnimInitialized()
{
	UControlRigSkeletalMeshComponent* EditorSkelComp = Cast<UControlRigSkeletalMeshComponent>(GetPersonaToolkit()->GetPreviewScene()->GetPreviewMeshComponent());
	UControlRigLayerInstance* AnimInstance = Cast<UControlRigLayerInstance>(EditorSkelComp->GetAnimInstance());
	if (AnimInstance && ControlRig)
	{
		// update control rig data to anim instance since animation system has been reinitialized
		FInputBlendPose Filter;
		AnimInstance->ResetControlRigTracks();
		AnimInstance->AddControlRigTrack(0, ControlRig);
		AnimInstance->UpdateControlRigTrack(0, 1.0f, FControlRigIOSettings::MakeEnabled(), bExecutionControlRig);
	}
}

void FControlRigEditor::UndoAction()
{
	GEditor->UndoTransaction();
}

void FControlRigEditor::RedoAction()
{
	GEditor->RedoTransaction();
}

void FControlRigEditor::CreateDefaultTabContents(const TArray<UBlueprint*>& InBlueprints)
{
	FBlueprintEditor::CreateDefaultTabContents(InBlueprints);
}

bool FControlRigEditor::IsSectionVisible(NodeSectionID::Type InSectionID) const
{
	switch (InSectionID)
	{
		case NodeSectionID::GRAPH:
		{
			return true;
		}
		default:
		{
			break;
		}
	}
	return false;
}

FGraphAppearanceInfo FControlRigEditor::GetGraphAppearance(UEdGraph* InGraph) const
{
	FGraphAppearanceInfo AppearanceInfo = FBlueprintEditor::GetGraphAppearance(InGraph);

	if (GetBlueprintObj()->IsA(UControlRigBlueprint::StaticClass()))
	{
		AppearanceInfo.CornerText = LOCTEXT("AppearanceCornerText_ControlRig", "RIG");
	}

	return AppearanceInfo;
}

void FControlRigEditor::HandleModifiedEvent(ERigVMGraphNotifType InNotifType, URigVMGraph* InGraph, UObject* InSubject)
{
	DECLARE_SCOPE_HIERARCHICAL_COUNTER_FUNC()

	UControlRigBlueprint* ControlRigBlueprint = CastChecked<UControlRigBlueprint>(GetBlueprintObj());
	if (ControlRigBlueprint == nullptr)
	{
		return;
	}

	switch (InNotifType)
	{
		case ERigVMGraphNotifType::NodeSelected:
		case ERigVMGraphNotifType::NodeDeselected:
		{
			URigVMNode* Node = Cast<URigVMNode>(InSubject);

			if (FocusedGraphEdPtr.IsValid())
			{
				TSharedPtr<SGraphEditor> FocusedGraphEd = FocusedGraphEdPtr.Pin();
				if (UControlRigGraph* RigGraph = Cast<UControlRigGraph>(FocusedGraphEd->GetCurrentGraph()))
				{
					if (InNotifType == ERigVMGraphNotifType::NodeSelected)
					{
						SetDetailObject(Node);
					}

					// if we used to have a rig unit selected, clear the details panel
					else if(InGraph->GetSelectNodes().Num() == 0)
					{
						if (StructToDisplay.IsValid())
						{
							if (StructToDisplay->GetStruct()->IsChildOf(FRigUnit::StaticStruct()))
							{
								ClearDetailObject();
							}
						}
					}

					if (!RigGraph->bIsSelecting)
					{
						TGuardValue<bool> SelectingGuard(RigGraph->bIsSelecting, true);
						if (URigVMNode* ModelNode = Cast<URigVMNode>(InSubject))
						{
							if (UEdGraphNode* EdNode = RigGraph->FindNodeForModelNodeName(ModelNode->GetFName()))
							{
								FocusedGraphEd->SetNodeSelection(EdNode, InNotifType == ERigVMGraphNotifType::NodeSelected);
							}
						}
					}
				}
			}
			break;
		}
		case ERigVMGraphNotifType::PinDefaultValueChanged:
		{
			URigVMPin* Pin = Cast<URigVMPin>(InSubject);

			if (ControlRigBlueprint && NodeDetailBuffer.Num() > 0 && NodeDetailStruct != nullptr && !NodeDetailName.IsNone())
			{
				if (Pin->GetNode()->GetFName() == NodeDetailName)
				{
					URigVMPin* RootPin = Pin->GetRootPin();
					if (FProperty* Property = NodeDetailStruct->FindPropertyByName(RootPin->GetFName()))
					{
						FString DefaultValue = RootPin->GetDefaultValue();
						if (!DefaultValue.IsEmpty())
						{
							uint8* PropertyValuePtr = (uint8*)NodeDetailBuffer.GetData();
							PropertyValuePtr += Property->GetOffset_ReplaceWith_ContainerPtrToValuePtr();
							Property->ImportText(*DefaultValue, PropertyValuePtr, PPF_None, nullptr);
						}
					}
				}
			}

			break;
		}
		case ERigVMGraphNotifType::PinArraySizeChanged:
		{
			URigVMPin* Pin = Cast<URigVMPin>(InSubject);

			if (ControlRigBlueprint && NodeDetailBuffer.Num() > 0 && NodeDetailStruct != nullptr && !NodeDetailName.IsNone())
			{
				if (Pin->GetNode()->GetFName() == NodeDetailName)
				{
					// refresh the details panel
					SetDetailObject(Pin->GetNode());
				}
			}

			break;
		}
		case ERigVMGraphNotifType::NodeSelectionChanged:
		default:
		{
			break;
		}
	}
}

void FControlRigEditor::HandleVMCompiledEvent(UBlueprint* InBlueprint, URigVM* InVM)
{
}

void FControlRigEditor::HandleControlRigInitializedEvent(UControlRig* InControlRig, const EControlRigState InState)
{
	UpdateGraphCompilerErrors();
}

void FControlRigEditor::Tick(float DeltaTime)
{
	FBlueprintEditor::Tick(DeltaTime);

	// tick the control rig in case we don't have skeletal mesh
	if (UControlRigBlueprint* Blueprint = GetControlRigBlueprint())
	{
		if (Blueprint->GetPreviewMesh() == nullptr && 
			ControlRig != nullptr && 
			bExecutionControlRig)
		{
			ControlRig->SetDeltaTime(DeltaTime);
			ControlRig->Execute(EControlRigState::Update);
		}
	}
}

bool FControlRigEditor::IsEditable(UEdGraph* InGraph) const
{
	return IsGraphInCurrentBlueprint(InGraph);
}

bool FControlRigEditor::IsCompilingEnabled() const
{
	return true;
}

FText FControlRigEditor::GetGraphDecorationString(UEdGraph* InGraph) const
{
	return FText::GetEmpty();
}

TStatId FControlRigEditor::GetStatId() const
{
	RETURN_QUICK_DECLARE_CYCLE_STAT(FControlRigEditor, STATGROUP_Tickables);
}

void FControlRigEditor::OnSelectedNodesChangedImpl(const TSet<class UObject*>& NewSelection)
{
	DECLARE_SCOPE_HIERARCHICAL_COUNTER_FUNC()

	UControlRigGraph* RigGraph = Cast<UControlRigGraph>(GetFocusedGraph());
	if (RigGraph == nullptr)
	{
		return;
	}

	if (RigGraph->bIsSelecting || GIsTransacting)
	{
		return;
	}
	TGuardValue<bool> SelectGuard(RigGraph->bIsSelecting, true);

	UControlRigBlueprint* ControlRigBlueprint = CastChecked<UControlRigBlueprint>(GetBlueprintObj());
	if (ControlRigBlueprint)
	{
		TArray<FName> NodeNamesToSelect;
		for (UObject* Object : NewSelection)
		{
			if (UControlRigGraphNode* ControlRigGraphNode = Cast<UControlRigGraphNode>(Object))
			{
				NodeNamesToSelect.Add(ControlRigGraphNode->GetModelNodeName());
			}
			else if(UEdGraphNode* Node = Cast<UEdGraphNode>(Object))
			{
				if (UEdGraphNode_Comment* CommentNode = Cast<UEdGraphNode_Comment>(Node))
				{
					URigVMNode* ModelNode = ControlRigBlueprint->Model->FindNodeByName(Node->GetFName());
					if (ModelNode == nullptr)
					{
						TGuardValue<bool> BlueprintNotifGuard(ControlRigBlueprint->bSuspendModelNotificationsForOthers, true);
						FVector2D NodePos(CommentNode->NodePosX, CommentNode->NodePosY);
						FVector2D NodeSize(CommentNode->NodeWidth, CommentNode->NodeHeight);
						FLinearColor NodeColor = CommentNode->CommentColor;
						ControlRigBlueprint->Controller->AddCommentNode(CommentNode->NodeComment, NodePos, NodeSize, NodeColor, CommentNode->GetName(), true);
					}
				}
				NodeNamesToSelect.Add(Node->GetFName());
			}
		}
		ControlRigBlueprint->Controller->SetNodeSelection(NodeNamesToSelect, true);
	}
}

void FControlRigEditor::HandleHideItem()
{
	DECLARE_SCOPE_HIERARCHICAL_COUNTER_FUNC()

	UControlRigBlueprint* ControlRigBlueprint = CastChecked<UControlRigBlueprint>(GetBlueprintObj());

	TSet<UObject*> SelectedNodes = GetSelectedNodes();
	if(SelectedNodes.Num() > 0)
	{
		FScopedTransaction Transaction(LOCTEXT("HideRigItem", "Hide rig item"));

		ControlRigBlueprint->Modify();

		for(UObject* SelectedNodeObject : SelectedNodes)
		{
			if(UControlRigGraphNode* SelectedNode = Cast<UControlRigGraphNode>(SelectedNodeObject))
			{
				FBlueprintEditorUtils::RemoveNode(ControlRigBlueprint, SelectedNode, true);
			}
		}
	}
}

bool FControlRigEditor::CanHideItem() const
{
	return GetNumberOfSelectedNodes() > 0;
}

void FControlRigEditor::OnBlueprintChangedImpl(UBlueprint* InBlueprint, bool bIsJustBeingCompiled)
{
	DECLARE_SCOPE_HIERARCHICAL_COUNTER_FUNC()

	if (!bControlRigEditorInitialized)
	{
		return;
	}

	FBlueprintEditor::OnBlueprintChangedImpl(InBlueprint, bIsJustBeingCompiled);

	if(InBlueprint == GetBlueprintObj())
	{
		if(bIsJustBeingCompiled)
		{
			UpdateControlRig();
		}
	}
}

void FControlRigEditor::HandleViewportCreated(const TSharedRef<class IPersonaViewport>& InViewport)
{
	DECLARE_SCOPE_HIERARCHICAL_COUNTER_FUNC()

	// TODO: this is duplicated code from FAnimBlueprintEditor, would be nice to consolidate. 
	auto GetCompilationStateText = [this]()
	{
		if (UBlueprint* Blueprint = GetBlueprintObj())
		{
			switch (Blueprint->Status)
			{
			case BS_UpToDate:
			case BS_UpToDateWithWarnings:
				// Fall thru and return empty string
				break;
			case BS_Dirty:
				return LOCTEXT("ControlRigBP_Dirty", "Preview out of date");
			case BS_Error:
				return LOCTEXT("ControlRigBP_CompileError", "Compile Error");
			default:
				return LOCTEXT("ControlRigBP_UnknownStatus", "Unknown Status");
			}
		}

		return FText::GetEmpty();
	};

	auto GetCompilationStateVisibility = [this]()
	{
		if (UBlueprint* Blueprint = GetBlueprintObj())
		{
			const bool bUpToDate = (Blueprint->Status == BS_UpToDate) || (Blueprint->Status == BS_UpToDateWithWarnings);
			return bUpToDate ? EVisibility::Collapsed : EVisibility::Visible;
		}

		return EVisibility::Collapsed;
	};

	auto GetCompileButtonVisibility = [this]()
	{
		if (UBlueprint* Blueprint = GetBlueprintObj())
		{
			return (Blueprint->Status == BS_Dirty) ? EVisibility::Visible : EVisibility::Collapsed;
		}

		return EVisibility::Collapsed;
	};

	auto CompileBlueprint = [this]()
	{
		if (UBlueprint* Blueprint = GetBlueprintObj())
		{
			if (!Blueprint->IsUpToDate())
			{
				Compile();
			}
		}

		return FReply::Handled();
	};

	auto GetErrorSeverity = [this]()
	{
		if (UBlueprint* Blueprint = GetBlueprintObj())
		{
			return (Blueprint->Status == BS_Error) ? EMessageSeverity::Error : EMessageSeverity::Warning;
		}

		return EMessageSeverity::Warning;
	};

	auto GetIcon = [this]()
	{
		if (UBlueprint* Blueprint = GetBlueprintObj())
		{
			return (Blueprint->Status == BS_Error) ? FEditorFontGlyphs::Exclamation_Triangle : FEditorFontGlyphs::Eye;
		}

		return FEditorFontGlyphs::Eye;
	};

	InViewport->AddNotification(MakeAttributeLambda(GetErrorSeverity),
		false,
		SNew(SHorizontalBox)
		.Visibility_Lambda(GetCompilationStateVisibility)
		+SHorizontalBox::Slot()
		.FillWidth(1.0f)
		.Padding(4.0f, 4.0f)
		[
			SNew(SHorizontalBox)
			.ToolTipText_Lambda(GetCompilationStateText)
			+SHorizontalBox::Slot()
			.AutoWidth()
			.VAlign(VAlign_Center)
			.Padding(0.0f, 0.0f, 4.0f, 0.0f)
			[
				SNew(STextBlock)
				.TextStyle(FEditorStyle::Get(), "AnimViewport.MessageText")
				.Font(FEditorStyle::Get().GetFontStyle("FontAwesome.9"))
				.Text_Lambda(GetIcon)
			]
			+SHorizontalBox::Slot()
			.VAlign(VAlign_Center)
			.FillWidth(1.0f)
			[
				SNew(STextBlock)
				.Text_Lambda(GetCompilationStateText)
				.TextStyle(FEditorStyle::Get(), "AnimViewport.MessageText")
			]
		]
		+SHorizontalBox::Slot()
		.AutoWidth()
		.Padding(2.0f, 0.0f)
		[
			SNew(SButton)
			.ForegroundColor(FSlateColor::UseForeground())
			.ButtonStyle(FEditorStyle::Get(), "FlatButton.Success")
			.Visibility_Lambda(GetCompileButtonVisibility)
			.ToolTipText(LOCTEXT("ControlRigBPViewportCompileButtonToolTip", "Compile this Animation Blueprint to update the preview to reflect any recent changes."))
			.OnClicked_Lambda(CompileBlueprint)
			[
				SNew(SHorizontalBox)
				+SHorizontalBox::Slot()
				.AutoWidth()
				.VAlign(VAlign_Center)
				.Padding(0.0f, 0.0f, 4.0f, 0.0f)
				[
					SNew(STextBlock)
					.TextStyle(FEditorStyle::Get(), "AnimViewport.MessageText")
					.Font(FEditorStyle::Get().GetFontStyle("FontAwesome.9"))
					.Text(FEditorFontGlyphs::Cog)
				]
				+SHorizontalBox::Slot()
				.VAlign(VAlign_Center)
				.AutoWidth()
				[
					SNew(STextBlock)
					.TextStyle(FEditorStyle::Get(), "AnimViewport.MessageText")
					.Text(LOCTEXT("ControlRigBPViewportCompileButtonLabel", "Compile"))
				]
			]
		]
	);

	InViewport->AddToolbarExtender(TEXT("AnimViewportDefaultCamera"), FMenuExtensionDelegate::CreateLambda(
		[&](FMenuBuilder& InMenuBuilder)
		{
			InMenuBuilder.AddMenuSeparator(TEXT("Control Rig"));
			InMenuBuilder.BeginSection("ControlRig", LOCTEXT("ControlRig_Label", "Control Rig"));
			{
				InMenuBuilder.AddWidget(
					SNew(SBox)
					.HAlign(HAlign_Right)
					[
						SNew(SBox)
						.Padding(FMargin(4.0f, 0.0f, 0.0f, 0.0f))
						.WidthOverride(100.0f)
						[
							SNew(SNumericEntryBox<float>)
							.Font(FEditorStyle::GetFontStyle(TEXT("MenuItem.Font")))
							.AllowSpin(true)
							.MinSliderValue(0.0f)
							.MaxSliderValue(100.0f)
							.Value(this, &FControlRigEditor::GetToolbarAxesScale)
							.OnValueChanged(this, &FControlRigEditor::OnToolbarAxesScaleChanged)
							.ToolTipText(LOCTEXT("ControlRigAxesScaleToolTip", "Scale of axes drawn for selected rig elements"))
						]
					], 
					LOCTEXT("ControlRigAxesScale", "Axes Scale")
				);

				if (UControlRigBlueprint* ControlRigBlueprint = CastChecked<UControlRigBlueprint>(GetBlueprintObj()))
				{
					for (UEdGraph* Graph : ControlRigBlueprint->UbergraphPages)
					{
						if (UControlRigGraph* RigGraph = Cast<UControlRigGraph>(Graph))
						{
							const TArray<TSharedPtr<FString>>* BoneNameList = &RigGraph->GetBoneNameList();

							InMenuBuilder.AddWidget(
								SNew(SBox)
								.HAlign(HAlign_Right)
								[
									SNew(SBox)
									.Padding(FMargin(4.0f, 0.0f, 0.0f, 0.0f))
									.WidthOverride(100.0f)
									.IsEnabled(this, &FControlRigEditor::IsPinControlNameListEnabled)
									[
										SAssignNew(PinControlNameList, SControlRigGraphPinNameListValueWidget)
										.OptionsSource(BoneNameList)
										.OnGenerateWidget(this, &FControlRigEditor::MakePinControlNameListItemWidget)
										.OnSelectionChanged(this, &FControlRigEditor::OnPinControlNameListChanged)
										.OnComboBoxOpening(this, &FControlRigEditor::OnPinControlNameListComboBox, BoneNameList)
										.InitiallySelectedItem(GetPinControlCurrentlySelectedItem(BoneNameList))
										.Content()
										[
											SNew(STextBlock)
											.Text(this, &FControlRigEditor::GetPinControlNameListText)
										]
									]
								],
								LOCTEXT("ControlRigAuthoringSpace", "Pin Control Space")
							);
							break;
						}
					}
				}
			}
			InMenuBuilder.EndSection();
		}
	));

	InViewport->GetKeyDownDelegate().BindLambda([&](const FGeometry& MyGeometry, const FKeyEvent& InKeyEvent) -> FReply {
		if (OnKeyDownDelegate.IsBound())
		{
			return OnKeyDownDelegate.Execute(MyGeometry, InKeyEvent);
		}
		return FReply::Unhandled();
	});
}

TOptional<float> FControlRigEditor::GetToolbarAxesScale() const
{
	if (FControlRigEditMode* EditMode = GetEditMode())
	{
		return EditMode->Settings->AxisScale;
	}
	return 0.f;
}

void FControlRigEditor::OnToolbarAxesScaleChanged(float InValue)
{
	if (FControlRigEditMode* EditMode = GetEditMode())
	{
		EditMode->Settings->AxisScale = InValue;
	}
}

bool FControlRigEditor::IsPinControlNameListEnabled() const
{
	if (ControlRig)
	{
		if (ControlRig->TransientControls.Num() > 0)
		{
			return true;
		}
	}
	return false;
}

TSharedRef<SWidget> FControlRigEditor::MakePinControlNameListItemWidget(TSharedPtr<FString> InItem)
{
	return 	SNew(STextBlock).Text(FText::FromString(*InItem));
}

FText FControlRigEditor::GetPinControlNameListText() const
{
	if (ControlRig)
	{
		if (ControlRig->TransientControls.Num() > 0)
		{
			return FText::FromName(ControlRig->TransientControls[0].ParentName);
		}
	}
	return FText::FromName(NAME_None);
}

TSharedPtr<FString> FControlRigEditor::GetPinControlCurrentlySelectedItem(const TArray<TSharedPtr<FString>>* InNameList) const
{
	FString CurrentItem = GetPinControlNameListText().ToString();
	for (const TSharedPtr<FString>& Item : *InNameList)
	{
		if (Item->Equals(CurrentItem))
		{
			return Item;
		}
	}
	return TSharedPtr<FString>();
}

void FControlRigEditor::SetPinControlNameListText(const FText& NewTypeInValue, ETextCommit::Type /*CommitInfo*/)
{
	if (ControlRig)
	{
		if (ControlRig->TransientControls.Num() > 0)
		{
			FRigControl& Control = ControlRig->TransientControls[0];

			Control.ParentIndex = ControlRig->Hierarchy.BoneHierarchy.GetIndex(*NewTypeInValue.ToString());
			if (Control.ParentIndex == INDEX_NONE)
			{
				Control.ParentName = NAME_None;
			}
			else
			{
				Control.ParentName = ControlRig->Hierarchy.BoneHierarchy[Control.ParentIndex].Name;
			}

			// find out if the controlled pin is part of a visual debug node
			if (UControlRigBlueprint* ControlRigBlueprint = CastChecked<UControlRigBlueprint>(GetBlueprintObj()))
			{
				if (URigVMPin* ControlledPin = ControlRigBlueprint->Model->FindPin(Control.Name.ToString()))
				{
					URigVMNode* ControlledNode = ControlledPin->GetPinForLink()->GetNode();
					if (URigVMPin* BoneSpacePin = ControlledNode->FindPin(TEXT("BoneSpace")))
					{
						if (BoneSpacePin->GetCPPType() == TEXT("FName") && BoneSpacePin->GetCustomWidgetName() == TEXT("BoneName"))
						{
							ControlRigBlueprint->Controller->SetPinDefaultValue(BoneSpacePin->GetPinPath(), Control.ParentName.ToString(), false, false, false);
						}
					}
				}
			}
		}
	}
}

void FControlRigEditor::OnPinControlNameListChanged(TSharedPtr<FString> NewSelection, ESelectInfo::Type SelectInfo)
{
	if (SelectInfo != ESelectInfo::Direct)
	{
		FString NewValue = *NewSelection.Get();
		SetPinControlNameListText(FText::FromString(NewValue), ETextCommit::OnEnter);
	}
}

void FControlRigEditor::OnPinControlNameListComboBox(const TArray<TSharedPtr<FString>>* InNameList)
{
	TSharedPtr<FString> CurrentlySelected = GetPinControlCurrentlySelectedItem(InNameList);
	PinControlNameList->SetSelectedItem(CurrentlySelected);
}

void FControlRigEditor::HandlePreviewSceneCreated(const TSharedRef<IPersonaPreviewScene>& InPersonaPreviewScene)
{
	DECLARE_SCOPE_HIERARCHICAL_COUNTER_FUNC()

	AAnimationEditorPreviewActor* Actor = InPersonaPreviewScene->GetWorld()->SpawnActor<AAnimationEditorPreviewActor>(AAnimationEditorPreviewActor::StaticClass(), FTransform::Identity);
	InPersonaPreviewScene->SetActor(Actor);

	// Create the preview component
	UControlRigSkeletalMeshComponent* EditorSkelComp = NewObject<UControlRigSkeletalMeshComponent>(Actor);
	EditorSkelComp->SetSkeletalMesh(InPersonaPreviewScene->GetPersonaToolkit()->GetPreviewMesh());
	InPersonaPreviewScene->SetPreviewMeshComponent(EditorSkelComp);
	bool bWasCreated = false;
	FAnimCustomInstanceHelper::BindToSkeletalMeshComponent<UControlRigLayerInstance>(EditorSkelComp, bWasCreated);
	InPersonaPreviewScene->AddComponent(EditorSkelComp, FTransform::Identity);

	// set root component, so we can attach to it. 
	Actor->SetRootComponent(EditorSkelComp);

	// set to use custom default mode defined in mesh component
	InPersonaPreviewScene->SetDefaultAnimationMode(EPreviewSceneDefaultAnimationMode::Custom);

	PreviewInstance = nullptr;
	if (UControlRigLayerInstance* ControlRigLayerInstance = Cast<UControlRigLayerInstance>(EditorSkelComp->GetAnimInstance()))
	{
		PreviewInstance = Cast<UAnimPreviewInstance>(ControlRigLayerInstance->GetSourceAnimInstance());
	}
	else
	{
		PreviewInstance = Cast<UAnimPreviewInstance>(EditorSkelComp->GetAnimInstance());
	}

	if (GEditor)
	{
		// remove the preview scene undo handling - it has unwanted side effects
		FAnimationEditorPreviewScene* AnimationEditorPreviewScene = static_cast<FAnimationEditorPreviewScene*>(&InPersonaPreviewScene.Get());
		if (AnimationEditorPreviewScene)
		{
			GEditor->UnregisterForUndo(AnimationEditorPreviewScene);
		}
	}
}

void FControlRigEditor::UpdateControlRig()
{
	DECLARE_SCOPE_HIERARCHICAL_COUNTER_FUNC()

	UControlRigBlueprint* Blueprint = Cast<UControlRigBlueprint>(GetBlueprintObj());
	if(UClass* Class = Blueprint->GeneratedClass)
	{
		UControlRigSkeletalMeshComponent* EditorSkelComp = Cast<UControlRigSkeletalMeshComponent>(GetPersonaToolkit()->GetPreviewScene()->GetPreviewMeshComponent());
		UControlRigLayerInstance* AnimInstance = Cast<UControlRigLayerInstance>(EditorSkelComp->GetAnimInstance());

		if (AnimInstance)
		{
			if (ControlRig)
			{
				// if this control rig is from a temporary step,
				// for example the reinstancing class, clear it 
				// and create a new one!
				if (ControlRig->GetClass() != Class)
				{
					ControlRig = nullptr;
				}
			}

			if (ControlRig == nullptr)
			{
				ControlRig = NewObject<UControlRig>(EditorSkelComp, Class);
				// this is editing time rig
				ControlRig->ExecutionType = ERigExecutionType::Editing;
				ControlRig->ControlRigLog = &ControlRigLog;

				ControlRig->InitializeFromCDO();
 			}

			ControlRig->PreviewInstance = PreviewInstance;

			if (UControlRig* CDO = Cast<UControlRig>(Class->GetDefaultObject()))
			{
				CDO->GizmoLibrary = GetControlRigBlueprint()->GizmoLibrary;
			}

			CacheNameLists();

			// When the control rig is re-instanced on compile, it loses its binding, so we refresh it here if needed
			if (!ControlRig->GetObjectBinding().IsValid())
			{
				ControlRig->SetObjectBinding(MakeShared<FControlRigSkeletalMeshBinding>());
			}
			
			// Make sure the object being debugged is the preview instance
			GetBlueprintObj()->SetObjectBeingDebugged(ControlRig);

			// initialize is moved post reinstance
			FInputBlendPose Filter;
<<<<<<< HEAD
			AnimInstance->UpdateControlRig(ControlRig, 0, false, false, Filter, 1.0f, true, bExecutionControlRig);
=======
			AnimInstance->ResetControlRigTracks();
			AnimInstance->AddControlRigTrack(0, ControlRig);
			AnimInstance->UpdateControlRigTrack(0, 1.0f, FControlRigIOSettings::MakeEnabled(), bExecutionControlRig);
>>>>>>> 90fae962
			AnimInstance->RecalcRequiredBones();

			// since rig has changed, rebuild draw skeleton
			EditorSkelComp->RebuildDebugDrawSkeleton();
			if (FControlRigEditMode* EditMode = GetEditMode())
			{
				EditMode->SetObjects(ControlRig, FGuid(), EditorSkelComp,nullptr);
			}

			Blueprint->RecompileVM();
			
			ControlRig->OnInitialized_AnyThread().AddSP(this, &FControlRigEditor::HandleControlRigInitializedEvent);
			ControlRig->RequestInit();
			ControlRig->ControlModified().AddSP(this, &FControlRigEditor::HandleOnControlModified);
		}
	}
}

void FControlRigEditor::CacheNameLists()
{
	DECLARE_SCOPE_HIERARCHICAL_COUNTER_FUNC()

	if (UControlRigBlueprint* ControlRigBP = GetControlRigBlueprint())
	{
		// make sure the bone name list is up 2 date for the editor graph
		for (UEdGraph* Graph : ControlRigBP->UbergraphPages)
		{
			UControlRigGraph* RigGraph = Cast<UControlRigGraph>(Graph);
			if (RigGraph == nullptr)
			{
				continue;
			}

			RigGraph->CacheNameLists(&ControlRigBP->HierarchyContainer, &ControlRigBP->DrawContainer);
		}
	}
}

void FControlRigEditor::AddReferencedObjects( FReferenceCollector& Collector )
{
	FBlueprintEditor::AddReferencedObjects(Collector);

	Collector.AddReferencedObject(ControlRig);
}

void FControlRigEditor::HandlePreviewMeshChanged(USkeletalMesh* InOldSkeletalMesh, USkeletalMesh* InNewSkeletalMesh)
{
	RebindToSkeletalMeshComponent();

	if (GetObjectsCurrentlyBeingEdited()->Num() > 0)
	{
		if (UControlRigBlueprint* ControlRigBP = GetControlRigBlueprint())
		{
			ControlRigBP->SetPreviewMesh(InNewSkeletalMesh);
		}
	}
}

void FControlRigEditor::RebindToSkeletalMeshComponent()
{
	DECLARE_SCOPE_HIERARCHICAL_COUNTER_FUNC()

	UDebugSkelMeshComponent* MeshComponent = GetPersonaToolkit()->GetPreviewScene()->GetPreviewMeshComponent();
	if (MeshComponent)
	{
		bool bWasCreated = false;
		FAnimCustomInstanceHelper::BindToSkeletalMeshComponent<UControlRigLayerInstance>(MeshComponent , bWasCreated);
	}
}

void FControlRigEditor::UpdateStaleWatchedPins()
{
	UControlRigBlueprint* ControlRigBP = GetControlRigBlueprint();
	if (ControlRigBP == nullptr)
	{
		return;
	}

	TSet<UEdGraphPin*> AllPins;

	// Find all unique pins being watched
	for (const FEdGraphPinReference& PinRef : ControlRigBP->WatchedPins)
	{
		UEdGraphPin* Pin = PinRef.Get();
		if (Pin == nullptr)
		{
			continue;
		}

		UEdGraphNode* OwningNode = Pin->GetOwningNode();
		// during node reconstruction, dead pins get moved to the transient 
		// package (so just in case this blueprint got saved with dead pin watches)
		if (OwningNode == nullptr)
		{
			continue;
		}

		if (!OwningNode->Pins.Contains(Pin))
		{
			continue;
		}

		AllPins.Add(Pin);
	}

	// Refresh watched pins with unique pins (throw away null or duplicate watches)
	if (ControlRigBP->WatchedPins.Num() != AllPins.Num())
	{
		ControlRigBP->Status = BS_Dirty;
	}

	ControlRigBP->WatchedPins.Empty();

	for (URigVMNode* ModelNode : ControlRigBP->Model->GetNodes())
	{
		TArray<URigVMPin*> ModelPins = ModelNode->GetAllPinsRecursively();
		for (URigVMPin* ModelPin : ModelPins)
		{
			if (ModelPin->RequiresWatch())
			{
				ControlRigBP->Controller->SetPinIsWatched(ModelPin->GetPinPath(), false, false);
			}
		}
	}

	for (UEdGraphPin* Pin : AllPins)
	{
		ControlRigBP->WatchedPins.Add(Pin);
		ControlRigBP->Controller->SetPinIsWatched(Pin->GetName(), true, false);
	}
}

void FControlRigEditor::SetupGraphEditorEvents(UEdGraph* InGraph, SGraphEditor::FGraphEditorEvents& InEvents)
{
	DECLARE_SCOPE_HIERARCHICAL_COUNTER_FUNC()

	FBlueprintEditor::SetupGraphEditorEvents(InGraph, InEvents);

	InEvents.OnCreateActionMenu = SGraphEditor::FOnCreateActionMenu::CreateSP(this, &FControlRigEditor::HandleCreateGraphActionMenu);
	InEvents.OnTextCommitted = FOnNodeTextCommitted::CreateSP(this, &FControlRigEditor::OnNodeTitleCommitted);
}

FActionMenuContent FControlRigEditor::HandleCreateGraphActionMenu(UEdGraph* InGraph, const FVector2D& InNodePosition, const TArray<UEdGraphPin*>& InDraggedPins, bool bAutoExpand, SGraphEditor::FActionMenuClosed InOnMenuClosed)
{
	return FBlueprintEditor::OnCreateGraphActionMenu(InGraph, InNodePosition, InDraggedPins, bAutoExpand, InOnMenuClosed);
}

void FControlRigEditor::OnNodeTitleCommitted(const FText& NewText, ETextCommit::Type CommitInfo, UEdGraphNode* NodeBeingChanged)
{
	DECLARE_SCOPE_HIERARCHICAL_COUNTER_FUNC()

	if (UEdGraphNode_Comment* CommentBeingChanged = Cast<UEdGraphNode_Comment>(NodeBeingChanged))
	{
		if (UControlRigBlueprint* ControlRigBP = GetControlRigBlueprint())
		{
			ControlRigBP->Controller->SetCommentTextByName(CommentBeingChanged->GetFName(), NewText.ToString(), true);
		}
	}
}

FTransform FControlRigEditor::GetRigElementTransform(const FRigElementKey& InElement, bool bLocal, bool bOnDebugInstance) const
{
	DECLARE_SCOPE_HIERARCHICAL_COUNTER_FUNC()

	if(bOnDebugInstance)
	{
		UControlRig* DebuggedControlRig = Cast<UControlRig>(GetBlueprintObj()->GetObjectBeingDebugged());
		if (DebuggedControlRig == nullptr)
		{
			DebuggedControlRig = ControlRig;
		}

		if (DebuggedControlRig)
		{
			if (bLocal)
			{
				return DebuggedControlRig->GetHierarchy()->GetLocalTransform(InElement);
			}
			return DebuggedControlRig->GetHierarchy()->GetGlobalTransform(InElement);
		}
	}

	if (bLocal)
	{
		return GetControlRigBlueprint()->HierarchyContainer.GetLocalTransform(InElement);
	}
	return GetControlRigBlueprint()->HierarchyContainer.GetGlobalTransform(InElement);
}

void FControlRigEditor::SetRigElementTransform(const FRigElementKey& InElement, const FTransform& InTransform, bool bLocal)
{
	DECLARE_SCOPE_HIERARCHICAL_COUNTER_FUNC()

	FScopedTransaction Transaction(LOCTEXT("Move Bone", "Move Bone transform"));
	UControlRigBlueprint* ControlRigBP = GetControlRigBlueprint();
	ControlRigBP->Modify();

	switch (InElement.Type)
	{
		case ERigElementType::Bone:
		{
			FTransform Transform = InTransform;
			if (bLocal)
			{
				FTransform ParentTransform = FTransform::Identity;
				FRigElementKey ParentKey = ControlRigBP->HierarchyContainer.BoneHierarchy[InElement.Name].GetParentElementKey();
				if (ParentKey.IsValid())
				{
					ParentTransform = GetRigElementTransform(ParentKey, false, false);
				}
				Transform = Transform * ParentTransform;
				Transform.NormalizeRotation();
			}

			ControlRigBP->HierarchyContainer.BoneHierarchy.SetInitialTransform(InElement.Name, Transform);
			ControlRigBP->HierarchyContainer.BoneHierarchy.SetGlobalTransform(InElement.Name, Transform);
			OnHierarchyChanged();
			break;
		}
		case ERigElementType::Control:
		{
			FTransform LocalTransform = InTransform;
			FTransform GlobalTransform = InTransform;
			if (!bLocal)
			{
				ControlRigBP->HierarchyContainer.ControlHierarchy.SetGlobalTransform(InElement.Name, InTransform);
				LocalTransform = ControlRigBP->HierarchyContainer.ControlHierarchy.GetLocalTransform(InElement.Name);
			}
			else
			{
				ControlRigBP->HierarchyContainer.ControlHierarchy.SetLocalTransform(InElement.Name, InTransform);
				GlobalTransform = ControlRigBP->HierarchyContainer.ControlHierarchy.GetGlobalTransform(InElement.Name);
			}

			ControlRigBP->HierarchyContainer.ControlHierarchy.SetInitialValue<FTransform>(InElement.Name, LocalTransform);
			ControlRigBP->HierarchyContainer.ControlHierarchy.SetGlobalTransform(InElement.Name, GlobalTransform);
			OnHierarchyChanged();
			break;
		}
		case ERigElementType::Space:
		{
			FTransform LocalTransform = InTransform;
			FTransform GlobalTransform = InTransform;
			if (!bLocal)
			{
				ControlRigBP->HierarchyContainer.SpaceHierarchy.SetGlobalTransform(InElement.Name, InTransform);
				LocalTransform = ControlRigBP->HierarchyContainer.SpaceHierarchy.GetLocalTransform(InElement.Name);
			}
			else
			{
				ControlRigBP->HierarchyContainer.SpaceHierarchy.SetLocalTransform(InElement.Name, InTransform);
				GlobalTransform = ControlRigBP->HierarchyContainer.SpaceHierarchy.GetGlobalTransform(InElement.Name);
			}

			ControlRigBP->HierarchyContainer.SpaceHierarchy.SetInitialTransform(InElement.Name, LocalTransform);
			ControlRigBP->HierarchyContainer.SpaceHierarchy.SetGlobalTransform(InElement.Name, GlobalTransform);
			OnHierarchyChanged();
			break;
		}
		default:
		{
			ensureMsgf(false, TEXT("Unsupported RigElement Type : %d"), InElement.Type);
			break;
		}
	}
	
	UControlRigSkeletalMeshComponent* EditorSkelComp = Cast<UControlRigSkeletalMeshComponent>(GetPersonaToolkit()->GetPreviewScene()->GetPreviewMeshComponent());
	if (EditorSkelComp)
	{
		EditorSkelComp->RebuildDebugDrawSkeleton();
	}
}

void FControlRigEditor::NotifyPreChange(FProperty* PropertyAboutToChange)
{
	FBlueprintEditor::NotifyPreChange(PropertyAboutToChange);

	if (UControlRigBlueprint* ControlRigBP = GetControlRigBlueprint())
	{
		if (RigElementInDetailPanel.IsValid())
		{
			ControlRigBP->Modify();
		}
	}
}

void FControlRigEditor::NotifyPostChange(const FPropertyChangedEvent& PropertyChangedEvent, FProperty* PropertyThatChanged)
{
	FBlueprintEditor::NotifyPostChange(PropertyChangedEvent, PropertyThatChanged);
}

void FControlRigEditor::OnFinishedChangingProperties(const FPropertyChangedEvent& PropertyChangedEvent)
{
	DECLARE_SCOPE_HIERARCHICAL_COUNTER_FUNC()

	UControlRigBlueprint* ControlRigBP = GetControlRigBlueprint();

	if (ControlRigBP)
	{
		if (PropertyChangedEvent.MemberProperty->GetNameCPP() == TEXT("VMCompileSettings"))
		{
			ControlRigBP->RecompileVM();
			return;
		}

		if (PropertyChangedEvent.MemberProperty->GetNameCPP() == TEXT("DrawContainer"))
		{
			ControlRigBP->PropagateDrawInstructionsFromBPToInstances();
			return;
		}
	}

	if (ControlRig && ControlRigBP && NodeDetailBuffer.Num() > 0 && NodeDetailStruct != nullptr && !NodeDetailName.IsNone())
	{
		const uint8* PropertyValuePtr = NodeDetailBuffer.GetData();
		PropertyValuePtr += PropertyChangedEvent.MemberProperty->GetOffset_ReplaceWith_ContainerPtrToValuePtr();

		FString DefaultValue;
		PropertyChangedEvent.MemberProperty->ExportTextItem(DefaultValue, PropertyValuePtr, PropertyValuePtr, nullptr, PPF_None);

		if (DefaultValue.IsEmpty())
		{
			if (CastField<FArrayProperty>(PropertyChangedEvent.MemberProperty))
			{
				DefaultValue = TEXT("()");
			}
			else if (CastField<FNameProperty>(PropertyChangedEvent.MemberProperty) != nullptr ||
				CastField<FStrProperty>(PropertyChangedEvent.MemberProperty) != nullptr)
			{
				DefaultValue = TEXT("\"\"");
			}
		}

		if (!DefaultValue.IsEmpty())
		{
			FString PinPath = FString::Printf(TEXT("%s.%s"), *NodeDetailName.ToString(), *PropertyChangedEvent.MemberProperty->GetName());
			ControlRigBP->Controller->SetPinDefaultValue(PinPath, DefaultValue, true, true);
		}
	}

	if (ControlRig && ControlRigBP && RigElementInDetailPanel)
	{
		UControlRig* DebuggedControlRig = Cast<UControlRig>(GetBlueprintObj()->GetObjectBeingDebugged());

		if (DebuggedControlRig && DebuggedControlRig->GetHierarchy()->GetIndex(RigElementInDetailPanel) == INDEX_NONE)
		{
			return;
		}

		UScriptStruct* ScriptStruct = PropertyChangedEvent.MemberProperty->GetOwner<UScriptStruct>();
		if (ScriptStruct)
		{
			if (ScriptStruct == FRigBone::StaticStruct() && RigElementInDetailPanel.Type == ERigElementType::Bone)
			{
				if (PropertyChangedEvent.MemberProperty->GetFName() == TEXT("LocalTransform"))
				{
					FRigBone& Bone = ControlRigBP->HierarchyContainer.BoneHierarchy[RigElementInDetailPanel.Name];
					FTransform ParentTransform = FTransform::Identity;
					if (Bone.ParentIndex != INDEX_NONE)
					{
						ParentTransform = ControlRigBP->HierarchyContainer.BoneHierarchy.GetGlobalTransform(Bone.ParentIndex);
					}
					Bone.GlobalTransform = Bone.LocalTransform * ParentTransform;

					ControlRigBP->PropagatePropertyFromBPToInstances(RigElementInDetailPanel, PropertyChangedEvent.MemberProperty);
					ControlRigBP->PropagatePropertyFromBPToInstances(RigElementInDetailPanel, ScriptStruct->FindPropertyByName(TEXT("GlobalTransform")));
				}
				else if (PropertyChangedEvent.MemberProperty->GetFName() == TEXT("GlobalTransform"))
				{
					FRigBone& Bone = ControlRigBP->HierarchyContainer.BoneHierarchy[RigElementInDetailPanel.Name];
					FTransform ParentTransform = FTransform::Identity;
					if (Bone.ParentIndex != INDEX_NONE)
					{
						ParentTransform = ControlRigBP->HierarchyContainer.BoneHierarchy.GetGlobalTransform(Bone.ParentIndex);
					}
					Bone.LocalTransform = Bone.GlobalTransform.GetRelativeTransform(ParentTransform);

					ControlRigBP->PropagatePropertyFromBPToInstances(RigElementInDetailPanel, PropertyChangedEvent.MemberProperty);
					ControlRigBP->PropagatePropertyFromBPToInstances(RigElementInDetailPanel, ScriptStruct->FindPropertyByName(TEXT("LocalTransform")));
				}

				ControlRig->SetTransientControlValue(RigElementInDetailPanel);
				if (DebuggedControlRig && DebuggedControlRig != ControlRig)
				{
					DebuggedControlRig->SetTransientControlValue(RigElementInDetailPanel);
				}

				if (PreviewInstance)
				{
					if (FAnimNode_ModifyBone* Modify = PreviewInstance->FindModifiedBone(RigElementInDetailPanel.Name))
					{
						FTransform LocalTransform = ControlRigBP->HierarchyContainer.BoneHierarchy[RigElementInDetailPanel.Name].LocalTransform;
						Modify->Translation = LocalTransform.GetTranslation();
						Modify->Rotation = LocalTransform.GetRotation().Rotator();
						Modify->TranslationSpace = EBoneControlSpace::BCS_ParentBoneSpace;
						Modify->RotationSpace = EBoneControlSpace::BCS_ParentBoneSpace;
					}
				}
			}
			else if (ScriptStruct == FRigSpace::StaticStruct() && RigElementInDetailPanel.Type == ERigElementType::Space)
			{
				ControlRigBP->PropagatePropertyFromBPToInstances(RigElementInDetailPanel, PropertyChangedEvent.MemberProperty);

				if (PropertyChangedEvent.MemberProperty->GetName() == TEXT("InitialTransform"))
				{
					FRigSpace& Space = ControlRigBP->HierarchyContainer.SpaceHierarchy[RigElementInDetailPanel.Name];
					Space.LocalTransform = Space.InitialTransform;
					ControlRigBP->PropagatePropertyFromBPToInstances(RigElementInDetailPanel, ScriptStruct->FindPropertyByName(TEXT("LocalTransform")));
				}

				ControlRig->SetTransientControlValue(RigElementInDetailPanel);
				if (DebuggedControlRig && DebuggedControlRig != ControlRig)
				{
					DebuggedControlRig->SetTransientControlValue(RigElementInDetailPanel);
				}
			}
			else if (ScriptStruct == FRigControl::StaticStruct() && RigElementInDetailPanel.Type == ERigElementType::Control)
			{
				if (PropertyChangedEvent.MemberProperty->GetName() == TEXT("GizmoColor"))
				{
					FRigControl& Control = ControlRigBP->HierarchyContainer.ControlHierarchy[RigElementInDetailPanel.Name];
					Control.GizmoColor.R = FMath::Clamp<float>(Control.GizmoColor.R, 0.f, 1.f);
					Control.GizmoColor.G = FMath::Clamp<float>(Control.GizmoColor.G, 0.f, 1.f);
					Control.GizmoColor.B = FMath::Clamp<float>(Control.GizmoColor.B, 0.f, 1.f);
					Control.GizmoColor.A = FMath::Clamp<float>(Control.GizmoColor.A, 0.f, 1.f);
				}

				ControlRigBP->PropagatePropertyFromBPToInstances(RigElementInDetailPanel, PropertyChangedEvent.MemberProperty);

				if (PropertyChangedEvent.MemberProperty->GetName().Contains(TEXT("Gizmo")))
				{
					ControlRigBP->HierarchyContainer.ControlHierarchy.OnControlUISettingsChanged.Broadcast(&ControlRigBP->HierarchyContainer, FRigElementKey(RigElementInDetailPanel.Name, ERigElementType::Control));
				}
			}
			else if (ScriptStruct == FRigCurve::StaticStruct() && RigElementInDetailPanel.Type == ERigElementType::Curve)
			{
				ControlRigBP->PropagatePropertyFromBPToInstances(RigElementInDetailPanel, PropertyChangedEvent.MemberProperty);
			}

			ControlRigBP->Modify();
			ControlRigBP->MarkPackageDirty();
		}
	}
}

void FControlRigEditor::OnHierarchyChanged()
{
	DECLARE_SCOPE_HIERARCHICAL_COUNTER_FUNC()

	CacheNameLists();
	if (UControlRigBlueprint* ControlRigBP = GetControlRigBlueprint())
	{
		ControlRigBP->PropagateHierarchyFromBPToInstances();

		FBlueprintEditorUtils::MarkBlueprintAsModified(GetControlRigBlueprint());
		TArray<FRigElementKey> SelectedElements = ControlRigBP->HierarchyContainer.CurrentSelection();
		for(const FRigElementKey& SelectedElement : SelectedElements)
		{
			ControlRigBP->HierarchyContainer.OnElementSelected.Broadcast(&ControlRigBP->HierarchyContainer, SelectedElement, true);
		}
		GetControlRigBlueprint()->RecompileVM();

		if (NodeDetailStruct != nullptr && NodeDetailBuffer.Num() > 0 && NodeDetailName != NAME_None)
		{
			if (URigVMNode* Node = ControlRigBP->Model->FindNode(NodeDetailName.ToString()))
			{
				SetDetailObject(Node);
			}
			else
			{
				ClearDetailObject();
			}
		}
		else if (ControlRigBP->HierarchyContainer.GetIndex(RigElementInDetailPanel) == INDEX_NONE)
		{
			ClearDetailObject();
		}
	}
	else
	{
		ClearDetailObject();
	}
}

void FControlRigEditor::OnRigElementAdded(FRigHierarchyContainer* Container, const FRigElementKey& InKey)
{
	OnHierarchyChanged();
}

void FControlRigEditor::OnRigElementRemoved(FRigHierarchyContainer* Container, const FRigElementKey& InKey)
{
	UControlRigBlueprint* Blueprint = GetControlRigBlueprint();
	for (UEdGraph* Graph : Blueprint->UbergraphPages)
	{
		UControlRigGraph* RigGraph = Cast<UControlRigGraph>(Graph);
		if (RigGraph == nullptr)
		{
			continue;
		}

		FString RemovedElementName = InKey.Name.ToString();
		ERigElementType RemovedElementType = InKey.Type;

		for (UEdGraphNode* Node : RigGraph->Nodes)
		{
			if (UControlRigGraphNode* RigNode = Cast<UControlRigGraphNode>(Node))
			{
				if (URigVMNode* ModelNode = RigNode->GetModelNode())
				{
					for (URigVMPin * ModelPin : ModelNode->GetPins())
					{
						if ((ModelPin->GetCPPType() == TEXT("FName") && ModelPin->GetCustomWidgetName() == TEXT("BoneName") && RemovedElementType == ERigElementType::Bone) ||
							(ModelPin->GetCPPType() == TEXT("FName") && ModelPin->GetCustomWidgetName() == TEXT("ControlName") && RemovedElementType == ERigElementType::Control) ||
							(ModelPin->GetCPPType() == TEXT("FName") && ModelPin->GetCustomWidgetName() == TEXT("SpaceName") && RemovedElementType == ERigElementType::Space) ||
							(ModelPin->GetCPPType() == TEXT("FName") && ModelPin->GetCustomWidgetName() == TEXT("CurveName") && RemovedElementType == ERigElementType::Curve))
						{
							if (ModelPin->GetDefaultValue() == RemovedElementName)
							{
								Blueprint->Controller->SetPinDefaultValue(ModelPin->GetPinPath(), FName(NAME_None).ToString());
							}
						}
					}
				}
			}
		}
	}


	OnHierarchyChanged();
}

void FControlRigEditor::OnRigElementRenamed(FRigHierarchyContainer* Container, ERigElementType ElementType, const FName& InOldName, const FName& InNewName)
{
	DECLARE_SCOPE_HIERARCHICAL_COUNTER_FUNC()

	UControlRigBlueprint* Blueprint = GetControlRigBlueprint();
	for (UEdGraph* Graph : Blueprint->UbergraphPages)
	{
		UControlRigGraph* RigGraph = Cast<UControlRigGraph>(Graph);
		if (RigGraph == nullptr)
		{
			continue;
		}

		for (UEdGraphNode* Node : RigGraph->Nodes)
		{
			if (UControlRigGraphNode* RigNode = Cast<UControlRigGraphNode>(Node))
			{
				if (URigVMNode* ModelNode = RigNode->GetModelNode())
				{
					for (URigVMPin * ModelPin : ModelNode->GetPins())
					{
						if ((ModelPin->GetCPPType() == TEXT("FName") && ModelPin->GetCustomWidgetName() == TEXT("BoneName") && ElementType == ERigElementType::Bone) ||
							(ModelPin->GetCPPType() == TEXT("FName") && ModelPin->GetCustomWidgetName() == TEXT("ControlName") && ElementType == ERigElementType::Control) ||
							(ModelPin->GetCPPType() == TEXT("FName") && ModelPin->GetCustomWidgetName() == TEXT("SpaceName") && ElementType == ERigElementType::Space) ||
							(ModelPin->GetCPPType() == TEXT("FName") && ModelPin->GetCustomWidgetName() == TEXT("CurveName") && ElementType == ERigElementType::Curve))
						{
							if (ModelPin->GetDefaultValue() == InOldName.ToString())
							{
								Blueprint->Controller->SetPinDefaultValue(ModelPin->GetPinPath(), InNewName.ToString(), false);
							}
						}
					}
				}
			}
		}

		CacheNameLists();
	}

}

void FControlRigEditor::OnRigElementReparented(FRigHierarchyContainer* Container, const FRigElementKey& InKey, const FName& InOldParentName, const FName& InNewParentName)
{
	OnHierarchyChanged();
}

void FControlRigEditor::OnRigElementSelected(FRigHierarchyContainer* Container, const FRigElementKey& InKey, bool bSelected)
{
	UControlRigBlueprint* RigBlueprint = GetControlRigBlueprint();
	if (RigBlueprint == nullptr)
	{
		return;
	}

	if (Container->GetIndex(InKey) == INDEX_NONE)
	{
		return;
	}

	if (InKey.Type == ERigElementType::Bone)
	{
		UControlRigSkeletalMeshComponent* EditorSkelComp = Cast<UControlRigSkeletalMeshComponent>(GetPersonaToolkit()->GetPreviewScene()->GetPreviewMeshComponent());
		if (EditorSkelComp)
		{
			int32 Index = ControlRig->Hierarchy.BoneHierarchy.GetIndex(InKey.Name);
			if (Index != INDEX_NONE)
			{
				if (bSelected)
				{
					EditorSkelComp->BonesOfInterest.AddUnique(Index);
				}
				else
				{
					EditorSkelComp->BonesOfInterest.Remove(Index);
				}
			}
		}
	}

	if (bSelected)
	{
		SetDetailStruct(InKey);
	}
	else
	{
		TArray<FRigElementKey> CurrentSelection = RigBlueprint->HierarchyContainer.CurrentSelection();
		if (CurrentSelection.Num() > 0)
		{
			OnRigElementSelected(Container, CurrentSelection.Last(), true);
		}
		else
		{
			ClearDetailObject();
		}
	}
}

void FControlRigEditor::OnControlUISettingChanged(FRigHierarchyContainer* Container, const FRigElementKey& InKey)
{
}

FControlRigEditorEditMode* FControlRigEditor::GetEditMode() const
{
	if (GetAssetEditorModeManager() == nullptr)
	{
		return nullptr;
	}
	return static_cast<FControlRigEditorEditMode*>(GetAssetEditorModeManager()->GetActiveMode(FControlRigEditorEditMode::ModeName));
}


void FControlRigEditor::OnCurveContainerChanged()
{
	DECLARE_SCOPE_HIERARCHICAL_COUNTER_FUNC()

	ClearDetailObject();

	FBlueprintEditorUtils::MarkBlueprintAsModified(GetControlRigBlueprint());

	UControlRigSkeletalMeshComponent* EditorSkelComp = Cast<UControlRigSkeletalMeshComponent>(GetPersonaToolkit()->GetPreviewScene()->GetPreviewMeshComponent());
	if (EditorSkelComp)
	{
		// restart animation 
		EditorSkelComp->InitAnim(true);
		UpdateControlRig();
	}
	CacheNameLists();

	// notification
	FNotificationInfo Info(LOCTEXT("CurveContainerChangeHelpMessage", "CurveContainer has been successfully modified."));
	Info.bFireAndForget = true;
	Info.FadeOutDuration = 10.0f;
	Info.ExpireDuration = 0.0f;

	TSharedPtr<SNotificationItem> NotificationPtr = FSlateNotificationManager::Get().AddNotification(Info);
	NotificationPtr->SetCompletionState(SNotificationItem::CS_Success);
}

void FControlRigEditor::OnGraphNodeDropToPerform(TSharedPtr<FGraphNodeDragDropOp> DragDropOp, UEdGraph* Graph, const FVector2D& NodePosition, const FVector2D& ScreenPosition)
{
	DECLARE_SCOPE_HIERARCHICAL_COUNTER_FUNC()

	if (DragDropOp->IsOfType<FRigElementHierarchyDragDropOp>())
	{
		TSharedPtr<FRigElementHierarchyDragDropOp> RigHierarchyOp = StaticCastSharedPtr<FRigElementHierarchyDragDropOp>(DragDropOp);

		TArray<FRigElementKey> DraggedKeys = RigHierarchyOp->GetElements();
		uint8 DraggedTypes = 0;
		for (const FRigElementKey& DraggedKey : DraggedKeys)
		{
			DraggedTypes = DraggedTypes | (uint8)DraggedKey.Type;
		}

		if (DraggedTypes != 0 && FocusedGraphEdPtr.IsValid())
		{
			FMenuBuilder MenuBuilder(true, NULL);
			const FText SectionText = FText::FromString(RigHierarchyOp->GetJoinedElementNames());

			MenuBuilder.BeginSection("RigHierarchyDroppedOn", SectionText);

			if ((DraggedTypes & (uint8)ERigElementType::Bone) != 0)
			{
				MenuBuilder.AddMenuEntry(
					LOCTEXT("CreateGetBoneTransform", "Get Bone Transform"),
					LOCTEXT("CreateGetBoneTransformTooltip", "Getter for bone transform\n"),
					FSlateIcon(),
					FUIAction(
						FExecuteAction::CreateSP(this, &FControlRigEditor::HandleMakeElementGetterSetter, ERigElementGetterSetterType_Transform, true, DraggedKeys, Graph, NodePosition),
						FCanExecuteAction()
					)
				);
				MenuBuilder.AddMenuEntry(
					LOCTEXT("CreateSetBoneTransform", "Set Bone Transform"),
					LOCTEXT("CreateSetBoneTransformTooltip", "Setter for bone transform\n"),
					FSlateIcon(),
					FUIAction(
						FExecuteAction::CreateSP(this, &FControlRigEditor::HandleMakeElementGetterSetter, ERigElementGetterSetterType_Transform, false, DraggedKeys, Graph, NodePosition),
						FCanExecuteAction()
					)
				);

				MenuBuilder.AddMenuSeparator();

				MenuBuilder.AddMenuEntry(
					LOCTEXT("CreateSetBoneRotation", "Set Bone Rotation"),
					LOCTEXT("CreateSetBoneRotationTooltip", "Setter for bone Rotation\n"),
					FSlateIcon(),
					FUIAction(
						FExecuteAction::CreateSP(this, &FControlRigEditor::HandleMakeElementGetterSetter, ERigElementGetterSetterType_Rotation, false, DraggedKeys, Graph, NodePosition),
						FCanExecuteAction()
					)
				);

				MenuBuilder.AddMenuEntry(
					LOCTEXT("CreateSetBoneTranslation", "Set Bone Translation"),
					LOCTEXT("CreateSetBoneTranslationTooltip", "Setter for bone translation\n"),
					FSlateIcon(),
					FUIAction(
						FExecuteAction::CreateSP(this, &FControlRigEditor::HandleMakeElementGetterSetter, ERigElementGetterSetterType_Translation, false, DraggedKeys, Graph, NodePosition),
						FCanExecuteAction()
					)
				);

				MenuBuilder.AddMenuEntry(
					LOCTEXT("CreateSetBoneOffset", "Set Bone Offset"),
					LOCTEXT("CreateSetBoneOffsetTooltip", "Setter for bone offset\n"),
					FSlateIcon(),
					FUIAction(
						FExecuteAction::CreateSP(this, &FControlRigEditor::HandleMakeElementGetterSetter, ERigElementGetterSetterType_Offset, false, DraggedKeys, Graph, NodePosition),
						FCanExecuteAction()
					)
				);

				MenuBuilder.AddMenuEntry(
					LOCTEXT("CreateGetInitialBoneTransform", "Get Initial Bone Transform"),
					LOCTEXT("CreateGetInitialBoneTransformTooltip", "Getter for initial bone transform\n"),
					FSlateIcon(),
					FUIAction(
						FExecuteAction::CreateSP(this, &FControlRigEditor::HandleMakeElementGetterSetter, ERigElementGetterSetterType_Initial, true, DraggedKeys, Graph, NodePosition),
						FCanExecuteAction()
					)
				);

				MenuBuilder.AddMenuSeparator();

				MenuBuilder.AddMenuEntry(
					LOCTEXT("CreateGetBoneRelativeTransform", "Get Bone Relative Transform"),
					LOCTEXT("CreateGetBoneRelativeTransformTooltip", "Getter for bone relative transform\n"),
					FSlateIcon(),
					FUIAction(
						FExecuteAction::CreateSP(this, &FControlRigEditor::HandleMakeElementGetterSetter, ERigElementGetterSetterType_Relative, true, DraggedKeys, Graph, NodePosition),
						FCanExecuteAction()
					)
				);
				MenuBuilder.AddMenuEntry(
					LOCTEXT("CreateSetBoneRelativeTransform", "Set Bone Relative Transform"),
					LOCTEXT("CreateSetBoneRelativeTransformTooltip", "Setter for bone relative transform\n"),
					FSlateIcon(),
					FUIAction(
						FExecuteAction::CreateSP(this, &FControlRigEditor::HandleMakeElementGetterSetter, ERigElementGetterSetterType_Relative, false, DraggedKeys, Graph, NodePosition),
						FCanExecuteAction()
					)
				);

			}

			if ((DraggedTypes & (uint8)ERigElementType::Control) != 0)
			{
				MenuBuilder.AddMenuEntry(
					LOCTEXT("CreateGetControl", "Get Control"),
					LOCTEXT("CreateGetControlTooltip", "Getter for control\n"),
					FSlateIcon(),
					FUIAction(
						FExecuteAction::CreateSP(this, &FControlRigEditor::HandleMakeElementGetterSetter, ERigElementGetterSetterType_Transform, true, DraggedKeys, Graph, NodePosition),
						FCanExecuteAction()
					)
				);
				MenuBuilder.AddMenuEntry(
					LOCTEXT("CreateSetControl", "Set Control"),
					LOCTEXT("CreateSetControlTooltip", "Setter for control\n"),
					FSlateIcon(),
					FUIAction(
						FExecuteAction::CreateSP(this, &FControlRigEditor::HandleMakeElementGetterSetter, ERigElementGetterSetterType_Transform, false, DraggedKeys, Graph, NodePosition),
						FCanExecuteAction()
					)
				);
			}

			if ((DraggedTypes & (uint8)ERigElementType::Space) != 0)
			{
				MenuBuilder.AddMenuEntry(
					LOCTEXT("CreateGetSpaceTransform", "Get Space Transform"),
					LOCTEXT("CreateGetSpaceTransformTooltip", "Getter for space transform\n"),
					FSlateIcon(),
					FUIAction(
						FExecuteAction::CreateSP(this, &FControlRigEditor::HandleMakeElementGetterSetter, ERigElementGetterSetterType_Transform, true, DraggedKeys, Graph, NodePosition),
						FCanExecuteAction()
					)
				);
			}

			TSharedRef<SWidget> GraphEditorPanel = FocusedGraphEdPtr.Pin().ToSharedRef();

			// Show dialog to choose getter vs setter
			FSlateApplication::Get().PushMenu(
				GraphEditorPanel,
				FWidgetPath(),
				MenuBuilder.MakeWidget(),
				ScreenPosition,
				FPopupTransitionEffect(FPopupTransitionEffect::ContextMenu)
			);

			MenuBuilder.EndSection();
		}
	}
}

void FControlRigEditor::HandleMakeElementGetterSetter(ERigElementGetterSetterType Type, bool bIsGetter, TArray<FRigElementKey> Keys, UEdGraph* Graph, FVector2D NodePosition)
{
	DECLARE_SCOPE_HIERARCHICAL_COUNTER_FUNC()

	if (Keys.Num() == 0)
	{
		return;
	}

	UControlRigBlueprint* Blueprint = Cast<UControlRigBlueprint>(GetBlueprintObj());
	if (Blueprint == nullptr)
	{
		return;
	}
	if (Blueprint->Controller == nullptr)
	{
		return;
	}

	Blueprint->Controller->OpenUndoBracket(TEXT("Adding Nodes from Hierarchy"));

	struct FNewNodeData
	{
		FName Name;
		FName ValuePinName;
		ERigControlType ValueType;
		FRigControlValue Value;
	};
	TArray<FNewNodeData> NewNodes;

	for (const FRigElementKey& Key : Keys)
	{
		UScriptStruct* StructTemplate = nullptr;

		FNewNodeData NewNode;
		NewNode.Name = NAME_None;
		NewNode.ValuePinName = NAME_None;

		FName PinName;
		switch (Key.Type)
		{
			case ERigElementType::Bone:
			{
				PinName = TEXT("Bone");

				if (bIsGetter)
				{
					switch (Type)
					{
						case ERigElementGetterSetterType_Transform:
						{
							StructTemplate = FRigUnit_GetBoneTransform::StaticStruct();
							break;
						}
						case ERigElementGetterSetterType_Initial:
						{
							StructTemplate = FRigUnit_GetInitialBoneTransform::StaticStruct();
							break;
						}
						case ERigElementGetterSetterType_Relative:
						{
							StructTemplate = FRigUnit_GetRelativeBoneTransform::StaticStruct();
							break;
						}
						case ERigElementGetterSetterType_Name:
						{
							StructTemplate = FRigUnit_BoneName::StaticStruct();
							break;
						}
						default:
						{
							break;
						}
					}
				}
				else
				{
					switch (Type)
					{
						case ERigElementGetterSetterType_Transform:
						{
							StructTemplate = FRigUnit_SetBoneTransform::StaticStruct();
							NewNode.ValuePinName = TEXT("Transform");
							NewNode.ValueType = ERigControlType::Transform;
							NewNode.Value = FRigControlValue::Make<FTransform>(Blueprint->HierarchyContainer.GetLocalTransform(Key));
							break;
						}
						case ERigElementGetterSetterType_Relative:
						{
							StructTemplate = FRigUnit_SetRelativeBoneTransform::StaticStruct();
							break;
						}
						case ERigElementGetterSetterType_Rotation:
						{
							StructTemplate = FRigUnit_SetBoneRotation::StaticStruct();
							NewNode.ValuePinName = TEXT("Rotation");
							NewNode.ValueType = ERigControlType::Rotator;
							NewNode.Value = FRigControlValue::Make<FRotator>(Blueprint->HierarchyContainer.GetLocalTransform(Key).Rotator());
							break;
						}
						case ERigElementGetterSetterType_Translation:
						{
							StructTemplate = FRigUnit_SetBoneTranslation::StaticStruct();
							NewNode.ValuePinName = TEXT("Translation");
							NewNode.ValueType = ERigControlType::Position;
							NewNode.Value = FRigControlValue::Make<FVector>(Blueprint->HierarchyContainer.GetLocalTransform(Key).GetLocation());
							break;
						}
						case ERigElementGetterSetterType_Offset:
						{
							StructTemplate = FRigUnit_AddBoneTransform::StaticStruct();
							break;
						}
						default:
						{
							break;
						}
					}
				}
				break;
			}
			case ERigElementType::Control:
			{
				PinName = TEXT("Control");

				const FRigControl& Control = Blueprint->HierarchyContainer.ControlHierarchy[Key.Name];
				if (bIsGetter)
				{
					switch (Control.ControlType)
					{
						case ERigControlType::Bool:
						{
							StructTemplate = FRigUnit_GetControlBool::StaticStruct();
							break;
						}
						case ERigControlType::Float:
						{
							StructTemplate = FRigUnit_GetControlFloat::StaticStruct();
							break;
						}
						case ERigControlType::Vector2D:
						{
							StructTemplate = FRigUnit_GetControlVector2D::StaticStruct();
							break;
						}
						case ERigControlType::Position:
						case ERigControlType::Scale:
						{
							StructTemplate = FRigUnit_GetControlVector::StaticStruct();
							break;
						}
						case ERigControlType::Rotator:
						{
							StructTemplate = FRigUnit_GetControlRotator::StaticStruct();
							break;
						}
						case ERigControlType::Transform:
						case ERigControlType::TransformNoScale:
						{
							StructTemplate = FRigUnit_GetControlTransform::StaticStruct();
							break;
						}
						default:
						{
							break;
						}
					}
				}
				else
				{
					switch (Control.ControlType)
					{
						case ERigControlType::Bool:
						{
							StructTemplate = FRigUnit_SetControlBool::StaticStruct();
							break;
						}
						case ERigControlType::Float:
						{
							StructTemplate = FRigUnit_SetControlFloat::StaticStruct();
							break;
						}
						case ERigControlType::Vector2D:
						{
							StructTemplate = FRigUnit_SetControlVector2D::StaticStruct();
							break;
						}
						case ERigControlType::Position:
						{
							StructTemplate = FRigUnit_SetControlVector::StaticStruct();
							NewNode.ValuePinName = TEXT("Vector");
							NewNode.ValueType = ERigControlType::Position;
							NewNode.Value = FRigControlValue::Make<FVector>(Blueprint->HierarchyContainer.GetGlobalTransform(Key).GetLocation());
							break;
						}
						case ERigControlType::Scale:
						{
							StructTemplate = FRigUnit_SetControlVector::StaticStruct();
							NewNode.ValuePinName = TEXT("Vector");
							NewNode.ValueType = ERigControlType::Scale;
							NewNode.Value = FRigControlValue::Make<FVector>(Blueprint->HierarchyContainer.GetGlobalTransform(Key).GetScale3D());
							break;
						}
						case ERigControlType::Rotator:
						{
							StructTemplate = FRigUnit_SetControlRotator::StaticStruct();
							NewNode.ValuePinName = TEXT("Rotator");
							NewNode.ValueType = ERigControlType::Rotator;
							NewNode.Value = FRigControlValue::Make<FRotator>(Blueprint->HierarchyContainer.GetGlobalTransform(Key).Rotator());
							break;
						}
						case ERigControlType::Transform:
						case ERigControlType::TransformNoScale:
						{
							StructTemplate = FRigUnit_SetControlTransform::StaticStruct();
							NewNode.ValuePinName = TEXT("Transform");
							NewNode.ValueType = ERigControlType::Transform;
							NewNode.Value = FRigControlValue::Make<FTransform>(Blueprint->HierarchyContainer.GetGlobalTransform(Key));
							break;
						}
						default:
						{
							break;
						}
					}
				}
				break;
			}
			case ERigElementType::Space:
			{
				PinName = TEXT("Space");
				if (bIsGetter)
				{
					StructTemplate = FRigUnit_GetSpaceTransform::StaticStruct();
				}
				break;
			}
			default:
			{
				break;
			}
		}

		if (StructTemplate == nullptr)
		{
			return;
		}

		FVector2D NodePositionIncrement(0.f, 120.f);
		if (!bIsGetter)
		{
			NodePositionIncrement = FVector2D(380.f, 0.f);
		}

		FName Name = FControlRigBlueprintUtils::ValidateName(Blueprint, StructTemplate->GetName());
		if (URigVMStructNode* ModelNode = Blueprint->Controller->AddStructNode(StructTemplate, TEXT("Execute"), NodePosition))
		{
			NewNode.Name = ModelNode->GetFName();
			NewNodes.Add(NewNode);
			Blueprint->Controller->SetPinDefaultValue(FString::Printf(TEXT("%s.%s"), *ModelNode->GetName(), *PinName.ToString()), Key.Name.ToString());

			if (!NewNode.ValuePinName.IsNone())
			{
				FString DefaultValue;

				switch (NewNode.ValueType)
				{
					case ERigControlType::Position:
					case ERigControlType::Scale:
					{
						DefaultValue = NewNode.Value.ToString<FVector>();
						break;
					}
					case ERigControlType::Rotator:
					{
						DefaultValue = NewNode.Value.ToString<FRotator>();
						break;
					}
					case ERigControlType::Transform:
					{
						DefaultValue = NewNode.Value.ToString<FTransform>();
						break;
					}
					default:
					{
						break;
					}
				}
				if (!DefaultValue.IsEmpty())
				{
					Blueprint->Controller->SetPinDefaultValue(FString::Printf(TEXT("%s.%s"), *ModelNode->GetName(), *NewNode.ValuePinName.ToString()), DefaultValue);
				}
			}

			UControlRigUnitNodeSpawner::HookupMutableNode(ModelNode, Blueprint);
		}

		NodePosition += NodePositionIncrement;
	}

	if (NewNodes.Num() > 0)
	{
		TArray<FName> NewNodeNames;
		for (const FNewNodeData& NewNode : NewNodes)
		{
			NewNodeNames.Add(NewNode.Name);
		}
		Blueprint->Controller->SetNodeSelection(NewNodeNames);
		Blueprint->Controller->CloseUndoBracket();
	}
	else
	{
		Blueprint->Controller->CancelUndoBracket();
	}
}

void FControlRigEditor::HandleOnControlModified(IControlRigManipulatable* Subject, const FRigControl& Control, EControlRigSetKey InSetKey)
{
	if (Subject != ControlRig)
	{
		return;
	}

	if (!Control.bIsTransientControl)
	{
		return;
	}

	UControlRigBlueprint* Blueprint = Cast<UControlRigBlueprint>(GetBlueprintObj());
	if (Blueprint)
	{
		if (URigVMPin* Pin = Blueprint->Model->FindPin(Control.Name.ToString()))
		{
			FString NewDefaultValue;
			switch (Control.ControlType)
			{
				case ERigControlType::Position:
				case ERigControlType::Scale:
				{
					NewDefaultValue = Control.Value.ToString<FVector>();
					break;
				}
				case ERigControlType::Rotator:
				{
					FRotator Rotator = Control.Value.Get<FRotator>();
					FRigControlValue QuatValue = FRigControlValue::Make<FQuat>(FQuat(Rotator));
					NewDefaultValue = QuatValue.ToString<FQuat>();
					break;
				}
				case ERigControlType::Transform:
				{
					NewDefaultValue = Control.Value.ToString<FTransform>();
					break;
				}
				case ERigControlType::TransformNoScale:
				{
					NewDefaultValue = Control.Value.ToString<FTransformNoScale>();
					break;
				}
				default:
				{
					break;
				}
			}

			if (!NewDefaultValue.IsEmpty())
			{
				Blueprint->Controller->SetPinDefaultValue(Pin->GetPinPath(), NewDefaultValue, true, true, true);
			}
		}
		else
		{
			static FString ControlRigForElementBoneName;
			static FString ControlRigForElementSpaceName;

			if (ControlRigForElementBoneName.IsEmpty())
			{
				ControlRigForElementBoneName = FString::Printf(TEXT("ControlForRigElement_%s_"),
					*StaticEnum<ERigElementType>()->GetNameByValue((int64)ERigElementType::Bone).ToString());
				ControlRigForElementSpaceName = FString::Printf(TEXT("ControlForRigElement_%s_"),
					*StaticEnum<ERigElementType>()->GetNameByValue((int64)ERigElementType::Space).ToString());
			}

			if (Control.Name.ToString().StartsWith(ControlRigForElementBoneName))
			{
				FName BoneName = *Control.Name.ToString().RightChop(ControlRigForElementBoneName.Len());

				FTransform Transform = Control.Value.Get<FTransform>();
				Blueprint->HierarchyContainer.BoneHierarchy.SetLocalTransform(BoneName, Transform);
				Blueprint->PropagateHierarchyFromBPToInstances(false, false);

				if (PreviewInstance)
				{
					if (FAnimNode_ModifyBone* Modify = PreviewInstance->FindModifiedBone(BoneName))
					{
						Modify->Translation = Transform.GetTranslation();
						Modify->Rotation = Transform.GetRotation().Rotator();
						Modify->TranslationSpace = EBoneControlSpace::BCS_ParentBoneSpace;
						Modify->RotationSpace = EBoneControlSpace::BCS_ParentBoneSpace;
					}
				}
			}
			else if (Control.Name.ToString().StartsWith(ControlRigForElementSpaceName))
			{
				FName SpaceName = *Control.Name.ToString().RightChop(ControlRigForElementSpaceName.Len());

				FTransform GlobalTransform = ControlRig->GetControlGlobalTransform(Control.Name);
				Blueprint->HierarchyContainer.SpaceHierarchy.SetGlobalTransform(SpaceName, GlobalTransform);
				Blueprint->HierarchyContainer.SpaceHierarchy.SetInitialGlobalTransform(SpaceName, GlobalTransform);
				Blueprint->PropagateHierarchyFromBPToInstances(false, false);
			}
		}
	}
}

void FControlRigEditor::OnGraphNodeClicked(UControlRigGraphNode* InNode)
{
	if (InNode)
	{
		if (InNode->IsSelectedInEditor())
		{
			SetDetailObject(InNode->GetModelNode());
		}
	}
}

void FControlRigEditor::UpdateGraphCompilerErrors()
{
	DECLARE_SCOPE_HIERARCHICAL_COUNTER_FUNC()

	UControlRigBlueprint* Blueprint = Cast<UControlRigBlueprint>(GetBlueprintObj());
	if (Blueprint)
	{
		if (Blueprint->Status == BS_Error)
		{
			return;
		}

		for (UEdGraph* Graph : Blueprint->UbergraphPages)
		{
			UControlRigGraph* RigGraph = Cast<UControlRigGraph>(Graph);
			if (RigGraph == nullptr)
			{
				continue;
			}

			// reset all nodes and store them in the map
			bool bFoundWarning = false;
			bool bFoundError = false;
			TMap<int32, UEdGraphNode*> InstructionIndexToNode;
			for (UEdGraphNode* GraphNode : Graph->Nodes)
			{
				if (UControlRigGraphNode* ControlRigGraphNode = Cast<UControlRigGraphNode>(GraphNode))
				{
					bFoundError = bFoundError || ControlRigGraphNode->ErrorType <= (int32)EMessageSeverity::Error;
					bFoundWarning = bFoundWarning || ControlRigGraphNode->ErrorType <= (int32)EMessageSeverity::Warning;
					if (URigVMNode* ModelNode = ControlRigGraphNode->GetModelNode())
					{
						if (ModelNode->GetInstructionIndex() != INDEX_NONE)
						{
							InstructionIndexToNode.Add(ModelNode->GetInstructionIndex(), GraphNode);
						}
					}
				}
				GraphNode->ErrorType = int32(EMessageSeverity::Info) + 1;
			}

			// update the nodes' error messages
			bool bFoundErrorOrWarningInLog = false;
			for (const FControlRigLog::FLogEntry& Entry : ControlRigLog.Entries)
			{
				UEdGraphNode** GraphNodePtr = InstructionIndexToNode.Find(Entry.InstructionIndex);
				if (GraphNodePtr == nullptr)
				{
					continue;
				}
				UEdGraphNode* GraphNode = *GraphNodePtr;

				bFoundError = bFoundError || Entry.Severity <= EMessageSeverity::Error;
				bFoundWarning = bFoundWarning || Entry.Severity <= EMessageSeverity::Warning;
				bFoundErrorOrWarningInLog = bFoundErrorOrWarningInLog || Entry.Severity <= EMessageSeverity::Warning;

				int32 ErrorType = (int32)Entry.Severity;
				if (GraphNode->ErrorType < ErrorType)
				{
					continue;
				}
				else if (GraphNode->ErrorType == ErrorType)
				{
					GraphNode->ErrorMsg = FString::Printf(TEXT("%s\n%s"), *GraphNode->ErrorMsg, *Entry.Message);
				}
				else
				{
					GraphNode->ErrorMsg = Entry.Message;
					GraphNode->ErrorType = ErrorType;
				}
			}

			for (UEdGraphNode* GraphNode : Graph->Nodes)
			{
				GraphNode->bHasCompilerMessage = GraphNode->ErrorType <= int32(EMessageSeverity::Info);
			}

			if (bFoundError)
			{
				Blueprint->Status = BS_Error;
				Blueprint->MarkPackageDirty();

				if (bFoundErrorOrWarningInLog)
				{
					FNotificationInfo Info(LOCTEXT("ControlRigBlueprintCompilerUnitErrorMessage", "There has been a compiler error.\nCheck the Execution Stack view."));
					Info.bUseSuccessFailIcons = true;
					Info.Image = FEditorStyle::GetBrush(TEXT("MessageLog.Error"));
					Info.bFireAndForget = true;
					Info.FadeOutDuration = 5.0f;
					Info.ExpireDuration = 0.0f;
					TSharedPtr<SNotificationItem> NotificationPtr = FSlateNotificationManager::Get().AddNotification(Info);
					NotificationPtr->SetCompletionState(SNotificationItem::CS_Success);
				}
			}
			else if (bFoundWarning)
			{
				if (bFoundErrorOrWarningInLog)
				{
					FNotificationInfo Info(LOCTEXT("ControlRigBlueprintCompilerUnitWarningMessage", "There has been a compiler warning.\nCheck the Execution Stack view."));
					Info.bUseSuccessFailIcons = true;
					Info.Image = FEditorStyle::GetBrush(TEXT("MessageLog.Warning"));
					Info.bFireAndForget = true;
					Info.FadeOutDuration = 5.0f;
					Info.ExpireDuration = 0.0f;
					TSharedPtr<SNotificationItem> NotificationPtr = FSlateNotificationManager::Get().AddNotification(Info);
					NotificationPtr->SetCompletionState(SNotificationItem::CS_Success);
				}
			}
		}

		//Stack
	}

}

void FControlRigEditor::DumpUnitTestCode()
{
	/*
	if (UEdGraph* Graph = GetFocusedGraph())
	{
		TArray<FString> Code;

		// dump the hierarchy
		if (ControlRig)
		{
			const FRigBoneHierarchy& Hierarchy = ControlRig->GetBoneHierarchy();
			if (Hierarchy.Bones.Num() > 0)
			{
				Code.Add(TEXT("FRigBoneHierarchy& Hierarchy = Rig->GetBoneHierarchy();"));
			}
			for (const FRigBone& Bone : Hierarchy.Bones)
			{
				FString ParentName = Bone.ParentName.IsNone() ? TEXT("NAME_None") : FString::Printf(TEXT("TEXT(\"%s\")"), *Bone.ParentName.ToString());
				FTransform T = Bone.InitialTransform;
				FString QuaternionString = FString::Printf(TEXT("FQuat(%.03f, %.03f, %.03f, %.03f)"), T.GetRotation().X, T.GetRotation().Y, T.GetRotation().Z, T.GetRotation().W);
				FString TranslationString = FString::Printf(TEXT("FVector(%.03f, %.03f, %.03f)"), T.GetLocation().X, T.GetLocation().Y, T.GetLocation().Z);
				FString ScaleString = FString::Printf(TEXT("FVector(%.03f, %.03f, %.03f)"), T.GetLocation().X, T.GetLocation().Y, T.GetLocation().Z);
				FString TransformString = FString::Printf(TEXT("FTransform(%s, %s, %s)"), *QuaternionString, *TranslationString, *ScaleString);
				Code.Add(FString::Printf(TEXT("Hierarchy.AddBone(TEXT(\"%s\"), %s, %s);"), *Bone.Name.ToString(), *ParentName, *TransformString));
			}
		}

		// dump the nodes
		for (UEdGraphNode* GraphNode : Graph->Nodes)
		{
			if (UControlRigGraphNode* RigNode = Cast<UControlRigGraphNode>(GraphNode))
			{
				FStructProperty* Property = RigNode->GetUnitProperty();
				if (Property == nullptr)
				{
					return;
				}
				
				Code.Add(FString::Printf(TEXT("FString %s = Rig->AddUnit(TEXT(\"%s\"));"), *Property->GetName(), *Property->Struct->GetName()));
			}
		}

		// dump the pin links
		for (UEdGraphNode* GraphNode : Graph->Nodes)
		{
			if (UControlRigGraphNode* RigNode = Cast<UControlRigGraphNode>(GraphNode))
			{
				for (UEdGraphPin* Pin : RigNode->Pins)
				{
					if (Pin->Direction != EEdGraphPinDirection::EGPD_Output)
					{
						continue;
					}

					for (UEdGraphPin* Linkedpin : Pin->LinkedTo)
					{
						if (UControlRigGraphNode* LinkedRigNode = Cast<UControlRigGraphNode>(Linkedpin->GetOwningNode()))
						{
							FString PropertyPathA = Pin->GetName();
							FString PropertyPathB = Linkedpin->GetName();
							FString NodeNameA, PinNameA, NodeNameB, PinNameB;
							PropertyPathA.Split(TEXT("."), &NodeNameA, &PinNameA);
							PropertyPathB.Split(TEXT("."), &NodeNameB, &PinNameB);

							Code.Add(FString::Printf(TEXT("Rig->LinkProperties(%s + TEXT(\".%s\"), %s + TEXT(\".%s\"));"), *NodeNameA, *PinNameA, *NodeNameB, *PinNameB));
						}
					}
				}
			}
		}

		// set the pin values
		for (UEdGraphNode* GraphNode : Graph->Nodes)
		{
			if (UControlRigGraphNode* RigNode = Cast<UControlRigGraphNode>(GraphNode))
			{
				for (UEdGraphPin* Pin : RigNode->Pins)
				{
					if (Pin->Direction != EEdGraphPinDirection::EGPD_Input)
					{
						continue;
					}

					if (Pin->ParentPin != nullptr)
					{
						continue;
					}

					if (Pin->LinkedTo.Num() > 0)
					{
						continue;
					}

					if (!Pin->DefaultValue.IsEmpty())
					{
						FString PropertyPath = Pin->GetName();
						FString NodeName, PinName;
						PropertyPath.Split(TEXT("."), &NodeName, &PinName);
						Code.Add(FString::Printf(TEXT("Rig->SetPinDefault(%s + TEXT(\".%s\"), TEXT(\"%s\"));"), *NodeName, *PinName, *Pin->DefaultValue));
					}
				}
			}
		}
		Code.Add(TEXT("Rig->Compile();"));

		UE_LOG(LogControlRigEditor, Display, TEXT("\n%s\n"), *FString::Join(Code, TEXT("\n")));
	}
	*/
}

void FControlRigEditor::HandleOnViewportContextMenuDelegate(class FMenuBuilder& MenuBuilder)
{
	if (OnViewportContextMenuDelegate.IsBound())
	{
		OnViewportContextMenuDelegate.Execute(MenuBuilder);
	}
}

TSharedPtr<FUICommandList> FControlRigEditor::HandleOnViewportContextMenuCommandsDelegate()
{
	if (OnViewportContextMenuCommandsDelegate.IsBound())
	{
		return OnViewportContextMenuCommandsDelegate.Execute();
	}
	return TSharedPtr<FUICommandList>();
}

#undef LOCTEXT_NAMESPACE<|MERGE_RESOLUTION|>--- conflicted
+++ resolved
@@ -674,10 +674,7 @@
 	}
 
 	RigElementInDetailPanel = FRigElementKey();
-<<<<<<< HEAD
-=======
 	StructToDisplay.Reset();
->>>>>>> 90fae962
 	SKismetInspector::FShowDetailsOptions Options;
 	Options.bForceRefresh = true;
 	Inspector->ShowDetailsForObjects(InObjects);
@@ -1965,13 +1962,9 @@
 
 			// initialize is moved post reinstance
 			FInputBlendPose Filter;
-<<<<<<< HEAD
-			AnimInstance->UpdateControlRig(ControlRig, 0, false, false, Filter, 1.0f, true, bExecutionControlRig);
-=======
 			AnimInstance->ResetControlRigTracks();
 			AnimInstance->AddControlRigTrack(0, ControlRig);
 			AnimInstance->UpdateControlRigTrack(0, 1.0f, FControlRigIOSettings::MakeEnabled(), bExecutionControlRig);
->>>>>>> 90fae962
 			AnimInstance->RecalcRequiredBones();
 
 			// since rig has changed, rebuild draw skeleton
