--- conflicted
+++ resolved
@@ -84,10 +84,7 @@
 	, bControlRigEditorInitialized(false)
 	, bIsSelecting(false)
 	, bIsSettingObjectBeingDebugged(false)
-<<<<<<< HEAD
-=======
 	, bExecutionControlRig(true)
->>>>>>> 69078e53
 {
 }
 
@@ -396,7 +393,6 @@
 
 	UControlRigBlueprintGeneratedClass* GeneratedClass = RigBlueprint->GetControlRigBlueprintGeneratedClass();
 	if (GeneratedClass)
-<<<<<<< HEAD
 	{
 		struct Local
 		{
@@ -508,144 +504,6 @@
 	if (DebuggedControlRig)
 	{
 		bool bIsExternalControlRig = DebuggedControlRig != ControlRig;
-		DebuggedControlRig->DrawInterface = &DrawInterface;
-		DebuggedControlRig->ControlRigLog = &ControlRigLog;
-
-		UControlRigSkeletalMeshComponent* EditorSkelComp = Cast<UControlRigSkeletalMeshComponent>(GetPersonaToolkit()->GetPreviewScene()->GetPreviewMeshComponent());
-		if (EditorSkelComp)
-		{
-			UControlRigSequencerAnimInstance* AnimInstance = Cast<UControlRigSequencerAnimInstance>(EditorSkelComp->GetAnimInstance());
-			if (AnimInstance)
-			{
-				// we might want to move this into another method
-				FInputBlendPose Filter;
-				AnimInstance->UpdateControlRig(DebuggedControlRig, 0, false, false, Filter, 1.0f, bIsExternalControlRig);
-				AnimInstance->RecalcRequiredBones();
-
-				// since rig has changed, rebuild draw skeleton
-				EditorSkelComp->RebuildDebugDrawSkeleton();
-				GetEditMode().SetObjects(DebuggedControlRig, FGuid());
-			}
-		}
-	}
-	else
-	{
-		GetEditMode().SetObjects(nullptr, FGuid());
-	}
-}
-
-=======
-	{
-		struct Local
-		{
-			static bool IsPendingKillOrUnreachableRecursive(UObject* InObject)
-			{
-				if (InObject != nullptr)
-				{
-					if (InObject->IsPendingKillOrUnreachable())
-					{
-						return true;
-					}
-					return IsPendingKillOrUnreachableRecursive(InObject->GetOuter());
-				}
-				return false;
-			}
-
-			static bool OuterNameContainsRecursive(UObject* InObject, const FString& InStringToSearch)
-			{
-				if (InObject == nullptr)
-				{
-					return false;
-				}
-
-				UObject* InObjectOuter = InObject->GetOuter();
-				if (InObjectOuter == nullptr)
-				{
-					return false;
-				}
-
-				if (InObjectOuter->GetName().Contains(InStringToSearch))
-				{
-					return true;
-				}
-
-				return OuterNameContainsRecursive(InObjectOuter, InStringToSearch);
-			}
-		};
-
-		if (UObject* DefaultObject = GeneratedClass->GetDefaultObject(false))
-		{
-			TArray<UObject*> ArchetypeInstances;
-			DefaultObject->GetArchetypeInstances(ArchetypeInstances);
-
-			for (UObject* Instance : ArchetypeInstances)
-			{
-				UControlRig* InstanceControlRig = Cast<UControlRig>(Instance);
-				if (InstanceControlRig && InstanceControlRig != ControlRig)
-				{
-					if (InstanceControlRig->GetOuter() == nullptr)
-					{
-						continue;
-					}
-
-					UWorld* World = InstanceControlRig->GetWorld();
-					if (World == nullptr)
-					{
-						continue;
-					}
-
-					if (!World->IsGameWorld() && !World->IsPreviewWorld())
-					{
-						continue;
-					}
-
-					// ensure to only allow preview actors in preview worlds
-					if (World->IsPreviewWorld())
-					{
-						if (!Local::OuterNameContainsRecursive(InstanceControlRig, TEXT("Preview")))
-						{
-							continue;
-						}
-					}
-
-					if (Local::IsPendingKillOrUnreachableRecursive(InstanceControlRig))
-					{
-						continue;
-					}
-
-					FCustomDebugObject DebugObject;
-					DebugObject.Object = InstanceControlRig;
-					DebugObject.NameOverride = GetCustomDebugObjectLabel(InstanceControlRig);
-					DebugList.Add(DebugObject);
-				}
-			}
-		}
-	}
-}
-
-void FControlRigEditor::HandleSetObjectBeingDebugged(UObject* InObject)
-{
-	UControlRig* DebuggedControlRig = Cast<UControlRig>(InObject);
-
-	if (DebuggedControlRig == nullptr)
-	{
-		// fall back to our default control rig (which still can be nullptr)
-		if (ControlRig != nullptr && GetBlueprintObj() && !bIsSettingObjectBeingDebugged)
-		{
-			TGuardValue<bool> GuardSettingObjectBeingDebugged(bIsSettingObjectBeingDebugged, true);
-			GetBlueprintObj()->SetObjectBeingDebugged(ControlRig);
-			return;
-		}
-	}
-
-	if (GetBlueprintObj())
-	{
-		FBlueprintEditorUtils::UpdateStalePinWatches(GetBlueprintObj());
-	}
-
-	if (DebuggedControlRig)
-	{
-		bool bIsExternalControlRig = DebuggedControlRig != ControlRig;
 		// @fixme: I'll also change the "execute" button to be not toggleable during debugging external control rig
 		bool bShouldExecute = bIsExternalControlRig && bExecutionControlRig;
 		DebuggedControlRig->ControlRigLog = &ControlRigLog;
@@ -679,7 +537,6 @@
 	}
 }
 
->>>>>>> 69078e53
 FString FControlRigEditor::GetCustomDebugObjectLabel(UObject* ObjectBeingDebugged) const
 {
 	if (ObjectBeingDebugged == nullptr)
@@ -776,15 +633,6 @@
 
 void FControlRigEditor::Compile()
 {
-<<<<<<< HEAD
-	FString LastDebuggedObjectName = GetCustomDebugObjectLabel(GetBlueprintObj()->GetObjectBeingDebugged());
-
-	GetBlueprintObj()->SetObjectBeingDebugged(nullptr);
-	ClearDetailObject();
-
-	if (ControlRig)
-=======
->>>>>>> 69078e53
 	{
 		DECLARE_SCOPE_HIERARCHICAL_COUNTER_FUNC()
 
@@ -830,17 +678,6 @@
 			{
 				GetBlueprintObj()->SetObjectBeingDebugged(DebugObject.Object);
 			}
-		}
-	}
-
-	TArray<FCustomDebugObject> DebugList;
-	GetCustomDebugObjects(DebugList);
-
-	for (const FCustomDebugObject& DebugObject : DebugList)
-	{
-		if (DebugObject.NameOverride == LastDebuggedObjectName)
-		{
-			GetBlueprintObj()->SetObjectBeingDebugged(DebugObject.Object);
 		}
 	}
 
