// Copyright Epic Games, Inc. All Rights Reserved.

using UnrealBuildTool;

public class FractureEditor : ModuleRules
{
	public FractureEditor(ReadOnlyTargetRules Target) : base(Target)
	{
		PublicDependencyModuleNames.AddRange(
			new string[]
			{
				"Core",
                "Voronoi",
				"InteractiveToolsFramework",
				"EditorInteractiveToolsFramework"

				// ... add other public dependencies that you statically link with here ...
			}
            );
			
		
		PrivateDependencyModuleNames.AddRange(
			new string[]
			{
				"CoreUObject",
				"Engine",
				"Slate",
				"SlateCore",
				"InputCore",
				"EditorFramework",
				"EditorScriptingUtilities",
				"ToolMenus",
				"UnrealEd",
				"LevelEditor",
                "GeometryCollectionEngine",
                "GeometryCollectionEditor",
				"ModelingComponents",
				"ModelingOperators",
				"GeometryCore",
				"DynamicMesh",
				"MeshDescription",
				"StaticMeshDescription",
				"PlanarCut",
				"Chaos",
				"ToolWidgets",
				"DeveloperSettings",
				"FractureEngine",
<<<<<<< HEAD
=======
				"ContentBrowserData",
>>>>>>> 4af6daef
				"GeometryFramework"

				// ... add private dependencies that you statically link with here ...	
			}
            );
	}
}<|MERGE_RESOLUTION|>--- conflicted
+++ resolved
@@ -45,10 +45,7 @@
 				"ToolWidgets",
 				"DeveloperSettings",
 				"FractureEngine",
-<<<<<<< HEAD
-=======
 				"ContentBrowserData",
->>>>>>> 4af6daef
 				"GeometryFramework"
 
 				// ... add private dependencies that you statically link with here ...	
