--- conflicted
+++ resolved
@@ -35,10 +35,7 @@
                 "GeometryCollectionEngine",
                 "GeometryCollectionEditor",
 				"ModelingComponents",
-<<<<<<< HEAD
-=======
 				"ModelingOperators",
->>>>>>> d731a049
 				"GeometryCore",
 				"MeshDescription",
 				"StaticMeshDescription",
