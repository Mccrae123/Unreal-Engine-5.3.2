--- conflicted
+++ resolved
@@ -66,41 +66,6 @@
 
 	TArray<FVector> Verts;
 	for (int i=-1; i<=1; i+=2)
-<<<<<<< HEAD
-	{
-		for (int j=-1; j<=1; j+=2)
-		{
-			for (int k=-1; k<=1; k+=2)
-			{
-				Verts.Emplace(Center + (X*i + Y*j + Z*k)*SideBy2);
-			}
-		}
-	}
-
-	Verts.Swap(0,1);
-	Verts.Swap(4,5);
-
-	for (int i=0; i<4; i+=1)
-	{
-		PDI->DrawLine(Verts[i], Verts[(i+1)%4], FLinearColor(255, 0, 0), SDPG_Foreground);
-		PDI->DrawLine(Verts[4+i], Verts[4+((i+1)%4)], FLinearColor(255, 0, 0), SDPG_Foreground);
-		PDI->DrawLine(Verts[i], Verts[i+4], FLinearColor(255, 0, 0), SDPG_Foreground);
-	}
-}
-
-void UFractureToolAutoCluster::Render(const FSceneView* View, FViewport* Viewport, FPrimitiveDrawInterface* PDI)
-{
-	if (AutoClusterSettings->ClusterSizeMethod != EClusterSizeMethod::BySize)
-	{
-		return;
-	}
-
-	TArray<FFractureToolContext> FractureContexts = GetFractureToolContexts();
-
-	for (FFractureToolContext& FractureContext : FractureContexts)
-	{
-		DrawBox(PDI, FractureContext.GetTransform().GetTranslation(), AutoClusterSettings->SiteSize);
-=======
 	{
 		for (int j=-1; j<=1; j+=2)
 		{
@@ -212,7 +177,6 @@
 				}
 			}
 		}
->>>>>>> 4af6daef
 	}
 }
 
@@ -241,10 +205,7 @@
 
 				for (const int32 ClusterIndex : Context.GetSelection())
 				{
-<<<<<<< HEAD
-=======
 					int32 KMeansIterations = AutoClusterSettings->ClusterSizeMethod == EClusterSizeMethod::ByGrid ? AutoClusterSettings->DriftIterations : 500;
->>>>>>> 4af6daef
 					FFractureEngineClustering::AutoCluster(*GeometryCollection,
 						ClusterIndex,
 						(EFractureEngineClusterSizeMethod)AutoClusterSettings->ClusterSizeMethod,
@@ -252,9 +213,6 @@
 						AutoClusterSettings->SiteCountFraction,
 						AutoClusterSettings->SiteSize,
 						AutoClusterSettings->bEnforceConnectivity,
-<<<<<<< HEAD
-						AutoClusterSettings->bAvoidIsolated);
-=======
 						AutoClusterSettings->bAvoidIsolated,
 						AutoClusterSettings->bEnforceSiteParameters,
 						AutoClusterSettings->ClusterGridWidth,
@@ -262,7 +220,6 @@
 						AutoClusterSettings->ClusterGridHeight,
 						AutoClusterSettings->MinimumSize,
 						KMeansIterations);
->>>>>>> 4af6daef
 				}
 
 				Context.GenerateGuids(StartTransformCount);
