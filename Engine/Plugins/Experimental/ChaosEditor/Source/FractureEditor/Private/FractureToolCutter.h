--- conflicted
+++ resolved
@@ -43,8 +43,6 @@
 
 	void TransferNoiseSettings(FNoiseSettings& NoiseSettingsOut);
 
-<<<<<<< HEAD
-=======
 	/** Material to set for internal faces on fracture. 'Automatic' will use the most common 'internal' material in each geometry, or the last valid material if no internal faces are found */
 	UPROPERTY(EditAnywhere, Category = Materials, meta = (TransientToolProperty, DisplayName = "Internal Material", GetOptions = GetMaterialNamesFunc, NoResetToDefault))
 	FString InternalMaterial;
@@ -68,7 +66,6 @@
 		return FMath::Max((int32)INDEX_NONE, NameIndex - 1);
 	}
 
->>>>>>> 4af6daef
 	/** Random number generator seed for repeatability. If the value is -1, a different random seed will be used every time, otherwise the specified seed will always be used */
 	UPROPERTY(EditAnywhere, Category = CommonFracture, meta = (DisplayName = "Random Seed", UIMin = "-1", UIMax = "1000", ClampMin = "-1"))
 	int32 RandomSeed;
@@ -116,7 +113,6 @@
 	/** Fraction of cells to show in noise preview */
 	UPROPERTY(EditAnywhere, Category = Visualization, meta = (ClampMin = "0.0", ClampMax = "1.0", EditCondition = "bDrawNoisePreview && bDrawSitesToggleEnabled", HideEditConditionToggle, EditConditionHides))
 	float FractionPreviewCells = .1;
-<<<<<<< HEAD
 
 	/** Scale of the noise preview plane */
 	UPROPERTY(EditAnywhere, Category = Visualization, meta = (ClampMin = ".01", ClampMax = "1000", UIMin = ".25", UIMax = "10", EditCondition = "bDrawNoisePreview && bNoisePreviewHasScale", HideEditConditionToggle, EditConditionHides))
@@ -126,17 +122,6 @@
 	UPROPERTY()
 	bool bNoisePreviewHasScale = false;
 
-=======
-
-	/** Scale of the noise preview plane */
-	UPROPERTY(EditAnywhere, Category = Visualization, meta = (ClampMin = ".01", ClampMax = "1000", UIMin = ".25", UIMax = "10", EditCondition = "bDrawNoisePreview && bNoisePreviewHasScale", HideEditConditionToggle, EditConditionHides))
-	double NoisePreviewScale = 1.;
-
-	// This flag allows tools to disable the noise preview scale setting if it's not applicable
-	UPROPERTY()
-	bool bNoisePreviewHasScale = false;
-
->>>>>>> 4af6daef
 	/** Size of the Perlin noise displacement (in cm). If 0, no noise will be applied */
 	UPROPERTY(EditAnywhere, Category = Noise, meta = (UIMin = "0.0", EditCondition = "bNoiseSettingsEnabled", HideEditConditionToggle, EditConditionHides))
 	float Amplitude;
@@ -179,14 +164,11 @@
 		}
 		return MaxDisp;
 	}
-<<<<<<< HEAD
-=======
 
 private:
 
 	UPROPERTY(meta = (TransientToolProperty))
 	TArray<FString> ActiveMaterialNamesList;
->>>>>>> 4af6daef
 };
 
 /** Settings related to the collision properties of the fractured mesh pieces */
@@ -244,10 +226,6 @@
 		UpdateDefaultRandomSeed();
 	}
 
-<<<<<<< HEAD
-	FBox GetCombinedBounds(const TArray<FFractureToolContext>& Contexts) const;
-
-=======
 	virtual void Setup(TWeakPtr<FFractureEditorModeToolkit> InToolkit) override
 	{
 		Super::Setup(InToolkit);
@@ -264,7 +242,6 @@
 
 	// Post-processing; sets user-specified internal material on fracture (if not automatic)
 	virtual void PostFractureProcess(const FFractureToolContext& FractureContext, int32 FirstNewGeometryIndex) override;
->>>>>>> 4af6daef
 
 	virtual void UpdateUseGizmo(bool bUseGizmo)
 	{
