// Copyright Epic Games, Inc. All Rights Reserved.

#pragma once

#include "FractureTool.h"

#include "FractureToolAutoCluster.generated.h"

<<<<<<< HEAD

UCLASS(DisplayName = "Auto Cluster", Category = "FractureTools")
class UFractureAutoClusterSettings : public UFractureToolSettings
{
=======
// Note: Only Voronoi-based auto-clustering is currently supported
UENUM()
enum class EFractureAutoClusterMode : uint8
{
	/** Overlapping bounding box*/
	BoundingBox UMETA(DisplayName = "Bounding Box"),

	/** GC connectivity */
	Proximity UMETA(DisplayName = "Proximity"),

	/** Distance */
	Distance UMETA(DisplayName = "Distance"),

	Voronoi UMETA(DisplayName = "Voronoi"),
};


UCLASS(DisplayName = "Auto Cluster", Category = "FractureTools")
class UFractureAutoClusterSettings : public UFractureToolSettings
{
>>>>>>> 6bbb88c8
public:
	GENERATED_BODY()

	UFractureAutoClusterSettings(const FObjectInitializer& ObjInit)
		: Super(ObjInit)
<<<<<<< HEAD
		, AutoClusterMode(EFractureAutoClusterMode::BoundingBox)
		, SiteCount(10)
	{}

	UPROPERTY(EditAnywhere, Category = AutoCluster, meta = (DisplayName = "Mode"))
		EFractureAutoClusterMode AutoClusterMode;

	UPROPERTY(EditAnywhere, Category = AutoCluster, meta = (DisplayName = "Cluster Sites", UIMin = "1", UIMax = "5000", ClampMin = "1"))
		uint32 SiteCount = 1;

	UPROPERTY(EditAnywhere, Category = AutoCluster, meta = (DisplayName = "Enforce Cluster Connectivity"))
		bool bEnforceConnectivity = true;
};


UCLASS(DisplayName = "AutoCluster", Category = "FractureTools")
class UFractureToolAutoCluster : public UFractureModalTool
=======
		, SiteCount(10)
	{}

	UPROPERTY(meta = (DeprecatedProperty, DeprecationMessage = "Simplified interface now only supports Voronoi clustering."))
	EFractureAutoClusterMode AutoClusterMode_DEPRECATED;

	/** Use a Voronoi diagram with this many Voronoi sites as a guide for deciding cluster boundaries */
	UPROPERTY(EditAnywhere, Category = AutoCluster, meta = (DisplayName = "Cluster Sites", UIMin = "1", UIMax = "5000", ClampMin = "1"))
	uint32 SiteCount=10;

	/** If true, bones will only be added to the same cluster if they are physically connected (either directly, or via other bones in the same cluster) */
	UPROPERTY(EditAnywhere, Category = AutoCluster, meta = (DisplayName = "Enforce Cluster Connectivity"))
	bool bEnforceConnectivity=true;
};


UCLASS(DisplayName="AutoCluster", Category="FractureTools")
class UFractureToolAutoCluster: public UFractureModalTool
>>>>>>> 6bbb88c8
{
public:
	GENERATED_BODY()

	UFractureToolAutoCluster(const FObjectInitializer& ObjInit);

	// UFractureTool Interface
	virtual FText GetDisplayText() const override;
	virtual FText GetTooltipText() const override;
	virtual FText GetApplyText() const override;
	virtual FSlateIcon GetToolIcon() const override;
	virtual TArray<UObject*> GetSettingsObjects() const override;
<<<<<<< HEAD
	virtual void RegisterUICommand(FFractureEditorCommands* BindingContext);
=======
	virtual void RegisterUICommand( FFractureEditorCommands* BindingContext );
>>>>>>> 6bbb88c8

	virtual void Execute(TWeakPtr<FFractureEditorModeToolkit> InToolkit) override;

	UPROPERTY(EditAnywhere, Category = AutoCluster)
<<<<<<< HEAD
	UFractureAutoClusterSettings* AutoClusterSettings;
};


=======
	TObjectPtr<UFractureAutoClusterSettings> AutoClusterSettings;
};


>>>>>>> 6bbb88c8
class FVoronoiPartitioner
{
public:
	FVoronoiPartitioner(const FGeometryCollection* GeometryCollection, int32 ClusterIndex);

	/** Cluster bodies into k partitions using K-Means. Connectivity is ignored: only spatial proximity is considered. */
	void KMeansPartition(int32 InPartitionCount);

	/** Split any partition islands into their own partition. This will possbily increase number of partitions to exceed desired count. */
	void SplitDisconnectedPartitions(FGeometryCollection* GeometryCollection);

	int32 GetPartitionCount() const { return PartitionCount; }

	/** return the GeometryCollection TranformIndices within the partition. */
	TArray<int32> GetPartition(int32 PartitionIndex) const;

private:
	void GenerateConnectivity(const FGeometryCollection* GeometryCollection);
	void CollectConnections(const FGeometryCollection* GeometryCollection, int32 Index, int32 OperatingLevel, TSet<int32>& OutConnections) const;
	void GenerateCentroids(const FGeometryCollection* GeometryCollection);
	FVector GenerateCentroid(const FGeometryCollection* GeometryCollection, int32 TransformIndex) const;
	FBox GenerateBounds(const FGeometryCollection* GeometryCollection, int32 TransformIndex) const;
	void InitializePartitions();
	bool Refine();
	int32 FindClosestPartitionCenter(const FVector& Location) const;
	void MarkVisited(int32 Index, int32 PartitionIndex);

private:
	TArray<int32> TransformIndices;
	TArray<FVector> Centroids;
	TArray<int32> Partitions;
	int32 PartitionCount;
	TArray<int32> PartitionSize;
	TArray<FVector> PartitionCenters;
	TArray<TSet<int32>> Connectivity;
	TArray<bool> Visited;


	// Not generally necessary but this is a safety measure to prevent oscillating solves that never converge.
	const int32 MaxKMeansIterations = 500;
};<|MERGE_RESOLUTION|>--- conflicted
+++ resolved
@@ -6,12 +6,6 @@
 
 #include "FractureToolAutoCluster.generated.h"
 
-<<<<<<< HEAD
-
-UCLASS(DisplayName = "Auto Cluster", Category = "FractureTools")
-class UFractureAutoClusterSettings : public UFractureToolSettings
-{
-=======
 // Note: Only Voronoi-based auto-clustering is currently supported
 UENUM()
 enum class EFractureAutoClusterMode : uint8
@@ -32,31 +26,11 @@
 UCLASS(DisplayName = "Auto Cluster", Category = "FractureTools")
 class UFractureAutoClusterSettings : public UFractureToolSettings
 {
->>>>>>> 6bbb88c8
 public:
 	GENERATED_BODY()
 
 	UFractureAutoClusterSettings(const FObjectInitializer& ObjInit)
 		: Super(ObjInit)
-<<<<<<< HEAD
-		, AutoClusterMode(EFractureAutoClusterMode::BoundingBox)
-		, SiteCount(10)
-	{}
-
-	UPROPERTY(EditAnywhere, Category = AutoCluster, meta = (DisplayName = "Mode"))
-		EFractureAutoClusterMode AutoClusterMode;
-
-	UPROPERTY(EditAnywhere, Category = AutoCluster, meta = (DisplayName = "Cluster Sites", UIMin = "1", UIMax = "5000", ClampMin = "1"))
-		uint32 SiteCount = 1;
-
-	UPROPERTY(EditAnywhere, Category = AutoCluster, meta = (DisplayName = "Enforce Cluster Connectivity"))
-		bool bEnforceConnectivity = true;
-};
-
-
-UCLASS(DisplayName = "AutoCluster", Category = "FractureTools")
-class UFractureToolAutoCluster : public UFractureModalTool
-=======
 		, SiteCount(10)
 	{}
 
@@ -75,7 +49,6 @@
 
 UCLASS(DisplayName="AutoCluster", Category="FractureTools")
 class UFractureToolAutoCluster: public UFractureModalTool
->>>>>>> 6bbb88c8
 {
 public:
 	GENERATED_BODY()
@@ -85,29 +58,18 @@
 	// UFractureTool Interface
 	virtual FText GetDisplayText() const override;
 	virtual FText GetTooltipText() const override;
-	virtual FText GetApplyText() const override;
+	virtual FText GetApplyText() const override; 
 	virtual FSlateIcon GetToolIcon() const override;
 	virtual TArray<UObject*> GetSettingsObjects() const override;
-<<<<<<< HEAD
-	virtual void RegisterUICommand(FFractureEditorCommands* BindingContext);
-=======
 	virtual void RegisterUICommand( FFractureEditorCommands* BindingContext );
->>>>>>> 6bbb88c8
 
 	virtual void Execute(TWeakPtr<FFractureEditorModeToolkit> InToolkit) override;
 
 	UPROPERTY(EditAnywhere, Category = AutoCluster)
-<<<<<<< HEAD
-	UFractureAutoClusterSettings* AutoClusterSettings;
-};
-
-
-=======
 	TObjectPtr<UFractureAutoClusterSettings> AutoClusterSettings;
 };
 
 
->>>>>>> 6bbb88c8
 class FVoronoiPartitioner
 {
 public:
