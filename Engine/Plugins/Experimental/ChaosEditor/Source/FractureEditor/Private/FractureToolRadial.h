// Copyright Epic Games, Inc. All Rights Reserved.

#pragma once

#include "FractureTool.h"
#include "FractureToolCutter.h"

#include "FractureToolRadial.generated.h"

class FFractureToolContext;

UCLASS(config = EditorPerProjectUserSettings)
class UFractureRadialSettings : public UFractureToolSettings
{
public:
	GENERATED_BODY()

	UFractureRadialSettings(const FObjectInitializer& ObjInit)
		: Super(ObjInit)
		, Center(FVector(0, 0, 0))
		, Normal(FVector(0, 0, 1))
	{}

	/** Center of generated pattern. Only used when "Use Gizmo" is disabled */
	UPROPERTY(EditAnywhere, Category = RadialVoronoi, meta = (EditCondition = "!bPositionedByGizmo", HideEditConditionToggle))
	FVector Center;

	/** Normal to plane in which sites are generated. Only used when "Use Gizmo" is disabled */
	UPROPERTY(EditAnywhere, Category = RadialVoronoi, meta = (EditCondition = "!bPositionedByGizmo", HideEditConditionToggle))
	FVector Normal;

	UPROPERTY()
	bool bPositionedByGizmo = true;

	/** Number of angular steps */
	UPROPERTY(EditAnywhere, Category = RadialVoronoi, meta = (DisplayName = "Angular Steps", UIMin = "1", UIMax = "50", ClampMin = "1"))
	int AngularSteps = 5;

	/** Angle offset at each radial step (in degrees) */
	UPROPERTY(EditAnywhere, Category = RadialVoronoi, meta = (DisplayName = "Angle Offset"))
	float AngleOffset = 0.0f;

	/** Amount of global variation to apply to each angular step (in degrees) */
	UPROPERTY(EditAnywhere, Category = RadialVoronoi)
	float AngularNoise = 0.f;

	/** Pattern radius (in cm) */
	UPROPERTY(EditAnywhere, Category = RadialVoronoi, meta = (DisplayName = "Radius", UIMin = "0.0", ClampMin = "0.0"))
	float Radius = 50.0f;

	/** Number of radial steps */
	UPROPERTY(EditAnywhere, Category = RadialVoronoi, meta = (DisplayName = "Radial Steps", UIMin = "1", UIMax = "50", ClampMin = "1"))
	int RadialSteps = 5;

	/** Radial steps will follow a distribution based on this exponent, i.e., Pow(distance from center, RadialStepExponent) */
	UPROPERTY(EditAnywhere, Category = RadialVoronoi, meta = (UIMin = ".01", UIMax = "10", ClampMin = ".01", ClampMax = "20"))
	float RadialStepExponent = 1.f;

	/** Minimum radial separation between any two voronoi points (in cm) */
	UPROPERTY(EditAnywhere, Category = RadialVoronoi, meta = (UIMin = ".25", ClampMin = ".01"))
	float RadialMinStep = 1.f;

	/** Amount of global variation to apply to each radial step (in cm) */
	UPROPERTY(EditAnywhere, Category = RadialVoronoi, meta = (ClampMin = "0"))
	float RadialNoise = 0.f;


	/** Amount to randomly displace each Voronoi site radially (in cm) */
	UPROPERTY(EditAnywhere, Category = PerPointVariability, meta = (ClampMin = "0.0"))
	float RadialVariability = 0.f;

	/** Amount to randomly displace each Voronoi site in angle (in degrees) */
	UPROPERTY(EditAnywhere, Category = PerPointVariability, meta = (ClampMin = "0.0"))
	float AngularVariability = 0.f;

	/** Amount to randomly displace each Voronoi site in the direction of the rotation axis (in cm) */
	UPROPERTY(EditAnywhere, Category = PerPointVariability, meta = (ClampMin = "0.0"))
	float AxialVariability = 0.f;
};


UCLASS(DisplayName="Radial Voronoi", Category="FractureTools")
class UFractureToolRadial : public UFractureToolVoronoiCutterBase
{
public:
	GENERATED_BODY()

	UFractureToolRadial(const FObjectInitializer& ObjInit);

	// UFractureTool Interface
	virtual FText GetDisplayText() const override;
	virtual FText GetTooltipText() const override;
	virtual FSlateIcon GetToolIcon() const override;
	virtual TArray<UObject*> GetSettingsObjects() const override;
	virtual void SelectedBonesChanged() override;

	virtual void RegisterUICommand( FFractureEditorCommands* BindingContext ) override;

	// Radial Voronoi Fracture Input Settings
	UPROPERTY(EditAnywhere, Category = Uniform)
	TObjectPtr<UFractureRadialSettings> RadialSettings;

	UPROPERTY(EditAnywhere, Category = Uniform)
	TObjectPtr<UFractureTransformGizmoSettings> GizmoSettings;

<<<<<<< HEAD
	virtual void Setup() override;
=======
	virtual void Setup(TWeakPtr<FFractureEditorModeToolkit> InToolkit) override;
>>>>>>> 4af6daef
	virtual void Shutdown() override;

	virtual void UpdateUseGizmo(bool bUseGizmo) override
	{
		Super::UpdateUseGizmo(bUseGizmo);
		RadialSettings->bPositionedByGizmo = bUseGizmo;
		NotifyOfPropertyChangeByTool(RadialSettings);
	}

protected:
	void GenerateVoronoiSites(const FFractureToolContext& Context, TArray<FVector>& Sites) override;

};<|MERGE_RESOLUTION|>--- conflicted
+++ resolved
@@ -103,11 +103,7 @@
 	UPROPERTY(EditAnywhere, Category = Uniform)
 	TObjectPtr<UFractureTransformGizmoSettings> GizmoSettings;
 
-<<<<<<< HEAD
-	virtual void Setup() override;
-=======
 	virtual void Setup(TWeakPtr<FFractureEditorModeToolkit> InToolkit) override;
->>>>>>> 4af6daef
 	virtual void Shutdown() override;
 
 	virtual void UpdateUseGizmo(bool bUseGizmo) override
