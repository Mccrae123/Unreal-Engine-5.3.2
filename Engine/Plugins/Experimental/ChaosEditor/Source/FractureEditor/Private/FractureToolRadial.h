--- conflicted
+++ resolved
@@ -26,13 +26,8 @@
 		, Variability(0.0f)
 	{}
 
-<<<<<<< HEAD
-	/** Center of generated pattern */
-	UPROPERTY(EditAnywhere, Category = RadialVoronoi)
-=======
 	/** Center of generated pattern. Only used when "Use Gizmo" is disabled */
 	UPROPERTY(EditAnywhere, Category = RadialVoronoi, meta = (EditCondition = "!bPositionedByGizmo", HideEditConditionToggle))
->>>>>>> 6bbb88c8
 	FVector Center;
 
 	/** Normal to plane in which sites are generated. Only used when "Use Gizmo" is disabled */
@@ -77,18 +72,12 @@
 	virtual FText GetTooltipText() const override;
 	virtual FSlateIcon GetToolIcon() const override;
 	virtual TArray<UObject*> GetSettingsObjects() const override;
-<<<<<<< HEAD
-=======
 	virtual void SelectedBonesChanged() override;
->>>>>>> 6bbb88c8
 
 	virtual void RegisterUICommand( FFractureEditorCommands* BindingContext ) override;
 
 	// Radial Voronoi Fracture Input Settings
 	UPROPERTY(EditAnywhere, Category = Uniform)
-<<<<<<< HEAD
-	UFractureRadialSettings* RadialSettings;
-=======
 	TObjectPtr<UFractureRadialSettings> RadialSettings;
 
 	UPROPERTY(EditAnywhere, Category = Uniform)
@@ -103,7 +92,6 @@
 		RadialSettings->bPositionedByGizmo = bUseGizmo;
 		NotifyOfPropertyChangeByTool(RadialSettings);
 	}
->>>>>>> 6bbb88c8
 
 protected:
 	void GenerateVoronoiSites(const FFractureToolContext& Context, TArray<FVector>& Sites) override;
