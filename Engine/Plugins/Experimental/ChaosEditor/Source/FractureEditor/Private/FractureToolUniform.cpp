--- conflicted
+++ resolved
@@ -40,14 +40,9 @@
 TArray<UObject*> UFractureToolUniform::GetSettingsObjects() const 
 { 
 	TArray<UObject*> AllSettings; 
-<<<<<<< HEAD
-	AllSettings.Add(CutterSettings);
-	AllSettings.Add(UniformSettings);
-=======
 	AllSettings.Add(UniformSettings);
 	AllSettings.Add(CutterSettings);
 	AllSettings.Add(CollisionSettings);
->>>>>>> 6bbb88c8
 	return AllSettings;
 }
 
@@ -55,23 +50,15 @@
 {
 	FRandomStream RandStream(Context.GetSeed());
 
-<<<<<<< HEAD
-	const FVector Extent(Context.GetBounds().Max - Context.GetBounds().Min);
-=======
 	FBox Bounds = Context.GetWorldBounds();
 	const FVector Extent(Bounds.Max - Bounds.Min);
->>>>>>> 6bbb88c8
 
 	const int32 SiteCount = RandStream.RandRange(UniformSettings->NumberVoronoiSitesMin, UniformSettings->NumberVoronoiSitesMax);
 
 	Sites.Reserve(Sites.Num() + SiteCount);
 	for (int32 ii = 0; ii < SiteCount; ++ii)
 	{
-<<<<<<< HEAD
-		Sites.Emplace(Context.GetBounds().Min + FVector(RandStream.FRand(), RandStream.FRand(), RandStream.FRand()) * Extent );
-=======
 		Sites.Emplace(Bounds.Min + FVector(RandStream.FRand(), RandStream.FRand(), RandStream.FRand()) * Extent );
->>>>>>> 6bbb88c8
 	}
 }
 
