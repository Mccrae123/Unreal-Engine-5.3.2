--- conflicted
+++ resolved
@@ -7,10 +7,7 @@
 #include "GeometryCollection/GeometryCollectionComponent.h"
 #include "GeometryCollection/GeometryCollection.h"
 #include "GeometryCollection/GeometryCollectionClusteringUtility.h"
-<<<<<<< HEAD
-=======
 #include "FractureEngineClustering.h"
->>>>>>> 4af6daef
 #include "ScopedTransaction.h"
 
 #include UE_INLINE_GENERATED_CPP_BY_NAME(FractureToolClustering)
@@ -124,30 +121,9 @@
 		for (FFractureToolContext& Context : Contexts)
 		{
 			FGeometryCollectionEdit Edit(Context.GetGeometryCollectionComponent(), GeometryCollection::EEditUpdate::RestPhysicsDynamic);
-<<<<<<< HEAD
-
-			int32 StartTransformCount = Context.GetGeometryCollection()->Transform.Num();
-			
-			Context.RemoveRootNodes();
-			Context.Sanitize();
-=======
->>>>>>> 4af6daef
 
 			if (FFractureEngineClustering::ClusterSelected(*Context.GetGeometryCollection(), Context.GetSelection()))
 			{
-<<<<<<< HEAD
-				// Cluster selected bones beneath common parent
-				int32 LowestCommonAncestor = FGeometryCollectionClusteringUtility::FindLowestCommonAncestor(Context.GetGeometryCollection().Get(), Context.GetSelection());
-
-				if (LowestCommonAncestor != INDEX_NONE)
-				{
-					FGeometryCollectionClusteringUtility::ClusterBonesUnderNewNodeWithParent(Context.GetGeometryCollection().Get(), LowestCommonAncestor, Context.GetSelection(), true);
-				}
-
-				Context.GenerateGuids(StartTransformCount);
-
-=======
->>>>>>> 4af6daef
 				Refresh(Context, Toolkit);
 			}
 		}
@@ -303,58 +279,9 @@
 		{
 			FGeometryCollectionEdit Edit(Context.GetGeometryCollectionComponent(), GeometryCollection::EEditUpdate::RestPhysicsDynamic);
 
-<<<<<<< HEAD
-			const TManagedArray<TSet<int32>>& Children = Context.GetGeometryCollection()->Children;
-
-			Context.ConvertEmbeddedSelectionToParents(); // embedded geo must stay attached to parent
-
-			// Collect children of context clusters
-			TArray<int32> ChildBones;
-			ChildBones.Reserve(Context.GetGeometryCollection()->NumElements(FGeometryCollection::TransformGroup));
-			bool bHasClusters = false;
-			for (int32 Select : Context.GetSelection())
-			{
-				if (Context.GetGeometryCollection()->SimulationType[Select] == FGeometryCollection::ESimulationTypes::FST_Clustered)
-				{
-					bHasClusters = true;
-					ChildBones.Append(Children[Select].Array());
-				}
-				else
-				{
-					ChildBones.Add(Select);
-				}
-			}
-			
-			// If there were no clusters in the selection, we create a cluster -- i.e., follow the logic of UFractureToolCluster::Execute
-			if (!bHasClusters)
-			{
-				// Cluster selected bones beneath common parent
-				int32 LowestCommonAncestor = FGeometryCollectionClusteringUtility::FindLowestCommonAncestor(Context.GetGeometryCollection().Get(), Context.GetSelection());
-				if (LowestCommonAncestor != INDEX_NONE)
-				{
-					int32 StartTransformCount = Context.GetGeometryCollection()->Transform.Num();
-					FGeometryCollectionClusteringUtility::ClusterBonesUnderNewNodeWithParent(Context.GetGeometryCollection().Get(), LowestCommonAncestor, Context.GetSelection(), true);
-					Context.GenerateGuids(StartTransformCount);
-					Context.SetSelection({ LowestCommonAncestor });
-					Refresh(Context, Toolkit);
-				}
-			}
-			else
-			{
-				int32 MergeNode = FGeometryCollectionClusteringUtility::PickBestNodeToMergeTo(Context.GetGeometryCollection().Get(), Context.GetSelection());
-				if (MergeNode >= 0)
-				{
-					FGeometryCollectionClusteringUtility::ClusterBonesUnderExistingNode(Context.GetGeometryCollection().Get(), MergeNode, ChildBones);
-					FGeometryCollectionClusteringUtility::RemoveDanglingClusters(Context.GetGeometryCollection().Get());
-
-					Context.SetSelection({ MergeNode });
-					Refresh(Context, Toolkit);
-				}
-=======
 			if (FFractureEngineClustering::MergeSelectedClusters(*Context.GetGeometryCollection(), Context.GetSelection()))
 			{
 				Refresh(Context, Toolkit);
->>>>>>> 4af6daef
 			}
 		}
 
