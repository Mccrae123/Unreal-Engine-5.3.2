// Copyright Epic Games, Inc. All Rights Reserved.

#pragma once

#include "FractureToolCutter.h"

#include "FractureToolSlice.generated.h"


class FFractureToolContext;


UCLASS(config = EditorPerProjectUserSettings)
class UFractureSliceSettings : public UFractureToolSettings
{
public:
	GENERATED_BODY()

	UFractureSliceSettings(const FObjectInitializer& ObjInit)
		: Super(ObjInit)
		, SlicesX(3)
		, SlicesY(3)
		, SlicesZ(1)
		, SliceAngleVariation(0.0f)
		, SliceOffsetVariation(0.0f)
	{}

	/** Number of slices along the X axis */
	UPROPERTY(EditAnywhere, Category = Slicing, meta = (UIMin = "0"))
	int32 SlicesX;

	/** Number of slices along the Y axis */
	UPROPERTY(EditAnywhere, Category = Slicing, meta = (UIMin = "0"))
	int32 SlicesY;

	/** Number of slices along the Z axis */
	UPROPERTY(EditAnywhere, Category = Slicing, meta = (UIMin = "0"))
	int32 SlicesZ;

	/** Maximum angle (in degrees) to randomly rotate each slicing plane */
	UPROPERTY(EditAnywhere, Category = Slicing, meta = (DisplayName = "Random Angle Variation", UIMin = "0.0", UIMax = "90.0"))
	float SliceAngleVariation;

	/** Maximum distance (in cm) to randomly shift each slicing plane */
	UPROPERTY(EditAnywhere, Category = Slicing, meta = (DisplayName = "Random Offset Variation", UIMin = "0.0"))
	float SliceOffsetVariation;
};

UCLASS(DisplayName="Slice Tool", Category="FractureTools")
class UFractureToolSlice : public UFractureToolCutterBase
{
public:
	GENERATED_BODY()

	UFractureToolSlice(const FObjectInitializer& ObjInit);

	// UFractureTool Interface
	virtual FText GetDisplayText() const override;
	virtual FText GetTooltipText() const override;
	virtual FSlateIcon GetToolIcon() const override;

	virtual void RegisterUICommand( FFractureEditorCommands* BindingContext ) override;
	
	virtual TArray<UObject*> GetSettingsObjects() const override;
	void Render(const FSceneView* View, FViewport* Viewport, FPrimitiveDrawInterface* PDI) override;

	virtual void FractureContextChanged() override;
	virtual int32 ExecuteFracture(const FFractureToolContext& Context) override;

	void GenerateSliceTransforms(const FFractureToolContext& Context, TArray<FTransform>& CuttingPlaneTransforms);

	// Slicing
	UPROPERTY(EditAnywhere, Category = Slicing)
<<<<<<< HEAD
	UFractureSliceSettings* SliceSettings;

=======
	TObjectPtr<UFractureSliceSettings> SliceSettings;

protected:
	virtual void ClearVisualizations() override
	{
		Super::ClearVisualizations();
		RenderCuttingPlanesTransforms.Empty();
		PlanesMappings.Empty();
	}

>>>>>>> 6bbb88c8
private:
	float RenderCuttingPlaneSize;
	TArray<FTransform> RenderCuttingPlanesTransforms;
	FVisualizationMappings PlanesMappings;
};<|MERGE_RESOLUTION|>--- conflicted
+++ resolved
@@ -71,10 +71,6 @@
 
 	// Slicing
 	UPROPERTY(EditAnywhere, Category = Slicing)
-<<<<<<< HEAD
-	UFractureSliceSettings* SliceSettings;
-
-=======
 	TObjectPtr<UFractureSliceSettings> SliceSettings;
 
 protected:
@@ -85,7 +81,6 @@
 		PlanesMappings.Empty();
 	}
 
->>>>>>> 6bbb88c8
 private:
 	float RenderCuttingPlaneSize;
 	TArray<FTransform> RenderCuttingPlanesTransforms;
