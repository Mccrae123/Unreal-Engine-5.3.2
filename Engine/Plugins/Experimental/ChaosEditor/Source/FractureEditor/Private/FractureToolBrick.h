--- conflicted
+++ resolved
@@ -9,20 +9,6 @@
 
 class FFractureToolContext;
 
-<<<<<<< HEAD
-/** Brick Projection Directions*/
-UENUM()
-enum class EFractureBrickProjection: uint8
-{
-	X UMETA(DisplayName = "X"),
-
-	Y UMETA(DisplayName = "Y"),
-
-	Z UMETA(DisplayName = "Z")
-};
-
-/** Brick Projection Directions*/
-=======
 // TODO: this enum was unused in the brick generation code; consider whether we want to keep + use it or not
 ///** Brick Projection Directions*/
 //UENUM()
@@ -36,7 +22,6 @@
 //};
 
 /** Brick Stacking Pattern */
->>>>>>> 6bbb88c8
 UENUM()
 enum class EFractureBrickBond : uint8
 {
@@ -61,11 +46,6 @@
 	UFractureBrickSettings(const FObjectInitializer& ObjInit)
 		: Super(ObjInit)
 		, Bond(EFractureBrickBond::Stretcher)
-<<<<<<< HEAD
-		, Forward(EFractureBrickProjection::X)
-		, Up(EFractureBrickProjection::Z)
-=======
->>>>>>> 6bbb88c8
 		, BrickLength(194.f)
 		, BrickHeight(57.f)
 		, BrickDepth(92.f)
@@ -83,17 +63,6 @@
 	//UPROPERTY(EditAnywhere, Category = Brick)
 	//EFractureBrickProjection Up = EFractureBrickProjection::Z;
 
-<<<<<<< HEAD
-	/** Brick length */
-	UPROPERTY(EditAnywhere, Category = Brick, meta = (UIMin = "0.1", UIMax = "500.0", ClampMin = "0.001"))
-	float BrickLength;
-
-	/** Brick Height */
-	UPROPERTY(EditAnywhere, Category = Brick, meta = (UIMin = "0.1", UIMax = "500.0", ClampMin = "0.001"))
-	float BrickHeight;
-
-	/** Brick Height */
-=======
 	/** Brick length (in cm) */
 	UPROPERTY(EditAnywhere, Category = Brick, meta = (UIMin = "0.1", UIMax = "500.0", ClampMin = "0.001"))
 	float BrickLength;
@@ -103,7 +72,6 @@
 	float BrickHeight;
 
 	/** Brick depth (in cm) */
->>>>>>> 6bbb88c8
 	UPROPERTY(EditAnywhere, Category = Brick, meta = (UIMin = "0.1", UIMax = "500.0", ClampMin = "0.001"))
 	float BrickDepth;
 };
@@ -124,17 +92,12 @@
 	virtual void RegisterUICommand( FFractureEditorCommands* BindingContext ) override;
 	virtual TArray<UObject*> GetSettingsObjects() const override;
 	void PostEditChangeChainProperty(struct FPropertyChangedChainEvent& PropertyChangedEvent) override;
-<<<<<<< HEAD
-=======
 	virtual void FractureContextChanged() override;
->>>>>>> 6bbb88c8
 	virtual void Render(const FSceneView* View, FViewport* Viewport, FPrimitiveDrawInterface* PDI) override;
 	virtual int32 ExecuteFracture(const FFractureToolContext& FractureContext) override;
 
 	void GenerateBrickTransforms(const FBox& Bounds);
 
-<<<<<<< HEAD
-=======
 protected:
 	virtual void ClearVisualizations() override
 	{
@@ -145,7 +108,6 @@
 		BricksMappings.Empty();
 		EdgesMappings.Empty();
 	}
->>>>>>> 6bbb88c8
 
 private:
 	UPROPERTY()
