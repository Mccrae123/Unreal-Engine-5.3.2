// Copyright Epic Games, Inc. All Rights Reserved.

#include "FractureToolCutter.h"

#include "FractureTool.h" // for LogFractureTool
#include "FractureToolContext.h"
#include "InteractiveToolsContext.h"
#include "EditorModeManager.h"
#include "FractureEditorMode.h"
#include "ToolSetupUtil.h"
#include "BaseGizmos/GizmoBaseComponent.h"
#include "BaseGizmos/TransformGizmoUtil.h"

#include "GeometryCollection/GeometryCollectionObject.h"
#include "GeometryCollection/GeometryCollectionComponent.h"
#include "GeometryCollection/GeometryCollectionAlgo.h"
#include "Components/DynamicMeshComponent.h"
<<<<<<< HEAD
=======

#include "FractureEngineMaterials.h"
>>>>>>> 4af6daef

#include "Voronoi/Voronoi.h"
#include "PlanarCut.h"
#include "DynamicMesh/MeshTransforms.h"

#include "FractureToolBackgroundTask.h"

#include UE_INLINE_GENERATED_CPP_BY_NAME(FractureToolCutter)

using namespace UE::Fracture;

#define LOCTEXT_NAMESPACE "FractureToolCutter"


UFractureTransformGizmoSettings::UFractureTransformGizmoSettings(const FObjectInitializer& ObjInit) : Super(ObjInit)
{

}

void UFractureTransformGizmoSettings::ResetGizmo(bool bResetRotation)
{
	if (!TransformGizmo || !TransformProxy || !TransformGizmo->GetGizmoActor())
	{
		// doesn't have a valid gizmo to reset
		return;
	}
	if (!bUseGizmo || !AttachedCutter)
	{
		TransformGizmo->SetVisibility(false);
		return;
	}
	FBox CombinedBounds = AttachedCutter->GetCombinedBounds(AttachedCutter->GetFractureToolContexts());
	TransformGizmo->SetVisibility((bool)CombinedBounds.IsValid);
	if (CombinedBounds.IsValid)
	{
		if (bCenterOnSelection && !GIsTransacting)
		{
			FTransform Transform = TransformProxy->GetTransform();
			Transform.SetTranslation(CombinedBounds.GetCenter());
			if (bResetRotation)
			{
				Transform.SetRotation(FQuat::Identity);
			}
			TransformGizmo->SetNewGizmoTransform(Transform);
		}
	}
}

void UFractureTransformGizmoSettings::PostEditChangeProperty(FPropertyChangedEvent& PropertyChangedEvent)
{
	if (PropertyChangedEvent.Property->GetFName() == GET_MEMBER_NAME_CHECKED(UFractureTransformGizmoSettings, bUseGizmo))
	{
		if (AttachedCutter)
		{
			AttachedCutter->UpdateUseGizmo(bUseGizmo);
			ResetGizmo();
		}
	}
}

void UFractureTransformGizmoSettings::TransformChanged(UTransformProxy* Proxy, FTransform Transform)
{
	if (bUseGizmo && AttachedCutter)
	{
		AttachedCutter->FractureContextChanged();
	}
}

void UFractureTransformGizmoSettings::Setup(UFractureToolCutterBase* Cutter, ETransformGizmoSubElements GizmoElements)
{
	AttachedCutter = Cutter;
	UFractureEditorMode* Mode = Cast<UFractureEditorMode>(GLevelEditorModeTools().GetActiveScriptableMode(UFractureEditorMode::EM_FractureEditorModeId));
	UsedToolsContext = Mode->GetInteractiveToolsContext();
	if (ensure(UsedToolsContext && AttachedCutter))
	{
		UInteractiveGizmoManager* GizmoManager = UsedToolsContext->GizmoManager;
		TransformProxy = NewObject<UTransformProxy>(this);
		TransformGizmo = UE::TransformGizmoUtil::CreateCustomTransformGizmo(GizmoManager, GizmoElements, this);
		// TODO: Stop setting bUseEditorCompositing on gizmo components like this, once gizmo rendering is improved
		// This is a hack to make gizmos more visible when the translucent fracture bone selection material is on screen
		// This hack unfortunately makes the gizmos dithered when they're behind objects, but at least they're relatively visible
		for (UActorComponent* Component : TransformGizmo->GetGizmoActor()->GetComponents())
		{
			UGizmoBaseComponent* GizmoComponent = Cast<UGizmoBaseComponent>(Component);
			if (GizmoComponent)
			{
				GizmoComponent->bUseEditorCompositing = true;
			}
		}
		TransformGizmo->SetActiveTarget(TransformProxy);
		TransformProxy->OnTransformChanged.AddUObject(this, &UFractureTransformGizmoSettings::TransformChanged);
		AttachedCutter->UpdateUseGizmo(bUseGizmo);
		ResetGizmo();
	}
}

void UFractureTransformGizmoSettings::Shutdown()
{
	if (UsedToolsContext)
	{
		UsedToolsContext->GizmoManager->DestroyAllGizmosByOwner(this);
		UsedToolsContext = nullptr;
	}
	TransformGizmo = nullptr;
	TransformProxy = nullptr;
}

void UFractureCutterSettings::TransferNoiseSettings(FNoiseSettings& NoiseSettingsOut)
{
	NoiseSettingsOut.Amplitude = Amplitude;
	NoiseSettingsOut.Frequency = Frequency;
	NoiseSettingsOut.Lacunarity = Lacunarity;
	NoiseSettingsOut.Persistence = Persistence;
	NoiseSettingsOut.Octaves = OctaveNumber;
	NoiseSettingsOut.PointSpacing = PointSpacing;
}

UFractureToolCutterBase::UFractureToolCutterBase(const FObjectInitializer& ObjInit)
	: Super(ObjInit)
{
	CutterSettings = NewObject<UFractureCutterSettings>(GetTransientPackage(), UFractureCutterSettings::StaticClass());
	CutterSettings->OwnerTool = this;
	CollisionSettings = NewObject<UFractureCollisionSettings>(GetTransientPackage(), UFractureCollisionSettings::StaticClass());
	CollisionSettings->OwnerTool = this;
}

bool UFractureToolCutterBase::CanExecute() const
{
	if (!IsGeometryCollectionSelected())
	{
		return false;
	}
	
	return true;
}

TArray<FFractureToolContext> UFractureToolCutterBase::GetFractureToolContexts() const
{
	TArray<FFractureToolContext> Contexts;

	// A context is gathered for each selected GeometryCollection component, or for each individual bone if Group Fracture is not used.
	TSet<UGeometryCollectionComponent*> GeomCompSelection;
	GetSelectedGeometryCollectionComponents(GeomCompSelection);

	for (UGeometryCollectionComponent* GeometryCollectionComponent : GeomCompSelection)
	{
		const UGeometryCollection* RestCollection = GeometryCollectionComponent->GetRestCollection();
		if (IsValid(RestCollection))
		{

			// Generate a context for each selected node
			FFractureToolContext FullSelection(GeometryCollectionComponent);
			FullSelection.ConvertSelectionToRigidNodes();
			FullSelection.RandomReduceSelection(CutterSettings->ChanceToFracture);

			// Update global transforms and bounds		
			const TManagedArray<FTransform>& Transform = FullSelection.GetGeometryCollection()->GetAttribute<FTransform>("Transform", FGeometryCollection::TransformGroup);
			const TManagedArray<int32>& TransformToGeometryIndex = FullSelection.GetGeometryCollection()->GetAttribute<int32>("TransformToGeometryIndex", FGeometryCollection::TransformGroup);
			const TManagedArray<FBox>& BoundingBoxes = FullSelection.GetGeometryCollection()->GetAttribute<FBox>("BoundingBox", FGeometryCollection::GeometryGroup);

			TArray<FTransform> Transforms;
			GeometryCollectionAlgo::GlobalMatrices(Transform, FullSelection.GetGeometryCollection()->Parent, Transforms);

			TMap<int32, FBox> BoundsToBone;
			int32 TransformCount = Transform.Num();
			for (int32 Index = 0; Index < TransformCount; ++Index)
			{
				if (TransformToGeometryIndex[Index] > INDEX_NONE)
				{
					BoundsToBone.Add(Index, BoundingBoxes[TransformToGeometryIndex[Index]].TransformBy(Transforms[Index]));
				}
			}

			if (CutterSettings->bGroupFracture)
			{
				FullSelection.SetSeed(CutterSettings->RandomSeed > -1 ? CutterSettings->RandomSeed : DefaultRandomSeed);

				FBox Bounds(ForceInit);
				for (int32 BoneIndex : FullSelection.GetSelection())
				{
					if (TransformToGeometryIndex[BoneIndex] > INDEX_NONE)
					{
						Bounds += BoundsToBone[BoneIndex];
					}
				}
				FullSelection.SetBounds(Bounds);

				Contexts.Add(FullSelection);
			}
			else
			{
				// Generate a context for each selected node
				for (int32 Index : FullSelection.GetSelection())
				{
					FFractureToolContext& FractureContext = Contexts.Emplace_GetRef(GeometryCollectionComponent);

					TArray<int32> Selection;
					Selection.Add(Index);
					FractureContext.SetSelection(Selection);
					FractureContext.SetSeed(CutterSettings->RandomSeed > -1 ? CutterSettings->RandomSeed + Index : DefaultRandomSeed + Index);
					FractureContext.SetBounds(BoundsToBone[Index]);
				}
			}
		}
	}

	return Contexts;
}


FBox UFractureToolCutterBase::GetCombinedBounds(const TArray<FFractureToolContext>& Contexts) const
{
	FBox CombinedBounds(EForceInit::ForceInit);
	for (const FFractureToolContext& FractureContext : Contexts)
	{
		CombinedBounds += FractureContext.GetWorldBounds();
	}
	return CombinedBounds;
}


void UFractureToolCutterBase::UpdateDefaultRandomSeed()
{
	DefaultRandomSeed = FMath::Rand();
}


<<<<<<< HEAD
=======
void UFractureToolCutterBase::PostFractureProcess(const FFractureToolContext& FractureContext, int32 FirstNewGeometryIndex)
{
	Super::PostFractureProcess(FractureContext, FirstNewGeometryIndex);

	// Apply Internal Material ID to new fracture geometry.
	int32 InternalMaterialID = CutterSettings->GetInternalMaterialID();
	if (InternalMaterialID > INDEX_NONE)
	{
		FGeometryCollection& Collection = *FractureContext.GetGeometryCollection();
		FFractureEngineMaterials::SetMaterialOnGeometryAfter(Collection, FirstNewGeometryIndex, FFractureEngineMaterials::ETargetFaces::InternalFaces, InternalMaterialID);
		Collection.ReindexMaterials();
	}
}

>>>>>>> 4af6daef
void FCellNoisePreviewOp::CalculateResult(FProgressCancel* Progress)
{
	Result->SetNum(ComputedDiagrams.Num());
	for (int32 DiagramIdx = 0; DiagramIdx < ComputedDiagrams.Num(); ++DiagramIdx)
	{
		if (Progress && Progress->Cancelled())
		{
			return;
		}

		FCellDiagramResult& Info = ComputedDiagrams[DiagramIdx];
		int32 NumCells = Info.Diagram.NumCells;
		int32 KeepCellStep = 1.0f / FMath::Clamp(KeepCellsFrac, FLT_EPSILON, 1.0f);
		auto KeepCellFunc = [KeepCellStep](int32 Idx) -> bool
		{
			return 0 == (Idx % KeepCellStep);
		};
		Info.Diagram.DiscardCells(KeepCellFunc, true);
		FCellNoisePreviewResult& Preview = (*Result)[DiagramIdx];

		if (Progress && Progress->Cancelled())
		{
			return;
		}

		CreateCuttingSurfacePreview(Info.Diagram, Info.Bounds, Grout, Info.NoiseSeed, Preview.NoiseMesh, KeepCellFunc, Info.Transform, Progress, Info.Transform.GetTranslation());

		if (Progress && Progress->Cancelled())
		{
			return;
		}

		FVector Origin = Info.Transform.GetTranslation();
		const UE::Geometry::FTransformSRT3d GeoTransform(Info.Transform);
		MeshTransforms::ApplyTransform(Preview.NoiseMesh, GeoTransform, true);

		Preview.BoneIdx = Info.BoneIdx;
		Preview.Transform = Info.Transform;
		Preview.SourceComponentIdx = Info.SourceComponentIdx;
	}
}

void FVoronoiCellsOp::CalculateResult(FProgressCancel* Progress)
{
	for (FVoronoiDiagramInput& DiagramInfo : Diagrams)
	{
		if (Progress && Progress->Cancelled())
		{
			return;
		}
		FVector Origin = DiagramInfo.Transform.GetTranslation();
		for (FVector& Site : DiagramInfo.Sites)
		{
			Site -= Origin;
		}
		DiagramInfo.Bounds.Max -= Origin;
		DiagramInfo.Bounds.Min -= Origin;

		FVoronoiDiagram Voronoi(DiagramInfo.Sites, DiagramInfo.Bounds, .1f);
		Result->Emplace(FPlanarCells(DiagramInfo.Sites, Voronoi), DiagramInfo.SourceComponentIdx, DiagramInfo.BoneIdx, DiagramInfo.Transform, DiagramInfo.Bounds, DiagramInfo.NoiseSeed);
	}
}

UFractureToolVoronoiCutterBase::UFractureToolVoronoiCutterBase(const FObjectInitializer& ObjInit)
	: Super(ObjInit)
{
	for (int32 ii = 0; ii < 100; ++ii)
	{
		// This is adapted from FColor::MakeRandomColor() but desaturated a bit
		const uint8 Hue = (uint8)(FMath::FRand() * 255.f);
		FColor DesatRandomColor = FLinearColor::MakeFromHSV8(Hue, 190, 255).ToFColor(true);
		Colors.Add(DesatRandomColor);
	}
}

void UFractureToolVoronoiCutterBase::OnTick(float DeltaTime)
{
	ComputeRelaunchDelay -= DeltaTime;
	if (bDiagramUpdated)
	{
		if (ComputeCells)
		{
			CancelBackgroundTask<FVoronoiCellsOp>(ComputeCells);
			CancelBackgroundTask<FCellNoisePreviewOp>(ComputeNoisePreview);
			ComputeRelaunchDelay = .5;
		}
		if (ComputeRelaunchDelay <= 0)
		{
			ComputeCells = StartBackgroundTask<FVoronoiCellsOp>(MakeUnique<FVoronoiCellsOp>(MoveTemp(DiagramInputs)));
			bDiagramUpdated = false;
		}
	}
	if (!CutterSettings->bDrawNoisePreview)
	{
		ClearMeshes();
		CancelBackgroundTask<FCellNoisePreviewOp>(ComputeNoisePreview);
	}
	if (ComputeCells)
	{
		if (ComputeNoisePreview)
		{
			CancelBackgroundTask<FCellNoisePreviewOp>(ComputeNoisePreview);
		}
		TickBackgroundTask<FVoronoiCellsOp>(ComputeCells, false, [&](TUniquePtr<TArray<FCellDiagramResult>>&& Result) -> bool
		{
			AddLineVisualizations(*Result.Get());
			ComputeRelaunchDelay = 0;
			// TODO: Consider saving this result and passing it to the actual fracture Execute, rather than recomputing it (maybe not worth added complexity though)
			TUniquePtr<FCellNoisePreviewOp> NoiseOp = MakeUnique<FCellNoisePreviewOp>(MoveTemp(*Result));

			// Transfer noise settings
			FNoiseSettings Settings;
			CutterSettings->TransferNoiseSettings(Settings);
			for (FCellDiagramResult& DiagramInfo : NoiseOp->ComputedDiagrams)
			{
				DiagramInfo.Diagram.SetNoise(Settings);
			}
			NoiseOp->PointSpacing = CollisionSettings->GetPointSpacing();
			NoiseOp->Grout = CutterSettings->Grout;
			NoiseOp->KeepCellsFrac = CutterSettings->FractionPreviewCells;
			ensure(!ComputeNoisePreview);
			if (CutterSettings->bDrawNoisePreview)
			{
				ComputeNoisePreview = StartBackgroundTask<FCellNoisePreviewOp>(MoveTemp(NoiseOp));
			}
			return true;
		});
	}
	if (ComputeNoisePreview)
	{
		TickBackgroundTask<FCellNoisePreviewOp>(ComputeNoisePreview, false, [&](TUniquePtr<TArray<FCellNoisePreviewResult>>&& Result) -> bool
		{
			AddNoiseVisualizations(*Result.Get());
			return true;
		});
	}
}

void UFractureToolVoronoiCutterBase::Render(const FSceneView* View, FViewport* Viewport, FPrimitiveDrawInterface* PDI)
{
	if (CutterSettings->bDrawSites)
	{
		EnumerateVisualizationMapping(SitesMappings, VoronoiSites.Num(), [&](int32 Idx, FVector ExplodedVector)
		{
			PDI->DrawPoint(VoronoiSites[Idx] + ExplodedVector, FLinearColor(.62, .94, .84), 4.f, SDPG_Foreground);
		});
	}

	UpdateLineSetExplodedVectors();
}

void UFractureToolVoronoiCutterBase::UpdateLineSetExplodedVectors()
{
	bool bHasMeshes = VoronoiNoisePreviews.Num() == VoronoiLineSets.Num();
	EnumerateVisualizationMapping(EdgesMappings, VoronoiLineSets.Num(), [&](int32 Idx, FVector ExplodedVector)
	{
		if (!VoronoiLineSets[Idx])
<<<<<<< HEAD
		{
			return;
		}
		// TODO: If we add diagrams even when visibility is toggled off, we also need to update visibility here, e.g.: VoronoiLineSets[Idx]->SetVisibility(CutterSettings->bDrawDiagram);
		AActor* Actor = VoronoiLineSets[Idx]->GetOwner();
		VoronoiLineSets[Idx]->SetRelativeLocation(Actor->GetTransform().InverseTransformVector(ExplodedVector));
		if (bHasMeshes)
		{
			AActor* MeshActor = VoronoiNoisePreviews[Idx]->GetOwner();
			VoronoiNoisePreviews[Idx]->SetRelativeLocation(MeshActor->GetTransform().InverseTransformVector(ExplodedVector));
		}
	});
}

void UFractureToolVoronoiCutterBase::AddNoiseVisualizations(TArray<FCellNoisePreviewResult>& NoiseResults)
{
	ClearMeshes();

	int32 NumCollections = NoiseResults.Num();
	if (!ensure(VisualizedCollections.Num() == NumCollections))
	{
		return;
	}

	if (!GEditor)
	{
		return;		
	}
	UWorld* World = GEditor->GetEditorWorldContext().World();

	for (int32 CollectionIdx = 0; CollectionIdx < NumCollections; ++CollectionIdx)
	{
		UGeometryCollectionComponent* Component = VisualizedCollections[CollectionIdx].Get();
		if (!ensure(Component))
		{
			continue;
		}
		FCellNoisePreviewResult& Res = NoiseResults[CollectionIdx];

		UDynamicMeshComponent* DynamicMeshComponent = NewObject<UDynamicMeshComponent>(Component);
		DynamicMeshComponent->SetSceneProxyVerifyUsedMaterials(false);
		DynamicMeshComponent->RegisterComponent();
		VoronoiNoisePreviews.Add(DynamicMeshComponent);
		DynamicMeshComponent->GetMesh()->Copy(Res.NoiseMesh);
		DynamicMeshComponent->NotifyMeshUpdated();

		// TODO: this material-access logic can go to the base class and be used by FractureToolPlaneCut as well
		// Note the ToolSetupUtil functions optionally take a UInteractiveToolManager to provide fallback materials,
		// but fracture mode does not set that up, so they may return a null material.
		UMaterialInterface* NoiseMaterial = ToolSetupUtil::GetDefaultSculptMaterial(nullptr);
		if (!NoiseMaterial)
		{
			NoiseMaterial = ToolSetupUtil::GetDefaultMaterial();
		}
		DynamicMeshComponent->SetNumMaterials(1);
		DynamicMeshComponent->SetMaterial(0, NoiseMaterial);
	}
}

void UFractureToolVoronoiCutterBase::AddLineVisualizations(TArray<FCellDiagramResult>& DiagramResults)
{
	ClearEdges();

	int32 NumCollections = DiagramResults.Num();
	if (!ensure(VisualizedCollections.Num() == NumCollections))
	{
		RestoreEditorViewFlags();
		return;
	}

	int32 TotalSites = 0;
	for (const FCellDiagramResult& Result : DiagramResults)
	{
		TotalSites += Result.Diagram.NumCells;
	}
	// even though the diagrams are computed in the background, creating the line set component w/ all the voronoi diagrams edges causes a large hitch
	// if the number of sites becomes too large, and the becomes diagram unreadably dense, so it's better to not draw it
	constexpr int32 MaxSitesToShowEdges = 100000;
	if (TotalSites > MaxSitesToShowEdges)
	{
		UE_LOG(LogFractureTool, Warning, TEXT("Voronoi diagram(s) number of sites too large; will not display Voronoi diagram edges"));
		RestoreEditorViewFlags();
		return;
	}
	for (int32 CollectionIdx = 0; CollectionIdx < DiagramResults.Num(); ++CollectionIdx)
	{
		const FCellDiagramResult& Result = DiagramResults[CollectionIdx];
		check(CollectionIdx == Result.SourceComponentIdx);
		EdgesMappings.AddMapping(CollectionIdx, Result.BoneIdx, VoronoiLineSets.Num());
		UGeometryCollectionComponent* Component = VisualizedCollections[CollectionIdx].Get();
		if (!ensure(Component))
		{
			continue;
		}
		int32 NumBoundaries = Result.Diagram.PlaneBoundaries.Num();
		if (CutterSettings->bDrawDiagram && NumBoundaries > 0)
		{
=======
		{
			return;
		}
		// TODO: If we add diagrams even when visibility is toggled off, we also need to update visibility here, e.g.: VoronoiLineSets[Idx]->SetVisibility(CutterSettings->bDrawDiagram);
		AActor* Actor = VoronoiLineSets[Idx]->GetOwner();
		VoronoiLineSets[Idx]->SetRelativeLocation(Actor->GetTransform().InverseTransformVector(ExplodedVector));
		if (bHasMeshes)
		{
			AActor* MeshActor = VoronoiNoisePreviews[Idx]->GetOwner();
			VoronoiNoisePreviews[Idx]->SetRelativeLocation(MeshActor->GetTransform().InverseTransformVector(ExplodedVector));
		}
	});
}

void UFractureToolVoronoiCutterBase::AddNoiseVisualizations(TArray<FCellNoisePreviewResult>& NoiseResults)
{
	ClearMeshes();

	int32 NumCollections = NoiseResults.Num();
	if (!ensure(VisualizedCollections.Num() == NumCollections))
	{
		return;
	}

	if (!GEditor)
	{
		return;		
	}
	UWorld* World = GEditor->GetEditorWorldContext().World();

	for (int32 CollectionIdx = 0; CollectionIdx < NumCollections; ++CollectionIdx)
	{
		UGeometryCollectionComponent* Component = VisualizedCollections[CollectionIdx].Get();
		if (!ensure(Component))
		{
			continue;
		}
		FCellNoisePreviewResult& Res = NoiseResults[CollectionIdx];

		UDynamicMeshComponent* DynamicMeshComponent = NewObject<UDynamicMeshComponent>(Component);
		DynamicMeshComponent->SetSceneProxyVerifyUsedMaterials(false);
		DynamicMeshComponent->RegisterComponent();
		VoronoiNoisePreviews.Add(DynamicMeshComponent);
		DynamicMeshComponent->GetMesh()->Copy(Res.NoiseMesh);
		DynamicMeshComponent->NotifyMeshUpdated();

		// TODO: this material-access logic can go to the base class and be used by FractureToolPlaneCut as well
		// Note the ToolSetupUtil functions optionally take a UInteractiveToolManager to provide fallback materials,
		// but fracture mode does not set that up, so they may return a null material.
		UMaterialInterface* NoiseMaterial = ToolSetupUtil::GetDefaultSculptMaterial(nullptr);
		if (!NoiseMaterial)
		{
			NoiseMaterial = ToolSetupUtil::GetDefaultMaterial();
		}
		DynamicMeshComponent->SetNumMaterials(1);
		DynamicMeshComponent->SetMaterial(0, NoiseMaterial);
	}
}

void UFractureToolVoronoiCutterBase::AddLineVisualizations(TArray<FCellDiagramResult>& DiagramResults)
{
	ClearEdges();

	int32 NumCollections = DiagramResults.Num();
	if (!ensure(VisualizedCollections.Num() == NumCollections))
	{
		RestoreEditorViewFlags();
		return;
	}

	int32 TotalSites = 0;
	for (const FCellDiagramResult& Result : DiagramResults)
	{
		TotalSites += Result.Diagram.NumCells;
	}
	// even though the diagrams are computed in the background, creating the line set component w/ all the voronoi diagrams edges causes a large hitch
	// if the number of sites becomes too large, and the becomes diagram unreadably dense, so it's better to not draw it
	constexpr int32 MaxSitesToShowEdges = 100000;
	if (TotalSites > MaxSitesToShowEdges)
	{
		UE_LOG(LogFractureTool, Warning, TEXT("Voronoi diagram(s) number of sites too large; will not display Voronoi diagram edges"));
		RestoreEditorViewFlags();
		return;
	}
	for (int32 CollectionIdx = 0; CollectionIdx < DiagramResults.Num(); ++CollectionIdx)
	{
		const FCellDiagramResult& Result = DiagramResults[CollectionIdx];
		check(CollectionIdx == Result.SourceComponentIdx);
		EdgesMappings.AddMapping(CollectionIdx, Result.BoneIdx, VoronoiLineSets.Num());
		UGeometryCollectionComponent* Component = VisualizedCollections[CollectionIdx].Get();
		if (!ensure(Component))
		{
			continue;
		}
		int32 NumBoundaries = Result.Diagram.PlaneBoundaries.Num();
		if (CutterSettings->bDrawDiagram && NumBoundaries > 0)
		{
>>>>>>> 4af6daef
			ULineSetComponent* VoronoiLineSet = NewObject<ULineSetComponent>(Component);
			VoronoiLineSet->SetupAttachment(Component);
			VoronoiLineSet->SetLineMaterial(ToolSetupUtil::GetDefaultLineComponentMaterial(nullptr, false));
			// TODO: If we switch to adding diagrams even when visibility is toggled off, we also need to update visibility here, 
			// e.g.: VoronoiLineSet->SetVisibility(CutterSettings->bDrawDiagram);
			VoronoiLineSet->RegisterComponent();
			int32 NumLines = 0;
			for (int32 BoundaryIdx = 0; BoundaryIdx < NumBoundaries; ++BoundaryIdx)
			{
				NumLines += Result.Diagram.PlaneBoundaries[BoundaryIdx].Num();
			}
			int32 LinesPerIndexHint = NumLines / NumBoundaries + 1;
			FVector Origin = Result.Transform.GetTranslation();
			VoronoiLineSet->AddLines(
				NumBoundaries,
				[&](int32 BoundaryIdx, TArray<FRenderableLine>& LinesOut)
				{
					const TArray<int32>& Boundary = Result.Diagram.PlaneBoundaries[BoundaryIdx];
					TPair<int32, int32> Cells = Result.Diagram.PlaneCells[BoundaryIdx];
					int32 Cell = Cells.Key > -1 ? Cells.Key : Cells.Value;
					for (int32 PrevIdx = Boundary.Num() - 1, Idx = 0; Idx < Boundary.Num(); PrevIdx = Idx++)
					{
						FVector A = Result.Transform.InverseTransformPosition(Result.Diagram.PlaneBoundaryVertices[Boundary[PrevIdx]] + Origin);
						FVector B = Result.Transform.InverseTransformPosition(Result.Diagram.PlaneBoundaryVertices[Boundary[Idx]] + Origin);

						LinesOut.Emplace(A, B, Colors[Cell % 100], 1.3, .1);
					}
				},
				LinesPerIndexHint,
				false);
			VoronoiLineSets.Add(VoronoiLineSet);
		}
	}

	if (VoronoiLineSets.Num() > 0)
<<<<<<< HEAD
	{
		OverrideEditorViewFlagsForLineRendering();
		UpdateLineSetExplodedVectors();
	}
	else
	{
		RestoreEditorViewFlags();
	}
}

void UFractureToolVoronoiCutterBase::UpdateVisualizations(TArray<FFractureToolContext>& FractureContexts)
{
	ClearVisualizations();

	int32 MaxSitesToShowSites = 1000000; // PDI struggles to render the site positions above this
	bool bEstAboveMaxSites = false;

	DiagramInputs.Reset(FractureContexts.Num());
	bDiagramUpdated = true;

	for (FFractureToolContext& FractureContext : FractureContexts)
	{
		if (!FractureContext.GetBounds().IsValid) // skip contexts w/ invalid bounds
		{
			continue;
		}
		int32 CollectionIdx = VisualizedCollections.Emplace(FractureContext.GetGeometryCollectionComponent());
		int32 BoneIdx = FractureContext.GetSelection().Num() == 1 ? FractureContext.GetSelection()[0] : INDEX_NONE;
		SitesMappings.AddMapping(CollectionIdx, BoneIdx, VoronoiSites.Num());

		// Store the voronoi diagrams we'd like to preview; Tick() will launch the background thread to compute them
		TArray<FVector> LocalVoronoiSites;
		GenerateVoronoiSites(FractureContext, LocalVoronoiSites);

		FVoronoiDiagramInput& Diagram = DiagramInputs.Emplace_GetRef();
		Diagram.Bounds = GetVoronoiBounds(FractureContext, LocalVoronoiSites);
		Diagram.Sites = LocalVoronoiSites;
		Diagram.SourceComponentIdx = CollectionIdx;
		Diagram.Transform = FractureContext.GetTransform();
		Diagram.BoneIdx = BoneIdx;
		Diagram.NoiseSeed = FractureContext.GetSeed();

		// Voronoi site point visualization doesn't need background compute, but is skipped if there are too many sites
		if (LocalVoronoiSites.Num() * FractureContexts.Num() > MaxSitesToShowSites || VoronoiSites.Num() + LocalVoronoiSites.Num() > MaxSitesToShowSites)
		{
			UE_LOG(LogFractureTool, Warning, TEXT("Voronoi diagram(s) number of sites too large; will not display Voronoi diagram sites"));
			ClearVisualizations();
			break;
		}
=======
	{
		OverrideEditorViewFlagsForLineRendering();
		UpdateLineSetExplodedVectors();
	}
	else
	{
		RestoreEditorViewFlags();
	}
}

void UFractureToolVoronoiCutterBase::UpdateVisualizations(TArray<FFractureToolContext>& FractureContexts)
{
	ClearVisualizations();

	int32 MaxSitesToShowSites = 1000000; // PDI struggles to render the site positions above this
	bool bEstAboveMaxSites = false;

	DiagramInputs.Reset(FractureContexts.Num());
	bDiagramUpdated = true;

	for (FFractureToolContext& FractureContext : FractureContexts)
	{
		if (!FractureContext.GetBounds().IsValid) // skip contexts w/ invalid bounds
		{
			continue;
		}
		int32 CollectionIdx = VisualizedCollections.Emplace(FractureContext.GetGeometryCollectionComponent());
		int32 BoneIdx = FractureContext.GetSelection().Num() == 1 ? FractureContext.GetSelection()[0] : INDEX_NONE;
		SitesMappings.AddMapping(CollectionIdx, BoneIdx, VoronoiSites.Num());

		// Store the voronoi diagrams we'd like to preview; Tick() will launch the background thread to compute them
		TArray<FVector> LocalVoronoiSites;
		GenerateVoronoiSites(FractureContext, LocalVoronoiSites);

		FVoronoiDiagramInput& Diagram = DiagramInputs.Emplace_GetRef();
		Diagram.Bounds = GetVoronoiBounds(FractureContext, LocalVoronoiSites);
		Diagram.Sites = LocalVoronoiSites;
		Diagram.SourceComponentIdx = CollectionIdx;
		Diagram.Transform = FractureContext.GetTransform();
		Diagram.BoneIdx = BoneIdx;
		Diagram.NoiseSeed = FractureContext.GetSeed();

		// Voronoi site point visualization doesn't need background compute, but is skipped if there are too many sites
		if (LocalVoronoiSites.Num() * FractureContexts.Num() > MaxSitesToShowSites || VoronoiSites.Num() + LocalVoronoiSites.Num() > MaxSitesToShowSites)
		{
			UE_LOG(LogFractureTool, Warning, TEXT("Voronoi diagram(s) number of sites too large; will not display Voronoi diagram sites"));
			ClearVisualizations();
			break;
		}
>>>>>>> 4af6daef
		VoronoiSites.Append(LocalVoronoiSites);
	}

	RestoreEditorViewFlags();
}

void UFractureToolVoronoiCutterBase::FractureContextChanged()
{
	UpdateDefaultRandomSeed();
	TArray<FFractureToolContext> FractureContexts = GetFractureToolContexts();
	UpdateVisualizations(FractureContexts);
}


class FVoronoiFractureOp : public FGeometryCollectionFractureOperator
{
public:
	FVoronoiFractureOp(const FGeometryCollection& SourceCollection) : FGeometryCollectionFractureOperator(SourceCollection)
	{}

	virtual ~FVoronoiFractureOp() = default;

	TArray<int> Selection;
	FBox Bounds;
	TArray<FVector> Sites;
	TOptional<FNoiseSettings> NoiseSettings;
	float PointSpacing;
	float Grout;
	int Seed;
	FTransform Transform;

	// TGenericDataOperator interface:
	virtual void CalculateResult(FProgressCancel* Progress) override
	{
		// Assume Voronoi diagram only takes ~1% of the total time to compute
		FProgressCancel::FProgressScope VoronoiDiagramProgress =
			FProgressCancel::CreateScopeTo(Progress, .01, LOCTEXT("ComputingVoronoiDiagramMessage", "Computing Voronoi Diagram"));

		FVector Origin = Transform.GetTranslation();
		for (FVector& Site : Sites)
		{
			Site -= Origin;
		}
		Bounds.Min -= Origin;
		Bounds.Max -= Origin;
		FVoronoiDiagram Voronoi(Sites, Bounds, .1f);

		FPlanarCells VoronoiPlanarCells = FPlanarCells(Sites, Voronoi);
		VoronoiPlanarCells.InternalSurfaceMaterials.NoiseSettings = NoiseSettings;

		if (Progress && Progress->Cancelled())
		{
			return;
		}

		VoronoiDiagramProgress.Done();

		// All remaining work is assigned to the mesh fracture
		FProgressCancel::FProgressScope FractureMeshProgress =
			FProgressCancel::CreateScopeTo(Progress, 1, LOCTEXT("FractureMeshMessage", "Fracturing Mesh"));

		ResultGeometryIndex = CutMultipleWithPlanarCells(VoronoiPlanarCells, *CollectionCopy, Selection, Grout, PointSpacing, Seed, Transform, true, true, Progress, Origin);
		
		SetResult(MoveTemp(CollectionCopy));
	}
};


int32 UFractureToolVoronoiCutterBase::ExecuteFracture(const FFractureToolContext& FractureContext)
{
	if (FractureContext.IsValid())
	{
		TArray<FVector> Sites;
		GenerateVoronoiSites(FractureContext, Sites);
		FBox VoronoiBounds = GetVoronoiBounds(FractureContext, Sites);

		TUniquePtr<FVoronoiFractureOp> VoronoiOp = MakeUnique<FVoronoiFractureOp>(*(FractureContext.GetGeometryCollection()));
		VoronoiOp->Bounds = VoronoiBounds;
		VoronoiOp->Selection = FractureContext.GetSelection();
		VoronoiOp->Grout = CutterSettings->Grout;
		VoronoiOp->PointSpacing = CollisionSettings->GetPointSpacing();
		VoronoiOp->Sites = Sites;
		if (CutterSettings->Amplitude > 0.0f)
		{
			FNoiseSettings Settings;
			CutterSettings->TransferNoiseSettings(Settings);
			VoronoiOp->NoiseSettings = Settings;
		}
		VoronoiOp->Seed = FractureContext.GetSeed();
		VoronoiOp->Transform = FractureContext.GetTransform();

		int Result = RunCancellableGeometryCollectionOp<FVoronoiFractureOp>(*(FractureContext.GetGeometryCollection()),
			MoveTemp(VoronoiOp), LOCTEXT("ComputingVoronoiFractureMessage", "Computing Voronoi Fracture"));
		return Result;
	}

	return INDEX_NONE;
}

void UFractureToolVoronoiCutterBase::ClearMeshes()
{
	for (UDynamicMeshComponent* NoisePreview : VoronoiNoisePreviews)
	{
		if (NoisePreview)
		{
			NoisePreview->UnregisterComponent();
			NoisePreview->DestroyComponent();
		}
	}
	VoronoiNoisePreviews.Empty();
}

FBox UFractureToolVoronoiCutterBase::GetVoronoiBounds(const FFractureToolContext& FractureContext, const TArray<FVector>& Sites) const
{
	FBox VoronoiBounds = FractureContext.GetWorldBounds(); 
	if (Sites.Num() > 0)
	{
		VoronoiBounds += FBox(Sites);
	}
	
	return VoronoiBounds.ExpandBy(CutterSettings->GetMaxVertexMovement() + KINDA_SMALL_NUMBER);
}

#undef LOCTEXT_NAMESPACE
<|MERGE_RESOLUTION|>--- conflicted
+++ resolved
@@ -15,11 +15,8 @@
 #include "GeometryCollection/GeometryCollectionComponent.h"
 #include "GeometryCollection/GeometryCollectionAlgo.h"
 #include "Components/DynamicMeshComponent.h"
-<<<<<<< HEAD
-=======
 
 #include "FractureEngineMaterials.h"
->>>>>>> 4af6daef
 
 #include "Voronoi/Voronoi.h"
 #include "PlanarCut.h"
@@ -247,8 +244,6 @@
 }
 
 
-<<<<<<< HEAD
-=======
 void UFractureToolCutterBase::PostFractureProcess(const FFractureToolContext& FractureContext, int32 FirstNewGeometryIndex)
 {
 	Super::PostFractureProcess(FractureContext, FirstNewGeometryIndex);
@@ -263,7 +258,6 @@
 	}
 }
 
->>>>>>> 4af6daef
 void FCellNoisePreviewOp::CalculateResult(FProgressCancel* Progress)
 {
 	Result->SetNum(ComputedDiagrams.Num());
@@ -421,7 +415,6 @@
 	EnumerateVisualizationMapping(EdgesMappings, VoronoiLineSets.Num(), [&](int32 Idx, FVector ExplodedVector)
 	{
 		if (!VoronoiLineSets[Idx])
-<<<<<<< HEAD
 		{
 			return;
 		}
@@ -519,105 +512,6 @@
 		int32 NumBoundaries = Result.Diagram.PlaneBoundaries.Num();
 		if (CutterSettings->bDrawDiagram && NumBoundaries > 0)
 		{
-=======
-		{
-			return;
-		}
-		// TODO: If we add diagrams even when visibility is toggled off, we also need to update visibility here, e.g.: VoronoiLineSets[Idx]->SetVisibility(CutterSettings->bDrawDiagram);
-		AActor* Actor = VoronoiLineSets[Idx]->GetOwner();
-		VoronoiLineSets[Idx]->SetRelativeLocation(Actor->GetTransform().InverseTransformVector(ExplodedVector));
-		if (bHasMeshes)
-		{
-			AActor* MeshActor = VoronoiNoisePreviews[Idx]->GetOwner();
-			VoronoiNoisePreviews[Idx]->SetRelativeLocation(MeshActor->GetTransform().InverseTransformVector(ExplodedVector));
-		}
-	});
-}
-
-void UFractureToolVoronoiCutterBase::AddNoiseVisualizations(TArray<FCellNoisePreviewResult>& NoiseResults)
-{
-	ClearMeshes();
-
-	int32 NumCollections = NoiseResults.Num();
-	if (!ensure(VisualizedCollections.Num() == NumCollections))
-	{
-		return;
-	}
-
-	if (!GEditor)
-	{
-		return;		
-	}
-	UWorld* World = GEditor->GetEditorWorldContext().World();
-
-	for (int32 CollectionIdx = 0; CollectionIdx < NumCollections; ++CollectionIdx)
-	{
-		UGeometryCollectionComponent* Component = VisualizedCollections[CollectionIdx].Get();
-		if (!ensure(Component))
-		{
-			continue;
-		}
-		FCellNoisePreviewResult& Res = NoiseResults[CollectionIdx];
-
-		UDynamicMeshComponent* DynamicMeshComponent = NewObject<UDynamicMeshComponent>(Component);
-		DynamicMeshComponent->SetSceneProxyVerifyUsedMaterials(false);
-		DynamicMeshComponent->RegisterComponent();
-		VoronoiNoisePreviews.Add(DynamicMeshComponent);
-		DynamicMeshComponent->GetMesh()->Copy(Res.NoiseMesh);
-		DynamicMeshComponent->NotifyMeshUpdated();
-
-		// TODO: this material-access logic can go to the base class and be used by FractureToolPlaneCut as well
-		// Note the ToolSetupUtil functions optionally take a UInteractiveToolManager to provide fallback materials,
-		// but fracture mode does not set that up, so they may return a null material.
-		UMaterialInterface* NoiseMaterial = ToolSetupUtil::GetDefaultSculptMaterial(nullptr);
-		if (!NoiseMaterial)
-		{
-			NoiseMaterial = ToolSetupUtil::GetDefaultMaterial();
-		}
-		DynamicMeshComponent->SetNumMaterials(1);
-		DynamicMeshComponent->SetMaterial(0, NoiseMaterial);
-	}
-}
-
-void UFractureToolVoronoiCutterBase::AddLineVisualizations(TArray<FCellDiagramResult>& DiagramResults)
-{
-	ClearEdges();
-
-	int32 NumCollections = DiagramResults.Num();
-	if (!ensure(VisualizedCollections.Num() == NumCollections))
-	{
-		RestoreEditorViewFlags();
-		return;
-	}
-
-	int32 TotalSites = 0;
-	for (const FCellDiagramResult& Result : DiagramResults)
-	{
-		TotalSites += Result.Diagram.NumCells;
-	}
-	// even though the diagrams are computed in the background, creating the line set component w/ all the voronoi diagrams edges causes a large hitch
-	// if the number of sites becomes too large, and the becomes diagram unreadably dense, so it's better to not draw it
-	constexpr int32 MaxSitesToShowEdges = 100000;
-	if (TotalSites > MaxSitesToShowEdges)
-	{
-		UE_LOG(LogFractureTool, Warning, TEXT("Voronoi diagram(s) number of sites too large; will not display Voronoi diagram edges"));
-		RestoreEditorViewFlags();
-		return;
-	}
-	for (int32 CollectionIdx = 0; CollectionIdx < DiagramResults.Num(); ++CollectionIdx)
-	{
-		const FCellDiagramResult& Result = DiagramResults[CollectionIdx];
-		check(CollectionIdx == Result.SourceComponentIdx);
-		EdgesMappings.AddMapping(CollectionIdx, Result.BoneIdx, VoronoiLineSets.Num());
-		UGeometryCollectionComponent* Component = VisualizedCollections[CollectionIdx].Get();
-		if (!ensure(Component))
-		{
-			continue;
-		}
-		int32 NumBoundaries = Result.Diagram.PlaneBoundaries.Num();
-		if (CutterSettings->bDrawDiagram && NumBoundaries > 0)
-		{
->>>>>>> 4af6daef
 			ULineSetComponent* VoronoiLineSet = NewObject<ULineSetComponent>(Component);
 			VoronoiLineSet->SetupAttachment(Component);
 			VoronoiLineSet->SetLineMaterial(ToolSetupUtil::GetDefaultLineComponentMaterial(nullptr, false));
@@ -653,7 +547,6 @@
 	}
 
 	if (VoronoiLineSets.Num() > 0)
-<<<<<<< HEAD
 	{
 		OverrideEditorViewFlagsForLineRendering();
 		UpdateLineSetExplodedVectors();
@@ -703,57 +596,6 @@
 			ClearVisualizations();
 			break;
 		}
-=======
-	{
-		OverrideEditorViewFlagsForLineRendering();
-		UpdateLineSetExplodedVectors();
-	}
-	else
-	{
-		RestoreEditorViewFlags();
-	}
-}
-
-void UFractureToolVoronoiCutterBase::UpdateVisualizations(TArray<FFractureToolContext>& FractureContexts)
-{
-	ClearVisualizations();
-
-	int32 MaxSitesToShowSites = 1000000; // PDI struggles to render the site positions above this
-	bool bEstAboveMaxSites = false;
-
-	DiagramInputs.Reset(FractureContexts.Num());
-	bDiagramUpdated = true;
-
-	for (FFractureToolContext& FractureContext : FractureContexts)
-	{
-		if (!FractureContext.GetBounds().IsValid) // skip contexts w/ invalid bounds
-		{
-			continue;
-		}
-		int32 CollectionIdx = VisualizedCollections.Emplace(FractureContext.GetGeometryCollectionComponent());
-		int32 BoneIdx = FractureContext.GetSelection().Num() == 1 ? FractureContext.GetSelection()[0] : INDEX_NONE;
-		SitesMappings.AddMapping(CollectionIdx, BoneIdx, VoronoiSites.Num());
-
-		// Store the voronoi diagrams we'd like to preview; Tick() will launch the background thread to compute them
-		TArray<FVector> LocalVoronoiSites;
-		GenerateVoronoiSites(FractureContext, LocalVoronoiSites);
-
-		FVoronoiDiagramInput& Diagram = DiagramInputs.Emplace_GetRef();
-		Diagram.Bounds = GetVoronoiBounds(FractureContext, LocalVoronoiSites);
-		Diagram.Sites = LocalVoronoiSites;
-		Diagram.SourceComponentIdx = CollectionIdx;
-		Diagram.Transform = FractureContext.GetTransform();
-		Diagram.BoneIdx = BoneIdx;
-		Diagram.NoiseSeed = FractureContext.GetSeed();
-
-		// Voronoi site point visualization doesn't need background compute, but is skipped if there are too many sites
-		if (LocalVoronoiSites.Num() * FractureContexts.Num() > MaxSitesToShowSites || VoronoiSites.Num() + LocalVoronoiSites.Num() > MaxSitesToShowSites)
-		{
-			UE_LOG(LogFractureTool, Warning, TEXT("Voronoi diagram(s) number of sites too large; will not display Voronoi diagram sites"));
-			ClearVisualizations();
-			break;
-		}
->>>>>>> 4af6daef
 		VoronoiSites.Append(LocalVoronoiSites);
 	}
 
