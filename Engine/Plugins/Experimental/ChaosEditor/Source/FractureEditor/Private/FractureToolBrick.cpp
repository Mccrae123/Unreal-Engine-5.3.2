--- conflicted
+++ resolved
@@ -46,24 +46,15 @@
 
 TArray<UObject*> UFractureToolBrick::GetSettingsObjects() const 
 { 
-<<<<<<< HEAD
-	TArray<UObject*> Settings; 
-	Settings.Add(CutterSettings);
-	Settings.Add(CollisionSettings);
-	Settings.Add(BrickSettings);
-=======
 	TArray<UObject*> Settings;
 	Settings.Add(BrickSettings);
 	Settings.Add(CutterSettings);
 	Settings.Add(CollisionSettings);
->>>>>>> 6bbb88c8
 	return Settings;
 }
 
 namespace FractureToolBrickLocals
 {
-<<<<<<< HEAD
-=======
 	// Calculate total number of bricks based on given dimensions and the extent of the object to be fractured.
 	// If the input is not valid or the result is too large, this functions returns -1.
 	// It is possible that we are dealing with incredibly large meshes and small brick dimensions. Doing the
@@ -157,7 +148,6 @@
 
 void UFractureToolBrick::GenerateBrickTransforms(const FBox& Bounds)
 {
->>>>>>> 6bbb88c8
 	const FVector& Min = Bounds.Min;
 	const FVector& Max = Bounds.Max;
 	const FVector Extents(Bounds.Max - Bounds.Min);
@@ -175,33 +165,18 @@
 	// Reserve correct amount of memory to avoid re-allocations.
 	BrickTransforms.Reserve(FractureToolBrickLocals::CalculateNumBricks(BrickDimensions, Extents));
 
-<<<<<<< HEAD
-	const float HalfHeight = BrickSettings->BrickHeight * 0.5f;
-	const float HalfDepth = BrickSettings->BrickDepth * 0.5f;
-	const float HalfLength = BrickSettings->BrickLength * 0.5f;
-=======
 	const FVector BrickHalfDimensions(BrickDimensions * 0.5);
 	const FQuat HeaderRotation(FVector::UpVector, 1.5708);
->>>>>>> 6bbb88c8
 
 	if (BrickSettings->Bond == EFractureBrickBond::Stretcher)
 	{
 		bool OddY = false;
-<<<<<<< HEAD
-		for (float yy = 0.f; yy <= Extents.Y; yy += BrickSettings->BrickDepth)
-		{
-			bool Oddline = false;
-			for (float zz = HalfHeight; zz <= Extents.Z; zz += BrickSettings->BrickHeight)
-			{
-				for (float xx = 0.f; xx <= Extents.X; xx += BrickSettings->BrickLength)
-=======
 		for (float yy = 0.f; yy <= Extents.Y; yy += BrickDimensions.Y)
 		{
 			bool Oddline = false;
 			for (float zz = BrickHalfDimensions.Z; zz <= Extents.Z; zz += BrickDimensions.Z)
 			{
 				for (float xx = 0.f; xx <= Extents.X; xx += BrickDimensions.X)
->>>>>>> 6bbb88c8
 				{
 					FVector BrickPosition(Min + FVector(Oddline ^ OddY ? xx : xx + BrickHalfDimensions.X, yy, zz));
 					BrickTransforms.Emplace(FTransform(BrickPosition));
@@ -214,19 +189,11 @@
 	else if (BrickSettings->Bond == EFractureBrickBond::Stack)
 	{
 		bool OddY = false;
-<<<<<<< HEAD
-		for (float yy = 0.f; yy <= Extents.Y; yy += BrickSettings->BrickDepth)
-		{
-			for (float zz = HalfHeight; zz <= Extents.Z; zz += BrickSettings->BrickHeight)
-			{
-				for (float xx = 0.f; xx <= Extents.X; xx += BrickSettings->BrickLength)
-=======
 		for (float yy = 0.f; yy <= Extents.Y; yy += BrickDimensions.Y)
 		{
 			for (float zz = BrickHalfDimensions.Z; zz <= Extents.Z; zz += BrickDimensions.Z)
 			{
 				for (float xx = 0.f; xx <= Extents.X; xx += BrickDimensions.X)
->>>>>>> 6bbb88c8
 				{
 					FVector BrickPosition(Min + FVector(OddY ? xx : xx + BrickHalfDimensions.X, yy, zz));
 					BrickTransforms.Emplace(FTransform(BrickPosition));
@@ -239,16 +206,6 @@
 	{
 		float HalfLengthDepthDifference = BrickHalfDimensions.X - BrickHalfDimensions.Y - BrickHalfDimensions.Y;
 		bool OddY = false;
-<<<<<<< HEAD
-		for (float yy = 0.f; yy <= Extents.Y; yy += BrickSettings->BrickDepth)
-		{
-			bool Oddline = false;
-			for (float zz = HalfHeight; zz <= Extents.Z; zz += BrickSettings->BrickHeight)
-			{
-				if (Oddline && !OddY) // header row
-				{
-					for (float xx = 0.f; xx <= Extents.X; xx += BrickSettings->BrickDepth)
-=======
 		for (float yy = 0.f; yy <= Extents.Y; yy += BrickDimensions.Y)
 		{
 			bool Oddline = false;
@@ -257,7 +214,6 @@
 				if (Oddline && !OddY) // header row
 				{
 					for (float xx = 0.f; xx <= Extents.X; xx += BrickDimensions.Y)
->>>>>>> 6bbb88c8
 					{
 						FVector BrickPosition(Min + FVector(Oddline ^ OddY ? xx : xx + BrickHalfDimensions.Y, yy + BrickHalfDimensions.Y, zz));
 						BrickTransforms.Emplace(FTransform(HeaderRotation, BrickPosition));
@@ -265,11 +221,7 @@
 				}
 				else if(!Oddline) // stretchers
 				{
-<<<<<<< HEAD
-					for (float xx = 0.f; xx <= Extents.X; xx += BrickSettings->BrickLength)
-=======
 					for (float xx = 0.f; xx <= Extents.X; xx += BrickDimensions.X)
->>>>>>> 6bbb88c8
 					{
 						FVector BrickPosition(Min + FVector(Oddline ^ OddY ? xx : xx + BrickHalfDimensions.X, OddY ? yy + HalfLengthDepthDifference : yy - HalfLengthDepthDifference , zz));
 						BrickTransforms.Emplace(FTransform(BrickPosition));
@@ -283,21 +235,12 @@
 	else if (BrickSettings->Bond == EFractureBrickBond::Header)
 	{
 		bool OddY = false;
-<<<<<<< HEAD
-		for (float yy = 0.f; yy <= Extents.Y; yy += BrickSettings->BrickLength)
-		{
-			bool Oddline = false;
-			for (float zz = HalfHeight; zz <= Extents.Z; zz += BrickSettings->BrickHeight)
-			{
-				for (float xx = 0.f; xx <= Extents.X; xx += BrickSettings->BrickDepth)
-=======
 		for (float yy = 0.f; yy <= Extents.Y; yy += BrickDimensions.X)
 		{
 			bool Oddline = false;
 			for (float zz = BrickHalfDimensions.Z; zz <= Extents.Z; zz += BrickDimensions.Z)
 			{
 				for (float xx = 0.f; xx <= Extents.X; xx += BrickDimensions.Y)
->>>>>>> 6bbb88c8
 				{
 					FVector BrickPosition(Min + FVector(Oddline ^ OddY ? xx : xx + BrickHalfDimensions.Y, yy, zz));
 					BrickTransforms.Emplace(FTransform(HeaderRotation, BrickPosition));
@@ -309,15 +252,6 @@
 	}
 	else if (BrickSettings->Bond == EFractureBrickBond::Flemish)
 	{
-<<<<<<< HEAD
-		float HalfLengthDepthDifference = HalfLength - BrickSettings->BrickDepth  ;
-		bool OddY = false;
-		int32 RowY = 0;
-		for (float yy = 0.f; yy <= Extents.Y; yy += BrickSettings->BrickDepth)
-		{
-			bool OddZ = false;
-			for (float zz = HalfHeight; zz <= Extents.Z; zz += BrickSettings->BrickHeight)
-=======
 		float HalfLengthDepthDifference = BrickHalfDimensions.X - BrickDimensions.Y;
 		bool OddY = false;
 		int32 RowY = 0;
@@ -325,7 +259,6 @@
 		{
 			bool OddZ = false;
 			for (float zz = BrickHalfDimensions.Z; zz <= Extents.Z; zz += BrickDimensions.Z)
->>>>>>> 6bbb88c8
 			{
 				bool OddX = OddZ;
 				for (float xx = 0.f; xx <= Extents.X; xx += BrickHalfDimensions.X + BrickHalfDimensions.Y)
@@ -356,13 +289,8 @@
 		}
 	}
 
-<<<<<<< HEAD
-	FVector BrickMax(HalfLength, HalfDepth, HalfHeight);
-	FVector BrickMin(-BrickMax);
-=======
 	const FVector BrickMax(BrickHalfDimensions);
 	const FVector BrickMin(-BrickHalfDimensions);
->>>>>>> 6bbb88c8
 
 	for (const auto& Transform : BrickTransforms)
 	{
@@ -370,69 +298,26 @@
 	}
 }
 
-<<<<<<< HEAD
-void UFractureToolBrick::PostEditChangeChainProperty(struct FPropertyChangedChainEvent& PropertyChangedEvent)
-{
-	
-	FBox Bounds(ForceInitToZero);
-=======
 void UFractureToolBrick::UpdateBrickTransforms()
 {
 	TArray<FFractureToolContext> FractureContexts = GetFractureToolContexts();
->>>>>>> 6bbb88c8
 
 	ClearVisualizations();
 
-<<<<<<< HEAD
-	TArray<AActor*> SelectedActors;
-	SelectedActors.Reserve(SelectionSet->Num());
-
-
-	FBox SelectedMeshBounds(ForceInit);
-
-	SelectionSet->GetSelectedObjects(SelectedActors);
-	BrickTransforms.Empty();
-	Edges.Empty();
-
-	for (AActor* Actor : SelectedActors)
-	{
-		TInlineComponentArray<UPrimitiveComponent*> PrimitiveComponents;
-		Actor->GetComponents(PrimitiveComponents);
-		for (UPrimitiveComponent* PrimitiveComponent : PrimitiveComponents)
-		{
-			FVector Origin;
-			FVector BoxExtent;
-			Actor->GetActorBounds(false, Origin, BoxExtent);
-
-			if (CutterSettings->bGroupFracture)
-			{
-				Bounds += FBox::BuildAABB(Origin, BoxExtent);
-			}
-			else
-			{
-				GenerateBrickTransforms(FBox::BuildAABB(Origin, BoxExtent));
-			}
-=======
 	for (const FFractureToolContext& FractureContext : FractureContexts)
 	{
 		if (!FractureContext.GetBounds().IsValid) // skip contexts w/ invalid bounds
 		{
 			continue;
->>>>>>> 6bbb88c8
 		}
 		int32 CollectionIdx = VisualizedCollections.Emplace(FractureContext.GetGeometryCollectionComponent());
 		int32 BoneIdx = FractureContext.GetSelection().Num() == 1 ? FractureContext.GetSelection()[0] : INDEX_NONE;
 		BricksMappings.AddMapping(CollectionIdx, BoneIdx, BrickTransforms.Num());
 		EdgesMappings.AddMapping(CollectionIdx, BoneIdx, Edges.Num());
 
-<<<<<<< HEAD
-	if (CutterSettings->bGroupFracture)
-	{
-=======
 		FGeometryCollection& Collection = *FractureContext.GetGeometryCollection();
 
 		const FBox Bounds = FractureContext.GetWorldBounds();
->>>>>>> 6bbb88c8
 		GenerateBrickTransforms(Bounds);
 	}
 }
@@ -441,10 +326,6 @@
 {
 	UpdateBrickTransforms();
 }
-<<<<<<< HEAD
-
-=======
->>>>>>> 6bbb88c8
 
 void UFractureToolBrick::FractureContextChanged()
 {
@@ -454,13 +335,7 @@
 
 void UFractureToolBrick::Render(const FSceneView* View, FViewport* Viewport, FPrimitiveDrawInterface* PDI)
 {
-<<<<<<< HEAD
-	//TODO :Plane cutting drawing
-
-	for (const FTransform& Transform : BrickTransforms)
-=======
 	if (CutterSettings->bDrawSites)
->>>>>>> 6bbb88c8
 	{
 		EnumerateVisualizationMapping(BricksMappings, BrickTransforms.Num(), [&](int32 Idx, FVector ExplodedVector)
 		{
@@ -503,43 +378,6 @@
 	if (FractureContext.IsValid())
 	{
  		BrickTransforms.Empty();
-<<<<<<< HEAD
-		GenerateBrickTransforms(FractureContext.GetBounds());
-
-		const FQuat HeaderRotation(FVector::UpVector, 1.5708);
-
-		const float HalfHeight = BrickSettings->BrickHeight * 0.5f;
-		const float HalfDepth = BrickSettings->BrickDepth * 0.5f;
-		const float HalfLength = BrickSettings->BrickLength * 0.5f;
-
-		TArray<FBox> BricksToCut;
-
-		// space the bricks by the grout setting, constrained to not erase the bricks or have zero grout
-		// (currently zero grout bricks would break assumptions in the fracture)
-		float MinDim = FMath::Min3(HalfHeight, HalfDepth, HalfLength);
-		float HalfGrout = FMath::Clamp(0.5f * CutterSettings->Grout, MinDim * 0.02f, MinDim * 0.98f);
-		FVector HalfBrick(HalfLength - HalfGrout, HalfDepth - HalfGrout, HalfHeight - HalfGrout);
-		FBox BrickBox(-HalfBrick, HalfBrick);
-
-		for (const FTransform& Trans : BrickTransforms)
-		{
-			BricksToCut.Add(BrickBox.TransformBy(Trans));
-		}
-
- 		FPlanarCells VoronoiPlanarCells = FPlanarCells(BricksToCut);
-
-		FNoiseSettings NoiseSettings;
-		if (CutterSettings->Amplitude > 0.0f)
-		{
-			NoiseSettings.Amplitude = CutterSettings->Amplitude;
-			NoiseSettings.Frequency = CutterSettings->Frequency;
-			NoiseSettings.Octaves = CutterSettings->OctaveNumber;
-			NoiseSettings.PointSpacing = CutterSettings->SurfaceResolution;
-			VoronoiPlanarCells.InternalSurfaceMaterials.NoiseSettings = NoiseSettings;
-		}
-
-		return CutMultipleWithPlanarCells(VoronoiPlanarCells, *FractureContext.GetGeometryCollection(), FractureContext.GetSelection(), 0, 0);
-=======
 
 		const FBox Bounds = FractureContext.GetWorldBounds();
 		GenerateBrickTransforms(Bounds);
@@ -580,7 +418,6 @@
 		ClearProximity(FractureContext.GetGeometryCollection().Get());
 
 		return CutMultipleWithPlanarCells(VoronoiPlanarCells, *FractureContext.GetGeometryCollection(), FractureContext.GetSelection(), 0, CollisionSettings->GetPointSpacing(), FractureContext.GetSeed(), FractureContext.GetTransform());
->>>>>>> 6bbb88c8
 	}
 
 	return INDEX_NONE;
