--- conflicted
+++ resolved
@@ -402,21 +402,12 @@
 	if (InPackageReloadPhase == EPackageReloadPhase::PostPackageFixup)
 	{
 		// assemble referenced RestCollections
-<<<<<<< HEAD
-		TSet<const UGeometryCollection*> ReferencedRestCollections;
-		for (UGeometryCollectionComponent* ExistingSelection : SelectedGeometryComponents)
-		{
-			ReferencedRestCollections.Add(ExistingSelection->GetRestCollection());
-		}
-		
-=======
 		TMap<const UGeometryCollection*, UGeometryCollectionComponent*> ReferencedRestCollections;
 		for (UGeometryCollectionComponent* ExistingSelection : SelectedGeometryComponents)
 		{
 			ReferencedRestCollections.Add(TPair<const UGeometryCollection*, UGeometryCollectionComponent*>(ExistingSelection->GetRestCollection(), ExistingSelection));
 		}
 
->>>>>>> 3aae9151
 		// refresh outliner if reloaded package contains a referenced RestCollection
 		for (const auto& RepointedObjectPair : InPackageReloadedEvent->GetRepointedObjects())
 		{
@@ -427,10 +418,7 @@
 					if (Toolkit.IsValid())
 					{
 						FFractureEditorModeToolkit* FractureToolkit = (FFractureEditorModeToolkit*)Toolkit.Get();
-<<<<<<< HEAD
-=======
 						FFractureSelectionTools::ClearSelectedBones(ReferencedRestCollections[NewObject]);
->>>>>>> 3aae9151
 						FractureToolkit->SetOutlinerComponents(SelectedGeometryComponents);
 					}
 				}
