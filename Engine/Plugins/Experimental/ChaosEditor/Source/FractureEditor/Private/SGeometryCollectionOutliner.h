// Copyright Epic Games, Inc. All Rights Reserved.

#pragma once

#include "CoreMinimal.h"
#include "Widgets/SCompoundWidget.h"
#include "Widgets/DeclarativeSyntaxSupport.h"
#include "Widgets/Views/STreeView.h"
#include "Input/DragAndDrop.h"

#include "Misc/Attribute.h"

#include "Containers/Array.h"
#include "Templates/SharedPointer.h"
#include "UObject/ObjectKey.h"

#include "GeometryCollection/GeometryCollection.h"
#include "GeometryCollection/GeometryCollectionComponent.h"
#include "GeometryCollection/Facades/CollectionRemoveOnBreakFacade.h"
<<<<<<< HEAD
=======

#include "FractureEditorModeToolkit.h"
>>>>>>> 4af6daef

#include "SGeometryCollectionOutliner.generated.h"

class FGeometryCollection;
class FGeometryCollectionTreeItem;
class FGeometryCollectionTreeItemBone;
class SGeometryCollectionOutliner;
class UToolMenu;

typedef TArray<TSharedPtr<FGeometryCollectionTreeItem>> FGeometryCollectionTreeItemList;
typedef TSharedPtr<FGeometryCollectionTreeItem> FGeometryCollectionTreeItemPtr;


UENUM(BlueprintType)
enum class EOutlinerItemNameEnum : uint8
{
	BoneName = 0					UMETA(DisplayName = "Bone Name"),
	BoneIndex = 1					UMETA(DisplayName = "Bone Index"),
};

UENUM(BlueprintType)
enum class EOutlinerColumnMode : uint8
{
	State = 0				UMETA(DisplayName = "State"),
	Damage = 1				UMETA(DisplayName = "Damage"),
	Removal = 2				UMETA(DisplayName = "Removal"),
	Collision = 3			UMETA(DisplayName = "Collision"),
	Size = 4				UMETA(DisplayName = "Size"),
};

/** Settings for Outliner configuration. **/
UCLASS()
class UOutlinerSettings : public UObject
{

	GENERATED_BODY()
public:
	UOutlinerSettings(const FObjectInitializer& ObjInit);

	/** whether to use level coloring */
	UPROPERTY(EditAnywhere, Category = OutlinerSettings, meta = (DisplayName = "Color By Level"))
	bool ColorByLevel;

	/** the column to be display in the outliner */
	UPROPERTY(EditAnywhere, Category = OutlinerSettings, meta = (DisplayName = "Column Mode"))
	EOutlinerColumnMode ColumnMode;
};


class FGeometryCollectionTreeItem : public TSharedFromThis<FGeometryCollectionTreeItem>
{
public:
	virtual ~FGeometryCollectionTreeItem() {}
	virtual TSharedRef<ITableRow> MakeTreeRowWidget(const TSharedRef<STableViewBase>& InOwnerTable, bool bIsPinned = false) = 0;
	virtual void GetChildren(FGeometryCollectionTreeItemList& OutChildren) = 0;
	virtual UGeometryCollectionComponent* GetComponent() const = 0;

	virtual int32 GetBoneIndex() const { return INDEX_NONE; }

	virtual FReply OnDragDetected(const FGeometry& MyGeometry, const FPointerEvent& MouseEvent) { return FReply::Unhandled(); }
	virtual FReply OnDrop(const FDragDropEvent& DragDropEvent) { return FReply::Unhandled(); }
	
	virtual void OnDragEnter(FDragDropEvent const& InDragDropEvent) {};
	virtual void OnDragLeave(FDragDropEvent const& InDragDropEvent);

	//void MakeDynamicStateMenu(UToolMenu* Menu, SGeometryCollectionOutliner& Outliner);
	void GenerateContextMenu(UToolMenu* Menu, SGeometryCollectionOutliner& Outliner);

	static FColor GetColorPerDepth(uint32 Depth);
};

using FRemoveOnBreakData = GeometryCollection::Facades::FRemoveOnBreakData;

class FGeometryCollectionItemDataFacade
{
public:
	FGeometryCollectionItemDataFacade(FManagedArrayCollection& InCollection);

	void FillFromGeometryCollectionComponent(const UGeometryCollectionComponent& GeometryCollectionComponent, EOutlinerColumnMode ColumnMode);

	bool IsLevelAttributeValid() const { return LevelAttribute.IsValid(); }
	bool IsSimulationtypeAttributeValid() const { return SimulationTypeAttribute.IsValid(); }
	bool IsVisibleAttributeValid() const { return VisibleAttribute.IsValid(); }
	bool IsRemoveOnBreakAttributeValid() const { return RemoveOnBreakAttribute.IsValid(); }

	const TManagedArray<int32>& GetLevel() const { return LevelAttribute.Get(); }
	const TManagedArray<int32>& GetSimulationType() const { return SimulationTypeAttribute.Get(); }
	const TManagedArray<bool>& GetVisible() const { return VisibleAttribute.Get(); }

	FString GetBoneName(int32 Index) const;
	float GetRelativeSize(int32 Index) const;
	float GetVolumetricUnit(int32 Index) const;
	int32 GetInitialState(int32 Index) const;
	bool IsAnchored(int32 Index) const;
	float GetDamage(int32 Index) const;
	float GetDamageThreshold(int32 Index) const;
	bool IsBroken(int32 Index) const;
	FRemoveOnBreakData GetRemoveOnBreakData(int32 Index) const;
	bool HasSourceCollision(int32 Index) const;
	bool IsSourceCollisionUsed(int32 Index) const;
<<<<<<< HEAD
=======
	int32 GetConvexCount(int32 Index) const;
>>>>>>> 4af6daef

private:
	FManagedArrayCollection&			DataCollection;
	TManagedArrayAccessor<FString>		BoneNameAttribute;
	TManagedArrayAccessor<int32>		LevelAttribute;
	//TManagedArrayAccessor<TArray<int32>>ChildrenAttribute;
	TManagedArrayAccessor<bool>			VisibleAttribute;
	TManagedArrayAccessor<int32>		InitialStateAttribute;
	TManagedArrayAccessor<float>		RelativeSizeAttribute;
	TManagedArrayAccessor<float>		VolumetricUnitAttribute;
	TManagedArrayAccessor<bool>			AnchoredAttribute;
	TManagedArrayAccessor<float>		DamageAttribute;
	TManagedArrayAccessor<float>		DamageThresholdAttribute;
	TManagedArrayAccessor<bool>			BrokenStateAttribute;
	TManagedArrayAccessor<FVector4f>	RemoveOnBreakAttribute;
	TManagedArrayAccessor<int32>		SimulationTypeAttribute;
	TManagedArrayAccessor<bool>			HasSourceCollisionAttribute;
	TManagedArrayAccessor<bool>			SourceCollisionUsedAttribute;
<<<<<<< HEAD
=======
	TManagedArrayAccessor<int32>		ConvexCountAttribute;
>>>>>>> 4af6daef
};

class FGeometryCollectionTreeItemComponent : public FGeometryCollectionTreeItem
{
public:
	FGeometryCollectionTreeItemComponent(UGeometryCollectionComponent* InComponent, TSharedPtr<STreeView<FGeometryCollectionTreeItemPtr>> InTreeView)
		: Component(InComponent)
		, TreeView(InTreeView)
		, DataCollectionFacade(DataCollection)
	{
		RegenerateChildren();
	}

	/** FGeometryCollectionTreeItem interface */
	virtual TSharedRef<ITableRow> MakeTreeRowWidget(const TSharedRef<STableViewBase>& InOwnerTable, bool bIsPinned = false);
	virtual void GetChildren(FGeometryCollectionTreeItemList& OutChildren) override;
	virtual UGeometryCollectionComponent* GetComponent() const override { return Component.Get(); }


	FGeometryCollectionTreeItemPtr GetItemFromBoneIndex(int32 BoneIndex) const;
	 
	void GetChildrenForBone(FGeometryCollectionTreeItemBone& BoneItem, FGeometryCollectionTreeItemList& OutChildren) const;
	bool HasChildrenForBone(const FGeometryCollectionTreeItemBone& BoneItem) const;

	void ExpandAll();
	void GenerateDataCollection();
	void RegenerateChildren();
	void RequestTreeRefresh();

	void SetHistogramSelection(TArray<int32>& SelectedBones);

	FGeometryCollectionItemDataFacade& GetDataCollectionFacade() { return DataCollectionFacade; }

private:
	bool FilterBoneIndex(int32 BoneIndex) const;

private:
	TWeakObjectPtr<UGeometryCollectionComponent> Component;

	TSharedPtr<STreeView<FGeometryCollectionTreeItemPtr>> TreeView;

	/** The direct children under this component */
	TArray<FGeometryCollectionTreeItemPtr> ChildItems;
	TMap<int32, FGeometryCollectionTreeItemPtr> ItemsByBoneIndex;
	int32 RootIndex;

	TArray<int32> HistogramSelection;

	// collection used to store the displayed information
	FManagedArrayCollection DataCollection;
	FGeometryCollectionItemDataFacade DataCollectionFacade;

};

class FGeometryCollectionTreeItemBone : public FGeometryCollectionTreeItem
{

public:
	FGeometryCollectionTreeItemBone(const int32 InBoneIndex, FGeometryCollectionTreeItemComponent* InParentComponentItem)
		: BoneIndex(InBoneIndex)
		, ParentComponentItem(InParentComponentItem)
		, ItemColor(FSlateColor::UseForeground())
	{}

	/** FGeometryCollectionTreeItem interface */
	TSharedRef<ITableRow> MakeTreeRowWidget(const TSharedRef<STableViewBase>& InOwnerTable, bool bIsPinned = false);
	TSharedRef<SWidget> MakeBoneIndexColumnWidget() const;
	TSharedRef<SWidget> MakeBoneNameColumnWidget() const;
	TSharedRef<SWidget> MakeRelativeSizeColumnWidget() const;
	TSharedRef<SWidget> MakeVolumeColumnWidget() const;
	TSharedRef<SWidget> MakeDamagesColumnWidget() const;
	TSharedRef<SWidget> MakeDamageThresholdColumnWidget() const;
	TSharedRef<SWidget> MakeBrokenColumnWidget() const;
	TSharedRef<SWidget> MakeInitialStateColumnWidget() const;
	TSharedRef<SWidget> MakeAnchoredColumnWidget() const;
	TSharedRef<SWidget> MakePostBreakTimeColumnWidget() const;
	TSharedRef<SWidget> MakeRemovalTimeColumnWidget() const;
	TSharedRef<SWidget> MakeImportedCollisionsColumnWidget() const;
<<<<<<< HEAD
=======
	TSharedRef<SWidget> MakeConvexCountColumnWidget() const;
>>>>>>> 4af6daef
	TSharedRef<SWidget> MakeEmptyColumnWidget() const;
	virtual void GetChildren(FGeometryCollectionTreeItemList& OutChildren) override;
	virtual int32 GetBoneIndex() const override { return BoneIndex; }
	virtual UGeometryCollectionComponent* GetComponent() const { return ParentComponentItem->GetComponent(); }
	bool HasChildren() const;
	
protected:
	virtual FReply OnDragDetected(const FGeometry& MyGeometry, const FPointerEvent& MouseEvent) override;
	virtual FReply OnDrop(const FDragDropEvent& DragDropEvent) override;
	virtual void OnDragEnter(FDragDropEvent const& InDragDropEvent) override;

private:
	void UpdateItemFromCollection();

	const FGeometryCollectionItemDataFacade& GetDataCollectionFacade() const;
	
private:
	const int32 BoneIndex;
	FGeometryCollectionTreeItemComponent* ParentComponentItem;
	FSlateColor ItemColor;
};

typedef TSharedPtr<class FGeometryCollectionTreeItemBone> FGeometryCollectionTreeItemBonePtr;

namespace SGeometryCollectionOutlinerColumnID
{
	const FName BoneIndex("Index");
	const FName BoneName("Name");
	// State and Size column mode
	const FName RelativeSize("Relative Size");
	const FName Volume("Volume");
	const FName InitialState("Initial State");
	const FName Anchored("Anchored");
	// Damage Column Mode
	const FName Damage("Damage");
	const FName DamageThreshold("DamageThreshold");
	const FName Broken("Broken");
	// Removal Column Mode
	const FName PostBreakTime("PostBreakTime");
	const FName RemovalTime("RemovalTime");
	// Collision Column Mode
<<<<<<< HEAD
=======
	const FName ConvexCount("Convex Count");
>>>>>>> 4af6daef
	const FName ImportedCollisions("ImportedCollisions");
}

class SGeometryCollectionOutlinerRow : public SMultiColumnTableRow<FGeometryCollectionTreeItemBonePtr>
{
protected:
	FGeometryCollectionTreeItemBonePtr Item;

public:
	SLATE_BEGIN_ARGS(SGeometryCollectionOutlinerRow) {}
	SLATE_END_ARGS()

	virtual TSharedRef<SWidget> GenerateWidgetForColumn(const FName& ColumnName) override;

	void Construct(const FArguments& InArgs, TSharedRef<STableViewBase> OwnerTableView, FGeometryCollectionTreeItemBonePtr InItemToEdit)
	{
		Item = InItemToEdit;
		SMultiColumnTableRow<FGeometryCollectionTreeItemBonePtr>::Construct(
		FSuperRowType::FArguments()
			.OnDragDetected(Item.Get(), &FGeometryCollectionTreeItem::OnDragDetected)
			.OnDrop(Item.Get(), &FGeometryCollectionTreeItem::OnDrop)
			.OnDragEnter(Item.Get(), &FGeometryCollectionTreeItem::OnDragEnter)
			.OnDragLeave(Item.Get(), &FGeometryCollectionTreeItem::OnDragLeave)
		, OwnerTableView);
	}
};

class SGeometryCollectionOutliner: public SCompoundWidget
{
	DECLARE_DELEGATE_TwoParams(FOnBoneSelectionChanged, UGeometryCollectionComponent*, TArray<int32>&);

	SLATE_BEGIN_ARGS( SGeometryCollectionOutliner ) 
	{}

		SLATE_EVENT(FOnBoneSelectionChanged, OnBoneSelectionChanged)

	SLATE_END_ARGS() 

public:
	void Construct(const FArguments& InArgs);

	void RegenerateItems();
	void RegenerateHeader();
	void RegenerateRootData();

	TSharedRef<ITableRow> MakeTreeRowWidget(FGeometryCollectionTreeItemPtr InInfo, const TSharedRef<STableViewBase>& OwnerTable);
	TSharedRef<ITableRow> OnGeneratePinnedRowWidget(FGeometryCollectionTreeItemPtr InItem, const TSharedRef<STableViewBase>& InOwnerTable, bool bPinned);
	void OnGetChildren(TSharedPtr<FGeometryCollectionTreeItem> InInfo, TArray< TSharedPtr<FGeometryCollectionTreeItem> >& OutChildren);
	TSharedPtr<SWidget> OnOpenContextMenu();

	void UpdateGeometryCollection();
	void SetComponents(const TArray<UGeometryCollectionComponent*>& InNewComponents);
	void SetBoneSelection(UGeometryCollectionComponent* RootComponent, const TArray<int32>& InSelection, bool bClearCurrentSelection, int32 FocusBoneIdx = -1);
	int32 GetBoneSelectionCount() const;

	void SetInitialDynamicState(int32 InDynamicState);
	void SetAnchored(bool bAnchored);

	void ExpandAll();
	void ExpandRecursive(TSharedPtr<FGeometryCollectionTreeItem> TreeItem, bool bInExpansionState) const;

	// Set the histogram filter on the component matching RootComponent.
	void SetHistogramSelection(UGeometryCollectionComponent* RootComponent, TArray<int32>& SelectedBones);

private:
	void OnSelectionChanged(FGeometryCollectionTreeItemPtr Item, ESelectInfo::Type SelectInfo);
	
private:
	TSharedPtr<STreeView<FGeometryCollectionTreeItemPtr>> TreeView;
	TSharedPtr< SHeaderRow > HeaderRowWidget;
	TArray<TSharedPtr<FGeometryCollectionTreeItemComponent>> RootNodes;
	FOnBoneSelectionChanged BoneSelectionChangedDelegate;
	bool bPerformingSelection;
};<|MERGE_RESOLUTION|>--- conflicted
+++ resolved
@@ -17,11 +17,8 @@
 #include "GeometryCollection/GeometryCollection.h"
 #include "GeometryCollection/GeometryCollectionComponent.h"
 #include "GeometryCollection/Facades/CollectionRemoveOnBreakFacade.h"
-<<<<<<< HEAD
-=======
 
 #include "FractureEditorModeToolkit.h"
->>>>>>> 4af6daef
 
 #include "SGeometryCollectionOutliner.generated.h"
 
@@ -40,16 +37,6 @@
 {
 	BoneName = 0					UMETA(DisplayName = "Bone Name"),
 	BoneIndex = 1					UMETA(DisplayName = "Bone Index"),
-};
-
-UENUM(BlueprintType)
-enum class EOutlinerColumnMode : uint8
-{
-	State = 0				UMETA(DisplayName = "State"),
-	Damage = 1				UMETA(DisplayName = "Damage"),
-	Removal = 2				UMETA(DisplayName = "Removal"),
-	Collision = 3			UMETA(DisplayName = "Collision"),
-	Size = 4				UMETA(DisplayName = "Size"),
 };
 
 /** Settings for Outliner configuration. **/
@@ -122,10 +109,7 @@
 	FRemoveOnBreakData GetRemoveOnBreakData(int32 Index) const;
 	bool HasSourceCollision(int32 Index) const;
 	bool IsSourceCollisionUsed(int32 Index) const;
-<<<<<<< HEAD
-=======
 	int32 GetConvexCount(int32 Index) const;
->>>>>>> 4af6daef
 
 private:
 	FManagedArrayCollection&			DataCollection;
@@ -144,10 +128,7 @@
 	TManagedArrayAccessor<int32>		SimulationTypeAttribute;
 	TManagedArrayAccessor<bool>			HasSourceCollisionAttribute;
 	TManagedArrayAccessor<bool>			SourceCollisionUsedAttribute;
-<<<<<<< HEAD
-=======
 	TManagedArrayAccessor<int32>		ConvexCountAttribute;
->>>>>>> 4af6daef
 };
 
 class FGeometryCollectionTreeItemComponent : public FGeometryCollectionTreeItem
@@ -226,10 +207,7 @@
 	TSharedRef<SWidget> MakePostBreakTimeColumnWidget() const;
 	TSharedRef<SWidget> MakeRemovalTimeColumnWidget() const;
 	TSharedRef<SWidget> MakeImportedCollisionsColumnWidget() const;
-<<<<<<< HEAD
-=======
 	TSharedRef<SWidget> MakeConvexCountColumnWidget() const;
->>>>>>> 4af6daef
 	TSharedRef<SWidget> MakeEmptyColumnWidget() const;
 	virtual void GetChildren(FGeometryCollectionTreeItemList& OutChildren) override;
 	virtual int32 GetBoneIndex() const override { return BoneIndex; }
@@ -271,10 +249,7 @@
 	const FName PostBreakTime("PostBreakTime");
 	const FName RemovalTime("RemovalTime");
 	// Collision Column Mode
-<<<<<<< HEAD
-=======
 	const FName ConvexCount("Convex Count");
->>>>>>> 4af6daef
 	const FName ImportedCollisions("ImportedCollisions");
 }
 
