--- conflicted
+++ resolved
@@ -17,10 +17,7 @@
 #include "Widgets/Layout/SExpandableArea.h"
 #include "Widgets/Layout/SScrollBox.h"
 #include "Widgets/Layout/SSplitter.h"
-<<<<<<< HEAD
-=======
 #include "Widgets/Layout/SWidgetSwitcher.h"
->>>>>>> 69078e53
 #include "Widgets/Input/SSlider.h"
 #include "Widgets/Input/SCheckBox.h"
 #include "Widgets/Input/SComboBox.h"
@@ -86,11 +83,6 @@
 	: ExplodeAmount(0.0f)
 	, FractureLevel(-1)
 	, ActiveTool(nullptr)
-<<<<<<< HEAD
-	, bFractureGroupExpanded(true)
-	, bOutlinerGroupExpanded(true)
-=======
->>>>>>> 69078e53
 {
 }
 
@@ -230,32 +222,7 @@
 			SNew(SWidgetSwitcher)
 			.WidgetIndex_Lambda( [this] () -> uint32 { return (GetActiveTool() != nullptr ? 1 : 0); })
 
-<<<<<<< HEAD
-				SNew(SVerticalBox)
-
-				+SVerticalBox::Slot()
-				.HAlign(HAlign_Center)
-				[
-					SelectionBuilder.MakeWidget()
-				]
-			]
-		]
-
-		+SVerticalBox::Slot()
-		.AutoHeight()
-		[
-			SNew(SExpandableArea)
-			.AreaTitle(FText(LOCTEXT("ViewSettings", "View")))
-			.HeaderPadding(FMargin(2.0, 2.0))
-			.Padding(FMargin(MorePadding))
-			.BorderImage(FEditorStyle::Get().GetBrush("DetailsView.CategoryTop"))
-			.BorderBackgroundColor( FLinearColor( .6,.6,.6, 1.0f ) )
-			.BodyBorderBackgroundColor (FLinearColor( 1.0, 0.0, 0.0))
-			.AreaTitleFont(FEditorStyle::Get().GetFontStyle("DetailsView.CategoryFontStyle"))
-			.BodyContent()
-=======
 			+ SWidgetSwitcher::Slot()
->>>>>>> 69078e53
 			[
 				SNew(SSplitter)
 				.Orientation( Orient_Vertical )
@@ -275,205 +242,12 @@
 				} ) )
 				.Value(0.25f)
 				[
-<<<<<<< HEAD
-					SNew(SSpinBox<int32>)
-					.Style(&FFractureEditorStyle::Get().GetWidgetStyle<FSpinBoxStyle>("FractureEditor.SpinBox"))
-					.PreventThrottling(true)
-					.Value_Lambda([=]() -> int32 { return (int32) (ExplodeAmount * 100.0f); })
-					.OnValueChanged_Lambda( [=](int32 NewValue) { this->OnSetExplodedViewValue( (float)NewValue / 100.0f); } )
-					.MinValue(0)
-					.MaxValue(100)
-					.Delta(1)
-					.Font(FCoreStyle::GetDefaultFontStyle("Regular", 18))
-					.ToolTipText(LOCTEXT("FractureEditor.Exploded_Tooltip", "How much to seperate the drawing of the bones to aid in setup.  Does not effect simulation"))
-				]
-
-				+SHorizontalBox::Slot()
-				.HAlign(HAlign_Left)
-				.VAlign(VAlign_Center)
-				.AutoWidth()
-				[
-					SNew(STextBlock)
-					.Text(FText(LOCTEXT("FractureExplodedPercentage", "%")))
-					.Font(FCoreStyle::GetDefaultFontStyle("Regular", 16))
-				]
-
-				+SHorizontalBox::Slot()
-				.FillWidth(1)
-
-
-				+SHorizontalBox::Slot()
-				.HAlign(HAlign_Left)
-				.VAlign(VAlign_Bottom)
-				.AutoWidth()
-				[
-					SNew(STextBlock)
-					.Text_Lambda( [=]() -> FText { return FText::Format(NSLOCTEXT("FractureEditor", "TotalLevelCount", "{0}"), FText::AsNumber(GetLevelCount())); } )
-					.Font(FCoreStyle::GetDefaultFontStyle("Regular", 10))
-				]
-
-				+SHorizontalBox::Slot()
-				.HAlign(HAlign_Center)
-				.VAlign(VAlign_Bottom)
-				.AutoWidth()
-				.Padding(Padding * 0.5, 0.0, 0.0, Padding * 0.5)
-				[
-					SNew(SImage)
-					.Image(FFractureEditorStyle::Get().GetBrush("FractureEditor.Levels"))
-				]
-
-				+SHorizontalBox::Slot()
-				.AutoWidth()
-				[
-					SNew(SComboButton)
-					.ContentPadding(0)
-					.ButtonStyle(FEditorStyle::Get(), "ToolBar.Button")
-					.ForegroundColor(FEditorStyle::Get().GetSlateColor("ToolBar.SToolBarComboButtonBlock.ComboButton.Color"))
-					.ButtonContent()
-					[
-						SNew(STextBlock)
-						.Text_Lambda( [=]() -> FText {
-							if (FractureLevel < 0)
-							{
-								return LOCTEXT("FractureViewAllLevels", "All");
-							}
-							else if (FractureLevel == 0)
-							{
-								return LOCTEXT("FractureViewRootLevel", "Root");
-							}
-
-							return FText::Format(NSLOCTEXT("FractureEditor", "CurrentLevel", "{0}"), FText::AsNumber(FractureLevel));
-
-						})
-						.Font(FCoreStyle::GetDefaultFontStyle("Regular", 18))
-						.ToolTipText(LOCTEXT("FractureEditor.Level_Tooltip", "Set the currently view level of the geometry collection"))
-
-					]
-					.OnGetMenuContent(this, &FFractureEditorModeToolkit::GetLevelViewMenuContent)
-				]
-
-
-				+SHorizontalBox::Slot()
-				.FillWidth(1.25)
-
-				+SHorizontalBox::Slot()
-				.AutoWidth()
-				[
-					SNew(SComboButton)
-					.ContentPadding(0)
-					.ButtonStyle(FEditorStyle::Get(), "ToolBar.Button")
-					.ForegroundColor(FEditorStyle::Get().GetSlateColor("ToolBar.SToolBarComboButtonBlock.ComboButton.Color"))
-					.ButtonContent()
-					[
-						SNew(SImage)
-						.Image(FFractureEditorStyle::Get().GetBrush("FractureEditor.Visibility"))
-						.ToolTipText(LOCTEXT("FractureEditor.Visibility_Tooltip", "Toggle showing the bone colours of the geometry collection"))
-					]
-					.OnGetMenuContent(this, &FFractureEditorModeToolkit::GetViewMenuContent)
-=======
 					StatisticsExpander
->>>>>>> 69078e53
 				]
 			]
 
 			+ SWidgetSwitcher::Slot()
 			[
-<<<<<<< HEAD
-				SNew(SVerticalBox)
-
-				+ SVerticalBox::Slot()
-				.AutoHeight()
-				.HAlign(HAlign_Center)
-				[
-					ClusterToolBuilder.MakeWidget()
-				]
-
-				+SVerticalBox::Slot()
-				.Padding(0.0f, MorePadding, 0.0f, 0.0f)
-				.AutoHeight()
-				.HAlign(HAlign_Center)
-				[
-					SNew(SHorizontalBox)
-
-					+SHorizontalBox::Slot()
-					.HAlign(HAlign_Right)
-					.VAlign(VAlign_Center)
-					.AutoWidth()
-					[
-						SNew(STextBlock)
-						.Text(FText(LOCTEXT("FractureAutoClusterMode", "Auto Cluster Mode")))
-						.Font(FCoreStyle::GetDefaultFontStyle("Regular", 8))
-					]
-
-					+SHorizontalBox::Slot()
-					.Padding(MorePadding, 0.0f)
-					.AutoWidth()
-					[
-						SNew(SComboButton)
-						.OnGetMenuContent(this, &FFractureEditorModeToolkit::GetAutoClusterModesMenu)
-						.IsEnabled(true)
-						.ButtonContent()
-						[
-							SNew(STextBlock)
-							.Text(this, &FFractureEditorModeToolkit::GetAutoClusterModeDisplayName)
-							.Font(FCoreStyle::GetDefaultFontStyle("Regular", 8))
-						]
-					]
-
-					+SHorizontalBox::Slot()
-					.HAlign(HAlign_Right)
-					.VAlign(VAlign_Center)
-					.Padding(MorePadding, 0.0f)
-					.AutoWidth()
-					[
-						SNew(STextBlock)
-						.Text(FText(LOCTEXT("FractureAutoClusterSites", "# Sites")))
-						.Font(FCoreStyle::GetDefaultFontStyle("Regular", 8))
-					]
-
-					+SHorizontalBox::Slot()
-					.AutoWidth()
-					[
-						SNew(SSpinBox<uint32>)
-						.IsEnabled(true)
-						.MinValue(1)
-						.MaxValue(9999)
-						.Value(this, &FFractureEditorModeToolkit::GetAutoClusterSiteCount)
-						.OnValueChanged(this, &FFractureEditorModeToolkit::SetAutoClusterSiteCount)
-						.ToolTipText(LOCTEXT("AutoClusterSitesTooltip", "How many groups you would like to try to autocluster into"))
-
-					]
-				]
-			]
-		]
-
-		+SVerticalBox::Slot()
-		[
-			SNew(SSplitter)
-			.Orientation( Orient_Vertical )
-
-			+SSplitter::Slot()
-			.SizeRule(TAttribute<SSplitter::ESizeRule>(this, &FFractureEditorModeToolkit::GetFractureGroupSizeRule ))
-			[
-				SNew(SExpandableArea)
-				.AreaTitle(FText(LOCTEXT("Fracture", "Fracture")))
-				.HeaderPadding(FMargin(2.0, 2.0))
-				.Padding(FMargin(MorePadding))
-				.BorderImage(FEditorStyle::Get().GetBrush("DetailsView.CategoryTop"))
-				.BorderBackgroundColor( FLinearColor( .6,.6,.6, 1.0f ) )
-				.BodyBorderBackgroundColor (FLinearColor( 1.0, 0.0, 0.0))
-				.AreaTitleFont(FEditorStyle::Get().GetFontStyle("DetailsView.CategoryFontStyle"))
-				.OnAreaExpansionChanged(this, &FFractureEditorModeToolkit::OnFractureGroupExpansionChanged)
-				.BodyContent()
-				[
-					SNew(SScrollBox)
-
-					+SScrollBox::Slot()
-					.HAlign(HAlign_Center)
-					[
-						FractureToolBuilder.MakeWidget()
-					]
-=======
 
 				SNew(SScrollBox)
 
@@ -490,38 +264,10 @@
 
 					+SHorizontalBox::Slot()
 					.FillWidth(1)
->>>>>>> 69078e53
-
-					+SScrollBox::Slot()
-					.Padding(0.0f, MorePadding)
+
+					+SHorizontalBox::Slot()
+					.AutoWidth()
 					[
-<<<<<<< HEAD
-						DetailsView.ToSharedRef()
-					]
-
-					+SScrollBox::Slot()
-					[
-						SNew(SHorizontalBox)
-						+SHorizontalBox::Slot()
-						.FillWidth(1)
-
-						+SHorizontalBox::Slot()
-						.AutoWidth()
-						[
-							SNew( SButton )
-							.HAlign(HAlign_Center)
-							.ContentPadding(FMargin(MorePadding, Padding))
-							.OnClicked(this, &FFractureEditorModeToolkit::OnFractureClicked)
-							.IsEnabled( this, &FFractureEditorModeToolkit::CanExecuteFracture)
-							.Text(FText(LOCTEXT("FractureFractureButton", "Fracture")))
-						]
-
-						+SHorizontalBox::Slot()
-						.FillWidth(1)
-					]
-				]
-			]
-=======
 						SNew( SButton )
 						.HAlign(HAlign_Center)
 						.ContentPadding(FMargin(MorePadding, Padding))
@@ -532,7 +278,6 @@
 
 					+SHorizontalBox::Slot()
 					.FillWidth(1)
->>>>>>> 69078e53
 
 					+SHorizontalBox::Slot()
 					.AutoWidth()
@@ -544,29 +289,6 @@
 						.Text(FText(LOCTEXT("FractureCancelButton", "Cancel")))
 					]
 
-<<<<<<< HEAD
-			+SSplitter::Slot()
-			.SizeRule(TAttribute<SSplitter::ESizeRule>(this, &FFractureEditorModeToolkit::GetOutlinerGroupSizeRule ))
-			[
-				SNew(SExpandableArea)
-				.AreaTitle(FText(LOCTEXT("Outliner", "Outliner")))
-				.HeaderPadding(FMargin(2.0, 2.0))
-				.Padding(FMargin(MorePadding))
-				.BorderImage(FEditorStyle::Get().GetBrush("DetailsView.CategoryTop"))
-				.BorderBackgroundColor( FLinearColor( .6,.6,.6, 1.0f ) )
-				.BodyBorderBackgroundColor (FLinearColor( 1.0, 0.0, 0.0))
-				.AreaTitleFont(FEditorStyle::Get().GetFontStyle("DetailsView.CategoryFontStyle"))
-				.OnAreaExpansionChanged(this, &FFractureEditorModeToolkit::OnOutlinerGroupExpansionChanged)
-				.BodyContent()
-				[
-					SAssignNew(OutlinerView, SGeometryCollectionOutliner )
-					.OnBoneSelectionChanged(this, &FFractureEditorModeToolkit::OnOutlinerBoneSelectionChanged)
-				]
-			]
-		]
-	];
-
-=======
 
 					+SHorizontalBox::Slot()
 					.FillWidth(1)
@@ -574,7 +296,6 @@
 			]
 		]
 	];
->>>>>>> 69078e53
 
 	// Bind Chaos Commands;
 	BindCommands();
@@ -726,15 +447,6 @@
 		);
 
 	ToolkitCommands->MapAction(
-<<<<<<< HEAD
-		Commands.AutoCluster,
-		FExecuteAction::CreateSP(this, &FFractureEditorModeToolkit::OnAutoCluster),
-		FCanExecuteAction::CreateStatic(&FFractureEditorModeToolkit::IsGeometryCollectionSelected)
-	);
-
-	ToolkitCommands->MapAction(
-=======
->>>>>>> 69078e53
 		Commands.Cluster,
 		FExecuteAction::CreateSP(this, &FFractureEditorModeToolkit::OnCluster),
 		FCanExecuteAction::CreateStatic(&FFractureEditorModeToolkit::IsGeometryCollectionSelected)
@@ -1014,88 +726,6 @@
 	OnSetLevelViewValue(NewLevel);
 }
 
-<<<<<<< HEAD
-TSharedRef<SWidget> FFractureEditorModeToolkit::GetAutoClusterModesMenu()
-{
-	FMenuBuilder MenuBuilder(true, NULL);
-
-	MenuBuilder.AddMenuEntry(
-		LOCTEXT("AutoClusterModeBoundingBox", "Bounding Box"),
-		LOCTEXT("AutoClusterModeBoundingBoxTooltip", "Use the Bounding Box method when Auto Clustering.  This uses the overlapping of the bones bounding boxes to determine which bones to connect."),
-		FSlateIcon(),
-		FUIAction(
-			FExecuteAction::CreateSP( this, &FFractureEditorModeToolkit::SetAutoClusterMode, EFractureAutoClusterMode::BoundingBox),
-			FCanExecuteAction(),
-			FIsActionChecked::CreateLambda( [=]() -> bool { return AutoClusterMode == EFractureAutoClusterMode::BoundingBox; } )
-		),
-		NAME_None,
-		EUserInterfaceActionType::ToggleButton
-	);
-
-	MenuBuilder.AddMenuEntry(
-		LOCTEXT("AutoClusterModeProximity", "Proximity"),
-		LOCTEXT("AutoClusterModeProximityTooltip", "Use the Proximity method when Auto Clustering.  This uses actual bone edge connectivity to determine which bones to connect."),
-		FSlateIcon(),
-		FUIAction(
-			FExecuteAction::CreateSP( this, &FFractureEditorModeToolkit::SetAutoClusterMode, EFractureAutoClusterMode::Proximity),
-			FCanExecuteAction(),
-			FIsActionChecked::CreateLambda( [=]() -> bool { return AutoClusterMode == EFractureAutoClusterMode::Proximity; } )
-		),
-		NAME_None,
-		EUserInterfaceActionType::ToggleButton
-	);
-
-	MenuBuilder.AddMenuEntry(
-		LOCTEXT("AutoClusterModeDistance", "Distance"),
-		LOCTEXT("AutoClusterModeDistanceTooltip", "Use the Distance method when Auto Clustering.  This uses a simple distance calculation to determine which bones to connect"),
-		FSlateIcon(),
-		FUIAction(
-			FExecuteAction::CreateSP( this, &FFractureEditorModeToolkit::SetAutoClusterMode, EFractureAutoClusterMode::Distance),
-			FCanExecuteAction(),
-			FIsActionChecked::CreateLambda( [=]() -> bool { return AutoClusterMode == EFractureAutoClusterMode::Distance; } )
-		),
-		NAME_None,
-		EUserInterfaceActionType::ToggleButton
-	);
-
-	//MenuBuilder.EndSection();
-
-	return MenuBuilder.MakeWidget();
-}
-
-void FFractureEditorModeToolkit::SetAutoClusterMode(EFractureAutoClusterMode InAutoClusterMode)
-{
-	AutoClusterMode = InAutoClusterMode;
-}
-
-
-FText FFractureEditorModeToolkit::GetAutoClusterModeDisplayName() const
-{
-	switch (AutoClusterMode)
-	{
-		case EFractureAutoClusterMode::Proximity: return LOCTEXT("AutoClusterProximity", "Proximity");
-		case EFractureAutoClusterMode::Distance: return LOCTEXT("AutoClusterDistance", "Distance");
-		case EFractureAutoClusterMode::BoundingBox:
-		default:
-			return LOCTEXT("AutoClusterBoundingBox", "Bounding Box");
-	}
-	return LOCTEXT("AutoClusterBoundingBox", "Bounding Box");
-}
-
-
-void FFractureEditorModeToolkit::SetAutoClusterSiteCount(uint32 InSiteCount)
-{
-	if (InSiteCount >= 1)
-		AutoClusterSiteCount = InSiteCount;
-}
-
-uint32 FFractureEditorModeToolkit::GetAutoClusterSiteCount() const
-{
-	return AutoClusterSiteCount;
-}
-
-=======
->>>>>>> 69078e53
 TSharedRef<SWidget> FFractureEditorModeToolkit::GetLevelViewMenuContent()
 {
 	FMenuBuilder MenuBuilder(true, GetToolkitCommands());
@@ -1268,16 +898,6 @@
 				UGeometryCollection* FracturedGeometryCollection = RestCollection.GetRestCollection();
 				if (FracturedGeometryCollection == nullptr)
 				{
-<<<<<<< HEAD
-					FGeometryCollectionEdit RestCollection = GeometryCollectionComponent->EditRestCollection(GeometryCollection::EEditUpdate::None);
-					UGeometryCollection* FracturedGeometryCollection = RestCollection.GetRestCollection();
-					if (FracturedGeometryCollection == nullptr)
-					{
-						continue;
-					}
-
-					const TArray<int32>& SelectedBonesOriginal = GeometryCollectionComponent->GetSelectedBones();
-=======
 					continue;
 				}
 
@@ -1300,36 +920,13 @@
 
 				const TManagedArray<FTransform>& Transform = OutGeometryCollection->GetAttribute<FTransform>("Transform", FGeometryCollection::TransformGroup);
 				const TManagedArray<int32>& TransformToGeometryIndex = OutGeometryCollection->GetAttribute<int32>("TransformToGeometryIndex", FGeometryCollection::TransformGroup);
->>>>>>> 69078e53
 
 				const TManagedArray<FBox>& BoundingBoxes = OutGeometryCollection->GetAttribute<FBox>("BoundingBox", FGeometryCollection::GeometryGroup);
 
-<<<<<<< HEAD
-					const TManagedArray<TSet<int32>>& Children = OutGeometryCollection->GetAttribute<TSet<int32>>("Children", FGeometryCollection::TransformGroup);
-
-					TArray<int32> SelectedBones;
-					SelectedBones.Reserve(SelectedBonesOriginal.Num());
-					for (int32 BoneIndex : SelectedBonesOriginal)
-					{
-						if (Children[BoneIndex].Num() == 0)
-						{
-							SelectedBones.Add(BoneIndex);
-						}
-					}
-
-					const TManagedArray<FTransform>& Transform = OutGeometryCollection->GetAttribute<FTransform>("Transform", FGeometryCollection::TransformGroup);
-					const TManagedArray<int32>& TransformToGeometryIndex = OutGeometryCollection->GetAttribute<int32>("TransformToGeometryIndex", FGeometryCollection::TransformGroup);
-
-					const TManagedArray<FBox>& BoundingBoxes = OutGeometryCollection->GetAttribute<FBox>("BoundingBox", FGeometryCollection::GeometryGroup);
-
-					TArray<FTransform> Transforms;
-					GeometryCollectionAlgo::GlobalMatrices(Transform, OutGeometryCollection->Parent, Transforms);
-=======
 				TArray<FTransform> Transforms;
 				GeometryCollectionAlgo::GlobalMatrices(Transform, OutGeometryCollection->Parent, Transforms);
 
 				TMap<int32, FBox> BoundsToBone;
->>>>>>> 69078e53
 
 				for (int32 Idx = 0, ni = FracturedGeometryCollection->NumElements(FGeometryCollection::TransformGroup); Idx < ni; ++Idx)
 				{
@@ -1362,12 +959,7 @@
 					{
 						if (FractureContext.SelectedBones.Num() > 1 && RandomStream.FRand() > CommonSettings->ChanceToFracture)
 						{
-<<<<<<< HEAD
-							ensure(TransformToGeometryIndex[Idx] > -1);
-							BoundsToBone.Add(Idx, BoundingBoxes[TransformToGeometryIndex[Idx]].TransformBy(Transforms[Idx]));
-=======
 							continue;
->>>>>>> 69078e53
 						}
 
 						if (TransformToGeometryIndex[BoneIndex] > -1)
@@ -1401,48 +993,7 @@
 						FractureContext.SelectedBones = { BoneIndex };
 						if(TransformToGeometryIndex[BoneIndex] > -1)
 						{
-<<<<<<< HEAD
-							if (FractureContext.SelectedBones.Num() > 1 && RandomStream.FRand() > CommonSettings->ChanceToFracture)
-							{
-								continue;
-							}
-
-							if (TransformToGeometryIndex[BoneIndex] > -1)
-							{
-								FractureContext.Bounds += BoundsToBone[BoneIndex];
-							}
-						}
-					}
-					else
-					{
-						for (int32 BoneIndex : SelectedBones)
-						{
-							if (SelectedBones.Num() > 1 && RandomStream.FRand() > CommonSettings->ChanceToFracture)
-							{
-								continue;
-							}
-
-							FractureContexts.AddDefaulted();
-							FFractureContext& FractureContext = FractureContexts.Last();
-							FractureContext.RandomSeed = FMath::Rand();
-							if (CommonSettings->RandomSeed > -1)
-							{
-								// make sure it's unique for each context if it's specified.
-								FractureContext.RandomSeed = CommonSettings->RandomSeed + FractureContexts.Num();
-							}
-
-							FractureContext.OriginalActor = Actor;
-							FractureContext.Transform = Actor->GetActorTransform();
-							FractureContext.OriginalPrimitiveComponent = GeometryCollectionComponent;
-							FractureContext.FracturedGeometryCollection = FracturedGeometryCollection;
-							FractureContext.SelectedBones = { BoneIndex };
-							if(TransformToGeometryIndex[BoneIndex] > -1)
-							{
-								FractureContext.Bounds = BoundsToBone[BoneIndex];
-							}
-=======
 							FractureContext.Bounds = BoundsToBone[BoneIndex];
->>>>>>> 69078e53
 						}
 					}
 				}
@@ -1492,11 +1043,8 @@
 
 		SetOutlinerComponents(NewComponents);
 
-<<<<<<< HEAD
-=======
 		SetActiveTool(0);
 
->>>>>>> 69078e53
 		float ProcessingTime = static_cast<float>(FPlatformTime::Seconds() - CacheStartTime);
 
 		GCurrentLevelEditingViewportClient->Invalidate();
@@ -1513,44 +1061,26 @@
 		return false;
 	}
 
-<<<<<<< HEAD
-	if (!IsSeletedActorsInEditorWorld())
+	if (!IsGeometryCollectionSelected())
 	{
 		return false;
 	}
 
-	if (IsGeometryCollectionSelected())
-	{
-		return IsLeafBoneSelected();
-=======
-	if (!IsGeometryCollectionSelected())
+	if (IsStaticMeshSelected())
 	{
 		return false;
->>>>>>> 69078e53
-	}
-
-	if (IsStaticMeshSelected())
-	{
-		return false;
-	}
-<<<<<<< HEAD
-=======
+	}
 
 	if (ActiveTool != nullptr) 
 	{
 		return ActiveTool->CanExecuteFracture();
 	}
->>>>>>> 69078e53
 	
 	return false;
 }
 
 
-<<<<<<< HEAD
-bool FFractureEditorModeToolkit::IsLeafBoneSelected() const
-=======
 bool FFractureEditorModeToolkit::IsLeafBoneSelected() 
->>>>>>> 69078e53
 {
 	TSet<UGeometryCollectionComponent*> GeomCompSelection;
 	GetSelectedGeometryCollectionComponents(GeomCompSelection);
@@ -1954,16 +1484,8 @@
 
 void FFractureEditorModeToolkit::ExecuteFracture(FFractureContext& FractureContext)
 {
-<<<<<<< HEAD
-	FractureContext.FracturedGeometryCollection->Modify();
-	ActiveTool->ExecuteFracture(FractureContext);
-	TSharedPtr<FGeometryCollection, ESPMode::ThreadSafe> GeometryCollectionPtr = FractureContext.FracturedGeometryCollection->GetGeometryCollection();
-	FGeometryCollection* OutGeometryCollection = GeometryCollectionPtr.Get();
-	FGeometryCollectionClusteringUtility::UpdateHierarchyLevelOfChildren(OutGeometryCollection, -1);
-=======
 	if (ActiveTool != nullptr)
 	{
->>>>>>> 69078e53
 
 		FractureContext.FracturedGeometryCollection->Modify();
 		ActiveTool->ExecuteFracture(FractureContext);
@@ -2025,11 +1547,7 @@
 	return false;
 }
 
-<<<<<<< HEAD
-bool FFractureEditorModeToolkit::IsSeletedActorsInEditorWorld()
-=======
 bool FFractureEditorModeToolkit::IsSelectedActorsInEditorWorld()
->>>>>>> 69078e53
 {
 	USelection* SelectedActors = GEditor->GetSelectedActors();
 	for (FSelectionIterator Iter(*SelectedActors); Iter; ++Iter)
@@ -2087,8 +1605,6 @@
 
 void FFractureEditorModeToolkit::UpdateExplodedVectors(UGeometryCollectionComponent* GeometryCollectionComponent) const
 {
-<<<<<<< HEAD
-=======
 #if WITH_EDITOR
 	// If we're running PIE or SIE when this happens we should ignore the rebuild as the implicits will be in use.
 	if(GEditor->bIsSimulatingInEditor || GEditor->GetPIEWorldContext() != nullptr)
@@ -2097,7 +1613,6 @@
 	}
 #endif
 
->>>>>>> 69078e53
 	TSharedPtr<FGeometryCollection, ESPMode::ThreadSafe> GeometryCollectionPtr = GeometryCollectionComponent->GetRestCollection()->GetGeometryCollection();
 	const FGeometryCollection* OutGeometryCollectionConst = GeometryCollectionPtr.Get();
 
