--- conflicted
+++ resolved
@@ -29,11 +29,8 @@
 #include "Widgets/Text/STextBlock.h"
 #include "Widgets/Layout/SGridPanel.h"
 #include "Framework/MultiBox/MultiBoxBuilder.h"
-<<<<<<< HEAD
-=======
 #include "Framework/MultiBox/SToolBarButtonBlock.h"
 #include "Internationalization/Text.h"
->>>>>>> 6bbb88c8
 
 #include "FractureTool.h"
 
@@ -69,15 +66,11 @@
 #include "DetailLayoutBuilder.h"
 #include "PropertyHandle.h"
 
-<<<<<<< HEAD
-#include "FractureSettings.h"
-=======
 #include "LevelEditor.h"
 
 #include "FractureSettings.h"
 #include "Toolkits/AssetEditorModeUILayer.h"
 #include "SPrimaryButton.h"
->>>>>>> 6bbb88c8
 
 #define LOCTEXT_NAMESPACE "FFractureEditorModeToolkit"
 
@@ -106,37 +99,6 @@
 {
 	return MakeShareable(new FFractureViewSettingsCustomization(InToolkit));
 }
-<<<<<<< HEAD
-
-void 
-FFractureViewSettingsCustomization::CustomizeDetails(IDetailLayoutBuilder& DetailBuilder) 
-{
-	IDetailCategoryBuilder& ViewCategory = DetailBuilder.EditCategory("ViewSettings", FText::GetEmpty(), ECategoryPriority::TypeSpecific);
-
-	TSharedRef<IPropertyHandle> LevelProperty = DetailBuilder.GetProperty("FractureLevel");
-
-	ViewCategory.AddCustomRow(FText::GetEmpty())
-	.NameContent()
-	.HAlign(HAlign_Right)
-	[
-		SNew(STextBlock)
-		.TextStyle( &FCoreStyle::Get().GetWidgetStyle<FTextBlockStyle>( "SmallText" ) )
-		.Text(LOCTEXT("ShowBoneColors", "Show Bone Colors"))
-
-	]
-	.ValueContent()
-	[
-		SNew(SCheckBox)
-		.IsChecked_Lambda([this]() -> ECheckBoxState { return this->Toolkit->GetShowBoneColors() ? ECheckBoxState::Checked : ECheckBoxState::Unchecked; } )
-		.OnCheckStateChanged_Lambda([this] (ECheckBoxState CheckState) { this->Toolkit->OnSetShowBoneColors( CheckState == ECheckBoxState::Checked ); } )
-	];
-
-
-	ViewCategory.AddProperty(LevelProperty)
-	.CustomWidget()
-	.NameContent()
-	.HAlign(HAlign_Right)
-=======
 
 void 
 FFractureViewSettingsCustomization::CustomizeDetails(IDetailLayoutBuilder& DetailBuilder) 
@@ -149,7 +111,6 @@
 	.CustomWidget()
 	.NameContent()
 	.HAlign(HAlign_Left)
->>>>>>> 6bbb88c8
 	[
 		SNew(STextBlock)
 		.TextStyle( &FCoreStyle::Get().GetWidgetStyle<FTextBlockStyle>( "SmallText" ) )
@@ -184,176 +145,12 @@
 		]
 	];
 };
-<<<<<<< HEAD
 
 FHistogramSettingsCustomization::FHistogramSettingsCustomization(FFractureEditorModeToolkit* InToolkit)
 	: Toolkit(InToolkit)
 {
 
 }
-
-TSharedRef<IDetailCustomization> FHistogramSettingsCustomization::MakeInstance(FFractureEditorModeToolkit* InToolkit)
-{
-	return MakeShareable(new FHistogramSettingsCustomization(InToolkit));
-}
-
-void
-FHistogramSettingsCustomization::CustomizeDetails(IDetailLayoutBuilder& DetailBuilder)
-{
-};
-
-FOutlinerSettingsCustomization::FOutlinerSettingsCustomization(FFractureEditorModeToolkit* InToolkit)
-	: Toolkit(InToolkit)
-{
-
-}
-
-TSharedRef<IDetailCustomization> FOutlinerSettingsCustomization::MakeInstance(FFractureEditorModeToolkit* InToolkit)
-{
-	return MakeShareable(new FOutlinerSettingsCustomization(InToolkit));
-}
-
-void
-FOutlinerSettingsCustomization::CustomizeDetails(IDetailLayoutBuilder& DetailBuilder)
-{
-};
-
-
-
-FFractureEditorModeToolkit::FFractureEditorModeToolkit()
-	: ActiveTool(nullptr)
-{
-}
-
-FFractureEditorModeToolkit::~FFractureEditorModeToolkit()
-{
-	FCoreUObjectDelegates::OnObjectPropertyChanged.RemoveAll(this);
-}
-
-void FFractureEditorModeToolkit::Init(const TSharedPtr<IToolkitHost>& InitToolkitHost)
-{
-	FFractureEditorModule& FractureModule = FModuleManager::GetModuleChecked<FFractureEditorModule>("FractureEditor");
-
-	const FFractureEditorCommands& Commands = FFractureEditorCommands::Get();
-
-	FPropertyEditorModule& EditModule = FModuleManager::Get().GetModuleChecked<FPropertyEditorModule>("PropertyEditor");
-
-	FCoreUObjectDelegates::OnObjectPropertyChanged.AddRaw(this, &FFractureEditorModeToolkit::OnObjectPostEditChange);
-
-	FDetailsViewArgs DetailsViewArgs;
-	DetailsViewArgs.bAllowSearch = false;
-	DetailsViewArgs.NameAreaSettings = FDetailsViewArgs::HideNameArea;
-	DetailsViewArgs.bHideSelectionTip = true;
-	DetailsViewArgs.DefaultsOnlyVisibility = EEditDefaultsOnlyNodeVisibility::Automatic;
-	DetailsViewArgs.bShowOptions = false;
-	DetailsViewArgs.bAllowMultipleTopLevelObjects = true;
-	DetailsViewArgs.bShowKeyablePropertiesOption = false;
-	DetailsViewArgs.bShowModifiedPropertiesOption = false;
-	DetailsViewArgs.bAllowFavoriteSystem = false;
-	DetailsViewArgs.bShowAnimatedPropertiesOption = false;
-
-	DetailsView = EditModule.CreateDetailView(DetailsViewArgs);
-	EditModule.RegisterCustomClassLayout("FractureSettings", FOnGetDetailCustomizationInstance::CreateStatic(&FFractureViewSettingsCustomization::MakeInstance, this));
-
-	TArray<UObject*> Settings;
-	Settings.Add(GetMutableDefault<UFractureSettings>());
-	DetailsView->SetObjects(Settings);
-
-	HistogramDetailsView = EditModule.CreateDetailView(DetailsViewArgs);
-	EditModule.RegisterCustomClassLayout("HistogramSettings", FOnGetDetailCustomizationInstance::CreateStatic(&FHistogramSettingsCustomization::MakeInstance, this));
-	HistogramDetailsView->SetObject(GetMutableDefault<UHistogramSettings>());
-
-	OutlinerDetailsView = EditModule.CreateDetailView(DetailsViewArgs);
-	EditModule.RegisterCustomClassLayout("OutlinerSettings", FOnGetDetailCustomizationInstance::CreateStatic(&FOutlinerSettingsCustomization::MakeInstance, this));
-	OutlinerDetailsView->SetObject(GetMutableDefault<UOutlinerSettings>());
-
-	float Padding = 4.0f;
-	FMargin MorePadding = FMargin(10.0f, 2.0f);
-
-	TSharedRef<SExpandableArea> HistogramExpander = SNew(SExpandableArea)
-	.AreaTitle(FText(LOCTEXT("Histogram", "Histogram")))
-	.HeaderPadding(FMargin(2.0, 2.0))
-	.Padding(MorePadding)
-	.BorderBackgroundColor(FLinearColor(.6, .6, .6, 1.0f))
-	.BodyBorderBackgroundColor(FLinearColor(1.0, 0.0, 0.0))
-	.AreaTitleFont(FEditorStyle::Get().GetFontStyle("HistogramDetailsView.CategoryFontStyle"))
-	.InitiallyCollapsed(true)
-	.BodyContent()
-	[
-		SNew(SVerticalBox)
-		+ SVerticalBox::Slot()
-		.AutoHeight()
-		[
-			HistogramDetailsView.ToSharedRef()
-		]
-		+ SVerticalBox::Slot()
-		.AutoHeight()
-		[
-			SNew(SButton)
-			//.ButtonStyle(FAppStyle::Get(), "PrimaryButton")
-			//.TextStyle(FAppStyle::Get(), "ButtonText")
-			.HAlign(HAlign_Center)
-			.ContentPadding(FMargin(10.f, Padding))
-			.OnClicked(this, &FFractureEditorModeToolkit::ResetHistogramSelection)
-			.IsEnabled(this, &FFractureEditorModeToolkit::CanResetFilter)
-			.Text(LOCTEXT("ResetFilterButton", "Reset Filter"))
-		]
-		+ SVerticalBox::Slot()
-		[
-			SAssignNew(HistogramView, SGeometryCollectionHistogram)
-			.OnBoneSelectionChanged(this, &FFractureEditorModeToolkit::OnHistogramBoneSelectionChanged)
-		]
-	];
-
-	TSharedRef<SExpandableArea> OutlinerExpander = SNew(SExpandableArea)
-	.AreaTitle(FText(LOCTEXT("Outliner", "Outliner")))
-	.HeaderPadding(FMargin(2.0, 2.0))
-	.Padding(MorePadding)
-	.BorderImage(FEditorStyle::Get().GetBrush("DetailsView.CategoryTop"))
-	.BorderBackgroundColor( FLinearColor( .6,.6,.6, 1.0f ) )
-	.BodyBorderBackgroundColor (FLinearColor( 1.0, 0.0, 0.0))
-	.AreaTitleFont(FEditorStyle::Get().GetFontStyle("DetailsView.CategoryFontStyle"))
-	.BodyContent()
-	[
-		SNew(SVerticalBox)
-		+SVerticalBox::Slot()
-		[
-			SNew(SSplitter)
-			.Orientation(Orient_Vertical)
-			+ SSplitter::Slot()
-			.SizeRule(TAttribute<SSplitter::ESizeRule>::Create([this, HistogramExpander]() {
-				return HistogramExpander->IsExpanded() ? SSplitter::ESizeRule::FractionOfParent : SSplitter::ESizeRule::SizeToContent;
-				}))
-			.Value(1.f)
-			[
-				HistogramExpander
-			]
-			+ SSplitter::Slot()
-			.SizeRule(SSplitter::ESizeRule::FractionOfParent)
-			.Value(1.f)
-			[
-				SNew(SVerticalBox)
-				+ SVerticalBox::Slot()
-				.AutoHeight()
-				[
-					OutlinerDetailsView.ToSharedRef()
-				]
-				+ SVerticalBox::Slot()
-				[
-					SAssignNew(OutlinerView, SGeometryCollectionOutliner)
-					.OnBoneSelectionChanged(this, &FFractureEditorModeToolkit::OnOutlinerBoneSelectionChanged)
-				]
-			]
-		]	
-	];
-=======
-
-FHistogramSettingsCustomization::FHistogramSettingsCustomization(FFractureEditorModeToolkit* InToolkit)
-	: Toolkit(InToolkit)
-{
-
-}
->>>>>>> 6bbb88c8
 
 TSharedRef<IDetailCustomization> FHistogramSettingsCustomization::MakeInstance(FFractureEditorModeToolkit* InToolkit)
 {
@@ -484,21 +281,10 @@
 					.Padding(4.0)
 					.AutoWidth()
 					[
-<<<<<<< HEAD
-						SNew( SButton )
-						//.ButtonStyle(FAppStyle::Get(), "PrimaryButton")
-						//.TextStyle( FAppStyle::Get(), "ButtonText" )
-						.HAlign(HAlign_Center)
-						.ContentPadding(FMargin(10.f, Padding))
-						.OnClicked(this, &FFractureEditorModeToolkit::OnModalClicked)
-						.IsEnabled( this, &FFractureEditorModeToolkit::CanExecuteModal)
-						.Text_Lambda( [this] () -> FText { return ActiveTool ? ActiveTool->GetApplyText().ToUpper() :  LOCTEXT("FractureApplyButton", "APPLY"); })
-=======
 						SNew(SPrimaryButton)
 						.OnClicked(this, &FFractureEditorModeToolkit::OnModalClicked)
 						.IsEnabled( this, &FFractureEditorModeToolkit::CanExecuteModal)
 						.Text_Lambda( [this] () -> FText { return ActiveTool ? ActiveTool->GetApplyText() :  LOCTEXT("FractureApplyButton", "Apply"); })
->>>>>>> 6bbb88c8
 						.Visibility_Lambda( [this] () -> EVisibility { return (GetActiveTool() == nullptr) ? EVisibility::Collapsed : EVisibility::Visible; })
 					]
 
@@ -507,39 +293,12 @@
 					.AutoWidth()
 					[
 						SNew(SButton)
-<<<<<<< HEAD
-						//.ButtonStyle(FAppStyle::Get(), "Button")
-						//.TextStyle( FAppStyle::Get(), "ButtonText" )
-						.HAlign(HAlign_Center)
-						.ContentPadding(FMargin(10.f, Padding))
-						.OnClicked_Lambda( [this] () -> FReply { SetActiveTool(0); return FReply::Handled(); } )
-						.Text(FText(LOCTEXT("FractureCancelButton", "CANCEL")))
-=======
 						.OnClicked_Lambda( [this] () -> FReply { SetActiveTool(0); return FReply::Handled(); } )
 						.Text(FText(LOCTEXT("FractureCancelButton", "Cancel")))
->>>>>>> 6bbb88c8
 						.Visibility_Lambda( [this] () -> EVisibility { return (GetActiveTool() == nullptr) ? EVisibility::Collapsed : EVisibility::Visible; })
 					]
 				]
 			]
-
-			+SSplitter::Slot()
-			.SizeRule( TAttribute<SSplitter::ESizeRule>::Create( [this, OutlinerExpander] () { 
-				return OutlinerExpander->IsExpanded() ? SSplitter::ESizeRule::FractionOfParent : SSplitter::ESizeRule::SizeToContent; 
-			} ) )
-			.Value(1.f)
-			[
-				OutlinerExpander
-			]
-
-			+SSplitter::Slot()
-			.SizeRule( TAttribute<SSplitter::ESizeRule>::Create( [this, StatisticsExpander] () { 
-				return StatisticsExpander->IsExpanded() ? SSplitter::ESizeRule::FractionOfParent : SSplitter::ESizeRule::SizeToContent; 
-			} ) )
-			.Value(0.25f)
-			[
-				StatisticsExpander
-			]
 		]
 	];
 
@@ -554,44 +313,6 @@
 
 }
 
-<<<<<<< HEAD
-void FFractureEditorModeToolkit::OnObjectPostEditChange( UObject* Object, FPropertyChangedEvent& PropertyChangedEvent )
-{
-	if (PropertyChangedEvent.Property)
-	{
-		if ( PropertyChangedEvent.Property->GetFName() == GET_MEMBER_NAME_CHECKED(UFractureSettings, ExplodeAmount))
-		{
-			OnExplodedViewValueChanged();
-		} 
-		else if ( PropertyChangedEvent.Property->GetFName() == GET_MEMBER_NAME_CHECKED(UFractureSettings, FractureLevel))
-		{
-			OnLevelViewValueChanged();
-		}
-		else if (PropertyChangedEvent.Property->GetFName() == GET_MEMBER_NAME_CHECKED(UHistogramSettings, bSorted))
-		{
-			UHistogramSettings* HistogramSettings = GetMutableDefault<UHistogramSettings>();
-			HistogramView->RefreshView(HistogramSettings->bSorted);
-		}
-		else if (PropertyChangedEvent.Property->GetFName() == GET_MEMBER_NAME_CHECKED(UHistogramSettings, InspectedAttribute))
-		{
-			UHistogramSettings* HistogramSettings = GetMutableDefault<UHistogramSettings>();
-			HistogramView->InspectAttribute(HistogramSettings->InspectedAttribute);
-		}
-		else if (PropertyChangedEvent.Property->GetFName() == GET_MEMBER_NAME_CHECKED(UOutlinerSettings, ItemText))
-		{
-			UOutlinerSettings* OutlinerSettings = GetMutableDefault<UOutlinerSettings>();
-			OutlinerView->RegenerateItems();
-		}
-
-	}
-}
-
-const TArray<FName> FFractureEditorModeToolkit::PaletteNames = { FName(TEXT("Generate")), FName(TEXT("Select")), FName(TEXT("Fracture")), FName(TEXT("Cluster")), FName(TEXT("Embed")), FName(TEXT("Properties")) };
-
-FText FFractureEditorModeToolkit::GetToolPaletteDisplayName(FName Palette) const
-{ 
-	return FText::FromName(Palette);
-=======
 void FFractureEditorModeToolkit::RequestModeUITabs()
 {
 	FModeToolkit::RequestModeUITabs();
@@ -612,60 +333,12 @@
 		StatisticsTabInfo.TabIcon = GetEditorModeIcon();
 		ModeUILayerPtr->SetModePanelInfo(UAssetEditorUISubsystem::BottomLeftTabID, StatisticsTabInfo);
 	}
->>>>>>> 6bbb88c8
 }
 
 void FFractureEditorModeToolkit::InvokeUI()
 {
 	FModeToolkit::InvokeUI();
 
-<<<<<<< HEAD
-	if (PaletteIndex == TEXT("Generate"))
-	{
-		ToolbarBuilder.AddToolBarButton(Commands.GenerateAsset);
-		ToolbarBuilder.AddToolBarButton(Commands.ResetAsset);
-	}
-	else if (PaletteIndex == TEXT("Select"))
-	{
-		ToolbarBuilder.AddToolBarButton(Commands.SelectAll);
-		ToolbarBuilder.AddToolBarButton(Commands.SelectNone);
-		ToolbarBuilder.AddToolBarButton(Commands.SelectNeighbors);
-		ToolbarBuilder.AddToolBarButton(Commands.SelectSiblings);
-		ToolbarBuilder.AddToolBarButton(Commands.SelectAllInCluster);
-		ToolbarBuilder.AddToolBarButton(Commands.SelectInvert);
-	}
-	else if (PaletteIndex == TEXT("Fracture"))
-	{
-		ToolbarBuilder.AddToolBarButton(Commands.Uniform);
-		ToolbarBuilder.AddToolBarButton(Commands.Clustered);
-		ToolbarBuilder.AddToolBarButton(Commands.Radial);
-		ToolbarBuilder.AddToolBarButton(Commands.Planar);
-		ToolbarBuilder.AddToolBarButton(Commands.Slice);
-		ToolbarBuilder.AddToolBarButton(Commands.Brick);
-	}
-	else if (PaletteIndex == TEXT("Cluster"))
-	{
-		ToolbarBuilder.AddToolBarButton(Commands.AutoCluster);
-		ToolbarBuilder.AddToolBarButton(Commands.ClusterMagnet);
-		ToolbarBuilder.AddToolBarButton(Commands.Flatten);
-		ToolbarBuilder.AddToolBarButton(Commands.Cluster);
-		ToolbarBuilder.AddToolBarButton(Commands.Uncluster);
-		ToolbarBuilder.AddToolBarButton(Commands.MoveUp);
-	}
-	else if (PaletteIndex == TEXT("Embed"))
-	{
-		ToolbarBuilder.AddToolBarButton(Commands.AddEmbeddedGeometry);
-		ToolbarBuilder.AddToolBarButton(Commands.DeleteEmbeddedGeometry);
-	}
-	else if (PaletteIndex == TEXT("Properties"))
-	{
-		ToolbarBuilder.AddToolBarButton(Commands.SetInitialDynamicState);
-	}
-}
-
-void FFractureEditorModeToolkit::BindCommands()
-{
-=======
 	if (ModeUILayer.IsValid())
 	{
 		TSharedPtr<FAssetEditorModeUILayer> ModeUILayerPtr = ModeUILayer.Pin();
@@ -1153,18 +826,11 @@
 
 void FFractureEditorModeToolkit::BindCommands()
 {
->>>>>>> 6bbb88c8
 	const FFractureEditorCommands& Commands = FFractureEditorCommands::Get();
 	
 	ToolkitCommands->MapAction(
 		Commands.ToggleShowBoneColors,
-<<<<<<< HEAD
-		FExecuteAction::CreateSP(this, &FFractureEditorModeToolkit::OnToggleShowBoneColors),
-		FCanExecuteAction(),
-		FIsActionChecked::CreateSP(this, &FFractureEditorModeToolkit::GetShowBoneColors)
-=======
 		FExecuteAction::CreateSP(this, &FFractureEditorModeToolkit::ToggleShowBoneColors)//,
->>>>>>> 6bbb88c8
 	);
 	
 	ToolkitCommands->MapAction(
@@ -1189,14 +855,11 @@
 		EUIActionRepeatMode::RepeatEnabled
 	);
 
-<<<<<<< HEAD
-=======
 	ToolkitCommands->MapAction(
 		Commands.CancelTool,
 		FExecuteAction::CreateLambda([=]() { this->SetActiveTool(nullptr); })
 	);
 
->>>>>>> 6bbb88c8
 	// Map actions of all the Fracture Tools
 	TArray<UClass*> SourceClasses = FindFractureToolClasses();
 	for (UClass* Class : SourceClasses)
@@ -1212,11 +875,7 @@
 				ToolkitCommands->MapAction(
 					FractureTool->GetUICommandInfo(),
 					FExecuteAction::CreateSP(this, &FFractureEditorModeToolkit::SetActiveTool, FractureTool),
-<<<<<<< HEAD
-					FCanExecuteAction(),
-=======
 					FCanExecuteAction::CreateSP(this, &FFractureEditorModeToolkit::CanSetModalTool, FractureTool),
->>>>>>> 6bbb88c8
 					FIsActionChecked::CreateSP(this, &FFractureEditorModeToolkit::IsActiveTool, FractureTool)
 				);
 			}
@@ -1238,8 +897,6 @@
 		}
 
 	}
-<<<<<<< HEAD
-=======
 }
 
 void FFractureEditorModeToolkit::SetHideForUnselected(UGeometryCollectionComponent* GCComp)
@@ -1294,7 +951,6 @@
 		TArray<UGeometryCollectionComponent*> EmptySelection;
 		SetOutlinerComponents(EmptySelection);
 	}
->>>>>>> 6bbb88c8
 }
 
 void FFractureEditorModeToolkit::OnToolPaletteChanged(FName PaletteName) 
@@ -1337,38 +993,6 @@
 	return FractureSettings->FractureLevel;
 }
 
-<<<<<<< HEAD
-bool FFractureEditorModeToolkit::GetShowBoneColors() const
-{
-	
-	TSet<UGeometryCollectionComponent*> GeomCompSelection;
-	GetSelectedGeometryCollectionComponents(GeomCompSelection);
-	if (GeomCompSelection.Num() > 0)
-	{
-		UGeometryCollectionComponent* Comp = GeomCompSelection.Array()[0];
-		FScopedColorEdit EditBoneColor = Comp->EditBoneSelection();
-		return EditBoneColor.GetShowBoneColors();
-	}
-
-	return false;
-}
-
-void FFractureEditorModeToolkit::OnToggleShowBoneColors()
-{
-	OnSetShowBoneColors(!GetShowBoneColors());
-}
-
-void FFractureEditorModeToolkit::OnSetShowBoneColors(bool NewValue)
-{
-	TSet<UGeometryCollectionComponent*> GeomCompSelection;
-	GetSelectedGeometryCollectionComponents(GeomCompSelection);
-	for (UGeometryCollectionComponent* Comp : GeomCompSelection)
-	{
-		FScopedColorEdit EditBoneColor = Comp->EditBoneSelection();
-		EditBoneColor.SetShowBoneColors(NewValue);
-		Comp->MarkRenderStateDirty();
-		Comp->MarkRenderDynamicDataDirty();
-=======
 bool FFractureEditorModeToolkit::GetHideUnselectedValue() const
 {
 	UFractureSettings* FractureSettings = GetMutableDefault<UFractureSettings>();
@@ -1384,29 +1008,11 @@
 	{
 		FractureSettings->ExplodeAmount = NewValue;
 		OnExplodedViewValueChanged();
->>>>>>> 6bbb88c8
-	}
-}
-
-<<<<<<< HEAD
-void FFractureEditorModeToolkit::OnSetExplodedViewValue(float NewValue)
-{
-	FScopedTransaction Transaction(LOCTEXT("SetExplodedViewValue", "Adjust Exploded View"));
-
-	UFractureSettings* FractureSettings = GetMutableDefault<UFractureSettings>();
-	if ( FMath::Abs<float>( FractureSettings->ExplodeAmount - NewValue ) >= .01f)
-	{
-		FractureSettings->ExplodeAmount = NewValue;
-		OnExplodedViewValueChanged();
 	}
 }
 
 void FFractureEditorModeToolkit::OnExplodedViewValueChanged()
 {
-=======
-void FFractureEditorModeToolkit::OnExplodedViewValueChanged()
-{
->>>>>>> 6bbb88c8
 	USelection* SelectionSet = GEditor->GetSelectedActors();
 
 	TArray<AActor*> SelectedActors;
@@ -1422,23 +1028,13 @@
 			AGeometryCollectionActor* GeometryCollectionActor = Cast<AGeometryCollectionActor>(Actor);
 			if(GeometryCollectionActor)
 			{
-<<<<<<< HEAD
-				UGeometryCollectionComponent* GeometryCollectionComponent = Cast<UGeometryCollectionComponent>(PrimitiveComponent);
-				FGeometryCollectionEdit RestCollection = GeometryCollectionComponent->EditRestCollection();
-				UGeometryCollection* GeometryCollection = RestCollection.GetRestCollection();
-=======
 				if (UGeometryCollectionComponent* GeometryCollectionComponent = Cast<UGeometryCollectionComponent>(PrimitiveComponent))
 				{
->>>>>>> 6bbb88c8
-
-				UpdateExplodedVectors(GeometryCollectionComponent);
-
-<<<<<<< HEAD
-				GeometryCollectionComponent->MarkRenderStateDirty();
-=======
+
+					UpdateExplodedVectors(GeometryCollectionComponent);
+
 					GeometryCollectionComponent->MarkRenderStateDirty();
 				}	
->>>>>>> 6bbb88c8
 			}
 		}
 	}
@@ -1641,7 +1237,6 @@
  	MenuBuilder.AddMenuEntry(Commands.ToggleShowBoneColors);
 
 	return MenuBuilder.MakeWidget();
-<<<<<<< HEAD
 }
 
 void FFractureEditorModeToolkit::ExecuteAction(UFractureActionTool* InActionTool)
@@ -1649,14 +1244,6 @@
 	if (InActionTool)
 	{
 		InActionTool->Execute(StaticCastSharedRef<FFractureEditorModeToolkit>(AsShared()));
-=======
-}
-
-void FFractureEditorModeToolkit::ExecuteAction(UFractureActionTool* InActionTool)
-{
-	if (InActionTool)
-	{
-		InActionTool->Execute(StaticCastSharedRef<FFractureEditorModeToolkit>(AsShared()));
 
 		InvalidateHitProxies();
 	}
@@ -1670,30 +1257,53 @@
 		{
 			Viewport->Invalidate();
 		}
->>>>>>> 6bbb88c8
 	}
 }
 
 bool FFractureEditorModeToolkit::CanExecuteAction(UFractureActionTool* InActionTool) const
 {
-<<<<<<< HEAD
-	if (InActionTool)
-	{
-		return InActionTool->CanExecute();
-	}
-	else
-	{
-=======
 	// Disallow fracture actions when playing in editor or simulating.
 	if (GEditor->PlayWorld || GIsPlayInEditorWorld)
 	{
->>>>>>> 6bbb88c8
 		return false;
 	}
 
-<<<<<<< HEAD
+	if (InActionTool)
+	{
+		return InActionTool->CanExecute();
+	}
+	else
+	{
+		return false;
+	}
+}
+
+void FFractureEditorModeToolkit::ShutdownActiveTool()
+{
+	if (ActiveTool)
+	{
+		ActiveTool->Shutdown();
+		ActiveTool->OnPropertyModifiedDirectlyByTool.RemoveAll(this);
+
+		ActiveTool = nullptr;
+	}
+}
+
+bool FFractureEditorModeToolkit::CanSetModalTool(UFractureModalTool* InActiveTool) const
+{
+	// Disallow fracture modal tools when playing in editor or simulating.
+	if (GEditor->PlayWorld || GIsPlayInEditorWorld)
+	{
+		return false;
+	}
+
+	return true;
+}
+
 void FFractureEditorModeToolkit::SetActiveTool(UFractureModalTool* InActiveTool)
 {
+	ShutdownActiveTool();
+
 	ActiveTool = InActiveTool;
 
 	UFractureToolSettings* ToolSettings = GetMutableDefault<UFractureToolSettings>();
@@ -1704,79 +1314,10 @@
 
 	if (ActiveTool != nullptr)
 	{
-		Settings.Append(ActiveTool->GetSettingsObjects());
-
-		ActiveTool->FractureContextChanged();
-	}
-
-	DetailsView->SetObjects(Settings);
-}
-=======
-	if (InActionTool)
-	{
-		return InActionTool->CanExecute();
-	}
-	else
-	{
-		return false;
-	}
-}
-
-void FFractureEditorModeToolkit::ShutdownActiveTool()
-{
-	if (ActiveTool)
-	{
-		ActiveTool->Shutdown();
-		ActiveTool->OnPropertyModifiedDirectlyByTool.RemoveAll(this);
-
-		ActiveTool = nullptr;
-	}
-}
-
-bool FFractureEditorModeToolkit::CanSetModalTool(UFractureModalTool* InActiveTool) const
-{
-	// Disallow fracture modal tools when playing in editor or simulating.
-	if (GEditor->PlayWorld || GIsPlayInEditorWorld)
-	{
-		return false;
-	}
-
-	return true;
-}
-
-void FFractureEditorModeToolkit::SetActiveTool(UFractureModalTool* InActiveTool)
-{
-	ShutdownActiveTool();
-
-	ActiveTool = InActiveTool;
-
-	UFractureToolSettings* ToolSettings = GetMutableDefault<UFractureToolSettings>();
-	ToolSettings->OwnerTool = ActiveTool;
-
-	TArray<UObject*> Settings;
-	Settings.Add(GetMutableDefault<UFractureSettings>());
-
-	if (ActiveTool != nullptr)
-	{
 		ActiveTool->OnPropertyModifiedDirectlyByTool.AddSP(this, &FFractureEditorModeToolkit::InvalidateCachedDetailPanelState);
->>>>>>> 6bbb88c8
 
 		ActiveTool->Setup();
 
-<<<<<<< HEAD
-UFractureModalTool* FFractureEditorModeToolkit::GetActiveTool() const
-{
-	return ActiveTool;
-}
-
-bool FFractureEditorModeToolkit::IsActiveTool(UFractureModalTool* InActiveTool)
-{
-	return bool(ActiveTool == InActiveTool);
-}
-
-FText FFractureEditorModeToolkit::GetActiveToolDisplayName() const
-{
-=======
 		Settings.Append(ActiveTool->GetSettingsObjects());
 
 		ActiveTool->SelectedBonesChanged();
@@ -1811,7 +1352,6 @@
 
 FText FFractureEditorModeToolkit::GetActiveToolDisplayName() const
 {
->>>>>>> 6bbb88c8
 	if (ActiveTool != nullptr)
 	{
 		return ActiveTool->GetDisplayText();	
@@ -1830,27 +1370,13 @@
 
 void FFractureEditorModeToolkit::SetOutlinerComponents(const TArray<UGeometryCollectionComponent*>& InNewComponents)
 {
-<<<<<<< HEAD
-=======
 	TArray<UGeometryCollectionComponent*> ComponentsToEdit;
 	ComponentsToEdit.Reserve(InNewComponents.Num());
->>>>>>> 6bbb88c8
 	for (UGeometryCollectionComponent* Component : InNewComponents)
 	{
 		FGeometryCollectionEdit RestCollection = Component->EditRestCollection(GeometryCollection::EEditUpdate::None);
 		UGeometryCollection* FracturedGeometryCollection = RestCollection.GetRestCollection();
 
-<<<<<<< HEAD
-		if (FracturedGeometryCollection) // Prevents crash when GC is deleted from content browser and actor is selected.
-		{
-			TSharedPtr<FGeometryCollection, ESPMode::ThreadSafe> GeometryCollectionPtr = FracturedGeometryCollection->GetGeometryCollection();
-
-			FGeometryCollectionClusteringUtility::UpdateHierarchyLevelOfChildren(GeometryCollectionPtr.Get(), -1);
-			UpdateExplodedVectors(Component);
-		}
-
-		UpdateGeometryComponentAttributes(Component);
-=======
 		if (FracturedGeometryCollection && IsValidChecked(FracturedGeometryCollection)) // Prevents crash when GC is deleted from content browser and actor is selected.
 		{
 			TSharedPtr<FGeometryCollection, ESPMode::ThreadSafe> GeometryCollectionPtr = FracturedGeometryCollection->GetGeometryCollection();
@@ -1864,47 +1390,27 @@
 
 			Component->MarkRenderStateDirty();
 		}	
->>>>>>> 6bbb88c8
 	}
 
 	if (OutlinerView)
 	{
-<<<<<<< HEAD
-		OutlinerView->SetComponents(InNewComponents);
-=======
 		OutlinerView->SetComponents(ComponentsToEdit);
->>>>>>> 6bbb88c8
 	}
 
 	if (HistogramView)
 	{
-<<<<<<< HEAD
-		HistogramView->SetComponents(InNewComponents, GetLevelViewValue());
-=======
 		HistogramView->SetComponents(ComponentsToEdit, GetLevelViewValue());
->>>>>>> 6bbb88c8
 	}
 
 	if (ActiveTool != nullptr)
 	{
-<<<<<<< HEAD
-=======
 		ActiveTool->SelectedBonesChanged();
->>>>>>> 6bbb88c8
 		ActiveTool->FractureContextChanged();
 	}
 }
 
 void FFractureEditorModeToolkit::SetBoneSelection(UGeometryCollectionComponent* InRootComponent, const TArray<int32>& InSelectedBones, bool bClearCurrentSelection)
 {
-<<<<<<< HEAD
-	OutlinerView->SetBoneSelection(InRootComponent, InSelectedBones, bClearCurrentSelection);
-	
-	if (ActiveTool != nullptr)
-	{
-		ActiveTool->FractureContextChanged();
-	}
-=======
 	if (InSelectedBones.Num() > 0 && !InRootComponent->IsSelected())
 	{
 		GEditor->SelectComponent(InRootComponent, true, true);
@@ -1920,7 +1426,6 @@
 		ActiveTool->SelectedBonesChanged();
 		ActiveTool->FractureContextChanged();
 	}
->>>>>>> 6bbb88c8
 }
 
 FReply FFractureEditorModeToolkit::OnModalClicked()
@@ -1928,7 +1433,6 @@
 	if (ActiveTool)
 	{
 		const double CacheStartTime = FPlatformTime::Seconds();
-<<<<<<< HEAD
 
 		FScopedTransaction Transaction(LOCTEXT("FractureMesh", "Fracture Mesh"));
 
@@ -1945,6 +1449,10 @@
 
 bool FFractureEditorModeToolkit::CanExecuteModal() const
 {
+	if (GEditor->PlayWorld || GIsPlayInEditorWorld)
+	{
+		return false;
+	}
 
 	if (!IsSelectedActorsInEditorWorld())
 	{
@@ -1957,17 +1465,6 @@
 	}
 	
 	return false;
-}
-
-FReply FFractureEditorModeToolkit::ResetHistogramSelection()
-{
-	HistogramView->ClearSelection();
-	return FReply::Handled();
-}
-
-bool FFractureEditorModeToolkit::CanResetFilter() const 
-{
-	return HistogramView->IsSelected();
 }
 
 void FFractureEditorModeToolkit::GetSelectedGeometryCollectionComponents(TSet<UGeometryCollectionComponent*>& GeomCompSelection)
@@ -1999,71 +1496,6 @@
 	}
 }
 
-=======
-
-		FScopedTransaction Transaction(LOCTEXT("FractureMesh", "Fracture Mesh"));
-
-		ActiveTool->Execute(StaticCastSharedRef<FFractureEditorModeToolkit>(AsShared()));
-
-		float ProcessingTime = static_cast<float>(FPlatformTime::Seconds() - CacheStartTime);
-
-		GCurrentLevelEditingViewportClient->Invalidate();
-
-	}
-
-	return FReply::Handled();
-}
-
-bool FFractureEditorModeToolkit::CanExecuteModal() const
-{
-	if (GEditor->PlayWorld || GIsPlayInEditorWorld)
-	{
-		return false;
-	}
-
-	if (!IsSelectedActorsInEditorWorld())
-	{
-		return false;
-	}
-
-	if (ActiveTool != nullptr) 
-	{
-		return ActiveTool->CanExecute();
-	}
-	
-	return false;
-}
-
-void FFractureEditorModeToolkit::GetSelectedGeometryCollectionComponents(TSet<UGeometryCollectionComponent*>& GeomCompSelection)
-{
-	USelection* SelectionSet = GEditor->GetSelectedActors();
-	TArray<AActor*> SelectedActors;
-	SelectedActors.Reserve(SelectionSet->Num());
-	SelectionSet->GetSelectedObjects(SelectedActors);
-
-	GeomCompSelection.Empty(SelectionSet->Num());
-
-	for (AActor* Actor : SelectedActors)
-	{
-		TInlineComponentArray<UGeometryCollectionComponent*> GeometryCollectionComponents;
-		Actor->GetComponents(GeometryCollectionComponents);
-		GeomCompSelection.Append(GeometryCollectionComponents);
-	}
-}
-
-void FFractureEditorModeToolkit::AddAdditionalAttributesIfRequired(UGeometryCollection* GeometryCollectionObject)
-{
-	TSharedPtr<FGeometryCollection, ESPMode::ThreadSafe> GeometryCollectionPtr = GeometryCollectionObject->GetGeometryCollection();
-	if (FGeometryCollection* GeometryCollection = GeometryCollectionPtr.Get())
-	{
-		if (!GeometryCollection->HasAttribute("Level", FGeometryCollection::TransformGroup))
-		{
-			FGeometryCollectionClusteringUtility::UpdateHierarchyLevelOfChildren(GeometryCollection, -1);
-		}
-	}
-}
-
->>>>>>> 6bbb88c8
 bool FFractureEditorModeToolkit::IsGeometryCollectionSelected()
 {
 	USelection* SelectedActors = GEditor->GetSelectedActors();
@@ -2106,39 +1538,6 @@
 	if (Component)
 	{
 		const UGeometryCollection* RestCollection = Component->GetRestCollection();
-<<<<<<< HEAD
-		if (RestCollection)
-		{
-			FGeometryCollectionPtr GeometryCollection = RestCollection->GetGeometryCollection();
-
-			if (!GeometryCollection->HasAttribute("Volume", FTransformCollection::TransformGroup))
-			{
-				GeometryCollection->AddAttribute<Chaos::FReal>("Volume", FTransformCollection::TransformGroup);
-				UE_LOG(LogFractureTool, Warning, TEXT("Added Volume attribute to GeometryCollection."));
-			}
-
-			TArray<FTransform> Transform;
-			GeometryCollectionAlgo::GlobalMatrices(GeometryCollection->Transform, GeometryCollection->Parent, Transform);
-
-			const TManagedArray<FVector>& Vertex = GeometryCollection->Vertex;
-			const TManagedArray<int32>& BoneMap = GeometryCollection->BoneMap;
-
-			Chaos::TParticles<float, 3> MassSpaceParticles;
-			MassSpaceParticles.AddParticles(Vertex.Num());
-			for (int32 Idx = 0; Idx < Vertex.Num(); ++Idx)
-			{
-				MassSpaceParticles.X(Idx) = Transform[BoneMap[Idx]].TransformPosition(Vertex[Idx]);
-			}
-
-			// recalculate mass recursively from root nodes
-			const TManagedArray<int32>& Parent = GeometryCollection->Parent;
-			for (int32 Idx = 0; Idx < Parent.Num(); ++Idx)
-			{
-				if (Parent[Idx] == INDEX_NONE)
-				{
-					UpdateVolumes(GeometryCollection, MassSpaceParticles, Idx);
-				}
-=======
 		if (RestCollection && IsValidChecked(RestCollection))
 		{
 			FGeometryCollectionPtr GeometryCollection = RestCollection->GetGeometryCollection();
@@ -2146,7 +1545,6 @@
 			{
 				// Note: SetVolumeAttributes (below) will add the attribute as needed
 				UE_LOG(LogFractureTool, Warning, TEXT("Added Volume attribute to GeometryCollection."));
->>>>>>> 6bbb88c8
 			}
 
 			// TODO: this should instead be called systematically in FGeometryCollectionEdit or similar
@@ -2155,61 +1553,6 @@
 		}
 	}
 	
-<<<<<<< HEAD
-}
-
-void FFractureEditorModeToolkit::UpdateVolumes(FGeometryCollectionPtr GeometryCollection, const Chaos::TParticles<float, 3>& MassSpaceParticles, int32 TransformIndex)
-{
-	const TManagedArray<TSet<int32>>& Children = GeometryCollection->Children;
-	const TManagedArray<int32>& SimulationType = GeometryCollection->SimulationType;
-	const TManagedArray<bool>& Visible = GeometryCollection->Visible;
-	const TManagedArray<int32>& FaceCount = GeometryCollection->FaceCount;
-	const TManagedArray<int32>& FaceStart = GeometryCollection->FaceStart;
-	const TManagedArray<int32>& TransformToGeometryIndex = GeometryCollection->TransformToGeometryIndex;
-	const TManagedArray<FIntVector>& Indices = GeometryCollection->Indices;
-	TManagedArray<float>& Volumes = GeometryCollection->GetAttribute<float>("Volume", FTransformCollection::TransformGroup);
-
-	if (SimulationType[TransformIndex] == FGeometryCollection::ESimulationTypes::FST_Rigid)
-	{
-		int32 GeometryIndex = TransformToGeometryIndex[TransformIndex];
-
-		if (ensureMsgf(GeometryIndex > INDEX_NONE, TEXT("Leaf node %d expected to map to geometry but did not."), TransformIndex))
-		{
-			TUniquePtr<Chaos::FTriangleMesh> TriMesh(
-				CreateTriangleMesh(
-					FaceStart[GeometryIndex],
-					FaceCount[GeometryIndex],
-					Visible,
-					Indices,
-					true));
-
-			float Volume = 0.0;
-			Chaos::FVec3 CenterOfMass;
-			Chaos::CalculateVolumeAndCenterOfMass(MassSpaceParticles, TriMesh->GetElements(), Volume, CenterOfMass);
-
-			// Since we're only interested in relative mass, we assume density = 1.0
-			Volumes[TransformIndex] = Volume;
-		}	
-	}
-	else if (SimulationType[TransformIndex] == FGeometryCollection::ESimulationTypes::FST_Clustered)
-	{
-		// Recurse to children and sum the volumes for this node
-		float LocalVolume = 0.0;
-		for (int32 ChildIndex : Children[TransformIndex])
-		{
-			UpdateVolumes(GeometryCollection, MassSpaceParticles, ChildIndex);
-			LocalVolume += Volumes[ChildIndex];
-		}
-
-		Volumes[TransformIndex] = LocalVolume;
-	}
-	else
-	{
-		// Node is embedded geometry, for which we do not require volume calculations.
-		Volumes[TransformIndex] = 0.0;
-	}
-=======
->>>>>>> 6bbb88c8
 }
 
 
@@ -2377,26 +1720,6 @@
 void FFractureEditorModeToolkit::RegenerateOutliner()
 {
 	OutlinerView->UpdateGeometryCollection();
-<<<<<<< HEAD
-}
-
-void FFractureEditorModeToolkit::RegenerateHistogram()
-{
-	HistogramView->RegenerateNodes(GetLevelViewValue());
-}
-
-void FFractureEditorModeToolkit::OnOutlinerBoneSelectionChanged(UGeometryCollectionComponent* RootComponent, TArray<int32>& SelectedBones)
-{
-	FScopedTransaction Transaction(FractureTransactionContexts::SelectBoneContext, LOCTEXT("SelectGeometryCollectionBoneTransaction", "Select Bone"), RootComponent);
-
-	if(SelectedBones.Num())
-	{
-			
-		FFractureSelectionTools::ToggleSelectedBones(RootComponent, SelectedBones, true);
-		OutlinerView->SetBoneSelection(RootComponent, SelectedBones, true);
-	}
-	else
-=======
 }
 
 void FFractureEditorModeToolkit::RegenerateHistogram()
@@ -2438,7 +1761,6 @@
 {
 	const UGeometryCollection* RestCollection = RootComponent->GetRestCollection();
 	if (RestCollection && IsValidChecked(RestCollection))
->>>>>>> 6bbb88c8
 	{
 		if (SelectedBones.Num())
 		{
@@ -2472,11 +1794,6 @@
 	return FText::FromString(Buffer);
 }
 
-void FFractureEditorModeToolkit::OnHistogramBoneSelectionChanged(UGeometryCollectionComponent* RootComponent, TArray<int32>& SelectedBones)
-{
-	// If anything is selected in the Histogram, filter the appropriate Outliner component
-	OutlinerView->SetHistogramSelection(RootComponent, SelectedBones);
-}
 
 FText FFractureEditorModeToolkit::GetStatisticsSummary() const
 {
@@ -2536,16 +1853,9 @@
 					else
 					{
 						const int32 NodeLevel = Levels[Element];
-<<<<<<< HEAD
-						while (LevelTransforms.Num() <= NodeLevel)
-						{
-							LevelTransforms.SetNum(NodeLevel + 1);
-							LevelTransforms[NodeLevel] = 0;
-=======
 						if (LevelTransforms.Num() <= NodeLevel)
 						{
 							LevelTransforms.SetNumZeroed(NodeLevel + 1);
->>>>>>> 6bbb88c8
 						}
 						++LevelTransforms[NodeLevel];
 					}		
