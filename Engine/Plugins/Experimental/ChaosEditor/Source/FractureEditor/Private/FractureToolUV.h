// Copyright Epic Games, Inc. All Rights Reserved.

#pragma once

#include "FractureTool.h"
#include "GeometryCollection/GeometryCollection.h"

#include "Image/ImageBuilder.h"

#include "FractureToolUV.generated.h"

class FFractureToolContext;

UENUM()
enum class EAutoUVTextureResolution : int32
{
	Resolution16 = 16 UMETA(DisplayName = "16 x 16"),
	Resolution32 = 32 UMETA(DisplayName = "32 x 32"),
	Resolution64 = 64 UMETA(DisplayName = "64 x 64"),
	Resolution128 = 128 UMETA(DisplayName = "128 x 128"),
	Resolution256 = 256 UMETA(DisplayName = "256 x 256"),
	Resolution512 = 512 UMETA(DisplayName = "512 x 512"),
	Resolution1024 = 1024 UMETA(DisplayName = "1024 x 1024"),
	Resolution2048 = 2048 UMETA(DisplayName = "2048 x 2048"),
	Resolution4096 = 4096 UMETA(DisplayName = "4096 x 4096"),
	Resolution8192 = 8192 UMETA(DisplayName = "8192 x 8192")
};

UENUM()
enum class ETextureType
{
	// Bake thickness, ambient occlusion, and a smoothed curvature metric
	ThicknessAndSurfaceAttributes,
	// Bake position relative to the bounding box
	SpatialGradients,
	// Bake surface normals
	Normals
};

UENUM()
enum class ETargetFaces
{
<<<<<<< HEAD
	// Target faces with odd-numbered material IDs (corresponding to internal fracture faces)
	OddIDs,
	// Target faces with material IDs matching a custom list, as well as those with odd-numbered IDs (corresponding to internal fracture faces)
	OddAndSelectedIDs,
	// Target faces with material IDs matching a custom list
	SelectedIDs,
	// Target all faces
	AllIDs
=======
	// Target internal faces
	InternalFaces,
	// Target internal faces and those with material IDs matching a custom list
	InternalFacesAndSelectedMaterialIDs,
	// Target faces with material IDs matching a custom list
	SelectedMaterialIDs,
	// Target external faces
	ExternalFaces,
	// Target all faces
	AllFaces
>>>>>>> 4af6daef
};

/** Settings for UV layout and texture baking on the geometry collection **/
UCLASS(config = EditorPerProjectUserSettings)
class UFractureAutoUVSettings : public UFractureToolSettings
{
public:

	GENERATED_BODY()

	UFractureAutoUVSettings(const FObjectInitializer& ObjInit)
		: Super(ObjInit)
	{
		SetNumUVChannels(1);
	}

	/** Which UV channel to use for layout and baking */
	UPROPERTY(EditAnywhere, Category = UVChannel, meta = (DisplayName = "UV Channel", GetOptions = GetUVChannelNamesFunc))
	FString UVChannel;

	UFUNCTION()
	const TArray<FString>& GetUVChannelNamesFunc()
	{
		return UVChannelNamesList;
	}

	UPROPERTY(meta = (TransientToolProperty))
	TArray<FString> UVChannelNamesList;

	void SetNumUVChannels(int32 NumUVChannels);
	int32 GetSelectedChannelIndex(bool bForceToZeroOnFailure = true);

	/** Add a UV channel to the Geometry Collection */
	UFUNCTION(CallInEditor, Category = UVChannel, meta = (DisplayName = "Add UV Channel"))
	void AddUVChannel()
	{
		ChangeNumUVChannels(1);
	}
<<<<<<< HEAD
=======

	/** Remove the last UV channel from the Geometry Collection */
	UFUNCTION(CallInEditor, Category = UVChannel, meta = (DisplayName = "Delete UV Channel"))
	void DeleteUVChannel()
	{
		ChangeNumUVChannels(-1);
	}

	void ChangeNumUVChannels(int32 Delta);

	/** Immediately layout and update the UVs of the selected Geometry Collection, for faces with the Target Material IDs */
	UFUNCTION(CallInEditor, Category = Operations, meta = (DisplayName = "Layout UVs", DisplayPriority = 1))
	void LayoutUVs();

	/** Bake a new texture with the chosen attributes, aligned to the current UV layout */
	UFUNCTION(CallInEditor, Category = Operations, meta = (DisplayName = "Bake Texture", DisplayPriority = 2))
	void BakeTexture();

	/** Disable "Show Bone Colors" on the selected Geometry Collection Components, so textures are visible. This setting can also be toggled directly on the Component itself */
	UFUNCTION(CallInEditor, Category = Operations)
	void DisableBoneColors();

	/** The scale factor to use for UV box projection */
	UPROPERTY(EditAnywhere, Category = Unwrap, meta = (EditCondition = "!bAutoFitToBounds"))
	FVector ProjectionScale = FVector(100, 100, 100);

	/** Set the scale factor for UV box projection based on the bounding box of the geometry */
	UPROPERTY(EditAnywhere, Category = Unwrap, AdvancedDisplay)
	bool bAutoFitToBounds = false;

	/** Ensure the projection scale is the same on each axis, either by repeating the X Axis scale, or using the max box dimension if Auto Fit to Bounds is selected. */
	UPROPERTY(EditAnywhere, Category = Unwrap, AdvancedDisplay, meta = (DisplayName = "Uniform Scale"))
	bool bUniformProjectionScale = false;

	/** UV Offset to apply after UV box projection */
	UPROPERTY(EditAnywhere, Category = Unwrap, AdvancedDisplay, meta = (DisplayName = "UV Offset"))
	FVector2D ProjectionUVOffset = FVector2D(.5, .5);

	/** Optionally center the UV projection around the object pivot */
	UPROPERTY(EditAnywhere, Category = Unwrap, AdvancedDisplay)
	bool bCenterAtPivot = false;

	/** Immediately perform a box projection to update the internal UVs of the selected Geometry Collection */
	UFUNCTION(CallInEditor, Category = Unwrap, meta = (DisplayName = "Box Project UVs"))
	void BoxProjectUVs();

	/** Choose whether to target internal faces, or a custom selection */
	UPROPERTY(EditAnywhere, Category = MapSettings)
	ETargetFaces TargetFaces;

	/** Custom selection of material IDs to target for texturing */
	UPROPERTY(EditAnywhere, Category = MapSettings, meta = (EditCondition = "TargetFaces != ETargetFaces::InternalFaces && TargetFaces != ETargetFaces::AllFaces && TargetFaces != ETargetFaces::ExternalFaces", EditConditionHides))
	TArray<int32> MaterialIDs;
>>>>>>> 4af6daef

	/** Remove the last UV channel from the Geometry Collection */
	UFUNCTION(CallInEditor, Category = UVChannel, meta = (DisplayName = "Delete UV Channel"))
	void DeleteUVChannel()
	{
		ChangeNumUVChannels(-1);
	}

<<<<<<< HEAD
	void ChangeNumUVChannels(int32 Delta);

	/** Immediately layout and update the UVs of the selected Geometry Collection, for faces with the Target Material IDs */
	UFUNCTION(CallInEditor, Category = Operations, meta = (DisplayName = "Layout UVs", DisplayPriority = 1))
	void LayoutUVs();

	/** Bake a new texture with the chosen attributes, aligned to the current UV layout */
	UFUNCTION(CallInEditor, Category = Operations, meta = (DisplayName = "Bake Texture", DisplayPriority = 2))
	void BakeTexture();

	/** Disable "Show Bone Colors" on the selected Geometry Collection Components, so textures are visible. This setting can also be toggled directly on the Component itself */
	UFUNCTION(CallInEditor, Category = Operations)
	void DisableBoneColors();

	/** The scale factor to use for UV box projection */
	UPROPERTY(EditAnywhere, Category = Unwrap, meta = (EditCondition = "!bAutoFitToBounds"))
	FVector ProjectionScale = FVector(100, 100, 100);

	/** Set the scale factor for UV box projection based on the bounding box of the geometry */
	UPROPERTY(EditAnywhere, Category = Unwrap, AdvancedDisplay)
	bool bAutoFitToBounds = false;

	/** Ensure the projection scale is the same on each axis, either by repeating the X Axis scale, or using the max box dimension if Auto Fit to Bounds is selected. */
	UPROPERTY(EditAnywhere, Category = Unwrap, AdvancedDisplay, meta = (DisplayName = "Uniform Scale"))
	bool bUniformProjectionScale = false;

	/** UV Offset to apply after UV box projection */
	UPROPERTY(EditAnywhere, Category = Unwrap, AdvancedDisplay, meta = (DisplayName = "UV Offset"))
	FVector2D ProjectionUVOffset = FVector2D(.5, .5);

	/** Optionally center the UV projection around the object pivot */
	UPROPERTY(EditAnywhere, Category = Unwrap, AdvancedDisplay)
	bool bCenterAtPivot = false;

	/** Immediately perform a box projection to update the internal UVs of the selected Geometry Collection */
	UFUNCTION(CallInEditor, Category = Unwrap, meta = (DisplayName = "Box Project UVs"))
	void BoxProjectUVs();

	/** Choose whether to texture only faces with odd material IDs (corresponding to internal faces) or a custom selection */
	UPROPERTY(EditAnywhere, Category = MapSettings)
	ETargetMaterialIDs TargetMaterialIDs;

	/** Custom selection of material IDs to target for texturing */
	UPROPERTY(EditAnywhere, Category = MapSettings, meta = (EditCondition = "TargetMaterialIDs != ETargetMaterialIDs::OddIDs && TargetMaterialIDs != ETargetMaterialIDs::AllIDs", EditConditionHides))
	TArray<int32> MaterialIDs;

	/** The pixel resolution of the generated map */
	UPROPERTY(EditAnywhere, Category = MapSettings)
	EAutoUVTextureResolution Resolution = EAutoUVTextureResolution::Resolution512;

	/** Approximate space to leave between UV islands, measured in texels */
	UPROPERTY(EditAnywhere, Category = MapSettings, meta = (ClampMin = "1", ClampMax = "10", UIMax = "6"))
	int32 GutterSize = 2;

	/** The resulting automatically-generated texture map */
	UPROPERTY(VisibleAnywhere, Category = MapSettings)
	TObjectPtr<UTexture2D> Result;

=======
	/** Approximate space to leave between UV islands, measured in texels */
	UPROPERTY(EditAnywhere, Category = MapSettings, meta = (ClampMin = "1", ClampMax = "10", UIMax = "6"))
	int32 GutterSize = 2;

	/** The resulting automatically-generated texture map */
	UPROPERTY(VisibleAnywhere, Category = MapSettings)
	TObjectPtr<UTexture2D> Result;

>>>>>>> 4af6daef
	/** Whether to prompt user for an asset name for each generated texture, or automatically place them next to the source Geometry Collections */
	UPROPERTY(EditAnywhere, Category = MapSettings)
	bool bPromptToSave = true;

	/** Whether to allow the new texture to overwrite an existing texture */
	UPROPERTY(EditAnywhere, Category = MapSettings)
	bool bReplaceExisting = true;

	/** Which standard set of texture channels to bake */
	UPROPERTY(EditAnywhere, Category = AttributesToBake)
	ETextureType BakeTextureType = ETextureType::ThicknessAndSurfaceAttributes;

	/** Bake the distance to the external surface to a texture channel (red) */
	UPROPERTY(EditAnywhere, Category = AttributesToBake, meta = (EditCondition = "BakeTextureType == ETextureType::ThicknessAndSurfaceAttributes", EditConditionHides))
	bool bDistToOuter = true;

	/** Bake the ambient occlusion of each bone (considered separately) to a texture channel (green) */
	UPROPERTY(EditAnywhere, Category = AttributesToBake, meta = (EditCondition = "BakeTextureType == ETextureType::ThicknessAndSurfaceAttributes", EditConditionHides))
	bool bAmbientOcclusion = true;

	/**
	 * Bake a smoothed curvature metric to a texture channel (blue)
	 * Specifically, this is the mean curvature of a smoothed copy of each fractured piece, baked back to the respective fracture piece
	 * Note that this attribute is relatively expensive to compute
	 */
	UPROPERTY(EditAnywhere, Category = AttributesToBake, meta = (EditCondition = "BakeTextureType == ETextureType::ThicknessAndSurfaceAttributes", EditConditionHides))
	bool bSmoothedCurvature = false;

	/** Max distance to search for the outer mesh surface */
	UPROPERTY(EditAnywhere, Category = DistToOuterSettings, meta = (EditCondition = "BakeTextureType == ETextureType::ThicknessAndSurfaceAttributes && bDistToOuter", EditConditionHides, UIMin = "1", UIMax = "100", ClampMin = ".01", ClampMax = "1000"))
	double MaxDistance = 100;

	/** Number of occlusion rays */
	UPROPERTY(EditAnywhere, Category = AmbientOcclusionSettings, meta = (EditCondition = "BakeTextureType == ETextureType::ThicknessAndSurfaceAttributes && bAmbientOcclusion", EditConditionHides, UIMin = "1", UIMax = "1024", ClampMin = "0", ClampMax = "50000"))
	int OcclusionRays = 16;

	/** Pixel Radius of Gaussian Blur Kernel applied to AO map (0 will apply no blur) */
	UPROPERTY(EditAnywhere, Category = AmbientOcclusionSettings, meta = (EditCondition = "BakeTextureType == ETextureType::ThicknessAndSurfaceAttributes && bAmbientOcclusion", EditConditionHides, UIMin = "0", UIMax = "10.0", ClampMin = "0", ClampMax = "100.0"))
	double OcclusionBlurRadius = 2.25;

	/** Pixel Radius of Gaussian Blur Kernel applied to Curvature map (0 will apply no blur) */
	UPROPERTY(EditAnywhere, Category = SmoothedCurvatureSettings, meta = (EditCondition = "BakeTextureType == ETextureType::ThicknessAndSurfaceAttributes && bSmoothedCurvature", EditConditionHides, UIMin = "0", UIMax = "10.0", ClampMin = "0", ClampMax = "100.0"))
	double CurvatureBlurRadius = 2.25;

	/** Voxel resolution of smoothed shape representation */
	UPROPERTY(EditAnywhere, Category = SmoothedCurvatureSettings, meta = (EditCondition = "BakeTextureType == ETextureType::ThicknessAndSurfaceAttributes && bSmoothedCurvature", EditConditionHides, UIMin = "8", UIMax = "512", ClampMin = "4", ClampMax = "1024"))
	int VoxelResolution = 128;

	/** Amount of smoothing iterations to apply before computing curvature */
	UPROPERTY(EditAnywhere, Category = SmoothedCurvatureSettings, meta = (EditCondition = "BakeTextureType == ETextureType::ThicknessAndSurfaceAttributes && bSmoothedCurvature", EditConditionHides, UIMin = "2", UIMax = "100", ClampMin = "2", ClampMax = "1000"))
	int SmoothingIterations = 10;

	/** Distance to search for correspondence between fractured shape and smoothed shape, as factor of voxel size */
	UPROPERTY(EditAnywhere, Category = SmoothedCurvatureSettings, meta = (EditCondition = "BakeTextureType == ETextureType::ThicknessAndSurfaceAttributes && bSmoothedCurvature", EditConditionHides, UIMin = "2", UIMax = "10.0", ClampMin = "1", ClampMax = "100.0"))
	double ThicknessFactor = 4;

	/** Curvatures in the range [-MaxCurvature, MaxCurvature] will be mapped from [0,1]. Values outside that range will be clamped */
	UPROPERTY(EditAnywhere, Category = SmoothedCurvatureSettings, meta = (EditCondition = "BakeTextureType == ETextureType::ThicknessAndSurfaceAttributes && bSmoothedCurvature", EditConditionHides, UIMin = ".01", UIMax = "1", ClampMin = ".0001", ClampMax = "10"))
	double MaxCurvature = .1;

};


UCLASS(DisplayName = "AutoUV Tool", Category = "FractureTools")
class UFractureToolAutoUV : public UFractureModalTool
{
public:
	GENERATED_BODY()

	UFractureToolAutoUV(const FObjectInitializer& ObjInit);

	///
	/// UFractureModalTool Interface
	///

	/** This is the Text that will appear on the tool button to execute the tool **/
	virtual FText GetDisplayText() const override;
	virtual FText GetTooltipText() const override;
	/** This is the Text that will appear on the button to execute the fracture **/
	virtual FText GetApplyText() const override { return FText(NSLOCTEXT("AutoUV", "ExecuteAutoUV", "Layout & Bake")); }
	virtual FSlateIcon GetToolIcon() const override;
	virtual void RegisterUICommand(FFractureEditorCommands* BindingContext) override;
	virtual TArray<UObject*> GetSettingsObjects() const override;
	virtual void FractureContextChanged() override;
	virtual void Render(const FSceneView* View, FViewport* Viewport, FPrimitiveDrawInterface* PDI) override;
	/** Executes function that generates new geometry. Returns the first new geometry index. */
	virtual int32 ExecuteFracture(const FFractureToolContext& FractureContext) override;
	virtual bool CanExecute() const override;
	virtual bool ExecuteUpdatesShape() const override
	{
		return false;
	}
	virtual void PostEditChangeChainProperty(struct FPropertyChangedChainEvent& PropertyChangedEvent) override;

	/** Gets the UI command info for this command */
	const TSharedPtr<FUICommandInfo>& GetUICommandInfo() const;

	virtual TArray<FFractureToolContext> GetFractureToolContexts() const override;

	// Update number of UV channels for selected geometry collections
	void UpdateUVChannels(int32 TargetNumUVChannels);

	// Create new UV islands via box projection for the selected geometry collections
	void BoxProjectUVs();

	void DisableBoneColors();
	
	void LayoutUVs();
	void BakeTexture();


protected:
	UPROPERTY(EditAnywhere, Category = Slicing)
	TObjectPtr<UFractureAutoUVSettings> AutoUVSettings;

	bool SaveGeneratedTexture(UE::Geometry::TImageBuilder<FVector4f>& ImageBuilder, FString ObjectBaseName, const UObject* RelativeToAsset, bool bPromptToSave, bool bAllowReplace);

	bool LayoutUVsForComponent(UGeometryCollectionComponent* Component);
	void BakeTextureForComponent(UGeometryCollectionComponent* Component);
};<|MERGE_RESOLUTION|>--- conflicted
+++ resolved
@@ -40,16 +40,6 @@
 UENUM()
 enum class ETargetFaces
 {
-<<<<<<< HEAD
-	// Target faces with odd-numbered material IDs (corresponding to internal fracture faces)
-	OddIDs,
-	// Target faces with material IDs matching a custom list, as well as those with odd-numbered IDs (corresponding to internal fracture faces)
-	OddAndSelectedIDs,
-	// Target faces with material IDs matching a custom list
-	SelectedIDs,
-	// Target all faces
-	AllIDs
-=======
 	// Target internal faces
 	InternalFaces,
 	// Target internal faces and those with material IDs matching a custom list
@@ -60,7 +50,6 @@
 	ExternalFaces,
 	// Target all faces
 	AllFaces
->>>>>>> 4af6daef
 };
 
 /** Settings for UV layout and texture baking on the geometry collection **/
@@ -99,8 +88,6 @@
 	{
 		ChangeNumUVChannels(1);
 	}
-<<<<<<< HEAD
-=======
 
 	/** Remove the last UV channel from the Geometry Collection */
 	UFUNCTION(CallInEditor, Category = UVChannel, meta = (DisplayName = "Delete UV Channel"))
@@ -154,61 +141,6 @@
 	/** Custom selection of material IDs to target for texturing */
 	UPROPERTY(EditAnywhere, Category = MapSettings, meta = (EditCondition = "TargetFaces != ETargetFaces::InternalFaces && TargetFaces != ETargetFaces::AllFaces && TargetFaces != ETargetFaces::ExternalFaces", EditConditionHides))
 	TArray<int32> MaterialIDs;
->>>>>>> 4af6daef
-
-	/** Remove the last UV channel from the Geometry Collection */
-	UFUNCTION(CallInEditor, Category = UVChannel, meta = (DisplayName = "Delete UV Channel"))
-	void DeleteUVChannel()
-	{
-		ChangeNumUVChannels(-1);
-	}
-
-<<<<<<< HEAD
-	void ChangeNumUVChannels(int32 Delta);
-
-	/** Immediately layout and update the UVs of the selected Geometry Collection, for faces with the Target Material IDs */
-	UFUNCTION(CallInEditor, Category = Operations, meta = (DisplayName = "Layout UVs", DisplayPriority = 1))
-	void LayoutUVs();
-
-	/** Bake a new texture with the chosen attributes, aligned to the current UV layout */
-	UFUNCTION(CallInEditor, Category = Operations, meta = (DisplayName = "Bake Texture", DisplayPriority = 2))
-	void BakeTexture();
-
-	/** Disable "Show Bone Colors" on the selected Geometry Collection Components, so textures are visible. This setting can also be toggled directly on the Component itself */
-	UFUNCTION(CallInEditor, Category = Operations)
-	void DisableBoneColors();
-
-	/** The scale factor to use for UV box projection */
-	UPROPERTY(EditAnywhere, Category = Unwrap, meta = (EditCondition = "!bAutoFitToBounds"))
-	FVector ProjectionScale = FVector(100, 100, 100);
-
-	/** Set the scale factor for UV box projection based on the bounding box of the geometry */
-	UPROPERTY(EditAnywhere, Category = Unwrap, AdvancedDisplay)
-	bool bAutoFitToBounds = false;
-
-	/** Ensure the projection scale is the same on each axis, either by repeating the X Axis scale, or using the max box dimension if Auto Fit to Bounds is selected. */
-	UPROPERTY(EditAnywhere, Category = Unwrap, AdvancedDisplay, meta = (DisplayName = "Uniform Scale"))
-	bool bUniformProjectionScale = false;
-
-	/** UV Offset to apply after UV box projection */
-	UPROPERTY(EditAnywhere, Category = Unwrap, AdvancedDisplay, meta = (DisplayName = "UV Offset"))
-	FVector2D ProjectionUVOffset = FVector2D(.5, .5);
-
-	/** Optionally center the UV projection around the object pivot */
-	UPROPERTY(EditAnywhere, Category = Unwrap, AdvancedDisplay)
-	bool bCenterAtPivot = false;
-
-	/** Immediately perform a box projection to update the internal UVs of the selected Geometry Collection */
-	UFUNCTION(CallInEditor, Category = Unwrap, meta = (DisplayName = "Box Project UVs"))
-	void BoxProjectUVs();
-
-	/** Choose whether to texture only faces with odd material IDs (corresponding to internal faces) or a custom selection */
-	UPROPERTY(EditAnywhere, Category = MapSettings)
-	ETargetMaterialIDs TargetMaterialIDs;
-
-	/** Custom selection of material IDs to target for texturing */
-	UPROPERTY(EditAnywhere, Category = MapSettings, meta = (EditCondition = "TargetMaterialIDs != ETargetMaterialIDs::OddIDs && TargetMaterialIDs != ETargetMaterialIDs::AllIDs", EditConditionHides))
-	TArray<int32> MaterialIDs;
 
 	/** The pixel resolution of the generated map */
 	UPROPERTY(EditAnywhere, Category = MapSettings)
@@ -222,16 +154,6 @@
 	UPROPERTY(VisibleAnywhere, Category = MapSettings)
 	TObjectPtr<UTexture2D> Result;
 
-=======
-	/** Approximate space to leave between UV islands, measured in texels */
-	UPROPERTY(EditAnywhere, Category = MapSettings, meta = (ClampMin = "1", ClampMax = "10", UIMax = "6"))
-	int32 GutterSize = 2;
-
-	/** The resulting automatically-generated texture map */
-	UPROPERTY(VisibleAnywhere, Category = MapSettings)
-	TObjectPtr<UTexture2D> Result;
-
->>>>>>> 4af6daef
 	/** Whether to prompt user for an asset name for each generated texture, or automatically place them next to the source Geometry Collections */
 	UPROPERTY(EditAnywhere, Category = MapSettings)
 	bool bPromptToSave = true;
