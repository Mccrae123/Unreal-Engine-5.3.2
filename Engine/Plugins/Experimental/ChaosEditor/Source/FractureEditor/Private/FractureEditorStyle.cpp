// Copyright Epic Games, Inc. All Rights Reserved.

#include "FractureEditorStyle.h"

#include "Styling/SlateTypes.h"
#include "Styling/CoreStyle.h"
#include "Styling/AppStyle.h"
#include "Styling/SlateStyleMacros.h"

FName FFractureEditorStyle::StyleName("FractureEditorStyle");

FFractureEditorStyle::FFractureEditorStyle()
	: FSlateStyleSet(StyleName)
{
	const FVector2D IconSize(20.0f, 20.0f);
	const FVector2D LabelIconSize(16.0f, 16.0f);


	// const FVector2D Icon8x8(8.0f, 8.0f);
	SetContentRoot(FPaths::EnginePluginsDir() / TEXT("Experimental/ChaosEditor/Content"));
	SetCoreContentRoot(FPaths::EngineContentDir() / TEXT("Slate"));

	Set("FractureEditor.Slice",                new IMAGE_BRUSH_SVG("FractureSliceCut", IconSize));
	Set("FractureEditor.Uniform",              new IMAGE_BRUSH_SVG("FractureUniformVoronoi", IconSize));
	Set("FractureEditor.Radial",               new IMAGE_BRUSH_SVG("FractureRadialVoronoi", IconSize));
	Set("FractureEditor.Clustered",            new IMAGE_BRUSH_SVG("FractureClusterVoronoi", IconSize));
	Set("FractureEditor.Planar",               new IMAGE_BRUSH_SVG("FracturePlanarCut", IconSize));
	Set("FractureEditor.Brick",                new IMAGE_BRUSH_SVG("FractureBrick", IconSize));
	Set("FractureEditor.Texture",              new IMAGE_BRUSH_SVG("FractureTexture", IconSize));
	Set("FractureEditor.Mesh",                 new IMAGE_BRUSH_SVG("FractureMesh", IconSize));

	// This is a bit of magic.  When you pass a command your Builder.AddToolBarButton, it will automatically try to find 
	// and Icon with the same name as the command and TCommand<> Context Name.  
	Set("FractureEditor.SelectAll",            new IMAGE_BRUSH_SVG("FractureSelectAll", IconSize));
	Set("FractureEditor.SelectNone",           new IMAGE_BRUSH_SVG("FractureDeselectAll", IconSize));
	Set("FractureEditor.SelectNeighbors",      new IMAGE_BRUSH_SVG("FractureSelectNeighbor", IconSize));
	Set("FractureEditor.SelectParent",		   new IMAGE_BRUSH_SVG("FractureSelectParent", IconSize));
	Set("FractureEditor.SelectChildren",       new IMAGE_BRUSH_SVG("FractureSelectChildren", IconSize));
	Set("FractureEditor.SelectSiblings",       new IMAGE_BRUSH_SVG("FractureSelectSiblings", IconSize));
	Set("FractureEditor.SelectAllInLevel",     new IMAGE_BRUSH_SVG("FractureSelectLevel", IconSize));
	Set("FractureEditor.SelectInvert",         new IMAGE_BRUSH_SVG("FractureSelectInvert", IconSize));
	Set("FractureEditor.SelectCustom",         new IMAGE_BRUSH_SVG("FractureSelectInteractive", IconSize));
<<<<<<< HEAD
=======
	Set("FractureEditor.SelectLeaf",           new IMAGE_BRUSH_SVG("FractureSelectLeafNodes", IconSize));
	Set("FractureEditor.SelectCluster",        new IMAGE_BRUSH_SVG("FractureSelectClusters", IconSize));
>>>>>>> d731a049

	Set("FractureEditor.AutoCluster",          new IMAGE_BRUSH_SVG("FractureAutoCluster", IconSize));
	Set("FractureEditor.ClusterMagnet",        new IMAGE_BRUSH_SVG("FractureMagnet", IconSize));
	Set("FractureEditor.Cluster",              new IMAGE_BRUSH_SVG("FractureCluster", IconSize));
	Set("FractureEditor.Uncluster",            new IMAGE_BRUSH_SVG("FractureUncluster", IconSize));
	Set("FractureEditor.FlattenToLevel",       new IMAGE_BRUSH_SVG("FractureFlattenToLevel", IconSize));
	Set("FractureEditor.Flatten",              new IMAGE_BRUSH_SVG("FractureFlatten", IconSize));
	Set("FractureEditor.Merge",                new IMAGE_BRUSH_SVG("FractureMerge", IconSize));
	Set("FractureEditor.MoveUp",               new IMAGE_BRUSH_SVG("FractureMoveUpRow", IconSize));

	Set("FractureEditor.AddEmbeddedGeometry",  new IMAGE_BRUSH_SVG("FractureEmbed", IconSize));
	Set("FractureEditor.AutoEmbedGeometry",    new IMAGE_BRUSH_SVG("FractureAutoEmbed", IconSize));
	Set("FractureEditor.FlushEmbeddedGeometry",new IMAGE_BRUSH_SVG("FractureFlush", IconSize));

	Set("FractureEditor.AutoUV",               new IMAGE_BRUSH_SVG("FractureAutoUV", IconSize));

	Set("FractureEditor.DeleteBranch",         new IMAGE_BRUSH_SVG("FracturePrune", IconSize));
	Set("FractureEditor.Hide",				   new IMAGE_BRUSH_SVG("FractureHide", IconSize));
	Set("FractureEditor.Unhide",               new IMAGE_BRUSH_SVG("FractureUnhide", IconSize));
	Set("FractureEditor.MergeSelected",       new IMAGE_BRUSH_SVG("FractureGlue", IconSize));

	Set("FractureEditor.RecomputeNormals",     new IMAGE_BRUSH_SVG("FractureNormals", IconSize));
	Set("FractureEditor.Resample",             new IMAGE_BRUSH_SVG("FractureResample", IconSize));

	Set("FractureEditor.ToMesh",        	   new CORE_IMAGE_BRUSH_SVG("../Editor/Slate/Starship/Common/MakeStaticMesh", IconSize));
	Set("FractureEditor.Validate",        	   new CORE_IMAGE_BRUSH_SVG("../Editor/Slate/Starship/Common/Test", IconSize));

	Set("FractureEditor.Convex",        	   new IMAGE_BRUSH_SVG("FractureConvex", IconSize));
	Set("FractureEditor.CustomVoronoi",        new IMAGE_BRUSH_SVG("FractureCustom", IconSize));
	Set("FractureEditor.FixTinyGeo",	       new IMAGE_BRUSH_SVG("FractureGeoMerge", IconSize));
<<<<<<< HEAD
=======
	Set("FractureEditor.SetRemoveOnBreak",     new IMAGE_BRUSH_SVG("FractureSetRemoval", IconSize));
>>>>>>> d731a049

	// View Settings
	Set("FractureEditor.Exploded",             new IMAGE_BRUSH_SVG("FractureMiniExploded", LabelIconSize));
	Set("FractureEditor.Levels",               new IMAGE_BRUSH_SVG("FractureMiniLevel", LabelIconSize));
	Set("FractureEditor.Visibility",           new IMAGE_BRUSH_SVG("FractureGeneralVisibility", IconSize));
	Set("FractureEditor.ToggleShowBoneColors", new IMAGE_BRUSH_SVG("FractureGeneralVisibility", IconSize));
	Set("FractureEditor.ViewUpOneLevel",       new IMAGE_BRUSH_SVG("FractureLevelViewUp", IconSize));
	Set("FractureEditor.ViewDownOneLevel",     new IMAGE_BRUSH_SVG("FractureLevelViewDown", IconSize));

	Set("FractureEditor.SetInitialDynamicState", new IMAGE_BRUSH_SVG("FractureState", IconSize));

	Set("FractureEditor.SpinBox", FSpinBoxStyle(FAppStyle::GetWidgetStyle<FSpinBoxStyle>("SpinBox"))
		.SetTextPadding(FMargin(0))
		.SetBackgroundBrush(FSlateNoResource())
		.SetHoveredBackgroundBrush(FSlateNoResource())
		.SetInactiveFillBrush(FSlateNoResource())
		.SetActiveFillBrush(FSlateNoResource())
		.SetForegroundColor(FSlateColor::UseSubduedForeground())
		.SetArrowsImage(FSlateNoResource())
	);


	Set("FractureEditor.GenerateAsset", new IMAGE_BRUSH_SVG("FractureGenerateAsset", IconSize));
	Set("FractureEditor.ResetAsset", new IMAGE_BRUSH_SVG("FractureReset", FVector2D(20.0f, 20.0f)));

	if (FCoreStyle::IsStarshipStyle())
	{
		Set("LevelEditor.FractureMode", new IMAGE_BRUSH_SVG("fracture", FVector2D(20.0f, 20.0f)));
	}
	else
	{
		Set("LevelEditor.FractureMode", new IMAGE_BRUSH("FractureMode.png", FVector2D(40.0f, 40.0f)));
	}

	FSlateStyleRegistry::RegisterSlateStyle(*this);
}

FFractureEditorStyle::~FFractureEditorStyle()
{
	FSlateStyleRegistry::UnRegisterSlateStyle(*this);
}

FFractureEditorStyle& FFractureEditorStyle::Get()
{
	static FFractureEditorStyle Inst;
	return Inst;
}

<|MERGE_RESOLUTION|>--- conflicted
+++ resolved
@@ -40,11 +40,8 @@
 	Set("FractureEditor.SelectAllInLevel",     new IMAGE_BRUSH_SVG("FractureSelectLevel", IconSize));
 	Set("FractureEditor.SelectInvert",         new IMAGE_BRUSH_SVG("FractureSelectInvert", IconSize));
 	Set("FractureEditor.SelectCustom",         new IMAGE_BRUSH_SVG("FractureSelectInteractive", IconSize));
-<<<<<<< HEAD
-=======
 	Set("FractureEditor.SelectLeaf",           new IMAGE_BRUSH_SVG("FractureSelectLeafNodes", IconSize));
 	Set("FractureEditor.SelectCluster",        new IMAGE_BRUSH_SVG("FractureSelectClusters", IconSize));
->>>>>>> d731a049
 
 	Set("FractureEditor.AutoCluster",          new IMAGE_BRUSH_SVG("FractureAutoCluster", IconSize));
 	Set("FractureEditor.ClusterMagnet",        new IMAGE_BRUSH_SVG("FractureMagnet", IconSize));
@@ -75,10 +72,7 @@
 	Set("FractureEditor.Convex",        	   new IMAGE_BRUSH_SVG("FractureConvex", IconSize));
 	Set("FractureEditor.CustomVoronoi",        new IMAGE_BRUSH_SVG("FractureCustom", IconSize));
 	Set("FractureEditor.FixTinyGeo",	       new IMAGE_BRUSH_SVG("FractureGeoMerge", IconSize));
-<<<<<<< HEAD
-=======
 	Set("FractureEditor.SetRemoveOnBreak",     new IMAGE_BRUSH_SVG("FractureSetRemoval", IconSize));
->>>>>>> d731a049
 
 	// View Settings
 	Set("FractureEditor.Exploded",             new IMAGE_BRUSH_SVG("FractureMiniExploded", LabelIconSize));
