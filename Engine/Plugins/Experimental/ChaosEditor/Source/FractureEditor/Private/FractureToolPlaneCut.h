// Copyright Epic Games, Inc. All Rights Reserved.

#pragma once

#include "FractureToolCutter.h"
#include "ModelingOperators.h"

#include "FractureToolPlaneCut.generated.h"

class FFractureToolContext;
class UMeshOpPreviewWithBackgroundCompute;
struct FNoiseOffsets;
struct FNoiseSettings;

UCLASS(config = EditorPerProjectUserSettings)
class UFracturePlaneCutSettings : public UFractureToolSettings
{
public:
	GENERATED_BODY()

	UFracturePlaneCutSettings(const FObjectInitializer& ObjInit)
		: Super(ObjInit)
		, NumberPlanarCuts(1) {}

	/** Number of cutting planes. Only used when "Use Gizmo" is disabled */
	UPROPERTY(EditAnywhere, Category = PlaneCut, meta = (DisplayName = "Number of Cuts", UIMin = "1", UIMax = "20", ClampMin = "1", EditCondition = "bCanCutWithMultiplePlanes", HideEditConditionToggle))
	int32 NumberPlanarCuts;

	UPROPERTY()
	bool bCanCutWithMultiplePlanes = false;

};


UCLASS(DisplayName = "Plane Cut Tool", Category = "FractureTools")
class UFractureToolPlaneCut : public UFractureToolCutterBase, public UE::Geometry::IDynamicMeshOperatorFactory
{
public:
	GENERATED_BODY()

	UFractureToolPlaneCut(const FObjectInitializer& ObjInit);

	// UFractureTool Interface
	virtual FText GetDisplayText() const override;
	virtual FText GetTooltipText() const override;
	virtual FSlateIcon GetToolIcon() const override;
	virtual void SelectedBonesChanged() override;


	virtual void OnTick(float DeltaTime) override;
	virtual void Render(const FSceneView* View, FViewport* Viewport, FPrimitiveDrawInterface* PDI) override;

	virtual void RegisterUICommand(FFractureEditorCommands* BindingContext) override;

	virtual TArray<UObject*> GetSettingsObjects() const override;

	virtual void FractureContextChanged() override;
	virtual int32 ExecuteFracture(const FFractureToolContext& FractureContext) override;

<<<<<<< HEAD
	virtual void Setup() override;
=======
	virtual void Setup(TWeakPtr<FFractureEditorModeToolkit> InToolkit) override;
>>>>>>> 4af6daef
	virtual void Shutdown() override;

	// IDynamicMeshOperatorFactory API, for generating noise preview meshes
	virtual TUniquePtr<UE::Geometry::FDynamicMeshOperator> MakeNewOperator() override;

protected:
	virtual void ClearVisualizations() override;

	virtual void PostEditChangeChainProperty(struct FPropertyChangedChainEvent& PropertyChangedEvent) override;

private:
	// Slicing
	UPROPERTY(EditAnywhere, Category = Slicing)
	TObjectPtr<UFracturePlaneCutSettings> PlaneCutSettings;

	UPROPERTY(EditAnywhere, Category = Uniform)
	TObjectPtr<UFractureTransformGizmoSettings> GizmoSettings;

	UPROPERTY()
	TObjectPtr<UMeshOpPreviewWithBackgroundCompute> NoisePreview;

	void GenerateSliceTransforms(const FFractureToolContext& Context, TArray<FTransform>& CuttingPlaneTransforms);

	float RenderCuttingPlaneSize;
	const float GizmoPlaneSize = 100.f;
	TArray<FTransform> RenderCuttingPlanesTransforms;
	TArray<FNoiseOffsets> NoiseOffsets;
	TArray<FVector> NoisePivots;
	FVisualizationMappings PlanesMappings;
	float NoisePreviewExplodeAmount = 0;
};

<|MERGE_RESOLUTION|>--- conflicted
+++ resolved
@@ -57,11 +57,7 @@
 	virtual void FractureContextChanged() override;
 	virtual int32 ExecuteFracture(const FFractureToolContext& FractureContext) override;
 
-<<<<<<< HEAD
-	virtual void Setup() override;
-=======
 	virtual void Setup(TWeakPtr<FFractureEditorModeToolkit> InToolkit) override;
->>>>>>> 4af6daef
 	virtual void Shutdown() override;
 
 	// IDynamicMeshOperatorFactory API, for generating noise preview meshes
