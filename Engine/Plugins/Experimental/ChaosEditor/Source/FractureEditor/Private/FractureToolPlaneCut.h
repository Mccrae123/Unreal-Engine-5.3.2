--- conflicted
+++ resolved
@@ -17,18 +17,6 @@
 
 	UFracturePlaneCutSettings(const FObjectInitializer& ObjInit)
 		: Super(ObjInit)
-<<<<<<< HEAD
-		, NumberPlanarCuts(3) {}
-
-	/** Number of Clusters - Cluster Voronoi Method */
-	UPROPERTY(EditAnywhere, Category = PlaneCut, meta = (DisplayName = "Number of Cuts", UIMin = "1", UIMax = "20", ClampMin = "1"))
-	int32 NumberPlanarCuts;
-
-	/** Actor to be used for voronoi bounds or plane cutting  */
-	UPROPERTY(EditAnywhere, Category = PlaneCut, meta = (DisplayName = "Reference Actor"))
-	TLazyObjectPtr<AActor> ReferenceActor;
-
-=======
 		, NumberPlanarCuts(1) {}
 
 	/** Number of cutting planes. Only used when "Use Gizmo" is disabled */
@@ -37,7 +25,6 @@
 
 	UPROPERTY()
 	bool bCanCutWithMultiplePlanes = false;
->>>>>>> 6bbb88c8
 };
 
 
@@ -58,13 +45,6 @@
 	void Render(const FSceneView* View, FViewport* Viewport, FPrimitiveDrawInterface* PDI) override;
 
 	virtual void RegisterUICommand(FFractureEditorCommands* BindingContext) override;
-<<<<<<< HEAD
-
-	virtual TArray<UObject*> GetSettingsObjects() const override;
-
-	virtual void FractureContextChanged() override;
-	virtual int32 ExecuteFracture(const FFractureToolContext& FractureContext) override;
-=======
 
 	virtual TArray<UObject*> GetSettingsObjects() const override;
 
@@ -83,26 +63,19 @@
 	}
 
 	virtual void PostEditChangeChainProperty(struct FPropertyChangedChainEvent& PropertyChangedEvent) override;
->>>>>>> 6bbb88c8
 
 private:
 	// Slicing
 	UPROPERTY(EditAnywhere, Category = Slicing)
 	TObjectPtr<UFracturePlaneCutSettings> PlaneCutSettings;
 
-<<<<<<< HEAD
-=======
 	UPROPERTY(EditAnywhere, Category = Uniform)
 	TObjectPtr<UFractureTransformGizmoSettings> GizmoSettings;
 
->>>>>>> 6bbb88c8
 	void GenerateSliceTransforms(const FFractureToolContext& Context, TArray<FTransform>& CuttingPlaneTransforms);
 
 	float RenderCuttingPlaneSize;
 	TArray<FTransform> RenderCuttingPlanesTransforms;
-<<<<<<< HEAD
-=======
 	FVisualizationMappings PlanesMappings;
->>>>>>> 6bbb88c8
 };
 
