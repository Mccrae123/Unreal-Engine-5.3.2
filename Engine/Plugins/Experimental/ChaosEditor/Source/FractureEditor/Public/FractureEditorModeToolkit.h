--- conflicted
+++ resolved
@@ -87,8 +87,6 @@
 	FSlateColor Color;
 };
 
-<<<<<<< HEAD
-=======
 UENUM(BlueprintType)
 enum class EOutlinerColumnMode : uint8
 {
@@ -99,7 +97,6 @@
 	Size = 4				UMETA(DisplayName = "Size"),
 };
 
->>>>>>> 4af6daef
 class FRACTUREEDITOR_API FFractureEditorModeToolkit : public FModeToolkit, public FGCObject
 {
 public:
@@ -233,8 +230,6 @@
 	void HandleMapChanged(UWorld* NewWorld, EMapChangeType MapChangeType);
 
 	FReply OnRefreshOutlinerButtonClicked();
-<<<<<<< HEAD
-=======
 
 	TSharedRef<SWidget> MakeMenu_FractureModeConfigSettings();
 	void UpdateAssetLocationMode(TSharedPtr<FString> NewString);
@@ -242,7 +237,6 @@
 	void OnProjectSettingsModified();
 
 	void UpdateOutlinerHeader();
->>>>>>> 4af6daef
 	
 private:
 	TObjectPtr<UFractureModalTool> ActiveTool;
@@ -251,9 +245,6 @@
 	FDelegateHandle BeginPIEDelegateHandle;
 	// calls with the project settings are modified; used to keep the quick settings up to date
 	FDelegateHandle ProjectSettingsModifiedHandle;
-
-	// called when PIE is about to start, shuts down active tools
-	FDelegateHandle BeginPIEDelegateHandle;
 
 	TSharedPtr<IDetailsView> DetailsView;
 	TSharedPtr<IDetailsView> ViewSettingsDetailsView;
@@ -267,10 +258,7 @@
 	TWeakPtr<SDockTab> StatisticsTab;
 	FMinorTabConfig StatisticsTabInfo;
 	TSharedPtr<SGeometryCollectionStatistics> StatisticsView;
-<<<<<<< HEAD
-=======
 	TArray<TSharedPtr<FString>> AssetLocationModes;
 	TSharedPtr<STextComboBox> AssetLocationMode;
->>>>>>> 4af6daef
 
 };