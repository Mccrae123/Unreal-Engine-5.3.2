// Copyright Epic Games, Inc. All Rights Reserved.

#pragma once

#include "UObject/Object.h"
#include "Textures/SlateIcon.h"
#include "SceneManagement.h"

#include "Framework/Commands/UICommandInfo.h"
#include "FractureEditorCommands.h"
#include "FractureEditorModeToolkit.h"

#include "EdModeInteractiveToolsContext.h"

#include "FractureTool.generated.h"

class UGeometryCollection;
class UFractureModalTool;
class FFractureToolContext;

template <typename T>
class TManagedArray;

DECLARE_LOG_CATEGORY_EXTERN(LogFractureTool, Log, All);

UCLASS(Abstract, config = EditorPerProjectUserSettings)
class UFractureToolSettings : public UObject
{
	GENERATED_BODY()
public:
	UFractureToolSettings(const FObjectInitializer& ObjInit) : Super(ObjInit) {}

	void PostEditChangeProperty(FPropertyChangedEvent& PropertyChangedEvent) override;
	void PostEditChangeChainProperty(struct FPropertyChangedChainEvent& PropertyChangedEvent) override;

	UPROPERTY()
	TObjectPtr<UFractureModalTool> OwnerTool;
};

class FFractureToolContext;

/** Tools derived from this class should require parameter inputs from the user, only the bone selection. */
UCLASS(Abstract)
class UFractureActionTool : public UObject
{
public:
	GENERATED_BODY()

	UFractureActionTool(const FObjectInitializer& ObjInit) : Super(ObjInit) {}

	/** This is the Text that will appear on the tool button to execute the tool **/
	virtual FText GetDisplayText() const { return FText(); }
	virtual FText GetTooltipText() const { return FText(); }

	virtual FSlateIcon GetToolIcon() const { return FSlateIcon(); }

	/** Executes the command.  Derived types need to be implemented in a thread safe way*/
	virtual void Execute(TWeakPtr<FFractureEditorModeToolkit> InToolkit) {}
	virtual bool CanExecute() const;

	/** Gets the UI command info for this command */
	const TSharedPtr<FUICommandInfo>& GetUICommandInfo() const;

	virtual void RegisterUICommand(FFractureEditorCommands* BindingContext) {}

	virtual TArray<FFractureToolContext> GetFractureToolContexts() const;

	// Scope sets up modification and updates UI after
	struct FModifyContextScope
	{
		UFractureActionTool* ActionTool;
		FFractureToolContext* FractureContext;
		bool bNeedPhysicsUpdate;

		FModifyContextScope(UFractureActionTool* ActionTool, FFractureToolContext* FractureContext, bool bWantPhysicsUpdate = true);

		~FModifyContextScope();
	};
<<<<<<< HEAD
=======

public:
	static void GetSelectedGeometryCollectionComponents(TSet<UGeometryCollectionComponent*>& GeomCompSelection);
>>>>>>> d731a049
	
protected:
	static bool IsStaticMeshSelected();
	static bool IsGeometryCollectionSelected();
	static void AddSingleRootNodeIfRequired(UGeometryCollection* GeometryCollectionObject);
	static void AddAdditionalAttributesIfRequired(UGeometryCollection* GeometryCollectionObject);
	static void Refresh(FFractureToolContext& Context, FFractureEditorModeToolkit* Toolkit, bool bClearSelection=false);
	static void SetOutlinerComponents(TArray<FFractureToolContext>& InContexts, FFractureEditorModeToolkit* Toolkit);
	static void ClearProximity(FGeometryCollection* GeometryCollection);


protected:
	TSharedPtr<FUICommandInfo> UICommandInfo;

};

// Helper structure to correspond a UFractureModalTool's VisualizedCollections with elements of the tool's visualizations
struct FVisualizationMappings
{
	// helper structure to map visualized geometry to source geometry and the bone that it corresponds to (if applicable)
	struct FIndexMapping
	{
		int32 CollectionIdx = INDEX_NONE; // index into VisualizedCollections
		int32 BoneIdx = INDEX_NONE; // transform (bone) index in geometry collection that corresponds to the visualization
		int32 StartIdx = INDEX_NONE; // index of first element of visualization-related array that uses this map (e.g. index into VoronoiSites)
	};

	TArray<FIndexMapping> Mappings;

	FVector GetExplodedVector(int32 MappingIdx, const UGeometryCollectionComponent* Collection) const;

	void Empty()
	{
		Mappings.Empty();
	}

	void AddMapping(int32 CollectionIdx, int32 BoneIdx, int32 StartIdx = INDEX_NONE)
	{
		Mappings.Add({ CollectionIdx, BoneIdx, StartIdx });
	}
	int32 GetEndIdx(int32 CorrespondIdx, int32 ArrayNum) const
	{
		if (CorrespondIdx + 1 < Mappings.Num())
		{
			return Mappings[CorrespondIdx + 1].StartIdx;
		}
		else
		{
			return ArrayNum;
		}
	}
};

/** Tools derived from this class provide parameter details and operate modally. */
UCLASS(Abstract)
class UFractureModalTool : public UFractureActionTool
{
public:
	GENERATED_BODY()

	UFractureModalTool(const FObjectInitializer& ObjInit) : Super(ObjInit) {}

	virtual TArray<UObject*> GetSettingsObjects() const { return TArray<UObject*>(); }
	virtual void PostEditChangeProperty(FPropertyChangedEvent& PropertyChangedEvent) {}

	/** This is the Text that will appear on the button to execute the fracture **/
	virtual FText GetApplyText() const { return FText(); }

	/** Executes the command.  Derived types need to be implemented in a thread safe way*/
	virtual void Execute(TWeakPtr<FFractureEditorModeToolkit> InToolkit) override;
	virtual bool CanExecute() const override;
	// @return true if the edit will change the shape data of the geometry collection(s) (including changing the clusters) -- used to indicate whether we need to update the convex hulls
	virtual bool ExecuteUpdatesShape() const
	{
		return true;
	}

	/** Executes function that generates new geometry. Returns the first new geometry index. */
	virtual int32 ExecuteFracture(const FFractureToolContext& FractureContext) { return INDEX_NONE; }

	/** Draw callback from edmode*/
	virtual void Render(const FSceneView* View, FViewport* Viewport, FPrimitiveDrawInterface* PDI) {}
	virtual void DrawHUD(FEditorViewportClient* ViewportClient, FViewport* Viewport, const FSceneView* View, FCanvas* Canvas) {}

	virtual void PostEditChangeChainProperty(struct FPropertyChangedChainEvent& PropertyChangedEvent) override;
	virtual void FractureContextChanged() {}
	
	// Called when the selection changes, and when the modal tool is entered
	virtual void SelectedBonesChanged() {}

	// Called when the modal tool is entered
	virtual void Setup()
	{
		GEngine->OnComponentTransformChanged().AddUObject(this, &UFractureModalTool::OnComponentTransformChangedInternal);
	}

	// Called when the modal tool is exited (on switching to a new modal tool or exiting the fracture editor mode)
	virtual void Shutdown() 
	{
		GEngine->OnComponentTransformChanged().RemoveAll(this);
		ClearVisualizations();
		RestoreEditorViewFlags();
	}

	// Called when a selected geometry collection component is moved in the scene
	virtual void OnComponentTransformChanged(UGeometryCollectionComponent* Component)
	{
		FractureContextChanged();
	}

	/**
	 * Call after changing properties internally in the tool to allow external views of the property
	 * to update properly. This is meant as an outward notification mechanism, not a way to to
	 * pass along notifications, so don't call this if the property is changed externally (i.e., this
	 * should not usually be called from OnPropertyModified unless the tool adds changes of its own).
	 */
	virtual void NotifyOfPropertyChangeByTool(UFractureToolSettings* PropertySet) const;

	/**
	 * OnPropertyModifiedDirectlyByTool is broadcast when a property is changed internally by the tool.
	 * This allows any external display of such properties to update. In a DetailsView, for instance,
	 * it refreshes certain cached states such as edit condition states for other properties.
	 */
	DECLARE_MULTICAST_DELEGATE_OneParam(OnToolPropertyInternallyModified, UObject*);
	OnToolPropertyInternallyModified OnPropertyModifiedDirectlyByTool;

protected:

	// Geometry collection components referenced by visualizations
	UPROPERTY()
	TArray<TObjectPtr<const UGeometryCollectionComponent>> VisualizedCollections;

	virtual void ClearVisualizations()
	{
		VisualizedCollections.Empty();
	}

	void EnumerateVisualizationMapping(const FVisualizationMappings& Mappings, int32 ArrayNum, TFunctionRef<void(int32 Idx, FVector ExplodedVector)> Func) const;
	
	void OnComponentTransformChangedInternal(USceneComponent* InRootComponent, ETeleportType Teleport);

	// Call to override editor view flags to disable temporal AA and motion blur, which make the lines look bad
	void OverrideEditorViewFlagsForLineRendering();
	// Restore editor view flags
	void RestoreEditorViewFlags();

};


/** Tools derived from this class provide parameter details, operate modally and use a viewport manipulator to set certain parameters. */
UCLASS(Abstract)
class UFractureInteractiveTool : public UFractureModalTool
{
public:
	GENERATED_BODY()

	UFractureInteractiveTool(const FObjectInitializer& ObjInit) : Super(ObjInit) {}

	// #todo (bmiller) implement interactive widgets

};
<|MERGE_RESOLUTION|>--- conflicted
+++ resolved
@@ -76,12 +76,9 @@
 
 		~FModifyContextScope();
 	};
-<<<<<<< HEAD
-=======
 
 public:
 	static void GetSelectedGeometryCollectionComponents(TSet<UGeometryCollectionComponent*>& GeomCompSelection);
->>>>>>> d731a049
 	
 protected:
 	static bool IsStaticMeshSelected();
