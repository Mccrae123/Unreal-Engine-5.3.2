// Copyright Epic Games, Inc. All Rights Reserved.

#pragma once

#include "UObject/Object.h"
#include "Textures/SlateIcon.h"
#include "SceneManagement.h"

#include "Framework/Commands/UICommandInfo.h"
#include "FractureEditorCommands.h"
#include "FractureEditorModeToolkit.h"
<<<<<<< HEAD
=======

#include "EdModeInteractiveToolsContext.h"
>>>>>>> 6bbb88c8

#include "FractureTool.generated.h"

class UGeometryCollection;
class UFractureModalTool;
class FFractureToolContext;

template <typename T>
class TManagedArray;

DECLARE_LOG_CATEGORY_EXTERN(LogFractureTool, Log, All);

UCLASS(Abstract, config = EditorPerProjectUserSettings)
class UFractureToolSettings : public UObject
{
	GENERATED_BODY()
public:
	UFractureToolSettings(const FObjectInitializer& ObjInit) : Super(ObjInit) {}

	void PostEditChangeProperty(FPropertyChangedEvent& PropertyChangedEvent) override;
	void PostEditChangeChainProperty(struct FPropertyChangedChainEvent& PropertyChangedEvent) override;

	UPROPERTY()
<<<<<<< HEAD
	UFractureModalTool* OwnerTool;
};

=======
	TObjectPtr<UFractureModalTool> OwnerTool;
};

class FFractureToolContext;
>>>>>>> 6bbb88c8

/** Tools derived from this class should require parameter inputs from the user, only the bone selection. */
UCLASS(Abstract)
class UFractureActionTool : public UObject
{
public:
	GENERATED_BODY()

	UFractureActionTool(const FObjectInitializer& ObjInit) : Super(ObjInit) {}

	/** This is the Text that will appear on the tool button to execute the tool **/
	virtual FText GetDisplayText() const { return FText(); }
	virtual FText GetTooltipText() const { return FText(); }

	virtual FSlateIcon GetToolIcon() const { return FSlateIcon(); }

	/** Executes the command.  Derived types need to be implemented in a thread safe way*/
	virtual void Execute(TWeakPtr<FFractureEditorModeToolkit> InToolkit) {}
	virtual bool CanExecute() const;

	/** Gets the UI command info for this command */
	const TSharedPtr<FUICommandInfo>& GetUICommandInfo() const;

	virtual void RegisterUICommand(FFractureEditorCommands* BindingContext) {}

	virtual TArray<FFractureToolContext> GetFractureToolContexts() const;
<<<<<<< HEAD
=======

	// Scope sets up modification and updates UI after
	struct FModifyContextScope
	{
		UFractureActionTool* ActionTool;
		FFractureToolContext* FractureContext;
		bool bNeedPhysicsUpdate;

		FModifyContextScope(UFractureActionTool* ActionTool, FFractureToolContext* FractureContext, bool bWantPhysicsUpdate = true);

		~FModifyContextScope();
	};
>>>>>>> 6bbb88c8
	
protected:
	static bool IsStaticMeshSelected();
	static bool IsGeometryCollectionSelected();
	static void AddSingleRootNodeIfRequired(UGeometryCollection* GeometryCollectionObject);
	static void AddAdditionalAttributesIfRequired(UGeometryCollection* GeometryCollectionObject);
	static void GetSelectedGeometryCollectionComponents(TSet<UGeometryCollectionComponent*>& GeomCompSelection);
<<<<<<< HEAD
	static void Refresh(FFractureToolContext& Context, FFractureEditorModeToolkit* Toolkit);
	static void SetOutlinerComponents(TArray<FFractureToolContext>& InContexts, FFractureEditorModeToolkit* Toolkit);
	static void ClearProximity(FGeometryCollection* GeometryCollection);
	static void GenerateProximityIfNecessary(FGeometryCollection* GeometryCollection);
=======
	static void Refresh(FFractureToolContext& Context, FFractureEditorModeToolkit* Toolkit, bool bClearSelection=false);
	static void SetOutlinerComponents(TArray<FFractureToolContext>& InContexts, FFractureEditorModeToolkit* Toolkit);
	static void ClearProximity(FGeometryCollection* GeometryCollection);
>>>>>>> 6bbb88c8


protected:
	TSharedPtr<FUICommandInfo> UICommandInfo;

};

<<<<<<< HEAD
=======
// Helper structure to correspond a UFractureModalTool's VisualizedCollections with elements of the tool's visualizations
struct FVisualizationMappings
{
	// helper structure to map visualized geometry to source geometry and the bone that it corresponds to (if applicable)
	struct FIndexMapping
	{
		int32 CollectionIdx = INDEX_NONE; // index into VisualizedCollections
		int32 BoneIdx = INDEX_NONE; // transform (bone) index in geometry collection that corresponds to the visualization
		int32 StartIdx = INDEX_NONE; // index of first element of visualization-related array that uses this map (e.g. index into VoronoiSites)
	};

	TArray<FIndexMapping> Mappings;

	FVector GetExplodedVector(int32 MappingIdx, const UGeometryCollectionComponent* Collection) const;

	void Empty()
	{
		Mappings.Empty();
	}

	void AddMapping(int32 CollectionIdx, int32 BoneIdx, int32 StartIdx = INDEX_NONE)
	{
		Mappings.Add({ CollectionIdx, BoneIdx, StartIdx });
	}
	int32 GetEndIdx(int32 CorrespondIdx, int32 ArrayNum) const
	{
		if (CorrespondIdx + 1 < Mappings.Num())
		{
			return Mappings[CorrespondIdx + 1].StartIdx;
		}
		else
		{
			return ArrayNum;
		}
	}
};
>>>>>>> 6bbb88c8

/** Tools derived from this class provide parameter details and operate modally. */
UCLASS(Abstract)
class UFractureModalTool : public UFractureActionTool
{
public:
	GENERATED_BODY()

	UFractureModalTool(const FObjectInitializer& ObjInit) : Super(ObjInit) {}

	virtual TArray<UObject*> GetSettingsObjects() const { return TArray<UObject*>(); }
	virtual void PostEditChangeProperty(FPropertyChangedEvent& PropertyChangedEvent) {}

	/** This is the Text that will appear on the button to execute the fracture **/
	virtual FText GetApplyText() const { return FText(); }

	/** Executes the command.  Derived types need to be implemented in a thread safe way*/
	virtual void Execute(TWeakPtr<FFractureEditorModeToolkit> InToolkit) override;
	virtual bool CanExecute() const override;
<<<<<<< HEAD
=======
	// @return true if the edit will change the shape data of the geometry collection(s) (including changing the clusters) -- used to indicate whether we need to update the convex hulls
	virtual bool ExecuteUpdatesShape() const
	{
		return true;
	}
>>>>>>> 6bbb88c8

	/** Executes function that generates new geometry. Returns the first new geometry index. */
	virtual int32 ExecuteFracture(const FFractureToolContext& FractureContext) { return INDEX_NONE; }

	/** Draw callback from edmode*/
	virtual void Render(const FSceneView* View, FViewport* Viewport, FPrimitiveDrawInterface* PDI) {}
	virtual void DrawHUD(FEditorViewportClient* ViewportClient, FViewport* Viewport, const FSceneView* View, FCanvas* Canvas) {}

	virtual void PostEditChangeChainProperty(struct FPropertyChangedChainEvent& PropertyChangedEvent) override;
	virtual void FractureContextChanged() {}
<<<<<<< HEAD

};


/** Tools derived from this class provide parameter details, operate modally and use a viewport manipulator to set certain parameters. */
UCLASS(Abstract)
class UFractureInteractiveTool : public UFractureModalTool
{
public:
	GENERATED_BODY()

	UFractureInteractiveTool(const FObjectInitializer& ObjInit) : Super(ObjInit) {}

=======
	
	// Called when the selection changes, and when the modal tool is entered
	virtual void SelectedBonesChanged() {}

	// Called when the modal tool is entered
	virtual void Setup()
	{
		GEngine->OnComponentTransformChanged().AddUObject(this, &UFractureModalTool::OnComponentTransformChangedInternal);
	}

	// Called when the modal tool is exited (on switching to a new modal tool or exiting the fracture editor mode)
	virtual void Shutdown() 
	{
		GEngine->OnComponentTransformChanged().RemoveAll(this);
		ClearVisualizations();
		RestoreEditorViewFlags();
	}

	// Called when a selected geometry collection component is moved in the scene
	virtual void OnComponentTransformChanged(UGeometryCollectionComponent* Component)
	{
		FractureContextChanged();
	}

	/**
	 * Call after changing properties internally in the tool to allow external views of the property
	 * to update properly. This is meant as an outward notification mechanism, not a way to to
	 * pass along notifications, so don't call this if the property is changed externally (i.e., this
	 * should not usually be called from OnPropertyModified unless the tool adds changes of its own).
	 */
	virtual void NotifyOfPropertyChangeByTool(UFractureToolSettings* PropertySet) const;

	/**
	 * OnPropertyModifiedDirectlyByTool is broadcast when a property is changed internally by the tool.
	 * This allows any external display of such properties to update. In a DetailsView, for instance,
	 * it refreshes certain cached states such as edit condition states for other properties.
	 */
	DECLARE_MULTICAST_DELEGATE_OneParam(OnToolPropertyInternallyModified, UObject*);
	OnToolPropertyInternallyModified OnPropertyModifiedDirectlyByTool;

protected:

	// Geometry collection components referenced by visualizations
	UPROPERTY()
	TArray<TObjectPtr<const UGeometryCollectionComponent>> VisualizedCollections;

	virtual void ClearVisualizations()
	{
		VisualizedCollections.Empty();
	}

	void EnumerateVisualizationMapping(const FVisualizationMappings& Mappings, int32 ArrayNum, TFunctionRef<void(int32 Idx, FVector ExplodedVector)> Func) const;
	
	void OnComponentTransformChangedInternal(USceneComponent* InRootComponent, ETeleportType Teleport);

	// Call to override editor view flags to disable temporal AA and motion blur, which make the lines look bad
	void OverrideEditorViewFlagsForLineRendering();
	// Restore editor view flags
	void RestoreEditorViewFlags();

};


/** Tools derived from this class provide parameter details, operate modally and use a viewport manipulator to set certain parameters. */
UCLASS(Abstract)
class UFractureInteractiveTool : public UFractureModalTool
{
public:
	GENERATED_BODY()

	UFractureInteractiveTool(const FObjectInitializer& ObjInit) : Super(ObjInit) {}

>>>>>>> 6bbb88c8
	// #todo (bmiller) implement interactive widgets

};
<|MERGE_RESOLUTION|>--- conflicted
+++ resolved
@@ -9,11 +9,8 @@
 #include "Framework/Commands/UICommandInfo.h"
 #include "FractureEditorCommands.h"
 #include "FractureEditorModeToolkit.h"
-<<<<<<< HEAD
-=======
 
 #include "EdModeInteractiveToolsContext.h"
->>>>>>> 6bbb88c8
 
 #include "FractureTool.generated.h"
 
@@ -37,16 +34,10 @@
 	void PostEditChangeChainProperty(struct FPropertyChangedChainEvent& PropertyChangedEvent) override;
 
 	UPROPERTY()
-<<<<<<< HEAD
-	UFractureModalTool* OwnerTool;
-};
-
-=======
 	TObjectPtr<UFractureModalTool> OwnerTool;
 };
 
 class FFractureToolContext;
->>>>>>> 6bbb88c8
 
 /** Tools derived from this class should require parameter inputs from the user, only the bone selection. */
 UCLASS(Abstract)
@@ -73,8 +64,6 @@
 	virtual void RegisterUICommand(FFractureEditorCommands* BindingContext) {}
 
 	virtual TArray<FFractureToolContext> GetFractureToolContexts() const;
-<<<<<<< HEAD
-=======
 
 	// Scope sets up modification and updates UI after
 	struct FModifyContextScope
@@ -87,7 +76,6 @@
 
 		~FModifyContextScope();
 	};
->>>>>>> 6bbb88c8
 	
 protected:
 	static bool IsStaticMeshSelected();
@@ -95,16 +83,9 @@
 	static void AddSingleRootNodeIfRequired(UGeometryCollection* GeometryCollectionObject);
 	static void AddAdditionalAttributesIfRequired(UGeometryCollection* GeometryCollectionObject);
 	static void GetSelectedGeometryCollectionComponents(TSet<UGeometryCollectionComponent*>& GeomCompSelection);
-<<<<<<< HEAD
-	static void Refresh(FFractureToolContext& Context, FFractureEditorModeToolkit* Toolkit);
-	static void SetOutlinerComponents(TArray<FFractureToolContext>& InContexts, FFractureEditorModeToolkit* Toolkit);
-	static void ClearProximity(FGeometryCollection* GeometryCollection);
-	static void GenerateProximityIfNecessary(FGeometryCollection* GeometryCollection);
-=======
 	static void Refresh(FFractureToolContext& Context, FFractureEditorModeToolkit* Toolkit, bool bClearSelection=false);
 	static void SetOutlinerComponents(TArray<FFractureToolContext>& InContexts, FFractureEditorModeToolkit* Toolkit);
 	static void ClearProximity(FGeometryCollection* GeometryCollection);
->>>>>>> 6bbb88c8
 
 
 protected:
@@ -112,8 +93,6 @@
 
 };
 
-<<<<<<< HEAD
-=======
 // Helper structure to correspond a UFractureModalTool's VisualizedCollections with elements of the tool's visualizations
 struct FVisualizationMappings
 {
@@ -150,7 +129,6 @@
 		}
 	}
 };
->>>>>>> 6bbb88c8
 
 /** Tools derived from this class provide parameter details and operate modally. */
 UCLASS(Abstract)
@@ -170,14 +148,11 @@
 	/** Executes the command.  Derived types need to be implemented in a thread safe way*/
 	virtual void Execute(TWeakPtr<FFractureEditorModeToolkit> InToolkit) override;
 	virtual bool CanExecute() const override;
-<<<<<<< HEAD
-=======
 	// @return true if the edit will change the shape data of the geometry collection(s) (including changing the clusters) -- used to indicate whether we need to update the convex hulls
 	virtual bool ExecuteUpdatesShape() const
 	{
 		return true;
 	}
->>>>>>> 6bbb88c8
 
 	/** Executes function that generates new geometry. Returns the first new geometry index. */
 	virtual int32 ExecuteFracture(const FFractureToolContext& FractureContext) { return INDEX_NONE; }
@@ -188,21 +163,6 @@
 
 	virtual void PostEditChangeChainProperty(struct FPropertyChangedChainEvent& PropertyChangedEvent) override;
 	virtual void FractureContextChanged() {}
-<<<<<<< HEAD
-
-};
-
-
-/** Tools derived from this class provide parameter details, operate modally and use a viewport manipulator to set certain parameters. */
-UCLASS(Abstract)
-class UFractureInteractiveTool : public UFractureModalTool
-{
-public:
-	GENERATED_BODY()
-
-	UFractureInteractiveTool(const FObjectInitializer& ObjInit) : Super(ObjInit) {}
-
-=======
 	
 	// Called when the selection changes, and when the modal tool is entered
 	virtual void SelectedBonesChanged() {}
@@ -275,7 +235,6 @@
 
 	UFractureInteractiveTool(const FObjectInitializer& ObjInit) : Super(ObjInit) {}
 
->>>>>>> 6bbb88c8
 	// #todo (bmiller) implement interactive widgets
 
 };
