--- conflicted
+++ resolved
@@ -652,17 +652,6 @@
 			FScopedSkeletalMeshPostEditChange ScopedPostEditChange(SkeletalMesh);
 #endif
 
-<<<<<<< HEAD
-			// Morph target delta offsets can be enabled only when uncompressed because it computes an offset for each frame and with one mesh object
-			bool bEnableMorphTargetDeltaOffset = 
-				ImportSettings->CompressionSettings.BaseCalculationType == EBaseCalculationType::NoCompression &&
-				(ImportSettings->CompressionSettings.bMergeMeshes || 
-				(!ImportSettings->CompressionSettings.bMergeMeshes && CompressedMeshData.Num() == 1));
-			
-			TArray<FVector> DeltaOffsets;
-
-=======
->>>>>>> 3aae9151
 			for (FCompressedAbcData& CompressedData : CompressedMeshData)
 			{
 				FAbcMeshSample* AverageSample = CompressedData.AverageSample;
@@ -671,7 +660,6 @@
 				{
 					const int32 NumBases = CompressedData.BaseSamples.Num();
 					int32 NumUsedBases = 0;
-					DeltaOffsets.SetNum(NumBases);
 
 					const int32 NumIndices = CompressedData.AverageSample->Indices.Num();
 
@@ -679,28 +667,15 @@
 					{
 						FAbcMeshSample* BaseSample = CompressedData.BaseSamples[BaseIndex];
 
-<<<<<<< HEAD
-						AbcImporterUtilities::CalculateNormalsWithSmoothingGroups(BaseSample, AverageSample->SmoothingGroupIndices, AverageSample->NumSmoothingGroups);
-
-=======
->>>>>>> 3aae9151
 						// Create new morph target with name based on object and base index
 						UMorphTarget* MorphTarget = NewObject<UMorphTarget>(SkeletalMesh, FName(*FString::Printf(TEXT("Base_%i_%i"), BaseIndex, ObjectIndex)));
 
 						// Setup morph target vertices directly
 						TArray<FMorphTargetDelta> MorphDeltas;
-<<<<<<< HEAD
-						FVector Offset;
-						GenerateMorphTargetVertices(BaseSample, MorphDeltas, AverageSample, WedgeOffset, MorphTargetVertexRemapping, UsedVertexIndicesForMorphs, VertexOffset, WedgeOffset, bEnableMorphTargetDeltaOffset, Offset);
-						// In case the delta offset is enabled, the pos delta is 0 for vertex 0, so tangent delta comparison must be enabled
-						MorphTarget->PopulateDeltas(MorphDeltas, 0, LODModel.Sections, bEnableMorphTargetDeltaOffset);
-						DeltaOffsets[BaseIndex] = Offset;
-=======
 						GenerateMorphTargetVertices(BaseSample, MorphDeltas, AverageSample, WedgeOffset, MorphTargetVertexRemapping, UsedVertexIndicesForMorphs, VertexOffset, WedgeOffset);
 
 						const bool bCompareNormals = true;
 						MorphTarget->PopulateDeltas(MorphDeltas, 0, LODModel.Sections, bCompareNormals);
->>>>>>> 3aae9151
 
 						const float PercentageOfVerticesInfluences = ((float)MorphTarget->MorphLODModels[0].Vertices.Num() / (float)NumIndices) * 100.0f;
 						if (PercentageOfVerticesInfluences > ImportSettings->CompressionSettings.MinimumNumberOfVertexInfluencePercentage)
@@ -725,30 +700,6 @@
 					}
 				}
 
-<<<<<<< HEAD
-				// Add a track for translating the RootBone by the morph target delta offsets
-				if (bEnableMorphTargetDeltaOffset && DeltaOffsets.Num() > 0)
-				{
-					const int32 NumFrames = CompressedData.BaseSamples.Num();
-
-					FRawAnimSequenceTrack RootBoneTrack;
-					RootBoneTrack.PosKeys.Reserve(NumFrames);
-					RootBoneTrack.RotKeys.Add(FQuat::Identity); // At least one rotation key is required for the track to be valid
-
-					for (int32 FrameIndex = 0; FrameIndex < NumFrames; ++FrameIndex)
-					{
-						RootBoneTrack.PosKeys.Add(DeltaOffsets[FrameIndex]);
-					}
-
-					const FReferenceSkeleton& RefSkeleton = SkeletalMesh->RefSkeleton;
-					const TArray<FMeshBoneInfo>& BonesInfo = RefSkeleton.GetRawRefBoneInfo();
-					Sequence->AddNewRawTrack(BonesInfo[0].Name, &RootBoneTrack);
-				}
-
-				Sequence->RawCurveData.RemoveRedundantKeys();
-
-=======
->>>>>>> 3aae9151
 				WedgeOffset += CompressedData.AverageSample->Indices.Num();
 				VertexOffset += CompressedData.AverageSample->Vertices.Num();
 
@@ -1001,15 +952,10 @@
 			TArray<float> OriginalMatrix;
 			OriginalMatrix.AddZeroed(NumMatrixRows * NumSamples);
 
-<<<<<<< HEAD
-			uint32 GenerateMatrixSampleIndex = 0;
-			TFunction<void(int32, FAbcFile*)> GenerateMatrixFunc = [this, PolyMeshesToCompress, NumPolyMeshesToCompress, &OriginalMatrix, &AverageVertexData, &NumSamples, &ObjectVertexOffsets, &GenerateMatrixSampleIndex, NumMatrixRows](int32 FrameIndex, FAbcFile* InFile)
-=======
 			TArray<float> OriginalNormalsMatrix;
 			OriginalNormalsMatrix.AddZeroed(NumNormalsMatrixRows * NumSamples);
 
 			if (bEnableSamplesOffsets)
->>>>>>> 3aae9151
 			{
 				SamplesOffsets.Emplace();
 				SamplesOffsets.GetValue().AddZeroed(NumSamples);
@@ -1021,14 +967,6 @@
 					&ObjectVertexOffsets, &ObjectIndexOffsets, &GenerateMatrixSampleIndex, &AverageSampleCenter]
 				(int32 FrameIndex, FAbcFile* InFile)
 				{
-<<<<<<< HEAD
-					FAbcPolyMesh* PolyMesh = PolyMeshesToCompress[MeshIndex];
-					AbcImporterUtilities::GenerateDeltaFrameDataMatrix(PolyMesh->GetSample(FrameIndex)->Vertices, AverageVertexData, GenerateMatrixSampleIndex * NumMatrixRows, ObjectVertexOffsets[MeshIndex], OriginalMatrix);
-				}
-
-				++GenerateMatrixSampleIndex;
-			};
-=======
 					FVector SampleOffset = FVector::ZeroVector;
 					if (SamplesOffsets.IsSet())
 					{
@@ -1062,34 +1000,23 @@
 
 					++GenerateMatrixSampleIndex;
 				};
->>>>>>> 3aae9151
 
 			AbcFile->ProcessFrames(GenerateMatrixFunc, Flags);
 
 			// Perform compression
-<<<<<<< HEAD
-			TArray<float> OutU, OutV;
-			TArrayView<float> BasesMatrix;
-=======
 			TArray<float> OutU, OutV, OutNormalsU;
 			TArrayView<float> BasesMatrix;
 			TArrayView<float> NormalsBasesMatrix;
->>>>>>> 3aae9151
 			uint32 NumUsedSingularValues = NumSamples;
 
 			if (InCompressionSettings.BaseCalculationType != EBaseCalculationType::NoCompression)
 			{
-<<<<<<< HEAD
-				NumUsedSingularValues = PerformSVDCompression(OriginalMatrix, NumMatrixRows, NumSamples, OutU, OutV, InCompressionSettings.BaseCalculationType == EBaseCalculationType::PercentageBased ? InCompressionSettings.PercentageOfTotalBases / 100.0f : 100.0f, InCompressionSettings.BaseCalculationType == EBaseCalculationType::FixedNumber ? InCompressionSettings.MaxNumberOfBases : 0);
-				BasesMatrix = OutU;
-=======
 				const float PercentageOfTotalBases = (InCompressionSettings.BaseCalculationType == EBaseCalculationType::PercentageBased ? InCompressionSettings.PercentageOfTotalBases / 100.0f : 1.0f);
 				const int32 NumberOfBases = InCompressionSettings.BaseCalculationType == EBaseCalculationType::FixedNumber ? InCompressionSettings.MaxNumberOfBases : 0;
 
 				NumUsedSingularValues = PerformSVDCompression(OriginalMatrix, OriginalNormalsMatrix, NumSamples, PercentageOfTotalBases, NumberOfBases, OutU, OutNormalsU, OutV);
 				BasesMatrix = OutU;
 				NormalsBasesMatrix= OutNormalsU;
->>>>>>> 3aae9151
 			}
 			else
 			{
@@ -1111,10 +1038,7 @@
 				}
 
 				BasesMatrix = OriginalMatrix;
-<<<<<<< HEAD
-=======
 				NormalsBasesMatrix = OriginalNormalsMatrix;
->>>>>>> 3aae9151
 			}
 
 			// Set up average frame 
@@ -1123,20 +1047,12 @@
 			FMemory::Memcpy(CompressedData.AverageSample->Normals.GetData(), AverageNormalData.GetData(), sizeof(FVector) * NumIndices);
 
 			const float FrameStep = (MaxTime - MinTime) / (float)(NumSamples - 1);
-<<<<<<< HEAD
-			AbcImporterUtilities::GenerateCompressedMeshData(CompressedData, NumUsedSingularValues, NumSamples, BasesMatrix, OutV, FrameStep, FMath::Max(MinTime, 0.0f));
-
-			if (bRunComparison)
-			{
-				CompareCompressionResult(OriginalMatrix, NumSamples, NumMatrixRows, NumUsedSingularValues, NumVertices, BasesMatrix, OutV, AverageVertexData);
-=======
 			AbcImporterUtilities::GenerateCompressedMeshData(CompressedData, NumUsedSingularValues, NumSamples, BasesMatrix, NormalsBasesMatrix, OutV, FrameStep, FMath::Max(MinTime, 0.0f));
 
 			if (bRunComparison)
 			{
 				CompareCompressionResult(OriginalMatrix, NumSamples, NumUsedSingularValues, BasesMatrix, OutV, THRESH_POINTS_ARE_SAME);
 				CompareCompressionResult(OriginalNormalsMatrix, NumSamples, NumUsedSingularValues, NormalsBasesMatrix, OutV, THRESH_NORMALS_ARE_SAME);
->>>>>>> 3aae9151
 			}
 		}
 		else
@@ -1235,12 +1151,7 @@
 				NormalsMatrices[MeshIndex].AddZeroed(AverageNormalData[MeshIndex].Num() * 3 * NumSamples);
 			}
 
-<<<<<<< HEAD
-			uint32 GenerateMatrixSampleIndex = 0;
-			TFunction<void(int32, FAbcFile*)> GenerateMatrixFunc = [this, NumPolyMeshesToCompress, &Matrices, &GenerateMatrixSampleIndex, &PolyMeshesToCompress, &AverageVertexData](int32 FrameIndex, FAbcFile* InFile)
-=======
 			if (bEnableSamplesOffsets)
->>>>>>> 3aae9151
 			{
 				SamplesOffsets.Emplace();
 				SamplesOffsets.GetValue().AddDefaulted(NumSamples);
@@ -1257,15 +1168,6 @@
 				[this, NumPolyMeshesToCompress, &Matrices, &NormalsMatrices, &GenerateMatrixSampleIndex, &PolyMeshesToCompress, &AverageVertexData, &AverageNormalData, &AverageSampleCenter]
 				(int32 FrameIndex, FAbcFile* InFile)
 				{
-<<<<<<< HEAD
-					FAbcPolyMesh* PolyMesh = PolyMeshesToCompress[MeshIndex];
-					const uint32 NumMatrixRows = AverageVertexData[MeshIndex].Num() * 3;
-					AbcImporterUtilities::GenerateDeltaFrameDataMatrix(PolyMesh->GetSample(FrameIndex)->Vertices, AverageVertexData[MeshIndex], GenerateMatrixSampleIndex * NumMatrixRows, 0, Matrices[MeshIndex]);
-				}
-
-				++GenerateMatrixSampleIndex;
-			};
-=======
 					// Compute on bounding box for the sample, which will include all the meshes
 					FBox BoundingBox(ForceInit);
 
@@ -1306,21 +1208,15 @@
 
 					++GenerateMatrixSampleIndex;
 				};
->>>>>>> 3aae9151
 
 			AbcFile->ProcessFrames(GenerateMatrixFunc, Flags);
 
 			for (int32 MeshIndex = 0; MeshIndex < NumPolyMeshesToCompress; ++MeshIndex)
 			{
 				// Perform compression
-<<<<<<< HEAD
-				TArray<float> OutU, OutV;
-				TArrayView<float> BasesMatrix;
-=======
 				TArray<float> OutU, OutV, OutNormalsU;
 				TArrayView<float> BasesMatrix;
 				TArrayView<float> NormalsBasesMatrix;
->>>>>>> 3aae9151
 
 				const int32 NumVertices = AverageVertexData[MeshIndex].Num();
 				const int32 NumIndices = AverageNormalData[MeshIndex].Num();
@@ -1366,40 +1262,8 @@
 					NormalsBasesMatrix = NormalsMatrices[MeshIndex];
 				}
 
-<<<<<<< HEAD
-				if ( InCompressionSettings.BaseCalculationType != EBaseCalculationType::NoCompression )
-				{
-					NumUsedSingularValues = PerformSVDCompression(Matrices[MeshIndex], NumMatrixRows, NumSamples, OutU, OutV, InCompressionSettings.BaseCalculationType == EBaseCalculationType::PercentageBased ? InCompressionSettings.PercentageOfTotalBases / 100.0f : 100.0f, InCompressionSettings.BaseCalculationType == EBaseCalculationType::FixedNumber ? InCompressionSettings.MaxNumberOfBases : 0);
-					BasesMatrix = OutU;
-				}
-				else
-				{
-					OutV.AddDefaulted(NumSamples * NumSamples);
-
-					for (int32 SampleIndex = 0; SampleIndex < NumSamples; ++SampleIndex)
-					{
-						for (int32 CurveIndex = 0; CurveIndex < NumSamples; ++CurveIndex)
-						{
-							float Weight = 0.f;
-
-							if ( SampleIndex == CurveIndex )
-							{
-								Weight = 1.f;
-							}
-
-							OutV[SampleIndex + (NumSamples * CurveIndex )] = Weight;
-						}
-					}
-
-					BasesMatrix = Matrices[MeshIndex];
-				}
-
-				const float FrameStep = (MaxTimes[MeshIndex] - MinTimes[MeshIndex]) / (float)(NumSamples - 1);
-				AbcImporterUtilities::GenerateCompressedMeshData(CompressedData, NumUsedSingularValues, NumSamples, BasesMatrix, OutV, FrameStep, FMath::Max(MinTimes[MeshIndex], 0.0f));
-=======
 				const float FrameStep = (MaxTimes[MeshIndex] - MinTimes[MeshIndex]) / (float)(NumSamples - 1);
 				AbcImporterUtilities::GenerateCompressedMeshData(CompressedData, NumUsedSingularValues, NumSamples, BasesMatrix, NormalsBasesMatrix, OutV, FrameStep, FMath::Max(MinTimes[MeshIndex], 0.0f));
->>>>>>> 3aae9151
 
 				// QQ FUNCTIONALIZE
 				// Add material names from this mesh object
@@ -1415,12 +1279,8 @@
 
 				if (bRunComparison)
 				{
-<<<<<<< HEAD
-					CompareCompressionResult(Matrices[MeshIndex], NumSamples, NumMatrixRows, NumUsedSingularValues, NumVertices, BasesMatrix, OutV, AverageVertexData[MeshIndex]);
-=======
 					CompareCompressionResult(Matrices[MeshIndex], NumSamples, NumUsedSingularValues, BasesMatrix, OutV, THRESH_POINTS_ARE_SAME);
 					CompareCompressionResult(NormalsMatrices[MeshIndex], NumSamples, NumUsedSingularValues, NormalsBasesMatrix, OutV, THRESH_NORMALS_ARE_SAME);
->>>>>>> 3aae9151
 				}
 			}
 		}
@@ -1464,11 +1324,7 @@
 	return bResult;
 }
 
-<<<<<<< HEAD
-void FAbcImporter::CompareCompressionResult(const TArray<float>& OriginalMatrix, const uint32 NumSamples, const uint32 NumRows, const uint32 NumUsedSingularValues, const uint32 NumVertices, const TArrayView<float>& OutU, const TArray<float>& OutV, const TArray<FVector>& AverageFrame)
-=======
 void FAbcImporter::CompareCompressionResult(const TArray<float>& OriginalMatrix, const uint32 NumSamples, const uint32 NumUsedSingularValues, const TArrayView<float>& OutU, const TArray<float>& OutV, const float Tolerance)
->>>>>>> 3aae9151
 {
 	if (NumSamples == 0)
 	{
@@ -1882,11 +1738,10 @@
 	return true;
 }
 
-void FAbcImporter::GenerateMorphTargetVertices(FAbcMeshSample* BaseSample, TArray<FMorphTargetDelta> &MorphDeltas, FAbcMeshSample* AverageSample, uint32 WedgeOffset, const TArray<int32>& RemapIndices, const TArray<int32>& UsedVertexIndicesForMorphs, const uint32 VertexOffset, const uint32 IndexOffset, bool bEnableDeltaOffset, FVector& OutOffset)
+void FAbcImporter::GenerateMorphTargetVertices(FAbcMeshSample* BaseSample, TArray<FMorphTargetDelta> &MorphDeltas, FAbcMeshSample* AverageSample, uint32 WedgeOffset, const TArray<int32>& RemapIndices, const TArray<int32>& UsedVertexIndicesForMorphs, const uint32 VertexOffset, const uint32 IndexOffset)
 {
 	FMorphTargetDelta MorphVertex;
 	const uint32 NumberOfUsedVertices = UsedVertexIndicesForMorphs.Num();	
-	FVector Offset(FVector::ZeroVector);
 	for (uint32 VertIndex = 0; VertIndex < NumberOfUsedVertices; ++VertIndex)
 	{
 		const int32 UsedVertexIndex = UsedVertexIndicesForMorphs[VertIndex] - VertexOffset;
@@ -1896,21 +1751,6 @@
 		{
 			// Position delta
 			MorphVertex.PositionDelta = BaseSample->Vertices[UsedVertexIndex] - AverageSample->Vertices[UsedVertexIndex];
-
-			if (bEnableDeltaOffset)
-			{
-				if (VertIndex == 0)
-				{
-					Offset = MorphVertex.PositionDelta;
-					MorphVertex.PositionDelta = FVector::ZeroVector;
-					OutOffset = Offset;
-				}
-				else
-				{
-					MorphVertex.PositionDelta -= Offset;
-				}
-			}
-
 			// Tangent delta
 			MorphVertex.TangentZDelta = BaseSample->Normals[UsedNormalIndex] - AverageSample->Normals[UsedNormalIndex];
 			// Index of base mesh vert this entry is to modify
