--- conflicted
+++ resolved
@@ -644,17 +644,6 @@
 			FScopedSkeletalMeshPostEditChange ScopedPostEditChange(SkeletalMesh);
 #endif
 
-<<<<<<< HEAD
-			// Morph target delta offsets can be enabled only when uncompressed because it computes an offset for each frame and with one mesh object
-			bool bEnableMorphTargetDeltaOffset = 
-				ImportSettings->CompressionSettings.BaseCalculationType == EBaseCalculationType::NoCompression &&
-				(ImportSettings->CompressionSettings.bMergeMeshes || 
-				(!ImportSettings->CompressionSettings.bMergeMeshes && CompressedMeshData.Num() == 1));
-			
-			TArray<FVector> DeltaOffsets;
-
-=======
->>>>>>> 56c511cf
 			for (FCompressedAbcData& CompressedData : CompressedMeshData)
 			{
 				FAbcMeshSample* AverageSample = CompressedData.AverageSample;
@@ -663,7 +652,6 @@
 				{
 					const int32 NumBases = CompressedData.BaseSamples.Num();
 					int32 NumUsedBases = 0;
-					DeltaOffsets.SetNum(NumBases);
 
 					const int32 NumIndices = CompressedData.AverageSample->Indices.Num();
 
@@ -671,28 +659,15 @@
 					{
 						FAbcMeshSample* BaseSample = CompressedData.BaseSamples[BaseIndex];
 
-<<<<<<< HEAD
-						AbcImporterUtilities::CalculateNormalsWithSmoothingGroups(BaseSample, AverageSample->SmoothingGroupIndices, AverageSample->NumSmoothingGroups);
-
-=======
->>>>>>> 56c511cf
 						// Create new morph target with name based on object and base index
 						UMorphTarget* MorphTarget = NewObject<UMorphTarget>(SkeletalMesh, FName(*FString::Printf(TEXT("Base_%i_%i"), BaseIndex, ObjectIndex)));
 
 						// Setup morph target vertices directly
 						TArray<FMorphTargetDelta> MorphDeltas;
-<<<<<<< HEAD
-						FVector Offset;
-						GenerateMorphTargetVertices(BaseSample, MorphDeltas, AverageSample, WedgeOffset, MorphTargetVertexRemapping, UsedVertexIndicesForMorphs, VertexOffset, WedgeOffset, bEnableMorphTargetDeltaOffset, Offset);
-						// In case the delta offset is enabled, the pos delta is 0 for vertex 0, so tangent delta comparison must be enabled
-						MorphTarget->PopulateDeltas(MorphDeltas, 0, LODModel.Sections, bEnableMorphTargetDeltaOffset);
-						DeltaOffsets[BaseIndex] = Offset;
-=======
 						GenerateMorphTargetVertices(BaseSample, MorphDeltas, AverageSample, WedgeOffset, MorphTargetVertexRemapping, UsedVertexIndicesForMorphs, VertexOffset, WedgeOffset);
 
 						const bool bCompareNormals = true;
 						MorphTarget->PopulateDeltas(MorphDeltas, 0, LODModel.Sections, bCompareNormals);
->>>>>>> 56c511cf
 
 						const float PercentageOfVerticesInfluences = ((float)MorphTarget->MorphLODModels[0].Vertices.Num() / (float)NumIndices) * 100.0f;
 						if (PercentageOfVerticesInfluences > ImportSettings->CompressionSettings.MinimumNumberOfVertexInfluencePercentage)
@@ -717,30 +692,6 @@
 					}
 				}
 
-<<<<<<< HEAD
-				// Add a track for translating the RootBone by the morph target delta offsets
-				if (bEnableMorphTargetDeltaOffset && DeltaOffsets.Num() > 0)
-				{
-					const int32 NumFrames = CompressedData.BaseSamples.Num();
-
-					FRawAnimSequenceTrack RootBoneTrack;
-					RootBoneTrack.PosKeys.Reserve(NumFrames);
-					RootBoneTrack.RotKeys.Add(FQuat::Identity); // At least one rotation key is required for the track to be valid
-
-					for (int32 FrameIndex = 0; FrameIndex < NumFrames; ++FrameIndex)
-					{
-						RootBoneTrack.PosKeys.Add(DeltaOffsets[FrameIndex]);
-					}
-
-					const FReferenceSkeleton& RefSkeleton = SkeletalMesh->GetRefSkeleton();
-					const TArray<FMeshBoneInfo>& BonesInfo = RefSkeleton.GetRawRefBoneInfo();
-					Sequence->AddNewRawTrack(BonesInfo[0].Name, &RootBoneTrack);
-				}
-
-				Sequence->RawCurveData.RemoveRedundantKeys();
-
-=======
->>>>>>> 56c511cf
 				WedgeOffset += CompressedData.AverageSample->Indices.Num();
 				VertexOffset += CompressedData.AverageSample->Vertices.Num();
 
@@ -976,15 +927,10 @@
 			TArray<float> OriginalMatrix;
 			OriginalMatrix.AddZeroed(NumMatrixRows * NumSamples);
 
-<<<<<<< HEAD
-			uint32 GenerateMatrixSampleIndex = 0;
-			TFunction<void(int32, FAbcFile*)> GenerateMatrixFunc = [this, PolyMeshesToCompress, NumPolyMeshesToCompress, &OriginalMatrix, &AverageVertexData, &NumSamples, &ObjectVertexOffsets, &GenerateMatrixSampleIndex, NumMatrixRows](int32 FrameIndex, FAbcFile* InFile)
-=======
 			TArray<float> OriginalNormalsMatrix;
 			OriginalNormalsMatrix.AddZeroed(NumNormalsMatrixRows * NumSamples);
 
 			if (bEnableSamplesOffsets)
->>>>>>> 56c511cf
 			{
 				SamplesOffsets.Emplace();
 				SamplesOffsets.GetValue().AddZeroed(NumSamples);
@@ -996,14 +942,6 @@
 					&ObjectVertexOffsets, &ObjectIndexOffsets, &GenerateMatrixSampleIndex, &AverageSampleCenter]
 				(int32 FrameIndex, FAbcFile* InFile)
 				{
-<<<<<<< HEAD
-					FAbcPolyMesh* PolyMesh = PolyMeshesToCompress[MeshIndex];
-					AbcImporterUtilities::GenerateDeltaFrameDataMatrix(PolyMesh->GetSample(FrameIndex)->Vertices, AverageVertexData, GenerateMatrixSampleIndex * NumMatrixRows, ObjectVertexOffsets[MeshIndex], OriginalMatrix);
-				}
-
-				++GenerateMatrixSampleIndex;
-			};
-=======
 					FVector SampleOffset = FVector::ZeroVector;
 					if (SamplesOffsets.IsSet())
 					{
@@ -1037,34 +975,23 @@
 
 					++GenerateMatrixSampleIndex;
 				};
->>>>>>> 56c511cf
 
 			AbcFile->ProcessFrames(GenerateMatrixFunc, Flags);
 
 			// Perform compression
-<<<<<<< HEAD
-			TArray<float> OutU, OutV;
-			TArrayView<float> BasesMatrix;
-=======
 			TArray<float> OutU, OutV, OutNormalsU;
 			TArrayView<float> BasesMatrix;
 			TArrayView<float> NormalsBasesMatrix;
->>>>>>> 56c511cf
 			uint32 NumUsedSingularValues = NumSamples;
 
 			if (InCompressionSettings.BaseCalculationType != EBaseCalculationType::NoCompression)
 			{
-<<<<<<< HEAD
-				NumUsedSingularValues = PerformSVDCompression(OriginalMatrix, NumMatrixRows, NumSamples, OutU, OutV, InCompressionSettings.BaseCalculationType == EBaseCalculationType::PercentageBased ? InCompressionSettings.PercentageOfTotalBases / 100.0f : 100.0f, InCompressionSettings.BaseCalculationType == EBaseCalculationType::FixedNumber ? InCompressionSettings.MaxNumberOfBases : 0);
-				BasesMatrix = OutU;
-=======
 				const float PercentageOfTotalBases = (InCompressionSettings.BaseCalculationType == EBaseCalculationType::PercentageBased ? InCompressionSettings.PercentageOfTotalBases / 100.0f : 1.0f);
 				const int32 NumberOfBases = InCompressionSettings.BaseCalculationType == EBaseCalculationType::FixedNumber ? InCompressionSettings.MaxNumberOfBases : 0;
 
 				NumUsedSingularValues = PerformSVDCompression(OriginalMatrix, OriginalNormalsMatrix, NumSamples, PercentageOfTotalBases, NumberOfBases, OutU, OutNormalsU, OutV);
 				BasesMatrix = OutU;
 				NormalsBasesMatrix= OutNormalsU;
->>>>>>> 56c511cf
 			}
 			else
 			{
@@ -1086,10 +1013,7 @@
 				}
 
 				BasesMatrix = OriginalMatrix;
-<<<<<<< HEAD
-=======
 				NormalsBasesMatrix = OriginalNormalsMatrix;
->>>>>>> 56c511cf
 			}
 
 			// Set up average frame 
@@ -1098,20 +1022,12 @@
 			FMemory::Memcpy(CompressedData.AverageSample->Normals.GetData(), AverageNormalData.GetData(), sizeof(FVector) * NumIndices);
 
 			const float FrameStep = (MaxTime - MinTime) / (float)(NumSamples - 1);
-<<<<<<< HEAD
-			AbcImporterUtilities::GenerateCompressedMeshData(CompressedData, NumUsedSingularValues, NumSamples, BasesMatrix, OutV, FrameStep, FMath::Max(MinTime, 0.0f));
-
-			if (bRunComparison)
-			{
-				CompareCompressionResult(OriginalMatrix, NumSamples, NumMatrixRows, NumUsedSingularValues, NumVertices, BasesMatrix, OutV, AverageVertexData);
-=======
 			AbcImporterUtilities::GenerateCompressedMeshData(CompressedData, NumUsedSingularValues, NumSamples, BasesMatrix, OriginalNormalsMatrix, OutV, FrameStep, FMath::Max(MinTime, 0.0f));
 
 			if (bRunComparison)
 			{
 				CompareCompressionResult(OriginalMatrix, NumSamples, NumUsedSingularValues, BasesMatrix, OutV, THRESH_POINTS_ARE_SAME);
 				CompareCompressionResult(OriginalNormalsMatrix, NumSamples, NumUsedSingularValues, NormalsBasesMatrix, OutV, THRESH_NORMALS_ARE_SAME);
->>>>>>> 56c511cf
 			}
 		}
 		else
@@ -1210,12 +1126,7 @@
 				NormalsMatrices[MeshIndex].AddZeroed(AverageNormalData[MeshIndex].Num() * 3 * NumSamples);
 			}
 
-<<<<<<< HEAD
-			uint32 GenerateMatrixSampleIndex = 0;
-			TFunction<void(int32, FAbcFile*)> GenerateMatrixFunc = [this, NumPolyMeshesToCompress, &Matrices, &GenerateMatrixSampleIndex, &PolyMeshesToCompress, &AverageVertexData](int32 FrameIndex, FAbcFile* InFile)
-=======
 			if (bEnableSamplesOffsets)
->>>>>>> 56c511cf
 			{
 				SamplesOffsets.Emplace();
 				SamplesOffsets.GetValue().AddDefaulted(NumSamples);
@@ -1232,15 +1143,6 @@
 				[this, NumPolyMeshesToCompress, &Matrices, &NormalsMatrices, &GenerateMatrixSampleIndex, &PolyMeshesToCompress, &AverageVertexData, &AverageNormalData, &AverageSampleCenter]
 				(int32 FrameIndex, FAbcFile* InFile)
 				{
-<<<<<<< HEAD
-					FAbcPolyMesh* PolyMesh = PolyMeshesToCompress[MeshIndex];
-					const uint32 NumMatrixRows = AverageVertexData[MeshIndex].Num() * 3;
-					AbcImporterUtilities::GenerateDeltaFrameDataMatrix(PolyMesh->GetSample(FrameIndex)->Vertices, AverageVertexData[MeshIndex], GenerateMatrixSampleIndex * NumMatrixRows, 0, Matrices[MeshIndex]);
-				}
-
-				++GenerateMatrixSampleIndex;
-			};
-=======
 					// Compute on bounding box for the sample, which will include all the meshes
 					FBox BoundingBox(ForceInit);
 
@@ -1281,21 +1183,15 @@
 
 					++GenerateMatrixSampleIndex;
 				};
->>>>>>> 56c511cf
 
 			AbcFile->ProcessFrames(GenerateMatrixFunc, Flags);
 
 			for (int32 MeshIndex = 0; MeshIndex < NumPolyMeshesToCompress; ++MeshIndex)
 			{
 				// Perform compression
-<<<<<<< HEAD
-				TArray<float> OutU, OutV;
-				TArrayView<float> BasesMatrix;
-=======
 				TArray<float> OutU, OutV, OutNormalsU;
 				TArrayView<float> BasesMatrix;
 				TArrayView<float> NormalsBasesMatrix;
->>>>>>> 56c511cf
 
 				const int32 NumVertices = AverageVertexData[MeshIndex].Num();
 				const int32 NumIndices = AverageNormalData[MeshIndex].Num();
@@ -1311,17 +1207,12 @@
 
 				if ( InCompressionSettings.BaseCalculationType != EBaseCalculationType::NoCompression )
 				{
-<<<<<<< HEAD
-					NumUsedSingularValues = PerformSVDCompression(Matrices[MeshIndex], NumMatrixRows, NumSamples, OutU, OutV, InCompressionSettings.BaseCalculationType == EBaseCalculationType::PercentageBased ? InCompressionSettings.PercentageOfTotalBases / 100.0f : 100.0f, InCompressionSettings.BaseCalculationType == EBaseCalculationType::FixedNumber ? InCompressionSettings.MaxNumberOfBases : 0);
-					BasesMatrix = OutU;
-=======
 					const float PercentageBases = InCompressionSettings.BaseCalculationType == EBaseCalculationType::PercentageBased ? InCompressionSettings.PercentageOfTotalBases / 100.0f : 1.0f;
 					const int32 NumBases = InCompressionSettings.BaseCalculationType == EBaseCalculationType::FixedNumber ? InCompressionSettings.MaxNumberOfBases : 0;
 
 					NumUsedSingularValues = PerformSVDCompression(Matrices[MeshIndex], NormalsMatrices[MeshIndex], NumSamples, PercentageBases, NumBases, OutU, OutNormalsU, OutV);
 					BasesMatrix = OutU;
 					NormalsBasesMatrix = OutNormalsU;
->>>>>>> 56c511cf
 				}
 				else
 				{
@@ -1343,18 +1234,11 @@
 					}
 
 					BasesMatrix = Matrices[MeshIndex];
-<<<<<<< HEAD
-				}
-
-				const float FrameStep = (MaxTimes[MeshIndex] - MinTimes[MeshIndex]) / (float)(NumSamples - 1);
-				AbcImporterUtilities::GenerateCompressedMeshData(CompressedData, NumUsedSingularValues, NumSamples, BasesMatrix, OutV, FrameStep, FMath::Max(MinTimes[MeshIndex], 0.0f));
-=======
 					NormalsBasesMatrix = NormalsMatrices[MeshIndex];
 				}
 
 				const float FrameStep = (MaxTimes[MeshIndex] - MinTimes[MeshIndex]) / (float)(NumSamples - 1);
 				AbcImporterUtilities::GenerateCompressedMeshData(CompressedData, NumUsedSingularValues, NumSamples, BasesMatrix, NormalsBasesMatrix, OutV, FrameStep, FMath::Max(MinTimes[MeshIndex], 0.0f));
->>>>>>> 56c511cf
 
 				// QQ FUNCTIONALIZE
 				// Add material names from this mesh object
@@ -1370,12 +1254,8 @@
 
 				if (bRunComparison)
 				{
-<<<<<<< HEAD
-					CompareCompressionResult(Matrices[MeshIndex], NumSamples, NumMatrixRows, NumUsedSingularValues, NumVertices, BasesMatrix, OutV, AverageVertexData[MeshIndex]);
-=======
 					CompareCompressionResult(Matrices[MeshIndex], NumSamples, NumUsedSingularValues, BasesMatrix, OutV, THRESH_POINTS_ARE_SAME);
 					CompareCompressionResult(NormalsMatrices[MeshIndex], NumSamples, NumUsedSingularValues, NormalsBasesMatrix, OutV, THRESH_NORMALS_ARE_SAME);
->>>>>>> 56c511cf
 				}
 			}
 		}
@@ -1419,11 +1299,7 @@
 	return bResult;
 }
 
-<<<<<<< HEAD
-void FAbcImporter::CompareCompressionResult(const TArray<float>& OriginalMatrix, const uint32 NumSamples, const uint32 NumRows, const uint32 NumUsedSingularValues, const uint32 NumVertices, const TArrayView<float>& OutU, const TArray<float>& OutV, const TArray<FVector>& AverageFrame)
-=======
 void FAbcImporter::CompareCompressionResult(const TArray<float>& OriginalMatrix, const uint32 NumSamples, const uint32 NumUsedSingularValues, const TArrayView<float>& OutU, const TArray<float>& OutV, const float Tolerance)
->>>>>>> 56c511cf
 {
 	if (NumSamples == 0)
 	{
@@ -1835,11 +1711,10 @@
 	return true;
 }
 
-void FAbcImporter::GenerateMorphTargetVertices(FAbcMeshSample* BaseSample, TArray<FMorphTargetDelta> &MorphDeltas, FAbcMeshSample* AverageSample, uint32 WedgeOffset, const TArray<int32>& RemapIndices, const TArray<int32>& UsedVertexIndicesForMorphs, const uint32 VertexOffset, const uint32 IndexOffset, bool bEnableDeltaOffset, FVector& OutOffset)
+void FAbcImporter::GenerateMorphTargetVertices(FAbcMeshSample* BaseSample, TArray<FMorphTargetDelta> &MorphDeltas, FAbcMeshSample* AverageSample, uint32 WedgeOffset, const TArray<int32>& RemapIndices, const TArray<int32>& UsedVertexIndicesForMorphs, const uint32 VertexOffset, const uint32 IndexOffset)
 {
 	FMorphTargetDelta MorphVertex;
 	const uint32 NumberOfUsedVertices = UsedVertexIndicesForMorphs.Num();	
-	FVector Offset(FVector::ZeroVector);
 	for (uint32 VertIndex = 0; VertIndex < NumberOfUsedVertices; ++VertIndex)
 	{
 		const int32 UsedVertexIndex = UsedVertexIndicesForMorphs[VertIndex] - VertexOffset;
@@ -1849,21 +1724,6 @@
 		{
 			// Position delta
 			MorphVertex.PositionDelta = BaseSample->Vertices[UsedVertexIndex] - AverageSample->Vertices[UsedVertexIndex];
-
-			if (bEnableDeltaOffset)
-			{
-				if (VertIndex == 0)
-				{
-					Offset = MorphVertex.PositionDelta;
-					MorphVertex.PositionDelta = FVector::ZeroVector;
-					OutOffset = Offset;
-				}
-				else
-				{
-					MorphVertex.PositionDelta -= Offset;
-				}
-			}
-
 			// Tangent delta
 			MorphVertex.TangentZDelta = BaseSample->Normals[UsedNormalIndex] - AverageSample->Normals[UsedNormalIndex];
 			// Index of base mesh vert this entry is to modify
