--- conflicted
+++ resolved
@@ -193,17 +193,13 @@
 		TArray<float>& OutU, TArray<float>& OutNormalsU, TArray<float>& OutV);
 
 	/** Functionality for comparing the matrices and calculating the difference from the original animation */
-<<<<<<< HEAD
-	void CompareCompressionResult(const TArray<float>& OriginalMatrix, const uint32 NumSamples, const uint32 NumRows, const uint32 NumUsedSingularValues, const uint32 NumVertices, const TArrayView<float>& OutU, const TArray<float>& OutV, const TArray<FVector>& AverageFrame);
-=======
 	void CompareCompressionResult(const TArray<float>& OriginalMatrix, const uint32 NumSamples, const uint32 NumUsedSingularValues, const TArrayView<float>& OutU, const TArray<float>& OutV, const float Tolerance);
->>>>>>> 56c511cf
 	
 	/** Build a skeletal mesh from the PCA compressed data */
 	bool BuildSkeletalMesh(FSkeletalMeshLODModel& LODModel, const FReferenceSkeleton& RefSkeleton, FAbcMeshSample* Sample, TArray<int32>& OutMorphTargetVertexRemapping, TArray<int32>& OutUsedVertexIndicesForMorphs);
 	
 	/** Generate morph target vertices from the PCA compressed bases */
-	void GenerateMorphTargetVertices(FAbcMeshSample* BaseSample, TArray<FMorphTargetDelta> &MorphDeltas, FAbcMeshSample* AverageSample, uint32 WedgeOffset, const TArray<int32>& RemapIndices, const TArray<int32>& UsedVertexIndicesForMorphs, const uint32 VertexOffset, const uint32 IndexOffset, bool bEnableDeltaOffset, FVector& OutOffset);
+	void GenerateMorphTargetVertices(FAbcMeshSample* BaseSample, TArray<FMorphTargetDelta> &MorphDeltas, FAbcMeshSample* AverageSample, uint32 WedgeOffset, const TArray<int32>& RemapIndices, const TArray<int32>& UsedVertexIndicesForMorphs, const uint32 VertexOffset, const uint32 IndexOffset);
 	
 	/** Set up correct morph target weights from the PCA compressed data */
 	void SetupMorphTargetCurves(USkeleton* Skeleton, FName ConstCurveName, UAnimSequence* Sequence, const TArray<float> &CurveValues, const TArray<float>& TimeValues);
