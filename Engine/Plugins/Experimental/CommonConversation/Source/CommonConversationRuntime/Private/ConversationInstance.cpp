// Copyright Epic Games, Inc. All Rights Reserved.

#include "ConversationInstance.h"
#include "ConversationRegistry.h"
#include "CommonConversationRuntimeLogging.h"
#include "ConversationContext.h"
#include "ConversationTaskNode.h"
#include "ConversationChoiceNode.h"
#include "Engine/World.h"


#include UE_INLINE_GENERATED_CPP_BY_NAME(ConversationInstance)

//@TODO: CONVERSATION: Assert or otherwise guard all the Server* functions to only execute on the authority

//////////////////////////////////////////////////////////////////////

UConversationInstance::UConversationInstance()
{
}

UWorld* UConversationInstance::GetWorld() const
{
	return GetTypedOuter<UWorld>();
}

#if WITH_SERVER_CODE

void UConversationInstance::ServerRemoveParticipant(FGameplayTag ParticipantID, const FConversationParticipants& PreservedParticipants)
{
	for (auto It = Participants.List.CreateIterator(); It; ++It)
	{
		if (It->ParticipantID == ParticipantID)
		{
			if (UConversationParticipantComponent* OldParticipant = It->GetParticipantComponent())
			{
				if (bConversationStarted)
				{
					OldParticipant->ServerNotifyConversationEnded(this, PreservedParticipants);
				}
			}
			It.RemoveCurrent();
			break;
		}
	}
}

void UConversationInstance::ServerAssignParticipant(FGameplayTag ParticipantID, AActor* ParticipantActor)
{
	if (!ParticipantID.IsValid() || (ParticipantActor == nullptr))
	{
		UE_LOG(LogCommonConversationRuntime, Error, TEXT("AConversationInstance::ServerAssignParticipant(ID=%s, Actor=%s) passed bad arguments"),
			*ParticipantID.ToString(), *GetPathNameSafe(ParticipantActor));
		return;
	}

	ServerRemoveParticipant(ParticipantID, Participants);

	FConversationParticipantEntry NewEntry;
	NewEntry.ParticipantID = ParticipantID;
	NewEntry.Actor = ParticipantActor;
	Participants.List.Add(NewEntry);

	if (bConversationStarted)
	{
		if (UConversationParticipantComponent* ParticipantComponent = NewEntry.GetParticipantComponent())
		{
			ParticipantComponent->ServerNotifyConversationStarted(this, ParticipantID);
		}
	}

	UE_LOG(LogCommonConversationRuntime, Verbose, TEXT("Conversation %s assigned participant ID=%s to Actor=%s"),
		*GetName(), *ParticipantID.ToString(), *GetPathNameSafe(ParticipantActor));
}

void UConversationInstance::ServerStartConversation(FGameplayTag EntryPoint)
{
	UE_LOG(LogCommonConversationRuntime, Verbose, TEXT("Conversation %s starting at %s with %d participants"),
		*GetName(), *EntryPoint.ToString(), Participants.List.Num());

	ResetConversationProgress();
	StartingEntryGameplayTag = EntryPoint;

	UConversationRegistry* ConversationRegistry = UConversationRegistry::GetFromWorld(GetWorld());
	
	TArray<FGuid> PotentialStartingPoints = ConversationRegistry->GetOutputLinkGUIDs(EntryPoint);
	if (PotentialStartingPoints.Num() == 0)
	{
		UE_LOG(LogCommonConversationRuntime, Warning, TEXT("Entry point %s did not exist or had no destination entries; conversation aborted"), *EntryPoint.ToString());
		ServerAbortConversation();
		return;
	}
	else
	{
		TArray<FGuid> LegalStartingPoints = DetermineBranches(PotentialStartingPoints, EConversationRequirementResult::FailedButVisible);

		if (LegalStartingPoints.Num() == 0)
		{
			UE_LOG(LogCommonConversationRuntime, Verbose, TEXT("All branches from entry point %s are disabled, conversation aborted"), *EntryPoint.ToString());
			ServerAbortConversation();
			return;
		}
		else
		{
			const int32 StartingIndex = ConversationRNG.RandRange(0, LegalStartingPoints.Num() - 1);
			
			FConversationBranchPoint StartingPoint;
			StartingPoint.ClientChoice.ChoiceReference = FConversationChoiceReference(LegalStartingPoints[StartingIndex]);
			
			StartingBranchPoint = StartingPoint;
			CurrentBranchPoint = StartingPoint;
			
			UE_LOG(LogCommonConversationRuntime, Verbose, TEXT("Chosing branch index %d to %s (of %d legal branches) from entry point %s"),
				StartingIndex, *CurrentBranchPoint.ClientChoice.ChoiceReference.ToString(), LegalStartingPoints.Num(), *EntryPoint.ToString());
		}
	}

	for (const FConversationParticipantEntry& ParticipantEntry : Participants.List)
	{
		if (UConversationParticipantComponent* ParticipantComponent = ParticipantEntry.GetParticipantComponent())
		{
			ParticipantComponent->ServerNotifyConversationStarted(this, ParticipantEntry.ParticipantID);
		}
	}

	bConversationStarted = true;
	OnAllParticipantsNotifiedOfStart.Broadcast(this);

	TryStartingConversation();
}

bool UConversationInstance::AreAllParticipantsReadyToConverse() const
{
	bool bEveryoneReady = true;
	for (const FConversationParticipantEntry& ParticipantEntry : Participants.List)
	{
		if (UConversationParticipantComponent* ParticipantComponent = ParticipantEntry.GetParticipantComponent())
		{
			if (!ParticipantComponent->ServerIsReadyToConverse())
			{
				ParticipantComponent->ServerGetReadyToConverse();
				bEveryoneReady = false;
			}
		}
	}

	return bEveryoneReady;
}

void UConversationInstance::TryStartingConversation()
{
	// If the conversation was aborted, nevermind.
	if (!bConversationStarted)
	{
		return;
	}

	if (!AreAllParticipantsReadyToConverse())
	{
		for (const FConversationParticipantEntry& ParticipantEntry : Participants.List)
		{
			if (UConversationParticipantComponent* ParticipantComponent = ParticipantEntry.GetParticipantComponent())
			{
				ParticipantComponent->OnParticipantReadyToConverseEvent.RemoveAll(this);
				ParticipantComponent->OnParticipantReadyToConverseEvent.AddWeakLambda(this, [this](UConversationParticipantComponent* ReadyComponent) {
					TryStartingConversation();
				});
			}
		}
	}
	else
	{
		// Flush any still listening handlers.
		for (const FConversationParticipantEntry& ParticipantEntry : Participants.List)
		{
			if (UConversationParticipantComponent* ParticipantComponent = ParticipantEntry.GetParticipantComponent())
			{
				ParticipantComponent->OnParticipantReadyToConverseEvent.RemoveAll(this);
			}
		}

		ConversationRNG.Initialize(NAME_None);

		OnStarted();

		OnCurrentConversationNodeModified();
	}
}

void UConversationInstance::ServerAdvanceConversation(const FAdvanceConversationRequest& InChoicePicked)
{
	if (bConversationStarted && GetCurrentChoiceReference().IsValid())
	{
		UE_LOG(LogCommonConversationRuntime, Verbose, TEXT("ServerAdvanceConversation is determining destinations from %s"), *GetCurrentChoiceReference().ToString());

		TArray<FConversationBranchPoint> CandidateDestinations;

		const FConversationContext ServerContext = FConversationContext::CreateServerContext(this, nullptr);
		const UConversationChoiceNode* ChoiceNodePicked = nullptr;

		if (InChoicePicked.Choice != FConversationChoiceReference::Empty)
		{
			if (const FConversationBranchPoint* BranchPoint = FindBranchPointFromClientChoice(InChoicePicked.Choice))
			{
				UE_LOG(LogCommonConversationRuntime, Verbose, TEXT("User picked option %s, going to try that"), *BranchPoint->ClientChoice.ChoiceReference.ToString());
				CandidateDestinations = { *BranchPoint };

<<<<<<< HEAD
				FConversationContext Context = FConversationContext::CreateServerContext(this, nullptr);
				if (const UConversationTaskNode* TaskNode = BranchPoint->ClientChoice.TryToResolveChoiceNode<UConversationTaskNode>(Context))
=======
				if (const UConversationTaskNode* TaskNode = BranchPoint->ClientChoice.TryToResolveChoiceNode<UConversationTaskNode>(ServerContext))
>>>>>>> 4af6daef
				{
					for (const UConversationNode* SubNode : TaskNode->SubNodes)
					{
						if (const UConversationChoiceNode* ChoiceNode = Cast<UConversationChoiceNode>(SubNode))
						{
<<<<<<< HEAD
							ChoiceNode->NotifyChoicePickedByUser(Context, BranchPoint->ClientChoice);
=======
							ChoiceNodePicked = ChoiceNode;
							ChoiceNode->NotifyChoicePickedByUser(ServerContext, BranchPoint->ClientChoice);
>>>>>>> 4af6daef
							break;
						}
					}
				}
			}
			else
			{
				OnInvalidBranchChoice(InChoicePicked);
				return;
			}
		}
		else
		{
			if (CurrentBranchPoints.Num() == 0 && ScopeStack.Num() > 0)
			{
				ModifyCurrentConversationNode(ScopeStack.Top());
				return;
			}

			for (const FConversationBranchPoint& BranchPoint : CurrentBranchPoints)
			{
				if (BranchPoint.ClientChoice.IsChoiceAvailable())
				{
					CandidateDestinations.Add(BranchPoint);
				}
			}
		}

		// Double check the choices are still valid, things may have changed since the user picked the choices.
		TArray<FConversationBranchPoint> ValidDestinations;
		{
			FConversationContext Context = FConversationContext::CreateServerContext(this, nullptr);
			for (const FConversationBranchPoint& BranchPoint : CandidateDestinations)
			{
				if (const UConversationTaskNode* TaskNode = BranchPoint.ClientChoice.TryToResolveChoiceNode<UConversationTaskNode>(Context))
				{	
					EConversationRequirementResult Result = TaskNode->bIgnoreRequirementsWhileAdvancingConversations ? EConversationRequirementResult::Passed : TaskNode->CheckRequirements(Context);
					if (Result == EConversationRequirementResult::Passed)
					{
						ValidDestinations.Add(BranchPoint);
					}
				}
				else
				{
					ValidDestinations.Add(BranchPoint);
				}
			}
		}

		// Allow derived conversation instances a chance to respond to a choice being picked
		if (ChoiceNodePicked)
		{ 
			OnChoiceNodePickedByUser(ServerContext, ChoiceNodePicked, ValidDestinations);
		}

		if (ValidDestinations.Num() == 0)
		{
			UE_LOG(LogCommonConversationRuntime, Verbose, TEXT("No available destinations from %s, ending the conversation"), *GetCurrentChoiceReference().ToString());
			ServerAbortConversation();
			return;
		}
		else
		{
			const FConversationChoiceReference& PreviousNode = GetCurrentChoiceReference();
			const int32 StartingIndex = ConversationRNG.RandRange(0, ValidDestinations.Num() - 1);
			const FConversationBranchPoint& TargetChoice = ValidDestinations[StartingIndex];
			
			UE_LOG(LogCommonConversationRuntime, Verbose, TEXT("Chosing destination index %d to %s (of %d legal branches) from %s"),
				StartingIndex, *TargetChoice.ClientChoice.ChoiceReference.ToString(), ValidDestinations.Num(), *PreviousNode.ToString());

			ModifyCurrentConversationNode(TargetChoice);
		}
	}
	else
	{
		UE_LOG(LogCommonConversationRuntime, Error, TEXT("ServerAdvanceConversation called when the conversation is not active"));
	}
}

void UConversationInstance::OnInvalidBranchChoice(const FAdvanceConversationRequest& InChoicePicked)
{
	UE_LOG(LogCommonConversationRuntime, Error, TEXT("User picked option %s but it's not a legal output, aborting"), *InChoicePicked.ToString());
	ServerAbortConversation();
}

void UConversationInstance::ServerAbortConversation()
{
	if (bConversationStarted)
	{
		UE_LOG(LogCommonConversationRuntime, Verbose, TEXT("Conversation aborted or finished"));

		OnEnded();

		const FConversationParticipants ParticipantsCopy = Participants;
		for (const FConversationParticipantEntry& ParticipantEntry : ParticipantsCopy.List)
		{
			ServerRemoveParticipant(ParticipantEntry.ParticipantID, ParticipantsCopy);
		}
		check(Participants.List.Num() == 0);
	}

	ResetConversationProgress();

	bConversationStarted = false;
}

void UConversationInstance::PauseConversationAndSendClientChoices(const FConversationContext& Context, const FClientConversationMessage& ClientMessage)
{
	FClientConversationMessagePayload LastMessage = FClientConversationMessagePayload();
	LastMessage.Message = ClientMessage;
	LastMessage.Options = CurrentUserChoices;
	LastMessage.CurrentNode = Context.GetCurrentNodeHandle();
	LastMessage.Participants = GetParticipantsCopy();

	ClientBranchPoints.Add({ CurrentBranchPoint, ScopeStack });

	for (const FConversationParticipantEntry& KVP : LastMessage.Participants.List)
	{
		if (UConversationParticipantComponent* ParticipantComponent = KVP.GetParticipantComponent())
		{
			ParticipantComponent->SendClientConversationMessage(Context, LastMessage);
		}
	}
}

void UConversationInstance::ReturnToLastClientChoice(const FConversationContext& Context)
{
	if (ClientBranchPoints.Num() > 1)
	{
		ClientBranchPoints.Pop();

		const FCheckpoint& Checkpoint = ClientBranchPoints[ClientBranchPoints.Num() - 1];
		ScopeStack = Checkpoint.ScopeStack;
		ModifyCurrentConversationNode(Checkpoint.ClientBranchPoint);
	}
}

void UConversationInstance::ReturnToCurrentClientChoice(const FConversationContext& Context)
{
	if (ClientBranchPoints.Num() > 0)
	{
		const FCheckpoint Checkpoint = ClientBranchPoints[ClientBranchPoints.Num() - 1];

		// Pop after get the last checkpoint since we're about to repeat and push the same one onto the stack.
		ClientBranchPoints.Pop();

		ScopeStack = Checkpoint.ScopeStack;
		ModifyCurrentConversationNode(Checkpoint.ClientBranchPoint);
	}
}

void UConversationInstance::ReturnToStart(const FConversationContext& Context)
{
	FGameplayTag EntryStartPointGameplayTagCache = StartingEntryGameplayTag;
	FConversationBranchPoint StartingBranchPointCache = StartingBranchPoint;

	ResetConversationProgress();

	StartingEntryGameplayTag = EntryStartPointGameplayTagCache;
	StartingBranchPoint = StartingBranchPointCache;

	ModifyCurrentConversationNode(StartingBranchPoint);
}

void UConversationInstance::ModifyCurrentConversationNode(const FConversationChoiceReference& NewChoice)
{
	FConversationBranchPoint BranchPoint;
	BranchPoint.ClientChoice.ChoiceReference = NewChoice;

	ModifyCurrentConversationNode(BranchPoint);
}

void UConversationInstance::ModifyCurrentConversationNode(const FConversationBranchPoint& NewBranchPoint)
{
	UE_LOG(LogCommonConversationRuntime, Verbose, TEXT("Modying Current Node From %s To %s"),
		*NewBranchPoint.ClientChoice.ChoiceReference.ToString(), *GetCurrentChoiceReference().ToString());

	CurrentBranchPoint = NewBranchPoint;
	ScopeStack.Append(NewBranchPoint.ReturnScopeStack);

	OnCurrentConversationNodeModified();
}

void UConversationInstance::ServerRefreshConversationChoices()
{
	FConversationContext Context = FConversationContext::CreateServerContext(this, nullptr);

	// Update the next choices now that we've executed the task
	UpdateNextChoices(Context);

	for (const FConversationParticipantEntry& KVP : GetParticipantListCopy())
	{
		if (UConversationParticipantComponent* ParticipantComponent = KVP.GetParticipantComponent())
		{
			ParticipantComponent->SendClientUpdatedChoices(Context);
		}
	}
}

void UConversationInstance::ServerRefreshTaskChoiceData(const FConversationNodeHandle& Handle)
{
	FConversationContext Context = FConversationContext::CreateServerContext(this, nullptr);

	// Technically we only need to do a gather for a single choice here from the current active subset, but gathering all for now (only choice data relevant to Handle will actually be sent)
	UpdateNextChoices(Context);
	
	for (const FConversationParticipantEntry& KVP : GetParticipantListCopy())
	{
		if (UConversationParticipantComponent* ParticipantComponent = KVP.GetParticipantComponent())
		{
			ParticipantComponent->SendClientRefreshedTaskChoiceData(Handle, Context);
		}
	}
}
#endif // #if WITH_SERVER_CODE

void UConversationInstance::ResetConversationProgress()
{
	StartingEntryGameplayTag = FGameplayTag();
	StartingBranchPoint = FConversationBranchPoint();
	CurrentBranchPoint = FConversationBranchPoint();
	CurrentBranchPoints.Reset();
	ClientBranchPoints.Reset();
	CurrentUserChoices.Reset();
}

void UConversationInstance::UpdateNextChoices(const FConversationContext& Context)
{
	TArray<FConversationBranchPoint> AllChoices;

	if (const UConversationTaskNode* TaskNode = Cast<UConversationTaskNode>(GetCurrentChoiceReference().NodeReference.TryToResolve(Context)))
	{
		FConversationContext ChoiceContext = Context.CreateChildContext(TaskNode);
		FConversationBranchPointBuilder BranchBuilder;

		TaskNode->GenerateNextChoices(BranchBuilder, ChoiceContext);

		AllChoices = BranchBuilder.GetBranches();
	}

	SetNextChoices(AllChoices);
}

void UConversationInstance::SetNextChoices(const TArray<FConversationBranchPoint>& InAllChoices)
{
	CurrentUserChoices.Reset();
	CurrentBranchPoints = InAllChoices;

	for (const FConversationBranchPoint& UserBranchPoint : CurrentBranchPoints)
	{
		if (UserBranchPoint.ClientChoice.ChoiceType != EConversationChoiceType::ServerOnly)
		{
			CurrentUserChoices.Add(UserBranchPoint.ClientChoice);
		}
	}

	if (CurrentBranchPoints.Num() > 0 || ScopeStack.Num() > 0)
	{
		if (CurrentUserChoices.Num() == 0)
		{
			FClientConversationOptionEntry DefaultChoice;
			DefaultChoice.ChoiceReference = FConversationChoiceReference::Empty;
			DefaultChoice.ChoiceText = NSLOCTEXT("ConversationInstance", "ConversationInstance_DefaultText", "Continue");
			DefaultChoice.ChoiceType = EConversationChoiceType::UserChoiceAvailable;
			CurrentUserChoices.Add(DefaultChoice);
		}
	}
}

const FConversationBranchPoint* UConversationInstance::FindBranchPointFromClientChoice(const FConversationChoiceReference& InChoice) const
{
	return CurrentBranchPoints.FindByPredicate([&InChoice](const FConversationBranchPoint& InBranchPoint) {
		if (InBranchPoint.ClientChoice.ChoiceType != EConversationChoiceType::ServerOnly)
		{
			return InBranchPoint.ClientChoice == InChoice;
		}
		return false;
	});
}

#if WITH_SERVER_CODE

TArray<FGuid> UConversationInstance::DetermineBranches(const TArray<FGuid>& SourceList, EConversationRequirementResult MaximumRequirementResult)
{
	FConversationContext Context = FConversationContext::CreateServerContext(this, nullptr);

	TArray<FGuid> EnabledPaths;
	for (const FGuid& TestGUID : SourceList)
	{
		UConversationNode* TestNode = Context.GetConversationRegistry().GetRuntimeNodeFromGUID(TestGUID);
		if (UConversationTaskNode* TaskNode = Cast<UConversationTaskNode>(TestNode))
		{
			const EConversationRequirementResult RequirementResult = TaskNode->CheckRequirements(Context);

			if ((int64)RequirementResult <= (int64)MaximumRequirementResult)
			{
				UE_LOG(LogCommonConversationRuntime, Verbose, TEXT("\t%s is legal"), *TestGUID.ToString());
				EnabledPaths.Add(TestGUID);
			}
		}
	}

	UE_LOG(LogCommonConversationRuntime, Verbose, TEXT("\t%d paths out of %d are legal"), EnabledPaths.Num(), SourceList.Num());
	return EnabledPaths;
}

void UConversationInstance::OnCurrentConversationNodeModified()
{
	check(GetCurrentChoiceReference().IsValid());

	FConversationContext AnonContext = FConversationContext::CreateServerContext(this, nullptr);
	const UConversationNode* CurrentNode = GetCurrentChoiceReference().NodeReference.TryToResolve(AnonContext);
	if (const UConversationTaskNode* TaskNode = Cast<UConversationTaskNode>(CurrentNode))
	{
		UE_LOG(LogCommonConversationRuntime, Verbose, TEXT("Executing task node %s"), *GetCurrentChoiceReference().ToString());

		FConversationContext Context = AnonContext.CreateChildContext(TaskNode);

		const FConversationTaskResult TaskResult = TaskNode->ExecuteTaskNodeWithSideEffects(Context);

		if (ScopeStack.Num() > 0 && ScopeStack.Top() == TaskNode->GetNodeGuid())
		{
			// Now that we've finally executed the Subgraph / scope modifying node, we can pop it from
			// the scope stack.
			ScopeStack.Pop();
		}

		// Update the next choices now that we've executed the task
		UpdateNextChoices(Context);

		if (TaskResult.GetType() == EConversationTaskResultType::AbortConversation)
		{
			ServerAbortConversation();
		}
		else if (TaskResult.GetType() == EConversationTaskResultType::AdvanceConversation)
		{
			ServerAdvanceConversation(FAdvanceConversationRequest::Any);
		}
		else if (TaskResult.GetType() == EConversationTaskResultType::AdvanceConversationWithChoice)
		{
			//@TODO: CONVERSATION: We are only using the Choice here part of the request, but we need to complete
			// support UserParameters, just so we don't have unexpected differences in the system.
			ModifyCurrentConversationNode(TaskResult.GetChoice().Choice);
		}
		else if (TaskResult.GetType() == EConversationTaskResultType::PauseConversationAndSendClientChoices)
		{
			PauseConversationAndSendClientChoices(Context, TaskResult.GetMessage());
		}
		else if (TaskResult.GetType() == EConversationTaskResultType::ReturnToLastClientChoice)
		{
			ReturnToLastClientChoice(Context);
		}
		else if (TaskResult.GetType() == EConversationTaskResultType::ReturnToCurrentClientChoice)
		{
			ReturnToCurrentClientChoice(Context);
		}
		else if (TaskResult.GetType() == EConversationTaskResultType::ReturnToConversationStart)
		{
			ReturnToStart(Context);
		}
		else
		{
			ensureMsgf(false, TEXT("Invalid ResultType executing task node %s"), *GetCurrentChoiceReference().ToString());
		}
	}
	else
	{
		UE_LOG(LogCommonConversationRuntime, Error, TEXT("Ended up with no task node with ID %s, aborting conversation"), *GetCurrentChoiceReference().ToString());

		ServerAbortConversation();
	}
}

#endif<|MERGE_RESOLUTION|>--- conflicted
+++ resolved
@@ -205,23 +205,14 @@
 				UE_LOG(LogCommonConversationRuntime, Verbose, TEXT("User picked option %s, going to try that"), *BranchPoint->ClientChoice.ChoiceReference.ToString());
 				CandidateDestinations = { *BranchPoint };
 
-<<<<<<< HEAD
-				FConversationContext Context = FConversationContext::CreateServerContext(this, nullptr);
-				if (const UConversationTaskNode* TaskNode = BranchPoint->ClientChoice.TryToResolveChoiceNode<UConversationTaskNode>(Context))
-=======
 				if (const UConversationTaskNode* TaskNode = BranchPoint->ClientChoice.TryToResolveChoiceNode<UConversationTaskNode>(ServerContext))
->>>>>>> 4af6daef
 				{
 					for (const UConversationNode* SubNode : TaskNode->SubNodes)
 					{
 						if (const UConversationChoiceNode* ChoiceNode = Cast<UConversationChoiceNode>(SubNode))
 						{
-<<<<<<< HEAD
-							ChoiceNode->NotifyChoicePickedByUser(Context, BranchPoint->ClientChoice);
-=======
 							ChoiceNodePicked = ChoiceNode;
 							ChoiceNode->NotifyChoicePickedByUser(ServerContext, BranchPoint->ClientChoice);
->>>>>>> 4af6daef
 							break;
 						}
 					}
