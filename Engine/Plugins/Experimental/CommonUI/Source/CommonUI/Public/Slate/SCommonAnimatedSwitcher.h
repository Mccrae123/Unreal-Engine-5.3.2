--- conflicted
+++ resolved
@@ -89,11 +89,8 @@
 
 	void SetTransition(float Duration, ETransitionCurve Curve);
 
-<<<<<<< HEAD
-=======
 	bool IsTransitionPlaying() const;
 
->>>>>>> d731a049
 private:
 	EActiveTimerReturnType UpdateTransition(double InCurrentTime, float InDeltaTime);
 	float GetTransitionProgress() const;
