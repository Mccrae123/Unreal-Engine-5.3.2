--- conflicted
+++ resolved
@@ -134,6 +134,11 @@
 		if (OwnerNode)
 		{
 			OwnerNode->AddBinding(*FUIActionBinding::FindBinding(BindingHandle));
+			
+			if (UCommonActivatableWidget* ActivatableWidget = OwnerNode->GetWidget())
+			{
+				ActivatableWidget->RegisterInputTreeNode(OwnerNode);
+			}
 		}
 		else if (Widget.GetCachedWidget())
 		{
@@ -660,6 +665,11 @@
 		{
 			FActivatableTreeNodePtr OwnerNode = FindOwningNode(*Widget);
 			RegisterWidgetBindings(OwnerNode, PendingRegistration.ActionBindings);
+
+			if (UCommonActivatableWidget* OwnerWidget = OwnerNode ? OwnerNode->GetWidget() : nullptr)
+			{
+				OwnerWidget->RegisterInputTreeNode(OwnerNode);
+			}
 
 			if ((PendingRegistration.bIsScrollRecipient || PendingRegistration.Preprocessors.Num() > 0) && ensureMsgf(OwnerNode, TEXT("Widget [%s] does not have a parent activatable widget at any level - cannot register preprocessors or as a scroll recipient"), *Widget->GetName()))
 			{
@@ -1073,22 +1083,11 @@
 				{
 					UE_LOG(LogUIActionRouter, Warning, TEXT("\tFailed to commit change! Local player controller was null."));
 				}
-<<<<<<< HEAD
-=======
 			}
 			else
 			{
 				UE_LOG(LogUIActionRouter, Warning, TEXT("\tFailed to commit change! ViewportWidget was null."));
->>>>>>> efc9b2f3
-			}
-			else
-			{
-				UE_LOG(LogUIActionRouter, Warning, TEXT("\tFailed to commit change! ViewportWidget was null."));
-			}
-		}
-		else
-		{
-			UE_LOG(LogUIActionRouter, Warning, TEXT("\tFailed to commit change! GameViewportClient was null."));
+			}
 		}
 		else
 		{
