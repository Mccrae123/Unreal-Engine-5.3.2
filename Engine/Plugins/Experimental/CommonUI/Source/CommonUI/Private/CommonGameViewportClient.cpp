// Copyright Epic Games, Inc. All Rights Reserved.

#include "CommonGameViewportClient.h"
#include "Engine/Console.h"
#include "Engine/Engine.h"
#include "Engine/LocalPlayer.h"
#include "GameFramework/GameUserSettings.h"
#include "GameFramework/PlayerController.h"
#include "GenericPlatform/GenericPlatformInputDeviceMapper.h"

#if WITH_EDITOR
#include "Editor.h"
#include "EditorViewportClient.h"
#endif // WITH_EDITOR

#include "Input/CommonUIActionRouterBase.h"
#include "Framework/Application/SlateUser.h"

#include UE_INLINE_GENERATED_CPP_BY_NAME(CommonGameViewportClient)

#define LOCTEXT_NAMESPACE ""

static const FName NAME_Typing = FName(TEXT("Typing"));
static const FName NAME_Open = FName(TEXT("Open"));

UCommonGameViewportClient::UCommonGameViewportClient(FVTableHelper& Helper) : Super(Helper)
{
}

UCommonGameViewportClient::~UCommonGameViewportClient()
{
}

bool UCommonGameViewportClient::InputKey(const FInputKeyEventArgs& InEventArgs)
{
	FInputKeyEventArgs EventArgs = InEventArgs;

	if (IsKeyPriorityAboveUI(EventArgs))
	{
		return true;
	}

	// Check override before UI
	if (OnOverrideInputKey().IsBound())
	{
		if (OnOverrideInputKey().Execute(EventArgs))
		{
			return true;
		}
	}

	// The input is fair game for handling - the UI gets first dibs
#if !UE_BUILD_SHIPPING
	if (ViewportConsole && !ViewportConsole->ConsoleState.IsEqual(NAME_Typing) && !ViewportConsole->ConsoleState.IsEqual(NAME_Open))
#endif
	{		
		FReply Result = FReply::Unhandled();
<<<<<<< HEAD
		if (!OnRerouteInput().ExecuteIfBound(EventArgs.ControllerId, EventArgs.Key, EventArgs.Event, Result))
		{
			HandleRerouteInput(EventArgs.ControllerId, EventArgs.Key, EventArgs.Event, Result);
=======
		if (!OnRerouteInput().ExecuteIfBound(EventArgs.InputDevice, EventArgs.Key, EventArgs.Event, Result))
		{
			HandleRerouteInput(EventArgs.InputDevice, EventArgs.Key, EventArgs.Event, Result);
>>>>>>> d731a049
		}

		if (Result.IsEventHandled())
		{
			return true;
		}
	}

	return Super::InputKey(EventArgs);
}

bool UCommonGameViewportClient::InputAxis(FViewport* InViewport, FInputDeviceId InputDevice, FKey Key, float Delta, float DeltaTime, int32 NumSamples, bool bGamepad)
{
	FReply RerouteResult = FReply::Unhandled();

<<<<<<< HEAD
	if (!OnRerouteAxis().ExecuteIfBound(ControllerId, Key, Delta, RerouteResult))
	{
		HandleRerouteAxis(ControllerId, Key, Delta, RerouteResult);
=======
	if (!OnRerouteAxis().ExecuteIfBound(InputDevice, Key, Delta, RerouteResult))
	{
		HandleRerouteAxis(InputDevice, Key, Delta, RerouteResult);
>>>>>>> d731a049
	}

	if (RerouteResult.IsEventHandled())
	{
		return true;
	}
	return Super::InputAxis(InViewport, InputDevice, Key, Delta, DeltaTime, NumSamples, bGamepad);
}

bool UCommonGameViewportClient::InputTouch(FViewport* InViewport, int32 ControllerId, uint32 Handle, ETouchType::Type Type, const FVector2D& TouchLocation, float Force, FDateTime DeviceTimestamp, uint32 TouchpadIndex)
{
#if !UE_BUILD_SHIPPING
	if (ViewportConsole != NULL && (ViewportConsole->ConsoleState != NAME_Typing) && (ViewportConsole->ConsoleState != NAME_Open))
#endif
	{
		FReply Result = FReply::Unhandled();
		if (OnRerouteTouch().ExecuteIfBound(ControllerId, Handle, Type, TouchLocation, Result))
		{
			HandleRerouteTouch(ControllerId, Handle, Type, TouchLocation, Result);
		}

		if (Result.IsEventHandled())
		{
			return true;
		}
	}

	return Super::InputTouch(InViewport, ControllerId, Handle, Type, TouchLocation, Force, DeviceTimestamp, TouchpadIndex);
}

void UCommonGameViewportClient::HandleRerouteInput(FInputDeviceId DeviceId, FKey Key, EInputEvent EventType, FReply& Reply)
{
	FPlatformUserId OwningPlatformUser = IPlatformInputDeviceMapper::Get().GetUserForInputDevice(DeviceId);
	ULocalPlayer* LocalPlayer = GameInstance->FindLocalPlayerFromPlatformUserId(OwningPlatformUser);
	Reply = FReply::Unhandled();

	if (LocalPlayer)
	{
		UCommonUIActionRouterBase* ActionRouter = LocalPlayer->GetSubsystem<UCommonUIActionRouterBase>();
		if (ensure(ActionRouter))
		{
			ERouteUIInputResult InputResult = ActionRouter->ProcessInput(Key, EventType);
			if (InputResult == ERouteUIInputResult::BlockGameInput)
			{
				// We need to set the reply as handled otherwise the input won't actually be blocked from reaching the viewport.
				Reply = FReply::Handled();
				// Notify interested parties that we blocked the input.
<<<<<<< HEAD
				OnRerouteBlockedInput().ExecuteIfBound(ControllerId, Key, EventType, Reply);
=======
				OnRerouteBlockedInput().ExecuteIfBound(DeviceId, Key, EventType, Reply);
>>>>>>> d731a049
			}
			else if (InputResult == ERouteUIInputResult::Handled)
			{
				Reply = FReply::Handled();
			}
		}
	}	
}

void UCommonGameViewportClient::HandleRerouteInput(int32 ControllerId, FKey Key, EInputEvent EventType, FReply& Reply)
{
	// Remap the old int32 ControllerId to the new platform user and input device ID
	FPlatformUserId UserId = FGenericPlatformMisc::GetPlatformUserForUserIndex(ControllerId);
	FInputDeviceId DeviceID = INPUTDEVICEID_NONE;
	IPlatformInputDeviceMapper::Get().RemapControllerIdToPlatformUserAndDevice(ControllerId, UserId, DeviceID);
	return HandleRerouteInput(DeviceID, Key, EventType, Reply);
}

void UCommonGameViewportClient::HandleRerouteAxis(FInputDeviceId DeviceId, FKey Key, float Delta, FReply& Reply)
{
	// Get the ownign platform user for this input device and their local player
	FPlatformUserId OwningPlatformUser = IPlatformInputDeviceMapper::Get().GetUserForInputDevice(DeviceId);
	ULocalPlayer* LocalPlayer = GameInstance->FindLocalPlayerFromPlatformUserId(OwningPlatformUser);
	
	Reply = FReply::Unhandled();

	if (LocalPlayer)
	{
		UCommonUIActionRouterBase* ActionRouter = LocalPlayer->GetSubsystem<UCommonUIActionRouterBase>();
		if (ensure(ActionRouter))
		{
			// We don't actually use axis inputs that reach the game viewport UI land for anything, we just want block them reaching the game when they shouldn't
			if (!ActionRouter->CanProcessNormalGameInput())
			{
				Reply = FReply::Handled();
			}
		}
	}
}

void UCommonGameViewportClient::HandleRerouteAxis(int32 ControllerId, FKey Key, float Delta, FReply& Reply)
{
	// Remap the old int32 ControllerId to the new platform user and input device ID
	FPlatformUserId UserId = FGenericPlatformMisc::GetPlatformUserForUserIndex(ControllerId);
	FInputDeviceId DeviceID = INPUTDEVICEID_NONE;
	IPlatformInputDeviceMapper::Get().RemapControllerIdToPlatformUserAndDevice(ControllerId, UserId, DeviceID);
	
	return HandleRerouteAxis(DeviceID, Key, Delta, Reply);
}

void UCommonGameViewportClient::HandleRerouteTouch(int32 ControllerId, uint32 TouchId, ETouchType::Type TouchType, const FVector2D& TouchLocation, FReply& Reply)
{
	ULocalPlayer* LocalPlayer = GameInstance->FindLocalPlayerFromControllerId(ControllerId);
	Reply = FReply::Unhandled();

	if (LocalPlayer && TouchId < EKeys::NUM_TOUCH_KEYS)
	{
		FKey KeyPressed = EKeys::TouchKeys[TouchId];
		if (KeyPressed.IsValid())
		{
			UCommonUIActionRouterBase* ActionRouter = LocalPlayer->GetSubsystem<UCommonUIActionRouterBase>();
			if (ensure(ActionRouter))
			{
				//@todo DanH: Does anyone actually use this? Do we need to support holds or something with this?
				EInputEvent SimilarInputEvent = IE_MAX;
				switch (TouchType)
				{
				case ETouchType::Began:
					SimilarInputEvent = IE_Pressed;
					break;
				case ETouchType::Ended:
					SimilarInputEvent = IE_Released;
					break;
				default:
					SimilarInputEvent = IE_Repeat;
					break;
				}

				if (ActionRouter->ProcessInput(KeyPressed, SimilarInputEvent) != ERouteUIInputResult::Unhandled)
				{
					Reply = FReply::Handled();
				}
			}
		}
	}
}

bool UCommonGameViewportClient::IsKeyPriorityAboveUI(const FInputKeyEventArgs& EventArgs)
{
#if !UE_BUILD_SHIPPING
	// First priority goes to the viewport console regardless any state or setting
	if (ViewportConsole && ViewportConsole->InputKey(EventArgs.InputDevice, EventArgs.Key, EventArgs.Event, EventArgs.AmountDepressed, EventArgs.IsGamepad()))
	{
		return true;
	}
#endif

	// We'll also treat toggling fullscreen as a system-level sort of input that isn't affected by input filtering
	if (TryToggleFullscreenOnInputKey(EventArgs.Key, EventArgs.Event))
	{
		return true;
	}

	return false;
}

#undef LOCTEXT_NAMESPACE
<|MERGE_RESOLUTION|>--- conflicted
+++ resolved
@@ -55,15 +55,9 @@
 #endif
 	{		
 		FReply Result = FReply::Unhandled();
-<<<<<<< HEAD
-		if (!OnRerouteInput().ExecuteIfBound(EventArgs.ControllerId, EventArgs.Key, EventArgs.Event, Result))
-		{
-			HandleRerouteInput(EventArgs.ControllerId, EventArgs.Key, EventArgs.Event, Result);
-=======
 		if (!OnRerouteInput().ExecuteIfBound(EventArgs.InputDevice, EventArgs.Key, EventArgs.Event, Result))
 		{
 			HandleRerouteInput(EventArgs.InputDevice, EventArgs.Key, EventArgs.Event, Result);
->>>>>>> d731a049
 		}
 
 		if (Result.IsEventHandled())
@@ -79,15 +73,9 @@
 {
 	FReply RerouteResult = FReply::Unhandled();
 
-<<<<<<< HEAD
-	if (!OnRerouteAxis().ExecuteIfBound(ControllerId, Key, Delta, RerouteResult))
-	{
-		HandleRerouteAxis(ControllerId, Key, Delta, RerouteResult);
-=======
 	if (!OnRerouteAxis().ExecuteIfBound(InputDevice, Key, Delta, RerouteResult))
 	{
 		HandleRerouteAxis(InputDevice, Key, Delta, RerouteResult);
->>>>>>> d731a049
 	}
 
 	if (RerouteResult.IsEventHandled())
@@ -135,11 +123,7 @@
 				// We need to set the reply as handled otherwise the input won't actually be blocked from reaching the viewport.
 				Reply = FReply::Handled();
 				// Notify interested parties that we blocked the input.
-<<<<<<< HEAD
-				OnRerouteBlockedInput().ExecuteIfBound(ControllerId, Key, EventType, Reply);
-=======
 				OnRerouteBlockedInput().ExecuteIfBound(DeviceId, Key, EventType, Reply);
->>>>>>> d731a049
 			}
 			else if (InputResult == ERouteUIInputResult::Handled)
 			{
