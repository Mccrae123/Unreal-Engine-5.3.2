// Copyright Epic Games, Inc. All Rights Reserved.

#include "WaterMeshSceneProxy.h"
#include "MaterialShared.h"
#include "WaterMeshComponent.h"
#include "Materials/Material.h"
#include "WaterUtils.h"
#include "PrimitiveViewRelevance.h"
#include "SceneManagement.h"
#include "Engine/Engine.h"
#include "Materials/MaterialRenderProxy.h"
#include "Math/ColorList.h"
#include "RayTracingInstance.h"
#include "SceneInterface.h"
<<<<<<< HEAD
=======
#include "RenderGraphBuilder.h"
>>>>>>> 4af6daef

DECLARE_STATS_GROUP(TEXT("Water Mesh"), STATGROUP_WaterMesh, STATCAT_Advanced);

DECLARE_DWORD_COUNTER_STAT(TEXT("Tiles Drawn"), STAT_WaterTilesDrawn, STATGROUP_WaterMesh);
DECLARE_DWORD_COUNTER_STAT(TEXT("Draw Calls"), STAT_WaterDrawCalls, STATGROUP_WaterMesh);
DECLARE_DWORD_COUNTER_STAT(TEXT("Vertices Drawn"), STAT_WaterVerticesDrawn, STATGROUP_WaterMesh);
DECLARE_DWORD_COUNTER_STAT(TEXT("Number Drawn Materials"), STAT_WaterDrawnMats, STATGROUP_WaterMesh);

/** Scalability CVars */
static TAutoConsoleVariable<int32> CVarWaterMeshLODMorphEnabled(
	TEXT("r.Water.WaterMesh.LODMorphEnabled"), 1,
	TEXT("If the smooth LOD morph is enabled. Turning this off may cause slight popping between LOD levels but will skip the calculations in the vertex shader, making it cheaper"),
	ECVF_Scalability | ECVF_RenderThreadSafe);

/** Debug CVars */
static TAutoConsoleVariable<int32> CVarWaterMeshShowWireframe(
	TEXT("r.Water.WaterMesh.ShowWireframe"),
	0,
	TEXT("Forces wireframe rendering on for water"),
	ECVF_RenderThreadSafe
);

static TAutoConsoleVariable<int32> CVarWaterMeshShowWireframeAtBaseHeight(
	TEXT("r.Water.WaterMesh.ShowWireframeAtBaseHeight"),
	0,
	TEXT("When rendering in wireframe, show the mesh with no displacement"),
	ECVF_RenderThreadSafe
);

TAutoConsoleVariable<int32> CVarWaterMeshEnableRendering(
	TEXT("r.Water.WaterMesh.EnableRendering"),
	1,
	TEXT("Turn off all water rendering from within the scene proxy"),
	ECVF_RenderThreadSafe
);

static TAutoConsoleVariable<int32> CVarWaterMeshShowLODLevels(
	TEXT("r.Water.WaterMesh.ShowLODLevels"),
	0,
	TEXT("Shows the LOD levels as concentric squares around the observer position at height 0"),
	ECVF_RenderThreadSafe
);

static TAutoConsoleVariable<int32> CVarWaterMeshShowTileBounds(
	TEXT("r.Water.WaterMesh.ShowTileBounds"),
	0,
	TEXT("Shows the tile bounds with optional color modes: 0 is disabled, 1 is by water body type, 2 is by LOD, 3 is by density index"),
	ECVF_RenderThreadSafe
);

static TAutoConsoleVariable<int32> CVarWaterMeshPreAllocStagingInstanceMemory(
	TEXT("r.Water.WaterMesh.PreAllocStagingInstanceMemory"),
	0,
	TEXT("Pre-allocates staging instance data memory according to historical max. This reduces the overhead when the array needs to grow but may use more memory"),
	ECVF_RenderThreadSafe);

#if RHI_RAYTRACING
static TAutoConsoleVariable<int32> CVarRayTracingGeometryWater(
	TEXT("r.RayTracing.Geometry.Water"),
	0,
	TEXT("Include water in ray tracing effects (default = 0 (water disabled in ray tracing))"));
#endif

// ----------------------------------------------------------------------------------

FWaterMeshSceneProxy::FWaterMeshSceneProxy(UWaterMeshComponent* Component)
	: FPrimitiveSceneProxy(Component)
	, MaterialRelevance(Component->GetWaterMaterialRelevance(GetScene().GetFeatureLevel()))
{
	// Cache the tiles and settings
	WaterQuadTree = Component->GetWaterQuadTree();
	// Leaf size * 0.5 equals the tightest possible LOD Scale that doesn't break the morphing. Can be scaled larger
	LODScale = WaterQuadTree.GetLeafSize() * FMath::Max(Component->GetLODScale(), 0.5f);

	// Assign the force collapse level if there is one, otherwise leave it at the default
	if (Component->ForceCollapseDensityLevel > -1)
	{
		ForceCollapseDensityLevel = Component->ForceCollapseDensityLevel;
	}

	int32 NumQuads = (int32)FMath::Pow(2.0f, (float)Component->GetTessellationFactor());

	WaterVertexFactories.Reserve(WaterQuadTree.GetTreeDepth());
	for (uint8 i = 0; i < WaterQuadTree.GetTreeDepth(); i++)
	{
		WaterVertexFactories.Add(new WaterVertexFactoryType(GetScene().GetFeatureLevel(), NumQuads, LODScale));
		BeginInitResource(WaterVertexFactories.Last());

		NumQuads /= 2;

		// If LODs become too small, early out
		if (NumQuads <= 1)
		{
			break;
		}
	}

	WaterVertexFactories.Shrink();
	DensityCount = WaterVertexFactories.Num();

	const int32 TotalLeafNodes = WaterQuadTree.GetMaxLeafCount();
	WaterInstanceDataBuffers = new WaterInstanceDataBuffersType(TotalLeafNodes);

	WaterMeshUserDataBuffers = new WaterMeshUserDataBuffersType(WaterInstanceDataBuffers);

	WaterQuadTree.BuildMaterialIndices();

#if RHI_RAYTRACING
	RayTracingWaterData.SetNum(DensityCount);
#endif
}

FWaterMeshSceneProxy::~FWaterMeshSceneProxy()
{
	for (WaterVertexFactoryType* WaterFactory : WaterVertexFactories)
	{
		WaterFactory->ReleaseResource();
		delete WaterFactory;
	}

	delete WaterInstanceDataBuffers;

	delete WaterMeshUserDataBuffers;

#if RHI_RAYTRACING
	for (auto& WaterDataArray : RayTracingWaterData)
	{
		for (auto& WaterRayTracingItem : WaterDataArray)
		{
			WaterRayTracingItem.Geometry.ReleaseResource();
			WaterRayTracingItem.DynamicVertexBuffer.Release();
		}
	}	
#endif
}

FWaterMeshSceneProxy::FWaterLODParams FWaterMeshSceneProxy::GetWaterLODParams(const FVector& Position) const
{
	float WaterHeightForLOD = 0.0f;
	WaterQuadTree.QueryInterpolatedTileBaseHeightAtLocation(FVector2D(Position), WaterHeightForLOD);

	// Need to let the lowest LOD morph globally towards the next LOD. When the LOD is done morphing, simply clamp the LOD in the LOD selection to effectively promote the lowest LOD to the same LOD level as the one above
	float DistToWater = FMath::Abs(Position.Z - WaterHeightForLOD) / LODScale;
	DistToWater = FMath::Max(DistToWater - 2.0f, 0.0f);
	DistToWater *= 2.0f;

	// Clamp to WaterTileQuadTree.GetLODCount() - 1.0f prevents the last LOD to morph
	const float FloatLOD = FMath::Clamp(FMath::Log2(DistToWater), 0.0f, WaterQuadTree.GetTreeDepth() - 1.0f);

	FWaterLODParams WaterLODParams;
	WaterLODParams.HeightLODFactor = FMath::Frac(FloatLOD);
	WaterLODParams.LowestLOD = FMath::Clamp(FMath::FloorToInt(FloatLOD), 0, WaterQuadTree.GetTreeDepth() - 1);
	WaterLODParams.WaterHeightForLOD = WaterHeightForLOD;

	return WaterLODParams;
}

void FWaterMeshSceneProxy::GetDynamicMeshElements(const TArray<const FSceneView*>& Views, const FSceneViewFamily& ViewFamily, uint32 VisibilityMap, FMeshElementCollector& Collector) const
{
	CSV_SCOPED_TIMING_STAT_EXCLUSIVE(Water);
	TRACE_CPUPROFILER_EVENT_SCOPE(FWaterMeshSceneProxy::GetDynamicMeshElements);
	FRHICommandListBase& RHICmdList = FRHICommandListImmediate::Get();

	// The water render groups we have to render for this batch : 
	TArray<EWaterMeshRenderGroupType, TInlineAllocator<WaterVertexFactoryType::NumRenderGroups>> BatchRenderGroups;
	// By default, render all water tiles : 
	BatchRenderGroups.Add(EWaterMeshRenderGroupType::RG_RenderWaterTiles);

#if WITH_WATER_SELECTION_SUPPORT
	bool bHasSelectedInstances = IsSelected();
	const bool bSelectionRenderEnabled = GIsEditor && ViewFamily.EngineShowFlags.Selection;

	if (bSelectionRenderEnabled && bHasSelectedInstances)
	{
		// Don't render all in one group: instead, render 2 groups : first, the selected only then, the non-selected only :
		BatchRenderGroups[0] = EWaterMeshRenderGroupType::RG_RenderSelectedWaterTilesOnly;
		BatchRenderGroups.Add(EWaterMeshRenderGroupType::RG_RenderUnselectedWaterTilesOnly);
	}
#endif // WITH_WATER_SELECTION_SUPPORT

	if (!HasWaterData() || !FWaterUtils::IsWaterMeshRenderingEnabled(/*bIsRenderThread = */true))
	{
		return;
	}

	// Set up wireframe material (if needed)
	const bool bWireframe = AllowDebugViewmodes() && (ViewFamily.EngineShowFlags.Wireframe || CVarWaterMeshShowWireframe.GetValueOnRenderThread() == 1);

	FColoredMaterialRenderProxy* WireframeMaterialInstance = nullptr;
	if (bWireframe && CVarWaterMeshShowWireframeAtBaseHeight.GetValueOnRenderThread() == 1)
	{
		WireframeMaterialInstance = new FColoredMaterialRenderProxy(
			GEngine->WireframeMaterial ? GEngine->WireframeMaterial->GetRenderProxy() : NULL,
			FColor::Cyan);

		Collector.RegisterOneFrameMaterialProxy(WireframeMaterialInstance);
	}

	const int32 NumBuckets = WaterQuadTree.GetWaterMaterials().Num() * DensityCount;

	TArray<FWaterQuadTree::FTraversalOutput, TInlineAllocator<4>> WaterInstanceDataPerView;

	bool bEncounteredISRView = false;
	int32 InstanceFactor = 1;

	// Gather visible tiles, their lod and materials for all renderable views (skip right view when stereo pair is rendered instanced)
	for (int32 ViewIndex = 0; ViewIndex < Views.Num(); ViewIndex++)
	{
		const FSceneView* View = Views[ViewIndex];
		if (!bEncounteredISRView && View->IsInstancedStereoPass())
		{
			bEncounteredISRView = true;
			InstanceFactor = View->GetStereoPassInstanceFactor();
		}

		// skip gathering visible tiles from instanced right eye views
		if ((VisibilityMap & (1 << ViewIndex)) && (!bEncounteredISRView || View->IsPrimarySceneView()))
		{
			const FVector ObserverPosition = View->ViewMatrices.GetViewOrigin();
			
			FWaterLODParams WaterLODParams = GetWaterLODParams(ObserverPosition);

#if !(UE_BUILD_SHIPPING || UE_BUILD_TEST)
			if (CVarWaterMeshShowLODLevels.GetValueOnRenderThread())
			{
				for (int32 i = WaterLODParams.LowestLOD; i < WaterQuadTree.GetTreeDepth(); i++)
				{
					float LODDist = FWaterQuadTree::GetLODDistance(i, LODScale);
					FVector Orig = FVector(FVector2D(ObserverPosition), WaterLODParams.WaterHeightForLOD);

					DrawCircle(Collector.GetPDI(ViewIndex), Orig, FVector::ForwardVector, FVector::RightVector, GColorList.GetFColorByIndex(i + 1), LODDist, 64, 0);
				}
			}
#endif
			TRACE_CPUPROFILER_EVENT_SCOPE(QuadTreeTraversalPerView);

			FWaterQuadTree::FTraversalOutput& WaterInstanceData = WaterInstanceDataPerView.Emplace_GetRef();
			WaterInstanceData.BucketInstanceCounts.Empty(NumBuckets);
			WaterInstanceData.BucketInstanceCounts.AddZeroed(NumBuckets);
			if (!!CVarWaterMeshPreAllocStagingInstanceMemory.GetValueOnRenderThread())
			{
				WaterInstanceData.StagingInstanceData.Empty(HistoricalMaxViewInstanceCount);
			}

			FWaterQuadTree::FTraversalDesc TraversalDesc;
			TraversalDesc.LowestLOD = WaterLODParams.LowestLOD;
			TraversalDesc.HeightMorph = WaterLODParams.HeightLODFactor;
			TraversalDesc.LODCount = WaterQuadTree.GetTreeDepth();
			TraversalDesc.DensityCount = DensityCount;
			TraversalDesc.ForceCollapseDensityLevel = ForceCollapseDensityLevel;
			TraversalDesc.Frustum = View->ViewFrustum;
			TraversalDesc.ObserverPosition = ObserverPosition;
			TraversalDesc.PreViewTranslation = View->ViewMatrices.GetPreViewTranslation();
			TraversalDesc.LODScale = LODScale;
			TraversalDesc.bLODMorphingEnabled = !!CVarWaterMeshLODMorphEnabled.GetValueOnRenderThread();
			TraversalDesc.TessellatedWaterMeshBounds = TessellatedWaterMeshBounds;

#if !(UE_BUILD_SHIPPING || UE_BUILD_TEST)
			//Debug
			TraversalDesc.DebugPDI = Collector.GetPDI(ViewIndex);
			TraversalDesc.DebugShowTile = CVarWaterMeshShowTileBounds.GetValueOnRenderThread();
#endif
			WaterQuadTree.BuildWaterTileInstanceData(TraversalDesc, WaterInstanceData);

			HistoricalMaxViewInstanceCount = FMath::Max(HistoricalMaxViewInstanceCount, WaterInstanceData.InstanceCount);
		}
	}

	// Get number of total instances for all views
	int32 TotalInstanceCount = 0;
	for (const FWaterQuadTree::FTraversalOutput& WaterInstanceData : WaterInstanceDataPerView)
	{
		TotalInstanceCount += WaterInstanceData.InstanceCount;
	}

	if (TotalInstanceCount == 0)
	{
		// no instance visible, early exit
		return;
	}

<<<<<<< HEAD
	WaterInstanceDataBuffers->Lock(TotalInstanceCount * InstanceFactor);
=======
	WaterInstanceDataBuffers->Lock(RHICmdList, TotalInstanceCount * InstanceFactor);
>>>>>>> 4af6daef

	int32 InstanceDataOffset = 0;

	// Go through all buckets and issue one batched draw call per LOD level per material per view
	int32 TraversalIndex = 0;
	for (int32 ViewIndex = 0; ViewIndex < Views.Num(); ViewIndex++)
	{
		// when rendering ISR, don't process the instanced view
		if ((VisibilityMap & (1 << ViewIndex)) && (!bEncounteredISRView || Views[ViewIndex]->IsPrimarySceneView()))
		{
			TRACE_CPUPROFILER_EVENT_SCOPE(BucketsPerView);

			FWaterQuadTree::FTraversalOutput& WaterInstanceData = WaterInstanceDataPerView[TraversalIndex];
			const int32 NumWaterMaterials = WaterQuadTree.GetWaterMaterials().Num();
			TraversalIndex++;

			for (int32 MaterialIndex = 0; MaterialIndex < NumWaterMaterials; ++MaterialIndex)
			{
				TRACE_CPUPROFILER_EVENT_SCOPE(MaterialBucket);
				bool bMaterialDrawn = false;

				for (int32 DensityIndex = 0; DensityIndex < DensityCount; ++DensityIndex)
				{
					const int32 BucketIndex = MaterialIndex * DensityCount + DensityIndex;
					const int32 InstanceCount = WaterInstanceData.BucketInstanceCounts[BucketIndex];

					if (!InstanceCount)
					{
						continue;
					}

					TRACE_CPUPROFILER_EVENT_SCOPE(DensityBucket);

					const FMaterialRenderProxy* MaterialRenderProxy = (WireframeMaterialInstance != nullptr) ? WireframeMaterialInstance : WaterQuadTree.GetWaterMaterials()[MaterialIndex];
					check (MaterialRenderProxy != nullptr);

					bool bUseForDepthPass = false;

					// If there's a valid material, use that to figure out the depth pass status
					if (const FMaterial* BucketMaterial = MaterialRenderProxy->GetMaterialNoFallback(GetScene().GetFeatureLevel()))
					{
						// Preemptively turn off depth rendering for this mesh batch if the material doesn't need it
						bUseForDepthPass = !BucketMaterial->GetShadingModels().HasShadingModel(MSM_SingleLayerWater) && !IsTranslucentOnlyBlendMode(*BucketMaterial);
					}

					bMaterialDrawn = true;
					for (EWaterMeshRenderGroupType RenderGroup : BatchRenderGroups)
					{
						// Set up mesh batch
						FMeshBatch& Mesh = Collector.AllocateMesh();
						Mesh.bWireframe = bWireframe;
						Mesh.VertexFactory = WaterVertexFactories[DensityIndex];
						Mesh.MaterialRenderProxy = MaterialRenderProxy;
						Mesh.ReverseCulling = IsLocalToWorldDeterminantNegative();
						Mesh.Type = PT_TriangleList;
						Mesh.DepthPriorityGroup = SDPG_World;
						Mesh.bCanApplyViewModeOverrides = false;
						Mesh.bUseForMaterial = true;
						Mesh.CastShadow = false;
						// Preemptively turn off depth rendering for this mesh batch if the material doesn't need it
						Mesh.bUseForDepthPass = bUseForDepthPass;
						Mesh.bUseAsOccluder = false;

#if WITH_WATER_SELECTION_SUPPORT
						Mesh.bUseSelectionOutline = (RenderGroup == EWaterMeshRenderGroupType::RG_RenderSelectedWaterTilesOnly);
						Mesh.bUseWireframeSelectionColoring = (RenderGroup == EWaterMeshRenderGroupType::RG_RenderSelectedWaterTilesOnly);
#endif // WITH_WATER_SELECTION_SUPPORT

						Mesh.Elements.SetNumZeroed(1);

						{
							TRACE_CPUPROFILER_EVENT_SCOPE_STR("Setup batch element");

							// Set up one mesh batch element
							FMeshBatchElement& BatchElement = Mesh.Elements[0];

							// Set up for instancing
							//BatchElement.bIsInstancedMesh = true;
							BatchElement.NumInstances = InstanceCount;
							BatchElement.UserData = (void*)WaterMeshUserDataBuffers->GetUserData(RenderGroup);
							BatchElement.UserIndex = InstanceDataOffset * InstanceFactor;

							BatchElement.FirstIndex = 0;
							BatchElement.NumPrimitives = WaterVertexFactories[DensityIndex]->IndexBuffer->GetIndexCount() / 3;
							BatchElement.MinVertexIndex = 0;
							BatchElement.MaxVertexIndex = WaterVertexFactories[DensityIndex]->VertexBuffer->GetVertexCount() - 1;

							BatchElement.IndexBuffer = WaterVertexFactories[DensityIndex]->IndexBuffer;
							BatchElement.PrimitiveIdMode = PrimID_ForceZero;

							// We need the uniform buffer of this primitive because it stores the proper value for the bOutputVelocity flag.
							// The identity primitive uniform buffer simply stores false for this flag which leads to missing motion vectors.
							BatchElement.PrimitiveUniformBuffer = GetUniformBuffer(); 
						}

						{
							INC_DWORD_STAT_BY(STAT_WaterVerticesDrawn, WaterVertexFactories[DensityIndex]->VertexBuffer->GetVertexCount() * InstanceCount);
							INC_DWORD_STAT(STAT_WaterDrawCalls);
							INC_DWORD_STAT_BY(STAT_WaterTilesDrawn, InstanceCount);

							TRACE_CPUPROFILER_EVENT_SCOPE(Collector.AddMesh);

							Collector.AddMesh(ViewIndex, Mesh);
						}
					}

					// Note : we're repurposing the BucketInstanceCounts array here for storing the actual offset in the buffer. This means that effectively from this point on, BucketInstanceCounts doesn't actually 
					//  contain the number of instances anymore : 
					WaterInstanceData.BucketInstanceCounts[BucketIndex] = InstanceDataOffset;
					InstanceDataOffset += InstanceCount;
				}

				INC_DWORD_STAT_BY(STAT_WaterDrawnMats, (int32)bMaterialDrawn);
			}

			const int32 NumStagingInstances = WaterInstanceData.StagingInstanceData.Num();
			for (int32 Idx = 0; Idx < NumStagingInstances; ++Idx)
			{
				const FWaterQuadTree::FStagingInstanceData& Data = WaterInstanceData.StagingInstanceData[Idx];
				const int32 WriteIndex = WaterInstanceData.BucketInstanceCounts[Data.BucketIndex]++;

				for (int32 StreamIdx = 0; StreamIdx < WaterInstanceDataBuffersType::NumBuffers; ++StreamIdx)
				{
					TArrayView<FVector4f> BufferMemory = WaterInstanceDataBuffers->GetBufferMemory(StreamIdx);
					for (int32 IdxMultipliedInstance = 0; IdxMultipliedInstance < InstanceFactor; ++IdxMultipliedInstance)
					{
						BufferMemory[WriteIndex * InstanceFactor + IdxMultipliedInstance] = Data.Data[StreamIdx];
					}
				}
			}
		}
	}

<<<<<<< HEAD
	WaterInstanceDataBuffers->Unlock();
}

#if RHI_RAYTRACING
void FWaterMeshSceneProxy::SetupRayTracingInstances(int32 NumInstances, uint32 DensityIndex)
=======
	WaterInstanceDataBuffers->Unlock(RHICmdList);
}

#if RHI_RAYTRACING
void FWaterMeshSceneProxy::SetupRayTracingInstances(FRHICommandListBase& RHICmdList, int32 NumInstances, uint32 DensityIndex)
>>>>>>> 4af6daef
{
	TArray<FRayTracingWaterData>& WaterDataArray = RayTracingWaterData[DensityIndex];

	if (WaterDataArray.Num() > NumInstances)
	{
		for (int32 Item = NumInstances; Item < WaterDataArray.Num(); Item++)
		{
			auto& WaterItem = WaterDataArray[Item];
			WaterItem.Geometry.ReleaseResource();
			WaterItem.DynamicVertexBuffer.Release();
		}
		WaterDataArray.SetNum(NumInstances);
	}	

	if (WaterDataArray.Num() < NumInstances)
	{
		FRayTracingGeometryInitializer Initializer;
		static const FName DebugName("FWaterMeshSceneProxy");		
		Initializer.IndexBuffer = WaterVertexFactories[DensityIndex]->IndexBuffer->IndexBufferRHI;
		Initializer.GeometryType = RTGT_Triangles;
		Initializer.bFastBuild = true;
		Initializer.bAllowUpdate = true;
		Initializer.TotalPrimitiveCount = 0;

		WaterDataArray.Reserve(NumInstances);
		const int32 StartIndex = WaterDataArray.Num();

		for (int32 Item = StartIndex; Item < NumInstances; Item++)
		{
			FRayTracingWaterData& WaterData = WaterDataArray.AddDefaulted_GetRef();

			Initializer.DebugName = FName(DebugName, Item);

			WaterData.Geometry.SetInitializer(Initializer);
<<<<<<< HEAD
			WaterData.Geometry.InitResource();
=======
			WaterData.Geometry.InitResource(RHICmdList);
>>>>>>> 4af6daef
		}
	}
}

template <bool bWithWaterSelectionSupport>
class TWaterVertexFactoryUserDataWrapper : public FOneFrameResource
{
public:
	TWaterMeshUserData<bWithWaterSelectionSupport> UserData;
};

void FWaterMeshSceneProxy::GetDynamicRayTracingInstances(FRayTracingMaterialGatheringContext& Context, TArray<FRayTracingInstance>& OutRayTracingInstances)
{
	if (!HasWaterData() || !FWaterUtils::IsWaterMeshRenderingEnabled(/*bIsRenderThread = */true) || !CVarRayTracingGeometryWater.GetValueOnRenderThread())
	{
		return;
	}

	const FSceneView& SceneView = *Context.ReferenceView;
	const FVector ObserverPosition = SceneView.ViewMatrices.GetViewOrigin();

	FWaterLODParams WaterLODParams = GetWaterLODParams(ObserverPosition);

	const int32 NumBuckets = WaterQuadTree.GetWaterMaterials().Num() * DensityCount;

	FWaterQuadTree::FTraversalOutput WaterInstanceData;
	WaterInstanceData.BucketInstanceCounts.Empty(NumBuckets);
	WaterInstanceData.BucketInstanceCounts.AddZeroed(NumBuckets);

	FWaterQuadTree::FTraversalDesc TraversalDesc;
	TraversalDesc.LowestLOD = WaterLODParams.LowestLOD;
	TraversalDesc.HeightMorph = WaterLODParams.HeightLODFactor;
	TraversalDesc.LODCount = WaterQuadTree.GetTreeDepth();
	TraversalDesc.DensityCount = DensityCount;
	TraversalDesc.ForceCollapseDensityLevel = ForceCollapseDensityLevel;
	TraversalDesc.PreViewTranslation = SceneView.ViewMatrices.GetPreViewTranslation();
	TraversalDesc.ObserverPosition = ObserverPosition;
	TraversalDesc.Frustum = FConvexVolume(); // Default volume to disable frustum culling
	TraversalDesc.LODScale = LODScale;
	TraversalDesc.bLODMorphingEnabled = !!CVarWaterMeshLODMorphEnabled.GetValueOnRenderThread();
	TraversalDesc.TessellatedWaterMeshBounds = TessellatedWaterMeshBounds;

	WaterQuadTree.BuildWaterTileInstanceData(TraversalDesc, WaterInstanceData);

	if (WaterInstanceData.InstanceCount == 0)
	{
		// no instance visible, early exit
		return;
	}

	const int32 NumWaterMaterials = WaterQuadTree.GetWaterMaterials().Num();	

	for (int32 DensityIndex = 0; DensityIndex < DensityCount; ++DensityIndex)
	{
		int32 DensityInstanceCount = 0;
		for (int32 MaterialIndex = 0; MaterialIndex < NumWaterMaterials; ++MaterialIndex)
		{
			const int32 BucketIndex = MaterialIndex * DensityCount + DensityIndex;
			const int32 InstanceCount = WaterInstanceData.BucketInstanceCounts[BucketIndex];
			DensityInstanceCount += InstanceCount;
		}

<<<<<<< HEAD
		SetupRayTracingInstances(DensityInstanceCount, DensityIndex);
=======
		SetupRayTracingInstances(Context.GraphBuilder.RHICmdList, DensityInstanceCount, DensityIndex);
>>>>>>> 4af6daef
	}

	// Create per-bucket prefix sum and sort instance data so we can easily access per-instance data for each density
	TArray<int32> BucketOffsets;
	BucketOffsets.SetNumZeroed(NumBuckets);

	for (int32 BucketIndex = 1; BucketIndex < NumBuckets; ++BucketIndex)
	{
		BucketOffsets[BucketIndex] = BucketOffsets[BucketIndex - 1] + WaterInstanceData.BucketInstanceCounts[BucketIndex - 1];
	}
	
	WaterInstanceData.StagingInstanceData.StableSort([](const FWaterQuadTree::FStagingInstanceData& Lhs, const FWaterQuadTree::FStagingInstanceData& Rhs)
		{
			return Lhs.BucketIndex < Rhs.BucketIndex;
		});

	FMeshBatch BaseMesh;
	BaseMesh.ReverseCulling = IsLocalToWorldDeterminantNegative();
	BaseMesh.Type = PT_TriangleList;
	BaseMesh.bUseForMaterial = true;
	BaseMesh.CastShadow = false;
	BaseMesh.CastRayTracedShadow = false;
	BaseMesh.SegmentIndex = 0;
	BaseMesh.Elements.AddZeroed();

	for (int32 DensityIndex = 0; DensityIndex < DensityCount; ++DensityIndex)
	{
		int32 DensityInstanceIndex = 0;
		
		BaseMesh.VertexFactory = WaterVertexFactories[DensityIndex];

		FMeshBatchElement& BatchElement = BaseMesh.Elements[0];

		BatchElement.NumInstances = 1;

		BatchElement.FirstIndex = 0;
		BatchElement.NumPrimitives = WaterVertexFactories[DensityIndex]->IndexBuffer->GetIndexCount() / 3;
		BatchElement.MinVertexIndex = 0;
		BatchElement.MaxVertexIndex = WaterVertexFactories[DensityIndex]->VertexBuffer->GetVertexCount() - 1;

		// Don't use primitive buffer
		BatchElement.IndexBuffer = WaterVertexFactories[DensityIndex]->IndexBuffer;
		BatchElement.PrimitiveIdMode = PrimID_ForceZero;
		BatchElement.PrimitiveUniformBufferResource = &GIdentityPrimitiveUniformBuffer;

		for (int32 MaterialIndex = 0; MaterialIndex < NumWaterMaterials; ++MaterialIndex)
		{
			const int32 BucketIndex = MaterialIndex * DensityCount + DensityIndex;
			const int32 InstanceCount = WaterInstanceData.BucketInstanceCounts[BucketIndex];

			if (!InstanceCount)
			{
				continue;
			}

			const FMaterialRenderProxy* MaterialRenderProxy = WaterQuadTree.GetWaterMaterials()[MaterialIndex];
			check(MaterialRenderProxy != nullptr);

			BaseMesh.MaterialRenderProxy = MaterialRenderProxy;

			for (int32 InstanceIndex = 0; InstanceIndex < InstanceCount; ++InstanceIndex)
			{
				using FWaterVertexFactoryUserDataWrapperType = TWaterVertexFactoryUserDataWrapper<WITH_WATER_SELECTION_SUPPORT>;
				FWaterVertexFactoryUserDataWrapperType& UserDataWrapper = Context.RayTracingMeshResourceCollector.AllocateOneFrameResource<FWaterVertexFactoryUserDataWrapperType>();

				const int32 InstanceDataIndex = BucketOffsets[BucketIndex] + InstanceIndex;
				const FWaterQuadTree::FStagingInstanceData& InstanceData = WaterInstanceData.StagingInstanceData[InstanceDataIndex];

				FWaterVertexFactoryRaytracingParameters UniformBufferParams;
				UniformBufferParams.VertexBuffer = WaterVertexFactories[DensityIndex]->VertexBuffer->GetSRV();
				UniformBufferParams.InstanceData0 = InstanceData.Data[0];
				UniformBufferParams.InstanceData1 = InstanceData.Data[1];

				UserDataWrapper.UserData.InstanceDataBuffers = WaterMeshUserDataBuffers->GetUserData(EWaterMeshRenderGroupType::RG_RenderWaterTiles)->InstanceDataBuffers;
				UserDataWrapper.UserData.RenderGroupType = EWaterMeshRenderGroupType::RG_RenderWaterTiles;
				UserDataWrapper.UserData.WaterVertexFactoryRaytracingVFUniformBuffer = FWaterVertexFactoryRaytracingParametersRef::CreateUniformBufferImmediate(UniformBufferParams, UniformBuffer_SingleFrame);
							
				BatchElement.UserData = (void*)&UserDataWrapper.UserData;							

				FRayTracingWaterData& WaterInstanceRayTracingData = RayTracingWaterData[DensityIndex][DensityInstanceIndex++];

				FRayTracingInstance RayTracingInstance;
				RayTracingInstance.Geometry = &WaterInstanceRayTracingData.Geometry;
				RayTracingInstance.InstanceTransforms.Add(GetLocalToWorld());
				RayTracingInstance.Materials.Add(BaseMesh);
				OutRayTracingInstances.Add(RayTracingInstance);

				Context.DynamicRayTracingGeometriesToUpdate.Add(
					FRayTracingDynamicGeometryUpdateParams
					{
						RayTracingInstance.Materials,
						false,
						uint32(WaterVertexFactories[DensityIndex]->VertexBuffer->GetVertexCount()),
						uint32(WaterVertexFactories[DensityIndex]->VertexBuffer->GetVertexCount() * sizeof(FVector3f)),
						uint32(WaterVertexFactories[DensityIndex]->IndexBuffer->GetIndexCount() / 3),
						&WaterInstanceRayTracingData.Geometry,
						nullptr,
						true
					}
				);				
			}
		}
	}
}
#endif // RHI_RAYTRACING

FPrimitiveViewRelevance FWaterMeshSceneProxy::GetViewRelevance(const FSceneView* View) const
{
	FPrimitiveViewRelevance Result;
	Result.bDrawRelevance = IsShown(View);
	Result.bShadowRelevance = false;
	Result.bDynamicRelevance = true;
	Result.bStaticRelevance = false;
	Result.bRenderInMainPass = ShouldRenderInMainPass();
	Result.bUsesLightingChannels = GetLightingChannelMask() != GetDefaultLightingChannelMask();
	Result.bRenderCustomDepth = ShouldRenderCustomDepth();
	Result.bTranslucentSelfShadow = bCastVolumetricTranslucentShadow;
	MaterialRelevance.SetPrimitiveViewRelevance(Result);
	Result.bVelocityRelevance = DrawsVelocity() && Result.bOpaque && Result.bRenderInMainPass;
	return Result;
}

#if WITH_WATER_SELECTION_SUPPORT
HHitProxy* FWaterMeshSceneProxy::CreateHitProxies(UPrimitiveComponent* Component, TArray<TRefCountPtr<HHitProxy> >& OutHitProxies)
{
	WaterQuadTree.GatherHitProxies(OutHitProxies);

	// No default hit proxy.
	return nullptr;
}
#endif // WITH_WATER_SELECTION_SUPPORT


void FWaterMeshSceneProxy::OnTessellatedWaterMeshBoundsChanged_GameThread(const FBox2D& InTessellatedWaterMeshBounds)
{
	check(IsInParallelGameThread() || IsInGameThread());

	FWaterMeshSceneProxy* SceneProxy = this;
	ENQUEUE_RENDER_COMMAND(OnTessellatedWaterMeshBoundsChanged)(
		[SceneProxy, InTessellatedWaterMeshBounds](FRHICommandListImmediate& RHICmdList)
		{
			SceneProxy->OnTessellatedWaterMeshBoundsChanged_RenderThread(InTessellatedWaterMeshBounds);
		});
}

void FWaterMeshSceneProxy::OnTessellatedWaterMeshBoundsChanged_RenderThread(const FBox2D& InTessellatedWaterMeshBounds)
{
	check(IsInRenderingThread());

	TessellatedWaterMeshBounds = InTessellatedWaterMeshBounds;
}<|MERGE_RESOLUTION|>--- conflicted
+++ resolved
@@ -12,10 +12,7 @@
 #include "Math/ColorList.h"
 #include "RayTracingInstance.h"
 #include "SceneInterface.h"
-<<<<<<< HEAD
-=======
 #include "RenderGraphBuilder.h"
->>>>>>> 4af6daef
 
 DECLARE_STATS_GROUP(TEXT("Water Mesh"), STATGROUP_WaterMesh, STATCAT_Advanced);
 
@@ -297,11 +294,7 @@
 		return;
 	}
 
-<<<<<<< HEAD
-	WaterInstanceDataBuffers->Lock(TotalInstanceCount * InstanceFactor);
-=======
 	WaterInstanceDataBuffers->Lock(RHICmdList, TotalInstanceCount * InstanceFactor);
->>>>>>> 4af6daef
 
 	int32 InstanceDataOffset = 0;
 
@@ -435,19 +428,11 @@
 		}
 	}
 
-<<<<<<< HEAD
-	WaterInstanceDataBuffers->Unlock();
-}
-
-#if RHI_RAYTRACING
-void FWaterMeshSceneProxy::SetupRayTracingInstances(int32 NumInstances, uint32 DensityIndex)
-=======
 	WaterInstanceDataBuffers->Unlock(RHICmdList);
 }
 
 #if RHI_RAYTRACING
 void FWaterMeshSceneProxy::SetupRayTracingInstances(FRHICommandListBase& RHICmdList, int32 NumInstances, uint32 DensityIndex)
->>>>>>> 4af6daef
 {
 	TArray<FRayTracingWaterData>& WaterDataArray = RayTracingWaterData[DensityIndex];
 
@@ -482,11 +467,7 @@
 			Initializer.DebugName = FName(DebugName, Item);
 
 			WaterData.Geometry.SetInitializer(Initializer);
-<<<<<<< HEAD
-			WaterData.Geometry.InitResource();
-=======
 			WaterData.Geometry.InitResource(RHICmdList);
->>>>>>> 4af6daef
 		}
 	}
 }
@@ -549,11 +530,7 @@
 			DensityInstanceCount += InstanceCount;
 		}
 
-<<<<<<< HEAD
-		SetupRayTracingInstances(DensityInstanceCount, DensityIndex);
-=======
 		SetupRayTracingInstances(Context.GraphBuilder.RHICmdList, DensityInstanceCount, DensityIndex);
->>>>>>> 4af6daef
 	}
 
 	// Create per-bucket prefix sum and sort instance data so we can easily access per-instance data for each density
