// Copyright Epic Games, Inc. All Rights Reserved.

#include "WaterMeshSceneProxy.h"
#include "WaterMeshComponent.h"
#include "WaterVertexFactory.h"
#include "WaterInstanceDataBuffer.h"
#include "WaterSubsystem.h"
#include "WaterUtils.h"
#include "SceneManagement.h"
#include "Engine/Engine.h"
#include "Materials/MaterialInstanceDynamic.h"
#include "DrawDebugHelpers.h"
#include "Math/ColorList.h"
#include "RayTracingInstance.h"

DECLARE_STATS_GROUP(TEXT("Water Mesh"), STATGROUP_WaterMesh, STATCAT_Advanced);

DECLARE_DWORD_COUNTER_STAT(TEXT("Tiles Drawn"), STAT_WaterTilesDrawn, STATGROUP_WaterMesh);
DECLARE_DWORD_COUNTER_STAT(TEXT("Draw Calls"), STAT_WaterDrawCalls, STATGROUP_WaterMesh);
DECLARE_DWORD_COUNTER_STAT(TEXT("Vertices Drawn"), STAT_WaterVerticesDrawn, STATGROUP_WaterMesh);
DECLARE_DWORD_COUNTER_STAT(TEXT("Number Drawn Materials"), STAT_WaterDrawnMats, STATGROUP_WaterMesh);

/** Scalability CVars */
static TAutoConsoleVariable<int32> CVarWaterMeshLODMorphEnabled(
	TEXT("r.Water.WaterMesh.LODMorphEnabled"), 1,
	TEXT("If the smooth LOD morph is enabled. Turning this off may cause slight popping between LOD levels but will skip the calculations in the vertex shader, making it cheaper"),
	ECVF_Scalability | ECVF_RenderThreadSafe);

/** Debug CVars */
static TAutoConsoleVariable<int32> CVarWaterMeshShowWireframe(
	TEXT("r.Water.WaterMesh.ShowWireframe"),
	0,
	TEXT("Forces wireframe rendering on for water"),
	ECVF_RenderThreadSafe
);

static TAutoConsoleVariable<int32> CVarWaterMeshShowWireframeAtBaseHeight(
	TEXT("r.Water.WaterMesh.ShowWireframeAtBaseHeight"),
	0,
	TEXT("When rendering in wireframe, show the mesh with no displacement"),
	ECVF_RenderThreadSafe
);

TAutoConsoleVariable<int32> CVarWaterMeshEnableRendering(
	TEXT("r.Water.WaterMesh.EnableRendering"),
	1,
	TEXT("Turn off all water rendering from within the scene proxy"),
	ECVF_RenderThreadSafe
);

static TAutoConsoleVariable<int32> CVarWaterMeshShowLODLevels(
	TEXT("r.Water.WaterMesh.ShowLODLevels"),
	0,
	TEXT("Shows the LOD levels as concentric squares around the observer position at height 0"),
	ECVF_RenderThreadSafe
);

static TAutoConsoleVariable<int32> CVarWaterMeshShowTileBounds(
	TEXT("r.Water.WaterMesh.ShowTileBounds"),
	0,
	TEXT("Shows the tile bounds with optional color modes: 0 is disabled, 1 is by water body type, 2 is by LOD, 3 is by density index"),
	ECVF_RenderThreadSafe
);

static TAutoConsoleVariable<int32> CVarWaterMeshPreAllocStagingInstanceMemory(
	TEXT("r.Water.WaterMesh.PreAllocStagingInstanceMemory"),
	0,
	TEXT("Pre-allocates staging instance data memory according to historical max. This reduces the overhead when the array needs to grow but may use more memory"),
	ECVF_RenderThreadSafe);

#if RHI_RAYTRACING
static TAutoConsoleVariable<int32> CVarRayTracingGeometryWater(
	TEXT("r.RayTracing.Geometry.Water"),
	0,
	TEXT("Include water in ray tracing effects (default = 0 (water disabled in ray tracing))"));
#endif

// ----------------------------------------------------------------------------------

FWaterMeshSceneProxy::FWaterMeshSceneProxy(UWaterMeshComponent* Component)
	: FPrimitiveSceneProxy(Component)
	, MaterialRelevance(Component->GetWaterMaterialRelevance(GetScene().GetFeatureLevel()))
{
	// Cache the tiles and settings
	WaterQuadTree = Component->GetWaterQuadTree();
	// Leaf size * 0.5 equals the tightest possible LOD Scale that doesn't break the morphing. Can be scaled larger
	LODScale = WaterQuadTree.GetLeafSize() * FMath::Max(Component->GetLODScale(), 0.5f);

	// Assign the force collapse level if there is one, otherwise leave it at the default
	if (Component->ForceCollapseDensityLevel > -1)
	{
		ForceCollapseDensityLevel = Component->ForceCollapseDensityLevel;
	}

	int32 NumQuads = (int32)FMath::Pow(2.0f, (float)Component->GetTessellationFactor());

	WaterVertexFactories.Reserve(WaterQuadTree.GetTreeDepth());
	for (uint8 i = 0; i < WaterQuadTree.GetTreeDepth(); i++)
	{
		WaterVertexFactories.Add(new WaterVertexFactoryType(GetScene().GetFeatureLevel(), NumQuads, LODScale));
		BeginInitResource(WaterVertexFactories.Last());

		NumQuads /= 2;

		// If LODs become too small, early out
		if (NumQuads <= 1)
		{
			break;
		}
	}

	WaterVertexFactories.Shrink();
	DensityCount = WaterVertexFactories.Num();

	const int32 TotalLeafNodes = WaterQuadTree.GetMaxLeafCount();
	WaterInstanceDataBuffers = new WaterInstanceDataBuffersType(TotalLeafNodes);

	WaterMeshUserDataBuffers = new WaterMeshUserDataBuffersType(WaterInstanceDataBuffers);

	WaterQuadTree.BuildMaterialIndices();
<<<<<<< HEAD
=======

#if RHI_RAYTRACING
	RayTracingWaterData.SetNum(DensityCount);
#endif
>>>>>>> d731a049
}

FWaterMeshSceneProxy::~FWaterMeshSceneProxy()
{
	for (WaterVertexFactoryType* WaterFactory : WaterVertexFactories)
	{
		WaterFactory->ReleaseResource();
		delete WaterFactory;
	}

	delete WaterInstanceDataBuffers;

	delete WaterMeshUserDataBuffers;

#if RHI_RAYTRACING
	for (auto& WaterDataArray : RayTracingWaterData)
	{
		for (auto& WaterRayTracingItem : WaterDataArray)
		{
			WaterRayTracingItem.Geometry.ReleaseResource();
			WaterRayTracingItem.DynamicVertexBuffer.Release();
		}
	}	
#endif
}

FWaterMeshSceneProxy::FWaterLODParams FWaterMeshSceneProxy::GetWaterLODParams(const FVector& Position) const
{
	float WaterHeightForLOD = 0.0f;
	WaterQuadTree.QueryInterpolatedTileBaseHeightAtLocation(FVector2D(Position), WaterHeightForLOD);

	// Need to let the lowest LOD morph globally towards the next LOD. When the LOD is done morphing, simply clamp the LOD in the LOD selection to effectively promote the lowest LOD to the same LOD level as the one above
	float DistToWater = FMath::Abs(Position.Z - WaterHeightForLOD) / LODScale;
	DistToWater = FMath::Max(DistToWater - 2.0f, 0.0f);
	DistToWater *= 2.0f;

	// Clamp to WaterTileQuadTree.GetLODCount() - 1.0f prevents the last LOD to morph
	const float FloatLOD = FMath::Clamp(FMath::Log2(DistToWater), 0.0f, WaterQuadTree.GetTreeDepth() - 1.0f);

	FWaterLODParams WaterLODParams;
	WaterLODParams.HeightLODFactor = FMath::Frac(FloatLOD);
	WaterLODParams.LowestLOD = FMath::Clamp(FMath::FloorToInt(FloatLOD), 0, WaterQuadTree.GetTreeDepth() - 1);
	WaterLODParams.WaterHeightForLOD = WaterHeightForLOD;

	return WaterLODParams;
}

void FWaterMeshSceneProxy::GetDynamicMeshElements(const TArray<const FSceneView*>& Views, const FSceneViewFamily& ViewFamily, uint32 VisibilityMap, FMeshElementCollector& Collector) const
{
	CSV_SCOPED_TIMING_STAT_EXCLUSIVE(Water);
	TRACE_CPUPROFILER_EVENT_SCOPE(FWaterMeshSceneProxy::GetDynamicMeshElements);

	// The water render groups we have to render for this batch : 
	TArray<EWaterMeshRenderGroupType, TInlineAllocator<WaterVertexFactoryType::NumRenderGroups>> BatchRenderGroups;
	// By default, render all water tiles : 
	BatchRenderGroups.Add(EWaterMeshRenderGroupType::RG_RenderWaterTiles);

#if WITH_WATER_SELECTION_SUPPORT
	bool bHasSelectedInstances = IsSelected();
	const bool bSelectionRenderEnabled = GIsEditor && ViewFamily.EngineShowFlags.Selection;

	if (bSelectionRenderEnabled && bHasSelectedInstances)
	{
		// Don't render all in one group: instead, render 2 groups : first, the selected only then, the non-selected only :
		BatchRenderGroups[0] = EWaterMeshRenderGroupType::RG_RenderSelectedWaterTilesOnly;
		BatchRenderGroups.Add(EWaterMeshRenderGroupType::RG_RenderUnselectedWaterTilesOnly);
	}
#endif // WITH_WATER_SELECTION_SUPPORT

	if (!HasWaterData() || !FWaterUtils::IsWaterMeshRenderingEnabled(/*bIsRenderThread = */true))
	{
		return;
	}

	// Set up wireframe material (if needed)
	const bool bWireframe = AllowDebugViewmodes() && (ViewFamily.EngineShowFlags.Wireframe || CVarWaterMeshShowWireframe.GetValueOnRenderThread() == 1);

	FColoredMaterialRenderProxy* WireframeMaterialInstance = nullptr;
	if (bWireframe && CVarWaterMeshShowWireframeAtBaseHeight.GetValueOnRenderThread() == 1)
	{
		WireframeMaterialInstance = new FColoredMaterialRenderProxy(
			GEngine->WireframeMaterial ? GEngine->WireframeMaterial->GetRenderProxy() : NULL,
			FColor::Cyan);

		Collector.RegisterOneFrameMaterialProxy(WireframeMaterialInstance);
	}

	const int32 NumBuckets = WaterQuadTree.GetWaterMaterials().Num() * DensityCount;

	TArray<FWaterQuadTree::FTraversalOutput, TInlineAllocator<4>> WaterInstanceDataPerView;

	bool bEncounteredISRView = false;
	int32 InstanceFactor = 1;

	// Gather visible tiles, their lod and materials for all renderable views (skip right view when stereo pair is rendered instanced)
	for (int32 ViewIndex = 0; ViewIndex < Views.Num(); ViewIndex++)
	{
		const FSceneView* View = Views[ViewIndex];
		if (!bEncounteredISRView && View->IsInstancedStereoPass())
		{
			bEncounteredISRView = true;
			InstanceFactor = View->GetStereoPassInstanceFactor();
		}

		// skip gathering visible tiles from instanced right eye views
		if ((VisibilityMap & (1 << ViewIndex)) && (!bEncounteredISRView || View->IsPrimarySceneView()))
		{
			const FVector ObserverPosition = View->ViewMatrices.GetViewOrigin();
			
			FWaterLODParams WaterLODParams = GetWaterLODParams(ObserverPosition);

#if !(UE_BUILD_SHIPPING || UE_BUILD_TEST)
			if (CVarWaterMeshShowLODLevels.GetValueOnRenderThread())
			{
				for (int32 i = WaterLODParams.LowestLOD; i < WaterQuadTree.GetTreeDepth(); i++)
				{
					float LODDist = FWaterQuadTree::GetLODDistance(i, LODScale);
					FVector Orig = FVector(FVector2D(ObserverPosition), WaterLODParams.WaterHeightForLOD);

					DrawCircle(Collector.GetPDI(ViewIndex), Orig, FVector::ForwardVector, FVector::RightVector, GColorList.GetFColorByIndex(i + 1), LODDist, 64, 0);
				}
			}
#endif
			TRACE_CPUPROFILER_EVENT_SCOPE(QuadTreeTraversalPerView);

			FWaterQuadTree::FTraversalOutput& WaterInstanceData = WaterInstanceDataPerView.Emplace_GetRef();
			WaterInstanceData.BucketInstanceCounts.Empty(NumBuckets);
			WaterInstanceData.BucketInstanceCounts.AddZeroed(NumBuckets);
			if (!!CVarWaterMeshPreAllocStagingInstanceMemory.GetValueOnRenderThread())
			{
				WaterInstanceData.StagingInstanceData.Empty(HistoricalMaxViewInstanceCount);
			}

			FWaterQuadTree::FTraversalDesc TraversalDesc;
			TraversalDesc.LowestLOD = WaterLODParams.LowestLOD;
			TraversalDesc.HeightMorph = WaterLODParams.HeightLODFactor;
			TraversalDesc.LODCount = WaterQuadTree.GetTreeDepth();
			TraversalDesc.DensityCount = DensityCount;
			TraversalDesc.ForceCollapseDensityLevel = ForceCollapseDensityLevel;
			TraversalDesc.Frustum = View->ViewFrustum;
			TraversalDesc.ObserverPosition = ObserverPosition;
			TraversalDesc.PreViewTranslation = View->ViewMatrices.GetPreViewTranslation();
			TraversalDesc.LODScale = LODScale;
			TraversalDesc.bLODMorphingEnabled = !!CVarWaterMeshLODMorphEnabled.GetValueOnRenderThread();
			TraversalDesc.TessellatedWaterMeshBounds = TessellatedWaterMeshBounds;

#if !(UE_BUILD_SHIPPING || UE_BUILD_TEST)
			//Debug
			TraversalDesc.DebugPDI = Collector.GetPDI(ViewIndex);
			TraversalDesc.DebugShowTile = CVarWaterMeshShowTileBounds.GetValueOnRenderThread();
#endif
			WaterQuadTree.BuildWaterTileInstanceData(TraversalDesc, WaterInstanceData);

			HistoricalMaxViewInstanceCount = FMath::Max(HistoricalMaxViewInstanceCount, WaterInstanceData.InstanceCount);
		}
	}

	// Get number of total instances for all views
	int32 TotalInstanceCount = 0;
	for (const FWaterQuadTree::FTraversalOutput& WaterInstanceData : WaterInstanceDataPerView)
	{
		TotalInstanceCount += WaterInstanceData.InstanceCount;
	}

	if (TotalInstanceCount == 0)
	{
		// no instance visible, early exit
		return;
	}

	WaterInstanceDataBuffers->Lock(TotalInstanceCount * InstanceFactor);

	int32 InstanceDataOffset = 0;

	// Go through all buckets and issue one batched draw call per LOD level per material per view
	int32 TraversalIndex = 0;
	for (int32 ViewIndex = 0; ViewIndex < Views.Num(); ViewIndex++)
	{
		// when rendering ISR, don't process the instanced view
		if ((VisibilityMap & (1 << ViewIndex)) && (!bEncounteredISRView || Views[ViewIndex]->IsPrimarySceneView()))
		{
			TRACE_CPUPROFILER_EVENT_SCOPE(BucketsPerView);

			FWaterQuadTree::FTraversalOutput& WaterInstanceData = WaterInstanceDataPerView[TraversalIndex];
			const int32 NumWaterMaterials = WaterQuadTree.GetWaterMaterials().Num();
			TraversalIndex++;

			for (int32 MaterialIndex = 0; MaterialIndex < NumWaterMaterials; ++MaterialIndex)
			{
				TRACE_CPUPROFILER_EVENT_SCOPE(MaterialBucket);
				bool bMaterialDrawn = false;

				for (int32 DensityIndex = 0; DensityIndex < DensityCount; ++DensityIndex)
				{
					const int32 BucketIndex = MaterialIndex * DensityCount + DensityIndex;
					const int32 InstanceCount = WaterInstanceData.BucketInstanceCounts[BucketIndex];

					if (!InstanceCount)
					{
						continue;
					}

					TRACE_CPUPROFILER_EVENT_SCOPE(DensityBucket);

					const FMaterialRenderProxy* MaterialRenderProxy = (WireframeMaterialInstance != nullptr) ? WireframeMaterialInstance : WaterQuadTree.GetWaterMaterials()[MaterialIndex];
					check (MaterialRenderProxy != nullptr);

					bool bUseForDepthPass = false;

					// If there's a valid material, use that to figure out the depth pass status
					if (const FMaterial* BucketMaterial = MaterialRenderProxy->GetMaterialNoFallback(GetScene().GetFeatureLevel()))
					{
						// Preemptively turn off depth rendering for this mesh batch if the material doesn't need it
						bUseForDepthPass = !BucketMaterial->GetShadingModels().HasShadingModel(MSM_SingleLayerWater) && BucketMaterial->GetBlendMode() != EBlendMode::BLEND_Translucent;
					}

					bMaterialDrawn = true;
					for (EWaterMeshRenderGroupType RenderGroup : BatchRenderGroups)
					{
						// Set up mesh batch
						FMeshBatch& Mesh = Collector.AllocateMesh();
						Mesh.bWireframe = bWireframe;
						Mesh.VertexFactory = WaterVertexFactories[DensityIndex];
						Mesh.MaterialRenderProxy = MaterialRenderProxy;
						Mesh.ReverseCulling = IsLocalToWorldDeterminantNegative();
						Mesh.Type = PT_TriangleList;
						Mesh.DepthPriorityGroup = SDPG_World;
						Mesh.bCanApplyViewModeOverrides = false;
						Mesh.bUseForMaterial = true;
						Mesh.CastShadow = false;
						// Preemptively turn off depth rendering for this mesh batch if the material doesn't need it
						Mesh.bUseForDepthPass = bUseForDepthPass;
						Mesh.bUseAsOccluder = false;

#if WITH_WATER_SELECTION_SUPPORT
						Mesh.bUseSelectionOutline = (RenderGroup == EWaterMeshRenderGroupType::RG_RenderSelectedWaterTilesOnly);
						Mesh.bUseWireframeSelectionColoring = (RenderGroup == EWaterMeshRenderGroupType::RG_RenderSelectedWaterTilesOnly);
#endif // WITH_WATER_SELECTION_SUPPORT

						Mesh.Elements.SetNumZeroed(1);

						{
							TRACE_CPUPROFILER_EVENT_SCOPE_STR("Setup batch element");

							// Set up one mesh batch element
							FMeshBatchElement& BatchElement = Mesh.Elements[0];

							// Set up for instancing
							//BatchElement.bIsInstancedMesh = true;
							BatchElement.NumInstances = InstanceCount;
							BatchElement.UserData = (void*)WaterMeshUserDataBuffers->GetUserData(RenderGroup);
							BatchElement.UserIndex = InstanceDataOffset * InstanceFactor;

							BatchElement.FirstIndex = 0;
							BatchElement.NumPrimitives = WaterVertexFactories[DensityIndex]->IndexBuffer->GetIndexCount() / 3;
							BatchElement.MinVertexIndex = 0;
							BatchElement.MaxVertexIndex = WaterVertexFactories[DensityIndex]->VertexBuffer->GetVertexCount() - 1;

							BatchElement.IndexBuffer = WaterVertexFactories[DensityIndex]->IndexBuffer;
							BatchElement.PrimitiveIdMode = PrimID_ForceZero;

							// We need the uniform buffer of this primitive because it stores the proper value for the bOutputVelocity flag.
							// The identity primitive uniform buffer simply stores false for this flag which leads to missing motion vectors.
							BatchElement.PrimitiveUniformBuffer = GetUniformBuffer(); 
						}

						{
							INC_DWORD_STAT_BY(STAT_WaterVerticesDrawn, WaterVertexFactories[DensityIndex]->VertexBuffer->GetVertexCount() * InstanceCount);
							INC_DWORD_STAT(STAT_WaterDrawCalls);
							INC_DWORD_STAT_BY(STAT_WaterTilesDrawn, InstanceCount);

							TRACE_CPUPROFILER_EVENT_SCOPE(Collector.AddMesh);

							Collector.AddMesh(ViewIndex, Mesh);
						}
					}

					// Note : we're repurposing the BucketInstanceCounts array here for storing the actual offset in the buffer. This means that effectively from this point on, BucketInstanceCounts doesn't actually 
					//  contain the number of instances anymore : 
					WaterInstanceData.BucketInstanceCounts[BucketIndex] = InstanceDataOffset;
					InstanceDataOffset += InstanceCount;
				}

				INC_DWORD_STAT_BY(STAT_WaterDrawnMats, (int32)bMaterialDrawn);
			}

			const int32 NumStagingInstances = WaterInstanceData.StagingInstanceData.Num();
			for (int32 Idx = 0; Idx < NumStagingInstances; ++Idx)
			{
				const FWaterQuadTree::FStagingInstanceData& Data = WaterInstanceData.StagingInstanceData[Idx];
				const int32 WriteIndex = WaterInstanceData.BucketInstanceCounts[Data.BucketIndex]++;

				for (int32 StreamIdx = 0; StreamIdx < WaterInstanceDataBuffersType::NumBuffers; ++StreamIdx)
				{
					TArrayView<FVector4f> BufferMemory = WaterInstanceDataBuffers->GetBufferMemory(StreamIdx);
					for (int32 IdxMultipliedInstance = 0; IdxMultipliedInstance < InstanceFactor; ++IdxMultipliedInstance)
					{
						BufferMemory[WriteIndex * InstanceFactor + IdxMultipliedInstance] = Data.Data[StreamIdx];
					}
				}
			}
<<<<<<< HEAD
=======
		}
	}

	WaterInstanceDataBuffers->Unlock();
}

#if RHI_RAYTRACING
void FWaterMeshSceneProxy::SetupRayTracingInstances(int32 NumInstances, uint32 DensityIndex)
{
	TArray<FRayTracingWaterData>& WaterDataArray = RayTracingWaterData[DensityIndex];

	if (WaterDataArray.Num() > NumInstances)
	{
		for (int32 Item = NumInstances; Item < WaterDataArray.Num(); Item++)
		{
			auto& WaterItem = WaterDataArray[Item];
			WaterItem.Geometry.ReleaseResource();
			WaterItem.DynamicVertexBuffer.Release();
		}
		WaterDataArray.SetNum(NumInstances);
	}	

	if (WaterDataArray.Num() < NumInstances)
	{
		FRayTracingGeometryInitializer Initializer;
		static const FName DebugName("FWaterMeshSceneProxy");		
		Initializer.IndexBuffer = WaterVertexFactories[DensityIndex]->IndexBuffer->IndexBufferRHI;
		Initializer.GeometryType = RTGT_Triangles;
		Initializer.bFastBuild = true;
		Initializer.bAllowUpdate = true;
		Initializer.TotalPrimitiveCount = 0;

		WaterDataArray.Reserve(NumInstances);
		const int32 StartIndex = WaterDataArray.Num();

		for (int32 Item = StartIndex; Item < NumInstances; Item++)
		{
			FRayTracingWaterData& WaterData = WaterDataArray.AddDefaulted_GetRef();

			Initializer.DebugName = FName(DebugName, Item);

			WaterData.Geometry.SetInitializer(Initializer);
			WaterData.Geometry.InitResource();
		}
	}
}

template <bool bWithWaterSelectionSupport>
class TWaterVertexFactoryUserDataWrapper : public FOneFrameResource
{
public:
	TWaterMeshUserData<bWithWaterSelectionSupport> UserData;
};

void FWaterMeshSceneProxy::GetDynamicRayTracingInstances(FRayTracingMaterialGatheringContext& Context, TArray<FRayTracingInstance>& OutRayTracingInstances)
{
	if (!HasWaterData() || !FWaterUtils::IsWaterMeshRenderingEnabled(/*bIsRenderThread = */true) || !CVarRayTracingGeometryWater.GetValueOnRenderThread())
	{
		return;
	}

	const FSceneView& SceneView = *Context.ReferenceView;
	const FVector ObserverPosition = SceneView.ViewMatrices.GetViewOrigin();

	FWaterLODParams WaterLODParams = GetWaterLODParams(ObserverPosition);

	const int32 NumBuckets = WaterQuadTree.GetWaterMaterials().Num() * DensityCount;

	FWaterQuadTree::FTraversalOutput WaterInstanceData;
	WaterInstanceData.BucketInstanceCounts.Empty(NumBuckets);
	WaterInstanceData.BucketInstanceCounts.AddZeroed(NumBuckets);

	FWaterQuadTree::FTraversalDesc TraversalDesc;
	TraversalDesc.LowestLOD = WaterLODParams.LowestLOD;
	TraversalDesc.HeightMorph = WaterLODParams.HeightLODFactor;
	TraversalDesc.LODCount = WaterQuadTree.GetTreeDepth();
	TraversalDesc.DensityCount = DensityCount;
	TraversalDesc.ForceCollapseDensityLevel = ForceCollapseDensityLevel;
	TraversalDesc.PreViewTranslation = SceneView.ViewMatrices.GetPreViewTranslation();
	TraversalDesc.ObserverPosition = ObserverPosition;
	TraversalDesc.Frustum = FConvexVolume(); // Default volume to disable frustum culling
	TraversalDesc.LODScale = LODScale;
	TraversalDesc.bLODMorphingEnabled = !!CVarWaterMeshLODMorphEnabled.GetValueOnRenderThread();
	TraversalDesc.TessellatedWaterMeshBounds = TessellatedWaterMeshBounds;

	WaterQuadTree.BuildWaterTileInstanceData(TraversalDesc, WaterInstanceData);

	if (WaterInstanceData.InstanceCount == 0)
	{
		// no instance visible, early exit
		return;
	}

	const int32 NumWaterMaterials = WaterQuadTree.GetWaterMaterials().Num();	

	for (int32 DensityIndex = 0; DensityIndex < DensityCount; ++DensityIndex)
	{
		int32 DensityInstanceCount = 0;
		for (int32 MaterialIndex = 0; MaterialIndex < NumWaterMaterials; ++MaterialIndex)
		{
			const int32 BucketIndex = MaterialIndex * DensityCount + DensityIndex;
			const int32 InstanceCount = WaterInstanceData.BucketInstanceCounts[BucketIndex];
			DensityInstanceCount += InstanceCount;
		}

		SetupRayTracingInstances(DensityInstanceCount, DensityIndex);
	}

	// Create per-bucket prefix sum and sort instance data so we can easily access per-instance data for each density
	TArray<int32> BucketOffsets;
	BucketOffsets.SetNumZeroed(NumBuckets);

	for (int32 BucketIndex = 1; BucketIndex < NumBuckets; ++BucketIndex)
	{
		BucketOffsets[BucketIndex] = BucketOffsets[BucketIndex - 1] + WaterInstanceData.BucketInstanceCounts[BucketIndex - 1];
	}
	
	WaterInstanceData.StagingInstanceData.StableSort([](const FWaterQuadTree::FStagingInstanceData& Lhs, const FWaterQuadTree::FStagingInstanceData& Rhs)
		{
			return Lhs.BucketIndex < Rhs.BucketIndex;
		});

	FMeshBatch BaseMesh;
	BaseMesh.ReverseCulling = IsLocalToWorldDeterminantNegative();
	BaseMesh.Type = PT_TriangleList;
	BaseMesh.bUseForMaterial = true;
	BaseMesh.CastShadow = false;
	BaseMesh.CastRayTracedShadow = false;
	BaseMesh.SegmentIndex = 0;
	BaseMesh.Elements.AddZeroed();

	for (int32 DensityIndex = 0; DensityIndex < DensityCount; ++DensityIndex)
	{
		int32 DensityInstanceIndex = 0;
		
		BaseMesh.VertexFactory = WaterVertexFactories[DensityIndex];

		FMeshBatchElement& BatchElement = BaseMesh.Elements[0];

		BatchElement.NumInstances = 1;

		BatchElement.FirstIndex = 0;
		BatchElement.NumPrimitives = WaterVertexFactories[DensityIndex]->IndexBuffer->GetIndexCount() / 3;
		BatchElement.MinVertexIndex = 0;
		BatchElement.MaxVertexIndex = WaterVertexFactories[DensityIndex]->VertexBuffer->GetVertexCount() - 1;

		// Don't use primitive buffer
		BatchElement.IndexBuffer = WaterVertexFactories[DensityIndex]->IndexBuffer;
		BatchElement.PrimitiveIdMode = PrimID_ForceZero;
		BatchElement.PrimitiveUniformBufferResource = &GIdentityPrimitiveUniformBuffer;

		for (int32 MaterialIndex = 0; MaterialIndex < NumWaterMaterials; ++MaterialIndex)
		{
			const int32 BucketIndex = MaterialIndex * DensityCount + DensityIndex;
			const int32 InstanceCount = WaterInstanceData.BucketInstanceCounts[BucketIndex];

			if (!InstanceCount)
			{
				continue;
			}

			const FMaterialRenderProxy* MaterialRenderProxy = WaterQuadTree.GetWaterMaterials()[MaterialIndex];
			check(MaterialRenderProxy != nullptr);

			BaseMesh.MaterialRenderProxy = MaterialRenderProxy;

			for (int32 InstanceIndex = 0; InstanceIndex < InstanceCount; ++InstanceIndex)
			{
				using FWaterVertexFactoryUserDataWrapperType = TWaterVertexFactoryUserDataWrapper<WITH_WATER_SELECTION_SUPPORT>;
				FWaterVertexFactoryUserDataWrapperType& UserDataWrapper = Context.RayTracingMeshResourceCollector.AllocateOneFrameResource<FWaterVertexFactoryUserDataWrapperType>();

				const int32 InstanceDataIndex = BucketOffsets[BucketIndex] + InstanceIndex;
				const FWaterQuadTree::FStagingInstanceData& InstanceData = WaterInstanceData.StagingInstanceData[InstanceDataIndex];

				FWaterVertexFactoryRaytracingParameters UniformBufferParams;
				UniformBufferParams.VertexBuffer = WaterVertexFactories[DensityIndex]->VertexBuffer->GetSRV();
				UniformBufferParams.InstanceData0 = InstanceData.Data[0];
				UniformBufferParams.InstanceData1 = InstanceData.Data[1];

				UserDataWrapper.UserData.InstanceDataBuffers = WaterMeshUserDataBuffers->GetUserData(EWaterMeshRenderGroupType::RG_RenderWaterTiles)->InstanceDataBuffers;
				UserDataWrapper.UserData.RenderGroupType = EWaterMeshRenderGroupType::RG_RenderWaterTiles;
				UserDataWrapper.UserData.WaterVertexFactoryRaytracingVFUniformBuffer = FWaterVertexFactoryRaytracingParametersRef::CreateUniformBufferImmediate(UniformBufferParams, UniformBuffer_SingleFrame);
							
				BatchElement.UserData = (void*)&UserDataWrapper.UserData;							

				FRayTracingWaterData& WaterInstanceRayTracingData = RayTracingWaterData[DensityIndex][DensityInstanceIndex++];

				FRayTracingInstance RayTracingInstance;
				RayTracingInstance.Geometry = &WaterInstanceRayTracingData.Geometry;
				RayTracingInstance.InstanceTransforms.Add(GetLocalToWorld());
				RayTracingInstance.Materials.Add(BaseMesh);
				RayTracingInstance.BuildInstanceMaskAndFlags(GetScene().GetFeatureLevel());
				OutRayTracingInstances.Add(RayTracingInstance);

				Context.DynamicRayTracingGeometriesToUpdate.Add(
					FRayTracingDynamicGeometryUpdateParams
					{
						RayTracingInstance.Materials,
						false,
						uint32(WaterVertexFactories[DensityIndex]->VertexBuffer->GetVertexCount()),
						uint32(WaterVertexFactories[DensityIndex]->VertexBuffer->GetVertexCount() * sizeof(FVector3f)),
						uint32(WaterVertexFactories[DensityIndex]->IndexBuffer->GetIndexCount() / 3),
						&WaterInstanceRayTracingData.Geometry,
						nullptr,
						true
					}
				);				
			}
>>>>>>> d731a049
		}
	}
}
#endif // RHI_RAYTRACING

FPrimitiveViewRelevance FWaterMeshSceneProxy::GetViewRelevance(const FSceneView* View) const
{
	FPrimitiveViewRelevance Result;
	Result.bDrawRelevance = IsShown(View);
	Result.bShadowRelevance = false;
	Result.bDynamicRelevance = true;
	Result.bStaticRelevance = false;
	Result.bRenderInMainPass = ShouldRenderInMainPass();
	Result.bUsesLightingChannels = GetLightingChannelMask() != GetDefaultLightingChannelMask();
	Result.bRenderCustomDepth = ShouldRenderCustomDepth();
	Result.bTranslucentSelfShadow = bCastVolumetricTranslucentShadow;
	MaterialRelevance.SetPrimitiveViewRelevance(Result);
	Result.bVelocityRelevance = DrawsVelocity() && Result.bOpaque && Result.bRenderInMainPass;
	return Result;
}

#if WITH_WATER_SELECTION_SUPPORT
HHitProxy* FWaterMeshSceneProxy::CreateHitProxies(UPrimitiveComponent* Component, TArray<TRefCountPtr<HHitProxy> >& OutHitProxies)
{
	WaterQuadTree.GatherHitProxies(OutHitProxies);

	// No default hit proxy.
	return nullptr;
}
#endif // WITH_WATER_SELECTION_SUPPORT


void FWaterMeshSceneProxy::OnTessellatedWaterMeshBoundsChanged_GameThread(const FBox2D& InTessellatedWaterMeshBounds)
{
	check(IsInParallelGameThread() || IsInGameThread());

	FWaterMeshSceneProxy* SceneProxy = this;
	ENQUEUE_RENDER_COMMAND(OnTessellatedWaterMeshBoundsChanged)(
		[SceneProxy, InTessellatedWaterMeshBounds](FRHICommandListImmediate& RHICmdList)
		{
			SceneProxy->OnTessellatedWaterMeshBoundsChanged_RenderThread(InTessellatedWaterMeshBounds);
		});
}

void FWaterMeshSceneProxy::OnTessellatedWaterMeshBoundsChanged_RenderThread(const FBox2D& InTessellatedWaterMeshBounds)
{
	check(IsInRenderingThread());

	TessellatedWaterMeshBounds = InTessellatedWaterMeshBounds;
}<|MERGE_RESOLUTION|>--- conflicted
+++ resolved
@@ -118,13 +118,10 @@
 	WaterMeshUserDataBuffers = new WaterMeshUserDataBuffersType(WaterInstanceDataBuffers);
 
 	WaterQuadTree.BuildMaterialIndices();
-<<<<<<< HEAD
-=======
 
 #if RHI_RAYTRACING
 	RayTracingWaterData.SetNum(DensityCount);
 #endif
->>>>>>> d731a049
 }
 
 FWaterMeshSceneProxy::~FWaterMeshSceneProxy()
@@ -426,8 +423,6 @@
 					}
 				}
 			}
-<<<<<<< HEAD
-=======
 		}
 	}
 
@@ -636,7 +631,6 @@
 					}
 				);				
 			}
->>>>>>> d731a049
 		}
 	}
 }
