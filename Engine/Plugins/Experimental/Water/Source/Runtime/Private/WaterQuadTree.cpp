--- conflicted
+++ resolved
@@ -99,8 +99,8 @@
 		FColor Color;
 		if (InTraversalDesc.DebugShowTile == 1)
 		{
-			//static FColor WaterTypeColor[] = { FColor::Red, FColor::Green, FColor::Blue, FColor::Yellow, FColor::Purple };
-			Color = GColorList.GetFColorByIndex(DensityIndex + 1);
+			static FColor WaterTypeColor[] = { FColor::Red, FColor::Green, FColor::Blue, FColor::Yellow, FColor::Purple };
+			Color = WaterTypeColor[TileDebugID];
 		}
 		else if (InTraversalDesc.DebugShowTile == 2)
 		{
@@ -707,9 +707,6 @@
 {
 	TRACE_CPUPROFILER_EVENT_SCOPE(BuildWaterTileInstanceData);
 	check(bIsReadOnly);
-<<<<<<< HEAD
-	NodeData.Nodes[0].SelectLOD(NodeData, TreeDepth, InTraversalDesc, Output);
-=======
 	if (InTraversalDesc.TessellatedWaterMeshBounds.bIsValid)
 	{
 		NodeData.Nodes[0].SelectLODWithinBounds(NodeData, TreeDepth, InTraversalDesc, Output);
@@ -718,7 +715,6 @@
 	{
 		NodeData.Nodes[0].SelectLOD(NodeData, TreeDepth, InTraversalDesc, Output);
 	}
->>>>>>> d731a049
 
 	// Append Far Mesh tiles
 	if (FarMeshData.InstanceData.Num() > 0 && FarMeshData.MaterialIndex != INDEX_NONE)
