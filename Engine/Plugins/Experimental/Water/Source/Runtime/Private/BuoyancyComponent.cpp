--- conflicted
+++ resolved
@@ -416,11 +416,7 @@
 			//Distribute a mass of 1 to each pontoon so that we get a scaling factor based on position relative to CoM
 			FString ErrMsg;
 			bool ComputeSuccess = FSimpleSuspensionHelpers::ComputeSprungMasses(LocalPontoonLocations, LocalCOM, 1.f, PontoonCoefficients, &ErrMsg);
-<<<<<<< HEAD
-			ensureMsgf(ComputeSuccess, TEXT("Failed to compute %d sprung masses for: %s\nErrMsg: \"%s\""), LocalPontoonLocations.Num(), *GetOwner()->GetName(), *ErrMsg);
-=======
 			ensureMsgf(ComputeSuccess, TEXT("Failed to compute %d sprung masses for: %s\nErrMsg: \"%s\""), LocalPontoonLocations.Num(), *GetOwner()->GetActorNameOrLabel(), *ErrMsg);
->>>>>>> 4af6daef
 		}
 	}
 
