// Copyright Epic Games, Inc. All Rights Reserved.

#include "NiagaraWaterFunctionLibrary.h"
#include "NiagaraComponent.h"
#include "NiagaraDataInterfaceWater.h"
#include "WaterBodyComponent.h"
#include "WaterModule.h"

#include UE_INLINE_GENERATED_CPP_BY_NAME(NiagaraWaterFunctionLibrary)

void UNiagaraWaterFunctionLibrary::SetWaterBodyComponent(UNiagaraComponent* NiagaraSystem, const FString& OverrideName, UWaterBodyComponent* WaterBodyComponent)
{
	if (!NiagaraSystem)
	{
<<<<<<< HEAD
		UE_LOG(LogWater, Warning, TEXT("NiagaraSystem in \"Set Water Body Component\" is NULL, OverrideName \"%s\" and WaterBodyComponent \"%s\", skipping."), *OverrideName, WaterBodyComponent ? *WaterBodyComponent->GetName() : TEXT("NULL"));
=======
		UE_LOG(LogWater, Warning, TEXT("NiagaraSystem in \"Set Water Body Component\" is NULL, OverrideName \"%s\" and WaterBodyComponent \"%s\", skipping."), *OverrideName, WaterBodyComponent ? *WaterBodyComponent->GetOwner()->GetActorNameOrLabel() : TEXT("NULL"));
>>>>>>> 4af6daef
		return;
	}

	if (!WaterBodyComponent)
	{
<<<<<<< HEAD
		UE_LOG(LogWater, Warning, TEXT("WaterBodyComponent in \"Set Water Body Component\" is NULL, OverrideName \"%s\" and NiagaraSystem \"%s\", skipping."), *OverrideName, *NiagaraSystem->GetOwner()->GetName());
=======
		UE_LOG(LogWater, Warning, TEXT("WaterBodyComponent in \"Set Water Body Component\" is NULL, OverrideName \"%s\" and NiagaraSystem \"%s\", skipping."), *OverrideName, *NiagaraSystem->GetOwner()->GetActorNameOrLabel());
>>>>>>> 4af6daef
		return;
	}


	const FNiagaraParameterStore& OverrideParameters = NiagaraSystem->GetOverrideParameters();

	FNiagaraVariable Variable(FNiagaraTypeDefinition(UNiagaraDataInterfaceWater::StaticClass()), *OverrideName);

	int32 Index = OverrideParameters.IndexOf(Variable);
	if (Index == INDEX_NONE)
	{
		UE_LOG(LogWater, Warning, TEXT("Could not find index of variable \"%s\" in the OverrideParameters map of NiagaraSystem \"%s\"."), *OverrideName, *NiagaraSystem->GetOwner()->GetActorNameOrLabel());
		return;
	}

	UNiagaraDataInterfaceWater* WaterInterface = Cast<UNiagaraDataInterfaceWater>(OverrideParameters.GetDataInterface(Index));
	if (!WaterInterface)
	{
		UE_LOG(LogWater, Warning, TEXT("Did not find a matching Water Data Interface variable named \"%s\" in the User variables of NiagaraSystem \"%s\" ."), *OverrideName, *NiagaraSystem->GetOwner()->GetActorNameOrLabel());
		return;
	}

	WaterInterface->SetWaterBodyComponent(WaterBodyComponent);
}<|MERGE_RESOLUTION|>--- conflicted
+++ resolved
@@ -12,21 +12,13 @@
 {
 	if (!NiagaraSystem)
 	{
-<<<<<<< HEAD
-		UE_LOG(LogWater, Warning, TEXT("NiagaraSystem in \"Set Water Body Component\" is NULL, OverrideName \"%s\" and WaterBodyComponent \"%s\", skipping."), *OverrideName, WaterBodyComponent ? *WaterBodyComponent->GetName() : TEXT("NULL"));
-=======
 		UE_LOG(LogWater, Warning, TEXT("NiagaraSystem in \"Set Water Body Component\" is NULL, OverrideName \"%s\" and WaterBodyComponent \"%s\", skipping."), *OverrideName, WaterBodyComponent ? *WaterBodyComponent->GetOwner()->GetActorNameOrLabel() : TEXT("NULL"));
->>>>>>> 4af6daef
 		return;
 	}
 
 	if (!WaterBodyComponent)
 	{
-<<<<<<< HEAD
-		UE_LOG(LogWater, Warning, TEXT("WaterBodyComponent in \"Set Water Body Component\" is NULL, OverrideName \"%s\" and NiagaraSystem \"%s\", skipping."), *OverrideName, *NiagaraSystem->GetOwner()->GetName());
-=======
 		UE_LOG(LogWater, Warning, TEXT("WaterBodyComponent in \"Set Water Body Component\" is NULL, OverrideName \"%s\" and NiagaraSystem \"%s\", skipping."), *OverrideName, *NiagaraSystem->GetOwner()->GetActorNameOrLabel());
->>>>>>> 4af6daef
 		return;
 	}
 
