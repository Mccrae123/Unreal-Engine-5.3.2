--- conflicted
+++ resolved
@@ -536,59 +536,6 @@
 	}
 }
 
-<<<<<<< HEAD
-TSoftObjectPtr<AWaterZone> UWaterSubsystem::FindWaterZone(const FBox2D& Bounds) const
-{
-
-	const UWorld* World = GetWorld();
-	if (!World)
-	{
-		return {};
-	}
-
-	// Score each overlapping water zone and then pick the best.
-	TMap<TSoftObjectPtr<AWaterZone>, int32> ViableZones;
-
-#if WITH_EDITOR
-	// Within the editor, we also want to check unloaded actors to ensure that the water body has serialized the best possible water zone, rather than just looking through what might be loaded now.
-	if (GEditor && !World->IsGameWorld())
-	{
-		if (UWorldPartition* WorldPartition = World->GetWorldPartition())
-		{
-			FWorldPartitionHelpers::ForEachActorDesc<AWaterZone>(WorldPartition, [Bounds, &ViableZones](const FWorldPartitionActorDesc* ActorDesc)
-			{
-				FWaterZoneActorDesc* WaterZoneActorDesc = (FWaterZoneActorDesc*)ActorDesc;
-				const FBox WaterZoneBounds = WaterZoneActorDesc->GetEditorBounds();
-				const FBox2D WaterZoneBounds2D(FVector2D(WaterZoneBounds.Min), FVector2D(WaterZoneBounds.Max));
-
-				if (Bounds.Intersect(WaterZoneBounds2D))
-				{
-					ViableZones.Emplace(WaterZoneActorDesc->GetActorSoftPath(), WaterZoneActorDesc->GetOverlapPriority());
-				}
-
-				return true;
-			});
-		}
-	}
-#endif // WITH_EDITOR
-
-	for (AWaterZone* WaterZone : TActorRange<AWaterZone>(World, AWaterZone::StaticClass(), EActorIteratorFlags::SkipPendingKill))
-	{
-		const FBox2D WaterZoneBounds = WaterZone->GetZoneBounds2D();
-
-		if (Bounds.Intersect(WaterZoneBounds))
-		{
-			ViableZones.Emplace(WaterZone, WaterZone->GetOverlapPriority());
-		}
-	}
-
-	if (ViableZones.Num() == 0)
-	{
-		return {};
-	}
-
-	return Algo::MaxElementBy(ViableZones, [](const TPair<TSoftObjectPtr<AWaterZone>, int32>& A) { return A.Value; })->Key;
-=======
 TSoftObjectPtr<AWaterZone> UWaterSubsystem::FindWaterZone(const UWorld* World, const FBox2D& Bounds, const TSoftObjectPtr<const ULevel> PreferredLevel)
 {
 	if (!World)
@@ -674,7 +621,6 @@
 TSoftObjectPtr<AWaterZone> UWaterSubsystem::FindWaterZone(const FBox2D& Bounds, const TSoftObjectPtr<const ULevel> PreferredLevel) const
 {
 	return FindWaterZone(GetWorld(), Bounds, PreferredLevel);
->>>>>>> 4af6daef
 }
 
 void UWaterSubsystem::NotifyWaterScalabilityChangedInternal(IConsoleVariable* CVar)
@@ -687,11 +633,7 @@
 	// Water body visibility depends on various CVars. All need to update the visibility in water body components : 
 	GetWaterBodyManagerInternal().ForEachWaterBodyComponent([](UWaterBodyComponent* WaterBodyComponent)
 	{
-<<<<<<< HEAD
-		WaterBodyComponent->UpdateComponentVisibility(/* bAllowWaterMeshRebuild = */true);
-=======
 		WaterBodyComponent->UpdateComponentVisibility(/* bAllowWaterZoneRebuild = */true);
->>>>>>> 4af6daef
 		return true;
 	});
 }
@@ -895,11 +837,7 @@
 			MaterialDescription = FString::Format(TEXT("{0} (parent: {1})"), { MID->Parent->GetName(), MID->GetMaterial()->GetName() });
 		}
 		OutputStrings.Add(FText::Format(LOCTEXT("VisualizeActiveUnderwaterPostProcess_ActivePostprocess", "Active underwater post process water body {0} (material: {1})"),
-<<<<<<< HEAD
-			FText::FromString(InDebugInfo.ActiveWaterBodyComponent->GetOwner()->GetName()),
-=======
 			FText::FromString(InDebugInfo.ActiveWaterBodyComponent->GetOwner()->GetActorNameOrLabel()),
->>>>>>> 4af6daef
 			FText::FromString(MaterialDescription)));
 	}
 	else
@@ -939,11 +877,7 @@
 				if (WaterBody.IsValid() && WaterBody->GetOwner())
 				{
 					OutputStrings.Add(FText::Format(LOCTEXT("VisualizeActiveUnderwaterPostProcess_OverlappedWaterBodyDetails", "- {0} (overlap material priority: {1})"),
-<<<<<<< HEAD
-						FText::FromString(WaterBody->GetOwner()->GetName()),
-=======
 						FText::FromString(WaterBody->GetOwner()->GetActorNameOrLabel()),
->>>>>>> 4af6daef
 						FText::AsNumber(WaterBody->GetOverlapMaterialPriority())));
 				}
 			}
