// Copyright Epic Games, Inc. All Rights Reserved.

#pragma once

#include "RenderingThread.h"

template <bool bWithWaterSelectionSupport>
class TWaterInstanceDataBuffers
{
public:
	static constexpr int32 NumBuffers = bWithWaterSelectionSupport ? 3 : 2;

	TWaterInstanceDataBuffers(int32 InInstanceCount)
	{
		ENQUEUE_RENDER_COMMAND(AllocateWaterInstanceDataBuffer)
		(
			[this, InInstanceCount](FRHICommandListImmediate& RHICmdList)
			{
				FRHIResourceCreateInfo CreateInfo(TEXT("WaterInstanceDataBuffers"));

				int32 SizeInBytes = Align<int32>(InInstanceCount * sizeof(FVector4f), 4 * 1024);

				for (int32 i = 0; i < NumBuffers; ++i)
				{
<<<<<<< HEAD
					Buffer[i] = RHICreateVertexBuffer(SizeInBytes, BUF_Dynamic, CreateInfo);
=======
					Buffer[i] = RHICmdList.CreateVertexBuffer(SizeInBytes, BUF_Dynamic, CreateInfo);
>>>>>>> 4af6daef
					BufferMemory[i] = TArrayView<FVector4f>();
				}
			}
		);
	}

	~TWaterInstanceDataBuffers()
	{
		for (int32 i = 0; i < NumBuffers; ++i)
		{
			Buffer[i].SafeRelease();
		}
	}

	void Lock(FRHICommandListBase& RHICmdList, int32 InInstanceCount)
	{
		for (int32 i = 0; i < NumBuffers; ++i)
		{
			BufferMemory[i] = Lock(RHICmdList, InInstanceCount, i);
		}
	}

	void Unlock(FRHICommandListBase& RHICmdList)
	{
		for (int32 i = 0; i < NumBuffers; ++i)
		{
<<<<<<< HEAD
			Unlock(i);
=======
			Unlock(RHICmdList, i);
>>>>>>> 4af6daef
			BufferMemory[i] = TArrayView<FVector4f>();
		}
	}

	FBufferRHIRef GetBuffer(int32 InBufferID) const
	{
		return Buffer[InBufferID];
	}

	TArrayView<FVector4f> GetBufferMemory(int32 InBufferID) const
	{
		check(!BufferMemory[InBufferID].IsEmpty());
		return BufferMemory[InBufferID];
	}

private:
<<<<<<< HEAD
	TArrayView<FVector4f> Lock(int32 InInstanceCount, int32 InBufferID)
	{
		check(IsInRenderingThread());

=======
	TArrayView<FVector4f> Lock(FRHICommandListBase& RHICmdList, int32 InInstanceCount, int32 InBufferID)
	{
>>>>>>> 4af6daef
		uint32 SizeInBytes = InInstanceCount * sizeof(FVector4f);

		if (SizeInBytes > Buffer[InBufferID]->GetSize())
		{
			Buffer[InBufferID].SafeRelease();

			FRHIResourceCreateInfo CreateInfo(TEXT("WaterInstanceDataBuffers"));

			// Align size in to avoid reallocating for a few differences of instance count
			uint32 AlignedSizeInBytes = Align<uint32>(SizeInBytes, 4 * 1024);

			Buffer[InBufferID] = RHICmdList.CreateVertexBuffer(AlignedSizeInBytes, BUF_Dynamic, CreateInfo);
		}

<<<<<<< HEAD
		FVector4f* Data = reinterpret_cast<FVector4f*>(RHILockBuffer(Buffer[InBufferID], 0, SizeInBytes, RLM_WriteOnly));
=======
		FVector4f* Data = reinterpret_cast<FVector4f*>(RHICmdList.LockBuffer(Buffer[InBufferID], 0, SizeInBytes, RLM_WriteOnly));
>>>>>>> 4af6daef
		return TArrayView<FVector4f>(Data, InInstanceCount);
	}

	void Unlock(FRHICommandListBase& RHICmdList, int32 InBufferID)
	{
		RHICmdList.UnlockBuffer(Buffer[InBufferID]);
	}

	FBufferRHIRef Buffer[NumBuffers];
	TArrayView<FVector4f> BufferMemory[NumBuffers];
};

#if UE_ENABLE_INCLUDE_ORDER_DEPRECATED_IN_5_2
#include "RHI.h"
#include "CoreMinimal.h"
#endif<|MERGE_RESOLUTION|>--- conflicted
+++ resolved
@@ -22,11 +22,7 @@
 
 				for (int32 i = 0; i < NumBuffers; ++i)
 				{
-<<<<<<< HEAD
-					Buffer[i] = RHICreateVertexBuffer(SizeInBytes, BUF_Dynamic, CreateInfo);
-=======
 					Buffer[i] = RHICmdList.CreateVertexBuffer(SizeInBytes, BUF_Dynamic, CreateInfo);
->>>>>>> 4af6daef
 					BufferMemory[i] = TArrayView<FVector4f>();
 				}
 			}
@@ -53,11 +49,7 @@
 	{
 		for (int32 i = 0; i < NumBuffers; ++i)
 		{
-<<<<<<< HEAD
-			Unlock(i);
-=======
 			Unlock(RHICmdList, i);
->>>>>>> 4af6daef
 			BufferMemory[i] = TArrayView<FVector4f>();
 		}
 	}
@@ -74,15 +66,8 @@
 	}
 
 private:
-<<<<<<< HEAD
-	TArrayView<FVector4f> Lock(int32 InInstanceCount, int32 InBufferID)
-	{
-		check(IsInRenderingThread());
-
-=======
 	TArrayView<FVector4f> Lock(FRHICommandListBase& RHICmdList, int32 InInstanceCount, int32 InBufferID)
 	{
->>>>>>> 4af6daef
 		uint32 SizeInBytes = InInstanceCount * sizeof(FVector4f);
 
 		if (SizeInBytes > Buffer[InBufferID]->GetSize())
@@ -97,11 +82,7 @@
 			Buffer[InBufferID] = RHICmdList.CreateVertexBuffer(AlignedSizeInBytes, BUF_Dynamic, CreateInfo);
 		}
 
-<<<<<<< HEAD
-		FVector4f* Data = reinterpret_cast<FVector4f*>(RHILockBuffer(Buffer[InBufferID], 0, SizeInBytes, RLM_WriteOnly));
-=======
 		FVector4f* Data = reinterpret_cast<FVector4f*>(RHICmdList.LockBuffer(Buffer[InBufferID], 0, SizeInBytes, RLM_WriteOnly));
->>>>>>> 4af6daef
 		return TArrayView<FVector4f>(Data, InInstanceCount);
 	}
 
