// Copyright Epic Games, Inc. All Rights Reserved.

#pragma once

#include "CoreMinimal.h"
#include "UObject/ObjectMacros.h"
#include "UObject/Object.h"
#include "UObject/Class.h"
#include "Engine/EngineTypes.h"
#include "Components/MeshComponent.h"
#include "WaterQuadTree.h"
#include "WaterMeshComponent.generated.h"

/**
 * Water Mesh Component responsible for generating and rendering a continuous water mesh on top of all the existing water body actors in the world
 * The component contains a quadtree which defines where there are water tiles. A function for traversing the quadtree and outputing a list of instance data for each tile to be rendered from a point of view is included
 */
UCLASS(ClassGroup = (Rendering, Water), hidecategories = (Object, Activation, "Components|Activation", Collision, Lighting, HLOD, Navigation, Replication, Input, MaterialParameters, TextureStreaming), editinlinenew)
class WATER_API UWaterMeshComponent : public UMeshComponent
{
	GENERATED_BODY()

public:
	UWaterMeshComponent();

	//~ Begin UObject Interface
	virtual void PostLoad() override;
	virtual void PostInitProperties() override;
	//~ End UObject Interface

	//~ Begin UMeshComponent Interface
	virtual int32 GetNumMaterials() const override { return 0; }
	//~ End UMeshComponent Interface

	//~ Begin UPrimitiveComponent Interface
	virtual FPrimitiveSceneProxy* CreateSceneProxy() override;
	virtual void GetUsedMaterials(TArray<UMaterialInterface*>& OutMaterials, bool bGetDebugMaterials = false) const override;
	virtual void SetMaterial(int32 ElementIndex, UMaterialInterface* Material) override;
#if WITH_EDITOR
	virtual bool ShouldRenderSelected() const override;
#endif // WITH_EDITOR
	//~ End UPrimitiveComponent Interface

	virtual void PrecachePSOs() override;

	void Update();

	/** Use this instead of GetMaterialRelevance, since this one will go over all materials from all tiles */
	FMaterialRelevance GetWaterMaterialRelevance(ERHIFeatureLevel::Type InFeatureLevel) const;

	void PushTessellatedWaterMeshBoundsToPoxy(const FBox2D& TessellatedWaterMeshBounds);

	const FWaterQuadTree& GetWaterQuadTree() const { return WaterQuadTree; }

<<<<<<< HEAD
=======
	const TSet<TObjectPtr<UMaterialInterface>>& GetUsedMaterialsSet() const { return UsedMaterials; }

>>>>>>> d731a049
	void MarkWaterMeshGridDirty() { bNeedsRebuild = true; }

	int32 GetTessellationFactor() const { return FMath::Clamp(TessellationFactor + TessFactorBiasScalability, 1, 12); }

	float GetLODScale() const { return LODScale + LODScaleBiasScalability; }

	void SetExtentInTiles(FIntPoint NewExtentInTiles);
	FIntPoint GetExtentInTiles() const { return ExtentInTiles; }

	void SetTileSize(float NewTileSize);
	float GetTileSize() const { return TileSize; }

	/** At above what density level a tile is allowed to force collapse even if not all leaf nodes in the subtree are present.
	 *	Collapsing will not occus if any child node in the subtree has different materials.
	 *	Setting this to -1 means no collapsing is allowed and the water mesh will always keep it's silhouette at any distance.
	 *	Setting this to 0 will allow every level to collapse
	 *	Setting this to something higher than the LODCount will have no effect
	 */
	UPROPERTY(EditAnywhere, Category = Rendering, meta = (ClampMin = "-1"))
	int32 ForceCollapseDensityLevel = -1;

<<<<<<< HEAD
	UPROPERTY(EditAnywhere, Category = "Mesh|FarDistance")
	UMaterialInterface* FarDistanceMaterial = nullptr;
=======
	UPROPERTY(EditAnywhere, Category = "Rendering|FarDistance")
	TObjectPtr<UMaterialInterface> FarDistanceMaterial = nullptr;
>>>>>>> d731a049

	UPROPERTY(EditAnywhere, Category = "Rendering|FarDistance", meta = (ClampMin = "0"))
	float FarDistanceMeshExtent = 0.0f;

	UFUNCTION(BlueprintPure, Category = Rendering)
	bool IsEnabled() const { return bIsEnabled; }
<<<<<<< HEAD

	// HACK [jonathan.bard] (start) : This is to make sure that the RTWorldLocation / RTWorldSizeVector MPC params can be serialized and set at runtime on the Water MPC.
	void SetLandscapeInfo(const FVector& InRTWorldLocation, const FVector& InRTWorldSizeVector);

	UPROPERTY(VisibleAnywhere, BlueprintReadOnly, Category = Texture)
	FVector RTWorldLocation;

	UPROPERTY(VisibleAnywhere, BlueprintReadOnly, Category = Texture)
	FVector RTWorldSizeVector;
	// HACK [jonathan.bard] (end)

=======
>>>>>>> d731a049
private:
	//~ Begin USceneComponent Interface
	virtual FBoxSphereBounds CalcBounds(const FTransform& LocalToWorld) const override;
	//~ Begin USceneComponent Interface

	/** Based on all water bodies in the scene, rebuild the water mesh */
	void RebuildWaterMesh(float InTileSize, const FIntPoint& InExtentInTiles);

	/** World size of the water tiles at LOD0. Multiply this with the ExtentInTiles to get the world extents of the system */
<<<<<<< HEAD
	UPROPERTY(EditAnywhere, Category = Mesh, meta = (ClampMin = "100", AllowPrivateAcces = "true"))
	float TileSize = 2400.0f;

	/** The extent of the system in number of tiles. Maximum number of tiles for this system will be ExtentInTiles.X*2*ExtentInTiles.Y*2 */
	UPROPERTY(EditAnywhere, Category = Mesh, meta = (ClampMin = "1", AllowPrivateAcces = "true"))
=======
	UPROPERTY(EditAnywhere, Category = Rendering, meta = (ClampMin = "100", AllowPrivateAcces = "true"))
	float TileSize = 2400.0f;

	/** The extent of the system in number of tiles. Maximum number of tiles for this system will be ExtentInTiles.X*2*ExtentInTiles.Y*2 */
	UPROPERTY(EditAnywhere, Category = Rendering, meta = (ClampMin = "1", AllowPrivateAcces = "true"))
>>>>>>> d731a049
	FIntPoint ExtentInTiles = FIntPoint(64, 64);

	/** Tiles containing water, stored in a quad tree */
	FWaterQuadTree WaterQuadTree;

	/** Unique list of materials used by this component */
	UPROPERTY(Transient, NonPIEDuplicateTransient, TextExportTransient)
	TSet<TObjectPtr<UMaterialInterface>> UsedMaterials;

	/** Dirty flag which will make sure the water mesh is updated properly */
	bool bNeedsRebuild = true;

	/** If the system is enabled */
	bool bIsEnabled = false;

	/** Cached CVarWaterMeshLODCountBias to detect changes in scalability */
	int32 LODCountBiasScalability = 0;
	
	/** Cached CVarWaterMeshTessFactorBias to detect changes in scalability */
	int32 TessFactorBiasScalability = 0;

	/** Cached CVarWaterMeshLODScaleBias to detect changes in scalability */
	float LODScaleBiasScalability = 0.0f;

	/** Highest tessellation factor of a water tile. Max number of verts on the side of a tile will be (2^TessellationFactor)+1)  */
	UPROPERTY(EditAnywhere, Category = Rendering, meta = (ClampMin = "1", ClampMax = "12"))
	int32 TessellationFactor = 6;

	/** World scale of the concentric LODs */
	UPROPERTY(EditAnywhere, Category = Rendering, meta = (ClampMin = "0.5"))
	float LODScale = 1.0f;

#if WITH_EDITOR
	//~ Begin USceneComponent Interface
	virtual void PostEditChangeProperty(FPropertyChangedEvent& PropertyChangedEvent) override;
	virtual void PostEditComponentMove(bool bFinished) override;
	//~ Begin USceneComponent Interface
#endif
};<|MERGE_RESOLUTION|>--- conflicted
+++ resolved
@@ -52,11 +52,8 @@
 
 	const FWaterQuadTree& GetWaterQuadTree() const { return WaterQuadTree; }
 
-<<<<<<< HEAD
-=======
 	const TSet<TObjectPtr<UMaterialInterface>>& GetUsedMaterialsSet() const { return UsedMaterials; }
 
->>>>>>> d731a049
 	void MarkWaterMeshGridDirty() { bNeedsRebuild = true; }
 
 	int32 GetTessellationFactor() const { return FMath::Clamp(TessellationFactor + TessFactorBiasScalability, 1, 12); }
@@ -78,33 +75,14 @@
 	UPROPERTY(EditAnywhere, Category = Rendering, meta = (ClampMin = "-1"))
 	int32 ForceCollapseDensityLevel = -1;
 
-<<<<<<< HEAD
-	UPROPERTY(EditAnywhere, Category = "Mesh|FarDistance")
-	UMaterialInterface* FarDistanceMaterial = nullptr;
-=======
 	UPROPERTY(EditAnywhere, Category = "Rendering|FarDistance")
 	TObjectPtr<UMaterialInterface> FarDistanceMaterial = nullptr;
->>>>>>> d731a049
 
 	UPROPERTY(EditAnywhere, Category = "Rendering|FarDistance", meta = (ClampMin = "0"))
 	float FarDistanceMeshExtent = 0.0f;
 
 	UFUNCTION(BlueprintPure, Category = Rendering)
 	bool IsEnabled() const { return bIsEnabled; }
-<<<<<<< HEAD
-
-	// HACK [jonathan.bard] (start) : This is to make sure that the RTWorldLocation / RTWorldSizeVector MPC params can be serialized and set at runtime on the Water MPC.
-	void SetLandscapeInfo(const FVector& InRTWorldLocation, const FVector& InRTWorldSizeVector);
-
-	UPROPERTY(VisibleAnywhere, BlueprintReadOnly, Category = Texture)
-	FVector RTWorldLocation;
-
-	UPROPERTY(VisibleAnywhere, BlueprintReadOnly, Category = Texture)
-	FVector RTWorldSizeVector;
-	// HACK [jonathan.bard] (end)
-
-=======
->>>>>>> d731a049
 private:
 	//~ Begin USceneComponent Interface
 	virtual FBoxSphereBounds CalcBounds(const FTransform& LocalToWorld) const override;
@@ -114,19 +92,11 @@
 	void RebuildWaterMesh(float InTileSize, const FIntPoint& InExtentInTiles);
 
 	/** World size of the water tiles at LOD0. Multiply this with the ExtentInTiles to get the world extents of the system */
-<<<<<<< HEAD
-	UPROPERTY(EditAnywhere, Category = Mesh, meta = (ClampMin = "100", AllowPrivateAcces = "true"))
-	float TileSize = 2400.0f;
-
-	/** The extent of the system in number of tiles. Maximum number of tiles for this system will be ExtentInTiles.X*2*ExtentInTiles.Y*2 */
-	UPROPERTY(EditAnywhere, Category = Mesh, meta = (ClampMin = "1", AllowPrivateAcces = "true"))
-=======
 	UPROPERTY(EditAnywhere, Category = Rendering, meta = (ClampMin = "100", AllowPrivateAcces = "true"))
 	float TileSize = 2400.0f;
 
 	/** The extent of the system in number of tiles. Maximum number of tiles for this system will be ExtentInTiles.X*2*ExtentInTiles.Y*2 */
 	UPROPERTY(EditAnywhere, Category = Rendering, meta = (ClampMin = "1", AllowPrivateAcces = "true"))
->>>>>>> d731a049
 	FIntPoint ExtentInTiles = FIntPoint(64, 64);
 
 	/** Tiles containing water, stored in a quad tree */
