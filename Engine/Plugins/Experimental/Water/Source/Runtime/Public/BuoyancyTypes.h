--- conflicted
+++ resolved
@@ -234,10 +234,7 @@
 	UPROPERTY(EditDefaultsOnly, Category = Buoyancy, Meta = (EditCondition = "bApplyDragForcesInWater"))
 	float MaxDragSpeed = 15.f;
 
-<<<<<<< HEAD
-=======
 	/** Whether we should apply river forces such as downstream push and shore push */
->>>>>>> 4af6daef
 	UPROPERTY(EditDefaultsOnly, Category = "Buoyancy | River Behavior")
 	bool bApplyRiverForces = true;
 
@@ -273,10 +270,7 @@
 	UPROPERTY(EditDefaultsOnly, Category = "Buoyancy | River Behavior", Meta = (EditCondition = "bApplyRiverForces"))
 	bool bAllowCurrentWhenMovingFastUpstream = false;
 
-<<<<<<< HEAD
-=======
 	/** Apply torque to align the object along the downstream direction of the river */
->>>>>>> 4af6daef
 	UPROPERTY(EditDefaultsOnly, Category = "Buoyancy | River Behavior", Meta = (EditCondition = "bApplyRiverForces"))
 	bool bApplyDownstreamAngularRotation = false;
 
@@ -284,18 +278,6 @@
 	UPROPERTY(EditDefaultsOnly, Category = "Buoyancy | River Behavior", Meta = (EditCondition = "bApplyRiverForces && bApplyDownstreamAngularRotation"))
 	FVector DownstreamAxisOfRotation;
 
-<<<<<<< HEAD
-	/** Strength of the angular rotation application */
-	UPROPERTY(EditDefaultsOnly, Category = "Buoyancy | River Behavior", Meta = (EditCondition = "bApplyRiverForces && bApplyDownstreamAngularRotation", ClampMin = 0.0f, ClampMax = 1.0f))
-	float DownstreamRotationStrength = 0.05f;
-
-	UPROPERTY(EditDefaultsOnly, Category = "Buoyancy | River Behavior", Meta = (EditCondition = "bApplyRiverForces && bApplyDownstreamAngularRotation"))
-	float DownstreamRotationStiffness = 20.f;
-
-	UPROPERTY(EditDefaultsOnly, Category = "Buoyancy | River Behavior", Meta = (EditCondition = "bApplyRiverForces && bApplyDownstreamAngularRotation"))
-	float DownstreamRotationAngularDamping = 5.0f;
-
-=======
 	/** Strength of the downstream angular rotation application */
 	UPROPERTY(EditDefaultsOnly, Category = "Buoyancy | River Behavior", Meta = (EditCondition = "bApplyRiverForces && bApplyDownstreamAngularRotation", ClampMin = 0.0f, ClampMax = 1.0f))
 	float DownstreamRotationStrength = 0.05f;
@@ -309,7 +291,6 @@
 	float DownstreamRotationAngularDamping = 5.0f;
 
 	/** Maximum torque to apply per update for downstream rotation */
->>>>>>> 4af6daef
 	UPROPERTY(EditDefaultsOnly, Category = "Buoyancy | River Behavior", Meta = (EditCondition = "bApplyRiverForces && bApplyDownstreamAngularRotation"))
 	float DownstreamMaxAcceleration = 10.0f;
 
