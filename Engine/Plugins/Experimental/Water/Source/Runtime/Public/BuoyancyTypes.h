--- conflicted
+++ resolved
@@ -183,13 +183,10 @@
 	UPROPERTY(EditDefaultsOnly, BlueprintReadOnly, Category = Buoyancy)
 	TArray<FSphericalPontoon> Pontoons;
 
-<<<<<<< HEAD
-=======
 	/** If true, center pontoons around center of mass when using relative locations
 		(not used when pontoon locations are specified via sockets) */
 	UPROPERTY(EditDefaultsOnly, BlueprintReadOnly, Category = Buoyancy)
 	bool bCenterPontoonsOnCOM = true;
->>>>>>> d731a049
 
 	/** Increases buoyant force applied on each pontoon. */
 	UPROPERTY(EditDefaultsOnly, Category = Buoyancy)
