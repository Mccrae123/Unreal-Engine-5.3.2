// Copyright Epic Games, Inc. All Rights Reserved.

#pragma once


#include "MaterialShared.h"
#include "Subsystems/WorldSubsystem.h"
#include "Interfaces/Interface_PostProcessVolume.h"
#include "WaterBodyManager.h"
#include "WaterZoneActor.h"
#include "WaterSubsystem.generated.h"

class UStaticMesh;

DECLARE_STATS_GROUP(TEXT("Water"), STATGROUP_Water, STATCAT_Advanced);

DECLARE_DYNAMIC_MULTICAST_DELEGATE_TwoParams(FOnCameraUnderwaterStateChanged, bool, bIsUnderWater, float, DepthUnderwater);
DECLARE_DYNAMIC_MULTICAST_DELEGATE(FOnWaterScalabilityChanged);

class UWaterBodyComponent;
class UMaterialParameterCollection;
class UWaterRuntimeSettings;
class FSceneView;
class UTexture2D;
struct FUnderwaterPostProcessDebugInfo;
enum class EWaterBodyQueryFlags;
class ABuoyancyManager;
class FWaterViewExtension;

namespace UE::WaterInfo { struct FRenderingContext; }

bool IsWaterEnabled(bool bIsRenderThread);

struct FUnderwaterPostProcessVolume : public IInterface_PostProcessVolume
{
	FUnderwaterPostProcessVolume()
		: PostProcessProperties()
	{}

	virtual bool EncompassesPoint(FVector Point, float SphereRadius/*=0.f*/, float* OutDistanceToPoint) override
	{
		// For underwater, the distance to point is 0 for now because underwater doesn't look correct if it is blended with other post process due to the wave masking
		if (OutDistanceToPoint)
		{
			*OutDistanceToPoint = 0;
		}

		// If post process properties are enabled and valid return true.  We already computed if it encompasses the water volume earlier
		return PostProcessProperties.bIsEnabled && PostProcessProperties.Settings;
	}

	virtual FPostProcessVolumeProperties GetProperties() const override
	{
		return PostProcessProperties;
	}

#if DEBUG_POST_PROCESS_VOLUME_ENABLE
	virtual FString GetDebugName() const override
	{
		return FString("UnderwaterPostProcessVolume");
	}
#endif

	FPostProcessVolumeProperties PostProcessProperties;
};

/**
 * This is the API used to get information about water at runtime
 */
UCLASS(BlueprintType, Transient)
class WATER_API UWaterSubsystem : public UTickableWorldSubsystem
{
	GENERATED_BODY()

public:
	UWaterSubsystem();

	// FTickableGameObject implementation Begin
	virtual bool IsTickable() const override { return true; }
	virtual bool IsTickableInEditor() const override { return true; }
	virtual void Tick(float DeltaTime) override;
	virtual TStatId GetStatId() const override;
	// FTickableGameObject implementation End

	// UWorldSubsystem implementation Begin
	/** Override to support water subsystems in editor preview worlds */
	virtual bool DoesSupportWorldType(EWorldType::Type WorldType) const override;
	// UWorldSubsystem implementation End

	// USubsystem implementation Begin
	virtual void Initialize(FSubsystemCollectionBase& Collection) override;
	virtual void PostInitialize() override;
	virtual void Deinitialize() override;
	// USubsystem implementation End

	/** Static helper function to get a water subsystem from a world, returns nullptr if world or subsystem don't exist */
	static UWaterSubsystem* GetWaterSubsystem(const UWorld* InWorld);

	/** Static helper function to get a waterbody manager from a world, returns nullptr if world or manager don't exist */
	static FWaterBodyManager* GetWaterBodyManager(const UWorld* InWorld);

	/** Static helper function to get a weak ptr to the water scene view extension for a given world. */
	static TWeakPtr<FWaterViewExtension, ESPMode::ThreadSafe> GetWaterViewExtension(const UWorld* InWorld);

	UE_DEPRECATED(5.1, "Please use FWaterBodyManager::ForEachWaterBodyComponent instead.")
	static void ForEachWaterBodyComponent(const UWorld* World, TFunctionRef<bool(UWaterBodyComponent*)> Predicate) {}

	UE_DEPRECATED(5.1, "This will become a private member. Prefer calling GetWaterBodyManager instead")
	FWaterBodyManager WaterBodyManager;

	UE_DEPRECATED(5.1, "There may be multiple water zones per level. Prefer calling the GetWaterZone on a per-water body basis or iterating over all zones.")
	AWaterZone* GetWaterZoneActor(ULevel* InPreferredOuterLevel = nullptr) const { return nullptr; }

	ABuoyancyManager* GetBuoyancyManager() const { return BuoyancyManager; }

	TWeakObjectPtr<UWaterBodyComponent> GetOceanBodyComponent() { return OceanBodyComponent; }
	void SetOceanBodyComponent(TWeakObjectPtr<UWaterBodyComponent> InOceanBodyComponent) { OceanBodyComponent = InOceanBodyComponent; }

	UFUNCTION(BlueprintCallable, BlueprintPure, Category=Water)
	bool IsShallowWaterSimulationEnabled() const;

	UFUNCTION(BlueprintCallable, BlueprintPure, Category = Water)
	bool IsUnderwaterPostProcessEnabled() const;

	UFUNCTION(BlueprintCallable, Category=Water)
	static int32 GetShallowWaterMaxDynamicForces();

	UFUNCTION(BlueprintCallable, Category = Water)
	static int32 GetShallowWaterMaxImpulseForces();

	UFUNCTION(BlueprintCallable, Category = Water)
	static int32 GetShallowWaterSimulationRenderTargetSize();

	UFUNCTION(BlueprintCallable, BlueprintPure, Category = Water)
	bool IsWaterRenderingEnabled() const;

	UFUNCTION(BlueprintCallable, Category = Water)
	float GetWaterTimeSeconds() const;

	UFUNCTION(BlueprintCallable, Category = Water)
	float GetSmoothedWorldTimeSeconds() const;

	UFUNCTION(BlueprintCallable, BlueprintPure, Category = Water)
	float GetCameraUnderwaterDepth() const { return CachedDepthUnderwater; }

	UFUNCTION(BlueprintCallable, Category = Water)
	void PrintToWaterLog(const FString& Message, bool bWarning);

	/** Returns the base height of the ocean. This should correspond to its world Z position */
	UFUNCTION(BlueprintCallable, Category = Water)
	float GetOceanBaseHeight() const;

	/** Returns the relative flood height */
	UFUNCTION(BlueprintCallable, Category = Water)
	float GetOceanFloodHeight() const { return FloodHeight; }

	/** Returns the total height of the ocean. This should correspond to the base height plus any additional height, like flood for example */
	UFUNCTION(BlueprintCallable, Category = Water)
	float GetOceanTotalHeight() const { return GetOceanBaseHeight() + GetOceanFloodHeight(); }

	UFUNCTION(BlueprintCallable, Category = Water)
	void SetOceanFloodHeight(float InFloodHeight);

	void SetSmoothedWorldTimeSeconds(float InTime);
	
	void SetOverrideSmoothedWorldTimeSeconds(float InTime);
	float GetOverrideSmoothedWorldTimeSeconds() const { return OverrideWorldTimeSeconds; }
	
	void SetShouldOverrideSmoothedWorldTimeSeconds(bool bOverride);
	bool GetShouldOverrideSmoothedWorldTimeSeconds() const { return bUsingOverrideWorldTimeSeconds; }

	void SetShouldPauseWaveTime(bool bInPauseWaveTime);

	UMaterialParameterCollection* GetMaterialParameterCollection() const {	return MaterialParameterCollection; }
	
	void MarkAllWaterZonesForRebuild(EWaterZoneRebuildFlags RebuildFlags = EWaterZoneRebuildFlags::All);
	void MarkWaterZonesInRegionForRebuild(const FBox2D& InUpdateRegion, EWaterZoneRebuildFlags InRebuildFlags);

	/** Returns the water with the highest priority within the bounds provided. */
<<<<<<< HEAD
	TSoftObjectPtr<AWaterZone> FindWaterZone(const FBox2D& Bounds) const;
=======
	static TSoftObjectPtr<AWaterZone> FindWaterZone(const UWorld* World, const FBox2D& Bounds, const TSoftObjectPtr<const ULevel> PreferredLevel = {});
	TSoftObjectPtr<AWaterZone> FindWaterZone(const FBox2D& Bounds, const TSoftObjectPtr<const ULevel> PreferredLevel = {}) const;
>>>>>>> 4af6daef

#if WITH_EDITOR
	/** Little scope object to temporarily change the value of bAllowWaterSubsystemOnPreviewWorld */
	struct WATER_API FScopedAllowWaterSubsystemOnPreviewWorld
	{
		FScopedAllowWaterSubsystemOnPreviewWorld(bool bNewValue);
		~FScopedAllowWaterSubsystemOnPreviewWorld();

		// Non-copyable
	private:
		FScopedAllowWaterSubsystemOnPreviewWorld() = delete;
		FScopedAllowWaterSubsystemOnPreviewWorld& operator=(const FScopedAllowWaterSubsystemOnPreviewWorld&) = delete;
		FScopedAllowWaterSubsystemOnPreviewWorld(const FScopedAllowWaterSubsystemOnPreviewWorld&) = delete;

		bool bPreviousValue = false;
	};
	static void SetAllowWaterSubsystemOnPreviewWorld(bool bInValue) { bAllowWaterSubsystemOnPreviewWorld = bInValue; }
	static bool GetAllowWaterSubsystemOnPreviewWorld() { return bAllowWaterSubsystemOnPreviewWorld; }
#endif // WITH_EDITOR

private:
	void NotifyWaterScalabilityChangedInternal(IConsoleVariable* CVar);
	void NotifyWaterVisibilityChangedInternal(IConsoleVariable* CVar);
	void ComputeUnderwaterPostProcess(FVector ViewLocation, FSceneView* SceneView);
	void SetMPCTime(float Time, float PrevTime);
	void AdjustUnderwaterWaterInfoQueryFlags(EWaterBodyQueryFlags& InOutFlags);
	void ApplyRuntimeSettings(const UWaterRuntimeSettings* Settings, EPropertyChangeType::Type ChangeType);

	FWaterBodyManager& GetWaterBodyManagerInternal();

#if !(UE_BUILD_SHIPPING || UE_BUILD_TEST)
	void ShowOnScreenDebugInfo(const FVector& InViewLocation, const FUnderwaterPostProcessDebugInfo& InDebugInfo);
#endif // !(UE_BUILD_SHIPPING || UE_BUILD_TEST)

public:
	UPROPERTY(Transient)
	TObjectPtr<ABuoyancyManager> BuoyancyManager;

	DECLARE_EVENT_OneParam(UWaterSubsystem, FOnWaterSubsystemInitialized, UWaterSubsystem*)
	static FOnWaterSubsystemInitialized OnWaterSubsystemInitialized;

	UPROPERTY(BlueprintAssignable, Category = Water)
	FOnCameraUnderwaterStateChanged OnCameraUnderwaterStateChanged;

	UPROPERTY(BlueprintAssignable, Category = Water)
	FOnWaterScalabilityChanged OnWaterScalabilityChanged;

	UPROPERTY()
	TObjectPtr<UStaticMesh> DefaultRiverMesh;

	UPROPERTY()
	TObjectPtr<UStaticMesh> DefaultLakeMesh;

private:

	TWeakObjectPtr<UWaterBodyComponent> OceanBodyComponent;

	ECollisionChannel UnderwaterTraceChannel;

	float CachedDepthUnderwater;
	float SmoothedWorldTimeSeconds;
	float NonSmoothedWorldTimeSeconds;
	float PrevWorldTimeSeconds;
	float OverrideWorldTimeSeconds;
	float FloodHeight = 0.0f;
	bool bUsingSmoothedTime;
	bool bUsingOverrideWorldTimeSeconds;
	bool bUnderWaterForAudio;
	bool bPauseWaveTime;

	/** The parameter collection asset that holds the global parameters that are updated by this actor */
	UPROPERTY()
	TObjectPtr<UMaterialParameterCollection> MaterialParameterCollection;

	FUnderwaterPostProcessVolume UnderwaterPostProcessVolume;

	TSharedPtr<FWaterViewExtension> WaterViewExtension;

#if WITH_EDITOR
	FDelegateHandle OnHeightmapStreamedHandle;
	void OnHeightmapStreamed(const struct FOnHeightmapStreamedContext& InContext);

	/** By default, there is no water subsystem allowed on preview worlds except when explicitly requested : */
	static bool bAllowWaterSubsystemOnPreviewWorld;
#endif // WITH_EDITOR
};

#if UE_ENABLE_INCLUDE_ORDER_DEPRECATED_IN_5_2
#include "CoreMinimal.h"
#include "WaterBodyActor.h"
#endif<|MERGE_RESOLUTION|>--- conflicted
+++ resolved
@@ -177,12 +177,8 @@
 	void MarkWaterZonesInRegionForRebuild(const FBox2D& InUpdateRegion, EWaterZoneRebuildFlags InRebuildFlags);
 
 	/** Returns the water with the highest priority within the bounds provided. */
-<<<<<<< HEAD
-	TSoftObjectPtr<AWaterZone> FindWaterZone(const FBox2D& Bounds) const;
-=======
 	static TSoftObjectPtr<AWaterZone> FindWaterZone(const UWorld* World, const FBox2D& Bounds, const TSoftObjectPtr<const ULevel> PreferredLevel = {});
 	TSoftObjectPtr<AWaterZone> FindWaterZone(const FBox2D& Bounds, const TSoftObjectPtr<const ULevel> PreferredLevel = {}) const;
->>>>>>> 4af6daef
 
 #if WITH_EDITOR
 	/** Little scope object to temporarily change the value of bAllowWaterSubsystemOnPreviewWorld */
