// Copyright Epic Games, Inc. All Rights Reserved.

#pragma once

#include "CoreMinimal.h"
#include "GameFramework/Actor.h"
#include "Engine/Scene.h"
#include "TerrainCarvingSettings.h"
#include "WaterBrushActorInterface.h"
#include "WaterBodyWeightmapSettings.h"
#include "WaterBodyHeightmapSettings.h"
#include "WaterCurveSettings.h"
#include "WaterSplineMetadata.h"
#include "NavAreas/NavArea.h"
#include "AI/Navigation/NavRelevantInterface.h"
#include "Interfaces/Interface_PostProcessVolume.h"
#include "WaterWaves.h"
#include "WaterBodyTypes.h"
#include "DynamicMeshBuilder.h"

#if WITH_EDITOR
#include "MeshDescription.h"
#endif

#include "WaterBodyComponent.generated.h"

class UWaterSplineComponent;
struct FOnWaterSplineDataChangedParams;
class AWaterBodyIsland;
class AWaterBodyExclusionVolume;
class AWaterZone;
class ALandscapeProxy;
class UMaterialInstanceDynamic;
class FTokenizedMessage;
namespace UE::Geometry { class FDynamicMesh3; }

// ----------------------------------------------------------------------------------

USTRUCT(BlueprintType)
struct FUnderwaterPostProcessSettings
{
	GENERATED_BODY()

	FUnderwaterPostProcessSettings()
		: bEnabled(true)
		, Priority(0)
		, BlendRadius(100.f)
		, BlendWeight(1.0f)
		, UnderwaterPostProcessMaterial_DEPRECATED(nullptr)
	{}
	
	UPROPERTY(EditAnywhere, BlueprintReadWrite, Category = Rendering)
	bool bEnabled;

	UPROPERTY(EditAnywhere, BlueprintReadWrite, Category = Rendering)
	float Priority;

	/** World space radius around the volume that is used for blending (only if not unbound).			*/
	UPROPERTY(EditAnywhere, BlueprintReadWrite, Category = Rendering, meta = (ClampMin = "0.0", UIMin = "0.0", UIMax = "6000.0"))
	float BlendRadius;

	/** 0:no effect, 1:full effect */
	UPROPERTY(EditAnywhere, BlueprintReadWrite, Category = Rendering, meta = (UIMin = "0.0", UIMax = "1.0"))
	float BlendWeight;

	/** List of all post-process settings to use when underwater : note : use UnderwaterPostProcessMaterial for setting the actual post process material. */
	UPROPERTY(EditAnywhere, BlueprintReadWrite, Category = Rendering)
	FPostProcessSettings PostProcessSettings;

	/** This is the parent post process material for the PostProcessSettings */
	UPROPERTY()
	TObjectPtr<UMaterialInterface> UnderwaterPostProcessMaterial_DEPRECATED;
};

// ----------------------------------------------------------------------------------

enum class EWaterBodyStatus : uint8
{
	Valid,
	MissingWaterZone,
	MissingLandscape,
	InvalidWaveData,
};


// ----------------------------------------------------------------------------------

struct FWaterBodyMeshSection
{
public:
	FWaterBodyMeshSection()
		: Vertices()
		, Indices()
		, SectionBounds()
	{
	}

	bool IsValid() const { return (bool)SectionBounds.bIsValid; }

	uint32 GetAllocatedSize() const { return Vertices.GetAllocatedSize() + Indices.GetAllocatedSize(); }

	TArray<FDynamicMeshVertex> Vertices;
	TArray<uint32> Indices;

	FBox2D SectionBounds;
};


// ----------------------------------------------------------------------------------

struct FOnWaterBodyChangedParams
{
	FOnWaterBodyChangedParams(const FPropertyChangedEvent& InPropertyChangedEvent = FPropertyChangedEvent(/*InProperty = */nullptr))
		: PropertyChangedEvent(InPropertyChangedEvent)
	{}

	/** Provides some additional context about how the water body data has changed (property, type of change...) */
	FPropertyChangedEvent PropertyChangedEvent;

	/** Indicates that property related to the water body's visual shape has changed */
	bool bShapeOrPositionChanged = false;

	/** Indicates that a property affecting the terrain weightmaps has changed */
	bool bWeightmapSettingsChanged = false;
};


// ----------------------------------------------------------------------------------

UCLASS(Abstract, HideCategories = (Tags, Activation, Cooking, Physics, Replication, Input, AssetUserData, Mesh))
class WATER_API UWaterBodyComponent : public UPrimitiveComponent
{
	GENERATED_UCLASS_BODY()

	friend class AWaterBody;
	friend class FWaterBodySceneProxy;
public:
	virtual bool AffectsLandscape() const;
	virtual bool AffectsWaterMesh() const;
	virtual bool AffectsWaterInfo() const;
	virtual bool CanEverAffectWaterMesh() const { return true; }

	UE_DEPRECATED(5.1, "Use the version of this function taking FOnWaterBodyChangedParams in parameter")
	void UpdateAll(bool bShapeOrPositionChanged) {}
	void UpdateAll(const FOnWaterBodyChangedParams& InParams);

#if WITH_EDITOR
	const FWaterCurveSettings& GetWaterCurveSettings() const { return CurveSettings; }
	const FWaterBodyHeightmapSettings& GetWaterHeightmapSettings() const { return WaterHeightmapSettings; }
	const TMap<FName, FWaterBodyWeightmapSettings>& GetLayerWeightmapSettings() const { return LayerWeightmapSettings; }
	virtual ETextureRenderTargetFormat GetBrushRenderTargetFormat() const;
	virtual void GetBrushRenderDependencies(TSet<UObject*>& OutDependencies) const;
	virtual TArray<UPrimitiveComponent*> GetBrushRenderableComponents() const { return TArray<UPrimitiveComponent*>(); }
	
	virtual void UpdateWaterSpriteComponent();

	virtual FMeshDescription GetHLODMeshDescription() const;
	virtual UMaterialInterface* GetHLODMaterial() const;
	virtual void SetHLODMaterial(UMaterialInterface* InMaterial);
#endif //WITH_EDITOR

	/** Returns whether the body supports waves */
	virtual bool IsWaveSupported() const;

	/** Returns true if there are valid water waves */
	bool HasWaves() const;

	/** Returns whether the body is baked (false) at save-time or needs to be dynamically regenerated at runtime (true) and is therefore transient. */
	virtual bool IsBodyDynamic() const { return false; }
	
	/** Returns body's collision components */
	UFUNCTION(BlueprintCallable, Category = Collision)
	virtual TArray<UPrimitiveComponent*> GetCollisionComponents(bool bInOnlyEnabledComponents = true) const { return TArray<UPrimitiveComponent*>(); }

	/** Retrieves the list of primitive components that this water body uses when not being rendered by the water mesh (e.g. the static mesh component used when WaterMeshOverride is specified) */
	UFUNCTION(BlueprintCallable, Category = Rendering)
	virtual TArray<UPrimitiveComponent*> GetStandardRenderableComponents() const { return TArray<UPrimitiveComponent*>(); }

	/** Returns the body's collision component bounds */
	virtual FBox GetCollisionComponentBounds() const;

	/** Returns the type of body */
	virtual EWaterBodyType GetWaterBodyType() const PURE_VIRTUAL(UWaterBodyComponent::GetWaterBodyType, return EWaterBodyType::Transition; )

	/** Returns collision half-extents */
	virtual FVector GetCollisionExtents() const { return FVector::ZeroVector; }

	virtual FBoxSphereBounds CalcBounds(const FTransform& LocalToWorld) const override;

	/** Sets an additional water height (For internal use. Please use AWaterBodyOcean instead.) */
	virtual void SetHeightOffset(float InHeightOffset) { check(false); }

	/** Returns the additional water height added to the body (For internal use. Please use AWaterBodyOcean instead.) */
	virtual float GetHeightOffset() const { return 0.f; }

	/** Sets a static mesh to use as a replacement for the water mesh (for water bodies that are being rendered by the water mesh) */
	void SetWaterMeshOverride(UStaticMesh* InMesh) { WaterMeshOverride = InMesh; }

	/** Returns River to lake transition material instance (For internal use. Please use AWaterBodyRiver instead.) */
	UFUNCTION(BlueprintCallable, Category = Rendering)
	virtual UMaterialInstanceDynamic* GetRiverToLakeTransitionMaterialInstance() { return nullptr; }

	/** Returns River to ocean transition material instance (For internal use. Please use AWaterBodyRiver instead.) */
	UFUNCTION(BlueprintCallable, Category = Rendering)
	virtual UMaterialInstanceDynamic* GetRiverToOceanTransitionMaterialInstance() { return nullptr; }

	/** Returns the WaterBodyActor who owns this component */
	UFUNCTION(BlueprintCallable, Category = Water)
	AWaterBody* GetWaterBodyActor() const;
	
	/** Returns water spline component */
	UFUNCTION(BlueprintCallable, Category = Water)
	UWaterSplineComponent* GetWaterSpline() const;

	UFUNCTION(BlueprintCallable, Category = Water)
	UWaterWavesBase* GetWaterWaves() const;

	/** Returns the unique id of this water body for accessing data in GPU buffers */
	int32 GetWaterBodyIndex() const { return WaterBodyIndex; }
	
	/** Returns water mesh override */
	UStaticMesh* GetWaterMeshOverride() const { return WaterMeshOverride; }

	/** Returns water material */
	UFUNCTION(BlueprintCallable, Category = Rendering)
	UMaterialInterface* GetWaterMaterial() const { return WaterMaterial; }

	/** Returns material used to render the water LOD mesh sections */
	UMaterialInterface* GetWaterLODMaterial() const { return WaterLODMaterial; }

	/** Sets water material */
	void SetWaterMaterial(UMaterialInterface* InMaterial);

	/** Returns water MID */
	UFUNCTION(BlueprintCallable, Category = Rendering)
	UMaterialInstanceDynamic* GetWaterMaterialInstance();

	/** Returns water LOD MID */
	UFUNCTION(BlueprintCallable, Category = Rendering)
	UMaterialInstanceDynamic* GetWaterLODMaterialInstance();

	/** Returns under water post process MID */
	UFUNCTION(BlueprintCallable, Category = Rendering)
	UMaterialInstanceDynamic* GetUnderwaterPostProcessMaterialInstance();
	
	/** Returns water info MID */
	UFUNCTION(BlueprintCallable, Category = Rendering)
	UMaterialInstanceDynamic* GetWaterInfoMaterialInstance();

	/** Sets under water post process material */
	void SetUnderwaterPostProcessMaterial(UMaterialInterface* InMaterial);

	UFUNCTION(BlueprintCallable, Category = Rendering)
	void SetWaterAndUnderWaterPostProcessMaterial(UMaterialInterface* InWaterMaterial, UMaterialInterface* InUnderWaterPostProcessMaterial);

	/** Returns water spline metadata */
	UWaterSplineMetadata* GetWaterSplineMetadata() { return WaterSplineMetadata; }

	/** Returns water spline metadata */
	const UWaterSplineMetadata* GetWaterSplineMetadata() const { return WaterSplineMetadata; }

	/** Is this water body rendered with the WaterMeshComponent, with the quadtree-based water renderer? */
	bool ShouldGenerateWaterMeshTile() const;

	/** Returns nav collision offset */
	FVector GetWaterNavCollisionOffset() const { return FVector(0.0f, 0.0f, -GetMaxWaveHeight()); }

	/** Returns overlap material priority */
	int32 GetOverlapMaterialPriority() const { return OverlapMaterialPriority; }

	/** Returns channel depth */
	float GetChannelDepth() const { return CurveSettings.ChannelDepth; }

	void AddIsland(AWaterBodyIsland* Island);
	void RemoveIsland(AWaterBodyIsland* Island);
	void UpdateIslands();

	/** Adds WaterBody exclusion volume */
	void AddExclusionVolume(AWaterBodyExclusionVolume* InExclusionVolume);

	/** Removes WaterBody exclusion volume */
	void RemoveExclusionVolume(AWaterBodyExclusionVolume* InExclusionVolume);

	/** Returns post process properties */
	FPostProcessVolumeProperties GetPostProcessProperties() const;

	/** Returns the requested water info closest to this world location
	- InWorldLocation: world-space location closest to which the function returns the water info
	- InQueryFlags: flags to indicate which info is to be computed
	- InSplineInputKey: (optional) location on the spline, in case it has already been computed.
	*/
	virtual FWaterBodyQueryResult QueryWaterInfoClosestToWorldLocation(const FVector& InWorldLocation, EWaterBodyQueryFlags InQueryFlags, const TOptional<float>& InSplineInputKey = TOptional<float>()) const;

	UFUNCTION(BlueprintCallable, Category = WaterBody)
	void GetWaterSurfaceInfoAtLocation(const FVector& InLocation, FVector& OutWaterSurfaceLocation, FVector& OutWaterSurfaceNormal, FVector& OutWaterVelocity, float& OutWaterDepth, bool bIncludeDepth = false) const;

	/** Spline query helper. It's faster to get the spline key once then query properties using that key, rather than querying repeatedly by location etc. */
	float FindInputKeyClosestToWorldLocation(const FVector& WorldLocation) const;

	/*
	 * Spline queries specific to metadata type
	 */
	UFUNCTION(BlueprintCallable, Category = WaterBody)
	virtual float GetWaterVelocityAtSplineInputKey(float InKey) const;
	virtual FVector GetWaterVelocityVectorAtSplineInputKey(float InKey) const;
	virtual float GetAudioIntensityAtSplineInputKey(float InKey) const;

	/**
	 * Gets the islands that influence this water body
	 */
	UFUNCTION(BlueprintCallable, Category = Water)
	TArray<AWaterBodyIsland*> GetIslands() const;

	bool ContainsIsland(TSoftObjectPtr<AWaterBodyIsland> Island) const { return WaterBodyIslands.Contains(Island); }

	/**
	 * Gets the exclusion volume that influence this water body
	 */
	UFUNCTION(BlueprintCallable, Category = Water)
	TArray<AWaterBodyExclusionVolume*> GetExclusionVolumes() const;

	bool ContainsExclusionVolume(TSoftObjectPtr<AWaterBodyExclusionVolume> InExclusionVolume) const { return WaterBodyExclusionVolumes.Contains(InExclusionVolume); }

	/** Component interface */
	virtual void OnRegister() override;
	virtual void OnUnregister() override;
	virtual void PostDuplicate(bool bDuplicateForPie) override;

	UFUNCTION(BlueprintCallable, Category=Water)
	void OnWaterBodyChanged(bool bShapeOrPositionChanged, bool bWeightmapSettingsChanged = false);

	/** Fills wave-related information at the given world position and for this water depth.
	 - InPosition : water surface position at which to query the wave information
	 - InWaterDepth : water depth at this location
	 - bSimpleWaves : true for the simple version (faster computation, lesser accuracy, doesn't perturb the normal)
	 - FWaveInfo : input/output : the structure's field must be initialized prior to the call (e.g. InOutWaveInfo.Normal is the unperturbed normal)
	 Returns true if waves are supported, false otherwise. */
	bool GetWaveInfoAtPosition(const FVector& InPosition, float InWaterDepth, bool bInSimpleWaves, FWaveInfo& InOutWaveInfo) const;

	/** Returns the max height that this water body's waves can hit. Can be called regardless of whether the water body supports waves or not */
	UFUNCTION(BlueprintCallable, Category = Wave)
	float GetMaxWaveHeight() const;

	/** Sets the dynamic parameters needed by the material instance for rendering. Returns true if the operation was successfull */
	virtual bool SetDynamicParametersOnMID(UMaterialInstanceDynamic* InMID);

	/** Sets the dynamic parameters needed by the underwater post process material instance for rendering. Returns true if the operation was successfull */
	virtual bool SetDynamicParametersOnUnderwaterPostProcessMID(UMaterialInstanceDynamic* InMID);

	/** Sets the dynamic parameters needed by the material instance for rendering the water info texture. Returns true if the operation was successfull */
	virtual bool SetDynamicParametersOnWaterInfoMID(UMaterialInstanceDynamic* InMID);

	/** Returns true if the location is within one of this water body's exclusion volumes */
	bool IsWorldLocationInExclusionVolume(const FVector& InWorldLocation) const;

	/** Updates the bVisible/bHiddenInGame flags on the component and eventually the child renderable components (e.g. custom water body)
	 - bAllowWaterMeshRebuild : if true, the function will request a rebuild of the water mesh (expensive), which is necessary to take into account visibility changes
	*/
	virtual void UpdateComponentVisibility(bool bAllowWaterMeshRebuild);

	/** Creates/Destroys/Updates necessary MIDS */
	virtual void UpdateMaterialInstances();

	/** Returns the time basis to use in waves computation (must be unique for all water bodies currently, to ensure proper transitions between water tiles) */
	virtual float GetWaveReferenceTime() const;

	/** Returns the minimum and maximum Z of the water surface, including waves */
	virtual void GetSurfaceMinMaxZ(float& OutMinZ, float& OutMaxZ) const;

	virtual ALandscapeProxy* FindLandscape() const;

	/** Returns what can be considered the single water depth of the water surface.
	Only really make sense for EWaterBodyType::Transition water bodies for which we don't really have a way to evaluate depth. */
	virtual float GetConstantDepth() const;

	/** Returns what can be considered the single water velocity of the water surface.
	Only really make sense for EWaterBodyType::Transition water bodies for which we don't really have a way to evaluate velocity. */
	virtual FVector GetConstantVelocity() const;

	/** Returns what can be considered the single base Z of the water surface.
	Doesn't really make sense for non-flat water bodies like EWaterBodyType::Transition or EWaterBodyType::River but can still be useful when using FixedZ for post-process, for example. */
	virtual float GetConstantSurfaceZ() const;

	virtual void Reset() {}

	/** Gets the water zone to which this component belongs */
	AWaterZone* GetWaterZone() const;

	/** Registers or this water body with corresponding overlapping water zones and unregisters it from any old zones if they are no longer overlapping. */
	void UpdateWaterZones();

	void UpdateWaterBodyRenderData();
	void UpdateNonTessellatedMeshSections();

	virtual FPrimitiveSceneProxy* CreateSceneProxy() override;
	virtual void GetUsedMaterials(TArray<UMaterialInterface*>& OutMaterials, bool bGetDebugMaterials) const override;

	void PushTessellatedWaterMeshBoundsToProxy(const FBox2D& TessellatedWaterMeshBounds);
	
	/** Set the navigation area class */
	void SetNavAreaClass(TSubclassOf<UNavAreaBase> NewWaterNavAreaClass) { WaterNavAreaClass = NewWaterNavAreaClass; }

	
	UE_DEPRECATED(5.1, "Renamed to CanEverAffectWaterMesh")
	virtual bool CanAffectWaterMesh() const { return true; }

protected:
	//~ Begin UActorComponent interface.
	virtual bool IsHLODRelevant() const override;
	//~ End UActorComponent interface.

	//~ Begin USceneComponent Interface.
	virtual void OnVisibilityChanged();
	virtual void OnHiddenInGameChanged();
	//~ End USceneComponent Interface.

	/** Returns whether the body has a flat surface or not */
	virtual bool IsFlatSurface() const;

	/** Returns whether the body's spline is closed */
	virtual bool IsWaterSplineClosedLoop() const;

	/** Returns whether the body support a height offset */
	virtual bool IsHeightOffsetSupported() const;

	UE_DEPRECATED(5.1, "Please use CanEverAffectNavigation() instead.")
	virtual bool CanAffectNavigation() const { return false; }

	/** Called every time UpdateAll is called on WaterBody (prior to UpdateWaterBody) */
	virtual void BeginUpdateWaterBody();

	/** Updates WaterBody (called 1st with bWithExclusionVolumes = false, then with true */
	virtual void UpdateWaterBody(bool bWithExclusionVolumes);

	virtual void OnUpdateBody(bool bWithExclusionVolumes) {}

	/* Generates the meshes used to render the Water Info texture */
	virtual bool GenerateWaterBodyMesh(UE::Geometry::FDynamicMesh3& OutMesh, UE::Geometry::FDynamicMesh3* OutDilatedMesh = nullptr) const { checkf(!AffectsWaterInfo(), TEXT("WaterBodyComponent affects water info but does not implement GenerateWaterBodyMesh!")); return false; }

	/** Returns navigation area class */
	TSubclassOf<UNavAreaBase> GetNavAreaClass() const { return WaterNavAreaClass; }

	/** Copies the relevant collision settings from the water body component to the component passed in parameter (useful when using external components for collision) */
	void CopySharedCollisionSettingsToComponent(UPrimitiveComponent* InComponent);

	/** Copies the relevant navigation settings from the water body component to the component passed in parameter (useful when using external components for navigation) */
	void CopySharedNavigationSettingsToComponent(UPrimitiveComponent* InComponent);

	/** Computes the raw wave perturbation of the water height/normal */
	virtual float GetWaveHeightAtPosition(const FVector& InPosition, float InWaterDepth, float InTime, FVector& OutNormal) const;

	/** Computes the raw wave perturbation of the water height only (simple version : faster computation) */
	virtual float GetSimpleWaveHeightAtPosition(const FVector& InPosition, float InWaterDepth, float InTime) const;

	/** Computes the attenuation factor to apply to the raw wave perturbation. Attenuates : normal/wave height/max wave height. */
	virtual float GetWaveAttenuationFactor(const FVector& InPosition, float InWaterDepth) const;

#if WITH_EDITOR
	/** Called by UWaterBodyComponent::PostEditChangeProperty. */
	UE_DEPRECATED(5.1, "Use the version of the function taking FOnWaterBodyChangedParams")
	virtual void OnPostEditChangeProperty(FPropertyChangedEvent& PropertyChangedEvent, bool& bShapeOrPositionChanged, bool& bWeightmapSettingsChanged) {}
	virtual void OnPostEditChangeProperty(FOnWaterBodyChangedParams& InOutOnWaterBodyChangedParams);

	/** Validates this component's data */
	virtual void CheckForErrors() override;

	virtual TArray<TSharedRef<FTokenizedMessage>> CheckWaterBodyStatus() const;

	virtual const TCHAR* GetWaterSpriteTextureName() const { return TEXT("/Water/Icons/WaterSprite"); }

	virtual bool IsIconVisible() const { return true; }

	virtual FVector GetWaterSpriteLocation() const { return GetComponentLocation(); }
#endif // WITH_EDITOR

	EWaterBodyQueryFlags CheckAndAjustQueryFlags(EWaterBodyQueryFlags InQueryFlags) const;
	void UpdateSplineComponent();
	void UpdateExclusionVolumes();
	AWaterZone* FindWaterZone() const;
	bool UpdateWaterHeight();
	virtual void CreateOrUpdateWaterMID();
	void CreateOrUpdateWaterLODMID();
	void CreateOrUpdateUnderwaterPostProcessMID();
	void CreateOrUpdateWaterInfoMID();
	void PrepareCurrentPostProcessSettings();
	void ApplyNavigationSettings();
<<<<<<< HEAD
=======
	void ApplyCollisionSettings();
>>>>>>> d731a049
	void RequestGPUWaveDataUpdate();
	EObjectFlags GetTransientMIDFlags() const; 
	void DeprecateData();
	void RebuildWaterBodyInfoMesh();
	void RebuildWaterBodyLODSections();
	void OnTessellatedWaterMeshBoundsChanged();
	void OnWaterBodyChanged(const FOnWaterBodyChangedParams& InParams);

	virtual void Serialize(FArchive& Ar) override;
	virtual void PostLoad() override;
	virtual void OnComponentDestroyed(bool bDestroyingHierarchy) override;
	virtual bool MoveComponentImpl(const FVector& Delta, const FQuat& NewRotation, bool bSweep, FHitResult* Hit = NULL, EMoveComponentFlags MoveFlags = MOVECOMP_NoFlags, ETeleportType Teleport = ETeleportType::None) override;
	virtual void OnComponentCollisionSettingsChanged(bool bUpdateOverlaps) override;
	virtual void OnGenerateOverlapEventsChanged() override;
	virtual void GetResourceSizeEx(FResourceSizeEx& CumulativeResourceSize) override;

#if WITH_EDITOR
	virtual void PreEditUndo() override;
	virtual void PostEditUndo() override;
	virtual void PostEditImport() override;
	virtual void PostEditChangeProperty(FPropertyChangedEvent& PropertyChangedEvent) override;
	UE_DEPRECATED(5.1, "Use OnWaterSplineDataChanged")
	void OnSplineDataChanged() {}
	void OnWaterSplineDataChanged(const FOnWaterSplineDataChangedParams& InParams);
	void RegisterOnUpdateWavesData(UWaterWavesBase* InWaterWaves, bool bRegister);
	void OnWavesDataUpdated(UWaterWavesBase* InWaterWaves, EPropertyChangeType::Type InChangeType);
	void OnWaterSplineMetadataChanged(UWaterSplineMetadata* InWaterSplineMetadata, FPropertyChangedEvent& PropertyChangedEvent);
	void RegisterOnChangeWaterSplineData(bool bRegister);

	void CreateWaterSpriteComponent();

	virtual TSubclassOf<class UHLODBuilder> GetCustomHLODBuilderClass() const override;
#endif // WITH_EDITOR

public:
	// INavRelevantInterface start
	virtual void GetNavigationData(struct FNavigationRelevantData& Data) const override;
	virtual FBox GetNavigationBounds() const override;
	virtual bool IsNavigationRelevant() const override;
	// INavRelevantInterface end

	/** Public static constants : */
	static const FName WaterBodyIndexParamName;
	static const FName WaterBodyZOffsetParamName;
	static const FName WaterVelocityAndHeightName;
	static const FName GlobalOceanHeightName;
	static const FName FixedZHeightName;
	static const FName FixedVelocityName;
	static const FName FixedWaterDepthName;
	static const FName WaterAreaParamName;
<<<<<<< HEAD
=======
	static const FName MaxFlowVelocityParamName;
	static const FName WaterZMinParamName;
	static const FName WaterZMaxParamName;
	static const FName GroundZMinParamName;
>>>>>>> d731a049

	UPROPERTY(EditDefaultsOnly, Category = Collision, meta = (EditCondition = "bGenerateCollisions"))
	TObjectPtr<UPhysicalMaterial> PhysicalMaterial;

	/** Water depth at which waves start being attenuated. */
	UPROPERTY(EditAnywhere, BlueprintReadWrite, Category = Wave, DisplayName = "Wave Attenuation Water Depth", meta = (UIMin = 0, ClampMin = 0, UIMax = 10000.0))
	float TargetWaveMaskDepth;

	/** Offset added to the automatically calculated max wave height bounds. Use this in case the automatically calculated max height bounds don't match your waves. This can happen if the water surface is manually altered through World Position Offset or other means.*/
	UPROPERTY(EditAnywhere, Category = Wave)
	float MaxWaveHeightOffset = 0.0f;

	/** Post process settings to apply when the camera goes underwater (only available when bGenerateCollisions is true because collisions are needed to detect if it's under water).
	Note: Underwater post process material is setup using UnderwaterPostProcessMaterial. */
	UPROPERTY(Category = Rendering, EditAnywhere, BlueprintReadWrite, AdvancedDisplay, meta = (EditCondition = "bGenerateCollisions && UnderwaterPostProcessMaterial != nullptr", DisplayAfter = "UnderwaterPostProcessMaterial"))
	FUnderwaterPostProcessSettings UnderwaterPostProcessSettings;

	UPROPERTY(Category = Terrain, EditAnywhere, BlueprintReadWrite, meta = (EditCondition = "bAffectsLandscape"))
	FWaterCurveSettings CurveSettings;

	UPROPERTY(Category = Rendering, EditAnywhere, BlueprintReadOnly)
	TObjectPtr<UMaterialInterface> WaterMaterial;

	UPROPERTY(Category = HLOD, EditAnywhere, BlueprintReadOnly, meta = (DisplayName = "Water HLOD Material"))
	TObjectPtr<UMaterialInterface> WaterHLODMaterial;

	UPROPERTY(Category = Rendering, EditAnywhere, BlueprintReadOnly, meta = (DisplayName = "Water LOD Material"))
	TObjectPtr<UMaterialInterface> WaterLODMaterial;

	/** Post process material to apply when the camera goes underwater (only available when bGenerateCollisions is true because collisions are needed to detect if it's under water). */
	UPROPERTY(Category = Rendering, EditAnywhere, BlueprintReadOnly, meta = (EditCondition = "bGenerateCollisions", DisplayAfter = "WaterMaterial"))
	TObjectPtr<UMaterialInterface> UnderwaterPostProcessMaterial;

	UPROPERTY(Category = Rendering, EditAnywhere, BlueprintReadOnly, meta = (DisplayAfter = "WaterMaterial"))
	TObjectPtr<UMaterialInterface> WaterInfoMaterial;
	
	UPROPERTY(Category = Terrain, EditAnywhere, BlueprintReadWrite, meta = (EditCondition = "bAffectsLandscape"))
	FWaterBodyHeightmapSettings WaterHeightmapSettings;

#if WITH_EDITORONLY_DATA
	UPROPERTY(Category = Terrain, EditAnywhere, BlueprintReadWrite, meta = (EditCondition = "bAffectsLandscape"))
	TMap<FName, FWaterBodyWeightmapSettings> LayerWeightmapSettings;
#endif

	UPROPERTY(EditAnywhere, BlueprintReadWrite, AdvancedDisplay, Category = Rendering)
	float ShapeDilation = 4096.0f;

	/** The distance above the surface of the water where collision checks should still occur. Useful if the post process effect is not activating under really high waves. */ 
	UPROPERTY(EditAnywhere, BlueprintReadWrite, AdvancedDisplay, Category = Collision)
	float CollisionHeightOffset = 0.f;

	/** If enabled, landscape will be deformed based on this water body placed on top of it and landscape height will be considered when determining water depth at runtime */
	UPROPERTY(Category = Terrain, EditAnywhere, BlueprintReadWrite)
	bool bAffectsLandscape;

protected:

	/** Unique Id for accessing (wave, ... ) data in GPU buffers */
	UPROPERTY(Transient, DuplicateTransient, NonTransactional, VisibleAnywhere, BlueprintReadOnly, Category = Water)
	int32 WaterBodyIndex = INDEX_NONE;

	UPROPERTY(Category = Rendering, EditAnywhere, BlueprintReadOnly)
<<<<<<< HEAD
	UStaticMesh* WaterMeshOverride;
=======
	TObjectPtr<UStaticMesh> WaterMeshOverride;

	/** 
	 * When this is set to true, the water mesh will always generate tiles for this water body. 
	 * For example, this can be useful to generate water tiles even when the water material is invalid, for the case where "empty" water tiles are actually desirable.
	 */
	UPROPERTY(Category = Rendering, EditAnywhere, BlueprintReadOnly, AdvancedDisplay)
	bool bAlwaysGenerateWaterMeshTiles = false;
>>>>>>> d731a049

	/** Higher number is higher priority. If two water bodies overlap and they don't have a transition material specified, this will be used to determine which water body to use the material from. Valid range is -8192 to 8191 */
	UPROPERTY(Category = Rendering, EditAnywhere, BlueprintReadOnly, meta = (ClampMin = "-8192", ClampMax = "8191"))
	int32 OverlapMaterialPriority = 0;

	UPROPERTY(Transient)
	TObjectPtr<UWaterSplineMetadata> WaterSplineMetadata;

	UPROPERTY(Category = Debug, VisibleInstanceOnly, Transient, NonPIEDuplicateTransient, TextExportTransient, meta = (DisplayAfter = "WaterMaterial"))
	TObjectPtr<UMaterialInstanceDynamic> WaterMID;

	UPROPERTY(Category = Debug, VisibleInstanceOnly, Transient, NonPIEDuplicateTransient, TextExportTransient, meta = (DisplayAfter = "WaterLODMaterial"))
	TObjectPtr<UMaterialInstanceDynamic> WaterLODMID;

	UPROPERTY(Category = Debug, VisibleInstanceOnly, Transient, NonPIEDuplicateTransient, TextExportTransient, meta = (DisplayAfter = "UnderwaterPostProcessMaterial"))
	TObjectPtr<UMaterialInstanceDynamic> UnderwaterPostProcessMID;
	
	UPROPERTY(Category = Debug, VisibleInstanceOnly, Transient, NonPIEDuplicateTransient, TextExportTransient, meta = (DisplayAfter = "WaterInfoMaterial"))
	TObjectPtr<UMaterialInstanceDynamic> WaterInfoMID;

	/** Islands in this water body*/
	UPROPERTY(Category = Water, VisibleAnywhere, AdvancedDisplay)
	TArray<TSoftObjectPtr<AWaterBodyIsland>> WaterBodyIslands;

	UPROPERTY(Category = Water, VisibleAnywhere, AdvancedDisplay)
	TArray<TSoftObjectPtr<AWaterBodyExclusionVolume>> WaterBodyExclusionVolumes;

	UPROPERTY(Transient)
	mutable TWeakObjectPtr<ALandscapeProxy> Landscape;

	UPROPERTY()
	TSoftObjectPtr<AWaterZone> OwningWaterZone;

	UPROPERTY(Category = Water, EditAnywhere, BlueprintReadOnly, AdvancedDisplay)
	TSoftObjectPtr<AWaterZone> WaterZoneOverride;

	UPROPERTY(Transient)
	FPostProcessSettings CurrentPostProcessSettings;

	// The navigation area class that will be generated on nav mesh
	UPROPERTY(EditAnywhere, BlueprintReadWrite, Category = Navigation, meta = (EditCondition = "bCanAffectNavigation && bGenerateCollisions"))
	TSubclassOf<UNavAreaBase> WaterNavAreaClass;

<<<<<<< HEAD
#if WITH_EDITORONLY_DATA
	UPROPERTY()
	bool bOverrideWaterMesh_DEPRECATED;
#endif
=======
	// #todo_water [roey]: serialize and don't rebuild on load.
	TArray<FWaterBodyMeshSection> WaterBodyMeshSections;

	TArray<FDynamicMeshVertex> WaterBodyMeshVertices;
	TArray<uint32> WaterBodyMeshIndices;

	TArray<FDynamicMeshVertex> DilatedWaterBodyMeshVertices;
	TArray<uint32> DilatedWaterBodyMeshIndices;

	/** If the Water Material assigned to this component has Fixed Depth enabled, this is the depth that is passed. */
	UPROPERTY(Category = Water, EditAnywhere, AdvancedDisplay)
	double FixedWaterDepth = 512.0;

#if WITH_EDITORONLY_DATA
	UPROPERTY()
	TArray<TLazyObjectPtr<AWaterBodyIsland>> Islands_DEPRECATED;
	UPROPERTY()
	TArray<TLazyObjectPtr<AWaterBodyExclusionVolume>> ExclusionVolumes_DEPRECATED;

	UPROPERTY()
	bool bFillCollisionUnderWaterBodiesForNavmesh_DEPRECATED;

	UPROPERTY()
	FName CollisionProfileName_DEPRECATED;

	UPROPERTY()
	bool bGenerateCollisions_DEPRECATED = true;

	UPROPERTY()
	bool bCanAffectNavigation_DEPRECATED;

	UPROPERTY()
	bool bOverrideWaterMesh_DEPRECATED;
#endif // WITH_EDITORONLY_DATA
>>>>>>> d731a049
};<|MERGE_RESOLUTION|>--- conflicted
+++ resolved
@@ -484,10 +484,7 @@
 	void CreateOrUpdateWaterInfoMID();
 	void PrepareCurrentPostProcessSettings();
 	void ApplyNavigationSettings();
-<<<<<<< HEAD
-=======
 	void ApplyCollisionSettings();
->>>>>>> d731a049
 	void RequestGPUWaveDataUpdate();
 	EObjectFlags GetTransientMIDFlags() const; 
 	void DeprecateData();
@@ -538,13 +535,10 @@
 	static const FName FixedVelocityName;
 	static const FName FixedWaterDepthName;
 	static const FName WaterAreaParamName;
-<<<<<<< HEAD
-=======
 	static const FName MaxFlowVelocityParamName;
 	static const FName WaterZMinParamName;
 	static const FName WaterZMaxParamName;
 	static const FName GroundZMinParamName;
->>>>>>> d731a049
 
 	UPROPERTY(EditDefaultsOnly, Category = Collision, meta = (EditCondition = "bGenerateCollisions"))
 	TObjectPtr<UPhysicalMaterial> PhysicalMaterial;
@@ -607,9 +601,6 @@
 	int32 WaterBodyIndex = INDEX_NONE;
 
 	UPROPERTY(Category = Rendering, EditAnywhere, BlueprintReadOnly)
-<<<<<<< HEAD
-	UStaticMesh* WaterMeshOverride;
-=======
 	TObjectPtr<UStaticMesh> WaterMeshOverride;
 
 	/** 
@@ -618,7 +609,6 @@
 	 */
 	UPROPERTY(Category = Rendering, EditAnywhere, BlueprintReadOnly, AdvancedDisplay)
 	bool bAlwaysGenerateWaterMeshTiles = false;
->>>>>>> d731a049
 
 	/** Higher number is higher priority. If two water bodies overlap and they don't have a transition material specified, this will be used to determine which water body to use the material from. Valid range is -8192 to 8191 */
 	UPROPERTY(Category = Rendering, EditAnywhere, BlueprintReadOnly, meta = (ClampMin = "-8192", ClampMax = "8191"))
@@ -662,12 +652,6 @@
 	UPROPERTY(EditAnywhere, BlueprintReadWrite, Category = Navigation, meta = (EditCondition = "bCanAffectNavigation && bGenerateCollisions"))
 	TSubclassOf<UNavAreaBase> WaterNavAreaClass;
 
-<<<<<<< HEAD
-#if WITH_EDITORONLY_DATA
-	UPROPERTY()
-	bool bOverrideWaterMesh_DEPRECATED;
-#endif
-=======
 	// #todo_water [roey]: serialize and don't rebuild on load.
 	TArray<FWaterBodyMeshSection> WaterBodyMeshSections;
 
@@ -702,5 +686,4 @@
 	UPROPERTY()
 	bool bOverrideWaterMesh_DEPRECATED;
 #endif // WITH_EDITORONLY_DATA
->>>>>>> d731a049
 };