// Copyright Epic Games, Inc. All Rights Reserved.

#include "ShaderParameterUtils.h"
#include "RHIStaticStates.h"
#include "EngineGlobals.h"
#include "Engine/Engine.h"
#include "MaterialDomain.h"
#include "Materials/Material.h"
#include "MeshMaterialShader.h"
#include "WaterInstanceDataBuffer.h"
#include "DataDrivenShaderPlatformInfo.h"


// ----------------------------------------------------------------------------------

template <bool bWithWaterSelectionSupport>
TWaterVertexFactory<bWithWaterSelectionSupport>::TWaterVertexFactory(ERHIFeatureLevel::Type InFeatureLevel, int32 InNumQuadsPerSide, float InLODScale)
	: FVertexFactory(InFeatureLevel)
	, NumQuadsPerSide(InNumQuadsPerSide)
	, LODScale(InLODScale)
{
	VertexBuffer = new FWaterMeshVertexBuffer(NumQuadsPerSide);
	IndexBuffer = new FWaterMeshIndexBuffer(NumQuadsPerSide);
}

template <bool bWithWaterSelectionSupport>
TWaterVertexFactory<bWithWaterSelectionSupport>::~TWaterVertexFactory()
{
	delete VertexBuffer;
	delete IndexBuffer;
}

template <bool bWithWaterSelectionSupport>
void TWaterVertexFactory<bWithWaterSelectionSupport>::InitRHI(FRHICommandListBase& RHICmdList)
{
	Super::InitRHI(RHICmdList);

	// Setup the uniform data:
	SetupUniformDataForGroup(EWaterMeshRenderGroupType::RG_RenderWaterTiles);

#if WITH_WATER_SELECTION_SUPPORT
	SetupUniformDataForGroup(EWaterMeshRenderGroupType::RG_RenderSelectedWaterTilesOnly);
	SetupUniformDataForGroup(EWaterMeshRenderGroupType::RG_RenderUnselectedWaterTilesOnly);
#endif // WITH_WATER_SELECTION_SUPPORT

	VertexBuffer->InitResource(RHICmdList);
	IndexBuffer->InitResource(RHICmdList);

	// No streams should currently exist.
	check(Streams.Num() == 0);

	// Position stream for per vertex local position 
	FVertexStream PositionVertexStream;
	PositionVertexStream.VertexBuffer = VertexBuffer;
	PositionVertexStream.Stride = sizeof(FVector4f);
	PositionVertexStream.Offset = 0;
	PositionVertexStream.VertexStreamUsage = EVertexStreamUsage::Default;

	// Simple instancing vertex stream with nullptr vertex buffer to be set at binding time
	FVertexStream InstanceDataVertexStream;
	InstanceDataVertexStream.VertexBuffer = nullptr;
	InstanceDataVertexStream.Stride = sizeof(FVector4f);
	InstanceDataVertexStream.Offset = 0;
	InstanceDataVertexStream.VertexStreamUsage = EVertexStreamUsage::Instancing;

	FVertexElement VertexPositionElement(Streams.Add(PositionVertexStream), 0, VET_Float4, 0, PositionVertexStream.Stride, false);

	// Vertex declaration
	FVertexDeclarationElementList Elements;
	Elements.Add(VertexPositionElement);

	// Adds all streams
	for (int32 StreamIdx = 0; StreamIdx < NumAdditionalVertexStreams; ++StreamIdx)
	{
		FVertexElement InstanceElement(Streams.Add(InstanceDataVertexStream), 0, VET_Float4, 8 + StreamIdx, InstanceDataVertexStream.Stride, true);
		Elements.Add(InstanceElement);
	}

#if 0
	const bool bCanUseGPUScene = UseGPUScene(GMaxRHIShaderPlatform, GMaxRHIFeatureLevel);

	// Add support for primitiveID
	const uint8 Index = static_cast<uint8>(EVertexInputStreamType::Default);
	PrimitiveIdStreamIndex[Index] = -1;
	if (GetType()->SupportsPrimitiveIdStream() && bCanUseGPUScene)
	{
		// When the VF is used for rendering in normal mesh passes, this vertex buffer and offset will be overridden
		Elements.Add(AccessStreamComponent(FVertexStreamComponent(&GPrimitiveIdDummy, 0, 0, sizeof(uint32), VET_UInt, EVertexStreamUsage::Instancing), 13));
		PrimitiveIdStreamIndex[Index] = Elements.Last().StreamIndex;
	}
#endif

	InitDeclaration(Elements);
}

template <bool bWithWaterSelectionSupport>
void TWaterVertexFactory<bWithWaterSelectionSupport>::ReleaseRHI()
{
	for (auto& UniformBuffer : UniformBuffers)
	{
		UniformBuffer.SafeRelease();
	}

	if (VertexBuffer)
	{
		VertexBuffer->ReleaseResource();
	}

	if (IndexBuffer)
	{
		IndexBuffer->ReleaseResource();
	}

	Super::ReleaseRHI();
}

template <bool bWithWaterSelectionSupport>
void TWaterVertexFactory<bWithWaterSelectionSupport>::SetupUniformDataForGroup(EWaterMeshRenderGroupType InRenderGroupType)
{
	FWaterVertexFactoryParameters UniformParams;
	UniformParams.NumQuadsPerTileSide = NumQuadsPerSide;
	UniformParams.LODScale = LODScale;
	UniformParams.bRenderSelected = true;
	UniformParams.bRenderUnselected = true;

#if WITH_WATER_SELECTION_SUPPORT
	UniformParams.bRenderSelected = (InRenderGroupType != EWaterMeshRenderGroupType::RG_RenderUnselectedWaterTilesOnly);
	UniformParams.bRenderUnselected = (InRenderGroupType != EWaterMeshRenderGroupType::RG_RenderSelectedWaterTilesOnly);
#endif // WITH_WATER_SELECTION_SUPPORT

	UniformBuffers[(int32)InRenderGroupType] = FWaterVertexFactoryBufferRef::CreateUniformBufferImmediate(UniformParams, UniformBuffer_MultiFrame);
}

template <bool bWithWaterSelectionSupport>
bool TWaterVertexFactory<bWithWaterSelectionSupport>::ShouldCompilePermutation(const FVertexFactoryShaderPermutationParameters& Parameters)
{
	const bool bIsCompatibleWithWater = ((Parameters.MaterialParameters.MaterialDomain == MD_Surface) && Parameters.MaterialParameters.bIsUsedWithWater) || Parameters.MaterialParameters.bIsSpecialEngineMaterial;
	if (bIsCompatibleWithWater)
	{
		// Only let the PC platform compile the permutations supporting selection : 
		return (!bWithWaterSelectionSupport || IsPCPlatform(Parameters.Platform));
	}
	return false;
}

template <bool bWithWaterSelectionSupport>
void TWaterVertexFactory<bWithWaterSelectionSupport>::ModifyCompilationEnvironment(const FVertexFactoryShaderPermutationParameters& Parameters, FShaderCompilerEnvironment& OutEnvironment)
{
	OutEnvironment.SetDefine(TEXT("WATER_MESH_FACTORY"), 1);
#if 0
	const bool bUseGPUSceneAndPrimitiveIdStream = 
		Type->SupportsPrimitiveIdStream() 
		&& UseGPUScene(Parameters.Platform, GetMaxSupportedFeatureLevel(Parameters.Platform))
		// TODO: support GPUScene on mobile
		&& !IsMobilePlatform(Parameters.Platform);

	OutEnvironment.SetDefine(TEXT("VF_SUPPORTS_PRIMITIVE_SCENE_DATA"), bUseGPUSceneAndPrimitiveIdStream);
#endif

	if (bWithWaterSelectionSupport)
	{
		OutEnvironment.SetDefine(TEXT("USE_VERTEXFACTORY_HITPROXY_ID"), TEXT("1"));
		OutEnvironment.SetDefine(TEXT("WITH_WATER_SELECTION_SUPPORT_VF"), TEXT("1"));
	}

	OutEnvironment.SetDefine(TEXT("RAY_TRACING_DYNAMIC_MESH_IN_LOCAL_SPACE"), TEXT("1"));
}

template <bool bWithWaterSelectionSupport>
void TWaterVertexFactory<bWithWaterSelectionSupport>::ValidateCompiledResult(const FVertexFactoryType* Type, EShaderPlatform Platform, const FShaderParameterMap& ParameterMap, TArray<FString>& OutErrors)
{
#if 0
	if (Type->SupportsPrimitiveIdStream()
		&& UseGPUScene(Platform, GetMaxSupportedFeatureLevel(Platform))
		&& ParameterMap.ContainsParameterAllocation(FPrimitiveUniformShaderParameters::FTypeInfo::GetStructMetadata()->GetShaderVariableName()))
	{
		OutErrors.AddUnique(*FString::Printf(TEXT("Shader attempted to bind the Primitive uniform buffer even though Vertex Factory %s computes a PrimitiveId per-instance.  This will break auto-instancing.  Shaders should use GetPrimitiveData(Parameters).Member instead of Primitive.Member."), Type->GetName()));
	}
#endif
}

template <bool bWithWaterSelectionSupport>
void TWaterVertexFactory<bWithWaterSelectionSupport>::GetPSOPrecacheVertexFetchElements(EVertexInputStreamType VertexInputStreamType, FVertexDeclarationElementList& Elements)
{
	// Add position stream
<<<<<<< HEAD
	Elements.Add(FVertexElement(0, 0, VET_Float4, 0, 0, false));
=======
	Elements.Add(FVertexElement(0, 0, VET_Float4, 0, sizeof(FVector4f), false));
>>>>>>> 4af6daef

	// Add all the additional streams
	for (int32 StreamIdx = 0; StreamIdx < NumAdditionalVertexStreams; ++StreamIdx)
	{
<<<<<<< HEAD
		Elements.Add(FVertexElement(1 + StreamIdx, 0, VET_Float4, 8 + StreamIdx, 0, true));
=======
		Elements.Add(FVertexElement(1 + StreamIdx, 0, VET_Float4, 8 + StreamIdx, sizeof(FVector4f), true));
>>>>>>> 4af6daef
	}
}<|MERGE_RESOLUTION|>--- conflicted
+++ resolved
@@ -183,19 +183,11 @@
 void TWaterVertexFactory<bWithWaterSelectionSupport>::GetPSOPrecacheVertexFetchElements(EVertexInputStreamType VertexInputStreamType, FVertexDeclarationElementList& Elements)
 {
 	// Add position stream
-<<<<<<< HEAD
-	Elements.Add(FVertexElement(0, 0, VET_Float4, 0, 0, false));
-=======
 	Elements.Add(FVertexElement(0, 0, VET_Float4, 0, sizeof(FVector4f), false));
->>>>>>> 4af6daef
 
 	// Add all the additional streams
 	for (int32 StreamIdx = 0; StreamIdx < NumAdditionalVertexStreams; ++StreamIdx)
 	{
-<<<<<<< HEAD
-		Elements.Add(FVertexElement(1 + StreamIdx, 0, VET_Float4, 8 + StreamIdx, 0, true));
-=======
 		Elements.Add(FVertexElement(1 + StreamIdx, 0, VET_Float4, 8 + StreamIdx, sizeof(FVector4f), true));
->>>>>>> 4af6daef
 	}
 }