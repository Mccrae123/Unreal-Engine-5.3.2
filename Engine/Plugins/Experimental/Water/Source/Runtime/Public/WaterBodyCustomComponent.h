// Copyright Epic Games, Inc. All Rights Reserved.

#pragma once

#include "CoreMinimal.h"
#include "WaterBodyComponent.h"
#include "WaterBodyCustomComponent.generated.h"

class UStaticMeshComponent;

// ----------------------------------------------------------------------------------

UCLASS(Blueprintable)
class WATER_API UWaterBodyCustomComponent : public UWaterBodyComponent
{
	GENERATED_UCLASS_BODY()
	friend class AWaterBodyCustom;
public:
	/** AWaterBody Interface */
	virtual EWaterBodyType GetWaterBodyType() const override { return EWaterBodyType::Transition; }
	virtual TArray<UPrimitiveComponent*> GetCollisionComponents(bool bInOnlyEnabledComponents = true) const override;
	virtual TArray<UPrimitiveComponent*> GetStandardRenderableComponents() const override;
	virtual bool CanEverAffectWaterMesh() const { return false; }

protected:
	/** AWaterBody Interface */
	virtual void Reset() override;
	virtual void BeginUpdateWaterBody() override;
	virtual void OnUpdateBody(bool bWithExclusionVolumes) override;
	virtual void CreateOrUpdateWaterMID() override;
	
	virtual FPrimitiveSceneProxy* CreateSceneProxy() override;
#if WITH_EDITOR
	virtual TArray<TSharedRef<FTokenizedMessage>> CheckWaterBodyStatus() const override;

<<<<<<< HEAD
#if WITH_EDITOR
	virtual TArray<TSharedRef<FTokenizedMessage>> CheckWaterBodyStatus() const override;
=======
	virtual const TCHAR* GetWaterSpriteTextureName() const override;

	virtual bool IsIconVisible() const override;
>>>>>>> d731a049
#endif // WITH_EDITOR

protected:
	UPROPERTY(NonPIEDuplicateTransient)
	TObjectPtr<UStaticMeshComponent> MeshComp;
};<|MERGE_RESOLUTION|>--- conflicted
+++ resolved
@@ -33,14 +33,9 @@
 #if WITH_EDITOR
 	virtual TArray<TSharedRef<FTokenizedMessage>> CheckWaterBodyStatus() const override;
 
-<<<<<<< HEAD
-#if WITH_EDITOR
-	virtual TArray<TSharedRef<FTokenizedMessage>> CheckWaterBodyStatus() const override;
-=======
 	virtual const TCHAR* GetWaterSpriteTextureName() const override;
 
 	virtual bool IsIconVisible() const override;
->>>>>>> d731a049
 #endif // WITH_EDITOR
 
 protected:
