// Copyright Epic Games, Inc. All Rights Reserved.

#include "WaterBrushManager.h"
#include "JumpFloodComponent2D.h"
#include "Components/SceneCaptureComponent2D.h"
#include "EditorViewportClient.h"
#include "LevelEditorViewport.h"
#include "WaterBodyIslandActor.h"
#include "Engine/Canvas.h"
#include "Engine/World.h"
#include "Materials/MaterialInstanceDynamic.h"
#include "Kismet/KismetSystemLibrary.h"
#include "Kismet/KismetRenderingLibrary.h"
#include "WaterSplineComponent.h"
#include "Components/SplineMeshComponent.h"
#include "Materials/MaterialParameterCollectionInstance.h"
#include "Materials/MaterialParameterCollection.h"
#include "EditorViewportClient.h"
#include "FalloffSettings.h"
#include "WaterEditorModule.h"
#include "WaterEditorSubsystem.h"
#include "WaterEditorSettings.h"
#include "WaterSubsystem.h"
#include "WaterUtils.h"
#include "WaterZoneActor.h"
#include "WaterVersion.h"
#include "Algo/Transform.h"
#include "Curves/CurveFloat.h"
#include "EngineUtils.h"
#include "Landscape.h"
#include "UObject/FortniteMainBranchObjectVersion.h"
#include "Misc/UObjectToken.h"
#include "Misc/MapErrors.h"
#include "Logging/MessageLog.h"

#include UE_INLINE_GENERATED_CPP_BY_NAME(WaterBrushManager)

#define LOCTEXT_NAMESPACE "WaterBrushManager"

AWaterBrushManager::AWaterBrushManager(const FObjectInitializer& ObjectInitializer)
	: Super()
	, WorldSize(FVector::ZeroVector)
	, LandscapeRTRes(0, 0)
	, LandscapeTransform(FTransform::Identity)
{
	JumpFloodComponent2D = CreateDefaultSubobject<UJumpFloodComponent2D>(TEXT("JumpFloodComponent2D"));

	SceneCaptureComponent2D = CreateDefaultSubobject<USceneCaptureComponent2D>(TEXT("SceneCaptureComponent2D"));
	SceneCaptureComponent2D->CreationMethod = EComponentCreationMethod::Native;
	SceneCaptureComponent2D->AttachToComponent(RootComponent, FAttachmentTransformRules::KeepRelativeTransform);
	SceneCaptureComponent2D->ProjectionType = ECameraProjectionMode::Type::Orthographic;
	SceneCaptureComponent2D->PrimitiveRenderMode = ESceneCapturePrimitiveRenderMode::PRM_UseShowOnlyList;
	SceneCaptureComponent2D->CaptureSource = ESceneCaptureSource::SCS_SceneDepth;
	SceneCaptureComponent2D->bCaptureEveryFrame = false;
	SceneCaptureComponent2D->bCaptureOnMovement = false;
	SceneCaptureComponent2D->SetRelativeRotation(FRotator(-90.0f, 0.0f, -90.0f));
	SceneCaptureComponent2D->SetRelativeScale3D(FVector(0.01f, 0.01f, 0.01f));
	// HACK [jonathan.bard] : Nanite doesn't support USceneCaptureComponent's ShowOnlyComponents ATM so just disable Nanite during captures : 
	SceneCaptureComponent2D->ShowFlagSettings.Add(FEngineShowFlagsSetting { TEXT("NaniteMeshes"), false } );

	PrimaryActorTick.TickGroup = ETickingGroup::TG_PrePhysics;
	bIsEditorOnlyActor = false;
}

void AWaterBrushManager::Serialize(FArchive& Ar)
{
	Super::Serialize(Ar);

	Ar.UsingCustomVersion(FWaterCustomVersion::GUID);
	Ar.UsingCustomVersion(FFortniteMainBranchObjectVersion::GUID);
}

void AWaterBrushManager::PostLoad()
{
	Super::PostLoad();

	if (GetLinkerCustomVersion(FWaterCustomVersion::GUID) < FWaterCustomVersion::MoveBrushMaterialsToWaterBrushManager)
	{
		// Only setup some default materials for water brushes that were NOT instantiated by blueprint, otherwise we would override the default values contained in the BP : 
		if (GetClass()->ClassGeneratedBy == nullptr)
		{
			SetupDefaultMaterials();
		}
	}

	if (GetLinkerCustomVersion(FWaterCustomVersion::GUID) < FWaterCustomVersion::MoveJumpFloodMaterialsToWaterBrushManager)
	{
		if (JumpFloodComponent2D != nullptr)
		{
			if (JumpFloodComponent2D->BlurEdgesMaterial != nullptr)
			{
				BlurEdgesMaterial = JumpFloodComponent2D->BlurEdgesMaterial;
			}
			if (JumpFloodComponent2D->FindEdgesMaterial != nullptr)
			{
				FindEdgesMaterial = JumpFloodComponent2D->FindEdgesMaterial;
			}
			if (JumpFloodComponent2D->JumpStepMaterial != nullptr)
			{
				JumpStepMaterial = JumpFloodComponent2D->JumpStepMaterial;
			}
		}
	}

#if WITH_EDITOR
	if (GetLinkerCustomVersion(FWaterCustomVersion::GUID) < FWaterCustomVersion::MoveWaterMPCParamsToWaterMesh)
	{
		// OnPostLoad, the world is not set so we cannot retrieve the water mesh actor, we have to delay it to post-init :  
		OnWorldPostInitHandle = FWorldDelegates::OnPostWorldInitialization.AddLambda([this](UWorld* World, const UWorld::InitializationValues IVS)
		{
			if (World == GetWorld())
			{
				TActorIterator<AWaterZone> It(World);
				if (AWaterZone* WaterZoneActor = It ? *It : nullptr)
				{
					FVector RTWorldLocation, RTWorldSizeVector;
					if (DeprecateWaterLandscapeInfo(RTWorldLocation, RTWorldSizeVector))
					{
<<<<<<< HEAD
						WaterZoneActor->SetLandscapeInfo(RTWorldLocation, RTWorldSizeVector);
=======
>>>>>>> d731a049
						SetMPCParams();
					}
				}
			}
		});
		
		// Each time a level is added, it might contain a landscape component, hence we need to deprecate RTWorldLocationand RTWorldSizeVector accordingly :
		OnLevelAddedToWorldHandle = FWorldDelegates::LevelAddedToWorld.AddLambda([this](ULevel* Level, UWorld* World)
		{
			if ((World == GetWorld()) && (Level != nullptr))
			{
				TActorIterator<AWaterZone> It(World);
				if (AWaterZone* WaterZoneActor = It ? *It : nullptr)
				{
					FVector RTWorldLocation, RTWorldSizeVector;
					if (DeprecateWaterLandscapeInfo(RTWorldLocation, RTWorldSizeVector))
					{
<<<<<<< HEAD
						WaterZoneActor->SetLandscapeInfo(RTWorldLocation, RTWorldSizeVector);
=======
>>>>>>> d731a049
						SetMPCParams();
					}
				}
			}
		});

	}

	if (!IsTemplate() 
		&& (bNeedsForceUpdate || (GetLinkerCustomVersion(FFortniteMainBranchObjectVersion::GUID) < FFortniteMainBranchObjectVersion::RemoveLandscapeWaterInfo)))
	{
		// The removal of LandscapeWaterInfo is accompanied by a change in how the water velocity height texture is encoded so we need to regenerate it :
		bNeedsForceUpdate = true;

		ShowForceUpdateMapCheckError();

		// Show MapCheck window
		FMessageLog("MapCheck").Open(EMessageSeverity::Warning);
	}
#endif // WITH_EDITOR
}

void AWaterBrushManager::BeginDestroy()
{
	Super::BeginDestroy();

	FWorldDelegates::OnPostWorldInitialization.Remove(OnWorldPostInitHandle);
	OnWorldPostInitHandle.Reset();

	FWorldDelegates::LevelAddedToWorld.Remove(OnLevelAddedToWorldHandle);
	OnLevelAddedToWorldHandle.Reset();
}
	

void AWaterBrushManager::PostLoadSubobjects(FObjectInstancingGraph* OuterInstanceGraph)
{
	Super::PostLoadSubobjects(OuterInstanceGraph);

	if (JumpFloodComponent2D)
	{
		JumpFloodComponent2D->CreationMethod = EComponentCreationMethod::Native;
	}
	if (SceneCaptureComponent2D)
	{
		SceneCaptureComponent2D->CreationMethod = EComponentCreationMethod::Native;
	}
}

UCurveFloat* AWaterBrushManager::GetElevationCurveAsset(const FWaterCurveSettings& CurveSettings)
{
	if (CurveSettings.ElevationCurveAsset)
	{
		return CurveSettings.ElevationCurveAsset;
	}

	static FSoftObjectPath DefaultCurve(TEXT("/Water/Curves/FloatCurve.FloatCurve"));
	return Cast<UCurveFloat>(DefaultCurve.TryLoad());
}

UTextureRenderTarget2D* AWaterBrushManager::VelocityPingPongRead(const FBrushRenderContext& BrushRenderContext) const
{
	if (BrushRenderContext.VelocityRTIndex % 2)
	{
		return CombinedVelocityAndHeightRTA;
	}
	else
	{
		return CombinedVelocityAndHeightRTB;
	}
}


UTextureRenderTarget2D* AWaterBrushManager::VelocityPingPongWrite(const FBrushRenderContext& BrushRenderContext) const
{
	if (BrushRenderContext.VelocityRTIndex % 2)
	{
		return CombinedVelocityAndHeightRTB;
	}
	else
	{
		return CombinedVelocityAndHeightRTA;
	}
}


UTextureRenderTarget2D* AWaterBrushManager::HeightPingPongRead(const FBrushRenderContext& BrushRenderContext) const
{
	if (BrushRenderContext.RTIndex == 0)
	{
		return LandscapeRTRef;
	}
	else if (BrushRenderContext.RTIndex % 2)// Odd
	{
		return HeightmapRTA;
	}
	else // Even
	{
		return HeightmapRTB;
	}
}


UTextureRenderTarget2D* AWaterBrushManager::HeightPingPongWrite(const FBrushRenderContext& BrushRenderContext) const
{
	if (BrushRenderContext.RTIndex % 2)// Odd
	{
		return HeightmapRTB;
	}
	else // Even
	{
		return HeightmapRTA;
	}
}


UTextureRenderTarget2D* AWaterBrushManager::WeightPingPongRead(const FBrushRenderContext& BrushRenderContext) const
{
	if (BrushRenderContext.RTIndex == 0)
	{
		return LandscapeRTRef;
	}
	else if (BrushRenderContext.RTIndex % 2)// Odd
	{
		return WeightmapRTA;
	}
	else // Even
	{
		return WeightmapRTB;
	}
}


UTextureRenderTarget2D* AWaterBrushManager::WeightPingPongWrite(const FBrushRenderContext& BrushRenderContext) const
{
	if (BrushRenderContext.RTIndex % 2)// Odd
	{
		return WeightmapRTB;
	}
	else // Even
	{
		return WeightmapRTA;
	}
}

void AWaterBrushManager::AddDependencyIfValid(UObject* Dependency, TSet<UObject*>& OutDependencies)
{
	if (IsValid(Dependency))
	{
		OutDependencies.Add(Dependency);
	}
}

void AWaterBrushManager::ClearCurveCache()
{
	for (auto& CacheEntry : BrushCurveRTCache)
	{
		// Stop listening to OnUpdateCurve events on all curves in the cache : 
		CacheEntry.Key->OnUpdateCurve.RemoveAll(this);
	}
	BrushCurveRTCache.Empty();
}

void AWaterBrushManager::OnCurveUpdated(UCurveBase* Curve, EPropertyChangeType::Type ChangeType)
{
	UCurveFloat* CurveFloat = CastChecked<UCurveFloat>(Curve);

	// Rebuild the cache entry for this curve : 
	FWaterBodyBrushCache* CacheEntry = BrushCurveRTCache.Find(CurveFloat);
	check(CacheEntry != nullptr);
	CacheEntry->CacheIsValid = false;

	// And trigger a rebuild of all water brush actor cache entries using this curve : 
	for (TWeakInterfacePtr<IWaterBrushActorInterface> BrushActor : GetActorsAffectingLandscape())
	{
		if (BrushActor.IsValid())
		{
			const FWaterCurveSettings& LocalCurveSettings = BrushActor->GetWaterCurveSettings();
			UCurveFloat* ElevationCurveAsset = GetElevationCurveAsset(LocalCurveSettings);
			if (ElevationCurveAsset == CurveFloat)
			{
				UWaterBodyBrushCacheContainer* CacheContainer = nullptr;
				FWaterBodyBrushCache WaterBrushCache;
				GetWaterCacheKey(CastChecked<AActor>(BrushActor.GetObject()), /*out*/ CacheContainer, /*out*/ WaterBrushCache);
				if (CacheContainer != nullptr)
				{
					CacheContainer->Cache.CacheIsValid = false;
				}
			}
		}
	}

	RequestLandscapeUpdate();
}

void AWaterBrushManager::BlueprintOnRenderTargetTexturesUpdated_Native(UTexture2D* VelocityTexture)
{
	VelocityTexture->LODBias = 0;
	UseDynamicPreviewRT = false;
}

void AWaterBrushManager::ForceUpdate()
{
#if WITH_EDITOR
	if (bNeedsForceUpdate)
	{
		// We need to mark our own package as dirty to force save the water brush manager and stop dispaying the ForceUpdate message
		Modify();
	}
#endif // WITH_EDITOR

	bKillCache = true;	
	ClearCurveCache();
	ALandscapeBlueprintBrushBase::RequestLandscapeUpdate();
}

void AWaterBrushManager::SingleJumpStep()
{
	if (!::IsValid(DebugDistanceFieldMID))
	{
		UE_LOG(LogWaterEditor, Error, TEXT("DebugDistanceFieldMaterial must be set to use this debug function"));
		return;
	}

	UTextureRenderTarget2D* RenderTarget = JumpFloodComponent2D->SingleJumpStep();
	DebugDistanceFieldMID->UMaterialInstanceDynamic::SetTextureParameterValue(FName(TEXT("RT")), RenderTarget);
}

void AWaterBrushManager::SingleBlurStep()
{
	if (!::IsValid(DebugDistanceFieldMID))
	{
		UE_LOG(LogWaterEditor, Error, TEXT("DebugDistanceFieldMaterial must be set to use this debug function"));
		return;
	}

	UTextureRenderTarget2D* RenderTarget = JumpFloodComponent2D->SingleBlurStep();
	DebugDistanceFieldMID->UMaterialInstanceDynamic::SetTextureParameterValue(FName(TEXT("RT")), RenderTarget);
}

void AWaterBrushManager::FindEdges()
{
	if (!::IsValid(DebugDistanceFieldMID))
	{
		UE_LOG(LogWaterEditor, Error, TEXT("DebugDistanceFieldMaterial must be set to use this debug function"));
		return;
	}

	UTextureRenderTarget2D* RenderTarget = JumpFloodComponent2D->FindEdges(DepthAndShapeRT, 50000.0f, FLinearColor(0.0f, 0.0f, 0.0f, 1.0), false, 99.0f);
	DebugDistanceFieldMID->UMaterialInstanceDynamic::SetTextureParameterValue(FName(TEXT("RT")), RenderTarget);
}

void AWaterBrushManager::BlueprintWaterBodyChanged_Native(AActor* Actor)
{
	if (::IsValid(Actor))
	{
		UWaterBodyBrushCacheContainer* ContainerObject;
		FWaterBodyBrushCache WaterBrushCache;
		GetWaterCacheKey(Actor, /*out*/ ContainerObject, /*out*/ WaterBrushCache);

		if (::IsValid(ContainerObject))
		{
			ContainerObject->Cache.CacheIsValid = false;
		}
	}
}

void AWaterBrushManager::Initialize_Native(FTransform const& InLandscapeTransform, FIntPoint const& InLandscapeSize, FIntPoint const& InLandscapeRenderTargetSize)
{
	UE_LOG(LogWaterEditor, Verbose, TEXT("Updated Landscape Transform"));

	LandscapeQuads = InLandscapeSize;
	LandscapeRTRes = InLandscapeRenderTargetSize;

	UpdateTransform(InLandscapeTransform);
}

void AWaterBrushManager::CaptureMeshDepth(const TArrayView<UStaticMeshComponent*>& MeshComponents)
{
	SceneCaptureComponent2D->ClearShowOnlyComponents();
	SceneCaptureComponent2D->ShowOnlyActors.Empty();
	for (UStaticMeshComponent* PrimitiveComponent : MeshComponents)
	{
		PrimitiveComponent->SetVisibility(true);
		PrimitiveComponent->SetHiddenInGame(false);
		SceneCaptureComponent2D->ShowOnlyComponent(PrimitiveComponent);
	}
	SceneCaptureComponent2D->CaptureScene();

	// Avoid keeping references to Captured components
	SceneCaptureComponent2D->ClearShowOnlyComponents();
}

void AWaterBrushManager::GetWaterCacheKey(AActor* WaterBrush, /*out*/ UWaterBodyBrushCacheContainer*& ContainerObject, /*out*/ FWaterBodyBrushCache& Value)
{
	ContainerObject = CastChecked<UWaterBodyBrushCacheContainer>(GetActorCache(WaterBrush, UWaterBodyBrushCacheContainer::StaticClass()), ECastCheckedType::NullAllowed);
	if (IsValid(ContainerObject))
	{
		Value = ContainerObject->Cache;
	}
}

void AWaterBrushManager::CacheBrushDistanceField(const FBrushActorRenderContext& BrushActorRenderContext)
{
	check(::IsValid(BrushActorRenderContext.CacheContainer));
	UKismetRenderingLibrary::ClearRenderTarget2D(this, BrushActorRenderContext.CacheContainer->Cache.CacheRenderTarget, FLinearColor::Black);
	UKismetRenderingLibrary::DrawMaterialToRenderTarget(this, BrushActorRenderContext.CacheContainer->Cache.CacheRenderTarget, DistanceFieldCacheMID);
	BrushActorRenderContext.CacheContainer->Cache.CacheIsValid = true;
}

void AWaterBrushManager::GetRenderDependencies(TSet<UObject*>& OutDependencies)
{
	Super::GetRenderDependencies(OutDependencies);

	// Add all materials as depencies : we don't want to render the brush if one of those materials isn't compiled yet : 
	AddDependencyIfValid(BrushAngleFalloffMaterial, OutDependencies);
	AddDependencyIfValid(BrushWidthFalloffMaterial, OutDependencies);
	AddDependencyIfValid(DistanceFieldCacheMaterial, OutDependencies);
	AddDependencyIfValid(RenderRiverSplineDepthMaterial, OutDependencies);
	AddDependencyIfValid(DebugDistanceFieldMaterial, OutDependencies);
	AddDependencyIfValid(WeightmapMaterial, OutDependencies);
	AddDependencyIfValid(DrawCanvasMaterial, OutDependencies);
	AddDependencyIfValid(CompositeWaterBodyTextureMaterial, OutDependencies);
	AddDependencyIfValid(IslandFalloffMaterial, OutDependencies);
	AddDependencyIfValid(JumpStepMaterial, OutDependencies);
	AddDependencyIfValid(FindEdgesMaterial, OutDependencies);
	AddDependencyIfValid(BlurEdgesMaterial, OutDependencies);
}

void AWaterBrushManager::UpdateTransform(const FTransform& Transform)
{
	if (!Transform.Equals(LandscapeTransform))
	{
		LandscapeTransform = Transform;
		check(SceneCaptureComponent2D != nullptr);

		FVector Scale = LandscapeTransform.GetScale3D();
		WorldSize.Set(Scale.X * (float)LandscapeQuads.X, Scale.Y * (float)LandscapeQuads.Y, 0.512f);

		const FVector Temp(Scale.X * (float)LandscapeRTRes.X, Scale.Y * (float)LandscapeRTRes.Y, 0.512f);
		SceneCaptureComponent2D->OrthoWidth = FMath::Max(Temp.X, Temp.Y);

		FVector LocationVector(Temp - Scale);
		LocationVector *= 0.5f;
		LocationVector = LandscapeTransform.GetRotation().RotateVector(LocationVector);
		LocationVector += LandscapeTransform.GetLocation();
		LocationVector.Z = 50000.0f;
		SceneCaptureComponent2D->SetWorldLocation(LocationVector);

		// The landscape transform has changed, let's re-draw everything (no need to request a landscape update because we're in the middle of one) :
		bKillCache = true;
<<<<<<< HEAD
		// Of course we also need to regenerate the water depth velocity RT : 
		MarkRenderTargetsDirty();
=======
>>>>>>> d731a049
	}
}

bool AWaterBrushManager::SetupRiverSplineRenderMIDs(const FBrushActorRenderContext& BrushActorRenderContext, bool bRestoreMIDs, TArray<UMaterialInterface*>& InOutMIDs)
{
	AWaterBody* WaterBody = BrushActorRenderContext.GetActorAs<AWaterBody>();
	check(WaterBody->GetWaterBodyType() == EWaterBodyType::River);

	const UWaterSplineComponent* SplineComponent = WaterBody->GetWaterSpline();
	const int32 NumSplineMids = SplineComponent->GetNumberOfSplinePoints() - 1;

	TArray<UPrimitiveComponent*> BrushRenderableComponents = WaterBody->GetBrushRenderableComponents();
	TInlineComponentArray<USplineMeshComponent*> SplineMeshComponents;
	SplineMeshComponents.Reserve(BrushRenderableComponents.Num());
	Algo::Transform(BrushRenderableComponents, SplineMeshComponents, [](UPrimitiveComponent* PrimitiveComponent) { return StaticCast<USplineMeshComponent*>(PrimitiveComponent); });

	if (SplineMeshComponents.Num() != NumSplineMids)
	{
		UE_LOG(LogWaterEditor, Error, TEXT("Invalid River spline mesh component count."));
		return false;
	}

	if (NumSplineMids > RiverSplineMIDs.Num())
	{
		RiverSplineMIDs.SetNumZeroed(NumSplineMids);
	}

	if (bRestoreMIDs)
	{
		check(InOutMIDs.Num() == NumSplineMids);
	}
	else
	{
		InOutMIDs.SetNumZeroed(NumSplineMids);
	}

	for (int32 MIDIndex = 0; MIDIndex < NumSplineMids; ++MIDIndex)
	{
		USplineMeshComponent* SplineMeshComponent = SplineMeshComponents[MIDIndex];
		check(SplineMeshComponent != nullptr);
		if (bRestoreMIDs)
		{
			SplineMeshComponent->SetMaterial(0, InOutMIDs[MIDIndex]);
		}
		else
		{
			RiverSplineMIDs.IsValidIndex(MIDIndex);
			RiverSplineMIDs[MIDIndex] = FWaterUtils::GetOrCreateTransientMID(RiverSplineMIDs[MIDIndex], TEXT("RiverSplineMID"), RenderRiverSplineDepthMaterial);
			UMaterialInstanceDynamic* TempMID = RiverSplineMIDs[MIDIndex];
			if (TempMID != nullptr)
			{
				const float Offset = BrushActorRenderContext.WaterBrushActor->GetWaterHeightmapSettings().FalloffSettings.ZOffset;
				TempMID->SetScalarParameterValue(FName(TEXT("DepthA")), SplineComponent->GetFloatPropertyAtSplinePoint(MIDIndex, FName(TEXT("Depth"))) + Offset);
				TempMID->SetScalarParameterValue(FName(TEXT("DepthB")), SplineComponent->GetFloatPropertyAtSplinePoint(MIDIndex + 1, FName(TEXT("Depth"))) + Offset);
				TempMID->SetScalarParameterValue(FName(TEXT("VelA")), SplineComponent->GetFloatPropertyAtSplinePoint(MIDIndex, FName(TEXT("WaterVelocityScalar"))));
				TempMID->SetScalarParameterValue(FName(TEXT("VelB")), SplineComponent->GetFloatPropertyAtSplinePoint(MIDIndex + 1, FName(TEXT("WaterVelocityScalar"))));

				// Save the previous material for restoring it further on : 
				InOutMIDs[MIDIndex] = (SplineMeshComponent->GetMaterial(0));
				SplineMeshComponent->SetMaterial(0, TempMID);
			}
			else
			{
				UE_LOG(LogWaterEditor, Error, TEXT("Invalid River spline material for Water Brush."));
				return false;
			}
		}
	}

	return true;
}

void AWaterBrushManager::CaptureRiverDepthAndVelocity(const FBrushActorRenderContext& BrushActorRenderContext)
{
	TArray<UMaterialInterface*> MIDsToRestore;
	if (!SetupRiverSplineRenderMIDs(BrushActorRenderContext, /*bRestoreMIDs  = */false, MIDsToRestore))
	{
		UE_LOG(LogWaterEditor, Error, TEXT("Error in setup River spline render material for Water Brush. Aborting CaptureRiverDepthAndVelocity."));
		return;
	}

	AWaterBody* WaterBody = BrushActorRenderContext.GetActorAs<AWaterBody>();
	const bool Hidden = WaterBody->IsTemporarilyHiddenInEditor();
	WaterBody->SetIsTemporarilyHiddenInEditor(false);

	TArray<UPrimitiveComponent*> BrushRenderableComponents = WaterBody->GetBrushRenderableComponents();
	TArray<UStaticMeshComponent*, TInlineAllocator<32>> SplineMeshComponents;
	SplineMeshComponents.Reserve(BrushRenderableComponents.Num());
	Algo::Transform(BrushRenderableComponents, SplineMeshComponents, [](UPrimitiveComponent* PrimitiveComponent) { return StaticCast<UStaticMeshComponent*>(PrimitiveComponent); });

	SceneCaptureComponent2D->TextureTarget = WaterDepthAndVelocityRT;
	SceneCaptureComponent2D->CaptureSource = ESceneCaptureSource::SCS_SceneColorSceneDepth;
	CaptureMeshDepth(SplineMeshComponents);

	SceneCaptureComponent2D->CaptureSource = ESceneCaptureSource::SCS_SceneDepth;
	SceneCaptureComponent2D->TextureTarget = DepthAndShapeRT;
	CaptureMeshDepth(SplineMeshComponents);

	WaterBody->SetIsTemporarilyHiddenInEditor(Hidden);

	// Cleanup the spline components at the end (we're not supposed to have modified the water actors) :
	SetupRiverSplineRenderMIDs(BrushActorRenderContext, /*bRestoreMIDs  = */true, MIDsToRestore);
}

void AWaterBrushManager::DrawCanvasShape(const FBrushActorRenderContext& BrushActorRenderContext)
{
	TArray<FCanvasUVTri> CanvasUVTris;

	UE_LOG(LogWaterEditor, Verbose, TEXT("Actor used for Spline Canvas Render: %s"), *UKismetSystemLibrary::GetDisplayName(BrushActorRenderContext.WaterBrushActor.GetObject()));

	UWaterSplineComponent* SplineComponent = CastChecked<UWaterSplineComponent>(BrushActorRenderContext.GetActor()->GetComponentByClass(UWaterSplineComponent::StaticClass()));
	ensure(SplineComponent);

	int32 TruncSegments = FMath::TruncToInt(SplineComponent->GetSplineLength() / CanvasSegmentSize);
	UE_LOG(LogWaterEditor, Verbose, TEXT("Spline Segment Canvas Segments: %d"), TruncSegments);

	for (int32 ii = 0; ii < TruncSegments; ++ii)
	{
		FVector LocationA = SplineComponent->GetLocationAtDistanceAlongSpline(0.0f, ESplineCoordinateSpace::World);
		FVector LocationB = SplineComponent->GetLocationAtDistanceAlongSpline(float(ii + 1) * CanvasSegmentSize, ESplineCoordinateSpace::World);
		FVector LocationC = SplineComponent->GetLocationAtDistanceAlongSpline(float(ii + 2) * CanvasSegmentSize, ESplineCoordinateSpace::World);

		LocationA = LandscapeTransform.InverseTransformPosition(LocationA) + 0.5f;
		LocationB = LandscapeTransform.InverseTransformPosition(LocationB) + 0.5f;
		LocationC = LandscapeTransform.InverseTransformPosition(LocationC) + 0.5f;

		FCanvasUVTri& CanvasUVTri = CanvasUVTris.AddDefaulted_GetRef();
		CanvasUVTri.V0_Pos = FVector2D(LocationA);
		CanvasUVTri.V0_UV = FVector2D::ZeroVector;
		CanvasUVTri.V0_Color = FLinearColor::Red;
		CanvasUVTri.V1_Pos = FVector2D(LocationC);
		CanvasUVTri.V1_UV = FVector2D::ZeroVector;
		CanvasUVTri.V1_Color = FLinearColor::Green;
		CanvasUVTri.V2_Pos = FVector2D(LocationB);
		CanvasUVTri.V2_UV = FVector2D::ZeroVector;
		CanvasUVTri.V2_Color = FLinearColor::Blue;
	}

	// TODO [jonathan.bard] : missing DynamicPointActor/DynamicPreviewPoint from BP here

	UKismetRenderingLibrary::ClearRenderTarget2D(this, DepthAndShapeRT, FLinearColor::Black);

	UCanvas* Canvas;
	FVector2D CanvasToRenderTargetSize;
	FDrawToRenderTargetContext RenderTargetContext;
	UKismetRenderingLibrary::BeginDrawCanvasToRenderTarget(this, DepthAndShapeRT, /*out*/ Canvas, /*out*/ CanvasToRenderTargetSize, /*out*/ RenderTargetContext);
	check(::IsValid(Canvas));
	check(::IsValid(DrawCanvasMID));

	Canvas->UCanvas::K2_DrawMaterialTriangle(DrawCanvasMID, CanvasUVTris);

	UKismetRenderingLibrary::EndDrawCanvasToRenderTarget(this, RenderTargetContext);
}

void AWaterBrushManager::DrawBrushMaterial(const FBrushRenderContext& BrushRenderContext, const FBrushActorRenderContext& BrushActorRenderContext)
{
	if (BrushRenderContext.bHeightmapRender)
	{
		UKismetRenderingLibrary::ClearRenderTarget2D(this, HeightPingPongWrite(BrushRenderContext), FLinearColor::Black);
		UKismetRenderingLibrary::DrawMaterialToRenderTarget(this, HeightPingPongWrite(BrushRenderContext), BrushActorRenderContext.MID);

		UE_LOG(LogWaterEditor, Verbose, TEXT("Render Target Write Target: %s"), *UKismetSystemLibrary::GetDisplayName(HeightPingPongWrite(BrushRenderContext)));
		UE_LOG(LogWaterEditor, Verbose, TEXT("Brush MID Parent: %s"), *UKismetSystemLibrary::GetDisplayName(BrushActorRenderContext.MID));
	}
	else
	{
		UKismetRenderingLibrary::ClearRenderTarget2D(this, WeightPingPongWrite(BrushRenderContext), FLinearColor::Black);
		UKismetRenderingLibrary::DrawMaterialToRenderTarget(this, WeightPingPongWrite(BrushRenderContext), WeightmapMID);
	}
}

void AWaterBrushManager::UpdateCurveCacheKeys()
{
	for (TWeakInterfacePtr<IWaterBrushActorInterface> BrushActor : GetActorsAffectingLandscape())
	{
		if (BrushActor.IsValid())
		{
			const FWaterCurveSettings& LocalCurveSettings = BrushActor->GetWaterCurveSettings();
			UCurveFloat* ElevationCurveAsset = GetElevationCurveAsset(LocalCurveSettings);
			if (ensure(ElevationCurveAsset != nullptr))
			{
				FWaterBodyBrushCache* WaterBrushCache = BrushCurveRTCache.Find(ElevationCurveAsset);
				if ((WaterBrushCache == nullptr) || (WaterBrushCache->CacheRenderTarget == nullptr))
				{
					UTextureRenderTarget2D* CurveRT = FWaterUtils::GetOrCreateTransientRenderTarget2D(nullptr, TEXT("CurveRT"), FIntPoint(256, 1), ETextureRenderTargetFormat::RTF_R16f);
					BrushCurveRTCache.Add(ElevationCurveAsset, FWaterBodyBrushCache{ CurveRT, false });
					ElevationCurveAsset->OnUpdateCurve.AddUObject(this, &AWaterBrushManager::OnCurveUpdated);
				}
			}
		}
	}
}

void AWaterBrushManager::UpdateCurves()
{
	TArray<typename decltype(BrushCurveRTCache)::KeyType> Keys;
	BrushCurveRTCache.GetKeys(Keys);

	for (TObjectPtr<UCurveFloat> CurCurveFloat : Keys)
	{
		if (CurCurveFloat)
		{
			const FWaterBodyBrushCache& CurveCache = *BrushCurveRTCache.Find(CurCurveFloat);

			// Curve cache needs to be refreshed : 
			if (!CurveCache.CacheIsValid && CurveCache.CacheRenderTarget)
			{
				check(CurCurveFloat);
				UE_LOG(LogWaterEditor, Verbose, TEXT("Water Body Curve Cache Invalid : Refreshing Curve RT"));
				UKismetRenderingLibrary::ClearRenderTarget2D(this, CurveCache.CacheRenderTarget, FLinearColor::Black);

				check(CurveCache.CacheRenderTarget);

				UCanvas* Canvas = nullptr;
				FVector2D CanvasToRenderTargetSize;
				FDrawToRenderTargetContext RenderTargetContext;
				UKismetRenderingLibrary::BeginDrawCanvasToRenderTarget(this, CurveCache.CacheRenderTarget, /*out*/ Canvas, /*out*/ CanvasToRenderTargetSize, /*out*/ RenderTargetContext);

				// TODO [jonathan.bard] : this is just an upload of texture data, this shouldn't be done this way : 
				check(Canvas);
				const FVector2D ScreenSize(1.0f, 2.0f);
				for (int32 ii = 0; ii < 256; ++ii)
				{
					float LinearValue = CurCurveFloat->GetFloatValue((float)ii / 255.0f);
					const FLinearColor Color(LinearValue, LinearValue, LinearValue);
					Canvas->K2_DrawBox(FVector2D((float)ii, 0.0f), ScreenSize, 1.0f, Color);
				}

				BrushCurveRTCache[CurCurveFloat].CacheIsValid = true;
				UKismetRenderingLibrary::EndDrawCanvasToRenderTarget(this, RenderTargetContext);
			}
		}
	}
}

bool AWaterBrushManager::BrushRenderSetup()
{
	if (!AllocateRTs())
	{
		UE_LOG(LogWaterEditor, Error, TEXT("Invalid Render Target for Water Brush. Aborting BrushRenderSetup."));
		return false;
	}

	JumpFloodComponent2D->BlurEdgesMaterial = BlurEdgesMaterial;
	JumpFloodComponent2D->FindEdgesMaterial = FindEdgesMaterial;
	JumpFloodComponent2D->JumpStepMaterial = JumpStepMaterial;

	// TODO [jonathan.bard] make sure that this works : (probably do the MID setup in CreateMIDs and use AWaterUtils::GetOrCreateTransientMID
	if (::IsValid(DebugDistanceFieldMaterial))
	{
		UStaticMeshComponent* StaticMeshComponent = CastChecked<UStaticMeshComponent>(AActor::AddComponent(FName(TEXT("NODE_AddStaticMeshComponent-0")), false, FTransform(FRotator::ZeroRotator, FVector::ZeroVector, WorldSize), this), ECastCheckedType::NullAllowed);
		if (DebugDistanceFieldMaterial->IsA<UMaterialInstanceDynamic>())
		{
			UE_LOG(LogWaterEditor, Error, TEXT("Invalid DebugDistanceFieldMaterial Material : must be either a Material Instance Constant or a Material"));
		}
		else
		{
			// Transient MID : no outer, no name : 
			DebugDistanceFieldMID = UMaterialInstanceDynamic::Create(DebugDistanceFieldMaterial, nullptr);
			check((DebugDistanceFieldMID != nullptr) && (DebugDistanceFieldMID->GetMaterial() == DebugDistanceFieldMaterial->GetMaterial()));
			StaticMeshComponent->SetMaterial(0, DebugDistanceFieldMID);

			DebugDistanceFieldMID->SetScalarParameterValue(FName(TEXT("ShowGrid")), (float)ShowGrid);
			DebugDistanceFieldMID->SetScalarParameterValue(FName(TEXT("ShowDistance")), (float)ShowDistance);
			DebugDistanceFieldMID->SetScalarParameterValue(FName(TEXT("ShowGradient")), (float)ShowGradient);
			DebugDistanceFieldMID->SetScalarParameterValue(FName(TEXT("DistanceDivisor")), DistanceDivisor);
		}
	}

	UpdateBrushCacheKeys();
	UpdateCurveCacheKeys();
	UpdateCurves();
	SetMPCParams();

	if (!CreateMIDs())
	{
		UE_LOG(LogWaterEditor, Error, TEXT("Invalid material setup for Water Brush. Aborting BrushRenderSetup."));
		return false;
	}

	// Success at last!
	return true;
}

void AWaterBrushManager::DistanceFieldCaching(const FBrushActorRenderContext& BrushActorRenderContext)
{
	check(::IsValid(BrushActorRenderContext.MID));
	check(::IsValid(DistanceFieldCacheMID));
	check(::IsValid(BrushActorRenderContext.CacheContainer));

	BrushActorRenderContext.MID->SetTextureParameterValue(FName(TEXT("CachedDistanceFieldHeight")), BrushActorRenderContext.CacheContainer->Cache.CacheRenderTarget);
	DistanceFieldCacheMID->SetTextureParameterValue(FName(TEXT("MeshDepth")), DepthAndShapeRT);

	const FWaterBodyHeightmapSettings& HeightmapSettings = BrushActorRenderContext.WaterBrushActor->GetWaterHeightmapSettings();

	float JumpFloodRTValue = LandscapeRTRes.GetMax();
	JumpFloodRTValue = FMath::Log2(JumpFloodRTValue);

	int32 Ceiling = FMath::CeilToInt(JumpFloodRTValue);
	Ceiling += HeightmapSettings.Effects.Blurring.Radius;

	DistanceFieldCacheMID->SetTextureParameterValue(FName(TEXT("JumpFloodRT")), (Ceiling % 2 == 0) ? JumpFloodRTA : JumpFloodRTB);

	DistanceFieldCacheMID->SetScalarParameterValue(FName(TEXT("UseBlur")), HeightmapSettings.Effects.Blurring.bBlurShape ? 1.0f : 0.0f);
	DistanceFieldCacheMID->SetScalarParameterValue(FName(TEXT("Bluroffset")), (float)HeightmapSettings.Effects.Blurring.Radius);

	AWaterBody* WaterBody = BrushActorRenderContext.TryGetActorAs<AWaterBody>();

	bool bDoInvert = (WaterBody != nullptr) && (WaterBody->GetWaterBodyType() == EWaterBodyType::Ocean);
	DistanceFieldCacheMID->SetScalarParameterValue(FName(TEXT("Invert")), bDoInvert ? 1.0f : 0.0f);

	const FWaterBrushEffectCurlNoise& CurlNoise = HeightmapSettings.Effects.CurlNoise;
	FLinearColor NoiseColor(CurlNoise.Curl1Tiling, CurlNoise.Curl1Amount, CurlNoise.Curl2Tiling, CurlNoise.Curl2Amount);
	DistanceFieldCacheMID->SetVectorParameterValue(FName(TEXT("Curl")), NoiseColor);

	DistanceFieldCacheMID->SetScalarParameterValue(FName(TEXT("ZOffset")), HeightmapSettings.FalloffSettings.ZOffset);
	DistanceFieldCacheMID->SetTextureParameterValue(FName(TEXT("ChannelDepth")), WaterDepthAndVelocityRT);

	bool bDoMeshDepth = (WaterBody != nullptr) && (WaterBody->GetWaterBodyType() == EWaterBodyType::River);
	DistanceFieldCacheMID->SetScalarParameterValue(FName(TEXT("UseMeshDepth")), bDoMeshDepth ? 1.0f : 0.0f);
}

void AWaterBrushManager::CurvesSmoothingAndTerracing(const FBrushActorRenderContext& BrushActorRenderContext)
{
	const FWaterBodyHeightmapSettings& HeightmapSettings = BrushActorRenderContext.WaterBrushActor->GetWaterHeightmapSettings();
	const FWaterBrushEffectSmoothBlending& SmoothBlending = HeightmapSettings.Effects.SmoothBlending;
	const FWaterFalloffSettings& FalloffSettings = HeightmapSettings.FalloffSettings;
	const FWaterBrushEffectTerracing& Terracing = HeightmapSettings.Effects.Terracing;
	const FWaterCurveSettings& CurveSettings = BrushActorRenderContext.WaterBrushActor->GetWaterCurveSettings();

	check(::IsValid(BrushActorRenderContext.MID));
	check(::IsValid(DistanceFieldCacheMID));

	const FLinearColor SmoothingParamsColor(FMath::Max(SmoothBlending.InnerSmoothDistance, 0.01f), FMath::Max(SmoothBlending.OuterSmoothDistance, 0.01f), 0.0f, 0.0f);
	BrushActorRenderContext.MID->SetVectorParameterValue(FName(TEXT("SmoothingParams")), SmoothingParamsColor);

	float CurveChannelDepthValue = (CurveSettings.ChannelDepth + FalloffSettings.ZOffset) * (CurveSettings.bUseCurveChannel ? 1.0f : 0.0f);
	BrushActorRenderContext.MID->SetScalarParameterValue(FName(TEXT("CurveChannelDepth")), CurveChannelDepthValue);
	DistanceFieldCacheMID->SetScalarParameterValue(FName(TEXT("CurveChannelDepth")), CurveChannelDepthValue);

	float ChannelEdgeOffsetValue = CurveSettings.ChannelEdgeOffset - (SplineMeshExtension / 2.0f);
	BrushActorRenderContext.MID->SetScalarParameterValue(FName(TEXT("ChannelEdgeOffset")), ChannelEdgeOffsetValue);
	DistanceFieldCacheMID->SetScalarParameterValue(FName(TEXT("ChannelEdgeOffset")), ChannelEdgeOffsetValue);

	BrushActorRenderContext.MID->SetScalarParameterValue(FName(TEXT("CurveRampWidth")), CurveSettings.CurveRampWidth);
	DistanceFieldCacheMID->SetScalarParameterValue(FName(TEXT("CurveRampWidth")), CurveSettings.CurveRampWidth);

	UCurveFloat* ElevationCurveAsset = GetElevationCurveAsset(CurveSettings);
	UTextureRenderTarget2D* CurveRTValue = BrushCurveRTCache.Find(ElevationCurveAsset)->CacheRenderTarget;
	check(CurveRTValue);
	BrushActorRenderContext.MID->SetTextureParameterValue(FName(TEXT("CurveRT")), CurveRTValue);
	DistanceFieldCacheMID->SetTextureParameterValue(FName(TEXT("CurveRT")), CurveRTValue);

	FLinearColor TerraceParamsColor(Terracing.TerraceAlpha, Terracing.TerraceSmoothness, Terracing.TerraceSpacing, Terracing.MaskLength);
	BrushActorRenderContext.MID->SetVectorParameterValue(FName(TEXT("TerraceParams")), TerraceParamsColor);

	BrushActorRenderContext.MID->SetScalarParameterValue(FName(TEXT("TerraceOffset")), Terracing.MaskStartOffset);
}

void AWaterBrushManager::FalloffAndBlendMode(const FBrushActorRenderContext& BrushActorRenderContext)
{
	check(::IsValid(BrushActorRenderContext.MID));
	check(::IsValid(WeightmapMID));

	const FWaterBodyHeightmapSettings& HeightmapSettings = BrushActorRenderContext.WaterBrushActor->GetWaterHeightmapSettings();
	const FWaterFalloffSettings& FalloffSettings = HeightmapSettings.FalloffSettings;

	float FalloffTangentValue = FMath::Clamp(FalloffSettings.FalloffAngle, 1.0f, 89.0f);
	FalloffTangentValue = FMath::Tan(FMath::DegreesToRadians(FalloffTangentValue));

	const float EdgeWidth = FMath::Max(FalloffSettings.FalloffWidth, 0.1f);

	BrushActorRenderContext.MID->SetScalarParameterValue(FName(TEXT("FalloffTangent")), FalloffTangentValue);
	BrushActorRenderContext.MID->SetScalarParameterValue(FName(TEXT("UseMeshDepth")), 1.0f);
	BrushActorRenderContext.MID->SetScalarParameterValue(FName(TEXT("CapShapeInterior")), 1.0f);
	BrushActorRenderContext.MID->SetScalarParameterValue(FName(TEXT("EdgeWidth")), EdgeWidth);

	float EdgeCenterOffsetValue = FalloffSettings.EdgeOffset - (SplineMeshExtension / 2.0f);
	BrushActorRenderContext.MID->SetScalarParameterValue(FName(TEXT("EdgeCenterOffset")), EdgeCenterOffsetValue);

	float ModeValue = 3.0f;
	switch (HeightmapSettings.BlendMode)
	{
	case EWaterBrushBlendType::AlphaBlend:
		ModeValue = 0.0f;
		break;
	case EWaterBrushBlendType::Min:
		ModeValue = 1.0f;
		break;
	case EWaterBrushBlendType::Max:
		ModeValue = 2.0f;
		break;
	default:
		ModeValue = 3.0f;
	}

	WeightmapMID->UMaterialInstanceDynamic::SetScalarParameterValue(FName(TEXT("BlendMode")), ModeValue);
	BrushActorRenderContext.MID->UMaterialInstanceDynamic::SetScalarParameterValue(FName(TEXT("BlendMode")), ModeValue);
}

void AWaterBrushManager::DisplacementSettings(const FBrushActorRenderContext& BrushActorRenderContext)
{
	check(::IsValid(BrushActorRenderContext.MID));

	const FWaterBodyHeightmapSettings& HeightmapSettings = BrushActorRenderContext.WaterBrushActor->GetWaterHeightmapSettings();
	const FWaterBrushEffectDisplacement& Displacement = HeightmapSettings.Effects.Displacement;

	float BrushTexHeightValue = DisableBrushTextureEffects ? 0.0f : Displacement.DisplacementHeight;
	BrushActorRenderContext.MID->SetScalarParameterValue(FName(TEXT("BrushTexHeight")), BrushTexHeightValue);
	BrushActorRenderContext.MID->SetScalarParameterValue(FName(TEXT("T")), Displacement.DisplacementTiling);
	BrushActorRenderContext.MID->SetTextureParameterValue(FName(TEXT("BrushRT")), Displacement.Texture);
	BrushActorRenderContext.MID->SetScalarParameterValue(FName(TEXT("Displacement Midpoint")), Displacement.Midpoint);
	BrushActorRenderContext.MID->SetVectorParameterValue(FName(TEXT("DisplacementChannel")), Displacement.Channel);
}

void AWaterBrushManager::ApplyWeightmapSettings(const FBrushRenderContext& BrushRenderContext, const FBrushActorRenderContext& BrushActorRenderContext, const FWaterBodyWeightmapSettings& WMSettings)
{
	check(::IsValid(WeightmapMID));
	check(::IsValid(BrushActorRenderContext.CacheContainer));

	const float GradientWidth = FMath::Max(WMSettings.FalloffWidth, 0.1f);
	WeightmapMID->SetTextureParameterValue(FName(TEXT("CachedDistanceFieldHeight")), BrushActorRenderContext.CacheContainer->Cache.CacheRenderTarget);
	WeightmapMID->SetScalarParameterValue(FName(TEXT("GradientWidth")), GradientWidth);

	float EdgeOffsetValue = WMSettings.EdgeOffset - (SplineMeshExtension / 2.0f);
	WeightmapMID->SetScalarParameterValue(FName(TEXT("EdgeOffset")), EdgeOffsetValue);

	WeightmapMID->SetTextureParameterValue(FName(TEXT("BrushRT")), WMSettings.ModulationTexture);
	WeightmapMID->SetScalarParameterValue(FName(TEXT("T")), WMSettings.TextureTiling);

	float WeightmapInfluenceValue = WMSettings.TextureInfluence * (float)!DisableBrushTextureEffects;
	WeightmapMID->SetScalarParameterValue(FName(TEXT("WeightmapInfluence")), WeightmapInfluenceValue);

	WeightmapMID->SetScalarParameterValue(FName(TEXT("Displacement Midpoint")), WMSettings.Midpoint);
	WeightmapMID->SetScalarParameterValue(FName(TEXT("Opacity")), WMSettings.FinalOpacity);

	WeightmapMID->SetTextureParameterValue(FName(TEXT("HeightRT")), WeightPingPongRead(BrushRenderContext));
}

void AWaterBrushManager::SetBrushMIDParams(const FBrushRenderContext& BrushRenderContext, FBrushActorRenderContext& BrushActorRenderContext)
{
	const FWaterBodyHeightmapSettings& HeightmapSettings = BrushActorRenderContext.WaterBrushActor->GetWaterHeightmapSettings();
	JumpFloodComponent2D->UseBlur = HeightmapSettings.Effects.Blurring.bBlurShape;
	JumpFloodComponent2D->BlurPasses = HeightmapSettings.Effects.Blurring.Radius;

	if (BrushActorRenderContext.TryGetActorAs<AWaterBodyIsland>() != nullptr)
	{
		BrushActorRenderContext.MID = IslandFalloffMID;
	}
	else
	{
		if (HeightmapSettings.FalloffSettings.FalloffMode == EWaterBrushFalloffMode::Angle)
		{
			BrushActorRenderContext.MID = BrushAngleFalloffMID;
		}
		else
		{
			BrushActorRenderContext.MID = BrushWidthFalloffMID;
		}
	}

	check(::IsValid(BrushActorRenderContext.MID));

	DistanceFieldCaching(BrushActorRenderContext);
	CurvesSmoothingAndTerracing(BrushActorRenderContext);

	if (BrushRenderContext.bHeightmapRender)
	{
		BrushActorRenderContext.MID->UMaterialInstanceDynamic::SetTextureParameterValue(FName(TEXT("HeightRT")), HeightPingPongRead(BrushRenderContext));
		BrushActorRenderContext.MID->UMaterialInstanceDynamic::SetTextureParameterValue(FName(TEXT("CombinedAlphaAndHeightRT")), VelocityPingPongRead(BrushRenderContext));

		FalloffAndBlendMode(BrushActorRenderContext);
		DisplacementSettings(BrushActorRenderContext);
	}
	else
	{
		const FWaterBodyWeightmapSettings* WMSettings = BrushActorRenderContext.WaterBrushActor->GetLayerWeightmapSettings().Find(BrushRenderContext.WeightmapLayerName);
		check(WMSettings != nullptr);
		ApplyWeightmapSettings(BrushRenderContext, BrushActorRenderContext, *WMSettings);
	}
}


void AWaterBrushManager::PostEditChangeProperty(FPropertyChangedEvent& PropertyChangedEvent)
{
	Super::PostEditChangeProperty(PropertyChangedEvent);

	FName ChangedProperty = PropertyChangedEvent.GetPropertyName();
	if (ChangedProperty == GET_MEMBER_NAME_CHECKED(AWaterBrushManager, RenderRiverSplineDepthMaterial))
	{
		RiverSplineMIDs.Reset();
	}
}

bool AWaterBrushManager::AllocateRTs()
{
	bool bSuccess = true;
	HeightmapRTA = FWaterUtils::GetOrCreateTransientRenderTarget2D(HeightmapRTA, TEXT("HeightmapRTA"), LandscapeRTRes, RTF_RGBA8);
	HeightmapRTB = FWaterUtils::GetOrCreateTransientRenderTarget2D(HeightmapRTB, TEXT("HeightmapRTB"), LandscapeRTRes, RTF_RGBA8);
	if ((HeightmapRTA == nullptr) || (HeightmapRTB == nullptr))
	{
		UE_LOG(LogWaterEditor, Error, TEXT("Invalid Heightmap Render Target for Water Brush. Aborting AllocateRTs."));
		bSuccess = false;
	}

	JumpFloodRTA = FWaterUtils::GetOrCreateTransientRenderTarget2D(JumpFloodRTA, TEXT("JumpFloodRTA"), LandscapeRTRes, RTF_RGBA32f);
	JumpFloodRTB = FWaterUtils::GetOrCreateTransientRenderTarget2D(JumpFloodRTB, TEXT("JumpFloodRTB"), LandscapeRTRes, RTF_RGBA32f);
	if ((JumpFloodRTA != nullptr) && (JumpFloodRTB != nullptr))
	{
		JumpFloodRTA->AddressX = TextureAddress::TA_Clamp;
		JumpFloodRTA->AddressY = TextureAddress::TA_Clamp;

		JumpFloodRTB->AddressX = TextureAddress::TA_Clamp;
		JumpFloodRTB->AddressY = TextureAddress::TA_Clamp;

		JumpFloodComponent2D->AssignRenderTargets(JumpFloodRTA, JumpFloodRTB);
	}
	else
	{
		UE_LOG(LogWaterEditor, Error, TEXT("Invalid JumpFlood Render Target for Water Brush. Aborting AllocateRTs."));
		bSuccess = false;
	}

	DepthAndShapeRT = FWaterUtils::GetOrCreateTransientRenderTarget2D(DepthAndShapeRT, TEXT("DepthAndShapeRT"), LandscapeRTRes, RTF_RG32f);
	if (DepthAndShapeRT != nullptr)
	{
		SceneCaptureComponent2D->TextureTarget = DepthAndShapeRT;
	}
	else
	{
		UE_LOG(LogWaterEditor, Error, TEXT("Invalid DepthAndShape Render Target for Water Brush. Aborting AllocateRTs."));
		bSuccess = false;
	}

	WaterDepthAndVelocityRT = FWaterUtils::GetOrCreateTransientRenderTarget2D(WaterDepthAndVelocityRT, TEXT("WaterDepthAndVelocityRT"), LandscapeRTRes, RTF_RGBA32f);
	if (WaterDepthAndVelocityRT == nullptr)
	{
		UE_LOG(LogWaterEditor, Error, TEXT("Invalid WaterDepthAndVelocity Render Target for Water Brush. Aborting AllocateRTs."));
		bSuccess = false;
	}

	WeightmapRTA = FWaterUtils::GetOrCreateTransientRenderTarget2D(WeightmapRTA, TEXT("WeightmapRTA"), LandscapeRTRes, RTF_R8);
	WeightmapRTB = FWaterUtils::GetOrCreateTransientRenderTarget2D(WeightmapRTB, TEXT("WeightmapRTB"), LandscapeRTRes, RTF_R8);
	if ((WeightmapRTA == nullptr) || (WeightmapRTB == nullptr))
	{
		UE_LOG(LogWaterEditor, Error, TEXT("Invalid Weightmap Render Target for Water Brush. Aborting AllocateRTs."));
		bSuccess = false;
	}

	CombinedVelocityAndHeightRTA = FWaterUtils::GetOrCreateTransientRenderTarget2D(CombinedVelocityAndHeightRTA, TEXT("CombinedVelocityAndHeightRTA"), LandscapeRTRes, RTF_RGBA16f);
	CombinedVelocityAndHeightRTB = FWaterUtils::GetOrCreateTransientRenderTarget2D(CombinedVelocityAndHeightRTB, TEXT("CombinedVelocityAndHeightRTB"), LandscapeRTRes, RTF_RGBA16f);
	if ((CombinedVelocityAndHeightRTA == nullptr) || (CombinedVelocityAndHeightRTB == nullptr))
	{
		UE_LOG(LogWaterEditor, Error, TEXT("Invalid CombinedVelocityAndHeight Render Target for Water Brush. Aborting AllocateRTs."));
		bSuccess = false;
	}

	return bSuccess;
}

void AWaterBrushManager::OnConstruction(const FTransform& Transform)
{
	Super::OnConstruction(Transform);
	SetMPCParams();
}

void AWaterBrushManager::BeginPlay()
{
	Super::BeginPlay();
	SetMPCParams();
}

void AWaterBrushManager::ComputeWaterLandscapeInfo(FVector& OutRTWorldLocation, FVector& OutRTWorldSizeVector) const
{
	FVector LandscapeScale = LandscapeTransform.GetScale3D();
	OutRTWorldSizeVector = FVector(LandscapeRTRes) * LandscapeScale;
	OutRTWorldSizeVector.Z = 1.0f;
	OutRTWorldLocation = LandscapeTransform.GetLocation();
	OutRTWorldLocation -= FVector(LandscapeScale.X, LandscapeScale.Y, 0.0f) * 0.5f;
}

bool AWaterBrushManager::DeprecateWaterLandscapeInfo(FVector& OutRTWorldLocation, FVector& OutRTWorldSizeVector)
{
#if WITH_EDITOR
	if (ALandscape* Landscape = GetOwningLandscape())
	{
		FIntPoint LandscapeSize;
		if (Landscape->ComputeLandscapeLayerBrushInfo(LandscapeTransform, LandscapeSize, LandscapeRTRes))
		{
			ComputeWaterLandscapeInfo(OutRTWorldLocation, OutRTWorldSizeVector);
			return true;
		}
	}

	return false;
#endif // WITH_EDITOR
}

#if WITH_EDITOR

void AWaterBrushManager::ShowForceUpdateMapCheckError()
{
	FFormatNamedArguments Arguments;
	Arguments.Add(TEXT("WaterBrush"), FText::FromString(GetName()));
	Arguments.Add(TEXT("Outer"), FText::FromString(GetPackage()->GetPathName()));
	
	FMessageLog("MapCheck").Warning()
		->AddToken(FUObjectToken::Create(this))
		->AddToken(FTextToken::Create(FText::Format(LOCTEXT("AWaterBrushManager_ShowForceUpdateMapCheckError_Message_ForceUpdateNeeded", "Water brush {WaterBrush} in package {Outer} is out of date and needs updating for water to render properly."), Arguments)))
		->AddToken(FMapErrorToken::Create(TEXT("AWaterBrushManager_ShowForceUpdateMapCheckError_MapError_ForceUpdateNeeded")))
		->AddToken(FActionToken::Create(LOCTEXT("AWaterBrushManager_ShowForceUpdateMapCheckError_ActionName_ForceUpdateNeeded", "Update water brush"), FText(),
			FOnActionTokenExecuted::CreateUObject(this, &AWaterBrushManager::ForceUpdate), true));
}

#endif // WITH_EDITOR

void AWaterBrushManager::SetMPCParams()
{
	UWorld* World = GetWorld();
	UWaterSubsystem* WaterSubsystem = UWaterSubsystem::GetWaterSubsystem(World);
	if ((World != nullptr) && (WaterSubsystem != nullptr))
	{
		FVector RTWorldLocation, RTWorldSizeVector;
		ComputeWaterLandscapeInfo(RTWorldLocation, RTWorldSizeVector);

		UMaterialParameterCollection* LandscapeCollection = GEditor->GetEditorSubsystem<UWaterEditorSubsystem>()->GetLandscapeMaterialParameterCollection();
		if (LandscapeCollection == nullptr)
		{
			UE_LOG(LogWaterEditor, Error, TEXT("No Landscape MaterialParameterCollection Assigned"));
		}
		else
		{
			UMaterialParameterCollectionInstance* LandscapeCollectionInstance = World->GetParameterCollectionInstance(CastChecked<UMaterialParameterCollection>(LandscapeCollection));
			check(LandscapeCollectionInstance != nullptr);

			if (!LandscapeCollectionInstance->SetScalarParameterValue(FName(TEXT("RTResX")), (float)LandscapeRTRes.X))
			{
				UE_LOG(LogWaterEditor, Error, TEXT("Failed to set \"RTResX\" on Landscape MaterialParameterCollection"));
			}

			if (!LandscapeCollectionInstance->SetScalarParameterValue(FName(TEXT("RTResY")), (float)LandscapeRTRes.Y))
			{
				UE_LOG(LogWaterEditor, Error, TEXT("Failed to set \"RTResY\" on Landscape MaterialParameterCollection"));
			}

			if (!LandscapeCollectionInstance->SetScalarParameterValue(FName(TEXT("LSQuadsX")), (float)LandscapeQuads.X))
			{
				UE_LOG(LogWaterEditor, Error, TEXT("Failed to set \"LSQuadsX\" on Landscape MaterialParameterCollection"));
			}
			if (!LandscapeCollectionInstance->SetScalarParameterValue(FName(TEXT("LSQuadsY")), (float)LandscapeQuads.Y))
			{
				UE_LOG(LogWaterEditor, Error, TEXT("Failed to set \"LSQuadsY\" on Landscape MaterialParameterCollection"));
			}

			if (!LandscapeCollectionInstance->SetScalarParameterValue(FName(TEXT("WorldSizeX")), WorldSize.X))
			{
				UE_LOG(LogWaterEditor, Error, TEXT("Failed to set \"WorldSizeX\" on Landscape MaterialParameterCollection"));
			}
			if (!LandscapeCollectionInstance->SetScalarParameterValue(FName(TEXT("WorldSizeY")), WorldSize.Y))
			{
				UE_LOG(LogWaterEditor, Error, TEXT("Failed to set \"WorldSizeY\" on Landscape MaterialParameterCollection"));
			}

			if (!LandscapeCollectionInstance->SetVectorParameterValue(FName(TEXT("LandscapeLocation")), FLinearColor(LandscapeTransform.GetLocation())))
			{
				UE_LOG(LogWaterEditor, Error, TEXT("Failed to set \"LandscapeLocation\" on Landscape MaterialParameterCollection"));
			}
			if (!LandscapeCollectionInstance->SetScalarParameterValue(FName(TEXT("LandscapeZLocation")), LandscapeTransform.GetLocation().Z))
			{
				UE_LOG(LogWaterEditor, Error, TEXT("Failed to set \"LandscapeZLocation\" on Landscape MaterialParameterCollection"));
			}
			// TODO [jonathan.bard] : find out what this 128.0f corresponds to and put in a constant : ZSCALE in LandscapeLayersPS.usf maybe ??
			if (!LandscapeCollectionInstance->SetScalarParameterValue(FName(TEXT("LandscapeZScale")), LandscapeTransform.GetScale3D().Z / 128.0f))
			{
				UE_LOG(LogWaterEditor, Error, TEXT("Failed to set \"LandscapeZScale\" on Landscape MaterialParameterCollection"));
			}
			if (!LandscapeCollectionInstance->SetVectorParameterValue(FName(TEXT("RTWorldSize")), FLinearColor(RTWorldSizeVector)))
			{
				UE_LOG(LogWaterEditor, Error, TEXT("Failed to set \"RTWorldSize\" on Landscape MaterialParameterCollection"));
			}
			if (!LandscapeCollectionInstance->SetVectorParameterValue(FName(TEXT("RTWorldLocation")), FLinearColor(RTWorldLocation)))
			{
				UE_LOG(LogWaterEditor, Error, TEXT("Failed to set \"RTWorldLocation\" on Landscape MaterialParameterCollection"));
			}
			if (!LandscapeCollectionInstance->SetScalarParameterValue(FName(TEXT("WaterClearHeight")), WaterClearHeight))
			{
				UE_LOG(LogWaterEditor, Error, TEXT("Failed to set \"WaterClearHeight\" on Landscape MaterialParameterCollection"));
			}
		}
<<<<<<< HEAD

		// HACK [jonathan.bard] : Quick and dirty way to move the responsability of updating the Water MPC to the water mesh actor (because AWaterBrushManager doesn't exist on client builds, this 
		//  information needs to live somewhere, at least until we get rid of the water MPC and the water texture/params are handled outside of the water landscape brush) :
		TActorIterator<AWaterZone> It(World);
		if (AWaterZone* WaterZoneActor = It ? *It : nullptr)
		{
			WaterZoneActor->SetLandscapeInfo(RTWorldLocation, RTWorldSizeVector);
		}
=======
>>>>>>> d731a049
	}
}

void AWaterBrushManager::ApplyToCompositeWaterBodyTexture(FBrushRenderContext& BrushRenderContext, const FBrushActorRenderContext& BrushActorRenderContext)
{
	AWaterBody* WaterBody = BrushActorRenderContext.TryGetActorAs<AWaterBody>();
	if (BrushRenderContext.bHeightmapRender && (WaterBody != nullptr))
	{
		check(::IsValid(BrushActorRenderContext.CacheContainer));
		const FWaterBodyHeightmapSettings& HeightmapSettings = BrushActorRenderContext.WaterBrushActor->GetWaterHeightmapSettings();

		CompositeWaterBodyTextureMID->SetTextureParameterValue(FName(TEXT("CachedDistanceFieldHeight")), BrushActorRenderContext.CacheContainer->Cache.CacheRenderTarget);
		CompositeWaterBodyTextureMID->SetTextureParameterValue(FName(TEXT("CombinedVelocityAndHeight")), VelocityPingPongRead(BrushRenderContext));
		CompositeWaterBodyTextureMID->SetTextureParameterValue(FName(TEXT("LandscapeHeight")), HeightPingPongRead(BrushRenderContext));
		CompositeWaterBodyTextureMID->SetScalarParameterValue(FName(TEXT("ZOffset")), HeightmapSettings.FalloffSettings.ZOffset);
		CompositeWaterBodyTextureMID->SetScalarParameterValue(FName(TEXT("Shape Dilation")), WaterBody->GetWaterBodyComponent()->ShapeDilation);

		UE_LOG(LogWaterEditor, Verbose, TEXT("Rendering Water Body Velocity/Height to Combined Texture: %s"), *UKismetSystemLibrary::GetDisplayName(VelocityPingPongWrite(BrushRenderContext)));

		UKismetRenderingLibrary::ClearRenderTarget2D(this, VelocityPingPongWrite(BrushRenderContext), FLinearColor::Black);
		UKismetRenderingLibrary::DrawMaterialToRenderTarget(this, VelocityPingPongWrite(BrushRenderContext), CompositeWaterBodyTextureMID);

		++BrushRenderContext.VelocityRTIndex;
	}
}

void AWaterBrushManager::RenderBrushActorContext(FBrushRenderContext& BrushRenderContext, FBrushActorRenderContext& BrushActorRenderContext)
{
	if (!BrushRenderContext.bHeightmapRender)
	{
		if (!(BrushActorRenderContext.WaterBrushActor->GetLayerWeightmapSettings().Find(BrushRenderContext.WeightmapLayerName)))
		{
			UE_LOG(LogWaterEditor, Verbose, TEXT("Actor does NOT affect this layer, Skipping"));
			return;
		}
	}

	UWaterBodyBrushCacheContainer* CacheContainer = nullptr;
	FWaterBodyBrushCache WaterBrushCache;
	GetWaterCacheKey(BrushActorRenderContext.GetActor(), /*out*/ CacheContainer, /*out*/ WaterBrushCache);
	BrushActorRenderContext.CacheContainer = CacheContainer;

	SetBrushMIDParams(BrushRenderContext, BrushActorRenderContext);

	UE_LOG(LogWaterEditor, Verbose, TEXT("===================================="));
	UE_LOG(LogWaterEditor, Verbose, TEXT("Current Actor: %s"), *UKismetSystemLibrary::GetDisplayName(BrushActorRenderContext.WaterBrushActor.GetObject()));
	UE_LOG(LogWaterEditor, Verbose, TEXT("Type: %s"), *BrushActorRenderContext.WaterBrushActor.GetObject()->GetClass()->GetName());
	UE_LOG(LogWaterEditor, Verbose, TEXT("Cache is Valid: %s"), (BrushActorRenderContext.CacheContainer->Cache.CacheIsValid ? TEXT("true") : TEXT("false")));

	if (BrushActorRenderContext.CacheContainer->Cache.CacheIsValid)
	{
		if (bKillCache)
		{
			UE_LOG(LogWaterEditor, Verbose, TEXT("Kill Cache Detected, running full render pass for Brush"));
		}
	}
	else
	{
		UseDynamicPreviewRT = true;
	}

	AWaterBody* WaterBody = BrushActorRenderContext.TryGetActorAs<AWaterBody>();
	if (!BrushActorRenderContext.CacheContainer->Cache.CacheIsValid || bKillCache)
	{
		const FWaterBodyHeightmapSettings& HeightmapSettings = BrushActorRenderContext.WaterBrushActor->GetWaterHeightmapSettings();
		const FWaterBrushEffectCurlNoise& CurlNoise = HeightmapSettings.Effects.CurlNoise;
		FLinearColor CurlColor(CurlNoise.Curl1Tiling, CurlNoise.Curl1Amount, CurlNoise.Curl2Tiling, CurlNoise.Curl2Amount);
		if ((WaterBody != nullptr) && (WaterBody->GetWaterBodyType() == EWaterBodyType::River))
		{
			UE_LOG(LogWaterEditor, Verbose, TEXT("River depth and verlocity render"));
			CaptureRiverDepthAndVelocity(BrushActorRenderContext);
			UE_LOG(LogWaterEditor, Verbose, TEXT("Jump flood"));
			JumpFloodComponent2D->JumpFlood(DepthAndShapeRT, 50000.0f, CurlColor, true, 0.0f);
		}
		else
		{
			UE_LOG(LogWaterEditor, Verbose, TEXT("Canvas shape render"));
			DrawCanvasShape(BrushActorRenderContext);
			UE_LOG(LogWaterEditor, Verbose, TEXT("Jump flood"));
			JumpFloodComponent2D->JumpFlood(DepthAndShapeRT, 50000.0f, CurlColor, false, BrushActorRenderContext.GetActor()->GetActorLocation().Z);
		}

		UE_LOG(LogWaterEditor, Verbose, TEXT("Distance Field generation"));
		CacheBrushDistanceField(BrushActorRenderContext);
	}

	DrawBrushMaterial(BrushRenderContext, BrushActorRenderContext);
	// TODO [jonathan.bard] : this part is weird in the BP : 
	if (BrushRenderContext.bHeightmapRender)
	{
		// TODO [jonathan.bard] : along with MakePreviewRT?
	//++HeightOnlyIndex;
	}
	++BrushRenderContext.RTIndex;

	if (WaterBody != nullptr)
	{
		// rebuilding the water mesh is expensive and not necessary : 
		WaterBody->GetWaterBodyComponent()->UpdateComponentVisibility(/* bAllowWaterMeshRebuild = */false);
	}

	ApplyToCompositeWaterBodyTexture(BrushRenderContext, BrushActorRenderContext);
}

bool AWaterBrushManager::CreateMIDs()
{
	BrushAngleFalloffMID = FWaterUtils::GetOrCreateTransientMID(BrushAngleFalloffMID, TEXT("BrushAngleFalloffMID"), BrushAngleFalloffMaterial);
	IslandFalloffMID = FWaterUtils::GetOrCreateTransientMID(IslandFalloffMID, TEXT("IslandFalloffMID"), IslandFalloffMaterial);
	BrushWidthFalloffMID = FWaterUtils::GetOrCreateTransientMID(BrushWidthFalloffMID, TEXT("BrushWidthFalloffMID"), BrushWidthFalloffMaterial);
	WeightmapMID = FWaterUtils::GetOrCreateTransientMID(WeightmapMID, TEXT("WeightmapMID"), WeightmapMaterial);
	DistanceFieldCacheMID = FWaterUtils::GetOrCreateTransientMID(DistanceFieldCacheMID, TEXT("DistanceFieldCacheMID"), DistanceFieldCacheMaterial);
	CompositeWaterBodyTextureMID = FWaterUtils::GetOrCreateTransientMID(CompositeWaterBodyTextureMID, TEXT("CompositeWaterBodyTextureMID"), CompositeWaterBodyTextureMaterial);
	DrawCanvasMID = FWaterUtils::GetOrCreateTransientMID(DrawCanvasMID, TEXT("DrawCanvasMID"), DrawCanvasMaterial);

	if ((BrushAngleFalloffMID == nullptr)
		|| (IslandFalloffMID == nullptr)
		|| (BrushWidthFalloffMID == nullptr)
		|| (WeightmapMID == nullptr)
		|| (DistanceFieldCacheMID == nullptr)
		|| (CompositeWaterBodyTextureMID == nullptr)
		|| (DrawCanvasMID == nullptr))
	{
		UE_LOG(LogWaterEditor, Error, TEXT("Invalid water brush materials."));
		return false;
	}

	return JumpFloodComponent2D->CreateMIDs();
}

void AWaterBrushManager::SortWaterBodiesForBrushRender_Implementation(TArray<AWaterBody*>& InOutWaterBodies) const
{
	InOutWaterBodies.Sort([](const AWaterBody& LHS, const AWaterBody& RHS)
	{
		// Render the Ocean first, then the others, so as not to stomp the latter with the former
		static constexpr int32 WaterBrushPriorityByType[] =
		{
			2, // EWaterBodyType::River
			1, // EWaterBodyType::Lake
			0, // EWaterBodyType::Ocean
			3, // EWaterBodyType::Transition
		};
		static_assert(sizeof(WaterBrushPriorityByType) / sizeof(WaterBrushPriorityByType[0]) == (size_t)EWaterBodyType::Num, "Invalid priority count");

		int32 LHSPriority = WaterBrushPriorityByType[(int32)LHS.GetWaterBodyType()];
		int32 RHSPriority = WaterBrushPriorityByType[(int32)RHS.GetWaterBodyType()];
		if (LHSPriority == RHSPriority)
		{
			// Return a deterministic order based on their full names : 
			return LHS.GetFullName() < RHS.GetFullName();
		}
		return LHSPriority < RHSPriority;
	});
}

void AWaterBrushManager::SetupDefaultMaterials()
{
	const UWaterEditorSettings* WaterEditorSettings = GetDefault<UWaterEditorSettings>();
	check(WaterEditorSettings != nullptr);

	BrushAngleFalloffMaterial = WaterEditorSettings->GetDefaultBrushAngleFalloffMaterial();
	BrushWidthFalloffMaterial = WaterEditorSettings->GetDefaultBrushWidthFalloffMaterial();
	DistanceFieldCacheMaterial = WaterEditorSettings->GetDefaultCacheDistanceFieldCacheMaterial();
	RenderRiverSplineDepthMaterial = WaterEditorSettings->GetDefaultRenderRiverSplineDepthsMaterial();
	WeightmapMaterial = WaterEditorSettings->GetDefaultBrushWeightmapMaterial();
	DrawCanvasMaterial = WaterEditorSettings->GetDefaultDrawCanvasMaterial();
	CompositeWaterBodyTextureMaterial = WaterEditorSettings->GetDefaultCompositeWaterBodyTextureMaterial();
	IslandFalloffMaterial = WaterEditorSettings->GetDefaultBrushIslandFalloffMaterial();

	JumpStepMaterial = WaterEditorSettings->GetDefaultJumpFloodStepMaterial();
	BlurEdgesMaterial = WaterEditorSettings->GetDefaultBlurEdgesMaterial();
	FindEdgesMaterial = WaterEditorSettings->GetDefaultFindEdgesMaterial();
}

UTextureRenderTarget2D* AWaterBrushManager::Render_Native(bool InIsHeightmap, UTextureRenderTarget2D* InCombinedResult, FName const& InWeightmapLayerName)
{
	TRACE_CPUPROFILER_EVENT_SCOPE(AWaterBrushManager::Render_Native);

	LandscapeRTRef = InCombinedResult;

	FBrushRenderContext BrushRenderContext;
	BrushRenderContext.bHeightmapRender = InIsHeightmap;
	BrushRenderContext.WeightmapLayerName = InWeightmapLayerName;

	if (!BrushRenderSetup())
	{
		UE_LOG(LogWaterEditor, Error, TEXT("Invalid setup for water brush. Aborting Render."));
		return nullptr;
	}

	if (BrushRenderContext.bHeightmapRender)
	{
		const FLinearColor ClearColor(0.000000, 0.000000, WaterClearHeight, 1.000000);
		UKismetRenderingLibrary::ClearRenderTarget2D(this, CombinedVelocityAndHeightRTA, ClearColor);
		UKismetRenderingLibrary::ClearRenderTarget2D(this, CombinedVelocityAndHeightRTB, ClearColor);
	}

	UE_LOG(LogWaterEditor, Verbose, TEXT("===================================="));

	if (BrushRenderContext.bHeightmapRender)
	{
		UE_LOG(LogWaterEditor, Verbose, TEXT("BrushManager: Heightmap Render Pass"));
	}
	else
	{
		UE_LOG(LogWaterEditor, Verbose, TEXT("Brush Manager Render: Weightmap Render Pass: %s"), *BrushRenderContext.WeightmapLayerName.ToString());
	}

	TArray<AWaterBody*> WaterBodies;
	AWaterLandscapeBrush::GetWaterBodies(AWaterBody::StaticClass(), WaterBodies);

	SortWaterBodiesForBrushRender(WaterBodies);

	for (AWaterBody* WaterBody : WaterBodies)
	{
		TRACE_CPUPROFILER_EVENT_SCOPE(RenderWaterBody);
		FBrushActorRenderContext BrushActorRenderContext(WaterBody);
		RenderBrushActorContext(BrushRenderContext, BrushActorRenderContext);
	}

	// Inner Loop for Islands
	TArray<AWaterBodyIsland*> WaterbodyIslands;
	GetWaterBodyIslands(AWaterBodyIsland::StaticClass(), WaterbodyIslands);

	for (AWaterBodyIsland* WaterBodyIsland : WaterbodyIslands)
	{
		TRACE_CPUPROFILER_EVENT_SCOPE(RenderWaterIsland);
		FBrushActorRenderContext BrushActorRenderContext(WaterBodyIsland);
		RenderBrushActorContext(BrushRenderContext, BrushActorRenderContext);
	}

	// Render Completed
	UTextureRenderTarget2D* ReturnRT = InIsHeightmap ? HeightPingPongRead(BrushRenderContext) : WeightPingPongRead(BrushRenderContext);

	bKillCache = false;

	bNeedsForceUpdate = false;

	return ReturnRT;
}

void AWaterBrushManager::UpdateBrushCacheKeys()
{
	for (TWeakInterfacePtr<IWaterBrushActorInterface> BrushActor : GetActorsAffectingLandscape())
	{
		if (BrushActor.IsValid())
		{
			ETextureRenderTargetFormat Format = BrushActor->GetBrushRenderTargetFormat();

			AActor* Actor = CastChecked<AActor>(BrushActor.GetObject());
			UWaterBodyBrushCacheContainer* WaterBrushCacheContainer = Cast<UWaterBodyBrushCacheContainer>(GetActorCache(Actor, UWaterBodyBrushCacheContainer::StaticClass()));
			// If no cache entry or the cache entry is invalid, create one and associate it to the actor : 
			if (!::IsValid(WaterBrushCacheContainer))
			{
				WaterBrushCacheContainer = NewObject<UWaterBodyBrushCacheContainer>(this, NAME_None, RF_Transactional);
				check(!WaterBrushCacheContainer->Cache.CacheIsValid);
				SetActorCache(Actor, WaterBrushCacheContainer);
			}
			// Make sure there's an appropriate render target in that cache : 
			WaterBrushCacheContainer->Cache.CacheRenderTarget = FWaterUtils::GetOrCreateTransientRenderTarget2D(WaterBrushCacheContainer->Cache.CacheRenderTarget, FName(*FString::Printf(TEXT("BrushCacheRT_%s"), *Actor->GetName())), LandscapeRTRes, Format);
			check(WaterBrushCacheContainer->Cache.CacheRenderTarget != nullptr);
		}
	}
}


#if WITH_EDITOR

void AWaterBrushManager::CheckForErrors()
{
	Super::CheckForErrors();

	// If a force update action was requested but hasn't been performed yet, display the message again : 
	if (bNeedsForceUpdate)
	{
		ShowForceUpdateMapCheckError();
	}
}

#endif // WITH_EDITOR

#undef LOCTEXT_NAMESPACE
<|MERGE_RESOLUTION|>--- conflicted
+++ resolved
@@ -116,10 +116,6 @@
 					FVector RTWorldLocation, RTWorldSizeVector;
 					if (DeprecateWaterLandscapeInfo(RTWorldLocation, RTWorldSizeVector))
 					{
-<<<<<<< HEAD
-						WaterZoneActor->SetLandscapeInfo(RTWorldLocation, RTWorldSizeVector);
-=======
->>>>>>> d731a049
 						SetMPCParams();
 					}
 				}
@@ -137,10 +133,6 @@
 					FVector RTWorldLocation, RTWorldSizeVector;
 					if (DeprecateWaterLandscapeInfo(RTWorldLocation, RTWorldSizeVector))
 					{
-<<<<<<< HEAD
-						WaterZoneActor->SetLandscapeInfo(RTWorldLocation, RTWorldSizeVector);
-=======
->>>>>>> d731a049
 						SetMPCParams();
 					}
 				}
@@ -491,11 +483,6 @@
 
 		// The landscape transform has changed, let's re-draw everything (no need to request a landscape update because we're in the middle of one) :
 		bKillCache = true;
-<<<<<<< HEAD
-		// Of course we also need to regenerate the water depth velocity RT : 
-		MarkRenderTargetsDirty();
-=======
->>>>>>> d731a049
 	}
 }
 
@@ -1185,17 +1172,6 @@
 				UE_LOG(LogWaterEditor, Error, TEXT("Failed to set \"WaterClearHeight\" on Landscape MaterialParameterCollection"));
 			}
 		}
-<<<<<<< HEAD
-
-		// HACK [jonathan.bard] : Quick and dirty way to move the responsability of updating the Water MPC to the water mesh actor (because AWaterBrushManager doesn't exist on client builds, this 
-		//  information needs to live somewhere, at least until we get rid of the water MPC and the water texture/params are handled outside of the water landscape brush) :
-		TActorIterator<AWaterZone> It(World);
-		if (AWaterZone* WaterZoneActor = It ? *It : nullptr)
-		{
-			WaterZoneActor->SetLandscapeInfo(RTWorldLocation, RTWorldSizeVector);
-		}
-=======
->>>>>>> d731a049
 	}
 }
 
