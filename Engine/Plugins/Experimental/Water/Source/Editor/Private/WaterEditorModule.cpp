--- conflicted
+++ resolved
@@ -289,11 +289,7 @@
 			}
 		}
 
-<<<<<<< HEAD
-			const bool bHasMeshActor = !!TActorIterator<AWaterZone>(ActorWorld);
-=======
 		// Setup the water zone actor for this water body : 
->>>>>>> d731a049
 
 		const bool bHasZoneActor = !!TActorIterator<AWaterZone>(ActorWorld);
 		if ((WaterBodyActor != nullptr) && !bHasZoneActor)
@@ -306,14 +302,6 @@
 				FActorSpawnParameters SpawnParams;
 				SpawnParams.OverrideLevel = ActorWorld->PersistentLevel;
 				SpawnParams.bAllowDuringConstructionScript = true; // This can be called by construction script if the actor being added to the world is part of a blueprint, for example : 
-<<<<<<< HEAD
-				AWaterZone* WaterZoneActor = ActorWorld->SpawnActor<AWaterZone>(AWaterZone::StaticClass(), SpawnParams);
-
-				// Set the defaults here because the actor factory isn't triggered on manual SpawnActor.
-				const FWaterZoneActorDefaults& WaterMeshActorDefaults = GetDefault<UWaterEditorSettings>()->WaterZoneActorDefaults;
-				WaterZoneActor->GetWaterMeshComponent()->FarDistanceMaterial = WaterMeshActorDefaults.GetFarDistanceMaterial();
-				WaterZoneActor->GetWaterMeshComponent()->FarDistanceMeshExtent = WaterMeshActorDefaults.FarDistanceMeshExtent;
-=======
 
 				AWaterZone* WaterZoneActor = (WaterZoneActorFactory != nullptr)
 					? Cast<AWaterZone>(WaterZoneActorFactory->CreateActor(WaterZoneClassPtr, Actor->GetLevel(), FTransform(WaterZoneBounds.GetCenter()), SpawnParams))
@@ -353,7 +341,6 @@
 			else
 			{
 				UE_LOG(LogWaterEditor, Warning, TEXT("Could not find Water Zone class %s to spawn"), *WaterEditorSettings->GetWaterZoneClassPath().GetAssetPathString());
->>>>>>> d731a049
 			}
 		}
 	}
