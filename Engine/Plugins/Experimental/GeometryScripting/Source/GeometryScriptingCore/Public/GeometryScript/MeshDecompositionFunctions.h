--- conflicted
+++ resolved
@@ -69,22 +69,10 @@
 	 */
 	UFUNCTION(BlueprintCallable, Category = "GeometryScript|Decomposition", meta=(ScriptMethod))
 	static UPARAM(DisplayName = "Target Mesh") UDynamicMesh* 
-	SplitMeshByPolygroups(  
-		UDynamicMesh* TargetMesh, 
-		FGeometryScriptGroupLayer GroupLayer,
-		TArray<UDynamicMesh*>& ComponentMeshes,
-		TArray<int>& ComponentPolygroups,
-		UDynamicMeshPool* MeshPool,
-		UGeometryScriptDebug* Debug = nullptr);
-
-	UFUNCTION(BlueprintCallable, Category = "GeometryScript|Decomposition", meta=(ScriptMethod))
-	static UPARAM(DisplayName = "Target Mesh") UDynamicMesh* 
 	GetSubMeshFromMesh(  
 		UDynamicMesh* TargetMesh, 
 		UPARAM(DisplayName = "Copy To Submesh", ref) UDynamicMesh* StoreToSubmesh, 
 		FGeometryScriptIndexList TriangleList,
-<<<<<<< HEAD
-=======
 		UPARAM(DisplayName = "Copy To Submesh") UDynamicMesh*& StoreToSubmeshOut, 
 		UGeometryScriptDebug* Debug = nullptr);
 
@@ -99,7 +87,6 @@
 		UDynamicMesh* TargetMesh, 
 		UPARAM(DisplayName = "Copy To Submesh", ref) UDynamicMesh* StoreToSubmesh, 
 		FGeometryScriptMeshSelection Selection,
->>>>>>> d731a049
 		UPARAM(DisplayName = "Copy To Submesh") UDynamicMesh*& StoreToSubmeshOut, 
 		bool bAppendToExisting = false,
 		bool bPreserveGroupIDs = false,
