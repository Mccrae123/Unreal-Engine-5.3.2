// Copyright Epic Games, Inc. All Rights Reserved.

#pragma once

#include "CoreMinimal.h"
#include "Kismet/BlueprintFunctionLibrary.h"
#include "GeometryScript/GeometryScriptTypes.h"
#include "GeometryScript/GeometryScriptSelectionTypes.h"
#include "MeshPolygroupFunctions.generated.h"

class UDynamicMesh;


UCLASS(meta = (ScriptName = "GeometryScript_Polygroups"))
class GEOMETRYSCRIPTINGCORE_API UGeometryScriptLibrary_MeshPolygroupFunctions : public UBlueprintFunctionLibrary
{
	GENERATED_BODY()
public:

	UFUNCTION(BlueprintCallable, Category = "GeometryScript|Polygroups", meta=(ScriptMethod))
	static UPARAM(DisplayName = "Target Mesh") UDynamicMesh* 
	EnablePolygroups( UDynamicMesh* TargetMesh, UGeometryScriptDebug* Debug = nullptr );

	UFUNCTION(BlueprintCallable, Category = "GeometryScript|Polygroups", meta=(ScriptMethod))
	static UPARAM(DisplayName = "Target Mesh") UDynamicMesh* 
	SetNumExtendedPolygroupLayers( 
		UDynamicMesh* TargetMesh, 
		int NumLayers,
		UGeometryScriptDebug* Debug = nullptr );

	UFUNCTION(BlueprintCallable, Category = "GeometryScript|Polygroups", meta=(ScriptMethod))
	static UPARAM(DisplayName = "Target Mesh") UDynamicMesh* 
	ClearPolygroups( 
		UDynamicMesh* TargetMesh, 
		FGeometryScriptGroupLayer GroupLayer,
		int ClearValue = 0,
		UGeometryScriptDebug* Debug = nullptr );

	UFUNCTION(BlueprintCallable, Category = "GeometryScript|Polygroups", meta=(ScriptMethod))
	static UPARAM(DisplayName = "Target Mesh") UDynamicMesh* 
	CopyPolygroupsLayer( 
		UDynamicMesh* TargetMesh, 
		FGeometryScriptGroupLayer FromGroupLayer,
		FGeometryScriptGroupLayer ToGroupLayer,
		UGeometryScriptDebug* Debug = nullptr );


	UFUNCTION(BlueprintCallable, Category = "GeometryScript|Polygroups", meta=(ScriptMethod))
	static UPARAM(DisplayName = "Target Mesh") UDynamicMesh* 
	ConvertUVIslandsToPolygroups( 
		UDynamicMesh* TargetMesh, 
		FGeometryScriptGroupLayer GroupLayer,
		int UVLayer = 0,
		UGeometryScriptDebug* Debug = nullptr );

	UFUNCTION(BlueprintCallable, Category = "GeometryScript|Polygroups", meta=(ScriptMethod))
	static UPARAM(DisplayName = "Target Mesh") UDynamicMesh* 
	ConvertComponentsToPolygroups( 
		UDynamicMesh* TargetMesh, 
		FGeometryScriptGroupLayer GroupLayer,
		UGeometryScriptDebug* Debug = nullptr );

	UFUNCTION(BlueprintCallable, Category = "GeometryScript|Polygroups", meta=(ScriptMethod))
	static UPARAM(DisplayName = "Target Mesh") UDynamicMesh* 
	ComputePolygroupsFromAngleThreshold( 
		UDynamicMesh* TargetMesh, 
		FGeometryScriptGroupLayer GroupLayer,
		float CreaseAngle = 15,
		int MinGroupSize = 2,
		UGeometryScriptDebug* Debug = nullptr );

<<<<<<< HEAD
=======
	UFUNCTION(BlueprintCallable, Category = "GeometryScript|Polygroups", meta=(ScriptMethod))
	static UPARAM(DisplayName = "Target Mesh") UDynamicMesh* 
	ComputePolygroupsFromPolygonDetection( 
		UDynamicMesh* TargetMesh, 
		FGeometryScriptGroupLayer GroupLayer,
		bool bRespectUVSeams = true,
		bool bRespectHardNormals = false,
		double QuadAdjacencyWeight = 1.0,
		double QuadMetricClamp = 1.0,
		int MaxSearchRounds = 1,
		UGeometryScriptDebug* Debug = nullptr );
>>>>>>> d731a049

	UFUNCTION(BlueprintPure, Category = "GeometryScript|Polygroups", meta=(ScriptMethod))
	static UPARAM(DisplayName = "Polygroup ID") int32
	GetTrianglePolygroupID( 
		UDynamicMesh* TargetMesh, 
		FGeometryScriptGroupLayer GroupLayer, 
		int TriangleID, 
		bool& bIsValidTriangle );

	UFUNCTION(BlueprintCallable, Category = "GeometryScript|Polygroups", meta=(ScriptMethod))
	static UPARAM(DisplayName = "Target Mesh") UDynamicMesh* 
	DeleteTrianglesInPolygroup( 
		UDynamicMesh* TargetMesh, 
		FGeometryScriptGroupLayer GroupLayer,
		int PolygroupID,
		int& NumDeleted,
		bool bDeferChangeNotifications = false,
		UGeometryScriptDebug* Debug = nullptr);

	/**
	* Create list of per-triangle Polygroup IDs for the Polygroup in the Mesh
	* @warning if the mesh is not Triangle-Compact (eg GetHasTriangleIDGaps == false) then the returned list will also have the same gaps
	*/
	UFUNCTION(BlueprintCallable, Category = "GeometryScript|Polygroups", meta=(ScriptMethod))
	static UPARAM(DisplayName = "Target Mesh") UDynamicMesh* 
	GetAllTrianglePolygroupIDs( 
		UDynamicMesh* TargetMesh, 
		FGeometryScriptGroupLayer GroupLayer, 
		UPARAM(ref, DisplayName="Polygroup IDs Out") FGeometryScriptIndexList& PolygroupIDsOut );

	/**
	* Create list of all unique Polygroup IDs that exist in the Polygroup Layer in the Mesh
	*/
	UFUNCTION(BlueprintCallable, Category = "GeometryScript|Polygroups", meta=(ScriptMethod))
	static UPARAM(DisplayName = "Target Mesh") UDynamicMesh* 
	GetPolygroupIDsInMesh( 
		UDynamicMesh* TargetMesh, 
		FGeometryScriptGroupLayer GroupLayer, 
		UPARAM(ref, DisplayName="Polygroup IDs Out") FGeometryScriptIndexList& PolygroupIDsOut );

	/**
	 * Create list of all triangles with the given Polygroup ID in the given GroupLayer (not necessarily a single connected-component)
	 */
	UFUNCTION(BlueprintCallable, Category = "GeometryScript|Polygroups", meta=(ScriptMethod))
	static UPARAM(DisplayName = "Target Mesh") UDynamicMesh* 
	GetTrianglesInPolygroup( 
		UDynamicMesh* TargetMesh, 
		FGeometryScriptGroupLayer GroupLayer, 
		int PolygroupID, 
		UPARAM(ref, DisplayName="Triangle IDs Out") FGeometryScriptIndexList& TriangleIDsOut );

<<<<<<< HEAD
=======

	/**
	 * Set a new Polygroup on all the triangles of the given Selection, for the given GroupLayer.
	 * @param SetPolygroupID explicit new PolygroupID to set
	 * @param bGenerateNewPolygroup if true, SetPolygroupID is ignored and a new unique PolygroupID is generated
	 * @param SetPolygroupIDOut the PolygroupID that was set on the triangles is returned here (whether explicit or auto-generated)
	 * @param bDeferChangeNotifications if true, the UDynamicMesh does not emit a change event/signal for this modification
	 */
	UFUNCTION(BlueprintCallable, Category = "GeometryScript|Polygroups", meta=(ScriptMethod))
	static UPARAM(DisplayName = "Target Mesh") UDynamicMesh* 
	SetPolygroupForMeshSelection( 
		UDynamicMesh* TargetMesh, 
		FGeometryScriptGroupLayer GroupLayer, 
		FGeometryScriptMeshSelection Selection,
		int& SetPolygroupIDOut,
		int SetPolygroupID = 0,
		bool bGenerateNewPolygroup = false,
		bool bDeferChangeNotifications = false);
>>>>>>> d731a049
};<|MERGE_RESOLUTION|>--- conflicted
+++ resolved
@@ -69,8 +69,6 @@
 		int MinGroupSize = 2,
 		UGeometryScriptDebug* Debug = nullptr );
 
-<<<<<<< HEAD
-=======
 	UFUNCTION(BlueprintCallable, Category = "GeometryScript|Polygroups", meta=(ScriptMethod))
 	static UPARAM(DisplayName = "Target Mesh") UDynamicMesh* 
 	ComputePolygroupsFromPolygonDetection( 
@@ -82,7 +80,6 @@
 		double QuadMetricClamp = 1.0,
 		int MaxSearchRounds = 1,
 		UGeometryScriptDebug* Debug = nullptr );
->>>>>>> d731a049
 
 	UFUNCTION(BlueprintPure, Category = "GeometryScript|Polygroups", meta=(ScriptMethod))
 	static UPARAM(DisplayName = "Polygroup ID") int32
@@ -134,8 +131,6 @@
 		int PolygroupID, 
 		UPARAM(ref, DisplayName="Triangle IDs Out") FGeometryScriptIndexList& TriangleIDsOut );
 
-<<<<<<< HEAD
-=======
 
 	/**
 	 * Set a new Polygroup on all the triangles of the given Selection, for the given GroupLayer.
@@ -154,5 +149,4 @@
 		int SetPolygroupID = 0,
 		bool bGenerateNewPolygroup = false,
 		bool bDeferChangeNotifications = false);
->>>>>>> d731a049
 };