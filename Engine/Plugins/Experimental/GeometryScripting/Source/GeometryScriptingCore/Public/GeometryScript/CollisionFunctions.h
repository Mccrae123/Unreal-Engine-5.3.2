--- conflicted
+++ resolved
@@ -98,11 +98,7 @@
 {
 	GENERATED_BODY()
 public:
-<<<<<<< HEAD
-	UPROPERTY(BlueprintReadWrite, Category = Options)
-=======
 	UPROPERTY(EditAnywhere, BlueprintReadWrite, Category = Options)
->>>>>>> d731a049
 	bool bEmitTransaction = true;
 };
 
