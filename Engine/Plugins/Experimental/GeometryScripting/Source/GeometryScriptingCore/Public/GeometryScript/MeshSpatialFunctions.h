// Copyright Epic Games, Inc. All Rights Reserved.

#pragma once

#include "CoreMinimal.h"
#include "Kismet/BlueprintFunctionLibrary.h"
#include "GeometryScript/GeometryScriptTypes.h"
#include "MeshSpatialFunctions.generated.h"

class UDynamicMesh;


USTRUCT(BlueprintType, meta = (DisplayName = "BVH Query Options"))
struct GEOMETRYSCRIPTINGCORE_API FGeometryScriptSpatialQueryOptions
{
	GENERATED_BODY()
public:
	UPROPERTY(EditAnywhere, BlueprintReadWrite, Category = Options)
	float MaxDistance = 0;

	UPROPERTY(EditAnywhere, BlueprintReadWrite, Category = Options)
	bool bAllowUnsafeModifiedQueries = false;

	UPROPERTY(EditAnywhere, BlueprintReadWrite, Category = Options)
	float WindingIsoThreshold = 0.5;
};





USTRUCT(BlueprintType, meta = (DisplayName = "Ray Hit Result"))
struct GEOMETRYSCRIPTINGCORE_API FGeometryScriptRayHitResult
{
	GENERATED_BODY()
public:
	UPROPERTY(EditAnywhere, BlueprintReadWrite, Category = Options)
	bool bHit = false;

	UPROPERTY(EditAnywhere, BlueprintReadWrite, Category = Options)
	float RayParameter = 0;

	UPROPERTY(EditAnywhere, BlueprintReadWrite, Category = Options)
	int HitTriangleID = -1;

<<<<<<< HEAD
	UPROPERTY(BlueprintReadWrite, Category = Options)
	FVector HitPosition = FVector::ZeroVector;

	UPROPERTY(BlueprintReadWrite, Category = Options)
=======
	UPROPERTY(EditAnywhere, BlueprintReadWrite, Category = Options)
	FVector HitPosition = FVector::ZeroVector;

	UPROPERTY(EditAnywhere, BlueprintReadWrite, Category = Options)
>>>>>>> d731a049
	FVector HitBaryCoords = FVector::ZeroVector;
};



UCLASS(meta = (ScriptName = "GeometryScript_MeshSpatial"))
class GEOMETRYSCRIPTINGCORE_API UGeometryScriptLibrary_MeshSpatial : public UBlueprintFunctionLibrary
{
	GENERATED_BODY()
public:
	UFUNCTION(BlueprintCallable, Category = "GeometryScript|Spatial", meta = (ScriptMethod))
	static void ResetBVH(UPARAM(ref) FGeometryScriptDynamicMeshBVH& ResetBVH);

	UFUNCTION(BlueprintCallable, Category = "GeometryScript|Spatial", meta=(ScriptMethod))
	static UPARAM(DisplayName = "Target Mesh") UDynamicMesh* 
	BuildBVHForMesh(
		UDynamicMesh* TargetMesh,
		FGeometryScriptDynamicMeshBVH& OutputBVH,
		UGeometryScriptDebug* Debug = nullptr );

	UFUNCTION(BlueprintCallable, Category = "GeometryScript|Spatial", meta=(ScriptMethod))
	static UPARAM(DisplayName = "Target Mesh") UDynamicMesh* 
	IsBVHValidForMesh(
		UDynamicMesh* TargetMesh,
		UPARAM(ref) const FGeometryScriptDynamicMeshBVH& TestBVH,
		bool& bIsValid,
		UGeometryScriptDebug* Debug = nullptr );

	UFUNCTION(BlueprintCallable, Category = "GeometryScript|Spatial", meta=(ScriptMethod))
	static UPARAM(DisplayName = "Target Mesh") UDynamicMesh* 
	RebuildBVHForMesh(
		UDynamicMesh* TargetMesh,
		UPARAM(ref) FGeometryScriptDynamicMeshBVH& UpdateBVH,
		bool bOnlyIfInvalid = true,
		UGeometryScriptDebug* Debug = nullptr );

	UFUNCTION(BlueprintCallable, Category = "GeometryScript|Spatial", meta=(ScriptMethod, ExpandEnumAsExecs = "Outcome"))
	static UPARAM(DisplayName = "Target Mesh") UDynamicMesh* 
	FindNearestPointOnMesh(
		UDynamicMesh* TargetMesh,
		UPARAM(ref) const FGeometryScriptDynamicMeshBVH& QueryBVH,
		FVector QueryPoint,
		FGeometryScriptSpatialQueryOptions Options,
		FGeometryScriptTrianglePoint& NearestResult,
		TEnumAsByte<EGeometryScriptSearchOutcomePins>& Outcome,
		UGeometryScriptDebug* Debug = nullptr );


	UFUNCTION(BlueprintCallable, Category = "GeometryScript|Spatial", meta=(ScriptMethod, ExpandEnumAsExecs = "Outcome"))
	static UPARAM(DisplayName = "Target Mesh") UDynamicMesh* 
	FindNearestRayIntersectionWithMesh(
		UDynamicMesh* TargetMesh,
		UPARAM(ref) const FGeometryScriptDynamicMeshBVH& QueryBVH,
		FVector RayOrigin,
		FVector RayDirection,
		FGeometryScriptSpatialQueryOptions Options,
		FGeometryScriptRayHitResult& HitResult,
		TEnumAsByte<EGeometryScriptSearchOutcomePins>& Outcome,
		UGeometryScriptDebug* Debug = nullptr );


	UFUNCTION(BlueprintCallable, Category = "GeometryScript|Spatial", meta=(ScriptMethod, ExpandEnumAsExecs = "Outcome"))
	static UPARAM(DisplayName = "Target Mesh") UDynamicMesh* 
	IsPointInsideMesh(
		UDynamicMesh* TargetMesh,
		UPARAM(ref) const FGeometryScriptDynamicMeshBVH& QueryBVH,
		FVector QueryPoint,
		FGeometryScriptSpatialQueryOptions Options,
		bool& bIsInside,
		TEnumAsByte<EGeometryScriptContainmentOutcomePins>& Outcome,
		UGeometryScriptDebug* Debug = nullptr );

};<|MERGE_RESOLUTION|>--- conflicted
+++ resolved
@@ -43,17 +43,10 @@
 	UPROPERTY(EditAnywhere, BlueprintReadWrite, Category = Options)
 	int HitTriangleID = -1;
 
-<<<<<<< HEAD
-	UPROPERTY(BlueprintReadWrite, Category = Options)
-	FVector HitPosition = FVector::ZeroVector;
-
-	UPROPERTY(BlueprintReadWrite, Category = Options)
-=======
 	UPROPERTY(EditAnywhere, BlueprintReadWrite, Category = Options)
 	FVector HitPosition = FVector::ZeroVector;
 
 	UPROPERTY(EditAnywhere, BlueprintReadWrite, Category = Options)
->>>>>>> d731a049
 	FVector HitBaryCoords = FVector::ZeroVector;
 };
 
