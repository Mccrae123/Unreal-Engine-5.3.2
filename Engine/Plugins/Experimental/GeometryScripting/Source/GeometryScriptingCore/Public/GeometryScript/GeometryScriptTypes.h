// Copyright Epic Games, Inc. All Rights Reserved.

#pragma once

#include "CoreMinimal.h"
#include "GeometryBase.h"
#include "GeometryScriptTypes.generated.h"

PREDECLARE_GEOMETRY(class FDynamicMesh3);
PREDECLARE_GEOMETRY(template<typename MeshType> class TMeshAABBTree3);
PREDECLARE_GEOMETRY(template<typename MeshType> class TFastWindingTree);
PREDECLARE_GEOMETRY(typedef TMeshAABBTree3<FDynamicMesh3> FDynamicMeshAABBTree3);


UENUM(BlueprintType)
enum EGeometryScriptOutcomePins
{
	Failure,
	Success
};

UENUM(BlueprintType)
enum EGeometryScriptSearchOutcomePins
{
	Found,
	NotFound
};

UENUM(BlueprintType)
enum EGeometryScriptContainmentOutcomePins
{
	Inside, 
	Outside
};


UENUM(BlueprintType)
enum class EGeometryScriptLODType : uint8
{
	MaxAvailable,
	HiResSourceModel,
	SourceModel,
	RenderData
};


UENUM(BlueprintType)
enum class EGeometryScriptAxis : uint8
{
	X = 0,
	Y = 1,
	Z = 2
};


USTRUCT(BlueprintType)
struct GEOMETRYSCRIPTINGCORE_API FGeometryScriptMeshReadLOD
{
	GENERATED_BODY()
public:
	UPROPERTY(BlueprintReadWrite, Category = LOD)
	EGeometryScriptLODType LODType = EGeometryScriptLODType::MaxAvailable;

	UPROPERTY(BlueprintReadWrite, Category = LOD)
	int32 LODIndex = 0;
};


USTRUCT(BlueprintType)
struct GEOMETRYSCRIPTINGCORE_API FGeometryScriptMeshWriteLOD
{
	GENERATED_BODY()
public:
	UPROPERTY(BlueprintReadWrite, Category = LOD)
	bool bWriteHiResSource = false;

	UPROPERTY(BlueprintReadWrite, Category = LOD)
	int32 LODIndex = 0;
};





//
// Triangles
//

USTRUCT(BlueprintType)
struct GEOMETRYSCRIPTINGCORE_API FGeometryScriptTriangle
{
	GENERATED_BODY()
public:
	UPROPERTY(BlueprintReadWrite, Category = Options)
	FVector Vector0 = FVector::ZeroVector;

	UPROPERTY(BlueprintReadWrite, Category = Options)
	FVector Vector1 = FVector::ZeroVector;

	UPROPERTY(BlueprintReadWrite, Category = Options)
	FVector Vector2 = FVector::ZeroVector;
};


USTRUCT(BlueprintType)
struct GEOMETRYSCRIPTINGCORE_API FGeometryScriptTrianglePoint
{
	GENERATED_BODY()
public:
	UPROPERTY(BlueprintReadWrite, Category = Options)
	bool bValid = false;

	UPROPERTY(BlueprintReadWrite, Category = Options)
	int TriangleID = -1;

	UPROPERTY(BlueprintReadWrite, Category = Options)
	FVector Position = FVector::ZeroVector;

	UPROPERTY(BlueprintReadWrite, Category = Options)
	FVector BaryCoords = FVector::ZeroVector;
};


USTRUCT(BlueprintType)
struct GEOMETRYSCRIPTINGCORE_API FGeometryScriptUVTriangle
{
	GENERATED_BODY()
public:
	UPROPERTY(BlueprintReadWrite, Category = Options)
	FVector2D UV0 = FVector2D::ZeroVector;

	UPROPERTY(BlueprintReadWrite, Category = Options)
	FVector2D UV1 = FVector2D::ZeroVector;

	UPROPERTY(BlueprintReadWrite, Category = Options)
	FVector2D UV2 = FVector2D::ZeroVector;
};




//
// Colors
//

USTRUCT(BlueprintType)
struct GEOMETRYSCRIPTINGCORE_API FGeometryScriptColorFlags
{
	GENERATED_BODY()
public:
	UPROPERTY(BlueprintReadWrite, Category = Color)
	bool bRed = true;

	UPROPERTY(BlueprintReadWrite, Category = Color)
	bool bGreen = true;

	UPROPERTY(BlueprintReadWrite, Category = Color)
	bool bBlue = true;

	UPROPERTY(BlueprintReadWrite, Category = Color)
	bool bAlpha = true;

	bool AllSet() const { return bRed && bGreen && bBlue && bAlpha; }
};



//
// Polygroups
//

/**
 * FGeometryScriptGroupLayer identifies a Polygroup Layer of a Mesh.
 * The Default Layer always exists, Extended layers may or may not exist.
 */
USTRUCT(BlueprintType)
struct GEOMETRYSCRIPTINGCORE_API FGeometryScriptGroupLayer
{
	GENERATED_BODY()
public:
	/** If true,the default/standard PolyGroup Layer is used */
	UPROPERTY(BlueprintReadWrite, Category = LOD)
	bool bDefaultLayer = true;

	/** Index of an extended PolyGroup Layer (which may or may not exist on any given Mesh) */
	UPROPERTY(BlueprintReadWrite, Category = LOD)
	int ExtendedLayerIndex = 0;
};


//
// List Types
//

UENUM(BlueprintType)
enum class EGeometryScriptIndexType : uint8
{
	// Index lists of Any type are compatible with any other index list type
	Any,
	Triangle,
	Vertex,
	MaterialID,
	PolygroupID
};

USTRUCT(BlueprintType, meta = (DisplayName = "Index List"))
struct GEOMETRYSCRIPTINGCORE_API FGeometryScriptIndexList
{
	GENERATED_BODY()

	UPROPERTY(BlueprintReadWrite, Category = IndexList)
	EGeometryScriptIndexType IndexType = EGeometryScriptIndexType::Any;
public:
	TSharedPtr<TArray<int>> List;

	void Reset(EGeometryScriptIndexType TargetIndexType)
	{
		if (List.IsValid() == false)
		{
			List = MakeShared<TArray<int>>();
		}
		List->Reset();
		IndexType = TargetIndexType;
	}

	bool IsCompatibleWith(EGeometryScriptIndexType OtherType) const
	{
		return IndexType == OtherType || IndexType == EGeometryScriptIndexType::Any;
	}
};


USTRUCT(BlueprintType, meta = (DisplayName = "Triangle List"))
struct GEOMETRYSCRIPTINGCORE_API FGeometryScriptTriangleList
{
	GENERATED_BODY()
public:
	TSharedPtr<TArray<FIntVector>> List;

	void Reset()
	{
		if (List.IsValid() == false)
		{
			List = MakeShared<TArray<FIntVector>>();
		}
		List->Reset();
	}
};


<<<<<<< HEAD
=======
USTRUCT(BlueprintType, meta = (DisplayName = "Scalar List"))
struct GEOMETRYSCRIPTINGCORE_API FGeometryScriptScalarList
{
	GENERATED_BODY()
public:
	TSharedPtr<TArray<double>> List;

	void Reset()
	{
		if (List.IsValid() == false)
		{
			List = MakeShared<TArray<double>>();
		}
		List->Reset();
	}
};


>>>>>>> d731a049

USTRUCT(BlueprintType, meta = (DisplayName = "Vector List"))
struct GEOMETRYSCRIPTINGCORE_API FGeometryScriptVectorList
{
	GENERATED_BODY()
public:
	TSharedPtr<TArray<FVector>> List;

	void Reset()
	{
		if (List.IsValid() == false)
		{
			List = MakeShared<TArray<FVector>>();
		}
		List->Reset();
	}
};



USTRUCT(BlueprintType, meta = (DisplayName = "UV List"))
struct GEOMETRYSCRIPTINGCORE_API FGeometryScriptUVList
{
	GENERATED_BODY()
public:
	TSharedPtr<TArray<FVector2D>> List;

	void Reset()
	{
		if (List.IsValid() == false)
		{
			List = MakeShared<TArray<FVector2D>>();
		}
		List->Reset();
	}
};



USTRUCT(BlueprintType, meta = (DisplayName = "Color List"))
struct GEOMETRYSCRIPTINGCORE_API FGeometryScriptColorList
{
	GENERATED_BODY()
public:
	TSharedPtr<TArray<FLinearColor>> List;

	void Reset()
	{
		if (List.IsValid() == false)
		{
			List = MakeShared<TArray<FLinearColor>>();
		}
		List->Reset();
	}
};


<<<<<<< HEAD
=======
USTRUCT(BlueprintType, meta = (DisplayName = "PolyPath"))
struct GEOMETRYSCRIPTINGCORE_API FGeometryScriptPolyPath
{
	GENERATED_BODY()
public:
	TSharedPtr<TArray<FVector>> Path;

	UPROPERTY(EditAnywhere, Category = "Options")
	bool bClosedLoop = false;

	void Reset()
	{
		if (!Path.IsValid())
		{
			Path = MakeShared<TArray<FVector>>();
		}
		Path->Reset();
	}
};
>>>>>>> d731a049


//
// Spatial data structures
//


USTRUCT(BlueprintType, meta = (DisplayName = "DynamicMesh BVH Cache"))
struct GEOMETRYSCRIPTINGCORE_API FGeometryScriptDynamicMeshBVH
{
	GENERATED_BODY()
public:

	TSharedPtr<UE::Geometry::FDynamicMeshAABBTree3> Spatial;
	TSharedPtr<UE::Geometry::TFastWindingTree<UE::Geometry::FDynamicMesh3>> FWNTree;
};




//
// Errors/Debugging
//



UENUM(BlueprintType)
enum class EGeometryScriptDebugMessageType : uint8
{
	ErrorMessage,
	WarningMessage
};


UENUM(BlueprintType)
enum class EGeometryScriptErrorType : uint8
{
	// warning: must only append members!
	NoError,
	UnknownError,
	InvalidInputs,
	OperationFailed
};


USTRUCT(BlueprintType)
struct GEOMETRYSCRIPTINGCORE_API FGeometryScriptDebugMessage
{
	GENERATED_BODY()
public:
	UPROPERTY(BlueprintReadWrite, Category = Options)
	EGeometryScriptDebugMessageType MessageType = EGeometryScriptDebugMessageType::ErrorMessage;

	UPROPERTY(BlueprintReadWrite, Category = Options)
	EGeometryScriptErrorType ErrorType = EGeometryScriptErrorType::UnknownError;

	UPROPERTY(BlueprintReadWrite, Category = Options)
	FText Message = FText();
};


UCLASS(BlueprintType, meta = (TestMetadata))
class GEOMETRYSCRIPTINGCORE_API UGeometryScriptDebug : public UObject
{
	GENERATED_BODY()
public:
	UPROPERTY(BlueprintReadWrite, Category = Messages)
	TArray<FGeometryScriptDebugMessage> Messages;


	void Append(const FGeometryScriptDebugMessage& MessageIn)
	{
		Messages.Add(MessageIn);
	}
};



namespace UE
{
namespace Geometry
{
	GEOMETRYSCRIPTINGCORE_API FGeometryScriptDebugMessage MakeScriptError(EGeometryScriptErrorType ErrorTypeIn, const FText& MessageIn);
	GEOMETRYSCRIPTINGCORE_API FGeometryScriptDebugMessage MakeScriptWarning(EGeometryScriptErrorType WarningTypeIn, const FText& MessageIn);


	GEOMETRYSCRIPTINGCORE_API void AppendError(UGeometryScriptDebug* Debug, EGeometryScriptErrorType ErrorTypeIn, const FText& MessageIn);
	GEOMETRYSCRIPTINGCORE_API void AppendWarning(UGeometryScriptDebug* Debug, EGeometryScriptErrorType WarningTypeIn, const FText& MessageIn);

	/**
	 * These variants of AppendError/Warning are for direct write to a debug message array.
	 * This may be useful in cases where a function is async and needs to accumulate
	 * debug messages for later collation on a game thread.
	 */
	GEOMETRYSCRIPTINGCORE_API void AppendError(TArray<FGeometryScriptDebugMessage>* DebugMessages, EGeometryScriptErrorType ErrorTypeIn, const FText& MessageIn);
	GEOMETRYSCRIPTINGCORE_API void AppendWarning(TArray<FGeometryScriptDebugMessage>* DebugMessages, EGeometryScriptErrorType WarningTypeIn, const FText& MessageIn);
}
}<|MERGE_RESOLUTION|>--- conflicted
+++ resolved
@@ -248,8 +248,6 @@
 };
 
 
-<<<<<<< HEAD
-=======
 USTRUCT(BlueprintType, meta = (DisplayName = "Scalar List"))
 struct GEOMETRYSCRIPTINGCORE_API FGeometryScriptScalarList
 {
@@ -268,7 +266,6 @@
 };
 
 
->>>>>>> d731a049
 
 USTRUCT(BlueprintType, meta = (DisplayName = "Vector List"))
 struct GEOMETRYSCRIPTINGCORE_API FGeometryScriptVectorList
@@ -326,8 +323,6 @@
 };
 
 
-<<<<<<< HEAD
-=======
 USTRUCT(BlueprintType, meta = (DisplayName = "PolyPath"))
 struct GEOMETRYSCRIPTINGCORE_API FGeometryScriptPolyPath
 {
@@ -347,7 +342,6 @@
 		Path->Reset();
 	}
 };
->>>>>>> d731a049
 
 
 //
