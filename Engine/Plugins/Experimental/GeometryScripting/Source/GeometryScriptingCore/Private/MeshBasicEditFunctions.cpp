// Copyright Epic Games, Inc. All Rights Reserved.

#include "GeometryScript/MeshBasicEditFunctions.h"
#include "UDynamicMesh.h"

#include "DynamicMesh/DynamicMesh3.h"
#include "DynamicMesh/DynamicMeshAttributeSet.h"
#include "DynamicMesh/MeshTransforms.h"
#include "DynamicMeshEditor.h"
#include "TransformSequence.h"

#include UE_INLINE_GENERATED_CPP_BY_NAME(MeshBasicEditFunctions)

using namespace UE::Geometry;

#define LOCTEXT_NAMESPACE "UGeometryScriptLibrary_MeshBasicEditFunctions"


UDynamicMesh* UGeometryScriptLibrary_MeshBasicEditFunctions::DiscardMeshAttributes(UDynamicMesh* TargetMesh, bool bDeferChangeNotifications)
{
	if (TargetMesh)
	{
		TargetMesh->EditMesh([&](FDynamicMesh3& EditMesh)
		{
			EditMesh.DiscardAttributes();
			EditMesh.DiscardVertexNormals();

		}, EDynamicMeshChangeType::GeneralEdit, EDynamicMeshAttributeChangeFlags::Unknown, bDeferChangeNotifications);
	}
	return TargetMesh;
}





UDynamicMesh* UGeometryScriptLibrary_MeshBasicEditFunctions::SetVertexPosition(UDynamicMesh* TargetMesh, int32 VertexID, FVector NewPosition, bool& bIsValidVertex, bool bDeferChangeNotifications)
{
	bIsValidVertex = false;
	if (TargetMesh)
	{
		TargetMesh->EditMesh([&](FDynamicMesh3& EditMesh)
		{
			if (EditMesh.IsVertex(VertexID))
			{
				bIsValidVertex = true;
				EditMesh.SetVertex(VertexID, (FVector3d)NewPosition);
			}
		}, EDynamicMeshChangeType::GeneralEdit, EDynamicMeshAttributeChangeFlags::Unknown, bDeferChangeNotifications);
	}
	return TargetMesh;
}



UDynamicMesh* UGeometryScriptLibrary_MeshBasicEditFunctions::AddVertexToMesh(
	UDynamicMesh* TargetMesh,
	FVector NewPosition,
	int32& NewVertexIndex,
	bool bDeferChangeNotifications)
{
	NewVertexIndex = INDEX_NONE;
	if (TargetMesh)
	{
		TargetMesh->EditMesh([&](FDynamicMesh3& EditMesh)
		{
			NewVertexIndex = EditMesh.AppendVertex(NewPosition);

		}, EDynamicMeshChangeType::GeneralEdit, EDynamicMeshAttributeChangeFlags::Unknown, bDeferChangeNotifications);
	}
	return TargetMesh;
}

UDynamicMesh* UGeometryScriptLibrary_MeshBasicEditFunctions::AddVerticesToMesh(
	UDynamicMesh* TargetMesh,
	FGeometryScriptVectorList NewPositionsList, 
	FGeometryScriptIndexList& NewIndicesList,
	bool bDeferChangeNotifications)
{
	if (NewPositionsList.List.IsValid() == false || NewPositionsList.List->Num() == 0)
	{
		return TargetMesh;
	}

	NewIndicesList.Reset(EGeometryScriptIndexType::Vertex);
	if (TargetMesh)
	{
		TargetMesh->EditMesh([&](FDynamicMesh3& EditMesh)
		{
			for (FVector Position : *NewPositionsList.List)
			{
				int32 NewVertexIndex = EditMesh.AppendVertex(Position);
				NewIndicesList.List->Add(NewVertexIndex);
			}
		
		}, EDynamicMeshChangeType::GeneralEdit, EDynamicMeshAttributeChangeFlags::Unknown, bDeferChangeNotifications);
	}
	return TargetMesh;
}


UDynamicMesh* UGeometryScriptLibrary_MeshBasicEditFunctions::DeleteVertexFromMesh(
	UDynamicMesh* TargetMesh,
	int VertexID,
	bool& bWasVertexDeleted,
	bool bDeferChangeNotifications)
{
	bWasVertexDeleted = false;
	if (TargetMesh)
	{
		TargetMesh->EditMesh([&](FDynamicMesh3& EditMesh)
		{
			EMeshResult Result = EditMesh.RemoveVertex(VertexID);
			bWasVertexDeleted = (Result == EMeshResult::Ok);

		}, EDynamicMeshChangeType::GeneralEdit, EDynamicMeshAttributeChangeFlags::Unknown, bDeferChangeNotifications);
	}
	return TargetMesh;
}


UDynamicMesh* UGeometryScriptLibrary_MeshBasicEditFunctions::DeleteVerticesFromMesh(
	UDynamicMesh* TargetMesh,
	FGeometryScriptIndexList VertexList,
	int& NumDeleted,
	bool bDeferChangeNotifications)
{
	if (VertexList.List.IsValid() == false || VertexList.List->Num() == 0 || VertexList.IsCompatibleWith(EGeometryScriptIndexType::Vertex) == false)
	{
		return TargetMesh;
	}

	NumDeleted = 0;
	if (TargetMesh)
	{
		TargetMesh->EditMesh([&](FDynamicMesh3& EditMesh)
		{
			for (int32 VertexID : *VertexList.List)
			{
				EMeshResult Result = EditMesh.RemoveVertex(VertexID);
				if (Result == EMeshResult::Ok)
				{
					NumDeleted++;
				}
			}
		}, EDynamicMeshChangeType::GeneralEdit, EDynamicMeshAttributeChangeFlags::Unknown, bDeferChangeNotifications);
	}
	return TargetMesh;
}





UDynamicMesh* UGeometryScriptLibrary_MeshBasicEditFunctions::AddTriangleToMesh(
	UDynamicMesh* TargetMesh,
	FIntVector NewTriangle,
	int32& NewTriangleIndex,
	int32 NewTriangleGroupID,
	bool bDeferChangeNotifications,
	UGeometryScriptDebug* Debug)
{
	NewTriangleIndex = INDEX_NONE;
	if (TargetMesh)
	{
		TargetMesh->EditMesh([&](FDynamicMesh3& EditMesh)
		{
			NewTriangleIndex = EditMesh.AppendTriangle((FIndex3i)NewTriangle, NewTriangleGroupID);

		}, EDynamicMeshChangeType::GeneralEdit, EDynamicMeshAttributeChangeFlags::Unknown, bDeferChangeNotifications);

		if (NewTriangleIndex < 0)
		{
			if (NewTriangleIndex == FDynamicMesh3::NonManifoldID)
			{
				UE::Geometry::AppendError(Debug, EGeometryScriptErrorType::InvalidInputs, LOCTEXT("AddTriangleToMesh_NonManifold", "AddTriangleToMesh: Triangle cannot be added because it would create invalid Non-Manifold Mesh Topology"));
			}
			else if (NewTriangleIndex == FDynamicMesh3::DuplicateTriangleID)
			{
				UE::Geometry::AppendError(Debug, EGeometryScriptErrorType::InvalidInputs, LOCTEXT("AddTriangleToMesh_Duplicate", "AddTriangleToMesh: Triangle cannot be added because it is a duplicate of an existing Triangle"));
			}
			else
			{
				UE::Geometry::AppendError(Debug, EGeometryScriptErrorType::OperationFailed, LOCTEXT("AddTriangleToMesh_Unknown", "AddTriangleToMesh: adding Triangle Failed"));
			}
			NewTriangleIndex = INDEX_NONE;
		}
	}
	else
	{
		UE::Geometry::AppendError(Debug, EGeometryScriptErrorType::InvalidInputs, LOCTEXT("AddTriangleToMesh_InvalidMesh", "AddTriangleToMesh: TargetMesh is Null"));
	}
	return TargetMesh;
}




UDynamicMesh* UGeometryScriptLibrary_MeshBasicEditFunctions::AddTrianglesToMesh(
	UDynamicMesh* TargetMesh,
	FGeometryScriptTriangleList NewTrianglesList,
	FGeometryScriptIndexList& NewIndicesList,
	int32 NewTriangleGroupID,
	bool bDeferChangeNotifications,
	UGeometryScriptDebug* Debug)
{
	if (NewTrianglesList.List.IsValid() == false || NewTrianglesList.List->Num() == 0)
	{
		UE::Geometry::AppendError(Debug, EGeometryScriptErrorType::InvalidInputs, LOCTEXT("AddTrianglesToMesh_InvalidList", "AddTrianglesToMesh: NewTrianglesList is empty"));
		return TargetMesh;
	}

	NewIndicesList.Reset(EGeometryScriptIndexType::Triangle);
	if (TargetMesh)
	{
		TargetMesh->EditMesh([&](FDynamicMesh3& EditMesh)
		{
			for (FIntVector Triangle : *NewTrianglesList.List)
			{
				int32 NewTriangleIndex = EditMesh.AppendTriangle((FIndex3i)Triangle, NewTriangleGroupID);
				NewIndicesList.List->Add(NewTriangleIndex);
			}

		}, EDynamicMeshChangeType::GeneralEdit, EDynamicMeshAttributeChangeFlags::Unknown, bDeferChangeNotifications);

		for (int32& NewTriangleIndex : *NewIndicesList.List)
		{
			if (NewTriangleIndex < 0)
			{
				if (NewTriangleIndex == FDynamicMesh3::NonManifoldID)
				{
					UE::Geometry::AppendError(Debug, EGeometryScriptErrorType::InvalidInputs, LOCTEXT("AddTrianglesToMesh_NonManifold", "AddTrianglesToMesh: Triangle cannot be added because it would create invalid Non-Manifold Mesh Topology"));
				}
				else if (NewTriangleIndex == FDynamicMesh3::DuplicateTriangleID)
				{
					UE::Geometry::AppendError(Debug, EGeometryScriptErrorType::InvalidInputs, LOCTEXT("AddTrianglesToMesh_Duplicate", "AddTrianglesToMesh: Triangle cannot be added because it is a duplicate of an existing Triangle"));
				}
				else
				{
					UE::Geometry::AppendError(Debug, EGeometryScriptErrorType::OperationFailed, LOCTEXT("AddTrianglesToMesh_Unknown", "AddTrianglesToMesh: adding Triangle Failed"));
				}
				NewTriangleIndex = INDEX_NONE;
			}
		}
	}
	else
	{
		UE::Geometry::AppendError(Debug, EGeometryScriptErrorType::InvalidInputs, LOCTEXT("AddTrianglesToMesh_InvalidMesh", "AddTriangleToMesh: TargetMesh is Null"));
	}
	return TargetMesh;
}



UDynamicMesh* UGeometryScriptLibrary_MeshBasicEditFunctions::DeleteTriangleFromMesh(
	UDynamicMesh* TargetMesh,
	int TriangleID,
	bool& bWasTriangleDeleted,
	bool bDeferChangeNotifications)
{
	bWasTriangleDeleted = false;
	if (TargetMesh)
	{
		TargetMesh->EditMesh([&](FDynamicMesh3& EditMesh)
		{
			EMeshResult Result = EditMesh.RemoveTriangle(TriangleID);
			bWasTriangleDeleted = (Result == EMeshResult::Ok);

		}, EDynamicMeshChangeType::GeneralEdit, EDynamicMeshAttributeChangeFlags::Unknown, bDeferChangeNotifications);
	}
	return TargetMesh;
}


UDynamicMesh* UGeometryScriptLibrary_MeshBasicEditFunctions::DeleteTrianglesFromMesh(
	UDynamicMesh* TargetMesh,
	FGeometryScriptIndexList TriangleList,
	int& NumDeleted,
	bool bDeferChangeNotifications)
{
	if (TriangleList.List.IsValid() == false || TriangleList.List->Num() == 0)
	{
		return TargetMesh;
	}

	NumDeleted = 0;
	if (TargetMesh)
	{
		TargetMesh->EditMesh([&](FDynamicMesh3& EditMesh)
		{
			for (int32 TriangleID : *TriangleList.List)
<<<<<<< HEAD
=======
			{
				EMeshResult Result = EditMesh.RemoveTriangle(TriangleID);
				if (Result == EMeshResult::Ok)
				{
					NumDeleted++;
				}
			}
		}, EDynamicMeshChangeType::GeneralEdit, EDynamicMeshAttributeChangeFlags::Unknown, bDeferChangeNotifications);
	}
	return TargetMesh;
}


UDynamicMesh* UGeometryScriptLibrary_MeshBasicEditFunctions::DeleteSelectedTrianglesFromMesh(
	UDynamicMesh* TargetMesh,
	FGeometryScriptMeshSelection Selection,
	int& NumDeleted,
	bool bDeferChangeNotifications)
{
	if (TargetMesh && Selection.IsEmpty() == false )
	{
		NumDeleted = 0;
		TargetMesh->EditMesh([&](FDynamicMesh3& EditMesh)
		{
			TArray<int32> Triangles;
			Selection.ConvertToMeshIndexArray(EditMesh, Triangles, EGeometryScriptIndexType::Triangle);
			for (int32 TriangleID : Triangles)
>>>>>>> d731a049
			{
				EMeshResult Result = EditMesh.RemoveTriangle(TriangleID);
				if (Result == EMeshResult::Ok)
				{
					NumDeleted++;
				}
			}
		}, EDynamicMeshChangeType::GeneralEdit, EDynamicMeshAttributeChangeFlags::Unknown, bDeferChangeNotifications);
	}
	return TargetMesh;
}


void FGeometryScriptAppendMeshOptions::UpdateAttributesForCombineMode(FDynamicMesh3& Target, const FDynamicMesh3& Source)
{
	if (CombineMode == EGeometryScriptCombineAttributesMode::EnableAllMatching)
	{
		Target.EnableMatchingAttributes(Source, false);
	}
	else if (CombineMode == EGeometryScriptCombineAttributesMode::UseSource)
	{
		Target.EnableMatchingAttributes(Source, true);
	}
	// else the mode is UseTarget, which already corresponds to the default behavior for AppendMesh
}


UDynamicMesh* UGeometryScriptLibrary_MeshBasicEditFunctions::AppendMesh(
	UDynamicMesh* TargetMesh,
	UDynamicMesh* AppendMesh,
	FTransform AppendTransform,
	bool bDeferChangeNotifications,
	FGeometryScriptAppendMeshOptions AppendOptions,
	UGeometryScriptDebug* Debug)
{
	if (TargetMesh == nullptr)
	{
		UE::Geometry::AppendError(Debug, EGeometryScriptErrorType::InvalidInputs, LOCTEXT("AppendMesh_InvalidInput1", "AppendMesh: TargetMesh is Null"));
		return TargetMesh;
	}
	if (AppendMesh == nullptr)
	{
		UE::Geometry::AppendError(Debug, EGeometryScriptErrorType::InvalidInputs, LOCTEXT("AppendMesh_InvalidInput2", "AppendMesh: AppendMesh is Null"));
		return TargetMesh;
	}

	TargetMesh->EditMesh([&](FDynamicMesh3& AppendToMesh)
	{
		AppendMesh->ProcessMesh([&](const FDynamicMesh3& OtherMesh)
		{
<<<<<<< HEAD
=======
			AppendOptions.UpdateAttributesForCombineMode(AppendToMesh, OtherMesh);
>>>>>>> d731a049
			FTransformSRT3d XForm(AppendTransform);
			FMeshIndexMappings TmpMappings;
			FDynamicMeshEditor Editor(&AppendToMesh);
			const FDynamicMesh3* UseOtherMesh = &OtherMesh;
			FDynamicMesh3 TmpMesh;
			if (UseOtherMesh == &AppendToMesh)
			{
				TmpMesh = OtherMesh;	// need  to make a copy if we are appending to ourself
				UseOtherMesh = &TmpMesh;
			}
			Editor.AppendMesh(UseOtherMesh, TmpMappings,
				[&](int, const FVector3d& Position) { return XForm.TransformPosition(Position); },
				[&](int, const FVector3d& Normal) { return XForm.TransformNormal(Normal); });
		});
	}, EDynamicMeshChangeType::GeneralEdit, EDynamicMeshAttributeChangeFlags::Unknown, bDeferChangeNotifications);

	return TargetMesh;
}



UDynamicMesh* UGeometryScriptLibrary_MeshBasicEditFunctions::AppendMeshTransformed(
	UDynamicMesh* TargetMesh,
	UDynamicMesh* AppendMesh,
	const TArray<FTransform>& AppendTransforms, 
	FTransform ConstantTransform,
	bool bConstantTransformIsRelative,
	bool bDeferChangeNotifications,
	FGeometryScriptAppendMeshOptions AppendOptions,
	UGeometryScriptDebug* Debug)
{
	if (TargetMesh == nullptr)
	{
		UE::Geometry::AppendError(Debug, EGeometryScriptErrorType::InvalidInputs, LOCTEXT("AppendMeshTransformed_InvalidInput1", "AppendMeshTransformed: TargetMesh is Null"));
		return TargetMesh;
	}
	if (AppendMesh == nullptr)
	{
		UE::Geometry::AppendError(Debug, EGeometryScriptErrorType::InvalidInputs, LOCTEXT("AppendMeshTransformed_InvalidInput2", "AppendMeshTransformed: AppendMesh is Null"));
		return TargetMesh;
	}
	if (AppendTransforms.IsEmpty())
	{
		UE::Geometry::AppendError(Debug, EGeometryScriptErrorType::InvalidInputs, LOCTEXT("AppendMeshTransformed_NoTransforms", "AppendMeshTransformed: AppendTransforms array is empty"));
		return TargetMesh;
	}

	TargetMesh->EditMesh([&](FDynamicMesh3& AppendToMesh)
	{
		AppendMesh->ProcessMesh([&](const FDynamicMesh3& OtherMesh)
		{
			AppendOptions.UpdateAttributesForCombineMode(AppendToMesh, OtherMesh);
			FMeshIndexMappings TmpMappings;
			FDynamicMeshEditor Editor(&AppendToMesh);
			const FDynamicMesh3* UseOtherMesh = &OtherMesh;
			FDynamicMesh3 TmpMesh;
			if (UseOtherMesh == &AppendToMesh)
			{
				TmpMesh = OtherMesh;	// need  to make a copy if we are appending to ourself
				UseOtherMesh = &TmpMesh;
			}
			for (FTransform AppendTransform : AppendTransforms)
			{
				FTransformSequence3d TransformSequence;

				if (bConstantTransformIsRelative)
				{
					TransformSequence.Append(ConstantTransform);
					TransformSequence.Append(AppendTransform);
				}
				else
				{
					// want to apply the constant transform's rotate/scale after
					// the main transform rotate/scale, so the main positioning 
					// translation has to be deferred until after that
					FVector Translation = AppendTransform.GetLocation();
					AppendTransform.SetTranslation(FVector::Zero());

					TransformSequence.Append(AppendTransform);
					TransformSequence.Append(ConstantTransform);
					TransformSequence.Append(FTransform(Translation));
				}

				Editor.AppendMesh(UseOtherMesh, TmpMappings,
					[&](int, const FVector3d& Position) { return TransformSequence.TransformPosition(Position); },
					[&](int, const FVector3d& Normal) { return TransformSequence.TransformNormal(Normal); });
				TmpMappings.Reset();
			}
		});
	}, EDynamicMeshChangeType::GeneralEdit, EDynamicMeshAttributeChangeFlags::Unknown, bDeferChangeNotifications);

	return TargetMesh;
}



UDynamicMesh* UGeometryScriptLibrary_MeshBasicEditFunctions::AppendMeshRepeated(
	UDynamicMesh* TargetMesh,
	UDynamicMesh* AppendMesh,
	FTransform AppendTransform,
	int32 RepeatCount,
	bool bApplyTransformToFirstInstance,
	bool bDeferChangeNotifications,
	FGeometryScriptAppendMeshOptions AppendOptions,
	UGeometryScriptDebug* Debug)
{
	if (TargetMesh == nullptr)
	{
		UE::Geometry::AppendError(Debug, EGeometryScriptErrorType::InvalidInputs, LOCTEXT("AppendMeshRepeated_InvalidInput1", "AppendMeshRepeated: TargetMesh is Null"));
		return TargetMesh;
	}
	if (AppendMesh == nullptr)
	{
		UE::Geometry::AppendError(Debug, EGeometryScriptErrorType::InvalidInputs, LOCTEXT("AppendMeshRepeated_InvalidInput2", "AppendMeshRepeated: AppendMesh is Null"));
		return TargetMesh;
	}
	if (RepeatCount > 0)
	{
		FTransformSRT3d XForm(AppendTransform);
		FDynamicMesh3 TmpMesh;
		AppendMesh->ProcessMesh([&](const FDynamicMesh3& OtherMesh) { TmpMesh.Copy(OtherMesh); });
		if (bApplyTransformToFirstInstance)
		{
			MeshTransforms::ApplyTransform(TmpMesh, XForm, true);
		}
		TargetMesh->EditMesh([&](FDynamicMesh3& AppendToMesh)
		{
			AppendOptions.UpdateAttributesForCombineMode(AppendToMesh, TmpMesh);
			FMeshIndexMappings TmpMappings;
			FDynamicMeshEditor Editor(&AppendToMesh);
			for (int32 k = 0; k < RepeatCount; ++k)
			{
				Editor.AppendMesh(&TmpMesh, TmpMappings);
				if (k < RepeatCount)
				{
					MeshTransforms::ApplyTransform(TmpMesh, XForm, true);
					TmpMappings.Reset();
				}
			}
		}, EDynamicMeshChangeType::GeneralEdit, EDynamicMeshAttributeChangeFlags::Unknown, bDeferChangeNotifications);
	}

	return TargetMesh;
}






UDynamicMesh* UGeometryScriptLibrary_MeshBasicEditFunctions::AppendBuffersToMesh(
	UDynamicMesh* TargetMesh,
	const FGeometryScriptSimpleMeshBuffers& Buffers,
	FGeometryScriptIndexList& NewTriangleIndicesList,
	int MaterialID,
	bool bDeferChangeNotifications,
	UGeometryScriptDebug* Debug)
{
	NewTriangleIndicesList.Reset(EGeometryScriptIndexType::Triangle);
	if (TargetMesh == nullptr)
	{
		UE::Geometry::AppendError(Debug, EGeometryScriptErrorType::InvalidInputs, LOCTEXT("AppendMeshRepeated_InvalidInput1", "AppendMeshRepeated: TargetMesh is Null"));
		return TargetMesh;
	}

	TargetMesh->EditMesh([&](FDynamicMesh3& EditMesh)
	{
		if (!EditMesh.HasAttributes())
		{
			EditMesh.EnableAttributes();
		}
		if (!EditMesh.HasTriangleGroups())
		{
			EditMesh.EnableTriangleGroups();
		}

		if (!EditMesh.Attributes()->HasMaterialID())
		{
			EditMesh.Attributes()->EnableMaterialID();
		}
		FDynamicMeshMaterialAttribute* MaterialIDs = EditMesh.Attributes()->GetMaterialID();

		TArray<int32> VertexIDMap;
		int32 NumVertices = Buffers.Vertices.Num();
		VertexIDMap.SetNum(NumVertices);
		for (int32 k = 0; k < NumVertices; ++k)
		{
			int32 NewVertexID = EditMesh.AppendVertex((FVector3d)Buffers.Vertices[k]);
			VertexIDMap[k] = NewVertexID;
		}

		auto MapTriangleFunc = [&VertexIDMap](FIntVector Triangle)
		{
			return FIndex3i(VertexIDMap[Triangle.X], VertexIDMap[Triangle.Y], VertexIDMap[Triangle.Z]);
		};

		TArray<int32>& NewTriangleIndices = *NewTriangleIndicesList.List;
		int32 NumTriangles = Buffers.Triangles.Num();
		bool bHaveGroups = Buffers.TriGroupIDs.Num() == NumTriangles;
		int32 ConstantGroupID = EditMesh.AllocateTriangleGroup();
		for (int32 k = 0; k < NumTriangles; ++k)
		{
			int32 UseGroupID = bHaveGroups ? Buffers.TriGroupIDs[k] : ConstantGroupID;
			int32 NewTriangleID = EditMesh.AppendTriangle(MapTriangleFunc(Buffers.Triangles[k]), UseGroupID);
			if (NewTriangleID < 0)
			{
				if (NewTriangleID == FDynamicMesh3::NonManifoldID)
				{
					UE::Geometry::AppendError(Debug, EGeometryScriptErrorType::InvalidInputs, LOCTEXT("AppendBuffersToMesh_NonManifold", "AppendBuffersToMesh: Triangle cannot be added because it would create invalid Non-Manifold Mesh Topology"));
				}
				else if (NewTriangleID == FDynamicMesh3::DuplicateTriangleID)
				{
					UE::Geometry::AppendError(Debug, EGeometryScriptErrorType::InvalidInputs, LOCTEXT("AppendBuffersToMesh_Duplicate", "AppendBuffersToMesh: Triangle cannot be added because it is a duplicate of an existing Triangle"));
				}
				else
				{
					UE::Geometry::AppendError(Debug, EGeometryScriptErrorType::OperationFailed, LOCTEXT("AppendBuffersToMesh_Unknown", "AppendBuffersToMesh: adding Triangle Failed"));
				}
				NewTriangleID = INDEX_NONE;
			}
			else
			{
				MaterialIDs->SetValue(NewTriangleID, MaterialID);
			}
			NewTriangleIndices.Add(NewTriangleID);
		}


		if (Buffers.Normals.Num() == NumVertices)
		{
			FDynamicMeshNormalOverlay* Normals = EditMesh.Attributes()->PrimaryNormals();
			VertexIDMap.SetNum(NumVertices);
			for (int32 k = 0; k < NumVertices; ++k)
			{
				int32 NewElementID = Normals->AppendElement((FVector3f)Buffers.Normals[k]);
				VertexIDMap[k] = NewElementID;
			}
			for (int32 k = 0; k < NumTriangles; ++k)
			{
				if (NewTriangleIndices[k] >= 0)
				{
					Normals->SetTriangle(NewTriangleIndices[k], MapTriangleFunc(Buffers.Triangles[k]));
				}
			}
		}

		const TArray<FVector2D>* AllUVSets[8] = { &Buffers.UV0, &Buffers.UV1, &Buffers.UV2, &Buffers.UV3, &Buffers.UV4, &Buffers.UV5, &Buffers.UV6, &Buffers.UV7 };
		int32 NumUVLayers = 0;
		for (int32 k = 0; k < 8; ++k)
		{
			if (AllUVSets[k]->Num() != NumVertices)
			{
				break;
			}
			NumUVLayers++;
		}
		EditMesh.Attributes()->SetNumUVLayers(NumUVLayers);
		for (int32 li = 0; li < NumUVLayers; ++li)
		{
			FDynamicMeshUVOverlay* UVs = EditMesh.Attributes()->GetUVLayer(li);
			VertexIDMap.SetNum(NumVertices);
			for (int32 k = 0; k < NumVertices; ++k)
			{
				int32 NewElementID = UVs->AppendElement( (FVector2f) (*AllUVSets[li])[k] );
				VertexIDMap[k] = NewElementID;
			}
			for (int32 k = 0; k < NumTriangles; ++k)
			{
				if (NewTriangleIndices[k] >= 0)
				{
					UVs->SetTriangle(NewTriangleIndices[k], MapTriangleFunc(Buffers.Triangles[k]));
				}
			}
		}

		if (Buffers.VertexColors.Num() == NumVertices)
		{
			EditMesh.Attributes()->EnablePrimaryColors();
			FDynamicMeshColorOverlay* Colors = EditMesh.Attributes()->PrimaryColors();
			VertexIDMap.SetNum(NumVertices);
			for (int32 k = 0; k < NumVertices; ++k)
			{
				int32 NewElementID = Colors->AppendElement( ToVector4<float>(Buffers.VertexColors[k]) );
				VertexIDMap[k] = NewElementID;
			}
			for (int32 k = 0; k < NumTriangles; ++k)
			{
				if (NewTriangleIndices[k] >= 0)
				{
					Colors->SetTriangle(NewTriangleIndices[k], MapTriangleFunc(Buffers.Triangles[k]));
				}
			}
		}


	}, EDynamicMeshChangeType::GeneralEdit, EDynamicMeshAttributeChangeFlags::Unknown, bDeferChangeNotifications);




	return TargetMesh;
}





#undef LOCTEXT_NAMESPACE
<|MERGE_RESOLUTION|>--- conflicted
+++ resolved
@@ -289,8 +289,6 @@
 		TargetMesh->EditMesh([&](FDynamicMesh3& EditMesh)
 		{
 			for (int32 TriangleID : *TriangleList.List)
-<<<<<<< HEAD
-=======
 			{
 				EMeshResult Result = EditMesh.RemoveTriangle(TriangleID);
 				if (Result == EMeshResult::Ok)
@@ -318,7 +316,6 @@
 			TArray<int32> Triangles;
 			Selection.ConvertToMeshIndexArray(EditMesh, Triangles, EGeometryScriptIndexType::Triangle);
 			for (int32 TriangleID : Triangles)
->>>>>>> d731a049
 			{
 				EMeshResult Result = EditMesh.RemoveTriangle(TriangleID);
 				if (Result == EMeshResult::Ok)
@@ -369,10 +366,7 @@
 	{
 		AppendMesh->ProcessMesh([&](const FDynamicMesh3& OtherMesh)
 		{
-<<<<<<< HEAD
-=======
 			AppendOptions.UpdateAttributesForCombineMode(AppendToMesh, OtherMesh);
->>>>>>> d731a049
 			FTransformSRT3d XForm(AppendTransform);
 			FMeshIndexMappings TmpMappings;
 			FDynamicMeshEditor Editor(&AppendToMesh);
