// Copyright Epic Games, Inc. All Rights Reserved.

#include "GeometryScript/TextureMapFunctions.h"

#include "Async/ParallelFor.h"
#include "AssetUtils/Texture2DUtil.h"
#include "Engine/TextureRenderTarget2D.h"
#include "TextureResource.h"
#include "Spatial/SampledScalarField2.h"

#include UE_INLINE_GENERATED_CPP_BY_NAME(TextureMapFunctions)

using namespace UE::Geometry;

#define LOCTEXT_NAMESPACE "UGeometryScriptLibrary_TextureMapFunctions"

namespace UE::Geometry
{
namespace
{
<<<<<<< HEAD
	ColorList.Reset();
	if (UVList.List.IsValid() == false || UVList.List->Num() == 0)
	{
		return;
	}
	
	if (TextureAsset == nullptr)
	{
		UE::Geometry::AppendError(Debug, EGeometryScriptErrorType::InvalidInputs, LOCTEXT("SampleTexture2DAtUVPositions_InvalidInput2", "SampleTexture2DAtUVPositions: Texture is Null"));
		return;
	}
=======
>>>>>>> 74d0b334

void SampleImageBuilderAtUVPositions(
	const TImageBuilder<FVector4f>& ImageData,
	const FGeometryScriptUVList& UVList,
	const FGeometryScriptSampleTextureOptions& SampleOptions,
	FGeometryScriptColorList& ColorList)
{
	ColorList.Reset();
	if (UVList.List.IsValid() == false || UVList.List->Num() == 0)
	{
		return;
	}

	const TArray<FVector2D>& UVs = *UVList.List;
	int32 NumUVs = UVs.Num();

	TArray<FLinearColor>& Colors = *ColorList.List;
	Colors.SetNumUninitialized(NumUVs);

	for (int32 k = 0; k < NumUVs; ++k)
	{
		FVector2d UV = UVs[k];

		// Adjust UV value. 
		UV = UV * SampleOptions.UVScale + SampleOptions.UVOffset;

		FVector4f InterpValue;
		if (SampleOptions.bWrap)
		{
			constexpr EImageTilingMethod TilingMethod = EImageTilingMethod::Wrap;
			InterpValue = (SampleOptions.SamplingMethod == EGeometryScriptPixelSamplingMethod::Bilinear) ?
				ImageData.BilinearSampleUV<double, TilingMethod>(UV, FVector4f::Zero()) : ImageData.NearestSampleUV<TilingMethod>(UV);
		}
		else
		{
			constexpr EImageTilingMethod TilingMethod = EImageTilingMethod::Clamp;
			InterpValue = (SampleOptions.SamplingMethod == EGeometryScriptPixelSamplingMethod::Bilinear) ?
				ImageData.BilinearSampleUV<double, TilingMethod>(UV, FVector4f::Zero()) : ImageData.NearestSampleUV<TilingMethod>(UV);
		}

		Colors[k] = (FLinearColor)InterpValue;
	}
}

} // end anonymous namespace
} // end UE::Geometry namespace

void UGeometryScriptLibrary_TextureMapFunctions::SampleTexture2DAtUVPositions(
	FGeometryScriptUVList UVList,
	UTexture2D* TextureAsset,
	FGeometryScriptSampleTextureOptions SampleOptions,
	FGeometryScriptColorList& ColorList,
	UGeometryScriptDebug* Debug)
{
	if (TextureAsset == nullptr)
	{
		UE::Geometry::AppendError(Debug, EGeometryScriptErrorType::InvalidInputs, LOCTEXT("SampleTexture2DAtUVPositions_InvalidInput2", "SampleTexture2DAtUVPositions: Texture is Null"));
		return;
	}

	TImageBuilder<FVector4f> ImageData;
	if (UE::AssetUtils::ReadTexture(TextureAsset, ImageData, false) == false)
	{
		UE::Geometry::AppendError(Debug, EGeometryScriptErrorType::OperationFailed, LOCTEXT("SampleTexture2DAtUVPositions_TexReadFailed", "SampleTexture2DAtUVPositions: Error reading source texture data. If using this function at Runtime, The Compression Settings type on the UTexture2D Asset must be set to VectorDisplacementmap (RGBA8)."));
		return;
	}

	SampleImageBuilderAtUVPositions(ImageData, UVList, SampleOptions, ColorList);
}


void UGeometryScriptLibrary_TextureMapFunctions::SampleTextureRenderTarget2DAtUVPositions(  
	FGeometryScriptUVList UVList, 
	UTextureRenderTarget2D* Texture,
	FGeometryScriptSampleTextureOptions SampleOptions,
	FGeometryScriptColorList& ColorList,
	UGeometryScriptDebug* Debug)
{
	if (Texture == nullptr)
	{
		UE::Geometry::AppendError(Debug, EGeometryScriptErrorType::InvalidInputs, LOCTEXT("SampleTextureRenderTarget2DAtUVPositions_InvalidInput", "SampleTextureRenderTarget2DAtUVPositions: Texture is Null"));
		return;
	}

	FTextureRenderTargetResource* RenderTargetResource = Texture->GameThread_GetRenderTargetResource();
	if (RenderTargetResource == nullptr)
	{
		UE::Geometry::AppendError(Debug, EGeometryScriptErrorType::OperationFailed, LOCTEXT("SampleTextureRenderTarget2DAtUVPositions_NullResource", "SampleTextureRenderTarget2DAtUVPositions: Render target resource is Null"));
		return;
	}

	FReadSurfaceDataFlags ReadSurfaceDataFlags(RCM_MinMax);
	ReadSurfaceDataFlags.SetLinearToGamma(false);
	
	TImageBuilder<FVector4f> ImageData;
	ImageData.SetDimensions(FImageDimensions(Texture->SizeX, Texture->SizeY));
	FLinearColor* Buffer = reinterpret_cast<FLinearColor*>(ImageData.GetImageBuffer().GetData());
	if (RenderTargetResource->ReadLinearColorPixelsPtr(Buffer, ReadSurfaceDataFlags, FIntRect(0, 0, Texture->SizeX, Texture->SizeY)) == false)
	{
		UE::Geometry::AppendError(Debug, EGeometryScriptErrorType::OperationFailed, LOCTEXT("SampleTextureRenderTarget2DAtUVPositions_GpuReadFailed", "SampleTextureRenderTarget2DAtUVPositions: Error reading texture data from the GPU."));
		return;
	}

	SampleImageBuilderAtUVPositions(ImageData, UVList, SampleOptions, ColorList);
}


#undef LOCTEXT_NAMESPACE<|MERGE_RESOLUTION|>--- conflicted
+++ resolved
@@ -18,20 +18,6 @@
 {
 namespace
 {
-<<<<<<< HEAD
-	ColorList.Reset();
-	if (UVList.List.IsValid() == false || UVList.List->Num() == 0)
-	{
-		return;
-	}
-	
-	if (TextureAsset == nullptr)
-	{
-		UE::Geometry::AppendError(Debug, EGeometryScriptErrorType::InvalidInputs, LOCTEXT("SampleTexture2DAtUVPositions_InvalidInput2", "SampleTexture2DAtUVPositions: Texture is Null"));
-		return;
-	}
-=======
->>>>>>> 74d0b334
 
 void SampleImageBuilderAtUVPositions(
 	const TImageBuilder<FVector4f>& ImageData,
