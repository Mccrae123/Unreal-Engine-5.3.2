--- conflicted
+++ resolved
@@ -7,16 +7,11 @@
 #include "DynamicMesh/MeshNormals.h"
 #include "Operations/PNTriangles.h"
 #include "Operations/UniformTessellate.h"
-<<<<<<< HEAD
-#include "UDynamicMesh.h"
-#include "Math/UnrealMathUtility.h"
-=======
 #include "Operations/SelectiveTessellate.h"
 #include "UDynamicMesh.h"
 #include "Math/UnrealMathUtility.h"
 
 #include UE_INLINE_GENERATED_CPP_BY_NAME(MeshSubdivideFunctions)
->>>>>>> d731a049
 
 using namespace UE::Geometry;
 
@@ -76,7 +71,6 @@
 	{
 		return TargetMesh;
 	}
-<<<<<<< HEAD
 
 	TargetMesh->EditMesh([&](FDynamicMesh3& EditMesh) 
 	{
@@ -86,41 +80,18 @@
 		
 		if (Tessellator.Validate() != EOperationValidationResult::Ok)
 		{
-			UE::Geometry::AppendError(Debug, EGeometryScriptErrorType::InvalidInputs, LOCTEXT("ApplyPNTessellation_InvalidInput", "ApplyPNTessellation: TargetMesh is Null"));
+			UE::Geometry::AppendError(Debug, EGeometryScriptErrorType::InvalidInputs, LOCTEXT("ApplyPNTessellation_Error", "ApplyPNTessellation: The inputs are invalid"));
 			return;
 		}
 
 		if (Tessellator.Compute() == false) 
 		{
-			UE::Geometry::AppendError(Debug, EGeometryScriptErrorType::OperationFailed, LOCTEXT("ApplyPNTessellation_Failed", "ApplyPNTessellation: Tessellation failed."));
-			return;
-		}
-		
-	}, EDynamicMeshChangeType::GeneralEdit, EDynamicMeshAttributeChangeFlags::Unknown, false);
-
-=======
-
-	TargetMesh->EditMesh([&](FDynamicMesh3& EditMesh) 
-	{
-		FPNTriangles Tessellator(&EditMesh);
-		Tessellator.TessellationLevel = TessellationLevel;
-		Tessellator.bRecalculateNormals = Options.bRecomputeNormals;
-		
-		if (Tessellator.Validate() != EOperationValidationResult::Ok)
-		{
-			UE::Geometry::AppendError(Debug, EGeometryScriptErrorType::InvalidInputs, LOCTEXT("ApplyPNTessellation_Error", "ApplyPNTessellation: The inputs are invalid"));
-			return;
-		}
-
-		if (Tessellator.Compute() == false) 
-		{
 			UE::Geometry::AppendError(Debug, EGeometryScriptErrorType::OperationFailed, LOCTEXT("ApplyPNTessellation_Failed", "ApplyPNTessellation: Tessellation failed"));
 			return;
 		}
 		
 	}, EDynamicMeshChangeType::GeneralEdit, EDynamicMeshAttributeChangeFlags::Unknown, false);
 
->>>>>>> d731a049
 	return TargetMesh;
 }
 
@@ -146,20 +117,12 @@
 		
 		if (Tessellator.Validate() != EOperationValidationResult::Ok)
 		{
-<<<<<<< HEAD
-			UE::Geometry::AppendError(Debug, EGeometryScriptErrorType::InvalidInputs, LOCTEXT("ApplyUniformTessellation_Error", "ApplyUniformTessellation: The inputs are invalid."));
-=======
 			UE::Geometry::AppendError(Debug, EGeometryScriptErrorType::InvalidInputs, LOCTEXT("ApplyUniformTessellation_Error", "ApplyUniformTessellation: The inputs are invalid"));
->>>>>>> d731a049
 			return;
 		} 
 
 		if (Tessellator.Compute() == false) 
 		{
-<<<<<<< HEAD
-			UE::Geometry::AppendError(Debug, EGeometryScriptErrorType::OperationFailed, LOCTEXT("ApplyUniformTessellation_Failed", "ApplyUniformTessellation: Tessellation failed.")); 
-		}
-=======
 			UE::Geometry::AppendError(Debug, EGeometryScriptErrorType::OperationFailed, LOCTEXT("ApplyUniformTessellation_Failed", "ApplyUniformTessellation: Tessellation failed")); 
 		}
 	}, EDynamicMeshChangeType::GeneralEdit, EDynamicMeshAttributeChangeFlags::Unknown, false);
@@ -238,7 +201,6 @@
 			EditMesh = MoveTemp(TessellatedMesh);
 		}
 
->>>>>>> d731a049
 	}, EDynamicMeshChangeType::GeneralEdit, EDynamicMeshAttributeChangeFlags::Unknown, false);
 
 	return TargetMesh;
