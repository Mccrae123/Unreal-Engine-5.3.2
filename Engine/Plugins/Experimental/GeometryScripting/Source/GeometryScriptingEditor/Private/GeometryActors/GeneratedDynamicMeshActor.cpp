--- conflicted
+++ resolved
@@ -6,13 +6,9 @@
 #include "Editor/EditorEngine.h" // for CopyPropertiesForUnrelatedObjects
 #include "Engine/StaticMeshActor.h"
 
-<<<<<<< HEAD
-#define LOCTEXT_NAMESPACE "AGeneratedDynamicMeshActor"
-=======
 #include "Misc/ScopedSlowTask.h"
 
 #include UE_INLINE_GENERATED_CPP_BY_NAME(GeneratedDynamicMeshActor)
->>>>>>> d731a049
 
 #define LOCTEXT_NAMESPACE "AGeneratedDynamicMeshActor"
 
@@ -152,36 +148,6 @@
 {
 	if (bFrozen)
 	{
-<<<<<<< HEAD
-		// Automatically defer collision updates during generated mesh rebuild. If we do not do this, then
-		// each mesh change will result in collision being rebuilt, which is very expensive !!
-		bool bEnabledDeferredCollision = false;
-		if (DynamicMeshComponent->bDeferCollisionUpdates == false)
-		{
-			DynamicMeshComponent->SetDeferredCollisionUpdatesEnabled(true, false);
-			bEnabledDeferredCollision = true;
-		}
-
-		if (bResetOnRebuild && DynamicMeshComponent && DynamicMeshComponent->GetDynamicMesh())
-		{
-			DynamicMeshComponent->GetDynamicMesh()->Reset();
-		}
-
-		FEditorScriptExecutionGuard Guard;
-		OnRebuildGeneratedMesh(DynamicMeshComponent->GetDynamicMesh());
-		bGeneratedMeshRebuildPending = false;
-
-		if (bEnabledDeferredCollision)
-		{
-			DynamicMeshComponent->SetDeferredCollisionUpdatesEnabled(false, true);
-		}
-	}
-}
-
-
-
-
-=======
 		return;
 	}
 	if (bGeneratedMeshRebuildPending == false)
@@ -238,7 +204,6 @@
 }
 
 
->>>>>>> d731a049
 void AGeneratedDynamicMeshActor::CopyPropertiesToStaticMesh(AStaticMeshActor* StaticMeshActor, bool bCopyComponentMaterials)
 {
 	StaticMeshActor->Modify();
