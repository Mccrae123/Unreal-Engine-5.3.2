// Copyright Epic Games, Inc. All Rights Reserved.

#pragma once

#include "BaseTools/MultiSelectionMeshEditingTool.h"
#include "DynamicMesh/DynamicMeshAttributeSet.h"
#include "Graphs/GenerateStaticMeshLODProcess.h"
#include "GenerateStaticMeshLODAssetTool.generated.h"

class UCollisionGeometryVisualizationProperties;
class UPhysicsObjectToolPropertySet;
class UPreviewGeometry;
namespace UE::Geometry { class IDynamicMeshOperatorFactory; }


// predeclarations
struct FMeshDescription;
class UDynamicMeshComponent;
class UMeshOpPreviewWithBackgroundCompute;
class UGenerateStaticMeshLODAssetTool;
class UStaticMeshLODGenerationSettings;
namespace GenerateStaticMeshLODAssetLocals
{
	class FGenerateStaticMeshLODAssetOperatorFactory;
}

UENUM()
enum class EGenerateLODAssetOutputMode : uint8
{
	CreateNewAsset = 0,
	UpdateExistingAsset = 1
};


/**
 * Tool builder
 */
UCLASS()
class MESHLODTOOLSET_API UGenerateStaticMeshLODAssetToolBuilder : public UMultiSelectionMeshEditingToolBuilder
{
	GENERATED_BODY()

public:
	bool bUseAssetEditorMode = false;
<<<<<<< HEAD
=======
	bool bInRestrictiveMode = false;
>>>>>>> 4af6daef

	virtual bool CanBuildTool(const FToolBuilderState& SceneState) const override;
	virtual UMultiSelectionMeshEditingTool* CreateNewTool(const FToolBuilderState& SceneState) const override;

protected:
	virtual const FToolTargetTypeRequirements& GetTargetRequirements() const override;
};



UCLASS()
class MESHLODTOOLSET_API UGenerateStaticMeshLODAssetToolOutputProperties : public UInteractiveToolPropertySet
{
	GENERATED_BODY()
public:
	/** Whether to modify the static mesh in place or create a new one. */
	UPROPERTY(EditAnywhere, Category = "Output Options", meta = (TransientToolProperty, HideEditConditionToggle, EditCondition = "bShowOutputMode"))
	EGenerateLODAssetOutputMode OutputMode = EGenerateLODAssetOutputMode::CreateNewAsset;

	/** Base name for newly-generated asset */
	UPROPERTY(EditAnywhere, Category = "Output Options", meta = (TransientToolProperty, EditConditionHides, EditCondition = "OutputMode == EGenerateLODAssetOutputMode::CreateNewAsset"))
	FString NewAssetName;

	/** If the Asset doesn't already have a HiRes source, store the input mesh as the HiRes source */
	UPROPERTY(EditAnywhere, Category = "Output Options", meta = (EditConditionHides, EditCondition = "OutputMode == EGenerateLODAssetOutputMode::UpdateExistingAsset"))
	bool bSaveInputAsHiResSource = true;

	/** Suffix to append to newly-generated Asset (Meshes, Textures, Materials, etc) */
	UPROPERTY(EditAnywhere, Category = "Output Options", meta = (TransientToolProperty))
<<<<<<< HEAD
	FString GeneratedSuffix;
=======
	FString GeneratedSuffix = TEXT("_AutoLOD");
>>>>>>> 4af6daef

	/** If false, then OutputMode will not be shown in DetailsView panels (otherwise no effect) */
	UPROPERTY(meta = (TransientToolProperty))
	bool bShowOutputMode = true;
};




UENUM()
enum class EGenerateLODAssetToolPresetAction : uint8
{
	ReadFromPreset,
	WriteToPreset
};


UCLASS()
class MESHLODTOOLSET_API UGenerateStaticMeshLODAssetToolPresetProperties : public UInteractiveToolPropertySet
{
	GENERATED_BODY()

public:
	TWeakObjectPtr<UGenerateStaticMeshLODAssetTool> ParentTool;
	void Initialize(UGenerateStaticMeshLODAssetTool* ParentToolIn) { ParentTool = ParentToolIn; }
	virtual void PostAction(EGenerateLODAssetToolPresetAction Action);

public:
	/** Preset Asset represents a set of Saved Settings for this Tool */
	UPROPERTY(EditAnywhere, Category = Preset, meta = (DisplayName = "Settings Preset"))
	TWeakObjectPtr<UStaticMeshLODGenerationSettings> Preset;

<<<<<<< HEAD
	/** Save the current Tool settings to the Preset Asset */
=======
	/** Read the current Tool settings from the Preset Asset */
>>>>>>> 4af6daef
	UFUNCTION(CallInEditor, Category = Preset, meta = (DisplayPriority = 0))
	void ReadFromPreset()
	{
		PostAction(EGenerateLODAssetToolPresetAction::ReadFromPreset);
	}

<<<<<<< HEAD
	/** Read the current Tool settings from the Preset Asset */
=======
	/** Save the current Tool settings to the Preset Asset */
>>>>>>> 4af6daef
	UFUNCTION(CallInEditor, Category = Preset, meta = (DisplayPriority = 1))
	void WriteToPreset()
	{
		PostAction(EGenerateLODAssetToolPresetAction::WriteToPreset);
	}
};



/**
 * Standard properties
 */
UCLASS()
class MESHLODTOOLSET_API UGenerateStaticMeshLODAssetToolProperties : public UInteractiveToolPropertySet
{
	GENERATED_BODY()

public:
	UPROPERTY(EditAnywhere, Category = "Generator Configuration")
	FGenerateStaticMeshLODProcess_PreprocessSettings Preprocessing;

	UPROPERTY(EditAnywhere, Category = "Generator Configuration", meta = (ExpandByDefault))
	FGenerateStaticMeshLODProcessSettings MeshGeneration;

	UPROPERTY(EditAnywhere, Category = "Generator Configuration", meta = (ExpandByDefault))
	FGenerateStaticMeshLODProcess_SimplifySettings Simplification;

	UPROPERTY(EditAnywhere, Category = "Generator Configuration", meta = (ExpandByDefault))
	FGenerateStaticMeshLODProcess_NormalsSettings Normals;

	UPROPERTY(EditAnywhere, Category = "Generator Configuration", meta = (ExpandByDefault))
	FGenerateStaticMeshLODProcess_TextureSettings TextureBaking;

	UPROPERTY(EditAnywhere, Category = "Generator Configuration")
	FGenerateStaticMeshLODProcess_UVSettings UVGeneration;

	UPROPERTY(EditAnywhere, Category = "Generator Configuration")
	FGenerateStaticMeshLODProcess_CollisionSettings SimpleCollision;


	// ------------
	// Code copied from UPolygroupLayersProperties

	/** Group layer to use for partitioning the mesh for simple collision generation */
	UPROPERTY(EditAnywhere, Category = Settings, meta = (GetOptions = GetGroupLayersFunc))
	FName CollisionGroupLayerName = TEXT("Default");

	// this function is called provide set of available group layers
	UFUNCTION()
	TArray<FString> GetGroupLayersFunc()
	{
		return GroupLayersList;
	}

	// internal list used to implement above
	UPROPERTY(meta = (TransientToolProperty))
	TArray<FString> GroupLayersList;

	void InitializeGroupLayers(const FDynamicMesh3* Mesh)
	{
		GroupLayersList.Reset();
		GroupLayersList.Add(TEXT("Default"));		// always have standard group
		if (Mesh->Attributes())
		{
			for (int32 k = 0; k < Mesh->Attributes()->NumPolygroupLayers(); k++)
			{
				FName Name = Mesh->Attributes()->GetPolygroupLayer(k)->GetName();
				GroupLayersList.Add(Name.ToString());
			}
		}

		if (GroupLayersList.Contains(CollisionGroupLayerName.ToString()) == false)		// discard restored value if it doesn't apply
		{
			CollisionGroupLayerName = FName(GroupLayersList[0]);
		}
	}

};


UENUM()
enum class EGenerateStaticMeshLOD_BakeConstraint
{
	NoConstraint = 0,
	DoNotBake = 1
};

USTRUCT()
struct MESHLODTOOLSET_API FGenerateStaticMeshLOD_TextureConfig
{
	GENERATED_BODY()

	UPROPERTY(VisibleAnywhere, Category = Texture)
	TObjectPtr<UTexture2D> Texture = nullptr;

	UPROPERTY(EditAnywhere, Category = Texture)
	EGenerateStaticMeshLOD_BakeConstraint Constraint = EGenerateStaticMeshLOD_BakeConstraint::NoConstraint;

	bool operator==(const FGenerateStaticMeshLOD_TextureConfig& Other) const
	{
		return Texture == Other.Texture && Constraint == Other.Constraint;
	}
};


USTRUCT()
struct MESHLODTOOLSET_API FGenerateStaticMeshLOD_MaterialConfig
{
	GENERATED_BODY()

<<<<<<< HEAD
	UPROPERTY(VisibleAnywhere, Category = Material)
	TObjectPtr<UMaterialInterface> Material = nullptr;

	UPROPERTY(EditAnywhere, Category = Texture)
=======
	UPROPERTY(VisibleAnywhere, Category = Material, meta = (TransientToolProperty, NoResetToDefault))
	TObjectPtr<UMaterialInterface> Material = nullptr;

	UPROPERTY(EditAnywhere, Category = Texture, meta = (TransientToolProperty, NoResetToDefault))
>>>>>>> 4af6daef
	EGenerateStaticMeshLOD_BakeConstraint Constraint = EGenerateStaticMeshLOD_BakeConstraint::NoConstraint;

	bool operator==(const FGenerateStaticMeshLOD_MaterialConfig& Other) const
	{
		return Material == Other.Material && Constraint == Other.Constraint;
	}
};



UCLASS()
class MESHLODTOOLSET_API UGenerateStaticMeshLODAssetToolTextureProperties : public UInteractiveToolPropertySet
{
	GENERATED_BODY()
public:
<<<<<<< HEAD
	UPROPERTY(EditAnywhere, Category = "Source Materials Configuration", meta = (TransientToolProperty))
	TArray<FGenerateStaticMeshLOD_MaterialConfig> Materials;

	UPROPERTY(EditAnywhere, Category = "Source Textures Configuration", meta = (TransientToolProperty))
	TArray<FGenerateStaticMeshLOD_TextureConfig> Textures;

	UPROPERTY(VisibleAnywhere, Category = "Baked Texture Previews")
=======
	UPROPERTY(EditAnywhere, Category = "Source Materials Configuration", meta = (TransientToolProperty, NoResetToDefault))
	TArray<FGenerateStaticMeshLOD_MaterialConfig> Materials;

	UPROPERTY(EditAnywhere, Category = "Source Textures Configuration", meta = (TransientToolProperty, NoResetToDefault))
	TArray<FGenerateStaticMeshLOD_TextureConfig> Textures;

	UPROPERTY(VisibleAnywhere, Category = "Baked Texture Previews", meta = (TransientToolProperty, NoResetToDefault))
>>>>>>> 4af6daef
	TArray<TObjectPtr<UTexture2D>> PreviewTextures;
};




/**
 * Simple tool to combine multiple meshes into a single mesh asset
 */
UCLASS()
class MESHLODTOOLSET_API UGenerateStaticMeshLODAssetTool : public UMultiSelectionMeshEditingTool
{
	GENERATED_BODY()

public:

<<<<<<< HEAD
	// Enable UI Customization for running this Tool in the Static Mesh Asset Editor. Must call before Setup.
	virtual void SetUseAssetEditorMode(bool bEnable);

=======
	// Enable UI Customization for running this Tool in the Static Mesh Asset Editor. Must be called before Setup.
	virtual void SetUseAssetEditorMode(bool bEnable);

	// Enable restrictive mode. Must be called before Setup.
	virtual void SetRestrictiveMode(bool bEnable);

>>>>>>> 4af6daef
	virtual void Setup() override;
	virtual void OnShutdown(EToolShutdownType ShutdownType) override;

	virtual void OnTick(float DeltaTime);

	virtual bool HasCancel() const override { return true; }
	virtual bool HasAccept() const override { return true; }
	virtual bool CanAccept() const override;

	virtual void RequestPresetAction(EGenerateLODAssetToolPresetAction ActionType);

protected:

	UPROPERTY()
	TObjectPtr<UGenerateStaticMeshLODAssetToolOutputProperties> OutputProperties = nullptr;

	UPROPERTY()
	TObjectPtr<UGenerateStaticMeshLODAssetToolProperties> BasicProperties = nullptr;

	UPROPERTY()
	TObjectPtr<UGenerateStaticMeshLODAssetToolPresetProperties> PresetProperties = nullptr;

	UPROPERTY()
	TObjectPtr<UGenerateStaticMeshLODAssetToolTextureProperties> TextureProperties = nullptr;

	UPROPERTY()
	TObjectPtr<UCollisionGeometryVisualizationProperties> CollisionVizSettings = nullptr;



protected:

	friend class GenerateStaticMeshLODAssetLocals::FGenerateStaticMeshLODAssetOperatorFactory;

	UPROPERTY()
	TObjectPtr<UMeshOpPreviewWithBackgroundCompute> PreviewWithBackgroundCompute = nullptr;

	UPROPERTY()
	TArray<TObjectPtr<UTexture2D>> PreviewTextures;

	UPROPERTY()
	TArray<TObjectPtr<UMaterialInterface>> PreviewMaterials;


protected:

	UPROPERTY()
	TObjectPtr<UPhysicsObjectToolPropertySet> ObjectData = nullptr;

	UPROPERTY()
<<<<<<< HEAD
	TObjectPtr<UMaterialInterface> LineMaterial = nullptr;

	UPROPERTY()
=======
>>>>>>> 4af6daef
	TObjectPtr<UPreviewGeometry> CollisionPreview;

protected:
	bool bIsInAssetEditorMode = false;
<<<<<<< HEAD
=======
	bool bRestrictiveMode = false;
>>>>>>> 4af6daef

	UPROPERTY()
	TObjectPtr<UGenerateStaticMeshLODProcess> GenerateProcess;

	TUniquePtr<UE::Geometry::IDynamicMeshOperatorFactory> OpFactory;

	void OnSettingsModified();

	void CreateNewAsset();
	void UpdateExistingAsset();

	void OnPresetSelectionChanged();

	bool ValidateSettings() const;
};

#if UE_ENABLE_INCLUDE_ORDER_DEPRECATED_IN_5_2
#include "CoreMinimal.h"
#include "Drawing/PreviewGeometryActor.h"
#include "ModelingOperators.h" //IDynamicMeshOperatorFactory
#include "Physics/CollisionPropertySets.h"
#include "PreviewMesh.h"
#include "UObject/NoExportTypes.h"
#endif<|MERGE_RESOLUTION|>--- conflicted
+++ resolved
@@ -42,10 +42,7 @@
 
 public:
 	bool bUseAssetEditorMode = false;
-<<<<<<< HEAD
-=======
 	bool bInRestrictiveMode = false;
->>>>>>> 4af6daef
 
 	virtual bool CanBuildTool(const FToolBuilderState& SceneState) const override;
 	virtual UMultiSelectionMeshEditingTool* CreateNewTool(const FToolBuilderState& SceneState) const override;
@@ -75,11 +72,7 @@
 
 	/** Suffix to append to newly-generated Asset (Meshes, Textures, Materials, etc) */
 	UPROPERTY(EditAnywhere, Category = "Output Options", meta = (TransientToolProperty))
-<<<<<<< HEAD
-	FString GeneratedSuffix;
-=======
 	FString GeneratedSuffix = TEXT("_AutoLOD");
->>>>>>> 4af6daef
 
 	/** If false, then OutputMode will not be shown in DetailsView panels (otherwise no effect) */
 	UPROPERTY(meta = (TransientToolProperty))
@@ -112,22 +105,14 @@
 	UPROPERTY(EditAnywhere, Category = Preset, meta = (DisplayName = "Settings Preset"))
 	TWeakObjectPtr<UStaticMeshLODGenerationSettings> Preset;
 
-<<<<<<< HEAD
-	/** Save the current Tool settings to the Preset Asset */
-=======
 	/** Read the current Tool settings from the Preset Asset */
->>>>>>> 4af6daef
 	UFUNCTION(CallInEditor, Category = Preset, meta = (DisplayPriority = 0))
 	void ReadFromPreset()
 	{
 		PostAction(EGenerateLODAssetToolPresetAction::ReadFromPreset);
 	}
 
-<<<<<<< HEAD
-	/** Read the current Tool settings from the Preset Asset */
-=======
 	/** Save the current Tool settings to the Preset Asset */
->>>>>>> 4af6daef
 	UFUNCTION(CallInEditor, Category = Preset, meta = (DisplayPriority = 1))
 	void WriteToPreset()
 	{
@@ -238,17 +223,10 @@
 {
 	GENERATED_BODY()
 
-<<<<<<< HEAD
-	UPROPERTY(VisibleAnywhere, Category = Material)
-	TObjectPtr<UMaterialInterface> Material = nullptr;
-
-	UPROPERTY(EditAnywhere, Category = Texture)
-=======
 	UPROPERTY(VisibleAnywhere, Category = Material, meta = (TransientToolProperty, NoResetToDefault))
 	TObjectPtr<UMaterialInterface> Material = nullptr;
 
 	UPROPERTY(EditAnywhere, Category = Texture, meta = (TransientToolProperty, NoResetToDefault))
->>>>>>> 4af6daef
 	EGenerateStaticMeshLOD_BakeConstraint Constraint = EGenerateStaticMeshLOD_BakeConstraint::NoConstraint;
 
 	bool operator==(const FGenerateStaticMeshLOD_MaterialConfig& Other) const
@@ -264,15 +242,6 @@
 {
 	GENERATED_BODY()
 public:
-<<<<<<< HEAD
-	UPROPERTY(EditAnywhere, Category = "Source Materials Configuration", meta = (TransientToolProperty))
-	TArray<FGenerateStaticMeshLOD_MaterialConfig> Materials;
-
-	UPROPERTY(EditAnywhere, Category = "Source Textures Configuration", meta = (TransientToolProperty))
-	TArray<FGenerateStaticMeshLOD_TextureConfig> Textures;
-
-	UPROPERTY(VisibleAnywhere, Category = "Baked Texture Previews")
-=======
 	UPROPERTY(EditAnywhere, Category = "Source Materials Configuration", meta = (TransientToolProperty, NoResetToDefault))
 	TArray<FGenerateStaticMeshLOD_MaterialConfig> Materials;
 
@@ -280,7 +249,6 @@
 	TArray<FGenerateStaticMeshLOD_TextureConfig> Textures;
 
 	UPROPERTY(VisibleAnywhere, Category = "Baked Texture Previews", meta = (TransientToolProperty, NoResetToDefault))
->>>>>>> 4af6daef
 	TArray<TObjectPtr<UTexture2D>> PreviewTextures;
 };
 
@@ -297,18 +265,12 @@
 
 public:
 
-<<<<<<< HEAD
-	// Enable UI Customization for running this Tool in the Static Mesh Asset Editor. Must call before Setup.
-	virtual void SetUseAssetEditorMode(bool bEnable);
-
-=======
 	// Enable UI Customization for running this Tool in the Static Mesh Asset Editor. Must be called before Setup.
 	virtual void SetUseAssetEditorMode(bool bEnable);
 
 	// Enable restrictive mode. Must be called before Setup.
 	virtual void SetRestrictiveMode(bool bEnable);
 
->>>>>>> 4af6daef
 	virtual void Setup() override;
 	virtual void OnShutdown(EToolShutdownType ShutdownType) override;
 
@@ -359,20 +321,11 @@
 	TObjectPtr<UPhysicsObjectToolPropertySet> ObjectData = nullptr;
 
 	UPROPERTY()
-<<<<<<< HEAD
-	TObjectPtr<UMaterialInterface> LineMaterial = nullptr;
-
-	UPROPERTY()
-=======
->>>>>>> 4af6daef
 	TObjectPtr<UPreviewGeometry> CollisionPreview;
 
 protected:
 	bool bIsInAssetEditorMode = false;
-<<<<<<< HEAD
-=======
 	bool bRestrictiveMode = false;
->>>>>>> 4af6daef
 
 	UPROPERTY()
 	TObjectPtr<UGenerateStaticMeshLODProcess> GenerateProcess;
