--- conflicted
+++ resolved
@@ -8,37 +8,15 @@
 #include "GeometryBase.h"
 #include "InteractiveTool.h"
 #include "InteractiveToolBuilder.h"
-<<<<<<< HEAD
-#include "TargetInterfaces/UVUnwrapDynamicMesh.h"
-#include "UVToolContextObjects.h"
-#include "UVEditorToolAnalyticsUtils.h"
-#include "IndexTypes.h"
-
-#include "UVSelectTool.generated.h"
-
-PREDECLARE_GEOMETRY(class FUVEditorDynamicMeshSelection);
-class APreviewGeometryActor;
-class FToolCommandChange;
-class ULineSetComponent;
-class UUVEditorMeshSelectionMechanic;
-class UPointSetComponent;
-class UToolTargetManager;
-=======
 #include "Selection/UVToolSelection.h"
 #include "Selection/UVToolSelectionAPI.h" // IUVToolSupportsSelection
 #include "InteractiveToolQueryInterfaces.h" // IInteractiveToolNestedAcceptCancelAPI
 
 #include "UVSelectTool.generated.h"
 
->>>>>>> d731a049
 class UCombinedTransformGizmo;
 class UTransformProxy;
 class UUVEditorToolMeshInput;
-<<<<<<< HEAD
-class UUVSeamSewAction;
-class UUVIslandConformalUnwrapAction;
-=======
->>>>>>> d731a049
 class UUVToolEmitChangeAPI;
 class UUVToolViewportButtonsAPI;
 
@@ -56,49 +34,6 @@
 	const TArray<TObjectPtr<UUVEditorToolMeshInput>>* Targets = nullptr;
 };
 
-<<<<<<< HEAD
-UENUM()
-enum class ESelectToolAction
-{
-	NoAction,
-
-	Sew,
-	Split,
-	IslandConformalUnwrap,
-};
-
-UCLASS()
-class UVEDITORTOOLS_API USelectToolActionPropertySet : public UInteractiveToolPropertySet
-{
-	GENERATED_BODY()
-
-public:
-	TWeakObjectPtr<UUVSelectTool> ParentTool;
-
-	void Initialize(UUVSelectTool* ParentToolIn) { ParentTool = ParentToolIn; }
-	void PostAction(ESelectToolAction Action);
-
-	//~ NOTE: the below comments don't actually get used as tooltips because we use a detail
-	//~ customization, and the tooltips are specified in UVEditorCommands.cpp. Change them
-	//~ there if needed!
-
-	/** Sew edges. The red edges will be sewn to the green edges */
-	UFUNCTION(CallInEditor, Category = Actions)
-	void Sew() { PostAction(ESelectToolAction::Sew); }
-
-	/** Given an edge selection, split those edges. Given a vertex selection, split any selected bowtie verts. */
-	UFUNCTION(CallInEditor, Category = Actions)
-	void Split() { PostAction(ESelectToolAction::Split); };
-
-	/* Apply a conformal unwrap to the selected UV islands */
-	UFUNCTION(CallInEditor, Category = Actions)
-	void IslandConformalUnwrap();
-};
-
-
-
-=======
->>>>>>> d731a049
 /**
  * The tool in the UV editor that secretly runs when other tools are not running. It uses the
  * selection api to allow the user to select elements, and has a gizmo that can be used to
@@ -119,15 +54,10 @@
 		Targets = TargetsIn;
 	}
 
-<<<<<<< HEAD
-	// Used by undo/redo changes to update the tool state
-	void SetSelection(const UE::Geometry::FUVEditorDynamicMeshSelection& NewSelection);
-=======
 	void SelectAll();
 
 	// Used by undo/redo.
 	FTransform GetGizmoTransform() const;
->>>>>>> d731a049
 	void SetGizmoTransform(const FTransform& NewTransform);
 
 	// UInteractiveTool
@@ -146,12 +76,7 @@
 	virtual bool ExecuteNestedCancelCommand() override;
 
 protected:
-<<<<<<< HEAD
-	virtual void OnSelectionChanged();
-	virtual void ClearWarning();
-=======
 	virtual void OnSelectionChanged(bool bEmitChangeAllowed, uint32 SelectionChangeType);
->>>>>>> d731a049
 
 	// Callbacks we'll receive from the gizmo proxy
 	virtual void GizmoTransformChanged(UTransformProxy* Proxy, FTransform Transform);
@@ -159,26 +84,19 @@
 	virtual void GizmoTransformEnded(UTransformProxy* Proxy);
 
 	virtual void ApplyGizmoTransform();
-<<<<<<< HEAD
-	virtual void UpdateGizmo();
-	virtual void UpdateLivePreviewLines();
-
-	void UpdateSelectionMode();	
-
-	UWorld* TargetWorld;
-=======
 	virtual void UpdateGizmo(bool bForceRecomputeSelectionCenters = false);
->>>>>>> d731a049
 
 	UPROPERTY()
 	TArray<TObjectPtr<UUVEditorToolMeshInput>> Targets;
 
 	UPROPERTY()
-<<<<<<< HEAD
-	TObjectPtr<USelectToolActionPropertySet> ToolActions = nullptr;
+	TObjectPtr<UUVToolViewportButtonsAPI> ViewportButtonsAPI = nullptr;
+	
+	UPROPERTY()
+	TObjectPtr<UUVToolEmitChangeAPI> EmitChangeAPI = nullptr;
 
 	UPROPERTY()
-	TObjectPtr<UUVToolViewportButtonsAPI> ViewportButtonsAPI = nullptr;
+	TObjectPtr<UUVToolSelectionAPI> SelectionAPI = nullptr;
 
 	UPROPERTY()
 	TObjectPtr<UUVEditorMeshSelectionMechanic> SelectionMechanic = nullptr;
@@ -186,85 +104,9 @@
 	UPROPERTY()
 	TObjectPtr<UCombinedTransformGizmo> TransformGizmo = nullptr;
 
-	TArray<TSharedPtr<FDynamicMeshAABBTree3>> AABBTrees;
-
-	UPROPERTY()
-	TObjectPtr<APreviewGeometryActor> LivePreviewGeometryActor = nullptr;
-
-=======
-	TObjectPtr<UUVToolViewportButtonsAPI> ViewportButtonsAPI = nullptr;
-	
->>>>>>> d731a049
-	UPROPERTY()
-	TObjectPtr<UUVToolEmitChangeAPI> EmitChangeAPI = nullptr;
-
-	UPROPERTY()
-<<<<<<< HEAD
-	TObjectPtr<UPointSetComponent> LivePreviewPointSet = nullptr;
-
-	UPROPERTY()
-	TObjectPtr<UUVToolEmitChangeAPI> EmitChangeAPI = nullptr;
-=======
-	TObjectPtr<UUVToolSelectionAPI> SelectionAPI = nullptr;
->>>>>>> d731a049
-
-	UPROPERTY()
-	TObjectPtr<UUVEditorMeshSelectionMechanic> SelectionMechanic = nullptr;
-
-	UPROPERTY()
-	TObjectPtr<UCombinedTransformGizmo> TransformGizmo = nullptr;
-
-	UPROPERTY()
-	TObjectPtr<UUVIslandConformalUnwrapAction> IslandConformalUnwrapAction = nullptr;
-
 	UE::Geometry::FFrame3d InitialGizmoFrame;
 	FTransform UnappliedGizmoTransform;
 	bool bInDrag = false;
-<<<<<<< HEAD
-	bool bIgnoreOnCanonicalChange = false;
-	bool bGizmoTransformNeedsApplication = false;
-
-	TArray<int32> MovingVids;
-	TArray<int32> SelectedVids;
-	TArray<int32> SelectedTids;
-	TArray<FVector3d> MovingVertOriginalPositions;
-	int32 SelectionTargetIndex;
-	TSet<int32> LivePreviewEids;
-	TSet<int32> LivePreviewVids;
-	
-	// When selecting edges, used to hold the edges as pairs of vids, because the eids change
-	// during undo/redo and other topological operations.
-	TArray<UE::Geometry::FIndex2i> CurrentSelectionVidPairs;
-
-	ESelectToolAction PendingAction;
-
-	void ApplyAction(ESelectToolAction ActionType);
-	void ApplySplit();
-	void ApplySplitEdges();
-	void ApplySplitBowtieVertices();
-
-
-
-	//
-	// Analytics
-	//
-
-	struct FActionHistoryItem
-	{
-		FDateTime Timestamp;
-		ESelectToolAction ActionType;
-		
-		// if ActionType == IslandConformalUnwrap then NumOperands is #triangles in island selection
-		// if ActionType == Split                 then NumOperands is #edges in selection
-		// if ActionType == Sew                   then NumOperands is #edges in selection
-		int32 NumOperands = -1;
-	};
-	
-	TArray<FActionHistoryItem> AnalyticsActionHistory;
-	UE::Geometry::UVEditorAnalytics::FTargetAnalytics InputTargetAnalytics;
-	FDateTime ToolStartTimeAnalytics;
-	void RecordAnalytics();
-=======
 	bool bUpdateGizmoOnCanonicalChange = true;
 	bool bGizmoTransformNeedsApplication = false;
 
@@ -274,5 +116,4 @@
 	// Inner arrays for these two are 1:1 with each other
 	TArray<TArray<int32>> MovingVidsPerSelection;
 	TArray<TArray<FVector3d>> MovingVertOriginalPositionsPerSelection;
->>>>>>> d731a049
 };
