// Copyright Epic Games, Inc. All Rights Reserved.

#include "UVEditorMode.h"

#include "Algo/AnyOf.h"
<<<<<<< HEAD
#include "AssetEditorModeManager.h"
=======
#include "Actions/UVSplitAction.h"
#include "Actions/UVSeamSewAction.h"
#include "Actions/UVToolAction.h"
#include "AssetEditorModeManager.h"
#include "ContextObjects/UVToolViewportButtonsAPI.h"
#include "ContextObjects/UVToolAssetInputsContext.h"
>>>>>>> d731a049
#include "ContextObjectStore.h"
#include "Selection/UVToolSelectionAPI.h"
#include "Drawing/MeshElementsVisualizer.h"
#include "Editor.h"
#include "EditorViewportClient.h"
<<<<<<< HEAD
#include "EdModeInteractiveToolsContext.h" //ToolsContext
=======
#include "EdModeInteractiveToolsContext.h" //ToolsContext, EditorInteractiveToolsContext
>>>>>>> d731a049
#include "EngineAnalytics.h"
#include "Framework/Commands/UICommandList.h"
#include "InteractiveTool.h"
#include "MeshOpPreviewHelpers.h" // UMeshOpPreviewWithBackgroundCompute
#include "ModelingToolTargetUtil.h"
#include "PreviewMesh.h"
#include "PreviewScene.h"
#include "TargetInterfaces/AssetBackedTarget.h"
#include "TargetInterfaces/DynamicMeshCommitter.h"
#include "TargetInterfaces/DynamicMeshProvider.h"
#include "TargetInterfaces/MaterialProvider.h"
#include "ToolSetupUtil.h"
#include "ToolTargets/UVEditorToolMeshInput.h"
#include "ToolTargetManager.h"
#include "ToolTargets/UVEditorToolMeshInput.h"
#include "UVEditorCommands.h"
#include "UVEditorLayoutTool.h"
#include "UVEditorTransformTool.h"
#include "UVEditorParameterizeMeshTool.h"
#include "UVEditorLayerEditTool.h"
#include "UVEditorSeamTool.h"
#include "UVEditorRecomputeUVsTool.h"
#include "UVSelectTool.h"
#include "UVEditorInitializationContext.h"
#include "UVEditorModeToolkit.h"
#include "UVEditorSubsystem.h"
<<<<<<< HEAD
#include "UVToolContextObjects.h"
#include "UVEditorBackgroundPreview.h"
#include "UVEditorToolAnalyticsUtils.h"
#include "Editor.h"
#include "UVEditorUXSettings.h"
=======
#include "ContextObjects/UVToolContextObjects.h"
#include "UVEditorBackgroundPreview.h"
#include "UVEditorToolAnalyticsUtils.h"
#include "UVEditorUXSettings.h"
#include "UDIMUtilities.h"
#include "EditorSupportDelegates.h"
#include "Utilities/MeshUDIMClassifier.h"
#include "UVEditorLogging.h"
#include "UObject/ObjectSaveContext.h"

#include UE_INLINE_GENERATED_CPP_BY_NAME(UVEditorMode)
>>>>>>> d731a049

#define LOCTEXT_NAMESPACE "UUVEditorMode"

using namespace UE::Geometry;

const FEditorModeID UUVEditorMode::EM_UVEditorModeId = TEXT("EM_UVEditorMode");

FDateTime UUVEditorMode::AnalyticsLastStartTimestamp;

namespace UVEditorModeLocals
{
	// The layer we open when we first open the UV editor
	const int32 DefaultUVLayerIndex = 0;

	const FText UVLayerChangeTransactionName = LOCTEXT("UVLayerChangeTransactionName", "Change UV Layer");

	void GetCameraState(const FEditorViewportClient& ViewportClientIn, FViewCameraState& CameraStateOut)
	{
		FViewportCameraTransform ViewTransform = ViewportClientIn.GetViewTransform();
		CameraStateOut.bIsOrthographic = false;
		CameraStateOut.bIsVR = false;
		CameraStateOut.Position = ViewTransform.GetLocation();
		CameraStateOut.HorizontalFOVDegrees = ViewportClientIn.ViewFOV;
		CameraStateOut.AspectRatio = ViewportClientIn.AspectRatio;

		// if using Orbit camera, the rotation in the ViewTransform is not the current camera rotation, it
		// is set to a different rotation based on the Orbit. So we have to convert back to camera rotation.
		FRotator ViewRotation = (ViewportClientIn.bUsingOrbitCamera) ?
			ViewTransform.ComputeOrbitMatrix().InverseFast().Rotator() : ViewTransform.GetRotation();
		CameraStateOut.Orientation = ViewRotation.Quaternion();
	}

<<<<<<< HEAD
=======
	/**
	 * Support for undoing a tool start in such a way that we go back to the mode's default
	 * tool on undo.
	 */
	class FUVEditorBeginToolChange : public FToolCommandChange
	{
	public:
		virtual void Apply(UObject* Object) override
		{
			// Do nothing, since we don't allow a re-do back into a tool
		}

		virtual void Revert(UObject* Object) override
		{
			UUVEditorMode* Mode = Cast<UUVEditorMode>(Object);
			// Don't really need the check for default tool since we theoretically shouldn't
			// be issuing this transaction for starting the default tool, but still...
			if (Mode && !Mode->IsDefaultToolActive())
			{
				Mode->GetInteractiveToolsContext()->EndTool(EToolShutdownType::Cancel);
				Mode->ActivateDefaultTool();
			}
		}

		virtual bool HasExpired(UObject* Object) const override
		{
			// To not be expired, we must be active and in some non-default tool.
			UUVEditorMode* Mode = Cast<UUVEditorMode>(Object);
			return !(Mode && Mode->IsActive() && !Mode->IsDefaultToolActive());
		}

		virtual FString ToString() const override
		{
			return TEXT("UVEditorModeLocals::FUVEditorBeginToolChange");
		}
	};

>>>>>>> d731a049
	/** 
	 * Change for undoing/redoing displayed layer changes.
	 */
	class FInputObjectUVLayerChange : public FToolCommandChange
	{
	public:
		FInputObjectUVLayerChange(int32 AssetIDIn, int32 OldUVLayerIndexIn, int32 NewUVLayerIndexIn)
			: AssetID(AssetIDIn)
			, OldUVLayerIndex(OldUVLayerIndexIn)
			, NewUVLayerIndex(NewUVLayerIndexIn)
		{
		}

		virtual void Apply(UObject* Object) override
		{
			UUVEditorMode* UVEditorMode = Cast<UUVEditorMode>(Object);
			UVEditorMode->ChangeInputObjectLayer(AssetID, NewUVLayerIndex);
		}

		virtual void Revert(UObject* Object) override
		{
			UUVEditorMode* UVEditorMode = Cast<UUVEditorMode>(Object);
			UVEditorMode->ChangeInputObjectLayer(AssetID, OldUVLayerIndex);
		}

		virtual bool HasExpired(UObject* Object) const override
		{
			UUVEditorMode* UVEditorMode = Cast<UUVEditorMode>(Object);
			return !(UVEditorMode && UVEditorMode->IsActive());
		}

		virtual FString ToString() const override
		{
			return TEXT("UVEditorModeLocals::FInputObjectUVLayerChange");
		}

	protected:
		int32 AssetID;
		int32 OldUVLayerIndex;
		int32 NewUVLayerIndex;
	};

	void InitializeAssetNames(const TArray<TObjectPtr<UToolTarget>>& ToolTargets, TArray<FString>& AssetNamesOut)
	{
		AssetNamesOut.Reset(ToolTargets.Num());
<<<<<<< HEAD

		for (const TObjectPtr<UToolTarget>& ToolTarget : ToolTargets)
		{
			AssetNamesOut.Add(UE::ToolTarget::GetHumanReadableName(ToolTarget));
		}
	}
=======

		for (const TObjectPtr<UToolTarget>& ToolTarget : ToolTargets)
		{
			AssetNamesOut.Add(UE::ToolTarget::GetHumanReadableName(ToolTarget));
		}
	}
}


namespace UVEditorModeChange
{
	/**
	 * Change for undoing/redoing "Apply" of UV editor changes.
	 */
	class FApplyChangesChange : public FToolCommandChange
	{
	public:
		FApplyChangesChange(TSet<int32> OriginalModifiedAssetIDsIn)
			: OriginalModifiedAssetIDs(OriginalModifiedAssetIDsIn)
		{
		}

		virtual void Apply(UObject* Object) override
		{
			UUVEditorMode* UVEditorMode = Cast<UUVEditorMode>(Object);
			UVEditorMode->ModifiedAssetIDs.Reset();
		}

		virtual void Revert(UObject* Object) override
		{
			UUVEditorMode* UVEditorMode = Cast<UUVEditorMode>(Object);
			UVEditorMode->ModifiedAssetIDs = OriginalModifiedAssetIDs;
		}

		virtual bool HasExpired(UObject* Object) const override
		{
			UUVEditorMode* UVEditorMode = Cast<UUVEditorMode>(Object);
			return !(UVEditorMode && UVEditorMode->IsActive());
		}

		virtual FString ToString() const override
		{
			return TEXT("UVEditorModeLocals::FApplyChangesChange");
		}

	protected:
		TSet<int32> OriginalModifiedAssetIDs;
	};
>>>>>>> d731a049
}

const FToolTargetTypeRequirements& UUVEditorMode::GetToolTargetRequirements()
{
	static const FToolTargetTypeRequirements ToolTargetRequirements =
		FToolTargetTypeRequirements({
			UMaterialProvider::StaticClass(),
			UDynamicMeshCommitter::StaticClass(),
			UDynamicMeshProvider::StaticClass()
			});
	return ToolTargetRequirements;
}

void UUVEditorUDIMProperties::PostAction(EUVEditorModeActions Action)
{
	if (Action == EUVEditorModeActions::ConfigureUDIMsFromTexture)
	{
		UpdateActiveUDIMsFromTexture();
	}
	if (Action == EUVEditorModeActions::ConfigureUDIMsFromAsset)
	{
		UpdateActiveUDIMsFromAsset();
	}
}

const TArray<FString>& UUVEditorUDIMProperties::GetAssetNames()
{
	return UVAssetNames;
}

int32 UUVEditorUDIMProperties::AssetByIndex() const
{
	return UVAssetNames.Find(UDIMSourceAsset);
}

void UUVEditorUDIMProperties::InitializeAssets(const TArray<TObjectPtr<UUVEditorToolMeshInput>>& TargetsIn)
{
	UVAssetNames.Reset(TargetsIn.Num());

	for (int i = 0; i < TargetsIn.Num(); ++i)
	{
		UVAssetNames.Add(UE::ToolTarget::GetHumanReadableName(TargetsIn[i]->SourceTarget));
	}
}

void UUVEditorUDIMProperties::UpdateActiveUDIMsFromTexture()
{
	ActiveUDIMs.Empty();
	if (UDIMSourceTexture && UDIMSourceTexture->IsCurrentlyVirtualTextured() && UDIMSourceTexture->Source.GetNumBlocks() > 1)
	{
		for (int32 Block = 0; Block < UDIMSourceTexture->Source.GetNumBlocks(); ++Block)
		{
			FTextureSourceBlock SourceBlock;
			UDIMSourceTexture->Source.GetBlock(Block, SourceBlock);

			ActiveUDIMs.Add(FUDIMSpecifier({ UE::TextureUtilitiesCommon::GetUDIMIndex(SourceBlock.BlockX, SourceBlock.BlockY),
				                             SourceBlock.BlockX, SourceBlock.BlockY }));
		}
	}
	CheckAndUpdateWatched();

	// Make sure we're updating the viewport immediately.
	FEditorSupportDelegates::RedrawAllViewports.Broadcast();
}

void UUVEditorUDIMProperties::UpdateActiveUDIMsFromAsset()
{
	ActiveUDIMs.Empty();
	int32 AssetID = AssetByIndex();
	ParentMode->PopulateUDIMsByAsset(AssetID, ActiveUDIMs);
	CheckAndUpdateWatched();

	// Make sure we're updating the viewport immediately.
	FEditorSupportDelegates::RedrawAllViewports.Broadcast();
}

UUVEditorMode::UUVEditorMode()
{
	Info = FEditorModeInfo(
		EM_UVEditorModeId,
		LOCTEXT("UVEditorModeName", "UV"),
		FSlateIcon(),
		false);
}

double UUVEditorMode::GetUVMeshScalingFactor() {
	return FUVEditorUXSettings::UVMeshScalingFactor;
}

void UUVEditorMode::Enter()
{
	Super::Enter();

	bPIEModeActive = false;
	if (GEditor->PlayWorld != NULL || GEditor->bIsSimulatingInEditor)
	{
		bPIEModeActive = true;
		SetSimulationWarning(true);
	}

	BeginPIEDelegateHandle = FEditorDelegates::PreBeginPIE.AddLambda([this](bool bSimulating)
	{
		bPIEModeActive = true;
        SetSimulationWarning(true);
	});

	EndPIEDelegateHandle = FEditorDelegates::EndPIE.AddLambda([this](bool bSimulating)
	{
		bPIEModeActive = false;
		ActivateDefaultTool();
		SetSimulationWarning(false);
	});

	CancelPIEDelegateHandle = FEditorDelegates::CancelPIE.AddLambda([this]()
	{
		bPIEModeActive = false;
		ActivateDefaultTool();
		SetSimulationWarning(false);
	});

	PostSaveWorldDelegateHandle = FEditorDelegates::PostSaveWorldWithContext.AddLambda([this](UWorld*, FObjectPostSaveContext)
	{
		ActivateDefaultTool();
	});

	// Our mode needs to get Render and DrawHUD calls, but doesn't implement the legacy interface that
	// causes those to be called. Instead, we'll hook into the tools context's Render and DrawHUD calls.
	GetInteractiveToolsContext()->OnRender.AddUObject(this, &UUVEditorMode::Render);
	GetInteractiveToolsContext()->OnDrawHUD.AddUObject(this, &UUVEditorMode::DrawHUD);

	// We also want the Render and DrawHUD calls from the 3D viewport
	UContextObjectStore* ContextStore = GetInteractiveToolsContext()->ToolManager->GetContextObjectStore();
	UUVEditorInitializationContext* InitContext = ContextStore->FindContext<UUVEditorInitializationContext>();
	UUVToolLivePreviewAPI* LivePreviewAPI = ContextStore->FindContext<UUVToolLivePreviewAPI>();
	if (ensure(InitContext && InitContext->LivePreviewITC.IsValid() && LivePreviewAPI))
	{
		LivePreviewITC = InitContext->LivePreviewITC;
		LivePreviewITC->OnRender.AddWeakLambda(this, [this, LivePreviewAPI](IToolsContextRenderAPI* RenderAPI) 
		{ 
			if (LivePreviewAPI->IsValidLowLevel())
			{
				LivePreviewAPI->OnRender.Broadcast(RenderAPI);
			}

			// This could have been attached to the LivePreviewAPI delegate the way that tools might do it,
			// but might as well do the call ourselves. Same for DrawHUD.
			if (SelectionAPI)
			{
				SelectionAPI->LivePreviewRender(RenderAPI);
			}
		});
		LivePreviewITC->OnDrawHUD.AddWeakLambda(this, [this, LivePreviewAPI](FCanvas* Canvas, IToolsContextRenderAPI* RenderAPI)
		{
			if (LivePreviewAPI->IsValidLowLevel())
			{
				LivePreviewAPI->OnDrawHUD.Broadcast(Canvas, RenderAPI);
			}

			if (SelectionAPI)
			{
				SelectionAPI->LivePreviewDrawHUD(Canvas, RenderAPI);
			}
		});
	}

	InitializeModeContexts();
	InitializeTargets();

	BackgroundVisualization = NewObject<UUVEditorBackgroundPreview>(this);
	BackgroundVisualization->CreateInWorld(GetWorld(), FTransform::Identity);

	BackgroundVisualization->Settings->WatchProperty(BackgroundVisualization->Settings->bVisible, 
		[this](bool IsVisible) {
			UpdateTriangleMaterialBasedOnBackground(IsVisible);
		});

	BackgroundVisualization->OnBackgroundMaterialChange.AddWeakLambda(this,
		[this](TObjectPtr<UMaterialInstanceDynamic> MaterialInstance) {
			UpdatePreviewMaterialBasedOnBackground();
		});
<<<<<<< HEAD

	PropertyObjectsToTick.Add(BackgroundVisualization->Settings);
=======
>>>>>>> d731a049

	PropertyObjectsToTick.Add(BackgroundVisualization->Settings);

	UVEditorGridProperties = NewObject <UUVEditorGridProperties>(this);

	UVEditorGridProperties->WatchProperty(UVEditorGridProperties->bDrawGrid,
		[this](bool bDrawGrid) {
			UContextObjectStore* ContextStore = GetInteractiveToolsContext()->ToolManager->GetContextObjectStore();
			UUVTool2DViewportAPI* UVTool2DViewportAPI = ContextStore->FindContext<UUVTool2DViewportAPI>();
			if (UVTool2DViewportAPI)
			{
				UVTool2DViewportAPI->SetDrawGrid(bDrawGrid, true);
			}		
		});

	UVEditorGridProperties->WatchProperty(UVEditorGridProperties->bDrawRulers,
		[this](bool bDrawRulers) {
			UContextObjectStore* ContextStore = GetInteractiveToolsContext()->ToolManager->GetContextObjectStore();
			UUVTool2DViewportAPI* UVTool2DViewportAPI = ContextStore->FindContext<UUVTool2DViewportAPI>();
			if (UVTool2DViewportAPI)
			{
				UVTool2DViewportAPI->SetDrawRulers(bDrawRulers, true);
			}
		});

	PropertyObjectsToTick.Add(UVEditorGridProperties);

	UVEditorUDIMProperties = NewObject< UUVEditorUDIMProperties >(this);
	UVEditorUDIMProperties->Initialize(this);
	UVEditorUDIMProperties->InitializeAssets(ToolInputObjects);
	UDIMsChangedWatcherId = UVEditorUDIMProperties->WatchProperty(UVEditorUDIMProperties->ActiveUDIMs,
		[this](const TArray<FUDIMSpecifier>& ActiveUDIMs) {
			UpdateActiveUDIMs();
		},
		[](const TArray<FUDIMSpecifier>& ActiveUDIMsOld, const TArray<FUDIMSpecifier>& ActiveUDIMsNew) {
			TSet<FUDIMSpecifier> NewCopy(ActiveUDIMsNew);
			TSet<FUDIMSpecifier> OldCopy(ActiveUDIMsOld);

			if (OldCopy.Num() != NewCopy.Num())
			{
				return true;
			}
			TSet<FUDIMSpecifier> Test = OldCopy.Union(NewCopy);
			if (Test.Num() != OldCopy.Num())
			{
				return true;
			}
			return false;
		});
	PropertyObjectsToTick.Add(UVEditorUDIMProperties);

	RegisterTools();
	RegisterActions();
	ActivateDefaultTool();

	if (FEngineAnalytics::IsAvailable())
	{
		AnalyticsLastStartTimestamp = FDateTime::UtcNow();

		TArray<FAnalyticsEventAttribute> Attributes;
		Attributes.Add(FAnalyticsEventAttribute(TEXT("Timestamp"), AnalyticsLastStartTimestamp.ToString()));

		FEngineAnalytics::GetProvider().RecordEvent(UVEditorAnalytics::UVEditorAnalyticsEventName(TEXT("Enter")), Attributes);
	}

	bIsActive = true;
}

void UUVEditorMode::RegisterTools()
{
	const FUVEditorCommands& CommandInfos = FUVEditorCommands::Get();

<<<<<<< HEAD
	// Note that the identifiers below need to match the command names so that the tool icons can 
	// be easily retrieved from the active tool name in UVEditorModeToolkit::OnToolStarted. Otherwise
	// we would need to keep some other mapping from tool identifier to tool icon.

	UUVSelectToolBuilder* UVSelectToolBuilder = NewObject<UUVSelectToolBuilder>();
	UVSelectToolBuilder->Targets = &ToolInputObjects;
	DefaultToolIdentifier = TEXT("BeginSelectTool");
	RegisterTool(CommandInfos.BeginSelectTool, DefaultToolIdentifier, UVSelectToolBuilder);
=======
	// The Select Tool is a bit different because it runs between other tools. It doesn't have a button and is not
	// hotkeyable, hence it doesn't have a command item. Instead we register it directly with the tool manager.
	UUVSelectToolBuilder* UVSelectToolBuilder = NewObject<UUVSelectToolBuilder>();
	UVSelectToolBuilder->Targets = &ToolInputObjects;
	DefaultToolIdentifier = TEXT("BeginSelectTool");
	GetToolManager()->RegisterToolType(DefaultToolIdentifier, UVSelectToolBuilder);

	// Note that the identifiers below need to match the command names so that the tool icons can 
	// be easily retrieved from the active tool name in UVEditorModeToolkit::OnToolStarted. Otherwise
	// we would need to keep some other mapping from tool identifier to tool icon.
>>>>>>> d731a049

	UUVEditorLayoutToolBuilder* UVEditorLayoutToolBuilder = NewObject<UUVEditorLayoutToolBuilder>();
	UVEditorLayoutToolBuilder->Targets = &ToolInputObjects;
	RegisterTool(CommandInfos.BeginLayoutTool, TEXT("BeginLayoutTool"), UVEditorLayoutToolBuilder);
<<<<<<< HEAD
=======

	UUVEditorTransformToolBuilder* UVEditorTransformToolBuilder = NewObject<UUVEditorTransformToolBuilder>();
	UVEditorTransformToolBuilder->Targets = &ToolInputObjects;
	RegisterTool(CommandInfos.BeginTransformTool, TEXT("BeginTransformTool"), UVEditorTransformToolBuilder);

	UUVEditorAlignToolBuilder* UVEditorAlignToolBuilder = NewObject<UUVEditorAlignToolBuilder>();
	UVEditorAlignToolBuilder->Targets = &ToolInputObjects;
	RegisterTool(CommandInfos.BeginAlignTool, TEXT("BeginAlignTool"), UVEditorAlignToolBuilder);

	UUVEditorDistributeToolBuilder* UVEditorDistributeToolBuilder = NewObject<UUVEditorDistributeToolBuilder>();
	UVEditorDistributeToolBuilder->Targets = &ToolInputObjects;
	RegisterTool(CommandInfos.BeginDistributeTool, TEXT("BeginDistributeTool"), UVEditorDistributeToolBuilder);
>>>>>>> d731a049

	UUVEditorParameterizeMeshToolBuilder* UVEditorParameterizeMeshToolBuilder = NewObject<UUVEditorParameterizeMeshToolBuilder>();
	UVEditorParameterizeMeshToolBuilder->Targets = &ToolInputObjects;
	RegisterTool(CommandInfos.BeginParameterizeMeshTool, TEXT("BeginParameterizeMeshTool"), UVEditorParameterizeMeshToolBuilder);

	UUVEditorChannelEditToolBuilder* UVEditorChannelEditToolBuilder = NewObject<UUVEditorChannelEditToolBuilder>();
	UVEditorChannelEditToolBuilder->Targets = &ToolInputObjects;
	RegisterTool(CommandInfos.BeginChannelEditTool, TEXT("BeginChannelEditTool"), UVEditorChannelEditToolBuilder);

	UUVEditorSeamToolBuilder* UVEditorSeamToolBuilder = NewObject<UUVEditorSeamToolBuilder>();
	UVEditorSeamToolBuilder->Targets = &ToolInputObjects;
	RegisterTool(CommandInfos.BeginSeamTool, TEXT("BeginSeamTool"), UVEditorSeamToolBuilder);

	UUVEditorRecomputeUVsToolBuilder* UVEditorRecomputeUVsToolBuilder = NewObject<UUVEditorRecomputeUVsToolBuilder>();
	UVEditorRecomputeUVsToolBuilder->Targets = &ToolInputObjects;
	RegisterTool(CommandInfos.BeginRecomputeUVsTool, TEXT("BeginRecomputeUVsTool"), UVEditorRecomputeUVsToolBuilder);
}

<<<<<<< HEAD
bool UUVEditorMode::ShouldToolStartBeAllowed(const FString& ToolIdentifier) const
{
=======
void UUVEditorMode::RegisterActions()
{
	const FUVEditorCommands& CommandInfos = FUVEditorCommands::Get();
	const TSharedRef<FUICommandList>& CommandList = Toolkit->GetToolkitCommands();

	auto PrepAction = [this, CommandList](TSharedPtr<const FUICommandInfo> CommandInfo, UUVToolAction* Action)
	{
		Action->Setup(GetToolManager());
		CommandList->MapAction(CommandInfo,
			FExecuteAction::CreateWeakLambda(Action, [this, Action]() 
			{ 
				Action->ExecuteAction();
				for (const FUVToolSelection& Selection : SelectionAPI->GetSelections())
				{
					// The actions are expected to have left the selection in a valid state. If this is not
					// the case, we'll clear the selection here, which is still not a proper solution because
					// undoing the transaction will still put things into an invalid state (but our Select Tool
					// should be robust to that in its OnSelectionChanged).
					if (!ensure(Selection.Target.IsValid() 
						&& Selection.AreElementsPresentInMesh(*Selection.Target->UnwrapCanonical)))
					{
						SelectionAPI->ClearSelections(true, true);
						SelectionAPI->ClearHighlight();
						break;
					}
				}
			}),
			FCanExecuteAction::CreateWeakLambda(Action, [Action, this]() 
				{ 
					return IsDefaultToolActive() && Action->CanExecuteAction(); 
				}));
		RegisteredActions.Add(Action);
	};
	PrepAction(CommandInfos.SewAction, NewObject<UUVSeamSewAction>());
	PrepAction(CommandInfos.SplitAction, NewObject<UUVSplitAction>());
}

bool UUVEditorMode::ShouldToolStartBeAllowed(const FString& ToolIdentifier) const
{
	if (bPIEModeActive)
	{
		return false;
	}

>>>>>>> d731a049
	// For now we've decided to disallow switch-away on accept/cancel tools in the UV editor.
	if (GetInteractiveToolsContext()->ActiveToolHasAccept())
	{
		return false;
	}
	
	return Super::ShouldToolStartBeAllowed(ToolIdentifier);
}

void UUVEditorMode::CreateToolkit()
{
	Toolkit = MakeShared<FUVEditorModeToolkit>();
}

<<<<<<< HEAD
=======
void UUVEditorMode::OnToolStarted(UInteractiveToolManager* Manager, UInteractiveTool* Tool)
{
	using namespace UVEditorModeLocals;

	FText TransactionName = LOCTEXT("ActivateTool", "Activate Tool");
	
	if (!IsDefaultToolActive())
	{
		GetInteractiveToolsContext()->GetTransactionAPI()->BeginUndoTransaction(TransactionName);
	
		// If a tool doesn't support selection, we can't be certain that it won't put the meshes
		// in a state where the selection refers to invalid elements.
		IUVToolSupportsSelection* SelectionTool = Cast<IUVToolSupportsSelection>(Tool);
		if (!SelectionTool)
		{
			SelectionAPI->BeginChange();
			SelectionAPI->ClearSelections(false, false); 
			SelectionAPI->ClearUnsetElementAppliedMeshSelections(false, false);
			SelectionAPI->EndChangeAndEmitIfModified(true); // broadcast, emit
			SelectionAPI->ClearHighlight();
		}
		else
		{
			if (!SelectionTool->SupportsUnsetElementAppliedMeshSelections())
			{
				SelectionAPI->BeginChange();				
				SelectionAPI->ClearUnsetElementAppliedMeshSelections(false, false);
				SelectionAPI->EndChangeAndEmitIfModified(true); // broadcast, emit
				SelectionAPI->ClearHighlight(false, true); // Clear and rebuild applied highlight to account for clearing unset selections
				SelectionAPI->RebuildAppliedPreviewHighlight();
			}
		}
	
		GetInteractiveToolsContext()->GetTransactionAPI()->AppendChange(
			this, MakeUnique<FUVEditorBeginToolChange>(), TransactionName);

		GetInteractiveToolsContext()->GetTransactionAPI()->EndUndoTransaction();
	}

}

void UUVEditorMode::OnToolEnded(UInteractiveToolManager* Manager, UInteractiveTool* Tool)
{
	for (TWeakObjectPtr<UUVToolContextObject> Context : ContextsToUpdateOnToolEnd)
	{
		if (ensure(Context.IsValid()))
		{
			Context->OnToolEnded(Tool);
		}
	}
}

>>>>>>> d731a049
UObject* UUVEditorMode::GetBackgroundSettingsObject()
{
	if (BackgroundVisualization)
	{
		return BackgroundVisualization->Settings;
	}
	return nullptr;
}

<<<<<<< HEAD
void UUVEditorMode::ActivateDefaultTool()
{
	GetInteractiveToolsContext()->StartTool(DefaultToolIdentifier);
=======
UObject* UUVEditorMode::GetGridSettingsObject()
{
	if (UVEditorGridProperties)
	{
		return UVEditorGridProperties;
	}
	return nullptr;
}

UObject* UUVEditorMode::GetUDIMSettingsObject()
{
	if (UVEditorUDIMProperties)
	{
		return UVEditorUDIMProperties;
	}
	return nullptr;
}

UObject* UUVEditorMode::GetToolDisplaySettingsObject()
{
	UContextObjectStore* ContextStore = GetInteractiveToolsContext()->ToolManager->GetContextObjectStore();
	UUVEditorToolPropertiesAPI* ToolPropertiesAPI = ContextStore->FindContext<UUVEditorToolPropertiesAPI>();

	if (ToolPropertiesAPI)
	{
		return ToolPropertiesAPI->GetToolDisplayProperties();
	}
	return nullptr;
}


void UUVEditorMode::Render(IToolsContextRenderAPI* RenderAPI)
{
	if (SelectionAPI)
	{
		SelectionAPI->Render(RenderAPI);
	}
}

void UUVEditorMode::DrawHUD(FCanvas* Canvas, IToolsContextRenderAPI* RenderAPI)
{
	if (SelectionAPI)
	{
		SelectionAPI->DrawHUD(Canvas, RenderAPI);
	}
}

void UUVEditorMode::ActivateDefaultTool()
{
	if (!bPIEModeActive)
	{
		GetInteractiveToolsContext()->StartTool(DefaultToolIdentifier);
	}
>>>>>>> d731a049
}

bool UUVEditorMode::IsDefaultToolActive()
{
<<<<<<< HEAD
	return GetInteractiveToolsContext()->IsToolActive(EToolSide::Mouse, DefaultToolIdentifier);
=======
	return GetInteractiveToolsContext() && GetInteractiveToolsContext()->IsToolActive(EToolSide::Mouse, DefaultToolIdentifier);
>>>>>>> d731a049
}

void UUVEditorMode::BindCommands()
{
	const FUVEditorCommands& CommandInfos = FUVEditorCommands::Get();
	const TSharedRef<FUICommandList>& CommandList = Toolkit->GetToolkitCommands();

	// Hookup Background toggle command
	CommandList->MapAction(CommandInfos.ToggleBackground, FExecuteAction::CreateLambda([this]() {
		BackgroundVisualization->Settings->bVisible = !BackgroundVisualization->Settings->bVisible;
	}));

	// Hook up to Enter/Esc key presses
	CommandList->MapAction(
		CommandInfos.AcceptOrCompleteActiveTool,
		FExecuteAction::CreateLambda([this]() {
			// Give the tool a chance to take the nested accept first
			if (GetToolManager()->HasAnyActiveTool())
			{
				UInteractiveTool* Tool = GetToolManager()->GetActiveTool(EToolSide::Mouse);
				IInteractiveToolNestedAcceptCancelAPI* AcceptAPI = Cast<IInteractiveToolNestedAcceptCancelAPI>(Tool);
				if (AcceptAPI && AcceptAPI->SupportsNestedAcceptCommand() && AcceptAPI->CanCurrentlyNestedAccept())
				{
					if (AcceptAPI->ExecuteNestedAcceptCommand())
					{
						return;
					}
				}
			}
			GetInteractiveToolsContext()->EndTool(EToolShutdownType::Accept); 
			ActivateDefaultTool();
			}),
		FCanExecuteAction::CreateLambda([this]() {
			if (GetInteractiveToolsContext()->CanAcceptActiveTool() || GetInteractiveToolsContext()->CanCompleteActiveTool())
			{
				return true;
			}
			// If we can't currently accept, may still be able to pass down to tool
			UInteractiveTool* Tool = GetToolManager()->GetActiveTool(EToolSide::Mouse);
			IInteractiveToolNestedAcceptCancelAPI* AcceptAPI = Cast<IInteractiveToolNestedAcceptCancelAPI>(Tool);
			return AcceptAPI && AcceptAPI->SupportsNestedAcceptCommand() && AcceptAPI->CanCurrentlyNestedAccept(); 
			}),
		FGetActionCheckState(),
		FIsActionButtonVisible::CreateLambda([this]() {return GetInteractiveToolsContext()->ActiveToolHasAccept(); }),
		EUIActionRepeatMode::RepeatDisabled
	);

	CommandList->MapAction(
		CommandInfos.CancelOrCompleteActiveTool,
		FExecuteAction::CreateLambda([this]() { 
			// Give the tool a chance to take the nested cancel first
			if (GetToolManager()->HasAnyActiveTool())
			{
				UInteractiveTool* Tool = GetToolManager()->GetActiveTool(EToolSide::Mouse);
				IInteractiveToolNestedAcceptCancelAPI* CancelAPI = Cast<IInteractiveToolNestedAcceptCancelAPI>(Tool);
				if (CancelAPI && CancelAPI->SupportsNestedCancelCommand() && CancelAPI->CanCurrentlyNestedCancel())
				{
					if (CancelAPI->ExecuteNestedCancelCommand())
					{
						return;
					}
				}
			}

			GetInteractiveToolsContext()->EndTool(EToolShutdownType::Cancel);
			ActivateDefaultTool();
			}),
		FCanExecuteAction::CreateLambda([this]() { 
			if (GetInteractiveToolsContext()->CanCancelActiveTool() || GetInteractiveToolsContext()->CanCompleteActiveTool())
			{
				return true;
			}
			// If we can't currently cancel, may still be able to pass down to tool
			UInteractiveTool* Tool = GetToolManager()->GetActiveTool(EToolSide::Mouse);
			IInteractiveToolNestedAcceptCancelAPI* CancelAPI = Cast<IInteractiveToolNestedAcceptCancelAPI>(Tool);
			return CancelAPI && CancelAPI->SupportsNestedCancelCommand() && CancelAPI->CanCurrentlyNestedCancel();
			}),
		FGetActionCheckState(),
		FIsActionButtonVisible::CreateLambda([this]() {return GetInteractiveToolsContext()->ActiveToolHasAccept(); }),
		EUIActionRepeatMode::RepeatDisabled
	);

	CommandList->MapAction(
		CommandInfos.SelectAll,
		FExecuteAction::CreateLambda([this]() {

			if (IsDefaultToolActive())
			{
				UInteractiveTool* Tool = GetToolManager()->GetActiveTool(EToolSide::Mouse);
				UUVSelectTool* SelectTool = Cast<UUVSelectTool>(Tool);
				check(SelectTool);
				SelectTool->SelectAll();
			}
		}),
		FCanExecuteAction::CreateLambda([this]() { 
			return IsDefaultToolActive();
		}));

	UContextObjectStore* ContextStore = GetInteractiveToolsContext()->ToolManager->GetContextObjectStore();
	UUVToolViewportButtonsAPI* UVToolViewportButtonsAPI = ContextStore->FindContext<UUVToolViewportButtonsAPI>();
	if (UVToolViewportButtonsAPI)
	{
		UVToolViewportButtonsAPI->OnInitiateFocusCameraOnSelection.AddUObject(this, &UUVEditorMode::FocusLivePreviewCameraOnSelection);
	}
}

void UUVEditorMode::Exit()
{
	if (FEngineAnalytics::IsAvailable())
	{
		const FDateTime Now = FDateTime::UtcNow();
		const FTimespan ModeUsageDuration = Now - AnalyticsLastStartTimestamp;

		TArray<FAnalyticsEventAttribute> Attributes;
		Attributes.Add(FAnalyticsEventAttribute(TEXT("Timestamp"), Now.ToString()));
		Attributes.Add(FAnalyticsEventAttribute(TEXT("Duration.Seconds"), static_cast<float>(ModeUsageDuration.GetTotalSeconds())));

		FEngineAnalytics::GetProvider().RecordEvent(UVEditorAnalytics::UVEditorAnalyticsEventName(TEXT("Exit")), Attributes);
	}

	// ToolsContext->EndTool only shuts the tool on the next tick, and ToolsContext->DeactivateActiveTool is
	// inaccessible, so we end up having to do this to force the shutdown right now.
	GetToolManager()->DeactivateTool(EToolSide::Mouse, EToolShutdownType::Cancel);

	for (UUVToolAction* Action : RegisteredActions)
	{
		Action->Shutdown();
	}
	RegisteredActions.Reset();

	for (TObjectPtr<UUVEditorToolMeshInput> ToolInput : ToolInputObjects)
	{
		ToolInput->Shutdown();
	}
	ToolInputObjects.Reset();
	WireframesToTick.Reset();
	OriginalObjectsToEdit.Reset();
	
	for (TObjectPtr<UMeshOpPreviewWithBackgroundCompute> Preview : AppliedPreviews)
	{
		Preview->Shutdown();
	}
	AppliedPreviews.Reset();
	AppliedCanonicalMeshes.Reset();
	ToolTargets.Reset();

	if (BackgroundVisualization)
	{
		BackgroundVisualization->Disconnect();
		BackgroundVisualization = nullptr;
	}

	PropertyObjectsToTick.Empty();
	LivePreviewWorld = nullptr;

	bIsActive = false;

	UContextObjectStore* ContextStore = GetInteractiveToolsContext()->ToolManager->GetContextObjectStore();
	for (TWeakObjectPtr<UUVToolContextObject> Context : ContextsToShutdown)
	{
		if (ensure(Context.IsValid()))
		{
			Context->Shutdown();
			ContextStore->RemoveContextObject(Context.Get());
		}
	}

	GetInteractiveToolsContext()->OnRender.RemoveAll(this);
	GetInteractiveToolsContext()->OnDrawHUD.RemoveAll(this);
	if (LivePreviewITC.IsValid())
	{
		LivePreviewITC->OnRender.RemoveAll(this);
		LivePreviewITC->OnDrawHUD.RemoveAll(this);
	}

	FEditorDelegates::PreBeginPIE.Remove(BeginPIEDelegateHandle);
	FEditorDelegates::EndPIE.Remove(EndPIEDelegateHandle);
	FEditorDelegates::CancelPIE.Remove(CancelPIEDelegateHandle);
	FEditorDelegates::PostSaveWorldWithContext.Remove(PostSaveWorldDelegateHandle);

	Super::Exit();
}

<<<<<<< HEAD
void UUVEditorMode::InitializeContexts(FEditorViewportClient& LivePreviewViewportClient, FAssetEditorModeManager& LivePreviewModeManager, 
	UUVToolViewportButtonsAPI& ViewportButtonsAPI)
{
	using namespace UVEditorModeLocals;

	UContextObjectStore* ContextStore = GetInteractiveToolsContext()->ToolManager->GetContextObjectStore();

	LivePreviewWorld = LivePreviewModeManager.GetPreviewScene()->GetWorld();
	UUVToolLivePreviewAPI* LivePreviewAPI = NewObject<UUVToolLivePreviewAPI>();
	LivePreviewAPI->Initialize(
		LivePreviewWorld,
		LivePreviewModeManager.GetInteractiveToolsContext()->InputRouter,
		[this, LivePreviewViewportClientPtr = &LivePreviewViewportClient](FViewCameraState& CameraStateOut) {
			GetCameraState(*LivePreviewViewportClientPtr, CameraStateOut); 
		});
	ContextStore->AddContextObject(LivePreviewAPI);

	UUVToolEmitChangeAPI* EmitChangeAPI = NewObject<UUVToolEmitChangeAPI>();
	EmitChangeAPI->Initialize(GetInteractiveToolsContext()->ToolManager);
	ContextStore->AddContextObject(EmitChangeAPI);

	UUVToolAssetAndChannelAPI* AssetAndLayerAPI = NewObject<UUVToolAssetAndChannelAPI>();
	AssetAndLayerAPI->RequestChannelVisibilityChangeFunc = [this](const TArray<int32>& LayerPerAsset, bool bEmitUndoTransaction) {
		SetDisplayedUVChannels(LayerPerAsset, bEmitUndoTransaction);
	};
	AssetAndLayerAPI->NotifyOfAssetChannelCountChangeFunc = [this](int32 AssetID) {
		// Don't currently need to do anything because the layer selection menu gets populated
		// from scratch each time that it's opened.
	};
	AssetAndLayerAPI->GetCurrentChannelVisibilityFunc = [this]() {
		TArray<int32> VisibleLayers;
		VisibleLayers.SetNum(ToolTargets.Num());
		for (int32 AssetID = 0; AssetID < ToolTargets.Num(); ++AssetID)
		{
			VisibleLayers[AssetID] = GetDisplayedChannel(AssetID);
		}
		return VisibleLayers;
	};
	ContextStore->AddContextObject(AssetAndLayerAPI);

	ContextStore->AddContextObject(&ViewportButtonsAPI);
}

void UUVEditorMode::InitializeTargets(const TArray<TObjectPtr<UObject>>& AssetsIn,
	const TArray<FTransform>& TransformsIn)
{
	using namespace UVEditorModeLocals;

	// InitializeContexts needs to have been called first so that we have the 3d preview world ready.
	check(LivePreviewWorld);

	OriginalObjectsToEdit = AssetsIn;
	Transforms = TransformsIn;
=======
void UUVEditorMode::InitializeAssetEditorContexts(UContextObjectStore& ContextStore,
	const TArray<TObjectPtr<UObject>>& AssetsIn, const TArray<FTransform>& TransformsIn,
	FEditorViewportClient& LivePreviewViewportClient, FAssetEditorModeManager& LivePreviewModeManager,
	UUVToolViewportButtonsAPI& ViewportButtonsAPI, UUVTool2DViewportAPI& UVTool2DViewportAPI)
{
	using namespace UVEditorModeLocals;

	UUVToolAssetInputsContext* AssetInputsContext = ContextStore.FindContext<UUVToolAssetInputsContext>();
	if (!AssetInputsContext)
	{
		AssetInputsContext = NewObject<UUVToolAssetInputsContext>();
		AssetInputsContext->Initialize(AssetsIn, TransformsIn);
		ContextStore.AddContextObject(AssetInputsContext);
	}
>>>>>>> d731a049

	UUVToolLivePreviewAPI* LivePreviewAPI = ContextStore.FindContext<UUVToolLivePreviewAPI>();
	if (!LivePreviewAPI)
	{
		LivePreviewAPI = NewObject<UUVToolLivePreviewAPI>();
		LivePreviewAPI->Initialize(
			LivePreviewModeManager.GetPreviewScene()->GetWorld(),
			LivePreviewModeManager.GetInteractiveToolsContext()->InputRouter,
			[LivePreviewViewportClientPtr = &LivePreviewViewportClient](FViewCameraState& CameraStateOut) {
				GetCameraState(*LivePreviewViewportClientPtr, CameraStateOut);
			},
			[LivePreviewViewportClientPtr = &LivePreviewViewportClient](const FAxisAlignedBox3d& BoundingBox) {
				// We check for the Viewport here because it might not be open at the time this
				// method is called, e.g. during startup with an initially closed tab. And since
				// the FocusViewportOnBox method doesn't check internally that the Viewport is
				// available, this can crash.
				if (LivePreviewViewportClientPtr && LivePreviewViewportClientPtr->Viewport)
				{
					LivePreviewViewportClientPtr->FocusViewportOnBox((FBox)BoundingBox, true);
				}
			}
			);
		ContextStore.AddContextObject(LivePreviewAPI);
	}

	// Prep the editor-only context that we use to pass things to the mode.
	if (!ContextStore.FindContext<UUVEditorInitializationContext>())
	{
		UUVEditorInitializationContext* InitContext = NewObject<UUVEditorInitializationContext>();
		InitContext->LivePreviewITC = Cast<UEditorInteractiveToolsContext>(LivePreviewModeManager.GetInteractiveToolsContext());
		ContextStore.AddContextObject(InitContext);
	}

	if (!ContextStore.FindContext<UUVToolViewportButtonsAPI>())
	{
		ContextStore.AddContextObject(&ViewportButtonsAPI);
	}

<<<<<<< HEAD
=======
	if (!ContextStore.FindContext<UUVTool2DViewportAPI>())
	{
		ContextStore.AddContextObject(&UVTool2DViewportAPI);
	}
}

void UUVEditorMode::InitializeModeContexts()
{
	UContextObjectStore* ContextStore = GetInteractiveToolsContext()->ToolManager->GetContextObjectStore();

	UUVToolAssetInputsContext* AssetInputsContext = ContextStore->FindContext<UUVToolAssetInputsContext>();
	check(AssetInputsContext);
	AssetInputsContext->GetAssetInputs(OriginalObjectsToEdit, Transforms);
	ContextsToUpdateOnToolEnd.Add(AssetInputsContext);

	UUVToolLivePreviewAPI* LivePreviewAPI = ContextStore->FindContext<UUVToolLivePreviewAPI>();
	check(LivePreviewAPI);
	LivePreviewWorld = LivePreviewAPI->GetLivePreviewWorld();
	ContextsToUpdateOnToolEnd.Add(LivePreviewAPI);

	UUVToolViewportButtonsAPI* ViewportButtonsAPI = ContextStore->FindContext<UUVToolViewportButtonsAPI>();
	check(ViewportButtonsAPI);
	ContextsToUpdateOnToolEnd.Add(ViewportButtonsAPI);

	UUVTool2DViewportAPI* UVTool2DViewportAPI = ContextStore->FindContext<UUVTool2DViewportAPI>();
	check(UVTool2DViewportAPI);
	ContextsToUpdateOnToolEnd.Add(UVTool2DViewportAPI);

	// Helper function for adding contexts that our mode creates itself, rather than getting from
	// the asset editor.
	auto AddContextObject = [this, ContextStore](UUVToolContextObject* Object)
	{
		if (ensure(ContextStore->AddContextObject(Object)))
		{
			ContextsToShutdown.Add(Object);
		}
		ContextsToUpdateOnToolEnd.Add(Object);
	};

	UUVToolEmitChangeAPI* EmitChangeAPI = NewObject<UUVToolEmitChangeAPI>();
	EmitChangeAPI = NewObject<UUVToolEmitChangeAPI>();
	EmitChangeAPI->Initialize(GetInteractiveToolsContext()->ToolManager);
	AddContextObject(EmitChangeAPI);

	UUVToolAssetAndChannelAPI* AssetAndLayerAPI = NewObject<UUVToolAssetAndChannelAPI>();
	AssetAndLayerAPI->RequestChannelVisibilityChangeFunc = [this](const TArray<int32>& LayerPerAsset, bool bEmitUndoTransaction) {
		SetDisplayedUVChannels(LayerPerAsset, bEmitUndoTransaction);
	};
	AssetAndLayerAPI->NotifyOfAssetChannelCountChangeFunc = [this](int32 AssetID) {
		// Don't currently need to do anything because the layer selection menu gets populated
		// from scratch each time that it's opened.
	};
	AssetAndLayerAPI->GetCurrentChannelVisibilityFunc = [this]() {
		TArray<int32> VisibleLayers;
		VisibleLayers.SetNum(ToolTargets.Num());
		for (int32 AssetID = 0; AssetID < ToolTargets.Num(); ++AssetID)
		{
			VisibleLayers[AssetID] = GetDisplayedChannel(AssetID);
		}
		return VisibleLayers;
	};
	AddContextObject(AssetAndLayerAPI);

	SelectionAPI = NewObject<UUVToolSelectionAPI>();
	SelectionAPI->Initialize(GetToolManager(), GetWorld(), 
		GetInteractiveToolsContext()->InputRouter, LivePreviewAPI, EmitChangeAPI);
	AddContextObject(SelectionAPI);

	UUVEditorToolPropertiesAPI* UVEditorToolPropertiesAPI = NewObject<UUVEditorToolPropertiesAPI>();
	AddContextObject(UVEditorToolPropertiesAPI);
}

void UUVEditorMode::InitializeTargets()
{
	using namespace UVEditorModeLocals;

	// InitializeModeContexts needs to have been called first so that we have the 3d preview world ready.
	check(LivePreviewWorld);

	// Build the tool targets that provide us with 3d dynamic meshes
	UUVEditorSubsystem* UVSubsystem = GEditor->GetEditorSubsystem<UUVEditorSubsystem>();
	UVSubsystem->BuildTargets(OriginalObjectsToEdit, GetToolTargetRequirements(), ToolTargets);

>>>>>>> d731a049
	// Collect the 3d dynamic meshes from targets. There will always be one for each asset, and the AssetID
	// of each asset will be the index into these arrays. Individual input objects (representing a specific
	// UV layer), will point to these existing 3d meshes.
	for (UToolTarget* Target : ToolTargets)
	{
		// The applied canonical mesh is the 3d mesh with all of the layer changes applied. If we switch
		// to a different layer, the changes persist in the applied canonical.
		TSharedPtr<FDynamicMesh3> AppliedCanonical = MakeShared<FDynamicMesh3>(UE::ToolTarget::GetDynamicMeshCopy(Target));
		AppliedCanonicalMeshes.Add(AppliedCanonical);

		// Make a preview version of the applied canonical to show. Tools can attach computes to this, though
		// they would have to take care if we ever allow multiple layers to be displayed for one asset, to
		// avoid trying to attach two computes to the same preview object (in which case one would be thrown out)
		UMeshOpPreviewWithBackgroundCompute* AppliedPreview = NewObject<UMeshOpPreviewWithBackgroundCompute>();
		AppliedPreview->Setup(LivePreviewWorld);
		AppliedPreview->PreviewMesh->UpdatePreview(AppliedCanonical.Get());

		FComponentMaterialSet MaterialSet = UE::ToolTarget::GetMaterialSet(Target);
		AppliedPreview->ConfigureMaterials(MaterialSet.Materials,
			ToolSetupUtil::GetDefaultWorkingMaterial(GetToolManager()));
		AppliedPreviews.Add(AppliedPreview);
	}

	// When creating UV unwraps, these functions will determine the mapping between UV values and the
	// resulting unwrap mesh vertex positions. 
	// If we're looking down on the unwrapped mesh, with the Z axis towards us, we want U's to be right, and
	// V's to be up. In Unreal's left-handed coordinate system, this means that we map U's to world Y
	// and V's to world X.
	// Also, Unreal changes the V coordinates of imported meshes to 1-V internally, and we undo this
	// while displaying the UV's because the users likely expect to see the original UV's (it would
	// be particularly confusing for users working with UDIM assets, where internally stored V's 
	// frequently end up negative).
	// The ScaleFactor just scales the mesh up. Scaling the mesh up makes it easier to zoom in
	// further into the display before getting issues with the camera near plane distance.
<<<<<<< HEAD
	double ScaleFactor = GetUVMeshScalingFactor();
	auto UVToVertPosition = [this, ScaleFactor](const FVector2f& UV)
	{
		return FVector3d((1 - UV.Y) * ScaleFactor, UV.X * ScaleFactor, 0);
	};
	auto VertPositionToUV = [this, ScaleFactor](const FVector3d& VertPosition)
	{
		return FVector2f(VertPosition.Y / ScaleFactor, 1 - (VertPosition.X / ScaleFactor));
	};
=======
>>>>>>> d731a049

	// Construct the full input objects that the tools actually operate on.
	for (int32 AssetID = 0; AssetID < ToolTargets.Num(); ++AssetID)
	{
		UUVEditorToolMeshInput* ToolInputObject = NewObject<UUVEditorToolMeshInput>();

		if (!ToolInputObject->InitializeMeshes(ToolTargets[AssetID], AppliedCanonicalMeshes[AssetID],
			AppliedPreviews[AssetID], AssetID, DefaultUVLayerIndex,
			GetWorld(), LivePreviewWorld, ToolSetupUtil::GetDefaultWorkingMaterial(GetToolManager()),
			FUVEditorUXSettings::UVToVertPosition, FUVEditorUXSettings::VertPositionToUV))
		{
			return;
		}

		if (Transforms.Num() == ToolTargets.Num())
		{
			ToolInputObject->AppliedPreview->PreviewMesh->SetTransform(Transforms[AssetID]);
		}

		ToolInputObject->UnwrapPreview->PreviewMesh->SetMaterial(
			0, ToolSetupUtil::GetCustomTwoSidedDepthOffsetMaterial(
				GetToolManager(),
				FUVEditorUXSettings::GetTriangleColorByTargetIndex(AssetID),
				FUVEditorUXSettings::UnwrapTriangleDepthOffset,
				FUVEditorUXSettings::UnwrapTriangleOpacity));

		// Set up the wireframe display of the unwrapped mesh.
		UMeshElementsVisualizer* WireframeDisplay = NewObject<UMeshElementsVisualizer>(this);
		WireframeDisplay->CreateInWorld(GetWorld(), FTransform::Identity);

		WireframeDisplay->Settings->DepthBias = FUVEditorUXSettings::WireframeDepthOffset;
		WireframeDisplay->Settings->bAdjustDepthBiasUsingMeshSize = false;
		WireframeDisplay->Settings->bShowWireframe = true;
		WireframeDisplay->Settings->bShowBorders = true;
		WireframeDisplay->Settings->WireframeColor = FUVEditorUXSettings::GetWireframeColorByTargetIndex(AssetID).ToFColorSRGB();
		WireframeDisplay->Settings->BoundaryEdgeColor = FUVEditorUXSettings::GetBoundaryColorByTargetIndex(AssetID).ToFColorSRGB(); ;
		WireframeDisplay->Settings->bShowUVSeams = false;
		WireframeDisplay->Settings->bShowNormalSeams = false;
		// These are not exposed at the visualizer level yet
		// TODO: Should they be?
		WireframeDisplay->WireframeComponent->BoundaryEdgeThickness = 2;

		// The wireframe will track the unwrap preview mesh
		WireframeDisplay->SetMeshAccessFunction([ToolInputObject](UMeshElementsVisualizer::ProcessDynamicMeshFunc ProcessFunc) {
			ToolInputObject->UnwrapPreview->ProcessCurrentMesh(ProcessFunc);
			});

		// The settings object and wireframe are not part of a tool, so they won't get ticked like they
		// are supposed to (to enable property watching), unless we add this here.
		PropertyObjectsToTick.Add(WireframeDisplay->Settings);
		WireframesToTick.Add(WireframeDisplay);

		// The tool input object will hold on to the wireframe for the purposes of updating it and cleaning it up
		ToolInputObject->WireframeDisplay = WireframeDisplay;

		// Bind to delegate so that we can detect changes
		ToolInputObject->OnCanonicalModified.AddWeakLambda(this, [this]
		(UUVEditorToolMeshInput* InputObject, const UUVEditorToolMeshInput::FCanonicalModifiedInfo&) {
				ModifiedAssetIDs.Add(InputObject->AssetID);
			});

		ToolInputObjects.Add(ToolInputObject);
	}

	// Prep things for layer/channel selection
	InitializeAssetNames(ToolTargets, AssetNames);
	PendingUVLayerIndex.SetNumZeroed(ToolTargets.Num());
<<<<<<< HEAD
=======


	// Finish initializing the selection api
	SelectionAPI->SetTargets(ToolInputObjects);
>>>>>>> d731a049
}

void UUVEditorMode::EmitToolIndependentObjectChange(UObject* TargetObject, TUniquePtr<FToolCommandChange> Change, const FText& Description)
{
	GetInteractiveToolsContext()->GetTransactionAPI()->AppendChange(TargetObject, MoveTemp(Change), Description);
}

bool UUVEditorMode::HaveUnappliedChanges() const
{
	return ModifiedAssetIDs.Num() > 0;
}

bool UUVEditorMode::CanApplyChanges() const
{
	return !bPIEModeActive && HaveUnappliedChanges();
}


void UUVEditorMode::GetAssetsWithUnappliedChanges(TArray<TObjectPtr<UObject>> UnappliedAssetsOut)
{
	for (int32 AssetID : ModifiedAssetIDs)
	{
		// The asset ID corresponds to the index into OriginalObjectsToEdit
		UnappliedAssetsOut.Add(OriginalObjectsToEdit[AssetID]);
	}
}

void UUVEditorMode::ApplyChanges()
{
	using namespace UVEditorModeLocals;

	FText ApplyChangesText = LOCTEXT("UVEditorApplyChangesTransaction", "UV Editor Apply Changes");
	GetToolManager()->BeginUndoTransaction(ApplyChangesText);

	for (int32 AssetID : ModifiedAssetIDs)
	{
		// The asset ID corresponds to the index into ToolTargets and AppliedCanonicalMeshes
		UE::ToolTarget::CommitDynamicMeshUVUpdate(ToolTargets[AssetID], AppliedCanonicalMeshes[AssetID].Get());
	}

	GetInteractiveToolsContext()->GetTransactionAPI()->AppendChange(
		this, MakeUnique<UVEditorModeChange::FApplyChangesChange>(ModifiedAssetIDs), ApplyChangesText);
	ModifiedAssetIDs.Reset();
	GetInteractiveToolsContext()->GetTransactionAPI()->EndUndoTransaction();

	GetToolManager()->EndUndoTransaction();
}


void UUVEditorMode::UpdateActiveUDIMs()
{
	bool bEnableUDIMSupport = (FUVEditorUXSettings::CVarEnablePrototypeUDIMSupport.GetValueOnGameThread() > 0);
	if (!bEnableUDIMSupport)
	{
		return;
	}

	if (!UVEditorUDIMProperties)
	{
		return;
	}

	TSet<FUDIMSpecifier> ActiveUDIMs(UVEditorUDIMProperties->ActiveUDIMs);
	UContextObjectStore* ContextStore = GetInteractiveToolsContext()->ToolManager->GetContextObjectStore();
	UUVTool2DViewportAPI* UVTool2DViewportAPI = ContextStore->FindContext<UUVTool2DViewportAPI>();
	if (UVTool2DViewportAPI)
	{
		TArray<FUDIMBlock> Blocks;
		if (ActiveUDIMs.Num() > 0)
		{
			Blocks.Reserve(ActiveUDIMs.Num());
			for (FUDIMSpecifier& UDIMSpecifier : ActiveUDIMs)
			{
				Blocks.Add({ UDIMSpecifier.UDIM });
				UDIMSpecifier.UCoord = Blocks.Last().BlockU();
				UDIMSpecifier.VCoord = Blocks.Last().BlockV();
			}
		}
		UVTool2DViewportAPI->SetUDIMBlocks(Blocks, true);
	}
	UVEditorUDIMProperties->ActiveUDIMs = ActiveUDIMs.Array();
	UVEditorUDIMProperties->SilentUpdateWatcherAtIndex(UDIMsChangedWatcherId);

	if (BackgroundVisualization)
	{
		BackgroundVisualization->Settings->UDIMBlocks.Empty();
		BackgroundVisualization->Settings->UDIMBlocks.Reserve(ActiveUDIMs.Num());
		for (FUDIMSpecifier& UDIMSpecifier : ActiveUDIMs)
		{
			BackgroundVisualization->Settings->UDIMBlocks.Add(UDIMSpecifier.UDIM);
		}
		BackgroundVisualization->Settings->CheckAndUpdateWatched();
	}
}

void UUVEditorMode::PopulateUDIMsByAsset(int32 AssetId, TArray<FUDIMSpecifier>& UDIMsOut) const
{
	UDIMsOut.Empty();
	if (AssetId < 0 || AssetId >= ToolInputObjects.Num())
	{
		return;
	}

	if (ToolInputObjects[AssetId]->AppliedCanonical->HasAttributes() && ToolInputObjects[AssetId]->UVLayerIndex >= 0)
	{
		FDynamicMeshUVOverlay* UVLayer = ToolInputObjects[AssetId]->AppliedCanonical->Attributes()->GetUVLayer(ToolInputObjects[AssetId]->UVLayerIndex);
		FDynamicMeshUDIMClassifier TileClassifier(UVLayer);
		TArray<FVector2i> Tiles = TileClassifier.ActiveTiles();
		for (FVector2i Tile : Tiles)
		{
			if (Tile.X >= 10 || Tile.X < 0 || Tile.Y < 0)
			{
				UE_LOG(LogUVEditor, Warning, TEXT("Tile <%d,%d> is out of bounds of the UDIM10 convention, skipping..."), Tile.X, Tile.Y);
			}
			else
			{
				FUDIMSpecifier UDIMSpecifier;
				UDIMSpecifier.UCoord = Tile.X;
				UDIMSpecifier.VCoord = Tile.Y;
				UDIMSpecifier.UDIM = UE::TextureUtilitiesCommon::GetUDIMIndex(Tile.X, Tile.Y);
				UDIMsOut.AddUnique(UDIMSpecifier);
			}
		}
	}
}

void UUVEditorMode::UpdateTriangleMaterialBasedOnBackground(bool IsBackgroundVisible)
{
	float TriangleOpacity;
	// We adjust the mesh opacity depending on whether we're layered over the background or not.
	if (IsBackgroundVisible)
	{
		TriangleOpacity = FUVEditorUXSettings::UnwrapTriangleOpacityWithBackground;
	}
	else
	{
		TriangleOpacity = FUVEditorUXSettings::UnwrapTriangleOpacity;
	}

	// Modify the material of the unwrapped mesh to account for the presence/absence of the background, 
	// changing the opacity as set just above.
	for (int32 AssetID = 0; AssetID < ToolInputObjects.Num(); ++AssetID) {
		ToolInputObjects[AssetID]->UnwrapPreview->PreviewMesh->SetMaterial(
			0, ToolSetupUtil::GetCustomTwoSidedDepthOffsetMaterial(
				GetToolManager(),
				FUVEditorUXSettings::GetTriangleColorByTargetIndex(AssetID),
				FUVEditorUXSettings::UnwrapTriangleDepthOffset,
				TriangleOpacity));
	}
}

void UUVEditorMode::UpdatePreviewMaterialBasedOnBackground()
{
	for (int32 AssetID = 0; AssetID < ToolInputObjects.Num(); ++AssetID) {
		ToolInputObjects[AssetID]->AppliedPreview->OverrideMaterial = nullptr;
	}
	if (BackgroundVisualization->Settings->bVisible)
	{
		for (int32 AssetID = 0; AssetID < ToolInputObjects.Num(); ++AssetID) {			
			TObjectPtr<UMaterialInstanceDynamic> BackgroundMaterialOverride = UMaterialInstanceDynamic::Create(BackgroundVisualization->BackgroundMaterial->Parent, this);
			BackgroundMaterialOverride->CopyInterpParameters(BackgroundVisualization->BackgroundMaterial);
<<<<<<< HEAD
			BackgroundMaterialOverride->SetScalarParameterValue(TEXT("UVChannel"), GetDisplayedChannel(AssetID));
=======
			BackgroundMaterialOverride->SetScalarParameterValue(TEXT("UVChannel"), static_cast<float>(GetDisplayedChannel(AssetID)));
>>>>>>> d731a049

			ToolInputObjects[AssetID]->AppliedPreview->OverrideMaterial = BackgroundMaterialOverride;
		}
	}
}

<<<<<<< HEAD
=======
void UUVEditorMode::FocusLivePreviewCameraOnSelection()
{
	UContextObjectStore* ContextStore = GetInteractiveToolsContext()->ToolManager->GetContextObjectStore();
	UUVToolLivePreviewAPI* LivePreviewAPI = ContextStore->FindContext<UUVToolLivePreviewAPI>();
	if (!LivePreviewAPI)
	{
		return;
	}

	FAxisAlignedBox3d SelectionBoundingBox;

	const TArray<FUVToolSelection>& CurrentSelections = SelectionAPI->GetSelections();
	const TArray<FUVToolSelection>& CurrentUnsetSelections = SelectionAPI->GetUnsetElementAppliedMeshSelections();

	for (const FUVToolSelection& Selection : CurrentSelections)
	{
		SelectionBoundingBox.Contain(Selection.ToBoundingBox(*Selection.Target->AppliedCanonical));
	}
	for (const FUVToolSelection& Selection : CurrentUnsetSelections)
	{
		SelectionBoundingBox.Contain(Selection.ToBoundingBox(*Selection.Target->AppliedCanonical));
	}
	if (CurrentSelections.Num() == 0 && CurrentUnsetSelections.Num() == 0)
	{
		for (int32 AssetID = 0; AssetID < ToolInputObjects.Num(); ++AssetID)
		{
			SelectionBoundingBox.Contain(ToolInputObjects[AssetID]->AppliedCanonical->GetBounds());
		}
	}
	
	LivePreviewAPI->SetLivePreviewCameraToLookAtVolume(SelectionBoundingBox);
}

>>>>>>> d731a049
void UUVEditorMode::ModeTick(float DeltaTime)
{
	using namespace UVEditorModeLocals;

	Super::ModeTick(DeltaTime);

	bool bSwitchingLayers = false;
	for (int32 AssetID = 0; AssetID < ToolInputObjects.Num(); ++AssetID)
	{
		if (ToolInputObjects[AssetID]->UVLayerIndex != PendingUVLayerIndex[AssetID])
		{
			bSwitchingLayers = true;
			break;
		}
	}

	if (bSwitchingLayers)
	{
		// TODO: Perhaps we need our own interactive tools context that allows this kind of "end tool now"
		// call. We can't do the normal GetInteractiveToolsContext()->EndTool() call because we cannot defer
		// shutdown.
		GetInteractiveToolsContext()->ToolManager->DeactivateTool(EToolSide::Mouse, EToolShutdownType::Cancel);

		// We open the transaction here instead of before the tool close above because otherwise we seem
		// to get some kind of spurious items in the transaction that, while they don't seem to do anything,
		// cause the transaction to not be fully expired on editor close.
		GetToolManager()->BeginUndoTransaction(UVLayerChangeTransactionName);

		SetDisplayedUVChannels(PendingUVLayerIndex, true);

		ActivateDefaultTool();

		GetToolManager()->EndUndoTransaction();
	}
	
	for (TObjectPtr<UInteractiveToolPropertySet>& Propset : PropertyObjectsToTick)
	{
		if (Propset)
		{
			if (Propset->IsPropertySetEnabled())
			{
				Propset->CheckAndUpdateWatched();
			}
			else
			{
				Propset->SilentUpdateWatched();
			}
		}
	}

	for (TWeakObjectPtr<UMeshElementsVisualizer> WireframeDisplay : WireframesToTick)
	{
		if (WireframeDisplay.IsValid())
		{
			WireframeDisplay->OnTick(DeltaTime);
		}
	}

	if (BackgroundVisualization)
	{
		BackgroundVisualization->OnTick(DeltaTime);
	}

	for (int i = 0; i < ToolInputObjects.Num(); ++i)
	{
		TObjectPtr<UUVEditorToolMeshInput> ToolInput = ToolInputObjects[i];
		ToolInput->AppliedPreview->Tick(DeltaTime);
		ToolInput->UnwrapPreview->Tick(DeltaTime);
<<<<<<< HEAD
=======
	}

	// If nothing is running at this point, restart the default tool, since it needs to be running to handle some toolbar UX
	if (GetInteractiveToolsContext() && !GetInteractiveToolsContext()->HasActiveTool())
	{
		ActivateDefaultTool();
>>>>>>> d731a049
	}

<<<<<<< HEAD
int32 UUVEditorMode::GetNumUVChannels(int32 AssetID) const
{
	if (AssetID < 0 || AssetID >= AppliedCanonicalMeshes.Num())
	{
		return IndexConstants::InvalidID;
=======
}

void UUVEditorMode::SetSimulationWarning(bool bEnabled)
{
	if (Toolkit.IsValid())
	{
		FUVEditorModeToolkit* UVEditorModeToolkit = StaticCast<FUVEditorModeToolkit*>(Toolkit.Get());
		UVEditorModeToolkit->EnableShowPIEWarning(bEnabled);
>>>>>>> d731a049
	}

	return AppliedCanonicalMeshes[AssetID]->HasAttributes() ?
		AppliedCanonicalMeshes[AssetID]->Attributes()->NumUVLayers() : 0;
}

<<<<<<< HEAD
int32 UUVEditorMode::GetDisplayedChannel(int32 AssetID) const
{
	if (!ensure(AssetID >= 0 && AssetID < ToolInputObjects.Num()))
=======
int32 UUVEditorMode::GetNumUVChannels(int32 AssetID) const
{
	if (AssetID < 0 || AssetID >= AppliedCanonicalMeshes.Num())
>>>>>>> d731a049
	{
		return IndexConstants::InvalidID;
	}

<<<<<<< HEAD
	return ToolInputObjects[AssetID]->UVLayerIndex;;
}

void UUVEditorMode::RequestUVChannelChange(int32 AssetID, int32 Channel)
{
	if (!ensure(
		AssetID >= 0 && AssetID < ToolTargets.Num())
		&& Channel >= 0 && Channel < GetNumUVChannels(AssetID))
	{
		return;
	}

	PendingUVLayerIndex[AssetID] = Channel;
}

=======
	return AppliedCanonicalMeshes[AssetID]->HasAttributes() ?
		AppliedCanonicalMeshes[AssetID]->Attributes()->NumUVLayers() : 0;
}

int32 UUVEditorMode::GetDisplayedChannel(int32 AssetID) const
{
	if (!ensure(AssetID >= 0 && AssetID < ToolInputObjects.Num()))
	{
		return IndexConstants::InvalidID;
	}

	return ToolInputObjects[AssetID]->UVLayerIndex;;
}

void UUVEditorMode::RequestUVChannelChange(int32 AssetID, int32 Channel)
{
	if (!ensure(
		AssetID >= 0 && AssetID < ToolTargets.Num())
		&& Channel >= 0 && Channel < GetNumUVChannels(AssetID))
	{
		return;
	}

	PendingUVLayerIndex[AssetID] = Channel;
}

>>>>>>> d731a049
void UUVEditorMode::ChangeInputObjectLayer(int32 AssetID, int32 NewLayerIndex)
{
	using namespace UVEditorModeLocals;

	if (!ensure(AssetID >= 0 && AssetID < ToolInputObjects.Num() 
		&& ToolInputObjects[AssetID]->AssetID == AssetID))
	{
		return;
	}

	UUVEditorToolMeshInput* InputObject = ToolInputObjects[AssetID];
	if (InputObject->UVLayerIndex != NewLayerIndex)
	{
		InputObject->UVLayerIndex = NewLayerIndex;
		InputObject->UpdateAllFromAppliedCanonical();
	}

	PendingUVLayerIndex[AssetID] = InputObject->UVLayerIndex;
	UpdatePreviewMaterialBasedOnBackground();
}

void UUVEditorMode::SetDisplayedUVChannels(const TArray<int32>& LayerPerAsset, bool bEmitUndoTransaction)
{
<<<<<<< HEAD
	for (int32 AssetID = 0; AssetID < ToolInputObjects.Num(); ++AssetID)
	{
=======
	// Deal with any existing selections first.
	// TODO: We could consider keeping triangle selections, since these can be valid across different layers,
	// or converting the selections to elements in the applied mesh and back. The gain for this would probably
	// be minor, so for now we'll just clear selection here.
	if (SelectionAPI)
	{
		SelectionAPI->ClearSelections(true, bEmitUndoTransaction); // broadcast, maybe emit
	}

	// Now actually swap out the layers
	for (int32 AssetID = 0; AssetID < ToolInputObjects.Num(); ++AssetID)
	{
>>>>>>> d731a049
		if (ToolInputObjects[AssetID]->UVLayerIndex != LayerPerAsset[AssetID])
		{			
			if (bEmitUndoTransaction)
			{
				GetInteractiveToolsContext()->GetTransactionAPI()->AppendChange(this,
					MakeUnique<UVEditorModeLocals::FInputObjectUVLayerChange>(AssetID, ToolInputObjects[AssetID]->UVLayerIndex, LayerPerAsset[AssetID]),
					UVEditorModeLocals::UVLayerChangeTransactionName);
			}

			ChangeInputObjectLayer(AssetID, LayerPerAsset[AssetID]);
		}
	}
}

#undef LOCTEXT_NAMESPACE
<|MERGE_RESOLUTION|>--- conflicted
+++ resolved
@@ -3,26 +3,18 @@
 #include "UVEditorMode.h"
 
 #include "Algo/AnyOf.h"
-<<<<<<< HEAD
-#include "AssetEditorModeManager.h"
-=======
 #include "Actions/UVSplitAction.h"
 #include "Actions/UVSeamSewAction.h"
 #include "Actions/UVToolAction.h"
 #include "AssetEditorModeManager.h"
 #include "ContextObjects/UVToolViewportButtonsAPI.h"
 #include "ContextObjects/UVToolAssetInputsContext.h"
->>>>>>> d731a049
 #include "ContextObjectStore.h"
 #include "Selection/UVToolSelectionAPI.h"
 #include "Drawing/MeshElementsVisualizer.h"
 #include "Editor.h"
 #include "EditorViewportClient.h"
-<<<<<<< HEAD
-#include "EdModeInteractiveToolsContext.h" //ToolsContext
-=======
 #include "EdModeInteractiveToolsContext.h" //ToolsContext, EditorInteractiveToolsContext
->>>>>>> d731a049
 #include "EngineAnalytics.h"
 #include "Framework/Commands/UICommandList.h"
 #include "InteractiveTool.h"
@@ -49,13 +41,6 @@
 #include "UVEditorInitializationContext.h"
 #include "UVEditorModeToolkit.h"
 #include "UVEditorSubsystem.h"
-<<<<<<< HEAD
-#include "UVToolContextObjects.h"
-#include "UVEditorBackgroundPreview.h"
-#include "UVEditorToolAnalyticsUtils.h"
-#include "Editor.h"
-#include "UVEditorUXSettings.h"
-=======
 #include "ContextObjects/UVToolContextObjects.h"
 #include "UVEditorBackgroundPreview.h"
 #include "UVEditorToolAnalyticsUtils.h"
@@ -67,7 +52,6 @@
 #include "UObject/ObjectSaveContext.h"
 
 #include UE_INLINE_GENERATED_CPP_BY_NAME(UVEditorMode)
->>>>>>> d731a049
 
 #define LOCTEXT_NAMESPACE "UUVEditorMode"
 
@@ -100,8 +84,6 @@
 		CameraStateOut.Orientation = ViewRotation.Quaternion();
 	}
 
-<<<<<<< HEAD
-=======
 	/**
 	 * Support for undoing a tool start in such a way that we go back to the mode's default
 	 * tool on undo.
@@ -139,7 +121,6 @@
 		}
 	};
 
->>>>>>> d731a049
 	/** 
 	 * Change for undoing/redoing displayed layer changes.
 	 */
@@ -185,14 +166,6 @@
 	void InitializeAssetNames(const TArray<TObjectPtr<UToolTarget>>& ToolTargets, TArray<FString>& AssetNamesOut)
 	{
 		AssetNamesOut.Reset(ToolTargets.Num());
-<<<<<<< HEAD
-
-		for (const TObjectPtr<UToolTarget>& ToolTarget : ToolTargets)
-		{
-			AssetNamesOut.Add(UE::ToolTarget::GetHumanReadableName(ToolTarget));
-		}
-	}
-=======
 
 		for (const TObjectPtr<UToolTarget>& ToolTarget : ToolTargets)
 		{
@@ -241,7 +214,6 @@
 	protected:
 		TSet<int32> OriginalModifiedAssetIDs;
 	};
->>>>>>> d731a049
 }
 
 const FToolTargetTypeRequirements& UUVEditorMode::GetToolTargetRequirements()
@@ -422,11 +394,6 @@
 		[this](TObjectPtr<UMaterialInstanceDynamic> MaterialInstance) {
 			UpdatePreviewMaterialBasedOnBackground();
 		});
-<<<<<<< HEAD
-
-	PropertyObjectsToTick.Add(BackgroundVisualization->Settings);
-=======
->>>>>>> d731a049
 
 	PropertyObjectsToTick.Add(BackgroundVisualization->Settings);
 
@@ -499,16 +466,6 @@
 {
 	const FUVEditorCommands& CommandInfos = FUVEditorCommands::Get();
 
-<<<<<<< HEAD
-	// Note that the identifiers below need to match the command names so that the tool icons can 
-	// be easily retrieved from the active tool name in UVEditorModeToolkit::OnToolStarted. Otherwise
-	// we would need to keep some other mapping from tool identifier to tool icon.
-
-	UUVSelectToolBuilder* UVSelectToolBuilder = NewObject<UUVSelectToolBuilder>();
-	UVSelectToolBuilder->Targets = &ToolInputObjects;
-	DefaultToolIdentifier = TEXT("BeginSelectTool");
-	RegisterTool(CommandInfos.BeginSelectTool, DefaultToolIdentifier, UVSelectToolBuilder);
-=======
 	// The Select Tool is a bit different because it runs between other tools. It doesn't have a button and is not
 	// hotkeyable, hence it doesn't have a command item. Instead we register it directly with the tool manager.
 	UUVSelectToolBuilder* UVSelectToolBuilder = NewObject<UUVSelectToolBuilder>();
@@ -519,13 +476,10 @@
 	// Note that the identifiers below need to match the command names so that the tool icons can 
 	// be easily retrieved from the active tool name in UVEditorModeToolkit::OnToolStarted. Otherwise
 	// we would need to keep some other mapping from tool identifier to tool icon.
->>>>>>> d731a049
 
 	UUVEditorLayoutToolBuilder* UVEditorLayoutToolBuilder = NewObject<UUVEditorLayoutToolBuilder>();
 	UVEditorLayoutToolBuilder->Targets = &ToolInputObjects;
 	RegisterTool(CommandInfos.BeginLayoutTool, TEXT("BeginLayoutTool"), UVEditorLayoutToolBuilder);
-<<<<<<< HEAD
-=======
 
 	UUVEditorTransformToolBuilder* UVEditorTransformToolBuilder = NewObject<UUVEditorTransformToolBuilder>();
 	UVEditorTransformToolBuilder->Targets = &ToolInputObjects;
@@ -538,7 +492,6 @@
 	UUVEditorDistributeToolBuilder* UVEditorDistributeToolBuilder = NewObject<UUVEditorDistributeToolBuilder>();
 	UVEditorDistributeToolBuilder->Targets = &ToolInputObjects;
 	RegisterTool(CommandInfos.BeginDistributeTool, TEXT("BeginDistributeTool"), UVEditorDistributeToolBuilder);
->>>>>>> d731a049
 
 	UUVEditorParameterizeMeshToolBuilder* UVEditorParameterizeMeshToolBuilder = NewObject<UUVEditorParameterizeMeshToolBuilder>();
 	UVEditorParameterizeMeshToolBuilder->Targets = &ToolInputObjects;
@@ -557,10 +510,6 @@
 	RegisterTool(CommandInfos.BeginRecomputeUVsTool, TEXT("BeginRecomputeUVsTool"), UVEditorRecomputeUVsToolBuilder);
 }
 
-<<<<<<< HEAD
-bool UUVEditorMode::ShouldToolStartBeAllowed(const FString& ToolIdentifier) const
-{
-=======
 void UUVEditorMode::RegisterActions()
 {
 	const FUVEditorCommands& CommandInfos = FUVEditorCommands::Get();
@@ -605,7 +554,6 @@
 		return false;
 	}
 
->>>>>>> d731a049
 	// For now we've decided to disallow switch-away on accept/cancel tools in the UV editor.
 	if (GetInteractiveToolsContext()->ActiveToolHasAccept())
 	{
@@ -620,8 +568,6 @@
 	Toolkit = MakeShared<FUVEditorModeToolkit>();
 }
 
-<<<<<<< HEAD
-=======
 void UUVEditorMode::OnToolStarted(UInteractiveToolManager* Manager, UInteractiveTool* Tool)
 {
 	using namespace UVEditorModeLocals;
@@ -674,7 +620,6 @@
 	}
 }
 
->>>>>>> d731a049
 UObject* UUVEditorMode::GetBackgroundSettingsObject()
 {
 	if (BackgroundVisualization)
@@ -684,11 +629,6 @@
 	return nullptr;
 }
 
-<<<<<<< HEAD
-void UUVEditorMode::ActivateDefaultTool()
-{
-	GetInteractiveToolsContext()->StartTool(DefaultToolIdentifier);
-=======
 UObject* UUVEditorMode::GetGridSettingsObject()
 {
 	if (UVEditorGridProperties)
@@ -742,16 +682,11 @@
 	{
 		GetInteractiveToolsContext()->StartTool(DefaultToolIdentifier);
 	}
->>>>>>> d731a049
 }
 
 bool UUVEditorMode::IsDefaultToolActive()
 {
-<<<<<<< HEAD
-	return GetInteractiveToolsContext()->IsToolActive(EToolSide::Mouse, DefaultToolIdentifier);
-=======
 	return GetInteractiveToolsContext() && GetInteractiveToolsContext()->IsToolActive(EToolSide::Mouse, DefaultToolIdentifier);
->>>>>>> d731a049
 }
 
 void UUVEditorMode::BindCommands()
@@ -935,61 +870,6 @@
 	Super::Exit();
 }
 
-<<<<<<< HEAD
-void UUVEditorMode::InitializeContexts(FEditorViewportClient& LivePreviewViewportClient, FAssetEditorModeManager& LivePreviewModeManager, 
-	UUVToolViewportButtonsAPI& ViewportButtonsAPI)
-{
-	using namespace UVEditorModeLocals;
-
-	UContextObjectStore* ContextStore = GetInteractiveToolsContext()->ToolManager->GetContextObjectStore();
-
-	LivePreviewWorld = LivePreviewModeManager.GetPreviewScene()->GetWorld();
-	UUVToolLivePreviewAPI* LivePreviewAPI = NewObject<UUVToolLivePreviewAPI>();
-	LivePreviewAPI->Initialize(
-		LivePreviewWorld,
-		LivePreviewModeManager.GetInteractiveToolsContext()->InputRouter,
-		[this, LivePreviewViewportClientPtr = &LivePreviewViewportClient](FViewCameraState& CameraStateOut) {
-			GetCameraState(*LivePreviewViewportClientPtr, CameraStateOut); 
-		});
-	ContextStore->AddContextObject(LivePreviewAPI);
-
-	UUVToolEmitChangeAPI* EmitChangeAPI = NewObject<UUVToolEmitChangeAPI>();
-	EmitChangeAPI->Initialize(GetInteractiveToolsContext()->ToolManager);
-	ContextStore->AddContextObject(EmitChangeAPI);
-
-	UUVToolAssetAndChannelAPI* AssetAndLayerAPI = NewObject<UUVToolAssetAndChannelAPI>();
-	AssetAndLayerAPI->RequestChannelVisibilityChangeFunc = [this](const TArray<int32>& LayerPerAsset, bool bEmitUndoTransaction) {
-		SetDisplayedUVChannels(LayerPerAsset, bEmitUndoTransaction);
-	};
-	AssetAndLayerAPI->NotifyOfAssetChannelCountChangeFunc = [this](int32 AssetID) {
-		// Don't currently need to do anything because the layer selection menu gets populated
-		// from scratch each time that it's opened.
-	};
-	AssetAndLayerAPI->GetCurrentChannelVisibilityFunc = [this]() {
-		TArray<int32> VisibleLayers;
-		VisibleLayers.SetNum(ToolTargets.Num());
-		for (int32 AssetID = 0; AssetID < ToolTargets.Num(); ++AssetID)
-		{
-			VisibleLayers[AssetID] = GetDisplayedChannel(AssetID);
-		}
-		return VisibleLayers;
-	};
-	ContextStore->AddContextObject(AssetAndLayerAPI);
-
-	ContextStore->AddContextObject(&ViewportButtonsAPI);
-}
-
-void UUVEditorMode::InitializeTargets(const TArray<TObjectPtr<UObject>>& AssetsIn,
-	const TArray<FTransform>& TransformsIn)
-{
-	using namespace UVEditorModeLocals;
-
-	// InitializeContexts needs to have been called first so that we have the 3d preview world ready.
-	check(LivePreviewWorld);
-
-	OriginalObjectsToEdit = AssetsIn;
-	Transforms = TransformsIn;
-=======
 void UUVEditorMode::InitializeAssetEditorContexts(UContextObjectStore& ContextStore,
 	const TArray<TObjectPtr<UObject>>& AssetsIn, const TArray<FTransform>& TransformsIn,
 	FEditorViewportClient& LivePreviewViewportClient, FAssetEditorModeManager& LivePreviewModeManager,
@@ -1004,7 +884,6 @@
 		AssetInputsContext->Initialize(AssetsIn, TransformsIn);
 		ContextStore.AddContextObject(AssetInputsContext);
 	}
->>>>>>> d731a049
 
 	UUVToolLivePreviewAPI* LivePreviewAPI = ContextStore.FindContext<UUVToolLivePreviewAPI>();
 	if (!LivePreviewAPI)
@@ -1043,8 +922,6 @@
 		ContextStore.AddContextObject(&ViewportButtonsAPI);
 	}
 
-<<<<<<< HEAD
-=======
 	if (!ContextStore.FindContext<UUVTool2DViewportAPI>())
 	{
 		ContextStore.AddContextObject(&UVTool2DViewportAPI);
@@ -1128,7 +1005,6 @@
 	UUVEditorSubsystem* UVSubsystem = GEditor->GetEditorSubsystem<UUVEditorSubsystem>();
 	UVSubsystem->BuildTargets(OriginalObjectsToEdit, GetToolTargetRequirements(), ToolTargets);
 
->>>>>>> d731a049
 	// Collect the 3d dynamic meshes from targets. There will always be one for each asset, and the AssetID
 	// of each asset will be the index into these arrays. Individual input objects (representing a specific
 	// UV layer), will point to these existing 3d meshes.
@@ -1163,18 +1039,6 @@
 	// frequently end up negative).
 	// The ScaleFactor just scales the mesh up. Scaling the mesh up makes it easier to zoom in
 	// further into the display before getting issues with the camera near plane distance.
-<<<<<<< HEAD
-	double ScaleFactor = GetUVMeshScalingFactor();
-	auto UVToVertPosition = [this, ScaleFactor](const FVector2f& UV)
-	{
-		return FVector3d((1 - UV.Y) * ScaleFactor, UV.X * ScaleFactor, 0);
-	};
-	auto VertPositionToUV = [this, ScaleFactor](const FVector3d& VertPosition)
-	{
-		return FVector2f(VertPosition.Y / ScaleFactor, 1 - (VertPosition.X / ScaleFactor));
-	};
-=======
->>>>>>> d731a049
 
 	// Construct the full input objects that the tools actually operate on.
 	for (int32 AssetID = 0; AssetID < ToolTargets.Num(); ++AssetID)
@@ -1242,13 +1106,10 @@
 	// Prep things for layer/channel selection
 	InitializeAssetNames(ToolTargets, AssetNames);
 	PendingUVLayerIndex.SetNumZeroed(ToolTargets.Num());
-<<<<<<< HEAD
-=======
 
 
 	// Finish initializing the selection api
 	SelectionAPI->SetTargets(ToolInputObjects);
->>>>>>> d731a049
 }
 
 void UUVEditorMode::EmitToolIndependentObjectChange(UObject* TargetObject, TUniquePtr<FToolCommandChange> Change, const FText& Description)
@@ -1410,19 +1271,13 @@
 		for (int32 AssetID = 0; AssetID < ToolInputObjects.Num(); ++AssetID) {			
 			TObjectPtr<UMaterialInstanceDynamic> BackgroundMaterialOverride = UMaterialInstanceDynamic::Create(BackgroundVisualization->BackgroundMaterial->Parent, this);
 			BackgroundMaterialOverride->CopyInterpParameters(BackgroundVisualization->BackgroundMaterial);
-<<<<<<< HEAD
-			BackgroundMaterialOverride->SetScalarParameterValue(TEXT("UVChannel"), GetDisplayedChannel(AssetID));
-=======
 			BackgroundMaterialOverride->SetScalarParameterValue(TEXT("UVChannel"), static_cast<float>(GetDisplayedChannel(AssetID)));
->>>>>>> d731a049
 
 			ToolInputObjects[AssetID]->AppliedPreview->OverrideMaterial = BackgroundMaterialOverride;
 		}
 	}
 }
 
-<<<<<<< HEAD
-=======
 void UUVEditorMode::FocusLivePreviewCameraOnSelection()
 {
 	UContextObjectStore* ContextStore = GetInteractiveToolsContext()->ToolManager->GetContextObjectStore();
@@ -1456,7 +1311,6 @@
 	LivePreviewAPI->SetLivePreviewCameraToLookAtVolume(SelectionBoundingBox);
 }
 
->>>>>>> d731a049
 void UUVEditorMode::ModeTick(float DeltaTime)
 {
 	using namespace UVEditorModeLocals;
@@ -1525,24 +1379,14 @@
 		TObjectPtr<UUVEditorToolMeshInput> ToolInput = ToolInputObjects[i];
 		ToolInput->AppliedPreview->Tick(DeltaTime);
 		ToolInput->UnwrapPreview->Tick(DeltaTime);
-<<<<<<< HEAD
-=======
 	}
 
 	// If nothing is running at this point, restart the default tool, since it needs to be running to handle some toolbar UX
 	if (GetInteractiveToolsContext() && !GetInteractiveToolsContext()->HasActiveTool())
 	{
 		ActivateDefaultTool();
->>>>>>> d731a049
-	}
-
-<<<<<<< HEAD
-int32 UUVEditorMode::GetNumUVChannels(int32 AssetID) const
-{
-	if (AssetID < 0 || AssetID >= AppliedCanonicalMeshes.Num())
-	{
-		return IndexConstants::InvalidID;
-=======
+	}
+
 }
 
 void UUVEditorMode::SetSimulationWarning(bool bEnabled)
@@ -1551,27 +1395,27 @@
 	{
 		FUVEditorModeToolkit* UVEditorModeToolkit = StaticCast<FUVEditorModeToolkit*>(Toolkit.Get());
 		UVEditorModeToolkit->EnableShowPIEWarning(bEnabled);
->>>>>>> d731a049
+	}
+}
+
+int32 UUVEditorMode::GetNumUVChannels(int32 AssetID) const
+{
+	if (AssetID < 0 || AssetID >= AppliedCanonicalMeshes.Num())
+	{
+		return IndexConstants::InvalidID;
 	}
 
 	return AppliedCanonicalMeshes[AssetID]->HasAttributes() ?
 		AppliedCanonicalMeshes[AssetID]->Attributes()->NumUVLayers() : 0;
 }
 
-<<<<<<< HEAD
 int32 UUVEditorMode::GetDisplayedChannel(int32 AssetID) const
 {
 	if (!ensure(AssetID >= 0 && AssetID < ToolInputObjects.Num()))
-=======
-int32 UUVEditorMode::GetNumUVChannels(int32 AssetID) const
-{
-	if (AssetID < 0 || AssetID >= AppliedCanonicalMeshes.Num())
->>>>>>> d731a049
 	{
 		return IndexConstants::InvalidID;
 	}
 
-<<<<<<< HEAD
 	return ToolInputObjects[AssetID]->UVLayerIndex;;
 }
 
@@ -1587,34 +1431,6 @@
 	PendingUVLayerIndex[AssetID] = Channel;
 }
 
-=======
-	return AppliedCanonicalMeshes[AssetID]->HasAttributes() ?
-		AppliedCanonicalMeshes[AssetID]->Attributes()->NumUVLayers() : 0;
-}
-
-int32 UUVEditorMode::GetDisplayedChannel(int32 AssetID) const
-{
-	if (!ensure(AssetID >= 0 && AssetID < ToolInputObjects.Num()))
-	{
-		return IndexConstants::InvalidID;
-	}
-
-	return ToolInputObjects[AssetID]->UVLayerIndex;;
-}
-
-void UUVEditorMode::RequestUVChannelChange(int32 AssetID, int32 Channel)
-{
-	if (!ensure(
-		AssetID >= 0 && AssetID < ToolTargets.Num())
-		&& Channel >= 0 && Channel < GetNumUVChannels(AssetID))
-	{
-		return;
-	}
-
-	PendingUVLayerIndex[AssetID] = Channel;
-}
-
->>>>>>> d731a049
 void UUVEditorMode::ChangeInputObjectLayer(int32 AssetID, int32 NewLayerIndex)
 {
 	using namespace UVEditorModeLocals;
@@ -1638,10 +1454,6 @@
 
 void UUVEditorMode::SetDisplayedUVChannels(const TArray<int32>& LayerPerAsset, bool bEmitUndoTransaction)
 {
-<<<<<<< HEAD
-	for (int32 AssetID = 0; AssetID < ToolInputObjects.Num(); ++AssetID)
-	{
-=======
 	// Deal with any existing selections first.
 	// TODO: We could consider keeping triangle selections, since these can be valid across different layers,
 	// or converting the selections to elements in the applied mesh and back. The gain for this would probably
@@ -1654,7 +1466,6 @@
 	// Now actually swap out the layers
 	for (int32 AssetID = 0; AssetID < ToolInputObjects.Num(); ++AssetID)
 	{
->>>>>>> d731a049
 		if (ToolInputObjects[AssetID]->UVLayerIndex != LayerPerAsset[AssetID])
 		{			
 			if (bEmitUndoTransaction)
