// Copyright Epic Games, Inc. All Rights Reserved.

#include "SUVEditor2DViewportToolBar.h"

#include "EditorViewportCommands.h"
#include "Framework/MultiBox/MultiBoxBuilder.h"
#include "UVEditorCommands.h"
#include "Widgets/Layout/SBorder.h"
#include "Widgets/SBoxPanel.h"
#include "UVEditorUXSettings.h"
#include "UVEditor2DViewportClient.h"
#include "SViewportToolBarComboMenu.h"
#include "Widgets/Layout/SUniformGridPanel.h"

#define LOCTEXT_NAMESPACE "UVEditor2DViewportToolbar"

void SUVEditor2DViewportToolBar::Construct(const FArguments& InArgs)
{
	CommandList = InArgs._CommandList;
	Viewport2DClient = InArgs._Viewport2DClient;

	const FMargin ToolbarSlotPadding(4.0f, 1.0f);

	ChildSlot
	[
		SNew( SBorder )
		.BorderImage(FAppStyle::Get().GetBrush("EditorViewportToolBar.Background"))
		.Cursor(EMouseCursor::Default)
		[
			SNew( SHorizontalBox )

			// The first slot is just a spacer so that we get three evenly spaced columns 
			// and the selection toolbar can go in the center of the center one.
			+ SHorizontalBox::Slot()
			.Padding(ToolbarSlotPadding)
			.HAlign(HAlign_Right)

			+ SHorizontalBox::Slot()
			.Padding(ToolbarSlotPadding)
			.HAlign(HAlign_Center)
			[
				MakeSelectionToolBar(InArgs._Extenders)
			]

<<<<<<< HEAD
=======
	        + SHorizontalBox::Slot()
			.Padding(ToolbarSlotPadding)
			.HAlign(HAlign_Right)
			[
				MakeTransformToolBar(InArgs._Extenders)
			]

>>>>>>> d731a049
			+ SHorizontalBox::Slot()
			.Padding(ToolbarSlotPadding)
			.HAlign(HAlign_Right)
			[
				MakeGizmoToolBar(InArgs._Extenders)
			]
		]
	];

	SViewportToolBar::Construct(SViewportToolBar::FArguments());
}

TSharedRef<SWidget> SUVEditor2DViewportToolBar::MakeSelectionToolBar(const TSharedPtr<FExtender> InExtenders)
{

	FSlimHorizontalToolBarBuilder ToolbarBuilder(CommandList, FMultiBoxCustomization::None, InExtenders);

	// Use a custom style
	FName ToolBarStyle = "EditorViewportToolBar";
<<<<<<< HEAD
	ToolbarBuilder.SetStyle(&FEditorStyle::Get(), ToolBarStyle);
=======
	ToolbarBuilder.SetStyle(&FAppStyle::Get(), ToolBarStyle);
>>>>>>> d731a049
	ToolbarBuilder.SetLabelVisibility(EVisibility::Collapsed);

	// Transform controls should not be focusable as it fights with the press space to change transform 
	// mode feature, which we may someday have.
	ToolbarBuilder.SetIsFocusable(false);

	// Widget controls
	ToolbarBuilder.BeginSection("SelectionModes");
	{
		ToolbarBuilder.BeginBlockGroup();

		ToolbarBuilder.AddToolBarButton(FUVEditorCommands::Get().VertexSelection, NAME_None,
			TAttribute<FText>(), TAttribute<FText>(), TAttribute<FSlateIcon>(), TEXT("VertexSelection"));

		ToolbarBuilder.AddToolBarButton(FUVEditorCommands::Get().EdgeSelection, NAME_None,
			TAttribute<FText>(), TAttribute<FText>(), TAttribute<FSlateIcon>(), TEXT("EdgeSelection"));

		ToolbarBuilder.AddToolBarButton(FUVEditorCommands::Get().TriangleSelection, NAME_None,
			TAttribute<FText>(), TAttribute<FText>(), TAttribute<FSlateIcon>(), TEXT("TriangleSelection"));

		ToolbarBuilder.AddToolBarButton(FUVEditorCommands::Get().IslandSelection, NAME_None,
			TAttribute<FText>(), TAttribute<FText>(), TAttribute<FSlateIcon>(), TEXT("IslandSelection"));

		ToolbarBuilder.AddToolBarButton(FUVEditorCommands::Get().FullMeshSelection, NAME_None,
			TAttribute<FText>(), TAttribute<FText>(), TAttribute<FSlateIcon>(), TEXT("FullMeshSelection"));

		ToolbarBuilder.EndBlockGroup();
	}

	ToolbarBuilder.EndSection();

	return ToolbarBuilder.MakeWidget();
}

TSharedRef<SWidget> SUVEditor2DViewportToolBar::MakeGizmoToolBar(const TSharedPtr<FExtender> InExtenders)
{
	// The following is modeled after portions of STransformViewportToolBar, which gets 
	// used in SCommonEditorViewportToolbarBase.

	// The buttons are hooked up to actual functions via command bindings in SEditorViewport::BindCommands(),
	// and the toolbar gets built in SUVEditor2DViewport::MakeViewportToolbar().

	FSlimHorizontalToolBarBuilder ToolbarBuilder(CommandList, FMultiBoxCustomization::None, InExtenders);

	// Use a custom style
	FName ToolBarStyle = "EditorViewportToolBar";
	ToolbarBuilder.SetStyle(&FAppStyle::Get(), ToolBarStyle);
	ToolbarBuilder.SetLabelVisibility(EVisibility::Collapsed);

	// Transform controls should not be focusable as it fights with the press space to change transform 
	// mode feature, which we may someday have.
	ToolbarBuilder.SetIsFocusable(false);

	// Widget controls
	ToolbarBuilder.BeginSection("Transform");
	{
		ToolbarBuilder.BeginBlockGroup();

		// Select Mode
		static FName SelectModeName = FName(TEXT("SelectMode"));
		ToolbarBuilder.AddToolBarButton(FEditorViewportCommands::Get().SelectMode, NAME_None, TAttribute<FText>(), TAttribute<FText>(), TAttribute<FSlateIcon>(), SelectModeName);

		// Translate Mode
		static FName TranslateModeName = FName(TEXT("TranslateMode"));
		ToolbarBuilder.AddToolBarButton(FEditorViewportCommands::Get().TranslateMode, NAME_None, TAttribute<FText>(), TAttribute<FText>(), TAttribute<FSlateIcon>(), TranslateModeName);

		ToolbarBuilder.EndBlockGroup();
	}

	ToolbarBuilder.EndSection();

	return ToolbarBuilder.MakeWidget();
}

// This is mostly copied from the version found in STransformViewportToolbar.cpp, which provides the
// transform/snapping controls for the level editor main window. We only want a subset of that 
// functionality though and moreover we want to store the state in the UVEditor instead of the editor
// global settings. So we make a few tweaks here from the original to control the exact snapping options
// available and the activation methods.
TSharedRef<SWidget> SUVEditor2DViewportToolBar::MakeTransformToolBar(const TSharedPtr< FExtender > InExtenders)
{
	FSlimHorizontalToolBarBuilder ToolbarBuilder(CommandList, FMultiBoxCustomization::None, InExtenders);

	// Use a custom style
	FName ToolBarStyle = "EditorViewportToolBar";
	ToolbarBuilder.SetStyle(&FAppStyle::Get(), ToolBarStyle);
	ToolbarBuilder.SetLabelVisibility(EVisibility::Collapsed);

	// Transform controls cannot be focusable as it fights with the press space to change transform mode feature
	ToolbarBuilder.SetIsFocusable(false);

	ToolbarBuilder.BeginSection("LocationGridSnap");
	{
		// Grab the existing UICommand 
		// TODO: Should we replace this with our own version at some point? 
		// Same for the other commands below for rotation and scaling.
		TSharedPtr<FUICommandInfo> Command = FEditorViewportCommands::Get().LocationGridSnap;

		static FName PositionSnapName = FName(TEXT("PositionSnap"));

		// Setup a GridSnapSetting with the UICommand
		ToolbarBuilder.AddWidget(
			SNew(SViewportToolBarComboMenu)
			.Style(ToolBarStyle)
			.IsChecked(this, &SUVEditor2DViewportToolBar::IsLocationGridSnapChecked)
			.OnCheckStateChanged(this, &SUVEditor2DViewportToolBar::HandleToggleLocationGridSnap)
			.Label(this, &SUVEditor2DViewportToolBar::GetLocationGridLabel)
			.OnGetMenuContent(this, &SUVEditor2DViewportToolBar::FillLocationGridSnapMenu)
			.ToggleButtonToolTip(Command->GetDescription())
			.MenuButtonToolTip(LOCTEXT("LocationGridSnap_ToolTip", "Set the Translation Snap value"))
			.Icon(Command->GetIcon())
			.MinDesiredButtonWidth(24.0f)
			.ParentToolBar(SharedThis(this)),
			PositionSnapName,
			false,
			HAlign_Fill,

			// explicitly specify what this widget should look like as a menu item
			FNewMenuDelegate::CreateLambda([this, Command](FMenuBuilder& InMenuBuilder)
				{
					// TODO - debug why can't just use the Command / mapping isn't working 
					InMenuBuilder.AddMenuEntry(Command);

					InMenuBuilder.AddWrapperSubMenu(
						LOCTEXT("GridSnapMenuSettings", "Translation Snap Settings"),
						LOCTEXT("GridSnapMenuSettings_ToolTip", "Set the Translation Snap value"),
						FOnGetContent::CreateSP(this, &SUVEditor2DViewportToolBar::FillLocationGridSnapMenu),
						FSlateIcon(Command->GetIcon())
					);
				}
		));
	}
	ToolbarBuilder.EndSection();

	ToolbarBuilder.BeginSection("RotationGridSnap");
	{
		// Grab the existing UICommand 
		TSharedPtr<FUICommandInfo> Command = FEditorViewportCommands::Get().RotationGridSnap;

		static FName RotationSnapName = FName(TEXT("RotationSnap"));

		// Setup a GridSnapSetting with the UICommand
		ToolbarBuilder.AddWidget(
			SNew(SViewportToolBarComboMenu)
			.Style(ToolBarStyle)
			.IsChecked(this, &SUVEditor2DViewportToolBar::IsRotationGridSnapChecked)
			.OnCheckStateChanged(this, &SUVEditor2DViewportToolBar::HandleToggleRotationGridSnap)
			.Label(this, &SUVEditor2DViewportToolBar::GetRotationGridLabel)
			.OnGetMenuContent(this, &SUVEditor2DViewportToolBar::FillRotationGridSnapMenu)
			.ToggleButtonToolTip(Command->GetDescription())
			.MenuButtonToolTip(LOCTEXT("RotationGridSnap_ToolTip", "Set the Rotation Snap value"))
			.Icon(Command->GetIcon())
			.ParentToolBar(SharedThis(this)),
			RotationSnapName,
			false,
			HAlign_Fill,

			// explicitly specify what this widget should look like as a menu item
			FNewMenuDelegate::CreateLambda([this, Command](FMenuBuilder& InMenuBuilder)
				{
					InMenuBuilder.AddMenuEntry(Command);

					InMenuBuilder.AddWrapperSubMenu(
						LOCTEXT("RotationGridSnapMenuSettings", "Rotation Snap Settings"),
						LOCTEXT("RotationGridSnapMenuSettings_ToolTip", "Set the Rotation Snap value"),
						FOnGetContent::CreateSP(this, &SUVEditor2DViewportToolBar::FillRotationGridSnapMenu),
						FSlateIcon(Command->GetIcon())
					);
				}
		));
	}
	ToolbarBuilder.EndSection();


	ToolbarBuilder.BeginSection("ScaleGridSnap");
	{
		// Grab the existing UICommand 
		TSharedPtr<FUICommandInfo> Command = FEditorViewportCommands::Get().ScaleGridSnap;

		static FName ScaleSnapName = FName(TEXT("ScaleSnap"));

		// Setup a GridSnapSetting with the UICommand
		ToolbarBuilder.AddWidget(
			SNew(SViewportToolBarComboMenu)
			.Cursor(EMouseCursor::Default)
			.Style(ToolBarStyle)
			.IsChecked(this, &SUVEditor2DViewportToolBar::IsScaleGridSnapChecked)
			.OnCheckStateChanged(this, &SUVEditor2DViewportToolBar::HandleToggleScaleGridSnap)
			.Label(this, &SUVEditor2DViewportToolBar::GetScaleGridLabel)
			.OnGetMenuContent(this, &SUVEditor2DViewportToolBar::FillScaleGridSnapMenu)
			.ToggleButtonToolTip(Command->GetDescription())
			.MenuButtonToolTip(LOCTEXT("ScaleGridSnap_ToolTip", "Set the Scaling Snap value"))
			.Icon(Command->GetIcon())
			.MinDesiredButtonWidth(24.0f)
			.ParentToolBar(SharedThis(this)),
			ScaleSnapName,
			false,
			HAlign_Fill,

			// explicitly specify what this widget should look like as a menu item
			FNewMenuDelegate::CreateLambda([this, Command](FMenuBuilder& InMenuBuilder)
				{
					InMenuBuilder.AddMenuEntry(Command);

					InMenuBuilder.AddWrapperSubMenu(
						LOCTEXT("ScaleGridSnapMenuSettings", "Scale Snap Settings"),
						LOCTEXT("ScaleGridSnapMenuSettings_ToolTip", "Set the Scale Snap value"),
						FOnGetContent::CreateSP(this, &SUVEditor2DViewportToolBar::FillScaleGridSnapMenu),
						FSlateIcon(Command->GetIcon())
					);
				}
		));
	}
	ToolbarBuilder.EndSection();

	TSharedRef<SWidget> TransformBar = ToolbarBuilder.MakeWidget();
	TransformBar->SetEnabled(TAttribute<bool>::CreateLambda([this]() {return Viewport2DClient->AreWidgetButtonsEnabled(); }));
	return TransformBar;
}

// The following methods again mimic the patterns found in the STransformViewportToolbar.cpp,
// to serve as a drop in replacement for the menu infrastructure above. These have been altered
// to adjust the menu options and change how the snap settings are stored/forwarded to the UVEditor.

FText SUVEditor2DViewportToolBar::GetLocationGridLabel() const
{
	return FText::AsNumber(Viewport2DClient->GetLocationGridSnapValue());
}

FText SUVEditor2DViewportToolBar::GetRotationGridLabel() const
{
	return FText::Format(LOCTEXT("GridRotation - Number - DegreeSymbol", "{0}\u00b0"), FText::AsNumber(Viewport2DClient->GetRotationGridSnapValue()));
}

FText SUVEditor2DViewportToolBar::GetScaleGridLabel() const
{
	FNumberFormattingOptions NumberFormattingOptions;
	NumberFormattingOptions.MaximumFractionalDigits = 5;

	const float CurGridAmount = Viewport2DClient->GetScaleGridSnapValue();
	return FText::AsNumber(CurGridAmount, &NumberFormattingOptions);
}

TSharedRef<SWidget> SUVEditor2DViewportToolBar::FillLocationGridSnapMenu()
{
	TArray<float> GridSizes;
	GridSizes.Reserve(FUVEditorUXSettings::MaxLocationSnapValue());
	for (int32 Index = 0; Index < FUVEditorUXSettings::MaxLocationSnapValue(); ++Index)
	{
		GridSizes.Add(FUVEditorUXSettings::LocationSnapValue(Index));
	}
	return BuildLocationGridCheckBoxList("Snap", LOCTEXT("LocationSnapText", "Snap Delta Distances"), GridSizes);
}

TSharedRef<SWidget> SUVEditor2DViewportToolBar::BuildLocationGridCheckBoxList(FName InExtentionHook, const FText& InHeading, const TArray<float>& InGridSizes) const
{
	const ULevelEditorViewportSettings* ViewportSettings = GetDefault<ULevelEditorViewportSettings>();

	const bool bShouldCloseWindowAfterMenuSelection = true;
	FMenuBuilder LocationGridMenuBuilder(bShouldCloseWindowAfterMenuSelection, CommandList);

	LocationGridMenuBuilder.BeginSection(InExtentionHook, InHeading);
	for (int32 CurGridSizeIndex = 0; CurGridSizeIndex < InGridSizes.Num(); ++CurGridSizeIndex)
	{
		const float CurGridSize = InGridSizes[CurGridSizeIndex];

		LocationGridMenuBuilder.AddMenuEntry(
			FText::AsNumber(CurGridSize),
			FText::Format(LOCTEXT("LocationGridSize_ToolTip", "Sets snap delta to {0}"), FText::AsNumber(CurGridSize)),
			FSlateIcon(),
			FUIAction(FExecuteAction::CreateLambda([this, CurGridSize]() {Viewport2DClient->SetLocationGridSnapValue(CurGridSize); }),
				FCanExecuteAction(),
				FIsActionChecked::CreateLambda([this, CurGridSize]() { return FMath::IsNearlyEqual(Viewport2DClient->GetLocationGridSnapValue(), CurGridSize); })),
			NAME_None,
			EUserInterfaceActionType::RadioButton);
	}
	LocationGridMenuBuilder.EndSection();

	return LocationGridMenuBuilder.MakeWidget();
}

TSharedRef<SWidget> SUVEditor2DViewportToolBar::FillRotationGridSnapMenu()
{
	const ULevelEditorViewportSettings* ViewportSettings = GetDefault<ULevelEditorViewportSettings>();

	return SNew(SUniformGridPanel)

		+ SUniformGridPanel::Slot(0, 0)
		[
			BuildRotationGridCheckBoxList("Common", LOCTEXT("RotationCommonText", "Common"), ViewportSettings->CommonRotGridSizes)
		]

	+ SUniformGridPanel::Slot(1, 0)
		[
			BuildRotationGridCheckBoxList("Div360", LOCTEXT("RotationDivisions360DegreesText", "Divisions of 360\u00b0"), ViewportSettings->DivisionsOf360RotGridSizes)
		];
}

TSharedRef<SWidget> SUVEditor2DViewportToolBar::BuildRotationGridCheckBoxList(FName InExtentionHook, const FText& InHeading, const TArray<float>& InGridSizes) const
{
	const bool bShouldCloseWindowAfterMenuSelection = true;
	FMenuBuilder RotationGridMenuBuilder(bShouldCloseWindowAfterMenuSelection, CommandList);

	RotationGridMenuBuilder.BeginSection(InExtentionHook, InHeading);
	for (int32 CurGridAngleIndex = 0; CurGridAngleIndex < InGridSizes.Num(); ++CurGridAngleIndex)
	{
		const float CurGridAngle = InGridSizes[CurGridAngleIndex];

		FText MenuName = FText::Format(LOCTEXT("RotationGridAngle", "{0}\u00b0"), FText::AsNumber(CurGridAngle)); /*degree symbol*/
		FText ToolTipText = FText::Format(LOCTEXT("RotationGridAngle_ToolTip", "Sets rotation snap angle to {0}"), MenuName); /*degree symbol*/

		RotationGridMenuBuilder.AddMenuEntry(
			MenuName,
			ToolTipText,
			FSlateIcon(),
			FUIAction(FExecuteAction::CreateLambda([this, CurGridAngle]() {Viewport2DClient->SetRotationGridSnapValue(CurGridAngle); }),
				FCanExecuteAction(),
				FIsActionChecked::CreateLambda([this, CurGridAngle]() {return FMath::IsNearlyEqual(Viewport2DClient->GetRotationGridSnapValue(), CurGridAngle); })),
			NAME_None,
			EUserInterfaceActionType::RadioButton);
	}
	RotationGridMenuBuilder.EndSection();

	return RotationGridMenuBuilder.MakeWidget();
}

TSharedRef<SWidget> SUVEditor2DViewportToolBar::FillScaleGridSnapMenu()
{
	const ULevelEditorViewportSettings* ViewportSettings = GetDefault<ULevelEditorViewportSettings>();
	const bool bShouldCloseWindowAfterMenuSelection = true;

	FNumberFormattingOptions NumberFormattingOptions;
	NumberFormattingOptions.MaximumFractionalDigits = 5;

	FMenuBuilder ScaleGridMenuBuilder(bShouldCloseWindowAfterMenuSelection, CommandList);

	ScaleGridMenuBuilder.BeginSection("ScaleSnapOptions", LOCTEXT("ScaleSnapOptions", "Scale Snap"));

	for (int32 CurGridAmountIndex = 0; CurGridAmountIndex < ViewportSettings->ScalingGridSizes.Num(); ++CurGridAmountIndex)
	{
		const float CurGridAmount = ViewportSettings->ScalingGridSizes[CurGridAmountIndex];

		FText MenuText;
		FText ToolTipText;

		if (GEditor->UsePercentageBasedScaling())
		{
			MenuText = FText::AsPercent(CurGridAmount / 100.0f, &NumberFormattingOptions);
			ToolTipText = FText::Format(LOCTEXT("ScaleGridAmountOld_ToolTip", "Snaps scale values to {0}"), MenuText);
		}
		else
		{
			MenuText = FText::AsNumber(CurGridAmount, &NumberFormattingOptions);
			ToolTipText = FText::Format(LOCTEXT("ScaleGridAmount_ToolTip", "Snaps scale values to increments of {0}"), MenuText);
		}

		ScaleGridMenuBuilder.AddMenuEntry(
			MenuText,
			ToolTipText,
			FSlateIcon(),
			FUIAction(FExecuteAction::CreateLambda([this, CurGridAmount]() {Viewport2DClient->SetScaleGridSnapValue(CurGridAmount); }),
				FCanExecuteAction(),
				FIsActionChecked::CreateLambda([this, CurGridAmount]() {return FMath::IsNearlyEqual(Viewport2DClient->GetScaleGridSnapValue(), CurGridAmount); })),
			NAME_None,
			EUserInterfaceActionType::RadioButton);
	}
	ScaleGridMenuBuilder.EndSection();

	return ScaleGridMenuBuilder.MakeWidget();
}

ECheckBoxState SUVEditor2DViewportToolBar::IsLocationGridSnapChecked() const
{
	return Viewport2DClient->GetLocationGridSnapEnabled() ? ECheckBoxState::Checked : ECheckBoxState::Unchecked;
}

ECheckBoxState SUVEditor2DViewportToolBar::IsRotationGridSnapChecked() const
{
	return Viewport2DClient->GetRotationGridSnapEnabled() ? ECheckBoxState::Checked : ECheckBoxState::Unchecked;
}

ECheckBoxState SUVEditor2DViewportToolBar::IsScaleGridSnapChecked() const
{
	return Viewport2DClient->GetScaleGridSnapEnabled() ? ECheckBoxState::Checked : ECheckBoxState::Unchecked;
}

void SUVEditor2DViewportToolBar::HandleToggleLocationGridSnap(ECheckBoxState InState)
{
	Viewport2DClient->SetLocationGridSnapEnabled(InState == ECheckBoxState::Checked);
}

void SUVEditor2DViewportToolBar::HandleToggleRotationGridSnap(ECheckBoxState InState)
{
	Viewport2DClient->SetRotationGridSnapEnabled(InState == ECheckBoxState::Checked);
}

void SUVEditor2DViewportToolBar::HandleToggleScaleGridSnap(ECheckBoxState InState)
{
	Viewport2DClient->SetScaleGridSnapEnabled(InState == ECheckBoxState::Checked);
}

#undef LOCTEXT_NAMESPACE<|MERGE_RESOLUTION|>--- conflicted
+++ resolved
@@ -42,8 +42,6 @@
 				MakeSelectionToolBar(InArgs._Extenders)
 			]
 
-<<<<<<< HEAD
-=======
 	        + SHorizontalBox::Slot()
 			.Padding(ToolbarSlotPadding)
 			.HAlign(HAlign_Right)
@@ -51,7 +49,6 @@
 				MakeTransformToolBar(InArgs._Extenders)
 			]
 
->>>>>>> d731a049
 			+ SHorizontalBox::Slot()
 			.Padding(ToolbarSlotPadding)
 			.HAlign(HAlign_Right)
@@ -71,11 +68,7 @@
 
 	// Use a custom style
 	FName ToolBarStyle = "EditorViewportToolBar";
-<<<<<<< HEAD
-	ToolbarBuilder.SetStyle(&FEditorStyle::Get(), ToolBarStyle);
-=======
 	ToolbarBuilder.SetStyle(&FAppStyle::Get(), ToolBarStyle);
->>>>>>> d731a049
 	ToolbarBuilder.SetLabelVisibility(EVisibility::Collapsed);
 
 	// Transform controls should not be focusable as it fights with the press space to change transform 
