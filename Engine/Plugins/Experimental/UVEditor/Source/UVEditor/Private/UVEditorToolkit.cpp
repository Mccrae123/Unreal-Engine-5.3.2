--- conflicted
+++ resolved
@@ -24,11 +24,7 @@
 #include "UVEditorSubsystem.h"
 #include "UVEditorModule.h"
 #include "UVEditorStyle.h"
-<<<<<<< HEAD
-#include "UVToolContextObjects.h"
-=======
 #include "ContextObjects/UVToolContextObjects.h"
->>>>>>> d731a049
 #include "UVEditorModeUILayer.h"
 #include "Widgets/Docking/SDockTab.h"
 #include "UVEditorUXSettings.h"
@@ -96,8 +92,6 @@
 	FUVEditorModule* UVEditorModule = &FModuleManager::LoadModuleChecked<FUVEditorModule>("UVEditor");
 	UVEditorModule->OnRegisterLayoutExtensions().Broadcast(*LayoutExtender);
 	StandaloneDefaultLayout->ProcessExtensions(*LayoutExtender);
-<<<<<<< HEAD
-=======
 
 	// This API object serves as a communication point between the viewport toolbars and the tools.
     // We create it here so that we can pass it both into the 2d & 3d viewports and when we initialize 
@@ -105,7 +99,6 @@
 	ViewportButtonsAPI = NewObject<UUVToolViewportButtonsAPI>();
 
 	UVTool2DViewportAPI = NewObject<UUVTool2DViewportAPI>();
->>>>>>> d731a049
 
 	// We could create the preview scenes in CreateEditorViewportClient() the way that FBaseAssetToolkit
 	// does, but it seems more intuitive to create them right off the bat and pass it in later. 
@@ -120,11 +113,7 @@
 
 	LivePreviewTabContent = MakeShareable(new FEditorViewportTabContent());
 	LivePreviewViewportClient = MakeShared<FUVEditor3DViewportClient>(
-<<<<<<< HEAD
-		LivePreviewEditorModeManager.Get(), LivePreviewScene.Get());
-=======
 		LivePreviewEditorModeManager.Get(), LivePreviewScene.Get(), nullptr, ViewportButtonsAPI);
->>>>>>> d731a049
 
 	LivePreviewViewportDelegate = [this](FAssetEditorViewportConstructionArgs InArgs)
 	{
@@ -132,14 +121,7 @@
 			.EditorViewportClient(LivePreviewViewportClient);
 	};
 
-<<<<<<< HEAD
-	// This API object serves as a communication point between the viewport toolbars and the tools.
-	// We create it here so that we can pass it both into the 2d viewport and when we initialize 
-	// the mode.
-	ViewportButtonsAPI = NewObject<UUVToolViewportButtonsAPI>();
-=======
-
->>>>>>> d731a049
+
 }
 
 FUVEditorToolkit::~FUVEditorToolkit()
@@ -231,21 +213,13 @@
 	InTabManager->RegisterTabSpawner(ViewportTabID, FOnSpawnTab::CreateSP(this, &FUVEditorToolkit::SpawnTab_Viewport))
 		.SetDisplayName(LOCTEXT("2DViewportTabLabel", "2D Viewport"))
 		.SetGroup(UVEditorMenuCategory.ToSharedRef())
-<<<<<<< HEAD
-		.SetIcon(FSlateIcon(FEditorStyle::GetStyleSetName(), "LevelEditor.Tabs.Viewports"));
-=======
 		.SetIcon(FSlateIcon(FAppStyle::GetAppStyleSetName(), "LevelEditor.Tabs.Viewports"));
->>>>>>> d731a049
 
 	InTabManager->RegisterTabSpawner(LivePreviewTabID, FOnSpawnTab::CreateSP(this, 
 		&FUVEditorToolkit::SpawnTab_LivePreview))
 		.SetDisplayName(LOCTEXT("3DViewportTabLabel", "3D Viewport"))
 		.SetGroup(UVEditorMenuCategory.ToSharedRef())
-<<<<<<< HEAD
-		.SetIcon(FSlateIcon(FEditorStyle::GetStyleSetName(), "LevelEditor.Tabs.Viewports"));
-=======
 		.SetIcon(FSlateIcon(FAppStyle::GetAppStyleSetName(), "LevelEditor.Tabs.Viewports"));
->>>>>>> d731a049
 }
 
 bool FUVEditorToolkit::OnRequestClose()
@@ -261,8 +235,6 @@
 		// simply return true because there's nothing left to do.
 		return true; 
 	}
-<<<<<<< HEAD
-=======
 
 	bool bHasUnappliedChanges = UVMode->HaveUnappliedChanges();
 	bool bCanApplyChanges = UVMode->CanApplyChanges();
@@ -284,7 +256,6 @@
 			return false;
 		}
 	}
->>>>>>> d731a049
 
 	// Warn the user of any unapplied changes.
 	if (bHasUnappliedChanges && bCanApplyChanges)
@@ -311,12 +282,6 @@
 		}
 	}
 
-	// Give any active modes a chance to shutdown while the toolkit host is still alive
-    // This is super important to do, otherwise currently opened tabs won't be marked as "closed".
-    // This results in tabs not being properly recycled upon reopening the editor and tab
-    // duplication for each opening event.
-	GetEditorModeManager().ActivateDefaultMode();
-
 	return FAssetEditorToolkit::OnRequestClose();
 }
 
@@ -386,7 +351,6 @@
 TSharedRef<SDockTab> FUVEditorToolkit::SpawnTab_InteractiveToolsPanel(const FSpawnTabArgs& Args)
 {
 	TSharedRef<SDockTab> ToolsPanel = SNew(SDockTab);
-<<<<<<< HEAD
 
 	UUVEditorMode* UVMode = Cast<UUVEditorMode>(EditorModeManager->GetActiveScriptableMode(UUVEditorMode::EM_UVEditorModeId));
 	if (!UVMode)
@@ -405,26 +369,6 @@
 		return ToolsPanel;
 	}
 
-=======
-
-	UUVEditorMode* UVMode = Cast<UUVEditorMode>(EditorModeManager->GetActiveScriptableMode(UUVEditorMode::EM_UVEditorModeId));
-	if (!UVMode)
-	{
-		// This is where we will drop out on the first call to this callback, when the mode does not yet
-		// exist. There is probably a place where we could safely intialize the mode to make sure that
-		// it is around before the first call, but it seems cleaner to just do the mode initialization 
-		// in PostInitAssetEditor and fill in the tab at that time.
-		// Later calls to this callback will occur if the user closes and restores the tab, and they
-		// will continue past this point to allow the tab to be refilled.
-		return ToolsPanel;
-	}
-	TSharedPtr<FModeToolkit> UVModeToolkit = UVMode->GetToolkit().Pin();
-	if (!UVModeToolkit.IsValid())
-	{
-		return ToolsPanel;
-	}
-
->>>>>>> d731a049
 	ToolsPanel->SetContent(UVModeToolkit->GetInlineContent().ToSharedRef());
 	return ToolsPanel;
 }
@@ -450,11 +394,7 @@
 	// Instead, we do viewport client adjustment in PostInitAssetEditor().
 	check(EditorModeManager.IsValid());
 	return MakeShared<FUVEditor2DViewportClient>(EditorModeManager.Get(), UnwrapScene.Get(), 
-<<<<<<< HEAD
-		UVEditor2DViewport, ViewportButtonsAPI);
-=======
 		UVEditor2DViewport, ViewportButtonsAPI, UVTool2DViewportAPI);
->>>>>>> d731a049
 }
 
 // Called from FBaseAssetToolkit::CreateWidgets. The delegate call path goes through FAssetEditorToolkit::InitAssetEditor
@@ -491,8 +431,6 @@
 	check(PinnedToolkitHost.IsValid());
 	ModeUILayer = MakeShareable(new FUVEditorModeUILayer(PinnedToolkitHost.Get()));
 	ModeUILayer->SetModeMenuCategory( UVEditorMenuCategory );
-<<<<<<< HEAD
-=======
 
 	TArray<TObjectPtr<UObject>> ObjectsToEdit;
 	OwningAssetEditor->GetObjectsToEdit(ObjectsToEdit);
@@ -507,7 +445,6 @@
 		ObjectsToEdit, ObjectTransforms, *LivePreviewViewportClient, *LivePreviewEditorModeManager, 
 		*ViewportButtonsAPI, *UVTool2DViewportAPI);
 
->>>>>>> d731a049
 	// Currently, aside from setting up all the UI elements, the toolkit also kicks off the UV
 	// editor mode, which is the mode that the editor always works in (things are packaged into
 	// a mode so that they can be moved to another asset editor if necessary).
@@ -518,27 +455,6 @@
 		EditorModeManager->GetActiveScriptableMode(UUVEditorMode::EM_UVEditorModeId));
 	check(UVMode);
 
-<<<<<<< HEAD
-	// The mode will need to be able to get to the live preview world, camera, input router, and viewport buttons.
-	UVMode->InitializeContexts(*LivePreviewViewportClient, *LivePreviewEditorModeManager, *ViewportButtonsAPI);
-
-	TArray<TObjectPtr<UObject>> ObjectsToEdit;
-	OwningAssetEditor->GetObjectsToEdit(ObjectsToEdit);
-
-	// TODO: get these when possible, set them otherwise.
-	TArray<FTransform> ObjectTransforms;
-	ObjectTransforms.SetNum(ObjectsToEdit.Num());
-
-	UVMode->InitializeTargets(ObjectsToEdit, ObjectTransforms);
-
-	// Regardless of how the user has modified the layout, we're going to make sure that we have
-	// a 2d viewport that will allow our mode to receive ticks.
-    // We don't need to invoke the tool palette tab anymore, since this is handled by
-    // underlying infrastructure.
-	if (!TabManager->FindExistingLiveTab(ViewportTabID))
-	{
-		TabManager->TryInvokeTab(ViewportTabID);
-=======
 	// Regardless of how the user has modified the layout, we're going to make sure that we have
 	// a 2d viewport that will allow our mode to receive ticks.
     // We don't need to invoke the tool palette tab anymore, since this is handled by
@@ -556,7 +472,6 @@
 	if (!TabManager->FindExistingLiveTab(LivePreviewTabID))
 	{
 		TabManager->TryInvokeTab(LivePreviewTabID);
->>>>>>> d731a049
 	}
 
 	// Add the "Apply Changes" button. It should actually be safe to do this almost
@@ -597,9 +512,6 @@
 		FUIAction(),
 		FOnGetContent::CreateLambda([UVModeToolkit]()
 		{
-<<<<<<< HEAD
-			return UVModeToolkit->CreateBackgroundSettingsWidget();
-=======
 			
 			TSharedRef<SVerticalBox> Container = SNew(SVerticalBox);
 
@@ -659,7 +571,6 @@
 				];
 
 			return Widget;
->>>>>>> d731a049
 		}),
 		LOCTEXT("UVEditorBackgroundSettings_Label", "Display"),
 		LOCTEXT("UVEditorBackgroundSettings_ToolTip", "Change the background display settings"),
@@ -722,13 +633,10 @@
 	LivePreviewViewportClient->SetViewLocation(FVector(-200, 100, 100));
 	LivePreviewViewportClient->SetLookAtLocation(FVector(0, 0, 0));
 
-<<<<<<< HEAD
-=======
 	// Adjust camera view to focus on the scene
 	UVMode->FocusLivePreviewCameraOnSelection();
 
 
->>>>>>> d731a049
 	// Hook up the viewport command list to our toolkit command list so that hotkeys not
 	// handled by our toolkit would be handled by the viewport (to allow us to use
 	// whatever hotkeys the viewport registered after clicking in the detail panel or
