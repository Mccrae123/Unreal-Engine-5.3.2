// Copyright Epic Games, Inc. All Rights Reserved.

using UnrealBuildTool;

public class UVEditor : ModuleRules
{
	public UVEditor(ReadOnlyTargetRules Target) : base(Target)
	{
		PCHUsage = ModuleRules.PCHUsageMode.UseExplicitOrSharedPCHs;
		
		PublicIncludePaths.AddRange(
			new string[] {
				// ... add public include paths required here ...
			}
			);
				
		
		PrivateIncludePaths.AddRange(
			new string[] {
				// ... add other private include paths required here ...
			}
			);
			
		
		PublicDependencyModuleNames.AddRange(
			new string[]
			{
				"Core",
				
				"UnrealEd",
				"InputCore",
				"InteractiveToolsFramework",
				"MeshModelingToolsExp",
				"GeometryProcessingInterfaces" // For supporting launching the UVEditor directly from Modeling Tools or elsewhere
				
				// ... add other public dependencies that you statically link with here ...
			}
			);
			
		
		PrivateDependencyModuleNames.AddRange(
			new string[]
			{
				"CoreUObject",
				"Engine",
				"Slate",
				"SlateCore",
				
				"AdvancedPreviewScene",
				"ContentBrowser",
				"DynamicMesh",
				"EditorFramework", // FEditorModeInfo
				"EditorInteractiveToolsFramework",			
				"EditorSubsystem",
				"GeometryCore",
				"LevelEditor",
				"ModelingComponentsEditorOnly", // Static/skeletal mesh tool targets
				"ModelingComponents",
				"StatusBar",
				"ToolMenus",
				"ToolWidgets",
				"UVEditorTools",
				"UVEditorToolsEditorOnly",
				"WorkspaceMenuStructure",
<<<<<<< HEAD
=======
				"TextureUtilitiesCommon"
>>>>>>> d731a049
				// ... add private dependencies that you statically link with here ...	
			}
			);
		
		
		DynamicallyLoadedModuleNames.AddRange(
			new string[]
			{
				// ... add any modules that your module loads dynamically here ...
			}
			);
	}
}<|MERGE_RESOLUTION|>--- conflicted
+++ resolved
@@ -62,10 +62,7 @@
 				"UVEditorTools",
 				"UVEditorToolsEditorOnly",
 				"WorkspaceMenuStructure",
-<<<<<<< HEAD
-=======
 				"TextureUtilitiesCommon"
->>>>>>> d731a049
 				// ... add private dependencies that you statically link with here ...	
 			}
 			);
