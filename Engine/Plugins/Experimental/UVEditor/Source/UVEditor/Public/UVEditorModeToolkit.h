--- conflicted
+++ resolved
@@ -28,9 +28,6 @@
 	
 	/** Creates a widget where the background visualization can be changed. */
 	virtual TSharedRef<SWidget> CreateBackgroundSettingsWidget();
-<<<<<<< HEAD
-
-=======
 
 	/** Creates a widget where the grid display can be changed. */
 	virtual TSharedRef<SWidget> CreateGridSettingsWidget();
@@ -44,7 +41,6 @@
 	/** Enables or diables the Play in Editor mode warning for the editor */
 	virtual void EnableShowPIEWarning(bool bEnable);
 
->>>>>>> d731a049
 	// FModeToolkit
 	virtual void Init(const TSharedPtr<IToolkitHost>& InitToolkitHost, TWeakObjectPtr<UEdMode> InOwningMode) override;
 	virtual FText GetActiveToolDisplayName() const override { return ActiveToolName; }
@@ -71,11 +67,6 @@
 	virtual void PostWarning(const FText& Message);
 	virtual void ClearWarning();
 
-<<<<<<< HEAD
-protected:
-	const static TArray<FName> PaletteNames_Standard;
-
-=======
 	// set/clear mode-level warning message area. These messages don't get cleared on tool shutdown.
 	virtual void PostModeWarning(const FText& Message);
 	virtual void ClearModeWarning();
@@ -86,7 +77,6 @@
 	TSharedRef<SWidget> CreateDisplaySettingsWidget(UObject* SettingsObject) const;
 	void UpdatePIEWarnings();
 
->>>>>>> d731a049
 	// FModeToolkit
 	virtual void OnToolStarted(UInteractiveToolManager* Manager, UInteractiveTool* Tool) override;
 	virtual void OnToolEnded(UInteractiveToolManager* Manager, UInteractiveTool* Tool) override;
@@ -117,10 +107,7 @@
 	FText ActiveToolName;
 	const FSlateBrush* ActiveToolIcon;
 	FStatusBarMessageHandle ActiveToolMessageHandle;
-<<<<<<< HEAD
-=======
 	bool bShowPIEWarning;
->>>>>>> d731a049
 
 	void UpdateActiveToolProperties();
 	void InvalidateCachedDetailPanelState(UObject* ChangedObject);
