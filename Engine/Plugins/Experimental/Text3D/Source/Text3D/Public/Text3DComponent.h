--- conflicted
+++ resolved
@@ -7,10 +7,6 @@
 #include "BevelType.h"
 #include "Mesh.h"
 #include "UObject/ObjectMacros.h"
-<<<<<<< HEAD
-
-#include "Text3DComponent.generated.h"
-=======
 
 #include "Text3DComponent.generated.h"
 
@@ -18,7 +14,6 @@
 class ITextLayoutMarshaller;
 class UFont;
 class UMaterialInterface;
->>>>>>> 4af6daef
 
 UENUM()
 enum class EText3DVerticalTextAlignment : uint8
@@ -49,11 +44,7 @@
 };
 ENUM_CLASS_FLAGS(EText3DModifyFlags)
 
-<<<<<<< HEAD
-UCLASS(ClassGroup = (Text3D), meta=(BlueprintSpawnableComponent))
-=======
 UCLASS(ClassGroup = (Text3D), meta = (BlueprintSpawnableComponent))
->>>>>>> 4af6daef
 class TEXT3D_API UText3DComponent : public USceneComponent
 {
 	GENERATED_BODY()
@@ -71,72 +62,10 @@
 	virtual void PostTransacted(const FTransactionObjectEvent& TransactionEvent) override;
 #endif
 
-<<<<<<< HEAD
-	/** The text to generate a 3d mesh */
-	UPROPERTY(EditAnywhere, BlueprintReadWrite, BlueprintSetter = SetText, Category = "Text3D", meta = (MultiLine = true))
-	FText Text;
-
-	/** Size of the extrude */
-	UPROPERTY(EditAnywhere, BlueprintReadWrite, BlueprintSetter = SetExtrude, Category = "Text3D", Meta = (ClampMin = 0))
-	float Extrude;
-
-	/** Size of bevel */
-	UPROPERTY(EditAnywhere, BlueprintReadWrite, BlueprintSetter = SetBevel, Category = "Text3D", Meta = (EditCondition = "!bOutline", ClampMin = 0))
-	float Bevel;
-
-	/** Bevel Type */
-	UPROPERTY(EditAnywhere, BlueprintReadWrite, BlueprintSetter = SetBevelType, Category = "Text3D", Meta = (EditCondition = "!bOutline"))
-	EText3DBevelType BevelType;
-
-	/** Bevel Segments (Defines the amount of tesselation for the bevel part) */
-	UPROPERTY(EditAnywhere, BlueprintReadWrite, BlueprintSetter = SetBevelSegments, Category = "Text3D", Meta = (EditCondition = "!bOutline", ClampMin = 1, ClampMax = 15))
-	int32 BevelSegments;
-
-	/** Generate Outline */
-	UPROPERTY(EditAnywhere, BlueprintReadWrite, BlueprintSetter = SetOutline, Category = "Text3D")
-	bool bOutline;
-
-	/** Outline expand/offset amount */
-	UPROPERTY(EditAnywhere, BlueprintReadWrite, BlueprintSetter = SetOutlineExpand, Category = "Text3D", Meta = (EditCondition = "bOutline"))
-	float OutlineExpand;
-
-	/** Material for the front part */
-	UPROPERTY(EditAnywhere, BlueprintReadWrite, BlueprintSetter = SetFrontMaterial, Category = "Text3D")
-	TObjectPtr<class UMaterialInterface> FrontMaterial;
-
-	/** Material for the bevel part */
-	UPROPERTY(EditAnywhere, BlueprintReadWrite, BlueprintSetter = SetBevelMaterial, Category = "Text3D", Meta = (EditCondition = "!bOutline"))
-	TObjectPtr<class UMaterialInterface> BevelMaterial;
-
-	/** Material for the extruded part */
-	UPROPERTY(EditAnywhere, BlueprintReadWrite, BlueprintSetter = SetExtrudeMaterial, Category = "Text3D")
-	TObjectPtr<class UMaterialInterface> ExtrudeMaterial;
-
-	/** Material for the back part */
-	UPROPERTY(EditAnywhere, BlueprintReadWrite, BlueprintSetter = SetBackMaterial, Category = "Text3D")
-	TObjectPtr<class UMaterialInterface> BackMaterial;
-
-	/** Text font */
-	UPROPERTY(EditAnywhere, BlueprintReadWrite, BlueprintSetter = SetFont, Category = "Text3D")
-	TObjectPtr<class UFont> Font;
-
-	/** Horizontal text alignment */
-	UPROPERTY(EditAnywhere, BlueprintReadWrite, BlueprintSetter = SetHorizontalAlignment, Category = "Text3D")
-	EText3DHorizontalTextAlignment HorizontalAlignment;
-
-	/** Vertical text alignment */
-	UPROPERTY(EditAnywhere, BlueprintReadWrite, BlueprintSetter = SetVerticalAlignment, Category = "Text3D")
-	EText3DVerticalTextAlignment VerticalAlignment;
-
-	/** Text kerning */
-	UPROPERTY(EditAnywhere, BlueprintReadWrite, BlueprintSetter = SetKerning, Category = "Text3D")
-	float Kerning;
-=======
 	/**
 	 * Delegate called after text is rebuilt
 	 */
 	DECLARE_DYNAMIC_MULTICAST_DELEGATE(FTextGenerated);
->>>>>>> 4af6daef
 
 	/**
 	 * Delegate called after text is rebuilt
@@ -164,31 +93,12 @@
 	UFUNCTION(BlueprintCallable, Category = "Rendering|Components|Text3D", meta = (DeprecatedFunction, DeprecationMessage = "Set the property directly"))
 	void SetFont(UFont* InFont);
 
-<<<<<<< HEAD
-	// Lighting flags
-	
-	/** Controls whether the text glyphs should cast a shadow or not. */
-	UPROPERTY(EditAnywhere, BlueprintReadWrite, BlueprintSetter="SetCastShadow", Category=Lighting)
-	bool bCastShadow = true;
-
-	/**
-	 * Delegate called after text is rebuilt
-	 */
-	DECLARE_DYNAMIC_MULTICAST_DELEGATE(FTextGenerated);
-
-	/**
-	 * Delegate called after text is rebuilt
-	 */
-	DECLARE_MULTICAST_DELEGATE(FTextGeneratedNative);
-	FTextGeneratedNative& OnTextGenerated() { return TextGeneratedNativeDelegate; }
-=======
 	/** Get whether an outline is applied. */
 	bool HasOutline() const;
 
 	/** Set whether an outline is applied. */
 	UFUNCTION(BlueprintCallable, Category = "Rendering|Components|Text3D", meta = (DeprecatedFunction, DeprecationMessage = "Set the property directly"))
 	void SetHasOutline(const bool bValue);
->>>>>>> 4af6daef
 
 	/** Get the outline width. */
 	float GetOutlineExpand() const;
@@ -197,16 +107,8 @@
 	UFUNCTION(BlueprintCallable, Category = "Rendering|Components|Text3D", meta = (DeprecatedFunction, DeprecationMessage = "Set the property directly"))
 	void SetOutlineExpand(const float Value);
 
-<<<<<<< HEAD
-	UFUNCTION(BlueprintCallable, Category = "Rendering|Components|Text3D")
-	void SetOutline(const bool bValue);
-	
-	UFUNCTION(BlueprintCallable, Category = "Rendering|Components|Text3D")
-	void SetOutlineExpand(const float Value);
-=======
 	/** Get the text extrusion size and signal the primitives to be rebuilt */
 	float GetExtrude() const;
->>>>>>> 4af6daef
 
 	/** Set the text extrusion size and signal the primitives to be rebuilt */
 	UFUNCTION(BlueprintCallable, Category = "Rendering|Components|Text3D", meta = (DeprecatedFunction, DeprecationMessage = "Set the property directly"))
@@ -338,15 +240,6 @@
 	UFUNCTION(BlueprintCallable, Category = "Rendering|Components|Text3D", meta = (DeprecatedFunction, DeprecationMessage = "Set the property directly"))
 	void SetFreeze(const bool bFreeze);
 
-<<<<<<< HEAD
-	/** Changes the value of CastShadow. */
-	UFUNCTION(BlueprintCallable, Category="Rendering")
-	void SetCastShadow(bool NewCastShadow);
-
-	UFUNCTION(BlueprintCallable, Category = "Rendering|Components|Text3D")
-	void GetBounds(FVector& Origin, FVector& BoxExtent);
-
-=======
 	/** Get the value of CastShadow. */
 	bool CastsShadow() const;
 
@@ -357,7 +250,6 @@
 	UFUNCTION(BlueprintCallable, Category = "Rendering|Components|Text3D")
 	void GetBounds(FVector& Origin, FVector& BoxExtent);
 
->>>>>>> 4af6daef
 	/** Gets the number of font glyphs that are currently used */
 	UFUNCTION(BlueprintCallable, Category = "Rendering|Components|Text3D")
 	int32 GetGlyphCount();
@@ -374,11 +266,7 @@
 	UFUNCTION(BlueprintCallable, Category = "Rendering|Components|Text3D")
 	UStaticMeshComponent* GetGlyphMeshComponent(int32 Index);
 
-<<<<<<< HEAD
-	/** Gets all the glyph meshes*/
-=======
 	/** Gets all the glyph meshes */
->>>>>>> 4af6daef
 	UFUNCTION(BlueprintCallable, Category = "Rendering|Components|Text3D")
 	const TArray<UStaticMeshComponent*>& GetGlyphMeshComponents();
 	
@@ -386,15 +274,6 @@
 	UFUNCTION(BlueprintCallable, Category = "Rendering|Components|Text3D")
 	FVector GetTextScale();
 
-<<<<<<< HEAD
-protected:
-	virtual void OnVisibilityChanged() override;
-	virtual void OnHiddenInGameChanged() override;
-
-private:
-	UPROPERTY(Transient)
-	TObjectPtr<class USceneComponent> TextRoot;
-=======
 	/** Manually update the geometry, ignoring RefreshOnChange (but still accounting for the Freeze flag) */
 	void Rebuild();
 
@@ -527,7 +406,6 @@
 private:
 	UPROPERTY()
 	TObjectPtr<USceneComponent> TextRoot;
->>>>>>> 4af6daef
 
 	UPROPERTY(BlueprintAssignable, Category = Events, meta = (AllowPrivateAccess = true, DisplayName = "On Text Generated"))
 	FTextGenerated TextGeneratedDelegate;
@@ -536,15 +414,6 @@
 
 	/** Flagged as true when the text mesh is being built. */
 	std::atomic<bool> bIsBuilding;
-<<<<<<< HEAD
-	
-	bool bPendingBuild;
-	bool bFreezeBuild;
-
-	FVector TextScale;
-
-	TSharedPtr<struct FText3DShapedText> ShapedText;
-=======
 
 	/** No mesh or layout rebuilds occur while this flag is true, allowing the user to set numerous properties before rebuilding. */
 	bool bFreezeBuild;
@@ -556,7 +425,6 @@
 	FVector TextScale;
 
 	/** To uniquely identify and discard duplicate update requests. */
->>>>>>> 4af6daef
 	TArray<TSharedPtr<int32>> CachedCounterReferences;
 
 	/** Caches the last result of ShapedText, to allow faster updates of layout changes. */
@@ -575,30 +443,16 @@
 	/** Each character mesh is held in a component. */
 	UPROPERTY(Transient)
 	TArray<TObjectPtr<UStaticMeshComponent>> CharacterMeshes;
-<<<<<<< HEAD
 
 	/** Allocates, or shrinks existing components to match the input number. Returns false if nothing modified. */
 	bool AllocateGlyphs(int32 Num);
-=======
->>>>>>> 4af6daef
-
-	/** Allocates, or shrinks existing components to match the input number. Returns false if nothing modified. */
-	bool AllocateGlyphs(int32 Num);
-
-<<<<<<< HEAD
-	void UpdateTransforms();
-	void Rebuild(const bool bCleanCache = false);
-	void ClearTextMesh();
-	void BuildTextMesh(const bool bCleanCache = false);
-	void BuildTextMeshInternal(const bool bCleanCache);
-=======
+
 	/** Slot based Material accessors. */
 	UMaterialInterface* GetMaterial(const EText3DGroupType Type) const;
 	void SetMaterial(const EText3DGroupType Type, UMaterialInterface* Material);
 	void UpdateMaterial(const EText3DGroupType Type, UMaterialInterface* Material);
 
 	/** Validation and context sensitive limits applied to the current bevel value. */
->>>>>>> 4af6daef
 	void CheckBevel();
 	float MaxBevel() const;
 
