// Copyright Epic Games, Inc. All Rights Reserved.

using System.IO;
using UnrealBuildTool;

public class Text3D : ModuleRules
{
	public Text3D(ReadOnlyTargetRules Target) : base(Target)
	{
		bEnableExceptions = true;
		PCHUsage = ModuleRules.PCHUsageMode.UseExplicitOrSharedPCHs;

		PublicDependencyModuleNames.AddRange(new string[] {
			"Core",
			"CoreUObject",
			"Engine",
		});

		PrivateDependencyModuleNames.AddRange(new string[] {
			"FreeType2",
<<<<<<< HEAD
			"GeometryCore",
=======
>>>>>>> 4af6daef
			"GeometryAlgorithms",
			"GeometryCore",
			"HarfBuzz",
            "ICU",
            "MeshDescription",
            "Slate",
			"SlateCore",
			"StaticMeshDescription",
		});

		// Needed to reference underlying FreeType info
		// @todo: Move font vector handling to new module ("FontCore") - don't expose FT directly?
		string EnginePath = Path.GetFullPath(Target.RelativeEnginePath);
		PrivateIncludePaths.AddRange(new string[]  {
			Path.Combine(EnginePath, "Source/Runtime/SlateCore/Private")
		});
	}
}<|MERGE_RESOLUTION|>--- conflicted
+++ resolved
@@ -18,10 +18,6 @@
 
 		PrivateDependencyModuleNames.AddRange(new string[] {
 			"FreeType2",
-<<<<<<< HEAD
-			"GeometryCore",
-=======
->>>>>>> 4af6daef
 			"GeometryAlgorithms",
 			"GeometryCore",
 			"HarfBuzz",
