// Copyright Epic Games, Inc. All Rights Reserved.

#include "Text3DCharacterTransform.h"
#include "GameFramework/Actor.h"
#include "Components/StaticMeshComponent.h"
#include "Text3DComponent.h"


UText3DCharacterTransform::UText3DCharacterTransform()
{
	bLocationEnabled = false;
	LocationProgress = 0.0f;
	LocationOrder = EText3DCharacterEffectOrder::Normal;
	LocationRange = 50.0f;
	LocationDistance = FVector(100.0f, 0.0f, 0.0f);

	bScaleEnabled = false;
	ScaleProgress = 0.0f;
	ScaleOrder = EText3DCharacterEffectOrder::Normal;
	ScaleRange = 50.0f;
	ScaleBegin = FVector(1.0f, 0.0f, 0.0f);
	ScaleEnd = FVector(1.0f);

	bRotateEnabled = false;
	RotateProgress = 0.0f;
	RotateOrder = EText3DCharacterEffectOrder::Normal;
	RotateRange = 50.0f;
	RotateBegin = FRotator(-90.0f, 0.0f, 0.0f);
	RotateEnd = FRotator(0.0f, 0.0f, 0.0f);

	bInitialized = false;
}

void UText3DCharacterTransform::OnRegister()
{
	Super::OnRegister();

	if (!bInitialized)
	{
		bInitialized = true;
		ProcessEffect();
	}

<<<<<<< HEAD
	UText3DComponent* Text3DComponent = GetText3DComponent();
	if (Text3DComponent)
=======
	if (UText3DComponent* Text3DComponent = GetText3DComponent())
>>>>>>> 6bbb88c8
	{
		Text3DComponent->OnTextGenerated().AddUObject(this, &UText3DCharacterTransform::ProcessEffect);
	}
}

void UText3DCharacterTransform::OnUnregister()
{
<<<<<<< HEAD
	UText3DComponent* Text3DComponent = GetText3DComponent();
	if (Text3DComponent)
=======
	if (UText3DComponent* Text3DComponent = GetText3DComponent())
>>>>>>> 6bbb88c8
	{
		Text3DComponent->OnTextGenerated().RemoveAll(this);
	}

	Super::OnUnregister();
}

#if WITH_EDITOR
void UText3DCharacterTransform::PostEditChangeProperty(FPropertyChangedEvent& PropertyChangedEvent)
{
	Super::PostEditChangeProperty(PropertyChangedEvent);

	const FName Name = PropertyChangedEvent.GetPropertyName();
	if (Name == GET_MEMBER_NAME_CHECKED(UText3DCharacterTransform, bLocationEnabled))
	{
		ResetLocation();
	}
	else if (Name == GET_MEMBER_NAME_CHECKED(UText3DCharacterTransform, bScaleEnabled))
	{
		ResetScale();
	}
	else if (Name == GET_MEMBER_NAME_CHECKED(UText3DCharacterTransform, bRotateEnabled))
	{
		ResetRotate();
	}

	ProcessEffect();
}
#endif

void UText3DCharacterTransform::ProcessEffect()
{
	UText3DComponent* Text3DComponent = GetText3DComponent();
	if (!Text3DComponent)
	{
		return;
	}

	int32 Count = Text3DComponent->GetGlyphCount();
	for (int32 Index = 0; Index < Count; Index++)
	{
		USceneComponent* GlyphComponent = Text3DComponent->GetGlyphMeshComponent(Index);
		if (!GlyphComponent)
		{
			continue;
		}

		if (bLocationEnabled)
		{
			float Effect = GetEffectValue(Index, Count, LocationOrder, LocationProgress, LocationRange);
			FVector Location = LocationDistance * Effect;
			GlyphComponent->SetRelativeLocation(Location);
		}

		if (bScaleEnabled)
		{
			float Effect = GetEffectValue(Index, Count, ScaleOrder, ScaleProgress, ScaleRange);
			FVector Scale = ScaleBegin + ((ScaleEnd - ScaleBegin) * Effect);
			GlyphComponent->SetRelativeScale3D(Scale);
		}

		if (bRotateEnabled)
		{
			float Effect = GetEffectValue(Index, Count, RotateOrder, RotateProgress, RotateRange);
			FRotator Rotator = RotateBegin + (RotateEnd - RotateBegin) * Effect;
			GlyphComponent->SetRelativeRotation(Rotator);
		}
	}
}

void UText3DCharacterTransform::ResetLocation()
{
	UText3DComponent* Text3DComponent = GetText3DComponent();
	if (!Text3DComponent)
	{
		return;
	}

	int32 Count = Text3DComponent->GetGlyphCount();
	for (int32 Index = 0; Index < Count; Index++)
	{
		USceneComponent* GlyphComponent = Text3DComponent->GetGlyphMeshComponent(Index);
		if (GlyphComponent)
		{
			GlyphComponent->SetRelativeLocation(FVector::ZeroVector);
		}
	}
}

void UText3DCharacterTransform::ResetRotate()
{
	UText3DComponent* Text3DComponent = GetText3DComponent();
	if (!Text3DComponent)
	{
		return;
	}

	int32 Count = Text3DComponent->GetGlyphCount();
	for (int32 Index = 0; Index < Count; Index++)
	{
		USceneComponent* GlyphComponent = Text3DComponent->GetGlyphMeshComponent(Index);
		if (GlyphComponent)
		{
			GlyphComponent->SetRelativeRotation(FRotator::ZeroRotator);
		}
	}
}

void UText3DCharacterTransform::ResetScale()
{
	UText3DComponent* Text3DComponent = GetText3DComponent();
	if (!Text3DComponent)
	{
		return;
	}

	int32 Count = Text3DComponent->GetGlyphCount();
	for (int32 Index = 0; Index < Count; Index++)
	{
		USceneComponent* GlyphComponent = Text3DComponent->GetGlyphMeshComponent(Index);
		if (GlyphComponent)
		{
			GlyphComponent->SetRelativeScale3D(FVector(1.0f));
		}
	}
}

float UText3DCharacterTransform::GetEffectValue(int32 Index, int32 Total, EText3DCharacterEffectOrder Order, float Progress, float Range)
{
	float Effect = 0.0f, Strip = 1.0f;
	GetLineParameters(Range * 0.01f, Order, Total, Effect, Strip);

	int32 Position = GetEffectPosition(Index, Total, Order);
	return FMath::Clamp((Progress * 0.01f - Effect * Position) / Strip, 0.0f, 1.0f);
}

void UText3DCharacterTransform::GetLineParameters(float Range, EText3DCharacterEffectOrder Order, int32 Total, float & EffectOut, float & StripOut)
{
	float Segment = 1.0f / Total;
	EffectOut = (1.0f - Range) / Total;
	StripOut = FMath::Max(Range, Segment);

	if (Order == EText3DCharacterEffectOrder::FromCenter || Order == EText3DCharacterEffectOrder::ToCenter)
	{
		int32 Center = Total / 2.0f - 0.5f;
		EffectOut *= (float)Total / (Center + 1.0f);
	}

	if (FMath::IsNearlyZero(EffectOut))
	{
		EffectOut = 0.01f;
	}
}

int32 UText3DCharacterTransform::GetEffectPosition(int32 Index, int32 Total, EText3DCharacterEffectOrder Order)
{
	int32 Center = 0.5f * Total - 0.5f;
	switch (Order)
	{
	case EText3DCharacterEffectOrder::FromCenter:
	{
		if (Index > Center)
		{
			Index = Total - Index - 1;
		}

		return Center - Index;
	}

	case EText3DCharacterEffectOrder::ToCenter:
	{
		if (Index > Center)
		{
			return Total - Index - 1;
		}

		return Index;
	}

	case EText3DCharacterEffectOrder::Opposite:
	{
		return Total - Index - 1;
	}
	}

	return Index;
}

void UText3DCharacterTransform::SetLocationEnabled(bool bEnabled)
{
	if (bLocationEnabled != bEnabled)
	{
		bLocationEnabled = bEnabled;
		ResetLocation();
		ProcessEffect();
	}
}

void UText3DCharacterTransform::SetLocationProgress(float Progress)
{
	Progress = FMath::Clamp(Progress, 0.0f, 100.0f);
	if (!FMath::IsNearlyEqual(LocationProgress, Progress))
	{
		LocationProgress = Progress;
		ProcessEffect();
	}
}

void UText3DCharacterTransform::SetLocationOrder(EText3DCharacterEffectOrder Order)
{
	if (LocationOrder != Order)
	{
		LocationOrder = Order;
		ProcessEffect();
	}
}

void UText3DCharacterTransform::SetLocationRange(float Range)
{
	Range = FMath::Clamp(Range, 0.0f, 100.0f);
	if (!FMath::IsNearlyEqual(LocationRange, Range))
	{
		LocationRange = Range;
		ProcessEffect();
	}
}

void UText3DCharacterTransform::SetLocationDistance(FVector Distance)
{
	if (!(LocationDistance - Distance).IsNearlyZero())
	{
		LocationDistance = Distance;
		ProcessEffect();
	}
}

void UText3DCharacterTransform::SetScaleEnabled(bool bEnabled)
{
	if (bScaleEnabled != bEnabled)
	{
		bScaleEnabled = bEnabled;
		ResetScale();
		ProcessEffect();
	}
}

void UText3DCharacterTransform::SetScaleProgress(float Progress)
{
	Progress = FMath::Clamp(Progress, 0.0f, 100.0f);
	if (!FMath::IsNearlyEqual(ScaleProgress, Progress))
	{
		ScaleProgress = Progress;
		ProcessEffect();
	}
}

void UText3DCharacterTransform::SetScaleOrder(EText3DCharacterEffectOrder Order)
{
	if (ScaleOrder != Order)
	{
		ScaleOrder = Order;
		ProcessEffect();
	}
}

void UText3DCharacterTransform::SetScaleRange(float Range)
{
	Range = FMath::Clamp(Range, 0.0f, 100.0f);
	if (!FMath::IsNearlyEqual(ScaleRange, Range))
	{
		ScaleRange = Range;
		ProcessEffect();
	}
}

void UText3DCharacterTransform::SetScaleBegin(FVector Value)
{
	if (!(ScaleBegin - Value).IsNearlyZero())
	{
		ScaleBegin = Value;
		ProcessEffect();
	}
}

void UText3DCharacterTransform::SetScaleEnd(FVector Value)
{
	if (!(ScaleEnd - Value).IsNearlyZero())
	{
		ScaleEnd = Value;
		ProcessEffect();
	}
}

void UText3DCharacterTransform::SetRotateEnabled(bool bEnabled)
{
	if (bRotateEnabled != bEnabled)
	{
		bRotateEnabled = bEnabled;
		ResetRotate();
		ProcessEffect();
	}
}

void UText3DCharacterTransform::SetRotateProgress(float Progress)
{
	Progress = FMath::Clamp(Progress, 0.0f, 100.0f);
	if (!FMath::IsNearlyEqual(RotateProgress, Progress))
	{
		RotateProgress = Progress;
		ProcessEffect();
	}
}

void UText3DCharacterTransform::SetRotateOrder(EText3DCharacterEffectOrder Order)
{
	if (RotateOrder != Order)
	{
		RotateOrder = Order;
		ProcessEffect();
	}
}

void UText3DCharacterTransform::SetRotateRange(float Range)
{
	Range = FMath::Clamp(Range, 0.0f, 100.0f);
	if (!FMath::IsNearlyEqual(RotateRange, Range))
	{
		RotateRange = Range;
		ProcessEffect();
	}
}

void UText3DCharacterTransform::SetRotateBegin(FRotator Value)
{
	if (!(RotateBegin - Value).IsNearlyZero())
	{
		RotateBegin = Value;
		ProcessEffect();
	}
}

void UText3DCharacterTransform::SetRotateEnd(FRotator Value)
{
	if (!(RotateEnd - Value).IsNearlyZero())
	{
		RotateEnd = Value;
		ProcessEffect();
	}
}

UText3DComponent* UText3DCharacterTransform::GetText3DComponent()
{
	UText3DComponent* Component = Cast<UText3DComponent>(GetAttachParent());
	if (Component)
	{
		return Component;
	}

	AActor* Owner = GetOwner();
	if (!Owner)
	{
		return nullptr;
	}
	
	return Owner->FindComponentByClass<UText3DComponent>();
}<|MERGE_RESOLUTION|>--- conflicted
+++ resolved
@@ -41,12 +41,7 @@
 		ProcessEffect();
 	}
 
-<<<<<<< HEAD
-	UText3DComponent* Text3DComponent = GetText3DComponent();
-	if (Text3DComponent)
-=======
 	if (UText3DComponent* Text3DComponent = GetText3DComponent())
->>>>>>> 6bbb88c8
 	{
 		Text3DComponent->OnTextGenerated().AddUObject(this, &UText3DCharacterTransform::ProcessEffect);
 	}
@@ -54,12 +49,7 @@
 
 void UText3DCharacterTransform::OnUnregister()
 {
-<<<<<<< HEAD
-	UText3DComponent* Text3DComponent = GetText3DComponent();
-	if (Text3DComponent)
-=======
 	if (UText3DComponent* Text3DComponent = GetText3DComponent())
->>>>>>> 6bbb88c8
 	{
 		Text3DComponent->OnTextGenerated().RemoveAll(this);
 	}
