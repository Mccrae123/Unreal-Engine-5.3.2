--- conflicted
+++ resolved
@@ -16,35 +16,20 @@
 
 	/**
 	 * CreateMeshes
-<<<<<<< HEAD
-	 * @param Root - Tree of contours.
-	 * @param bOutline - Front face has outline and is not filled.
-=======
 	 * @param Root - Tree of contours.	 
->>>>>>> 6bbb88c8
 	 * @param Extrude - Orthogonal (to front cap) offset value.
 	 * @param Bevel - Bevel value (bevel happens before extrude).
 	 * @param Type - Defines shape of beveled part.
 	 * @param BevelSegments - Segments count.
-<<<<<<< HEAD
-	 */
-	void CreateMeshes(const TSharedContourNode& Root, const bool bOutline, const float Extrude, const float Bevel, const EText3DBevelType Type, const int32 BevelSegments);
-=======
 	 * @param bOutline - Front face has outline and is not filled.
 	 * @param OutlineExpand - Offsets the outline by the specified amount.
 	 */
 	void CreateMeshes(const TSharedContourNode& Root, const float Extrude, const float Bevel, const EText3DBevelType Type, const int32 BevelSegments, const bool bOutline, const float OutlineExpand = 0.5f);
->>>>>>> 6bbb88c8
 	void SetFrontAndBevelTextureCoordinates(const float Bevel);
 	void MirrorGroups(const float Extrude);
 	void BuildMesh(UStaticMesh* StaticMesh, class UMaterial* DefaultMaterial);
 
 private:
-<<<<<<< HEAD
-	constexpr static float OutlineExpand = 0.5f;
-
-=======
->>>>>>> 6bbb88c8
 	TSharedPtr<class FText3DGlyph> Glyph;
 	TSharedRef<class FData> Data;
 	TSharedPtr<class FContourList> Contours;
@@ -54,14 +39,9 @@
 	 * Create 'Front' part of glyph.
 	 * @param Root - Tree root.
 	 * @param bOutline - Front face has outline and is not filled.
-<<<<<<< HEAD
-	 */
-	void CreateFrontMesh(const TSharedContourNode& Root, const bool bOutline);
-=======
 	 * @param OutlineExpand - Offsets the outline by the specified amount.
 	 */
 	void CreateFrontMesh(const TSharedContourNode& Root, const bool bOutline, const float& OutlineExpand = 0.5f);
->>>>>>> 6bbb88c8
 	/**
 	 * Create 'Bevel' part of glyph (actually half of it, will be mirrored later).
 	 * @param Bevel - Bevel value (bevel happens before extrude).
@@ -74,14 +54,9 @@
 	 * @param Extrude - Extrude value.
 	 * @param Bevel - Bevel value (bevel happens before extrude).
 	 * @param Type - Defines shape of beveled part.
-<<<<<<< HEAD
-	 */
-	void CreateExtrudeMesh(float Extrude, float Bevel, const EText3DBevelType Type);
-=======
 	 * @param bFlipNormals - Reverse the geometry facing direction.
 	 */
 	void CreateExtrudeMesh(float Extrude, float Bevel, const EText3DBevelType Type, bool bFlipNormals = false);
->>>>>>> 6bbb88c8
 
 	void MirrorGroup(const EText3DGroupType TypeIn, const EText3DGroupType TypeOut, const float Extrude);
 
@@ -89,30 +64,18 @@
 	/**
 	 * Recursively compute vertex count in tree.
 	 * @param Node - Tree node.
-<<<<<<< HEAD
-	 * @param VertexCount - Pointer to counter.
-=======
 	 * @param OutVertexCount - Pointer to counter.
->>>>>>> 6bbb88c8
 	 */
 	void AddToVertexCount(const TSharedContourNode& Node, int32& OutVertexCount);
 	/**
 	 * Triangulate solid region with holes and convert contours to old format.
 	 * @param Node - Tree node.
-<<<<<<< HEAD
-	 * @param VertexIndex - Pointer to last used vertex index.
-=======
 	 * @param OutVertexIndex - Pointer to last used vertex index.
->>>>>>> 6bbb88c8
 	 * @param bOutline - Front face has outline and is not filled.
 	 */
 	void TriangulateAndConvert(const TSharedContourNode& Node, int32& OutVertexIndex, const bool bOutline);
 
-<<<<<<< HEAD
-	void MakeOutline();
-=======
 	void MakeOutline(float OutlineExpand = 0.5f);
->>>>>>> 6bbb88c8
 
 	void BevelLinearWithSegments(const float Extrude, const float Expand, const int32 BevelSegments, const FVector2D Normal);
 	void BevelCurve(const float Angle, const int32 BevelSegments, TFunction<FVector2D(const float CurrentCos, const float CurrentSin, const float NextCos, const float Next)> ComputeOffset);
