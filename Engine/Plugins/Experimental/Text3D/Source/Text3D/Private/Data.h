--- conflicted
+++ resolved
@@ -71,11 +71,7 @@
 	 * @param bSkipLastTriangle - Do not create last triangle (furthest from end of previous triangulation).
 	 * @param bFlipNormals - Reverse the geometry facing direction.
 	 */
-<<<<<<< HEAD
-	void FillEdge(const FPartPtr& Edge, const bool bSkipLastTriangle);
-=======
 	void FillEdge(const FPartPtr& Edge, const bool bSkipLastTriangle, bool bFlipNormals = false);
->>>>>>> 6bbb88c8
 
 private:
 	TSharedPtr<FText3DGlyph> Glyph;
