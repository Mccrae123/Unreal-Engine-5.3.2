--- conflicted
+++ resolved
@@ -11,38 +11,24 @@
 
 using namespace UE::Geometry;
 
-constexpr float FMeshCreator::OutlineExpand;
-
 FMeshCreator::FMeshCreator() :
 	Glyph(MakeShared<FText3DGlyph>()),
 	Data(MakeShared<FData>(Glyph))
 {
 }
 
-<<<<<<< HEAD
-void FMeshCreator::CreateMeshes(const TSharedContourNode& Root, const bool bOutline, const float Extrude, const float Bevel, const EText3DBevelType Type, const int32 BevelSegments)
-{
-	CreateFrontMesh(Root, bOutline);
-=======
 void FMeshCreator::CreateMeshes(const TSharedContourNode& Root, const float Extrude, const float Bevel, const EText3DBevelType Type, const int32 BevelSegments, const bool bOutline, const float OutlineExpand)
 {
 	CreateFrontMesh(Root, bOutline, OutlineExpand);
->>>>>>> 6bbb88c8
 	if (Contours->Num() == 0)
 	{
 		return;
 	}
 
-<<<<<<< HEAD
-	const float BevelLocal = bOutline ? 0.f : Bevel;
-	CreateBevelMesh(BevelLocal, Type, BevelSegments);
-	CreateExtrudeMesh(Extrude, BevelLocal, Type);
-=======
 	const bool bFlipNormals = FMath::Sign(Data->GetPlannedExpand()) < 0;
 	const float BevelLocal = bOutline ? 0.f : Bevel;
 	CreateBevelMesh(BevelLocal, Type, BevelSegments);
 	CreateExtrudeMesh(Extrude, BevelLocal, Type, bFlipNormals);
->>>>>>> 6bbb88c8
 }
 
 void FMeshCreator::SetFrontAndBevelTextureCoordinates(const float Bevel)
@@ -107,11 +93,7 @@
 	Glyph->Build(StaticMesh, DefaultMaterial);
 }
 
-<<<<<<< HEAD
-void FMeshCreator::CreateFrontMesh(const TSharedContourNode& Root, const bool bOutline)
-=======
 void FMeshCreator::CreateFrontMesh(const TSharedContourNode& Root, const bool bOutline, const float& OutlineExpand)
->>>>>>> 6bbb88c8
 {
 	int32 VertexCount = 0;
 	AddToVertexCount(Root, VertexCount);
@@ -127,11 +109,7 @@
 
 	if (bOutline)
 	{
-<<<<<<< HEAD
-		MakeOutline();
-=======
 		MakeOutline(OutlineExpand);
->>>>>>> 6bbb88c8
 	}
 }
 
@@ -197,8 +175,7 @@
 	}
 }
 
-<<<<<<< HEAD
-void FMeshCreator::CreateExtrudeMesh(float Extrude, float Bevel, const EText3DBevelType Type)
+void FMeshCreator::CreateExtrudeMesh(float Extrude, float Bevel, const EText3DBevelType Type, bool bFlipNormals)
 {
 	if (Type != EText3DBevelType::HalfCircle)
 	{
@@ -207,24 +184,9 @@
 
 	if (Type != EText3DBevelType::HalfCircle && Type != EText3DBevelType::Engraved)
 	{
-	Extrude -= Bevel * 2.0f;
-	}
-
-
-=======
-void FMeshCreator::CreateExtrudeMesh(float Extrude, float Bevel, const EText3DBevelType Type, bool bFlipNormals)
-{
-	if (Type != EText3DBevelType::HalfCircle)
-	{
-		Bevel = FMath::Clamp(Bevel, 0.0f, Extrude / 2.f);
-	}
-
-	if (Type != EText3DBevelType::HalfCircle && Type != EText3DBevelType::Engraved)
-	{
 		Extrude -= Bevel * 2.0f;
 	}
 
->>>>>>> 6bbb88c8
 	Data->SetCurrentGroup(EText3DGroupType::Extrude, 0.f);
 
 	const FVector2D Normal(1.f, 0.f);
@@ -395,13 +357,8 @@
 	if (!Node->bClockwise)
 	{
 		int32 VertexCount = 0;
-<<<<<<< HEAD
-		FConstrainedDelaunay2f Triangulation;
-		Triangulation.FillRule = FConstrainedDelaunay2f::EFillRule::Positive;
-=======
 		UE::Geometry::FConstrainedDelaunay2f Triangulation;
 		Triangulation.FillRule = UE::Geometry::FConstrainedDelaunay2f::EFillRule::Positive;
->>>>>>> 6bbb88c8
 
 		const TSharedPtr<FContourList> ContoursLocal = Contours;
 		const TSharedRef<FData> DataLocal = Data;
@@ -467,11 +424,7 @@
 	}
 }
 
-<<<<<<< HEAD
-void FMeshCreator::MakeOutline()
-=======
 void FMeshCreator::MakeOutline(float OutlineExpand)
->>>>>>> 6bbb88c8
 {
 	FContourList InitialContours = *Contours;
 
