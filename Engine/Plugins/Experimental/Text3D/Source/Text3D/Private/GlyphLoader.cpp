// Copyright Epic Games, Inc. All Rights Reserved.

#include "GlyphLoader.h"
#include "Arrangement.h"
<<<<<<< HEAD
#include "Part.h"
#include "BoxTypes.h"
#include "Curve/DynamicGraph2.h"
#include "Polygon2.h"


FGlyphLoader::FGlyphLoader(const FT_GlyphSlot Glyph) :
	Root(MakeShared<FContourNode>(nullptr, false, true)),
	EndIndex(-1),
	VertexID(0)
=======
#include "BoxTypes.h"
#include "Part.h"
#include "Polygon2.h"
#include "Curve/DynamicGraph2.h"

using namespace UE::Geometry;

FGlyphLoader::FGlyphLoader(const FT_GlyphSlot Glyph)
	: Root(MakeShared<FContourNode>(nullptr, false, true))
	, EndIndex(-1)
	, VertexID(0)
>>>>>>> 6bbb88c8
{
	check(Glyph);

	const FT_Outline Outline = Glyph->outline;
	const int32 ContourCount = Outline.n_contours;

	for (int32 Index = 0; Index < ContourCount; Index++)
	{
		const TSharedPtr<FPolygon2f> Contour = CreateContour(Outline, Index);

		if (Contour.IsValid())
		{
			Insert(MakeShared<FContourNode>(Contour, true, Contour->IsClockwise()), Root);
		}
	}

	if (Root->Children.Num() == 0)
	{
		return;
	}

	FixParityAndDivide(Root, false);
}

TSharedContourNode FGlyphLoader::GetContourList() const
{
	return Root;
}


FGlyphLoader::FLine::FLine(const FVector2D PositionIn)
	: Position(PositionIn)
{
}

void FGlyphLoader::FLine::Add(FGlyphLoader* const Loader)
{
	if (!Loader->ProcessedContour.Num() || !(Position - Loader->FirstPosition).IsNearlyZero())
	{
<<<<<<< HEAD
		Loader->ProcessedContour.AddHead(Position);
	}
}

FGlyphLoader::FCurve::FCurve(const bool bLineIn) :
	bLine(bLineIn),
	StartT(0.f),
	EndT(1.f)
=======
		Loader->ProcessedContour.AddHead(FVector2f(Position));
	}
}

FGlyphLoader::FCurve::FCurve(const bool bLineIn)
	: bLine(bLineIn)
	, StartT(0.f)
	, EndT(1.f)
>>>>>>> 6bbb88c8
{
	Loader = nullptr;

	Depth = 0.0f;
	MaxDepth = 0.0f;
	First = nullptr;
	Last = nullptr;
	bFirstSplit = false;
	bLastSplit = false;
}

FGlyphLoader::FCurve::~FCurve()
{
}

struct FGlyphLoader::FCurve::FPointData
{
	FPointData()
	{
		T = 0.0f;
		Point = nullptr;
	}

	float T;
	FVector2D Position;
	FVector2D Tangent;
	TDoubleLinkedList<FVector2f>::TDoubleLinkedListNode* Point;
};

void FGlyphLoader::FCurve::Add(FGlyphLoader* const LoaderIn)
{
	Loader = LoaderIn;

	if (bLine)
	{
		FLine(Position(StartT)).Add(Loader);
		return;
	}

	Depth = 0;

	FPointData Start;
	Start.T = StartT;
	Start.Position = Position(Start.T);
	Start.Tangent = Tangent(Start.T);
<<<<<<< HEAD
	Loader->ProcessedContour.AddHead(Start.Position);
=======
	Loader->ProcessedContour.AddHead(FVector2f(Start.Position));
>>>>>>> 6bbb88c8
	Start.Point = Loader->ProcessedContour.GetHead();
	First = Start.Point;
	bFirstSplit = false;

	FPointData End;
	End.T = EndT;
	End.Position = Position(End.T);
	End.Tangent = Tangent(End.T);
	End.Point = nullptr;
	Last = End.Point;
	bLastSplit = false;


	ComputeMaxDepth();
	Split(Start, End);
}

bool FGlyphLoader::FCurve::OnOneLine(const FVector2D A, const FVector2D B, const FVector2D C)
{
	return FMath::IsNearlyZero(FVector2D::CrossProduct((B - A).GetSafeNormal(), (C - A).GetSafeNormal()));
}

void FGlyphLoader::FCurve::ComputeMaxDepth()
{
	// Compute approximate curve length with 4 points
	const float MinStep = 30.f;
	const float StepT = 0.333f;
	float Length = 0.f;

	FVector2D Prev;
	FVector2D Current = Position(StartT);

	for (float T = StartT + StepT; T < EndT; T += StepT)
	{
		Prev = Current;
		Current = Position(T);

		Length += (Current - Prev).Size();
	}

	const float MaxStepCount = Length / MinStep;
	MaxDepth = static_cast<int32>(FMath::Log2(MaxStepCount)) + 1;
}

void FGlyphLoader::FCurve::Split(const FPointData& Start, const FPointData& End)
{
	Depth++;
	FPointData Middle;

	Middle.T = (Start.T + End.T) / 2.f;
	Middle.Position = Position(Middle.T);
	Middle.Tangent = Tangent(Middle.T);
<<<<<<< HEAD
	Loader->ProcessedContour.InsertNode(Middle.Position, Start.Point);
=======
	Loader->ProcessedContour.InsertNode(FVector2f(Middle.Position), Start.Point);
>>>>>>> 6bbb88c8
	Middle.Point = Start.Point->GetPrevNode();

	CheckPart(Start, Middle);
	UpdateTangent(&Middle);
	CheckPart(Middle, End);
	Depth--;
}

void FGlyphLoader::FCurve::CheckPart(const FPointData& Start, const FPointData& End)
{
	const FVector2D Side = (End.Position - Start.Position).GetSafeNormal();

	if ((FVector2D::DotProduct(Side, Start.Tangent) > FPart::CosMaxAngleSideTangent &&
		FVector2D::DotProduct(Side, End.Tangent) > FPart::CosMaxAngleSideTangent) || Depth >= MaxDepth)
	{
		if (!bFirstSplit && Start.Point == First)
		{
			bFirstSplit = true;
			Split(Start, End);
		}
		else if (!bLastSplit && End.Point == Last)
		{
			bLastSplit = true;
			Split(Start, End);
		}
	}
	else
	{
		Split(Start, End);
	}
}

void FGlyphLoader::FCurve::UpdateTangent(FPointData* const Middle)
{
}

FGlyphLoader::FQuadraticCurve::FQuadraticCurve(const FVector2D A, const FVector2D B, const FVector2D C)
	: FCurve(OnOneLine(A, B, C))

	, E(A - 2.f * B + C)
	, F(-A + B)
	, G(A)
{
}

FVector2D FGlyphLoader::FQuadraticCurve::Position(const float T) const
{
	return E * T * T + 2.f * F * T + G;
}

FVector2D QuadraticCurveTangent(const FVector2D E, const FVector2D F, const float T)
{
	const FVector2D Result = E * T + F;

	if (Result.IsNearlyZero())
	{
		// Just some vector with non-zero length
		return {1.f, 0.f};
	}

	return Result;
}

FVector2D FGlyphLoader::FQuadraticCurve::Tangent(const float T)
{
	return QuadraticCurveTangent(E, F, T).GetSafeNormal();
}

<<<<<<< HEAD
FGlyphLoader::FCubicCurve::FCubicCurve(const FVector2D A, const FVector2D B, const FVector2D C, const FVector2D D) :
	FCurve(OnOneLine(A, B, C) && OnOneLine(B, C, D)),
	E(-A + 3.f * B - 3.f * C + D),
	F(A - 2.f * B + C),
	G(-A + B),
	H(A),
	bSharpStart(false),
	bSharpMiddle(false),
	bSharpEnd(false)
=======
FGlyphLoader::FCubicCurve::FCubicCurve(const FVector2D A, const FVector2D B, const FVector2D C, const FVector2D D)
	: FCurve(OnOneLine(A, B, C) && OnOneLine(B, C, D))
	, E(-A + 3.f * B - 3.f * C + D)
	, F(A - 2.f * B + C)
	, G(-A + B)
	, H(A)
	, bSharpStart(false)
	, bSharpMiddle(false)
	, bSharpEnd(false)
>>>>>>> 6bbb88c8
{
	if (!bLine)
	{
		bSharpStart = G.IsNearlyZero();
		bSharpEnd = (C - D).IsNearlyZero();
	}
}

void FGlyphLoader::FCubicCurve::UpdateTangent(FPointData* const Middle)
{
	// In this point curve is not smooth, and  r'(t + 0) / |r'(t + 0)| = -r'(t - 0) / |r'(t - 0)|
	if (bSharpMiddle)
	{
		bSharpMiddle = false;
		Middle->Tangent *= -1.f;
	}
}

FVector2D FGlyphLoader::FCubicCurve::Position(const float T) const
{
	return E * T * T * T + 3.f * F * T * T + 3.f * G * T + H;
}

FVector2D FGlyphLoader::FCubicCurve::Tangent(const float T)
{
	FVector2D Result;

	// Using  r' / |r'|  for sharp start and end
	if (bSharpStart && FMath::IsNearlyEqual(T, StartT))
	{
		Result = F;
	}
	else if (bSharpEnd && FMath::IsNearlyEqual(T, EndT))
	{
		Result = -(E + F);
	}
	else
	{
		Result = E * T * T + 2.f * F * T + G;
		bSharpMiddle = Result.IsNearlyZero();

		if (bSharpMiddle)
		{
			// Using derivative of quadratic bezier curve (A, B, C) in this point
			Result = QuadraticCurveTangent(F, G, T);
		}
	}

	return Result.GetSafeNormal();
}

TSharedPtr<FPolygon2f> FGlyphLoader::CreateContour(const FT_Outline Outline, const int32 ContourIndex)
{
	const TSharedPtr<FPolygon2f> Contour = ProcessFreetypeOutline(Outline, ContourIndex);
	return Contour.IsValid() ? RemoveBadPoints(Contour) : Contour;
}

<<<<<<< HEAD
bool FGlyphLoader::IsInside(const TSharedPtr<const FPolygon2f> ContourA, const TSharedPtr<const FPolygon2f> ContourB) const
=======
bool FGlyphLoader::IsInside(const TSharedPtr<const FPolygon2f> ContourA,
							const TSharedPtr<const FPolygon2f> ContourB) const
>>>>>>> 6bbb88c8
{
	return ContourB->Contains(ContourA->GetSegmentPoint(0, 0));
}

void FGlyphLoader::Insert(const TSharedContourNode NodeA, const TSharedContourNode NodeB) const
{
	TArray<TSharedContourNode>& ChildrenB = NodeB->Children;
	const TSharedPtr<const FPolygon2f> ContourA = NodeA->Contour;

	for (int32 ChildBIndex = 0; ChildBIndex < ChildrenB.Num(); ChildBIndex++)
	{
		TSharedContourNode& ChildB = ChildrenB[ChildBIndex];
		const TSharedPtr<const FPolygon2f> ChildBContour = ChildB->Contour;

		if (IsInside(ContourA, ChildBContour))
		{
			Insert(NodeA, ChildB);
			return;
		}

		if (IsInside(ChildBContour, ContourA))
		{
			// add ChildBContour to list of contours that are inside ContourA
			TArray<TSharedContourNode>& ChildrenA = NodeA->Children;
			ChildrenA.Add(ChildB);
			// replace ChildBContour with ContourA in list it was before
			ChildB = NodeA;

			// check if other contours in that list are inside ContourA
			for (int32 ChildBSiblingIndex = ChildrenB.Num() - 1; ChildBSiblingIndex > ChildBIndex; ChildBSiblingIndex--)
			{
				TSharedContourNode ChildBSibling = ChildrenB[ChildBSiblingIndex];

				if (IsInside(ChildBSibling->Contour, ContourA))
				{
					ChildrenA.Add(ChildBSibling);
					ChildrenB.RemoveAt(ChildBSiblingIndex);
				}
			}

			return;
		}
	}

	ChildrenB.Add(NodeA);
}

void FGlyphLoader::FixParityAndDivide(const TSharedContourNode Node, const bool bClockwiseIn)
{
	TArray<TSharedContourNode>& Children = Node->Children;

	for (int32 ChildIndex = 0; ChildIndex < Children.Num(); ChildIndex++)
	{
		TSharedContourNode Child = Children[ChildIndex];
		const TSharedPtr<FPolygon2f> ChildContour = Child->Contour;

		// bCanHaveIntersections has default value "true", if it's false then contour was checked for having self-intersections and it's parity was fixed
		if (!Child->bCanHaveIntersections)
		{
			FixParityAndDivide(Child, !bClockwiseIn);
			continue;
		}
<<<<<<< HEAD

		// Fix parity
		if (Child->bClockwise != bClockwiseIn)
			{
			ChildContour->Reverse();
			Child->bClockwise = bClockwiseIn;
			}

		MakeArrangement(ChildContour);
		Junctions.Reset();

		// Find first junction
		if (!FindJunction())
		{
			// If no junction was found, contour doesn't have self-intersections
			FixParityAndDivide(Child, !bClockwiseIn);
			continue;
		}

		// Remove this contour from parent's child list
		Children.RemoveAt(ChildIndex--);
		// Reset path
		DividedContourIDs.Reset();
		// Parts are stored as children of separate root node
		TSharedContourNode RootForDetaching = MakeShared<FContourNode>(nullptr, false, Node->bClockwise);
		// Processed edges are removed from graph to simplify dividing, vertices that don't belong to any edge are removed too, so a copy is needed
		const TArray<FVector2f> InitialVertices = CopyVertices();

		bool bAddPoint = true;
		while (bAddPoint)
		{
			AddPoint();

=======

		// Fix parity
		if (Child->bClockwise != bClockwiseIn)
		{
			ChildContour->Reverse();
			Child->bClockwise = bClockwiseIn;
		}

		MakeArrangement(ChildContour);
		Junctions.Reset();

		// Find first junction
		if (!FindJunction())
		{
			// If no junction was found, contour doesn't have self-intersections
			FixParityAndDivide(Child, !bClockwiseIn);
			continue;
		}

		// Remove this contour from parent's child list
		Children.RemoveAt(ChildIndex--);
		// Reset path
		DividedContourIDs.Reset();
		// Parts are stored as children of separate root node
		TSharedContourNode RootForDetaching = MakeShared<FContourNode>(nullptr, false, Node->bClockwise);
		// Processed edges are removed from graph to simplify dividing, vertices that don't belong to any edge are removed too, so a copy is needed
		const TArray<FVector2f> InitialVertices = CopyVertices();

		bool bAddPoint = true;
		while (bAddPoint)
		{
			AddPoint();

>>>>>>> 6bbb88c8
			if (VertexID == -1)
			{
				// This is bad contour (not a closed loop)
				VertexID = Junctions.Last();
				DetachBadContour();
			}
			else
			{
				const int32 RepeatedJunctionIndex = Junctions.Find(VertexID);
				if (RepeatedJunctionIndex == INDEX_NONE)
				{
					continue;
				}

				// If it is, we made a loop that should be separated
				DetachFinishedContour(RepeatedJunctionIndex, InitialVertices, RootForDetaching);
			}

			// If path contains no junctions and current vertex is not a junction
			if (Junctions.Num() == 0 && !Arrangement->Graph.IsJunctionVertex(VertexID))
			{
				if (!FindJunction())
				{
					// If there are no junctions in graph, it contains last contour that should be separated
					if (!FindRegular())
					{
						// Graph is empty, done
						bAddPoint = false;
					}
					else
					{
						// Add non-junction vertex as if it was a junction
						AddPoint(true);
					}
				}
			}
		}

		RemoveUnneededNodes(RootForDetaching);
		MergeRootForDetaching(Child, RootForDetaching, Node);
	}
}

TSharedPtr<FPolygon2f> FGlyphLoader::ProcessFreetypeOutline(const FT_Outline Outline, const int32 ContourIndex)
{
	TSharedPtr<FPolygon2f> Contour;

	const int32 StartIndex = EndIndex + 1;
	EndIndex = Outline.contours[ContourIndex];
	const int32 ContourLength = EndIndex - StartIndex + 1;

	if (ContourLength < 3)
	{
		return Contour;
	}

	ProcessedContour.Empty();

	const FT_Vector* const Points = Outline.points + StartIndex;
	auto ToFVector2D = [Points](const int32 Index)
	{
		const FT_Vector Point = Points[Index];
		return FVector2D(Point.x, Point.y);
	};

	FVector2D Prev;
	FVector2D Current = ToFVector2D(ContourLength - 1);
	FVector2D Next = ToFVector2D(0);
	FVector2D NextNext = ToFVector2D(1);


	const char* const Tags = Outline.tags + StartIndex;
	auto Tag = [Tags](int32 Index)
	{
		return FT_CURVE_TAG(Tags[Index]);
	};

	int32 TagPrev = 0;
	int32 TagCurrent = Tag(ContourLength - 1);
	int32 TagNext = Tag(0);


	FVector2D& FirstPositionLocal = FirstPosition;
	TDoubleLinkedList<FVector2f>& ProcessedContourLocal = ProcessedContour;
	auto ContourIsBad = [&FirstPositionLocal, &ProcessedContourLocal](const FVector2D Point)
	{
		if (ProcessedContourLocal.Num() == 0)
		{
			FirstPositionLocal = Point;
			return false;
		}

		return (Point - FVector2D(ProcessedContourLocal.GetHead()->GetValue())).IsNearlyZero();
	};

	for (int32 Index = 0; Index < ContourLength; Index++)
	{
		const int32 NextIndex = (Index + 1) % ContourLength;

		Prev = Current;
		Current = Next;
		Next = NextNext;
		NextNext = ToFVector2D((NextIndex + 1) % ContourLength);

		TagPrev = TagCurrent;
		TagCurrent = TagNext;
		TagNext = Tag(NextIndex);

		if (TagCurrent == FT_Curve_Tag_On)
		{
			if (TagNext == FT_Curve_Tag_Cubic || TagNext == FT_Curve_Tag_Conic)
			{
				continue;
			}

			if (ContourIsBad(Current))
			{
				return Contour;
			}

			if (TagNext == FT_Curve_Tag_On && (Current - Next).IsNearlyZero())
			{
				continue;
			}

			FLine(Current).Add(this);
		}
		else if (TagCurrent == FT_Curve_Tag_Conic)
		{
			FVector2D A;

			if (TagPrev == FT_Curve_Tag_On)
			{
				if (ContourIsBad(Prev))
				{
					return Contour;
				}

				A = Prev;
			}
			else
			{
				A = (Prev + Current) / 2.f;
			}

			FQuadraticCurve(A, Current, TagNext == FT_Curve_Tag_Conic ? (Current + Next) / 2.f : Next).Add(this);
		}
		else if (TagCurrent == FT_Curve_Tag_Cubic && TagNext == FT_Curve_Tag_Cubic)
		{
			if (ContourIsBad(Prev))
			{
				return Contour;
			}

			FCubicCurve(Prev, Current, Next, NextNext).Add(this);
		}
	}

	if (ProcessedContour.Num() < 3)
<<<<<<< HEAD
	{
		return Contour;
	}


	Contour = MakeShared<FPolygon2f>();

	for (const TDoubleLinkedList<FVector2f>::TDoubleLinkedListNode* Point = ProcessedContour.GetTail(); Point; Point = Point->GetPrevNode())
	{
		Contour->AppendVertex(Point->GetValue());
	}

	return Contour;
}

bool FGlyphLoader::IsBadNormal(const TSharedPtr<FPolygon2f> Contour, const int32 Point) const
{
		FVector2f ToPrev;
		FVector2f ToNext;

		Contour->NeighbourVectors(Point, ToPrev, ToNext, true);
		return FMath::IsNearlyZero(1.0f - FVector2D::DotProduct(FVector2D(ToPrev), FVector2D(ToNext)));
}

bool FGlyphLoader::MergedWithNext(const TSharedPtr<FPolygon2f> Contour, const int32 Point) const
{
		const int32 Current = Point;
		const int32 Next = (Point + 1) % Contour->VertexCount();

		return FVector2D((*Contour)[Next] - (*Contour)[Current]).IsNearlyZero();
}

TSharedPtr<FPolygon2f> FGlyphLoader::RemoveBadPoints(const TSharedPtr<FPolygon2f> Contour) const
{
	int32 First = 0;

=======
	{
		return Contour;
	}


	Contour = MakeShared<FPolygon2f>();

	for (const TDoubleLinkedList<FVector2f>::TDoubleLinkedListNode* Point = ProcessedContour.GetTail(); Point; Point =
		 Point->GetPrevNode())
	{
		Contour->AppendVertex(Point->GetValue());
	}

	return Contour;
}

bool FGlyphLoader::IsBadNormal(const TSharedPtr<FPolygon2f> Contour, const int32 Point) const
{
	FVector2f ToPrev;
	FVector2f ToNext;

	Contour->NeighbourVectors(Point, ToPrev, ToNext, true);
	return FMath::IsNearlyZero(1.0f - FVector2D::DotProduct(FVector2D(ToPrev), FVector2D(ToNext)));
}

bool FGlyphLoader::MergedWithNext(const TSharedPtr<FPolygon2f> Contour, const int32 Point) const
{
	const int32 Current = Point;
	const int32 Next = (Point + 1) % Contour->VertexCount();

	return FVector2D((*Contour)[Next] - (*Contour)[Current]).IsNearlyZero();
}

TSharedPtr<FPolygon2f> FGlyphLoader::RemoveBadPoints(const TSharedPtr<FPolygon2f> Contour) const
{
	int32 First = 0;

>>>>>>> 6bbb88c8
	for (int32 Point = First;;)
	{
		bool bPointRemoved = false;

		while (IsBadNormal(Contour, Point) || MergedWithNext(Contour, Point))
		{
			bPointRemoved = true;

			if (Contour->VertexCount() < 4)
			{
				return TSharedPtr<FPolygon2f>();
			}

			Contour->RemoveVertex(Point);
			const int32 Current = (Point - 1 + Contour->VertexCount()) % Contour->VertexCount();

			if (Point == 0)
			{
				First = Current;
			}

			Point = Current;
		}

		if (!bPointRemoved)
		{
			Point = (Point + 1) % Contour->VertexCount();

			if (Point == First)
			{
				break;
			}
		}
	}

	return Contour;
}

void FGlyphLoader::MakeArrangement(const TSharedPtr<const FPolygon2f> Contour)
{
	FAxisAlignedBox2f Box = FAxisAlignedBox2f::Empty();

	for (const FVector2f& Vertex : Contour->GetVertices())
	{
		Box.Contain(Vertex);
	}

	Arrangement = MakeShared<FArrangement>(Box);

	for (FSegment2f Edge : Contour->Segments())
	{
		Arrangement->Insert(Edge);
	}
}

bool FGlyphLoader::FindJunction()
{
	FDynamicGraph2d& Graph = Arrangement->Graph;

	for (int32 VID = 0; VID < Graph.MaxVertexID(); VID++)
	{
		if (Graph.IsJunctionVertex(VID))
		{
			VertexID = VID;
			return true;
		}
	}

	VertexID = -1;
	return false;
}

bool FGlyphLoader::FindRegular()
{
	FDynamicGraph2d& Graph = Arrangement->Graph;

	for (int32 VID = 0; VID < Graph.MaxVertexID(); VID++)
<<<<<<< HEAD
	{
		if (Graph.IsRegularVertex(VID))
	{
=======
	{
		if (Graph.IsRegularVertex(VID))
		{
>>>>>>> 6bbb88c8
			VertexID = VID;
			return true;
		}
	}
<<<<<<< HEAD

	VertexID = -1;
	return false;
}

=======

	VertexID = -1;
	return false;
}

>>>>>>> 6bbb88c8
TArray<FVector2f> FGlyphLoader::CopyVertices() const
{
	FDynamicGraph2d& Graph = Arrangement->Graph;
	TArray<FVector2f> Vertices;
	const int32 MaxVID = Graph.MaxVertexID();
	Vertices.Reserve(MaxVID);

	for (int32 VID = 0; VID < MaxVID; VID++)
	{
		const FVector2d Vertex = Graph.GetVertex(VID);
		Vertices.Add({static_cast<float>(Vertex.X), static_cast<float>(Vertex.Y)});
	}

	return Vertices;
}

void FGlyphLoader::DetachBadContour()
{
	const int32 JunctionIndexInContour = FindStartOfDetachedContour(Junctions.Num() - 1);
	RemoveDetachedContourFromPath(JunctionIndexInContour);
}
<<<<<<< HEAD

void FGlyphLoader::DetachFinishedContour(const int32 RepeatedJunctionIndex, const TArray<FVector2f>& InitialVertices, const TSharedContourNode RootForDetaching)
{
	const int32 JunctionIndexInContour = FindStartOfDetachedContour(RepeatedJunctionIndex);

	// Create contour from copied vertices
	TSharedPtr<FPolygon2f> FinishedContour = MakeShared<FPolygon2f>();

=======

void FGlyphLoader::DetachFinishedContour(const int32 RepeatedJunctionIndex, const TArray<FVector2f>& InitialVertices,
										 const TSharedContourNode RootForDetaching)
{
	const int32 JunctionIndexInContour = FindStartOfDetachedContour(RepeatedJunctionIndex);

	// Create contour from copied vertices
	TSharedPtr<FPolygon2f> FinishedContour = MakeShared<FPolygon2f>();

>>>>>>> 6bbb88c8
	for (int32 ID = JunctionIndexInContour; ID < DividedContourIDs.Num(); ID++)
	{
		FinishedContour->AppendVertex(InitialVertices[DividedContourIDs[ID]]);
	}

	RemoveDetachedContourFromPath(JunctionIndexInContour);

<<<<<<< HEAD
	const TSharedContourNode FinishedContourNode = MakeShared<FContourNode>(FinishedContour, false, FinishedContour->IsClockwise());
=======
	const TSharedContourNode FinishedContourNode = MakeShared<FContourNode>(FinishedContour,
																			false,
																			FinishedContour->IsClockwise());
>>>>>>> 6bbb88c8
	Insert(FinishedContourNode, RootForDetaching);
}

int32 FGlyphLoader::FindStartOfDetachedContour(const int32 RepeatedJunctionIndex)
{
	// Remove from list of junctions all junctions that belong to detached loop
	Junctions.SetNum(RepeatedJunctionIndex);
	// Find index in path of first (and last) vertex of loop
	const int32 JunctionIndexInContour = DividedContourIDs.Find(VertexID);
	return JunctionIndexInContour;
}

void FGlyphLoader::RemoveDetachedContourFromPath(const int32 JunctionIndexInContour)
{
	DividedContourIDs.SetNum(JunctionIndexInContour);
}
<<<<<<< HEAD

void FGlyphLoader::AddPoint(const bool bForceJunction)
{
	DividedContourIDs.Add(VertexID);
	FDynamicGraph2d& Graph = Arrangement->Graph;
	int32 OutgoingEdge = 0;

	if (Graph.IsJunctionVertex(VertexID) || bForceJunction)
	{
		Junctions.Add(VertexID);
		// Select specific path direction
		OutgoingEdge = FindOutgoing(Junctions.Last());
	}
	else if (Graph.IsVertex(VertexID))
	{
		// This should be the only possible direction
		OutgoingEdge = *Graph.VtxEdgesItr(VertexID).begin();
	}
	else
	{
		// We have no possible directions, this contour is bad
		VertexID = -1;
		return;
	}

	// Move to next graph node
	VertexID = edge_other_v(OutgoingEdge, VertexID);
	Graph.RemoveEdge(OutgoingEdge, true);
}

void FGlyphLoader::RemoveUnneededNodes(const TSharedContourNode Node) const
{
	TArray<TSharedContourNode>& Children = Node->Children;

	for (int32 ChildIndex = 0; ChildIndex < Children.Num(); )
	{
		const TSharedContourNode Child = Children[ChildIndex];

		if (Child->bClockwise == Node->bClockwise)
		{
			Children.RemoveAt(ChildIndex);
		}
		else
		{
			ChildIndex++;
			RemoveUnneededNodes(Child);
		}
	}
}

void FGlyphLoader::MergeRootForDetaching(const TSharedContourNode RemovedNode, const TSharedContourNode RootForDetaching, const TSharedContourNode RemovedNodeParent) const
{
	for (const TSharedContourNode& Child : RemovedNode->Children)
		{
		Insert(Child, RootForDetaching);
=======

void FGlyphLoader::AddPoint(const bool bForceJunction)
{
	DividedContourIDs.Add(VertexID);
	FDynamicGraph2d& Graph = Arrangement->Graph;
	int32 OutgoingEdge = 0;

	if (Graph.IsJunctionVertex(VertexID) || bForceJunction)
	{
		Junctions.Add(VertexID);
		// Select specific path direction
		OutgoingEdge = FindOutgoing(Junctions.Last());
	}
	else if (Graph.IsVertex(VertexID))
	{
		// This should be the only possible direction
		OutgoingEdge = *Graph.VtxEdgesItr(VertexID).begin();
	}
	else
	{
		// We have no possible directions, this contour is bad
		VertexID = -1;
		return;
	}

	// Move to next graph node
	VertexID = edge_other_v(OutgoingEdge, VertexID);
	Graph.RemoveEdge(OutgoingEdge, true);
}

void FGlyphLoader::RemoveUnneededNodes(const TSharedContourNode Node) const
{
	TArray<TSharedContourNode>& Children = Node->Children;

	for (int32 ChildIndex = 0; ChildIndex < Children.Num();)
	{
		const TSharedContourNode Child = Children[ChildIndex];

		if (Child->bClockwise == Node->bClockwise)
		{
			Children.RemoveAt(ChildIndex);
		}
		else
		{
			ChildIndex++;
			RemoveUnneededNodes(Child);
>>>>>>> 6bbb88c8
		}
	}
}

void FGlyphLoader::MergeRootForDetaching(const TSharedContourNode RemovedNode,
										 const TSharedContourNode RootForDetaching,
										 const TSharedContourNode RemovedNodeParent) const
{
	for (const TSharedContourNode& Child : RemovedNode->Children)
	{
		Insert(Child, RootForDetaching);
	}

	for (const TSharedContourNode& Child : RootForDetaching->Children)
<<<<<<< HEAD
		{
		RemovedNodeParent->Children.Add(Child);
		}
}

bool FGlyphLoader::IsOutgoing(const int32 Junction, const int32 EID) const
{
	return (Arrangement->Graph.GetEdgeV(EID).A == Junction) == Arrangement->Directions[EID];
}

int32 FGlyphLoader::FindOutgoing(const int32 Junction) const
{
	// Get list of all edges that have this vertex
	TArray<int32> Edges;
	SortedVtxEdges(Junction, Edges);

	int32 Current = 0;
	int32 Next = Edges[0];

	for (int32 EdgeIndex = 0; EdgeIndex < Edges.Num(); EdgeIndex++)
	{
		Current = Next;
		Next = Edges[(EdgeIndex + 1) % Edges.Num()];

		// Needed direction is the one that is outgoing and it's clockwise neighbour is not
		if (!IsOutgoing(Junction, Current) && IsOutgoing(Junction, Next))
	{
			return Next;
		}
	}

	return Edges[0];
}

int32 FGlyphLoader::edge_other_v(const int32 EID, const int32 VID) const
{
	const FIndex2i Edge = Arrangement->Graph.GetEdgeV(EID);
	return (Edge.A == VID) ? Edge.B : ((Edge.B == VID) ? Edge.A : FDynamicGraph::InvalidID);
}

void FGlyphLoader::SortedVtxEdges(const int32 VID, TArray<int32> &Sorted) const
=======
	{
		RemovedNodeParent->Children.Add(Child);
	}
}

bool FGlyphLoader::IsOutgoing(const int32 Junction, const int32 EID) const
{
	return (Arrangement->Graph.GetEdgeV(EID).A == Junction) == Arrangement->Directions[EID];
}

int32 FGlyphLoader::FindOutgoing(const int32 Junction) const
{
	// Get list of all edges that have this vertex
	TArray<int32> Edges;
	SortedVtxEdges(Junction, Edges);

	int32 Current = 0;
	int32 Next = Edges[0];

	for (int32 EdgeIndex = 0; EdgeIndex < Edges.Num(); EdgeIndex++)
	{
		Current = Next;
		Next = Edges[(EdgeIndex + 1) % Edges.Num()];

		// Needed direction is the one that is outgoing and it's clockwise neighbour is not
		if (!IsOutgoing(Junction, Current) && IsOutgoing(Junction, Next))
		{
			return Next;
		}
	}

	return Edges[0];
}

int32 FGlyphLoader::edge_other_v(const int32 EID, const int32 VID) const
{
	const FIndex2i Edge = Arrangement->Graph.GetEdgeV(EID);
	return (Edge.A == VID) ? Edge.B : ((Edge.B == VID) ? Edge.A : FDynamicGraph::InvalidID);
}

void FGlyphLoader::SortedVtxEdges(const int32 VID, TArray<int32>& Sorted) const
>>>>>>> 6bbb88c8
{
	FDynamicGraph2d& Graph = Arrangement->Graph;
	Sorted.Reserve(Graph.GetVtxEdgeCount(VID));

	for (int32 EID : Graph.VtxEdgesItr(VID))
	{
		Sorted.Add(EID);
	}

	const FVector2d V = Graph.GetVertex(VID);
<<<<<<< HEAD
	Algo::SortBy(Sorted, [&](int32 EID) {
		const int32 NbrVID = edge_other_v(EID, VID);
		const FVector2d D = Graph.GetVertex(NbrVID) - V;
		return TMathUtil<double>::Atan2Positive(D.Y, D.X);
	});
=======
	Algo::SortBy(Sorted,
				 [&](int32 EID)
				 {
					 const int32 NbrVID = edge_other_v(EID, VID);
					 const FVector2d D = Graph.GetVertex(NbrVID) - V;
					 return TMathUtil<double>::Atan2Positive(D.Y, D.X);
				 });
>>>>>>> 6bbb88c8
}<|MERGE_RESOLUTION|>--- conflicted
+++ resolved
@@ -2,18 +2,6 @@
 
 #include "GlyphLoader.h"
 #include "Arrangement.h"
-<<<<<<< HEAD
-#include "Part.h"
-#include "BoxTypes.h"
-#include "Curve/DynamicGraph2.h"
-#include "Polygon2.h"
-
-
-FGlyphLoader::FGlyphLoader(const FT_GlyphSlot Glyph) :
-	Root(MakeShared<FContourNode>(nullptr, false, true)),
-	EndIndex(-1),
-	VertexID(0)
-=======
 #include "BoxTypes.h"
 #include "Part.h"
 #include "Polygon2.h"
@@ -25,7 +13,6 @@
 	: Root(MakeShared<FContourNode>(nullptr, false, true))
 	, EndIndex(-1)
 	, VertexID(0)
->>>>>>> 6bbb88c8
 {
 	check(Glyph);
 
@@ -65,16 +52,6 @@
 {
 	if (!Loader->ProcessedContour.Num() || !(Position - Loader->FirstPosition).IsNearlyZero())
 	{
-<<<<<<< HEAD
-		Loader->ProcessedContour.AddHead(Position);
-	}
-}
-
-FGlyphLoader::FCurve::FCurve(const bool bLineIn) :
-	bLine(bLineIn),
-	StartT(0.f),
-	EndT(1.f)
-=======
 		Loader->ProcessedContour.AddHead(FVector2f(Position));
 	}
 }
@@ -83,7 +60,6 @@
 	: bLine(bLineIn)
 	, StartT(0.f)
 	, EndT(1.f)
->>>>>>> 6bbb88c8
 {
 	Loader = nullptr;
 
@@ -129,11 +105,7 @@
 	Start.T = StartT;
 	Start.Position = Position(Start.T);
 	Start.Tangent = Tangent(Start.T);
-<<<<<<< HEAD
-	Loader->ProcessedContour.AddHead(Start.Position);
-=======
 	Loader->ProcessedContour.AddHead(FVector2f(Start.Position));
->>>>>>> 6bbb88c8
 	Start.Point = Loader->ProcessedContour.GetHead();
 	First = Start.Point;
 	bFirstSplit = false;
@@ -186,11 +158,7 @@
 	Middle.T = (Start.T + End.T) / 2.f;
 	Middle.Position = Position(Middle.T);
 	Middle.Tangent = Tangent(Middle.T);
-<<<<<<< HEAD
-	Loader->ProcessedContour.InsertNode(Middle.Position, Start.Point);
-=======
 	Loader->ProcessedContour.InsertNode(FVector2f(Middle.Position), Start.Point);
->>>>>>> 6bbb88c8
 	Middle.Point = Start.Point->GetPrevNode();
 
 	CheckPart(Start, Middle);
@@ -259,17 +227,6 @@
 	return QuadraticCurveTangent(E, F, T).GetSafeNormal();
 }
 
-<<<<<<< HEAD
-FGlyphLoader::FCubicCurve::FCubicCurve(const FVector2D A, const FVector2D B, const FVector2D C, const FVector2D D) :
-	FCurve(OnOneLine(A, B, C) && OnOneLine(B, C, D)),
-	E(-A + 3.f * B - 3.f * C + D),
-	F(A - 2.f * B + C),
-	G(-A + B),
-	H(A),
-	bSharpStart(false),
-	bSharpMiddle(false),
-	bSharpEnd(false)
-=======
 FGlyphLoader::FCubicCurve::FCubicCurve(const FVector2D A, const FVector2D B, const FVector2D C, const FVector2D D)
 	: FCurve(OnOneLine(A, B, C) && OnOneLine(B, C, D))
 	, E(-A + 3.f * B - 3.f * C + D)
@@ -279,7 +236,6 @@
 	, bSharpStart(false)
 	, bSharpMiddle(false)
 	, bSharpEnd(false)
->>>>>>> 6bbb88c8
 {
 	if (!bLine)
 	{
@@ -337,12 +293,8 @@
 	return Contour.IsValid() ? RemoveBadPoints(Contour) : Contour;
 }
 
-<<<<<<< HEAD
-bool FGlyphLoader::IsInside(const TSharedPtr<const FPolygon2f> ContourA, const TSharedPtr<const FPolygon2f> ContourB) const
-=======
 bool FGlyphLoader::IsInside(const TSharedPtr<const FPolygon2f> ContourA,
 							const TSharedPtr<const FPolygon2f> ContourB) const
->>>>>>> 6bbb88c8
 {
 	return ContourB->Contains(ContourA->GetSegmentPoint(0, 0));
 }
@@ -405,14 +357,13 @@
 			FixParityAndDivide(Child, !bClockwiseIn);
 			continue;
 		}
-<<<<<<< HEAD
 
 		// Fix parity
 		if (Child->bClockwise != bClockwiseIn)
-			{
+		{
 			ChildContour->Reverse();
 			Child->bClockwise = bClockwiseIn;
-			}
+		}
 
 		MakeArrangement(ChildContour);
 		Junctions.Reset();
@@ -439,41 +390,6 @@
 		{
 			AddPoint();
 
-=======
-
-		// Fix parity
-		if (Child->bClockwise != bClockwiseIn)
-		{
-			ChildContour->Reverse();
-			Child->bClockwise = bClockwiseIn;
-		}
-
-		MakeArrangement(ChildContour);
-		Junctions.Reset();
-
-		// Find first junction
-		if (!FindJunction())
-		{
-			// If no junction was found, contour doesn't have self-intersections
-			FixParityAndDivide(Child, !bClockwiseIn);
-			continue;
-		}
-
-		// Remove this contour from parent's child list
-		Children.RemoveAt(ChildIndex--);
-		// Reset path
-		DividedContourIDs.Reset();
-		// Parts are stored as children of separate root node
-		TSharedContourNode RootForDetaching = MakeShared<FContourNode>(nullptr, false, Node->bClockwise);
-		// Processed edges are removed from graph to simplify dividing, vertices that don't belong to any edge are removed too, so a copy is needed
-		const TArray<FVector2f> InitialVertices = CopyVertices();
-
-		bool bAddPoint = true;
-		while (bAddPoint)
-		{
-			AddPoint();
-
->>>>>>> 6bbb88c8
 			if (VertexID == -1)
 			{
 				// This is bad contour (not a closed loop)
@@ -633,44 +549,6 @@
 	}
 
 	if (ProcessedContour.Num() < 3)
-<<<<<<< HEAD
-	{
-		return Contour;
-	}
-
-
-	Contour = MakeShared<FPolygon2f>();
-
-	for (const TDoubleLinkedList<FVector2f>::TDoubleLinkedListNode* Point = ProcessedContour.GetTail(); Point; Point = Point->GetPrevNode())
-	{
-		Contour->AppendVertex(Point->GetValue());
-	}
-
-	return Contour;
-}
-
-bool FGlyphLoader::IsBadNormal(const TSharedPtr<FPolygon2f> Contour, const int32 Point) const
-{
-		FVector2f ToPrev;
-		FVector2f ToNext;
-
-		Contour->NeighbourVectors(Point, ToPrev, ToNext, true);
-		return FMath::IsNearlyZero(1.0f - FVector2D::DotProduct(FVector2D(ToPrev), FVector2D(ToNext)));
-}
-
-bool FGlyphLoader::MergedWithNext(const TSharedPtr<FPolygon2f> Contour, const int32 Point) const
-{
-		const int32 Current = Point;
-		const int32 Next = (Point + 1) % Contour->VertexCount();
-
-		return FVector2D((*Contour)[Next] - (*Contour)[Current]).IsNearlyZero();
-}
-
-TSharedPtr<FPolygon2f> FGlyphLoader::RemoveBadPoints(const TSharedPtr<FPolygon2f> Contour) const
-{
-	int32 First = 0;
-
-=======
 	{
 		return Contour;
 	}
@@ -708,7 +586,6 @@
 {
 	int32 First = 0;
 
->>>>>>> 6bbb88c8
 	for (int32 Point = First;;)
 	{
 		bool bPointRemoved = false;
@@ -786,32 +663,18 @@
 	FDynamicGraph2d& Graph = Arrangement->Graph;
 
 	for (int32 VID = 0; VID < Graph.MaxVertexID(); VID++)
-<<<<<<< HEAD
 	{
 		if (Graph.IsRegularVertex(VID))
-	{
-=======
-	{
-		if (Graph.IsRegularVertex(VID))
-		{
->>>>>>> 6bbb88c8
+		{
 			VertexID = VID;
 			return true;
 		}
 	}
-<<<<<<< HEAD
 
 	VertexID = -1;
 	return false;
 }
 
-=======
-
-	VertexID = -1;
-	return false;
-}
-
->>>>>>> 6bbb88c8
 TArray<FVector2f> FGlyphLoader::CopyVertices() const
 {
 	FDynamicGraph2d& Graph = Arrangement->Graph;
@@ -833,26 +696,15 @@
 	const int32 JunctionIndexInContour = FindStartOfDetachedContour(Junctions.Num() - 1);
 	RemoveDetachedContourFromPath(JunctionIndexInContour);
 }
-<<<<<<< HEAD
-
-void FGlyphLoader::DetachFinishedContour(const int32 RepeatedJunctionIndex, const TArray<FVector2f>& InitialVertices, const TSharedContourNode RootForDetaching)
+
+void FGlyphLoader::DetachFinishedContour(const int32 RepeatedJunctionIndex, const TArray<FVector2f>& InitialVertices,
+										 const TSharedContourNode RootForDetaching)
 {
 	const int32 JunctionIndexInContour = FindStartOfDetachedContour(RepeatedJunctionIndex);
 
 	// Create contour from copied vertices
 	TSharedPtr<FPolygon2f> FinishedContour = MakeShared<FPolygon2f>();
 
-=======
-
-void FGlyphLoader::DetachFinishedContour(const int32 RepeatedJunctionIndex, const TArray<FVector2f>& InitialVertices,
-										 const TSharedContourNode RootForDetaching)
-{
-	const int32 JunctionIndexInContour = FindStartOfDetachedContour(RepeatedJunctionIndex);
-
-	// Create contour from copied vertices
-	TSharedPtr<FPolygon2f> FinishedContour = MakeShared<FPolygon2f>();
-
->>>>>>> 6bbb88c8
 	for (int32 ID = JunctionIndexInContour; ID < DividedContourIDs.Num(); ID++)
 	{
 		FinishedContour->AppendVertex(InitialVertices[DividedContourIDs[ID]]);
@@ -860,13 +712,9 @@
 
 	RemoveDetachedContourFromPath(JunctionIndexInContour);
 
-<<<<<<< HEAD
-	const TSharedContourNode FinishedContourNode = MakeShared<FContourNode>(FinishedContour, false, FinishedContour->IsClockwise());
-=======
 	const TSharedContourNode FinishedContourNode = MakeShared<FContourNode>(FinishedContour,
 																			false,
 																			FinishedContour->IsClockwise());
->>>>>>> 6bbb88c8
 	Insert(FinishedContourNode, RootForDetaching);
 }
 
@@ -883,7 +731,6 @@
 {
 	DividedContourIDs.SetNum(JunctionIndexInContour);
 }
-<<<<<<< HEAD
 
 void FGlyphLoader::AddPoint(const bool bForceJunction)
 {
@@ -918,7 +765,7 @@
 {
 	TArray<TSharedContourNode>& Children = Node->Children;
 
-	for (int32 ChildIndex = 0; ChildIndex < Children.Num(); )
+	for (int32 ChildIndex = 0; ChildIndex < Children.Num();)
 	{
 		const TSharedContourNode Child = Children[ChildIndex];
 
@@ -930,63 +777,6 @@
 		{
 			ChildIndex++;
 			RemoveUnneededNodes(Child);
-		}
-	}
-}
-
-void FGlyphLoader::MergeRootForDetaching(const TSharedContourNode RemovedNode, const TSharedContourNode RootForDetaching, const TSharedContourNode RemovedNodeParent) const
-{
-	for (const TSharedContourNode& Child : RemovedNode->Children)
-		{
-		Insert(Child, RootForDetaching);
-=======
-
-void FGlyphLoader::AddPoint(const bool bForceJunction)
-{
-	DividedContourIDs.Add(VertexID);
-	FDynamicGraph2d& Graph = Arrangement->Graph;
-	int32 OutgoingEdge = 0;
-
-	if (Graph.IsJunctionVertex(VertexID) || bForceJunction)
-	{
-		Junctions.Add(VertexID);
-		// Select specific path direction
-		OutgoingEdge = FindOutgoing(Junctions.Last());
-	}
-	else if (Graph.IsVertex(VertexID))
-	{
-		// This should be the only possible direction
-		OutgoingEdge = *Graph.VtxEdgesItr(VertexID).begin();
-	}
-	else
-	{
-		// We have no possible directions, this contour is bad
-		VertexID = -1;
-		return;
-	}
-
-	// Move to next graph node
-	VertexID = edge_other_v(OutgoingEdge, VertexID);
-	Graph.RemoveEdge(OutgoingEdge, true);
-}
-
-void FGlyphLoader::RemoveUnneededNodes(const TSharedContourNode Node) const
-{
-	TArray<TSharedContourNode>& Children = Node->Children;
-
-	for (int32 ChildIndex = 0; ChildIndex < Children.Num();)
-	{
-		const TSharedContourNode Child = Children[ChildIndex];
-
-		if (Child->bClockwise == Node->bClockwise)
-		{
-			Children.RemoveAt(ChildIndex);
-		}
-		else
-		{
-			ChildIndex++;
-			RemoveUnneededNodes(Child);
->>>>>>> 6bbb88c8
 		}
 	}
 }
@@ -1001,10 +791,9 @@
 	}
 
 	for (const TSharedContourNode& Child : RootForDetaching->Children)
-<<<<<<< HEAD
-		{
+	{
 		RemovedNodeParent->Children.Add(Child);
-		}
+	}
 }
 
 bool FGlyphLoader::IsOutgoing(const int32 Junction, const int32 EID) const
@@ -1028,7 +817,7 @@
 
 		// Needed direction is the one that is outgoing and it's clockwise neighbour is not
 		if (!IsOutgoing(Junction, Current) && IsOutgoing(Junction, Next))
-	{
+		{
 			return Next;
 		}
 	}
@@ -1042,50 +831,7 @@
 	return (Edge.A == VID) ? Edge.B : ((Edge.B == VID) ? Edge.A : FDynamicGraph::InvalidID);
 }
 
-void FGlyphLoader::SortedVtxEdges(const int32 VID, TArray<int32> &Sorted) const
-=======
-	{
-		RemovedNodeParent->Children.Add(Child);
-	}
-}
-
-bool FGlyphLoader::IsOutgoing(const int32 Junction, const int32 EID) const
-{
-	return (Arrangement->Graph.GetEdgeV(EID).A == Junction) == Arrangement->Directions[EID];
-}
-
-int32 FGlyphLoader::FindOutgoing(const int32 Junction) const
-{
-	// Get list of all edges that have this vertex
-	TArray<int32> Edges;
-	SortedVtxEdges(Junction, Edges);
-
-	int32 Current = 0;
-	int32 Next = Edges[0];
-
-	for (int32 EdgeIndex = 0; EdgeIndex < Edges.Num(); EdgeIndex++)
-	{
-		Current = Next;
-		Next = Edges[(EdgeIndex + 1) % Edges.Num()];
-
-		// Needed direction is the one that is outgoing and it's clockwise neighbour is not
-		if (!IsOutgoing(Junction, Current) && IsOutgoing(Junction, Next))
-		{
-			return Next;
-		}
-	}
-
-	return Edges[0];
-}
-
-int32 FGlyphLoader::edge_other_v(const int32 EID, const int32 VID) const
-{
-	const FIndex2i Edge = Arrangement->Graph.GetEdgeV(EID);
-	return (Edge.A == VID) ? Edge.B : ((Edge.B == VID) ? Edge.A : FDynamicGraph::InvalidID);
-}
-
 void FGlyphLoader::SortedVtxEdges(const int32 VID, TArray<int32>& Sorted) const
->>>>>>> 6bbb88c8
 {
 	FDynamicGraph2d& Graph = Arrangement->Graph;
 	Sorted.Reserve(Graph.GetVtxEdgeCount(VID));
@@ -1096,13 +842,6 @@
 	}
 
 	const FVector2d V = Graph.GetVertex(VID);
-<<<<<<< HEAD
-	Algo::SortBy(Sorted, [&](int32 EID) {
-		const int32 NbrVID = edge_other_v(EID, VID);
-		const FVector2d D = Graph.GetVertex(NbrVID) - V;
-		return TMathUtil<double>::Atan2Positive(D.Y, D.X);
-	});
-=======
 	Algo::SortBy(Sorted,
 				 [&](int32 EID)
 				 {
@@ -1110,5 +849,4 @@
 					 const FVector2d D = Graph.GetVertex(NbrVID) - V;
 					 return TMathUtil<double>::Atan2Positive(D.Y, D.X);
 				 });
->>>>>>> 6bbb88c8
 }