// Copyright Epic Games, Inc. All Rights Reserved.

#include "Text3DComponent.h"
#include "Text3DPrivate.h"
#include "TextShaper.h"
#include "MeshCreator.h"
#include "Glyph.h"

<<<<<<< HEAD
#include "Bevel.h"
#include "Data.h"
=======
#include "ContourList.h"
#include "Data.h"
#include "Text3DEngineSubsystem.h"
#include "Components/StaticMeshComponent.h"
>>>>>>> 90fae962
#include "Engine/Font.h"
#include "Engine/Engine.h"
#include "Materials/Material.h"
#include "UObject/ConstructorHelpers.h"


#define LOCTEXT_NAMESPACE "Text3D"

<<<<<<< HEAD

using TTextMeshDynamicData = TArray<TUniquePtr<FText3DDynamicData>, TFixedAllocator<static_cast<int32>(EText3DMeshType::TypeCount)>>;


class FTextIndexBuffer : public FIndexBuffer
{
public:
	virtual void InitRHI() override
=======
struct FText3DShapedText
{
	FText3DShapedText()
	{
		Reset();
	}

	void Reset()
>>>>>>> 90fae962
	{
		LineHeight = 0.0f;
		FontAscender = 0.0f;
		FontDescender = 0.0f;
		Lines.Reset();
	}

	float LineHeight;
	float FontAscender;
	float FontDescender;
	TArray<struct FShapedGlyphLine> Lines;
};

<<<<<<< HEAD
class FText3DSceneProxy final : public FPrimitiveSceneProxy
{
public:
	SIZE_T GetTypeHash() const override
	{
		static size_t UniquePointer;
		return reinterpret_cast<size_t>(&UniquePointer);
	}

	FText3DSceneProxy(UText3DComponent* const Component)
		: FPrimitiveSceneProxy(Component)
	{
		const TText3DMeshList * ComponentMeshes = Component->Meshes.Get();
		for (int32 Index = 0; Index < static_cast<int32>(EText3DMeshType::TypeCount); Index++)
		{
			Meshes.Add(MakeUnique<FProxyMesh>(this, Index, (*ComponentMeshes)[Index], Component->GetMaterial(Index)));
		}
	}

	void UpdateData()
	{
		for (TUniquePtr<FProxyMesh>& Mesh : Meshes)
		{
			Mesh->UpdateData();
		}
	}

	/** Called on render thread to assign new dynamic data */
	void SetDynamicData_RenderThread(const TTextMeshDynamicData& NewDynamicData)
	{
		check(IsInRenderingThread());

		for (int32 Index = 0; Index < static_cast<int32>(EText3DMeshType::TypeCount); Index++)
		{
			Meshes[Index]->SetDynamicData_RenderThread(NewDynamicData[Index]);
		}
	}

	virtual void GetDynamicMeshElements(const TArray<const FSceneView*>& Views, const FSceneViewFamily& ViewFamily, uint32 VisibilityMap, FMeshElementCollector& Collector) const override
	{
		bool bEmpty = true;

		for (const TUniquePtr<FProxyMesh>& Mesh : Meshes)
		{
			bEmpty = bEmpty && Mesh->IsEmpty();
		}

		if (bEmpty)
		{
			return;
		}


		QUICK_SCOPE_CYCLE_COUNTER(STAT_TextSceneProxy_GetDynamicMeshElements);

		const bool bWireframe = AllowDebugViewmodes() && ViewFamily.EngineShowFlags.Wireframe;

		FColoredMaterialRenderProxy* const WireframeMaterialInstance = new FColoredMaterialRenderProxy(
					GEngine->WireframeMaterial ? GEngine->WireframeMaterial->GetRenderProxy() : nullptr,
					FLinearColor(0, 0.5f, 1.f)
					);

		Collector.RegisterOneFrameMaterialProxy(WireframeMaterialInstance);

		for (int32 ViewIndex = 0; ViewIndex < Views.Num(); ViewIndex++)
		{
			if (VisibilityMap & (1 << ViewIndex))
			{
				for (const TUniquePtr<FProxyMesh>& Mesh : Meshes)
				{
					Mesh->GetDynamicMeshElements(&Collector, bWireframe, WireframeMaterialInstance, this, ViewIndex);
				}

#if !(UE_BUILD_SHIPPING || UE_BUILD_TEST)
				RenderBounds(Collector.GetPDI(ViewIndex), ViewFamily.EngineShowFlags, GetBounds(), IsSelected());
#endif
			}
		}
	}

	virtual FPrimitiveViewRelevance GetViewRelevance(const FSceneView* View) const override
	{
		FPrimitiveViewRelevance Result;
		Result.bDrawRelevance = IsShown(View);
		Result.bShadowRelevance = IsShadowCast(View);
		Result.bDynamicRelevance = true;
		return Result;
	}
=======
using TTextMeshDynamicData = TArray<TUniquePtr<FText3DDynamicData>, TFixedAllocator<static_cast<int32>(EText3DGroupType::TypeCount)>>;
>>>>>>> 90fae962


UText3DComponent::UText3DComponent() :
	ShapedText(new FText3DShapedText())
{
<<<<<<< HEAD
	Meshes = MakeShared<TText3DMeshList>();
	Meshes->SetNum(static_cast<int32>(EText3DMeshType::TypeCount));
=======
	TextRoot = CreateDefaultSubobject<USceneComponent>(TEXT("TextRoot"));
#if WITH_EDITOR
	TextRoot->SetIsVisualizationComponent(true);
#endif
	TextRoot->AttachToComponent(this, FAttachmentTransformRules::KeepRelativeTransform);
>>>>>>> 90fae962

	if (!IsRunningDedicatedServer())
	{
		struct FConstructorStatics
		{
			ConstructorHelpers::FObjectFinder<UFont> Font;
			ConstructorHelpers::FObjectFinder<UMaterial> Material;
			FConstructorStatics()
				: Font(TEXT("/Engine/EngineFonts/Roboto"))
				, Material(TEXT("/Engine/BasicShapes/BasicShapeMaterial"))
			{
			}
		};
		static FConstructorStatics ConstructorStatics;

		Font = ConstructorStatics.Font.Object;
		UMaterial* DefaultMaterial = ConstructorStatics.Material.Object;
		FrontMaterial = DefaultMaterial;
		BevelMaterial = DefaultMaterial;
		ExtrudeMaterial = DefaultMaterial;
		BackMaterial = DefaultMaterial;
	}

	Text = LOCTEXT("DefaultText", "Text");
	Extrude = 5.0f;
	Bevel = 0.0f;
	BevelType = EText3DBevelType::HalfCircle;
	BevelSegments = 8;

	HorizontalAlignment = EText3DHorizontalTextAlignment::Left;
	VerticalAlignment = EText3DVerticalTextAlignment::FirstLine;
	Kerning = 0.0f;
	LineSpacing = 0.0f;
	WordSpacing = 0.0f;

	bHasMaxWidth = false;
	MaxWidth = 500.f;
	bHasMaxHeight = false;
	MaxHeight = 500.0f;
	bScaleProportionally = true;

	bPendingBuild = false;
	bFreezeBuild = false;

#if WITH_EDITOR
	bInitialized = false;
#endif
}

void UText3DComponent::OnRegister()
{
	Super::OnRegister();

<<<<<<< HEAD
void UText3DComponent::GetUsedMaterials(TArray<UMaterialInterface*>& OutMaterials, bool bGetDebugMaterials) const
{
	int32 NumMaterials = static_cast<int32>(EText3DMeshType::TypeCount);
	for (int32 Index = 0; Index < NumMaterials; Index++)
=======
#if WITH_EDITOR
	if (bInitialized)
	{
		return;
	}

	bInitialized = true;
#endif

	BuildTextMesh();
}

#if WITH_EDITOR
void UText3DComponent::PostEditChangeProperty(FPropertyChangedEvent& PropertyChangedEvent)
{
	Super::PostEditChangeProperty(PropertyChangedEvent);

	const FName Name = PropertyChangedEvent.GetPropertyName();
	if (Name == GET_MEMBER_NAME_CHECKED(UText3DComponent, Text))
>>>>>>> 90fae962
	{
		BuildTextMesh();
	}
	else if (Name == GET_MEMBER_NAME_CHECKED(UText3DComponent, Font) ||
			Name == GET_MEMBER_NAME_CHECKED(UText3DComponent, Extrude) ||
			Name == GET_MEMBER_NAME_CHECKED(UText3DComponent, Bevel) ||
			Name == GET_MEMBER_NAME_CHECKED(UText3DComponent, BevelSegments))
	{
		if (PropertyChangedEvent.ChangeType != EPropertyChangeType::Interactive)
		{
			BuildTextMesh(true);
		}
	}
	else if (Name == GET_MEMBER_NAME_CHECKED(UText3DComponent, BevelType))
	{
		switch (BevelType)
		{
		case EText3DBevelType::Linear:
		{
			BevelSegments = 1;
			break;
		}
		case EText3DBevelType::HalfCircle:
		{
			BevelSegments = 8;
			break;
		}
		}

		BuildTextMesh(true);
	}
	else if (Name == GET_MEMBER_NAME_CHECKED(UText3DComponent, FrontMaterial))
	{
		UpdateMaterial(EText3DGroupType::Front, FrontMaterial);
	}
	else if (Name == GET_MEMBER_NAME_CHECKED(UText3DComponent, BackMaterial))
	{
		UpdateMaterial(EText3DGroupType::Back, BackMaterial);
	}
	else if (Name == GET_MEMBER_NAME_CHECKED(UText3DComponent, ExtrudeMaterial))
	{
		UpdateMaterial(EText3DGroupType::Extrude, ExtrudeMaterial);
	}
	else if (Name == GET_MEMBER_NAME_CHECKED(UText3DComponent, BevelMaterial))
	{
		UpdateMaterial(EText3DGroupType::Bevel, BevelMaterial);
	}
	else
	{
		UpdateTransforms();
	}
}
#endif

void UText3DComponent::SetText(const FText& Value)
{
<<<<<<< HEAD
	bool bChanged = false;
	switch (ElementIndex)
	{
	case static_cast<int32>(EText3DMeshType::Front):
=======
	if (!Text.EqualTo(Value))
>>>>>>> 90fae962
	{
		Text = Value;
		Rebuild();
	}
}

<<<<<<< HEAD
	case static_cast<int32>(EText3DMeshType::Bevel):
=======
void UText3DComponent::SetFont(UFont* const InFont)
{
	if (Font != InFont)
>>>>>>> 90fae962
	{
		Font = InFont;
		Rebuild();
	}
}

<<<<<<< HEAD
	case static_cast<int32>(EText3DMeshType::Extrude):
=======
void UText3DComponent::SetExtrude(const float Value)
{
	const float NewValue = FMath::Max(0.0f, Value);
	if (!FMath::IsNearlyEqual(Extrude, NewValue))
>>>>>>> 90fae962
	{
		Extrude = NewValue;
		CheckBevel();
		Rebuild();
	}
}

void UText3DComponent::SetBevel(const float Value)
{
	const float NewValue = FMath::Clamp(Value, 0.f, MaxBevel());

<<<<<<< HEAD
	case static_cast<int32>(EText3DMeshType::Back):
=======
	if (!FMath::IsNearlyEqual(Bevel, NewValue))
>>>>>>> 90fae962
	{
		Bevel = NewValue;
		Rebuild();
	}
}

void UText3DComponent::SetBevelType(const EText3DBevelType Value)
{
	if (BevelType != Value)
	{
		BevelType = Value;
		Rebuild();
	}
}

void UText3DComponent::SetBevelSegments(const int32 Value)
{
	const int32 NewValue = FMath::Clamp(Value, 1, 15);
	if (BevelSegments != NewValue)
	{
		BevelSegments = NewValue;
		Rebuild();
	}
}

void UText3DComponent::SetFrontMaterial(UMaterialInterface* Value)
{
	SetMaterial(EText3DGroupType::Front, Value);
}

void UText3DComponent::SetBevelMaterial(UMaterialInterface* Value)
{
	SetMaterial(EText3DGroupType::Bevel, Value);
}

void UText3DComponent::SetExtrudeMaterial(UMaterialInterface* Value)
{
	SetMaterial(EText3DGroupType::Extrude, Value);
}

void UText3DComponent::SetBackMaterial(UMaterialInterface* Value)
{
	SetMaterial(EText3DGroupType::Back, Value);
}

UMaterialInterface* UText3DComponent::GetMaterial(const EText3DGroupType Type) const
{
	switch (Type)
	{
<<<<<<< HEAD
	case static_cast<int32>(EText3DMeshType::Front):
=======
	case EText3DGroupType::Front:
>>>>>>> 90fae962
	{
		return FrontMaterial;
	}

<<<<<<< HEAD
	case static_cast<int32>(EText3DMeshType::Bevel):
=======
	case EText3DGroupType::Bevel:
>>>>>>> 90fae962
	{
		return BevelMaterial;
	}

<<<<<<< HEAD
	case static_cast<int32>(EText3DMeshType::Extrude):
=======
	case EText3DGroupType::Extrude:
>>>>>>> 90fae962
	{
		return ExtrudeMaterial;
	}

<<<<<<< HEAD
	case static_cast<int32>(EText3DMeshType::Back):
=======
	case EText3DGroupType::Back:
>>>>>>> 90fae962
	{
		return BackMaterial;
	}
	}

	return nullptr;
}

void UText3DComponent::SetMaterial(const EText3DGroupType Type, UMaterialInterface* Value)
{
	UMaterialInterface* OldMaterial = GetMaterial(Type);
	if (Value != OldMaterial)
	{
		switch(Type)
		{
		case EText3DGroupType::Front:
		{
			FrontMaterial = Value;
			break;
		}

		case EText3DGroupType::Back:
		{
			BackMaterial = Value;
			break;
		}

		case EText3DGroupType::Extrude:
		{
			ExtrudeMaterial = Value;
			break;
		}

		case EText3DGroupType::Bevel:
		{
			BevelMaterial = Value;
			break;
		}
		}

		UpdateMaterial(Type, Value);
	}
}

void UText3DComponent::SetKerning(const float Value)
{
	if (!FMath::IsNearlyEqual(Kerning, Value))
	{
		Kerning = Value;
		UpdateTransforms();
	}
}

void UText3DComponent::SetLineSpacing(const float Value)
{
	if (!FMath::IsNearlyEqual(LineSpacing, Value))
	{
		LineSpacing = Value;
		UpdateTransforms();
	}
}

void UText3DComponent::SetWordSpacing(const float Value)
{
	if (!FMath::IsNearlyEqual(WordSpacing, Value))
	{
		WordSpacing = Value;
		UpdateTransforms();
	}
}

void UText3DComponent::SetHorizontalAlignment(const EText3DHorizontalTextAlignment Value)
{
	if (HorizontalAlignment != Value)
	{
		HorizontalAlignment = Value;
		UpdateTransforms();
	}
}

void UText3DComponent::SetVerticalAlignment(const EText3DVerticalTextAlignment Value)
{
	if (VerticalAlignment != Value)
	{
		VerticalAlignment = Value;
		UpdateTransforms();
	}
}

void UText3DComponent::SetHasMaxWidth(const bool Value)
{
	if (bHasMaxWidth != Value)
	{
		bHasMaxWidth = Value;
		UpdateTransforms();
	}
}

void UText3DComponent::SetMaxWidth(const float Value)
{
	const float NewValue = FMath::Max(1.0f, Value);
	if (!FMath::IsNearlyEqual(MaxWidth, NewValue))
	{
		MaxWidth = NewValue;
		UpdateTransforms();
	}
}

void UText3DComponent::SetHasMaxHeight(const bool Value)
{
	if (bHasMaxHeight != Value)
	{
		bHasMaxHeight = Value;
		UpdateTransforms();
	}
}

void UText3DComponent::SetMaxHeight(const float Value)
{
	const float NewValue = FMath::Max(1.0f, Value);
	if (!FMath::IsNearlyEqual(MaxHeight, NewValue))
	{
		MaxHeight = NewValue;
		UpdateTransforms();
	}
}

void UText3DComponent::SetScaleProportionally(const bool Value)
{
	if (bScaleProportionally != Value)
	{
		bScaleProportionally = Value;
		UpdateTransforms();
	}
}

void UText3DComponent::SetFreeze(const bool bFreeze)
{
	bFreezeBuild = bFreeze;
	if (bFreeze)
	{
		bPendingBuild = false;
	}
	else if (bPendingBuild)
	{
		Rebuild();
	}
}

int32 UText3DComponent::GetGlyphCount()
{
<<<<<<< HEAD
	if (BevelType != EText3DBevelType::HalfCircle)
	{
		return;
	}

	const int NewValue = FMath::Clamp(Value, 1, 10);

	if (HalfCircleSegments != NewValue)
	{
		HalfCircleSegments = NewValue;
		Rebuild();
	}
=======
	return TextRoot->GetNumChildrenComponents();
>>>>>>> 90fae962
}

USceneComponent* UText3DComponent::GetGlyphKerningComponent(int32 Index)
{
	return TextRoot->GetChildComponent(Index);
}

UStaticMeshComponent* UText3DComponent::GetGlyphMeshComponent(int32 Index)
{
	USceneComponent* KerningComponent = TextRoot->GetChildComponent(Index);
	if (!KerningComponent)
	{
		return nullptr;
	}

	return Cast<UStaticMeshComponent>(KerningComponent->GetChildComponent(0));
}

void UText3DComponent::Rebuild()
{
	bPendingBuild = true;
	if (!bFreezeBuild)
	{
		BuildTextMesh();
	}
}
void UText3DComponent::CalculateTextWidth()
{
	for (FShapedGlyphLine& ShapedLine : ShapedText->Lines)
	{
		ShapedLine.CalculateWidth(Kerning, WordSpacing);
	}
}

float UText3DComponent::GetTextHeight()
{
	return ShapedText->Lines.Num() * ShapedText->LineHeight + (ShapedText->Lines.Num() - 1) * LineSpacing;
}

FVector UText3DComponent::GetTextScale()
{
<<<<<<< HEAD
	for (FText3DMesh& Mesh : *Meshes)
	{
		Mesh.Vertices.Reset();
		Mesh.Indices.Reset();
	}

	if (!Font)
	{
		return;
	}

	const FCompositeFont* const CompositeFont = Font->GetCompositeFont();
	if (!CompositeFont || CompositeFont->DefaultTypeface.Fonts.Num() == 0)
	{
		return;
	}

	const FTypefaceEntry& Typeface = CompositeFont->DefaultTypeface.Fonts[0];
	const FFontFaceDataConstPtr FaceData = Typeface.Font.GetFontFaceData();

	TArray<uint8> Data;
	if (FaceData->HasData())
	{
		Data = FaceData->GetData();
	}
	else if (!FFileHelper::LoadFileToArray(Data, *Typeface.Font.GetFontFilename()))
	{
		UE_LOG(LogText3D, Error, TEXT("Failed to load font file '%s'"), *Typeface.Font.GetFontFilename());
		return;
	}

	if (Data.Num() == 0)
	{
		FString FontName = Typeface.Name.ToString();
		UE_LOG(LogText3D, Error, TEXT("Failed to load font data '%s'"), *FontName);
		return;
	}

	FT_Face Face = nullptr;
	FT_New_Memory_Face(FText3DModule::GetFreeTypeLibrary(), Data.GetData(), Data.Num(), 0, &Face);
	if (!Face)
	{
		return;
	}


	FT_Set_Char_Size(Face, FontSize, FontSize, 96, 96);
	FT_Set_Pixel_Sizes(Face, FontSize, FontSize);

	TArray<FShapedGlyphLine> ShapedLines;
	FTextShaper::Get()->ShapeBidirectionalText(Face, Text.ToString(), ShapedLines);
=======
	FVector Scale(1.0f, 1.0f, 1.0f);
>>>>>>> 90fae962

	float TextMaxWidth = 0.0f;
	for (const FShapedGlyphLine& ShapedLine : ShapedText->Lines)
	{
		TextMaxWidth = FMath::Max(TextMaxWidth, ShapedLine.Width);
	}

	if (bHasMaxWidth && TextMaxWidth > MaxWidth && TextMaxWidth > 0.0f)
	{
		Scale.Y *= MaxWidth / TextMaxWidth;
		if (bScaleProportionally)
		{
			Scale.Z = Scale.Y;
		}
	}

	const float TotalHeight = GetTextHeight();
	if (bHasMaxHeight && TotalHeight > MaxHeight && TotalHeight > 0.0f)
	{
		Scale.Z *= MaxHeight / TotalHeight;
		if (bScaleProportionally)
		{
			Scale.Y = Scale.Z;
		}
	}

	if (bScaleProportionally)
	{
		Scale.X = Scale.Y;
	}

	return Scale;
}

FVector UText3DComponent::GetLineLocation(int32 LineIndex)
{
	float HorizontalOffset = 0.0f, VerticalOffset = 0.0f;
	if (LineIndex < 0 || LineIndex >= ShapedText->Lines.Num())
	{
		return FVector();
	}

	const FShapedGlyphLine& ShapedLine = ShapedText->Lines[LineIndex];

	if (HorizontalAlignment == EText3DHorizontalTextAlignment::Center)
	{
		HorizontalOffset = -ShapedLine.Width * 0.5f;
	}
	else if (HorizontalAlignment == EText3DHorizontalTextAlignment::Right)
	{
		HorizontalOffset = -ShapedLine.Width;
	}

	const float TotalHeight = GetTextHeight();
	if (VerticalAlignment != EText3DVerticalTextAlignment::FirstLine)
	{
		// First align it to Top
		VerticalOffset -= ShapedText->FontAscender;

		if (VerticalAlignment == EText3DVerticalTextAlignment::Center)
		{
			VerticalOffset += TotalHeight * 0.5f;
		}
		else if (VerticalAlignment == EText3DVerticalTextAlignment::Bottom)
		{
			VerticalOffset += TotalHeight + ShapedText->FontDescender;
		}
	}

<<<<<<< HEAD
	for (FText3DMesh& Mesh : *Meshes)
	{
		Mesh.GlyphStartVertices.Empty();
	}

	const TSharedPtr<FData> MeshesData = MakeShared<FData>(Meshes, Bevel, FontInverseScale, Scale);
	MeshesData->SetVerticalOffset(VerticalOffset);

	for (const FShapedGlyphLine& ShapedLine : ShapedLines)
=======
	VerticalOffset -= LineIndex * (ShapedText->LineHeight + LineSpacing);

	return FVector(0.0f, HorizontalOffset, VerticalOffset);
}

void UText3DComponent::UpdateTransforms()
{
	CalculateTextWidth();
	FVector Scale = GetTextScale();
	TextRoot->SetRelativeScale3D(Scale);

	int32 GlyphIndex = 0;
	for (int32 LineIndex = 0; LineIndex < ShapedText->Lines.Num(); LineIndex++)
>>>>>>> 90fae962
	{
		FShapedGlyphLine& Line = ShapedText->Lines[LineIndex];
		FVector Location = GetLineLocation(LineIndex);

<<<<<<< HEAD
		MeshesData->SetHorizontalOffset(HorizontalOffset);

		for (const FShapedGlyphEntry& ShapedGlyph : ShapedLine.GlyphsToRender)
=======
		for (int32 LineGlyph = 0; LineGlyph < Line.GlyphsToRender.Num(); LineGlyph++)
>>>>>>> 90fae962
		{
			FVector CharLocation = Location;
			Location.Y += Line.GetAdvanced(LineGlyph, Kerning, WordSpacing);
			if (!Line.GlyphsToRender[LineGlyph].bIsVisible)
			{
<<<<<<< HEAD
				MeshesData->SetCurrentMesh(EText3DMeshType::Front);
				MeshesData->ResetDoneExtrude();

				if (FT_Load_Glyph(Face, ShapedGlyph.GlyphIndex, FT_LOAD_DEFAULT))
				{
					continue;
				}

				FTVectoriser Vectoriser(Face->glyph);
				Vectoriser.MakeMesh(FTGL_BACK_FACING);
				const FTMesh* const Mesh = Vectoriser.GetMesh();
				const size_t TesselateCount = Mesh->TesselationCount();

				for (size_t i = 0; i < TesselateCount; i++)
				{
					const FTTesselation* const Tessselate = Mesh->Tesselation(i);
					const int32 PointCount = Tessselate->PointCount();

					if (PointCount < 3)
					{
						continue;
					}

					MeshesData->SetMinBevelTarget();
					const int32 StartVertex = MeshesData->AddVertices(PointCount);

					for (int32 PointIndex = 0; PointIndex < PointCount; PointIndex++)
					{
						const FTPoint* const Point = &Tessselate->Point(PointIndex);
						MeshesData->AddVertex({Point->Xf(), Point->Yf()}, {1, 0}, {0, 0, -1});
					}

					switch (Tessselate->PolygonType())
					{
					case GL_TRIANGLES:
					{
						const int32 TrianglesCount = PointCount / 3;
						MeshesData->AddTriangles(TrianglesCount);

						for (int32 Index = 0; Index < TrianglesCount; Index++)
						{
							const int32 TriangleStart = StartVertex + Index * 3;
							MeshesData->AddTriangle(TriangleStart + 0, TriangleStart + 2, TriangleStart + 1);
						}

						break;
					}
					case GL_TRIANGLE_STRIP:
					{
						MeshesData->AddTriangles(PointCount - 2);

						for (int32 Index = 0; Index < PointCount - 2; Index++)
						{
							const int32 TriangleStart = StartVertex + Index;
							const bool bIsOdd = (Index % 2) != 0;
							MeshesData->AddTriangle(TriangleStart + (bIsOdd ? 0 : 1), TriangleStart + (bIsOdd ? 1 : 0), TriangleStart + 2);
						}

						break;
					}
					case GL_TRIANGLE_FAN:
					{
						MeshesData->AddTriangles(PointCount - 2);

						for (int32 Index = 1; Index < PointCount - 1; Index++)
						{
							const int32 TriangleStart = StartVertex + Index;
							MeshesData->AddTriangle(StartVertex, TriangleStart + 1, TriangleStart + 0);
						}

						break;
					}

					default:
					{
						UE_LOG(LogText3D, Error, TEXT("Unknown polygon type: %X"), Tessselate->PolygonType());
						break;
					}
					}
				}

				if (Extrude > 0.0f)
				{
					FText3DDebug Debugger;
#if WITH_EDITOR
					Debugger = DebugVariables;
#endif

					BevelContours(MeshesData, Vectoriser, Extrude, Bevel, BevelType, HalfCircleSegments,
						Debugger.Iterations, Debugger.bHidePrevious, Debugger.MarkedVertex, Debugger.Segments, Debugger.VisibleFace);
				}
			}

			HorizontalOffset += ShapedGlyph.XAdvance;
			MeshesData->SetHorizontalOffset(HorizontalOffset);
		}

		VerticalOffset -= LineHeight + LineSpacing;
		MeshesData->SetVerticalOffset(VerticalOffset);
	}

	FT_Done_Face(Face);
	Face = nullptr;


	for (int32 Type = 0; Type < static_cast<int32>(EText3DMeshType::TypeCount); Type++)
	{
		MeshesData->SetCurrentMesh(static_cast<EText3DMeshType>(Type));
	}

	struct FBoundingBox
	{
		FBox2D Box;
		FVector2D Size;
	};

	TArray<FBoundingBox> BoundingBoxes;
	FVector2D MaxSize(0, 0);
	{
		EText3DMeshType MeshType = FMath::IsNearlyZero(Bevel) ? EText3DMeshType::Front : EText3DMeshType::Bevel;
		const FText3DMesh& Mesh = (*Meshes.Get())[static_cast<int32>(MeshType)];
		const TArray<int32>& GlyphStartVertices = Mesh.GlyphStartVertices;
		BoundingBoxes.AddUninitialized(GlyphStartVertices.Num() - 1);

		for (int32 GlyphIndex = 0; GlyphIndex < BoundingBoxes.Num(); GlyphIndex++)
		{
			FBoundingBox& BoundingBox = BoundingBoxes[GlyphIndex];
			FBox2D& Box = BoundingBox.Box;

			const int32 FirstIndex = GlyphStartVertices[GlyphIndex];
			const int32 LastIndex = GlyphStartVertices[GlyphIndex + 1];

			if (FirstIndex < LastIndex)
			{
				const FVector& Position = Mesh.Vertices[FirstIndex].Position;
				const FVector2D PositionFlat = {Position.Y, Position.Z};

				Box.Min = PositionFlat;
				Box.Max = PositionFlat;
			}

			for (int32 VertexIndex = FirstIndex + 1; VertexIndex < LastIndex; VertexIndex++)
			{
				const FDynamicMeshVertex& Vertex = Mesh.Vertices[VertexIndex];
				const FVector& Position = Vertex.Position;

				Box.Min.X = FMath::Min(Box.Min.X, Position.Y);
				Box.Min.Y = FMath::Min(Box.Min.Y, Position.Z);
				Box.Max.X = FMath::Max(Box.Max.X, Position.Y);
				Box.Max.Y = FMath::Max(Box.Max.Y, Position.Z);
			}

			FVector2D& Size = BoundingBox.Size;
			Size = Box.GetSize();

			MaxSize.X = FMath::Max(MaxSize.X, Size.X);
			MaxSize.Y = FMath::Max(MaxSize.Y, Size.Y);
		}
	}

	for (int32 GlyphIndex = 0; GlyphIndex < BoundingBoxes.Num(); GlyphIndex++)
	{
		const int32 NextGlyphIndex = GlyphIndex + 1;
		FBoundingBox& BoundingBox = BoundingBoxes[GlyphIndex];

		TSharedPtr<TText3DMeshList> MeshesLocal = Meshes;
		auto SetTextureCoordinates = [MeshesLocal, NextGlyphIndex, GlyphIndex, &BoundingBox, MaxSize](const EText3DMeshType Mesh)
		{
			FText3DMesh& CurrentMesh = (*MeshesLocal.Get())[static_cast<int32>(Mesh)];
			const TArray<int32>& GlyphStartVertices = CurrentMesh.GlyphStartVertices;

			if (NextGlyphIndex >= GlyphStartVertices.Num())
			{
				return;
			}

			for (int32 VertexIndex = GlyphStartVertices[GlyphIndex]; VertexIndex < GlyphStartVertices[NextGlyphIndex]; VertexIndex++)
			{
				FDynamicMeshVertex& Vertex = CurrentMesh.Vertices[VertexIndex];
				const FVector2D TextureCoordinate = (FVector2D(Vertex.Position.Y, Vertex.Position.Z) - BoundingBox.Box.Min) / MaxSize;

				for (int32 Index = 0; Index < MAX_STATIC_TEXCOORDS; Index++)
				{
					Vertex.TextureCoordinate[Index] = {TextureCoordinate.X, 1 - TextureCoordinate.Y};
				}
			}
		};

		SetTextureCoordinates(EText3DMeshType::Front);
		SetTextureCoordinates(EText3DMeshType::Bevel);
		SetTextureCoordinates(EText3DMeshType::Back);
	}


	// When TEXT3D_WITH_INTERSECTION=1 the following functions will not do anything
	MirrorMesh(EText3DMeshType::Bevel, EText3DMeshType::Bevel, Scale.X);
	MirrorMesh(EText3DMeshType::Front, EText3DMeshType::Back, Scale.X);
=======
				continue;
			}

			USceneComponent* GlyphKerningComponent = GetGlyphKerningComponent(GlyphIndex);
			if (GlyphKerningComponent)
			{
				GlyphKerningComponent->SetRelativeLocation(CharLocation);
			}

			GlyphIndex++;
		}

		Location.Z -= ShapedText->LineHeight + LineSpacing;
	}
>>>>>>> 90fae962
}

void UText3DComponent::BuildTextMesh(const bool bCleanCache)
{
	bPendingBuild = false;
	ShapedText->Reset();
	CachedCounterReferences.Reset();
	CheckBevel();

	TArray<USceneComponent*> KerningComponents = TextRoot->GetAttachChildren();
	for (USceneComponent* KerningComponent : KerningComponents)
	{
		TArray<USceneComponent*> GlyphComponents = KerningComponent->GetAttachChildren();
		for (USceneComponent* GlyphComponent : GlyphComponents)
		{
			GlyphComponent->DestroyComponent();
		}

<<<<<<< HEAD
void UText3DComponent::MirrorMesh(const EText3DMeshType TypeIn, const EText3DMeshType TypeOut, const float ScaleX)
{
#if !TEXT3D_WITH_INTERSECTION
	const FText3DMesh& MeshIn = (*Meshes.Get())[static_cast<int32>(TypeIn)];
	FText3DMesh& MeshOut = (*Meshes.Get())[static_cast<int32>(TypeOut)];
=======
		KerningComponent->DestroyComponent();
	}
>>>>>>> 90fae962

	if (!Font)
	{
		return;
	}

	UText3DEngineSubsystem* Subsystem = GEngine->GetEngineSubsystem<UText3DEngineSubsystem>();
	FCachedFontData& CachedFontData = Subsystem->GetCachedFontData(Font);
	FT_Face Face = CachedFontData.GetFreeTypeFace();
	if (!Face)
	{
		UE_LOG(LogText3D, Error, TEXT("Failed to load font data '%s'"), *CachedFontData.GetFontName());
		return;
	}

	CachedCounterReferences.Add(CachedFontData.GetCacheCounter());
	CachedCounterReferences.Add(CachedFontData.GetMeshesCacheCounter(Extrude, Bevel, BevelType, BevelSegments));

	ShapedText->LineHeight = Face->size->metrics.height * FontInverseScale;
	ShapedText->FontAscender = Face->size->metrics.ascender * FontInverseScale;
	ShapedText->FontDescender = Face->size->metrics.descender * FontInverseScale;
	FTextShaper::Get()->ShapeBidirectionalText(Face, Text.ToString(), ShapedText->Lines);
	
	CalculateTextWidth();

	int32 GlyphIndex = 0;
	for (int32 LineIndex = 0; LineIndex < ShapedText->Lines.Num(); LineIndex++)
	{
		const FShapedGlyphLine& ShapedLine = ShapedText->Lines[LineIndex];
		FVector Location = GetLineLocation(LineIndex);

		for (int32 LineGlyph = 0; LineGlyph < ShapedLine.GlyphsToRender.Num(); LineGlyph++)
		{
			FVector GlyphLocation = Location;
			Location.Y += ShapedLine.GetAdvanced(LineGlyph, Kerning, WordSpacing);

			const FShapedGlyphEntry& ShapedGlyph = ShapedLine.GlyphsToRender[LineGlyph];
			if (!ShapedGlyph.bIsVisible)
			{
				continue;
			}

			UStaticMesh* CachedMesh = CachedFontData.GetGlyphMesh(ShapedGlyph.GlyphIndex, Extrude, Bevel, BevelType, BevelSegments);
			if (!CachedMesh)
			{
				continue;
			}

			int32 GlyphId = GlyphIndex++;

			FString CharachterKerningName = FString::Printf(TEXT("CharachterKerning%d"), GlyphId);
			USceneComponent* CharachterKerningComponent = NewObject<USceneComponent>(TextRoot, FName(*CharachterKerningName));
#if WITH_EDITOR
			CharachterKerningComponent->SetIsVisualizationComponent(true);
#endif
			CharachterKerningComponent->RegisterComponent();
			CharachterKerningComponent->AttachToComponent(TextRoot, FAttachmentTransformRules::KeepRelativeTransform);

			FString StatichMeshComponentName = FString::Printf(TEXT("StaticMeshComponent%d"), GlyphId);
			UStaticMeshComponent* StaticMeshComponent = NewObject<UStaticMeshComponent>(CharachterKerningComponent, FName(*StatichMeshComponentName));
#if WITH_EDITOR
			StaticMeshComponent->SetIsVisualizationComponent(true);
#endif
			StaticMeshComponent->RegisterComponent();

<<<<<<< HEAD
void UText3DComponent::OnRegister()
{
	CheckBevel();
	BuildTextMesh();
	Super::OnRegister();

	if (!FreezeBuild)
	{
		MarkRenderStateDirty();
	}
}
=======
			StaticMeshComponent->SetStaticMesh(CachedMesh);
>>>>>>> 90fae962

			GetOwner()->AddInstanceComponent(StaticMeshComponent);
			StaticMeshComponent->AttachToComponent(CharachterKerningComponent, FAttachmentTransformRules::KeepRelativeTransform);

			FTransform Transform;
			Transform.SetLocation(GlyphLocation);
			CharachterKerningComponent->SetRelativeTransform(Transform);
		}

		Location.Z -= ShapedText->LineHeight + LineSpacing;
	}

	for (int32 Index = 0; Index < static_cast<int32>(EText3DGroupType::TypeCount); Index++)
	{
		EText3DGroupType Type = static_cast<EText3DGroupType>(Index);
		UpdateMaterial(Type, GetMaterial(Type));
	}

	TextGeneratedDelegate.Broadcast();

<<<<<<< HEAD
	bool bAllEmpty = true;

	for (const FText3DMesh& Mesh : *Meshes)
=======
	if (bCleanCache)
>>>>>>> 90fae962
	{
		Subsystem->Cleanup();
	}
}

<<<<<<< HEAD
	if (bAllEmpty)
	{
		return;
	}

	TTextMeshDynamicData DynamicData;

	for (FText3DMesh& Mesh : *Meshes)
=======
void UText3DComponent::CheckBevel()
{
	if (Bevel > MaxBevel())
>>>>>>> 90fae962
	{
		Bevel = MaxBevel();
	}
}

float UText3DComponent::MaxBevel() const
{
	return Extrude / 2.0f;
}

<<<<<<< HEAD
	for (const FText3DMesh& Mesh : *Meshes)
=======
void UText3DComponent::UpdateMaterial(const EText3DGroupType Type, UMaterialInterface* Material)
{
	int32 Index = static_cast<int32>(Type);
	for (USceneComponent* GlyphRootComponent : TextRoot->GetAttachChildren())
>>>>>>> 90fae962
	{
		if (GlyphRootComponent->GetNumChildrenComponents() == 0)
		{
			continue;
		}

		UStaticMeshComponent* StaticMeshComponent = Cast<UStaticMeshComponent>(GlyphRootComponent->GetChildComponent(0));
		if (!StaticMeshComponent)
		{
			continue;
		}

		StaticMeshComponent->SetMaterial(Index, Material);
	}
}

#undef LOCTEXT_NAMESPACE<|MERGE_RESOLUTION|>--- conflicted
+++ resolved
@@ -6,15 +6,10 @@
 #include "MeshCreator.h"
 #include "Glyph.h"
 
-<<<<<<< HEAD
-#include "Bevel.h"
-#include "Data.h"
-=======
 #include "ContourList.h"
 #include "Data.h"
 #include "Text3DEngineSubsystem.h"
 #include "Components/StaticMeshComponent.h"
->>>>>>> 90fae962
 #include "Engine/Font.h"
 #include "Engine/Engine.h"
 #include "Materials/Material.h"
@@ -23,16 +18,6 @@
 
 #define LOCTEXT_NAMESPACE "Text3D"
 
-<<<<<<< HEAD
-
-using TTextMeshDynamicData = TArray<TUniquePtr<FText3DDynamicData>, TFixedAllocator<static_cast<int32>(EText3DMeshType::TypeCount)>>;
-
-
-class FTextIndexBuffer : public FIndexBuffer
-{
-public:
-	virtual void InitRHI() override
-=======
 struct FText3DShapedText
 {
 	FText3DShapedText()
@@ -41,7 +26,6 @@
 	}
 
 	void Reset()
->>>>>>> 90fae962
 	{
 		LineHeight = 0.0f;
 		FontAscender = 0.0f;
@@ -55,113 +39,17 @@
 	TArray<struct FShapedGlyphLine> Lines;
 };
 
-<<<<<<< HEAD
-class FText3DSceneProxy final : public FPrimitiveSceneProxy
-{
-public:
-	SIZE_T GetTypeHash() const override
-	{
-		static size_t UniquePointer;
-		return reinterpret_cast<size_t>(&UniquePointer);
-	}
-
-	FText3DSceneProxy(UText3DComponent* const Component)
-		: FPrimitiveSceneProxy(Component)
-	{
-		const TText3DMeshList * ComponentMeshes = Component->Meshes.Get();
-		for (int32 Index = 0; Index < static_cast<int32>(EText3DMeshType::TypeCount); Index++)
-		{
-			Meshes.Add(MakeUnique<FProxyMesh>(this, Index, (*ComponentMeshes)[Index], Component->GetMaterial(Index)));
-		}
-	}
-
-	void UpdateData()
-	{
-		for (TUniquePtr<FProxyMesh>& Mesh : Meshes)
-		{
-			Mesh->UpdateData();
-		}
-	}
-
-	/** Called on render thread to assign new dynamic data */
-	void SetDynamicData_RenderThread(const TTextMeshDynamicData& NewDynamicData)
-	{
-		check(IsInRenderingThread());
-
-		for (int32 Index = 0; Index < static_cast<int32>(EText3DMeshType::TypeCount); Index++)
-		{
-			Meshes[Index]->SetDynamicData_RenderThread(NewDynamicData[Index]);
-		}
-	}
-
-	virtual void GetDynamicMeshElements(const TArray<const FSceneView*>& Views, const FSceneViewFamily& ViewFamily, uint32 VisibilityMap, FMeshElementCollector& Collector) const override
-	{
-		bool bEmpty = true;
-
-		for (const TUniquePtr<FProxyMesh>& Mesh : Meshes)
-		{
-			bEmpty = bEmpty && Mesh->IsEmpty();
-		}
-
-		if (bEmpty)
-		{
-			return;
-		}
-
-
-		QUICK_SCOPE_CYCLE_COUNTER(STAT_TextSceneProxy_GetDynamicMeshElements);
-
-		const bool bWireframe = AllowDebugViewmodes() && ViewFamily.EngineShowFlags.Wireframe;
-
-		FColoredMaterialRenderProxy* const WireframeMaterialInstance = new FColoredMaterialRenderProxy(
-					GEngine->WireframeMaterial ? GEngine->WireframeMaterial->GetRenderProxy() : nullptr,
-					FLinearColor(0, 0.5f, 1.f)
-					);
-
-		Collector.RegisterOneFrameMaterialProxy(WireframeMaterialInstance);
-
-		for (int32 ViewIndex = 0; ViewIndex < Views.Num(); ViewIndex++)
-		{
-			if (VisibilityMap & (1 << ViewIndex))
-			{
-				for (const TUniquePtr<FProxyMesh>& Mesh : Meshes)
-				{
-					Mesh->GetDynamicMeshElements(&Collector, bWireframe, WireframeMaterialInstance, this, ViewIndex);
-				}
-
-#if !(UE_BUILD_SHIPPING || UE_BUILD_TEST)
-				RenderBounds(Collector.GetPDI(ViewIndex), ViewFamily.EngineShowFlags, GetBounds(), IsSelected());
-#endif
-			}
-		}
-	}
-
-	virtual FPrimitiveViewRelevance GetViewRelevance(const FSceneView* View) const override
-	{
-		FPrimitiveViewRelevance Result;
-		Result.bDrawRelevance = IsShown(View);
-		Result.bShadowRelevance = IsShadowCast(View);
-		Result.bDynamicRelevance = true;
-		return Result;
-	}
-=======
 using TTextMeshDynamicData = TArray<TUniquePtr<FText3DDynamicData>, TFixedAllocator<static_cast<int32>(EText3DGroupType::TypeCount)>>;
->>>>>>> 90fae962
 
 
 UText3DComponent::UText3DComponent() :
 	ShapedText(new FText3DShapedText())
 {
-<<<<<<< HEAD
-	Meshes = MakeShared<TText3DMeshList>();
-	Meshes->SetNum(static_cast<int32>(EText3DMeshType::TypeCount));
-=======
 	TextRoot = CreateDefaultSubobject<USceneComponent>(TEXT("TextRoot"));
 #if WITH_EDITOR
 	TextRoot->SetIsVisualizationComponent(true);
 #endif
 	TextRoot->AttachToComponent(this, FAttachmentTransformRules::KeepRelativeTransform);
->>>>>>> 90fae962
 
 	if (!IsRunningDedicatedServer())
 	{
@@ -215,12 +103,6 @@
 {
 	Super::OnRegister();
 
-<<<<<<< HEAD
-void UText3DComponent::GetUsedMaterials(TArray<UMaterialInterface*>& OutMaterials, bool bGetDebugMaterials) const
-{
-	int32 NumMaterials = static_cast<int32>(EText3DMeshType::TypeCount);
-	for (int32 Index = 0; Index < NumMaterials; Index++)
-=======
 #if WITH_EDITOR
 	if (bInitialized)
 	{
@@ -240,7 +122,6 @@
 
 	const FName Name = PropertyChangedEvent.GetPropertyName();
 	if (Name == GET_MEMBER_NAME_CHECKED(UText3DComponent, Text))
->>>>>>> 90fae962
 	{
 		BuildTextMesh();
 	}
@@ -297,41 +178,26 @@
 
 void UText3DComponent::SetText(const FText& Value)
 {
-<<<<<<< HEAD
-	bool bChanged = false;
-	switch (ElementIndex)
-	{
-	case static_cast<int32>(EText3DMeshType::Front):
-=======
 	if (!Text.EqualTo(Value))
->>>>>>> 90fae962
 	{
 		Text = Value;
 		Rebuild();
 	}
 }
 
-<<<<<<< HEAD
-	case static_cast<int32>(EText3DMeshType::Bevel):
-=======
 void UText3DComponent::SetFont(UFont* const InFont)
 {
 	if (Font != InFont)
->>>>>>> 90fae962
 	{
 		Font = InFont;
 		Rebuild();
 	}
 }
 
-<<<<<<< HEAD
-	case static_cast<int32>(EText3DMeshType::Extrude):
-=======
 void UText3DComponent::SetExtrude(const float Value)
 {
 	const float NewValue = FMath::Max(0.0f, Value);
 	if (!FMath::IsNearlyEqual(Extrude, NewValue))
->>>>>>> 90fae962
 	{
 		Extrude = NewValue;
 		CheckBevel();
@@ -343,11 +209,7 @@
 {
 	const float NewValue = FMath::Clamp(Value, 0.f, MaxBevel());
 
-<<<<<<< HEAD
-	case static_cast<int32>(EText3DMeshType::Back):
-=======
 	if (!FMath::IsNearlyEqual(Bevel, NewValue))
->>>>>>> 90fae962
 	{
 		Bevel = NewValue;
 		Rebuild();
@@ -397,38 +259,22 @@
 {
 	switch (Type)
 	{
-<<<<<<< HEAD
-	case static_cast<int32>(EText3DMeshType::Front):
-=======
 	case EText3DGroupType::Front:
->>>>>>> 90fae962
 	{
 		return FrontMaterial;
 	}
 
-<<<<<<< HEAD
-	case static_cast<int32>(EText3DMeshType::Bevel):
-=======
 	case EText3DGroupType::Bevel:
->>>>>>> 90fae962
 	{
 		return BevelMaterial;
 	}
 
-<<<<<<< HEAD
-	case static_cast<int32>(EText3DMeshType::Extrude):
-=======
 	case EText3DGroupType::Extrude:
->>>>>>> 90fae962
 	{
 		return ExtrudeMaterial;
 	}
 
-<<<<<<< HEAD
-	case static_cast<int32>(EText3DMeshType::Back):
-=======
 	case EText3DGroupType::Back:
->>>>>>> 90fae962
 	{
 		return BackMaterial;
 	}
@@ -580,22 +426,7 @@
 
 int32 UText3DComponent::GetGlyphCount()
 {
-<<<<<<< HEAD
-	if (BevelType != EText3DBevelType::HalfCircle)
-	{
-		return;
-	}
-
-	const int NewValue = FMath::Clamp(Value, 1, 10);
-
-	if (HalfCircleSegments != NewValue)
-	{
-		HalfCircleSegments = NewValue;
-		Rebuild();
-	}
-=======
 	return TextRoot->GetNumChildrenComponents();
->>>>>>> 90fae962
 }
 
 USceneComponent* UText3DComponent::GetGlyphKerningComponent(int32 Index)
@@ -637,61 +468,7 @@
 
 FVector UText3DComponent::GetTextScale()
 {
-<<<<<<< HEAD
-	for (FText3DMesh& Mesh : *Meshes)
-	{
-		Mesh.Vertices.Reset();
-		Mesh.Indices.Reset();
-	}
-
-	if (!Font)
-	{
-		return;
-	}
-
-	const FCompositeFont* const CompositeFont = Font->GetCompositeFont();
-	if (!CompositeFont || CompositeFont->DefaultTypeface.Fonts.Num() == 0)
-	{
-		return;
-	}
-
-	const FTypefaceEntry& Typeface = CompositeFont->DefaultTypeface.Fonts[0];
-	const FFontFaceDataConstPtr FaceData = Typeface.Font.GetFontFaceData();
-
-	TArray<uint8> Data;
-	if (FaceData->HasData())
-	{
-		Data = FaceData->GetData();
-	}
-	else if (!FFileHelper::LoadFileToArray(Data, *Typeface.Font.GetFontFilename()))
-	{
-		UE_LOG(LogText3D, Error, TEXT("Failed to load font file '%s'"), *Typeface.Font.GetFontFilename());
-		return;
-	}
-
-	if (Data.Num() == 0)
-	{
-		FString FontName = Typeface.Name.ToString();
-		UE_LOG(LogText3D, Error, TEXT("Failed to load font data '%s'"), *FontName);
-		return;
-	}
-
-	FT_Face Face = nullptr;
-	FT_New_Memory_Face(FText3DModule::GetFreeTypeLibrary(), Data.GetData(), Data.Num(), 0, &Face);
-	if (!Face)
-	{
-		return;
-	}
-
-
-	FT_Set_Char_Size(Face, FontSize, FontSize, 96, 96);
-	FT_Set_Pixel_Sizes(Face, FontSize, FontSize);
-
-	TArray<FShapedGlyphLine> ShapedLines;
-	FTextShaper::Get()->ShapeBidirectionalText(Face, Text.ToString(), ShapedLines);
-=======
 	FVector Scale(1.0f, 1.0f, 1.0f);
->>>>>>> 90fae962
 
 	float TextMaxWidth = 0.0f;
 	for (const FShapedGlyphLine& ShapedLine : ShapedText->Lines)
@@ -761,17 +538,6 @@
 		}
 	}
 
-<<<<<<< HEAD
-	for (FText3DMesh& Mesh : *Meshes)
-	{
-		Mesh.GlyphStartVertices.Empty();
-	}
-
-	const TSharedPtr<FData> MeshesData = MakeShared<FData>(Meshes, Bevel, FontInverseScale, Scale);
-	MeshesData->SetVerticalOffset(VerticalOffset);
-
-	for (const FShapedGlyphLine& ShapedLine : ShapedLines)
-=======
 	VerticalOffset -= LineIndex * (ShapedText->LineHeight + LineSpacing);
 
 	return FVector(0.0f, HorizontalOffset, VerticalOffset);
@@ -785,222 +551,16 @@
 
 	int32 GlyphIndex = 0;
 	for (int32 LineIndex = 0; LineIndex < ShapedText->Lines.Num(); LineIndex++)
->>>>>>> 90fae962
 	{
 		FShapedGlyphLine& Line = ShapedText->Lines[LineIndex];
 		FVector Location = GetLineLocation(LineIndex);
 
-<<<<<<< HEAD
-		MeshesData->SetHorizontalOffset(HorizontalOffset);
-
-		for (const FShapedGlyphEntry& ShapedGlyph : ShapedLine.GlyphsToRender)
-=======
 		for (int32 LineGlyph = 0; LineGlyph < Line.GlyphsToRender.Num(); LineGlyph++)
->>>>>>> 90fae962
 		{
 			FVector CharLocation = Location;
 			Location.Y += Line.GetAdvanced(LineGlyph, Kerning, WordSpacing);
 			if (!Line.GlyphsToRender[LineGlyph].bIsVisible)
 			{
-<<<<<<< HEAD
-				MeshesData->SetCurrentMesh(EText3DMeshType::Front);
-				MeshesData->ResetDoneExtrude();
-
-				if (FT_Load_Glyph(Face, ShapedGlyph.GlyphIndex, FT_LOAD_DEFAULT))
-				{
-					continue;
-				}
-
-				FTVectoriser Vectoriser(Face->glyph);
-				Vectoriser.MakeMesh(FTGL_BACK_FACING);
-				const FTMesh* const Mesh = Vectoriser.GetMesh();
-				const size_t TesselateCount = Mesh->TesselationCount();
-
-				for (size_t i = 0; i < TesselateCount; i++)
-				{
-					const FTTesselation* const Tessselate = Mesh->Tesselation(i);
-					const int32 PointCount = Tessselate->PointCount();
-
-					if (PointCount < 3)
-					{
-						continue;
-					}
-
-					MeshesData->SetMinBevelTarget();
-					const int32 StartVertex = MeshesData->AddVertices(PointCount);
-
-					for (int32 PointIndex = 0; PointIndex < PointCount; PointIndex++)
-					{
-						const FTPoint* const Point = &Tessselate->Point(PointIndex);
-						MeshesData->AddVertex({Point->Xf(), Point->Yf()}, {1, 0}, {0, 0, -1});
-					}
-
-					switch (Tessselate->PolygonType())
-					{
-					case GL_TRIANGLES:
-					{
-						const int32 TrianglesCount = PointCount / 3;
-						MeshesData->AddTriangles(TrianglesCount);
-
-						for (int32 Index = 0; Index < TrianglesCount; Index++)
-						{
-							const int32 TriangleStart = StartVertex + Index * 3;
-							MeshesData->AddTriangle(TriangleStart + 0, TriangleStart + 2, TriangleStart + 1);
-						}
-
-						break;
-					}
-					case GL_TRIANGLE_STRIP:
-					{
-						MeshesData->AddTriangles(PointCount - 2);
-
-						for (int32 Index = 0; Index < PointCount - 2; Index++)
-						{
-							const int32 TriangleStart = StartVertex + Index;
-							const bool bIsOdd = (Index % 2) != 0;
-							MeshesData->AddTriangle(TriangleStart + (bIsOdd ? 0 : 1), TriangleStart + (bIsOdd ? 1 : 0), TriangleStart + 2);
-						}
-
-						break;
-					}
-					case GL_TRIANGLE_FAN:
-					{
-						MeshesData->AddTriangles(PointCount - 2);
-
-						for (int32 Index = 1; Index < PointCount - 1; Index++)
-						{
-							const int32 TriangleStart = StartVertex + Index;
-							MeshesData->AddTriangle(StartVertex, TriangleStart + 1, TriangleStart + 0);
-						}
-
-						break;
-					}
-
-					default:
-					{
-						UE_LOG(LogText3D, Error, TEXT("Unknown polygon type: %X"), Tessselate->PolygonType());
-						break;
-					}
-					}
-				}
-
-				if (Extrude > 0.0f)
-				{
-					FText3DDebug Debugger;
-#if WITH_EDITOR
-					Debugger = DebugVariables;
-#endif
-
-					BevelContours(MeshesData, Vectoriser, Extrude, Bevel, BevelType, HalfCircleSegments,
-						Debugger.Iterations, Debugger.bHidePrevious, Debugger.MarkedVertex, Debugger.Segments, Debugger.VisibleFace);
-				}
-			}
-
-			HorizontalOffset += ShapedGlyph.XAdvance;
-			MeshesData->SetHorizontalOffset(HorizontalOffset);
-		}
-
-		VerticalOffset -= LineHeight + LineSpacing;
-		MeshesData->SetVerticalOffset(VerticalOffset);
-	}
-
-	FT_Done_Face(Face);
-	Face = nullptr;
-
-
-	for (int32 Type = 0; Type < static_cast<int32>(EText3DMeshType::TypeCount); Type++)
-	{
-		MeshesData->SetCurrentMesh(static_cast<EText3DMeshType>(Type));
-	}
-
-	struct FBoundingBox
-	{
-		FBox2D Box;
-		FVector2D Size;
-	};
-
-	TArray<FBoundingBox> BoundingBoxes;
-	FVector2D MaxSize(0, 0);
-	{
-		EText3DMeshType MeshType = FMath::IsNearlyZero(Bevel) ? EText3DMeshType::Front : EText3DMeshType::Bevel;
-		const FText3DMesh& Mesh = (*Meshes.Get())[static_cast<int32>(MeshType)];
-		const TArray<int32>& GlyphStartVertices = Mesh.GlyphStartVertices;
-		BoundingBoxes.AddUninitialized(GlyphStartVertices.Num() - 1);
-
-		for (int32 GlyphIndex = 0; GlyphIndex < BoundingBoxes.Num(); GlyphIndex++)
-		{
-			FBoundingBox& BoundingBox = BoundingBoxes[GlyphIndex];
-			FBox2D& Box = BoundingBox.Box;
-
-			const int32 FirstIndex = GlyphStartVertices[GlyphIndex];
-			const int32 LastIndex = GlyphStartVertices[GlyphIndex + 1];
-
-			if (FirstIndex < LastIndex)
-			{
-				const FVector& Position = Mesh.Vertices[FirstIndex].Position;
-				const FVector2D PositionFlat = {Position.Y, Position.Z};
-
-				Box.Min = PositionFlat;
-				Box.Max = PositionFlat;
-			}
-
-			for (int32 VertexIndex = FirstIndex + 1; VertexIndex < LastIndex; VertexIndex++)
-			{
-				const FDynamicMeshVertex& Vertex = Mesh.Vertices[VertexIndex];
-				const FVector& Position = Vertex.Position;
-
-				Box.Min.X = FMath::Min(Box.Min.X, Position.Y);
-				Box.Min.Y = FMath::Min(Box.Min.Y, Position.Z);
-				Box.Max.X = FMath::Max(Box.Max.X, Position.Y);
-				Box.Max.Y = FMath::Max(Box.Max.Y, Position.Z);
-			}
-
-			FVector2D& Size = BoundingBox.Size;
-			Size = Box.GetSize();
-
-			MaxSize.X = FMath::Max(MaxSize.X, Size.X);
-			MaxSize.Y = FMath::Max(MaxSize.Y, Size.Y);
-		}
-	}
-
-	for (int32 GlyphIndex = 0; GlyphIndex < BoundingBoxes.Num(); GlyphIndex++)
-	{
-		const int32 NextGlyphIndex = GlyphIndex + 1;
-		FBoundingBox& BoundingBox = BoundingBoxes[GlyphIndex];
-
-		TSharedPtr<TText3DMeshList> MeshesLocal = Meshes;
-		auto SetTextureCoordinates = [MeshesLocal, NextGlyphIndex, GlyphIndex, &BoundingBox, MaxSize](const EText3DMeshType Mesh)
-		{
-			FText3DMesh& CurrentMesh = (*MeshesLocal.Get())[static_cast<int32>(Mesh)];
-			const TArray<int32>& GlyphStartVertices = CurrentMesh.GlyphStartVertices;
-
-			if (NextGlyphIndex >= GlyphStartVertices.Num())
-			{
-				return;
-			}
-
-			for (int32 VertexIndex = GlyphStartVertices[GlyphIndex]; VertexIndex < GlyphStartVertices[NextGlyphIndex]; VertexIndex++)
-			{
-				FDynamicMeshVertex& Vertex = CurrentMesh.Vertices[VertexIndex];
-				const FVector2D TextureCoordinate = (FVector2D(Vertex.Position.Y, Vertex.Position.Z) - BoundingBox.Box.Min) / MaxSize;
-
-				for (int32 Index = 0; Index < MAX_STATIC_TEXCOORDS; Index++)
-				{
-					Vertex.TextureCoordinate[Index] = {TextureCoordinate.X, 1 - TextureCoordinate.Y};
-				}
-			}
-		};
-
-		SetTextureCoordinates(EText3DMeshType::Front);
-		SetTextureCoordinates(EText3DMeshType::Bevel);
-		SetTextureCoordinates(EText3DMeshType::Back);
-	}
-
-
-	// When TEXT3D_WITH_INTERSECTION=1 the following functions will not do anything
-	MirrorMesh(EText3DMeshType::Bevel, EText3DMeshType::Bevel, Scale.X);
-	MirrorMesh(EText3DMeshType::Front, EText3DMeshType::Back, Scale.X);
-=======
 				continue;
 			}
 
@@ -1015,7 +575,6 @@
 
 		Location.Z -= ShapedText->LineHeight + LineSpacing;
 	}
->>>>>>> 90fae962
 }
 
 void UText3DComponent::BuildTextMesh(const bool bCleanCache)
@@ -1034,16 +593,8 @@
 			GlyphComponent->DestroyComponent();
 		}
 
-<<<<<<< HEAD
-void UText3DComponent::MirrorMesh(const EText3DMeshType TypeIn, const EText3DMeshType TypeOut, const float ScaleX)
-{
-#if !TEXT3D_WITH_INTERSECTION
-	const FText3DMesh& MeshIn = (*Meshes.Get())[static_cast<int32>(TypeIn)];
-	FText3DMesh& MeshOut = (*Meshes.Get())[static_cast<int32>(TypeOut)];
-=======
 		KerningComponent->DestroyComponent();
 	}
->>>>>>> 90fae962
 
 	if (!Font)
 	{
@@ -1109,21 +660,7 @@
 #endif
 			StaticMeshComponent->RegisterComponent();
 
-<<<<<<< HEAD
-void UText3DComponent::OnRegister()
-{
-	CheckBevel();
-	BuildTextMesh();
-	Super::OnRegister();
-
-	if (!FreezeBuild)
-	{
-		MarkRenderStateDirty();
-	}
-}
-=======
 			StaticMeshComponent->SetStaticMesh(CachedMesh);
->>>>>>> 90fae962
 
 			GetOwner()->AddInstanceComponent(StaticMeshComponent);
 			StaticMeshComponent->AttachToComponent(CharachterKerningComponent, FAttachmentTransformRules::KeepRelativeTransform);
@@ -1144,32 +681,15 @@
 
 	TextGeneratedDelegate.Broadcast();
 
-<<<<<<< HEAD
-	bool bAllEmpty = true;
-
-	for (const FText3DMesh& Mesh : *Meshes)
-=======
 	if (bCleanCache)
->>>>>>> 90fae962
 	{
 		Subsystem->Cleanup();
 	}
 }
 
-<<<<<<< HEAD
-	if (bAllEmpty)
-	{
-		return;
-	}
-
-	TTextMeshDynamicData DynamicData;
-
-	for (FText3DMesh& Mesh : *Meshes)
-=======
 void UText3DComponent::CheckBevel()
 {
 	if (Bevel > MaxBevel())
->>>>>>> 90fae962
 	{
 		Bevel = MaxBevel();
 	}
@@ -1180,14 +700,10 @@
 	return Extrude / 2.0f;
 }
 
-<<<<<<< HEAD
-	for (const FText3DMesh& Mesh : *Meshes)
-=======
 void UText3DComponent::UpdateMaterial(const EText3DGroupType Type, UMaterialInterface* Material)
 {
 	int32 Index = static_cast<int32>(Type);
 	for (USceneComponent* GlyphRootComponent : TextRoot->GetAttachChildren())
->>>>>>> 90fae962
 	{
 		if (GlyphRootComponent->GetNumChildrenComponents() == 0)
 		{
