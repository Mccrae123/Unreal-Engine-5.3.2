{
  "FileVersion": 3,
  "Version": 1,
  "FriendlyName": "Text 3D",
  "Description": "3D Text Generator",
  "Category": "Text",
  "CreatedBy": "Epic Games Inc.",
  "CreatedByURL": "",
  "DocsURL": "",
  "MarketplaceURL": "",
  "SupportURL": "",
  "CanContainContent": false,
  "IsBetaVersion": true,
  "Installed": false,
  "Modules": [
    {
      "Name": "Text3D",
      "Type": "Runtime",
      "LoadingPhase": "Default",
<<<<<<< HEAD
      "WhitelistPlatforms": [
        "Win32",
        "Win64",
        "Linux",
        "Mac"
      ],
=======
	  "BlacklistTargets": [ "Server" ]
    }
  ],
  "Plugins": [
    {
      "Name": "GeometryProcessing",
      "Enabled": true,
>>>>>>> 90fae962
	  "BlacklistTargets": [ "Server" ]
    }
  ]
}<|MERGE_RESOLUTION|>--- conflicted
+++ resolved
@@ -17,14 +17,6 @@
       "Name": "Text3D",
       "Type": "Runtime",
       "LoadingPhase": "Default",
-<<<<<<< HEAD
-      "WhitelistPlatforms": [
-        "Win32",
-        "Win64",
-        "Linux",
-        "Mac"
-      ],
-=======
 	  "BlacklistTargets": [ "Server" ]
     }
   ],
@@ -32,7 +24,6 @@
     {
       "Name": "GeometryProcessing",
       "Enabled": true,
->>>>>>> 90fae962
 	  "BlacklistTargets": [ "Server" ]
     }
   ]
