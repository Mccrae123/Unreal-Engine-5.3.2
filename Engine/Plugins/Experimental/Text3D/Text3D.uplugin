--- conflicted
+++ resolved
@@ -20,13 +20,8 @@
       "WhitelistPlatforms": [
         "Win32",
         "Win64",
-<<<<<<< HEAD
-        "Mac",
-        "Linux"
-=======
         "Linux",
         "Mac"
->>>>>>> fa8a8d0d
       ]
     }
   ]
