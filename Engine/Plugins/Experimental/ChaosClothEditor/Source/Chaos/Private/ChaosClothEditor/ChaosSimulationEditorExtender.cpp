// Copyright Epic Games, Inc. All Rights Reserved.

#include "ChaosClothEditor/ChaosSimulationEditorExtender.h"

#include "ChaosClothEditorPrivate.h"
#include "ChaosCloth/ChaosClothingSimulationFactory.h"
#include "ChaosCloth/ChaosClothingSimulation.h"
#include "Framework/Commands/UIAction.h"
#include "Framework/MultiBox/MultiBoxBuilder.h"
#include "Animation/DebugSkelMeshComponent.h"
#include "Rendering/SkeletalMeshRenderData.h"
#include "IPersonaPreviewScene.h"

#define LOCTEXT_NAMESPACE "ChaosSimulationEditorExtender"

namespace Chaos
{

struct FVisualizationOption
{
	// Actual option entries
	static const FVisualizationOption OptionData[];
	static const uint32 Count;

	// Chaos debug draw function
	typedef void (Chaos::FClothingSimulation::*FDebugDrawFunction)(FPrimitiveDrawInterface*) const;
	typedef void (Chaos::FClothingSimulation::*FDebugDrawTextsFunction)(FCanvas*, const FSceneView*) const;
	FDebugDrawFunction DebugDrawFunction;
	FDebugDrawTextsFunction DebugDrawTextsFunction;

	FText DisplayName;         // Text for menu entries.
	FText ToolTip;             // Text for menu tooltips.
	bool bDisablesSimulation;  // Whether or not this option requires the simulation to be disabled.
	bool bHidesClothSections;  // Hides the cloth section to avoid zfighting with the debug geometry.

	// Console override
	IConsoleVariable* const ConsoleVariable;

	FVisualizationOption(FDebugDrawFunction InDebugDrawFunction, const TCHAR* ConsoleName, const FText& InDisplayName, const FText& InToolTip, bool bInDisablesSimulation = false, bool bInHidesClothSections = false)
		: DebugDrawFunction(InDebugDrawFunction)
		, DisplayName(InDisplayName)
		, ToolTip(InToolTip)
		, bDisablesSimulation(bInDisablesSimulation)
		, bHidesClothSections(bInHidesClothSections)
		, ConsoleVariable(IConsoleManager::Get().RegisterConsoleVariable(ConsoleName, false, *InToolTip.ToString(), 0))
	{}

	FVisualizationOption(FDebugDrawTextsFunction InDebugDrawTextsFunction, const TCHAR* ConsoleName, const FText& InDisplayName, const FText& InToolTip, bool bInDisablesSimulation = false, bool bInHidesClothSections = false)
		: DebugDrawTextsFunction(InDebugDrawTextsFunction)
		, DisplayName(InDisplayName)
		, ToolTip(InToolTip)
		, bDisablesSimulation(bInDisablesSimulation)
		, bHidesClothSections(bInHidesClothSections)
		, ConsoleVariable(IConsoleManager::Get().RegisterConsoleVariable(ConsoleName, false, *InToolTip.ToString(), 0))
	{}

	~FVisualizationOption()
	{
		IConsoleManager::Get().UnregisterConsoleObject(ConsoleVariable);
	}

	bool IsConsoleVariableEnabled() const { return ConsoleVariable->AsVariableBool()->GetValueOnGameThread(); }
};

const FVisualizationOption FVisualizationOption::OptionData[] = 
{
	FVisualizationOption(&Chaos::FClothingSimulation::DebugDrawPhysMeshShaded      , TEXT("p.ChaosClothEditor.DebugDrawPhysMeshShaded"      ), LOCTEXT("ChaosVisName_PhysMesh"            , "Physical Mesh (Flat Shaded)"), LOCTEXT("ChaosVisName_PhysMeshShaded_ToolTip"      , "Draws the current physical result as a doubled sided flat shaded mesh"), /*bDisablesSimulation =*/false, /*bHidesClothSections=*/true),
	FVisualizationOption(&Chaos::FClothingSimulation::DebugDrawPhysMeshWired       , TEXT("p.ChaosClothEditor.DebugDrawPhysMeshWired"       ), LOCTEXT("ChaosVisName_PhysMeshWire"        , "Physical Mesh (Wireframe)"  ), LOCTEXT("ChaosVisName_PhysMeshWired_ToolTip"       , "Draws the current physical mesh result in wireframe")),
	FVisualizationOption(&Chaos::FClothingSimulation::DebugDrawAnimMeshWired       , TEXT("p.ChaosClothEditor.DebugDrawAnimMeshWired"       ), LOCTEXT("ChaosVisName_AnimMeshWire"        , "Animated Mesh (Wireframe)"  ), LOCTEXT("ChaosVisName_AnimMeshWired_ToolTip"       , "Draws the current animated mesh input in wireframe")),
	FVisualizationOption(&Chaos::FClothingSimulation::DebugDrawParticleIndices     , TEXT("p.ChaosClothEditor.DebugDrawParticleIndices"     ), LOCTEXT("ChaosVisName_ParticleIndices"     , "Particle Indices"           ), LOCTEXT("ChaosVisName_ParticleIndices_ToolTip"     , "Draws the particle indices as instantiated by the solver")),
	FVisualizationOption(&Chaos::FClothingSimulation::DebugDrawElementIndices      , TEXT("p.ChaosClothEditor.DebugDrawElementIndices"      ), LOCTEXT("ChaosVisName_ElementIndices"      , "Element Indices"            ), LOCTEXT("ChaosVisName_ElementIndices_ToolTip"      , "Draws the element's (triangle or other) indices as instantiated by the solver")),
	FVisualizationOption(&Chaos::FClothingSimulation::DebugDrawPointNormals        , TEXT("p.ChaosClothEditor.DebugDrawPointNormals"        ), LOCTEXT("ChaosVisName_PointNormals"        , "Physical Mesh Normals"      ), LOCTEXT("ChaosVisName_PointNormals_ToolTip"        , "Draws the current point normals for the simulation mesh")),
<<<<<<< HEAD
=======
	FVisualizationOption(&Chaos::FClothingSimulation::DebugDrawPointVelocities     , TEXT("p.ChaosClothEditor.DebugDrawPointVelocities"     ), LOCTEXT("ChaosVisName_PointVelocities"     , "Point Velocities"           ), LOCTEXT("ChaosVisName_PointVelocities_ToolTip"     , "Draws the current point velocities for the simulation mesh")),
>>>>>>> d731a049
	FVisualizationOption(&Chaos::FClothingSimulation::DebugDrawAnimNormals         , TEXT("p.ChaosClothEditor.DebugDrawAnimNormals"         ), LOCTEXT("ChaosVisName_AnimNormals"         , "Animated Mesh Normals"      ), LOCTEXT("ChaosVisName_AnimNormals_ToolTip"         , "Draws the current point normals for the animated mesh")),
	FVisualizationOption(&Chaos::FClothingSimulation::DebugDrawCollision           , TEXT("p.ChaosClothEditor.DebugDrawCollision"           ), LOCTEXT("ChaosVisName_Collision"           , "Collisions"                 ), LOCTEXT("ChaosVisName_Collision_ToolTip"           , "Draws the collision bodies the simulation is currently using")),
	FVisualizationOption(&Chaos::FClothingSimulation::DebugDrawBackstops           , TEXT("p.ChaosClothEditor.DebugDrawBackstops"           ), LOCTEXT("ChaosVisName_Backstop"            , "Backstops"                  ), LOCTEXT("ChaosVisName_Backstop_ToolTip"            , "Draws the backstop radius and position for each simulation particle")),
	FVisualizationOption(&Chaos::FClothingSimulation::DebugDrawBackstopDistances   , TEXT("p.ChaosClothEditor.DebugDrawBackstopDistances"   ), LOCTEXT("ChaosVisName_BackstopDistance"    , "Backstop Distances"         ), LOCTEXT("ChaosVisName_BackstopDistance_ToolTip"    , "Draws the backstop distance offset for each simulation particle"), /*bDisablesSimulation =*/true),
	FVisualizationOption(&Chaos::FClothingSimulation::DebugDrawMaxDistances        , TEXT("p.ChaosClothEditor.DebugDrawMaxDistances"        ), LOCTEXT("ChaosVisName_MaxDistance"         , "Max Distances"              ), LOCTEXT("ChaosVisName_MaxDistance_ToolTip"         , "Draws the current max distances for the sim particles as a line along its normal"), /*bDisablesSimulation =*/true),
	FVisualizationOption(&Chaos::FClothingSimulation::DebugDrawMaxDistanceValues   , TEXT("p.ChaosClothEditor.DebugDrawMaxDistanceValues"   ), LOCTEXT("ChaosVisName_MaxDistanceValue"    , "Max Distances As Numbers"   ), LOCTEXT("ChaosVisName_MaxDistanceValue_ToolTip"    , "Draws the current max distances as numbers")),
	FVisualizationOption(&Chaos::FClothingSimulation::DebugDrawAnimDrive           , TEXT("p.ChaosClothEditor.DebugDrawAnimDrive"           ), LOCTEXT("ChaosVisName_AnimDrive"           , "Anim Drive"                 ), LOCTEXT("ChaosVisName_AnimDrive_Tooltip"           , "Draws the current skinned reference mesh for the simulation which anim drive will attempt to reach if enabled")),
<<<<<<< HEAD
	FVisualizationOption(&Chaos::FClothingSimulation::DebugDrawBendingConstraint   , TEXT("p.ChaosClothEditor.DebugDrawBendingConstraint"   ), LOCTEXT("ChaosVisName_BendingConstraint"   , "Bending Constraint"         ), LOCTEXT("ChaosVisName_BendingConstraint_Tooltip"   , "Draws the bending spring constraints")),
	FVisualizationOption(&Chaos::FClothingSimulation::DebugDrawLongRangeConstraint , TEXT("p.ChaosClothEditor.DebugDrawLongRangeConstraint" ), LOCTEXT("ChaosVisName_LongRangeConstraint" , "Long Range Constraint"      ), LOCTEXT("ChaosVisName_LongRangeConstraint_Tooltip" , "Draws the long range attachment constraint distances")),
	FVisualizationOption(&Chaos::FClothingSimulation::DebugDrawWindForces          , TEXT("p.ChaosClothEditor.DebugDrawWindForces"          ), LOCTEXT("ChaosVisName_WindForces"          , "Wind Aerodynamic Forces"    ), LOCTEXT("ChaosVisName_Wind_Tooltip"                , "Draws the Wind drag and lift forces")),
	FVisualizationOption(&Chaos::FClothingSimulation::DebugDrawLocalSpace          , TEXT("p.ChaosClothEditor.DebugDrawLocalSpace"          ), LOCTEXT("ChaosVisName_LocalSpace"          , "Local Space Reference Bone" ), LOCTEXT("ChaosVisName_LocalSpace_Tooltip"          , "Draws the local space reference bone")),
	FVisualizationOption(&Chaos::FClothingSimulation::DebugDrawSelfCollision       , TEXT("p.ChaosClothEditor.DebugDrawSelfCollision"       ), LOCTEXT("ChaosVisName_SelfCollision"       , "Self Collision"             ), LOCTEXT("ChaosVisName_SelfCollision_Tooltip"       , "Draws the self collision thickness/debugging information")),
=======
	FVisualizationOption(&Chaos::FClothingSimulation::DebugDrawEdgeConstraint      , TEXT("p.ChaosClothEditor.DebugDrawEdgeConstraint"      ), LOCTEXT("ChaosVisName_EdgeConstraint"      , "Edge Constraint"            ), LOCTEXT("ChaosVisName_EdgeConstraint_Tooltip"      , "Draws the edge spring constraints")),
	FVisualizationOption(&Chaos::FClothingSimulation::DebugDrawBendingConstraint   , TEXT("p.ChaosClothEditor.DebugDrawBendingConstraint"   ), LOCTEXT("ChaosVisName_BendingConstraint"   , "Bending Constraint"         ), LOCTEXT("ChaosVisName_BendingConstraint_Tooltip"   , "Draws the bending spring constraints")),
	FVisualizationOption(&Chaos::FClothingSimulation::DebugDrawLongRangeConstraint , TEXT("p.ChaosClothEditor.DebugDrawLongRangeConstraint" ), LOCTEXT("ChaosVisName_LongRangeConstraint" , "Long Range Constraint"      ), LOCTEXT("ChaosVisName_LongRangeConstraint_Tooltip" , "Draws the long range attachment constraint distances")),
	FVisualizationOption(&Chaos::FClothingSimulation::DebugDrawWindAndPressureForces, TEXT("p.ChaosClothEditor.DebugDrawWindAndPressureForces"), LOCTEXT("ChaosVisName_WindAndPressureForces", "Wind Aerodynamic And Pressure Forces"), LOCTEXT("ChaosVisName_WindAndPressure_Tooltip", "Draws the Wind drag and lift and pressure forces")),
	FVisualizationOption(&Chaos::FClothingSimulation::DebugDrawLocalSpace          , TEXT("p.ChaosClothEditor.DebugDrawLocalSpace"          ), LOCTEXT("ChaosVisName_LocalSpace"          , "Local Space Reference Bone" ), LOCTEXT("ChaosVisName_LocalSpace_Tooltip"          , "Draws the local space reference bone")),
	FVisualizationOption(&Chaos::FClothingSimulation::DebugDrawSelfCollision       , TEXT("p.ChaosClothEditor.DebugDrawSelfCollision"       ), LOCTEXT("ChaosVisName_SelfCollision"       , "Self Collision"             ), LOCTEXT("ChaosVisName_SelfCollision_Tooltip"       , "Draws the self collision thickness/debugging information")),
	FVisualizationOption(&Chaos::FClothingSimulation::DebugDrawSelfIntersection    , TEXT("p.ChaosClothEditor.DebugDrawSelfIntersection"    ), LOCTEXT("ChaosVisName_SelfIntersection"    , "Self Intersection"          ), LOCTEXT("ChaosVisName_SelfIntersection_Tooltip"    , "Draws the self intersection contour/region information")),
>>>>>>> d731a049
};
const uint32 FVisualizationOption::Count = sizeof(OptionData) / sizeof(FVisualizationOption);

FSimulationEditorExtender::FSimulationEditorExtender()
	: Flags(false, FVisualizationOption::Count)
{
}

UClass* FSimulationEditorExtender::GetSupportedSimulationFactoryClass()
{
	return UChaosClothingSimulationFactory::StaticClass();
}

void FSimulationEditorExtender::ExtendViewportShowMenu(FMenuBuilder& MenuBuilder, TSharedRef<IPersonaPreviewScene> PreviewScene)
{
	MenuBuilder.BeginSection(TEXT("ChaosSimulation_Visualizations"), LOCTEXT("VisualizationSection", "Visualizations"));
	{
		for (uint32 OptionIndex = 0; OptionIndex < FVisualizationOption::Count; ++OptionIndex)
		{
			// Handler for visualization entry being clicked
			const FExecuteAction ExecuteAction = FExecuteAction::CreateLambda([this, OptionIndex, PreviewScene]()
			{
				Flags[OptionIndex] = !Flags[OptionIndex];

				// If we need to toggle the disabled or visibility states, handle it
				if (UDebugSkelMeshComponent* const MeshComponent = PreviewScene->GetPreviewMeshComponent())
				{
					// Disable simulation
					const bool bShouldDisableSimulation = ShouldDisableSimulation();
					if (bShouldDisableSimulation && MeshComponent->bDisableClothSimulation != bShouldDisableSimulation)
					{
						MeshComponent->bDisableClothSimulation = !MeshComponent->bDisableClothSimulation;
					}
					// Hide cloth section
					if (FVisualizationOption::OptionData[OptionIndex].bHidesClothSections)
					{
						const bool bIsClothSectionsVisible = !Flags[OptionIndex];
						ShowClothSections(MeshComponent, bIsClothSectionsVisible);
					}
				}
			});

			// Checkstate function for visualization entries
			const FIsActionChecked IsActionChecked = FIsActionChecked::CreateLambda([this, OptionIndex]()
			{
				return Flags[OptionIndex];
			});

			const FUIAction Action(ExecuteAction, FCanExecuteAction(), IsActionChecked);

			MenuBuilder.AddMenuEntry(FVisualizationOption::OptionData[OptionIndex].DisplayName, FVisualizationOption::OptionData[OptionIndex].ToolTip, FSlateIcon(), Action, NAME_None, EUserInterfaceActionType::ToggleButton);
		}
	}
	MenuBuilder.EndSection();
}

void FSimulationEditorExtender::DebugDrawSimulation(const IClothingSimulation* Simulation, USkeletalMeshComponent* /*OwnerComponent*/, FPrimitiveDrawInterface* PDI)
{
	if (!ensure(Simulation)) { return; }

	const FClothingSimulation* const ChaosSimulation = static_cast<const FClothingSimulation*>(Simulation);

	for (int32 OptionIndex = 0; OptionIndex < FVisualizationOption::Count; ++OptionIndex)
	{
		if (FVisualizationOption::OptionData[OptionIndex].DebugDrawFunction &&
			(FVisualizationOption::OptionData[OptionIndex].IsConsoleVariableEnabled() || Flags[OptionIndex]))
		{
			(ChaosSimulation->*(FVisualizationOption::OptionData[OptionIndex].DebugDrawFunction))(PDI);
		}
	}
}

void FSimulationEditorExtender::DebugDrawSimulationTexts(const IClothingSimulation* Simulation, USkeletalMeshComponent* /*OwnerComponent*/, FCanvas* Canvas, const FSceneView* SceneView)
{
	if (!ensure(Simulation)) { return; }

	const FClothingSimulation* const ChaosSimulation = static_cast<const FClothingSimulation*>(Simulation);

	for (int32 OptionIndex = 0; OptionIndex < FVisualizationOption::Count; ++OptionIndex)
	{
		if (FVisualizationOption::OptionData[OptionIndex].DebugDrawTextsFunction &&
			(FVisualizationOption::OptionData[OptionIndex].IsConsoleVariableEnabled() || Flags[OptionIndex]))
		{
			(ChaosSimulation->*(FVisualizationOption::OptionData[OptionIndex].DebugDrawTextsFunction))(Canvas, SceneView);
		}
	}
}

bool FSimulationEditorExtender::ShouldDisableSimulation() const
{
	for (uint32 OptionIndex = 0; OptionIndex < FVisualizationOption::Count; ++OptionIndex)
	{
		if (Flags[OptionIndex])
		{
			const FVisualizationOption& Data = FVisualizationOption::OptionData[OptionIndex];

			if (Data.bDisablesSimulation)
			{
				return true;
			}
		}
	}
	return false;
}

void FSimulationEditorExtender::ShowClothSections(USkeletalMeshComponent* MeshComponent, bool bIsClothSectionsVisible) const
{
	if (FSkeletalMeshRenderData* const SkeletalMeshRenderData = MeshComponent->GetSkeletalMeshRenderData())
	{
		for (int32 LODIndex = 0; LODIndex < SkeletalMeshRenderData->LODRenderData.Num(); ++LODIndex)
		{
			FSkeletalMeshLODRenderData& SkeletalMeshLODRenderData = SkeletalMeshRenderData->LODRenderData[LODIndex];

			for (int32 SectionIndex = 0; SectionIndex < SkeletalMeshLODRenderData.RenderSections.Num(); ++SectionIndex)
			{
				FSkelMeshRenderSection& SkelMeshRenderSection = SkeletalMeshLODRenderData.RenderSections[SectionIndex];

				if (SkelMeshRenderSection.HasClothingData())
				{
					MeshComponent->ShowMaterialSection(SkelMeshRenderSection.MaterialIndex, SectionIndex, bIsClothSectionsVisible, LODIndex);
				}
			}
		}
	}
}

}  // End namespace Chaos
<<<<<<< HEAD

#undef LOCTEXT_NAMESPACE
=======
>>>>>>> d731a049

#undef LOCTEXT_NAMESPACE<|MERGE_RESOLUTION|>--- conflicted
+++ resolved
@@ -70,10 +70,7 @@
 	FVisualizationOption(&Chaos::FClothingSimulation::DebugDrawParticleIndices     , TEXT("p.ChaosClothEditor.DebugDrawParticleIndices"     ), LOCTEXT("ChaosVisName_ParticleIndices"     , "Particle Indices"           ), LOCTEXT("ChaosVisName_ParticleIndices_ToolTip"     , "Draws the particle indices as instantiated by the solver")),
 	FVisualizationOption(&Chaos::FClothingSimulation::DebugDrawElementIndices      , TEXT("p.ChaosClothEditor.DebugDrawElementIndices"      ), LOCTEXT("ChaosVisName_ElementIndices"      , "Element Indices"            ), LOCTEXT("ChaosVisName_ElementIndices_ToolTip"      , "Draws the element's (triangle or other) indices as instantiated by the solver")),
 	FVisualizationOption(&Chaos::FClothingSimulation::DebugDrawPointNormals        , TEXT("p.ChaosClothEditor.DebugDrawPointNormals"        ), LOCTEXT("ChaosVisName_PointNormals"        , "Physical Mesh Normals"      ), LOCTEXT("ChaosVisName_PointNormals_ToolTip"        , "Draws the current point normals for the simulation mesh")),
-<<<<<<< HEAD
-=======
 	FVisualizationOption(&Chaos::FClothingSimulation::DebugDrawPointVelocities     , TEXT("p.ChaosClothEditor.DebugDrawPointVelocities"     ), LOCTEXT("ChaosVisName_PointVelocities"     , "Point Velocities"           ), LOCTEXT("ChaosVisName_PointVelocities_ToolTip"     , "Draws the current point velocities for the simulation mesh")),
->>>>>>> d731a049
 	FVisualizationOption(&Chaos::FClothingSimulation::DebugDrawAnimNormals         , TEXT("p.ChaosClothEditor.DebugDrawAnimNormals"         ), LOCTEXT("ChaosVisName_AnimNormals"         , "Animated Mesh Normals"      ), LOCTEXT("ChaosVisName_AnimNormals_ToolTip"         , "Draws the current point normals for the animated mesh")),
 	FVisualizationOption(&Chaos::FClothingSimulation::DebugDrawCollision           , TEXT("p.ChaosClothEditor.DebugDrawCollision"           ), LOCTEXT("ChaosVisName_Collision"           , "Collisions"                 ), LOCTEXT("ChaosVisName_Collision_ToolTip"           , "Draws the collision bodies the simulation is currently using")),
 	FVisualizationOption(&Chaos::FClothingSimulation::DebugDrawBackstops           , TEXT("p.ChaosClothEditor.DebugDrawBackstops"           ), LOCTEXT("ChaosVisName_Backstop"            , "Backstops"                  ), LOCTEXT("ChaosVisName_Backstop_ToolTip"            , "Draws the backstop radius and position for each simulation particle")),
@@ -81,13 +78,6 @@
 	FVisualizationOption(&Chaos::FClothingSimulation::DebugDrawMaxDistances        , TEXT("p.ChaosClothEditor.DebugDrawMaxDistances"        ), LOCTEXT("ChaosVisName_MaxDistance"         , "Max Distances"              ), LOCTEXT("ChaosVisName_MaxDistance_ToolTip"         , "Draws the current max distances for the sim particles as a line along its normal"), /*bDisablesSimulation =*/true),
 	FVisualizationOption(&Chaos::FClothingSimulation::DebugDrawMaxDistanceValues   , TEXT("p.ChaosClothEditor.DebugDrawMaxDistanceValues"   ), LOCTEXT("ChaosVisName_MaxDistanceValue"    , "Max Distances As Numbers"   ), LOCTEXT("ChaosVisName_MaxDistanceValue_ToolTip"    , "Draws the current max distances as numbers")),
 	FVisualizationOption(&Chaos::FClothingSimulation::DebugDrawAnimDrive           , TEXT("p.ChaosClothEditor.DebugDrawAnimDrive"           ), LOCTEXT("ChaosVisName_AnimDrive"           , "Anim Drive"                 ), LOCTEXT("ChaosVisName_AnimDrive_Tooltip"           , "Draws the current skinned reference mesh for the simulation which anim drive will attempt to reach if enabled")),
-<<<<<<< HEAD
-	FVisualizationOption(&Chaos::FClothingSimulation::DebugDrawBendingConstraint   , TEXT("p.ChaosClothEditor.DebugDrawBendingConstraint"   ), LOCTEXT("ChaosVisName_BendingConstraint"   , "Bending Constraint"         ), LOCTEXT("ChaosVisName_BendingConstraint_Tooltip"   , "Draws the bending spring constraints")),
-	FVisualizationOption(&Chaos::FClothingSimulation::DebugDrawLongRangeConstraint , TEXT("p.ChaosClothEditor.DebugDrawLongRangeConstraint" ), LOCTEXT("ChaosVisName_LongRangeConstraint" , "Long Range Constraint"      ), LOCTEXT("ChaosVisName_LongRangeConstraint_Tooltip" , "Draws the long range attachment constraint distances")),
-	FVisualizationOption(&Chaos::FClothingSimulation::DebugDrawWindForces          , TEXT("p.ChaosClothEditor.DebugDrawWindForces"          ), LOCTEXT("ChaosVisName_WindForces"          , "Wind Aerodynamic Forces"    ), LOCTEXT("ChaosVisName_Wind_Tooltip"                , "Draws the Wind drag and lift forces")),
-	FVisualizationOption(&Chaos::FClothingSimulation::DebugDrawLocalSpace          , TEXT("p.ChaosClothEditor.DebugDrawLocalSpace"          ), LOCTEXT("ChaosVisName_LocalSpace"          , "Local Space Reference Bone" ), LOCTEXT("ChaosVisName_LocalSpace_Tooltip"          , "Draws the local space reference bone")),
-	FVisualizationOption(&Chaos::FClothingSimulation::DebugDrawSelfCollision       , TEXT("p.ChaosClothEditor.DebugDrawSelfCollision"       ), LOCTEXT("ChaosVisName_SelfCollision"       , "Self Collision"             ), LOCTEXT("ChaosVisName_SelfCollision_Tooltip"       , "Draws the self collision thickness/debugging information")),
-=======
 	FVisualizationOption(&Chaos::FClothingSimulation::DebugDrawEdgeConstraint      , TEXT("p.ChaosClothEditor.DebugDrawEdgeConstraint"      ), LOCTEXT("ChaosVisName_EdgeConstraint"      , "Edge Constraint"            ), LOCTEXT("ChaosVisName_EdgeConstraint_Tooltip"      , "Draws the edge spring constraints")),
 	FVisualizationOption(&Chaos::FClothingSimulation::DebugDrawBendingConstraint   , TEXT("p.ChaosClothEditor.DebugDrawBendingConstraint"   ), LOCTEXT("ChaosVisName_BendingConstraint"   , "Bending Constraint"         ), LOCTEXT("ChaosVisName_BendingConstraint_Tooltip"   , "Draws the bending spring constraints")),
 	FVisualizationOption(&Chaos::FClothingSimulation::DebugDrawLongRangeConstraint , TEXT("p.ChaosClothEditor.DebugDrawLongRangeConstraint" ), LOCTEXT("ChaosVisName_LongRangeConstraint" , "Long Range Constraint"      ), LOCTEXT("ChaosVisName_LongRangeConstraint_Tooltip" , "Draws the long range attachment constraint distances")),
@@ -95,7 +85,6 @@
 	FVisualizationOption(&Chaos::FClothingSimulation::DebugDrawLocalSpace          , TEXT("p.ChaosClothEditor.DebugDrawLocalSpace"          ), LOCTEXT("ChaosVisName_LocalSpace"          , "Local Space Reference Bone" ), LOCTEXT("ChaosVisName_LocalSpace_Tooltip"          , "Draws the local space reference bone")),
 	FVisualizationOption(&Chaos::FClothingSimulation::DebugDrawSelfCollision       , TEXT("p.ChaosClothEditor.DebugDrawSelfCollision"       ), LOCTEXT("ChaosVisName_SelfCollision"       , "Self Collision"             ), LOCTEXT("ChaosVisName_SelfCollision_Tooltip"       , "Draws the self collision thickness/debugging information")),
 	FVisualizationOption(&Chaos::FClothingSimulation::DebugDrawSelfIntersection    , TEXT("p.ChaosClothEditor.DebugDrawSelfIntersection"    ), LOCTEXT("ChaosVisName_SelfIntersection"    , "Self Intersection"          ), LOCTEXT("ChaosVisName_SelfIntersection_Tooltip"    , "Draws the self intersection contour/region information")),
->>>>>>> d731a049
 };
 const uint32 FVisualizationOption::Count = sizeof(OptionData) / sizeof(FVisualizationOption);
 
@@ -223,10 +212,5 @@
 }
 
 }  // End namespace Chaos
-<<<<<<< HEAD
-
-#undef LOCTEXT_NAMESPACE
-=======
->>>>>>> d731a049
 
 #undef LOCTEXT_NAMESPACE