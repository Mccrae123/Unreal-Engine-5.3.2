// Copyright Epic Games, Inc. All Rights Reserved.

#include "VCamComponent.h"

#include "CineCameraComponent.h"
#include "ILiveLinkClient.h"
#include "VCamModifier.h"
#include "VCamModifierContext.h"
#include "Roles/LiveLinkCameraRole.h"
#include "Roles/LiveLinkTransformRole.h"
#include "GameDelegates.h"
#include "Engine/GameEngine.h"
#include "EnhancedInputComponent.h"
#include "EnhancedInputSubsystems.h"
#include "Engine/InputDelegateBinding.h"
#include "InputMappingContext.h"

#include "GameFramework/InputSettings.h"

#if WITH_EDITOR
#include "Modules/ModuleManager.h"
#include "Editor.h"
#include "LevelEditor.h"
#include "IAssetViewport.h"
#include "SLevelViewport.h"

#include "IConcertModule.h"
#include "IConcertClient.h"
#include "IConcertSession.h"
#include "IConcertSyncClient.h"
#include "IMultiUserClientModule.h"

#include "EnhancedInputEditorSubsystem.h"

#include "VPSettings.h"
#include "VPRolesSubsystem.h"
#endif


DEFINE_LOG_CATEGORY(LogVCamComponent);

namespace VCamComponent
{
	static const FName LevelEditorName(TEXT("LevelEditor"));
}

struct FVCamPrivate
{
	static bool ShouldUpdateOutputProviders(UVCamComponent* Component)
	{
		// We should only update output providers in 3 situations
		// - We're not in Multi User
		// - We have the virtual camera role
		// - We have explicitly set that we want to run Output Providers even when not in the camera role
		return !Component->IsMultiUserSession() || Component->IsCameraInVPRole() || !Component->bDisableOutputOnMultiUserReceiver;
	}
};

UVCamComponent::UVCamComponent()
{
	// Don't run on CDO
	if (!HasAnyFlags(RF_ClassDefaultObject) && !GIsCookerLoadingPackage)
	{
		// Hook into the Live Link Client for our Tick
		IModularFeatures& ModularFeatures = IModularFeatures::Get();

		if (ModularFeatures.IsModularFeatureAvailable(ILiveLinkClient::ModularFeatureName))
		{
			ILiveLinkClient& LiveLinkClient = ModularFeatures.GetModularFeature<ILiveLinkClient>(ILiveLinkClient::ModularFeatureName);
			LiveLinkClient.OnLiveLinkTicked().AddUObject(this, &UVCamComponent::Update);
		}
		else
		{
			UE_LOG(LogVCamComponent, Error, TEXT("LiveLink is not available. Some VCamCore features may not work as expected"));
		}

#if WITH_EDITOR
		// Add the necessary event listeners so we can start/end properly
		if (FLevelEditorModule* LevelEditorModule = FModuleManager::GetModulePtr<FLevelEditorModule>(VCamComponent::LevelEditorName))
		{
			LevelEditorModule->OnMapChanged().AddUObject(this, &UVCamComponent::OnMapChanged);
		}

		FEditorDelegates::BeginPIE.AddUObject(this, &UVCamComponent::OnBeginPIE);
		FEditorDelegates::EndPIE.AddUObject(this, &UVCamComponent::OnEndPIE);

		MultiUserStartup();
		FCoreUObjectDelegates::OnObjectsReplaced.AddUObject(this, &UVCamComponent::HandleObjectReplaced);
#endif

		// Setup Input
		InputComponent = NewObject<UInputComponent>(this, UInputSettings::GetDefaultInputComponentClass(), TEXT("VCamInput0"), RF_Transient);

		// Apply the Default Input profile if possible
		if (const UVCamInputSettings* VCamInputSettings = GetDefault<UVCamInputSettings>())
		{
			SetInputProfileFromName(VCamInputSettings->DefaultInputProfile);
		}
		
	}
}

void UVCamComponent::OnComponentDestroyed(bool bDestroyingHierarchy)
{
	bLockViewportToCamera = false;
	UpdateActorLock();

	for (UVCamOutputProviderBase* Provider : OutputProviders)
	{
		if (Provider)
		{
			Provider->Deinitialize();
		}
	}

	UnregisterInputComponent();

#if WITH_EDITOR
	// Remove all event listeners
	if (FLevelEditorModule* LevelEditorModule = FModuleManager::GetModulePtr<FLevelEditorModule>(VCamComponent::LevelEditorName))
	{
		LevelEditorModule->OnMapChanged().RemoveAll(this);
	}

	FEditorDelegates::BeginPIE.RemoveAll(this);
	FEditorDelegates::EndPIE.RemoveAll(this);

	MultiUserShutdown();
	FCoreUObjectDelegates::OnObjectsReplaced.RemoveAll(this);
#endif
}

void UVCamComponent::HandleObjectReplaced(const TMap<UObject*, UObject*>& ReplacementMap)
{
	for (const TPair<UObject*, UObject*>& ReplacementPair : ReplacementMap)
	{
		UObject* FromObject = ReplacementPair.Key;
		UObject* ToObject = ReplacementPair.Value;

		if (ToObject == this)
		{
			if (UVCamComponent* OldComponent = Cast<UVCamComponent>(FromObject))
			{
				OldComponent->NotifyComponentWasReplaced(this);
			}

			OnComponentReplaced.Broadcast(this);
		}
	}
}


void UVCamComponent::NotifyComponentWasReplaced(UVCamComponent* ReplacementComponent)
{
	// This function should only ever be called when we have a valid component replacing us
	check(ReplacementComponent);

	// Make sure to copy over our delegate bindings to the component replacing us
	ReplacementComponent->OnComponentReplaced = OnComponentReplaced;

	OnComponentReplaced.Clear();
	// Ensure all modifiers and output providers get deinitialized
	SetEnabled(false);

	// Refresh the enabled state on the new component to prevent any stale state from the replacement
	if (ReplacementComponent->IsEnabled())
	{
		ReplacementComponent->SetEnabled(false);
		ReplacementComponent->SetEnabled(true);
	}

	// There's a current issue where FKeys will be nulled when the component reconstructs so we'll explicitly
	// pass the Input Profile to the new component to avoid this
	ReplacementComponent->InputProfile = InputProfile;
	ReplacementComponent->ApplyInputProfile();
	
	DestroyComponent();
}

IEnhancedInputSubsystemInterface* UVCamComponent::GetEnhancedInputSubsystemInterface() const
{
	if (const UWorld* World = GetWorld(); IsValid(World) && World->IsGameWorld())
	{
		
		if (const ULocalPlayer* FirstLocalPlayer = World->GetFirstLocalPlayerFromController())
		{
			return ULocalPlayer::GetSubsystem<UEnhancedInputLocalPlayerSubsystem>(FirstLocalPlayer);
		}
	}
#if WITH_EDITOR
	else if (GEditor)
	{
		return GEditor->GetEditorSubsystem<UEnhancedInputEditorSubsystem>();
	}
#endif
	return nullptr;
}

void UVCamComponent::RegisterInputComponent()
{
	// Ensure we start from a clean slate
	UnregisterInputComponent();
	
	if (const UWorld* World = GetWorld(); IsValid(World) && World->IsGameWorld())
	{
		if (APlayerController* PC = World->GetFirstPlayerController())
		{
			PC->PushInputComponent(InputComponent);
			bIsInputRegistered = true;
		}
	}
#if WITH_EDITOR
	else if (GEditor)
	{
		if (UEnhancedInputEditorSubsystem* EditorInputSubsystem = GEditor->GetEditorSubsystem<UEnhancedInputEditorSubsystem>())
		{
			EditorInputSubsystem->PushInputComponent(InputComponent);
			EditorInputSubsystem->StartConsumingInput();
			bIsInputRegistered = true;
		}
	}
#endif
}

void UVCamComponent::UnregisterInputComponent()
{
	// Removes the component from both editor and runtime input systems if possible
	//
	// Note: Despite the functions being called "Pop" it's actually just removing our specific input component from
	// the stack rather than blindly popping the top component
	if (const UWorld* World = GetWorld(); IsValid(World) && World->IsGameWorld())
	{
		if (APlayerController* PC = World->GetFirstPlayerController())
		{
			PC->PopInputComponent(InputComponent);
		}
	}
#if WITH_EDITOR
	if (GEditor)
	{
		if (UEnhancedInputEditorSubsystem* EditorInputSubsystem = GEditor->GetEditorSubsystem<UEnhancedInputEditorSubsystem>())
		{
			EditorInputSubsystem->PopInputComponent(InputComponent);
		}
	}
#endif
	AppliedInputContexts.Reset();
	bIsInputRegistered = false;
}

bool UVCamComponent::CanUpdate() const
{
	UWorld* World = GetWorld();
	if (bEnabled && IsValid(this) && !bIsEditorObjectButPIEIsRunning && World)
	{
		// Check that we only update in a valid world type
		// This prevents us updating in asset editors or invalid worlds
		constexpr int ValidWorldTypes = EWorldType::Game | EWorldType::PIE | EWorldType::Editor;
		if ((World->WorldType & ValidWorldTypes) != EWorldType::None)
		{
			if (const USceneComponent* ParentComponent = GetAttachParent())
			{
				if (ParentComponent->IsA<UCineCameraComponent>())
				{
					// Component is valid to use if it is enabled, has a parent and that parent is a CineCamera derived component
					return true;
				}
			}
		}
	}
	return false;

}

void UVCamComponent::OnAttachmentChanged()
{
	Super::OnAttachmentChanged();

	// Attachment change event was a detach. We only want to respond to attaches 
	if (GetAttachParent() == nullptr)
	{
		return;
	}

	UCineCameraComponent* TargetCamera = GetTargetCamera();

	// This flag must be false on the attached CameraComponent or the UMG will not render correctly if the aspect ratios are mismatched
	if (TargetCamera)
	{
		TargetCamera->bConstrainAspectRatio = false;
	}

	for (UVCamOutputProviderBase* Provider : OutputProviders)
	{
		if (Provider)
		{
			Provider->SetTargetCamera(TargetCamera);
		}
	}

#if WITH_EDITOR
	CheckForErrors();
#endif
}

void UVCamComponent::PostLoad()
{
	Super::PostLoad();

	// Ensure the input profile is applied when this component is loaded
	ApplyInputProfile();
}

#if WITH_EDITOR

void UVCamComponent::CheckForErrors()
{
	Super::CheckForErrors();

	if (!HasAnyFlags(RF_BeginDestroyed|RF_FinishDestroyed))
	{
		if (!GetTargetCamera())
		{
			UE_LOG(LogVCamComponent, Error, TEXT("Attached Parent should be a CineCamera derived component."));
		}
	}
}

void UVCamComponent::PreEditChange(FProperty* PropertyThatWillChange)
{
	Super::PreEditChange(PropertyThatWillChange);
}

void UVCamComponent::PreEditChange(FEditPropertyChain& PropertyAboutToChange)
{
	FProperty* MemberProperty = PropertyAboutToChange.GetActiveMemberNode()->GetValue();

	// Copy the property that is going to be changed so we can use it in PostEditChange if needed (for ArrayClear, ArrayRemove, etc.)
	if (MemberProperty)
	{
		static FName NAME_OutputProviders = GET_MEMBER_NAME_CHECKED(UVCamComponent, OutputProviders);
		static FName NAME_ModifierStack = GET_MEMBER_NAME_CHECKED(UVCamComponent, ModifierStack);
		static FName NAME_GeneratedModifier = GET_MEMBER_NAME_CHECKED(FModifierStackEntry, GeneratedModifier);
		static FName NAME_Enabled = GET_MEMBER_NAME_CHECKED(UVCamComponent, bEnabled);

		const FName MemberPropertyName = MemberProperty->GetFName();

		if (MemberPropertyName == NAME_OutputProviders)
		{
			SavedOutputProviders.Empty();
			SavedOutputProviders = OutputProviders;
		}
		else if (MemberPropertyName == NAME_ModifierStack)
		{
			SavedModifierStack = ModifierStack;
		}
		else if (MemberPropertyName == NAME_Enabled)
		{
			// Changing the enabled state needs to be done here instead of PostEditChange
			// So we need to grab the value from the FProperty directly before using it
			void* PropertyData = MemberProperty->ContainerPtrToValuePtr<void>(this);
			bool bWasEnabled = false;
			MemberProperty->CopySingleValue(&bWasEnabled, PropertyData);
			
			SetEnabled(!bWasEnabled);
		}
	}
	
	UObject::PreEditChange(PropertyAboutToChange);
}

void UVCamComponent::PostEditChangeProperty(FPropertyChangedEvent& PropertyChangedEvent)
{
	FProperty* Property = PropertyChangedEvent.MemberProperty;
	if (Property && PropertyChangedEvent.ChangeType != EPropertyChangeType::Interactive)
	{
		static FName NAME_LockViewportToCamera = GET_MEMBER_NAME_CHECKED(UVCamComponent, bLockViewportToCamera);
		static FName NAME_Enabled = GET_MEMBER_NAME_CHECKED(UVCamComponent, bEnabled);
		static FName NAME_ModifierStack = GET_MEMBER_NAME_CHECKED(UVCamComponent, ModifierStack);
		static FName NAME_TargetViewport = GET_MEMBER_NAME_CHECKED(UVCamComponent, TargetViewport);
		static FName NAME_InputProfile = GET_MEMBER_NAME_CHECKED(UVCamComponent, InputProfile);

		const FName PropertyName = Property->GetFName();

		if (PropertyName == NAME_LockViewportToCamera)
		{
			UpdateActorLock();
		}
		else if (PropertyName == NAME_Enabled)
		{
			// Only act here if we are a struct (like FModifierStackEntry)
			if (!Property->GetOwner<UClass>())
			{
				SetEnabled(bEnabled);
			}
		}
		else if (PropertyName == NAME_ModifierStack)
		{
			ValidateModifierStack();
		}
		else if (PropertyName == NAME_TargetViewport)
		{
			if (bEnabled)
			{
				SetEnabled(false);
				SetEnabled(true);

				if (bLockViewportToCamera)
				{
					SetActorLock(false);
					SetActorLock(true);
				}
			}
		}
		else if (PropertyName == NAME_InputProfile)
		{
			ApplyInputProfile();
		}

		for (const UVCamOutputProviderBase* OutputProvider : OutputProviders)
		{
			if (IsValid(OutputProvider))
			{
				OutputProvider->NotifyWidgetOfComponentChange();
			}
		}
	}

	Super::PostEditChangeProperty(PropertyChangedEvent);
}

void UVCamComponent::PostEditChangeChainProperty(FPropertyChangedChainEvent& PropertyChangedEvent)
{
	FProperty* Property = PropertyChangedEvent.PropertyChain.GetActiveNode()->GetValue();
	if (Property && PropertyChangedEvent.ChangeType != EPropertyChangeType::Interactive)
	{
		static FName NAME_OutputProviders = GET_MEMBER_NAME_CHECKED(UVCamComponent, OutputProviders);

		if (Property->GetFName() == NAME_OutputProviders)
		{
			FProperty* ActualProperty = PropertyChangedEvent.PropertyChain.GetActiveNode()->GetNextNode() ? PropertyChangedEvent.PropertyChain.GetActiveNode()->GetNextNode()->GetValue() : nullptr;
			if (ActualProperty == nullptr)
			{
				const int32 ChangedIndex = PropertyChangedEvent.GetArrayIndex(PropertyChangedEvent.GetPropertyName().ToString());
				if (PropertyChangedEvent.ChangeType == EPropertyChangeType::ValueSet)
				{
					if (OutputProviders.IsValidIndex(ChangedIndex))
					{
						UVCamOutputProviderBase* ChangedProvider = OutputProviders[ChangedIndex];

						// If we changed the output type, be sure to delete the old one before setting up the new one
						if (SavedOutputProviders.IsValidIndex(ChangedIndex) && (SavedOutputProviders[ChangedIndex] != ChangedProvider))
						{
							DestroyOutputProvider(SavedOutputProviders[ChangedIndex]);
						}

<<<<<<< HEAD
						if (ChangedProvider && FVCamPrivate::ShouldUpdateOutputProviders(this))
=======
						// We only Initialize a provider if they're able to be updated
						// If they later become able to be updated then they will be
						// Initialized inside the Update() loop
						if (ChangedProvider && ShouldUpdateOutputProviders())
>>>>>>> d731a049
						{
							ChangedProvider->Initialize();
						}
					}
				}
				else if (PropertyChangedEvent.ChangeType == EPropertyChangeType::ArrayRemove)
				{
					if (SavedOutputProviders.IsValidIndex(ChangedIndex))
					{
						DestroyOutputProvider(SavedOutputProviders[ChangedIndex]);
					}
				}
				else if (PropertyChangedEvent.ChangeType == EPropertyChangeType::ArrayClear)
				{
					for (UVCamOutputProviderBase* ClearedProvider : SavedOutputProviders)
					{
						DestroyOutputProvider(ClearedProvider);
					}
				}
			}

			// We created this in PreEditChange, so we need to always get rid of it
			SavedOutputProviders.Empty();
		}
	}

	Super::PostEditChangeChainProperty(PropertyChangedEvent);
}
#endif // WITH_EDITOR

void UVCamComponent::AddInputMappingContext(const UVCamModifier* Modifier)
{
	if (IEnhancedInputSubsystemInterface* EnhancedInputSubsystemInterface = GetEnhancedInputSubsystemInterface())
	{
		const int32 InputPriority = Modifier->InputContextPriority;
		const UInputMappingContext* IMC = Modifier->InputMappingContext;
		if (IsValid(IMC))
		{
			if (!EnhancedInputSubsystemInterface->HasMappingContext(IMC))
			{
				EnhancedInputSubsystemInterface->AddMappingContext(IMC, InputPriority);
			}
			// Ensure we store the IMC even if it's already in the system as it could have been registered from outside the VCam 
			AppliedInputContexts.AddUnique(IMC);
		}
	}
}

void UVCamComponent::RemoveInputMappingContext(const UVCamModifier* Modifier)
{
	if (IEnhancedInputSubsystemInterface* EnhancedInputSubsystemInterface = GetEnhancedInputSubsystemInterface())
	{
		const UInputMappingContext* IMC = Modifier->InputMappingContext;
		if (IsValid(IMC))
		{
			EnhancedInputSubsystemInterface->RemoveMappingContext(IMC);
			AppliedInputContexts.Remove(IMC);
		}
	}
}

void UVCamComponent::AddInputMappingContext(UInputMappingContext* Context, int32 Priority)
{
	if (IEnhancedInputSubsystemInterface* EnhancedInputSubsystemInterface = GetEnhancedInputSubsystemInterface())
	{
		if (IsValid(Context))
		{
			EnhancedInputSubsystemInterface->AddMappingContext(Context, Priority);
			AppliedInputContexts.AddUnique(Context);
		}
	}
}

void UVCamComponent::RemoveInputMappingContext(UInputMappingContext* Context)
{
	if (IEnhancedInputSubsystemInterface* EnhancedInputSubsystemInterface = GetEnhancedInputSubsystemInterface())
	{
		if (IsValid(Context))
		{
			EnhancedInputSubsystemInterface->RemoveMappingContext(Context);
			AppliedInputContexts.Remove(Context);
		}
	}
}

bool UVCamComponent::SetInputProfileFromName(const FName ProfileName)
{
	if (const UVCamInputSettings* VCamInputSettings = GetDefault<UVCamInputSettings>())
	{
		if (const FVCamInputProfile* NewInputProfile = VCamInputSettings->InputProfiles.Find(ProfileName))
		{
			InputProfile = *NewInputProfile;
			ApplyInputProfile();
		}
	}
	return false;
}

bool UVCamComponent::AddInputProfileWithCurrentlyActiveMappings(const FName ProfileName, bool bUpdateIfProfileAlreadyExists)
{
	UVCamInputSettings* VCamInputSettings = GetMutableDefault<UVCamInputSettings>();

	// If we don't have a valid settings object then early out
	if (!VCamInputSettings)
	{
		return false;
	}
	
	FVCamInputProfile* TargetInputProfile = VCamInputSettings->InputProfiles.Find(ProfileName);

	// An Input Profile with this name already exists
	if (TargetInputProfile)
	{
		if (!bUpdateIfProfileAlreadyExists)
		{
			return false;
		}
	}
	else
	{
		TargetInputProfile = &VCamInputSettings->InputProfiles.Add(ProfileName);
	}

	if (const IEnhancedInputSubsystemInterface* EnhancedInputSubsystemInterface = GetEnhancedInputSubsystemInterface())
	{
		TArray<FEnhancedActionKeyMapping> PlayerMappableActionKeyMappings;
		for (const UInputMappingContext* MappingContext : AppliedInputContexts)
		{
			if (!IsValid(MappingContext))
			{
				continue;
			}
			for (const FEnhancedActionKeyMapping& Mapping : MappingContext->GetMappings())
			{
				if (Mapping.bIsPlayerMappable)
				{
					const FName MappingName = Mapping.PlayerMappableOptions.Name;

					// Prefer to use the current mapped key but fallback to the default if no key is mapped
					FKey CurrentKey = EnhancedInputSubsystemInterface->GetPlayerMappedKey(MappingName);
					if (!CurrentKey.IsValid())
					{
						CurrentKey = Mapping.Key;
					}

					if (!TargetInputProfile->MappableKeyOverrides.Contains(MappingName))
					{
						TargetInputProfile->MappableKeyOverrides.Add(MappingName, CurrentKey);
					}
				}
			}
		}
	}
	
	VCamInputSettings->SaveConfig();
	return true;
}

bool UVCamComponent::SaveCurrentInputProfileToSettings(const FName ProfileName) const
{
	UVCamInputSettings* VCamInputSettings = GetMutableDefault<UVCamInputSettings>();

	// If we don't have a valid settings object then early out
	if (!VCamInputSettings)
	{
		return false;
	}

	FVCamInputProfile& SettingsInputProfile = VCamInputSettings->InputProfiles.FindOrAdd(ProfileName);
	SettingsInputProfile = InputProfile;
	VCamInputSettings->SaveConfig();

	return true;
}

TArray<FEnhancedActionKeyMapping> UVCamComponent::GetAllPlayerMappableActionKeyMappings() const
{
	if (const IEnhancedInputSubsystemInterface* EnhancedInputSubsystemInterface = GetEnhancedInputSubsystemInterface())
	{
		return EnhancedInputSubsystemInterface->GetAllPlayerMappableActionKeyMappings();
	}
	return TArray<FEnhancedActionKeyMapping>();
}

FKey UVCamComponent::GetPlayerMappedKey(const FName MappingName) const
{
	if (const IEnhancedInputSubsystemInterface* EnhancedInputSubsystemInterface = GetEnhancedInputSubsystemInterface())
	{
		return EnhancedInputSubsystemInterface->GetPlayerMappedKey(MappingName);
	}
	return EKeys::Invalid;
}


void UVCamComponent::Update()
{
	if (!CanUpdate())
	{
		return;
	}

	// Ensure we register for input if we've not previously registered
	if (!bIsInputRegistered)
	{
		RegisterInputComponent();
	}

	// If requested then disable the component if we're spawned by sequencer
	if (bDisableComponentWhenSpawnedBySequencer)
	{
		static const FName SequencerActorTag(TEXT("SequencerActor"));
		AActor* OwningActor = GetOwner();
		if (OwningActor && OwningActor->ActorHasTag(SequencerActorTag))
		{
			UE_LOG(LogVCamComponent, Warning, TEXT("%s was spawned by Sequencer. Disabling the component because \"Disable Component When Spawned By Sequencer\" was true."), *GetFullName(OwningActor->GetOuter()));
			SetEnabled(false);
			return;
		}
	}
	UCineCameraComponent* CameraComponent = GetTargetCamera();

	if (!CameraComponent)
	{
		UE_LOG(LogVCamComponent, Error, TEXT("Parent component wasn't valid for Update"));
		return;
	}

	const float DeltaTime = GetDeltaTime();

	if (CanEvaluateModifierStack())
	{
		// Ensure the actor lock reflects the state of the lock property
		// This is needed as UActorComponent::ConsolidatedPostEditChange will cause the component to be reconstructed on PostEditChange
		// if the component is inherited
		if (bLockViewportToCamera != bIsLockedToViewport)
		{
			UpdateActorLock();
		}

		FLiveLinkCameraBlueprintData InitialLiveLinkData;
		GetLiveLinkDataForCurrentFrame(InitialLiveLinkData);

		CopyLiveLinkDataToCamera(InitialLiveLinkData, CameraComponent);

		for (FModifierStackEntry& ModifierStackEntry : ModifierStack)
		{
			if (UVCamModifier* Modifier = ModifierStackEntry.GeneratedModifier; IsValid(Modifier))
			{
				if (ModifierStackEntry.bEnabled)
				{
					// Initialize the Modifier if required
					if (Modifier->DoesRequireInitialization())
					{
						Modifier->Initialize(ModifierContext, InputComponent);
						AddInputMappingContext(Modifier);
					}

					Modifier->Apply(ModifierContext, CameraComponent, DeltaTime);
				}
				else
				{
					// If the modifier is initialized but not enabled then we deinitialize it
					if (!Modifier->DoesRequireInitialization())
					{
						Modifier->Deinitialize();
					}
				}
			}
		}

		SendCameraDataViaMultiUser();
	}

<<<<<<< HEAD
	if (FVCamPrivate::ShouldUpdateOutputProviders(this))
=======
	if (ShouldUpdateOutputProviders())
>>>>>>> d731a049
	{
		for (UVCamOutputProviderBase* Provider : OutputProviders)
		{
			if (Provider)
			{
				// Initialize the Provider if required
				if (!Provider->IsInitialized())
				{
					Provider->Initialize();
				}

				Provider->Tick(DeltaTime);
			}
		}
	}
}

void UVCamComponent::SetEnabled(bool bNewEnabled)
{
	// Disable all outputs and modifiers if we're no longer enabled
	// NOTE this must be done BEFORE setting the actual bEnabled variable because OutputProviderBase now checks the component enabled state
	if (!bNewEnabled)
	{
		for (UVCamOutputProviderBase* Provider : OutputProviders)
		{
			if (IsValid(Provider))
			{
				Provider->Deinitialize();
			}
		}

		// There's no need to call Initialize if we are being enabled as they'll get automatically intialized
		// the next time that the stack is evaluated
		for (FModifierStackEntry& ModifierEntry : ModifierStack)
		{
			if (IsValid(ModifierEntry.GeneratedModifier))
			{
				ModifierEntry.GeneratedModifier->Deinitialize();
			}
		}
	}

	bEnabled = bNewEnabled;

	// Enable any outputs that are set to active
	// NOTE this must be done AFTER setting the actual bEnabled variable because OutputProviderBase now checks the component enabled state
	if (bNewEnabled && FVCamPrivate::ShouldUpdateOutputProviders(this))
	{
		if (ShouldUpdateOutputProviders() && CanUpdate())
		{
			for (UVCamOutputProviderBase* Provider : OutputProviders)
			{
				if (IsValid(Provider))
				{
					Provider->Initialize();
				}
			}
		}

		// Register the input component now we're enabled
		RegisterInputComponent();
	}
}

UCineCameraComponent* UVCamComponent::GetTargetCamera() const
{
	return Cast<UCineCameraComponent>(GetAttachParent());
}

bool UVCamComponent::AddModifier(const FName Name, const TSubclassOf<UVCamModifier> ModifierClass, UVCamModifier*& CreatedModifier)
{
	CreatedModifier = nullptr;

	if (GetModifierByName(Name))
	{
		UE_LOG(LogVCamComponent, Warning, TEXT("Unable to add Modifier to Stack as another Modifier with the name \"%s\" exists"), *Name.ToString());
		return false;
	}

	ModifierStack.Emplace(Name, ModifierClass, this);
	FModifierStackEntry& NewModifierEntry = ModifierStack.Last();
	CreatedModifier = NewModifierEntry.GeneratedModifier;

	return CreatedModifier != nullptr;
}

bool UVCamComponent::InsertModifier(const FName Name, int32 Index, const TSubclassOf<UVCamModifier> ModifierClass, UVCamModifier*& CreatedModifier)
{
	CreatedModifier = nullptr;

	if (GetModifierByName(Name))
	{
		UE_LOG(LogVCamComponent, Warning, TEXT("Unable to add Modifier to Stack as another Modifier with the name \"%s\" exists"), *Name.ToString());
		return false;
	}

	if (Index < 0 || Index > ModifierStack.Num())
	{
		UE_LOG(LogVCamComponent, Warning, TEXT("Insert Modifier failed with invalid index %d for stack of size %d."), Index, ModifierStack.Num());
		return false;
	}
	
	ModifierStack.EmplaceAt(Index, Name, ModifierClass, this);
	FModifierStackEntry& NewModifierEntry = ModifierStack[Index];
	CreatedModifier = NewModifierEntry.GeneratedModifier;

	return CreatedModifier != nullptr;
}

bool UVCamComponent::SetModifierIndex(int32 OriginalIndex, int32 NewIndex)
{
	if (!ModifierStack.IsValidIndex(OriginalIndex))
	{
		UE_LOG(LogVCamComponent, Warning, TEXT("Set Modifier Index failed as the Original Index, %d, was out of range for stack of size %d"), OriginalIndex, ModifierStack.Num());
		return false;
	}

	if (!ModifierStack.IsValidIndex(NewIndex))
	{
		UE_LOG(LogVCamComponent, Warning, TEXT("Set Modifier Index failed as the New Index, %d, was out of range for stack of size %d"), NewIndex, ModifierStack.Num());
		return false;
	}

	FModifierStackEntry StackEntry = ModifierStack[OriginalIndex];
	ModifierStack.RemoveAtSwap(OriginalIndex);
	ModifierStack.Insert(StackEntry, NewIndex);

	return true;
}

void UVCamComponent::RemoveAllModifiers()
{
	ModifierStack.Empty();
}

bool UVCamComponent::RemoveModifier(const UVCamModifier* Modifier)
{
	const int32 RemovedCount = ModifierStack.RemoveAll([Modifier](const FModifierStackEntry& StackEntry)
		{
			return StackEntry.GeneratedModifier && StackEntry.GeneratedModifier == Modifier;
		});

	return RemovedCount > 0;
}

bool UVCamComponent::RemoveModifierByIndex(const int ModifierIndex)
{
	if (ModifierStack.IsValidIndex(ModifierIndex))
	{
		ModifierStack.RemoveAt(ModifierIndex);
		return true;
	}
	return false;
}

bool UVCamComponent::RemoveModifierByName(const FName Name)
{
	const int32 RemovedCount = ModifierStack.RemoveAll([Name](const FModifierStackEntry& StackEntry)
		{
			return StackEntry.Name.IsEqual(Name);
		});

	return RemovedCount > 0;
}

int32 UVCamComponent::GetNumberOfModifiers() const
{
	return ModifierStack.Num();
}

void UVCamComponent::GetAllModifiers(TArray<UVCamModifier*>& Modifiers) const
{
	Modifiers.Empty();

	for (const FModifierStackEntry& StackEntry : ModifierStack)
	{
		Modifiers.Add(StackEntry.GeneratedModifier);
	}
}

UVCamModifier* UVCamComponent::GetModifierByIndex(const int32 Index) const
{
	if (ModifierStack.IsValidIndex(Index))
	{
		return ModifierStack[Index].GeneratedModifier;
	}

	return nullptr;
}

UVCamModifier* UVCamComponent::GetModifierByName(const FName Name) const
{
	const FModifierStackEntry* StackEntry = ModifierStack.FindByPredicate([Name](const FModifierStackEntry& StackEntry)
	{
		return StackEntry.Name.IsEqual(Name);
	});

	if (StackEntry)
	{
		return StackEntry->GeneratedModifier;
	}
	return nullptr;
}

void UVCamComponent::GetModifiersByClass(TSubclassOf<UVCamModifier> ModifierClass,
	TArray<UVCamModifier*>& FoundModifiers) const
{
	FoundModifiers.Empty();

	for (const FModifierStackEntry& StackEntry : ModifierStack)
	{
		if (StackEntry.GeneratedModifier && StackEntry.GeneratedModifier->IsA(ModifierClass))
		{
			FoundModifiers.Add(StackEntry.GeneratedModifier);
		}
	}
}

void UVCamComponent::GetModifiersByInterface(TSubclassOf<UInterface> InterfaceClass, TArray<UVCamModifier*>& FoundModifiers) const
{
	FoundModifiers.Empty();

	for (const FModifierStackEntry& StackEntry : ModifierStack)
	{
		if (StackEntry.GeneratedModifier && StackEntry.GeneratedModifier->GetClass()->ImplementsInterface(InterfaceClass))
		{
			FoundModifiers.Add(StackEntry.GeneratedModifier);
		}
	}
}

void UVCamComponent::SetModifierContextClass(TSubclassOf<UVCamModifierContext> ContextClass, UVCamModifierContext*& CreatedContext)
{
	if (ContextClass)
	{
		if (ContextClass != ModifierContext->StaticClass())
		{
			// Only reinstance if it's a new class
			ModifierContext = NewObject<UVCamModifierContext>(this, ContextClass.Get());
		}
	}
	else
	{
		// If the context class is invalid then clear the modifier context
		ModifierContext = nullptr;
	}

	CreatedContext = ModifierContext;
}

UVCamModifierContext* UVCamComponent::GetModifierContext() const
{
	return ModifierContext;
}

bool UVCamComponent::AddOutputProvider(TSubclassOf<UVCamOutputProviderBase> ProviderClass, UVCamOutputProviderBase*& CreatedProvider)
{
	CreatedProvider = nullptr;

	if (ProviderClass)
	{
		int NewItemIndex = OutputProviders.Emplace(NewObject<UVCamOutputProviderBase>(this, ProviderClass.Get()));
		CreatedProvider = OutputProviders[NewItemIndex];
	}

	return CreatedProvider != nullptr;
}

bool UVCamComponent::InsertOutputProvider(int32 Index, TSubclassOf<UVCamOutputProviderBase> ProviderClass, UVCamOutputProviderBase*& CreatedProvider)
{
	CreatedProvider = nullptr;

	if (Index < 0 || Index > OutputProviders.Num())
	{
		UE_LOG(LogVCamComponent, Warning, TEXT("Insert Output Provider failed with invalid index %d for stack of size %d."), Index, OutputProviders.Num());
		return false;
	}

	if (ProviderClass)
	{
		OutputProviders.EmplaceAt(Index, NewObject<UVCamOutputProviderBase>(this, ProviderClass.Get()));
		CreatedProvider = OutputProviders[Index];
	}

	return CreatedProvider != nullptr;
}

bool UVCamComponent::SetOutputProviderIndex(int32 OriginalIndex, int32 NewIndex)
{
	if (!OutputProviders.IsValidIndex(OriginalIndex))
	{
		UE_LOG(LogVCamComponent, Warning, TEXT("Set Output Provider Index failed as the Original Index, %d, was out of range for stack of size %d"), OriginalIndex, OutputProviders.Num());
		return false;
	}

	if (!OutputProviders.IsValidIndex(NewIndex))
	{
		UE_LOG(LogVCamComponent, Warning, TEXT("Set Output Provider Index failed as the New Index, %d, was out of range for stack of size %d"), NewIndex, OutputProviders.Num());
		return false;
	}

	UVCamOutputProviderBase* Provider = OutputProviders[OriginalIndex];
	OutputProviders.RemoveAtSwap(OriginalIndex);
	OutputProviders.Insert(Provider, NewIndex);

	return true;
}

void UVCamComponent::RemoveAllOutputProviders()
{
	OutputProviders.Empty();
}

bool UVCamComponent::RemoveOutputProvider(const UVCamOutputProviderBase* Provider)
{
	int32 NumRemoved = OutputProviders.RemoveAll([Provider](const UVCamOutputProviderBase* ProviderInArray) { return ProviderInArray == Provider; });
	return NumRemoved > 0;
}

bool UVCamComponent::RemoveOutputProviderByIndex(const int32 ProviderIndex)
{
	if (OutputProviders.IsValidIndex(ProviderIndex))
	{
		OutputProviders.RemoveAt(ProviderIndex);
		return true;
	}
	return false;
}

int32 UVCamComponent::GetNumberOfOutputProviders() const
{
	return OutputProviders.Num();
}

void UVCamComponent::GetAllOutputProviders(TArray<UVCamOutputProviderBase*>& Providers) const
{
	Providers = OutputProviders;
}

UVCamOutputProviderBase* UVCamComponent::GetOutputProviderByIndex(const int32 ProviderIndex) const
{
	if (OutputProviders.IsValidIndex(ProviderIndex))
	{
		return OutputProviders[ProviderIndex];
	}
	return nullptr;
}

void UVCamComponent::GetOutputProvidersByClass(TSubclassOf<UVCamOutputProviderBase> ProviderClass, TArray<UVCamOutputProviderBase*>& FoundProviders) const
{
	FoundProviders.Empty();

	if (ProviderClass)
	{
		FoundProviders = OutputProviders.FilterByPredicate([ProviderClass](const UVCamOutputProviderBase* ProviderInArray) { return ProviderInArray->IsA(ProviderClass); });
	}
}

void UVCamComponent::SetInputProfile(const FVCamInputProfile& NewInputProfile)
{
	InputProfile = NewInputProfile;
	ApplyInputProfile();
}

void UVCamComponent::GetLiveLinkDataForCurrentFrame(FLiveLinkCameraBlueprintData& LiveLinkData)
{
	IModularFeatures& ModularFeatures = IModularFeatures::Get();
	if (ModularFeatures.IsModularFeatureAvailable(ILiveLinkClient::ModularFeatureName))
	{
		ILiveLinkClient& LiveLinkClient = ModularFeatures.GetModularFeature<ILiveLinkClient>(ILiveLinkClient::ModularFeatureName);
		FLiveLinkSubjectFrameData EvaluatedFrame;

		// Manually get all enabled and virtual LiveLink subjects so we can test roles without generating warnings
		const bool bIncludeDisabledSubjects = false;
		const bool bIncludeVirtualSubjects = true;
		TArray<FLiveLinkSubjectKey> AllEnabledSubjectKeys = LiveLinkClient.GetSubjects(bIncludeDisabledSubjects, bIncludeVirtualSubjects);
		const FLiveLinkSubjectKey* FoundSubjectKey = AllEnabledSubjectKeys.FindByPredicate([=](FLiveLinkSubjectKey& InSubjectKey) { return InSubjectKey.SubjectName == LiveLinkSubject; } );

		if (FoundSubjectKey)
		{
			if (LiveLinkClient.DoesSubjectSupportsRole_AnyThread(*FoundSubjectKey, ULiveLinkCameraRole::StaticClass()))
			{
				if (LiveLinkClient.EvaluateFrame_AnyThread(LiveLinkSubject, ULiveLinkCameraRole::StaticClass(), EvaluatedFrame))
				{
					FLiveLinkBlueprintDataStruct WrappedBlueprintData(FLiveLinkCameraBlueprintData::StaticStruct(), &LiveLinkData);
					GetDefault<ULiveLinkCameraRole>()->InitializeBlueprintData(EvaluatedFrame, WrappedBlueprintData);
				}
			}
			else if (LiveLinkClient.DoesSubjectSupportsRole_AnyThread(*FoundSubjectKey, ULiveLinkTransformRole::StaticClass()))
			{
				if (LiveLinkClient.EvaluateFrame_AnyThread(LiveLinkSubject, ULiveLinkTransformRole::StaticClass(), EvaluatedFrame))
				{
					LiveLinkData.FrameData.Transform = EvaluatedFrame.FrameData.Cast<FLiveLinkTransformFrameData>()->Transform;
				}
			}
		}
	}
}

void UVCamComponent::RegisterObjectForInput(UObject* Object)
{
	if (IsValid(InputComponent) && IsValid(Object))
	{
		InputComponent->ClearBindingsForObject(Object);
		UInputDelegateBinding::BindInputDelegates(Object->GetClass(), InputComponent, Object);
	}
}

void UVCamComponent::UnregisterObjectForInput(UObject* Object) const
{
	if (IsValid(InputComponent) && Object)
	{
		InputComponent->ClearBindingsForObject(Object);
	}
}

TArray<FEnhancedActionKeyMapping> UVCamComponent::GetPlayerMappableKeys() const
{
	if (const IEnhancedInputSubsystemInterface* EnhancedInputSubsystemInterface = GetEnhancedInputSubsystemInterface())
	{
		return EnhancedInputSubsystemInterface->GetAllPlayerMappableActionKeyMappings();
	}
	return {};
}

void UVCamComponent::InjectInputForAction(const UInputAction* Action, FInputActionValue RawValue, const TArray<UInputModifier*>& Modifiers, const TArray<UInputTrigger*>& Triggers)
{
	if (IEnhancedInputSubsystemInterface* EnhancedInputSubsystemInterface = GetEnhancedInputSubsystemInterface())
	{
		EnhancedInputSubsystemInterface->InjectInputForAction( Action, RawValue, Modifiers, Triggers);
	}
}

void UVCamComponent::InjectInputVectorForAction(const UInputAction* Action, FVector Value, const TArray<UInputModifier*>& Modifiers, const TArray<UInputTrigger*>& Triggers)
{
	if (IEnhancedInputSubsystemInterface* EnhancedInputSubsystemInterface = GetEnhancedInputSubsystemInterface())
	{
		EnhancedInputSubsystemInterface->InjectInputVectorForAction(Action, Value, Modifiers, Triggers);
	}
}

void UVCamComponent::ApplyInputProfile()
{
	IEnhancedInputSubsystemInterface* EnhancedInputSubsystemInterface = GetEnhancedInputSubsystemInterface();
	if (EnhancedInputSubsystemInterface)
	{
		EnhancedInputSubsystemInterface->RemoveAllPlayerMappedKeys();
		for (const TPair<FName, FKey>& MappableKeyOverride : InputProfile.MappableKeyOverrides)
		{
			const FName& MappingName = MappableKeyOverride.Key;
			const FKey& NewKey = MappableKeyOverride.Value;
			
			// Ensure we have a valid name to map
			if (MappingName != NAME_None)
			{
				EnhancedInputSubsystemInterface->AddPlayerMappedKey(MappingName, NewKey);
			}
		}
	}
}

void UVCamComponent::CopyLiveLinkDataToCamera(const FLiveLinkCameraBlueprintData& LiveLinkData, UCineCameraComponent* CameraComponent)
{
	const FLiveLinkCameraStaticData& StaticData = LiveLinkData.StaticData;
	const FLiveLinkCameraFrameData& FrameData = LiveLinkData.FrameData;


	if (CameraComponent)
	{
		if (StaticData.bIsFieldOfViewSupported) { CameraComponent->SetFieldOfView(FrameData.FieldOfView); }
		if (StaticData.bIsAspectRatioSupported) { CameraComponent->SetAspectRatio(FrameData.AspectRatio); }
		if (StaticData.bIsProjectionModeSupported) { CameraComponent->SetProjectionMode(FrameData.ProjectionMode == ELiveLinkCameraProjectionMode::Perspective ? ECameraProjectionMode::Perspective : ECameraProjectionMode::Orthographic); }

		if (StaticData.bIsFocalLengthSupported) { CameraComponent->CurrentFocalLength = FrameData.FocalLength; }
		if (StaticData.bIsApertureSupported) { CameraComponent->CurrentAperture = FrameData.Aperture; }
		if (StaticData.FilmBackWidth > 0.0f) { CameraComponent->Filmback.SensorWidth = StaticData.FilmBackWidth; }
		if (StaticData.FilmBackHeight > 0.0f) { CameraComponent->Filmback.SensorHeight = StaticData.FilmBackHeight; }
		if (StaticData.bIsFocusDistanceSupported) { CameraComponent->FocusSettings.ManualFocusDistance = FrameData.FocusDistance; }

		// Naive Transform copy. Should really use something like FLiveLinkTransformControllerData
		CameraComponent->SetRelativeTransform(FrameData.Transform);
	}
}

float UVCamComponent::GetDeltaTime()
{
	float DeltaTime = 0.f;
	const double CurrentEvaluationTime = FPlatformTime::Seconds();

	if (LastEvaluationTime >= 0.0)
	{
		DeltaTime = CurrentEvaluationTime - LastEvaluationTime;
	}

	LastEvaluationTime = CurrentEvaluationTime;
	return DeltaTime;
}

void UVCamComponent::UpdateActorLock()
{
	if (GetTargetCamera() == nullptr)
	{
		UE_LOG(LogVCamComponent, Warning, TEXT("UpdateActorLock has been called, but there is no valid TargetCamera!"));
		return;
	}

	for (const FWorldContext& Context : GEngine->GetWorldContexts())
	{
#if WITH_EDITOR
		if (Context.WorldType == EWorldType::Editor)
		{
			if (FLevelEditorViewportClient* LevelViewportClient = GetTargetLevelViewportClient())
			{
				if (bLockViewportToCamera)
				{
					Backup_ActorLock = LevelViewportClient->GetActiveActorLock();
					LevelViewportClient->SetActorLock(GetTargetCamera()->GetOwner());
					// If bLockedCameraView is not true then the viewport is locked to the actor's transform and not the camera component
					LevelViewportClient->bLockedCameraView = true;
					bIsLockedToViewport = true;
				}
				else if (Backup_ActorLock.IsValid())
				{
					LevelViewportClient->SetActorLock(Backup_ActorLock.Get());
					Backup_ActorLock = nullptr;
					// If bLockedCameraView is not true then the viewport is locked to the actor's transform and not the camera component
					LevelViewportClient->bLockedCameraView = true;
					bIsLockedToViewport = false;
				}
				else
				{
					LevelViewportClient->SetActorLock(nullptr);
					bIsLockedToViewport = false;
				}
			}
		}
		else
#endif
		{
			UWorld* ActorWorld = Context.World();
			if (ActorWorld && ActorWorld->GetGameInstance())
			{
				APlayerController* PlayerController = ActorWorld->GetGameInstance()->GetFirstLocalPlayerController(ActorWorld);
				if (PlayerController)
				{
					if (bLockViewportToCamera)
					{
						Backup_ViewTarget = PlayerController->GetViewTarget();
						PlayerController->SetViewTarget(GetTargetCamera()->GetOwner());
						bIsLockedToViewport = true;
					}
					else if (Backup_ViewTarget.IsValid())
					{
						PlayerController->SetViewTarget(Backup_ViewTarget.Get());
						Backup_ViewTarget = nullptr;
						bIsLockedToViewport = false;
					}
					else
					{
						PlayerController->SetViewTarget(nullptr);
						bIsLockedToViewport = false;
					}
				}
			}
		}
	}
}


void UVCamComponent::DestroyOutputProvider(UVCamOutputProviderBase* Provider)
{
	if (Provider)
	{
		// Begin Destroy will deinitialize if needed
		Provider->ConditionalBeginDestroy();
		Provider = nullptr;
	}
}

void UVCamComponent::ResetAllOutputProviders()
{
	for (UVCamOutputProviderBase* Provider : OutputProviders)
	{
		if (Provider)
		{
			// Initialization will also recover active state 
			Provider->Deinitialize();

			// We only Initialize a provider if they're able to be updated
			// If they later become able to be updated then they will be
			// Initialized inside the Update() loop
<<<<<<< HEAD
			if (FVCamPrivate::ShouldUpdateOutputProviders(this))
=======
			if (ShouldUpdateOutputProviders())
>>>>>>> d731a049
			{
				Provider->Initialize();
			}
		}
	}
}

void UVCamComponent::ValidateModifierStack(const FString BaseName /*= "NewModifier"*/)
{
	int32 ModifiedStackIndex;
	bool bIsNewEntry;

	FindModifiedStackEntry(ModifiedStackIndex, bIsNewEntry);

	// Early out in the case of no modified entry
	if (ModifiedStackIndex == INDEX_NONE)
	{
		return;
	}

	// Addition
	if (bIsNewEntry)
	{
		// Keep trying to append an ever increasing int to the base name until we find a unique name
		int32 DuplicatedCount = 1;
		FString UniqueName = BaseName;

		while (DoesNameExistInSavedStack(FName(*UniqueName)))
		{
			UniqueName = BaseName + FString::FromInt(DuplicatedCount++);
		}

		ModifierStack[ModifiedStackIndex].Name = FName(*UniqueName);
	}
	// Edit
	else
	{
		FName NewModifierName = ModifierStack[ModifiedStackIndex].Name;

		// Check if the new name is a duplicate
		bool bIsDuplicate = false;
		for (int32 ModifierIndex = 0; ModifierIndex < ModifierStack.Num(); ++ModifierIndex)
		{
			// Don't check ourselves
			if (ModifierIndex == ModifiedStackIndex)
			{
				continue;
			}
			
			if (ModifierStack[ModifierIndex].Name.IsEqual(NewModifierName))
			{
				bIsDuplicate = true;
				break;
			}
		}

		// If it's a duplicate then reset to the old name
		if (bIsDuplicate)
		{
			ModifierStack[ModifiedStackIndex].Name = SavedModifierStack[ModifiedStackIndex].Name;

			// Add a warning to the log
			UE_LOG(LogVCamComponent, Warning, TEXT("Unable to set Modifier Name to \"%s\" as it is already in use. Resetting Name to previous value \"%s\""),
				*NewModifierName.ToString(),
				*SavedModifierStack[ModifiedStackIndex].Name.ToString());
		}

		// Check if the generated modifier was changed and if so ensure we deinitialize the old modifier
		UVCamModifier* OldModifier = SavedModifierStack[ModifiedStackIndex].GeneratedModifier;
		const UVCamModifier* NewModifier = ModifierStack[ModifiedStackIndex].GeneratedModifier;
		if (OldModifier != NewModifier && IsValid(OldModifier))
		{
			OldModifier->Deinitialize();
		}
			
	}	
}

bool UVCamComponent::DoesNameExistInSavedStack(const FName InName) const
{
	return SavedModifierStack.ContainsByPredicate([InName](const FModifierStackEntry& StackEntry)
		{
			return StackEntry.Name.IsEqual(InName);
		}
	);
}

void UVCamComponent::FindModifiedStackEntry(int32& ModifiedStackIndex, bool& bIsNewEntry) const
{
	ModifiedStackIndex = INDEX_NONE;
	bIsNewEntry = false;

	// Deletion
	if (ModifierStack.Num() < SavedModifierStack.Num())
	{
		// Early out as there's no modified entry remaining
		return;
	}
	// Addition
	else if (ModifierStack.Num() > SavedModifierStack.Num())
	{
		bIsNewEntry = true;
	}
	
	// Try to find the modified or inserted entry
	for (int32 i = 0; i < SavedModifierStack.Num(); i++)
	{
		if (SavedModifierStack[i] != ModifierStack[i])
		{
			ModifiedStackIndex = i;
			break;
		}
	}

	// If we didn't find a difference then the new item was appended to the end
	if (ModifiedStackIndex == INDEX_NONE)
	{
		ModifiedStackIndex = ModifierStack.Num() - 1;
	}

}

TSharedPtr<FSceneViewport> UVCamComponent::GetTargetSceneViewport() const
{
	TSharedPtr<FSceneViewport> SceneViewport;

#if WITH_EDITOR
	if (GIsEditor)
	{
		for (const FWorldContext& Context : GEngine->GetWorldContexts())
		{
			if (Context.WorldType == EWorldType::PIE)
			{
				FSlatePlayInEditorInfo* SlatePlayInEditorSession = GEditor->SlatePlayInEditorMap.Find(Context.ContextHandle);
				if (SlatePlayInEditorSession)
				{
					if (SlatePlayInEditorSession->DestinationSlateViewport.IsValid())
					{
						TSharedPtr<IAssetViewport> DestinationLevelViewport = SlatePlayInEditorSession->DestinationSlateViewport.Pin();
						SceneViewport = DestinationLevelViewport->GetSharedActiveViewport();
					}
					else if (SlatePlayInEditorSession->SlatePlayInEditorWindowViewport.IsValid())
					{
						SceneViewport = SlatePlayInEditorSession->SlatePlayInEditorWindowViewport;
					}

					// If PIE is active always choose it
					break;
				}
			}
			else if (Context.WorldType == EWorldType::Editor)
			{
				if (FLevelEditorViewportClient* LevelViewportClient = GetTargetLevelViewportClient())
				{
					TSharedPtr<SEditorViewport> ViewportWidget = LevelViewportClient->GetEditorViewportWidget();
					if (ViewportWidget.IsValid())
					{
						SceneViewport = ViewportWidget->GetSceneViewport();
					}
				}
			}
		}
	}
#else
	if (UGameEngine* GameEngine = Cast<UGameEngine>(GEngine))
	{
		SceneViewport = GameEngine->SceneViewport;
	}
#endif

	return SceneViewport;
}

TWeakPtr<SWindow> UVCamComponent::GetTargetInputWindow() const
{
	TWeakPtr<SWindow> InputWindow;

#if WITH_EDITOR
	if (GIsEditor)
	{
		for (const FWorldContext& Context : GEngine->GetWorldContexts())
		{
			if (Context.WorldType == EWorldType::PIE)
			{
				FSlatePlayInEditorInfo* SlatePlayInEditorSession = GEditor->SlatePlayInEditorMap.Find(Context.ContextHandle);
				if (SlatePlayInEditorSession)
				{
					if (SlatePlayInEditorSession->DestinationSlateViewport.IsValid())
					{
						TSharedPtr<IAssetViewport> DestinationLevelViewport = SlatePlayInEditorSession->DestinationSlateViewport.Pin();
						InputWindow = FSlateApplication::Get().FindWidgetWindow(DestinationLevelViewport->AsWidget());
					}
					else if (SlatePlayInEditorSession->SlatePlayInEditorWindowViewport.IsValid())
					{
						InputWindow = SlatePlayInEditorSession->SlatePlayInEditorWindow;
					}

					// If PIE is active always choose it
					break;
				}
			}
			else if (Context.WorldType == EWorldType::Editor)
			{
				if (FLevelEditorViewportClient* LevelViewportClient = GetTargetLevelViewportClient())
				{
					TSharedPtr<SEditorViewport> ViewportWidget = LevelViewportClient->GetEditorViewportWidget();
					if (ViewportWidget.IsValid())
					{
						InputWindow = FSlateApplication::Get().FindWidgetWindow(ViewportWidget.ToSharedRef());
					}
				}
			}
		}
	}
#else
	if (UGameEngine* GameEngine = Cast<UGameEngine>(GEngine))
	{
		InputWindow = GameEngine->GameViewportWindow;
	}
#endif

	return InputWindow;
}

#if WITH_EDITOR
FLevelEditorViewportClient* UVCamComponent::GetTargetLevelViewportClient() const
{
	FLevelEditorViewportClient* OutClient = nullptr;

	TSharedPtr<SLevelViewport> LevelViewport = GetTargetLevelViewport();
	if (LevelViewport.IsValid())
	{
		OutClient = &LevelViewport->GetLevelViewportClient();
	}

	return OutClient;
}

TSharedPtr<SLevelViewport> UVCamComponent::GetTargetLevelViewport() const
{
	TSharedPtr<SLevelViewport> OutLevelViewport = nullptr;

	if (TargetViewport == EVCamTargetViewportID::CurrentlySelected)
	{
		if (FLevelEditorModule* LevelEditorModule = FModuleManager::GetModulePtr<FLevelEditorModule>(VCamComponent::LevelEditorName))
		{
			OutLevelViewport = LevelEditorModule->GetFirstActiveLevelViewport();
		}
	}
	else
	{
		if (GEditor)
		{
			for (FLevelEditorViewportClient* Client : GEditor->GetLevelViewportClients())
			{
				// We only care about the fully rendered 3D viewport...seems like there should be a better way to check for this
				if (!Client->IsOrtho())
				{
					TSharedPtr<SLevelViewport> LevelViewport = StaticCastSharedPtr<SLevelViewport>(Client->GetEditorViewportWidget());
					if (LevelViewport.IsValid())
					{
						const FString WantedViewportString = FString::Printf(TEXT("Viewport %d.Viewport"), (int32)TargetViewport);
						const FString ViewportConfigKey = LevelViewport->GetConfigKey().ToString();
						if (ViewportConfigKey.Contains(*WantedViewportString, ESearchCase::CaseSensitive, ESearchDir::FromStart))
						{
							OutLevelViewport = LevelViewport;
							break;
						}
					}
				}
			}
		}
	}

	return OutLevelViewport;
}

void UVCamComponent::OnMapChanged(UWorld* World, EMapChangeType ChangeType)
{
	UWorld* ComponentWorld = GetWorld();
	if (World == ComponentWorld && ChangeType == EMapChangeType::TearDownWorld)
	{
		OnComponentDestroyed(true);
	}
}

void UVCamComponent::OnBeginPIE(const bool bInIsSimulating)
{
	UWorld* World = GetWorld();

	if (!World)
	{
		return;
	}

	if (World->WorldType == EWorldType::Editor)
	{
		// Deinitialize all output providers in the editor world
		for (UVCamOutputProviderBase* Provider : OutputProviders)
		{
			if (Provider)
			{
				Provider->Deinitialize();
			}
		}

		// Ensure the Editor components do not update during PIE
		bIsEditorObjectButPIEIsRunning = true;
	}
}

void UVCamComponent::OnEndPIE(const bool bInIsSimulating)
{
	UWorld* World = GetWorld();

	if (!World)
	{
		return;
	}

	if (World->WorldType == EWorldType::PIE)
	{
		// Disable all output providers in the PIE world
		for (UVCamOutputProviderBase* Provider : OutputProviders)
		{
			if (Provider)
			{
				Provider->Deinitialize();
			}
		}
	}
	else if (World->WorldType == EWorldType::Editor)
	{
		// Allow the Editor components to start updating again
		bIsEditorObjectButPIEIsRunning = false;
	}
}

void UVCamComponent::SessionStartup(TSharedRef<IConcertClientSession> InSession)
{
	WeakSession = InSession;

	InSession->RegisterCustomEventHandler<FMultiUserVCamCameraComponentEvent>(this, &UVCamComponent::HandleCameraComponentEventData);
	PreviousUpdateTime = FPlatformTime::Seconds();
}

void UVCamComponent::SessionShutdown(TSharedRef<IConcertClientSession> /*InSession*/ )
{
	TSharedPtr<IConcertClientSession> Session = WeakSession.Pin();
	if (Session.IsValid())
	{
		Session->UnregisterCustomEventHandler<FMultiUserVCamCameraComponentEvent>(this);
		for (UVCamOutputProviderBase* Provider : OutputProviders)
		{
			if (IsValid(Provider))
			{
				Provider->RestoreOutput();
			}
		}
	}

	WeakSession.Reset();
}

FString UVCamComponent::GetNameForMultiUser() const
{
	return GetOwner()->GetPathName();
}

void UVCamComponent::HandleCameraComponentEventData(const FConcertSessionContext& InEventContext, const FMultiUserVCamCameraComponentEvent& InEvent)
{
	if (InEvent.TrackingName == GetNameForMultiUser())
	{
		// If the role matches the currently defined VP Role then we should not update the camera
		// data for this actor and the modifier stack is the "owner"
		//
		if (!IsCameraInVPRole())
		{
			InEvent.CameraData.ApplyTo(GetOwner(), GetTargetCamera());
			if (bDisableOutputOnMultiUserReceiver)
			{
				for (UVCamOutputProviderBase* Provider : OutputProviders)
				{
					Provider->SuspendOutput();
				}
			}
		}
	}
}

void UVCamComponent::MultiUserStartup()
{
	if (TSharedPtr<IConcertSyncClient> ConcertSyncClient = IMultiUserClientModule::Get().GetClient())
	{
		IConcertClientRef ConcertClient = ConcertSyncClient->GetConcertClient();

		OnSessionStartupHandle = ConcertClient->OnSessionStartup().AddUObject(this, &UVCamComponent::SessionStartup);
		OnSessionShutdownHandle = ConcertClient->OnSessionShutdown().AddUObject(this, &UVCamComponent::SessionShutdown);

		TSharedPtr<IConcertClientSession> ConcertClientSession = ConcertClient->GetCurrentSession();
		if (ConcertClientSession.IsValid())
		{
			SessionStartup(ConcertClientSession.ToSharedRef());
		}
	}
}
void UVCamComponent::MultiUserShutdown()
{
	if (IMultiUserClientModule::IsAvailable())
	{
		if (TSharedPtr<IConcertSyncClient> ConcertSyncClient = IMultiUserClientModule::Get().GetClient())
		{
			IConcertClientRef ConcertClient = ConcertSyncClient->GetConcertClient();

			TSharedPtr<IConcertClientSession> ConcertClientSession = ConcertClient->GetCurrentSession();
			if (ConcertClientSession.IsValid())
			{
				SessionShutdown(ConcertClientSession.ToSharedRef());
			}

			ConcertClient->OnSessionStartup().Remove(OnSessionStartupHandle);
			OnSessionStartupHandle.Reset();

			ConcertClient->OnSessionShutdown().Remove(OnSessionShutdownHandle);
			OnSessionShutdownHandle.Reset();
		}
	}
}
#endif

// Multi-user support
void UVCamComponent::SendCameraDataViaMultiUser()
{
	if (!IsCameraInVPRole())
	{
		return;
	}
#if WITH_EDITOR
	// Update frequency 15 Hz
	const double LocationUpdateFrequencySeconds = UpdateFrequencyMs / 1000.0;
	const double CurrentTime = FPlatformTime::Seconds();

	double DeltaTime = CurrentTime - PreviousUpdateTime;
	SecondsSinceLastLocationUpdate += DeltaTime;

	if (SecondsSinceLastLocationUpdate >= LocationUpdateFrequencySeconds)
	{
		TSharedPtr<IConcertClientSession> Session = WeakSession.Pin();
		if (Session.IsValid())
		{
			TArray<FGuid> ClientIds = Session->GetSessionClientEndpointIds();
			FMultiUserVCamCameraComponentEvent CameraEvent{GetNameForMultiUser(),{GetOwner(),GetTargetCamera()}};
			Session->SendCustomEvent(CameraEvent, ClientIds, EConcertMessageFlags::None);
		}
		SecondsSinceLastLocationUpdate = 0;
	}
	PreviousUpdateTime = CurrentTime;
#endif
}

bool UVCamComponent::IsCameraInVPRole() const
{
#if WITH_EDITOR
	UVPSettings* Settings = UVPSettings::GetVPSettings();
	// We are in a valid camera role if the user has not assigned a role or the current VPSettings role matches the
	// assigned role.
	//
	UVirtualProductionRolesSubsystem* VPRolesSubsystem = GEngine->GetEngineSubsystem<UVirtualProductionRolesSubsystem>();
	return !Role.IsValid() || (VPRolesSubsystem && VPRolesSubsystem->HasActiveRole(Role));
#else
	return true;
#endif
}

bool UVCamComponent::CanEvaluateModifierStack() const
{
	return !IsMultiUserSession() || (IsMultiUserSession() && IsCameraInVPRole());
}

bool UVCamComponent::ShouldUpdateOutputProviders() const
{
	// We should only update output providers in 3 situations
	// - We're not in Multi User
	// - We have the virtual camera role
	// - We have explicitly set that we want to run Output Providers even when not in the camera role
	return !IsMultiUserSession() || IsCameraInVPRole() || !bDisableOutputOnMultiUserReceiver;
}

bool UVCamComponent::IsMultiUserSession() const
{
#if WITH_EDITOR
	return WeakSession.IsValid();
#else
	return false;
#endif
}
<|MERGE_RESOLUTION|>--- conflicted
+++ resolved
@@ -44,18 +44,6 @@
 	static const FName LevelEditorName(TEXT("LevelEditor"));
 }
 
-struct FVCamPrivate
-{
-	static bool ShouldUpdateOutputProviders(UVCamComponent* Component)
-	{
-		// We should only update output providers in 3 situations
-		// - We're not in Multi User
-		// - We have the virtual camera role
-		// - We have explicitly set that we want to run Output Providers even when not in the camera role
-		return !Component->IsMultiUserSession() || Component->IsCameraInVPRole() || !Component->bDisableOutputOnMultiUserReceiver;
-	}
-};
-
 UVCamComponent::UVCamComponent()
 {
 	// Don't run on CDO
@@ -454,14 +442,10 @@
 							DestroyOutputProvider(SavedOutputProviders[ChangedIndex]);
 						}
 
-<<<<<<< HEAD
-						if (ChangedProvider && FVCamPrivate::ShouldUpdateOutputProviders(this))
-=======
 						// We only Initialize a provider if they're able to be updated
 						// If they later become able to be updated then they will be
 						// Initialized inside the Update() loop
 						if (ChangedProvider && ShouldUpdateOutputProviders())
->>>>>>> d731a049
 						{
 							ChangedProvider->Initialize();
 						}
@@ -735,11 +719,7 @@
 		SendCameraDataViaMultiUser();
 	}
 
-<<<<<<< HEAD
-	if (FVCamPrivate::ShouldUpdateOutputProviders(this))
-=======
 	if (ShouldUpdateOutputProviders())
->>>>>>> d731a049
 	{
 		for (UVCamOutputProviderBase* Provider : OutputProviders)
 		{
@@ -786,7 +766,7 @@
 
 	// Enable any outputs that are set to active
 	// NOTE this must be done AFTER setting the actual bEnabled variable because OutputProviderBase now checks the component enabled state
-	if (bNewEnabled && FVCamPrivate::ShouldUpdateOutputProviders(this))
+	if (bNewEnabled)
 	{
 		if (ShouldUpdateOutputProviders() && CanUpdate())
 		{
@@ -1331,11 +1311,7 @@
 			// We only Initialize a provider if they're able to be updated
 			// If they later become able to be updated then they will be
 			// Initialized inside the Update() loop
-<<<<<<< HEAD
-			if (FVCamPrivate::ShouldUpdateOutputProviders(this))
-=======
 			if (ShouldUpdateOutputProviders())
->>>>>>> d731a049
 			{
 				Provider->Initialize();
 			}
