--- conflicted
+++ resolved
@@ -15,20 +15,12 @@
 				"CoreUObject",
 				"Engine",
 				"UnrealEd",
-<<<<<<< HEAD
-				"VCamCore",
-				"VirtualCamera",
-				"VPUtilitiesEditor",
-				"WorkspaceMenuStructure",
-				"PlacementMode"
-=======
 				"Settings",
 				"PlacementMode",
 				"VPUtilities",
 				"VPUtilitiesEditor",
 				"VCamCore",
 				"VirtualCamera"
->>>>>>> 3aae9151
 			}
 		);
 	}
