--- conflicted
+++ resolved
@@ -301,24 +301,11 @@
 					OutTrackerLocation = TransformFrameData->Transform.GetLocation();
 					OutTrackerRotation = TransformFrameData->Transform.GetRotation().Rotator();
 
-<<<<<<< HEAD
-					return true;
-=======
 					bTransformSet = true;
->>>>>>> 69078e53
 				}
 				else if (LiveLinkClient->EvaluateFrame_AnyThread(LiveLinkTargetName, ULiveLinkAnimationRole::StaticClass(), EvaluateData))
 				{
 					FLiveLinkAnimationFrameData* AnimationFrameData = EvaluateData.FrameData.Cast<FLiveLinkAnimationFrameData>();
-<<<<<<< HEAD
-					check(AnimationFrameData);
-					if (AnimationFrameData->Transforms.Num() > 0)
-					{
-						OutTrackerLocation = AnimationFrameData->Transforms[0].GetLocation();
-						OutTrackerRotation = AnimationFrameData->Transforms[0].GetRotation().Rotator();
-
-						return true;
-=======
 					FLiveLinkSkeletonStaticData* AnimationStaticData = EvaluateData.StaticData.Cast<FLiveLinkSkeletonStaticData>();
 					check(AnimationFrameData && AnimationStaticData);
 
@@ -330,7 +317,6 @@
 						OutTrackerRotation = AnimationFrameData->Transforms[RootIndex].GetRotation().Rotator();
 
 						bTransformSet = true;
->>>>>>> 69078e53
 					}
 				}
 			}
