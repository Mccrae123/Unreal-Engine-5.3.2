// Copyright 1998-2019 Epic Games, Inc. All Rights Reserved.

using UnrealBuildTool;

public class VirtualCamera : ModuleRules
{
	public VirtualCamera(ReadOnlyTargetRules Target) : base(Target)
	{
		PCHUsage = ModuleRules.PCHUsageMode.UseExplicitOrSharedPCHs;

		PublicDependencyModuleNames.AddRange(
			new string[]
			{
				"AugmentedReality",
				"CinematicCamera",
				"Core",
				"CoreUObject",
				"Engine",
				"InputCore",
				"LevelSequence",
				"LiveLinkInterface",
				"MovieScene",
				"RemoteSession",
				"TimeManagement",
				"VPUtilities",
			}
		);

		PrivateDependencyModuleNames.AddRange(
			new string[]
			{
				"Slate",
			}
		);

<<<<<<< HEAD
		if (Target.bBuildDeveloperTools)
=======
		if (Target.Type == TargetType.Editor || Target.Type == TargetType.Program)
>>>>>>> 69078e53
		{
			PrivateDefinitions.Add("VIRTUALCAMERA_WITH_CONCERT=1");
			PrivateDependencyModuleNames.AddRange(
				new string[]
				{
					"Concert",
					"ConcertSyncClient",
					"MultiUserClient",
				}
			);
		}
		else
		{
			PrivateDefinitions.Add("VIRTUALCAMERA_WITH_CONCERT=0");
		}


		if (Target.bBuildEditor == true)
		{
			PublicDependencyModuleNames.Add("LevelSequenceEditor");
			PublicDependencyModuleNames.Add("Sequencer");
			PublicDependencyModuleNames.Add("SlateCore");
			PublicDependencyModuleNames.Add("TakeRecorder");
			PrivateDependencyModuleNames.Add("UnrealEd");
		}
	}
}<|MERGE_RESOLUTION|>--- conflicted
+++ resolved
@@ -33,11 +33,7 @@
 			}
 		);
 
-<<<<<<< HEAD
-		if (Target.bBuildDeveloperTools)
-=======
 		if (Target.Type == TargetType.Editor || Target.Type == TargetType.Program)
->>>>>>> 69078e53
 		{
 			PrivateDefinitions.Add("VIRTUALCAMERA_WITH_CONCERT=1");
 			PrivateDependencyModuleNames.AddRange(
