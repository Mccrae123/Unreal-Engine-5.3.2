// Copyright Epic Games, Inc. All Rights Reserved.

#pragma once

#include "CoreMinimal.h"

<<<<<<< HEAD
#include "DMXProtocolCommon.h"
#include "Interfaces/IDMXProtocolTransport.h"

#include "Containers/Queue.h"
=======
#include "DMXProtocolTypes.h"
#include "Interfaces/IDMXProtocolTransport.h"

#include "Containers/Queue.h"
#include "HAL/CriticalSection.h"
>>>>>>> ee5f8a32

class FSocket;
class ISocketSubsystem;
class FDMXProtocolSACN;

class DMXPROTOCOLSACN_API FDMXProtocolSenderSACN
	: public IDMXProtocolSender
{

public:
	FDMXProtocolSenderSACN(FSocket& InSocket, FDMXProtocolSACN* InProtocol);
	virtual ~FDMXProtocolSenderSACN();

	//~ Begin FRunnable implementation
	virtual bool Init() override;
	virtual uint32 Run() override;
	virtual void Stop() override;
	virtual void Exit() override;
	//~ End FRunnable implementation

	//~ Begin FSingleThreadRunnable implementation
	virtual void Tick() override;
	virtual class FSingleThreadRunnable* GetSingleThreadInterface() override;
	//~ End FSingleThreadRunnable implementation

	//~ Begin IDMXProtocolSender implementation
	virtual bool EnqueueOutboundPackage(FDMXPacketPtr Packet) override;
	//~ End IDMXProtocolSender implementation

public:
	/** Consumes all outbound packages. */
	void ConsumeOutboundPackages();


private:
	/** Holds the queue of outbound packages. */
	TQueue<FDMXPacketPtr, EQueueMode::Mpsc> OutboundPackages;

	/** Holds the last sent message number. */
	int32 LastSentPackage;

<<<<<<< HEAD
=======
	mutable FCriticalSection CriticalSection;

>>>>>>> ee5f8a32
	FThreadSafeCounter StopTaskCounter;

	/** Holds the thread object. */
	FRunnableThread* Thread;

	/** Holds an event signaling that inbound messages need to be processed. */
	TSharedPtr<FEvent, ESPMode::ThreadSafe> WorkEvent;

	FThreadSafeBool bRequestingExit;

	/** Holds the network socket used to sender packages. */
	FSocket* BroadcastSocket;

	FDMXProtocolSACN* Protocol;

	ISocketSubsystem* SocketSubsystem;
};<|MERGE_RESOLUTION|>--- conflicted
+++ resolved
@@ -4,22 +4,15 @@
 
 #include "CoreMinimal.h"
 
-<<<<<<< HEAD
 #include "DMXProtocolCommon.h"
 #include "Interfaces/IDMXProtocolTransport.h"
 
 #include "Containers/Queue.h"
-=======
-#include "DMXProtocolTypes.h"
-#include "Interfaces/IDMXProtocolTransport.h"
-
-#include "Containers/Queue.h"
-#include "HAL/CriticalSection.h"
->>>>>>> ee5f8a32
 
 class FSocket;
 class ISocketSubsystem;
 class FDMXProtocolSACN;
+class FInternetAddr;
 
 class DMXPROTOCOLSACN_API FDMXProtocolSenderSACN
 	: public IDMXProtocolSender
@@ -57,11 +50,6 @@
 	/** Holds the last sent message number. */
 	int32 LastSentPackage;
 
-<<<<<<< HEAD
-=======
-	mutable FCriticalSection CriticalSection;
-
->>>>>>> ee5f8a32
 	FThreadSafeCounter StopTaskCounter;
 
 	/** Holds the thread object. */
@@ -77,5 +65,9 @@
 
 	FDMXProtocolSACN* Protocol;
 
+	/** Socket subsystem for internet address */
 	ISocketSubsystem* SocketSubsystem;
+
+	/** Internet address to send requests to*/
+	TSharedPtr<FInternetAddr> InternetAddr;
 };