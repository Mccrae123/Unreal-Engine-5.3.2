--- conflicted
+++ resolved
@@ -37,11 +37,7 @@
 		return DMXProtocolModule.GetProtocolFactories();
 	}
 
-<<<<<<< HEAD
 	static const TMap<FName, IDMXProtocolPtr>& GetProtocols()
-=======
-	static const TMap<FName, TSharedPtr<IDMXProtocol>>& GetProtocols()
->>>>>>> ee5f8a32
 	{
 		static const FName DMXProtocolModuleName = TEXT("DMXProtocol");
 		FDMXProtocolModule& DMXProtocolModule = FModuleManager::GetModuleChecked<FDMXProtocolModule>(DMXProtocolModuleName);
@@ -73,11 +69,7 @@
 	 * @param  InProtocolName Name of the requested protocol
 	 * @return Return the pointer to protocol
 	 */
-<<<<<<< HEAD
 	static IDMXProtocolPtr Get(const FName& ProtocolName = NAME_None)
-=======
-	static TSharedPtr<IDMXProtocol> Get(const FName& ProtocolName = NAME_None)
->>>>>>> ee5f8a32
 	{
 		static const FName DMXProtocolModuleName = TEXT("DMXProtocol");
 		FDMXProtocolModule& DMXProtocolModule = FModuleManager::GetModuleChecked<FDMXProtocolModule>(DMXProtocolModuleName);
@@ -123,6 +115,13 @@
 	 * @param Universes The list of universes from the Entity.
 	 */
 	virtual void CollectUniverses(const TArray<FDMXUniverse>& Universes) = 0;
+
+	/**
+	* Update the universe by id in universe manager
+	* @param InUniverseId id of the universe we are going to update
+	* @param InSettings FJsonObject of universe settings, such as UniverseId, Unicast IP, etc
+	**/
+	virtual void UpdateUniverse(uint32 InUniverseId, const FJsonObject& InSettings) = 0;
 
 	/**
 	 * Remove Universe from the Protocol Universe Manager.
@@ -185,11 +184,25 @@
 	virtual uint16 GetFinalSendUniverseID(uint16 InUniverseID) const = 0;
 
 	/**
+	 * Modify the FJsonObject passed in with the correct fields for Universe InUniverseID
+	 * @param InUniverseID Universe ID 
+	 * @param OutSettings is the FJsonObject to set the fields in
+	 */
+	virtual void GetDefaultUniverseSettings(uint16 InUniverseID, FJsonObject& OutSettings) const = 0;
+
+	/**
 	 * Called on input universe.
 	 * Parameters represent: Protocol Name, UniverseID and Buffer
 	 */
 	DECLARE_EVENT_ThreeParams(IDMXProtocol, FOnUniverseInputUpdateEvent, FName, uint16, const TArray<uint8>&);
 	virtual FOnUniverseInputUpdateEvent& GetOnUniverseInputUpdate() = 0;
+
+	/**
+	 * Called on output universe
+	 * Parameters represent: Protocol Name, UniverseID and Buffer
+	 */
+	DECLARE_EVENT_ThreeParams(IDMXProtocol, FOnUniverseOutputSentEvent, FName, uint16, const TArray<uint8>&);
+	virtual FOnUniverseOutputSentEvent& GetOnOutputSentEvent() = 0;
 
 public:
 	static FOnNetworkInterfaceChanged OnNetworkInterfaceChanged;
