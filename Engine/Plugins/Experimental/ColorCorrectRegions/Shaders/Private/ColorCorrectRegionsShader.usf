--- conflicted
+++ resolved
@@ -32,401 +32,7 @@
 #define CCR_SHADER_DISPLAY_BOUNDING_RECT 0
 #define CLIP_PIXELS_OUTSIDE_AABB 1
 
-<<<<<<< HEAD
-/** 
- * Parameters calculated from the pixel material inputs.
- */
-struct FPixelMaterialInputs
-{
-	MaterialFloat3 EmissiveColor;
-	MaterialFloat Opacity;
-	MaterialFloat OpacityMask;
-	MaterialFloat3 BaseColor;
-	MaterialFloat Metallic;
-	MaterialFloat Specular;
-	MaterialFloat Roughness;
-	MaterialFloat Anisotropy;
-	MaterialFloat3 Normal;
-	MaterialFloat3 Tangent;
-	MaterialFloat4 Subsurface;
-	MaterialFloat AmbientOcclusion;
-	MaterialFloat2 Refraction;
-	MaterialFloat PixelDepthOffset;
-	uint ShadingModel;
-
-};
-
-
-/** 
- * Parameters needed by pixel shader material inputs, related to Geometry.
- * These are independent of vertex factory.
- */
-struct FMaterialPixelParameters
-{
-
-    /** Interpolated vertex color, in linear color space. */
-	half4 VertexColor;
-
-    /** Normalized world space normal. */
-	half3 WorldNormal;
-    
-    /** Normalized world space tangent. */
-	half3 WorldTangent;
-
-    /** Normalized world space reflected camera vector. */
-	half3 ReflectionVector;
-
-    /** Normalized world space camera vector, which is the vector from the point being shaded to the camera position. */
-	half3 CameraVector;
-
-    /** World space light vector, only valid when rendering a light function. */
-	half3 LightVector;
-
-    /**
-     * Like SV_Position (.xy is pixel position at pixel center, z:DeviceZ, .w:SceneDepth)
-     * using shader generated value SV_POSITION
-     * Note: this is not relative to the current viewport.  RelativePixelPosition = MaterialParameters.SvPosition.xy - View.ViewRectMin.xy;
-     */
-	float4 SvPosition;
-        
-    /** Post projection position reconstructed from SvPosition, before the divide by W. left..top -1..1, bottom..top -1..1  within the viewport, W is the SceneDepth */
-	float4 ScreenPosition;
-
-	half UnMirrored;
-
-	half TwoSidedSign;
-
-    /**
-     * Orthonormal rotation-only transform from tangent space to world space
-     * The transpose(TangentToWorld) is WorldToTangent, and TangentToWorld[2] is WorldVertexNormal
-     */
-	half3x3 TangentToWorld;
-
-    /** 
-     * Interpolated worldspace position of this pixel
-     * todo: Make this TranslatedWorldPosition and also rename the VS WorldPosition to be TranslatedWorldPosition
-     */
-	float3 AbsoluteWorldPosition;
-
-    /** 
-     * Interpolated worldspace position of this pixel, centered around the camera
-     */
-	float3 WorldPosition_CamRelative;
-
-    /** 
-     * Interpolated worldspace position of this pixel, not including any world position offset or displacement.
-     * Only valid if shader is compiled with NEEDS_WORLD_POSITION_EXCLUDING_SHADER_OFFSETS, otherwise just contains 0
-     */
-	float3 WorldPosition_NoOffsets;
-
-    /** 
-     * Interpolated worldspace position of this pixel, not including any world position offset or displacement.
-     * Only valid if shader is compiled with NEEDS_WORLD_POSITION_EXCLUDING_SHADER_OFFSETS, otherwise just contains 0
-     */
-	float3 WorldPosition_NoOffsets_CamRelative;
-
-    /** Offset applied to the lighting position for translucency, used to break up aliasing artifacts. */
-	half3 LightingPositionOffset;
-
-	float AOMaterialMask;
-
-    // Index into View.PrimitiveSceneData
-	uint PrimitiveId;
-
-
-};
-
-// @todo compat hack
-FMaterialPixelParameters MakeInitializedMaterialPixelParameters()
-{
-	FMaterialPixelParameters MPP;
-	MPP = (FMaterialPixelParameters) 0;
-	MPP.TangentToWorld = float3x3(1, 0, 0, 0, 1, 0, 0, 0, 1);
-	return MPP;
-}
-
-/** 
- * Parameters needed by vertex shader material inputs.
- * These are independent of vertex factory.
- */
-struct FMaterialVertexParameters
-{
-    // Position in the translated world (VertexFactoryGetWorldPosition).
-    // Previous position in the translated world (VertexFactoryGetPreviousWorldPosition) if
-    //    computing material's output for previous frame (See {BasePassVertex,Velocity}Shader.usf).
-	float3 WorldPosition;
-    // TangentToWorld[2] is WorldVertexNormal
-	half3x3 TangentToWorld;
-
-    // If either USE_INSTANCING or (IS_MESHPARTICLE_FACTORY && FEATURE_LEVEL >= FEATURE_LEVEL_SM4)
-    // is true, PrevFrameLocalToWorld is a per-instance transform
-	float4x4 PrevFrameLocalToWorld;
-
-	float3 PreSkinnedPosition;
-	float3 PreSkinnedNormal;
-
-	half4 VertexColor;
-
-    // Index into View.PrimitiveSceneData
-	uint PrimitiveId;
-
-};
-
-/**
- * Returns the upper 3x3 portion of the LocalToWorld matrix.
- */
-MaterialFloat3x3 GetLocalToWorld3x3(uint PrimitiveId)
-{
-	return LWCToFloat3x3(GetPrimitiveData(PrimitiveId).LocalToWorld);
-}
-
-MaterialFloat3x3 GetLocalToWorld3x3()
-{
-	return LWCToFloat3x3(GetPrimitiveDataFromUniformBuffer().LocalToWorld);
-}
-
-float3 GetTranslatedWorldPosition(FMaterialVertexParameters Parameters)
-{
-	return Parameters.WorldPosition;
-}
-
-float3 GetWorldPosition(FMaterialVertexParameters Parameters)
-{
-	return GetTranslatedWorldPosition(Parameters) - LWCHackToFloat(ResolvedView.PreViewTranslation);
-}
-
-float3 GetWorldPosition(FMaterialPixelParameters Parameters)
-{
-	return Parameters.AbsoluteWorldPosition;
-}
-
-float3 GetTranslatedWorldPosition(FMaterialPixelParameters Parameters)
-{
-	return Parameters.WorldPosition_CamRelative;
-}
-
-float4 GetScreenPosition(FMaterialVertexParameters Parameters)
-{
-	return mul(float4(Parameters.WorldPosition, 1.0f), ResolvedView.TranslatedWorldToClip);
-}
-
-float4 GetScreenPosition(FMaterialPixelParameters Parameters)
-{
-	return Parameters.ScreenPosition;
-}
-
-float2 GetSceneTextureUV(FMaterialVertexParameters Parameters)
-{
-	return ScreenAlignedPosition(GetScreenPosition(Parameters));
-}
-
-float2 GetSceneTextureUV(FMaterialPixelParameters Parameters)
-{
-	return SvPositionToBufferUV(Parameters.SvPosition);
-}
-
-float2 GetViewportUV(FMaterialVertexParameters Parameters)
-{
-    return Parameters.WorldPosition.xy;
-}
-
-float2 GetPixelPosition(FMaterialVertexParameters Parameters)
-{
-	return GetViewportUV(Parameters) * View.ViewSizeAndInvSize.xy;
-}
-
-float2 GetPixelPosition(FMaterialPixelParameters Parameters)
-{
-    return Parameters.SvPosition.xy - float2(PostProcessOutput_ViewportMin);
-}
-
-float2 GetViewportUV(FMaterialPixelParameters Parameters)
-{
-    return GetPixelPosition(Parameters) * PostProcessOutput_ViewportSizeInverse;
-}
-
-half3 GetMaterialNormalRaw(FPixelMaterialInputs PixelMaterialInputs)
-{
-	return PixelMaterialInputs.Normal;
-}
-
-half3 GetMaterialNormal(FMaterialPixelParameters Parameters, FPixelMaterialInputs PixelMaterialInputs)
-{
-	half3 RetNormal;
-	RetNormal = GetMaterialNormalRaw(PixelMaterialInputs);
-	return RetNormal;
-}
-
-// Returns whether a scene texture id is a for a post process input or not.
-bool IsPostProcessInputSceneTexture(const uint SceneTextureId)
-{
-	return (SceneTextureId >= PPI_PostProcessInput0 && SceneTextureId <= PPI_PostProcessInput6);
-}
-
-// Transforms viewport UV to scene texture's UV.
-MaterialFloat2 ViewportUVToSceneTextureUV(MaterialFloat2 ViewportUV, const uint SceneTextureId)
-{
-    if (IsPostProcessInputSceneTexture(SceneTextureId))
-    {
-        switch (SceneTextureId)
-        {
-        case PPI_PostProcessInput0:
-            return ViewportUV * PostProcessInput_0_UVViewportSize + PostProcessInput_0_UVViewportMin;
-        case PPI_PostProcessInput1:
-            return ViewportUV * PostProcessInput_1_UVViewportSize + PostProcessInput_1_UVViewportMin;
-        case PPI_PostProcessInput2:
-            return ViewportUV * PostProcessInput_2_UVViewportSize + PostProcessInput_2_UVViewportMin;
-        case PPI_PostProcessInput3:
-            return ViewportUV * PostProcessInput_3_UVViewportSize + PostProcessInput_3_UVViewportMin;
-        case PPI_PostProcessInput4:
-            return ViewportUV * PostProcessInput_4_UVViewportSize + PostProcessInput_4_UVViewportMin;
-        default:
-            return ViewportUV;
-        }
-    }
-
-	return ViewportUVToBufferUV(ViewportUV);
-}
-
-// Get default scene texture's UV.
-MaterialFloat2 GetDefaultSceneTextureUV(FMaterialVertexParameters Parameters, const uint SceneTextureId)
-{
-	return GetSceneTextureUV(Parameters);
-}
-
-// Get default scene texture's UV.
-MaterialFloat2 GetDefaultSceneTextureUV(FMaterialPixelParameters Parameters, const uint SceneTextureId)
-{
-	return ViewportUVToSceneTextureUV(GetViewportUV(Parameters), SceneTextureId);
-}
-
-/** Return the object's position in world space */
-float3 GetObjectWorldPosition(FMaterialPixelParameters Parameters)
-{
-    return LWCHackToFloat(GetPrimitiveData(Parameters.PrimitiveId).ObjectWorldPosition);
-}
-
-
-/** Return the object's position in world space. For instanced meshes, this returns the instance position. */
-float3 GetObjectWorldPosition(FMaterialVertexParameters Parameters)
-{
-    return LWCHackToFloat(GetPrimitiveData(Parameters.PrimitiveId).ObjectWorldPosition);
-}
-
-/** Rotates Position about the given axis by the given angle, in radians, and returns the offset to Position. */
-float3 RotateAboutAxis(float4 NormalizedRotationAxisAndAngle, float3 PositionOnAxis, float3 Position)
-{
-    // Project Position onto the rotation axis and find the closest point on the axis to Position
-	float3 ClosestPointOnAxis = PositionOnAxis + NormalizedRotationAxisAndAngle.xyz * dot(NormalizedRotationAxisAndAngle.xyz, Position - PositionOnAxis);
-    // Construct orthogonal axes in the plane of the rotation
-	float3 UAxis = Position - ClosestPointOnAxis;
-	float3 VAxis = cross(NormalizedRotationAxisAndAngle.xyz, UAxis);
-	float CosAngle;
-	float SinAngle;
-	sincos(NormalizedRotationAxisAndAngle.w, SinAngle, CosAngle);
-    // Rotate using the orthogonal axes
-	float3 R = UAxis * CosAngle + VAxis * SinAngle;
-    // Reconstruct the rotated world space position
-	float3 RotatedPosition = ClosestPointOnAxis + R;
-    // Convert from position to a position offset
-	return RotatedPosition - Position;
-}
-
-
-/** Calculate a reflection vector about the specified world space normal. Optionally normalize this normal **/
-MaterialFloat3 ReflectionAboutCustomWorldNormal(FMaterialPixelParameters Parameters, MaterialFloat3 WorldNormal, bool bNormalizeInputNormal)
-{
-	if (bNormalizeInputNormal)
-	{
-		WorldNormal = normalize(WorldNormal);
-	}
-
-	return -Parameters.CameraVector + WorldNormal * dot(WorldNormal, Parameters.CameraVector) * 2.0;
-}
-
-
-
-#if SHADING_PATH_DEFERRED
-
-#include "/Engine/Private/DeferredShadingCommon.ush"        // GetGBufferData()
-
-
-/** Applies an offset to the scene texture lookup and decodes the HDR linear space color. */
-float4 SceneTextureLookup(float2 UV, int SceneTextureIndex, bool bFiltered)
-{
-    FScreenSpaceData ScreenSpaceData = GetScreenSpaceData(UV, false);
-    switch(SceneTextureIndex)
-    {
-        // order needs to match to ESceneTextureId
-
-        case PPI_SceneColor:
-            return float4(CalcSceneColor(UV), 0);
-        case PPI_SceneDepth:
-            return ScreenSpaceData.GBuffer.Depth;
-        case PPI_DiffuseColor:
-            return float4(ScreenSpaceData.GBuffer.DiffuseColor, 0);
-        case PPI_SpecularColor:
-            return float4(ScreenSpaceData.GBuffer.SpecularColor, 0);
-        case PPI_SubsurfaceColor:
-            return IsSubsurfaceModel(ScreenSpaceData.GBuffer.ShadingModelID) ? float4( ExtractSubsurfaceColor(ScreenSpaceData.GBuffer), ScreenSpaceData.GBuffer.CustomData.a ) : ScreenSpaceData.GBuffer.CustomData;
-        case PPI_BaseColor:
-            return float4(ScreenSpaceData.GBuffer.BaseColor, 0);
-        case PPI_Specular:
-            return ScreenSpaceData.GBuffer.Specular;
-        case PPI_Metallic:
-            return ScreenSpaceData.GBuffer.Metallic;
-        case PPI_WorldNormal:
-            return float4(ScreenSpaceData.GBuffer.WorldNormal, 0);
-        case PPI_SeparateTranslucency:
-            return float4(1, 1, 1, 1);    // todo
-        case PPI_Opacity:
-            return ScreenSpaceData.GBuffer.CustomData.a;
-        case PPI_Roughness:
-            return ScreenSpaceData.GBuffer.Roughness;
-        case PPI_MaterialAO:
-            return ScreenSpaceData.GBuffer.GBufferAO;
-        case PPI_CustomDepth:
-            return ScreenSpaceData.GBuffer.CustomDepth;
-
-        case PPI_PostProcessInput0:
-            return Texture2DSample(PostProcessInput_0_Texture, bFiltered ? PostProcessInput_BilinearSampler : PostProcessInput_0_SharedSampler, UV);
-        case PPI_PostProcessInput1:
-            return Texture2DSample(PostProcessInput_1_Texture, bFiltered ? PostProcessInput_BilinearSampler : PostProcessInput_1_SharedSampler, UV);
-        case PPI_PostProcessInput2:
-            return Texture2DSample(PostProcessInput_2_Texture, bFiltered ? PostProcessInput_BilinearSampler : PostProcessInput_2_SharedSampler, UV);
-        case PPI_PostProcessInput3:
-            return Texture2DSample(PostProcessInput_3_Texture, bFiltered ? PostProcessInput_BilinearSampler : PostProcessInput_3_SharedSampler, UV);
-        case PPI_PostProcessInput4:
-            return Texture2DSample(PostProcessInput_4_Texture, bFiltered ? PostProcessInput_BilinearSampler : PostProcessInput_4_SharedSampler, UV);
-
-        case PPI_DecalMask:
-            return 0;  // material compiler will return an error
-        case PPI_ShadingModelColor:
-            return float4(GetShadingModelColor(ScreenSpaceData.GBuffer.ShadingModelID), 1);
-        case PPI_ShadingModelID:
-            return float4(ScreenSpaceData.GBuffer.ShadingModelID, 0, 0, 0);
-        case PPI_AmbientOcclusion:
-            return ScreenSpaceData.AmbientOcclusion;
-        case PPI_CustomStencil:
-            return ScreenSpaceData.GBuffer.CustomStencil;
-        case PPI_StoredBaseColor:
-            return float4(ScreenSpaceData.GBuffer.StoredBaseColor, 0);
-        case PPI_StoredSpecular:
-            return float4(ScreenSpaceData.GBuffer.StoredSpecular.rrr, 0);
-
-        case PPI_WorldTangent:
-            return float4(ScreenSpaceData.GBuffer.WorldTangent, 0);
-        case PPI_Anisotropy:
-            return ScreenSpaceData.GBuffer.Anisotropy;
-        default:
-            return float4(0, 0, 0, 0);
-    }
-}
-
-#endif // SHADING_PATH_DEFERRED
-=======
 #define EXCLUDE_STENCIL 0
->>>>>>> d731a049
 
 Texture2D<uint> MergedStencilTexture;
 
@@ -812,11 +418,7 @@
 
 	// Remove the pre view translation
 	Parameters.WorldPosition_CamRelative = TranslatedWorldPosition.xyz;
-<<<<<<< HEAD
-	Parameters.AbsoluteWorldPosition = LWCToFloat(LWCSubtract(TranslatedWorldPosition, ResolvedView.PreViewTranslation));
-=======
 	Parameters.AbsoluteWorldPosition = TranslatedWorldPosition.xyz - LWCHackToFloat(ResolvedView.PreViewTranslation).xyz;
->>>>>>> d731a049
 
 	Parameters.SvPosition = SvPosition;
 	Parameters.ScreenPosition = ScreenPosition;
