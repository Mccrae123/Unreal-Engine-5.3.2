--- conflicted
+++ resolved
@@ -17,11 +17,7 @@
 	/** IModuleInterface implementation end */
 
 	void OnPlacementModeRefresh(FName CategoryName);
-<<<<<<< HEAD
-	void OnPostEngineInit();
-=======
 
 private:
 	TSharedPtr<class FColorCorrectionActorContextMenu> ContextMenu;
->>>>>>> 4af6daef
 };