--- conflicted
+++ resolved
@@ -1,10 +1,7 @@
 // Copyright Epic Games, Inc. All Rights Reserved.
 
 #include "ColorCorrectRegion.h"
-<<<<<<< HEAD
-=======
 #include "Async/Async.h"
->>>>>>> 4af6daef
 #include "ColorCorrectRegionsModule.h"
 #include "ColorCorrectRegionsSubsystem.h"
 #include "ColorCorrectWindow.h"
@@ -12,10 +9,7 @@
 #include "Components/MeshComponent.h"
 #include "Components/StaticMeshComponent.h"
 #include "CoreMinimal.h"
-<<<<<<< HEAD
-=======
 #include "Engine/CollisionProfile.h"
->>>>>>> 4af6daef
 #include "Engine/GameEngine.h"
 #include "Engine/StaticMesh.h"
 #include "Engine/Texture2D.h"
@@ -98,10 +92,6 @@
 }
 
 bool AColorCorrectRegion::ShouldTickIfViewportsOnly() const
-<<<<<<< HEAD
-{
-	return true;
-=======
 {
 	return true;
 }
@@ -305,217 +295,6 @@
 		}
 	}
 
->>>>>>> 4af6daef
-}
-#endif 
-
-void AColorCorrectRegion::TickActor(float DeltaTime, ELevelTick TickType, FActorTickFunction& ThisTickFunction)
-{
-	Super::Tick(DeltaTime);
-
-	TRACE_CPUPROFILER_EVENT_SCOPE_TEXT(*FString::Printf(TEXT("CCR.TickActor %s"), *GetName()));
-
-	HandleAffectedActorsPropertyChange();
-	TransferState();
-
-
-	// Check to make sure that no ids have been changed externally.
-	{
-		TimeWaited += DeltaTime;
-		const float WaitTimeInSecs = 1.0;
-
-		if (!ColorCorrectRegionsSubsystem.IsValid())
-		{
-			if (const UWorld* World = GetWorld())
-			{
-				ColorCorrectRegionsSubsystem = World->GetSubsystem<UColorCorrectRegionsSubsystem>();
-			}
-		}
-		
-		if (ColorCorrectRegionsSubsystem.IsValid() && TimeWaited >= WaitTimeInSecs)
-		{
-			ColorCorrectRegionsSubsystem->CheckAssignedActorsValidity(this);
-			TimeWaited = 0;
-		}
-
-	}
-}
-
-void AColorCorrectRegion::TransferState()
-{
-	TRACE_CPUPROFILER_EVENT_SCOPE_TEXT(*FString::Printf(TEXT("CCR.TransferState %s"), *GetName()));
-
-	FColorCorrectRenderProxyPtr TempCCRStateRenderThread = MakeShared<FColorCorrectRenderProxy>();
-	if (AColorCorrectionWindow* CCWindow = Cast<AColorCorrectionWindow>(this))
-	{
-		TempCCRStateRenderThread->WindowType = CCWindow->WindowType;
-	}
-	else
-	{
-		TempCCRStateRenderThread->Type = Type;
-	}
-
-	TempCCRStateRenderThread->bIsActiveThisFrame = IsValid(this)
-		&& Enabled
-#if WITH_EDITOR
-		&& !IsHiddenEd()
-#endif 
-		&& !IsHidden();
-
-	TempCCRStateRenderThread->World = GetWorld();
-	TempCCRStateRenderThread->Priority = Priority;
-	TempCCRStateRenderThread->Intensity = Intensity;
-
-	// Inner could be larger than outer, in which case we need to make sure these are swapped.
-	TempCCRStateRenderThread->Inner = FMath::Min<float>(Outer, Inner);
-	TempCCRStateRenderThread->Outer = FMath::Max<float>(Outer, Inner);
-
-	if (TempCCRStateRenderThread->Inner == TempCCRStateRenderThread->Outer)
-	{
-		TempCCRStateRenderThread->Inner -= 0.0001;
-	}
-
-	TempCCRStateRenderThread->Falloff = Falloff;
-	TempCCRStateRenderThread->Invert = Invert;
-	TempCCRStateRenderThread->TemperatureType = TemperatureType;
-	TempCCRStateRenderThread->Temperature = Temperature;
-	TempCCRStateRenderThread->Tint = Tint;
-	TempCCRStateRenderThread->ColorGradingSettings = ColorGradingSettings;
-	TempCCRStateRenderThread->bEnablePerActorCC = bEnablePerActorCC;
-	TempCCRStateRenderThread->PerActorColorCorrection = PerActorColorCorrection;
-
-	GetActorBounds(true, TempCCRStateRenderThread->BoxOrigin, TempCCRStateRenderThread->BoxExtent);
-	TempCCRStateRenderThread->ActorLocation = (FVector3f)GetActorLocation();
-	TempCCRStateRenderThread->ActorRotation = (FVector3f)GetActorRotation().Euler();
-	TempCCRStateRenderThread->ActorScale = (FVector3f)GetActorScale();
-
-	// Transfer Stencil Ids.
-	{
-
-		for (const TSoftObjectPtr<AActor>& StencilActor : AffectedActors)
-		{
-			if (!StencilActor.IsValid())
-			{
-				continue;
-			}
-			TArray<UPrimitiveComponent*> PrimitiveComponents;
-			StencilActor->GetComponents<UPrimitiveComponent>(PrimitiveComponents);
-			for (UPrimitiveComponent* PrimitiveComponent : PrimitiveComponents)
-			{
-				if (PrimitiveComponent->bRenderCustomDepth)
-				{
-					TempCCRStateRenderThread->StencilIds.Add(static_cast<uint32>(PrimitiveComponent->CustomDepthStencilValue));
-				}
-			}
-		}
-	}
-
-	// Store component id to be used on render thread.
-	if (!(TempCCRStateRenderThread->FirstPrimitiveId == IdentityComponent->ComponentId))
-	{
-		TempCCRStateRenderThread->FirstPrimitiveId = IdentityComponent->ComponentId;
-	}
-
-	{
-		ENQUEUE_RENDER_COMMAND(CopyCCProxy)([this, CCRStateToCopy = MoveTemp(TempCCRStateRenderThread)](FRHICommandListImmediate& RHICmdList)
-			{
-				ColorCorrectRenderProxy = CCRStateToCopy;
-			}
-		);
-	}
-
-}
-
-void AColorCorrectRegion::HandleAffectedActorsPropertyChange()
-{
-	if (bActorListIsDirty)
-	{
-		bool bEventHandled = false;
-		bActorListIsDirty = false;
-		if (ActorListChangeType == EPropertyChangeType::ArrayAdd
-			|| ActorListChangeType == EPropertyChangeType::ValueSet)
-		{
-			// In case user assigns Color Correct Region or Window, we should remove it as it is invalid operation.
-			{
-				TArray<TSoftObjectPtr<AActor>> ActorsToRemove;
-				for (const TSoftObjectPtr<AActor>& StencilActor : AffectedActors)
-				{
-					if (AColorCorrectRegion* CCRCast = Cast<AColorCorrectRegion>(StencilActor.Get()))
-					{
-						ActorsToRemove.Add(StencilActor);
-					}
-				}
-				if (ActorsToRemove.Num() > 0)
-				{
-					UE_LOG(ColorCorrectRegions, Warning, TEXT("Color Correct Region or Window assignment to Per Actor CC is not supported."));
-				}
-				for (const TSoftObjectPtr<AActor>& StencilActor : ActorsToRemove)
-				{
-					AffectedActors.Remove(StencilActor);
-					AffectedActors.FindOrAdd(TSoftObjectPtr<AActor>());
-				}
-			}
-			bEventHandled = true;
-			if (ColorCorrectRegionsSubsystem.IsValid())
-			{
-				ColorCorrectRegionsSubsystem->AssignStencilIdsToPerActorCC(this);
-			}
-		}
-
-		if (ActorListChangeType == EPropertyChangeType::ArrayClear
-			|| ActorListChangeType == EPropertyChangeType::ArrayRemove
-			|| ActorListChangeType == EPropertyChangeType::ValueSet)
-		{
-			bEventHandled = true;
-			if (ColorCorrectRegionsSubsystem.IsValid())
-			{
-				ColorCorrectRegionsSubsystem->ClearStencilIdsToPerActorCC(this);
-			}
-		}
-	}
-}
-
-#if WITH_METADATA
-void AColorCorrectRegion::CreateIcon()
-{
-	// Create billboard component
-	if (GIsEditor && !IsRunningCommandlet())
-	{
-		// Structure to hold one-time initialization
-
-		struct FConstructorStatics
-		{
-			ConstructorHelpers::FObjectFinderOptional<UTexture2D> SpriteTextureObject;
-			FName ID_ColorCorrectRegion;
-			FText NAME_ColorCorrectRegion;
-
-			FConstructorStatics()
-				: SpriteTextureObject(TEXT("/ColorCorrectRegions/Icons/S_ColorCorrectRegionIcon"))
-				, ID_ColorCorrectRegion(TEXT("Color Correct Region"))
-				, NAME_ColorCorrectRegion(NSLOCTEXT("SpriteCategory", "ColorCorrectRegion", "Color Correct Region"))
-			{
-			}
-		};
-
-		static FConstructorStatics ConstructorStatics;
-
-		SpriteComponent = CreateEditorOnlyDefaultSubobject<UBillboardComponent>(TEXT("Color Correct Region Icon"));
-
-		if (SpriteComponent)
-		{
-			SpriteComponent->Sprite = ConstructorStatics.SpriteTextureObject.Get();
-			SpriteComponent->SpriteInfo.Category = ConstructorStatics.ID_ColorCorrectRegion;
-			SpriteComponent->SpriteInfo.DisplayName = ConstructorStatics.NAME_ColorCorrectRegion;
-			SpriteComponent->SetIsVisualizationComponent(true);
-			SpriteComponent->SetRelativeLocationAndRotation(FVector::ZeroVector, FRotator::ZeroRotator);
-			SpriteComponent->SetMobility(EComponentMobility::Movable);
-			SpriteComponent->bHiddenInGame = true;
-			SpriteComponent->bIsScreenSizeScaled = true;
-
-			SpriteComponent->AttachToComponent(RootComponent, FAttachmentTransformRules::KeepRelativeTransform);
-		}
-	}
-
 }
 #endif 
 
@@ -526,20 +305,6 @@
 	const FName PropertyName = PropertyChangedEvent.GetPropertyName();
 
 	if (!ColorCorrectRegionsSubsystem.IsValid())
-<<<<<<< HEAD
-	{
-		if (const UWorld* World = GetWorld())
-		{
-			ColorCorrectRegionsSubsystem = World->GetSubsystem<UColorCorrectRegionsSubsystem>();
-		}
-	}
-
-	if (PropertyName == GET_MEMBER_NAME_CHECKED(AColorCorrectRegion, AffectedActors))
-	{
-		/** Since there might be Dialogs involved we need to dirty this CCR and handle the rest on Tick. */
-		ActorListChangeType = PropertyChangedEvent.ChangeType;
-		bActorListIsDirty = true;
-=======
 	{
 		if (const UWorld* World = GetWorld())
 		{
@@ -554,7 +319,6 @@
 		{
 			HandleAffectedActorsPropertyChange(ActorListChangeType);
 		});
->>>>>>> 4af6daef
 	}
 
 	// Reorder all CCRs after the Priority property has changed.
@@ -597,13 +361,8 @@
 		MeshComponent->SetupAttachment(RootComponent);
 		MeshComponent->SetStaticMesh(StaticMeshes[static_cast<uint8>(CCRType)]);
 		MeshComponent->SetMaterial(0, Material);
-<<<<<<< HEAD
-		MeshComponent->SetCollisionEnabled(ECollisionEnabled::QueryOnly);
-		MeshComponent->SetCollisionProfileName(TEXT("OverlapAll"));
-=======
 		MeshComponent->SetCollisionEnabled(ECollisionEnabled::NoCollision);
 		MeshComponent->SetCollisionProfileName(UCollisionProfile::NoCollision_ProfileName);
->>>>>>> 4af6daef
 		MeshComponent->CastShadow = false;
 		MeshComponent->SetHiddenInGame(true);
 	}
