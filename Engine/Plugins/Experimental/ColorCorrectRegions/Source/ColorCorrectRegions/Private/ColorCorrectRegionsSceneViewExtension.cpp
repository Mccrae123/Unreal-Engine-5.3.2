--- conflicted
+++ resolved
@@ -9,20 +9,12 @@
 #include "DynamicResolutionState.h"
 #include "Engine/World.h"
 #include "EngineUtils.h"
-<<<<<<< HEAD
-#include "PostProcess/PostProcessing.h"
-#include "RHI.h"
-#include "SceneRendering.h"
-#include "ScreenPass.h"
-#include "SceneView.h"
-=======
 #include "RHI.h"
 #include "ScreenPass.h"
 #include "SceneView.h"
 
 #include "PostProcess/PostProcessing.h"
 #include "SceneRendering.h"
->>>>>>> 4af6daef
 
 // Set this to 1 to clip pixels outside of bounding box.
 #define CLIP_PIXELS_OUTSIDE_AABB 1
@@ -242,13 +234,8 @@
 						FMath::Clamp(VectorToClamp.Z, Min, Max),
 						FMath::Clamp(VectorToClamp.W, Min, Max));
 	}
-<<<<<<< HEAD
-
-
-=======
-
-
->>>>>>> 4af6daef
+
+
 	void StencilMerger
 		( FRDGBuilder& GraphBuilder
 		, const FGlobalShaderMap* GlobalShaderMap
@@ -263,77 +250,6 @@
 		static bool bNotifiedAboutCustomDepth = false;
 		static const auto CVarCustomDepth = IConsoleManager::Get().FindTConsoleVariableDataInt(TEXT("r.CustomDepth"));
 		const int32 EnabledWithStencil = 3;
-<<<<<<< HEAD
-
-		if (CVarCustomDepth->GetValueOnAnyThread() != EnabledWithStencil && !bNotifiedAboutCustomDepth)
-		{
-			UE_LOG(ColorCorrectRegions, Error, TEXT("Per Actor Color Correction requires Custom Depth Mode to be set to \"Enabled With Stencil\""));
-			bNotifiedAboutCustomDepth = true;
-			return;
-		}
-		else if (CVarCustomDepth->GetValueOnAnyThread() == EnabledWithStencil)
-		{
-			bNotifiedAboutCustomDepth = false;
-		}
-
-		if (StencilIds.Num() == 0)
-		{
-			return;
-		}
-		FRDGTextureDesc DepthBufferOutputDesc = SceneColorRenderTarget.Texture->Desc;
-		DepthBufferOutputDesc.Format = EPixelFormat::PF_DepthStencil;
-		DepthBufferOutputDesc.ClearValue = FClearValueBinding(0);
-		DepthBufferOutputDesc.Flags = TexCreate_RenderTargetable | TexCreate_DepthStencilTargetable;
-		DepthBufferOutputDesc.ClearValue = FClearValueBinding(0, 0);
-
-		FRDGTextureDesc Desc = SceneColorRenderTarget.Texture->Desc;
-		Desc.Format = EPixelFormat::PF_R8_UINT;
-		FRDGTexture* MergedStencilTexture = GraphBuilder.CreateTexture(Desc, TEXT("CCR_MergedStencil"));
-		OutMergedStencilRenderTarget = FScreenPassRenderTarget(MergedStencilTexture, SceneColorRenderTarget.ViewRect, ERenderTargetLoadAction::EClear);
-		{
-			TShaderMapRef<FCCRStencilMergerPS> StencilMergerPS(GlobalShaderMap);
-			TShaderMapRef<FColorCorrectScreenPassVS> StencilMergerVS(GlobalShaderMap);
-			FCCRStencilMergerPS::FParameters* Parameters = GraphBuilder.AllocParameters<FCCRStencilMergerPS::FParameters>();
-			Parameters->SceneTextures = SceneTextures;
-			Parameters->RenderTargets[0] = OutMergedStencilRenderTarget.GetRenderTargetBinding();
-			Parameters->PostProcessOutput = SceneTextureViewportParams;
-			Parameters->View = View.ViewUniformBuffer;
-
-			FRHIBlendState* DefaultBlendState = FScreenPassPipelineState::FDefaultBlendState::GetRHI();
-				
-			FRHIResourceCreateInfo CreateInfo(TEXT("CCR_StencilIdBuffer"));
-
-			Parameters->StencilIds = GraphBuilder.CreateSRV(FRDGBufferSRVDesc(CreateStructuredBuffer(GraphBuilder, TEXT("CCR.StencilIdBuffer"), sizeof(uint32), StencilIds.Num(), &StencilIds[0], sizeof(uint32) * StencilIds.Num())));
-			Parameters->StencilIdCount = StencilIds.Num();
-
-			{
-				GraphBuilder.AddPass(
-					RDG_EVENT_NAME("ColorCorrectRegions_StencilMerger"),
-					Parameters,
-					ERDGPassFlags::Raster,
-						[&View,
-						StencilMergerVS,
-						StencilMergerPS,
-						Parameters,
-						RegionViewport,
-						DefaultBlendState](FRHICommandList& RHICmdList)
-					{
-						check(true);
-						DrawScreenPass(
-							RHICmdList,
-							static_cast<const FViewInfo&>(View),
-							RegionViewport,
-							RegionViewport,
-							FScreenPassPipelineState(StencilMergerVS, StencilMergerPS, DefaultBlendState, FScreenPassPipelineState::FDefaultDepthStencilState::GetRHI()),
-							EScreenPassDrawFlags::None,
-							[&](FRHICommandList& RHICmdList)
-							{
-								SetShaderParameters(RHICmdList, StencilMergerPS, StencilMergerPS.GetPixelShader(), *Parameters);
-							});
-					}
-				);
-			}
-=======
 
 		if (CVarCustomDepth->GetValueOnAnyThread() != EnabledWithStencil && !bNotifiedAboutCustomDepth)
 		{
@@ -384,17 +300,12 @@
 				StencilMergerPS,
 				Parameters
 			);
->>>>>>> 4af6daef
 		}
 	}
 
 	bool RenderRegion
 		( FRDGBuilder& GraphBuilder
 		, const FSceneView& View
-<<<<<<< HEAD
-		, const FPostProcessingInputs& Inputs
-=======
->>>>>>> 4af6daef
 		, const FSceneViewFamily& ViewFamily
 		, AColorCorrectRegion* Region
 		, const FIntRect& PrimaryViewRect
@@ -464,15 +375,9 @@
 
 			// We need to make sure that Bounding Rectangle is offset by the position of the View's Viewport.
 			Viewport.Min -= ConstrainedViewRect.Min;
-<<<<<<< HEAD
 
 			Viewport = Viewport.Scale(ScreenPercentage);
 
-=======
-
-			Viewport = Viewport.Scale(ScreenPercentage);
-
->>>>>>> 4af6daef
 			// Culling all regions that are not within the screen bounds.
 			if ((Viewport.Min.X >= PrimaryViewRect.Width() ||
 				Viewport.Min.Y >= PrimaryViewRect.Height() ||
@@ -486,7 +391,6 @@
 			// May extend beyond Allowed render target size.
 			Viewport.Clip(PrimaryViewRect);
 		}
-<<<<<<< HEAD
 
 
 		bool bIsAdvanced = false;
@@ -497,18 +401,6 @@
 																&RegionState->ColorGradingSettings.Midtones,
 																&RegionState->ColorGradingSettings.Highlights };
 
-=======
-
-
-		bool bIsAdvanced = false;
-
-		const FVector4 One(1., 1., 1., 1.);
-		const FVector4 Zero(0., 0., 0., 0.);
-		TArray<const FColorGradePerRangeSettings*> AdvancedSettings{ &RegionState->ColorGradingSettings.Shadows,
-																&RegionState->ColorGradingSettings.Midtones,
-																&RegionState->ColorGradingSettings.Highlights };
-
->>>>>>> 4af6daef
 		// Check if any of the regions are advanced.
 		for (auto SettingsIt = AdvancedSettings.CreateConstIterator(); SettingsIt; ++SettingsIt)
 		{
@@ -639,26 +531,6 @@
 			TShaderMapRef<FColorCorrectScreenPassVS> ScreenPassVS(GlobalShaderMap);
 			Parameters->RenderTargets[0] = BackBufferRenderTarget.GetRenderTargetBinding();
 
-<<<<<<< HEAD
-			GraphBuilder.AddPass(
-				RDG_EVENT_NAME("ColorCorrectRegions_ClearViewport"),
-				Parameters,
-				ERDGPassFlags::Raster,
-				[&View, ScreenPassVS, CopyPixelShader, RegionViewport, Parameters, DefaultBlendState](FRHICommandList& RHICmdList)
-				{
-					DrawScreenPass(
-						RHICmdList,
-						static_cast<const FViewInfo&>(View),
-						RegionViewport,
-						RegionViewport,
-						FScreenPassPipelineState(ScreenPassVS, CopyPixelShader, DefaultBlendState),
-						EScreenPassDrawFlags::None,
-						[&](FRHICommandList&)
-						{
-							SetShaderParameters(RHICmdList, CopyPixelShader, CopyPixelShader.GetPixelShader(), *Parameters);
-						});
-				});
-=======
 			AddDrawScreenPass(
 				GraphBuilder,
 				RDG_EVENT_NAME("ColorCorrectRegions_ClearViewport"),
@@ -670,7 +542,6 @@
 				DefaultBlendState,
 				Parameters
 			);
->>>>>>> 4af6daef
 		}
 #endif
 		// Main region rendering.
@@ -695,29 +566,13 @@
 			{
 				DrawScreenPass(
 					RHICmdList,
-					static_cast<const FViewInfo&>(View),
+					View,
 					RegionViewport, // Output Viewport
 					RegionViewport, // Input Viewport
 					FScreenPassPipelineState(VertexShader, PixelShader, DefaultBlendState, DepthStencilState),
 					EScreenPassDrawFlags::None,
 					[&](FRHICommandList& RHICmdList)
 					{
-<<<<<<< HEAD
-						SetUniformBufferParameterImmediate(RHICmdList, PixelShader.GetPixelShader(), PixelShader->GetUniformBufferParameter<FCCRRegionDataInputParameter>(), RegionData);
-						SetUniformBufferParameterImmediate(RHICmdList, PixelShader.GetPixelShader(), PixelShader->GetUniformBufferParameter<FCCRColorCorrectParameter>(), CCBase);
-						if (bIsAdvanced)
-						{
-							SetUniformBufferParameterImmediate(RHICmdList, PixelShader.GetPixelShader(), PixelShader->GetUniformBufferParameter<FCCRColorCorrectShadowsParameter>(), CCShadows);
-							SetUniformBufferParameterImmediate(RHICmdList, PixelShader.GetPixelShader(), PixelShader->GetUniformBufferParameter<FCCRColorCorrectMidtonesParameter>(), CCMidtones);
-							SetUniformBufferParameterImmediate(RHICmdList, PixelShader.GetPixelShader(), PixelShader->GetUniformBufferParameter<FCCRColorCorrectHighlightsParameter>(), CCHighlights);
-						}
-
-						VertexShader->SetParameters(RHICmdList, View);
-						SetShaderParameters(RHICmdList, VertexShader, VertexShader.GetVertexShader(), *PostProcessMaterialParameters);
-
-						PixelShader->SetParameters(RHICmdList, View);
-						SetShaderParameters(RHICmdList, PixelShader, PixelShader.GetPixelShader(), *PostProcessMaterialParameters);
-=======
 						FRHIBatchedShaderParameters& BatchedParameters = RHICmdList.GetScratchShaderParameters();
 
 						SetUniformBufferParameterImmediate(BatchedParameters, PixelShader->GetUniformBufferParameter<FCCRRegionDataInputParameter>(), RegionData);
@@ -740,7 +595,6 @@
 						SetShaderParameters(BatchedParameters, VertexShader, *PostProcessMaterialParameters);
 
 						RHICmdList.SetBatchedShaderParameters(VertexShader.GetVertexShader(), BatchedParameters);
->>>>>>> 4af6daef
 					});
 
 			});
@@ -771,7 +625,7 @@
 			{
 				DrawScreenPass(
 					RHICmdList,
-					static_cast<const FViewInfo&>(View),
+					View,
 					RegionViewport,
 					RegionViewport,
 					FScreenPassPipelineState(ScreenPassVS, CopyPixelShader, CopyBlendState),
@@ -803,8 +657,6 @@
 		if ((WorldSubsystem->RegionsPriorityBased.Num() == 0 && WorldSubsystem->RegionsDistanceBased.Num() == 0) || !ViewSupportsRegions(View))
 		{
 			return;
-<<<<<<< HEAD
-=======
 		}
 	}
 	else
@@ -860,75 +712,12 @@
 			SceneTextureInput.Viewport = SceneTextureViewportParams;
 			SceneTextureInput.Texture = SceneColorRenderTarget.Texture;
 			SceneTextureInput.Sampler = PointClampSampler;
->>>>>>> 4af6daef
-		}
-	}
-	else
-	{
-		return;
-	}
-
-	Inputs.Validate();
-
-	const FSceneViewFamily& ViewFamily = *View.Family;
-
-	DynamicRenderScaling::TMap<float> UpperBounds = ViewFamily.GetScreenPercentageInterface()->GetResolutionFractionsUpperBound();
-	const auto FeatureLevel = View.GetFeatureLevel();
-	const float ScreenPercentage = UpperBounds[GDynamicPrimaryResolutionFraction] * ViewFamily.SecondaryViewFraction;
-	
-	// We need to make sure to take Windows and Scene scale into account.
-
-	checkSlow(View.bIsViewInfo); // can't do dynamic_cast because FViewInfo doesn't have any virtual functions.
-	const FIntRect PrimaryViewRect = static_cast<const FViewInfo&>(View).ViewRect;
-
-	FScreenPassTexture SceneColor((*Inputs.SceneTextures)->SceneColorTexture, PrimaryViewRect);
-
-
-	if (!SceneColor.IsValid())
-	{
-		return;
-	}
-
-	{
-		// Getting material data for the current view.
-		FGlobalShaderMap* GlobalShaderMap = GetGlobalShaderMap(GMaxRHIFeatureLevel);
-
-		// Reusing the same output description for our back buffer as SceneColor
-		FRDGTextureDesc ColorCorrectRegionsOutputDesc = SceneColor.Texture->Desc;
-
-		ColorCorrectRegionsOutputDesc.Format = PF_FloatRGBA;
-		FLinearColor ClearColor(0., 0., 0., 0.);
-		ColorCorrectRegionsOutputDesc.ClearValue = FClearValueBinding(ClearColor);
-
-		FRDGTexture* BackBufferRenderTargetTexture = GraphBuilder.CreateTexture(ColorCorrectRegionsOutputDesc, TEXT("BackBufferRenderTargetTexture"));
-		FScreenPassRenderTarget BackBufferRenderTarget = FScreenPassRenderTarget(BackBufferRenderTargetTexture, SceneColor.ViewRect, ERenderTargetLoadAction::EClear);
-		FScreenPassRenderTarget SceneColorRenderTarget(SceneColor, ERenderTargetLoadAction::ELoad);
-		const FScreenPassTextureViewport SceneColorTextureViewport(SceneColor);
-
-		FRHIBlendState* DefaultBlendState = FScreenPassPipelineState::FDefaultBlendState::GetRHI();
-
-		RDG_EVENT_SCOPE(GraphBuilder, "Color Correct Regions %dx%d", SceneColorTextureViewport.Rect.Width(), SceneColorTextureViewport.Rect.Height());
-
-<<<<<<< HEAD
-		FRHISamplerState* PointClampSampler = TStaticSamplerState<SF_Point, AM_Clamp, AM_Clamp, AM_Clamp>::GetRHI();
-		const FScreenPassTextureViewportParameters SceneTextureViewportParams = GetTextureViewportParameters(SceneColorTextureViewport);
-		FScreenPassTextureInput SceneTextureInput;
-		{
-			SceneTextureInput.Viewport = SceneTextureViewportParams;
-			SceneTextureInput.Texture = SceneColorRenderTarget.Texture;
-			SceneTextureInput.Sampler = PointClampSampler;
-		}
-
-		// Because we are not using proxy material, but plain global shader, we need to setup Scene textures ourselves.
-		// We don't need to do this per region.
-		check(View.bIsViewInfo);
-		FSceneTextureShaderParameters SceneTextures = CreateSceneTextureShaderParameters(GraphBuilder, ((const FViewInfo&)View).GetSceneTexturesChecked(), View.GetFeatureLevel(), ESceneTextureSetupMode::All);
-=======
+		}
+
 		// Because we are not using proxy material, but plain global shader, we need to setup Scene textures ourselves.
 		// We don't need to do this per region.
 		check(View.bIsViewInfo);
 		FSceneTextureShaderParameters SceneTextures = CreateSceneTextureShaderParameters(GraphBuilder, View, ESceneTextureSetupMode::All);
->>>>>>> 4af6daef
 
 		WorldSubsystem->SortRegionsByDistance(View.ViewLocation);
 		{
@@ -938,10 +727,6 @@
 				AColorCorrectRegion* Region = *It;
 				RenderRegion(GraphBuilder
 					, View
-<<<<<<< HEAD
-					, Inputs
-=======
->>>>>>> 4af6daef
 					, ViewFamily
 					, Region
 					, PrimaryViewRect
@@ -959,10 +744,6 @@
 				AColorCorrectRegion* Region = *It;
 				RenderRegion(GraphBuilder
 					, View
-<<<<<<< HEAD
-					, Inputs
-=======
->>>>>>> 4af6daef
 					, ViewFamily
 					, Region
 					, PrimaryViewRect
