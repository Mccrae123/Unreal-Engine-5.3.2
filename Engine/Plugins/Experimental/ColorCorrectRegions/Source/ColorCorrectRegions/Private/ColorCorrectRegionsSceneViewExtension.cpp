--- conflicted
+++ resolved
@@ -348,14 +348,10 @@
 		*/
 		if (!RegionState->bIsActiveThisFrame ||
 			Region->IsActorBeingDestroyed() ||
-<<<<<<< HEAD
-			RegionState->World != ViewFamily.Scene->GetWorld())
-=======
 			RegionState->World != ViewFamily.Scene->GetWorld() ||
 			View.HiddenPrimitives.Contains(RegionState->FirstPrimitiveId) ||
 			(View.ShowOnlyPrimitives.IsSet() && !View.ShowOnlyPrimitives->Contains(RegionState->FirstPrimitiveId))
 			)
->>>>>>> 74d0b334
 		{
 			return false;
 		}
@@ -497,17 +493,10 @@
 			const float ScaleMultiplier = View.WorldToMetersScale / 2.;
 			// Pre multiplied scale. 
 			RegionData.Scale = (FVector3f)RegionState->ActorScale * ScaleMultiplier;
-<<<<<<< HEAD
 
 			RegionData.WhiteTemp = RegionState->Temperature;
 			RegionData.Tint = RegionState->Tint;
 
-=======
-
-			RegionData.WhiteTemp = RegionState->Temperature;
-			RegionData.Tint = RegionState->Tint;
-
->>>>>>> 74d0b334
 			RegionData.Inner = RegionState->Inner;
 			RegionData.Outer = RegionState->Outer;
 
@@ -678,9 +667,6 @@
 
 void FColorCorrectRegionsSceneViewExtension::PrePostProcessPass_RenderThread(FRDGBuilder& GraphBuilder, const FSceneView& View, const FPostProcessingInputs& Inputs)
 {
-<<<<<<< HEAD
-	// Necessary for when an actor is added or removed from the scene. Also when priority is changed.
-=======
 	if (IsValid(WorldSubsystem))
 	{
 		FScopeLock RegionScopeLock(&WorldSubsystem->RegionAccessCriticalSection);
@@ -692,14 +678,8 @@
 		}
 	}
 	else
->>>>>>> 74d0b334
-	{
-		FScopeLock RegionScopeLock(&WorldSubsystem->RegionAccessCriticalSection);
-
-		if ((WorldSubsystem->RegionsPriorityBased.Num() == 0 && WorldSubsystem->RegionsDistanceBased.Num() == 0) || !ViewSupportsRegions(View))
-		{
-			return;
-		}
+	{
+		return;
 	}
 
 	Inputs.Validate();
