--- conflicted
+++ resolved
@@ -106,11 +106,7 @@
  * or during BeginPlay/EndPlay to register itself. 
  * More information in ColorCorrectRegionsSubsytem.h
  */
-<<<<<<< HEAD
-UCLASS(Blueprintable, Abstract)
-=======
 UCLASS(Blueprintable, NotPlaceable, Abstract)
->>>>>>> d731a049
 class COLORCORRECTREGIONS_API AColorCorrectRegion : public AActor
 {
 	GENERATED_UCLASS_BODY()
