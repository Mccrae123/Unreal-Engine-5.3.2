// Copyright Epic Games, Inc. All Rights Reserved.
#pragma once

#include "ChaosCloth/ChaosClothConstraints.h"
#include "Chaos/PBDSoftsEvolutionFwd.h"
#include "Chaos/ArrayCollectionArray.h"
#include "Chaos/Transform.h"
#include "Chaos/Framework/PhysicsSolverBase.h"
#include "Chaos/ImplicitObject.h"
#include "PhysicsProxy/PerSolverFieldSystem.h"

class USkeletalMeshComponent;
class UClothingAssetCommon;

namespace Chaos
{
	class FTriangleMesh;

	class FClothingSimulationCloth;
	class FClothingSimulationCollider;
	class FClothingSimulationMesh;

	// Solver simulation node
	class CHAOSCLOTH_API FClothingSimulationSolver final : public FPhysicsSolverEvents
	{
	public:
		FClothingSimulationSolver();
		~FClothingSimulationSolver();
		

		// ---- Animatable property setters ----
		void SetLocalSpaceLocation(const FVec3& InLocalSpaceLocation, bool bReset = false);
		const FVec3& GetLocalSpaceLocation() const { return LocalSpaceLocation; }
		void SetLocalSpaceRotation(const FQuat& InLocalSpaceRotation) { LocalSpaceRotation = InLocalSpaceRotation; }
		const FRotation3& GetLocalSpaceRotation() const { return LocalSpaceRotation; }
<<<<<<< HEAD
=======
		void SetVelocityScale(FReal InVelocityScale) { VelocityScale = InVelocityScale; }
		FReal GetVelocityScale() const { return VelocityScale; }
>>>>>>> d731a049

		// Disables all Cloths gravity override mechanism
		void EnableClothGravityOverride(bool bInIsClothGravityOverrideEnabled) { bIsClothGravityOverrideEnabled = bInIsClothGravityOverrideEnabled; }
		bool IsClothGravityOverrideEnabled() const { return bIsClothGravityOverrideEnabled; }
		void SetGravity(const TVec3<FRealSingle>& InGravity) { Gravity = InGravity; }
		const TVec3<FRealSingle>& GetGravity() const { return Gravity; }

		void SetWindVelocity(const TVec3<FRealSingle>& InWindVelocity, FRealSingle InLegacyWindAdaption = (FRealSingle)0.);
		const TVec3<FRealSingle>& GetWindVelocity() const { return WindVelocity; }
<<<<<<< HEAD

		UE_DEPRECATED(4.27, "Use SetWindProperties instead.")
		void SetWindFluidDensity(FRealSingle /*WindFluidDensity*/) {}
=======
>>>>>>> d731a049

		void SetNumIterations(int32 InNumIterations) { NumIterations = InNumIterations; }
		int32 GetNumIterations() const { return NumIterations; }
		void SetMaxNumIterations(int32 InMaxNumIterations) { MaxNumIterations = InMaxNumIterations; }
		int32 GetMaxNumIterations() const { return MaxNumIterations; }
		void SetNumSubsteps(int32 InNumSubsteps) { NumSubsteps = InNumSubsteps; }
		int32 GetNumSubsteps() const { return NumSubsteps; }
		void SetEnableSolver(bool InbEnableSolver) { bEnableSolver = InbEnableSolver; }
		bool GetEnableSolver() const { return bEnableSolver; }
		// ---- End of the animatable property setters ----

		// ---- Object management functions ----
		void SetCloths(TArray<FClothingSimulationCloth*>&& InCloths); 
		void AddCloth(FClothingSimulationCloth* InCloth);
		void RemoveCloth(FClothingSimulationCloth* InCloth);
		void RemoveCloths();

		void RefreshCloth(FClothingSimulationCloth* InCloth);
		void RefreshCloths();

		TConstArrayView<const FClothingSimulationCloth*> GetCloths() const { return Cloths; }

<<<<<<< HEAD
		// Update solver properties before simulation.
		void Update(FSolverReal InDeltaTime);

=======
		/** Advance the simulation. */
		void Update(FSolverReal InDeltaTime);

		/** Return the last delta time used for advancing the simulation. */
		FSolverReal GetDeltaTime() const { return DeltaTime; }

		/** Set the cached positions onto the particles */
		void UpdateFromCache(const TArray<FVector>& CachedPositions, const TArray<FVector>& CachedVelocities);

>>>>>>> d731a049
		// Return the actual of number of iterations used by the Evolution solver after the update (different from the number of iterations, depends on frame rate)
		int32 GetNumUsedIterations() const;

		FBoxSphereBounds CalculateBounds() const;
		// ---- End of the object management functions ----

		// ---- Cloth interface ----
		int32 AddParticles(int32 NumParticles, uint32 GroupId);
		void EnableParticles(int32 Offset, bool bEnable);

		void ResetStartPose(int32 Offset, int32 NumParticles);

		// Get the current solver time
		FSolverReal GetTime() const { return Time; }
		void SetParticleMassUniform(int32 Offset, FRealSingle UniformMass, FRealSingle MinPerParticleMass, const FTriangleMesh& Mesh, const TFunctionRef<bool(int32)>& KinematicPredicate);
		void SetParticleMassFromTotalMass(int32 Offset, FRealSingle TotalMass, FRealSingle MinPerParticleMass, const FTriangleMesh& Mesh, const TFunctionRef<bool(int32)>& KinematicPredicate);
		void SetParticleMassFromDensity(int32 Offset, FRealSingle Density, FRealSingle MinPerParticleMass, const FTriangleMesh& Mesh, const TFunctionRef<bool(int32)>& KinematicPredicate);

		// Set the amount of velocity allowed to filter from the given change in reference space transform, including local simulation space.
		void SetReferenceVelocityScale(uint32 GroupId,
			const FRigidTransform3& OldReferenceSpaceTransform,
			const FRigidTransform3& ReferenceSpaceTransform,
			const TVec3<FRealSingle>& LinearVelocityScale,
			FRealSingle AngularVelocityScale,
			FRealSingle FictitiousAngularScale);

		// Set general cloth simulation properties.
		void SetProperties(
			uint32 GroupId,
			FRealSingle DampingCoefficient,
			FRealSingle MotionDampingCoefficient,
			FRealSingle CollisionThickness,
			FRealSingle FrictionCoefficient);

		// Set whether to use continuous collision detection.
		void SetUseCCD(uint32 GroupId, bool bUseCCD);

		// Set per group gravity, used to override solver's gravity. Must be called during cloth update.
		void SetGravity(uint32 GroupId, const TVec3<FRealSingle>& Gravity);

		// Set per group wind velocity, used to override solver's wind velocity. Must be called during cloth update.
		void SetWindVelocity(uint32 GroupId, const TVec3<FRealSingle>& InWindVelocity);
<<<<<<< HEAD

		// Set the geometry affected by the wind.
		void SetWindGeometry(uint32 GroupId, const FTriangleMesh& TriangleMesh, const TConstArrayView<FRealSingle>& DragMultipliers, const TConstArrayView<FRealSingle>& LiftMultipliers);

		// Set the wind properties.
		void SetWindProperties(uint32 GroupId, const TVec2<FRealSingle>& Drag, const TVec2<FRealSingle>& Lift, FRealSingle AirDensity = 1.225e-6f);

		// Return the wind velocity field associated with a given group id.
		const Softs::FVelocityField& GetWindVelocityField(uint32 GroupId);
=======

		// Set the geometry affected by the wind and pressure
		void SetWindAndPressureGeometry(uint32 GroupId, const FTriangleMesh& TriangleMesh, const TConstArrayView<FRealSingle>& DragMultipliers, const TConstArrayView<FRealSingle>& LiftMultipliers, const TConstArrayView<FRealSingle>& PressureMultipliers);
		UE_DEPRECATED(5.1, "Chaos::Softs::FVelocityField has been renamed FVelocityAndPressureField to match its new behavior.")
		void SetWindGeometry(uint32 GroupId, const FTriangleMesh& TriangleMesh, const TConstArrayView<FRealSingle>& DragMultipliers, const TConstArrayView<FRealSingle>& LiftMultipliers)
		{
			SetWindAndPressureGeometry(GroupId, TriangleMesh, DragMultipliers, LiftMultipliers, TConstArrayView<FRealSingle>());
		}

		// Set the wind and pressure properties.
		void SetWindAndPressureProperties(uint32 GroupId, const TVec2<FRealSingle>& Drag, const TVec2<FRealSingle>& Lift, FRealSingle AirDensity = 1.225e-6f, const TVec2<FRealSingle>& Pressure = TVec2<FRealSingle>::ZeroVector);
		UE_DEPRECATED(5.1, "Chaos::Softs::FVelocityField has been renamed FVelocityAndPressureField to match its new behavior.")
		void SetWindProperties(uint32 GroupId, const TVec2<FRealSingle>& Drag, const TVec2<FRealSingle>& Lift, FRealSingle AirDensity = 1.225e-6f)
		{
			SetWindAndPressureProperties(GroupId, Drag, Lift, AirDensity);
		}

		// Return the wind velocity and pressure field associated with a given group id.
		const Softs::FVelocityAndPressureField& GetWindVelocityAndPressureField(uint32 GroupId);
		UE_DEPRECATED(5.1, "Chaos::Softs::FVelocityField has been renamed FVelocityAndPressureField to match its new behavior.")
		PRAGMA_DISABLE_DEPRECATION_WARNINGS
		const Softs::FVelocityField& GetWindVelocityField(uint32 GroupId) { return GetWindVelocityAndPressureField(GroupId); }
		PRAGMA_ENABLE_DEPRECATION_WARNINGS
>>>>>>> d731a049

		// Add external forces to the particles
		void AddExternalForces(uint32 GroupId, bool bUseLegacyWind);

		const Softs::FSolverVec3* GetOldAnimationPositions(int32 Offset) const { return OldAnimationPositions.GetData() + Offset; }
		Softs::FSolverVec3* GetOldAnimationPositions(int32 Offset) { return OldAnimationPositions.GetData() + Offset; }
		const Softs::FSolverVec3* GetAnimationPositions(int32 Offset) const { return AnimationPositions.GetData() + Offset; }
		Softs::FSolverVec3* GetAnimationPositions(int32 Offset) { return AnimationPositions.GetData() + Offset; }
		const Softs::FSolverVec3* GetAnimationNormals(int32 Offset) const { return AnimationNormals.GetData() + Offset; }
		Softs::FSolverVec3* GetAnimationNormals(int32 Offset) { return AnimationNormals.GetData() + Offset; }
		const Softs::FSolverVec3* GetNormals(int32 Offset) const { return Normals.GetData() + Offset; }
		Softs::FSolverVec3* GetNormals(int32 Offset) { return Normals.GetData() + Offset; }
		const Softs::FPAndInvM* GetParticlePandInvMs(int32 Offset) const;
		Softs::FPAndInvM* GetParticlePandInvMs(int32 Offset);
		const Softs::FSolverVec3* GetParticleXs(int32 Offset) const;
		Softs::FSolverVec3* GetParticleXs(int32 Offset);
		const Softs::FSolverVec3* GetParticleVs(int32 Offset) const;
		Softs::FSolverVec3* GetParticleVs(int32 Offset);
		const Softs::FSolverReal* GetParticleInvMasses(int32 Offset) const;
		const FClothConstraints& GetClothConstraints(int32 Offset) const { return *ClothsConstraints.FindChecked(Offset); }
		FClothConstraints& GetClothConstraints(int32 Offset) { return *ClothsConstraints.FindChecked(Offset); }
		uint32 GetNumParticles() const;
		// ---- End of the Cloth interface ----

		// ---- Collider interface ----
		int32 AddCollisionParticles(int32 NumCollisionParticles, uint32 GroupId, int32 RecycledOffset = 0);
		void EnableCollisionParticles(int32 Offset, bool bEnable);

		void ResetCollisionStartPose(int32 Offset, int32 NumCollisionParticles);

		const int32* GetCollisionBoneIndices(int32 Offset) const { return CollisionBoneIndices.GetData() + Offset; }
		int32* GetCollisionBoneIndices(int32 Offset) { return CollisionBoneIndices.GetData() + Offset; }
		const Softs::FSolverRigidTransform3* GetCollisionBaseTransforms(int32 Offset) const { return CollisionBaseTransforms.GetData() + Offset; }
		Softs::FSolverRigidTransform3* GetCollisionBaseTransforms(int32 Offset) { return CollisionBaseTransforms.GetData() + Offset; }
		const Softs::FSolverRigidTransform3* GetOldCollisionTransforms(int32 Offset) const { return OldCollisionTransforms.GetData() + Offset; }
		Softs::FSolverRigidTransform3* GetOldCollisionTransforms(int32 Offset) { return OldCollisionTransforms.GetData() + Offset; }
		const Softs::FSolverRigidTransform3* GetCollisionTransforms(int32 Offset) const { return CollisionTransforms.GetData() + Offset; }
		Softs::FSolverRigidTransform3* GetCollisionTransforms(int32 Offset) { return CollisionTransforms.GetData() + Offset; }
		const Softs::FSolverVec3* GetCollisionParticleXs(int32 Offset) const;
		Softs::FSolverVec3* GetCollisionParticleXs(int32 Offset);
		const Softs::FSolverRotation3* GetCollisionParticleRs(int32 Offset) const;
		Softs::FSolverRotation3* GetCollisionParticleRs(int32 Offset);
		void SetCollisionGeometry(int32 Offset, int32 Index, TUniquePtr<FImplicitObject>&& Geometry);
		const TUniquePtr<FImplicitObject>* GetCollisionGeometries(int32 Offset) const;
		const bool* GetCollisionStatus(int32 Offset) const;
		const TArray<Softs::FSolverVec3>& GetCollisionContacts() const;
		const TArray<Softs::FSolverVec3>& GetCollisionNormals() const;
		// ---- End of the Collider interface ----

		// ---- Field interface ----
		FPerSolverFieldSystem& GetPerSolverField() { return PerSolverField; }
		const FPerSolverFieldSystem& GetPerSolverField() const { return PerSolverField; }
		// ---- End of the Field interface ----

	private:
		void ResetParticles();
		void ResetCollisionParticles(int32 InCollisionParticlesOffset = 0);
		void ApplyPreSimulationTransforms();
		Softs::FSolverReal SetParticleMassPerArea(int32 Offset, int32 Size, const FTriangleMesh& Mesh);
		void ParticleMassUpdateDensity(const FTriangleMesh& Mesh, Softs::FSolverReal Density);
<<<<<<< HEAD
		void ParticleMassClampAndEnslave(int32 Offset, int32 Size, Softs::FSolverReal MinPerParticleMass, const TFunctionRef<bool(int32)>& KinematicPredicate);
=======
		void ParticleMassClampAndKinematicStateUpdate(int32 Offset, int32 Size, Softs::FSolverReal MinPerParticleMass, const TFunctionRef<bool(int32)>& KinematicPredicate);
>>>>>>> d731a049

		// Update the solver field forces/velocities at the particles location
		void UpdateSolverField();

	private:
		TUniquePtr<Softs::FPBDEvolution> Evolution;

		// Object arrays
		TArray<FClothingSimulationCloth*> Cloths;

		// Simulation group attributes
		TArrayCollectionArray<Softs::FSolverRigidTransform3> PreSimulationTransforms;  // Allow a different frame of reference for each cloth groups
		TArrayCollectionArray<Softs::FSolverVec3> FictitiousAngularDisplacements;  // Relative angular displacement of the reference bone that depends on the fictitious angular scale factor

		// Particle attributes
		TArrayCollectionArray<Softs::FSolverVec3> Normals;
		TArrayCollectionArray<Softs::FSolverVec3> OldAnimationPositions;
		TArrayCollectionArray<Softs::FSolverVec3> AnimationPositions;
		TArrayCollectionArray<Softs::FSolverVec3> AnimationNormals;

		// Collision particle attributes
		TArrayCollectionArray<int32> CollisionBoneIndices;
		TArrayCollectionArray<Softs::FSolverRigidTransform3> CollisionBaseTransforms;
		TArrayCollectionArray<Softs::FSolverRigidTransform3> OldCollisionTransforms;
		TArrayCollectionArray<Softs::FSolverRigidTransform3> CollisionTransforms;

		// Cloth constraints
		TMap<int32, TUniquePtr<FClothConstraints>> ClothsConstraints;

		// Local space simulation
		FVec3 OldLocalSpaceLocation;  // This is used to translate between world space and simulation space,
		FVec3 LocalSpaceLocation;     // add this to simulation space coordinates to get world space coordinates, must keep FReal as underlying type for LWC
		FRotation3 LocalSpaceRotation;
<<<<<<< HEAD
=======
		FReal VelocityScale;
>>>>>>> d731a049

		// Time stepping
		FSolverReal Time;
		FSolverReal DeltaTime;
		int32 NumIterations;
		int32 MaxNumIterations;
		int32 NumSubsteps;

		// Solver colliders offset
		int32 CollisionParticlesOffset;  // Collision particle offset on the first solver/non cloth collider
		int32 CollisionParticlesSize;  // Number of solver only colliders

		// Solver parameters
		TVec3<FRealSingle> Gravity;
		TVec3<FRealSingle> WindVelocity;
		FRealSingle LegacyWindAdaption;
		bool bIsClothGravityOverrideEnabled;

		// Field system unique to the cloth solver
		FPerSolverFieldSystem PerSolverField;

		// Boolean to enable/disable solver in case caching is used
		bool bEnableSolver;
	};

} // namespace Chaos

<<<<<<< HEAD
// Support ISPC enable/disable in non-shipping builds
constexpr bool bChaos_CalculateBounds_ISPC_Enable = true;
#if !INTEL_ISPC
const bool bChaos_PreSimulationTransforms_ISPC_Enabled = false;
const bool bChaos_CalculateBounds_ISPC_Enabled = false;
#elif UE_BUILD_SHIPPING
const bool bChaos_PreSimulationTransforms_ISPC_Enabled = true;
const bool bChaos_CalculateBounds_ISPC_Enabled = bChaos_CalculateBounds_ISPC_Enable;
=======
#if !defined(CHAOS_CALCULATE_BOUNDS_ISPC_ENABLED_DEFAULT)
#define CHAOS_CALCULATE_BOUNDS_ISPC_ENABLED_DEFAULT 1
#endif

#if !defined(CHAOS_PRE_SIMULATION_TRANSFORMS_ISPC_ENABLED_DEFAULT)
#define CHAOS_PRE_SIMULATION_TRANSFORMS_ISPC_ENABLED_DEFAULT 1
#endif

// Support run-time toggling on supported platforms in non-shipping configurations
#if !INTEL_ISPC || UE_BUILD_SHIPPING
static constexpr bool bChaos_CalculateBounds_ISPC_Enabled = INTEL_ISPC && CHAOS_CALCULATE_BOUNDS_ISPC_ENABLED_DEFAULT;
static constexpr bool bChaos_PreSimulationTransforms_ISPC_Enabled = INTEL_ISPC && CHAOS_PRE_SIMULATION_TRANSFORMS_ISPC_ENABLED_DEFAULT;
>>>>>>> d731a049
#else
extern bool bChaos_PreSimulationTransforms_ISPC_Enabled;
extern bool bChaos_CalculateBounds_ISPC_Enabled;
#endif<|MERGE_RESOLUTION|>--- conflicted
+++ resolved
@@ -33,11 +33,8 @@
 		const FVec3& GetLocalSpaceLocation() const { return LocalSpaceLocation; }
 		void SetLocalSpaceRotation(const FQuat& InLocalSpaceRotation) { LocalSpaceRotation = InLocalSpaceRotation; }
 		const FRotation3& GetLocalSpaceRotation() const { return LocalSpaceRotation; }
-<<<<<<< HEAD
-=======
 		void SetVelocityScale(FReal InVelocityScale) { VelocityScale = InVelocityScale; }
 		FReal GetVelocityScale() const { return VelocityScale; }
->>>>>>> d731a049
 
 		// Disables all Cloths gravity override mechanism
 		void EnableClothGravityOverride(bool bInIsClothGravityOverrideEnabled) { bIsClothGravityOverrideEnabled = bInIsClothGravityOverrideEnabled; }
@@ -47,12 +44,6 @@
 
 		void SetWindVelocity(const TVec3<FRealSingle>& InWindVelocity, FRealSingle InLegacyWindAdaption = (FRealSingle)0.);
 		const TVec3<FRealSingle>& GetWindVelocity() const { return WindVelocity; }
-<<<<<<< HEAD
-
-		UE_DEPRECATED(4.27, "Use SetWindProperties instead.")
-		void SetWindFluidDensity(FRealSingle /*WindFluidDensity*/) {}
-=======
->>>>>>> d731a049
 
 		void SetNumIterations(int32 InNumIterations) { NumIterations = InNumIterations; }
 		int32 GetNumIterations() const { return NumIterations; }
@@ -75,11 +66,6 @@
 
 		TConstArrayView<const FClothingSimulationCloth*> GetCloths() const { return Cloths; }
 
-<<<<<<< HEAD
-		// Update solver properties before simulation.
-		void Update(FSolverReal InDeltaTime);
-
-=======
 		/** Advance the simulation. */
 		void Update(FSolverReal InDeltaTime);
 
@@ -89,7 +75,6 @@
 		/** Set the cached positions onto the particles */
 		void UpdateFromCache(const TArray<FVector>& CachedPositions, const TArray<FVector>& CachedVelocities);
 
->>>>>>> d731a049
 		// Return the actual of number of iterations used by the Evolution solver after the update (different from the number of iterations, depends on frame rate)
 		int32 GetNumUsedIterations() const;
 
@@ -132,17 +117,6 @@
 
 		// Set per group wind velocity, used to override solver's wind velocity. Must be called during cloth update.
 		void SetWindVelocity(uint32 GroupId, const TVec3<FRealSingle>& InWindVelocity);
-<<<<<<< HEAD
-
-		// Set the geometry affected by the wind.
-		void SetWindGeometry(uint32 GroupId, const FTriangleMesh& TriangleMesh, const TConstArrayView<FRealSingle>& DragMultipliers, const TConstArrayView<FRealSingle>& LiftMultipliers);
-
-		// Set the wind properties.
-		void SetWindProperties(uint32 GroupId, const TVec2<FRealSingle>& Drag, const TVec2<FRealSingle>& Lift, FRealSingle AirDensity = 1.225e-6f);
-
-		// Return the wind velocity field associated with a given group id.
-		const Softs::FVelocityField& GetWindVelocityField(uint32 GroupId);
-=======
 
 		// Set the geometry affected by the wind and pressure
 		void SetWindAndPressureGeometry(uint32 GroupId, const FTriangleMesh& TriangleMesh, const TConstArrayView<FRealSingle>& DragMultipliers, const TConstArrayView<FRealSingle>& LiftMultipliers, const TConstArrayView<FRealSingle>& PressureMultipliers);
@@ -166,7 +140,6 @@
 		PRAGMA_DISABLE_DEPRECATION_WARNINGS
 		const Softs::FVelocityField& GetWindVelocityField(uint32 GroupId) { return GetWindVelocityAndPressureField(GroupId); }
 		PRAGMA_ENABLE_DEPRECATION_WARNINGS
->>>>>>> d731a049
 
 		// Add external forces to the particles
 		void AddExternalForces(uint32 GroupId, bool bUseLegacyWind);
@@ -227,11 +200,7 @@
 		void ApplyPreSimulationTransforms();
 		Softs::FSolverReal SetParticleMassPerArea(int32 Offset, int32 Size, const FTriangleMesh& Mesh);
 		void ParticleMassUpdateDensity(const FTriangleMesh& Mesh, Softs::FSolverReal Density);
-<<<<<<< HEAD
-		void ParticleMassClampAndEnslave(int32 Offset, int32 Size, Softs::FSolverReal MinPerParticleMass, const TFunctionRef<bool(int32)>& KinematicPredicate);
-=======
 		void ParticleMassClampAndKinematicStateUpdate(int32 Offset, int32 Size, Softs::FSolverReal MinPerParticleMass, const TFunctionRef<bool(int32)>& KinematicPredicate);
->>>>>>> d731a049
 
 		// Update the solver field forces/velocities at the particles location
 		void UpdateSolverField();
@@ -265,10 +234,7 @@
 		FVec3 OldLocalSpaceLocation;  // This is used to translate between world space and simulation space,
 		FVec3 LocalSpaceLocation;     // add this to simulation space coordinates to get world space coordinates, must keep FReal as underlying type for LWC
 		FRotation3 LocalSpaceRotation;
-<<<<<<< HEAD
-=======
 		FReal VelocityScale;
->>>>>>> d731a049
 
 		// Time stepping
 		FSolverReal Time;
@@ -296,16 +262,6 @@
 
 } // namespace Chaos
 
-<<<<<<< HEAD
-// Support ISPC enable/disable in non-shipping builds
-constexpr bool bChaos_CalculateBounds_ISPC_Enable = true;
-#if !INTEL_ISPC
-const bool bChaos_PreSimulationTransforms_ISPC_Enabled = false;
-const bool bChaos_CalculateBounds_ISPC_Enabled = false;
-#elif UE_BUILD_SHIPPING
-const bool bChaos_PreSimulationTransforms_ISPC_Enabled = true;
-const bool bChaos_CalculateBounds_ISPC_Enabled = bChaos_CalculateBounds_ISPC_Enable;
-=======
 #if !defined(CHAOS_CALCULATE_BOUNDS_ISPC_ENABLED_DEFAULT)
 #define CHAOS_CALCULATE_BOUNDS_ISPC_ENABLED_DEFAULT 1
 #endif
@@ -318,7 +274,6 @@
 #if !INTEL_ISPC || UE_BUILD_SHIPPING
 static constexpr bool bChaos_CalculateBounds_ISPC_Enabled = INTEL_ISPC && CHAOS_CALCULATE_BOUNDS_ISPC_ENABLED_DEFAULT;
 static constexpr bool bChaos_PreSimulationTransforms_ISPC_Enabled = INTEL_ISPC && CHAOS_PRE_SIMULATION_TRANSFORMS_ISPC_ENABLED_DEFAULT;
->>>>>>> d731a049
 #else
 extern bool bChaos_PreSimulationTransforms_ISPC_Enabled;
 extern bool bChaos_CalculateBounds_ISPC_Enabled;
