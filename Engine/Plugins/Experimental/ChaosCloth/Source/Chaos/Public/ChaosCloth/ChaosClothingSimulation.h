// Copyright Epic Games, Inc. All Rights Reserved.
#pragma once

#include "ClothingSimulation.h"
#include "ClothingAsset.h"
#include "ClothCollisionData.h"
#include "Chaos/ChaosDebugDrawDeclares.h"
#include "ChaosCloth/ChaosClothConfig.h"
#include "Templates/Atomic.h"
#include "Templates/UniquePtr.h"

class USkeletalMeshComponent;
class FClothingSimulationContextCommon;
#if WITH_EDITOR
class UMaterial;
#endif

namespace Chaos
{
	class FTriangleMesh;
	class FPBDLongRangeConstraintsBase;
	class FPBDEvolution;
	class FClothingSimulationSolver;
	class FClothingSimulationMesh;
	class FClothingSimulationCloth;
	class FClothingSimulationCollider;

	typedef FClothingSimulationContextCommon FClothingSimulationContext;

	class FClothingSimulation : public FClothingSimulationCommon
#if WITH_EDITOR
		, public FGCObject  // Add garbage collection for debug cloth material
#endif  // #if WITH_EDITOR
	{
	public:
		FClothingSimulation();
		virtual ~FClothingSimulation() override;

	protected:
		// IClothingSimulation interface
		virtual void Initialize() override;
		virtual void Shutdown() override;

		virtual IClothingSimulationContext* CreateContext() override;
		virtual void DestroyContext(IClothingSimulationContext* InContext) override { delete InContext; }

		virtual void CreateActor(USkeletalMeshComponent* InOwnerComponent, UClothingAssetBase* InAsset, int32 SimDataIndex) override;
		virtual void DestroyActors() override;

		virtual bool ShouldSimulate() const override;
		virtual void Simulate(IClothingSimulationContext* InContext) override;
		virtual void GetSimulationData(TMap<int32, FClothSimulData>& OutData, USkeletalMeshComponent* InOwnerComponent, USkinnedMeshComponent* InOverrideComponent) const override;

		// Return bounds in local space (or in world space if InOwnerComponent is null).
		virtual FBoxSphereBounds GetBounds(const USkeletalMeshComponent* InOwnerComponent) const override;

		virtual void AddExternalCollisions(const FClothCollisionData& InData) override;
		virtual void ClearExternalCollisions() override;
		virtual void GetCollisions(FClothCollisionData& OutCollisions, bool bIncludeExternal = true) const override;
		// End of IClothingSimulation interface

	public:
		void SetGravityOverride(const FVector& InGravityOverride);
		void DisableGravityOverride();

		// Function to be called if any of the assets' configuration parameters have changed
		void RefreshClothConfig(const IClothingSimulationContext* InContext);
		// Function to be called if any of the assets' physics assets changes (colliders)
		// This seems to only happen when UPhysicsAsset::RefreshPhysicsAssetChange is called with
		// bFullClothRefresh set to false during changes created using the viewport manipulators.
		void RefreshPhysicsAsset();

		// IClothingSimulation interface
<<<<<<< HEAD
=======
		virtual void SetNumIterations(int32 NumIterations) override;
		virtual void SetNumSubsteps(int32 NumSubsteps) override;
>>>>>>> 3aae9151
		virtual int32 GetNumCloths() const override { return NumCloths; }
		virtual int32 GetNumKinematicParticles() const override { return NumKinematicParticles; }
		virtual int32 GetNumDynamicParticles() const override { return NumDynamicParticles; }
		virtual int32 GetNumIterations() const override { return NumIterations; }
		virtual int32 GetNumSubsteps() const override { return NumSubsteps; }
<<<<<<< HEAD
		virtual float GetSimulationTime() const override { return SimulationTime; }
		virtual bool IsTeleported() const override { return bIsTeleported; }
=======
		virtual FReal GetSimulationTime() const override { return SimulationTime; }
		virtual bool IsTeleported() const override { return bIsTeleported; }
		virtual void UpdateWorldForces(const USkeletalMeshComponent* OwnerComponent) override;
>>>>>>> 3aae9151
		// End of IClothingSimulation interface

		FClothingSimulationCloth* GetCloth(int32 ClothId);

#if WITH_EDITOR
		// FGCObject interface
		virtual void AddReferencedObjects(FReferenceCollector& Collector) override;
		// End of FGCObject interface

		// Editor only debug draw function
		CHAOSCLOTH_API void DebugDrawPhysMeshShaded(FPrimitiveDrawInterface* PDI) const;
		CHAOSCLOTH_API void DebugDrawParticleIndices(FCanvas* Canvas, const FSceneView* SceneView) const;
		CHAOSCLOTH_API void DebugDrawElementIndices(FCanvas* Canvas, const FSceneView* SceneView) const;
		CHAOSCLOTH_API void DebugDrawMaxDistanceValues(FCanvas* Canvas, const FSceneView* SceneView) const;
#endif  // #if WITH_EDITOR

#if WITH_EDITOR || CHAOS_DEBUG_DRAW
		// Editor & runtime debug draw functions
		CHAOSCLOTH_API void DebugDrawPhysMeshWired(FPrimitiveDrawInterface* PDI = nullptr) const;
		CHAOSCLOTH_API void DebugDrawAnimMeshWired(FPrimitiveDrawInterface* PDI = nullptr) const;
		CHAOSCLOTH_API void DebugDrawPointNormals(FPrimitiveDrawInterface* PDI = nullptr) const;
		CHAOSCLOTH_API void DebugDrawInversedPointNormals(FPrimitiveDrawInterface* PDI = nullptr) const;
		CHAOSCLOTH_API void DebugDrawCollision(FPrimitiveDrawInterface* PDI = nullptr) const;
		CHAOSCLOTH_API void DebugDrawBackstops(FPrimitiveDrawInterface* PDI = nullptr) const;
		CHAOSCLOTH_API void DebugDrawBackstopDistances(FPrimitiveDrawInterface* PDI = nullptr) const;
		CHAOSCLOTH_API void DebugDrawMaxDistances(FPrimitiveDrawInterface* PDI = nullptr) const;
		CHAOSCLOTH_API void DebugDrawAnimDrive(FPrimitiveDrawInterface* PDI = nullptr) const;
		CHAOSCLOTH_API void DebugDrawBendingConstraint(FPrimitiveDrawInterface* PDI = nullptr) const;
		CHAOSCLOTH_API void DebugDrawLongRangeConstraint(FPrimitiveDrawInterface* PDI = nullptr) const;
		CHAOSCLOTH_API void DebugDrawWindForces(FPrimitiveDrawInterface* PDI = nullptr) const;
		CHAOSCLOTH_API void DebugDrawLocalSpace(FPrimitiveDrawInterface* PDI = nullptr) const;
		CHAOSCLOTH_API void DebugDrawSelfCollision(FPrimitiveDrawInterface* PDI = nullptr) const;
#endif  // #if WITH_EDITOR || CHAOS_DEBUG_DRAW

	private:
		void ResetStats();
		void UpdateStats(const FClothingSimulationCloth* Cloth);

		void UpdateSimulationFromSharedSimConfig();

#if CHAOS_DEBUG_DRAW
		// Runtime only debug draw functions
		void DebugDrawBounds() const;
		void DebugDrawGravity() const;
#endif  // #if CHAOS_DEBUG_DRAW

	private:
		// Simulation objects
		TUniquePtr<FClothingSimulationSolver> Solver;  // Default solver
		TArray<TUniquePtr<FClothingSimulationMesh>> Meshes;
		TArray<TUniquePtr<FClothingSimulationCloth>> Cloths;
		TArray<TUniquePtr<FClothingSimulationCollider>> Colliders;

		// External collision Data
		FClothCollisionData ExternalCollisionData;

		// Shared cloth config
		UChaosClothSharedSimConfig* ClothSharedSimConfig;

		// Properties that must be readable from all threads
		TAtomic<int32> NumCloths;
		TAtomic<int32> NumKinematicParticles;
		TAtomic<int32> NumDynamicParticles;
		TAtomic<int32> NumIterations;
		TAtomic<int32> NumSubsteps;
<<<<<<< HEAD
		TAtomic<float> SimulationTime;
=======
		TAtomic<FReal> SimulationTime;
>>>>>>> 3aae9151
		TAtomic<bool> bIsTeleported;

		// Overrides
		bool bUseLocalSpaceSimulation;
		bool bUseGravityOverride;
		FVector GravityOverride;
		FReal MaxDistancesMultipliers;

#if WITH_EDITOR
		// Visualization material
		UMaterial* DebugClothMaterial;
		UMaterial* DebugClothMaterialVertex;
#endif

#if !(UE_BUILD_SHIPPING || UE_BUILD_TEST)
		int32 StepCount;
		int32 ResetCount;
#endif
	};
} // namespace Chaos

// Support ISPC enable/disable in non-shipping builds
#if !INTEL_ISPC
const bool bChaos_GetSimData_ISPC_Enabled = false;
#elif UE_BUILD_SHIPPING
const bool bChaos_GetSimData_ISPC_Enabled = true;
#else
extern bool bChaos_GetSimData_ISPC_Enabled;
#endif<|MERGE_RESOLUTION|>--- conflicted
+++ resolved
@@ -71,24 +71,16 @@
 		void RefreshPhysicsAsset();
 
 		// IClothingSimulation interface
-<<<<<<< HEAD
-=======
 		virtual void SetNumIterations(int32 NumIterations) override;
 		virtual void SetNumSubsteps(int32 NumSubsteps) override;
->>>>>>> 3aae9151
 		virtual int32 GetNumCloths() const override { return NumCloths; }
 		virtual int32 GetNumKinematicParticles() const override { return NumKinematicParticles; }
 		virtual int32 GetNumDynamicParticles() const override { return NumDynamicParticles; }
 		virtual int32 GetNumIterations() const override { return NumIterations; }
 		virtual int32 GetNumSubsteps() const override { return NumSubsteps; }
-<<<<<<< HEAD
-		virtual float GetSimulationTime() const override { return SimulationTime; }
-		virtual bool IsTeleported() const override { return bIsTeleported; }
-=======
 		virtual FReal GetSimulationTime() const override { return SimulationTime; }
 		virtual bool IsTeleported() const override { return bIsTeleported; }
 		virtual void UpdateWorldForces(const USkeletalMeshComponent* OwnerComponent) override;
->>>>>>> 3aae9151
 		// End of IClothingSimulation interface
 
 		FClothingSimulationCloth* GetCloth(int32 ClothId);
@@ -154,11 +146,7 @@
 		TAtomic<int32> NumDynamicParticles;
 		TAtomic<int32> NumIterations;
 		TAtomic<int32> NumSubsteps;
-<<<<<<< HEAD
-		TAtomic<float> SimulationTime;
-=======
 		TAtomic<FReal> SimulationTime;
->>>>>>> 3aae9151
 		TAtomic<bool> bIsTeleported;
 
 		// Overrides
