// Copyright Epic Games, Inc. All Rights Reserved.
#pragma once
#include "Components/SkeletalMeshComponent.h"
#include "Engine/SkeletalMesh.h"
#include "ClothConfig.h"
#include "CoreMinimal.h"
#include "ChaosClothConfig.generated.h"

/** Holds initial, asset level config for clothing actors. */
// Hiding categories that will be used in the future
UCLASS(HideCategories = (Collision))
class CHAOSCLOTH_API UChaosClothConfig : public UClothConfigCommon
{
	GENERATED_BODY()
public:
<<<<<<< HEAD
	UChaosClothConfig();
	virtual ~UChaosClothConfig() override;

	/** Migrate from the legacy FClothConfig structure. */
	virtual void MigrateFrom(const FClothConfig_Legacy&) override;
=======
	UChaosClothConfig() {}
>>>>>>> 868b7c33

	/**
	 * How cloth particle mass is determined
	 * -	Uniform Mass: Every particle's mass will be set to the value specified in the UniformMass setting
	 * -	Total Mass: The total mass is distributed equally over all the particles
	 * -	Density: A constant mass density is used	 	 
	 */
	UPROPERTY(EditAnywhere, Category = MassConfig)
	EClothMassMode MassMode = EClothMassMode::Density;

	// The value used when the Mass Mode is set to Uniform Mass
	UPROPERTY(EditAnywhere, Category = MassConfig)
	float UniformMass = 1.0f;

	// The value used when Mass Mode is set to TotalMass
	UPROPERTY(EditAnywhere, Category = MassConfig)
	float TotalMass = 100.0f;

	/**
	 * The value used when Mass Mode is set to Density 
	 * Water: 1.0
	 * Cotton: 0.155
	 * Wool: 0.13
	 * Silk: 0.133
	 */
	UPROPERTY(EditAnywhere, Category = MassConfig)
	float Density = 0.1f;

	// This is a lower bound to cloth particle masses
	UPROPERTY(EditAnywhere, Category = MassConfig)
	float MinPerParticleMass = 0.0001f;	

	// The Stiffness of the Edge constraints
	UPROPERTY(EditAnywhere, Category = Stiffness, meta = (UIMin = "0", UIMax = "1", ClampMin = "0", ClampMax = "1"))
	float EdgeStiffness = 0.5f;

	// The Stiffness of the bending constraints
	UPROPERTY(EditAnywhere, Category = Stiffness, meta = (UIMin = "0", UIMax = "1", ClampMin = "0", ClampMax = "1"))
	float BendingStiffness = 0.5f;

	// The stiffness of the area preservation constraints
	UPROPERTY(EditAnywhere, Category = Stiffness, meta = (UIMin = "0", UIMax = "1", ClampMin = "0", ClampMax = "1"))
	float AreaStiffness = 0.5f;

	// The stiffness of the volume preservation constraints
	UPROPERTY()
	float VolumeStiffness = 0.f;

	// The strain limiting stiffness of the long range attachment constraints (aka tether stiffness)
	UPROPERTY(EditAnywhere, Category = Stiffness, meta = (UIMin = "0", UIMax = "1", ClampMin = "0", ClampMax = "1"))
	float StrainLimitingStiffness = 0.5f;

	// The stiffness of the shape target constraints
	UPROPERTY()
	float ShapeTargetStiffness = 0.f;

	// Friction coefficient for cloth - collider interaction
	UPROPERTY(EditAnywhere, Category = Collision, meta = (UIMin = "0", UIMax = "1", ClampMin = "0", ClampMax = "10"))
	float CoefficientOfFriction = 0.f;

	// Default spring stiffness for anim drive if an anim drive is in use
	UPROPERTY(EditAnywhere, Category = Stiffness, meta = (UIMin = "0", UIMax = "1", ClampMin = "0", ClampMax = "1"))
	float AnimDriveSpringStiffness = 0.001f;

	// Enable the more accurate bending element constraints instead of the faster cross-edge spring constraints used for controlling bending stiffness.
	UPROPERTY(EditAnywhere, Category = ClothEnableFlags)
	bool bUseBendingElements = false;

	// Enable tetrahedral constraints
	UPROPERTY()
	bool bUseTetrahedralConstraints = false;

	// Enable thin shell volume constraints 
	UPROPERTY()
	bool bUseThinShellVolumeConstraints = false;

	// Enable self collision
	UPROPERTY(EditAnywhere, Category = ClothEnableFlags)
	bool bUseSelfCollisions = false;

	// Enable continuous collision detection
	UPROPERTY()
	bool bUseContinuousCollisionDetection = false;
};

/**
 * Chaos config settings shared between all instances of a skeletal mesh.
 * Unlike UChaosClothConfig, these settings contain common cloth simulation
 * parameters that cannot change between the various clothing assets assigned
 * to a specific skeletal mesh. @seealso UChaosClothConfig.
 */
UCLASS()
<<<<<<< HEAD
class CHAOSCLOTH_API UChaosClothSharedSimConfig : public UClothSharedConfigCommon
{
	GENERATED_BODY()
public:
	UChaosClothSharedSimConfig();
	virtual ~UChaosClothSharedSimConfig() override;

	/** Migrate from the legacy FClothConfig structure. */
	virtual void MigrateFrom(const FClothConfig_Legacy&) override;

	/** Serialize override used to set the current custom version. */
	virtual void Serialize(FArchive& Ar) override;

	/** PostLoad override used to deal with updates/changes in properties. */
	virtual void PostLoad() override;

#if WITH_EDITOR
	/** Called after changes in any of the asset properties. */
	virtual void PostEditChangeChainProperty(FPropertyChangedChainEvent& ChainEvent) override;
#endif
=======
class CHAOSCLOTH_API UChaosClothSharedSimConfig : public UClothConfigBase
{
	GENERATED_BODY()
public:
	UChaosClothSharedSimConfig() : Gravity(FVector(0.0f, 0.0f, -490)) {}
	virtual ~UChaosClothSharedSimConfig() {}
>>>>>>> 868b7c33

	// The number of solver iterations
	// This will increase the stiffness of all constraints but will increase the CPU cost
	UPROPERTY(EditAnywhere, Category = Simulation, meta = (UIMin = "0", UIMax = "20", ClampMin = "0", ClampMax = "100"))
	int32 IterationCount = 1;

	// The expected simulation frequency in Hz that, if not closely matching the game tick frequency, will trigger substepping to help keep a more consistent time step.
	// Use higher values to avoid jitter, and smaller value to avoid the extra cost of substepping.
	UPROPERTY(EditAnywhere, Category = Simulation, meta = (UIMin = "30", UIMax = "240", ClampMin = "1", ClampMax = "1080"))
	float SolverFrequency = 60.f;

	// The radius of the spheres used in self collision 
	UPROPERTY(EditAnywhere, Category = Collision, meta = (UIMin = "0", UIMax = "100", ClampMin = "0", ClampMax = "1000"))
	float SelfCollisionThickness = 2.0f;

	// The radius of cloth points when considering collisions against collider shapes
	UPROPERTY(EditAnywhere, Category = Collision, meta = (UIMin = "0", UIMax = "100", ClampMin = "0", ClampMax = "1000"))
	float CollisionThickness = 1.0f;

	//The amount of cloth damping
	UPROPERTY(EditAnywhere, Category = Simulation, meta = (UIMin = "0", UIMax = "1", ClampMin = "0", ClampMax = "1"))
	float Damping = 0.01f;

	// Use gravity value vs world gravity
	UPROPERTY(EditAnywhere, Category = Simulation, meta = (InlineEditConditionToggle))
	bool bUseGravityOverride = false;

	// Scale factor applied to the world gravity when not using the gravity override
	UPROPERTY(EditAnywhere, Category = Simulation, meta = (EditCondition = "!bUseGravityOverride"))
	float GravityScale = 1.f;

	// The gravitational acceleration vector [cm/s^2]
	UPROPERTY(EditAnywhere, Category = Simulation, meta = (EditCondition = "bUseGravityOverride"))
	FVector Gravity = { 0.f, 0.f, -980.665f };

	// Enable the XPBD constraints that resolve stiffness independently from the number of iterations
	// Experimental, this feature might be removed without warning, not for production use
	UPROPERTY(EditAnywhere, Category = "Experimental", meta = (DisplayName="Use XPBD Constraints (Experimental)"))
	bool bUseXPBDConstraints = false;
};<|MERGE_RESOLUTION|>--- conflicted
+++ resolved
@@ -13,15 +13,11 @@
 {
 	GENERATED_BODY()
 public:
-<<<<<<< HEAD
 	UChaosClothConfig();
 	virtual ~UChaosClothConfig() override;
 
 	/** Migrate from the legacy FClothConfig structure. */
 	virtual void MigrateFrom(const FClothConfig_Legacy&) override;
-=======
-	UChaosClothConfig() {}
->>>>>>> 868b7c33
 
 	/**
 	 * How cloth particle mass is determined
@@ -114,7 +110,6 @@
  * to a specific skeletal mesh. @seealso UChaosClothConfig.
  */
 UCLASS()
-<<<<<<< HEAD
 class CHAOSCLOTH_API UChaosClothSharedSimConfig : public UClothSharedConfigCommon
 {
 	GENERATED_BODY()
@@ -135,24 +130,11 @@
 	/** Called after changes in any of the asset properties. */
 	virtual void PostEditChangeChainProperty(FPropertyChangedChainEvent& ChainEvent) override;
 #endif
-=======
-class CHAOSCLOTH_API UChaosClothSharedSimConfig : public UClothConfigBase
-{
-	GENERATED_BODY()
-public:
-	UChaosClothSharedSimConfig() : Gravity(FVector(0.0f, 0.0f, -490)) {}
-	virtual ~UChaosClothSharedSimConfig() {}
->>>>>>> 868b7c33
 
 	// The number of solver iterations
 	// This will increase the stiffness of all constraints but will increase the CPU cost
 	UPROPERTY(EditAnywhere, Category = Simulation, meta = (UIMin = "0", UIMax = "20", ClampMin = "0", ClampMax = "100"))
 	int32 IterationCount = 1;
-
-	// The expected simulation frequency in Hz that, if not closely matching the game tick frequency, will trigger substepping to help keep a more consistent time step.
-	// Use higher values to avoid jitter, and smaller value to avoid the extra cost of substepping.
-	UPROPERTY(EditAnywhere, Category = Simulation, meta = (UIMin = "30", UIMax = "240", ClampMin = "1", ClampMax = "1080"))
-	float SolverFrequency = 60.f;
 
 	// The radius of the spheres used in self collision 
 	UPROPERTY(EditAnywhere, Category = Collision, meta = (UIMin = "0", UIMax = "100", ClampMin = "0", ClampMax = "1000"))
@@ -178,6 +160,10 @@
 	UPROPERTY(EditAnywhere, Category = Simulation, meta = (EditCondition = "bUseGravityOverride"))
 	FVector Gravity = { 0.f, 0.f, -980.665f };
 
+	// The wind drag coefficient applying on each particle
+	UPROPERTY(EditAnywhere, Category = Simulation, meta = (UIMin = "0", UIMax = "1", ClampMin = "0", ClampMax = "10"))
+	float WindDrag = 0.5f;
+
 	// Enable the XPBD constraints that resolve stiffness independently from the number of iterations
 	// Experimental, this feature might be removed without warning, not for production use
 	UPROPERTY(EditAnywhere, Category = "Experimental", meta = (DisplayName="Use XPBD Constraints (Experimental)"))
