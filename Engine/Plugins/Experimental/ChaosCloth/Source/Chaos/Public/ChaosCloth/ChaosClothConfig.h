--- conflicted
+++ resolved
@@ -434,7 +434,6 @@
 	 */
 	UPROPERTY(EditAnywhere, Category = Simulation, meta = (UIMin = "1", UIMax = "10", ClampMin = "1", ClampMax = "100"))
 	int32 IterationCount = 1;
-<<<<<<< HEAD
 
 	/**
 	 * The maximum number of solver iterations.
@@ -444,17 +443,6 @@
 	int32 MaxIterationCount = 10;
 
 	/**
-=======
-
-	/**
-	 * The maximum number of solver iterations.
-	 * This is the upper limit of the number of iterations set in solver, when the frame rate is lower than 60fps.
-	 */
-	UPROPERTY(EditAnywhere, Category = Simulation, meta = (UIMin = "1", UIMax = "10", ClampMin = "1", ClampMax = "100"))
-	int32 MaxIterationCount = 10;
-
-	/**
->>>>>>> d731a049
 	 * The number of solver substeps.
 	 * This will increase the precision of the collision inputs and help with constraint resolutions but will increase the CPU cost.
 	 */
