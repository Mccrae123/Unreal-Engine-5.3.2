// Copyright Epic Games, Inc. All Rights Reserved.
#pragma once

#include "ClothCollisionData.h"
#include "Containers/ContainersFwd.h"
#include "Chaos/Rotation.h"
#include "Chaos/ImplicitObject.h"

class USkeletalMeshComponent;
class UClothingAssetCommon;
class FClothingSimulationContextCommon;

namespace Chaos
{
	class FClothingSimulationSolver;
	class FClothingSimulationCloth;

	// Collider simulation node
	class FClothingSimulationCollider final
	{
	public:
		enum class ECollisionDataType : int32
		{
			LODless = 0,  // Global LODless collision slot filled with physics collisions
			External,  // External collision slot added/removed at every frame
			LODs,  // LODIndex based start slot for LODs collisions
		};

		FClothingSimulationCollider(
			const UClothingAssetCommon* InAsset,  // Cloth asset for collision data, can be nullptr
			const USkeletalMeshComponent* InSkeletalMeshComponent,  // For asset LODs management, can be nullptr
			bool bInUseLODIndexOverride,
			int32 InLODIndexOverride);
		~FClothingSimulationCollider();

		int32 GetNumGeometries() const { int32 NumGeometries = 0; for (const FLODData& LODDatum : LODData) { NumGeometries += LODDatum.NumGeometries; } return NumGeometries; }

		// Return source (untransformed) collision data for LODless, external and active LODs.
		FClothCollisionData GetCollisionData(const FClothingSimulationSolver* Solver, const FClothingSimulationCloth* Cloth) const;

		// ---- Animatable property setters ----
		// Set external collision data, will only get updated when used as a Solver Collider TODO: Subclass collider?
		void SetCollisionData(const FClothCollisionData* InCollisionData) { CollisionData = InCollisionData; }
		// ---- End of the animatable property setters ----

		// ---- Cloth interface ----
		void Add(FClothingSimulationSolver* Solver, FClothingSimulationCloth* Cloth);
		void Remove(FClothingSimulationSolver* Solver, FClothingSimulationCloth* Cloth);

		void PreUpdate(FClothingSimulationSolver* Solver, FClothingSimulationCloth* Cloth);
		void Update(FClothingSimulationSolver* Solver, FClothingSimulationCloth* Cloth);
		void ResetStartPose(FClothingSimulationSolver* Solver, FClothingSimulationCloth* Cloth);
		// ---- End of the Cloth interface ----

		// ---- Debugging and visualization functions ----
		// Return current active LOD collision particles translations, not thread safe, to use after solver update.
		TConstArrayView<FVec3> GetCollisionTranslations(const FClothingSimulationSolver* Solver, const FClothingSimulationCloth* Cloth, ECollisionDataType CollisionDataType) const;

		// Return current active LOD collision particles rotations, not thread safe, to use after solver update.
		TConstArrayView<FRotation3> GetCollisionRotations(const FClothingSimulationSolver* Solver, const FClothingSimulationCloth* Cloth, ECollisionDataType CollisionDataType) const;

		// Return current active LOD previous frame collision particles transforms, not thread safe, to use after solver update.
		TConstArrayView<FRigidTransform3> GetOldCollisionTransforms(const FClothingSimulationSolver* Solver, const FClothingSimulationCloth* Cloth, ECollisionDataType CollisionDataType) const;

		// Return current active LOD collision geometries, not thread safe, to use after solver update.
		TConstArrayView<TUniquePtr<FImplicitObject>> GetCollisionGeometries(const FClothingSimulationSolver* Solver, const FClothingSimulationCloth* Cloth, ECollisionDataType CollisionDataType) const;

		// Return whether the collision has been hit by a particle during CCD.
		TConstArrayView<bool> GetCollisionStatus(const FClothingSimulationSolver* Solver, const FClothingSimulationCloth* Cloth, ECollisionDataType CollisionDataType) const;
		// ---- End of the debugging and visualization functions ----

	private:
		void ExtractPhysicsAssetCollision(FClothCollisionData& ClothCollisionData, TArray<int32>& UsedBoneIndices);

		int32 GetNumGeometries(int32 InSlotIndex) const;

		// Return the collision particle offset for the specified slot being LODLess, external, or any of the LODs collision.
		int32 GetOffset(const FClothingSimulationSolver* Solver, const FClothingSimulationCloth* Cloth, int32 InSlotIndex) const;

		// Return the collision particle offset and number of geometries for the specified type if valid. If ECollisionDataType::LODs is asked, then the offset returned is for the current LOD.
		bool GetOffsetAndNumGeometries(const FClothingSimulationSolver* Solver, const FClothingSimulationCloth* Cloth, ECollisionDataType CollisionDataType, int32& OutOffset, int32& OutNumGeometries) const;

	private:
		typedef TPair<const FClothingSimulationSolver*, const FClothingSimulationCloth*> FSolverClothPair;

		struct FLODData
		{
			FClothCollisionData ClothCollisionData;
			int32 NumGeometries;  // Number of collision bodies
			TMap<FSolverClothPair, int32> Offsets;  // Solver particle offset

			FLODData() : NumGeometries(0) {}

			void Add(
				FClothingSimulationSolver* Solver,
				FClothingSimulationCloth* Cloth,
				const FClothCollisionData& InClothCollisionData,
<<<<<<< HEAD
				const float InScale = 1.f,
=======
				const FReal InScale = 1.f,
>>>>>>> 3aae9151
				const TArray<int32>& UsedBoneIndices = TArray<int32>());
			void Remove(FClothingSimulationSolver* Solver, FClothingSimulationCloth* Cloth);

			void Update(FClothingSimulationSolver* Solver, FClothingSimulationCloth* Cloth, const FClothingSimulationContextCommon* Context);

			void Enable(FClothingSimulationSolver* Solver, FClothingSimulationCloth* Cloth, bool bEnable);

			void ResetStartPose(FClothingSimulationSolver* Solver, FClothingSimulationCloth* Cloth);

			FORCEINLINE static int32 GetMappedBoneIndex(const TArray<int32>& UsedBoneIndices, int32 BoneIndex)
			{
				return UsedBoneIndices.IsValidIndex(BoneIndex) ? UsedBoneIndices[BoneIndex] : INDEX_NONE;
			}
		};

		const UClothingAssetCommon* Asset;
		const USkeletalMeshComponent* SkeletalMeshComponent;
		const FClothCollisionData* CollisionData;
		bool bUseLODIndexOverride;
		int32 LODIndexOverride;
		bool bHasExternalCollisionChanged;

		// Collision primitives
		TArray<FLODData> LODData;  // Actual LODs start at LODStart
		TMap<FSolverClothPair, int32> LODIndices;

		// Initial scale
<<<<<<< HEAD
		float Scale;
=======
		FReal Scale;
>>>>>>> 3aae9151
	};
} // namespace Chaos<|MERGE_RESOLUTION|>--- conflicted
+++ resolved
@@ -95,11 +95,7 @@
 				FClothingSimulationSolver* Solver,
 				FClothingSimulationCloth* Cloth,
 				const FClothCollisionData& InClothCollisionData,
-<<<<<<< HEAD
-				const float InScale = 1.f,
-=======
 				const FReal InScale = 1.f,
->>>>>>> 3aae9151
 				const TArray<int32>& UsedBoneIndices = TArray<int32>());
 			void Remove(FClothingSimulationSolver* Solver, FClothingSimulationCloth* Cloth);
 
@@ -127,10 +123,6 @@
 		TMap<FSolverClothPair, int32> LODIndices;
 
 		// Initial scale
-<<<<<<< HEAD
-		float Scale;
-=======
 		FReal Scale;
->>>>>>> 3aae9151
 	};
 } // namespace Chaos