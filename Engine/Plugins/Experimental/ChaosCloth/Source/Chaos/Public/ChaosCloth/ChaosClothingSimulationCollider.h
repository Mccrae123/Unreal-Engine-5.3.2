--- conflicted
+++ resolved
@@ -18,13 +18,10 @@
 	class FClothingSimulationSolver;
 	class FClothingSimulationCloth;
 	class FLevelSet;
-<<<<<<< HEAD
-=======
 	template<typename T> class TWeightedLatticeImplicitObject;
->>>>>>> 4af6daef
 
 	// Collider simulation node
-	class CHAOSCLOTH_API FClothingSimulationCollider final
+	class FClothingSimulationCollider final
 	{
 	public:
 		enum class ECollisionDataType : int32
@@ -34,40 +31,23 @@
 			LODs,  // LODIndex based start slot for LODs collisions
 		};
 
-<<<<<<< HEAD
-		FClothingSimulationCollider(const UPhysicsAsset* InPhysicsAsset, const FReferenceSkeleton* InReferenceSkeleton);
-
-		UE_DEPRECATED(5.2, "Use FClothingSimulationCollider(const UPhysicsAsset* InPhysicsAsset, const FReferenceSkeleton* InReferenceSkeleton) instead.")
-		FClothingSimulationCollider(
-=======
 		CHAOSCLOTH_API FClothingSimulationCollider(const UPhysicsAsset* InPhysicsAsset, const FReferenceSkeleton* InReferenceSkeleton);
 
 		UE_DEPRECATED(5.2, "Use FClothingSimulationCollider(const UPhysicsAsset* InPhysicsAsset, const FReferenceSkeleton* InReferenceSkeleton) instead.")
 		CHAOSCLOTH_API FClothingSimulationCollider(
->>>>>>> 4af6daef
 			const UClothingAssetCommon* InAsset,  // Cloth asset for collision data, can be nullptr
 			const USkeletalMeshComponent* InSkeletalMeshComponent,  // For asset LODs management, can be nullptr
 			bool bInUseLODIndexOverride,
 			int32 InLODIndexOverride);
-<<<<<<< HEAD
-
-		~FClothingSimulationCollider();
-
-=======
 
 		CHAOSCLOTH_API ~FClothingSimulationCollider();
 
->>>>>>> 4af6daef
 		FClothingSimulationCollider(const FClothingSimulationCollider&) = delete;
 		FClothingSimulationCollider(FClothingSimulationCollider&&) = delete;
 		FClothingSimulationCollider& operator=(const FClothingSimulationCollider&) = delete;
 		FClothingSimulationCollider& operator=(FClothingSimulationCollider&&) = delete;
 
-<<<<<<< HEAD
-		int32 GetNumGeometries() const;
-=======
 		CHAOSCLOTH_API int32 GetNumGeometries() const;
->>>>>>> 4af6daef
 
 		// Return source (untransformed) collision data for LODless, external and active LODs.
 		CHAOSCLOTH_API FClothCollisionData GetCollisionData(const FClothingSimulationSolver* Solver, const FClothingSimulationCloth* Cloth) const;
@@ -88,15 +68,6 @@
 
 		// ---- Debugging and visualization functions ----
 		// Return current active LOD collision particles translations, not thread safe, to use after solver update.
-<<<<<<< HEAD
-		TConstArrayView<Softs::FSolverVec3> GetCollisionTranslations(const FClothingSimulationSolver* Solver, const FClothingSimulationCloth* Cloth, ECollisionDataType CollisionDataType) const;
-
-		// Return current active LOD collision particles rotations, not thread safe, to use after solver update.
-		TConstArrayView<Softs::FSolverRotation3> GetCollisionRotations(const FClothingSimulationSolver* Solver, const FClothingSimulationCloth* Cloth, ECollisionDataType CollisionDataType) const;
-
-		// Return current active LOD previous frame collision particles transforms, not thread safe, to use after solver update.
-		TConstArrayView<Softs::FSolverRigidTransform3> GetOldCollisionTransforms(const FClothingSimulationSolver* Solver, const FClothingSimulationCloth* Cloth, ECollisionDataType CollisionDataType) const;
-=======
 		CHAOSCLOTH_API TConstArrayView<Softs::FSolverVec3> GetCollisionTranslations(const FClothingSimulationSolver* Solver, const FClothingSimulationCloth* Cloth, ECollisionDataType CollisionDataType) const;
 
 		// Return current active LOD collision particles rotations, not thread safe, to use after solver update.
@@ -104,7 +75,6 @@
 
 		// Return current active LOD previous frame collision particles transforms, not thread safe, to use after solver update.
 		CHAOSCLOTH_API TConstArrayView<Softs::FSolverRigidTransform3> GetOldCollisionTransforms(const FClothingSimulationSolver* Solver, const FClothingSimulationCloth* Cloth, ECollisionDataType CollisionDataType) const;
->>>>>>> 4af6daef
 
 		// Return current active LOD collision geometries, not thread safe, to use after solver update.
 		CHAOSCLOTH_API TConstArrayView<TUniquePtr<FImplicitObject>> GetCollisionGeometries(const FClothingSimulationSolver* Solver, const FClothingSimulationCloth* Cloth, ECollisionDataType CollisionDataType) const;
@@ -121,16 +91,12 @@
 			int32 BoneIndex;
 		};
 
-<<<<<<< HEAD
-		void ExtractPhysicsAssetCollision(FClothCollisionData& ClothCollisionData, TArray<FLevelSetCollisionData>& LevelSetCollisions, TArray<int32>& UsedBoneIndices);
-=======
 		struct FSkinnedLevelSetCollisionData
 		{
 			const TSharedPtr<Chaos::TWeightedLatticeImplicitObject<Chaos::FLevelSet>, ESPMode::ThreadSafe> WeightedLevelSet;
 			int32 BoneIndex;
 			TArray<int32> MappedSkinnedBones;
 		};
->>>>>>> 4af6daef
 
 		CHAOSCLOTH_API void ExtractPhysicsAssetCollision(FClothCollisionData& ClothCollisionData, TArray<FLevelSetCollisionData>& LevelSetCollisions, TArray<FSkinnedLevelSetCollisionData>& SkinnedLevelSetCollisions, TArray<int32>& UsedBoneIndices);
 
