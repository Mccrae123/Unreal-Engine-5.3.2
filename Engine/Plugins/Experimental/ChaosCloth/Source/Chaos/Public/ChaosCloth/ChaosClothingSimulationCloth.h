// Copyright Epic Games, Inc. All Rights Reserved.
#pragma once

#include "Chaos/Transform.h"
#include "Chaos/TriangleMesh.h"
#include "Chaos/AABB.h"
#include "Containers/ContainersFwd.h"
#include "ChaosCloth/ChaosClothConstraints.h"

struct FManagedArrayCollection;
struct FClothingSimulationCacheData;

namespace Chaos
{
	class FClothingSimulationSolver;
	class FClothingSimulationMesh;
	class FClothingSimulationCollider;
	class FClothingSimulationConfig;

	// Cloth simulation node
	class CHAOSCLOTH_API FClothingSimulationCloth final
	{
	public:
		enum EMassMode
		{
			UniformMass,
			TotalMass,
			Density
		};

		UE_DEPRECATED(5.3, "ETetherMode has been replaced with bUseGeodesicTethers.")
PRAGMA_DISABLE_DEPRECATION_WARNINGS
		typedef FClothConstraints::ETetherMode ETetherMode;
CHAOSCLOTH_API PRAGMA_ENABLE_DEPRECATION_WARNINGS

		FClothingSimulationCloth(
			FClothingSimulationConfig* InConfig,
PRAGMA_DISABLE_DEPRECATION_WARNINGS  // TODO: CHAOS_IS_CLOTHINGSIMULATIONMESH_ABSTRACT
			FClothingSimulationMesh* InMesh,
PRAGMA_ENABLE_DEPRECATION_WARNINGS
			TArray<FClothingSimulationCollider*>&& InColliders,
			uint32 InGroupId);

		UE_DEPRECATED(5.2, "Use config based constructor instead.")
		FClothingSimulationCloth(
PRAGMA_DISABLE_DEPRECATION_WARNINGS  // TODO: CHAOS_IS_CLOTHINGSIMULATIONMESH_ABSTRACT
			FClothingSimulationMesh* InMesh,
PRAGMA_ENABLE_DEPRECATION_WARNINGS
			TArray<FClothingSimulationCollider*>&& InColliders,
			uint32 InGroupId,
			EMassMode InMassMode,
			FRealSingle InMassValue,
			FRealSingle InMinPerParticleMass,
			const TVec2<FRealSingle>& InEdgeStiffness,
			const TVec2<FRealSingle>& InBendingStiffness,
			FRealSingle InBucklingRatio,
			const TVec2<FRealSingle>& InBucklingStiffness,
			bool bInUseBendingElements,
			const TVec2<FRealSingle>& InAreaStiffness,
			FRealSingle InVolumeStiffness,
			bool bInUseThinShellVolumeConstraints,
			const TVec2<FRealSingle>& InTetherStiffness,
			const TVec2<FRealSingle>& InTetherScale,
PRAGMA_DISABLE_DEPRECATION_WARNINGS
			ETetherMode InTetherMode,
PRAGMA_ENABLE_DEPRECATION_WARNINGS
			FRealSingle InMaxDistancesMultiplier,
			const TVec2<FRealSingle>& InAnimDriveStiffness,
			const TVec2<FRealSingle>& InAnimDriveDamping,
			FRealSingle InShapeTargetStiffness,
			bool bInUseXPBDEdgeConstraints,
			bool bInUseXPBDBendingConstraints,
			bool bInUseXPBDAreaConstraints,
			FRealSingle InGravityScale,
			bool bIsGravityOverridden,
			const TVec3<FRealSingle>& InGravityOverride,
			const TVec3<FRealSingle>& InLinearVelocityScale,
			FRealSingle InAngularVelocityScale,
			FRealSingle InFictitiousAngularScale,
			const TVec2<FRealSingle>& InDrag,
			const TVec2<FRealSingle>& InLift,
<<<<<<< HEAD
			bool bInUseLegacyWind,
=======
			bool bInUsePointBasedWindModel,
>>>>>>> 4af6daef
			const TVec2<FRealSingle>& InPressure,
			FRealSingle InDampingCoefficient,
			FRealSingle InLocalDampingCoefficient,
			FRealSingle InCollisionThickness,
			FRealSingle InFrictionCoefficient,
			bool bInUseCCD,
			bool bInUseSelfCollisions,
			FRealSingle InSelfCollisionThickness,
			FRealSingle InSelfCollisionFrictionCoefficient,
			bool bInUseSelfIntersections,
			bool bInUseLegacyBackstop,
			bool bInUseLODIndexOverride,
			int32 InLODIndexOverride,
			const TVec2<FRealSingle>& EdgeDampingRatio = TVec2<FRealSingle>(0.f),
			const TVec2<FRealSingle>& BendDampingRatio = TVec2<FRealSingle>(0.f));
<<<<<<< HEAD
		~FClothingSimulationCloth();
=======
		CHAOSCLOTH_API ~FClothingSimulationCloth();

		FClothingSimulationCloth(const FClothingSimulationCloth&) = delete;
		FClothingSimulationCloth(FClothingSimulationCloth&&) = delete;
		FClothingSimulationCloth& operator=(const FClothingSimulationCloth&) = delete;
		FClothingSimulationCloth& operator=(FClothingSimulationCloth&&) = delete;
>>>>>>> 4af6daef

		FClothingSimulationCloth(const FClothingSimulationCloth&) = delete;
		FClothingSimulationCloth(FClothingSimulationCloth&&) = delete;
		FClothingSimulationCloth& operator=(const FClothingSimulationCloth&) = delete;
		FClothingSimulationCloth& operator=(FClothingSimulationCloth&&) = delete;

		uint32 GetGroupId() const { return GroupId; }
		uint32 GetLODIndex(const FClothingSimulationSolver* Solver) const { return LODIndices.FindChecked(Solver); }

		int32 GetNumActiveKinematicParticles() const { return NumActiveKinematicParticles; }
		int32 GetNumActiveDynamicParticles() const { return NumActiveDynamicParticles; }

		// ---- Animatable property setters ----
		void SetMaxDistancesMultiplier(FRealSingle InMaxDistancesMultiplier) { MaxDistancesMultiplier = InMaxDistancesMultiplier; }
<<<<<<< HEAD

		void SetMaterialProperties(const TVec2<FRealSingle>& InEdgeStiffness, const TVec2<FRealSingle>& InBendingStiffness, const TVec2<FRealSingle>& InAreaStiffness) { EdgeStiffness = InEdgeStiffness; BendingStiffness = InBendingStiffness; AreaStiffness = InAreaStiffness; }
		void SetLongRangeAttachmentProperties(const TVec2<FRealSingle>& InTetherStiffness, const TVec2<FRealSingle>& InTetherScale) { TetherStiffness = InTetherStiffness; TetherScale = InTetherScale;  }
		void SetCollisionProperties(FRealSingle InCollisionThickness, FRealSingle InFrictionCoefficient, bool bInUseCCD, FRealSingle InSelfCollisionThickness) { CollisionThickness = InCollisionThickness; FrictionCoefficient = InFrictionCoefficient; bUseCCD = bInUseCCD; SelfCollisionThickness = InSelfCollisionThickness; }
		void SetBackstopProperties(bool bInEnableBackstop) { bEnableBackstop = bInEnableBackstop; }
		void SetDampingProperties(FRealSingle InDampingCoefficient, FRealSingle InLocalDampingCoefficient = 0.f) { DampingCoefficient = InDampingCoefficient; LocalDampingCoefficient = InLocalDampingCoefficient; }
		void SetAerodynamicsProperties(const TVec2<FRealSingle>& InDrag, const TVec2<FRealSingle>& InLift, FRealSingle InAirDensity, const FVec3& InWindVelocity) { Drag = InDrag; Lift = InLift; InAirDensity = AirDensity; WindVelocity = InWindVelocity; }
		void SetPressureProperties(const TVec2<FRealSingle>& InPressure) { Pressure = InPressure; }
		void SetGravityProperties(FRealSingle InGravityScale, bool bInIsGravityOverridden, const FVec3& InGravityOverride) { GravityScale = InGravityScale; bIsGravityOverridden = bInIsGravityOverridden; GravityOverride = InGravityOverride; }
		void SetAnimDriveProperties(const TVec2<FRealSingle>& InAnimDriveStiffness, const TVec2<FRealSingle>& InAnimDriveDamping) { AnimDriveStiffness = InAnimDriveStiffness; AnimDriveDamping = InAnimDriveDamping; }
		void GetAnimDriveProperties(TVec2<FRealSingle>& OutAnimDriveStiffness, TVec2<FRealSingle>& OutAnimDriveDamping) { OutAnimDriveStiffness = AnimDriveStiffness; OutAnimDriveDamping = AnimDriveDamping; }
		void SetVelocityScaleProperties(const FVec3& InLinearVelocityScale, FRealSingle InAngularVelocityScale, FRealSingle InFictitiousAngularScale) { LinearVelocityScale = InLinearVelocityScale; AngularVelocityScale = InAngularVelocityScale; FictitiousAngularScale = InFictitiousAngularScale;  }
=======
		UE_DEPRECATED(5.3, "Set properties directly through FClothingSimulationConfig")
		CHAOSCLOTH_API void SetMaterialProperties(const TVec2<FRealSingle>& InEdgeStiffness, const TVec2<FRealSingle>& InBendingStiffness, const TVec2<FRealSingle>& InAreaStiffness);
		UE_DEPRECATED(5.3, "Set properties directly through FClothingSimulationConfig")
		CHAOSCLOTH_API void SetLongRangeAttachmentProperties(const TVec2<FRealSingle>& InTetherStiffness, const TVec2<FRealSingle>& InTetherScale);
		UE_DEPRECATED(5.3, "Set properties directly through FClothingSimulationConfig")
		CHAOSCLOTH_API void SetCollisionProperties(FRealSingle InCollisionThickness, FRealSingle InFrictionCoefficient, bool bInUseCCD, FRealSingle InSelfCollisionThickness);
		UE_DEPRECATED(5.3, "Set properties directly through FClothingSimulationConfig")
		CHAOSCLOTH_API void SetBackstopProperties(bool bInEnableBackstop);
		UE_DEPRECATED(5.3, "Set properties directly through FClothingSimulationConfig")
		CHAOSCLOTH_API void SetDampingProperties(FRealSingle InDampingCoefficient, FRealSingle InLocalDampingCoefficient = 0.f);
		UE_DEPRECATED(5.3, "Set properties directly through FClothingSimulationConfig")
		CHAOSCLOTH_API void SetAerodynamicsProperties(const TVec2<FRealSingle>& InDrag, const TVec2<FRealSingle>& InLift, FRealSingle InAirDensity, const FVec3& InWindVelocity);  // AirDensity is here in kg/cm^3 for legacy reason (kg/m^3 in UI)
		UE_DEPRECATED(5.3, "Set properties directly through FClothingSimulationConfig")
		CHAOSCLOTH_API void SetPressureProperties(const TVec2<FRealSingle>& InPressure);
		UE_DEPRECATED(5.3, "Set properties directly through FClothingSimulationConfig")
		CHAOSCLOTH_API void SetGravityProperties(FRealSingle InGravityScale, bool bInUseGravityOverride, const FVec3& InGravityOverride);
		UE_DEPRECATED(5.3, "Set properties directly through FClothingSimulationConfig")
		CHAOSCLOTH_API void SetAnimDriveProperties(const TVec2<FRealSingle>& InAnimDriveStiffness, const TVec2<FRealSingle>& InAnimDriveDamping);
		UE_DEPRECATED(5.3, "Get properties directly through FClothingSimulationConfig")
		CHAOSCLOTH_API void GetAnimDriveProperties(TVec2<FRealSingle>& OutAnimDriveStiffness, TVec2<FRealSingle>& OutAnimDriveDamping);
		UE_DEPRECATED(5.3, "Set properties directly through FClothingSimulationConfig")
		CHAOSCLOTH_API void SetVelocityScaleProperties(const FVec3& InLinearVelocityScale, FRealSingle InAngularVelocityScale, FRealSingle InFictitiousAngularScale);
>>>>>>> 4af6daef

		void Reset() { bNeedsReset = true; }
		void Teleport() { bNeedsTeleport = true; }
		// ---- End of the animatable property setters ----

		// ---- Node property getters/setters
		PRAGMA_DISABLE_DEPRECATION_WARNINGS  // TODO: CHAOS_IS_CLOTHINGSIMULATIONMESH_ABSTRACT
		FClothingSimulationMesh* GetMesh() const { return Mesh; }
<<<<<<< HEAD
		void SetMesh(FClothingSimulationMesh* InMesh);
		PRAGMA_ENABLE_DEPRECATION_WARNINGS
=======
		CHAOSCLOTH_API void SetMesh(FClothingSimulationMesh* InMesh);
		PRAGMA_ENABLE_DEPRECATION_WARNINGS

		FClothingSimulationConfig* GetConfig() const { return Config; }
		CHAOSCLOTH_API void SetConfig(FClothingSimulationConfig* InConfig);
>>>>>>> 4af6daef

		const TArray<FClothingSimulationCollider*>& GetColliders() const { return Colliders; }
		CHAOSCLOTH_API void SetColliders(TArray<FClothingSimulationCollider*>&& InColliders);
		CHAOSCLOTH_API void AddCollider(FClothingSimulationCollider* InCollider);
		CHAOSCLOTH_API void RemoveCollider(FClothingSimulationCollider* InCollider);
		CHAOSCLOTH_API void RemoveColliders();
		// ---- End of the Node property getters/setters

		// ---- Debugging/visualization functions
		// Return the solver's input positions for this cloth source current LOD, not thread safe, call must be done right after the solver update.
<<<<<<< HEAD
		TConstArrayView<Softs::FSolverVec3> GetAnimationPositions(const FClothingSimulationSolver* Solver) const;
		// Return the solver's input normals for this cloth source current LOD, not thread safe, call must be done right after the solver update.
		TConstArrayView<Softs::FSolverVec3> GetAnimationNormals(const FClothingSimulationSolver* Solver) const;
		// Return the solver's positions for this cloth current LOD, not thread safe, call must be done right after the solver update.
		TConstArrayView<Softs::FSolverVec3> GetParticlePositions(const FClothingSimulationSolver* Solver) const;
		// Return the solver's velocities for this cloth current LOD, not thread safe, call must be done right after the solver update.
		TConstArrayView<Softs::FSolverVec3> GetParticleVelocities(const FClothingSimulationSolver* Solver) const;
		// Return the solver's normals for this cloth current LOD, not thread safe, call must be done right after the solver update.
		TConstArrayView<Softs::FSolverVec3> GetParticleNormals(const FClothingSimulationSolver* Solver) const;
		// Return the solver's inverse masses for this cloth current LOD, not thread safe, call must be done right after the solver update.
		TConstArrayView<Softs::FSolverReal> GetParticleInvMasses(const FClothingSimulationSolver* Solver) const;
		// Return the current gravity as applied by the solver using the various overrides, not thread safe, call must be done right after the solver update.
		TVec3<FRealSingle> GetGravity(const FClothingSimulationSolver* Solver) const;
		// Return the current bounding box based on a given solver, not thread safe, call must be done right after the solver update.
		FAABB3 CalculateBoundingBox(const FClothingSimulationSolver* Solver) const;
		// Return the current LOD offset in the solver's particle array, or INDEX_NONE if no LOD is currently selected.
		int32 GetOffset(const FClothingSimulationSolver* Solver) const;
		// Return the current LOD mesh.
		const FTriangleMesh& GetTriangleMesh(const FClothingSimulationSolver* Solver) const;
		// Return the current LOD weightmaps.
		const TArray<TConstArrayView<FRealSingle>>& GetWeightMaps(const FClothingSimulationSolver* Solver) const;
		// Return the current LOD tethers.
		const TArray<TConstArrayView<TTuple<int32, int32, float>>>& GetTethers(const FClothingSimulationSolver* Solver) const;
		// Return the reference bone index for this cloth.
		int32 GetReferenceBoneIndex() const;
=======
		CHAOSCLOTH_API TConstArrayView<Softs::FSolverVec3> GetAnimationPositions(const FClothingSimulationSolver* Solver) const;
		// Return the solver's input normals for this cloth source current LOD, not thread safe, call must be done right after the solver update.
		CHAOSCLOTH_API TConstArrayView<Softs::FSolverVec3> GetAnimationNormals(const FClothingSimulationSolver* Solver) const;
		// Return the solver's positions for this cloth current LOD, not thread safe, call must be done right after the solver update.
		CHAOSCLOTH_API TConstArrayView<Softs::FSolverVec3> GetParticlePositions(const FClothingSimulationSolver* Solver) const;
		// Return the solver's velocities for this cloth current LOD, not thread safe, call must be done right after the solver update.
		CHAOSCLOTH_API TConstArrayView<Softs::FSolverVec3> GetParticleVelocities(const FClothingSimulationSolver* Solver) const;
		// Return the solver's normals for this cloth current LOD, not thread safe, call must be done right after the solver update.
		CHAOSCLOTH_API TConstArrayView<Softs::FSolverVec3> GetParticleNormals(const FClothingSimulationSolver* Solver) const;
		// Return the solver's inverse masses for this cloth current LOD, not thread safe, call must be done right after the solver update.
		CHAOSCLOTH_API TConstArrayView<Softs::FSolverReal> GetParticleInvMasses(const FClothingSimulationSolver* Solver) const;
		// Return the current gravity as applied by the solver using the various overrides, not thread safe, call must be done right after the solver update.
		CHAOSCLOTH_API TVec3<FRealSingle> GetGravity(const FClothingSimulationSolver* Solver) const;
		// Return the current bounding box based on a given solver, not thread safe, call must be done right after the solver update.
		CHAOSCLOTH_API FAABB3 CalculateBoundingBox(const FClothingSimulationSolver* Solver) const;
		// Return the current LOD offset in the solver's particle array, or INDEX_NONE if no LOD is currently selected.
		CHAOSCLOTH_API int32 GetOffset(const FClothingSimulationSolver* Solver) const;
		// Return the current LOD num particles, or 0 if no LOD is currently selected.
		CHAOSCLOTH_API int32 GetNumParticles(const FClothingSimulationSolver* Solver) const;
		// Return the current LOD mesh.
		CHAOSCLOTH_API const FTriangleMesh& GetTriangleMesh(const FClothingSimulationSolver* Solver) const;
		// Return the weight map of the specified name if available on the current LOD, or an empty array view otherwise.
		CHAOSCLOTH_API TConstArrayView<FRealSingle> GetWeightMapByName(const FClothingSimulationSolver* Solver, const FString& Name) const;
		// Return the weight map of the specified property name if it exists and is available on the current LOD, or an empty array view otherwise.
		CHAOSCLOTH_API TConstArrayView<FRealSingle> GetWeightMapByProperty(const FClothingSimulationSolver* Solver, const FString& Property) const;
		UE_DEPRECATED(5.3, "Returns an empty array from 5.3. Update your code with GetWeightMapByName and GetWeightMapByProperty to return the current LOD weight map instead.")
		CHAOSCLOTH_API const TArray<TConstArrayView<FRealSingle>>& GetWeightMaps(const FClothingSimulationSolver* Solver) const;
		// Return the current LOD tethers.
		CHAOSCLOTH_API const TArray<TConstArrayView<TTuple<int32, int32, float>>>& GetTethers(const FClothingSimulationSolver* Solver) const;
		// Return the reference bone index for this cloth.
		CHAOSCLOTH_API int32 GetReferenceBoneIndex() const;
>>>>>>> 4af6daef
		// Return the local reference space transform for this cloth.
		const FRigidTransform3& GetReferenceSpaceTransform() const { return ReferenceSpaceTransform;  }
		// ---- End of the debugging/visualization functions

		// ---- Solver interface ----
		CHAOSCLOTH_API void Add(FClothingSimulationSolver* Solver);
		CHAOSCLOTH_API void Remove(FClothingSimulationSolver* Solver);

		CHAOSCLOTH_API void PreUpdate(FClothingSimulationSolver* Solver);
		CHAOSCLOTH_API void Update(FClothingSimulationSolver* Solver);
		CHAOSCLOTH_API void PostUpdate(FClothingSimulationSolver* Solver);

		CHAOSCLOTH_API void UpdateFromCache(const FClothingSimulationCacheData& CacheData);
		// ---- End of the Solver interface ----

	private:
		CHAOSCLOTH_API int32 GetNumParticles(int32 InLODIndex) const;
		CHAOSCLOTH_API int32 GetOffset(const FClothingSimulationSolver* Solver, int32 InLODIndex) const;

	private:
		struct FLODData;
<<<<<<< HEAD

		// Cloth parameters
PRAGMA_DISABLE_DEPRECATION_WARNINGS  // TODO: CHAOS_IS_CLOTHINGSIMULATIONMESH_ABSTRACT
		FClothingSimulationMesh* Mesh;
PRAGMA_ENABLE_DEPRECATION_WARNINGS
		TArray<FClothingSimulationCollider*> Colliders;
		uint32 GroupId;
		EMassMode MassMode;
		FRealSingle MassValue;
		FRealSingle MinPerParticleMass;
		TVec2<FRealSingle> EdgeStiffness;
		TVec2<FRealSingle> EdgeDampingRatio;
		TVec2<FRealSingle> BendingStiffness;
		TVec2<FRealSingle> BendingDampingRatio;
		FRealSingle BucklingRatio;
		TVec2<FRealSingle> BucklingStiffness;
		bool bUseBendingElements;
		TVec2<FRealSingle> AreaStiffness;
		FRealSingle VolumeStiffness;
		bool bUseThinShellVolumeConstraints;
		TVec2<FRealSingle> TetherStiffness;
		TVec2<FRealSingle> TetherScale;
		ETetherMode TetherMode;
		FRealSingle MaxDistancesMultiplier;  // Animatable
		TVec2<FRealSingle> AnimDriveStiffness;  // Animatable
		TVec2<FRealSingle> AnimDriveDamping;  // Animatable
		FRealSingle ShapeTargetStiffness;
		bool bUseXPBDEdgeConstraints;
		bool bUseXPBDBendingConstraints;
		bool bUseXPBDAreaConstraints;
		FRealSingle GravityScale;
		bool bIsGravityOverridden;
		TVec3<FRealSingle> GravityOverride;
		TVec3<FRealSingle> LinearVelocityScale;  // Linear ratio applied to the reference bone transforms
		FRealSingle AngularVelocityScale;  // Angular ratio factor applied to the reference bone transforms
		FRealSingle FictitiousAngularScale;
		TVec2<FRealSingle> Drag;
		TVec2<FRealSingle> Lift;
		FVec3 WindVelocity;
		FRealSingle AirDensity;
		bool bUseLegacyWind;
		TVec2<FRealSingle> Pressure;
		FRealSingle DampingCoefficient;
		FRealSingle LocalDampingCoefficient;
		FRealSingle CollisionThickness;
		FRealSingle FrictionCoefficient;
		bool bUseCCD;
		bool bUseSelfCollisions;
		FRealSingle SelfCollisionThickness;
		FRealSingle SelfCollisionFrictionCoefficient;
		bool bUseSelfIntersections;
		bool bEnableBackstop;
		bool bUseLegacyBackstop;
		bool bUseLODIndexOverride;
		int32 LODIndexOverride;
		bool bNeedsReset;
		bool bNeedsTeleport;
=======

		// Cloth parameters
PRAGMA_DISABLE_DEPRECATION_WARNINGS  // TODO: CHAOS_IS_CLOTHINGSIMULATIONMESH_ABSTRACT
		FClothingSimulationMesh* Mesh = nullptr;
PRAGMA_ENABLE_DEPRECATION_WARNINGS
		FClothingSimulationConfig* Config = nullptr;
		TArray<FClothingSimulationCollider*> Colliders;
		uint32 GroupId = 0;

		TSharedPtr<FManagedArrayCollection> PropertyCollection;  // Used for backward compatibility only, otherwise the properties are owned by the Config

		FRealSingle MaxDistancesMultiplier = 1.f;  // Legacy multiplier

		bool bUseLODIndexOverride = false;
		int32 LODIndexOverride = 0;
		bool bNeedsReset = false;
		bool bNeedsTeleport = false;
>>>>>>> 4af6daef

		// Reference space transform
		FRigidTransform3 ReferenceSpaceTransform;  // TODO: Add override in the style of LODIndexOverride

		// LOD data
		TArray<TUniquePtr<FLODData>> LODData;
		TMap<FClothingSimulationSolver*, int32> LODIndices;

		// Stats
		int32 NumActiveKinematicParticles = 0;
		int32 NumActiveDynamicParticles = 0;
	};
} // namespace Chaos<|MERGE_RESOLUTION|>--- conflicted
+++ resolved
@@ -18,7 +18,7 @@
 	class FClothingSimulationConfig;
 
 	// Cloth simulation node
-	class CHAOSCLOTH_API FClothingSimulationCloth final
+	class FClothingSimulationCloth final
 	{
 	public:
 		enum EMassMode
@@ -79,11 +79,7 @@
 			FRealSingle InFictitiousAngularScale,
 			const TVec2<FRealSingle>& InDrag,
 			const TVec2<FRealSingle>& InLift,
-<<<<<<< HEAD
-			bool bInUseLegacyWind,
-=======
 			bool bInUsePointBasedWindModel,
->>>>>>> 4af6daef
 			const TVec2<FRealSingle>& InPressure,
 			FRealSingle InDampingCoefficient,
 			FRealSingle InLocalDampingCoefficient,
@@ -99,21 +95,12 @@
 			int32 InLODIndexOverride,
 			const TVec2<FRealSingle>& EdgeDampingRatio = TVec2<FRealSingle>(0.f),
 			const TVec2<FRealSingle>& BendDampingRatio = TVec2<FRealSingle>(0.f));
-<<<<<<< HEAD
-		~FClothingSimulationCloth();
-=======
 		CHAOSCLOTH_API ~FClothingSimulationCloth();
 
 		FClothingSimulationCloth(const FClothingSimulationCloth&) = delete;
 		FClothingSimulationCloth(FClothingSimulationCloth&&) = delete;
 		FClothingSimulationCloth& operator=(const FClothingSimulationCloth&) = delete;
 		FClothingSimulationCloth& operator=(FClothingSimulationCloth&&) = delete;
->>>>>>> 4af6daef
-
-		FClothingSimulationCloth(const FClothingSimulationCloth&) = delete;
-		FClothingSimulationCloth(FClothingSimulationCloth&&) = delete;
-		FClothingSimulationCloth& operator=(const FClothingSimulationCloth&) = delete;
-		FClothingSimulationCloth& operator=(FClothingSimulationCloth&&) = delete;
 
 		uint32 GetGroupId() const { return GroupId; }
 		uint32 GetLODIndex(const FClothingSimulationSolver* Solver) const { return LODIndices.FindChecked(Solver); }
@@ -123,20 +110,6 @@
 
 		// ---- Animatable property setters ----
 		void SetMaxDistancesMultiplier(FRealSingle InMaxDistancesMultiplier) { MaxDistancesMultiplier = InMaxDistancesMultiplier; }
-<<<<<<< HEAD
-
-		void SetMaterialProperties(const TVec2<FRealSingle>& InEdgeStiffness, const TVec2<FRealSingle>& InBendingStiffness, const TVec2<FRealSingle>& InAreaStiffness) { EdgeStiffness = InEdgeStiffness; BendingStiffness = InBendingStiffness; AreaStiffness = InAreaStiffness; }
-		void SetLongRangeAttachmentProperties(const TVec2<FRealSingle>& InTetherStiffness, const TVec2<FRealSingle>& InTetherScale) { TetherStiffness = InTetherStiffness; TetherScale = InTetherScale;  }
-		void SetCollisionProperties(FRealSingle InCollisionThickness, FRealSingle InFrictionCoefficient, bool bInUseCCD, FRealSingle InSelfCollisionThickness) { CollisionThickness = InCollisionThickness; FrictionCoefficient = InFrictionCoefficient; bUseCCD = bInUseCCD; SelfCollisionThickness = InSelfCollisionThickness; }
-		void SetBackstopProperties(bool bInEnableBackstop) { bEnableBackstop = bInEnableBackstop; }
-		void SetDampingProperties(FRealSingle InDampingCoefficient, FRealSingle InLocalDampingCoefficient = 0.f) { DampingCoefficient = InDampingCoefficient; LocalDampingCoefficient = InLocalDampingCoefficient; }
-		void SetAerodynamicsProperties(const TVec2<FRealSingle>& InDrag, const TVec2<FRealSingle>& InLift, FRealSingle InAirDensity, const FVec3& InWindVelocity) { Drag = InDrag; Lift = InLift; InAirDensity = AirDensity; WindVelocity = InWindVelocity; }
-		void SetPressureProperties(const TVec2<FRealSingle>& InPressure) { Pressure = InPressure; }
-		void SetGravityProperties(FRealSingle InGravityScale, bool bInIsGravityOverridden, const FVec3& InGravityOverride) { GravityScale = InGravityScale; bIsGravityOverridden = bInIsGravityOverridden; GravityOverride = InGravityOverride; }
-		void SetAnimDriveProperties(const TVec2<FRealSingle>& InAnimDriveStiffness, const TVec2<FRealSingle>& InAnimDriveDamping) { AnimDriveStiffness = InAnimDriveStiffness; AnimDriveDamping = InAnimDriveDamping; }
-		void GetAnimDriveProperties(TVec2<FRealSingle>& OutAnimDriveStiffness, TVec2<FRealSingle>& OutAnimDriveDamping) { OutAnimDriveStiffness = AnimDriveStiffness; OutAnimDriveDamping = AnimDriveDamping; }
-		void SetVelocityScaleProperties(const FVec3& InLinearVelocityScale, FRealSingle InAngularVelocityScale, FRealSingle InFictitiousAngularScale) { LinearVelocityScale = InLinearVelocityScale; AngularVelocityScale = InAngularVelocityScale; FictitiousAngularScale = InFictitiousAngularScale;  }
-=======
 		UE_DEPRECATED(5.3, "Set properties directly through FClothingSimulationConfig")
 		CHAOSCLOTH_API void SetMaterialProperties(const TVec2<FRealSingle>& InEdgeStiffness, const TVec2<FRealSingle>& InBendingStiffness, const TVec2<FRealSingle>& InAreaStiffness);
 		UE_DEPRECATED(5.3, "Set properties directly through FClothingSimulationConfig")
@@ -159,7 +132,6 @@
 		CHAOSCLOTH_API void GetAnimDriveProperties(TVec2<FRealSingle>& OutAnimDriveStiffness, TVec2<FRealSingle>& OutAnimDriveDamping);
 		UE_DEPRECATED(5.3, "Set properties directly through FClothingSimulationConfig")
 		CHAOSCLOTH_API void SetVelocityScaleProperties(const FVec3& InLinearVelocityScale, FRealSingle InAngularVelocityScale, FRealSingle InFictitiousAngularScale);
->>>>>>> 4af6daef
 
 		void Reset() { bNeedsReset = true; }
 		void Teleport() { bNeedsTeleport = true; }
@@ -168,16 +140,11 @@
 		// ---- Node property getters/setters
 		PRAGMA_DISABLE_DEPRECATION_WARNINGS  // TODO: CHAOS_IS_CLOTHINGSIMULATIONMESH_ABSTRACT
 		FClothingSimulationMesh* GetMesh() const { return Mesh; }
-<<<<<<< HEAD
-		void SetMesh(FClothingSimulationMesh* InMesh);
-		PRAGMA_ENABLE_DEPRECATION_WARNINGS
-=======
 		CHAOSCLOTH_API void SetMesh(FClothingSimulationMesh* InMesh);
 		PRAGMA_ENABLE_DEPRECATION_WARNINGS
 
 		FClothingSimulationConfig* GetConfig() const { return Config; }
 		CHAOSCLOTH_API void SetConfig(FClothingSimulationConfig* InConfig);
->>>>>>> 4af6daef
 
 		const TArray<FClothingSimulationCollider*>& GetColliders() const { return Colliders; }
 		CHAOSCLOTH_API void SetColliders(TArray<FClothingSimulationCollider*>&& InColliders);
@@ -188,33 +155,6 @@
 
 		// ---- Debugging/visualization functions
 		// Return the solver's input positions for this cloth source current LOD, not thread safe, call must be done right after the solver update.
-<<<<<<< HEAD
-		TConstArrayView<Softs::FSolverVec3> GetAnimationPositions(const FClothingSimulationSolver* Solver) const;
-		// Return the solver's input normals for this cloth source current LOD, not thread safe, call must be done right after the solver update.
-		TConstArrayView<Softs::FSolverVec3> GetAnimationNormals(const FClothingSimulationSolver* Solver) const;
-		// Return the solver's positions for this cloth current LOD, not thread safe, call must be done right after the solver update.
-		TConstArrayView<Softs::FSolverVec3> GetParticlePositions(const FClothingSimulationSolver* Solver) const;
-		// Return the solver's velocities for this cloth current LOD, not thread safe, call must be done right after the solver update.
-		TConstArrayView<Softs::FSolverVec3> GetParticleVelocities(const FClothingSimulationSolver* Solver) const;
-		// Return the solver's normals for this cloth current LOD, not thread safe, call must be done right after the solver update.
-		TConstArrayView<Softs::FSolverVec3> GetParticleNormals(const FClothingSimulationSolver* Solver) const;
-		// Return the solver's inverse masses for this cloth current LOD, not thread safe, call must be done right after the solver update.
-		TConstArrayView<Softs::FSolverReal> GetParticleInvMasses(const FClothingSimulationSolver* Solver) const;
-		// Return the current gravity as applied by the solver using the various overrides, not thread safe, call must be done right after the solver update.
-		TVec3<FRealSingle> GetGravity(const FClothingSimulationSolver* Solver) const;
-		// Return the current bounding box based on a given solver, not thread safe, call must be done right after the solver update.
-		FAABB3 CalculateBoundingBox(const FClothingSimulationSolver* Solver) const;
-		// Return the current LOD offset in the solver's particle array, or INDEX_NONE if no LOD is currently selected.
-		int32 GetOffset(const FClothingSimulationSolver* Solver) const;
-		// Return the current LOD mesh.
-		const FTriangleMesh& GetTriangleMesh(const FClothingSimulationSolver* Solver) const;
-		// Return the current LOD weightmaps.
-		const TArray<TConstArrayView<FRealSingle>>& GetWeightMaps(const FClothingSimulationSolver* Solver) const;
-		// Return the current LOD tethers.
-		const TArray<TConstArrayView<TTuple<int32, int32, float>>>& GetTethers(const FClothingSimulationSolver* Solver) const;
-		// Return the reference bone index for this cloth.
-		int32 GetReferenceBoneIndex() const;
-=======
 		CHAOSCLOTH_API TConstArrayView<Softs::FSolverVec3> GetAnimationPositions(const FClothingSimulationSolver* Solver) const;
 		// Return the solver's input normals for this cloth source current LOD, not thread safe, call must be done right after the solver update.
 		CHAOSCLOTH_API TConstArrayView<Softs::FSolverVec3> GetAnimationNormals(const FClothingSimulationSolver* Solver) const;
@@ -246,7 +186,6 @@
 		CHAOSCLOTH_API const TArray<TConstArrayView<TTuple<int32, int32, float>>>& GetTethers(const FClothingSimulationSolver* Solver) const;
 		// Return the reference bone index for this cloth.
 		CHAOSCLOTH_API int32 GetReferenceBoneIndex() const;
->>>>>>> 4af6daef
 		// Return the local reference space transform for this cloth.
 		const FRigidTransform3& GetReferenceSpaceTransform() const { return ReferenceSpaceTransform;  }
 		// ---- End of the debugging/visualization functions
@@ -268,65 +207,6 @@
 
 	private:
 		struct FLODData;
-<<<<<<< HEAD
-
-		// Cloth parameters
-PRAGMA_DISABLE_DEPRECATION_WARNINGS  // TODO: CHAOS_IS_CLOTHINGSIMULATIONMESH_ABSTRACT
-		FClothingSimulationMesh* Mesh;
-PRAGMA_ENABLE_DEPRECATION_WARNINGS
-		TArray<FClothingSimulationCollider*> Colliders;
-		uint32 GroupId;
-		EMassMode MassMode;
-		FRealSingle MassValue;
-		FRealSingle MinPerParticleMass;
-		TVec2<FRealSingle> EdgeStiffness;
-		TVec2<FRealSingle> EdgeDampingRatio;
-		TVec2<FRealSingle> BendingStiffness;
-		TVec2<FRealSingle> BendingDampingRatio;
-		FRealSingle BucklingRatio;
-		TVec2<FRealSingle> BucklingStiffness;
-		bool bUseBendingElements;
-		TVec2<FRealSingle> AreaStiffness;
-		FRealSingle VolumeStiffness;
-		bool bUseThinShellVolumeConstraints;
-		TVec2<FRealSingle> TetherStiffness;
-		TVec2<FRealSingle> TetherScale;
-		ETetherMode TetherMode;
-		FRealSingle MaxDistancesMultiplier;  // Animatable
-		TVec2<FRealSingle> AnimDriveStiffness;  // Animatable
-		TVec2<FRealSingle> AnimDriveDamping;  // Animatable
-		FRealSingle ShapeTargetStiffness;
-		bool bUseXPBDEdgeConstraints;
-		bool bUseXPBDBendingConstraints;
-		bool bUseXPBDAreaConstraints;
-		FRealSingle GravityScale;
-		bool bIsGravityOverridden;
-		TVec3<FRealSingle> GravityOverride;
-		TVec3<FRealSingle> LinearVelocityScale;  // Linear ratio applied to the reference bone transforms
-		FRealSingle AngularVelocityScale;  // Angular ratio factor applied to the reference bone transforms
-		FRealSingle FictitiousAngularScale;
-		TVec2<FRealSingle> Drag;
-		TVec2<FRealSingle> Lift;
-		FVec3 WindVelocity;
-		FRealSingle AirDensity;
-		bool bUseLegacyWind;
-		TVec2<FRealSingle> Pressure;
-		FRealSingle DampingCoefficient;
-		FRealSingle LocalDampingCoefficient;
-		FRealSingle CollisionThickness;
-		FRealSingle FrictionCoefficient;
-		bool bUseCCD;
-		bool bUseSelfCollisions;
-		FRealSingle SelfCollisionThickness;
-		FRealSingle SelfCollisionFrictionCoefficient;
-		bool bUseSelfIntersections;
-		bool bEnableBackstop;
-		bool bUseLegacyBackstop;
-		bool bUseLODIndexOverride;
-		int32 LODIndexOverride;
-		bool bNeedsReset;
-		bool bNeedsTeleport;
-=======
 
 		// Cloth parameters
 PRAGMA_DISABLE_DEPRECATION_WARNINGS  // TODO: CHAOS_IS_CLOTHINGSIMULATIONMESH_ABSTRACT
@@ -344,7 +224,6 @@
 		int32 LODIndexOverride = 0;
 		bool bNeedsReset = false;
 		bool bNeedsTeleport = false;
->>>>>>> 4af6daef
 
 		// Reference space transform
 		FRigidTransform3 ReferenceSpaceTransform;  // TODO: Add override in the style of LODIndexOverride
