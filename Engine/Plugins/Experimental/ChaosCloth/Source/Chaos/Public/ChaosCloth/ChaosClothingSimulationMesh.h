// Copyright Epic Games, Inc. All Rights Reserved.
#pragma once

#include "Chaos/Core.h"
#include "Containers/ContainersFwd.h"
#include "Chaos/Transform.h"

class USkeletalMeshComponent;
class UClothingAssetCommon;

namespace Chaos
{
	class FClothingSimulationSolver;

	// Mesh simulation node
	class FClothingSimulationMesh final
	{
	public:
		FClothingSimulationMesh(const UClothingAssetCommon* InAsset, const USkeletalMeshComponent* InSkeletalMeshComponent);
		~FClothingSimulationMesh();

		// ---- Node property getters/setters
		const UClothingAssetCommon* GetAsset() const { return Asset; }
		const USkeletalMeshComponent* GetSkeletalMeshComponent() const { return SkeletalMeshComponent; }
		// ---- End of node property getters/setters

		// ---- Cloth interface ----
		void Update(
			FClothingSimulationSolver* Solver,
			int32 PrevLODIndex,
			int32 LODIndex,
			int32 PrevOffset,
			int32 Offset);

		// Return the LOD Index specified by the input SkeletalMeshComponent. Note that this is not the same as the current LOD index, and that Mesh LOD changes are always driven by the Cloth.
		int32 GetLODIndex() const;
		int32 GetNumLODs() const;
		int32 GetNumPoints(int32 LODIndex) const;
		TConstArrayView<const uint32> GetIndices(int32 LODIndex) const;
<<<<<<< HEAD
		TArray<TConstArrayView<const float>> GetWeightMaps(int32 LODIndex) const;
		int32 GetReferenceBoneIndex() const;
		TRigidTransform<float, 3> GetReferenceBoneTransform() const;
=======
		TArray<TConstArrayView<const FRealSingle>> GetWeightMaps(int32 LODIndex) const;
		int32 GetReferenceBoneIndex() const;
		FRigidTransform3 GetReferenceBoneTransform() const;
>>>>>>> 3aae9151

		bool WrapDeformLOD(
			int32 PrevLODIndex,
			int32 LODIndex,
			const FVec3* Normals,
			const FVec3* Positions,
			FVec3* OutPositions) const;

		bool WrapDeformLOD(
			int32 PrevLODIndex,
			int32 LODIndex,
			const FVec3* Normals,
			const FVec3* Positions,
			const FVec3* Velocities,
			FVec3* OutPositions0,
			FVec3* OutPositions1,
			FVec3* OutVelocities) const;
		// ---- End of the Cloth interface ----

	private:
		void SkinPhysicsMesh(
			int32 LODIndex,
			const FVec3& LocalSpaceLocation,
			FVec3* OutPositions,
			FVec3* OutNormals) const;

	private:
		const UClothingAssetCommon* Asset;
		const USkeletalMeshComponent* SkeletalMeshComponent;
	};
} // namespace Chaos<|MERGE_RESOLUTION|>--- conflicted
+++ resolved
@@ -37,15 +37,9 @@
 		int32 GetNumLODs() const;
 		int32 GetNumPoints(int32 LODIndex) const;
 		TConstArrayView<const uint32> GetIndices(int32 LODIndex) const;
-<<<<<<< HEAD
-		TArray<TConstArrayView<const float>> GetWeightMaps(int32 LODIndex) const;
-		int32 GetReferenceBoneIndex() const;
-		TRigidTransform<float, 3> GetReferenceBoneTransform() const;
-=======
 		TArray<TConstArrayView<const FRealSingle>> GetWeightMaps(int32 LODIndex) const;
 		int32 GetReferenceBoneIndex() const;
 		FRigidTransform3 GetReferenceBoneTransform() const;
->>>>>>> 3aae9151
 
 		bool WrapDeformLOD(
 			int32 PrevLODIndex,
