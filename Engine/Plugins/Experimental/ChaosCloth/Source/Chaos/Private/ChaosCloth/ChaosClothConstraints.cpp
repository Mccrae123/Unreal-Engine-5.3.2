// Copyright Epic Games, Inc. All Rights Reserved.
#include "ChaosCloth/ChaosClothConstraints.h"
#include "ChaosCloth/ChaosWeightMapTarget.h"
#include "ChaosCloth/ChaosClothingPatternData.h"
#include "Chaos/PBDSpringConstraints.h"
#include "Chaos/XPBDSpringConstraints.h"
#include "Chaos/XPBDStretchBiasElementConstraints.h"
#include "Chaos/PBDBendingConstraints.h"
#include "Chaos/XPBDBendingConstraints.h"
<<<<<<< HEAD
=======
#include "Chaos/XPBDAnisotropicBendingConstraints.h"
>>>>>>> 4af6daef
#include "Chaos/PBDAxialSpringConstraints.h"
#include "Chaos/XPBDAxialSpringConstraints.h"
#include "Chaos/PBDVolumeConstraint.h"
#include "Chaos/XPBDLongRangeConstraints.h"
#include "Chaos/PBDSphericalConstraint.h"
#include "Chaos/PBDAnimDriveConstraint.h"
#include "Chaos/PBDShapeConstraints.h"
#include "Chaos/PBDCollisionSpringConstraints.h"
#include "Chaos/PBDTriangleMeshCollisions.h"
#include "Chaos/PBDTriangleMeshIntersections.h"
#include "Chaos/PBDEvolution.h"
#include "Chaos/CollectionPropertyFacade.h"

namespace Chaos {

FClothConstraints::FClothConstraints()
	: Evolution(nullptr)
	, AnimationPositions(nullptr)
<<<<<<< HEAD
	, OldAnimationPositions_deprecated(nullptr)
=======
	, OldAnimationPositions_Deprecated(nullptr)
>>>>>>> 4af6daef
	, AnimationNormals(nullptr)
	, AnimationVelocities(nullptr)
	, ParticleOffset(0)
	, NumParticles(0)
	, ConstraintInitOffset(INDEX_NONE)
	, ConstraintRuleOffset(INDEX_NONE)
	, PostCollisionConstraintRuleOffset(INDEX_NONE)
	, NumConstraintInits(0)
	, NumConstraintRules(0)
	, NumPostCollisionConstraintRules(0)
{
}

PRAGMA_DISABLE_DEPRECATION_WARNINGS
FClothConstraints::~FClothConstraints()
{
}
PRAGMA_ENABLE_DEPRECATION_WARNINGS

void FClothConstraints::Initialize(
	Softs::FPBDEvolution* InEvolution,
	const TArray<Softs::FSolverVec3>& InAnimationPositions,
	const TArray<Softs::FSolverVec3>& InOldAnimationPositions,
	const TArray<Softs::FSolverVec3>& InAnimationNormals,
	int32 InParticleOffset,
	int32 InNumParticles)
{
	Evolution = InEvolution;
	AnimationPositions = &InAnimationPositions;
<<<<<<< HEAD
	OldAnimationPositions_deprecated = &InOldAnimationPositions;
=======
	OldAnimationPositions_Deprecated = &InOldAnimationPositions;
>>>>>>> 4af6daef
	AnimationNormals = &InAnimationNormals;
	AnimationVelocities = nullptr;
	ParticleOffset = InParticleOffset;
	NumParticles = InNumParticles;
}

void FClothConstraints::Initialize(
	Softs::FPBDEvolution* InEvolution,
	const TArray<Softs::FSolverVec3>& InInterpolatedAnimationPositions,
	const TArray<Softs::FSolverVec3>& /*InOldAnimationPositions*/, // deprecated
	const TArray<Softs::FSolverVec3>& InInterpolatedAnimationNormals,
	const TArray<Softs::FSolverVec3>& InAnimationVelocities,
	int32 InParticleOffset,
	int32 InNumParticles)
{
	Evolution = InEvolution;
	AnimationPositions = &InInterpolatedAnimationPositions;
<<<<<<< HEAD
	OldAnimationPositions_deprecated = nullptr;
=======
	OldAnimationPositions_Deprecated = nullptr;
>>>>>>> 4af6daef
	AnimationNormals = &InInterpolatedAnimationNormals;
	AnimationVelocities = &InAnimationVelocities;
	ParticleOffset = InParticleOffset;
	NumParticles = InNumParticles;
}

void FClothConstraints::Enable(bool bEnable)
{
	check(Evolution);
	if (ConstraintInitOffset != INDEX_NONE)
	{
		Evolution->ActivateConstraintInitRange(ConstraintInitOffset, bEnable);
	}
	if (ConstraintRuleOffset != INDEX_NONE)
	{
		Evolution->ActivateConstraintRuleRange(ConstraintRuleOffset, bEnable);
	}
	if (PostCollisionConstraintRuleOffset != INDEX_NONE)
	{
		Evolution->ActivatePostCollisionConstraintRuleRange(PostCollisionConstraintRuleOffset, bEnable);
	}
<<<<<<< HEAD
=======
}

void FClothConstraints::AddRules(
	const Softs::FCollectionPropertyConstFacade& ConfigProperties,
	const FTriangleMesh& TriangleMesh,
	const TArray<TConstArrayView<FRealSingle>>& WeightMapArray,
	const TArray<TConstArrayView<TTuple<int32, int32, FRealSingle>>>& Tethers,
	Softs::FSolverReal MeshScale,
	bool bEnabled)
{
	// Build new weight map container from the old legacy weight map enum
	TMap<FString, TConstArrayView<FRealSingle>> WeightMaps;

	const UEnum* const ChaosWeightMapTargetEnum = StaticEnum<EChaosWeightMapTarget>();
	const int32 NumWeightMaps = (int32)ChaosWeightMapTargetEnum->GetMaxEnumValue() + 1;

	WeightMaps.Reserve(NumWeightMaps);

	for (int32 EnumIndex = 0; EnumIndex < ChaosWeightMapTargetEnum->NumEnums(); ++EnumIndex)
	{
		const int32 TargetIndex = (int32)ChaosWeightMapTargetEnum->GetValueByIndex(EnumIndex);
		const FString WeightMapName = ChaosWeightMapTargetEnum->GetNameByIndex(EnumIndex).ToString();

		WeightMaps.Add(WeightMapName, WeightMapArray[TargetIndex]);
	}

	// Call new AddRules function
	AddRules(ConfigProperties, TriangleMesh, nullptr, WeightMaps, Tethers, MeshScale, bEnabled);
}

void FClothConstraints::AddRules(
	const Softs::FCollectionPropertyConstFacade& ConfigProperties,
	const FTriangleMesh& TriangleMesh,
	const FClothingPatternData* PatternData,
	const TMap<FString, TConstArrayView<FRealSingle>>& WeightMaps,
	const TArray<TConstArrayView<TTuple<int32, int32, FRealSingle>>>& Tethers,
	Softs::FSolverReal MeshScale, bool bEnabled)
{
	// Self collisions
	CreateSelfCollisionConstraints(ConfigProperties, TriangleMesh);

	// Edge constraints
	CreateStretchConstraints(ConfigProperties, WeightMaps, TriangleMesh, PatternData);

	// Bending constraints
	CreateBendingConstraints(ConfigProperties, WeightMaps, TriangleMesh, PatternData);

	// Area constraints
	CreateAreaConstraints(ConfigProperties, WeightMaps, TriangleMesh);

	// Long range constraints
	CreateLongRangeConstraints(ConfigProperties, WeightMaps, Tethers, MeshScale);

	// Max distances
	CreateMaxDistanceConstraints(ConfigProperties, WeightMaps, MeshScale);

	// Backstop Constraints
	CreateBackstopConstraints(ConfigProperties, WeightMaps, MeshScale);

	// Animation Drive Constraints
	CreateAnimDriveConstraints(ConfigProperties, WeightMaps);

	// Commit rules to solver
PRAGMA_DISABLE_DEPRECATION_WARNINGS
	CreateRules();  // TODO: Move CreateRules to private
PRAGMA_ENABLE_DEPRECATION_WARNINGS

	// Enable or disable constraints as requested
	Enable(bEnabled);
}

void FClothConstraints::CreateSelfCollisionConstraints(const Softs::FCollectionPropertyConstFacade& ConfigProperties, const FTriangleMesh& TriangleMesh)
{
	const bool bUseSelfCollisions = ConfigProperties.GetValue<bool>(TEXT("UseSelfCollisions"));

	if (bUseSelfCollisions)
	{
		static const int32 DisabledCollisionElementsN = 5;  // TODO: Make this a parameter?
		TSet<TVec2<int32>> DisabledCollisionElements;  // TODO: Is this needed? Turn this into a bit array?

		const TVec2<int32> Range = TriangleMesh.GetVertexRange();
		for (int32 Index = Range[0]; Index <= Range[1]; ++Index)
		{
			const TSet<int32> Neighbors = TriangleMesh.GetNRing(Index, DisabledCollisionElementsN);
			for (int32 Element : Neighbors)
			{
				check(Index != Element);
				DisabledCollisionElements.Emplace(TVec2<int32>(Index, Element));
				DisabledCollisionElements.Emplace(TVec2<int32>(Element, Index));
			}
		}

		const bool bUseSelfIntersections = ConfigProperties.GetValue<bool>(TEXT("UseSelfIntersections"));

		SelfCollisionInit = MakeShared<Softs::FPBDTriangleMeshCollisions>(
			ParticleOffset,
			NumParticles,
			TriangleMesh,
			ConfigProperties);

		SelfCollisionConstraints = MakeShared<Softs::FPBDCollisionSpringConstraints>(
			ParticleOffset,
			NumParticles,
			TriangleMesh,
			AnimationPositions,
			MoveTemp(DisabledCollisionElements),
			ConfigProperties);

		++NumConstraintInits;
		++NumPostCollisionConstraintRules;

		SelfIntersectionConstraints = MakeShared<Softs::FPBDTriangleMeshIntersections>(
			ParticleOffset,
			NumParticles,
			TriangleMesh);
		++NumConstraintInits;
	}
}

void FClothConstraints::CreateStretchConstraints(
	const Softs::FCollectionPropertyConstFacade& ConfigProperties,
	const TMap<FString, TConstArrayView<FRealSingle>>& WeightMaps,
	const FTriangleMesh& TriangleMesh,
	const FClothingPatternData* PatternData)
{
	if (PatternData && PatternData->PatternPositions.Num() && Softs::FXPBDStretchBiasElementConstraints::IsEnabled(ConfigProperties))
	{
		XStretchBiasConstraints = MakeShared<Softs::FXPBDStretchBiasElementConstraints>(
			Evolution->Particles(),
			ParticleOffset,
			NumParticles,
			TriangleMesh,
			PatternData->WeldedFaceVertexPatternPositions,
			WeightMaps,
			ConfigProperties,
			/*bTrimKinematicConstraints =*/ true);

		++NumConstraintInits;  // Uses init to update the property tables
		++NumConstraintRules;
	}
	else if (Softs::FXPBDEdgeSpringConstraints::IsEnabled(ConfigProperties))
	{
		XEdgeConstraints = MakeShared<Softs::FXPBDEdgeSpringConstraints>(
			Evolution->Particles(),
			ParticleOffset,
			NumParticles,
			TriangleMesh.GetSurfaceElements(),
			WeightMaps,
			ConfigProperties,
			/*bTrimKinematicConstraints =*/ true);

		++NumConstraintInits;  // Uses init to update the property tables
		++NumConstraintRules;
	}
	else if (Softs::FPBDEdgeSpringConstraints::IsEnabled(ConfigProperties))
	{
		EdgeConstraints = MakeShared<Softs::FPBDEdgeSpringConstraints>(
			Evolution->Particles(),
			ParticleOffset,
			NumParticles,
			TriangleMesh.GetSurfaceElements(),
			WeightMaps,
			ConfigProperties,
			/*bTrimKinematicConstraints =*/ true);

		++NumConstraintInits;  // Uses init to update the property tables
		++NumConstraintRules;
	}
}

void FClothConstraints::CreateBendingConstraints(
	const Softs::FCollectionPropertyConstFacade& ConfigProperties,
	const TMap<FString, TConstArrayView<FRealSingle>>& WeightMaps,
	const FTriangleMesh& TriangleMesh,
	const FClothingPatternData* PatternData)
{
	if (PatternData && PatternData->PatternPositions.Num() && Softs::FXPBDAnisotropicBendingConstraints::IsEnabled(ConfigProperties))
	{
		XAnisoBendingElementConstraints = MakeShared<Softs::FXPBDAnisotropicBendingConstraints>(
			Evolution->Particles(),
			ParticleOffset, NumParticles,
			TriangleMesh,
			PatternData->WeldedFaceVertexPatternPositions,
			WeightMaps,
			ConfigProperties,
			/*bTrimKinematicConstraints =*/ true);

		++NumConstraintInits;  // Uses init to update the property tables
		++NumConstraintRules;
	}
	else if (Softs::FXPBDBendingConstraints::IsEnabled(ConfigProperties))
	{
		TArray<Chaos::TVec4<int32>> BendingElements = TriangleMesh.GetUniqueAdjacentElements();

		XBendingElementConstraints = MakeShared<Softs::FXPBDBendingConstraints>(
			Evolution->Particles(),
			ParticleOffset, NumParticles,
			MoveTemp(BendingElements),
			WeightMaps,
			ConfigProperties,
			/*bTrimKinematicConstraints =*/ true);

		++NumConstraintInits;  // Uses init to update the property tables
		++NumConstraintRules;
	}
	else if (Softs::FPBDBendingConstraints::IsEnabled(ConfigProperties))
	{
		TArray<Chaos::TVec4<int32>> BendingElements = TriangleMesh.GetUniqueAdjacentElements();

		BendingElementConstraints = MakeShared<Softs::FPBDBendingConstraints>(
			Evolution->Particles(),
			ParticleOffset, NumParticles,
			MoveTemp(BendingElements),
			WeightMaps,
			ConfigProperties,
			/*bTrimKinematicConstraints =*/ true);

		++NumConstraintInits;  // Uses init to update the property tables
		++NumConstraintRules;
	}
	else if (Softs::FXPBDBendingSpringConstraints::IsEnabled(ConfigProperties))
	{
		const TArray<Chaos::TVec2<int32>> CrossEdges = TriangleMesh.GetUniqueAdjacentPoints();

		XBendingConstraints = MakeShared<Softs::FXPBDBendingSpringConstraints>(
			Evolution->Particles(),
			ParticleOffset, NumParticles,
			CrossEdges,
			WeightMaps,
			ConfigProperties,
			/*bTrimKinematicConstraints =*/ true);

		++NumConstraintInits;  // Uses init to update the property tables
		++NumConstraintRules;
	}
	else if (Softs::FPBDBendingSpringConstraints::IsEnabled(ConfigProperties))
	{
		const TArray<Chaos::TVec2<int32>> CrossEdges = TriangleMesh.GetUniqueAdjacentPoints();

		BendingConstraints = MakeShared<Softs::FPBDBendingSpringConstraints>(
			Evolution->Particles(),
			ParticleOffset,
			NumParticles,
			CrossEdges,
			WeightMaps,
			ConfigProperties,
			/*bTrimKinematicConstraints =*/ true);

		++NumConstraintInits;  // Uses init to update the property tables
		++NumConstraintRules;
	}
}

void FClothConstraints::CreateAreaConstraints(
	const Softs::FCollectionPropertyConstFacade& ConfigProperties,
	const TMap<FString, TConstArrayView<FRealSingle>>& WeightMaps,
	const FTriangleMesh& TriangleMesh)
{
	if (Softs::FXPBDAreaSpringConstraints::IsEnabled(ConfigProperties))
	{
		XAreaConstraints = MakeShared<Softs::FXPBDAreaSpringConstraints>(
			Evolution->Particles(),
			ParticleOffset,
			NumParticles,
			TriangleMesh.GetSurfaceElements(),
			WeightMaps,
			ConfigProperties,
			/*bTrimKinematicConstraints =*/ true);

		++NumConstraintInits;  // Uses init to update the property tables
		++NumConstraintRules;
	}
	else if (Softs::FPBDAreaSpringConstraints::IsEnabled(ConfigProperties))
	{
		AreaConstraints = MakeShared<Softs::FPBDAreaSpringConstraints>(
			Evolution->Particles(),
			ParticleOffset,
			NumParticles,
			TriangleMesh.GetSurfaceElements(),
			WeightMaps,
			ConfigProperties,
			/*bTrimKinematicConstraints =*/ true);

		++NumConstraintInits;  // Uses init to update the property tables
		++NumConstraintRules;
	}
}

void FClothConstraints::CreateLongRangeConstraints(
	const Softs::FCollectionPropertyConstFacade& ConfigProperties,
	const TMap<FString, TConstArrayView<FRealSingle>>& WeightMaps,
	const TArray<TConstArrayView<TTuple<int32, int32, FRealSingle>>>& Tethers,
	Softs::FSolverReal MeshScale)
{
	if (Softs::FPBDLongRangeConstraints::IsEnabled(ConfigProperties))
	{
		//  Now that we're only doing a single iteration of Long range constraints, and they're more of a fake constraint to jump start our initial guess, it's not clear that using XPBD makes sense here.
		LongRangeConstraints = MakeShared<Softs::FPBDLongRangeConstraints>(
			Evolution->Particles(),
			ParticleOffset,
			NumParticles,
			Tethers,
			WeightMaps,
			ConfigProperties,
			MeshScale);

		++NumConstraintInits;  // Uses init to both update the property tables and apply the constraint
	}
}

void FClothConstraints::CreateMaxDistanceConstraints(
	const Softs::FCollectionPropertyConstFacade& ConfigProperties,
	const TMap<FString, TConstArrayView<FRealSingle>>& WeightMaps,
	Softs::FSolverReal MeshScale)
{
	if (ConfigProperties.GetValue("UseLegacyConfig", false))
	{
		FString MaxDistanceString = TEXT("MaxDistance");
		MaxDistanceString = ConfigProperties.GetStringValue(MaxDistanceString, MaxDistanceString);  // Uses the same string for both the default weight map name and the property name
		const TConstArrayView<FRealSingle> MaxDistances = WeightMaps.FindRef(MaxDistanceString);
		if (MaxDistances.Num() != NumParticles)
		{
			return;  // Legacy configs disable the constraint when the weight map is missing
		}
	}

	if (Softs::FPBDSphericalConstraint::IsEnabled(ConfigProperties))
	{
		MaximumDistanceConstraints = MakeShared<Softs::FPBDSphericalConstraint>(
			ParticleOffset,
			NumParticles,
			*AnimationPositions,
			WeightMaps,
			ConfigProperties,
			MeshScale);

		++NumConstraintRules;
	}
}

void FClothConstraints::CreateBackstopConstraints(
	const Softs::FCollectionPropertyConstFacade& ConfigProperties,
	const TMap<FString, TConstArrayView<FRealSingle>>& WeightMaps,
	Softs::FSolverReal MeshScale)
{
	if (ConfigProperties.GetValue("UseLegacyConfig", false))
	{
		FString BackstopRadiusString = TEXT("BackstopRadius");
		FString BackstopDistanceString = TEXT("BackstopDistance");
		BackstopRadiusString = ConfigProperties.GetStringValue(BackstopRadiusString, BackstopRadiusString);        // Uses the same string for both the default weight map name and the property name
		BackstopDistanceString = ConfigProperties.GetStringValue(BackstopDistanceString, BackstopDistanceString);  //
		const TConstArrayView<FRealSingle> BackstopRadiuses = WeightMaps.FindRef(BackstopRadiusString);
		const TConstArrayView<FRealSingle> BackstopDistances = WeightMaps.FindRef(BackstopDistanceString);

		if (BackstopRadiuses.Num() != NumParticles || BackstopDistances.Num() != NumParticles)
		{
			return;  // Legacy configs disable the constraint when the weight maps are missing
		}
	}

	if (Softs::FPBDSphericalBackstopConstraint::IsEnabled(ConfigProperties))
	{
		BackstopConstraints = MakeShared<Softs::FPBDSphericalBackstopConstraint>(
			ParticleOffset,
			NumParticles,
			*AnimationPositions,
			*AnimationNormals,
			WeightMaps,
			ConfigProperties,
			MeshScale);

		++NumConstraintRules;
	}
}

void FClothConstraints::CreateAnimDriveConstraints(
	const Softs::FCollectionPropertyConstFacade& ConfigProperties,
	const TMap<FString, TConstArrayView<FRealSingle>>& WeightMaps)
{
	if (Softs::FPBDAnimDriveConstraint::IsEnabled(ConfigProperties))
	{
		check(AnimationVelocities); // Legacy code didn't use to have AnimationVelocities

		AnimDriveConstraints = MakeShared<Softs::FPBDAnimDriveConstraint>(
			ParticleOffset,
			NumParticles,
			*AnimationPositions,
			*AnimationVelocities,
			WeightMaps,
			ConfigProperties);

		++NumConstraintInits;  // Uses init to update the property tables
		++NumConstraintRules;
	}
>>>>>>> 4af6daef
}

void FClothConstraints::CreateRules()
{
	check(Evolution);
	check(ConstraintInitOffset == INDEX_NONE)
	if (NumConstraintInits)
	{
		ConstraintInitOffset = Evolution->AddConstraintInitRange(NumConstraintInits, false);
	}
	check(ConstraintRuleOffset == INDEX_NONE)
	if (NumConstraintRules)
	{
		ConstraintRuleOffset = Evolution->AddConstraintRuleRange(NumConstraintRules, false);
	}
	check(PostCollisionConstraintRuleOffset == INDEX_NONE);
	if (NumPostCollisionConstraintRules)
	{
		PostCollisionConstraintRuleOffset = Evolution->AddPostCollisionConstraintRuleRange(NumPostCollisionConstraintRules, false);
	}

	TFunction<void(Softs::FSolverParticles&, const Softs::FSolverReal)>* const ConstraintInits = Evolution->ConstraintInits().GetData() + ConstraintInitOffset;
	TFunction<void(Softs::FSolverParticles&, const Softs::FSolverReal)>* const ConstraintRules = Evolution->ConstraintRules().GetData() + ConstraintRuleOffset;
	TFunction<void(Softs::FSolverParticles&, const Softs::FSolverReal)>* const PostCollisionConstraintRules = Evolution->PostCollisionConstraintRules().GetData() + PostCollisionConstraintRuleOffset;

	int32 ConstraintInitIndex = 0;
	int32 ConstraintRuleIndex = 0;
	int32 PostCollisionConstraintRuleIndex = 0;
<<<<<<< HEAD
=======

	if (XStretchBiasConstraints)
	{
		ConstraintInits[ConstraintInitIndex++] =
			[this](Softs::FSolverParticles& /*Particles*/, const Softs::FSolverReal Dt)
		{
			XStretchBiasConstraints->Init();
			XStretchBiasConstraints->ApplyProperties(Dt, Evolution->GetIterations());
		};
>>>>>>> 4af6daef

		ConstraintRules[ConstraintRuleIndex++] =
			[this](Softs::FSolverParticles& Particles, const Softs::FSolverReal Dt)
		{
			XStretchBiasConstraints->Apply(Particles, Dt);
		};
	}
	if (XEdgeConstraints)
	{
		ConstraintInits[ConstraintInitIndex++] =
			[this](Softs::FSolverParticles& /*Particles*/, const Softs::FSolverReal Dt)
			{
				XEdgeConstraints->Init();
				XEdgeConstraints->ApplyProperties(Dt, Evolution->GetIterations());
			};

		ConstraintRules[ConstraintRuleIndex++] = 
			[this](Softs::FSolverParticles& Particles, const Softs::FSolverReal Dt)
			{
				XEdgeConstraints->Apply(Particles, Dt);
			};
	}
	if (XEdgeConstraints_Deprecated)  // TODO: Remove for 5.4
	{
		ConstraintInits[ConstraintInitIndex++] =
			[this](Softs::FSolverParticles& /*Particles*/, const Softs::FSolverReal Dt)
		{
			XEdgeConstraints_Deprecated->Init();
			XEdgeConstraints_Deprecated->ApplyProperties(Dt, Evolution->GetIterations());
		};

		ConstraintRules[ConstraintRuleIndex++] =
			[this](Softs::FSolverParticles& Particles, const Softs::FSolverReal Dt)
		{
			XEdgeConstraints_Deprecated->Apply(Particles, Dt);
		};
	}
	if (EdgeConstraints)
	{
		ConstraintInits[ConstraintInitIndex++] =
			[this](Softs::FSolverParticles& /*Particles*/, const Softs::FSolverReal Dt)
			{
				EdgeConstraints->ApplyProperties(Dt, Evolution->GetIterations());
			};
		ConstraintRules[ConstraintRuleIndex++] =
			[this](Softs::FSolverParticles& Particles, const Softs::FSolverReal Dt)
			{
				EdgeConstraints->Apply(Particles, Dt);
			};
	}
	if (EdgeConstraints_Deprecated)  // TODO: Remove for 5.4
	{
		ConstraintInits[ConstraintInitIndex++] =
			[this](Softs::FSolverParticles& /*Particles*/, const Softs::FSolverReal Dt)
		{
			EdgeConstraints_Deprecated->ApplyProperties(Dt, Evolution->GetIterations());
		};
		ConstraintRules[ConstraintRuleIndex++] =
			[this](Softs::FSolverParticles& Particles, const Softs::FSolverReal Dt)
		{
			EdgeConstraints_Deprecated->Apply(Particles, Dt);
		};
	}
	if (XBendingConstraints)
	{
		ConstraintInits[ConstraintInitIndex++] =
			[this](Softs::FSolverParticles& /*Particles*/, const Softs::FSolverReal Dt)
			{
				XBendingConstraints->Init();
				XBendingConstraints->ApplyProperties(Dt, Evolution->GetIterations());
			};
		ConstraintRules[ConstraintRuleIndex++] =
			[this](Softs::FSolverParticles& Particles, const Softs::FSolverReal Dt)
			{
				XBendingConstraints->Apply(Particles, Dt);
			};
	}
	if (XBendingConstraints_Deprecated)  // TODO: Remove for 5.4
	{
		ConstraintInits[ConstraintInitIndex++] =
			[this](Softs::FSolverParticles& /*Particles*/, const Softs::FSolverReal Dt)
		{
			XBendingConstraints_Deprecated->Init();
			XBendingConstraints_Deprecated->ApplyProperties(Dt, Evolution->GetIterations());
		};
		ConstraintRules[ConstraintRuleIndex++] =
			[this](Softs::FSolverParticles& Particles, const Softs::FSolverReal Dt)
		{
			XBendingConstraints_Deprecated->Apply(Particles, Dt);
		};
	}
	if (BendingConstraints)
	{
		ConstraintInits[ConstraintInitIndex++] =
			[this](Softs::FSolverParticles& /*Particles*/, const Softs::FSolverReal Dt)
			{
				BendingConstraints->ApplyProperties(Dt, Evolution->GetIterations());
			};
		ConstraintRules[ConstraintRuleIndex++] =
			[this](Softs::FSolverParticles& Particles, const Softs::FSolverReal Dt)
			{
				BendingConstraints->Apply(Particles, Dt);
			};
	}
	if (BendingConstraints_Deprecated)  // TODO: Remove for 5.4
	{
		ConstraintInits[ConstraintInitIndex++] =
			[this](Softs::FSolverParticles& /*Particles*/, const Softs::FSolverReal Dt)
		{
			BendingConstraints_Deprecated->ApplyProperties(Dt, Evolution->GetIterations());
		};
		ConstraintRules[ConstraintRuleIndex++] =
			[this](Softs::FSolverParticles& Particles, const Softs::FSolverReal Dt)
		{
			BendingConstraints_Deprecated->Apply(Particles, Dt);
		};
	}
	if (BendingElementConstraints)
	{
		ConstraintInits[ConstraintInitIndex++] =
			[this](Softs::FSolverParticles& Particles, const Softs::FSolverReal Dt)
			{
				BendingElementConstraints->Init(Particles);
				BendingElementConstraints->ApplyProperties(Dt, Evolution->GetIterations());
			};
		ConstraintRules[ConstraintRuleIndex++] =
			[this](Softs::FSolverParticles& Particles, const Softs::FSolverReal Dt)
			{
				BendingElementConstraints->Apply(Particles, Dt);
			};
	}
	if (XBendingElementConstraints)
	{
		ConstraintInits[ConstraintInitIndex++] =
			[this](Softs::FSolverParticles& Particles, const Softs::FSolverReal Dt)
		{
			XBendingElementConstraints->Init(Particles);
			XBendingElementConstraints->ApplyProperties(Dt, Evolution->GetIterations());
		};
		ConstraintRules[ConstraintRuleIndex++] =
			[this](Softs::FSolverParticles& Particles, const Softs::FSolverReal Dt)
		{
			XBendingElementConstraints->Apply(Particles, Dt);
		};
	}
<<<<<<< HEAD
=======
	if (XAnisoBendingElementConstraints)
	{
		ConstraintInits[ConstraintInitIndex++] =
			[this](Softs::FSolverParticles& Particles, const Softs::FSolverReal Dt)
		{
			XAnisoBendingElementConstraints->Init(Particles);
			XAnisoBendingElementConstraints->ApplyProperties(Dt, Evolution->GetIterations());
		};
		ConstraintRules[ConstraintRuleIndex++] =
			[this](Softs::FSolverParticles& Particles, const Softs::FSolverReal Dt)
		{
			XAnisoBendingElementConstraints->Apply(Particles, Dt);
		};
	}
>>>>>>> 4af6daef
	if (XAreaConstraints)
	{
		ConstraintInits[ConstraintInitIndex++] =
			[this](Softs::FSolverParticles& /*Particles*/, const Softs::FSolverReal Dt)
			{
				XAreaConstraints->Init();
				XAreaConstraints->ApplyProperties(Dt, Evolution->GetIterations());
			};
		ConstraintRules[ConstraintRuleIndex++] =
			[this](Softs::FSolverParticles& Particles, const Softs::FSolverReal Dt)
			{
				XAreaConstraints->Apply(Particles, Dt);
			};
	}
	if (XAreaConstraints_Deprecated)  // TODO: Remove for 5.4
	{
		ConstraintInits[ConstraintInitIndex++] =
			[this](Softs::FSolverParticles& /*Particles*/, const Softs::FSolverReal Dt)
		{
			XAreaConstraints_Deprecated->Init();
			XAreaConstraints_Deprecated->ApplyProperties(Dt, Evolution->GetIterations());
		};
		ConstraintRules[ConstraintRuleIndex++] =
			[this](Softs::FSolverParticles& Particles, const Softs::FSolverReal Dt)
		{
			XAreaConstraints_Deprecated->Apply(Particles, Dt);
		};
	}
	if (AreaConstraints)
	{
		ConstraintInits[ConstraintInitIndex++] =
			[this](Softs::FSolverParticles& /*Particles*/, const Softs::FSolverReal Dt)
			{
				AreaConstraints->ApplyProperties(Dt, Evolution->GetIterations());
			};
		ConstraintRules[ConstraintRuleIndex++] =
			[this](Softs::FSolverParticles& Particles, const Softs::FSolverReal Dt)
			{
				AreaConstraints->Apply(Particles, Dt);
			};
	}
<<<<<<< HEAD
	if (ThinShellVolumeConstraints)
	{
		ConstraintRules[ConstraintRuleIndex++] =
			[this](Softs::FSolverParticles& Particles, const Softs::FSolverReal Dt)
			{
				ThinShellVolumeConstraints->Apply(Particles, Dt);
			};
	}
	if (VolumeConstraints)
=======
	if (AreaConstraints_Deprecated)  // TODO: Remove for 5.4
>>>>>>> 4af6daef
	{
		ConstraintInits[ConstraintInitIndex++] =
			[this](Softs::FSolverParticles& /*Particles*/, const Softs::FSolverReal Dt)
		{
			AreaConstraints_Deprecated->ApplyProperties(Dt, Evolution->GetIterations());
		};
		ConstraintRules[ConstraintRuleIndex++] =
			[this](Softs::FSolverParticles& Particles, const Softs::FSolverReal Dt)
<<<<<<< HEAD
			{
				VolumeConstraints->Apply(Particles, Dt);
			};
	}
=======
		{
			AreaConstraints_Deprecated->Apply(Particles, Dt);
		};
	}
	if (ThinShellVolumeConstraints_Deprecated)  // TODO: Remove for 5.4
	{
		ConstraintRules[ConstraintRuleIndex++] =
			[this](Softs::FSolverParticles& Particles, const Softs::FSolverReal Dt)
		{
			ThinShellVolumeConstraints_Deprecated->Apply(Particles, Dt);
		};
	}
	if (VolumeConstraints_Deprecated)  // TODO: Remove for 5.4
	{
		ConstraintRules[ConstraintRuleIndex++] =
			[this](Softs::FSolverParticles& Particles, const Softs::FSolverReal Dt)
		{
			VolumeConstraints_Deprecated->Apply(Particles, Dt);
		};
	}
>>>>>>> 4af6daef
	if (MaximumDistanceConstraints)
	{
		ConstraintRules[ConstraintRuleIndex++] =
			[this](Softs::FSolverParticles& Particles, const Softs::FSolverReal Dt)
			{
				MaximumDistanceConstraints->Apply(Particles, Dt);
			};
	}
	if (BackstopConstraints)
	{
		ConstraintRules[ConstraintRuleIndex++] =
			[this](Softs::FSolverParticles& Particles, const Softs::FSolverReal Dt)
			{
				BackstopConstraints->Apply(Particles, Dt);
			};
	}
	if (AnimDriveConstraints)
	{
		ConstraintInits[ConstraintInitIndex++] =
			[this](Softs::FSolverParticles& /*Particles*/, const Softs::FSolverReal Dt)
			{
				AnimDriveConstraints->ApplyProperties(Dt, Evolution->GetIterations());
			};

		ConstraintRules[ConstraintRuleIndex++] =
			[this](Softs::FSolverParticles& Particles, const Softs::FSolverReal Dt)
			{
				AnimDriveConstraints->Apply(Particles, Dt);
			};
	}
	if (ShapeConstraints)
	{
		ConstraintRules[ConstraintRuleIndex++] =
			[this](Softs::FSolverParticles& Particles, const Softs::FSolverReal Dt)
			{
				ShapeConstraints->Apply(Particles, Dt);
			};
	}

	if (SelfCollisionInit && SelfCollisionConstraints)
	{
		ConstraintInits[ConstraintInitIndex++] =
			[this](Softs::FSolverParticles& Particles, const Softs::FSolverReal /*Dt*/)
			{
<<<<<<< HEAD
				SelfCollisionInit->Init(Particles);
=======
				// Thickness * 2 to account for collision radius for both particles
				SelfCollisionInit->Init(Particles, SelfCollisionConstraints->GetThickness() * (Softs::FSolverReal)2.f);
>>>>>>> 4af6daef
				SelfCollisionConstraints->Init(Particles, SelfCollisionInit->GetSpatialHash(), SelfCollisionInit->GetVertexGIAColors(), SelfCollisionInit->GetTriangleGIAColors());
			};

		PostCollisionConstraintRules[PostCollisionConstraintRuleIndex++] =
			[this](Softs::FSolverParticles& Particles, const Softs::FSolverReal Dt)
			{
				SelfCollisionConstraints->Apply(Particles, Dt);
			};
	}

	// The following constraints only run once per subframe, so we do their Apply as part of the Init() which modifies P
	// To avoid possible dependency order issues, add them last
	if (SelfCollisionInit && SelfIntersectionConstraints)
	{
		ConstraintInits[ConstraintInitIndex++] =
			[this](Softs::FSolverParticles& Particles, const Softs::FSolverReal Dt)
			{
				SelfIntersectionConstraints->Apply(Particles, SelfCollisionInit->GetContourMinimizationIntersections(), Dt);
			};
	}

	// Long range constraints modify particle P as part of Init. To avoid possible dependency order issues,
	// add them last
	if (LongRangeConstraints)
	{
		ConstraintInits[ConstraintInitIndex++] =
			[this](Softs::FSolverParticles& Particles, const Softs::FSolverReal Dt)
			{	
				// Only doing one iteration.
				constexpr int32 NumLRAIterations = 1;
				LongRangeConstraints->ApplyProperties(Dt, NumLRAIterations);
				LongRangeConstraints->Apply(Particles, Dt);  // Run the LRA constraint only once per timestep
			};
	}
	check(ConstraintInitIndex == NumConstraintInits);
	check(ConstraintRuleIndex == NumConstraintRules);
	check(PostCollisionConstraintRuleIndex == NumPostCollisionConstraintRules);
}

void FClothConstraints::SetEdgeConstraints(const TArray<TVec3<int32>>& SurfaceElements, const TConstArrayView<FRealSingle>& StiffnessMultipliers, bool bUseXPBDConstraints)
{
	check(Evolution);

	if (bUseXPBDConstraints)
	{
		const TConstArrayView<FRealSingle> DampingMultipliers;

<<<<<<< HEAD
		XEdgeConstraints = MakeShared<Softs::FXPBDSpringConstraints>(
=======
		XEdgeConstraints_Deprecated = MakeShared<Softs::FXPBDSpringConstraints>(
>>>>>>> 4af6daef
			Evolution->Particles(),
			ParticleOffset, NumParticles,
			SurfaceElements,
			StiffnessMultipliers,
			DampingMultipliers,
			/*InStiffness =*/ Softs::FSolverVec2::UnitVector,
			/*bTrimKinematicConstraints =*/ true);
	}
	else
	{
<<<<<<< HEAD
		EdgeConstraints = MakeShared<Softs::FPBDSpringConstraints>(
=======
		EdgeConstraints_Deprecated = MakeShared<Softs::FPBDSpringConstraints>(
>>>>>>> 4af6daef
			Evolution->Particles(),
			ParticleOffset,
			NumParticles,
			SurfaceElements,
			StiffnessMultipliers,
			/*InStiffness =*/ Softs::FSolverVec2::UnitVector,
			/*bTrimKinematicConstraints =*/ true);
	}
	++NumConstraintInits;  // Uses init to update the property tables
	++NumConstraintRules;
}

void FClothConstraints::SetXPBDEdgeConstraints(const TArray<TVec3<int32>>& SurfaceElements, const TConstArrayView<FRealSingle>& StiffnessMultipliers, const TConstArrayView<FRealSingle>& DampingRatioMultipliers)
{
	check(Evolution);
<<<<<<< HEAD
	XEdgeConstraints = MakeShared<Softs::FXPBDSpringConstraints>(
=======
	XEdgeConstraints_Deprecated = MakeShared<Softs::FXPBDSpringConstraints>(
>>>>>>> 4af6daef
		Evolution->Particles(),
		ParticleOffset, NumParticles,
		SurfaceElements,
		StiffnessMultipliers,
		DampingRatioMultipliers,
		/*InStiffness =*/ Softs::FSolverVec2::UnitVector,
		/*InDampingRatio =*/ Softs::FSolverVec2::ZeroVector,
		/*bTrimKinematicConstraints =*/ true);
	++NumConstraintInits;  // Uses init to update the property tables
	++NumConstraintRules;
}

void FClothConstraints::SetBendingConstraints(const TArray<TVec2<int32>>& Edges, const TConstArrayView<FRealSingle>& StiffnessMultipliers, bool bUseXPBDConstraints)
{
	check(Evolution);

	if (bUseXPBDConstraints)
	{
		const TConstArrayView<FRealSingle> DampingMultipliers;

<<<<<<< HEAD
		XBendingConstraints = MakeShared<Softs::FXPBDSpringConstraints>(
=======
		XBendingConstraints_Deprecated = MakeShared<Softs::FXPBDSpringConstraints>(
>>>>>>> 4af6daef
			Evolution->Particles(),
			ParticleOffset, NumParticles,
			Edges,
			StiffnessMultipliers,
			DampingMultipliers,
			/*InStiffness =*/ Softs::FSolverVec2::UnitVector,
			/*bTrimKinematicConstraints =*/ true);
	}
	else
	{
<<<<<<< HEAD
		BendingConstraints = MakeShared<Softs::FPBDSpringConstraints>(
=======
		BendingConstraints_Deprecated = MakeShared<Softs::FPBDSpringConstraints>(
>>>>>>> 4af6daef
			Evolution->Particles(),
			ParticleOffset,
			NumParticles,
			Edges,
			StiffnessMultipliers,
			/*InStiffness =*/ Softs::FSolverVec2::UnitVector,
<<<<<<< HEAD
=======
			/*bTrimKinematicConstraints =*/ true);
	}
	++NumConstraintInits;  // Uses init to update the property tables
	++NumConstraintRules;
}

void FClothConstraints::SetBendingConstraints(TArray<TVec4<int32>>&& BendingElements, const TConstArrayView<FRealSingle>& StiffnessMultipliers, const TConstArrayView<FRealSingle>& BucklingStiffnessMultipliers, bool bUseXPBDConstraints)
{
	check(Evolution);

	if (bUseXPBDConstraints)
	{
		const TConstArrayView<FRealSingle> DampingMultipliers;

		XBendingElementConstraints = MakeShared<Softs::FXPBDBendingConstraints>(
			Evolution->Particles(),
			ParticleOffset, NumParticles,
			MoveTemp(BendingElements),
			StiffnessMultipliers,
			BucklingStiffnessMultipliers,
			DampingMultipliers,
			/*InStiffness =*/ Softs::FSolverVec2::UnitVector,
			/*InBucklingRatio=*/ (Softs::FSolverReal)0.f,
			/*InBucklingStiffness =*/ Softs::FSolverVec2::UnitVector,
			/*InDampingRatio =*/ Softs::FSolverVec2::ZeroVector,
			/*bTrimKinematicConstraints =*/ true);
	}
	else
	{
		BendingElementConstraints = MakeShared<Softs::FPBDBendingConstraints>(
			Evolution->Particles(),
			ParticleOffset, NumParticles,
			MoveTemp(BendingElements),
			StiffnessMultipliers,
			BucklingStiffnessMultipliers,
			/*InStiffness =*/ Softs::FSolverVec2::UnitVector,
			/*InBucklingRatio=*/ (Softs::FSolverReal)0.f,
			/*InBucklingStiffness =*/ Softs::FSolverVec2::UnitVector,
>>>>>>> 4af6daef
			/*bTrimKinematicConstraints =*/ true);

	}
	++NumConstraintInits;  // Uses init to update the property tables
	++NumConstraintRules;
}

<<<<<<< HEAD
void FClothConstraints::SetBendingConstraints(TArray<TVec4<int32>>&& BendingElements, const TConstArrayView<FRealSingle>& StiffnessMultipliers, const TConstArrayView<FRealSingle>& BucklingStiffnessMultipliers, bool bUseXPBDConstraints)
=======
void FClothConstraints::SetXPBDBendingConstraints(TArray<TVec4<int32>>&& BendingElements, const TConstArrayView<FRealSingle>& StiffnessMultipliers, const TConstArrayView<FRealSingle>& BucklingStiffnessMultipliers, const TConstArrayView<FRealSingle>& DampingRatioMultipliers)
{
	check(Evolution);
	XBendingElementConstraints = MakeShared<Softs::FXPBDBendingConstraints>(
		Evolution->Particles(),
		ParticleOffset, NumParticles,
		MoveTemp(BendingElements),
		StiffnessMultipliers,
		BucklingStiffnessMultipliers,
		DampingRatioMultipliers,
		/*InStiffness =*/ Softs::FSolverVec2::UnitVector,
		/*InBucklingRatio=*/ (Softs::FSolverReal)0.f,
		/*InBucklingStiffness =*/ Softs::FSolverVec2::UnitVector,
		/*InDampingRatio =*/ Softs::FSolverVec2::ZeroVector,
		/*bTrimKinematicConstraints =*/ true);
	++NumConstraintInits;  // Uses init to update the property tables
	++NumConstraintRules;
}

void FClothConstraints::SetBendingConstraints(TArray<TVec4<int32>>&& BendingElements, Softs::FSolverReal BendingStiffness)
>>>>>>> 4af6daef
{
	// Deprecated 5.1
	check(Evolution);

<<<<<<< HEAD
	if (bUseXPBDConstraints)
	{
		const TConstArrayView<FRealSingle> DampingMultipliers;

		XBendingElementConstraints = MakeShared<Softs::FXPBDBendingConstraints>(
			Evolution->Particles(),
			ParticleOffset, NumParticles,
			MoveTemp(BendingElements),
			StiffnessMultipliers,
			BucklingStiffnessMultipliers,
			DampingMultipliers,
			/*InStiffness =*/ Softs::FSolverVec2::UnitVector,
			/*InBucklingRatio=*/ (Softs::FSolverReal)0.f,
			/*InBucklingStiffness =*/ Softs::FSolverVec2::UnitVector,
			/*InDampingRatio =*/ Softs::FSolverVec2::ZeroVector,
			/*bTrimKinematicConstraints =*/ true);
	}
	else
	{
		BendingElementConstraints = MakeShared<Softs::FPBDBendingConstraints>(
			Evolution->Particles(),
			ParticleOffset, NumParticles,
			MoveTemp(BendingElements),
			StiffnessMultipliers,
			BucklingStiffnessMultipliers,
			/*InStiffness =*/ Softs::FSolverVec2::UnitVector,
			/*InBucklingRatio=*/ (Softs::FSolverReal)0.f,
			/*InBucklingStiffness =*/ Softs::FSolverVec2::UnitVector,
			/*bTrimKinematicConstraints =*/ true);

	}
	++NumConstraintInits;  // Uses init to update the property tables
	++NumConstraintRules;
}

void FClothConstraints::SetXPBDBendingConstraints(TArray<TVec4<int32>>&& BendingElements, const TConstArrayView<FRealSingle>& StiffnessMultipliers, const TConstArrayView<FRealSingle>& BucklingStiffnessMultipliers, const TConstArrayView<FRealSingle>& DampingRatioMultipliers)
{
	check(Evolution);
	XBendingElementConstraints = MakeShared<Softs::FXPBDBendingConstraints>(
		Evolution->Particles(),
		ParticleOffset, NumParticles,
		MoveTemp(BendingElements),
		StiffnessMultipliers,
		BucklingStiffnessMultipliers,
		DampingRatioMultipliers,
		/*InStiffness =*/ Softs::FSolverVec2::UnitVector,
		/*InBucklingRatio=*/ (Softs::FSolverReal)0.f,
		/*InBucklingStiffness =*/ Softs::FSolverVec2::UnitVector,
		/*InDampingRatio =*/ Softs::FSolverVec2::ZeroVector,
		/*bTrimKinematicConstraints =*/ true);
	++NumConstraintInits;  // Uses init to update the property tables
	++NumConstraintRules;
}

void FClothConstraints::SetBendingConstraints(TArray<TVec4<int32>>&& BendingElements, Softs::FSolverReal BendingStiffness)
{
	// Deprecated 5.1
	check(Evolution);

=======
>>>>>>> 4af6daef
	BendingElementConstraints = MakeShared<Softs::FPBDBendingConstraints>(
		Evolution->Particles(),
		ParticleOffset,
		NumParticles,
		MoveTemp(BendingElements),
		/*StiffnessMultipliers =*/ TConstArrayView<FRealSingle>(),
		/*BucklingStiffnessMultipliers =*/ TConstArrayView<FRealSingle>(),
		/*InStiffness =*/ BendingStiffness,
		/*InBucklingRatio=*/ (Softs::FSolverReal)0.f,
		/*InBucklingStiffness =*/ Softs::FSolverVec2::UnitVector,
		/*bTrimKinematicConstraints =*/ true);

	++NumConstraintInits;  // Uses init to update the property tables
	++NumConstraintRules;
}

void FClothConstraints::SetAreaConstraints(const TArray<TVec3<int32>>& SurfaceElements, const TConstArrayView<FRealSingle>& StiffnessMultipliers, bool bUseXPBDConstraints)
{
	check(Evolution);

	if (bUseXPBDConstraints)
	{
<<<<<<< HEAD
		XAreaConstraints = MakeShared<Softs::FXPBDAxialSpringConstraints>(
=======
		XAreaConstraints_Deprecated = MakeShared<Softs::FXPBDAxialSpringConstraints>(
>>>>>>> 4af6daef
			Evolution->Particles(),
			ParticleOffset,
			NumParticles,
			SurfaceElements,
			StiffnessMultipliers,
			/*InStiffness =*/ Softs::FSolverVec2::UnitVector,
			/*bTrimKinematicConstraints =*/ true);
	}
	else
	{
<<<<<<< HEAD
		AreaConstraints = MakeShared<Softs::FPBDAxialSpringConstraints>(
=======
		AreaConstraints_Deprecated = MakeShared<Softs::FPBDAxialSpringConstraints>(
>>>>>>> 4af6daef
			Evolution->Particles(),
			ParticleOffset,
			NumParticles,
			SurfaceElements,
			StiffnessMultipliers,
			/*InStiffness =*/ Softs::FSolverVec2::UnitVector,
			/*bTrimKinematicConstraints =*/ true);
	}
	++NumConstraintInits;  // Uses init to update the property tables
	++NumConstraintRules;
}

void FClothConstraints::SetVolumeConstraints(const TArray<TVec2<int32>>& DoubleBendingEdges, Softs::FSolverReal VolumeStiffness)
{
	check(Evolution);

<<<<<<< HEAD
	ThinShellVolumeConstraints = MakeShared<Softs::FPBDSpringConstraints>(
=======
	ThinShellVolumeConstraints_Deprecated = MakeShared<Softs::FPBDSpringConstraints>(
>>>>>>> 4af6daef
		Evolution->Particles(),
		ParticleOffset,
		NumParticles,
		DoubleBendingEdges,
		TConstArrayView<FRealSingle>(),
		VolumeStiffness,
		/*bTrimKinematicConstraints =*/ true);
	++NumConstraintRules;
}

void FClothConstraints::SetVolumeConstraints(TArray<TVec3<int32>>&& SurfaceElements, Softs::FSolverReal VolumeStiffness)
{
	check(Evolution);
	check(VolumeStiffness > 0.f && VolumeStiffness <= 1.f);

<<<<<<< HEAD
	VolumeConstraints = MakeShared<Softs::FPBDVolumeConstraint>(Evolution->Particles(), MoveTemp(SurfaceElements), VolumeStiffness);
=======
	VolumeConstraints_Deprecated = MakeShared<Softs::FPBDVolumeConstraint>(Evolution->Particles(), MoveTemp(SurfaceElements), VolumeStiffness);
>>>>>>> 4af6daef
	++NumConstraintRules;
}

void FClothConstraints::SetLongRangeConstraints(
	const TArray<TConstArrayView<TTuple<int32, int32, FRealSingle>>>& Tethers,
	const TConstArrayView<FRealSingle>& TetherStiffnessMultipliers,
	const TConstArrayView<FRealSingle>& TetherScaleMultipliers,
<<<<<<< HEAD
	const Softs::FSolverVec2& TetherScale)
=======
	const Softs::FSolverVec2& TetherScale,
	Softs::FSolverReal MeshScale)
>>>>>>> 4af6daef
{
	check(Evolution);
	//  Now that we're only doing a single iteration of Long range constraints, and they're more of a fake constraint to jump start our initial guess, it's not clear that using XPBD makes sense here.
	LongRangeConstraints = MakeShared<Softs::FPBDLongRangeConstraints>(
		Evolution->Particles(),
		ParticleOffset,
		NumParticles,
		Tethers,
		TetherStiffnessMultipliers,
		TetherScaleMultipliers,
		/*InStiffness =*/ Softs::FSolverVec2::UnitVector,
<<<<<<< HEAD
		TetherScale);
	++NumConstraintInits;  // Uses init to both update the property tables and apply the constraint
=======
		TetherScale,
		MeshScale);
	++NumConstraintInits;  // Uses init to both update the property tables and apply the constraint
}

// Deprecated in 5.1
void FClothConstraints::SetLongRangeConstraints(
	const TArray<TConstArrayView<TTuple<int32,
	int32, FRealSingle>>>& Tethers,
	const TConstArrayView<FRealSingle>& TetherStiffnessMultipliers,
	const TConstArrayView<FRealSingle>& TetherScaleMultipliers,
	const Softs::FSolverVec2& TetherScale,
	bool bUseXPBDConstraints,
	Softs::FSolverReal MeshScale)
{
PRAGMA_DISABLE_DEPRECATION_WARNINGS
	return SetLongRangeConstraints(Tethers, TetherStiffnessMultipliers, TetherScaleMultipliers, TetherScale, MeshScale);
PRAGMA_ENABLE_DEPRECATION_WARNINGS
>>>>>>> 4af6daef
}

void FClothConstraints::SetMaximumDistanceConstraints(const TConstArrayView<FRealSingle>& MaxDistances)
{
	MaximumDistanceConstraints = MakeShared<Softs::FPBDSphericalConstraint>(
		ParticleOffset,
		NumParticles,
		*AnimationPositions,
		MaxDistances);
	++NumConstraintRules;
}

void FClothConstraints::SetBackstopConstraints(const TConstArrayView<FRealSingle>& BackstopDistances, const TConstArrayView<FRealSingle>& BackstopRadiuses, bool bUseLegacyBackstop)
{
	BackstopConstraints = MakeShared<Softs::FPBDSphericalBackstopConstraint>(
		ParticleOffset,
		NumParticles,
		*AnimationPositions,
		*AnimationNormals,
		BackstopRadiuses,
		BackstopDistances,
		bUseLegacyBackstop);
	++NumConstraintRules;
}

void FClothConstraints::SetAnimDriveConstraints(const TConstArrayView<FRealSingle>& AnimDriveStiffnessMultipliers, const TConstArrayView<FRealSingle>& AnimDriveDampingMultipliers)
{
	if (AnimationVelocities)
	{
		AnimDriveConstraints = MakeShared<Softs::FPBDAnimDriveConstraint>(
			ParticleOffset,
			NumParticles,
			*AnimationPositions,
			TArray<Softs::FSolverVec3>(),
			*AnimationVelocities,
			AnimDriveStiffnessMultipliers,
			AnimDriveDampingMultipliers);
	}
	else
	{
		PRAGMA_DISABLE_DEPRECATION_WARNINGS
		// Deprecated behavior until old Initialize can be removed
		AnimDriveConstraints = MakeShareable( new Softs::FPBDAnimDriveConstraint(
			ParticleOffset,
			NumParticles,
			*AnimationPositions,
<<<<<<< HEAD
			*OldAnimationPositions_deprecated,
=======
			*OldAnimationPositions_Deprecated,
>>>>>>> 4af6daef
			AnimDriveStiffnessMultipliers,
			AnimDriveDampingMultipliers));
		PRAGMA_ENABLE_DEPRECATION_WARNINGS
	}
	++NumConstraintInits;  // Uses init to update the property tables
	++NumConstraintRules;
}

void FClothConstraints::SetShapeTargetConstraints(Softs::FSolverReal ShapeTargetStiffness)
{
	// TODO: Review this constraint. Currently does nothing more than the anim drive with less controls
	check(ShapeTargetStiffness > 0.f && ShapeTargetStiffness <= 1.f);

	ShapeConstraints = MakeShared<Softs::FPBDShapeConstraints>(
		ParticleOffset,
		NumParticles,
		*AnimationPositions,
		*AnimationPositions,
		ShapeTargetStiffness);
	++NumConstraintRules;
}

void FClothConstraints::SetSelfCollisionConstraints(const FTriangleMesh& TriangleMesh, TSet<TVec2<int32>>&& DisabledCollisionElements, Softs::FSolverReal SelfCollisionThickness, Softs::FSolverReal SelfCollisionFrictionCoefficient, bool bGlobalIntersectionAnalysis, bool bContourMinimization)
{
	SelfCollisionInit = MakeShared<Softs::FPBDTriangleMeshCollisions>(
		ParticleOffset,
		NumParticles,
		TriangleMesh,
		bGlobalIntersectionAnalysis,
		bContourMinimization);

	SelfCollisionConstraints = MakeShared<Softs::FPBDCollisionSpringConstraints>(
		ParticleOffset,
		NumParticles,
		TriangleMesh,
		AnimationPositions,
		MoveTemp(DisabledCollisionElements),
		SelfCollisionThickness,
		Softs::FPBDCollisionSpringConstraintsBase::BackCompatStiffness,
		SelfCollisionFrictionCoefficient);

	++NumConstraintInits;
	++NumPostCollisionConstraintRules;

	SelfIntersectionConstraints = MakeShared<Softs::FPBDTriangleMeshIntersections>(
		ParticleOffset,
		NumParticles,
		TriangleMesh);
	++NumConstraintInits;
}

<<<<<<< HEAD
void FClothConstraints::SetEdgeProperties(const Softs::FSolverVec2& EdgeStiffness, const Softs::FSolverVec2& DampingRatio)
=======
void FClothConstraints::Update(
	const Softs::FCollectionPropertyConstFacade& ConfigProperties,
	const TMap<FString, TConstArrayView<FRealSingle>>& WeightMaps,
	Softs::FSolverReal MeshScale,
	Softs::FSolverReal MaxDistancesScale)
>>>>>>> 4af6daef
{
	if (EdgeConstraints)
	{
		EdgeConstraints->SetProperties(ConfigProperties, WeightMaps);
	}
	if (XEdgeConstraints)
	{
<<<<<<< HEAD
		XEdgeConstraints->SetProperties(EdgeStiffness, DampingRatio);
=======
		XEdgeConstraints->SetProperties(ConfigProperties, WeightMaps);
	}
	if (XStretchBiasConstraints)
	{
		XStretchBiasConstraints->SetProperties(ConfigProperties, WeightMaps);
>>>>>>> 4af6daef
	}
	if (BendingConstraints)
	{
		BendingConstraints->SetProperties(ConfigProperties, WeightMaps);
	}
	if (XBendingConstraints)
	{
		XBendingConstraints->SetProperties(ConfigProperties, WeightMaps);
	}
	if (BendingElementConstraints)
	{
		BendingElementConstraints->SetProperties(ConfigProperties, WeightMaps);
	}
	if (XBendingElementConstraints)
	{
		XBendingElementConstraints->SetProperties(ConfigProperties, WeightMaps);
	}
	if (XAnisoBendingElementConstraints)
	{
		XAnisoBendingElementConstraints->SetProperties(ConfigProperties, WeightMaps);
	}
	if (AreaConstraints)
	{
		AreaConstraints->SetProperties(ConfigProperties, WeightMaps);
	}
	if (XAreaConstraints)
	{
		XAreaConstraints->SetProperties(ConfigProperties, WeightMaps);
	}
	if (LongRangeConstraints)
	{
		LongRangeConstraints->SetProperties(ConfigProperties, WeightMaps, MeshScale);
	}
	if (MaximumDistanceConstraints)
	{
		MaximumDistanceConstraints->SetProperties(ConfigProperties, WeightMaps, MeshScale * MaxDistancesScale);
	}
	if (BackstopConstraints)
	{
		BackstopConstraints->SetProperties(ConfigProperties, WeightMaps, MeshScale);
	}
	if (AnimDriveConstraints)
	{
		AnimDriveConstraints->SetProperties(ConfigProperties, WeightMaps);
	}
	if (SelfCollisionConstraints)
	{
		SelfCollisionConstraints->SetProperties(ConfigProperties);
	}
}

// Deprecated
void FClothConstraints::Update(
	const Softs::FCollectionPropertyConstFacade& ConfigProperties,
	Softs::FSolverReal MeshScale,
	Softs::FSolverReal MaxDistancesScale)
{
	Update(ConfigProperties, TMap<FString, TConstArrayView<FRealSingle>>(), MeshScale, MaxDistancesScale);
}

<<<<<<< HEAD
=======
void FClothConstraints::SetEdgeProperties(const Softs::FSolverVec2& EdgeStiffness, const Softs::FSolverVec2& DampingRatio)
{
	if (EdgeConstraints)
	{
		static_cast<Softs::FPBDSpringConstraints*>(EdgeConstraints.Get())->SetProperties(EdgeStiffness);
	}
	if (XEdgeConstraints)
	{
		static_cast<Softs::FXPBDSpringConstraints*>(XEdgeConstraints.Get())->SetProperties(EdgeStiffness, DampingRatio);
	}
}

>>>>>>> 4af6daef
void FClothConstraints::SetBendingProperties(const Softs::FSolverVec2& BendingStiffness, Softs::FSolverReal BucklingRatio, const Softs::FSolverVec2& BucklingStiffness, const Softs::FSolverVec2& BendingDampingRatio)
{
	if (BendingConstraints)
	{
		static_cast<Softs::FPBDSpringConstraints*>(BendingConstraints.Get())->SetProperties(BendingStiffness);
	}
	if (XBendingConstraints)
	{
		static_cast<Softs::FXPBDSpringConstraints*>(XBendingConstraints.Get())->SetProperties(BendingStiffness);
	}
	if (BendingElementConstraints)
	{
		BendingElementConstraints->SetProperties(BendingStiffness, BucklingRatio, BucklingStiffness);
	}
	if (XBendingElementConstraints)
	{
		XBendingElementConstraints->SetProperties(BendingStiffness, BucklingRatio, BucklingStiffness, BendingDampingRatio);
	}
	if (BendingElementConstraints)
	{
		BendingElementConstraints->SetProperties(BendingStiffness, BucklingRatio, BucklingStiffness);
	}
	if (XBendingElementConstraints)
	{
		XBendingElementConstraints->SetProperties(BendingStiffness, BucklingRatio, BucklingStiffness, BendingDampingRatio);
	}
}

void FClothConstraints::SetAreaProperties(const Softs::FSolverVec2& AreaStiffness)
{
	if (AreaConstraints)
	{
		static_cast<Softs::FPBDAxialSpringConstraints*>(AreaConstraints.Get())->SetProperties(AreaStiffness);
	}
	if (XAreaConstraints)
	{
		static_cast<Softs::FXPBDAxialSpringConstraints*>(XAreaConstraints.Get())->SetProperties(AreaStiffness);
	}
}

void FClothConstraints::SetThinShellVolumeProperties(Softs::FSolverReal VolumeStiffness)
{
	if (ThinShellVolumeConstraints_Deprecated)
	{
		ThinShellVolumeConstraints_Deprecated->SetProperties(VolumeStiffness);
	}
}

void FClothConstraints::SetVolumeProperties(Softs::FSolverReal VolumeStiffness)
{
	if (VolumeConstraints_Deprecated)
	{
		VolumeConstraints_Deprecated->SetStiffness(VolumeStiffness);
	}
}

void FClothConstraints::SetLongRangeAttachmentProperties(
	const Softs::FSolverVec2& TetherStiffness,
	const Softs::FSolverVec2& TetherScale,
	Softs::FSolverReal MeshScale)
{
	if (LongRangeConstraints)
	{
		LongRangeConstraints->SetProperties(TetherStiffness, TetherScale, MeshScale);
	}
}

void FClothConstraints::SetMaximumDistanceProperties(Softs::FSolverReal MeshScale)
{
	if (MaximumDistanceConstraints)
	{
<<<<<<< HEAD
		constexpr Softs::FSolverReal MaxDistancesMultiplier = (Softs::FSolverReal)1.;
		MaximumDistanceConstraints->SetScale(MaxDistancesMultiplier, MeshScale);
=======
		MaximumDistanceConstraints->SetScale(MeshScale);
>>>>>>> 4af6daef
	}
}

void FClothConstraints::SetAnimDriveProperties(const Softs::FSolverVec2& AnimDriveStiffness, const Softs::FSolverVec2& AnimDriveDamping)
{
	if (AnimDriveConstraints)
	{
		AnimDriveConstraints->SetProperties(AnimDriveStiffness, AnimDriveDamping);
	}
}

void FClothConstraints::SetSelfCollisionProperties(Softs::FSolverReal SelfCollisionThickness, Softs::FSolverReal SelfCollisionFrictionCoefficient, bool bGlobalIntersectionAnalysis, bool bContourMinimization)
{
	if (SelfCollisionInit)
	{
		SelfCollisionInit->SetGlobalIntersectionAnalysis(bGlobalIntersectionAnalysis);
		SelfCollisionInit->SetContourMinimization(bContourMinimization);
	}
	if (SelfCollisionConstraints)
	{
		SelfCollisionConstraints->SetThickness(SelfCollisionThickness);
		SelfCollisionConstraints->SetFrictionCoefficient(SelfCollisionFrictionCoefficient);
<<<<<<< HEAD
	}
}

void FClothConstraints::SetBackstopProperties(bool bEnabled, Softs::FSolverReal MeshScale)
{
	if (BackstopConstraints)
	{
		BackstopConstraints->SetEnabled(bEnabled);
		constexpr Softs::FSolverReal BackstopDistancesMultiplier = (Softs::FSolverReal)1.;
		BackstopConstraints->SetScale(BackstopDistancesMultiplier, MeshScale);
	}
}

=======
	}
}

void FClothConstraints::SetBackstopProperties(bool bEnabled, Softs::FSolverReal MeshScale)
{
	if (BackstopConstraints)
	{
		BackstopConstraints->SetEnabled(bEnabled);
		BackstopConstraints->SetScale(MeshScale);
	}
}

>>>>>>> 4af6daef
}  // End namespace Chaos<|MERGE_RESOLUTION|>--- conflicted
+++ resolved
@@ -7,10 +7,7 @@
 #include "Chaos/XPBDStretchBiasElementConstraints.h"
 #include "Chaos/PBDBendingConstraints.h"
 #include "Chaos/XPBDBendingConstraints.h"
-<<<<<<< HEAD
-=======
 #include "Chaos/XPBDAnisotropicBendingConstraints.h"
->>>>>>> 4af6daef
 #include "Chaos/PBDAxialSpringConstraints.h"
 #include "Chaos/XPBDAxialSpringConstraints.h"
 #include "Chaos/PBDVolumeConstraint.h"
@@ -29,11 +26,7 @@
 FClothConstraints::FClothConstraints()
 	: Evolution(nullptr)
 	, AnimationPositions(nullptr)
-<<<<<<< HEAD
-	, OldAnimationPositions_deprecated(nullptr)
-=======
 	, OldAnimationPositions_Deprecated(nullptr)
->>>>>>> 4af6daef
 	, AnimationNormals(nullptr)
 	, AnimationVelocities(nullptr)
 	, ParticleOffset(0)
@@ -63,11 +56,7 @@
 {
 	Evolution = InEvolution;
 	AnimationPositions = &InAnimationPositions;
-<<<<<<< HEAD
-	OldAnimationPositions_deprecated = &InOldAnimationPositions;
-=======
 	OldAnimationPositions_Deprecated = &InOldAnimationPositions;
->>>>>>> 4af6daef
 	AnimationNormals = &InAnimationNormals;
 	AnimationVelocities = nullptr;
 	ParticleOffset = InParticleOffset;
@@ -85,11 +74,7 @@
 {
 	Evolution = InEvolution;
 	AnimationPositions = &InInterpolatedAnimationPositions;
-<<<<<<< HEAD
-	OldAnimationPositions_deprecated = nullptr;
-=======
 	OldAnimationPositions_Deprecated = nullptr;
->>>>>>> 4af6daef
 	AnimationNormals = &InInterpolatedAnimationNormals;
 	AnimationVelocities = &InAnimationVelocities;
 	ParticleOffset = InParticleOffset;
@@ -111,8 +96,6 @@
 	{
 		Evolution->ActivatePostCollisionConstraintRuleRange(PostCollisionConstraintRuleOffset, bEnable);
 	}
-<<<<<<< HEAD
-=======
 }
 
 void FClothConstraints::AddRules(
@@ -507,7 +490,6 @@
 		++NumConstraintInits;  // Uses init to update the property tables
 		++NumConstraintRules;
 	}
->>>>>>> 4af6daef
 }
 
 void FClothConstraints::CreateRules()
@@ -536,8 +518,6 @@
 	int32 ConstraintInitIndex = 0;
 	int32 ConstraintRuleIndex = 0;
 	int32 PostCollisionConstraintRuleIndex = 0;
-<<<<<<< HEAD
-=======
 
 	if (XStretchBiasConstraints)
 	{
@@ -547,7 +527,6 @@
 			XStretchBiasConstraints->Init();
 			XStretchBiasConstraints->ApplyProperties(Dt, Evolution->GetIterations());
 		};
->>>>>>> 4af6daef
 
 		ConstraintRules[ConstraintRuleIndex++] =
 			[this](Softs::FSolverParticles& Particles, const Softs::FSolverReal Dt)
@@ -693,8 +672,6 @@
 			XBendingElementConstraints->Apply(Particles, Dt);
 		};
 	}
-<<<<<<< HEAD
-=======
 	if (XAnisoBendingElementConstraints)
 	{
 		ConstraintInits[ConstraintInitIndex++] =
@@ -709,7 +686,6 @@
 			XAnisoBendingElementConstraints->Apply(Particles, Dt);
 		};
 	}
->>>>>>> 4af6daef
 	if (XAreaConstraints)
 	{
 		ConstraintInits[ConstraintInitIndex++] =
@@ -751,19 +727,7 @@
 				AreaConstraints->Apply(Particles, Dt);
 			};
 	}
-<<<<<<< HEAD
-	if (ThinShellVolumeConstraints)
-	{
-		ConstraintRules[ConstraintRuleIndex++] =
-			[this](Softs::FSolverParticles& Particles, const Softs::FSolverReal Dt)
-			{
-				ThinShellVolumeConstraints->Apply(Particles, Dt);
-			};
-	}
-	if (VolumeConstraints)
-=======
 	if (AreaConstraints_Deprecated)  // TODO: Remove for 5.4
->>>>>>> 4af6daef
 	{
 		ConstraintInits[ConstraintInitIndex++] =
 			[this](Softs::FSolverParticles& /*Particles*/, const Softs::FSolverReal Dt)
@@ -772,12 +736,6 @@
 		};
 		ConstraintRules[ConstraintRuleIndex++] =
 			[this](Softs::FSolverParticles& Particles, const Softs::FSolverReal Dt)
-<<<<<<< HEAD
-			{
-				VolumeConstraints->Apply(Particles, Dt);
-			};
-	}
-=======
 		{
 			AreaConstraints_Deprecated->Apply(Particles, Dt);
 		};
@@ -798,7 +756,6 @@
 			VolumeConstraints_Deprecated->Apply(Particles, Dt);
 		};
 	}
->>>>>>> 4af6daef
 	if (MaximumDistanceConstraints)
 	{
 		ConstraintRules[ConstraintRuleIndex++] =
@@ -843,12 +800,8 @@
 		ConstraintInits[ConstraintInitIndex++] =
 			[this](Softs::FSolverParticles& Particles, const Softs::FSolverReal /*Dt*/)
 			{
-<<<<<<< HEAD
-				SelfCollisionInit->Init(Particles);
-=======
 				// Thickness * 2 to account for collision radius for both particles
 				SelfCollisionInit->Init(Particles, SelfCollisionConstraints->GetThickness() * (Softs::FSolverReal)2.f);
->>>>>>> 4af6daef
 				SelfCollisionConstraints->Init(Particles, SelfCollisionInit->GetSpatialHash(), SelfCollisionInit->GetVertexGIAColors(), SelfCollisionInit->GetTriangleGIAColors());
 			};
 
@@ -896,11 +849,7 @@
 	{
 		const TConstArrayView<FRealSingle> DampingMultipliers;
 
-<<<<<<< HEAD
-		XEdgeConstraints = MakeShared<Softs::FXPBDSpringConstraints>(
-=======
 		XEdgeConstraints_Deprecated = MakeShared<Softs::FXPBDSpringConstraints>(
->>>>>>> 4af6daef
 			Evolution->Particles(),
 			ParticleOffset, NumParticles,
 			SurfaceElements,
@@ -911,11 +860,7 @@
 	}
 	else
 	{
-<<<<<<< HEAD
-		EdgeConstraints = MakeShared<Softs::FPBDSpringConstraints>(
-=======
 		EdgeConstraints_Deprecated = MakeShared<Softs::FPBDSpringConstraints>(
->>>>>>> 4af6daef
 			Evolution->Particles(),
 			ParticleOffset,
 			NumParticles,
@@ -931,11 +876,7 @@
 void FClothConstraints::SetXPBDEdgeConstraints(const TArray<TVec3<int32>>& SurfaceElements, const TConstArrayView<FRealSingle>& StiffnessMultipliers, const TConstArrayView<FRealSingle>& DampingRatioMultipliers)
 {
 	check(Evolution);
-<<<<<<< HEAD
-	XEdgeConstraints = MakeShared<Softs::FXPBDSpringConstraints>(
-=======
 	XEdgeConstraints_Deprecated = MakeShared<Softs::FXPBDSpringConstraints>(
->>>>>>> 4af6daef
 		Evolution->Particles(),
 		ParticleOffset, NumParticles,
 		SurfaceElements,
@@ -956,11 +897,7 @@
 	{
 		const TConstArrayView<FRealSingle> DampingMultipliers;
 
-<<<<<<< HEAD
-		XBendingConstraints = MakeShared<Softs::FXPBDSpringConstraints>(
-=======
 		XBendingConstraints_Deprecated = MakeShared<Softs::FXPBDSpringConstraints>(
->>>>>>> 4af6daef
 			Evolution->Particles(),
 			ParticleOffset, NumParticles,
 			Edges,
@@ -971,19 +908,13 @@
 	}
 	else
 	{
-<<<<<<< HEAD
-		BendingConstraints = MakeShared<Softs::FPBDSpringConstraints>(
-=======
 		BendingConstraints_Deprecated = MakeShared<Softs::FPBDSpringConstraints>(
->>>>>>> 4af6daef
 			Evolution->Particles(),
 			ParticleOffset,
 			NumParticles,
 			Edges,
 			StiffnessMultipliers,
 			/*InStiffness =*/ Softs::FSolverVec2::UnitVector,
-<<<<<<< HEAD
-=======
 			/*bTrimKinematicConstraints =*/ true);
 	}
 	++NumConstraintInits;  // Uses init to update the property tables
@@ -1022,7 +953,6 @@
 			/*InStiffness =*/ Softs::FSolverVec2::UnitVector,
 			/*InBucklingRatio=*/ (Softs::FSolverReal)0.f,
 			/*InBucklingStiffness =*/ Softs::FSolverVec2::UnitVector,
->>>>>>> 4af6daef
 			/*bTrimKinematicConstraints =*/ true);
 
 	}
@@ -1030,9 +960,6 @@
 	++NumConstraintRules;
 }
 
-<<<<<<< HEAD
-void FClothConstraints::SetBendingConstraints(TArray<TVec4<int32>>&& BendingElements, const TConstArrayView<FRealSingle>& StiffnessMultipliers, const TConstArrayView<FRealSingle>& BucklingStiffnessMultipliers, bool bUseXPBDConstraints)
-=======
 void FClothConstraints::SetXPBDBendingConstraints(TArray<TVec4<int32>>&& BendingElements, const TConstArrayView<FRealSingle>& StiffnessMultipliers, const TConstArrayView<FRealSingle>& BucklingStiffnessMultipliers, const TConstArrayView<FRealSingle>& DampingRatioMultipliers)
 {
 	check(Evolution);
@@ -1053,73 +980,10 @@
 }
 
 void FClothConstraints::SetBendingConstraints(TArray<TVec4<int32>>&& BendingElements, Softs::FSolverReal BendingStiffness)
->>>>>>> 4af6daef
 {
 	// Deprecated 5.1
 	check(Evolution);
 
-<<<<<<< HEAD
-	if (bUseXPBDConstraints)
-	{
-		const TConstArrayView<FRealSingle> DampingMultipliers;
-
-		XBendingElementConstraints = MakeShared<Softs::FXPBDBendingConstraints>(
-			Evolution->Particles(),
-			ParticleOffset, NumParticles,
-			MoveTemp(BendingElements),
-			StiffnessMultipliers,
-			BucklingStiffnessMultipliers,
-			DampingMultipliers,
-			/*InStiffness =*/ Softs::FSolverVec2::UnitVector,
-			/*InBucklingRatio=*/ (Softs::FSolverReal)0.f,
-			/*InBucklingStiffness =*/ Softs::FSolverVec2::UnitVector,
-			/*InDampingRatio =*/ Softs::FSolverVec2::ZeroVector,
-			/*bTrimKinematicConstraints =*/ true);
-	}
-	else
-	{
-		BendingElementConstraints = MakeShared<Softs::FPBDBendingConstraints>(
-			Evolution->Particles(),
-			ParticleOffset, NumParticles,
-			MoveTemp(BendingElements),
-			StiffnessMultipliers,
-			BucklingStiffnessMultipliers,
-			/*InStiffness =*/ Softs::FSolverVec2::UnitVector,
-			/*InBucklingRatio=*/ (Softs::FSolverReal)0.f,
-			/*InBucklingStiffness =*/ Softs::FSolverVec2::UnitVector,
-			/*bTrimKinematicConstraints =*/ true);
-
-	}
-	++NumConstraintInits;  // Uses init to update the property tables
-	++NumConstraintRules;
-}
-
-void FClothConstraints::SetXPBDBendingConstraints(TArray<TVec4<int32>>&& BendingElements, const TConstArrayView<FRealSingle>& StiffnessMultipliers, const TConstArrayView<FRealSingle>& BucklingStiffnessMultipliers, const TConstArrayView<FRealSingle>& DampingRatioMultipliers)
-{
-	check(Evolution);
-	XBendingElementConstraints = MakeShared<Softs::FXPBDBendingConstraints>(
-		Evolution->Particles(),
-		ParticleOffset, NumParticles,
-		MoveTemp(BendingElements),
-		StiffnessMultipliers,
-		BucklingStiffnessMultipliers,
-		DampingRatioMultipliers,
-		/*InStiffness =*/ Softs::FSolverVec2::UnitVector,
-		/*InBucklingRatio=*/ (Softs::FSolverReal)0.f,
-		/*InBucklingStiffness =*/ Softs::FSolverVec2::UnitVector,
-		/*InDampingRatio =*/ Softs::FSolverVec2::ZeroVector,
-		/*bTrimKinematicConstraints =*/ true);
-	++NumConstraintInits;  // Uses init to update the property tables
-	++NumConstraintRules;
-}
-
-void FClothConstraints::SetBendingConstraints(TArray<TVec4<int32>>&& BendingElements, Softs::FSolverReal BendingStiffness)
-{
-	// Deprecated 5.1
-	check(Evolution);
-
-=======
->>>>>>> 4af6daef
 	BendingElementConstraints = MakeShared<Softs::FPBDBendingConstraints>(
 		Evolution->Particles(),
 		ParticleOffset,
@@ -1142,11 +1006,7 @@
 
 	if (bUseXPBDConstraints)
 	{
-<<<<<<< HEAD
-		XAreaConstraints = MakeShared<Softs::FXPBDAxialSpringConstraints>(
-=======
 		XAreaConstraints_Deprecated = MakeShared<Softs::FXPBDAxialSpringConstraints>(
->>>>>>> 4af6daef
 			Evolution->Particles(),
 			ParticleOffset,
 			NumParticles,
@@ -1157,11 +1017,7 @@
 	}
 	else
 	{
-<<<<<<< HEAD
-		AreaConstraints = MakeShared<Softs::FPBDAxialSpringConstraints>(
-=======
 		AreaConstraints_Deprecated = MakeShared<Softs::FPBDAxialSpringConstraints>(
->>>>>>> 4af6daef
 			Evolution->Particles(),
 			ParticleOffset,
 			NumParticles,
@@ -1178,11 +1034,7 @@
 {
 	check(Evolution);
 
-<<<<<<< HEAD
-	ThinShellVolumeConstraints = MakeShared<Softs::FPBDSpringConstraints>(
-=======
 	ThinShellVolumeConstraints_Deprecated = MakeShared<Softs::FPBDSpringConstraints>(
->>>>>>> 4af6daef
 		Evolution->Particles(),
 		ParticleOffset,
 		NumParticles,
@@ -1198,11 +1050,7 @@
 	check(Evolution);
 	check(VolumeStiffness > 0.f && VolumeStiffness <= 1.f);
 
-<<<<<<< HEAD
-	VolumeConstraints = MakeShared<Softs::FPBDVolumeConstraint>(Evolution->Particles(), MoveTemp(SurfaceElements), VolumeStiffness);
-=======
 	VolumeConstraints_Deprecated = MakeShared<Softs::FPBDVolumeConstraint>(Evolution->Particles(), MoveTemp(SurfaceElements), VolumeStiffness);
->>>>>>> 4af6daef
 	++NumConstraintRules;
 }
 
@@ -1210,12 +1058,8 @@
 	const TArray<TConstArrayView<TTuple<int32, int32, FRealSingle>>>& Tethers,
 	const TConstArrayView<FRealSingle>& TetherStiffnessMultipliers,
 	const TConstArrayView<FRealSingle>& TetherScaleMultipliers,
-<<<<<<< HEAD
-	const Softs::FSolverVec2& TetherScale)
-=======
 	const Softs::FSolverVec2& TetherScale,
 	Softs::FSolverReal MeshScale)
->>>>>>> 4af6daef
 {
 	check(Evolution);
 	//  Now that we're only doing a single iteration of Long range constraints, and they're more of a fake constraint to jump start our initial guess, it's not clear that using XPBD makes sense here.
@@ -1227,10 +1071,6 @@
 		TetherStiffnessMultipliers,
 		TetherScaleMultipliers,
 		/*InStiffness =*/ Softs::FSolverVec2::UnitVector,
-<<<<<<< HEAD
-		TetherScale);
-	++NumConstraintInits;  // Uses init to both update the property tables and apply the constraint
-=======
 		TetherScale,
 		MeshScale);
 	++NumConstraintInits;  // Uses init to both update the property tables and apply the constraint
@@ -1249,7 +1089,6 @@
 PRAGMA_DISABLE_DEPRECATION_WARNINGS
 	return SetLongRangeConstraints(Tethers, TetherStiffnessMultipliers, TetherScaleMultipliers, TetherScale, MeshScale);
 PRAGMA_ENABLE_DEPRECATION_WARNINGS
->>>>>>> 4af6daef
 }
 
 void FClothConstraints::SetMaximumDistanceConstraints(const TConstArrayView<FRealSingle>& MaxDistances)
@@ -1296,11 +1135,7 @@
 			ParticleOffset,
 			NumParticles,
 			*AnimationPositions,
-<<<<<<< HEAD
-			*OldAnimationPositions_deprecated,
-=======
 			*OldAnimationPositions_Deprecated,
->>>>>>> 4af6daef
 			AnimDriveStiffnessMultipliers,
 			AnimDriveDampingMultipliers));
 		PRAGMA_ENABLE_DEPRECATION_WARNINGS
@@ -1352,15 +1187,11 @@
 	++NumConstraintInits;
 }
 
-<<<<<<< HEAD
-void FClothConstraints::SetEdgeProperties(const Softs::FSolverVec2& EdgeStiffness, const Softs::FSolverVec2& DampingRatio)
-=======
 void FClothConstraints::Update(
 	const Softs::FCollectionPropertyConstFacade& ConfigProperties,
 	const TMap<FString, TConstArrayView<FRealSingle>>& WeightMaps,
 	Softs::FSolverReal MeshScale,
 	Softs::FSolverReal MaxDistancesScale)
->>>>>>> 4af6daef
 {
 	if (EdgeConstraints)
 	{
@@ -1368,15 +1199,11 @@
 	}
 	if (XEdgeConstraints)
 	{
-<<<<<<< HEAD
-		XEdgeConstraints->SetProperties(EdgeStiffness, DampingRatio);
-=======
 		XEdgeConstraints->SetProperties(ConfigProperties, WeightMaps);
 	}
 	if (XStretchBiasConstraints)
 	{
 		XStretchBiasConstraints->SetProperties(ConfigProperties, WeightMaps);
->>>>>>> 4af6daef
 	}
 	if (BendingConstraints)
 	{
@@ -1437,8 +1264,6 @@
 	Update(ConfigProperties, TMap<FString, TConstArrayView<FRealSingle>>(), MeshScale, MaxDistancesScale);
 }
 
-<<<<<<< HEAD
-=======
 void FClothConstraints::SetEdgeProperties(const Softs::FSolverVec2& EdgeStiffness, const Softs::FSolverVec2& DampingRatio)
 {
 	if (EdgeConstraints)
@@ -1451,7 +1276,6 @@
 	}
 }
 
->>>>>>> 4af6daef
 void FClothConstraints::SetBendingProperties(const Softs::FSolverVec2& BendingStiffness, Softs::FSolverReal BucklingRatio, const Softs::FSolverVec2& BucklingStiffness, const Softs::FSolverVec2& BendingDampingRatio)
 {
 	if (BendingConstraints)
@@ -1461,14 +1285,6 @@
 	if (XBendingConstraints)
 	{
 		static_cast<Softs::FXPBDSpringConstraints*>(XBendingConstraints.Get())->SetProperties(BendingStiffness);
-	}
-	if (BendingElementConstraints)
-	{
-		BendingElementConstraints->SetProperties(BendingStiffness, BucklingRatio, BucklingStiffness);
-	}
-	if (XBendingElementConstraints)
-	{
-		XBendingElementConstraints->SetProperties(BendingStiffness, BucklingRatio, BucklingStiffness, BendingDampingRatio);
 	}
 	if (BendingElementConstraints)
 	{
@@ -1523,12 +1339,7 @@
 {
 	if (MaximumDistanceConstraints)
 	{
-<<<<<<< HEAD
-		constexpr Softs::FSolverReal MaxDistancesMultiplier = (Softs::FSolverReal)1.;
-		MaximumDistanceConstraints->SetScale(MaxDistancesMultiplier, MeshScale);
-=======
 		MaximumDistanceConstraints->SetScale(MeshScale);
->>>>>>> 4af6daef
 	}
 }
 
@@ -1551,21 +1362,6 @@
 	{
 		SelfCollisionConstraints->SetThickness(SelfCollisionThickness);
 		SelfCollisionConstraints->SetFrictionCoefficient(SelfCollisionFrictionCoefficient);
-<<<<<<< HEAD
-	}
-}
-
-void FClothConstraints::SetBackstopProperties(bool bEnabled, Softs::FSolverReal MeshScale)
-{
-	if (BackstopConstraints)
-	{
-		BackstopConstraints->SetEnabled(bEnabled);
-		constexpr Softs::FSolverReal BackstopDistancesMultiplier = (Softs::FSolverReal)1.;
-		BackstopConstraints->SetScale(BackstopDistancesMultiplier, MeshScale);
-	}
-}
-
-=======
 	}
 }
 
@@ -1578,5 +1374,4 @@
 	}
 }
 
->>>>>>> 4af6daef
 }  // End namespace Chaos