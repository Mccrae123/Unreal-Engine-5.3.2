// Copyright Epic Games, Inc. All Rights Reserved.
#include "ChaosCloth/ChaosClothingSimulationSolver.h"
#include "ChaosCloth/ChaosClothingSimulationCloth.h"
#include "ChaosCloth/ChaosClothingSimulationCollider.h"
#include "ChaosCloth/ChaosClothingSimulationMesh.h"
#include "ChaosCloth/ChaosClothingSimulation.h"
#include "ChaosCloth/ChaosClothPrivate.h"
#include "Chaos/PBDEvolution.h"
#include "Misc/ScopeLock.h"

#if !UE_BUILD_SHIPPING
#include "FramePro/FramePro.h"
#include "HAL/IConsoleManager.h"
#else
#define FRAMEPRO_ENABLED 0
#endif

#if !UE_BUILD_SHIPPING
#include "FramePro/FramePro.h"
#include "HAL/IConsoleManager.h"
#else
#define FRAMEPRO_ENABLED 0
#endif

using namespace Chaos;

DECLARE_CYCLE_STAT(TEXT("Chaos Cloth Solver Update"), STAT_ChaosClothSolverUpdate, STATGROUP_ChaosCloth);
DECLARE_CYCLE_STAT(TEXT("Chaos Cloth Solver Update Cloths"), STAT_ChaosClothSolverUpdateCloths, STATGROUP_ChaosCloth);
DECLARE_CYCLE_STAT(TEXT("Chaos Cloth Solver Update Pre Solver Step"), STAT_ChaosClothSolverUpdatePreSolverStep, STATGROUP_ChaosCloth);
DECLARE_CYCLE_STAT(TEXT("Chaos Cloth Solver Update Solver Step"), STAT_ChaosClothSolverUpdateSolverStep, STATGROUP_ChaosCloth);
DECLARE_CYCLE_STAT(TEXT("Chaos Cloth Solver Update Post Solver Step"), STAT_ChaosClothSolverUpdatePostSolverStep, STATGROUP_ChaosCloth);
DECLARE_CYCLE_STAT(TEXT("Chaos Cloth Solver Calculate Bounds"), STAT_ChaosClothSolverCalculateBounds, STATGROUP_ChaosCloth);
DECLARE_CYCLE_STAT(TEXT("Chaos Cloth Solver Particle Pre Simulation Transforms"), STAT_ChaosClothParticlePreSimulationTransforms, STATGROUP_ChaosCloth);
DECLARE_CYCLE_STAT(TEXT("Chaos Cloth Solver Collision Pre Simulation Transforms"), STAT_ChaosClothCollisionPreSimulationTransforms, STATGROUP_ChaosCloth);

static int32 ChaosClothSolverMinParallelBatchSize = 1000;
<<<<<<< HEAD
static bool ChaosClothSolverParallelClothPreUpdate = false;  // TODO: Doesn't seem to improve much here. Review this after the ISPC implementation.
static bool ChaosClothSolverParallelClothUpdate = true;
static bool ChaosClothSolverParallelClothPostUpdate = true;
#if !UE_BUILD_SHIPPING
FAutoConsoleVariableRef CVarChaosClothSolverMinParallelBatchSize(TEXT("p.ChaosCloth.Solver.MinParallelBatchSize"), ChaosClothSolverMinParallelBatchSize, TEXT("The minimum number of particle to process in parallel batch by the solver."));
FAutoConsoleVariableRef CVarChaosClothSolverParallelClothPreUpdate(TEXT("p.ChaosCloth.Solver.ParallelClothPreUpdate"), ChaosClothSolverParallelClothPreUpdate, TEXT("Pre-transform the cloth particles for each cloth in parallel."));
FAutoConsoleVariableRef CVarChaosClothSolverParallelClothUpdate(TEXT("p.ChaosCloth.Solver.ParallelClothUpdate"), ChaosClothSolverParallelClothUpdate, TEXT("Skin the physics mesh and do the other cloth update for each cloth in parallel."));
FAutoConsoleVariableRef CVarChaosClothSolverParallelClothPostUpdate(TEXT("p.ChaosCloth.Solver.ParallelClothPostUpdate"), ChaosClothSolverParallelClothPostUpdate, TEXT("Pre-transform the cloth particles for each cloth in parallel."));
=======
static bool bChaosClothSolverParallelClothPreUpdate = false;  // TODO: Doesn't seem to improve much here. Review this after the ISPC implementation.
static bool bChaosClothSolverParallelClothUpdate = true;
static bool bChaosClothSolverParallelClothPostUpdate = true;

#if !UE_BUILD_SHIPPING
FAutoConsoleVariableRef CVarChaosClothSolverMinParallelBatchSize(TEXT("p.ChaosCloth.Solver.MinParallelBatchSize"), ChaosClothSolverMinParallelBatchSize, TEXT("The minimum number of particle to process in parallel batch by the solver."));
FAutoConsoleVariableRef CVarChaosClothSolverParallelClothPreUpdate(TEXT("p.ChaosCloth.Solver.ParallelClothPreUpdate"), bChaosClothSolverParallelClothPreUpdate, TEXT("Pre-transform the cloth particles for each cloth in parallel."));
FAutoConsoleVariableRef CVarChaosClothSolverParallelClothUpdate(TEXT("p.ChaosCloth.Solver.ParallelClothUpdate"), bChaosClothSolverParallelClothUpdate, TEXT("Skin the physics mesh and do the other cloth update for each cloth in parallel."));
FAutoConsoleVariableRef CVarChaosClothSolverParallelClothPostUpdate(TEXT("p.ChaosCloth.Solver.ParallelClothPostUpdate"), bChaosClothSolverParallelClothPostUpdate, TEXT("Pre-transform the cloth particles for each cloth in parallel."));
>>>>>>> 3aae9151
#endif

namespace ChaosClothingSimulationSolverDefault
{
	static const FVec3 Gravity(0.f, 0.f, -980.665f);  // cm/s^2
	static const FVec3 WindVelocity(0.f);
	static const FRealSingle WindFluidDensity = 1.225e-6f;  // kg/cm^3
	static const int32 NumIterations = 1;
	static const int32 NumSubsteps = 1;
	static const FRealSingle SelfCollisionThickness = 2.f;
	static const FRealSingle CollisionThickness = 1.2f;
	static const FRealSingle FrictionCoefficient = 0.2f;
	static const FRealSingle DampingCoefficient = 0.01f;
}

namespace ChaosClothingSimulationSolverConstant
{
	static const FReal WorldScale = 100.f;  // World is in cm, but values like wind speed and density are in SI unit and relates to m.
	static const FReal StartDeltaTime = 1.f / 30.f;  // Initialize filtered timestep at 30fps
}

FClothingSimulationSolver::FClothingSimulationSolver()
	: OldLocalSpaceLocation(0.f)
	, LocalSpaceLocation(0.f)
	, Time(0)
	, DeltaTime(ChaosClothingSimulationSolverConstant::StartDeltaTime)
	, NumIterations(ChaosClothingSimulationSolverDefault::NumIterations)
	, NumSubsteps(ChaosClothingSimulationSolverDefault::NumSubsteps)
	, CollisionParticlesOffset(0)
	, CollisionParticlesSize(0)
	, Gravity(ChaosClothingSimulationSolverDefault::Gravity)
	, WindVelocity(ChaosClothingSimulationSolverDefault::WindVelocity)
	, LegacyWindAdaption(0.f)
	, WindFluidDensity(ChaosClothingSimulationSolverDefault::WindFluidDensity)
	, bIsClothGravityOverrideEnabled(false)
{
	FPBDParticles LocalParticles;
	FKinematicGeometryClothParticles TRigidParticles;
	Evolution.Reset(
		new FPBDEvolution(
			MoveTemp(LocalParticles),
			MoveTemp(TRigidParticles),
			{}, // CollisionTriangles
			ChaosClothingSimulationSolverDefault::NumIterations,
			ChaosClothingSimulationSolverDefault::CollisionThickness,
			ChaosClothingSimulationSolverDefault::SelfCollisionThickness,
			ChaosClothingSimulationSolverDefault::FrictionCoefficient,
			ChaosClothingSimulationSolverDefault::DampingCoefficient));

	// Add simulation groups arrays
	Evolution->AddArray(&PreSimulationTransforms);
	Evolution->AddArray(&FictitiousAngularDisplacement);

	Evolution->Particles().AddArray(&Normals);
	Evolution->Particles().AddArray(&OldAnimationPositions);
	Evolution->Particles().AddArray(&AnimationPositions);
	Evolution->Particles().AddArray(&AnimationNormals);

	Evolution->CollisionParticles().AddArray(&CollisionBoneIndices);
	Evolution->CollisionParticles().AddArray(&CollisionBaseTransforms);
	Evolution->CollisionParticles().AddArray(&OldCollisionTransforms);
	Evolution->CollisionParticles().AddArray(&CollisionTransforms);

	Evolution->SetKinematicUpdateFunction(
		[this](FPBDParticles& ParticlesInput, const FReal Dt, const FReal LocalTime, const int32 Index)
		{
<<<<<<< HEAD
			const float Alpha = (LocalTime - Time) / DeltaTime;
=======
			const FReal Alpha = (LocalTime - Time) / DeltaTime;
>>>>>>> 3aae9151
			ParticlesInput.P(Index) = Alpha * AnimationPositions[Index] + (1.f - Alpha) * OldAnimationPositions[Index];  // X is the step initial condition, here it's P that needs to be updated so that constraints works with the correct step target
		});

	Evolution->SetCollisionKinematicUpdateFunction(
		[this](FKinematicGeometryClothParticles& ParticlesInput, const FReal Dt, const FReal LocalTime, const int32 Index)
		{
			checkSlow(Dt > SMALL_NUMBER && DeltaTime > SMALL_NUMBER);
			const FReal Alpha = (LocalTime - Time) / DeltaTime;
			const FVec3 NewX =
				Alpha * CollisionTransforms[Index].GetTranslation() + (1.f - Alpha) * OldCollisionTransforms[Index].GetTranslation();
			ParticlesInput.V(Index) = (NewX - ParticlesInput.X(Index)) / Dt;
			ParticlesInput.X(Index) = NewX;
			FRotation3 NewR = FQuat::Slerp(OldCollisionTransforms[Index].GetRotation(), CollisionTransforms[Index].GetRotation(), Alpha);
			FRotation3 Delta = NewR * ParticlesInput.R(Index).Inverse();
			FVec3 Axis;
			FReal Angle;
			Delta.ToAxisAndAngle(Axis, Angle);
			ParticlesInput.W(Index) = Axis * Angle / Dt;
			ParticlesInput.R(Index) = NewR;
		});
}

FClothingSimulationSolver::~FClothingSimulationSolver()
{
}

<<<<<<< HEAD
void FClothingSimulationSolver::SetLocalSpaceLocation(const TVector<float, 3>& InLocalSpaceLocation, bool bReset)
=======
void FClothingSimulationSolver::SetLocalSpaceLocation(const FVec3& InLocalSpaceLocation, bool bReset)
>>>>>>> 3aae9151
{
	LocalSpaceLocation = InLocalSpaceLocation;
	if (bReset)
	{
		OldLocalSpaceLocation = InLocalSpaceLocation;
	}
}

void FClothingSimulationSolver::SetCloths(TArray<FClothingSimulationCloth*>&& InCloths)
{
	// Remove old cloths
	RemoveCloths();

	// Update array
	Cloths = MoveTemp(InCloths);

	// Add the new cloths' particles
	for (FClothingSimulationCloth* const Cloth : Cloths)
	{
		check(Cloth);

		// Add the cloth's particles
		Cloth->Add(this);

		// Set initial state
		Cloth->PreUpdate(this);
		Cloth->Update(this);
	}

	// Update external collision's offset
	CollisionParticlesOffset = Evolution->CollisionParticles().Size();
}

void FClothingSimulationSolver::AddCloth(FClothingSimulationCloth* InCloth)
{
	check(InCloth);

	if (Cloths.Find(InCloth) != INDEX_NONE)
	{
		return;
	}

	// Add the cloth to the solver update array
	Cloths.Emplace(InCloth);

	// Reset external collisions so that there is never any external collision particles below cloth's ones
	ResetCollisionParticles(CollisionParticlesOffset);

	// Add the cloth's particles
	InCloth->Add(this);

	// Set initial state
	InCloth->PreUpdate(this);
	InCloth->Update(this);

	// Update external collision's offset
	CollisionParticlesOffset = Evolution->CollisionParticles().Size();
}

void FClothingSimulationSolver::RemoveCloth(FClothingSimulationCloth* InCloth)
{
	if (Cloths.Find(InCloth) == INDEX_NONE)
	{
		return;
	}

	// Remove reference to this solver
	InCloth->Remove(this);

	// Remove collider from array
	Cloths.RemoveSwap(InCloth);

	// Reset collisions so that there is never any external collision particles below the cloth's ones
	ResetCollisionParticles();

	// Reset cloth particles and associated elements
	ResetParticles();

	// Re-add the remaining cloths' particles
	for (FClothingSimulationCloth* const Cloth : Cloths)
	{
		// Add the cloth's particles
		Cloth->Add(this);

		// Set initial state
		Cloth->PreUpdate(this);
		Cloth->Update(this);
	}

	// Update external collision's offset
	CollisionParticlesOffset = Evolution->CollisionParticles().Size();
}

void FClothingSimulationSolver::RemoveCloths()
{
	// Remove all cloths from array
	for (FClothingSimulationCloth* const Cloth : Cloths)
	{
		Cloth->Remove(this);
	}
	Cloths.Reset();

	// Reset solver collisions
	ResetCollisionParticles();

	// Reset cloth particles and associated elements
	ResetParticles();
}

void FClothingSimulationSolver::RefreshCloth(FClothingSimulationCloth* InCloth)
{
	if (Cloths.Find(InCloth) == INDEX_NONE)
	{
		return;
	}

	// TODO: Add different ways to refresh cloths without recreating everything (collisions, constraints, particles)
	RefreshCloths();
}

void FClothingSimulationSolver::RefreshCloths()
{
	// Remove the cloths' & collisions' particles
	for (FClothingSimulationCloth* const Cloth : Cloths)
	{
		// Remove any solver data held by the cloth 
		Cloth->Remove(this);
	}

	// Reset collision particles
	ResetCollisionParticles();

	// Reset cloth particles and associated elements
	ResetParticles();

	// Re-add the cloths' & collisions' particles
	for (FClothingSimulationCloth* const Cloth : Cloths)
	{
		// Re-Add the cloth's and collisions' particles
		Cloth->Add(this);

		// Set initial state
		Cloth->PreUpdate(this);
		Cloth->Update(this);
	}

	// Update solver collider's offset
	CollisionParticlesOffset = Evolution->CollisionParticles().Size();
}

void FClothingSimulationSolver::ResetParticles()
{
	Evolution->ResetParticles();
	Evolution->ResetConstraintRules();
	Evolution->ResetSelfCollision();
	ClothsConstraints.Reset();
}

int32 FClothingSimulationSolver::AddParticles(int32 NumParticles, uint32 GroupId)
{
	if (!NumParticles)
	{
		return INDEX_NONE;
	}
	const int32 Offset = Evolution->AddParticleRange(NumParticles, GroupId, /*bActivate =*/ false);

	// Add an empty constraints container for this range
	check(!ClothsConstraints.Find(Offset));  // We cannot already have this Offset in the map, particle ranges are always added, never removed (unless reset)

	ClothsConstraints.Emplace(Offset, MakeUnique<FClothConstraints>())
		->Initialize(Evolution.Get(), AnimationPositions, OldAnimationPositions, AnimationNormals, Offset, NumParticles);

	// Always starts with particles disabled
	EnableParticles(Offset, false);

	return Offset;
}

void FClothingSimulationSolver::EnableParticles(int32 Offset, bool bEnable)
{
	Evolution->ActivateParticleRange(Offset, bEnable);
	GetClothConstraints(Offset).Enable(bEnable);
}

const FVec3* FClothingSimulationSolver::GetParticlePs(int32 Offset) const
{
	return &Evolution->Particles().P(Offset);
}

FVec3* FClothingSimulationSolver::GetParticlePs(int32 Offset)
{
	return &Evolution->Particles().P(Offset);
}

const FVec3* FClothingSimulationSolver::GetParticleXs(int32 Offset) const
{
	return &Evolution->Particles().X(Offset);
}

FVec3* FClothingSimulationSolver::GetParticleXs(int32 Offset)
{
	return &Evolution->Particles().X(Offset);
}

const FVec3* FClothingSimulationSolver::GetParticleVs(int32 Offset) const
{
	return &Evolution->Particles().V(Offset);
}

FVec3* FClothingSimulationSolver::GetParticleVs(int32 Offset)
{
	return &Evolution->Particles().V(Offset);
}

const FReal* FClothingSimulationSolver::GetParticleInvMasses(int32 Offset) const
{
	return &Evolution->Particles().InvM(Offset);
}

void FClothingSimulationSolver::ResetCollisionParticles(int32 InCollisionParticlesOffset)
{
	Evolution->ResetCollisionParticles(InCollisionParticlesOffset);
	CollisionParticlesOffset = InCollisionParticlesOffset;
	CollisionParticlesSize = 0;
}

int32 FClothingSimulationSolver::AddCollisionParticles(int32 NumCollisionParticles, uint32 GroupId, int32 RecycledOffset)
{
	// This could be called simultaneously by multiple cloths updates
	FScopeLock Lock(&AddCollisionParticlesMutex);

	// Try reusing the particle range
	// This is used by external collisions so that they can be added/removed between every solver update.
	// If it doesn't match then remove all ranges above the given offset to start again.
	// This rely on the assumption that these ranges are added again in the same update order.
	if (RecycledOffset == CollisionParticlesOffset + CollisionParticlesSize)
	{
		CollisionParticlesSize += NumCollisionParticles;

		// Check that the range still exists
		if (CollisionParticlesOffset + CollisionParticlesSize <= (int32)Evolution->CollisionParticles().Size() &&  // Check first that the range hasn't been reset
			NumCollisionParticles == Evolution->GetCollisionParticleRangeSize(RecycledOffset))  // This will assert if range has been reset
		{
			return RecycledOffset;
		}
		// Size has changed. must reset this collision range (and all of those following up) and reallocate some new particles
		Evolution->ResetCollisionParticles(RecycledOffset);
	}

	if (!NumCollisionParticles)
	{
		return INDEX_NONE;
	}

	const int32 Offset = Evolution->AddCollisionParticleRange(NumCollisionParticles, GroupId, /*bActivate =*/ false);

	// Always initialize the collision particle's transforms as otherwise setting the geometry will get NaNs detected during the bounding box updates
	FRotation3* const Rs = GetCollisionParticleRs(Offset);
	FVec3* const Xs = GetCollisionParticleXs(Offset);

	for (int32 Index = 0; Index < NumCollisionParticles; ++Index)
	{
		Xs[Index] = FVec3(0.f);
		Rs[Index] = FRotation3::FromIdentity();
	}

	// Always starts with particles disabled
	EnableCollisionParticles(Offset, false);

	return Offset;
}

void FClothingSimulationSolver::EnableCollisionParticles(int32 Offset, bool bEnable)
{
	Evolution->ActivateCollisionParticleRange(Offset, bEnable);
}

const FVec3* FClothingSimulationSolver::GetCollisionParticleXs(int32 Offset) const
{
	return &Evolution->CollisionParticles().X(Offset);
}

FVec3* FClothingSimulationSolver::GetCollisionParticleXs(int32 Offset)
{
	return &Evolution->CollisionParticles().X(Offset);
}

const FRotation3* FClothingSimulationSolver::GetCollisionParticleRs(int32 Offset) const
{
	return &Evolution->CollisionParticles().R(Offset);
}

FRotation3* FClothingSimulationSolver::GetCollisionParticleRs(int32 Offset)
{
	return &Evolution->CollisionParticles().R(Offset);
}

void FClothingSimulationSolver::SetCollisionGeometry(int32 Offset, int32 Index, TUniquePtr<FImplicitObject>&& Geometry)
{
	Evolution->CollisionParticles().SetDynamicGeometry(Offset + Index, MoveTemp(Geometry));
}

const TUniquePtr<FImplicitObject>* FClothingSimulationSolver::GetCollisionGeometries(int32 Offset) const
{
	return &Evolution->CollisionParticles().DynamicGeometry(Offset);
}

const bool* FClothingSimulationSolver::GetCollisionStatus(int32 Offset) const
{
	return Evolution->GetCollisionStatus().GetData() + Offset;
}

const TArray<FVec3>& FClothingSimulationSolver::GetCollisionContacts() const
{
	return Evolution->GetCollisionContacts();
}

const TArray<FVec3>& FClothingSimulationSolver::GetCollisionNormals() const
{
	return Evolution->GetCollisionNormals();
}

void FClothingSimulationSolver::SetParticleMassUniform(int32 Offset, FReal UniformMass, FReal MinPerParticleMass, const FTriangleMesh& Mesh, const TFunctionRef<bool(int32)>& KinematicPredicate)
{
	// Retrieve the particle block size
	const int32 Size = Evolution->GetParticleRangeSize(Offset);

	// Set mass from uniform mass
	const TSet<int32> Vertices = Mesh.GetVertices();
	FPBDParticles& Particles = Evolution->Particles();
	for (int32 Index = Offset; Index < Offset + Size; ++Index)
	{
		Particles.M(Index) = Vertices.Contains(Index) ? UniformMass : 0.f;
	}

	// Clamp and enslave
	ParticleMassClampAndEnslave(Offset, Size, MinPerParticleMass, KinematicPredicate);
}

void FClothingSimulationSolver::SetParticleMassFromTotalMass(int32 Offset, FReal TotalMass, FReal MinPerParticleMass, const FTriangleMesh& Mesh, const TFunctionRef<bool(int32)>& KinematicPredicate)
{
	// Retrieve the particle block size
	const int32 Size = Evolution->GetParticleRangeSize(Offset);

	// Set mass per area
	const FReal TotalArea = SetParticleMassPerArea(Offset, Size, Mesh);

	// Find density
	const FReal Density = TotalArea > 0.f ? TotalMass / TotalArea : 1.f;

	// Update mass from mesh and density
	ParticleMassUpdateDensity(Mesh, Density);

	// Clamp and enslave
	ParticleMassClampAndEnslave(Offset, Size, MinPerParticleMass, KinematicPredicate);
}

void FClothingSimulationSolver::SetParticleMassFromDensity(int32 Offset, FReal Density, FReal MinPerParticleMass, const FTriangleMesh& Mesh, const TFunctionRef<bool(int32)>& KinematicPredicate)
{
	// Retrieve the particle block size
	const int32 Size = Evolution->GetParticleRangeSize(Offset);

	// Set mass per area
	const FReal TotalArea = SetParticleMassPerArea(Offset, Size, Mesh);

	// Set density from cm2 to m2
	Density /= FMath::Square(ChaosClothingSimulationSolverConstant::WorldScale);

	// Update mass from mesh and density
	ParticleMassUpdateDensity(Mesh, Density);

	// Clamp and enslave
	ParticleMassClampAndEnslave(Offset, Size, MinPerParticleMass, KinematicPredicate);
}

void FClothingSimulationSolver::SetReferenceVelocityScale(
	uint32 GroupId,
	const FRigidTransform3& OldReferenceSpaceTransform,
	const FRigidTransform3& ReferenceSpaceTransform,
	const FVec3& LinearVelocityScale,
	FReal AngularVelocityScale,
	FReal FictitiousAngularScale)
{
	FRigidTransform3 OldRootBoneLocalTransform = OldReferenceSpaceTransform;
	OldRootBoneLocalTransform.AddToTranslation(-OldLocalSpaceLocation);

	// Calculate deltas
	const FTransform DeltaTransform = ReferenceSpaceTransform.GetRelativeTransform(OldReferenceSpaceTransform);

	// Apply linear velocity scale
	const FVec3 LinearRatio = FVec3(1.f) - LinearVelocityScale.BoundToBox(FVec3(0.f), FVec3(1.f));
	const FVec3 DeltaPosition = LinearRatio * DeltaTransform.GetTranslation();

	// Apply angular velocity scale
	FRotation3 DeltaRotation = DeltaTransform.GetRotation();
	FVec3 Axis;
	FReal DeltaAngle;
	DeltaRotation.ToAxisAndAngle(Axis, DeltaAngle);
	if (DeltaAngle > PI)
	{
		DeltaAngle -= 2.f * PI;
	}

	const FReal PartialDeltaAngle = DeltaAngle * FMath::Clamp(1.f - AngularVelocityScale, 0.f, 1.f);
	DeltaRotation = FQuat(Axis, PartialDeltaAngle);

	// Transform points back into the previous frame of reference before applying the adjusted deltas 
	PreSimulationTransforms[GroupId] = OldRootBoneLocalTransform.Inverse() * FTransform(DeltaRotation, DeltaPosition) * OldRootBoneLocalTransform;

	// Save the reference bone relative angular velocity for calculating the fictitious forces
	FictitiousAngularDisplacement[GroupId] = ReferenceSpaceTransform.TransformVector(Axis * PartialDeltaAngle * FMath::Min(2.f, FictitiousAngularScale));  // Clamp to 2x the delta angle
}

FReal FClothingSimulationSolver::SetParticleMassPerArea(int32 Offset, int32 Size, const FTriangleMesh& Mesh)
{
	// Zero out masses
	FPBDParticles& Particles = Evolution->Particles();
	for (int32 Index = Offset; Index < Offset + Size; ++Index)
	{
		Particles.M(Index) = 0.f;
	}

	// Assign per particle mass proportional to connected area.
	const TArray<TVec3<int32>>& SurfaceElements = Mesh.GetSurfaceElements();
	FReal TotalArea = (FReal)0.f;
	for (const TVec3<int32>& Tri : SurfaceElements)
	{
		const FReal TriArea = 0.5f * FVec3::CrossProduct(
			Particles.X(Tri[1]) - Particles.X(Tri[0]),
			Particles.X(Tri[2]) - Particles.X(Tri[0])).Size();
		TotalArea += TriArea;
		const FReal ThirdTriArea = TriArea / 3.f;
		Particles.M(Tri[0]) += ThirdTriArea;
		Particles.M(Tri[1]) += ThirdTriArea;
		Particles.M(Tri[2]) += ThirdTriArea;
	}

	UE_LOG(LogChaosCloth, Verbose, TEXT("Total area: %f, SI total area: %f"), TotalArea, TotalArea / FMath::Square(ChaosClothingSimulationSolverConstant::WorldScale));
	return TotalArea;
}

void FClothingSimulationSolver::ParticleMassUpdateDensity(const FTriangleMesh& Mesh, FReal Density)
{
	const TSet<int32> Vertices = Mesh.GetVertices();
	FPBDParticles& Particles = Evolution->Particles();
	FReal TotalMass = 0.f;
	for (const int32 Vertex : Vertices)
	{
		Particles.M(Vertex) *= Density;
		TotalMass += Particles.M(Vertex);
	}

	UE_LOG(LogChaosCloth, Verbose, TEXT("Total mass: %f, "), TotalMass);
}

void FClothingSimulationSolver::ParticleMassClampAndEnslave(int32 Offset, int32 Size, FReal MinPerParticleMass, const TFunctionRef<bool(int32)>& KinematicPredicate)
{
	FPBDParticles& Particles = Evolution->Particles();
	for (int32 Index = Offset; Index < Offset + Size; ++Index)
	{
		Particles.M(Index) = FMath::Max(Particles.M(Index), MinPerParticleMass);
		Particles.InvM(Index) = KinematicPredicate(Index - Offset) ? 0.f : 1.f / Particles.M(Index);
	}
}

void FClothingSimulationSolver::SetProperties(uint32 GroupId, FRealSingle DampingCoefficient, FRealSingle CollisionThickness, FRealSingle FrictionCoefficient)
{
	Evolution->SetDamping(DampingCoefficient, GroupId);
	Evolution->SetCollisionThickness(CollisionThickness, GroupId);
	Evolution->SetCoefficientOfFriction(FrictionCoefficient, GroupId);
}

void FClothingSimulationSolver::SetUseCCD(uint32 GroupId, bool bUseCCD)
{
	Evolution->SetUseCCD(bUseCCD, GroupId);
}

void FClothingSimulationSolver::SetGravity(uint32 GroupId, const FVec3& InGravity)
{
	Evolution->GetGravityForces(GroupId).SetAcceleration(InGravity);
}

<<<<<<< HEAD
void FClothingSimulationSolver::SetWindVelocity(const TVector<float, 3>& InWindVelocity, float InLegacyWindAdaption)
=======
void FClothingSimulationSolver::SetWindVelocity(const FVec3& InWindVelocity, FRealSingle InLegacyWindAdaption)
>>>>>>> 3aae9151
{
	WindVelocity = InWindVelocity * ChaosClothingSimulationSolverConstant::WorldScale;
	LegacyWindAdaption = InLegacyWindAdaption;
}

void FClothingSimulationSolver::SetWindVelocity(uint32 GroupId, const FVec3& InWindVelocity)
{
	FVelocityField& VelocityField = Evolution->GetVelocityField(GroupId);
	VelocityField.SetVelocity(InWindVelocity);
}

void FClothingSimulationSolver::SetWindVelocityField(uint32 GroupId, FRealSingle DragCoefficient, FRealSingle LiftCoefficient, const FTriangleMesh* TriangleMesh)
{
	FVelocityField& VelocityField = Evolution->GetVelocityField(GroupId);
	VelocityField.SetGeometry(TriangleMesh);
	VelocityField.SetCoefficients(DragCoefficient, LiftCoefficient);
}

const FVelocityField& FClothingSimulationSolver::GetWindVelocityField(uint32 GroupId)
{
	return Evolution->GetVelocityField(GroupId);
}

<<<<<<< HEAD
void FClothingSimulationSolver::SetLegacyWind(uint32 GroupId, bool bUseLegacyWind)
{
	if (!bUseLegacyWind)
	{
		// Clear force function
		// NOTE: This assumes that the force function is only used for the legacy wind effect
		Evolution->GetForceFunction(GroupId) = TFunction<void(TPBDParticles<float, 3>&, const float, const int32)>();
	}
	else
	{
		// Add legacy wind function
		Evolution->GetForceFunction(GroupId) = 
			[this](TPBDParticles<float, 3>& Particles, const float /*Dt*/, const int32 Index)
			{
				// Calculate wind velocity delta
				static const float LegacyWindMultiplier = 25.f;
				const TVector<float, 3> VelocityDelta = WindVelocity * LegacyWindMultiplier - Particles.V(Index);

				TVector<float, 3> Direction = VelocityDelta;
				if (Direction.Normalize())
				{
					// Scale by angle
					const float DirectionDot = TVector<float, 3>::DotProduct(Direction, Normals[Index]);
					const float ScaleFactor = FMath::Min(1.f, FMath::Abs(DirectionDot) * LegacyWindAdaption);
					Particles.F(Index) += VelocityDelta * ScaleFactor * Particles.M(Index);
				}
=======
void FClothingSimulationSolver::AddExternalForces(uint32 GroupId, bool bUseLegacyWind)
{
	if (Evolution)
	{
		bool bHasVelocityField = false;
		bool bHasForceField = false;

		if (!PerSolverField.IsEmpty())
		{
			TArray<FVector>& SamplePositions = PerSolverField.GetSamplePositions();
			TArray<FFieldContextIndex>& SampleIndices = PerSolverField.GetSampleIndices();

			const uint32 NumParticles = Evolution->Particles().Size();

			SamplePositions.SetNum(NumParticles,false);
			SampleIndices.SetNum(NumParticles,false);

			for (uint32 Index = 0; Index < NumParticles; ++Index)
			{
				SamplePositions[Index] = Evolution->Particles().X(Index) + LocalSpaceLocation;
				SampleIndices[Index] = FFieldContextIndex(Index, Index);
			}
			PerSolverField.ComputeFieldLinearImpulse(GetTime());

			if (PerSolverField.GetVectorResults(EFieldVectorType::Vector_LinearVelocity).Num() > 0)
			{
				bHasVelocityField = true;
			}
			if (PerSolverField.GetVectorResults(EFieldVectorType::Vector_LinearForce).Num() > 0)
			{
				bHasForceField = true;
			}
		}

		const FVec3& AngularDisplacement = FictitiousAngularDisplacement[GroupId];
		const bool bHasFictitiousForces = !AngularDisplacement.IsNearlyZero();

		static const FReal LegacyWindMultiplier = (FReal)25.;
		const FVec3 LegacyWindVelocity = WindVelocity * LegacyWindMultiplier;

		Evolution->GetForceFunction(GroupId) =
			[this, bHasVelocityField, bHasForceField, bHasFictitiousForces, bUseLegacyWind, LegacyWindVelocity, AngularDisplacement](FPBDParticles& Particles, const FReal Dt, const int32 Index)
			{
				FVec3 Forces((FReal)0.);

				if (bHasVelocityField)
				{
					const TArray<FVector>& LinearVelocities = PerSolverField.GetVectorResults(EFieldVectorType::Vector_LinearVelocity);
					Forces += LinearVelocities[Index] * Particles.M(Index) / Dt;
				}

				if (bHasForceField)
				{
					const TArray<FVector>& LinearForces = PerSolverField.GetVectorResults(EFieldVectorType::Vector_LinearForce);
					Forces += LinearForces[Index];
				}

				if (bHasFictitiousForces)
				{
					const FVec3& X = Particles.X(Index);
					const FVec3 W = AngularDisplacement / Dt;
					const FReal& M = Particles.M(Index);
#if 0
					// Coriolis + Centrifugal seems a bit overkilled, but let's keep the code around in case it's ever required
					const FVec3& V = Particles.V(Index);
					Forces -= (FVec3::CrossProduct(W, V) * 2.f + FVec3::CrossProduct(W, FVec3::CrossProduct(W, X))) * M;
#else
					// Centrifugal force
					Forces -= FVec3::CrossProduct(W, FVec3::CrossProduct(W, X)) * M;
#endif
				}
				
				if (bUseLegacyWind)
				{
					// Calculate wind velocity delta
					const FVec3 VelocityDelta = LegacyWindVelocity - Particles.V(Index);

					FVec3 Direction = VelocityDelta;
					if (Direction.Normalize())
					{
						// Scale by angle
						const FReal DirectionDot = FVec3::DotProduct(Direction, Normals[Index]);
						const FReal ScaleFactor = FMath::Min(1.f, FMath::Abs(DirectionDot) * LegacyWindAdaption);
						Forces += VelocityDelta * ScaleFactor * Particles.M(Index);
					}
				}

				Particles.F(Index) += Forces;
>>>>>>> 3aae9151
			};
	}
}

void FClothingSimulationSolver::ApplyPreSimulationTransforms()
{
	const FVec3 DeltaLocalSpaceLocation = LocalSpaceLocation - OldLocalSpaceLocation;

	const TPBDActiveView<FPBDParticles>& ParticlesActiveView = Evolution->ParticlesActiveView();
	const TArray<uint32>& ParticleGroupIds = Evolution->ParticleGroupIds();

	ParticlesActiveView.RangeFor(
<<<<<<< HEAD
		[this, &ParticleGroupIds, &DeltaLocalSpaceLocation](TPBDParticles<float, 3>& Particles, int32 Offset, int32 Range)
=======
		[this, &ParticleGroupIds, &DeltaLocalSpaceLocation](FPBDParticles& Particles, int32 Offset, int32 Range)
>>>>>>> 3aae9151
		{
			SCOPE_CYCLE_COUNTER(STAT_ChaosClothParticlePreSimulationTransforms);

			const int32 RangeSize = Range - Offset;

			PhysicsParallelFor(RangeSize,
				[this, &ParticleGroupIds, &DeltaLocalSpaceLocation, &Particles, Offset](int32 i)
				{
					const int32 Index = Offset + i;
<<<<<<< HEAD
					const TRigidTransform<float, 3>& GroupSpaceTransform = PreSimulationTransforms[ParticleGroupIds[Index]];

					// Update initial state for particles
					Particles.P(Index) = Particles.X(Index) = GroupSpaceTransform.TransformPosition(Particles.X(Index)) - DeltaLocalSpaceLocation;
					Particles.V(Index) = GroupSpaceTransform.TransformVector(Particles.V(Index));

					// Update anim initial state (target updated by skinning)
					OldAnimationPositions[Index] = GroupSpaceTransform.TransformPosition(OldAnimationPositions[Index]) - DeltaLocalSpaceLocation;
				}, RangeSize < ChaosClothSolverMinParallelBatchSize);
		}, /*bForceSingleThreaded =*/ !ChaosClothSolverParallelClothPreUpdate);

#if FRAMEPRO_ENABLED
	FRAMEPRO_CUSTOM_STAT("ChaosClothSolverMinParallelBatchSize", ChaosClothSolverMinParallelBatchSize, "ChaosClothSolver", "Particles", FRAMEPRO_COLOUR(128,0,255));
	FRAMEPRO_CUSTOM_STAT("ChaosClothSolverParallelClothPreUpdate", ChaosClothSolverParallelClothPreUpdate, "ChaosClothSolver", "Enabled", FRAMEPRO_COLOUR(128, 128, 64));
=======
					const FRigidTransform3& GroupSpaceTransform = PreSimulationTransforms[ParticleGroupIds[Index]];

					// Update initial state for particles
					Particles.P(Index) = Particles.X(Index) = GroupSpaceTransform.TransformPositionNoScale(Particles.X(Index)) - DeltaLocalSpaceLocation;
					Particles.V(Index) = GroupSpaceTransform.TransformVector(Particles.V(Index));

					// Update anim initial state (target updated by skinning)
					OldAnimationPositions[Index] = GroupSpaceTransform.TransformPositionNoScale(OldAnimationPositions[Index]) - DeltaLocalSpaceLocation;
				}, RangeSize < ChaosClothSolverMinParallelBatchSize);
		}, /*bForceSingleThreaded =*/ !bChaosClothSolverParallelClothPreUpdate);

#if FRAMEPRO_ENABLED
	FRAMEPRO_CUSTOM_STAT("ChaosClothSolverMinParallelBatchSize", ChaosClothSolverMinParallelBatchSize, "ChaosClothSolver", "Particles", FRAMEPRO_COLOUR(128,0,255));
	FRAMEPRO_CUSTOM_STAT("ChaosClothSolverParallelClothPreUpdate", bChaosClothSolverParallelClothPreUpdate, "ChaosClothSolver", "Enabled", FRAMEPRO_COLOUR(128, 128, 64));
>>>>>>> 3aae9151
#endif

	{
		SCOPE_CYCLE_COUNTER(STAT_ChaosClothCollisionPreSimulationTransforms);

<<<<<<< HEAD
		const TPBDActiveView<TKinematicGeometryClothParticles<float, 3>>& CollisionParticlesActiveView = Evolution->CollisionParticlesActiveView();
		const TArray<uint32>& CollisionParticleGroupIds = Evolution->CollisionParticleGroupIds();

		CollisionParticlesActiveView.SequentialFor(  // There's unlikely to ever have enough collision particles for a parallel for
			[this, &CollisionParticleGroupIds, &DeltaLocalSpaceLocation](TKinematicGeometryClothParticles<float, 3>& CollisionParticles, int32 Index)
			{
				const TRigidTransform<float, 3>& GroupSpaceTransform = PreSimulationTransforms[CollisionParticleGroupIds[Index]];

				// Update initial state for collisions
				OldCollisionTransforms[Index] = GroupSpaceTransform * OldCollisionTransforms[Index];
=======
		const TPBDActiveView<FKinematicGeometryClothParticles>& CollisionParticlesActiveView = Evolution->CollisionParticlesActiveView();
		const TArray<uint32>& CollisionParticleGroupIds = Evolution->CollisionParticleGroupIds();

		CollisionParticlesActiveView.SequentialFor(  // There's unlikely to ever have enough collision particles for a parallel for
			[this, &CollisionParticleGroupIds, &DeltaLocalSpaceLocation](FKinematicGeometryClothParticles& CollisionParticles, int32 Index)
			{
				const FRigidTransform3& GroupSpaceTransform = PreSimulationTransforms[CollisionParticleGroupIds[Index]];

				// Update initial state for collisions
				OldCollisionTransforms[Index] = OldCollisionTransforms[Index] * GroupSpaceTransform;
>>>>>>> 3aae9151
				OldCollisionTransforms[Index].AddToTranslation(-DeltaLocalSpaceLocation);
				CollisionParticles.X(Index) = OldCollisionTransforms[Index].GetTranslation();
				CollisionParticles.R(Index) = OldCollisionTransforms[Index].GetRotation();
			});
	}
}

void FClothingSimulationSolver::Update(FReal InDeltaTime)
{
	SCOPE_CYCLE_COUNTER(STAT_ChaosClothSolverUpdate);

	// Filter delta time to smoothen time variations and prevent unwanted vibrations
	static const FReal DeltaTimeDecay = 0.1f;
	const FReal PrevDeltaTime = DeltaTime;
	DeltaTime = DeltaTime + (InDeltaTime - DeltaTime) * DeltaTimeDecay;

	// Update Cloths and cloth colliders
	{
		SCOPE_CYCLE_COUNTER(STAT_ChaosClothSolverUpdateCloths);

		Swap(OldCollisionTransforms, CollisionTransforms);
		Swap(OldAnimationPositions, AnimationPositions);

		// Clear external collisions so that they can be re-added
		CollisionParticlesSize = 0;

<<<<<<< HEAD
=======
		// Run sequential pre-updates first
		for (FClothingSimulationCloth* const Cloth : Cloths)
		{
			Cloth->PreUpdate(this);
		}

		// Run parallel update
>>>>>>> 3aae9151
		PhysicsParallelFor(Cloths.Num(), [this](int32 ClothIndex)
		{
			FClothingSimulationCloth* const Cloth = Cloths[ClothIndex];
			const uint32 GroupId = Cloth->GetGroupId();

			// Pre-update overridable solver properties first
			Evolution->GetGravityForces(GroupId).SetAcceleration(Gravity);
			Evolution->GetVelocityField(GroupId).SetVelocity(WindVelocity);
			Evolution->GetVelocityField(GroupId).SetFluidDensity(WindFluidDensity);

			Cloth->Update(this);
<<<<<<< HEAD
		}, /*bForceSingleThreaded =*/ !ChaosClothSolverParallelClothUpdate);
=======
		}, /*bForceSingleThreaded =*/ !bChaosClothSolverParallelClothUpdate);
>>>>>>> 3aae9151
	}

	// Pre solver step, apply group space transforms for teleport and linear/delta ratios, ...etc
	{
		SCOPE_CYCLE_COUNTER(STAT_ChaosClothSolverUpdatePreSolverStep);

		ApplyPreSimulationTransforms();
	}

	// Advance Sim
	{
		SCOPE_CYCLE_COUNTER(STAT_ChaosClothSolverUpdateSolverStep);
		SCOPE_CYCLE_COUNTER(STAT_ClothInternalSolve);

		Evolution->SetIterations(NumIterations);

		const FReal SubstepDeltaTime = DeltaTime / (FReal)NumSubsteps;
	
		for (int32 i = 0; i < NumSubsteps; ++i)
		{
			Evolution->AdvanceOneTimeStep(SubstepDeltaTime);
		}

		Time = Evolution->GetTime();
		UE_LOG(LogChaosCloth, VeryVerbose, TEXT("DeltaTime: %.6f, FilteredDeltaTime: %.6f, Time = %.6f"), InDeltaTime, DeltaTime, Time);
	}

	// Post solver step, update normals, ...etc
	{
		SCOPE_CYCLE_COUNTER(STAT_ChaosClothSolverUpdatePostSolverStep);
		SCOPE_CYCLE_COUNTER(STAT_ClothComputeNormals);

		PhysicsParallelFor(Cloths.Num(), [this](int32 ClothIndex)
		{
			FClothingSimulationCloth* const Cloth = Cloths[ClothIndex];
			Cloth->PostUpdate(this);
<<<<<<< HEAD
		}, /*bForceSingleThreaded =*/ !ChaosClothSolverParallelClothPostUpdate);
=======
		}, /*bForceSingleThreaded =*/ !bChaosClothSolverParallelClothPostUpdate);
>>>>>>> 3aae9151
	}

	// Save old space location for next update
	OldLocalSpaceLocation = LocalSpaceLocation;
}

FBoxSphereBounds FClothingSimulationSolver::CalculateBounds() const
{
	SCOPE_CYCLE_COUNTER(STAT_ChaosClothSolverCalculateBounds);

	const TPBDActiveView<FPBDParticles>& ParticlesActiveView = Evolution->ParticlesActiveView();

	if (ParticlesActiveView.HasActiveRange())
	{
		// Calculate bounding box
		FAABB3 BoundingBox = FAABB3::EmptyAABB();

		ParticlesActiveView.SequentialFor(
			[&BoundingBox](FPBDParticles& Particles, int32 Index)
			{
				BoundingBox.GrowToInclude(Particles.X(Index));
			});

		// Calculate (squared) radius
		const FVec3 Center = BoundingBox.Center();
		FReal SquaredRadius = 0.f;

		ParticlesActiveView.SequentialFor(
			[&SquaredRadius, &Center](FPBDParticles& Particles, int32 Index)
			{
				SquaredRadius = FMath::Max(SquaredRadius, (Particles.X(Index) - Center).SizeSquared());
			});

		// Update bounds with this cloth
		return FBoxSphereBounds(LocalSpaceLocation + BoundingBox.Center(), BoundingBox.Extents() * 0.5f, FMath::Sqrt(SquaredRadius));
	}

	return FBoxSphereBounds(LocalSpaceLocation, FVector(0.f), 0.f);
}<|MERGE_RESOLUTION|>--- conflicted
+++ resolved
@@ -6,14 +6,6 @@
 #include "ChaosCloth/ChaosClothingSimulation.h"
 #include "ChaosCloth/ChaosClothPrivate.h"
 #include "Chaos/PBDEvolution.h"
-#include "Misc/ScopeLock.h"
-
-#if !UE_BUILD_SHIPPING
-#include "FramePro/FramePro.h"
-#include "HAL/IConsoleManager.h"
-#else
-#define FRAMEPRO_ENABLED 0
-#endif
 
 #if !UE_BUILD_SHIPPING
 #include "FramePro/FramePro.h"
@@ -34,16 +26,6 @@
 DECLARE_CYCLE_STAT(TEXT("Chaos Cloth Solver Collision Pre Simulation Transforms"), STAT_ChaosClothCollisionPreSimulationTransforms, STATGROUP_ChaosCloth);
 
 static int32 ChaosClothSolverMinParallelBatchSize = 1000;
-<<<<<<< HEAD
-static bool ChaosClothSolverParallelClothPreUpdate = false;  // TODO: Doesn't seem to improve much here. Review this after the ISPC implementation.
-static bool ChaosClothSolverParallelClothUpdate = true;
-static bool ChaosClothSolverParallelClothPostUpdate = true;
-#if !UE_BUILD_SHIPPING
-FAutoConsoleVariableRef CVarChaosClothSolverMinParallelBatchSize(TEXT("p.ChaosCloth.Solver.MinParallelBatchSize"), ChaosClothSolverMinParallelBatchSize, TEXT("The minimum number of particle to process in parallel batch by the solver."));
-FAutoConsoleVariableRef CVarChaosClothSolverParallelClothPreUpdate(TEXT("p.ChaosCloth.Solver.ParallelClothPreUpdate"), ChaosClothSolverParallelClothPreUpdate, TEXT("Pre-transform the cloth particles for each cloth in parallel."));
-FAutoConsoleVariableRef CVarChaosClothSolverParallelClothUpdate(TEXT("p.ChaosCloth.Solver.ParallelClothUpdate"), ChaosClothSolverParallelClothUpdate, TEXT("Skin the physics mesh and do the other cloth update for each cloth in parallel."));
-FAutoConsoleVariableRef CVarChaosClothSolverParallelClothPostUpdate(TEXT("p.ChaosCloth.Solver.ParallelClothPostUpdate"), ChaosClothSolverParallelClothPostUpdate, TEXT("Pre-transform the cloth particles for each cloth in parallel."));
-=======
 static bool bChaosClothSolverParallelClothPreUpdate = false;  // TODO: Doesn't seem to improve much here. Review this after the ISPC implementation.
 static bool bChaosClothSolverParallelClothUpdate = true;
 static bool bChaosClothSolverParallelClothPostUpdate = true;
@@ -53,7 +35,6 @@
 FAutoConsoleVariableRef CVarChaosClothSolverParallelClothPreUpdate(TEXT("p.ChaosCloth.Solver.ParallelClothPreUpdate"), bChaosClothSolverParallelClothPreUpdate, TEXT("Pre-transform the cloth particles for each cloth in parallel."));
 FAutoConsoleVariableRef CVarChaosClothSolverParallelClothUpdate(TEXT("p.ChaosCloth.Solver.ParallelClothUpdate"), bChaosClothSolverParallelClothUpdate, TEXT("Skin the physics mesh and do the other cloth update for each cloth in parallel."));
 FAutoConsoleVariableRef CVarChaosClothSolverParallelClothPostUpdate(TEXT("p.ChaosCloth.Solver.ParallelClothPostUpdate"), bChaosClothSolverParallelClothPostUpdate, TEXT("Pre-transform the cloth particles for each cloth in parallel."));
->>>>>>> 3aae9151
 #endif
 
 namespace ChaosClothingSimulationSolverDefault
@@ -120,11 +101,7 @@
 	Evolution->SetKinematicUpdateFunction(
 		[this](FPBDParticles& ParticlesInput, const FReal Dt, const FReal LocalTime, const int32 Index)
 		{
-<<<<<<< HEAD
-			const float Alpha = (LocalTime - Time) / DeltaTime;
-=======
 			const FReal Alpha = (LocalTime - Time) / DeltaTime;
->>>>>>> 3aae9151
 			ParticlesInput.P(Index) = Alpha * AnimationPositions[Index] + (1.f - Alpha) * OldAnimationPositions[Index];  // X is the step initial condition, here it's P that needs to be updated so that constraints works with the correct step target
 		});
 
@@ -151,11 +128,7 @@
 {
 }
 
-<<<<<<< HEAD
-void FClothingSimulationSolver::SetLocalSpaceLocation(const TVector<float, 3>& InLocalSpaceLocation, bool bReset)
-=======
 void FClothingSimulationSolver::SetLocalSpaceLocation(const FVec3& InLocalSpaceLocation, bool bReset)
->>>>>>> 3aae9151
 {
 	LocalSpaceLocation = InLocalSpaceLocation;
 	if (bReset)
@@ -384,9 +357,6 @@
 
 int32 FClothingSimulationSolver::AddCollisionParticles(int32 NumCollisionParticles, uint32 GroupId, int32 RecycledOffset)
 {
-	// This could be called simultaneously by multiple cloths updates
-	FScopeLock Lock(&AddCollisionParticlesMutex);
-
 	// Try reusing the particle range
 	// This is used by external collisions so that they can be added/removed between every solver update.
 	// If it doesn't match then remove all ranges above the given offset to start again.
@@ -638,11 +608,7 @@
 	Evolution->GetGravityForces(GroupId).SetAcceleration(InGravity);
 }
 
-<<<<<<< HEAD
-void FClothingSimulationSolver::SetWindVelocity(const TVector<float, 3>& InWindVelocity, float InLegacyWindAdaption)
-=======
 void FClothingSimulationSolver::SetWindVelocity(const FVec3& InWindVelocity, FRealSingle InLegacyWindAdaption)
->>>>>>> 3aae9151
 {
 	WindVelocity = InWindVelocity * ChaosClothingSimulationSolverConstant::WorldScale;
 	LegacyWindAdaption = InLegacyWindAdaption;
@@ -666,34 +632,6 @@
 	return Evolution->GetVelocityField(GroupId);
 }
 
-<<<<<<< HEAD
-void FClothingSimulationSolver::SetLegacyWind(uint32 GroupId, bool bUseLegacyWind)
-{
-	if (!bUseLegacyWind)
-	{
-		// Clear force function
-		// NOTE: This assumes that the force function is only used for the legacy wind effect
-		Evolution->GetForceFunction(GroupId) = TFunction<void(TPBDParticles<float, 3>&, const float, const int32)>();
-	}
-	else
-	{
-		// Add legacy wind function
-		Evolution->GetForceFunction(GroupId) = 
-			[this](TPBDParticles<float, 3>& Particles, const float /*Dt*/, const int32 Index)
-			{
-				// Calculate wind velocity delta
-				static const float LegacyWindMultiplier = 25.f;
-				const TVector<float, 3> VelocityDelta = WindVelocity * LegacyWindMultiplier - Particles.V(Index);
-
-				TVector<float, 3> Direction = VelocityDelta;
-				if (Direction.Normalize())
-				{
-					// Scale by angle
-					const float DirectionDot = TVector<float, 3>::DotProduct(Direction, Normals[Index]);
-					const float ScaleFactor = FMath::Min(1.f, FMath::Abs(DirectionDot) * LegacyWindAdaption);
-					Particles.F(Index) += VelocityDelta * ScaleFactor * Particles.M(Index);
-				}
-=======
 void FClothingSimulationSolver::AddExternalForces(uint32 GroupId, bool bUseLegacyWind)
 {
 	if (Evolution)
@@ -782,7 +720,6 @@
 				}
 
 				Particles.F(Index) += Forces;
->>>>>>> 3aae9151
 			};
 	}
 }
@@ -795,11 +732,7 @@
 	const TArray<uint32>& ParticleGroupIds = Evolution->ParticleGroupIds();
 
 	ParticlesActiveView.RangeFor(
-<<<<<<< HEAD
-		[this, &ParticleGroupIds, &DeltaLocalSpaceLocation](TPBDParticles<float, 3>& Particles, int32 Offset, int32 Range)
-=======
 		[this, &ParticleGroupIds, &DeltaLocalSpaceLocation](FPBDParticles& Particles, int32 Offset, int32 Range)
->>>>>>> 3aae9151
 		{
 			SCOPE_CYCLE_COUNTER(STAT_ChaosClothParticlePreSimulationTransforms);
 
@@ -809,22 +742,6 @@
 				[this, &ParticleGroupIds, &DeltaLocalSpaceLocation, &Particles, Offset](int32 i)
 				{
 					const int32 Index = Offset + i;
-<<<<<<< HEAD
-					const TRigidTransform<float, 3>& GroupSpaceTransform = PreSimulationTransforms[ParticleGroupIds[Index]];
-
-					// Update initial state for particles
-					Particles.P(Index) = Particles.X(Index) = GroupSpaceTransform.TransformPosition(Particles.X(Index)) - DeltaLocalSpaceLocation;
-					Particles.V(Index) = GroupSpaceTransform.TransformVector(Particles.V(Index));
-
-					// Update anim initial state (target updated by skinning)
-					OldAnimationPositions[Index] = GroupSpaceTransform.TransformPosition(OldAnimationPositions[Index]) - DeltaLocalSpaceLocation;
-				}, RangeSize < ChaosClothSolverMinParallelBatchSize);
-		}, /*bForceSingleThreaded =*/ !ChaosClothSolverParallelClothPreUpdate);
-
-#if FRAMEPRO_ENABLED
-	FRAMEPRO_CUSTOM_STAT("ChaosClothSolverMinParallelBatchSize", ChaosClothSolverMinParallelBatchSize, "ChaosClothSolver", "Particles", FRAMEPRO_COLOUR(128,0,255));
-	FRAMEPRO_CUSTOM_STAT("ChaosClothSolverParallelClothPreUpdate", ChaosClothSolverParallelClothPreUpdate, "ChaosClothSolver", "Enabled", FRAMEPRO_COLOUR(128, 128, 64));
-=======
 					const FRigidTransform3& GroupSpaceTransform = PreSimulationTransforms[ParticleGroupIds[Index]];
 
 					// Update initial state for particles
@@ -839,24 +756,11 @@
 #if FRAMEPRO_ENABLED
 	FRAMEPRO_CUSTOM_STAT("ChaosClothSolverMinParallelBatchSize", ChaosClothSolverMinParallelBatchSize, "ChaosClothSolver", "Particles", FRAMEPRO_COLOUR(128,0,255));
 	FRAMEPRO_CUSTOM_STAT("ChaosClothSolverParallelClothPreUpdate", bChaosClothSolverParallelClothPreUpdate, "ChaosClothSolver", "Enabled", FRAMEPRO_COLOUR(128, 128, 64));
->>>>>>> 3aae9151
 #endif
 
 	{
 		SCOPE_CYCLE_COUNTER(STAT_ChaosClothCollisionPreSimulationTransforms);
 
-<<<<<<< HEAD
-		const TPBDActiveView<TKinematicGeometryClothParticles<float, 3>>& CollisionParticlesActiveView = Evolution->CollisionParticlesActiveView();
-		const TArray<uint32>& CollisionParticleGroupIds = Evolution->CollisionParticleGroupIds();
-
-		CollisionParticlesActiveView.SequentialFor(  // There's unlikely to ever have enough collision particles for a parallel for
-			[this, &CollisionParticleGroupIds, &DeltaLocalSpaceLocation](TKinematicGeometryClothParticles<float, 3>& CollisionParticles, int32 Index)
-			{
-				const TRigidTransform<float, 3>& GroupSpaceTransform = PreSimulationTransforms[CollisionParticleGroupIds[Index]];
-
-				// Update initial state for collisions
-				OldCollisionTransforms[Index] = GroupSpaceTransform * OldCollisionTransforms[Index];
-=======
 		const TPBDActiveView<FKinematicGeometryClothParticles>& CollisionParticlesActiveView = Evolution->CollisionParticlesActiveView();
 		const TArray<uint32>& CollisionParticleGroupIds = Evolution->CollisionParticleGroupIds();
 
@@ -867,7 +771,6 @@
 
 				// Update initial state for collisions
 				OldCollisionTransforms[Index] = OldCollisionTransforms[Index] * GroupSpaceTransform;
->>>>>>> 3aae9151
 				OldCollisionTransforms[Index].AddToTranslation(-DeltaLocalSpaceLocation);
 				CollisionParticles.X(Index) = OldCollisionTransforms[Index].GetTranslation();
 				CollisionParticles.R(Index) = OldCollisionTransforms[Index].GetRotation();
@@ -894,8 +797,6 @@
 		// Clear external collisions so that they can be re-added
 		CollisionParticlesSize = 0;
 
-<<<<<<< HEAD
-=======
 		// Run sequential pre-updates first
 		for (FClothingSimulationCloth* const Cloth : Cloths)
 		{
@@ -903,7 +804,6 @@
 		}
 
 		// Run parallel update
->>>>>>> 3aae9151
 		PhysicsParallelFor(Cloths.Num(), [this](int32 ClothIndex)
 		{
 			FClothingSimulationCloth* const Cloth = Cloths[ClothIndex];
@@ -915,11 +815,7 @@
 			Evolution->GetVelocityField(GroupId).SetFluidDensity(WindFluidDensity);
 
 			Cloth->Update(this);
-<<<<<<< HEAD
-		}, /*bForceSingleThreaded =*/ !ChaosClothSolverParallelClothUpdate);
-=======
 		}, /*bForceSingleThreaded =*/ !bChaosClothSolverParallelClothUpdate);
->>>>>>> 3aae9151
 	}
 
 	// Pre solver step, apply group space transforms for teleport and linear/delta ratios, ...etc
@@ -956,11 +852,7 @@
 		{
 			FClothingSimulationCloth* const Cloth = Cloths[ClothIndex];
 			Cloth->PostUpdate(this);
-<<<<<<< HEAD
-		}, /*bForceSingleThreaded =*/ !ChaosClothSolverParallelClothPostUpdate);
-=======
 		}, /*bForceSingleThreaded =*/ !bChaosClothSolverParallelClothPostUpdate);
->>>>>>> 3aae9151
 	}
 
 	// Save old space location for next update
