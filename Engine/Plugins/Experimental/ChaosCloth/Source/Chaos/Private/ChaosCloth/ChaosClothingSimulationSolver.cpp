--- conflicted
+++ resolved
@@ -7,12 +7,9 @@
 #include "ChaosCloth/ChaosClothingSimulation.h"
 #include "ChaosCloth/ChaosClothPrivate.h"
 #include "Chaos/PBDEvolution.h"
-<<<<<<< HEAD
-=======
 #include "Chaos/WeightedLatticeImplicitObject.h"
 #include "Chaos/Levelset.h"
 #include "GeometryCollection/ManagedArrayCollection.h"
->>>>>>> 4af6daef
 #if INTEL_ISPC
 #include "ChaosClothingSimulationSolver.ispc.generated.h"
 #endif
@@ -46,17 +43,10 @@
 static_assert(sizeof(ispc::FVector3f) == sizeof(Chaos::Softs::FSolverVec3), "sizeof(ispc::FVector) != sizeof(Chaos::Softs::FSolverVec3)");
 static_assert(sizeof(ispc::FTransform3f) == sizeof(Chaos::Softs::FSolverRigidTransform3), "sizeof(ispc::FVector) != sizeof(Chaos::Softs::FSolverRigidTransform3)");
 #endif
-<<<<<<< HEAD
 
 namespace Chaos
 {
 
-=======
-
-namespace Chaos
-{
-
->>>>>>> 4af6daef
 static int32 ClothSolverMinParallelBatchSize = 1000;
 static bool bClothSolverParallelClothPreUpdate = true;
 static bool bClothSolverParallelClothUpdate = true;
@@ -86,10 +76,7 @@
 	static const Softs::FSolverVec3 Gravity((Softs::FSolverReal)0., (Softs::FSolverReal)0., (Softs::FSolverReal)-980.665);  // cm/s^2
 	static const Softs::FSolverVec3 WindVelocity((Softs::FSolverReal)0.);
 	static const int32 NumIterations = 1;
-<<<<<<< HEAD
-=======
 	static const int32 MinNumIterations = 1;
->>>>>>> 4af6daef
 	static const int32 MaxNumIterations = 10;
 	static const int32 NumSubsteps = 1;
 	static const int32 MinNumSubsteps = 1;
@@ -114,12 +101,6 @@
 	, VelocityScale(1.)
 	, Time(0.)
 	, DeltaTime(ClothingSimulationSolverConstant::StartDeltaTime)
-<<<<<<< HEAD
-	, NumIterations(ClothingSimulationSolverDefault::NumIterations)
-	, MaxNumIterations(ClothingSimulationSolverDefault::MaxNumIterations)
-	, NumSubsteps(ClothingSimulationSolverDefault::NumSubsteps)
-=======
->>>>>>> 4af6daef
 	, CollisionParticlesOffset(0)
 	, CollisionParticlesSize(0)
 	, Gravity(ClothingSimulationSolverDefault::Gravity)
@@ -128,11 +109,8 @@
 	, bIsClothGravityOverrideEnabled(false)
 	, bEnableSolver(true)
 {
-<<<<<<< HEAD
-=======
 	SetConfig(nullptr); // This will generate a local default config so we have something to use if there are no cloth assets..
 
->>>>>>> 4af6daef
 	Softs::FSolverParticles LocalParticles;
 	Softs::FSolverRigidParticles RigidParticles;
 	Evolution.Reset(
@@ -437,32 +415,18 @@
 		PandInvMs[Index].P = Xs[Index] = OldPositions[Index] = InterpolatedPositions[Index] = Positions[Index];
 		Vs[Index] = AnimationVelocities[Index] = Softs::FSolverVec3(0.);
 	}
-<<<<<<< HEAD
 }
 
 const Softs::FPAndInvM* FClothingSimulationSolver::GetParticlePandInvMs(int32 Offset) const
-=======
-}
-
-const Softs::FPAndInvM* FClothingSimulationSolver::GetParticlePandInvMs(int32 Offset) const
 {
 	return &Evolution->Particles().PAndInvM(Offset);
 }
 
 Softs::FPAndInvM* FClothingSimulationSolver::GetParticlePandInvMs(int32 Offset)
->>>>>>> 4af6daef
 {
 	return &Evolution->Particles().PAndInvM(Offset);
 }
 
-<<<<<<< HEAD
-Softs::FPAndInvM* FClothingSimulationSolver::GetParticlePandInvMs(int32 Offset)
-{
-	return &Evolution->Particles().PAndInvM(Offset);
-}
-
-=======
->>>>>>> 4af6daef
 const Softs::FSolverVec3* FClothingSimulationSolver::GetParticleXs(int32 Offset) const
 {
 	return &Evolution->Particles().X(Offset);
@@ -550,7 +514,6 @@
 	{
 		Evolution->ActivateCollisionParticleRange(Offset, bEnable);
 	}
-<<<<<<< HEAD
 }
 
 void FClothingSimulationSolver::ResetCollisionStartPose(int32 Offset, int32 NumCollisionParticles)
@@ -568,25 +531,6 @@
 	}
 }
 
-=======
-}
-
-void FClothingSimulationSolver::ResetCollisionStartPose(int32 Offset, int32 NumCollisionParticles)
-{
-	const Softs::FSolverRigidTransform3* const Transforms = GetCollisionTransforms(Offset);
-	Softs::FSolverRigidTransform3* const OldTransforms = GetOldCollisionTransforms(Offset);
-	Softs::FSolverRotation3* const Rs = GetCollisionParticleRs(Offset);
-	Softs::FSolverVec3* const Xs = GetCollisionParticleXs(Offset);
-
-	for (int32 Index = 0; Index < NumCollisionParticles; ++Index)
-	{
-		OldTransforms[Index] = Transforms[Index];
-		Xs[Index] = Transforms[Index].GetTranslation();
-		Rs[Index] = Transforms[Index].GetRotation();
-	}
-}
-
->>>>>>> 4af6daef
 const Softs::FSolverVec3* FClothingSimulationSolver::GetCollisionParticleXs(int32 Offset) const
 {
 	return &Evolution->CollisionParticles().X(Offset);
@@ -627,14 +571,11 @@
 	return Evolution->GetCollisionContacts();
 }
 
-<<<<<<< HEAD
-=======
 const TArray<Softs::FSolverReal>& FClothingSimulationSolver::GetCollisionPhis() const
 {
 	return Evolution->GetCollisionPhis();
 }
 
->>>>>>> 4af6daef
 const TArray<Softs::FSolverVec3>& FClothingSimulationSolver::GetCollisionNormals() const
 {
 	return Evolution->GetCollisionNormals();
@@ -810,32 +751,6 @@
 	LegacyWindAdaption = InLegacyWindAdaption;
 }
 
-<<<<<<< HEAD
-void FClothingSimulationSolver::SetWindVelocity(uint32 GroupId, const TVec3<FRealSingle>& InWindVelocity)
-{
-	Softs::FVelocityAndPressureField& VelocityField = Evolution->GetVelocityAndPressureField(GroupId);
-	VelocityField.SetVelocity(Softs::FSolverVec3(InWindVelocity));
-}
-
-void FClothingSimulationSolver::SetWindAndPressureGeometry(uint32 GroupId, const FTriangleMesh& TriangleMesh, const TConstArrayView<FRealSingle>& DragMultipliers, const TConstArrayView<FRealSingle>& LiftMultipliers,
-	const TConstArrayView<FRealSingle>& PressureMultipliers)
-{
-	Softs::FVelocityAndPressureField& VelocityField = Evolution->GetVelocityAndPressureField(GroupId);
-	VelocityField.SetGeometry(&TriangleMesh, DragMultipliers, LiftMultipliers, PressureMultipliers);
-}
-
-void FClothingSimulationSolver::SetWindAndPressureProperties(uint32 GroupId, const TVec2<FRealSingle>& Drag, const TVec2<FRealSingle>& Lift, FRealSingle AirDensity, const TVec2<FRealSingle>& Pressure)
-{
-	Softs::FVelocityAndPressureField& VelocityField = Evolution->GetVelocityAndPressureField(GroupId);
-
-	// UI Pressure is in kg/m s^2. Need to convert to kg/cm s^2 for solver.
-	VelocityField.SetProperties(Drag, Lift, AirDensity, Pressure / ClothingSimulationSolverConstant::WorldScale);
-}
-
-const Softs::FVelocityAndPressureField& FClothingSimulationSolver::GetWindVelocityAndPressureField(uint32 GroupId) const
-{
-	return Evolution->GetVelocityAndPressureField(GroupId);
-=======
 void FClothingSimulationSolver::SetNumIterations(int32 InNumIterations)
 {
 	if (ensure(Config))
@@ -864,15 +779,12 @@
 	return Config ?
 		Config->GetProperties(SolverLOD).GetValue<int32>(TEXT("MaxNumIterations"), ClothingSimulationSolverDefault::MaxNumIterations) :
 		ClothingSimulationSolverDefault::MaxNumIterations;
->>>>>>> 4af6daef
 }
 
 void FClothingSimulationSolver::SetNumSubsteps(int32 InNumSubsteps)
 {
 	if (ensure(Config))
 	{
-<<<<<<< HEAD
-=======
 		Config->GetProperties(SolverLOD).SetValue(TEXT("NumSubsteps"), InNumSubsteps);
 	}
 }
@@ -945,7 +857,6 @@
 {
 	if (Evolution)
 	{
->>>>>>> 4af6daef
 		const FVec3& AngularDisplacement = FictitiousAngularDisplacements[GroupId];
 		const FVec3& ReferenceSpaceLocation = ReferenceSpaceLocations[GroupId];
 		const bool bHasFictitiousForces = !AngularDisplacement.IsNearlyZero();
@@ -1047,7 +958,6 @@
 					{
 						const int32 Index = Offset + i;
 						const Softs::FSolverRigidTransform3& GroupSpaceTransform = PreSimulationTransforms[ParticleGroupIds[Index]];
-<<<<<<< HEAD
 
 						// Update initial state for particles
 						Particles.P(Index) = Particles.X(Index) = GroupSpaceTransform.TransformPositionNoScale(Particles.X(Index)) - DeltaLocalSpaceLocation;
@@ -1056,16 +966,6 @@
 						// Copy InvM over to PAndInvM
 						Particles.PAndInvM(Index).InvM = Particles.InvM(Index);
 
-=======
-
-						// Update initial state for particles
-						Particles.P(Index) = Particles.X(Index) = GroupSpaceTransform.TransformPositionNoScale(Particles.X(Index)) - DeltaLocalSpaceLocation;
-						Particles.V(Index) = GroupSpaceTransform.TransformVector(Particles.V(Index));
-
-						// Copy InvM over to PAndInvM
-						Particles.PAndInvM(Index).InvM = Particles.InvM(Index);
-
->>>>>>> 4af6daef
 						// Update anim initial state (target updated by skinning)
 						OldAnimationPositions[Index] = GroupSpaceTransform.TransformPositionNoScale(OldAnimationPositions[Index]) - DeltaLocalSpaceLocation;
 
@@ -1259,26 +1159,6 @@
 			SCOPE_CYCLE_COUNTER(STAT_ChaosClothSolverUpdateSolverStep);
 			SCOPE_CYCLE_COUNTER(STAT_ClothInternalSolve);
 
-<<<<<<< HEAD
-			// Update solver time dependent parameters
-			constexpr Softs::FSolverReal SolverFrequency = 60.f;  // TODO: This could become a solver property
-
-			const int32 TimeDependentNumIterations = bClothSolverDisableTimeDependentNumIterations ?
-				NumIterations :
-				FMath::RoundToInt32(SolverFrequency * DeltaTime * (Softs::FSolverReal)NumIterations);
-
-			Evolution->SetIterations(FMath::Clamp(TimeDependentNumIterations, 1, MaxNumIterations));
-
-			// Advance substeps
-			const Softs::FSolverReal SubstepDeltaTime = DeltaTime / (Softs::FSolverReal)NumSubsteps;
-	
-			for (int32 i = 0; i < NumSubsteps; ++i)
-			{
-				PreSubstep(FMath::Clamp((Softs::FSolverReal)(i + 1) / (Softs::FSolverReal)NumSubsteps, (Softs::FSolverReal)0., (Softs::FSolverReal)1.));
-				Evolution->AdvanceOneTimeStep(SubstepDeltaTime);
-			}
-
-=======
 			check(Config);
 			const Softs::FCollectionPropertyFacade& Properties = Config->GetProperties(SolverLOD);
 
@@ -1313,7 +1193,6 @@
 				Evolution->AdvanceOneTimeStep(SubstepDeltaTime);
 			}
 
->>>>>>> 4af6daef
 			Time = Evolution->GetTime();
 			UE_LOG(LogChaosCloth, VeryVerbose, TEXT("DeltaTime: %.6f, Time = %.6f"), DeltaTime, Time);
 		}
@@ -1338,8 +1217,6 @@
 	OldLocalSpaceLocation = LocalSpaceLocation;
 }
 
-<<<<<<< HEAD
-=======
 
 void FClothingSimulationSolver::UpdateFromCache(const FClothingSimulationCacheData& CacheData)
 {
@@ -1365,25 +1242,17 @@
 
 }
 
->>>>>>> 4af6daef
 void FClothingSimulationSolver::UpdateFromCache(const TArray<FVector>& CachedPositions, const TArray<FVector>& CachedVelocities) 
 {
 	Chaos::Softs::FSolverParticles& SolverParticles = Evolution->Particles();
 	const int32 NumParticles = GetNumParticles();
-<<<<<<< HEAD
-=======
 	const bool bHasVelocity = CachedVelocities.Num() > 0;
->>>>>>> 4af6daef
 	if(CachedPositions.Num() == NumParticles)
 	{
 		for(int32 ParticleIndex = 0; ParticleIndex < NumParticles; ++ParticleIndex)
 		{
 			SolverParticles.X(ParticleIndex) = CachedPositions[ParticleIndex];
-<<<<<<< HEAD
-			SolverParticles.V(ParticleIndex) = CachedVelocities[ParticleIndex];
-=======
 			SolverParticles.V(ParticleIndex) = bHasVelocity ? CachedVelocities[ParticleIndex] : FVector::ZeroVector;
->>>>>>> 4af6daef
 		}
 	}
 	PhysicsParallelFor(Cloths.Num(), [this](int32 ClothIndex)
