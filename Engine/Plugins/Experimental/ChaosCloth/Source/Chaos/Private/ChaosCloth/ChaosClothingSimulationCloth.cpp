--- conflicted
+++ resolved
@@ -16,11 +16,7 @@
 	TAutoConsoleVariable<bool> CVarLegacyDisablesAccurateWind(TEXT("p.ChaosCloth.LegacyDisablesAccurateWind"), true, TEXT("Whether using the Legacy wind model switches off the accurate wind model, or adds up to it"));
 }
 
-<<<<<<< HEAD
-FClothingSimulationCloth::FLODData::FLODData(int32 InNumParticles, const TConstArrayView<uint32>& InIndices, const TArray<TConstArrayView<float>>& InWeightMaps)
-=======
 FClothingSimulationCloth::FLODData::FLODData(int32 InNumParticles, const TConstArrayView<uint32>& InIndices, const TArray<TConstArrayView<FRealSingle>>& InWeightMaps)
->>>>>>> 3aae9151
 	: NumParticles(InNumParticles)
 	, Indices(InIndices)
 	, WeightMaps(InWeightMaps)
@@ -95,11 +91,7 @@
 		Solver->SetParticleMassFromDensity(Offset, Cloth->MassValue, Cloth->MinPerParticleMass, TriangleMesh, KinematicPredicate);
 		break;
 	}
-<<<<<<< HEAD
-	const TConstArrayView<float> InvMasses(Solver->GetParticleInvMasses(Offset), NumParticles);
-=======
 	const TConstArrayView<FReal> InvMasses(Solver->GetParticleInvMasses(Offset), NumParticles);
->>>>>>> 3aae9151
 
 	// Setup solver constraints
 	FClothConstraints& ClothConstraints = Solver->GetClothConstraints(Offset);
@@ -109,11 +101,7 @@
 	if (Cloth->bUseSelfCollisions)
 	{
 		static const int32 DisabledCollisionElementsN = 5;  // TODO: Make this a parameter?
-<<<<<<< HEAD
-		TSet<TVector<int32, 2>> DisabledCollisionElements;  // TODO: Is this needed? Turn this into a bit array?
-=======
 		TSet<TVec2<int32>> DisabledCollisionElements;  // TODO: Is this needed? Turn this into a bit array?
->>>>>>> 3aae9151
 	
 		const int32 Range = Offset + NumParticles;
 		for (int32 Index = Offset; Index < Range; ++Index)
@@ -122,13 +110,8 @@
 			for (int32 Element : Neighbors)
 			{
 				check(Index != Element);
-<<<<<<< HEAD
-				DisabledCollisionElements.Emplace(TVector<int32, 2>(Index, Element));
-				DisabledCollisionElements.Emplace(TVector<int32, 2>(Element, Index));
-=======
 				DisabledCollisionElements.Emplace(TVec2<int32>(Index, Element));
 				DisabledCollisionElements.Emplace(TVec2<int32>(Element, Index));
->>>>>>> 3aae9151
 			}
 		}
 		ClothConstraints.SetSelfCollisionConstraints(SurfaceElements, MoveTemp(DisabledCollisionElements), Cloth->SelfCollisionThickness);
@@ -284,10 +267,6 @@
 
 	// Update the animatable constraint parameters
 	FClothConstraints& ClothConstraints = Solver->GetClothConstraints(Offset);
-<<<<<<< HEAD
-	ClothConstraints.SetMaxDistancesMultiplier(Cloth->MaxDistancesMultiplier);
-	ClothConstraints.SetAnimDriveSpringStiffness(Cloth->AnimDriveSpringStiffness);
-=======
 	ClothConstraints.SetMaximumDistanceProperties(Cloth->MaxDistancesMultiplier);
 	ClothConstraints.SetEdgeProperties(Cloth->EdgeStiffness);
 	ClothConstraints.SetBendingProperties(Cloth->BendingStiffness);
@@ -297,7 +276,6 @@
 	ClothConstraints.SetAnimDriveProperties(Cloth->AnimDriveStiffness, Cloth->AnimDriveDamping);
 	ClothConstraints.SetThinShellVolumeProperties(Cloth->VolumeStiffness);
 	ClothConstraints.SetVolumeProperties(Cloth->VolumeStiffness);
->>>>>>> 3aae9151
 }
 
 void FClothingSimulationCloth::FLODData::Enable(FClothingSimulationSolver* Solver, bool bEnable) const
@@ -360,14 +338,6 @@
 	FRealSingle InAreaStiffness,
 	FRealSingle InVolumeStiffness,
 	bool bInUseThinShellVolumeConstraints,
-<<<<<<< HEAD
-	float InStrainLimitingStiffness,
-	float InLimitScale,
-	ETetherMode InTetherMode,
-	float InMaxDistancesMultiplier,
-	float InAnimDriveSpringStiffness,
-	float InShapeTargetStiffness,
-=======
 	const FVec2& InTetherStiffness,
 	FRealSingle InLimitScale,
 	ETetherMode InTetherMode,
@@ -375,21 +345,9 @@
 	const FVec2& InAnimDriveStiffness,
 	const FVec2& InAnimDriveDamping,
 	FRealSingle InShapeTargetStiffness,
->>>>>>> 3aae9151
 	bool bInUseXPBDConstraints,
 	FRealSingle InGravityScale,
 	bool bInIsGravityOverridden,
-<<<<<<< HEAD
-	const TVector<float, 3>& InGravityOverride,
-	const TVector<float, 3>& InLinearVelocityScale,
-	float InAngularVelocityScale,
-	float InDragCoefficient,
-	float InLiftCoefficient,
-	bool bInUseLegacyWind,
-	float InDampingCoefficient,
-	float InCollisionThickness,
-	float InFrictionCoefficient,
-=======
 	const FVec3& InGravityOverride,
 	const FVec3& InLinearVelocityScale,
 	FRealSingle InAngularVelocityScale,
@@ -401,7 +359,6 @@
 	FRealSingle InCollisionThickness,
 	FRealSingle InFrictionCoefficient,
 	bool bInUseCCD,
->>>>>>> 3aae9151
 	bool bInUseSelfCollisions,
 	FRealSingle InSelfCollisionThickness,
 	bool bInUseLegacyBackstop,
@@ -435,10 +392,7 @@
 	, FictitiousAngularScale(InFictitiousAngularScale)
 	, DragCoefficient(InDragCoefficient)
 	, LiftCoefficient(InLiftCoefficient)
-<<<<<<< HEAD
-=======
 	, WindVelocity(0.f, 0.f, 0.f)  // Set by clothing interactor
->>>>>>> 3aae9151
 	, bUseLegacyWind(bInUseLegacyWind)
 	, DampingCoefficient(InDampingCoefficient)
 	, CollisionThickness(InCollisionThickness)
@@ -672,8 +626,6 @@
 	return Mesh ? Mesh->GetReferenceBoneIndex() : INDEX_NONE;
 }
 
-<<<<<<< HEAD
-=======
 void FClothingSimulationCloth::PreUpdate(FClothingSimulationSolver* Solver)
 {
 	check(Solver);
@@ -695,7 +647,6 @@
 	}
 }
 
->>>>>>> 3aae9151
 void FClothingSimulationCloth::Update(FClothingSimulationSolver* Solver)
 {
 	check(Solver);
@@ -715,11 +666,7 @@
 	// Update reference space transform from the mesh's reference bone transform  TODO: Add override in the style of LODIndexOverride
 	const FRigidTransform3 OldReferenceSpaceTransform = ReferenceSpaceTransform;
 	ReferenceSpaceTransform = Mesh->GetReferenceBoneTransform();
-<<<<<<< HEAD
-	ReferenceSpaceTransform.SetScale3D(TVector<float, 3>(1.f));
-=======
 	ReferenceSpaceTransform.SetScale3D(FVec3(1.f));
->>>>>>> 3aae9151
 
 	// Update Cloth Colliders
 	{
@@ -782,13 +729,8 @@
 		// In all cases apart from when the cloth override is used, the gravity scale must be combined to the solver gravity value.
 		Solver->SetGravity(GroupId, GetGravity(Solver));
 
-<<<<<<< HEAD
-		// Update wind
-		Solver->SetLegacyWind(GroupId, bUseLegacyWind);
-=======
 		// External forces (legacy wind+field)
 		Solver->AddExternalForces(GroupId, bUseLegacyWind);
->>>>>>> 3aae9151
 
 		if (bUseLegacyWind && ChaosClothingSimulationClothConsoleVariables::CVarLegacyDisablesAccurateWind.GetValueOnAnyThread())
 		{
@@ -798,20 +740,14 @@
 		{
 			Solver->SetWindVelocityField(GroupId, DragCoefficient, LiftCoefficient, &GetTriangleMesh(Solver));
 		}
-<<<<<<< HEAD
-=======
 		Solver->SetWindVelocity(GroupId, WindVelocity + Solver->GetWindVelocity());
->>>>>>> 3aae9151
 
 		// Update general solver properties
 		Solver->SetProperties(GroupId, DampingCoefficient, CollisionThickness, FrictionCoefficient);
 
-<<<<<<< HEAD
-=======
 		// Update use of continuous collision detection
 		Solver->SetUseCCD(GroupId, bUseCCD);
 
->>>>>>> 3aae9151
 		// TODO: Move all groupID updates out of the cloth update to allow to use of the same GroupId with different cloths
 
 		// Set the reference input velocity and deal with teleport & reset
