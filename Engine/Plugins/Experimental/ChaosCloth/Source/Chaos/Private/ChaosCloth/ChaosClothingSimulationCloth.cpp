--- conflicted
+++ resolved
@@ -16,8 +16,6 @@
 
 namespace Chaos
 {
-<<<<<<< HEAD
-=======
 
 namespace ClothingSimulationClothDefault
 {
@@ -37,7 +35,6 @@
 	constexpr float VelocityScale = 0.75f;
 	constexpr float FictitiousAngularScale = 1.f;
 }
->>>>>>> 4af6daef
 
 namespace ClothingSimulationClothConsoleVariables
 {
@@ -49,49 +46,31 @@
 	// Input mesh
 	const int32 NumParticles;
 	const TConstArrayView<uint32> Indices;
-<<<<<<< HEAD
-	const TArray<TConstArrayView<FRealSingle>> WeightMaps;
+	const TMap<FString, TConstArrayView<FRealSingle>> WeightMaps;
 	const TArray<TConstArrayView<TTuple<int32, int32, FRealSingle>>> Tethers;
+
+	const FClothingPatternData PatternData;
 
 	// Per Solver data
 	struct FSolverData
 	{
-=======
-	const TMap<FString, TConstArrayView<FRealSingle>> WeightMaps;
-	const TArray<TConstArrayView<TTuple<int32, int32, FRealSingle>>> Tethers;
-
-	const FClothingPatternData PatternData;
-
-	// Per Solver data
-	struct FSolverData
-	{
 		int32 LODIndex;
->>>>>>> 4af6daef
 		int32 Offset;
 		FTriangleMesh TriangleMesh;  // TODO: Triangle Mesh shouldn't really be solver dependent (ie not use an offset)
 	};
 	TMap<FClothingSimulationSolver*, FSolverData> SolverData;
 
 	// Stats
-<<<<<<< HEAD
-	int32 NumKinenamicParticles;
-	int32 NumDynammicParticles;
-=======
 	int32 NumKinematicParticles;
 	int32 NumDynamicParticles;
->>>>>>> 4af6daef
 
 	FLODData(
 		int32 InNumParticles,
 		const TConstArrayView<uint32>& InIndices,
-<<<<<<< HEAD
-		const TArray<TConstArrayView<FRealSingle>>& InWeightMaps,
-=======
 		const TConstArrayView<FVector2f>& InPatternPositions,
 		const TConstArrayView<uint32>& InPatternIndices,
 		const TConstArrayView<uint32>& InPatternToWeldedIndices,
 		TMap<FString, TConstArrayView<FRealSingle>>&& InWeightMaps,
->>>>>>> 4af6daef
 		const TArray<TConstArrayView<TTuple<int32, int32, FRealSingle>>>& InTethers);
 
 	void Add(FClothingSimulationSolver* Solver, FClothingSimulationCloth* Cloth, int32 LODIndex);
@@ -109,14 +88,6 @@
 FClothingSimulationCloth::FLODData::FLODData(
 	int32 InNumParticles,
 	const TConstArrayView<uint32>& InIndices,
-<<<<<<< HEAD
-	const TArray<TConstArrayView<FRealSingle>>& InWeightMaps,
-	const TArray<TConstArrayView<TTuple<int32, int32, FRealSingle>>>& InTethers)
-	: NumParticles(InNumParticles)
-	, Indices(InIndices)
-	, WeightMaps(InWeightMaps)
-	, Tethers(InTethers)
-=======
 	const TConstArrayView<FVector2f>& InPatternPositions,
 	const TConstArrayView<uint32>& InPatternIndices,
 	const TConstArrayView<uint32>& InPatternToWeldedIndices,
@@ -127,7 +98,6 @@
 	, WeightMaps(MoveTemp(InWeightMaps))
 	, Tethers(InTethers)
 	, PatternData(NumParticles, Indices, InPatternPositions, InPatternIndices, InPatternToWeldedIndices)
->>>>>>> 4af6daef
 {
 }
 
@@ -136,14 +106,6 @@
 	check(Solver);
 	check(Cloth);
 	check(Cloth->Mesh);
-<<<<<<< HEAD
-
-	if (!NumParticles)
-	{
-		return;
-	}
-=======
->>>>>>> 4af6daef
 
 	// Add a new solver data chunk
 	check(!SolverData.Find(Solver));
@@ -162,14 +124,10 @@
 
 PRAGMA_DISABLE_DEPRECATION_WARNINGS  // TODO: CHAOS_IS_CLOTHINGSIMULATIONMESH_ABSTRACT
 	// Update source mesh for this LOD, this is required prior to reset the start pose
-PRAGMA_DISABLE_DEPRECATION_WARNINGS  // TODO: CHAOS_IS_CLOTHINGSIMULATIONMESH_ABSTRACT
 	Cloth->Mesh->Update(Solver, INDEX_NONE, InLODIndex, 0, Offset);
-<<<<<<< HEAD
-=======
 	
 	// Retrieve the component's scale
 	const Softs::FSolverReal MeshScale = Cloth->Mesh->GetScale();
->>>>>>> 4af6daef
 PRAGMA_ENABLE_DEPRECATION_WARNINGS
 
 	// Reset the particles start pose before setting up mass and constraints
@@ -236,182 +194,6 @@
 	default:
 		check(false);
 	case EMassMode::UniformMass:
-<<<<<<< HEAD
-		Solver->SetParticleMassUniform(Offset, Cloth->MassValue, Cloth->MinPerParticleMass, TriangleMesh, KinematicPredicate);
-		break;
-	case EMassMode::TotalMass:
-		Solver->SetParticleMassFromTotalMass(Offset, Cloth->MassValue, Cloth->MinPerParticleMass, TriangleMesh, KinematicPredicate);
-		break;
-	case EMassMode::Density:
-		Solver->SetParticleMassFromDensity(Offset, Cloth->MassValue, Cloth->MinPerParticleMass, TriangleMesh, KinematicPredicate);
-		break;
-	}
-	const TConstArrayView<Softs::FSolverReal> InvMasses(Solver->GetParticleInvMasses(Offset), NumParticles);
-
-	// Setup solver constraints
-	FClothConstraints& ClothConstraints = Solver->GetClothConstraints(Offset);
-	const TArray<TVec3<int32>>& SurfaceElements = TriangleMesh.GetSurfaceElements();
-
-	// Self collisions
-	if (Cloth->bUseSelfCollisions)
-	{
-		static const int32 DisabledCollisionElementsN = 5;  // TODO: Make this a parameter?
-		TSet<TVec2<int32>> DisabledCollisionElements;  // TODO: Is this needed? Turn this into a bit array?
-	
-		const int32 Range = Offset + NumParticles;
-		for (int32 Index = Offset; Index < Range; ++Index)
-		{
-			const TSet<int32> Neighbors = TriangleMesh.GetNRing(Index, DisabledCollisionElementsN);
-			for (int32 Element : Neighbors)
-			{
-				check(Index != Element);
-				DisabledCollisionElements.Emplace(TVec2<int32>(Index, Element));
-				DisabledCollisionElements.Emplace(TVec2<int32>(Element, Index));
-			}
-		}
-		ClothConstraints.SetSelfCollisionConstraints(TriangleMesh, MoveTemp(DisabledCollisionElements), (Softs::FSolverReal)Cloth->SelfCollisionThickness, (Softs::FSolverReal)Cloth->SelfCollisionFrictionCoefficient, Cloth->bUseSelfIntersections, Cloth->bUseSelfIntersections);
-	}
-
-	// Edge constraints
-	const TConstArrayView<FRealSingle>& EdgeStiffnessMultipliers = WeightMaps[(int32)EChaosWeightMapTarget::EdgeStiffness];
-	if (Cloth->EdgeStiffness[0] > (FRealSingle)0. || (Cloth->EdgeStiffness[1] > (FRealSingle)0. && EdgeStiffnessMultipliers.Num() == NumParticles))
-	{
-		if (Cloth->bUseXPBDEdgeConstraints)
-		{
-			const TConstArrayView<FRealSingle>& EdgeDampingRatioMultipliers = TConstArrayView<FRealSingle>(); // XPBD is not currently exposed to the UI.
-			ClothConstraints.SetXPBDEdgeConstraints(SurfaceElements, EdgeStiffnessMultipliers, EdgeDampingRatioMultipliers);
-		}
-		else
-		{
-			ClothConstraints.SetEdgeConstraints(SurfaceElements, EdgeStiffnessMultipliers, Cloth->bUseXPBDEdgeConstraints);
-		}
-	}
-
-	// Bending constraints
-	const TConstArrayView<FRealSingle>& BendingStiffnessMultipliers = WeightMaps[(int32)EChaosWeightMapTarget::BendingStiffness];
-	const TConstArrayView<FRealSingle>& BucklingStiffnessMultipliers = WeightMaps[(int32)EChaosWeightMapTarget::BucklingStiffness];
-	if (Cloth->BendingStiffness[0] > (FRealSingle)0. || (Cloth->BendingStiffness[1] > (FRealSingle)0. && BendingStiffnessMultipliers.Num() == NumParticles) ||
-		(Cloth->bUseBendingElements && (Cloth->BucklingStiffness[0] > (FRealSingle)0. || (Cloth->BucklingStiffness[1] > (FRealSingle)0. && BucklingStiffnessMultipliers.Num() == NumParticles))))
-	{
-		if (Cloth->bUseBendingElements)
-		{
-			TArray<Chaos::TVec4<int32>> BendingElements = TriangleMesh.GetUniqueAdjacentElements();
-			if (Cloth->bUseXPBDBendingConstraints)
-			{
-				const TConstArrayView<FRealSingle>& BendingDampingRatioMultipliers = TConstArrayView<FRealSingle>(); // XPBD is not currently exposed to the UI.
-				ClothConstraints.SetXPBDBendingConstraints(MoveTemp(BendingElements), BendingStiffnessMultipliers, BucklingStiffnessMultipliers, BendingDampingRatioMultipliers);
-			}
-			else
-			{
-				ClothConstraints.SetBendingConstraints(MoveTemp(BendingElements), BendingStiffnessMultipliers, BucklingStiffnessMultipliers, Cloth->bUseXPBDBendingConstraints);
-			}
-		}
-		else
-		{
-			const TArray<Chaos::TVec2<int32>> Edges = TriangleMesh.GetUniqueAdjacentPoints();
-			ClothConstraints.SetBendingConstraints(Edges, BendingStiffnessMultipliers, Cloth->bUseXPBDBendingConstraints);
-		}
-	}
-
-	// Area constraints
-	const TConstArrayView<FRealSingle>& AreaStiffnessMultipliers = WeightMaps[(int32)EChaosWeightMapTarget::AreaStiffness];
-	if (Cloth->AreaStiffness[0] > (FRealSingle)0. || (Cloth->AreaStiffness[1] > (FRealSingle)0. && AreaStiffnessMultipliers.Num() == NumParticles))
-	{
-		ClothConstraints.SetAreaConstraints(SurfaceElements, AreaStiffnessMultipliers, Cloth->bUseXPBDAreaConstraints);
-	}
-
-	// Volume constraints
-	if (Cloth->VolumeStiffness > (FRealSingle)0.)
-	{
-		if (Cloth->bUseThinShellVolumeConstraints)
-		{
-			TArray<Chaos::TVec2<int32>> BendingConstraints = TriangleMesh.GetUniqueAdjacentPoints();
-			TArray<Chaos::TVec2<int32>> DoubleBendingConstraints;
-			{
-				TMap<int32, TArray<int32>> BendingHash;
-				for (int32 i = 0; i < BendingConstraints.Num(); ++i)
-				{
-					BendingHash.FindOrAdd(BendingConstraints[i][0]).Add(BendingConstraints[i][1]);
-					BendingHash.FindOrAdd(BendingConstraints[i][1]).Add(BendingConstraints[i][0]);
-				}
-				TSet<Chaos::TVec2<int32>> Visited;
-				for (auto Elem : BendingHash)
-				{
-					for (int32 i = 0; i < Elem.Value.Num(); ++i)
-					{
-						for (int32 j = i + 1; j < Elem.Value.Num(); ++j)
-						{
-							if (Elem.Value[i] == Elem.Value[j])
-								continue;
-							auto NewElem = Chaos::TVec2<int32>(Elem.Value[i], Elem.Value[j]);
-							if (!Visited.Contains(NewElem))
-							{
-								DoubleBendingConstraints.Add(NewElem);
-								Visited.Add(NewElem);
-								Visited.Add(Chaos::TVec2<int32>(Elem.Value[j], Elem.Value[i]));
-							}
-						}
-					}
-				}
-			}
-
-			ClothConstraints.SetVolumeConstraints(DoubleBendingConstraints, (Softs::FSolverReal)Cloth->VolumeStiffness);
-		}
-		else
-		{
-			TArray<Chaos::TVec3<int32>> SurfaceConstraints = SurfaceElements;
-			ClothConstraints.SetVolumeConstraints(MoveTemp(SurfaceConstraints), (Softs::FSolverReal)Cloth->VolumeStiffness);
-		}
-	}
-
-	// Long range constraints
-	const TConstArrayView<FRealSingle>& TetherStiffnessMultipliers = WeightMaps[(int32)EChaosWeightMapTarget::TetherStiffness];
-	if (Cloth->TetherStiffness[0] > (FRealSingle)0. || (Cloth->TetherStiffness[1] > (FRealSingle)0. && TetherStiffnessMultipliers.Num() == NumParticles))
-	{
-		const TConstArrayView<FRealSingle>& TetherScaleMultipliers = WeightMaps[(int32)EChaosWeightMapTarget::TetherScale];
-
-PRAGMA_DISABLE_DEPRECATION_WARNINGS  // TODO: CHAOS_IS_CLOTHINGSIMULATIONMESH_ABSTRACT
-		const Softs::FSolverReal MeshScale = Cloth->Mesh->GetScale();
-PRAGMA_ENABLE_DEPRECATION_WARNINGS
-
-		ClothConstraints.SetLongRangeConstraints(
-			Tethers,
-			TetherStiffnessMultipliers,
-			TetherScaleMultipliers,
-			Softs::FSolverVec2((Softs::FSolverReal)Cloth->TetherScale[0], (Softs::FSolverReal)Cloth->TetherScale[1]) * MeshScale);
-	}
-
-	// Max distances
-	if (MaxDistances.Num() == NumParticles)
-	{
-		ClothConstraints.SetMaximumDistanceConstraints(MaxDistances);
-	}
-
-	// Backstop Constraints
-	const TConstArrayView<FRealSingle>& BackstopDistances = WeightMaps[(int32)EChaosWeightMapTarget::BackstopDistance];
-	const TConstArrayView<FRealSingle>& BackstopRadiuses = WeightMaps[(int32)EChaosWeightMapTarget::BackstopRadius];
-	if (BackstopRadiuses.Num() == NumParticles && BackstopDistances.Num() == NumParticles)
-	{
-		ClothConstraints.SetBackstopConstraints(BackstopDistances, BackstopRadiuses, Cloth->bUseLegacyBackstop);
-	}
-
-	// Animation Drive Constraints
-	const TConstArrayView<FRealSingle>& AnimDriveStiffnessMultipliers = WeightMaps[(int32)EChaosWeightMapTarget::AnimDriveStiffness];
-	if (Cloth->AnimDriveStiffness[0] > (FRealSingle)0. || (Cloth->AnimDriveStiffness[1] > (FRealSingle)0. && AnimDriveStiffnessMultipliers.Num() == NumParticles))
-	{
-		const TConstArrayView<FRealSingle>& AnimDriveDampingMultipliers = WeightMaps[(int32)EChaosWeightMapTarget::AnimDriveDamping];
-		ClothConstraints.SetAnimDriveConstraints(AnimDriveStiffnessMultipliers, AnimDriveDampingMultipliers);
-	}
-
-	// Shape target constraint
-	if (Cloth->ShapeTargetStiffness > (FRealSingle)0.)
-	{
-		ClothConstraints.SetShapeTargetConstraints((Softs::FSolverReal)Cloth->ShapeTargetStiffness);
-	}
-
-	// Commit rules to solver
-	ClothConstraints.CreateRules();
-=======
 		Solver->SetParticleMassUniform(Offset, MassValue, MinPerParticleMass, TriangleMesh, KinematicPredicate);
 		break;
 	case EMassMode::TotalMass:
@@ -424,7 +206,6 @@
 
 	// Setup solver constraints
 	FClothConstraints& ClothConstraints = Solver->GetClothConstraints(Offset);
->>>>>>> 4af6daef
 
 	// Create constraints
 	const bool bEnabled = false;  // Set constraint disabled by default
@@ -461,32 +242,8 @@
 	const int32 Offset = SolverDatum.Offset;
 	check(Offset != INDEX_NONE);
 
-PRAGMA_DISABLE_DEPRECATION_WARNINGS  // TODO: CHAOS_IS_CLOTHINGSIMULATIONMESH_ABSTRACT
-	const Softs::FSolverReal MeshScale = Cloth->Mesh->GetScale();
-PRAGMA_ENABLE_DEPRECATION_WARNINGS
-
 	// Update the animatable constraint parameters
 	FClothConstraints& ClothConstraints = Solver->GetClothConstraints(Offset);
-<<<<<<< HEAD
-	ClothConstraints.SetMaximumDistanceProperties((Softs::FSolverReal)Cloth->MaxDistancesMultiplier * MeshScale);
-	ClothConstraints.SetEdgeProperties(Softs::FSolverVec2((Softs::FSolverReal)Cloth->EdgeStiffness[0], (Softs::FSolverReal)Cloth->EdgeStiffness[1]), 
-		Softs::FSolverVec2((Softs::FSolverReal)Cloth->EdgeDampingRatio[0], (Softs::FSolverReal)Cloth->EdgeDampingRatio[1]));
-	ClothConstraints.SetBendingProperties(Softs::FSolverVec2((Softs::FSolverReal)Cloth->BendingStiffness[0], (Softs::FSolverReal)Cloth->BendingStiffness[1]), 
-		(Softs::FSolverReal)Cloth->BucklingRatio, Softs::FSolverVec2((Softs::FSolverReal)Cloth->BucklingStiffness[0], (Softs::FSolverReal)Cloth->BucklingStiffness[1]), 
-		Softs::FSolverVec2((Softs::FSolverReal)Cloth->BendingDampingRatio[0], (Softs::FSolverReal)Cloth->BendingDampingRatio[1]));
-	ClothConstraints.SetAreaProperties(Softs::FSolverVec2((FSolverReal)Cloth->AreaStiffness[0], (Softs::FSolverReal)Cloth->AreaStiffness[1]));
-	ClothConstraints.SetLongRangeAttachmentProperties(
-		Softs::FSolverVec2((Softs::FSolverReal)Cloth->TetherStiffness[0], (Softs::FSolverReal)Cloth->TetherStiffness[1]),
-		Softs::FSolverVec2((Softs::FSolverReal)Cloth->TetherScale[0], (Softs::FSolverReal)Cloth->TetherScale[1]),
-		MeshScale);
-	ClothConstraints.SetSelfCollisionProperties((Softs::FSolverReal)Cloth->SelfCollisionThickness, (Softs::FSolverReal)Cloth->SelfCollisionFrictionCoefficient, Cloth->bUseSelfIntersections, Cloth->bUseSelfIntersections);
-	ClothConstraints.SetAnimDriveProperties(
-		Softs::FSolverVec2((Softs::FSolverReal)Cloth->AnimDriveStiffness[0], (Softs::FSolverReal)Cloth->AnimDriveStiffness[1]),
-		Softs::FSolverVec2((Softs::FSolverReal)Cloth->AnimDriveDamping[0], (Softs::FSolverReal)Cloth->AnimDriveDamping[1]));
-	ClothConstraints.SetThinShellVolumeProperties((Softs::FSolverReal)Cloth->VolumeStiffness);
-	ClothConstraints.SetVolumeProperties((Softs::FSolverReal)Cloth->VolumeStiffness);
-	ClothConstraints.SetBackstopProperties(Cloth->bEnableBackstop, MeshScale);
-=======
 
 	check(Cloth->Config);
 PRAGMA_DISABLE_DEPRECATION_WARNINGS  // TODO: CHAOS_IS_CLOTHINGSIMULATIONMESH_ABSTRACT
@@ -494,7 +251,6 @@
 PRAGMA_ENABLE_DEPRECATION_WARNINGS
 	const Softs::FSolverReal MaxDistancesScale = (Softs::FSolverReal)Cloth->MaxDistancesMultiplier;
 	ClothConstraints.Update(Cloth->Config->GetProperties(SolverDatum.LODIndex), WeightMaps, MeshScale, MaxDistancesScale);
->>>>>>> 4af6daef
 }
 
 void FClothingSimulationCloth::FLODData::Enable(FClothingSimulationSolver* Solver, bool bEnable) const
@@ -530,14 +286,6 @@
 		TArray<Softs::FSolverVec3> FaceNormals;
 		TriangleMesh.GetFaceNormals(FaceNormals, Points, /*ReturnEmptyOnError =*/ false);
 
-<<<<<<< HEAD
-	TConstArrayView<Softs::FSolverVec3> Points(Solver->GetParticleXs(Offset) - Offset, Offset + NumParticles);  // TODO: TriangleMesh still uses global array
-	TArray<Softs::FSolverVec3> FaceNormals;
-	TriangleMesh.GetFaceNormals(FaceNormals, Points, /*ReturnEmptyOnError =*/ false);
-
-	TArrayView<Softs::FSolverVec3> Normals(Solver->GetNormals(Offset), NumParticles);
-	TriangleMesh.GetPointNormals(Normals, TConstArrayView<Softs::FSolverVec3>(FaceNormals), /*bUseGlobalArray =*/ false);
-=======
 		TArrayView<Softs::FSolverVec3> Normals(Solver->GetNormals(Offset), NumParticles);
 		TriangleMesh.GetPointNormals(Normals, TConstArrayView<Softs::FSolverVec3>(FaceNormals), /*bUseGlobalArray =*/ false);
 	}
@@ -555,7 +303,6 @@
 	SetConfig(InConfig);
 	SetMesh(InMesh);
 	SetColliders(MoveTemp(InColliders));
->>>>>>> 4af6daef
 }
 
 FClothingSimulationCloth::FClothingSimulationCloth(
@@ -583,32 +330,19 @@
 	FRealSingle InMaxDistancesMultiplier,
 	const TVec2<FRealSingle>& InAnimDriveStiffness,
 	const TVec2<FRealSingle>& InAnimDriveDamping,
-<<<<<<< HEAD
-	FRealSingle InShapeTargetStiffness,
-	bool bInUseXPBDEdgeConstraints,
-	bool bInUseXPBDBendingConstraints,
-	bool bInUseXPBDAreaConstraints,
-	FRealSingle InGravityScale,
-	bool bInIsGravityOverridden,
-=======
 	FRealSingle /*InShapeTargetStiffness*/,  // Deprecated
 	bool bInUseXPBDEdgeConstraints,
 	bool bInUseXPBDBendingConstraints,
 	bool /*bInUseXPBDAreaConstraints*/,  // Deprecated
 	FRealSingle InGravityScale,
 	bool bInUseGravityOverride,
->>>>>>> 4af6daef
 	const TVec3<FRealSingle>& InGravityOverride,
 	const TVec3<FRealSingle>& InLinearVelocityScale,
 	FRealSingle InAngularVelocityScale,
 	FRealSingle InFictitiousAngularScale,
 	const TVec2<FRealSingle>& InDrag,
 	const TVec2<FRealSingle>& InLift,
-<<<<<<< HEAD
-	bool bInUseLegacyWind,
-=======
 	bool bInUsePointBasedWindModel,
->>>>>>> 4af6daef
 	const TVec2<FRealSingle>& InPressure,
 	FRealSingle InDampingCoefficient,
 	FRealSingle InLocalDampingCoefficient,
@@ -624,60 +358,8 @@
 	int32 InLODIndexOverride,
 	const TVec2<FRealSingle>& InEdgeDampingRatio,
 	const TVec2<FRealSingle>& InBendingDampingRatio)
-<<<<<<< HEAD
-	: Mesh(nullptr)
-	, Colliders()
-	, GroupId(InGroupId)
-	, MassMode(InMassMode)
-	, MassValue(InMassValue)
-	, MinPerParticleMass(InMinPerParticleMass)
-	, EdgeStiffness(InEdgeStiffness)
-	, EdgeDampingRatio(InEdgeDampingRatio)
-	, BendingStiffness(InBendingStiffness)
-	, BendingDampingRatio(InBendingDampingRatio)
-	, BucklingRatio(InBucklingRatio)
-	, BucklingStiffness(InBucklingStiffness)
-	, bUseBendingElements(bInUseBendingElements)
-	, AreaStiffness(InAreaStiffness)
-	, VolumeStiffness(InVolumeStiffness)
-	, bUseThinShellVolumeConstraints(bInUseThinShellVolumeConstraints)
-	, TetherStiffness(InTetherStiffness)
-	, TetherScale(InTetherScale)
-	, TetherMode(InTetherMode)
-	, MaxDistancesMultiplier(InMaxDistancesMultiplier)
-	, AnimDriveStiffness(InAnimDriveStiffness)
-	, AnimDriveDamping(InAnimDriveDamping)
-	, ShapeTargetStiffness(InShapeTargetStiffness)
-	, bUseXPBDEdgeConstraints(bInUseXPBDEdgeConstraints)
-	, bUseXPBDBendingConstraints(bInUseXPBDBendingConstraints)
-	, bUseXPBDAreaConstraints(bInUseXPBDAreaConstraints)
-	, GravityScale(InGravityScale)
-	, bIsGravityOverridden(bInIsGravityOverridden)
-	, GravityOverride(InGravityOverride)
-	, LinearVelocityScale(InLinearVelocityScale)
-	, AngularVelocityScale(InAngularVelocityScale)
-	, FictitiousAngularScale(InFictitiousAngularScale)
-	, Drag(InDrag)
-	, Lift(InLift)
-	, WindVelocity((FReal)0., (FReal)0., (FReal)0.)  // Set by clothing interactor
-	, AirDensity(1.225e-6f)  // Set by clothing interactor
-	, bUseLegacyWind(bInUseLegacyWind)
-	, Pressure(InPressure)
-	, DampingCoefficient(InDampingCoefficient)
-	, LocalDampingCoefficient(InLocalDampingCoefficient)
-	, CollisionThickness(InCollisionThickness)
-	, FrictionCoefficient(InFrictionCoefficient)
-	, bUseCCD(bInUseCCD)
-	, bUseSelfCollisions(bInUseSelfCollisions)
-	, SelfCollisionThickness(InSelfCollisionThickness)
-	, SelfCollisionFrictionCoefficient(InSelfCollisionFrictionCoefficient)
-	, bUseSelfIntersections(bInUseSelfIntersections)
-	, bEnableBackstop(true)  // Set by clothing interactor
-	, bUseLegacyBackstop(bInUseLegacyBackstop)
-=======
 	: GroupId(InGroupId)
 	, PropertyCollection(MakeShared<FManagedArrayCollection>())
->>>>>>> 4af6daef
 	, bUseLODIndexOverride(bInUseLODIndexOverride)
 	, LODIndexOverride(InLODIndexOverride)
 {
@@ -865,16 +547,6 @@
 	// Reset LODs
 	const int32 NumLODs = Mesh ? Mesh->GetNumLODs() : 0;
 	LODData.Reset(NumLODs);
-<<<<<<< HEAD
-	const bool bUseGeodesicTethers = (TetherMode == ETetherMode::Geodesic);
-	for (int32 Index = 0; Index < NumLODs; ++Index)
-	{
-		LODData.Add(MakeUnique<FLODData>(
-			Mesh->GetNumPoints(Index),
-			Mesh->GetIndices(Index),
-			Mesh->GetWeightMaps(Index),
-			Mesh->GetTethers(Index, bUseGeodesicTethers)));
-=======
 	for (int32 LODIndex = 0; LODIndex < NumLODs; ++LODIndex)
 	{
 		// Regenerate LOD weight maps lookup map
@@ -904,7 +576,6 @@
 			Mesh->GetPatternToWeldedIndices(LODIndex),
 			MoveTemp(WeightMaps),
 			Mesh->GetTethers(LODIndex, bUseGeodesicTethers)));
->>>>>>> 4af6daef
 	}
 
 	// Iterate all known solvers
@@ -917,8 +588,6 @@
 	}
 }
 PRAGMA_ENABLE_DEPRECATION_WARNINGS
-<<<<<<< HEAD
-=======
 
 void FClothingSimulationCloth::SetConfig(FClothingSimulationConfig* InConfig)
 {
@@ -942,7 +611,6 @@
 		PRAGMA_ENABLE_DEPRECATION_WARNINGS
 	}
 }
->>>>>>> 4af6daef
 
 void FClothingSimulationCloth::SetColliders(TArray<FClothingSimulationCollider*>&& InColliders)
 {
@@ -1137,9 +805,6 @@
 const TArray<TConstArrayView<FRealSingle>>& FClothingSimulationCloth::GetWeightMaps(const FClothingSimulationSolver* Solver) const
 {
 	static const TArray<TConstArrayView<FRealSingle>> EmptyWeightMaps;
-<<<<<<< HEAD
-	return LODData.IsValidIndex(LODIndex) ? LODData[LODIndex]->WeightMaps : EmptyWeightMaps;
-=======
 	return EmptyWeightMaps;  // Can't return a reference anymore, so returning an empty weightmap array is probably the safest for existing code
 }
 
@@ -1154,7 +819,6 @@
 	check(Config);
 	const FString PropertyString = Config->GetProperties(GetLODIndex(Solver)).GetStringValue(Property);
 	return GetWeightMapByName(Solver, PropertyString);
->>>>>>> 4af6daef
 }
 
 const TArray<TConstArrayView<TTuple<int32, int32, float>>>& FClothingSimulationCloth::GetTethers(const FClothingSimulationSolver* Solver) const
@@ -1236,8 +900,6 @@
 PRAGMA_DISABLE_DEPRECATION_WARNINGS  // TODO: CHAOS_IS_CLOTHINGSIMULATIONMESH_ABSTRACT
 	Mesh->Update(Solver, PrevLODIndex, LODIndex, PrevOffset, Offset);
 PRAGMA_ENABLE_DEPRECATION_WARNINGS
-<<<<<<< HEAD
-=======
 
 	// Update all LODs dirty properties, since it is easier done than re-updating all properties when switching LODs
 	if (Config->IsLegacySingleLOD())
@@ -1251,7 +913,6 @@
 	// Retrieve config
 	check(Config);
 	const Softs::FCollectionPropertyFacade& ConfigProperties = Config->GetProperties(LODIndex);
->>>>>>> 4af6daef
 
 	// LOD Switching
 	if (LODIndex != PrevLODIndex)
@@ -1265,13 +926,8 @@
 		{
 			// Enable new LOD's particles
 			LODData[LODIndex]->Enable(Solver, true);
-<<<<<<< HEAD
-			NumActiveKinematicParticles = LODData[LODIndex]->NumKinenamicParticles;
-			NumActiveDynamicParticles = LODData[LODIndex]->NumDynammicParticles;
-=======
 			NumActiveKinematicParticles = LODData[LODIndex]->NumKinematicParticles;
 			NumActiveDynamicParticles = LODData[LODIndex]->NumDynamicParticles;
->>>>>>> 4af6daef
 
 			// Wrap new LOD based on previous LOD if possible (can only do 1 level LOD at a time, and if previous LOD exists)
 PRAGMA_DISABLE_DEPRECATION_WARNINGS  // TODO: CHAOS_IS_CLOTHINGSIMULATIONMESH_ABSTRACT
@@ -1286,17 +942,8 @@
 				Solver->GetParticleXs(Offset),
 				Solver->GetParticleVs(Offset));
 
-<<<<<<< HEAD
-				// Update the wind velocity field for the new LOD mesh
-				const TConstArrayView<FRealSingle>& DragMultipliers = LODData[LODIndex]->WeightMaps[(int32)EChaosWeightMapTarget::Drag];
-				const TConstArrayView<FRealSingle>& LiftMultipliers = LODData[LODIndex]->WeightMaps[(int32)EChaosWeightMapTarget::Lift];
-				const TConstArrayView<FRealSingle>& PressureMultipliers = LODData[LODIndex]->WeightMaps[(int32)EChaosWeightMapTarget::Pressure];
-
-				Solver->SetWindAndPressureGeometry(GroupId, GetTriangleMesh(Solver), DragMultipliers, LiftMultipliers, PressureMultipliers);
-=======
 			// Update the wind velocity field for the new LOD mesh
 			Solver->SetWindAndPressureGeometry(GroupId, GetTriangleMesh(Solver), ConfigProperties, LODData[LODIndex]->WeightMaps);
->>>>>>> 4af6daef
 		}
 		else
 		{
@@ -1309,26 +956,17 @@
 	if (LODIndex != INDEX_NONE)
 	{
 		// Update Cloth group parameters  TODO: Cloth groups should exist as their own node object so that they can be used by several cloth objects
-<<<<<<< HEAD
-		LODData[LODIndex]->Update(Solver, this);
-=======
 		// This was updated above for all LODs if single lod config.
 		if (!Config->IsLegacySingleLOD())
 		{
 			LODData[LODIndex]->Update(Solver, this);
 		}
->>>>>>> 4af6daef
 
 		// TODO: Move all groupID updates out of the cloth update to allow to use of the same GroupId with different cloths
 
 		// Set the reference input velocity and deal with teleport & reset; external forces depends on these values, so they must be initialized before then
-<<<<<<< HEAD
-		FVec3 OutLinearVelocityScale;
-		FReal OutAngularVelocityScale;
-=======
 		FVec3f OutLinearVelocityScale;
 		FRealSingle OutAngularVelocityScale;
->>>>>>> 4af6daef
 
 		if (bNeedsReset)
 		{
@@ -1338,13 +976,10 @@
 
 			// Reset to start pose
 			LODData[LODIndex]->ResetStartPose(Solver);
-<<<<<<< HEAD
-=======
 			for (FClothingSimulationCollider* Collider : Colliders)
 			{
 				Collider->ResetStartPose(Solver, this);
 			}
->>>>>>> 4af6daef
 			UE_LOG(LogChaosCloth, VeryVerbose, TEXT("Cloth in group Id %d Needs reset."), GroupId);
 		}
 		else if (bNeedsTeleport)
@@ -1378,18 +1013,6 @@
 		Solver->SetGravity(GroupId, GetGravity(Solver));
 
 		// External forces (legacy wind+field)
-<<<<<<< HEAD
-		Solver->AddExternalForces(GroupId, bUseLegacyWind);
-
-		if (bUseLegacyWind && ClothingSimulationClothConsoleVariables::CVarLegacyDisablesAccurateWind.GetValueOnAnyThread())
-		{
-			Solver->SetWindAndPressureProperties(GroupId, TVec2<FRealSingle>(0.), TVec2<FRealSingle>(0.), (FRealSingle)0., Pressure);  // Disable the wind velocity field
-		}
-		else
-		{
-			Solver->SetWindAndPressureProperties(GroupId, Drag, Lift, AirDensity, Pressure);
-		}
-=======
 		const bool bUsePointBasedWindModel = ConfigProperties.GetValue<bool>(TEXT("UsePointBasedWindModel"));
 		Solver->AddExternalForces(GroupId, bUsePointBasedWindModel);
 
@@ -1399,18 +1022,12 @@
 
 		constexpr float WorldScale = 100.f;  // VelocityField wind is in m/s in the config (same as the wind unit), but cm/s in the solver  TODO: Cleanup the Solver SetWindVelocity functions to be consistent with the unit
 		const FVec3f WindVelocity = ConfigProperties.GetValue<FVector3f>(TEXT("WindVelocity")) * WorldScale;
->>>>>>> 4af6daef
 		Solver->SetWindVelocity(GroupId, WindVelocity + Solver->GetWindVelocity());
 
 		// Update general solver properties
 PRAGMA_DISABLE_DEPRECATION_WARNINGS  // TODO: CHAOS_IS_CLOTHINGSIMULATIONMESH_ABSTRACT
 		const Softs::FSolverReal MeshScale = Mesh->GetScale();
 PRAGMA_ENABLE_DEPRECATION_WARNINGS
-<<<<<<< HEAD
-		Solver->SetProperties(GroupId, DampingCoefficient, LocalDampingCoefficient, CollisionThickness * MeshScale, FrictionCoefficient);
-
-		// Update use of continuous collision detection
-=======
 
 		const FRealSingle DampingCoefficient = ConfigProperties.GetValue<float>(TEXT("DampingCoefficient"), ClothingSimulationClothDefault::DampingCoefficient);
 		const FRealSingle LocalDampingCoefficient = ConfigProperties.GetValue<float>(TEXT("LocalDampingCoefficient"));
@@ -1420,7 +1037,6 @@
 
 		// Update use of continuous collision detection
 		const bool bUseCCD = ConfigProperties.GetValue<bool>(TEXT("UseCCD"));
->>>>>>> 4af6daef
 		Solver->SetUseCCD(GroupId, bUseCCD);
 	}
 
@@ -1438,8 +1054,6 @@
 	{
 		// Update normals
 		LODData[LODIndex]->UpdateNormals(Solver);
-<<<<<<< HEAD
-=======
 	}
 }
 
@@ -1449,7 +1063,6 @@
 	{
 		ReferenceSpaceTransform = *CachedReferenceSpaceTransform;
 		ReferenceSpaceTransform.SetScale3D(FVec3(1.f));
->>>>>>> 4af6daef
 	}
 }
 
@@ -1501,8 +1114,6 @@
 	return TConstArrayView<Softs::FSolverReal>(Solver->GetParticleInvMasses(GetOffset(Solver, LODIndex)), GetNumParticles(LODIndex));
 }
 
-<<<<<<< HEAD
-=======
 void FClothingSimulationCloth::SetMaterialProperties(const TVec2<FRealSingle>& InEdgeStiffness, const TVec2<FRealSingle>& InBendingStiffness, const TVec2<FRealSingle>& InAreaStiffness)
 {
 	Config->GetProperties().SetWeightedFloatValue(TEXT("EdgeSpringStiffness"), FVector2f(InEdgeStiffness));
@@ -1575,5 +1186,4 @@
 	Config->GetProperties().SetValue(TEXT("FictitiousAngularScale"), (float)InFictitiousAngularScale);
 }
 
->>>>>>> 4af6daef
 }  // End namespace Chaos