// Copyright Epic Games, Inc. All Rights Reserved.
#include "ChaosCloth/ChaosClothingSimulation.h"
#include "ChaosCloth/ChaosClothPrivate.h"

#include "ClothingSimulation.h"
#include "ClothingAsset.h"
#include "ChaosCloth/ChaosClothConfig.h"
#include "ChaosCloth/ChaosWeightMapTarget.h"

#include "ChaosCloth/ChaosClothingSimulationSolver.h"
#include "ChaosCloth/ChaosClothingSimulationMesh.h"
#include "ChaosCloth/ChaosClothingSimulationCloth.h"
#include "ChaosCloth/ChaosClothingSimulationCollider.h"

#if WITH_EDITOR || CHAOS_DEBUG_DRAW
#include "Chaos/Sphere.h"
#include "Chaos/TaperedCylinder.h"
#include "Chaos/Convex.h"
#include "Chaos/PBDSphericalConstraint.h"
#include "Chaos/PBDAnimDriveConstraint.h"
#include "Chaos/PBDLongRangeConstraints.h"
#include "Chaos/PBDSpringConstraints.h"
#include "Chaos/VelocityField.h"
#endif  // #if WITH_EDITOR || CHAOS_DEBUG_DRAW

#if WITH_EDITOR
#include "Materials/Material.h"
#include "Engine/Canvas.h"  // For debug draw text
#include "CanvasItem.h"     //
#include "Engine/Engine.h"  //
#endif  // #if WITH_EDITOR

#if CHAOS_DEBUG_DRAW
#include "Chaos/DebugDrawQueue.h"
#include "HAL/IConsoleManager.h"
#endif  // #if CHAOS_DEBUG_DRAW

#if !UE_BUILD_SHIPPING
#include "FramePro/FramePro.h"
#else
#define FRAMEPRO_ENABLED 0
#endif

#if INTEL_ISPC
#include "ChaosClothingSimulation.ispc.generated.h"
#endif

#if INTEL_ISPC && !UE_BUILD_SHIPPING
#include "Chaos/PBDCollisionConstraints.h"
#include "Chaos/PBDSpringConstraints.h"
#include "Chaos/PBDAxialSpringConstraints.h"
#include "Chaos/PerParticleDampVelocity.h"
#include "Chaos/PerParticlePBDCollisionConstraint.h"
#include "Chaos/PBDSphericalConstraint.h"
#include "Chaos/PBDLongRangeConstraints.h"
#include "Chaos/VelocityField.h"
#include "HAL/IConsoleManager.h"

bool bChaos_GetSimData_ISPC_Enabled = true;
FAutoConsoleVariableRef CVarChaosGetSimDataISPCEnabled(TEXT("p.Chaos.GetSimData.ISPC"), bChaos_GetSimData_ISPC_Enabled, TEXT("Whether to use ISPC optimizations when getting simulation data"));
#endif

using namespace Chaos;

DECLARE_CYCLE_STAT(TEXT("Chaos Cloth Simulate"), STAT_ChaosClothSimulate, STATGROUP_ChaosCloth);
DECLARE_CYCLE_STAT(TEXT("Chaos Cloth Create Actor"), STAT_ChaosClothCreateActor, STATGROUP_ChaosCloth);
DECLARE_CYCLE_STAT(TEXT("Chaos Cloth Get Simulation Data"), STAT_ChaosClothGetSimulationData, STATGROUP_ChaosCloth);

#if CHAOS_DEBUG_DRAW
namespace ChaosClothingSimulationConsoleVariables
{
	TAutoConsoleVariable<bool> CVarDebugDrawLocalSpace      (TEXT("p.ChaosCloth.DebugDrawLocalSpace"          ), false, TEXT("Whether to debug draw the Chaos Cloth local space"), ECVF_Cheat);
	TAutoConsoleVariable<bool> CVarDebugDrawBounds          (TEXT("p.ChaosCloth.DebugDrawBounds"              ), false, TEXT("Whether to debug draw the Chaos Cloth bounds"), ECVF_Cheat);
	TAutoConsoleVariable<bool> CVarDebugDrawGravity         (TEXT("p.ChaosCloth.DebugDrawGravity"             ), false, TEXT("Whether to debug draw the Chaos Cloth gravity acceleration vector"), ECVF_Cheat);
	TAutoConsoleVariable<bool> CVarDebugDrawPhysMeshWired   (TEXT("p.ChaosCloth.DebugDrawPhysMeshWired"       ), false, TEXT("Whether to debug draw the Chaos Cloth wireframe meshes"), ECVF_Cheat);
	TAutoConsoleVariable<bool> CVarDebugDrawAnimMeshWired   (TEXT("p.ChaosCloth.DebugDrawAnimMeshWired"       ), false, TEXT("Whether to debug draw the animated/kinematic Cloth wireframe meshes"), ECVF_Cheat);
	TAutoConsoleVariable<bool> CVarDebugPointNormals        (TEXT("p.ChaosCloth.DebugDrawPointNormals"        ), false, TEXT("Whether to debug draw the Chaos Cloth point normals"), ECVF_Cheat);
	TAutoConsoleVariable<bool> CVarDebugInversedPointNormals(TEXT("p.ChaosCloth.DebugDrawInversedPointNormals"), false, TEXT("Whether to debug draw the Chaos Cloth inversed point normals"), ECVF_Cheat);
	TAutoConsoleVariable<bool> CVarDebugFaceNormals         (TEXT("p.ChaosCloth.DebugDrawFaceNormals"         ), false, TEXT("Whether to debug draw the Chaos Cloth face normals"), ECVF_Cheat);
	TAutoConsoleVariable<bool> CVarDebugInversedFaceNormals (TEXT("p.ChaosCloth.DebugDrawInversedFaceNormals" ), false, TEXT("Whether to debug draw the Chaos Cloth inversed face normals"), ECVF_Cheat);
	TAutoConsoleVariable<bool> CVarDebugCollision           (TEXT("p.ChaosCloth.DebugDrawCollision"           ), false, TEXT("Whether to debug draw the Chaos Cloth collisions"), ECVF_Cheat);
	TAutoConsoleVariable<bool> CVarDebugBackstops           (TEXT("p.ChaosCloth.DebugDrawBackstops"           ), false, TEXT("Whether to debug draw the Chaos Cloth backstops"), ECVF_Cheat);
	TAutoConsoleVariable<bool> CVarDebugBackstopDistances   (TEXT("p.ChaosCloth.DebugDrawBackstopDistances"   ), false, TEXT("Whether to debug draw the Chaos Cloth backstop distances"), ECVF_Cheat);
	TAutoConsoleVariable<bool> CVarDebugMaxDistances        (TEXT("p.ChaosCloth.DebugDrawMaxDistances"        ), false, TEXT("Whether to debug draw the Chaos Cloth max distances"), ECVF_Cheat);
	TAutoConsoleVariable<bool> CVarDebugAnimDrive           (TEXT("p.ChaosCloth.DebugDrawAnimDrive"           ), false, TEXT("Whether to debug draw the Chaos Cloth anim drive"), ECVF_Cheat);
	TAutoConsoleVariable<bool> CVarDebugBendingConstraint   (TEXT("p.ChaosCloth.DebugDrawBendingConstraint"   ), false, TEXT("Whether to debug draw the Chaos Cloth bending constraint"), ECVF_Cheat);
	TAutoConsoleVariable<bool> CVarDebugLongRangeConstraint (TEXT("p.ChaosCloth.DebugDrawLongRangeConstraint" ), false, TEXT("Whether to debug draw the Chaos Cloth long range constraint (aka tether constraint)"), ECVF_Cheat);
	TAutoConsoleVariable<bool> CVarDebugWindForces          (TEXT("p.ChaosCloth.DebugDrawWindForces"          ), false, TEXT("Whether to debug draw the Chaos Cloth wind forces"), ECVF_Cheat);
}
#endif  // #if CHAOS_DEBUG_DRAW

<<<<<<< HEAD
using namespace Chaos;

DECLARE_CYCLE_STAT(TEXT("Chaos Cloth Simulate"), STAT_ChaosClothSimulate, STATGROUP_ChaosCloth);
DECLARE_CYCLE_STAT(TEXT("Chaos Cloth Get Animation Data"), STAT_ChaosClothGetAnimationData, STATGROUP_ChaosCloth);
DECLARE_CYCLE_STAT(TEXT("Chaos Cloth Update Collision Transforms"), STAT_ChaosClothUpdateCollisionTransforms, STATGROUP_ChaosCloth);

// Default parameters, will be overwritten when cloth assets are loaded
namespace ChaosClothingSimulationDefault
{
	static const FVector Gravity(0.f, 0.f, -980.665f);
	static const int32 NumIterations = 1;
	static const float SelfCollisionThickness = 2.f;
	static const float CollisionThickness = 1.2f;
	static const float FrictionCoefficient = 0.2f;
	static const float DampingCoefficient = 0.01f;
	static const float WorldScale = 100.f;  // World is in cm, but values like wind speed and density are in SI unit and relates to m.
}

ClothingSimulation::ClothingSimulation()
	: ClothSharedSimConfig(nullptr)
	, ExternalCollisionsOffset(0)
	, NumSubsteps(1)
	, bOverrideGravity(false)
	, bUseConfigGravity(false)
	, GravityScale(1.f)
	, Gravity(ChaosClothingSimulationDefault::Gravity)
	, ConfigGravity(ChaosClothingSimulationDefault::Gravity)
	, WindVelocity(FVector::ZeroVector)
	, bUseLocalSpaceSimulation(false)
	, LocalSpaceLocation(FVector::ZeroVector)
{
#if WITH_EDITOR
	DebugClothMaterial = LoadObject<UMaterial>(nullptr, TEXT("/Engine/EditorMaterials/Cloth/CameraLitDoubleSided.CameraLitDoubleSided"), nullptr, LOAD_None, nullptr);  // LOAD_EditorOnly
	DebugClothMaterialVertex = LoadObject<UMaterial>(nullptr, TEXT("/Engine/EditorMaterials/WidgetVertexColorMaterial"), nullptr, LOAD_None, nullptr);  // LOAD_EditorOnly
#endif  // #if WITH_EDITOR
}

ClothingSimulation::~ClothingSimulation()
{}

void ClothingSimulation::Initialize()
{
    Chaos::TPBDParticles<float, 3> LocalParticles;
    Chaos::TKinematicGeometryClothParticles<float, 3> TRigidParticles;
    Evolution.Reset(
		new Chaos::TPBDEvolution<float, 3>(
			MoveTemp(LocalParticles),
			MoveTemp(TRigidParticles),
			{}, // CollisionTriangles
			ChaosClothingSimulationDefault::NumIterations,
			ChaosClothingSimulationDefault::CollisionThickness,
			ChaosClothingSimulationDefault::SelfCollisionThickness,
			ChaosClothingSimulationDefault::FrictionCoefficient,
			ChaosClothingSimulationDefault::DampingCoefficient));
    Evolution->CollisionParticles().AddArray(&BoneIndices);
	Evolution->CollisionParticles().AddArray(&BaseTransforms);
    Evolution->GetGravityForces().SetAcceleration(Gravity);

    Evolution->SetKinematicUpdateFunction(
		[this](Chaos::TPBDParticles<float, 3>& ParticlesInput, const float Dt, const float LocalTime, const int32 Index)
		{
			if (!OldAnimationPositions.IsValidIndex(Index) || ParticlesInput.InvM(Index) > 0)
				return;
			const float Alpha = (LocalTime - Time) / DeltaTime;
			ParticlesInput.X(Index) = Alpha * AnimationPositions[Index] + (1.f - Alpha) * OldAnimationPositions[Index];
		});

	Evolution->SetCollisionKinematicUpdateFunction(
//		[&](Chaos::TKinematicGeometryParticles<float, 3>& ParticlesInput, const float Dt, const float LocalTime, const int32 Index)
		[this](Chaos::TKinematicGeometryClothParticles<float, 3>& ParticlesInput, const float Dt, const float LocalTime, const int32 Index)
		{
			checkSlow(Dt > SMALL_NUMBER && DeltaTime > SMALL_NUMBER);
			const float Alpha = (LocalTime - Time) / DeltaTime;
			const Chaos::TVector<float, 3> NewX =
				Alpha * CollisionTransforms[Index].GetTranslation() + (1.f - Alpha) * OldCollisionTransforms[Index].GetTranslation();
			ParticlesInput.V(Index) = (NewX - ParticlesInput.X(Index)) / Dt;
			ParticlesInput.X(Index) = NewX;
			Chaos::TRotation<float, 3> NewR = FQuat::Slerp(OldCollisionTransforms[Index].GetRotation(), CollisionTransforms[Index].GetRotation(), Alpha);
			Chaos::TRotation<float, 3> Delta = NewR * ParticlesInput.R(Index).Inverse();
			Chaos::TVector<float, 3> Axis;
			float Angle;
			Delta.ToAxisAndAngle(Axis, Angle);
			ParticlesInput.W(Index) = Axis * Angle / Dt;
			ParticlesInput.R(Index) = NewR;
		});

    Time = Evolution->GetTime();
	DeltaTime = 1.f / 30.f;  // Initialize filtered timestep at 30fps 
}

void ClothingSimulation::Shutdown()
{
	Assets.Reset();
	AnimDriveSpringStiffness.Reset();
	MaxDistancesMultipliers.Reset();
	ExternalCollisions.Reset();
	OldCollisionTransforms.Reset();
	CollisionTransforms.Reset();
	BoneIndices.Reset();
	BaseTransforms.Reset();
	OldAnimationPositions.Reset();
	AnimationPositions.Reset();
	AnimationNormals.Reset();
	IndexToRangeMap.Reset();
	RootBoneWorldTransforms.Reset();
	LinearDeltaRatios.Reset();
	AngularDeltaRatios.Reset();
	Meshes.Reset();
	FaceNormals.Reset();
	PointNormals.Reset();
	Evolution.Reset();
	CollisionsRangeMap.Reset();
	ExternalCollisionsRangeMaps.Reset();
	ExternalCollisionsOffset = 0;
	ClothSharedSimConfig = nullptr;
	LongRangeConstraints.Reset();
}

void ClothingSimulation::DestroyActors()
{
	Shutdown();
	Initialize();
}

void ClothingSimulation::CreateActor(USkeletalMeshComponent* InOwnerComponent, UClothingAssetBase* InAsset, int32 InSimDataIndex)
{
	UE_LOG(LogChaosCloth, Verbose, TEXT("Adding Cloth LOD asset to %s in sim slot %d"), InOwnerComponent->GetOwner() ? *InOwnerComponent->GetOwner()->GetName() : TEXT("None"), InSimDataIndex);

	//Evolution->SetCCD(ChaosClothSimConfig->bUseContinuousCollisionDetection);
	//Evolution->SetCCD(true); // ryan!!!

	UClothingAssetCommon* Asset = Cast<UClothingAssetCommon>(InAsset);
	const UChaosClothConfig* const ChaosClothSimConfig = Asset->GetClothConfig<UChaosClothConfig>();
	if (!ChaosClothSimConfig)
	{
		UE_LOG(LogChaosCloth, Warning, TEXT("Missing Chaos config Cloth LOD asset to %s in sim slot %d"), InOwnerComponent->GetOwner() ? *InOwnerComponent->GetOwner()->GetName() : TEXT("None"), InSimDataIndex);
		return;
	}

	ClothingSimulationContext Context;
	FillContext(InOwnerComponent, 0, &Context);

	if (Assets.Num() <= InSimDataIndex)
	{
		const int32 NumAssets = InSimDataIndex + 1;

		// TODO: Refactor all these arrays into a single cloth runtime asset structure
		Assets.SetNumZeroed(NumAssets);
		AnimDriveSpringStiffness.SetNumZeroed(NumAssets);
		MaxDistancesMultipliers.SetNumZeroed(NumAssets);

		Meshes.SetNum(NumAssets);
		FaceNormals.SetNum(NumAssets);
		PointNormals.SetNum(NumAssets);

		IndexToRangeMap.SetNum(NumAssets);

		LongRangeConstraints.SetNum(NumAssets);

		RootBoneWorldTransforms.SetNum(NumAssets);
		LinearDeltaRatios.SetNum(NumAssets);
		AngularDeltaRatios.SetNum(NumAssets);

		CollisionsRangeMap.SetNumZeroed(NumAssets);
	}
	Assets[InSimDataIndex] = Asset;

	check(Asset->GetNumLods() > 0);
	UE_CLOG(Asset->GetNumLods() != 1,
		LogChaosCloth, Warning, TEXT("More than one LOD with the current cloth asset %s in sim slot %d. Only LOD 0 is supported with Chaos Cloth for now."),
		InOwnerComponent->GetOwner() ? *InOwnerComponent->GetOwner()->GetName() : TEXT("None"), InSimDataIndex);
	const FClothLODDataCommon& AssetLodData = Asset->LodData[0];
	const FClothPhysicalMeshData& PhysMesh = AssetLodData.PhysicalMeshData;

	// Add particles
	TPBDParticles<float, 3>& Particles = Evolution->Particles();
	const uint32 Offset = Evolution->AddParticles(PhysMesh.Vertices.Num(), (uint32)InSimDataIndex);

	IndexToRangeMap[InSimDataIndex] = Chaos::TVector<uint32, 2>(Offset, Particles.Size());

	// ClothSharedSimConfig should either be a nullptr, or point to an object common to the whole skeletal mesh
	if (ClothSharedSimConfig == nullptr)
	{
		ClothSharedSimConfig = Asset->GetClothConfig<UChaosClothSharedSimConfig>();
	}
	else
	{
		check(ClothSharedSimConfig == Asset->GetClothConfig<UChaosClothSharedSimConfig>());
	}

	AnimationPositions.SetNum(Particles.Size());
	AnimationNormals.SetNum(Particles.Size());

	// Initialize the local simulation space transform
	FTransform ComponentToLocalSpace = Context.ComponentToWorld;
	if (Offset == 0) // Only initialize this once for all cloth instances
	{
		// Set local offset
		if (bUseLocalSpaceSimulation)
		{
			LocalSpaceLocation = ComponentToLocalSpace.GetTranslation();
		}
		else
		{
			LocalSpaceLocation = FVector::ZeroVector;
		}
	}
	ComponentToLocalSpace.AddToTranslation(-LocalSpaceLocation);

	// Init local cloth sim space & teleport transform
	const FTransform RootBoneTransform = Context.BoneTransforms[Asset->ReferenceBoneIndex];
	RootBoneWorldTransforms[InSimDataIndex] = RootBoneTransform * Context.ComponentToWorld;  // Velocity scale deltas are calculated in world space
	LinearDeltaRatios[InSimDataIndex] = FVector::OneVector - ChaosClothSimConfig->LinearVelocityScale.BoundToBox(FVector::ZeroVector, FVector::OneVector);
	AngularDeltaRatios[InSimDataIndex] = 1.f - FMath::Clamp(ChaosClothSimConfig->AngularVelocityScale, 0.f, 1.f);

	// Skin start pose
	ClothingMeshUtils::SkinPhysicsMesh<true, false>(
		Asset->UsedBoneIndices,
		PhysMesh, // curr pos and norm
		ComponentToLocalSpace,
		Context.RefToLocals.GetData(),
		Context.RefToLocals.Num(),
		reinterpret_cast<TArray<FVector>&>(AnimationPositions),
		reinterpret_cast<TArray<FVector>&>(AnimationNormals),
		Offset);

	ResetParticles(InSimDataIndex);

	OldAnimationPositions = AnimationPositions;  // Also update the old positions array to avoid any interpolation issues

	BuildMesh(PhysMesh, InSimDataIndex);

	SetParticleMasses(ChaosClothSimConfig, PhysMesh, InSimDataIndex);

	AddConstraints(ChaosClothSimConfig, PhysMesh, InSimDataIndex);

	// Set this cloth damping, collision thickness, friction
	Evolution->SetDamping(ChaosClothSimConfig->DampingCoefficient, InSimDataIndex);
	Evolution->SetCollisionThickness(ChaosClothSimConfig->CollisionThickness, InSimDataIndex);
	Evolution->SetCoefficientOfFriction(ChaosClothSimConfig->FrictionCoefficient, InSimDataIndex);

	// Add velocity field
	auto GetVelocity = [this](const TVector<float, 3>&)->TVector<float, 3>
	{
		return WindVelocity;
	};
	Evolution->GetVelocityFields().Emplace(
		*Meshes[InSimDataIndex],
		GetVelocity,
		/*bInIsUniform =*/ true,
		ChaosClothSimConfig->DragCoefficient);

	// Add Self Collisions
	if (ChaosClothSimConfig->bUseSelfCollisions)
	{
		AddSelfCollisions(InSimDataIndex);
	}

	// Warn about legacy apex collisions
	const FClothCollisionData& LodCollData = AssetLodData.CollisionData;
	UE_CLOG(LodCollData.Spheres.Num() > 0 || LodCollData.SphereConnections.Num() > 0 || LodCollData.Convexes.Num() > 0,
		LogChaosCloth, Warning, TEXT(
			"Actor '%s' component '%s' has %d sphere, %d capsule, and %d "
			"convex collision objects for physics authored as part of a LOD construct, "
			"probably by the Apex cloth authoring system.  This is deprecated.  "
			"Please update your asset!"),
		InOwnerComponent->GetOwner() ? *InOwnerComponent->GetOwner()->GetName() : TEXT("None"),
		*InOwnerComponent->GetName(),
		LodCollData.Spheres.Num(),
		LodCollData.SphereConnections.Num(),
		LodCollData.Convexes.Num());

	// Extract all collisions for this asset
	checkf(ExternalCollisions.Spheres.Num() == 0 &&
		ExternalCollisions.SphereConnections.Num() == 0 &&
		ExternalCollisions.Convexes.Num() == 0 &&
		ExternalCollisions.Boxes.Num() == 0, TEXT("There cannot be any external collisions added before all the cloth assets collisions are processed."));
	ExtractCollisions(Asset, InSimDataIndex);

	// Update collision transforms, including initial state for particles' X & R
	UpdateCollisionTransforms(Context, InSimDataIndex);
}

void ClothingSimulation::ExtractCollisions(const UClothingAssetCommon* Asset, int32 InSimDataIndex)
{
	CollisionsRangeMap[InSimDataIndex][0] = Evolution->CollisionParticles().Size();

	// Pull collisions from the specified physics asset inside the clothing asset
	ExtractPhysicsAssetCollisions(Asset, InSimDataIndex);

	// Extract the legacy Apex collision from the clothing asset
	ExtractLegacyAssetCollisions(Asset, InSimDataIndex);

	// Update the external collision offset and collision range for this asset
	CollisionsRangeMap[InSimDataIndex][1] = ExternalCollisionsOffset = Evolution->CollisionParticles().Size();
}

void ClothingSimulation::PostActorCreationInitialize()
{
	UpdateSimulationFromSharedSimConfig();
}

void ClothingSimulation::UpdateSimulationFromSharedSimConfig()
{
	if (ClothSharedSimConfig) // ClothSharedSimConfig will be a null pointer if all cloth instances are disabled in which case we will use default Evolution parameters
	{
		// Update local space simulation switch
		bUseLocalSpaceSimulation = ClothSharedSimConfig->bUseLocalSpaceSimulation;

		// Update gravity related config values
		ConfigGravity = ClothSharedSimConfig->Gravity;
		GravityScale = ClothSharedSimConfig->GravityScale;
		bUseConfigGravity = ClothSharedSimConfig->bUseGravityOverride;

		// Now set all the common parameters on the simulation
		NumSubsteps = ClothSharedSimConfig->SubdivisionCount;
		Evolution->SetIterations(ClothSharedSimConfig->IterationCount);
		Evolution->SetSelfCollisionThickness(ClothSharedSimConfig->SelfCollisionThickness);
	}
}

void ClothingSimulation::BuildMesh(const FClothPhysicalMeshData& InPhysMesh, int32 InSimDataIndex)
{
	TUniquePtr<Chaos::TTriangleMesh<float>>& Mesh = Meshes[InSimDataIndex];

	const uint32 Offset = IndexToRangeMap[InSimDataIndex][0];

	const int32 NumTriangles = InPhysMesh.Indices.Num() / 3;
	TArray<Chaos::TVector<int32, 3>> InputSurfaceElements;
	InputSurfaceElements.Reserve(NumTriangles);
	for (int i = 0; i < NumTriangles; ++i)
	{
		const int32 Index = 3 * i;
		InputSurfaceElements.Add(
			{ static_cast<int32>(Offset + InPhysMesh.Indices[Index]),
			 static_cast<int32>(Offset + InPhysMesh.Indices[Index + 1]),
			 static_cast<int32>(Offset + InPhysMesh.Indices[Index + 2]) });
	}
	check(InputSurfaceElements.Num() == NumTriangles);
	Mesh.Reset(new Chaos::TTriangleMesh<float>(MoveTemp(InputSurfaceElements)));
	check(Mesh->GetNumElements() == NumTriangles);
	Mesh->GetPointToTriangleMap(); // Builds map for later use by GetPointNormals()
}

void ClothingSimulation::ResetParticles(int32 InSimDataIndex)
{
	const uint32 Offset = IndexToRangeMap[InSimDataIndex][0];
	const uint32 Range = IndexToRangeMap[InSimDataIndex][1];

	for (uint32 i = Offset; i < Range; ++i)
	{
		Evolution->Particles().P(i) = Evolution->Particles().X(i) = AnimationPositions[i];
		Evolution->Particles().V(i) = Chaos::TVector<float, 3>(0.f);
		Evolution->Particles().M(i) = 0.f;
	}
}

void ClothingSimulation::SetParticleMasses(const UChaosClothConfig* ChaosClothConfig, const FClothPhysicalMeshData& PhysMesh, int32 InSimDataIndex)
{
	const Chaos::TTriangleMesh<float>& Mesh = *Meshes[InSimDataIndex];
	TPBDParticles<float, 3>& Particles = Evolution->Particles();

	// Assign per particle mass proportional to connected area.
	const TArray<TVector<int32, 3>>& SurfaceElements = Mesh.GetSurfaceElements();
	float TotalArea = 0.f;
	for (const Chaos::TVector<int32, 3>& Tri : SurfaceElements)
	{
		const float TriArea = 0.5f * Chaos::TVector<float, 3>::CrossProduct(
			Particles.X(Tri[1]) - Particles.X(Tri[0]),
			Particles.X(Tri[2]) - Particles.X(Tri[0])).Size();
		TotalArea += TriArea;
		const float ThirdTriArea = TriArea / 3.f;
		Particles.M(Tri[0]) += ThirdTriArea;
		Particles.M(Tri[1]) += ThirdTriArea;
		Particles.M(Tri[2]) += ThirdTriArea;
	}
	const TSet<int32> Vertices = Mesh.GetVertices();
	float TotalMass = 0.f;
	switch (ChaosClothConfig->MassMode)
	{
	case EClothMassMode::UniformMass:
		for (const int32 Vertex : Vertices)
		{
			Particles.M(Vertex) = ChaosClothConfig->UniformMass;
			TotalMass += Particles.M(Vertex);
		}
		break;
	case EClothMassMode::TotalMass:
	{
		const float MassPerUnitArea = TotalArea > 0.f ? ChaosClothConfig->TotalMass / TotalArea : 1.f;
		for (const int32 Vertex : Vertices)
		{
			Particles.M(Vertex) *= MassPerUnitArea;
			TotalMass += Particles.M(Vertex);
		}
		break;
	}
	case EClothMassMode::Density:
	{
		const float Density = ChaosClothConfig->Density / FMath::Square(ChaosClothingSimulationDefault::WorldScale);
		for (const int32 Vertex : Vertices)
		{
			Particles.M(Vertex) *= Density;
			TotalMass += Particles.M(Vertex);
		}
		break;
	}
	};
	UE_LOG(LogChaosCloth, Verbose, TEXT("Density: %f, Total surface: %f, Total mass: %f, "), TotalArea > 0.f ? TotalMass / TotalArea : 1.f, TotalArea, TotalMass);
	UE_LOG(LogChaosCloth, Verbose, TEXT("SI Density: %f, SI Total surface: %f, SI Total mass: %f, "), (TotalArea > 0.f ? TotalMass / TotalArea : 1.f) * FMath::Square(ChaosClothingSimulationDefault::WorldScale), TotalArea / FMath::Square(ChaosClothingSimulationDefault::WorldScale), TotalMass);

	// Clamp and enslave
	const FPointWeightMap& MaxDistances = PhysMesh.GetWeightMap(EChaosWeightMapTarget::MaxDistance);
	const uint32 Offset = IndexToRangeMap[InSimDataIndex][0];
	const uint32 Range = IndexToRangeMap[InSimDataIndex][1];

	check(Particles.Size() >= Range);
	for (uint32 i = Offset; i < Range; i++)
	{
		Particles.M(i) = FMath::Max(Particles.M(i), ChaosClothConfig->MinPerParticleMass);
		Particles.InvM(i) = MaxDistances.IsBelowThreshold(i - Offset) ? 0.f : 1.f / Particles.M(i);
	}
}

void ClothingSimulation::AddConstraints(const UChaosClothConfig* ChaosClothSimConfig, const FClothPhysicalMeshData& PhysMesh, int32 InSimDataIndex)
{
	const Chaos::TTriangleMesh<float>& Mesh = *Meshes[InSimDataIndex];
	const TArray<TVector<int32, 3>>& SurfaceElements = Mesh.GetSurfaceElements();

	const uint32 Offset = IndexToRangeMap[InSimDataIndex][0];
	const uint32 ParticleCount = IndexToRangeMap[InSimDataIndex][1] - Offset;

	const bool bUseXPBDConstraints = ClothSharedSimConfig && ClothSharedSimConfig->bUseXPBDConstraints;

	if (ChaosClothSimConfig->ShapeTargetStiffness)
	{
		check(ChaosClothSimConfig->ShapeTargetStiffness > 0.f && ChaosClothSimConfig->ShapeTargetStiffness <= 1.f);
		Evolution->AddPBDConstraintFunction([ShapeConstraints = Chaos::TPBDShapeConstraints<float, 3>(Evolution->Particles(), Offset, ParticleCount, AnimationPositions, ChaosClothSimConfig->ShapeTargetStiffness)](TPBDParticles<float, 3>& InParticles, const float Dt)
		{
			ShapeConstraints.Apply(InParticles, Dt);
		});
	}
	if (ChaosClothSimConfig->EdgeStiffness)
	{
		check(ChaosClothSimConfig->EdgeStiffness > 0.f && ChaosClothSimConfig->EdgeStiffness <= 1.f);
		if (bUseXPBDConstraints)
		{
			const TSharedPtr<Chaos::TXPBDSpringConstraints<float, 3>> SpringConstraints =
				MakeShared<Chaos::TXPBDSpringConstraints<float, 3>>(Evolution->Particles(), SurfaceElements, ChaosClothSimConfig->EdgeStiffness);
			Evolution->AddXPBDConstraintFunctions(
				[SpringConstraints]()
				{
					SpringConstraints->Init();
				},
				[SpringConstraints](TPBDParticles<float, 3>& InParticles, const float Dt)
				{
					SpringConstraints->Apply(InParticles, Dt);
				});
		}
		else
		{
			TArray<TVector<int32, 3>> DynamicSurfaceElements;
			TArray<TVector<int32, 2>> Attachments;
			for (const TVector<int32, 3>& SurfaceElement : SurfaceElements)
			{
				const bool bIsKinematic0 = (Evolution->Particles().InvM(SurfaceElement[0]) == 0.f);
				const bool bIsKinematic1 = (Evolution->Particles().InvM(SurfaceElement[1]) == 0.f);
				const bool bIsKinematic2 = (Evolution->Particles().InvM(SurfaceElement[2]) == 0.f);
				bool bIsAttachment = false;
				if (bIsKinematic0 != bIsKinematic1)
				{
					Attachments.Emplace(SurfaceElement[0], SurfaceElement[1]);
					bIsAttachment = true;
				}
				if (bIsKinematic1 != bIsKinematic2)
				{
					Attachments.Emplace(SurfaceElement[1], SurfaceElement[2]);
					bIsAttachment = true;
				}
				if (bIsKinematic2 != bIsKinematic0)
				{
					Attachments.Emplace(SurfaceElement[2], SurfaceElement[0]);
					bIsAttachment = true;
				}
				if (!bIsAttachment)
				{
					DynamicSurfaceElements.Add(SurfaceElement);
				}
			}
			if (Attachments.Num())
			{
				Evolution->AddPBDConstraintFunction([AttachmentConstraints = Chaos::TPBDSpringConstraints<float, 3>(Evolution->Particles(), MoveTemp(Attachments), ChaosClothSimConfig->EdgeStiffness)](TPBDParticles<float, 3>& InParticles, const float Dt)
				{
					AttachmentConstraints.Apply(InParticles, Dt);
				});
			}
			if (DynamicSurfaceElements.Num())
			{
				Evolution->AddPBDConstraintFunction([SpringConstraints = Chaos::TPBDSpringConstraints<float, 3>(Evolution->Particles(), DynamicSurfaceElements, ChaosClothSimConfig->EdgeStiffness)](TPBDParticles<float, 3>& InParticles, const float Dt)
				{
					SpringConstraints.Apply(InParticles, Dt);
				});
			}
		}
	}
	if (ChaosClothSimConfig->BendingStiffness)
	{
		check(ChaosClothSimConfig->BendingStiffness > 0.f && ChaosClothSimConfig->BendingStiffness <= 1.f);
		if (ChaosClothSimConfig->bUseBendingElements)
		{
			TArray<Chaos::TVector<int32, 4>> BendingConstraints = Mesh.GetUniqueAdjacentElements();
			Evolution->AddPBDConstraintFunction([BendConstraints = Chaos::TPBDBendingConstraints<float>(Evolution->Particles(), MoveTemp(BendingConstraints), ChaosClothSimConfig->BendingStiffness)](TPBDParticles<float, 3>& InParticles, const float Dt)
			{
				BendConstraints.Apply(InParticles, Dt);
			});
		}
		else
		{
			TArray<Chaos::TVector<int32, 2>> BendingConstraints = Mesh.GetUniqueAdjacentPoints();
			if (bUseXPBDConstraints)
			{
				const TSharedPtr<Chaos::TXPBDSpringConstraints<float, 3>> SpringConstraints =
					MakeShared<Chaos::TXPBDSpringConstraints<float, 3>>(Evolution->Particles(), MoveTemp(BendingConstraints), ChaosClothSimConfig->BendingStiffness);
				Evolution->AddXPBDConstraintFunctions(
					[SpringConstraints]()
					{
						SpringConstraints->Init();
					},
					[SpringConstraints](TPBDParticles<float, 3>& InParticles, const float Dt)
					{
						SpringConstraints->Apply(InParticles, Dt);
					});
			}
			else
			{
				Evolution->AddPBDConstraintFunction([SpringConstraints = Chaos::TPBDSpringConstraints<float, 3>(Evolution->Particles(), MoveTemp(BendingConstraints), ChaosClothSimConfig->BendingStiffness)](TPBDParticles<float, 3>& InParticles, const float Dt)
				{
					SpringConstraints.Apply(InParticles, Dt);
				});
			}
		}
	}
	if (ChaosClothSimConfig->AreaStiffness)
	{
		TArray<Chaos::TVector<int32, 3>> SurfaceConstraints = SurfaceElements;
		if (bUseXPBDConstraints)
		{
			const TSharedPtr<Chaos::TXPBDAxialSpringConstraints<float, 3>> AxialSpringConstraints =
				MakeShared<Chaos::TXPBDAxialSpringConstraints<float, 3>>(Evolution->Particles(), MoveTemp(SurfaceConstraints), ChaosClothSimConfig->AreaStiffness);
			Evolution->AddXPBDConstraintFunctions(
				[AxialSpringConstraints]()
				{
					AxialSpringConstraints->Init();
				},
				[AxialSpringConstraints](TPBDParticles<float, 3>& InParticles, const float Dt)
				{
					AxialSpringConstraints->Apply(InParticles, Dt);
				});
		}
		else
		{
			Evolution->AddPBDConstraintFunction([AxialSpringConstraints = Chaos::TPBDAxialSpringConstraints<float, 3>(Evolution->Particles(), MoveTemp(SurfaceConstraints), ChaosClothSimConfig->AreaStiffness)](TPBDParticles<float, 3>& InParticles, const float Dt)
			{
				AxialSpringConstraints.Apply(InParticles, Dt);
			});
		}
	}
	if (ChaosClothSimConfig->VolumeStiffness)
	{
		check(ChaosClothSimConfig->VolumeStiffness > 0.f && ChaosClothSimConfig->VolumeStiffness <= 1.f);
		if (ChaosClothSimConfig->bUseTetrahedralConstraints)
		{
			// TODO(mlentine): Need to tetrahedralize surface to support this
			check(false);
		}
		else if (ChaosClothSimConfig->bUseThinShellVolumeConstraints)
		{
			TArray<Chaos::TVector<int32, 2>> BendingConstraints = Mesh.GetUniqueAdjacentPoints();
			TArray<Chaos::TVector<int32, 2>> DoubleBendingConstraints;
			{
				TMap<int32, TArray<int32>> BendingHash;
				for (int32 i = 0; i < BendingConstraints.Num(); ++i)
				{
					BendingHash.FindOrAdd(BendingConstraints[i][0]).Add(BendingConstraints[i][1]);
					BendingHash.FindOrAdd(BendingConstraints[i][1]).Add(BendingConstraints[i][0]);
				}
				TSet<Chaos::TVector<int32, 2>> Visited;
				for (auto Elem : BendingHash)
				{
					for (int32 i = 0; i < Elem.Value.Num(); ++i)
					{
						for (int32 j = i + 1; j < Elem.Value.Num(); ++j)
						{
							if (Elem.Value[i] == Elem.Value[j])
								continue;
							auto NewElem = Chaos::TVector<int32, 2>(Elem.Value[i], Elem.Value[j]);
							if (!Visited.Contains(NewElem))
							{
								DoubleBendingConstraints.Add(NewElem);
								Visited.Add(NewElem);
								Visited.Add(Chaos::TVector<int32, 2>(Elem.Value[j], Elem.Value[i]));
							}
						}
					}
				}
			}
			Evolution->AddPBDConstraintFunction([SpringConstraints = Chaos::TPBDSpringConstraints<float, 3>(Evolution->Particles(), MoveTemp(DoubleBendingConstraints), ChaosClothSimConfig->VolumeStiffness)](TPBDParticles<float, 3>& InParticles, const float Dt) {
				SpringConstraints.Apply(InParticles, Dt);
			});
		}
		else
		{
			TArray<Chaos::TVector<int32, 3>> SurfaceConstraints = SurfaceElements;
			Chaos::TPBDVolumeConstraint<float> PBDVolumeConstraint(Evolution->Particles(), MoveTemp(SurfaceConstraints));
			Evolution->AddPBDConstraintFunction([PBDVolumeConstraint = MoveTemp(PBDVolumeConstraint)](TPBDParticles<float, 3>& InParticles, const float Dt)
			{
				PBDVolumeConstraint.Apply(InParticles, Dt);
			});
		}
	}
	if (ChaosClothSimConfig->StrainLimitingStiffness)
	{
		check(Mesh.GetNumElements() > 0);
		// PerFormance note: The Per constraint version of this function is quite a bit faster for smaller assets
		// There might be a cross-over point where the PerParticle version is faster: To be determined
		if (bUseXPBDConstraints)
		{
			LongRangeConstraints[InSimDataIndex] = MakeShared<Chaos::TXPBDLongRangeConstraints<float, 3>>(
				Evolution->Particles(),
				Mesh.GetPointToNeighborsMap(),
				10, // The max number of connected neighbors per particle.  ryan - What should this be?  Was k...
				ChaosClothSimConfig->StrainLimitingStiffness);  // TODO(Kriss.Gossart): Add LimitScale and Geodesic mode if ever of use

			Evolution->AddXPBDConstraintFunctions(
				[this, InSimDataIndex]()
				{
					static_cast<Chaos::TXPBDLongRangeConstraints<float, 3>&>(*LongRangeConstraints[InSimDataIndex]).Init();
				},
				[this, InSimDataIndex](TPBDParticles<float, 3>& InParticles, const float Dt)
				{
					static_cast<Chaos::TXPBDLongRangeConstraints<float, 3>&>(*LongRangeConstraints[InSimDataIndex]).Apply(InParticles, Dt);
				});
		}
		else
		{
			LongRangeConstraints[InSimDataIndex] = MakeShared<Chaos::TPBDLongRangeConstraints<float, 3>>(
				Evolution->Particles(),
				Mesh.GetPointToNeighborsMap(),
				10, // The max number of connected neighbors per particle.  ryan - What should this be?  Was k...
				ChaosClothSimConfig->StrainLimitingStiffness,
				ChaosClothSimConfig->LimitScale,
				ChaosClothSimConfig->bUseGeodesicDistance);

			Evolution->AddPBDConstraintFunction([this, InSimDataIndex](TPBDParticles<float, 3>& InParticles, const float Dt)
			{
				static_cast<Chaos::TPBDLongRangeConstraints<float, 3>&>(*LongRangeConstraints[InSimDataIndex]).Apply(InParticles, Dt);
			});
		}
	}

	// Maximum Distance Constraints
	const FPointWeightMap& MaxDistances = PhysMesh.GetWeightMap(EChaosWeightMapTarget::MaxDistance);
	if (MaxDistances.Num() > 0)
	{
		// Initialize the interactor's multiplier
		MaxDistancesMultipliers[InSimDataIndex] = 1.f;

		check(Mesh.GetNumElements() > 0);
		Chaos::PBDSphericalConstraint<float, 3> SphericalContraint(Offset, MaxDistances.Num(), true, &AnimationPositions, &MaxDistances.Values);
		Evolution->AddPBDConstraintFunction([
			&SphereRadiiMultiplier = MaxDistancesMultipliers[InSimDataIndex],
			SphericalContraint = MoveTemp(SphericalContraint)](TPBDParticles<float, 3>& InParticles, const float Dt) mutable
		{
			SphericalContraint.SetSphereRadiiMultiplier(SphereRadiiMultiplier);
			SphericalContraint.Apply(InParticles, Dt);
		});
	}

	// Backstop Constraints
	const FPointWeightMap& BackstopRadiuses = PhysMesh.GetWeightMap(EChaosWeightMapTarget::BackstopRadius);
	const FPointWeightMap& BackstopDistances = PhysMesh.GetWeightMap(EChaosWeightMapTarget::BackstopDistance);
	if (BackstopRadiuses.Num() > 0 && BackstopDistances.Num() > 0)
	{
		check(Mesh.GetNumElements() > 0);
		check(BackstopRadiuses.Num() == BackstopDistances.Num());

		Chaos::PBDSphericalConstraint<float, 3> SphericalContraint(Offset, BackstopRadiuses.Num(), false, &AnimationPositions,
			&BackstopRadiuses.Values, &BackstopDistances.Values, &AnimationNormals);
		Evolution->AddPBDConstraintFunction([SphericalContraint = MoveTemp(SphericalContraint)](TPBDParticles<float, 3>& InParticles, const float Dt)
		{
			SphericalContraint.Apply(InParticles, Dt);
		});
	}

	// Animation Drive Constraints
	AnimDriveSpringStiffness[InSimDataIndex] = ChaosClothSimConfig->AnimDriveSpringStiffness;
	const FPointWeightMap& AnimDriveMultipliers = PhysMesh.GetWeightMap(EChaosWeightMapTarget::AnimDriveMultiplier);
	if (AnimDriveMultipliers.Num() > 0)
	{
		check(Mesh.GetNumElements() > 0);
		TPBDAnimDriveConstraint<float, 3> PBDAnimDriveConstraint(Offset, &AnimationPositions, &AnimDriveMultipliers.Values, AnimDriveSpringStiffness[InSimDataIndex]);
		Evolution->AddPBDConstraintFunction(
			[PBDAnimDriveConstraint = MoveTemp(PBDAnimDriveConstraint), &Stiffness = AnimDriveSpringStiffness[InSimDataIndex]](TPBDParticles<float, 3>& InParticles, const float Dt) mutable
		{
			PBDAnimDriveConstraint.SetSpringStiffness(Stiffness);
			PBDAnimDriveConstraint.Apply(InParticles, Dt);
		});
	}
}

void ClothingSimulation::AddSelfCollisions(int32 InSimDataIndex) 
{
	// TODO(mlentine): Parallelize these for multiple meshes
	const Chaos::TTriangleMesh<float>& Mesh = *Meshes[InSimDataIndex];
	Evolution->CollisionTriangles().Append(Mesh.GetSurfaceElements());

	const uint32 Offset = IndexToRangeMap[InSimDataIndex][0];
	const uint32 Range = IndexToRangeMap[InSimDataIndex][1];
	for (uint32 i = Offset; i < Range; ++i)
	{
		const TSet<int32> Neighbors = Mesh.GetNRing(i, 5);
		for (int32 Element : Neighbors)
		{
			check(i != Element);
			Evolution->DisabledCollisionElements().Add(Chaos::TVector<int32, 2>(i, Element));
			Evolution->DisabledCollisionElements().Add(Chaos::TVector<int32, 2>(Element, i));
		}
	}
}

void ClothingSimulation::ForAllCollisions(TFunction<void(TGeometryClothParticles<float, 3>&, uint32)> CollisionFunction, int32 SimDataIndex)
{
	TGeometryClothParticles<float, 3>& CollisionParticles = Evolution->CollisionParticles();

	for (uint32 Index = CollisionsRangeMap[SimDataIndex][0]; Index < CollisionsRangeMap[SimDataIndex][1]; ++Index)
	{
		CollisionFunction(CollisionParticles, Index);
	}
	for (const TArray<TVector<uint32, 2>>& ExternalCollisionsRangeMap : ExternalCollisionsRangeMaps)
	{
		for (uint32 Index = ExternalCollisionsRangeMap[SimDataIndex][0]; Index < ExternalCollisionsRangeMap[SimDataIndex][1]; ++Index)
		{
			CollisionFunction(CollisionParticles, Index);
		}
	}
}

void ClothingSimulation::UpdateCollisionTransforms(const ClothingSimulationContext& Context, int32 InSimDataIndex)
{
	SCOPE_CYCLE_COUNTER(STAT_ChaosClothUpdateCollisionTransforms);

	// Resize the transform arrays if collision have changed
	const int32 PrevNumCollisions = OldCollisionTransforms.Num();
	const int32 NumCollisions = BaseTransforms.Num();
	check(NumCollisions == int32(Evolution->CollisionParticles().Size()));  // BaseTransforms should always automatically grow with the number of collision particles (collection array)

	const bool bHasNumCollisionsChanged = (NumCollisions != PrevNumCollisions);
	if (bHasNumCollisionsChanged)
	{
		CollisionTransforms.SetNum(NumCollisions);
		OldCollisionTransforms.SetNum(NumCollisions);
	}

	// Update the collision transforms
	FTransform ComponentToLocalSimulationSpace = Context.ComponentToWorld;
	ComponentToLocalSimulationSpace.AddToTranslation(-LocalSpaceLocation);

	ForAllCollisions([this, &Context, &ComponentToLocalSimulationSpace, bHasNumCollisionsChanged](TGeometryClothParticles<float, 3>& CollisionParticles, uint32 Index)
	{
		// Update the collision transforms
		const int32 BoneIndex = BoneIndices[Index];
		Chaos::TRigidTransform<float, 3>& CollisionTransform = CollisionTransforms[Index];
		if (Context.BoneTransforms.IsValidIndex(BoneIndex))
		{
			const FTransform& BoneTransform = Context.BoneTransforms[BoneIndex];
			CollisionTransform = BaseTransforms[Index] * BoneTransform * ComponentToLocalSimulationSpace;
		}
		else
		{
			CollisionTransform = BaseTransforms[Index] * ComponentToLocalSimulationSpace;  // External collisions often don't map to a bone
		}
		// Reset initial states if required
		if (bHasNumCollisionsChanged)
		{
			CollisionParticles.X(Index) = CollisionTransform.GetTranslation();
			CollisionParticles.R(Index) = CollisionTransform.GetRotation();
			OldCollisionTransforms[Index] = CollisionTransform;
		}
	}, InSimDataIndex);
}
=======
#if INTEL_ISPC && !UE_BUILD_SHIPPING
#include "HAL/IConsoleManager.h"
>>>>>>> 24776ab6

namespace ChaosClothingSimulationConsoleCommands
{
	class FConsoleCommands final
	{
	public:
		FConsoleCommands()
		{
			// Register Ispc console command
			ConsoleObjects.Add(IConsoleManager::Get().RegisterConsoleCommand(
				TEXT("p.ChaosCloth.Ispc"),
				TEXT("Enable or disable ISPC optimizations for cloth simulation."),
				FConsoleCommandWithArgsDelegate::CreateRaw(this, &FConsoleCommands::Ispc),
				ECVF_Cheat));
		}

		~FConsoleCommands()
		{
			for (IConsoleObject* ConsoleObject : ConsoleObjects)
			{
				IConsoleManager::Get().UnregisterConsoleObject(ConsoleObject);
			}
		}

	private:
		void Ispc(const TArray<FString>& Args)
		{
			bool bEnableISPC;
			switch (Args.Num())
			{
			default:
				break;  // Invalid arguments
			case 1:
				if (Args[0] == TEXT("1") || Args[0] == TEXT("true") || Args[0] == TEXT("on"))
				{
					bEnableISPC = true;
				}
				else if (Args[0] == TEXT("0") || Args[0] == TEXT("false") || Args[0] == TEXT("off"))
				{
					bEnableISPC = false;
				}
				else
				{
					break;  // Invalid arguments
				}
				bChaos_AxialSpring_ISPC_Enabled =
				bChaos_LongRange_ISPC_Enabled =
				bChaos_Spherical_ISPC_Enabled =
				bChaos_Spring_ISPC_Enabled =
				bChaos_DampVelocity_ISPC_Enabled =
				bChaos_PerParticleCollision_ISPC_Enabled =
				bChaos_VelocityField_ISPC_Enabled =
				bChaos_GetSimData_ISPC_Enabled =
					bEnableISPC;
				return;
			}
			UE_LOG(LogChaosCloth, Display, TEXT("Invalid arguments."));
			UE_LOG(LogChaosCloth, Display, TEXT("Usage:"));
			UE_LOG(LogChaosCloth, Display, TEXT("  p.ChaosCloth.Ispc [0|1]|[true|false]|[on|off]"));
			UE_LOG(LogChaosCloth, Display, TEXT("Example: p.Chaos.Ispc on"));
		}

	private:
		TArray<IConsoleObject*> ConsoleObjects;
	};
	static TUniquePtr<FConsoleCommands> ConsoleCommands;
}
#endif  // #if INTEL_ISPC && !UE_BUILD_SHIPPING

// Default parameters, will be overwritten when cloth assets are loaded
namespace ChaosClothingSimulationDefault
{
<<<<<<< HEAD
	const FClothLODDataCommon& AssetLodData = Asset->LodData[0];
	const FClothCollisionData& LodCollData = AssetLodData.CollisionData;
	if (LodCollData.Spheres.Num() || LodCollData.SphereConnections.Num() || LodCollData.Convexes.Num())
	{
		UE_LOG(LogChaosCloth, VeryVerbose, TEXT("Adding legacy cloth asset collisions..."));
		AddCollisions(LodCollData, Asset->UsedBoneIndices, InSimDataIndex);
	}
=======
	static const FVector Gravity(0.f, 0.f, -980.665f);
	static const float MaxDistancesMultipliers = 1.f;
	static const float AnimDriveSpringStiffness = 1.f;
>>>>>>> 24776ab6
}

FClothingSimulation::FClothingSimulation()
	: ClothSharedSimConfig(nullptr)
	, bUseLocalSpaceSimulation(false)
	, bUseGravityOverride(false)
	, GravityOverride(ChaosClothingSimulationDefault::Gravity)
	, MaxDistancesMultipliers(ChaosClothingSimulationDefault::MaxDistancesMultipliers)
	, AnimDriveSpringStiffness(ChaosClothingSimulationDefault::AnimDriveSpringStiffness)
{
#if WITH_EDITOR
	DebugClothMaterial = LoadObject<UMaterial>(nullptr, TEXT("/Engine/EditorMaterials/Cloth/CameraLitDoubleSided.CameraLitDoubleSided"), nullptr, LOAD_None, nullptr);  // LOAD_EditorOnly
	DebugClothMaterialVertex = LoadObject<UMaterial>(nullptr, TEXT("/Engine/EditorMaterials/WidgetVertexColorMaterial"), nullptr, LOAD_None, nullptr);  // LOAD_EditorOnly
#endif  // #if WITH_EDITOR
#if INTEL_ISPC && !UE_BUILD_SHIPPING
	if (!ChaosClothingSimulationConsoleCommands::ConsoleCommands)
	{
		ChaosClothingSimulationConsoleCommands::ConsoleCommands = MakeUnique<ChaosClothingSimulationConsoleCommands::FConsoleCommands>();
	}
#endif  // #if INTEL_ISPC && !UE_BUILD_SHIPPING
}

FClothingSimulation::~FClothingSimulation()
{}

void FClothingSimulation::Initialize()
{
	// Create solver
	Solver = MakeUnique<FClothingSimulationSolver>();

	ResetStats();
}

void FClothingSimulation::Shutdown()
{
	Solver.Reset();
	Meshes.Reset();
	Cloths.Reset();
	Colliders.Reset();
	ClothSharedSimConfig = nullptr;
}

void FClothingSimulation::DestroyActors()
{
	Shutdown();
	Initialize();
}

IClothingSimulationContext* FClothingSimulation::CreateContext()
{
	return new FClothingSimulationContext();
}

void FClothingSimulation::CreateActor(USkeletalMeshComponent* InOwnerComponent, UClothingAssetBase* InAsset, int32 InSimDataIndex)
{
	SCOPE_CYCLE_COUNTER(STAT_ChaosClothCreateActor);

	check(InOwnerComponent);
	check(Solver);

	if (!InAsset)
	{
		return;
	}

	// ClothSharedSimConfig should either be a nullptr, or point to an object common to the whole skeletal mesh
	UClothingAssetCommon* const Asset = Cast<UClothingAssetCommon>(InAsset);
	if (!ClothSharedSimConfig)
	{
		ClothSharedSimConfig = Asset->GetClothConfig<UChaosClothSharedSimConfig>();

		UpdateSimulationFromSharedSimConfig();

		// Must set the local space location prior to adding any mesh/cloth, as otherwise the start poses would be in the wrong local space
		const FClothingSimulationContext* const Context = static_cast<const FClothingSimulationContext*>(InOwnerComponent->GetClothingSimulationContext());
		check(Context);
		static const bool bReset = true;
		Solver->SetLocalSpaceLocation(bUseLocalSpaceSimulation ? Context->ComponentToWorld.GetLocation() : TVector<float, 3>(0.f), bReset);
	}
	else
	{
		check(ClothSharedSimConfig == Asset->GetClothConfig<UChaosClothSharedSimConfig>());
	}

	// Retrieve the cloth config stored in the asset
	const UChaosClothConfig* const ClothConfig = Asset->GetClothConfig<UChaosClothConfig>();
	if (!ClothConfig)
	{
		UE_LOG(LogChaosCloth, Warning, TEXT("Missing Chaos config Cloth LOD asset to %s in sim slot %d"), InOwnerComponent->GetOwner() ? *InOwnerComponent->GetOwner()->GetName() : TEXT("None"), InSimDataIndex);
		return;
	}

	// Create mesh node
	const int32 MeshIndex = Meshes.Emplace(MakeUnique<FClothingSimulationMesh>(
		Asset,
		InOwnerComponent));

	// Create collider node
	const int32 ColliderIndex = Colliders.Emplace(MakeUnique<FClothingSimulationCollider>(
		Asset,
		InOwnerComponent,
		/*bInUseLODIndexOverride =*/ false,
		/*InLODIndexOverride =*/ INDEX_NONE));

	// Set the external collision data to get updated at every frame
	Colliders[ColliderIndex]->SetCollisionData(&ExternalCollisionData);

	// Create cloth node
	AnimDriveSpringStiffness = ClothConfig->AnimDriveSpringStiffness;
	const int32 ClothIndex = Cloths.Emplace(MakeUnique<FClothingSimulationCloth>(
		Meshes[MeshIndex].Get(),
		TArray<FClothingSimulationCollider*>({ Colliders[ColliderIndex].Get() }),
		InSimDataIndex,
		(FClothingSimulationCloth::EMassMode)ClothConfig->MassMode,
		ClothConfig->GetMassValue(),
		ClothConfig->MinPerParticleMass,
		ClothConfig->EdgeStiffness,
		ClothConfig->BendingStiffness,
		ClothConfig->bUseBendingElements,
		ClothConfig->AreaStiffness,
		ClothConfig->VolumeStiffness,
		ClothConfig->bUseThinShellVolumeConstraints,
		ClothConfig->StrainLimitingStiffness,
		ClothConfig->LimitScale,
		(FClothingSimulationCloth::ETetherMode)ClothConfig->TetherMode,
		/*MaxDistancesMultiplier =*/ 1.f,  // Animatable
		AnimDriveSpringStiffness,  // Animatable
		ClothConfig->ShapeTargetStiffness,
		/*bUseXPBDConstraints =*/ false,  // Experimental
		ClothConfig->GravityScale,
		ClothConfig->bUseGravityOverride,
		ClothConfig->Gravity,
		ClothConfig->LinearVelocityScale,
		ClothConfig->AngularVelocityScale,
		ClothConfig->DragCoefficient,
		ClothConfig->LiftCoefficient,
		ClothConfig->bUsePointBasedWindModel,
		ClothConfig->DampingCoefficient,
		ClothConfig->CollisionThickness,
		ClothConfig->FrictionCoefficient,
		ClothConfig->bUseSelfCollisions,
		ClothConfig->SelfCollisionThickness,
		ClothConfig->bUseLegacyBackstop,
		/*bUseLODIndexOverride =*/ false,
		/*LODIndexOverride =*/ INDEX_NONE));

	// Add cloth to solver
	Solver->AddCloth(Cloths[ClothIndex].Get());

	// Update stats
	UpdateStats(Cloths[ClothIndex].Get());

	UE_LOG(LogChaosCloth, Verbose, TEXT("Added Cloth asset to %s in sim slot %d"), InOwnerComponent->GetOwner() ? *InOwnerComponent->GetOwner()->GetName() : TEXT("None"), InSimDataIndex);
}

void FClothingSimulation::ResetStats()
{
	check(Solver);
	NumCloths = 0;
	NumKinematicParticles = 0;
	NumDynamicParticles = 0;
	SimulationTime = 0.f;
	NumSubsteps = Solver->GetNumSubsteps();
	NumIterations = Solver->GetNumIterations();
}

void FClothingSimulation::UpdateStats(const FClothingSimulationCloth* Cloth)
{
	NumCloths = Cloths.Num();
	NumKinematicParticles += Cloth->GetNumActiveKinematicParticles();
	NumDynamicParticles += Cloth->GetNumActiveDynamicParticles();
}

void FClothingSimulation::UpdateSimulationFromSharedSimConfig()
{
	check(Solver);
	if (ClothSharedSimConfig) // ClothSharedSimConfig will be a null pointer if all cloth instances are disabled in which case we will use default Evolution parameters
	{
		// Update local space simulation switch
		bUseLocalSpaceSimulation = ClothSharedSimConfig->bUseLocalSpaceSimulation;

		// Set common simulation parameters
		Solver->SetNumSubsteps(ClothSharedSimConfig->SubdivisionCount);
		Solver->SetNumIterations(ClothSharedSimConfig->IterationCount);
	}
}

bool FClothingSimulation::ShouldSimulate() const
{
	for (const TUniquePtr<FClothingSimulationCloth>& Cloth : Cloths)
	{
		if (Cloth->GetLODIndex(Solver.Get()) != INDEX_NONE && Cloth->GetOffset(Solver.Get()) != INDEX_NONE)
		{
			return true;
		}
	}
	return false;
}

void FClothingSimulation::Simulate(IClothingSimulationContext* InContext)
{
	SCOPE_CYCLE_COUNTER(STAT_ChaosClothSimulate);
	const FClothingSimulationContext* const Context = static_cast<FClothingSimulationContext*>(InContext);
	if (Context->DeltaSeconds == 0.f)
	{
		return;
	}

	const double StartTime = FPlatformTime::Seconds();

	const bool bNeedsReset = (Context->TeleportMode == EClothingTeleportMode::TeleportAndReset);
	const bool bNeedsTeleport = (Context->TeleportMode > EClothingTeleportMode::None);
	bIsTeleported = bNeedsTeleport;

	// Update Solver animatable parameters
	Solver->SetLocalSpaceLocation(bUseLocalSpaceSimulation ? Context->ComponentToWorld.GetLocation() : TVector<float, 3>(0.f), bNeedsReset);
	Solver->SetWindVelocity(Context->WindVelocity, Context->WindAdaption);
	Solver->SetGravity(bUseGravityOverride ? GravityOverride : Context->WorldGravity);
	Solver->EnableClothGravityOverride(!bUseGravityOverride);  // Disable all cloth gravity overrides when the interactor takes over

	// Check teleport modes
	for (const TUniquePtr<FClothingSimulationCloth>& Cloth : Cloths)
	{
		// Update Cloth animatable parameters
		Cloth->SetAnimDriveSpringStiffness(AnimDriveSpringStiffness);
		Cloth->SetMaxDistancesMultiplier(Context->MaxDistanceScale);

		if (bNeedsReset)
		{
			Cloth->Reset();
		}
		if (bNeedsTeleport)
		{
<<<<<<< HEAD
			const UClothingAssetCommon* const Asset = Assets[Index];
			if (!Asset) { continue; }

			const uint32 Offset = IndexToRangeMap[Index][0];
			const uint32 Range = IndexToRangeMap[Index][1];

			// Update collision transforms using new local space transform
			UpdateCollisionTransforms(*Context, Index);

			// Update animation transforms via skinning
			// Optimization note:
			// This function usually receives the RootBoneTransform in order to transform the result from Component space to RootBone space.
			// (So the mesh vectors and positions (Mesh is in component space) is multiplied by Inv(RootBoneTransform) at the end of the function)
			// We actually require world space coordinates so will instead pass Inv(ComponentToWorld)
			// This saves a lot of Matrix multiplication work later
			FTransform ComponentToLocalSpace = Context->ComponentToWorld;
			ComponentToLocalSpace.AddToTranslation(-LocalSpaceLocation);

			ClothingMeshUtils::SkinPhysicsMesh<true, false>(
				Asset->UsedBoneIndices,
				Asset->LodData[0].PhysicalMeshData,
				ComponentToLocalSpace,
				Context->RefToLocals.GetData(),
				Context->RefToLocals.Num(),
				reinterpret_cast<TArray<FVector>&>(AnimationPositions),
				reinterpret_cast<TArray<FVector>&>(AnimationNormals), Offset);

			// Update root bone reference transforms
			const FTransform RootBoneTransform = Context->BoneTransforms[Asset->ReferenceBoneIndex];
			const FTransform PrevRootBoneWorldTransform = RootBoneWorldTransforms[Index];
			RootBoneWorldTransforms[Index] = RootBoneTransform * Context->ComponentToWorld;

			FTransform PrevRootBoneLocalTransform = PrevRootBoneWorldTransform;
			PrevRootBoneLocalTransform.AddToTranslation(-PrevLocalSpaceLocation);

			// Teleport & reset
			if (bTeleportAndReset)
			{
				UE_LOG(LogChaosCloth, Verbose, TEXT("Teleport & Reset"));
				for (uint32 i = Offset; i < Range; ++i)
				{
					// Update initial state for particles
					Particles.P(i) = Particles.X(i) = AnimationPositions[i];
					Particles.V(i) = Chaos::TVector<float, 3>(0.f);

					// Update anim initial state (target updated by skinning)
					OldAnimationPositions[i] = AnimationPositions[i];
				}
				ForAllCollisions([this](TGeometryClothParticles<float, 3>& CollisionParticles, uint32 i)
				{
					// Update initial state for collisions
					OldCollisionTransforms[i] = CollisionTransforms[i];
					CollisionParticles.X(i) = CollisionTransforms[i].GetTranslation();
					CollisionParticles.R(i) = CollisionTransforms[i].GetRotation();
				}, Index);
			}
			// Teleport only
			else if (bTeleport)
			{
				UE_LOG(LogChaosCloth, Verbose, TEXT("Teleport before: %s, after: %s"), *PrevRootBoneWorldTransform.ToString(), *RootBoneWorldTransforms[Index].ToString());
				const FTransform DeltaTransform = RootBoneWorldTransforms[Index].GetRelativeTransform(PrevRootBoneWorldTransform);
				const FMatrix Matrix = (PrevRootBoneLocalTransform.Inverse() * DeltaTransform * PrevRootBoneLocalTransform).ToMatrixNoScale();

				for (uint32 i = Offset; i < Range; ++i)
				{
					// Update initial state for particles
					Particles.P(i) = Particles.X(i) = Matrix.TransformPosition(Particles.X(i)) - DeltaLocalSpaceLocation;
					Particles.V(i) = Matrix.TransformVector(Particles.V(i));

					// Update anim initial state (target updated by skinning)
					OldAnimationPositions[i] = Matrix.TransformPosition(OldAnimationPositions[i]) - DeltaLocalSpaceLocation;
				}

				ForAllCollisions([this, &Matrix, &DeltaLocalSpaceLocation](TGeometryClothParticles<float, 3>& CollisionParticles, uint32 i)
				{
					// Update initial state for collisions
					OldCollisionTransforms[i] = Matrix * OldCollisionTransforms[i];
					OldCollisionTransforms[i].AddToTranslation(-DeltaLocalSpaceLocation);
					CollisionParticles.X(i) = OldCollisionTransforms[i].GetTranslation();
					CollisionParticles.R(i) = OldCollisionTransforms[i].GetRotation();
				}, Index);
			}
			// Apply reference space velocity scales
			else if (AngularDeltaRatios[Index] > KINDA_SMALL_NUMBER ||
				LinearDeltaRatios[Index].X > KINDA_SMALL_NUMBER ||
				LinearDeltaRatios[Index].Y > KINDA_SMALL_NUMBER ||
				LinearDeltaRatios[Index].Z > KINDA_SMALL_NUMBER)
			{
				// Calculate deltas
				const FTransform DeltaTransform = RootBoneWorldTransforms[Index].GetRelativeTransform(PrevRootBoneWorldTransform);

				const FVector DeltaPosition = LinearDeltaRatios[Index] * DeltaTransform.GetTranslation();

				FQuat DeltaRotation = DeltaTransform.GetRotation();
				FVector Axis;
				float DeltaAngle;
				DeltaRotation.ToAxisAndAngle(Axis, DeltaAngle);
				if (DeltaAngle > PI) { DeltaAngle -= 2.f * PI; }
				DeltaAngle *= AngularDeltaRatios[Index];
				DeltaRotation = FQuat(Axis, DeltaAngle);
				DeltaRotation.Normalize();  // ToMatrixNoScale does not like quaternions built straight from axis angles without being normalized (although they should have been already).

				// Transform points back into the previous frame of reference before applying the adjusted deltas 
				const FMatrix Matrix = (PrevRootBoneLocalTransform.Inverse() * FTransform(DeltaRotation, DeltaPosition) * PrevRootBoneLocalTransform).ToMatrixNoScale();

				for (uint32 i = Offset; i < Range; ++i)
				{
					// Update initial state for particles
					Particles.P(i) = Particles.X(i) = Matrix.TransformPosition(Particles.X(i)) - DeltaLocalSpaceLocation;
					Particles.V(i) = Matrix.TransformVector(Particles.V(i));

					// Update anim initial state (target updated by skinning)
					OldAnimationPositions[i] = Matrix.TransformPosition(OldAnimationPositions[i]) - DeltaLocalSpaceLocation;
				}

				ForAllCollisions([this, &Matrix, &DeltaLocalSpaceLocation](TGeometryClothParticles<float, 3>& CollisionParticles, uint32 i)
				{
					// Update initial state for collisions
					OldCollisionTransforms[i] = Matrix * OldCollisionTransforms[i];
					OldCollisionTransforms[i].AddToTranslation(-DeltaLocalSpaceLocation);

					CollisionParticles.X(i) = OldCollisionTransforms[i].GetTranslation();
					CollisionParticles.R(i) = OldCollisionTransforms[i].GetRotation();
				}, Index);
			}
			else if (bUseLocalSpaceSimulation)
			{
				for (uint32 i = Offset; i < Range; ++i)
				{
					// Update initial state for particles
					Particles.P(i) = Particles.X(i) -= DeltaLocalSpaceLocation;

					// Update anim initial state (target updated by skinning)
					OldAnimationPositions[i] -= DeltaLocalSpaceLocation;
				}

				ForAllCollisions([this, &DeltaLocalSpaceLocation](TGeometryClothParticles<float, 3>& CollisionParticles, uint32 i)
				{
					// Update initial state for collisions
					OldCollisionTransforms[i].AddToTranslation(-DeltaLocalSpaceLocation);
					CollisionParticles.X(i) = OldCollisionTransforms[i].GetTranslation();
				}, Index);
			}

			// Update max distance multiplier
			MaxDistancesMultipliers[Index] = Context->MaxDistanceScale;
=======
			Cloth->Teleport();
>>>>>>> 24776ab6
		}
	}

	// Step the simulation
	Solver->Update(Context->DeltaSeconds);

	// Update simulation time in ms (and provide an instant average instead of the value in real-time)
	const float PrevSimulationTime = SimulationTime;  // Copy the atomic to prevent a re-read
	const float CurrSimulationTime = (float)((FPlatformTime::Seconds() - StartTime) * 1000.);
	static const float SimulationTimeDecay = 0.03f; // 0.03 seems to provide a good rate of update for the instant average
	SimulationTime = PrevSimulationTime ? PrevSimulationTime + (CurrSimulationTime - PrevSimulationTime) * SimulationTimeDecay : CurrSimulationTime;

#if FRAMEPRO_ENABLED
	FRAMEPRO_CUSTOM_STAT("ChaosClothSimulationTimeMs", SimulationTime, "ChaosCloth", "ms", FRAMEPRO_COLOUR(0,128,255));
	FRAMEPRO_CUSTOM_STAT("ChaosClothNumDynamicParticles", NumDynamicParticles, "ChaosCloth", "Particles", FRAMEPRO_COLOUR(0,128,128));
	FRAMEPRO_CUSTOM_STAT("ChaosClothNumKinematicParticles", NumKinematicParticles, "ChaosCloth", "Particles", FRAMEPRO_COLOUR(128, 0, 128));
#endif

	// Debug draw
#if CHAOS_DEBUG_DRAW
	if (ChaosClothingSimulationConsoleVariables::CVarDebugDrawLocalSpace      .GetValueOnAnyThread()) { DebugDrawLocalSpace          (); }
	if (ChaosClothingSimulationConsoleVariables::CVarDebugDrawBounds          .GetValueOnAnyThread()) { DebugDrawBounds              (); }
	if (ChaosClothingSimulationConsoleVariables::CVarDebugDrawGravity         .GetValueOnAnyThread()) { DebugDrawGravity             (); }
	if (ChaosClothingSimulationConsoleVariables::CVarDebugDrawPhysMeshWired   .GetValueOnAnyThread()) { DebugDrawPhysMeshWired       (); }
	if (ChaosClothingSimulationConsoleVariables::CVarDebugDrawAnimMeshWired   .GetValueOnAnyThread()) { DebugDrawAnimMeshWired       (); }
	if (ChaosClothingSimulationConsoleVariables::CVarDebugPointNormals        .GetValueOnAnyThread()) { DebugDrawPointNormals        (); }
	if (ChaosClothingSimulationConsoleVariables::CVarDebugInversedPointNormals.GetValueOnAnyThread()) { DebugDrawInversedPointNormals(); }
	if (ChaosClothingSimulationConsoleVariables::CVarDebugCollision           .GetValueOnAnyThread()) { DebugDrawCollision           (); }
	if (ChaosClothingSimulationConsoleVariables::CVarDebugBackstops           .GetValueOnAnyThread()) { DebugDrawBackstops           (); }
	if (ChaosClothingSimulationConsoleVariables::CVarDebugBackstopDistances   .GetValueOnAnyThread()) { DebugDrawBackstopDistances   (); }
	if (ChaosClothingSimulationConsoleVariables::CVarDebugMaxDistances        .GetValueOnAnyThread()) { DebugDrawMaxDistances        (); }
	if (ChaosClothingSimulationConsoleVariables::CVarDebugAnimDrive           .GetValueOnAnyThread()) { DebugDrawAnimDrive           (); }
	if (ChaosClothingSimulationConsoleVariables::CVarDebugBendingConstraint   .GetValueOnAnyThread()) { DebugDrawBendingConstraint   (); }
	if (ChaosClothingSimulationConsoleVariables::CVarDebugLongRangeConstraint .GetValueOnAnyThread()) { DebugDrawLongRangeConstraint (); }
	if (ChaosClothingSimulationConsoleVariables::CVarDebugWindForces          .GetValueOnAnyThread()) { DebugDrawWindForces          (); }
#endif  // #if CHAOS_DEBUG_DRAW
}

void FClothingSimulation::GetSimulationData(
	TMap<int32, FClothSimulData>& OutData,
	USkeletalMeshComponent* InOwnerComponent,
	USkinnedMeshComponent* InOverrideComponent) const
{
	SCOPE_CYCLE_COUNTER(STAT_ChaosClothGetSimulationData);

	if (!Cloths.Num() || !InOwnerComponent)
	{
		OutData.Reset();
		return;
	}

	// Reset map when new cloths have appeared
	if (OutData.Num() != Cloths.Num())
	{
		OutData.Reset();
	}

	// Get the solver's local space
	const TVector<float, 3>& LocalSpaceLocation = Solver->GetLocalSpaceLocation();

	// Retrieve the component transforms
	const FTransform& OwnerTransform = InOwnerComponent->GetComponentTransform();
	const TArray<FTransform>& ComponentSpaceTransforms = InOverrideComponent ? InOverrideComponent->GetComponentSpaceTransforms() : InOwnerComponent->GetComponentSpaceTransforms();

	// Set the simulation data for each of the cloths
	for (const TUniquePtr<FClothingSimulationCloth>& Cloth : Cloths)
	{
		const int32 AssetIndex = Cloth->GetGroupId();
		FClothSimulData& Data = OutData.FindOrAdd(AssetIndex);

		if (Cloth->GetLODIndex(Solver.Get()) == INDEX_NONE || Cloth->GetOffset(Solver.Get()) == INDEX_NONE)
		{
			continue;
		}

		// Get the reference bone index for this cloth
		const int32 ReferenceBoneIndex = Cloth->GetReferenceBoneIndex();
		if (!ComponentSpaceTransforms.IsValidIndex(ReferenceBoneIndex))
		{
			UE_LOG(LogSkeletalMesh, Warning, TEXT("Failed to write back clothing simulation data for component % as bone transforms are invalid."), *InOwnerComponent->GetName());
			OutData.Reset();
			return;
		}

		// Get the reference transform used in the current animation pose
		FTransform ReferenceBoneTransform = ComponentSpaceTransforms[ReferenceBoneIndex];
		ReferenceBoneTransform *= OwnerTransform;
		ReferenceBoneTransform.SetScale3D(FVector(1.0f));  // Scale is already baked in the cloth mesh

		// Set the world space transform to be this cloth's reference bone
		Data.Transform = ReferenceBoneTransform;
		Data.ComponentRelativeTransform = ReferenceBoneTransform.GetRelativeTransform(OwnerTransform);

		// Retrieve the last reference space transform used for this cloth
		// Note: This won't necessary match the current bone reference transform when the simulation is paused,
		//       and still allows for the correct positioning of the sim data while the component is animated.
		const TRigidTransform<float, 3>& ReferenceSpaceTransform = Cloth->GetReferenceSpaceTransform();

		// Copy positions and normals
		Data.Positions = Cloth->GetParticlePositions(Solver.Get());
		Data.Normals = Cloth->GetParticleNormals(Solver.Get());

		// Transform into the cloth reference simulation space used at the time of simulation
		if (bChaos_GetSimData_ISPC_Enabled)
		{
#if INTEL_ISPC
			ispc::GetClothingSimulationData(
				(ispc::FVector*)Data.Positions.GetData(),
				(ispc::FVector*)Data.Normals.GetData(),
				(ispc::FTransform&)ReferenceSpaceTransform,
				(ispc::FVector&)LocalSpaceLocation,
				Data.Positions.Num());
#endif
		}
		else
		{
			for (int32 Index = 0; Index < Data.Positions.Num(); ++Index)
			{
				Data.Positions[Index] = ReferenceSpaceTransform.InverseTransformPosition(Data.Positions[Index] + LocalSpaceLocation);  // Move into world space first
				Data.Normals[Index] = ReferenceSpaceTransform.InverseTransformVector(-Data.Normals[Index]);  // Normals are inverted due to how barycentric coordinates are calculated (see GetPointBaryAndDist in ClothingMeshUtils.cpp)
			}
		}
	}
}

FBoxSphereBounds FClothingSimulation::GetBounds(const USkeletalMeshComponent* InOwnerComponent) const
{
	check(Solver);
	const FBoxSphereBounds Bounds = Solver->CalculateBounds();

	if (InOwnerComponent)
	{
		// Return local bounds
		return Bounds.TransformBy(InOwnerComponent->GetComponentTransform().Inverse());
	}
	return Bounds;
}

void FClothingSimulation::AddExternalCollisions(const FClothCollisionData& InData)
{
	ExternalCollisionData.Append(InData);
}

void FClothingSimulation::ClearExternalCollisions()
{
	ExternalCollisionData.Reset();
}

void FClothingSimulation::GetCollisions(FClothCollisionData& OutCollisions, bool bIncludeExternal) const
{
	// This code only gathers old apex collisions that don't appear in the physics mesh
	// It is also never called with bIncludeExternal = true 
	// but the collisions are then added untransformed and added as external
	// This function is bound to be deprecated at some point

	OutCollisions.Reset();

	// Add internal asset collisions
	for (const TUniquePtr<FClothingSimulationCloth>& Cloth : Cloths)
	{
<<<<<<< HEAD
		if (Asset)
		{
			const FClothLODDataCommon& ClothLodData = Asset->LodData[0];
			OutCollisions.Append(ClothLodData.CollisionData);
=======
		for (const FClothingSimulationCollider* const Collider : Cloth->GetColliders())
		{
			OutCollisions.Append(Collider->GetCollisionData(Solver.Get(), Cloth.Get()));
>>>>>>> 24776ab6
		}
	}

	// Add external asset collisions
	if (bIncludeExternal)
	{
		OutCollisions.Append(ExternalCollisionData);
	}

	UE_LOG(LogChaosCloth, VeryVerbose, TEXT("GetCollisions returned collisions: %d spheres, %d capsules, %d convexes, %d boxes."), OutCollisions.Spheres.Num() - 2 * OutCollisions.SphereConnections.Num(), OutCollisions.SphereConnections.Num(), OutCollisions.Convexes.Num(), OutCollisions.Boxes.Num());
}

void FClothingSimulation::RefreshClothConfig(const IClothingSimulationContext* InContext)
{
	UpdateSimulationFromSharedSimConfig();

	// Update new space location
	const FClothingSimulationContext* const Context = static_cast<const FClothingSimulationContext*>(InContext);
	static const bool bReset = true;
	Solver->SetLocalSpaceLocation(bUseLocalSpaceSimulation ? Context->ComponentToWorld.GetLocation() : TVector<float, 3>(0.f), bReset);

	// Reset stats
	ResetStats();

	// Clear all cloths from the solver
	Solver->RemoveCloths();

	// Recreate all cloths
	for (TUniquePtr<FClothingSimulationCloth>& Cloth : Cloths)
	{
		FClothingSimulationMesh* const Mesh = Cloth->GetMesh();
		TArray<FClothingSimulationCollider*> ClothColliders = Cloth->GetColliders();
		const uint32 GroupId = Cloth->GetGroupId();
		const UChaosClothConfig* const ClothConfig = Mesh->GetAsset()->GetClothConfig<UChaosClothConfig>();

		AnimDriveSpringStiffness = ClothConfig->AnimDriveSpringStiffness;
		Cloth = MakeUnique<FClothingSimulationCloth>(
			Mesh,
			MoveTemp(ClothColliders),
			GroupId,
			(FClothingSimulationCloth::EMassMode)ClothConfig->MassMode,
			ClothConfig->GetMassValue(),
			ClothConfig->MinPerParticleMass,
			ClothConfig->EdgeStiffness,
			ClothConfig->BendingStiffness,
			ClothConfig->bUseBendingElements,
			ClothConfig->AreaStiffness,
			ClothConfig->VolumeStiffness,
			ClothConfig->bUseThinShellVolumeConstraints,
			ClothConfig->StrainLimitingStiffness,
			ClothConfig->LimitScale,
			(FClothingSimulationCloth::ETetherMode)ClothConfig->TetherMode,
			/*MaxDistancesMultiplier =*/ 1.f,  // Animatable
			AnimDriveSpringStiffness,  // Animatable
			ClothConfig->ShapeTargetStiffness,
			/*bUseXPBDConstraints =*/ false,  // Experimental
			ClothConfig->GravityScale,
			ClothConfig->bUseGravityOverride,
			ClothConfig->Gravity,
			ClothConfig->LinearVelocityScale,
			ClothConfig->AngularVelocityScale,
			ClothConfig->DragCoefficient,
			ClothConfig->LiftCoefficient,
			ClothConfig->bUsePointBasedWindModel,
			ClothConfig->DampingCoefficient,
			ClothConfig->CollisionThickness,
			ClothConfig->FrictionCoefficient,
			ClothConfig->bUseSelfCollisions,
			ClothConfig->SelfCollisionThickness,
			ClothConfig->bUseLegacyBackstop,
			/*bUseLODIndexOverride =*/ false,
			/*LODIndexOverride =*/ INDEX_NONE);

		// Re-add cloth to the solver
		Solver->AddCloth(Cloth.Get());

		// Update stats
		UpdateStats(Cloth.Get());
	}
	UE_LOG(LogChaosCloth, VeryVerbose, TEXT("RefreshClothConfig, all constraints and self-collisions have been updated for all clothing assets and LODs."));
}

void FClothingSimulation::RefreshPhysicsAsset()
{
	// A collider update cannot be re-triggered for now, refresh all cloths from the solver instead
	Solver->RefreshCloths();

	UE_LOG(LogChaosCloth, VeryVerbose, TEXT("RefreshPhysicsAsset, all collisions have been re-added for all clothing assets"));
}

void FClothingSimulation::SetAnimDriveSpringStiffness(float InAnimDriveSpringStiffness)
{
	AnimDriveSpringStiffness = InAnimDriveSpringStiffness;
}

void FClothingSimulation::SetGravityOverride(const FVector& InGravityOverride)
{
	bUseGravityOverride = true;
	GravityOverride = InGravityOverride;
}

void FClothingSimulation::DisableGravityOverride()
{
	bUseGravityOverride = false;
}

#if WITH_EDITOR
void FClothingSimulation::AddReferencedObjects(FReferenceCollector& Collector)
{
	Collector.AddReferencedObject(DebugClothMaterial);
}

void FClothingSimulation::DebugDrawPhysMeshShaded(FPrimitiveDrawInterface* PDI) const
{
	if (!DebugClothMaterial)
	{
		return;
	}

	FDynamicMeshBuilder MeshBuilder(PDI->View->GetFeatureLevel());
	int32 VertexIndex = 0;

	for (const FClothingSimulationCloth* const Cloth : Solver->GetCloths())
	{
		const int32 Offset = Cloth->GetOffset(Solver.Get());
		if (Offset == INDEX_NONE)
		{
<<<<<<< HEAD
			if (const UChaosClothConfig* const ChaosClothConfig = Asset->GetClothConfig<UChaosClothConfig>())
			{
				check(Asset->GetNumLods() > 0);
				const FClothPhysicalMeshData& PhysMesh = Asset->LodData[0].PhysicalMeshData;
=======
			continue;
		}

		const TConstArrayView<TVector<int32, 3>> Elements = Cloth->GetTriangleMesh(Solver.Get()).GetElements();
		const TConstArrayView<TVector<float, 3>> Positions = Cloth->GetParticlePositions(Solver.Get());
		const TConstArrayView<float> InvMasses = Cloth->GetParticleInvMasses(Solver.Get());
		check(InvMasses.Num() == Positions.Num());

		for (int32 ElementIndex = 0; ElementIndex < Elements.Num(); ++ElementIndex, VertexIndex += 3)
		{
			const TVector<int32, 3>& Element = Elements[ElementIndex];

			const FVector Pos0 = Positions[Element.X - Offset]; // TODO: Triangle Mesh shouldn't really be solver dependent (ie not use an offset)
			const FVector Pos1 = Positions[Element.Y - Offset];
			const FVector Pos2 = Positions[Element.Z - Offset];

			const FVector Normal = FVector::CrossProduct(Pos2 - Pos0, Pos1 - Pos0).GetSafeNormal();
			const FVector Tangent = ((Pos1 + Pos2) * 0.5f - Pos0).GetSafeNormal();

			const bool bIsKinematic0 = (InvMasses[Element.X - Offset] == 0.f);
			const bool bIsKinematic1 = (InvMasses[Element.Y - Offset] == 0.f);
			const bool bIsKinematic2 = (InvMasses[Element.Z - Offset] == 0.f);

			MeshBuilder.AddVertex(FDynamicMeshVertex(Pos0, Tangent, Normal, FVector2D(0.f, 0.f), bIsKinematic0 ? FColor::Purple : FColor::White));
			MeshBuilder.AddVertex(FDynamicMeshVertex(Pos1, Tangent, Normal, FVector2D(0.f, 1.f), bIsKinematic1 ? FColor::Purple : FColor::White));
			MeshBuilder.AddVertex(FDynamicMeshVertex(Pos2, Tangent, Normal, FVector2D(1.f, 1.f), bIsKinematic2 ? FColor::Purple : FColor::White));
			MeshBuilder.AddTriangle(VertexIndex, VertexIndex + 1, VertexIndex + 2);
		}
	}
>>>>>>> 24776ab6

	FMatrix LocalSimSpaceToWorld(FMatrix::Identity);
	LocalSimSpaceToWorld.SetOrigin(Solver->GetLocalSpaceLocation());
	MeshBuilder.Draw(PDI, LocalSimSpaceToWorld, DebugClothMaterial->GetRenderProxy(), SDPG_World, false, false);
}

static void DrawText(FCanvas* Canvas, const FSceneView* SceneView, const FVector& Pos, const FText& Text, const FLinearColor& Color)
{
	FVector2D PixelLocation;
	if (SceneView->WorldToPixel(Pos, PixelLocation))
	{
		FCanvasTextItem TextItem(PixelLocation, Text, GEngine->GetSmallFont(), Color);
		TextItem.Scale = FVector2D::UnitVector;
		TextItem.EnableShadow(FLinearColor::Black);
		TextItem.Draw(Canvas);
	}
}

void FClothingSimulation::DebugDrawParticleIndices(FCanvas* Canvas, const FSceneView* SceneView) const
{
	static const FLinearColor DynamicColor = FColor::White;
	static const FLinearColor KinematicColor = FColor::Purple;

	const TVector<float, 3>& LocalSpaceLocation = Solver->GetLocalSpaceLocation();

	for (const FClothingSimulationCloth* const Cloth : Solver->GetCloths())
	{
		const int32 Offset = Cloth->GetOffset(Solver.Get());
		if (Offset == INDEX_NONE)
		{
			continue;
		}

		const TConstArrayView<TVector<float, 3>> Positions = Cloth->GetParticlePositions(Solver.Get());
		const TConstArrayView<float> InvMasses = Cloth->GetParticleInvMasses(Solver.Get());
		check(InvMasses.Num() == Positions.Num());

		for (int32 Index = 0; Index < Positions.Num(); ++Index)
		{
			const FVector Position = LocalSpaceLocation + Positions[Index];

			const FText Text = FText::AsNumber(Offset + Index);
			DrawText(Canvas, SceneView, Position, Text, InvMasses[Index] == 0.f ? KinematicColor : DynamicColor);
		}
	}
}

void FClothingSimulation::DebugDrawElementIndices(FCanvas* Canvas, const FSceneView* SceneView) const
{
	static const FLinearColor DynamicColor = FColor::White;
	static const FLinearColor KinematicColor = FColor::Purple;

	const TVector<float, 3>& LocalSpaceLocation = Solver->GetLocalSpaceLocation();

	for (const FClothingSimulationCloth* const Cloth : Solver->GetCloths())
	{
		const int32 Offset = Cloth->GetOffset(Solver.Get());
		if (Offset == INDEX_NONE)
		{
			continue;
		}

		const TArray<TVector<int32, 3>>& Elements = Cloth->GetTriangleMesh(Solver.Get()).GetElements();
		const TConstArrayView<TVector<float, 3>> Positions = Cloth->GetParticlePositions(Solver.Get());
		const TConstArrayView<float> InvMasses = Cloth->GetParticleInvMasses(Solver.Get());
		check(InvMasses.Num() == Positions.Num());

		for (int32 Index = 0; Index < Elements.Num(); ++Index)
		{
			const TVector<int32, 3>& Element = Elements[Index];
			const FVector Position = LocalSpaceLocation + (Positions[Element[0]] + Positions[Element[1]] + Positions[Element[2]]) / 3.f;

			const FLinearColor& Color = (InvMasses[Element[0]] == 0.f && InvMasses[Element[1]] == 0.f && InvMasses[Element[2]] == 0.f) ? KinematicColor : DynamicColor;
			const FText Text = FText::AsNumber(Index);
			DrawText(Canvas, SceneView, Position, Text, Color);
		}
	}
}

void FClothingSimulation::DebugDrawMaxDistanceValues(FCanvas* Canvas, const FSceneView* SceneView) const
{
	static const FLinearColor DynamicColor = FColor::White;
	static const FLinearColor KinematicColor = FColor::Purple;

	FNumberFormattingOptions NumberFormattingOptions;
	NumberFormattingOptions.AlwaysSign = false;
	NumberFormattingOptions.UseGrouping = false;
	NumberFormattingOptions.RoundingMode = ERoundingMode::HalfFromZero;
	NumberFormattingOptions.MinimumIntegralDigits = 1;
	NumberFormattingOptions.MaximumIntegralDigits = 6;
	NumberFormattingOptions.MinimumFractionalDigits = 2;
	NumberFormattingOptions.MaximumFractionalDigits = 2;

	const TVector<float, 3>& LocalSpaceLocation = Solver->GetLocalSpaceLocation();

	for (const FClothingSimulationCloth* const Cloth : Solver->GetCloths())
	{
		const int32 Offset = Cloth->GetOffset(Solver.Get());
		if (Offset == INDEX_NONE)
		{
			continue;
		}

		const TConstArrayView<float>& MaxDistances = Cloth->GetWeightMaps(Solver.Get())[(int32)EChaosWeightMapTarget::MaxDistance];
		if (!MaxDistances.Num())
		{
			continue;
		}

		const TConstArrayView<TVector<float, 3>> Positions = Cloth->GetAnimationPositions(Solver.Get());
		const TConstArrayView<float> InvMasses = Cloth->GetParticleInvMasses(Solver.Get());
		check(MaxDistances.Num() == Positions.Num());
		check(MaxDistances.Num() == InvMasses.Num());

		for (int32 Index = 0; Index < MaxDistances.Num(); ++Index)
		{
			const float MaxDistance = MaxDistances[Index];
			const FVector Position = LocalSpaceLocation + Positions[Index];

			const FText Text = FText::AsNumber(MaxDistance, &NumberFormattingOptions);
			DrawText(Canvas, SceneView, Position, Text, InvMasses[Index] == 0.f ? KinematicColor : DynamicColor);
		}
	}
}
#endif  // #if WITH_EDITOR

#if WITH_EDITOR || CHAOS_DEBUG_DRAW
static void DrawPoint(FPrimitiveDrawInterface* PDI, const FVector& Pos, const FLinearColor& Color, UMaterial* DebugClothMaterialVertex)  // Use color or material
{
#if CHAOS_DEBUG_DRAW
	if (!PDI)
	{
		FDebugDrawQueue::GetInstance().DrawDebugPoint(Pos, Color.ToFColor(true), false, KINDA_SMALL_NUMBER, SDPG_Foreground, 1.f);
		return;
	}
#endif
#if WITH_EDITOR
	const FMatrix& ViewMatrix = PDI->View->ViewMatrices.GetViewMatrix();
	const FVector XAxis = ViewMatrix.GetColumn(0); // Just using transpose here (orthogonal transform assumed)
	const FVector YAxis = ViewMatrix.GetColumn(1);
	DrawDisc(PDI, Pos, XAxis, YAxis, FColor::White, 0.2f, 10, DebugClothMaterialVertex->GetRenderProxy(), SDPG_World);
#endif
}

static void DrawLine(FPrimitiveDrawInterface* PDI, const FVector& Pos0, const FVector& Pos1, const FLinearColor& Color)
{
#if CHAOS_DEBUG_DRAW
	if (!PDI)
	{
		FDebugDrawQueue::GetInstance().DrawDebugLine(Pos0, Pos1, Color.ToFColor(true), false, KINDA_SMALL_NUMBER, SDPG_Foreground, 0.f);
		return;
	}
#endif
#if WITH_EDITOR
	PDI->DrawLine(Pos0, Pos1, Color, SDPG_World, 0.0f, 0.001f);
#endif
}

static void DrawArc(FPrimitiveDrawInterface* PDI, const FVector& Base, const FVector& X, const FVector& Y, float MinAngle, float MaxAngle, float Radius, const FLinearColor& Color)
{
	static const int32 Sections = 10;
	const float AngleStep = FMath::DegreesToRadians((MaxAngle - MinAngle) / (float)Sections);
	float CurrentAngle = FMath::DegreesToRadians(MinAngle);
	FVector LastVertex = Base + Radius * (FMath::Cos(CurrentAngle) * X + FMath::Sin(CurrentAngle) * Y);

	for(int32 i = 0; i < Sections; i++)
	{
		CurrentAngle += AngleStep;
		const FVector ThisVertex = Base + Radius * (FMath::Cos(CurrentAngle) * X + FMath::Sin(CurrentAngle) * Y);
		DrawLine(PDI, LastVertex, ThisVertex, Color);
		LastVertex = ThisVertex;
	}
}

static void DrawSphere(FPrimitiveDrawInterface* PDI, const TSphere<float, 3>& Sphere, const FQuat& Rotation, const FVector& Position, const FLinearColor& Color)
{
	const float Radius = Sphere.GetRadius();
	const TVector<float, 3> Center = Position + Rotation.RotateVector(Sphere.GetCenter());
#if CHAOS_DEBUG_DRAW
	if (!PDI)
	{
		FDebugDrawQueue::GetInstance().DrawDebugSphere(Center, Radius, 12, Color.ToFColor(true), false, KINDA_SMALL_NUMBER, SDPG_Foreground, 0.f);
		return;
	}
#endif
#if WITH_EDITOR
	const FTransform Transform(Rotation, Center);
	DrawWireSphere(PDI, Transform, Color, Radius, 12, SDPG_World, 0.0f, 0.001f, false);
#endif
}

static void DrawBox(FPrimitiveDrawInterface* PDI, const FAABB3& Box, const FQuat& Rotation, const FVector& Position, const FLinearColor& Color)
{
#if CHAOS_DEBUG_DRAW
	if (!PDI)
	{
		const TVector<float, 3> Center = Position + Rotation.RotateVector(Box.GetCenter());
		FDebugDrawQueue::GetInstance().DrawDebugBox(Center, Box.Extents() * 0.5f, Rotation, Color.ToFColor(true), false, KINDA_SMALL_NUMBER, SDPG_Foreground, 0.f);
		return;
	}
#endif
#if WITH_EDITOR
	const FMatrix BoxToWorld = FTransform(Rotation, Position).ToMatrixNoScale();
	DrawWireBox(PDI, BoxToWorld, FBox(Box.Min(), Box.Max()), Color, SDPG_World, 0.0f, 0.001f, false);
#endif
}

static void DrawCapsule(FPrimitiveDrawInterface* PDI, const TCapsule<float>& Capsule, const FQuat& Rotation, const FVector& Position, const FLinearColor& Color)
{
	const float Radius = Capsule.GetRadius();
	const float HalfHeight = Capsule.GetHeight() * 0.5f + Radius;
	const TVector<float, 3> Center = Position + Rotation.RotateVector(Capsule.GetCenter());
#if CHAOS_DEBUG_DRAW
	if (!PDI)
	{
		const FQuat Orientation = FQuat::FindBetweenNormals(TVector<float, 3>::UpVector, Capsule.GetAxis());
		FDebugDrawQueue::GetInstance().DrawDebugCapsule(Center, HalfHeight, Radius, Rotation * Orientation, Color.ToFColor(true), false, KINDA_SMALL_NUMBER, SDPG_Foreground, 0.f);
		return;
	}
#endif
#if WITH_EDITOR
	const TVector<float, 3> Up = Capsule.GetAxis();
	TVector<float, 3> Forward, Right;
	Up.FindBestAxisVectors(Forward, Right);
	const FVector X = Rotation.RotateVector(Forward);
	const FVector Y = Rotation.RotateVector(Right);
	const FVector Z = Rotation.RotateVector(Up);
	DrawWireCapsule(PDI, Center, X, Y, Z, Color, Radius, HalfHeight, 12, SDPG_World, 0.0f, 0.001f, false);
#endif
}

static void DrawTaperedCylinder(FPrimitiveDrawInterface* PDI, const TTaperedCylinder<float>& TaperedCylinder, const FQuat& Rotation, const FVector& Position, const FLinearColor& Color)
{
	const float HalfHeight = TaperedCylinder.GetHeight() * 0.5f;
	const float Radius1 = TaperedCylinder.GetRadius1();
	const float Radius2 = TaperedCylinder.GetRadius2();
	const FVector Position1 = Position + Rotation.RotateVector(TaperedCylinder.GetX1());
	const FVector Position2 = Position + Rotation.RotateVector(TaperedCylinder.GetX2());
	const FQuat Q = (Position2 - Position1).ToOrientationQuat();
	const FVector I = Q.GetRightVector();
	const FVector J = Q.GetUpVector();

	static const int32 NumSides = 12;
	static const float	AngleDelta = 2.0f * PI / NumSides;
	FVector	LastVertex1 = Position1 + I * Radius1;
	FVector	LastVertex2 = Position2 + I * Radius2;

	for (int32 SideIndex = 1; SideIndex <= NumSides; ++SideIndex)
	{
		const float Angle = AngleDelta * float(SideIndex);
		const FVector ArcPos = I * FMath::Cos(Angle) + J * FMath::Sin(Angle);
		const FVector Vertex1 = Position1 + ArcPos * Radius1;
		const FVector Vertex2 = Position2 + ArcPos * Radius2;

		DrawLine(PDI, LastVertex1, Vertex1, Color);
		DrawLine(PDI, LastVertex2, Vertex2, Color);
		DrawLine(PDI, LastVertex1, LastVertex2, Color);

		LastVertex1 = Vertex1;
		LastVertex2 = Vertex2;
	}
}

static void DrawConvex(FPrimitiveDrawInterface* PDI, const FConvex& Convex, const FQuat& Rotation, const FVector& Position, const FLinearColor& Color)
{
	const TArray<TPlaneConcrete<float, 3>>& Planes = Convex.GetFaces();
	for (int32 PlaneIndex1 = 0; PlaneIndex1 < Planes.Num(); ++PlaneIndex1)
	{
		const TPlaneConcrete<float, 3>& Plane1 = Planes[PlaneIndex1];

		for (int32 PlaneIndex2 = PlaneIndex1 + 1; PlaneIndex2 < Planes.Num(); ++PlaneIndex2)
		{
			const TPlaneConcrete<float, 3>& Plane2 = Planes[PlaneIndex2];

			// Find the two surface points that belong to both Plane1 and Plane2
			uint32 ParticleIndex1 = INDEX_NONE;

			const TParticles<float, 3>& SurfaceParticles = Convex.GetSurfaceParticles();
			for (uint32 ParticleIndex = 0; ParticleIndex < SurfaceParticles.Size(); ++ParticleIndex)
			{
				const TVector<float, 3>& X = SurfaceParticles.X(ParticleIndex);

				if (FMath::Square(Plane1.SignedDistance(X)) < KINDA_SMALL_NUMBER && 
					FMath::Square(Plane2.SignedDistance(X)) < KINDA_SMALL_NUMBER)
				{
					if (ParticleIndex1 != INDEX_NONE)
					{
						const TVector<float, 3>& X1 = SurfaceParticles.X(ParticleIndex1);
						const FVector Position1 = Position + Rotation.RotateVector(X1);
						const FVector Position2 = Position + Rotation.RotateVector(X);
						DrawLine(PDI, Position1, Position2, Color);
						break;
					}
					ParticleIndex1 = ParticleIndex;
				}
			}
		}
	}
}

static void DrawCoordinateSystem(FPrimitiveDrawInterface* PDI, const FQuat& Rotation, const FVector& Position)
{
	const FVector X = Rotation.RotateVector(FVector::ForwardVector) * 10.f;
	const FVector Y = Rotation.RotateVector(FVector::RightVector) * 10.f;
	const FVector Z = Rotation.RotateVector(FVector::UpVector) * 10.f;

	DrawLine(PDI, Position, Position + X, FLinearColor::Red);
	DrawLine(PDI, Position, Position + Y, FLinearColor::Green);
	DrawLine(PDI, Position, Position + Z, FLinearColor::Blue);
}

#if CHAOS_DEBUG_DRAW
void FClothingSimulation::DebugDrawBounds() const
{
	check(Solver);

	// Calculate World space bounds
	const FBoxSphereBounds Bounds = Solver->CalculateBounds();

	// Draw bounds
	DrawBox(nullptr, FAABB3(-Bounds.BoxExtent, Bounds.BoxExtent), FQuat::Identity, Bounds.Origin, FLinearColor(FColor::Purple));
	DrawSphere(nullptr, TSphere<float, 3>(FVector::ZeroVector, Bounds.SphereRadius), FQuat::Identity, Bounds.Origin, FLinearColor(FColor::Orange));

	// Draw individual cloth bounds
	static const FLinearColor Color = FLinearColor(FColor::Purple).Desaturate(0.5);
	for (const TUniquePtr<FClothingSimulationCloth>& Cloth : Cloths)
	{
		if (Cloth->GetOffset(Solver.Get()) == INDEX_NONE)
		{
			continue;
		}

		const FAABB3 BoundingBox = Cloth->CalculateBoundingBox(Solver.Get());
		DrawBox(nullptr, BoundingBox, FQuat::Identity, Bounds.Origin, Color);
	}
}

void FClothingSimulation::DebugDrawGravity() const
{
	check(Solver);

	// Draw gravity
	for (const FClothingSimulationCloth* const Cloth : Solver->GetCloths())
	{
		if (Cloth->GetOffset(Solver.Get()) == INDEX_NONE)
		{
			continue;
		}

		const TAABB<float, 3> Bounds = Cloth->CalculateBoundingBox(Solver.Get());

		const FVector Pos0 = Bounds.Center();
		const FVector Pos1 = Pos0 + Cloth->GetGravity(Solver.Get());
		DrawLine(nullptr, Pos0, Pos1, FLinearColor::Red);
	}
}
#endif  // #if CHAOS_DEBUG_DRAW

void FClothingSimulation::DebugDrawPhysMeshWired(FPrimitiveDrawInterface* PDI) const
{
	static const FLinearColor DynamicColor = FColor::White;
	static const FLinearColor KinematicColor = FColor::Purple;

	const TVector<float, 3>& LocalSpaceLocation = Solver->GetLocalSpaceLocation();

	for (const FClothingSimulationCloth* const Cloth : Solver->GetCloths())
	{
		const int32 Offset = Cloth->GetOffset(Solver.Get());
		if (Offset == INDEX_NONE)
		{
			continue;
		}

		const TConstArrayView<TVector<int32, 3>> Elements = Cloth->GetTriangleMesh(Solver.Get()).GetElements();
		const TConstArrayView<TVector<float, 3>> Positions = Cloth->GetParticlePositions(Solver.Get());
		const TConstArrayView<float> InvMasses = Cloth->GetParticleInvMasses(Solver.Get());
		check(InvMasses.Num() == Positions.Num());

		for (int32 ElementIndex = 0; ElementIndex < Elements.Num(); ++ElementIndex)
		{
			const auto& Element = Elements[ElementIndex];

			const FVector Pos0 = LocalSpaceLocation + Positions[Element.X - Offset]; // TODO: Triangle Mesh shouldn't really be solver dependent (ie not use an offset)
			const FVector Pos1 = LocalSpaceLocation + Positions[Element.Y - Offset];
			const FVector Pos2 = LocalSpaceLocation + Positions[Element.Z - Offset];

			const bool bIsKinematic0 = (InvMasses[Element.X - Offset] == 0.f);
			const bool bIsKinematic1 = (InvMasses[Element.Y - Offset] == 0.f);
			const bool bIsKinematic2 = (InvMasses[Element.Z - Offset] == 0.f);

			DrawLine(PDI, Pos0, Pos1, bIsKinematic0 && bIsKinematic1 ? KinematicColor : DynamicColor);
			DrawLine(PDI, Pos1, Pos2, bIsKinematic1 && bIsKinematic2 ? KinematicColor : DynamicColor);
			DrawLine(PDI, Pos2, Pos0, bIsKinematic2 && bIsKinematic0 ? KinematicColor : DynamicColor);
		}
	}
}

void FClothingSimulation::DebugDrawAnimMeshWired(FPrimitiveDrawInterface* PDI) const
{
	static const FLinearColor DynamicColor = FColor::White;
	static const FLinearColor KinematicColor = FColor::Purple;

	const TVector<float, 3>& LocalSpaceLocation = Solver->GetLocalSpaceLocation();

	for (const FClothingSimulationCloth* const Cloth : Solver->GetCloths())
	{
		const int32 Offset = Cloth->GetOffset(Solver.Get());
		if (Offset == INDEX_NONE)
		{
			continue;
		}

		const TConstArrayView<TVector<int32, 3>> Elements = Cloth->GetTriangleMesh(Solver.Get()).GetElements();
		const TConstArrayView<TVector<float, 3>> Positions = Cloth->GetAnimationPositions(Solver.Get());
		const TConstArrayView<float> InvMasses = Cloth->GetParticleInvMasses(Solver.Get());
		check(InvMasses.Num() == Positions.Num());

		for (int32 ElementIndex = 0; ElementIndex < Elements.Num(); ++ElementIndex)
		{
			const auto& Element = Elements[ElementIndex];

			const FVector Pos0 = LocalSpaceLocation + Positions[Element.X - Offset]; // TODO: Triangle Mesh shouldn't really be solver dependent (ie not use an offset)
			const FVector Pos1 = LocalSpaceLocation + Positions[Element.Y - Offset];
			const FVector Pos2 = LocalSpaceLocation + Positions[Element.Z - Offset];

			const bool bIsKinematic0 = (InvMasses[Element.X - Offset] == 0.f);
			const bool bIsKinematic1 = (InvMasses[Element.Y - Offset] == 0.f);
			const bool bIsKinematic2 = (InvMasses[Element.Z - Offset] == 0.f);

			DrawLine(PDI, Pos0, Pos1, bIsKinematic0 && bIsKinematic1 ? KinematicColor : DynamicColor);
			DrawLine(PDI, Pos1, Pos2, bIsKinematic1 && bIsKinematic2 ? KinematicColor : DynamicColor);
			DrawLine(PDI, Pos2, Pos0, bIsKinematic2 && bIsKinematic0 ? KinematicColor : DynamicColor);
		}
	}
}

void FClothingSimulation::DebugDrawPointNormals(FPrimitiveDrawInterface* PDI) const
{
	check(Solver);
	const TVector<float, 3>& LocalSpaceLocation = Solver->GetLocalSpaceLocation();

	for (const FClothingSimulationCloth* const Cloth : Solver->GetCloths())
	{
		const int32 Offset = Cloth->GetOffset(Solver.Get());
		if (Offset == INDEX_NONE)
		{
			continue;
		}

		const TConstArrayView<TVector<float, 3>> Positions = Cloth->GetParticlePositions(Solver.Get());
		const TConstArrayView<TVector<float, 3>> Normals = Cloth->GetParticleNormals(Solver.Get());
		check(Normals.Num() == Positions.Num());

		for (int32 Index = 0; Index < Positions.Num(); ++Index)
		{
			const FVector Pos0 = LocalSpaceLocation + Positions[Index];
			const FVector Pos1 = Pos0 + Normals[Index] * 20.f;

			DrawLine(PDI, Pos0, Pos1, FLinearColor::White);
		}
	}
}

void FClothingSimulation::DebugDrawInversedPointNormals(FPrimitiveDrawInterface* PDI) const
{
	check(Solver);
	const TVector<float, 3>& LocalSpaceLocation = Solver->GetLocalSpaceLocation();

	for (const FClothingSimulationCloth* const Cloth : Solver->GetCloths())
	{
		const int32 Offset = Cloth->GetOffset(Solver.Get());
		if (Offset == INDEX_NONE)
		{
			continue;
		}

		const TConstArrayView<TVector<float, 3>> Positions = Cloth->GetParticlePositions(Solver.Get());
		const TConstArrayView<TVector<float, 3>> Normals = Cloth->GetParticleNormals(Solver.Get());

		for (int32 Index = 0; Index < Positions.Num(); ++Index)
		{
			const FVector Pos0 = LocalSpaceLocation + Positions[Index];
			const FVector Pos1 = Pos0 - Normals[Index] * 20.f;

			DrawLine(PDI, Pos0, Pos1, FLinearColor::White);
		}
	}
}

void FClothingSimulation::DebugDrawCollision(FPrimitiveDrawInterface* PDI) const
{
	check(Solver);
	auto DrawCollision =
		[this, PDI](const FClothingSimulationCollider* Collider, const FClothingSimulationCloth* Cloth, FClothingSimulationCollider::ECollisionDataType CollisionDataType)
		{
			static const FLinearColor GlobalColor(FColor::Cyan);
			static const FLinearColor DynamicColor(FColor::Red);
			static const FLinearColor LODsColor(FColor::Silver);

			const FLinearColor Color =
				(CollisionDataType == FClothingSimulationCollider::ECollisionDataType::LODless) ? GlobalColor :
				(CollisionDataType == FClothingSimulationCollider::ECollisionDataType::External) ? DynamicColor : LODsColor;

			const TVector<float, 3>& LocalSpaceLocation = Solver->GetLocalSpaceLocation();

			const TConstArrayView<TUniquePtr<FImplicitObject>> CollisionGeometries = Collider->GetCollisionGeometries(Solver.Get(), Cloth, CollisionDataType);
			const TConstArrayView<TVector<float, 3>> Translations = Collider->GetCollisionTranslations(Solver.Get(), Cloth, CollisionDataType);
			const TConstArrayView<TRotation<float, 3>> Rotations = Collider->GetCollisionRotations(Solver.Get(), Cloth, CollisionDataType);
			check(CollisionGeometries.Num() == Translations.Num());
			check(CollisionGeometries.Num() == Rotations.Num());

			for (int32 Index = 0; Index < CollisionGeometries.Num(); ++Index)
			{
				if (const FImplicitObject* const Object = CollisionGeometries[Index].Get())
				{
					const TVector<float, 3> Position = LocalSpaceLocation + Translations[Index];
					const TRotation<float, 3> & Rotation = Rotations[Index];

					switch (Object->GetType())
					{
					case ImplicitObjectType::Sphere:
						DrawSphere(PDI, Object->GetObjectChecked<TSphere<float, 3>>(), Rotation, Position, Color);
						break;

					case ImplicitObjectType::Box:
						DrawBox(PDI, Object->GetObjectChecked<TBox<float, 3>>().BoundingBox(), Rotation, Position, Color);
						break;

					case ImplicitObjectType::Capsule:
						DrawCapsule(PDI, Object->GetObjectChecked<TCapsule<float>>(), Rotation, Position, Color);
						break;

					case ImplicitObjectType::Union:  // Union only used as collision tapered capsules
						for (const TUniquePtr<FImplicitObject>& SubObjectPtr : Object->GetObjectChecked<FImplicitObjectUnion>().GetObjects())
						{
							if (const FImplicitObject* const SubObject = SubObjectPtr.Get())
							{
								switch (SubObject->GetType())
								{
								case ImplicitObjectType::Sphere:
									DrawSphere(PDI, SubObject->GetObjectChecked<TSphere<float, 3>>(), Rotation, Position, Color);
									break;

								case ImplicitObjectType::TaperedCylinder:
									DrawTaperedCylinder(PDI, SubObject->GetObjectChecked<TTaperedCylinder<float>>(), Rotation, Position, Color);
									break;

								default:
									break;
								}
							}
						}
						break;

					case ImplicitObjectType::Convex:
						DrawConvex(PDI, Object->GetObjectChecked<FConvex>(), Rotation, Position, Color);
						break;

					default:
						DrawCoordinateSystem(PDI, Rotation, Position);  // Draw everything else as a coordinate for now
						break;
					}
				}
			}
		};

	// Draw collisions
	for (const FClothingSimulationCloth* const Cloth : Solver->GetCloths())
	{
		for (const FClothingSimulationCollider* const Collider : Cloth->GetColliders())
		{
			DrawCollision(Collider, Cloth, FClothingSimulationCollider::ECollisionDataType::LODless);
			DrawCollision(Collider, Cloth, FClothingSimulationCollider::ECollisionDataType::External);
			DrawCollision(Collider, Cloth, FClothingSimulationCollider::ECollisionDataType::LODs);
		}
	}
}

void FClothingSimulation::DebugDrawBackstops(FPrimitiveDrawInterface* PDI) const
{
	auto DrawBackstop = [PDI](const FVector& Position, const FVector& Normal, float Radius, const FVector& Axis, const FLinearColor& Color)
	{
		static const float MaxCosAngle = 0.99f;
		if (FMath::Abs(FVector::DotProduct(Normal, Axis)) < MaxCosAngle)
		{
			static const float ArcLength = 5.0f; // Arch length in cm
			const float ArcAngle = 360.0f * ArcLength / FMath::Max((Radius * 2.0f * PI), ArcLength);
			DrawArc(PDI, Position, Normal, FVector::CrossProduct(Axis, Normal).GetSafeNormal(), -ArcAngle / 2.0f, ArcAngle / 2.0f, Radius, Color);
		}
	};

	const TVector<float, 3>& LocalSpaceLocation = Solver->GetLocalSpaceLocation();

	uint8 ColorSeed = 0;

	for (const FClothingSimulationCloth* const Cloth : Solver->GetCloths())
	{
		const int32 Offset = Cloth->GetOffset(Solver.Get());
		if (Offset == INDEX_NONE)
		{
			continue;
		}

		const FClothConstraints& ClothConstraints = Solver->GetClothConstraints(Offset);
		if (const TPBDSphericalBackstopConstraint<float, 3>* const BackstopConstraint = ClothConstraints.GetBackstopConstraints().Get())
		{
			const bool bUseLegacyBackstop = BackstopConstraint->UseLegacyBackstop();
			const TConstArrayView<float>& BackstopDistances = Cloth->GetWeightMaps(Solver.Get())[(int32)EChaosWeightMapTarget::BackstopDistance];
			const TConstArrayView<float>& BackstopRadiuses = Cloth->GetWeightMaps(Solver.Get())[(int32)EChaosWeightMapTarget::BackstopRadius];
			const TConstArrayView<TVector<float, 3>> AnimationPositions = Cloth->GetAnimationPositions(Solver.Get());
			const TConstArrayView<TVector<float, 3>> AnimationNormals = Cloth->GetAnimationNormals(Solver.Get());
			const TConstArrayView<TVector<float, 3>> ParticlePositions = Cloth->GetParticlePositions(Solver.Get());

			for (int32 Index = 0; Index < AnimationPositions.Num(); ++Index)
			{
				ColorSeed += 157;  // Prime number that gives a good spread of colors without getting too similar as a rand might do.
				const FLinearColor ColorLight = FLinearColor::MakeFromHSV8(ColorSeed, 160, 128);
				const FLinearColor ColorDark = FLinearColor::MakeFromHSV8(ColorSeed, 160, 64);

				const float BackstopRadius = BackstopRadiuses[Index] * BackstopConstraint->GetSphereRadiiMultiplier();
				const float BackstopDistance = BackstopDistances[Index];

				const FVector AnimationPosition = LocalSpaceLocation + AnimationPositions[Index];
				const FVector& AnimationNormal = AnimationNormals[Index];

				// Draw a line to show the current distance to the sphere
				const FVector Pos0 = LocalSpaceLocation + AnimationPositions[Index];
				const FVector Pos1 = Pos0 - (bUseLegacyBackstop ? BackstopDistance - BackstopRadius : BackstopDistance) * AnimationNormal;
				const FVector Pos2 = LocalSpaceLocation + ParticlePositions[Index];
				DrawLine(PDI, Pos1, Pos2, ColorLight);

				// Draw the sphere
				if (BackstopRadius > 0.f)
				{
					const FVector Center = Pos0 - (bUseLegacyBackstop ? BackstopDistance : BackstopRadius + BackstopDistance) * AnimationNormal;
					DrawBackstop(Center, AnimationNormal, BackstopRadius, FVector::ForwardVector, ColorDark);
					DrawBackstop(Center, AnimationNormal, BackstopRadius, FVector::UpVector, ColorDark);
					DrawBackstop(Center, AnimationNormal, BackstopRadius, FVector::RightVector, ColorDark);
				}
			}
		}
	}
}

void FClothingSimulation::DebugDrawBackstopDistances(FPrimitiveDrawInterface* PDI) const
{
	const TVector<float, 3>& LocalSpaceLocation = Solver->GetLocalSpaceLocation();

	uint8 ColorSeed = 0;

	for (const FClothingSimulationCloth* const Cloth : Solver->GetCloths())
	{
<<<<<<< HEAD
		const UClothingAssetCommon* const Asset = Assets[Index];
		if (!Asset) { continue; }

		// Get Backstop Distances
		const FClothLODDataCommon& AssetLodData = Asset->LodData[0];
		const FClothPhysicalMeshData& PhysMesh = AssetLodData.PhysicalMeshData;
		const FPointWeightMap& BackstopDistances = PhysMesh.GetWeightMap(EChaosWeightMapTarget::BackstopDistance);
		const FPointWeightMap& BackstopRadiuses = PhysMesh.GetWeightMap(EChaosWeightMapTarget::BackstopRadius);
		if (BackstopDistances.Num() == 0 || BackstopRadiuses.Num() == 0)
=======
		const int32 Offset = Cloth->GetOffset(Solver.Get());
		if (Offset == INDEX_NONE)
>>>>>>> 24776ab6
		{
			continue;
		}

		const FClothConstraints& ClothConstraints = Solver->GetClothConstraints(Offset);
		if (const TPBDSphericalBackstopConstraint<float, 3>* const BackstopConstraint = ClothConstraints.GetBackstopConstraints().Get())
		{
			const bool bUseLegacyBackstop = BackstopConstraint->UseLegacyBackstop();
			const TConstArrayView<float>& BackstopDistances = Cloth->GetWeightMaps(Solver.Get())[(int32)EChaosWeightMapTarget::BackstopDistance];
			const TConstArrayView<float>& BackstopRadiuses = Cloth->GetWeightMaps(Solver.Get())[(int32)EChaosWeightMapTarget::BackstopRadius];
			const TConstArrayView<TVector<float, 3>> AnimationPositions = Cloth->GetAnimationPositions(Solver.Get());
			const TConstArrayView<TVector<float, 3>> AnimationNormals = Cloth->GetAnimationNormals(Solver.Get());

			for (int32 Index = 0; Index < AnimationPositions.Num(); ++Index)
			{
				ColorSeed += 157;  // Prime number that gives a good spread of colors without getting too similar as a rand might do.
				const FLinearColor ColorLight = FLinearColor::MakeFromHSV8(ColorSeed, 160, 128);
				const FLinearColor ColorDark = FLinearColor::MakeFromHSV8(ColorSeed, 160, 64);

				const float BackstopRadius = BackstopRadiuses[Index] * BackstopConstraint->GetSphereRadiiMultiplier();
				const float BackstopDistance = BackstopDistances[Index];

				const FVector AnimationPosition = LocalSpaceLocation + AnimationPositions[Index];
				const FVector& AnimationNormal = AnimationNormals[Index];

				// Draw a line to the sphere boundary
				const FVector Pos0 = LocalSpaceLocation + AnimationPositions[Index];
				const FVector Pos1 = Pos0 - (bUseLegacyBackstop ? BackstopDistance - BackstopRadius : BackstopDistance) * AnimationNormal;
				DrawLine(PDI, Pos0, Pos1, ColorDark);
			}
		}
	}
}

void FClothingSimulation::DebugDrawMaxDistances(FPrimitiveDrawInterface* PDI) const
{
	check(Solver);
	
	// Draw max distances
	const TVector<float, 3>& LocalSpaceLocation = Solver->GetLocalSpaceLocation();

	for (const FClothingSimulationCloth* const Cloth : Solver->GetCloths())
	{
<<<<<<< HEAD
		const UClothingAssetCommon* const Asset = Assets[Index];
		if (!Asset) { continue; }

		// Get Maximum Distances
		const FClothLODDataCommon& AssetLodData = Asset->LodData[0];
		const FClothPhysicalMeshData& PhysMesh = AssetLodData.PhysicalMeshData;
		const FPointWeightMap& MaxDistances = PhysMesh.GetWeightMap(EChaosWeightMapTarget::MaxDistance);
		if (MaxDistances.Num() == 0)
=======
		const int32 Offset = Cloth->GetOffset(Solver.Get());
		if (Offset == INDEX_NONE)
>>>>>>> 24776ab6
		{
			continue;
		}

		const TConstArrayView<float>& MaxDistances = Cloth->GetWeightMaps(Solver.Get())[(int32)EChaosWeightMapTarget::MaxDistance];
		if (!MaxDistances.Num())
		{
			continue;
		}

		const TConstArrayView<float> InvMasses = Cloth->GetParticleInvMasses(Solver.Get());
		const TConstArrayView<TVector<float, 3>> Positions = Cloth->GetAnimationPositions(Solver.Get());
		const TConstArrayView<TVector<float, 3>> Normals = Cloth->GetAnimationNormals(Solver.Get());
		check(Normals.Num() == Positions.Num());
		check(MaxDistances.Num() == Positions.Num());
		check(InvMasses.Num() == Positions.Num());

		for (int32 Index = 0; Index < MaxDistances.Num(); ++Index)
		{
			const float MaxDistance = MaxDistances[Index];
			const FVector Position = LocalSpaceLocation + Positions[Index];
			if (InvMasses[Index] == 0.f)
			{
#if WITH_EDITOR
				DrawPoint(PDI, Position, FLinearColor::Red, DebugClothMaterialVertex);
#endif
			}
			else
			{
				DrawLine(PDI, Position, Position + Normals[Index] * MaxDistance, FLinearColor::White);
			}
		}
	}
}

void FClothingSimulation::DebugDrawAnimDrive(FPrimitiveDrawInterface* PDI) const
{
	check(Solver);

	const TVector<float, 3>& LocalSpaceLocation = Solver->GetLocalSpaceLocation();

	for (const FClothingSimulationCloth* const Cloth : Solver->GetCloths())
	{
		const int32 Offset = Cloth->GetOffset(Solver.Get());
		if (Offset == INDEX_NONE)
		{
			continue;
		}

		const FClothConstraints& ClothConstraints = Solver->GetClothConstraints(Offset);
		if (const TPBDAnimDriveConstraint<float, 3>* const AnimDriveConstraint = ClothConstraints.GetAnimDriveConstraints().Get())
		{
			const float SpringStiffness = AnimDriveConstraint->GetSpringStiffness();

			const TConstArrayView<float>& AnimDriveMultipliers = Cloth->GetWeightMaps(Solver.Get())[(int32)EChaosWeightMapTarget::AnimDriveMultiplier];
			const TConstArrayView<TVector<float, 3>> AnimationPositions = Cloth->GetAnimationPositions(Solver.Get());
			const TConstArrayView<TVector<float, 3>> ParticlePositions = Cloth->GetParticlePositions(Solver.Get());
			check(AnimDriveMultipliers.Num() == AnimationPositions.Num());
			check(AnimDriveMultipliers.Num() == ParticlePositions.Num());

			for (int32 Index = 0; Index < AnimDriveMultipliers.Num(); ++Index)
			{
				const float AnimDriveMultiplier = AnimDriveMultipliers[Index];
				const FVector AnimationPosition = LocalSpaceLocation + AnimationPositions[Index];
				const FVector ParticlePosition = LocalSpaceLocation + ParticlePositions[Index];
				DrawLine(PDI, AnimationPosition, ParticlePosition, FLinearColor(FColor::Cyan) * AnimDriveMultiplier * SpringStiffness);
			}
		}
	}
}

void FClothingSimulation::DebugDrawBendingConstraint(FPrimitiveDrawInterface* PDI) const
{
	const TVector<float, 3>& LocalSpaceLocation = Solver->GetLocalSpaceLocation();

	for (const FClothingSimulationCloth* const Cloth : Solver->GetCloths())
	{
<<<<<<< HEAD
		const UClothingAssetCommon* const Asset = Assets[Index];
		if (!Asset) { continue; }

		// Get anim drive multiplier
		const FClothLODDataCommon& AssetLodData = Asset->LodData[0];
		const FClothPhysicalMeshData& PhysMesh = AssetLodData.PhysicalMeshData;
		const FPointWeightMap& AnimDriveMultipliers = PhysMesh.GetWeightMap(EChaosWeightMapTarget::AnimDriveMultiplier);
		if (AnimDriveMultipliers.Num() == 0)
=======
		const int32 Offset = Cloth->GetOffset(Solver.Get());
		if (Offset == INDEX_NONE)
>>>>>>> 24776ab6
		{
			continue;
		}

		// Draw constraints
		const FClothConstraints& ClothConstraints = Solver->GetClothConstraints(Offset);

		const TConstArrayView<TVector<float, 3>> Positions = Cloth->GetParticlePositions(Solver.Get());

		if (const FPBDSpringConstraints* const BendingConstraints = ClothConstraints.GetBendingConstraints().Get())
		{
			const TArray<TVector<int32, 2>>& Constraints = BendingConstraints->GetConstraints();
			for (const TVector<int32, 2>& Constraint : Constraints)
			{
				// Draw line
				const TVector<float, 3> Pos0 = Positions[Constraint[0]] + LocalSpaceLocation;
				const TVector<float, 3> Pos1 = Positions[Constraint[1]] + LocalSpaceLocation;

				DrawLine(PDI, Pos0, Pos1, FLinearColor::Black);
			}
		}
	}
}

void FClothingSimulation::DebugDrawLongRangeConstraint(FPrimitiveDrawInterface* PDI) const
{
	const TVector<float, 3>& LocalSpaceLocation = Solver->GetLocalSpaceLocation();

	auto PseudoRandomColor =
		[](int32 NumColorRotations) -> FLinearColor
		{
			static const uint8 Spread = 157;  // Prime number that gives a good spread of colors without getting too similar as a rand might do.
			uint8 Seed = Spread;
			for (int32 i = 0; i < NumColorRotations; ++i)
			{
				Seed += Spread;
			}
			return FLinearColor::MakeFromHSV8(Seed, 160, 128);
		};

	int32 ColorOffset = 0;

	for (const FClothingSimulationCloth* const Cloth : Solver->GetCloths())
	{
		const int32 Offset = Cloth->GetOffset(Solver.Get());
		if (Offset == INDEX_NONE)
		{
			continue;
		}

		// Recompute islands
		const TTriangleMesh<float>& TriangleMesh = Cloth->GetTriangleMesh(Solver.Get());
		const TConstArrayView<float> InvMasses = Cloth->GetParticleInvMasses(Solver.Get());

		const TMap<int32, TSet<uint32>>& PointToNeighborsMap = TriangleMesh.GetPointToNeighborsMap();

		static TArray<uint32> KinematicIndices;  // Make static to prevent constant allocations
		KinematicIndices.Reset();
		for (const TPair<int32, TSet<uint32>>& PointNeighbors : PointToNeighborsMap)
		{
			const int32 Index = PointNeighbors.Key;
			if (InvMasses[Index - Offset] == 0.f)  // TODO: Triangle indices should ideally be starting at 0 to avoid these mix-ups
			{
				KinematicIndices.Add(Index);
			}
		}

		const TArray<TArray<uint32>> IslandElements = TPBDLongRangeConstraints<float, 3>::ComputeIslands(PointToNeighborsMap, KinematicIndices);

		// Draw constraints
		const FClothConstraints& ClothConstraints = Solver->GetClothConstraints(Offset);
		
		const TConstArrayView<TVector<float, 3>> Positions = Cloth->GetParticlePositions(Solver.Get());

		if (const TPBDLongRangeConstraints<float, 3>* const LongRangeConstraints = ClothConstraints.GetLongRangeConstraints().Get())
		{
			switch (LongRangeConstraints->GetMode())
			{
			case TPBDLongRangeConstraints<float, 3>::EMode::FastTetherFastLength:
			case TPBDLongRangeConstraints<float, 3>::EMode::AccurateTetherFastLength:
				{
					const TArray<TVector<uint32, 2>>& Constraints = LongRangeConstraints->GetEuclideanConstraints();
					for (int32 ConstraintIndex = 0; ConstraintIndex < Constraints.Num(); ++ConstraintIndex)
					{
						const TVector<uint32, 2>& Path = Constraints[ConstraintIndex];
						const uint32 KinematicIndex = Path[0];
						const uint32 DynamicIndex = Path[Path.Num() - 1];

						// Find Island
						int32 ColorIndex = 0;
						for (int32 IslandIndex = 0; IslandIndex < IslandElements.Num(); ++IslandIndex)
						{
							if (IslandElements[IslandIndex].Find(KinematicIndex) != INDEX_NONE)  // TODO: This is O(n^2), it'll be nice to make this faster, even if it is only debug viz. Maybe binary search if the kinematic indices are ordered?
							{
								ColorIndex = ColorOffset + IslandIndex;
								break;
							}
						}

						// Draw line
						const TVector<float, 3> Pos0 = Positions[KinematicIndex - Offset] + LocalSpaceLocation;
						const TVector<float, 3> Pos1 = Positions[DynamicIndex - Offset] + LocalSpaceLocation;
						DrawLine(PDI, Pos0, Pos1, PseudoRandomColor(ColorIndex));
					}
				}
				break;
			case TPBDLongRangeConstraints<float, 3>::EMode::AccurateTetherAccurateLength:
				{
					const TArray<TArray<uint32>>& Constraints = LongRangeConstraints->GetGeodesicConstraints();
					for (int32 ConstraintIndex = 0; ConstraintIndex < Constraints.Num(); ++ConstraintIndex)
					{
						const TArray<uint32>& Path = Constraints[ConstraintIndex];
						const uint32 KinematicIndex = Path[0];

						// Find Island
						int32 ColorIndex = 0;
						for (int32 IslandIndex = 0; IslandIndex < IslandElements.Num(); ++IslandIndex)
						{
							if (IslandElements[IslandIndex].Find(KinematicIndex) != INDEX_NONE)  // TODO: This is O(n^2), it'll be nice to make this faster, even if it is only debug viz. Maybe binary search if the kinematic indices are ordered?
							{
								ColorIndex = ColorOffset + IslandIndex;
								break;
							}
						}
						const FLinearColor Color = PseudoRandomColor(ColorIndex);

						// Draw lines
						TVector<float, 3> Pos0 = Positions[KinematicIndex - Offset] + LocalSpaceLocation;
						for (int32 PathIndex = 1; PathIndex < Path.Num(); ++PathIndex)
						{
							const uint32 DynamicIndex = Path[PathIndex];
							const TVector<float, 3> Pos1 = Positions[DynamicIndex - Offset] + LocalSpaceLocation;
							DrawLine(PDI, Pos0, Pos1, Color);
							Pos0 = Pos1;
						}
					}
				}
				break;
			default:
				unimplemented();
				break;
			}

		}

		// Draw islands
		const TConstArrayView<TVector<int32, 3>> Elements = Cloth->GetTriangleMesh(Solver.Get()).GetElements();

		for (int32 ElementIndex = 0; ElementIndex < Elements.Num(); ++ElementIndex)
		{
			const auto& Element = Elements[ElementIndex];

			const bool bIsKinematic0 = (InvMasses[Element.X - Offset] == 0.f);
			const bool bIsKinematic1 = (InvMasses[Element.Y - Offset] == 0.f);
			const bool bIsKinematic2 = (InvMasses[Element.Z - Offset] == 0.f);

			// Lookup for any kinematic point on the triangle element to use for finding the island (it doesn't matter which one, if two kinematic points are on the same triangle they have to be on the same island)
			const int32 KinematicIndex = bIsKinematic0 ? Element.X : bIsKinematic1 ? Element.Y : bIsKinematic2 ? Element.Z : INDEX_NONE;
			if (KinematicIndex == INDEX_NONE)
			{
				continue;
			}

			// Find island Color
			int32 ColorIndex = 0;
			for (int32 IslandIndex = 0; IslandIndex < IslandElements.Num(); ++IslandIndex)
			{
				if (IslandElements[IslandIndex].Find(KinematicIndex) != INDEX_NONE)  // TODO: This is O(n^2), it'll be nice to make this faster, even if it is only debug viz. Maybe binary search if the kinematic indices are ordered?
				{
					ColorIndex = ColorOffset + IslandIndex;
					break;
				}
			}
			const FLinearColor Color = PseudoRandomColor(ColorIndex);

			const FVector Pos0 = LocalSpaceLocation + Positions[Element.X - Offset];
			const FVector Pos1 = LocalSpaceLocation + Positions[Element.Y - Offset];
			const FVector Pos2 = LocalSpaceLocation + Positions[Element.Z - Offset];

			if (bIsKinematic0 && bIsKinematic1)
			{
				DrawLine(PDI, Pos0, Pos1, Color);
			}
			if (bIsKinematic1 && bIsKinematic2)
			{
				DrawLine(PDI, Pos1, Pos2, Color);
			}
			if (bIsKinematic2 && bIsKinematic0)
			{
				DrawLine(PDI, Pos2, Pos0, Color);
			}
		}

		// Rotate the colors for each cloth
		ColorOffset += IslandElements.Num();
	}
}

void FClothingSimulation::DebugDrawWindForces(FPrimitiveDrawInterface* PDI) const
{
	check(Solver);

	const TVector<float, 3>& LocalSpaceLocation = Solver->GetLocalSpaceLocation();

	for (const FClothingSimulationCloth* const Cloth : Solver->GetCloths())
	{
		const int32 Offset = Cloth->GetOffset(Solver.Get());
		if (Offset == INDEX_NONE)
		{
			continue;
		}

		const TVelocityField<float, 3>& VelocityField = Solver->GetWindVelocityField(Cloth->GetGroupId());

		const TConstArrayView<TVector<int32, 3>>& Elements = VelocityField.GetElements();
		const TConstArrayView<TVector<float, 3>> Forces = VelocityField.GetForces();

		const TConstArrayView<TVector<float, 3>> Positions = Cloth->GetParticlePositions(Solver.Get());

		for (int32 ElementIndex = 0; ElementIndex < Elements.Num(); ++ElementIndex)
		{
			const TVector<int32, 3>& Element = Elements[ElementIndex];
			const TVector<float, 3> Position = LocalSpaceLocation + (
				Positions[Element.X - Offset] +
				Positions[Element.Y - Offset] +
				Positions[Element.Z - Offset]) / 3.f;
			const TVector<float, 3>& Force = Forces[ElementIndex] * 10.f;
			DrawLine(PDI, Position, Position + Force, FColor::Green);
		}
	}
}

void FClothingSimulation::DebugDrawLocalSpace(FPrimitiveDrawInterface* PDI) const
{
	check(Solver);

	// Draw local space
	DrawCoordinateSystem(PDI, FQuat::Identity, Solver->GetLocalSpaceLocation());

	// Draw reference spaces
	for (const FClothingSimulationCloth* const Cloth : Solver->GetCloths())
	{
		if (Cloth->GetOffset(Solver.Get()) == INDEX_NONE)
		{
			continue;
		}
		const TRigidTransform<float, 3>& ReferenceSpaceTransform = Cloth->GetReferenceSpaceTransform();
		DrawCoordinateSystem(PDI, ReferenceSpaceTransform.GetRotation(), ReferenceSpaceTransform.GetLocation());
	}
}
#endif  // #if WITH_EDITOR || CHAOS_DEBUG_DRAW<|MERGE_RESOLUTION|>--- conflicted
+++ resolved
@@ -89,801 +89,8 @@
 }
 #endif  // #if CHAOS_DEBUG_DRAW
 
-<<<<<<< HEAD
-using namespace Chaos;
-
-DECLARE_CYCLE_STAT(TEXT("Chaos Cloth Simulate"), STAT_ChaosClothSimulate, STATGROUP_ChaosCloth);
-DECLARE_CYCLE_STAT(TEXT("Chaos Cloth Get Animation Data"), STAT_ChaosClothGetAnimationData, STATGROUP_ChaosCloth);
-DECLARE_CYCLE_STAT(TEXT("Chaos Cloth Update Collision Transforms"), STAT_ChaosClothUpdateCollisionTransforms, STATGROUP_ChaosCloth);
-
-// Default parameters, will be overwritten when cloth assets are loaded
-namespace ChaosClothingSimulationDefault
-{
-	static const FVector Gravity(0.f, 0.f, -980.665f);
-	static const int32 NumIterations = 1;
-	static const float SelfCollisionThickness = 2.f;
-	static const float CollisionThickness = 1.2f;
-	static const float FrictionCoefficient = 0.2f;
-	static const float DampingCoefficient = 0.01f;
-	static const float WorldScale = 100.f;  // World is in cm, but values like wind speed and density are in SI unit and relates to m.
-}
-
-ClothingSimulation::ClothingSimulation()
-	: ClothSharedSimConfig(nullptr)
-	, ExternalCollisionsOffset(0)
-	, NumSubsteps(1)
-	, bOverrideGravity(false)
-	, bUseConfigGravity(false)
-	, GravityScale(1.f)
-	, Gravity(ChaosClothingSimulationDefault::Gravity)
-	, ConfigGravity(ChaosClothingSimulationDefault::Gravity)
-	, WindVelocity(FVector::ZeroVector)
-	, bUseLocalSpaceSimulation(false)
-	, LocalSpaceLocation(FVector::ZeroVector)
-{
-#if WITH_EDITOR
-	DebugClothMaterial = LoadObject<UMaterial>(nullptr, TEXT("/Engine/EditorMaterials/Cloth/CameraLitDoubleSided.CameraLitDoubleSided"), nullptr, LOAD_None, nullptr);  // LOAD_EditorOnly
-	DebugClothMaterialVertex = LoadObject<UMaterial>(nullptr, TEXT("/Engine/EditorMaterials/WidgetVertexColorMaterial"), nullptr, LOAD_None, nullptr);  // LOAD_EditorOnly
-#endif  // #if WITH_EDITOR
-}
-
-ClothingSimulation::~ClothingSimulation()
-{}
-
-void ClothingSimulation::Initialize()
-{
-    Chaos::TPBDParticles<float, 3> LocalParticles;
-    Chaos::TKinematicGeometryClothParticles<float, 3> TRigidParticles;
-    Evolution.Reset(
-		new Chaos::TPBDEvolution<float, 3>(
-			MoveTemp(LocalParticles),
-			MoveTemp(TRigidParticles),
-			{}, // CollisionTriangles
-			ChaosClothingSimulationDefault::NumIterations,
-			ChaosClothingSimulationDefault::CollisionThickness,
-			ChaosClothingSimulationDefault::SelfCollisionThickness,
-			ChaosClothingSimulationDefault::FrictionCoefficient,
-			ChaosClothingSimulationDefault::DampingCoefficient));
-    Evolution->CollisionParticles().AddArray(&BoneIndices);
-	Evolution->CollisionParticles().AddArray(&BaseTransforms);
-    Evolution->GetGravityForces().SetAcceleration(Gravity);
-
-    Evolution->SetKinematicUpdateFunction(
-		[this](Chaos::TPBDParticles<float, 3>& ParticlesInput, const float Dt, const float LocalTime, const int32 Index)
-		{
-			if (!OldAnimationPositions.IsValidIndex(Index) || ParticlesInput.InvM(Index) > 0)
-				return;
-			const float Alpha = (LocalTime - Time) / DeltaTime;
-			ParticlesInput.X(Index) = Alpha * AnimationPositions[Index] + (1.f - Alpha) * OldAnimationPositions[Index];
-		});
-
-	Evolution->SetCollisionKinematicUpdateFunction(
-//		[&](Chaos::TKinematicGeometryParticles<float, 3>& ParticlesInput, const float Dt, const float LocalTime, const int32 Index)
-		[this](Chaos::TKinematicGeometryClothParticles<float, 3>& ParticlesInput, const float Dt, const float LocalTime, const int32 Index)
-		{
-			checkSlow(Dt > SMALL_NUMBER && DeltaTime > SMALL_NUMBER);
-			const float Alpha = (LocalTime - Time) / DeltaTime;
-			const Chaos::TVector<float, 3> NewX =
-				Alpha * CollisionTransforms[Index].GetTranslation() + (1.f - Alpha) * OldCollisionTransforms[Index].GetTranslation();
-			ParticlesInput.V(Index) = (NewX - ParticlesInput.X(Index)) / Dt;
-			ParticlesInput.X(Index) = NewX;
-			Chaos::TRotation<float, 3> NewR = FQuat::Slerp(OldCollisionTransforms[Index].GetRotation(), CollisionTransforms[Index].GetRotation(), Alpha);
-			Chaos::TRotation<float, 3> Delta = NewR * ParticlesInput.R(Index).Inverse();
-			Chaos::TVector<float, 3> Axis;
-			float Angle;
-			Delta.ToAxisAndAngle(Axis, Angle);
-			ParticlesInput.W(Index) = Axis * Angle / Dt;
-			ParticlesInput.R(Index) = NewR;
-		});
-
-    Time = Evolution->GetTime();
-	DeltaTime = 1.f / 30.f;  // Initialize filtered timestep at 30fps 
-}
-
-void ClothingSimulation::Shutdown()
-{
-	Assets.Reset();
-	AnimDriveSpringStiffness.Reset();
-	MaxDistancesMultipliers.Reset();
-	ExternalCollisions.Reset();
-	OldCollisionTransforms.Reset();
-	CollisionTransforms.Reset();
-	BoneIndices.Reset();
-	BaseTransforms.Reset();
-	OldAnimationPositions.Reset();
-	AnimationPositions.Reset();
-	AnimationNormals.Reset();
-	IndexToRangeMap.Reset();
-	RootBoneWorldTransforms.Reset();
-	LinearDeltaRatios.Reset();
-	AngularDeltaRatios.Reset();
-	Meshes.Reset();
-	FaceNormals.Reset();
-	PointNormals.Reset();
-	Evolution.Reset();
-	CollisionsRangeMap.Reset();
-	ExternalCollisionsRangeMaps.Reset();
-	ExternalCollisionsOffset = 0;
-	ClothSharedSimConfig = nullptr;
-	LongRangeConstraints.Reset();
-}
-
-void ClothingSimulation::DestroyActors()
-{
-	Shutdown();
-	Initialize();
-}
-
-void ClothingSimulation::CreateActor(USkeletalMeshComponent* InOwnerComponent, UClothingAssetBase* InAsset, int32 InSimDataIndex)
-{
-	UE_LOG(LogChaosCloth, Verbose, TEXT("Adding Cloth LOD asset to %s in sim slot %d"), InOwnerComponent->GetOwner() ? *InOwnerComponent->GetOwner()->GetName() : TEXT("None"), InSimDataIndex);
-
-	//Evolution->SetCCD(ChaosClothSimConfig->bUseContinuousCollisionDetection);
-	//Evolution->SetCCD(true); // ryan!!!
-
-	UClothingAssetCommon* Asset = Cast<UClothingAssetCommon>(InAsset);
-	const UChaosClothConfig* const ChaosClothSimConfig = Asset->GetClothConfig<UChaosClothConfig>();
-	if (!ChaosClothSimConfig)
-	{
-		UE_LOG(LogChaosCloth, Warning, TEXT("Missing Chaos config Cloth LOD asset to %s in sim slot %d"), InOwnerComponent->GetOwner() ? *InOwnerComponent->GetOwner()->GetName() : TEXT("None"), InSimDataIndex);
-		return;
-	}
-
-	ClothingSimulationContext Context;
-	FillContext(InOwnerComponent, 0, &Context);
-
-	if (Assets.Num() <= InSimDataIndex)
-	{
-		const int32 NumAssets = InSimDataIndex + 1;
-
-		// TODO: Refactor all these arrays into a single cloth runtime asset structure
-		Assets.SetNumZeroed(NumAssets);
-		AnimDriveSpringStiffness.SetNumZeroed(NumAssets);
-		MaxDistancesMultipliers.SetNumZeroed(NumAssets);
-
-		Meshes.SetNum(NumAssets);
-		FaceNormals.SetNum(NumAssets);
-		PointNormals.SetNum(NumAssets);
-
-		IndexToRangeMap.SetNum(NumAssets);
-
-		LongRangeConstraints.SetNum(NumAssets);
-
-		RootBoneWorldTransforms.SetNum(NumAssets);
-		LinearDeltaRatios.SetNum(NumAssets);
-		AngularDeltaRatios.SetNum(NumAssets);
-
-		CollisionsRangeMap.SetNumZeroed(NumAssets);
-	}
-	Assets[InSimDataIndex] = Asset;
-
-	check(Asset->GetNumLods() > 0);
-	UE_CLOG(Asset->GetNumLods() != 1,
-		LogChaosCloth, Warning, TEXT("More than one LOD with the current cloth asset %s in sim slot %d. Only LOD 0 is supported with Chaos Cloth for now."),
-		InOwnerComponent->GetOwner() ? *InOwnerComponent->GetOwner()->GetName() : TEXT("None"), InSimDataIndex);
-	const FClothLODDataCommon& AssetLodData = Asset->LodData[0];
-	const FClothPhysicalMeshData& PhysMesh = AssetLodData.PhysicalMeshData;
-
-	// Add particles
-	TPBDParticles<float, 3>& Particles = Evolution->Particles();
-	const uint32 Offset = Evolution->AddParticles(PhysMesh.Vertices.Num(), (uint32)InSimDataIndex);
-
-	IndexToRangeMap[InSimDataIndex] = Chaos::TVector<uint32, 2>(Offset, Particles.Size());
-
-	// ClothSharedSimConfig should either be a nullptr, or point to an object common to the whole skeletal mesh
-	if (ClothSharedSimConfig == nullptr)
-	{
-		ClothSharedSimConfig = Asset->GetClothConfig<UChaosClothSharedSimConfig>();
-	}
-	else
-	{
-		check(ClothSharedSimConfig == Asset->GetClothConfig<UChaosClothSharedSimConfig>());
-	}
-
-	AnimationPositions.SetNum(Particles.Size());
-	AnimationNormals.SetNum(Particles.Size());
-
-	// Initialize the local simulation space transform
-	FTransform ComponentToLocalSpace = Context.ComponentToWorld;
-	if (Offset == 0) // Only initialize this once for all cloth instances
-	{
-		// Set local offset
-		if (bUseLocalSpaceSimulation)
-		{
-			LocalSpaceLocation = ComponentToLocalSpace.GetTranslation();
-		}
-		else
-		{
-			LocalSpaceLocation = FVector::ZeroVector;
-		}
-	}
-	ComponentToLocalSpace.AddToTranslation(-LocalSpaceLocation);
-
-	// Init local cloth sim space & teleport transform
-	const FTransform RootBoneTransform = Context.BoneTransforms[Asset->ReferenceBoneIndex];
-	RootBoneWorldTransforms[InSimDataIndex] = RootBoneTransform * Context.ComponentToWorld;  // Velocity scale deltas are calculated in world space
-	LinearDeltaRatios[InSimDataIndex] = FVector::OneVector - ChaosClothSimConfig->LinearVelocityScale.BoundToBox(FVector::ZeroVector, FVector::OneVector);
-	AngularDeltaRatios[InSimDataIndex] = 1.f - FMath::Clamp(ChaosClothSimConfig->AngularVelocityScale, 0.f, 1.f);
-
-	// Skin start pose
-	ClothingMeshUtils::SkinPhysicsMesh<true, false>(
-		Asset->UsedBoneIndices,
-		PhysMesh, // curr pos and norm
-		ComponentToLocalSpace,
-		Context.RefToLocals.GetData(),
-		Context.RefToLocals.Num(),
-		reinterpret_cast<TArray<FVector>&>(AnimationPositions),
-		reinterpret_cast<TArray<FVector>&>(AnimationNormals),
-		Offset);
-
-	ResetParticles(InSimDataIndex);
-
-	OldAnimationPositions = AnimationPositions;  // Also update the old positions array to avoid any interpolation issues
-
-	BuildMesh(PhysMesh, InSimDataIndex);
-
-	SetParticleMasses(ChaosClothSimConfig, PhysMesh, InSimDataIndex);
-
-	AddConstraints(ChaosClothSimConfig, PhysMesh, InSimDataIndex);
-
-	// Set this cloth damping, collision thickness, friction
-	Evolution->SetDamping(ChaosClothSimConfig->DampingCoefficient, InSimDataIndex);
-	Evolution->SetCollisionThickness(ChaosClothSimConfig->CollisionThickness, InSimDataIndex);
-	Evolution->SetCoefficientOfFriction(ChaosClothSimConfig->FrictionCoefficient, InSimDataIndex);
-
-	// Add velocity field
-	auto GetVelocity = [this](const TVector<float, 3>&)->TVector<float, 3>
-	{
-		return WindVelocity;
-	};
-	Evolution->GetVelocityFields().Emplace(
-		*Meshes[InSimDataIndex],
-		GetVelocity,
-		/*bInIsUniform =*/ true,
-		ChaosClothSimConfig->DragCoefficient);
-
-	// Add Self Collisions
-	if (ChaosClothSimConfig->bUseSelfCollisions)
-	{
-		AddSelfCollisions(InSimDataIndex);
-	}
-
-	// Warn about legacy apex collisions
-	const FClothCollisionData& LodCollData = AssetLodData.CollisionData;
-	UE_CLOG(LodCollData.Spheres.Num() > 0 || LodCollData.SphereConnections.Num() > 0 || LodCollData.Convexes.Num() > 0,
-		LogChaosCloth, Warning, TEXT(
-			"Actor '%s' component '%s' has %d sphere, %d capsule, and %d "
-			"convex collision objects for physics authored as part of a LOD construct, "
-			"probably by the Apex cloth authoring system.  This is deprecated.  "
-			"Please update your asset!"),
-		InOwnerComponent->GetOwner() ? *InOwnerComponent->GetOwner()->GetName() : TEXT("None"),
-		*InOwnerComponent->GetName(),
-		LodCollData.Spheres.Num(),
-		LodCollData.SphereConnections.Num(),
-		LodCollData.Convexes.Num());
-
-	// Extract all collisions for this asset
-	checkf(ExternalCollisions.Spheres.Num() == 0 &&
-		ExternalCollisions.SphereConnections.Num() == 0 &&
-		ExternalCollisions.Convexes.Num() == 0 &&
-		ExternalCollisions.Boxes.Num() == 0, TEXT("There cannot be any external collisions added before all the cloth assets collisions are processed."));
-	ExtractCollisions(Asset, InSimDataIndex);
-
-	// Update collision transforms, including initial state for particles' X & R
-	UpdateCollisionTransforms(Context, InSimDataIndex);
-}
-
-void ClothingSimulation::ExtractCollisions(const UClothingAssetCommon* Asset, int32 InSimDataIndex)
-{
-	CollisionsRangeMap[InSimDataIndex][0] = Evolution->CollisionParticles().Size();
-
-	// Pull collisions from the specified physics asset inside the clothing asset
-	ExtractPhysicsAssetCollisions(Asset, InSimDataIndex);
-
-	// Extract the legacy Apex collision from the clothing asset
-	ExtractLegacyAssetCollisions(Asset, InSimDataIndex);
-
-	// Update the external collision offset and collision range for this asset
-	CollisionsRangeMap[InSimDataIndex][1] = ExternalCollisionsOffset = Evolution->CollisionParticles().Size();
-}
-
-void ClothingSimulation::PostActorCreationInitialize()
-{
-	UpdateSimulationFromSharedSimConfig();
-}
-
-void ClothingSimulation::UpdateSimulationFromSharedSimConfig()
-{
-	if (ClothSharedSimConfig) // ClothSharedSimConfig will be a null pointer if all cloth instances are disabled in which case we will use default Evolution parameters
-	{
-		// Update local space simulation switch
-		bUseLocalSpaceSimulation = ClothSharedSimConfig->bUseLocalSpaceSimulation;
-
-		// Update gravity related config values
-		ConfigGravity = ClothSharedSimConfig->Gravity;
-		GravityScale = ClothSharedSimConfig->GravityScale;
-		bUseConfigGravity = ClothSharedSimConfig->bUseGravityOverride;
-
-		// Now set all the common parameters on the simulation
-		NumSubsteps = ClothSharedSimConfig->SubdivisionCount;
-		Evolution->SetIterations(ClothSharedSimConfig->IterationCount);
-		Evolution->SetSelfCollisionThickness(ClothSharedSimConfig->SelfCollisionThickness);
-	}
-}
-
-void ClothingSimulation::BuildMesh(const FClothPhysicalMeshData& InPhysMesh, int32 InSimDataIndex)
-{
-	TUniquePtr<Chaos::TTriangleMesh<float>>& Mesh = Meshes[InSimDataIndex];
-
-	const uint32 Offset = IndexToRangeMap[InSimDataIndex][0];
-
-	const int32 NumTriangles = InPhysMesh.Indices.Num() / 3;
-	TArray<Chaos::TVector<int32, 3>> InputSurfaceElements;
-	InputSurfaceElements.Reserve(NumTriangles);
-	for (int i = 0; i < NumTriangles; ++i)
-	{
-		const int32 Index = 3 * i;
-		InputSurfaceElements.Add(
-			{ static_cast<int32>(Offset + InPhysMesh.Indices[Index]),
-			 static_cast<int32>(Offset + InPhysMesh.Indices[Index + 1]),
-			 static_cast<int32>(Offset + InPhysMesh.Indices[Index + 2]) });
-	}
-	check(InputSurfaceElements.Num() == NumTriangles);
-	Mesh.Reset(new Chaos::TTriangleMesh<float>(MoveTemp(InputSurfaceElements)));
-	check(Mesh->GetNumElements() == NumTriangles);
-	Mesh->GetPointToTriangleMap(); // Builds map for later use by GetPointNormals()
-}
-
-void ClothingSimulation::ResetParticles(int32 InSimDataIndex)
-{
-	const uint32 Offset = IndexToRangeMap[InSimDataIndex][0];
-	const uint32 Range = IndexToRangeMap[InSimDataIndex][1];
-
-	for (uint32 i = Offset; i < Range; ++i)
-	{
-		Evolution->Particles().P(i) = Evolution->Particles().X(i) = AnimationPositions[i];
-		Evolution->Particles().V(i) = Chaos::TVector<float, 3>(0.f);
-		Evolution->Particles().M(i) = 0.f;
-	}
-}
-
-void ClothingSimulation::SetParticleMasses(const UChaosClothConfig* ChaosClothConfig, const FClothPhysicalMeshData& PhysMesh, int32 InSimDataIndex)
-{
-	const Chaos::TTriangleMesh<float>& Mesh = *Meshes[InSimDataIndex];
-	TPBDParticles<float, 3>& Particles = Evolution->Particles();
-
-	// Assign per particle mass proportional to connected area.
-	const TArray<TVector<int32, 3>>& SurfaceElements = Mesh.GetSurfaceElements();
-	float TotalArea = 0.f;
-	for (const Chaos::TVector<int32, 3>& Tri : SurfaceElements)
-	{
-		const float TriArea = 0.5f * Chaos::TVector<float, 3>::CrossProduct(
-			Particles.X(Tri[1]) - Particles.X(Tri[0]),
-			Particles.X(Tri[2]) - Particles.X(Tri[0])).Size();
-		TotalArea += TriArea;
-		const float ThirdTriArea = TriArea / 3.f;
-		Particles.M(Tri[0]) += ThirdTriArea;
-		Particles.M(Tri[1]) += ThirdTriArea;
-		Particles.M(Tri[2]) += ThirdTriArea;
-	}
-	const TSet<int32> Vertices = Mesh.GetVertices();
-	float TotalMass = 0.f;
-	switch (ChaosClothConfig->MassMode)
-	{
-	case EClothMassMode::UniformMass:
-		for (const int32 Vertex : Vertices)
-		{
-			Particles.M(Vertex) = ChaosClothConfig->UniformMass;
-			TotalMass += Particles.M(Vertex);
-		}
-		break;
-	case EClothMassMode::TotalMass:
-	{
-		const float MassPerUnitArea = TotalArea > 0.f ? ChaosClothConfig->TotalMass / TotalArea : 1.f;
-		for (const int32 Vertex : Vertices)
-		{
-			Particles.M(Vertex) *= MassPerUnitArea;
-			TotalMass += Particles.M(Vertex);
-		}
-		break;
-	}
-	case EClothMassMode::Density:
-	{
-		const float Density = ChaosClothConfig->Density / FMath::Square(ChaosClothingSimulationDefault::WorldScale);
-		for (const int32 Vertex : Vertices)
-		{
-			Particles.M(Vertex) *= Density;
-			TotalMass += Particles.M(Vertex);
-		}
-		break;
-	}
-	};
-	UE_LOG(LogChaosCloth, Verbose, TEXT("Density: %f, Total surface: %f, Total mass: %f, "), TotalArea > 0.f ? TotalMass / TotalArea : 1.f, TotalArea, TotalMass);
-	UE_LOG(LogChaosCloth, Verbose, TEXT("SI Density: %f, SI Total surface: %f, SI Total mass: %f, "), (TotalArea > 0.f ? TotalMass / TotalArea : 1.f) * FMath::Square(ChaosClothingSimulationDefault::WorldScale), TotalArea / FMath::Square(ChaosClothingSimulationDefault::WorldScale), TotalMass);
-
-	// Clamp and enslave
-	const FPointWeightMap& MaxDistances = PhysMesh.GetWeightMap(EChaosWeightMapTarget::MaxDistance);
-	const uint32 Offset = IndexToRangeMap[InSimDataIndex][0];
-	const uint32 Range = IndexToRangeMap[InSimDataIndex][1];
-
-	check(Particles.Size() >= Range);
-	for (uint32 i = Offset; i < Range; i++)
-	{
-		Particles.M(i) = FMath::Max(Particles.M(i), ChaosClothConfig->MinPerParticleMass);
-		Particles.InvM(i) = MaxDistances.IsBelowThreshold(i - Offset) ? 0.f : 1.f / Particles.M(i);
-	}
-}
-
-void ClothingSimulation::AddConstraints(const UChaosClothConfig* ChaosClothSimConfig, const FClothPhysicalMeshData& PhysMesh, int32 InSimDataIndex)
-{
-	const Chaos::TTriangleMesh<float>& Mesh = *Meshes[InSimDataIndex];
-	const TArray<TVector<int32, 3>>& SurfaceElements = Mesh.GetSurfaceElements();
-
-	const uint32 Offset = IndexToRangeMap[InSimDataIndex][0];
-	const uint32 ParticleCount = IndexToRangeMap[InSimDataIndex][1] - Offset;
-
-	const bool bUseXPBDConstraints = ClothSharedSimConfig && ClothSharedSimConfig->bUseXPBDConstraints;
-
-	if (ChaosClothSimConfig->ShapeTargetStiffness)
-	{
-		check(ChaosClothSimConfig->ShapeTargetStiffness > 0.f && ChaosClothSimConfig->ShapeTargetStiffness <= 1.f);
-		Evolution->AddPBDConstraintFunction([ShapeConstraints = Chaos::TPBDShapeConstraints<float, 3>(Evolution->Particles(), Offset, ParticleCount, AnimationPositions, ChaosClothSimConfig->ShapeTargetStiffness)](TPBDParticles<float, 3>& InParticles, const float Dt)
-		{
-			ShapeConstraints.Apply(InParticles, Dt);
-		});
-	}
-	if (ChaosClothSimConfig->EdgeStiffness)
-	{
-		check(ChaosClothSimConfig->EdgeStiffness > 0.f && ChaosClothSimConfig->EdgeStiffness <= 1.f);
-		if (bUseXPBDConstraints)
-		{
-			const TSharedPtr<Chaos::TXPBDSpringConstraints<float, 3>> SpringConstraints =
-				MakeShared<Chaos::TXPBDSpringConstraints<float, 3>>(Evolution->Particles(), SurfaceElements, ChaosClothSimConfig->EdgeStiffness);
-			Evolution->AddXPBDConstraintFunctions(
-				[SpringConstraints]()
-				{
-					SpringConstraints->Init();
-				},
-				[SpringConstraints](TPBDParticles<float, 3>& InParticles, const float Dt)
-				{
-					SpringConstraints->Apply(InParticles, Dt);
-				});
-		}
-		else
-		{
-			TArray<TVector<int32, 3>> DynamicSurfaceElements;
-			TArray<TVector<int32, 2>> Attachments;
-			for (const TVector<int32, 3>& SurfaceElement : SurfaceElements)
-			{
-				const bool bIsKinematic0 = (Evolution->Particles().InvM(SurfaceElement[0]) == 0.f);
-				const bool bIsKinematic1 = (Evolution->Particles().InvM(SurfaceElement[1]) == 0.f);
-				const bool bIsKinematic2 = (Evolution->Particles().InvM(SurfaceElement[2]) == 0.f);
-				bool bIsAttachment = false;
-				if (bIsKinematic0 != bIsKinematic1)
-				{
-					Attachments.Emplace(SurfaceElement[0], SurfaceElement[1]);
-					bIsAttachment = true;
-				}
-				if (bIsKinematic1 != bIsKinematic2)
-				{
-					Attachments.Emplace(SurfaceElement[1], SurfaceElement[2]);
-					bIsAttachment = true;
-				}
-				if (bIsKinematic2 != bIsKinematic0)
-				{
-					Attachments.Emplace(SurfaceElement[2], SurfaceElement[0]);
-					bIsAttachment = true;
-				}
-				if (!bIsAttachment)
-				{
-					DynamicSurfaceElements.Add(SurfaceElement);
-				}
-			}
-			if (Attachments.Num())
-			{
-				Evolution->AddPBDConstraintFunction([AttachmentConstraints = Chaos::TPBDSpringConstraints<float, 3>(Evolution->Particles(), MoveTemp(Attachments), ChaosClothSimConfig->EdgeStiffness)](TPBDParticles<float, 3>& InParticles, const float Dt)
-				{
-					AttachmentConstraints.Apply(InParticles, Dt);
-				});
-			}
-			if (DynamicSurfaceElements.Num())
-			{
-				Evolution->AddPBDConstraintFunction([SpringConstraints = Chaos::TPBDSpringConstraints<float, 3>(Evolution->Particles(), DynamicSurfaceElements, ChaosClothSimConfig->EdgeStiffness)](TPBDParticles<float, 3>& InParticles, const float Dt)
-				{
-					SpringConstraints.Apply(InParticles, Dt);
-				});
-			}
-		}
-	}
-	if (ChaosClothSimConfig->BendingStiffness)
-	{
-		check(ChaosClothSimConfig->BendingStiffness > 0.f && ChaosClothSimConfig->BendingStiffness <= 1.f);
-		if (ChaosClothSimConfig->bUseBendingElements)
-		{
-			TArray<Chaos::TVector<int32, 4>> BendingConstraints = Mesh.GetUniqueAdjacentElements();
-			Evolution->AddPBDConstraintFunction([BendConstraints = Chaos::TPBDBendingConstraints<float>(Evolution->Particles(), MoveTemp(BendingConstraints), ChaosClothSimConfig->BendingStiffness)](TPBDParticles<float, 3>& InParticles, const float Dt)
-			{
-				BendConstraints.Apply(InParticles, Dt);
-			});
-		}
-		else
-		{
-			TArray<Chaos::TVector<int32, 2>> BendingConstraints = Mesh.GetUniqueAdjacentPoints();
-			if (bUseXPBDConstraints)
-			{
-				const TSharedPtr<Chaos::TXPBDSpringConstraints<float, 3>> SpringConstraints =
-					MakeShared<Chaos::TXPBDSpringConstraints<float, 3>>(Evolution->Particles(), MoveTemp(BendingConstraints), ChaosClothSimConfig->BendingStiffness);
-				Evolution->AddXPBDConstraintFunctions(
-					[SpringConstraints]()
-					{
-						SpringConstraints->Init();
-					},
-					[SpringConstraints](TPBDParticles<float, 3>& InParticles, const float Dt)
-					{
-						SpringConstraints->Apply(InParticles, Dt);
-					});
-			}
-			else
-			{
-				Evolution->AddPBDConstraintFunction([SpringConstraints = Chaos::TPBDSpringConstraints<float, 3>(Evolution->Particles(), MoveTemp(BendingConstraints), ChaosClothSimConfig->BendingStiffness)](TPBDParticles<float, 3>& InParticles, const float Dt)
-				{
-					SpringConstraints.Apply(InParticles, Dt);
-				});
-			}
-		}
-	}
-	if (ChaosClothSimConfig->AreaStiffness)
-	{
-		TArray<Chaos::TVector<int32, 3>> SurfaceConstraints = SurfaceElements;
-		if (bUseXPBDConstraints)
-		{
-			const TSharedPtr<Chaos::TXPBDAxialSpringConstraints<float, 3>> AxialSpringConstraints =
-				MakeShared<Chaos::TXPBDAxialSpringConstraints<float, 3>>(Evolution->Particles(), MoveTemp(SurfaceConstraints), ChaosClothSimConfig->AreaStiffness);
-			Evolution->AddXPBDConstraintFunctions(
-				[AxialSpringConstraints]()
-				{
-					AxialSpringConstraints->Init();
-				},
-				[AxialSpringConstraints](TPBDParticles<float, 3>& InParticles, const float Dt)
-				{
-					AxialSpringConstraints->Apply(InParticles, Dt);
-				});
-		}
-		else
-		{
-			Evolution->AddPBDConstraintFunction([AxialSpringConstraints = Chaos::TPBDAxialSpringConstraints<float, 3>(Evolution->Particles(), MoveTemp(SurfaceConstraints), ChaosClothSimConfig->AreaStiffness)](TPBDParticles<float, 3>& InParticles, const float Dt)
-			{
-				AxialSpringConstraints.Apply(InParticles, Dt);
-			});
-		}
-	}
-	if (ChaosClothSimConfig->VolumeStiffness)
-	{
-		check(ChaosClothSimConfig->VolumeStiffness > 0.f && ChaosClothSimConfig->VolumeStiffness <= 1.f);
-		if (ChaosClothSimConfig->bUseTetrahedralConstraints)
-		{
-			// TODO(mlentine): Need to tetrahedralize surface to support this
-			check(false);
-		}
-		else if (ChaosClothSimConfig->bUseThinShellVolumeConstraints)
-		{
-			TArray<Chaos::TVector<int32, 2>> BendingConstraints = Mesh.GetUniqueAdjacentPoints();
-			TArray<Chaos::TVector<int32, 2>> DoubleBendingConstraints;
-			{
-				TMap<int32, TArray<int32>> BendingHash;
-				for (int32 i = 0; i < BendingConstraints.Num(); ++i)
-				{
-					BendingHash.FindOrAdd(BendingConstraints[i][0]).Add(BendingConstraints[i][1]);
-					BendingHash.FindOrAdd(BendingConstraints[i][1]).Add(BendingConstraints[i][0]);
-				}
-				TSet<Chaos::TVector<int32, 2>> Visited;
-				for (auto Elem : BendingHash)
-				{
-					for (int32 i = 0; i < Elem.Value.Num(); ++i)
-					{
-						for (int32 j = i + 1; j < Elem.Value.Num(); ++j)
-						{
-							if (Elem.Value[i] == Elem.Value[j])
-								continue;
-							auto NewElem = Chaos::TVector<int32, 2>(Elem.Value[i], Elem.Value[j]);
-							if (!Visited.Contains(NewElem))
-							{
-								DoubleBendingConstraints.Add(NewElem);
-								Visited.Add(NewElem);
-								Visited.Add(Chaos::TVector<int32, 2>(Elem.Value[j], Elem.Value[i]));
-							}
-						}
-					}
-				}
-			}
-			Evolution->AddPBDConstraintFunction([SpringConstraints = Chaos::TPBDSpringConstraints<float, 3>(Evolution->Particles(), MoveTemp(DoubleBendingConstraints), ChaosClothSimConfig->VolumeStiffness)](TPBDParticles<float, 3>& InParticles, const float Dt) {
-				SpringConstraints.Apply(InParticles, Dt);
-			});
-		}
-		else
-		{
-			TArray<Chaos::TVector<int32, 3>> SurfaceConstraints = SurfaceElements;
-			Chaos::TPBDVolumeConstraint<float> PBDVolumeConstraint(Evolution->Particles(), MoveTemp(SurfaceConstraints));
-			Evolution->AddPBDConstraintFunction([PBDVolumeConstraint = MoveTemp(PBDVolumeConstraint)](TPBDParticles<float, 3>& InParticles, const float Dt)
-			{
-				PBDVolumeConstraint.Apply(InParticles, Dt);
-			});
-		}
-	}
-	if (ChaosClothSimConfig->StrainLimitingStiffness)
-	{
-		check(Mesh.GetNumElements() > 0);
-		// PerFormance note: The Per constraint version of this function is quite a bit faster for smaller assets
-		// There might be a cross-over point where the PerParticle version is faster: To be determined
-		if (bUseXPBDConstraints)
-		{
-			LongRangeConstraints[InSimDataIndex] = MakeShared<Chaos::TXPBDLongRangeConstraints<float, 3>>(
-				Evolution->Particles(),
-				Mesh.GetPointToNeighborsMap(),
-				10, // The max number of connected neighbors per particle.  ryan - What should this be?  Was k...
-				ChaosClothSimConfig->StrainLimitingStiffness);  // TODO(Kriss.Gossart): Add LimitScale and Geodesic mode if ever of use
-
-			Evolution->AddXPBDConstraintFunctions(
-				[this, InSimDataIndex]()
-				{
-					static_cast<Chaos::TXPBDLongRangeConstraints<float, 3>&>(*LongRangeConstraints[InSimDataIndex]).Init();
-				},
-				[this, InSimDataIndex](TPBDParticles<float, 3>& InParticles, const float Dt)
-				{
-					static_cast<Chaos::TXPBDLongRangeConstraints<float, 3>&>(*LongRangeConstraints[InSimDataIndex]).Apply(InParticles, Dt);
-				});
-		}
-		else
-		{
-			LongRangeConstraints[InSimDataIndex] = MakeShared<Chaos::TPBDLongRangeConstraints<float, 3>>(
-				Evolution->Particles(),
-				Mesh.GetPointToNeighborsMap(),
-				10, // The max number of connected neighbors per particle.  ryan - What should this be?  Was k...
-				ChaosClothSimConfig->StrainLimitingStiffness,
-				ChaosClothSimConfig->LimitScale,
-				ChaosClothSimConfig->bUseGeodesicDistance);
-
-			Evolution->AddPBDConstraintFunction([this, InSimDataIndex](TPBDParticles<float, 3>& InParticles, const float Dt)
-			{
-				static_cast<Chaos::TPBDLongRangeConstraints<float, 3>&>(*LongRangeConstraints[InSimDataIndex]).Apply(InParticles, Dt);
-			});
-		}
-	}
-
-	// Maximum Distance Constraints
-	const FPointWeightMap& MaxDistances = PhysMesh.GetWeightMap(EChaosWeightMapTarget::MaxDistance);
-	if (MaxDistances.Num() > 0)
-	{
-		// Initialize the interactor's multiplier
-		MaxDistancesMultipliers[InSimDataIndex] = 1.f;
-
-		check(Mesh.GetNumElements() > 0);
-		Chaos::PBDSphericalConstraint<float, 3> SphericalContraint(Offset, MaxDistances.Num(), true, &AnimationPositions, &MaxDistances.Values);
-		Evolution->AddPBDConstraintFunction([
-			&SphereRadiiMultiplier = MaxDistancesMultipliers[InSimDataIndex],
-			SphericalContraint = MoveTemp(SphericalContraint)](TPBDParticles<float, 3>& InParticles, const float Dt) mutable
-		{
-			SphericalContraint.SetSphereRadiiMultiplier(SphereRadiiMultiplier);
-			SphericalContraint.Apply(InParticles, Dt);
-		});
-	}
-
-	// Backstop Constraints
-	const FPointWeightMap& BackstopRadiuses = PhysMesh.GetWeightMap(EChaosWeightMapTarget::BackstopRadius);
-	const FPointWeightMap& BackstopDistances = PhysMesh.GetWeightMap(EChaosWeightMapTarget::BackstopDistance);
-	if (BackstopRadiuses.Num() > 0 && BackstopDistances.Num() > 0)
-	{
-		check(Mesh.GetNumElements() > 0);
-		check(BackstopRadiuses.Num() == BackstopDistances.Num());
-
-		Chaos::PBDSphericalConstraint<float, 3> SphericalContraint(Offset, BackstopRadiuses.Num(), false, &AnimationPositions,
-			&BackstopRadiuses.Values, &BackstopDistances.Values, &AnimationNormals);
-		Evolution->AddPBDConstraintFunction([SphericalContraint = MoveTemp(SphericalContraint)](TPBDParticles<float, 3>& InParticles, const float Dt)
-		{
-			SphericalContraint.Apply(InParticles, Dt);
-		});
-	}
-
-	// Animation Drive Constraints
-	AnimDriveSpringStiffness[InSimDataIndex] = ChaosClothSimConfig->AnimDriveSpringStiffness;
-	const FPointWeightMap& AnimDriveMultipliers = PhysMesh.GetWeightMap(EChaosWeightMapTarget::AnimDriveMultiplier);
-	if (AnimDriveMultipliers.Num() > 0)
-	{
-		check(Mesh.GetNumElements() > 0);
-		TPBDAnimDriveConstraint<float, 3> PBDAnimDriveConstraint(Offset, &AnimationPositions, &AnimDriveMultipliers.Values, AnimDriveSpringStiffness[InSimDataIndex]);
-		Evolution->AddPBDConstraintFunction(
-			[PBDAnimDriveConstraint = MoveTemp(PBDAnimDriveConstraint), &Stiffness = AnimDriveSpringStiffness[InSimDataIndex]](TPBDParticles<float, 3>& InParticles, const float Dt) mutable
-		{
-			PBDAnimDriveConstraint.SetSpringStiffness(Stiffness);
-			PBDAnimDriveConstraint.Apply(InParticles, Dt);
-		});
-	}
-}
-
-void ClothingSimulation::AddSelfCollisions(int32 InSimDataIndex) 
-{
-	// TODO(mlentine): Parallelize these for multiple meshes
-	const Chaos::TTriangleMesh<float>& Mesh = *Meshes[InSimDataIndex];
-	Evolution->CollisionTriangles().Append(Mesh.GetSurfaceElements());
-
-	const uint32 Offset = IndexToRangeMap[InSimDataIndex][0];
-	const uint32 Range = IndexToRangeMap[InSimDataIndex][1];
-	for (uint32 i = Offset; i < Range; ++i)
-	{
-		const TSet<int32> Neighbors = Mesh.GetNRing(i, 5);
-		for (int32 Element : Neighbors)
-		{
-			check(i != Element);
-			Evolution->DisabledCollisionElements().Add(Chaos::TVector<int32, 2>(i, Element));
-			Evolution->DisabledCollisionElements().Add(Chaos::TVector<int32, 2>(Element, i));
-		}
-	}
-}
-
-void ClothingSimulation::ForAllCollisions(TFunction<void(TGeometryClothParticles<float, 3>&, uint32)> CollisionFunction, int32 SimDataIndex)
-{
-	TGeometryClothParticles<float, 3>& CollisionParticles = Evolution->CollisionParticles();
-
-	for (uint32 Index = CollisionsRangeMap[SimDataIndex][0]; Index < CollisionsRangeMap[SimDataIndex][1]; ++Index)
-	{
-		CollisionFunction(CollisionParticles, Index);
-	}
-	for (const TArray<TVector<uint32, 2>>& ExternalCollisionsRangeMap : ExternalCollisionsRangeMaps)
-	{
-		for (uint32 Index = ExternalCollisionsRangeMap[SimDataIndex][0]; Index < ExternalCollisionsRangeMap[SimDataIndex][1]; ++Index)
-		{
-			CollisionFunction(CollisionParticles, Index);
-		}
-	}
-}
-
-void ClothingSimulation::UpdateCollisionTransforms(const ClothingSimulationContext& Context, int32 InSimDataIndex)
-{
-	SCOPE_CYCLE_COUNTER(STAT_ChaosClothUpdateCollisionTransforms);
-
-	// Resize the transform arrays if collision have changed
-	const int32 PrevNumCollisions = OldCollisionTransforms.Num();
-	const int32 NumCollisions = BaseTransforms.Num();
-	check(NumCollisions == int32(Evolution->CollisionParticles().Size()));  // BaseTransforms should always automatically grow with the number of collision particles (collection array)
-
-	const bool bHasNumCollisionsChanged = (NumCollisions != PrevNumCollisions);
-	if (bHasNumCollisionsChanged)
-	{
-		CollisionTransforms.SetNum(NumCollisions);
-		OldCollisionTransforms.SetNum(NumCollisions);
-	}
-
-	// Update the collision transforms
-	FTransform ComponentToLocalSimulationSpace = Context.ComponentToWorld;
-	ComponentToLocalSimulationSpace.AddToTranslation(-LocalSpaceLocation);
-
-	ForAllCollisions([this, &Context, &ComponentToLocalSimulationSpace, bHasNumCollisionsChanged](TGeometryClothParticles<float, 3>& CollisionParticles, uint32 Index)
-	{
-		// Update the collision transforms
-		const int32 BoneIndex = BoneIndices[Index];
-		Chaos::TRigidTransform<float, 3>& CollisionTransform = CollisionTransforms[Index];
-		if (Context.BoneTransforms.IsValidIndex(BoneIndex))
-		{
-			const FTransform& BoneTransform = Context.BoneTransforms[BoneIndex];
-			CollisionTransform = BaseTransforms[Index] * BoneTransform * ComponentToLocalSimulationSpace;
-		}
-		else
-		{
-			CollisionTransform = BaseTransforms[Index] * ComponentToLocalSimulationSpace;  // External collisions often don't map to a bone
-		}
-		// Reset initial states if required
-		if (bHasNumCollisionsChanged)
-		{
-			CollisionParticles.X(Index) = CollisionTransform.GetTranslation();
-			CollisionParticles.R(Index) = CollisionTransform.GetRotation();
-			OldCollisionTransforms[Index] = CollisionTransform;
-		}
-	}, InSimDataIndex);
-}
-=======
 #if INTEL_ISPC && !UE_BUILD_SHIPPING
 #include "HAL/IConsoleManager.h"
->>>>>>> 24776ab6
 
 namespace ChaosClothingSimulationConsoleCommands
 {
@@ -956,19 +163,9 @@
 // Default parameters, will be overwritten when cloth assets are loaded
 namespace ChaosClothingSimulationDefault
 {
-<<<<<<< HEAD
-	const FClothLODDataCommon& AssetLodData = Asset->LodData[0];
-	const FClothCollisionData& LodCollData = AssetLodData.CollisionData;
-	if (LodCollData.Spheres.Num() || LodCollData.SphereConnections.Num() || LodCollData.Convexes.Num())
-	{
-		UE_LOG(LogChaosCloth, VeryVerbose, TEXT("Adding legacy cloth asset collisions..."));
-		AddCollisions(LodCollData, Asset->UsedBoneIndices, InSimDataIndex);
-	}
-=======
 	static const FVector Gravity(0.f, 0.f, -980.665f);
 	static const float MaxDistancesMultipliers = 1.f;
 	static const float AnimDriveSpringStiffness = 1.f;
->>>>>>> 24776ab6
 }
 
 FClothingSimulation::FClothingSimulation()
@@ -1202,156 +399,7 @@
 		}
 		if (bNeedsTeleport)
 		{
-<<<<<<< HEAD
-			const UClothingAssetCommon* const Asset = Assets[Index];
-			if (!Asset) { continue; }
-
-			const uint32 Offset = IndexToRangeMap[Index][0];
-			const uint32 Range = IndexToRangeMap[Index][1];
-
-			// Update collision transforms using new local space transform
-			UpdateCollisionTransforms(*Context, Index);
-
-			// Update animation transforms via skinning
-			// Optimization note:
-			// This function usually receives the RootBoneTransform in order to transform the result from Component space to RootBone space.
-			// (So the mesh vectors and positions (Mesh is in component space) is multiplied by Inv(RootBoneTransform) at the end of the function)
-			// We actually require world space coordinates so will instead pass Inv(ComponentToWorld)
-			// This saves a lot of Matrix multiplication work later
-			FTransform ComponentToLocalSpace = Context->ComponentToWorld;
-			ComponentToLocalSpace.AddToTranslation(-LocalSpaceLocation);
-
-			ClothingMeshUtils::SkinPhysicsMesh<true, false>(
-				Asset->UsedBoneIndices,
-				Asset->LodData[0].PhysicalMeshData,
-				ComponentToLocalSpace,
-				Context->RefToLocals.GetData(),
-				Context->RefToLocals.Num(),
-				reinterpret_cast<TArray<FVector>&>(AnimationPositions),
-				reinterpret_cast<TArray<FVector>&>(AnimationNormals), Offset);
-
-			// Update root bone reference transforms
-			const FTransform RootBoneTransform = Context->BoneTransforms[Asset->ReferenceBoneIndex];
-			const FTransform PrevRootBoneWorldTransform = RootBoneWorldTransforms[Index];
-			RootBoneWorldTransforms[Index] = RootBoneTransform * Context->ComponentToWorld;
-
-			FTransform PrevRootBoneLocalTransform = PrevRootBoneWorldTransform;
-			PrevRootBoneLocalTransform.AddToTranslation(-PrevLocalSpaceLocation);
-
-			// Teleport & reset
-			if (bTeleportAndReset)
-			{
-				UE_LOG(LogChaosCloth, Verbose, TEXT("Teleport & Reset"));
-				for (uint32 i = Offset; i < Range; ++i)
-				{
-					// Update initial state for particles
-					Particles.P(i) = Particles.X(i) = AnimationPositions[i];
-					Particles.V(i) = Chaos::TVector<float, 3>(0.f);
-
-					// Update anim initial state (target updated by skinning)
-					OldAnimationPositions[i] = AnimationPositions[i];
-				}
-				ForAllCollisions([this](TGeometryClothParticles<float, 3>& CollisionParticles, uint32 i)
-				{
-					// Update initial state for collisions
-					OldCollisionTransforms[i] = CollisionTransforms[i];
-					CollisionParticles.X(i) = CollisionTransforms[i].GetTranslation();
-					CollisionParticles.R(i) = CollisionTransforms[i].GetRotation();
-				}, Index);
-			}
-			// Teleport only
-			else if (bTeleport)
-			{
-				UE_LOG(LogChaosCloth, Verbose, TEXT("Teleport before: %s, after: %s"), *PrevRootBoneWorldTransform.ToString(), *RootBoneWorldTransforms[Index].ToString());
-				const FTransform DeltaTransform = RootBoneWorldTransforms[Index].GetRelativeTransform(PrevRootBoneWorldTransform);
-				const FMatrix Matrix = (PrevRootBoneLocalTransform.Inverse() * DeltaTransform * PrevRootBoneLocalTransform).ToMatrixNoScale();
-
-				for (uint32 i = Offset; i < Range; ++i)
-				{
-					// Update initial state for particles
-					Particles.P(i) = Particles.X(i) = Matrix.TransformPosition(Particles.X(i)) - DeltaLocalSpaceLocation;
-					Particles.V(i) = Matrix.TransformVector(Particles.V(i));
-
-					// Update anim initial state (target updated by skinning)
-					OldAnimationPositions[i] = Matrix.TransformPosition(OldAnimationPositions[i]) - DeltaLocalSpaceLocation;
-				}
-
-				ForAllCollisions([this, &Matrix, &DeltaLocalSpaceLocation](TGeometryClothParticles<float, 3>& CollisionParticles, uint32 i)
-				{
-					// Update initial state for collisions
-					OldCollisionTransforms[i] = Matrix * OldCollisionTransforms[i];
-					OldCollisionTransforms[i].AddToTranslation(-DeltaLocalSpaceLocation);
-					CollisionParticles.X(i) = OldCollisionTransforms[i].GetTranslation();
-					CollisionParticles.R(i) = OldCollisionTransforms[i].GetRotation();
-				}, Index);
-			}
-			// Apply reference space velocity scales
-			else if (AngularDeltaRatios[Index] > KINDA_SMALL_NUMBER ||
-				LinearDeltaRatios[Index].X > KINDA_SMALL_NUMBER ||
-				LinearDeltaRatios[Index].Y > KINDA_SMALL_NUMBER ||
-				LinearDeltaRatios[Index].Z > KINDA_SMALL_NUMBER)
-			{
-				// Calculate deltas
-				const FTransform DeltaTransform = RootBoneWorldTransforms[Index].GetRelativeTransform(PrevRootBoneWorldTransform);
-
-				const FVector DeltaPosition = LinearDeltaRatios[Index] * DeltaTransform.GetTranslation();
-
-				FQuat DeltaRotation = DeltaTransform.GetRotation();
-				FVector Axis;
-				float DeltaAngle;
-				DeltaRotation.ToAxisAndAngle(Axis, DeltaAngle);
-				if (DeltaAngle > PI) { DeltaAngle -= 2.f * PI; }
-				DeltaAngle *= AngularDeltaRatios[Index];
-				DeltaRotation = FQuat(Axis, DeltaAngle);
-				DeltaRotation.Normalize();  // ToMatrixNoScale does not like quaternions built straight from axis angles without being normalized (although they should have been already).
-
-				// Transform points back into the previous frame of reference before applying the adjusted deltas 
-				const FMatrix Matrix = (PrevRootBoneLocalTransform.Inverse() * FTransform(DeltaRotation, DeltaPosition) * PrevRootBoneLocalTransform).ToMatrixNoScale();
-
-				for (uint32 i = Offset; i < Range; ++i)
-				{
-					// Update initial state for particles
-					Particles.P(i) = Particles.X(i) = Matrix.TransformPosition(Particles.X(i)) - DeltaLocalSpaceLocation;
-					Particles.V(i) = Matrix.TransformVector(Particles.V(i));
-
-					// Update anim initial state (target updated by skinning)
-					OldAnimationPositions[i] = Matrix.TransformPosition(OldAnimationPositions[i]) - DeltaLocalSpaceLocation;
-				}
-
-				ForAllCollisions([this, &Matrix, &DeltaLocalSpaceLocation](TGeometryClothParticles<float, 3>& CollisionParticles, uint32 i)
-				{
-					// Update initial state for collisions
-					OldCollisionTransforms[i] = Matrix * OldCollisionTransforms[i];
-					OldCollisionTransforms[i].AddToTranslation(-DeltaLocalSpaceLocation);
-
-					CollisionParticles.X(i) = OldCollisionTransforms[i].GetTranslation();
-					CollisionParticles.R(i) = OldCollisionTransforms[i].GetRotation();
-				}, Index);
-			}
-			else if (bUseLocalSpaceSimulation)
-			{
-				for (uint32 i = Offset; i < Range; ++i)
-				{
-					// Update initial state for particles
-					Particles.P(i) = Particles.X(i) -= DeltaLocalSpaceLocation;
-
-					// Update anim initial state (target updated by skinning)
-					OldAnimationPositions[i] -= DeltaLocalSpaceLocation;
-				}
-
-				ForAllCollisions([this, &DeltaLocalSpaceLocation](TGeometryClothParticles<float, 3>& CollisionParticles, uint32 i)
-				{
-					// Update initial state for collisions
-					OldCollisionTransforms[i].AddToTranslation(-DeltaLocalSpaceLocation);
-					CollisionParticles.X(i) = OldCollisionTransforms[i].GetTranslation();
-				}, Index);
-			}
-
-			// Update max distance multiplier
-			MaxDistancesMultipliers[Index] = Context->MaxDistanceScale;
-=======
 			Cloth->Teleport();
->>>>>>> 24776ab6
 		}
 	}
 
@@ -1512,16 +560,9 @@
 	// Add internal asset collisions
 	for (const TUniquePtr<FClothingSimulationCloth>& Cloth : Cloths)
 	{
-<<<<<<< HEAD
-		if (Asset)
-		{
-			const FClothLODDataCommon& ClothLodData = Asset->LodData[0];
-			OutCollisions.Append(ClothLodData.CollisionData);
-=======
 		for (const FClothingSimulationCollider* const Collider : Cloth->GetColliders())
 		{
 			OutCollisions.Append(Collider->GetCollisionData(Solver.Get(), Cloth.Get()));
->>>>>>> 24776ab6
 		}
 	}
 
@@ -1649,12 +690,6 @@
 		const int32 Offset = Cloth->GetOffset(Solver.Get());
 		if (Offset == INDEX_NONE)
 		{
-<<<<<<< HEAD
-			if (const UChaosClothConfig* const ChaosClothConfig = Asset->GetClothConfig<UChaosClothConfig>())
-			{
-				check(Asset->GetNumLods() > 0);
-				const FClothPhysicalMeshData& PhysMesh = Asset->LodData[0].PhysicalMeshData;
-=======
 			continue;
 		}
 
@@ -1684,7 +719,6 @@
 			MeshBuilder.AddTriangle(VertexIndex, VertexIndex + 1, VertexIndex + 2);
 		}
 	}
->>>>>>> 24776ab6
 
 	FMatrix LocalSimSpaceToWorld(FMatrix::Identity);
 	LocalSimSpaceToWorld.SetOrigin(Solver->GetLocalSpaceLocation());
@@ -2337,20 +1371,8 @@
 
 	for (const FClothingSimulationCloth* const Cloth : Solver->GetCloths())
 	{
-<<<<<<< HEAD
-		const UClothingAssetCommon* const Asset = Assets[Index];
-		if (!Asset) { continue; }
-
-		// Get Backstop Distances
-		const FClothLODDataCommon& AssetLodData = Asset->LodData[0];
-		const FClothPhysicalMeshData& PhysMesh = AssetLodData.PhysicalMeshData;
-		const FPointWeightMap& BackstopDistances = PhysMesh.GetWeightMap(EChaosWeightMapTarget::BackstopDistance);
-		const FPointWeightMap& BackstopRadiuses = PhysMesh.GetWeightMap(EChaosWeightMapTarget::BackstopRadius);
-		if (BackstopDistances.Num() == 0 || BackstopRadiuses.Num() == 0)
-=======
 		const int32 Offset = Cloth->GetOffset(Solver.Get());
 		if (Offset == INDEX_NONE)
->>>>>>> 24776ab6
 		{
 			continue;
 		}
@@ -2394,19 +1416,8 @@
 
 	for (const FClothingSimulationCloth* const Cloth : Solver->GetCloths())
 	{
-<<<<<<< HEAD
-		const UClothingAssetCommon* const Asset = Assets[Index];
-		if (!Asset) { continue; }
-
-		// Get Maximum Distances
-		const FClothLODDataCommon& AssetLodData = Asset->LodData[0];
-		const FClothPhysicalMeshData& PhysMesh = AssetLodData.PhysicalMeshData;
-		const FPointWeightMap& MaxDistances = PhysMesh.GetWeightMap(EChaosWeightMapTarget::MaxDistance);
-		if (MaxDistances.Num() == 0)
-=======
 		const int32 Offset = Cloth->GetOffset(Solver.Get());
 		if (Offset == INDEX_NONE)
->>>>>>> 24776ab6
 		{
 			continue;
 		}
@@ -2484,19 +1495,8 @@
 
 	for (const FClothingSimulationCloth* const Cloth : Solver->GetCloths())
 	{
-<<<<<<< HEAD
-		const UClothingAssetCommon* const Asset = Assets[Index];
-		if (!Asset) { continue; }
-
-		// Get anim drive multiplier
-		const FClothLODDataCommon& AssetLodData = Asset->LodData[0];
-		const FClothPhysicalMeshData& PhysMesh = AssetLodData.PhysicalMeshData;
-		const FPointWeightMap& AnimDriveMultipliers = PhysMesh.GetWeightMap(EChaosWeightMapTarget::AnimDriveMultiplier);
-		if (AnimDriveMultipliers.Num() == 0)
-=======
 		const int32 Offset = Cloth->GetOffset(Solver.Get());
 		if (Offset == INDEX_NONE)
->>>>>>> 24776ab6
 		{
 			continue;
 		}
