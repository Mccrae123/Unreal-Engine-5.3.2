--- conflicted
+++ resolved
@@ -100,14 +100,11 @@
 	return IsValidLODIndex(LODIndex) ? Asset->LodData[LODIndex].PhysicalMeshData.Vertices.Num() : 0;
 }
 
-<<<<<<< HEAD
-=======
 int32 FClothingSimulationMesh::GetNumPatternPoints(int32 LODIndex) const
 {
 	return 0;
 }
 
->>>>>>> 4af6daef
 TConstArrayView<FVector3f> FClothingSimulationMesh::GetPositions(int32 LODIndex) const
 {
 	if (IsValidLODIndex(LODIndex))
@@ -119,14 +116,11 @@
 	return TConstArrayView<FVector3f>();
 }
 
-<<<<<<< HEAD
-=======
 TConstArrayView<FVector2f> FClothingSimulationMesh::GetPatternPositions(int32 LODIndex) const
 {
 	return TConstArrayView<FVector2f>();
 }
 
->>>>>>> 4af6daef
 TConstArrayView<FVector3f> FClothingSimulationMesh::GetNormals(int32 LODIndex) const
 {
 	if (IsValidLODIndex(LODIndex))
@@ -147,9 +141,6 @@
 
 TConstArrayView<uint32> FClothingSimulationMesh::GetPatternIndices(int32 LODIndex) const
 {
-<<<<<<< HEAD
-	TArray<TConstArrayView<FRealSingle>> WeightMaps;
-=======
 	return TConstArrayView<uint32>();
 }
 
@@ -161,7 +152,6 @@
 TArray<FName> FClothingSimulationMesh::GetWeightMapNames(int32 LODIndex) const
 {
 	TArray<FName> WeightMapNames;
->>>>>>> 4af6daef
 	if (IsValidLODIndex(LODIndex))
 	{
 		// This must match the order of GetWeightMaps
@@ -244,7 +234,6 @@
 		return BoneTransforms.IsValidIndex(ReferenceBoneIndex) ?
 			BoneTransforms[ReferenceBoneIndex] * Context->ComponentToWorld :
 			Context->ComponentToWorld;
-<<<<<<< HEAD
 	}
 	return FTransform::Identity;
 }
@@ -279,42 +268,6 @@
 		UE_CLOG(ClothPhysicalMeshData.MaxBoneWeights > 12, LogChaosCloth, Warning, TEXT("The cloth physics mesh skinning code can't cope with more than 12 bone influences."));
 		return ClothPhysicalMeshData.BoneData;
 	}
-=======
-	}
-	return FTransform::Identity;
-}
-
-const TArray<FTransform>& FClothingSimulationMesh::GetBoneTransforms() const
-{
-	return GetContext()->BoneTransforms;
-}
-
-const FTransform& FClothingSimulationMesh::GetComponentToWorldTransform() const
-{
-	return GetContext() ? GetContext()->ComponentToWorld : FTransform::Identity;
-}
-
-const TArray<FMatrix44f>& FClothingSimulationMesh::GetRefToLocalMatrices() const
-{
-	static TArray<FMatrix44f> EmptyArray;
-	return GetContext() ? GetContext()->RefToLocals : EmptyArray;
-}
-
-TConstArrayView<int32> FClothingSimulationMesh::GetBoneMap() const
-{
-	return Asset ? Asset->UsedBoneIndices : TConstArrayView<int32>();
-}
-
-TConstArrayView<FClothVertBoneData> FClothingSimulationMesh::GetBoneData(int32 LODIndex) const
-{
-	if (IsValidLODIndex(LODIndex))
-	{
-		const FClothLODDataCommon& ClothLODData = Asset->LodData[LODIndex];
-		const FClothPhysicalMeshData& ClothPhysicalMeshData = ClothLODData.PhysicalMeshData;
-		UE_CLOG(ClothPhysicalMeshData.MaxBoneWeights > 12, LogChaosCloth, Warning, TEXT("The cloth physics mesh skinning code can't cope with more than 12 bone influences."));
-		return ClothPhysicalMeshData.BoneData;
-	}
->>>>>>> 4af6daef
 	static TArray<FClothVertBoneData> EmptyArray;
 	return EmptyArray;
 }
@@ -449,17 +402,10 @@
 	FTransform ComponentToLocalSpaceReal = GetComponentToWorldTransform();
 	ComponentToLocalSpaceReal.AddToTranslation(-LocalSpaceLocation);
 	const FTransform3f ComponentToLocalSpace(ComponentToLocalSpaceReal);  // LWC: Now in local space, therefore it is safe to use single precision which is the asset data format
-<<<<<<< HEAD
 
 	const int32* const RESTRICT BoneMap = GetBoneMap().GetData();
 	const FMatrix44f* const RESTRICT RefToLocalMatrices = GetRefToLocalMatrices().GetData();
 
-=======
-
-	const int32* const RESTRICT BoneMap = GetBoneMap().GetData();
-	const FMatrix44f* const RESTRICT RefToLocalMatrices = GetRefToLocalMatrices().GetData();
-
->>>>>>> 4af6daef
 	check(IsValidLODIndex(LODIndex));
 	const uint32 NumPoints = GetNumPoints(LODIndex);
 	const TConstArrayView<FClothVertBoneData> BoneData = GetBoneData(LODIndex);
