// Copyright Epic Games, Inc. All Rights Reserved.

namespace UnrealBuildTool.Rules
{
	public class ImagePlateEditor : ModuleRules
	{
		public ImagePlateEditor(ReadOnlyTargetRules Target) : base(Target)
		{
			PrivateDependencyModuleNames.AddRange(
				new string[]
				{
					"AssetTools",
					"Core",
					"CoreUObject",
					"EditorFramework",
					"EditorStyle",
					"Engine",
					"ImagePlate",
<<<<<<< HEAD
					"LevelSequence",
					"MovieScene",
					"MovieSceneTools",
					"MovieSceneTracks",
=======
>>>>>>> 6bbb88c8
					"RHI",
					"Slate",
					"SlateCore",
                    "TimeManagement",
					"UnrealEd",
				}
			);
		}
	}
}<|MERGE_RESOLUTION|>--- conflicted
+++ resolved
@@ -16,13 +16,6 @@
 					"EditorStyle",
 					"Engine",
 					"ImagePlate",
-<<<<<<< HEAD
-					"LevelSequence",
-					"MovieScene",
-					"MovieSceneTools",
-					"MovieSceneTracks",
-=======
->>>>>>> 6bbb88c8
 					"RHI",
 					"Slate",
 					"SlateCore",
