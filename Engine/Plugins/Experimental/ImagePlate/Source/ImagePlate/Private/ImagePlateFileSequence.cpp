// Copyright 1998-2016 Epic Games, Inc. All Rights Reserved.

#include "ImagePlateFileSequence.h"
#include "IImageWrapperModule.h"
#include "ModuleManager.h"
#include "FileHelper.h"
#include "RenderingThread.h"
#include "RHI.h"
#include "TextureResource.h"
#include "RenderUtils.h"
#include "Paths.h"
#include "Runnable.h"
#include "Algo/Sort.h"
#include "Async.h"
#include "PackageName.h"
#include "Engine/Texture2DDynamic.h"
#include "Engine/TextureRenderTarget2D.h"

DEFINE_LOG_CATEGORY_STATIC(LogImagePlateFileSequence, Log, Warning);

UImagePlateFileSequence::UImagePlateFileSequence(const FObjectInitializer& Init)
	: Super(Init)
{
	FileWildcard = TEXT("*.exr");
	Framerate = 24;

	if (!HasAnyFlags(RF_ClassDefaultObject))
	{
		FModuleManager::LoadModuleChecked<IImageWrapperModule>("ImageWrapper");
	}
}

FImagePlateAsyncCache UImagePlateFileSequence::GetAsyncCache()
{
	FString Path;
	if (!FPackageName::TryConvertLongPackageNameToFilename(SequencePath.Path, Path))
	{
		UE_LOG(LogImagePlateFileSequence, Warning, TEXT("Sequence path is not a long package name. This path is not portable, and may not work in a packaged build."));
		Path = SequencePath.Path;
	}

	if (GetDefault<UImagePlateSettings>()->ProxyName.Len() != 0)
	{
		FString ProxyPath = Path / GetDefault<UImagePlateSettings>()->ProxyName;
		if (FPaths::DirectoryExists(ProxyPath))
		{
			Path = MoveTemp(ProxyPath);
		}
	}

	return FImagePlateAsyncCache::MakeCache(Path, FileWildcard, Framerate);
}

FImagePlateSourceFrame::FImagePlateSourceFrame()
	: Width(0), Height(0), BitDepth(0), Pitch(0)
{}

FImagePlateSourceFrame::FImagePlateSourceFrame(const TArray<uint8>& InData, uint32 InWidth, uint32 InHeight, uint32 InBitDepth)
	: Width(InWidth), Height(InHeight), BitDepth(InBitDepth), Pitch(Width * BitDepth / 8 * 4)
{
	if (InData.Num())
	{
		// Ideally we'd be able to steal the allocation from the array, but that's not possible with the current ImageWrapper/Array implementation
		Buffer = MakeShareable(new uint8[InData.Num()]);
		FMemory::Memcpy(Buffer.Get(), InData.GetData(), InData.Num());
	}
}

bool FImagePlateSourceFrame::IsValid() const
{
	return Buffer.IsValid();
}

bool FImagePlateSourceFrame::EnsureTextureMetrics(UTexture* DestinationTexture) const
{
	if (BitDepth != 16 && BitDepth != 8)
	{
		UE_LOG(LogImagePlateFileSequence, Warning, TEXT("Unsupported source image bitdepth: %u. Only float 16 and fixed 8 bitdepths are supported"), BitDepth);
		return false;
	}

	// Ensure the texture dimensions and bitdepth match if possible
	bool bNeedsUpdate = false;

	if (auto* Texture2DDynamic = Cast<UTexture2DDynamic>(DestinationTexture))
	{
		if (Width > 0 && Texture2DDynamic->SizeX != Width)
		{
			Texture2DDynamic->SizeX = Width;
			bNeedsUpdate = true;
		}

		if (Height > 0 && Texture2DDynamic->SizeY != Height)
		{
			Texture2DDynamic->SizeY = Height;
			bNeedsUpdate = true;
		}

		uint32 DestBitDepth = GPixelFormats[Texture2DDynamic->Format].BlockBytes * 8 / GPixelFormats[Texture2DDynamic->Format].NumComponents;
		if (DestBitDepth != BitDepth)
		{
			bNeedsUpdate = true;
			switch (BitDepth)
			{
			case 16: Texture2DDynamic->Format = PF_FloatRGBA; break;
			case 8: Texture2DDynamic->Format = PF_R8G8B8A8; break;
			}
		}
	}
	else if (auto* TextureRenderTarget2D = Cast<UTextureRenderTarget2D>(DestinationTexture))
	{
		if (Width > 0 && TextureRenderTarget2D->SizeX != Width)
		{
			TextureRenderTarget2D->SizeX = Width;
			bNeedsUpdate = true;
		}

		if (Height > 0 && TextureRenderTarget2D->SizeY != Height)
		{
			TextureRenderTarget2D->SizeY = Height;
			bNeedsUpdate = true;
		}

		EPixelFormat PF = GetPixelFormatFromRenderTargetFormat(TextureRenderTarget2D->RenderTargetFormat);
		uint32 DestBitDepth = GPixelFormats[PF].BlockBytes * 8 / GPixelFormats[PF].NumComponents;
		if (DestBitDepth != BitDepth)
		{
			bNeedsUpdate = true;
			switch (BitDepth)
			{
			case 16: TextureRenderTarget2D->RenderTargetFormat = RTF_RGBA16f; break;
			case 8: TextureRenderTarget2D->RenderTargetFormat = RTF_RGBA8; break;
			}
		}
	}
	else if (DestinationTexture->Resource)
	{
		// We have to have a valid texture to check whether it's the right type or not
		if (!DestinationTexture->Resource->TextureRHI)
		{
			DestinationTexture->UpdateResource();
			FlushRenderingCommands();
		}

		FTexture2DRHIRef Texture2DRHI = DestinationTexture->Resource->TextureRHI ? DestinationTexture->Resource->TextureRHI->GetTexture2D() : nullptr;
		if (!Texture2DRHI)
		{
			UE_LOG(LogImagePlateFileSequence, Warning, TEXT("Unsupported texture type encountered: Unable to update texture to fit source frame size or bitdepth."));
			return false;
		}
		else
		{
			// At least check the bitdepth
			uint32 DestBitDepth = GPixelFormats[Texture2DRHI->GetFormat()].BlockBytes * 8 / GPixelFormats[Texture2DRHI->GetFormat()].NumComponents;
			if (DestBitDepth != BitDepth)
			{
				UE_LOG(LogImagePlateFileSequence, Warning, TEXT("Invalid destination texture bitdepth. Expected %u, encountered %u."), BitDepth, DestBitDepth);
				return false;
			}
		}
	}

	if (bNeedsUpdate)
	{
		DestinationTexture->UpdateResource();
	}
	return true;
}

TFuture<void> FImagePlateSourceFrame::CopyTo(UTexture* DestinationTexture)
{
	// Copy the data to the texture via a render command
	struct FRenderCommandData
	{
		TPromise<void> Promise;
		bool bClearTexture;
		FImagePlateSourceFrame SourceFrame;
		UTexture* DestinationTexture;
	};

	// Shared render command data to allow us to pass the promise through to the command
	typedef TSharedPtr<FRenderCommandData, ESPMode::ThreadSafe> FCommandDataPtr;
	FCommandDataPtr CommandData = MakeShared<FRenderCommandData, ESPMode::ThreadSafe>();

	TFuture<void> CompletionFuture = CommandData->Promise.GetFuture();

	CommandData->bClearTexture = !Buffer.IsValid() || !EnsureTextureMetrics(DestinationTexture);
	CommandData->SourceFrame = *this;
	CommandData->DestinationTexture = DestinationTexture;

	ENQUEUE_UNIQUE_RENDER_COMMAND_ONEPARAMETER(
		CopySourceBufferToTexture,
		FCommandDataPtr, CommandData, CommandData,
		{
			if (!CommandData->DestinationTexture->Resource || !CommandData->DestinationTexture->Resource->TextureRHI)
			{
				return;
			}

			FTexture2DRHIRef Texture2DRHI = CommandData->DestinationTexture->Resource->TextureRHI->GetTexture2D();
			if (!Texture2DRHI)
			{
				return;
			}

			uint32 DestPitch = 0;
			uint8* DestinationBuffer = (uint8*)RHILockTexture2D(Texture2DRHI, 0, RLM_WriteOnly, DestPitch, false);
			if (!DestinationBuffer)
			{
				UE_LOG(LogImagePlateFileSequence, Warning, TEXT("Unable to lock texture for write"));
				return;
			}

			if (CommandData->bClearTexture)
			{
				FMemory::Memzero(DestinationBuffer, DestPitch * Texture2DRHI->GetSizeY());
			}
			else
			{
				const uint8* SourceBuffer = CommandData->SourceFrame.Buffer.Get();
				const int32 MaxRow = FMath::Min(Texture2DRHI->GetSizeY(), CommandData->SourceFrame.Height);

				if (DestPitch == CommandData->SourceFrame.Pitch)
				{
					FMemory::Memcpy(DestinationBuffer, SourceBuffer, DestPitch * MaxRow);
				}
				else for (int32 Row = 0; Row < MaxRow; ++Row)
				{
					FMemory::Memcpy(DestinationBuffer, SourceBuffer, FMath::Min(CommandData->SourceFrame.Pitch, DestPitch));

					DestinationBuffer += DestPitch;
					SourceBuffer += CommandData->SourceFrame.Pitch;
				}
			}

			RHIUnlockTexture2D(Texture2DRHI, 0, false);

			CommandData->Promise.SetValue();
		}
	);

	return CompletionFuture;
}

namespace ImagePlateFrameCache
{
	struct FPendingFrame;

	struct FCachedFrame
	{
		/** The frame number to which this frame relates */
		int32 FrameNumber;
		/** Optional promise that has been made to the data (stores the loaded result) */
		TOptional<TPromise<FImagePlateSourceFrame>> FrameData;
		/** Future that can be supplied to clients who wish to use this frame. Always valid where FrameData is */
		TSharedFuture<FImagePlateSourceFrame> Future;

		FCachedFrame(int32 InFrameNumber) : FrameNumber(InFrameNumber) {}

		~FCachedFrame()
		{
			// If something was waiting on this cached frame, we have to fulfil it with some empty data
			if (Future.IsValid() && !Future.IsReady())
			{
				FrameData->SetValue(FImagePlateSourceFrame());
			}
		}

		// non-copyable
		FCachedFrame(const FCachedFrame&)=delete;
		FCachedFrame& operator=(const FCachedFrame&)=delete;

		// moveable
		FCachedFrame(FCachedFrame&&)=default;
		FCachedFrame& operator=(FCachedFrame&&)=default;

		/** Get a future to this frame's data */
		TSharedFuture<FImagePlateSourceFrame> GetFrameData()
		{
			if (!FrameData.IsSet())
			{
				FrameData.Emplace();
				Future = FrameData->GetFuture().Share();
			}
			return Future;
		}

		/** Set this frame's data */
		void SetFrameData(FImagePlateSourceFrame In)
		{
			if (!FrameData.IsSet())
			{
				FrameData.Emplace();
				Future = FrameData->GetFuture().Share();
			}
			
			if (ensureAlways(!Future.IsReady()))
			{
				FrameData->SetValue(In);
			}
		}
	};

	/** Implementation of a simple frame cache */
	struct FImagePlateSequenceCache : TSharedFromThis<FImagePlateSequenceCache, ESPMode::ThreadSafe>
	{
		FImagePlateSequenceCache(const FString& InSequencePath, const FString& InWildcard, float Framerate);

		/** Set the current cached frame range, and return a future to the current frame's data */
		TSharedFuture<FImagePlateSourceFrame> GetPrecachedFrame(float Time, int32 LeadingPrecacheFrames, int32 TrailingPrecacheFrames);

		/** Set the frame data for the specified frame number */
		void SetFrameData(int32 FrameNumber, FImagePlateSourceFrame SourceData);

		/** Query for uncached frames that need to be loaded */
		void GetUncachedFrames(TArray<FPendingFrame>& OutFrames, int32 MaxToAdd);

		/** Return how many total frames there are in the sequence */
		int32 GetNumFrames() const;

		/** Specify that the supplied frame number is going to be loaded */
		void OnPreloadFrame(int32 FrameNumber);

	private:

		/** Array of frames that are pending load - only ever manipulated and read by the loader thread */
		TArray<int32> OutstandingFrameNumbers;

		// Critical section to guard against any threaded access to the class
		mutable FCriticalSection CriticalSection;
		
		/** Contiguous array of cached frames for the current range */
		TArray<FCachedFrame> CachedFrames;

		/** The frame number we're currently interested in */
		int32 CurrentFrameNumber;
		/** Cache range bounds */
		int32 MinCacheRange, MaxCacheRange;

		/** Contiguous array of frame filenames */
		TArray<FString> FrameFilenames;
		/** Framerate at which to display the above frames */
		float Framerate;
	}; 


	typedef TSharedRef<FImagePlateSequenceCache, ESPMode::ThreadSafe> FImagePlateSequenceCacheRef;
	typedef TSharedPtr<FImagePlateSequenceCache, ESPMode::ThreadSafe> FImagePlateSequenceCachePtr;

	/** Structure that denotes a frame to be cached */
	struct FPendingFrame
	{
		/** The frame number */
		int32 FrameNumber;
		/** The distance from the current frame time to this frame (used to prioritize frames that are closer to the current time) */
		int32 Offset;
		/** Frame filename - stored as a raw pointer as the array never reallocates, and a reference to the owner is stored below */
		const TCHAR* Filename;
		/** Owner of the frame */
		FImagePlateSequenceCacheRef Cache;
	};

	/** A request for a frame */
	struct FOngoingRequest
	{
		/** The frame number */
		int32 FrameNumber;
		/** Future to the data once loaded */
		TFuture<FImagePlateSourceFrame> Future;
		/** The cache that requested the load */
		TWeakPtr<FImagePlateSequenceCache, ESPMode::ThreadSafe> Cache;
	};

	FImagePlateSequenceCache::FImagePlateSequenceCache(const FString& InSequencePath, const FString& InWildcard, float InFramerate)
		: CurrentFrameNumber(-1), MinCacheRange(-1), MaxCacheRange(-1), Framerate(InFramerate)
	{
		FString SequenceFolder = InSequencePath;
<<<<<<< HEAD
		if (!FPackageName::TryConvertLongPackageNameToFilename(InSequencePath, SequenceFolder))
		{
			SequenceFolder = InSequencePath;
			if (FPaths::IsRelative(SequenceFolder))
			{
				if (SequenceFolder.StartsWith(TEXT("./")))
				{
					SequenceFolder = FPaths::ConvertRelativePathToFull(FPaths::ProjectContentDir(), SequenceFolder.RightChop(2));
				}
				else
				{
					SequenceFolder = FPaths::ConvertRelativePathToFull(SequenceFolder);
				}
			}
		}
=======
>>>>>>> 00503514

		IFileManager::Get().FindFiles(FrameFilenames, *SequenceFolder, *InWildcard);
		if (FrameFilenames.Num() == 0)
		{
			UE_LOG(LogImagePlateFileSequence, Warning, TEXT("The directory '%s' does not contain any image files that match the wildcard '%s'"), *SequenceFolder, *InWildcard);
		}
		else
		{
			UE_LOG(LogImagePlateFileSequence, Verbose, TEXT("Found %i image files in '%s' with the wildcard '%s'"), FrameFilenames.Num(), *SequenceFolder, *InWildcard);
			FrameFilenames.Sort();
		}

		for (FString& Filename : FrameFilenames)
		{
			Filename = SequenceFolder / Filename;
		}
	}

	TSharedFuture<FImagePlateSourceFrame> FImagePlateSequenceCache::GetPrecachedFrame(float Time, int32 LeadingPrecacheFrames, int32 TrailingPrecacheFrames)
	{
		// Protect threaded access to the class
		FScopeLock Lock(&CriticalSection);

		// We assume the supplied time is already very close to a frame time, so round rather than floor
		const int32 NewFrameNumber = FMath::RoundToInt(Time * Framerate);
		if (!FrameFilenames.IsValidIndex(NewFrameNumber))
		{
			TPromise<FImagePlateSourceFrame> Promise;
			Promise.SetValue(FImagePlateSourceFrame());
			return Promise.GetFuture().Share();
		}

		CurrentFrameNumber = NewFrameNumber;

		const int32 PrevMinCacheRange = MinCacheRange;
		const int32 PrevMaxCacheRange = MaxCacheRange;

		MinCacheRange = FMath::Max(0,						CurrentFrameNumber - TrailingPrecacheFrames);
		MaxCacheRange = FMath::Min(FrameFilenames.Num()-1,	CurrentFrameNumber + LeadingPrecacheFrames);

		if (PrevMaxCacheRange == -1 || MaxCacheRange < PrevMinCacheRange || MinCacheRange > PrevMaxCacheRange)
		{
			// Not overlapping or no existing frames, just reset everything
			CachedFrames.Reset();
			for (int32 FrameNumber = MinCacheRange; FrameNumber <= MaxCacheRange; ++FrameNumber)
			{
				CachedFrames.Add(FCachedFrame(FrameNumber));
			}
		}
		else
		{
			// Overlapping range - preserve cached frames
			int32 FrontDifference = MinCacheRange - PrevMinCacheRange;
			int32 BackDifference = MaxCacheRange - PrevMaxCacheRange;

			if (FrontDifference > 0)
			{
				CachedFrames.RemoveAt(0, FrontDifference);
			}
			else for (int32 FrameNumber = PrevMinCacheRange - 1; FrameNumber >= MinCacheRange; --FrameNumber)
			{
				CachedFrames.Insert(FCachedFrame(FrameNumber), 0);
			}

			if (BackDifference < 0)
			{
				CachedFrames.RemoveAt(CachedFrames.Num() + BackDifference, FMath::Abs(BackDifference));
			}
			else for (int32 FrameNumber = PrevMaxCacheRange+1; FrameNumber <= MaxCacheRange; ++FrameNumber)
			{
				CachedFrames.Add(FCachedFrame(FrameNumber));
			}
		}

		// Return the current frame's data
		return CachedFrames[CurrentFrameNumber - MinCacheRange].GetFrameData();
	}

	void FImagePlateSequenceCache::SetFrameData(int32 FrameNumber, FImagePlateSourceFrame SourceData)
	{
		// Protect threaded access to the class
		FScopeLock Lock(&CriticalSection);

		int32 FrameIndex = FrameNumber - MinCacheRange;
		if (CachedFrames.IsValidIndex(FrameIndex))
		{
			CachedFrames[FrameIndex].SetFrameData(MoveTemp(SourceData));
		}
		OutstandingFrameNumbers.Remove(FrameNumber);
	}

	void FImagePlateSequenceCache::GetUncachedFrames(TArray<FPendingFrame>& OutFrames, int32 MaxToAdd)
	{
		// Protect threaded access to the class
		FScopeLock Lock(&CriticalSection);
		if (MinCacheRange == -1 || MaxCacheRange == -1)
		{
			return;
		}

		const int32 CurrentFrameIndex = CurrentFrameNumber - MinCacheRange;

		// Search forwards and backwards from the current frame number for the first uncached frame
		int32 ForwardIndex = CurrentFrameIndex;
		int32 BackwardIndex = CurrentFrameIndex;
		int32 NumCachedFrames = CachedFrames.Num();

		int32 NumAdded = 0;
		while (NumAdded <= MaxToAdd && (ForwardIndex < NumCachedFrames || BackwardIndex >= 0))
		{
			// Look forwards
			if (ForwardIndex < NumCachedFrames)
			{
				// If nothing has requested this yet, ask for it
				const FCachedFrame& Frame = CachedFrames[ForwardIndex];
				if (!OutstandingFrameNumbers.Contains(Frame.FrameNumber) && !Frame.Future.IsReady())
				{
					OutFrames.Add(FPendingFrame{ Frame.FrameNumber, FMath::Abs(Frame.FrameNumber - CurrentFrameIndex), *FrameFilenames[Frame.FrameNumber], AsShared() });
					++NumAdded;
				}
			}

			// Look backwards
			if (BackwardIndex != CurrentFrameIndex && BackwardIndex >= 0)
			{
				const FCachedFrame& Frame = CachedFrames[BackwardIndex];
				if (!OutstandingFrameNumbers.Contains(Frame.FrameNumber) && !Frame.Future.IsReady())
				{
					OutFrames.Add(FPendingFrame{ Frame.FrameNumber, FMath::Abs(Frame.FrameNumber - CurrentFrameIndex), *FrameFilenames[Frame.FrameNumber], AsShared() });
					++NumAdded;
				}
			}

			++ForwardIndex;
			--BackwardIndex;
		}
	}

	int32 FImagePlateSequenceCache::GetNumFrames() const
	{
		return FrameFilenames.Num();
	}

	void FImagePlateSequenceCache::OnPreloadFrame(int32 FrameNumber)
	{
		OutstandingFrameNumbers.AddUnique(FrameNumber);
	}

	/** Load an image file into CPU memory */
	FImagePlateSourceFrame LoadFileData(FString FilenameToLoad, int32 FrameNumber)
	{
		// Start at 100k
		TArray<uint8> SourceFileData;
		SourceFileData.Reserve(1024*100);
		if (!FFileHelper::LoadFileToArray(SourceFileData, *FilenameToLoad))
		{
			UE_LOG(LogImagePlateFileSequence, Warning, TEXT("Failed to load file data from '%s'"), *FilenameToLoad);
			return FImagePlateSourceFrame();
		}

		IImageWrapperModule& ImageWrapperModule = FModuleManager::GetModuleChecked<IImageWrapperModule>("ImageWrapper");

		EImageFormat::Type ImageType = ImageWrapperModule.DetectImageFormat(SourceFileData.GetData(), SourceFileData.Num());
		IImageWrapperPtr ImageWrapper = ImageWrapperModule.CreateImageWrapper(ImageType);

		if (!ImageWrapper.IsValid())
		{
			UE_LOG(LogImagePlateFileSequence, Warning, TEXT("File '%s' is not a supported image type."), *FilenameToLoad);
			return FImagePlateSourceFrame();
		}

		ImageWrapper->SetCompressed(SourceFileData.GetData(), SourceFileData.Num());

		int32 SourceBitDepth = ImageWrapper->GetBitDepth();
		const TArray<uint8>* RawImageData = nullptr;
		if (ImageWrapper->GetRaw(ERGBFormat::RGBA, SourceBitDepth, RawImageData) && RawImageData)
		{
			// BMP image wrappers supply the bitdepth per pixel, rather than per-channel
			SourceBitDepth = ImageType == EImageFormat::BMP ? ImageWrapper->GetBitDepth() / 4 : ImageWrapper->GetBitDepth();

			return FImagePlateSourceFrame(
				*RawImageData,
				ImageWrapper->GetWidth(),
				ImageWrapper->GetHeight(),
				SourceBitDepth
			);
		}
		else
		{
			UE_LOG(LogImagePlateFileSequence, Warning, TEXT("Failed to get raw rgba data from image file '%s'."), *FilenameToLoad);
			return FImagePlateSourceFrame();
		}
	}

	class FFrameLoadingThread : FRunnable
	{
	public:
		FFrameLoadingThread()
		{
			Thread = FRunnableThread::Create(this, TEXT("FFrameLoadingThread"), 4 * 1024, TPri_AboveNormal);
		}

		TSharedRef<FImagePlateSequenceCache, ESPMode::ThreadSafe> InitialzeLoader(const FString& SequenceFolder, const FString& Wildcard, float Framerate)
		{
			FScopeLock Lock(&CacheArrayCriticalSection);
			TSharedRef<FImagePlateSequenceCache, ESPMode::ThreadSafe> NewImpl = MakeShared<FImagePlateSequenceCache, ESPMode::ThreadSafe>(SequenceFolder, Wildcard, Framerate);
			ActiveCaches.Add(NewImpl);
			return NewImpl;
		}

	private:

		/** Check the specified array for completed requests */
		void ProcessCompletedRequests(const TArray<FImagePlateSequenceCacheRef>& Caches, TArray<FOngoingRequest>& Requests)
		{
			for (int32 Index = Requests.Num() - 1; Index >= 0; --Index)
			{
				FOngoingRequest& Request = Requests[Index];
				if (Requests[Index].Future.IsReady())
				{
					FImagePlateSequenceCachePtr Cache = Request.Cache.Pin();
					if (Cache.IsValid())
					{
						Cache->SetFrameData(Requests[Index].FrameNumber, Requests[Index].Future.Get());
					}

					Requests.RemoveAtSwap(Index, 1, false);
				}
			}
		}

		/** Remove any caches that are no longer valid */
		void RemoveStaleCaches()
		{
			FScopeLock Lock(&CacheArrayCriticalSection);
			for (int32 Index = ActiveCaches.Num() - 1; Index >= 0; --Index)
			{
				if (!ActiveCaches[Index].Pin().IsValid())
				{
					ActiveCaches.RemoveAtSwap(Index, 1, false);
				}
			}
		}

		/** Get a list of all active caches in a thread-safe manner */
		void GetAllActiveCaches(TArray<FImagePlateSequenceCacheRef>& OutCaches) const
		{
			TArray<FImagePlateSequenceCacheRef> AllCaches;

			FScopeLock Lock(&CacheArrayCriticalSection);
			for (auto& WeakCache : ActiveCaches)
			{
				TSharedPtr<FImagePlateSequenceCache, ESPMode::ThreadSafe> Cache = WeakCache.Pin();
				if (Cache.IsValid())
				{
					OutCaches.Add(Cache.ToSharedRef());
				}
			}
		}

		/** Run the thread */
		virtual uint32 Run()
		{
			static int32 MaxConcurrentLoads = 3;

			TArray<FOngoingRequest> Requests;
			TArray<FImagePlateSequenceCacheRef> AllCaches;

			for (;;)
			{
				// Reset our reference to the caches so we can remove stale ones if necessary
				AllCaches.Reset();

				// Remove any stale caches
				RemoveStaleCaches();

				// Get any active caches that are still open
				GetAllActiveCaches(AllCaches);

				// Process any completed requests
				ProcessCompletedRequests(AllCaches, Requests);

				// If we've no more capacity, yield
				const uint32 NumToAdd = MaxConcurrentLoads - Requests.Num();
				if (!NumToAdd)
				{
					FPlatformProcess::Sleep(0.f);
					continue;
				}

				// Gather any frames that need deserializing
				TArray<FPendingFrame> UncachedFrames;
				for (FImagePlateSequenceCacheRef& Cache : AllCaches)
				{
					Cache->GetUncachedFrames(UncachedFrames, NumToAdd);
				}

				// Sort by how far offset they are from the 'current' frame
				Algo::SortBy(UncachedFrames, &FPendingFrame::Offset);

				// Kick off as many requests as we can
				for (const FPendingFrame& UncachedFrame : UncachedFrames)
				{
					int32 FrameNumber = UncachedFrame.FrameNumber;
					FString FilenameToLoad = UncachedFrame.Filename;

					UncachedFrame.Cache->OnPreloadFrame(UncachedFrame.FrameNumber);

					TFuture<FImagePlateSourceFrame> Future = Async<FImagePlateSourceFrame>(
						EAsyncExecution::ThreadPool,
						[FilenameToLoad, FrameNumber]
						{
							return LoadFileData(FilenameToLoad, FrameNumber);
						}
					);

					Requests.Add(FOngoingRequest{ UncachedFrame.FrameNumber, MoveTemp(Future), UncachedFrame.Cache });
					if (Requests.Num() >= MaxConcurrentLoads)
					{
						break;
					}
				}
			}

			return 0;
		}

		/** Critical section to protect access to ActiveCaches */
		mutable FCriticalSection CacheArrayCriticalSection;
		/** Weak list of caches that we have opened. Periodically purged of stale items. */
		TArray<TWeakPtr<FImagePlateSequenceCache, ESPMode::ThreadSafe>> ActiveCaches;

		/** The thread that's running us */
		FRunnableThread* Thread;
	};

	FFrameLoadingThread& GetFrameLoader()
	{
		static FFrameLoadingThread Thread;
		return Thread;
	}

}	// namespace ImagePlateFrameCache

FImagePlateAsyncCache FImagePlateAsyncCache::MakeCache(const FString& InSequencePath, const FString& InWildcard, float Framerate)
{
	FImagePlateAsyncCache NewCache;
	NewCache.Impl = ImagePlateFrameCache::GetFrameLoader().InitialzeLoader(InSequencePath, InWildcard, Framerate);
	return NewCache;
}

TSharedFuture<FImagePlateSourceFrame> FImagePlateAsyncCache::RequestFrame(float Time, int32 LeadingPrecacheFrames, int32 TrailingPrecacheFrames)
{
	return Impl->GetPrecachedFrame(Time, LeadingPrecacheFrames, TrailingPrecacheFrames);
}

int32 FImagePlateAsyncCache::Length() const
{
	return Impl->GetNumFrames();
}<|MERGE_RESOLUTION|>--- conflicted
+++ resolved
@@ -375,24 +375,6 @@
 		: CurrentFrameNumber(-1), MinCacheRange(-1), MaxCacheRange(-1), Framerate(InFramerate)
 	{
 		FString SequenceFolder = InSequencePath;
-<<<<<<< HEAD
-		if (!FPackageName::TryConvertLongPackageNameToFilename(InSequencePath, SequenceFolder))
-		{
-			SequenceFolder = InSequencePath;
-			if (FPaths::IsRelative(SequenceFolder))
-			{
-				if (SequenceFolder.StartsWith(TEXT("./")))
-				{
-					SequenceFolder = FPaths::ConvertRelativePathToFull(FPaths::ProjectContentDir(), SequenceFolder.RightChop(2));
-				}
-				else
-				{
-					SequenceFolder = FPaths::ConvertRelativePathToFull(SequenceFolder);
-				}
-			}
-		}
-=======
->>>>>>> 00503514
 
 		IFileManager::Get().FindFiles(FrameFilenames, *SequenceFolder, *InWildcard);
 		if (FrameFilenames.Num() == 0)
