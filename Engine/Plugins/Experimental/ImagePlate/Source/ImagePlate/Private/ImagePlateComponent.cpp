--- conflicted
+++ resolved
@@ -111,11 +111,7 @@
 			FRHICommandListBase& RHICmdList = FRHICommandListImmediate::Get();
 
 			BuildMesh();
-<<<<<<< HEAD
-			IndexBuffer.InitResource();
-=======
 			IndexBuffer.InitResource(RHICmdList);
->>>>>>> 4af6daef
 #if RHI_RAYTRACING
 			if (IsRayTracingEnabled())
 			{
@@ -128,11 +124,7 @@
 				Initializer.bAllowUpdate = false;
 
 				RayTracingGeometry.SetInitializer(Initializer);
-<<<<<<< HEAD
-				RayTracingGeometry.InitResource();
-=======
 				RayTracingGeometry.InitResource(RHICmdList);
->>>>>>> 4af6daef
 
 				RayTracingGeometry.Initializer.IndexBuffer = IndexBuffer.IndexBufferRHI;
 				RayTracingGeometry.Initializer.TotalPrimitiveCount = IndexBuffer.Indices.Num() / 3;
@@ -143,11 +135,7 @@
 				Segment.MaxVertices = VertexBuffers.PositionVertexBuffer.GetNumVertices();
 				RayTracingGeometry.Initializer.Segments.Add(Segment);
 
-<<<<<<< HEAD
-				RayTracingGeometry.UpdateRHI();
-=======
 				RayTracingGeometry.UpdateRHI(RHICmdList);
->>>>>>> 4af6daef
 			}
 #endif
 		}
