--- conflicted
+++ resolved
@@ -67,16 +67,10 @@
 {
 	// An invalid color, to be replaced by neighboring valid colors (or DefaultVertexColor, if neighboring colors were not found)
 	// Use a large negative value as a clear unset / invalid value, but do not go all the way to -MaxReal (or overflow will break things)
-<<<<<<< HEAD
-	const static FVector3f UnsetVertexColor = FVector3f(-FMathf::MaxReal * .25f, -FMathf::MaxReal * .25f, -FMathf::MaxReal * .25f);
-	const static FVector3f DefaultVertexColor = FVector3f::ZeroVector;
-
-=======
 	const static FVector4f UnsetVertexColor = FVector4f(-FMathf::MaxReal * .25f, -FMathf::MaxReal * .25f, -FMathf::MaxReal * .25f, -FMathf::MaxReal * .25f);
 	const static FVector4f DefaultVertexColor = FVector4f(0, 0, 0, 1);
 
 	FName ColorAttribName = "ColorAttrib";
->>>>>>> 4af6daef
 	FName TangentUAttribName = "TangentUAttrib";
 	FName TangentVAttribName = "TangentVAttrib";
 	FName VisibleAttribName = "VisibleAttrib";
@@ -138,10 +132,6 @@
 
 	void Augment(FDynamicMesh3& Mesh, int32 NumUVChannels)
 	{
-<<<<<<< HEAD
-		Mesh.EnableVertexColors(UnsetVertexColor);
-=======
->>>>>>> 4af6daef
 		Mesh.EnableVertexNormals(FVector3f::UnitZ());
 		Mesh.EnableAttributes();
 		Mesh.Attributes()->EnableMaterialID();
@@ -303,8 +293,6 @@
 		Vs->GetValue(VID, V);
 	}
 
-<<<<<<< HEAD
-=======
 	FVector4f GetVertexColor(const FDynamicMesh3& Mesh, int VID)
 	{
 		checkSlow(IsAugmented(Mesh));
@@ -323,7 +311,6 @@
 		Colors->SetValue(VID, Color);
 	}
 
->>>>>>> 4af6daef
 	template<typename FOverlay, typename VecType>
 	void SplitOverlayHelper(UE::Geometry::FDynamicMesh3& Mesh, FOverlay* Overlay)
 	{
@@ -526,11 +513,7 @@
 		}
 	}
 
-<<<<<<< HEAD
-	void ComputeTangents(FDynamicMesh3& Mesh, bool bOnlyOddMaterials, const TArrayView<const int32>& WhichMaterials,
-=======
 	void ComputeTangents(FDynamicMesh3& Mesh, bool bOnlyInternalSurfaces, 
->>>>>>> 4af6daef
 		bool bRecomputeNormals, bool bMakeSharpEdges, float SharpAngleDegrees)
 	{
 		bMakeSharpEdges = bMakeSharpEdges && bRecomputeNormals; // cannot make sharp edges if normals aren't supposed to change
@@ -544,21 +527,12 @@
 		int32 NeedNumUVLayers = bMakeSharpEdges ? NumEnabledUVChannels(Mesh) : 1;
 		InitializeOverlayToPerVertexUVs(Mesh, NeedNumUVLayers, 0);
 		FDynamicMeshUVOverlay* UVs = Mesh.Attributes()->PrimaryUV();
-<<<<<<< HEAD
-		FDynamicMeshMaterialAttribute* MaterialIDs = Mesh.Attributes()->GetMaterialID();
-
-		auto ShouldUpdateMID = [bOnlyOddMaterials, &WhichMaterials](int MaterialID)
-		{
-			bool bSkipEvenMaterial = bOnlyOddMaterials && ((MaterialID % 2) == 0);
-			return !bSkipEvenMaterial && (WhichMaterials.IsEmpty() || WhichMaterials.Contains(MaterialID));
-=======
 		TDynamicMeshScalarTriangleAttribute<bool>* InternalAttrib =
 			static_cast<TDynamicMeshScalarTriangleAttribute<bool>*>(Mesh.Attributes()->GetAttachedAttribute(AugmentedDynamicMesh::InternalAttribName));
 
 		auto ShouldUpdateInternal = [&InternalAttrib, bOnlyInternalSurfaces](int TID)
 		{
 			return !bOnlyInternalSurfaces || InternalAttrib->GetValue(TID);
->>>>>>> 4af6daef
 		};
 
 		// To update the normals topology, we need to weld and re-split the whole mesh
@@ -578,21 +552,12 @@
 			FMeshNormals FaceNormals(&Mesh);
 			FaceNormals.ComputeTriangleNormals();
 			Normals->CreateFromPredicate([&](int VID, int TA, int TB) {
-<<<<<<< HEAD
-				int MA = MaterialIDs->GetValue(TA), MB = MaterialIDs->GetValue(TB);
-				if ((MA % 2) != (MB % 2))
-				{
-					return false; // always split at an internal/external face boundary
-				}
-				bool bShouldUpdateTopo = ShouldUpdateMID(MA) && ShouldUpdateMID(MB);
-=======
 				bool IA = InternalAttrib->GetValue(TA), IB = InternalAttrib->GetValue(TB);
 				if (IA != IB)
 				{
 					return false; // always split at an internal/external face boundary
 				}
 				bool bShouldUpdateTopo = !bOnlyInternalSurfaces || (IA && IB);
->>>>>>> 4af6daef
 				if (bShouldUpdateTopo) // in the region we're updating, don't split above dot threshold
 				{
 					return FaceNormals[TA].Dot(FaceNormals[TB]) > NormalDotProdThreshold;
@@ -609,11 +574,7 @@
 			for (int TID : Mesh.TriangleIndicesItr())
 			{
 				FIndex3i OverlayTri = Normals->GetTriangle(TID);
-<<<<<<< HEAD
-				if (ShouldUpdateMID(MaterialIDs->GetValue(TID)))
-=======
 				if (ShouldUpdateInternal(TID))
->>>>>>> 4af6daef
 				{
 					for (int SubIdx = 0; SubIdx < 3; SubIdx++)
 					{
@@ -649,11 +610,7 @@
 		const TArray<FVector3f>& TanV = Tangents.GetBitangents();
 		for (int TID : Mesh.TriangleIndicesItr())
 		{
-<<<<<<< HEAD
-			if (!ShouldUpdateMID(MaterialIDs->GetValue(TID)))
-=======
 			if (!ShouldUpdateInternal(TID))
->>>>>>> 4af6daef
 			{
 				continue;
 			}
@@ -783,16 +740,10 @@
 							if (VIDDist.Key == -1)
 							{
 								// no point within radius; can add a sample here
-<<<<<<< HEAD
-								FVertexInfo Info(SamplePos, Normal, AugmentedDynamicMesh::DefaultVertexColor);
-
-								int AddedVID = Mesh.AppendVertex(Info);
-=======
 								FVertexInfo Info(SamplePos, Normal);
 
 								int AddedVID = Mesh.AppendVertex(Info);
 								SetVertexColor(Mesh, AddedVID, DefaultVertexColor);
->>>>>>> 4af6daef
 								KnownSamples[ComponentIdx].InsertPointUnsafe(AddedVID, SamplePos);
 							}
 						}
@@ -1187,17 +1138,10 @@
 			}
 
 			// Copy color + tangents from the reference vertex (TODO: consider an average instead?)
-<<<<<<< HEAD
-			FVector3f HoleColor;
-			FVector3f HoleTanU, HoleTanV;
-			GetTangent(Mesh, HoleEdgeV.A, HoleTanU, HoleTanV);
-			HoleColor = Mesh.GetVertexColor(HoleEdgeV.A);
-=======
 			FVector4f HoleColor;
 			FVector3f HoleTanU, HoleTanV;
 			GetTangent(Mesh, HoleEdgeV.A, HoleTanU, HoleTanV);
 			HoleColor = GetVertexColor(Mesh, HoleEdgeV.A);
->>>>>>> 4af6daef
 			
 			int32 PrevMaxVID = Mesh.MaxVertexID();
 			// Create new vertices for all that weren't already assigned to an existing vertex
@@ -1211,14 +1155,9 @@
 
 				int32 V = AllBoundaryVerts[Idx];
 				FVector3d P = Mesh.GetVertex(V);
-<<<<<<< HEAD
-				UE::Geometry::FVertexInfo Info(P, (FVector3f)HoleNormals[CurBdry], HoleColor);
-				int32 NewV = Mesh.AppendVertex(Info);
-=======
 				UE::Geometry::FVertexInfo Info(P, (FVector3f)HoleNormals[CurBdry]);
 				int32 NewV = Mesh.AppendVertex(Info);
 				SetVertexColor(Mesh, NewV, HoleColor);
->>>>>>> 4af6daef
 				SetTangent(Mesh, NewV, (FVector3f)HoleNormals[CurBdry], HoleTanU, HoleTanV);
 				for (int32 UVIdx = 0; UVIdx < NumUVs; UVIdx++)
 				{
@@ -1269,10 +1208,7 @@
 				{
 					MaterialIDs->SetValue(TID, HoleMaterial);
 					SetVisibility(Mesh, TID, true);
-<<<<<<< HEAD
-=======
 					SetInternal(Mesh, TID, true);
->>>>>>> 4af6daef
 				}
 			}
 		}
@@ -1308,11 +1244,7 @@
 
 		auto IsUnset = [](const FLinearColor& Color) -> bool
 		{
-<<<<<<< HEAD
-			return Color.R < 0 || Color.G < 0 || Color.B < 0;
-=======
 			return Color.R < 0 || Color.G < 0 || Color.B < 0 || Color.A < 0;
->>>>>>> 4af6daef
 		};
 		constexpr float CopyColorDistance = 1e-03;
 
@@ -1363,11 +1295,7 @@
 			TArray<FLink> Links; // connections between vertices -- note: always symmetric, duplicates are allowed
 			Links.Reserve(NumV * 3);
 
-<<<<<<< HEAD
-			TArray<FVector3f> FixedColors; // Note: FLinearColor has an alpha but FDynamicMesh3 currently only tracks rgb per vertex, so we only solve for rgb
-=======
 			TArray<FVector4f> FixedColors;
->>>>>>> 4af6daef
 			TArray<float> FixedColorWts;
 			FixedColors.SetNumZeroed(NumV);
 			FixedColorWts.SetNumZeroed(NumV);
@@ -1469,11 +1397,7 @@
 							}
 							CanSolveComponents.Add(Component);
 							int32 SharedVtx = VtxComps.GetComponent(NbrIdx - StartV);
-<<<<<<< HEAD
-							FixedColors[SharedVtx] += FVector3f(Color.R, Color.G, Color.B);
-=======
 							FixedColors[SharedVtx] += FVector4f(Color.R, Color.G, Color.B, Color.A);
->>>>>>> 4af6daef
 							FixedColorWts[SharedVtx] += 1.0f;
 						}
 					}
@@ -1547,15 +1471,9 @@
 				}
 
 				FSparseMatf SparseMatrix(NumToSolve, NumToSolve);
-<<<<<<< HEAD
-				Eigen::VectorXf X[3]{ Eigen::VectorXf(NumToSolve), Eigen::VectorXf(NumToSolve), Eigen::VectorXf(NumToSolve) };
-				Eigen::VectorXf B[3]{ Eigen::VectorXf(NumToSolve), Eigen::VectorXf(NumToSolve), Eigen::VectorXf(NumToSolve) };
-				for (int32 SubIdx = 0; SubIdx < 3; ++SubIdx)
-=======
 				Eigen::VectorXf X[4]{ Eigen::VectorXf(NumToSolve), Eigen::VectorXf(NumToSolve), Eigen::VectorXf(NumToSolve), Eigen::VectorXf(NumToSolve) };
 				Eigen::VectorXf B[4]{ Eigen::VectorXf(NumToSolve), Eigen::VectorXf(NumToSolve), Eigen::VectorXf(NumToSolve), Eigen::VectorXf(NumToSolve) };
 				for (int32 SubIdx = 0; SubIdx < 4; ++SubIdx)
->>>>>>> 4af6daef
 				{
 					B[SubIdx].setZero();
 				}
@@ -1582,13 +1500,8 @@
 					{
 						if (FixedColorWts[SharedB] > 0)
 						{
-<<<<<<< HEAD
-							FVector3f BVal = FixedColors[SharedB] * Link.Wt;
-							for (int32 SubIdx = 0; SubIdx < 3; ++SubIdx)
-=======
 							FVector4f BVal = FixedColors[SharedB] * Link.Wt;
 							for (int32 SubIdx = 0; SubIdx < 4; ++SubIdx)
->>>>>>> 4af6daef
 							{
 								B[SubIdx][LocalA] += BVal[SubIdx];
 							}
@@ -1617,11 +1530,7 @@
 				MatrixSolver.analyzePattern(SparseMatrix);
 				MatrixSolver.factorize(SparseMatrix);
 
-<<<<<<< HEAD
-				ParallelFor(3, [&](int32 Idx)
-=======
 				ParallelFor(4, [&](int32 Idx)
->>>>>>> 4af6daef
 					{
 						X[Idx] = MatrixSolver.solve(B[Idx]);
 					});
@@ -1635,13 +1544,8 @@
 					int32 CompIdx = ToComponentMap[SharedIdx];
 					if (CompIdx != INDEX_NONE)
 					{
-<<<<<<< HEAD
-						FVector3f SolvedColor;
-						for (int32 SubIdx = 0; SubIdx < 3; ++SubIdx)
-=======
 						FVector4f SolvedColor;
 						for (int32 SubIdx = 0; SubIdx < 4; ++SubIdx)
->>>>>>> 4af6daef
 						{
 							// Note: make sure the solved color is non-negative, so solver error cannot make the color 'unset'
 							SolvedColor[SubIdx] = FMath::Max(X[SubIdx][CompIdx], 0.f);
@@ -1703,11 +1607,7 @@
 	// Make sure color is unset
 	for (int VID : CellMeshes[0].AugMesh.VertexIndicesItr())
 	{
-<<<<<<< HEAD
-		CellMeshes[0].AugMesh.SetVertexColor(VID, AugmentedDynamicMesh::UnsetVertexColor);
-=======
 		AugmentedDynamicMesh::SetVertexColor(CellMeshes[0].AugMesh, VID, AugmentedDynamicMesh::UnsetVertexColor);
->>>>>>> 4af6daef
 	}
 
 	// first mesh is the same as the second mesh, but will be subtracted b/c it's the "outside cell"
@@ -2007,10 +1907,6 @@
 		PlaneVertInfo.bHaveC = true;
 		PlaneVertInfo.bHaveUV = false;
 		PlaneVertInfo.bHaveN = true;
-<<<<<<< HEAD
-		PlaneVertInfo.Color = AugmentedDynamicMesh::UnsetVertexColor;
-=======
->>>>>>> 4af6daef
 		int VertStart[2]{ -1, -1 };
 		for (int MeshIdx = 0; MeshIdx < NumMeshes; MeshIdx++)
 		{
@@ -2124,10 +2020,6 @@
 	{
 		AugmentedDynamicMesh::EnableUVChannels(PlaneMesh, NumUVLayers);
 		PlaneMesh.EnableVertexNormals(FVector3f::UnitZ());
-<<<<<<< HEAD
-		PlaneMesh.EnableVertexColors(AugmentedDynamicMesh::UnsetVertexColor);
-=======
->>>>>>> 4af6daef
 		PlaneMesh.EnableAttributes();
 		PlaneMesh.Attributes()->EnableMaterialID();
 		PlaneMesh.Attributes()->AttachAttribute(OriginalPositionAttribute, new TDynamicMeshVertexAttribute<double, 3>(&PlaneMesh));
@@ -2184,11 +2076,7 @@
 			PlaneVertInfo.bHaveN = true;
 			PlaneVertInfo.Normal = Normal;
 			// UVs will be set below, after noise is added
-<<<<<<< HEAD
-			PlaneVertInfo.Color = AugmentedDynamicMesh::UnsetVertexColor;
-=======
 			// UnsetVertexColor will be set below
->>>>>>> 4af6daef
 
 			FPolygon2f Polygon;
 			for (int BoundaryVertex : PlaneBoundary)
@@ -2505,10 +2393,6 @@
 	FVertexInfo PlaneVertInfo;
 	PlaneVertInfo.bHaveC = true;
 	PlaneVertInfo.bHaveN = true;
-<<<<<<< HEAD
-	PlaneVertInfo.Color = AugmentedDynamicMesh::UnsetVertexColor;
-=======
->>>>>>> 4af6daef
 	PlaneVertInfo.Normal = -FVector3f(Plane.GetNormal());
 
 	for (int CornerIdx = 0; CornerIdx < 4; CornerIdx++)
@@ -3423,11 +3307,7 @@
 		AugmentedDynamicMesh::GetTangent(Mesh, VID, TangentU, TangentV);
 		Output.TangentU[CopyToIdx] = (FVector3f)FromCollection.InverseTransformVectorNoScale(FVector(TangentU));
 		Output.TangentV[CopyToIdx] = (FVector3f)FromCollection.InverseTransformVectorNoScale(FVector(TangentV));
-<<<<<<< HEAD
-		Output.Color[CopyToIdx] = FLinearColor(FVector(Mesh.GetVertexColor(VID)));
-=======
 		Output.Color[CopyToIdx] = FLinearColor(AugmentedDynamicMesh::GetVertexColor(Mesh, VID));
->>>>>>> 4af6daef
 
 		// Bone map is set based on the transform of the new geometry
 		Output.BoneMap[CopyToIdx] = TransformIdx;
@@ -3533,11 +3413,7 @@
 		AugmentedDynamicMesh::GetTangent(Mesh, VID, TangentU, TangentV);
 		Output.TangentU[CopyToIdx] = (FVector3f)FromCollection.InverseTransformVectorNoScale(FVector(TangentU));
 		Output.TangentV[CopyToIdx] = (FVector3f)FromCollection.InverseTransformVectorNoScale(FVector(TangentV));
-<<<<<<< HEAD
-		Output.Color[CopyToIdx] = FLinearColor(FVector(Mesh.GetVertexColor(VID)));
-=======
 		Output.Color[CopyToIdx] = FLinearColor(AugmentedDynamicMesh::GetVertexColor(Mesh, VID));
->>>>>>> 4af6daef
 
 		// Bone map is set based on the transform of the new geometry
 		Output.BoneMap[CopyToIdx] = TransformIdx;
