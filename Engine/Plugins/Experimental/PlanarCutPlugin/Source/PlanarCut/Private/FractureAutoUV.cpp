// Copyright Epic Games, Inc. All Rights Reserved.
#include "FractureAutoUV.h"

#include "Distance/DistLine3Segment3.h"
#include "GeometryMeshConversion.h"


#include "Distance/DistLine3Triangle3.h"
#include "GeometryCollection/GeometryCollectionAlgo.h"

#include "Distance/DistSegment3Triangle3.h"
#include "DynamicMesh/MeshNormals.h"
#include "Generators/MeshShapeGenerator.h"
#include "Parameterization/DynamicMeshUVEditor.h"
#include "Sampling/MeshImageBakingCache.h"
#include "DynamicMesh/Operations/MergeCoincidentMeshEdges.h"

#include "Implicit/Solidify.h"

#include "Parameterization/UVPacking.h"
#include "Sampling/MeshCurvatureMapBaker.h"
#include "Sampling/MeshOcclusionMapBaker.h"
#include "Solvers/MeshSmoothing.h"
#include "DisjointSet.h"

#include "Image/ImageOccupancyMap.h"
#include "Spatial/FastWinding.h"
#include "Util/ProgressCancel.h"


#if WITH_EDITOR
#endif

using namespace UE::Geometry;



namespace UE
{
	namespace UVPacking
	{
		using namespace UE::Geometry;
		/**
		 * Create UV islands from a triangle mesh connectivity.
		 * Assumes the triangles are already split at UV seams, but topologically connected otherwise.
		 * Not recommended for meshes that already have built-in edge connectivity data.
		 *
		 * @param Mesh The mesh to create islands for
		 * @param IslandsOut The triangle IDs for each island
		 * @param IncludeTri Optional function to filter which tris are assigned to islands
		 */
		template <typename TriangleMeshType>
		inline void CreateUVIslandsFromMeshTopology(TriangleMeshType& Mesh,
			TArray<TArray<int>>& IslandsOut,
			TFunctionRef<bool(int32)> IncludeTri = [](int32)
		{
			return true;
		})
		{
			FDisjointSet VertComponents(Mesh.MaxVertexID());
			// Add Source vertices to hash & disjoint sets
			for (int32 TID = 0; TID < Mesh.MaxTriangleID(); TID++)
			{
				if (!Mesh.IsTriangle(TID) || !IncludeTri(TID))
				{
					continue;
				}

				FIndex3i Tri = Mesh.GetTriangle(TID);
				for (int32 First = 2, Second = 0; Second < 3; First = Second++)
				{
					VertComponents.Union(Tri[First], Tri[Second]);
				}
			}

			IslandsOut.Reset();
			TMap<uint32, int32> IslandIDToIdx;
			for (int32 TID = 0; TID < Mesh.MaxTriangleID(); TID++)
			{
				if (!Mesh.IsTriangle(TID) || !IncludeTri(TID))
				{
					continue;
				}

				FIndex3i Tri = Mesh.GetTriangle(TID);
				uint32 IslandID = VertComponents.Find(Tri.A);
				int32 Idx = -1;
				int32* FoundIdx = IslandIDToIdx.Find(IslandID);
				if (!FoundIdx)
				{
					Idx = IslandsOut.Emplace();
					IslandIDToIdx.Add(IslandID, Idx);
				}
				else
				{
					Idx = *FoundIdx;
				}
				IslandsOut[Idx].Add(TID);
			}
		}
	}
} // namespace UE::UVPacking


namespace UE { namespace PlanarCut {

namespace {
<<<<<<< HEAD
	inline bool IsTriActive(bool bIsVisible, int32 MaterialID, const TSet<int32>& InsideMaterials, bool bActivateInsideTriangles, EUseMaterials MaterialsPattern)
=======
	inline bool IsTriActive(bool bIsVisible, bool bIsInternal, int32 MaterialID, const TSet<int32>& InsideMaterials, bool bActivateInsideTriangles, ETargetFaces TargetFaces)
>>>>>>> 4af6daef
	{
		if (!bIsVisible) // never select invisible triangles
		{
			return false;
		}

<<<<<<< HEAD
		if (MaterialsPattern == EUseMaterials::AllMaterials && bActivateInsideTriangles)
		{
			return true;
		}
		if (MaterialsPattern == EUseMaterials::OddMaterials && ((MaterialID % 2) == 1) == bActivateInsideTriangles)
=======
		if (TargetFaces == ETargetFaces::AllFaces && bActivateInsideTriangles)
		{
			return true;
		}
		if (
			(TargetFaces == ETargetFaces::InternalFaces && (bIsInternal == bActivateInsideTriangles)) ||
			(TargetFaces == ETargetFaces::ExternalFaces && (bIsInternal != bActivateInsideTriangles))
			)
>>>>>>> 4af6daef
		{
			return true;
		}
		if (InsideMaterials.Num() > 0 && (InsideMaterials.Contains(MaterialID) == bActivateInsideTriangles))
		{
			return true;
		}

		return false;
	}
}

/**
 * Shared helper method to set 'active' subset of triangles for a collection, to be considered for texturing
 * @return number of active triangles
 */
int32 SetActiveTriangles(const FGeometryCollection* Collection, TArray<bool>& ActiveTrianglesOut,
<<<<<<< HEAD
	bool bActivateInsideTriangles, EUseMaterials MaterialsPattern, TArrayView<int32> WhichMaterialsAreInside)
=======
	bool bActivateInsideTriangles, ETargetFaces TargetFaces, TArrayView<int32> WhichMaterialsAreInside)
>>>>>>> 4af6daef
{
	TSet<int32> InsideMaterials;
	for (int32 MatID : WhichMaterialsAreInside)
	{
		InsideMaterials.Add(MatID);
	}

	ActiveTrianglesOut.Init(false, Collection->Indices.Num());
	int32 NumTriangles = 0;
	for (int TID = 0; TID < Collection->Indices.Num(); TID++)
	{
<<<<<<< HEAD
		bool bIsActive = IsTriActive(Collection->Visible[TID], Collection->MaterialID[TID], InsideMaterials, bActivateInsideTriangles, MaterialsPattern);
=======
		bool bIsActive = IsTriActive(Collection->Visible[TID], Collection->Internal[TID], Collection->MaterialID[TID], InsideMaterials, bActivateInsideTriangles, TargetFaces);
>>>>>>> 4af6daef
		if (bIsActive)
		{
			ActiveTrianglesOut[TID] = true;
			NumTriangles++;
		}
	}

	return NumTriangles;
}

// Adapter to use geometry collections in the UVPacker, and other GeometricObjects generic mesh processing code
// Note: Adapts the whole geometry collection as a single mesh, with triangles filtered by an ActiveTriangles mask
struct FGeomMesh : public UE::Geometry::FUVPacker::IUVMeshView
{
	FGeometryCollection* Collection;
	const TArrayView<bool> ActiveTriangles;
	int32 NumTriangles;
	TArray<FVector3d> GlobalVertices; // vertices transformed to global space
	TArray<FVector3f> GlobalNormals; // normals transformed to global space
	int32 UVLayer = 0;
	TManagedArray<FVector2f>* CollectionUVs;

	// Construct a mesh from a geometry collection and a mask of active triangles
	FGeomMesh(int32 UVLayer, FGeometryCollection* Collection, TArrayView<bool> ActiveTriangles, int32 NumTriangles) 
		: Collection(Collection), ActiveTriangles(ActiveTriangles), NumTriangles(NumTriangles), UVLayer(UVLayer),
		CollectionUVs(Collection->FindUVLayer(UVLayer))
	{
		ValidateUVLayer();
		InitVertices();
	}

	// Construct a mesh from an existing FGeomMesh and a mask of active triangles
	FGeomMesh(const FGeomMesh& OtherMesh, TArrayView<bool> ActiveTriangles, int32 NumTriangles)
		: Collection(OtherMesh.Collection), ActiveTriangles(ActiveTriangles), NumTriangles(NumTriangles),
		  UVLayer(OtherMesh.UVLayer), CollectionUVs(OtherMesh.Collection->FindUVLayer(OtherMesh.UVLayer))
	{
		ValidateUVLayer();
		GlobalVertices = OtherMesh.GlobalVertices;
	}

	void ValidateUVLayer()
	{
		if (!ensure(UVLayer >= 0 && UVLayer < Collection->NumUVLayers()))
		{
			UVLayer = FMath::Clamp(UVLayer, 0, Collection->NumUVLayers());
			CollectionUVs = Collection->FindUVLayer(UVLayer);
		}
		check(CollectionUVs);
	}

	void InitVertices()
	{
		// transform all vertices from local to global space
		TArray<FTransform> GlobalTransformArray;
		GeometryCollectionAlgo::GlobalMatrices(Collection->Transform, Collection->Parent, GlobalTransformArray);
		GlobalVertices.SetNum(Collection->Vertex.Num());
		GlobalNormals.SetNum(Collection->Vertex.Num());
		for (int32 Idx = 0; Idx < GlobalVertices.Num(); Idx++)
		{
			GlobalNormals[Idx] = (FVector3f)GlobalTransformArray[Collection->BoneMap[Idx]].TransformVectorNoScale(FVector(Collection->Normal[Idx]));
			GlobalVertices[Idx] = (FVector3d)GlobalTransformArray[Collection->BoneMap[Idx]].TransformPosition(FVector(Collection->Vertex[Idx]));
		}
	}

	///
	/// The FUVPacker::IUVMeshView interface functions; this is the subset of functionality required for FUVPacker
	/// 

	virtual FIndex3i GetTriangle(int32 TID) const
	{
		return FIndex3i(Collection->Indices[TID]);
	}

	virtual FIndex3i GetUVTriangle(int32 TID) const
	{
		return FIndex3i(Collection->Indices[TID]);
	}

	virtual FVector3d GetVertex(int32 VID) const
	{
		return GlobalVertices[VID];
	}

	virtual FVector2f GetUV(int32 VID) const
	{
		return (*CollectionUVs)[VID];
	}

	virtual void SetUV(int32 VID, FVector2f UVIn)
	{
		FVector2f& UV = (*CollectionUVs)[VID];
		UV.X = UVIn.X;
		UV.Y = UVIn.Y;
	}



	///
	/// Interface for templated mesh code, not part of the the IUVMeshView interface
	///
	inline bool IsTriangle(int32 TID) const
	{
		return ActiveTriangles[TID];
	}
	constexpr inline bool IsVertex(int32 VID) const
	{
		return true; // we don't have sparse vertices, so can always return true
	}
	inline int32 MaxTriangleID() const
	{
		return Collection->Indices.Num();
	}
	inline int32 MaxVertexID() const
	{
		return GlobalVertices.Num();
	}
	inline int32 TriangleCount() const
	{
		return NumTriangles;
	}
	inline int32 VertexCount() const
	{
		return GlobalVertices.Num();
	}
	constexpr inline uint64 GetChangeStamp() const
	{
		return 1;
	}

	inline void GetTriVertices(int TID, UE::Math::TVector<double>& V0, UE::Math::TVector<double>& V1, UE::Math::TVector<double>& V2) const
	{
		FIntVector TriRaw = Collection->Indices[TID];

		V0 = GlobalVertices[TriRaw.X];
		V1 = GlobalVertices[TriRaw.Y];
		V2 = GlobalVertices[TriRaw.Z];
	}

	/// End of interfaces
	
	FVector3f GetInterpolatedNormal(int TID, const FVector3d& Bary)
	{
		FIntVector TriRaw = Collection->Indices[TID];
		FVector3f Normal = (FVector3f) (Bary.X * GlobalNormals[TriRaw.X] + Bary.Y * GlobalNormals[TriRaw.Y] + Bary.Z * GlobalNormals[TriRaw.Z]);
		return Normalized(Normal);
	}
};

/// Like FGeomMesh, but the UVs are given as the vertices rather than accessed separately
/// Used by the texture sampling code
struct FGeomFlatUVMesh
{
	FGeometryCollection* Collection;
	const TArrayView<bool> ActiveTriangles;
	int32 NumTriangles;
	int32 UVLayer;
	TManagedArray<FVector2f>* CollectionUVs;

	FGeomFlatUVMesh(int32 UVLayer, FGeometryCollection* Collection, TArrayView<bool> ActiveTriangles, int32 NumTriangles)
		: Collection(Collection), ActiveTriangles(ActiveTriangles), NumTriangles(NumTriangles), UVLayer(UVLayer), CollectionUVs(Collection->FindUVLayer(UVLayer))
	{
		ValidateUVLayer();
	}

	void ValidateUVLayer()
	{
		if (!ensure(UVLayer >= 0 && UVLayer < Collection->NumUVLayers()))
		{
			UVLayer = FMath::Clamp(UVLayer, 0, Collection->NumUVLayers());
			CollectionUVs = Collection->FindUVLayer(UVLayer);
		}
		check(CollectionUVs);
	}

	inline FIndex3i GetTriangle(int32 TID) const
	{
		return FIndex3i(Collection->Indices[TID]);
	}

	inline FVector3d GetVertex(int32 VID) const
	{
		const FVector2f& UV = (*CollectionUVs)[VID];
		return FVector3d(UV.X, UV.Y, 0);
	}

	inline bool IsTriangle(int32 TID) const
	{
		return ActiveTriangles[TID];
	}
	constexpr inline bool IsVertex(int32 VID) const
	{
		return true; // we don't have sparse vertices, so can always return true
	}
	inline int32 MaxTriangleID() const
	{
		return Collection->Indices.Num();
	}
	inline int32 MaxVertexID() const
	{
		return (*CollectionUVs).Num();
	}
	inline int32 TriangleCount() const
	{
		return NumTriangles;
	}
	inline int32 VertexCount() const
	{
		return (*CollectionUVs).Num();
	}
	constexpr inline uint64 GetChangeStamp() const
	{
		return 1;
	}

	inline void GetTriVertices(int TID, UE::Math::TVector<double>& V0, UE::Math::TVector<double>& V1, UE::Math::TVector<double>& V2) const
	{
		FIntVector TriRaw = Collection->Indices[TID];

		V0 = GetVertex(TriRaw.X);
		V1 = GetVertex(TriRaw.Y);
		V2 = GetVertex(TriRaw.Z);
	}
};


bool BoxProjectUVs(
	int32 TargetUVLayer,
	FGeometryCollection& Collection,
	const FVector3d& BoxDimensions,
<<<<<<< HEAD
	EUseMaterials MaterialsPattern,
=======
	ETargetFaces TargetFaces,
>>>>>>> 4af6daef
	TArrayView<int32> WhichMaterials,
	FVector2f OffsetUVs,
	bool bOverrideBoxDimensionsWithBounds,
	bool bCenterBoxAtPivot,
	bool bUniformProjectionScale
)
{
	TArray<int32> TransformIndices;
	for (int32 GeomIdx = 0; GeomIdx < Collection.TransformIndex.Num(); GeomIdx++)
	{
		TransformIndices.Add(Collection.TransformIndex[GeomIdx]);
	}
	FDynamicMeshCollection CollectionMeshes(&Collection, TransformIndices, FTransform::Identity, false);
	TSet<int32> TargetMaterials;
	for (int32 MatID : WhichMaterials)
	{
		TargetMaterials.Add(MatID);
	}
<<<<<<< HEAD

	int32 NumUVLayers = Collection.NumUVLayers();
	if (TargetUVLayer >= NumUVLayers)
	{
		return false;
	}

	for (int MeshIdx = 0; MeshIdx < CollectionMeshes.Meshes.Num(); MeshIdx++)
	{
		int32 TransformIdx = CollectionMeshes.Meshes[MeshIdx].TransformIndex;
		FDynamicMesh3& Mesh = CollectionMeshes.Meshes[MeshIdx].AugMesh;

=======

	int32 NumUVLayers = Collection.NumUVLayers();
	if (TargetUVLayer >= NumUVLayers)
	{
		return false;
	}

	for (int MeshIdx = 0; MeshIdx < CollectionMeshes.Meshes.Num(); MeshIdx++)
	{
		int32 TransformIdx = CollectionMeshes.Meshes[MeshIdx].TransformIndex;
		FDynamicMesh3& Mesh = CollectionMeshes.Meshes[MeshIdx].AugMesh;

>>>>>>> 4af6daef
		FMeshNormals::InitializeOverlayToPerVertexNormals(Mesh.Attributes()->PrimaryNormals(), true);
		AugmentedDynamicMesh::InitializeOverlayToPerVertexTangents(Mesh);
		AugmentedDynamicMesh::InitializeOverlayToPerVertexUVs(Mesh, NumUVLayers, 0);

		// Apply coincident edge merge so that projection can re-determine the UV islands without having to keep existing seams
		FMergeCoincidentMeshEdges EdgeWelder(&Mesh);
		EdgeWelder.Apply();

		TArray<int32> TargetTris;
		for (int TID : Mesh.TriangleIndicesItr())
		{
			bool bIsTextureTri = IsTriActive(
<<<<<<< HEAD
				AugmentedDynamicMesh::GetVisibility(Mesh, TID),
				Mesh.Attributes()->GetMaterialID()->GetValue(TID), TargetMaterials, true, MaterialsPattern);
=======
				AugmentedDynamicMesh::GetVisibility(Mesh, TID), AugmentedDynamicMesh::GetInternal(Mesh, TID),
				Mesh.Attributes()->GetMaterialID()->GetValue(TID), TargetMaterials, true, TargetFaces);
>>>>>>> 4af6daef
			if (bIsTextureTri)
			{
				TargetTris.Add(TID);
			}
		}
		if (TargetTris.Num() > 0)
		{
			FDynamicMeshUVEditor UVEd(&Mesh, TargetUVLayer, false);
			FFrame3d BoxFrame; // defaults to origin / no rotation
			FVector3d UseBoxDimensions = bUniformProjectionScale ? FVector3d(BoxDimensions.X) : BoxDimensions;
			if (!bCenterBoxAtPivot || bOverrideBoxDimensionsWithBounds)
			{
				FAxisAlignedBox3d Bounds = Mesh.GetBounds(true);
				if (!bCenterBoxAtPivot)
				{
					BoxFrame.Origin = Bounds.Center();
				}
				if (bOverrideBoxDimensionsWithBounds)
				{
					UseBoxDimensions = bUniformProjectionScale ? FVector3d(Bounds.MaxDim()) : Bounds.Max - Bounds.Min;
				}
			}
			UVEd.SetTriangleUVsFromBoxProjection(TargetTris, [](const FVector3d& Pos) { return Pos; }, BoxFrame, UseBoxDimensions, 1);

			// apply offset to UV space
			FDynamicMeshUVOverlay* Overlap = UVEd.GetOverlay();
			for (int ElemID : Overlap->ElementIndicesItr())
			{
				Overlap->SetElement(ElemID, OffsetUVs + Overlap->GetElement(ElemID));
			}
		}

		Mesh.CompactInPlace();

		// Re-split vertices with different UVs/normals/tangents and transfer attributes back (required because we weld edges above)
		AugmentedDynamicMesh::SplitOverlayAttributesToPerVertex(Mesh, true, true);
	}

	CollectionMeshes.UpdateAllCollections(Collection);

	return true;
}


bool UVLayout(
	int32 TargetUVLayer,
	FGeometryCollection& Collection,
	int32 UVRes,
	float GutterSize,
<<<<<<< HEAD
	EUseMaterials MaterialsPattern,
=======
	ETargetFaces TargetFaces,
>>>>>>> 4af6daef
	TArrayView<int32> WhichMaterials,
	bool bRecreateUVsForDegenerateIslands,
	FProgressCancel* Progress
)
{
	FProgressCancel::FProgressScope InitScope = FProgressCancel::CreateScopeTo(Progress, .2);

	TArray<bool> ActiveTriangles;
<<<<<<< HEAD
	int32 NumActive = SetActiveTriangles(&Collection, ActiveTriangles, true, MaterialsPattern, WhichMaterials);
=======
	int32 NumActive = SetActiveTriangles(&Collection, ActiveTriangles, true, TargetFaces, WhichMaterials);
>>>>>>> 4af6daef
	FGeomMesh UVMesh(TargetUVLayer, &Collection, ActiveTriangles, NumActive);

	TArray<TArray<int32>> UVIslands;
	UE::UVPacking::CreateUVIslandsFromMeshTopology<FGeomMesh>(UVMesh, UVIslands);

	InitScope.Done();

	if (Progress && Progress->Cancelled())
	{
		return false;
	}

	if (bRecreateUVsForDegenerateIslands)
	{
		FProgressCancel::FProgressScope ForDegenerateIslandsScope = FProgressCancel::CreateScopeTo(Progress, .5);

		TArray<int> IslandVert; IslandVert.SetNumUninitialized(UVMesh.MaxVertexID());

		const int32 NumIslands = UVIslands.Num();
		for (int IslandIdx = 0; IslandIdx < NumIslands; IslandIdx++)
		{
			double UVArea = 0;
			FVector3d AvgNormal(0, 0, 0);
			FVector3d AnyPt(0, 0, 0);
			for (int TID : UVIslands[IslandIdx])
			{
				FIndex3i UVInds = UVMesh.GetUVTriangle(TID);
				FVector2f UVA = UVMesh.GetUV(UVInds.A), UVB = UVMesh.GetUV(UVInds.B), UVC = UVMesh.GetUV(UVInds.C);
				UVArea += (double)VectorUtil::Area(UVA, UVB, UVC);
				FVector3d VA, VB, VC;
				UVMesh.GetTriVertices(TID, VA, VB, VC);
				double Area;
				AnyPt = VA;
				FVector3d Normal = VectorUtil::NormalArea(VA, VB, VC, Area);
				AvgNormal += Area * Normal;
			}
			double AvgNormalLen = Normalize(AvgNormal);
			bool bHasValidNormal = AvgNormalLen > 0;
			bool bDoProjection = FMathd::Abs(UVArea) < FMathd::ZeroTolerance;
			if (bDoProjection)
			{
				// convert the island to a dynamic mesh so we can use the expmap UVs
				for (int VID = 0; VID < IslandVert.Num(); ++VID)
				{
					IslandVert[VID] = -1;
				}
				TArray<int> InvIslandVert; InvIslandVert.Reserve(3 * UVIslands[IslandIdx].Num());
				FDynamicMesh3 IslandMesh;
				for (int TID : UVIslands[IslandIdx])
				{
					FIndex3i Tri = UVMesh.GetUVTriangle(TID);
					FIndex3i NewTri = FIndex3i::Invalid();
					for (int SubIdx = 0; SubIdx < 3; SubIdx++)
					{
						int SrcVID = Tri[SubIdx];
						int& VID = IslandVert[SrcVID];
						if (VID == -1)
						{
							VID = IslandMesh.AppendVertex(UVMesh.GetVertex(SrcVID));
							check(InvIslandVert.Num() == VID);
							InvIslandVert.Add(SrcVID);
						}
						NewTri[SubIdx] = VID;
					}
					IslandMesh.AppendTriangle(NewTri);
				}
				FDynamicMeshUVEditor UVEditor(&IslandMesh, 0, true);
				TArray<int> Tris; Tris.Reserve(IslandMesh.TriangleCount());
				for (int TID : IslandMesh.TriangleIndicesItr())
				{
					Tris.Add(TID);
				}
				bool bExpMapSuccess = UVEditor.SetTriangleUVsFromExpMap(Tris);
				if (bExpMapSuccess)
				{
					// transfer UVs from the overlay
					FDynamicMeshUVOverlay* UVOverlay = IslandMesh.Attributes()->PrimaryUV();
					for (int IslandTID : IslandMesh.TriangleIndicesItr())
					{
						FIndex3i Tri = IslandMesh.GetTriangle(IslandTID);
						FIndex3i UVTri = UVOverlay->GetTriangle(IslandTID);
						if (!ensure(UVTri != FIndex3i::Invalid()))
						{
							// we shouldn't have unset tris like this if the ExpMap returned success
							bExpMapSuccess = false;
							break;
						}
						for (int SubIdx = 0; SubIdx < 3; SubIdx++)
						{
							int VID = InvIslandVert[Tri[SubIdx]];
							FVector2f UV = UVOverlay->GetElement(UVTri[SubIdx]);
							UVMesh.SetUV(VID, UV);
						}
					}
				}
				if (!bExpMapSuccess && bHasValidNormal)
				{
					// expmap failed; fall back to projecting UVs
					FFrame3d Frame(AnyPt, AvgNormal);
					for (int TID : UVIslands[IslandIdx])
					{
						FIndex3i Tri = UVMesh.GetUVTriangle(TID);
						for (int SubIdx = 0; SubIdx < 3; SubIdx++)
						{
							int VID = Tri[SubIdx];
							FVector2f UV = (FVector2f)Frame.ToPlaneUV(UVMesh.GetVertex(VID));
							UVMesh.SetUV(VID, UV);
						}
					}
				}
			}
		}
	}

	if (Progress && Progress->Cancelled())
	{
		return false;
	}
	FProgressCancel::FProgressScope FinalScope = FProgressCancel::CreateScopeTo(Progress, 1);

	UE::Geometry::FUVPacker Packer;
	Packer.bScaleIslandsByWorldSpaceTexelRatio = true; // let packer scale islands separately to have consistent texel-to-world ratio
	Packer.bAllowFlips = false;
	// StandardPack doesn't support the Packer.GutterSize feature, and always tries to leave a 1 texel gutter.
	// To approximate a larger gutter, we tell it to consider a smaller output resolution --
	//  hoping that e.g. the UVs for a 1 pixel gutter at 256x256 are ~ a 2 pixel gutter at 512x512
	// TODO: If we make StandardPack support the GutterSize parameter, we can use that instead.
	Packer.TextureResolution = static_cast<int32>( UVRes / FMathf::Max(1.f, GutterSize) );
	return Packer.StandardPack(&UVMesh, UVIslands);
}


bool TextureInternalSurfaces(
<<<<<<< HEAD
=======
	int32 TargetUVLayer,
	FGeometryCollection& Collection,
	int32 GutterSize,
	UE::Geometry::FIndex4i BakeAttributes,
	const FTextureAttributeSettings& AttributeSettings,
	UE::Geometry::TImageBuilder<FVector4f>& TextureOut,
	EUseMaterials MaterialsPattern,
	TArrayView<int32> WhichMaterials,
	FProgressCancel* Progress
)
{
	ETargetFaces TargetFaces =
		MaterialsPattern == EUseMaterials::AllMaterials ? ETargetFaces::AllFaces :
		MaterialsPattern == EUseMaterials::OddMaterials ? ETargetFaces::InternalFaces : ETargetFaces::CustomFaces;
	return TextureSpecifiedFaces(TargetUVLayer, Collection, GutterSize, BakeAttributes, AttributeSettings, TextureOut, TargetFaces, WhichMaterials, Progress);
}



bool TextureSpecifiedFaces(
>>>>>>> 4af6daef
	int32 TargetUVLayer,
	FGeometryCollection& Collection,
	int32 GutterSize,
	FIndex4i BakeAttributes,
	const FTextureAttributeSettings& AttributeSettings,
	TImageBuilder<FVector4f>& TextureOut,
<<<<<<< HEAD
	EUseMaterials MaterialsPattern,
=======
	ETargetFaces TargetFaces,
>>>>>>> 4af6daef
	TArrayView<int32> WhichMaterials,
	FProgressCancel* Progress
)
{
	TArray<bool> ToTextureTriangles;
<<<<<<< HEAD
	int32 NumTextureTris = SetActiveTriangles(&Collection, ToTextureTriangles, true, MaterialsPattern, WhichMaterials);
=======
	int32 NumTextureTris = SetActiveTriangles(&Collection, ToTextureTriangles, true, TargetFaces, WhichMaterials);
>>>>>>> 4af6daef
	FGeomFlatUVMesh UVMesh(TargetUVLayer, &Collection, ToTextureTriangles, NumTextureTris);

	FImageOccupancyMap OccupancyMap;
	OccupancyMap.GutterSize = GutterSize;
	OccupancyMap.Initialize(TextureOut.GetDimensions());
	OccupancyMap.ComputeFromUVSpaceMesh(UVMesh, [](int32 TriangleID) { return TriangleID; });

	FGeomMesh ToTextureMesh(TargetUVLayer, &Collection, ToTextureTriangles, NumTextureTris);

	// Collect the external faces
	TArray<bool> OutsideTriangles;
<<<<<<< HEAD
	int32 NumOutsideTris = SetActiveTriangles(&Collection, OutsideTriangles, false, EUseMaterials::OddMaterials, {});
=======
	int32 NumOutsideTris = SetActiveTriangles(&Collection, OutsideTriangles, true, ETargetFaces::ExternalFaces, {});
>>>>>>> 4af6daef
	FGeomMesh OutsideMesh(ToTextureMesh, OutsideTriangles, NumOutsideTris);
	TMeshAABBTree3<FGeomMesh> OutsideSpatial(&OutsideMesh);

	int DistanceToExternalIdx = BakeAttributes.IndexOf((int)EBakeAttributes::DistanceToExternal);
	int AmbientIdx = BakeAttributes.IndexOf((int)EBakeAttributes::AmbientOcclusion);
	int CurvatureIdx = BakeAttributes.IndexOf((int)EBakeAttributes::Curvature);
	int NormalXIdx = BakeAttributes.IndexOf((int)EBakeAttributes::NormalX);
	int NormalYIdx = BakeAttributes.IndexOf((int)EBakeAttributes::NormalY);
	int NormalZIdx = BakeAttributes.IndexOf((int)EBakeAttributes::NormalZ);

	FAxisAlignedBox3d Box = OutsideSpatial.GetBoundingBox();
	int PosXIdx = Box.Width() > 0 ? BakeAttributes.IndexOf((int)EBakeAttributes::PositionX) : -1;
	int PosYIdx = Box.Height() > 0 ? BakeAttributes.IndexOf((int)EBakeAttributes::PositionY) : -1;
	int PosZIdx = Box.Depth() > 0 ? BakeAttributes.IndexOf((int)EBakeAttributes::PositionZ) : -1;

	bool bNeedsDynamicMeshes = AmbientIdx > -1 || CurvatureIdx > -1;

	TArray<int32> TransformIndices;
	if (bNeedsDynamicMeshes)
	{
		for (int32 GeomIdx = 0; GeomIdx < Collection.TransformIndex.Num(); GeomIdx++)
		{
			int32 TransformIdx = Collection.TransformIndex[GeomIdx];
			if (Collection.IsVisible(TransformIdx))
			{
				TransformIndices.Add(TransformIdx);
			}
		}
	}

	const float AmbientWorkPer = 1, CurvatureWorkPer = 10;
	const int32 NumMeshes = TransformIndices.Num();
	const float AmountOfWork = 
		float(AmbientIdx > -1) * AmbientWorkPer * NumMeshes +
		float(CurvatureIdx > -1) * CurvatureWorkPer * NumMeshes;
	const float WorkIncr = AmountOfWork > 0 ? 0.9f / AmountOfWork : 0.f;

	FDynamicMeshCollection CollectionMeshes(&Collection, TransformIndices, FTransform::Identity, false);
	if (bNeedsDynamicMeshes)
	{
		TSet<int32> TargetMaterials;
		for (int32 MatID : WhichMaterials)
		{
			TargetMaterials.Add(MatID);
		}

		// To bake only internal faces, unset texture on everything else
		for (int MeshIdx = 0; MeshIdx < CollectionMeshes.Meshes.Num(); MeshIdx++)
		{
			int32 TransformIdx = CollectionMeshes.Meshes[MeshIdx].TransformIndex;
			FDynamicMesh3& Mesh = CollectionMeshes.Meshes[MeshIdx].AugMesh;
			FMeshNormals::InitializeOverlayToPerVertexNormals(Mesh.Attributes()->PrimaryNormals(), true);
			AugmentedDynamicMesh::InitializeOverlayToPerVertexUVs(Mesh, 1, TargetUVLayer); // build an overlay w/ *only* the uv layer we care about
			FDynamicMeshUVOverlay* UV = Mesh.Attributes()->PrimaryUV();
			for (int TID : Mesh.TriangleIndicesItr())
			{
				bool bIsTextureTri = IsTriActive(
<<<<<<< HEAD
					AugmentedDynamicMesh::GetVisibility(Mesh, TID), 
					Mesh.Attributes()->GetMaterialID()->GetValue(TID), TargetMaterials, true, MaterialsPattern);
=======
					AugmentedDynamicMesh::GetVisibility(Mesh, TID), AugmentedDynamicMesh::GetInternal(Mesh, TID),
					Mesh.Attributes()->GetMaterialID()->GetValue(TID), TargetMaterials, true, TargetFaces);
>>>>>>> 4af6daef
				if (!bIsTextureTri)
				{
					UV->UnsetTriangle(TID);
				}
			}
		}
	}

	if (Progress && Progress->Cancelled())
	{
		return false;
	}

	TArray64<float> CurvatureValues; // buffer to fill with curvature values
	if (CurvatureIdx > -1)
	{
		int UseVoxRes = FMath::Max(8, AttributeSettings.Curvature_VoxelRes);
		FImageDimensions Dimensions = TextureOut.GetDimensions();
		int64 TexelsNum = Dimensions.Num();
		CurvatureValues.SetNumZeroed(TexelsNum);
		for (int MeshIdx = 0; MeshIdx < CollectionMeshes.Meshes.Num(); MeshIdx++)
		{
			if (Progress && Progress->Cancelled())
			{
				return false;
			}
			FProgressCancel::FProgressScope CurvatureScope(Progress, CurvatureWorkPer * WorkIncr);

			int32 TransformIdx = CollectionMeshes.Meshes[MeshIdx].TransformIndex;
			FDynamicMesh3& Mesh = CollectionMeshes.Meshes[MeshIdx].AugMesh;

			FDynamicMeshAABBTree3 Spatial(&Mesh);
			TFastWindingTree<FDynamicMesh3> FastWinding(&Spatial);
			double ExtendBounds = Spatial.GetBoundingBox().MaxDim() * .01;

			TImplicitSolidify<FDynamicMesh3> Solidify(&Mesh, &Spatial, &FastWinding);
			Solidify.SetCellSizeAndExtendBounds(Spatial.GetBoundingBox(), ExtendBounds, UseVoxRes);
			Solidify.WindingThreshold = AttributeSettings.Curvature_Winding;
			Solidify.SurfaceSearchSteps = 3;
			Solidify.bSolidAtBoundaries = true;
			Solidify.ExtendBounds = ExtendBounds;

			FDynamicMesh3 SolidMesh(&Solidify.Generate());

			// Smooth mesh
			double SmoothAlpha = AttributeSettings.Curvature_SmoothingPerStep;
			TArray<FVector3d> PositionBuffer;
			PositionBuffer.SetNumUninitialized(SolidMesh.MaxVertexID());
			for (int VID : SolidMesh.VertexIndicesItr())
			{
				PositionBuffer[VID] = SolidMesh.GetVertex(VID);
			}
			UE::MeshDeformation::ComputeSmoothing_Forward(true, false, SolidMesh, [SmoothAlpha](int VID, bool bIsBoundary) { return SmoothAlpha; },
				AttributeSettings.Curvature_SmoothingSteps, PositionBuffer);
			for (int VID : SolidMesh.VertexIndicesItr())
			{
				SolidMesh.SetVertex(VID, PositionBuffer[VID]);
			}

			FDynamicMeshAABBTree3 SolidSpatial(&SolidMesh);

			FMeshImageBakingCache BakeCache;
			BakeCache.SetGutterSize(GutterSize);
			BakeCache.SetDetailMesh(&SolidMesh, &SolidSpatial);
			BakeCache.SetBakeTargetMesh(&Mesh);
			BakeCache.SetDimensions(Dimensions);
			BakeCache.SetUVLayer(0);
			// set distance to search for correspondences based on the voxel size
			double Thickness = AttributeSettings.Curvature_ThicknessFactor * Spatial.GetBoundingBox().MaxDim() / (float)UseVoxRes;
			BakeCache.SetThickness(Thickness);
			BakeCache.ValidateCache();

			FMeshCurvatureMapBaker CurvatureBaker;
			CurvatureBaker.bOverrideCurvatureRange = true;
			CurvatureBaker.OverrideRangeMax = AttributeSettings.Curvature_MaxValue;
			CurvatureBaker.UseColorMode = FMeshCurvatureMapBaker::EColorMode::BlackGrayWhite;
			CurvatureBaker.SetCache(&BakeCache);

			CurvatureBaker.BlurRadius = AttributeSettings.bCurvature_Blur ? AttributeSettings.Curvature_BlurRadius : 0.0;

			CurvatureBaker.Bake();

			const TUniquePtr<TImageBuilder<FVector3f>>& Result = CurvatureBaker.GetResult();
			// copy scalar curvature values out to the accumulated curvature buffer
			for (int64 LinearIdx = 0; LinearIdx < TexelsNum; LinearIdx++)
			{
				float& CurvatureOut = CurvatureValues[LinearIdx];
				CurvatureOut = FMathf::Max(CurvatureOut, Result->GetPixel(LinearIdx).X);
			}
		}
	}
	
	TArray64<float> AmbientValues; // buffer to fill with ambient occlusion values
	if (AmbientIdx > -1)
	{
		FImageDimensions Dimensions = TextureOut.GetDimensions();
		int64 TexelsNum = Dimensions.Num();
		AmbientValues.Init(1.0f, TexelsNum);
		for (int MeshIdx = 0; MeshIdx < CollectionMeshes.Meshes.Num(); MeshIdx++)
		{
			if (Progress && Progress->Cancelled())
			{
				return false;
			}
			FProgressCancel::FProgressScope CurvatureScope(Progress, AmbientWorkPer * WorkIncr);

			int32 TransformIdx = CollectionMeshes.Meshes[MeshIdx].TransformIndex;
			FDynamicMesh3& Mesh = CollectionMeshes.Meshes[MeshIdx].AugMesh;

			FDynamicMeshAABBTree3 Spatial(&Mesh);

			FMeshImageBakingCache BakeCache;
			BakeCache.SetGutterSize(GutterSize);
			BakeCache.SetDetailMesh(&Mesh, &Spatial);
			BakeCache.SetBakeTargetMesh(&Mesh);
			BakeCache.SetDimensions(Dimensions);
			BakeCache.SetUVLayer(0);
			BakeCache.SetCorrespondenceStrategy(FMeshImageBakingCache::ECorrespondenceStrategy::Identity);
			// thickness shouldn't matter because we're using Identity ECorrespondenceStrategy::Identity
			BakeCache.SetThickness(KINDA_SMALL_NUMBER);
			BakeCache.ValidateCache();

			FMeshOcclusionMapBaker OcclusionBaker;
			OcclusionBaker.SetCache(&BakeCache);
			
			OcclusionBaker.OcclusionType = EOcclusionMapType::AmbientOcclusion;
			OcclusionBaker.NumOcclusionRays = AttributeSettings.AO_Rays;
			OcclusionBaker.MaxDistance = AttributeSettings.AO_MaxDistance == 0 ? TNumericLimits<double>::Max() : AttributeSettings.AO_MaxDistance;
			OcclusionBaker.BiasAngleDeg = AttributeSettings.AO_BiasAngleDeg;
			OcclusionBaker.BlurRadius = AttributeSettings.bAO_Blur ? AttributeSettings.AO_BlurRadius : 0.0;

			OcclusionBaker.Bake();

			const TUniquePtr<TImageBuilder<FVector3f>>& Result = OcclusionBaker.GetResult(FMeshOcclusionMapBaker::EResult::AmbientOcclusion);
			// copy scalar ambient values out to the accumulated ambient buffer
			for (int64 LinearIdx = 0; LinearIdx < TexelsNum; LinearIdx++)
			{
				float& AmbientOut = AmbientValues[LinearIdx];
				AmbientOut = FMathf::Min(AmbientOut, Result->GetPixel(LinearIdx).X);
			}
		}
	}

	if (Progress && Progress->Cancelled())
	{
		return false;
	}
	FProgressCancel::FProgressScope EndBake = FProgressCancel::CreateScopeTo(Progress, 1);

	ParallelFor(OccupancyMap.Dimensions.GetHeight(),
		[&AttributeSettings, &TextureOut, &UVMesh, &OccupancyMap, &ToTextureMesh, &OutsideSpatial,
		 &DistanceToExternalIdx, &AmbientIdx, &NormalXIdx, &NormalYIdx, &NormalZIdx, &PosXIdx, &PosYIdx, &PosZIdx](int32 Y)
	{
		for (int32 X = 0; X < OccupancyMap.Dimensions.GetWidth(); X++)
		{
			int64 LinearCoord = OccupancyMap.Dimensions.GetIndex(X, Y);
			if (OccupancyMap.IsInterior(LinearCoord))
			{
				FVector4f OutColor = FVector4f::One();

				int32 TID = OccupancyMap.TexelQueryTriangle[LinearCoord];
				FVector2f UV = OccupancyMap.TexelQueryUV[LinearCoord];
				// Note this is the slowest way to get barycentric coordinates out of a point and a 2D triangle,
				//   ... but it's the one we currently have that's robust to (and gives good answers on) degenerate triangles
				FDistPoint3Triangle3d DistQuery = TMeshQueries<FGeomFlatUVMesh>::TriangleDistance(UVMesh, TID, FVector3d(UV.X, UV.Y, 0));
				FVector3d Bary = DistQuery.TriangleBaryCoords;
				FVector3f Normal(0, 0, 1);
				bool bNeedsNormal = NormalXIdx > -1 || NormalYIdx > -1 || NormalZIdx > -1 || AmbientIdx > -1;
				if (bNeedsNormal)
				{
					Normal = ToTextureMesh.GetInterpolatedNormal(TID, Bary);
				}

				if (DistanceToExternalIdx > -1 || PosXIdx > -1 || PosYIdx > -1 || PosZIdx > -1)
				{
					FTriangle3d Tri;
					ToTextureMesh.GetTriVertices(TID, Tri.V[0], Tri.V[1], Tri.V[2]);
					FVector3d InsidePoint = Tri.BarycentricPoint(Bary);

					if (DistanceToExternalIdx > -1)
					{
						double DistanceSq;
						OutsideSpatial.FindNearestTriangle(InsidePoint, DistanceSq, AttributeSettings.ToExternal_MaxDistance);
						float PercentDistance = FMathf::Min(1.0f, static_cast<float>(FMathd::Sqrt(DistanceSq) / AttributeSettings.ToExternal_MaxDistance));
						checkSlow(FMath::IsFinite(PercentDistance));
						OutColor[DistanceToExternalIdx] = PercentDistance;
					}
					auto SetSpatial = [&OutsideSpatial, &InsidePoint, &OutColor](int TargetIdx, int Dim)
					{
						if (TargetIdx > -1)
						{
							double Min = OutsideSpatial.GetBoundingBox().Min[Dim], Max = OutsideSpatial.GetBoundingBox().Max[Dim];
							checkSlow(Min != Max);
							float PercentAlong = static_cast<float>( (InsidePoint[Dim] - Min) / (Max - Min) );
							OutColor[TargetIdx] = PercentAlong;
						}
					};
					SetSpatial(PosXIdx, 0);
					SetSpatial(PosYIdx, 1);
					SetSpatial(PosZIdx, 2);
				}
				auto SetNormal = [&Normal, &OutColor](int TargetIdx, int Dim)
				{
					if (TargetIdx > -1)
					{
						float NormalVal = Normal[Dim];
						{
							NormalVal = (1 + NormalVal) * .5f; // compress from [-1,1] to [0,1] range
						}
						OutColor[TargetIdx] = NormalVal;
					}
				};
				SetNormal(NormalXIdx, 0);
				SetNormal(NormalYIdx, 1);
				SetNormal(NormalZIdx, 2);

				TextureOut.SetPixel(LinearCoord, OutColor);
			}
		}
	});

	if (Progress && Progress->Cancelled())
	{
		return false;
	}

	auto CopyValuesToChannel = [&TextureOut, &OccupancyMap](int ChannelIdx, TArray64<float>& Values)
	{
		if (ChannelIdx > -1)
		{
			int64 TexelsNum = OccupancyMap.Dimensions.Num();
			for (int64 LinearIdx = 0; LinearIdx < TexelsNum; LinearIdx++)
			{
				FVector4f Pixel = TextureOut.GetPixel(LinearIdx);
				Pixel[ChannelIdx] = Values[LinearIdx];
				TextureOut.SetPixel(LinearIdx, Pixel);
			}
		}
	};

	CopyValuesToChannel(AmbientIdx, AmbientValues);
	CopyValuesToChannel(CurvatureIdx, CurvatureValues);

	if (AttributeSettings.ClearGutterChannel > -1 && AttributeSettings.ClearGutterChannel < 4)
<<<<<<< HEAD
	{
		for (TTuple<int64, int64>& GutterToInside : OccupancyMap.GutterTexels)
		{
			FVector4f Pixel = TextureOut.GetPixel(GutterToInside.Value);
			Pixel[AttributeSettings.ClearGutterChannel] = 0.0f;
			TextureOut.SetPixel(GutterToInside.Key, Pixel);
		}
	}
	else
	{
		for (TTuple<int64, int64>& GutterToInside : OccupancyMap.GutterTexels)
		{
			TextureOut.CopyPixel(GutterToInside.Value, GutterToInside.Key);
		}
	}
=======
	{
		for (TTuple<int64, int64>& GutterToInside : OccupancyMap.GutterTexels)
		{
			FVector4f Pixel = TextureOut.GetPixel(GutterToInside.Value);
			Pixel[AttributeSettings.ClearGutterChannel] = 0.0f;
			TextureOut.SetPixel(GutterToInside.Key, Pixel);
		}
	}
	else
	{
		for (TTuple<int64, int64>& GutterToInside : OccupancyMap.GutterTexels)
		{
			TextureOut.CopyPixel(GutterToInside.Value, GutterToInside.Key);
		}
	}
>>>>>>> 4af6daef

	return true;
}

}} // namespace UE::PlanarCut<|MERGE_RESOLUTION|>--- conflicted
+++ resolved
@@ -105,24 +105,13 @@
 namespace UE { namespace PlanarCut {
 
 namespace {
-<<<<<<< HEAD
-	inline bool IsTriActive(bool bIsVisible, int32 MaterialID, const TSet<int32>& InsideMaterials, bool bActivateInsideTriangles, EUseMaterials MaterialsPattern)
-=======
 	inline bool IsTriActive(bool bIsVisible, bool bIsInternal, int32 MaterialID, const TSet<int32>& InsideMaterials, bool bActivateInsideTriangles, ETargetFaces TargetFaces)
->>>>>>> 4af6daef
 	{
 		if (!bIsVisible) // never select invisible triangles
 		{
 			return false;
 		}
 
-<<<<<<< HEAD
-		if (MaterialsPattern == EUseMaterials::AllMaterials && bActivateInsideTriangles)
-		{
-			return true;
-		}
-		if (MaterialsPattern == EUseMaterials::OddMaterials && ((MaterialID % 2) == 1) == bActivateInsideTriangles)
-=======
 		if (TargetFaces == ETargetFaces::AllFaces && bActivateInsideTriangles)
 		{
 			return true;
@@ -131,7 +120,6 @@
 			(TargetFaces == ETargetFaces::InternalFaces && (bIsInternal == bActivateInsideTriangles)) ||
 			(TargetFaces == ETargetFaces::ExternalFaces && (bIsInternal != bActivateInsideTriangles))
 			)
->>>>>>> 4af6daef
 		{
 			return true;
 		}
@@ -149,11 +137,7 @@
  * @return number of active triangles
  */
 int32 SetActiveTriangles(const FGeometryCollection* Collection, TArray<bool>& ActiveTrianglesOut,
-<<<<<<< HEAD
-	bool bActivateInsideTriangles, EUseMaterials MaterialsPattern, TArrayView<int32> WhichMaterialsAreInside)
-=======
 	bool bActivateInsideTriangles, ETargetFaces TargetFaces, TArrayView<int32> WhichMaterialsAreInside)
->>>>>>> 4af6daef
 {
 	TSet<int32> InsideMaterials;
 	for (int32 MatID : WhichMaterialsAreInside)
@@ -165,11 +149,7 @@
 	int32 NumTriangles = 0;
 	for (int TID = 0; TID < Collection->Indices.Num(); TID++)
 	{
-<<<<<<< HEAD
-		bool bIsActive = IsTriActive(Collection->Visible[TID], Collection->MaterialID[TID], InsideMaterials, bActivateInsideTriangles, MaterialsPattern);
-=======
 		bool bIsActive = IsTriActive(Collection->Visible[TID], Collection->Internal[TID], Collection->MaterialID[TID], InsideMaterials, bActivateInsideTriangles, TargetFaces);
->>>>>>> 4af6daef
 		if (bIsActive)
 		{
 			ActiveTrianglesOut[TID] = true;
@@ -399,11 +379,7 @@
 	int32 TargetUVLayer,
 	FGeometryCollection& Collection,
 	const FVector3d& BoxDimensions,
-<<<<<<< HEAD
-	EUseMaterials MaterialsPattern,
-=======
 	ETargetFaces TargetFaces,
->>>>>>> 4af6daef
 	TArrayView<int32> WhichMaterials,
 	FVector2f OffsetUVs,
 	bool bOverrideBoxDimensionsWithBounds,
@@ -422,7 +398,6 @@
 	{
 		TargetMaterials.Add(MatID);
 	}
-<<<<<<< HEAD
 
 	int32 NumUVLayers = Collection.NumUVLayers();
 	if (TargetUVLayer >= NumUVLayers)
@@ -435,20 +410,6 @@
 		int32 TransformIdx = CollectionMeshes.Meshes[MeshIdx].TransformIndex;
 		FDynamicMesh3& Mesh = CollectionMeshes.Meshes[MeshIdx].AugMesh;
 
-=======
-
-	int32 NumUVLayers = Collection.NumUVLayers();
-	if (TargetUVLayer >= NumUVLayers)
-	{
-		return false;
-	}
-
-	for (int MeshIdx = 0; MeshIdx < CollectionMeshes.Meshes.Num(); MeshIdx++)
-	{
-		int32 TransformIdx = CollectionMeshes.Meshes[MeshIdx].TransformIndex;
-		FDynamicMesh3& Mesh = CollectionMeshes.Meshes[MeshIdx].AugMesh;
-
->>>>>>> 4af6daef
 		FMeshNormals::InitializeOverlayToPerVertexNormals(Mesh.Attributes()->PrimaryNormals(), true);
 		AugmentedDynamicMesh::InitializeOverlayToPerVertexTangents(Mesh);
 		AugmentedDynamicMesh::InitializeOverlayToPerVertexUVs(Mesh, NumUVLayers, 0);
@@ -461,13 +422,8 @@
 		for (int TID : Mesh.TriangleIndicesItr())
 		{
 			bool bIsTextureTri = IsTriActive(
-<<<<<<< HEAD
-				AugmentedDynamicMesh::GetVisibility(Mesh, TID),
-				Mesh.Attributes()->GetMaterialID()->GetValue(TID), TargetMaterials, true, MaterialsPattern);
-=======
 				AugmentedDynamicMesh::GetVisibility(Mesh, TID), AugmentedDynamicMesh::GetInternal(Mesh, TID),
 				Mesh.Attributes()->GetMaterialID()->GetValue(TID), TargetMaterials, true, TargetFaces);
->>>>>>> 4af6daef
 			if (bIsTextureTri)
 			{
 				TargetTris.Add(TID);
@@ -517,11 +473,7 @@
 	FGeometryCollection& Collection,
 	int32 UVRes,
 	float GutterSize,
-<<<<<<< HEAD
-	EUseMaterials MaterialsPattern,
-=======
 	ETargetFaces TargetFaces,
->>>>>>> 4af6daef
 	TArrayView<int32> WhichMaterials,
 	bool bRecreateUVsForDegenerateIslands,
 	FProgressCancel* Progress
@@ -530,11 +482,7 @@
 	FProgressCancel::FProgressScope InitScope = FProgressCancel::CreateScopeTo(Progress, .2);
 
 	TArray<bool> ActiveTriangles;
-<<<<<<< HEAD
-	int32 NumActive = SetActiveTriangles(&Collection, ActiveTriangles, true, MaterialsPattern, WhichMaterials);
-=======
 	int32 NumActive = SetActiveTriangles(&Collection, ActiveTriangles, true, TargetFaces, WhichMaterials);
->>>>>>> 4af6daef
 	FGeomMesh UVMesh(TargetUVLayer, &Collection, ActiveTriangles, NumActive);
 
 	TArray<TArray<int32>> UVIslands;
@@ -668,8 +616,6 @@
 
 
 bool TextureInternalSurfaces(
-<<<<<<< HEAD
-=======
 	int32 TargetUVLayer,
 	FGeometryCollection& Collection,
 	int32 GutterSize,
@@ -690,28 +636,19 @@
 
 
 bool TextureSpecifiedFaces(
->>>>>>> 4af6daef
 	int32 TargetUVLayer,
 	FGeometryCollection& Collection,
 	int32 GutterSize,
 	FIndex4i BakeAttributes,
 	const FTextureAttributeSettings& AttributeSettings,
 	TImageBuilder<FVector4f>& TextureOut,
-<<<<<<< HEAD
-	EUseMaterials MaterialsPattern,
-=======
 	ETargetFaces TargetFaces,
->>>>>>> 4af6daef
 	TArrayView<int32> WhichMaterials,
 	FProgressCancel* Progress
 )
 {
 	TArray<bool> ToTextureTriangles;
-<<<<<<< HEAD
-	int32 NumTextureTris = SetActiveTriangles(&Collection, ToTextureTriangles, true, MaterialsPattern, WhichMaterials);
-=======
 	int32 NumTextureTris = SetActiveTriangles(&Collection, ToTextureTriangles, true, TargetFaces, WhichMaterials);
->>>>>>> 4af6daef
 	FGeomFlatUVMesh UVMesh(TargetUVLayer, &Collection, ToTextureTriangles, NumTextureTris);
 
 	FImageOccupancyMap OccupancyMap;
@@ -723,11 +660,7 @@
 
 	// Collect the external faces
 	TArray<bool> OutsideTriangles;
-<<<<<<< HEAD
-	int32 NumOutsideTris = SetActiveTriangles(&Collection, OutsideTriangles, false, EUseMaterials::OddMaterials, {});
-=======
 	int32 NumOutsideTris = SetActiveTriangles(&Collection, OutsideTriangles, true, ETargetFaces::ExternalFaces, {});
->>>>>>> 4af6daef
 	FGeomMesh OutsideMesh(ToTextureMesh, OutsideTriangles, NumOutsideTris);
 	TMeshAABBTree3<FGeomMesh> OutsideSpatial(&OutsideMesh);
 
@@ -785,13 +718,8 @@
 			for (int TID : Mesh.TriangleIndicesItr())
 			{
 				bool bIsTextureTri = IsTriActive(
-<<<<<<< HEAD
-					AugmentedDynamicMesh::GetVisibility(Mesh, TID), 
-					Mesh.Attributes()->GetMaterialID()->GetValue(TID), TargetMaterials, true, MaterialsPattern);
-=======
 					AugmentedDynamicMesh::GetVisibility(Mesh, TID), AugmentedDynamicMesh::GetInternal(Mesh, TID),
 					Mesh.Attributes()->GetMaterialID()->GetValue(TID), TargetMaterials, true, TargetFaces);
->>>>>>> 4af6daef
 				if (!bIsTextureTri)
 				{
 					UV->UnsetTriangle(TID);
@@ -1036,7 +964,6 @@
 	CopyValuesToChannel(CurvatureIdx, CurvatureValues);
 
 	if (AttributeSettings.ClearGutterChannel > -1 && AttributeSettings.ClearGutterChannel < 4)
-<<<<<<< HEAD
 	{
 		for (TTuple<int64, int64>& GutterToInside : OccupancyMap.GutterTexels)
 		{
@@ -1052,23 +979,6 @@
 			TextureOut.CopyPixel(GutterToInside.Value, GutterToInside.Key);
 		}
 	}
-=======
-	{
-		for (TTuple<int64, int64>& GutterToInside : OccupancyMap.GutterTexels)
-		{
-			FVector4f Pixel = TextureOut.GetPixel(GutterToInside.Value);
-			Pixel[AttributeSettings.ClearGutterChannel] = 0.0f;
-			TextureOut.SetPixel(GutterToInside.Key, Pixel);
-		}
-	}
-	else
-	{
-		for (TTuple<int64, int64>& GutterToInside : OccupancyMap.GutterTexels)
-		{
-			TextureOut.CopyPixel(GutterToInside.Value, GutterToInside.Key);
-		}
-	}
->>>>>>> 4af6daef
 
 	return true;
 }
