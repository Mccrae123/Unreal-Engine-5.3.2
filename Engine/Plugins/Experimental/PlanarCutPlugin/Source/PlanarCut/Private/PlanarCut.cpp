// Copyright Epic Games, Inc. All Rights Reserved.
#include "PlanarCut.h"
#include "PlanarCutPlugin.h"

#include "Async/ParallelFor.h"
#include "Spatial/FastWinding.h"
#include "Spatial/PointHashGrid3.h"
#include "Spatial/MeshSpatialSort.h"
#include "Util/IndexUtil.h"
#include "Arrangement2d.h"
#include "MeshAdapter.h"
#include "FrameTypes.h"
#include "Polygon2.h"
#include "CompGeom/PolygonTriangulation.h"

#include "GeometryCollection/GeometryCollectionAlgo.h"
#include "GeometryCollection/GeometryCollectionClusteringUtility.h"

#include "DisjointSet.h"

#include "DynamicMesh3.h"
#include "DynamicMeshEditor.h"
#include "DynamicMeshAABBTree3.h"
#include "Selections/MeshConnectedComponents.h"
#include "MeshTransforms.h"
#include "Operations/MeshBoolean.h"
#include "Operations/MeshSelfUnion.h"
#include "Operations/MergeCoincidentMeshEdges.h"
#include "MeshBoundaryLoops.h"
#include "QueueRemesher.h"
#include "DynamicVertexAttribute.h"
#include "MeshNormals.h"
#include "MeshTangents.h"
#include "ConstrainedDelaunay2.h"

#include "Engine/EngineTypes.h"
#include "StaticMeshOperations.h"
#include "MeshDescriptionToDynamicMesh.h"
#include "DynamicMeshToMeshDescription.h"

#include "Algo/Rotate.h"

#if WITH_EDITOR
#include "Misc/ScopedSlowTask.h"
#endif


namespace UE
{
	namespace PlanarCutInternals
	{
		// functions to setup geometry collection attributes on dynamic meshes
		namespace AugmentDynamicMesh
		{
			FName TangentUAttribName = "TangentUAttrib";
			FName TangentVAttribName = "TangentVAttrib";
			FName VisibleAttribName = "VisibleAttrib";

			void Augment(FDynamicMesh3& Mesh)
			{
				Mesh.EnableVertexColors(FVector3f(1, 1, 1));
				Mesh.EnableVertexNormals(FVector3f::UnitZ());
				Mesh.EnableVertexUVs(FVector2f(0, 0));
				Mesh.EnableAttributes();
				Mesh.Attributes()->EnableMaterialID();
				ensure(Mesh.Attributes()->NumAttachedAttributes() == 0);
				Mesh.Attributes()->AttachAttribute(TangentUAttribName, new TDynamicMeshVertexAttribute<float, 3>(&Mesh));
				Mesh.Attributes()->AttachAttribute(TangentVAttribName, new TDynamicMeshVertexAttribute<float, 3>(&Mesh));
				TDynamicMeshScalarTriangleAttribute<bool>* VisAttrib = new TDynamicMeshScalarTriangleAttribute<bool>(&Mesh);
				VisAttrib->Initialize(true);
				Mesh.Attributes()->AttachAttribute(VisibleAttribName, VisAttrib);
			}

			bool IsAugmented(const FDynamicMesh3& Mesh)
			{
				return Mesh.HasAttributes()
					&& Mesh.Attributes()->NumAttachedAttributes() == 3
					&& Mesh.Attributes()->HasAttachedAttribute(TangentUAttribName)
					&& Mesh.Attributes()->HasAttachedAttribute(TangentVAttribName)
					&& Mesh.Attributes()->HasAttachedAttribute(VisibleAttribName)
					&& Mesh.Attributes()->HasMaterialID()
					&& Mesh.HasVertexColors()
					&& Mesh.HasVertexNormals()
					&& Mesh.HasVertexUVs();
			}


			void SetDefaultAttributes(FDynamicMesh3& Mesh, const FInternalSurfaceMaterials& Materials)
			{
				checkSlow(IsAugmented(Mesh));
				TDynamicMeshVertexAttribute<float, 3>* Us =
					static_cast<TDynamicMeshVertexAttribute<float, 3>*>(Mesh.Attributes()->GetAttachedAttribute(TangentUAttribName));
				TDynamicMeshVertexAttribute<float, 3>* Vs =
					static_cast<TDynamicMeshVertexAttribute<float, 3>*>(Mesh.Attributes()->GetAttachedAttribute(TangentVAttribName));

				for (int VID : Mesh.VertexIndicesItr())
				{
					FVector3f N = Mesh.GetVertexNormal(VID);
					FVector3f U, V;
					VectorUtil::MakePerpVectors(N, U, V);
					Us->SetValue(VID, U);
					Vs->SetValue(VID, V);
				}

				TDynamicMeshScalarTriangleAttribute<bool>* Visible =
					static_cast<TDynamicMeshScalarTriangleAttribute<bool>*>(Mesh.Attributes()->GetAttachedAttribute(VisibleAttribName));
				for (int TID : Mesh.TriangleIndicesItr())
				{
					Visible->SetNewValue(TID, Materials.bGlobalVisibility);
				}
			}

			void SetVisibility(FDynamicMesh3& Mesh, int TID, bool bIsVisible)
			{
				checkSlow(IsAugmented(Mesh));
				TDynamicMeshScalarTriangleAttribute<bool>* Visible =
					static_cast<TDynamicMeshScalarTriangleAttribute<bool>*>(Mesh.Attributes()->GetAttachedAttribute(VisibleAttribName));
				Visible->SetValue(TID, bIsVisible);
			}

			bool GetVisibility(const FDynamicMesh3& Mesh, int TID)
			{
				checkSlow(IsAugmented(Mesh));
				TDynamicMeshScalarTriangleAttribute<bool>* Visible =
					static_cast<TDynamicMeshScalarTriangleAttribute<bool>*>(Mesh.Attributes()->GetAttachedAttribute(VisibleAttribName));
				return Visible->GetValue(TID);
			}

			void SetTangent(FDynamicMesh3& Mesh, int VID, FVector3f Normal, FVector3f TangentU, FVector3f TangentV)
			{
				checkSlow(IsAugmented(Mesh));
				TDynamicMeshVertexAttribute<float, 3>* Us =
					static_cast<TDynamicMeshVertexAttribute<float, 3>*>(Mesh.Attributes()->GetAttachedAttribute(TangentUAttribName));
				TDynamicMeshVertexAttribute<float, 3>* Vs =
					static_cast<TDynamicMeshVertexAttribute<float, 3>*>(Mesh.Attributes()->GetAttachedAttribute(TangentVAttribName));
				Us->SetValue(VID, TangentU);
				Vs->SetValue(VID, TangentV);
			}

			void GetTangent(const FDynamicMesh3& Mesh, int VID, FVector3f& U, FVector3f& V)
			{
				checkSlow(IsAugmented(Mesh));
				TDynamicMeshVertexAttribute<float, 3>* Us =
					static_cast<TDynamicMeshVertexAttribute<float, 3>*>(Mesh.Attributes()->GetAttachedAttribute(TangentUAttribName));
				TDynamicMeshVertexAttribute<float, 3>* Vs =
					static_cast<TDynamicMeshVertexAttribute<float, 3>*>(Mesh.Attributes()->GetAttachedAttribute(TangentVAttribName));
				FVector3f Normal = Mesh.GetVertexNormal(VID);
				Us->GetValue(VID, U);
				Vs->GetValue(VID, V);
			}

			void InitializeOverlayToPerVertexUVs(FDynamicMesh3& Mesh)
			{
				FDynamicMeshUVOverlay* UVs = Mesh.Attributes()->PrimaryUV();
				UVs->ClearElements();
				TArray<int> VertToUVMap;
				VertToUVMap.SetNumUninitialized(Mesh.MaxVertexID());
				for (int VID : Mesh.VertexIndicesItr())
				{
					FVector2f UV = Mesh.GetVertexUV(VID);
					int UVID = UVs->AppendElement(UV);
					VertToUVMap[VID] = UVID;
				}
				for (int TID : Mesh.TriangleIndicesItr())
				{
					FIndex3i Tri = Mesh.GetTriangle(TID);
					Tri.A = VertToUVMap[Tri.A];
					Tri.B = VertToUVMap[Tri.B];
					Tri.C = VertToUVMap[Tri.C];
					UVs->SetTriangle(TID, Tri);
				}
			}

			void InitializeOverlayToPerVertexTangents(FDynamicMesh3& Mesh)
			{
				Mesh.Attributes()->EnableTangents();
				FDynamicMeshNormalOverlay* TangentOverlays[2] = { Mesh.Attributes()->PrimaryTangents(), Mesh.Attributes()->PrimaryBiTangents() };
				TangentOverlays[0]->ClearElements();
				TangentOverlays[1]->ClearElements();
				TArray<int> VertToTangentMap;
				VertToTangentMap.SetNumUninitialized(Mesh.MaxVertexID());
				for (int VID : Mesh.VertexIndicesItr())
				{
					FVector3f Tangents[2];
					UE::PlanarCutInternals::AugmentDynamicMesh::GetTangent(Mesh, VID, Tangents[0], Tangents[1]);
					int TID = TangentOverlays[0]->AppendElement(Tangents[0]);
					int TID2 = TangentOverlays[1]->AppendElement(Tangents[1]);
					check(TID == TID2);
					VertToTangentMap[VID] = TID;
				}
				for (int TID : Mesh.TriangleIndicesItr())
				{
					FIndex3i Tri = Mesh.GetTriangle(TID);
					Tri.A = VertToTangentMap[Tri.A];
					Tri.B = VertToTangentMap[Tri.B];
					Tri.C = VertToTangentMap[Tri.C];
					TangentOverlays[0]->SetTriangle(TID, Tri);
					TangentOverlays[1]->SetTriangle(TID, Tri);
				}
			}

			void ComputeTangents(FDynamicMesh3& Mesh, bool bOnlyOddMaterials, const TArrayView<const int32>& WhichMaterials, bool bRecomputeNormals = true)
			{
				FDynamicMeshNormalOverlay* Normals = Mesh.Attributes()->PrimaryNormals();
				FMeshNormals::InitializeOverlayToPerVertexNormals(Normals, !bRecomputeNormals);
				if (bRecomputeNormals)
				{
					FMeshNormals::QuickRecomputeOverlayNormals(Mesh);
				}

				// Copy per-vertex UVs to a UV overlay, because that's what the tangents code uses
				// (TODO: consider making a tangent computation path that uses vertex normals / UVs)
				InitializeOverlayToPerVertexUVs(Mesh);
				FDynamicMeshUVOverlay* UVs = Mesh.Attributes()->PrimaryUV();

				FComputeTangentsOptions Options;
				Options.bAngleWeighted = true;
				Options.bAveraged = true;
				FMeshTangentsf Tangents(&Mesh);
				Tangents.ComputeTriVertexTangents(Normals, UVs, Options);

				const TArray<FVector3f>& TanU = Tangents.GetTangents();
				const TArray<FVector3f>& TanV = Tangents.GetBitangents();
				FDynamicMeshMaterialAttribute* MaterialIDs = Mesh.Attributes()->GetMaterialID();
				for (int TID : Mesh.TriangleIndicesItr())
				{
					int MaterialID = MaterialIDs->GetValue(TID);
					if (bOnlyOddMaterials && (MaterialID % 2) == 0)
					{
						continue;
					}
					else if (WhichMaterials.Contains(MaterialID))
					{
						continue;
					}
					
					int TanIdxBase = TID * 3;
					FIndex3i Tri = Mesh.GetTriangle(TID);
					for (int Idx = 0; Idx < 3; Idx++)
					{
						int VID = Tri[Idx];
						int TanIdx = TanIdxBase + Idx;
						UE::PlanarCutInternals::AugmentDynamicMesh::SetTangent(Mesh, VID, Mesh.GetVertexNormal(VID), TanU[TanIdx], TanV[TanIdx]);
					}
				}
			}

			// per component sampling is a rough heuristic to avoid doing geodesic distance but still get points on a 'thin' slice
			void AddCollisionSamplesPerComponent(FDynamicMesh3& Mesh, double Spacing)
			{
				checkSlow(IsAugmented(Mesh));
				FMeshConnectedComponents Components(&Mesh);
				// TODO: if/when we switch to merged edges representation, pass a predicate here based on whether there's a normal seam ?
				Components.FindConnectedTriangles();
				TArray<TPointHashGrid3d<int>> KnownSamples;  KnownSamples.Reserve(Components.Num());
				for (int ComponentIdx = 0; ComponentIdx < Components.Num(); ComponentIdx++)
				{
					KnownSamples.Emplace(.5 * Spacing / FMathd::InvSqrt3, -1);
				}

				TArray<int> AlreadySeen; AlreadySeen.Init(-1, Mesh.MaxVertexID());
				for (int ComponentIdx = 0; ComponentIdx < Components.Num(); ComponentIdx++)
				{
					FMeshConnectedComponents::FComponent& Component = Components.GetComponent(ComponentIdx);
					for (int TID : Component.Indices)
					{
						FIndex3i Tri = Mesh.GetTriangle(TID);
						for (int SubIdx = 0; SubIdx < 3; SubIdx++)
						{
							int VID = Tri[SubIdx];
							if (AlreadySeen[VID] != ComponentIdx)
							{
								AlreadySeen[VID] = ComponentIdx;
								KnownSamples[ComponentIdx].InsertPointUnsafe(VID, Mesh.GetVertex(VID));
							}
						}
					}
				}
				AlreadySeen.Empty();

				double SpacingThreshSq = Spacing * Spacing; // if points are more than Spacing apart, consider adding a new point between them
				for (int ComponentIdx = 0; ComponentIdx < Components.Num(); ComponentIdx++)
				{
					FMeshConnectedComponents::FComponent& Component = Components.GetComponent(ComponentIdx);
					for (int TID : Component.Indices)
					{
						FIndex3i TriVIDs = Mesh.GetTriangle(TID);
						FTriangle3d Triangle;
						Mesh.GetTriVertices(TID, Triangle.V[0], Triangle.V[1], Triangle.V[2]);
						double EdgeLensSq[3];
						int MaxEdgeIdx = 0;
						double MaxEdgeLenSq = 0;
						for (int i = 2, j = 0; j < 3; i = j++)
						{
							double EdgeLenSq = Triangle.V[i].DistanceSquared(Triangle.V[j]);
							if (EdgeLenSq > MaxEdgeLenSq)
							{
								MaxEdgeIdx = i;
								MaxEdgeLenSq = EdgeLenSq;
							}
							EdgeLensSq[i] = EdgeLenSq;
						}
						// if we found a too-long edge, we can try sampling the tri
						if (MaxEdgeLenSq > SpacingThreshSq)
						{
							FVector3f Normal = (FVector3f)VectorUtil::Normal(Triangle.V[0], Triangle.V[1], Triangle.V[2]);

							// Pick number of samples based on the longest edge
							double LongEdgeLen = FMathd::Sqrt(MaxEdgeLenSq);
							int Divisions = FMathd::Floor(LongEdgeLen / Spacing);
							double Factor = 1.0 / double(Divisions + 1);
							int SecondEdgeIdx = (MaxEdgeIdx + 1) % 3;
							int ThirdEdgeIdx = (MaxEdgeIdx + 2) % 3;
							// Sample along the two longest edges first, then interpolate these samples
							int SecondLongestEdgeIdx = SecondEdgeIdx;
							if (EdgeLensSq[SecondEdgeIdx] < EdgeLensSq[ThirdEdgeIdx])
							{
								SecondLongestEdgeIdx = ThirdEdgeIdx;
							}
							int SecondLongestSecondEdgeIdx = (SecondLongestEdgeIdx + 1) % 3;
							for (int DivI = 0; DivI < Divisions; DivI++)
							{
								double Along = (DivI + 1) * Factor;
								FVector3d E1Bary(0, 0, 0), E2Bary(0, 0, 0);
								E1Bary[MaxEdgeIdx] = Along;
								E1Bary[SecondEdgeIdx] = 1 - Along;
								E2Bary[SecondLongestEdgeIdx] = 1 - Along;
								E2Bary[SecondLongestSecondEdgeIdx] = Along;

								// Choose number of samples between the two edge points based on their distance
								double AcrossDist = Triangle.BarycentricPoint(E1Bary).Distance(Triangle.BarycentricPoint(E2Bary));
								int DivisionsAcross = FMathd::Ceil(AcrossDist / Spacing);
								double FactorAcross = 1.0 / double(DivisionsAcross + 1);
								for (int DivJ = 0; DivJ < DivisionsAcross; DivJ++)
								{
									double AlongAcross = (DivJ + 1) * FactorAcross;
									FVector3d Bary = FVector3d::Lerp(E1Bary, E2Bary, AlongAcross);
									FVector3d SamplePos = Triangle.BarycentricPoint(Bary);
									if (!KnownSamples[ComponentIdx].IsCellEmptyUnsafe(SamplePos)) // fast early out; def. have pt within radius
									{
										continue;
									}
									TPair<int, double> VIDDist = KnownSamples[ComponentIdx].FindNearestInRadius(SamplePos, Spacing * .5, [&Mesh, SamplePos](int VID)
										{
											return Mesh.GetVertex(VID).DistanceSquared(SamplePos);
										});
									// No point within radius Spacing/2 -> Add a new sample
									if (VIDDist.Key == -1)
									{
										// no point within radius; can add a sample here
										FVertexInfo Info(SamplePos, Normal);

										int AddedVID = Mesh.AppendVertex(Info);
										KnownSamples[ComponentIdx].InsertPointUnsafe(AddedVID, SamplePos);
									}
								}
							}
						}
					}
				}
			}
		}
	}
}


struct FCellMeshes
{
	struct FCellInfo
	{
		FDynamicMesh3 AugMesh;

		FCellInfo()
		{
			UE::PlanarCutInternals::AugmentDynamicMesh::Augment(AugMesh);
		}

		// TODO: compute spatial in advance?  (only useful if we rework mesh booleans to support it)
		//FDynamicMeshAABBTree3 Spatial;
	};
	TIndirectArray<FCellInfo> CellMeshes;
	int32 OutsideCellIndex = -1;

	// Noise Offsets, to randomize where perlin noise is sampled
	FVector NoiseOffsetX;
	FVector NoiseOffsetY;
	FVector NoiseOffsetZ;

	void SetNumCells(int32 NumMeshes)
	{
		CellMeshes.Reset();
		for (int32 Idx = 0; Idx < NumMeshes; Idx++)
		{
			CellMeshes.Add(new FCellInfo);
		}
	}

	FCellMeshes()
	{
		InitEmpty();
	}
	
	FCellMeshes(const FPlanarCells& Cells, FAxisAlignedBox3d DomainBounds, double Grout, double ExtendDomain, bool bIncludeOutsideCell)
	{
		Init(Cells, DomainBounds, Grout, ExtendDomain, bIncludeOutsideCell);
	}

	FCellMeshes(FDynamicMesh3& SingleCutter, const FInternalSurfaceMaterials& Materials, TOptional<FTransform> Transform)
	{
		SetNumCells(2);

		if (Transform.IsSet())
		{
			MeshTransforms::ApplyTransform(SingleCutter, FTransform3d(Transform.GetValue()));
		}

		// Mesh should already be augmented
		if (!ensure(UE::PlanarCutInternals::AugmentDynamicMesh::IsAugmented(SingleCutter)))
		{
			UE::PlanarCutInternals::AugmentDynamicMesh::Augment(SingleCutter);
		}

		CellMeshes[0].AugMesh = SingleCutter;

		// first mesh is the same as the second mesh, but will be subtracted b/c it's the "outside cell"
		// TODO: special case this logic so we don't have to hold two copies of the exact same mesh!
		CellMeshes[1].AugMesh = CellMeshes[0].AugMesh;
		OutsideCellIndex = 1;

	}
	
	// Special function to just make the "grout" part of the planar mesh cells
	// Used to make the multi-plane cuts with grout easier to implement
	void MakeOnlyPlanarGroutCell(const FPlanarCells& Cells, FAxisAlignedBox3d DomainBounds, double Grout)
	{
		CellMeshes.Reset();

		if (!ensure(Grout > 0) || !ensure(Cells.IsInfinitePlane()))
		{
			return;
		}
		
		float GlobalUVScale = Cells.InternalSurfaceMaterials.GlobalUVScale;
		if (!ensure(GlobalUVScale > 0))
		{
			GlobalUVScale = 1;
		}

		SetNumCells(1);

		bool bNoise = Cells.InternalSurfaceMaterials.NoiseSettings.IsSet();

		double ExtendDomain = bNoise ? Cells.InternalSurfaceMaterials.NoiseSettings->Amplitude : 0;
		DomainBounds.Expand(ExtendDomain);
		
		CreateMeshesForSinglePlane(Cells, DomainBounds, bNoise, GlobalUVScale, Grout, true);

		for (FCellInfo& CellInfo : CellMeshes)
		{
			UE::PlanarCutInternals::AugmentDynamicMesh::SetDefaultAttributes(CellInfo.AugMesh, Cells.InternalSurfaceMaterials);
		}
	}

	void RemeshForNoise(FDynamicMesh3& Mesh, EEdgeRefineFlags EdgeFlags, double TargetEdgeLen)
	{
		FQueueRemesher Remesh(&Mesh);
		Remesh.bPreventNormalFlips = true;
		FMeshConstraints Constraints;

		FMeshBoundaryLoops Boundary(&Mesh);
		int LoopCount = Boundary.GetLoopCount();
		if (!ensureMsgf(LoopCount == 1, TEXT("Expected to remesh a patch with a single boundary but found %d boundary loops"), LoopCount))
		{
			if (LoopCount == 0)
			{
				return;
			}
		}

		for (int VID : Mesh.VertexIndicesItr())
		{
			FVertexConstraint FullyConstrain(true, false, VID);
			Constraints.SetOrUpdateVertexConstraint(VID, FullyConstrain);
		}


		FEdgeConstraint EdgeConstraint(EdgeFlags);
		for (int EID : Boundary[0].Edges)
		{
			Constraints.SetOrUpdateEdgeConstraint(EID, EdgeConstraint);
		}
		Remesh.SetExternalConstraints(Constraints);
		Remesh.SetTargetEdgeLength(TargetEdgeLen);
		Remesh.Precompute();
		Remesh.FastestRemesh();
	}

	float OctaveNoise(const FVector& V, const FNoiseSettings& Settings)
	{
		int32 Octaves = Settings.Octaves;
		float NoiseValue = 0;
		float OctaveScale = 1;
		for (int32 Octave = 0; Octave < Octaves; Octave++, OctaveScale *= 2)
		{
			NoiseValue += FMath::PerlinNoise3D(V * OctaveScale) / OctaveScale;
		}
		return NoiseValue;
	}

	FVector NoiseVector(const FVector& Pos, const FNoiseSettings& Settings)
	{
		float Frequency = Settings.Frequency;
		FVector Base = Pos * Frequency;
		return FVector(
			OctaveNoise(Base + NoiseOffsetX, Settings),
			OctaveNoise(Base + NoiseOffsetY, Settings),
			OctaveNoise(Base + NoiseOffsetZ, Settings)
		) * Settings.Amplitude;
	}

	FVector3d NoiseDisplacement(const FVector3d& Pos, const FNoiseSettings& Settings)
	{
		FVector P = FVector(Pos);
		return FVector3d(NoiseVector(P, Settings));
	}

	void ApplyNoise(FDynamicMesh3& Mesh, FVector3d Normal, const FNoiseSettings& Settings, bool bProjectBoundariesToNormal = false)
	{
		double Amplitude = (double)Settings.Amplitude;
		double Frequency = (double)Settings.Frequency;
		int32 Octaves = Settings.Octaves;
		FVector3d Z = Normal * Amplitude;

		for (int VID : Mesh.VertexIndicesItr())
		{
			FVector3d Pos = Mesh.GetVertex(VID);
			FVector3d Displacement = NoiseDisplacement(Pos, Settings);
			if (bProjectBoundariesToNormal || !Mesh.IsBoundaryVertex(VID))
			{
				// project displacement onto the normal direction
				Displacement = Normal * Displacement.Dot(Normal);
			}

			
			Mesh.SetVertex(VID, Pos + Displacement);
		}
	}

	/**
	 * Convert plane index to material ID
	 * @return material ID encoding the source plane into a triangle mesh
	 */
	int PlaneToMaterial(int Plane)
	{
		return -(Plane+1);
	}

	/**
	 * Convert material ID to plane index
	 * @return index of source plane for triangle, or -1 if no such plane
	 */
	int MaterialToPlane(int MaterialID)
	{
		return MaterialID >= 0 ? -1 : -(MaterialID+1);
	}

	void InitEmpty()
	{
		NoiseOffsetX = FMath::VRand() * 100;
		NoiseOffsetY = FMath::VRand() * 100;
		NoiseOffsetZ = FMath::VRand() * 100;
		OutsideCellIndex = -1;
	}

	void Init(const FPlanarCells& Cells, FAxisAlignedBox3d DomainBounds, double Grout, double ExtendDomain, bool bIncludeOutsideCell)
	{
		InitEmpty();

		float GlobalUVScale = Cells.InternalSurfaceMaterials.GlobalUVScale;
		if (!ensure(GlobalUVScale > 0))
		{
			GlobalUVScale = 1;
		}

		int NumCells = Cells.NumCells;
		bool bHasGroutCell = Grout > 0;
		if (bIncludeOutsideCell && !Cells.IsInfinitePlane())
		{
			OutsideCellIndex = NumCells;
			NumCells++;
		}

		SetNumCells(NumCells);

		bool bNoise = Cells.InternalSurfaceMaterials.NoiseSettings.IsSet();
		if (bNoise)
		{
			ExtendDomain += Cells.InternalSurfaceMaterials.NoiseSettings->Amplitude;
		}
		DomainBounds.Expand(ExtendDomain);

		// special handling for the infinite plane case; we need to adapt this to be a closed volume
		if (Cells.IsInfinitePlane())
		{
			CreateMeshesForSinglePlane(Cells, DomainBounds, bNoise, GlobalUVScale, Grout, false);
		}
		else
		{
			if (!bNoise) // bounded cells w/ no noise
			{
				CreateMeshesForBoundedPlanesWithoutNoise(NumCells, Cells, DomainBounds, bNoise, GlobalUVScale);
			}
			else // bounded cells with noise -- make each boundary plane separately so we can remesh them w/ noise vertices
			{
				CreateMeshesForBoundedPlanesWithNoise(NumCells, Cells, DomainBounds, bNoise, GlobalUVScale);
			}
			ApplyGeneralGrout(Grout);
		}
		
		// TODO: self-union on cells when it makes sense to do so (for non-single-plane inputs w/ high noise or possible untracked adjacencies)
		/*for (FCellInfo& CellInfo : CellMeshes)
		{
			FMeshSelfUnion SelfUnion(&CellInfo.AugMesh);
			// TODO: need to have an option in SelfUnion to not weld edges
			SelfUnion.Compute();
		}*/

		for (FCellInfo& CellInfo : CellMeshes)
		{
			UE::PlanarCutInternals::AugmentDynamicMesh::SetDefaultAttributes(CellInfo.AugMesh, Cells.InternalSurfaceMaterials);
		}
	}

	void ApplyGeneralGrout(double Grout)
	{
		if (Grout <= 0)
		{
			return;
		}

<<<<<<< HEAD
FPlanarCells::FPlanarCells(const TArrayView<const FVector> Sites, FVoronoiDiagram& Voronoi)
{
	TArray<FVoronoiCellInfo> VoronoiCells;
	Voronoi.ComputeAllCells(VoronoiCells);

	AssumeConvexCells = true;
	NumCells = VoronoiCells.Num();
	CellFromPosition = TFunction<int32(FVector)>([&Voronoi](FVector Position)
	{
		return Voronoi.FindCell(Position);
	});
	for (int32 CellIdx = 0; CellIdx < NumCells; CellIdx++)
	{
		int32 LocalVertexStart = -1;

		const FVoronoiCellInfo& CellInfo = VoronoiCells[CellIdx];
		int32 CellFaceVertexIndexStart = 0;
		for (int32 CellFaceIdx = 0; CellFaceIdx < CellInfo.Neighbors.Num(); CellFaceIdx++, CellFaceVertexIndexStart += 1 + CellInfo.Faces[CellFaceVertexIndexStart])
=======
		// apply grout to all cells
		for (int MeshIdx = 0; MeshIdx < CellMeshes.Num(); MeshIdx++)
>>>>>>> 3aae9151
		{
			if (MeshIdx == OutsideCellIndex)
			{
				continue;
			}

			FDynamicMesh3& Mesh = CellMeshes[MeshIdx].AugMesh;
			// TODO: scale from mesh center of mass instead of the vertex centroid?
			FVector3d VertexCentroid(0, 0, 0);
			for (FVector3d V : Mesh.VerticesItr())
			{
				VertexCentroid += V;
			}
			VertexCentroid /= (double)Mesh.VertexCount();
			FAxisAlignedBox3d Bounds = Mesh.GetCachedBounds();
			double BoundsSize = Bounds.MaxDim();
			// currently just scale the meshes down so they leave half-a-grout worth of space on their longest axis
			// or delete the mesh if it's so small that that would require a negative scale
			// TODO: consider instead computing a true offset mesh
			//  (note that we don't currently have a good UV-preserving+sharp-edge-preserving way to do that)
			double ScaleFactor = (BoundsSize - Grout*.5) / BoundsSize;
			if (ScaleFactor < FMathd::ZeroTolerance * 1000)
			{
				// if the grout scale factor would be ~zero or negative, just clear the mesh instead
				Mesh.Clear();
				UE::PlanarCutInternals::AugmentDynamicMesh::Augment(Mesh);
			}
			else
			{
				MeshTransforms::Scale(Mesh, FVector3d::One() * ScaleFactor, VertexCentroid);
			}
		}

		// create outside cell (if there is room for it) by appending all the other meshes
		if (OutsideCellIndex != -1)
		{
			FDynamicMesh3& OutsideMesh = CellMeshes[OutsideCellIndex].AugMesh;
			OutsideMesh.Clear();
			UE::PlanarCutInternals::AugmentDynamicMesh::Augment(OutsideMesh);
			FDynamicMeshEditor OutsideMeshEditor(&OutsideMesh);
			for (int MeshIdx = 0; MeshIdx < CellMeshes.Num(); MeshIdx++)
			{
				if (MeshIdx == OutsideCellIndex)
				{
					continue;
				}
				FMeshIndexMappings IndexMaps;
				OutsideMeshEditor.AppendMesh(&CellMeshes[MeshIdx].AugMesh, IndexMaps);
			}
		}
	}

<<<<<<< HEAD
FPlanarCells::FPlanarCells(const TArrayView<const FBox> Boxes)
{
	AssumeConvexCells = true;
	NumCells = Boxes.Num();
	TArray<FBox> BoxesCopy(Boxes);
	CellFromPosition = TFunction<int32(FVector)>([BoxesCopy](FVector Position)
	{
		for (int32 Idx = 0; Idx < BoxesCopy.Num(); Idx++)
		{
			if (BoxesCopy[Idx].IsInsideOrOn(Position))
=======
	void AppendMesh(FDynamicMesh3& Base, FDynamicMesh3& ToAppend, bool bFlipped)
	{
		FDynamicMeshEditor Editor(&Base);
		FMeshIndexMappings Mapping;
		Editor.AppendMesh(&ToAppend, Mapping);
		if (bFlipped)
		{
			for (int TID : ToAppend.TriangleIndicesItr())
			{
				Base.ReverseTriOrientation(Mapping.GetNewTriangle(TID));
			}
			for (int VID : ToAppend.VertexIndicesItr())
>>>>>>> 3aae9151
			{
				int BaseVID = Mapping.GetNewVertex(VID);
				Base.SetVertexNormal(BaseVID, -Base.GetVertexNormal(BaseVID));
			}
		}
	}
private:
	void CreateMeshesForBoundedPlanesWithoutNoise(int NumCells, const FPlanarCells& Cells, const FAxisAlignedBox3d& DomainBounds, bool bNoise, double GlobalUVScale)
	{
		for (int32 PlaneIdx = 0; PlaneIdx < Cells.PlaneCells.Num(); PlaneIdx++)
		{
			const TPair<int32, int32>& CellPair = Cells.PlaneCells[PlaneIdx];
			FDynamicMesh3* Meshes[2]{ &CellMeshes[CellPair.Key].AugMesh, nullptr };
			int32 OtherCell = CellPair.Value < 0 ? OutsideCellIndex : CellPair.Value;
			int NumMeshes = OtherCell < 0 ? 1 : 2;
			if (NumMeshes == 2)
			{
				Meshes[1] = &CellMeshes[OtherCell].AugMesh;
			}

			const TArray<int>& PlaneBoundary = Cells.PlaneBoundaries[PlaneIdx];
			FVector3f Normal(Cells.Planes[PlaneIdx].GetNormal());
			FFrame3d PlaneFrame(Cells.Planes[PlaneIdx]);
			FVertexInfo PlaneVertInfo;
			PlaneVertInfo.bHaveC = true;
			PlaneVertInfo.bHaveUV = true;
			PlaneVertInfo.bHaveN = true;
			PlaneVertInfo.Color = FVector3f(1, 1, 1);
			int VertStart[2]{ -1, -1 };
			for (int MeshIdx = 0; MeshIdx < NumMeshes; MeshIdx++)
			{
				PlaneVertInfo.Normal = Normal;
				if (MeshIdx == 1 && OtherCell != OutsideCellIndex)
				{
					PlaneVertInfo.Normal *= -1.0f;
				}
				VertStart[MeshIdx] = Meshes[MeshIdx]->MaxVertexID();
				FVector2f MinUV(FMathf::MaxReal, FMathf::MaxReal);
				for (int BoundaryVertex : PlaneBoundary)
				{
					FVector3d Position = FVector3d(Cells.PlaneBoundaryVertices[BoundaryVertex]);
					FVector2f UV = FVector2f(PlaneFrame.ToPlaneUV(Position));
					MinUV.X = FMathf::Min(UV.X, MinUV.X);
					MinUV.Y = FMathf::Min(UV.Y, MinUV.Y);
				}
				for (int BoundaryVertex : PlaneBoundary)
				{
					PlaneVertInfo.Position = FVector3d(Cells.PlaneBoundaryVertices[BoundaryVertex]);
					PlaneVertInfo.UV = (FVector2f(PlaneFrame.ToPlaneUV(PlaneVertInfo.Position)) - MinUV) * GlobalUVScale;
					Meshes[MeshIdx]->AppendVertex(PlaneVertInfo);
				}
			}

			int MID = PlaneToMaterial(PlaneIdx);
			if (Cells.AssumeConvexCells)
			{
				// put a fan
				for (int V0 = 0, V1 = 1, V2 = 2; V2 < PlaneBoundary.Num(); V1 = V2++)
				{
					for (int MeshIdx = 0; MeshIdx < NumMeshes; MeshIdx++)
					{
						int Offset = VertStart[MeshIdx];
						FIndex3i Tri(V0 + Offset, V1 + Offset, V2 + Offset);
						if (MeshIdx == 1 && OtherCell != OutsideCellIndex)
						{
							Swap(Tri.B, Tri.C);
						}
						int TID = Meshes[MeshIdx]->AppendTriangle(Tri);
						if (ensure(TID > -1))
						{
							Meshes[MeshIdx]->Attributes()->GetMaterialID()->SetNewValue(TID, MID);
						}
					}
				}
			}
			else // cells may not be convex; cannot triangulate w/ fan
			{
				// Delaunay triangulate
				FPolygon2f Polygon;
				for (int V = 0; V < PlaneBoundary.Num(); V++)
				{
					Polygon.AppendVertex(Meshes[0]->GetVertexUV(VertStart[0] + V));
				}

				FGeneralPolygon2f GeneralPolygon(Polygon);
				FConstrainedDelaunay2f Triangulation;
				Triangulation.FillRule = FConstrainedDelaunay2f::EFillRule::NonZero;
				Triangulation.Add(GeneralPolygon);
				Triangulation.Triangulate();

<<<<<<< HEAD
FPlanarCells::FPlanarCells(const FBox& Region, const FIntVector& CubesPerAxis)
{
	AssumeConvexCells = true;
	NumCells = CubesPerAxis.X * CubesPerAxis.Y * CubesPerAxis.Z;

	CellFromPosition = TFunction<int32(FVector)>([Region, CubesPerAxis](FVector Position)
=======
				for (int MeshIdx = 0; MeshIdx < NumMeshes; MeshIdx++)
				{
					int Offset = VertStart[MeshIdx];
					for (FIndex3i Triangle : Triangulation.Triangles)
					{
						Triangle.A += Offset;
						Triangle.B += Offset;
						Triangle.C += Offset;
						if (MeshIdx == 1 && OtherCell != OutsideCellIndex)
						{
							Swap(Triangle.B, Triangle.C);
						}
						int TID = Meshes[MeshIdx]->AppendTriangle(Triangle);
						if (ensure(TID > -1))
						{
							Meshes[MeshIdx]->Attributes()->GetMaterialID()->SetNewValue(TID, MID);
						}
					}
				}
			}
		}
	}

	// Approximately calculate a "safe" spacing that would not require the remesher to create more than a million new vertices
	double GetSafeNoiseSpacing(float SurfaceArea, float TargetSpacing)
>>>>>>> 3aae9151
	{
		double MaxVerts = 1000000;
		double MinEdgeLen = FMathd::Sqrt((double)SurfaceArea / MaxVerts);
		double Spacing = FMath::Max3(.001, MinEdgeLen, (double)TargetSpacing);
		if (Spacing > TargetSpacing)
		{
			UE_LOG(LogPlanarCut, Warning,
				TEXT("Requested spacing of noise points (surface resolution) of %f would require too many added vertices; Using %f instead."),
				TargetSpacing, Spacing);
		}
		return Spacing;
	}

	void CreateMeshesForBoundedPlanesWithNoise(int NumCells, const FPlanarCells& Cells, const FAxisAlignedBox3d& DomainBounds, bool bNoise, double GlobalUVScale)
	{
		TArray<FDynamicMesh3> PlaneMeshes;
		PlaneMeshes.SetNum(Cells.Planes.Num());
		FName OriginalPositionAttribute = "OriginalPosition";
		for (FDynamicMesh3& PlaneMesh : PlaneMeshes)
		{
			PlaneMesh.EnableVertexUVs(FVector2f(0, 0));
			PlaneMesh.EnableVertexNormals(FVector3f::UnitZ());
			PlaneMesh.EnableVertexColors(FVector3f(1, 1, 1));
			PlaneMesh.EnableAttributes();
			PlaneMesh.Attributes()->EnableMaterialID();
			PlaneMesh.Attributes()->AttachAttribute(OriginalPositionAttribute, new TDynamicMeshVertexAttribute<double, 3>(&PlaneMesh));
		}

		struct FPlaneIdxAndFlip
		{
			int32 PlaneIdx;
			bool bIsFlipped;
		};
		TArray<TArray<FPlaneIdxAndFlip>> CellPlanes; // per cell, the planes that border that cell
		CellPlanes.SetNum(NumCells);

		for (int32 PlaneIdx = 0; PlaneIdx < Cells.PlaneCells.Num(); PlaneIdx++)
		{
			const TPair<int32, int32>& CellPair = Cells.PlaneCells[PlaneIdx];
			int32 OtherCell = CellPair.Value < 0 ? OutsideCellIndex : CellPair.Value;
			if (ensure(CellPlanes.IsValidIndex(CellPair.Key)))
			{
				CellPlanes[CellPair.Key].Add({ PlaneIdx, false });
			}
			if (CellPlanes.IsValidIndex(OtherCell))
			{
				CellPlanes[OtherCell].Add({ PlaneIdx, true });
			}
		}

		// heuristic to protect against creating too many vertices on remeshing
		float TotalArea = 0;
		for (int32 PlaneIdx = 0; PlaneIdx < Cells.Planes.Num(); PlaneIdx++)
		{
			const TArray<int>& PlaneBoundary = Cells.PlaneBoundaries[PlaneIdx];
			const FVector& V0 = Cells.PlaneBoundaryVertices[PlaneBoundary[0]];
			FVector AreaVec = FVector::ZeroVector;
			for (int32 V1Idx = 1, V2Idx = 2; V2Idx < PlaneBoundary.Num(); V1Idx = V2Idx++)
			{
				const FVector& V1 = Cells.PlaneBoundaryVertices[PlaneBoundary[V1Idx]];
				const FVector& V2 = Cells.PlaneBoundaryVertices[PlaneBoundary[V2Idx]];
				AreaVec += (V1 - V0) ^ (V2 - V1);
			}
			TotalArea += AreaVec.Size();
		}
		double Spacing = GetSafeNoiseSpacing(TotalArea, Cells.InternalSurfaceMaterials.NoiseSettings->PointSpacing);
		
		ParallelFor(Cells.Planes.Num(), [this, OriginalPositionAttribute, &PlaneMeshes, &Cells, GlobalUVScale, Spacing](int32 PlaneIdx)
			{
				FDynamicMesh3& Mesh = PlaneMeshes[PlaneIdx];
				const TArray<int>& PlaneBoundary = Cells.PlaneBoundaries[PlaneIdx];
				FVector3f Normal(Cells.Planes[PlaneIdx].GetNormal());
				FFrame3d PlaneFrame(Cells.Planes[PlaneIdx]);
				FVertexInfo PlaneVertInfo;
				PlaneVertInfo.bHaveC = true;
				PlaneVertInfo.bHaveUV = true;
				PlaneVertInfo.bHaveN = true;
				PlaneVertInfo.Normal = Normal;
				PlaneVertInfo.UV = FVector2f(0, 0); // UVs will be set below, after noise is added
				PlaneVertInfo.Color = FVector3f(1, 1, 1);

				FPolygon2f Polygon;
				for (int BoundaryVertex : PlaneBoundary)
				{
					PlaneVertInfo.Position = FVector3d(Cells.PlaneBoundaryVertices[BoundaryVertex]);
					Polygon.AppendVertex((FVector2f)PlaneFrame.ToPlaneUV(PlaneVertInfo.Position));
					Mesh.AppendVertex(PlaneVertInfo);
				}

				// we do a CDT here to give a slightly better start to remeshing; we could try simple ear clipping instead
				FGeneralPolygon2f GeneralPolygon(Polygon);
				FConstrainedDelaunay2f Triangulation;
				Triangulation.FillRule = FConstrainedDelaunay2f::EFillRule::NonZero;
				Triangulation.Add(GeneralPolygon);
				Triangulation.Triangulate();
				if (Triangulation.Triangles.Num() == 0) // fall back to ear clipping if the triangulation came back empty
				{
					PolygonTriangulation::TriangulateSimplePolygon(Polygon.GetVertices(), Triangulation.Triangles);
				}
				if (ensure(Triangulation.Triangles.Num() > 0))
				{
					int MID = PlaneToMaterial(PlaneIdx);
					for (FIndex3i Triangle : Triangulation.Triangles)
					{
						int TID = Mesh.AppendTriangle(Triangle);
						if (ensure(TID > -1))
						{
							Mesh.Attributes()->GetMaterialID()->SetNewValue(TID, MID);
						}
					}

					RemeshForNoise(Mesh, EEdgeRefineFlags::SplitsOnly, Spacing);
					TDynamicMeshVertexAttribute<double, 3>* OriginalPosns =
						static_cast<TDynamicMeshVertexAttribute<double, 3>*>(Mesh.Attributes()->GetAttachedAttribute(OriginalPositionAttribute));
					for (int VID : Mesh.VertexIndicesItr())
					{
						OriginalPosns->SetValue(VID, Mesh.GetVertex(VID));
					}
					ApplyNoise(Mesh, FVector3d(Normal), Cells.InternalSurfaceMaterials.NoiseSettings.GetValue());

					FMeshNormals::QuickComputeVertexNormals(Mesh);
				}
			}, EParallelForFlags::None);

		for (int CellIdx = 0; CellIdx < NumCells; CellIdx++)
		{
			FCellInfo& CellInfo = CellMeshes[CellIdx];
			FDynamicMesh3& Mesh = CellInfo.AugMesh;
			Mesh.Attributes()->AttachAttribute(OriginalPositionAttribute, new TDynamicMeshVertexAttribute<double, 3>(&Mesh));
			bool bFlipForOutsideCell = CellIdx == OutsideCellIndex; // outside cell will be subtracted, and needs all planes flipped vs normal
			for (FPlaneIdxAndFlip PlaneInfo : CellPlanes[CellIdx])
			{
				AppendMesh(Mesh, PlaneMeshes[PlaneInfo.PlaneIdx], PlaneInfo.bIsFlipped ^ bFlipForOutsideCell);
			}
		}

		// resolve self-intersections

		// build hash grid of mesh vertices so we correspond all same-pos vertices across touching meshes
		TPointHashGrid3d<FIndex2i> MeshesVertices(FMathd::ZeroTolerance*1000, FIndex2i::Invalid());
		for (int CellIdx = 0; CellIdx < NumCells; CellIdx++)
		{
			FCellInfo& CellInfo = CellMeshes[CellIdx];
			FDynamicMesh3& Mesh = CellInfo.AugMesh;
			for (int VID : Mesh.VertexIndicesItr())
			{
				MeshesVertices.InsertPointUnsafe(FIndex2i(CellIdx, VID), Mesh.GetVertex(VID));
			}
		}
		
		// repeatedly detect and resolve collisions until there are no more (or give up after too many iterations)
		TArray<bool> CellUnmoved; CellUnmoved.Init(false, NumCells);
		const int MaxIters = 10;
		for (int Iters = 0; Iters < MaxIters; Iters++)
		{
			struct FUpdate
			{
				FIndex2i Tris;
				TArray<FIndex2i> IDs;
				FUpdate(int TriA = -1, int TriB = -1) : Tris(TriA, TriB)
				{}
			};

			// todo: can parallelize?
			TArray<TArray<FUpdate>> Updates; Updates.SetNum(NumCells);
			bool bAnyUpdatesNeeded = false;
			for (int CellIdx = 0; CellIdx < NumCells; CellIdx++)
			{
				if (CellUnmoved[CellIdx])
				{
					// if nothing moved since last time we resolved self intersections on this cell, don't need to process again
					continue;
				}
				FDynamicMesh3& Mesh = CellMeshes[CellIdx].AugMesh;
				FDynamicMeshAABBTree3 CellTree(&Mesh, true);
				MeshIntersection::FIntersectionsQueryResult Intersections = CellTree.FindAllSelfIntersections(true);
				for (MeshIntersection::FSegmentIntersection& Seg : Intersections.Segments)
				{
					// manually check for shared edges by vertex position because they might not be topologically connected
					FIndex3i Tri[2]{ Mesh.GetTriangle(Seg.TriangleID[0]), Mesh.GetTriangle(Seg.TriangleID[1]) };
					int MatchedVertices = 0;
					for (int T0SubIdx = 0; T0SubIdx < 3; T0SubIdx++)
					{
						FVector3d V0 = Mesh.GetVertex(Tri[0][T0SubIdx]);
						for (int T1SubIdx = 0; T1SubIdx < 3; T1SubIdx++)
						{
							FVector3d V1 = Mesh.GetVertex(Tri[1][T1SubIdx]);
							if (V0.DistanceSquared(V1) < FMathd::ZeroTolerance)
							{
								MatchedVertices++;
								break;
							}
						}
					}
					// no shared vertices: treat as a real collision
					// (TODO: only skip shared edges? will need to do something to avoid shared vertices becoming collisions)
					if (MatchedVertices < 1)
					{
						bAnyUpdatesNeeded = true;
						FUpdate& Update = Updates[CellIdx].Emplace_GetRef(Seg.TriangleID[0], Seg.TriangleID[1]);
						for (int TriIdx = 0; TriIdx < 2; TriIdx++)
						{
							for (int VSubIdx = 0; VSubIdx < 3; VSubIdx++)
							{
								int VIdx = Tri[TriIdx][VSubIdx];
								FVector3d P = Mesh.GetVertex(VIdx);
								FIndex2i IDs(CellIdx, VIdx);
								MeshesVertices.FindPointsInBall(P, FMathd::ZeroTolerance, [this, P](FIndex2i IDs)
									{
										FVector3d Pos = CellMeshes[IDs.A].AugMesh.GetVertex(IDs.B);
										return P.DistanceSquared(Pos);
									}, Update.IDs);
							}
						}
					}
				}
			}
			if (!bAnyUpdatesNeeded)
			{
				break;
			}
			for (int CellIdx = 0; CellIdx < NumCells; CellIdx++)
			{
				CellUnmoved[CellIdx] = true;
			}
			
			// todo: maybe can parallelize if movements are not applied until after?
			for (int CellIdx = 0; CellIdx < NumCells; CellIdx++)
			{
				FDynamicMesh3& Mesh = CellMeshes[CellIdx].AugMesh;
				TDynamicMeshVertexAttribute<double, 3>* OriginalPosns =
					static_cast<TDynamicMeshVertexAttribute<double, 3>*>(Mesh.Attributes()->GetAttachedAttribute(OriginalPositionAttribute));
				auto InterpVert = [&Mesh, &OriginalPosns](int VID, double t)
				{
					FVector3d OrigPos, NoisePos;
					OriginalPosns->GetValue(VID, OrigPos);
					NoisePos = Mesh.GetVertex(VID);
					return FVector3d::Lerp(OrigPos, NoisePos, t);
				};
				auto InterpTri = [&Mesh, &InterpVert](int TID, double t)
				{
					FIndex3i TriVIDs = Mesh.GetTriangle(TID);
					FTriangle3d Tri;
					for (int i = 0; i < 3; i++)
					{
						Tri.V[i] = InterpVert(TriVIDs[i], t);
					}
					return Tri;
				};
				auto TestIntersection = [&InterpTri](int TIDA, int TIDB, double t)
				{
					FIntrTriangle3Triangle3d TriTri(InterpTri(TIDA, t), InterpTri(TIDB, t));
					return TriTri.Find();
				};
				// resolve tri-tri intersections on this cell's mesh (moving associated verts on other meshes as needed also)
				for (FUpdate& Update : Updates[CellIdx])
				{
					double tsafe = 0;
					double tbad = 1;
					if (!TestIntersection(Update.Tris.A, Update.Tris.B, tbad))
					{
						continue;
					}
					for (int SearchSteps = 0; SearchSteps < 4; SearchSteps++)
					{
						double tmid = (tsafe + tbad) * .5;
						if (TestIntersection(Update.Tris.A, Update.Tris.B, tmid))
						{
							tbad = tmid;
						}
						else
						{
							tsafe = tmid;
						}
					}
					CellUnmoved[CellIdx] = false;
					for (FIndex2i IDs : Update.IDs)
					{
						FVector3d OldPos = CellMeshes[IDs.A].AugMesh.GetVertex(IDs.B);
						FVector3d NewPos;
						if (IDs.A == CellIdx)
						{
							NewPos = InterpVert(IDs.B, tsafe);
							Mesh.SetVertex(IDs.B, NewPos);
						}
						else
						{
							CellUnmoved[IDs.A] = false;
							FDynamicMesh3& OtherMesh = CellMeshes[IDs.A].AugMesh;
							TDynamicMeshVertexAttribute<double, 3>* OtherOriginalPosns =
								static_cast<TDynamicMeshVertexAttribute<double, 3>*>(OtherMesh.Attributes()->GetAttachedAttribute(OriginalPositionAttribute));
							FVector3d OrigPos;
							OtherOriginalPosns->GetValue(IDs.B, OrigPos);
							NewPos = FVector3d::Lerp(OrigPos, OldPos, tsafe);
							OtherMesh.SetVertex(IDs.B, NewPos);
						}
						MeshesVertices.UpdatePoint(IDs, OldPos, NewPos);
					}
				}
			}
		}
		
		// clear "original position" attribute now that we have removed self-intersections
		for (int CellIdx = 0; CellIdx < NumCells; CellIdx++)
		{
			FCellInfo& CellInfo = CellMeshes[CellIdx];
			FDynamicMesh3& Mesh = CellInfo.AugMesh;
			Mesh.Attributes()->RemoveAttribute(OriginalPositionAttribute);
		}

		// recompute UVs using new positions after noise was applied + fixed
		TArray<FVector2f> PlaneMinUVs; PlaneMinUVs.Init(FVector2f(FMathf::MaxReal, FMathf::MaxReal), Cells.Planes.Num());
		TArray<FFrame3d> PlaneFrames; PlaneFrames.Reserve(Cells.Planes.Num());
		for (int PlaneIdx = 0; PlaneIdx < Cells.Planes.Num(); PlaneIdx++)
		{
			PlaneFrames.Emplace(Cells.Planes[PlaneIdx]);
		}
		// first pass to compute min UV for each plane
		for (FCellInfo& CellInfo : CellMeshes)
		{
			FDynamicMesh3& Mesh = CellInfo.AugMesh;
			FDynamicMeshMaterialAttribute* MaterialIDs = Mesh.Attributes()->GetMaterialID();
			
			for (int TID : Mesh.TriangleIndicesItr())
			{
				int PlaneIdx = MaterialToPlane(MaterialIDs->GetValue(TID));
				if (PlaneIdx > -1)
				{
					FIndex3i Tri = Mesh.GetTriangle(TID);
					for (int Idx = 0; Idx < 3; Idx++)
					{
						FVector2f UV = FVector2f(PlaneFrames[PlaneIdx].ToPlaneUV(Mesh.GetVertex(Tri[Idx])));
						FVector2f& MinUV = PlaneMinUVs[PlaneIdx];
						MinUV.X = FMathf::Min(UV.X, MinUV.X);
						MinUV.Y = FMathf::Min(UV.Y, MinUV.Y);
					}
				}
			}
		}
		// second pass to actually set UVs
		for (FCellInfo& CellInfo : CellMeshes)
		{
			FDynamicMesh3& Mesh = CellInfo.AugMesh;
			FDynamicMeshMaterialAttribute* MaterialIDs = Mesh.Attributes()->GetMaterialID();

			for (int TID : Mesh.TriangleIndicesItr())
			{
				int PlaneIdx = MaterialToPlane(MaterialIDs->GetValue(TID));
				if (PlaneIdx > -1)
				{
					FIndex3i Tri = Mesh.GetTriangle(TID);
					for (int Idx = 0; Idx < 3; Idx++)
					{
						FVector2f UV = ((FVector2f)PlaneFrames[PlaneIdx].ToPlaneUV(Mesh.GetVertex(Tri[Idx])) - PlaneMinUVs[PlaneIdx]) * GlobalUVScale;
						Mesh.SetVertexUV(Tri[Idx], UV);
					}
				}
			}
		}
	}
	
	void CreateMeshesForSinglePlane(const FPlanarCells& Cells, const FAxisAlignedBox3d& DomainBounds, bool bNoise, double GlobalUVScale, double Grout, bool bOnlyGrout)
	{
		bool bHasGrout = Grout > 0;

		int MID = PlaneToMaterial(0);
		FPlane Plane = Cells.Planes[0];

		FFrame3d PlaneFrame(Plane);
		FInterval1d ZRange;
		FAxisAlignedBox2d XYRange;
		for (int CornerIdx = 0; CornerIdx < 8; CornerIdx++)
		{
			FVector3d Corner = DomainBounds.GetCorner(CornerIdx);
			XYRange.Contain(PlaneFrame.ToPlaneUV(Corner));
			ZRange.Contain(Plane.PlaneDot(FVector(Corner)));
		}
		//if (FMathd::SignNonZero(ZRange.Min) == FMathd::SignNonZero(ZRange.Max))
		//{
		//	// TODO: early out for plane that doesn't even intersect the domain bounding box?
		//}

		FDynamicMesh3 PlaneMesh(true, true, true, false);
		FVertexInfo PlaneVertInfo;
		PlaneVertInfo.bHaveC = true;
		PlaneVertInfo.bHaveUV = true;
		PlaneVertInfo.bHaveN = true;
		PlaneVertInfo.Color = FVector3f(1, 1, 1);
		PlaneVertInfo.Normal = -FVector3f(Plane.GetNormal());

		for (int CornerIdx = 0; CornerIdx < 4; CornerIdx++)
		{
			PlaneVertInfo.Position = PlaneFrame.FromPlaneUV(XYRange.GetCorner(CornerIdx));
			PlaneVertInfo.UV = FVector2f(XYRange.GetCorner(CornerIdx) - XYRange.Min) * GlobalUVScale;
			PlaneMesh.AppendVertex(PlaneVertInfo);
		}
		PlaneMesh.AppendTriangle(0, 1, 2);
		PlaneMesh.AppendTriangle(0, 2, 3);

<<<<<<< HEAD
	CellFromPosition = TFunction<int32(FVector)>([Region, PixCells, Width, Height, RegionDiagonal](FVector Position)
	{
		if (!Region.IsInsideOrOn(Position))
=======
		if (bNoise)
>>>>>>> 3aae9151
		{
			double Spacing = GetSafeNoiseSpacing(XYRange.Area(), Cells.InternalSurfaceMaterials.NoiseSettings->PointSpacing);
			RemeshForNoise(PlaneMesh, EEdgeRefineFlags::SplitsOnly, Spacing);
			ApplyNoise(PlaneMesh, PlaneFrame.GetAxis(2), Cells.InternalSurfaceMaterials.NoiseSettings.GetValue(), true);
			FMeshNormals::QuickComputeVertexNormals(PlaneMesh);
		}
		TArray<int> PlaneBoundary,  // loop of vertex IDs on the boundary of PlaneMesh (starting with vertex 0)
			PlaneBoundaryCornerIndices; // indices of the corner vertices in the PlaneBoundary array
		{
			double Offset = ZRange.Max;
			FMeshBoundaryLoops Boundary(&PlaneMesh);
			checkSlow(Boundary.GetLoopCount() == 1);
			int FirstIdx;
			bool bFound = Boundary[0].Vertices.Find(0, FirstIdx);
			checkSlow(bFound);
			PlaneBoundary = Boundary[0].Vertices;
			if (FirstIdx != 0)
			{
				Algo::Rotate(PlaneBoundary, FirstIdx);
			}
			checkSlow(PlaneBoundary[0] == 0);

			PlaneBoundaryCornerIndices.Add(0);
			int FoundIndices = 1;
			for (int VIDIdx = 0; VIDIdx < PlaneBoundary.Num(); VIDIdx++)
			{
				int VID = PlaneBoundary[VIDIdx];
				if (VID == FoundIndices)
				{
					FoundIndices++;
					PlaneBoundaryCornerIndices.Add(VIDIdx);
				}
			}
		}
		FDynamicMesh3* Meshes[2];
		if (!bOnlyGrout)
		{
			for (int Side = 0; Side < 2; Side++)
			{
				Meshes[Side] = &CellMeshes[Side].AugMesh;
				*Meshes[Side] = PlaneMesh;
				double Offset = ZRange.Max;
				TArray<int> CapBoundary, CapBoundaryCornerIndices;

				if (Side == 0)
				{
					Meshes[Side]->ReverseOrientation(true);
					Offset = ZRange.Min;
				}
				PlaneVertInfo.Normal = FVector3f(Plane.GetNormal()) * (-1.0f + (float)Side * 2.0f);
				FVector3d OffsetVec = FVector3d(Plane.GetNormal()) * Offset;

				for (int CornerIdx = 0; CornerIdx < 4; CornerIdx++)
				{
					PlaneVertInfo.Position = Meshes[Side]->GetVertex(CornerIdx) + OffsetVec;
					// UVs shouldn't matter for outer box vertices because they're outside of the domain by construction ...
					CapBoundary.Add(Meshes[Side]->AppendVertex(PlaneVertInfo));
					CapBoundaryCornerIndices.Add(CornerIdx);
				}
				int NewTris[2]{
					Meshes[Side]->AppendTriangle(CapBoundary[0], CapBoundary[1], CapBoundary[2]),
					Meshes[Side]->AppendTriangle(CapBoundary[0], CapBoundary[2], CapBoundary[3])
				};
				if (Side == 1)
				{
					Meshes[Side]->ReverseTriOrientation(NewTris[0]);
					Meshes[Side]->ReverseTriOrientation(NewTris[1]);
				}
				FDynamicMeshEditor Editor(Meshes[Side]);
				FDynamicMeshEditResult ResultOut;
				Editor.StitchSparselyCorrespondedVertexLoops(PlaneBoundary, PlaneBoundaryCornerIndices, CapBoundary, CapBoundaryCornerIndices, ResultOut, Side == 0);
			}
		}
		if (bHasGrout)
		{
			int GroutIdx = bOnlyGrout ? 0 : 2;
			FDynamicMesh3* GroutMesh = &CellMeshes[GroutIdx].AugMesh;
			FVector3d GroutOffset = (FVector3d)Plane.GetNormal() * (Grout * .5);
			if (!bOnlyGrout)
			{
				for (int Side = 0; Side < 2; Side++)
				{
					// shift both sides out by Grout/2
					MeshTransforms::Translate(*Meshes[Side], GroutOffset * (-1.0 + (double)Side * 2.0));
				}
			}

			// make the center (grout) by stitching together two offset copies of PlaneMesh
			*GroutMesh = PlaneMesh;
			GroutMesh->ReverseOrientation(true);
			MeshTransforms::Translate(*GroutMesh, GroutOffset);
			FMeshIndexMappings IndexMaps;
			FDynamicMeshEditor Editor(GroutMesh);
			Editor.AppendMesh(&PlaneMesh, IndexMaps, [GroutOffset](int VID, const FVector3d& PosIn) {return PosIn - GroutOffset;});
			TArray<int> AppendPlaneBoundary; AppendPlaneBoundary.Reserve(PlaneBoundary.Num());
			TArray<int> RevBoundary = PlaneBoundary;
			Algo::Reverse(RevBoundary);
			for (int VID : RevBoundary)
			{
				AppendPlaneBoundary.Add(IndexMaps.GetNewVertex(VID));
			}
			FDynamicMeshEditResult ResultOut;
			Editor.StitchVertexLoopsMinimal(RevBoundary, AppendPlaneBoundary, ResultOut);
		}

		// fix up custom attributes and material IDs for all meshes
		for (int CellIdx = 0; CellIdx < CellMeshes.Num(); CellIdx++)
		{
			FDynamicMesh3& Mesh = CellMeshes[CellIdx].AugMesh;
			// re-enable tangents and visibility attributes, since these are lost when we set the mesh to a copy of the plane mesh
			UE::PlanarCutInternals::AugmentDynamicMesh::Augment(Mesh);

			// Set all material IDs to the one plane's corresponding material ID
			for (int TID : Mesh.TriangleIndicesItr())
			{
				Mesh.Attributes()->GetMaterialID()->SetNewValue(TID, MID);
			}
		}
	}
};



// organize metadata corresponding dynamic mesh and geometry collection data
struct FDynamicMeshCollection
{
	struct FMeshData
	{
		FDynamicMesh3 AugMesh;
		
		// FDynamicMeshAABBTree3 Spatial; // TODO: maybe refactor mesh booleans to allow version where caller provides spatial data; it's computed every boolean now
		// FTransform3d Transform; // TODO: maybe pretransform the data to a space that is good for cutting; refactor mesh boolean so there is an option to have it not transform input
		int32 TransformIndex; // where the mesh was from in the geometry collection
		FTransform ToCollection; // transform that need be applied to go back to the local space of the geometry collection

		FMeshData()
		{
			UE::PlanarCutInternals::AugmentDynamicMesh::Augment(AugMesh);
		}

		FMeshData(const FDynamicMesh3& Mesh, int32 TransformIndex, FTransform ToCollection) : AugMesh(Mesh), TransformIndex(TransformIndex), ToCollection(ToCollection)
		{}
	};
	TIndirectArray<FMeshData> Meshes;
	FAxisAlignedBox3d Bounds;

	FDynamicMeshCollection(const FGeometryCollection* Collection, const TArrayView<const int32>& TransformIndices, FTransform TransformCollection, bool bSaveIsolatedVertices = false)
	{
		Init(Collection, TransformIndices, TransformCollection, bSaveIsolatedVertices);
	}

	void Init(const FGeometryCollection* Collection, const TArrayView<const int32>& TransformIndices, FTransform TransformCollection, bool bSaveIsolatedVertices = false)
	{
		Meshes.Reset();
		Bounds = FAxisAlignedBox3d::Empty();

		for (int32 TransformIdx : TransformIndices)
		{
			if (Collection->Children[TransformIdx].Num() > 0)
			{
				// only store the meshes of leaf nodes
				continue;
			}

			FTransform3d CollectionToLocal = FTransform3d(GeometryCollectionAlgo::GlobalMatrix(Collection->Transform, Collection->Parent, TransformIdx) * TransformCollection);

			int32 AddedMeshIdx = Meshes.Add(new FMeshData);
			FMeshData& MeshData = Meshes[AddedMeshIdx];
			MeshData.TransformIndex = TransformIdx;
			MeshData.ToCollection = FTransform(CollectionToLocal.Inverse());
			FDynamicMesh3& Mesh = MeshData.AugMesh;

			int32 GeometryIdx = Collection->TransformToGeometryIndex[TransformIdx];
			Mesh.EnableAttributes();
			Mesh.Attributes()->EnableMaterialID();

			int32 VertexStart = Collection->VertexStart[GeometryIdx];
			int32 VertexCount = Collection->VertexCount[GeometryIdx];
			int32 FaceCount = Collection->FaceCount[GeometryIdx];

			FVertexInfo VertexInfo;
			VertexInfo.bHaveC = true;
			VertexInfo.bHaveN = true;
			VertexInfo.bHaveUV = true;
			for (int32 Idx = VertexStart, N = VertexStart + VertexCount; Idx < N; Idx++)
			{
				VertexInfo.Position = CollectionToLocal.TransformPosition(FVector3d(Collection->Vertex[Idx]));
				VertexInfo.UV = FVector2f(Collection->UV[Idx]);
				VertexInfo.Color = FVector3f(Collection->Color[Idx]);
				VertexInfo.Normal = (FVector3f)CollectionToLocal.TransformVectorNoScale(FVector3d(Collection->Normal[Idx]));
				int VID = Mesh.AppendVertex(VertexInfo);
				UE::PlanarCutInternals::AugmentDynamicMesh::SetTangent(Mesh, VID, VertexInfo.Normal,
					(FVector3f)CollectionToLocal.TransformVectorNoScale(FVector3d(Collection->TangentU[Idx])),
					(FVector3f)CollectionToLocal.TransformVectorNoScale(FVector3d(Collection->TangentV[Idx])));
			}
			FIntVector VertexOffset(VertexStart, VertexStart, VertexStart);
			for (int32 Idx = Collection->FaceStart[GeometryIdx], N = Collection->FaceStart[GeometryIdx] + FaceCount; Idx < N; Idx++)
			{
				FIndex3i AddTri = FIndex3i(Collection->Indices[Idx] - VertexOffset);
				int TID = Mesh.AppendTriangle(AddTri, 0);
				if (TID == FDynamicMesh3::NonManifoldID)
				{
					// work around non-manifold triangles by copying the vertices
					FIndex3i NewTri(-1, -1, -1);
					for (int SubIdx = 0; SubIdx < 3; SubIdx++)
					{
						int NewVID = Mesh.AppendVertex(Mesh, AddTri[SubIdx]);
						int32 SrcIdx = AddTri[SubIdx] + VertexStart;
						UE::PlanarCutInternals::AugmentDynamicMesh::SetTangent(Mesh, NewVID,
							Mesh.GetVertexNormal(NewVID), // TODO: we don't actually use the vertex normal; consider removing this arg from the function entirely
							(FVector3f)CollectionToLocal.TransformVectorNoScale(FVector3d(Collection->TangentU[SrcIdx])),
							(FVector3f)CollectionToLocal.TransformVectorNoScale(FVector3d(Collection->TangentV[SrcIdx])));
						NewTri[SubIdx] = NewVID;
					}
					TID = Mesh.AppendTriangle(NewTri, 0);
				}
				if (TID < 0)
				{
					continue;
				}
				Mesh.Attributes()->GetMaterialID()->SetValue(TID, Collection->MaterialID[Idx]);
				UE::PlanarCutInternals::AugmentDynamicMesh::SetVisibility(Mesh, TID, Collection->Visible[Idx]);
				// note: material index doesn't need to be passed through; will be rebuilt by a call to reindex materials once the cut mesh is returned back to geometry collection format
			}

			if (!bSaveIsolatedVertices)
			{
				FDynamicMeshEditor Editor(&Mesh);
				Editor.RemoveIsolatedVertices();
			}

			Bounds.Contain(Mesh.GetCachedBounds());

			// TODO: build spatial data (add this after setting up mesh boolean path that can use it)
			//MeshData.Spatial.SetMesh(&Mesh);
		}
	}


	int32 CutWithMultiplePlanes(
		const TArrayView<const FPlane>& Planes, 
		double Grout,
		double CollisionSampleSpacing,
		FGeometryCollection* Collection,
		FInternalSurfaceMaterials& InternalSurfaceMaterials,
		bool bSetDefaultInternalMaterialsFromCollection
		)
	{
#if WITH_EDITOR
		// Create progress indicator dialog
		static const FText SlowTaskText = NSLOCTEXT("CutMultipleWithMultiplePlanes", "CutMultipleWithMultiplePlanesText", "Cutting geometry collection with plane(s)...");

		FScopedSlowTask SlowTask(Planes.Num(), SlowTaskText);
		SlowTask.MakeDialog();

		// Declare progress shortcut lambdas
		auto EnterProgressFrame = [&SlowTask](float Progress)
		{
			SlowTask.EnterProgressFrame(Progress);
		};
#else
		auto EnterProgressFrame = [](float Progress) {};
#endif

		bool bHasGrout = Grout > 0;

		if (bHasGrout)
		{
			// For multi-plane cuts with grout specifically, the easiest path seems to be:
			// 1. Build the "grout" section of each plane
			// 2. Take the union of all those grout sections as the grout mesh
			// 3. Use the generic CutWithCellMeshes path, where that grout mesh is both the inner and outside cell mesh
			//    (Note the outside cell mesh is subtracted, not intersected)
			//    (Note this relies on island splitting to separate all the pieces afterwards.)
			FCellMeshes GroutCells;
			GroutCells.SetNumCells(2);
			FDynamicMesh3& GroutMesh = GroutCells.CellMeshes[0].AugMesh;
			FDynamicMeshEditor GroutAppender(&GroutMesh);
			FMeshIndexMappings IndexMaps;
			for (int32 PlaneIdx = 0; PlaneIdx < Planes.Num(); PlaneIdx++)
			{
				EnterProgressFrame(.5);
				FPlanarCells PlaneCells(Planes[PlaneIdx]);
				PlaneCells.InternalSurfaceMaterials = InternalSurfaceMaterials;
				FCellMeshes PlaneGroutMesh;
				PlaneGroutMesh.MakeOnlyPlanarGroutCell(PlaneCells, Bounds, Grout);
				GroutAppender.AppendMesh(&PlaneGroutMesh.CellMeshes[0].AugMesh, IndexMaps);
			}

			EnterProgressFrame(Planes.Num() * .2);
			FMeshSelfUnion GroutUnion(&GroutMesh);
			GroutUnion.bSimplifyAlongNewEdges = true;
			GroutUnion.bWeldSharedEdges = false;
			GroutUnion.Compute();

			EnterProgressFrame(Planes.Num() * .1);
			// first mesh is the same as the second mesh, but will be subtracted b/c it's the "outside cell"
			GroutCells.CellMeshes[1].AugMesh = GroutMesh;
			GroutCells.OutsideCellIndex = 1;

			EnterProgressFrame(Planes.Num() * .2);
			TArray<TPair<int32, int32>> CellConnectivity;
			CellConnectivity.Add(TPair<int32, int32>(0, -1));

			return CutWithCellMeshes(InternalSurfaceMaterials, CellConnectivity, GroutCells, Collection, bSetDefaultInternalMaterialsFromCollection, CollisionSampleSpacing);
		}

		bool bHasProximity = Collection->HasAttribute("Proximity", FGeometryCollection::GeometryGroup);
		TArray<TUniquePtr<FMeshData>> ToCut;
		TArray<TUniquePtr<TPointHashGrid3d<int>>> VerticesHashes;
		auto HashMeshVertices = [&VerticesHashes, &ToCut](int32 HashIdx)
		{
			FDynamicMesh3& Mesh = ToCut[HashIdx]->AugMesh;
			if (HashIdx >= VerticesHashes.Num())
			{
				VerticesHashes.SetNum(HashIdx + 1);
			}
			if (VerticesHashes[HashIdx].IsValid())
			{
				return;
			}
			VerticesHashes[HashIdx] = MakeUnique<TPointHashGrid3d<int>>(FMathd::ZeroTolerance * 1000, -1);
			TPointHashGrid3d<int>& Grid = *VerticesHashes[HashIdx].Get();
			for (int VID : Mesh.VertexIndicesItr())
			{
				Grid.InsertPointUnsafe(VID, Mesh.GetVertex(VID));
			}
		};
		auto ClearHash = [&VerticesHashes](int32 HashIdx)
		{
			if (HashIdx < VerticesHashes.Num())
			{
				VerticesHashes[HashIdx].Release();
			}
		};
		auto IsNeighbor = [&ToCut, &VerticesHashes](int32 A, int32 B)
		{
			if (!ensure(A < ToCut.Num() && B < ToCut.Num() && A < VerticesHashes.Num() && B < VerticesHashes.Num()))
			{
				return false;
			}
			if (!ensure(VerticesHashes[A].IsValid() && VerticesHashes[B].IsValid()))
			{
				return false;
			}
			if (!ToCut[A]->AugMesh.GetCachedBounds().Intersects(ToCut[B]->AugMesh.GetCachedBounds()))
			{
				return false;
			}
			if (ToCut[A]->AugMesh.VertexCount() > ToCut[B]->AugMesh.VertexCount())
			{
				Swap(A, B);
			}
			FDynamicMesh3& RefMesh = ToCut[B]->AugMesh;
			for (const FVector3d& V : ToCut[A]->AugMesh.VerticesItr())
			{
				TPair<int, double> Nearest = VerticesHashes[B]->FindNearestInRadius(V, FMathd::ZeroTolerance * 10, [&RefMesh, &V](int VID)
					{
						return RefMesh.GetVertex(VID).DistanceSquared(V);
					});
				if (Nearest.Key != -1)
				{
					return true;
				}
			}
			return false;
		};
		// copy initial surfaces
		for (FMeshData& MeshData : Meshes)
		{
			ToCut.Add(MakeUnique<FMeshData>(MeshData));
		}
		// track connections between meshes via their indices in the ToCut array
		TMultiMap<int32, int32> Proximity;
		auto ProxLink = [&Proximity](int32 A, int32 B)
		{
			Proximity.Add(A, B);
			Proximity.Add(B, A);
		};
		auto ProxUnlink = [&Proximity](int32 A, int32 B)
		{
			Proximity.RemoveSingle(A, B);
			Proximity.RemoveSingle(B, A);
		};
		for (int32 PlaneIdx = 0; PlaneIdx < Planes.Num(); PlaneIdx++)
		{
			EnterProgressFrame(1);
			FPlanarCells PlaneCells(Planes[PlaneIdx]);
			PlaneCells.InternalSurfaceMaterials = InternalSurfaceMaterials;
			double OnePercentExtend = Bounds.MaxDim() * .01;
			FCellMeshes CellMeshes(PlaneCells, Bounds, 0, OnePercentExtend, false);

			// TODO: we could do these cuts in parallel (will takes some rework of the proximity and how results are added to the ToCut array)
			for (int32 ToCutIdx = 0, ToCutNum = ToCut.Num(); ToCutIdx < ToCutNum; ToCutIdx++)
			{
				FMeshData& Surface = *ToCut[ToCutIdx];
				int32 TransformIndex = Surface.TransformIndex;
				FTransform ToCollection = Surface.ToCollection;

				FAxisAlignedBox3d Box = Surface.AugMesh.GetCachedBounds();
				if (InternalSurfaceMaterials.NoiseSettings.IsSet())
				{
					Box.Expand(InternalSurfaceMaterials.NoiseSettings->Amplitude);
				}
				if (!FMath::PlaneAABBIntersection(Planes[PlaneIdx], FBox(Box)))
				{
					continue;
				}

				TArray<TUniquePtr<FMeshData>> BoolResults;
				for (int ResultIdx = 0; ResultIdx < 2; ResultIdx++)
				{
					BoolResults.Add(MakeUnique<FMeshData>());
					BoolResults[ResultIdx]->TransformIndex = TransformIndex;
					BoolResults[ResultIdx]->ToCollection = ToCollection;
				}
				check(CellMeshes.CellMeshes.Num() == 2);
				bool bKeepResults = true;
				for (int32 CellIdx = 0; CellIdx < 2; CellIdx++)
				{
					FCellMeshes::FCellInfo& Cell = CellMeshes.CellMeshes[CellIdx];

					FMeshBoolean::EBooleanOp Op = FMeshBoolean::EBooleanOp::Intersect;
					if (CellIdx == CellMeshes.OutsideCellIndex)
					{
						Op = FMeshBoolean::EBooleanOp::Difference;
					}
					FMeshBoolean Boolean(&Surface.AugMesh, &Cell.AugMesh, &BoolResults[CellIdx]->AugMesh, Op);
					Boolean.bSimplifyAlongNewEdges = true;
					Boolean.PreserveUVsOnlyForMesh = 0; // slight warping of the autogenerated cell UVs generally doesn't matter
					Boolean.bWeldSharedEdges = false;
					if (!Boolean.Compute())
					{
						// TODO: do something about failure cases?  e.g. try auto-filling small holes?
						// note: failure cases won't be detected at all unless we weld edges,
						//       which will require re-working how tangents are carried through
					}
					if (BoolResults[CellIdx]->AugMesh.TriangleCount() == 0)
					{
						bKeepResults = false;
						break;
					}
				}

				if (bKeepResults)
				{
					ToCut[ToCutIdx] = MoveTemp(BoolResults[0]);
					int32 NewIdx = ToCut.Add(MoveTemp(BoolResults[1]));
					// indices of all boolean result meshes (may be more than two due to splitting disconnected components)
					TArray<int32, TInlineAllocator<4>> ResultIndices = { ToCutIdx, NewIdx };
					// corresponding parent indices for each result mesh
					TArray<int32, TInlineAllocator<4>> ParentIndices = { 0, 1 };
					TArray<FDynamicMesh3> SplitMeshes;
					for (int UnsplitIdx = 0; UnsplitIdx < 2; UnsplitIdx++)
					{
						if (SplitIslands(ToCut[ResultIndices[UnsplitIdx]]->AugMesh, SplitMeshes))
						{
							ToCut[ResultIndices[UnsplitIdx]]->AugMesh = SplitMeshes[0];
							for (int32 Idx = 1; Idx < SplitMeshes.Num(); Idx++)
							{
								const FDynamicMesh3& Mesh = SplitMeshes[Idx];
								ResultIndices.Add(ToCut.Add(MakeUnique<FMeshData>(Mesh, TransformIndex, ToCollection)));
								ParentIndices.Add(UnsplitIdx);
							}
						}
					}

					// update proximity for neighbors of the original piece
					if (bHasProximity)
					{
						ClearHash(ToCutIdx);
						TArray<int32> Nbrs;
						Proximity.MultiFind(ToCutIdx, Nbrs);
						if (Nbrs.Num() > 0)
						{
							for (int32 ChangedMeshIdx : ResultIndices)
							{
								HashMeshVertices(ChangedMeshIdx);
							}

							for (int32 Nbr : Nbrs)
							{
								ProxUnlink(ToCutIdx, Nbr);
								HashMeshVertices(Nbr);
								for (int32 Idx = 0; Idx < ResultIndices.Num(); Idx++)
								{
									int32 ResultIdx = ResultIndices[Idx];
									int32 OldIdx = Nbr;
									if (IsNeighbor(ResultIdx, OldIdx))
									{
										ProxLink(ResultIdx, OldIdx);
									}
								}
							}
						}

						if (ResultIndices.Num() == 2)
						{
							// add the connection between the two new pieces
							ProxLink(ResultIndices[0], ResultIndices[1]);
						}
						else
						{
							if (Nbrs.Num() == 0)
							{
								for (int32 ChangedMeshIdx : ResultIndices)
								{
									HashMeshVertices(ChangedMeshIdx);
								}
							}
							// check for connections between all pieces
							for (int FirstIdx = 0; FirstIdx + 1 < ResultIndices.Num(); FirstIdx++)
							{
								int32 FirstParent = ParentIndices[FirstIdx];
								for (int SecondIdx = FirstIdx + 1; SecondIdx < ResultIndices.Num(); SecondIdx++)
								{
									if (FirstParent == ParentIndices[SecondIdx])
									{
										// these pieces split from the same mesh *because* they were disconnected, so the pieces cannot be neighbors
										continue;
									}
									if (IsNeighbor(ResultIndices[FirstIdx], ResultIndices[SecondIdx]))
									{
										ProxLink(ResultIndices[FirstIdx], ResultIndices[SecondIdx]);
									}
								}
							}
						}
					}
				} // iteration over meshes to cut
			} // iteration over cutting planes
		}

		TMultiMap<int32, int32> ParentTransformToChildren;
		for (int32 ToCutIdx = 0; ToCutIdx < ToCut.Num(); ToCutIdx++)
		{
			ParentTransformToChildren.Add(ToCut[ToCutIdx]->TransformIndex, ToCutIdx);
		}

		TArray<int32> ToCutIdxToGeometryIdx;  ToCutIdxToGeometryIdx.Init(-1, ToCut.Num());
		TArray<int32> ToCutIndices;
		int32 FirstCreatedIndex = -1;
		for (FMeshData& MeshData : Meshes)
		{
			int32 GeometryIdx = Collection->TransformToGeometryIndex[MeshData.TransformIndex];
			int32 InternalMaterialID = bSetDefaultInternalMaterialsFromCollection ? InternalSurfaceMaterials.GetDefaultMaterialIDForGeometry(*Collection, GeometryIdx) : InternalSurfaceMaterials.GlobalMaterialID;
			ToCutIndices.Reset();
			ParentTransformToChildren.MultiFind(MeshData.TransformIndex, ToCutIndices);

			// if there's only one mesh here, i.e. it didn't get cut at all
			if (ToCutIndices.Num() <= 1)
			{
				continue;
			}

			// hide old parent geometry
			SetVisibility(*Collection, GeometryIdx, false);

			// add newly created geometry as children
			int32 SubPartIdx = 0;
			for (int32 ToCutIdx : ToCutIndices)
			{
				FDynamicMesh3& Mesh = ToCut[ToCutIdx]->AugMesh;

				FString BoneName = GetBoneName(*Collection, ToCut[ToCutIdx]->TransformIndex, SubPartIdx++);
				int32 CreatedGeometryIdx = AppendToCollection(ToCut[ToCutIdx]->ToCollection, Mesh, CollisionSampleSpacing, ToCut[ToCutIdx]->TransformIndex, BoneName, *Collection, InternalMaterialID);
				ToCutIdxToGeometryIdx[ToCutIdx] = CreatedGeometryIdx;
				if (FirstCreatedIndex == -1)
				{
					FirstCreatedIndex = CreatedGeometryIdx;
				}
			}
		}

		// create proximity sets on geometry collection and populate using ToCut's Proximity multimap and the array ToCutIdxToGeometryIdx
		if (bHasProximity)
		{
			TManagedArray<TSet<int32>>& GCProximity = Collection->GetAttribute<TSet<int32>>("Proximity", FGeometryCollection::GeometryGroup);
			for (TPair<int32, int32> Link : Proximity)
			{
				GCProximity[ToCutIdxToGeometryIdx[Link.Key]].Add(ToCutIdxToGeometryIdx[Link.Value]);
			}
		}

		return FirstCreatedIndex;
	}

	/**
	 * Cut collection meshes with cell meshes, and append results to a geometry collection
	 *
	 * @param InternalSurfaceMaterials Internal material info (used for material ID)
	 * @param CellConnectivity The connectivity between cells: PlaneTag -> The two cells separated by triangles with this tag
	 * @param CellsMeshes Meshed versions of the cells, with noise and material properties baked in
	 * @param Collection Results will be stored in this
	 * @param bSetDefaultInternalMaterialsFromCollection If true, set internal materials to the most common external material + 1, following a convenient artist convention
	 * @return Index of the first created geometry
	 */
	int32 CutWithCellMeshes(const FInternalSurfaceMaterials& InternalSurfaceMaterials, const TArray<TPair<int32, int32>>& CellConnectivity, FCellMeshes& CellMeshes, FGeometryCollection* Collection, bool bSetDefaultInternalMaterialsFromCollection, double CollisionSampleSpacing)
	{
		// TODO: should we do these cuts in parallel, and the appends sequentially below?
		int32 FirstIdx = -1;
		int BadCount = 0;
		bool bHasProximity = Collection->HasAttribute("Proximity", FGeometryCollection::GeometryGroup);
		for (FMeshData& Surface : Meshes)
		{
			int32 GeometryIdx = Collection->TransformToGeometryIndex[Surface.TransformIndex];
			TArray<TUniquePtr<FDynamicMesh3>> BooleanResults;  BooleanResults.SetNum(CellMeshes.CellMeshes.Num());
			ParallelFor(CellMeshes.CellMeshes.Num(), [&BooleanResults, &CellMeshes, &Surface](int32 CellIdx)
				{
					FCellMeshes::FCellInfo& Cell = CellMeshes.CellMeshes[CellIdx];
					if (Cell.AugMesh.GetCachedBounds().Intersects(Surface.AugMesh.GetCachedBounds()))
					{
						BooleanResults[CellIdx] = MakeUnique<FDynamicMesh3>();
						FDynamicMesh3& AugBoolResult = *BooleanResults[CellIdx];

						FMeshBoolean::EBooleanOp Op = FMeshBoolean::EBooleanOp::Intersect;
						if (CellIdx == CellMeshes.OutsideCellIndex)
						{
							Op = FMeshBoolean::EBooleanOp::Difference;
						}
						FMeshBoolean Boolean(&Surface.AugMesh, &Cell.AugMesh, &AugBoolResult, Op);
						Boolean.bSimplifyAlongNewEdges = true;
						Boolean.PreserveUVsOnlyForMesh = 0; // slight warping of the autogenerated cell UVs generally doesn't matter
						Boolean.bWeldSharedEdges = false;
						if (!Boolean.Compute())
						{
							// TODO: do something about failure cases?  e.g. try auto-filling small holes?
							// note: failure cases won't be detected at all unless we weld edges,
							//       which will require re-working how tangents are carried through
						}
					}
				}, EParallelForFlags::None);

			int32 NonEmptyResults = 0;
			for (const TUniquePtr<FDynamicMesh3>& AugBoolResult : BooleanResults)
			{
				if (AugBoolResult.IsValid() && AugBoolResult->TriangleCount() > 0)
				{
					NonEmptyResults++;
				}
			}

			if (NonEmptyResults > 1) // only write to geometry collection if more than one result was non-empty
			{
				TSet<int32> PlanesInOutput;
				TMultiMap<int32, int32> CellToGeometry;
				TMap<int32, int32> GeometryToResultMesh;
				int32 SubPartIndex = 0;
				int32 InternalMaterialID = bSetDefaultInternalMaterialsFromCollection ? InternalSurfaceMaterials.GetDefaultMaterialIDForGeometry(*Collection, GeometryIdx) : InternalSurfaceMaterials.GlobalMaterialID;

				for (int32 CellIdx = 0; CellIdx < CellMeshes.CellMeshes.Num(); CellIdx++)
				{					
					if (BooleanResults[CellIdx].IsValid() && BooleanResults[CellIdx]->TriangleCount() > 0)
					{
						FDynamicMesh3& AugBoolResult = *BooleanResults[CellIdx];
						for (int TID : AugBoolResult.TriangleIndicesItr())
						{
							int MID = AugBoolResult.Attributes()->GetMaterialID()->GetValue(TID);
							int32 PlaneIdx = CellMeshes.MaterialToPlane(MID);
							if (PlaneIdx >= 0)
							{
								PlanesInOutput.Add(PlaneIdx);
							}
						}
						int32 CreatedGeometryIdx = -1;
						TArray<FDynamicMesh3> Islands;
						if (SplitIslands(AugBoolResult, Islands))
						{
							for (int32 i = 0; i < Islands.Num(); i++)
							{
								FDynamicMesh3& Island = Islands[i];
								FString BoneName = GetBoneName(*Collection, Surface.TransformIndex, SubPartIndex++);
								CreatedGeometryIdx = AppendToCollection(Surface.ToCollection, Island, CollisionSampleSpacing, Surface.TransformIndex, BoneName, *Collection, InternalMaterialID);
								CellToGeometry.Add(CellIdx, CreatedGeometryIdx);
								if (i > 0)
								{
									GeometryToResultMesh.Add(CreatedGeometryIdx, BooleanResults.Add(MakeUnique<FDynamicMesh3>(Island)));
								}
								else
								{
									*BooleanResults[CellIdx] = Island;
									GeometryToResultMesh.Add(CreatedGeometryIdx, CellIdx);
								}
							}
						}
						else
						{
							FString BoneName = GetBoneName(*Collection, Surface.TransformIndex, SubPartIndex++);
							CreatedGeometryIdx = AppendToCollection(Surface.ToCollection, AugBoolResult, CollisionSampleSpacing, Surface.TransformIndex, BoneName, *Collection, InternalMaterialID);
							CellToGeometry.Add(CellIdx, CreatedGeometryIdx);
							GeometryToResultMesh.Add(CreatedGeometryIdx, CellIdx);
						}
						if (FirstIdx == -1)
						{
							FirstIdx = CreatedGeometryIdx;
						}
					}
				}
				if (bHasProximity)
				{
					TManagedArray<TSet<int32>>& Proximity = Collection->GetAttribute<TSet<int32>>("Proximity", FGeometryCollection::GeometryGroup);
					TArray<TUniquePtr<TPointHashGrid3d<int>>> VertexHashes;
					auto MakeHash = [this, &VertexHashes, &BooleanResults](int GID)
					{
						if (GID >= VertexHashes.Num())
						{
							VertexHashes.SetNum(GID + 1);
						}
						if (!VertexHashes[GID].IsValid())
						{
							VertexHashes[GID] = MakeUnique<TPointHashGrid3d<int>>(FMathd::ZeroTolerance * 1000, -1);
							FillVertexHash(*BooleanResults[GID], *VertexHashes[GID]);
						}
					};
					for (int32 PlaneIdx : PlanesInOutput)
					{
						TPair<int32, int32> Cells = CellConnectivity[PlaneIdx];
						int32 SecondCell = Cells.Value < 0 ? CellMeshes.OutsideCellIndex : Cells.Value;
						if (SecondCell != -1)
						{
							TArray<int32, TInlineAllocator<4>> GeomA, GeomB;
							CellToGeometry.MultiFind(Cells.Key, GeomA, false);
							CellToGeometry.MultiFind(SecondCell, GeomB, false);
							if (GeomA.Num() == 1 && GeomB.Num() == 1)
							{
								Proximity[GeomA[0]].Add(GeomB[0]);
								Proximity[GeomB[0]].Add(GeomA[0]);
							}
							else if (GeomA.Num() >= 1 && GeomB.Num() >= 1) // at least one was split; need to re-check proximities
							{
								for (int GIDA : GeomA)
								{
									int MeshA = GeometryToResultMesh[GIDA];
									MakeHash(MeshA);
									for (int GIDB : GeomB)
									{
										int MeshB = GeometryToResultMesh[GIDB];
										MakeHash(MeshB);
										if (IsNeighboring(*BooleanResults[MeshA], *VertexHashes[MeshA], *BooleanResults[MeshB], *VertexHashes[MeshB]))
										{
											Proximity[GIDA].Add(GIDB);
											Proximity[GIDB].Add(GIDA);
										}
									}
								}
							}
						}
					}
				}
				// turn off old geom visibility (preferred default behavior)
				SetVisibility(*Collection, GeometryIdx, false);
			}
		}

		return FirstIdx;
	}

	static void SetVisibility(FGeometryCollection& Collection, int32 GeometryIdx, bool bVisible)
	{
		int32 FaceEnd = Collection.FaceCount[GeometryIdx] + Collection.FaceStart[GeometryIdx];
		for (int32 FaceIdx = Collection.FaceStart[GeometryIdx]; FaceIdx < FaceEnd; FaceIdx++)
		{
			Collection.Visible[FaceIdx] = bVisible;
		}
	}

	void FillVertexHash(const FDynamicMesh3& Mesh, TPointHashGrid3d<int>& VertHash)
	{
		for (int VID : Mesh.VertexIndicesItr())
		{
			FVector3d V = Mesh.GetVertex(VID);
			VertHash.InsertPointUnsafe(VID, V);
		}
	}

	bool IsNeighboring(FDynamicMesh3& MeshA, const TPointHashGrid3d<int>& VertHashA, FDynamicMesh3& MeshB, const TPointHashGrid3d<int>& VertHashB)
	{
		FDynamicMesh3* Mesh[2]{ &MeshA, &MeshB };
		const TPointHashGrid3d<int>* VertHash[2]{ &VertHashA, &VertHashB };
		return IsNeighboring(Mesh, VertHash);
	}

	bool IsNeighboring(FDynamicMesh3* Mesh[2], const TPointHashGrid3d<int>* VertHash[2])
	{
		if (!ensure(Mesh[0] && Mesh[1] && VertHash[0] && VertHash[1]))
		{
			return false;
		}
		if (!Mesh[0]->GetCachedBounds().Intersects(Mesh[1]->GetCachedBounds()))
		{
			return false;
		}
		
		int A = 0, B = 1;
		if (Mesh[0]->VertexCount() > Mesh[1]->VertexCount())
		{
			Swap(A, B);
		}
		FDynamicMesh3& RefMesh = *Mesh[B];
		for (const FVector3d& V : Mesh[A]->VerticesItr())
		{
			TPair<int, double> Nearest = VertHash[B]->FindNearestInRadius(V, FMathd::ZeroTolerance * 10, [&RefMesh, &V](int VID)
				{
					return RefMesh.GetVertex(VID).DistanceSquared(V);
				});
			if (Nearest.Key != -1)
			{
				return true;
			}
		}
		return false;
	}

	// Split mesh into connected components, including implicit connections by co-located vertices
	bool SplitIslands(FDynamicMesh3& Source, TArray<FDynamicMesh3>& SeparatedMeshes)
	{
		double SnapDistance = 1e-03;
		TPointHashGrid3d<int> VertHash(SnapDistance * 10, -1);
		FDisjointSet VertComponents(Source.MaxVertexID());
		// Add Source vertices to hash & disjoint sets
		TArray<int> Neighbors;
		for (int VID : Source.VertexIndicesItr())
		{
			FVector3d Pt = Source.GetVertex(VID);
			Neighbors.Reset();
			VertHash.FindPointsInBall(Pt, SnapDistance, [&Source, Pt](int OtherVID) {return Pt.DistanceSquared(Source.GetVertex(OtherVID));}, Neighbors);
			for (int NbrVID : Neighbors)
			{
				VertComponents.UnionSequential(VID, NbrVID);
			}
			VertHash.InsertPointUnsafe(VID, Pt);
		}
		for (FIndex3i Tri : Source.TrianglesItr())
		{
			VertComponents.Union(Tri.A, Tri.B);
			VertComponents.Union(Tri.B, Tri.C);
			VertComponents.Union(Tri.C, Tri.A);
		}
		
		bool bWasSplit = FDynamicMeshEditor::SplitMesh(&Source, SeparatedMeshes, [&Source, &VertComponents](int TID)
			{
				return (int)VertComponents.Find(Source.GetTriangle(TID).A);
			});

		if (bWasSplit)
		{
			// disconnected components that are contained inside other components need to be re-merged
			TMeshSpatialSort<FDynamicMesh3> SpatialSort(SeparatedMeshes);
			SpatialSort.NestingMethod = TMeshSpatialSort<FDynamicMesh3>::ENestingMethod::InLargestParent;
			SpatialSort.bOnlyNestNegativeVolumes = false;
			SpatialSort.bOnlyParentPostiveVolumes = true;
			SpatialSort.Compute();
			TArray<bool> KeepMeshes; KeepMeshes.Init(true, SeparatedMeshes.Num());
			for (TMeshSpatialSort<FDynamicMesh3>::FMeshNesting& Nest : SpatialSort.Nests)
			{
				FDynamicMeshEditor Editor(&SeparatedMeshes[Nest.OuterIndex]);
				FMeshIndexMappings Mappings;
				for (int Inner : Nest.InnerIndices)
				{
					Editor.AppendMesh(&SeparatedMeshes[Inner], Mappings);
					KeepMeshes[Inner] = false;
				}
			}
			for (int Idx = 0; Idx < SeparatedMeshes.Num(); Idx++)
			{
				if (!KeepMeshes[Idx])
				{
					SeparatedMeshes.RemoveAtSwap(Idx, 1, false);
					KeepMeshes.RemoveAtSwap(Idx, 1, false);
					Idx--;
				}
			}
		}
		return bWasSplit;
	}

	FString GetBoneName(FGeometryCollection& Output, int TransformParent, int SubPartIndex)
	{
		return Output.BoneName[TransformParent] + "_" + FString::FromInt(SubPartIndex);
	}

	void AddCollisionSamples(double CollisionSampleSpacing)
	{
		for (int32 MeshIdx = 0; MeshIdx < Meshes.Num(); MeshIdx++)
		{
			UE::PlanarCutInternals::AugmentDynamicMesh::AddCollisionSamplesPerComponent(Meshes[MeshIdx].AugMesh, CollisionSampleSpacing);
		}
	}

	// Update all geometry in a GeometryCollection w/ the meshes in the MeshCollection
	// Resizes the GeometryCollection as needed
	bool UpdateAllCollections(FGeometryCollection& Collection)
	{
		bool bAllSucceeded = true;

		int32 NumGeometry = Collection.NumElements(FGeometryCollection::GeometryGroup);
		TArray<int32> NewFaceCounts, NewVertexCounts;
		NewFaceCounts.SetNumUninitialized(NumGeometry);
		NewVertexCounts.SetNumUninitialized(NumGeometry);
		for (int32 GeomIdx = 0; GeomIdx < Collection.FaceCount.Num(); GeomIdx++)
		{
			NewFaceCounts[GeomIdx] = Collection.FaceCount[GeomIdx];
			NewVertexCounts[GeomIdx] = Collection.VertexCount[GeomIdx];
		}
		for (int MeshIdx = 0; MeshIdx < Meshes.Num(); MeshIdx++)
		{
			FDynamicMeshCollection::FMeshData& MeshData = Meshes[MeshIdx];
			int32 GeomIdx = Collection.TransformToGeometryIndex[MeshData.TransformIndex];
			NewFaceCounts[GeomIdx] = MeshData.AugMesh.TriangleCount();
			NewVertexCounts[GeomIdx] = MeshData.AugMesh.VertexCount();
		}
		GeometryCollectionAlgo::ResizeGeometries(&Collection, NewFaceCounts, NewVertexCounts);

		for (int MeshIdx = 0; MeshIdx < Meshes.Num(); MeshIdx++)
		{
			FDynamicMeshCollection::FMeshData& MeshData = Meshes[MeshIdx];
			FDynamicMesh3& Mesh = MeshData.AugMesh;
			int32 GeometryIdx = Collection.TransformToGeometryIndex[MeshData.TransformIndex];
			bool bSucceeded = UpdateCollection(MeshData.ToCollection, Mesh, GeometryIdx, Collection, -1);
			bAllSucceeded &= bSucceeded;
		}

		return bAllSucceeded;
	}

	// Update an existing geometry in a collection w/ a new mesh (w/ the same number of faces and vertices!)
	static bool UpdateCollection(const FTransform& ToCollection, FDynamicMesh3& Mesh, int32 GeometryIdx, FGeometryCollection& Output, int32 InternalMaterialID)
	{
		if (!Mesh.IsCompact())
		{
			Mesh.CompactInPlace(nullptr);
		}

		int32 OldVertexCount = Output.VertexCount[GeometryIdx];
		int32 OldTriangleCount = Output.FaceCount[GeometryIdx];

		int32 NewVertexCount = Mesh.VertexCount();
		int32 NewTriangleCount = Mesh.TriangleCount();

		if (!ensure(OldVertexCount == NewVertexCount) || !ensure(OldTriangleCount == NewTriangleCount))
		{
			return false;
		}

		int32 VerticesStart = Output.VertexStart[GeometryIdx];
		int32 FacesStart = Output.FaceStart[GeometryIdx];
		int32 TransformIdx = Output.TransformIndex[GeometryIdx];

		for (int32 VID = 0; VID < Mesh.MaxVertexID(); VID++)
		{
			checkSlow(Mesh.IsVertex(VID)); // mesh is compact
			int32 CopyToIdx = VerticesStart + VID;
			Output.Vertex[CopyToIdx] = ToCollection.TransformPosition(FVector(Mesh.GetVertex(VID)));
			Output.Normal[CopyToIdx] = ToCollection.TransformVectorNoScale(FVector(Mesh.GetVertexNormal(VID)));
			Output.UV[CopyToIdx] = FVector2D(Mesh.GetVertexUV(VID));
			FVector3f TangentU, TangentV;
			UE::PlanarCutInternals::AugmentDynamicMesh::GetTangent(Mesh, VID, TangentU, TangentV);
			Output.TangentU[CopyToIdx] = ToCollection.TransformVectorNoScale(FVector(TangentU));
			Output.TangentV[CopyToIdx] = ToCollection.TransformVectorNoScale(FVector(TangentV));
			Output.Color[CopyToIdx] = FVector(Mesh.GetVertexColor(VID));

			// Bone map is set based on the transform of the new geometry
			Output.BoneMap[CopyToIdx] = TransformIdx;
		}

		FIntVector VertexStartOffset(VerticesStart);
		for (int32 TID = 0; TID < Mesh.MaxTriangleID(); TID++)
		{
			checkSlow(Mesh.IsTriangle(TID));
			int32 CopyToIdx = FacesStart + TID;
			Output.Visible[CopyToIdx] = UE::PlanarCutInternals::AugmentDynamicMesh::GetVisibility(Mesh, TID);
			int MaterialID = Mesh.Attributes()->GetMaterialID()->GetValue(TID);
			Output.MaterialID[CopyToIdx] = MaterialID < 0 ? InternalMaterialID : MaterialID;
			Output.Indices[CopyToIdx] = FIntVector(Mesh.GetTriangle(TID)) + VertexStartOffset;
		}

		if (Output.BoundingBox.Num())
		{
			Output.BoundingBox[GeometryIdx].Init();
			for (int32 Idx = VerticesStart; Idx < VerticesStart + Output.VertexCount[GeometryIdx]; ++Idx)
			{
				Output.BoundingBox[GeometryIdx] += Output.Vertex[Idx];
			}
		}

		return true;
	}

	static int32 AppendToCollection(const FTransform& ToCollection, FDynamicMesh3& Mesh, double CollisionSampleSpacing, int32 TransformParent, FString BoneName, FGeometryCollection& Output, int32 InternalMaterialID)
	{
		if (Mesh.TriangleCount() == 0)
		{
			return -1;
		}

		if (!Mesh.IsCompact())
		{
			Mesh.CompactInPlace(nullptr);
		}

		if (CollisionSampleSpacing > 0)
		{
			UE::PlanarCutInternals::AugmentDynamicMesh::AddCollisionSamplesPerComponent(Mesh, CollisionSampleSpacing);
		}

		int32 NewGeometryStartIdx = Output.FaceStart.Num();
		int32 OriginalVertexNum = Output.Vertex.Num();
		int32 OriginalFaceNum = Output.Indices.Num();

		int32 GeometryIdx = Output.AddElements(1, FGeometryCollection::GeometryGroup);
		int32 TransformIdx = Output.AddElements(1, FGeometryCollection::TransformGroup);

		int32 NumTriangles = Mesh.TriangleCount();
		int32 NumVertices = Mesh.VertexCount();
		check(NumTriangles > 0);
		check(Mesh.IsCompact());
		Output.FaceCount[GeometryIdx] = NumTriangles;
		Output.FaceStart[GeometryIdx] = OriginalFaceNum;
		Output.VertexCount[GeometryIdx] = NumVertices;
		Output.VertexStart[GeometryIdx] = OriginalVertexNum;
		Output.TransformIndex[GeometryIdx] = TransformIdx;
		Output.TransformToGeometryIndex[TransformIdx] = GeometryIdx;
		if (TransformParent > -1)
		{
			Output.BoneName[TransformIdx] = BoneName;
			Output.BoneColor[TransformIdx] = Output.BoneColor[TransformParent];
			Output.Parent[TransformIdx] = TransformParent;
			Output.Children[TransformParent].Add(TransformIdx);
			Output.SimulationType[TransformParent] = FGeometryCollection::ESimulationTypes::FST_Clustered;
		}
		Output.Transform[TransformIdx] = FTransform::Identity;
		Output.SimulationType[TransformIdx] = FGeometryCollection::ESimulationTypes::FST_Rigid;

		int32 FacesStart = Output.AddElements(NumTriangles, FGeometryCollection::FacesGroup);
		int32 VerticesStart = Output.AddElements(NumVertices, FGeometryCollection::VerticesGroup);

		for (int32 VID = 0; VID < Mesh.MaxVertexID(); VID++)
		{
			checkSlow(Mesh.IsVertex(VID)); // mesh is compact
			int32 CopyToIdx = VerticesStart + VID;
			Output.Vertex[CopyToIdx] = ToCollection.TransformPosition(FVector(Mesh.GetVertex(VID)));
			Output.Normal[CopyToIdx] = ToCollection.TransformVectorNoScale(FVector(Mesh.GetVertexNormal(VID)));
			Output.UV[CopyToIdx] = FVector2D(Mesh.GetVertexUV(VID));
			FVector3f TangentU, TangentV;
			UE::PlanarCutInternals::AugmentDynamicMesh::GetTangent(Mesh, VID, TangentU, TangentV);
			Output.TangentU[CopyToIdx] = ToCollection.TransformVectorNoScale(FVector(TangentU));
			Output.TangentV[CopyToIdx] = ToCollection.TransformVectorNoScale(FVector(TangentV));
			Output.Color[CopyToIdx] = FVector(Mesh.GetVertexColor(VID));

			// Bone map is set based on the transform of the new geometry
			Output.BoneMap[CopyToIdx] = TransformIdx;
		}

		FIntVector VertexStartOffset(VerticesStart);
		for (int32 TID = 0; TID < Mesh.MaxTriangleID(); TID++)
		{
			checkSlow(Mesh.IsTriangle(TID));
			int32 CopyToIdx = FacesStart + TID;
			Output.Visible[CopyToIdx] = UE::PlanarCutInternals::AugmentDynamicMesh::GetVisibility(Mesh, TID);
			int MaterialID = Mesh.Attributes()->GetMaterialID()->GetValue(TID);
			Output.MaterialID[CopyToIdx] = MaterialID < 0 ? InternalMaterialID : MaterialID;
			Output.Indices[CopyToIdx] = FIntVector(Mesh.GetTriangle(TID)) + VertexStartOffset;
		}

		if (Output.BoundingBox.Num())
		{
			Output.BoundingBox[GeometryIdx].Init();
			for (int32 Idx = OriginalVertexNum; Idx < Output.Vertex.Num(); ++Idx)
			{
				Output.BoundingBox[GeometryIdx] += Output.Vertex[Idx];
			}
		}

		return GeometryIdx;
	}
};


// logic from FMeshUtility::GenerateGeometryCollectionFromBlastChunk, sets material IDs based on construction pattern that external materials have even IDs and are matched to internal materials at InternalID = ExternalID+1
int32 FInternalSurfaceMaterials::GetDefaultMaterialIDForGeometry(const FGeometryCollection& Collection, int32 GeometryIdx) const
{
	int32 FaceStart = 0;
	int32 FaceEnd = Collection.Indices.Num();
	if (GeometryIdx > -1)
	{
		FaceStart = Collection.FaceStart[GeometryIdx];
		FaceEnd = Collection.FaceCount[GeometryIdx] + Collection.FaceStart[GeometryIdx];
	}

	// find most common non interior material
	TMap<int32, int32> MaterialIDCount;
	int32 MaxCount = 0;
	int32 MostCommonMaterialID = -1;
	const TManagedArray<int32>&  MaterialID = Collection.MaterialID;
	for (int i = FaceStart; i < FaceEnd; ++i)
	{
		int32 CurrID = MaterialID[i];
		int32 &CurrCount = MaterialIDCount.FindOrAdd(CurrID);
		CurrCount++;

		if (CurrCount > MaxCount)
		{
			MaxCount = CurrCount;
			MostCommonMaterialID = CurrID;
		}
	}

	// no face case?
	if (MostCommonMaterialID == -1)
	{
		MostCommonMaterialID = 0;
	}

	// We know that the internal materials are the ones that come right after the surface materials
	// #todo(dmp): formalize the mapping between material and internal material, perhaps on the GC
	// if the most common material is an internal material, then just use this
	int32 InternalMaterialID = MostCommonMaterialID % 2 == 0 ? MostCommonMaterialID + 1 : MostCommonMaterialID;

	return InternalMaterialID;
}

void FInternalSurfaceMaterials::SetUVScaleFromCollection(const FGeometryCollection& Collection, int32 GeometryIdx)
{
	int32 FaceStart = 0;
	int32 FaceEnd = Collection.Indices.Num();
	if (GeometryIdx > -1)
	{
		FaceStart = Collection.FaceStart[GeometryIdx];
		FaceEnd = Collection.FaceCount[GeometryIdx] + Collection.FaceStart[GeometryIdx];
	}
	float UVDistance = 0;
	float WorldDistance = 0;
	for (int32 FaceIdx = FaceStart; FaceIdx < FaceEnd; FaceIdx++)
	{
		const FIntVector& Tri = Collection.Indices[FaceIdx];
		WorldDistance += FVector::Distance(Collection.Vertex[Tri.X], Collection.Vertex[Tri.Y]);
		UVDistance += FVector2D::Distance(Collection.UV[Tri.X], Collection.UV[Tri.Y]);
		WorldDistance += FVector::Distance(Collection.Vertex[Tri.Z], Collection.Vertex[Tri.Y]);
		UVDistance += FVector2D::Distance(Collection.UV[Tri.Z], Collection.UV[Tri.Y]);
		WorldDistance += FVector::Distance(Collection.Vertex[Tri.X], Collection.Vertex[Tri.Z]);
		UVDistance += FVector2D::Distance(Collection.UV[Tri.X], Collection.UV[Tri.Z]);
	}

	if (WorldDistance > 0)
	{
		GlobalUVScale =  UVDistance / WorldDistance;
	}
	if (GlobalUVScale <= 0)
	{
		GlobalUVScale = 1;
	}
}



FPlanarCells::FPlanarCells(const FPlane& P)
{
	NumCells = 2;
	AddPlane(P, 0, 1);
}

FPlanarCells::FPlanarCells(const TArrayView<const FVector> Sites, FVoronoiDiagram& Voronoi)
{
	TArray<FVoronoiCellInfo> VoronoiCells;
	Voronoi.ComputeAllCells(VoronoiCells);

	AssumeConvexCells = true;
	NumCells = VoronoiCells.Num();
	for (int32 CellIdx = 0; CellIdx < NumCells; CellIdx++)
	{
		int32 LocalVertexStart = -1;

		const FVoronoiCellInfo& CellInfo = VoronoiCells[CellIdx];
		int32 CellFaceVertexIndexStart = 0;
		for (int32 CellFaceIdx = 0; CellFaceIdx < CellInfo.Neighbors.Num(); CellFaceIdx++, CellFaceVertexIndexStart += 1 + CellInfo.Faces[CellFaceVertexIndexStart])
		{
			int32 NeighborIdx = CellInfo.Neighbors[CellFaceIdx];
			if (CellIdx < NeighborIdx)  // Filter out faces that we expect to get by symmetry
			{
				continue;
			}

			FVector Normal = CellInfo.Normals[CellFaceIdx];
			if (Normal.IsZero())
			{
				if (NeighborIdx > -1)
				{
					Normal = Sites[NeighborIdx] - Sites[CellIdx];
					bool bNormalizeSucceeded = Normal.Normalize();
					ensureMsgf(bNormalizeSucceeded, TEXT("Voronoi diagram should not have Voronoi sites so close together!"));
				}
				else
				{
					// degenerate face on border; likely almost zero area so hopefully it won't matter if we just don't add it
					continue;
				}
			}
			FPlane P(Normal, FVector::DotProduct(Normal, CellInfo.Vertices[CellInfo.Faces[CellFaceVertexIndexStart + 1]]));
			if (LocalVertexStart < 0)
			{
				LocalVertexStart = PlaneBoundaryVertices.Num();
				PlaneBoundaryVertices.Append(CellInfo.Vertices);
			}
			TArray<int32> PlaneBoundary;
			int32 FaceSize = CellInfo.Faces[CellFaceVertexIndexStart];
			for (int32 i = 0; i < FaceSize; i++)
			{
				int32 CellVertexIdx = CellInfo.Faces[CellFaceVertexIndexStart + 1 + i];
				PlaneBoundary.Add(LocalVertexStart + CellVertexIdx);
			}

			AddPlane(P, CellIdx, NeighborIdx, PlaneBoundary);
		}
	}
}

FPlanarCells::FPlanarCells(const TArrayView<const FBox> Boxes)
{
	AssumeConvexCells = true;
	NumCells = Boxes.Num();
	TArray<FBox> BoxesCopy(Boxes);
	
	for (int32 BoxIdx = 0; BoxIdx < NumCells; BoxIdx++)
	{
		const FBox &Box = Boxes[BoxIdx];
		const FVector &Min = Box.Min;
		const FVector &Max = Box.Max;

		int32 VIdx = PlaneBoundaryVertices.Num();
		PlaneBoundaryVertices.Add(Min);
		PlaneBoundaryVertices.Add(FVector(Max.X, Min.Y, Min.Z));
		PlaneBoundaryVertices.Add(FVector(Max.X, Max.Y, Min.Z));
		PlaneBoundaryVertices.Add(FVector(Min.X, Max.Y, Min.Z));

		PlaneBoundaryVertices.Add(FVector(Min.X, Min.Y, Max.Z));
		PlaneBoundaryVertices.Add(FVector(Max.X, Min.Y, Max.Z));
		PlaneBoundaryVertices.Add(Max);
		PlaneBoundaryVertices.Add(FVector(Min.X, Max.Y, Max.Z));

		AddPlane(FPlane(FVector(0, 0, -1), -Min.Z), BoxIdx, -1, { VIdx + 0, VIdx + 1, VIdx + 2, VIdx + 3 });
		AddPlane(FPlane(FVector(0, 0, 1),	Max.Z), BoxIdx, -1, { VIdx + 4, VIdx + 7, VIdx + 6, VIdx + 5 });
		AddPlane(FPlane(FVector(0, -1, 0), -Min.Y), BoxIdx, -1, { VIdx + 0, VIdx + 4, VIdx + 5, VIdx + 1 });
		AddPlane(FPlane(FVector(0, 1, 0),	Max.Y), BoxIdx, -1, { VIdx + 3, VIdx + 2, VIdx + 6, VIdx + 7 });
		AddPlane(FPlane(FVector(-1, 0, 0), -Min.X), BoxIdx, -1, { VIdx + 0, VIdx + 3, VIdx + 7, VIdx + 4 });
		AddPlane(FPlane(FVector(1, 0, 0),	Max.X), BoxIdx, -1, { VIdx + 1, VIdx + 5, VIdx + 6, VIdx + 2 });
	}
}

FPlanarCells::FPlanarCells(const FBox& Region, const FIntVector& CubesPerAxis)
{
	AssumeConvexCells = true;
	NumCells = CubesPerAxis.X * CubesPerAxis.Y * CubesPerAxis.Z;

	// cube X, Y, Z integer indices to a single cell index
	auto ToIdx = [](const FIntVector &PerAxis, int32 Xi, int32 Yi, int32 Zi)
	{
		if (Xi < 0 || Xi >= PerAxis.X || Yi < 0 || Yi >= PerAxis.Y || Zi < 0 || Zi >= PerAxis.Z)
		{
			return -1;
		}
		else
		{
			return Xi + Yi * (PerAxis.X) + Zi * (PerAxis.X * PerAxis.Y);
		}
	};

	auto ToIdxUnsafe = [](const FIntVector &PerAxis, int32 Xi, int32 Yi, int32 Zi)
	{
		return Xi + Yi * (PerAxis.X) + Zi * (PerAxis.X * PerAxis.Y);
	};

	FIntVector VertsPerAxis = CubesPerAxis + FIntVector(1);
	PlaneBoundaryVertices.SetNum(VertsPerAxis.X * VertsPerAxis.Y * VertsPerAxis.Z);

	FVector Diagonal = Region.Max - Region.Min;
	FVector CellSizes(
		Diagonal.X / CubesPerAxis.X,
		Diagonal.Y / CubesPerAxis.Y,
		Diagonal.Z / CubesPerAxis.Z
	);
	int32 VertIdx = 0;
	for (int32 Zi = 0; Zi < VertsPerAxis.Z; Zi++)
	{
		for (int32 Yi = 0; Yi < VertsPerAxis.Y; Yi++)
		{
			for (int32 Xi = 0; Xi < VertsPerAxis.X; Xi++)
			{
				PlaneBoundaryVertices[VertIdx] = Region.Min + FVector(Xi * CellSizes.X, Yi * CellSizes.Y, Zi * CellSizes.Z);
				ensure(VertIdx == ToIdxUnsafe(VertsPerAxis, Xi, Yi, Zi));
				VertIdx++;
			}
		}
	}
	float Z = Region.Min.Z;
	int32 ZSliceSize = VertsPerAxis.X * VertsPerAxis.Y;
	int32 VIdxOffs[8] = { 0, 1, VertsPerAxis.X + 1, VertsPerAxis.X, ZSliceSize, ZSliceSize + 1, ZSliceSize + VertsPerAxis.X + 1, ZSliceSize + VertsPerAxis.X };
	for (int32 Zi = 0; Zi < CubesPerAxis.Z; Zi++, Z += CellSizes.Z)
	{
		float Y = Region.Min.Y;
		float ZN = Z + CellSizes.Z;
		for (int32 Yi = 0; Yi < CubesPerAxis.Y; Yi++, Y += CellSizes.Y)
		{
			float X = Region.Min.X;
			float YN = Y + CellSizes.Y;
			for (int32 Xi = 0; Xi < CubesPerAxis.X; Xi++, X += CellSizes.X)
			{
				float XN = X + CellSizes.X;
				int VIdx = ToIdxUnsafe(VertsPerAxis, Xi, Yi, Zi);
				int BoxIdx = ToIdxUnsafe(CubesPerAxis, Xi, Yi, Zi);

				AddPlane(FPlane(FVector(0, 0, -1), -Z), BoxIdx, ToIdx(CubesPerAxis, Xi, Yi, Zi-1), { VIdx + VIdxOffs[0], VIdx + VIdxOffs[1], VIdx + VIdxOffs[2], VIdx + VIdxOffs[3] });
				AddPlane(FPlane(FVector(0, 0, 1), ZN), BoxIdx, ToIdx(CubesPerAxis, Xi, Yi, Zi+1), { VIdx + VIdxOffs[4], VIdx + VIdxOffs[7], VIdx + VIdxOffs[6], VIdx + VIdxOffs[5] });
				AddPlane(FPlane(FVector(0, -1, 0), -Y), BoxIdx, ToIdx(CubesPerAxis, Xi, Yi-1, Zi), { VIdx + VIdxOffs[0], VIdx + VIdxOffs[4], VIdx + VIdxOffs[5], VIdx + VIdxOffs[1] });
				AddPlane(FPlane(FVector(0, 1, 0), YN), BoxIdx, ToIdx(CubesPerAxis, Xi, Yi+1, Zi), { VIdx + VIdxOffs[3], VIdx + VIdxOffs[2], VIdx + VIdxOffs[6], VIdx + VIdxOffs[7] });
				AddPlane(FPlane(FVector(-1, 0, 0), -X), BoxIdx, ToIdx(CubesPerAxis, Xi-1, Yi, Zi), { VIdx + VIdxOffs[0], VIdx + VIdxOffs[3], VIdx + VIdxOffs[7], VIdx + VIdxOffs[4] });
				AddPlane(FPlane(FVector(1, 0, 0), XN), BoxIdx, ToIdx(CubesPerAxis, Xi+1, Yi, Zi), { VIdx + VIdxOffs[1], VIdx + VIdxOffs[5], VIdx + VIdxOffs[6], VIdx + VIdxOffs[2] });
			}
		}
	}
}

FPlanarCells::FPlanarCells(const FBox &Region, const TArrayView<const FColor> Image, int32 Width, int32 Height)
{
	const double SimplificationTolerance = 0.0; // TODO: implement simplification and make tolerance a param

	const FColor OutsideColor(0, 0, 0);

	int32 NumPix = Width * Height;
	check(Image.Num() == NumPix);

	// Union Find adapted from PBDRigidClustering.cpp version; customized to pixel grouping
	struct UnionFindInfo
	{
		int32 GroupIdx;
		int32 Size;
	};

	TArray<UnionFindInfo> PixCellUnions; // union find info per pixel
	TArray<int32> PixCells;  // Cell Index per pixel (-1 for OutsideColor pixels)

	PixCellUnions.SetNumUninitialized(NumPix);
	PixCells.SetNumUninitialized(NumPix);
	for (int32 i = 0; i < NumPix; ++i)
	{
		if (Image[i] == OutsideColor)
		{
			PixCellUnions[i].GroupIdx = -1;
			PixCellUnions[i].Size = 0;
			PixCells[i] = -1;
		}
		else
		{
			PixCellUnions[i].GroupIdx = i;
			PixCellUnions[i].Size = 1;
			PixCells[i] = -2;
		}
	}
	auto FindGroup = [&](int Idx) {
		int GroupIdx = Idx;

		int findIters = 0;
		while (PixCellUnions[GroupIdx].GroupIdx != GroupIdx)
		{
			ensure(findIters++ < 10); // if this while loop iterates more than a few times, there's probably a bug in the unionfind
			PixCellUnions[GroupIdx].GroupIdx = PixCellUnions[PixCellUnions[GroupIdx].GroupIdx].GroupIdx;
			GroupIdx = PixCellUnions[GroupIdx].GroupIdx;
		}

		return GroupIdx;
	};
	auto MergeGroup = [&](int A, int B) {
		int GroupA = FindGroup(A);
		int GroupB = FindGroup(B);
		if (GroupA == GroupB)
		{
			return;
		}
		if (PixCellUnions[GroupA].Size > PixCellUnions[GroupB].Size)
		{
			Swap(GroupA, GroupB);
		}
		PixCellUnions[GroupA].GroupIdx = GroupB;
		PixCellUnions[GroupB].Size += PixCellUnions[GroupA].Size;
	};
	// merge non-outside neighbors into groups
	int32 YOffs[4] = { -1, 0, 0, 1 };
	int32 XOffs[4] = { 0, -1, 1, 0 };
	for (int32 Yi = 0; Yi < Height; Yi++)
	{
		for (int32 Xi = 0; Xi < Width; Xi++)
		{
			int32 Pi = Xi + Yi * Width;
			if (PixCells[Pi] == -1) // outside cell
			{
				continue;
			}
			for (int Oi = 0; Oi < 4; Oi++)
			{
				int32 Yn = Yi + YOffs[Oi];
				int32 Xn = Xi + XOffs[Oi];
				int32 Pn = Xn + Yn * Width;
				if (Xn < 0 || Xn >= Width || Yn < 0 || Yn >= Height || PixCells[Pn] == -1) // outside nbr
				{
					continue;
				}
				
				MergeGroup(Pi, Pn);
			}
		}
	}
	// assign cell indices from compacted group IDs
	NumCells = 0;
	for (int32 Pi = 0; Pi < NumPix; Pi++)
	{
		if (PixCells[Pi] == -1)
		{
			continue;
		}
		int32 GroupID = FindGroup(Pi);
		if (PixCells[GroupID] == -2)
		{
			PixCells[GroupID] = NumCells++;
		}
		PixCells[Pi] = PixCells[GroupID];
	}

	// Dimensions of pixel corner data
	int32 CWidth = Width + 1;
	int32 CHeight = Height + 1;
	int32 NumCorners = CWidth * CHeight;
	TArray<int32> CornerIndices;
	CornerIndices.SetNumZeroed(NumCorners);

	TArray<TMap<int32, TArray<int32>>> PerCellBoundaryEdgeArrays;
	TArray<TArray<TArray<int32>>> CellBoundaryCorners;
	PerCellBoundaryEdgeArrays.SetNum(NumCells);
	CellBoundaryCorners.SetNum(NumCells);
	
	int32 COffX1[4] = { 1,0,1,0 };
	int32 COffX0[4] = { 0,0,1,1 };
	int32 COffY1[4] = { 0,0,1,1 };
	int32 COffY0[4] = { 0,1,0,1 };
	for (int32 Yi = 0; Yi < Height; Yi++)
	{
		for (int32 Xi = 0; Xi < Width; Xi++)
		{
			int32 Pi = Xi + Yi * Width;
			int32 Cell = PixCells[Pi];
			if (Cell == -1) // outside cell
			{
				continue;
			}
			for (int Oi = 0; Oi < 4; Oi++)
			{
				int32 Yn = Yi + YOffs[Oi];
				int32 Xn = Xi + XOffs[Oi];
				int32 Pn = Xn + Yn * Width;
				
				// boundary edge found
				if (Xn < 0 || Xn >= Width || Yn < 0 || Yn >= Height || PixCells[Pn] != PixCells[Pi])
				{
					int32 C0 = Xi + COffX0[Oi] + CWidth * (Yi + COffY0[Oi]);
					int32 C1 = Xi + COffX1[Oi] + CWidth * (Yi + COffY1[Oi]);
					TArray<int32> Chain = { C0, C1 };
					int32 Last;
					while (PerCellBoundaryEdgeArrays[Cell].Contains(Last = Chain.Last()))
					{
						Chain.Pop(false);
						Chain.Append(PerCellBoundaryEdgeArrays[Cell][Last]);
						PerCellBoundaryEdgeArrays[Cell].Remove(Last);
					}
					if (Last == C0)
					{
						CellBoundaryCorners[Cell].Add(Chain);
					}
					else
					{
						PerCellBoundaryEdgeArrays[Cell].Add(Chain[0], Chain);
					}
				}
			}
		}
	}

	FVector RegionDiagonal = Region.Max - Region.Min;

	for (int32 CellIdx = 0; CellIdx < NumCells; CellIdx++)
	{
		ensure(CellBoundaryCorners[CellIdx].Num() > 0); // there must not be any regions with no boundary
		ensure(PerCellBoundaryEdgeArrays[CellIdx].Num() == 0); // all boundary edge array should have been consumed and turned to full boundary loops
		ensureMsgf(CellBoundaryCorners[CellIdx].Num() == 1, TEXT("Have not implemented support for regions with holes!"));

		int32 BoundaryStart = PlaneBoundaryVertices.Num();
		const TArray<int32>& Bounds = CellBoundaryCorners[CellIdx][0];
		int32 Dx = 0, Dy = 0;
		auto CornerIdxToPos = [&](int32 CornerID)
		{
			int32 Xi = CornerID % CWidth;
			int32 Yi = CornerID / CWidth;
			return FVector2D(
				Region.Min.X + Xi * RegionDiagonal.X / float(Width),
				Region.Min.Y + Yi * RegionDiagonal.Y / float(Height)
			);
		};
		
		FVector2D LastP = CornerIdxToPos(Bounds[0]);
		int32 NumBoundVerts = 0;
		TArray<int32> FrontBound;
		for (int32 BoundIdx = 1; BoundIdx < Bounds.Num(); BoundIdx++)
		{
			FVector2D NextP = CornerIdxToPos(Bounds[BoundIdx]);
			FVector2D Dir = NextP - LastP;
			Dir.Normalize();
			int BoundSkip = BoundIdx;
			while (++BoundSkip < Bounds.Num())
			{
				FVector2D SkipP = CornerIdxToPos(Bounds[BoundSkip]);
				if (FVector2D::DotProduct(SkipP - NextP, Dir) < 1e-6)
				{
					break;
				}
				NextP = SkipP;
				BoundIdx = BoundSkip;
			}
			PlaneBoundaryVertices.Add(FVector(NextP.X, NextP.Y, Region.Min.Z));
			PlaneBoundaryVertices.Add(FVector(NextP.X, NextP.Y, Region.Max.Z));
			int32 Front = BoundaryStart + NumBoundVerts * 2;
			int32 Back = Front + 1;
			FrontBound.Add(Front);
			if (NumBoundVerts > 0)
			{
				AddPlane(FPlane(PlaneBoundaryVertices.Last(), FVector(Dir.Y, -Dir.X, 0)), CellIdx, -1, {Back, Front, Front - 2, Back - 2});
			}

			NumBoundVerts++;
			LastP = NextP;
		}

		// add the last edge, connecting the start and end
		FVector2D Dir = CornerIdxToPos(Bounds[1]) - LastP;
		Dir.Normalize();
		AddPlane(FPlane(PlaneBoundaryVertices.Last(), FVector(Dir.Y, -Dir.X, 0)), CellIdx, -1, {BoundaryStart+1, BoundaryStart, BoundaryStart+NumBoundVerts*2-2, BoundaryStart+NumBoundVerts*2-1});

		// add the front and back faces
		AddPlane(FPlane(Region.Min, FVector(0, 0, -1)), CellIdx, -1, FrontBound);
		TArray<int32> BackBound; BackBound.SetNum(FrontBound.Num());
		for (int32 Idx = 0, N = BackBound.Num(); Idx < N; Idx++)
		{
			BackBound[Idx] = FrontBound[N - 1 - Idx] + 1;
		}
		AddPlane(FPlane(Region.Max, FVector(0, 0, 1)), CellIdx, -1, BackBound);
	}


	AssumeConvexCells = false; // todo could set this to true if the 2D shape of each image region is convex
}




// Simpler invocation of CutWithPlanarCells w/ reasonable defaults
int32 CutWithPlanarCells(
	FPlanarCells& Cells,
	FGeometryCollection& Source,
	int32 TransformIdx,
	double Grout,
	double CollisionSampleSpacing,
	const TOptional<FTransform>& TransformCollection,
	bool bIncludeOutsideCellInOutput,
	float CheckDistanceAcrossOutsideCellForProximity,
	bool bSetDefaultInternalMaterialsFromCollection
)
{
	TArray<int32> TransformIndices { TransformIdx };
	return CutMultipleWithPlanarCells(Cells, Source, TransformIndices, Grout, CollisionSampleSpacing, TransformCollection, bIncludeOutsideCellInOutput, CheckDistanceAcrossOutsideCellForProximity, bSetDefaultInternalMaterialsFromCollection);
}


int32 CutMultipleWithMultiplePlanes(
	const TArrayView<const FPlane>& Planes,
	FInternalSurfaceMaterials& InternalSurfaceMaterials,
	FGeometryCollection& Collection,
	const TArrayView<const int32>& TransformIndices,
	double Grout,
	double CollisionSampleSpacing,
	const TOptional<FTransform>& TransformCollection,
	bool bSetDefaultInternalMaterialsFromCollection
)
{
	int32 OrigNumGeom = Collection.FaceCount.Num();
	int32 CurNumGeom = OrigNumGeom;

	if (bSetDefaultInternalMaterialsFromCollection)
	{
		InternalSurfaceMaterials.SetUVScaleFromCollection(Collection);
	}

	if (!Collection.HasAttribute("Proximity", FGeometryCollection::GeometryGroup))
	{
		const FManagedArrayCollection::FConstructionParameters GeometryDependency(FGeometryCollection::GeometryGroup);
		Collection.AddAttribute<TSet<int32>>("Proximity", FGeometryCollection::GeometryGroup, GeometryDependency);
	}

	FTransform CollectionToWorld = TransformCollection.Get(FTransform::Identity);

	FDynamicMeshCollection MeshCollection(&Collection, TransformIndices, CollectionToWorld);

	int32 NewGeomStartIdx = -1;
	NewGeomStartIdx = MeshCollection.CutWithMultiplePlanes(Planes, Grout, CollisionSampleSpacing, &Collection, InternalSurfaceMaterials, bSetDefaultInternalMaterialsFromCollection);

	Collection.ReindexMaterials();
	return NewGeomStartIdx;
}


// Cut multiple Geometry groups inside a GeometryCollection with PlanarCells, and add each cut cell back to the GeometryCollection as a new child of their source Geometry
int32 CutMultipleWithPlanarCells(
	FPlanarCells& Cells,
	FGeometryCollection& Source,
	const TArrayView<const int32>& TransformIndices,
	double Grout,
	double CollisionSampleSpacing,
	const TOptional<FTransform>& TransformCollection,
	bool bIncludeOutsideCellInOutput,
	float CheckDistanceAcrossOutsideCellForProximity,
	bool bSetDefaultInternalMaterialsFromCollection
)
{
	if (!Source.HasAttribute("Proximity", FGeometryCollection::GeometryGroup))
	{
		const FManagedArrayCollection::FConstructionParameters GeometryDependency(FGeometryCollection::GeometryGroup);
		Source.AddAttribute<TSet<int32>>("Proximity", FGeometryCollection::GeometryGroup, GeometryDependency);
	}

	if (bSetDefaultInternalMaterialsFromCollection)
	{
		Cells.InternalSurfaceMaterials.SetUVScaleFromCollection(Source);
	}

	FTransform CollectionToWorld = TransformCollection.Get(FTransform::Identity);

	FDynamicMeshCollection MeshCollection(&Source, TransformIndices, CollectionToWorld);
	double OnePercentExtend = MeshCollection.Bounds.MaxDim() * .01;
	FCellMeshes CellMeshes(Cells, MeshCollection.Bounds, Grout, OnePercentExtend, bIncludeOutsideCellInOutput);

	int32 NewGeomStartIdx = -1;

	NewGeomStartIdx = MeshCollection.CutWithCellMeshes(Cells.InternalSurfaceMaterials, Cells.PlaneCells, CellMeshes, &Source, bSetDefaultInternalMaterialsFromCollection, CollisionSampleSpacing);

	Source.ReindexMaterials();
	return NewGeomStartIdx;
}


int32 CutWithMesh(
	FMeshDescription* CuttingMesh,
	FTransform CuttingMeshTransform,
	FInternalSurfaceMaterials& InternalSurfaceMaterials,
	FGeometryCollection& Collection,
	const TArrayView<const int32>& TransformIndices,
	double CollisionSampleSpacing,
	const TOptional<FTransform>& TransformCollection,
	bool bSetDefaultInternalMaterialsFromCollection
)
{
	int32 NewGeomStartIdx = -1;

	// populate the BaseMesh with a conversion of the input mesh.
	FMeshDescriptionToDynamicMesh Converter;
	FDynamicMesh3 FullMesh; // full-featured conversion of the source mesh
	Converter.Convert(CuttingMesh, FullMesh/*, true*/); // argument to convert tangents is commented out, as this feature wasn't backported yet.  tangents will be computed below.
	bool bHasInvalidNormals, bHasInvalidTangents;
	FStaticMeshOperations::AreNormalsAndTangentsValid(*CuttingMesh, bHasInvalidNormals, bHasInvalidTangents);
	if (bHasInvalidNormals || bHasInvalidTangents)
	{
		FDynamicMeshAttributeSet& Attribs = *FullMesh.Attributes();
		FDynamicMeshNormalOverlay* NTB[3]{ Attribs.PrimaryNormals(), Attribs.PrimaryTangents(), Attribs.PrimaryBiTangents() };
		if (bHasInvalidNormals)
		{
			FMeshNormals::InitializeOverlayToPerVertexNormals(NTB[0], false);
		}
		FMeshTangentsf Tangents(&FullMesh);
		Tangents.ComputeTriVertexTangents(NTB[0], Attribs.PrimaryUV(), { true, true });
		Tangents.CopyToOverlays(FullMesh);
	}

	FDynamicMesh3 DynamicCuttingMesh; // version of mesh that is split apart at seams to be compatible w/ geometry collection, with corresponding attributes set
	UE::PlanarCutInternals::AugmentDynamicMesh::Augment(DynamicCuttingMesh);
	// Note: This conversion will likely go away, b/c I plan to switch over to doing the boolean operations on the fuller rep, but the code can be adapted
	//		 to the dynamic mesh -> geometry collection conversion phase, as this same splitting will then need to happen there.
	if (ensure(FullMesh.HasAttributes() && FullMesh.Attributes()->NumUVLayers() >= 1 && FullMesh.Attributes()->NumNormalLayers() == 3))
	{
		if (!ensure(FullMesh.IsCompact()))
		{
			FullMesh.CompactInPlace();
		}
		// Triangles array is 1:1 with the input mesh
		TArray<FIndex3i> Triangles; Triangles.Init(FIndex3i::Invalid(), FullMesh.TriangleCount());
		
		FDynamicMesh3& OutMesh = DynamicCuttingMesh;
		FDynamicMeshAttributeSet& Attribs = *FullMesh.Attributes();
		FDynamicMeshNormalOverlay* NTB[3]{ Attribs.PrimaryNormals(), Attribs.PrimaryTangents(), Attribs.PrimaryBiTangents() };
		FDynamicMeshUVOverlay* UV = Attribs.PrimaryUV();
		TMap<FIndex4i, int> ElIDsToVID;
		int OrigMaxVID = FullMesh.MaxVertexID();
		for (int VID = 0; VID < OrigMaxVID; VID++)
		{
			check(FullMesh.IsVertex(VID));
			FVector3d Pos = FullMesh.GetVertex(VID);

			ElIDsToVID.Reset();
			FullMesh.EnumerateVertexTriangles(VID, [&FullMesh, &Triangles, &OutMesh, &NTB, &UV, &ElIDsToVID, Pos, VID](int32 TID)
			{
				FIndex3i InTri = FullMesh.GetTriangle(TID);
				int VOnT = IndexUtil::FindTriIndex(VID, InTri);
				FIndex4i ElIDs(
					NTB[0]->GetTriangle(TID)[VOnT],
					NTB[1]->GetTriangle(TID)[VOnT],
					NTB[2]->GetTriangle(TID)[VOnT],
					UV->GetTriangle(TID)[VOnT]);
				const int* FoundVID = ElIDsToVID.Find(ElIDs);

				FIndex3i& OutTri = Triangles[TID];
				if (FoundVID)
				{
					OutTri[VOnT] = *FoundVID;
				}
				else
				{
					FVector3f Normal = NTB[0]->GetElement(ElIDs.A);
					FVertexInfo Info(Pos, Normal, FVector3f(1, 1, 1), UV->GetElement(ElIDs.D));

					int OutVID = OutMesh.AppendVertex(Info);
					OutTri[VOnT] = OutVID;
					UE::PlanarCutInternals::AugmentDynamicMesh::SetTangent(OutMesh, OutVID, Normal, NTB[1]->GetElement(ElIDs.B), NTB[2]->GetElement(ElIDs.C));
					ElIDsToVID.Add(ElIDs, OutVID);
				}
			});
		}

		FDynamicMeshMaterialAttribute* OutMaterialID = OutMesh.Attributes()->GetMaterialID();
		for (int TID = 0; TID < Triangles.Num(); TID++)
		{
			FIndex3i& Tri = Triangles[TID];
			int AddedTID = OutMesh.AppendTriangle(Tri);
			if (ensure(AddedTID > -1))
			{
				OutMaterialID->SetValue(AddedTID, -1); // just use a single negative material ID by convention to indicate internal material
				UE::PlanarCutInternals::AugmentDynamicMesh::SetVisibility(OutMesh, AddedTID, true);
			}
		}
	}

	if (!Collection.HasAttribute("Proximity", FGeometryCollection::GeometryGroup))
	{
		const FManagedArrayCollection::FConstructionParameters GeometryDependency(FGeometryCollection::GeometryGroup);
		Collection.AddAttribute<TSet<int32>>("Proximity", FGeometryCollection::GeometryGroup, GeometryDependency);
	}

	if (bSetDefaultInternalMaterialsFromCollection)
	{
		InternalSurfaceMaterials.SetUVScaleFromCollection(Collection);
	}

	ensureMsgf(!InternalSurfaceMaterials.NoiseSettings.IsSet(), TEXT("Noise settings not yet supported for mesh-based fracture"));

	FTransform CollectionToWorld = TransformCollection.Get(FTransform::Identity);

	FDynamicMeshCollection MeshCollection(&Collection, TransformIndices, CollectionToWorld);
	FCellMeshes CellMeshes(DynamicCuttingMesh, InternalSurfaceMaterials, CuttingMeshTransform);

	TArray<TPair<int32, int32>> CellConnectivity;
	CellConnectivity.Add(TPair<int32, int32>(0, -1)); // there's only one 'inside' cell (0), so all cut surfaces are connecting the 'inside' cell (0) to the 'outside' cell (-1)

	NewGeomStartIdx = MeshCollection.CutWithCellMeshes(InternalSurfaceMaterials, CellConnectivity, CellMeshes, &Collection, bSetDefaultInternalMaterialsFromCollection, CollisionSampleSpacing);

	Collection.ReindexMaterials();
	return NewGeomStartIdx;
}


void RecomputeNormalsAndTangents(bool bOnlyTangents, FGeometryCollection& Collection, const TArrayView<const int32>& TransformIndices,
								 bool bOnlyOddMaterials, const TArrayView<const int32>& WhichMaterials)
{
	FTransform CellsToWorld = FTransform::Identity;

	FDynamicMeshCollection MeshCollection(&Collection, TransformIndices, CellsToWorld, true);

	for (int MeshIdx = 0; MeshIdx < MeshCollection.Meshes.Num(); MeshIdx++)
	{
		FDynamicMesh3& Mesh = MeshCollection.Meshes[MeshIdx].AugMesh;
		UE::PlanarCutInternals::AugmentDynamicMesh::ComputeTangents(Mesh, bOnlyOddMaterials, WhichMaterials, !bOnlyTangents);
	}

	MeshCollection.UpdateAllCollections(Collection);

	Collection.ReindexMaterials();
}



int32 AddCollisionSampleVertices(double CollisionSampleSpacing, FGeometryCollection& Collection, const TArrayView<const int32>& TransformIndices)
{
	FTransform CellsToWorld = FTransform::Identity;

	FDynamicMeshCollection MeshCollection(&Collection, TransformIndices, CellsToWorld);

	MeshCollection.AddCollisionSamples(CollisionSampleSpacing);

	MeshCollection.UpdateAllCollections(Collection);

	Collection.ReindexMaterials();

	// TODO: This function does not create any new bones, so we could change it to not return anything
	return INDEX_NONE;
}



void ConvertToMeshDescription(
	FMeshDescription& MeshOut,
	FTransform& TransformOut,
	bool bCenterPivot,
	FGeometryCollection& Collection,
	const TArrayView<const int32>& TransformIndices
)
{
	FTransform CellsToWorld = FTransform::Identity;
	TransformOut = FTransform::Identity;

	FDynamicMeshCollection MeshCollection(&Collection, TransformIndices, CellsToWorld);
	
	FDynamicMesh3 CombinedMesh;
	UE::PlanarCutInternals::AugmentDynamicMesh::Augment(CombinedMesh);
	CombinedMesh.Attributes()->EnableTangents();

	int32 NumMeshes = MeshCollection.Meshes.Num();
	for (int32 MeshIdx = 0; MeshIdx < NumMeshes; MeshIdx++)
	{
		FDynamicMesh3& Mesh = MeshCollection.Meshes[MeshIdx].AugMesh;
		const FTransform& ToCollection = MeshCollection.Meshes[MeshIdx].ToCollection;

		// transform from the local geometry to the collection space
		// unless it's just one mesh that we're going to center later anyway
		if (!bCenterPivot || NumMeshes > 1)
		{
			MeshTransforms::ApplyTransform(Mesh, (FTransform3d)ToCollection);
		}

		FMeshNormals::InitializeOverlayToPerVertexNormals(Mesh.Attributes()->PrimaryNormals(), true);
		UE::PlanarCutInternals::AugmentDynamicMesh::InitializeOverlayToPerVertexUVs(Mesh);
		UE::PlanarCutInternals::AugmentDynamicMesh::InitializeOverlayToPerVertexTangents(Mesh);

		FMergeCoincidentMeshEdges EdgeMerge(&Mesh);
		EdgeMerge.Apply();
		
		if (MeshIdx > 0)
		{
			FDynamicMeshEditor MeshAppender(&CombinedMesh);
			FMeshIndexMappings IndexMaps_Unused;
			MeshAppender.AppendMesh(&Mesh, IndexMaps_Unused);
		}
		else
		{
			CombinedMesh = Mesh;
		}
	}

	if (bCenterPivot)
	{
		FAxisAlignedBox3d Bounds = CombinedMesh.GetCachedBounds();
		FVector3d Translate = -Bounds.Center();
		MeshTransforms::Translate(CombinedMesh, Translate);
		TransformOut = FTransform((FVector)-Translate);
	}

	CombinedMesh.CompactInPlace(); // added for backport

	FDynamicMeshToMeshDescription Converter;
	Converter.Convert(&CombinedMesh, MeshOut/*, true*/);

	// added for backport only; in later versions there is an argument on the Convert function to directly convert the tangents too
	FMeshTangentsd Tangents(&CombinedMesh);
	Tangents.InitializeTriVertexTangents(true);
	FDynamicMeshNormalOverlay* TanOvers[2] = { CombinedMesh.Attributes()->PrimaryTangents(), CombinedMesh.Attributes()->PrimaryBiTangents() };
	for (int TID : CombinedMesh.TriangleIndicesItr())
	{
		FIndex3i TanTri = TanOvers[0]->GetTriangle(TID);
		FIndex3i BitanTri = TanOvers[1]->GetTriangle(TID);
		for (int SubIdx = 0; SubIdx < 3; SubIdx++)
		{
			FVector3f Tan = TanOvers[0]->GetElement(TanTri[SubIdx]);
			FVector3f Bitan = TanOvers[1]->GetElement(BitanTri[SubIdx]);
			Tangents.SetPerTriangleTangent(TID, SubIdx, (FVector3d)Tan, (FVector3d)Bitan);
		}
	}
	Converter.UpdateTangents(&CombinedMesh, MeshOut, &Tangents);
	
}
<|MERGE_RESOLUTION|>--- conflicted
+++ resolved
@@ -638,29 +638,8 @@
 			return;
 		}
 
-<<<<<<< HEAD
-FPlanarCells::FPlanarCells(const TArrayView<const FVector> Sites, FVoronoiDiagram& Voronoi)
-{
-	TArray<FVoronoiCellInfo> VoronoiCells;
-	Voronoi.ComputeAllCells(VoronoiCells);
-
-	AssumeConvexCells = true;
-	NumCells = VoronoiCells.Num();
-	CellFromPosition = TFunction<int32(FVector)>([&Voronoi](FVector Position)
-	{
-		return Voronoi.FindCell(Position);
-	});
-	for (int32 CellIdx = 0; CellIdx < NumCells; CellIdx++)
-	{
-		int32 LocalVertexStart = -1;
-
-		const FVoronoiCellInfo& CellInfo = VoronoiCells[CellIdx];
-		int32 CellFaceVertexIndexStart = 0;
-		for (int32 CellFaceIdx = 0; CellFaceIdx < CellInfo.Neighbors.Num(); CellFaceIdx++, CellFaceVertexIndexStart += 1 + CellInfo.Faces[CellFaceVertexIndexStart])
-=======
 		// apply grout to all cells
 		for (int MeshIdx = 0; MeshIdx < CellMeshes.Num(); MeshIdx++)
->>>>>>> 3aae9151
 		{
 			if (MeshIdx == OutsideCellIndex)
 			{
@@ -713,18 +692,6 @@
 		}
 	}
 
-<<<<<<< HEAD
-FPlanarCells::FPlanarCells(const TArrayView<const FBox> Boxes)
-{
-	AssumeConvexCells = true;
-	NumCells = Boxes.Num();
-	TArray<FBox> BoxesCopy(Boxes);
-	CellFromPosition = TFunction<int32(FVector)>([BoxesCopy](FVector Position)
-	{
-		for (int32 Idx = 0; Idx < BoxesCopy.Num(); Idx++)
-		{
-			if (BoxesCopy[Idx].IsInsideOrOn(Position))
-=======
 	void AppendMesh(FDynamicMesh3& Base, FDynamicMesh3& ToAppend, bool bFlipped)
 	{
 		FDynamicMeshEditor Editor(&Base);
@@ -737,7 +704,6 @@
 				Base.ReverseTriOrientation(Mapping.GetNewTriangle(TID));
 			}
 			for (int VID : ToAppend.VertexIndicesItr())
->>>>>>> 3aae9151
 			{
 				int BaseVID = Mapping.GetNewVertex(VID);
 				Base.SetVertexNormal(BaseVID, -Base.GetVertexNormal(BaseVID));
@@ -828,14 +794,6 @@
 				Triangulation.Add(GeneralPolygon);
 				Triangulation.Triangulate();
 
-<<<<<<< HEAD
-FPlanarCells::FPlanarCells(const FBox& Region, const FIntVector& CubesPerAxis)
-{
-	AssumeConvexCells = true;
-	NumCells = CubesPerAxis.X * CubesPerAxis.Y * CubesPerAxis.Z;
-
-	CellFromPosition = TFunction<int32(FVector)>([Region, CubesPerAxis](FVector Position)
-=======
 				for (int MeshIdx = 0; MeshIdx < NumMeshes; MeshIdx++)
 				{
 					int Offset = VertStart[MeshIdx];
@@ -861,7 +819,6 @@
 
 	// Approximately calculate a "safe" spacing that would not require the remesher to create more than a million new vertices
 	double GetSafeNoiseSpacing(float SurfaceArea, float TargetSpacing)
->>>>>>> 3aae9151
 	{
 		double MaxVerts = 1000000;
 		double MinEdgeLen = FMathd::Sqrt((double)SurfaceArea / MaxVerts);
@@ -1261,13 +1218,7 @@
 		PlaneMesh.AppendTriangle(0, 1, 2);
 		PlaneMesh.AppendTriangle(0, 2, 3);
 
-<<<<<<< HEAD
-	CellFromPosition = TFunction<int32(FVector)>([Region, PixCells, Width, Height, RegionDiagonal](FVector Position)
-	{
-		if (!Region.IsInsideOrOn(Position))
-=======
 		if (bNoise)
->>>>>>> 3aae9151
 		{
 			double Spacing = GetSafeNoiseSpacing(XYRange.Area(), Cells.InternalSurfaceMaterials.NoiseSettings->PointSpacing);
 			RemeshForNoise(PlaneMesh, EEdgeRefineFlags::SplitsOnly, Spacing);
