--- conflicted
+++ resolved
@@ -3,10 +3,7 @@
 
 
 #include "Math/Vector4.h"
-<<<<<<< HEAD
-=======
 #include "Math/MathFwd.h"
->>>>>>> 4af6daef
 
 class FGeometryCollection;
 namespace UE::Geometry { struct FIndex4i; }
@@ -16,11 +13,8 @@
 
 namespace UE { namespace PlanarCut {
 
-<<<<<<< HEAD
-=======
 
 // Note: prefer ETargetFaces below
->>>>>>> 4af6daef
 enum class EUseMaterials
 {
 	AllMaterials,		// Include all materials
@@ -28,8 +22,6 @@
 	NoDefaultMaterials	// No default materials; Only use manually selected materials
 };
 
-<<<<<<< HEAD
-=======
 enum class ETargetFaces
 {
 	AllFaces,
@@ -40,27 +32,19 @@
 };
 
 
->>>>>>> 4af6daef
 /**
  * Box project UVs
  *
  * @param TargetUVLayer		Which UV layer to update
  * @param Collection		The collection to be box projected
  * @param BoxDimensions		Scale of projection box
-<<<<<<< HEAD
- * @param MaterialsPattern	Which pattern of material IDs to automatically consider for UV island layout
- * @param WhichMaterials	If non-empty, consider listed material IDs for UV island layout
-=======
  * @param TargetFaces		Which faces to automatically consider for box projection
  * @param TargetMaterials	If non-empty, additionally consider faces with listed material IDs for box projection
->>>>>>> 4af6daef
  */
 bool PLANARCUT_API BoxProjectUVs(
 	int32 TargetUVLayer,
 	FGeometryCollection& Collection,
 	const FVector3d& BoxDimensions,
-<<<<<<< HEAD
-=======
 	ETargetFaces TargetFaces = ETargetFaces::InternalFaces,
 	TArrayView<int32> TargetMaterials = TArrayView<int32>(),
 	FVector2f OffsetUVs = FVector2f(.5f,.5f),
@@ -83,16 +67,12 @@
 	int32 TargetUVLayer,
 	FGeometryCollection& Collection,
 	const FVector3d& BoxDimensions,
->>>>>>> 4af6daef
 	EUseMaterials MaterialsPattern = EUseMaterials::OddMaterials,
 	TArrayView<int32> WhichMaterials = TArrayView<int32>(),
 	FVector2f OffsetUVs = FVector2f(.5f,.5f),
 	bool bOverrideBoxDimensionsWithBounds = false,
 	bool bCenterBoxAtPivot = false,
 	bool bUniformProjectionScale = false
-<<<<<<< HEAD
-);
-=======
 )
 {
 	ETargetFaces TargetFaces =
@@ -100,7 +80,6 @@
 		MaterialsPattern == EUseMaterials::OddMaterials ? ETargetFaces::InternalFaces : ETargetFaces::CustomFaces;
 	return BoxProjectUVs(TargetUVLayer, Collection, BoxDimensions, TargetFaces, WhichMaterials, OffsetUVs, bOverrideBoxDimensionsWithBounds, bCenterBoxAtPivot, bUniformProjectionScale);
 }
->>>>>>> 4af6daef
 
 /**
  * Make a UV atlas of non-overlapping UV charts for a geometry collection
@@ -109,13 +88,8 @@
  * @param Collection		The collection to be atlas'd
  * @param UVRes				Target resolution for the atlas
  * @param GutterSize		Space to leave between UV islands, in pixels at the target resolution
-<<<<<<< HEAD
- * @param MaterialsPattern	Which pattern of material IDs to automatically consider for UV island layout
- * @param WhichMaterials	If non-empty, consider listed material IDs for UV island layout
-=======
  * @param TargetFaces		Which faces to automatically consider for UV island layout
  * @param TargetMaterials	If non-empty, additionally consider faces with listed material IDs for UV island layout
->>>>>>> 4af6daef
  * @param bRecreateUVsForDegenerateIslands If true, detect and fix islands that don't have proper UVs (i.e. UVs all zero or otherwise collapsed to a point)
  */
 bool PLANARCUT_API UVLayout(
@@ -123,11 +97,7 @@
 	FGeometryCollection& Collection,
 	int32 UVRes = 1024,
 	float GutterSize = 1,
-<<<<<<< HEAD
-	EUseMaterials MaterialsPattern = EUseMaterials::OddMaterials,
-=======
 	ETargetFaces MaterialsPattern = ETargetFaces::InternalFaces,
->>>>>>> 4af6daef
 	TArrayView<int32> WhichMaterials = TArrayView<int32>(),
 	bool bRecreateUVsForDegenerateIslands = true,
 	FProgressCancel* Progress = nullptr
@@ -210,28 +180,18 @@
  * @param MaterialsPattern	Which pattern of material IDs to apply texture to
  * @param WhichMaterials	If non-empty, apply texture to the listed material IDs
  */
-<<<<<<< HEAD
-bool PLANARCUT_API TextureInternalSurfaces(
-=======
 bool PLANARCUT_API TextureSpecifiedFaces(
->>>>>>> 4af6daef
 	int32 TargetUVLayer,
 	FGeometryCollection& Collection,
 	int32 GutterSize,
 	UE::Geometry::FIndex4i BakeAttributes,
 	const FTextureAttributeSettings& AttributeSettings,
 	UE::Geometry::TImageBuilder<FVector4f>& TextureOut,
-<<<<<<< HEAD
-	EUseMaterials MaterialsPattern = EUseMaterials::OddMaterials,
-=======
 	ETargetFaces MaterialsPattern = ETargetFaces::InternalFaces,
->>>>>>> 4af6daef
-	TArrayView<int32> WhichMaterials = TArrayView<int32>(),
-	FProgressCancel* Progress = nullptr
-);
-
-<<<<<<< HEAD
-=======
+	TArrayView<int32> WhichMaterials = TArrayView<int32>(),
+	FProgressCancel* Progress = nullptr
+);
+
 
 UE_DEPRECATED(5.3, "Use TextureSpecifiedFaces instead")
 bool PLANARCUT_API TextureInternalSurfaces(
@@ -246,7 +206,6 @@
 	FProgressCancel* Progress = nullptr
 );
 
->>>>>>> 4af6daef
 }} // namespace UE::PlanarCut
 
 #if UE_ENABLE_INCLUDE_ORDER_DEPRECATED_IN_5_2
