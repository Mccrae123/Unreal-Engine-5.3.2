--- conflicted
+++ resolved
@@ -144,12 +144,8 @@
  * @param Collection		The collection to be cut
  * @param TransformIdx		Which transform inside the collection to cut
  * @param Grout				Separation to leave between cutting cells
-<<<<<<< HEAD
- * @param CollisionSampleSpacing	Target spacing between collision sample vertices	
-=======
  * @param CollisionSampleSpacing	Target spacing between collision sample vertices
  * @param RandomSeed				Seed to be used for random noise displacement
->>>>>>> 6bbb88c8
  * @param TransformCollection		Optional transform of the whole geometry collection; if unset, defaults to Identity
  * @param bIncludeOutsideCellInOutput	If true, geometry that was not inside any of the cells (e.g. was outside of the bounds of all cutting geometry) will still be included in the output; if false, it will be discarded.
  * @param CheckDistanceAcrossOutsideCellForProximity	If > 0, when a plane is neighboring the "outside" cell, instead of setting proximity to the outside cell, the algo will sample a point this far outside the cell in the normal direction of the plane to see if there is actually a non-outside cell there.  (Useful for bricks w/out mortar)
@@ -161,10 +157,7 @@
 	int32 TransformIdx,
 	double Grout,
 	double CollisionSampleSpacing,
-<<<<<<< HEAD
-=======
 	int32 RandomSeed,
->>>>>>> 6bbb88c8
 	const TOptional<FTransform>& TransformCollection = TOptional<FTransform>(),
 	bool bIncludeOutsideCellInOutput = true,
 	float CheckDistanceAcrossOutsideCellForProximity = 0,
@@ -179,10 +172,7 @@
  * @param TransformIndices	Which transform groups inside the collection to cut
  * @param Grout				Separation to leave between cutting cells
  * @param CollisionSampleSpacing	Target spacing between collision sample vertices
-<<<<<<< HEAD
-=======
  * @param RandomSeed				Seed to be used for random noise displacement
->>>>>>> 6bbb88c8
  * @param TransformCollection		Optional transform of the whole geometry collection; if unset, defaults to Identity
  * @param bIncludeOutsideCellInOutput	If true, geometry that was not inside any of the cells (e.g. was outside of the bounds of all cutting geometry) will still be included in the output; if false, it will be discarded.
  * @param CheckDistanceAcrossOutsideCellForProximity	If > 0, when a plane is neighboring the "outside" cell, instead of setting proximity to the outside cell, the algo will sample a point this far outside the cell in the normal direction of the plane to see if there is actually a non-outside cell there.  (Useful for bricks w/out mortar)
@@ -194,10 +184,7 @@
 	const TArrayView<const int32>& TransformIndices,
 	double Grout,
 	double CollisionSampleSpacing,
-<<<<<<< HEAD
-=======
 	int32 RandomSeed,
->>>>>>> 6bbb88c8
 	const TOptional<FTransform>& TransformCollection = TOptional<FTransform>(),
 	bool bIncludeOutsideCellInOutput = true,
 	float CheckDistanceAcrossOutsideCellForProximity = 0,  // TODO: < this param does nothing in the new mode; is only needed in special cases that aren't possible in the UI currently
@@ -213,10 +200,7 @@
  * @param TransformIndices	Which transform groups inside the collection to cut
  * @param Grout				Separation to leave between cutting cells
  * @param CollisionSampleSpacing	Target spacing between collision sample vertices
-<<<<<<< HEAD
-=======
  * @param RandomSeed				Seed to be used for random noise displacement
->>>>>>> 6bbb88c8
  * @param TransformCollection		Optional transform of the whole geometry collection; if unset, defaults to Identity
  * @return	index of first new geometry in the Output GeometryCollection, or -1 if no geometry was added
  */
@@ -227,16 +211,11 @@
 	const TArrayView<const int32>& TransformIndices,
 	double Grout,
 	double CollisionSampleSpacing,
-<<<<<<< HEAD
-=======
 	int32 RandomSeed,
->>>>>>> 6bbb88c8
 	const TOptional<FTransform>& TransformCollection = TOptional<FTransform>(),
 	bool bSetDefaultInternalMaterialsFromCollection = true
 );
 
-<<<<<<< HEAD
-=======
 
 /**
  * Populate an array of transform indices w/ those that are smaller than a threshold volume
@@ -321,29 +300,19 @@
 	UE::PlanarCut::ENeighborSelectionMethod NeighborSelectionMethod
 );
 
->>>>>>> 6bbb88c8
 /**
  * Recompute normals and tangents of selected geometry, optionally restricted to faces with odd or given material IDs (i.e. to target internal faces)
  *
  * @param bOnlyTangents		If true, leave normals unchanged and only recompute tangent&bitangent vectors
-<<<<<<< HEAD
-=======
  * @param bMakeSharpEdges	If true, recompute the normal topology to split normals at 'sharp' edges
  * @param SharpAngleDegrees	If bMakeSharpEdges, edges w/ adjacent triangle normals deviating by more than this threshold will be sharp edges (w/ split normals)
->>>>>>> 6bbb88c8
  * @param Collection		The Geometry Collection to be updated
  * @param TransformIndices	Which transform groups on the Geometry Collection to be updated.  If empty, all groups are updated.
  * @param bOnlyOddMaterials	If true, restrict recomputation to odd-numbered material IDs
  * @param WhichMaterials	If non-empty, restrict recomputation to only the listed material IDs
  */
-<<<<<<< HEAD
-void PLANARCUT_API RecomputeNormalsAndTangents(bool bOnlyTangents, FGeometryCollection& Collection, const TArrayView<const int32>& TransformIndices = TArrayView<const int32>(),
-	bool bOnlyOddMaterials = true, const TArrayView<const int32>& WhichMaterials = TArrayView<const int32>());
-
-=======
 void PLANARCUT_API RecomputeNormalsAndTangents(bool bOnlyTangents, bool bMakeSharpEdges, float SharpAngleDegrees, FGeometryCollection& Collection, const TArrayView<const int32>& TransformIndices = TArrayView<const int32>(),
 	bool bOnlyOddMaterials = true, const TArrayView<const int32>& WhichMaterials = TArrayView<const int32>());
->>>>>>> 6bbb88c8
 /**
  * Scatter additional vertices (w/ no associated triangle) as needed to satisfy minimum point spacing
  * 
@@ -391,9 +360,6 @@
 	FTransform& TransformOut,
 	bool bCenterPivot,
 	FGeometryCollection& Collection,
-<<<<<<< HEAD
-=======
 	const TManagedArray<FTransform>& BoneTransforms,
->>>>>>> 6bbb88c8
 	const TArrayView<const int32>& TransformIndices
 );
