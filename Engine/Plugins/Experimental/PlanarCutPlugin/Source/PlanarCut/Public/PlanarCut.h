--- conflicted
+++ resolved
@@ -323,21 +323,14 @@
  * @param TransformIndices		The transform indices to process, or empty if all should be processed
  * @param OutVolumes			Output array, to be filled w/ volumes of geometry; 1:1 w/ TransformIndices array
  * @param ScalePerDimension		Scale to apply per dimension (e.g. 1/100 converts volume from centimeters^3 to meters^3)
-<<<<<<< HEAD
-=======
  * @param bIncludeClusters		Whether to set the volumes for clusters as a sum of the child volumes. Otherwise, cluster volumes are set to zero.
->>>>>>> 4af6daef
  */
 void PLANARCUT_API FindBoneVolumes(
 	FGeometryCollection& Collection,
 	const TArrayView<const int32>& TransformIndices,
 	TArray<double>& OutVolumes,
-<<<<<<< HEAD
-	double ScalePerDimension = .01
-=======
 	double ScalePerDimension = .01,
 	bool bIncludeClusters = false
->>>>>>> 4af6daef
 );
 
 /**
@@ -348,15 +341,6 @@
  * @param Volumes				Volumes of geometry; 1:1 w/ TransformIndices array
  * @param MinVolume				Geometry smaller than this quantity will be chosen
  * @param OutSmallBones			Output array, to be filled with transform indices for small pieces of geometry
-<<<<<<< HEAD
- */
-void PLANARCUT_API FindSmallBones(
-	FGeometryCollection& Collection,
-	const TArrayView<const int32>& TransformIndices,
-	const TArrayView<const double>& Volumes,
-	double MinVolume,
-	TArray<int32>& OutSmallBones
-=======
  * @param bIncludeClusters		Whether to include clusters in the search
  */
 void PLANARCUT_API FindSmallBones(
@@ -366,7 +350,6 @@
 	double MinVolume,
 	TArray<int32>& OutSmallBones,
 	bool bIncludeClusters = false
->>>>>>> 4af6daef
 );
 
 /**
@@ -377,15 +360,6 @@
  * @param Volumes				Volumes of geometry; 1:1 w/ TransformIndices array
  * @param Filter				Geometry for which the volume filter returns true will be chosen
  * @param OutSmallBones			Output array, to be filled with transform indices for small pieces of geometry
-<<<<<<< HEAD
- */
-void PLANARCUT_API FilterBonesByVolume(
-	FGeometryCollection& Collection,
-	const TArrayView<const int32>& TransformIndices,
-	const TArrayView<const double>& Volumes,
-	TFunctionRef<bool(double Volume, int32 BoneIdx)> Filter,
-	TArray<int32>& OutSmallBones
-=======
  * @param bIncludeClusters		Whether to allow clusters in the filter
  */
 void PLANARCUT_API FilterBonesByVolume(
@@ -395,7 +369,6 @@
 	TFunctionRef<bool(double Volume, int32 BoneIdx)> Filter,
 	TArray<int32>& OutSmallBones,
 	bool bIncludeClusters = false
->>>>>>> 4af6daef
 );
 
 namespace UE
@@ -433,8 +406,6 @@
 );
 
 /**
-<<<<<<< HEAD
-=======
  * Merge chosen bones into neighboring clusters.
  *
  * @param Collection				The collection to be processed
@@ -456,7 +427,6 @@
 );
 
 /**
->>>>>>> 4af6daef
  * Merge all chosen nodes into a single node.  Unlike MergeBones(), does not account for proximity and will always only merge the selected bones.
  *
  * @param Collection				The collection to be processed
@@ -481,11 +451,7 @@
  * @param WhichMaterials	If non-empty, restrict recomputation to only the listed material IDs
  */
 void PLANARCUT_API RecomputeNormalsAndTangents(bool bOnlyTangents, bool bMakeSharpEdges, float SharpAngleDegrees, FGeometryCollection& Collection, const TArrayView<const int32>& TransformIndices = TArrayView<const int32>(),
-<<<<<<< HEAD
-	bool bOnlyOddMaterials = true, const TArrayView<const int32>& WhichMaterials = TArrayView<const int32>());
-=======
 	bool bOnlyInternalSurfaces = true);
->>>>>>> 4af6daef
 /**
  * Scatter additional vertices (w/ no associated triangle) as needed to satisfy minimum point spacing
  * 
@@ -567,12 +533,8 @@
 	bool bCenterPivot,
 	FGeometryCollection& Collection,
 	const TManagedArray<FTransform>& BoneTransforms,
-<<<<<<< HEAD
-	const TArrayView<const int32>& TransformIndices
-=======
 	const TArrayView<const int32>& TransformIndices,
 	TFunction<int32(int32, bool)> RemapMaterialIDs = nullptr
->>>>>>> 4af6daef
 );
 
 
