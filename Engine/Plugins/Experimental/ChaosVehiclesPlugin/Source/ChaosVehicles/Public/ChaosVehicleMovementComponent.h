--- conflicted
+++ resolved
@@ -18,10 +18,7 @@
 #include "DeferredForces.h"
 #include "ChaosVehicleManagerAsyncCallback.h"
 #include "CollisionQueryParams.h"
-<<<<<<< HEAD
-=======
 #include "RewindData.h"
->>>>>>> 4af6daef
 
 #include "ChaosVehicleMovementComponent.generated.h"
 
@@ -34,59 +31,6 @@
 struct FChaosVehicleAsyncInput;
 struct FChaosVehicleManagerAsyncOutput;
 
-<<<<<<< HEAD
-
-struct CHAOSVEHICLES_API FControlInputs
-{
-	FControlInputs()
-		: SteeringInput(0.f)
-		, ThrottleInput(0.f)
-		, BrakeInput(0.f)
-		, PitchInput(0.f)
-		, RollInput(0.f)
-		, YawInput(0.f)
-		, HandbrakeInput(0.f)
-		, ParkingEnabled(false)
-		, TransmissionType(Chaos::ETransmissionType::Automatic)
-		, GearUpInput(false)
-		, GearDownInput(false)
-	{
-
-	}
-
-	// Steering output to physics system. Range -1...1
-	float SteeringInput;
-
-	// Accelerator output to physics system. Range 0...1
-	float ThrottleInput;
-
-	// Brake output to physics system. Range 0...1
-	float BrakeInput;
-
-	// Body Pitch output to physics system. Range -1...1
-	float PitchInput;
-
-	// Body Roll output to physics system. Range -1...1
-	float RollInput;
-
-	// Body Yaw output to physics system. Range -1...1
-	float YawInput;
-
-	// Handbrake output to physics system. Range 0...1
-	float HandbrakeInput;
-
-	// ParkingEnabled
-	bool ParkingEnabled;
-
-	Chaos::ETransmissionType TransmissionType;
-
-	bool GearUpInput;
-	bool GearDownInput;
-};
-
-
-=======
->>>>>>> 4af6daef
 struct CHAOSVEHICLES_API FVehicleDebugParams
 {
 	bool ShowCOM = false;
@@ -136,32 +80,6 @@
 	float ThrottleDown;
 };
 
-<<<<<<< HEAD
-struct CHAOSVEHICLES_API FWheelTraceParams
-{
-	ESweepType SweepType;
-	ESweepShape SweepShape;
-};
-
-struct CHAOSVEHICLES_API FChaosVehicleDefaultAsyncInput : public FChaosVehicleAsyncInput
-{
-	float GravityZ;
-	FControlInputs ControlInputs;
-	mutable FCollisionQueryParams TraceParams;
-	mutable FCollisionResponseContainer TraceCollisionResponse;
-	mutable TArray<FWheelTraceParams> WheelTraceParams;
-
-	FChaosVehicleDefaultAsyncInput();
-
-	virtual TUniquePtr<FChaosVehicleAsyncOutput> Simulate(UWorld* World, const float DeltaSeconds, const float TotalSeconds, bool& bWakeOut) const override;
-	
-	virtual void ApplyDeferredForces(Chaos::FRigidBodyHandle_Internal* RigidHandle) const override;
-
-};
-
-
-=======
->>>>>>> 4af6daef
 USTRUCT()
 struct CHAOSVEHICLES_API FVehicleTorqueControlConfig
 {
@@ -724,8 +642,6 @@
 	/** Update the vehicle state */
 	virtual void UpdateState(float DeltaTime, const FChaosVehicleAsyncInput& InputData, Chaos::FRigidBodyHandle_Internal* Handle);
 
-	virtual void ApplyDeferredForces(Chaos::FRigidBodyHandle_Internal* Handle);
-
 	/** Advance the vehicle simulation */
 	virtual void UpdateSimulation(float DeltaTime, const FChaosVehicleAsyncInput& InputData, Chaos::FRigidBodyHandle_Internal* Handle);
 
@@ -785,8 +701,6 @@
 
 	FDeferredForces DeferredForces;
 
-<<<<<<< HEAD
-=======
 	/** Current control inputs that is being used on the PT */
 	FControlInputs VehicleInputs;
 
@@ -797,7 +711,6 @@
 	FVehicleInputRateConfig RollInputRate;
 	FVehicleInputRateConfig PitchInputRate;
 	FVehicleInputRateConfig YawInputRate;
->>>>>>> 4af6daef
 };
 
 
@@ -807,10 +720,6 @@
 UCLASS(Abstract, hidecategories = (PlanarMovement, "Components|Movement|Planar", Activation, "Components|Activation"))
 class CHAOSVEHICLES_API UChaosVehicleMovementComponent : public UPawnMovementComponent
 {
-<<<<<<< HEAD
-	friend struct FChaosVehicleDefaultAsyncInput;
-	friend class FChaosVehicleManager;
-=======
 	friend struct FChaosVehicleAsyncInput;
 	friend struct FChaosVehicleAsyncOutput;
 
@@ -819,7 +728,6 @@
 
 	friend class FChaosVehicleManager;
 	friend class FChaosVehicleManagerAsyncCallback;
->>>>>>> 4af6daef
 
 	GENERATED_UCLASS_BODY()
 
@@ -1035,11 +943,7 @@
 	void SetUseAutomaticGears(bool bUseAuto);
 
 	/** Set the flag that determines whether a controller is required to set control inputs */
-<<<<<<< HEAD
-	UFUNCTION(BlueprintCallable, Category="Game|Components|ChaosVehicleMovement")
-=======
-	UFUNCTION(BlueprintCallable, Category = "Game|Components|ChaosVehicleMovement")
->>>>>>> 4af6daef
+	UFUNCTION(BlueprintCallable, Category = "Game|Components|ChaosVehicleMovement")
 	void SetRequiresControllerForInputs(bool bRequiresController);
 
 	/** Get current gear */
@@ -1393,18 +1297,11 @@
 	void WakeAllEnabledRigidBodies();
 	void PutAllEnabledRigidBodiesToSleep();
 
-<<<<<<< HEAD
-=======
-
->>>>>>> 4af6daef
+
 	Chaos::FSimpleAerodynamicsConfig PAerodynamicsSetup;
 	int32 TargetGear;
 
 	float PrevSteeringInput;
 	float PrevReplicatedSteeringInput;
-<<<<<<< HEAD
-
-=======
 	bool bUsingNetworkPhysicsPrediction;
->>>>>>> 4af6daef
 };