--- conflicted
+++ resolved
@@ -4,10 +4,7 @@
 
 #include "UObject/Class.h"
 #include "StructView.h"
-<<<<<<< HEAD
-=======
 #include "Templates/UnrealTypeTraits.h"
->>>>>>> d731a049
 
 #ifndef WITH_STRUCTUTILS_DEBUG
 #define WITH_STRUCTUTILS_DEBUG (!(UE_BUILD_SHIPPING || UE_BUILD_SHIPPING_WITH_EDITOR || UE_BUILD_TEST) && 1)
@@ -21,8 +18,6 @@
 	extern STRUCTUTILS_API uint32 GetStructCrc32(const UScriptStruct& ScriptStruct, const uint8* StructMemory, const uint32 CRC = 0);
 
 	extern STRUCTUTILS_API uint32 GetStructCrc32(const FConstStructView StructView, const uint32 CRC = 0);
-<<<<<<< HEAD
-=======
 
 	template <typename T>
 	typename TEnableIf<!TIsDerivedFrom<T, UObject>::IsDerived, UScriptStruct*>::Type GetAsUStruct()
@@ -35,7 +30,6 @@
 	{
 		return T::StaticClass();
 	}
->>>>>>> d731a049
 }
 
 /* Predicate useful to find a struct of a specific type in an container */
