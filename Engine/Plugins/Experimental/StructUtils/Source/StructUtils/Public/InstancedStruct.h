--- conflicted
+++ resolved
@@ -18,11 +18,7 @@
  *	UPROPERTY(EditAnywhere, Category = Foo, meta = (BaseStruct = "/Script/ModuleName.TestStructBase"))
  *	TArray<FInstancedStruct> TestArray;
  */
-<<<<<<< HEAD
-USTRUCT()
-=======
 USTRUCT(BlueprintType)
->>>>>>> d731a049
 struct STRUCTUTILS_API FInstancedStruct
 {
 	GENERATED_BODY()
@@ -83,15 +79,6 @@
 	{
 		UE::StructUtils::CheckStructType<T>();
 
-<<<<<<< HEAD
-		Reset();
-
-		const UScriptStruct* Struct = T::StaticStruct();
-		const int32 RequiredSize = Struct->GetStructureSize();
-		uint8* Memory = (uint8*)FMemory::Malloc(FMath::Max(1, RequiredSize));
-		SetStructData(Struct, Memory);
-
-=======
 		const UScriptStruct* Struct = TBaseStructure<T>::Get();
 		uint8* Memory = nullptr;
 
@@ -114,7 +101,6 @@
 		}
 
 		check(Memory);
->>>>>>> d731a049
 		new (Memory) T(Forward<TArgs>(InArgs)...);
 	}
 
@@ -165,113 +151,6 @@
 	{
 		return ScriptStruct;
 	}
-<<<<<<< HEAD
-
-	/** Returns const pointer to struct memory. */
-	const uint8* GetMemory() const
-	{
-		return StructMemory;
-	}
-
-	/** Reset to empty. */
-	void Reset();
-
-	/** Returns const reference to the struct, this getter assumes that all data is valid. */
-	template<typename T>
-	const T& Get() const
-	{
-		const uint8* Memory = GetMemory();
-		const UScriptStruct* Struct = GetScriptStruct();
-		check(Memory != nullptr);
-		check(Struct != nullptr);
-		check(Struct->IsChildOf(T::StaticStruct()));
-		return *((T*)Memory);
-	}
-
-	/** Returns const pointer to the struct, or nullptr if cast is not valid. */
-	template<typename T>
-	const T* GetPtr() const
-	{
-		const uint8* Memory = GetMemory();
-		const UScriptStruct* Struct = GetScriptStruct();
-		if (Memory != nullptr && Struct && Struct->IsChildOf(T::StaticStruct()))
-		{
-			return ((T*)Memory);
-		}
-		return nullptr;
-	}
-
-	/** Returns a mutable pointer to struct memory. This const_cast here is safe as a ClassName can only be setup from mutable non const memory. */
-	uint8* GetMutableMemory() const
-	{
-		const uint8* Memory = GetMemory();
-		return const_cast<uint8*>(Memory);
-	}
-
-	/** Returns mutable reference to the struct, this getter assumes that all data is valid. */
-	template<typename T>
-	T& GetMutable() const
-	{
-		uint8* Memory = GetMutableMemory();
-		const UScriptStruct* Struct = GetScriptStruct();
-		check(Memory != nullptr);
-		check(Struct != nullptr);
-		check(Struct->IsChildOf(T::StaticStruct()));
-		return *((T*)Memory);
-	}
-
-	/** Returns mutable pointer to the struct, or nullptr if cast is not valid. */
-	template<typename T>
-	T* GetMutablePtr() const
-	{
-		uint8* Memory = GetMutableMemory();
-		const UScriptStruct* Struct = GetScriptStruct();
-		if (Memory != nullptr && Struct && Struct->IsChildOf(T::StaticStruct()))
-		{
-			return ((T*)Memory);
-		}
-		return nullptr;
-	}
-
-	/** Returns True if the struct is valid.*/
-	bool IsValid() const
-	{
-		return GetMemory() != nullptr && GetScriptStruct() != nullptr;
-	}
-
-	/** Comparison operators. Deep compares the struct instance when identical. */
-	bool operator==(const FInstancedStruct& Other) const
-	{
-		return Identical(&Other, PPF_None);
-	}
-
-	bool operator!=(const FInstancedStruct& Other) const
-	{
-		return !Identical(&Other, PPF_None);
-	}
-
-	/** Comparison operators. Note: it does not compare the internal structure itself*/
-	template <typename OtherType>
-	bool operator==(const OtherType& Other) const
-	{
-		if ((GetScriptStruct() != Other.GetScriptStruct()) || (GetMemory() != Other.GetMemory()))
-		{
-			return false;
-		}
-		return true;
-	}
-
-	template <typename OtherType>
-	bool operator!=(const OtherType& Other) const
-	{
-		return !operator==(Other);
-	}
-
-protected:
-
-	/** Initializes for new struct type (does nothing if same type) and returns mutable struct. */
-	UScriptStruct* ReinitializeAs(const UScriptStruct* InScriptStruct);
-=======
 
 	/** Returns const pointer to struct memory. */
 	const uint8* GetMemory() const
@@ -374,7 +253,6 @@
 	}
 
 protected:
->>>>>>> d731a049
 
 	void DestroyScriptStruct() const
 	{
