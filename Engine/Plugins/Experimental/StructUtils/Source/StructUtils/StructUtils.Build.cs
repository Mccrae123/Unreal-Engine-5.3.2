// Copyright Epic Games, Inc. All Rights Reserved.

namespace UnrealBuildTool.Rules
{
	public class StructUtils : ModuleRules
	{
		public StructUtils(ReadOnlyTargetRules Target) : base(Target)
		{
			PCHUsage = ModuleRules.PCHUsageMode.UseExplicitOrSharedPCHs;

			PublicDependencyModuleNames.AddRange(
			new string[] {
				"Core",
				"CoreUObject",
			}
			);
<<<<<<< HEAD
=======

			// Code such as FInstancedStruct::NetSerialize relies on the engine, but if the engine
			// isn't available, this code will be compiled out using #if WITH_ENGINE.
			if (Target.bCompileAgainstEngine)
			{
				PrivateDependencyModuleNames.Add("Engine");
			}

			bAllowAutoRTFMInstrumentation = true;
>>>>>>> 4af6daef
		}
	}
}<|MERGE_RESOLUTION|>--- conflicted
+++ resolved
@@ -14,8 +14,6 @@
 				"CoreUObject",
 			}
 			);
-<<<<<<< HEAD
-=======
 
 			// Code such as FInstancedStruct::NetSerialize relies on the engine, but if the engine
 			// isn't available, this code will be compiled out using #if WITH_ENGINE.
@@ -25,7 +23,6 @@
 			}
 
 			bAllowAutoRTFMInstrumentation = true;
->>>>>>> 4af6daef
 		}
 	}
 }