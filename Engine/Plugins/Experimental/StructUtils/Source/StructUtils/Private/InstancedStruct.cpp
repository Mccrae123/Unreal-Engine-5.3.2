--- conflicted
+++ resolved
@@ -2,97 +2,6 @@
 #include "InstancedStruct.h"
 #include "StructView.h"
 #include "Serialization/PropertyLocalizationDataGathering.h"
-<<<<<<< HEAD
-#include "Engine/PackageMapClient.h"
-#include "Engine/NetConnection.h"
-#include "Net/RepLayout.h"
-
-#include UE_INLINE_GENERATED_CPP_BY_NAME(InstancedStruct)
-
-namespace UE::StructUtils::Private
-{
-#if WITH_EDITORONLY_DATA
-void GatherForLocalization(const FString& PathToParent, const UScriptStruct* Struct, const void* StructData, const void* DefaultStructData, FPropertyLocalizationDataGatherer& PropertyLocalizationDataGatherer, const EPropertyLocalizationGathererTextFlags GatherTextFlags)
-{
-	const FInstancedStruct* ThisInstance = static_cast<const FInstancedStruct*>(StructData);
-	const FInstancedStruct* DefaultInstance = static_cast<const FInstancedStruct*>(DefaultStructData);
-
-	PropertyLocalizationDataGatherer.GatherLocalizationDataFromStruct(PathToParent, Struct, StructData, DefaultStructData, GatherTextFlags);
-
-	if (const UScriptStruct* StructTypePtr = ThisInstance->GetScriptStruct())
-	{
-		PropertyLocalizationDataGatherer.GatherLocalizationDataFromStructWithCallbacks(PathToParent + TEXT(".StructInstance"), StructTypePtr, ThisInstance->GetMemory(), DefaultInstance ? DefaultInstance->GetMemory() : nullptr, GatherTextFlags);
-	}
-}
-
-void RegisterInstancedStructForLocalization()
-{
-	{ static const FAutoRegisterLocalizationDataGatheringCallback AutomaticRegistrationOfLocalizationGatherer(TBaseStructure<FInstancedStruct>::Get(), &GatherForLocalization); }
-}
-#endif // WITH_EDITORONLY_DATA
-}
-
-FInstancedStruct::FInstancedStruct()
-{
-}
-
-FInstancedStruct::FInstancedStruct(const UScriptStruct* InScriptStruct)
-{
-	InitializeAs(InScriptStruct, nullptr);
-}
-
-FInstancedStruct::FInstancedStruct(const FConstStructView InOther)
-{
-	InitializeAs(InOther.GetScriptStruct(), InOther.GetMemory());
-}
-
-FInstancedStruct& FInstancedStruct::operator=(const FConstStructView InOther)
-{
-	if (FConstStructView(*this) != InOther)
-	{
-		InitializeAs(InOther.GetScriptStruct(), InOther.GetMemory());
-	}
-	return *this;
-}
-
-void FInstancedStruct::InitializeAs(const UScriptStruct* InScriptStruct, const uint8* InStructMemory /*= nullptr*/)
-{
-	const UScriptStruct* CurrentScriptStruct = GetScriptStruct();
-	if (InScriptStruct && InScriptStruct == CurrentScriptStruct)
-	{
-		// Struct type already matches...
-		if (InStructMemory)
-		{
-			// ... apply the given state
-			CurrentScriptStruct->CopyScriptStruct(GetMutableMemory(), InStructMemory);
-		}
-		else
-		{
-			// ... return the struct to its default state
-			CurrentScriptStruct->ClearScriptStruct(GetMutableMemory());
-		}
-	}
-	else
-	{
-		// Struct type mismatch; reset and reinitialize
-		Reset();
-
-		// InScriptStruct == nullptr signifies an empty, unset FInstancedStruct instance
-		if (InScriptStruct)
-		{
-			const int32 MinAlignment = InScriptStruct->GetMinAlignment();
-			const int32 RequiredSize = InScriptStruct->GetStructureSize();
-			uint8* Memory = ((uint8*)FMemory::Malloc(FMath::Max(1, RequiredSize), MinAlignment));
-			SetStructData(InScriptStruct, Memory);
-
-			InScriptStruct->InitializeStruct(GetMutableMemory());
-
-			if (InStructMemory)
-			{
-				InScriptStruct->CopyScriptStruct(GetMutableMemory(), InStructMemory);
-			}
-		}
-=======
 #include "StructUtilsTypes.h"
 
 #if WITH_ENGINE
@@ -155,28 +64,14 @@
 		}
 		
 		PropertyLocalizationDataGatherer.GatherLocalizationDataFromStructWithCallbacks(PathToParent + TEXT(".StructInstance"), StructTypePtr, ThisInstance->GetMemory(), DefaultInstanceMemory, GatherTextFlags);
->>>>>>> 4af6daef
 	}
 }
 
 void RegisterInstancedStructForLocalization()
 {
-<<<<<<< HEAD
-	if (uint8* Memory = GetMutableMemory())
-	{
-		check(StructMemory != nullptr);
-		if (ScriptStruct != nullptr)
-		{
-			ScriptStruct->DestroyStruct(GetMutableMemory());
-		}
-		FMemory::Free(Memory);
-	}
-	ResetStructData();
-=======
 	{ static const FAutoRegisterLocalizationDataGatheringCallback AutomaticRegistrationOfLocalizationGatherer(TBaseStructure<FInstancedStruct>::Get(), &GatherForLocalization); }
 }
 #endif // WITH_EDITORONLY_DATA
->>>>>>> 4af6daef
 }
 
 FInstancedStruct::FInstancedStruct()
@@ -193,14 +88,9 @@
 	InitializeAs(InOther.GetScriptStruct(), InOther.GetMemory());
 }
 
-<<<<<<< HEAD
-#if WITH_EDITOR
-	if (!Ar.IsCooking() && !Ar.IsFilterEditorOnly())
-=======
 FInstancedStruct& FInstancedStruct::operator=(const FConstStructView InOther)
 {
 	if (FConstStructView(*this) != InOther)
->>>>>>> 4af6daef
 	{
 		InitializeAs(InOther.GetScriptStruct(), InOther.GetMemory());
 	}
@@ -498,8 +388,6 @@
 	if (UScriptStruct* NonConstStruct = const_cast<UScriptStruct*>(GetScriptStruct()))
 	{
 		OutDeps.Add(NonConstStruct);
-<<<<<<< HEAD
-=======
 
 		// Report direct dependencies of the instanced struct
 		if (UScriptStruct::ICppStructOps* CppStructOps = GetScriptStruct()->GetCppStructOps())
@@ -518,7 +406,6 @@
 				CppStructOps->GetPreloadDependencies(StructDataPtr, OutDeps);
 			}
 		}
->>>>>>> 4af6daef
 	}
 }
 
@@ -536,8 +423,6 @@
 	}
 
 	return true;
-<<<<<<< HEAD
-=======
 }
 
 void FInstancedStruct::AddStructReferencedObjects(FReferenceCollector& Collector)
@@ -600,22 +485,12 @@
 void FInstancedStruct::ReplaceScriptStructInternal(const UScriptStruct* NewStruct)
 {
 	ScriptStruct = NewStruct;
->>>>>>> 4af6daef
 }
 #endif
 
 bool FInstancedStruct::NetSerialize(FArchive& Ar, UPackageMap* Map, bool& bOutSuccess)
 {
-<<<<<<< HEAD
-	if (ScriptStruct != nullptr)
-	{
-		Collector.AddReferencedObject(ScriptStruct);
-		Collector.AddPropertyReferencesWithStructARO(ScriptStruct, GetMutableMemory());
-	}
-}
-
-bool FInstancedStruct::NetSerialize(FArchive& Ar, UPackageMap* Map, bool& bOutSuccess)
-{
+#if WITH_ENGINE
 	uint8 bValidData = Ar.IsSaving() ? IsValid() : 0;
 	Ar.SerializeBits(&bValidData, 1);
 
@@ -642,10 +517,8 @@
 		}
 		else if (Ar.IsSaving())
 		{
-			UScriptStruct* NonConstStruct = const_cast<UScriptStruct*>(ScriptStruct);
-			check(::IsValid(NonConstStruct));
-			
-			Ar << NonConstStruct;
+			check(::IsValid(ScriptStruct));
+			Ar << ScriptStruct;
 		}
 
 		// Check ScriptStruct here, as loading might have failed. 
@@ -657,48 +530,6 @@
 			}
 			else
 			{
-=======
-#if WITH_ENGINE
-	uint8 bValidData = Ar.IsSaving() ? IsValid() : 0;
-	Ar.SerializeBits(&bValidData, 1);
-
-	if (bValidData)
-	{
-		if (Ar.IsLoading())
-		{
-			UScriptStruct* NonConstStruct = nullptr;
-
-			Ar << NonConstStruct;
-
-			// Initialize only if the type changes.
-			if (ScriptStruct != NonConstStruct)
-			{
-				InitializeAs(NonConstStruct);
-			}
-
-			if (!IsValid())
-			{
-				UE_LOG(LogCore, Error, TEXT("FInstancedStruct::NetSerialize: Bad script struct serialized, cannot recover."));
-				Ar.SetError();
-				bOutSuccess = false;
-			}
-		}
-		else if (Ar.IsSaving())
-		{
-			check(::IsValid(ScriptStruct));
-			Ar << ScriptStruct;
-		}
-
-		// Check ScriptStruct here, as loading might have failed. 
-		if (ScriptStruct)
-		{
-			if (ScriptStruct->StructFlags & STRUCT_NetSerializeNative)
-			{
-				ScriptStruct->GetCppStructOps()->NetSerialize(Ar, Map, bOutSuccess, GetMutableMemory());
-			}
-			else
-			{
->>>>>>> 4af6daef
 				UPackageMapClient* MapClient = Cast<UPackageMapClient>(Map);
 				check(::IsValid(MapClient));
 
@@ -706,11 +537,7 @@
 				check(::IsValid(NetConnection));
 				check(::IsValid(NetConnection->GetDriver()));
 
-<<<<<<< HEAD
-				UScriptStruct* NonConstStruct = const_cast<UScriptStruct*>(ScriptStruct);
-=======
 				auto& NonConstStruct = ConstCast(ScriptStruct);
->>>>>>> 4af6daef
 				const TSharedPtr<FRepLayout> RepLayout = NetConnection->GetDriver()->GetStructRepLayout(NonConstStruct);
 				check(RepLayout.IsValid());
 
@@ -728,10 +555,6 @@
 		}
 		bOutSuccess = true;
 	}
-<<<<<<< HEAD
-
-	return true;
-=======
 
 	return true;
 
@@ -761,5 +584,4 @@
 	}
 
 	return false;
->>>>>>> 4af6daef
 }