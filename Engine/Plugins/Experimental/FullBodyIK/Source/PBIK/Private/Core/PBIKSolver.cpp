// Copyright Epic Games, Inc. All Rights Reserved.

#include "Core/PBIKSolver.h"
#include "Core/PBIKBody.h"
#include "Core/PBIKConstraint.h"
#include "Core/PBIKDebug.h"
#include "PBIK.h"

#include UE_INLINE_GENERATED_CPP_BY_NAME(PBIKSolver)

namespace PBIK
{
	FEffector::FEffector(FBone* InBone)
	{
		check(InBone);
		Bone = InBone;
		SetGoal(Bone->Position, Bone->Rotation, Settings);
	}

	void FEffector::SetGoal(
		const FVector& InPositionGoal,
		const FQuat& InRotationGoal,
		const FEffectorSettings& InSettings)
	{
		PositionOrig = Bone->Position;
		RotationOrig = Bone->Rotation;

		Position = PositionGoal = InPositionGoal;
		Rotation = RotationGoal = InRotationGoal;

		Settings = InSettings;
	}

	void FEffector::UpdateFromInputs(const FBone& SolverRoot)
	{
		// blend effector transform by alpha and set pin goal transform
		Position = FMath::Lerp(PositionOrig, PositionGoal, Settings.PositionAlpha);
		Rotation = FMath::Lerp(RotationOrig, RotationGoal, Settings.RotationAlpha);
		Pin.Pin()->SetGoal(Position, Rotation, Settings.StrengthAlpha);

		// update length of chain this effector controls in the input pose
		if (ParentSubRoot)
		{
			FEffector* ParentEffector = ParentSubRoot->Effector;
			const FVector ParentSubRootPosition = ParentEffector ? ParentEffector->PositionOrig : ParentSubRoot->Position;
			DistanceToSubRootInInputPose = (ParentSubRootPosition - Bone->Position).Size();
		}

		DistToRootStraightLine = (PositionOrig - SolverRoot.Position).Size();

		// update distances to root (along bones)
		{
			if (Bone->bIsSolverRoot)
			{
				DistToRootAlongBones = 0.0f;
			}else
			{
				DistToRootAlongBones = Bone->Length;
				FBone* Parent = Bone->Parent;
				while (Parent && !Parent->bIsSolverRoot)
				{
					DistToRootAlongBones += Parent->Length;
					Parent = Parent->Parent;
				}
			}
		}

		// update distances to SUB root (along bones)
		if (ParentSubRoot)
		{
			DistancesFromEffector.Reset();
			DistancesFromEffector.Add(0.0f);
			DistToSubRootAlongBones = Bone->Length;
			FBone* Parent = Bone->Parent;
			while (Parent && Parent->Body != ParentSubRoot)
			{
				DistancesFromEffector.Add(DistToSubRootAlongBones);
				DistToSubRootAlongBones += Parent->Length;
				Parent = Parent->Parent;
			}
		}
	}

	void FEffector::ApplyPreferredAngles()
	{
		// optionally apply a preferred angle to give solver a hint which direction to favor
		// apply amount of preferred angle proportional to the amount this sub-limb is squashed

		// can't squash root chain
		if (!ParentSubRoot)
		{
			return; 
		}

		// can't squash chain with zero length already
		if (DistanceToSubRootInInputPose <= SMALL_NUMBER)
		{
			return;
		}

		// we have to be careful here when calculating the distance to the parent sub-root.
		// if the parent sub-root is attached to an effector, use the effector's position
		// otherwise use the current position of the FRigidBody
		FEffector* ParentEffector = ParentSubRoot->Effector;
		const FVector ParentSubRootPosition = ParentEffector ? ParentEffector->Position : ParentSubRoot->Position;
		const float DistToParentSubRoot = (ParentSubRootPosition - Position).Size();
		if (DistToParentSubRoot >= DistanceToSubRootInInputPose)
		{
			return; // limb is stretched
		}
		
		// amount squashed (clamped to scaled original length)
		float DeltaSquash = DistanceToSubRootInInputPose - DistToParentSubRoot;
		DeltaSquash = DeltaSquash > DistanceToSubRootInInputPose ? DistanceToSubRootInInputPose : DeltaSquash;
		float SquashPercent = DeltaSquash / DistanceToSubRootInInputPose;
		SquashPercent = PBIK::CircularEaseOut(SquashPercent);
		if (FMath::IsNearlyZero(SquashPercent))
		{
			return; // limb not squashed enough
		}

		FBone* Parent = Bone->Parent;
		while (Parent && Parent->bIsSolved)
		{
			if (Parent->Body->J.bUsePreferredAngles)
			{
				FQuat PartialRotation = FQuat::FastLerp(FQuat::Identity, FQuat(Parent->Body->J.PreferredAngles), SquashPercent);
				Parent->Body->Rotation = Parent->Body->Rotation * PartialRotation;
				Parent->Body->Rotation.Normalize();
			}

			if (Parent == ParentSubRoot->Bone)
			{
				return;
			}

			Parent = Parent->Parent;
		}
	}
} // namespace

void FPBIKSolver::Solve(const FPBIKSolverSettings& Settings)
{
	SCOPE_CYCLE_COUNTER(STAT_PBIK_Solve);

	using PBIK::FEffector;
	using PBIK::FRigidBody;
	using PBIK::FBone;
	using PBIK::FBoneSettings;

	// don't run until properly initialized
	if (!Initialize())
	{
		return;
	}

	// initialize local bone transforms
	// this has to be done every tick because incoming animation can modify these
	// even the LocalPosition has to be updated in case translation is animated
	for (FBone& Bone : Bones)
	{
		Bone.UpdateFromInputs();
	}

	// update Bodies with new bone positions from incoming pose and solver settings
	for (FRigidBody& Body : Bodies)
	{
		Body.UpdateFromInputs(Settings);
	}

	// optionally pin root in-place (convenience, does not require an effector)
	if (RootPin.IsValid())
	{
		RootPin.Pin()->bEnabled = Settings.RootBehavior == EPBIKRootBehavior::PinToInput;
		// pin to animated input root pose
		RootPin.Pin()->SetGoal(SolverRoot->Position, SolverRoot->Rotation, 1.0f);
	}

	// blend effectors by Alpha, update pin goals and update effector dist to root
	for (FEffector& Effector : Effectors)
	{
		Effector.UpdateFromInputs(*SolverRoot);
	}

	// do all constraint solving
	UpdateBodies(Settings);

	// now that bodies are posed, update bone transforms
	UpdateBonesFromBodies();
}

void FPBIKSolver::PullRootTowardsEffectors()
{
	using PBIK::FEffector;
	using PBIK::FRigidBody;
	
	// accumulate a delta offset from each effector
	FVector BodyOffset = FVector::ZeroVector;
	for (FEffector& Effector : Effectors)
	{
		const float DistToRootStraightLine = (Effector.Position - SolverRoot->Position).Size();
		const float Delta = DistToRootStraightLine - Effector.DistToRootStraightLine;//Effector.DistToRootAlongBones;
		if (Delta < SMALL_NUMBER)
		{
			continue; // only pull
		}

		FVector RootToTip = Effector.Position - SolverRoot->Position;
		BodyOffset += Delta * RootToTip.GetSafeNormal();
	}

	const float InvNumEffectors = (1.0f / static_cast<float>(Effectors.Num()));
	BodyOffset *= InvNumEffectors;

	// linearly move entire apparatus towards tip effectors
	for (FRigidBody& Body : Bodies)
	{
		Body.Position += BodyOffset;
	}
}

void FPBIKSolver::ApplyPullChainAlpha()
{
	using PBIK::FEffector;
	using PBIK::FBone;
	using PBIK::FRigidBody;
	
	for (FEffector& Effector : Effectors)
	{
		if (!Effector.ParentSubRoot)
		{
			continue;
		}

		if (Effector.DistToSubRootAlongBones < SMALL_NUMBER)
		{
			continue;
		}

		if (Effector.Settings.PullChainAlpha < SMALL_NUMBER)
		{
			continue;
		}

		// get original chain vector
		const FVector ChainStartOrig = Effector.ParentSubRoot->InputPosition;
		const FVector ChainEndOrig = Effector.PositionOrig;
		FVector ChainVecOrig;
		float ChainLenOrig;
		(ChainEndOrig - ChainStartOrig).ToDirectionAndLength(ChainVecOrig, ChainLenOrig);

		// get new chain vector
		FVector ChainStartNew;
		if (Effector.ParentSubRoot->Effector)
		{
			// add effector offset to chain root
			FEffector* RootEffector = Effector.ParentSubRoot->Effector;
			FVector RootEffectorDelta = RootEffector->Position - RootEffector->PositionOrig;
			ChainStartNew = Effector.ParentSubRoot->Position + RootEffectorDelta;
		}else
		{
			ChainStartNew = Effector.ParentSubRoot->Position;
		}
		const FVector ChainEndNew = Effector.Position;
		FVector ChainVecNew;
		float ChainLenNew;
		(ChainEndNew - ChainStartNew).ToDirectionAndLength(ChainVecNew, ChainLenNew);

		FQuat ChainDeltaRotation = FQuat::FindBetweenNormals(ChainVecOrig, ChainVecNew);
		const float ChainDeltaAlpha = Effector.Settings.PullChainAlpha * Effector.Settings.StrengthAlpha;
		ChainDeltaRotation = FQuat::FastLerp(FQuat::Identity, ChainDeltaRotation, ChainDeltaAlpha);
		FVector ChainDeltaPosition = ChainVecNew * (ChainLenNew - ChainLenOrig) * ChainDeltaAlpha;

		FBone* Bone = Effector.Bone->Parent;
		int32 ChainIndex = 0;
		const float InvChainLength = 1.0f / Effector.DistToSubRootAlongBones;
		while (Bone && Bone->Body != Effector.ParentSubRoot)
		{		
			// rotate body along with chain
			const FVector BodyRelativeToChain = Bone->Body->Position - ChainStartNew;
			const FVector RotatedBodyPos = ChainStartNew + ChainDeltaRotation.RotateVector(BodyRelativeToChain);
			Bone->Body->Position = RotatedBodyPos;
			Bone->Body->Rotation = ChainDeltaRotation * Bone->Body->Rotation;

			// move body proportional to chain stretch amount
			const float Strength = 1.0f - (Effector.DistancesFromEffector[ChainIndex] * InvChainLength);
			Bone->Body->Position += ChainDeltaPosition * Strength;
			
			Bone = Bone->Parent;
			++ChainIndex;
		}
	}
}

void FPBIKSolver::ApplyPreferredAngles()
{
	// apply preferred angles to squashed effector chains
	using PBIK::FEffector;
	for (FEffector& Effector : Effectors)
	{
		Effector.ApplyPreferredAngles();
	}

	// preferred angles introduce stretch, so remove that to prevent biasing the first constraint iteration
	for (int32 C = Constraints.Num() - 1; C >= 0; --C)
	{
		Constraints[C]->RemoveStretch();
	}
}

void FPBIKSolver::UpdateBodies(const FPBIKSolverSettings& Settings)
{
	// this creates a better pose from which to start the constraint solving
	if (Settings.RootBehavior == EPBIKRootBehavior::PrePull)
	{
		// pull ALL bodies towards the effectors
		PullRootTowardsEffectors();
	}

	// pre-rotate bones towards preferred angles when effector limb is squashed
	ApplyPreferredAngles();

	// pull each effector's chain towards itself
	ApplyPullChainAlpha();
		
	// run ALL constraint iterations
	SolveConstraints(Settings.Iterations, true, Settings.bAllowStretch);
}

void FPBIKSolver::SolveConstraints(const int32 Iterations, const bool bMoveRoots, const bool bAllowStretch)
{
	using PBIK::FRigidBody;
	
	for (int32  I = 0; I < Iterations; ++I)
	{
		float IterPercent = Iterations == 1 ? 0 : (static_cast<float>(I) / static_cast<float>(Iterations - 1));
		
		// gradually ramp down mass of bodies
		float MassRamp = PBIK::SquaredEaseOut(IterPercent);
		for (FRigidBody& Body : Bodies)
		{
			Body.InvMass = FMath::Lerp(Body.MaxInvMass, Body.MinInvMass, MassRamp);
		}
		
		// solve all constraints
		for (auto Constraint : Constraints)
		{
			Constraint->Solve(bMoveRoots);
		}

		// do post-pass to remove stretch
		if (!bAllowStretch && (I>Iterations/2))
		{
			for (int32 C = Constraints.Num() - 1; C >= 0; --C)
			{
				Constraints[C]->RemoveStretch();
			}
		}
	}
}

void FPBIKSolver::UpdateBonesFromBodies()
{
	using PBIK::FRigidBody;
	using PBIK::FBone;
	using PBIK::FEffector;
	
	// update Bone transforms controlled by Bodies
	for (FRigidBody& Body : Bodies)
	{
		Body.Bone->Position = Body.Position + Body.Rotation * Body.BoneLocalPosition;
		Body.Bone->Rotation = Body.Rotation;
	}

	// update Bone transforms controlled by effectors
	for (const FEffector& Effector : Effectors)
	{
		FBone* Bone = Effector.Bone;
		if (Bone->bIsSolverRoot)
		{
			continue; // if there's an effector on the root, leave it where the body ended up
		}

		if (Bone->Body)
		{
			continue; // effector is between other effectors, so leave transform where body ended up
		}
		
		Bone->Position = Bone->Parent->Position + Bone->Parent->Rotation * Bone->LocalPositionOrig;

		if (Effector.Settings.PinRotation > SMALL_NUMBER)
		{
			// optionally pin rotation to that of effector
			const float RotAmount = FMath::Clamp(0.0f, 1.0f, Effector.Settings.PinRotation);
			Bone->Rotation = FQuat::FastLerp(Bone->Rotation, Effector.Rotation, RotAmount).GetNormalized();
		}else
		{
			Bone->Rotation = Bone->Parent->Rotation * Bone->LocalRotationOrig;
		}
	}

	// propagate to non-solved bones (requires storage in root to tip order)
	for (FBone& Bone : Bones)
	{
		if (Bone.bIsSolved || !Bone.Parent)
		{
			continue;
		}

		Bone.Position = Bone.Parent->Position + Bone.Parent->Rotation * Bone.LocalPositionOrig;
		Bone.Rotation = Bone.Parent->Rotation * Bone.LocalRotationOrig;
	}
}

bool FPBIKSolver::Initialize()
{
	LLM_SCOPE_BYNAME(TEXT("Animation/FBIK"));
	
	if (bReadyToSimulate)
	{
		return true;
	}

	bReadyToSimulate = false;

	if (!InitBones())
	{
		return false;
	}

	if (!InitBodies())
	{
		return false;
	}

	if (!InitConstraints())
	{
		return false;
	}

	bReadyToSimulate = true;

	return true;
}

bool FPBIKSolver::InitBones()
{
	using PBIK::FEffector;
	using PBIK::FBone;

	if (Bones.IsEmpty())
	{
		UE_LOG(LogPBIKSolver, Warning, TEXT("PBIK: no bones added to solver. Cannot initialize."));
		return false;
	}

	if (Effectors.IsEmpty())
	{
		UE_LOG(LogPBIKSolver, Warning, TEXT("PBIK: no effectors added to solver. Cannot initialize."));
		return false;
	}

	// record solver root pointer
	int32  NumSolverRoots = 0;
	for (FBone& Bone : Bones)
	{
		if (Bone.bIsSolverRoot)
		{
			SolverRoot = &Bone;
			++NumSolverRoots;
		}
	}

	if (!SolverRoot)
	{
		UE_LOG(LogPBIKSolver, Warning, TEXT("PBIK: root bone not set or not found. Cannot initialize."));
		return false;
	}

	if (NumSolverRoots > 1)
	{
		UE_LOG(LogPBIKSolver, Warning, TEXT("PBIK: more than 1 bone was marked as solver root. Cannot initialize."));
		return false;
	}

	// initialize pointers to parents
	for (FBone& Bone : Bones)
	{
		// no parent on root, remains null
		if (Bone.ParentIndex == -1)
		{
			continue;
		}

		// validate parent
		const bool bIndexInRange = Bone.ParentIndex >= 0 && Bone.ParentIndex < Bones.Num();
		if (!bIndexInRange)
		{
			UE_LOG(LogPBIKSolver, Warning, TEXT("PBIK: bone found with invalid parent index. Cannot initialize."));
			return false;
		}

		// record parent
		Bone.Parent = &Bones[Bone.ParentIndex];
	}

	// walk upwards from each effector to the root to initialize "Bone.IsSolved"
	for (FEffector& Effector : Effectors)
	{
		FBone* NextBone = Effector.Bone;
		while (NextBone)
		{
			NextBone->bIsSolved = true;
			NextBone = NextBone->Parent;
			if (NextBone && NextBone->bIsSolverRoot)
			{
				NextBone->bIsSolved = true;
				break;
			}
		}
	}

	// initialize children lists
	for (FBone& Parent : Bones)
	{
		for (FBone& Child : Bones)
		{
			if (Child.bIsSolved && Child.Parent == &Parent)
			{
				Parent.Children.Add(&Child);
			}
		}
	}

	// initialize IsSubRoot flag
	for (FBone& Bone : Bones)
	{
		Bone.bIsSubRoot = Bone.Children.Num() > 1 || Bone.bIsSolverRoot;
	}

	return true;
}

bool FPBIKSolver::InitBodies()
{
	using PBIK::FEffector;
	using PBIK::FRigidBody;
	using PBIK::FBone;

	Bodies.Empty();
	
	// create bodies
	for (FEffector& Effector : Effectors)
	{
		FBone* NextBone = Effector.Bone;
		while (true)
		{
			FBone* BodyBone = NextBone->bIsSolverRoot ? NextBone : NextBone->Parent;
			if (!BodyBone)
			{
				UE_LOG(LogPBIKSolver, Warning, TEXT("PBIK: effector is on bone that is not on or below root bone."));
				return false;
			}

			AddBodyForBone(BodyBone);

			NextBone = BodyBone;
			if (NextBone == SolverRoot)
			{
				break;
			}
		}
	}

	// initialize bodies
	for (FRigidBody& Body : Bodies)
	{
		Body.Initialize(SolverRoot);
	}

	// sort bodies root to leaf
	Bodies.Sort();
	Algo::Reverse(Bodies);

	// store pointers to bodies on bones (after sort!)
	for (FRigidBody& Body : Bodies)
	{
		Body.Bone->Body = &Body;
	}

	// initialize Effector's nearest ParentSubRoot (FBody) pointer
	// must be done AFTER setting: Bone.IsSubRoot/IsSolverRoot/Parent
	for (FEffector& Effector : Effectors)
	{
		FBone* Parent = Effector.Bone->Parent;
		while (Parent)
		{
			if (!Parent->bIsSolved)
			{
				break; // this only happens when effector is on solver root
			}

			if (Parent->bIsSubRoot || Parent->bIsSolverRoot)
			{
				Effector.ParentSubRoot = Parent->Body;
				break;
			}

			Parent = Parent->Parent;
		}
	}

	return true;
}

void FPBIKSolver::AddBodyForBone(PBIK::FBone* Bone)
{
	for (PBIK::FRigidBody& Body : Bodies)
	{
		if (Body.Bone == Bone)
		{
			return; // no duplicates
		}
	}
	Bodies.Emplace(Bone);
}

bool FPBIKSolver::InitConstraints()
{
	using PBIK::FEffector;
	using PBIK::FBone;
	using PBIK::FRigidBody;
	using PBIK::FPinConstraint;
	using PBIK::FJointConstraint;

	Constraints.Empty();

	// pin bodies to effectors
	for (FEffector& Effector : Effectors)
	{
		FBone* BodyBone = Effector.Bone->bIsSolverRoot ? Effector.Bone : Effector.Bone->Parent;
		if (!BodyBone)
		{
			UE_LOG(LogPBIKSolver, Warning, TEXT("PBIK: effector is on bone that does not have a parent."));
			return false;
		}

		FRigidBody* Body = BodyBone->Body;
		TSharedPtr<FPinConstraint> Constraint = MakeShared<FPinConstraint>(Body, Effector.Position, Effector.Rotation, false);
		Effector.Pin = Constraint;
		Body->Effector = &Effector;
		Body->Pin = Constraint.Get();
		Constraints.Add(Constraint);
	}

	// pin root body to animated location 
	// this constraint is by default off in solver settings
	if (!SolverRoot->Body->Effector) // only add if user hasn't added their own root effector
	{
		const TSharedPtr<FPinConstraint> RootConstraint = MakeShared<FPinConstraint>(SolverRoot->Body, SolverRoot->Position, SolverRoot->Rotation, true);
		Constraints.Add(RootConstraint);
		RootPin = RootConstraint;
		SolverRoot->Body->Pin = RootConstraint.Get();
	}

	// constrain all bodies together (child to parent)
	for (FRigidBody& Body : Bodies)
	{
		FRigidBody* ParentBody = Body.GetParentBody();
		if (!ParentBody)
		{
			continue; // root
		}

		TSharedPtr<FJointConstraint> Constraint = MakeShared<FJointConstraint>(ParentBody, &Body);
		Constraints.Add(Constraint);
	}

	return true;
}

PBIK::FDebugDraw* FPBIKSolver::GetDebugDraw()
{
	DebugDraw.Solver = this;
	return &DebugDraw;
}

void FPBIKSolver::Reset()
{
	LLM_SCOPE_BYNAME(TEXT("Animation/FBIK"));
	
	bReadyToSimulate = false;
	SolverRoot = nullptr;
	RootPin = nullptr;
	Bodies.Empty();
	Bones.Empty();
	Constraints.Empty();
	Effectors.Empty();
}

bool FPBIKSolver::IsReadyToSimulate() const
{
	return bReadyToSimulate;
}

int32 FPBIKSolver::AddBone(
	const FName Name,
	const int32 ParentIndex,
	const FVector& InOrigPosition,
	const FQuat& InOrigRotation,
	bool bIsSolverRoot)
{
	return Bones.Emplace(Name, ParentIndex, InOrigPosition, InOrigRotation, bIsSolverRoot);
}

int32 FPBIKSolver::AddEffector(FName BoneName)
{
	for (PBIK::FBone& Bone : Bones)
	{
		if (Bone.Name == BoneName)
		{
			Effectors.Emplace(&Bone);
			return Effectors.Num() - 1;
		}
	}

	return -1;
}

void FPBIKSolver::SetBoneTransform(
	const int32 Index,
	const FTransform& InTransform)
{
	check(Index >= 0 && Index < Bones.Num());
	Bones[Index].Position = InTransform.GetLocation();
	Bones[Index].Rotation = InTransform.GetRotation();
	Bones[Index].Scale = InTransform.GetScale3D();
}

PBIK::FBoneSettings* FPBIKSolver::GetBoneSettings(const int32 Index)
{
	// make sure to call Initialize() before applying bone settings
	if (!ensureMsgf(bReadyToSimulate, TEXT("PBIK: trying to access Bone Settings before Solver is initialized.")))
	{
		return nullptr;
	}

	if (!ensureMsgf(Bones.IsValidIndex(Index), TEXT("PBIK: trying to access Bone Settings with invalid bone index.")))
	{
		return nullptr;
	}

	if (!Bones[Index].Body)
	{
		// Bone is not part of the simulation. This happens if the bone is not located between an effector and the
		// root of the solver. Not necessarily an error, as some systems dynamically disable effectors which can leave
		// orphaned Bone Settings, so we simply ignore them.
		return nullptr;
	}

	return &Bones[Index].Body->J;
}

void FPBIKSolver::GetBoneGlobalTransform(const int32 Index, FTransform& OutTransform)
{
	check(Index >= 0 && Index < Bones.Num());
	const PBIK::FBone& Bone = Bones[Index];
	OutTransform.SetLocation(Bone.Position);
	OutTransform.SetRotation(Bone.Rotation);
	OutTransform.SetScale3D(Bone.Scale);
}

int32 FPBIKSolver::GetBoneIndex(FName BoneName) const
{
	return Bones.IndexOfByPredicate([&BoneName](const PBIK::FBone& Bone) { return Bone.Name == BoneName; });
}

void FPBIKSolver::SetEffectorGoal(
	const int32 Index,
	const FVector& InPosition,
	const FQuat& InRotation,
	const PBIK::FEffectorSettings& InSettings)
{
	check(Index >= 0 && Index < Effectors.Num());
	Effectors[Index].SetGoal(InPosition, InRotation, InSettings);
<<<<<<< HEAD
}
=======
}
>>>>>>> d731a049
<|MERGE_RESOLUTION|>--- conflicted
+++ resolved
@@ -783,8 +783,4 @@
 {
 	check(Index >= 0 && Index < Effectors.Num());
 	Effectors[Index].SetGoal(InPosition, InRotation, InSettings);
-<<<<<<< HEAD
-}
-=======
-}
->>>>>>> d731a049
+}
