--- conflicted
+++ resolved
@@ -74,19 +74,11 @@
 	/** Range 0-1, default is 1. Blend between the input bone position (0.0) and the current effector position (1.0).*/
 	UPROPERTY(EditAnywhere, Category = "Goal Settings", meta = (ClampMin = "0.0", ClampMax = "1.0", UIMin = "0.0", UIMax = "1.0"))
 	float PositionAlpha = 1.0f;
-<<<<<<< HEAD
 
 	/** Range 0-1, default is 1. Blend between the input bone rotation (0.0) and the current effector rotation (1.0).*/
 	UPROPERTY(EditAnywhere, Category = "Goal Settings", meta = (ClampMin = "0.0", ClampMax = "1.0", UIMin = "0.0", UIMax = "1.0"))
 	float RotationAlpha = 1.0f;
 
-=======
-
-	/** Range 0-1, default is 1. Blend between the input bone rotation (0.0) and the current effector rotation (1.0).*/
-	UPROPERTY(EditAnywhere, Category = "Goal Settings", meta = (ClampMin = "0.0", ClampMax = "1.0", UIMin = "0.0", UIMax = "1.0"))
-	float RotationAlpha = 1.0f;
-
->>>>>>> 4af6daef
 	/** Range 0-1 (default is 1.0). The strength of the effector when pulling the bone towards it's target location.
 	 * At 0.0, the effector does not pull at all, but the bones between the effector and the root will still slightly resist motion from other effectors.
 	 * This can thus act as a "stabilizer" of sorts for parts of the body that you do not want to behave in a pure FK fashion.
@@ -106,8 +98,6 @@
 	 *Blends the effector bone rotation between the rotation of the effector transform (1.0) and the rotation of the input bone (0.0).*/
 	UPROPERTY(EditAnywhere, Category="Effector", meta = (ClampMin = "0.0", ClampMax = "1.0", UIMin = "0.0", UIMax = "1.0"))
 	float PinRotation = 1.0f;
-<<<<<<< HEAD
-=======
 };
 
 USTRUCT()
@@ -135,17 +125,12 @@
 	
 	UPROPERTY(transient)
 	FPBIKSolver Solver;
->>>>>>> 4af6daef
 };
 
 /*
  * Based on a Position Based solver at core, this node can solve multi chains within a root using multi effectors
  */
-<<<<<<< HEAD
-USTRUCT(meta=(DisplayName="Full Body IK", Category="Hierarchy", Keywords="Position Based, PBIK, IK, Full Body, Multi, Effector, N-Chain, FB, HIK, HumanIK", NodeColor="0 1 1"))
-=======
 USTRUCT(meta=(DisplayName="Full Body IK", Category="Hierarchy", Keywords="FBIK, Position Based, PBIK, IK, Full Body, Multi, Effector, N-Chain, FB, HIK, HumanIK", NodeColor="0 1 1"))
->>>>>>> 4af6daef
 struct FRigUnit_PBIK : public FRigUnit_HighlevelBaseMutable
 {
 	GENERATED_BODY()
@@ -153,15 +138,7 @@
 	RIGVM_METHOD()
 	virtual void Execute() override;
 
-<<<<<<< HEAD
-	FRigUnit_PBIK() :
-		Root(NAME_None),
-		bNeedsInit(true)
-	{
-	}
-=======
 	FRigUnit_PBIK() : Root(NAME_None) { }
->>>>>>> 4af6daef
 
 	/**This is usually the top-most skinned bone; often the "Pelvis" or "Hips", but can be set to any bone.
 	 *Bones above the root will be ignored by the solver.
@@ -195,18 +172,5 @@
 
 	/** Runtime-only data */
 	UPROPERTY(transient)
-<<<<<<< HEAD
-	TArray<int32> BoneSettingToSolverBoneIndex;
-
-	UPROPERTY(transient)
-	TArray<int32> SolverBoneToElementIndex;
-
-	UPROPERTY(transient)
-	FPBIKSolver Solver;
-
-	UPROPERTY(transient)
-	bool bNeedsInit;
-=======
 	FPBIKWorkData WorkData;
->>>>>>> 4af6daef
 };