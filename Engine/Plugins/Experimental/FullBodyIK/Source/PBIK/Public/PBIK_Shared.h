// Copyright Epic Games, Inc. All Rights Reserved.

#pragma once



#include "Core/PBIKBody.h"
#include "PBIK_Shared.generated.h"

UENUM(BlueprintType)
enum class EPBIKLimitType : uint8
{
	Free,
	Limited,
	Locked,
};

USTRUCT(BlueprintType)
struct PBIK_API FPBIKBoneSetting
{
	GENERATED_BODY()

	FPBIKBoneSetting()
		: Bone(NAME_None), 
		X(EPBIKLimitType::Free),
		Y(EPBIKLimitType::Free),
		Z(EPBIKLimitType::Free),
		PreferredAngles(FVector::ZeroVector){}

	/** The Bone that these settings will be applied to. */
<<<<<<< HEAD
	UPROPERTY(EditAnywhere, Category = Bone, meta = (Constant, CustomWidget = "BoneName"))
=======
	UPROPERTY(EditAnywhere, Category = Bone, meta = (CustomWidget = "BoneName"))
>>>>>>> 4af6daef
	FName Bone;

	/** Range is 0 to 1 (Default is 0). At higher values, the bone will resist rotating (forcing other bones to compensate). */
	UPROPERTY(EditAnywhere, Category = Stiffness, meta = (ClampMin = "0", ClampMax = "1", UIMin = "0.0", UIMax = "1.0"))
	float RotationStiffness = 0.0f;

	/** Range is 0 to 1 (Default is 0). At higher values, the bone will resist translational motion (forcing other bones to compensate). */
	UPROPERTY(EditAnywhere, Category = Stiffness, meta = (ClampMin = "0", ClampMax = "1", UIMin = "0.0", UIMax = "1.0"))
	float PositionStiffness = 0.0f;

	/** Limit the rotation angle of the bone on the X axis.
	 *Free: can rotate freely in this axis.
	 *Limited: rotation is clamped between the min/max angles relative to the Skeletal Mesh reference pose.
	 *Locked: no rotation is allowed in this axis (will remain at reference pose angle). */
	UPROPERTY(EditAnywhere, Category = Limits)
	EPBIKLimitType X;
	/**Range is -180 to 0 (Default is 0). Degrees of rotation in the negative X direction to allow when joint is in "Limited" mode. */
	UPROPERTY(EditAnywhere, Category = Limits, meta = (ClampMin = "-180", ClampMax = "0", UIMin = "-180.0", UIMax = "0.0"))
	float MinX = 0.0f;
	/**Range is 0 to 180 (Default is 0). Degrees of rotation in the positive X direction to allow when joint is in "Limited" mode. */
	UPROPERTY(EditAnywhere, Category = Limits, meta = (ClampMin = "0", ClampMax = "180", UIMin = "0.0", UIMax = "180.0"))
	float MaxX = 0.0f;

	/** Limit the rotation angle of the bone on the Y axis.
	*Free: can rotate freely in this axis.
	*Limited: rotation is clamped between the min/max angles relative to the Skeletal Mesh reference pose.
	*Locked: no rotation is allowed in this axis (will remain at input pose angle). */
	UPROPERTY(EditAnywhere, Category = Limits)
	EPBIKLimitType Y;
	/**Range is -180 to 0 (Default is 0). Degrees of rotation in the negative Y direction to allow when joint is in "Limited" mode. */
	UPROPERTY(EditAnywhere, Category = Limits, meta = (ClampMin = "-180", ClampMax = "0", UIMin = "-180.0", UIMax = "0.0"))
	float MinY = 0.0f;
	/**Range is 0 to 180 (Default is 0). Degrees of rotation in the positive Y direction to allow when joint is in "Limited" mode. */
	UPROPERTY(EditAnywhere, Category = Limits, meta = (ClampMin = "0", ClampMax = "180", UIMin = "0.0", UIMax = "180.0"))
	float MaxY = 0.0f;

	/** Limit the rotation angle of the bone on the Z axis.
	*Free: can rotate freely in this axis.
	*Limited: rotation is clamped between the min/max angles relative to the Skeletal Mesh reference pose.
	*Locked: no rotation is allowed in this axis (will remain at input pose angle). */
	UPROPERTY(EditAnywhere, Category = Limits)
	EPBIKLimitType Z;
	/**Range is -180 to 0 (Default is 0). Degrees of rotation in the negative Z direction to allow when joint is in "Limited" mode. */
	UPROPERTY(EditAnywhere, Category = Limits, meta = (ClampMin = "-180", ClampMax = "0", UIMin = "-180.0", UIMax = "0.0"))
	float MinZ = 0.0f;
	/**Range is 0 to 180 (Default is 0). Degrees of rotation in the positive Z direction to allow when joint is in "Limited" mode. */
	UPROPERTY(EditAnywhere, Category = Limits, meta = (ClampMin = "0", ClampMax = "180", UIMin = "0.0", UIMax = "180.0"))
	float MaxZ = 0.0f;

	/**When true, this bone will "prefer" to rotate in the direction specified by the Preferred Angles when the chain it belongs to is compressed.
	 * Preferred Angles should be the first method used to fix bones that bend in the wrong direction (rather than limits).
	 * The resulting angles can be visualized on their own by temporarily setting the Solver iterations to 0 and moving the effectors.*/
	UPROPERTY(EditAnywhere, Category = PreferredAngles)
	bool bUsePreferredAngles = false;
	/**The local Euler angles (in degrees) used to rotate this bone when the chain it belongs to is squashed.
	 * This happens by moving the effector at the tip of the chain towards the root of the chain.
	 * This can be used to coerce knees and elbows to bend in the anatomically "correct" direction without resorting to limits (which may require more iterations to converge).*/
	UPROPERTY(EditAnywhere, Category = PreferredAngles)
	FVector PreferredAngles;

	void CopyToCoreStruct(PBIK::FBoneSettings& Settings) const
	{
		Settings.RotationStiffness = RotationStiffness;
		Settings.PositionStiffness = PositionStiffness;
		Settings.X = static_cast<PBIK::ELimitType>(X);
		Settings.MinX = MinX;
		Settings.MaxX = MaxX;
		Settings.Y = static_cast<PBIK::ELimitType>(Y);
		Settings.MinY = MinY;
		Settings.MaxY = MaxY;
		Settings.Z = static_cast<PBIK::ELimitType>(Z);
		Settings.MinZ = MinZ;
		Settings.MaxZ = MaxZ;
		Settings.bUsePreferredAngles = bUsePreferredAngles;
		Settings.PreferredAngles.Pitch = PreferredAngles.Y;
		Settings.PreferredAngles.Yaw = PreferredAngles.Z;
		Settings.PreferredAngles.Roll = PreferredAngles.X;
	}
};

#if UE_ENABLE_INCLUDE_ORDER_DEPRECATED_IN_5_2
#include "Core/PBIKSolver.h"
#include "CoreMinimal.h"
#endif<|MERGE_RESOLUTION|>--- conflicted
+++ resolved
@@ -28,11 +28,7 @@
 		PreferredAngles(FVector::ZeroVector){}
 
 	/** The Bone that these settings will be applied to. */
-<<<<<<< HEAD
-	UPROPERTY(EditAnywhere, Category = Bone, meta = (Constant, CustomWidget = "BoneName"))
-=======
 	UPROPERTY(EditAnywhere, Category = Bone, meta = (CustomWidget = "BoneName"))
->>>>>>> 4af6daef
 	FName Bone;
 
 	/** Range is 0 to 1 (Default is 0). At higher values, the bone will resist rotating (forcing other bones to compensate). */
