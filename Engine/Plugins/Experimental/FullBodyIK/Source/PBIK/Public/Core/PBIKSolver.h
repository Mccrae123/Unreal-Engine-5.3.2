--- conflicted
+++ resolved
@@ -99,11 +99,7 @@
 	Free,
 };
 
-<<<<<<< HEAD
-USTRUCT()
-=======
 USTRUCT(BlueprintType)
->>>>>>> d731a049
 struct PBIK_API FPBIKSolverSettings
 {
 	GENERATED_BODY()
