// Copyright 1998-2019 Epic Games, Inc. All Rights Reserved.


#include "CoreMinimal.h"

#include "AnimationBlueprintLibrary.h"
#include "AnimationRuntime.h"
#include "Components/SkinnedMeshComponent.h"
#include "ComponentReregisterContext.h"
#include "Engine/MeshMerging.h" 
#include "Engine/StaticMesh.h"
#include "Features/IModularFeatures.h"
#include "ISkeletalMeshReduction.h"
#include "MeshBoneReduction.h"
#include "MeshMergeData.h"
#include "Misc/ScopedSlowTask.h"
#include "Modules/ModuleManager.h"
#include "RawMesh.h"
#include "Rendering/SkeletalMeshModel.h"
#include "Rendering/SkeletalMeshLODImporterData.h"
#include "SkeletalSimplifierMeshManager.h"
#include "SkeletalSimplifier.h"
#include "SkeletalMeshReductionSkinnedMesh.h"
#include "Stats/StatsMisc.h"
#include "Assets/ClothingAsset.h"
#include "Factories/FbxSkeletalMeshImportData.h"


#define LOCTEXT_NAMESPACE "SkeletalMeshReduction"


class FQuadricSkeletalMeshReduction : public IMeshReduction
{
public:
	FQuadricSkeletalMeshReduction() 
	{};

	virtual ~FQuadricSkeletalMeshReduction()
	{}

	virtual const FString& GetVersionString() const override
	{
		// NB: The version string must be of the form "QuadricSkeletalMeshReduction_{foo}"
		// for the SkeletalMeshReductionSettingDetails to recognize this.
		// Version corresponds to VersionName in SkeletalReduction.uplugin.  
		static FString Version = TEXT("QuadricSkeletalMeshReduction_V0.1");
		return Version;
	}

	/**
	*	Returns true if mesh reduction is supported
	*/
	virtual bool IsSupported() const { return true; }

	/**
	*	Returns true if mesh reduction is active. Active mean there will be a reduction of the vertices or triangle number
	*/
	virtual bool IsReductionActive(const struct FMeshReductionSettings &ReductionSettings) const
	{
		return false;
	}

	virtual bool IsReductionActive(const FSkeletalMeshOptimizationSettings &ReductionSettings) const
	{
		float Threshold_One = (1.0f - KINDA_SMALL_NUMBER);
		float Threshold_Zero = (0.0f + KINDA_SMALL_NUMBER);
		switch (ReductionSettings.TerminationCriterion)
		{
			case SkeletalMeshTerminationCriterion::SMTC_NumOfTriangles:
			{
				return ReductionSettings.NumOfTrianglesPercentage < Threshold_One;
			}
			break;
			case SkeletalMeshTerminationCriterion::SMTC_NumOfVerts:
			{
				return ReductionSettings.NumOfVertPercentage < Threshold_One;
			}
			break;
			case SkeletalMeshTerminationCriterion::SMTC_TriangleOrVert:
			{
				return ReductionSettings.NumOfTrianglesPercentage < Threshold_One || ReductionSettings.NumOfVertPercentage < Threshold_One;
			}
			break;
			//Absolute count is consider has being always reduced
			case SkeletalMeshTerminationCriterion::SMTC_AbsNumOfVerts:
			case SkeletalMeshTerminationCriterion::SMTC_AbsNumOfTriangles:
			case SkeletalMeshTerminationCriterion::SMTC_AbsTriangleOrVert:
			{
				return true;
			}
			break;
		}

		return false;
	}

	/**
	* Reduces the provided skeletal mesh.
	* @returns true if reduction was successful.
	*/
	virtual bool ReduceSkeletalMesh( class USkeletalMesh* SkeletalMesh,
		                             int32 LODIndex,
		                             bool bReregisterComponent = true
	                                ) override ;


	/**
	* Reduces the raw mesh using the provided reduction settings.
	* @param OutReducedMesh - Upon return contains the reduced mesh.
	* @param OutMaxDeviation - Upon return contains the maximum distance by which the reduced mesh deviates from the original.
	* @param InMesh - The mesh to reduce.
	* @param ReductionSettings - Setting with which to reduce the mesh.
	*/
	virtual void ReduceMeshDescription( FMeshDescription& OutReducedMesh,
		                                float& OutMaxDeviation,
		                                const FMeshDescription& InMesh,
		                                const FOverlappingCorners& InOverlappingCorners,
		                                const struct FMeshReductionSettings& ReductionSettings
										) override {};

	


private:
	// -- internal structures used to for book-keeping


	/**
	* Holds data needed to create skeletal mesh skinning streams.
	*/
	struct  FSkeletalMeshData;

	/**
	* Useful in book-keeping ranges within an array.
	*/
	struct  FSectionRange;

	/**
	* Important bones when simplifying
	*/
	struct FImportantBones;

private:

	/**
	*  Reduce the skeletal mesh
	*  @param SkeletalMesh      - the mesh to be reduced.
	*  @param SkeletalMeshModel - the Model that belongs to the skeletal mesh, i.e. SkeletalMesh->GetImportedModel();
	*  @param LODIndex          - target index for the LOD   
	*/
	void ReduceSkeletalMesh( USkeletalMesh& SkeletalMesh, FSkeletalMeshModel& SkeletalMeshModel, int32 LODIndex ) const ;


	/**
	*  Reduce the skeletal mesh
	*  @param SrcLODModel       - Input mesh for simplification
	*  @param OutLODModel       - The result of simplification
	*  @param Bounds            - The bounds of the source geometry - can be used in computing simplification error threshold
	*  @param RefSkeleton       - The reference skeleton
	*  @param Settings          - Settings that control the reduction
	*  @param ImportantBones    - Bones and associated weight ( inhibit edge collapse of verts that rely on these bones)
	*  @param BoneMatrices      - Used to pose the mesh.
	*  @param LODIndex          - Target LOD index
	*/
	bool ReduceSkeletalLODModel( const FSkeletalMeshLODModel& SrcLODModel,
		                         FSkeletalMeshLODModel& OutLODModel,
		                         const FBoxSphereBounds& Bounds,
		                         const FReferenceSkeleton& RefSkeleton,
		                         FSkeletalMeshOptimizationSettings Settings,
								 const FImportantBones& ImportantBones,
		                         const TArray<FMatrix>& BoneMatrices,
		                         const int32 LODIndex ) const;

	/**
	* Remove the specified section from the mesh.
	* @param Model        - the model from which we remove the section
	* @param SectionIndex - the number of the section to remove
	*/
	bool RemoveMeshSection( FSkeletalMeshLODModel& Model, int32 SectionIndex ) const;


	/**
	* Generate a representation of the skined mesh in pose prescribed by Bone Weights and Matrices with attribute data on the verts for simplification
	* @param SrcLODModel    - the original model
	* @param BoneMatrices   - define the configuration of the model
	* @param LODIndex       - target index for the result.
	* @param OutSkinnedMesh - the posed mesh 
	*/
	void ConvertToFSkinnedSkeletalMesh( const FSkeletalMeshLODModel& SrcLODModel,
		                                const TArray<FMatrix>& BoneMatrices,
		                                const int32 LODIndex,
		                                SkeletalSimplifier::FSkinnedSkeletalMesh& OutSkinnedMesh ) const;

	/**
	* Generate a SkeletalMeshLODModel from a SkinnedSkeletalMesh and ReferenceSkeleton
	* @param MaxBonesPerVert - Maximum number of bones per vert in the resulting LODModel.
	* @param SrcLODModel     - Reference model - provided in case some closest per-vertex data needs to be transfered (e.g. alternate weights) 
	* @param SkinnedMesh     - the source mesh
	* @param RefSkeleton    - reference skeleton
	* @param NewModel       - resulting MeshLODModel
	*/
	void ConvertToFSkeletalMeshLODModel( const int32 MaxBonesPerVert,
		                                 const FSkeletalMeshLODModel& SrcLODModel,
		                                 const SkeletalSimplifier::FSkinnedSkeletalMesh& SkinnedMesh,
		                                 const FReferenceSkeleton& RefSkeleton,
		                                 FSkeletalMeshLODModel& NewModel ) const;

	/**
	* Add the SourceModelInflunces to the LODModel in the case that alternate weights exists.
	* @param SrcLODModel       - reference LODModel that holds the Src WeightOverrideData
	* @param SkinnedMesh       - the source mesh, already used to generate the UpdatedModel
	* @param LODModel          - Updated MeshLODModel
	*/
	void AddSourceModelInfluences( const FSkeletalMeshLODModel& SrcLODModel,
	                               const SkeletalSimplifier::FSkinnedSkeletalMesh& SkinnedMesh,
		                           FSkeletalMeshLODModel& LODModel ) const;

	/**
	* Updates the alternate weights that correspond to the soft vertices
	* @param MaxBonesPerVert   - Limits the number of bones with non-zero weights on each vert.
	* @param LODModel          - Updated MeshLODModel
	*/
	void UpdateAlternateWeights(const int32 MaxBonesPerVertex, FSkeletalMeshLODModel& LODModel) const;

	/**
	* Simplify the mesh
	* @param Settings         - the settings that control the simplifier
	* @param Bounds           - the radius of the source mesh
	* @param InOutSkinnedMesh - the skinned mesh 
	*/
	float SimplifyMesh( const FSkeletalMeshOptimizationSettings& Settings,
		                const FBoxSphereBounds& Bounds,
		                SkeletalSimplifier::FSkinnedSkeletalMesh& InOutSkinnedMesh ) const ;


	/**
	* Extract data in SOA form needed for the MeshUtilities.BuildSkeletalMesh
	* to build the new skeletal mesh.
	* @param SkinnedMesh      -  input format for the mesh
	* @param SkeletalMeshData - struct of array format needed for the mesh utilities
	*/
	void ExtractFSkeletalData( const SkeletalSimplifier::FSkinnedSkeletalMesh& SkinnedMesh,
		                       FSkeletalMeshData& SkeletalMeshData ) const;

	/**
	* Compute the UVBounds for the each channel on the mesh
	* @param Mesh     - Input mesh
	* @param UVBounds - Resulting UV bounds
	*/
	void ComputeUVBounds( const SkeletalSimplifier::FSkinnedSkeletalMesh& Mesh,
		                  FVector2D(&UVBounds)[2 * SkeletalSimplifier::MeshVertType::BasicAttrContainerType::NumUVs] ) const;

	/**
	* Clamp the UVs on the mesh
	* @param UVBounds - per channel bounds for UVs
	* @param Mesh     - Mesh to update. 
	*/
	void ClampUVBounds( const FVector2D(&UVBounds)[2 * SkeletalSimplifier::MeshVertType::BasicAttrContainerType::NumUVs],
		                SkeletalSimplifier::FSkinnedSkeletalMesh& Mesh ) const;

	/**
	* Reduce the number of bones on the Mesh to a max number.
	* This will re-normalize the weights.
	* @param Mesh            - the mesh to update
	* @param MaxBonesPerVert - the max number of bones on each vert. 
	*/
	void TrimBonesPerVert( SkeletalSimplifier::FSkinnedSkeletalMesh& Mesh, int32 MaxBonesPerVert ) const ;

	/**
	* If a vertex has one of the important bones as its' major bone, associated the ImportantBones.Weight
	*/
	void UpdateSpecializedVertWeights(const FImportantBones& ImportantBones, SkeletalSimplifier::FSkinnedSkeletalMesh& SkinnedSkeletalMesh) const;

};

struct  FQuadricSkeletalMeshReduction::FSkeletalMeshData
{
	TArray<SkeletalMeshImportData::FVertInfluence> Influences;
	TArray<SkeletalMeshImportData::FMeshWedge> Wedges;
	TArray<SkeletalMeshImportData::FMeshFace> Faces;
	TArray<FVector> Points;
	uint32 TexCoordCount;
};


struct FQuadricSkeletalMeshReduction::FSectionRange
{
	int32 Begin;
	int32 End;
};

struct FQuadricSkeletalMeshReduction::FImportantBones
{
	TArray<int32> Ids;
	float Weight;
};
/**
*  Required MeshReduction Interface.
*/
class FSkeletalMeshReduction : public ISkeletalMeshReduction
{
public:
	/** IModuleInterface implementation */
	virtual void StartupModule() override;
	virtual void ShutdownModule() override;


	/** IMeshReductionModule interface.*/
	virtual class IMeshReduction* GetSkeletalMeshReductionInterface() override
	{
		return &SkeletalMeshReducer;
	}

	// not supported !
	virtual class IMeshReduction* GetStaticMeshReductionInterface()   override
	{
		return nullptr;
	}

	// not supported !
	virtual class IMeshMerging*   GetMeshMergingInterface()           override
	{
		return nullptr;
	}

	// not supported !
	virtual class IMeshMerging* GetDistributedMeshMergingInterface()  override
	{
		return nullptr;
	}


	virtual FString GetName() override
	{
		return FString("SkeletalMeshReduction");
	};

private:
	FQuadricSkeletalMeshReduction  SkeletalMeshReducer;
};

DEFINE_LOG_CATEGORY_STATIC(LogSkeletalMeshReduction, Log, All);

IMPLEMENT_MODULE(FSkeletalMeshReduction, SkeletalMeshReduction)


void FSkeletalMeshReduction::StartupModule()
{

	IModularFeatures::Get().RegisterModularFeature(IMeshReductionModule::GetModularFeatureName(), this);
}


void FSkeletalMeshReduction::ShutdownModule()
{

	IModularFeatures::Get().UnregisterModularFeature(IMeshReductionModule::GetModularFeatureName(), this);

}




bool FQuadricSkeletalMeshReduction::ReduceSkeletalMesh( USkeletalMesh* SkeletalMesh, int32 LODIndex, bool bReregisterComponent )
{
	check(SkeletalMesh);
	check(LODIndex >= 0);
	check(LODIndex <= SkeletalMesh->GetLODNum());

	FSkeletalMeshModel* SkeletalMeshResource = SkeletalMesh->GetImportedModel();
	check(SkeletalMeshResource);
	check(LODIndex <= SkeletalMeshResource->LODModels.Num());

	if (bReregisterComponent)
	{
		TComponentReregisterContext<USkinnedMeshComponent> ReregisterContext;
		SkeletalMesh->ReleaseResources();
		SkeletalMesh->ReleaseResourcesFence.Wait();

		ReduceSkeletalMesh(*SkeletalMesh, *SkeletalMeshResource, LODIndex);

		SkeletalMesh->PostEditChange();
		SkeletalMesh->InitResources();
	}
	else
	{
		ReduceSkeletalMesh(*SkeletalMesh, *SkeletalMeshResource, LODIndex);
	}

	return true;
}

bool FQuadricSkeletalMeshReduction::RemoveMeshSection(FSkeletalMeshLODModel& Model, int32 SectionIndex) const 
{
	// Need a valid section
	if (!Model.Sections.IsValidIndex(SectionIndex))
	{
		return false;
	}

	FSkelMeshSection& SectionToRemove = Model.Sections[SectionIndex];

	if (SectionToRemove.CorrespondClothAssetIndex != INDEX_NONE)
	{
		// Can't remove this, clothing currently relies on it
		return false;
	}

	const uint32 NumVertsToRemove   = SectionToRemove.GetNumVertices();
	const uint32 BaseVertToRemove   = SectionToRemove.BaseVertexIndex;
	const uint32 NumIndicesToRemove = SectionToRemove.NumTriangles * 3;
	const uint32 BaseIndexToRemove  = SectionToRemove.BaseIndex;


	// Strip indices
	Model.IndexBuffer.RemoveAt(BaseIndexToRemove, NumIndicesToRemove);

	Model.Sections.RemoveAt(SectionIndex);

	// Fixup indices above base vert
	for (uint32& Index : Model.IndexBuffer)
	{
		if (Index >= BaseVertToRemove)
		{
			Index -= NumVertsToRemove;
		}
	}

	Model.NumVertices -= NumVertsToRemove;

	// Fixup anything needing section indices
	for (FSkelMeshSection& Section : Model.Sections)
	{
		// Push back clothing indices
		if (Section.CorrespondClothAssetIndex > SectionIndex)
		{
			Section.CorrespondClothAssetIndex--;
		}

		// Removed indices, re-base further sections
		if (Section.BaseIndex > BaseIndexToRemove)
		{
			Section.BaseIndex -= NumIndicesToRemove;
		}

		// Remove verts, re-base further sections
		if (Section.BaseVertexIndex > BaseVertToRemove)
		{
			Section.BaseVertexIndex -= NumVertsToRemove;
		}
	}
	return true;
}


void FQuadricSkeletalMeshReduction::ConvertToFSkinnedSkeletalMesh( const FSkeletalMeshLODModel& SrcLODModel,
	                                                               const TArray<FMatrix>& BoneMatrices,
	                                                               const int32 LODIndex,
	                                                               SkeletalSimplifier::FSkinnedSkeletalMesh& OutSkinnedMesh) const
{



	auto ApplySkinning = [](const FMatrix& XForm, FSoftSkinVertex& Vertex)->void
	{
		// transform position
		FVector WeightedPosition = XForm.TransformPosition(Vertex.Position);
		FVector WeightedTangentX = XForm.TransformVector(Vertex.TangentX);
		FVector WeightedTangentY = XForm.TransformVector(Vertex.TangentY);
		FVector WeightedTangentZ = XForm.TransformVector(Vertex.TangentZ);

		
		Vertex.TangentX   = WeightedTangentX.GetSafeNormal();
		Vertex.TangentY   = WeightedTangentY.GetSafeNormal();
		float WComponent  = Vertex.TangentZ.W;
		Vertex.TangentZ   = WeightedTangentZ.GetSafeNormal();
		Vertex.TangentZ.W = WComponent;
		Vertex.Position   = WeightedPosition;
	};

	auto CreateSkinningMatrix = [&BoneMatrices](const FSoftSkinVertex& Vertex, const FSkelMeshSection& Section, bool& bValidBoneWeights)->FMatrix
	{
		// Compute the inverse of the total bone influence for this vertex.
		
		float InvTotalInfluence = 1.f / 255.f;   // expected default - anything else could indicate a problem with the asset.
		{
			int32 TotalInfluence = 0;

			for (int32 i = 0; i < MAX_TOTAL_INFLUENCES; ++i)
			{
				const uint8 BoneInfluence = Vertex.InfluenceWeights[i];
				TotalInfluence += BoneInfluence;
			}

			if (TotalInfluence != 255) // 255 is the expected value.  This logic just allows for graceful failure.
			{
				// Not expected value - record that.
				bValidBoneWeights = false;

				if (TotalInfluence == 0)
				{
					InvTotalInfluence = 0.f;
				}
				else
				{
					InvTotalInfluence = 1.f / float(TotalInfluence);
				}
			}
		}


		// Build the blended matrix 

		FMatrix BlendedMatrix(ForceInitToZero);

		int32 ValidInfluenceCount = 0;
		
		const TArray<uint16>& BoneMap = Section.BoneMap;

		for (int32 i = 0; i < MAX_TOTAL_INFLUENCES; ++i)
		{
			const uint16 BoneIndex    = Vertex.InfluenceBones[i];
			const uint8 BoneInfluence = Vertex.InfluenceWeights[i];

			// Accumulate the bone influence for this vert into the BlendedMatrix

			if (BoneInfluence > 0)
			{
				check(BoneIndex < BoneMap.Num());
				const uint16 SectionBoneId = BoneMap[BoneIndex]; // Third-party tool uses an additional indirection bode table here 
				const float  BoneWeight = BoneInfluence * InvTotalInfluence;  // convert to [0,1] float

				if (BoneMatrices.IsValidIndex(SectionBoneId))
				{
					ValidInfluenceCount++;
					const FMatrix BoneMatrix = BoneMatrices[SectionBoneId];
					BlendedMatrix += (BoneMatrix * BoneWeight);
				}
			}
		}

		// default identity matrix for the special case of the vertex having no valid transforms..

		if (ValidInfluenceCount == 0)
		{
			BlendedMatrix = FMatrix::Identity;
		}

		

		return BlendedMatrix;
	};



	// Copy the vertices into a single buffer

	TArray<FSoftSkinVertex> SoftSkinVertices;
	SrcLODModel.GetVertices(SoftSkinVertices);
	const int32 SectionCount = SrcLODModel.Sections.Num();

	// functor: true if this section should be included.

	auto SkipSection = [&SrcLODModel, LODIndex](int32 SectionIndex)->bool
	{
		if (SrcLODModel.Sections[SectionIndex].bDisabled)
		{
			return true;
		}
		int32 MaxLODIndex = SrcLODModel.Sections[SectionIndex].GenerateUpToLodIndex;
		return (MaxLODIndex != -1 && MaxLODIndex < LODIndex);
	};

	// Count the total number of verts, but only the number of triangles that
	// are used in sections we don't skip.
	// NB: This could result zero triangles, but a non-zero number of verts.
	//     i.e. we aren't going to try to compact the vertex array.

	TArray<FSectionRange> SectionRangeArray; // Keep track of the begin / end vertex in this section

	int32 VertexCount = 0;
	
	for (int32 SectionIndex = 0; SectionIndex < SectionCount; ++SectionIndex)
	{
		const FSkelMeshSection& Section = SrcLODModel.Sections[SectionIndex];
		FSectionRange SectionRange;
		SectionRange.Begin = VertexCount;
		SectionRange.End   = VertexCount + Section.SoftVertices.Num();

		SectionRangeArray.Add(SectionRange);

		VertexCount = SectionRange.End;
	}

	// Verify that the model has an allowed number of textures
	const uint32 TexCoordCount = SrcLODModel.NumTexCoords;
	check(TexCoordCount <= MAX_TEXCOORDS);

	
	
	// Update the verts to the skinned location.

	for (int32 SectionIndex = 0; SectionIndex < SectionCount; ++SectionIndex)
	{
		const FSkelMeshSection& Section  = SrcLODModel.Sections[SectionIndex];
		const FSectionRange VertexRange  = SectionRangeArray[SectionIndex];
		
		// Loop over the vertices in this section.
		bool bHasValidBoneWeights = true;
		for (int32 VertexIndex = VertexRange.Begin; VertexIndex < VertexRange.End; ++VertexIndex)
		{
			FSoftSkinVertex& SkinVertex = SoftSkinVertices[VertexIndex];

			// Use the bone weights for this vertex to create a blended matrix 
			const FMatrix BlendedMatrix = CreateSkinningMatrix(SkinVertex, Section, bHasValidBoneWeights);

			// Update this Skin Vertex to the correct location, normal, etc.
			ApplySkinning(BlendedMatrix, SkinVertex);

		}

		// Report any error with invalid bone weights
		if (!bHasValidBoneWeights && !SkipSection(SectionIndex))
		{
			UE_LOG(LogSkeletalMeshReduction, Warning, TEXT("Building LOD %d - Encountered questionable vertex weights in source."), LODIndex);
		}
	}

	// -- Make the index buffer; skipping the "SkipSections"

	// How many triangles?

	int32 NumTriangles = 0;
	for (int32 s = 0; s < SectionCount; ++s)
	{
		if (SkipSection(s))
		{
			continue;
		}
		NumTriangles += SrcLODModel.Sections[s].NumTriangles;
	}

	const int32 NumIndices = NumTriangles * 3;

	OutSkinnedMesh.Resize(NumTriangles, VertexCount);
	OutSkinnedMesh.SetTexCoordCount(TexCoordCount);

	// local names
	uint32* OutIndexBuffer                            = OutSkinnedMesh.IndexBuffer;
	SkeletalSimplifier::MeshVertType* OutVertexBuffer = OutSkinnedMesh.VertexBuffer;

	// Construct the index buffer

	{
		int32 tmpId = 0;
		for (int32 s = 0; s < SectionCount; ++s)
		{
			if (SkipSection(s))
			{
				continue;
			}
			const auto& SrcIndexBuffer = SrcLODModel.IndexBuffer;

			const FSkelMeshSection& Section = SrcLODModel.Sections[s];

			const uint32 FirstIndex = Section.BaseIndex;
			const uint32 LastIndex = FirstIndex + Section.NumTriangles * 3;

			for (uint32 i = FirstIndex; i < LastIndex; ++i)
			{
				const uint32 vertexId = SrcIndexBuffer[i];
				OutIndexBuffer[tmpId] = (int32)vertexId;
				tmpId++;
			}
		}
	}
	
	// Copy all the verts over.  NB: We don't skip any sections 
	// so the index buffer offsets will still be valid.
	// NB: we do clamp the UVs to +/- 1024

	for (int32 SectionIndex = 0; SectionIndex < SectionCount; ++SectionIndex)
	{
		const FSkelMeshSection& Section = SrcLODModel.Sections[SectionIndex];
		const auto& BoneMap = Section.BoneMap;

		const FSectionRange VertexRange = SectionRangeArray[SectionIndex];

		for (int32 v = VertexRange.Begin; v < VertexRange.End; ++v)
		{
			const auto& SkinnedVertex = SoftSkinVertices[v];

			auto& BasicAttrs  = OutVertexBuffer[v].BasicAttributes;
			auto& SparseBones = OutVertexBuffer[v].SparseBones;

			BasicAttrs.Normal    = SkinnedVertex.TangentZ;
			BasicAttrs.Tangent   = SkinnedVertex.TangentX;
			BasicAttrs.BiTangent = SkinnedVertex.TangentY;

			for (uint32 t = 0; t < TexCoordCount; ++t)
			{
				BasicAttrs.TexCoords[t].X = FMath::Clamp(SkinnedVertex.UVs[t].X, -1024.f, 1024.f);
				BasicAttrs.TexCoords[t].Y = FMath::Clamp(SkinnedVertex.UVs[t].Y, -1024.f, 1024.f);
			}
			for (uint32 t = TexCoordCount; t < MAX_TEXCOORDS; ++t)
			{
				BasicAttrs.TexCoords[t].X = 0.f;
				BasicAttrs.TexCoords[t].Y = 0.f;
			}

			BasicAttrs.Color = SkinnedVertex.Color;
			OutVertexBuffer[v].MasterVertIndex = v; // index of the closest vert w.r.t  SrcLODModel.GetVertices(SoftSkinVertices);
			OutVertexBuffer[v].MaterialIndex   = 0; // default to be over-written
			OutVertexBuffer[v].Position = SkinnedVertex.Position;

			for (int32 i = 0; i < MAX_TOTAL_INFLUENCES; ++i)
			{
				int32 localBoneId = (int32)SkinnedVertex.InfluenceBones[i];
				const uint16 boneId = BoneMap[localBoneId];

				const uint8 Influence = SkinnedVertex.InfluenceWeights[i];
				double boneWeight = ((double)Influence) / 255.;

				// For right now, only store bone weights that are greater than zero,
				// by default the sparse data structure assumes a value of zero for 
				// any non-initialized bones.

				if (Influence > 0)
				{
					SparseBones.SetElement((int32)boneId, boneWeight);
				}
			}
		}
	}

	// store sectionID or MaterialID in the material id (there is a one to one mapping between them).

	for (int32 s = 0; s < SectionCount; ++s)
	{
		if (SkipSection(s))
		{
			continue;
		}
		uint16 MaterialId = SrcLODModel.Sections[s].MaterialIndex;

		const FSectionRange VertexRange = SectionRangeArray[s];

		for (int32 v = VertexRange.Begin; v < VertexRange.End; ++v)
		{
			//OutVertexBuffer[v].MaterialIndex = s;
			OutVertexBuffer[v].MaterialIndex = MaterialId;
		}
	}

	// Put the vertex in a "correct" state.
	//    "corrects" normals (ensures that they are orthonormal)
	//    re-orders the bones by weight (highest to lowest)

	for (int32 s = 0; s < SectionCount; ++s)
	{
		if (SkipSection(s))
		{
			continue;
		}

		const FSectionRange VertexRange = SectionRangeArray[s];

		for (int32 v = VertexRange.Begin; v < VertexRange.End; ++v)
		{
			OutVertexBuffer[v].Correct();
		}
	}

	// Compact the mesh to remove any unreferenced verts
	// and fix-up the index buffer

	OutSkinnedMesh.Compact();
}


void FQuadricSkeletalMeshReduction::UpdateSpecializedVertWeights(const FImportantBones& ImportantBones, SkeletalSimplifier::FSkinnedSkeletalMesh& SkinnedSkeletalMesh) const
{
	const float Weight = ImportantBones.Weight;

	int32 NumVerts = SkinnedSkeletalMesh.NumVertices();

	//If a vertex has one of the important bones as its' major bone, associated the ImportantBones.Weight
	for (int32 i = 0; i < NumVerts; ++i)
	{
		auto& Vert = SkinnedSkeletalMesh.VertexBuffer[i];
		const auto& Bones = Vert.GetSparseBones();
		if (!Bones.bIsEmpty())
		{
			auto CIter = Bones.GetData().CreateConstIterator();

			const int32 FirstBone = CIter.Key(); // Bones are ordered by descending weight

			if (ImportantBones.Ids.Contains(FirstBone))
			{
				Vert.SpecializedWeight = Weight;
			}
		}
		else
		{
			Vert.SpecializedWeight = 0.f;
		}
	}
}



void FQuadricSkeletalMeshReduction::TrimBonesPerVert( SkeletalSimplifier::FSkinnedSkeletalMesh& Mesh, int32 MaxBonesPerVert ) const
{
	// Loop over all the verts in the mesh, and reduce the bone count.

	SkeletalSimplifier::MeshVertType* VertexBuffer = Mesh.VertexBuffer;

	for (int32 i = 0, I = Mesh.NumVertices(); i < I; ++i)
	{
		SkeletalSimplifier::MeshVertType& Vertex = VertexBuffer[i];

		auto& SparseBones = Vertex.SparseBones;
		SparseBones.Correct(MaxBonesPerVert);
	}

}


void FQuadricSkeletalMeshReduction::ComputeUVBounds( const SkeletalSimplifier::FSkinnedSkeletalMesh& Mesh,
	                                                 FVector2D(&UVBounds)[2 * SkeletalSimplifier::MeshVertType::BasicAttrContainerType::NumUVs] ) const
{
	// Zero the bounds
	{
		const int32 NumUVs = SkeletalSimplifier::MeshVertType::BasicAttrContainerType::NumUVs;

		for (int32 i = 0; i < 2 * NumUVs; ++i)
		{
			UVBounds[i] = FVector2D(ForceInitToZero);
		}
	}


	{
		const int32 NumValidUVs = Mesh.TexCoordCount();
		for (int32 i = 0; i < NumValidUVs; ++i)
		{
			UVBounds[2 * i] = FVector2D(FLT_MAX, FLT_MAX);
			UVBounds[2 * i + 1] = FVector2D(-FLT_MAX, -FLT_MAX);
		}

		for (int32 i = 0; i < Mesh.NumVertices(); ++i)
		{
			const auto& Attrs = Mesh.VertexBuffer[i].BasicAttributes;
			for (int32 t = 0; t < NumValidUVs; ++t)
			{
				UVBounds[2 * t].X = FMath::Min(Attrs.TexCoords[t].X, UVBounds[2 * t].X);
				UVBounds[2 * t].Y = FMath::Min(Attrs.TexCoords[t].Y, UVBounds[2 * t].Y);

				UVBounds[2 * t + 1].X = FMath::Max(Attrs.TexCoords[t].X, UVBounds[2 * t + 1].X);
				UVBounds[2 * t + 1].Y = FMath::Max(Attrs.TexCoords[t].Y, UVBounds[2 * t + 1].Y);
			}
		}
	}
}

void FQuadricSkeletalMeshReduction::ClampUVBounds( const FVector2D(&UVBounds)[2 * SkeletalSimplifier::MeshVertType::BasicAttrContainerType::NumUVs],
	                                               SkeletalSimplifier::FSkinnedSkeletalMesh& Mesh ) const
{
	const int32 NumValidUVs = Mesh.TexCoordCount();


	for (int32 i = 0; i < Mesh.NumVertices(); ++i)
	{
		auto& Attrs = Mesh.VertexBuffer[i].BasicAttributes;
		for (int32 t = 0; t < NumValidUVs; ++t)
		{
			Attrs.TexCoords[t].X = FMath::Clamp(Attrs.TexCoords[t].X, UVBounds[2 * t].X, UVBounds[2 * t + 1].X);
			Attrs.TexCoords[t].Y = FMath::Clamp(Attrs.TexCoords[t].Y, UVBounds[2 * t].Y, UVBounds[2 * t + 1].Y);
		}
	}
}


float FQuadricSkeletalMeshReduction::SimplifyMesh( const FSkeletalMeshOptimizationSettings& Settings,
	                                               const FBoxSphereBounds& Bounds,
	                                               SkeletalSimplifier::FSkinnedSkeletalMesh& Mesh
                                                  ) const
{

	// Convert settings to weights and a termination criteria

	// Determine the stop criteria used

	const bool bUseVertexPercentCriterion = Settings.TerminationCriterion == SkeletalMeshTerminationCriterion::SMTC_NumOfVerts || Settings.TerminationCriterion == SkeletalMeshTerminationCriterion::SMTC_TriangleOrVert;
	const bool bUseTrianglePercentCriterion = Settings.TerminationCriterion == SkeletalMeshTerminationCriterion::SMTC_NumOfTriangles || Settings.TerminationCriterion == SkeletalMeshTerminationCriterion::SMTC_TriangleOrVert;

	const bool bUseMaxVertNumCriterion = Settings.TerminationCriterion == SkeletalMeshTerminationCriterion::SMTC_AbsNumOfVerts || Settings.TerminationCriterion == SkeletalMeshTerminationCriterion::SMTC_AbsTriangleOrVert;
	const bool bUseMaxTrisNumCriterion = Settings.TerminationCriterion == SkeletalMeshTerminationCriterion::SMTC_AbsNumOfTriangles || Settings.TerminationCriterion == SkeletalMeshTerminationCriterion::SMTC_AbsTriangleOrVert;

	// We can support a stopping criteria based on the MaxDistance the new vertex is from the plans of the source triangles.
	// but there seems to be no good use for this.  We are better off just using triangle count.
	const float MaxDist = FLT_MAX; // (Settings.ReductionMethod != SkeletalMeshOptimizationType::SMOT_NumOfTriangles) ? Settings.MaxDeviationPercentage * Bounds.SphereRadius : FLT_MAX;
	const int32 SrcTriNum = Mesh.NumIndices() / 3;
	const float TriangleRetainRatio = FMath::Clamp(Settings.NumOfTrianglesPercentage, 0.f, 1.f);
	const int32 TargetTriNum = (bUseTrianglePercentCriterion) ? FMath::CeilToInt(TriangleRetainRatio * SrcTriNum) : Settings.MaxNumOfTriangles;

	const int32 MinTriNumToRetain = (bUseTrianglePercentCriterion || bUseMaxTrisNumCriterion) ? FMath::Max(4, TargetTriNum) : 4;
	const float MaxCollapseCost = FLT_MAX;

	const int32 SrcVertNum = Mesh.NumVertices();
	const float VertRetainRatio = FMath::Clamp(Settings.NumOfVertPercentage, 0.f, 1.f);
	const int32 TargetVertNum = (bUseVertexPercentCriterion) ? FMath::CeilToInt(VertRetainRatio * SrcVertNum) : Settings.MaxNumOfVerts + 1;
	const int32 MinVerNumToRetain = (bUseVertexPercentCriterion || bUseMaxVertNumCriterion) ? FMath::Max(6, TargetVertNum) : 6;

	const float VolumeImportance      = FMath::Clamp(Settings.VolumeImportance, 0.f, 2.f);
	const bool bLockEdges             = Settings.bLockEdges;
	const bool bPreserveVolume        = (VolumeImportance > 1.e-4);
	const bool bEnforceBoneBoundaries = Settings.bEnforceBoneBoundaries;

	// Terminator tells the simplifier when to stop
	SkeletalSimplifier::FSimplifierTerminator Terminator(MinTriNumToRetain, SrcTriNum, MinVerNumToRetain, SrcVertNum, MaxCollapseCost, MaxDist);

	double NormalWeight    =16.00;
	double TangentWeight   = 0.10;
	double BiTangentWeight = 0.10;
	double UVWeight        = 0.50;
	double BoneWeight      = 0.25;
	double ColorWeight     = 0.10;
	/**
	// Magic table used to scale the default simplifier weights.
	// Numbers like these were used to express controls for the 3rd party tool
	const float ImportanceTable[] =
	{
		0.0f,	// OFF
		0.125f,	// Lowest
		0.35f,	// Low,
		1.0f,	// Normal
		2.8f,	// High
		8.0f,	// Highest
	};
	static_assert(ARRAY_COUNT(ImportanceTable) == SMOI_MAX, "Bad importance table size.");

	NormalWeight    *= ImportanceTable[Settings.ShadingImportance];
	TangentWeight   *= ImportanceTable[Settings.ShadingImportance];
	BiTangentWeight *= ImportanceTable[Settings.ShadingImportance];
	UVWeight        *= ImportanceTable[Settings.TextureImportance];
	BoneWeight      *= ImportanceTable[Settings.SkinningImportance];

	*/

	// Number of UV coords allocated.
	const int32 NumUVs = SkeletalSimplifier::MeshVertType::BasicAttrContainerType::NumUVs;

	FVector2D  UVBounds[2 * SkeletalSimplifier::MeshVertType::BasicAttrContainerType::NumUVs];
	ComputeUVBounds(Mesh, UVBounds);
	
	// Set up weights for the Basic Attributes (e.g. not the bones)
	SkeletalSimplifier::FMeshSimplifier::WeightArrayType  BasicAttrWeights; // by default constructs to zeros.
	{

		// Normal
		BasicAttrWeights[0] = NormalWeight;
		BasicAttrWeights[1] = NormalWeight;
		BasicAttrWeights[2] = NormalWeight;

		//Tangent
		BasicAttrWeights[3] = TangentWeight;
		BasicAttrWeights[4] = TangentWeight;
		BasicAttrWeights[5] = TangentWeight;
		//BiTangent
		BasicAttrWeights[6] = BiTangentWeight;
		BasicAttrWeights[7] = BiTangentWeight;
		BasicAttrWeights[8] = BiTangentWeight;

		//Color
		BasicAttrWeights[ 9] = ColorWeight; // r
		BasicAttrWeights[10] = ColorWeight; // b
		BasicAttrWeights[11] = ColorWeight; // b
		BasicAttrWeights[12] = ColorWeight; // alpha


		const int32 NumNonUVAttrs = 13;
		checkSlow(NumNonUVAttrs + NumUVs * 2 == BasicAttrWeights.Num());

		// Number of UVs actually used.
		const int32 NumValidUVs = Mesh.TexCoordCount();
		for (int32 i = 0; i < NumValidUVs; ++i)
		{
			FVector2D&  UVMin = UVBounds[2 * i];
			FVector2D&  UVMax = UVBounds[2 * i + 1];

			double URange = UVMax.X - UVMin.X;
			double VRange = UVMax.Y - UVMin.Y;

			double UWeight = (FMath::Abs(URange) > 1.e-5) ? UVWeight / URange : 0.;
			double VWeight = (FMath::Abs(VRange) > 1.e-5) ? UVWeight / VRange : 0.;

			BasicAttrWeights[NumNonUVAttrs + 2 * i    ] = UWeight; // U
			BasicAttrWeights[NumNonUVAttrs + 2 * i + 1] = VWeight; // V
		}

		for (int32 i = NumNonUVAttrs; i < NumNonUVAttrs + NumValidUVs * 2; ++i)
		{
			BasicAttrWeights[i] = UVWeight; // 0.5;
		}

		for (int32 i = NumNonUVAttrs + NumValidUVs * 2; i < NumNonUVAttrs + NumUVs * 2; ++i)
		{
			BasicAttrWeights[i] = 0.;
		}

	}

	// Additional parameters

	const bool bMergeCoincidentVertBones = true;
	const float EdgeWeightValue = 128.f;

	const float CoAlignmentLimit = FMath::Cos(45.f * PI / 180.); // 45 degrees limit

	// Create the simplifier

	SkeletalSimplifier::FMeshSimplifier  Simplifier(Mesh.VertexBuffer, (uint32)Mesh.NumVertices(),
		                                            Mesh.IndexBuffer, (uint32)Mesh.NumIndices(), 
		                                            CoAlignmentLimit, VolumeImportance, bPreserveVolume,  bEnforceBoneBoundaries);

	// The simplifier made a deep copy of the mesh.  

	Mesh.Empty();

	// Add additional control parameters to the simplifier.

	{
		// Set the edge weight that tries to keep UVseams from splitting.

		Simplifier.SetBoundaryConstraintWeight(EdgeWeightValue);

		// Set the weights for the dense attributes.

		Simplifier.SetAttributeWeights(BasicAttrWeights);

		// Set the bone weight.

		SkeletalSimplifier::FMeshSimplifier::SparseWeightContainerType BoneWeights(BoneWeight);
		Simplifier.SetSparseAttributeWeights(BoneWeights);


		if (bLockEdges)
		{
			// If locking the boundary, this has be be done before costs are computed.
			Simplifier.SetBoundaryLocked();
		}

	}

	// Do the actual simplification

	const float ResultError = Simplifier.SimplifyMesh(Terminator);

	// Resize the Mesh to hold the simplified result. Note the NumVerts might include some duplicates.

	Mesh.Resize(Simplifier.GetNumTris(), Simplifier.GetNumVerts());

	// Copy the simplified mesh back into Mesh

	Simplifier.OutputMesh(Mesh.VertexBuffer, Mesh.IndexBuffer, bMergeCoincidentVertBones, NULL);

	// There might have some unused verts at the end of the vertex buffer that were generated by the possible duplicates

	Mesh.Compact();

	return ResultError;
}


void FQuadricSkeletalMeshReduction::ExtractFSkeletalData(const SkeletalSimplifier::FSkinnedSkeletalMesh& SkinnedMesh, FSkeletalMeshData& MeshData) const
{

	MeshData.TexCoordCount = SkinnedMesh.TexCoordCount();

	const int32 NumVerts   = SkinnedMesh.NumVertices();
	const int32 NumIndices = SkinnedMesh.NumIndices();
	const int32 NumTris    = NumIndices / 3;

	// Resize the MeshData.
	MeshData.Points.AddZeroed(NumVerts);
	MeshData.Faces.AddZeroed(NumTris);
	MeshData.Wedges.AddZeroed(NumIndices);

	TArray<FVector> PointNormals;
	TArray<uint32> PointList;
	TArray<uint32> PointInfluenceMap;  // index into MeshData.Influences.   Id = PointInfluenceMap[v];  first_influence_for_vert 'v' = MeshData.Influences[Id] 

	PointNormals.AddZeroed(NumVerts);

	PointList.Reserve(NumVerts);
	for (int32 i = 0; i < NumVerts; ++i)
	{
		PointList.Add(INDEX_NONE);
	}

	PointInfluenceMap.Reserve(NumVerts);
	for (int32 i = 0; i < NumVerts; ++i)
	{
		PointInfluenceMap.Add(INDEX_NONE);
	}

	
	// Per-vertex data
	
	for (uint32 v = 0; v < (uint32)NumVerts; ++v)
	{
		// The simplifier mesh vertex, has all the vertex attributes.

		const auto& SimpVertex = SkinnedMesh.VertexBuffer[v];
		
		// Copy location.
		
		MeshData.Points[v] = SimpVertex.GetPos();

		// Sort out the bones for this vert.

		PointInfluenceMap[v] = (uint32)MeshData.Influences.Num();

		// loop over the bones for this vertex, making weights.

		const auto& SparseBones = SimpVertex.GetSparseBones().GetData();

		int32 NumBonesAdded = 0;
		for (const auto& BoneData : SparseBones)
		{
			if (BoneData.Value > 0.)
			{
				SkeletalMeshImportData::FVertInfluence VertInfluence = { (float) BoneData.Value, v, (uint16) BoneData.Key};

				MeshData.Influences.Add(VertInfluence);
				NumBonesAdded++;
			}
		}
		
		// If no influences were added, add a default bone
		
		if (NumBonesAdded == 0)
		{
			SkeletalMeshImportData::FVertInfluence VertInfluence = { 0.f, v, (uint16)0 };

			MeshData.Influences.Add(VertInfluence);
	
		}
	}

	// loop over triangles.
	for (int32 t = 0; t < NumTris; ++t)
	{
		SkeletalMeshImportData::FMeshFace& Face = MeshData.Faces[t];

		
		uint32 MatId[3];

		// loop over the three corners for the triangle.
		// NB: We may have already visited these verts before..
		
		for (uint32 c = 0; c < 3; ++c)
		{
			const uint32 wedgeId = t * 3 + c;
			const uint32 vertId = SkinnedMesh.IndexBuffer[wedgeId];
			const auto& SimpVertex = SkinnedMesh.VertexBuffer[vertId];

			FVector WedgeNormal = SimpVertex.BasicAttributes.Normal;
			WedgeNormal.Normalize();

			Face.TangentX[c] = SimpVertex.BasicAttributes.Tangent;
			Face.TangentY[c] = SimpVertex.BasicAttributes.BiTangent;
			Face.TangentZ[c] = WedgeNormal;

			Face.iWedge[c] = wedgeId;

			MatId[c] = SimpVertex.MaterialIndex;

			//
			uint32 tmpVertId = vertId;
			FVector PointNormal = PointNormals[tmpVertId];

			if (PointNormal.SizeSquared() < KINDA_SMALL_NUMBER) // the array starts with 0'd out normals
			{
				PointNormals[tmpVertId] = WedgeNormal;
			}
			else // we have already visited this vert ..
			{
				while (FVector::DotProduct(PointNormal, WedgeNormal) - 1.f < -KINDA_SMALL_NUMBER)
				{
					tmpVertId = PointList[tmpVertId];
					if (tmpVertId == INDEX_NONE)
					{
						break;
					}
					checkSlow(tmpVertId < (uint32)PointList.Num());
					PointNormal = PointNormals[tmpVertId];
				}

				if (tmpVertId == INDEX_NONE)
				{
					// Add a copy of this point.. 
					FVector Point = MeshData.Points[vertId];
					tmpVertId = MeshData.Points.Add(Point);

					PointNormals.Add(WedgeNormal);

					uint32 nextVertId = PointList[vertId];
					PointList[vertId] = tmpVertId;
					PointList.Add(nextVertId);
					PointInfluenceMap.Add((uint32)MeshData.Influences.Num());

					int32 influenceId = PointInfluenceMap[vertId];
					while (MeshData.Influences[influenceId].VertIndex == vertId)
					{
						const auto& Influence = MeshData.Influences[influenceId];

						SkeletalMeshImportData::FVertInfluence VertInfluence = { Influence.Weight, tmpVertId, Influence.BoneIndex };
						MeshData.Influences.Add(VertInfluence);
						influenceId++;
					}
				}

			}

			// Populate the corresponding wedge.
			SkeletalMeshImportData::FMeshWedge& Wedge = MeshData.Wedges[wedgeId];
			Wedge.iVertex  = tmpVertId; // vertId;
			Wedge.Color    = SimpVertex.BasicAttributes.Color.ToFColor(true/** sRGB**/);
			for (int32 tcIdx = 0; tcIdx < MAX_TEXCOORDS; ++tcIdx)
			{
				Wedge.UVs[tcIdx] = SimpVertex.BasicAttributes.TexCoords[tcIdx];
			}

			

		}
		// The material id is only being stored on a per-vertex case..
		// but should be shared by all 3 verts in a triangle.

		Face.MeshMaterialIndex = (uint16)MatId[0];

	}

}

namespace
{
	struct FIntBoneFloatWeight
	{
		FIntBoneFloatWeight(float w, int32 b) : Weight(w), BoneId(b) {};

		float Weight;
		int32 BoneId;
	};


	/** Utility for use instead of SkeletalMeshLODModel::GetSectionFromVertexIndex() since we are going to visit every vertex */
	void CreateVertexToSectionMap(const FSkeletalMeshLODModel& LODModel, TArray<int32>& VertIdxToSectionMap)
	{
		// Create a map between the VertexID and the Section
		VertIdxToSectionMap.Empty(LODModel.NumVertices);
		VertIdxToSectionMap.AddUninitialized(LODModel.NumVertices);
		{
			int32 offset = 0;
			for (int32 sectionIdx = 0; sectionIdx < LODModel.Sections.Num(); ++sectionIdx)
			{
				const auto& Section = LODModel.Sections[sectionIdx];
				for (int32 i = 0; i < Section.NumVertices; ++i)
				{
					VertIdxToSectionMap[i + offset] = sectionIdx;
				}
				offset += Section.NumVertices;
			}
		}
	}


	void ZeroFRawSkinWeight(FRawSkinWeight& SkinWeight)
	{
		for (int b = 0; b < MAX_TOTAL_INFLUENCES; ++b)
		{
			SkinWeight.InfluenceBones[b] = 0;
		}
		for (int b = 0; b < MAX_TOTAL_INFLUENCES; ++b)
		{
			SkinWeight.InfluenceWeights[b] = 0;
		}
	}


	void Empty(FSkeletalMeshLODModel& LODModel)
	{
		LODModel = FSkeletalMeshLODModel();
	}

}

void  FQuadricSkeletalMeshReduction::AddSourceModelInfluences( const FSkeletalMeshLODModel& SrcLODModel,
		                                                       const SkeletalSimplifier::FSkinnedSkeletalMesh& SkinnedMesh, 
		                                                       FSkeletalMeshLODModel& NewModel) const 
	{
		// Verify that we need to add the alternate weights.
		const bool bSrcHasWeightOverrides = (SrcLODModel.SkinWeightProfiles.Num() != 0);
		if (!bSrcHasWeightOverrides)
		{
			return;
		}

		const auto& SrcSkinWeightProfileData = SrcLODModel.SkinWeightProfiles;

		auto& DstSkinWeightProfileData = NewModel.SkinWeightProfiles;

		// To decode the boneIds stored in the SrcLODModel, we need a map between vertexID and section (and thus BoneMap)

		TArray<int32> SrcVertIdxToSectionMap;
		CreateVertexToSectionMap(SrcLODModel, SrcVertIdxToSectionMap);


		// Add the to the NewModel, the "SourceModelInfluence" arrays for each profile. 

		for (const auto& Profile : SrcSkinWeightProfileData)
		{
			const FName& ProfileName = Profile.Key;
			const FImportedSkinWeightProfileData& SrcImportedProfileData = Profile.Value;
			const TArray<FRawSkinWeight>& SrcBonesAndWeights = SrcImportedProfileData.SkinWeights;


			// Create the SrcModelInfluences for this profile.
			TArray <SkeletalMeshImportData::FRawBoneInfluence> RawBoneInfluences;

			for (int32 VIdx = 0; VIdx < SkinnedMesh.NumVertices(); ++VIdx)
			{
				// The VerId in the Source Mesh that was closest to the simplified vertex
				const int32 MasterVertId = SkinnedMesh.VertexBuffer[VIdx].MasterVertIndex;

				if (MasterVertId != INDEX_NONE)  // NB: MasterVerId should never be INDEX_NONE
				{
					const FRawSkinWeight& SrcRawSkinWeight = SrcBonesAndWeights[MasterVertId];

					// Get the BoneMap that was used to encode these weights. 
					const auto& BoneMap = SrcLODModel.Sections[SrcVertIdxToSectionMap[MasterVertId]].BoneMap;

					// Add the non-zero weights 
					for (int32 b = 0; b < MAX_TOTAL_INFLUENCES; ++b)
					{
						uint8 LocalBoneId = SrcRawSkinWeight.InfluenceBones[b];
						uint8 Weight = SrcRawSkinWeight.InfluenceWeights[b];

						checkSlow(LocalBoneId < BoneMap.Num());

						// decode the bone weight
						int32 BoneId = BoneMap[LocalBoneId];

						if (Weight > 0)
						{
							SkeletalMeshImportData::FRawBoneInfluence RawBoneInfluence = { (float)Weight / 255.f,  VIdx, BoneId };

							RawBoneInfluences.Add(RawBoneInfluence);
						}
					}
				}
			}

			// Pre-process the influences.  This is required for BuildSkeletalMesh to work correctly.
			ProcessImportMeshInfluences(SkinnedMesh.NumIndices() /* = SkeletalMeshData.Wedges.Num()*/, RawBoneInfluences);


			// Make an output array for this profile.
			FImportedSkinWeightProfileData& DstImportedProfileData = DstSkinWeightProfileData.Add(ProfileName, FImportedSkinWeightProfileData());


			// Copy the cleaned up data into the ImportedProfileData.  This is really a translation step since
			// FVertInfluence and FRawBoneInfluence use different storage types for the bone ID.
			TArray<SkeletalMeshImportData::FVertInfluence>& DstSrcModelInfluences = DstImportedProfileData.SourceModelInfluences;
			{
				DstSrcModelInfluences.Empty(RawBoneInfluences.Num());
				DstSrcModelInfluences.AddUninitialized(RawBoneInfluences.Num());

				for (int32 i = 0; i < RawBoneInfluences.Num(); ++i)
				{
					const SkeletalMeshImportData::FRawBoneInfluence& RawBoneInfluence = RawBoneInfluences[i];
					SkeletalMeshImportData::FVertInfluence& DstSrcInfluence           = DstSrcModelInfluences[i];

					DstSrcInfluence.Weight    = RawBoneInfluence.Weight;
					DstSrcInfluence.VertIndex = RawBoneInfluence.VertexIndex;
					DstSrcInfluence.BoneIndex = (FBoneIndexType)RawBoneInfluence.BoneIndex;
				}
			}
		}
	}

	void  FQuadricSkeletalMeshReduction::UpdateAlternateWeights(const int32 MaxBonesPerVertex, FSkeletalMeshLODModel& LODModel) const
	{
		typedef SkeletalSimplifier::VertexTypes::BoneSparseVertexAttrs  BoneIdWeightMap;

		auto& SkinWeightProfileData = LODModel.SkinWeightProfiles;
		
		// Verify that we need to add the alternate weights.
		const bool bSrcHasWeightOverrides = (SkinWeightProfileData.Num() != 0);
		if (!bSrcHasWeightOverrides)
		{
			return;
		}

		// The number of verts in the 'pre-chunked source'
		const int32 NumImportVertex = LODModel.MaxImportVertex + 1;


		// Create a map between the VertexID and the Section
		TArray<int32> VertIdxToSectionMap;
		CreateVertexToSectionMap(LODModel, VertIdxToSectionMap);


		for (auto& Profile : SkinWeightProfileData)
		{
			FImportedSkinWeightProfileData& ImportedProfileData = Profile.Value;
			const TArray<SkeletalMeshImportData::FVertInfluence>& SrcModelInfluences = ImportedProfileData.SourceModelInfluences;

			//  Create a structure that allows us to look-up by SourceModel Vertex ID 
			
			BoneIdWeightMap* VtxToBoneIdWeightMap             = new  BoneIdWeightMap[NumImportVertex];

			for (int32 i = 0; i < SrcModelInfluences.Num(); ++i)
			{
				const SkeletalMeshImportData::FVertInfluence& VertInfluence = SrcModelInfluences[i];
<<<<<<< HEAD
				const int32 VtxId = VertInfluence.VertIndex;  checkSlow(VtxId < NumImportVertex);
				
				
				VtxToBoneIdWeightMap[VtxId].SetElement(VertInfluence.BoneIndex, VertInfluence.Weight);
=======
				const int32 VtxId = VertInfluence.VertIndex;
				if (VtxId < NumImportVertex)
				{
					VtxToBoneIdWeightMap[VtxId].SetElement(VertInfluence.BoneIndex, VertInfluence.Weight);
				}
>>>>>>> 33e6966e
			}

			// sort the bones and limit to MaxBonesPerVertex
			for (int32 i = 0; i < NumImportVertex; ++i)
			{
				VtxToBoneIdWeightMap[i].Correct(MaxBonesPerVertex); 
			}

			// SkinWeights we need to populate.
			TArray<FRawSkinWeight>& SkinWeights = ImportedProfileData.SkinWeights;
			SkinWeights.Empty(LODModel.NumVertices);
			SkinWeights.AddUninitialized(LODModel.NumVertices);

			// map the verts in the LOD model to the input order.
			const TArray<int32>& ImportVertexMap = LODModel.MeshToImportVertexMap;
			check(ImportVertexMap.Num() == (int32)LODModel.NumVertices);

			for (int32 i = 0; i < (int32)LODModel.NumVertices; ++i)
			{
				// Map to section and to imported vertex

				const int32 SectionId = VertIdxToSectionMap[i];
				const int32 SrcVertId = ImportVertexMap[i];

				// The BoneMap for this section, needed to encode bones.

				const auto& BoneMap = LODModel.Sections[SectionId].BoneMap;

				// the dst for the bones and weights.

				FRawSkinWeight& WeightAndBones = SkinWeights[i];
				ZeroFRawSkinWeight(WeightAndBones);

				// The bones and Weights for this vertex.
				{
					const BoneIdWeightMap& BoneWeight = VtxToBoneIdWeightMap[SrcVertId];

					// Add each bone / weight. 
					// keep track of the total weight.  should sum to 255 and the first weight is the largest
					int32 TotalQuantizedWeight = 0;
					int32 b = 0;
					for (const auto& Pair : BoneWeight.GetData())
					{
						int32 BoneId = Pair.Key;
						double Weight = Pair.Value;

						// Transform weight to quantized weight
						uint8 QuantizedWeight = FMath::Clamp((uint8)(Weight*((double)0xFF)), (uint8)0x00, (uint8)0xFF);

						WeightAndBones.InfluenceWeights[b] = QuantizedWeight;

						TotalQuantizedWeight += QuantizedWeight;

						// Transform boneID to local boneID 
						// Use the BoneMap to encode this bone
						int32 LocalBoneId = BoneMap.Find(BoneId);
						if (LocalBoneId != INDEX_NONE)
						{
							WeightAndBones.InfluenceBones[b] = LocalBoneId;
						}
						else
						{
							// Map to root of section
							WeightAndBones.InfluenceBones[b] = 0;

							check(0); // should never hit this
						}
						b++;
					}
					//Use the same code has the build where we modify the index 0 to have a sum of 255 for all influence per skin vertex
					int32 ExcessQuantizedWeight = 255 - TotalQuantizedWeight;

					WeightAndBones.InfluenceWeights[0] += ExcessQuantizedWeight;
				}
			}

			delete[] VtxToBoneIdWeightMap;
		}
<<<<<<< HEAD

	}



=======

	}



>>>>>>> 33e6966e
void FQuadricSkeletalMeshReduction::ConvertToFSkeletalMeshLODModel( const int32 MaxBonesPerVertex,
	                                                                const FSkeletalMeshLODModel& SrcLODModel,
	                                                                const SkeletalSimplifier::FSkinnedSkeletalMesh& SkinnedMesh,
	                                                                const FReferenceSkeleton& RefSkeleton,
	                                                                FSkeletalMeshLODModel& NewModel
                                                                   ) const
{
	// We might be re-using this model - so clear it.

	Empty(NewModel);

	// Convert the mesh to a struct of arrays
	
	FSkeletalMeshData SkeletalMeshData;
	ExtractFSkeletalData(SkinnedMesh, SkeletalMeshData);

	// Add alternate weight data to the NewModel.  Note, this has to be done before we "BuildSkeletalMesh" to insure
	// that the bone-based vertex chunking respects the alternate weights.
	// NB: this only prepares the NewModel, but BuildSkeletalMesh is only 1/2-aware of this, so we will have to do some additional work after.
	
	AddSourceModelInfluences(SrcLODModel, SkinnedMesh, NewModel);
	


	// Create dummy map of 'point to original'

	TArray<int32> DummyMap;
	DummyMap.AddUninitialized(SkeletalMeshData.Points.Num());
	for (int32 PointIdx = 0; PointIdx < SkeletalMeshData.Points.Num(); PointIdx++)
	{
		DummyMap[PointIdx] = PointIdx;
	}

<<<<<<< HEAD
	// Make sure we do not recalculate normals
=======
	// Make sure we do not recalculate normals or remove any degenerated data (threshold force to zero)
>>>>>>> 33e6966e

	IMeshUtilities::MeshBuildOptions Options;
	Options.bComputeNormals = false;
	Options.bComputeTangents = false;
	Options.bUseMikkTSpace = true; //Avoid builtin build by specifying true for mikkt space
	Options.OverlappingThresholds.ThresholdPosition = 0.0f;
	Options.OverlappingThresholds.ThresholdTangentNormal = 0.0f;
	Options.OverlappingThresholds.ThresholdUV = 0.0f;
	Options.bRemoveDegenerateTriangles = false;
	IMeshUtilities& MeshUtilities = FModuleManager::Get().LoadModuleChecked<IMeshUtilities>("MeshUtilities");
	
	// Create skinning streams for NewModel.

	MeshUtilities.BuildSkeletalMesh(
		NewModel,
		RefSkeleton,
		SkeletalMeshData.Influences,
		SkeletalMeshData.Wedges,
		SkeletalMeshData.Faces,
		SkeletalMeshData.Points,
		DummyMap,
		Options
	);

	// Set texture coordinate count on the new model.
	NewModel.NumTexCoords = SkeletalMeshData.TexCoordCount;

	checkSlow(NewModel.MaxImportVertex + 1  == SkinnedMesh.NumVertices()); 

	// Update the alternate weights
	
	UpdateAlternateWeights(MaxBonesPerVertex, NewModel);

<<<<<<< HEAD
=======
	// Update the alternate weights
	
	UpdateAlternateWeights(MaxBonesPerVertex, NewModel);

>>>>>>> 33e6966e
}

bool FQuadricSkeletalMeshReduction::ReduceSkeletalLODModel( const FSkeletalMeshLODModel& SrcModel,
	                                                        FSkeletalMeshLODModel& OutSkeletalMeshLODModel,
	                                                        const FBoxSphereBounds& Bounds,
	                                                        const FReferenceSkeleton& RefSkeleton,
	                                                        FSkeletalMeshOptimizationSettings Settings,
															const FImportantBones& ImportantBones,
	                                                        const TArray<FMatrix>& BoneMatrices,
	                                                        const int32 LODIndex
                                                           ) const
{

	const int32 SrcNumVerts = SrcModel.NumVertices;
	
	// Parameters for Simplification etc
	const bool bUseVertexPercentCriterion   = ((Settings.TerminationCriterion == SMTC_NumOfVerts     || Settings.TerminationCriterion == SMTC_TriangleOrVert) && Settings.NumOfVertPercentage < 1.f) ;
	const bool bUseTrianglePercentCriterion = ((Settings.TerminationCriterion == SMTC_NumOfTriangles || Settings.TerminationCriterion == SMTC_TriangleOrVert) && Settings.NumOfTrianglesPercentage < 1.f);

	const bool bUseMaxVertexCriterion   = ((Settings.TerminationCriterion == SMTC_AbsNumOfVerts || Settings.TerminationCriterion == SMTC_AbsTriangleOrVert) && SrcNumVerts);
	const bool bUseMaxTriangleCriterion = ((Settings.TerminationCriterion == SMTC_AbsNumOfTriangles || Settings.TerminationCriterion == SMTC_AbsTriangleOrVert) && Settings.MaxNumOfTriangles < INT32_MAX);

	const bool bProcessGeometry      = (bUseTrianglePercentCriterion || bUseVertexPercentCriterion || bUseMaxTriangleCriterion || bUseMaxVertexCriterion);
	const bool bProcessBones         = (Settings.MaxBonesPerVertex < MAX_TOTAL_INFLUENCES);
	
	bool bOptimizeMesh         = (bProcessGeometry || bProcessBones);

	if (bOptimizeMesh)
	{
		UE_LOG(LogSkeletalMeshReduction, Log, TEXT("Reducing skeletal mesh for LOD %d "), LODIndex);
	}
	
	// Generate a single skinned mesh form the SrcModel.  This mesh has per-vertex tangent space.

	SkeletalSimplifier::FSkinnedSkeletalMesh SkinnedSkeletalMesh;
	ConvertToFSkinnedSkeletalMesh(SrcModel, BoneMatrices, LODIndex, SkinnedSkeletalMesh);

	int32 IterationNum = 0;
<<<<<<< HEAD

=======
	//We keep the original MaxNumVerts because if we iterate we want to still compare with the original request.
	uint32 OriginalMaxNumVertsSetting = Settings.MaxNumOfVerts;
>>>>>>> 33e6966e
	do 
	{
		if (bOptimizeMesh)
		{
			if (ImportantBones.Ids.Num() > 0)
			{
				// Add specialized weights for verts associated with "important" bones.
				UpdateSpecializedVertWeights(ImportantBones, SkinnedSkeletalMesh);
			}

			// Capture the UV bounds from the source mesh.

			FVector2D  UVBounds[2 * SkeletalSimplifier::MeshVertType::BasicAttrContainerType::NumUVs];
			ComputeUVBounds(SkinnedSkeletalMesh, UVBounds);

			{
				// Use the bone-aware simplifier
<<<<<<< HEAD

				SimplifyMesh(Settings, Bounds, SkinnedSkeletalMesh);
			}

			// Clamp the UVs of the simplified mesh to match the source mesh.

			ClampUVBounds(UVBounds, SkinnedSkeletalMesh);


			// Reduce the number of bones per-vert

			const int32 MaxBonesPerVert = FMath::Clamp(Settings.MaxBonesPerVertex, 0, MAX_TOTAL_INFLUENCES);

			if (MaxBonesPerVert < MAX_TOTAL_INFLUENCES)
			{
				TrimBonesPerVert(SkinnedSkeletalMesh, MaxBonesPerVert);
			}
		}

		// Convert to SkeletalMeshLODModel. 

		ConvertToFSkeletalMeshLODModel(Settings.MaxBonesPerVertex, SrcModel, SkinnedSkeletalMesh, RefSkeleton, OutSkeletalMeshLODModel);
=======

				SimplifyMesh(Settings, Bounds, SkinnedSkeletalMesh);
			}

			// Clamp the UVs of the simplified mesh to match the source mesh.

			ClampUVBounds(UVBounds, SkinnedSkeletalMesh);
>>>>>>> 33e6966e

		// We may need to do additional simplification if the user specified a hard number limit for verts and
		// the internal chunking during conversion split some verts.

<<<<<<< HEAD
		if (bUseMaxVertexCriterion && OutSkeletalMeshLODModel.NumVertices > Settings.MaxNumOfVerts)
		{
			const bool bTerminatedOnVertCount = (Settings.TerminationCriterion == SMTC_AbsNumOfVerts) ||
				                                (Settings.TerminationCriterion == SMTC_AbsTriangleOrVert && !(SkinnedSkeletalMesh.NumIndices() / 3 <= (int32)Settings.MaxNumOfTriangles));
			  
			if (bTerminatedOnVertCount)
			{
				// Some verts were created by chunking - we need simplify more.
				int32 ExcessVerts = (int32)OutSkeletalMeshLODModel.NumVertices - (int32)Settings.MaxNumOfVerts + IterationNum;
				Settings.MaxNumOfVerts = FMath::Max((int32)Settings.MaxNumOfVerts - ExcessVerts, 6);

				UE_LOG(LogSkeletalMeshReduction, Log, TEXT("Chunking to limit unique bones per section generated additional vertices - continuing simplification of LOD %d "), LODIndex);

				ConvertToFSkinnedSkeletalMesh(OutSkeletalMeshLODModel, BoneMatrices, LODIndex, SkinnedSkeletalMesh);

				
			}
			else
			{
				bOptimizeMesh = false;
			}

			IterationNum++;
		}
		else
		{
			bOptimizeMesh = false;
		}
=======
			// Reduce the number of bones per-vert

			const int32 MaxBonesPerVert = FMath::Clamp(Settings.MaxBonesPerVertex, 0, MAX_TOTAL_INFLUENCES);

			if (MaxBonesPerVert < MAX_TOTAL_INFLUENCES)
			{
				TrimBonesPerVert(SkinnedSkeletalMesh, MaxBonesPerVert);
			}
		}

		// Convert to SkeletalMeshLODModel. 

		ConvertToFSkeletalMeshLODModel(Settings.MaxBonesPerVertex, SrcModel, SkinnedSkeletalMesh, RefSkeleton, OutSkeletalMeshLODModel);

		// We may need to do additional simplification if the user specified a hard number limit for verts and
		// the internal chunking during conversion split some verts.
		if (bUseMaxVertexCriterion && OutSkeletalMeshLODModel.NumVertices > OriginalMaxNumVertsSetting && OutSkeletalMeshLODModel.NumVertices > 6)
		{
			const bool bTerminatedOnVertCount = (Settings.TerminationCriterion == SMTC_AbsNumOfVerts) ||
				                                (Settings.TerminationCriterion == SMTC_AbsTriangleOrVert && !(SkinnedSkeletalMesh.NumIndices() / 3 <= (int32)Settings.MaxNumOfTriangles));
			  
			if (bTerminatedOnVertCount)
			{
				// Some verts were created by chunking - we need simplify more.
				int32 ExcessVerts = (int32)(OutSkeletalMeshLODModel.NumVertices - OriginalMaxNumVertsSetting);
				Settings.MaxNumOfVerts = FMath::Max((int32)Settings.MaxNumOfVerts - ExcessVerts, 6);

				UE_LOG(LogSkeletalMeshReduction, Log, TEXT("Chunking to limit unique bones per section generated additional vertices - continuing simplification of LOD %d "), LODIndex);
				ConvertToFSkinnedSkeletalMesh(SrcModel, BoneMatrices, LODIndex, SkinnedSkeletalMesh);
			}
			else
			{
				bOptimizeMesh = false;
			}

			IterationNum++;
		}
		else
		{
			bOptimizeMesh = false;
		}
>>>>>>> 33e6966e
	} 
	while (bOptimizeMesh && IterationNum < 5);

	bool bReturnValue =  (OutSkeletalMeshLODModel.NumVertices > 0);
	

	return bReturnValue;
}


void FQuadricSkeletalMeshReduction::ReduceSkeletalMesh(USkeletalMesh& SkeletalMesh, FSkeletalMeshModel& SkeletalMeshResource, int32 LODIndex) const
{
	check(LODIndex <= SkeletalMeshResource.LODModels.Num());

	//If the Current LOD is an import from file
	bool bOldLodWasFromFile = SkeletalMesh.IsValidLODIndex(LODIndex) && SkeletalMesh.GetLODInfo(LODIndex)->bHasBeenSimplified == false;

	//True if the LOD is added by this reduction
	bool bLODModelAdded = false;

	// Insert a new LOD model entry if needed.
	if (LODIndex == SkeletalMeshResource.LODModels.Num())
	{
		FSkeletalMeshLODModel* ModelPtr = NULL;
		SkeletalMeshResource.LODModels.Add(ModelPtr);
		bLODModelAdded = true;
	}

	// Copy over LOD info from LOD0 if there is no previous info.
	if (LODIndex == SkeletalMesh.GetLODNum())
	{
		// if there is no LOD, add one more
		SkeletalMesh.AddLODInfo();
	}


	// Swap in a new model, delete the old.

	FSkeletalMeshLODModel** LODModels = SkeletalMeshResource.LODModels.GetData();


	// get settings
	FSkeletalMeshLODInfo* LODInfo = SkeletalMesh.GetLODInfo(LODIndex);
	const FSkeletalMeshOptimizationSettings& Settings = LODInfo->ReductionSettings;
	

	// Struct to identify important bones.  Vertices associated with these bones
	// will have additional collapse weight added to them.

	FImportantBones  ImportantBones;
	{
		const TArray<FBoneReference>& BonesToPrioritize = LODInfo->BonesToPrioritize;
		const float BonePrioritizationWeight = LODInfo->WeightOfPrioritization;

		ImportantBones.Weight = BonePrioritizationWeight;
		for (const FBoneReference& BoneReference : BonesToPrioritize)
		{
			int32 BoneId = SkeletalMesh.RefSkeleton.FindRawBoneIndex(BoneReference.BoneName);

			// Q: should we exclude BoneId = 0?
			ImportantBones.Ids.AddUnique(BoneId);
		}
	}
	// select which mesh we're reducing from
	// use BaseLOD
	int32 BaseLOD = 0;
	FSkeletalMeshModel* SkelResource = SkeletalMesh.GetImportedModel();
	FSkeletalMeshLODModel* SrcModel = &SkelResource->LODModels[0];

	// only allow to set BaseLOD if the LOD is less than this
	if (Settings.BaseLOD > 0)
	{
		if (Settings.BaseLOD == LODIndex && (!SkelResource->OriginalReductionSourceMeshData.IsValidIndex(Settings.BaseLOD) || SkelResource->OriginalReductionSourceMeshData[Settings.BaseLOD]->IsEmpty()))
		{
			//Cannot reduce ourself if we are not imported
			UE_LOG(LogSkeletalMeshReduction, Warning, TEXT("Building LOD %d - Cannot generate LOD with himself if the LOD do not have imported Data. Using Base LOD 0 instead"), LODIndex);
		}
		else if (Settings.BaseLOD <= LODIndex && SkeletalMeshResource.LODModels.IsValidIndex(Settings.BaseLOD))
		{
			BaseLOD = Settings.BaseLOD;
			SrcModel = &SkeletalMeshResource.LODModels[BaseLOD];
		}
		else
		{
			// warn users
			UE_LOG(LogSkeletalMeshReduction, Warning, TEXT("Building LOD %d - Invalid Base LOD entered. Using Base LOD 0 instead"), LODIndex);
		}
	}

	//Store the sections flags
	struct FSectionData
	{
		uint16 MaterialIndex;
		bool bCastShadow;
		bool bRecomputeTangent;
	};

	TMap<int32, FSectionData> BackupSectionIndexToSectionData;
	//Store the section data. Store the source LOD model in case we add a LOD, or the target LOD model in case the LOD already exist
	FSkeletalMeshLODModel& BackupSectionLODModel = bLODModelAdded ? SkeletalMeshResource.LODModels[Settings.BaseLOD] : SkeletalMeshResource.LODModels[LODIndex];
	BackupSectionIndexToSectionData.Reserve(BackupSectionLODModel.Sections.Num());

	for (int32 SectionIndex = 0; SectionIndex < BackupSectionLODModel.Sections.Num(); ++SectionIndex)
	{
		//Skip disable and not generated section
		int32 MaxGeneratedLODIndex = BackupSectionLODModel.Sections[SectionIndex].GenerateUpToLodIndex;
		if (BackupSectionLODModel.Sections[SectionIndex].bDisabled || (MaxGeneratedLODIndex != -1 && MaxGeneratedLODIndex < LODIndex))
		{
			continue;
		}
		FSectionData& SectionData = BackupSectionIndexToSectionData.FindOrAdd(SectionIndex);
		SectionData.MaterialIndex = BackupSectionLODModel.Sections[SectionIndex].MaterialIndex;
		SectionData.bCastShadow = BackupSectionLODModel.Sections[SectionIndex].bCastShadow;
		SectionData.bRecomputeTangent = BackupSectionLODModel.Sections[SectionIndex].bRecomputeTangent;
	}

	auto FillClothingData = [&SkeletalMeshResource, &LODIndex, bLODModelAdded](int32 &EnableSectionNumber, TArray<bool> &SectionStatus)
	{
		EnableSectionNumber = 0;
		SectionStatus.Empty();
		if (!bLODModelAdded && SkeletalMeshResource.LODModels.IsValidIndex(LODIndex))
		{
			int32 SectionNumber = SkeletalMeshResource.LODModels[LODIndex].Sections.Num();
			SectionStatus.Reserve(SectionNumber);
			for (int32 SectionIndex = 0; SectionIndex < SectionNumber; ++SectionIndex)
			{
				SectionStatus.Add(!SkeletalMeshResource.LODModels[LODIndex].Sections[SectionIndex].bDisabled);
				if (SectionStatus[SectionIndex])
				{
					EnableSectionNumber++;
				}
			}
		}
	};

	// Unbind any existing clothing assets before we reimport the geometry
	TArray<ClothingAssetUtils::FClothingAssetMeshBinding> ClothingBindings;
	//Get a map of enable/disable sections
	int32 OriginalSectionNumberBeforeReduction = 0;
	TArray<bool> OriginalSectionEnableBeforeReduction;

	//Do not play with cloth if the LOD is added
	if (!bLODModelAdded)
	{
		//Store the clothBinding
		ClothingAssetUtils::GetMeshClothingAssetBindings(&SkeletalMesh, ClothingBindings, LODIndex);
		FillClothingData(OriginalSectionNumberBeforeReduction, OriginalSectionEnableBeforeReduction);
		//Unbind the Cloth for this LOD before we reduce it, we will put back the cloth after the reduction, if it still match the sections
		for (ClothingAssetUtils::FClothingAssetMeshBinding& Binding : ClothingBindings)
		{
			if (Binding.LODIndex == LODIndex)
			{
				Binding.Asset->UnbindFromSkeletalMesh(&SkeletalMesh, Binding.LODIndex);
			}
		}
	}

	bool bReducingSourceModel = false;
	//Reducing Base LOD, we need to use the temporary data so it can be iterative
	if (BaseLOD == LODIndex && SkelResource->OriginalReductionSourceMeshData.IsValidIndex(BaseLOD) && !SkelResource->OriginalReductionSourceMeshData[BaseLOD]->IsEmpty())
	{
		TMap<FString, TArray<FMorphTargetDelta>> TempLODMorphTargetData;
		SkelResource->OriginalReductionSourceMeshData[BaseLOD]->LoadReductionData(*SrcModel, TempLODMorphTargetData);
		bReducingSourceModel = true;
	}
	else
	{
		check(BaseLOD < LODIndex);
	}

	check(SrcModel);

	// now try bone reduction process if it's setup
	TMap<FBoneIndexType, FBoneIndexType> BonesToRemove;
	
	IMeshBoneReduction* MeshBoneReductionInterface = FModuleManager::Get().LoadModuleChecked<IMeshBoneReductionModule>("MeshBoneReduction").GetMeshBoneReductionInterface();

	TArray<FName> BoneNames;
	const int32 NumBones = SkeletalMesh.RefSkeleton.GetNum();
	for (int32 BoneIndex = 0; BoneIndex < NumBones; ++BoneIndex)
	{
		BoneNames.Add(SkeletalMesh.RefSkeleton.GetBoneName(BoneIndex));
	}

	// get the relative to ref pose matrices
	TArray<FMatrix> RelativeToRefPoseMatrices;
	RelativeToRefPoseMatrices.AddUninitialized(NumBones);
	// if it has bake pose, gets ref to local matrices using bake pose
	if (const UAnimSequence* BakePoseAnim = SkeletalMesh.GetLODInfo(LODIndex)->BakePose)
	{
		TArray<FTransform> BonePoses;
		UAnimationBlueprintLibrary::GetBonePosesForFrame(BakePoseAnim, BoneNames, 0, true, BonePoses, &SkeletalMesh);

		const FReferenceSkeleton& RefSkeleton = SkeletalMesh.RefSkeleton;
		const TArray<FTransform>& RefPoseInLocal = RefSkeleton.GetRefBonePose();

		// get component ref pose
		TArray<FTransform> RefPoseInCS;
		FAnimationRuntime::FillUpComponentSpaceTransforms(RefSkeleton, RefPoseInLocal, RefPoseInCS);

		// calculate component space bake pose
		TArray<FMatrix> ComponentSpacePose, ComponentSpaceRefPose, AnimPoseMatrices;
		ComponentSpacePose.AddUninitialized(NumBones);
		ComponentSpaceRefPose.AddUninitialized(NumBones);
		AnimPoseMatrices.AddUninitialized(NumBones);

		// to avoid scale issue, we use matrices here
		for (int32 BoneIndex = 0; BoneIndex < NumBones; ++BoneIndex)
		{
			ComponentSpaceRefPose[BoneIndex] = RefPoseInCS[BoneIndex].ToMatrixWithScale();
			AnimPoseMatrices[BoneIndex] = BonePoses[BoneIndex].ToMatrixWithScale();
		}

		for (int32 BoneIndex = 0; BoneIndex < NumBones; ++BoneIndex)
		{
			const int32 ParentIndex = RefSkeleton.GetParentIndex(BoneIndex);
			if (ParentIndex != INDEX_NONE)
			{
				ComponentSpacePose[BoneIndex] = AnimPoseMatrices[BoneIndex] * ComponentSpacePose[ParentIndex];
			}
			else
			{
				ComponentSpacePose[BoneIndex] = AnimPoseMatrices[BoneIndex];
			}
		}

		// calculate relative to ref pose transform and convert to matrices
		for (int32 BoneIndex = 0; BoneIndex < NumBones; ++BoneIndex)
		{
			RelativeToRefPoseMatrices[BoneIndex] = ComponentSpaceRefPose[BoneIndex].Inverse() * ComponentSpacePose[BoneIndex];
		}
	}
	else
	{
		for (int32 Index = 0; Index < NumBones; ++Index)
		{
			RelativeToRefPoseMatrices[Index] = FMatrix::Identity;
		}
	}

	FSkeletalMeshLODModel* NewModel = new FSkeletalMeshLODModel();

	// Swap out the old model.  
	FSkeletalMeshImportData RawMesh;
	{
		FSkeletalMeshLODModel* Old = LODModels[LODIndex];

		LODModels[LODIndex] = NewModel;

		if (!bReducingSourceModel && Old)
		{
			delete Old;
		}
		else if(bReducingSourceModel)
		{
			//In case we reduce the source model we want to keep the original import data
			SrcModel->RawSkeletalMeshBulkData.LoadRawMesh(RawMesh);
		}
	}

	

	// Reduce LOD model with SrcMesh

	if (ReduceSkeletalLODModel(*SrcModel, *NewModel, SkeletalMesh.GetImportedBounds(), SkeletalMesh.RefSkeleton, Settings, ImportantBones, RelativeToRefPoseMatrices, LODIndex))
	{
		// Do any joint-welding / bone removal.

		if (MeshBoneReductionInterface != NULL && MeshBoneReductionInterface->GetBoneReductionData(&SkeletalMesh, LODIndex, BonesToRemove))
		{
			// fix up chunks to remove the bones that set to be removed
			for (int32 SectionIndex = 0; SectionIndex < NewModel->Sections.Num(); ++SectionIndex)
			{
				MeshBoneReductionInterface->FixUpSectionBoneMaps(NewModel->Sections[SectionIndex], BonesToRemove, NewModel->SkinWeightProfiles);
			}
		}

		if (bOldLodWasFromFile)
		{
			SkeletalMesh.GetLODInfo(LODIndex)->LODMaterialMap.Empty();
		}

		// If base lod has a customized LODMaterialMap and this LOD doesn't (could have if changes are applied instead of freshly generated, copy over the data into new new LOD

		if (SkeletalMesh.GetLODInfo(LODIndex)->LODMaterialMap.Num() == 0 && SkeletalMesh.GetLODInfo(BaseLOD)->LODMaterialMap.Num() != 0)
		{
			SkeletalMesh.GetLODInfo(LODIndex)->LODMaterialMap = SkeletalMesh.GetLODInfo(BaseLOD)->LODMaterialMap;
		}
		else
		{
			// Assuming the reducing step has set all material indices correctly, we double check if something went wrong
			// make sure we don't have more materials
			int32 TotalSectionCount = NewModel->Sections.Num();
			if (SkeletalMesh.GetLODInfo(LODIndex)->LODMaterialMap.Num() > TotalSectionCount)
			{
				SkeletalMesh.GetLODInfo(LODIndex)->LODMaterialMap = SkeletalMesh.GetLODInfo(BaseLOD)->LODMaterialMap;
				// Something went wrong during the reduce step during regenerate 					
				check(SkeletalMesh.GetLODInfo(BaseLOD)->LODMaterialMap.Num() == TotalSectionCount || SkeletalMesh.GetLODInfo(BaseLOD)->LODMaterialMap.Num() == 0);
			}
		}

		// Flag this LOD as having been simplified.
		SkeletalMesh.GetLODInfo(LODIndex)->bHasBeenSimplified = true;
		SkeletalMesh.bHasBeenSimplified = true;
		//Restore section data
		FSkeletalMeshLODModel& ImportedModelLOD = SkeletalMesh.GetImportedModel()->LODModels[LODIndex];
		TArray<bool> SectionMatched;
		SectionMatched.AddZeroed(ImportedModelLOD.Sections.Num());
		for (auto Kvp : BackupSectionIndexToSectionData)
		{
			const int32 SourceSectionIndex = Kvp.Key;

			const FSectionData& SectionData = Kvp.Value;
			int32 MaxSectionIndex = FMath::Min(ImportedModelLOD.Sections.Num(), SourceSectionIndex+1);
			for (int32 SectionIndex = 0; SectionIndex < MaxSectionIndex; ++SectionIndex)
			{
				if (SectionMatched[SectionIndex])
				{
					continue;
				}
				if (SectionData.MaterialIndex == ImportedModelLOD.Sections[SectionIndex].MaterialIndex)
				{
					ImportedModelLOD.Sections[SectionIndex].bCastShadow = SectionData.bCastShadow;
					ImportedModelLOD.Sections[SectionIndex].bRecomputeTangent = SectionData.bRecomputeTangent;
					SectionMatched[SectionIndex] = true;
					break;
				}
			}
		}
	}
	else
	{
		//	Bulk data arrays need to be locked before a copy can be made.
		SrcModel->RawPointIndices.Lock(LOCK_READ_ONLY);
		SrcModel->LegacyRawPointIndices.Lock(LOCK_READ_ONLY);
		*NewModel = *SrcModel;
		SrcModel->RawPointIndices.Unlock();
		SrcModel->LegacyRawPointIndices.Unlock();

		// Do any joint-welding / bone removal.

		if (MeshBoneReductionInterface != NULL && MeshBoneReductionInterface->GetBoneReductionData(&SkeletalMesh, LODIndex, BonesToRemove))
		{
			// fix up chunks to remove the bones that set to be removed
			for (int32 SectionIndex = 0; SectionIndex < NewModel->Sections.Num(); ++SectionIndex)
			{
				MeshBoneReductionInterface->FixUpSectionBoneMaps(NewModel->Sections[SectionIndex], BonesToRemove, NewModel->SkinWeightProfiles);
			}
		}

		//Clean up some section data

		for (int32 SectionIndex = SrcModel->Sections.Num() - 1; SectionIndex >= 0; --SectionIndex)
		{
			//New model should be reset to -1 value
			NewModel->Sections[SectionIndex].GenerateUpToLodIndex = -1;
			int8 GenerateUpToLodIndex = SrcModel->Sections[SectionIndex].GenerateUpToLodIndex;
			if (GenerateUpToLodIndex != -1 && GenerateUpToLodIndex < LODIndex)
			{
				//Remove the section
				RemoveMeshSection(*NewModel, SectionIndex);
			}
		}

		SkeletalMesh.GetLODInfo(LODIndex)->LODMaterialMap = SkeletalMesh.GetLODInfo(BaseLOD)->LODMaterialMap;

		// Required bones are recalculated later on.

		NewModel->RequiredBones.Empty();
		SkeletalMesh.GetLODInfo(LODIndex)->bHasBeenSimplified = true;
		SkeletalMesh.bHasBeenSimplified = true;
	}
	
	if (!bLODModelAdded)
	{
		//Get the number of enabled section
		int32 SectionNumberAfterReduction = 0;
		TArray<bool> SectionEnableAfterReduction;
		FillClothingData(SectionNumberAfterReduction, SectionEnableAfterReduction);

		//Put back the clothing for this newly reduce LOD only if the section count match.
		if (ClothingBindings.Num() > 0 && OriginalSectionNumberBeforeReduction == SectionNumberAfterReduction)
		{
			TArray<int32> RemapSectionIndex;
			int32 SectionIndexTest = 0;
			for (int32 SectionIndexRef = 0; SectionIndexRef < OriginalSectionEnableBeforeReduction.Num(); SectionIndexRef++)
			{
				int32& RemapValue = RemapSectionIndex.Add_GetRef(INDEX_NONE);
				if (!OriginalSectionEnableBeforeReduction[SectionIndexRef])
				{
					continue;
				}
				for (; SectionIndexTest <= SectionIndexRef; SectionIndexTest++)
				{
					if (SectionEnableAfterReduction.IsValidIndex(SectionIndexTest) && SectionEnableAfterReduction[SectionIndexTest])
					{
						RemapValue = SectionIndexTest++;
						break;
					}
				}
			}

			for (ClothingAssetUtils::FClothingAssetMeshBinding& Binding : ClothingBindings)
			{
				int32 RemapBindingSectionIndex = RemapSectionIndex[Binding.SectionIndex];
				if (RemapBindingSectionIndex != INDEX_NONE && Binding.LODIndex == LODIndex && NewModel->Sections.IsValidIndex(RemapBindingSectionIndex))
				{
					Binding.Asset->BindToSkeletalMesh(&SkeletalMesh, Binding.LODIndex, RemapBindingSectionIndex, Binding.AssetInternalLodIndex, false);
				}
			}
		}
	}

	if (bReducingSourceModel && RawMesh.Points.Num() > 0)
	{
		//Put back the original import data, we need it to allow inline reduction and skeletal mesh split workflow
		SkeletalMeshResource.LODModels[LODIndex].RawSkeletalMeshBulkData.SaveRawMesh(RawMesh);
	}

	SkeletalMesh.CalculateRequiredBones(SkeletalMeshResource.LODModels[LODIndex], SkeletalMesh.RefSkeleton, &BonesToRemove);
}

#undef LOCTEXT_NAMESPACE<|MERGE_RESOLUTION|>--- conflicted
+++ resolved
@@ -1425,18 +1425,11 @@
 			for (int32 i = 0; i < SrcModelInfluences.Num(); ++i)
 			{
 				const SkeletalMeshImportData::FVertInfluence& VertInfluence = SrcModelInfluences[i];
-<<<<<<< HEAD
-				const int32 VtxId = VertInfluence.VertIndex;  checkSlow(VtxId < NumImportVertex);
-				
-				
-				VtxToBoneIdWeightMap[VtxId].SetElement(VertInfluence.BoneIndex, VertInfluence.Weight);
-=======
 				const int32 VtxId = VertInfluence.VertIndex;
 				if (VtxId < NumImportVertex)
 				{
 					VtxToBoneIdWeightMap[VtxId].SetElement(VertInfluence.BoneIndex, VertInfluence.Weight);
 				}
->>>>>>> 33e6966e
 			}
 
 			// sort the bones and limit to MaxBonesPerVertex
@@ -1515,19 +1508,11 @@
 
 			delete[] VtxToBoneIdWeightMap;
 		}
-<<<<<<< HEAD
-
-	}
-
-
-
-=======
-
-	}
-
-
-
->>>>>>> 33e6966e
+
+	}
+
+
+
 void FQuadricSkeletalMeshReduction::ConvertToFSkeletalMeshLODModel( const int32 MaxBonesPerVertex,
 	                                                                const FSkeletalMeshLODModel& SrcLODModel,
 	                                                                const SkeletalSimplifier::FSkinnedSkeletalMesh& SkinnedMesh,
@@ -1561,11 +1546,7 @@
 		DummyMap[PointIdx] = PointIdx;
 	}
 
-<<<<<<< HEAD
-	// Make sure we do not recalculate normals
-=======
 	// Make sure we do not recalculate normals or remove any degenerated data (threshold force to zero)
->>>>>>> 33e6966e
 
 	IMeshUtilities::MeshBuildOptions Options;
 	Options.bComputeNormals = false;
@@ -1593,19 +1574,12 @@
 	// Set texture coordinate count on the new model.
 	NewModel.NumTexCoords = SkeletalMeshData.TexCoordCount;
 
-	checkSlow(NewModel.MaxImportVertex + 1  == SkinnedMesh.NumVertices()); 
+
 
 	// Update the alternate weights
 	
 	UpdateAlternateWeights(MaxBonesPerVertex, NewModel);
 
-<<<<<<< HEAD
-=======
-	// Update the alternate weights
-	
-	UpdateAlternateWeights(MaxBonesPerVertex, NewModel);
-
->>>>>>> 33e6966e
 }
 
 bool FQuadricSkeletalMeshReduction::ReduceSkeletalLODModel( const FSkeletalMeshLODModel& SrcModel,
@@ -1644,12 +1618,8 @@
 	ConvertToFSkinnedSkeletalMesh(SrcModel, BoneMatrices, LODIndex, SkinnedSkeletalMesh);
 
 	int32 IterationNum = 0;
-<<<<<<< HEAD
-
-=======
 	//We keep the original MaxNumVerts because if we iterate we want to still compare with the original request.
 	uint32 OriginalMaxNumVertsSetting = Settings.MaxNumOfVerts;
->>>>>>> 33e6966e
 	do 
 	{
 		if (bOptimizeMesh)
@@ -1667,7 +1637,6 @@
 
 			{
 				// Use the bone-aware simplifier
-<<<<<<< HEAD
 
 				SimplifyMesh(Settings, Bounds, SkinnedSkeletalMesh);
 			}
@@ -1690,21 +1659,10 @@
 		// Convert to SkeletalMeshLODModel. 
 
 		ConvertToFSkeletalMeshLODModel(Settings.MaxBonesPerVertex, SrcModel, SkinnedSkeletalMesh, RefSkeleton, OutSkeletalMeshLODModel);
-=======
-
-				SimplifyMesh(Settings, Bounds, SkinnedSkeletalMesh);
-			}
-
-			// Clamp the UVs of the simplified mesh to match the source mesh.
-
-			ClampUVBounds(UVBounds, SkinnedSkeletalMesh);
->>>>>>> 33e6966e
 
 		// We may need to do additional simplification if the user specified a hard number limit for verts and
 		// the internal chunking during conversion split some verts.
-
-<<<<<<< HEAD
-		if (bUseMaxVertexCriterion && OutSkeletalMeshLODModel.NumVertices > Settings.MaxNumOfVerts)
+		if (bUseMaxVertexCriterion && OutSkeletalMeshLODModel.NumVertices > OriginalMaxNumVertsSetting && OutSkeletalMeshLODModel.NumVertices > 6)
 		{
 			const bool bTerminatedOnVertCount = (Settings.TerminationCriterion == SMTC_AbsNumOfVerts) ||
 				                                (Settings.TerminationCriterion == SMTC_AbsTriangleOrVert && !(SkinnedSkeletalMesh.NumIndices() / 3 <= (int32)Settings.MaxNumOfTriangles));
@@ -1712,51 +1670,6 @@
 			if (bTerminatedOnVertCount)
 			{
 				// Some verts were created by chunking - we need simplify more.
-				int32 ExcessVerts = (int32)OutSkeletalMeshLODModel.NumVertices - (int32)Settings.MaxNumOfVerts + IterationNum;
-				Settings.MaxNumOfVerts = FMath::Max((int32)Settings.MaxNumOfVerts - ExcessVerts, 6);
-
-				UE_LOG(LogSkeletalMeshReduction, Log, TEXT("Chunking to limit unique bones per section generated additional vertices - continuing simplification of LOD %d "), LODIndex);
-
-				ConvertToFSkinnedSkeletalMesh(OutSkeletalMeshLODModel, BoneMatrices, LODIndex, SkinnedSkeletalMesh);
-
-				
-			}
-			else
-			{
-				bOptimizeMesh = false;
-			}
-
-			IterationNum++;
-		}
-		else
-		{
-			bOptimizeMesh = false;
-		}
-=======
-			// Reduce the number of bones per-vert
-
-			const int32 MaxBonesPerVert = FMath::Clamp(Settings.MaxBonesPerVertex, 0, MAX_TOTAL_INFLUENCES);
-
-			if (MaxBonesPerVert < MAX_TOTAL_INFLUENCES)
-			{
-				TrimBonesPerVert(SkinnedSkeletalMesh, MaxBonesPerVert);
-			}
-		}
-
-		// Convert to SkeletalMeshLODModel. 
-
-		ConvertToFSkeletalMeshLODModel(Settings.MaxBonesPerVertex, SrcModel, SkinnedSkeletalMesh, RefSkeleton, OutSkeletalMeshLODModel);
-
-		// We may need to do additional simplification if the user specified a hard number limit for verts and
-		// the internal chunking during conversion split some verts.
-		if (bUseMaxVertexCriterion && OutSkeletalMeshLODModel.NumVertices > OriginalMaxNumVertsSetting && OutSkeletalMeshLODModel.NumVertices > 6)
-		{
-			const bool bTerminatedOnVertCount = (Settings.TerminationCriterion == SMTC_AbsNumOfVerts) ||
-				                                (Settings.TerminationCriterion == SMTC_AbsTriangleOrVert && !(SkinnedSkeletalMesh.NumIndices() / 3 <= (int32)Settings.MaxNumOfTriangles));
-			  
-			if (bTerminatedOnVertCount)
-			{
-				// Some verts were created by chunking - we need simplify more.
 				int32 ExcessVerts = (int32)(OutSkeletalMeshLODModel.NumVertices - OriginalMaxNumVertsSetting);
 				Settings.MaxNumOfVerts = FMath::Max((int32)Settings.MaxNumOfVerts - ExcessVerts, 6);
 
@@ -1774,7 +1687,6 @@
 		{
 			bOptimizeMesh = false;
 		}
->>>>>>> 33e6966e
 	} 
 	while (bOptimizeMesh && IterationNum < 5);
 
