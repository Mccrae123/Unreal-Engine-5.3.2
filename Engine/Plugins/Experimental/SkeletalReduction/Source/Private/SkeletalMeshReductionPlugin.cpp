// Copyright 1998-2019 Epic Games, Inc. All Rights Reserved.


#include "CoreMinimal.h"

#include "AnimationBlueprintLibrary.h"
#include "AnimationRuntime.h"
#include "Components/SkinnedMeshComponent.h"
#include "ComponentReregisterContext.h"
#include "Engine/MeshMerging.h" 
#include "Engine/StaticMesh.h"
#include "Features/IModularFeatures.h"
#include "ISkeletalMeshReduction.h"
#include "MeshBoneReduction.h"
#include "MeshMergeData.h"
#include "Misc/ScopedSlowTask.h"
#include "Modules/ModuleManager.h"
#include "RawMesh.h"
#include "Rendering/SkeletalMeshModel.h"
#include "Rendering/SkeletalMeshLODImporterData.h"
#include "SkeletalSimplifierMeshManager.h"
#include "SkeletalSimplifier.h"
#include "SkeletalMeshReductionSkinnedMesh.h"
#include "Stats/StatsMisc.h"
#include "Assets/ClothingAsset.h"
<<<<<<< HEAD
=======
#include "Factories/FbxSkeletalMeshImportData.h"
>>>>>>> 9ba46998


#define LOCTEXT_NAMESPACE "SkeletalMeshReduction"


class FQuadricSkeletalMeshReduction : public IMeshReduction
{
public:
	FQuadricSkeletalMeshReduction() 
	{};

	virtual ~FQuadricSkeletalMeshReduction()
	{}

	virtual const FString& GetVersionString() const override
	{
		// NB: The version string must be of the form "QuadricSkeletalMeshReduction_{foo}"
		// for the SkeletalMeshReductionSettingDetails to recognize this.
		// Version corresponds to VersionName in SkeletalReduction.uplugin.  
		static FString Version = TEXT("QuadricSkeletalMeshReduction_V0.1");
		return Version;
	}

	/**
	*	Returns true if mesh reduction is supported
	*/
	virtual bool IsSupported() const { return true; }

	/**
	*	Returns true if mesh reduction is active. Active mean there will be a reduction of the vertices or triangle number
	*/
	virtual bool IsReductionActive(const struct FMeshReductionSettings &ReductionSettings) const
	{
		return false;
	}

	virtual bool IsReductionActive(const FSkeletalMeshOptimizationSettings &ReductionSettings) const
	{
		float Threshold_One = (1.0f - KINDA_SMALL_NUMBER);
		float Threshold_Zero = (0.0f + KINDA_SMALL_NUMBER);
		switch (ReductionSettings.TerminationCriterion)
		{
			case SkeletalMeshTerminationCriterion::SMTC_NumOfTriangles:
			{
				return ReductionSettings.NumOfTrianglesPercentage < Threshold_One;
			}
			break;
			case SkeletalMeshTerminationCriterion::SMTC_NumOfVerts:
			{
				return ReductionSettings.NumOfVertPercentage < Threshold_One;
			}
			break;
			case SkeletalMeshTerminationCriterion::SMTC_TriangleOrVert:
			{
				return ReductionSettings.NumOfTrianglesPercentage < Threshold_One || ReductionSettings.NumOfVertPercentage < Threshold_One;
			}
			break;
			//Absolute count is consider has being always reduced
			case SkeletalMeshTerminationCriterion::SMTC_AbsNumOfVerts:
			case SkeletalMeshTerminationCriterion::SMTC_AbsNumOfTriangles:
			case SkeletalMeshTerminationCriterion::SMTC_AbsTriangleOrVert:
			{
				return true;
			}
			break;
		}

		return false;
	}

	/**
	* Reduces the provided skeletal mesh.
	* @returns true if reduction was successful.
	*/
	virtual bool ReduceSkeletalMesh( class USkeletalMesh* SkeletalMesh,
		                             int32 LODIndex,
		                             bool bReregisterComponent = true
	                                ) override ;


	/**
	* Reduces the raw mesh using the provided reduction settings.
	* @param OutReducedMesh - Upon return contains the reduced mesh.
	* @param OutMaxDeviation - Upon return contains the maximum distance by which the reduced mesh deviates from the original.
	* @param InMesh - The mesh to reduce.
	* @param ReductionSettings - Setting with which to reduce the mesh.
	*/
	virtual void ReduceMeshDescription( FMeshDescription& OutReducedMesh,
		                                float& OutMaxDeviation,
		                                const FMeshDescription& InMesh,
		                                const FOverlappingCorners& InOverlappingCorners,
		                                const struct FMeshReductionSettings& ReductionSettings
										) override {};

	


private:
	// -- internal structures used to for book-keeping


	/**
	* Holds data needed to create skeletal mesh skinning streams.
	*/
	struct  FSkeletalMeshData;

	/**
	* Useful in book-keeping ranges within an array.
	*/
	struct  FSectionRange;

	/**
	* Important bones when simplifying
	*/
	struct FImportantBones;

private:

	/**
	*  Reduce the skeletal mesh
	*  @param SkeletalMesh      - the mesh to be reduced.
	*  @param SkeletalMeshModel - the Model that belongs to the skeletal mesh, i.e. SkeletalMesh->GetImportedModel();
	*  @param LODIndex          - target index for the LOD   
	*/
	void ReduceSkeletalMesh( USkeletalMesh& SkeletalMesh, FSkeletalMeshModel& SkeletalMeshModel, int32 LODIndex ) const ;


	/**
	*  Reduce the skeletal mesh
	*  @param SrcLODModel       - Input mesh for simplification
	*  @param OutLODModel       - The result of simplification
	*  @param Bounds            - The bounds of the source geometry - can be used in computing simplification error threshold
	*  @param RefSkeleton       - The reference skeleton
	*  @param Settings          - Settings that control the reduction
	*  @param ImportantBones    - Bones and associated weight ( inhibit edge collapse of verts that rely on these bones)
	*  @param BoneMatrices      - Used to pose the mesh.
	*  @param LODIndex          - Target LOD index
	*/
	bool ReduceSkeletalLODModel( const FSkeletalMeshLODModel& SrcLODModel,
		                         FSkeletalMeshLODModel& OutLODModel,
		                         const FBoxSphereBounds& Bounds,
		                         const FReferenceSkeleton& RefSkeleton,
		                         FSkeletalMeshOptimizationSettings Settings,
								 const FImportantBones& ImportantBones,
		                         const TArray<FMatrix>& BoneMatrices,
		                         const int32 LODIndex ) const;

	/**
	* Remove the specified section from the mesh.
	* @param Model        - the model from which we remove the section
	* @param SectionIndex - the number of the section to remove
	*/
	bool RemoveMeshSection( FSkeletalMeshLODModel& Model, int32 SectionIndex ) const;


	/**
	* Generate a representation of the skined mesh in pose prescribed by Bone Weights and Matrices with attribute data on the verts for simplification
	* @param SrcLODModel    - the original model
	* @param BoneMatrices   - define the configuration of the model
	* @param LODIndex       - target index for the result.
	* @param OutSkinnedMesh - the posed mesh 
	*/
	void ConvertToFSkinnedSkeletalMesh( const FSkeletalMeshLODModel& SrcLODModel,
		                                const TArray<FMatrix>& BoneMatrices,
		                                const int32 LODIndex,
		                                SkeletalSimplifier::FSkinnedSkeletalMesh& OutSkinnedMesh ) const;

	/**
	* Generate a SkeletalMeshLODModel from a SkinnedSkeletalMesh and ReferenceSkeleton
	* @param MaxBonesPerVert - Maximum number of bones per vert in the resulting LODModel.
	* @param SrcLODModel     - Reference model - provided in case some closest per-vertex data needs to be transfered (e.g. alternate weights) 
	* @param SkinnedMesh     - the source mesh
	* @param RefSkeleton    - reference skeleton
	* @param NewModel       - resulting MeshLODModel
	*/
	void ConvertToFSkeletalMeshLODModel( const int32 MaxBonesPerVert,
		                                 const FSkeletalMeshLODModel& SrcLODModel,
		                                 const SkeletalSimplifier::FSkinnedSkeletalMesh& SkinnedMesh,
		                                 const FReferenceSkeleton& RefSkeleton,
		                                 FSkeletalMeshLODModel& NewModel ) const;

	/**
	* Add the SourceModelInflunces to the LODModel in the case that alternate weights exists.
	* @param SrcLODModel       - reference LODModel that holds the Src WeightOverrideData
	* @param SkinnedMesh       - the source mesh, already used to generate the UpdatedModel
	* @param LODModel          - Updated MeshLODModel
	*/
	void AddSourceModelInfluences( const FSkeletalMeshLODModel& SrcLODModel,
	                               const SkeletalSimplifier::FSkinnedSkeletalMesh& SkinnedMesh,
		                           FSkeletalMeshLODModel& LODModel ) const;

	/**
	* Updates the alternate weights that correspond to the soft vertices
	* @param MaxBonesPerVert   - Limits the number of bones with non-zero weights on each vert.
	* @param LODModel          - Updated MeshLODModel
	*/
	void UpdateAlternateWeights(const int32 MaxBonesPerVertex, FSkeletalMeshLODModel& LODModel) const;

	/**
	* Simplify the mesh
	* @param Settings         - the settings that control the simplifier
	* @param Bounds           - the radius of the source mesh
	* @param InOutSkinnedMesh - the skinned mesh 
	*/
	float SimplifyMesh( const FSkeletalMeshOptimizationSettings& Settings,
		                const FBoxSphereBounds& Bounds,
		                SkeletalSimplifier::FSkinnedSkeletalMesh& InOutSkinnedMesh ) const ;


	/**
	* Extract data in SOA form needed for the MeshUtilities.BuildSkeletalMesh
	* to build the new skeletal mesh.
	* @param SkinnedMesh      -  input format for the mesh
	* @param SkeletalMeshData - struct of array format needed for the mesh utilities
	*/
	void ExtractFSkeletalData( const SkeletalSimplifier::FSkinnedSkeletalMesh& SkinnedMesh,
		                       FSkeletalMeshData& SkeletalMeshData ) const;

	/**
	* Compute the UVBounds for the each channel on the mesh
	* @param Mesh     - Input mesh
	* @param UVBounds - Resulting UV bounds
	*/
	void ComputeUVBounds( const SkeletalSimplifier::FSkinnedSkeletalMesh& Mesh,
		                  FVector2D(&UVBounds)[2 * SkeletalSimplifier::MeshVertType::BasicAttrContainerType::NumUVs] ) const;

	/**
	* Clamp the UVs on the mesh
	* @param UVBounds - per channel bounds for UVs
	* @param Mesh     - Mesh to update. 
	*/
	void ClampUVBounds( const FVector2D(&UVBounds)[2 * SkeletalSimplifier::MeshVertType::BasicAttrContainerType::NumUVs],
		                SkeletalSimplifier::FSkinnedSkeletalMesh& Mesh ) const;

	/**
	* Reduce the number of bones on the Mesh to a max number.
	* This will re-normalize the weights.
	* @param Mesh            - the mesh to update
	* @param MaxBonesPerVert - the max number of bones on each vert. 
	*/
	void TrimBonesPerVert( SkeletalSimplifier::FSkinnedSkeletalMesh& Mesh, int32 MaxBonesPerVert ) const ;

	/**
	* If a vertex has one of the important bones as its' major bone, associated the ImportantBones.Weight
	*/
	void UpdateSpecializedVertWeights(const FImportantBones& ImportantBones, SkeletalSimplifier::FSkinnedSkeletalMesh& SkinnedSkeletalMesh) const;

};

struct  FQuadricSkeletalMeshReduction::FSkeletalMeshData
{
	TArray<SkeletalMeshImportData::FVertInfluence> Influences;
	TArray<SkeletalMeshImportData::FMeshWedge> Wedges;
	TArray<SkeletalMeshImportData::FMeshFace> Faces;
	TArray<FVector> Points;
	uint32 TexCoordCount;
};


struct FQuadricSkeletalMeshReduction::FSectionRange
{
	int32 Begin;
	int32 End;
};

struct FQuadricSkeletalMeshReduction::FImportantBones
{
	TArray<int32> Ids;
	float Weight;
};
/**
*  Required MeshReduction Interface.
*/
class FSkeletalMeshReduction : public ISkeletalMeshReduction
{
public:
	/** IModuleInterface implementation */
	virtual void StartupModule() override;
	virtual void ShutdownModule() override;


	/** IMeshReductionModule interface.*/
	virtual class IMeshReduction* GetSkeletalMeshReductionInterface() override
	{
		return &SkeletalMeshReducer;
	}

	// not supported !
	virtual class IMeshReduction* GetStaticMeshReductionInterface()   override
	{
		return nullptr;
	}

	// not supported !
	virtual class IMeshMerging*   GetMeshMergingInterface()           override
	{
		return nullptr;
	}

	// not supported !
	virtual class IMeshMerging* GetDistributedMeshMergingInterface()  override
	{
		return nullptr;
	}


	virtual FString GetName() override
	{
		return FString("SkeletalMeshReduction");
	};

private:
	FQuadricSkeletalMeshReduction  SkeletalMeshReducer;
};

DEFINE_LOG_CATEGORY_STATIC(LogSkeletalMeshReduction, Log, All);

IMPLEMENT_MODULE(FSkeletalMeshReduction, SkeletalMeshReduction)


void FSkeletalMeshReduction::StartupModule()
{

	IModularFeatures::Get().RegisterModularFeature(IMeshReductionModule::GetModularFeatureName(), this);
}


void FSkeletalMeshReduction::ShutdownModule()
{

	IModularFeatures::Get().UnregisterModularFeature(IMeshReductionModule::GetModularFeatureName(), this);

}




bool FQuadricSkeletalMeshReduction::ReduceSkeletalMesh( USkeletalMesh* SkeletalMesh, int32 LODIndex, bool bReregisterComponent )
{
	check(SkeletalMesh);
	check(LODIndex >= 0);
	check(LODIndex <= SkeletalMesh->GetLODNum());

	FSkeletalMeshModel* SkeletalMeshResource = SkeletalMesh->GetImportedModel();
	check(SkeletalMeshResource);
	check(LODIndex <= SkeletalMeshResource->LODModels.Num());

	if (bReregisterComponent)
	{
		TComponentReregisterContext<USkinnedMeshComponent> ReregisterContext;
		SkeletalMesh->ReleaseResources();
		SkeletalMesh->ReleaseResourcesFence.Wait();

		ReduceSkeletalMesh(*SkeletalMesh, *SkeletalMeshResource, LODIndex);

		SkeletalMesh->PostEditChange();
		SkeletalMesh->InitResources();
	}
	else
	{
		ReduceSkeletalMesh(*SkeletalMesh, *SkeletalMeshResource, LODIndex);
	}

	return true;
}

bool FQuadricSkeletalMeshReduction::RemoveMeshSection(FSkeletalMeshLODModel& Model, int32 SectionIndex) const 
{
	// Need a valid section
	if (!Model.Sections.IsValidIndex(SectionIndex))
	{
		return false;
	}

	FSkelMeshSection& SectionToRemove = Model.Sections[SectionIndex];

	if (SectionToRemove.CorrespondClothAssetIndex != INDEX_NONE)
	{
		// Can't remove this, clothing currently relies on it
		return false;
	}

	const uint32 NumVertsToRemove   = SectionToRemove.GetNumVertices();
	const uint32 BaseVertToRemove   = SectionToRemove.BaseVertexIndex;
	const uint32 NumIndicesToRemove = SectionToRemove.NumTriangles * 3;
	const uint32 BaseIndexToRemove  = SectionToRemove.BaseIndex;


	// Strip indices
	Model.IndexBuffer.RemoveAt(BaseIndexToRemove, NumIndicesToRemove);

	Model.Sections.RemoveAt(SectionIndex);

	// Fixup indices above base vert
	for (uint32& Index : Model.IndexBuffer)
	{
		if (Index >= BaseVertToRemove)
		{
			Index -= NumVertsToRemove;
		}
	}

	Model.NumVertices -= NumVertsToRemove;

	// Fixup anything needing section indices
	for (FSkelMeshSection& Section : Model.Sections)
	{
		// Push back clothing indices
		if (Section.CorrespondClothAssetIndex > SectionIndex)
		{
			Section.CorrespondClothAssetIndex--;
		}

		// Removed indices, re-base further sections
		if (Section.BaseIndex > BaseIndexToRemove)
		{
			Section.BaseIndex -= NumIndicesToRemove;
		}

		// Remove verts, re-base further sections
		if (Section.BaseVertexIndex > BaseVertToRemove)
		{
			Section.BaseVertexIndex -= NumVertsToRemove;
		}
	}
	return true;
}


void FQuadricSkeletalMeshReduction::ConvertToFSkinnedSkeletalMesh( const FSkeletalMeshLODModel& SrcLODModel,
	                                                               const TArray<FMatrix>& BoneMatrices,
	                                                               const int32 LODIndex,
	                                                               SkeletalSimplifier::FSkinnedSkeletalMesh& OutSkinnedMesh) const
{



	auto ApplySkinning = [](const FMatrix& XForm, FSoftSkinVertex& Vertex)->void
	{
		// transform position
		FVector WeightedPosition = XForm.TransformPosition(Vertex.Position);
		FVector WeightedTangentX = XForm.TransformVector(Vertex.TangentX);
		FVector WeightedTangentY = XForm.TransformVector(Vertex.TangentY);
		FVector WeightedTangentZ = XForm.TransformVector(Vertex.TangentZ);

		
		Vertex.TangentX   = WeightedTangentX.GetSafeNormal();
		Vertex.TangentY   = WeightedTangentY.GetSafeNormal();
		uint8 WComponent  = Vertex.TangentZ.W;                    // NB: this looks bad.. the component of the vector is a float..
		Vertex.TangentZ   = WeightedTangentZ.GetSafeNormal();
		Vertex.TangentZ.W = WComponent;
		Vertex.Position   = WeightedPosition;
	};

	auto CreateSkinningMatrix = [&BoneMatrices](const FSoftSkinVertex& Vertex, const FSkelMeshSection& Section, bool& bValidBoneWeights)->FMatrix
	{
		// Compute the inverse of the total bone influence for this vertex.
		
		float InvTotalInfluence = 1.f / 255.f;   // expected default - anything else could indicate a problem with the asset.
		{
			int32 TotalInfluence = 0;

			for (int32 i = 0; i < MAX_TOTAL_INFLUENCES; ++i)
			{
				const uint8 BoneInfluence = Vertex.InfluenceWeights[i];
				TotalInfluence += BoneInfluence;
			}

			if (TotalInfluence != 255) // 255 is the expected value.  This logic just allows for graceful failure.
			{
				// Not expected value - record that.
				bValidBoneWeights = false;

				if (TotalInfluence == 0)
				{
					InvTotalInfluence = 0.f;
				}
				else
				{
					InvTotalInfluence = 1.f / float(TotalInfluence);
				}
			}
		}


		// Build the blended matrix 

		FMatrix BlendedMatrix(ForceInitToZero);

		int32 ValidInfluenceCount = 0;
		
		const TArray<uint16>& BoneMap = Section.BoneMap;

		for (int32 i = 0; i < MAX_TOTAL_INFLUENCES; ++i)
		{
			const uint16 BoneIndex    = Vertex.InfluenceBones[i];
			const uint8 BoneInfluence = Vertex.InfluenceWeights[i];

			// Accumulate the bone influence for this vert into the BlendedMatrix

			if (BoneInfluence > 0)
			{
				check(BoneIndex < BoneMap.Num());
				const uint16 SectionBoneId = BoneMap[BoneIndex]; // Third-party tool uses an additional indirection bode table here 
				const float  BoneWeight = BoneInfluence * InvTotalInfluence;  // convert to [0,1] float

				if (BoneMatrices.IsValidIndex(SectionBoneId))
				{
					ValidInfluenceCount++;
					const FMatrix BoneMatrix = BoneMatrices[SectionBoneId];
					BlendedMatrix += (BoneMatrix * BoneWeight);
				}
			}
		}

		// default identity matrix for the special case of the vertex having no valid transforms..

		if (ValidInfluenceCount == 0)
		{
			BlendedMatrix = FMatrix::Identity;
		}

		

		return BlendedMatrix;
	};



	// Copy the vertices into a single buffer

	TArray<FSoftSkinVertex> SoftSkinVertices;
	SrcLODModel.GetVertices(SoftSkinVertices);
	const int32 SectionCount = SrcLODModel.Sections.Num();

	// functor: true if this section should be included.

	auto SkipSection = [&SrcLODModel, LODIndex](int32 SectionIndex)->bool
	{
		if (SrcLODModel.Sections[SectionIndex].bDisabled)
		{
			return true;
		}
		int32 MaxLODIndex = SrcLODModel.Sections[SectionIndex].GenerateUpToLodIndex;
		return (MaxLODIndex != -1 && MaxLODIndex < LODIndex);
	};

	// Count the total number of verts, but only the number of triangles that
	// are used in sections we don't skip.
	// NB: This could result zero triangles, but a non-zero number of verts.
	//     i.e. we aren't going to try to compact the vertex array.

	TArray<FSectionRange> SectionRangeArray; // Keep track of the begin / end vertex in this section

	int32 VertexCount = 0;
	
	for (int32 SectionIndex = 0; SectionIndex < SectionCount; ++SectionIndex)
	{
		const FSkelMeshSection& Section = SrcLODModel.Sections[SectionIndex];
		FSectionRange SectionRange;
		SectionRange.Begin = VertexCount;
		SectionRange.End   = VertexCount + Section.SoftVertices.Num();

		SectionRangeArray.Add(SectionRange);

		VertexCount = SectionRange.End;
	}

	// Verify that the model has an allowed number of textures
	const uint32 TexCoordCount = SrcLODModel.NumTexCoords;
	check(TexCoordCount <= MAX_TEXCOORDS);

	
	
	// Update the verts to the skinned location.

	for (int32 SectionIndex = 0; SectionIndex < SectionCount; ++SectionIndex)
	{
		const FSkelMeshSection& Section  = SrcLODModel.Sections[SectionIndex];
		const FSectionRange VertexRange  = SectionRangeArray[SectionIndex];
		
		// Loop over the vertices in this section.
		bool bHasValidBoneWeights = true;
		for (int32 VertexIndex = VertexRange.Begin; VertexIndex < VertexRange.End; ++VertexIndex)
		{
			FSoftSkinVertex& SkinVertex = SoftSkinVertices[VertexIndex];

			// Use the bone weights for this vertex to create a blended matrix 
			const FMatrix BlendedMatrix = CreateSkinningMatrix(SkinVertex, Section, bHasValidBoneWeights);

			// Update this Skin Vertex to the correct location, normal, etc.
			ApplySkinning(BlendedMatrix, SkinVertex);

		}

		// Report any error with invalid bone weights
		if (!bHasValidBoneWeights && !SkipSection(SectionIndex))
		{
			UE_LOG(LogSkeletalMeshReduction, Warning, TEXT("Building LOD %d - Encountered questionable vertex weights in source."), LODIndex);
		}
	}

	// -- Make the index buffer; skipping the "SkipSections"

	// How many triangles?

	int32 NumTriangles = 0;
	for (int32 s = 0; s < SectionCount; ++s)
	{
		if (SkipSection(s))
		{
			continue;
		}
		NumTriangles += SrcLODModel.Sections[s].NumTriangles;
	}

	const int32 NumIndices = NumTriangles * 3;

	OutSkinnedMesh.Resize(NumTriangles, VertexCount);
	OutSkinnedMesh.SetTexCoordCount(TexCoordCount);

	// local names
	uint32* OutIndexBuffer                            = OutSkinnedMesh.IndexBuffer;
	SkeletalSimplifier::MeshVertType* OutVertexBuffer = OutSkinnedMesh.VertexBuffer;

	// Construct the index buffer

	{
		int32 tmpId = 0;
		for (int32 s = 0; s < SectionCount; ++s)
		{
			if (SkipSection(s))
			{
				continue;
			}
			const auto& SrcIndexBuffer = SrcLODModel.IndexBuffer;

			const FSkelMeshSection& Section = SrcLODModel.Sections[s];

			const uint32 FirstIndex = Section.BaseIndex;
			const uint32 LastIndex = FirstIndex + Section.NumTriangles * 3;

			for (uint32 i = FirstIndex; i < LastIndex; ++i)
			{
				const uint32 vertexId = SrcIndexBuffer[i];
				OutIndexBuffer[tmpId] = (int32)vertexId;
				tmpId++;
			}
		}
	}
	
	// Copy all the verts over.  NB: We don't skip any sections 
	// so the index buffer offsets will still be valid.
	// NB: we do clamp the UVs to +/- 1024

	for (int32 SectionIndex = 0; SectionIndex < SectionCount; ++SectionIndex)
	{
		const FSkelMeshSection& Section = SrcLODModel.Sections[SectionIndex];
		const auto& BoneMap = Section.BoneMap;

		const FSectionRange VertexRange = SectionRangeArray[SectionIndex];

		for (int32 v = VertexRange.Begin; v < VertexRange.End; ++v)
		{
			const auto& SkinnedVertex = SoftSkinVertices[v];

			auto& BasicAttrs  = OutVertexBuffer[v].BasicAttributes;
			auto& SparseBones = OutVertexBuffer[v].SparseBones;

			BasicAttrs.Normal    = SkinnedVertex.TangentZ;
			BasicAttrs.Tangent   = SkinnedVertex.TangentX;
			BasicAttrs.BiTangent = SkinnedVertex.TangentY;

			for (uint32 t = 0; t < TexCoordCount; ++t)
			{
				BasicAttrs.TexCoords[t].X = FMath::Clamp(SkinnedVertex.UVs[t].X, -1024.f, 1024.f);
				BasicAttrs.TexCoords[t].Y = FMath::Clamp(SkinnedVertex.UVs[t].Y, -1024.f, 1024.f);
			}
			for (uint32 t = TexCoordCount; t < MAX_TEXCOORDS; ++t)
			{
				BasicAttrs.TexCoords[t].X = 0.f;
				BasicAttrs.TexCoords[t].Y = 0.f;
			}

			BasicAttrs.Color = SkinnedVertex.Color;
			OutVertexBuffer[v].MasterVertIndex = v; // index of the closest vert w.r.t  SrcLODModel.GetVertices(SoftSkinVertices);
			OutVertexBuffer[v].MaterialIndex   = 0; // default to be over-written
			OutVertexBuffer[v].Position = SkinnedVertex.Position;

			for (int32 i = 0; i < MAX_TOTAL_INFLUENCES; ++i)
			{
				int32 localBoneId = (int32)SkinnedVertex.InfluenceBones[i];
				const uint16 boneId = BoneMap[localBoneId];

				const uint8 Influence = SkinnedVertex.InfluenceWeights[i];
				double boneWeight = ((double)Influence) / 255.;

				// For right now, only store bone weights that are greater than zero,
				// by default the sparse data structure assumes a value of zero for 
				// any non-initialized bones.

				if (Influence > 0)
				{
					SparseBones.SetElement((int32)boneId, boneWeight);
				}
			}
		}
	}

	// store sectionID or MaterialID in the material id (there is a one to one mapping between them).

	for (int32 s = 0; s < SectionCount; ++s)
	{
		if (SkipSection(s))
		{
			continue;
		}
		uint16 MaterialId = SrcLODModel.Sections[s].MaterialIndex;

		const FSectionRange VertexRange = SectionRangeArray[s];

		for (int32 v = VertexRange.Begin; v < VertexRange.End; ++v)
		{
			//OutVertexBuffer[v].MaterialIndex = s;
			OutVertexBuffer[v].MaterialIndex = MaterialId;
		}
	}

	// Put the vertex in a "correct" state.
	//    "corrects" normals (ensures that they are orthonormal)
	//    re-orders the bones by weight (highest to lowest)

	for (int32 s = 0; s < SectionCount; ++s)
	{
		if (SkipSection(s))
		{
			continue;
		}

		const FSectionRange VertexRange = SectionRangeArray[s];

		for (int32 v = VertexRange.Begin; v < VertexRange.End; ++v)
		{
			OutVertexBuffer[v].Correct();
		}
	}

	// Compact the mesh to remove any unreferenced verts
	// and fix-up the index buffer

	OutSkinnedMesh.Compact();
}


void FQuadricSkeletalMeshReduction::UpdateSpecializedVertWeights(const FImportantBones& ImportantBones, SkeletalSimplifier::FSkinnedSkeletalMesh& SkinnedSkeletalMesh) const
{
	const float Weight = ImportantBones.Weight;

	int32 NumVerts = SkinnedSkeletalMesh.NumVertices();

	//If a vertex has one of the important bones as its' major bone, associated the ImportantBones.Weight
	for (int32 i = 0; i < NumVerts; ++i)
	{
		auto& Vert = SkinnedSkeletalMesh.VertexBuffer[i];
		const auto& Bones = Vert.GetSparseBones();
		if (!Bones.bIsEmpty())
		{
			auto CIter = Bones.GetData().CreateConstIterator();

			const int32 FirstBone = CIter.Key(); // Bones are ordered by descending weight

			if (ImportantBones.Ids.Contains(FirstBone))
			{
				Vert.SpecializedWeight = Weight;
			}
		}
		else
		{
			Vert.SpecializedWeight = 0.f;
		}
	}
}



void FQuadricSkeletalMeshReduction::TrimBonesPerVert( SkeletalSimplifier::FSkinnedSkeletalMesh& Mesh, int32 MaxBonesPerVert ) const
{
	// Loop over all the verts in the mesh, and reduce the bone count.

	SkeletalSimplifier::MeshVertType* VertexBuffer = Mesh.VertexBuffer;

	for (int32 i = 0, I = Mesh.NumVertices(); i < I; ++i)
	{
		SkeletalSimplifier::MeshVertType& Vertex = VertexBuffer[i];

		auto& SparseBones = Vertex.SparseBones;
		SparseBones.Correct(MaxBonesPerVert);
	}

}


void FQuadricSkeletalMeshReduction::ComputeUVBounds( const SkeletalSimplifier::FSkinnedSkeletalMesh& Mesh,
	                                                 FVector2D(&UVBounds)[2 * SkeletalSimplifier::MeshVertType::BasicAttrContainerType::NumUVs] ) const
{
	// Zero the bounds
	{
		const int32 NumUVs = SkeletalSimplifier::MeshVertType::BasicAttrContainerType::NumUVs;

		for (int32 i = 0; i < 2 * NumUVs; ++i)
		{
			UVBounds[i] = FVector2D(ForceInitToZero);
		}
	}


	{
		const int32 NumValidUVs = Mesh.TexCoordCount();
		for (int32 i = 0; i < NumValidUVs; ++i)
		{
			UVBounds[2 * i] = FVector2D(FLT_MAX, FLT_MAX);
			UVBounds[2 * i + 1] = FVector2D(-FLT_MAX, -FLT_MAX);
		}

		for (int32 i = 0; i < Mesh.NumVertices(); ++i)
		{
			const auto& Attrs = Mesh.VertexBuffer[i].BasicAttributes;
			for (int32 t = 0; t < NumValidUVs; ++t)
			{
				UVBounds[2 * t].X = FMath::Min(Attrs.TexCoords[t].X, UVBounds[2 * t].X);
				UVBounds[2 * t].Y = FMath::Min(Attrs.TexCoords[t].Y, UVBounds[2 * t].Y);

				UVBounds[2 * t + 1].X = FMath::Max(Attrs.TexCoords[t].X, UVBounds[2 * t + 1].X);
				UVBounds[2 * t + 1].Y = FMath::Max(Attrs.TexCoords[t].Y, UVBounds[2 * t + 1].Y);
			}
		}
	}
}

void FQuadricSkeletalMeshReduction::ClampUVBounds( const FVector2D(&UVBounds)[2 * SkeletalSimplifier::MeshVertType::BasicAttrContainerType::NumUVs],
	                                               SkeletalSimplifier::FSkinnedSkeletalMesh& Mesh ) const
{
	const int32 NumValidUVs = Mesh.TexCoordCount();


	for (int32 i = 0; i < Mesh.NumVertices(); ++i)
	{
		auto& Attrs = Mesh.VertexBuffer[i].BasicAttributes;
		for (int32 t = 0; t < NumValidUVs; ++t)
		{
			Attrs.TexCoords[t].X = FMath::Clamp(Attrs.TexCoords[t].X, UVBounds[2 * t].X, UVBounds[2 * t + 1].X);
			Attrs.TexCoords[t].Y = FMath::Clamp(Attrs.TexCoords[t].Y, UVBounds[2 * t].Y, UVBounds[2 * t + 1].Y);
		}
	}
}


float FQuadricSkeletalMeshReduction::SimplifyMesh( const FSkeletalMeshOptimizationSettings& Settings,
	                                               const FBoxSphereBounds& Bounds,
	                                               SkeletalSimplifier::FSkinnedSkeletalMesh& Mesh
                                                  ) const
{

	// Convert settings to weights and a termination criteria

	// Determine the stop criteria used

	const bool bUseVertexPercentCriterion = Settings.TerminationCriterion == SkeletalMeshTerminationCriterion::SMTC_NumOfVerts || Settings.TerminationCriterion == SkeletalMeshTerminationCriterion::SMTC_TriangleOrVert;
	const bool bUseTrianglePercentCriterion = Settings.TerminationCriterion == SkeletalMeshTerminationCriterion::SMTC_NumOfTriangles || Settings.TerminationCriterion == SkeletalMeshTerminationCriterion::SMTC_TriangleOrVert;

	const bool bUseMaxVertNumCriterion = Settings.TerminationCriterion == SkeletalMeshTerminationCriterion::SMTC_AbsNumOfVerts || Settings.TerminationCriterion == SkeletalMeshTerminationCriterion::SMTC_AbsTriangleOrVert;
	const bool bUseMaxTrisNumCriterion = Settings.TerminationCriterion == SkeletalMeshTerminationCriterion::SMTC_AbsNumOfTriangles || Settings.TerminationCriterion == SkeletalMeshTerminationCriterion::SMTC_AbsTriangleOrVert;

	// We can support a stopping criteria based on the MaxDistance the new vertex is from the plans of the source triangles.
	// but there seems to be no good use for this.  We are better off just using triangle count.
	const float MaxDist = FLT_MAX; // (Settings.ReductionMethod != SkeletalMeshOptimizationType::SMOT_NumOfTriangles) ? Settings.MaxDeviationPercentage * Bounds.SphereRadius : FLT_MAX;
	const int32 SrcTriNum = Mesh.NumIndices() / 3;
	const float TriangleRetainRatio = FMath::Clamp(Settings.NumOfTrianglesPercentage, 0.f, 1.f);
	const int32 TargetTriNum = (bUseTrianglePercentCriterion) ? FMath::CeilToInt(TriangleRetainRatio * SrcTriNum) : Settings.MaxNumOfTriangles;

	const int32 MinTriNumToRetain = (bUseTrianglePercentCriterion || bUseMaxTrisNumCriterion) ? FMath::Max(4, TargetTriNum) : 4;
	const float MaxCollapseCost = FLT_MAX;

	const int32 SrcVertNum = Mesh.NumVertices();
	const float VertRetainRatio = FMath::Clamp(Settings.NumOfVertPercentage, 0.f, 1.f);
	const int32 TargetVertNum = (bUseVertexPercentCriterion) ? FMath::CeilToInt(VertRetainRatio * SrcVertNum) : Settings.MaxNumOfVerts + 1;
	const int32 MinVerNumToRetain = (bUseVertexPercentCriterion || bUseMaxVertNumCriterion) ? FMath::Max(6, TargetVertNum) : 6;

	const float VolumeImportance      = FMath::Clamp(Settings.VolumeImportance, 0.f, 2.f);
	const bool bLockEdges             = Settings.bLockEdges;
	const bool bPreserveVolume        = (VolumeImportance > 1.e-4);
	const bool bEnforceBoneBoundaries = Settings.bEnforceBoneBoundaries;

	// Terminator tells the simplifier when to stop
	SkeletalSimplifier::FSimplifierTerminator Terminator(MinTriNumToRetain, SrcTriNum, MinVerNumToRetain, SrcVertNum, MaxCollapseCost, MaxDist);

	double NormalWeight    =16.00;
	double TangentWeight   = 0.10;
	double BiTangentWeight = 0.10;
	double UVWeight        = 0.50;
	double BoneWeight      = 0.25;
	double ColorWeight     = 0.10;
	/**
	// Magic table used to scale the default simplifier weights.
	// Numbers like these were used to express controls for the 3rd party tool
	const float ImportanceTable[] =
	{
		0.0f,	// OFF
		0.125f,	// Lowest
		0.35f,	// Low,
		1.0f,	// Normal
		2.8f,	// High
		8.0f,	// Highest
	};
	static_assert(ARRAY_COUNT(ImportanceTable) == SMOI_MAX, "Bad importance table size.");

	NormalWeight    *= ImportanceTable[Settings.ShadingImportance];
	TangentWeight   *= ImportanceTable[Settings.ShadingImportance];
	BiTangentWeight *= ImportanceTable[Settings.ShadingImportance];
	UVWeight        *= ImportanceTable[Settings.TextureImportance];
	BoneWeight      *= ImportanceTable[Settings.SkinningImportance];

	*/

	// Number of UV coords allocated.
	const int32 NumUVs = SkeletalSimplifier::MeshVertType::BasicAttrContainerType::NumUVs;

	FVector2D  UVBounds[2 * SkeletalSimplifier::MeshVertType::BasicAttrContainerType::NumUVs];
	ComputeUVBounds(Mesh, UVBounds);
	
	// Set up weights for the Basic Attributes (e.g. not the bones)
	SkeletalSimplifier::FMeshSimplifier::WeightArrayType  BasicAttrWeights; // by default constructs to zeros.
	{

		// Normal
		BasicAttrWeights[0] = NormalWeight;
		BasicAttrWeights[1] = NormalWeight;
		BasicAttrWeights[2] = NormalWeight;

		//Tangent
		BasicAttrWeights[3] = TangentWeight;
		BasicAttrWeights[4] = TangentWeight;
		BasicAttrWeights[5] = TangentWeight;
		//BiTangent
		BasicAttrWeights[6] = BiTangentWeight;
		BasicAttrWeights[7] = BiTangentWeight;
		BasicAttrWeights[8] = BiTangentWeight;

		//Color
		BasicAttrWeights[ 9] = ColorWeight; // r
		BasicAttrWeights[10] = ColorWeight; // b
		BasicAttrWeights[11] = ColorWeight; // b
		BasicAttrWeights[12] = ColorWeight; // alpha


		const int32 NumNonUVAttrs = 13;
		checkSlow(NumNonUVAttrs + NumUVs * 2 == BasicAttrWeights.Num());

		// Number of UVs actually used.
		const int32 NumValidUVs = Mesh.TexCoordCount();
		for (int32 i = 0; i < NumValidUVs; ++i)
		{
			FVector2D&  UVMin = UVBounds[2 * i];
			FVector2D&  UVMax = UVBounds[2 * i + 1];

			double URange = UVMax.X - UVMin.X;
			double VRange = UVMax.Y - UVMin.Y;

			double UWeight = (FMath::Abs(URange) > 1.e-5) ? UVWeight / URange : 0.;
			double VWeight = (FMath::Abs(VRange) > 1.e-5) ? UVWeight / VRange : 0.;

			BasicAttrWeights[NumNonUVAttrs + 2 * i    ] = UWeight; // U
			BasicAttrWeights[NumNonUVAttrs + 2 * i + 1] = VWeight; // V
		}

		for (int32 i = NumNonUVAttrs; i < NumNonUVAttrs + NumValidUVs * 2; ++i)
		{
			BasicAttrWeights[i] = UVWeight; // 0.5;
		}

		for (int32 i = NumNonUVAttrs + NumValidUVs * 2; i < NumNonUVAttrs + NumUVs * 2; ++i)
		{
			BasicAttrWeights[i] = 0.;
		}

	}

	// Additional parameters

	const bool bMergeCoincidentVertBones = true;
	const float EdgeWeightValue = 128.f;

	const float CoAlignmentLimit = FMath::Cos(45.f * PI / 180.); // 45 degrees limit

	// Create the simplifier

	SkeletalSimplifier::FMeshSimplifier  Simplifier(Mesh.VertexBuffer, (uint32)Mesh.NumVertices(),
		                                            Mesh.IndexBuffer, (uint32)Mesh.NumIndices(), 
		                                            CoAlignmentLimit, VolumeImportance, bPreserveVolume,  bEnforceBoneBoundaries);

	// The simplifier made a deep copy of the mesh.  

	Mesh.Empty();

	// Add additional control parameters to the simplifier.

	{
		// Set the edge weight that tries to keep UVseams from splitting.

		Simplifier.SetBoundaryConstraintWeight(EdgeWeightValue);

		// Set the weights for the dense attributes.

		Simplifier.SetAttributeWeights(BasicAttrWeights);

		// Set the bone weight.

		SkeletalSimplifier::FMeshSimplifier::SparseWeightContainerType BoneWeights(BoneWeight);
		Simplifier.SetSparseAttributeWeights(BoneWeights);


		if (bLockEdges)
		{
			// If locking the boundary, this has be be done before costs are computed.
			Simplifier.SetBoundaryLocked();
		}

	}

	// Do the actual simplification

	const float ResultError = Simplifier.SimplifyMesh(Terminator);

	// Resize the Mesh to hold the simplified result. Note the NumVerts might include some duplicates.

	Mesh.Resize(Simplifier.GetNumTris(), Simplifier.GetNumVerts());

	// Copy the simplified mesh back into Mesh

	Simplifier.OutputMesh(Mesh.VertexBuffer, Mesh.IndexBuffer, bMergeCoincidentVertBones, NULL);

	// There might have some unused verts at the end of the vertex buffer that were generated by the possible duplicates

	Mesh.Compact();

	return ResultError;
}


void FQuadricSkeletalMeshReduction::ExtractFSkeletalData(const SkeletalSimplifier::FSkinnedSkeletalMesh& SkinnedMesh, FSkeletalMeshData& MeshData) const
{

	MeshData.TexCoordCount = SkinnedMesh.TexCoordCount();

	const int32 NumVerts   = SkinnedMesh.NumVertices();
	const int32 NumIndices = SkinnedMesh.NumIndices();
	const int32 NumTris    = NumIndices / 3;

	// Resize the MeshData.
	MeshData.Points.AddZeroed(NumVerts);
	MeshData.Faces.AddZeroed(NumTris);
	MeshData.Wedges.AddZeroed(NumIndices);

	TArray<FVector> PointNormals;
	TArray<uint32> PointList;
	TArray<uint32> PointInfluenceMap;  // index into MeshData.Influences.   Id = PointInfluenceMap[v];  first_influence_for_vert 'v' = MeshData.Influences[Id] 

	PointNormals.AddZeroed(NumVerts);

	PointList.Reserve(NumVerts);
	for (int32 i = 0; i < NumVerts; ++i)
	{
		PointList.Add(INDEX_NONE);
	}

	PointInfluenceMap.Reserve(NumVerts);
	for (int32 i = 0; i < NumVerts; ++i)
	{
		PointInfluenceMap.Add(INDEX_NONE);
	}

	
	// Per-vertex data
	
	for (uint32 v = 0; v < (uint32)NumVerts; ++v)
	{
		// The simplifier mesh vertex, has all the vertex attributes.

		const auto& SimpVertex = SkinnedMesh.VertexBuffer[v];
		
		// Copy location.
		
		MeshData.Points[v] = SimpVertex.GetPos();

		// Sort out the bones for this vert.

		PointInfluenceMap[v] = (uint32)MeshData.Influences.Num();

		// loop over the bones for this vertex, making weights.

		const auto& SparseBones = SimpVertex.GetSparseBones().GetData();

		int32 NumBonesAdded = 0;
		for (const auto& BoneData : SparseBones)
		{
			if (BoneData.Value > 0.)
			{
				SkeletalMeshImportData::FVertInfluence VertInfluence = { (float) BoneData.Value, v, (uint16) BoneData.Key};

				MeshData.Influences.Add(VertInfluence);
				NumBonesAdded++;
			}
		}
		
		// If no influences were added, add a default bone
		
		if (NumBonesAdded == 0)
		{
			SkeletalMeshImportData::FVertInfluence VertInfluence = { 0.f, v, (uint16)0 };

			MeshData.Influences.Add(VertInfluence);
	
		}
	}

	// loop over triangles.
	for (int32 t = 0; t < NumTris; ++t)
	{
		SkeletalMeshImportData::FMeshFace& Face = MeshData.Faces[t];

		
		uint32 MatId[3];

		// loop over the three corners for the triangle.
		// NB: We may have already visited these verts before..
		
		for (uint32 c = 0; c < 3; ++c)
		{
			const uint32 wedgeId = t * 3 + c;
			const uint32 vertId = SkinnedMesh.IndexBuffer[wedgeId];
			const auto& SimpVertex = SkinnedMesh.VertexBuffer[vertId];

			FVector WedgeNormal = SimpVertex.BasicAttributes.Normal;
			WedgeNormal.Normalize();

			Face.TangentX[c] = SimpVertex.BasicAttributes.Tangent;
			Face.TangentY[c] = SimpVertex.BasicAttributes.BiTangent;
			Face.TangentZ[c] = WedgeNormal;

			Face.iWedge[c] = wedgeId;

			MatId[c] = SimpVertex.MaterialIndex;

			//
			uint32 tmpVertId = vertId;
			FVector PointNormal = PointNormals[tmpVertId];

			if (PointNormal.SizeSquared() < KINDA_SMALL_NUMBER) // the array starts with 0'd out normals
			{
				PointNormals[tmpVertId] = WedgeNormal;
			}
			else // we have already visited this vert ..
			{
				while (FVector::DotProduct(PointNormal, WedgeNormal) - 1.f < -KINDA_SMALL_NUMBER)
				{
					tmpVertId = PointList[tmpVertId];
					if (tmpVertId == INDEX_NONE)
					{
						break;
					}
					checkSlow(tmpVertId < (uint32)PointList.Num());
					PointNormal = PointNormals[tmpVertId];
				}

				if (tmpVertId == INDEX_NONE)
				{
					// Add a copy of this point.. 
					FVector Point = MeshData.Points[vertId];
					tmpVertId = MeshData.Points.Add(Point);

					PointNormals.Add(WedgeNormal);

					uint32 nextVertId = PointList[vertId];
					PointList[vertId] = tmpVertId;
					PointList.Add(nextVertId);
					PointInfluenceMap.Add((uint32)MeshData.Influences.Num());

					int32 influenceId = PointInfluenceMap[vertId];
					while (MeshData.Influences[influenceId].VertIndex == vertId)
					{
						const auto& Influence = MeshData.Influences[influenceId];

						SkeletalMeshImportData::FVertInfluence VertInfluence = { Influence.Weight, tmpVertId, Influence.BoneIndex };
						MeshData.Influences.Add(VertInfluence);
						influenceId++;
					}
				}

			}

			// Populate the corresponding wedge.
			SkeletalMeshImportData::FMeshWedge& Wedge = MeshData.Wedges[wedgeId];
			Wedge.iVertex  = tmpVertId; // vertId;
			Wedge.Color    = SimpVertex.BasicAttributes.Color.ToFColor(true/** sRGB**/);
			for (int32 tcIdx = 0; tcIdx < MAX_TEXCOORDS; ++tcIdx)
			{
				Wedge.UVs[tcIdx] = SimpVertex.BasicAttributes.TexCoords[tcIdx];
			}

			

		}
		// The material id is only being stored on a per-vertex case..
		// but should be shared by all 3 verts in a triangle.

		Face.MeshMaterialIndex = (uint16)MatId[0];

	}

}

namespace
{
	struct FIntBoneFloatWeight
	{
		FIntBoneFloatWeight(float w, int32 b) : Weight(w), BoneId(b) {};

		float Weight;
		int32 BoneId;
	};


	/** Utility for use instead of SkeletalMeshLODModel::GetSectionFromVertexIndex() since we are going to visit every vertex */
	void CreateVertexToSectionMap(const FSkeletalMeshLODModel& LODModel, TArray<int32>& VertIdxToSectionMap)
	{
		// Create a map between the VertexID and the Section
		VertIdxToSectionMap.Empty(LODModel.NumVertices);
		VertIdxToSectionMap.AddUninitialized(LODModel.NumVertices);
		{
			int32 offset = 0;
			for (int32 sectionIdx = 0; sectionIdx < LODModel.Sections.Num(); ++sectionIdx)
			{
				const auto& Section = LODModel.Sections[sectionIdx];
				for (int32 i = 0; i < Section.NumVertices; ++i)
				{
					VertIdxToSectionMap[i + offset] = sectionIdx;
				}
				offset += Section.NumVertices;
			}
		}
	}


	void ZeroFRawSkinWeight(FRawSkinWeight& SkinWeight)
	{
		for (int b = 0; b < MAX_TOTAL_INFLUENCES; ++b)
		{
			SkinWeight.InfluenceBones[b] = 0;
		}
		for (int b = 0; b < MAX_TOTAL_INFLUENCES; ++b)
		{
			SkinWeight.InfluenceWeights[b] = 0;
		}
	}


	void Empty(FSkeletalMeshLODModel& LODModel)
	{
		LODModel = FSkeletalMeshLODModel();
	}

}

void  FQuadricSkeletalMeshReduction::AddSourceModelInfluences( const FSkeletalMeshLODModel& SrcLODModel,
		                                                       const SkeletalSimplifier::FSkinnedSkeletalMesh& SkinnedMesh, 
		                                                       FSkeletalMeshLODModel& NewModel) const 
	{
		// Verify that we need to add the alternate weights.
		const bool bSrcHasWeightOverrides = (SrcLODModel.SkinWeightProfiles.Num() != 0);
		if (!bSrcHasWeightOverrides)
		{
			return;
		}

		const auto& SrcSkinWeightProfileData = SrcLODModel.SkinWeightProfiles;

		auto& DstSkinWeightProfileData = NewModel.SkinWeightProfiles;

		// To decode the boneIds stored in the SrcLODModel, we need a map between vertexID and section (and thus BoneMap)

		TArray<int32> SrcVertIdxToSectionMap;
		CreateVertexToSectionMap(SrcLODModel, SrcVertIdxToSectionMap);


		// Add the to the NewModel, the "SourceModelInfluence" arrays for each profile. 

		for (const auto& Profile : SrcSkinWeightProfileData)
		{
			const FName& ProfileName = Profile.Key;
			const FImportedSkinWeightProfileData& SrcImportedProfileData = Profile.Value;
			const TArray<FRawSkinWeight>& SrcBonesAndWeights = SrcImportedProfileData.SkinWeights;


			// Create the SrcModelInfluences for this profile.
			TArray <SkeletalMeshImportData::FRawBoneInfluence> RawBoneInfluences;

			for (int32 VIdx = 0; VIdx < SkinnedMesh.NumVertices(); ++VIdx)
			{
				// The VerId in the Source Mesh that was closest to the simplified vertex
				const int32 MasterVertId = SkinnedMesh.VertexBuffer[VIdx].MasterVertIndex;

				if (MasterVertId != INDEX_NONE)  // NB: MasterVerId should never be INDEX_NONE
				{
					const FRawSkinWeight& SrcRawSkinWeight = SrcBonesAndWeights[MasterVertId];

					// Get the BoneMap that was used to encode these weights. 
					const auto& BoneMap = SrcLODModel.Sections[SrcVertIdxToSectionMap[MasterVertId]].BoneMap;

					// Add the non-zero weights 
					for (int32 b = 0; b < MAX_TOTAL_INFLUENCES; ++b)
					{
						uint8 LocalBoneId = SrcRawSkinWeight.InfluenceBones[b];
						uint8 Weight = SrcRawSkinWeight.InfluenceWeights[b];

						checkSlow(LocalBoneId < BoneMap.Num());

						// decode the bone weight
						int32 BoneId = BoneMap[LocalBoneId];

						if (Weight > 0)
						{
							SkeletalMeshImportData::FRawBoneInfluence RawBoneInfluence = { (float)Weight / 255.f,  VIdx, BoneId };

							RawBoneInfluences.Add(RawBoneInfluence);
						}
					}
				}
			}

			// Pre-process the influences.  This is required for BuildSkeletalMesh to work correctly.
			ProcessImportMeshInfluences(SkinnedMesh.NumIndices() /* = SkeletalMeshData.Wedges.Num()*/, RawBoneInfluences);


			// Make an output array for this profile.
			FImportedSkinWeightProfileData& DstImportedProfileData = DstSkinWeightProfileData.Add(ProfileName, FImportedSkinWeightProfileData());


			// Copy the cleaned up data into the ImportedProfileData.  This is really a translation step since
			// FVertInfluence and FRawBoneInfluence use different storage types for the bone ID.
			TArray<SkeletalMeshImportData::FVertInfluence>& DstSrcModelInfluences = DstImportedProfileData.SourceModelInfluences;
			{
				DstSrcModelInfluences.Empty(RawBoneInfluences.Num());
				DstSrcModelInfluences.AddUninitialized(RawBoneInfluences.Num());

				for (int32 i = 0; i < RawBoneInfluences.Num(); ++i)
				{
					const SkeletalMeshImportData::FRawBoneInfluence& RawBoneInfluence = RawBoneInfluences[i];
					SkeletalMeshImportData::FVertInfluence& DstSrcInfluence           = DstSrcModelInfluences[i];

					DstSrcInfluence.Weight    = RawBoneInfluence.Weight;
					DstSrcInfluence.VertIndex = RawBoneInfluence.VertexIndex;
					DstSrcInfluence.BoneIndex = (FBoneIndexType)RawBoneInfluence.BoneIndex;
				}
			}
		}
	}

	void  FQuadricSkeletalMeshReduction::UpdateAlternateWeights(const int32 MaxBonesPerVertex, FSkeletalMeshLODModel& LODModel) const
	{
		typedef SkeletalSimplifier::VertexTypes::BoneSparseVertexAttrs  BoneIdWeightMap;

		auto& SkinWeightProfileData = LODModel.SkinWeightProfiles;
		
		// Verify that we need to add the alternate weights.
		const bool bSrcHasWeightOverrides = (SkinWeightProfileData.Num() != 0);
		if (!bSrcHasWeightOverrides)
		{
			return;
		}

		// The number of verts in the 'pre-chunked source'
		const int32 NumImportVertex = LODModel.MaxImportVertex + 1;


		// Create a map between the VertexID and the Section
		TArray<int32> VertIdxToSectionMap;
		CreateVertexToSectionMap(LODModel, VertIdxToSectionMap);


		for (auto& Profile : SkinWeightProfileData)
		{
			FImportedSkinWeightProfileData& ImportedProfileData = Profile.Value;
			const TArray<SkeletalMeshImportData::FVertInfluence>& SrcModelInfluences = ImportedProfileData.SourceModelInfluences;

			//  Create a structure that allows us to look-up by SourceModel Vertex ID 
			
			BoneIdWeightMap* VtxToBoneIdWeightMap             = new  BoneIdWeightMap[NumImportVertex];

			for (int32 i = 0; i < SrcModelInfluences.Num(); ++i)
			{
				const SkeletalMeshImportData::FVertInfluence& VertInfluence = SrcModelInfluences[i];
				const int32 VtxId = VertInfluence.VertIndex;  checkSlow(VtxId < NumImportVertex);
				
				
				VtxToBoneIdWeightMap[VtxId].SetElement(VertInfluence.BoneIndex, VertInfluence.Weight);
			}

			// sort the bones and limit to MaxBonesPerVertex
			for (int32 i = 0; i < NumImportVertex; ++i)
			{
				VtxToBoneIdWeightMap[i].Correct(MaxBonesPerVertex); 
			}

			// SkinWeights we need to populate.
			TArray<FRawSkinWeight>& SkinWeights = ImportedProfileData.SkinWeights;
			SkinWeights.Empty(LODModel.NumVertices);
			SkinWeights.AddUninitialized(LODModel.NumVertices);

			// map the verts in the LOD model to the input order.
			const TArray<int32>& ImportVertexMap = LODModel.MeshToImportVertexMap;
			check(ImportVertexMap.Num() == (int32)LODModel.NumVertices);

			for (int32 i = 0; i < (int32)LODModel.NumVertices; ++i)
			{
				// Map to section and to imported vertex

				const int32 SectionId = VertIdxToSectionMap[i];
				const int32 SrcVertId = ImportVertexMap[i];

				// The BoneMap for this section, needed to encode bones.

				const auto& BoneMap = LODModel.Sections[SectionId].BoneMap;

				// the dst for the bones and weights.

				FRawSkinWeight& WeightAndBones = SkinWeights[i];
				ZeroFRawSkinWeight(WeightAndBones);

				// The bones and Weights for this vertex.
				{
					const BoneIdWeightMap& BoneWeight = VtxToBoneIdWeightMap[SrcVertId];

					// Add each bone / weight. 
					// keep track of the total weight.  should sum to 255 and the first weight is the largest
					int32 TotalQuantizedWeight = 0;
					int32 b = 0;
					for (const auto& Pair : BoneWeight.GetData())
					{
						int32 BoneId = Pair.Key;
						double Weight = Pair.Value;

						// Transform weight to quantized weight
						uint8 QuantizedWeight = FMath::Clamp((uint8)(Weight*((double)0xFF)), (uint8)0x00, (uint8)0xFF);

						WeightAndBones.InfluenceWeights[b] = QuantizedWeight;

						TotalQuantizedWeight += QuantizedWeight;

						// Transform boneID to local boneID 
						// Use the BoneMap to encode this bone
						int32 LocalBoneId = BoneMap.Find(BoneId);
						if (LocalBoneId != INDEX_NONE)
						{
							WeightAndBones.InfluenceBones[b] = LocalBoneId;
						}
						else
						{
							// Map to root of section
							WeightAndBones.InfluenceBones[b] = 0;

							check(0); // should never hit this
						}
						b++;
					}
					//Use the same code has the build where we modify the index 0 to have a sum of 255 for all influence per skin vertex
					int32 ExcessQuantizedWeight = 255 - TotalQuantizedWeight;

					WeightAndBones.InfluenceWeights[0] += ExcessQuantizedWeight;
				}
			}

			delete[] VtxToBoneIdWeightMap;
		}

	}



void FQuadricSkeletalMeshReduction::ConvertToFSkeletalMeshLODModel( const int32 MaxBonesPerVertex,
	                                                                const FSkeletalMeshLODModel& SrcLODModel,
	                                                                const SkeletalSimplifier::FSkinnedSkeletalMesh& SkinnedMesh,
	                                                                const FReferenceSkeleton& RefSkeleton,
	                                                                FSkeletalMeshLODModel& NewModel
                                                                   ) const
{
	// We might be re-using this model - so clear it.

	Empty(NewModel);

	// Convert the mesh to a struct of arrays
	
	FSkeletalMeshData SkeletalMeshData;
	ExtractFSkeletalData(SkinnedMesh, SkeletalMeshData);

	// Add alternate weight data to the NewModel.  Note, this has to be done before we "BuildSkeletalMesh" to insure
	// that the bone-based vertex chunking respects the alternate weights.
	// NB: this only prepares the NewModel, but BuildSkeletalMesh is only 1/2-aware of this, so we will have to do some additional work after.
	
	AddSourceModelInfluences(SrcLODModel, SkinnedMesh, NewModel);
	


	// Create dummy map of 'point to original'

	TArray<int32> DummyMap;
	DummyMap.AddUninitialized(SkeletalMeshData.Points.Num());
	for (int32 PointIdx = 0; PointIdx < SkeletalMeshData.Points.Num(); PointIdx++)
	{
		DummyMap[PointIdx] = PointIdx;
	}

	// Make sure we do not recalculate normals

	IMeshUtilities::MeshBuildOptions Options;
	Options.bComputeNormals = false;
	Options.bComputeTangents = false;
	IMeshUtilities& MeshUtilities = FModuleManager::Get().LoadModuleChecked<IMeshUtilities>("MeshUtilities");
	
	// Create skinning streams for NewModel.

	MeshUtilities.BuildSkeletalMesh(
		NewModel,
		RefSkeleton,
		SkeletalMeshData.Influences,
		SkeletalMeshData.Wedges,
		SkeletalMeshData.Faces,
		SkeletalMeshData.Points,
		DummyMap,
		Options
	);

	// Set texture coordinate count on the new model.
	NewModel.NumTexCoords = SkeletalMeshData.TexCoordCount;

	checkSlow(NewModel.MaxImportVertex + 1  == SkinnedMesh.NumVertices()); 

	// Update the alternate weights
	
	UpdateAlternateWeights(MaxBonesPerVertex, NewModel);

}

bool FQuadricSkeletalMeshReduction::ReduceSkeletalLODModel( const FSkeletalMeshLODModel& SrcModel,
	                                                        FSkeletalMeshLODModel& OutSkeletalMeshLODModel,
	                                                        const FBoxSphereBounds& Bounds,
	                                                        const FReferenceSkeleton& RefSkeleton,
	                                                        FSkeletalMeshOptimizationSettings Settings,
															const FImportantBones& ImportantBones,
	                                                        const TArray<FMatrix>& BoneMatrices,
	                                                        const int32 LODIndex
                                                           ) const
{

	const int32 SrcNumVerts = SrcModel.NumVertices;
	
	// Parameters for Simplification etc
	const bool bUseVertexPercentCriterion   = ((Settings.TerminationCriterion == SMTC_NumOfVerts     || Settings.TerminationCriterion == SMTC_TriangleOrVert) && Settings.NumOfVertPercentage < 1.f) ;
	const bool bUseTrianglePercentCriterion = ((Settings.TerminationCriterion == SMTC_NumOfTriangles || Settings.TerminationCriterion == SMTC_TriangleOrVert) && Settings.NumOfTrianglesPercentage < 1.f);

	const bool bUseMaxVertexCriterion   = ((Settings.TerminationCriterion == SMTC_AbsNumOfVerts || Settings.TerminationCriterion == SMTC_AbsTriangleOrVert) && SrcNumVerts);
	const bool bUseMaxTriangleCriterion = ((Settings.TerminationCriterion == SMTC_AbsNumOfTriangles || Settings.TerminationCriterion == SMTC_AbsTriangleOrVert) && Settings.MaxNumOfTriangles < INT32_MAX);

	const bool bProcessGeometry      = (bUseTrianglePercentCriterion || bUseVertexPercentCriterion || bUseMaxTriangleCriterion || bUseMaxVertexCriterion);
	const bool bProcessBones         = (Settings.MaxBonesPerVertex < MAX_TOTAL_INFLUENCES);
	
	bool bOptimizeMesh         = (bProcessGeometry || bProcessBones);

	if (bOptimizeMesh)
	{
		UE_LOG(LogSkeletalMeshReduction, Log, TEXT("Reducing skeletal mesh for LOD %d "), LODIndex);
	}
	
	// Generate a single skinned mesh form the SrcModel.  This mesh has per-vertex tangent space.

	SkeletalSimplifier::FSkinnedSkeletalMesh SkinnedSkeletalMesh;
	ConvertToFSkinnedSkeletalMesh(SrcModel, BoneMatrices, LODIndex, SkinnedSkeletalMesh);

	int32 IterationNum = 0;

	do 
	{
		if (bOptimizeMesh)
		{
			if (ImportantBones.Ids.Num() > 0)
			{
				// Add specialized weights for verts associated with "important" bones.
				UpdateSpecializedVertWeights(ImportantBones, SkinnedSkeletalMesh);
			}

			// Capture the UV bounds from the source mesh.

			FVector2D  UVBounds[2 * SkeletalSimplifier::MeshVertType::BasicAttrContainerType::NumUVs];
			ComputeUVBounds(SkinnedSkeletalMesh, UVBounds);

			{
				// Use the bone-aware simplifier

				SimplifyMesh(Settings, Bounds, SkinnedSkeletalMesh);
			}

			// Clamp the UVs of the simplified mesh to match the source mesh.

			ClampUVBounds(UVBounds, SkinnedSkeletalMesh);


			// Reduce the number of bones per-vert

			const int32 MaxBonesPerVert = FMath::Clamp(Settings.MaxBonesPerVertex, 0, MAX_TOTAL_INFLUENCES);

			if (MaxBonesPerVert < MAX_TOTAL_INFLUENCES)
			{
				TrimBonesPerVert(SkinnedSkeletalMesh, MaxBonesPerVert);
			}
		}

		// Convert to SkeletalMeshLODModel. 

		ConvertToFSkeletalMeshLODModel(Settings.MaxBonesPerVertex, SrcModel, SkinnedSkeletalMesh, RefSkeleton, OutSkeletalMeshLODModel);

		// We may need to do additional simplification if the user specified a hard number limit for verts and
		// the internal chunking during conversion split some verts.

		if (bUseMaxVertexCriterion && OutSkeletalMeshLODModel.NumVertices > Settings.MaxNumOfVerts)
		{
			const bool bTerminatedOnVertCount = (Settings.TerminationCriterion == SMTC_AbsNumOfVerts) ||
				                                (Settings.TerminationCriterion == SMTC_AbsTriangleOrVert && !(SkinnedSkeletalMesh.NumIndices() / 3 <= (int32)Settings.MaxNumOfTriangles));
			  
			if (bTerminatedOnVertCount)
			{
				// Some verts were created by chunking - we need simplify more.
				int32 ExcessVerts = (int32)OutSkeletalMeshLODModel.NumVertices - (int32)Settings.MaxNumOfVerts + IterationNum;
				Settings.MaxNumOfVerts = FMath::Max((int32)Settings.MaxNumOfVerts - ExcessVerts, 6);

				UE_LOG(LogSkeletalMeshReduction, Log, TEXT("Chunking to limit unique bones per section generated additional vertices - continuing simplification of LOD %d "), LODIndex);

				ConvertToFSkinnedSkeletalMesh(OutSkeletalMeshLODModel, BoneMatrices, LODIndex, SkinnedSkeletalMesh);

				
			}
			else
			{
				bOptimizeMesh = false;
			}

			IterationNum++;
		}
		else
		{
			bOptimizeMesh = false;
		}
	} 
	while (bOptimizeMesh && IterationNum < 5);

	bool bReturnValue =  (OutSkeletalMeshLODModel.NumVertices > 0);
	

	return bReturnValue;
}


void FQuadricSkeletalMeshReduction::ReduceSkeletalMesh(USkeletalMesh& SkeletalMesh, FSkeletalMeshModel& SkeletalMeshResource, int32 LODIndex) const
{
	check(LODIndex <= SkeletalMeshResource.LODModels.Num());

	//If the Current LOD is an import from file
	bool bOldLodWasFromFile = SkeletalMesh.IsValidLODIndex(LODIndex) && SkeletalMesh.GetLODInfo(LODIndex)->bHasBeenSimplified == false;

	//True if the LOD is added by this reduction
	bool bLODModelAdded = false;

	// Insert a new LOD model entry if needed.
	if (LODIndex == SkeletalMeshResource.LODModels.Num())
	{
		FSkeletalMeshLODModel* ModelPtr = NULL;
		SkeletalMeshResource.LODModels.Add(ModelPtr);
		bLODModelAdded = true;
	}

	// Copy over LOD info from LOD0 if there is no previous info.
	if (LODIndex == SkeletalMesh.GetLODNum())
	{
		// if there is no LOD, add one more
		SkeletalMesh.AddLODInfo();
	}


	// Swap in a new model, delete the old.

	FSkeletalMeshLODModel** LODModels = SkeletalMeshResource.LODModels.GetData();


	// get settings
	FSkeletalMeshLODInfo* LODInfo = SkeletalMesh.GetLODInfo(LODIndex);
	const FSkeletalMeshOptimizationSettings& Settings = LODInfo->ReductionSettings;
	

	// Struct to identify important bones.  Vertices associated with these bones
	// will have additional collapse weight added to them.

	FImportantBones  ImportantBones;
	{
		const TArray<FBoneReference>& BonesToPrioritize = LODInfo->BonesToPrioritize;
		const float BonePrioritizationWeight = LODInfo->WeightOfPrioritization;

		ImportantBones.Weight = BonePrioritizationWeight;
		for (const FBoneReference& BoneReference : BonesToPrioritize)
		{
			int32 BoneId = SkeletalMesh.RefSkeleton.FindRawBoneIndex(BoneReference.BoneName);

			// Q: should we exclude BoneId = 0?
			ImportantBones.Ids.AddUnique(BoneId);
		}
	}
	// select which mesh we're reducing from
	// use BaseLOD
	int32 BaseLOD = 0;
	FSkeletalMeshModel* SkelResource = SkeletalMesh.GetImportedModel();
	FSkeletalMeshLODModel* SrcModel = &SkelResource->LODModels[0];

	// only allow to set BaseLOD if the LOD is less than this
	if (Settings.BaseLOD > 0)
	{
		if (Settings.BaseLOD == LODIndex && (!SkelResource->OriginalReductionSourceMeshData.IsValidIndex(Settings.BaseLOD) || SkelResource->OriginalReductionSourceMeshData[Settings.BaseLOD]->IsEmpty()))
		{
			//Cannot reduce ourself if we are not imported
			UE_LOG(LogSkeletalMeshReduction, Warning, TEXT("Building LOD %d - Cannot generate LOD with himself if the LOD do not have imported Data. Using Base LOD 0 instead"), LODIndex);
		}
		else if (Settings.BaseLOD <= LODIndex && SkeletalMeshResource.LODModels.IsValidIndex(Settings.BaseLOD))
		{
			BaseLOD = Settings.BaseLOD;
			SrcModel = &SkeletalMeshResource.LODModels[BaseLOD];
		}
		else
		{
			// warn users
			UE_LOG(LogSkeletalMeshReduction, Warning, TEXT("Building LOD %d - Invalid Base LOD entered. Using Base LOD 0 instead"), LODIndex);
		}
	}
<<<<<<< HEAD
	
=======

	//Store the sections flags
	struct FSectionData
	{
		uint16 MaterialIndex;
		bool bCastShadow;
		bool bRecomputeTangent;
	};

	TMap<int32, FSectionData> BackupSectionIndexToSectionData;
	//Store the section data. Store the source LOD model in case we add a LOD, or the target LOD model in case the LOD already exist
	FSkeletalMeshLODModel& BackupSectionLODModel = bLODModelAdded ? SkeletalMeshResource.LODModels[Settings.BaseLOD] : SkeletalMeshResource.LODModels[LODIndex];
	BackupSectionIndexToSectionData.Reserve(BackupSectionLODModel.Sections.Num());

	for (int32 SectionIndex = 0; SectionIndex < BackupSectionLODModel.Sections.Num(); ++SectionIndex)
	{
		//Skip disable and not generated section
		int32 MaxGeneratedLODIndex = BackupSectionLODModel.Sections[SectionIndex].GenerateUpToLodIndex;
		if (BackupSectionLODModel.Sections[SectionIndex].bDisabled || (MaxGeneratedLODIndex != -1 && MaxGeneratedLODIndex < LODIndex))
		{
			continue;
		}
		FSectionData& SectionData = BackupSectionIndexToSectionData.FindOrAdd(SectionIndex);
		SectionData.MaterialIndex = BackupSectionLODModel.Sections[SectionIndex].MaterialIndex;
		SectionData.bCastShadow = BackupSectionLODModel.Sections[SectionIndex].bCastShadow;
		SectionData.bRecomputeTangent = BackupSectionLODModel.Sections[SectionIndex].bRecomputeTangent;
	}

>>>>>>> 9ba46998
	auto FillClothingData = [&SkeletalMeshResource, &LODIndex, bLODModelAdded](int32 &EnableSectionNumber, TArray<bool> &SectionStatus)
	{
		EnableSectionNumber = 0;
		SectionStatus.Empty();
		if (!bLODModelAdded && SkeletalMeshResource.LODModels.IsValidIndex(LODIndex))
		{
			int32 SectionNumber = SkeletalMeshResource.LODModels[LODIndex].Sections.Num();
			SectionStatus.Reserve(SectionNumber);
			for (int32 SectionIndex = 0; SectionIndex < SectionNumber; ++SectionIndex)
			{
				SectionStatus.Add(!SkeletalMeshResource.LODModels[LODIndex].Sections[SectionIndex].bDisabled);
				if (SectionStatus[SectionIndex])
				{
					EnableSectionNumber++;
				}
			}
		}
	};

	// Unbind any existing clothing assets before we reimport the geometry
	TArray<ClothingAssetUtils::FClothingAssetMeshBinding> ClothingBindings;
	//Get a map of enable/disable sections
	int32 OriginalSectionNumberBeforeReduction = 0;
	TArray<bool> OriginalSectionEnableBeforeReduction;

	//Do not play with cloth if the LOD is added
	if (!bLODModelAdded)
	{
		//Store the clothBinding
		ClothingAssetUtils::GetMeshClothingAssetBindings(&SkeletalMesh, ClothingBindings, LODIndex);
		FillClothingData(OriginalSectionNumberBeforeReduction, OriginalSectionEnableBeforeReduction);
		//Unbind the Cloth for this LOD before we reduce it, we will put back the cloth after the reduction, if it still match the sections
		for (ClothingAssetUtils::FClothingAssetMeshBinding& Binding : ClothingBindings)
		{
			if (Binding.LODIndex == LODIndex)
			{
				Binding.Asset->UnbindFromSkeletalMesh(&SkeletalMesh, Binding.LODIndex);
			}
		}
	}

	bool bReducingSourceModel = false;
	//Reducing Base LOD, we need to use the temporary data so it can be iterative
	if (BaseLOD == LODIndex && SkelResource->OriginalReductionSourceMeshData.IsValidIndex(BaseLOD) && !SkelResource->OriginalReductionSourceMeshData[BaseLOD]->IsEmpty())
	{
		TMap<FString, TArray<FMorphTargetDelta>> TempLODMorphTargetData;
		SkelResource->OriginalReductionSourceMeshData[BaseLOD]->LoadReductionData(*SrcModel, TempLODMorphTargetData);
		bReducingSourceModel = true;
	}
	else
	{
		check(BaseLOD < LODIndex);
	}

	check(SrcModel);

	// now try bone reduction process if it's setup
	TMap<FBoneIndexType, FBoneIndexType> BonesToRemove;
	
	IMeshBoneReduction* MeshBoneReductionInterface = FModuleManager::Get().LoadModuleChecked<IMeshBoneReductionModule>("MeshBoneReduction").GetMeshBoneReductionInterface();

	TArray<FName> BoneNames;
	const int32 NumBones = SkeletalMesh.RefSkeleton.GetNum();
	for (int32 BoneIndex = 0; BoneIndex < NumBones; ++BoneIndex)
	{
		BoneNames.Add(SkeletalMesh.RefSkeleton.GetBoneName(BoneIndex));
	}

	// get the relative to ref pose matrices
	TArray<FMatrix> RelativeToRefPoseMatrices;
	RelativeToRefPoseMatrices.AddUninitialized(NumBones);
	// if it has bake pose, gets ref to local matrices using bake pose
	if (const UAnimSequence* BakePoseAnim = SkeletalMesh.GetLODInfo(LODIndex)->BakePose)
	{
		TArray<FTransform> BonePoses;
		UAnimationBlueprintLibrary::GetBonePosesForFrame(BakePoseAnim, BoneNames, 0, true, BonePoses, &SkeletalMesh);

		const FReferenceSkeleton& RefSkeleton = SkeletalMesh.RefSkeleton;
		const TArray<FTransform>& RefPoseInLocal = RefSkeleton.GetRefBonePose();

		// get component ref pose
		TArray<FTransform> RefPoseInCS;
		FAnimationRuntime::FillUpComponentSpaceTransforms(RefSkeleton, RefPoseInLocal, RefPoseInCS);

		// calculate component space bake pose
		TArray<FMatrix> ComponentSpacePose, ComponentSpaceRefPose, AnimPoseMatrices;
		ComponentSpacePose.AddUninitialized(NumBones);
		ComponentSpaceRefPose.AddUninitialized(NumBones);
		AnimPoseMatrices.AddUninitialized(NumBones);

		// to avoid scale issue, we use matrices here
		for (int32 BoneIndex = 0; BoneIndex < NumBones; ++BoneIndex)
		{
			ComponentSpaceRefPose[BoneIndex] = RefPoseInCS[BoneIndex].ToMatrixWithScale();
			AnimPoseMatrices[BoneIndex] = BonePoses[BoneIndex].ToMatrixWithScale();
		}

		for (int32 BoneIndex = 0; BoneIndex < NumBones; ++BoneIndex)
		{
			const int32 ParentIndex = RefSkeleton.GetParentIndex(BoneIndex);
			if (ParentIndex != INDEX_NONE)
			{
				ComponentSpacePose[BoneIndex] = AnimPoseMatrices[BoneIndex] * ComponentSpacePose[ParentIndex];
			}
			else
			{
				ComponentSpacePose[BoneIndex] = AnimPoseMatrices[BoneIndex];
			}
		}

		// calculate relative to ref pose transform and convert to matrices
		for (int32 BoneIndex = 0; BoneIndex < NumBones; ++BoneIndex)
		{
			RelativeToRefPoseMatrices[BoneIndex] = ComponentSpaceRefPose[BoneIndex].Inverse() * ComponentSpacePose[BoneIndex];
		}
	}
	else
	{
		for (int32 Index = 0; Index < NumBones; ++Index)
		{
			RelativeToRefPoseMatrices[Index] = FMatrix::Identity;
		}
	}

	FSkeletalMeshLODModel* NewModel = new FSkeletalMeshLODModel();

	// Swap out the old model.  
	FSkeletalMeshImportData RawMesh;
	{
		FSkeletalMeshLODModel* Old = LODModels[LODIndex];

		LODModels[LODIndex] = NewModel;

		if (!bReducingSourceModel && Old)
		{
			delete Old;
		}
		else if(bReducingSourceModel)
		{
			//In case we reduce the source model we want to keep the original import data
			SrcModel->RawSkeletalMeshBulkData.LoadRawMesh(RawMesh);
		}
	}

	

	// Reduce LOD model with SrcMesh

	if (ReduceSkeletalLODModel(*SrcModel, *NewModel, SkeletalMesh.GetImportedBounds(), SkeletalMesh.RefSkeleton, Settings, ImportantBones, RelativeToRefPoseMatrices, LODIndex))
	{
		// Do any joint-welding / bone removal.

		if (MeshBoneReductionInterface != NULL && MeshBoneReductionInterface->GetBoneReductionData(&SkeletalMesh, LODIndex, BonesToRemove))
		{
			// fix up chunks to remove the bones that set to be removed
			for (int32 SectionIndex = 0; SectionIndex < NewModel->Sections.Num(); ++SectionIndex)
			{
				MeshBoneReductionInterface->FixUpSectionBoneMaps(NewModel->Sections[SectionIndex], BonesToRemove);
			}
		}

		if (bOldLodWasFromFile)
		{
			SkeletalMesh.GetLODInfo(LODIndex)->LODMaterialMap.Empty();
		}

		// If base lod has a customized LODMaterialMap and this LOD doesn't (could have if changes are applied instead of freshly generated, copy over the data into new new LOD

		if (SkeletalMesh.GetLODInfo(LODIndex)->LODMaterialMap.Num() == 0 && SkeletalMesh.GetLODInfo(BaseLOD)->LODMaterialMap.Num() != 0)
		{
			SkeletalMesh.GetLODInfo(LODIndex)->LODMaterialMap = SkeletalMesh.GetLODInfo(BaseLOD)->LODMaterialMap;
		}
		else
		{
			// Assuming the reducing step has set all material indices correctly, we double check if something went wrong
			// make sure we don't have more materials
			int32 TotalSectionCount = NewModel->Sections.Num();
			if (SkeletalMesh.GetLODInfo(LODIndex)->LODMaterialMap.Num() > TotalSectionCount)
			{
				SkeletalMesh.GetLODInfo(LODIndex)->LODMaterialMap = SkeletalMesh.GetLODInfo(BaseLOD)->LODMaterialMap;
				// Something went wrong during the reduce step during regenerate 					
				check(SkeletalMesh.GetLODInfo(BaseLOD)->LODMaterialMap.Num() == TotalSectionCount || SkeletalMesh.GetLODInfo(BaseLOD)->LODMaterialMap.Num() == 0);
			}
		}

		// Flag this LOD as having been simplified.
		SkeletalMesh.GetLODInfo(LODIndex)->bHasBeenSimplified = true;
		SkeletalMesh.bHasBeenSimplified = true;
		//Restore section data
		FSkeletalMeshLODModel& ImportedModelLOD = SkeletalMesh.GetImportedModel()->LODModels[LODIndex];
		TArray<bool> SectionMatched;
		SectionMatched.AddZeroed(ImportedModelLOD.Sections.Num());
		for (auto Kvp : BackupSectionIndexToSectionData)
		{
			const int32 SourceSectionIndex = Kvp.Key;

			const FSectionData& SectionData = Kvp.Value;
			int32 MaxSectionIndex = FMath::Min(ImportedModelLOD.Sections.Num(), SourceSectionIndex+1);
			for (int32 SectionIndex = 0; SectionIndex < MaxSectionIndex; ++SectionIndex)
			{
				if (SectionMatched[SectionIndex])
				{
					continue;
				}
				if (SectionData.MaterialIndex == ImportedModelLOD.Sections[SectionIndex].MaterialIndex)
				{
					ImportedModelLOD.Sections[SectionIndex].bCastShadow = SectionData.bCastShadow;
					ImportedModelLOD.Sections[SectionIndex].bRecomputeTangent = SectionData.bRecomputeTangent;
					SectionMatched[SectionIndex] = true;
					break;
				}
			}
		}
	}
	else
	{
		//	Bulk data arrays need to be locked before a copy can be made.
		SrcModel->RawPointIndices.Lock(LOCK_READ_ONLY);
		SrcModel->LegacyRawPointIndices.Lock(LOCK_READ_ONLY);
		*NewModel = *SrcModel;
		SrcModel->RawPointIndices.Unlock();
		SrcModel->LegacyRawPointIndices.Unlock();

		// Do any joint-welding / bone removal.

		if (MeshBoneReductionInterface != NULL && MeshBoneReductionInterface->GetBoneReductionData(&SkeletalMesh, LODIndex, BonesToRemove))
		{
			// fix up chunks to remove the bones that set to be removed
			for (int32 SectionIndex = 0; SectionIndex < NewModel->Sections.Num(); ++SectionIndex)
			{
				MeshBoneReductionInterface->FixUpSectionBoneMaps(NewModel->Sections[SectionIndex], BonesToRemove);
			}
		}

		//Clean up some section data

		for (int32 SectionIndex = SrcModel->Sections.Num() - 1; SectionIndex >= 0; --SectionIndex)
		{
			//New model should be reset to -1 value
			NewModel->Sections[SectionIndex].GenerateUpToLodIndex = -1;
			int8 GenerateUpToLodIndex = SrcModel->Sections[SectionIndex].GenerateUpToLodIndex;
			if (GenerateUpToLodIndex != -1 && GenerateUpToLodIndex < LODIndex)
			{
				//Remove the section
				RemoveMeshSection(*NewModel, SectionIndex);
			}
		}

		SkeletalMesh.GetLODInfo(LODIndex)->LODMaterialMap = SkeletalMesh.GetLODInfo(BaseLOD)->LODMaterialMap;

		// Required bones are recalculated later on.

		NewModel->RequiredBones.Empty();
		SkeletalMesh.GetLODInfo(LODIndex)->bHasBeenSimplified = true;
		SkeletalMesh.bHasBeenSimplified = true;
	}
	
	if (!bLODModelAdded)
	{
		//Get the number of enabled section
		int32 SectionNumberAfterReduction = 0;
		TArray<bool> SectionEnableAfterReduction;
		FillClothingData(SectionNumberAfterReduction, SectionEnableAfterReduction);

		//Put back the clothing for this newly reduce LOD only if the section count match.
		if (ClothingBindings.Num() > 0 && OriginalSectionNumberBeforeReduction == SectionNumberAfterReduction)
		{
			TArray<int32> RemapSectionIndex;
			int32 SectionIndexTest = 0;
			for (int32 SectionIndexRef = 0; SectionIndexRef < OriginalSectionEnableBeforeReduction.Num(); SectionIndexRef++)
			{
				int32& RemapValue = RemapSectionIndex.Add_GetRef(INDEX_NONE);
				if (!OriginalSectionEnableBeforeReduction[SectionIndexRef])
				{
					continue;
				}
				for (; SectionIndexTest <= SectionIndexRef; SectionIndexTest++)
				{
					if (SectionEnableAfterReduction.IsValidIndex(SectionIndexTest) && SectionEnableAfterReduction[SectionIndexTest])
					{
						RemapValue = SectionIndexTest++;
						break;
					}
				}
			}

			for (ClothingAssetUtils::FClothingAssetMeshBinding& Binding : ClothingBindings)
			{
				int32 RemapBindingSectionIndex = RemapSectionIndex[Binding.SectionIndex];
				if (RemapBindingSectionIndex != INDEX_NONE && Binding.LODIndex == LODIndex && NewModel->Sections.IsValidIndex(RemapBindingSectionIndex))
				{
					Binding.Asset->BindToSkeletalMesh(&SkeletalMesh, Binding.LODIndex, RemapBindingSectionIndex, Binding.AssetInternalLodIndex, false);
				}
			}
		}
	}
<<<<<<< HEAD
=======

	if (bReducingSourceModel && RawMesh.Points.Num() > 0)
	{
		//Put back the original import data, we need it to allow inline reduction and skeletal mesh split workflow
		SkeletalMeshResource.LODModels[LODIndex].RawSkeletalMeshBulkData.SaveRawMesh(RawMesh);
	}
>>>>>>> 9ba46998

	SkeletalMesh.CalculateRequiredBones(SkeletalMeshResource.LODModels[LODIndex], SkeletalMesh.RefSkeleton, &BonesToRemove);
}

#undef LOCTEXT_NAMESPACE<|MERGE_RESOLUTION|>--- conflicted
+++ resolved
@@ -23,10 +23,7 @@
 #include "SkeletalMeshReductionSkinnedMesh.h"
 #include "Stats/StatsMisc.h"
 #include "Assets/ClothingAsset.h"
-<<<<<<< HEAD
-=======
 #include "Factories/FbxSkeletalMeshImportData.h"
->>>>>>> 9ba46998
 
 
 #define LOCTEXT_NAMESPACE "SkeletalMeshReduction"
@@ -1775,9 +1772,6 @@
 			UE_LOG(LogSkeletalMeshReduction, Warning, TEXT("Building LOD %d - Invalid Base LOD entered. Using Base LOD 0 instead"), LODIndex);
 		}
 	}
-<<<<<<< HEAD
-	
-=======
 
 	//Store the sections flags
 	struct FSectionData
@@ -1806,7 +1800,6 @@
 		SectionData.bRecomputeTangent = BackupSectionLODModel.Sections[SectionIndex].bRecomputeTangent;
 	}
 
->>>>>>> 9ba46998
 	auto FillClothingData = [&SkeletalMeshResource, &LODIndex, bLODModelAdded](int32 &EnableSectionNumber, TArray<bool> &SectionStatus)
 	{
 		EnableSectionNumber = 0;
@@ -2103,15 +2096,12 @@
 			}
 		}
 	}
-<<<<<<< HEAD
-=======
 
 	if (bReducingSourceModel && RawMesh.Points.Num() > 0)
 	{
 		//Put back the original import data, we need it to allow inline reduction and skeletal mesh split workflow
 		SkeletalMeshResource.LODModels[LODIndex].RawSkeletalMeshBulkData.SaveRawMesh(RawMesh);
 	}
->>>>>>> 9ba46998
 
 	SkeletalMesh.CalculateRequiredBones(SkeletalMeshResource.LODModels[LODIndex], SkeletalMesh.RefSkeleton, &BonesToRemove);
 }
