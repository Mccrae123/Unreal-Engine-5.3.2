--- conflicted
+++ resolved
@@ -208,19 +208,11 @@
 		*
 		* @param Verts                 - pointer to an array to populate.  Should be least GetNumVerts() in size
 		* @param Indexes               - pointer to index buffer to populate.  Should be at least 3 * GetNumTris() in size
-<<<<<<< HEAD
-		* @param bMergeCoincidentBones - if multiple verts have the same position, force them to have the same bones.
-=======
->>>>>>> 6bbb88c8
 		* @param  bWeldVtxColorAttrs   - Weld verts attributes (colors) that may have been artificially split by the reduction algorithm.
 		*                                note: this could be extended to the other attributes (e.g. normals, uvs )  
 		* @param LockedVerts           - optional pointer to array.  On return the array will hold the indices of any locked verts.
 		*/
-<<<<<<< HEAD
-		void				OutputMesh(MeshVertType* Verts, uint32* Indexes, bool bMergeCoincidentVertBones = true, bool bWeldVtxColorAttrs = true, TArray<int32>* LockedVerts = NULL);
-=======
 		void				OutputMesh(MeshVertType* Verts, uint32* Indexes, bool bWeldVtxColorAttrs = true, TArray<int32>* LockedVerts = NULL);
->>>>>>> 6bbb88c8
 
 
 	protected:
