// Copyright Epic Games, Inc. All Rights Reserved.

#include "EnhancedInputSubsystemInterface.h"

#include "Engine/Canvas.h"
#include "Engine/Engine.h"
#include "Engine/Texture2D.h"
#include "EnhancedInputModule.h"
#include "EnhancedPlayerInput.h"
#include "GameFramework/HUD.h"
#include "GameFramework/PlayerController.h"
#include "InputMappingContext.h"
#include "InputModifiers.h"
#include "InputTriggers.h"
#include "ImageUtils.h"


/* Shared input subsystem debug functionality.
 * See EnhancedInputSubsystemInterface.cpp for main functionality.
 */

// Manual GC protection is required for visualization textures as they live within an interface class.
struct FVisualizationTexture
{
	// Move only
	FVisualizationTexture(UTexture2D* InTexture) : Texture(InTexture)
	{
		Texture->AddToRoot();
	}
	FVisualizationTexture(FVisualizationTexture&& Other)
	{
		Texture = Other.Texture;
		Other.Texture = nullptr;
	}
	FVisualizationTexture& operator=(FVisualizationTexture&& Other)
	{
		Texture = Other.Texture;
		Other.Texture = nullptr;
		return *this;
	}
	~FVisualizationTexture()
	{
		if (!GExitPurge && Texture)
		{
			Texture->RemoveFromRoot();
		}
	}
	UTexture2D* Texture = nullptr;
};
static TMap<uint64, FVisualizationTexture> CachedModifierVisualizations;


void IEnhancedInputSubsystemInterface::ShowDebugInfo(UCanvas* Canvas)
{
	if (!Canvas)
	{
		return;
	}

	FDisplayDebugManager& DisplayDebugManager = Canvas->DisplayDebugManager;

	// TODO: Localize some/all debug output?
	const UEnhancedPlayerInput* PlayerInput = GetPlayerInput();
	if (!PlayerInput)
	{
		DisplayDebugManager.SetDrawColor(FColor::Orange);
		DisplayDebugManager.DrawString(TEXT("This player does not support Enhanced Input. To enable it update Project Settings -> Input -> Default Classes to the Enhanced versions."));
		return;
	}

	if (APlayerController* PC = Cast<APlayerController>(PlayerInput->GetOuter()))
	{
		DisplayDebugManager.SetDrawColor(FColor::White);
		DisplayDebugManager.DrawString(FString::Printf(TEXT("Player: %s"), *PC->GetFName().ToString()));

		// TODO: Display input stack? Remove input stack?
		//TArray<UInputComponent*> InputStack;
		//PC->BuildInputStack(InputStack);
		//FString InputStackStr;
		//for(UInputComponent* IC : InputStack)
		//{
		//	AActor* Owner = InputStack[i]->GetOwner();
		//	InputStackStr += Owner ? Owner->GetFName().ToString() + "." : "" + IC->GetFName().ToString() + " > ";
		//}
		//DisplayDebugManager.SetDrawColor(FColor::White);
		//DisplayDebugManager.DrawString(FString::Printf(TEXT("Input stack: %s"), *InputStackStr.LeftChop(3)));
	}

	if (PlayerInput->EnhancedActionMappings.Num() + PlayerInput->LastInjectedActions.Num() == 0)
	{
		DisplayDebugManager.SetDrawColor(FColor::Orange);
		DisplayDebugManager.DrawString(TEXT("No enhanced player input action mappings have been applied to this player."));
	}
	else
	{
		// Map of already applied keys and the context that applied them
		TMap<FName, FString> AppliedKeys;

		auto ColorFromTriggerState = [](ETriggerState TriggerState)
		{
			switch (TriggerState)
			{
			case ETriggerState::Ongoing:	return FColor::Yellow;
			case ETriggerState::Triggered:	return FColor::Green;
			default:
			case ETriggerState::None:		return FColor::White;
			}
		};

		auto ColorFromTriggerEvent = [](ETriggerEvent TriggerEvent)
		{
			switch (TriggerEvent)
			{
			case ETriggerEvent::Started:	return FColor::Orange;
			case ETriggerEvent::Ongoing:	return FColor::Yellow;
			case ETriggerEvent::Canceled:	return FColor::Red;
			case ETriggerEvent::Triggered:	return FColor::Green;
			default:
			case ETriggerEvent::None:		return FColor::White;
			}
		};

		TMap<const UInputMappingContext*, int32> OrderedInputContexts = PlayerInput->AppliedInputContexts;
		OrderedInputContexts.ValueSort([](const int32& A, const int32& B) { return A > B; });

		// Work through all input contexts, displaying active mappings, overridden mappings, etc.
		for (const TPair<const UInputMappingContext*, int32>& ContextPair : OrderedInputContexts)
		{
			const UInputMappingContext* Context = ContextPair.Key;
			DisplayDebugManager.SetDrawColor(FColor::Yellow);
			DisplayDebugManager.DrawString(FString::Printf(TEXT("  Context: %s"), *Context->GetFName().ToString()));

			// Build a table of mappings per action
			TArray<const UInputAction*> OrderedActions;
			TMap<const UInputAction*, TArray<FEnhancedActionKeyMapping>> ActionMappings;
			for (const FEnhancedActionKeyMapping& Mapping : Context->GetMappings())
			{
				if (Mapping.Action)
				{
					TArray<FEnhancedActionKeyMapping>& Mappings = ActionMappings.FindOrAdd(Mapping.Action);
					Mappings.Add(Mapping);
					OrderedActions.AddUnique(Mapping.Action);
				}
			}

			Sort(OrderedActions.GetData(), OrderedActions.Num(), [](const UInputAction& A, const UInputAction& B) { return A.GetFName().LexicalLess(B.GetFName()); });

			for (const UInputAction* Action : OrderedActions)
			{
				struct FDisplayLine
				{
					FDisplayLine(FColor InColor, FString InLine) : Color(InColor), Line(InLine) {}
					FColor Color;
					FString Line;
				};
				TArray<FDisplayLine> MappingDisplayLine;

				ETriggerState ActionTriggerState = ETriggerState::None;

				auto GetTriggerState = [](const TArray<UInputTrigger*> Triggers) {
					FString TriggerOutput;
					for (UInputTrigger* Trigger : Triggers)
					{
						if (Trigger)
						{
							FString State = Trigger->GetDebugState();
							if (State.Len())
							{
								TriggerOutput += (TriggerOutput.IsEmpty() ? FString("") : FString(", ")) + State;
							}
						}
					}
					return !TriggerOutput.IsEmpty() ? "  Triggers: " + TriggerOutput : FString();
				};

				// TODO: Order these by key display name?
				for (FEnhancedActionKeyMapping& Mapping : ActionMappings[Action])
				{
					FString* KeyOwner = AppliedKeys.Find(Mapping.Key.GetFName());
					FColor DrawColor = FColor::White;
					const FColor DrawColorInvalid = FColor(64, 64, 64);

					FString Output = "      ";

					const FKeyState* KeyState = PlayerInput->GetKeyState(Mapping.Key);
					FInputActionValue RawValue(FInputActionValue::GetValueTypeFromKey(Mapping.Key), KeyState ? KeyState->RawValue : FVector::ZeroVector);

					// Show raw key value if non-zero
					Output += Mapping.Key.GetDisplayName().ToString() + (!KeyOwner && RawValue.GetMagnitudeSq() ? " - ( " + RawValue.ToString() + " ) - " : " - ");

					auto AnyChords = [](const UInputTrigger* Trigger) { return Cast<const UInputTriggerChordAction>(Trigger) != nullptr; };
					bool bHasChords = IEnhancedInputSubsystemInterface::HasTriggerWith(AnyChords, Mapping.Triggers) || IEnhancedInputSubsystemInterface::HasTriggerWith(AnyChords, Mapping.Action->Triggers);
					if (KeyOwner)
					{
						// Another mapping already owns this key
						Output += "  : OVERRIDDEN BY " + *KeyOwner;
						DrawColor = FColor(64, 64, 64);
					}
					else if (!bHasChords && Mapping.Action->bConsumeInput)
					{
						// This mapping owns this key!
						AppliedKeys.Emplace(Mapping.Key.GetFName(), Context->GetFName().ToString() + ":" + Action->GetFName().ToString());
					}
					else if (bHasChords && KeyOwner)
					{
						// Another mapping is chording this key
						Output += "  : Chorded BY " + *KeyOwner;
						DrawColor = FColor(64, 64, 64);	// TODO: Change color if chord is active
					}
					else if (!Mapping.Action->bConsumeInput)
					{
						// Draw attention to the fact we aren't consuming input as it adds processing cost.
						Output += " (Not consuming input)";
					}
					Output += "  ";

					auto Idx = PlayerInput->EnhancedActionMappings.Find(Mapping);

					if (Idx == INDEX_NONE)
					{
						DrawColor = FColor(64, 64, 64);
					}
					else
					{
						// TODO: Show state breakdown for all (Active?) triggers?
<<<<<<< HEAD

						FString TriggerOutput;
						for (UInputTrigger* Trigger : InstancedMapping.Triggers)
						{
							if (Trigger)
							{
								TriggerOutput += (TriggerOutput.IsEmpty() ? FString("") : FString(", ")) + Trigger->GetDebugState();
							}
						}
						if (!TriggerOutput.IsEmpty())
						{
							Output += "  ( " + TriggerOutput + " )";
						}

						if (DrawColor == FColor::White)
						{
							DrawColor = ColorFromTriggerState(TriggerState);
						}
=======
						const FEnhancedActionKeyMapping& InstancedMapping = PlayerInput->EnhancedActionMappings[Idx];
						Output += GetTriggerState(InstancedMapping.Triggers);
>>>>>>> 3aae9151
					}

					MappingDisplayLine.Add(FDisplayLine(DrawColor, Output));
				}

				const FInputActionInstance* ActionData = PlayerInput->FindActionInstanceData(Action);

				DisplayDebugManager.SetDrawColor(ColorFromTriggerEvent(ActionData ? ActionData->GetTriggerEvent() : ETriggerEvent::None));
				FString ActionStr(TEXT("    Action: "));
				ActionStr += Action->GetFName().ToString();
				if (ActionData/* && ActionData->GetTriggerEvent() != ETriggerEvent::None*/)
				{
					ActionStr += FString::Printf(TEXT(" - %s - %.3fs (%s)"), *UEnum::GetValueAsString(TEXT("EnhancedInput.ETriggerEvent"), ActionData->GetTriggerEvent()), ActionData->GetTriggerEvent() == ETriggerEvent::Triggered ? ActionData->GetTriggeredTime() : ActionData->GetElapsedTime(), *ActionData->GetValue().ToString());
					ActionStr += GetTriggerState(ActionData->GetTriggers());
				}
				DisplayDebugManager.DrawString(ActionStr);

				ShowDebugActionModifiers(Canvas, Action);

				for (const FDisplayLine& DisplayLine : MappingDisplayLine)
				{
					DisplayDebugManager.SetDrawColor(DisplayLine.Color);
					DisplayDebugManager.DrawString(DisplayLine.Line);
				}
			}
		}
	}
}

void IEnhancedInputSubsystemInterface::ShowDebugActionModifiers(UCanvas* Canvas, const UInputAction* Action)
{
	FDisplayDebugManager& DisplayDebugManager = Canvas->DisplayDebugManager;
	const UEnhancedPlayerInput* PlayerInput = GetPlayerInput();
	const FInputActionInstance* ActionData = PlayerInput ? PlayerInput->FindActionInstanceData(Action) : nullptr;
	if (!ActionData)
	{
		return;
	}

	// Visualize modifiers
	// TODO: Display per mapping, including mapping modifiers
	// TODO: Display colored dots to show current sampling locations of valid mappings?
	// TODO: Invalidate and recalculate textures if sample hash changes? (Rebuild sample data every frame)

	const TArray<UInputModifier*>& Modifiers = ActionData->GetModifiers();
	if (Modifiers.Num() > 0)
	{
		const bool bIs1D = ActionData->GetValue().GetValueType() == EInputActionValueType::Axis1D || ActionData->GetValue().GetValueType() == EInputActionValueType::Boolean;

		const FVector2D VisSize(64, bIs1D ? 1 : 64);
		const FVector2D VisPad(16.f, 4.f);	// TODO: Use '+' char width?
		const FVector2D DrawSize(64, bIs1D ? 16 : 64); // Squash modifier representations vertically if they're 1D

		int32 FinalYPos = DisplayDebugManager.GetYPos() + DrawSize.Y + VisPad.Y * 2.f + DisplayDebugManager.GetMaxCharHeight();
		FVector2D VisScreenPos(VisPad.X + DisplayDebugManager.GetXPos(), VisPad.Y + DisplayDebugManager.GetYPos());

		auto DrawStringAt = [&DisplayDebugManager](const FString& String, float x, float y) {
			DisplayDebugManager.SetYPos(y);
			DisplayDebugManager.DrawString(String, x - DisplayDebugManager.GetXPos());
		};

		auto DrawVisualization = [&Canvas, &VisScreenPos, &VisPad, &ActionData, &DrawSize, &DisplayDebugManager, DrawStringAt](UInputModifier* Modifier, UTexture2D* Visualization, const FString& PreSeperator)
		{
			Canvas->K2_DrawTexture(Visualization, VisScreenPos, DrawSize, FVector2D::ZeroVector);
			DisplayDebugManager.SetDrawColor(FColor::White);

			FString VisName = TEXT("Final");
			if (Modifier)
			{
				const int32 LabelLen = 10;	// TODO: Function of DrawSize.X?
				static int32 InputModifierIdentifierEnd = UInputModifier::StaticClass()->GetName().Len();
				FString ModifierName = Modifier->GetClass()->GetName().Mid(InputModifierIdentifierEnd, LabelLen);	// Modifier name without "InputModifier" at the front, clipped to LabelLen max chars
				VisName = FName::NameToDisplayString(ModifierName, false);
			}
			float Width, Height;
			Canvas->TextSize(GEngine->GetSmallFont(), VisName, Width, Height);
			DrawStringAt(VisName, VisScreenPos.X + (DrawSize.X - Width) / 2, VisScreenPos.Y + DrawSize.Y);

			if (PreSeperator.Len())
			{
				Canvas->TextSize(GEngine->GetSmallFont(), PreSeperator, Width, Height);
				DrawStringAt(PreSeperator, VisScreenPos.X - VisPad.X / 2 - Width / 2, VisScreenPos.Y + DrawSize.Y / 2 - Height / 2);
			}

			VisScreenPos.X += DrawSize.X + VisPad.X;
		};

		auto BuildSampleOffset = [&VisSize](int32 x, int32 y) { return FVector(x / (VisSize.X - 1) * 2.f - 1.f, y / (VisSize.Y - 1) * 2.f - 1.f, 0.f); };


		static TArray<FVector> RunningSampleData;
		RunningSampleData.SetNumUninitialized(VisSize.X * VisSize.Y, false);

		// Reset running data to initial values
		for (int32 y = 0; y < VisSize.Y; ++y)
		{
			for (int32 x = 0; x < VisSize.X; ++x)
			{
				RunningSampleData[x + y * VisSize.X] = BuildSampleOffset(x, y);
			}
		}

		auto BuildVisualizationTexture = [&VisSize, &Action, BuildSampleOffset](const UObject* Owner, const TArray<FVector>& SampleData)
		{
			TArray<FColor> ColorData;
			ColorData.Reserve(SampleData.Num());

			for (int32 y = 0; y < VisSize.Y; ++y)
			{
				for (int32 x = 0; x < VisSize.X; ++x)
				{
					FVector SampleOffset = BuildSampleOffset(x, y);
					FVector Result = SampleData[x + y * VisSize.X];

					if (const UInputModifier* Modifier = Cast<const UInputModifier>(Owner))
					{
						// Modifiers can apply custom visualizations
						FColor Color = Modifier->GetVisualizationColor(FInputActionValue(Action->ValueType, SampleOffset), FInputActionValue(Action->ValueType, Result)).ToFColor(false);
						ColorData.Add(Color);
					}
					else
					{
						// Non-modifiers (e.g. running total) visualize intensity only.
						uint8 Intensity = uint8(255 * FMath::Min(1.f, Result.Size2D()));
						ColorData.Add(FColor(Intensity, Intensity, Intensity));
					}
				}
			}

			FCreateTexture2DParameters Params;
			Params.bDeferCompression = true;
			Params.CompressionSettings = TC_EditorIcon;
			return FImageUtils::CreateTexture2D(VisSize.X, VisSize.Y, ColorData, IEnhancedInputModule::Get().GetLibrary(), FString(), EObjectFlags::RF_NoFlags, Params);
		};

		bool bDrawnAtLeastOneModifier = false;
		bool bBuiltAtLeastOneModifier = false;

		for (UInputModifier* Modifier : Modifiers)
		{
			FVisualizationTexture* FoundVis = CachedModifierVisualizations.Find((uint64)Modifier);
			UTexture2D* Visualization = FoundVis ? FoundVis->Texture : nullptr;
			if (!Visualization)	// TODO: Running sample calculation requires we always step into this unless all visualizations are already valid
			{
				static TArray<FVector> SampleData;
				SampleData.Reserve(VisSize.X * VisSize.Y);
				SampleData.Reset();
				// Take copies of each modifier to do the sampling, so as not to corrupt internal state.
				UInputModifier* SampleModifier = DuplicateObject<UInputModifier>(Modifier, GetTransientPackage());
				UInputModifier* RunningSampleModifier = DuplicateObject<UInputModifier>(Modifier, GetTransientPackage());
				for (int32 y = 0; y < VisSize.Y; ++y)
				{
					// TODO: How to handle Axis3D? 3D texture and show slice on ActionData->GetValue().Z? Full 3D render?
					for (int32 x = 0; x < VisSize.X; ++x)
					{
						const float DeltaTime = 0.f;// 1.f / 60.f;	// TODO: If we want to sample the whole space at a given time step we need to reset the modifier state each sample and rebuild every frame.

						// Update local result
						FVector Result = SampleModifier->ModifyRaw(PlayerInput, FInputActionValue(Action->ValueType, BuildSampleOffset(x, y)), DeltaTime).Get<FVector>();
						SampleData.Add(Result);

						// Update running result
						FVector& RunningResult = RunningSampleData[x + y * VisSize.X];
						RunningResult = RunningSampleModifier->ModifyRaw(PlayerInput, FInputActionValue(Action->ValueType, RunningResult), DeltaTime).Get<FVector>();

					}
				}

				UE_LOG(LogTemp, Warning, TEXT("Building visualization for %s:%s (of %d)"), *PlayerInput->GetName(), *Modifier->GetName(), CachedModifierVisualizations.Num());
				Visualization = CachedModifierVisualizations.Add((uint64)Modifier, FVisualizationTexture(BuildVisualizationTexture(Modifier, SampleData))).Texture;
				bBuiltAtLeastOneModifier = true;
			}

			DrawVisualization(Modifier, Visualization, bDrawnAtLeastOneModifier ? TEXT("+") : TEXT(""));
			bDrawnAtLeastOneModifier = true;
		}

		// Show final running total version
		FVisualizationTexture* FoundRunningVis = CachedModifierVisualizations.Find((uint64)ActionData);
		UTexture2D* RunningVis = FoundRunningVis ? FoundRunningVis->Texture : nullptr;
		if (!RunningVis)
		{
			RunningVis = CachedModifierVisualizations.Add((uint64)ActionData, FVisualizationTexture(BuildVisualizationTexture(PlayerInput, RunningSampleData))).Texture;
		}

		DrawVisualization(nullptr, RunningVis, TEXT("="));

		DisplayDebugManager.SetYPos(FinalYPos);
	}
}

void IEnhancedInputSubsystemInterface::PurgeDebugVisualizations()
{
	CachedModifierVisualizations.Empty();
}<|MERGE_RESOLUTION|>--- conflicted
+++ resolved
@@ -223,29 +223,8 @@
 					else
 					{
 						// TODO: Show state breakdown for all (Active?) triggers?
-<<<<<<< HEAD
-
-						FString TriggerOutput;
-						for (UInputTrigger* Trigger : InstancedMapping.Triggers)
-						{
-							if (Trigger)
-							{
-								TriggerOutput += (TriggerOutput.IsEmpty() ? FString("") : FString(", ")) + Trigger->GetDebugState();
-							}
-						}
-						if (!TriggerOutput.IsEmpty())
-						{
-							Output += "  ( " + TriggerOutput + " )";
-						}
-
-						if (DrawColor == FColor::White)
-						{
-							DrawColor = ColorFromTriggerState(TriggerState);
-						}
-=======
 						const FEnhancedActionKeyMapping& InstancedMapping = PlayerInput->EnhancedActionMappings[Idx];
 						Output += GetTriggerState(InstancedMapping.Triggers);
->>>>>>> 3aae9151
 					}
 
 					MappingDisplayLine.Add(FDisplayLine(DrawColor, Output));
