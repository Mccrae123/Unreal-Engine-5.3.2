{
	"FileVersion": 3,
	"Version": 1,
	"VersionName": "0.1",
	"FriendlyName": "Experimental Mesh Modeling Toolset",
	"Description": "A set of experimental modules implementing 3D mesh creation and editing based on the Interactive Tools Framework",
	"Category": "Other",
	"CreatedBy": "Epic Games, Inc.",
	"CreatedByURL": "http://epicgames.com",
	"DocsURL": "",
	"MarketplaceURL": "",
	"SupportURL": "",
	"CanContainContent": true,
	"IsExperimentalVersion": true,
	"Installed": false,
	"Hidden": true,
	"Modules": [
		{
			"Name": "MeshModelingToolsExp",
			"Type": "Runtime",
<<<<<<< HEAD
			"LoadingPhase": "Default"
		},
		{
			"Name": "MeshModelingToolsEditorOnlyExp",
			"Type": "Editor",
			"LoadingPhase": "Default"
		},
		{
=======
			"LoadingPhase": "Default"
		},
		{
			"Name": "MeshModelingToolsEditorOnlyExp",
			"Type": "Editor",
			"LoadingPhase": "Default"
		},
		{
>>>>>>> d731a049
			"Name": "GeometryProcessingAdapters",
			"Type": "Editor",
			"LoadingPhase": "Default",
			"PlatformAllowList": [ "Win64" ]
		},
		{
			"Name": "ModelingEditorUI",
			"Type": "Editor",
			"LoadingPhase": "Default"
		}
	],
	"Plugins": [
		{
			"Name": "MeshModelingToolset",
<<<<<<< HEAD
			"Enabled": true
		},
		{
			"Name": "GeometryProcessing",
=======
>>>>>>> d731a049
			"Enabled": true
		},
		{
			"Name": "GeometryProcessing",
			"Enabled": true
		},
		{
			"Name": "ProxyLODPlugin",
			"Enabled": true
		}
	]
}<|MERGE_RESOLUTION|>--- conflicted
+++ resolved
@@ -18,7 +18,6 @@
 		{
 			"Name": "MeshModelingToolsExp",
 			"Type": "Runtime",
-<<<<<<< HEAD
 			"LoadingPhase": "Default"
 		},
 		{
@@ -27,16 +26,6 @@
 			"LoadingPhase": "Default"
 		},
 		{
-=======
-			"LoadingPhase": "Default"
-		},
-		{
-			"Name": "MeshModelingToolsEditorOnlyExp",
-			"Type": "Editor",
-			"LoadingPhase": "Default"
-		},
-		{
->>>>>>> d731a049
 			"Name": "GeometryProcessingAdapters",
 			"Type": "Editor",
 			"LoadingPhase": "Default",
@@ -51,13 +40,6 @@
 	"Plugins": [
 		{
 			"Name": "MeshModelingToolset",
-<<<<<<< HEAD
-			"Enabled": true
-		},
-		{
-			"Name": "GeometryProcessing",
-=======
->>>>>>> d731a049
 			"Enabled": true
 		},
 		{
