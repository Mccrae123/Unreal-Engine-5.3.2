// Copyright Epic Games, Inc. All Rights Reserved.

#pragma once

#include "CoreMinimal.h"
#include "InteractiveToolBuilder.h"
#include "GeometryBase.h"
#include "MeshAnalysisProperties.generated.h"


// predeclarations
PREDECLARE_USE_GEOMETRY_CLASS(FDynamicMesh3);



UCLASS()
class MESHMODELINGTOOLSEXP_API UMeshAnalysisProperties : public UInteractiveToolPropertySet
{
	GENERATED_BODY()
public:

	/** In meters squared */
<<<<<<< HEAD
	UPROPERTY(VisibleAnywhere, Category = MeshAnalysis)
	FString SurfaceArea;

	/** In cubic meters */
	UPROPERTY(VisibleAnywhere, Category = MeshAnalysis)
=======
	UPROPERTY(VisibleAnywhere, Category = MeshAnalysis, meta = (NoResetToDefault))
	FString SurfaceArea;

	/** In cubic meters */
	UPROPERTY(VisibleAnywhere, Category = MeshAnalysis, meta = (NoResetToDefault))
>>>>>>> d731a049
	FString Volume;

	void Update(const FDynamicMesh3& Mesh, const FTransform& Transform);
};
<|MERGE_RESOLUTION|>--- conflicted
+++ resolved
@@ -20,19 +20,11 @@
 public:
 
 	/** In meters squared */
-<<<<<<< HEAD
-	UPROPERTY(VisibleAnywhere, Category = MeshAnalysis)
-	FString SurfaceArea;
-
-	/** In cubic meters */
-	UPROPERTY(VisibleAnywhere, Category = MeshAnalysis)
-=======
 	UPROPERTY(VisibleAnywhere, Category = MeshAnalysis, meta = (NoResetToDefault))
 	FString SurfaceArea;
 
 	/** In cubic meters */
 	UPROPERTY(VisibleAnywhere, Category = MeshAnalysis, meta = (NoResetToDefault))
->>>>>>> d731a049
 	FString Volume;
 
 	void Update(const FDynamicMesh3& Mesh, const FTransform& Transform);
