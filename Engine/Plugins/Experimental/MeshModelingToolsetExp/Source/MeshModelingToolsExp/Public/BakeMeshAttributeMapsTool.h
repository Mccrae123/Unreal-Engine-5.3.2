// Copyright Epic Games, Inc. All Rights Reserved.

#pragma once

#include "CoreMinimal.h"
#include "DynamicMesh/DynamicMesh3.h"
#include "DynamicMesh/DynamicMeshAABBTree3.h"
#include "Image/ImageDimensions.h"
#include "Image/ImageBuilder.h"
#include "Sampling/MeshMapBaker.h"
#include "ModelingOperators.h"
#include "PreviewMesh.h"
#include "ModelingToolTargetUtil.h"
#include "BakeMeshAttributeMapsToolBase.h"
#include "BakeMeshAttributeMapsTool.generated.h"


// Forward declarations
class UMaterialInstanceDynamic;
class UTexture2D;
PREDECLARE_GEOMETRY(template<typename RealType> class TMeshTangents);
PREDECLARE_GEOMETRY(class FMeshImageBakingCache);
using UE::Geometry::FImageDimensions;


/**
 * Tool Builder
 */

UCLASS()
class MESHMODELINGTOOLSEXP_API UBakeMeshAttributeMapsToolBuilder : public UMultiSelectionMeshEditingToolBuilder
{
	GENERATED_BODY()

public:
	virtual bool CanBuildTool(const FToolBuilderState& SceneState) const override;
	virtual UMultiSelectionMeshEditingTool* CreateNewTool(const FToolBuilderState& SceneState) const override;

protected:
	virtual const FToolTargetTypeRequirements& GetTargetRequirements() const override;
};






UCLASS()
class MESHMODELINGTOOLSEXP_API UBakeMeshAttributeMapsToolProperties : public UInteractiveToolPropertySet
{
	GENERATED_BODY()

public:
	/** The bake output types to generate */
<<<<<<< HEAD
	UPROPERTY(EditAnywhere, Category = BakeOutput, meta = (DisplayName = "Output Types", Bitmask, BitmaskEnum = EBakeMapType,
=======
	UPROPERTY(EditAnywhere, Category = BakeOutput, meta = (DisplayName = "Output Types", Bitmask, BitmaskEnum = "/Script/MeshModelingToolsExp.EBakeMapType",
>>>>>>> d731a049
		ValidEnumValues="TangentSpaceNormal, AmbientOcclusion, BentNormal, Curvature, Texture, ObjectSpaceNormal, FaceNormal, Position, MaterialID, MultiTexture, VertexColor"))
	int32 MapTypes = static_cast<int32>(EBakeMapType::None);

	/** The baked output type used for preview in the viewport */
	UPROPERTY(EditAnywhere, Category = BakeOutput, meta = (DisplayName = "Preview Output Type", GetOptions = GetMapPreviewNamesFunc, TransientToolProperty,
		EditCondition = "MapTypes != 0"))
	FString MapPreview;

	/** The pixel resolution of the generated textures */
	UPROPERTY(EditAnywhere, Category = Textures)
	EBakeTextureResolution Resolution = EBakeTextureResolution::Resolution256;

	/** The bit depth for each channel of the generated textures */
	UPROPERTY(EditAnywhere, Category = Textures)
	EBakeTextureBitDepth BitDepth = EBakeTextureBitDepth::ChannelBits8;
<<<<<<< HEAD

	/** Number of samples per pixel */
	UPROPERTY(EditAnywhere, Category = Textures)
	EBakeTextureSamplesPerPixel SamplesPerPixel = EBakeTextureSamplesPerPixel::Sample1;
=======

	/** Number of samples per pixel */
	UPROPERTY(EditAnywhere, Category = Textures)
	EBakeTextureSamplesPerPixel SamplesPerPixel = EBakeTextureSamplesPerPixel::Sample1;

	/** Mask texture for filtering out samples/pixels from the output texture */
	UPROPERTY(EditAnywhere, Category = Textures, AdvancedDisplay)
	TObjectPtr<UTexture2D> SampleFilterMask = nullptr;
>>>>>>> d731a049

	UFUNCTION()
	const TArray<FString>& GetMapPreviewNamesFunc();
	UPROPERTY(meta = (TransientToolProperty))
	TArray<FString> MapPreviewNamesList;
	TMap<FString, FString> MapPreviewNamesMap;
};


/**
 * Detail Map Baking Tool
 */
UCLASS()
class MESHMODELINGTOOLSEXP_API UBakeMeshAttributeMapsTool : public UBakeMeshAttributeMapsToolBase
{
	GENERATED_BODY()

public:
	UBakeMeshAttributeMapsTool() = default;

	// Begin UInteractiveTool interface
	virtual void Setup() override;
	virtual void OnShutdown(EToolShutdownType ShutdownType) override;

	virtual bool HasCancel() const override { return true; }
	virtual bool HasAccept() const override { return true; }
	virtual bool CanAccept() const override;
	// End UInteractiveTool interface

	// Begin IGenericDataOperatorFactory interface
	virtual TUniquePtr<UE::Geometry::TGenericDataOperator<UE::Geometry::FMeshMapBaker>> MakeNewOperator() override;
	// End IGenericDataOperatorFactory interface

protected:
	// need to update bResultValid if these are modified, so we don't publicly expose them. 
	// @todo setters/getters for these

	UPROPERTY()
	TObjectPtr<UBakeInputMeshProperties> InputMeshSettings;

	UPROPERTY()
	TObjectPtr<UBakeMeshAttributeMapsToolProperties> Settings;

	UPROPERTY()
	TObjectPtr<UBakeMeshAttributeMapsResultToolProperties> ResultSettings;


	// Begin UBakeMeshAttributeMapsToolBase interface
	virtual void UpdateResult() override;
	virtual void UpdateVisualization() override;

	virtual void GatherAnalytics(FBakeAnalytics::FMeshSettings& Data) override;
	// End UBakeMeshAttributeMapsToolBase interface

	friend class FMeshMapBakerOp;

	bool bIsBakeToSelf = false;

	bool ValidDetailMeshTangents();
	bool bCheckDetailMeshTangents = true;
	bool bValidDetailMeshTangents = false;
	
	TSharedPtr<UE::Geometry::FDynamicMesh3, ESPMode::ThreadSafe> DetailMesh;
	TSharedPtr<UE::Geometry::FDynamicMeshAABBTree3, ESPMode::ThreadSafe> DetailSpatial;
	TSharedPtr<UE::Geometry::TMeshTangents<double>, ESPMode::ThreadSafe> DetailMeshTangents;
	int32 DetailMeshTimestamp = 0;
	void UpdateDetailMesh();

	void UpdateOnModeChange();

	void InvalidateResults();

	EBakeOpState UpdateResult_DetailMeshTangents(EBakeMapType BakeType);

	FDetailMeshSettings CachedDetailMeshSettings;
	TSharedPtr<UE::Geometry::TImageBuilder<FVector4f>, ESPMode::ThreadSafe> CachedDetailNormalMap;
	EBakeOpState UpdateResult_DetailNormalMap();

	void SetSourceObjectVisible(bool bState)
	{
		if (!bIsBakeToSelf)
		{
			UE::ToolTarget::SetSourceObjectVisible(Targets[1], bState);
		}
	}
};
<|MERGE_RESOLUTION|>--- conflicted
+++ resolved
@@ -52,11 +52,7 @@
 
 public:
 	/** The bake output types to generate */
-<<<<<<< HEAD
-	UPROPERTY(EditAnywhere, Category = BakeOutput, meta = (DisplayName = "Output Types", Bitmask, BitmaskEnum = EBakeMapType,
-=======
 	UPROPERTY(EditAnywhere, Category = BakeOutput, meta = (DisplayName = "Output Types", Bitmask, BitmaskEnum = "/Script/MeshModelingToolsExp.EBakeMapType",
->>>>>>> d731a049
 		ValidEnumValues="TangentSpaceNormal, AmbientOcclusion, BentNormal, Curvature, Texture, ObjectSpaceNormal, FaceNormal, Position, MaterialID, MultiTexture, VertexColor"))
 	int32 MapTypes = static_cast<int32>(EBakeMapType::None);
 
@@ -72,12 +68,6 @@
 	/** The bit depth for each channel of the generated textures */
 	UPROPERTY(EditAnywhere, Category = Textures)
 	EBakeTextureBitDepth BitDepth = EBakeTextureBitDepth::ChannelBits8;
-<<<<<<< HEAD
-
-	/** Number of samples per pixel */
-	UPROPERTY(EditAnywhere, Category = Textures)
-	EBakeTextureSamplesPerPixel SamplesPerPixel = EBakeTextureSamplesPerPixel::Sample1;
-=======
 
 	/** Number of samples per pixel */
 	UPROPERTY(EditAnywhere, Category = Textures)
@@ -86,7 +76,6 @@
 	/** Mask texture for filtering out samples/pixels from the output texture */
 	UPROPERTY(EditAnywhere, Category = Textures, AdvancedDisplay)
 	TObjectPtr<UTexture2D> SampleFilterMask = nullptr;
->>>>>>> d731a049
 
 	UFUNCTION()
 	const TArray<FString>& GetMapPreviewNamesFunc();
