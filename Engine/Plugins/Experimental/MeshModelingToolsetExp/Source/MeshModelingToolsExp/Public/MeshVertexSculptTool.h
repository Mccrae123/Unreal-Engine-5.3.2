// Copyright Epic Games, Inc. All Rights Reserved.

#pragma once

#include "CoreMinimal.h"
#include "HAL/Platform.h"
#include "UObject/NoExportTypes.h"
#include "Components/DynamicMeshComponent.h"
#include "DynamicMesh/DynamicMeshAABBTree3.h"
#include "DynamicMesh/DynamicMeshOctree3.h"
#include "DynamicMesh/MeshNormals.h"
#include "BaseTools/BaseBrushTool.h"
#include "BaseTools/MeshSurfacePointMeshEditingTool.h"
#include "TransformTypes.h"
#include "Sculpting/MeshSculptToolBase.h"
#include "Sculpting/MeshBrushOpBase.h"
#include "Image/ImageBuilder.h"
#include "Util/UniqueIndexSet.h"
#include "Polygroups/PolygroupSet.h"
#include "Templates/PimplPtr.h"
#include "MeshVertexSculptTool.generated.h"

class UMaterialInstanceDynamic;
class FMeshVertexChangeBuilder;
class UPreviewMesh;
PREDECLARE_GEOMETRY(class FMeshPlanarSymmetry);



/**
 * Tool Builder
 */
UCLASS()
class MESHMODELINGTOOLSEXP_API UMeshVertexSculptToolBuilder : public UMeshSurfacePointMeshEditingToolBuilder
{
	GENERATED_BODY()

public:
	virtual UMeshSurfacePointTool* CreateNewTool(const FToolBuilderState& SceneState) const override;
};





/** Mesh Sculpting Brush Types */
UENUM()
enum class EMeshVertexSculptBrushType : uint8
{
	/** Move vertices parallel to the view plane  */
	Move UMETA(DisplayName = "Move"),

	/** Grab Brush, fall-off alters the influence of the grab */
	PullKelvin UMETA(DisplayName = "Kelvin Grab"),

	/** Grab Brush that may generate cusps, fall-off alters the influence of the grab */
	PullSharpKelvin UMETA(DisplayName = "Sharp Kelvin Grab"),

	/** Smooth mesh vertices  */
	Smooth UMETA(DisplayName = "Smooth"),

	/** Smooth mesh vertices but only in direction of normal (Ctrl to invert) */
	SmoothFill UMETA(DisplayName = "SmoothFill"),

	/** Displace vertices along the average surface normal (Ctrl to invert) */
	Offset UMETA(DisplayName = "Sculpt (Normal)"),

	/** Displace vertices towards the camera viewpoint (Ctrl to invert) */
	SculptView UMETA(DisplayName = "Sculpt (Viewpoint)"),

	/** Displaces vertices along the average surface normal to a maximum height based on the brush size (Ctrl to invert) */
	SculptMax UMETA(DisplayName = "Sculpt Max"),

	/** Displace vertices along their vertex normals */
	Inflate UMETA(DisplayName = "Inflate"),

	/** Scale Brush will inflate or pinch radially from the center of the brush */
	ScaleKelvin UMETA(DisplayName = "Kelvin Scale"),

	/** Move vertices towards the center of the brush (Ctrl to push away)*/
	Pinch UMETA(DisplayName = "Pinch"),

	/** Twist Brush moves vertices in the plane perpendicular to the local mesh normal */
	TwistKelvin UMETA(DisplayName = "Kelvin Twist"),

	/** Move vertices towards the average plane of the brush stamp region */
	Flatten UMETA(DisplayName = "Flatten"),

	/** Move vertices towards a plane defined by the initial brush position  */
	Plane UMETA(DisplayName = "Plane (Normal)"),

	/** Move vertices towards a view-facing plane defined at the initial brush position */
	PlaneViewAligned UMETA(DisplayName = "Plane (Viewpoint)"),

	/** Move vertices towards a fixed plane in world space, positioned with a 3D gizmo */
	FixedPlane UMETA(DisplayName = "FixedPlane"),

	LastValue UMETA(Hidden)

};



/** Brush Triangle Filter Type */
UENUM()
enum class EMeshVertexSculptBrushFilterType : uint8
{
	/** Do not filter brush area */
	None = 0,
	/** Only apply brush to triangles in the same connected mesh component/island */
	Component = 1,
	/** Only apply brush to triangles with the same PolyGroup */
	PolyGroup = 2
};



UCLASS()
class MESHMODELINGTOOLSEXP_API UVertexBrushSculptProperties : public UInteractiveToolPropertySet
{
	GENERATED_BODY()

public:
	/** Primary Brush Mode */
	UPROPERTY(EditAnywhere, Category = Sculpting, meta = (DisplayName = "Brush"))
	EMeshVertexSculptBrushType PrimaryBrushType = EMeshVertexSculptBrushType::Offset;

	/** Primary Brush Falloff Type, multiplied by Alpha Mask where applicable */
	UPROPERTY(EditAnywhere, Category = Sculpting, meta = (DisplayName = "Falloff"))
	EMeshSculptFalloffType PrimaryFalloffType = EMeshSculptFalloffType::Smooth;

	/** Filter applied to Stamp Region Triangles, based on first Stroke Stamp */
	UPROPERTY(EditAnywhere, Category = Sculpting, meta = (DisplayName = "Region"))
	EMeshVertexSculptBrushFilterType BrushFilter = EMeshVertexSculptBrushFilterType::None;

	/** When Freeze Target is toggled on, the Brush Target Surface will be Frozen in its current state, until toggled off. Brush strokes will be applied relative to the Target Surface, for applicable Brushes */
	UPROPERTY(EditAnywhere, Category = Sculpting, meta = (EditCondition = "PrimaryBrushType == EMeshVertexSculptBrushType::Offset || PrimaryBrushType == EMeshVertexSculptBrushType::SculptMax || PrimaryBrushType == EMeshVertexSculptBrushType::SculptView || PrimaryBrushType == EMeshVertexSculptBrushType::Pinch || PrimaryBrushType == EMeshVertexSculptBrushType::Resample" ))
	bool bFreezeTarget = false;

	// parent ref required for details customization
	UPROPERTY(meta = (TransientToolProperty))
	TWeakObjectPtr<UMeshVertexSculptTool> Tool;
};



/**
 * Tool Properties for a brush alpha mask
 */
UCLASS()
class MESHMODELINGTOOLSEXP_API UVertexBrushAlphaProperties : public UInteractiveToolPropertySet
{
	GENERATED_BODY()

public:
	/** Alpha mask applied to brush stamp. Red channel is used. */
	UPROPERTY(EditAnywhere, Category = Alpha, meta = (DisplayName = "Alpha Mask"))
	TObjectPtr<UTexture2D> Alpha = nullptr;

	/** Alpha is rotated by this angle, inside the brush stamp frame (vertically aligned) */
	UPROPERTY(EditAnywhere, Category = Alpha, meta = (DisplayName = "Angle", UIMin = "-180.0", UIMax = "180.0", ClampMin = "-360.0", ClampMax = "360.0"))
	float RotationAngle = 0.0;

	/** If true, a random angle in +/- RandomRange is added to Rotation angle for each stamp */
	UPROPERTY(EditAnywhere, Category = Alpha, AdvancedDisplay)
	bool bRandomize = false;

	/** Bounds of random generation (positive and negative) for randomized stamps */
	UPROPERTY(EditAnywhere, Category = Alpha, AdvancedDisplay, meta = (UIMin = "0.0", UIMax = "180.0"))
	float RandomRange = 180.0;
};




UCLASS()
class MESHMODELINGTOOLSEXP_API UMeshSymmetryProperties : public UInteractiveToolPropertySet
{
	GENERATED_BODY()
public:
	/** Enable/Disable symmetric sculpting. This option will not be available if symmetry cannot be detected, or a non-symmetric edit has been made */
	UPROPERTY(EditAnywhere, Category = Symmetry, meta = (HideEditConditionToggle, EditCondition = bSymmetryCanBeEnabled))
	bool bEnableSymmetry = true;

	// this flag is set/updated by the Tool to enable/disable the bEnableSymmetry toggle
	UPROPERTY(meta = (TransientToolProperty))
	bool bSymmetryCanBeEnabled = false;
};



/**
 * Mesh Vertex Sculpt Tool Class
 */
UCLASS()
class MESHMODELINGTOOLSEXP_API UMeshVertexSculptTool : public UMeshSculptToolBase
{
	GENERATED_BODY()
public:
	virtual void Setup() override;
	virtual void Shutdown(EToolShutdownType ShutdownType) override;
	virtual void Render(IToolsContextRenderAPI* RenderAPI) override;

	virtual void OnTick(float DeltaTime) override;

	virtual bool HasCancel() const override { return true; }
	virtual bool HasAccept() const override { return true; }

	virtual bool OnUpdateHover(const FInputDeviceRay& DevicePos) override;

	virtual void OnPropertyModified(UObject* PropertySet, FProperty* Property) override;

public:

	/** Properties that control sculpting*/
	UPROPERTY()
	TObjectPtr<UVertexBrushSculptProperties> SculptProperties;

	UPROPERTY()
	TObjectPtr<UVertexBrushAlphaProperties> AlphaProperties;

	UPROPERTY()
	TObjectPtr<UTexture2D> BrushAlpha;

	UPROPERTY()
	TObjectPtr<UMeshSymmetryProperties> SymmetryProperties;

public:
	virtual void IncreaseBrushSpeedAction() override;
	virtual void DecreaseBrushSpeedAction() override;

	virtual void UpdateBrushAlpha(UTexture2D* NewAlpha);

	virtual void SetActiveBrushType(int32 Identifier);
	virtual void SetActiveFalloffType(int32 Identifier);
	virtual void SetRegionFilterType(int32 Identifier);

protected:
	// UMeshSculptToolBase API
	virtual void InitializeIndicator() override;
	virtual UPreviewMesh* MakeBrushIndicatorMesh(UObject* Parent, UWorld* World) override;

	virtual UBaseDynamicMeshComponent* GetSculptMeshComponent() override { return DynamicMeshComponent; }
	virtual FDynamicMesh3* GetBaseMesh() override{ return &BaseMesh; }
	virtual const FDynamicMesh3* GetBaseMesh() const override{ return &BaseMesh; }

	virtual int32 FindHitSculptMeshTriangle(const FRay3d& LocalRay) override;
	virtual int32 FindHitTargetMeshTriangle(const FRay3d& LocalRay) override;
	bool IsHitTriangleBackFacing(int32 TriangleID, const FDynamicMesh3* QueryMesh);

<<<<<<< HEAD
	virtual void UpdateHoverStamp(const FFrame3d& StampFrame) override;
=======
	virtual void UpdateHoverStamp(const FFrame3d& StampFrameWorld) override;
>>>>>>> d731a049

	virtual void OnBeginStroke(const FRay& WorldRay) override;
	virtual void OnEndStroke() override;
	// end UMeshSculptToolBase API

protected:

<<<<<<< HEAD
	UPROPERTY()
	TObjectPtr<AInternalToolFrameworkActor> PreviewMeshActor = nullptr;

	UPROPERTY()
=======
	UPROPERTY()
	TObjectPtr<AInternalToolFrameworkActor> PreviewMeshActor = nullptr;

	UPROPERTY()
>>>>>>> d731a049
	TObjectPtr<UDynamicMeshComponent> DynamicMeshComponent = nullptr;

	// realtime visualization
	void OnDynamicMeshComponentChanged(UDynamicMeshComponent* Component, const FMeshVertexChange* Change, bool bRevert);
	FDelegateHandle OnDynamicMeshComponentChangedHandle;

	void UpdateBrushType(EMeshVertexSculptBrushType BrushType);

	TUniquePtr<UE::Geometry::FPolygroupSet> ActiveGroupSet;
	TArray<int32> TriangleComponentIDs;

	int32 InitialStrokeTriangleID = -1;

	TSet<int32> AccumulatedTriangleROI;
	bool bUndoUpdatePending = false;
	TFuture<bool> UndoNormalsFuture;
	TFuture<bool> UndoUpdateOctreeFuture;
	TFuture<bool> UndoUpdateBaseMeshFuture;
	TArray<int> NormalsBuffer;
	void WaitForPendingUndoRedo();

	TArray<uint32> OctreeUpdateTempBuffer;
	TArray<bool> OctreeUpdateTempFlagBuffer;
	TFuture<void> StampUpdateOctreeFuture;
	bool bStampUpdatePending = false;
	void WaitForPendingStampUpdate();

	TArray<int> RangeQueryTriBuffer;
	UE::Geometry::FUniqueIndexSet VertexROIBuilder;
	UE::Geometry::FUniqueIndexSet TriangleROIBuilder;
	TArray<UE::Geometry::FIndex3i> TriangleROIInBuf;
	TArray<int> VertexROI;
	TArray<int> TriangleROIArray;
	void UpdateROI(const FVector3d& BrushPos);

	UE::Geometry::FUniqueIndexSet NormalsROIBuilder;
	TArray<std::atomic<bool>> NormalsFlags;		// set of per-vertex or per-element-id flags that indicate
												// whether normal needs recompute. Fast to do it this way
												// than to use a TSet or UniqueIndexSet...

	bool bTargetDirty;

	EMeshVertexSculptBrushType PendingStampType = EMeshVertexSculptBrushType::Smooth;

	bool UpdateStampPosition(const FRay& WorldRay);
	TFuture<void> ApplyStamp();

	FRandomStream StampRandomStream;

	FDynamicMesh3 BaseMesh;
	UE::Geometry::FDynamicMeshOctree3 BaseMeshSpatial;
	TArray<int32> BaseMeshIndexBuffer;
	bool bCachedFreezeTarget = false;
	void UpdateBaseMesh(const TSet<int32>* TriangleROI = nullptr);
	bool GetBaseMeshNearest(int32 VertexID, const FVector3d& Position, double SearchRadius, FVector3d& TargetPosOut, FVector3d& TargetNormalOut);
	TFunction<bool(int32, const FVector3d&, double MaxDist, FVector3d&, FVector3d&)> BaseMeshQueryFunc;

	UE::Geometry::FDynamicMeshOctree3 Octree;

	bool UpdateBrushPosition(const FRay& WorldRay);

	double SculptMaxFixedHeight = -1.0;

	bool bHaveBrushAlpha = false;
	UE::Geometry::TImageBuilder<FVector4f> BrushAlphaValues;
	UE::Geometry::FImageDimensions BrushAlphaDimensions;
	double SampleBrushAlpha(const FSculptBrushStamp& Stamp, const FVector3d& Position) const;

	TArray<FVector3d> ROIPositionBuffer;
	TArray<FVector3d> ROIPrevPositionBuffer;

	TPimplPtr<UE::Geometry::FMeshPlanarSymmetry> Symmetry;
	bool bMeshSymmetryIsValid = false;
	void TryToInitializeSymmetry();
	friend class FVertexSculptNonSymmetricChange;
	virtual void UndoRedo_RestoreSymmetryPossibleState(bool bSetToValue);

	bool bApplySymmetry = false;
	TArray<int> SymmetricVertexROI;
	TArray<FVector3d> SymmetricROIPositionBuffer;
	TArray<FVector3d> SymmetricROIPrevPositionBuffer;

	FMeshVertexChangeBuilder* ActiveVertexChange = nullptr;
	void BeginChange();
	void EndChange();


protected:
	virtual bool ShowWorkPlane() const override { return SculptProperties->PrimaryBrushType == EMeshVertexSculptBrushType::FixedPlane; }
};

<|MERGE_RESOLUTION|>--- conflicted
+++ resolved
@@ -248,11 +248,7 @@
 	virtual int32 FindHitTargetMeshTriangle(const FRay3d& LocalRay) override;
 	bool IsHitTriangleBackFacing(int32 TriangleID, const FDynamicMesh3* QueryMesh);
 
-<<<<<<< HEAD
-	virtual void UpdateHoverStamp(const FFrame3d& StampFrame) override;
-=======
 	virtual void UpdateHoverStamp(const FFrame3d& StampFrameWorld) override;
->>>>>>> d731a049
 
 	virtual void OnBeginStroke(const FRay& WorldRay) override;
 	virtual void OnEndStroke() override;
@@ -260,17 +256,10 @@
 
 protected:
 
-<<<<<<< HEAD
 	UPROPERTY()
 	TObjectPtr<AInternalToolFrameworkActor> PreviewMeshActor = nullptr;
 
 	UPROPERTY()
-=======
-	UPROPERTY()
-	TObjectPtr<AInternalToolFrameworkActor> PreviewMeshActor = nullptr;
-
-	UPROPERTY()
->>>>>>> d731a049
 	TObjectPtr<UDynamicMeshComponent> DynamicMeshComponent = nullptr;
 
 	// realtime visualization
