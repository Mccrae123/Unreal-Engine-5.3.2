--- conflicted
+++ resolved
@@ -75,15 +75,6 @@
 	Alpha
 };
 
-UENUM() 
-enum class EDisplaceMeshToolChannelType : uint8  
-{
-	Red,
-	Green,
-	Blue,
-	Alpha
-};
-
 /** The basic set of properties shared by (more or less) all DisplacementTypes. */
 UCLASS()
 class MESHMODELINGTOOLSEXP_API UDisplaceMeshCommonProperties : public UInteractiveToolPropertySet
@@ -368,10 +359,7 @@
 	float WeightMapQuery(const FVector3d& Position, const UE::Geometry::FIndexedWeightMap& WeightMap) const;
 
 	TSharedPtr<UE::Geometry::FDynamicMesh3, ESPMode::ThreadSafe> SubdividedMesh = nullptr;
-<<<<<<< HEAD
-=======
 	TSharedPtr<TArray<int>, ESPMode::ThreadSafe> VerticesToDisplace = nullptr;
->>>>>>> d731a049
 	
 	UPROPERTY()
 	TObjectPtr<AInternalToolFrameworkActor> PreviewMeshActor = nullptr;
