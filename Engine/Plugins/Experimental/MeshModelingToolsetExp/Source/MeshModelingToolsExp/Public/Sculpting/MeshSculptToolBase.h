// Copyright Epic Games, Inc. All Rights Reserved.

#pragma once

#include "CoreMinimal.h"
#include "BaseTools/MeshSurfacePointTool.h"
#include "BaseTools/BaseBrushTool.h"
#include "Sculpting/MeshBrushOpBase.h"
#include "BoxTypes.h"
#include "Properties/MeshMaterialProperties.h"
#include "Changes/ValueWatcher.h"
#include "Components/BaseDynamicMeshComponent.h"
#include "MeshSculptToolBase.generated.h"


class UMaterialInstanceDynamic;
class UCombinedTransformGizmo;
class UTransformProxy;
class UPreviewMesh;

/**
 * Type of Brush Size currently active in FBrushToolRadius
 */
UENUM()
enum class EBrushToolSizeType : uint8
{
	/** Brush size is a dimensionless scale relative to the target object size */
	Adaptive = 0,
	/** Brush size is defined in world dimensions */
	World = 1
};

/**
 * FBrushToolRadius is used to define the size of 3D "brushes" used in (eg) sculpting tools.
 * The brush size can be defined in various ways.
 */
USTRUCT()
struct FBrushToolRadius
{
	GENERATED_BODY()

	/** Specify the type of brush size currently in use */
	UPROPERTY(EditAnywhere, Category = Brush)
	EBrushToolSizeType SizeType = EBrushToolSizeType::Adaptive;

	/** Adaptive brush size is used to interpolate between an object-specific minimum and maximum brush size */
	UPROPERTY(EditAnywhere, Category = Brush, AdvancedDisplay, meta = (EditCondition = "SizeType == EBrushToolSizeType::Adaptive",
		DisplayName = "Size", UIMin = "0.0", UIMax = "1.0", ClampMin = "0.0", ClampMax = "10.0"))
	float AdaptiveSize = 0.25;

	/** World brush size is a dimension in world coordinates */
	UPROPERTY(EditAnywhere, Category = Brush, AdvancedDisplay, meta = (EditCondition = "SizeType == EBrushToolSizeType::World",
		DisplayName = "World Radius", UIMin = "1.0", UIMax = "1000.0", ClampMin = "0.1", ClampMax = "50000.0"))
	float WorldRadius = 100.0;
<<<<<<< HEAD

	/**
	 * WorldSizeRange defines the min/max dimensions for Adaptive brush size
	 */
	TInterval<float> WorldSizeRange = TInterval<float>(1.0f, 1000.0f);

	//
	// util functions
	//

	/** Set the WorldSizeRange value and optionally clamp the WorldRadius based on this new range */
	void InitializeWorldSizeRange(TInterval<float> Range, bool bValidateWorldRadius = true);
	/** Return the set/calculated world-space radius for the current settings */
	float GetWorldRadius() const;
	/** Increase the current radius dimension by a fixed step (or a smaller fixed step) */
	void IncreaseRadius(bool bSmallStep);
	/** Decrease the current radius dimension by a fixed step (or a smaller fixed step) */
	void DecreaseRadius(bool bSmallStep);
};

=======

	/**
	 * WorldSizeRange defines the min/max dimensions for Adaptive brush size
	 */
	TInterval<float> WorldSizeRange = TInterval<float>(1.0f, 1000.0f);

	//
	// util functions
	//

	/** Set the WorldSizeRange value and optionally clamp the WorldRadius based on this new range */
	void InitializeWorldSizeRange(TInterval<float> Range, bool bValidateWorldRadius = true);
	/** Return the set/calculated world-space radius for the current settings */
	float GetWorldRadius() const;
	/** Increase the current radius dimension by a fixed step (or a smaller fixed step) */
	void IncreaseRadius(bool bSmallStep);
	/** Decrease the current radius dimension by a fixed step (or a smaller fixed step) */
	void DecreaseRadius(bool bSmallStep);
};

>>>>>>> d731a049
 
/** Mesh Sculpting Brush Types */
UENUM()
enum class EMeshSculptFalloffType : uint8
{
	Smooth = 0,
	Linear = 1,
	Inverse = 2,
	Round = 3,
	BoxSmooth = 4,
	BoxLinear = 5,
	BoxInverse = 6,
	BoxRound = 7,

	LastValue UMETA(Hidden)
};





UCLASS()
class MESHMODELINGTOOLSEXP_API USculptBrushProperties : public UInteractiveToolPropertySet
{
	GENERATED_BODY()
public:

	UPROPERTY(EditAnywhere, Category = Brush, meta = (DisplayPriority = 1))
	FBrushToolRadius BrushSize;

	/** Amount of falloff to apply (0.0 - 1.0) */
	UPROPERTY(EditAnywhere, Category = Brush, meta = (DisplayName = "Falloff", UIMin = "0.0", UIMax = "1.0", ClampMin = "0.0", ClampMax = "1.0", HideEditConditionToggle, EditConditionHides, EditCondition="bShowFalloff", DisplayPriority = 3))
	float BrushFalloffAmount;

	/** If false, then BrushFalloffAmount will not be shown in DetailsView panels (otherwise no effect) */
	UPROPERTY(meta = (TransientToolProperty))
	bool bShowFalloff = true;

	/** Depth of Brush into surface along view ray or surface normal, depending on the Active Brush Type */
	UPROPERTY(EditAnywhere, Category = Brush, meta = (UIMin = "-0.5", UIMax = "0.5", ClampMin = "-1.0", ClampMax = "1.0", DisplayPriority = 5, HideEditConditionToggle, EditConditionHides, EditCondition = "bShowPerBrushProps"))
	float Depth = 0;

	/** Allow the Brush to hit the back-side of the mesh */
	UPROPERTY(EditAnywhere, Category = Brush, meta = (DisplayPriority = 6))
	bool bHitBackFaces = true;

	/** Brush stamps are applied at this time interval. 0 for a single stamp, 1 for continuous stamps, 0.5 is a stamp every half-second */
	UPROPERTY(EditAnywhere, Category = Brush, meta = (DisplayName = "Flow", UIMin = "0.0", UIMax = "1.0", ClampMin = "0.0", ClampMax = "1.0", DisplayPriority = 7, HideEditConditionToggle, EditConditionHides, EditCondition = "bShowFlowRate"))
	float FlowRate = 1.0f;

	/** Space out stamp centers at distances Spacing*BrushDiameter along the stroke (so Spacing of 1 means that stamps will be adjacent but non-overlapping). Zero spacing means continuous stamps. */
	UPROPERTY(EditAnywhere, Category = Brush, meta = (UIMin = "0.0", UIMax = "4.0", ClampMin = "0.0", ClampMax = "1000.0", DisplayPriority = 8, HideEditConditionToggle, EditConditionHides, EditCondition = "bShowSpacing"))
	float Spacing = 0.0f;

	/** Lazy brush smooths out the brush path by averaging the cursor positions */
	UPROPERTY(EditAnywhere, Category = Brush, meta = (DisplayName = "Lazy", UIMin = "0", UIMax = "1.0", ClampMin = "0", ClampMax = "1.0", DisplayPriority = 9, HideEditConditionToggle, EditConditionHides, EditCondition = "bShowLazyness"))
	float Lazyness = 0;

	/**  */
	UPROPERTY( meta = (TransientToolProperty))
	bool bShowPerBrushProps = true;

	/**  */
	UPROPERTY(meta = (TransientToolProperty))
	bool bShowLazyness = true;

	/**  */
	UPROPERTY(meta = (TransientToolProperty))
	bool bShowFlowRate = true;

	UPROPERTY(meta = (TransientToolProperty))
	bool bShowSpacing = true;

};




UCLASS()
class MESHMODELINGTOOLSEXP_API UKelvinBrushProperties : public UInteractiveToolPropertySet
{
	GENERATED_BODY()

public:
	/** Brush Fall off as fraction of brush size*/
	UPROPERTY(EditAnywhere, Category = Kelvin, meta = (UIMin = "0.0", ClampMin = "0.0"))
	float FallOffDistance = 1.f;

	/** How much the mesh resists shear */
	UPROPERTY(EditAnywhere, Category = Kelvin, meta = (UIMin = "0.0", ClampMin = "0.0"))
	float Stiffness = 1.f;

	/** How compressible the spatial region is: 1 - 2 x Poisson ratio */
	UPROPERTY(EditAnywhere, Category = Kelvin, meta = (UIMin = "0.0", UIMax = "0.1", ClampMin = "0.0", ClampMax = "1.0"))
	float Incompressiblity = 1.f;

	/** Integration steps*/
	UPROPERTY(EditAnywhere, Category = Kelvin, meta = (UIMin = "0.0", UIMax = "100", ClampMin = "0.0", ClampMax = "100"))
	int BrushSteps = 3;
};




UCLASS()
class MESHMODELINGTOOLSEXP_API UWorkPlaneProperties : public UInteractiveToolPropertySet
{
	GENERATED_BODY()

public:
	UPROPERTY( meta = (TransientToolProperty) )
	bool bPropertySetEnabled = true;

	/** Toggle whether Work Plane Positioning Gizmo is visible */
	UPROPERTY(EditAnywhere, Category = TargetPlane, meta = (HideEditConditionToggle, EditCondition = "bPropertySetEnabled == true"))
	bool bShowGizmo = true;

	UPROPERTY(EditAnywhere, Category = TargetPlane, AdvancedDisplay, meta = (HideEditConditionToggle, EditCondition = "bPropertySetEnabled == true"))
	FVector Position = FVector::ZeroVector;

	UPROPERTY(EditAnywhere, Category = TargetPlane, AdvancedDisplay, meta = (HideEditConditionToggle, EditCondition = "bPropertySetEnabled == true"))
	FQuat Rotation = FQuat::Identity;

	// Recenter the gizmo around the target position (without changing work plane), if it is "too far" (> 10 meters + max bounds dim) from that position currently
	void RecenterGizmoIfFar(FVector CenterPosition, double BoundsMaxDim, double TooFarDistance = 1000)
	{
		double DistanceTolSq = (BoundsMaxDim + TooFarDistance) * (BoundsMaxDim + TooFarDistance);
		if (FVector::DistSquared(CenterPosition, Position) > DistanceTolSq)
		{
			FVector Normal = Rotation.GetAxisZ();
			Position = CenterPosition - (CenterPosition - Position).ProjectOnToNormal(Normal);
		}
	}
};




UCLASS()
class MESHMODELINGTOOLSEXP_API USculptMaxBrushProperties : public UInteractiveToolPropertySet
{
	GENERATED_BODY()
public:
	/** Specify maximum displacement height (relative to brush size) */
	UPROPERTY(EditAnywhere, Category = SculptMaxBrush, meta = (UIMin = "0.0", UIMax = "1.0", ClampMin = "0.0", ClampMax = "1.0"))
	float MaxHeight = 0.5;

	/** Use maximum height from last brush stroke, regardless of brush size. Note that spatial brush falloff still applies.  */
	UPROPERTY(EditAnywhere, Category = SculptMaxBrush)
	bool bFreezeCurrentHeight = false;
};




/**
 * Base Tool for mesh sculpting tools, provides some shared functionality
 */
UCLASS()
class MESHMODELINGTOOLSEXP_API UMeshSculptToolBase : public UMeshSurfacePointTool
{
	GENERATED_BODY()
protected:
	using FFrame3d = UE::Geometry::FFrame3d;
public:

	virtual void RegisterActions(FInteractiveToolActionSet& ActionSet) override;

	virtual void SetWorld(UWorld* World);

	virtual void Setup() override;
	virtual void Shutdown(EToolShutdownType ShutdownType) override;
	virtual void Render(IToolsContextRenderAPI* RenderAPI) override;

	// UMeshSurfacePointTool API
	virtual bool HitTest(const FRay& Ray, FHitResult& OutHit) override;
	virtual void OnBeginDrag(const FRay& Ray) override;
	virtual void OnUpdateDrag(const FRay& Ray) override;
	virtual void OnEndDrag(const FRay& Ray) override;
	// end UMeshSurfacePointTool API

protected:
	virtual void OnTick(float DeltaTime) override;

	
	virtual void OnCompleteSetup();
	virtual void OnBeginStroke(const FRay& WorldRay) { check(false); }
	virtual void OnEndStroke() { check(false); }

public:
	/** Properties that control brush size/etc */
	UPROPERTY()
	TObjectPtr<USculptBrushProperties> BrushProperties;

	/** Properties for 3D workplane / gizmo */
	UPROPERTY()
	TObjectPtr<UWorkPlaneProperties> GizmoProperties;


protected:
	UWorld* TargetWorld;		// required to spawn UPreviewMesh/etc
	FViewCameraState CameraState;

	/** Initial transformation on target mesh */
	UE::Geometry::FTransformSRT3d InitialTargetTransform;
	/** Active transformation on target mesh, includes baked scale */
	UE::Geometry::FTransformSRT3d CurTargetTransform;

	FRay3d GetLocalRay(const FRay& WorldRay) const;


	/**
	 * Subclass must implement this and return relevant rendering component
	 */
	virtual UBaseDynamicMeshComponent* GetSculptMeshComponent() { check(false); return nullptr; }

	virtual FDynamicMesh3* GetSculptMesh() { return GetSculptMeshComponent()->GetMesh(); }
	virtual const FDynamicMesh3* GetSculptMesh() const { return const_cast<UMeshSculptToolBase*>(this)->GetSculptMeshComponent()->GetMesh(); }

	virtual FDynamicMesh3* GetBaseMesh() { check(false); return nullptr; }
	virtual const FDynamicMesh3* GetBaseMesh() const { check(false); return nullptr; }


	/**
	 * Subclass calls this to set up editing component
	 */
	void InitializeSculptMeshComponent(UBaseDynamicMeshComponent* Component, AActor* Actor);


	/**
	 * Subclass can override this to change what results are written.
	 * Default is to apply a default vertex positions update to the target object.
	 */
	virtual void CommitResult(UBaseDynamicMeshComponent* Component, bool bModifiedTopology);


	//
	// Brush Types
	//
public:
	struct FBrushTypeInfo
	{
		FText Name;
		int32 Identifier;
	};
	const TArray<FBrushTypeInfo>& GetRegisteredPrimaryBrushTypes() const { return RegisteredPrimaryBrushTypes; }
	const TArray<FBrushTypeInfo>& GetRegisteredSecondaryBrushTypes() const { return RegisteredSecondaryBrushTypes; }

protected:
	TArray<FBrushTypeInfo> RegisteredPrimaryBrushTypes;
	TArray<FBrushTypeInfo> RegisteredSecondaryBrushTypes;

	UPROPERTY()
	TMap<int32, TObjectPtr<UMeshSculptBrushOpProps>> BrushOpPropSets;

	TMap<int32, TUniquePtr<FMeshSculptBrushOpFactory>> BrushOpFactories;

	UPROPERTY()
	TMap<int32, TObjectPtr<UMeshSculptBrushOpProps>> SecondaryBrushOpPropSets;

	TMap<int32, TUniquePtr<FMeshSculptBrushOpFactory>> SecondaryBrushOpFactories;

	void RegisterBrushType(int32 Identifier, FText Name, TUniquePtr<FMeshSculptBrushOpFactory> Factory, UMeshSculptBrushOpProps* PropSet);
	void RegisterSecondaryBrushType(int32 Identifier, FText Name, TUniquePtr<FMeshSculptBrushOpFactory> Factory, UMeshSculptBrushOpProps* PropSet);

	virtual void SaveAllBrushTypeProperties(UInteractiveTool* SaveFromTool);
	virtual void RestoreAllBrushTypeProperties(UInteractiveTool* RestoreToTool);

protected:
	TUniquePtr<FMeshSculptBrushOp> PrimaryBrushOp;
	UMeshSculptBrushOpProps* PrimaryVisiblePropSet = nullptr;		// BrushOpPropSets prevents GC of this

	TUniquePtr<FMeshSculptBrushOp> SecondaryBrushOp;
	UMeshSculptBrushOpProps* SecondaryVisiblePropSet = nullptr;

	bool bBrushOpPropsVisible = true;

	void SetActivePrimaryBrushType(int32 Identifier);
	void SetActiveSecondaryBrushType(int32 Identifier);
	virtual TUniquePtr<FMeshSculptBrushOp>& GetActiveBrushOp();
	void SetBrushOpPropsVisibility(bool bVisible);

	//
	// Falloff types
	//
public:
	struct FFalloffTypeInfo
	{
		FText Name;
		FString StringIdentifier;
		int32 Identifier;
	};
	const TArray<FFalloffTypeInfo>& GetRegisteredPrimaryFalloffTypes() const { return RegisteredPrimaryFalloffTypes; }

	/** Set the active falloff type for the primary brush */
	virtual void SetPrimaryFalloffType(EMeshSculptFalloffType Falloff);

protected:
	TSharedPtr<FMeshSculptFallofFunc> PrimaryFalloff;

	TArray<FFalloffTypeInfo> RegisteredPrimaryFalloffTypes;
	void RegisterStandardFalloffTypes();


	//
	// Brush Size
	//
protected:
	UE::Geometry::FInterval1d BrushRelativeSizeRange;
	double CurrentBrushRadius = 1.0;
	virtual void InitializeBrushSizeRange(const UE::Geometry::FAxisAlignedBox3d& TargetBounds);
	virtual void CalculateBrushRadius();
	virtual double GetCurrentBrushRadius() const { return CurrentBrushRadius; }

	double CurrentBrushFalloff = 0.5;
	virtual double GetCurrentBrushFalloff() const { return CurrentBrushFalloff; }

	double ActivePressure = 1.0;
	virtual double GetActivePressure() const { return ActivePressure; }

	virtual double GetCurrentBrushStrength();
	virtual double GetCurrentBrushDepth();

public:
	virtual void IncreaseBrushRadiusAction();
	virtual void DecreaseBrushRadiusAction();
	virtual void IncreaseBrushRadiusSmallStepAction();
	virtual void DecreaseBrushRadiusSmallStepAction();


	// client currently needs to implement these...
	virtual void IncreaseBrushSpeedAction() {}
	virtual void DecreaseBrushSpeedAction() {}
	virtual void NextBrushModeAction() {}
	virtual void PreviousBrushModeAction() {}


public:
	// IInteractiveToolCameraFocusAPI override to focus on brush w/ 'F'
	virtual FBox GetWorldSpaceFocusBox() override;



	//
	// Brush/Stroke stuff
	//
protected:
	FFrame3d LastBrushFrameWorld;
	FFrame3d LastBrushFrameLocal;
	int32 LastBrushTriangleID;

	const FFrame3d& GetBrushFrameWorld() const { return LastBrushFrameWorld; }
	const FFrame3d& GetBrushFrameLocal() const { return LastBrushFrameLocal; }
	int32 GetBrushTriangleID() const { return LastBrushTriangleID; }
	void UpdateBrushFrameWorld(const FVector3d& NewPosition, const FVector3d& NewNormal);
	void AlignBrushToView();

	bool GetBrushCanHitBackFaces() const { return BrushProperties->bHitBackFaces; }

	/** @return hit triangle at ray position - subclass must implement this */
	virtual int32 FindHitSculptMeshTriangle(const FRay3d& LocalRay) { check(false); return IndexConstants::InvalidID; }
	/** @return hit triangle at ray position - subclass should implement this for most brushes */
	virtual int32 FindHitTargetMeshTriangle(const FRay3d& LocalRay) { check(false); return IndexConstants::InvalidID;	}

	virtual bool UpdateBrushPositionOnActivePlane(const FRay& WorldRay);
	virtual bool UpdateBrushPositionOnTargetMesh(const FRay& WorldRay, bool bFallbackToViewPlane);
	virtual bool UpdateBrushPositionOnSculptMesh(const FRay& WorldRay, bool bFallbackToViewPlane);



	//
	// Brush Target Plane is plane that some brushes move on
	//
protected:
	FFrame3d ActiveBrushTargetPlaneWorld;
	virtual void UpdateBrushTargetPlaneFromHit(const FRay& WorldRay, const FHitResult& Hit);


	//
	// Stroke Modifiers
	//
protected:
	bool bInStroke = false;
	bool bSmoothing = false;
	bool bInvert = false;
	virtual void SaveActiveStrokeModifiers();
	virtual bool InStroke() const { return bInStroke; }
	virtual bool GetInSmoothingStroke() const { return bSmoothing; }
	virtual bool GetInInvertStroke() const { return bInvert; }

	// when in a stroke, this function determines when a new stamp should be emitted, based on spacing and flow rate settings
	virtual void UpdateStampPendingState();

	// for tracking stroke time and length, to apply spacing and flow rate settings
	double ActiveStrokeTime = 0.0;
	double ActiveStrokePathArcLen = 0.0;
	int LastFlowTimeStamp = 0;
	int LastSpacingTimestamp = 0;
	virtual void ResetStrokeTime();
	virtual void AccumulateStrokeTime(float DeltaTime);

	//
	// Stamps
	//
protected:
	bool bIsStampPending = false;
	FRay PendingStampRay;
	FSculptBrushStamp HoverStamp;
	FSculptBrushStamp CurrentStamp;
	FSculptBrushStamp LastStamp;
	virtual void UpdateHoverStamp(const FFrame3d& StampFrameWorld);
	virtual bool IsStampPending() const { return bIsStampPending; }
	virtual const FRay& GetPendingStampRayWorld() const { return PendingStampRay;  }


	//
	// Stamp ROI Plane is a plane used by some brush ops
	//
protected:
	FFrame3d StampRegionPlane;
	virtual FFrame3d ComputeStampRegionPlane(const FFrame3d& StampFrame, const TArray<int32>& StampTriangles, bool bIgnoreDepth, bool bViewAligned, bool bInvDistFalloff = true);
	virtual FFrame3d ComputeStampRegionPlane(const FFrame3d& StampFrame, const TSet<int32>& StampTriangles, bool bIgnoreDepth, bool bViewAligned, bool bInvDistFalloff = true);


	// Stroke plane is a plane used by some brush ops
	//
protected:
	FFrame3d StrokePlane;
	virtual const FFrame3d& GetCurrentStrokeReferencePlane() const { return StrokePlane; }

	virtual void UpdateStrokeReferencePlaneForROI(const FFrame3d& StampFrame, const TArray<int32>& TriangleROI, bool bViewAligned);
	virtual void UpdateStrokeReferencePlaneFromWorkPlane();


	//
	// Display / Material
	//
public:
	UPROPERTY()
	TObjectPtr<UMeshEditingViewProperties> ViewProperties;

	UPROPERTY()
	TObjectPtr<UMaterialInstanceDynamic> ActiveOverrideMaterial;

protected:
	virtual void SetViewPropertiesEnabled(bool bNewValue);
	virtual void UpdateWireframeVisibility(bool bNewValue);
	virtual void UpdateMaterialMode(EMeshEditingMaterialModes NewMode);
	virtual void UpdateFlatShadingSetting(bool bNewValue);
	virtual void UpdateColorSetting(FLinearColor NewColor);
	virtual void UpdateTransparentColorSetting(FLinearColor NewColor);
	virtual void UpdateOpacitySetting(double Opacity);
	virtual void UpdateTwoSidedSetting(bool bOn);
	virtual void UpdateCustomMaterial(TWeakObjectPtr<UMaterialInterface> NewMaterial);
	virtual void UpdateImageSetting(UTexture2D* NewImage);



	//
	// brush indicator
	//
protected:
	// subclasses should call this to create indicator in their ::Setup()
	virtual void InitializeIndicator();

	// Called by InitializeIndicator to create a mesh for the brush ROI indicator. Default is sphere.
	virtual UPreviewMesh* MakeBrushIndicatorMesh(UObject* Parent, UWorld* World);

	virtual void ConfigureIndicator(bool bVolumetric);
	virtual bool GetIsVolumetricIndicator();

	virtual void SetIndicatorVisibility(bool bVisible);
	virtual bool GetIndicatorVisibility() const;

protected:
	UPROPERTY()
	TObjectPtr<UBrushStampIndicator> BrushIndicator;

	UPROPERTY()
	bool bIsVolumetricIndicator;


	UPROPERTY()
	TObjectPtr<UMaterialInstanceDynamic> BrushIndicatorMaterial;

	UPROPERTY()
	TObjectPtr<UPreviewMesh> BrushIndicatorMesh;



	//
	// Work Plane
	//
public:
	// plane gizmo
	UPROPERTY()
	TObjectPtr<UCombinedTransformGizmo> PlaneTransformGizmo;

	UPROPERTY()
	TObjectPtr<UTransformProxy> PlaneTransformProxy;

protected:
	virtual void UpdateWorkPlane();
	virtual bool ShowWorkPlane() const { return false; };

protected:
	TValueWatcher<FVector> GizmoPositionWatcher;
	TValueWatcher<FQuat> GizmoRotationWatcher;

	virtual void UpdateGizmoFromProperties();
	virtual void PlaneTransformChanged(UTransformProxy* Proxy, FTransform Transform);

	enum class EPendingWorkPlaneUpdate
	{
		NoUpdatePending,
		MoveToHitPositionNormal,
		MoveToHitPosition,
		MoveToHitPositionViewAligned
	};
	EPendingWorkPlaneUpdate PendingWorkPlaneUpdate;
	virtual void SetFixedSculptPlaneFromWorldPos(const FVector& Position, const FVector& Normal, EPendingWorkPlaneUpdate UpdateType);
	virtual void UpdateFixedSculptPlanePosition(const FVector& Position);
	virtual void UpdateFixedSculptPlaneRotation(const FQuat& Rotation);
	virtual void UpdateFixedPlaneGizmoVisibility(bool bVisible);

};<|MERGE_RESOLUTION|>--- conflicted
+++ resolved
@@ -52,7 +52,6 @@
 	UPROPERTY(EditAnywhere, Category = Brush, AdvancedDisplay, meta = (EditCondition = "SizeType == EBrushToolSizeType::World",
 		DisplayName = "World Radius", UIMin = "1.0", UIMax = "1000.0", ClampMin = "0.1", ClampMax = "50000.0"))
 	float WorldRadius = 100.0;
-<<<<<<< HEAD
 
 	/**
 	 * WorldSizeRange defines the min/max dimensions for Adaptive brush size
@@ -73,28 +72,6 @@
 	void DecreaseRadius(bool bSmallStep);
 };
 
-=======
-
-	/**
-	 * WorldSizeRange defines the min/max dimensions for Adaptive brush size
-	 */
-	TInterval<float> WorldSizeRange = TInterval<float>(1.0f, 1000.0f);
-
-	//
-	// util functions
-	//
-
-	/** Set the WorldSizeRange value and optionally clamp the WorldRadius based on this new range */
-	void InitializeWorldSizeRange(TInterval<float> Range, bool bValidateWorldRadius = true);
-	/** Return the set/calculated world-space radius for the current settings */
-	float GetWorldRadius() const;
-	/** Increase the current radius dimension by a fixed step (or a smaller fixed step) */
-	void IncreaseRadius(bool bSmallStep);
-	/** Decrease the current radius dimension by a fixed step (or a smaller fixed step) */
-	void DecreaseRadius(bool bSmallStep);
-};
-
->>>>>>> d731a049
  
 /** Mesh Sculpting Brush Types */
 UENUM()
