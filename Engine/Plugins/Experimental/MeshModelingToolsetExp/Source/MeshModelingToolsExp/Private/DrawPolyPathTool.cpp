// Copyright Epic Games, Inc. All Rights Reserved.

#include "DrawPolyPathTool.h"
#include "InteractiveToolManager.h"
#include "ToolBuilderUtil.h"

#include "BaseBehaviors/SingleClickBehavior.h"
#include "BaseBehaviors/MouseHoverBehavior.h"

#include "ToolSceneQueriesUtil.h"
#include "Util/ColorConstants.h"
#include "ToolSetupUtil.h"
#include "DynamicMesh/MeshIndexUtil.h"
#include "Generators/PolygonEdgeMeshGenerator.h"
#include "Distance/DistLine3Line3.h"
#include "ModelingObjectsCreationAPI.h"
#include "DynamicMesh/MeshTransforms.h"
#include "Selection/ToolSelectionUtil.h"
#include "Operations/ExtrudeMesh.h"
#include "DynamicMesh/MeshNormals.h"
<<<<<<< HEAD
#include "MeshBoundaryLoops.h"
#include "ToolDataVisualizer.h"
=======
#include "DynamicMesh/MeshTangents.h"
#include "MeshBoundaryLoops.h"
#include "ToolDataVisualizer.h"

#include UE_INLINE_GENERATED_CPP_BY_NAME(DrawPolyPathTool)
>>>>>>> d731a049

using namespace UE::Geometry;

#define LOCTEXT_NAMESPACE "UDrawPolyPathTool"


namespace DrawPolyPathToolLocals
{
	void ComputeArcLengths(const TArray<FFrame3d>& PathPoints, TArray<double>& ArcLengths)
	{
		double CurPathLength = 0;
		ArcLengths.SetNum(PathPoints.Num());
		ArcLengths[0] = 0.0f;
		for (int32 k = 1; k < PathPoints.Num(); ++k)
		{
			CurPathLength += Distance(PathPoints[k].Origin, PathPoints[k - 1].Origin);
			ArcLengths[k] = CurPathLength;
		}
	}

<<<<<<< HEAD

	void GeneratePathMesh(FDynamicMesh3& Mesh, 
		const TArray<FFrame3d>& InPathPoints, 
		const TArray<double>& InOffsetScaleFactors, 
		double OffsetDistance, 
		bool bPathIsClosed, 
		bool bRampMode, 
		bool bSinglePolyGroup,
		bool bRoundedCorners,
		double CornerRadiusFraction,
		bool bLimitCornerRadius,
		int NumCornerArcPoints)
	{
		Mesh.Clear();

		TArray<FFrame3d> UsePathPoints = InPathPoints;
		TArray<double> UseOffsetScaleFactors = InOffsetScaleFactors;
=======
	/// Generate path mesh
	/// @return Offset to location of generated mesh 
	UE_NODISCARD FVector3d GeneratePathMesh(FDynamicMesh3& Mesh,
		const TArray<FFrame3d>& InPathPoints, 
		const TArray<double>& InOffsetScaleFactors, 
		double OffsetDistance, 
		bool bPathIsClosed, 
		bool bRampMode, 
		bool bSinglePolyGroup,
		bool bRoundedCorners,
		double CornerRadiusFraction,
		bool bLimitCornerRadius,
		int NumCornerArcPoints)
	{
		Mesh.Clear();

		TArray<FFrame3d> UsePathPoints = InPathPoints;
		TArray<double> UseOffsetScaleFactors = InOffsetScaleFactors;

		// re-center the input points at the origin
		FVector3d Center(0, 0, 0);
		if (UsePathPoints.Num())
		{
			FAxisAlignedBox3d PathBounds;
			for (const FFrame3d& Point : UsePathPoints)
			{
				PathBounds.Contain(Point.Origin);
			}
			Center = PathBounds.Center();
			for (FFrame3d& Point : UsePathPoints)
			{
				Point.Origin -= Center;
			}
		}
>>>>>>> d731a049

		if (bPathIsClosed && bRampMode)
		{
			// Duplicate vertices at the beginning/end of the path when generating a ramp
			const FFrame3d FirstPoint = InPathPoints[0];
			UsePathPoints.Add(FirstPoint);
			const double FirstScaleFactor = InOffsetScaleFactors[0];
			UseOffsetScaleFactors.Add(FirstScaleFactor);
		}

		const int NumPoints = UsePathPoints.Num();

		TArray<double> ArcLengths;
		ComputeArcLengths(UsePathPoints, ArcLengths);
		double PathLength = ArcLengths.Last();

		const double PathWidth = 2.0 * OffsetDistance;
		const double CornerRadius = CornerRadiusFraction * PathWidth;
		
		FPolygonEdgeMeshGenerator MeshGen(UsePathPoints, bPathIsClosed, UseOffsetScaleFactors, PathWidth, FVector3d::UnitZ(), bRoundedCorners, CornerRadius, bLimitCornerRadius, NumCornerArcPoints);
		MeshGen.bSinglePolyGroup = bSinglePolyGroup;
		MeshGen.UVWidth = PathLength;
		MeshGen.UVHeight = 2 * OffsetDistance;
		MeshGen.Generate();
		Mesh.Copy(&MeshGen);

		Mesh.EnableVertexUVs(FVector2f::Zero());

		if (bRampMode)
		{
			// Temporarily set vertex UVs to arclengths, for use in interpolating height in ramp mode

			if (bRoundedCorners)
			{
				// If we added arcs to the corners, recompute arc lengths
				const int N = Mesh.VertexCount() / 2;
				ArcLengths.Init(0.0, N);
				double CurPathLength = 0;
				for (int k = 1; k < N; ++k)
				{
					CurPathLength += Distance(Mesh.GetVertex(2 * k), Mesh.GetVertex(2 * (k - 1)));
					ArcLengths[k] = CurPathLength;
				}
				PathLength = ArcLengths.Last();
			}

			int NumMeshVertices = Mesh.VertexCount();
			ensure(NumMeshVertices == Mesh.MaxVertexID());
			ensure(NumMeshVertices == 2 * ArcLengths.Num());

			for (int k = 0; k < NumMeshVertices/2; ++k)
			{
				const float Alpha = static_cast<float>(ArcLengths[k] / PathLength);
				Mesh.SetVertexUV(2 * k, FVector2f(Alpha, static_cast<float>(k)));
				Mesh.SetVertexUV(2 * k + 1, FVector2f(Alpha, static_cast<float>(k)));
			}

			if (bPathIsClosed)
			{
				// Set last vertex positions to match first vertex locations so we can construct the vertical wall
				Mesh.SetVertex(NumMeshVertices - 2, Mesh.GetVertex(0));
				Mesh.SetVertex(NumMeshVertices - 1, Mesh.GetVertex(1));
			}
		}
<<<<<<< HEAD
	}

}	// namespace DrawPolyPathToolLocals

=======

		return Center;
	}

}	// namespace DrawPolyPathToolLocals

>>>>>>> d731a049

/*
 * ToolBuilder
 */
bool UDrawPolyPathToolBuilder::CanBuildTool(const FToolBuilderState& SceneState) const
{
	return true;
}

UInteractiveTool* UDrawPolyPathToolBuilder::BuildTool(const FToolBuilderState& SceneState) const
{
	UDrawPolyPathTool* NewTool = NewObject<UDrawPolyPathTool>(SceneState.ToolManager);
	NewTool->SetWorld(SceneState.World);
	return NewTool;
}

/*
* Tool methods
*/
void UDrawPolyPathTool::SetWorld(UWorld* World)
{
	this->TargetWorld = World;
}

void UDrawPolyPathTool::Setup()
{
	UInteractiveTool::Setup();

	// register click behavior
	USingleClickInputBehavior* ClickBehavior = NewObject<USingleClickInputBehavior>(this);
	ClickBehavior->Initialize(this);
	ClickBehavior->Modifiers.RegisterModifier(ShiftModifierID, FInputDeviceState::IsShiftKeyDown);
	AddInputBehavior(ClickBehavior);

	UMouseHoverBehavior* HoverBehavior = NewObject<UMouseHoverBehavior>(this);
	HoverBehavior->Initialize(this);
	HoverBehavior->Modifiers.RegisterModifier(ShiftModifierID, FInputDeviceState::IsShiftKeyDown);
	AddInputBehavior(HoverBehavior);

	DrawPlaneWorld = FFrame3d();

	PlaneMechanic = NewObject<UConstructionPlaneMechanic>(this);
	PlaneMechanic->Setup(this);
	PlaneMechanic->CanUpdatePlaneFunc = [this]() { return CanUpdateDrawPlane(); };
	PlaneMechanic->Initialize(TargetWorld, DrawPlaneWorld);
	PlaneMechanic->UpdateClickPriority(ClickBehavior->GetPriority().MakeHigher());
	PlaneMechanic->OnPlaneChanged.AddLambda([this]() {
		DrawPlaneWorld = PlaneMechanic->Plane;
		UpdateSurfacePathPlane();
	});

	OutputTypeProperties = NewObject<UCreateMeshObjectTypeProperties>(this);
	OutputTypeProperties->RestoreProperties(this);
	OutputTypeProperties->InitializeDefault();
	OutputTypeProperties->WatchProperty(OutputTypeProperties->OutputType, [this](FString) { OutputTypeProperties->UpdatePropertyVisibility(); });
	AddToolPropertySource(OutputTypeProperties);

	// add properties
	TransformProps = NewObject<UDrawPolyPathProperties>(this);
	TransformProps->RestoreProperties(this);
	AddToolPropertySource(TransformProps);

	TransformProps->WatchProperty(TransformProps->WidthMode, [this](EDrawPolyPathWidthMode Mode)
	{
		if (State == EState::SettingWidth)
		{
			// Switch to the other mode of setting width.
			BeginSettingWidth();
		}
		else if (State != EState::DrawingPath)
		{
			UpdatePathPreview();
		}
	});
	TransformProps->WatchProperty(TransformProps->RadiusMode, [this](EDrawPolyPathRadiusMode Mode)
	{
		if (State == EState::SettingRadius)
		{
			// Switch to the other mode of setting radius.
			BeginSettingRadius();
		}
		else if (State != EState::DrawingPath)
		{
			UpdatePathPreview();
		}
	});
	TransformProps->WatchProperty(TransformProps->ExtrudeMode, [this](EDrawPolyPathExtrudeMode Mode)
	{
		if (State == EState::SettingHeight)
		{
			BeginSettingHeight();
		}
	});

	ExtrudeProperties = NewObject<UDrawPolyPathExtrudeProperties>();
	ExtrudeProperties->RestoreProperties(this);
	AddToolPropertySource(ExtrudeProperties);
	SetToolPropertySourceEnabled(ExtrudeProperties, false);

	// initialize material properties for new objects
	MaterialProperties = NewObject<UNewMeshMaterialProperties>(this);
	MaterialProperties->RestoreProperties(this);
	MaterialProperties->bShowExtendedOptions = false;
	AddToolPropertySource(MaterialProperties);

	// begin path draw
	InitializeNewSurfacePath();

	SetToolDisplayName(LOCTEXT("ToolName", "Path Extrude"));
}

void UDrawPolyPathTool::Shutdown(EToolShutdownType ShutdownType)
{
	// If we have a ready result, go ahead and create it, because especially with "fixed"
	// height mode, it's easy to think that Enter should result in its creation.
	// TODO: We could consider letting this tool accept nested accept/cancel commands, but
	// it's a bit more work.
	if (State == EState::SettingHeight && ShutdownType != EToolShutdownType::Cancel)
	{
		CurHeight = TransformProps->ExtrudeHeight;
		OnCompleteExtrudeHeight();
	}

	if (bHasSavedWidth)
	{
		TransformProps->Width = SavedWidth;
		bHasSavedWidth = false;
	}
	if (bHasSavedRadius)
	{
		TransformProps->CornerRadius = SavedRadius;
		bHasSavedRadius = false;
	}
	if (bHasSavedExtrudeHeight)
	{
		TransformProps->ExtrudeHeight = SavedExtrudeHeight;
		SavedExtrudeHeight = false;
	}

	PlaneMechanic->Shutdown();
	PlaneMechanic = nullptr;

	OutputTypeProperties->SaveProperties(this);
	TransformProps->SaveProperties(this);
	ExtrudeProperties->SaveProperties(this);
	MaterialProperties->SaveProperties(this);

	ClearPreview();
}

void UDrawPolyPathTool::OnPropertyModified(UObject* PropertySet, FProperty* Property)
{
	if (!ensure(Property))
	{
		// Not sure whether this would ever happen, but just in case
		return;
	}

	// We deal with these properties here instead of inside a watcher because we frequently update them
	// ourselves as we set them interactively, and we don't want to bother with doing silent watcher updates.
	// Instead we rely on the fact that user scrubbing of the properties calls OnPropertyModified whereas
	// programmatic changes generally don't.
	if (Property->GetFName() == GET_MEMBER_NAME_CHECKED(UDrawPolyPathProperties, Width)
		|| Property->GetFName() == GET_MEMBER_NAME_CHECKED(UDrawPolyPathProperties, CornerRadius))
	{
		UpdatePathPreview();
	}
	else if (State == EState::SettingHeight
		&& Property->GetFName() == GET_MEMBER_NAME_CHECKED(UDrawPolyPathProperties, ExtrudeHeight)
		&& (TransformProps->ExtrudeMode == EDrawPolyPathExtrudeMode::Fixed 
			|| TransformProps->ExtrudeMode == EDrawPolyPathExtrudeMode::RampFixed))
	{
		CurHeight = TransformProps->ExtrudeHeight;
		UpdateExtrudePreview();
	}
	else if (Property->GetFName() == GET_MEMBER_NAME_CHECKED(UDrawPolyPathProperties, bRoundedCorners))
	{
		if (!TransformProps->bRoundedCorners && State == EState::SettingRadius)
		{
			GetToolManager()->EmitObjectChange(this,
				MakeUnique<FDrawPolyPathStateChange>(CurrentCurveTimestamp, EState::SettingRadius),
				LOCTEXT("CancelRadiusTransactionName", "Cancel Setting Corner Radius"));
			OnCompleteRadius();
		}
		else if(State != EState::DrawingPath)
		{
			UpdatePathPreview();
		}
	}
}

bool UDrawPolyPathTool::HitTest(const FRay& Ray, FHitResult& OutHit)
{
	if (SurfacePathMechanic != nullptr)
	{
		FFrame3d HitPoint;
		if (SurfacePathMechanic->IsHitByRay(FRay3d(Ray), HitPoint))
		{
			OutHit.Distance = FRay3d(Ray).GetParameter(HitPoint.Origin);
			OutHit.ImpactPoint = (FVector)HitPoint.Origin;
			OutHit.ImpactNormal = (FVector)HitPoint.Z();
			return true;
		}
		return false;
	}
	else if (CurveDistMechanic != nullptr)
	{
		OutHit.ImpactPoint = Ray.PointAt(100);
		OutHit.Distance = 100;
		return true;
	}
	else if (ExtrudeHeightMechanic != nullptr)
	{
		OutHit.ImpactPoint = Ray.PointAt(100);
		OutHit.Distance = 100;
		return true;
	}

	return false;
}

void UDrawPolyPathTool::OnUpdateModifierState(int ModifierID, bool bIsOn)
{
	if (ModifierID == ShiftModifierID && bIgnoreSnappingToggle != bIsOn)
	{
		bIgnoreSnappingToggle = bIsOn;
		if (SurfacePathMechanic)
		{
			SurfacePathMechanic->bSnapToWorldGrid = !bIgnoreSnappingToggle;
		}
	}
}

FInputRayHit UDrawPolyPathTool::IsHitByClick(const FInputDeviceRay& ClickPos)
{
	FHitResult OutHit;
	if (HitTest(ClickPos.WorldRay, OutHit))
	{
		return FInputRayHit(OutHit.Distance);
	}

	// background capture, if nothing else is hit
	return FInputRayHit(TNumericLimits<float>::Max());
}


void UDrawPolyPathTool::OnClicked(const FInputDeviceRay& ClickPos)
{
	switch(State)
	{
		case EState::DrawingPath:
			if (SurfacePathMechanic != nullptr 
				&& SurfacePathMechanic->TryAddPointFromRay((FRay3d)ClickPos.WorldRay))
			{
				if (SurfacePathMechanic->IsDone())
				{
					bPathIsClosed = SurfacePathMechanic->LoopWasClosed();
					GetToolManager()->EmitObjectChange(this, 
						MakeUnique<FDrawPolyPathStateChange>(CurrentCurveTimestamp, EState::DrawingPath), 
						LOCTEXT("FinishPathTransactionName", "Finish Path"));
					OnCompleteSurfacePath();
				}
				else
				{
					GetToolManager()->EmitObjectChange(this, 
						MakeUnique<FDrawPolyPathStateChange>(CurrentCurveTimestamp, EState::DrawingPath),
						LOCTEXT("AddToPathTransactionName", "Add Point to Path"));
				}
			}
			break;
		case EState::SettingWidth:
			if (TransformProps->Width == 0)
			{
				// This can happen accidentally when the user has snapping turned on and it snaps to 0. 
				// We'll ignore that click and show an error message.
				GetToolManager()->DisplayMessage(
					LOCTEXT("ZeroWidthPathError", "Cannot set path width to 0."),
					EToolMessageLevel::UserError);
			}
			else
			{
				GetToolManager()->DisplayMessage(FText(), EToolMessageLevel::UserError);

				GetToolManager()->EmitObjectChange(this,
					MakeUnique<FDrawPolyPathStateChange>(CurrentCurveTimestamp, EState::SettingWidth),
					LOCTEXT("BeginWidthTransactionName", "Set Path Width"));
				OnCompleteWidth();
			}
			break;
		case EState::SettingRadius:
			GetToolManager()->EmitObjectChange(this, 
				MakeUnique<FDrawPolyPathStateChange>(CurrentCurveTimestamp, EState::SettingRadius), 
				LOCTEXT("BeginRadiusTransactionName", "Set Corner Radius"));
			OnCompleteRadius();
			break;
		case EState::SettingHeight:
			if (TransformProps->ExtrudeMode == EDrawPolyPathExtrudeMode::Interactive
				|| TransformProps->ExtrudeMode == EDrawPolyPathExtrudeMode::RampInteractive)
			{
				CurHeight = TransformProps->ExtrudeHeight;
			}
			OnCompleteExtrudeHeight();
			break;
	}
}




FInputRayHit UDrawPolyPathTool::BeginHoverSequenceHitTest(const FInputDeviceRay& PressPos)
{
	FHitResult OutHit;
	if (HitTest(PressPos.WorldRay, OutHit))
	{
		return FInputRayHit(OutHit.Distance);
	}

	// background capture, if nothing else is hit
	return FInputRayHit(TNumericLimits<float>::Max());
}


bool UDrawPolyPathTool::OnUpdateHover(const FInputDeviceRay& DevicePos)
{
	switch (State)
	{
	case EState::DrawingPath:
		if (ensure(SurfacePathMechanic != nullptr))
		{
			SurfacePathMechanic->UpdatePreviewPoint((FRay3d)DevicePos.WorldRay);
		}
		break;
	case EState::SettingWidth:
		if (CurveDistMechanic != nullptr)
		{
			CurveDistMechanic->UpdateCurrentDistance(DevicePos.WorldRay);
			if (TransformProps->WidthMode == EDrawPolyPathWidthMode::Interactive)
			{
				double CurveDistance = CurveDistMechanic->CurrentDistance;
				if (!bIgnoreSnappingToggle)
				{
					CurveDistance = ToolSceneQueriesUtil::SnapDistanceToWorldGridSize(this, CurveDistance);
				}
				TransformProps->Width = CurveDistance * 2;
				UpdatePathPreview();
			}
		}
		break;
	case EState::SettingRadius:
		if (CurveDistMechanic != nullptr)
		{
			CurveDistMechanic->UpdateCurrentDistance(DevicePos.WorldRay);
			if (TransformProps->RadiusMode == EDrawPolyPathRadiusMode::Interactive)
			{
				double CurveDistance = CurveDistMechanic->CurrentDistance;
				if (!bIgnoreSnappingToggle)
				{
					CurveDistance = ToolSceneQueriesUtil::SnapDistanceToWorldGridSize(this, CurveDistance);
				}
				TransformProps->CornerRadius = FMath::Clamp(CurveDistance / TransformProps->Width, 0.0, 2.0);
				UpdatePathPreview();
			}
		}
		break;
	case EState::SettingHeight:
		if ((TransformProps->ExtrudeMode == EDrawPolyPathExtrudeMode::Interactive
			|| TransformProps->ExtrudeMode == EDrawPolyPathExtrudeMode::RampInteractive)
			&& ensure(ExtrudeHeightMechanic != nullptr))
		{
			ExtrudeHeightMechanic->UpdateCurrentDistance(DevicePos.WorldRay);
			
			CurHeight = ExtrudeHeightMechanic->CurrentHeight;
			TransformProps->ExtrudeHeight = ExtrudeHeightMechanic->CurrentHeight;
			UpdateExtrudePreview();
		}
		break;
	}

	return true;
}






void UDrawPolyPathTool::OnTick(float DeltaTime)
{
	if (PlaneMechanic != nullptr)
	{
		PlaneMechanic->Tick(DeltaTime);
	}
}


void UDrawPolyPathTool::Render(IToolsContextRenderAPI* RenderAPI)
{
	GetToolManager()->GetContextQueriesAPI()->GetCurrentViewState(CameraState);

	if (PlaneMechanic != nullptr)
	{
		PlaneMechanic->Render(RenderAPI);
	}

	if (ExtrudeHeightMechanic != nullptr)
	{
		ExtrudeHeightMechanic->Render(RenderAPI);
	}
	if (CurveDistMechanic != nullptr)
	{
		CurveDistMechanic->Render(RenderAPI);
	}
	if (SurfacePathMechanic != nullptr)
	{
		SurfacePathMechanic->Render(RenderAPI);
	}

	if (CurPolyLoop.Num() > 0)
	{
		FToolDataVisualizer LineRenderer;
		LineRenderer.LineColor = LinearColors::DarkOrange3f();
		LineRenderer.LineThickness = 4.0f;
		LineRenderer.bDepthTested = false;

		LineRenderer.BeginFrame(RenderAPI);

		int32 NumPoints = CurPolyLoop.Num();
		for (int32 k = 0; k < NumPoints; ++k)
		{
			LineRenderer.DrawLine( CurPolyLoop[k], CurPolyLoop[ (k+1) % NumPoints ] );
		}
		if (SecondPolyLoop.Num() > 0)
		{
			NumPoints = SecondPolyLoop.Num();
			for (int32 k = 0; k < NumPoints; ++k)
			{
				LineRenderer.DrawLine( SecondPolyLoop[k], SecondPolyLoop[ (k+1) % NumPoints ] );
			}
		}

		LineRenderer.EndFrame();
	}

}




void UDrawPolyPathTool::InitializeNewSurfacePath()
{
	State = EState::DrawingPath;

	CurveDistMechanic = nullptr;
	CurveDistMechanic = nullptr;

	SurfacePathMechanic = NewObject<UCollectSurfacePathMechanic>(this);
	SurfacePathMechanic->Setup(this);
	double SnapTol = ToolSceneQueriesUtil::GetDefaultVisualAngleSnapThreshD();
	SurfacePathMechanic->SpatialSnapPointsFunc = [this, SnapTol](FVector3d Position1, FVector3d Position2)
	{
		return ToolSceneQueriesUtil::PointSnapQuery(this->CameraState, Position1, Position2, SnapTol);
	};
	SurfacePathMechanic->SetDoubleClickOrCloseLoopMode();
	SurfacePathMechanic->bSnapToWorldGrid = !bIgnoreSnappingToggle;

	UpdateSurfacePathPlane();

	ShowStartupMessage();
}


bool UDrawPolyPathTool::CanUpdateDrawPlane() const
{
 	return (State == EState::DrawingPath && SurfacePathMechanic != nullptr && SurfacePathMechanic->HitPath.Num() == 0);
}

void UDrawPolyPathTool::UpdateSurfacePathPlane()
{
	if (SurfacePathMechanic != nullptr)
	{
		SurfacePathMechanic->InitializePlaneSurface(DrawPlaneWorld);
	}
}


void UDrawPolyPathTool::OnCompleteSurfacePath()
{
	check(SurfacePathMechanic != nullptr);

	CurPathPoints = SurfacePathMechanic->HitPath;
	int NumPoints = CurPathPoints.Num();
	// align frames
	FVector3d PlaneNormal = DrawPlaneWorld.Z();
	CurPathPoints[0].ConstrainedAlignAxis(0, UE::Geometry::Normalized(CurPathPoints[1].Origin - CurPathPoints[0].Origin), PlaneNormal);
	CurPathPoints[NumPoints-1].ConstrainedAlignAxis(0, UE::Geometry::Normalized(CurPathPoints[NumPoints-1].Origin - CurPathPoints[NumPoints-2].Origin), PlaneNormal);
	double DistOffsetDelta = 0.01;
	OffsetScaleFactors.SetNum(NumPoints);
	OffsetScaleFactors[0] = OffsetScaleFactors[NumPoints-1] = 1.0;

	// Set local frames for path points. If the path is closed, we will adjust the first and last frames for continuity,
	// otherwise we will leave them as set above.
	int LastPointIndex = bPathIsClosed ? NumPoints : NumPoints - 1;
	int FirstPointIndex = bPathIsClosed ? 0 : 1;
	for (int j = FirstPointIndex; j < LastPointIndex; ++j)
	{
		int NextJ = (j + 1) % NumPoints;
		int PrevJ = (j - 1 + NumPoints) % NumPoints;
		FVector3d Prev(CurPathPoints[PrevJ].Origin), Next(CurPathPoints[NextJ].Origin), Cur(CurPathPoints[j].Origin);
		FLine3d Line1(FLine3d::FromPoints(Prev, Cur)), Line2(FLine3d::FromPoints(Cur, Next));
		Line1.Origin += DistOffsetDelta * PlaneNormal.Cross(Line1.Direction);
		Line2.Origin += DistOffsetDelta * PlaneNormal.Cross(Line2.Direction);

		if (FMath::Abs(Line1.Direction.Dot(Line2.Direction)) > 0.999 )
		{
			CurPathPoints[j].ConstrainedAlignAxis(0, UE::Geometry::Normalized(Next-Prev), PlaneNormal);
			OffsetScaleFactors[j] = 1.0;
		}
		else
		{
			FDistLine3Line3d LineDist(Line1, Line2);
			LineDist.GetSquared();
			FVector3d OffsetPoint = 0.5 * (LineDist.Line1ClosestPoint + LineDist.Line2ClosestPoint);
			OffsetScaleFactors[j] = Distance(OffsetPoint, Cur) / DistOffsetDelta;
			FVector3d TangentDir = UE::Geometry::Normalized(OffsetPoint - Cur).Cross(PlaneNormal);
			CurPathPoints[j].ConstrainedAlignAxis(0, TangentDir, PlaneNormal);
		}
	}

	CurPolyLine.Reset();
	for (const FFrame3d& Point : SurfacePathMechanic->HitPath)
	{
		CurPolyLine.Add(Point.Origin);
	}

	SurfacePathMechanic = nullptr;

	InitializePreviewMesh();

	// Progress to next state
	BeginSettingWidth();
}


void UDrawPolyPathTool::BeginSettingWidth()
{
	// Note that even when the width is constant, we still wait for a click from the user because we 
	// want them to have a chance to edit it in the detail panel, or to switch to interactive width mode.
	
	State = EState::SettingWidth;

	if (TransformProps->WidthMode == EDrawPolyPathWidthMode::Interactive)
	{
		bHasSavedWidth = true;
		SavedWidth = TransformProps->Width;
	}
	else if(bHasSavedWidth)
	{
		TransformProps->Width = SavedWidth;
		bHasSavedWidth = false;
	}

	CurveDistMechanic = NewObject<USpatialCurveDistanceMechanic>(this);
	CurveDistMechanic->Setup(this);
	CurveDistMechanic->InitializePolyCurve(CurPolyLine, FTransform3d::Identity);

	ExtrudeHeightMechanic = nullptr;

	UpdatePathPreview();

	if (TransformProps->WidthMode == EDrawPolyPathWidthMode::Interactive)
	{
		GetToolManager()->DisplayMessage(
			LOCTEXT("InteractiveSetWidthInstructions", "Set the width of the path by clicking on the drawing plane. Hold Shift to ignore snapping."),
			EToolMessageLevel::UserNotification);
	}
	else
	{
		GetToolManager()->DisplayMessage(
			LOCTEXT("FixedSetWidthInstructions", "Click in viewport to accept fixed path width, or change it in details panel."),
			EToolMessageLevel::UserNotification);
	}
}

void UDrawPolyPathTool::OnCompleteWidth()
{
	if (TransformProps->bRoundedCorners)
	{
		BeginSettingRadius();
	}
	else
	{
		// Skip radius setting
		OnCompleteRadius();
	}
}


void UDrawPolyPathTool::BeginSettingRadius()
{
	// Note that even when the radius is constant, we still wait for a click from the user because we 
	// want them to have a chance to edit it in the detail panel, or to switch to interactive radius mode.

	State = EState::SettingRadius;

	if (TransformProps->RadiusMode == EDrawPolyPathRadiusMode::Interactive)
	{
		bHasSavedRadius = true;
		SavedRadius = TransformProps->CornerRadius;
	}
	else if (bHasSavedRadius)
	{
		TransformProps->CornerRadius = SavedRadius;
		bHasSavedRadius = false;
	}

	CurveDistMechanic = NewObject<USpatialCurveDistanceMechanic>(this);
	CurveDistMechanic->Setup(this);
	CurveDistMechanic->InitializePolyCurve(CurPolyLine, FTransform3d::Identity);

	ExtrudeHeightMechanic = nullptr;

	UpdatePathPreview();

	if (TransformProps->RadiusMode == EDrawPolyPathRadiusMode::Interactive)
	{
		GetToolManager()->DisplayMessage(
			LOCTEXT("InteractiveSetRadiusInstructions", "Set the radius of the corners by clicking on the drawing plane. Hold Shift to ignore snapping."),
			EToolMessageLevel::UserNotification);
	}
	else
	{
		GetToolManager()->DisplayMessage(
			LOCTEXT("FixedSetRadiusInstructions", "Click in viewport to accept fixed corner radius, or change it in details panel."),
			EToolMessageLevel::UserNotification);
	}
}

void UDrawPolyPathTool::OnCompleteRadius()
{
	BeginSettingHeight();
}


void UDrawPolyPathTool::OnCompleteExtrudeHeight()
{
	ExtrudeHeightMechanic = nullptr;

	ClearPreview();

	EmitNewObject();

	InitializeNewSurfacePath();
	CurrentCurveTimestamp++;
}


void UDrawPolyPathTool::UpdatePathPreview()
{
	if (EditPreview == nullptr)
	{
		return;
	}

	FDynamicMesh3 PathMesh;
<<<<<<< HEAD
	GeneratePathMesh(PathMesh);
=======
	FVector3d MeshCenter = GeneratePathMesh(PathMesh);
	EditPreview->SetTransform(FTransform3d(MeshCenter));
>>>>>>> d731a049

	if (State == EState::SettingHeight)
	{
		EditPreview->InitializeExtrudeType(MoveTemp(PathMesh), DrawPlaneWorld.Z(), nullptr, false);
		UpdateExtrudePreview();
	}
	else
	{
		EditPreview->ReplaceMesh(MoveTempIfPossible(PathMesh));
	}
}


FVector3d UDrawPolyPathTool::GeneratePathMesh(FDynamicMesh3& Mesh) 
{
	CurPolyLoop.Reset();
	SecondPolyLoop.Reset();

	const bool bRampMode = (TransformProps->ExtrudeMode == EDrawPolyPathExtrudeMode::RampFixed) || (TransformProps->ExtrudeMode == EDrawPolyPathExtrudeMode::RampInteractive);
	constexpr bool bLimitCornerRadius = true;
<<<<<<< HEAD
	DrawPolyPathToolLocals::GeneratePathMesh(Mesh, 
=======
	FVector3d MeshCenter = DrawPolyPathToolLocals::GeneratePathMesh(Mesh, 
>>>>>>> d731a049
		CurPathPoints, 
		OffsetScaleFactors, 
		TransformProps->Width/2,
		bPathIsClosed, 
		bRampMode, 
		TransformProps->bSinglePolyGroup, 
		// Treat radius 0 corners as not rounded, rather than placing a bunch of vertices
		// in the same place.
		TransformProps->bRoundedCorners && TransformProps->CornerRadius > 0,
		TransformProps->CornerRadius,
		bLimitCornerRadius,
		TransformProps->RadialSlices);

	FMeshNormals::QuickRecomputeOverlayNormals(Mesh);

	FMeshBoundaryLoops Loops(&Mesh, true);
	if (Loops.Loops.Num() > 0)
	{
		Loops.Loops[0].GetVertices<FVector3d>(CurPolyLoop);
<<<<<<< HEAD
		if (Loops.Loops.Num() > 1)
		{
			Loops.Loops[1].GetVertices<FVector3d>(SecondPolyLoop);
=======
		for (FVector3d& Pt : CurPolyLoop)
		{
			Pt += MeshCenter;
		}
		if (Loops.Loops.Num() > 1)
		{
			Loops.Loops[1].GetVertices<FVector3d>(SecondPolyLoop);
			for (FVector3d& Pt : SecondPolyLoop)
			{
				Pt += MeshCenter;
			}
>>>>>>> d731a049
		}
	}

	return MeshCenter;
}

void UDrawPolyPathTool::BeginSettingHeight()
{
	State = EState::SettingHeight;

	if (TransformProps->ExtrudeMode == EDrawPolyPathExtrudeMode::Interactive
		|| TransformProps->ExtrudeMode == EDrawPolyPathExtrudeMode::RampInteractive)
	{
		BeginInteractiveExtrudeHeight();
	}
	else
	{
		BeginConstantExtrudeHeight();
	}
}

void UDrawPolyPathTool::BeginInteractiveExtrudeHeight()
{
	bHasSavedExtrudeHeight = true;
	SavedExtrudeHeight = TransformProps->ExtrudeHeight;

	// begin extrude
	ExtrudeHeightMechanic = NewObject<UPlaneDistanceFromHitMechanic>(this);
	ExtrudeHeightMechanic->Setup(this);

	ExtrudeHeightMechanic->WorldHitQueryFunc = [this](const FRay& WorldRay, FHitResult& HitResult)
	{
		return ToolSceneQueriesUtil::FindNearestVisibleObjectHit(this, HitResult, WorldRay);
	};
	ExtrudeHeightMechanic->WorldPointSnapFunc = [this](const FVector3d& WorldPos, FVector3d& SnapPos)
	{
		return !bIgnoreSnappingToggle && ToolSceneQueriesUtil::FindWorldGridSnapPoint(this, WorldPos, SnapPos);
	};
	ExtrudeHeightMechanic->CurrentHeight = 1.0f;  // initialize to something non-zero...prob should be based on polygon bounds maybe?

	FDynamicMesh3 PathMesh;
	FVector3d MeshCenter = GeneratePathMesh(PathMesh);
	EditPreview->SetTransform(FTransform(MeshCenter));
	EditPreview->InitializeExtrudeType(MoveTemp(PathMesh), DrawPlaneWorld.Z(), nullptr, false);

	FDynamicMesh3 TmpMesh;
	EditPreview->MakeExtrudeTypeHitTargetMesh(TmpMesh, false);

	FFrame3d UseFrame = DrawPlaneWorld; 
	UseFrame.Origin = MeshCenter;
	FTransform3d MeshToFrame(FQuat(UseFrame.Rotation.Inverse()));
	ExtrudeHeightMechanic->Initialize(MoveTemp(TmpMesh), UseFrame, MeshToFrame);

	ShowExtrudeMessage();
}

void UDrawPolyPathTool::BeginConstantExtrudeHeight()
{
	State = EState::SettingHeight;

	if (bHasSavedExtrudeHeight)
	{
		TransformProps->ExtrudeHeight = SavedExtrudeHeight;
		bHasSavedExtrudeHeight = false;
	}

	if (TransformProps->ExtrudeMode == EDrawPolyPathExtrudeMode::Flat)
	{
		CurHeight = 0.0;
	}
	else if (TransformProps->ExtrudeMode == EDrawPolyPathExtrudeMode::Fixed || TransformProps->ExtrudeMode == EDrawPolyPathExtrudeMode::RampFixed)
	{
		CurHeight = TransformProps->ExtrudeHeight;
	}
	else
	{
		ensure(false);
	}

	FDynamicMesh3 PathMesh;
<<<<<<< HEAD
	GeneratePathMesh(PathMesh);
=======
	FVector3d Center = GeneratePathMesh(PathMesh);
	EditPreview->SetTransform(FTransform(Center));
>>>>>>> d731a049
	EditPreview->InitializeExtrudeType(MoveTemp(PathMesh), DrawPlaneWorld.Z(), nullptr, false);
	UpdateExtrudePreview();

	ExtrudeHeightMechanic = nullptr;

	GetToolManager()->DisplayMessage(
		LOCTEXT("FixedSetHeightInstructions", "Click in viewport to accept fixed path height, or change it in details panel."),
		EToolMessageLevel::UserNotification);
}

// This should only be used after doing EditPreview->InitializeExtrudeType, when setting height
void UDrawPolyPathTool::UpdateExtrudePreview()
{
	EditPreview->UpdateExtrudeType([&](FDynamicMesh3& Mesh) { GenerateExtrudeMesh(Mesh); }, true);
}


void UDrawPolyPathTool::InitializePreviewMesh()
{
	if (EditPreview == nullptr)
	{
		EditPreview = NewObject<UPolyEditPreviewMesh>(this);
		EditPreview->CreateInWorld(TargetWorld, FTransform::Identity);
		ToolSetupUtil::ApplyRenderingConfigurationToPreview(EditPreview, nullptr);
		if ( MaterialProperties->Material == nullptr )
		{
			EditPreview->SetMaterial(
				ToolSetupUtil::GetSelectionMaterial(FLinearColor(0.8f, 0.75f, 0.0f), GetToolManager()));
		}
		else
		{
			EditPreview->SetMaterial(MaterialProperties->Material.Get());
		}
	}
}

void UDrawPolyPathTool::ClearPreview()
{
	if (EditPreview != nullptr)
	{
		EditPreview->Disconnect();
		EditPreview = nullptr;
	}

	CurPolyLoop.Reset();
	SecondPolyLoop.Reset();
}



void UDrawPolyPathTool::GenerateExtrudeMesh(FDynamicMesh3& PathMesh)
{
	if (CurHeight == 0)
	{
		// This behavior should match whatever we do in DrawPolygonTool. Currently a flat mesh should
		// just be a one-sided strip, not a degenerately thin closed shape.
		return;
	}

	FExtrudeMesh Extruder(&PathMesh);
	const FVector3d ExtrudeDir = DrawPlaneWorld.Z();

	const bool bRampMode = (TransformProps->ExtrudeMode == EDrawPolyPathExtrudeMode::RampFixed) || (TransformProps->ExtrudeMode == EDrawPolyPathExtrudeMode::RampInteractive);

	if (bRampMode)
	{
		const double RampStartRatio = TransformProps->RampStartRatio;
		const double StartHeight = FMathd::Max(0.1, RampStartRatio * FMathd::Abs(CurHeight)) * FMathd::Sign(CurHeight);
		const double EndHeight = CurHeight;
		Extruder.ExtrudedPositionFunc = [&PathMesh, StartHeight, EndHeight, &ExtrudeDir](const FVector3d& P, const FVector3f& N, int32 VID) {
			FVector2f UV = PathMesh.GetVertexUV(VID);
			double UseHeight = FMathd::Lerp(StartHeight, EndHeight, UV.X);
			return P + UseHeight * ExtrudeDir;
		};
	}
	else
	{
		Extruder.ExtrudedPositionFunc = [this, &ExtrudeDir](const FVector3d& P, const FVector3f& N, int32 VID) {
			return P + CurHeight * ExtrudeDir;
		};
	}

	const FAxisAlignedBox3d Bounds = PathMesh.GetBounds();
	Extruder.UVScaleFactor = 1.0 / Bounds.MaxDim();
	Extruder.IsPositiveOffset = (CurHeight >= 0);
	Extruder.Apply();

	FMeshNormals::QuickRecomputeOverlayNormals(PathMesh);
}


void UDrawPolyPathTool::EmitNewObject()
{
	FDynamicMesh3 PathMesh;
<<<<<<< HEAD
	GeneratePathMesh(PathMesh);
=======
	FVector3d MeshCenter = GeneratePathMesh(PathMesh);
>>>>>>> d731a049
	GenerateExtrudeMesh(PathMesh);
	PathMesh.DiscardVertexUVs();  // throw away arc lengths

	FFrame3d MeshTransform = DrawPlaneWorld; // The desired frame for the final output mesh
	FVector3d WorldCenter = PathMesh.GetBounds().Center() + MeshCenter;
	MeshTransform.Origin = MeshTransform.ToPlane(WorldCenter, 2);
	
	// Transform the mesh from its MeshCenter-offset space to the MeshTransform frame space
	// The below is equivalent to applying: MeshTransform.Rotation^-1 (Mesh + MeshCenter - MeshTransform.Origin)
	FFrame3d LocalCenterMeshTransform = MeshTransform;
	LocalCenterMeshTransform.Origin -= MeshCenter;
	MeshTransforms::WorldToFrameCoords(PathMesh, LocalCenterMeshTransform);
	UE::Geometry::FMeshTangentsf::ComputeDefaultOverlayTangents(PathMesh);

	GetToolManager()->BeginUndoTransaction(LOCTEXT("CreatePolyPathTransactionName", "Create PolyPath"));

	FCreateMeshObjectParams NewMeshObjectParams;
	NewMeshObjectParams.TargetWorld = TargetWorld;
	NewMeshObjectParams.Transform = MeshTransform.ToFTransform();
	NewMeshObjectParams.BaseName = TEXT("Path");
	NewMeshObjectParams.Materials.Add(MaterialProperties->Material.Get());
	NewMeshObjectParams.SetMesh(&PathMesh);
	OutputTypeProperties->ConfigureCreateMeshObjectParams(NewMeshObjectParams);
	FCreateMeshObjectResult Result = UE::Modeling::CreateMeshObject(GetToolManager(), MoveTemp(NewMeshObjectParams));
	if (Result.IsOK() && Result.NewActor != nullptr)
	{
		ToolSelectionUtil::SetNewActorSelection(GetToolManager(), Result.NewActor);
	}

	GetToolManager()->EndUndoTransaction();

	if (bHasSavedWidth)
	{		
		TransformProps->Width = SavedWidth;
		bHasSavedWidth = false;
	}
	if (bHasSavedRadius)
	{
		TransformProps->CornerRadius = SavedRadius;
		bHasSavedRadius = false;
	}
	if (bHasSavedExtrudeHeight)
	{
		TransformProps->ExtrudeHeight = SavedExtrudeHeight;
		bHasSavedExtrudeHeight = false;
	}

	CurPolyLoop.Reset();
	SecondPolyLoop.Reset();
}



void UDrawPolyPathTool::ShowStartupMessage()
{
	GetToolManager()->DisplayMessage(
		LOCTEXT("StartDrawInstructions", "Draw a path on the drawing plane, set its width, and extrude it. Left-click to place path vertices, and click on the last or first vertex to complete the path. Hold Shift to ignore snapping while drawing."),
		EToolMessageLevel::UserNotification);
}


void UDrawPolyPathTool::ShowExtrudeMessage()
{
	GetToolManager()->DisplayMessage(
		LOCTEXT("InteractiveSetHeightInstructions", "Set the height of the extrusion by positioning the mouse over the extrusion volume, or over objects to snap to their heights. Hold Shift to ignore snapping."),
		EToolMessageLevel::UserNotification);
}



void UDrawPolyPathTool::UndoCurrentOperation(EState DestinationState)
{
	switch (State)
	{
	case EState::DrawingPath:
		if (ensure(DestinationState == EState::DrawingPath))
		{
			SurfacePathMechanic->PopLastPoint();
			if (SurfacePathMechanic->HitPath.Num() == 0)
			{
				CurrentCurveTimestamp++;
			}
		}
		break;
	case EState::SettingWidth:
		if (ensure(DestinationState == EState::DrawingPath))
		{
			CurveDistMechanic = nullptr;
			ClearPreview();
			InitializeNewSurfacePath();
			SurfacePathMechanic->HitPath = CurPathPoints;
		}
		break;
	case EState::SettingRadius:
		if (ensure(DestinationState == EState::SettingWidth))
		{
			BeginSettingWidth();
		}
		break;
	case EState::SettingHeight:
		if (DestinationState == EState::SettingRadius)
		{
			TransformProps->bRoundedCorners = true;
			BeginSettingRadius();
		}
		else if (ensure(DestinationState == EState::SettingWidth))
		{
			BeginSettingWidth();
		}
		break;
	}
}


void FDrawPolyPathStateChange::Revert(UObject* Object)
{
	Cast<UDrawPolyPathTool>(Object)->UndoCurrentOperation(PreviousState);
	bHaveDoneUndo = true;
}
bool FDrawPolyPathStateChange::HasExpired(UObject* Object) const
{
	return bHaveDoneUndo || (Cast<UDrawPolyPathTool>(Object)->CheckInCurve(CurveTimestamp) == false);
}
FString FDrawPolyPathStateChange::ToString() const
{
	return TEXT("FDrawPolyPathStateChange");
}




#undef LOCTEXT_NAMESPACE
<|MERGE_RESOLUTION|>--- conflicted
+++ resolved
@@ -18,16 +18,11 @@
 #include "Selection/ToolSelectionUtil.h"
 #include "Operations/ExtrudeMesh.h"
 #include "DynamicMesh/MeshNormals.h"
-<<<<<<< HEAD
-#include "MeshBoundaryLoops.h"
-#include "ToolDataVisualizer.h"
-=======
 #include "DynamicMesh/MeshTangents.h"
 #include "MeshBoundaryLoops.h"
 #include "ToolDataVisualizer.h"
 
 #include UE_INLINE_GENERATED_CPP_BY_NAME(DrawPolyPathTool)
->>>>>>> d731a049
 
 using namespace UE::Geometry;
 
@@ -48,25 +43,6 @@
 		}
 	}
 
-<<<<<<< HEAD
-
-	void GeneratePathMesh(FDynamicMesh3& Mesh, 
-		const TArray<FFrame3d>& InPathPoints, 
-		const TArray<double>& InOffsetScaleFactors, 
-		double OffsetDistance, 
-		bool bPathIsClosed, 
-		bool bRampMode, 
-		bool bSinglePolyGroup,
-		bool bRoundedCorners,
-		double CornerRadiusFraction,
-		bool bLimitCornerRadius,
-		int NumCornerArcPoints)
-	{
-		Mesh.Clear();
-
-		TArray<FFrame3d> UsePathPoints = InPathPoints;
-		TArray<double> UseOffsetScaleFactors = InOffsetScaleFactors;
-=======
 	/// Generate path mesh
 	/// @return Offset to location of generated mesh 
 	UE_NODISCARD FVector3d GeneratePathMesh(FDynamicMesh3& Mesh,
@@ -101,7 +77,6 @@
 				Point.Origin -= Center;
 			}
 		}
->>>>>>> d731a049
 
 		if (bPathIsClosed && bRampMode)
 		{
@@ -166,19 +141,12 @@
 				Mesh.SetVertex(NumMeshVertices - 1, Mesh.GetVertex(1));
 			}
 		}
-<<<<<<< HEAD
+
+		return Center;
 	}
 
 }	// namespace DrawPolyPathToolLocals
 
-=======
-
-		return Center;
-	}
-
-}	// namespace DrawPolyPathToolLocals
-
->>>>>>> d731a049
 
 /*
  * ToolBuilder
@@ -843,12 +811,8 @@
 	}
 
 	FDynamicMesh3 PathMesh;
-<<<<<<< HEAD
-	GeneratePathMesh(PathMesh);
-=======
 	FVector3d MeshCenter = GeneratePathMesh(PathMesh);
 	EditPreview->SetTransform(FTransform3d(MeshCenter));
->>>>>>> d731a049
 
 	if (State == EState::SettingHeight)
 	{
@@ -869,11 +833,7 @@
 
 	const bool bRampMode = (TransformProps->ExtrudeMode == EDrawPolyPathExtrudeMode::RampFixed) || (TransformProps->ExtrudeMode == EDrawPolyPathExtrudeMode::RampInteractive);
 	constexpr bool bLimitCornerRadius = true;
-<<<<<<< HEAD
-	DrawPolyPathToolLocals::GeneratePathMesh(Mesh, 
-=======
 	FVector3d MeshCenter = DrawPolyPathToolLocals::GeneratePathMesh(Mesh, 
->>>>>>> d731a049
 		CurPathPoints, 
 		OffsetScaleFactors, 
 		TransformProps->Width/2,
@@ -893,11 +853,6 @@
 	if (Loops.Loops.Num() > 0)
 	{
 		Loops.Loops[0].GetVertices<FVector3d>(CurPolyLoop);
-<<<<<<< HEAD
-		if (Loops.Loops.Num() > 1)
-		{
-			Loops.Loops[1].GetVertices<FVector3d>(SecondPolyLoop);
-=======
 		for (FVector3d& Pt : CurPolyLoop)
 		{
 			Pt += MeshCenter;
@@ -909,7 +864,6 @@
 			{
 				Pt += MeshCenter;
 			}
->>>>>>> d731a049
 		}
 	}
 
@@ -990,12 +944,8 @@
 	}
 
 	FDynamicMesh3 PathMesh;
-<<<<<<< HEAD
-	GeneratePathMesh(PathMesh);
-=======
 	FVector3d Center = GeneratePathMesh(PathMesh);
 	EditPreview->SetTransform(FTransform(Center));
->>>>>>> d731a049
 	EditPreview->InitializeExtrudeType(MoveTemp(PathMesh), DrawPlaneWorld.Z(), nullptr, false);
 	UpdateExtrudePreview();
 
@@ -1090,11 +1040,7 @@
 void UDrawPolyPathTool::EmitNewObject()
 {
 	FDynamicMesh3 PathMesh;
-<<<<<<< HEAD
-	GeneratePathMesh(PathMesh);
-=======
 	FVector3d MeshCenter = GeneratePathMesh(PathMesh);
->>>>>>> d731a049
 	GenerateExtrudeMesh(PathMesh);
 	PathMesh.DiscardVertexUVs();  // throw away arc lengths
 
