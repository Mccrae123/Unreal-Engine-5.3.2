// Copyright Epic Games, Inc. All Rights Reserved.

#include "TransformMeshesTool.h"
#include "InteractiveToolManager.h"
#include "InteractiveGizmoManager.h"
#include "Mechanics/DragAlignmentMechanic.h"
#include "ToolBuilderUtil.h"
#include "ToolSetupUtil.h"
#include "DynamicMesh/DynamicMesh3.h"
#include "BaseBehaviors/ClickDragBehavior.h"
#include "ToolSceneQueriesUtil.h"
#include "ModelingToolTargetUtil.h"

#include "BaseGizmos/GizmoComponents.h"
#include "BaseGizmos/TransformGizmoUtil.h"

#include "Components/PrimitiveComponent.h"
#include "Components/InstancedStaticMeshComponent.h"
#include "Engine/World.h"

#include "TargetInterfaces/PrimitiveComponentBackedTarget.h"
#include "ToolTargetManager.h"

<<<<<<< HEAD
=======
#include UE_INLINE_GENERATED_CPP_BY_NAME(TransformMeshesTool)

>>>>>>> d731a049
using namespace UE::Geometry;

#define LOCTEXT_NAMESPACE "UTransformMeshesTool"


/*
 * ToolBuilder
 */


const FToolTargetTypeRequirements& UTransformMeshesToolBuilder::GetTargetRequirements() const
{
	static FToolTargetTypeRequirements TypeRequirements(
		UPrimitiveComponentBackedTarget::StaticClass()
		);
	return TypeRequirements;
}

UMultiSelectionMeshEditingTool* UTransformMeshesToolBuilder::CreateNewTool(const FToolBuilderState& SceneState) const
{
	return NewObject<UTransformMeshesTool>(SceneState.ToolManager);
}




/*
 * Tool
 */

UTransformMeshesTool::UTransformMeshesTool()
{
}


void UTransformMeshesTool::Setup()
{
	UInteractiveTool::Setup();

	// Must be done before creating gizmos, so that we can bind the mechanic to them.
	DragAlignmentMechanic = NewObject<UDragAlignmentMechanic>(this);
	DragAlignmentMechanic->Setup(this);

	UClickDragInputBehavior* ClickDragBehavior = NewObject<UClickDragInputBehavior>(this);
	ClickDragBehavior->Initialize(this);
	AddInputBehavior(ClickDragBehavior);

	TransformProps = NewObject<UTransformMeshesToolProperties>();
	AddToolPropertySource(TransformProps);
	TransformProps->RestoreProperties(this);
	TransformProps->WatchProperty(TransformProps->TransformMode, [this](ETransformMeshesTransformMode NewMode) { UpdateTransformMode(NewMode); });
	TransformProps->WatchProperty(TransformProps->bApplyToInstances, [this](bool bNewValue) { UpdateTransformMode(TransformProps->TransformMode); });
	TransformProps->WatchProperty(TransformProps->bSetPivotMode, [this](bool bNewValue) { UpdateSetPivotModes(bNewValue); });
	
	// determine if we have any ISMCs
	TransformProps->bHaveInstances = false;
	for (int32 ComponentIdx = 0; ComponentIdx < Targets.Num(); ComponentIdx++)
	{
		if (Cast<UInstancedStaticMeshComponent>(UE::ToolTarget::GetTargetComponent(Targets[ComponentIdx])) != nullptr)
		{
			TransformProps->bHaveInstances = true;
		}
	}

	UpdateTransformMode(TransformProps->TransformMode);

	SetToolDisplayName(LOCTEXT("ToolName", "Transform"));
	GetToolManager()->DisplayMessage(
		LOCTEXT("OnStartTransformMeshesTool", "Transform the selected objects. Middle-mouse-drag on gizmo to reposition it. Hold Ctrl while dragging to snap/align. [A] cycles through Transform modes. [S] toggles Set Pivot Mode. [D] Toggles Snap Drag Mode. [W] and [E] cycle through Snap Drag Source and Rotation types."),
		EToolMessageLevel::UserNotification);
}







void UTransformMeshesTool::OnShutdown(EToolShutdownType ShutdownType)
{
	TransformProps->SaveProperties(this);

	DragAlignmentMechanic->Shutdown();

	GetToolManager()->GetPairedGizmoManager()->DestroyAllGizmosByOwner(this);
}




void UTransformMeshesTool::Render(IToolsContextRenderAPI* RenderAPI)
{
	DragAlignmentMechanic->Render(RenderAPI);
}



void UTransformMeshesTool::UpdateSetPivotModes(bool bEnableSetPivot)
{
	for (FTransformMeshesTarget& Target : ActiveGizmos)
	{
		Target.TransformProxy->bSetPivotMode = bEnableSetPivot;
	}
}



void UTransformMeshesTool::RegisterActions(FInteractiveToolActionSet& ActionSet)
{
<<<<<<< HEAD
	// Note: we should really disallow hotkeys while dragging, but we are discouraged from adding
	// members to an object in a hotfix, so we can't add a bCurrentlySnapDragging (and we can't use
	// ActiveSnapDragIndex directly because it can be set even without getting capture). For now, we
	// just make sure to call CheckAndUpdateWatched() after any property changes to avoid some invalid
	// states that can happen between a drag call and the next tick.
=======
	// Note: The CheckAndUpdateWatched() calls below were added to fix some invalid states
	// that we got into if we used hotkeys while snap dragging (where the handler might be called
	// before next tick). This should no longer be possible since we check that we're not snap dragging,
	// but we'll keep them here for safety.
	// The hotkeys are still usable while dragging the gizmos, but that doesn't cause
	// the kinds of UI issues that it does for snap dragging, and changing it for consistency
	// is tedious since we build and rebuild potentially multiple transform proxies.
>>>>>>> d731a049

	ActionSet.RegisterAction(this, (int32)EStandardToolActions::BaseClientDefinedActionID + 1,
		TEXT("ToggleSetPivot"),
		LOCTEXT("TransformToggleSetPivot", "Toggle Set Pivot"),
		LOCTEXT("TransformToggleSetPivotTooltip", "Toggle Set Pivot on and off"),
		EModifierKey::None, EKeys::S,
		[this]() { 
<<<<<<< HEAD
=======
			if (bCurrentlyDragging)
			{
				return;
			}
>>>>>>> d731a049
			TransformProps->bSetPivotMode = !TransformProps->bSetPivotMode; 
			TransformProps->CheckAndUpdateWatched();
			NotifyOfPropertyChangeByTool(TransformProps);
		});

	ActionSet.RegisterAction(this, (int32)EStandardToolActions::BaseClientDefinedActionID + 2,
		TEXT("ToggleSnapDrag"),
		LOCTEXT("TransformToggleSnapDrag", "Toggle SnapDrag"),
		LOCTEXT("TransformToggleSnapDragTooltip", "Toggle SnapDrag on and off"),
		EModifierKey::None, EKeys::D,
		[this]() { 
<<<<<<< HEAD
=======
			if (bCurrentlyDragging)
			{
				return;
			}
>>>>>>> d731a049
			TransformProps->bEnableSnapDragging = !TransformProps->bEnableSnapDragging;
			TransformProps->CheckAndUpdateWatched();
			NotifyOfPropertyChangeByTool(TransformProps);
		});

	ActionSet.RegisterAction(this, (int32)EStandardToolActions::BaseClientDefinedActionID + 3,
		TEXT("CycleTransformMode"),
		LOCTEXT("TransformCycleTransformMode", "Next Transform Mode"),
		LOCTEXT("TransformCycleTransformModeTooltip", "Cycle through available Transform Modes"),
		EModifierKey::None, EKeys::A,
		[this]() { 
<<<<<<< HEAD
=======
			if (bCurrentlyDragging)
			{
				return;
			}
>>>>>>> d731a049
			TransformProps->TransformMode = (ETransformMeshesTransformMode)(((uint8)TransformProps->TransformMode+1) % (uint8)ETransformMeshesTransformMode::LastValue);
			TransformProps->CheckAndUpdateWatched();
			NotifyOfPropertyChangeByTool(TransformProps);
		});


	ActionSet.RegisterAction(this, (int32)EStandardToolActions::BaseClientDefinedActionID + 4,
		TEXT("CycleSourceMode"),
		LOCTEXT("TransformCycleSourceMode", "Next SnapDrag Source Mode"),
		LOCTEXT("TransformCycleSourceModeTooltip", "Cycle through available SnapDrag Source Modes"),
		EModifierKey::None, EKeys::W,
		[this]() { 
<<<<<<< HEAD
=======
			if (bCurrentlyDragging)
			{
				return;
			}
>>>>>>> d731a049
			TransformProps->SnapDragSource = (ETransformMeshesSnapDragSource)(((uint8)TransformProps->SnapDragSource + 1) % (uint8)ETransformMeshesSnapDragSource::LastValue);
			TransformProps->CheckAndUpdateWatched();
			NotifyOfPropertyChangeByTool(TransformProps);
		});

	ActionSet.RegisterAction(this, (int32)EStandardToolActions::BaseClientDefinedActionID + 5,
		TEXT("CycleRotationMode"),
		LOCTEXT("TransformCycleRotationMode", "Next SnapDrag Rotation Mode"),
		LOCTEXT("TransformCycleRotationModeTooltip", "Cycle through available SnapDrag Rotation Modes"),
		EModifierKey::None, EKeys::E,
		[this]() { 
<<<<<<< HEAD
=======
			if (bCurrentlyDragging)
			{
				return;
			}
>>>>>>> d731a049
			TransformProps->RotationMode = (ETransformMeshesSnapDragRotationMode)(((uint8)TransformProps->RotationMode + 1) % (uint8)ETransformMeshesSnapDragRotationMode::LastValue); 
			TransformProps->CheckAndUpdateWatched();
			NotifyOfPropertyChangeByTool(TransformProps);
		});


}





void UTransformMeshesTool::UpdateTransformMode(ETransformMeshesTransformMode NewMode)
{
	ResetActiveGizmos();

	switch (NewMode)
	{
		default:
		case ETransformMeshesTransformMode::SharedGizmo:
			SetActiveGizmos_Single(false);
			break;

		case ETransformMeshesTransformMode::SharedGizmoLocal:
			SetActiveGizmos_Single(true);
			break;

		case ETransformMeshesTransformMode::PerObjectGizmo:
			SetActiveGizmos_PerObject();
			break;
	}

	CurTransformMode = NewMode;
}



namespace UE {
namespace Local {

static void AddInstancedComponentInstance(UInstancedStaticMeshComponent* ISMC, int32 Index, UTransformProxy* TransformProxy, bool bModifyOnTransform)
{
	TransformProxy->AddComponentCustom(ISMC,
		[ISMC, Index]() {
			FTransform Tmp;
			ISMC->GetInstanceTransform(Index, Tmp, true);
			return Tmp;
		},
		[ISMC, Index](FTransform NewTransform) {
			ISMC->UpdateInstanceTransform(Index, NewTransform, true, true, true);
		},
		Index, bModifyOnTransform
	);
}

}
}



void UTransformMeshesTool::SetActiveGizmos_Single(bool bLocalRotations)
{
	check(ActiveGizmos.Num() == 0);

	FTransformMeshesTarget Transformable;
	Transformable.TransformProxy = NewObject<UTransformProxy>(this);
	Transformable.TransformProxy->bRotatePerObject = bLocalRotations;

	TArray<const UPrimitiveComponent*> ComponentsToIgnoreInAlignment;

	for (int32 ComponentIdx = 0; ComponentIdx < Targets.Num(); ComponentIdx++)
	{
		UPrimitiveComponent* Component = UE::ToolTarget::GetTargetComponent(Targets[ComponentIdx]);
		UInstancedStaticMeshComponent* InstancedComponent = Cast<UInstancedStaticMeshComponent>(Component);
		if (InstancedComponent != nullptr && TransformProps->bApplyToInstances)
		{
			int32 NumInstances = InstancedComponent->GetInstanceCount();
			for (int32 k = 0; k < NumInstances; ++k)
			{
				if (InstancedComponent->IsValidInstance(k) == false) return;
				UE::Local::AddInstancedComponentInstance(InstancedComponent, k, Transformable.TransformProxy, true);
			}
		}
		else
		{
			Transformable.TransformProxy->AddComponent(Component);
		}

		ComponentsToIgnoreInAlignment.Add(Component);
	}

	// leave out nonuniform scale if we have multiple objects in non-local mode
	bool bCanNonUniformScale = Targets.Num() == 1 || bLocalRotations;
	ETransformGizmoSubElements GizmoElements = (bCanNonUniformScale) ?
		ETransformGizmoSubElements::FullTranslateRotateScale : ETransformGizmoSubElements::TranslateRotateUniformScale;
	Transformable.TransformGizmo = UE::TransformGizmoUtil::CreateCustomRepositionableTransformGizmo(GetToolManager(), GizmoElements, this);
	Transformable.TransformGizmo->SetActiveTarget(Transformable.TransformProxy);

	DragAlignmentMechanic->AddToGizmo(Transformable.TransformGizmo, &ComponentsToIgnoreInAlignment);

	ActiveGizmos.Add(Transformable);
}

void UTransformMeshesTool::SetActiveGizmos_PerObject()
{
	check(ActiveGizmos.Num() == 0);

	TArray<const UPrimitiveComponent*> ComponentsToIgnoreInAlignment;
	for (int32 ComponentIdx = 0; ComponentIdx < Targets.Num(); ComponentIdx++)
	{
		UPrimitiveComponent* Component = UE::ToolTarget::GetTargetComponent(Targets[ComponentIdx]);
		UInstancedStaticMeshComponent* InstancedComponent = Cast<UInstancedStaticMeshComponent>(Component);
		if (InstancedComponent != nullptr && TransformProps->bApplyToInstances)
		{
			int32 NumInstances = InstancedComponent->GetInstanceCount();
			for (int32 k = 0; k < NumInstances; ++k)
			{
				if (InstancedComponent->IsValidInstance(k) == false) return;


				FTransformMeshesTarget Transformable;
				Transformable.TransformProxy = NewObject<UTransformProxy>(this);
				UE::Local::AddInstancedComponentInstance(InstancedComponent, k, Transformable.TransformProxy, true);

				ETransformGizmoSubElements GizmoElements = ETransformGizmoSubElements::FullTranslateRotateScale;
				Transformable.TransformGizmo = UE::TransformGizmoUtil::CreateCustomRepositionableTransformGizmo(GetToolManager(), GizmoElements, this);
				Transformable.TransformGizmo->SetActiveTarget(Transformable.TransformProxy);

				ComponentsToIgnoreInAlignment.Reset();
				ComponentsToIgnoreInAlignment.Add(Component);
				DragAlignmentMechanic->AddToGizmo(Transformable.TransformGizmo, &ComponentsToIgnoreInAlignment);

				ActiveGizmos.Add(Transformable);
			}
		}
		else
		{

			FTransformMeshesTarget Transformable;
			Transformable.TransformProxy = NewObject<UTransformProxy>(this);
			Transformable.TransformProxy->AddComponent(Component);

			ETransformGizmoSubElements GizmoElements = ETransformGizmoSubElements::FullTranslateRotateScale;
			Transformable.TransformGizmo = UE::TransformGizmoUtil::CreateCustomRepositionableTransformGizmo(GetToolManager(), GizmoElements, this);
			Transformable.TransformGizmo->SetActiveTarget(Transformable.TransformProxy);

			ComponentsToIgnoreInAlignment.Reset();
			ComponentsToIgnoreInAlignment.Add(Component);
			DragAlignmentMechanic->AddToGizmo(Transformable.TransformGizmo, &ComponentsToIgnoreInAlignment);

			ActiveGizmos.Add(Transformable);

		}
	}
}

void UTransformMeshesTool::ResetActiveGizmos()
{
	GetToolManager()->GetPairedGizmoManager()->DestroyAllGizmosByOwner(this);
	ActiveGizmos.Reset();
}



// does not make sense that CanBeginClickDragSequence() returns a RayHit? Needs to be an out-argument...
FInputRayHit UTransformMeshesTool::CanBeginClickDragSequence(const FInputDeviceRay& PressPos)
{
	if (TransformProps->bEnableSnapDragging == false || ActiveGizmos.Num() == 0)
	{
		return FInputRayHit();
	}

	ActiveSnapDragIndex = -1;

	float MinHitDistance = TNumericLimits<float>::Max();
	FVector HitNormal;

	for ( int k = 0; k < Targets.Num(); ++k )
	{
		const IPrimitiveComponentBackedTarget* Target = Cast<IPrimitiveComponentBackedTarget>(Targets[k]);

		FHitResult WorldHit;
		if (Target->HitTestComponent(PressPos.WorldRay, WorldHit))
		{
			MinHitDistance = FMath::Min(MinHitDistance, WorldHit.Distance);
			HitNormal = WorldHit.Normal;
			ActiveSnapDragIndex = k;
		}
	}
	return (MinHitDistance < TNumericLimits<float>::Max()) ? FInputRayHit(MinHitDistance, HitNormal) : FInputRayHit();
}

void UTransformMeshesTool::OnClickPress(const FInputDeviceRay& PressPos)
{
	FInputRayHit HitPos = CanBeginClickDragSequence(PressPos);
	check(HitPos.bHit);

	GetToolManager()->BeginUndoTransaction(LOCTEXT("TransformToolTransformTxnName", "SnapDrag"));

	FTransformMeshesTarget& ActiveTarget =
		(TransformProps->TransformMode == ETransformMeshesTransformMode::PerObjectGizmo) ?
		ActiveGizmos[ActiveSnapDragIndex] : ActiveGizmos[0];
	USceneComponent* GizmoComponent = ActiveTarget.TransformGizmo->GetGizmoActor()->GetRootComponent();
	StartDragTransform = GizmoComponent->GetComponentToWorld();

	if (TransformProps->SnapDragSource == ETransformMeshesSnapDragSource::ClickPoint)
	{
		StartDragFrameWorld = FFrame3d((FVector3d)PressPos.WorldRay.PointAt(HitPos.HitDepth), (FVector3d)HitPos.HitNormal);
	}
	else
	{
		StartDragFrameWorld = FFrame3d(StartDragTransform);
	}

}


void UTransformMeshesTool::OnClickDrag(const FInputDeviceRay& DragPos)
{
	bCurrentlyDragging = true;
	bool bApplyToPivot = TransformProps->bSetPivotMode;

	TArray<const UPrimitiveComponent*> IgnoreComponents;
	if (bApplyToPivot == false)
	{
		int IgnoreIndex = (TransformProps->TransformMode == ETransformMeshesTransformMode::PerObjectGizmo) ?
			ActiveSnapDragIndex : -1;
		for (int k = 0; k < Targets.Num(); ++k)
		{
			if (IgnoreIndex == -1 || k == IgnoreIndex)
			{
				IgnoreComponents.Add(UE::ToolTarget::GetTargetComponent(Targets[k]));
			}
		}
	}


	bool bRotate = (TransformProps->RotationMode != ETransformMeshesSnapDragRotationMode::Ignore);
	float NormalSign = (TransformProps->RotationMode == ETransformMeshesSnapDragRotationMode::AlignFlipped) ? -1.0f : 1.0f;

	FHitResult Result;
	bool bWorldHit = ToolSceneQueriesUtil::FindNearestVisibleObjectHit(this, Result, DragPos.WorldRay, &IgnoreComponents);
	if (bWorldHit == false)
	{
		return;
	}

	if (bApplyToPivot)
	{
		FVector HitPos = Result.ImpactPoint;
		FVector TargetNormal = (-NormalSign) * Result.Normal;

		FQuaterniond AlignRotation = (bRotate) ?
			FQuaterniond(FVector3d::UnitZ(), (FVector3d)TargetNormal) : FQuaterniond::Identity();

		FTransform NewTransform = StartDragTransform;
		NewTransform.SetRotation((FQuat)AlignRotation);
		NewTransform.SetTranslation(HitPos);

		FTransformMeshesTarget& ActiveTarget =
			(TransformProps->TransformMode == ETransformMeshesTransformMode::PerObjectGizmo) ?
			ActiveGizmos[ActiveSnapDragIndex] : ActiveGizmos[0];
		ActiveTarget.TransformGizmo->SetNewGizmoTransform(NewTransform);
	}
	else
	{
		FVector HitPos = Result.ImpactPoint;
		FVector TargetNormal = NormalSign * Result.Normal;

		FFrame3d FromFrameWorld = StartDragFrameWorld;
		FFrame3d ToFrameWorld((FVector3d)HitPos, (FVector3d)TargetNormal);
		FFrame3d ObjectFrameWorld(StartDragTransform);

		FVector3d CenterShift = FromFrameWorld.Origin - ObjectFrameWorld.Origin;
		FQuaterniond AlignRotation(FromFrameWorld.Z(), ToFrameWorld.Z());
		if (bRotate == false)
		{
			AlignRotation = FQuaterniond::Identity();
		}
		FVector3d AlignTranslate = ToFrameWorld.Origin - FromFrameWorld.Origin;

		FTransform NewTransform = StartDragTransform;
		NewTransform.Accumulate( FTransform((FVector)CenterShift) );
		NewTransform.Accumulate( FTransform((FQuat)AlignRotation) );
		NewTransform.Accumulate( FTransform((FVector)AlignTranslate) );
		CenterShift = AlignRotation * CenterShift;
		NewTransform.Accumulate( FTransform((FVector)-CenterShift) );

		FTransformMeshesTarget& ActiveTarget =
			(TransformProps->TransformMode == ETransformMeshesTransformMode::PerObjectGizmo) ?
			ActiveGizmos[ActiveSnapDragIndex] : ActiveGizmos[0];
		ActiveTarget.TransformGizmo->SetNewGizmoTransform(NewTransform);
	}

}


void UTransformMeshesTool::OnClickRelease(const FInputDeviceRay& ReleasePos)
{
	OnTerminateDragSequence();
}

void UTransformMeshesTool::OnTerminateDragSequence()
{
	bCurrentlyDragging = false;
	FTransformMeshesTarget& ActiveTarget =
		(TransformProps->TransformMode == ETransformMeshesTransformMode::PerObjectGizmo) ?
		ActiveGizmos[ActiveSnapDragIndex] : ActiveGizmos[0];
	USceneComponent* GizmoComponent = ActiveTarget.TransformGizmo->GetGizmoActor()->GetRootComponent();
	FTransform EndDragtransform = GizmoComponent->GetComponentToWorld();

	TUniquePtr<FComponentWorldTransformChange> Change = MakeUnique<FComponentWorldTransformChange>(StartDragTransform, EndDragtransform);
	GetToolManager()->EmitObjectChange(GizmoComponent, MoveTemp(Change),
		LOCTEXT("TransformToolTransformTxnName", "SnapDrag"));

	GetToolManager()->EndUndoTransaction();

	ActiveSnapDragIndex = -1;
}



#undef LOCTEXT_NAMESPACE
<|MERGE_RESOLUTION|>--- conflicted
+++ resolved
@@ -21,11 +21,8 @@
 #include "TargetInterfaces/PrimitiveComponentBackedTarget.h"
 #include "ToolTargetManager.h"
 
-<<<<<<< HEAD
-=======
 #include UE_INLINE_GENERATED_CPP_BY_NAME(TransformMeshesTool)
 
->>>>>>> d731a049
 using namespace UE::Geometry;
 
 #define LOCTEXT_NAMESPACE "UTransformMeshesTool"
@@ -135,13 +132,6 @@
 
 void UTransformMeshesTool::RegisterActions(FInteractiveToolActionSet& ActionSet)
 {
-<<<<<<< HEAD
-	// Note: we should really disallow hotkeys while dragging, but we are discouraged from adding
-	// members to an object in a hotfix, so we can't add a bCurrentlySnapDragging (and we can't use
-	// ActiveSnapDragIndex directly because it can be set even without getting capture). For now, we
-	// just make sure to call CheckAndUpdateWatched() after any property changes to avoid some invalid
-	// states that can happen between a drag call and the next tick.
-=======
 	// Note: The CheckAndUpdateWatched() calls below were added to fix some invalid states
 	// that we got into if we used hotkeys while snap dragging (where the handler might be called
 	// before next tick). This should no longer be possible since we check that we're not snap dragging,
@@ -149,7 +139,6 @@
 	// The hotkeys are still usable while dragging the gizmos, but that doesn't cause
 	// the kinds of UI issues that it does for snap dragging, and changing it for consistency
 	// is tedious since we build and rebuild potentially multiple transform proxies.
->>>>>>> d731a049
 
 	ActionSet.RegisterAction(this, (int32)EStandardToolActions::BaseClientDefinedActionID + 1,
 		TEXT("ToggleSetPivot"),
@@ -157,13 +146,10 @@
 		LOCTEXT("TransformToggleSetPivotTooltip", "Toggle Set Pivot on and off"),
 		EModifierKey::None, EKeys::S,
 		[this]() { 
-<<<<<<< HEAD
-=======
 			if (bCurrentlyDragging)
 			{
 				return;
 			}
->>>>>>> d731a049
 			TransformProps->bSetPivotMode = !TransformProps->bSetPivotMode; 
 			TransformProps->CheckAndUpdateWatched();
 			NotifyOfPropertyChangeByTool(TransformProps);
@@ -175,13 +161,10 @@
 		LOCTEXT("TransformToggleSnapDragTooltip", "Toggle SnapDrag on and off"),
 		EModifierKey::None, EKeys::D,
 		[this]() { 
-<<<<<<< HEAD
-=======
 			if (bCurrentlyDragging)
 			{
 				return;
 			}
->>>>>>> d731a049
 			TransformProps->bEnableSnapDragging = !TransformProps->bEnableSnapDragging;
 			TransformProps->CheckAndUpdateWatched();
 			NotifyOfPropertyChangeByTool(TransformProps);
@@ -193,13 +176,10 @@
 		LOCTEXT("TransformCycleTransformModeTooltip", "Cycle through available Transform Modes"),
 		EModifierKey::None, EKeys::A,
 		[this]() { 
-<<<<<<< HEAD
-=======
 			if (bCurrentlyDragging)
 			{
 				return;
 			}
->>>>>>> d731a049
 			TransformProps->TransformMode = (ETransformMeshesTransformMode)(((uint8)TransformProps->TransformMode+1) % (uint8)ETransformMeshesTransformMode::LastValue);
 			TransformProps->CheckAndUpdateWatched();
 			NotifyOfPropertyChangeByTool(TransformProps);
@@ -212,13 +192,10 @@
 		LOCTEXT("TransformCycleSourceModeTooltip", "Cycle through available SnapDrag Source Modes"),
 		EModifierKey::None, EKeys::W,
 		[this]() { 
-<<<<<<< HEAD
-=======
 			if (bCurrentlyDragging)
 			{
 				return;
 			}
->>>>>>> d731a049
 			TransformProps->SnapDragSource = (ETransformMeshesSnapDragSource)(((uint8)TransformProps->SnapDragSource + 1) % (uint8)ETransformMeshesSnapDragSource::LastValue);
 			TransformProps->CheckAndUpdateWatched();
 			NotifyOfPropertyChangeByTool(TransformProps);
@@ -230,13 +207,10 @@
 		LOCTEXT("TransformCycleRotationModeTooltip", "Cycle through available SnapDrag Rotation Modes"),
 		EModifierKey::None, EKeys::E,
 		[this]() { 
-<<<<<<< HEAD
-=======
 			if (bCurrentlyDragging)
 			{
 				return;
 			}
->>>>>>> d731a049
 			TransformProps->RotationMode = (ETransformMeshesSnapDragRotationMode)(((uint8)TransformProps->RotationMode + 1) % (uint8)ETransformMeshesSnapDragRotationMode::LastValue); 
 			TransformProps->CheckAndUpdateWatched();
 			NotifyOfPropertyChangeByTool(TransformProps);
