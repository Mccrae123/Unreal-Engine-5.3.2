// Copyright Epic Games, Inc. All Rights Reserved.

#include "CubeGridTool.h"

#include "BaseBehaviors/ClickDragBehavior.h"
#include "BaseBehaviors/SingleClickBehavior.h"
#include "BaseBehaviors/MouseHoverBehavior.h"
#include "BaseGizmos/GizmoMath.h"
#include "BaseGizmos/TransformGizmoUtil.h"
#include "BaseGizmos/TransformProxy.h"
#include "CompositionOps/CubeGridBooleanOp.h"
#include "Distance/DistLine3Ray3.h"
#include "Drawing/PreviewGeometryActor.h"
#include "Drawing/LineSetComponent.h"
#include "DynamicMesh/DynamicMeshChangeTracker.h"
#include "DynamicMesh/MeshTransforms.h"
#include "DynamicMeshToMeshDescription.h"
#include "InteractiveToolChange.h"
#include "InteractiveToolManager.h"
#include "InputState.h"
#include "Mechanics/DragAlignmentMechanic.h"
#include "MeshOpPreviewHelpers.h" //UMeshOpPreviewWithBackgroundCompute
#include "MeshDescriptionToDynamicMesh.h"
#include "Misc/MessageDialog.h"
#include "ModelingObjectsCreationAPI.h"
#include "ModelingToolTargetUtil.h"
#include "Properties/MeshMaterialProperties.h"
#include "PropertySets/CreateMeshObjectTypeProperties.h"
#include "Selection/ToolSelectionUtil.h"
#include "ToolContextInterfaces.h"
#include "ToolTargetManager.h"
#include "ToolTargets/ToolTarget.h"
#include "TargetInterfaces/MaterialProvider.h"
#include "TargetInterfaces/DynamicMeshCommitter.h"
#include "TargetInterfaces/DynamicMeshProvider.h"
#include "TargetInterfaces/PrimitiveComponentBackedTarget.h"
#include "ToolSceneQueriesUtil.h"
#include "ToolSetupUtil.h"

<<<<<<< HEAD
=======
#include UE_INLINE_GENERATED_CPP_BY_NAME(CubeGridTool)

>>>>>>> d731a049
using namespace UE::Geometry;

#define LOCTEXT_NAMESPACE "UCubeGridTool"

// General note: This tool used to largely operate in cube grid space. However it turned out
// to be valuable to be able to keep a selection more or less constant while resizing the grid,
// and this was easier to do by generally operating in just the frame space of the grid (not
// scaled into the grid size).

namespace CubeGridToolLocals
{
	FText PushPullModeMessage = LOCTEXT("CubeGridPushPullModeDescription", "Select grid cells and push/pull them to create geometry. "
		"Refer to side panel for shortcuts.");

	FText CornerModeMessage = LOCTEXT("CubeGridCornerModeDescription", "Toggle corner selection for push/pulling by clicking or dragging. "
		"Press Enter or click \"Done\" in the side panel to accept the result.");

	const FText SelectionChangeTransactionName = LOCTEXT("SelectionChangeTransaction", "Cube Grid Selection Change");
	const FText ModeChangeTransactionName = LOCTEXT("ModeChangeTransaction", "Cube Grid Mode Change");
	const FText CornerModeExtrudeAmountChangeTransactionName = LOCTEXT("CornerExtrudeAmountTransaction", "Corner Push/Pull Amount");

	const FString PropertyCacheIdentifier = TEXT("CubeGridTool");

	const FString& HoverLineSetID(TEXT("HoverLines"));
	const FString& GridLineSetID(TEXT("GridLines"));
	const FString& SelectionLineSetID(TEXT("SelectionLines"));
	const FString& CornerModeLineSetID(TEXT("CornerModeLines"));

	const FColor HoverLineColor(255, 255, 128); // Pale yellow
	const double HoverLineThickness = 2;
	const double HoverLineDepthBias = 0.1;

	const FColor SelectionLineColor(255, 128, 0); // Orange
	const double SelectionLineDepthBias = 0.1;
	const double SelectionGridLineThickness = 1;
	const double SelectionMainLineThickness = 3;

	const FColor GridLineColor(200, 200, 200);
	const double GridLineDepthBias = 0.05;
	const double GridLineThickness = 0.5;

	const FColor UnselectedCornerLineColor(64, 0, 128); // dark purple
	const FColor SelectedCornerLineColor = FColor::Yellow;
	const double CornerLineThickness = 3;
	const int32 CornerCircleNumSteps = 12;
	const FColor CornerModeWireframeColor = FColor::Red;
	const double CornerModeWireframeThickness = SelectionGridLineThickness;
	const double CornerModeWireframeDepthBias = 0.1;

	/**
	 * Undoes the actual mesh change (i.e. after boolean operations)
	 */
	class FCubeGridToolMeshChange : public FToolCommandChange
	{
	public:
		FCubeGridToolMeshChange(TUniquePtr<UE::Geometry::FDynamicMeshChange> MeshChangeIn)
			: MeshChange(MoveTemp(MeshChangeIn))
		{};

		virtual void Apply(UObject* Object) override
		{
			UCubeGridTool* Tool = Cast<UCubeGridTool>(Object);
			Tool->UpdateUsingMeshChange(*MeshChange, false);
		}
		virtual void Revert(UObject* Object) override
		{
			UCubeGridTool* Tool = Cast<UCubeGridTool>(Object);
			Tool->UpdateUsingMeshChange(*MeshChange, true);
		}

		virtual FString ToString() const override
		{
			return TEXT("CubeGridToolLocals::FCubeGridToolMeshChange");
		}

	protected:
		TUniquePtr<UE::Geometry::FDynamicMeshChange> MeshChange;
	};

	/** Undoes selection changes */
	class FCubeGridToolSelectionChange : public FToolCommandChange
	{
	public:
		FCubeGridToolSelectionChange(
			bool bHaveStartSelectionBeforeIn, bool bHaveStartSelectionAfterIn,
			const UCubeGridTool::FSelection& SelectionBeforeIn,
			const UCubeGridTool::FSelection& SelectionAfterIn
			)
			: bHaveStartSelectionBefore(bHaveStartSelectionBeforeIn)
			, bHaveStartSelectionAfter(bHaveStartSelectionAfterIn)
			, SelectionBefore(SelectionBeforeIn)
			, SelectionAfter(SelectionAfterIn)
		{};

		virtual void Apply(UObject* Object) override
		{
			UCubeGridTool* Tool = Cast<UCubeGridTool>(Object);
			if (!bHaveStartSelectionAfter)
			{
				Tool->ClearSelection(false);
			}
			else
			{
				Tool->SetSelection(SelectionAfter, false);
			}
		}
		virtual void Revert(UObject* Object) override
		{

			UCubeGridTool* Tool = Cast<UCubeGridTool>(Object);
			if (!bHaveStartSelectionBefore)
			{
				Tool->ClearSelection(false);
			}
			else
			{
				Tool->SetSelection(SelectionBefore, false);
			}
		}

		virtual FString ToString() const override
		{
			return TEXT("CubeGridToolLocals::FCubeGridToolSelectionChange");
		}

	protected:
		bool bHaveStartSelectionBefore;
		bool bHaveStartSelectionAfter;
		UCubeGridTool::FSelection SelectionBefore;
		UCubeGridTool::FSelection SelectionAfter;
	};

	/** Undoes activating "corner" mode. Not redoable. */
	class FCubeGridToolModeChange : public FToolCommandChange
	{
	public:
		FCubeGridToolModeChange() {};

		virtual bool HasExpired(UObject* Object) const override
		{
			return Cast<UCubeGridTool>(Object)->IsInDefaultMode();
		}

		virtual void Apply(UObject* Object) override
		{
			return;
		}
		virtual void Revert(UObject* Object) override
		{
			Cast<UCubeGridTool>(Object)->RevertToDefaultMode();
		}

		virtual FString ToString() const override
		{
			return TEXT("CubeGridToolLocals::FCubeGridToolModeChange");
		}
	};

	class FCornerModeExtrudeAmountChange : public FToolCommandChange
	{
	public:
		FCornerModeExtrudeAmountChange(int32 ExtrudeAmountBeforeIn, int32 ExtrudeAmountAfterIn) 
			: ExtrudeAmountBefore(ExtrudeAmountBeforeIn)
			, ExtrudeAmountAfter(ExtrudeAmountAfterIn)
		
		{};

		virtual bool HasExpired(UObject* Object) const override
		{
			return !Cast<UCubeGridTool>(Object)->IsInCornerMode();
		}

		virtual void Apply(UObject* Object) override
		{
			Cast<UCubeGridTool>(Object)->SetCurrentExtrudeAmount(ExtrudeAmountAfter);
		}
		virtual void Revert(UObject* Object) override
		{
			Cast<UCubeGridTool>(Object)->SetCurrentExtrudeAmount(ExtrudeAmountBefore);
		}

		virtual FString ToString() const override
		{
			return TEXT("CubeGridToolLocals::FCornerModeExtrudeAmountChange");
		}

	protected:
		int32 ExtrudeAmountBefore = 0;
		int32 ExtrudeAmountAfter = 0;
	};

	class FCornerModeSelectedCornerChange : public FToolCommandChange
	{
	public:
		FCornerModeSelectedCornerChange(bool CornerFlagsBeforeIn[4], bool CornerFlagsAfterIn[4])
		{
			for (int i = 0; i < 4; ++i)
			{
				CornerFlagsBefore[i] = CornerFlagsBeforeIn[i];
				CornerFlagsAfter[i] = CornerFlagsAfterIn[i];
			}
		};

		virtual bool HasExpired(UObject* Object) const override
		{
			return !Cast<UCubeGridTool>(Object)->IsInCornerMode();
		}

		virtual void Apply(UObject* Object) override
		{
			Cast<UCubeGridTool>(Object)->SetCornerSelection(CornerFlagsAfter);
		}
		virtual void Revert(UObject* Object) override
		{
			Cast<UCubeGridTool>(Object)->SetCornerSelection(CornerFlagsBefore);
		}

		virtual FString ToString() const override
		{
			return TEXT("CubeGridToolLocals::FCornerModeSelectedCornerChange");
		}

	protected:
		bool CornerFlagsBefore[4] = { false,false,false,false };
		bool CornerFlagsAfter[4] = { false,false,false,false };
	};

	/** Undoes setting bChangesMade, which is used to determine whether the target needs saving. */
	class FCubeGridChangesMadeChange : public FToolCommandChange
	{
	public:
		FCubeGridChangesMadeChange() {};

		virtual void Apply(UObject* Object) override
		{
			Cast<UCubeGridTool>(Object)->SetChangesMade(true);
		}
		virtual void Revert(UObject* Object) override
		{
			Cast<UCubeGridTool>(Object)->SetChangesMade(false);
		}

		virtual FString ToString() const override
		{
			return TEXT("CubeGridToolLocals::FCubeGridChangesMadeChange");
		}
	};
	
	// Attach a frame to the box such that Z points along the given direction.
	// If we change the choices we make here, we may need to adjust how we pick the welded vertices in
	// subtract mode (i.e., which way the values are mirrored when Z is flipped) and the output of
	// GetFaceUVOrientations.
	FOrientedBox3d ConvertToOrientedBox(const FAxisAlignedBox3d& Box, FCubeGrid::EFaceDirection Direction)
	{
		int FlatDim = FCubeGrid::DirToFlatDim(Direction);

		FVector3d GridSpaceZ = FCubeGrid::DirToNormal(Direction);
		FVector3d GridSpaceX = (FlatDim == 0) ? FVector3d::UnitY() : FVector3d::UnitX();
		FVector3d GridSpaceY = GridSpaceZ.Cross(GridSpaceX);

		FVector3d BoxExtents = Box.Extents();

		if (FlatDim == 0)
		{
			// If selection dir was along x axis, then frame z is x, frame x is y, and frame y is x
			BoxExtents = FVector3d(BoxExtents[1], BoxExtents[2], BoxExtents[0]);
		}
		else if (FlatDim == 1)
		{
			// If selection dir was along y axis, then frame z is y, frame x is x, and frame y is z
			Swap(BoxExtents[2], BoxExtents[1]);
		}

		return FOrientedBox3d(FFrame3d(Box.Center(), GridSpaceX, GridSpaceY, GridSpaceZ), BoxExtents);
	}

	
	// Based on direction of the operation, figures out how the faces of the opmesh need to be rotated
	// relative to the UV plane to make the UV's always keep the same orientation relative to the grid.
	// This depends on the choices we make in ConvertToOrientedBox, and is hard to reason through without
	// trial and error... though there may have been a smarter way to pick our frame from direction that
	// would have made this table easier to produce.
	TArray<int32, TFixedAllocator<6>> GetFaceUVOrientations(FCubeGrid::EFaceDirection Direction)
	{
		switch (Direction)
		{
			case FCubeGrid::EFaceDirection::NegativeZ:
				return TArray<int32, TFixedAllocator<6>>{ 2, 2, 2, 2, 2, 2 };
				break;
			case FCubeGrid::EFaceDirection::PositiveX:
				return TArray<int32, TFixedAllocator<6>>{ 0, 0, 3, 1, 3, 1 };
				break;
			case FCubeGrid::EFaceDirection::NegativeX:
				return TArray<int32, TFixedAllocator<6>>{ 2, 2, 3, 1, 1, 3 };
				break;
			case FCubeGrid::EFaceDirection::PositiveY:
				return TArray<int32, TFixedAllocator<6>>{ 2, 2, 0, 0, 1, 3 };
				break;
			case FCubeGrid::EFaceDirection::NegativeY:
				return TArray<int32, TFixedAllocator<6>>{ 0, 0, 2, 2, 3, 1 };
				break;
		}
		// FCubeGrid::EFaceDirection::PositiveZ:
		return TArray<int32, TFixedAllocator<6>>{ 0, 0, 0, 0, 0, 0 };
	}

	void GetNewSelectionFaceInBox(const FCubeGrid& Grid, const FAxisAlignedBox3d& Box, 
		const FCubeGrid::FCubeFace& FaceIn, FCubeGrid::FCubeFace& FaceOut)
	{
		// Start at the corner of the selection and move a little bit to make sure
		// you're in the first face in the corner.
		FVector3d TowardOtherCorner(Box.Max - Box.Min);
		TowardOtherCorner.Normalize();

		FVector3d PointOnDesiredFace = (Box.Min + Grid.GetCurrentGridCellSize() * TowardOtherCorner)
			/ Grid.GetCurrentGridCellSize();

		FaceOut = FCubeGrid::FCubeFace(
			PointOnDesiredFace,
			FaceIn.GetDirection(),
			Grid.GetGridPower());
	}

	/**
	 * Given grid, start point, extrude direction, and number of blocks to extrude, produces
	 * the frame-space extrusion distance. If the start point is not on the grid, the first
	 * "block" is counted as the distance to get back onto grid in the extrusion direction.
	 */
	double GetFrameSpaceExtrudeDist(const FCubeGrid& CubeGrid, const FVector3d& FrameSpaceStartPoint,
		int32 CurrentExtrudeAmount, FCubeGrid::EFaceDirection Direction)
	{
		double GridSpaceExtrudeDist = CurrentExtrudeAmount; // Will be adjusted

		int FlatDim = FCubeGrid::DirToFlatDim(Direction);
		double GridSpaceExtrudeCoord = FrameSpaceStartPoint[FlatDim] / CubeGrid.GetCurrentGridCellSize();
		double ClosestOnGridCoord = FMath::RoundToDouble(GridSpaceExtrudeCoord);

		// See if we're actually off-grid
		if (FMath::Abs(GridSpaceExtrudeCoord - ClosestOnGridCoord) > KINDA_SMALL_NUMBER)
		{
			double NextOnGrid = CurrentExtrudeAmount > 0 ? FMath::CeilToDouble(GridSpaceExtrudeCoord)
				: FMath::FloorToDouble(GridSpaceExtrudeCoord);
			GridSpaceExtrudeDist += (NextOnGrid - GridSpaceExtrudeCoord);
			GridSpaceExtrudeDist += (CurrentExtrudeAmount > 0 ? -1 : 1);
		}

		return GridSpaceExtrudeDist * CubeGrid.GetCurrentGridCellSize();
	}

	bool IsAnyCornerSelected(bool CornerSelectedFlags[])
	{
		for (int i = 0; i < 4; ++i)
		{
			if (CornerSelectedFlags[i])
			{
				return true;
			}
		}
		return false;
	}

	/** 
	 * @param CornerVector Lines to draw on the corners, for instance to show the depth direction
	 */
	void DrawGridRectangle(ULineSetComponent& LineSet, const FCubeGrid& Grid,
		const FVector3d& GridMin, const FVector3d& GridMax,
		const FColor& Color, double Thickness,
		double DepthBias, const FVector3d* CornerVector = nullptr)
	{
		// We'll step from max/min along one of the differing dimensions to get corners
		int32 DifferingDimension = (GridMin[0] == GridMax[0]) ? 1 : 0;

		FVector3d Corner1 = GridMin;
		Corner1[DifferingDimension] = GridMax[DifferingDimension];

		FVector3d Corner2 = GridMax;
		Corner2[DifferingDimension] = GridMin[DifferingDimension];

		LineSet.AddLine(GridMin, Corner1, Color, Thickness, DepthBias);
		LineSet.AddLine(GridMin, Corner2, Color, Thickness, DepthBias);
		LineSet.AddLine(GridMax, Corner1, Color, Thickness, DepthBias);
		LineSet.AddLine(GridMax, Corner2, Color, Thickness, DepthBias);

		if (CornerVector)
		{
			LineSet.AddLine(GridMin, GridMin + *CornerVector, Color, Thickness, DepthBias);
			LineSet.AddLine(GridMax, GridMax + *CornerVector, Color, Thickness, DepthBias);
			LineSet.AddLine(Corner1, Corner1 + *CornerVector, Color, Thickness, DepthBias);
			LineSet.AddLine(Corner2, Corner2 + *CornerVector, Color, Thickness, DepthBias);
		}
	}

	const int32 MAX_NUM_INTERIOR_GRID_LINES = 1000;

	void DrawGridSection(ULineSetComponent& LineSet, const FCubeGrid& Grid, 
		const FAxisAlignedBox3d& BBox,
		const FColor& Color, double Thickness, 
		double DepthBias, const FVector3d* CornerVector = nullptr)
	{
		// Draw the boundary
		DrawGridRectangle(LineSet, Grid, BBox.Min, BBox.Max, Color, Thickness, DepthBias, CornerVector);

		// Find the two nonzero dimensions of the box
		const FVector3d BoxDimensions = BBox.Max - BBox.Min;
		int32 Dim1 = BoxDimensions[0] != 0 ? 0 : 2;
		int32 Dim2 = BoxDimensions[1] != 0 ? 1 : 2;

		double StepSize = Grid.GetCurrentGridCellSize();

		// Draw the inside only if there aren't too many lines to draw (approximate)
		if (StepSize <= 0 || BoxDimensions[Dim1] / StepSize + BoxDimensions[Dim2] / StepSize > MAX_NUM_INTERIOR_GRID_LINES)
		{
			return;
		}

		// Draws lines that lie in the DimToDrawAlong dimension, along border in DimToStepAlong dimension
		auto DrawParallelInteriorLines = [&BBox, &LineSet, &Grid, &Color, &BoxDimensions, StepSize,
			Thickness, DepthBias](int32 DimToStepAlong, int32 DimToDrawAlong)
		{
			FVector3d BorderDirection = FVector3d::Zero();
			BorderDirection[DimToStepAlong] = StepSize;

			int NumSteps = BoxDimensions[DimToStepAlong] / StepSize;
			if (NumSteps * StepSize == BoxDimensions[DimToStepAlong])
			{
				--NumSteps;
			}

			for (int32 i = 0; i < NumSteps; ++i)
			{
				FVector3d SidePoint = BBox.Min + BorderDirection * (i + 1);
				FVector3d OtherSidePoint = SidePoint;
				OtherSidePoint[DimToDrawAlong] = BBox.Max[DimToDrawAlong];

				LineSet.AddLine(SidePoint, OtherSidePoint, Color, Thickness, DepthBias);
			}
		};
		DrawParallelInteriorLines(Dim1, Dim2);
		DrawParallelInteriorLines(Dim2, Dim1);
	}

	/** Given a world hit, get a hit face. */
	void ConvertToFaceHit(const FCubeGrid& CubeGrid, ECubeGridToolFaceSelectionMode SelectionMode, 
		 const FRay& WorldRay, double HitT, const FVector3d& Normal, FCubeGrid::FCubeFace& FaceOut,
		 double Tolerance)
	{
		FVector3d WorldPoint = WorldRay.PointAt(HitT);
		bool bSuccess = false;
		switch (SelectionMode)
		{
		case ECubeGridToolFaceSelectionMode::OutsideBasedOnNormal:
			bSuccess = CubeGrid.GetHitGridFaceBasedOnRay(WorldPoint, Normal, FaceOut, false, Tolerance);
			break;
		case ECubeGridToolFaceSelectionMode::InsideBasedOnNormal:
			bSuccess = CubeGrid.GetHitGridFaceBasedOnRay(WorldPoint, Normal, FaceOut, true, Tolerance);
			break;
		case ECubeGridToolFaceSelectionMode::OutsideBasedOnViewRay:
			bSuccess = CubeGrid.GetHitGridFaceBasedOnRay(WorldPoint, -WorldRay.Direction, FaceOut, false, Tolerance);
			break;
		case ECubeGridToolFaceSelectionMode::InsideBasedOnViewRay:
			bSuccess = CubeGrid.GetHitGridFaceBasedOnRay(WorldPoint, -WorldRay.Direction, FaceOut, true, Tolerance);
			break;
		}

		ensureMsgf(bSuccess, TEXT("CubeGridTool: Unable to convert hit location to proper grid face."));
	}

	/**
	 * Given a world ray and a flat box in grid frame space, intersect the ray with the plane containing the box, 
	 * find the selected cell in the cube grid, and project that cell onto the same plane to produce a new frame 
	 * space box.
	 * 
	 * @param bExpandBoxWithStartBox If true, the output is expanded to contain the original box.
	 * @return true If the plane was actually hit.
	 */
	bool GetCoplanarFrameSpaceSelectedBox(const FCubeGrid& CubeGrid, const FRay& WorldRay, 
		const FAxisAlignedBox3d& StartBox, bool bExpandOutputBoxWithStartBox, FAxisAlignedBox3d& BoxOut)
	{
		FVector3d BoxDims = StartBox.Max - StartBox.Min;
		int FlatDim = 0;
		for (int i = 0; i < 3; ++i)
		{
			if (BoxDims[i] == 0)
			{
				FlatDim = i;
				break;
			}
		}

		bool bIntersects = false;
		FVector IntersectionPoint;
		GizmoMath::RayPlaneIntersectionPoint(
			CubeGrid.GetFrame().FromFramePoint(StartBox.Min), 
			CubeGrid.GetFrame().GetAxis(FlatDim), 
			WorldRay.Origin, WorldRay.Direction, 
			bIntersects, IntersectionPoint);

		if (!bIntersects)
		{
			return false;
		}

		FVector3d GridSpaceIntersection = CubeGrid.ToGridPoint(IntersectionPoint);

		FVector3d FrameSpaceMin(
			FMath::Floor(GridSpaceIntersection.X) * CubeGrid.GetCurrentGridCellSize(),
			FMath::Floor(GridSpaceIntersection.Y) * CubeGrid.GetCurrentGridCellSize(),
			FMath::Floor(GridSpaceIntersection.Z) * CubeGrid.GetCurrentGridCellSize());
		FVector3d FrameSpaceMax(
			FMath::CeilToDouble(GridSpaceIntersection.X) * CubeGrid.GetCurrentGridCellSize(),
			FMath::CeilToDouble(GridSpaceIntersection.Y) * CubeGrid.GetCurrentGridCellSize(),
			FMath::CeilToDouble(GridSpaceIntersection.Z) * CubeGrid.GetCurrentGridCellSize());

		// Project the cell we got back onto the plane
		FrameSpaceMin[FlatDim] = StartBox.Min[FlatDim];
		FrameSpaceMax[FlatDim] = StartBox.Min[FlatDim];

		BoxOut = FAxisAlignedBox3d(FrameSpaceMin, FrameSpaceMax);
		if (bExpandOutputBoxWithStartBox)
		{
			BoxOut.Contain(StartBox);
		}

		return true;
	}
}

const FToolTargetTypeRequirements& UCubeGridToolBuilder::GetTargetRequirements() const
{
	static FToolTargetTypeRequirements TypeRequirements({
		UMaterialProvider::StaticClass(),
		UDynamicMeshCommitter::StaticClass(),
		UDynamicMeshProvider::StaticClass(),
		UPrimitiveComponentBackedTarget::StaticClass()
		});
	return TypeRequirements;
}

bool UCubeGridToolBuilder::CanBuildTool(const FToolBuilderState& SceneState) const
{
	return SceneState.TargetManager->CountSelectedAndTargetable(SceneState, GetTargetRequirements()) <= 1;
}

UInteractiveTool* UCubeGridToolBuilder::BuildTool(const FToolBuilderState& SceneState) const
{
	UCubeGridTool* NewTool = NewObject<UCubeGridTool>(SceneState.ToolManager);

	TObjectPtr<UToolTarget> Target = SceneState.TargetManager->BuildFirstSelectedTargetable(SceneState, GetTargetRequirements());
	NewTool->SetTarget(Target); // May be null
	NewTool->SetWorld(SceneState.World);

	return NewTool;
}



void UCubeGridTool::InvalidatePreview(bool bUpdateCornerLineSet)
{
	using namespace CubeGridToolLocals;

	// Do the line set first
	if (bUpdateCornerLineSet && Mode == EMode::Corner)
	{
		UpdateCornerModeLineSet();
	}

	// If we're guaranteed not to change the result, just reset the preview
	if (CurrentExtrudeAmount == 0 || (CurrentMesh->TriangleCount() == 0 && CurrentExtrudeAmount < 0))
	{
		Preview->CancelCompute();
		LastOpChangedTids = nullptr;
		if (bPreviewMayDiffer)
		{
			Preview->PreviewMesh->UpdatePreview(CurrentMesh.Get());
			bPreviewMayDiffer = false;
		}
		return;
	}

	Preview->InvalidateResult();
	bPreviewMayDiffer = true;
}

TUniquePtr<FDynamicMeshOperator> UCubeGridTool::MakeNewOperator()
{
	using namespace CubeGridToolLocals;

	// Figure out how far to extrude in grid space. This only becomes tricky if the selection
	// is no longer on grid because we changed grid power.
	double FrameSpaceExtrudeAmount = GetFrameSpaceExtrudeDist(*CubeGrid, Selection.Box.Min, CurrentExtrudeAmount, Selection.Direction);

	FCubeGrid::EFaceDirection ZDirectionInGrid = CurrentExtrudeAmount < 0 ? FCubeGrid::FlipDir(Selection.Direction) : Selection.Direction;

	FOrientedBox3d FrameSpaceBox = ConvertToOrientedBox(Selection.Box, ZDirectionInGrid);

	// Give the selection box depth
	FrameSpaceBox.Frame.Origin += (FrameSpaceExtrudeAmount / 2.0f) * FCubeGrid::DirToNormal(Selection.Direction);
	FrameSpaceBox.Extents.Z = FMath::Abs(FrameSpaceExtrudeAmount) / 2.0f;

	// Translate the oriented box from grid space to world space
	const FFrame3d& GridFrame = CubeGrid->GetFrame();
	FOrientedBox3d WorldBox(FFrame3d(GridFrame.FromFrame(FrameSpaceBox.Frame)), FrameSpaceBox.Extents);

	// Make the op.
	TUniquePtr<FCubeGridBooleanOp> Op = MakeUnique<FCubeGridBooleanOp>();
	Op->InputMesh = ComputeStartMesh;
	Op->InputTransform = CurrentMeshTransform;

	// If we didn't start with an existing mesh, and we are adding to an empty
	// starting mesh, set the transform such that it is in the (grid) minimum of
	// the selection. This frequently (though not always, in some corner-mode cases)
	// places the pivot in a handy corner for snapping.
	if (!Target && ComputeStartMesh->TriangleCount() == 0 && CurrentExtrudeAmount > 0
		&& ensure(bHaveSelection))
	{
		FFrame3d TransformFrame = CubeGrid->GetFrame();
		TransformFrame.Origin = TransformFrame.FromFramePoint(Selection.Box.Min);
		Op->InputTransform = TransformFrame.ToTransform();
	}
	
	Op->bKeepInputTransform = true;
	Op->WorldBox = WorldBox;
	Op->bSubtract = CurrentExtrudeAmount < 0;
	Op->bTrackChangedTids = true;
	Op->OpMeshMaterialID = OpMeshMaterialID;
	Op->OpMeshHeightUVOffset = OpMeshHeightUVOffset;
	if (Settings->bKeepSideGroups)
	{
		if (Op->bSubtract && !OpMeshSubtractSideGroups.IsEmpty())
		{
			Op->OpMeshSideGroups = OpMeshSubtractSideGroups;
		}
		else if (!Op->bSubtract && !OpMeshAddSideGroups.IsEmpty())
		{
			Op->OpMeshSideGroups = OpMeshAddSideGroups;
		}
	}

	Op->FaceUVOrientations = GetFaceUVOrientations(ZDirectionInGrid);
	Op->bWorldSpaceUVs = MaterialProperties->bWorldSpaceUVScale;
	Op->UVScale = MaterialProperties->UVScale;

	if (Mode == EMode::Corner)
	{
		Op->CornerInfo = MakeShared<FCubeGridBooleanOp::FCornerInfo>();
		for (int i = 0; i < 4; ++i)
		{
			Op->CornerInfo->WeldedAtBase[i] = !CornerSelectedFlags[i];
		}

		if (Op->bSubtract)
		{
			// If we're flipping the Z direction of our frame, we currently effectively do so by rotating around 
			// the X axis, which determines which way we need to flip these corner labels.
			Swap(Op->CornerInfo->WeldedAtBase[0], Op->CornerInfo->WeldedAtBase[3]);
			Swap(Op->CornerInfo->WeldedAtBase[1], Op->CornerInfo->WeldedAtBase[2]);
		}

		Op->bCrosswiseDiagonal = Settings->bCrosswiseDiagonal;
	}

	return Op;
}

void UCubeGridTool::SlideSelection(int32 Amount, bool bEmitChange)
{
	using namespace CubeGridToolLocals;

	FVector3d FrameSpaceDisplacement = FCubeGrid::DirToNormal(Selection.Direction)
		* GetFrameSpaceExtrudeDist(*CubeGrid, Selection.StartBox.Min, Amount, Selection.Direction);

	FSelection NewSelection = Selection;
	NewSelection.StartBox = FAxisAlignedBox3d(
		Selection.StartBox.Min + FrameSpaceDisplacement,
		Selection.StartBox.Max + FrameSpaceDisplacement);
	NewSelection.Box = FAxisAlignedBox3d(
		Selection.Box.Min + FrameSpaceDisplacement,
		Selection.Box.Max + FrameSpaceDisplacement);

	SetSelection(NewSelection, bEmitChange);
}

void UCubeGridTool::SetSelection(const FSelection& NewSelection, bool bEmitChange)
{
	using namespace CubeGridToolLocals;

	// Clear op/preview
	if (Mode != EMode::Corner)
	{
		CurrentExtrudeAmount = 0;
		InvalidatePreview();
	}

	if (bEmitChange && (!bHaveSelection || Selection != NewSelection))
	{
		GetToolManager()->EmitObjectChange(this,
			MakeUnique<FCubeGridToolSelectionChange>(bHaveSelection, true, Selection, NewSelection),
			SelectionChangeTransactionName);
	}
	Selection = NewSelection;
	bHaveSelection = true;

	UpdateSelectionLineSet();
	if (Mode == EMode::Corner)
	{
		InvalidatePreview();
	}
}

void UCubeGridTool::ClearSelection(bool bEmitChange)
{
	using namespace CubeGridToolLocals;

	if (bEmitChange && bHaveSelection)
	{
		GetToolManager()->EmitObjectChange(this,
			MakeUnique<FCubeGridToolSelectionChange>(bHaveSelection, false, Selection, Selection),
			SelectionChangeTransactionName);
	}
	bHaveSelection = false;

	UpdateSelectionLineSet();
}


void UCubeGridTool::Setup()
{
	using namespace CubeGridToolLocals;

	UInteractiveTool::Setup();

	GetToolManager()->DisplayMessage(PushPullModeMessage, EToolMessageLevel::UserNotification);

	DuringActivityActions = NewObject<UCubeGridDuringActivityActions>(this);
	DuringActivityActions->Initialize(this);
	AddToolPropertySource(DuringActivityActions);
	SetToolPropertySourceEnabled(DuringActivityActions, false);

	ToolActions = NewObject<UCubeGridToolActions>(this);
	ToolActions->Initialize(this);
	AddToolPropertySource(ToolActions);

	Settings = NewObject<UCubeGridToolProperties>(this);
	Settings->RestoreProperties(this);
	AddToolPropertySource(Settings);

	OutputTypeProperties = NewObject<UCreateMeshObjectTypeProperties>(this);
	OutputTypeProperties->RestoreProperties(this);
	OutputTypeProperties->InitializeDefault();
	OutputTypeProperties->WatchProperty(OutputTypeProperties->OutputType, [this](FString) { OutputTypeProperties->UpdatePropertyVisibility(); });
	AddToolPropertySource(OutputTypeProperties);

	MaterialProperties = NewObject<UNewMeshMaterialProperties>(this);
	// Change the default by setting it before restoring
	MaterialProperties->bWorldSpaceUVScale = true;
	MaterialProperties->RestoreProperties(this, PropertyCacheIdentifier);
	AddToolPropertySource(MaterialProperties);

	CurrentMesh = MakeShared<FDynamicMesh3, ESPMode::ThreadSafe>();
	CurrentMesh->EnableAttributes();
	CurrentMeshMaterials.Empty();
	if (Target)
	{
		*CurrentMesh = UE::ToolTarget::GetDynamicMeshCopy(Target);
		UE::ToolTarget::SetSourceObjectVisible(Target, false);

		CurrentMeshTransform = UE::ToolTarget::GetLocalToWorldTransform(Target);
		CurrentMeshMaterials = UE::ToolTarget::GetMaterialSet(Target).Materials;

		ToolActions->GridSourceActor = UE::ToolTarget::GetTargetActor(Target);
	}

	MeshSpatial = MakeShared<FDynamicMeshAABBTree3, ESPMode::ThreadSafe>();
	MeshSpatial->SetMesh(CurrentMesh.Get(), true);

	Preview = NewObject<UMeshOpPreviewWithBackgroundCompute>(this);
	Preview->Setup(TargetWorld, this);
	ToolSetupUtil::ApplyRenderingConfigurationToPreview(Preview->PreviewMesh, Target);
	Preview->PreviewMesh->SetTangentsMode(EDynamicMeshComponentTangentsMode::AutoCalculated);
	if (Target)
	{
		Preview->PreviewMesh->UpdatePreview(CurrentMesh.Get());
	}
	Preview->PreviewMesh->SetTransform((FTransform)CurrentMeshTransform);
	Preview->OnOpCompleted.AddWeakLambda(this, [this](const FDynamicMeshOperator* UncastOp) {
		const FCubeGridBooleanOp* Op = static_cast<const FCubeGridBooleanOp*>(UncastOp);
		if (Op->InputMesh == ComputeStartMesh)
		{
<<<<<<< HEAD
			LastOpChangedTids = static_cast<const FCubeGridBooleanOp*>(Op)->ChangedTids;
		}
	});
=======
			LastOpChangedTids = Op->ChangedTids;
			if (Op->bSubtract)
			{
				OpMeshSubtractSideGroups = Op->OpMeshSideGroups;
			}
			else
			{
				OpMeshAddSideGroups = Op->OpMeshSideGroups;
			}
			
		}
	});
	UpdateOpMaterials();
>>>>>>> d731a049

	CubeGrid = MakeShared<FCubeGrid>();
	CubeGrid->SetGridFrame(FFrame3d(Settings->GridFrameOrigin, Settings->GridFrameOrientation.Quaternion()));
	CubeGrid->SetGridPowerMode(Settings->bPowerOfTwoBlockSizes ? FCubeGrid::EPowerMode::PowerOfTwo : FCubeGrid::EPowerMode::FiveAndTen);
	CubeGrid->SetGridPower(Settings->GridPower);
	CubeGrid->SetCurrentGridCellSize(Settings->CurrentBlockSize);
	Settings->BlockBaseSize = CubeGrid->GetBaseGridCellSize();

	FTransform GridTransform = CubeGrid->GetFrame().ToFTransform();

	GridGizmoTransformProxy = NewObject<UTransformProxy>(this);
	GridGizmoTransformProxy->SetTransform(GridTransform);
	GridGizmoTransformProxy->OnBeginTransformEdit.AddWeakLambda(this, [this](UTransformProxy* Proxy) 
		{
			bInGizmoDrag = true;
		});
	GridGizmoTransformProxy->OnTransformChanged.AddUObject(this, &UCubeGridTool::GridGizmoMoved);
	GridGizmoTransformProxy->OnEndTransformEdit.AddWeakLambda(this,
		[this](UTransformProxy* Proxy) {
			NotifyOfPropertyChangeByTool(Settings);
			UpdateCornerGeometrySet();
			bInGizmoDrag = false;
		});

	GridGizmo = UE::TransformGizmoUtil::CreateCustomTransformGizmo(GetToolManager(),
		ETransformGizmoSubElements::StandardTranslateRotate, this);
	GridGizmo->SetActiveTarget(GridGizmoTransformProxy, GetToolManager());
	GridGizmoAlignmentMechanic = NewObject<UDragAlignmentMechanic>(this);
	GridGizmoAlignmentMechanic->Setup(this);
	GridGizmoAlignmentMechanic->InitializeDeformedMeshRayCast([this]() { return MeshSpatial.Get(); }, CurrentMeshTransform, nullptr);
	GridGizmoAlignmentMechanic->AddToGizmo(GridGizmo);

	GridGizmo->SetVisibility(false);

	LineSets = NewObject<UPreviewGeometry>();
	LineSets->CreateInWorld(TargetWorld, GridTransform);

	LineSets->AddLineSet(HoverLineSetID);
	LineSets->AddLineSet(SelectionLineSetID);
	LineSets->AddLineSet(CornerModeLineSetID);
	LineSets->SetAllLineSetsMaterial(ToolSetupUtil::GetDefaultLineComponentMaterial(GetToolManager(), /*bDepthTested*/ false));

	LineSets->AddLineSet(GridLineSetID);
	LineSets->SetLineSetMaterial(GridLineSetID, 
		ToolSetupUtil::GetDefaultLineComponentMaterial(GetToolManager(), /*bDepthTested*/ true));

	UpdateGridLineSet();

	SelectedCornerRenderer.LineThickness = CornerLineThickness;

	ClickDragBehavior = NewObject<UClickDragInputBehavior>();
	ClickDragBehavior->Initialize(this);
	AddInputBehavior(ClickDragBehavior, this);

	HoverBehavior = NewObject<UMouseHoverBehavior>();
	HoverBehavior->Modifiers.RegisterModifier(ShiftModifierID, FInputDeviceState::IsShiftKeyDown);
	HoverBehavior->Modifiers.RegisterModifier(CtrlModifierID, FInputDeviceState::IsCtrlKeyDown);
	HoverBehavior->Initialize(this);
	AddInputBehavior(HoverBehavior, this);

	CtrlMiddleClickBehavior = NewObject<ULocalSingleClickInputBehavior>();
	CtrlMiddleClickBehavior->Initialize();
	CtrlMiddleClickBehavior->SetUseMiddleMouseButton();
	CtrlMiddleClickBehavior->ModifierCheckFunc = [this](const FInputDeviceState& InputState) {
		return FInputDeviceState::IsCtrlKeyDown(InputState);
	};
	CtrlMiddleClickBehavior->IsHitByClickFunc = [this](const FInputDeviceRay& InputRay) {
		FCubeGrid::FCubeFace Face;
		FInputRayHit OutResult;
		OutResult.bHit = GetHitGridFace(InputRay.WorldRay, Face);
		return OutResult;
	};
	CtrlMiddleClickBehavior->OnClickedFunc = [this](const FInputDeviceRay& ClickPos) {
		OnCtrlMiddleClick(ClickPos);
	};
	AddInputBehavior(CtrlMiddleClickBehavior);

	MiddleClickDragBehavior = NewObject<ULocalClickDragInputBehavior>();
	MiddleClickDragBehavior->Initialize();
	MiddleClickDragBehavior->SetUseMiddleMouseButton();
	MiddleClickDragBehavior->ModifierCheckFunc = [this](const FInputDeviceState& InputState) {
		return !FInputDeviceState::IsCtrlKeyDown(InputState);
	};
	MiddleClickDragBehavior->CanBeginClickDragFunc = [this](const FInputDeviceRay& ClickPos) {
		return CanBeginMiddleClickDrag(ClickPos);
	};
	MiddleClickDragBehavior->OnClickPressFunc = [this](const FInputDeviceRay& ClickPos) {
		PrepForSelectionChange();
		RayCastSelectionPlane((FRay3d)ClickPos.WorldRay, MiddleClickDragStart);
	};
	MiddleClickDragBehavior->OnClickDragFunc = [this](const FInputDeviceRay& ClickPos) {
		OnMiddleClickDrag(ClickPos);
	};
	MiddleClickDragBehavior->OnClickReleaseFunc = [this](const FInputDeviceRay&) {
		EndSelectionChange();
	};
	MiddleClickDragBehavior->OnTerminateFunc = [this]() {
		EndSelectionChange();
	};
	AddInputBehavior(MiddleClickDragBehavior);

	GridPowerWatcherIdx = Settings->WatchProperty(Settings->GridPower,
		[this](uint8 NewPower) {
			SetGridPowerClamped(Settings->GridPower);
		});

	auto ChangeCurrentBlockSize = [this](double BlockSizeIn)
	{
		ClearHover();

		CubeGrid->SetCurrentGridCellSize(BlockSizeIn);

		// Update our views of size. The current block size may end up slightly different due to 
		// rounding error, since it's actually the base block size that is authoratative in cubegrid.
		Settings->CurrentBlockSize = CubeGrid->GetCurrentGridCellSize();
		Settings->BlockBaseSize = CubeGrid->GetBaseGridCellSize();

		Settings->SilentUpdateWatcherAtIndex(CurrentBlockSizeWatcherIdx);
		Settings->SilentUpdateWatcherAtIndex(BlockBaseSizeWatcherIdx);
		NotifyOfPropertyChangeByTool(Settings);

		UpdateSelectionLineSet();
		UpdateGridLineSet();
	};

	Settings->WatchProperty(Settings->bPowerOfTwoBlockSizes,
		[ChangeCurrentBlockSize, this](bool bOn) {
			CubeGrid->SetGridPowerMode(Settings->bPowerOfTwoBlockSizes ? FCubeGrid::EPowerMode::PowerOfTwo : FCubeGrid::EPowerMode::FiveAndTen);
			
			// We reset grid power and cell size to default. The reason we do this is because a user is likely to
			// only change this setting if they want the cube sizes to match up to editor grid snapping values. This
			// requires the grid size to be set a particular way, and while a user could realize this and set it
			// appropriately, it feels very clunky to do so.
			SetGridPowerClamped(Settings->DEFAULT_GRID_POWER);
			ChangeCurrentBlockSize(Settings->DEFAULT_CURRENT_BLOCK_SIZE);
		});

	CurrentBlockSizeWatcherIdx = Settings->WatchProperty(Settings->CurrentBlockSize,
		[ChangeCurrentBlockSize](double NewSize) {
			ChangeCurrentBlockSize(NewSize);
		});

	BlockBaseSizeWatcherIdx = Settings->WatchProperty(Settings->BlockBaseSize,
		[this](double NewBaseSize) {
			ClearHover();

			CubeGrid->SetBaseGridCellSize(NewBaseSize);

			Settings->CurrentBlockSize = CubeGrid->GetCurrentGridCellSize();
			Settings->SilentUpdateWatcherAtIndex(CurrentBlockSizeWatcherIdx);
			NotifyOfPropertyChangeByTool(Settings);

			UpdateSelectionLineSet();
			UpdateGridLineSet();
		});
	

	Settings->WatchProperty(Settings->bShowGizmo,
		[this](bool bOn) {
			UpdateGizmoVisibility(bOn);
		});
	Settings->WatchProperty(Settings->bCrosswiseDiagonal,
		[this](bool bOn) {
			InvalidatePreview();
		});
	Settings->WatchProperty(Settings->bKeepSideGroups,
		[this](bool bOn) {
			InvalidatePreview(false);
		});
	Settings->WatchProperty(Settings->PlaneTolerance,
		[this](double Tolerance) {
			InvalidatePreview(false);
		});

	MaterialProperties->WatchProperty(MaterialProperties->Material,
		[this](TWeakObjectPtr<UMaterialInterface> Material) {
			UpdateOpMaterials();
			InvalidatePreview(false);
		});
	MaterialProperties->WatchProperty(MaterialProperties->UVScale,
		[this](float UVScale) {
			InvalidatePreview(false);
		});
	MaterialProperties->WatchProperty(MaterialProperties->bShowWireframe,
		[this](float UVScale) {
			Preview->PreviewMesh->EnableWireframe(MaterialProperties->bShowWireframe);
		});
	MaterialProperties->WatchProperty(MaterialProperties->bWorldSpaceUVScale,
		[this](float UVScale) {
			InvalidatePreview(false);
		});

	GridFrameOriginWatcherIdx = Settings->WatchProperty(Settings->GridFrameOrigin,
		[this](FVector) {
			FTransform Transform(Settings->GridFrameOrientation, Settings->GridFrameOrigin, FVector::One());
			UpdateGridGizmo(Transform, /* bSilentlyUpdate */ true); // Silent to avoid undo/redo during drag in detail panel
			UpdateGridTransform(Transform, /*bUpdateDetailPanel */ false);
		});
	GridFrameOrientationWatcherIdx = Settings->WatchProperty(Settings->GridFrameOrientation,
		[this](FRotator) {
			FTransform Transform(Settings->GridFrameOrientation, Settings->GridFrameOrigin, FVector::One());
			UpdateGridGizmo(Transform, /* bSilentlyUpdate */ true); // Silent to avoid undo/redo during drag in detail panel
			UpdateGridTransform(Transform, /*bUpdateDetailPanel */ false);
		});

	MaterialProperties->SilentUpdateWatched();
	Settings->SilentUpdateWatched();

	UpdateComputeInputs();

	if (Target)
	{
		GetToolManager()->DisplayMessage(LOCTEXT("EditingExistingAssetLabel", "Editing existing asset."), 
			EToolMessageLevel::UserWarning);
	}
	else
	{
		GetToolManager()->DisplayMessage(LOCTEXT("CreatingNewAssetLabel", "Creating new asset."),
			EToolMessageLevel::UserWarning);
	}
<<<<<<< HEAD
=======
}

void UCubeGridTool::UpdateOpMaterials()
{
	TArray<UMaterialInterface*> PreviewMaterials = CurrentMeshMaterials;
	OpMeshMaterialID = PreviewMaterials.Find(MaterialProperties->Material.Get());
	if (OpMeshMaterialID == INDEX_NONE)
	{
		OpMeshMaterialID = PreviewMaterials.Add(MaterialProperties->Material.Get());
	}

	Preview->ConfigureMaterials(PreviewMaterials, ToolSetupUtil::GetDefaultWorkingMaterial(GetToolManager()));
}

void UCubeGridTool::UpdateComputeInputs()
{
	ComputeStartMesh = MakeShared<FDynamicMesh3>(*CurrentMesh);
>>>>>>> d731a049
}

void UCubeGridTool::UpdateComputeInputs()
{
<<<<<<< HEAD
	ComputeStartMesh = MakeShared<FDynamicMesh3>(*CurrentMesh);
}
=======
	using namespace CubeGridToolLocals;
>>>>>>> d731a049

void UCubeGridTool::Shutdown(EToolShutdownType ShutdownType)
{
	Settings->SaveProperties(this);
	MaterialProperties->SaveProperties(this, PropertyCacheIdentifier);
	OutputTypeProperties->SaveProperties(this);

	if (Mode == EMode::Corner)
	{
		ApplyCornerMode(true);
	}

	if (Target)
	{
		Cast<IPrimitiveComponentBackedTarget>(Target)->SetOwnerVisibility(true);
	}

<<<<<<< HEAD
		// We check the shutdown type because even though we are not an accept/cancel tool, we
		// get a cancel shutdown via Ctrl+Z. In this case we definitely don't want to update because
		// an update in an undo transaction results in a crash.
		if (bChangesMade && ShutdownType != EToolShutdownType::Cancel && Target->IsValid())
=======
	// CubeGrid might get used for long stretches at a time, and an accidental Esc hit could result in a fair
	// amount of wasted work. So if the user made any saveable changes, we'll make sure they definitely want to
	// discard their work. Unfortunately we can't currently give a classic "are you sure you want to quit" sort
	// of message because our tool can't actually prevent a shutdown. Hence we have this "do you want to save 
	// the changes instead" message.
	if (ShutdownType == EToolShutdownType::Cancel && bChangesMade && (Target || CurrentMesh->TriangleCount() > 0))
	{
		FText Title = LOCTEXT("AcceptChangesTitle", "Accept changes instead?");
		EAppReturnType::Type Ret = FMessageDialog::Open(EAppMsgType::YesNo,
			LOCTEXT("AcceptChangesQuestion", "The tool is being cancelled, which normally discards all changes. "
				"Would you like to apply the changes instead?\n\n Selecting \"No\" or closing this window will "
				"discard the tool's current work."), &Title);
		if (Ret == EAppReturnType::Yes)
>>>>>>> d731a049
		{
			ShutdownType = EToolShutdownType::Accept;
		}
		else if (!Target->IsValid())
		{
			UE_LOG(LogGeometry, Error, TEXT("CubeGridTool:: Edited mesh could not be committed (it was likely forcibly deleted from under the tool)."));
		}
	}
<<<<<<< HEAD
	else if (CurrentMesh->TriangleCount() > 0 && ShutdownType != EToolShutdownType::Cancel)
	{
		GetToolManager()->BeginUndoTransaction(LOCTEXT("CubeGridToolCreateTransactionName", "Block Tool Create New"));
=======
>>>>>>> d731a049

	if (ShutdownType == EToolShutdownType::Accept && bChangesMade)
	{
		bool bCreatingNewAsset = !Target && CurrentMesh->TriangleCount() > 0;
		if (Target)
		{
			if (Target->IsValid())
			{
				GetToolManager()->BeginUndoTransaction(LOCTEXT("CubeGridToolEditTransactionName", "Cube Grid Edit"));
				FComponentMaterialSet OutputMaterialSet;
				OutputMaterialSet.Materials = CurrentMeshMaterials;

				UE::ToolTarget::CommitDynamicMeshUpdate(Target, *CurrentMesh, true,
					FConversionToMeshDescriptionOptions(), &OutputMaterialSet);
				GetToolManager()->EndUndoTransaction();
			}
			else if (!Target->IsValid() && CurrentMesh->TriangleCount() > 0)
			{
				FText Title = LOCTEXT("RecreateAssetTitle", "Recreate Mesh Asset?");
				EAppReturnType::Type Ret = FMessageDialog::Open(EAppMsgType::YesNo,
					LOCTEXT("RecreateAssetQuestion", "The underlying asset that this tool was "
						"operating on seems to no longer be valid (it was likely forcibly removed). "
						"Would you like to recreate a new asset from the tool's current working "
						"mesh? Selecting \"No\" or closing this window will discard the tool's "
						"current work."), &Title);
				if (Ret == EAppReturnType::Yes)
				{
					bCreatingNewAsset = true;
				}
			}
		}

		if (bCreatingNewAsset)
		{
			GetToolManager()->BeginUndoTransaction(LOCTEXT("CubeGridToolCreateTransactionName", "Cube Grid Create New"));

			FCreateMeshObjectParams NewMeshObjectParams;
			NewMeshObjectParams.TargetWorld = TargetWorld;
			NewMeshObjectParams.Transform = (FTransform)CurrentMeshTransform;
			NewMeshObjectParams.BaseName = TEXT("CubeGridToolOutput");
			NewMeshObjectParams.Materials = CurrentMeshMaterials;
			NewMeshObjectParams.SetMesh(CurrentMesh.Get());
			OutputTypeProperties->ConfigureCreateMeshObjectParams(NewMeshObjectParams);
			FCreateMeshObjectResult Result = UE::Modeling::CreateMeshObject(GetToolManager(), MoveTemp(NewMeshObjectParams));
			if (Result.IsOK() && Result.NewActor != nullptr)
			{
				ToolSelectionUtil::SetNewActorSelection(GetToolManager(), Result.NewActor);
			}

			GetToolManager()->EndUndoTransaction();
		}
	}

	Preview->OnOpCompleted.RemoveAll(this);
	Preview->Shutdown();

	if (LineSets)
	{
		LineSets->Disconnect();
		LineSets = nullptr;
	}

	GridGizmoAlignmentMechanic->Shutdown();

	GetToolManager()->GetPairedGizmoManager()->DestroyAllGizmosByOwner(this);
}

void UCubeGridTool::OnTick(float DeltaTime)
{
	if (Preview)
	{
		Preview->Tick(DeltaTime);
	}

	if (PendingAction != ECubeGridToolAction::NoAction)
	{
		ApplyAction(PendingAction);
		PendingAction = ECubeGridToolAction::NoAction;
	}

	if (bWaitingToApplyPreview && 
		// Note that the check for bPreviewMayDiffer is needed, because when we do a forced
		// reset, HaveValidResult() returns false, yet we may still want to do an application
		// to slide the selection.
		(!bPreviewMayDiffer || Preview->HaveValidResult()))
	{
		ApplyPreview();
	}
}

void UCubeGridTool::ApplyPreview()
{
	using namespace CubeGridToolLocals;

	bWaitingToApplyPreview = false;
	bPreviewMayDiffer = false;
	bBlockUntilPreviewUpdate = false;

	UpdateComputeInputs();

	const FText TransactionText = LOCTEXT("CubeGridToolTransactionName", "Block Tool Change");
	GetToolManager()->BeginUndoTransaction(TransactionText);

	// See if we're actually making a change to the mesh.
	if (CurrentExtrudeAmount > 0 || (CurrentExtrudeAmount < 0 && LastOpChangedTids.IsValid() && LastOpChangedTids->Num() > 0))
	{
		FDynamicMeshChangeTracker ChangeTracker(CurrentMesh.Get());
		ChangeTracker.BeginChange();
		ChangeTracker.SaveTriangles(*LastOpChangedTids, true /*bSaveVertices*/);

		// Update current mesh
		bool bWasValid = Preview->ProcessCurrentMesh([this](const FDynamicMesh3& Mesh)
		{
			CurrentMesh->Copy(Mesh);
		});
		if (!ensure(bWasValid))
		{
			CurrentExtrudeAmount = 0;
			return;
		}

		// The transform might have changed if we added to an empty mesh
		if (!FTransform(CurrentMeshTransform).Equals(Preview->PreviewMesh->GetTransform()))
		{
			CurrentMeshTransform = Preview->PreviewMesh->GetTransform();
			GridGizmoAlignmentMechanic->InitializeDeformedMeshRayCast([this]() { return MeshSpatial.Get(); }, 
				CurrentMeshTransform, nullptr);
		}

		// Mark our tool as having done something, if we haven't already.
		if (!bChangesMade)
		{
			bChangesMade = true;
			GetToolManager()->EmitObjectChange(this, MakeUnique<FCubeGridChangesMadeChange>(), TransactionText);
		}

		MeshSpatial->Build();

		CurrentMeshMaterials.Reset();
		Preview->PreviewMesh->GetMaterials(CurrentMeshMaterials);

		UpdateComputeInputs();

		GetToolManager()->EmitObjectChange(this, MakeUnique<FCubeGridToolMeshChange>(ChangeTracker.EndChange()), TransactionText);
	}

	if (bAdjustSelectionOnPreviewUpdate && CurrentExtrudeAmount != 0)
	{
		// Save UV offset before sliding selection
		OpMeshHeightUVOffset += GetFrameSpaceExtrudeDist(*CubeGrid, Selection.Box.Min, CurrentExtrudeAmount, Selection.Direction);

		// Change the selection to the new location. Note that this should happen only
		// after resetting bPreviewMayDiffer to avoid an extra preview reset when selection
		// changes.
		SlideSelection(CurrentExtrudeAmount, true);
	}

	// This actually also happens as a side effect of SlideSelection above, but here for clarity.
	CurrentExtrudeAmount = 0;

	GetToolManager()->EndUndoTransaction();
}

void UCubeGridTool::Render(IToolsContextRenderAPI* RenderAPI)
{
	using namespace CubeGridToolLocals;

	GetToolManager()->GetContextQueriesAPI()->GetCurrentViewState(CameraState);

	if (Mode == EMode::Corner)
	{
		FOrientedBox3d OrientedBox = ConvertToOrientedBox(Selection.Box, Selection.Direction);

		SelectedCornerRenderer.BeginFrame(RenderAPI, CameraState);
		for (int i = 0; i < 4; ++i)
		{
			FVector WorldPosition = CubeGrid->GetFrame().FromFramePoint(OrientedBox.GetCorner(i));

			// Depending on whether we're in an orthographic view or not, we set the radius based on visual angle or based on ortho 
			// viewport width (divided into 90 segments like the FOV is divided into 90 degrees).
			float Radius = (CameraState.bIsOrthographic) ? CameraState.OrthoWorldCoordinateWidth * 0.5 / 90.0
				: (float)ToolSceneQueriesUtil::CalculateDimensionFromVisualAngleD(CameraState, (FVector3d)WorldPosition, 0.5);
			bool bDepthTested = false;
			SelectedCornerRenderer.DrawViewFacingCircle(
				WorldPosition,
				Radius,
				CornerCircleNumSteps,
				CornerSelectedFlags[i] ? SelectedCornerLineColor : UnselectedCornerLineColor,
				CornerLineThickness, bDepthTested);
		}
		SelectedCornerRenderer.EndFrame();
	}

	GridGizmoAlignmentMechanic->Render(RenderAPI);
}

void UCubeGridTool::OnPropertyModified(UObject* PropertySet, FProperty* Property)
{
}

void UCubeGridTool::ClearHover() 
{
	if (bHaveHoveredSelection)
	{
		UpdateHoverLineSet(false, HoveredSelectionBox);
	}
}

void  UCubeGridTool::GridGizmoMoved(UTransformProxy* Proxy, FTransform Transform)
{
	UpdateGridTransform(Transform, /* bUpdateDetailPanel */ true,
		// If we're here due to a drag, then we don't want to trigger the detail panel
		// rebuild (it will be triggered on drag end).
		!bInGizmoDrag);
}

void UCubeGridTool::OnCtrlMiddleClick(const FInputDeviceRay& ClickPos)
{
	// Get the selected face
	FCubeGrid::FCubeFace Face;
	if (!ensure(GetHitGridFace(ClickPos.WorldRay, Face)))
	{
		return;
	}

	if (!GridGizmo->IsVisible())
	{
		UpdateGizmoVisibility(true);
	}

	// Get the face's four corners in grid space
	FVector3d FaceMin = Face.GetMinCorner();
	FVector3d FaceMax = Face.GetMaxCorner();

	FVector3d Corners[4] = {
		FaceMin,
		FaceMin,
		FaceMax,
		FaceMax
	};

	int32 DifferingDimension = (FaceMin[0] == FaceMax[0]) ? 1 : 0;

	Corners[1][DifferingDimension] = FaceMax[DifferingDimension];
	Corners[3][DifferingDimension] = FaceMin[DifferingDimension];

	// Transform the ray to grid space and see which of the corners is closest.
	FVector3d GridSpaceRayOrigin = CubeGrid->ToGridPoint(ClickPos.WorldRay.Origin);
	FVector3d GridSpaceRayDirection = CubeGrid->GetFrame().ToFrameVector(FVector3d(ClickPos.WorldRay.Direction));
	GridSpaceRayDirection.Normalize();
	FRay3d GizmoSpaceRay(GridSpaceRayOrigin, GridSpaceRayDirection);

	double MinDistSquared = GizmoSpaceRay.DistSquared(Corners[0]);
	int32 ClosestCornerIndex = 0;
	for (int32 i = 1; i < 4; ++i)
	{
		double DistSquared = GizmoSpaceRay.DistSquared(Corners[i]);
		if (DistSquared < MinDistSquared)
		{
			MinDistSquared = DistSquared;
			ClosestCornerIndex = i;
		}
	}

	GetToolManager()->BeginUndoTransaction(LOCTEXT("QuickAdjustGizmo", "Transform Gizmo"));
	
	// Adjust the selection if needed
	if (bHaveSelection)
	{
		FVector3d GridSpaceDisplacement = Corners[ClosestCornerIndex];
		FVector3d FrameSpaceDisplacement = GridSpaceDisplacement * CubeGrid->GetCurrentGridCellSize();

		FSelection NewSelection = Selection;
		NewSelection.StartBox = FAxisAlignedBox3d(
			Selection.StartBox.Min - FrameSpaceDisplacement,
			Selection.StartBox.Max - FrameSpaceDisplacement);
		NewSelection.Box = FAxisAlignedBox3d(
			Selection.Box.Min - FrameSpaceDisplacement,
			Selection.Box.Max - FrameSpaceDisplacement);

		SetSelection(NewSelection, true);
	}

	// Move the gizmo to that corner.
	UpdateGridGizmo(FTransform(Settings->GridFrameOrientation, CubeGrid->ToWorldPoint(Corners[ClosestCornerIndex]), FVector::One()));

	GetToolManager()->EndUndoTransaction();
}

// Tries to intersect the selected box. Used for middle mouse dragging the selection.
FInputRayHit UCubeGridTool::RayCastSelectionPlane(const FRay3d& WorldRay,
	FVector3d& HitPointOut)
{
	FVector3d Normal = CubeGrid->GetFrame().FromFrameVector(
		FCubeGrid::DirToNormal(Selection.Direction));

	FInputRayHit HitResult;
	FVector HitPoint;
	GizmoMath::RayPlaneIntersectionPoint(CubeGrid->GetFrame().FromFramePoint(Selection.Box.Min), Normal,
		WorldRay.Origin, WorldRay.Direction, HitResult.bHit, HitPoint);
	
	if (HitResult.bHit)
	{
		HitPointOut = HitPoint;
		HitResult = FInputRayHit(WorldRay.GetParameter(HitPointOut));
	}
	return HitResult;
}

FInputRayHit UCubeGridTool::CanBeginMiddleClickDrag(const FInputDeviceRay& ClickPos)
{
	FInputRayHit HitResult;
	if (!bHaveSelection)
	{
		return HitResult;
	}

	FVector3d WorldHitPoint;
	HitResult = RayCastSelectionPlane((FRay3d)ClickPos.WorldRay, WorldHitPoint);

	int FlatDim = FCubeGrid::DirToFlatDim(Selection.Direction);

	FVector3d FrameSpacePoint = CubeGrid->GetFrame().ToFramePoint(WorldHitPoint);
	FrameSpacePoint[FlatDim] = Selection.Box.Min[FlatDim];
	HitResult.bHit = Selection.Box.Contains(FrameSpacePoint);

	return HitResult;
}

void UCubeGridTool::OnMiddleClickDrag(const FInputDeviceRay& DragPos)
{
	if (!bHaveSelection)
	{
		return;
	}

	FVector3d MiddleClickDragEnd;
	RayCastSelectionPlane((FRay3d)DragPos.WorldRay, MiddleClickDragEnd);
	FVector3d DisplacementInGridFrame = CubeGrid->GetFrame().ToFrameVector(MiddleClickDragEnd - MiddleClickDragStart); 
	
	// Clamp the relevant dimension in the displacement vector
	DisplacementInGridFrame[FCubeGrid::DirToFlatDim(Selection.Direction)] = 0;

	// Make the displacement be a multiple of the current grid cell size
	DisplacementInGridFrame /= CubeGrid->GetCurrentGridCellSize();
	DisplacementInGridFrame = FVector3d(
		FMath::RoundToDouble(DisplacementInGridFrame.X), 
		FMath::RoundToDouble(DisplacementInGridFrame.Y),
		FMath::RoundToDouble(DisplacementInGridFrame.Z));
	DisplacementInGridFrame *= CubeGrid->GetCurrentGridCellSize();

	FAxisAlignedBox3d NewSelectionBox(
		PreviousSelection.Box.Min + DisplacementInGridFrame,
		PreviousSelection.Box.Max + DisplacementInGridFrame
	);

	// Adjust selection
	if (NewSelectionBox != Selection.Box)
	{
		Selection.StartBox = FAxisAlignedBox3d(
			PreviousSelection.StartBox.Min + DisplacementInGridFrame,
			PreviousSelection.StartBox.Max + DisplacementInGridFrame
		);

		Selection.Box = FAxisAlignedBox3d(
			PreviousSelection.Box.Min + DisplacementInGridFrame,
			PreviousSelection.Box.Max + DisplacementInGridFrame
		);

		UpdateSelectionLineSet();
		InvalidatePreview();
	}
}

void UCubeGridTool::PrepForSelectionChange()
{
	bPreviousHaveSelection = bHaveSelection;
	PreviousSelection = Selection;
}

void UCubeGridTool::EndSelectionChange()
{
	using namespace CubeGridToolLocals;

	if (bPreviousHaveSelection != bHaveSelection
		|| (bHaveSelection && PreviousSelection != Selection))
	{
		ResetMultiStepConsistencyData();

		GetToolManager()->EmitObjectChange(this,
			MakeUnique<FCubeGridToolSelectionChange>(bPreviousHaveSelection, bHaveSelection,
				PreviousSelection, Selection),
			SelectionChangeTransactionName);
	}
}

void UCubeGridTool::ResetMultiStepConsistencyData()
{
	OpMeshHeightUVOffset = 0;
	OpMeshAddSideGroups.Empty();
	OpMeshSubtractSideGroups.Empty();
}

void UCubeGridTool::UpdateGizmoVisibility(bool bVisible)
{
	GridGizmo->SetVisibility(bVisible);
	LineSets->SetLineSetMaterial(CubeGridToolLocals::GridLineSetID,
		ToolSetupUtil::GetDefaultLineComponentMaterial(GetToolManager(), /*bDepthTested*/ !bVisible));
	Settings->bShowGizmo = bVisible;
	Settings->SilentUpdateWatched();
}

void UCubeGridTool::UpdateGridGizmo(const FTransform& NewTransform, bool bSilentlyUpdate)
{
	if (bSilentlyUpdate)
	{
		GridGizmo->ReinitializeGizmoTransform(NewTransform);
	}
	else
	{
		GridGizmo->SetNewGizmoTransform(NewTransform);
	}
}

void UCubeGridTool::UpdateGridTransform(const FTransform& NewTransform, bool bUpdateDetailPanel, bool bTriggerDetailPanelRebuild)
{
	if (bUpdateDetailPanel)
	{
		Settings->GridFrameOrigin = NewTransform.GetTranslation();
		Settings->SilentUpdateWatcherAtIndex(GridFrameOriginWatcherIdx);

		Settings->GridFrameOrientation = NewTransform.GetRotation().Rotator();
		Settings->SilentUpdateWatcherAtIndex(GridFrameOrientationWatcherIdx);

		if (bTriggerDetailPanelRebuild)
		{
			NotifyOfPropertyChangeByTool(Settings);
		}
	}

	CubeGrid->SetGridFrame(FFrame3d(NewTransform));
	LineSets->SetTransform(NewTransform);

	if (Mode == EMode::Corner)
	{
		InvalidatePreview(false);

		if (!bInGizmoDrag)
		{
			// Don't need to update corner hit points while dragging since we can't drag and click corners at the same time.
			UpdateCornerGeometrySet();
		}
	}
}

bool UCubeGridTool::GetHitGridFace(const FRay& WorldRay, FCubeGrid::FCubeFace& FaceOut)
{
	using namespace CubeGridToolLocals;

	double BestHitT = TNumericLimits<double>::Max();

	// We always hit-test the ground plane...
	bool bHitPlane;
	FVector IntersectionPoint;
	GizmoMath::RayPlaneIntersectionPoint(CubeGrid->GetFrame().Origin, CubeGrid->GetFrame().Z(), 
		WorldRay.Origin, WorldRay.Direction, bHitPlane, IntersectionPoint);
	if (bHitPlane)
	{
		FVector3d ClampedGridPoint = CubeGrid->ToGridPoint(IntersectionPoint);
		ClampedGridPoint.Z = 0;
		FaceOut = FCubeGrid::FCubeFace(ClampedGridPoint,
			CubeGrid->ToGridPoint(WorldRay.Origin).Z >= 0 ? FCubeGrid::EFaceDirection::PositiveZ : FCubeGrid::EFaceDirection::NegativeZ,
			CubeGrid->GetGridPower());
		BestHitT = WorldRay.GetParameter(IntersectionPoint);
	}

	// ...However depending on the settings, we may give everything else priority, which we do by
	// keeping the plane hit distance maximal.
	if (!Settings->bHitGridGroundPlaneIfCloser)
	{
		BestHitT = TNumericLimits<double>::Max();
	}

	if (Settings->bHitUnrelatedGeometry)
	{
		FHitResult HitResult;
		if (ToolSceneQueriesUtil::FindNearestVisibleObjectHit(this, HitResult, WorldRay)
			&& HitResult.Distance < BestHitT)
		{
			BestHitT = HitResult.Distance;
			ConvertToFaceHit(*CubeGrid, Settings->FaceSelectionMode, 
				WorldRay, BestHitT, HitResult.ImpactNormal, FaceOut, Settings->PlaneTolerance);
		}
	}

	if (MeshSpatial)
	{
		FRay3d LocalRay(CurrentMeshTransform.InverseTransformPosition((FVector3d)WorldRay.Origin),
<<<<<<< HEAD
			CurrentMeshTransform.InverseTransformVectorNoScale((FVector3d)WorldRay.Direction));
=======
			CurrentMeshTransform.InverseTransformVector((FVector3d)WorldRay.Direction));
>>>>>>> d731a049

		int32 Tid;
		double LocalHitT = TNumericLimits<double>::Max();
		if (MeshSpatial->FindNearestHitTriangle(LocalRay, LocalHitT, Tid))
		{
			double HitT = WorldRay.GetParameter(CurrentMeshTransform.TransformPosition(LocalRay.PointAt(LocalHitT)));
			if (HitT < BestHitT)
			{
				BestHitT = HitT;
				ConvertToFaceHit(*CubeGrid, Settings->FaceSelectionMode,
					WorldRay, BestHitT, CurrentMeshTransform.TransformNormal(CurrentMesh->GetTriNormal(Tid)), 
					FaceOut, Settings->PlaneTolerance);
			}
		}
	}

	// We can't go just off of BestHitT because we keep it maximal for plane hits when 
	// bHitGridGroundPlaneIfCloser is false.
	return bHitPlane || BestHitT != TNumericLimits<double>::Max();
}

FInputRayHit UCubeGridTool::CanBeginClickDragSequence(const FInputDeviceRay& PressPos)
{
	FInputRayHit HitResult;
	HitResult.bHit = (Mode != EMode::FitGrid && !(bBlockUntilPreviewUpdate && bWaitingToApplyPreview));
	return HitResult;
}


void UCubeGridTool::OnClickPress(const FInputDeviceRay& PressPos)
{
	using namespace CubeGridToolLocals;

	UpdateHoverLineSet(false, HoveredSelectionBox); // clear hover

	// Ctrl+drag extrude setting works in both corner mode and regular mode
	if (bMouseDragShouldPushPull)
	{
		MouseState = EMouseState::DraggingExtrudeDistance;
		if (bHaveSelection)
		{
			DragProjectionAxis = FRay3d(CubeGrid->GetFrame().FromFramePoint(Selection.Box.Center()),
				CubeGrid->GetFrame().FromFrameVector(FCubeGrid::DirToNormal(Selection.Direction)), true);

			FDistLine3Ray3d DistanceCalculator(UE::Geometry::FLine3d(DragProjectionAxis.Origin, DragProjectionAxis.Direction), (FRay3d)PressPos.WorldRay);
			DistanceCalculator.ComputeResult();
			DragProjectedStartParam = DistanceCalculator.LineParameter;
			DragStartExtrudeAmount = CurrentExtrudeAmount;
		}
		return;
	}

	// Deal with corner selection if in corner mode
	if (Mode == EMode::Corner)
	{
		MouseState = EMouseState::DraggingCornerSelection;
		for (int i = 0; i < 4; ++i)
		{
			PreDragCornerSelectedFlags[i] = CornerSelectedFlags[i];
		}
		AttemptToSelectCorner((FRay3d)PressPos.WorldRay);
		return;
	}

	// Otherwise, deal with selection
	PrepForSelectionChange();

	MouseState = EMouseState::DraggingRegularSelection;
	FCubeGrid::FCubeFace HitFace;
	if (bHaveSelection && bSelectionToggle)
	{
		// We're adding to existing selection
		if (GetCoplanarFrameSpaceSelectedBox(*CubeGrid, PressPos.WorldRay, Selection.StartBox, true, Selection.Box))
		{
			UpdateSelectionLineSet();
		}
	} 
	else if (GetHitGridFace(PressPos.WorldRay, HitFace))
	{
		// Reset start of the selection
		bHaveSelection = true;
		double GridScale = CubeGrid->GetCellSize(HitFace.GetSourceCubeGridPower());
		Selection.Box = FAxisAlignedBox3d(HitFace.GetMinCorner() * GridScale, HitFace.GetMaxCorner() * GridScale);
		Selection.StartBox = Selection.Box;
		Selection.Direction = HitFace.GetDirection();
		UpdateSelectionLineSet();
	}
	else
	{
		// Clear selection (the event emit, if needed, happens on click release) 
		bHaveSelection = false;
		Selection.Box = FAxisAlignedBox3d();
		UpdateSelectionLineSet();
	}
}

void UCubeGridTool::OnClickDrag(const FInputDeviceRay& DragPos)
{
	using namespace CubeGridToolLocals;

	if (!bHaveSelection)
	{
		return;
	}

	if (MouseState == EMouseState::DraggingExtrudeDistance)
	{
		if (!bHaveSelection || (Mode == EMode::Corner && !IsAnyCornerSelected(CornerSelectedFlags)))
		{
			return;
		}

		FDistLine3Ray3d DistanceCalculator(
			UE::Geometry::FLine3d(DragProjectionAxis.Origin, DragProjectionAxis.Direction), (FRay3d)DragPos.WorldRay);
		DistanceCalculator.ComputeResult();

		double ParamDelta = DistanceCalculator.LineParameter - DragProjectedStartParam;
		double CubeSize = CubeGrid->GetCurrentGridCellSize();
		int32 NewExtrudeDelta = FMath::RoundToInt(ParamDelta / (CubeSize * Settings->BlocksPerStep)) * Settings->BlocksPerStep;
		int32 NewExtrudeAmount = DragStartExtrudeAmount + NewExtrudeDelta;
		if (NewExtrudeAmount != CurrentExtrudeAmount)
		{
			CurrentExtrudeAmount = NewExtrudeAmount;
			InvalidatePreview();
		}
		return;
	}
	else if (MouseState == EMouseState::DraggingCornerSelection)
	{
		AttemptToSelectCorner((FRay3d)DragPos.WorldRay);
		return;
	}
	else // Grid selection
	{
		FCubeGrid::FCubeFace HitFace;
		double HitT = TNumericLimits<double>::Max();
		bool bHit = GetCoplanarFrameSpaceSelectedBox(*CubeGrid, DragPos.WorldRay, Selection.StartBox,
			true, Selection.Box);

		UpdateSelectionLineSet();
	}
}

void UCubeGridTool::OnClickRelease(const FInputDeviceRay& ReleasePos)
{
<<<<<<< HEAD
	if (MouseState == EMouseState::DraggingExtrudeDistance)
	{
=======
	using namespace CubeGridToolLocals;

	if (MouseState == EMouseState::DraggingCornerSelection)
	{
		bool bCornerSelectionChanged = false;
		for (int i = 0; i < 4; ++i)
		{
			if (PreDragCornerSelectedFlags[i] != CornerSelectedFlags[i])
			{
				bCornerSelectionChanged = true;
				break;
			}
		}
		if (bCornerSelectionChanged)
		{
			GetToolManager()->EmitObjectChange(this,
				MakeUnique<FCornerModeSelectedCornerChange>(PreDragCornerSelectedFlags, CornerSelectedFlags),
				LOCTEXT("CornerSelectionTransaction", "Corner Selection"));
		}
	}
	else if (MouseState == EMouseState::DraggingExtrudeDistance)
	{
>>>>>>> d731a049
		// Only apply result if we're not in corner mode, because in corner mode
		// we apply when exiting corner mode (that behavior is particularly important 
		// when using E/Q to set extrude distance, to allow different slopes to be
		// set).
		if (Mode != EMode::Corner && CurrentExtrudeAmount != 0)
		{
			bWaitingToApplyPreview = true;
			bBlockUntilPreviewUpdate = false;
			bAdjustSelectionOnPreviewUpdate = true;
		}
<<<<<<< HEAD
=======
		else if (Mode == EMode::Corner && CurrentExtrudeAmount != DragStartExtrudeAmount)
		{
			GetToolManager()->EmitObjectChange(this, 
				MakeUnique<FCornerModeExtrudeAmountChange>(DragStartExtrudeAmount, CurrentExtrudeAmount), 
				CornerModeExtrudeAmountChangeTransactionName);
		}
>>>>>>> d731a049
	}
	else if (MouseState == EMouseState::DraggingRegularSelection)
	{
		EndSelectionChange();
	}

	MouseState = EMouseState::NotDragging;
}

void UCubeGridTool::OnTerminateDragSequence()
{
	if (MouseState == EMouseState::DraggingExtrudeDistance)
	{
		// Only apply result if we're not in corner mode
		if (Mode != EMode::Corner && CurrentExtrudeAmount != 0)
		{
			bWaitingToApplyPreview = true;
			bBlockUntilPreviewUpdate = false;
			bAdjustSelectionOnPreviewUpdate = true;
		}
	}

	MouseState = EMouseState::NotDragging;
}

void UCubeGridTool::AttemptToSelectCorner(const FRay3d& WorldRay)
{
	TArray<FGeometrySet3::FNearest> HitCorners;
	CornersGeometrySet.CollectPointsNearRay(WorldRay, HitCorners, [this](const FVector3d& Position1, const FVector3d& Position2) {
		double ToleranceScale = 3;
		if (CameraState.bIsOrthographic)
		{
			// We could just always use ToolSceneQueriesUtil::PointSnapQuery. But in ortho viewports, we happen to know
			// that the only points that we will ever give this function will be the closest points between a ray and
			// some geometry, meaning that the vector between them will be orthogonal to the view ray. With this knowledge,
			// we can do the tolerance computation more efficiently than PointSnapQuery can, since we don't need to project
			// down to the view plane.
			// As in PointSnapQuery, we convert our angle-based tolerance to one we can use in an ortho viewport (instead of
			// dividing our field of view into 90 visual angle degrees, we divide the plane into 90 units).
			float OrthoTolerance = ToolSceneQueriesUtil::GetDefaultVisualAngleSnapThreshD() * CameraState.OrthoWorldCoordinateWidth / 90.0;
			OrthoTolerance *= ToleranceScale;
			return FVector3d::DistSquared(Position1, Position2) < OrthoTolerance * OrthoTolerance;
		}
		else
		{
			return ToolSceneQueriesUtil::PointSnapQuery(CameraState,
				Position1, Position2,
				ToolSceneQueriesUtil::GetDefaultVisualAngleSnapThreshD() * ToleranceScale);
		}
		});

	for (FGeometrySet3::FNearest Hit : HitCorners)
	{
		CornerSelectedFlags[Hit.ID] = !PreDragCornerSelectedFlags[Hit.ID];
	}

	if (HitCorners.Num() > 0)
	{
		InvalidatePreview();
	}
}

void UCubeGridTool::UpdateSelectionLineSet()
{
	using namespace CubeGridToolLocals;

	ULineSetComponent* LineSet = LineSets->FindLineSet(SelectionLineSetID);
	LineSet->Clear();
	if (bHaveSelection)
	{
		FVector3d CornerVector = FCubeGrid::DirToNormal(Selection.Direction)
			* GetFrameSpaceExtrudeDist(*CubeGrid, Selection.Box.Min, -Settings->BlocksPerStep, Selection.Direction);
		DrawGridRectangle(*LineSet, *CubeGrid, Selection.StartBox.Min, Selection.StartBox.Max, SelectionLineColor,
			SelectionMainLineThickness, SelectionLineDepthBias);
		DrawGridRectangle(*LineSet, *CubeGrid, Selection.Box.Min, Selection.Box.Max, SelectionLineColor,
			SelectionMainLineThickness, SelectionLineDepthBias);
		DrawGridSection(*LineSet, *CubeGrid, Selection.Box, SelectionLineColor, 
			SelectionGridLineThickness, SelectionLineDepthBias, &CornerVector);

		if (Mode == EMode::Corner)
		{
			// This isn't quite relevant to updating the selection line set, but it's a convenient place
			// to put this because if the selection set is changing, the geometry set probably needs
			// to be doing the same.
			UpdateCornerGeometrySet();
		}
	}
}

FInputRayHit UCubeGridTool::BeginHoverSequenceHitTest(const FInputDeviceRay& PressPos)
{
	FInputRayHit HitResult;
	HitResult.bHit = UpdateHover(PressPos.WorldRay);
	return HitResult;
}

bool UCubeGridTool::UpdateHover(const FRay& WorldRay)
{
	using namespace CubeGridToolLocals;

	if (Mode != EMode::PushPull)
	{
		UpdateHoverLineSet(false, HoveredSelectionBox);
		return false;
	}

	bool bHit;
	UE::Geometry::FAxisAlignedBox3d Box;
	if (bHaveSelection && bSelectionToggle)
	{
		bHit = GetCoplanarFrameSpaceSelectedBox(*CubeGrid, WorldRay, Selection.StartBox, false, Box);
	}
	else
	{
		FCubeGrid::FCubeFace HitFace;
		bHit = GetHitGridFace(WorldRay, HitFace);
		if (bHit)
		{
			double HoverScale = CubeGrid->GetCurrentGridCellSize();
			Box = FAxisAlignedBox3d(HitFace.GetMinCorner() * HoverScale,
				HitFace.GetMaxCorner() * HoverScale);
		}
	}

	UpdateHoverLineSet(bHit, Box);

	return bHit;
}

void UCubeGridTool::OnBeginHover(const FInputDeviceRay& DevicePos)
{
}

bool UCubeGridTool::OnUpdateHover(const FInputDeviceRay& DevicePos)
{
	return UpdateHover(DevicePos.WorldRay);
}

// We could have not taken arguments here and done it the way we do selection, but we'd need
// to keep track of previous hover to avoid unnecessary updates
void UCubeGridTool::UpdateHoverLineSet(bool bNewHaveHover, const UE::Geometry::FAxisAlignedBox3d& NewHoveredBox)
{
	using namespace CubeGridToolLocals;

	ULineSetComponent* LineSet = LineSets->FindLineSet(HoverLineSetID);

	if (!bNewHaveHover)
	{
		if (bHaveHoveredSelection)
		{
			LineSet->Clear();
		}
	}
	else if (!bHaveHoveredSelection || NewHoveredBox != HoveredSelectionBox)
	{
		HoveredSelectionBox = NewHoveredBox;
		bHaveHoveredSelection = true;

		LineSet->Clear();
		DrawGridRectangle(*LineSet, *CubeGrid, HoveredSelectionBox.Min, HoveredSelectionBox.Max,
			HoverLineColor, HoverLineThickness, HoverLineDepthBias);
	}
}

void UCubeGridTool::OnEndHover()
{
}

void UCubeGridTool::OnUpdateModifierState(int ModifierID, bool bIsOn)
{
	if (ModifierID == ShiftModifierID)
	{
		bSelectionToggle = bIsOn;
	}
	else if (ModifierID == CtrlModifierID)
	{
		bMouseDragShouldPushPull = bIsOn;
	}
}

void UCubeGridTool::UpdateGridLineSet()
{
	using namespace CubeGridToolLocals;

	double CurrentGridScale = CubeGrid->GetCurrentGridCellSize();

	FAxisAlignedBox3d GridBox;
	GridBox.Contain(FVector3d(-50, -50, 0) * CurrentGridScale);
	GridBox.Contain(FVector3d(50, 50, 0) * CurrentGridScale);

	ULineSetComponent* LineSet = LineSets->FindLineSet(GridLineSetID);
	LineSet->Clear();
	DrawGridSection(*LineSet, *CubeGrid, GridBox,
		GridLineColor, GridLineThickness, GridLineDepthBias);
}

void UCubeGridTool::UpdateCornerModeLineSet()
{
	using namespace CubeGridToolLocals;
	ULineSetComponent* LineSet = LineSets->FindLineSet(CornerModeLineSetID);

	LineSet->Clear();
	if (Mode == EMode::Corner && CurrentExtrudeAmount < 0)
	{
		// Since we're subtracting here, we need to do some flipping.
		FOrientedBox3d FrameSpaceBox = ConvertToOrientedBox(Selection.Box, FCubeGrid::FlipDir(Selection.Direction));
		bool CornerWelded[4];
		for (int i = 0; i < 4; ++i) {
			CornerWelded[i] = !CornerSelectedFlags[i];
		}
<<<<<<< HEAD

		// The choice of diagonal here lines up with the generator in CubeGridBooleanOp. The
		// indices look a little different because we're accounting for mirroring that happens in
		// subtract mode, though we would have actually gotten the same results either way in
		// the cases we care about (the nonplanar ones)
		int DiagStartIdx = 1;
		if (CornerWelded[0] != CornerWelded[2] ||
			(!CornerWelded[0] && CornerWelded[1] && CornerWelded[3]))
		{
			DiagStartIdx = 0;
=======
		Swap(CornerWelded[0], CornerWelded[3]);
		Swap(CornerWelded[1], CornerWelded[2]);

		// The choice of diagonal here lines up with the generator in CubeGridBooleanOp for
		// the bottom face.
		int DiagStartIdx = 0;
		if (CornerWelded[1] != CornerWelded[3] ||
			(!CornerWelded[1] && CornerWelded[0] && CornerWelded[2]))
		{
			DiagStartIdx = 1;
>>>>>>> d731a049
		}
		DiagStartIdx = Settings->bCrosswiseDiagonal ? 1 - DiagStartIdx : DiagStartIdx;
		
		bool bDiagonalWelded = CornerWelded[DiagStartIdx] && CornerWelded[DiagStartIdx + 2];
		int DeletedVert = -1;
		if (bDiagonalWelded)
		{
			if (CornerWelded[DiagStartIdx + 1])
			{
				DeletedVert = DiagStartIdx + 1;
			}
			else if (CornerWelded[(DiagStartIdx + 3) % 4])
			{
				DeletedVert = (DiagStartIdx + 3) % 4;
			}
		}

		FVector3d CornerExtrudeVector = CubeGrid->GetCurrentGridCellSize() * CurrentExtrudeAmount 
			* FCubeGrid::DirToNormal(Selection.Direction);

		for (int i = 0; i < 4; ++i)
		{
			FVector3d CurrentCorner = FrameSpaceBox.GetCorner(i);
			if (!CornerWelded[i])
			{
				FVector3d UpCorner = CurrentCorner + CornerExtrudeVector;
				LineSet->AddLine(CurrentCorner, UpCorner, CornerModeWireframeColor, 
					CornerModeWireframeThickness, CornerModeWireframeDepthBias);
				CurrentCorner = UpCorner;
			}

			int NextIdx = (i + 1) % 4;
			if (i == DeletedVert || NextIdx == DeletedVert)
			{
				continue;
			}

			FVector3d NextCorner = CornerWelded[NextIdx] ? FrameSpaceBox.GetCorner(NextIdx)
				: FrameSpaceBox.GetCorner(NextIdx) + CornerExtrudeVector;
			LineSet->AddLine(CurrentCorner, NextCorner, CornerModeWireframeColor,
				CornerModeWireframeThickness, CornerModeWireframeDepthBias);
		}

		FVector3d DiagCorner1 = CornerWelded[DiagStartIdx] ? FrameSpaceBox.GetCorner(DiagStartIdx)
			: FrameSpaceBox.GetCorner(DiagStartIdx) + CornerExtrudeVector;
		FVector3d DiagCorner2 = CornerWelded[DiagStartIdx + 2] ? FrameSpaceBox.GetCorner(DiagStartIdx + 2)
			: FrameSpaceBox.GetCorner(DiagStartIdx + 2) + CornerExtrudeVector;
		LineSet->AddLine(DiagCorner1, DiagCorner2, CornerModeWireframeColor,
			CornerModeWireframeThickness, CornerModeWireframeDepthBias);
	}
}

void UCubeGridTool::ApplyFlipSelection()
{
	if (!bHaveSelection)
	{
		return;
	}

	GetToolManager()->BeginUndoTransaction(LOCTEXT("FlipTransactionName", "Flip Selection"));

	FSelection NewSelection = Selection;
	NewSelection.Direction = FCubeGrid::FlipDir(Selection.Direction);
	SetSelection(NewSelection, true);
	ResetMultiStepConsistencyData();

	GetToolManager()->EndUndoTransaction();

	// TODO: We actually probably want some special handling here in Corner mode. For one thing,
	// we're keeping the selected corners the same, which ends up rotating rather than mirroring
	// the currently pushed/pulled portion (should fix this, but would need another undo transaction,
	// at which point we probably want full undo support for corner mode, rather than our current
	// approach of keeping corner selection and extrude distance...). For another, might a user want
	// a flip in corner mode to equate to a reversal of push vs pull, instead of a mirror of the same
	// operation (i.e. you flip a pull and you get a mirrored push rather than mirrored pull)? Not certain.
}

void UCubeGridTool::ApplySlide(int32 NumBlocks)
{
	if (!bHaveSelection)
	{
		return;
	}

	GetToolManager()->BeginUndoTransaction(LOCTEXT("SlideTransactionName", "Slide Selection"));
	SlideSelection(NumBlocks, true);
	ResetMultiStepConsistencyData();

	GetToolManager()->EndUndoTransaction();
}

void UCubeGridTool::ApplyPushPull(int32 NumBlocks)
{
	using namespace CubeGridToolLocals;

	if (!bHaveSelection || (Mode == EMode::Corner && !IsAnyCornerSelected(CornerSelectedFlags)))
	{
		return;
	}

	int32 PreviousExtrudeAmount = CurrentExtrudeAmount;
	CurrentExtrudeAmount += NumBlocks;

	InvalidatePreview();

	if (Mode == EMode::PushPull)
	{
		bWaitingToApplyPreview = true;
		bBlockUntilPreviewUpdate = false;
		bAdjustSelectionOnPreviewUpdate = true;
	}
	else if (Mode == EMode::Corner)
	{
		// In corner mode, we don't actually appy the change yet, but we transact the extrude amount.
		// (in regular mode we transact the mesh change once the actual change is applied)
		GetToolManager()->EmitObjectChange(this,
			MakeUnique<FCornerModeExtrudeAmountChange>(PreviousExtrudeAmount, CurrentExtrudeAmount),
			CornerModeExtrudeAmountChangeTransactionName);
	}
}

void UCubeGridTool::SetGridPowerClamped(int32 GridPower)
{
<<<<<<< HEAD
	Settings->PowerOfTwo = FMath::Clamp<int32>(PowerOfTwo, 0, Settings->MaxPowerOfTwo);
	CubeGrid->SetGridPower(Settings->PowerOfTwo);
=======
	Settings->GridPower = FMath::Clamp<int32>(GridPower, 0, Settings->MaxGridPower);
	CubeGrid->SetGridPower(Settings->GridPower);
	Settings->SilentUpdateWatcherAtIndex(GridPowerWatcherIdx);

	Settings->CurrentBlockSize = CubeGrid->GetCurrentGridCellSize();
	Settings->SilentUpdateWatcherAtIndex(CurrentBlockSizeWatcherIdx);
	
	NotifyOfPropertyChangeByTool(Settings);
>>>>>>> d731a049

	if (Mode == EMode::Corner)
	{
		InvalidatePreview(); // effective extrude distance is now different
		UpdateCornerModeLineSet();

		// Note: If we wanted to, we could adjust the extrude amount in corner mode such that the currently extruded
		// distance stays roughly the same. However, it's not clear whether that is desirable. On the one hand, it might
		// make it easier to reach certain far-from-zero values if they are not on a big grid boundary. On the other hand,
		// the behavior makes it harder to see how the ramp will change on the next E/Q press.
		// For now we decided against it. If we ever want it, we would use this code instead of the above (requires 
		// keeping track of GridPowerPrevious):
		if constexpr (false)
		{
			// Needs to match behavior in CubeGrid.cpp. We would probably expose it if we used this code block.
			auto GetMultiplierForGridPower = [](bool bPowerOfTwo, uint8 GridPower)
			{
				if (bPowerOfTwo)
				{
					// This is split up into two statements to avoid a static analysis warning about
					// shifting a 32 bit value and casting to a 64 bit value.
					uint32 ShiftedResult = static_cast<uint32>(1) << GridPower;
					return static_cast<double>(ShiftedResult);
				}
				else
				{
					// For FiveAndTen, we multiply  by 2 half the time and by 5 the second half, rounding up for 2's.
					uint8 FloorHalfGridPower = GridPower / 2;
					uint32 TwoMultiplier = static_cast<uint32>(1) << (GridPower - FloorHalfGridPower);
					return TwoMultiplier * FMath::Pow(5.0, static_cast<double>(FloorHalfGridPower));
				}
			};

			// This would be made a member in the tool
			uint8 GridPowerPrevious = 0;

			double PreviousMultiplier = GetMultiplierForGridPower(Settings->bPowerOfTwoBlockSizes, GridPowerPrevious);
			double NewMultiplier = GetMultiplierForGridPower(Settings->bPowerOfTwoBlockSizes, Settings->GridPower);;

			double NewExtrudeAmount = CurrentExtrudeAmount * PreviousMultiplier / NewMultiplier;
			// Could consider allowing CurrentExtrudeAmount not to be an int (and moving it to the nearest int
			// on next manipulation).
			CurrentExtrudeAmount = FMath::RoundFromZero(NewExtrudeAmount);

			if (CurrentExtrudeAmount != NewExtrudeAmount)
			{
				InvalidatePreview();
				UpdateCornerModeLineSet();
			}
		}//end unused adjustment code
	}

	ClearHover();
	UpdateSelectionLineSet(); // Updates the grid drawn inside
	UpdateGridLineSet();
}

// Action support

void UCubeGridToolActions::PostAction(ECubeGridToolAction Action)
{
	if (ParentTool.IsValid())
	{
		ParentTool->RequestAction(Action);
	}
}

void UCubeGridDuringActivityActions::PostAction(ECubeGridToolAction Action)
{
	if (ParentTool.IsValid())
	{
		ParentTool->RequestAction(Action);
	}
}

void UCubeGridTool::RequestAction(ECubeGridToolAction ActionType)
{
	if (PendingAction == ECubeGridToolAction::NoAction)
	{
		PendingAction = ActionType;
	}
}

void UCubeGridTool::ApplyAction(ECubeGridToolAction ActionType)
{
	switch (ActionType)
	{
	case ECubeGridToolAction::Push:
		ApplyPushPull(-Settings->BlocksPerStep);
		break;
	case ECubeGridToolAction::Pull:
		ApplyPushPull(Settings->BlocksPerStep);
		break;
	case ECubeGridToolAction::Flip:
		ApplyFlipSelection();
		break;
	case ECubeGridToolAction::SlideForward:
		ApplySlide(-Settings->BlocksPerStep);
		break;
	case ECubeGridToolAction::SlideBack:
		ApplySlide(Settings->BlocksPerStep);
		break;
	case ECubeGridToolAction::DecreaseGridPower:
		// cast is just to be explicit
		SetGridPowerClamped(static_cast<int32>(Settings->GridPower) - 1); 
		break;
	case ECubeGridToolAction::IncreaseGridPower:
		SetGridPowerClamped(Settings->GridPower + 1);
		break;

	case ECubeGridToolAction::CornerMode:
		StartCornerMode();
		break;
	//case ECubeGridToolAction::FitGrid:
	//	StartFitGrid();
	//	break;
	case ECubeGridToolAction::Done:
		if (Mode == EMode::Corner)
		{
			ApplyCornerMode();
		}
		else if (Mode == EMode::FitGrid)
		{
			//CancelFitGrid();
		}
		break;
	case ECubeGridToolAction::Cancel:
		RevertToDefaultMode();
		break;
	case ECubeGridToolAction::ResetFromActor:
		if (ToolActions->GridSourceActor)
		{
			UpdateGridGizmo(ToolActions->GridSourceActor->GetTransform());
		}
		break;
	}
}

void UCubeGridTool::RegisterActions(FInteractiveToolActionSet& ActionSet)
{
	using namespace CubeGridToolLocals;

	int32 ActionID = (int32)EStandardToolActions::BaseClientDefinedActionID + 1;
	ActionSet.RegisterAction(this, ActionID++,
		TEXT("PullBlock"),
		LOCTEXT("PullAction", "Pull Out Blocks"),
		LOCTEXT("PullTooltip", ""),
		EModifierKey::None, EKeys::E,
		[this]() { RequestAction(ECubeGridToolAction::Pull); });
	ActionSet.RegisterAction(this, ActionID++,
		TEXT("PushBlock"),
		LOCTEXT("PushAction", "Push In Holes"),
		LOCTEXT("PushTooltip", ""),
		EModifierKey::None, EKeys::Q,
		[this]() { RequestAction(ECubeGridToolAction::Push); });
	ActionSet.RegisterAction(this, ActionID++,
		TEXT("SlideBack"),
		LOCTEXT("SlideBackAction", "Slide Selection Back"),
		LOCTEXT("SlideBackTooltip", ""),
		EModifierKey::Shift, EKeys::E,
		[this]() { RequestAction(ECubeGridToolAction::SlideBack); });
	ActionSet.RegisterAction(this, ActionID++,
		TEXT("SlideForward"),
		LOCTEXT("SlideForwardAction", "Slide Selection Forward"),
		LOCTEXT("SlideForwardTooltip", ""),
		EModifierKey::Shift, EKeys::Q,
		[this]() { RequestAction(ECubeGridToolAction::SlideForward); });

	ActionSet.RegisterAction(this, ActionID++,
		TEXT("DecreaseGridPower"),
		LOCTEXT("DecreaseGridPowerAction", "Decrease Grid Power"),
		LOCTEXT("DecreaseGridPowerTooltip", ""),
		EModifierKey::Control, EKeys::Q,
		[this]() { RequestAction(ECubeGridToolAction::DecreaseGridPower); });
	ActionSet.RegisterAction(this, ActionID++,
		TEXT("IncreaseGridPower"),
		LOCTEXT("IncreaseGridPowerAction", "Increase Grid Power"),
		LOCTEXT("IncreaseGridPowerTooltip", ""),
		EModifierKey::Control, EKeys::E,
		[this]() { RequestAction(ECubeGridToolAction::IncreaseGridPower); });

	ActionSet.RegisterAction(this, ActionID++,
		TEXT("ToggleGizmoVisibility"),
		LOCTEXT("ToggleGizmoVisibilityAction", "Toggle Gizmo Visibility"),
		LOCTEXT("ToggleGizmoVisibilityTooltip", ""),
		EModifierKey::None, EKeys::R,
		[this]() {
			if (Mode != EMode::FitGrid)
			{
				UpdateGizmoVisibility(!GridGizmo->IsVisible());
			}
		});

	ActionSet.RegisterAction(this, ActionID++,
		TEXT("ToggleCornerMode"),
		LOCTEXT("ToggleCornerModeAction", "Toggle Corner Mode"),
		LOCTEXT("ToggleCornerModeTooltip", ""),
		EModifierKey::None, EKeys::Z,
		[this]() {
			if (Mode != EMode::Corner)
			{
				StartCornerMode();
			}
			else
			{
				ApplyCornerMode();
			}
		});

	ActionSet.RegisterAction(this, ActionID++,
		TEXT("ToggleDiagonalMode"),
		LOCTEXT("ToggleDiagonalModeAction", "Toggle Diagonal Mode"),
		LOCTEXT("ToggleDiagonalModeTooltip", ""),
		EModifierKey::None, EKeys::X,
		[this]() {
			if (Mode == EMode::Corner)
			{
				Settings->bCrosswiseDiagonal = !Settings->bCrosswiseDiagonal;
			}
		});

	ActionSet.RegisterAction(this, ActionID++,
		TEXT("FlipSelection"),
		LOCTEXT("FlipSelectionAction", "Flip Selection"),
		LOCTEXT("FlipSelectionTooltip", ""),
		EModifierKey::None, EKeys::T,
		[this]() {
			ApplyFlipSelection();
		});
}

FBox UCubeGridTool::GetWorldSpaceFocusBox()
{
	using namespace CubeGridToolLocals;

	FAxisAlignedBox3d Bounds = FAxisAlignedBox3d::Empty();
	if (bHaveSelection)
	{
		FOrientedBox3d FrameSpaceBox = ConvertToOrientedBox(Selection.Box, Selection.Direction);

		// The resulting oriented box is flat in the z frame direction (which is aligned to Selection.Direction).
		// So we only need to contain the four corners of a z face instead of doing 8 corners.
		const FFrame3d& GridFrame = CubeGrid->GetFrame();
		int ZFaceIndex = 0;
		for (int CornerIndex = 0; CornerIndex < 4; ++CornerIndex)
		{
			Bounds.Contain(GridFrame.FromFramePoint(FrameSpaceBox.GetCorner(IndexUtil::BoxFaces[ZFaceIndex][CornerIndex])));
		}
	}

	return (FBox)Bounds;
}

void UCubeGridTool::StartCornerMode()
{
	using namespace CubeGridToolLocals;

	if (!bHaveSelection)
	{
		// TODO: Write out a message here and clear it at some point
		return;
	}
	if (Mode == EMode::Corner)
	{
		return; // Already in mode
	}

	// Clear/cancel stuff
	//if (Mode == EMode::FitGrid)
	//{
	//	CancelFitGrid();
	//}
	CurrentExtrudeAmount = 0;
	InvalidatePreview();

	// Clear selected corner render
	for (int i = 0; i < 4; ++i)
	{
		CornerSelectedFlags[i] = false;
		PreDragCornerSelectedFlags[i] = false;
	}

	UpdateCornerGeometrySet();
	Mode = EMode::Corner;

	SetToolPropertySourceEnabled(ToolActions, false);
	SetToolPropertySourceEnabled(DuringActivityActions, true);

	Settings->bInCornerMode = true;
	NotifyOfPropertyChangeByTool(Settings);

	GetToolManager()->BeginUndoTransaction(ModeChangeTransactionName);
	GetToolManager()->EmitObjectChange(this, MakeUnique<FCubeGridToolModeChange>(), ModeChangeTransactionName);
	GetToolManager()->EndUndoTransaction();

	GetToolManager()->DisplayMessage(CornerModeMessage, EToolMessageLevel::UserNotification);
}

void UCubeGridTool::UpdateCornerGeometrySet()
{
	using namespace CubeGridToolLocals;

	CornersGeometrySet.Reset();
	if (bHaveSelection)
	{
		FOrientedBox3d FrameSpaceBox = ConvertToOrientedBox(Selection.Box, Selection.Direction);
		for (int i = 0; i < 4; ++i)
		{
			CornersGeometrySet.AddPoint(i, CubeGrid->GetFrame().FromFramePoint(FrameSpaceBox.GetCorner(i)));
		}
	}
}

void UCubeGridTool::ApplyCornerMode(bool bDontWaitForTick)
{
	using namespace CubeGridToolLocals;

	if (CurrentExtrudeAmount != 0 && IsAnyCornerSelected(CornerSelectedFlags))
	{
		bWaitingToApplyPreview = true;
		bBlockUntilPreviewUpdate = true;
		bAdjustSelectionOnPreviewUpdate = false;

		if (bDontWaitForTick)
		{
			ApplyPreview();
		}
	}

	CornersGeometrySet.Reset();

	Mode = EMode::PushPull;
	GetToolManager()->DisplayMessage(PushPullModeMessage, EToolMessageLevel::UserNotification);
	SetToolPropertySourceEnabled(ToolActions, true);
	SetToolPropertySourceEnabled(DuringActivityActions, false);

	Settings->bInCornerMode = false;
	NotifyOfPropertyChangeByTool(Settings);

	UpdateCornerModeLineSet();
}

void UCubeGridTool::CancelCornerMode()
{
	using namespace CubeGridToolLocals;

	CornersGeometrySet.Reset();

	Mode = EMode::PushPull;
	GetToolManager()->DisplayMessage(PushPullModeMessage, EToolMessageLevel::UserNotification);
	SetToolPropertySourceEnabled(ToolActions, true);
	SetToolPropertySourceEnabled(DuringActivityActions, false);

	CurrentExtrudeAmount = 0;
	InvalidatePreview();

	Settings->bInCornerMode = false;
	NotifyOfPropertyChangeByTool(Settings);

	UpdateCornerModeLineSet();
}

void UCubeGridTool::UpdateUsingMeshChange(const FDynamicMeshChange& MeshChange, bool bRevert)
{
	MeshChange.Apply(CurrentMesh.Get(), bRevert);
	MeshSpatial->Build();
	UpdateComputeInputs();
	CurrentExtrudeAmount = 0;
	bPreviewMayDiffer = true;
	InvalidatePreview();
}

bool UCubeGridTool::IsInDefaultMode() const
{
	return Mode == EMode::PushPull;
}

bool UCubeGridTool::IsInCornerMode() const
{
	return Mode == EMode::Corner;
}

void UCubeGridTool::RevertToDefaultMode()
{
	if (Mode == EMode::Corner)
	{
		CancelCornerMode();
	}
	else if (Mode == EMode::FitGrid)
	{
		//CancelFitGrid();
	}
}

void UCubeGridTool::SetChangesMade(bool bChangesMadeIn)
{
	bChangesMade = bChangesMadeIn;
}

// For use by Undo/Redo during corner mode
void UCubeGridTool::SetCurrentExtrudeAmount(int32 ExtrudeAmount)
{
	CurrentExtrudeAmount = ExtrudeAmount;
	InvalidatePreview();
}

// For use by Undo/Redo during corner mode
void UCubeGridTool::SetCornerSelection(bool CornerSelectedFlagsIn[4])
{
	for (int i = 0; i < 4; ++i)
	{
		CornerSelectedFlags[i] = CornerSelectedFlagsIn[i];
	}
	InvalidatePreview();
}

bool UCubeGridTool::CanCurrentlyNestedCancel()
{
	return Mode == EMode::Corner || bHaveSelection;
}

bool UCubeGridTool::ExecuteNestedCancelCommand()
{
	if (!IsInDefaultMode())
	{
		RevertToDefaultMode();
		return true;
	}
	else if (bHaveSelection)
	{
		ClearSelection(true);
		return true;
	}
	return false;
}

bool UCubeGridTool::CanCurrentlyNestedAccept()
{
	return Mode == EMode::Corner;
}

bool UCubeGridTool::ExecuteNestedAcceptCommand()
{
	if (Mode == EMode::Corner)
	{
		ApplyCornerMode();
		return true;
	}
	return false;
}

#undef LOCTEXT_NAMESPACE
<|MERGE_RESOLUTION|>--- conflicted
+++ resolved
@@ -37,11 +37,8 @@
 #include "ToolSceneQueriesUtil.h"
 #include "ToolSetupUtil.h"
 
-<<<<<<< HEAD
-=======
 #include UE_INLINE_GENERATED_CPP_BY_NAME(CubeGridTool)
 
->>>>>>> d731a049
 using namespace UE::Geometry;
 
 #define LOCTEXT_NAMESPACE "UCubeGridTool"
@@ -830,11 +827,6 @@
 		const FCubeGridBooleanOp* Op = static_cast<const FCubeGridBooleanOp*>(UncastOp);
 		if (Op->InputMesh == ComputeStartMesh)
 		{
-<<<<<<< HEAD
-			LastOpChangedTids = static_cast<const FCubeGridBooleanOp*>(Op)->ChangedTids;
-		}
-	});
-=======
 			LastOpChangedTids = Op->ChangedTids;
 			if (Op->bSubtract)
 			{
@@ -848,7 +840,6 @@
 		}
 	});
 	UpdateOpMaterials();
->>>>>>> d731a049
 
 	CubeGrid = MakeShared<FCubeGrid>();
 	CubeGrid->SetGridFrame(FFrame3d(Settings->GridFrameOrigin, Settings->GridFrameOrientation.Quaternion()));
@@ -1069,8 +1060,6 @@
 		GetToolManager()->DisplayMessage(LOCTEXT("CreatingNewAssetLabel", "Creating new asset."),
 			EToolMessageLevel::UserWarning);
 	}
-<<<<<<< HEAD
-=======
 }
 
 void UCubeGridTool::UpdateOpMaterials()
@@ -1088,20 +1077,12 @@
 void UCubeGridTool::UpdateComputeInputs()
 {
 	ComputeStartMesh = MakeShared<FDynamicMesh3>(*CurrentMesh);
->>>>>>> d731a049
-}
-
-void UCubeGridTool::UpdateComputeInputs()
-{
-<<<<<<< HEAD
-	ComputeStartMesh = MakeShared<FDynamicMesh3>(*CurrentMesh);
-}
-=======
+}
+
+void UCubeGridTool::Shutdown(EToolShutdownType ShutdownType)
+{
 	using namespace CubeGridToolLocals;
->>>>>>> d731a049
-
-void UCubeGridTool::Shutdown(EToolShutdownType ShutdownType)
-{
+
 	Settings->SaveProperties(this);
 	MaterialProperties->SaveProperties(this, PropertyCacheIdentifier);
 	OutputTypeProperties->SaveProperties(this);
@@ -1116,12 +1097,6 @@
 		Cast<IPrimitiveComponentBackedTarget>(Target)->SetOwnerVisibility(true);
 	}
 
-<<<<<<< HEAD
-		// We check the shutdown type because even though we are not an accept/cancel tool, we
-		// get a cancel shutdown via Ctrl+Z. In this case we definitely don't want to update because
-		// an update in an undo transaction results in a crash.
-		if (bChangesMade && ShutdownType != EToolShutdownType::Cancel && Target->IsValid())
-=======
 	// CubeGrid might get used for long stretches at a time, and an accidental Esc hit could result in a fair
 	// amount of wasted work. So if the user made any saveable changes, we'll make sure they definitely want to
 	// discard their work. Unfortunately we can't currently give a classic "are you sure you want to quit" sort
@@ -1135,21 +1110,10 @@
 				"Would you like to apply the changes instead?\n\n Selecting \"No\" or closing this window will "
 				"discard the tool's current work."), &Title);
 		if (Ret == EAppReturnType::Yes)
->>>>>>> d731a049
 		{
 			ShutdownType = EToolShutdownType::Accept;
 		}
-		else if (!Target->IsValid())
-		{
-			UE_LOG(LogGeometry, Error, TEXT("CubeGridTool:: Edited mesh could not be committed (it was likely forcibly deleted from under the tool)."));
-		}
-	}
-<<<<<<< HEAD
-	else if (CurrentMesh->TriangleCount() > 0 && ShutdownType != EToolShutdownType::Cancel)
-	{
-		GetToolManager()->BeginUndoTransaction(LOCTEXT("CubeGridToolCreateTransactionName", "Block Tool Create New"));
-=======
->>>>>>> d731a049
+	}
 
 	if (ShutdownType == EToolShutdownType::Accept && bChangesMade)
 	{
@@ -1248,8 +1212,6 @@
 	bPreviewMayDiffer = false;
 	bBlockUntilPreviewUpdate = false;
 
-	UpdateComputeInputs();
-
 	const FText TransactionText = LOCTEXT("CubeGridToolTransactionName", "Block Tool Change");
 	GetToolManager()->BeginUndoTransaction(TransactionText);
 
@@ -1648,11 +1610,7 @@
 	if (MeshSpatial)
 	{
 		FRay3d LocalRay(CurrentMeshTransform.InverseTransformPosition((FVector3d)WorldRay.Origin),
-<<<<<<< HEAD
-			CurrentMeshTransform.InverseTransformVectorNoScale((FVector3d)WorldRay.Direction));
-=======
 			CurrentMeshTransform.InverseTransformVector((FVector3d)WorldRay.Direction));
->>>>>>> d731a049
 
 		int32 Tid;
 		double LocalHitT = TNumericLimits<double>::Max();
@@ -1798,10 +1756,6 @@
 
 void UCubeGridTool::OnClickRelease(const FInputDeviceRay& ReleasePos)
 {
-<<<<<<< HEAD
-	if (MouseState == EMouseState::DraggingExtrudeDistance)
-	{
-=======
 	using namespace CubeGridToolLocals;
 
 	if (MouseState == EMouseState::DraggingCornerSelection)
@@ -1824,7 +1778,6 @@
 	}
 	else if (MouseState == EMouseState::DraggingExtrudeDistance)
 	{
->>>>>>> d731a049
 		// Only apply result if we're not in corner mode, because in corner mode
 		// we apply when exiting corner mode (that behavior is particularly important 
 		// when using E/Q to set extrude distance, to allow different slopes to be
@@ -1835,15 +1788,12 @@
 			bBlockUntilPreviewUpdate = false;
 			bAdjustSelectionOnPreviewUpdate = true;
 		}
-<<<<<<< HEAD
-=======
 		else if (Mode == EMode::Corner && CurrentExtrudeAmount != DragStartExtrudeAmount)
 		{
 			GetToolManager()->EmitObjectChange(this, 
 				MakeUnique<FCornerModeExtrudeAmountChange>(DragStartExtrudeAmount, CurrentExtrudeAmount), 
 				CornerModeExtrudeAmountChangeTransactionName);
 		}
->>>>>>> d731a049
 	}
 	else if (MouseState == EMouseState::DraggingRegularSelection)
 	{
@@ -2054,18 +2004,6 @@
 		for (int i = 0; i < 4; ++i) {
 			CornerWelded[i] = !CornerSelectedFlags[i];
 		}
-<<<<<<< HEAD
-
-		// The choice of diagonal here lines up with the generator in CubeGridBooleanOp. The
-		// indices look a little different because we're accounting for mirroring that happens in
-		// subtract mode, though we would have actually gotten the same results either way in
-		// the cases we care about (the nonplanar ones)
-		int DiagStartIdx = 1;
-		if (CornerWelded[0] != CornerWelded[2] ||
-			(!CornerWelded[0] && CornerWelded[1] && CornerWelded[3]))
-		{
-			DiagStartIdx = 0;
-=======
 		Swap(CornerWelded[0], CornerWelded[3]);
 		Swap(CornerWelded[1], CornerWelded[2]);
 
@@ -2076,7 +2014,6 @@
 			(!CornerWelded[1] && CornerWelded[0] && CornerWelded[2]))
 		{
 			DiagStartIdx = 1;
->>>>>>> d731a049
 		}
 		DiagStartIdx = Settings->bCrosswiseDiagonal ? 1 - DiagStartIdx : DiagStartIdx;
 		
@@ -2200,10 +2137,6 @@
 
 void UCubeGridTool::SetGridPowerClamped(int32 GridPower)
 {
-<<<<<<< HEAD
-	Settings->PowerOfTwo = FMath::Clamp<int32>(PowerOfTwo, 0, Settings->MaxPowerOfTwo);
-	CubeGrid->SetGridPower(Settings->PowerOfTwo);
-=======
 	Settings->GridPower = FMath::Clamp<int32>(GridPower, 0, Settings->MaxGridPower);
 	CubeGrid->SetGridPower(Settings->GridPower);
 	Settings->SilentUpdateWatcherAtIndex(GridPowerWatcherIdx);
@@ -2212,7 +2145,6 @@
 	Settings->SilentUpdateWatcherAtIndex(CurrentBlockSizeWatcherIdx);
 	
 	NotifyOfPropertyChangeByTool(Settings);
->>>>>>> d731a049
 
 	if (Mode == EMode::Corner)
 	{
