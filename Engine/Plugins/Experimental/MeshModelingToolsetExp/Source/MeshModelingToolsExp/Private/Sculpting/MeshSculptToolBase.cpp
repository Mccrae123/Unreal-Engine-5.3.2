// Copyright Epic Games, Inc. All Rights Reserved. 

#include "Sculpting/MeshSculptToolBase.h"
#include "InteractiveToolManager.h"
#include "InteractiveGizmoManager.h"
#include "BaseGizmos/BrushStampIndicator.h"
#include "ToolSetupUtil.h"
#include "ToolSceneQueriesUtil.h"
#include "PreviewMesh.h"
#include "BaseGizmos/GizmoComponents.h"
#include "BaseGizmos/TransformGizmoUtil.h"
#include "Drawing/MeshDebugDrawing.h"

#include "Sculpting/StampFalloffs.h"

#include "Generators/SphereGenerator.h"

#include "ModelingToolTargetUtil.h"

<<<<<<< HEAD
=======
#include UE_INLINE_GENERATED_CPP_BY_NAME(MeshSculptToolBase)

>>>>>>> d731a049
using namespace UE::Geometry;

#define LOCTEXT_NAMESPACE "UMeshSculptToolBase"


namespace
{
	const FString VertexSculptIndicatorGizmoType = TEXT("VertexSculptIndicatorGizmoType");
}


void FBrushToolRadius::InitializeWorldSizeRange(TInterval<float> Range, bool bValidateWorldRadius)
{
	WorldSizeRange = Range;
	if (WorldRadius < WorldSizeRange.Min)
	{
		WorldRadius = WorldSizeRange.Interpolate(0.2);
	}
	else if (WorldRadius > WorldSizeRange.Max)
	{
		WorldRadius = WorldSizeRange.Interpolate(0.8);
	}
}

float FBrushToolRadius::GetWorldRadius() const
{
	if (SizeType == EBrushToolSizeType::Adaptive)
	{
		return 0.5 * WorldSizeRange.Interpolate( FMath::Max(0, AdaptiveSize) );
	}
	else
	{
		return WorldRadius;
	}
}

void FBrushToolRadius::IncreaseRadius(bool bSmallStep)
{
	float StepSize = (bSmallStep) ? 0.005f : 0.025f;
	if (SizeType == EBrushToolSizeType::Adaptive)
	{
		AdaptiveSize = FMath::Clamp(AdaptiveSize + StepSize, 0.0f, 1.0f);
	}
	else
	{
		float dt = StepSize * 0.5 * WorldSizeRange.Size();
		WorldRadius = FMath::Clamp(WorldRadius + dt, WorldSizeRange.Min, WorldSizeRange.Max);
	}
}

void FBrushToolRadius::DecreaseRadius(bool bSmallStep)
{
	float StepSize = (bSmallStep) ? 0.005f : 0.025f;
	if (SizeType == EBrushToolSizeType::Adaptive)
	{
		AdaptiveSize = FMath::Clamp(AdaptiveSize - StepSize, 0.0f, 1.0f);
	}
	else
	{
		float dt = StepSize * 0.5 * WorldSizeRange.Size();
		WorldRadius = FMath::Clamp(WorldRadius - dt, WorldSizeRange.Min, WorldSizeRange.Max);
	}
}




void UMeshSculptToolBase::SetWorld(UWorld* World)
{
	this->TargetWorld = World;
}


void UMeshSculptToolBase::Setup()
{
	UMeshSurfacePointTool::Setup();

	BrushProperties = NewObject<USculptBrushProperties>(this);
	BrushProperties->RestoreProperties(this);
	// Note that brush properties includes BrushRadius, which, when not used as a constant,
	// serves as an output property based on target size and brush size, and so it would need
	// updating after the RestoreProperties() call. But deriving classes will call 
	// InitializeBrushSizeRange after this Setup() call to finish the brush setup, which will
	// update the output property if necessary.

	// work plane
	GizmoProperties = NewObject<UWorkPlaneProperties>();
	GizmoProperties->RestoreProperties(this);

	// create proxy for plane gizmo, but not gizmo itself, as it only appears in FixedPlane brush mode
	// listen for changes to the proxy and update the plane when that happens
	PlaneTransformProxy = NewObject<UTransformProxy>(this);
	PlaneTransformProxy->OnTransformChanged.AddUObject(this, &UMeshSculptToolBase::PlaneTransformChanged);

	//GizmoProperties->WatchProperty(GizmoProperties->Position,
	//	[this](FVector NewPosition) { UpdateGizmoFromProperties(); });
	//GizmoProperties->WatchProperty(GizmoProperties->Rotation,
	//	[this](FQuat NewRotation) { UpdateGizmoFromProperties(); });
	GizmoPositionWatcher.Initialize(
		[this]() { return GizmoProperties->Position; },
		[this](FVector NewPosition) { UpdateGizmoFromProperties(); }, GizmoProperties->Position);
	GizmoRotationWatcher.Initialize(
		[this]() { return GizmoProperties->Rotation; },
		[this](FQuat NewRotation) { UpdateGizmoFromProperties(); }, GizmoProperties->Rotation);



	// display
	ViewProperties = NewObject<UMeshEditingViewProperties>();
	ViewProperties->RestoreProperties(this);

	ViewProperties->WatchProperty(ViewProperties->bShowWireframe,
		[this](bool bNewValue) { UpdateWireframeVisibility(bNewValue); });
	ViewProperties->WatchProperty(ViewProperties->MaterialMode,
		[this](EMeshEditingMaterialModes NewMode) { UpdateMaterialMode(NewMode); });
	ViewProperties->WatchProperty(ViewProperties->CustomMaterial,
		[this](TWeakObjectPtr<UMaterialInterface> NewMaterial) { UpdateCustomMaterial(NewMaterial); });
	ViewProperties->WatchProperty(ViewProperties->bFlatShading,
		[this](bool bNewValue) { UpdateFlatShadingSetting(bNewValue); });
	ViewProperties->WatchProperty(ViewProperties->Color,
		[this](FLinearColor NewColor) { UpdateColorSetting(NewColor); }); 
	// This can actually use the same function since the parameter names for the material are the same
	ViewProperties->WatchProperty(ViewProperties->TransparentMaterialColor,
		[this](FLinearColor NewColor) { UpdateTransparentColorSetting(NewColor); });
	ViewProperties->WatchProperty(ViewProperties->Opacity,
		[this](double NewValue) { UpdateOpacitySetting(NewValue); });
	ViewProperties->WatchProperty(ViewProperties->bTwoSided,
		[this](bool bOn) { UpdateTwoSidedSetting(bOn); });
	ViewProperties->WatchProperty(ViewProperties->Image,
		[this](UTexture2D* NewImage) { UpdateImageSetting(NewImage); });
}


void UMeshSculptToolBase::OnCompleteSetup()
{
	RestoreAllBrushTypeProperties(this);

	for (auto Pair : BrushOpPropSets)
	{
		SetToolPropertySourceEnabled(Pair.Value, false);
	}
}


void UMeshSculptToolBase::Shutdown(EToolShutdownType ShutdownType)
{
	if (ShutdownType == EToolShutdownType::Accept && AreAllTargetsValid() == false)
	{
		UE_LOG(LogTemp, Error, TEXT("Tool Target has become Invalid (possibly it has been Force Deleted). Aborting Tool."));
		ShutdownType = EToolShutdownType::Cancel;
	}

	UMeshSurfacePointTool::Shutdown(ShutdownType);

	BrushIndicatorMesh->Disconnect();
	BrushIndicatorMesh = nullptr;

	GetToolManager()->GetPairedGizmoManager()->DestroyAllGizmosByOwner(this);
	BrushIndicator = nullptr;
	GetToolManager()->GetPairedGizmoManager()->DeregisterGizmoType(VertexSculptIndicatorGizmoType);

	BrushProperties->SaveProperties(this);
	if (GizmoProperties)
	{
		GizmoProperties->SaveProperties(this);
	}

	ViewProperties->SaveProperties(this);

	SaveAllBrushTypeProperties(this);


	// bake result
	UBaseDynamicMeshComponent* DynamicMeshComponent = GetSculptMeshComponent();
	if (DynamicMeshComponent != nullptr)
	{
		UE::ToolTarget::ShowSourceObject(Target);

		if (ShutdownType == EToolShutdownType::Accept)
		{
			// safe to do this here because we are about to destroy componeont
			DynamicMeshComponent->ApplyTransform(InitialTargetTransform, true);

			// this block bakes the modified DynamicMeshComponent back into the StaticMeshComponent inside an undo transaction
			CommitResult(DynamicMeshComponent, false);
		}

		DynamicMeshComponent->UnregisterComponent();
		DynamicMeshComponent->DestroyComponent();
		DynamicMeshComponent = nullptr;
	}

}



void UMeshSculptToolBase::CommitResult(UBaseDynamicMeshComponent* Component, bool bModifiedTopology)
{
	GetToolManager()->BeginUndoTransaction(LOCTEXT("SculptMeshToolTransactionName", "Sculpt Mesh"));
	Component->ProcessMesh([&](const FDynamicMesh3& CurMesh)
	{
		UE::ToolTarget::CommitDynamicMeshUpdate(Target, CurMesh, bModifiedTopology);
	});
	GetToolManager()->EndUndoTransaction();
}


void UMeshSculptToolBase::OnTick(float DeltaTime)
{
	GizmoPositionWatcher.CheckAndUpdate();
	GizmoRotationWatcher.CheckAndUpdate();

	ActivePressure = GetCurrentDevicePressure();

	if (InStroke() == false)
	{
		SaveActiveStrokeModifiers();
	}
	else
	{
		AccumulateStrokeTime(DeltaTime);
	}

	// update cached falloff
	CurrentBrushFalloff = 0.5;
	if (GetActiveBrushOp()->PropertySet.IsValid())
	{
		CurrentBrushFalloff = FMathd::Clamp(GetActiveBrushOp()->PropertySet->GetFalloff(), 0.0, 1.0);
	}

	UpdateHoverStamp(GetBrushFrameWorld());

<<<<<<< HEAD
	if (bInStroke)
	{
		BrushIndicator->Update((float)GetCurrentBrushRadius(),
			CurrentStamp.WorldFrame.ToFTransform(), 1.0f - (float)GetCurrentBrushFalloff());
	}
	else
	{
		BrushIndicator->Update((float)GetCurrentBrushRadius(),
			HoverStamp.WorldFrame.ToFTransform(), 1.0f - (float)GetCurrentBrushFalloff());
	}
=======
	// always using HoverStamp here because it's position should always be up-to-date for the current apply-stamp...
	BrushIndicator->Update((float)GetCurrentBrushRadius(),
		HoverStamp.WorldFrame.ToFTransform(), 1.0f - (float)GetCurrentBrushFalloff());
>>>>>>> d731a049

	UpdateWorkPlane();
}


void UMeshSculptToolBase::Render(IToolsContextRenderAPI* RenderAPI)
{
	UMeshSurfacePointTool::Render(RenderAPI);
	// Cache here for usage during interaction, should probably happen in ::Tick() or elsewhere
	GetToolManager()->GetContextQueriesAPI()->GetCurrentViewState(CameraState);

	FViewCameraState RenderCameraState = RenderAPI->GetCameraState();

	if (BrushIndicatorMaterial)
	{
		double FixedDimScale = ToolSceneQueriesUtil::CalculateDimensionFromVisualAngleD(RenderCameraState, HoverStamp.WorldFrame.Origin, 1.5f);
		BrushIndicatorMaterial->SetScalarParameterValue(TEXT("FalloffWidth"), FixedDimScale);
	}

	if (ShowWorkPlane())
	{
		FPrimitiveDrawInterface* PDI = RenderAPI->GetPrimitiveDrawInterface();
		FColor GridColor(128, 128, 128, 32);
		float GridThickness = 0.5f*RenderCameraState.GetPDIScalingFactor();
		int NumGridLines = 10;
		FFrame3d DrawFrame(GizmoProperties->Position, GizmoProperties->Rotation);
		MeshDebugDraw::DrawSimpleFixedScreenAreaGrid(RenderCameraState, DrawFrame, NumGridLines, 45.0, GridThickness, GridColor, false, PDI, FTransform::Identity);
	}
}





void UMeshSculptToolBase::InitializeSculptMeshComponent(UBaseDynamicMeshComponent* Component, AActor* Actor)
{
	ToolSetupUtil::ApplyRenderingConfigurationToPreview(Component, nullptr);

	// disable shadows initially, as changing shadow settings invalidates the SceneProxy
	Component->SetShadowsEnabled(false);
	Component->SetupAttachment(Actor->GetRootComponent());
	Component->RegisterComponent();

	// initialize from LOD-0 MeshDescription
	Component->SetMesh(UE::ToolTarget::GetDynamicMeshCopy(Target));
	double MaxDimension = Component->GetMesh()->GetBounds(true).MaxDim();

	// bake rotation and scaling into mesh because handling these inside sculpting is a mess
	// Note: this transform does not include translation ( so only the 3x3 transform)
	InitialTargetTransform = UE::ToolTarget::GetLocalToWorldTransform(Target);
	// clamp scaling because if we allow zero-scale we cannot invert this transform on Accept
	InitialTargetTransform.ClampMinimumScale(0.01);
	FVector3d Translation = InitialTargetTransform.GetTranslation();
	InitialTargetTransform.SetTranslation(FVector3d::Zero());
	Component->ApplyTransform(InitialTargetTransform, false);
	CurTargetTransform = FTransform3d(Translation);
	Component->SetWorldTransform((FTransform)CurTargetTransform);

	// hide input Component
	UE::ToolTarget::HideSourceObject(Target);
}





void UMeshSculptToolBase::RegisterBrushType(int32 Identifier, FText Name, TUniquePtr<FMeshSculptBrushOpFactory> Factory, UMeshSculptBrushOpProps* PropSet)
{
	FBrushTypeInfo TypeInfo;
	TypeInfo.Name = Name;
	TypeInfo.Identifier = Identifier;
	RegisteredPrimaryBrushTypes.Add(TypeInfo);

	check(BrushOpPropSets.Contains(Identifier) == false && BrushOpFactories.Contains(Identifier) == false);
	BrushOpPropSets.Add(Identifier, PropSet);
	BrushOpFactories.Add(Identifier, MoveTemp(Factory));

	AddToolPropertySource(PropSet);
	SetToolPropertySourceEnabled(PropSet, false);
}

void UMeshSculptToolBase::RegisterSecondaryBrushType(int32 Identifier, FText Name, TUniquePtr<FMeshSculptBrushOpFactory> Factory, UMeshSculptBrushOpProps* PropSet)
{
	FBrushTypeInfo TypeInfo;
	TypeInfo.Name = Name;
	TypeInfo.Identifier = Identifier;
	RegisteredSecondaryBrushTypes.Add(TypeInfo);

	check(SecondaryBrushOpPropSets.Contains(Identifier) == false && SecondaryBrushOpFactories.Contains(Identifier) == false);
	SecondaryBrushOpPropSets.Add(Identifier, PropSet);
	SecondaryBrushOpFactories.Add(Identifier, MoveTemp(Factory));

	AddToolPropertySource(PropSet);
	SetToolPropertySourceEnabled(PropSet, false);
}



void UMeshSculptToolBase::SaveAllBrushTypeProperties(UInteractiveTool* SaveFromTool)
{
	for (auto Pair : BrushOpPropSets)
	{
		Pair.Value->SaveProperties(SaveFromTool);
	}
	for (auto Pair : SecondaryBrushOpPropSets)
	{
		Pair.Value->SaveProperties(SaveFromTool);
	}
}
void UMeshSculptToolBase::RestoreAllBrushTypeProperties(UInteractiveTool* RestoreToTool)
{
	for (auto Pair : BrushOpPropSets)
	{
		Pair.Value->RestoreProperties(RestoreToTool);
	}
	for (auto Pair : SecondaryBrushOpPropSets)
	{
		Pair.Value->RestoreProperties(RestoreToTool);
	}
}


void UMeshSculptToolBase::SetActivePrimaryBrushType(int32 Identifier)
{
	TUniquePtr<FMeshSculptBrushOpFactory>* Factory = BrushOpFactories.Find(Identifier);
	if (Factory == nullptr)
	{
		check(false);
		return;
	}

	if (PrimaryVisiblePropSet != nullptr)
	{
		SetToolPropertySourceEnabled(PrimaryVisiblePropSet, false);
		PrimaryVisiblePropSet = nullptr;
	}

	PrimaryBrushOp = (*Factory)->Build();
	PrimaryBrushOp->Falloff = PrimaryFalloff;

	TObjectPtr<UMeshSculptBrushOpProps>* FoundProps = BrushOpPropSets.Find(Identifier);
	if (FoundProps != nullptr)
	{
		SetToolPropertySourceEnabled(*FoundProps, bBrushOpPropsVisible);
		PrimaryVisiblePropSet = *FoundProps;

		PrimaryBrushOp->PropertySet = PrimaryVisiblePropSet;
	}
}



void UMeshSculptToolBase::SetActiveSecondaryBrushType(int32 Identifier)
{
	TUniquePtr<FMeshSculptBrushOpFactory>* Factory = SecondaryBrushOpFactories.Find(Identifier);
	if (Factory == nullptr)
	{
		check(false);
		return;
	}

	if (SecondaryVisiblePropSet != nullptr)
	{
		SetToolPropertySourceEnabled(SecondaryVisiblePropSet, false);
		SecondaryVisiblePropSet = nullptr;
	}

	SecondaryBrushOp = (*Factory)->Build();
	TSharedPtr<FMeshSculptFallofFunc> SecondaryFalloff = MakeShared<FMeshSculptFallofFunc>();;
	SecondaryFalloff->FalloffFunc = UE::SculptFalloffs::MakeStandardSmoothFalloff();
	SecondaryBrushOp->Falloff = SecondaryFalloff;

	TObjectPtr<UMeshSculptBrushOpProps>* FoundProps = SecondaryBrushOpPropSets.Find(Identifier);
	if (FoundProps != nullptr)
	{
		SetToolPropertySourceEnabled(*FoundProps, bBrushOpPropsVisible);
		SecondaryVisiblePropSet = *FoundProps;

		SecondaryBrushOp->PropertySet = SecondaryVisiblePropSet;
	}
}



TUniquePtr<FMeshSculptBrushOp>& UMeshSculptToolBase::GetActiveBrushOp()
{
	if (GetInSmoothingStroke())
	{
		return SecondaryBrushOp;
	}
	else
	{
		return PrimaryBrushOp;
	}
}

void UMeshSculptToolBase::SetBrushOpPropsVisibility(bool bVisible)
{
	bBrushOpPropsVisible = bVisible;
	if (PrimaryVisiblePropSet)
	{
		SetToolPropertySourceEnabled(PrimaryVisiblePropSet, bVisible);
	}
	if (SecondaryVisiblePropSet)
	{
		SetToolPropertySourceEnabled(SecondaryVisiblePropSet, bVisible);
	}
}


void UMeshSculptToolBase::RegisterStandardFalloffTypes()
{
	RegisteredPrimaryFalloffTypes.Add( FFalloffTypeInfo{ LOCTEXT("Smooth", "Smooth"), TEXT("Smooth"), (int32)EMeshSculptFalloffType::Smooth});
	RegisteredPrimaryFalloffTypes.Add( FFalloffTypeInfo{ LOCTEXT("Linear", "Linear"), TEXT("Linear"), (int32)EMeshSculptFalloffType::Linear } );
	RegisteredPrimaryFalloffTypes.Add( FFalloffTypeInfo{ LOCTEXT("Inverse", "Inverse"), TEXT("Inverse"), (int32)EMeshSculptFalloffType::Inverse } );
	RegisteredPrimaryFalloffTypes.Add( FFalloffTypeInfo{ LOCTEXT("Round", "Round"), TEXT("Round"), (int32)EMeshSculptFalloffType::Round } );
	RegisteredPrimaryFalloffTypes.Add( FFalloffTypeInfo{ LOCTEXT("BoxSmooth", "BoxSmooth"), TEXT("BoxSmooth"), (int32)EMeshSculptFalloffType::BoxSmooth } );
	RegisteredPrimaryFalloffTypes.Add( FFalloffTypeInfo{ LOCTEXT("BoxLinear", "BoxLinear"), TEXT("BoxLinear"), (int32)EMeshSculptFalloffType::BoxLinear } );
	RegisteredPrimaryFalloffTypes.Add( FFalloffTypeInfo{ LOCTEXT("BoxInverse", "BoxInverse"), TEXT("BoxInverse"), (int32)EMeshSculptFalloffType::BoxInverse } );
	RegisteredPrimaryFalloffTypes.Add( FFalloffTypeInfo{ LOCTEXT("BoxRound", "BoxRound"), TEXT("BoxRound"), (int32)EMeshSculptFalloffType::BoxRound } );
}

void UMeshSculptToolBase::SetPrimaryFalloffType(EMeshSculptFalloffType FalloffType)
{
	PrimaryFalloff = MakeShared<FMeshSculptFallofFunc>();
	switch (FalloffType)
	{
	default:
	case EMeshSculptFalloffType::Smooth:
		PrimaryFalloff->FalloffFunc = UE::SculptFalloffs::MakeStandardSmoothFalloff();
		break;
	case EMeshSculptFalloffType::Linear:
		PrimaryFalloff->FalloffFunc = UE::SculptFalloffs::MakeLinearFalloff();
		break;
	case EMeshSculptFalloffType::Inverse:
		PrimaryFalloff->FalloffFunc = UE::SculptFalloffs::MakeInverseFalloff();
		break;
	case EMeshSculptFalloffType::Round:
		PrimaryFalloff->FalloffFunc = UE::SculptFalloffs::MakeRoundFalloff();
		break;
	case EMeshSculptFalloffType::BoxSmooth:
		PrimaryFalloff->FalloffFunc = UE::SculptFalloffs::MakeSmoothBoxFalloff();
		break;
	case EMeshSculptFalloffType::BoxLinear:
		PrimaryFalloff->FalloffFunc = UE::SculptFalloffs::MakeLinearBoxFalloff();
		break;
	case EMeshSculptFalloffType::BoxInverse:
		PrimaryFalloff->FalloffFunc = UE::SculptFalloffs::MakeInverseBoxFalloff();
		break;
	case EMeshSculptFalloffType::BoxRound:
		PrimaryFalloff->FalloffFunc = UE::SculptFalloffs::MakeRoundBoxFalloff();
		break;
	}
}




bool UMeshSculptToolBase::HitTest(const FRay& Ray, FHitResult& OutHit)
{
	FRay3d LocalRay = GetLocalRay(Ray);

	int HitTID = FindHitSculptMeshTriangle(LocalRay);
	if (HitTID != IndexConstants::InvalidID)
	{
		FTriangle3d Triangle;
		FDynamicMesh3* Mesh = GetSculptMesh();
		Mesh->GetTriVertices(HitTID, Triangle.V[0], Triangle.V[1], Triangle.V[2]);
		FIntrRay3Triangle3d Query(LocalRay, Triangle);
		Query.Find();

		OutHit.FaceIndex = HitTID;
		OutHit.Distance = Query.RayParameter;
		OutHit.Normal = (FVector)CurTargetTransform.TransformNormal(Mesh->GetTriNormal(HitTID));
		OutHit.ImpactPoint = (FVector)CurTargetTransform.TransformPosition(LocalRay.PointAt(Query.RayParameter));
		return true;
	}
	return false;
}


void UMeshSculptToolBase::OnBeginDrag(const FRay& WorldRay)
{
	SaveActiveStrokeModifiers();

	FHitResult OutHit;
	if (HitTest(WorldRay, OutHit))
	{
		bInStroke = true;
		ResetStrokeTime();

		UpdateBrushTargetPlaneFromHit(WorldRay, OutHit);

		// initialize first stamp
		PendingStampRay = WorldRay;
		bIsStampPending = true;

		// set falloff
		PrimaryBrushOp->Falloff = PrimaryFalloff;

		OnBeginStroke(WorldRay);
	}
}

void UMeshSculptToolBase::OnUpdateDrag(const FRay& WorldRay)
{
	if (InStroke())
	{
		PendingStampRay = WorldRay;
	}
}

void UMeshSculptToolBase::OnEndDrag(const FRay& Ray)
{
	bInStroke = false;

	// cancel any outstanding stamps! otherwise change record could become invalid
	bIsStampPending = false;

	OnEndStroke();

}



FRay3d UMeshSculptToolBase::GetLocalRay(const FRay& WorldRay) const
{
	FRay3d LocalRay(CurTargetTransform.InverseTransformPosition((FVector3d)WorldRay.Origin),
		CurTargetTransform.InverseTransformVector((FVector3d)WorldRay.Direction));
	UE::Geometry::Normalize(LocalRay.Direction);
	return LocalRay;
}



void UMeshSculptToolBase::UpdateBrushFrameWorld(const FVector3d& NewPosition, const FVector3d& NewNormal)
{
	FFrame3d PrevBrushFrameWorld = LastBrushFrameWorld;

	bool bTriedFrameRepair = false;
retry_frame_update:
	FFrame3d NewFrame = LastBrushFrameWorld;
	NewFrame.Origin = NewPosition;
	NewFrame.AlignAxis(2, NewNormal);
	FVector3d CameraUp = (FVector3d)CameraState.Up();

	if (FMathd::Abs(CameraUp.Dot(NewNormal)) < 0.98)
	{
		NewFrame.ConstrainedAlignAxis(1, CameraUp, NewFrame.Z());
	}

	if ( (NewFrame.Rotation.Length() - 1.0) > 0.1 )		// try to recover from normalization failure
	{
		LastBrushFrameWorld = FFrame3d(LastBrushFrameWorld.Origin);
		if (bTriedFrameRepair == false)
		{
			bTriedFrameRepair = true;
			goto retry_frame_update;
		}
	}

	if (InStroke() && BrushProperties->Lazyness > 0)
	{
		double t = FMathd::Lerp(1.0, 0.1, (double)BrushProperties->Lazyness);
		LastBrushFrameWorld.Origin = UE::Geometry::Lerp(LastBrushFrameWorld.Origin, NewFrame.Origin, t);
		LastBrushFrameWorld.Rotation = FQuaterniond(LastBrushFrameWorld.Rotation, NewFrame.Rotation, t);
	}
	else
	{
		LastBrushFrameWorld = NewFrame;
	}

	ActiveStrokePathArcLen += Distance(LastBrushFrameWorld.Origin, PrevBrushFrameWorld.Origin);

	LastBrushFrameLocal = LastBrushFrameWorld;
	LastBrushFrameLocal.Transform(CurTargetTransform.InverseUnsafe()); // Note: Unsafe inverse used because we cannot handle scales on a frame regardless.
	// TODO: in the case of a non-uniform scale, consider whether we should do additional work to align the Z axis?
}

void UMeshSculptToolBase::AlignBrushToView()
{
	UpdateBrushFrameWorld(GetBrushFrameWorld().Origin, -(FVector3d)CameraState.Forward());
}



void UMeshSculptToolBase::UpdateBrushTargetPlaneFromHit(const FRay& WorldRayIn, const FHitResult& Hit)
{
	FRay3d WorldRay(WorldRayIn);
	FVector3d WorldPosWithBrushDepth = WorldRay.PointAt(Hit.Distance) + GetCurrentBrushDepth() * GetCurrentBrushRadius() * WorldRay.Direction;
	ActiveBrushTargetPlaneWorld = FFrame3d(WorldPosWithBrushDepth, -WorldRay.Direction);
}

bool UMeshSculptToolBase::UpdateBrushPositionOnActivePlane(const FRay& WorldRayIn)
{
	LastBrushTriangleID = IndexConstants::InvalidID;

	FRay3d WorldRay(WorldRayIn);
	FVector3d NewHitPosWorld;
	ActiveBrushTargetPlaneWorld.RayPlaneIntersection(WorldRay.Origin, WorldRay.Direction, 2, NewHitPosWorld);
	UpdateBrushFrameWorld(NewHitPosWorld, ActiveBrushTargetPlaneWorld.Z());
	return true;
}

bool UMeshSculptToolBase::UpdateBrushPositionOnTargetMesh(const FRay& WorldRayIn, bool bFallbackToViewPlane)
{
	LastBrushTriangleID = IndexConstants::InvalidID;

	FRay3d WorldRay(WorldRayIn);
	FRay3d LocalRay = GetLocalRay(WorldRayIn);
	int32 HitTID = FindHitTargetMeshTriangle(LocalRay);
	if (HitTID != IndexConstants::InvalidID)
	{
		const FDynamicMesh3* BaseMesh = GetBaseMesh();
		FIntrRay3Triangle3d Query = TMeshQueries<FDynamicMesh3>::TriangleIntersection(*BaseMesh, HitTID, LocalRay);
		FVector3d WorldNormal = CurTargetTransform.TransformNormal(BaseMesh->GetTriNormal(HitTID));
		FVector3d WorldPos = CurTargetTransform.TransformPosition(LocalRay.PointAt(Query.RayParameter));
		LastBrushTriangleID = HitTID;
		UpdateBrushFrameWorld(WorldPos, WorldNormal);
		return true;
	}

	if (bFallbackToViewPlane)
	{
		FFrame3d BrushPlane(GetBrushFrameWorld().Origin, (FVector3d)CameraState.Forward());
		FVector3d NewHitPosWorld;
		BrushPlane.RayPlaneIntersection(WorldRay.Origin, WorldRay.Direction, 2, NewHitPosWorld);
		UpdateBrushFrameWorld(NewHitPosWorld, ActiveBrushTargetPlaneWorld.Z());
		return true;
	}

	return false;
}

bool UMeshSculptToolBase::UpdateBrushPositionOnSculptMesh(const FRay& WorldRayIn, bool bFallbackToViewPlane)
{
	LastBrushTriangleID = IndexConstants::InvalidID;

	FRay3d WorldRay(WorldRayIn);
	FRay3d LocalRay = GetLocalRay(WorldRayIn);
	int32 HitTID = FindHitSculptMeshTriangle(LocalRay);
	if (HitTID != IndexConstants::InvalidID)
	{
		const FDynamicMesh3* SculptMesh = GetSculptMesh();
		FIntrRay3Triangle3d Query = TMeshQueries<FDynamicMesh3>::TriangleIntersection(*SculptMesh, HitTID, LocalRay);
		FVector3d WorldNormal = CurTargetTransform.TransformNormal(SculptMesh->GetTriNormal(HitTID));
		FVector3d WorldPos = CurTargetTransform.TransformPosition(LocalRay.PointAt(Query.RayParameter));
		LastBrushTriangleID = HitTID;
		UpdateBrushFrameWorld(WorldPos, WorldNormal);
		return true;
	}

	if (bFallbackToViewPlane)
	{
		FFrame3d BrushPlane(GetBrushFrameWorld().Origin, (FVector3d)CameraState.Forward());
		FVector3d NewHitPosWorld;
		BrushPlane.RayPlaneIntersection(WorldRay.Origin, WorldRay.Direction, 2, NewHitPosWorld);
		UpdateBrushFrameWorld(NewHitPosWorld, ActiveBrushTargetPlaneWorld.Z());
		return true;
	}

	return false;
}





void UMeshSculptToolBase::SaveActiveStrokeModifiers()
{
	bSmoothing = GetShiftToggle();
	bInvert = GetCtrlToggle();
}


void UMeshSculptToolBase::UpdateHoverStamp(const FFrame3d& StampFrameWorld)
{
	HoverStamp.WorldFrame = StampFrameWorld;
	HoverStamp.LocalFrame = HoverStamp.WorldFrame;
	HoverStamp.LocalFrame.Transform(CurTargetTransform.InverseUnsafe());
}

void UMeshSculptToolBase::UpdateStampPendingState()
{
	if (InStroke() == false) return;

	bool bFlowStampPending = false;
	if (BrushProperties->FlowRate >= 1.0)
	{
		bFlowStampPending = true;
	}
	else if (BrushProperties->FlowRate == 0.0)
	{
		bFlowStampPending = (LastFlowTimeStamp++ == 0);
	}
	else
	{
		double dt = (1.0 - BrushProperties->FlowRate);
		int FlowTimestamp = (int)(ActiveStrokeTime / dt);
		if (FlowTimestamp > LastFlowTimeStamp)
		{
			LastFlowTimeStamp = FlowTimestamp;
			bFlowStampPending = true;
		}
	}

	// if brush does not support variable spacing, we only use flow
	if (GetActiveBrushOp()->SupportsVariableSpacing() == false)
	{
		bIsStampPending = bFlowStampPending;
		return;
	}

	bool bSpacingStampPending = false;
	if (BrushProperties->Spacing == 0)
	{
		bSpacingStampPending = true;
	}
	else
	{
		double ArcSpacing = BrushProperties->Spacing * (2 * GetCurrentBrushRadius());
		int SpacingTimestamp = 1 + (int)(ActiveStrokePathArcLen / ArcSpacing);
		if (SpacingTimestamp > LastSpacingTimestamp)
		{
			LastSpacingTimestamp = SpacingTimestamp;
			bSpacingStampPending = true;
		}
	}

	bIsStampPending = bFlowStampPending && bSpacingStampPending;
}


void UMeshSculptToolBase::ResetStrokeTime()
{
	ActiveStrokeTime = 0.0;
	LastFlowTimeStamp = 0;
	ActiveStrokePathArcLen = 0;
	LastSpacingTimestamp = 0;
}

void UMeshSculptToolBase::AccumulateStrokeTime(float DeltaTime)
{
	ActiveStrokeTime += DeltaTime;
}


FFrame3d UMeshSculptToolBase::ComputeStampRegionPlane(const FFrame3d& StampFrame, const TSet<int32>& StampTriangles, bool bIgnoreDepth, bool bViewAligned, bool bInvDistFalloff)
{
	check(false);
	return FFrame3d();
}

FFrame3d UMeshSculptToolBase::ComputeStampRegionPlane(const FFrame3d& StampFrame, const TArray<int32>& StampTriangles, bool bIgnoreDepth, bool bViewAligned, bool bInvDistFalloff)
{
	const FDynamicMesh3* Mesh = GetSculptMesh();
	double FalloffRadius = GetCurrentBrushRadius();
	if (bInvDistFalloff)
	{
		FalloffRadius *= 0.5;
	}
	FVector3d StampNormal = StampFrame.Z();

	FVector3d AverageNormal(0, 0, 0);
	FVector3d AveragePos(0, 0, 0);
	double WeightSum = 0;
	for (int TriID : StampTriangles)
	{
		FVector3d Normal, Centroid; double Area;
		Mesh->GetTriInfo(TriID, Normal, Area, Centroid);
		if (Normal.Dot(StampNormal) < -0.2)		// ignore back-facing (heuristic to avoid "other side")
		{
			continue;
		}

		double Distance = UE::Geometry::Distance(StampFrame.Origin, Centroid);
		double NormalizedDistance = (Distance / FalloffRadius) + 0.0001;

		double Weight = Area;
		if (bInvDistFalloff)
		{
			double RampT = FMathd::Clamp(1.0 - NormalizedDistance, 0.0, 1.0);
			Weight *= FMathd::Clamp(RampT * RampT * RampT, 0.0, 1.0);
		}
		else
		{
			if (NormalizedDistance > 0.5)
			{
				double d = FMathd::Clamp((NormalizedDistance - 0.5) / (1.0 - 0.5), 0.0, 1.0);
				double t = (1.0 - d * d);
				Weight *= (t * t * t);
			}
		}

		AverageNormal += Weight * Mesh->GetTriNormal(TriID);
		AveragePos += Weight * Centroid;
		WeightSum += Weight;
	}
	UE::Geometry::Normalize(AverageNormal);
	AveragePos /= WeightSum;

	if (bViewAligned)
	{
		AverageNormal = -(FVector3d)CameraState.Forward();
	}

	FFrame3d Result = FFrame3d(AveragePos, AverageNormal);
	if (bIgnoreDepth == false)
	{
		Result.Origin -= GetCurrentBrushDepth() * GetCurrentBrushRadius() * Result.Z();
	}

	return Result;
}



void UMeshSculptToolBase::UpdateStrokeReferencePlaneForROI(const FFrame3d& StampFrame, const TArray<int32>& TriangleROI, bool bViewAligned)
{
	StrokePlane = ComputeStampRegionPlane(GetBrushFrameLocal(), TriangleROI, false, bViewAligned);
}

void UMeshSculptToolBase::UpdateStrokeReferencePlaneFromWorkPlane()
{
	StrokePlane = FFrame3d(
		CurTargetTransform.InverseTransformPosition((FVector3d)GizmoProperties->Position),
		CurTargetTransform.GetRotation().Inverse() * (FQuaterniond)GizmoProperties->Rotation);
}



void UMeshSculptToolBase::InitializeBrushSizeRange(const FAxisAlignedBox3d& TargetBounds)
{
	double MaxDimension = TargetBounds.MaxDim();
	BrushRelativeSizeRange = FInterval1d(MaxDimension * 0.01, MaxDimension);
	BrushProperties->BrushSize.InitializeWorldSizeRange(
		TInterval<float>((float)BrushRelativeSizeRange.Min, (float)BrushRelativeSizeRange.Max));
	CalculateBrushRadius();
}


void UMeshSculptToolBase::CalculateBrushRadius()
{
	CurrentBrushRadius = BrushProperties->BrushSize.GetWorldRadius();
}



double UMeshSculptToolBase::GetCurrentBrushStrength()
{
	TUniquePtr<FMeshSculptBrushOp>& BrushOp = GetActiveBrushOp();
	if (BrushOp->PropertySet.IsValid())
	{
		return FMathd::Clamp(BrushOp->PropertySet->GetStrength(), 0.0, 1.0);
	}
	return 1.0;
}

double UMeshSculptToolBase::GetCurrentBrushDepth()
{
	TUniquePtr<FMeshSculptBrushOp>& BrushOp = GetActiveBrushOp();
	if (BrushOp->PropertySet.IsValid())
	{
		return FMathd::Clamp(BrushOp->PropertySet->GetDepth(), -1.0, 1.0);
	}
	return 0.0;
}





void UMeshSculptToolBase::IncreaseBrushRadiusAction()
{
	BrushProperties->BrushSize.IncreaseRadius(false);
	NotifyOfPropertyChangeByTool(BrushProperties);
	CalculateBrushRadius();
}

void UMeshSculptToolBase::DecreaseBrushRadiusAction()
{
	BrushProperties->BrushSize.DecreaseRadius(false);
	NotifyOfPropertyChangeByTool(BrushProperties);
	CalculateBrushRadius();
}

void UMeshSculptToolBase::IncreaseBrushRadiusSmallStepAction()
{
	BrushProperties->BrushSize.IncreaseRadius(true);
	NotifyOfPropertyChangeByTool(BrushProperties);
	CalculateBrushRadius();
}

void UMeshSculptToolBase::DecreaseBrushRadiusSmallStepAction()
{
	BrushProperties->BrushSize.DecreaseRadius(true);
	NotifyOfPropertyChangeByTool(BrushProperties);
	CalculateBrushRadius();
}



FBox UMeshSculptToolBase::GetWorldSpaceFocusBox()
{
	if (LastBrushTriangleID == INDEX_NONE)
	{
		return Super::GetWorldSpaceFocusBox();
	}
	FVector Center = LastBrushFrameWorld.Origin;
	double Size = GetCurrentBrushRadius();
	return FBox(Center - FVector(Size), Center + FVector(Size));
}




void UMeshSculptToolBase::SetViewPropertiesEnabled(bool bNewValue)
{
	if (ViewProperties)
	{
		SetToolPropertySourceEnabled(ViewProperties, bNewValue);
	}
}

void UMeshSculptToolBase::UpdateWireframeVisibility(bool bNewValue)
{
	GetSculptMeshComponent()->SetEnableWireframeRenderPass(bNewValue);
}

void UMeshSculptToolBase::UpdateFlatShadingSetting(bool bNewValue)
{
	if (ActiveOverrideMaterial != nullptr)
	{
		ActiveOverrideMaterial->SetScalarParameterValue(TEXT("FlatShading"), (bNewValue) ? 1.0f : 0.0f);
	}
}

void UMeshSculptToolBase::UpdateColorSetting(FLinearColor NewColor)
{
	if (ViewProperties->MaterialMode != EMeshEditingMaterialModes::Transparent)
<<<<<<< HEAD
	{
		if (ActiveOverrideMaterial != nullptr)
		{
			ActiveOverrideMaterial->SetVectorParameterValue(TEXT("Color"), NewColor);
		}
	}
}

void UMeshSculptToolBase::UpdateTransparentColorSetting(FLinearColor NewColor)
{
	// only want to update the active material if it is the transparent one...
	if (ViewProperties->MaterialMode == EMeshEditingMaterialModes::Transparent)
=======
>>>>>>> d731a049
	{
		if (ActiveOverrideMaterial != nullptr)
		{
			ActiveOverrideMaterial->SetVectorParameterValue(TEXT("Color"), NewColor);
		}
	}
}

<<<<<<< HEAD
=======
void UMeshSculptToolBase::UpdateTransparentColorSetting(FLinearColor NewColor)
{
	// only want to update the active material if it is the transparent one...
	if (ViewProperties->MaterialMode == EMeshEditingMaterialModes::Transparent)
	{
		if (ActiveOverrideMaterial != nullptr)
		{
			ActiveOverrideMaterial->SetVectorParameterValue(TEXT("Color"), NewColor);
		}
	}
}

>>>>>>> d731a049


void UMeshSculptToolBase::UpdateImageSetting(UTexture2D* NewImage)
{
	if (ActiveOverrideMaterial != nullptr)
	{
		ActiveOverrideMaterial->SetTextureParameterValue(TEXT("ImageTexture"), NewImage);
	}
}

void UMeshSculptToolBase::UpdateOpacitySetting(double Opacity)
{
	if (ActiveOverrideMaterial != nullptr)
	{
		ActiveOverrideMaterial->SetScalarParameterValue(TEXT("Opacity"), Opacity);
	}
}

void UMeshSculptToolBase::UpdateTwoSidedSetting(bool bOn)
{
	if (ViewProperties->MaterialMode == EMeshEditingMaterialModes::Transparent)
	{
		ActiveOverrideMaterial = ToolSetupUtil::GetTransparentSculptMaterial(GetToolManager(),
			ViewProperties->TransparentMaterialColor, ViewProperties->Opacity, bOn);
		if (ActiveOverrideMaterial)
		{
			GetSculptMeshComponent()->SetOverrideRenderMaterial(ActiveOverrideMaterial);
		}
	}
}

void UMeshSculptToolBase::UpdateCustomMaterial(TWeakObjectPtr<UMaterialInterface> NewMaterial)
{
	if (ViewProperties->MaterialMode == EMeshEditingMaterialModes::Custom)
	{
		if (NewMaterial.IsValid())
		{
			ActiveOverrideMaterial = UMaterialInstanceDynamic::Create(NewMaterial.Get(), this);
			GetSculptMeshComponent()->SetOverrideRenderMaterial(ActiveOverrideMaterial);
		}
		else
		{
			GetSculptMeshComponent()->ClearOverrideRenderMaterial();
			ActiveOverrideMaterial = nullptr;
		}
	}
}


void UMeshSculptToolBase::UpdateMaterialMode(EMeshEditingMaterialModes MaterialMode)
{
	if (MaterialMode == EMeshEditingMaterialModes::ExistingMaterial)
	{
		GetSculptMeshComponent()->ClearOverrideRenderMaterial();
		GetSculptMeshComponent()->SetShadowsEnabled(UE::ToolTarget::GetTargetComponent(Target)->bCastDynamicShadow);
		ActiveOverrideMaterial = nullptr;
	}
	else
	{
		if (MaterialMode == EMeshEditingMaterialModes::Custom)
		{
			if (ViewProperties->CustomMaterial.IsValid())
			{
				ActiveOverrideMaterial = UMaterialInstanceDynamic::Create(ViewProperties->CustomMaterial.Get(), this);
			}
			else
			{
				GetSculptMeshComponent()->ClearOverrideRenderMaterial();
				ActiveOverrideMaterial = nullptr;
			}
		}
		else if (MaterialMode == EMeshEditingMaterialModes::CustomImage)
		{
			ActiveOverrideMaterial = ToolSetupUtil::GetCustomImageBasedSculptMaterial(GetToolManager(), ViewProperties->Image);
			if (ViewProperties->Image != nullptr)
			{
				ActiveOverrideMaterial->SetTextureParameterValue(TEXT("ImageTexture"), ViewProperties->Image);
			}
		}
		else if (MaterialMode == EMeshEditingMaterialModes::VertexColor)
		{
			ActiveOverrideMaterial = ToolSetupUtil::GetVertexColorMaterial(GetToolManager());
		}
		else if (MaterialMode == EMeshEditingMaterialModes::Transparent)
		{
			ActiveOverrideMaterial = ToolSetupUtil::GetTransparentSculptMaterial(GetToolManager(), 
				ViewProperties->TransparentMaterialColor, ViewProperties->Opacity, ViewProperties->bTwoSided);
		}
		else
		{
			UMaterialInterface* SculptMaterial = nullptr;
			switch (MaterialMode)
			{
			case EMeshEditingMaterialModes::Diffuse:
				SculptMaterial = ToolSetupUtil::GetDefaultSculptMaterial(GetToolManager());
				break;
			case EMeshEditingMaterialModes::Grey:
				SculptMaterial = ToolSetupUtil::GetImageBasedSculptMaterial(GetToolManager(), ToolSetupUtil::ImageMaterialType::DefaultBasic);
				break;
			case EMeshEditingMaterialModes::Soft:
				SculptMaterial = ToolSetupUtil::GetImageBasedSculptMaterial(GetToolManager(), ToolSetupUtil::ImageMaterialType::DefaultSoft);
				break;
			case EMeshEditingMaterialModes::TangentNormal:
				SculptMaterial = ToolSetupUtil::GetImageBasedSculptMaterial(GetToolManager(), ToolSetupUtil::ImageMaterialType::TangentNormalFromView);
				break;
			}
			if (SculptMaterial != nullptr )
			{
				ActiveOverrideMaterial = UMaterialInstanceDynamic::Create(SculptMaterial, this);
			}
		}

		if (ActiveOverrideMaterial != nullptr)
		{
			GetSculptMeshComponent()->SetOverrideRenderMaterial(ActiveOverrideMaterial);
			ActiveOverrideMaterial->SetScalarParameterValue(TEXT("FlatShading"), (ViewProperties->bFlatShading) ? 1.0f : 0.0f);
		}

		GetSculptMeshComponent()->SetShadowsEnabled(false);
	}
}









void UMeshSculptToolBase::InitializeIndicator()
{
	// register and spawn brush indicator gizmo
	GetToolManager()->GetPairedGizmoManager()->RegisterGizmoType(VertexSculptIndicatorGizmoType, NewObject<UBrushStampIndicatorBuilder>());
	BrushIndicator = GetToolManager()->GetPairedGizmoManager()->CreateGizmo<UBrushStampIndicator>(VertexSculptIndicatorGizmoType, FString(), this);
	BrushIndicatorMesh = MakeBrushIndicatorMesh(this, TargetWorld);
	BrushIndicator->AttachedComponent = BrushIndicatorMesh->GetRootComponent();
	BrushIndicator->LineThickness = 1.0;
	BrushIndicator->bDrawIndicatorLines = true;
	BrushIndicator->bDrawRadiusCircle = false;
	BrushIndicator->LineColor = FLinearColor(0.9f, 0.4f, 0.4f);

	bIsVolumetricIndicator = true;
}

bool UMeshSculptToolBase::GetIsVolumetricIndicator()
{
	return bIsVolumetricIndicator;
}

void UMeshSculptToolBase::ConfigureIndicator(bool bVolumetric)
{
	if (bIsVolumetricIndicator == bVolumetric) return;
	bIsVolumetricIndicator = bVolumetric;
	BrushIndicatorMesh->SetVisible(GetIndicatorVisibility() && bIsVolumetricIndicator);
	if (bVolumetric)
	{
		BrushIndicator->bDrawRadiusCircle = false;
	}
	else
	{
		BrushIndicator->bDrawRadiusCircle = true;
	}
}


void UMeshSculptToolBase::SetIndicatorVisibility(bool bVisible)
{
	if (GetIndicatorVisibility() != bVisible)
	{
		BrushIndicator->bVisible = bVisible;
		BrushIndicatorMesh->SetVisible(bVisible && bIsVolumetricIndicator);
	}
}

bool UMeshSculptToolBase::GetIndicatorVisibility() const
{
	return BrushIndicator->bVisible;
}

UPreviewMesh* UMeshSculptToolBase::MakeBrushIndicatorMesh(UObject* Parent, UWorld* World)
{
	UPreviewMesh* SphereMesh = NewObject<UPreviewMesh>(Parent);
	SphereMesh->CreateInWorld(World, FTransform::Identity);
	FSphereGenerator SphereGen;
	SphereGen.NumPhi = SphereGen.NumTheta = 32;
	SphereGen.Generate();
	FDynamicMesh3 Mesh(&SphereGen);
	SphereMesh->UpdatePreview(&Mesh);

	BrushIndicatorMaterial = ToolSetupUtil::GetDefaultBrushVolumeMaterial(GetToolManager());
	if (BrushIndicatorMaterial)
	{
		SphereMesh->SetMaterial(BrushIndicatorMaterial);
	}

	// make sure raytracing is disabled on the brush indicator
	Cast<UDynamicMeshComponent>(SphereMesh->GetRootComponent())->SetEnableRaytracing(false);
	SphereMesh->SetShadowsEnabled(false);

	return SphereMesh;
}




void UMeshSculptToolBase::UpdateWorkPlane()
{
	bool bGizmoVisible = ShowWorkPlane() && (GizmoProperties->bShowGizmo);
	UpdateFixedPlaneGizmoVisibility(bGizmoVisible);
	GizmoProperties->bPropertySetEnabled = ShowWorkPlane();

	if (PendingWorkPlaneUpdate != EPendingWorkPlaneUpdate::NoUpdatePending)
	{
		// raycast into scene and current sculpt and place plane at closest hit point
		FRay CursorWorldRay = UMeshSurfacePointTool::LastWorldRay;
		FHitResult Result;
		bool bWorldHit = ToolSceneQueriesUtil::FindNearestVisibleObjectHit(this, Result, CursorWorldRay);
		FRay3d LocalRay = GetLocalRay(CursorWorldRay);
		bool bObjectHit = ( FindHitSculptMeshTriangle(LocalRay) != IndexConstants::InvalidID );
		if (bWorldHit && 
			(bObjectHit == false || (CursorWorldRay.GetParameter(Result.ImpactPoint) < CursorWorldRay.GetParameter((FVector)HoverStamp.WorldFrame.Origin))))
		{
			SetFixedSculptPlaneFromWorldPos(Result.ImpactPoint, Result.ImpactNormal, PendingWorkPlaneUpdate);
		}
		else
		{
			SetFixedSculptPlaneFromWorldPos((FVector)HoverStamp.WorldFrame.Origin, (FVector)HoverStamp.WorldFrame.Z(), PendingWorkPlaneUpdate);
		}
		PendingWorkPlaneUpdate = EPendingWorkPlaneUpdate::NoUpdatePending;
	}
}


void UMeshSculptToolBase::SetFixedSculptPlaneFromWorldPos(const FVector& Position, const FVector& Normal, EPendingWorkPlaneUpdate UpdateType)
{
	if (UpdateType == EPendingWorkPlaneUpdate::MoveToHitPositionNormal)
	{
		UpdateFixedSculptPlanePosition(Position);
		FFrame3d CurFrame(FVector::ZeroVector, GizmoProperties->Rotation);
		CurFrame.AlignAxis(2, (FVector3d)Normal);
		UpdateFixedSculptPlaneRotation((FQuat)CurFrame.Rotation);
	}
	else if (UpdateType == EPendingWorkPlaneUpdate::MoveToHitPositionViewAligned)
	{
		UpdateFixedSculptPlanePosition(Position);
		FFrame3d CurFrame(FVector::ZeroVector, GizmoProperties->Rotation);
		CurFrame.AlignAxis(2, -(FVector3d)CameraState.Forward());
		UpdateFixedSculptPlaneRotation((FQuat)CurFrame.Rotation);
	}
	else
	{
		UpdateFixedSculptPlanePosition(Position);
	}

	if (PlaneTransformGizmo != nullptr)
	{
		PlaneTransformGizmo->SetNewGizmoTransform(FTransform(GizmoProperties->Rotation, GizmoProperties->Position));
	}
}

void UMeshSculptToolBase::PlaneTransformChanged(UTransformProxy* Proxy, FTransform Transform)
{
	UpdateFixedSculptPlaneRotation(Transform.GetRotation());
	UpdateFixedSculptPlanePosition(Transform.GetLocation());
}

void UMeshSculptToolBase::UpdateFixedSculptPlanePosition(const FVector& Position)
{
	GizmoProperties->Position = Position;
	GizmoPositionWatcher.SilentUpdate();
}

void UMeshSculptToolBase::UpdateFixedSculptPlaneRotation(const FQuat& Rotation)
{
	GizmoProperties->Rotation = Rotation;
	GizmoRotationWatcher.SilentUpdate();
}

void UMeshSculptToolBase::UpdateGizmoFromProperties()
{
	if (PlaneTransformGizmo != nullptr)
	{
		PlaneTransformGizmo->SetNewGizmoTransform(FTransform(GizmoProperties->Rotation, GizmoProperties->Position));
	}
}

void UMeshSculptToolBase::UpdateFixedPlaneGizmoVisibility(bool bVisible)
{
	if (bVisible == false)
	{
		if (PlaneTransformGizmo != nullptr)
		{
			GetToolManager()->GetPairedGizmoManager()->DestroyGizmo(PlaneTransformGizmo);
			PlaneTransformGizmo = nullptr;
		}
	}
	else
	{
		if (PlaneTransformGizmo == nullptr)
		{
			PlaneTransformGizmo = UE::TransformGizmoUtil::CreateCustomTransformGizmo(GetToolManager(),
				ETransformGizmoSubElements::StandardTranslateRotate, this);
			PlaneTransformGizmo->bUseContextCoordinateSystem = false;
			PlaneTransformGizmo->CurrentCoordinateSystem = EToolContextCoordinateSystem::Local;
			PlaneTransformGizmo->SetActiveTarget(PlaneTransformProxy, GetToolManager());
			PlaneTransformGizmo->ReinitializeGizmoTransform(FTransform(GizmoProperties->Rotation, GizmoProperties->Position));
		}
	}
}







void UMeshSculptToolBase::RegisterActions(FInteractiveToolActionSet& ActionSet)
{
	ActionSet.RegisterAction(this, (int32)EStandardToolActions::BaseClientDefinedActionID + 1,
		TEXT("NextBrushMode"),
		LOCTEXT("SculptNextBrushMode", "Next Brush Type"),
		LOCTEXT("SculptNextBrushModeTooltip", "Cycle to next Brush Type"),
		EModifierKey::None, EKeys::A,
		[this]() { NextBrushModeAction(); });

	ActionSet.RegisterAction(this, (int32)EStandardToolActions::BaseClientDefinedActionID + 2,
		TEXT("PreviousBrushMode"),
		LOCTEXT("SculptPreviousBrushMode", "Previous Brush Type"),
		LOCTEXT("SculptPreviousBrushModeTooltip", "Cycle to previous Brush Type"),
		EModifierKey::None, EKeys::Q,
		[this]() { PreviousBrushModeAction(); });


	ActionSet.RegisterAction(this, (int32)EStandardToolActions::BaseClientDefinedActionID + 60,
		TEXT("SculptIncreaseSpeed"),
		LOCTEXT("SculptIncreaseSpeed", "Increase Speed"),
		LOCTEXT("SculptIncreaseSpeedTooltip", "Increase Brush Speed"),
		EModifierKey::None, EKeys::E,
		[this]() { IncreaseBrushSpeedAction(); });

	ActionSet.RegisterAction(this, (int32)EStandardToolActions::BaseClientDefinedActionID + 61,
		TEXT("SculptDecreaseSpeed"),
		LOCTEXT("SculptDecreaseSpeed", "Decrease Speed"),
		LOCTEXT("SculptDecreaseSpeedTooltip", "Decrease Brush Speed"),
		EModifierKey::None, EKeys::W,
		[this]() { DecreaseBrushSpeedAction(); });



	ActionSet.RegisterAction(this, (int32)EStandardToolActions::BaseClientDefinedActionID + 50,
		TEXT("SculptIncreaseSize"),
		LOCTEXT("SculptIncreaseSize", "Increase Size"),
		LOCTEXT("SculptIncreaseSizeTooltip", "Increase Brush Size"),
		EModifierKey::None, EKeys::D,
		[this]() { IncreaseBrushRadiusAction(); });

	ActionSet.RegisterAction(this, (int32)EStandardToolActions::BaseClientDefinedActionID + 51,
		TEXT("SculptDecreaseSize"),
		LOCTEXT("SculptDecreaseSize", "Decrease Size"),
		LOCTEXT("SculptDecreaseSizeTooltip", "Decrease Brush Size"),
		EModifierKey::None, EKeys::S,
		[this]() { DecreaseBrushRadiusAction(); });

	ActionSet.RegisterAction(this, (int32)EStandardToolActions::BaseClientDefinedActionID + 52,
		TEXT("SculptIncreaseSizeSmallStep"),
		LOCTEXT("SculptIncreaseSize", "Increase Size"),
		LOCTEXT("SculptIncreaseSizeTooltip", "Increase Brush Size"),
		EModifierKey::Shift, EKeys::D,
		[this]() { IncreaseBrushRadiusSmallStepAction(); });

	ActionSet.RegisterAction(this, (int32)EStandardToolActions::BaseClientDefinedActionID + 53,
		TEXT("SculptDecreaseSizeSmallStemp"),
		LOCTEXT("SculptDecreaseSize", "Decrease Size"),
		LOCTEXT("SculptDecreaseSizeTooltip", "Decrease Brush Size"),
		EModifierKey::Shift, EKeys::S,
		[this]() { DecreaseBrushRadiusSmallStepAction(); });

	ActionSet.RegisterAction(this, (int32)EStandardToolActions::IncreaseBrushSize,
		TEXT("SculptIncreaseRadius"),
		LOCTEXT("SculptIncreaseRadius", "Increase Radius"),
		LOCTEXT("SculptIncreaseRadiusTooltip", "Increase Brush Radius"),
		EModifierKey::None, EKeys::RightBracket,
		[this]() { IncreaseBrushRadiusAction(); });

	ActionSet.RegisterAction(this, (int32)EStandardToolActions::DecreaseBrushSize,
		TEXT("SculptDecreaseRadius"),
		LOCTEXT("SculptDecreaseRadius", "Decrease Radius"),
		LOCTEXT("SculptDecreaseRadiusTooltip", "Decrease Brush Radius"),
		EModifierKey::None, EKeys::LeftBracket,
		[this]() { DecreaseBrushRadiusAction(); });

	ActionSet.RegisterAction(this, (int32)EStandardToolActions::BaseClientDefinedActionID + 54,
		TEXT("SculptIncreaseRadiusSmallStep"),
		LOCTEXT("SculptIncreaseRadius", "Increase Radius"),
		LOCTEXT("SculptIncreaseRadiusTooltip", "Increase Brush Radius"),
		EModifierKey::Shift, EKeys::RightBracket,
		[this]() { IncreaseBrushRadiusSmallStepAction(); });

	ActionSet.RegisterAction(this, (int32)EStandardToolActions::BaseClientDefinedActionID + 55,
		TEXT("SculptDecreaseRadiusSmallStemp"),
		LOCTEXT("SculptDecreaseRadius", "Decrease Radius"),
		LOCTEXT("SculptDecreaseRadiusTooltip", "Decrease Brush Radius"),
		EModifierKey::Shift, EKeys::LeftBracket,
		[this]() { DecreaseBrushRadiusSmallStepAction(); });



	ActionSet.RegisterAction(this, (int32)EStandardToolActions::ToggleWireframe,
		TEXT("ToggleWireframe"),
		LOCTEXT("ToggleWireframe", "Toggle Wireframe"),
		LOCTEXT("ToggleWireframeTooltip", "Toggle visibility of wireframe overlay"),
		EModifierKey::Alt, EKeys::W,
		[this]() { ViewProperties->bShowWireframe = !ViewProperties->bShowWireframe; });



	ActionSet.RegisterAction(this, (int32)EStandardToolActions::BaseClientDefinedActionID + 100,
		TEXT("SetSculptWorkSurfacePosNormal"),
		LOCTEXT("SetSculptWorkSurfacePosNormal", "Reorient Work Surface"),
		LOCTEXT("SetSculptWorkSurfacePosNormalTooltip", "Move the Sculpting Work Plane/Surface to Position and Normal of World hit point under cursor"),
		EModifierKey::Shift, EKeys::T,
		[this]() { PendingWorkPlaneUpdate = EPendingWorkPlaneUpdate::MoveToHitPositionNormal; });

	ActionSet.RegisterAction(this, (int32)EStandardToolActions::BaseClientDefinedActionID + 101,
		TEXT("SetSculptWorkSurfacePos"),
		LOCTEXT("SetSculptWorkSurfacePos", "Reposition Work Surface"),
		LOCTEXT("SetSculptWorkSurfacePosTooltip", "Move the Sculpting Work Plane/Surface to World hit point under cursor (keep current Orientation)"),
		EModifierKey::None, EKeys::T,
		[this]() { PendingWorkPlaneUpdate = EPendingWorkPlaneUpdate::MoveToHitPosition; });

	ActionSet.RegisterAction(this, (int32)EStandardToolActions::BaseClientDefinedActionID + 102,
		TEXT("SetSculptWorkSurfaceView"),
		LOCTEXT("SetSculptWorkSurfaceView", "View-Align Work Surface"),
		LOCTEXT("SetSculptWorkSurfaceViewTooltip", "Move the Sculpting Work Plane/Surface to World hit point under cursor and align to View"),
		EModifierKey::Control | EModifierKey::Shift, EKeys::T,
		[this]() { PendingWorkPlaneUpdate = EPendingWorkPlaneUpdate::MoveToHitPositionViewAligned; });
}


#undef LOCTEXT_NAMESPACE

<|MERGE_RESOLUTION|>--- conflicted
+++ resolved
@@ -17,11 +17,8 @@
 
 #include "ModelingToolTargetUtil.h"
 
-<<<<<<< HEAD
-=======
 #include UE_INLINE_GENERATED_CPP_BY_NAME(MeshSculptToolBase)
 
->>>>>>> d731a049
 using namespace UE::Geometry;
 
 #define LOCTEXT_NAMESPACE "UMeshSculptToolBase"
@@ -254,22 +251,9 @@
 
 	UpdateHoverStamp(GetBrushFrameWorld());
 
-<<<<<<< HEAD
-	if (bInStroke)
-	{
-		BrushIndicator->Update((float)GetCurrentBrushRadius(),
-			CurrentStamp.WorldFrame.ToFTransform(), 1.0f - (float)GetCurrentBrushFalloff());
-	}
-	else
-	{
-		BrushIndicator->Update((float)GetCurrentBrushRadius(),
-			HoverStamp.WorldFrame.ToFTransform(), 1.0f - (float)GetCurrentBrushFalloff());
-	}
-=======
 	// always using HoverStamp here because it's position should always be up-to-date for the current apply-stamp...
 	BrushIndicator->Update((float)GetCurrentBrushRadius(),
 		HoverStamp.WorldFrame.ToFTransform(), 1.0f - (float)GetCurrentBrushFalloff());
->>>>>>> d731a049
 
 	UpdateWorkPlane();
 }
@@ -1010,7 +994,6 @@
 void UMeshSculptToolBase::UpdateColorSetting(FLinearColor NewColor)
 {
 	if (ViewProperties->MaterialMode != EMeshEditingMaterialModes::Transparent)
-<<<<<<< HEAD
 	{
 		if (ActiveOverrideMaterial != nullptr)
 		{
@@ -1023,8 +1006,6 @@
 {
 	// only want to update the active material if it is the transparent one...
 	if (ViewProperties->MaterialMode == EMeshEditingMaterialModes::Transparent)
-=======
->>>>>>> d731a049
 	{
 		if (ActiveOverrideMaterial != nullptr)
 		{
@@ -1033,21 +1014,6 @@
 	}
 }
 
-<<<<<<< HEAD
-=======
-void UMeshSculptToolBase::UpdateTransparentColorSetting(FLinearColor NewColor)
-{
-	// only want to update the active material if it is the transparent one...
-	if (ViewProperties->MaterialMode == EMeshEditingMaterialModes::Transparent)
-	{
-		if (ActiveOverrideMaterial != nullptr)
-		{
-			ActiveOverrideMaterial->SetVectorParameterValue(TEXT("Color"), NewColor);
-		}
-	}
-}
-
->>>>>>> d731a049
 
 
 void UMeshSculptToolBase::UpdateImageSetting(UTexture2D* NewImage)
