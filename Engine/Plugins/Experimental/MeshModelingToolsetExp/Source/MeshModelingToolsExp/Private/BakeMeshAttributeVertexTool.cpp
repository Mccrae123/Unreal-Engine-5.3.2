// Copyright Epic Games, Inc. All Rights Reserved.

#include "BakeMeshAttributeVertexTool.h"
#include "InteractiveToolManager.h"
#include "ToolBuilderUtil.h"
#include "ToolSetupUtil.h"

#include "Materials/Material.h"
#include "Materials/MaterialInstanceDynamic.h"

#include "DynamicMesh/MeshTransforms.h"
#include "MeshDescriptionToDynamicMesh.h"

#include "Sampling/MeshNormalMapEvaluator.h"
#include "Sampling/MeshOcclusionMapEvaluator.h"
#include "Sampling/MeshCurvatureMapEvaluator.h"
#include "Sampling/MeshPropertyMapEvaluator.h"
#include "Sampling/MeshResampleImageEvaluator.h"

#include "TargetInterfaces/MaterialProvider.h"
#include "TargetInterfaces/PrimitiveComponentBackedTarget.h"
#include "TargetInterfaces/StaticMeshBackedTarget.h"
#include "TargetInterfaces/SkeletalMeshBackedTarget.h"
#include "ToolTargetManager.h"
#include "AssetUtils/Texture2DUtil.h"

#include "EngineAnalytics.h"

<<<<<<< HEAD
=======
#include UE_INLINE_GENERATED_CPP_BY_NAME(BakeMeshAttributeVertexTool)

>>>>>>> d731a049
using namespace UE::Geometry;

#define LOCTEXT_NAMESPACE "UBakeMeshAttributeVertexTool"

/*
 * ToolBuilder
 */

bool UBakeMeshAttributeVertexToolBuilder::CanBuildTool(const FToolBuilderState& SceneState) const
{
	const int32 NumTargets = SceneState.TargetManager->CountSelectedAndTargetable(SceneState, GetTargetRequirements());
	return (NumTargets == 1 || NumTargets == 2);
}

UMultiSelectionMeshEditingTool* UBakeMeshAttributeVertexToolBuilder::CreateNewTool(const FToolBuilderState& SceneState) const
{
	return NewObject<UBakeMeshAttributeVertexTool>(SceneState.ToolManager);
}


/*
 * Operators
 */

class FMeshVertexBakerOp : public TGenericDataOperator<FMeshVertexBaker>
{
public:
	// General bake settings
	TSharedPtr<FDynamicMesh3, ESPMode::ThreadSafe> DetailMesh;
	TSharedPtr<FDynamicMeshAABBTree3, ESPMode::ThreadSafe> DetailSpatial;
	const FDynamicMesh3* BaseMesh;
	TSharedPtr<TMeshTangents<double>, ESPMode::ThreadSafe> BaseMeshTangents;
	TUniquePtr<FMeshVertexBaker> Baker;
	bool bIsBakeToSelf = false;

	UBakeMeshAttributeVertexTool::FBakeSettings BakeSettings;
	FOcclusionMapSettings OcclusionSettings;
	FCurvatureMapSettings CurvatureSettings;
	FTexture2DSettings TextureSettings;
	FTexture2DSettings MultiTextureSettings;

	// Texture2DImage & MultiTexture settings
	using ImagePtr = TSharedPtr<UE::Geometry::TImageBuilder<FVector4f>, ESPMode::ThreadSafe>;
	ImagePtr TextureImage;
	TArray<ImagePtr> MaterialIDTextures;

	// Begin TGenericDataOperator interface
	virtual void CalculateResult(FProgressCancel* Progress) override
	{
		Baker = MakeUnique<FMeshVertexBaker>();
		Baker->CancelF = [Progress]()
		{
			return Progress && Progress->Cancelled();
		};
		Baker->SetTargetMesh(BaseMesh);
		Baker->SetTargetMeshTangents(BaseMeshTangents);
		Baker->SetProjectionDistance(BakeSettings.ProjectionDistance);
<<<<<<< HEAD
=======
		if (bIsBakeToSelf)
		{
			Baker->SetCorrespondenceStrategy(FMeshBaseBaker::ECorrespondenceStrategy::Identity);
		}
		
>>>>>>> d731a049
		Baker->BakeMode = BakeSettings.OutputMode == EBakeVertexOutput::RGBA ? FMeshVertexBaker::EBakeMode::RGBA : FMeshVertexBaker::EBakeMode::PerChannel;
		
		FMeshBakerDynamicMeshSampler DetailSampler(DetailMesh.Get(), DetailSpatial.Get());
		Baker->SetDetailSampler(&DetailSampler);

		auto InitOcclusionEvaluator = [this] (FMeshOcclusionMapEvaluator* OcclusionEval, const EMeshOcclusionMapType OcclusionType)
		{
			OcclusionEval->OcclusionType = OcclusionType;
			OcclusionEval->NumOcclusionRays = OcclusionSettings.OcclusionRays;
			OcclusionEval->MaxDistance = OcclusionSettings.MaxDistance;
			OcclusionEval->SpreadAngle = OcclusionSettings.SpreadAngle;
			OcclusionEval->BiasAngleDeg = OcclusionSettings.BiasAngle;
		};

		auto InitCurvatureEvaluator = [this] (FMeshCurvatureMapEvaluator* CurvatureEval)
		{
			CurvatureEval->RangeScale = FMathd::Clamp(CurvatureSettings.RangeMultiplier, 0.0001, 1000.0);
			CurvatureEval->MinRangeScale = FMathd::Clamp(CurvatureSettings.MinRangeMultiplier, 0.0, 1.0);
			CurvatureEval->UseCurvatureType = static_cast<FMeshCurvatureMapEvaluator::ECurvatureType>(CurvatureSettings.CurvatureType);
			CurvatureEval->UseColorMode = static_cast<FMeshCurvatureMapEvaluator::EColorMode>(CurvatureSettings.ColorMode);
			CurvatureEval->UseClampMode = static_cast<FMeshCurvatureMapEvaluator::EClampMode>(CurvatureSettings.ClampMode);
		};

		if (BakeSettings.OutputMode == EBakeVertexOutput::PerChannel)
		{
			for(int ChannelIdx = 0; ChannelIdx < 4; ++ChannelIdx)
			{
				switch(BakeSettings.OutputTypePerChannel[ChannelIdx])
				{
				case EBakeMapType::AmbientOcclusion:
				{
					TSharedPtr<FMeshOcclusionMapEvaluator, ESPMode::ThreadSafe> OcclusionEval = MakeShared<FMeshOcclusionMapEvaluator, ESPMode::ThreadSafe>();
					InitOcclusionEvaluator(OcclusionEval.Get(), EMeshOcclusionMapType::AmbientOcclusion);
					Baker->ChannelEvaluators[ChannelIdx] = OcclusionEval;
					break;				
				}
				case EBakeMapType::Curvature:
				{
					TSharedPtr<FMeshCurvatureMapEvaluator, ESPMode::ThreadSafe> CurvatureEval = MakeShared<FMeshCurvatureMapEvaluator, ESPMode::ThreadSafe>();
					InitCurvatureEvaluator(CurvatureEval.Get());
					Baker->ChannelEvaluators[ChannelIdx] = CurvatureEval;
					break;
				}
				default:
				case EBakeMapType::None:
				{
					Baker->ChannelEvaluators[ChannelIdx] = nullptr;
					break;
				}
				}
			}
		}
		else // EBakeVertexOutput::RGBA
		{
			switch (BakeSettings.OutputType)
			{
			case EBakeMapType::TangentSpaceNormal:
			{
				Baker->ColorEvaluator = MakeShared<FMeshNormalMapEvaluator, ESPMode::ThreadSafe>();
				break;
			}
			case EBakeMapType::AmbientOcclusion:
			{
				TSharedPtr<FMeshOcclusionMapEvaluator, ESPMode::ThreadSafe> OcclusionEval = MakeShared<FMeshOcclusionMapEvaluator, ESPMode::ThreadSafe>();
				InitOcclusionEvaluator(OcclusionEval.Get(), EMeshOcclusionMapType::AmbientOcclusion);
				Baker->ColorEvaluator = OcclusionEval;
				break;
			}
			case EBakeMapType::BentNormal:
			{
				TSharedPtr<FMeshOcclusionMapEvaluator, ESPMode::ThreadSafe> OcclusionEval = MakeShared<FMeshOcclusionMapEvaluator, ESPMode::ThreadSafe>();
				InitOcclusionEvaluator(OcclusionEval.Get(), EMeshOcclusionMapType::BentNormal);
				Baker->ColorEvaluator = OcclusionEval;
				break;
			}
			case EBakeMapType::Curvature:
			{
				TSharedPtr<FMeshCurvatureMapEvaluator, ESPMode::ThreadSafe> CurvatureEval = MakeShared<FMeshCurvatureMapEvaluator, ESPMode::ThreadSafe>();
				InitCurvatureEvaluator(CurvatureEval.Get());
				Baker->ColorEvaluator = CurvatureEval;
				break;
			}
			case EBakeMapType::Position:
			{
				TSharedPtr<FMeshPropertyMapEvaluator, ESPMode::ThreadSafe> PropertyEval = MakeShared<FMeshPropertyMapEvaluator, ESPMode::ThreadSafe>();
				PropertyEval->Property = EMeshPropertyMapType::Position;
				Baker->ColorEvaluator = PropertyEval;
				break;
			}
			case EBakeMapType::ObjectSpaceNormal:
			{
				TSharedPtr<FMeshPropertyMapEvaluator, ESPMode::ThreadSafe> PropertyEval = MakeShared<FMeshPropertyMapEvaluator, ESPMode::ThreadSafe>();
				PropertyEval->Property = EMeshPropertyMapType::Normal;
				Baker->ColorEvaluator = PropertyEval;
				break;
			}
			case EBakeMapType::FaceNormal:
			{
				TSharedPtr<FMeshPropertyMapEvaluator, ESPMode::ThreadSafe> PropertyEval = MakeShared<FMeshPropertyMapEvaluator, ESPMode::ThreadSafe>();
				PropertyEval->Property = EMeshPropertyMapType::FacetNormal;
				Baker->ColorEvaluator = PropertyEval;
				break;
			}
			case EBakeMapType::MaterialID:
			{
				TSharedPtr<FMeshPropertyMapEvaluator, ESPMode::ThreadSafe> PropertyEval = MakeShared<FMeshPropertyMapEvaluator, ESPMode::ThreadSafe>();
				PropertyEval->Property = EMeshPropertyMapType::MaterialID;
				Baker->ColorEvaluator = PropertyEval;
				break;
			}
			case EBakeMapType::Texture:
			{
				TSharedPtr<FMeshResampleImageEvaluator, ESPMode::ThreadSafe> TextureEval = MakeShared<FMeshResampleImageEvaluator, ESPMode::ThreadSafe>();
				DetailSampler.SetTextureMap(DetailMesh.Get(), IMeshBakerDetailSampler::FBakeDetailTexture(TextureImage.Get(), TextureSettings.UVLayer));
				Baker->ColorEvaluator = TextureEval;
				break;
			}
			case EBakeMapType::MultiTexture:
			{
				TSharedPtr<FMeshMultiResampleImageEvaluator, ESPMode::ThreadSafe> TextureEval = MakeShared<FMeshMultiResampleImageEvaluator, ESPMode::ThreadSafe>();
				TextureEval->DetailUVLayer = MultiTextureSettings.UVLayer;
				TextureEval->MultiTextures = MaterialIDTextures;
				Baker->ColorEvaluator = TextureEval;
				break;
			}
<<<<<<< HEAD
=======
			case EBakeMapType::VertexColor:
			{
				TSharedPtr<FMeshPropertyMapEvaluator, ESPMode::ThreadSafe> PropertyEval = MakeShared<FMeshPropertyMapEvaluator, ESPMode::ThreadSafe>();
				PropertyEval->Property = EMeshPropertyMapType::VertexColor;
				Baker->ColorEvaluator = PropertyEval;
				break;
			}
>>>>>>> d731a049
			default:
				break;
			}
		}

		Baker->Bake();
		SetResult(MoveTemp(Baker));
	}

	// End TGenericDataOperator interface
};


/*
 * Tool
 */

void UBakeMeshAttributeVertexTool::Setup()
{
	TRACE_CPUPROFILER_EVENT_SCOPE(UBakeMeshAttributeVertexTool::Setup);
	Super::Setup();

	UMaterial* Material = LoadObject<UMaterial>(nullptr, TEXT("/MeshModelingToolsetExp/Materials/MeshVertexColorMaterial"));
	check(Material);
	if (Material != nullptr)
	{
		PreviewMaterial = UMaterialInstanceDynamic::Create(Material, GetToolManager());
	}

	UMaterial* AlphaMaterial = LoadObject<UMaterial>(nullptr, TEXT("/MeshModelingToolsetExp/Materials/MeshVertexAlphaMaterial"));
	check(AlphaMaterial);
	if (AlphaMaterial != nullptr)
	{
		PreviewAlphaMaterial = UMaterialInstanceDynamic::Create(AlphaMaterial, GetToolManager());
	}

	bIsBakeToSelf = (Targets.Num() == 1);

	UE::ToolTarget::HideSourceObject(Targets[0]);

	// TargetMesh stores the original target mesh. It is intended to remain
	// const throughout this tool and is used to refresh the PreviewMesh back
	// to its original state.
	TargetMesh = UE::ToolTarget::GetDynamicMeshCopy(Targets[0], true);
	TargetSpatial.SetMesh(&TargetMesh, true);
	TargetMeshTangents = MakeShared<FMeshTangentsd, ESPMode::ThreadSafe>(&TargetMesh);
	TargetMeshTangents->CopyTriVertexTangents(TargetMesh);

	// PreviewMesh stores computed result mesh. On shutdown, PreviewMesh will be
	// used to commit the dynamic mesh to the target tool target.
	PreviewMesh = NewObject<UPreviewMesh>(this);
	PreviewMesh->CreateInWorld(GetTargetWorld(), FTransform::Identity);
	ToolSetupUtil::ApplyRenderingConfigurationToPreview(PreviewMesh, nullptr);
	PreviewMesh->SetTransform(static_cast<FTransform>(UE::ToolTarget::GetLocalToWorldTransform(Targets[0])));
	PreviewMesh->SetTangentsMode(EDynamicMeshComponentTangentsMode::ExternallyProvided);
	PreviewMesh->ReplaceMesh(TargetMesh);
	PreviewMesh->SetMaterials(UE::ToolTarget::GetMaterialSet(Targets[0]).Materials);
	PreviewMesh->SetOverrideRenderMaterial(PreviewMaterial);
	PreviewMesh->SetVisible(true);

<<<<<<< HEAD
	PreviewMesh->ProcessMesh([this](const FDynamicMesh3& Mesh)
	{
		TargetMesh.Copy(Mesh);
		TargetSpatial.SetMesh(&TargetMesh, true);
		TargetMeshTangents = MakeShared<FMeshTangentsd, ESPMode::ThreadSafe>(&TargetMesh);
		TargetMeshTangents->CopyTriVertexTangents(Mesh);
	});
=======
	UToolTarget* Target = Targets[0];
	UToolTarget* DetailTarget = Targets[bIsBakeToSelf ? 0 : 1];
>>>>>>> d731a049

	UToolTarget* Target = Targets[0];
	UToolTarget* DetailTarget = Targets[bIsBakeToSelf ? 0 : 1];

	// Setup tool property sets

	Settings = NewObject<UBakeMeshAttributeVertexToolProperties>(this);
	Settings->RestoreProperties(this);
	AddToolPropertySource(Settings);

	Settings->WatchProperty(Settings->OutputMode, [this](EBakeVertexOutput) { OpState |= EBakeOpState::Evaluate; UpdateOnModeChange(); });
	Settings->WatchProperty(Settings->OutputType, [this](int32) { OpState |= EBakeOpState::Evaluate; UpdateOnModeChange(); });
	Settings->WatchProperty(Settings->OutputTypeR, [this](int32) { OpState |= EBakeOpState::Evaluate; UpdateOnModeChange(); });
	Settings->WatchProperty(Settings->OutputTypeG, [this](int32) { OpState |= EBakeOpState::Evaluate; UpdateOnModeChange(); });
	Settings->WatchProperty(Settings->OutputTypeB, [this](int32) { OpState |= EBakeOpState::Evaluate; UpdateOnModeChange(); });
	Settings->WatchProperty(Settings->OutputTypeA, [this](int32) { OpState |= EBakeOpState::Evaluate; UpdateOnModeChange(); });
	Settings->WatchProperty(Settings->PreviewMode, [this](EBakeVertexChannel) { UpdateVisualization(); });
	Settings->WatchProperty(Settings->bSplitAtNormalSeams, [this](bool) { bColorTopologyValid = false; OpState |= EBakeOpState::Evaluate; });
	Settings->WatchProperty(Settings->bSplitAtUVSeams, [this](bool) { bColorTopologyValid = false; OpState |= EBakeOpState::Evaluate; });

	InputMeshSettings = NewObject<UBakeInputMeshProperties>(this);
	InputMeshSettings->RestoreProperties(this);
	AddToolPropertySource(InputMeshSettings);
	SetToolPropertySourceEnabled(InputMeshSettings, true);
	InputMeshSettings->bHasTargetUVLayer = false;
	InputMeshSettings->bHasSourceNormalMap = false;
	InputMeshSettings->TargetStaticMesh = GetStaticMeshTarget(Target);
	InputMeshSettings->TargetSkeletalMesh = GetSkeletalMeshTarget(Target);
	InputMeshSettings->TargetDynamicMesh = GetDynamicMeshTarget(Target);
	InputMeshSettings->SourceStaticMesh = !bIsBakeToSelf ? GetStaticMeshTarget(DetailTarget) : nullptr;
	InputMeshSettings->SourceSkeletalMesh = !bIsBakeToSelf ? GetSkeletalMeshTarget(DetailTarget) : nullptr;
	InputMeshSettings->SourceDynamicMesh = !bIsBakeToSelf ? GetDynamicMeshTarget(DetailTarget) : nullptr;
	InputMeshSettings->SourceNormalMap = nullptr;
	InputMeshSettings->WatchProperty(InputMeshSettings->bHideSourceMesh, [this](bool bState) { SetSourceObjectVisible(!bState); });
	InputMeshSettings->WatchProperty(InputMeshSettings->ProjectionDistance, [this](float) { OpState |= EBakeOpState::Evaluate; });
	InputMeshSettings->WatchProperty(InputMeshSettings->bProjectionInWorldSpace, [this](bool) { OpState |= EBakeOpState::EvaluateDetailMesh; });
	SetSourceObjectVisible(!InputMeshSettings->bHideSourceMesh);

	OcclusionSettings = NewObject<UBakeOcclusionMapToolProperties>(this);
	OcclusionSettings->RestoreProperties(this);
	AddToolPropertySource(OcclusionSettings);
	SetToolPropertySourceEnabled(OcclusionSettings, false);
	OcclusionSettings->WatchProperty(OcclusionSettings->OcclusionRays, [this](int32) { OpState |= EBakeOpState::Evaluate; });
	OcclusionSettings->WatchProperty(OcclusionSettings->MaxDistance, [this](float) { OpState |= EBakeOpState::Evaluate; });
	OcclusionSettings->WatchProperty(OcclusionSettings->SpreadAngle, [this](float) { OpState |= EBakeOpState::Evaluate; });
	OcclusionSettings->WatchProperty(OcclusionSettings->BiasAngle, [this](float) { OpState |= EBakeOpState::Evaluate; });

	CurvatureSettings = NewObject<UBakeCurvatureMapToolProperties>(this);
	CurvatureSettings->RestoreProperties(this);
	AddToolPropertySource(CurvatureSettings);
	SetToolPropertySourceEnabled(CurvatureSettings, false);
	CurvatureSettings->WatchProperty(CurvatureSettings->ColorRangeMultiplier, [this](float) { OpState |= EBakeOpState::Evaluate; });
	CurvatureSettings->WatchProperty(CurvatureSettings->MinRangeMultiplier, [this](float) { OpState |= EBakeOpState::Evaluate; });
	CurvatureSettings->WatchProperty(CurvatureSettings->CurvatureType, [this](EBakeCurvatureTypeMode) { OpState |= EBakeOpState::Evaluate; });
	CurvatureSettings->WatchProperty(CurvatureSettings->ColorMapping, [this](EBakeCurvatureColorMode) { OpState |= EBakeOpState::Evaluate; });
	CurvatureSettings->WatchProperty(CurvatureSettings->Clamping, [this](EBakeCurvatureClampMode) { OpState |= EBakeOpState::Evaluate; });

	TextureSettings = NewObject<UBakeTexture2DProperties>(this);
	TextureSettings->RestoreProperties(this);
	AddToolPropertySource(TextureSettings);
	SetToolPropertySourceEnabled(TextureSettings, false);
	TextureSettings->WatchProperty(TextureSettings->UVLayer, [this](FString) { OpState |= EBakeOpState::Evaluate; });
	TextureSettings->WatchProperty(TextureSettings->SourceTexture, [this](UTexture2D*) { OpState |= EBakeOpState::Evaluate; });

	MultiTextureSettings = NewObject<UBakeMultiTexture2DProperties>(this);
	MultiTextureSettings->RestoreProperties(this);
	AddToolPropertySource(MultiTextureSettings);
	SetToolPropertySourceEnabled(MultiTextureSettings, false);
	auto SetDirtyCallback = [this](decltype(MultiTextureSettings->MaterialIDSourceTextures)) { OpState |= EBakeOpState::Evaluate; };
	auto NotEqualsCallback = [](const decltype(MultiTextureSettings->MaterialIDSourceTextures)& A, const decltype(MultiTextureSettings->MaterialIDSourceTextures)& B) -> bool { return A != B; };
	MultiTextureSettings->WatchProperty(MultiTextureSettings->MaterialIDSourceTextures, SetDirtyCallback, NotEqualsCallback);
	MultiTextureSettings->WatchProperty(MultiTextureSettings->UVLayer, [this](FString) { OpState |= EBakeOpState::Evaluate; });
	UpdateMultiTextureMaterialIDs(DetailTarget, MultiTextureSettings->AllSourceTextures, MultiTextureSettings->MaterialIDSourceTextures);

	UpdateOnModeChange();

	UpdateDetailMesh();

	SetToolDisplayName(LOCTEXT("ToolName", "Bake Vertex Colors"));
	GetToolManager()->DisplayMessage(
		LOCTEXT("OnStartTool",
		        "Bake Vertex Colors. Select Bake Mesh (LowPoly) first, then (optionally) Detail Mesh second."),
		EToolMessageLevel::UserNotification);

	// Initialize background compute
	Compute = MakeUnique<TGenericDataBackgroundCompute<FMeshVertexBaker>>();
	Compute->Setup(this);
	Compute->OnResultUpdated.AddLambda([this](const TUniquePtr<FMeshVertexBaker>& NewResult)
	{
		OnResultUpdated(NewResult);
	});

	GatherAnalytics(BakeAnalytics.MeshSettings);
}

void UBakeMeshAttributeVertexTool::OnShutdown(EToolShutdownType ShutdownType)
{
	TRACE_CPUPROFILER_EVENT_SCOPE(UBakeMeshAttributeVertexTool::Shutdown);
	
	Settings->SaveProperties(this);
	InputMeshSettings->SaveProperties(this);
	OcclusionSettings->SaveProperties(this);
	CurvatureSettings->SaveProperties(this);
	TextureSettings->SaveProperties(this);
	MultiTextureSettings->SaveProperties(this);

	UE::ToolTarget::ShowSourceObject(Targets[0]);
	SetSourceObjectVisible(true);

	if (Compute)
	{
		Compute->Shutdown();
	}

	if (PreviewMesh)
	{
		if (ShutdownType == EToolShutdownType::Accept)
		{
			GetToolManager()->BeginUndoTransaction(LOCTEXT("BakeMeshAttributeVertexToolTransactionName",
			                                               "Bake Mesh Attribute Vertex"));
			FConversionToMeshDescriptionOptions ConvertOptions;
			ConvertOptions.SetToVertexColorsOnly();
			ConvertOptions.bTransformVtxColorsSRGBToLinear = true;
			UE::ToolTarget::CommitDynamicMeshUpdate(
				Targets[0],
				*PreviewMesh->GetMesh(),
				false, // bHaveModifiedTopology
				ConvertOptions);
			GetToolManager()->EndUndoTransaction();
		}

		PreviewMesh->SetVisible(false);
		PreviewMesh->Disconnect();
		PreviewMesh = nullptr;
	}

	RecordAnalytics(BakeAnalytics, TEXT("BakeVertex"));
}

void UBakeMeshAttributeVertexTool::OnTick(float DeltaTime)
{
	if (Compute)
	{
		Compute->Tick(DeltaTime);

		if (static_cast<bool>(OpState & EBakeOpState::Invalid))
		{
<<<<<<< HEAD
			UMaterialInstanceDynamic* ProgressMaterial =
				static_cast<bool>(OpState & EBakeOpState::Invalid) ? ErrorPreviewMaterial : WorkingPreviewMaterial;
			PreviewMesh->SetOverrideRenderMaterial(ProgressMaterial);
=======
			PreviewMesh->SetOverrideRenderMaterial(ErrorPreviewMaterial);
		}
		else
		{
			const float ElapsedComputeTime = Compute->GetElapsedComputeTime();
			if (!CanAccept() && ElapsedComputeTime > SecondsBeforeWorkingMaterial)
			{
				PreviewMesh->SetOverrideRenderMaterial(WorkingPreviewMaterial);
			}
>>>>>>> d731a049
		}
	}
	else if (static_cast<bool>(OpState & EBakeOpState::Invalid))
	{
		PreviewMesh->SetOverrideRenderMaterial(ErrorPreviewMaterial);
	}
}

void UBakeMeshAttributeVertexTool::Render(IToolsContextRenderAPI* RenderAPI)
{
	UpdateResult();
}

bool UBakeMeshAttributeVertexTool::CanAccept() const
{
	const bool bValidOp = (OpState & EBakeOpState::Invalid) != EBakeOpState::Invalid;
	return Compute ? bValidOp && Compute->HaveValidResult() : false;
}

TUniquePtr<UE::Geometry::TGenericDataOperator<FMeshVertexBaker>> UBakeMeshAttributeVertexTool::MakeNewOperator()
{
	TUniquePtr<FMeshVertexBakerOp> Op = MakeUnique<FMeshVertexBakerOp>();
	Op->DetailMesh = DetailMesh;
	Op->DetailSpatial = DetailSpatial;
<<<<<<< HEAD
	Op->BaseMesh = &TargetMesh;
=======

	// Pass the PreviewMesh here instead of the TargetMesh. The PreviewMesh
	// contains the updated color topology. TargetMesh holds onto the original
	// color topology and values.
	Op->BaseMesh = PreviewMesh->GetMesh();
>>>>>>> d731a049
	Op->BaseMeshTangents = TargetMeshTangents;
	Op->BakeSettings = CachedBakeSettings;
	Op->OcclusionSettings = CachedOcclusionMapSettings;
	Op->CurvatureSettings = CachedCurvatureMapSettings;
	Op->TextureSettings = CachedTexture2DSettings;
	Op->MultiTextureSettings = CachedMultiTexture2DSettings;
<<<<<<< HEAD
=======
	Op->bIsBakeToSelf = bIsBakeToSelf;
>>>>>>> d731a049

	// Texture2DImage & MultiTexture settings
	Op->TextureImage = CachedTextureImage;
	Op->MaterialIDTextures = CachedMultiTextures;
	return Op;
}

void UBakeMeshAttributeVertexTool::UpdateDetailMesh()
{
	IPrimitiveComponentBackedTarget* TargetComponent = Cast<IPrimitiveComponentBackedTarget>(Targets[0]);
	IPrimitiveComponentBackedTarget* DetailComponent = Cast<IPrimitiveComponentBackedTarget>(Targets[bIsBakeToSelf ? 0 : 1]);
	UToolTarget* DetailTargetMesh = Targets[bIsBakeToSelf ? 0 : 1];

	const FDynamicMesh3 DetailMeshCopy = UE::ToolTarget::GetDynamicMeshCopy(DetailTargetMesh, true);
	DetailMesh = MakeShared<FDynamicMesh3, ESPMode::ThreadSafe>();
<<<<<<< HEAD
	FMeshDescriptionToDynamicMesh Converter;
	Converter.Convert( UE::ToolTarget::GetMeshDescription(DetailTargetMesh), *DetailMesh);
	if (InputMeshSettings->bProjectionInWorldSpace && bIsBakeToSelf == false)
	{
		const FTransformSRT3d DetailToWorld(DetailComponent->GetWorldTransform());
		MeshTransforms::ApplyTransform(*DetailMesh, DetailToWorld);
		const FTransformSRT3d WorldToBase(TargetComponent->GetWorldTransform());
		MeshTransforms::ApplyTransform(*DetailMesh, WorldToBase.Inverse());
=======
	DetailMesh->Copy(DetailMeshCopy);
	if (InputMeshSettings->bProjectionInWorldSpace && bIsBakeToSelf == false)
	{
		const FTransformSRT3d DetailToWorld(DetailComponent->GetWorldTransform());
		MeshTransforms::ApplyTransform(*DetailMesh, DetailToWorld, true);
		const FTransformSRT3d WorldToBase(TargetComponent->GetWorldTransform());
		MeshTransforms::ApplyTransformInverse(*DetailMesh, WorldToBase, true);
>>>>>>> d731a049
	}

	DetailSpatial = MakeShared<FDynamicMeshAABBTree3, ESPMode::ThreadSafe>();
	DetailSpatial->SetMesh(DetailMesh.Get(), true);

	UpdateUVLayerNames(TextureSettings->UVLayer, TextureSettings->UVLayerNamesList, *DetailMesh);
	UpdateUVLayerNames(MultiTextureSettings->UVLayer, MultiTextureSettings->UVLayerNamesList, *DetailMesh);

	OpState &= ~EBakeOpState::EvaluateDetailMesh;
	OpState |= EBakeOpState::Evaluate;
	DetailMeshTimestamp++;
}

void UBakeMeshAttributeVertexTool::UpdateOnModeChange()
{
	SetToolPropertySourceEnabled(OcclusionSettings, false);
	SetToolPropertySourceEnabled(CurvatureSettings, false);
	SetToolPropertySourceEnabled(TextureSettings, false);
	SetToolPropertySourceEnabled(MultiTextureSettings, false);

	if (Settings->OutputMode == EBakeVertexOutput::RGBA)
	{
		switch (static_cast<EBakeMapType>(Settings->OutputType))
		{
			case EBakeMapType::AmbientOcclusion:
			case EBakeMapType::BentNormal:
				SetToolPropertySourceEnabled(OcclusionSettings, true);
				break;
			case EBakeMapType::Curvature:
				SetToolPropertySourceEnabled(CurvatureSettings, true);
				break;
			case EBakeMapType::Texture:
				SetToolPropertySourceEnabled(TextureSettings, true);
				break;
			case EBakeMapType::MultiTexture:
				SetToolPropertySourceEnabled(MultiTextureSettings, true);
				break;
			default:
				// No property sets to show.
				break;
		}
	}
	else // Settings->VertexMode == EBakeVertexOutput::PerChannel
	{
		const EBakeMapType PerChannelTypes[4] = {
			static_cast<EBakeMapType>(Settings->OutputTypeR),
			static_cast<EBakeMapType>(Settings->OutputTypeG),
			static_cast<EBakeMapType>(Settings->OutputTypeB),
			static_cast<EBakeMapType>(Settings->OutputTypeA)
		};
		for(int Idx = 0; Idx < 4; ++Idx)
		{
			switch(PerChannelTypes[Idx])
			{
				case EBakeMapType::AmbientOcclusion:
					SetToolPropertySourceEnabled(OcclusionSettings, true);
					break;
				case EBakeMapType::Curvature:
					SetToolPropertySourceEnabled(CurvatureSettings, true);
					break;
				case EBakeMapType::None:
				default:
					break;
			}
		}
	}
}

void UBakeMeshAttributeVertexTool::UpdateVisualization()
{
	if (Settings->PreviewMode == EBakeVertexChannel::A)
	{
		PreviewMesh->SetOverrideRenderMaterial(PreviewAlphaMaterial);
	}
	else
	{
		FLinearColor Mask(FLinearColor::Black);
		switch(Settings->PreviewMode)
		{
		case EBakeVertexChannel::R:
			Mask.R = 1.0f;
			break;
		case EBakeVertexChannel::G:
			Mask.G = 1.0f;
			break;
		case EBakeVertexChannel::B:
			Mask.B = 1.0f;
			break;
		case EBakeVertexChannel::RGBA:
		default:
			Mask = FLinearColor::White;
			break;
		}
		PreviewMaterial->SetVectorParameterValue("VertexColorMask", Mask);
		PreviewMesh->SetOverrideRenderMaterial(PreviewMaterial);
	}
}

void UBakeMeshAttributeVertexTool::UpdateColorTopology()
{
	// Update PreviewMesh color topology
	PreviewMesh->EditMesh([this](FDynamicMesh3& Mesh)
	{
		Mesh.EnableAttributes();
		Mesh.Attributes()->EnablePrimaryColors();
		Mesh.Attributes()->PrimaryColors()->ClearElements();

		FDynamicMeshNormalOverlay* NormalOverlay = Mesh.Attributes()->PrimaryNormals();
		FDynamicMeshUVOverlay* UVOverlay = Mesh.Attributes()->PrimaryUV();
		Mesh.Attributes()->PrimaryColors()->CreateFromPredicate(
			[&](int /*ParentVID*/, int TriIDA, int TriIDB) -> bool
			{
				auto OverlayCanShare = [TriIDA, TriIDB] (auto Overlay) -> bool
				{
					return Overlay ? Overlay->AreTrianglesConnected(TriIDA, TriIDB) : true;
				};
				
				bool bCanShare = true;
				if (Settings->bSplitAtNormalSeams)
				{
					bCanShare = bCanShare && OverlayCanShare(NormalOverlay);
				}
				if (Settings->bSplitAtUVSeams)
				{
					bCanShare = bCanShare && OverlayCanShare(UVOverlay);
				}
				return bCanShare;
			}, 0.0f);

<<<<<<< HEAD
	// Update BaseMesh color topology.
	TargetMesh.EnableAttributes();
	TargetMesh.Attributes()->DisablePrimaryColors();
	TargetMesh.Attributes()->EnablePrimaryColors();
	PreviewMesh->ProcessMesh([this](const FDynamicMesh3& Mesh)
	{
		TargetMesh.Attributes()->PrimaryColors()->Copy(*Mesh.Attributes()->PrimaryColors());
	});
	NumColorElements = TargetMesh.Attributes()->PrimaryColors()->ElementCount();
=======
		// Copy source vertex colors onto new color overlay topology.
		const FDynamicMeshColorOverlay* TargetColorOverlay = TargetMesh.HasAttributes() ? TargetMesh.Attributes()->PrimaryColors() : nullptr;
		FDynamicMeshColorOverlay* PreviewColorOverlay = Mesh.Attributes()->PrimaryColors(); 
		if (TargetColorOverlay)
		{
			for (int VId : Mesh.VertexIndicesItr())
			{
				Mesh.EnumerateVertexTriangles(VId, [VId, TargetColorOverlay, PreviewColorOverlay](int32 TriID)
				{
					const FVector4f TargetColor = TargetColorOverlay->GetElementAtVertex(TriID, VId);
					const int ElemId = PreviewColorOverlay->GetElementIDAtVertex(TriID, VId);
					PreviewColorOverlay->SetElement(ElemId, TargetColor);
				});
			}
		}
	});
	NumColorElements = PreviewMesh->GetMesh()->Attributes()->PrimaryColors()->ElementCount();
>>>>>>> d731a049

	bColorTopologyValid = true;
}

void UBakeMeshAttributeVertexTool::UpdateResult()
{
	if (static_cast<bool>(OpState & EBakeOpState::EvaluateDetailMesh))
	{
		UpdateDetailMesh();
	}

	if (!bColorTopologyValid)
	{
		UpdateColorTopology();
	}

	if (OpState == EBakeOpState::Clean)
	{
		return;
	}

	// clear warning (ugh)
	GetToolManager()->DisplayMessage(FText(), EToolMessageLevel::UserWarning);

	FBakeSettings BakeSettings;
	BakeSettings.OutputMode = Settings->OutputMode;
	BakeSettings.OutputType = static_cast<EBakeMapType>(Settings->OutputType);
	BakeSettings.OutputTypePerChannel[0] = static_cast<EBakeMapType>(Settings->OutputTypeR);
	BakeSettings.OutputTypePerChannel[1] = static_cast<EBakeMapType>(Settings->OutputTypeG);
	BakeSettings.OutputTypePerChannel[2] = static_cast<EBakeMapType>(Settings->OutputTypeB);
	BakeSettings.OutputTypePerChannel[3] = static_cast<EBakeMapType>(Settings->OutputTypeA);
	BakeSettings.bSplitAtNormalSeams = Settings->bSplitAtNormalSeams;
	BakeSettings.bSplitAtUVSeams = Settings->bSplitAtUVSeams;
	BakeSettings.bProjectionInWorldSpace = InputMeshSettings->bProjectionInWorldSpace;
	BakeSettings.ProjectionDistance = InputMeshSettings->ProjectionDistance;
	if (!(BakeSettings == CachedBakeSettings))
	{
		CachedBakeSettings = BakeSettings;
	}

	// Clear our invalid bitflag to check again for valid inputs.
	OpState &= ~EBakeOpState::Invalid;

	// Validate bake inputs
	const FImageDimensions Dimensions(NumColorElements, 1);
	if (CachedBakeSettings.OutputMode == EBakeVertexOutput::RGBA)
	{
		switch(CachedBakeSettings.OutputType)
		{
		case EBakeMapType::TangentSpaceNormal:
			OpState |= UpdateResult_Normal(Dimensions);
<<<<<<< HEAD
			break;
		case EBakeMapType::AmbientOcclusion:
			OpState |= UpdateResult_Occlusion(Dimensions);
			break;
		case EBakeMapType::BentNormal:
			OpState |= UpdateResult_Occlusion(Dimensions);
			break;
		case EBakeMapType::Curvature:
			OpState |= UpdateResult_Curvature(Dimensions);
			break;
		case EBakeMapType::ObjectSpaceNormal:
		case EBakeMapType::FaceNormal:
		case EBakeMapType::Position:
		case EBakeMapType::MaterialID:
			OpState |= UpdateResult_MeshProperty(Dimensions);
			break;
		case EBakeMapType::Texture:
			OpState |= UpdateResult_Texture2DImage(Dimensions, DetailMesh.Get());
			break;
		case EBakeMapType::MultiTexture:
			OpState |= UpdateResult_MultiTexture(Dimensions, DetailMesh.Get());
			break;
=======
			break;
		case EBakeMapType::AmbientOcclusion:
			OpState |= UpdateResult_Occlusion(Dimensions);
			break;
		case EBakeMapType::BentNormal:
			OpState |= UpdateResult_Occlusion(Dimensions);
			break;
		case EBakeMapType::Curvature:
			OpState |= UpdateResult_Curvature(Dimensions);
			break;
		case EBakeMapType::ObjectSpaceNormal:
		case EBakeMapType::FaceNormal:
		case EBakeMapType::Position:
		case EBakeMapType::MaterialID:
			OpState |= UpdateResult_MeshProperty(Dimensions);
			break;
		case EBakeMapType::VertexColor:
			OpState |= UpdateResult_MeshProperty(Dimensions);
			// Force copy the original vertex colors to our PreviewMesh so that
			// the baker samples the source vertex colors for identity bakes.
			UpdateColorTopology();
			break;
		case EBakeMapType::Texture:
			OpState |= UpdateResult_Texture2DImage(Dimensions, DetailMesh.Get());
			break;
		case EBakeMapType::MultiTexture:
			OpState |= UpdateResult_MultiTexture(Dimensions, DetailMesh.Get());
			break;
>>>>>>> d731a049
		default:
			break;
		}

		OpState |= UpdateResult_TargetMeshTangents(CachedBakeSettings.OutputType);
	}
	else // CachedBakeSettings.VertexMode == EBakeVertexOutput::PerChannel
	{
		// The enabled state of these settings are precomputed in UpdateOnModeChange().
		if (OcclusionSettings->IsPropertySetEnabled())
		{
			OpState |= UpdateResult_Occlusion(Dimensions);
		}
		if (CurvatureSettings->IsPropertySetEnabled())
		{
			OpState |= UpdateResult_Curvature(Dimensions);
		}
	}

	// Early exit if op input parameters are invalid.
	if ((bool)(OpState & EBakeOpState::Invalid))
	{
		return;
	}

	Compute->InvalidateResult();
	OpState = EBakeOpState::Clean;
}

void UBakeMeshAttributeVertexTool::OnResultUpdated(const TUniquePtr<FMeshVertexBaker>& NewResult)
{
	const TImageBuilder<FVector4f>* ImageResult = NewResult->GetBakeResult();
	if (!ImageResult)
	{
		return;
	}

	PreviewMesh->DeferredEditMesh([this, &ImageResult](FDynamicMesh3& Mesh)
	{
		const int NumColors = Mesh.Attributes()->PrimaryColors()->ElementCount();
		check(NumColors == ImageResult->GetDimensions().GetWidth());
		for (int Idx = 0; Idx < NumColors; ++Idx)
		{
			const FVector4f& Pixel = ImageResult->GetPixel(Idx);
			Mesh.Attributes()->PrimaryColors()->SetElement(Idx, Pixel);
		}
	}, false);
	PreviewMesh->NotifyDeferredEditCompleted(UPreviewMesh::ERenderUpdateMode::FastUpdate, EMeshRenderAttributeFlags::VertexColors, false);
	UpdateVisualization();

	GatherAnalytics(*NewResult, CachedBakeSettings, BakeAnalytics);
}

void UBakeMeshAttributeVertexTool::GatherAnalytics(FBakeAnalytics::FMeshSettings& Data)
{
	if (!FEngineAnalytics::IsAvailable())
	{
		return;
	}
	
	Data.NumTargetMeshVerts = TargetMesh.VertexCount();
	Data.NumTargetMeshTris = TargetMesh.TriangleCount();
	Data.NumDetailMesh = 1;
	Data.NumDetailMeshTris = DetailMesh->TriangleCount();
}


void UBakeMeshAttributeVertexTool::GatherAnalytics(
	const FMeshVertexBaker& Result,
	const FBakeSettings& Settings,
	FBakeAnalytics& Data)
{
	if (!FEngineAnalytics::IsAvailable())
	{
		return;
	}
	
	Data.TotalBakeDuration = Result.TotalBakeDuration;
	Data.BakeSettings = Settings;

	auto GatherEvaluatorData = [&Data](const FMeshMapEvaluator* Eval)
	{
		if (Eval)
		{
			switch(Eval->Type())
			{
			case EMeshMapEvaluatorType::Occlusion:
			{
				const FMeshOcclusionMapEvaluator* OcclusionEval = static_cast<const FMeshOcclusionMapEvaluator*>(Eval);
				Data.OcclusionSettings.OcclusionRays = OcclusionEval->NumOcclusionRays;
				Data.OcclusionSettings.MaxDistance = OcclusionEval->MaxDistance;
				Data.OcclusionSettings.SpreadAngle = OcclusionEval->SpreadAngle;
				Data.OcclusionSettings.BiasAngle = OcclusionEval->BiasAngleDeg;
				break;
			}
			case EMeshMapEvaluatorType::Curvature:
			{
				const FMeshCurvatureMapEvaluator* CurvatureEval = static_cast<const FMeshCurvatureMapEvaluator*>(Eval);
				Data.CurvatureSettings.CurvatureType = static_cast<int>(CurvatureEval->UseCurvatureType);
				Data.CurvatureSettings.RangeMultiplier = CurvatureEval->RangeScale;
				Data.CurvatureSettings.MinRangeMultiplier = CurvatureEval->MinRangeScale;
				Data.CurvatureSettings.ColorMode = static_cast<int>(CurvatureEval->UseColorMode);
				Data.CurvatureSettings.ClampMode = static_cast<int>(CurvatureEval->UseClampMode);
				break;
			}
			default:
				break;
			};
		}
	};

	if (Result.BakeMode == FMeshVertexBaker::EBakeMode::RGBA)
	{
		GatherEvaluatorData(Result.ColorEvaluator.Get());
	}
	else // Result.BakeMode == FMeshVertexBaker::EBakeMode::Channel
	{
		for (int EvalId = 0; EvalId < 4; ++EvalId)
		{
			GatherEvaluatorData(Result.ChannelEvaluators[EvalId].Get());
		}
	}
}


void UBakeMeshAttributeVertexTool::RecordAnalytics(const FBakeAnalytics& Data, const FString& EventName)
{
	if (!FEngineAnalytics::IsAvailable())
	{
		return;
	}
	
	TArray<FAnalyticsEventAttribute> Attributes;
<<<<<<< HEAD

	// General
	Attributes.Add(FAnalyticsEventAttribute(TEXT("Bake.Duration.Total.Seconds"), Data.TotalBakeDuration));

	// Mesh data
	Attributes.Add(FAnalyticsEventAttribute(TEXT("Input.TargetMesh.NumTriangles"), Data.MeshSettings.NumTargetMeshTris));
	Attributes.Add(FAnalyticsEventAttribute(TEXT("Input.TargetMesh.NumVertices"), Data.MeshSettings.NumTargetMeshVerts));
	Attributes.Add(FAnalyticsEventAttribute(TEXT("Input.DetailMesh.NumMeshes"), Data.MeshSettings.NumDetailMesh));
	Attributes.Add(FAnalyticsEventAttribute(TEXT("Input.DetailMesh.NumTriangles"), Data.MeshSettings.NumDetailMeshTris));

	// Bake settings
	Attributes.Add(FAnalyticsEventAttribute(TEXT("Settings.Split.NormalSeams"), Data.BakeSettings.bSplitAtNormalSeams));
	Attributes.Add(FAnalyticsEventAttribute(TEXT("Settings.Split.UVSeams"), Data.BakeSettings.bSplitAtUVSeams));
	Attributes.Add(FAnalyticsEventAttribute(TEXT("Settings.ProjectionDistance"), Data.BakeSettings.ProjectionDistance));
	Attributes.Add(FAnalyticsEventAttribute(TEXT("Settings.ProjectionInWorldSpace"), Data.BakeSettings.bProjectionInWorldSpace));

	const FString OutputType = Data.BakeSettings.OutputMode == EBakeVertexOutput::RGBA ? TEXT("RGBA") : TEXT("PerChannel");
	Attributes.Add(FAnalyticsEventAttribute(TEXT("Settings.Output.Type"), OutputType));

=======

	// General
	Attributes.Add(FAnalyticsEventAttribute(TEXT("Bake.Duration.Total.Seconds"), Data.TotalBakeDuration));

	// Mesh data
	Attributes.Add(FAnalyticsEventAttribute(TEXT("Input.TargetMesh.NumTriangles"), Data.MeshSettings.NumTargetMeshTris));
	Attributes.Add(FAnalyticsEventAttribute(TEXT("Input.TargetMesh.NumVertices"), Data.MeshSettings.NumTargetMeshVerts));
	Attributes.Add(FAnalyticsEventAttribute(TEXT("Input.DetailMesh.NumMeshes"), Data.MeshSettings.NumDetailMesh));
	Attributes.Add(FAnalyticsEventAttribute(TEXT("Input.DetailMesh.NumTriangles"), Data.MeshSettings.NumDetailMeshTris));

	// Bake settings
	Attributes.Add(FAnalyticsEventAttribute(TEXT("Settings.Split.NormalSeams"), Data.BakeSettings.bSplitAtNormalSeams));
	Attributes.Add(FAnalyticsEventAttribute(TEXT("Settings.Split.UVSeams"), Data.BakeSettings.bSplitAtUVSeams));
	Attributes.Add(FAnalyticsEventAttribute(TEXT("Settings.ProjectionDistance"), Data.BakeSettings.ProjectionDistance));
	Attributes.Add(FAnalyticsEventAttribute(TEXT("Settings.ProjectionInWorldSpace"), Data.BakeSettings.bProjectionInWorldSpace));

	const FString OutputType = Data.BakeSettings.OutputMode == EBakeVertexOutput::RGBA ? TEXT("RGBA") : TEXT("PerChannel");
	Attributes.Add(FAnalyticsEventAttribute(TEXT("Settings.Output.Type"), OutputType));

>>>>>>> d731a049
	auto RecordAmbientOcclusionSettings = [&Attributes, &Data](const FString& ModeName)
	{
		Attributes.Add(FAnalyticsEventAttribute(FString::Printf(TEXT("Settings.Output.%s.AmbientOcclusion.OcclusionRays"), *ModeName), Data.OcclusionSettings.OcclusionRays));
		Attributes.Add(FAnalyticsEventAttribute(FString::Printf(TEXT("Settings.Output.%s.AmbientOcclusion.MaxDistance"), *ModeName), Data.OcclusionSettings.MaxDistance));
		Attributes.Add(FAnalyticsEventAttribute(FString::Printf(TEXT("Settings.Output.%s.AmbientOcclusion.SpreadAngle"), *ModeName), Data.OcclusionSettings.SpreadAngle));
		Attributes.Add(FAnalyticsEventAttribute(FString::Printf(TEXT("Settings.Output.%s.AmbientOcclusion.BiasAngle"), *ModeName), Data.OcclusionSettings.BiasAngle));
	};

	auto RecordBentNormalSettings = [&Attributes, &Data](const FString& ModeName)
	{
		Attributes.Add(FAnalyticsEventAttribute(FString::Printf(TEXT("Settings.Output.%s.BentNormal.OcclusionRays"), *ModeName), Data.OcclusionSettings.OcclusionRays));
		Attributes.Add(FAnalyticsEventAttribute(FString::Printf(TEXT("Settings.Output.%s.BentNormal.MaxDistance"), *ModeName), Data.OcclusionSettings.MaxDistance));
		Attributes.Add(FAnalyticsEventAttribute(FString::Printf(TEXT("Settings.Output.%s.BentNormal.SpreadAngle"), *ModeName), Data.OcclusionSettings.SpreadAngle));
	};

	auto RecordCurvatureSettings = [&Attributes, &Data](const FString& ModeName)
	{
		Attributes.Add(FAnalyticsEventAttribute(FString::Printf(TEXT("Settings.Output.%s.Curvature.CurvatureType"), *ModeName), Data.CurvatureSettings.CurvatureType));
		Attributes.Add(FAnalyticsEventAttribute(FString::Printf(TEXT("Settings.Output.%s.Curvature.RangeMultiplier"), *ModeName), Data.CurvatureSettings.RangeMultiplier));
		Attributes.Add(FAnalyticsEventAttribute(FString::Printf(TEXT("Settings.Output.%s.Curvature.MinRangeMultiplier"), *ModeName), Data.CurvatureSettings.MinRangeMultiplier));
		Attributes.Add(FAnalyticsEventAttribute(FString::Printf(TEXT("Settings.Output.%s.Curvature.ClampMode"), *ModeName), Data.CurvatureSettings.ClampMode));
		Attributes.Add(FAnalyticsEventAttribute(FString::Printf(TEXT("Settings.Output.%s.Curvature.ColorMode"), *ModeName), Data.CurvatureSettings.ColorMode));
	};

	if (Data.BakeSettings.OutputMode == EBakeVertexOutput::RGBA)
	{
		const FString OutputName(TEXT("RGBA"));

		FString OutputTypeName = StaticEnum<EBakeMapType>()->GetNameStringByValue(static_cast<int>(Data.BakeSettings.OutputType));
		Attributes.Add(FAnalyticsEventAttribute(FString::Printf(TEXT("Settings.Output.%s.Type"), *OutputName), OutputTypeName));

		switch (Data.BakeSettings.OutputType)
		{
		case EBakeMapType::AmbientOcclusion:
			RecordAmbientOcclusionSettings(OutputName);
			break;
		case EBakeMapType::BentNormal:
			RecordBentNormalSettings(OutputName);
			break;
		case EBakeMapType::Curvature:
			RecordCurvatureSettings(OutputName);
			break;
		default:
			break;
		}
	}
	else
	{
		ensure(Data.BakeSettings.OutputMode == EBakeVertexOutput::PerChannel);
		for (int EvalId = 0; EvalId < 4; ++EvalId)
		{
			FString OutputName = StaticEnum<EBakeVertexChannel>()->GetNameStringByIndex(EvalId);
			FString OutputTypeName = StaticEnum<EBakeMapType>()->GetNameStringByValue(static_cast<int>(Data.BakeSettings.OutputTypePerChannel[EvalId]));
			Attributes.Add(FAnalyticsEventAttribute(FString::Printf(TEXT("Settings.Output.%s.Type"), *OutputName), OutputTypeName));

			switch (Data.BakeSettings.OutputTypePerChannel[EvalId])
			{
			case EBakeMapType::AmbientOcclusion:
				RecordAmbientOcclusionSettings(OutputName);
				break;
			case EBakeMapType::Curvature:
				RecordCurvatureSettings(OutputName);
				break;
			default:
				break;
			}
		}
	}

	FEngineAnalytics::GetProvider().RecordEvent(FString(TEXT("Editor.Usage.MeshModelingMode.")) + EventName, Attributes);

	constexpr bool bLogAnalytics = false; 
	if constexpr (bLogAnalytics)
	{
		for (const FAnalyticsEventAttribute& Attr : Attributes)
		{
			UE_LOG(LogGeometry, Log, TEXT("[%s] %s = %s"), *EventName, *Attr.GetName(), *Attr.GetValue());
		}
	}
}


<<<<<<< HEAD
#undef LOCTEXT_NAMESPACE
=======
#undef LOCTEXT_NAMESPACE
>>>>>>> d731a049
<|MERGE_RESOLUTION|>--- conflicted
+++ resolved
@@ -26,11 +26,8 @@
 
 #include "EngineAnalytics.h"
 
-<<<<<<< HEAD
-=======
 #include UE_INLINE_GENERATED_CPP_BY_NAME(BakeMeshAttributeVertexTool)
 
->>>>>>> d731a049
 using namespace UE::Geometry;
 
 #define LOCTEXT_NAMESPACE "UBakeMeshAttributeVertexTool"
@@ -88,14 +85,11 @@
 		Baker->SetTargetMesh(BaseMesh);
 		Baker->SetTargetMeshTangents(BaseMeshTangents);
 		Baker->SetProjectionDistance(BakeSettings.ProjectionDistance);
-<<<<<<< HEAD
-=======
 		if (bIsBakeToSelf)
 		{
 			Baker->SetCorrespondenceStrategy(FMeshBaseBaker::ECorrespondenceStrategy::Identity);
 		}
 		
->>>>>>> d731a049
 		Baker->BakeMode = BakeSettings.OutputMode == EBakeVertexOutput::RGBA ? FMeshVertexBaker::EBakeMode::RGBA : FMeshVertexBaker::EBakeMode::PerChannel;
 		
 		FMeshBakerDynamicMeshSampler DetailSampler(DetailMesh.Get(), DetailSpatial.Get());
@@ -221,8 +215,6 @@
 				Baker->ColorEvaluator = TextureEval;
 				break;
 			}
-<<<<<<< HEAD
-=======
 			case EBakeMapType::VertexColor:
 			{
 				TSharedPtr<FMeshPropertyMapEvaluator, ESPMode::ThreadSafe> PropertyEval = MakeShared<FMeshPropertyMapEvaluator, ESPMode::ThreadSafe>();
@@ -230,7 +222,6 @@
 				Baker->ColorEvaluator = PropertyEval;
 				break;
 			}
->>>>>>> d731a049
 			default:
 				break;
 			}
@@ -290,19 +281,6 @@
 	PreviewMesh->SetMaterials(UE::ToolTarget::GetMaterialSet(Targets[0]).Materials);
 	PreviewMesh->SetOverrideRenderMaterial(PreviewMaterial);
 	PreviewMesh->SetVisible(true);
-
-<<<<<<< HEAD
-	PreviewMesh->ProcessMesh([this](const FDynamicMesh3& Mesh)
-	{
-		TargetMesh.Copy(Mesh);
-		TargetSpatial.SetMesh(&TargetMesh, true);
-		TargetMeshTangents = MakeShared<FMeshTangentsd, ESPMode::ThreadSafe>(&TargetMesh);
-		TargetMeshTangents->CopyTriVertexTangents(Mesh);
-	});
-=======
-	UToolTarget* Target = Targets[0];
-	UToolTarget* DetailTarget = Targets[bIsBakeToSelf ? 0 : 1];
->>>>>>> d731a049
 
 	UToolTarget* Target = Targets[0];
 	UToolTarget* DetailTarget = Targets[bIsBakeToSelf ? 0 : 1];
@@ -450,11 +428,6 @@
 
 		if (static_cast<bool>(OpState & EBakeOpState::Invalid))
 		{
-<<<<<<< HEAD
-			UMaterialInstanceDynamic* ProgressMaterial =
-				static_cast<bool>(OpState & EBakeOpState::Invalid) ? ErrorPreviewMaterial : WorkingPreviewMaterial;
-			PreviewMesh->SetOverrideRenderMaterial(ProgressMaterial);
-=======
 			PreviewMesh->SetOverrideRenderMaterial(ErrorPreviewMaterial);
 		}
 		else
@@ -464,7 +437,6 @@
 			{
 				PreviewMesh->SetOverrideRenderMaterial(WorkingPreviewMaterial);
 			}
->>>>>>> d731a049
 		}
 	}
 	else if (static_cast<bool>(OpState & EBakeOpState::Invalid))
@@ -489,25 +461,18 @@
 	TUniquePtr<FMeshVertexBakerOp> Op = MakeUnique<FMeshVertexBakerOp>();
 	Op->DetailMesh = DetailMesh;
 	Op->DetailSpatial = DetailSpatial;
-<<<<<<< HEAD
-	Op->BaseMesh = &TargetMesh;
-=======
 
 	// Pass the PreviewMesh here instead of the TargetMesh. The PreviewMesh
 	// contains the updated color topology. TargetMesh holds onto the original
 	// color topology and values.
 	Op->BaseMesh = PreviewMesh->GetMesh();
->>>>>>> d731a049
 	Op->BaseMeshTangents = TargetMeshTangents;
 	Op->BakeSettings = CachedBakeSettings;
 	Op->OcclusionSettings = CachedOcclusionMapSettings;
 	Op->CurvatureSettings = CachedCurvatureMapSettings;
 	Op->TextureSettings = CachedTexture2DSettings;
 	Op->MultiTextureSettings = CachedMultiTexture2DSettings;
-<<<<<<< HEAD
-=======
 	Op->bIsBakeToSelf = bIsBakeToSelf;
->>>>>>> d731a049
 
 	// Texture2DImage & MultiTexture settings
 	Op->TextureImage = CachedTextureImage;
@@ -523,16 +488,6 @@
 
 	const FDynamicMesh3 DetailMeshCopy = UE::ToolTarget::GetDynamicMeshCopy(DetailTargetMesh, true);
 	DetailMesh = MakeShared<FDynamicMesh3, ESPMode::ThreadSafe>();
-<<<<<<< HEAD
-	FMeshDescriptionToDynamicMesh Converter;
-	Converter.Convert( UE::ToolTarget::GetMeshDescription(DetailTargetMesh), *DetailMesh);
-	if (InputMeshSettings->bProjectionInWorldSpace && bIsBakeToSelf == false)
-	{
-		const FTransformSRT3d DetailToWorld(DetailComponent->GetWorldTransform());
-		MeshTransforms::ApplyTransform(*DetailMesh, DetailToWorld);
-		const FTransformSRT3d WorldToBase(TargetComponent->GetWorldTransform());
-		MeshTransforms::ApplyTransform(*DetailMesh, WorldToBase.Inverse());
-=======
 	DetailMesh->Copy(DetailMeshCopy);
 	if (InputMeshSettings->bProjectionInWorldSpace && bIsBakeToSelf == false)
 	{
@@ -540,7 +495,6 @@
 		MeshTransforms::ApplyTransform(*DetailMesh, DetailToWorld, true);
 		const FTransformSRT3d WorldToBase(TargetComponent->GetWorldTransform());
 		MeshTransforms::ApplyTransformInverse(*DetailMesh, WorldToBase, true);
->>>>>>> d731a049
 	}
 
 	DetailSpatial = MakeShared<FDynamicMeshAABBTree3, ESPMode::ThreadSafe>();
@@ -670,17 +624,6 @@
 				return bCanShare;
 			}, 0.0f);
 
-<<<<<<< HEAD
-	// Update BaseMesh color topology.
-	TargetMesh.EnableAttributes();
-	TargetMesh.Attributes()->DisablePrimaryColors();
-	TargetMesh.Attributes()->EnablePrimaryColors();
-	PreviewMesh->ProcessMesh([this](const FDynamicMesh3& Mesh)
-	{
-		TargetMesh.Attributes()->PrimaryColors()->Copy(*Mesh.Attributes()->PrimaryColors());
-	});
-	NumColorElements = TargetMesh.Attributes()->PrimaryColors()->ElementCount();
-=======
 		// Copy source vertex colors onto new color overlay topology.
 		const FDynamicMeshColorOverlay* TargetColorOverlay = TargetMesh.HasAttributes() ? TargetMesh.Attributes()->PrimaryColors() : nullptr;
 		FDynamicMeshColorOverlay* PreviewColorOverlay = Mesh.Attributes()->PrimaryColors(); 
@@ -698,7 +641,6 @@
 		}
 	});
 	NumColorElements = PreviewMesh->GetMesh()->Attributes()->PrimaryColors()->ElementCount();
->>>>>>> d731a049
 
 	bColorTopologyValid = true;
 }
@@ -750,7 +692,6 @@
 		{
 		case EBakeMapType::TangentSpaceNormal:
 			OpState |= UpdateResult_Normal(Dimensions);
-<<<<<<< HEAD
 			break;
 		case EBakeMapType::AmbientOcclusion:
 			OpState |= UpdateResult_Occlusion(Dimensions);
@@ -767,29 +708,6 @@
 		case EBakeMapType::MaterialID:
 			OpState |= UpdateResult_MeshProperty(Dimensions);
 			break;
-		case EBakeMapType::Texture:
-			OpState |= UpdateResult_Texture2DImage(Dimensions, DetailMesh.Get());
-			break;
-		case EBakeMapType::MultiTexture:
-			OpState |= UpdateResult_MultiTexture(Dimensions, DetailMesh.Get());
-			break;
-=======
-			break;
-		case EBakeMapType::AmbientOcclusion:
-			OpState |= UpdateResult_Occlusion(Dimensions);
-			break;
-		case EBakeMapType::BentNormal:
-			OpState |= UpdateResult_Occlusion(Dimensions);
-			break;
-		case EBakeMapType::Curvature:
-			OpState |= UpdateResult_Curvature(Dimensions);
-			break;
-		case EBakeMapType::ObjectSpaceNormal:
-		case EBakeMapType::FaceNormal:
-		case EBakeMapType::Position:
-		case EBakeMapType::MaterialID:
-			OpState |= UpdateResult_MeshProperty(Dimensions);
-			break;
 		case EBakeMapType::VertexColor:
 			OpState |= UpdateResult_MeshProperty(Dimensions);
 			// Force copy the original vertex colors to our PreviewMesh so that
@@ -802,7 +720,6 @@
 		case EBakeMapType::MultiTexture:
 			OpState |= UpdateResult_MultiTexture(Dimensions, DetailMesh.Get());
 			break;
->>>>>>> d731a049
 		default:
 			break;
 		}
@@ -936,7 +853,6 @@
 	}
 	
 	TArray<FAnalyticsEventAttribute> Attributes;
-<<<<<<< HEAD
 
 	// General
 	Attributes.Add(FAnalyticsEventAttribute(TEXT("Bake.Duration.Total.Seconds"), Data.TotalBakeDuration));
@@ -956,27 +872,6 @@
 	const FString OutputType = Data.BakeSettings.OutputMode == EBakeVertexOutput::RGBA ? TEXT("RGBA") : TEXT("PerChannel");
 	Attributes.Add(FAnalyticsEventAttribute(TEXT("Settings.Output.Type"), OutputType));
 
-=======
-
-	// General
-	Attributes.Add(FAnalyticsEventAttribute(TEXT("Bake.Duration.Total.Seconds"), Data.TotalBakeDuration));
-
-	// Mesh data
-	Attributes.Add(FAnalyticsEventAttribute(TEXT("Input.TargetMesh.NumTriangles"), Data.MeshSettings.NumTargetMeshTris));
-	Attributes.Add(FAnalyticsEventAttribute(TEXT("Input.TargetMesh.NumVertices"), Data.MeshSettings.NumTargetMeshVerts));
-	Attributes.Add(FAnalyticsEventAttribute(TEXT("Input.DetailMesh.NumMeshes"), Data.MeshSettings.NumDetailMesh));
-	Attributes.Add(FAnalyticsEventAttribute(TEXT("Input.DetailMesh.NumTriangles"), Data.MeshSettings.NumDetailMeshTris));
-
-	// Bake settings
-	Attributes.Add(FAnalyticsEventAttribute(TEXT("Settings.Split.NormalSeams"), Data.BakeSettings.bSplitAtNormalSeams));
-	Attributes.Add(FAnalyticsEventAttribute(TEXT("Settings.Split.UVSeams"), Data.BakeSettings.bSplitAtUVSeams));
-	Attributes.Add(FAnalyticsEventAttribute(TEXT("Settings.ProjectionDistance"), Data.BakeSettings.ProjectionDistance));
-	Attributes.Add(FAnalyticsEventAttribute(TEXT("Settings.ProjectionInWorldSpace"), Data.BakeSettings.bProjectionInWorldSpace));
-
-	const FString OutputType = Data.BakeSettings.OutputMode == EBakeVertexOutput::RGBA ? TEXT("RGBA") : TEXT("PerChannel");
-	Attributes.Add(FAnalyticsEventAttribute(TEXT("Settings.Output.Type"), OutputType));
-
->>>>>>> d731a049
 	auto RecordAmbientOcclusionSettings = [&Attributes, &Data](const FString& ModeName)
 	{
 		Attributes.Add(FAnalyticsEventAttribute(FString::Printf(TEXT("Settings.Output.%s.AmbientOcclusion.OcclusionRays"), *ModeName), Data.OcclusionSettings.OcclusionRays));
@@ -1059,8 +954,4 @@
 }
 
 
-<<<<<<< HEAD
 #undef LOCTEXT_NAMESPACE
-=======
-#undef LOCTEXT_NAMESPACE
->>>>>>> d731a049
