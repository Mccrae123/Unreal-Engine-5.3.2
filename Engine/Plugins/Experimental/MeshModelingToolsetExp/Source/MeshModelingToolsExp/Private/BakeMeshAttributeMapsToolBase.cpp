--- conflicted
+++ resolved
@@ -20,20 +20,13 @@
 #include "TargetInterfaces/MaterialProvider.h"
 #include "ModelingToolTargetUtil.h"
 #include "ModelingObjectsCreationAPI.h"
-<<<<<<< HEAD
 
 #include "EngineAnalytics.h"
 
 #include "Sampling/MeshCurvatureMapEvaluator.h"
-=======
-
-#include "EngineAnalytics.h"
-
-#include "Sampling/MeshCurvatureMapEvaluator.h"
 
 #include UE_INLINE_GENERATED_CPP_BY_NAME(BakeMeshAttributeMapsToolBase)
 
->>>>>>> d731a049
 using namespace UE::Geometry;
 
 #define LOCTEXT_NAMESPACE "UBakeMeshAttributeMapsToolBase"
@@ -112,14 +105,6 @@
 	{
 		Compute->Tick(DeltaTime);
 
-<<<<<<< HEAD
-		const float ElapsedComputeTime = Compute->GetElapsedComputeTime();
-		if (!CanAccept() && ElapsedComputeTime > SecondsBeforeWorkingMaterial)
-		{
-			UMaterialInstanceDynamic* ProgressMaterial =
-				static_cast<bool>(OpState & EBakeOpState::Invalid) ? ErrorPreviewMaterial : WorkingPreviewMaterial;
-			PreviewMesh->SetOverrideRenderMaterial(ProgressMaterial);
-=======
 		if (static_cast<bool>(OpState & EBakeOpState::Invalid))
 		{
 			PreviewMesh->SetOverrideRenderMaterial(ErrorPreviewMaterial);
@@ -131,7 +116,6 @@
 			{
 				PreviewMesh->SetOverrideRenderMaterial(WorkingPreviewMaterial);
 			}
->>>>>>> d731a049
 		}
 	}
 	else if (static_cast<bool>(OpState & EBakeOpState::Invalid))
@@ -167,11 +151,7 @@
 }
 
 
-<<<<<<< HEAD
-void UBakeMeshAttributeMapsToolBase::UpdateVisualization()
-=======
 EBakeOpState UBakeMeshAttributeMapsToolBase::UpdateResult_SampleFilterMask(UTexture2D* SampleFilterMask)
->>>>>>> d731a049
 {
 	EBakeOpState ResultState = EBakeOpState::Clean;
 	if (SampleFilterMask)
@@ -194,11 +174,12 @@
 }
 
 
-<<<<<<< HEAD
+void UBakeMeshAttributeMapsToolBase::UpdateVisualization()
+{
+}
+
+
 void UBakeMeshAttributeMapsToolBase::InvalidateCompute()
-=======
-void UBakeMeshAttributeMapsToolBase::UpdateVisualization()
->>>>>>> d731a049
 {
 	if (!Compute)
 	{
@@ -212,7 +193,6 @@
 }
 
 
-<<<<<<< HEAD
 void UBakeMeshAttributeMapsToolBase::CreateTextureAssets(const TMap<EBakeMapType, TObjectPtr<UTexture2D>>& Textures, UWorld* SourceWorld, UObject* SourceAsset)
 {
 	bool bCreatedAssetOK = true;
@@ -236,45 +216,6 @@
 {
 	if (const FString* PreviewNameString = MapPreviewNamesMap.Find(PreviewDisplayName))
 	{
-=======
-void UBakeMeshAttributeMapsToolBase::InvalidateCompute()
-{
-	if (!Compute)
-	{
-		// Initialize background compute
-		Compute = MakeUnique<TGenericDataBackgroundCompute<FMeshMapBaker>>();
-		Compute->Setup(this);
-		Compute->OnResultUpdated.AddLambda([this](const TUniquePtr<FMeshMapBaker>& NewResult) { OnMapsUpdated(NewResult); });
-	}
-	Compute->InvalidateResult();
-	OpState = EBakeOpState::Clean;
-}
-
-
-void UBakeMeshAttributeMapsToolBase::CreateTextureAssets(const TMap<EBakeMapType, TObjectPtr<UTexture2D>>& Textures, UWorld* SourceWorld, UObject* SourceAsset)
-{
-	bool bCreatedAssetOK = true;
-	const FString BaseName = UE::ToolTarget::GetTargetActor(Targets[0])->GetActorNameOrLabel();
-	for (const TTuple<EBakeMapType, TObjectPtr<UTexture2D>>& Result : Textures)
-	{
-		FString TexName;
-		GetTextureName(Result.Get<0>(), BaseName, TexName);
-		bCreatedAssetOK = bCreatedAssetOK &&
-			UE::Modeling::CreateTextureObject(
-				GetToolManager(),
-				FCreateTextureObjectParams{ 0, SourceWorld, SourceAsset, TexName, Result.Get<1>() }).IsOK();
-	}
-	ensure(bCreatedAssetOK);
-
-	RecordAnalytics(BakeAnalytics, GetAnalyticsEventName());
-}
-
-
-void UBakeMeshAttributeMapsToolBase::UpdatePreview(const FString& PreviewDisplayName, const TMap<FString, FString>& MapPreviewNamesMap)
-{
-	if (const FString* PreviewNameString = MapPreviewNamesMap.Find(PreviewDisplayName))
-	{
->>>>>>> d731a049
 		const int64 PreviewValue = StaticEnum<EBakeMapType>()->GetValueByNameString(*PreviewNameString);
 		if (PreviewValue != INDEX_NONE)
 		{
@@ -352,8 +293,6 @@
 }
 
 
-<<<<<<< HEAD
-=======
 void UBakeMeshAttributeMapsToolBase::ResetPreview()
 {
 	PreviewMaterial->SetTextureParameterValue(TEXT("NormalMap"), EmptyNormalMap);
@@ -362,7 +301,6 @@
 }
 
 
->>>>>>> d731a049
 void UBakeMeshAttributeMapsToolBase::UpdatePreviewNames(
 	const EBakeMapType MapTypes,
 	FString& MapPreview,
@@ -405,11 +343,8 @@
 	TArray<FString>& MapPreviewNamesList,
 	TMap<FString, FString>& MapPreviewNamesMap)
 {
-<<<<<<< HEAD
-=======
 	ResetPreview();
 	
->>>>>>> d731a049
 	// Use the processed bitfield which may contain additional targets
 	// (ex. AO if BentNormal was requested) to preallocate cached map storage.
 	EBakeMapType CachedMapTypes = GetMapTypes(static_cast<int32>(ResultMapTypes));
@@ -816,8 +751,4 @@
 
 
 
-<<<<<<< HEAD
 #undef LOCTEXT_NAMESPACE
-=======
-#undef LOCTEXT_NAMESPACE
->>>>>>> d731a049
