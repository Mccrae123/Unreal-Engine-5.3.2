// Copyright Epic Games, Inc. All Rights Reserved.

#include "BakeMeshAttributeMapsTool.h"
#include "InteractiveToolManager.h"
#include "ToolBuilderUtil.h"

#include "DynamicMesh/DynamicMesh3.h"
#include "DynamicMesh/DynamicMeshAttributeSet.h"
#include "DynamicMesh/MeshTransforms.h"
#include "MeshDescriptionToDynamicMesh.h"
#include "Sampling/MeshNormalMapEvaluator.h"
#include "Sampling/MeshOcclusionMapEvaluator.h"
#include "Sampling/MeshCurvatureMapEvaluator.h"
#include "Sampling/MeshPropertyMapEvaluator.h"
#include "Sampling/MeshResampleImageEvaluator.h"

#include "ImageUtils.h"

#include "AssetUtils/Texture2DUtil.h"

#include "EngineAnalytics.h"

#include "TargetInterfaces/MaterialProvider.h"
#include "TargetInterfaces/MeshDescriptionProvider.h"
#include "TargetInterfaces/PrimitiveComponentBackedTarget.h"
#include "TargetInterfaces/StaticMeshBackedTarget.h"
#include "TargetInterfaces/SkeletalMeshBackedTarget.h"
#include "ToolTargetManager.h"

// required to pass UStaticMesh asset so we can save at same location
#include "Engine/StaticMesh.h"
#include "Engine/SkeletalMesh.h"
#include "Components/StaticMeshComponent.h"
#include "Components/SkeletalMeshComponent.h"
#include "Components/DynamicMeshComponent.h"
<<<<<<< HEAD
=======

#include UE_INLINE_GENERATED_CPP_BY_NAME(BakeMeshAttributeMapsTool)
>>>>>>> d731a049

using namespace UE::Geometry;

#define LOCTEXT_NAMESPACE "UBakeMeshAttributeMapsTool"


/*
 * ToolBuilder
 */

const FToolTargetTypeRequirements& UBakeMeshAttributeMapsToolBuilder::GetTargetRequirements() const
{
	static FToolTargetTypeRequirements TypeRequirements({
		UMeshDescriptionProvider::StaticClass(),
		UPrimitiveComponentBackedTarget::StaticClass(),
		UMaterialProvider::StaticClass()
		});
	return TypeRequirements;
}

bool UBakeMeshAttributeMapsToolBuilder::CanBuildTool(const FToolBuilderState& SceneState) const
{
	const int32 NumTargets = SceneState.TargetManager->CountSelectedAndTargetable(SceneState, GetTargetRequirements());
	if (NumTargets == 1 || NumTargets == 2)
	{
		bool bValidTargets = true;
		SceneState.TargetManager->EnumerateSelectedAndTargetableComponents(SceneState, GetTargetRequirements(),
			[&bValidTargets](UActorComponent* Component)
			{
				UStaticMeshComponent* StaticMesh = Cast<UStaticMeshComponent>(Component);
				USkeletalMeshComponent* SkeletalMesh = Cast<USkeletalMeshComponent>(Component);
				UDynamicMeshComponent* DynMesh = Cast<UDynamicMeshComponent>(Component);
				bValidTargets = bValidTargets && (StaticMesh || SkeletalMesh || DynMesh);
			});
		return bValidTargets;
	}
	return false;
}

UMultiSelectionMeshEditingTool* UBakeMeshAttributeMapsToolBuilder::CreateNewTool(const FToolBuilderState& SceneState) const
{
	return NewObject<UBakeMeshAttributeMapsTool>(SceneState.ToolManager);
}


const TArray<FString>& UBakeMeshAttributeMapsToolProperties::GetMapPreviewNamesFunc()
{
	return MapPreviewNamesList;
}



/*
 * Operators
 */

class FMeshMapBakerOp : public TGenericDataOperator<FMeshMapBaker>
{
public:
	using ImagePtr = TSharedPtr<UE::Geometry::TImageBuilder<FVector4f>, ESPMode::ThreadSafe>;
	
	// General bake settings
	TSharedPtr<UE::Geometry::FDynamicMesh3, ESPMode::ThreadSafe> DetailMesh;
	TSharedPtr<UE::Geometry::FDynamicMeshAABBTree3, ESPMode::ThreadSafe> DetailSpatial;
	TSharedPtr<UE::Geometry::TMeshTangents<double>, ESPMode::ThreadSafe> DetailMeshTangents;
	UE::Geometry::FDynamicMesh3* BaseMesh = nullptr;
	TUniquePtr<UE::Geometry::FMeshMapBaker> Baker;
	UBakeMeshAttributeMapsTool::FBakeSettings BakeSettings;
	TSharedPtr<UE::Geometry::TMeshTangents<double>, ESPMode::ThreadSafe> BaseMeshTangents;
	TSharedPtr<TArray<int32>, ESPMode::ThreadSafe> BaseMeshUVCharts;
<<<<<<< HEAD
=======
	bool bIsBakeToSelf = false;
	ImagePtr SampleFilterMask;
>>>>>>> d731a049

	// Map Type settings
	EBakeMapType Maps;
	FNormalMapSettings NormalSettings;
	FOcclusionMapSettings OcclusionSettings;
	FCurvatureMapSettings CurvatureSettings;
	FMeshPropertyMapSettings PropertySettings;
	FTexture2DSettings TextureSettings;
	FTexture2DSettings MultiTextureSettings;

	// NormalMap settings
	ImagePtr DetailMeshNormalMap;
	int32 DetailMeshNormalUVLayer = 0;
	IMeshBakerDetailSampler::EBakeDetailNormalSpace DetailMeshNormalSpace = IMeshBakerDetailSampler::EBakeDetailNormalSpace::Tangent; 

	// Texture2DImage & MultiTexture settings
	ImagePtr TextureImage;
	TArray<ImagePtr> MaterialIDTextures;

	// Begin TGenericDataOperator interface
	virtual void CalculateResult(FProgressCancel* Progress) override
	{
		Baker = MakeUnique<FMeshMapBaker>();
		Baker->CancelF = [Progress]() {
			return Progress && Progress->Cancelled();
		};
		Baker->SetTargetMesh(BaseMesh);
		Baker->SetTargetMeshUVLayer(BakeSettings.TargetUVLayer);
		Baker->SetDimensions(BakeSettings.Dimensions);
		Baker->SetProjectionDistance(BakeSettings.ProjectionDistance);
		Baker->SetSamplesPerPixel(BakeSettings.SamplesPerPixel);
		Baker->SetTargetMeshUVCharts(BaseMeshUVCharts.Get());
		Baker->SetTargetMeshTangents(BaseMeshTangents);
		if (bIsBakeToSelf)
		{
			Baker->SetCorrespondenceStrategy(FMeshBaseBaker::ECorrespondenceStrategy::Identity);
		}
		if (SampleFilterMask)
		{
			Baker->SampleFilterF = [this](const FVector2i& ImageCoords, const FVector2d& UV, int32 TriID)
			{
				const FVector4f Mask = SampleFilterMask->BilinearSampleUV<float>(UV, FVector4f::One());
				return (Mask.X + Mask.Y + Mask.Z) / 3;
			};
		}
		
		FMeshBakerDynamicMeshSampler DetailSampler(DetailMesh.Get(), DetailSpatial.Get(), DetailMeshTangents.Get());
		Baker->SetDetailSampler(&DetailSampler);

		// Occlusion evaluator is shared by both AmbientOcclusion and BentNormal.
		// Only initialize it once. OcclusionType is initialized to None. Callers
		// must manually update the OcclusionType.
		auto InitOcclusionEval = [this](TSharedPtr<FMeshOcclusionMapEvaluator>& Eval)
<<<<<<< HEAD
		{
			if (!Eval)
			{
				Eval = MakeShared<FMeshOcclusionMapEvaluator>();
				Eval->OcclusionType = EMeshOcclusionMapType::None;
				Eval->NumOcclusionRays = OcclusionSettings.OcclusionRays;
				Eval->MaxDistance = OcclusionSettings.MaxDistance;
				Eval->SpreadAngle = OcclusionSettings.SpreadAngle;
				Eval->BiasAngleDeg = OcclusionSettings.BiasAngle;
				Baker->AddEvaluator(Eval);
			}
		};

		TSharedPtr<FMeshOcclusionMapEvaluator> OcclusionEval; 
		for (const EBakeMapType MapType : ENUM_EBAKEMAPTYPE_ALL)
		{
			switch (BakeSettings.BakeMapTypes & MapType)
			{
=======
		{
			if (!Eval)
			{
				Eval = MakeShared<FMeshOcclusionMapEvaluator>();
				Eval->OcclusionType = EMeshOcclusionMapType::None;
				Eval->NumOcclusionRays = OcclusionSettings.OcclusionRays;
				Eval->MaxDistance = OcclusionSettings.MaxDistance;
				Eval->SpreadAngle = OcclusionSettings.SpreadAngle;
				Eval->BiasAngleDeg = OcclusionSettings.BiasAngle;
				Baker->AddEvaluator(Eval);
			}
		};

		TSharedPtr<FMeshOcclusionMapEvaluator> OcclusionEval; 
		for (const EBakeMapType MapType : ENUM_EBAKEMAPTYPE_ALL)
		{
			switch (BakeSettings.BakeMapTypes & MapType)
			{
>>>>>>> d731a049
			case EBakeMapType::TangentSpaceNormal:
			{
				TSharedPtr<FMeshNormalMapEvaluator, ESPMode::ThreadSafe> NormalEval = MakeShared<FMeshNormalMapEvaluator, ESPMode::ThreadSafe>();
				DetailSampler.SetNormalTextureMap(DetailMesh.Get(), IMeshBakerDetailSampler::FBakeDetailNormalTexture(DetailMeshNormalMap.Get(), DetailMeshNormalUVLayer, DetailMeshNormalSpace));
				Baker->AddEvaluator(NormalEval);
				break;
			}
			case EBakeMapType::AmbientOcclusion:
			{
				InitOcclusionEval(OcclusionEval);
				OcclusionEval->OcclusionType |= EMeshOcclusionMapType::AmbientOcclusion;
				break;
			}
			case EBakeMapType::BentNormal:
			{
				InitOcclusionEval(OcclusionEval);
				OcclusionEval->OcclusionType |= EMeshOcclusionMapType::BentNormal;
				break;
			}
			case EBakeMapType::Curvature:
			{
				TSharedPtr<FMeshCurvatureMapEvaluator, ESPMode::ThreadSafe> CurvatureEval = MakeShared<FMeshCurvatureMapEvaluator, ESPMode::ThreadSafe>();
				CurvatureEval->RangeScale = FMathd::Clamp(CurvatureSettings.RangeMultiplier, 0.0001, 1000.0);
				CurvatureEval->MinRangeScale = FMathd::Clamp(CurvatureSettings.MinRangeMultiplier, 0.0, 1.0);
				CurvatureEval->UseCurvatureType = (FMeshCurvatureMapEvaluator::ECurvatureType)CurvatureSettings.CurvatureType;
				CurvatureEval->UseColorMode = (FMeshCurvatureMapEvaluator::EColorMode)CurvatureSettings.ColorMode;
				CurvatureEval->UseClampMode = (FMeshCurvatureMapEvaluator::EClampMode)CurvatureSettings.ClampMode;
				Baker->AddEvaluator(CurvatureEval);
				break;
			}
			case EBakeMapType::ObjectSpaceNormal:
			{
				TSharedPtr<FMeshPropertyMapEvaluator, ESPMode::ThreadSafe> PropertyEval = MakeShared<FMeshPropertyMapEvaluator, ESPMode::ThreadSafe>();
				PropertyEval->Property = EMeshPropertyMapType::Normal;
				DetailSampler.SetNormalTextureMap(DetailMesh.Get(), IMeshBakerDetailSampler::FBakeDetailNormalTexture(DetailMeshNormalMap.Get(), DetailMeshNormalUVLayer, DetailMeshNormalSpace));
				Baker->AddEvaluator(PropertyEval);
				break;
			}
			case EBakeMapType::FaceNormal:
			{
				TSharedPtr<FMeshPropertyMapEvaluator, ESPMode::ThreadSafe> PropertyEval = MakeShared<FMeshPropertyMapEvaluator, ESPMode::ThreadSafe>();
				PropertyEval->Property = EMeshPropertyMapType::FacetNormal;
				Baker->AddEvaluator(PropertyEval);
				break;
			}
			case EBakeMapType::Position:
			{
				TSharedPtr<FMeshPropertyMapEvaluator, ESPMode::ThreadSafe> PropertyEval = MakeShared<FMeshPropertyMapEvaluator, ESPMode::ThreadSafe>();
				PropertyEval->Property = EMeshPropertyMapType::Position;
				Baker->AddEvaluator(PropertyEval);
				break;
			}
			case EBakeMapType::MaterialID:
			{
				TSharedPtr<FMeshPropertyMapEvaluator, ESPMode::ThreadSafe> PropertyEval = MakeShared<FMeshPropertyMapEvaluator, ESPMode::ThreadSafe>();
				PropertyEval->Property = EMeshPropertyMapType::MaterialID;
				Baker->AddEvaluator(PropertyEval);
				break;
			}
			case EBakeMapType::VertexColor:
			{
				TSharedPtr<FMeshPropertyMapEvaluator, ESPMode::ThreadSafe> PropertyEval = MakeShared<FMeshPropertyMapEvaluator, ESPMode::ThreadSafe>();
				PropertyEval->Property = EMeshPropertyMapType::VertexColor;
				Baker->AddEvaluator(PropertyEval);
				break;
			}
			case EBakeMapType::Texture:
			{
				TSharedPtr<FMeshResampleImageEvaluator, ESPMode::ThreadSafe> TextureEval = MakeShared<FMeshResampleImageEvaluator, ESPMode::ThreadSafe>();
				DetailSampler.SetTextureMap(DetailMesh.Get(), IMeshBakerDetailSampler::FBakeDetailTexture(TextureImage.Get(), TextureSettings.UVLayer));
				Baker->AddEvaluator(TextureEval);
				break;
			}
			case EBakeMapType::MultiTexture:
			{
				TSharedPtr<FMeshMultiResampleImageEvaluator, ESPMode::ThreadSafe> TextureEval = MakeShared<FMeshMultiResampleImageEvaluator, ESPMode::ThreadSafe>();
				TextureEval->DetailUVLayer = MultiTextureSettings.UVLayer;
				TextureEval->MultiTextures = MaterialIDTextures;
				Baker->AddEvaluator(TextureEval);
				break;
			}
			default:
				break;
			}
		}
		Baker->Bake();
		SetResult(MoveTemp(Baker));
	}
	// End TGenericDataOperator interface
};

/*
 * Tool
 */

void UBakeMeshAttributeMapsTool::Setup()
{
	TRACE_CPUPROFILER_EVENT_SCOPE(UBakeMeshAttributeMapsTool::Setup);
	
	Super::Setup();

	// Initialize preview mesh
	bIsBakeToSelf = (Targets.Num() == 1);

	PreviewMesh->ProcessMesh([this](const FDynamicMesh3& Mesh)
	{
		TargetMesh.Copy(Mesh);
		TargetSpatial.SetMesh(&TargetMesh, true);
		TargetMeshTangents = MakeShared<FMeshTangentsd, ESPMode::ThreadSafe>(&TargetMesh);
		TargetMeshTangents->CopyTriVertexTangents(Mesh);
	});

	UToolTarget* Target = Targets[0];
	UToolTarget* DetailTarget = Targets[bIsBakeToSelf ? 0 : 1];
	
	// Setup tool property sets

	Settings = NewObject<UBakeMeshAttributeMapsToolProperties>(this);
	Settings->RestoreProperties(this);
	AddToolPropertySource(Settings);

	Settings->WatchProperty(Settings->MapTypes, [this](int32) { OpState |= EBakeOpState::Evaluate; UpdateOnModeChange(); });
	Settings->WatchProperty(Settings->MapPreview, [this](FString) { UpdateVisualization(); GetToolManager()->PostInvalidation(); });
	Settings->WatchProperty(Settings->Resolution, [this](EBakeTextureResolution) { OpState |= EBakeOpState::Evaluate; });
	Settings->WatchProperty(Settings->BitDepth, [this](EBakeTextureBitDepth) { OpState |= EBakeOpState::Evaluate; });
	Settings->WatchProperty(Settings->SamplesPerPixel, [this](EBakeTextureSamplesPerPixel) { OpState |= EBakeOpState::Evaluate; });
<<<<<<< HEAD
=======
	Settings->WatchProperty(Settings->SampleFilterMask, [this](UTexture2D*){ OpState |= EBakeOpState::Evaluate; });
>>>>>>> d731a049
	

	InputMeshSettings = NewObject<UBakeInputMeshProperties>(this);
	InputMeshSettings->RestoreProperties(this);
	AddToolPropertySource(InputMeshSettings);
	SetToolPropertySourceEnabled(InputMeshSettings, true);
	InputMeshSettings->bHasTargetUVLayer = true;
	InputMeshSettings->bHasSourceNormalMap = true;
	InputMeshSettings->TargetStaticMesh = GetStaticMeshTarget(Target);
	InputMeshSettings->TargetSkeletalMesh = GetSkeletalMeshTarget(Target);
	InputMeshSettings->TargetDynamicMesh = GetDynamicMeshTarget(Target);
	InputMeshSettings->SourceStaticMesh = !bIsBakeToSelf ? GetStaticMeshTarget(DetailTarget) : nullptr;
	InputMeshSettings->SourceSkeletalMesh = !bIsBakeToSelf ? GetSkeletalMeshTarget(DetailTarget) : nullptr;
	InputMeshSettings->SourceDynamicMesh = !bIsBakeToSelf ? GetDynamicMeshTarget(DetailTarget) : nullptr;
	InputMeshSettings->SourceNormalMap = nullptr;
	UpdateUVLayerNames(InputMeshSettings->TargetUVLayer, InputMeshSettings->TargetUVLayerNamesList, TargetMesh);
	InputMeshSettings->WatchProperty(InputMeshSettings->bHideSourceMesh, [this](bool bState) { SetSourceObjectVisible(!bState); });
	InputMeshSettings->WatchProperty(InputMeshSettings->TargetUVLayer, [this](FString) { OpState |= EBakeOpState::Evaluate; });
	InputMeshSettings->WatchProperty(InputMeshSettings->ProjectionDistance, [this](float) { OpState |= EBakeOpState::Evaluate; });
	InputMeshSettings->WatchProperty(InputMeshSettings->bProjectionInWorldSpace, [this](bool) { OpState |= EBakeOpState::EvaluateDetailMesh; });
	InputMeshSettings->WatchProperty(InputMeshSettings->SourceNormalMapUVLayer, [this](FString) { OpState |= EBakeOpState::Evaluate; });
	InputMeshSettings->WatchProperty(InputMeshSettings->SourceNormalMap, [this](UTexture2D*)
	{
		// Only invalidate detail mesh if we need to recompute tangents.
		if (!DetailMeshTangents && InputMeshSettings->SourceNormalSpace == EBakeNormalSpace::Tangent)
		{
			OpState |= EBakeOpState::EvaluateDetailMesh;
		}
		OpState |= EBakeOpState::Evaluate;
	});
	InputMeshSettings->WatchProperty(InputMeshSettings->SourceNormalSpace, [this](EBakeNormalSpace Space)
	{
		if (!DetailMeshTangents && Space == EBakeNormalSpace::Tangent)
		{
			OpState |= EBakeOpState::EvaluateDetailMesh;
		}
		OpState |= EBakeOpState::Evaluate;
	});
	SetSourceObjectVisible(!InputMeshSettings->bHideSourceMesh);
	

	ResultSettings = NewObject<UBakeMeshAttributeMapsResultToolProperties>(this);
	ResultSettings->RestoreProperties(this);
	AddToolPropertySource(ResultSettings);
	SetToolPropertySourceEnabled(ResultSettings, true);
	

	OcclusionSettings = NewObject<UBakeOcclusionMapToolProperties>(this);
	OcclusionSettings->RestoreProperties(this);
	AddToolPropertySource(OcclusionSettings);
	SetToolPropertySourceEnabled(OcclusionSettings, false);
	OcclusionSettings->WatchProperty(OcclusionSettings->OcclusionRays, [this](int32) { OpState |= EBakeOpState::Evaluate; });
	OcclusionSettings->WatchProperty(OcclusionSettings->MaxDistance, [this](float) { OpState |= EBakeOpState::Evaluate; });
	OcclusionSettings->WatchProperty(OcclusionSettings->SpreadAngle, [this](float) { OpState |= EBakeOpState::Evaluate; });
	OcclusionSettings->WatchProperty(OcclusionSettings->BiasAngle, [this](float) { OpState |= EBakeOpState::Evaluate; });


	CurvatureSettings = NewObject<UBakeCurvatureMapToolProperties>(this);
	CurvatureSettings->RestoreProperties(this);
	AddToolPropertySource(CurvatureSettings);
	SetToolPropertySourceEnabled(CurvatureSettings, false);
	CurvatureSettings->WatchProperty(CurvatureSettings->ColorRangeMultiplier, [this](float) { OpState |= EBakeOpState::Evaluate; });
	CurvatureSettings->WatchProperty(CurvatureSettings->MinRangeMultiplier, [this](float) { OpState |= EBakeOpState::Evaluate; });
	CurvatureSettings->WatchProperty(CurvatureSettings->CurvatureType, [this](EBakeCurvatureTypeMode) { OpState |= EBakeOpState::Evaluate; });
	CurvatureSettings->WatchProperty(CurvatureSettings->ColorMapping, [this](EBakeCurvatureColorMode) { OpState |= EBakeOpState::Evaluate; });
	CurvatureSettings->WatchProperty(CurvatureSettings->Clamping, [this](EBakeCurvatureClampMode) { OpState |= EBakeOpState::Evaluate; });


	TextureSettings = NewObject<UBakeTexture2DProperties>(this);
	TextureSettings->RestoreProperties(this);
	AddToolPropertySource(TextureSettings);
	SetToolPropertySourceEnabled(TextureSettings, false);
	TextureSettings->WatchProperty(TextureSettings->UVLayer, [this](FString) { OpState |= EBakeOpState::Evaluate; });
	TextureSettings->WatchProperty(TextureSettings->SourceTexture, [this](UTexture2D*) { OpState |= EBakeOpState::Evaluate; });

	MultiTextureSettings = NewObject<UBakeMultiTexture2DProperties>(this);
	MultiTextureSettings->RestoreProperties(this);
	AddToolPropertySource(MultiTextureSettings);
	SetToolPropertySourceEnabled(MultiTextureSettings, false);

	auto SetDirtyCallback = [this](decltype(MultiTextureSettings->MaterialIDSourceTextures)) { OpState |= EBakeOpState::Evaluate; };
	auto NotEqualsCallback = [](const decltype(MultiTextureSettings->MaterialIDSourceTextures)& A, const decltype(MultiTextureSettings->MaterialIDSourceTextures)& B) -> bool { return A != B; };
	MultiTextureSettings->WatchProperty(MultiTextureSettings->MaterialIDSourceTextures, SetDirtyCallback, NotEqualsCallback);
	MultiTextureSettings->WatchProperty(MultiTextureSettings->UVLayer, [this](FString) { OpState |= EBakeOpState::Evaluate; });
	UpdateMultiTextureMaterialIDs(DetailTarget, MultiTextureSettings->AllSourceTextures, MultiTextureSettings->MaterialIDSourceTextures);

	UpdateOnModeChange();

	UpdateDetailMesh();

	SetToolDisplayName(LOCTEXT("ToolName", "Bake Textures"));
	GetToolManager()->DisplayMessage(
		LOCTEXT("OnStartTool", "Bake Maps. Select Bake Mesh (LowPoly) first, then (optionally) Detail Mesh second. Texture Assets will be created on Accept. "),
		EToolMessageLevel::UserNotification);

	PostSetup();
}




bool UBakeMeshAttributeMapsTool::CanAccept() const
{
	const bool bValidOp = (OpState & EBakeOpState::Invalid) != EBakeOpState::Invalid;
	bool bCanAccept = bValidOp && Compute ? Compute->HaveValidResult() : false;
	if (bCanAccept)
	{
		// Allow Accept if all non-None types have valid results.
		for (const TTuple<EBakeMapType, TObjectPtr<UTexture2D>>& Result : ResultSettings->Result)
		{
			bCanAccept = bCanAccept && Result.Get<1>();
		}
	}
	return bCanAccept;
}


TUniquePtr<UE::Geometry::TGenericDataOperator<FMeshMapBaker>> UBakeMeshAttributeMapsTool::MakeNewOperator()
{
	TUniquePtr<FMeshMapBakerOp> Op = MakeUnique<FMeshMapBakerOp>();
	Op->DetailMesh = DetailMesh;
	Op->DetailSpatial = DetailSpatial;
	Op->BaseMesh = &TargetMesh;
	Op->BakeSettings = CachedBakeSettings;
	Op->BaseMeshUVCharts = TargetMeshUVCharts;
<<<<<<< HEAD
=======
	Op->bIsBakeToSelf = bIsBakeToSelf;
	Op->SampleFilterMask = CachedSampleFilterMask;
>>>>>>> d731a049

	constexpr EBakeMapType RequiresTangents = EBakeMapType::TangentSpaceNormal | EBakeMapType::BentNormal;
	if ((bool)(CachedBakeSettings.BakeMapTypes & RequiresTangents))
	{
		Op->BaseMeshTangents = TargetMeshTangents;
	}

	if (CachedDetailNormalMap)
	{
		Op->DetailMeshTangents = DetailMeshTangents;
		Op->DetailMeshNormalMap = CachedDetailNormalMap;
		Op->DetailMeshNormalUVLayer = CachedDetailMeshSettings.UVLayer;
		Op->DetailMeshNormalSpace = CachedDetailMeshSettings.NormalSpace == EBakeNormalSpace::Tangent ?
			IMeshBakerDetailSampler::EBakeDetailNormalSpace::Tangent : IMeshBakerDetailSampler::EBakeDetailNormalSpace::Object;
	}

	if ((bool)(CachedBakeSettings.BakeMapTypes & EBakeMapType::TangentSpaceNormal))
	{
		Op->NormalSettings = CachedNormalMapSettings;
	}

	if ((bool)(CachedBakeSettings.BakeMapTypes & EBakeMapType::AmbientOcclusion) ||
		(bool)(CachedBakeSettings.BakeMapTypes & EBakeMapType::BentNormal))
	{
		Op->OcclusionSettings = CachedOcclusionMapSettings;
	}

	if ((bool)(CachedBakeSettings.BakeMapTypes & EBakeMapType::Curvature))
	{
		Op->CurvatureSettings = CachedCurvatureMapSettings;
	}

	if ((bool)(CachedBakeSettings.BakeMapTypes & EBakeMapType::ObjectSpaceNormal) ||
		(bool)(CachedBakeSettings.BakeMapTypes & EBakeMapType::FaceNormal) ||
		(bool)(CachedBakeSettings.BakeMapTypes & EBakeMapType::Position) ||
		(bool)(CachedBakeSettings.BakeMapTypes & EBakeMapType::MaterialID) ||
		(bool)(CachedBakeSettings.BakeMapTypes & EBakeMapType::VertexColor))
	{
		Op->PropertySettings = CachedMeshPropertyMapSettings;
	}

	if ((bool)(CachedBakeSettings.BakeMapTypes & EBakeMapType::Texture))
	{
		Op->TextureSettings = CachedTexture2DSettings;
		Op->TextureImage = CachedTextureImage;
	}

	if ((bool)(CachedBakeSettings.BakeMapTypes & EBakeMapType::MultiTexture))
	{
		Op->MultiTextureSettings = CachedMultiTexture2DSettings;
		Op->MaterialIDTextures = CachedMultiTextures;
	}

	return Op;
}


void UBakeMeshAttributeMapsTool::OnShutdown(EToolShutdownType ShutdownType)
{
	TRACE_CPUPROFILER_EVENT_SCOPE(UBakeMeshAttributeMapsTool::Shutdown);
	
	Super::OnShutdown(ShutdownType);
	
	Settings->SaveProperties(this);
	InputMeshSettings->SaveProperties(this);
	OcclusionSettings->SaveProperties(this);
	CurvatureSettings->SaveProperties(this);
	TextureSettings->SaveProperties(this);
	MultiTextureSettings->SaveProperties(this);

	SetSourceObjectVisible(true);

	if (Compute)
	{
		Compute->Shutdown();
	}
	if (ShutdownType == EToolShutdownType::Accept)
	{
		// Check if we have a source asset to identify a location to store the texture assets.
		IStaticMeshBackedTarget* StaticMeshTarget = Cast<IStaticMeshBackedTarget>(Targets[0]);
		UObject* SourceAsset = StaticMeshTarget ? StaticMeshTarget->GetStaticMesh() : nullptr;
		if (!SourceAsset)
		{
			// Check if our target is a Skeletal Mesh Asset
			ISkeletalMeshBackedTarget* SkeletalMeshTarget = Cast<ISkeletalMeshBackedTarget>(Targets[0]);
			SourceAsset = SkeletalMeshTarget ? SkeletalMeshTarget->GetSkeletalMesh() : nullptr;
		}
		const UPrimitiveComponent* SourceComponent = UE::ToolTarget::GetTargetComponent(Targets[0]);
		CreateTextureAssets(ResultSettings->Result, SourceComponent->GetWorld(), SourceAsset);
<<<<<<< HEAD
=======
	}
}


bool UBakeMeshAttributeMapsTool::ValidDetailMeshTangents()
{
	if (!DetailMesh)
	{
		return false;
	}
	if (bCheckDetailMeshTangents)
	{
		bValidDetailMeshTangents = FDynamicMeshTangents(DetailMesh.Get()).HasValidTangents(true);
		bCheckDetailMeshTangents = false;
>>>>>>> d731a049
	}
	return bValidDetailMeshTangents;
}


bool UBakeMeshAttributeMapsTool::ValidDetailMeshTangents()
{
	if (!DetailMesh)
	{
		return false;
	}
	if (bCheckDetailMeshTangents)
	{
		bValidDetailMeshTangents = FDynamicMeshTangents(DetailMesh.Get()).HasValidTangents(true);
		bCheckDetailMeshTangents = false;
	}
	return bValidDetailMeshTangents;
}


void UBakeMeshAttributeMapsTool::UpdateDetailMesh()
{
	UToolTarget* DetailTarget = Targets[bIsBakeToSelf ? 0 : 1];

	const bool bWantMeshTangents = (InputMeshSettings->SourceNormalMap != nullptr);
	DetailMesh = MakeShared<FDynamicMesh3, ESPMode::ThreadSafe>(UE::ToolTarget::GetDynamicMeshCopy(DetailTarget, bWantMeshTangents));

	if (InputMeshSettings->bProjectionInWorldSpace && bIsBakeToSelf == false)
	{
		const FTransformSRT3d DetailToWorld = UE::ToolTarget::GetLocalToWorldTransform(DetailTarget);
<<<<<<< HEAD
		MeshTransforms::ApplyTransform(*DetailMesh, DetailToWorld);
		const FTransformSRT3d WorldToBase = UE::ToolTarget::GetLocalToWorldTransform(Targets[0]);
		MeshTransforms::ApplyTransform(*DetailMesh, WorldToBase.Inverse());
=======
		MeshTransforms::ApplyTransform(*DetailMesh, DetailToWorld, true);
		const FTransformSRT3d WorldToBase = UE::ToolTarget::GetLocalToWorldTransform(Targets[0]);
		MeshTransforms::ApplyTransformInverse(*DetailMesh, WorldToBase, true);
>>>>>>> d731a049
	}

	DetailSpatial = MakeShared<FDynamicMeshAABBTree3, ESPMode::ThreadSafe>();
	DetailSpatial->SetMesh(DetailMesh.Get(), true);

	// Extract tangents if a DetailMesh normal map was provided.
	if (bWantMeshTangents)
	{
		DetailMeshTangents = MakeShared<FMeshTangentsd, ESPMode::ThreadSafe>(DetailMesh.Get());
		DetailMeshTangents->CopyTriVertexTangents(*DetailMesh);
	}
	else
	{
		DetailMeshTangents = nullptr;
	}

	UpdateUVLayerNames(InputMeshSettings->SourceNormalMapUVLayer, InputMeshSettings->SourceUVLayerNamesList, *DetailMesh);
	UpdateUVLayerNames(TextureSettings->UVLayer, TextureSettings->UVLayerNamesList, *DetailMesh);
	UpdateUVLayerNames(MultiTextureSettings->UVLayer, MultiTextureSettings->UVLayerNamesList, *DetailMesh);

	// Clear detail mesh evaluation flag and mark evaluation.
	OpState &= ~EBakeOpState::EvaluateDetailMesh;
	OpState |= EBakeOpState::Evaluate;
	CachedBakeSettings = FBakeSettings();
	DetailMeshTimestamp++;
}


void UBakeMeshAttributeMapsTool::UpdateResult()
{
	if (static_cast<bool>(OpState & EBakeOpState::EvaluateDetailMesh))
	{
		UpdateDetailMesh();
	}

	if (OpState == EBakeOpState::Clean)
	{
		return;
	}

	// clear warning (ugh)
	GetToolManager()->DisplayMessage(FText(), EToolMessageLevel::UserWarning);

	int32 ImageSize = (int32)Settings->Resolution;
	FImageDimensions Dimensions(ImageSize, ImageSize);

	FBakeSettings BakeSettings;
	BakeSettings.Dimensions = Dimensions;
	BakeSettings.BitDepth = Settings->BitDepth;
	BakeSettings.TargetUVLayer = InputMeshSettings->TargetUVLayerNamesList.IndexOfByKey(InputMeshSettings->TargetUVLayer);
	BakeSettings.DetailTimestamp = this->DetailMeshTimestamp;
	BakeSettings.ProjectionDistance = InputMeshSettings->ProjectionDistance;
	BakeSettings.SamplesPerPixel = (int32)Settings->SamplesPerPixel;
	BakeSettings.bProjectionInWorldSpace = InputMeshSettings->bProjectionInWorldSpace;

	// Record the original map types and process the raw bitfield which may add
	// additional targets.
	BakeSettings.SourceBakeMapTypes = static_cast<EBakeMapType>(Settings->MapTypes);
	BakeSettings.BakeMapTypes = GetMapTypes(Settings->MapTypes);

	// update bake cache settings
	if (!(CachedBakeSettings == BakeSettings))
	{
		CachedBakeSettings = BakeSettings;

		CachedNormalMapSettings = FNormalMapSettings();
		CachedOcclusionMapSettings = FOcclusionMapSettings();
		CachedCurvatureMapSettings = FCurvatureMapSettings();
		CachedMeshPropertyMapSettings = FMeshPropertyMapSettings();
		CachedTexture2DSettings = FTexture2DSettings();
		CachedMultiTexture2DSettings = FTexture2DSettings();
	}

	// Clear our invalid bitflag to check again for valid inputs.
	OpState &= ~EBakeOpState::Invalid;

	OpState |= UpdateResult_TargetMeshTangents(CachedBakeSettings.BakeMapTypes);

	OpState |= UpdateResult_DetailNormalMap();

	OpState |= UpdateResult_SampleFilterMask(Settings->SampleFilterMask);

	// Update map type settings
	if ((bool)(CachedBakeSettings.BakeMapTypes & EBakeMapType::TangentSpaceNormal))
	{
		OpState |= UpdateResult_Normal(CachedBakeSettings.Dimensions);
	}
	if ((bool)(CachedBakeSettings.BakeMapTypes & EBakeMapType::AmbientOcclusion) ||
		(bool)(CachedBakeSettings.BakeMapTypes & EBakeMapType::BentNormal))
	{
		OpState |= UpdateResult_Occlusion(CachedBakeSettings.Dimensions);
	}
	if ((bool)(CachedBakeSettings.BakeMapTypes & EBakeMapType::Curvature))
	{
		OpState |= UpdateResult_Curvature(CachedBakeSettings.Dimensions);
	}
	if ((bool)(CachedBakeSettings.BakeMapTypes & EBakeMapType::ObjectSpaceNormal) ||
		(bool)(CachedBakeSettings.BakeMapTypes & EBakeMapType::FaceNormal) ||
		(bool)(CachedBakeSettings.BakeMapTypes & EBakeMapType::Position) ||
		(bool)(CachedBakeSettings.BakeMapTypes & EBakeMapType::MaterialID) ||
		(bool)(CachedBakeSettings.BakeMapTypes & EBakeMapType::VertexColor))
	{
		OpState |= UpdateResult_MeshProperty(CachedBakeSettings.Dimensions);
	}
	if ((bool)(CachedBakeSettings.BakeMapTypes & EBakeMapType::Texture))
	{
		OpState |= UpdateResult_Texture2DImage(CachedBakeSettings.Dimensions, DetailMesh.Get());
	}
	if ((bool)(CachedBakeSettings.BakeMapTypes & EBakeMapType::MultiTexture))
	{
		OpState |= UpdateResult_MultiTexture(CachedBakeSettings.Dimensions, DetailMesh.Get());
	}

	// Early exit if op input parameters are invalid.
	if ((bool)(OpState & EBakeOpState::Invalid))
	{
		InvalidateResults();
		return;
	}

	// This should be the only point of compute invalidation to
	// minimize synchronization issues.
	InvalidateCompute();
}


EBakeOpState UBakeMeshAttributeMapsTool::UpdateResult_DetailMeshTangents(EBakeMapType BakeType)
{
	EBakeOpState ResultState = EBakeOpState::Clean;
	const bool bNeedDetailMeshTangents = (bool)(BakeType & (EBakeMapType::TangentSpaceNormal | EBakeMapType::BentNormal)); 
	if (bNeedDetailMeshTangents && !ValidDetailMeshTangents())
	{
		GetToolManager()->DisplayMessage(LOCTEXT("InvalidSourceTangentsWarning", "The Source Mesh does not have valid tangents."), EToolMessageLevel::UserWarning);
		ResultState = EBakeOpState::Invalid;
	}
	return ResultState;
}


EBakeOpState UBakeMeshAttributeMapsTool::UpdateResult_DetailNormalMap()
{
	EBakeOpState ResultState = EBakeOpState::Clean;

	const int DetailUVLayer = InputMeshSettings->SourceUVLayerNamesList.IndexOfByKey(InputMeshSettings->SourceNormalMapUVLayer);
	const FDynamicMeshUVOverlay* UVOverlay = DetailMesh->Attributes()->GetUVLayer(DetailUVLayer);
	if (UVOverlay == nullptr)
	{
		GetToolManager()->DisplayMessage(LOCTEXT("InvalidUVWarning", "The Source Mesh does not have the selected UV layer"), EToolMessageLevel::UserWarning);
		return EBakeOpState::Invalid;
	}
	
	if (UTexture2D* DetailMeshNormalMap = InputMeshSettings->SourceNormalMap)
	{
		CachedDetailNormalMap = MakeShared<UE::Geometry::TImageBuilder<FVector4f>, ESPMode::ThreadSafe>();
		if (!UE::AssetUtils::ReadTexture(DetailMeshNormalMap, *CachedDetailNormalMap, bPreferPlatformData))
		{
			// Report the failed texture read as a warning, but permit the bake to continue.
			GetToolManager()->DisplayMessage(LOCTEXT("CannotReadTextureWarning", "Cannot read from the source normal map texture"), EToolMessageLevel::UserWarning);
		}

		// Validate detail mesh tangents for detail normal map
		ResultState |= UpdateResult_DetailMeshTangents(CachedBakeSettings.BakeMapTypes);
	}
	else
	{
		CachedDetailNormalMap = nullptr;
	}

	FDetailMeshSettings DetailMeshSettings;
	DetailMeshSettings.UVLayer = DetailUVLayer;
<<<<<<< HEAD
=======
	DetailMeshSettings.NormalSpace = InputMeshSettings->SourceNormalSpace;
>>>>>>> d731a049

	if (!(CachedDetailMeshSettings == DetailMeshSettings))
	{
		CachedDetailMeshSettings = DetailMeshSettings;
		ResultState |= EBakeOpState::Evaluate;
	}
	return ResultState;
}


void UBakeMeshAttributeMapsTool::UpdateVisualization()
{
	PreviewMesh->SetOverrideRenderMaterial(PreviewMaterial);

	// Populate Settings->Result from CachedMaps
	for (const TTuple<EBakeMapType, TObjectPtr<UTexture2D>>& Map : CachedMaps)
	{
		if (ResultSettings->Result.Contains(Map.Get<0>()))
		{
			ResultSettings->Result[Map.Get<0>()] = Map.Get<1>();
		}
	}

	UpdatePreview(Settings->MapPreview, Settings->MapPreviewNamesMap);
}


void UBakeMeshAttributeMapsTool::UpdateOnModeChange()
{
	OnMapTypesUpdated(
		static_cast<EBakeMapType>(Settings->MapTypes),
		ResultSettings->Result,
		Settings->MapPreview,
		Settings->MapPreviewNamesList,
		Settings->MapPreviewNamesMap);
<<<<<<< HEAD

	// Update tool property sets.
	SetToolPropertySourceEnabled(OcclusionSettings, false);
	SetToolPropertySourceEnabled(CurvatureSettings, false);
	SetToolPropertySourceEnabled(TextureSettings, false);
	SetToolPropertySourceEnabled(MultiTextureSettings, false);

=======

	// Update tool property sets.
	SetToolPropertySourceEnabled(OcclusionSettings, false);
	SetToolPropertySourceEnabled(CurvatureSettings, false);
	SetToolPropertySourceEnabled(TextureSettings, false);
	SetToolPropertySourceEnabled(MultiTextureSettings, false);

>>>>>>> d731a049
	for (const EBakeMapType MapType : ENUM_EBAKEMAPTYPE_ALL)
	{
		switch ((EBakeMapType)Settings->MapTypes & MapType)
		{
		case EBakeMapType::TangentSpaceNormal:
			break;
		case EBakeMapType::AmbientOcclusion:
		case EBakeMapType::BentNormal:
			SetToolPropertySourceEnabled(OcclusionSettings, true);
			break;
		case EBakeMapType::Curvature:
			SetToolPropertySourceEnabled(CurvatureSettings, true);
			break;
		case EBakeMapType::ObjectSpaceNormal:
		case EBakeMapType::FaceNormal:
		case EBakeMapType::Position:
		case EBakeMapType::MaterialID:
		case EBakeMapType::VertexColor:
			break;
		case EBakeMapType::Texture:
			SetToolPropertySourceEnabled(TextureSettings, true);
			break;
		case EBakeMapType::MultiTexture:
			SetToolPropertySourceEnabled(MultiTextureSettings, true);
			break;
		default:
			break;
		}
	}
}

<<<<<<< HEAD

void UBakeMeshAttributeMapsTool::InvalidateResults()
{
	for (TTuple<EBakeMapType, TObjectPtr<UTexture2D>>& Result : ResultSettings->Result)
	{
		Result.Get<1>() = nullptr;
	}
}


void UBakeMeshAttributeMapsTool::GatherAnalytics(FBakeAnalytics::FMeshSettings& Data)
{
	if (FEngineAnalytics::IsAvailable())
	{
		Data.NumTargetMeshTris = TargetMesh.TriangleCount();
		Data.NumDetailMesh = 1;
		Data.NumDetailMeshTris = DetailMesh->TriangleCount();
	}
}




#undef LOCTEXT_NAMESPACE
=======

void UBakeMeshAttributeMapsTool::InvalidateResults()
{
	for (TTuple<EBakeMapType, TObjectPtr<UTexture2D>>& Result : ResultSettings->Result)
	{
		Result.Get<1>() = nullptr;
	}
}


void UBakeMeshAttributeMapsTool::GatherAnalytics(FBakeAnalytics::FMeshSettings& Data)
{
	if (FEngineAnalytics::IsAvailable())
	{
		Data.NumTargetMeshTris = TargetMesh.TriangleCount();
		Data.NumDetailMesh = 1;
		Data.NumDetailMeshTris = DetailMesh->TriangleCount();
	}
}




#undef LOCTEXT_NAMESPACE
>>>>>>> d731a049
<|MERGE_RESOLUTION|>--- conflicted
+++ resolved
@@ -33,11 +33,8 @@
 #include "Components/StaticMeshComponent.h"
 #include "Components/SkeletalMeshComponent.h"
 #include "Components/DynamicMeshComponent.h"
-<<<<<<< HEAD
-=======
 
 #include UE_INLINE_GENERATED_CPP_BY_NAME(BakeMeshAttributeMapsTool)
->>>>>>> d731a049
 
 using namespace UE::Geometry;
 
@@ -108,11 +105,8 @@
 	UBakeMeshAttributeMapsTool::FBakeSettings BakeSettings;
 	TSharedPtr<UE::Geometry::TMeshTangents<double>, ESPMode::ThreadSafe> BaseMeshTangents;
 	TSharedPtr<TArray<int32>, ESPMode::ThreadSafe> BaseMeshUVCharts;
-<<<<<<< HEAD
-=======
 	bool bIsBakeToSelf = false;
 	ImagePtr SampleFilterMask;
->>>>>>> d731a049
 
 	// Map Type settings
 	EBakeMapType Maps;
@@ -166,7 +160,6 @@
 		// Only initialize it once. OcclusionType is initialized to None. Callers
 		// must manually update the OcclusionType.
 		auto InitOcclusionEval = [this](TSharedPtr<FMeshOcclusionMapEvaluator>& Eval)
-<<<<<<< HEAD
 		{
 			if (!Eval)
 			{
@@ -185,26 +178,6 @@
 		{
 			switch (BakeSettings.BakeMapTypes & MapType)
 			{
-=======
-		{
-			if (!Eval)
-			{
-				Eval = MakeShared<FMeshOcclusionMapEvaluator>();
-				Eval->OcclusionType = EMeshOcclusionMapType::None;
-				Eval->NumOcclusionRays = OcclusionSettings.OcclusionRays;
-				Eval->MaxDistance = OcclusionSettings.MaxDistance;
-				Eval->SpreadAngle = OcclusionSettings.SpreadAngle;
-				Eval->BiasAngleDeg = OcclusionSettings.BiasAngle;
-				Baker->AddEvaluator(Eval);
-			}
-		};
-
-		TSharedPtr<FMeshOcclusionMapEvaluator> OcclusionEval; 
-		for (const EBakeMapType MapType : ENUM_EBAKEMAPTYPE_ALL)
-		{
-			switch (BakeSettings.BakeMapTypes & MapType)
-			{
->>>>>>> d731a049
 			case EBakeMapType::TangentSpaceNormal:
 			{
 				TSharedPtr<FMeshNormalMapEvaluator, ESPMode::ThreadSafe> NormalEval = MakeShared<FMeshNormalMapEvaluator, ESPMode::ThreadSafe>();
@@ -331,10 +304,7 @@
 	Settings->WatchProperty(Settings->Resolution, [this](EBakeTextureResolution) { OpState |= EBakeOpState::Evaluate; });
 	Settings->WatchProperty(Settings->BitDepth, [this](EBakeTextureBitDepth) { OpState |= EBakeOpState::Evaluate; });
 	Settings->WatchProperty(Settings->SamplesPerPixel, [this](EBakeTextureSamplesPerPixel) { OpState |= EBakeOpState::Evaluate; });
-<<<<<<< HEAD
-=======
 	Settings->WatchProperty(Settings->SampleFilterMask, [this](UTexture2D*){ OpState |= EBakeOpState::Evaluate; });
->>>>>>> d731a049
 	
 
 	InputMeshSettings = NewObject<UBakeInputMeshProperties>(this);
@@ -460,11 +430,8 @@
 	Op->BaseMesh = &TargetMesh;
 	Op->BakeSettings = CachedBakeSettings;
 	Op->BaseMeshUVCharts = TargetMeshUVCharts;
-<<<<<<< HEAD
-=======
 	Op->bIsBakeToSelf = bIsBakeToSelf;
 	Op->SampleFilterMask = CachedSampleFilterMask;
->>>>>>> d731a049
 
 	constexpr EBakeMapType RequiresTangents = EBakeMapType::TangentSpaceNormal | EBakeMapType::BentNormal;
 	if ((bool)(CachedBakeSettings.BakeMapTypes & RequiresTangents))
@@ -554,8 +521,6 @@
 		}
 		const UPrimitiveComponent* SourceComponent = UE::ToolTarget::GetTargetComponent(Targets[0]);
 		CreateTextureAssets(ResultSettings->Result, SourceComponent->GetWorld(), SourceAsset);
-<<<<<<< HEAD
-=======
 	}
 }
 
@@ -570,22 +535,6 @@
 	{
 		bValidDetailMeshTangents = FDynamicMeshTangents(DetailMesh.Get()).HasValidTangents(true);
 		bCheckDetailMeshTangents = false;
->>>>>>> d731a049
-	}
-	return bValidDetailMeshTangents;
-}
-
-
-bool UBakeMeshAttributeMapsTool::ValidDetailMeshTangents()
-{
-	if (!DetailMesh)
-	{
-		return false;
-	}
-	if (bCheckDetailMeshTangents)
-	{
-		bValidDetailMeshTangents = FDynamicMeshTangents(DetailMesh.Get()).HasValidTangents(true);
-		bCheckDetailMeshTangents = false;
 	}
 	return bValidDetailMeshTangents;
 }
@@ -601,15 +550,9 @@
 	if (InputMeshSettings->bProjectionInWorldSpace && bIsBakeToSelf == false)
 	{
 		const FTransformSRT3d DetailToWorld = UE::ToolTarget::GetLocalToWorldTransform(DetailTarget);
-<<<<<<< HEAD
-		MeshTransforms::ApplyTransform(*DetailMesh, DetailToWorld);
-		const FTransformSRT3d WorldToBase = UE::ToolTarget::GetLocalToWorldTransform(Targets[0]);
-		MeshTransforms::ApplyTransform(*DetailMesh, WorldToBase.Inverse());
-=======
 		MeshTransforms::ApplyTransform(*DetailMesh, DetailToWorld, true);
 		const FTransformSRT3d WorldToBase = UE::ToolTarget::GetLocalToWorldTransform(Targets[0]);
 		MeshTransforms::ApplyTransformInverse(*DetailMesh, WorldToBase, true);
->>>>>>> d731a049
 	}
 
 	DetailSpatial = MakeShared<FDynamicMeshAABBTree3, ESPMode::ThreadSafe>();
@@ -780,10 +723,7 @@
 
 	FDetailMeshSettings DetailMeshSettings;
 	DetailMeshSettings.UVLayer = DetailUVLayer;
-<<<<<<< HEAD
-=======
 	DetailMeshSettings.NormalSpace = InputMeshSettings->SourceNormalSpace;
->>>>>>> d731a049
 
 	if (!(CachedDetailMeshSettings == DetailMeshSettings))
 	{
@@ -819,7 +759,6 @@
 		Settings->MapPreview,
 		Settings->MapPreviewNamesList,
 		Settings->MapPreviewNamesMap);
-<<<<<<< HEAD
 
 	// Update tool property sets.
 	SetToolPropertySourceEnabled(OcclusionSettings, false);
@@ -827,15 +766,6 @@
 	SetToolPropertySourceEnabled(TextureSettings, false);
 	SetToolPropertySourceEnabled(MultiTextureSettings, false);
 
-=======
-
-	// Update tool property sets.
-	SetToolPropertySourceEnabled(OcclusionSettings, false);
-	SetToolPropertySourceEnabled(CurvatureSettings, false);
-	SetToolPropertySourceEnabled(TextureSettings, false);
-	SetToolPropertySourceEnabled(MultiTextureSettings, false);
-
->>>>>>> d731a049
 	for (const EBakeMapType MapType : ENUM_EBAKEMAPTYPE_ALL)
 	{
 		switch ((EBakeMapType)Settings->MapTypes & MapType)
@@ -867,7 +797,6 @@
 	}
 }
 
-<<<<<<< HEAD
 
 void UBakeMeshAttributeMapsTool::InvalidateResults()
 {
@@ -892,29 +821,3 @@
 
 
 #undef LOCTEXT_NAMESPACE
-=======
-
-void UBakeMeshAttributeMapsTool::InvalidateResults()
-{
-	for (TTuple<EBakeMapType, TObjectPtr<UTexture2D>>& Result : ResultSettings->Result)
-	{
-		Result.Get<1>() = nullptr;
-	}
-}
-
-
-void UBakeMeshAttributeMapsTool::GatherAnalytics(FBakeAnalytics::FMeshSettings& Data)
-{
-	if (FEngineAnalytics::IsAvailable())
-	{
-		Data.NumTargetMeshTris = TargetMesh.TriangleCount();
-		Data.NumDetailMesh = 1;
-		Data.NumDetailMeshTris = DetailMesh->TriangleCount();
-	}
-}
-
-
-
-
-#undef LOCTEXT_NAMESPACE
->>>>>>> d731a049
