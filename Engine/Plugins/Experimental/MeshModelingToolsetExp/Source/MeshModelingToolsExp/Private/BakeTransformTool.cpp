// Copyright Epic Games, Inc. All Rights Reserved.

#include "BakeTransformTool.h"
#include "InteractiveToolManager.h"
#include "ToolBuilderUtil.h"

#include "ToolSetupUtil.h"

#include "DynamicMesh/DynamicMesh3.h"
#include "BaseBehaviors/MultiClickSequenceInputBehavior.h"
#include "Selection/SelectClickedAction.h"

#include "MeshAdapterTransforms.h"
#include "MeshDescriptionAdapter.h"

#include "MeshDescriptionToDynamicMesh.h"
#include "DynamicMeshToMeshDescription.h"

#include "Physics/ComponentCollisionUtil.h"
#include "PhysicsEngine/BodySetup.h"

#include "TargetInterfaces/MeshDescriptionCommitter.h"
#include "TargetInterfaces/MeshDescriptionProvider.h"
#include "TargetInterfaces/PrimitiveComponentBackedTarget.h"
#include "ToolTargetManager.h"
#include "ModelingToolTargetUtil.h"

<<<<<<< HEAD
=======
#include UE_INLINE_GENERATED_CPP_BY_NAME(BakeTransformTool)

>>>>>>> d731a049
using namespace UE::Geometry;

#define LOCTEXT_NAMESPACE "UBakeTransformTool"

/*
 * ToolBuilder
 */

UMultiSelectionMeshEditingTool* UBakeTransformToolBuilder::CreateNewTool(const FToolBuilderState& SceneState) const
{
	return NewObject<UBakeTransformTool>(SceneState.ToolManager);
}




/*
 * Tool
 */

UBakeTransformToolProperties::UBakeTransformToolProperties()
{
}


UBakeTransformTool::UBakeTransformTool()
{
}


void UBakeTransformTool::Setup()
{
	UInteractiveTool::Setup();

	BasicProperties = NewObject<UBakeTransformToolProperties>(this);
	AddToolPropertySource(BasicProperties);

	FText AllTheWarnings = LOCTEXT("BakeTransformWarning", "WARNING: This Tool will Modify the selected StaticMesh Assets! If you do not wish to modify the original Assets, please make copies in the Content Browser first!");

	// detect and warn about any meshes in selection that correspond to same source data
	bool bSharesSources = GetMapToSharedSourceData(MapToFirstOccurrences);
	if (bSharesSources)
	{
		AllTheWarnings = FText::Format(FTextFormat::FromString("{0}\n\n{1}"), AllTheWarnings, LOCTEXT("BakeTransformSharedAssetsWarning", "WARNING: Multiple meshes in your selection use the same source asset!  This is not supported -- each asset can only have one baked transform."));
	}

	bool bHasZeroScales = false;
	BasicProperties->bAllowNoScale = true;
	for (int32 ComponentIdx = 0; ComponentIdx < Targets.Num(); ComponentIdx++)
	{
		FTransform Transform = (FTransform)UE::ToolTarget::GetLocalToWorldTransform(Targets[ComponentIdx]);
		FVector Scale = Transform.GetScale3D();
		// Set variable so a DetailCustomization can disable "DoNotBakeScale" if we have some targets w/ both rotation and non-uniform scale
		// Note we could relax this to allow DoNotBakeScale if the rotation axis is aligned to the non-uniform scale axis, but that might make the enable/disable condition harder to understand.
		BasicProperties->bAllowNoScale = BasicProperties->bAllowNoScale && (Transform.GetRotation().IsIdentity() || Transform.GetScale3D().AllComponentsEqual());
		if (Scale.GetAbsMin() < KINDA_SMALL_NUMBER)
		{
			bHasZeroScales = true;
		}
	}
	if (bHasZeroScales)
	{
		AllTheWarnings = FText::Format(FTextFormat::FromString("{0}\n\n{1}"), AllTheWarnings, LOCTEXT("BakeTransformWithZeroScale", "WARNING: Baking a zero scale in any dimension will permanently flatten the asset."));
	}
	
	GetToolManager()->DisplayMessage(AllTheWarnings, EToolMessageLevel::UserWarning);

	SetToolDisplayName(LOCTEXT("ToolName", "Bake Transform"));
	GetToolManager()->DisplayMessage(
		LOCTEXT("OnStartTool", "This Tool applies the current Rotation and/or Scaling of the object's Transform to the underlying mesh Asset."),
		EToolMessageLevel::UserNotification);
}



void UBakeTransformTool::OnShutdown(EToolShutdownType ShutdownType)
{
	if (ShutdownType == EToolShutdownType::Accept)
	{
		UpdateAssets();
	}
}



void UBakeTransformTool::UpdateAssets()
{
	// Make sure mesh descriptions are deserialized before we open transaction.
	// This is to avoid potential stability issues related to creation/load of
	// mesh descriptions inside a transaction.
	// TODO: this may not be necessary anymore. Also may not be the most efficient
	// Note: for the crash workaround below, this also now pre-computes the source mesh bounds
	TArray<FBox> SourceMeshBounds;
	for (int32 ComponentIdx = 0; ComponentIdx < Targets.Num(); ComponentIdx++)
	{
		const FMeshDescription* MeshDescription = UE::ToolTarget::GetMeshDescription(Targets[ComponentIdx]);
		if (MapToFirstOccurrences[ComponentIdx] < ComponentIdx)
		{
			SourceMeshBounds.Add(SourceMeshBounds[MapToFirstOccurrences[ComponentIdx]]);
		}
		else
		{
			SourceMeshBounds.Add(MeshDescription->ComputeBoundingBox());
		}
	}

	constexpr bool bWorkaroundForCrashIfConvexAndMeshModifiedInSameTransaction = true;
	bool bNeedSeparateTransactionForSimpleCollision = false;
	if constexpr (bWorkaroundForCrashIfConvexAndMeshModifiedInSameTransaction)
	{
		for (int32 ComponentIdx = 0; ComponentIdx < Targets.Num(); ComponentIdx++)
		{
			UToolTarget* Target = Targets[ComponentIdx];
			UPrimitiveComponent* Component = UE::ToolTarget::GetTargetComponent(Target);
			if (UE::Geometry::ComponentTypeSupportsCollision(Component))
			{
				if (UBodySetup* BodySetup = UE::Geometry::GetBodySetup(Component))
				{
					if (BodySetup->AggGeom.ConvexElems.Num() > 0)
					{
						bNeedSeparateTransactionForSimpleCollision = true;
						break;
					}
				}
			}
		}
	}

<<<<<<< HEAD
	TArray<FTransformSRT3d> BakedTransforms;
=======
	// Compute all the transforms that we should bake to the assets or apply to the components
	TArray<FTransformSRT3d> BakedTransforms, ComponentTransforms;
>>>>>>> d731a049
	for (int32 ComponentIdx = 0; ComponentIdx < Targets.Num(); ComponentIdx++)
	{
		UToolTarget* Target = Targets[ComponentIdx];

		FTransformSRT3d ComponentToWorld = UE::ToolTarget::GetLocalToWorldTransform(Target);
		FTransformSRT3d ToBakePart = FTransformSRT3d::Identity();
		FTransformSRT3d NewWorldPart = ComponentToWorld;

		if (MapToFirstOccurrences[ComponentIdx] < ComponentIdx)
		{
			ToBakePart = BakedTransforms[MapToFirstOccurrences[ComponentIdx]];
			BakedTransforms.Add(ToBakePart);
			// try to invert baked transform
			NewWorldPart = FTransformSRT3d(
				NewWorldPart.GetRotation() * ToBakePart.GetRotation().Inverse(),
				NewWorldPart.GetTranslation(),
				NewWorldPart.GetScale() * FTransformSRT3d::GetSafeScaleReciprocal(ToBakePart.GetScale())
			);
			NewWorldPart.SetTranslation(NewWorldPart.GetTranslation() - NewWorldPart.TransformVector(ToBakePart.GetTranslation()));
		}
		else
		{
			if (BasicProperties->bBakeRotation)
			{
				ToBakePart.SetRotation(ComponentToWorld.GetRotation());
				NewWorldPart.SetRotation(FQuaterniond::Identity());
			}
			FVector3d ScaleVec = ComponentToWorld.GetScale();

			// weird algo to choose what to keep around as uniform scale in the case where we want to bake out the non-uniform scaling
			FVector3d AbsScales(FMathd::Abs(ScaleVec.X), FMathd::Abs(ScaleVec.Y), FMathd::Abs(ScaleVec.Z));
			double RemainingUniformScale = AbsScales.X;
			{
				FVector3d Dists;
				for (int SubIdx = 0; SubIdx < 3; SubIdx++)
				{
					int OtherA = (SubIdx + 1) % 3;
					int OtherB = (SubIdx + 2) % 3;
					Dists[SubIdx] = FMathd::Abs(AbsScales[SubIdx] - AbsScales[OtherA]) + FMathd::Abs(AbsScales[SubIdx] - AbsScales[OtherB]);
				}
				int BestSubIdx = 0;
				for (int CompareSubIdx = 1; CompareSubIdx < 3; CompareSubIdx++)
				{
					if (Dists[CompareSubIdx] < Dists[BestSubIdx])
					{
						BestSubIdx = CompareSubIdx;
					}
				}
				RemainingUniformScale = AbsScales[BestSubIdx];
				if (RemainingUniformScale <= FLT_MIN)
				{
					RemainingUniformScale = MaxAbsElement(AbsScales);
				}
			}
			switch (BasicProperties->BakeScale)
			{
			case EBakeScaleMethod::BakeFullScale:
				ToBakePart.SetScale(ScaleVec);
				NewWorldPart.SetScale(FVector3d::One());
				break;
			case EBakeScaleMethod::BakeNonuniformScale:
				check(RemainingUniformScale > FLT_MIN); // avoid baking a ~zero scale
				ToBakePart.SetScale(ScaleVec / RemainingUniformScale);
				NewWorldPart.SetScale(FVector3d(RemainingUniformScale, RemainingUniformScale, RemainingUniformScale));
				break;
			case EBakeScaleMethod::DoNotBakeScale:
				break;
			default:
				check(false); // must explicitly handle all cases
			}

<<<<<<< HEAD
			// apply edit
			FMeshDescription SourceMesh(UE::ToolTarget::GetMeshDescriptionCopy(Targets[ComponentIdx]));
			FMeshDescriptionEditableTriangleMeshAdapter EditableMeshDescAdapter(&SourceMesh);

=======
>>>>>>> d731a049
			// do this part within the commit because we have the MeshDescription already computed
			if (BasicProperties->bRecenterPivot)
			{
				FBox BBox = SourceMeshBounds[ComponentIdx];
				FVector3d Center(BBox.GetCenter());
				FFrame3d LocalFrame(Center);
				ToBakePart.SetTranslation(ToBakePart.GetTranslation() - Center);
				NewWorldPart.SetTranslation(NewWorldPart.GetTranslation() + NewWorldPart.TransformVector(Center));
			}

			BakedTransforms.Add(ToBakePart);
		}

		ComponentTransforms.Add(NewWorldPart);
	}

	auto UpdateSimpleCollision = [](UPrimitiveComponent* Component, const FTransformSRT3d& ToBakePart)
	{
		// try to transform simple collision
		if (UE::Geometry::ComponentTypeSupportsCollision(Component))
		{
			UE::Geometry::TransformSimpleCollision(Component, ToBakePart);
		}
	};

	// If necessary, make a first transaction to bake simple collision updates separately (works around crash in undo/redo of transactions that update both hulls and static meshes together)
	if (bNeedSeparateTransactionForSimpleCollision)
	{
		GetToolManager()->BeginUndoTransaction(LOCTEXT("BakeTransformToolSimpleCollisionTransactionName", "Bake Transforms Part 1 (Simple Collision)"));
		for (int32 ComponentIdx = 0; ComponentIdx < Targets.Num(); ComponentIdx++)
		{
			UToolTarget* Target = Targets[ComponentIdx];
			UPrimitiveComponent* Component = UE::ToolTarget::GetTargetComponent(Target);
			Component->Modify();
			UpdateSimpleCollision(Component, BakedTransforms[ComponentIdx]);
		}
		GetToolManager()->EndUndoTransaction();
	}

	GetToolManager()->BeginUndoTransaction(bNeedSeparateTransactionForSimpleCollision ?
		LOCTEXT("BakeTransformToolGeometryTransactionName", "Bake Transforms Part 2 (Visible Geometry)") :
		LOCTEXT("BakeTransformToolTransactionName", "Bake Transforms"));

	for (int32 ComponentIdx = 0; ComponentIdx < Targets.Num(); ComponentIdx++)
	{
		UToolTarget* Target = Targets[ComponentIdx];
		UPrimitiveComponent* Component = UE::ToolTarget::GetTargetComponent(Target);
		Component->Modify();

		FTransformSRT3d ToBakePart = BakedTransforms[ComponentIdx];

		if (MapToFirstOccurrences[ComponentIdx] == ComponentIdx)
		{
			// apply edit
			FMeshDescription SourceMesh(UE::ToolTarget::GetMeshDescriptionCopy(Targets[ComponentIdx]));
			FMeshDescriptionEditableTriangleMeshAdapter EditableMeshDescAdapter(&SourceMesh);

			MeshAdapterTransforms::ApplyTransform(EditableMeshDescAdapter, ToBakePart);

			FVector3d BakeScaleVec = ToBakePart.GetScale();
			if (BakeScaleVec.X * BakeScaleVec.Y * BakeScaleVec.Z < 0)
			{
				SourceMesh.ReverseAllPolygonFacing();
			}

			// todo: support vertex-only update
			UE::ToolTarget::CommitMeshDescriptionUpdate(Target, &SourceMesh);

			if (!bNeedSeparateTransactionForSimpleCollision)
			{
				UpdateSimpleCollision(Component, ToBakePart);
			}

			BakedTransforms.Add(ToBakePart);
		}

		Component->SetWorldTransform((FTransform)ComponentTransforms[ComponentIdx]);

		AActor* TargetActor = UE::ToolTarget::GetTargetActor(Target);
		if (TargetActor)
		{
			TargetActor->MarkComponentsRenderStateDirty();
		}
	}

	if (BasicProperties->bRecenterPivot)
	{
		// hack to ensure user sees the updated pivot immediately: request re-select of the original selection
		FSelectedOjectsChangeList NewSelection;
		NewSelection.ModificationType = ESelectedObjectsModificationType::Replace;
		for (int OrigMeshIdx = 0; OrigMeshIdx < Targets.Num(); OrigMeshIdx++)
		{
			AActor* OwnerActor = UE::ToolTarget::GetTargetActor(Targets[OrigMeshIdx]);
			if (OwnerActor)
			{
				NewSelection.Actors.Add(OwnerActor);
			}
		}
		GetToolManager()->RequestSelectionChange(NewSelection);
	}

	GetToolManager()->EndUndoTransaction();
}




#undef LOCTEXT_NAMESPACE
<|MERGE_RESOLUTION|>--- conflicted
+++ resolved
@@ -25,11 +25,8 @@
 #include "ToolTargetManager.h"
 #include "ModelingToolTargetUtil.h"
 
-<<<<<<< HEAD
-=======
 #include UE_INLINE_GENERATED_CPP_BY_NAME(BakeTransformTool)
 
->>>>>>> d731a049
 using namespace UE::Geometry;
 
 #define LOCTEXT_NAMESPACE "UBakeTransformTool"
@@ -158,12 +155,8 @@
 		}
 	}
 
-<<<<<<< HEAD
-	TArray<FTransformSRT3d> BakedTransforms;
-=======
 	// Compute all the transforms that we should bake to the assets or apply to the components
 	TArray<FTransformSRT3d> BakedTransforms, ComponentTransforms;
->>>>>>> d731a049
 	for (int32 ComponentIdx = 0; ComponentIdx < Targets.Num(); ComponentIdx++)
 	{
 		UToolTarget* Target = Targets[ComponentIdx];
@@ -235,13 +228,6 @@
 				check(false); // must explicitly handle all cases
 			}
 
-<<<<<<< HEAD
-			// apply edit
-			FMeshDescription SourceMesh(UE::ToolTarget::GetMeshDescriptionCopy(Targets[ComponentIdx]));
-			FMeshDescriptionEditableTriangleMeshAdapter EditableMeshDescAdapter(&SourceMesh);
-
-=======
->>>>>>> d731a049
 			// do this part within the commit because we have the MeshDescription already computed
 			if (BasicProperties->bRecenterPivot)
 			{
