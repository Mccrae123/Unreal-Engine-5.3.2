--- conflicted
+++ resolved
@@ -695,7 +695,6 @@
 bool UGameFrameworkComponentManager::ChangeFeatureInitState(AActor* Actor, FName FeatureName, UObject* Implementer, FGameplayTag FeatureState)
 {
 	if (Actor == nullptr || FeatureName.IsNone() || !FeatureState.IsValid())
-<<<<<<< HEAD
 	{
 		// TODO Ensure?
 		return false;
@@ -706,18 +705,6 @@
 	FActorFeatureState* FoundState = nullptr;
 	for (FActorFeatureState& State : ActorStruct.RegisteredStates)
 	{
-=======
-	{
-		// TODO Ensure?
-		return false;
-	}
-
-	FActorFeatureData& ActorStruct = FindOrAddActorData(Actor);
-
-	FActorFeatureState* FoundState = nullptr;
-	for (FActorFeatureState& State : ActorStruct.RegisteredStates)
-	{
->>>>>>> 4af6daef
 		if (State.FeatureName == FeatureName)
 		{
 			// TODO what if it's already in the desired state?
@@ -998,7 +985,6 @@
 			if (State.FeatureName == FeatureName)
 			{
 				if (!RequiredState.IsValid() || IsInitStateAfterOrEqual(State.CurrentState, RequiredState))
-<<<<<<< HEAD
 				{
 					return &State;
 				}
@@ -1085,10 +1071,6 @@
 
 					// That could have invalidated anything
 					ActorStruct = ActorFeatureMap.Find(FObjectKey(Actor));
-=======
-				{
-					return &State;
->>>>>>> 4af6daef
 				}
 
 				DelegateIndex++;
@@ -1100,98 +1082,6 @@
 				ClassToCheck = ClassToCheck->GetSuperClass();
 			}
 		}
-	}
-
-	return nullptr;
-}
-
-void UGameFrameworkComponentManager::ProcessFeatureStateChange(AActor* Actor, const FActorFeatureState* StateChange)
-{
-	StateChangeQueue.Emplace(Actor, *StateChange);
-
-	if (CurrentStateChange == INDEX_NONE)
-	{
-		// Start processing in order
-		CurrentStateChange = 0;
-
-		while (CurrentStateChange < StateChangeQueue.Num())
-		{
-			CallFeatureStateDelegates(StateChangeQueue[CurrentStateChange].Key, StateChangeQueue[CurrentStateChange].Value);
-			CurrentStateChange++;
-		}
-
-		// Done processing, clear it
-		StateChangeQueue.Empty();
-		CurrentStateChange = INDEX_NONE;
-	}
-}
-
-void UGameFrameworkComponentManager::CallFeatureStateDelegates(AActor* Actor, FActorFeatureState StateChange)
-{
-	FActorFeatureData* ActorStruct = ActorFeatureMap.Find(FObjectKey(Actor));
-	int32 DelegateIndex = 0;
-	bool bMoreActorDelegates = true;
-	bool bMoreClassDelegates = true;
-	UClass* ClassToCheck = Actor->GetClass();
-
-	while (ActorStruct)
-	{
-		if (bMoreActorDelegates)
-		{
-			// First check the actor-specific delegates in order
-
-			if (ActorStruct->RegisteredDelegates.IsValidIndex(DelegateIndex))
-			{
-				FActorFeatureRegisteredDelegate& RegisteredDelegate = ActorStruct->RegisteredDelegates[DelegateIndex];
-
-				if ((RegisteredDelegate.RequiredFeatureName.IsNone() || RegisteredDelegate.RequiredFeatureName == StateChange.FeatureName)
-					&& (!RegisteredDelegate.RequiredInitState.IsValid() || IsInitStateAfterOrEqual(StateChange.CurrentState, RegisteredDelegate.RequiredInitState)))
-				{
-					// TODO remove invalid delegates now?
-					RegisteredDelegate.Execute(Actor, StateChange.FeatureName, StateChange.Implementer.Get(), StateChange.CurrentState);
-
-					// That could have invalidated anything
-					ActorStruct = ActorFeatureMap.Find(FObjectKey(Actor));
-				}
-
-				DelegateIndex++;
-			}
-			else
-			{
-				DelegateIndex = 0;
-				bMoreActorDelegates = false;
-			}
-		}
-		else if (ClassToCheck)
-		{
-			// Now check the general class delegates
-
-			FComponentRequestReceiverClassPath ReceiverClassPath(ClassToCheck);
-			TArray<FActorFeatureRegisteredDelegate>* FoundDelegates = ClassFeatureChangeDelegates.Find(ReceiverClassPath);
-
-			if (FoundDelegates && FoundDelegates->IsValidIndex(DelegateIndex))
-			{
-				FActorFeatureRegisteredDelegate& RegisteredDelegate = (*FoundDelegates)[DelegateIndex];
-
-				if ((RegisteredDelegate.RequiredFeatureName.IsNone() || RegisteredDelegate.RequiredFeatureName == StateChange.FeatureName)
-					&& (!RegisteredDelegate.RequiredInitState.IsValid() || IsInitStateAfterOrEqual(StateChange.CurrentState, RegisteredDelegate.RequiredInitState)))
-				{
-					// TODO remove invalid delegates now?
-					RegisteredDelegate.Execute(Actor, StateChange.FeatureName, StateChange.Implementer.Get(), StateChange.CurrentState);
-
-					// That could have invalidated anything
-					ActorStruct = ActorFeatureMap.Find(FObjectKey(Actor));
-				}
-
-				DelegateIndex++;
-			}
-			else
-			{
-				// Start over with parent class
-				DelegateIndex = 0;
-				ClassToCheck = ClassToCheck->GetSuperClass();
-			}
-		}
 		else
 		{
 			return;
@@ -1300,8 +1190,4 @@
 	}
 
 	return INDEX_NONE;
-<<<<<<< HEAD
-}
-=======
-}
->>>>>>> 4af6daef
+}