--- conflicted
+++ resolved
@@ -78,11 +78,7 @@
             poolingDesc.EndPadding = m_kernel.endPadding;
 
             DML_OPERATOR_DESC opDesc = {};
-<<<<<<< HEAD
-            opDesc.Type = ApiTraits::OperatorDescTraits<typename std::remove_reference<decltype(poolingDesc)>::type>::Type;
-=======
             opDesc.Type = ApiTraits::OperatorDescTraits<typename std::remove_reference_t<decltype(poolingDesc)>>::Type;
->>>>>>> 74d0b334
             opDesc.Desc = &poolingDesc;
             SetDmlOperatorDesc(opDesc, kernelInfo);
         };
