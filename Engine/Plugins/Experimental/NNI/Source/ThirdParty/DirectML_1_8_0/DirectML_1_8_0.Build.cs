--- conflicted
+++ resolved
@@ -23,20 +23,12 @@
 			PublicSystemIncludePaths.Add(IncDirPath);
 			PublicAdditionalLibraries.Add(Path.Combine(LibDirPath, LibFileName + ".lib"));
 			PublicDelayLoadDLLs.Add(DllFileName);
-<<<<<<< HEAD
-			RuntimeDependencies.Add("$(TargetOutputDir)/DML/DirectML.dll", DllFullPath);
-
-			// PublicDefinitions
-			PublicDefinitions.Add("WITH_DIRECTML=1");
-			PublicDefinitions.Add("DIRECTML_PATH=DML");
-=======
 			RuntimeDependencies.Add("$(TargetOutputDir)/DML-NNI/DirectML.dll", DllFullPath);
 
 			// PublicDefinitions
 			PublicDefinitions.Add("DIRECTML_USE_DLLS");
 			PublicDefinitions.Add("WITH_DIRECTML");
 			PublicDefinitions.Add("DIRECTML_PATH=DML-NNI");
->>>>>>> 74d0b334
 		}
 	}
 }