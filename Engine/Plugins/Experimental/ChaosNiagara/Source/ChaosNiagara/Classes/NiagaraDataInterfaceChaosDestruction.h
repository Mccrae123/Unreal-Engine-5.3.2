--- conflicted
+++ resolved
@@ -214,30 +214,6 @@
 
 struct FNiagaraDIChaosDestruction_InstanceDataToPassToRT
 {
-<<<<<<< HEAD
-	TArray<FVector3f>* PositionArray;
-	TArray<FVector3f>* VelocityArray;
-	TArray<float>* ExtentMinArray;
-	TArray<float>* ExtentMaxArray;
-	TArray<float>* VolumeArray;
-	TArray<int32>* SolverIDArray;
-	TArray<float>* DensityArray;
-	TArray<float>* FrictionArray;
-	TArray<float>* RestitutionArray;
-	TArray<int32>* SurfaceTypeArray;
-	TArray<FLinearColor>* ColorArray;
-
-	TArray<FVector>* IncomingLocationArray;				// Collision, Breaking, Trailing
-	TArray<FVector>* IncomingAccumulatedImpulseArray;	// Collision
-	TArray<FVector>* IncomingNormalArray;				// Collision
-	TArray<FVector>* IncomingVelocity1Array;			// Collision, Breaking, Trailing
-	TArray<FVector>* IncomingVelocity2Array;			// Collision
-	TArray<FVector>* IncomingAngularVelocity1Array;		// Collision, Breaking, Trailing
-	TArray<FVector>* IncomingAngularVelocity2Array;		// Collision
-	TArray<float>* IncomingMass1Array;					// Collision, Breaking, Trailing
-	TArray<float>* IncomingMass2Array;					// Collision
-	TArray<float>* IncomingTimeArray;					// Collision, Breaking, Trailing
-=======
 	TArray<FVector3f> PositionArray;
 	TArray<FVector3f> VelocityArray;
 	TArray<float> ExtentMinArray;
@@ -260,7 +236,6 @@
 	TArray<float> IncomingMass1Array;					// Collision, Breaking, Trailing
 	TArray<float> IncomingMass2Array;					// Collision
 	TArray<float> IncomingTimeArray;					// Collision, Breaking, Trailing
->>>>>>> d731a049
 	
 	TArray<FVector3f> TransformTranslationArray; // Breaking
 	TArray<FQuat4f> TransformRotationArray; // Breaking
