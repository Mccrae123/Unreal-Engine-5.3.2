// Copyright Epic Games, Inc. All Rights Reserved.

#pragma once

#include "NiagaraDataInterface.h"
#include "NiagaraCommon.h"
#include "VectorVM.h"
#include "Field/FieldSystem.h"

#include "NiagaraDataInterfacePhysicsField.generated.h"

/** Data stored per physics asset instance on the render thread */
struct FNDIFieldRenderData
{
	/** Field render resource for gpu */
	class FPhysicsFieldResource* FieldResource;
<<<<<<< HEAD
=======
	
	/** Time in seconds*/
	float TimeSeconds = 0.0;
>>>>>>> d731a049
};

/** Data stored per physics asset instance on the game thread */
struct FNDIPhysicsFieldData
{
	/** Initialize the resource */
	void Init(FNiagaraSystemInstance* SystemInstance);

	/** Update the commands */
	void Update(FNiagaraSystemInstance* SystemInstance);

	/** Release the buffers */
	void Release();

	/** Field render resource for gpu */
	class FPhysicsFieldResource* FieldResource;

	/** Field system commands for cpu */
	TArray<FFieldSystemCommand>	FieldCommands;

	/** Time in seconds*/
	float TimeSeconds = 0.0;
	
	FNiagaraLWCConverter LWCConverter;
};

/** Data Interface for the strand base */
UCLASS(EditInlineNew, Category = "Chaos", meta = (DisplayName = "Physics Field"))
class CHAOSNIAGARA_API UNiagaraDataInterfacePhysicsField : public UNiagaraDataInterface
{
	GENERATED_BODY()

public:
	UNiagaraDataInterfacePhysicsField();

	/** UObject Interface */
	virtual void PostInitProperties() override;

	/** UNiagaraDataInterface Interface */
	virtual void GetFunctions(TArray<FNiagaraFunctionSignature>& OutFunctions) override;
	virtual void GetVMExternalFunction(const FVMExternalFunctionBindingInfo& BindingInfo, void* InstanceData, FVMExternalFunction& OutFunc) override;
	virtual bool CanExecuteOnTarget(ENiagaraSimTarget Target) const override { return Target == ENiagaraSimTarget::GPUComputeSim; }
	virtual bool InitPerInstanceData(void* PerInstanceData, FNiagaraSystemInstance* SystemInstance) override;
	virtual void DestroyPerInstanceData(void* PerInstanceData, FNiagaraSystemInstance* SystemInstance)override;
	virtual bool PerInstanceTickPostSimulate(void* PerInstanceData, FNiagaraSystemInstance* SystemInstance, float DeltaSeconds) override;
	virtual int32 PerInstanceDataSize()const override { return sizeof(FNDIPhysicsFieldData); }
	virtual bool Equals(const UNiagaraDataInterface* Other) const override;
	virtual bool HasPostSimulateTick() const override { return true; }

	/** GPU simulation functionality */
#if WITH_EDITORONLY_DATA
	virtual bool AppendCompileHash(FNiagaraCompileHashVisitor* InVisitor) const override;
	virtual void GetParameterDefinitionHLSL(const FNiagaraDataInterfaceGPUParamInfo& ParamInfo, FString& OutHLSL) override;
	virtual bool GetFunctionHLSL(const FNiagaraDataInterfaceGPUParamInfo& ParamInfo, const FNiagaraDataInterfaceGeneratedFunction& FunctionInfo, int FunctionInstanceIndex, FString& OutHLSL) override;
	virtual bool UpgradeFunctionCall(FNiagaraFunctionSignature& FunctionSignature) override;
#endif
	virtual bool UseLegacyShaderBindings() const override { return false; }
	virtual void BuildShaderParameters(FNiagaraShaderParametersBuilder& ShaderParametersBuilder) const override;
	virtual void SetShaderParameters(const FNiagaraDataInterfaceSetShaderParametersContext& Context) const override;

	virtual void ProvidePerInstanceDataForRenderThread(void* DataForRenderThread, void* PerInstanceData, const FNiagaraSystemInstanceID& SystemInstance) override;

	/** Sample the vector field */
	void SamplePhysicsVectorField(FVectorVMExternalFunctionContext& Context);

	/** Sample the scalar field */
	void SamplePhysicsScalarField(FVectorVMExternalFunctionContext& Context);

	/** Sample the integer field */
	void SamplePhysicsIntegerField(FVectorVMExternalFunctionContext& Context);

	/** Get the field resolution */
	void GetPhysicsFieldResolution(FVectorVMExternalFunctionContext& Context);

	/** Get the field bounds */
	void GetPhysicsFieldBounds(FVectorVMExternalFunctionContext& Context);

<<<<<<< HEAD
	/** Shader attributes names */
	static const FString ClipmapBufferName;
	static const FString ClipmapCenterName;
	static const FString ClipmapDistanceName;
	static const FString ClipmapResolutionName;
	static const FString ClipmapExponentName;
	static const FString ClipmapCountName;
	static const FString TargetCountName;
	static const FString FieldTargetsName;
	static const FString SystemLWCTileName;

=======
>>>>>>> d731a049
protected:
	/** Copy one niagara DI to this */
	virtual bool CopyToInternal(UNiagaraDataInterface* Destination) const override;
};

/** Proxy to send data to gpu */
struct FNDIPhysicsFieldProxy : public FNiagaraDataInterfaceProxy
{
	/** Get the size of the data that will be passed to render*/
	virtual int32 PerInstanceDataPassedToRenderThreadSize() const override { return sizeof(FNDIFieldRenderData); }

	/** Get the data that will be passed to render*/
	virtual void ConsumePerInstanceDataFromGameThread(void* PerInstanceData, const FNiagaraSystemInstanceID& Instance) override;

	/** Initialize the per instance data */
	void InitializePerInstanceData(const FNiagaraSystemInstanceID& SystemInstance);

	/** Destroy the proxy data if necessary */
	void DestroyPerInstanceData(const FNiagaraSystemInstanceID& SystemInstance);

	/** List of proxy data for each system instances*/
	TMap<FNiagaraSystemInstanceID, FNDIFieldRenderData> SystemInstancesToProxyData;
};
<|MERGE_RESOLUTION|>--- conflicted
+++ resolved
@@ -14,12 +14,9 @@
 {
 	/** Field render resource for gpu */
 	class FPhysicsFieldResource* FieldResource;
-<<<<<<< HEAD
-=======
 	
 	/** Time in seconds*/
 	float TimeSeconds = 0.0;
->>>>>>> d731a049
 };
 
 /** Data stored per physics asset instance on the game thread */
@@ -97,20 +94,6 @@
 	/** Get the field bounds */
 	void GetPhysicsFieldBounds(FVectorVMExternalFunctionContext& Context);
 
-<<<<<<< HEAD
-	/** Shader attributes names */
-	static const FString ClipmapBufferName;
-	static const FString ClipmapCenterName;
-	static const FString ClipmapDistanceName;
-	static const FString ClipmapResolutionName;
-	static const FString ClipmapExponentName;
-	static const FString ClipmapCountName;
-	static const FString TargetCountName;
-	static const FString FieldTargetsName;
-	static const FString SystemLWCTileName;
-
-=======
->>>>>>> d731a049
 protected:
 	/** Copy one niagara DI to this */
 	virtual bool CopyToInternal(UNiagaraDataInterface* Destination) const override;
