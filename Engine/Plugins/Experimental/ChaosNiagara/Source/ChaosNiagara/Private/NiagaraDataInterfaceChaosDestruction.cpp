// Copyright Epic Games, Inc. All Rights Reserved.

#include "NiagaraDataInterfaceChaosDestruction.h"
#include "Chaos/ChaosSolverActor.h"
#include "Engine/World.h"
#include "EventManager.h"
#include "GeometryCollection/GeometryCollectionObject.h"
#include "EventsData.h"
#include "NiagaraGpuComputeDispatchInterface.h"
#include "GeometryCollection/TransformCollection.h"
#include "NiagaraShaderParametersBuilder.h"
#include "GeometryCollectionProxyData.h"
#include "NiagaraSystemInstance.h"
#include "NiagaraCompileHashVisitor.h"
#include "PhysicalMaterials/PhysicalMaterial.h"

#include "GeometryCollection/GeometryCollectionComponent.h"
#include "PBDRigidsSolver.h"
#include "Physics/Experimental/PhysScene_Chaos.h"
#include "RenderGraphBuilder.h"
#include "RenderingThread.h"

#include UE_INLINE_GENERATED_CPP_BY_NAME(NiagaraDataInterfaceChaosDestruction)

#define LOCTEXT_NAMESPACE "ChaosNiagaraDestructionDataInterface"
//#pragma optimize("", off)

DECLARE_STATS_GROUP(TEXT("ChaosNiagara"), STATGROUP_ChaosNiagara, STATCAT_Advanced);
DECLARE_CYCLE_STAT(TEXT("CollisionCallback"), STAT_CollisionCallback, STATGROUP_ChaosNiagara);
DECLARE_CYCLE_STAT(TEXT("TrailingCallback"), STAT_NiagaraTrailingCallback, STATGROUP_ChaosNiagara);
DECLARE_CYCLE_STAT(TEXT("BreakingCallback"), STAT_NiagaraBreakingCallback, STATGROUP_ChaosNiagara);
DECLARE_CYCLE_STAT(TEXT("CollisionCallbackSorting"), STAT_CollisionCallbackSorting, STATGROUP_ChaosNiagara);
DECLARE_CYCLE_STAT(TEXT("BreakingCallbackSorting"), STAT_BreakingCallbackSorting, STATGROUP_ChaosNiagara);
DECLARE_CYCLE_STAT(TEXT("TrailingCallbackSorting"), STAT_TrailingCallbackSorting, STATGROUP_ChaosNiagara);
DECLARE_DWORD_COUNTER_STAT(TEXT("NumAllCollisions"), STAT_NiagaraNumAllCollisions, STATGROUP_ChaosNiagara);
DECLARE_DWORD_COUNTER_STAT(TEXT("NumFilteredAllCollisions"), STAT_NiagaraNumFilteredAllCollisions, STATGROUP_ChaosNiagara);
DECLARE_DWORD_COUNTER_STAT(TEXT("NumCollisionsToSpawnParticles"), STAT_NiagaraNumCollisionsToSpawnParticles, STATGROUP_ChaosNiagara);
DECLARE_DWORD_COUNTER_STAT(TEXT("NumAllTrailings"), STAT_NiagaraNumAllTrailings, STATGROUP_ChaosNiagara);
DECLARE_DWORD_COUNTER_STAT(TEXT("NumFilteredAllTrailings"), STAT_NiagaraNumFilteredAllTrailings, STATGROUP_ChaosNiagara);
DECLARE_DWORD_COUNTER_STAT(TEXT("NumTrailingsToSpawnParticles"), STAT_NiagaraNumTrailingsToSpawnParticles, STATGROUP_ChaosNiagara);
DECLARE_DWORD_COUNTER_STAT(TEXT("NumAllBreakings"), STAT_NiagaraNumAllBreakings, STATGROUP_ChaosNiagara);
DECLARE_DWORD_COUNTER_STAT(TEXT("NumFilteredAllBreakings"), STAT_NiagaraNumFilteredAllBreakings, STATGROUP_ChaosNiagara);
DECLARE_DWORD_COUNTER_STAT(TEXT("NumBreakingsToSpawnParticles"), STAT_NiagaraNumBreakingsToSpawnParticles, STATGROUP_ChaosNiagara);
DECLARE_DWORD_COUNTER_STAT(TEXT("NumParticlesSpawnedFromCollisions"), STAT_NiagaraNumParticlesSpawnedFromCollisions, STATGROUP_ChaosNiagara);
DECLARE_DWORD_COUNTER_STAT(TEXT("NumParticlesSpawnedFromTrailings"), STAT_NiagaraNumParticlesSpawnedFromTrailings, STATGROUP_ChaosNiagara);
DECLARE_DWORD_COUNTER_STAT(TEXT("NumParticlesSpawnedFromBreaking"), STAT_NiagaraNumParticlesSpawnedFromBreakings, STATGROUP_ChaosNiagara);
DECLARE_MEMORY_STAT(TEXT("PhysicsProxyReverseMapping"), STAT_PhysicsProxyReverseMappingMemory, STATGROUP_ChaosNiagara);
DECLARE_MEMORY_STAT(TEXT("ParticleIndexReverseMapping"), STAT_ParticleIndexReverseMappingMemory, STATGROUP_ChaosNiagara);
DECLARE_MEMORY_STAT(TEXT("AllCollisionsData"), STAT_AllCollisionsDataMemory, STATGROUP_ChaosNiagara);
DECLARE_MEMORY_STAT(TEXT("AllCollisionsIndicesByPhysicsProxy"), STAT_AllCollisionsIndicesByPhysicsProxyMemory, STATGROUP_ChaosNiagara);
DECLARE_MEMORY_STAT(TEXT("AllBreakingsData"), STAT_AllBreakingsDataMemory, STATGROUP_ChaosNiagara);
DECLARE_MEMORY_STAT(TEXT("AllBreakingsIndicesByPhysicsProxy"), STAT_AllBreakingsIndicesByPhysicsProxyMemory, STATGROUP_ChaosNiagara);
DECLARE_MEMORY_STAT(TEXT("AllTrailingsData"), STAT_AllTrailingsDataMemory, STATGROUP_ChaosNiagara);
DECLARE_MEMORY_STAT(TEXT("AllTrailingsIndicesByPhysicsProxy"), STAT_AllTrailingsIndicesByPhysicsProxyMemory, STATGROUP_ChaosNiagara);

namespace NDIChaosDestructionLocal
{
	static const TCHAR* TemplateShaderFilePath = TEXT("/Plugin/Experimental/ChaosNiagara/NiagaraDataInterfaceChaosDestruction.ush");

	BEGIN_SHADER_PARAMETER_STRUCT(FShaderParameters, )
		SHADER_PARAMETER_RDG_BUFFER_SRV(Buffer<float3>,	PositionBuffer)
		SHADER_PARAMETER_RDG_BUFFER_SRV(Buffer<float3>,	VelocityBuffer)
		SHADER_PARAMETER_RDG_BUFFER_SRV(Buffer<float>,	ExtentMinBuffer)
		SHADER_PARAMETER_RDG_BUFFER_SRV(Buffer<float>,	ExtentMaxBuffer)
		SHADER_PARAMETER_RDG_BUFFER_SRV(Buffer<float>,	VolumeBuffer)
		SHADER_PARAMETER_RDG_BUFFER_SRV(Buffer<int>,	SolverIDBuffer)
		SHADER_PARAMETER_RDG_BUFFER_SRV(Buffer<float>,	DensityBuffer)
		SHADER_PARAMETER_RDG_BUFFER_SRV(Buffer<float>,	FrictionBuffer)
		SHADER_PARAMETER_RDG_BUFFER_SRV(Buffer<float>,	RestitutionBuffer)
		SHADER_PARAMETER_RDG_BUFFER_SRV(Buffer<int>,	SurfaceTypeBuffer)
		SHADER_PARAMETER_RDG_BUFFER_SRV(Buffer<float4>,	ColorBuffer)
		
		SHADER_PARAMETER_RDG_BUFFER_SRV(Buffer<float3>,	IncomingLocationBuffer)
		SHADER_PARAMETER_RDG_BUFFER_SRV(Buffer<float3>, IncomingAccumulatedImpulseBuffer)
		SHADER_PARAMETER_RDG_BUFFER_SRV(Buffer<float3>, IncomingNormalBuffer)
		SHADER_PARAMETER_RDG_BUFFER_SRV(Buffer<float3>, IncomingVelocity1Buffer)
		SHADER_PARAMETER_RDG_BUFFER_SRV(Buffer<float3>, IncomingVelocity2Buffer)
		SHADER_PARAMETER_RDG_BUFFER_SRV(Buffer<float3>, IncomingAngularVelocity1Buffer)
		SHADER_PARAMETER_RDG_BUFFER_SRV(Buffer<float3>, IncomingAngularVelocity2Buffer)
		SHADER_PARAMETER_RDG_BUFFER_SRV(Buffer<float>, IncomingMass1Buffer)
		SHADER_PARAMETER_RDG_BUFFER_SRV(Buffer<float>, IncomingMass2Buffer)
		SHADER_PARAMETER_RDG_BUFFER_SRV(Buffer<float>, IncomingTimeBuffer)

		SHADER_PARAMETER_RDG_BUFFER_SRV(Buffer<float3>, TransformTranslationBuffer)
		SHADER_PARAMETER_RDG_BUFFER_SRV(Buffer<float4>, TransformRotationBuffer)
		SHADER_PARAMETER_RDG_BUFFER_SRV(Buffer<float3>, TransformScaleBuffer)
		SHADER_PARAMETER_RDG_BUFFER_SRV(Buffer<float3>, BoundsBuffer)

		SHADER_PARAMETER(int,	LastSpawnedPointID)
		SHADER_PARAMETER(float,	SolverTime)
	END_SHADER_PARAMETER_STRUCT()

	// Name of all the functions available in the data interface
	static const FName GetPositionName("GetPosition");
	static const FName GetNormalName("GetNormal");
	static const FName GetVelocityName("GetVelocity");
	static const FName GetAngularVelocityName("GetAngularVelocity");
	static const FName GetExtentMinName("GetExtentMin");
	static const FName GetExtentMaxName("GetExtentMax");
	static const FName GetVolumeName("GetVolume");
	static const FName GetParticleIdsToSpawnAtTimeName("GetParticleIdsToSpawnAtTime");
	static const FName GetPointTypeName("GetPointType");
	static const FName GetColorName("GetColor");
	static const FName GetSolverTimeName("GetSolverTime");
	static const FName GetDensityName("GetDensity");
	static const FName GetFrictionName("GetFriction");
	static const FName GetRestitutionName("GetRestitution");
	static const FName GetSurfaceTypeName("GetSurfaceType");
	static const FName GetTransformName("GetTransform");
	static const FName GetSizeName("GetSize");
	static const FName GetCollisionDataName("GetCollisionData");
	static const FName GetBreakingDataName("GetBreakingData");
	static const FName GetTrailingDataName("GetTrailingData");

	TArray<FVector3f> CopyVectorArray(TArrayView<FVector> DoubleArray)
	{
		TArray<FVector3f> FloatArray;
		FloatArray.AddUninitialized(DoubleArray.Num());
		for ( int i=0; i < DoubleArray.Num(); ++i )
		{
			FloatArray[i] = FVector3f(DoubleArray[i]);	//LWC_TODO: Should we convert the space?
		}
		return FloatArray;
	}

	TArray<FQuat4f> CopyQuatArray(TArrayView<FQuat> DoubleArray)
	{
		TArray<FQuat4f> FloatArray;
		FloatArray.AddUninitialized(DoubleArray.Num());
		for (int i = 0; i < DoubleArray.Num(); ++i)
		{
			FloatArray[i] = FQuat4f(DoubleArray[i]);	//LWC_TODO: Should we convert the space?
		}
		return FloatArray;
	}

	template<typename T>
	void QueueBufferUpload(const FNiagaraDataInterfaceSetShaderParametersContext& Context, FRDGBufferSRVRef& ParameterBinding, FRDGBufferSRVRef& ExistingSRV, TConstArrayView<T> ArrayData, const T& DefaultValue, const EPixelFormat PixelFormat, const TCHAR* BufferName)
	{
		// Buffer Used?
		if (Context.IsResourceBound(&ParameterBinding) == false)
		{
			return;
		}

		// Buffer needs uploading this frame?
		if (ExistingSRV == nullptr)
		{
			if (ArrayData.Num() == 0)
			{
				ArrayData = MakeArrayView<const T>(&DefaultValue, 1);
			}

			check(GPixelFormats[PixelFormat].BlockBytes == sizeof(T));

			FRDGBuilder& GraphBuilder = Context.GetGraphBuilder();
			FRDGBufferRef CreatedBuffer = GraphBuilder.CreateBuffer(FRDGBufferDesc::CreateBufferDesc(sizeof(T), ArrayData.Num()), BufferName);
			GraphBuilder.QueueBufferUpload(CreatedBuffer, ArrayData.GetData(), ArrayData.GetTypeSize() * ArrayData.Num());

			ExistingSRV = GraphBuilder.CreateSRV(CreatedBuffer, PixelFormat);
		}

		// Done assign the result
		ParameterBinding = ExistingSRV;
	}

	template<>
	void QueueBufferUpload<FVector3f>(const FNiagaraDataInterfaceSetShaderParametersContext& Context, FRDGBufferSRVRef& ParameterBinding, FRDGBufferSRVRef& ExistingSRV, TConstArrayView<FVector3f> ArrayData, const FVector3f& DefaultValue, const EPixelFormat PixelFormat, const TCHAR* BufferName)
	{
		// Buffer Used?
		if (Context.IsResourceBound(&ParameterBinding) == false)
		{
			return;
		}

		// Buffer needs uploading this frame?
		if (ExistingSRV == nullptr)
		{
			if (ArrayData.Num() == 0)
			{
				ArrayData = MakeArrayView<const FVector3f>(&DefaultValue, 1);
			}

			check(PixelFormat == PF_A32B32G32R32F);

			FRDGBuilder& GraphBuilder = Context.GetGraphBuilder();
			FRDGBufferRef CreatedBuffer = GraphBuilder.CreateBuffer(FRDGBufferDesc::CreateBufferDesc(sizeof(FVector4f), ArrayData.Num()), BufferName);
			FVector4f* BufferData = GraphBuilder.AllocPODArray<FVector4f>(ArrayData.Num());
			for (int i = 0; i < ArrayData.Num(); ++i)
			{
				BufferData[i] = FVector4f(ArrayData[i]);
			}
			GraphBuilder.QueueBufferUpload(CreatedBuffer, BufferData, sizeof(FVector4f) * ArrayData.Num(), ERDGInitialDataFlags::NoCopy);
			ExistingSRV = GraphBuilder.CreateSRV(CreatedBuffer, PixelFormat);
		}

		// Done assign the result
		ParameterBinding = ExistingSRV;
	}

	void GetEmptyBuffer(const FNiagaraDataInterfaceSetShaderParametersContext& Context, FRDGBufferSRVRef& ParameterBinding, const EPixelFormat PixelFormat)
	{
		if (Context.IsResourceBound(&ParameterBinding) == true)
		{
			ParameterBinding = Context.GetComputeDispatchInterface().GetEmptyBufferSRV(Context.GetGraphBuilder(), PixelFormat);
		}
	}
}

UNiagaraDataInterfaceChaosDestruction::UNiagaraDataInterfaceChaosDestruction(FObjectInitializer const& ObjectInitializer)
	: Super(ObjectInitializer)
	, DataSourceType(EDataSourceTypeEnum::ChaosNiagara_DataSourceType_Collision)
	, DataProcessFrequency(10)
	, MaxNumberOfDataEntriesToSpawn(50)
	, DoSpawn(true)
	, SpawnMultiplierMinMax(FVector2D(1, 1))
	, SpawnChance(1.f)
	, ImpulseToSpawnMinMax(FVector2D(-1.f, -1.f))
	, SpeedToSpawnMinMax(FVector2D(-1.f, -1.f))
	, MassToSpawnMinMax(FVector2D(-1.f, -1.f))
	, ExtentMinToSpawnMinMax(FVector2D(-1.f, -1.f))
	, ExtentMaxToSpawnMinMax(FVector2D(-1.f, -1.f))
	, VolumeToSpawnMinMax(FVector2D(-1.f, -1.f))
	, SolverTimeToSpawnMinMax(FVector2D(-1.f, -1.f))
	, SurfaceTypeToSpawn(-1.f)
	, LocationFilteringMode(ELocationFilteringModeEnum::ChaosNiagara_LocationFilteringMode_Inclusive)
	, LocationXToSpawn(ELocationXToSpawnEnum::ChaosNiagara_LocationXToSpawn_None)
	, LocationXToSpawnMinMax(FVector2D(0.f, 0.f))
	, LocationYToSpawn(ELocationYToSpawnEnum::ChaosNiagara_LocationYToSpawn_None)
	, LocationYToSpawnMinMax(FVector2D(0.f, 0.f))
	, LocationZToSpawn(ELocationZToSpawnEnum::ChaosNiagara_LocationZToSpawn_None)
	, LocationZToSpawnMinMax(FVector2D(0.f, 0.f))
	, TrailMinSpeedToSpawn(50.f)
	, DataSortingType(EDataSortTypeEnum::ChaosNiagara_DataSortType_NoSorting)
	, bGetExternalCollisionData(false)
	, DoSpatialHash(false)
	, SpatialHashVolumeMin(FVector(-100.f))
	, SpatialHashVolumeMax(FVector(100.f))
	, SpatialHashVolumeCellSize(FVector(10.f))
	, MaxDataPerCell(1)
	, bApplyMaterialsFilter(false)
	, bGetExternalBreakingData(true)
	, bGetExternalTrailingData(false)
	, RandomPositionMagnitudeMinMax(FVector2D(0.f, 0.f))
	, InheritedVelocityMultiplier(1.f)
	, RandomVelocityGenerationType(ERandomVelocityGenerationTypeEnum::ChaosNiagara_RandomVelocityGenerationType_RandomDistribution)
	, RandomVelocityMagnitudeMinMax(FVector2D(1.f, 2.f))
	, SpreadAngleMax(30.f)
	, VelocityOffsetMin(FVector(ForceInitToZero))
	, VelocityOffsetMax(FVector(ForceInitToZero))
	, FinalVelocityMagnitudeMinMax(FVector2D(-1.f, -1.f))
	, MaxLatency(1.f)
	, DebugType(EDebugTypeEnum::ChaosNiagara_DebugType_NoDebug)
	, LastSpawnedPointID(-1)
	, LastSpawnTime(-1.f)
	, SolverTime(0.f)
	, TimeStampOfLastProcessedData(-1.f)
	, ShouldSpawn(true)

{
	// Colors to visualize particles for debugging
	ColorArray.Add({ 1.0, 1.0, 1.0 }); // White
	ColorArray.Add({ 1.0, 0.0, 0.0 }); // Red
	ColorArray.Add({ 0.0, 1.0, 0.0 }); // Lime
	ColorArray.Add({ 0.0, 0.0, 1.0 }); // Blue
	ColorArray.Add({ 1.0, 1.0, 0.0 }); // Yellow
	ColorArray.Add({ 0.0, 1.0, 1.0 }); // Cyan
	ColorArray.Add({ 1.0, 0.0, 1.0 }); // Magenta
	ColorArray.Add({ 0.75, 0.75, 0.75 }); // Silver
	ColorArray.Add({ 0.5, 0.5, 0.5 }); // Gray
	ColorArray.Add({ 0.5, 0.0, 0.0 }); // Maroon
	ColorArray.Add({ 0.5, 0.5, 0.0 }); // Olive
	ColorArray.Add({ 0.0, 0.5, 0.0 }); // Green
	ColorArray.Add({ 0.5, 0.0, 0.5 }); // Purple
	ColorArray.Add({ 0.0, 0.5, 0.5 }); // Teal
	ColorArray.Add({ 0.0, 0.0, 0.5 }); // Navy
	ColorArray.Add({ 1.0, 165.0 / 255.0, 0.5 }); // Orange
	ColorArray.Add({ 1.0, 215.0 / 255.0, 0.5 }); // Gold
	ColorArray.Add({ 154.0 / 255.0, 205.0 / 255.0, 50.0 / 255.0 }); // Yellow green
	ColorArray.Add({ 127.0 / 255.0, 255.0 / 255.0, 212.0 / 255.0 }); // Aqua marine

	Solvers.Reset();

	Proxy.Reset(new FNiagaraDataInterfaceProxyChaosDestruction());
	MarkRenderDataDirty();
}

void UNiagaraDataInterfaceChaosDestruction::PostInitProperties()
{
	Super::PostInitProperties();

	if (HasAnyFlags(RF_ClassDefaultObject))
	{
		ENiagaraTypeRegistryFlags DIFlags =
			ENiagaraTypeRegistryFlags::AllowAnyVariable |
			ENiagaraTypeRegistryFlags::AllowParameter;
		FNiagaraTypeRegistry::Register(FNiagaraTypeDefinition(GetClass()), DIFlags);

		ENiagaraTypeRegistryFlags EventFlags =
			ENiagaraTypeRegistryFlags::AllowAnyVariable |
			ENiagaraTypeRegistryFlags::AllowParameter |
			ENiagaraTypeRegistryFlags::AllowPayload;
		FNiagaraTypeRegistry::Register(FChaosDestructionEvent::StaticStruct(), EventFlags);
	}

	LastSpawnedPointID = -1;
	LastSpawnTime = -1.f;
	TimeStampOfLastProcessedData = -1.f;
	MarkRenderDataDirty();
}

void UNiagaraDataInterfaceChaosDestruction::PostLoad()
{
	Super::PostLoad();

	LastSpawnedPointID = -1;
	LastSpawnTime = -1.f;
	TimeStampOfLastProcessedData = -1.f;

	MarkRenderDataDirty();
}

void UNiagaraDataInterfaceChaosDestruction::BeginDestroy()
{
	Super::BeginDestroy();

	for (FSolverData& SolverData : Solvers)
	{
		Chaos::FEventManager* EventManager = SolverData.Solver->GetEventManager();
		if (EventManager)
		{
			EventManager->UnregisterHandler(Chaos::EEventType::Collision, this);
			EventManager->UnregisterHandler(Chaos::EEventType::Breaking, this);
			EventManager->UnregisterHandler(Chaos::EEventType::Trailing, this);
		}
	}

	Solvers.Reset();
}

#if WITH_EDITOR

void UNiagaraDataInterfaceChaosDestruction::PostEditChangeProperty(struct FPropertyChangedEvent& PropertyChangedEvent)
{
	Super::PostEditChangeProperty(PropertyChangedEvent);

	if (PropertyChangedEvent.Property)
	{
		if (PropertyChangedEvent.Property->GetFName() == GET_MEMBER_NAME_CHECKED(UNiagaraDataInterfaceChaosDestruction, ChaosSolverActorSet))
		{
			Modify();
			if (ChaosSolverActorSet.Num())
			{
				LastSpawnedPointID = -1;
				LastSpawnTime = -1.f;
				TimeStampOfLastProcessedData = -1.f;
			}
		}
		else if (PropertyChangedEvent.Property->GetFName() == GET_MEMBER_NAME_CHECKED(UNiagaraDataInterfaceChaosDestruction, ChaosBreakingMaterialSet))
		{
			Modify();
			if (ChaosBreakingMaterialSet.Num())
			{
				/**/
			}
		}
		// Validate inputs
		else if (PropertyChangedEvent.MemberProperty->GetFName() == GET_MEMBER_NAME_CHECKED(UNiagaraDataInterfaceChaosDestruction, DataProcessFrequency))
		{
			DataProcessFrequency = FMath::Max(1, DataProcessFrequency);
		}
		else if (PropertyChangedEvent.MemberProperty->GetFName() == GET_MEMBER_NAME_CHECKED(UNiagaraDataInterfaceChaosDestruction, MaxNumberOfDataEntriesToSpawn))
		{
			MaxNumberOfDataEntriesToSpawn = FMath::Max(0, MaxNumberOfDataEntriesToSpawn);
		}
		else if (PropertyChangedEvent.MemberProperty->GetFName() == GET_MEMBER_NAME_CHECKED(UNiagaraDataInterfaceChaosDestruction, SpawnMultiplierMinMax))
		{
			if (PropertyChangedEvent.Property->GetFName() == FName("X"))
			{
				SpawnMultiplierMinMax.X = FMath::Max(0.f, SpawnMultiplierMinMax.X);
			}
			else if (PropertyChangedEvent.Property->GetFName() == FName("Y"))
			{
				SpawnMultiplierMinMax.Y = FMath::Max(0.f, SpawnMultiplierMinMax.Y);
			}
		}
		else if (PropertyChangedEvent.MemberProperty->GetFName() == GET_MEMBER_NAME_CHECKED(UNiagaraDataInterfaceChaosDestruction, SpawnChance))
		{
			SpawnChance = FMath::Clamp(SpawnChance, 0.f, 1.f);
		}
		else if (PropertyChangedEvent.MemberProperty->GetFName() == GET_MEMBER_NAME_CHECKED(UNiagaraDataInterfaceChaosDestruction, SpatialHashVolumeCellSize))
		{
			SpatialHashVolumeCellSize.X = FMath::Max<FVector::FReal>(1.0, SpatialHashVolumeCellSize.X);
			SpatialHashVolumeCellSize.Y = FMath::Max<FVector::FReal>(1.0, SpatialHashVolumeCellSize.Y);
			SpatialHashVolumeCellSize.Z = FMath::Max<FVector::FReal>(1.0, SpatialHashVolumeCellSize.Z);
		}
		else if (PropertyChangedEvent.MemberProperty->GetFName() == GET_MEMBER_NAME_CHECKED(UNiagaraDataInterfaceChaosDestruction, MaxDataPerCell))
		{
			MaxDataPerCell = FMath::Max(0, MaxDataPerCell);
		}
		else if (PropertyChangedEvent.MemberProperty->GetFName() == GET_MEMBER_NAME_CHECKED(UNiagaraDataInterfaceChaosDestruction, RandomVelocityMagnitudeMinMax))
		{
			if (PropertyChangedEvent.Property->GetFName() == FName("X"))
			{
				RandomVelocityMagnitudeMinMax.X = FMath::Max(0.f, RandomVelocityMagnitudeMinMax.X);
			}
			else if (PropertyChangedEvent.Property->GetFName() == FName("Y"))
			{
				RandomVelocityMagnitudeMinMax.Y = FMath::Max(0.f, RandomVelocityMagnitudeMinMax.Y);
			}
		}
		else if (PropertyChangedEvent.MemberProperty->GetFName() == GET_MEMBER_NAME_CHECKED(UNiagaraDataInterfaceChaosDestruction, SpreadAngleMax))
		{
			SpreadAngleMax = FMath::Clamp(SpreadAngleMax, 0.f, 90.f);
		}
		else if (PropertyChangedEvent.MemberProperty->GetFName() == GET_MEMBER_NAME_CHECKED(UNiagaraDataInterfaceChaosDestruction, MaxLatency))
		{
			MaxLatency = FMath::Max(0.f, MaxLatency);
		}
	}

	MarkRenderDataDirty();
}

#endif

bool UNiagaraDataInterfaceChaosDestruction::CopyToInternal(UNiagaraDataInterface* Destination) const
{
	if (!Super::CopyToInternal(Destination))
	{
		return false;
	}

	if (UNiagaraDataInterfaceChaosDestruction* DestinationChaosDestruction = CastChecked<UNiagaraDataInterfaceChaosDestruction>(Destination))
	{
		DestinationChaosDestruction->ChaosSolverActorSet = ChaosSolverActorSet;
		DestinationChaosDestruction->DataSourceType = DataSourceType;
		DestinationChaosDestruction->DataProcessFrequency = DataProcessFrequency;
		DestinationChaosDestruction->MaxNumberOfDataEntriesToSpawn = MaxNumberOfDataEntriesToSpawn;
		DestinationChaosDestruction->DoSpawn = DoSpawn;
		DestinationChaosDestruction->ShouldSpawn = ShouldSpawn;
		DestinationChaosDestruction->SpawnMultiplierMinMax = SpawnMultiplierMinMax;
		DestinationChaosDestruction->SpawnChance = SpawnChance;
		DestinationChaosDestruction->ImpulseToSpawnMinMax = ImpulseToSpawnMinMax;
		DestinationChaosDestruction->SpeedToSpawnMinMax = SpeedToSpawnMinMax;
		DestinationChaosDestruction->MassToSpawnMinMax = MassToSpawnMinMax;
		DestinationChaosDestruction->ExtentMinToSpawnMinMax = ExtentMinToSpawnMinMax;
		DestinationChaosDestruction->ExtentMaxToSpawnMinMax = ExtentMaxToSpawnMinMax;
		DestinationChaosDestruction->VolumeToSpawnMinMax = VolumeToSpawnMinMax;
		DestinationChaosDestruction->SolverTimeToSpawnMinMax = SolverTimeToSpawnMinMax;
		DestinationChaosDestruction->SurfaceTypeToSpawn = SurfaceTypeToSpawn;
		DestinationChaosDestruction->LocationFilteringMode = LocationFilteringMode;
		DestinationChaosDestruction->LocationXToSpawn = LocationXToSpawn;
		DestinationChaosDestruction->LocationXToSpawnMinMax = LocationXToSpawnMinMax;
		DestinationChaosDestruction->LocationYToSpawn = LocationYToSpawn;
		DestinationChaosDestruction->LocationYToSpawnMinMax = LocationYToSpawnMinMax;
		DestinationChaosDestruction->LocationZToSpawn = LocationZToSpawn;
		DestinationChaosDestruction->LocationZToSpawnMinMax = LocationZToSpawnMinMax;
		DestinationChaosDestruction->DataSortingType = DataSortingType;
		DestinationChaosDestruction->DoSpatialHash = DoSpatialHash;
		DestinationChaosDestruction->bGetExternalCollisionData = bGetExternalCollisionData;
		DestinationChaosDestruction->bGetExternalBreakingData = bGetExternalBreakingData;
		DestinationChaosDestruction->bGetExternalTrailingData = bGetExternalTrailingData;
		DestinationChaosDestruction->SpatialHashVolumeMin = SpatialHashVolumeMin;
		DestinationChaosDestruction->SpatialHashVolumeMax = SpatialHashVolumeMax;
		DestinationChaosDestruction->SpatialHashVolumeCellSize = SpatialHashVolumeCellSize;
		DestinationChaosDestruction->MaxDataPerCell = MaxDataPerCell;
		DestinationChaosDestruction->bApplyMaterialsFilter = bApplyMaterialsFilter;
		DestinationChaosDestruction->ChaosBreakingMaterialSet = ChaosBreakingMaterialSet;
		DestinationChaosDestruction->RandomPositionMagnitudeMinMax = RandomPositionMagnitudeMinMax;
		DestinationChaosDestruction->InheritedVelocityMultiplier = InheritedVelocityMultiplier;
		DestinationChaosDestruction->RandomVelocityGenerationType = RandomVelocityGenerationType;
		DestinationChaosDestruction->RandomVelocityMagnitudeMinMax = RandomVelocityMagnitudeMinMax;
		DestinationChaosDestruction->SpreadAngleMax = SpreadAngleMax;
		DestinationChaosDestruction->VelocityOffsetMin = VelocityOffsetMin;
		DestinationChaosDestruction->VelocityOffsetMax = VelocityOffsetMax;
		DestinationChaosDestruction->FinalVelocityMagnitudeMinMax = FinalVelocityMagnitudeMinMax;
		DestinationChaosDestruction->MaxLatency = MaxLatency;
		DestinationChaosDestruction->DebugType = DebugType;
		DestinationChaosDestruction->LastSpawnedPointID = LastSpawnedPointID;
		DestinationChaosDestruction->LastSpawnTime = LastSpawnTime;
		DestinationChaosDestruction->TimeStampOfLastProcessedData = TimeStampOfLastProcessedData;
		DestinationChaosDestruction->SolverTime = SolverTime;
		DestinationChaosDestruction->MarkRenderDataDirty();

		return true;
	}

	return false;
}

bool UNiagaraDataInterfaceChaosDestruction::Equals(const UNiagaraDataInterface* Other) const
{
	if (!Super::Equals(Other))
	{
		return false;
	}

	const UNiagaraDataInterfaceChaosDestruction* OtherChaosDestruction = Cast<const UNiagaraDataInterfaceChaosDestruction>(Other);
	if (OtherChaosDestruction == nullptr)
	{
		return false;
	}

	if (OtherChaosDestruction->ChaosSolverActorSet.Num() != ChaosSolverActorSet.Num())
	{
		return false;
	}


	TArray<AChaosSolverActor*> SolverActors = ChaosSolverActorSet.Array();
	TArray<AChaosSolverActor*> OtherSolverActors = OtherChaosDestruction->ChaosSolverActorSet.Array();

	bool bResult = true;
	for (int32 Idx = 0; Idx < SolverActors.Num(); ++Idx)
	{
		AChaosSolverActor* ThisActor = SolverActors[Idx];
		AChaosSolverActor* OtherActor = OtherSolverActors[Idx];

		if(ThisActor && OtherActor)
		{
			bResult = bResult && ThisActor->GetName().Equals(OtherActor->GetName());
		}
	}

	return bResult
		&& OtherChaosDestruction->DoSpawn == DoSpawn
		&& OtherChaosDestruction->ShouldSpawn == ShouldSpawn
		&& OtherChaosDestruction->DataSourceType == DataSourceType
		&& OtherChaosDestruction->DataProcessFrequency == DataProcessFrequency
		&& OtherChaosDestruction->MaxNumberOfDataEntriesToSpawn == MaxNumberOfDataEntriesToSpawn
		&& OtherChaosDestruction->SpawnMultiplierMinMax == SpawnMultiplierMinMax
		&& OtherChaosDestruction->SpawnChance == SpawnChance
		&& OtherChaosDestruction->ImpulseToSpawnMinMax == ImpulseToSpawnMinMax
		&& OtherChaosDestruction->SpeedToSpawnMinMax == SpeedToSpawnMinMax
		&& OtherChaosDestruction->MassToSpawnMinMax == MassToSpawnMinMax
		&& OtherChaosDestruction->ExtentMinToSpawnMinMax == ExtentMinToSpawnMinMax
		&& OtherChaosDestruction->ExtentMaxToSpawnMinMax == ExtentMaxToSpawnMinMax
		&& OtherChaosDestruction->VolumeToSpawnMinMax == VolumeToSpawnMinMax
		&& OtherChaosDestruction->SolverTimeToSpawnMinMax == SolverTimeToSpawnMinMax
		&& OtherChaosDestruction->SurfaceTypeToSpawn == SurfaceTypeToSpawn
		&& OtherChaosDestruction->LocationFilteringMode == LocationFilteringMode
		&& OtherChaosDestruction->LocationXToSpawn == LocationXToSpawn
		&& OtherChaosDestruction->LocationXToSpawnMinMax == LocationXToSpawnMinMax
		&& OtherChaosDestruction->LocationYToSpawn == LocationYToSpawn
		&& OtherChaosDestruction->LocationYToSpawnMinMax == LocationYToSpawnMinMax
		&& OtherChaosDestruction->LocationZToSpawn == LocationZToSpawn
		&& OtherChaosDestruction->LocationZToSpawnMinMax == LocationZToSpawnMinMax
		&& OtherChaosDestruction->DataSortingType == DataSortingType
		&& OtherChaosDestruction->DoSpatialHash == DoSpatialHash
		&& OtherChaosDestruction->bGetExternalCollisionData == bGetExternalCollisionData
		&& OtherChaosDestruction->bGetExternalBreakingData == bGetExternalBreakingData
		&& OtherChaosDestruction->bGetExternalTrailingData == bGetExternalTrailingData
		&& OtherChaosDestruction->SpatialHashVolumeMin == SpatialHashVolumeMin
		&& OtherChaosDestruction->SpatialHashVolumeMax == SpatialHashVolumeMax
		&& OtherChaosDestruction->SpatialHashVolumeCellSize == SpatialHashVolumeCellSize
		&& OtherChaosDestruction->MaxDataPerCell == MaxDataPerCell
		&& OtherChaosDestruction->bApplyMaterialsFilter == bApplyMaterialsFilter
		//&& OtherChaosDestruction->ChaosBreakingMaterialSet == ChaosBreakingMaterialSet // Error	C2678	binary '==': no operator found which takes a left - hand operand of type 'const TSet<UPhysicalMaterial *,DefaultKeyFuncs<InElementType,false>,FDefaultSetAllocator>' (or there is no acceptable conversion)	ChaosOdin	Z : \Epic\Morten.Vassvik_DESKTOP - Dev - Destruction\Engine\Plugins\Experimental\ChaosNiagara\Source\ChaosNiagara\Private\NiagaraDataInterfaceChaosDestruction.cpp	369
		&& OtherChaosDestruction->RandomPositionMagnitudeMinMax == RandomPositionMagnitudeMinMax
		&& OtherChaosDestruction->InheritedVelocityMultiplier == InheritedVelocityMultiplier
		&& OtherChaosDestruction->RandomVelocityGenerationType == RandomVelocityGenerationType
		&& OtherChaosDestruction->RandomVelocityMagnitudeMinMax == RandomVelocityMagnitudeMinMax
		&& OtherChaosDestruction->SpreadAngleMax == SpreadAngleMax
		&& OtherChaosDestruction->VelocityOffsetMin == VelocityOffsetMin
		&& OtherChaosDestruction->VelocityOffsetMax == VelocityOffsetMax
		&& OtherChaosDestruction->FinalVelocityMagnitudeMinMax == FinalVelocityMagnitudeMinMax
		&& OtherChaosDestruction->MaxLatency == MaxLatency
		&& OtherChaosDestruction->DebugType == DebugType;
}

int32 UNiagaraDataInterfaceChaosDestruction::PerInstanceDataSize()const
{
	return sizeof(FNDIChaosDestruction_InstanceData);
}

void UNiagaraDataInterfaceChaosDestruction::RegisterWithSolverEventManager(Chaos::FPhysicsSolver* Solver)
{
	Chaos::FEventManager* EventManager = Solver->GetEventManager();
	if (EventManager)
	{
		Solver->SetGenerateCollisionData(true);
		Solver->SetGenerateBreakingData(true);
		Solver->SetGenerateTrailingData(true);
		EventManager->RegisterHandler<Chaos::FCollisionEventData>(Chaos::EEventType::Collision, this, &UNiagaraDataInterfaceChaosDestruction::HandleCollisionEvents);
		EventManager->RegisterHandler<Chaos::FBreakingEventData>(Chaos::EEventType::Breaking, this, &UNiagaraDataInterfaceChaosDestruction::HandleBreakingEvents);
		EventManager->RegisterHandler<Chaos::FTrailingEventData>(Chaos::EEventType::Trailing, this, &UNiagaraDataInterfaceChaosDestruction::HandleTrailingEvents);
	}
}


bool UNiagaraDataInterfaceChaosDestruction::InitPerInstanceData(void* PerInstanceData, FNiagaraSystemInstance* SystemInstance)
{
	FNDIChaosDestruction_InstanceData* InstData = new (PerInstanceData) FNDIChaosDestruction_InstanceData();

	LastSpawnedPointID = -1;
	LastSpawnTime = -1.0f;
	TimeStampOfLastProcessedData = -1.f;
	// No need to bind to non-game solvers as they will never generate events.
	UWorld* CurrentWorld = GetWorld();
	if(CurrentWorld && CurrentWorld->IsGameWorld())
	{
		// If there is no SolverActor specified need to grab the WorldSolver
		if(ChaosSolverActorSet.Num() == 0)
		{
			if(SystemInstance)
			{
				if(UWorld* World = SystemInstance->GetWorld())
				{
					int32 NewIdx = Solvers.Add(FSolverData());

					FSolverData& SolverData = Solvers[NewIdx];
					SolverData.PhysScene = World->GetPhysicsScene();
					SolverData.Solver = SolverData.PhysScene->GetSolver();

					RegisterWithSolverEventManager(SolverData.Solver);
				}
			}
		}
		//else
		{
			// #todo : are solver actors going to exist going forwards?
			for(AChaosSolverActor* SolverActor : ChaosSolverActorSet)
			{
				if(SolverActor)
				{
					if(Chaos::FPhysicsSolver* Solver = SolverActor->GetSolver())
					{
						int32 NewIdx = Solvers.Add(FSolverData());

						FSolverData& SolverData = Solvers[NewIdx];
						SolverData.PhysScene = SolverActor->GetPhysicsScene().Get();
						SolverData.Solver = Solver;

						RegisterWithSolverEventManager(Solver);
					}
				}
			}
		}
	}

	ResetInstData(InstData);

	if (SystemInstance)
	{
		FNiagaraDataInterfaceProxyChaosDestruction* ThisProxy = GetProxyAs<FNiagaraDataInterfaceProxyChaosDestruction>();
		ENQUEUE_RENDER_COMMAND(FNiagaraChaosDestructionDICreateRTInstance)(
			[ThisProxy, InstanceID = SystemInstance->GetId()](FRHICommandList& CmdList)
		{
			ThisProxy->CreatePerInstanceData(InstanceID);
		}
		);
	}
	return true;
}

void UNiagaraDataInterfaceChaosDestruction::DestroyPerInstanceData(void* PerInstanceData, FNiagaraSystemInstance* SystemInstance)
{
	FNDIChaosDestruction_InstanceData* InstData = (FNDIChaosDestruction_InstanceData*)PerInstanceData;
	InstData->~FNDIChaosDestruction_InstanceData();

	check(SystemInstance);
	check(Proxy);
	if (SystemInstance)
	{
		FNiagaraDataInterfaceProxyChaosDestruction* ThisProxy = GetProxyAs<FNiagaraDataInterfaceProxyChaosDestruction>();
		ENQUEUE_RENDER_COMMAND(FNiagaraDIChaosDestructionDestroyInstanceData) (
			[ThisProxy, InstanceID = SystemInstance->GetId()](FRHICommandListImmediate& CmdList)
			{
				ThisProxy->DestroyInstanceData(InstanceID);
			}
		);
	}
}

#if CHAOS_PARTICLEHANDLE_TODO
void GetMeshExtData(FSolverData SolverData,
					const int32 ParticleIndex,
					const TArray<PhysicsProxyWrapper>& PhysicsProxyReverseMapping,
					const TArray<int32>& ParticleIndexReverseMapping,
					float& BoundingboxVolume,
					float& BoundingboxExtentMin,
					float& BoundingboxExtentMax,
					FBox& BoundingBox,
					int32& SurfaceType,
					Chaos::TRigidTransform<float, 3>& Transform,
					UPhysicalMaterial*& PhysicalMaterial)
{
	PhysicalMaterial = nullptr;
	if (ParticleIndex < 0)
	{
		BoundingboxVolume = 1000000.f;
		BoundingboxExtentMin = 100.f;
		BoundingboxExtentMax = 100.f;
		SurfaceType = 0;
	}
	else if (PhysicsProxyReverseMapping[ParticleIndex].Type == EPhysicsProxyType::GeometryCollectionType)
	{
		// Since we are touching game objects below, I want to make sure that we're not off in some random thread.
		ensure(IsInGameThread());
		if (IPhysicsProxyBase* PhysicsProxy = PhysicsProxyReverseMapping[ParticleIndex].PhysicsProxy)
		{
			if (UGeometryCollectionComponent* GeometryCollectionComponent = SolverData.PhysScene->GetOwningComponent<UGeometryCollectionComponent>(PhysicsProxy))
			{
				if (const UGeometryCollection* GeometryCollection = GeometryCollectionComponent->GetRestCollection())
				{
					if (const TSharedPtr<FGeometryCollection, ESPMode::ThreadSafe> GeometryCollectionObject = GeometryCollection->GetGeometryCollection())
					{
						//int NumTransforms = GeometryCollectionObject->NumElements(FGeometryCollection::TransformGroup);
						if (!ensure(0 <= ParticleIndex && ParticleIndex < ParticleIndexReverseMapping.Num()))
						{
							return;
						}
						int32 TransformIndex = ParticleIndexReverseMapping[ParticleIndex];
						//ensure(TransformIndex < NumTransforms);

						//int NumGeoms = GeometryCollectionObject->NumElements(FGeometryCollection::GeometryGroup);
						int32 GeometryGroupIndex = GeometryCollectionObject->TransformToGeometryIndex[TransformIndex];
						//ensure(0 <= GeometryGroupIndex && GeometryGroupIndex < NumGeoms);

						if (!ensure(0 <= GeometryGroupIndex && GeometryGroupIndex < GeometryCollectionObject->BoundingBox.Num()))
						{
							return;
						}
						BoundingBox = GeometryCollectionObject->BoundingBox[GeometryGroupIndex];

						FVector Extents = BoundingBox.GetSize();
						BoundingboxExtentMin = FMath::Min3(Extents[0], Extents[1], Extents[2]);
						BoundingboxExtentMax = FMath::Max3(Extents[0], Extents[1], Extents[2]);
						BoundingboxVolume = BoundingBox.GetVolume();

						// Get data from MareialID[]
						int32 FaceStartIndex = GeometryCollectionObject->FaceStart[GeometryGroupIndex];
						int32 MaterialID = GeometryCollectionObject->MaterialID[FaceStartIndex];

						UMaterialInterface* Material = GeometryCollectionComponent->GetMaterial(MaterialID);
						ensure(Material);
						if (Material)
						{
							PhysicalMaterial = Material->GetPhysicalMaterial();
							ensure(PhysicalMaterial);
							if (PhysicalMaterial)
							{
								SurfaceType = PhysicalMaterial->SurfaceType;
							}
						}
					}
				}
				if (const FGeometryCollectionPhysicsProxy* GeomCollectionPhysicsProxy = GeometryCollectionComponent->GetPhysicsProxy())
				{
					if (const FGeometryCollectionResults* PhysResult = GeomCollectionPhysicsProxy->GetConsumerResultsGT())
					{
						Transform = PhysResult->ParticleToWorldTransforms[ParticleIndex - PhysResult->BaseIndex];
					}
				}
			}
		}
	}
}

void GetMesPhysicalData(FSolverData SolverData,
						const int32 ParticleIndex,
						const TArray<PhysicsProxyWrapper>& PhysicsProxyReverseMapping,
						const TArray<int32>& ParticleIndexReverseMapping,
						FLinearColor& Color,
						float& Friction,
						float& Restitution,
						float& Density)
{
	static FMaterialParameterInfo ChaosDestructionColorName[3] = {
		FMaterialParameterInfo(FName("ChaosDestructionColor1")),
		FMaterialParameterInfo(FName("ChaosDestructionColor2")),
		FMaterialParameterInfo(FName("ChaosDestructionColor3")),
	};
	
	if (ParticleIndex < 0)
	{
		Friction = 0.7f;
		Restitution = 0.3f;
		Density = 1.0f;
	}
	else if (PhysicsProxyReverseMapping[ParticleIndex].Type == EPhysicsProxyType::GeometryCollectionType)
	{
		// Since we are touching game objects below, I want to make sure that we're not off in some random thread.
		ensure(IsInGameThread());

		if (IPhysicsProxyBase* PhysicsProxy = PhysicsProxyReverseMapping[ParticleIndex].PhysicsProxy)
		{
			if (UGeometryCollectionComponent* GeometryCollectionComponent = SolverData.PhysScene->GetOwningComponent<UGeometryCollectionComponent>(PhysicsProxy))
			{
				if (const UGeometryCollection* GeometryCollection = GeometryCollectionComponent->GetRestCollection())
				{
					if (const TSharedPtr<FGeometryCollection, ESPMode::ThreadSafe> GeometryCollectionObject = GeometryCollection->GetGeometryCollection())
					{
						//int NumTransforms = GeometryCollectionObject->NumElements(FGeometryCollection::TransformGroup);
						if (!ensure(0 <= ParticleIndex && ParticleIndex < ParticleIndexReverseMapping.Num()))
						{
							return;
						}
						int32 TransformIndex = ParticleIndexReverseMapping[ParticleIndex];
						//ensure(TransformIndex < NumTransforms);

						//int NumGeoms = GeometryCollectionObject->NumElements(FGeometryCollection::GeometryGroup);
						if (!ensure(0 <= TransformIndex && TransformIndex < GeometryCollectionObject->TransformToGeometryIndex.Num()))
						{
							return;
						}
						int32 GeometryGroupIndex = GeometryCollectionObject->TransformToGeometryIndex[TransformIndex];
						//ensure(0 <= GeometryGroupIndex && GeometryGroupIndex < NumGeoms);
						
						
						if (!ensure(0 <= GeometryGroupIndex && GeometryGroupIndex < GeometryCollectionObject->BoundingBox.Num()))
						{
							return;
						}
						FBox BoundingBox = GeometryCollectionObject->BoundingBox[GeometryGroupIndex];

						// Get data from MaterialID[]
						int32 FaceStartIndex = GeometryCollectionObject->FaceStart[GeometryGroupIndex];
						int32 MaterialID = GeometryCollectionObject->MaterialID[FaceStartIndex];
						// For now let's use the first material
						MaterialID = 0;

						UMaterialInterface* Material = GeometryCollectionComponent->GetMaterial(MaterialID);
						ensure(Material);
						if (Material)
						{
							int RandVal = FMath::RandRange(0, sizeof(ChaosDestructionColorName) / sizeof(FMaterialParameterInfo) - 1);

							FLinearColor ChaosDestructionColor;
							if (Material->GetVectorParameterValue(ChaosDestructionColorName[RandVal], ChaosDestructionColor))
							{
								Color = ChaosDestructionColor;
							}

							UPhysicalMaterial* PhysicalMaterial = Material->GetPhysicalMaterial();
							ensure(PhysicalMaterial);
							if (PhysicalMaterial)

							{
								//UE_LOG(LogScript, Warning, TEXT("GetMesPhysicalData: Name = %s"), *PhysicalMaterial->GetName());
								Friction = PhysicalMaterial->Friction;
								Restitution = PhysicalMaterial->Restitution;
								Density = PhysicalMaterial->Density;
							}
						}
					}
				}
			}
		}
	}
}
#endif

void UNiagaraDataInterfaceChaosDestruction::HandleCollisionEvents(const Chaos::FCollisionEventData& Event)
{
	ensure(IsInGameThread());
	Chaos::FCollisionDataArray const& CollisionDataIn = Event.CollisionData.AllCollisionsArray;

	CollisionEvents.Reset();

	// Copy data from Event into AllCollisionsArray
	// Also get Boundingbox related data and SurfaceType and save it as well
	CollisionEvents.AddUninitialized(Event.CollisionData.AllCollisionsArray.Num());

	int32 Idx = 0;
	for (Chaos::FCollidingData const& DataIn : CollisionDataIn)
	{
		auto& CopyData = CollisionEvents[Idx];

		CopyData = DataIn;

		// #GM: Disable this for now for perf
		/*
		GetMeshExtData(SolverData,
			AllCollisionsArray[Idx].ParticleIndexMesh == INDEX_NONE ? AllCollisionsArray[Idx].ParticleIndex : AllCollisionsArray[Idx].ParticleIndexMesh,
			PhysicsProxyReverseMappingArray,
			ParticleIndexReverseMappingArray,
			AllCollisionsArray[Idx].BoundingboxVolume,
			AllCollisionsArray[Idx].BoundingboxExtentMin,
			AllCollisionsArray[Idx].BoundingboxExtentMax,
			AllCollisionsArray[Idx].SurfaceType);
		*/

		UPhysicalMaterial* PhysicalMaterial = nullptr;
		int32 MaterialID = 0;

		UGeometryCollectionComponent* GeometryCollectionComponent = nullptr;
		UMaterialInterface* Material = nullptr;

		for (auto& Solver : Solvers)
		{
			if (Solver.PhysScene)
			{
				GeometryCollectionComponent = Solver.PhysScene->GetOwningComponent<UGeometryCollectionComponent>(DataIn.Proxy1);
				if (GeometryCollectionComponent)
					break;
			}
		}

		if (GeometryCollectionComponent)
		{
			PhysicalMaterial = GeometryCollectionComponent->GetPhysicalMaterial();
			ensure(PhysicalMaterial);
			if (PhysicalMaterial)
			{
				CopyData.SurfaceType1 = PhysicalMaterial->SurfaceType;
				CopyData.PhysicalMaterialName1 = PhysicalMaterial->GetFName();
			}
			else
			{
				CopyData.PhysicalMaterialName1 = FName();
			}
		}

		for (auto& Solver : Solvers)
		{
			if (Solver.PhysScene)
			{
				GeometryCollectionComponent = Solver.PhysScene->GetOwningComponent<UGeometryCollectionComponent>(DataIn.Proxy2);
				if (GeometryCollectionComponent)
					break;
			}
		}

		if (GeometryCollectionComponent)
		{
			PhysicalMaterial = GeometryCollectionComponent->GetPhysicalMaterial();
			ensure(PhysicalMaterial);
			if (PhysicalMaterial)
			{
				CopyData.SurfaceType2 = PhysicalMaterial->SurfaceType;
				CopyData.PhysicalMaterialName2 = PhysicalMaterial->GetFName();
			}
			else
			{
				CopyData.PhysicalMaterialName2 = FName();
			}
		}

		CopyData.BoundingboxVolume = 1000000.f;
		CopyData.BoundingboxExtentMin = 100.f;
		CopyData.BoundingboxExtentMax = 100.f;

		Idx++;
	}
}


void UNiagaraDataInterfaceChaosDestruction::FilterAllCollisions(TArray<Chaos::FCollidingDataExt>& AllCollisionsArray)
{
	QUICK_SCOPE_CYCLE_COUNTER(STAT_FilterAllCollisions);

	if (/*ParticleToProcess != nullptr ||*/
		bApplyMaterialsFilter ||
		ImpulseToSpawnMinMax.X > 0.f ||
		ImpulseToSpawnMinMax.Y > 0.f ||
		SpeedToSpawnMinMax.X > 0.f ||
		SpeedToSpawnMinMax.Y > 0.f ||
		MassToSpawnMinMax.X > 0.f ||
		MassToSpawnMinMax.Y > 0.f ||
		ExtentMinToSpawnMinMax.X > 0.f ||
		ExtentMinToSpawnMinMax.Y > 0.f ||
		ExtentMaxToSpawnMinMax.X > 0.f ||
		ExtentMaxToSpawnMinMax.Y > 0.f ||
		VolumeToSpawnMinMax.X > 0.f ||
		VolumeToSpawnMinMax.Y > 0.f ||
		SolverTimeToSpawnMinMax.X > 0.f ||
		SolverTimeToSpawnMinMax.Y > 0.f ||
		SurfaceTypeToSpawn != -1 ||
		LocationXToSpawn != ELocationXToSpawnEnum::ChaosNiagara_LocationXToSpawn_None ||
		LocationYToSpawn != ELocationYToSpawnEnum::ChaosNiagara_LocationYToSpawn_None ||
		LocationZToSpawn != ELocationZToSpawnEnum::ChaosNiagara_LocationZToSpawn_None)
	{
		TArray<Chaos::FCollidingDataExt> FilteredAllCollisionsArray;
		FilteredAllCollisionsArray.SetNumUninitialized(AllCollisionsArray.Num());

		int32 IdxFilteredCollisions = 0;

		float MinImpulseToSpawnSquared = ImpulseToSpawnMinMax.X * ImpulseToSpawnMinMax.X;
		float MaxImpulseToSpawnSquared = ImpulseToSpawnMinMax.Y * ImpulseToSpawnMinMax.Y;
		float MinSpeedToSpawnSquared = SpeedToSpawnMinMax.X * SpeedToSpawnMinMax.X;
		float MaxSpeedToSpawnSquared = SpeedToSpawnMinMax.Y * SpeedToSpawnMinMax.Y;

		auto IsMaterialInFilter = [&](const FName& InMaterialName)
		{
			if (!InMaterialName.IsValid())
			{
				return false;
			}

			for (const UPhysicalMaterial* Material : ChaosBreakingMaterialSet)
			{
				if (!Material)
				{
					continue;
				}

				if (Material->GetFName() == InMaterialName)
				{
					return true;
				}
			}

			return false;
		};

		for (int32 IdxCollision = 0; IdxCollision < AllCollisionsArray.Num(); ++IdxCollision)
		{
			float CollisionAccumulatedImpulseSquared = AllCollisionsArray[IdxCollision].AccumulatedImpulse.SizeSquared();
			float CollisionSpeedSquared = AllCollisionsArray[IdxCollision].Velocity1.SizeSquared();

			// @TODO(Chaos): Need to be optimized
			if (/*(ParticleToProcess != nullptr && AllCollisionsArrayInOut[IdxCollision].Particle != ParticleToProcess) ||*/
				(bApplyMaterialsFilter && !IsMaterialInFilter(AllCollisionsArray[IdxCollision].PhysicalMaterialName1) && !IsMaterialInFilter(AllCollisionsArray[IdxCollision].PhysicalMaterialName2)) ||
				(ImpulseToSpawnMinMax.X > 0.f && ImpulseToSpawnMinMax.Y < 0.f && CollisionAccumulatedImpulseSquared < MinImpulseToSpawnSquared) ||
				(ImpulseToSpawnMinMax.X < 0.f && ImpulseToSpawnMinMax.Y > 0.f && CollisionAccumulatedImpulseSquared > MaxImpulseToSpawnSquared) ||
				(ImpulseToSpawnMinMax.X > 0.f && ImpulseToSpawnMinMax.Y > 0.f && (CollisionAccumulatedImpulseSquared < MinImpulseToSpawnSquared || CollisionAccumulatedImpulseSquared > MaxImpulseToSpawnSquared)) ||
				(SpeedToSpawnMinMax.X > 0.f && SpeedToSpawnMinMax.Y < 0.f && CollisionSpeedSquared < MinSpeedToSpawnSquared) ||
				(SpeedToSpawnMinMax.X < 0.f && SpeedToSpawnMinMax.Y > 0.f && CollisionSpeedSquared > MaxSpeedToSpawnSquared) ||
				(SpeedToSpawnMinMax.X > 0.f && SpeedToSpawnMinMax.Y > 0.f && (CollisionSpeedSquared < MinSpeedToSpawnSquared || CollisionSpeedSquared > MaxSpeedToSpawnSquared)) ||
				(MassToSpawnMinMax.X > 0.f && MassToSpawnMinMax.Y < 0.f && AllCollisionsArray[IdxCollision].Mass1 < MassToSpawnMinMax.X) ||
				(MassToSpawnMinMax.X < 0.f && MassToSpawnMinMax.Y > 0.f && AllCollisionsArray[IdxCollision].Mass1 > MassToSpawnMinMax.Y) ||
				(MassToSpawnMinMax.X > 0.f && MassToSpawnMinMax.Y > 0.f && (AllCollisionsArray[IdxCollision].Mass1 < MassToSpawnMinMax.X || AllCollisionsArray[IdxCollision].Mass1 > MassToSpawnMinMax.Y)) ||
				(ExtentMinToSpawnMinMax.X > 0.f && ExtentMinToSpawnMinMax.Y < 0.f && AllCollisionsArray[IdxCollision].BoundingboxExtentMin < ExtentMinToSpawnMinMax.X) ||
				(ExtentMinToSpawnMinMax.X < 0.f && ExtentMinToSpawnMinMax.Y > 0.f && AllCollisionsArray[IdxCollision].BoundingboxExtentMin > ExtentMinToSpawnMinMax.Y) ||
				(ExtentMinToSpawnMinMax.X > 0.f && ExtentMinToSpawnMinMax.Y > 0.f && (AllCollisionsArray[IdxCollision].BoundingboxExtentMin < ExtentMinToSpawnMinMax.X || AllCollisionsArray[IdxCollision].BoundingboxExtentMin > ExtentMinToSpawnMinMax.Y)) ||
				(ExtentMaxToSpawnMinMax.X > 0.f && ExtentMaxToSpawnMinMax.Y < 0.f && AllCollisionsArray[IdxCollision].BoundingboxExtentMax < ExtentMaxToSpawnMinMax.X) ||
				(ExtentMaxToSpawnMinMax.X < 0.f && ExtentMaxToSpawnMinMax.Y > 0.f && AllCollisionsArray[IdxCollision].BoundingboxExtentMax > ExtentMaxToSpawnMinMax.Y) ||
				(ExtentMaxToSpawnMinMax.X > 0.f && ExtentMaxToSpawnMinMax.Y > 0.f && (AllCollisionsArray[IdxCollision].BoundingboxExtentMax < ExtentMaxToSpawnMinMax.X || AllCollisionsArray[IdxCollision].BoundingboxExtentMax > ExtentMaxToSpawnMinMax.Y)) ||
				(VolumeToSpawnMinMax.X > 0.f && VolumeToSpawnMinMax.Y < 0.f && AllCollisionsArray[IdxCollision].BoundingboxVolume < VolumeToSpawnMinMax.X) ||
				(VolumeToSpawnMinMax.X < 0.f && VolumeToSpawnMinMax.Y > 0.f && AllCollisionsArray[IdxCollision].BoundingboxVolume > VolumeToSpawnMinMax.Y) ||
				(VolumeToSpawnMinMax.X > 0.f && VolumeToSpawnMinMax.Y > 0.f && (AllCollisionsArray[IdxCollision].BoundingboxVolume < VolumeToSpawnMinMax.X || AllCollisionsArray[IdxCollision].BoundingboxVolume > VolumeToSpawnMinMax.Y)) ||
				(SolverTimeToSpawnMinMax.X > 0.f && SolverTimeToSpawnMinMax.Y < 0.f && SolverTime < SolverTimeToSpawnMinMax.X) ||
				(SolverTimeToSpawnMinMax.X < 0.f && SolverTimeToSpawnMinMax.Y > 0.f && SolverTime > SolverTimeToSpawnMinMax.Y) ||
				(SolverTimeToSpawnMinMax.X > 0.f && SolverTimeToSpawnMinMax.Y > 0.f && (SolverTime < SolverTimeToSpawnMinMax.X || SolverTime > SolverTimeToSpawnMinMax.Y)) ||
				(SurfaceTypeToSpawn != -1 && AllCollisionsArray[IdxCollision].SurfaceType1 != SurfaceTypeToSpawn && AllCollisionsArray[IdxCollision].SurfaceType2 != SurfaceTypeToSpawn) ||
				(LocationFilteringMode == ELocationFilteringModeEnum::ChaosNiagara_LocationFilteringMode_Inclusive && LocationXToSpawn == ELocationXToSpawnEnum::ChaosNiagara_LocationXToSpawn_Min && AllCollisionsArray[IdxCollision].Location.X <= LocationXToSpawnMinMax.X) ||
				(LocationFilteringMode == ELocationFilteringModeEnum::ChaosNiagara_LocationFilteringMode_Inclusive && LocationXToSpawn == ELocationXToSpawnEnum::ChaosNiagara_LocationXToSpawn_Max && AllCollisionsArray[IdxCollision].Location.X >= LocationXToSpawnMinMax.Y) ||
				(LocationFilteringMode == ELocationFilteringModeEnum::ChaosNiagara_LocationFilteringMode_Inclusive && LocationXToSpawn == ELocationXToSpawnEnum::ChaosNiagara_LocationXToSpawn_MinMax && (AllCollisionsArray[IdxCollision].Location.X <= LocationXToSpawnMinMax.X || AllCollisionsArray[IdxCollision].Location.X >= LocationXToSpawnMinMax.Y)) ||
				(LocationFilteringMode == ELocationFilteringModeEnum::ChaosNiagara_LocationFilteringMode_Inclusive && LocationYToSpawn == ELocationYToSpawnEnum::ChaosNiagara_LocationYToSpawn_Min && AllCollisionsArray[IdxCollision].Location.Y <= LocationYToSpawnMinMax.X) ||
				(LocationFilteringMode == ELocationFilteringModeEnum::ChaosNiagara_LocationFilteringMode_Inclusive && LocationYToSpawn == ELocationYToSpawnEnum::ChaosNiagara_LocationYToSpawn_Max && AllCollisionsArray[IdxCollision].Location.Y >= LocationYToSpawnMinMax.Y) ||
				(LocationFilteringMode == ELocationFilteringModeEnum::ChaosNiagara_LocationFilteringMode_Inclusive && LocationYToSpawn == ELocationYToSpawnEnum::ChaosNiagara_LocationYToSpawn_MinMax && (AllCollisionsArray[IdxCollision].Location.Y <= LocationYToSpawnMinMax.X || AllCollisionsArray[IdxCollision].Location.Y >= LocationYToSpawnMinMax.Y)) ||
				(LocationFilteringMode == ELocationFilteringModeEnum::ChaosNiagara_LocationFilteringMode_Inclusive && LocationZToSpawn == ELocationZToSpawnEnum::ChaosNiagara_LocationZToSpawn_Min && AllCollisionsArray[IdxCollision].Location.Z <= LocationZToSpawnMinMax.X) ||
				(LocationFilteringMode == ELocationFilteringModeEnum::ChaosNiagara_LocationFilteringMode_Inclusive && LocationZToSpawn == ELocationZToSpawnEnum::ChaosNiagara_LocationZToSpawn_Max && AllCollisionsArray[IdxCollision].Location.Z >= LocationZToSpawnMinMax.Y) ||
				(LocationFilteringMode == ELocationFilteringModeEnum::ChaosNiagara_LocationFilteringMode_Inclusive && LocationZToSpawn == ELocationZToSpawnEnum::ChaosNiagara_LocationZToSpawn_MinMax && (AllCollisionsArray[IdxCollision].Location.Z <= LocationZToSpawnMinMax.X || AllCollisionsArray[IdxCollision].Location.Z >= LocationZToSpawnMinMax.Y)) ||			
				(LocationFilteringMode == ELocationFilteringModeEnum::ChaosNiagara_LocationFilteringMode_Exclusive && LocationXToSpawn == ELocationXToSpawnEnum::ChaosNiagara_LocationXToSpawn_Min && AllCollisionsArray[IdxCollision].Location.X > LocationXToSpawnMinMax.X) ||
				(LocationFilteringMode == ELocationFilteringModeEnum::ChaosNiagara_LocationFilteringMode_Exclusive && LocationXToSpawn == ELocationXToSpawnEnum::ChaosNiagara_LocationXToSpawn_Max && AllCollisionsArray[IdxCollision].Location.X < LocationXToSpawnMinMax.Y) ||
				(LocationFilteringMode == ELocationFilteringModeEnum::ChaosNiagara_LocationFilteringMode_Exclusive && LocationXToSpawn == ELocationXToSpawnEnum::ChaosNiagara_LocationXToSpawn_MinMax && !(AllCollisionsArray[IdxCollision].Location.X <= LocationXToSpawnMinMax.X || AllCollisionsArray[IdxCollision].Location.X >= LocationXToSpawnMinMax.Y)) ||
				(LocationFilteringMode == ELocationFilteringModeEnum::ChaosNiagara_LocationFilteringMode_Exclusive && LocationYToSpawn == ELocationYToSpawnEnum::ChaosNiagara_LocationYToSpawn_Min && AllCollisionsArray[IdxCollision].Location.Y > LocationYToSpawnMinMax.X) ||
				(LocationFilteringMode == ELocationFilteringModeEnum::ChaosNiagara_LocationFilteringMode_Exclusive && LocationYToSpawn == ELocationYToSpawnEnum::ChaosNiagara_LocationYToSpawn_Max && AllCollisionsArray[IdxCollision].Location.Y < LocationYToSpawnMinMax.Y) ||
				(LocationFilteringMode == ELocationFilteringModeEnum::ChaosNiagara_LocationFilteringMode_Exclusive && LocationYToSpawn == ELocationYToSpawnEnum::ChaosNiagara_LocationYToSpawn_MinMax && !(AllCollisionsArray[IdxCollision].Location.Y <= LocationYToSpawnMinMax.X || AllCollisionsArray[IdxCollision].Location.Y >= LocationYToSpawnMinMax.Y)) ||
				(LocationFilteringMode == ELocationFilteringModeEnum::ChaosNiagara_LocationFilteringMode_Exclusive && LocationZToSpawn == ELocationZToSpawnEnum::ChaosNiagara_LocationZToSpawn_Min && AllCollisionsArray[IdxCollision].Location.Z > LocationZToSpawnMinMax.X) ||
				(LocationFilteringMode == ELocationFilteringModeEnum::ChaosNiagara_LocationFilteringMode_Exclusive && LocationZToSpawn == ELocationZToSpawnEnum::ChaosNiagara_LocationZToSpawn_Max && AllCollisionsArray[IdxCollision].Location.Z < LocationZToSpawnMinMax.Y) ||
				(LocationFilteringMode == ELocationFilteringModeEnum::ChaosNiagara_LocationFilteringMode_Exclusive && LocationZToSpawn == ELocationZToSpawnEnum::ChaosNiagara_LocationZToSpawn_MinMax && !(AllCollisionsArray[IdxCollision].Location.Z <= LocationZToSpawnMinMax.X || AllCollisionsArray[IdxCollision].Location.Z >= LocationZToSpawnMinMax.Y)))
			{
				continue;
			}

			FilteredAllCollisionsArray[IdxFilteredCollisions] = AllCollisionsArray[IdxCollision];

			IdxFilteredCollisions++;
		}
		FilteredAllCollisionsArray.SetNum(IdxFilteredCollisions);

		// If collisions were filtered copy FilteredAllCollisionsArray back into AllCollisions
		if (FilteredAllCollisionsArray.Num() != AllCollisionsArray.Num())
		{
			AllCollisionsArray.SetNumUninitialized(FilteredAllCollisionsArray.Num());
		}
		for (int32 Idx = 0; Idx < FilteredAllCollisionsArray.Num(); ++Idx)
		{
			AllCollisionsArray[Idx] = FilteredAllCollisionsArray[Idx];
		}

		INC_DWORD_STAT_BY(STAT_NiagaraNumFilteredAllCollisions, FilteredAllCollisionsArray.Num());
	}
}

void UNiagaraDataInterfaceChaosDestruction::SortCollisions(TArray<Chaos::FCollidingDataExt>& CollisionsArray)
{
	SCOPE_CYCLE_COUNTER(STAT_CollisionCallbackSorting);

	if (DataSortingType == EDataSortTypeEnum::ChaosNiagara_DataSortType_SortByMassMaxToMin)
	{
		CollisionsArray.Sort(UNiagaraDataInterfaceChaosDestruction::CollisionDataSortByMassPredicateMaxToMin);
	}
	else if (DataSortingType == EDataSortTypeEnum::ChaosNiagara_DataSortType_SortByMassMinToMax)
	{
		CollisionsArray.Sort(UNiagaraDataInterfaceChaosDestruction::CollisionDataSortByMassPredicateMinToMax);
	}
	else if (DataSortingType == EDataSortTypeEnum::ChaosNiagara_DataSortType_RandomShuffle)
	{
		CollisionsArray.Sort(UNiagaraDataInterfaceChaosDestruction::CollisionDataRandomShuffleSortPredicate);
	}
}

void ComputeHashTable(const TArray<Chaos::FCollidingDataExt>& CollisionsArray, const FBox& SpatialHashVolume, const FVector& SpatialHashVolumeCellSize, const uint32 NumberOfCellsX, const uint32 NumberOfCellsY, const uint32 NumberOfCellsZ, TMultiMap<uint32, int32>& HashTableMap)
{
	FVector CellSizeInv(1.f / SpatialHashVolumeCellSize.X, 1.f / SpatialHashVolumeCellSize.Y, 1.f / SpatialHashVolumeCellSize.Z);

	// Create a Hash Table, but only store the cells with constraint(s) as a map HashTableMap<CellIdx, ConstraintIdx>
	uint32 NumberOfCellsXY = NumberOfCellsX * NumberOfCellsY;
	uint32 NumberOfCellsXYZ = NumberOfCellsXY * NumberOfCellsZ;

	for (int32 IdxCollision = 0; IdxCollision < CollisionsArray.Num(); ++IdxCollision)
	{
		FVector Location = (FVector)CollisionsArray[IdxCollision].Location;
		if (SpatialHashVolume.IsInsideOrOn(Location))
		{
			Location -= SpatialHashVolume.Min;
			uint32 HashTableIdx = (uint32)(Location.X * CellSizeInv.X) +
								  (uint32)(Location.Y * CellSizeInv.Y) * NumberOfCellsX +
								  (uint32)(Location.Z * CellSizeInv.Z) * NumberOfCellsXY;
			if (ensure(HashTableIdx < NumberOfCellsXYZ))
			{
				HashTableMap.Add(HashTableIdx, IdxCollision);
			}
		}
	}
}

void UNiagaraDataInterfaceChaosDestruction::GetCollisionsToSpawnFromCollisions(TArray<Chaos::FCollidingDataExt>& AllCollisionsArray,
	TArray<Chaos::FCollidingDataExt>& CollisionsToSpawnArray)
{
	QUICK_SCOPE_CYCLE_COUNTER(STAT_GetCollisionsToSpawnFromCollisions);

	const float SpatialHasVolumeExtentMin = 100.f;
	const float SpatialHasVolumeExtentMax = 1e8;

	if (DoSpatialHash &&
		(SpatialHashVolumeMax.X - SpatialHashVolumeMin.X) > SpatialHasVolumeExtentMin &&
		(SpatialHashVolumeMax.Y - SpatialHashVolumeMin.Y) > SpatialHasVolumeExtentMin &&
		(SpatialHashVolumeMax.Z - SpatialHashVolumeMin.Z) > SpatialHasVolumeExtentMin &&
		(SpatialHashVolumeMax.X - SpatialHashVolumeMin.X) < SpatialHasVolumeExtentMax &&
		(SpatialHashVolumeMax.Y - SpatialHashVolumeMin.Y) < SpatialHasVolumeExtentMax &&
		(SpatialHashVolumeMax.Z - SpatialHashVolumeMin.Z) < SpatialHasVolumeExtentMax &&
		SpatialHashVolumeCellSize.X >= 1.f && SpatialHashVolumeCellSize.Y >= 1.f && SpatialHashVolumeCellSize.Z >= 1.f &&
		AllCollisionsArray.Num() > 1)
	{
		// Adjust SpatialHashVolumeMin, SpatialHashVolumeMin based on SpatialHashVolumeCellSize
		uint32 NumberOfCellsX = FMath::CeilToInt((SpatialHashVolumeMax.X - SpatialHashVolumeMin.X) / SpatialHashVolumeCellSize.X);
		uint32 NumberOfCellsY = FMath::CeilToInt((SpatialHashVolumeMax.Y - SpatialHashVolumeMin.Y) / SpatialHashVolumeCellSize.Y);
		uint32 NumberOfCellsZ = FMath::CeilToInt((SpatialHashVolumeMax.Z - SpatialHashVolumeMin.Z) / SpatialHashVolumeCellSize.Z);

		float dX = ((float)NumberOfCellsX * SpatialHashVolumeCellSize.X - (SpatialHashVolumeMax.X - SpatialHashVolumeMin.X)) / 2.f;
		SpatialHashVolumeMin.X -= dX; SpatialHashVolumeMax.X += dX;
		float dY = ((float)NumberOfCellsY * SpatialHashVolumeCellSize.Y - (SpatialHashVolumeMax.Y - SpatialHashVolumeMin.Y)) / 2.f;
		SpatialHashVolumeMin.Y -= dY; SpatialHashVolumeMax.Y += dY;
		float dZ = ((float)NumberOfCellsZ * SpatialHashVolumeCellSize.Z - (SpatialHashVolumeMax.Z - SpatialHashVolumeMin.Z)) / 2.f;
		SpatialHashVolumeMin.Z -= dZ; SpatialHashVolumeMax.Z += dZ;

		FBox SpatialHashVolume(SpatialHashVolumeMin, SpatialHashVolumeMax);

		// Spatial hash the collisions
		TMultiMap<uint32, int32> HashTableMap;
		ComputeHashTable(AllCollisionsArray, SpatialHashVolume, SpatialHashVolumeCellSize, NumberOfCellsX, NumberOfCellsY, NumberOfCellsZ, HashTableMap);

		TArray<uint32> UsedCellsArray;
		HashTableMap.GetKeys(UsedCellsArray);

		for (int32 IdxCell = 0; IdxCell < UsedCellsArray.Num(); ++IdxCell)
		{
			TArray<int32> CollisionsInCellArray;
			HashTableMap.MultiFind(UsedCellsArray[IdxCell], CollisionsInCellArray);

			int32 NumCollisionsToGetFromCell = FMath::Min(MaxDataPerCell, CollisionsInCellArray.Num());
			for (int32 IdxCollision = 0; IdxCollision < NumCollisionsToGetFromCell; ++IdxCollision)
			{
				CollisionsToSpawnArray.Add(AllCollisionsArray[CollisionsInCellArray[IdxCollision]]);
			}
		}

		// CollisionsToSpawnArray has too many elements
		if (CollisionsToSpawnArray.Num() > MaxNumberOfDataEntriesToSpawn)
		{
			TArray<Chaos::FCollidingDataExt> CollisionsArray1;

			float FInc = (float)CollisionsToSpawnArray.Num() / (float)MaxNumberOfDataEntriesToSpawn;

			CollisionsArray1.SetNumUninitialized(MaxNumberOfDataEntriesToSpawn);
			for (int32 IdxCollision = 0; IdxCollision < MaxNumberOfDataEntriesToSpawn; ++IdxCollision)
			{
				int32 NewIdx = FMath::FloorToInt((float)IdxCollision * FInc);
				CollisionsArray1[IdxCollision] = CollisionsToSpawnArray[NewIdx];
			}

			CollisionsToSpawnArray.SetNumUninitialized(MaxNumberOfDataEntriesToSpawn);
			for (int32 IdxCollision = 0; IdxCollision < MaxNumberOfDataEntriesToSpawn; ++IdxCollision)
			{
				CollisionsToSpawnArray[IdxCollision] = CollisionsArray1[IdxCollision];
			}
		}
	}
	else
	{
		if (AllCollisionsArray.Num() <= MaxNumberOfDataEntriesToSpawn)
		{
			CollisionsToSpawnArray.SetNumUninitialized(AllCollisionsArray.Num());
			for (int32 IdxCollision = 0; IdxCollision < AllCollisionsArray.Num(); ++IdxCollision)
			{
				CollisionsToSpawnArray[IdxCollision] = AllCollisionsArray[IdxCollision];
			}
		}
		else
		{
			float FInc = (float)AllCollisionsArray.Num() / (float)MaxNumberOfDataEntriesToSpawn;

			CollisionsToSpawnArray.SetNumUninitialized(MaxNumberOfDataEntriesToSpawn);
			for (int32 IdxCollision = 0; IdxCollision < MaxNumberOfDataEntriesToSpawn; ++IdxCollision)
			{
				int32 NewIdx = FMath::FloorToInt((float)IdxCollision * FInc);
				CollisionsToSpawnArray[IdxCollision] = AllCollisionsArray[NewIdx];
			}
		}
	}

	INC_DWORD_STAT_BY(STAT_NiagaraNumCollisionsToSpawnParticles, CollisionsToSpawnArray.Num());
}

int32 UNiagaraDataInterfaceChaosDestruction::SpawnParticlesFromCollision(FSolverData SolverData,
																		 Chaos::FCollidingDataExt& Collision,
																		 FNDIChaosDestruction_InstanceData* InstData,
																		 float TimeData_MapsCreated,
																		 int32 IdxSolver)
{
	QUICK_SCOPE_CYCLE_COUNTER(STAT_SpawnParticlesFromCollision);
	float Latency = SolverData.Solver->GetSolverTime() - TimeData_MapsCreated;
	if (Latency <= MaxLatency)
	{
		int32 NumParticles = FMath::RandRange((int)SpawnMultiplierMinMax.X, (int)FMath::Max(SpawnMultiplierMinMax.X, SpawnMultiplierMinMax.Y));
		for (int32 Idx = 0; Idx < NumParticles; ++Idx)
		{
			if (FMath::FRand() > FMath::Clamp(SpawnChance, 0.f, 1.f))
			{
				continue;
			}

			// Compute random position
			float sign[2] = { -1.f, 1.f };
			float RandomX = sign[FMath::RandRange(0, 1)] * FMath::FRandRange(FMath::Min(RandomPositionMagnitudeMinMax.X, RandomPositionMagnitudeMinMax.Y), FMath::Max(RandomPositionMagnitudeMinMax.X, RandomPositionMagnitudeMinMax.Y));
			float RandomY = sign[FMath::RandRange(0, 1)] * FMath::FRandRange(FMath::Min(RandomPositionMagnitudeMinMax.X, RandomPositionMagnitudeMinMax.Y), FMath::Max(RandomPositionMagnitudeMinMax.X, RandomPositionMagnitudeMinMax.Y));
			float RandomZ = sign[FMath::RandRange(0, 1)] * FMath::FRandRange(FMath::Min(RandomPositionMagnitudeMinMax.X, RandomPositionMagnitudeMinMax.Y), FMath::Max(RandomPositionMagnitudeMinMax.X, RandomPositionMagnitudeMinMax.Y));
			FVector RandomPosition(RandomX, RandomY, RandomZ);

			// Compute velocity offset
			FVector VelocityOffset;
			VelocityOffset.X = FMath::FRandRange(FMath::Min(VelocityOffsetMin.X, VelocityOffsetMax.X), FMath::Max(VelocityOffsetMin.X, VelocityOffsetMax.X));
			VelocityOffset.Y = FMath::FRandRange(FMath::Min(VelocityOffsetMin.Y, VelocityOffsetMax.Y), FMath::Max(VelocityOffsetMin.Y, VelocityOffsetMax.Y));
			VelocityOffset.Z = FMath::FRandRange(FMath::Min(VelocityOffsetMin.Z, VelocityOffsetMax.Z), FMath::Max(VelocityOffsetMin.Z, VelocityOffsetMax.Z));

			// Compute random velocity using the selected Velocity Model
			FVector ParticleVelocity;
			if (RandomVelocityGenerationType == ERandomVelocityGenerationTypeEnum::ChaosNiagara_RandomVelocityGenerationType_RandomDistribution)
			{
				FVector RandomVector(FMath::FRandRange(-1.f, 1.f), FMath::FRandRange(-1.f, 1.f), FMath::FRandRange(-1.f, 1.f));
				RandomVector.Normalize();

				ParticleVelocity = RandomVector * FMath::FRandRange(RandomVelocityMagnitudeMinMax.X, FMath::Max(RandomVelocityMagnitudeMinMax.X, RandomVelocityMagnitudeMinMax.Y));
			}
			else if (RandomVelocityGenerationType == ERandomVelocityGenerationTypeEnum::ChaosNiagara_RandomVelocityGenerationType_CollisionNormalBased)
			{
				FVector RandomVector = FMath::VRandCone(Collision.Normal, FMath::DegreesToRadians(SpreadAngleMax));
				RandomVector.Normalize();

				ParticleVelocity = RandomVector * FMath::FRandRange(RandomVelocityMagnitudeMinMax.X, FMath::Max(RandomVelocityMagnitudeMinMax.X, RandomVelocityMagnitudeMinMax.Y));
			}
//			else if (RandomVelocityGenerationType == ERandomVelocityGenerationTypeEnum::ChaosNiagara_RandomVelocityGenerationType_NRandomSpread)
//			{
//			}
			else if (RandomVelocityGenerationType == ERandomVelocityGenerationTypeEnum::ChaosNiagara_RandomVelocityGenerationType_RandomDistributionWithStreamers)
			{
				FVector RandomVector(FMath::FRandRange(-1.f, 1.f), FMath::FRandRange(-1.f, 1.f), FMath::FRandRange(-1.f, 1.f));
				RandomVector.Normalize();

				ParticleVelocity = RandomVector * FMath::FRandRange(RandomVelocityMagnitudeMinMax.X, FMath::Max(RandomVelocityMagnitudeMinMax.X, RandomVelocityMagnitudeMinMax.Y));

				float RandomMultiplier = (FMath::FRand() < 0.2) ? 1.25f : 1.f;
				ParticleVelocity *= RandomMultiplier;
			}

			// Combine all velocity components
			FVector ComputedVelocity = (Collision.Velocity1 - Collision.Velocity2) * InheritedVelocityMultiplier + ParticleVelocity + VelocityOffset;

			// Clamp velocity
			if (FinalVelocityMagnitudeMinMax.X >= 0 && FinalVelocityMagnitudeMinMax.Y < 0)
			{
				if (ComputedVelocity.SizeSquared() < FinalVelocityMagnitudeMinMax.X * FinalVelocityMagnitudeMinMax.X)
				{
					ComputedVelocity.Normalize();
					ComputedVelocity *= FinalVelocityMagnitudeMinMax.X;
				}
			}
			else if (FinalVelocityMagnitudeMinMax.X < 0 && FinalVelocityMagnitudeMinMax.Y >= 0)
			{
				if (ComputedVelocity.SizeSquared() > FinalVelocityMagnitudeMinMax.Y * FinalVelocityMagnitudeMinMax.Y)
				{
					ComputedVelocity.Normalize();
					ComputedVelocity *= FinalVelocityMagnitudeMinMax.Y;
				}
			}
			else if (FinalVelocityMagnitudeMinMax.X >= 0 && FinalVelocityMagnitudeMinMax.Y >= 0)
			{
				if (ComputedVelocity.SizeSquared() < FinalVelocityMagnitudeMinMax.X * FinalVelocityMagnitudeMinMax.X)
				{
					ComputedVelocity.Normalize();
					ComputedVelocity *= FinalVelocityMagnitudeMinMax.X;
				}
				else if (ComputedVelocity.SizeSquared() > FinalVelocityMagnitudeMinMax.Y * FinalVelocityMagnitudeMinMax.Y)
				{
					ComputedVelocity.Normalize();
					ComputedVelocity *= FinalVelocityMagnitudeMinMax.Y;
				}
			}

			// Debug
			FVector ParticleColor = FVector::OneVector;
			if (DebugType == EDebugTypeEnum::ChaosNiagara_DebugType_ColorBySolver)
			{
				ParticleColor = ColorArray[IdxSolver % ColorArray.Num()];
			}
			else if (DebugType == EDebugTypeEnum::ChaosNiagara_DebugType_ColorByParticleIndex)
			{
				//ParticleColor = ColorArray[Collision.ParticleIndex % ColorArray.Num()];
			}

			// Store principal data
			InstData->PositionArray.Add(Collision.Location + RandomPosition);
			InstData->VelocityArray.Add(ComputedVelocity);
			InstData->SolverIDArray.Add(IdxSolver);

			// Store Collision data
			InstData->IncomingLocationArray.Add(Collision.Location);
			InstData->IncomingAccumulatedImpulseArray.Add(Collision.AccumulatedImpulse);
			InstData->IncomingNormalArray.Add(Collision.Normal);
			InstData->IncomingVelocity1Array.Add(Collision.Velocity1);
			InstData->IncomingVelocity2Array.Add(Collision.Velocity2);
			InstData->IncomingAngularVelocity1Array.Add(Collision.AngularVelocity1);
			InstData->IncomingAngularVelocity2Array.Add(Collision.AngularVelocity2);
			InstData->IncomingMass1Array.Add(Collision.Mass1);
			InstData->IncomingMass2Array.Add(Collision.Mass2);
			InstData->IncomingTimeArray.Add(TimeData_MapsCreated);

			// Store GeometryCollection data
			InstData->ExtentMinArray.Add(Collision.BoundingboxExtentMin);
			InstData->ExtentMaxArray.Add(Collision.BoundingboxExtentMax);
			InstData->VolumeArray.Add(Collision.BoundingboxVolume);
		}
	
		return NumParticles;
	}
	return 0;
}

bool UNiagaraDataInterfaceChaosDestruction::CollisionCallback(FNDIChaosDestruction_InstanceData* InstData)
{
	int32 IdxSolver = 0;
	for (FSolverData SolverData : Solvers)
	{
		if (SolverData.Solver->GetEventFilters()->IsCollisionEventEnabled() && CollisionEvents.Num() > 0 && SolverData.Solver->GetSolverTime() > 0.f && MaxNumberOfDataEntriesToSpawn > 0)
		{
			TArray<Chaos::FCollidingDataExt>& AllCollisionsArray = CollisionEvents;
			float TimeData_MapsCreated = SolverData.Solver->GetSolverTime();

#if STATS
			{
				QUICK_SCOPE_CYCLE_COUNTER(STAT_GatherMemoryStats);
				size_t SizeOfAllCollisions = sizeof(Chaos::FCollidingData) * AllCollisionsArray.Num();
				SET_MEMORY_STAT(STAT_AllCollisionsDataMemory, SizeOfAllCollisions);
			}

			INC_DWORD_STAT_BY(STAT_NiagaraNumAllCollisions, AllCollisionsArray.Num());
#endif // STATS


			if (AllCollisionsArray.Num() > 0)
			{
				// Filter AllCollisions
				// In case of filtering AllCollisions will be resized and filtered data will be copied back to AllCollisions
				FilterAllCollisions(AllCollisionsArray);

				// Sort AllCollisisons
				SortCollisions(AllCollisionsArray);

				// Get the collisions which will spawn particles
				TArray<Chaos::FCollidingDataExt> CollisionsToSpawnArray;

				GetCollisionsToSpawnFromCollisions(AllCollisionsArray, CollisionsToSpawnArray);

				// Spawn particles for collisions in CollisionsToSpawnArray
				for (int32 IdxCollision = 0; IdxCollision < CollisionsToSpawnArray.Num(); ++IdxCollision)
				{
					int32 NumParticlesSpawned = SpawnParticlesFromCollision(SolverData,
																			CollisionsToSpawnArray[IdxCollision],
																			InstData,
																			TimeData_MapsCreated,
																			IdxSolver);

					if (NumParticlesSpawned > 0)
					{
						// Get/Store Geometry/Physical Material data
						FLinearColor Color(1.f, 1.f, 1.f, 1.f);
						float Friction = 0.7f, Restitution = 0.3f, Density = 1.f;
						// #GM: Disable this for now for perf
						/*
						GetMesPhysicalData(SolverData,
							CollisionsToSpawnArray[IdxCollision].ParticleIndexMesh == INDEX_NONE ? CollisionsToSpawnArray[IdxCollision].ParticleIndex : CollisionsToSpawnArray[IdxCollision].ParticleIndexMesh,
							PhysicsProxyReverseMappingArray,
							ParticleIndexReverseMappingArray,
							Color,
							Friction,
							Restitution,
							Density);
						*/

						// jf: optimization: presize these arrays?
						for (int32 Idx = 0; Idx < NumParticlesSpawned; ++Idx)
						{
							InstData->SurfaceTypeArray.Add(CollisionsToSpawnArray[IdxCollision].SurfaceType1);
							InstData->ColorArray.Add(Color);
							InstData->FrictionArray.Add(Friction);
							InstData->RestitutionArray.Add(Restitution);
							InstData->DensityArray.Add(Density);
						}
					}
				}
			}
		}

		IdxSolver++;
	}

	INC_DWORD_STAT_BY(STAT_NiagaraNumParticlesSpawnedFromCollisions, InstData->PositionArray.Num());

	return false;
}

void UNiagaraDataInterfaceChaosDestruction::HandleBreakingEvents(const Chaos::FBreakingEventData& Event)
{
	ensure(IsInGameThread());
	Chaos::FBreakingDataArray const& BreakingDataIn = Event.BreakingData.AllBreakingsArray;

	// Copy data from Event
	BreakingEvents.InsertZeroed(0, BreakingDataIn.Num());

	int32 Idx = 0;
	for (Chaos::FBreakingData const& DataIn : BreakingDataIn)
	{
		if (bGetExternalBreakingData)
		{
			auto& CopyData = BreakingEvents[Idx];
			CopyData = DataIn;

			Chaos::FRigidTransform3 Transform;

			// Ext Data..
			CopyData.TransformTranslation = Transform.GetTranslation();
			CopyData.TransformRotation = Transform.GetRotation();
			CopyData.TransformScale = Transform.GetScale3D();

			CopyData.BoundingBox = FBox(DataIn.BoundingBox.Min(), DataIn.BoundingBox.Max());
			FVector Extents = CopyData.BoundingBox.GetSize();
			CopyData.BoundingboxExtentMin = FMath::Min3(Extents[0], Extents[1], Extents[2]);
			CopyData.BoundingboxExtentMax = FMath::Max3(Extents[0], Extents[1], Extents[2]);
			CopyData.BoundingboxVolume = CopyData.BoundingBox.GetVolume();

			UPhysicalMaterial* PhysicalMaterial = nullptr;
			int32 MaterialID = 0;
			
			// #todo (bmiller) Need to have a better way to get at this data now that particle handle isn't in the Breaking event payload.
			/*
			if(DataIn.Particle && DataIn.Particle->Geometry() )
				MaterialID = DataIn.Particle->Geometry()->GetMaterialIndex(0);
			*/

			UGeometryCollectionComponent* GeometryCollectionComponent = nullptr;
			UMaterialInterface* Material = nullptr;

			for (auto& Solver : Solvers)
			{
				if (Solver.PhysScene)
				{
					GeometryCollectionComponent = Solver.PhysScene->GetOwningComponent<UGeometryCollectionComponent>(DataIn.Proxy);
					if (GeometryCollectionComponent)
						break;
				}
			}

			if (GeometryCollectionComponent)
			{
				PhysicalMaterial = GeometryCollectionComponent->GetPhysicalMaterial();
				ensure(PhysicalMaterial);
				if (PhysicalMaterial)
				{
					CopyData.SurfaceType = PhysicalMaterial->SurfaceType;
					CopyData.PhysicalMaterialName = PhysicalMaterial->GetFName();
				}
				else
				{
					CopyData.PhysicalMaterialName = FName();
				}

				// Save GeometryCollectionComponent for trailing
				GeometryCollectionComponentsFromBreaking.Add(GeometryCollectionComponent);
			}
		}
		else
		{
			BreakingEvents[Idx].BoundingboxVolume = 1000000.f;
			BreakingEvents[Idx].BoundingboxExtentMin = 100.0f;
			BreakingEvents[Idx].BoundingboxExtentMax = 100.0f;
			BreakingEvents[Idx].BoundingBox = FBox(FVector(-100.0f, -100.0f, -100.0f), FVector(100.0f, 100.0f, 100.0f));
			BreakingEvents[Idx].SurfaceType = 0;
			BreakingEvents[Idx].TransformTranslation = FVector(0.0f, 0.0f, 0.0f);
			BreakingEvents[Idx].TransformRotation = FQuat(0.0f, 0.0f, 0.0f, 1.0f);
			BreakingEvents[Idx].TransformScale = FVector(1.0f, 1.0f, 1.0f);
			BreakingEvents[Idx].PhysicalMaterialName = FName();
		}

		Idx++;
	}
}


void UNiagaraDataInterfaceChaosDestruction::FilterAllBreakings(TArray<Chaos::FBreakingDataExt>& AllBreakingsArray)
{
	if (bApplyMaterialsFilter || 
		SpeedToSpawnMinMax.X > 0.f ||
		SpeedToSpawnMinMax.Y > 0.f ||
		MassToSpawnMinMax.X > 0.f ||
		MassToSpawnMinMax.Y > 0.f ||
		ExtentMinToSpawnMinMax.X > 0.f ||
		ExtentMinToSpawnMinMax.Y > 0.f ||
		ExtentMaxToSpawnMinMax.X > 0.f ||
		ExtentMaxToSpawnMinMax.Y > 0.f ||
		VolumeToSpawnMinMax.X > 0.f ||
		VolumeToSpawnMinMax.Y > 0.f ||
		SolverTimeToSpawnMinMax.X > 0.f ||
		SolverTimeToSpawnMinMax.Y > 0.f ||
		SurfaceTypeToSpawn != -1 ||
		LocationXToSpawn != ELocationXToSpawnEnum::ChaosNiagara_LocationXToSpawn_None ||
		LocationYToSpawn != ELocationYToSpawnEnum::ChaosNiagara_LocationYToSpawn_None ||
		LocationZToSpawn != ELocationZToSpawnEnum::ChaosNiagara_LocationZToSpawn_None)
	{ 
		TArray<Chaos::FBreakingDataExt> FilteredAllBreakingsArray;
		FilteredAllBreakingsArray.SetNumUninitialized(AllBreakingsArray.Num());

		int32 IdxFilteredBreakings = 0;

		float MinSpeedToSpawnSquared = SpeedToSpawnMinMax.X * SpeedToSpawnMinMax.X;
		float MaxSpeedToSpawnSquared = SpeedToSpawnMinMax.Y * SpeedToSpawnMinMax.Y;

		auto IsMaterialInFilter = [&](const FName& InMaterialName) {
			if (!InMaterialName.IsValid())
			{
				return false;
			}

			for (const UPhysicalMaterial* Material : ChaosBreakingMaterialSet)
			{
				if (!Material)
				{
					continue;
				}

				if (Material->GetFName() == InMaterialName)
				{
					return true;
				}
			}

			return false;
		};

		for (int32 IdxBreaking = 0; IdxBreaking < AllBreakingsArray.Num(); ++IdxBreaking)
		{
			float BreakingSpeedSquared = AllBreakingsArray[IdxBreaking].Velocity.SizeSquared();

			if ((bApplyMaterialsFilter && !IsMaterialInFilter(AllBreakingsArray[IdxBreaking].PhysicalMaterialName)) ||
				(SpeedToSpawnMinMax.X > 0.f && SpeedToSpawnMinMax.Y < 0.f && BreakingSpeedSquared < MinSpeedToSpawnSquared) ||
				(SpeedToSpawnMinMax.X < 0.f && SpeedToSpawnMinMax.Y > 0.f && BreakingSpeedSquared > MaxSpeedToSpawnSquared) ||
				(SpeedToSpawnMinMax.X > 0.f && SpeedToSpawnMinMax.Y > 0.f && (BreakingSpeedSquared < MinSpeedToSpawnSquared || BreakingSpeedSquared > MaxSpeedToSpawnSquared)) ||
				(MassToSpawnMinMax.X > 0.f && MassToSpawnMinMax.Y < 0.f && AllBreakingsArray[IdxBreaking].Mass < MassToSpawnMinMax.X) ||
				(MassToSpawnMinMax.X < 0.f && MassToSpawnMinMax.Y > 0.f && AllBreakingsArray[IdxBreaking].Mass > MassToSpawnMinMax.Y) ||
				(MassToSpawnMinMax.X > 0.f && MassToSpawnMinMax.Y > 0.f && (AllBreakingsArray[IdxBreaking].Mass < MassToSpawnMinMax.X || AllBreakingsArray[IdxBreaking].Mass > MassToSpawnMinMax.Y)) ||
				(ExtentMinToSpawnMinMax.X > 0.f && ExtentMinToSpawnMinMax.Y < 0.f && AllBreakingsArray[IdxBreaking].BoundingboxExtentMin < ExtentMinToSpawnMinMax.X) ||
				(ExtentMinToSpawnMinMax.X < 0.f && ExtentMinToSpawnMinMax.Y > 0.f && AllBreakingsArray[IdxBreaking].BoundingboxExtentMin > ExtentMinToSpawnMinMax.Y) ||
				(ExtentMinToSpawnMinMax.X > 0.f && ExtentMinToSpawnMinMax.Y > 0.f && (AllBreakingsArray[IdxBreaking].BoundingboxExtentMin < ExtentMinToSpawnMinMax.X || AllBreakingsArray[IdxBreaking].BoundingboxExtentMin > ExtentMinToSpawnMinMax.Y)) ||
				(ExtentMaxToSpawnMinMax.X > 0.f && ExtentMaxToSpawnMinMax.Y < 0.f && AllBreakingsArray[IdxBreaking].BoundingboxExtentMax < ExtentMaxToSpawnMinMax.X) ||
				(ExtentMaxToSpawnMinMax.X < 0.f && ExtentMaxToSpawnMinMax.Y > 0.f && AllBreakingsArray[IdxBreaking].BoundingboxExtentMax > ExtentMaxToSpawnMinMax.Y) ||
				(ExtentMaxToSpawnMinMax.X > 0.f && ExtentMaxToSpawnMinMax.Y > 0.f && (AllBreakingsArray[IdxBreaking].BoundingboxExtentMax < ExtentMaxToSpawnMinMax.X || AllBreakingsArray[IdxBreaking].BoundingboxExtentMax > ExtentMaxToSpawnMinMax.Y)) ||
				(VolumeToSpawnMinMax.X > 0.f && VolumeToSpawnMinMax.Y < 0.f && AllBreakingsArray[IdxBreaking].BoundingboxVolume < VolumeToSpawnMinMax.X) ||
				(VolumeToSpawnMinMax.X < 0.f && VolumeToSpawnMinMax.Y > 0.f && AllBreakingsArray[IdxBreaking].BoundingboxVolume > VolumeToSpawnMinMax.Y) ||
				(VolumeToSpawnMinMax.X > 0.f && VolumeToSpawnMinMax.Y > 0.f && (AllBreakingsArray[IdxBreaking].BoundingboxVolume < VolumeToSpawnMinMax.X || AllBreakingsArray[IdxBreaking].BoundingboxVolume > VolumeToSpawnMinMax.Y)) ||
				(SolverTimeToSpawnMinMax.X > 0.f && SolverTimeToSpawnMinMax.Y < 0.f && SolverTime < SolverTimeToSpawnMinMax.X) ||
				(SolverTimeToSpawnMinMax.X < 0.f && SolverTimeToSpawnMinMax.Y > 0.f && SolverTime > SolverTimeToSpawnMinMax.Y) ||
				(SolverTimeToSpawnMinMax.X > 0.f && SolverTimeToSpawnMinMax.Y > 0.f && (SolverTime < SolverTimeToSpawnMinMax.X || SolverTime > SolverTimeToSpawnMinMax.Y)) ||
				(SurfaceTypeToSpawn != -1 && AllBreakingsArray[IdxBreaking].SurfaceType != SurfaceTypeToSpawn) ||				
				(LocationFilteringMode == ELocationFilteringModeEnum::ChaosNiagara_LocationFilteringMode_Inclusive && LocationXToSpawn == ELocationXToSpawnEnum::ChaosNiagara_LocationXToSpawn_Min && AllBreakingsArray[IdxBreaking].Location.X <= LocationXToSpawnMinMax.X) ||
				(LocationFilteringMode == ELocationFilteringModeEnum::ChaosNiagara_LocationFilteringMode_Inclusive && LocationXToSpawn == ELocationXToSpawnEnum::ChaosNiagara_LocationXToSpawn_Max && AllBreakingsArray[IdxBreaking].Location.X >= LocationXToSpawnMinMax.Y) ||
				(LocationFilteringMode == ELocationFilteringModeEnum::ChaosNiagara_LocationFilteringMode_Inclusive && LocationXToSpawn == ELocationXToSpawnEnum::ChaosNiagara_LocationXToSpawn_MinMax && (AllBreakingsArray[IdxBreaking].Location.X <= LocationXToSpawnMinMax.X || AllBreakingsArray[IdxBreaking].Location.X >= LocationXToSpawnMinMax.Y)) ||
				(LocationFilteringMode == ELocationFilteringModeEnum::ChaosNiagara_LocationFilteringMode_Inclusive && LocationYToSpawn == ELocationYToSpawnEnum::ChaosNiagara_LocationYToSpawn_Min && AllBreakingsArray[IdxBreaking].Location.Y <= LocationYToSpawnMinMax.X) ||
				(LocationFilteringMode == ELocationFilteringModeEnum::ChaosNiagara_LocationFilteringMode_Inclusive && LocationYToSpawn == ELocationYToSpawnEnum::ChaosNiagara_LocationYToSpawn_Max && AllBreakingsArray[IdxBreaking].Location.Y >= LocationYToSpawnMinMax.Y) ||
				(LocationFilteringMode == ELocationFilteringModeEnum::ChaosNiagara_LocationFilteringMode_Inclusive && LocationYToSpawn == ELocationYToSpawnEnum::ChaosNiagara_LocationYToSpawn_MinMax && (AllBreakingsArray[IdxBreaking].Location.Y <= LocationYToSpawnMinMax.X || AllBreakingsArray[IdxBreaking].Location.Y >= LocationYToSpawnMinMax.Y)) ||
				(LocationFilteringMode == ELocationFilteringModeEnum::ChaosNiagara_LocationFilteringMode_Inclusive && LocationZToSpawn == ELocationZToSpawnEnum::ChaosNiagara_LocationZToSpawn_Min && AllBreakingsArray[IdxBreaking].Location.Z <= LocationZToSpawnMinMax.X) ||
				(LocationFilteringMode == ELocationFilteringModeEnum::ChaosNiagara_LocationFilteringMode_Inclusive && LocationZToSpawn == ELocationZToSpawnEnum::ChaosNiagara_LocationZToSpawn_Max && AllBreakingsArray[IdxBreaking].Location.Z >= LocationZToSpawnMinMax.Y) ||
				(LocationFilteringMode == ELocationFilteringModeEnum::ChaosNiagara_LocationFilteringMode_Inclusive && LocationZToSpawn == ELocationZToSpawnEnum::ChaosNiagara_LocationZToSpawn_MinMax && (AllBreakingsArray[IdxBreaking].Location.Z <= LocationZToSpawnMinMax.X || AllBreakingsArray[IdxBreaking].Location.Z >= LocationZToSpawnMinMax.Y)) ||
				(LocationFilteringMode == ELocationFilteringModeEnum::ChaosNiagara_LocationFilteringMode_Exclusive && LocationXToSpawn == ELocationXToSpawnEnum::ChaosNiagara_LocationXToSpawn_Min && AllBreakingsArray[IdxBreaking].Location.X > LocationXToSpawnMinMax.X) ||
				(LocationFilteringMode == ELocationFilteringModeEnum::ChaosNiagara_LocationFilteringMode_Exclusive && LocationXToSpawn == ELocationXToSpawnEnum::ChaosNiagara_LocationXToSpawn_Max && AllBreakingsArray[IdxBreaking].Location.X < LocationXToSpawnMinMax.Y) ||
				(LocationFilteringMode == ELocationFilteringModeEnum::ChaosNiagara_LocationFilteringMode_Exclusive && LocationXToSpawn == ELocationXToSpawnEnum::ChaosNiagara_LocationXToSpawn_MinMax && !(AllBreakingsArray[IdxBreaking].Location.X <= LocationXToSpawnMinMax.X || AllBreakingsArray[IdxBreaking].Location.X >= LocationXToSpawnMinMax.Y)) ||
				(LocationFilteringMode == ELocationFilteringModeEnum::ChaosNiagara_LocationFilteringMode_Exclusive && LocationYToSpawn == ELocationYToSpawnEnum::ChaosNiagara_LocationYToSpawn_Min && AllBreakingsArray[IdxBreaking].Location.Y > LocationYToSpawnMinMax.X) ||
				(LocationFilteringMode == ELocationFilteringModeEnum::ChaosNiagara_LocationFilteringMode_Exclusive && LocationYToSpawn == ELocationYToSpawnEnum::ChaosNiagara_LocationYToSpawn_Max && AllBreakingsArray[IdxBreaking].Location.Y < LocationYToSpawnMinMax.Y) ||
				(LocationFilteringMode == ELocationFilteringModeEnum::ChaosNiagara_LocationFilteringMode_Exclusive && LocationYToSpawn == ELocationYToSpawnEnum::ChaosNiagara_LocationYToSpawn_MinMax && !(AllBreakingsArray[IdxBreaking].Location.Y <= LocationYToSpawnMinMax.X || AllBreakingsArray[IdxBreaking].Location.Y >= LocationYToSpawnMinMax.Y)) ||
				(LocationFilteringMode == ELocationFilteringModeEnum::ChaosNiagara_LocationFilteringMode_Exclusive && LocationZToSpawn == ELocationZToSpawnEnum::ChaosNiagara_LocationZToSpawn_Min && AllBreakingsArray[IdxBreaking].Location.Z > LocationZToSpawnMinMax.X) ||
				(LocationFilteringMode == ELocationFilteringModeEnum::ChaosNiagara_LocationFilteringMode_Exclusive && LocationZToSpawn == ELocationZToSpawnEnum::ChaosNiagara_LocationZToSpawn_Max && AllBreakingsArray[IdxBreaking].Location.Z < LocationZToSpawnMinMax.Y) ||
				(LocationFilteringMode == ELocationFilteringModeEnum::ChaosNiagara_LocationFilteringMode_Exclusive && LocationZToSpawn == ELocationZToSpawnEnum::ChaosNiagara_LocationZToSpawn_MinMax && !(AllBreakingsArray[IdxBreaking].Location.Z <= LocationZToSpawnMinMax.X || AllBreakingsArray[IdxBreaking].Location.Z >= LocationZToSpawnMinMax.Y)))
			{
				continue;
			}

			FilteredAllBreakingsArray[IdxFilteredBreakings] = AllBreakingsArray[IdxBreaking];

			IdxFilteredBreakings++;
		}
		FilteredAllBreakingsArray.SetNum(IdxFilteredBreakings);

		// If Breakings were filtered copy FilteredAllBreakingsArray back into AllBreakings
		if (FilteredAllBreakingsArray.Num() != AllBreakingsArray.Num())
		{
			AllBreakingsArray.SetNumUninitialized(FilteredAllBreakingsArray.Num());
		}
		for (int32 Idx = 0; Idx < FilteredAllBreakingsArray.Num(); ++Idx)
		{
			AllBreakingsArray[Idx] = FilteredAllBreakingsArray[Idx];
		}

		INC_DWORD_STAT_BY(STAT_NiagaraNumFilteredAllBreakings, FilteredAllBreakingsArray.Num());
	}
}

void UNiagaraDataInterfaceChaosDestruction::SortBreakings(TArray<Chaos::FBreakingDataExt>& BreakingsArray)
{
	SCOPE_CYCLE_COUNTER(STAT_BreakingCallbackSorting);

	if (DataSortingType == EDataSortTypeEnum::ChaosNiagara_DataSortType_SortByMassMaxToMin)
	{
		BreakingsArray.Sort(UNiagaraDataInterfaceChaosDestruction::BreakingDataSortByMassPredicateMaxToMin);
	}
	else if (DataSortingType == EDataSortTypeEnum::ChaosNiagara_DataSortType_SortByMassMinToMax)
	{
		BreakingsArray.Sort(UNiagaraDataInterfaceChaosDestruction::BreakingDataSortByMassPredicateMinToMax);
	}
	else if (DataSortingType == EDataSortTypeEnum::ChaosNiagara_DataSortType_RandomShuffle)
	{
		BreakingsArray.Sort(UNiagaraDataInterfaceChaosDestruction::BreakingDataRandomShuffleSortPredicate);
	}
}

void ComputeHashTable(const TArray<Chaos::FBreakingDataExt>& BreakingsArray, const FBox& SpatialHashVolume, const FVector& SpatialHashVolumeCellSize, const uint32 NumberOfCellsX, const uint32 NumberOfCellsY, const uint32 NumberOfCellsZ, TMultiMap<uint32, int32>& HashTableMap)
{
	FVector CellSizeInv(1.f / SpatialHashVolumeCellSize.X, 1.f / SpatialHashVolumeCellSize.Y, 1.f / SpatialHashVolumeCellSize.Z);

	// Create a Hash Table, but only store the cells with constraint(s) as a map HashTableMap<CellIdx, BreakingIdx>
	uint32 NumberOfCellsXY = NumberOfCellsX * NumberOfCellsY;
	uint32 NumberOfCellsXYZ = NumberOfCellsXY * NumberOfCellsZ;

	for (int32 IdxBreaking = 0; IdxBreaking < BreakingsArray.Num(); ++IdxBreaking)
	{
		FVector Location = (FVector)BreakingsArray[IdxBreaking].Location;
		if (SpatialHashVolume.IsInsideOrOn(Location))
		{
			Location -= SpatialHashVolume.Min;
			uint32 HashTableIdx = (uint32)(Location.X * CellSizeInv.X) +
								  (uint32)(Location.Y * CellSizeInv.Y) * NumberOfCellsX +
								  (uint32)(Location.Z * CellSizeInv.Z) * NumberOfCellsXY;
			if (ensure(HashTableIdx < NumberOfCellsXYZ))
			{
				HashTableMap.Add(HashTableIdx, IdxBreaking);
			}
		}
	}
}

void UNiagaraDataInterfaceChaosDestruction::GetBreakingsToSpawnFromBreakings(TArray<Chaos::FBreakingDataExt>& AllBreakingsArray,
																			 TArray<Chaos::FBreakingDataExt>& BreakingsToSpawnArray)
{
	const float SpatialHasVolumeExtentMin = 100.f;
	const float SpatialHasVolumeExtentMax = 1e8;

	if (DoSpatialHash &&
		(SpatialHashVolumeMax.X - SpatialHashVolumeMin.X) > SpatialHasVolumeExtentMin &&
		(SpatialHashVolumeMax.Y - SpatialHashVolumeMin.Y) > SpatialHasVolumeExtentMin &&
		(SpatialHashVolumeMax.Z - SpatialHashVolumeMin.Z) > SpatialHasVolumeExtentMin &&
		(SpatialHashVolumeMax.X - SpatialHashVolumeMin.X) < SpatialHasVolumeExtentMax &&
		(SpatialHashVolumeMax.Y - SpatialHashVolumeMin.Y) < SpatialHasVolumeExtentMax &&
		(SpatialHashVolumeMax.Z - SpatialHashVolumeMin.Z) < SpatialHasVolumeExtentMax &&
		SpatialHashVolumeCellSize.X >= 1.f && SpatialHashVolumeCellSize.Y >= 1.f && SpatialHashVolumeCellSize.Z >= 1.f &&
		AllBreakingsArray.Num() > 1)
	{
		// Adjust SpatialHashVolumeMin, SpatialHashVolumeMin based on SpatialHashVolumeCellSize
		uint32 NumberOfCellsX = FMath::CeilToInt((SpatialHashVolumeMax.X - SpatialHashVolumeMin.X) / SpatialHashVolumeCellSize.X);
		uint32 NumberOfCellsY = FMath::CeilToInt((SpatialHashVolumeMax.Y - SpatialHashVolumeMin.Y) / SpatialHashVolumeCellSize.Y);
		uint32 NumberOfCellsZ = FMath::CeilToInt((SpatialHashVolumeMax.Z - SpatialHashVolumeMin.Z) / SpatialHashVolumeCellSize.Z);

		float dX = ((float)NumberOfCellsX * SpatialHashVolumeCellSize.X - (SpatialHashVolumeMax.X - SpatialHashVolumeMin.X)) / 2.f;
		SpatialHashVolumeMin.X -= dX; SpatialHashVolumeMax.X += dX;
		float dY = ((float)NumberOfCellsY * SpatialHashVolumeCellSize.Y - (SpatialHashVolumeMax.Y - SpatialHashVolumeMin.Y)) / 2.f;
		SpatialHashVolumeMin.Y -= dY; SpatialHashVolumeMax.Y += dY;
		float dZ = ((float)NumberOfCellsZ * SpatialHashVolumeCellSize.Z - (SpatialHashVolumeMax.Z - SpatialHashVolumeMin.Z)) / 2.f;
		SpatialHashVolumeMin.Z -= dZ; SpatialHashVolumeMax.Z += dZ;

		FBox SpatialHashVolume(SpatialHashVolumeMin, SpatialHashVolumeMax);

		// Spatial hash the Breakings
		TMultiMap<uint32, int32> HashTableMap;
		ComputeHashTable(AllBreakingsArray, SpatialHashVolume, SpatialHashVolumeCellSize, NumberOfCellsX, NumberOfCellsY, NumberOfCellsZ, HashTableMap);

		TArray<uint32> UsedCellsArray;
		HashTableMap.GetKeys(UsedCellsArray);

		for (int32 IdxCell = 0; IdxCell < UsedCellsArray.Num(); ++IdxCell)
		{
			TArray<int32> BreakingsInCellArray;
			HashTableMap.MultiFind(UsedCellsArray[IdxCell], BreakingsInCellArray);

			int32 NumBreakingsToGetFromCell = FMath::Min(MaxDataPerCell, BreakingsInCellArray.Num());
			for (int32 IdxBreaking = 0; IdxBreaking < NumBreakingsToGetFromCell; ++IdxBreaking)
			{
				BreakingsToSpawnArray.Add(AllBreakingsArray[BreakingsInCellArray[IdxBreaking]]);
			}
		}

		// BreakingsToSpawnArray has too many elements
		if (BreakingsToSpawnArray.Num() > MaxNumberOfDataEntriesToSpawn)
		{
			TArray<Chaos::FBreakingDataExt> BreakingsArray1;

			float FInc = (float)BreakingsToSpawnArray.Num() / (float)MaxNumberOfDataEntriesToSpawn;

			BreakingsArray1.SetNumUninitialized(MaxNumberOfDataEntriesToSpawn);
			for (int32 IdxBreaking = 0; IdxBreaking < MaxNumberOfDataEntriesToSpawn; ++IdxBreaking)
			{
				int32 NewIdx = FMath::FloorToInt((float)IdxBreaking * FInc);
				BreakingsArray1[IdxBreaking] = BreakingsToSpawnArray[NewIdx];
			}

			BreakingsToSpawnArray.SetNumUninitialized(MaxNumberOfDataEntriesToSpawn);
			for (int32 IdxBreaking = 0; IdxBreaking < MaxNumberOfDataEntriesToSpawn; ++IdxBreaking)
			{
				BreakingsToSpawnArray[IdxBreaking] = BreakingsArray1[IdxBreaking];
			}
		}
	}
	else
	{
		if (AllBreakingsArray.Num() <= MaxNumberOfDataEntriesToSpawn)
		{
			BreakingsToSpawnArray.SetNumUninitialized(AllBreakingsArray.Num());
			for (int32 IdxBreaking = 0; IdxBreaking < AllBreakingsArray.Num(); ++IdxBreaking)
			{
				BreakingsToSpawnArray[IdxBreaking] = AllBreakingsArray[IdxBreaking];
			}
		}
		else
		{
			float FInc = (float)AllBreakingsArray.Num() / (float)MaxNumberOfDataEntriesToSpawn;

			BreakingsToSpawnArray.SetNumUninitialized(MaxNumberOfDataEntriesToSpawn);
			for (int32 IdxBreaking = 0; IdxBreaking < MaxNumberOfDataEntriesToSpawn; ++IdxBreaking)
			{
				int32 NewIdx = FMath::FloorToInt((float)IdxBreaking * FInc);
				BreakingsToSpawnArray[IdxBreaking] = AllBreakingsArray[NewIdx];
			}
		}
	}

	INC_DWORD_STAT_BY(STAT_NiagaraNumBreakingsToSpawnParticles, BreakingsToSpawnArray.Num());
}

int32 UNiagaraDataInterfaceChaosDestruction::SpawnParticlesFromBreaking(FSolverData SolverData,
																		Chaos::FBreakingDataExt& Breaking,
																		FNDIChaosDestruction_InstanceData* InstData,
																		float TimeData_MapsCreated,
																		int32 IdxSolver)
{
	float Latency = SolverData.Solver->GetSolverTime() - TimeData_MapsCreated;
	if (Latency <= MaxLatency)
	{
		int32 NumParticles = FMath::RandRange((int)SpawnMultiplierMinMax.X, (int)FMath::Max(SpawnMultiplierMinMax.X, SpawnMultiplierMinMax.Y));
		for (int32 Idx = 0; Idx < NumParticles; ++Idx)
		{
			if (FMath::FRand() > FMath::Clamp(SpawnChance, 0.f, 1.f))
			{
				continue;
			}

			// Compute random position
			float sign[2] = { -1.f, 1.f };
			float RandomX = sign[FMath::RandRange(0, 1)] * FMath::FRandRange(FMath::Min(RandomPositionMagnitudeMinMax.X, RandomPositionMagnitudeMinMax.Y), FMath::Max(RandomPositionMagnitudeMinMax.X, RandomPositionMagnitudeMinMax.Y));
			float RandomY = sign[FMath::RandRange(0, 1)] * FMath::FRandRange(FMath::Min(RandomPositionMagnitudeMinMax.X, RandomPositionMagnitudeMinMax.Y), FMath::Max(RandomPositionMagnitudeMinMax.X, RandomPositionMagnitudeMinMax.Y));
			float RandomZ = sign[FMath::RandRange(0, 1)] * FMath::FRandRange(FMath::Min(RandomPositionMagnitudeMinMax.X, RandomPositionMagnitudeMinMax.Y), FMath::Max(RandomPositionMagnitudeMinMax.X, RandomPositionMagnitudeMinMax.Y));
			FVector RandomPosition(RandomX, RandomY, RandomZ);

			// Compute velocity offset
			FVector VelocityOffset;
			VelocityOffset.X = FMath::FRandRange(FMath::Min(VelocityOffsetMin.X, VelocityOffsetMax.X), FMath::Max(VelocityOffsetMin.X, VelocityOffsetMax.X));
			VelocityOffset.Y = FMath::FRandRange(FMath::Min(VelocityOffsetMin.Y, VelocityOffsetMax.Y), FMath::Max(VelocityOffsetMin.Y, VelocityOffsetMax.Y));
			VelocityOffset.Z = FMath::FRandRange(FMath::Min(VelocityOffsetMin.Z, VelocityOffsetMax.Z), FMath::Max(VelocityOffsetMin.Z, VelocityOffsetMax.Z));

			// Compute random velocity using the selected Velocity Model
			FVector ParticleVelocity;
			if (RandomVelocityGenerationType == ERandomVelocityGenerationTypeEnum::ChaosNiagara_RandomVelocityGenerationType_RandomDistribution)
			{
				FVector RandomVector(FMath::FRandRange(-1.f, 1.f), FMath::FRandRange(-1.f, 1.f), FMath::FRandRange(-1.f, 1.f));
				RandomVector.Normalize();

				ParticleVelocity = RandomVector * FMath::FRandRange(RandomVelocityMagnitudeMinMax.X, FMath::Max(RandomVelocityMagnitudeMinMax.X, RandomVelocityMagnitudeMinMax.Y));
			}
			else if (RandomVelocityGenerationType == ERandomVelocityGenerationTypeEnum::ChaosNiagara_RandomVelocityGenerationType_RandomDistributionWithStreamers)
			{
				FVector RandomVector(FMath::FRandRange(-1.f, 1.f), FMath::FRandRange(-1.f, 1.f), FMath::FRandRange(-1.f, 1.f));
				RandomVector.Normalize();

				ParticleVelocity = RandomVector * FMath::FRandRange(RandomVelocityMagnitudeMinMax.X, FMath::Max(RandomVelocityMagnitudeMinMax.X, RandomVelocityMagnitudeMinMax.Y));

				float RandomMultiplier = (FMath::FRand() < 0.2) ? 1.25f : 1.f;
				ParticleVelocity *= RandomMultiplier;
			}

			// Combine all velocity components
			FVector ComputedVelocity = Breaking.Velocity * InheritedVelocityMultiplier + ParticleVelocity + VelocityOffset;

			// Clamp velocity
			if (FinalVelocityMagnitudeMinMax.X >= 0 && FinalVelocityMagnitudeMinMax.Y < 0)
			{
				if (ComputedVelocity.SizeSquared() < FinalVelocityMagnitudeMinMax.X * FinalVelocityMagnitudeMinMax.X)
				{
					ComputedVelocity.Normalize();
					ComputedVelocity *= FinalVelocityMagnitudeMinMax.X;
				}
			}
			else if (FinalVelocityMagnitudeMinMax.X < 0 && FinalVelocityMagnitudeMinMax.Y >= 0)
			{
				if (ComputedVelocity.SizeSquared() > FinalVelocityMagnitudeMinMax.Y * FinalVelocityMagnitudeMinMax.Y)
				{
					ComputedVelocity.Normalize();
					ComputedVelocity *= FinalVelocityMagnitudeMinMax.Y;
				}
			}
			else if (FinalVelocityMagnitudeMinMax.X >= 0 && FinalVelocityMagnitudeMinMax.Y >= 0)
			{
				if (ComputedVelocity.SizeSquared() < FinalVelocityMagnitudeMinMax.X * FinalVelocityMagnitudeMinMax.X)
				{
					ComputedVelocity.Normalize();
					ComputedVelocity *= FinalVelocityMagnitudeMinMax.X;
				}
				else if (ComputedVelocity.SizeSquared() > FinalVelocityMagnitudeMinMax.Y * FinalVelocityMagnitudeMinMax.Y)
				{
					ComputedVelocity.Normalize();
					ComputedVelocity *= FinalVelocityMagnitudeMinMax.Y;
				}
			}

			// Debug
			FVector ParticleColor = FVector::OneVector;
			if (DebugType == EDebugTypeEnum::ChaosNiagara_DebugType_ColorBySolver)
			{
				ParticleColor = ColorArray[IdxSolver % ColorArray.Num()];
			}
			else if (DebugType == EDebugTypeEnum::ChaosNiagara_DebugType_ColorByParticleIndex)
			{
				//ParticleColor = ColorArray[Breaking.ParticleIndex % ColorArray.Num()]; #todo: ParticleIndex no longer exits
			}

			// Store principal data
			InstData->PositionArray.Add(Breaking.Location + RandomPosition);
			InstData->VelocityArray.Add(ComputedVelocity);
			InstData->SolverIDArray.Add(IdxSolver);

			// Store Breaking data
			InstData->IncomingLocationArray.Add(Breaking.Location);
			InstData->IncomingVelocity1Array.Add(Breaking.Velocity);
			InstData->IncomingAngularVelocity1Array.Add(Breaking.AngularVelocity);
			InstData->IncomingMass1Array.Add(Breaking.Mass);
			InstData->IncomingTimeArray.Add(TimeData_MapsCreated);

			// Store GeometryCollection data
			InstData->ExtentMinArray.Add(Breaking.BoundingboxExtentMin);
			InstData->ExtentMaxArray.Add(Breaking.BoundingboxExtentMax);
			InstData->VolumeArray.Add(Breaking.BoundingboxVolume);
			InstData->BoundsArray.Add(Breaking.BoundingBox.Max - Breaking.BoundingBox.Min);

			// Set not related to default
			InstData->IncomingAccumulatedImpulseArray.Add(FVector(ForceInitToZero));
			InstData->IncomingNormalArray.Add(FVector(ForceInitToZero));
			InstData->IncomingVelocity2Array.Add(FVector(ForceInitToZero));
			InstData->IncomingAngularVelocity2Array.Add(FVector(ForceInitToZero));
			InstData->IncomingMass2Array.Add(0.f);
		}

		return NumParticles;
	}

	return 0;
}

bool UNiagaraDataInterfaceChaosDestruction::BreakingCallback(FNDIChaosDestruction_InstanceData* InstData)
{
	int32 IdxSolver = 0;
	for (FSolverData SolverData : Solvers)
	{
		if (SolverData.Solver->GetEventFilters()->IsBreakingEventEnabled() && BreakingEvents.Num() > 0 && SolverData.Solver->GetSolverTime() > 0.f && MaxNumberOfDataEntriesToSpawn > 0)
		{
			TArray<Chaos::FBreakingDataExt>& AllBreakingsArray = BreakingEvents;
			TMap<IPhysicsProxyBase*, TArray<int32>> AllBreakingsIndicesByPhysicsProxyMap;
			float TimeData_MapsCreated = SolverData.Solver->GetSolverTime();

			{
				size_t SizeOfAllBreakings = sizeof(Chaos::FBreakingData) * AllBreakingsArray.Num();
				size_t SizeOfAllBreakingsIndicesByPhysicsProxy = 0;
				for (auto& Elem : AllBreakingsIndicesByPhysicsProxyMap)
				{
					SizeOfAllBreakingsIndicesByPhysicsProxy += sizeof(int32) * (Elem.Value).Num();
				}
				SET_MEMORY_STAT(STAT_AllBreakingsDataMemory, SizeOfAllBreakings);
				SET_MEMORY_STAT(STAT_AllBreakingsIndicesByPhysicsProxyMemory, SizeOfAllBreakingsIndicesByPhysicsProxy);
			}

			INC_DWORD_STAT_BY(STAT_NiagaraNumAllBreakings, AllBreakingsArray.Num());

			if (AllBreakingsArray.Num() > 0)
			{
				// Filter AllBreakings
				// In case of filtering AllBreakings will be resized and filtered data will be copied back to AllBreakings
				FilterAllBreakings(AllBreakingsArray);

				// Sort AllCollisisons
				SortBreakings(AllBreakingsArray);

				// Get the Breakings which will spawn particles
				TArray<Chaos::FBreakingDataExt> BreakingsToSpawnArray;

				GetBreakingsToSpawnFromBreakings(AllBreakingsArray, BreakingsToSpawnArray);

				// Spawn particles for Breakings in BreakingsToSpawnArray
				for (int32 IdxBreaking = 0; IdxBreaking < BreakingsToSpawnArray.Num(); ++IdxBreaking)
				{
					int32 NumParticlesSpawned = SpawnParticlesFromBreaking(SolverData,
						BreakingsToSpawnArray[IdxBreaking],
						InstData,
						TimeData_MapsCreated,
						IdxSolver);

					if (NumParticlesSpawned > 0)
					{
						// Get/Store Geometry/Physical Material data
						
						FLinearColor Color(1.f, 1.f, 1.f, 1.f);
						float Friction = 0.7f, Restitution = 0.3f, Density = 1.f;
						if (bGetExternalBreakingData)
						{
							/* #GM: Disable this for now for perf
							GetMesPhysicalData(SolverData,
											   0, // #todo: BreakingsToSpawnArray[IdxBreaking].ParticleIndexMesh == INDEX_NONE ? BreakingsToSpawnArray[IdxBreaking].ParticleIndex : BreakingsToSpawnArray[IdxBreaking].ParticleIndexMesh,
											   PhysicsProxyReverseMappingArray,
											   ParticleIndexReverseMappingArray,
											   Color,
											   Friction,
											   Restitution,
											   Density);*/
						}
						
						for (int32 Idx = 0; Idx < NumParticlesSpawned; ++Idx)
						{
							InstData->SurfaceTypeArray.Add(BreakingsToSpawnArray[IdxBreaking].SurfaceType);
							InstData->TransformTranslationArray.Add(BreakingsToSpawnArray[IdxBreaking].TransformTranslation);
							InstData->TransformRotationArray.Add(BreakingsToSpawnArray[IdxBreaking].TransformRotation);
							InstData->TransformScaleArray.Add(BreakingsToSpawnArray[IdxBreaking].TransformScale);
							InstData->ColorArray.Add(Color);
							InstData->FrictionArray.Add(Friction);
							InstData->RestitutionArray.Add(Restitution);
							InstData->DensityArray.Add(Density);
						}
					}
				}
			}
		}

		IdxSolver++;
	}

	BreakingEvents.Reset();

	INC_DWORD_STAT_BY(STAT_NiagaraNumParticlesSpawnedFromBreakings, InstData->PositionArray.Num());

	return false;

}

void UNiagaraDataInterfaceChaosDestruction::HandleTrailingEvents(const Chaos::FTrailingEventData& Event)
{
	ensure(IsInGameThread());

	TrailingEvents.Reset();

	float TrailMinSpeedToSpawnSquared = TrailMinSpeedToSpawn * TrailMinSpeedToSpawn;
	UPhysicalMaterial* PhysicalMaterial = nullptr;

	auto IsMaterialInFilter = [&](const FName& InMaterialName) 
	{
		if (!InMaterialName.IsValid())
		{
			return false;
		}

		for (const UPhysicalMaterial* Material : ChaosBreakingMaterialSet)
		{
			if (!Material)
			{
				continue;
			}

			if (Material->GetFName() == InMaterialName)
			{
				return true;
			}
		}

		return false;
	};

	if (GeometryCollectionComponentsFromBreaking.Num() > 0)
	{
		TArray<UGeometryCollectionComponent*> ComponentsToRemove;
		for (auto& GeometryCollectionComponent : GeometryCollectionComponentsFromBreaking)
		{
			if (GeometryCollectionComponent)
			{
				if (!GeometryCollectionComponent->IsPhysicsStateCreated())
				{
					ComponentsToRemove.Add(GeometryCollectionComponent);
				}
				else if (GeometryCollectionComponent->GetNotifyTrailing())
				{
					PhysicalMaterial = GeometryCollectionComponent->GetPhysicalMaterial();
					ensure(PhysicalMaterial);
					if (PhysicalMaterial)
					{
						if (bApplyMaterialsFilter && !IsMaterialInFilter(PhysicalMaterial->GetFName()))
						{
							continue;
						}
					}

<<<<<<< HEAD
					const TArray<FMatrix>& GlobalMatrices = GeometryCollectionComponent->GetGlobalMatrices();
=======
					const TArray<FTransform>& ComponentSpaceTransforms = GeometryCollectionComponent->GetComponentSpaceTransforms();
>>>>>>> 4af6daef
					const FTransform ActorTransform = GeometryCollectionComponent->GetComponentToWorld();

					const FGeometryDynamicCollection* DynamicCollection = GeometryCollectionComponent->GetDynamicCollection();

					if (DynamicCollection)
					{
						if (const UGeometryCollection* RestCollection = GeometryCollectionComponent->GetRestCollection())
						{
							const TSharedPtr<FGeometryCollection, ESPMode::ThreadSafe> GeometryCollection = RestCollection->GetGeometryCollection();

							// Get the MassToLocal transforms
							if (GeometryCollection->HasAttribute(TEXT("MassToLocal"), FTransformCollection::TransformGroup))
							{
								const TManagedArray<FTransform>& CollectionMassToLocal = GeometryCollection->GetAttribute<FTransform>(TEXT("MassToLocal"), FTransformCollection::TransformGroup);

								const TManagedArray<FVector3f>* LinearVelocity = DynamicCollection->FindAttributeTyped<FVector3f>("LinearVelocity", FTransformCollection::TransformGroup);
								const TManagedArray<FVector3f>* AngularVelocity = DynamicCollection->FindAttributeTyped<FVector3f>("AngularVelocity", FTransformCollection::TransformGroup);

								if (!LinearVelocity || !AngularVelocity)
								{
									continue;
								}

								ensure(DynamicCollection->Active.Num() == (*LinearVelocity).Num());
								ensure(DynamicCollection->Active.Num() == (*AngularVelocity).Num());

								for (int Idx = 0; Idx < DynamicCollection->Active.Num(); ++Idx)
								{
									if (DynamicCollection->Active[Idx] && (*LinearVelocity)[Idx].SquaredLength() >= TrailMinSpeedToSpawnSquared)
									{
										Chaos::FTrailingDataExt TrailingData;

<<<<<<< HEAD
										FTransform CurrTransform = FTransform(CollectionMassToLocal[Idx].ToMatrixWithScale() * GlobalMatrices[Idx] * ActorTransform.ToMatrixWithScale());
=======
										const FTransform CurrTransform = CollectionMassToLocal[Idx] * ComponentSpaceTransforms[Idx] * ActorTransform;
>>>>>>> 4af6daef
										TrailingData.Location = CurrTransform.GetTranslation();

										TrailingData.Velocity = (*LinearVelocity)[Idx];
										TrailingData.AngularVelocity = (*AngularVelocity)[Idx];

										TrailingData.Mass = 1.f;
										TrailingData.BoundingboxVolume = 1000000.f;
										TrailingData.BoundingboxExtentMin = 100.f;
										TrailingData.BoundingboxExtentMax = 100.f;
										TrailingData.SurfaceType = 0;

										TrailingEvents.Add(TrailingData);
									}
								}
							}
						}
					}				
				}
			}
		}

		for (UGeometryCollectionComponent* ComponentToRemove : ComponentsToRemove)
		{
			GeometryCollectionComponentsFromBreaking.Remove(ComponentToRemove);
		}
	}
}

void UNiagaraDataInterfaceChaosDestruction::FilterAllTrailings(TArray<Chaos::FTrailingDataExt>& AllTrailingsArray)
{
	if (SpeedToSpawnMinMax.X > 0.f ||
		SpeedToSpawnMinMax.Y > 0.f ||
		MassToSpawnMinMax.X > 0.f ||
		MassToSpawnMinMax.Y > 0.f ||
		ExtentMinToSpawnMinMax.X > 0.f ||
		ExtentMinToSpawnMinMax.Y > 0.f ||
		ExtentMaxToSpawnMinMax.X > 0.f ||
		ExtentMaxToSpawnMinMax.Y > 0.f ||
		VolumeToSpawnMinMax.X > 0.f ||
		VolumeToSpawnMinMax.Y > 0.f ||
		SolverTimeToSpawnMinMax.X > 0.f ||
		SolverTimeToSpawnMinMax.Y > 0.f ||
		SurfaceTypeToSpawn != -1 ||
		LocationXToSpawn != ELocationXToSpawnEnum::ChaosNiagara_LocationXToSpawn_None ||
		LocationYToSpawn != ELocationYToSpawnEnum::ChaosNiagara_LocationYToSpawn_None ||
		LocationZToSpawn != ELocationZToSpawnEnum::ChaosNiagara_LocationZToSpawn_None)
	{
		TArray<Chaos::FTrailingDataExt> FilteredAllTrailingsArray;
		FilteredAllTrailingsArray.SetNumUninitialized(AllTrailingsArray.Num());

		int32 IdxFilteredTrailings = 0;

		float MinSpeedToSpawnSquared = SpeedToSpawnMinMax.X * SpeedToSpawnMinMax.X;
		float MaxSpeedToSpawnSquared = SpeedToSpawnMinMax.Y * SpeedToSpawnMinMax.Y;

		for (int32 IdxTrailing = 0; IdxTrailing < AllTrailingsArray.Num(); ++IdxTrailing)
		{
			float TrailingSpeedSquared = AllTrailingsArray[IdxTrailing].Velocity.SizeSquared();

			if ((SpeedToSpawnMinMax.X > 0.f && SpeedToSpawnMinMax.Y < 0.f && TrailingSpeedSquared < MinSpeedToSpawnSquared) ||
				(SpeedToSpawnMinMax.X < 0.f && SpeedToSpawnMinMax.Y > 0.f && TrailingSpeedSquared > MaxSpeedToSpawnSquared) ||
				(SpeedToSpawnMinMax.X > 0.f && SpeedToSpawnMinMax.Y > 0.f && (TrailingSpeedSquared < MinSpeedToSpawnSquared || TrailingSpeedSquared > MaxSpeedToSpawnSquared)) ||
				(MassToSpawnMinMax.X > 0.f && MassToSpawnMinMax.Y < 0.f && AllTrailingsArray[IdxTrailing].Mass < MassToSpawnMinMax.X) ||
				(MassToSpawnMinMax.X < 0.f && MassToSpawnMinMax.Y > 0.f && AllTrailingsArray[IdxTrailing].Mass > MassToSpawnMinMax.Y) ||
				(MassToSpawnMinMax.X > 0.f && MassToSpawnMinMax.Y > 0.f && (AllTrailingsArray[IdxTrailing].Mass < MassToSpawnMinMax.X || AllTrailingsArray[IdxTrailing].Mass > MassToSpawnMinMax.Y)) ||
				(ExtentMinToSpawnMinMax.X > 0.f && ExtentMinToSpawnMinMax.Y < 0.f && AllTrailingsArray[IdxTrailing].BoundingboxExtentMin < ExtentMinToSpawnMinMax.X) ||
				(ExtentMinToSpawnMinMax.X < 0.f && ExtentMinToSpawnMinMax.Y > 0.f && AllTrailingsArray[IdxTrailing].BoundingboxExtentMin > ExtentMinToSpawnMinMax.Y) ||
				(ExtentMinToSpawnMinMax.X > 0.f && ExtentMinToSpawnMinMax.Y > 0.f && (AllTrailingsArray[IdxTrailing].BoundingboxExtentMin < ExtentMinToSpawnMinMax.X || AllTrailingsArray[IdxTrailing].BoundingboxExtentMin > ExtentMinToSpawnMinMax.Y)) ||
				(ExtentMaxToSpawnMinMax.X > 0.f && ExtentMaxToSpawnMinMax.Y < 0.f && AllTrailingsArray[IdxTrailing].BoundingboxExtentMax < ExtentMaxToSpawnMinMax.X) ||
				(ExtentMaxToSpawnMinMax.X < 0.f && ExtentMaxToSpawnMinMax.Y > 0.f && AllTrailingsArray[IdxTrailing].BoundingboxExtentMax > ExtentMaxToSpawnMinMax.Y) ||
				(ExtentMaxToSpawnMinMax.X > 0.f && ExtentMaxToSpawnMinMax.Y > 0.f && (AllTrailingsArray[IdxTrailing].BoundingboxExtentMax < ExtentMaxToSpawnMinMax.X || AllTrailingsArray[IdxTrailing].BoundingboxExtentMax > ExtentMaxToSpawnMinMax.Y)) ||
				(VolumeToSpawnMinMax.X > 0.f && VolumeToSpawnMinMax.Y < 0.f && AllTrailingsArray[IdxTrailing].BoundingboxVolume < VolumeToSpawnMinMax.X) ||
				(VolumeToSpawnMinMax.X < 0.f && VolumeToSpawnMinMax.Y > 0.f && AllTrailingsArray[IdxTrailing].BoundingboxVolume > VolumeToSpawnMinMax.Y) ||
				(VolumeToSpawnMinMax.X > 0.f && VolumeToSpawnMinMax.Y > 0.f && (AllTrailingsArray[IdxTrailing].BoundingboxVolume < VolumeToSpawnMinMax.X || AllTrailingsArray[IdxTrailing].BoundingboxVolume > VolumeToSpawnMinMax.Y)) ||
				(SolverTimeToSpawnMinMax.X > 0.f && SolverTimeToSpawnMinMax.Y < 0.f && SolverTime < SolverTimeToSpawnMinMax.X) ||
				(SolverTimeToSpawnMinMax.X < 0.f && SolverTimeToSpawnMinMax.Y > 0.f && SolverTime > SolverTimeToSpawnMinMax.Y) ||
				(SolverTimeToSpawnMinMax.X > 0.f && SolverTimeToSpawnMinMax.Y > 0.f && (SolverTime < SolverTimeToSpawnMinMax.X || SolverTime > SolverTimeToSpawnMinMax.Y)) ||
				(SurfaceTypeToSpawn != -1 && AllTrailingsArray[IdxTrailing].SurfaceType != SurfaceTypeToSpawn) ||
				(LocationFilteringMode == ELocationFilteringModeEnum::ChaosNiagara_LocationFilteringMode_Inclusive && LocationXToSpawn == ELocationXToSpawnEnum::ChaosNiagara_LocationXToSpawn_Min && AllTrailingsArray[IdxTrailing].Location.X <= LocationXToSpawnMinMax.X) ||
				(LocationFilteringMode == ELocationFilteringModeEnum::ChaosNiagara_LocationFilteringMode_Inclusive && LocationXToSpawn == ELocationXToSpawnEnum::ChaosNiagara_LocationXToSpawn_Max && AllTrailingsArray[IdxTrailing].Location.X >= LocationXToSpawnMinMax.Y) ||
				(LocationFilteringMode == ELocationFilteringModeEnum::ChaosNiagara_LocationFilteringMode_Inclusive && LocationXToSpawn == ELocationXToSpawnEnum::ChaosNiagara_LocationXToSpawn_MinMax && (AllTrailingsArray[IdxTrailing].Location.X <= LocationXToSpawnMinMax.X || AllTrailingsArray[IdxTrailing].Location.X >= LocationXToSpawnMinMax.Y)) ||
				(LocationFilteringMode == ELocationFilteringModeEnum::ChaosNiagara_LocationFilteringMode_Inclusive && LocationYToSpawn == ELocationYToSpawnEnum::ChaosNiagara_LocationYToSpawn_Min && AllTrailingsArray[IdxTrailing].Location.Y <= LocationYToSpawnMinMax.X) ||
				(LocationFilteringMode == ELocationFilteringModeEnum::ChaosNiagara_LocationFilteringMode_Inclusive && LocationYToSpawn == ELocationYToSpawnEnum::ChaosNiagara_LocationYToSpawn_Max && AllTrailingsArray[IdxTrailing].Location.Y >= LocationYToSpawnMinMax.Y) ||
				(LocationFilteringMode == ELocationFilteringModeEnum::ChaosNiagara_LocationFilteringMode_Inclusive && LocationYToSpawn == ELocationYToSpawnEnum::ChaosNiagara_LocationYToSpawn_MinMax && (AllTrailingsArray[IdxTrailing].Location.Y <= LocationYToSpawnMinMax.X || AllTrailingsArray[IdxTrailing].Location.Y >= LocationYToSpawnMinMax.Y)) ||
				(LocationFilteringMode == ELocationFilteringModeEnum::ChaosNiagara_LocationFilteringMode_Inclusive && LocationZToSpawn == ELocationZToSpawnEnum::ChaosNiagara_LocationZToSpawn_Min && AllTrailingsArray[IdxTrailing].Location.Z <= LocationZToSpawnMinMax.X) ||
				(LocationFilteringMode == ELocationFilteringModeEnum::ChaosNiagara_LocationFilteringMode_Inclusive && LocationZToSpawn == ELocationZToSpawnEnum::ChaosNiagara_LocationZToSpawn_Max && AllTrailingsArray[IdxTrailing].Location.Z >= LocationZToSpawnMinMax.Y) ||
				(LocationFilteringMode == ELocationFilteringModeEnum::ChaosNiagara_LocationFilteringMode_Inclusive && LocationZToSpawn == ELocationZToSpawnEnum::ChaosNiagara_LocationZToSpawn_MinMax && (AllTrailingsArray[IdxTrailing].Location.Z <= LocationZToSpawnMinMax.X || AllTrailingsArray[IdxTrailing].Location.Z >= LocationZToSpawnMinMax.Y)) ||
				(LocationFilteringMode == ELocationFilteringModeEnum::ChaosNiagara_LocationFilteringMode_Exclusive && LocationXToSpawn == ELocationXToSpawnEnum::ChaosNiagara_LocationXToSpawn_Min && AllTrailingsArray[IdxTrailing].Location.X > LocationXToSpawnMinMax.X) ||
				(LocationFilteringMode == ELocationFilteringModeEnum::ChaosNiagara_LocationFilteringMode_Exclusive && LocationXToSpawn == ELocationXToSpawnEnum::ChaosNiagara_LocationXToSpawn_Max && AllTrailingsArray[IdxTrailing].Location.X < LocationXToSpawnMinMax.Y) ||
				(LocationFilteringMode == ELocationFilteringModeEnum::ChaosNiagara_LocationFilteringMode_Exclusive && LocationXToSpawn == ELocationXToSpawnEnum::ChaosNiagara_LocationXToSpawn_MinMax && !(AllTrailingsArray[IdxTrailing].Location.X <= LocationXToSpawnMinMax.X || AllTrailingsArray[IdxTrailing].Location.X >= LocationXToSpawnMinMax.Y)) ||
				(LocationFilteringMode == ELocationFilteringModeEnum::ChaosNiagara_LocationFilteringMode_Exclusive && LocationYToSpawn == ELocationYToSpawnEnum::ChaosNiagara_LocationYToSpawn_Min && AllTrailingsArray[IdxTrailing].Location.Y > LocationYToSpawnMinMax.X) ||
				(LocationFilteringMode == ELocationFilteringModeEnum::ChaosNiagara_LocationFilteringMode_Exclusive && LocationYToSpawn == ELocationYToSpawnEnum::ChaosNiagara_LocationYToSpawn_Max && AllTrailingsArray[IdxTrailing].Location.Y < LocationYToSpawnMinMax.Y) ||
				(LocationFilteringMode == ELocationFilteringModeEnum::ChaosNiagara_LocationFilteringMode_Exclusive && LocationYToSpawn == ELocationYToSpawnEnum::ChaosNiagara_LocationYToSpawn_MinMax && !(AllTrailingsArray[IdxTrailing].Location.Y <= LocationYToSpawnMinMax.X || AllTrailingsArray[IdxTrailing].Location.Y >= LocationYToSpawnMinMax.Y)) ||
				(LocationFilteringMode == ELocationFilteringModeEnum::ChaosNiagara_LocationFilteringMode_Exclusive && LocationZToSpawn == ELocationZToSpawnEnum::ChaosNiagara_LocationZToSpawn_Min && AllTrailingsArray[IdxTrailing].Location.Z > LocationZToSpawnMinMax.X) ||
				(LocationFilteringMode == ELocationFilteringModeEnum::ChaosNiagara_LocationFilteringMode_Exclusive && LocationZToSpawn == ELocationZToSpawnEnum::ChaosNiagara_LocationZToSpawn_Max && AllTrailingsArray[IdxTrailing].Location.Z < LocationZToSpawnMinMax.Y) ||
				(LocationFilteringMode == ELocationFilteringModeEnum::ChaosNiagara_LocationFilteringMode_Exclusive && LocationZToSpawn == ELocationZToSpawnEnum::ChaosNiagara_LocationZToSpawn_MinMax && !(AllTrailingsArray[IdxTrailing].Location.Z <= LocationZToSpawnMinMax.X || AllTrailingsArray[IdxTrailing].Location.Z >= LocationZToSpawnMinMax.Y)))
			{
				continue;
			}

			FilteredAllTrailingsArray[IdxFilteredTrailings] = AllTrailingsArray[IdxTrailing];

			IdxFilteredTrailings++;
		}
		FilteredAllTrailingsArray.SetNum(IdxFilteredTrailings);

		// If Trailings were filtered copy FilteredAllTrailingsArray back into AllTrailings
		if (FilteredAllTrailingsArray.Num() != AllTrailingsArray.Num())
		{
			AllTrailingsArray.SetNumUninitialized(FilteredAllTrailingsArray.Num());
		}
		for (int32 Idx = 0; Idx < FilteredAllTrailingsArray.Num(); ++Idx)
		{
			AllTrailingsArray[Idx] = FilteredAllTrailingsArray[Idx];
		}

		INC_DWORD_STAT_BY(STAT_NiagaraNumFilteredAllTrailings, FilteredAllTrailingsArray.Num());
	}
}

void UNiagaraDataInterfaceChaosDestruction::SortTrailings(TArray<Chaos::FTrailingDataExt>& TrailingsArray)
{
	SCOPE_CYCLE_COUNTER(STAT_TrailingCallbackSorting);

	if (DataSortingType == EDataSortTypeEnum::ChaosNiagara_DataSortType_SortByMassMaxToMin)
	{
		TrailingsArray.Sort(UNiagaraDataInterfaceChaosDestruction::TrailingDataSortByMassPredicateMaxToMin);
	}
	else if (DataSortingType == EDataSortTypeEnum::ChaosNiagara_DataSortType_SortByMassMinToMax)
	{
		TrailingsArray.Sort(UNiagaraDataInterfaceChaosDestruction::TrailingDataSortByMassPredicateMinToMax);
	}
	else if (DataSortingType == EDataSortTypeEnum::ChaosNiagara_DataSortType_RandomShuffle)
	{
		TrailingsArray.Sort(UNiagaraDataInterfaceChaosDestruction::TrailingDataRandomShuffleSortPredicate);
	}
}

void UNiagaraDataInterfaceChaosDestruction::GetTrailingsToSpawnFromTrailings(TArray<Chaos::FTrailingDataExt>& AllTrailingsArray,
																			 TArray<Chaos::FTrailingDataExt>& TrailingsToSpawnArray)
{
	if (AllTrailingsArray.Num() <= MaxNumberOfDataEntriesToSpawn)
	{
		TrailingsToSpawnArray.SetNumUninitialized(AllTrailingsArray.Num());
		for (int32 IdxTrailing = 0; IdxTrailing < AllTrailingsArray.Num(); ++IdxTrailing)
		{
			TrailingsToSpawnArray[IdxTrailing] = AllTrailingsArray[IdxTrailing];
		}
	}
	else
	{
		float FInc = (float)AllTrailingsArray.Num() / (float)MaxNumberOfDataEntriesToSpawn;

		TrailingsToSpawnArray.SetNumUninitialized(MaxNumberOfDataEntriesToSpawn);
		for (int32 IdxTrailing = 0; IdxTrailing < MaxNumberOfDataEntriesToSpawn; ++IdxTrailing)
		{
			int32 NewIdx = FMath::FloorToInt((float)IdxTrailing * FInc);
			TrailingsToSpawnArray[IdxTrailing] = AllTrailingsArray[NewIdx];
		}
	}

	INC_DWORD_STAT_BY(STAT_NiagaraNumTrailingsToSpawnParticles, TrailingsToSpawnArray.Num());
}

int32 UNiagaraDataInterfaceChaosDestruction::SpawnParticlesFromTrailing(FSolverData SolverData,
																		Chaos::FTrailingDataExt& Trailing,
																		FNDIChaosDestruction_InstanceData* InstData,
																		float TimeData_MapsCreated,
																		int32 IdxSolver)
{
	float Latency = SolverData.Solver->GetSolverTime() - TimeData_MapsCreated;
	if (Latency <= MaxLatency)
	{
		int32 NumParticles = FMath::RandRange((int)SpawnMultiplierMinMax.X, (int)FMath::Max(SpawnMultiplierMinMax.X, SpawnMultiplierMinMax.Y));
		for (int32 Idx = 0; Idx < NumParticles; ++Idx)
		{
			if (FMath::FRand() > FMath::Clamp(SpawnChance, 0.f, 1.f))
			{
				continue;
			}

			// Compute random position
			float sign[2] = { -1.f, 1.f };
			float RandomX = sign[FMath::RandRange(0, 1)] * FMath::FRandRange(FMath::Min(RandomPositionMagnitudeMinMax.X, RandomPositionMagnitudeMinMax.Y), FMath::Max(RandomPositionMagnitudeMinMax.X, RandomPositionMagnitudeMinMax.Y));
			float RandomY = sign[FMath::RandRange(0, 1)] * FMath::FRandRange(FMath::Min(RandomPositionMagnitudeMinMax.X, RandomPositionMagnitudeMinMax.Y), FMath::Max(RandomPositionMagnitudeMinMax.X, RandomPositionMagnitudeMinMax.Y));
			float RandomZ = sign[FMath::RandRange(0, 1)] * FMath::FRandRange(FMath::Min(RandomPositionMagnitudeMinMax.X, RandomPositionMagnitudeMinMax.Y), FMath::Max(RandomPositionMagnitudeMinMax.X, RandomPositionMagnitudeMinMax.Y));
			FVector RandomPosition(RandomX, RandomY, RandomZ);

			// Compute velocity offset
			FVector VelocityOffset;
			VelocityOffset.X = FMath::FRandRange(FMath::Min(VelocityOffsetMin.X, VelocityOffsetMax.X), FMath::Max(VelocityOffsetMin.X, VelocityOffsetMax.X));
			VelocityOffset.Y = FMath::FRandRange(FMath::Min(VelocityOffsetMin.Y, VelocityOffsetMax.Y), FMath::Max(VelocityOffsetMin.Y, VelocityOffsetMax.Y));
			VelocityOffset.Z = FMath::FRandRange(FMath::Min(VelocityOffsetMin.Z, VelocityOffsetMax.Z), FMath::Max(VelocityOffsetMin.Z, VelocityOffsetMax.Z));

			// Compute random velocity using the selected Velocity Model
			FVector ParticleVelocity;
			if (RandomVelocityGenerationType == ERandomVelocityGenerationTypeEnum::ChaosNiagara_RandomVelocityGenerationType_RandomDistribution)
			{
				FVector RandomVector(FMath::FRandRange(-1.f, 1.f), FMath::FRandRange(-1.f, 1.f), FMath::FRandRange(-1.f, 1.f));
				RandomVector.Normalize();

				ParticleVelocity = RandomVector * FMath::FRandRange(RandomVelocityMagnitudeMinMax.X, FMath::Max(RandomVelocityMagnitudeMinMax.X, RandomVelocityMagnitudeMinMax.Y));
			}
			else if (RandomVelocityGenerationType == ERandomVelocityGenerationTypeEnum::ChaosNiagara_RandomVelocityGenerationType_RandomDistributionWithStreamers)
			{
				FVector RandomVector(FMath::FRandRange(-1.f, 1.f), FMath::FRandRange(-1.f, 1.f), FMath::FRandRange(-1.f, 1.f));
				RandomVector.Normalize();

				ParticleVelocity = RandomVector * FMath::FRandRange(RandomVelocityMagnitudeMinMax.X, FMath::Max(RandomVelocityMagnitudeMinMax.X, RandomVelocityMagnitudeMinMax.Y));

				float RandomMultiplier = (FMath::FRand() < 0.2) ? 1.25f : 1.f;
				ParticleVelocity *= RandomMultiplier;
			}

			// Combine all velocity components
			FVector ComputedVelocity = Trailing.Velocity * InheritedVelocityMultiplier + ParticleVelocity + VelocityOffset;

			// Clamp velocity
			if (FinalVelocityMagnitudeMinMax.X >= 0 && FinalVelocityMagnitudeMinMax.Y < 0)
			{
				if (ComputedVelocity.SizeSquared() < FinalVelocityMagnitudeMinMax.X * FinalVelocityMagnitudeMinMax.X)
				{
					ComputedVelocity.Normalize();
					ComputedVelocity *= FinalVelocityMagnitudeMinMax.X;
				}
			}
			else if (FinalVelocityMagnitudeMinMax.X < 0 && FinalVelocityMagnitudeMinMax.Y >= 0)
			{
				if (ComputedVelocity.SizeSquared() > FinalVelocityMagnitudeMinMax.Y * FinalVelocityMagnitudeMinMax.Y)
				{
					ComputedVelocity.Normalize();
					ComputedVelocity *= FinalVelocityMagnitudeMinMax.Y;
				}
			}
			else if (FinalVelocityMagnitudeMinMax.X >= 0 && FinalVelocityMagnitudeMinMax.Y >= 0)
			{
				if (ComputedVelocity.SizeSquared() < FinalVelocityMagnitudeMinMax.X * FinalVelocityMagnitudeMinMax.X)
				{
					ComputedVelocity.Normalize();
					ComputedVelocity *= FinalVelocityMagnitudeMinMax.X;
				}
				else if (ComputedVelocity.SizeSquared() > FinalVelocityMagnitudeMinMax.Y * FinalVelocityMagnitudeMinMax.Y)
				{
					ComputedVelocity.Normalize();
					ComputedVelocity *= FinalVelocityMagnitudeMinMax.Y;
				}
			}

			// Debug
			FVector ParticleColor = FVector::OneVector;
			if (DebugType == EDebugTypeEnum::ChaosNiagara_DebugType_ColorBySolver)
			{
				ParticleColor = ColorArray[IdxSolver % ColorArray.Num()];
			}
			else if (DebugType == EDebugTypeEnum::ChaosNiagara_DebugType_ColorByParticleIndex)
			{
				//ParticleColor = ColorArray[Trailing.ParticleIndex % ColorArray.Num()]; #todo: ParticleIndex no longer exists
			}

			// Store principal data
			InstData->PositionArray.Add(Trailing.Location + RandomPosition);
			InstData->VelocityArray.Add(ComputedVelocity);
			InstData->SolverIDArray.Add(IdxSolver);

			// Store Trailing data
			InstData->IncomingLocationArray.Add(Trailing.Location);
			InstData->IncomingVelocity1Array.Add(Trailing.Velocity);
			InstData->IncomingAngularVelocity1Array.Add(Trailing.AngularVelocity);
			InstData->IncomingMass1Array.Add(Trailing.Mass);
			InstData->IncomingTimeArray.Add(TimeData_MapsCreated);

			// Store GeometryCollection data
			InstData->ExtentMinArray.Add(Trailing.BoundingboxExtentMin);
			InstData->ExtentMaxArray.Add(Trailing.BoundingboxExtentMax);
			InstData->VolumeArray.Add(Trailing.BoundingboxVolume);

			// Set not related to default
			InstData->IncomingAccumulatedImpulseArray.Add(FVector(ForceInitToZero));
			InstData->IncomingNormalArray.Add(FVector(ForceInitToZero));
			InstData->IncomingVelocity2Array.Add(FVector(ForceInitToZero));
			InstData->IncomingAngularVelocity2Array.Add(FVector(ForceInitToZero));
			InstData->IncomingMass2Array.Add(0.f);
		}

		return NumParticles;
	}

	return 0;
}

bool UNiagaraDataInterfaceChaosDestruction::TrailingCallback(FNDIChaosDestruction_InstanceData* InstData)
{
	int32 IdxSolver = 0;
	for (FSolverData SolverData : Solvers)
	{
		if (SolverData.Solver->GetEventFilters()->IsTrailingEventEnabled() && TrailingEvents.Num() > 0 && SolverData.Solver->GetSolverTime() > 0.f && MaxNumberOfDataEntriesToSpawn > 0)
		{
			TArray<Chaos::FTrailingDataExt>& AllTrailingsArray = TrailingEvents;
			TMap<IPhysicsProxyBase*, TArray<int32>> AllTrailingsIndicesByPhysicsProxyMap;
			float TimeData_MapsCreated = SolverData.Solver->GetSolverTime();

			{
				size_t SizeOfAllTrailings = sizeof(Chaos::FTrailingData) * AllTrailingsArray.Num();
				size_t SizeOfAllTrailingsIndicesByPhysicsProxy = 0;
				for (auto& Elem : AllTrailingsIndicesByPhysicsProxyMap)
				{
					SizeOfAllTrailingsIndicesByPhysicsProxy += sizeof(int32) * (Elem.Value).Num();
				}
				SET_MEMORY_STAT(STAT_AllTrailingsDataMemory, SizeOfAllTrailings);
				SET_MEMORY_STAT(STAT_AllTrailingsIndicesByPhysicsProxyMemory, SizeOfAllTrailingsIndicesByPhysicsProxy);
			}

			INC_DWORD_STAT_BY(STAT_NiagaraNumAllTrailings, AllTrailingsArray.Num());

			if (AllTrailingsArray.Num() > 0)
			{
				// Filter AllTrailings
				// In case of filtering, AllTrailings will be resized and filtered data will be copied back to AllTrailings
				FilterAllTrailings(AllTrailingsArray);

				// Sort AllCollisisons
				SortTrailings(AllTrailingsArray);

				// Get the Trailings which will spawn particles
				TArray<Chaos::FTrailingDataExt> TrailingsToSpawnArray;

				GetTrailingsToSpawnFromTrailings(AllTrailingsArray, TrailingsToSpawnArray);

				// Spawn particles for Trailings in TrailingsToSpawnArray
				for (int32 IdxTrailing = 0; IdxTrailing < TrailingsToSpawnArray.Num(); ++IdxTrailing)
				{
					int32 NumParticlesSpawned = SpawnParticlesFromTrailing(SolverData,
																		   TrailingsToSpawnArray[IdxTrailing],
																		   InstData,
																		   TimeData_MapsCreated,
																		   IdxSolver);

					if (NumParticlesSpawned > 0)
					{
						// Get/Store Geometry/Physical Material data
						FLinearColor Color(1.f, 1.f, 1.f, 1.f);
						float Friction = 0.7f, Restitution = 0.3f, Density = 1.f;
						// #GM: Disable this for now for perf
						/*
						GetMesPhysicalData(SolverData,
										   TrailingsToSpawnArray[IdxTrailing].ParticleIndexMesh == INDEX_NONE ? TrailingsToSpawnArray[IdxTrailing].ParticleIndex : TrailingsToSpawnArray[IdxTrailing].ParticleIndexMesh,
										   PhysicsProxyReverseMappingArray,
										   ParticleIndexReverseMappingArray,
										   Color,
										   Friction,
										   Restitution,
										   Density);
						*/
						for (int32 Idx = 0; Idx < NumParticlesSpawned; ++Idx)
						{
							InstData->SurfaceTypeArray.Add(TrailingsToSpawnArray[IdxTrailing].SurfaceType);
							InstData->ColorArray.Add(Color);
							InstData->FrictionArray.Add(Friction);
							InstData->RestitutionArray.Add(Restitution);
							InstData->DensityArray.Add(Density);
						}
					}
				}
			}
		}

		IdxSolver++;
	}

	INC_DWORD_STAT_BY(STAT_NiagaraNumParticlesSpawnedFromTrailings, InstData->PositionArray.Num());

	return false;
}

void UNiagaraDataInterfaceChaosDestruction::ResetInstData(FNDIChaosDestruction_InstanceData* InstData)
{
	InstData->PositionArray.Reset();
	InstData->VelocityArray.Reset();
	InstData->ExtentMinArray.Reset();
	InstData->ExtentMaxArray.Reset();
	InstData->VolumeArray.Reset();
	InstData->SolverIDArray.Reset();
	InstData->DensityArray.Reset();
	InstData->FrictionArray.Reset();
	InstData->RestitutionArray.Reset();
	InstData->SurfaceTypeArray.Reset();
	InstData->ColorArray.Reset();

	InstData->IncomingLocationArray.Reset();
	InstData->IncomingAccumulatedImpulseArray.Reset();
	InstData->IncomingNormalArray.Reset();
	InstData->IncomingVelocity1Array.Reset();
	InstData->IncomingVelocity2Array.Reset();
	InstData->IncomingAngularVelocity1Array.Reset();
	InstData->IncomingAngularVelocity2Array.Reset();
	InstData->IncomingMass1Array.Reset();
	InstData->IncomingMass2Array.Reset();
	InstData->IncomingTimeArray.Reset();

	InstData->TransformTranslationArray.Reset();
	InstData->TransformRotationArray.Reset();
	InstData->TransformScaleArray.Reset();
	InstData->BoundsArray.Reset();
}

bool UNiagaraDataInterfaceChaosDestruction::PerInstanceTick(void* PerInstanceData, FNiagaraSystemInstance* SystemInstance, float DeltaSeconds)
{
	check(SystemInstance);
	FNDIChaosDestruction_InstanceData* InstData = (FNDIChaosDestruction_InstanceData*)PerInstanceData;

	// Update SolverTime
	for (FSolverData SolverData : Solvers)
	{
		SolverTime = SolverData.Solver->GetSolverTime();
		break;
	}

	ShouldSpawn = false;
	if (SolverTime != LastSpawnTime && SolverTime - LastSpawnTime >= 1.0 / (float)DataProcessFrequency)
	{
		// We skip the tick if we receive duplicate data from Chaos. This happens if Niagara's tick rate is faster 
		// than the chaos solver's tick rate. 

		// The first time around PrevLastSpawnedPointID and LastSpawnedPointID are both -1, and InstData is empty
		// so these assignment do not change anything.
		LastSpawnTime = SolverTime;
		LastSpawnedPointID += InstData->PositionArray.Num();
		//UE_LOG(LogScript, Warning, TEXT("Tick, PrevLastSpawnedPointID = %d, LastSpawnedPointID = %d"), PrevLastSpawnedPointID, LastSpawnedPointID);
		ShouldSpawn = true;
	} 

	ResetInstData(InstData);

	if (ShouldSpawn && DoSpawn) {
		if (DataSourceType == EDataSourceTypeEnum::ChaosNiagara_DataSourceType_Collision)
		{
			SCOPE_CYCLE_COUNTER(STAT_CollisionCallback);
			return CollisionCallback(InstData);
		}
		else if (DataSourceType == EDataSourceTypeEnum::ChaosNiagara_DataSourceType_Breaking)
		{
			SCOPE_CYCLE_COUNTER(STAT_NiagaraBreakingCallback);
			return BreakingCallback(InstData);
		}
		else if (DataSourceType == EDataSourceTypeEnum::ChaosNiagara_DataSourceType_Trailing)
		{
			SCOPE_CYCLE_COUNTER(STAT_NiagaraTrailingCallback);
			return TrailingCallback(InstData);
		}
	}

	return false;
}

// Returns the signature of all the functions available in the data interface
void UNiagaraDataInterfaceChaosDestruction::GetFunctions(TArray<FNiagaraFunctionSignature>& OutFunctions)
{
	using namespace NDIChaosDestructionLocal;
	{
		// GetPosition
		FNiagaraFunctionSignature Sig;
		Sig.Name = GetPositionName;
		Sig.bMemberFunction = true;
		Sig.bRequiresContext = false;
		Sig.Inputs.Add(FNiagaraVariable(FNiagaraTypeDefinition(GetClass()), TEXT("DestructionData")));		// DestructionData in
		Sig.Inputs.Add(FNiagaraVariable(FNiagaraTypeDefinition::GetIntDef(), TEXT("ParticleID")));			// ParticleID In
		Sig.Outputs.Add(FNiagaraVariable(FNiagaraTypeDefinition::GetVec3Def(), TEXT("Position")));			// Vector3 Out

		Sig.SetDescription(LOCTEXT("DataInterfaceChaos_GetPosition", "Helper function returning the position value for a given ..."));

		OutFunctions.Add(Sig);
	}

	{
		// GetNormal
		FNiagaraFunctionSignature Sig;
		Sig.Name = GetNormalName;
		Sig.bMemberFunction = true;
		Sig.bRequiresContext = false;
		Sig.Inputs.Add(FNiagaraVariable(FNiagaraTypeDefinition(GetClass()), TEXT("DestructionData")));		// DestructionData in
		Sig.Inputs.Add(FNiagaraVariable(FNiagaraTypeDefinition::GetIntDef(), TEXT("ParticleID")));			// ParticleID In
		Sig.Outputs.Add(FNiagaraVariable(FNiagaraTypeDefinition::GetVec3Def(), TEXT("Normal")));			// Vector3 Out

		Sig.SetDescription(LOCTEXT("DataInterfaceChaos_GetNormal", "Helper function returning the normal value for a given ..."));

		OutFunctions.Add(Sig);
	}

	{
		// GetVelocity
		FNiagaraFunctionSignature Sig;
		Sig.Name = GetVelocityName;
		Sig.bMemberFunction = true;
		Sig.bRequiresContext = false;
		Sig.Inputs.Add(FNiagaraVariable(FNiagaraTypeDefinition(GetClass()), TEXT("DestructionData")));		// DestructionData in
		Sig.Inputs.Add(FNiagaraVariable(FNiagaraTypeDefinition::GetIntDef(), TEXT("ParticleID")));			// ParticleID In
		Sig.Outputs.Add(FNiagaraVariable(FNiagaraTypeDefinition::GetVec3Def(), TEXT("Velocity")));			// Vector3 Out

		Sig.SetDescription(LOCTEXT("DataInterfaceChaos_GetVelocity", "Helper function returning the velocity value for a given ..."));

		OutFunctions.Add(Sig);
	}

	{
		// GetAngularVelocity
		FNiagaraFunctionSignature Sig;
		Sig.Name = GetAngularVelocityName;
		Sig.bMemberFunction = true;
		Sig.bRequiresContext = false;
		Sig.Inputs.Add(FNiagaraVariable(FNiagaraTypeDefinition(GetClass()), TEXT("DestructionData")));		// DestructionData in
		Sig.Inputs.Add(FNiagaraVariable(FNiagaraTypeDefinition::GetIntDef(), TEXT("ParticleID")));			// ParticleID In
		Sig.Outputs.Add(FNiagaraVariable(FNiagaraTypeDefinition::GetVec3Def(), TEXT("AngularVelocity")));	// Vector3 Out

		Sig.SetDescription(LOCTEXT("DataInterfaceChaos_GetAngularVelocity", "Helper function returning the angular velocity value for a given ..."));

		OutFunctions.Add(Sig);
	}

	{
		// GetExtentMin
		FNiagaraFunctionSignature Sig;
		Sig.Name = GetExtentMinName;
		Sig.bMemberFunction = true;
		Sig.bRequiresContext = false;
		Sig.Inputs.Add(FNiagaraVariable(FNiagaraTypeDefinition(GetClass()), TEXT("DestructionData")));		// DestructionData in
		Sig.Inputs.Add(FNiagaraVariable(FNiagaraTypeDefinition::GetIntDef(), TEXT("ParticleID")));			// ParticleID In
		Sig.Outputs.Add(FNiagaraVariable(FNiagaraTypeDefinition::GetFloatDef(), TEXT("ExtentMin")));		// Float Out

		Sig.SetDescription(LOCTEXT("DataInterfaceChaos_GetExtentMin", "Helper function returning the min extent value for a given ..."));

		OutFunctions.Add(Sig);
	}

	{
		// GetExtentMax
		FNiagaraFunctionSignature Sig;
		Sig.Name = GetExtentMaxName;
		Sig.bMemberFunction = true;
		Sig.bRequiresContext = false;
		Sig.Inputs.Add(FNiagaraVariable(FNiagaraTypeDefinition(GetClass()), TEXT("DestructionData")));		// DestructionData in
		Sig.Inputs.Add(FNiagaraVariable(FNiagaraTypeDefinition::GetIntDef(), TEXT("ParticleID")));			// ParticleID In
		Sig.Outputs.Add(FNiagaraVariable(FNiagaraTypeDefinition::GetFloatDef(), TEXT("ExtentMax")));		// Float Out

		Sig.SetDescription(LOCTEXT("DataInterfaceChaos_GetExtentMax", "Helper function returning the max extent value for a given ..."));

		OutFunctions.Add(Sig);
	}

	{
		// GetVolume
		FNiagaraFunctionSignature Sig;
		Sig.Name = GetVolumeName;
		Sig.bMemberFunction = true;
		Sig.bRequiresContext = false;
		Sig.Inputs.Add(FNiagaraVariable(FNiagaraTypeDefinition(GetClass()), TEXT("DestructionData")));		// DestructionData in
		Sig.Inputs.Add(FNiagaraVariable(FNiagaraTypeDefinition::GetIntDef(), TEXT("ParticleID")));			// ParticleID In
		Sig.Outputs.Add(FNiagaraVariable(FNiagaraTypeDefinition::GetFloatDef(), TEXT("Volume")));		// Float Out

		Sig.SetDescription(LOCTEXT("DataInterfaceChaos_GetVolume", "Helper function returning the max extent value for a given ..."));

		OutFunctions.Add(Sig);
	}

	{
		// GetParticleIdsToSpawnAtTime
		FNiagaraFunctionSignature Sig;
		Sig.Name = GetParticleIdsToSpawnAtTimeName;
		Sig.bMemberFunction = true;
		Sig.bRequiresContext = false;
		Sig.Inputs.Add(FNiagaraVariable(FNiagaraTypeDefinition(GetClass()), TEXT("DestructionData")));	// DestructionData in
		Sig.Inputs.Add(FNiagaraVariable(FNiagaraTypeDefinition::GetFloatDef(), TEXT("Time")));		    // Time in
		Sig.Outputs.Add(FNiagaraVariable(FNiagaraTypeDefinition::GetIntDef(), TEXT("MinID")));			// Int Out
		Sig.Outputs.Add(FNiagaraVariable(FNiagaraTypeDefinition::GetIntDef(), TEXT("MaxID")));			// Int Out
		Sig.Outputs.Add(FNiagaraVariable(FNiagaraTypeDefinition::GetIntDef(), TEXT("Count")));		    // Int Out

		Sig.SetDescription(LOCTEXT("DataInterfaceChaos_GetParticleIdsToSpawnAtTime", "Returns the count and IDs of the particles that should spawn for a given time value."));

		OutFunctions.Add(Sig);
	}

	{
		// GetPointType
		FNiagaraFunctionSignature Sig;
		Sig.Name = GetPointTypeName;
		Sig.bMemberFunction = true;
		Sig.bRequiresContext = false;
		Sig.Inputs.Add(FNiagaraVariable(FNiagaraTypeDefinition(GetClass()), TEXT("DestructionData")));		// DestructionData in
		Sig.Inputs.Add(FNiagaraVariable(FNiagaraTypeDefinition::GetIntDef(), TEXT("ParticleID")));			// ParticleID In		
		Sig.Outputs.Add(FNiagaraVariable(FNiagaraTypeDefinition::GetIntDef(), TEXT("Type")));				// Int Out

		Sig.SetDescription(LOCTEXT("DataInterfaceChaos_GetPointType", "Helper function returning the type value for a given particle when spawned.\n"));

		OutFunctions.Add(Sig);
	}

	{
		// GetColor
		FNiagaraFunctionSignature Sig;
		Sig.Name = GetColorName;
		Sig.bMemberFunction = true;
		Sig.bRequiresContext = false;
		Sig.Inputs.Add(FNiagaraVariable(FNiagaraTypeDefinition(GetClass()), TEXT("DestructionData")));		// DestructionData in
		Sig.Inputs.Add(FNiagaraVariable(FNiagaraTypeDefinition::GetIntDef(), TEXT("ParticleID")));			// ParticleID In		
		Sig.Outputs.Add(FNiagaraVariable(FNiagaraTypeDefinition::GetColorDef(), TEXT("Color")));			// Color Out

		Sig.SetDescription(LOCTEXT("DataInterfaceChaos_GetColor", "Helper function returning the color for a given particle when spawned."));

		OutFunctions.Add(Sig);
	}

	{
		// GetSolverTime
		FNiagaraFunctionSignature Sig;
		Sig.Name = GetSolverTimeName;
		Sig.bMemberFunction = true;
		Sig.bRequiresContext = false;
		Sig.Inputs.Add(FNiagaraVariable(FNiagaraTypeDefinition(GetClass()), TEXT("DestructionData")));		// DestructionData in
		Sig.Outputs.Add(FNiagaraVariable(FNiagaraTypeDefinition::GetFloatDef(), TEXT("SolverTime")));		// SolverTime Out

		Sig.SetDescription(LOCTEXT("DataInterfaceChaos_GetSolverTime", "Helper function returning the SolverTime."));

		OutFunctions.Add(Sig);
	}

	{
		// GetDensity
		FNiagaraFunctionSignature Sig;
		Sig.Name = GetDensityName;
		Sig.bMemberFunction = true;
		Sig.bRequiresContext = false;
		Sig.Inputs.Add(FNiagaraVariable(FNiagaraTypeDefinition(GetClass()), TEXT("DestructionData")));		// DestructionData in
		Sig.Inputs.Add(FNiagaraVariable(FNiagaraTypeDefinition::GetIntDef(), TEXT("ParticleID")));			// ParticleID In
		Sig.Outputs.Add(FNiagaraVariable(FNiagaraTypeDefinition::GetFloatDef(), TEXT("Density")));		// Float Out

		Sig.SetDescription(LOCTEXT("DataInterfaceChaos_GetDensity", "Helper function returning the max extent value for a given ..."));

		OutFunctions.Add(Sig);
	}

	{
		// GetFriction
		FNiagaraFunctionSignature Sig;
		Sig.Name = GetFrictionName;
		Sig.bMemberFunction = true;
		Sig.bRequiresContext = false;
		Sig.Inputs.Add(FNiagaraVariable(FNiagaraTypeDefinition(GetClass()), TEXT("DestructionData")));		// DestructionData in
		Sig.Inputs.Add(FNiagaraVariable(FNiagaraTypeDefinition::GetIntDef(), TEXT("ParticleID")));			// ParticleID In
		Sig.Outputs.Add(FNiagaraVariable(FNiagaraTypeDefinition::GetFloatDef(), TEXT("Friction")));		// Float Out

		Sig.SetDescription(LOCTEXT("DataInterfaceChaos_GetFriction", "Helper function returning the max extent value for a given ..."));

		OutFunctions.Add(Sig);
	}

	{
		// GetRestitution
		FNiagaraFunctionSignature Sig;
		Sig.Name = GetRestitutionName;
		Sig.bMemberFunction = true;
		Sig.bRequiresContext = false;
		Sig.Inputs.Add(FNiagaraVariable(FNiagaraTypeDefinition(GetClass()), TEXT("DestructionData")));		// DestructionData in
		Sig.Inputs.Add(FNiagaraVariable(FNiagaraTypeDefinition::GetIntDef(), TEXT("ParticleID")));			// ParticleID In
		Sig.Outputs.Add(FNiagaraVariable(FNiagaraTypeDefinition::GetFloatDef(), TEXT("Restitution")));		// Float Out

		Sig.SetDescription(LOCTEXT("DataInterfaceChaos_GetRestitution", "Helper function returning the max extent value for a given ..."));

		OutFunctions.Add(Sig);
	}

	{
		// GetSize
		FNiagaraFunctionSignature Sig;
		Sig.Name = GetSizeName;
		Sig.bMemberFunction = true;
		Sig.bRequiresContext = false;
		Sig.Inputs.Add(FNiagaraVariable(FNiagaraTypeDefinition(GetClass()), TEXT("DestructionData")));		// DestructionData in
		Sig.Inputs.Add(FNiagaraVariable(FNiagaraTypeDefinition::GetIntDef(), TEXT("ParticleID")));			// ParticleID In
		Sig.Outputs.Add(FNiagaraVariable(FNiagaraTypeDefinition::GetVec3Def(), TEXT("Size")));		// Int Out

		Sig.SetDescription(LOCTEXT("DataInterfaceChaos_GetSize", "Helper function returning the max extent value for a given ..."));

		OutFunctions.Add(Sig);
	}

	{
		// GetTransform
		FNiagaraFunctionSignature Sig;
		Sig.Name = GetTransformName;
		Sig.bMemberFunction = true;
		Sig.bRequiresContext = false;
		Sig.Inputs.Add(FNiagaraVariable(FNiagaraTypeDefinition(GetClass()), TEXT("DestructionData")));		// DestructionData in
		Sig.Inputs.Add(FNiagaraVariable(FNiagaraTypeDefinition::GetIntDef(), TEXT("ParticleID")));			// ParticleID In
		Sig.Outputs.Add(FNiagaraVariable(FNiagaraTypeDefinition::GetVec3Def(), TEXT("Translation")));		// Int Out
		Sig.Outputs.Add(FNiagaraVariable(FNiagaraTypeDefinition::GetQuatDef(), TEXT("Rotation")));		// Int Out
		Sig.Outputs.Add(FNiagaraVariable(FNiagaraTypeDefinition::GetVec3Def(), TEXT("Scale")));		// Int Out

		Sig.SetDescription(LOCTEXT("DataInterfaceChaos_GetTransform", "Helper function returning the max extent value for a given ..."));

		OutFunctions.Add(Sig);
	}

	{
		// GetSurfaceType
		FNiagaraFunctionSignature Sig;
		Sig.Name = GetSurfaceTypeName;
		Sig.bMemberFunction = true;
		Sig.bRequiresContext = false;
		Sig.Inputs.Add(FNiagaraVariable(FNiagaraTypeDefinition(GetClass()), TEXT("DestructionData")));		// DestructionData in
		Sig.Inputs.Add(FNiagaraVariable(FNiagaraTypeDefinition::GetIntDef(), TEXT("ParticleID")));			// ParticleID In
		Sig.Outputs.Add(FNiagaraVariable(FNiagaraTypeDefinition::GetIntDef(), TEXT("SurfaceType")));		// Int Out

		Sig.SetDescription(LOCTEXT("DataInterfaceChaos_GetSurfaceType", "Helper function returning the max extent value for a given ..."));

		OutFunctions.Add(Sig);
	}

	{
		// GetCollisionData
		FNiagaraFunctionSignature Sig;
		Sig.Name = GetCollisionDataName;
		Sig.bMemberFunction = true;
		Sig.bRequiresContext = false;
		Sig.Inputs.Add(FNiagaraVariable(FNiagaraTypeDefinition(GetClass()), TEXT("DestructionData")));					// DestructionData in
		Sig.Inputs.Add(FNiagaraVariable(FNiagaraTypeDefinition::GetIntDef(), TEXT("ParticleID")));						// ParticleID In
		Sig.Outputs.Add(FNiagaraVariable(FNiagaraTypeDefinition::GetVec3Def(), TEXT("CollisionLocation")));				// Vector3 Out
		Sig.Outputs.Add(FNiagaraVariable(FNiagaraTypeDefinition::GetVec3Def(), TEXT("CollisionAccumulatedImpulse")));	// Vector3 Out
		Sig.Outputs.Add(FNiagaraVariable(FNiagaraTypeDefinition::GetVec3Def(), TEXT("CollisionNormal")));				// Vector3 Out
		Sig.Outputs.Add(FNiagaraVariable(FNiagaraTypeDefinition::GetVec3Def(), TEXT("CollisionVelocity1")));			// Vector3 Out
		Sig.Outputs.Add(FNiagaraVariable(FNiagaraTypeDefinition::GetVec3Def(), TEXT("CollisionVelocity2")));			// Vector3 Out
		Sig.Outputs.Add(FNiagaraVariable(FNiagaraTypeDefinition::GetVec3Def(), TEXT("CollisionAngularVelocity1")));		// Vector3 Out
		Sig.Outputs.Add(FNiagaraVariable(FNiagaraTypeDefinition::GetVec3Def(), TEXT("CollisionAngularVelocity2")));		// Vector3 Out
		Sig.Outputs.Add(FNiagaraVariable(FNiagaraTypeDefinition::GetFloatDef(), TEXT("CollisionMass1")));				// Float Out
		Sig.Outputs.Add(FNiagaraVariable(FNiagaraTypeDefinition::GetFloatDef(), TEXT("CollisionMass2")));				// Float Out
		Sig.Outputs.Add(FNiagaraVariable(FNiagaraTypeDefinition::GetFloatDef(), TEXT("CollisionTime")));				// Float Out

		Sig.SetDescription(LOCTEXT("DataInterfaceChaos_GetCollisionData", "Helper function returning  ..."));

		OutFunctions.Add(Sig);
	}

	{
		// GetBreakingData
		FNiagaraFunctionSignature Sig;
		Sig.Name = GetBreakingDataName;
		Sig.bMemberFunction = true;
		Sig.bRequiresContext = false;
		Sig.Inputs.Add(FNiagaraVariable(FNiagaraTypeDefinition(GetClass()), TEXT("DestructionData")));					// DestructionData in
		Sig.Inputs.Add(FNiagaraVariable(FNiagaraTypeDefinition::GetIntDef(), TEXT("ParticleID")));						// ParticleID In
		Sig.Outputs.Add(FNiagaraVariable(FNiagaraTypeDefinition::GetVec3Def(), TEXT("BreakingLocation")));				// Vector3 Out
		Sig.Outputs.Add(FNiagaraVariable(FNiagaraTypeDefinition::GetVec3Def(), TEXT("BreakingVelocity")));				// Vector3 Out
		Sig.Outputs.Add(FNiagaraVariable(FNiagaraTypeDefinition::GetVec3Def(), TEXT("BreakingAngularVelocity")));		// Vector3 Out
		Sig.Outputs.Add(FNiagaraVariable(FNiagaraTypeDefinition::GetFloatDef(), TEXT("BreakingMass")));					// Float Out
		Sig.Outputs.Add(FNiagaraVariable(FNiagaraTypeDefinition::GetFloatDef(), TEXT("BreakingTime")));					// Float Out

		Sig.SetDescription(LOCTEXT("DataInterfaceChaos_GetBreakingData", "Helper function returning  ..."));

		OutFunctions.Add(Sig);
	}

	{
		// GetTrailingData
		FNiagaraFunctionSignature Sig;
		Sig.Name = GetTrailingDataName;
		Sig.bMemberFunction = true;
		Sig.bRequiresContext = false;
		Sig.Inputs.Add(FNiagaraVariable(FNiagaraTypeDefinition(GetClass()), TEXT("DestructionData")));					// DestructionData in
		Sig.Inputs.Add(FNiagaraVariable(FNiagaraTypeDefinition::GetIntDef(), TEXT("ParticleID")));						// ParticleID In
		Sig.Outputs.Add(FNiagaraVariable(FNiagaraTypeDefinition::GetVec3Def(), TEXT("TrailingLocation")));				// Vector3 Out
		Sig.Outputs.Add(FNiagaraVariable(FNiagaraTypeDefinition::GetVec3Def(), TEXT("TrailingVelocity")));				// Vector3 Out
		Sig.Outputs.Add(FNiagaraVariable(FNiagaraTypeDefinition::GetVec3Def(), TEXT("TrailingAngularVelocity")));		// Vector3 Out
		Sig.Outputs.Add(FNiagaraVariable(FNiagaraTypeDefinition::GetFloatDef(), TEXT("TrailingMass")));					// Float Out
		Sig.Outputs.Add(FNiagaraVariable(FNiagaraTypeDefinition::GetFloatDef(), TEXT("TrailingTime")));					// Float Out

		Sig.SetDescription(LOCTEXT("DataInterfaceChaos_GetTrailingData", "Helper function returning  ..."));

		OutFunctions.Add(Sig);
	}
}

DEFINE_NDI_FUNC_BINDER(UNiagaraDataInterfaceChaosDestruction, GetPosition);
DEFINE_NDI_FUNC_BINDER(UNiagaraDataInterfaceChaosDestruction, GetNormal);
DEFINE_NDI_FUNC_BINDER(UNiagaraDataInterfaceChaosDestruction, GetVelocity);
DEFINE_NDI_FUNC_BINDER(UNiagaraDataInterfaceChaosDestruction, GetAngularVelocity);
DEFINE_NDI_FUNC_BINDER(UNiagaraDataInterfaceChaosDestruction, GetExtentMin);
DEFINE_NDI_FUNC_BINDER(UNiagaraDataInterfaceChaosDestruction, GetExtentMax);
DEFINE_NDI_FUNC_BINDER(UNiagaraDataInterfaceChaosDestruction, GetVolume);
DEFINE_NDI_FUNC_BINDER(UNiagaraDataInterfaceChaosDestruction, GetParticleIdsToSpawnAtTime);
DEFINE_NDI_FUNC_BINDER(UNiagaraDataInterfaceChaosDestruction, GetPointType);
DEFINE_NDI_FUNC_BINDER(UNiagaraDataInterfaceChaosDestruction, GetColor);
DEFINE_NDI_FUNC_BINDER(UNiagaraDataInterfaceChaosDestruction, GetSolverTime);
DEFINE_NDI_FUNC_BINDER(UNiagaraDataInterfaceChaosDestruction, GetDensity);
DEFINE_NDI_FUNC_BINDER(UNiagaraDataInterfaceChaosDestruction, GetFriction);
DEFINE_NDI_FUNC_BINDER(UNiagaraDataInterfaceChaosDestruction, GetRestitution);
DEFINE_NDI_FUNC_BINDER(UNiagaraDataInterfaceChaosDestruction, GetTransform);
DEFINE_NDI_FUNC_BINDER(UNiagaraDataInterfaceChaosDestruction, GetSize);
DEFINE_NDI_FUNC_BINDER(UNiagaraDataInterfaceChaosDestruction, GetSurfaceType);
DEFINE_NDI_FUNC_BINDER(UNiagaraDataInterfaceChaosDestruction, GetCollisionData);
DEFINE_NDI_FUNC_BINDER(UNiagaraDataInterfaceChaosDestruction, GetBreakingData);
DEFINE_NDI_FUNC_BINDER(UNiagaraDataInterfaceChaosDestruction, GetTrailingData);

void UNiagaraDataInterfaceChaosDestruction::GetVMExternalFunction(const FVMExternalFunctionBindingInfo& BindingInfo, void* InstanceData, FVMExternalFunction &OutFunc)
{
	using namespace NDIChaosDestructionLocal;

	if (BindingInfo.Name == GetPositionName && BindingInfo.GetNumInputs() == 2 && BindingInfo.GetNumOutputs() == 3)
	{
		TNDIParamBinder<1, int32, NDI_FUNC_BINDER(UNiagaraDataInterfaceChaosDestruction, GetPosition)>::Bind(this, BindingInfo, InstanceData, OutFunc);
	}
	else if (BindingInfo.Name == GetNormalName && BindingInfo.GetNumInputs() == 2 && BindingInfo.GetNumOutputs() == 3)
	{
		TNDIParamBinder<1, int32, NDI_FUNC_BINDER(UNiagaraDataInterfaceChaosDestruction, GetNormal)>::Bind(this, BindingInfo, InstanceData, OutFunc);
	}
	else if (BindingInfo.Name == GetVelocityName && BindingInfo.GetNumInputs() == 2 && BindingInfo.GetNumOutputs() == 3)
	{
		TNDIParamBinder<1, int32, NDI_FUNC_BINDER(UNiagaraDataInterfaceChaosDestruction, GetVelocity)>::Bind(this, BindingInfo, InstanceData, OutFunc);
	}
	else if (BindingInfo.Name == GetAngularVelocityName && BindingInfo.GetNumInputs() == 2 && BindingInfo.GetNumOutputs() == 3)
	{
		TNDIParamBinder<1, int32, NDI_FUNC_BINDER(UNiagaraDataInterfaceChaosDestruction, GetAngularVelocity)>::Bind(this, BindingInfo, InstanceData, OutFunc);
	}
	else if (BindingInfo.Name == GetExtentMinName && BindingInfo.GetNumInputs() == 2 && BindingInfo.GetNumOutputs() == 1)
	{
		TNDIParamBinder<1, int32, NDI_FUNC_BINDER(UNiagaraDataInterfaceChaosDestruction, GetExtentMin)>::Bind(this, BindingInfo, InstanceData, OutFunc);
	}
	else if (BindingInfo.Name == GetExtentMaxName && BindingInfo.GetNumInputs() == 2 && BindingInfo.GetNumOutputs() == 1)
	{
		TNDIParamBinder<1, int32, NDI_FUNC_BINDER(UNiagaraDataInterfaceChaosDestruction, GetExtentMax)>::Bind(this, BindingInfo, InstanceData, OutFunc);
	}
	else if (BindingInfo.Name == GetVolumeName && BindingInfo.GetNumInputs() == 2 && BindingInfo.GetNumOutputs() == 1)
	{
		TNDIParamBinder<1, int32, NDI_FUNC_BINDER(UNiagaraDataInterfaceChaosDestruction, GetVolume)>::Bind(this, BindingInfo, InstanceData, OutFunc);
	}
	else if (BindingInfo.Name == GetParticleIdsToSpawnAtTimeName && BindingInfo.GetNumInputs() == 2 && BindingInfo.GetNumOutputs() == 3)
	{
		TNDIParamBinder<1, float, NDI_FUNC_BINDER(UNiagaraDataInterfaceChaosDestruction, GetParticleIdsToSpawnAtTime)>::Bind(this, BindingInfo, InstanceData, OutFunc);
	}
	else if (BindingInfo.Name == GetPointTypeName && BindingInfo.GetNumInputs() == 2 && BindingInfo.GetNumOutputs() == 1)
	{
		TNDIParamBinder<1, int32, NDI_FUNC_BINDER(UNiagaraDataInterfaceChaosDestruction, GetPointType)>::Bind(this, BindingInfo, InstanceData, OutFunc);
	}
	else if (BindingInfo.Name == GetColorName && BindingInfo.GetNumInputs() == 2 && BindingInfo.GetNumOutputs() == 4)
	{
		TNDIParamBinder<1, int32, NDI_FUNC_BINDER(UNiagaraDataInterfaceChaosDestruction, GetColor)>::Bind(this, BindingInfo, InstanceData, OutFunc);
	}
	else if (BindingInfo.Name == GetSolverTimeName && BindingInfo.GetNumInputs() == 1 && BindingInfo.GetNumOutputs() == 1)
	{
		TNDIParamBinder<1, int32, NDI_FUNC_BINDER(UNiagaraDataInterfaceChaosDestruction, GetSolverTime)>::Bind(this, BindingInfo, InstanceData, OutFunc);
	}
	else if (BindingInfo.Name == GetDensityName && BindingInfo.GetNumInputs() == 2 && BindingInfo.GetNumOutputs() == 1)
	{
		TNDIParamBinder<1, int32, NDI_FUNC_BINDER(UNiagaraDataInterfaceChaosDestruction, GetDensity)>::Bind(this, BindingInfo, InstanceData, OutFunc);
	}
	else if (BindingInfo.Name == GetFrictionName && BindingInfo.GetNumInputs() == 2 && BindingInfo.GetNumOutputs() == 1)
	{
		TNDIParamBinder<1, int32, NDI_FUNC_BINDER(UNiagaraDataInterfaceChaosDestruction, GetFriction)>::Bind(this, BindingInfo, InstanceData, OutFunc);
	}
	else if (BindingInfo.Name == GetRestitutionName && BindingInfo.GetNumInputs() == 2 && BindingInfo.GetNumOutputs() == 1)
	{
		TNDIParamBinder<1, int32, NDI_FUNC_BINDER(UNiagaraDataInterfaceChaosDestruction, GetRestitution)>::Bind(this, BindingInfo, InstanceData, OutFunc);
	}
	else if (BindingInfo.Name == GetTransformName && BindingInfo.GetNumInputs() == 2 && BindingInfo.GetNumOutputs() == 10)
	{
		TNDIParamBinder<1, int32, NDI_FUNC_BINDER(UNiagaraDataInterfaceChaosDestruction, GetTransform)>::Bind(this, BindingInfo, InstanceData, OutFunc);
	}
	else if (BindingInfo.Name == GetSizeName && BindingInfo.GetNumInputs() == 2 && BindingInfo.GetNumOutputs() == 3)
	{
		TNDIParamBinder<1, int32, NDI_FUNC_BINDER(UNiagaraDataInterfaceChaosDestruction, GetSize)>::Bind(this, BindingInfo, InstanceData, OutFunc);
	}
	else if (BindingInfo.Name == GetSurfaceTypeName && BindingInfo.GetNumInputs() == 2 && BindingInfo.GetNumOutputs() == 1)
	{
		TNDIParamBinder<1, int32, NDI_FUNC_BINDER(UNiagaraDataInterfaceChaosDestruction, GetSurfaceType)>::Bind(this, BindingInfo, InstanceData, OutFunc);
	}
	else if (BindingInfo.Name == GetCollisionDataName && BindingInfo.GetNumInputs() == 2 && BindingInfo.GetNumOutputs() == 24)
	{
		TNDIParamBinder<1, int32, NDI_FUNC_BINDER(UNiagaraDataInterfaceChaosDestruction, GetCollisionData)>::Bind(this, BindingInfo, InstanceData, OutFunc);
	}
	else if (BindingInfo.Name == GetBreakingDataName && BindingInfo.GetNumInputs() == 2 && BindingInfo.GetNumOutputs() == 11)
	{
		TNDIParamBinder<1, int32, NDI_FUNC_BINDER(UNiagaraDataInterfaceChaosDestruction, GetBreakingData)>::Bind(this, BindingInfo, InstanceData, OutFunc);
	}
	else if (BindingInfo.Name == GetTrailingDataName && BindingInfo.GetNumInputs() == 2 && BindingInfo.GetNumOutputs() == 11)
	{
		TNDIParamBinder<1, int32, NDI_FUNC_BINDER(UNiagaraDataInterfaceChaosDestruction, GetTrailingData)>::Bind(this, BindingInfo, InstanceData, OutFunc);
	}
	else
	{
		UE_LOG(LogTemp, Error,
			TEXT("Could not find data interface function:\n\tName: %s\n\tInputs: %i\n\tOutputs: %i"),
			*BindingInfo.Name.ToString(), BindingInfo.GetNumInputs(), BindingInfo.GetNumOutputs());
		OutFunc = FVMExternalFunction();
	}
}

template<typename ParticleIDParamType>
void UNiagaraDataInterfaceChaosDestruction::GetPosition(FVectorVMExternalFunctionContext& Context)
{
	VectorVM::FUserPtrHandler<FNDIChaosDestruction_InstanceData> InstData(Context);
	ParticleIDParamType ParticleIDParam(Context);
	FNDIOutputParam<FVector3f> OutSample(Context);

	for (int32 i = 0; i < Context.GetNumInstances(); ++i)
	{
		const int32 ParticleID = ParticleIDParam.GetAndAdvance() - LastSpawnedPointID + 1;
		//-TODO: LWC
		const FVector3f Sample = InstData->PositionArray.IsValidIndex(ParticleID) ? (FVector3f)InstData->PositionArray[ParticleID] : FVector3f::Zero();
		OutSample.SetAndAdvance(Sample);
	}
}

template<typename ParticleIDParamType>
void UNiagaraDataInterfaceChaosDestruction::GetNormal(FVectorVMExternalFunctionContext& Context)
{
	VectorVM::FUserPtrHandler<FNDIChaosDestruction_InstanceData> InstData(Context);
	ParticleIDParamType ParticleIDParam(Context);
	FNDIOutputParam<FVector3f> OutSample(Context);

	for (int32 i = 0; i < Context.GetNumInstances(); ++i)
	{
		const int32 ParticleID = ParticleIDParam.GetAndAdvance() - LastSpawnedPointID + 1;
		const FVector3f Sample = InstData->IncomingNormalArray.IsValidIndex(ParticleID) ? (FVector3f)InstData->IncomingNormalArray[ParticleID] : FVector3f::Zero();
		OutSample.SetAndAdvance(Sample);
	}
}

template<typename ParticleIDParamType>
void UNiagaraDataInterfaceChaosDestruction::GetVelocity(FVectorVMExternalFunctionContext& Context)
{
	VectorVM::FUserPtrHandler<FNDIChaosDestruction_InstanceData> InstData(Context);
	ParticleIDParamType ParticleIDParam(Context);
	FNDIOutputParam<FVector3f> OutSample(Context);

	for (int32 i = 0; i < Context.GetNumInstances(); ++i)
	{
		const int32 ParticleID = ParticleIDParam.GetAndAdvance() - LastSpawnedPointID + 1;
		const FVector3f Sample = InstData->VelocityArray.IsValidIndex(ParticleID) ? (FVector3f)InstData->VelocityArray[ParticleID] : FVector3f::Zero();
		OutSample.SetAndAdvance(Sample);
	}
}

template<typename ParticleIDParamType>
void UNiagaraDataInterfaceChaosDestruction::GetAngularVelocity(FVectorVMExternalFunctionContext& Context)
{
	VectorVM::FUserPtrHandler<FNDIChaosDestruction_InstanceData> InstData(Context);
	ParticleIDParamType ParticleIDParam(Context);
	FNDIOutputParam<FVector3f> OutSample(Context);

	for (int32 i = 0; i < Context.GetNumInstances(); ++i)
	{
		const int32 ParticleID = ParticleIDParam.GetAndAdvance() - LastSpawnedPointID + 1;
		const FVector3f Sample = InstData->IncomingAngularVelocity1Array.IsValidIndex(ParticleID) ? (FVector3f)InstData->IncomingAngularVelocity1Array[ParticleID] : FVector3f::Zero();
		OutSample.SetAndAdvance(Sample);
	}
}

template<typename ParticleIDParamType>
void UNiagaraDataInterfaceChaosDestruction::GetExtentMin(FVectorVMExternalFunctionContext& Context)
{
	VectorVM::FUserPtrHandler<FNDIChaosDestruction_InstanceData> InstData(Context);
	ParticleIDParamType ParticleIDParam(Context);
	FNDIOutputParam<float> OutSample(Context);

	for (int32 i = 0; i < Context.GetNumInstances(); ++i)
	{
		const int32 ParticleID = ParticleIDParam.GetAndAdvance() - LastSpawnedPointID + 1;
		const float Sample = InstData->ExtentMinArray.IsValidIndex(ParticleID) ? InstData->ExtentMinArray[ParticleID] : 0.0f;
		OutSample.SetAndAdvance(Sample);
	}
}

template<typename ParticleIDParamType>
void UNiagaraDataInterfaceChaosDestruction::GetExtentMax(FVectorVMExternalFunctionContext& Context)
{
	VectorVM::FUserPtrHandler<FNDIChaosDestruction_InstanceData> InstData(Context);
	ParticleIDParamType ParticleIDParam(Context);
	FNDIOutputParam<float> OutSample(Context);

	for (int32 i = 0; i < Context.GetNumInstances(); ++i)
	{
		const int32 ParticleID = ParticleIDParam.GetAndAdvance() - LastSpawnedPointID + 1;
		const float Sample = InstData->ExtentMaxArray.IsValidIndex(ParticleID) ? InstData->ExtentMaxArray[ParticleID] : 0.0f;
		OutSample.SetAndAdvance(Sample);
	}
}

template<typename ParticleIDParamType>
void UNiagaraDataInterfaceChaosDestruction::GetVolume(FVectorVMExternalFunctionContext& Context)
{
	VectorVM::FUserPtrHandler<FNDIChaosDestruction_InstanceData> InstData(Context);
	ParticleIDParamType ParticleIDParam(Context);
	FNDIOutputParam<float> OutSample(Context);

	for (int32 i = 0; i < Context.GetNumInstances(); ++i)
	{
		const int32 ParticleID = ParticleIDParam.GetAndAdvance() - LastSpawnedPointID + 1;
		const float Sample = InstData->VolumeArray.IsValidIndex(ParticleID) ? InstData->VolumeArray[ParticleID] : 0.0f;
		OutSample.SetAndAdvance(Sample);
	}
}

template<typename TimeParamType>
void UNiagaraDataInterfaceChaosDestruction::GetParticleIdsToSpawnAtTime(FVectorVMExternalFunctionContext& Context)
{
	VectorVM::FUserPtrHandler<FNDIChaosDestruction_InstanceData> InstData(Context);
	TimeParamType TimeParam(Context);
	FNDIOutputParam<int32> OutMinValue(Context);
	FNDIOutputParam<int32> OutMaxValue(Context);
	FNDIOutputParam<int32> OutCountValue(Context);

	for (int32 i = 0; i < Context.GetNumInstances(); ++i)
	{
		if (DoSpawn && ShouldSpawn && InstData->PositionArray.Num())
		{
			OutMinValue.SetAndAdvance(LastSpawnedPointID + 1);
			OutMaxValue.SetAndAdvance(LastSpawnedPointID + InstData->PositionArray.Num());
			OutCountValue.SetAndAdvance(InstData->PositionArray.Num());
			//UE_LOG(LogScript, Warning, TEXT("Min = %d, Max = %d, Count = %d"), LastSpawnedPointID + 1, LastSpawnedPointID + InstData->PositionArray.Num(), InstData->PositionArray.Num());
		}
		else
		{
			OutMinValue.SetAndAdvance(0);
			OutMaxValue.SetAndAdvance(0);
			OutCountValue.SetAndAdvance(0);
		}
	}
}

template<typename ParticleIDParamType>
void UNiagaraDataInterfaceChaosDestruction::GetPointType(FVectorVMExternalFunctionContext& Context)
{
	VectorVM::FUserPtrHandler<FNDIChaosDestruction_InstanceData> InstData(Context);
	ParticleIDParamType ParticleIDParam(Context);
	FNDIOutputParam<int32> OutSample(Context);

	for (int32 i = 0; i < Context.GetNumInstances(); ++i)
	{
		//if (InstData->PositionArray.Num())
		//{
		//	int32 ParticleID = ParticleIDParam.Get();
		//	// Remap ParticleID
		//	ParticleID -= LastSpawnedPointID + 1;

		//	int32 Value = 0;

		//	*OutValue.GetDest() = Value;
		//}

		//ParticleIDParam.Advance();
		//OutValue.Advance();
		OutSample.SetAndAdvance(0);
	}
}

template<typename ParticleIDParamType>
void UNiagaraDataInterfaceChaosDestruction::GetColor(FVectorVMExternalFunctionContext& Context)
{
	VectorVM::FUserPtrHandler<FNDIChaosDestruction_InstanceData> InstData(Context);
	ParticleIDParamType ParticleIDParam(Context);
	FNDIOutputParam<FLinearColor> OutSample(Context);

	for (int32 i = 0; i < Context.GetNumInstances(); ++i)
	{
		const int32 ParticleID = ParticleIDParam.GetAndAdvance() - LastSpawnedPointID + 1;
		const FLinearColor Sample = InstData->ColorArray.IsValidIndex(ParticleID) ? InstData->ColorArray[ParticleID] : FLinearColor::White;
		OutSample.SetAndAdvance(Sample);
	}
}

template<typename ParticleIDParamType>
void UNiagaraDataInterfaceChaosDestruction::GetSolverTime(FVectorVMExternalFunctionContext& Context)
{
	VectorVM::FUserPtrHandler<FNDIChaosDestruction_InstanceData> InstData(Context);
	FNDIOutputParam<float> OutValue(Context);

	for (int32 i = 0; i < Context.GetNumInstances(); ++i)
	{
		OutValue.SetAndAdvance(SolverTime);
	}
}

template<typename ParticleIDParamType>
void UNiagaraDataInterfaceChaosDestruction::GetDensity(FVectorVMExternalFunctionContext& Context)
{
	VectorVM::FUserPtrHandler<FNDIChaosDestruction_InstanceData> InstData(Context);
	ParticleIDParamType ParticleIDParam(Context);
	FNDIOutputParam<float> OutSample(Context);

	for (int32 i = 0; i < Context.GetNumInstances(); ++i)
	{
		const int32 ParticleID = ParticleIDParam.GetAndAdvance() - LastSpawnedPointID + 1;
		const float Sample = InstData->DensityArray.IsValidIndex(ParticleID) ? InstData->DensityArray[ParticleID] : 0.0f;
		OutSample.SetAndAdvance(Sample);
	}
}

template<typename ParticleIDParamType>
void UNiagaraDataInterfaceChaosDestruction::GetFriction(FVectorVMExternalFunctionContext& Context)
{
	VectorVM::FUserPtrHandler<FNDIChaosDestruction_InstanceData> InstData(Context);
	ParticleIDParamType ParticleIDParam(Context);
	FNDIOutputParam<float> OutSample(Context);

	for (int32 i = 0; i < Context.GetNumInstances(); ++i)
	{
		const int32 ParticleID = ParticleIDParam.GetAndAdvance() - LastSpawnedPointID + 1;
		const float Sample = InstData->FrictionArray.IsValidIndex(ParticleID) ? InstData->FrictionArray[ParticleID] : 0.0f;
		OutSample.SetAndAdvance(Sample);
	}
}

template<typename ParticleIDParamType>
void UNiagaraDataInterfaceChaosDestruction::GetRestitution(FVectorVMExternalFunctionContext& Context)
{
	VectorVM::FUserPtrHandler<FNDIChaosDestruction_InstanceData> InstData(Context);
	ParticleIDParamType ParticleIDParam(Context);
	FNDIOutputParam<float> OutSample(Context);

	for (int32 i = 0; i < Context.GetNumInstances(); ++i)
	{
		const int32 ParticleID = ParticleIDParam.GetAndAdvance() - LastSpawnedPointID + 1;
		const float Sample = InstData->RestitutionArray.IsValidIndex(ParticleID) ? InstData->RestitutionArray[ParticleID] : 0.0f;
		OutSample.SetAndAdvance(Sample);
	}
}

template<typename ParticleIDParamType>
void UNiagaraDataInterfaceChaosDestruction::GetTransform(FVectorVMExternalFunctionContext& Context)
{
	VectorVM::FUserPtrHandler<FNDIChaosDestruction_InstanceData> InstData(Context);
	ParticleIDParamType ParticleIDParam(Context);
	FNDIOutputParam<FVector3f> OutTranslation(Context);
	FNDIOutputParam<FQuat4f> OutRotation(Context);
	FNDIOutputParam<FVector3f> OutScale(Context);

	for (int32 i = 0; i < Context.GetNumInstances(); ++i)
	{
		const int32 ParticleID = ParticleIDParam.GetAndAdvance() - LastSpawnedPointID + 1;
		if (InstData->TransformTranslationArray.IsValidIndex(ParticleID))
		{
			//-TODO: LWC
			OutTranslation.SetAndAdvance((FVector3f)InstData->TransformTranslationArray[ParticleID]);
			OutRotation.SetAndAdvance((FQuat4f)InstData->TransformRotationArray[ParticleID]);
			OutScale.SetAndAdvance((FVector3f)InstData->TransformScaleArray[ParticleID]);
		}
		else
		{
			OutTranslation.SetAndAdvance(FVector3f::Zero());
			OutRotation.SetAndAdvance(FQuat4f::Identity);
			OutScale.SetAndAdvance(FVector3f(1.0f, 1.0f, 1.0f));
		}
	}
}

template<typename ParticleIDParamType>
void UNiagaraDataInterfaceChaosDestruction::GetSize(FVectorVMExternalFunctionContext& Context)
{
	VectorVM::FUserPtrHandler<FNDIChaosDestruction_InstanceData> InstData(Context);
	ParticleIDParamType ParticleIDParam(Context);
	FNDIOutputParam<FVector3f> OutSize(Context);

	for (int32 i = 0; i < Context.GetNumInstances(); ++i)
	{
		const int32 ParticleID = ParticleIDParam.GetAndAdvance() - LastSpawnedPointID + 1;
		const FVector3f Size = InstData->BoundsArray.IsValidIndex(ParticleID) ? (FVector3f)InstData->BoundsArray[ParticleID] : FVector3f::Zero();
		OutSize.SetAndAdvance(Size);
	}
}

template<typename ParticleIDParamType>
void UNiagaraDataInterfaceChaosDestruction::GetSurfaceType(FVectorVMExternalFunctionContext& Context)
{
	VectorVM::FUserPtrHandler<FNDIChaosDestruction_InstanceData> InstData(Context);
	ParticleIDParamType ParticleIDParam(Context);
	FNDIOutputParam<int32> OutValue(Context);

	for (int32 i = 0; i < Context.GetNumInstances(); ++i)
	{
		const int32 ParticleID = ParticleIDParam.GetAndAdvance() - LastSpawnedPointID + 1;
		const int32 Value = InstData->SurfaceTypeArray.IsValidIndex(ParticleID) ? InstData->SurfaceTypeArray[ParticleID] : 0;
		OutValue.SetAndAdvance(Value);
	}
}

template<typename ParticleIDParamType>
void UNiagaraDataInterfaceChaosDestruction::GetCollisionData(FVectorVMExternalFunctionContext& Context)
{
	VectorVM::FUserPtrHandler<FNDIChaosDestruction_InstanceData> InstData(Context);
	ParticleIDParamType ParticleIDParam(Context);
	FNDIOutputParam<FVector3f> OutLocation(Context);
	FNDIOutputParam<FVector3f> OutAccumulatedImpulse(Context);
	FNDIOutputParam<FVector3f> OutNormal(Context);
	FNDIOutputParam<FVector3f> OutVelocity1(Context);
	FNDIOutputParam<FVector3f> OutVelocity2(Context);
	FNDIOutputParam<FVector3f> OutAngularVelocity1(Context);
	FNDIOutputParam<FVector3f> OutAngularVelocity2(Context);
	FNDIOutputParam<float> OutMass1(Context);
	FNDIOutputParam<float> OutMass2(Context);
	FNDIOutputParam<float> OutTime(Context);

	for (int32 i = 0; i < Context.GetNumInstances(); ++i)
	{
		const int32 ParticleID = ParticleIDParam.GetAndAdvance() - LastSpawnedPointID + 1;

		//-TODO: LWC
		OutLocation.SetAndAdvance(InstData->IncomingLocationArray.IsValidIndex(ParticleID) ? (FVector3f)InstData->IncomingLocationArray[ParticleID] : FVector3f::Zero());
		OutAccumulatedImpulse.SetAndAdvance(InstData->IncomingAccumulatedImpulseArray.IsValidIndex(ParticleID) ? (FVector3f)InstData->IncomingAccumulatedImpulseArray[ParticleID] : FVector3f::Zero());
		OutNormal.SetAndAdvance(InstData->IncomingNormalArray.IsValidIndex(ParticleID) ? (FVector3f)InstData->IncomingNormalArray[ParticleID] : FVector3f::Zero());
		OutVelocity1.SetAndAdvance(InstData->IncomingVelocity1Array.IsValidIndex(ParticleID) ? (FVector3f)InstData->IncomingVelocity1Array[ParticleID] : FVector3f::Zero());
		OutVelocity2.SetAndAdvance(InstData->IncomingVelocity2Array.IsValidIndex(ParticleID) ? (FVector3f)InstData->IncomingVelocity2Array[ParticleID] : FVector3f::Zero());
		OutAngularVelocity1.SetAndAdvance(InstData->IncomingAngularVelocity1Array.IsValidIndex(ParticleID) ? (FVector3f)InstData->IncomingAngularVelocity1Array[ParticleID] : FVector3f::Zero());
		OutAngularVelocity2.SetAndAdvance(InstData->IncomingAngularVelocity2Array.IsValidIndex(ParticleID) ? (FVector3f)InstData->IncomingAngularVelocity2Array[ParticleID] : FVector3f::Zero());
		OutMass1.SetAndAdvance(InstData->IncomingMass1Array.IsValidIndex(ParticleID) ? InstData->IncomingMass1Array[ParticleID] : 0.0f);
		OutMass2.SetAndAdvance(InstData->IncomingMass2Array.IsValidIndex(ParticleID) ? InstData->IncomingMass2Array[ParticleID] : 0.0f);
		OutTime.SetAndAdvance(InstData->IncomingTimeArray.IsValidIndex(ParticleID) ? InstData->IncomingTimeArray[ParticleID] : 0.0f);
	}
}

template<typename ParticleIDParamType>
void UNiagaraDataInterfaceChaosDestruction::GetBreakingData(FVectorVMExternalFunctionContext& Context)
{
	VectorVM::FUserPtrHandler<FNDIChaosDestruction_InstanceData> InstData(Context);
	ParticleIDParamType ParticleIDParam(Context);
	FNDIOutputParam<FVector3f> OutLocation(Context);
	FNDIOutputParam<FVector3f> OutVelocity(Context);
	FNDIOutputParam<FVector3f> OutAngularVelocity(Context);
	FNDIOutputParam<float> OutMass(Context);
	FNDIOutputParam<float> OutTime(Context);

	for (int32 i = 0; i < Context.GetNumInstances(); ++i)
	{
		const int32 ParticleID = ParticleIDParam.GetAndAdvance() - LastSpawnedPointID + 1;

		OutLocation.SetAndAdvance(InstData->IncomingLocationArray.IsValidIndex(ParticleID) ? (FVector3f)InstData->IncomingLocationArray[ParticleID] : FVector3f::Zero());
		OutVelocity.SetAndAdvance(InstData->IncomingVelocity1Array.IsValidIndex(ParticleID) ? (FVector3f)InstData->IncomingVelocity1Array[ParticleID] : FVector3f::Zero());
		OutAngularVelocity.SetAndAdvance(InstData->IncomingAngularVelocity1Array.IsValidIndex(ParticleID) ? (FVector3f)InstData->IncomingAngularVelocity1Array[ParticleID] : FVector3f::Zero());
		OutMass.SetAndAdvance(InstData->IncomingMass1Array.IsValidIndex(ParticleID) ? InstData->IncomingMass1Array[ParticleID] : 0.0f);
		OutTime.SetAndAdvance(InstData->IncomingTimeArray.IsValidIndex(ParticleID) ? InstData->IncomingTimeArray[ParticleID] : 0.0f);
	}
}

template<typename ParticleIDParamType>
void UNiagaraDataInterfaceChaosDestruction::GetTrailingData(FVectorVMExternalFunctionContext& Context)
{
	VectorVM::FUserPtrHandler<FNDIChaosDestruction_InstanceData> InstData(Context);
	ParticleIDParamType ParticleIDParam(Context);
	FNDIOutputParam<FVector3f> OutLocation(Context);
	FNDIOutputParam<FVector3f> OutVelocity(Context);
	FNDIOutputParam<FVector3f> OutAngularVelocity(Context);
	FNDIOutputParam<float> OutMass(Context);
	FNDIOutputParam<float> OutTime(Context);

	for (int32 i = 0; i < Context.GetNumInstances(); ++i)
	{
		const int32 ParticleID = ParticleIDParam.GetAndAdvance() - LastSpawnedPointID + 1;

		OutLocation.SetAndAdvance(InstData->IncomingLocationArray.IsValidIndex(ParticleID) ? (FVector3f)InstData->IncomingLocationArray[ParticleID] : FVector3f::Zero());
		OutVelocity.SetAndAdvance(InstData->IncomingVelocity1Array.IsValidIndex(ParticleID) ? (FVector3f)InstData->IncomingVelocity1Array[ParticleID] : FVector3f::Zero());
		OutAngularVelocity.SetAndAdvance(InstData->IncomingAngularVelocity1Array.IsValidIndex(ParticleID) ? (FVector3f)InstData->IncomingAngularVelocity1Array[ParticleID] : FVector3f::Zero());
		OutMass.SetAndAdvance(InstData->IncomingMass1Array.IsValidIndex(ParticleID) ? InstData->IncomingMass1Array[ParticleID] : 0.0f);
		OutTime.SetAndAdvance(InstData->IncomingTimeArray.IsValidIndex(ParticleID) ? InstData->IncomingTimeArray[ParticleID] : 0.0f);
	}
}

//----------------------------------------------------------------------------
// GPU sim functionality
//
#if WITH_EDITORONLY_DATA
bool UNiagaraDataInterfaceChaosDestruction::AppendCompileHash(FNiagaraCompileHashVisitor* InVisitor) const
{
	bool bSuccess = Super::AppendCompileHash(InVisitor);
	bSuccess &= InVisitor->UpdateShaderFile(NDIChaosDestructionLocal::TemplateShaderFilePath);
	bSuccess &= InVisitor->UpdateShaderParameters<NDIChaosDestructionLocal::FShaderParameters>();
	return bSuccess;
}

void UNiagaraDataInterfaceChaosDestruction::GetParameterDefinitionHLSL(const FNiagaraDataInterfaceGPUParamInfo& ParamInfo, FString& OutHLSL)
{
	const TMap<FString, FStringFormatArg> TemplateArgs = { {TEXT("ParameterName"),	ParamInfo.DataInterfaceHLSLSymbol}, };
	AppendTemplateHLSL(OutHLSL, NDIChaosDestructionLocal::TemplateShaderFilePath, TemplateArgs);
}

bool UNiagaraDataInterfaceChaosDestruction::GetFunctionHLSL(const FNiagaraDataInterfaceGPUParamInfo& ParamInfo, const FNiagaraDataInterfaceGeneratedFunction& FunctionInfo, int FunctionInstanceIndex, FString& OutHLSL)
{
	using namespace NDIChaosDestructionLocal;

	static const TSet<FName> ValidGpuFunction =
	{
		GetPositionName,
		GetNormalName,
		GetVelocityName,
		GetAngularVelocityName,
		GetExtentMinName,
		GetExtentMaxName,
		GetVolumeName,
		GetParticleIdsToSpawnAtTimeName,
		GetPointTypeName,
		GetColorName,
		GetSolverTimeName,
		GetDensityName,
		GetFrictionName,
		GetRestitutionName,
		GetTransformName,
		GetSizeName,
		GetSurfaceTypeName,
		GetCollisionDataName,
		GetBreakingDataName,
		GetTrailingDataName,
	};

	return ValidGpuFunction.Contains(FunctionInfo.DefinitionName);
}
#endif

void UNiagaraDataInterfaceChaosDestruction::BuildShaderParameters(FNiagaraShaderParametersBuilder& ShaderParametersBuilder) const
{
	ShaderParametersBuilder.AddNestedStruct<NDIChaosDestructionLocal::FShaderParameters>();
}

void UNiagaraDataInterfaceChaosDestruction::SetShaderParameters(const FNiagaraDataInterfaceSetShaderParametersContext& Context) const
{
	FNiagaraDataInterfaceProxyChaosDestruction& DIProxy = Context.GetProxy<FNiagaraDataInterfaceProxyChaosDestruction>();
	FNiagaraDIChaosDestruction_GPUData* InstanceData = DIProxy.SystemsToGPUInstanceData.Find(Context.GetSystemInstanceID());
	NDIChaosDestructionLocal::FShaderParameters* ShaderParameters = Context.GetParameterNestedStruct<NDIChaosDestructionLocal::FShaderParameters>();

	if (InstanceData != nullptr && (InstanceData->PositionArray.Num() > 0))
	{
		NDIChaosDestructionLocal::QueueBufferUpload<FVector3f>(Context, ShaderParameters->PositionBuffer, InstanceData->RDGPositionSRV, InstanceData->PositionArray, FVector3f::ZeroVector, PF_A32B32G32R32F, TEXT("ChaosGPUBuffer_Position"));
		NDIChaosDestructionLocal::QueueBufferUpload<FVector3f>(Context, ShaderParameters->VelocityBuffer, InstanceData->RDGVelocitySRV, InstanceData->VelocityArray, FVector3f::ZeroVector, PF_A32B32G32R32F, TEXT("ChaosGPUBuffer_Velocity"));
		NDIChaosDestructionLocal::QueueBufferUpload<float>(Context, ShaderParameters->ExtentMinBuffer, InstanceData->RDGExtentMinBufferSRV, InstanceData->ExtentMinArray, 0.0f, PF_R32_FLOAT, TEXT("ChaosGPUBuffer_ExtentMin"));
		NDIChaosDestructionLocal::QueueBufferUpload<float>(Context, ShaderParameters->ExtentMaxBuffer, InstanceData->RDGExtentMaxBufferSRV, InstanceData->ExtentMaxArray, 0.0f, PF_R32_FLOAT, TEXT("ChaosGPUBuffer_ExtentMax"));
		NDIChaosDestructionLocal::QueueBufferUpload<float>(Context, ShaderParameters->VolumeBuffer, InstanceData->RDGVolumeBufferSRV, InstanceData->VolumeArray, 0.0f, PF_R32_FLOAT, TEXT("ChaosGPUBuffer_Volume"));
		NDIChaosDestructionLocal::QueueBufferUpload<int>(Context, ShaderParameters->SolverIDBuffer, InstanceData->RDGSolverIDBufferSRV, InstanceData->SolverIDArray, 0, PF_R32_SINT, TEXT("ChaosGPUBuffer_SolverID"));
		NDIChaosDestructionLocal::QueueBufferUpload<float>(Context, ShaderParameters->DensityBuffer, InstanceData->RDGDensityBufferSRV, InstanceData->DensityArray, 0.0f, PF_R32_FLOAT, TEXT("ChaosGPUBuffer_Density"));
		NDIChaosDestructionLocal::QueueBufferUpload<float>(Context, ShaderParameters->FrictionBuffer, InstanceData->RDGFrictionBufferSRV, InstanceData->FrictionArray, 0.0f, PF_R32_FLOAT, TEXT("ChaosGPUBuffer_Friction"));
		NDIChaosDestructionLocal::QueueBufferUpload<float>(Context, ShaderParameters->RestitutionBuffer, InstanceData->RDGRestitutionBufferSRV, InstanceData->RestitutionArray, 0.0f, PF_R32_FLOAT, TEXT("ChaosGPUBuffer_Restitution"));
		NDIChaosDestructionLocal::QueueBufferUpload<int>(Context, ShaderParameters->SurfaceTypeBuffer, InstanceData->RDGSurfaceTypeBufferSRV, InstanceData->SurfaceTypeArray, 0, PF_R32_SINT, TEXT("ChaosGPUBuffer_SurfaceType"));
		NDIChaosDestructionLocal::QueueBufferUpload<FLinearColor>(Context, ShaderParameters->ColorBuffer, InstanceData->RDGColorBufferSRV, InstanceData->ColorArray, FLinearColor::Black, PF_A32B32G32R32F, TEXT("ChaosGPUBuffer_Color"));

		NDIChaosDestructionLocal::QueueBufferUpload<FVector3f>(Context, ShaderParameters->IncomingLocationBuffer, InstanceData->RDGIncomingLocationBufferSRV, InstanceData->IncomingLocationArray, FVector3f::ZeroVector, PF_A32B32G32R32F, TEXT("ChaosGPUBuffer_IncomingLocation"));
		NDIChaosDestructionLocal::QueueBufferUpload<FVector3f>(Context, ShaderParameters->IncomingAccumulatedImpulseBuffer, InstanceData->RDGIncomingAccumulatedImpulseBufferSRV, InstanceData->IncomingAccumulatedImpulseArray, FVector3f::ZeroVector, PF_A32B32G32R32F, TEXT("ChaosGPUBuffer_IncomingAccumulatedImpulse"));
		NDIChaosDestructionLocal::QueueBufferUpload<FVector3f>(Context, ShaderParameters->IncomingNormalBuffer, InstanceData->RDGIncomingNormalBufferSRV, InstanceData->IncomingNormalArray, FVector3f::ZeroVector, PF_A32B32G32R32F, TEXT("ChaosGPUBuffer_IncomingNormal"));
		NDIChaosDestructionLocal::QueueBufferUpload<FVector3f>(Context, ShaderParameters->IncomingVelocity1Buffer, InstanceData->RDGIncomingVelocity1BufferSRV, InstanceData->IncomingVelocity1Array, FVector3f::ZeroVector, PF_A32B32G32R32F, TEXT("ChaosGPUBuffer_IncomingVelocity1"));
		NDIChaosDestructionLocal::QueueBufferUpload<FVector3f>(Context, ShaderParameters->IncomingVelocity2Buffer, InstanceData->RDGIncomingVelocity2BufferSRV, InstanceData->IncomingVelocity2Array, FVector3f::ZeroVector, PF_A32B32G32R32F, TEXT("ChaosGPUBuffer_IncomingVelocity2"));
		NDIChaosDestructionLocal::QueueBufferUpload<FVector3f>(Context, ShaderParameters->IncomingAngularVelocity1Buffer, InstanceData->RDGIncomingAngularVelocity1BufferSRV, InstanceData->IncomingAngularVelocity1Array, FVector3f::ZeroVector, PF_A32B32G32R32F, TEXT("ChaosGPUBuffer_IncomingAngualrVelocity1"));
		NDIChaosDestructionLocal::QueueBufferUpload<FVector3f>(Context, ShaderParameters->IncomingAngularVelocity2Buffer, InstanceData->RDGIncomingAngularVelocity2BufferSRV, InstanceData->IncomingAngularVelocity2Array, FVector3f::ZeroVector, PF_A32B32G32R32F, TEXT("ChaosGPUBuffer_IncomingAngualrVelocity2"));
		NDIChaosDestructionLocal::QueueBufferUpload<float>(Context, ShaderParameters->IncomingMass1Buffer, InstanceData->RDGIncomingMass1BufferSRV, InstanceData->IncomingMass1Array, 0.0f, PF_R32_FLOAT, TEXT("ChaosGPUBuffer_IncomingMass1"));
		NDIChaosDestructionLocal::QueueBufferUpload<float>(Context, ShaderParameters->IncomingMass2Buffer, InstanceData->RDGIncomingMass2BufferSRV, InstanceData->IncomingMass2Array, 0.0f, PF_R32_FLOAT, TEXT("ChaosGPUBuffer_IncomingMass2"));
		NDIChaosDestructionLocal::QueueBufferUpload<float>(Context, ShaderParameters->IncomingTimeBuffer, InstanceData->RDGIncomingTimeBufferSRV, InstanceData->IncomingTimeArray, 0.0f, PF_R32_FLOAT, TEXT("ChaosGPUBuffer_IncomingTime"));

		NDIChaosDestructionLocal::QueueBufferUpload<FVector3f>(Context, ShaderParameters->TransformTranslationBuffer, InstanceData->RDGTransformTranslationBufferSRV, InstanceData->TransformTranslationArray, FVector3f::ZeroVector, PF_A32B32G32R32F, TEXT("ChaosGPUBuffer_TransformTranslation"));
		NDIChaosDestructionLocal::QueueBufferUpload<FQuat4f>(Context, ShaderParameters->TransformRotationBuffer, InstanceData->RDGTransformRotationBufferSRV, InstanceData->TransformRotationArray, FQuat4f::Identity, PF_A32B32G32R32F, TEXT("ChaosGPUBuffer_TransformRotation"));
		NDIChaosDestructionLocal::QueueBufferUpload<FVector3f>(Context, ShaderParameters->TransformScaleBuffer, InstanceData->RDGTransformScaleBufferSRV, InstanceData->TransformScaleArray, FVector3f::ZeroVector, PF_A32B32G32R32F, TEXT("ChaosGPUBuffer_TransformScale"));
		NDIChaosDestructionLocal::QueueBufferUpload<FVector3f>(Context, ShaderParameters->BoundsBuffer, InstanceData->RDGBoundsBufferSRV, InstanceData->BoundsArray, FVector3f::ZeroVector, PF_A32B32G32R32F, TEXT("ChaosGPUBuffer_TransformBounds"));

		ShaderParameters->LastSpawnedPointID = InstanceData->LastSpawnedPointID;
		ShaderParameters->SolverTime = InstanceData->SolverTime;
	}
	else
	{
		NDIChaosDestructionLocal::GetEmptyBuffer(Context, ShaderParameters->PositionBuffer, PF_A32B32G32R32F);
		NDIChaosDestructionLocal::GetEmptyBuffer(Context, ShaderParameters->VelocityBuffer, PF_A32B32G32R32F);
		NDIChaosDestructionLocal::GetEmptyBuffer(Context, ShaderParameters->ExtentMinBuffer, PF_R32_FLOAT);
		NDIChaosDestructionLocal::GetEmptyBuffer(Context, ShaderParameters->ExtentMaxBuffer, PF_R32_FLOAT);
		NDIChaosDestructionLocal::GetEmptyBuffer(Context, ShaderParameters->VolumeBuffer, PF_R32_FLOAT);
		NDIChaosDestructionLocal::GetEmptyBuffer(Context, ShaderParameters->SolverIDBuffer, PF_R32_SINT);
		NDIChaosDestructionLocal::GetEmptyBuffer(Context, ShaderParameters->DensityBuffer, PF_R32_FLOAT);
		NDIChaosDestructionLocal::GetEmptyBuffer(Context, ShaderParameters->FrictionBuffer, PF_R32_FLOAT);
		NDIChaosDestructionLocal::GetEmptyBuffer(Context, ShaderParameters->RestitutionBuffer, PF_R32_FLOAT);
		NDIChaosDestructionLocal::GetEmptyBuffer(Context, ShaderParameters->SurfaceTypeBuffer, PF_R32_SINT);
		NDIChaosDestructionLocal::GetEmptyBuffer(Context, ShaderParameters->ColorBuffer, PF_A32B32G32R32F);

		NDIChaosDestructionLocal::GetEmptyBuffer(Context, ShaderParameters->IncomingLocationBuffer, PF_A32B32G32R32F);
		NDIChaosDestructionLocal::GetEmptyBuffer(Context, ShaderParameters->IncomingAccumulatedImpulseBuffer, PF_A32B32G32R32F);
		NDIChaosDestructionLocal::GetEmptyBuffer(Context, ShaderParameters->IncomingNormalBuffer, PF_A32B32G32R32F);
		NDIChaosDestructionLocal::GetEmptyBuffer(Context, ShaderParameters->IncomingVelocity1Buffer, PF_A32B32G32R32F);
		NDIChaosDestructionLocal::GetEmptyBuffer(Context, ShaderParameters->IncomingVelocity2Buffer, PF_A32B32G32R32F);
		NDIChaosDestructionLocal::GetEmptyBuffer(Context, ShaderParameters->IncomingAngularVelocity1Buffer, PF_A32B32G32R32F);
		NDIChaosDestructionLocal::GetEmptyBuffer(Context, ShaderParameters->IncomingAngularVelocity2Buffer, PF_A32B32G32R32F);
		NDIChaosDestructionLocal::GetEmptyBuffer(Context, ShaderParameters->IncomingMass1Buffer, PF_R32_FLOAT);
		NDIChaosDestructionLocal::GetEmptyBuffer(Context, ShaderParameters->IncomingMass2Buffer, PF_R32_FLOAT);
		NDIChaosDestructionLocal::GetEmptyBuffer(Context, ShaderParameters->IncomingTimeBuffer, PF_R32_FLOAT);

		NDIChaosDestructionLocal::GetEmptyBuffer(Context, ShaderParameters->TransformTranslationBuffer, PF_A32B32G32R32F);
		NDIChaosDestructionLocal::GetEmptyBuffer(Context, ShaderParameters->TransformRotationBuffer, PF_A32B32G32R32F);
		NDIChaosDestructionLocal::GetEmptyBuffer(Context, ShaderParameters->TransformScaleBuffer, PF_A32B32G32R32F);
		NDIChaosDestructionLocal::GetEmptyBuffer(Context, ShaderParameters->BoundsBuffer, PF_A32B32G32R32F);

		ShaderParameters->LastSpawnedPointID = 0;
		ShaderParameters->SolverTime = 0.0f;
	}
}

void UNiagaraDataInterfaceChaosDestruction::PushToRenderThreadImpl()
{
	check(Proxy);
	FNiagaraDataInterfaceProxyChaosDestruction* RT_Proxy = GetProxyAs<FNiagaraDataInterfaceProxyChaosDestruction>();

	int32 RT_LastSpawnedPointID = LastSpawnedPointID;
	float RT_SolverTime = SolverTime;

	ENQUEUE_RENDER_COMMAND(FPushDIChaosDestructionToRT) (
		[RT_Proxy, RT_LastSpawnedPointID, RT_SolverTime](FRHICommandListImmediate& RHICmdList)
		{
			RT_Proxy->LastSpawnedPointID = RT_LastSpawnedPointID;
			RT_Proxy->SolverTime = RT_SolverTime;
		}
	);
}

void UNiagaraDataInterfaceChaosDestruction::ProvidePerInstanceDataForRenderThread(void* DataForRenderThread, void* PerInstanceData, const FNiagaraSystemInstanceID& SystemInstance)
{
	check(Proxy);

	FNiagaraDIChaosDestruction_InstanceDataToPassToRT* DataToPass = new (DataForRenderThread) FNiagaraDIChaosDestruction_InstanceDataToPassToRT;
	FNDIChaosDestruction_InstanceData* InstanceData = static_cast<FNDIChaosDestruction_InstanceData*>(PerInstanceData);
	check(InstanceData);

	DataToPass->SolverTime = GetSolverTime();
	DataToPass->LastSpawnedPointID = GetLastSpawnedPointID();

	DataToPass->PositionArray = NDIChaosDestructionLocal::CopyVectorArray(InstanceData->PositionArray);
	DataToPass->VelocityArray = NDIChaosDestructionLocal::CopyVectorArray(InstanceData->VelocityArray);
	DataToPass->ExtentMinArray = InstanceData->ExtentMinArray;
	DataToPass->ExtentMaxArray = InstanceData->ExtentMaxArray;
	DataToPass->VolumeArray = InstanceData->VolumeArray;
	DataToPass->SolverIDArray = InstanceData->SolverIDArray;
	DataToPass->DensityArray = InstanceData->DensityArray;
	DataToPass->FrictionArray = InstanceData->FrictionArray;
	DataToPass->RestitutionArray = InstanceData->RestitutionArray;
	DataToPass->TransformTranslationArray = NDIChaosDestructionLocal::CopyVectorArray(InstanceData->TransformTranslationArray);
	DataToPass->TransformRotationArray = NDIChaosDestructionLocal::CopyQuatArray(InstanceData->TransformRotationArray);
	DataToPass->TransformScaleArray = NDIChaosDestructionLocal::CopyVectorArray(InstanceData->TransformScaleArray);
	DataToPass->BoundsArray = NDIChaosDestructionLocal::CopyVectorArray(InstanceData->BoundsArray);
	DataToPass->SurfaceTypeArray = InstanceData->SurfaceTypeArray;
	DataToPass->ColorArray = InstanceData->ColorArray;
	DataToPass->IncomingLocationArray = NDIChaosDestructionLocal::CopyVectorArray(InstanceData->IncomingLocationArray);
	DataToPass->IncomingAccumulatedImpulseArray = NDIChaosDestructionLocal::CopyVectorArray(InstanceData->IncomingAccumulatedImpulseArray);
	DataToPass->IncomingNormalArray = NDIChaosDestructionLocal::CopyVectorArray(InstanceData->IncomingNormalArray);
	DataToPass->IncomingVelocity1Array = NDIChaosDestructionLocal::CopyVectorArray(InstanceData->IncomingVelocity1Array);
	DataToPass->IncomingVelocity2Array = NDIChaosDestructionLocal::CopyVectorArray(InstanceData->IncomingVelocity2Array);
	DataToPass->IncomingAngularVelocity1Array = NDIChaosDestructionLocal::CopyVectorArray(InstanceData->IncomingAngularVelocity1Array);
	DataToPass->IncomingAngularVelocity2Array = NDIChaosDestructionLocal::CopyVectorArray(InstanceData->IncomingAngularVelocity2Array);
	DataToPass->IncomingMass1Array = InstanceData->IncomingMass1Array;
	DataToPass->IncomingMass2Array = InstanceData->IncomingMass2Array;
	DataToPass->IncomingTimeArray = InstanceData->IncomingTimeArray;
}

void FNiagaraDataInterfaceProxyChaosDestruction::CreatePerInstanceData(const FNiagaraSystemInstanceID& SystemInstance)
{
	check(IsInRenderingThread());
	check(!SystemsToGPUInstanceData.Contains(SystemInstance));
	SystemsToGPUInstanceData.Add(SystemInstance, FNiagaraDIChaosDestruction_GPUData());
}

void FNiagaraDataInterfaceProxyChaosDestruction::DestroyInstanceData(const FNiagaraSystemInstanceID& SystemInstance)
{
	check(IsInRenderingThread());
	check(SystemsToGPUInstanceData.Contains(SystemInstance));
	SystemsToGPUInstanceData.Remove(SystemInstance);
}

void FNiagaraDataInterfaceProxyChaosDestruction::ConsumePerInstanceDataFromGameThread(void* PerInstanceDataFromGameThread, const FNiagaraSystemInstanceID& Instance)
{ 
	FNiagaraDIChaosDestruction_InstanceDataToPassToRT* InstanceData = static_cast<FNiagaraDIChaosDestruction_InstanceDataToPassToRT*>(PerInstanceDataFromGameThread);
	FNiagaraDIChaosDestruction_GPUData* DataPtr = SystemsToGPUInstanceData.Find(Instance);
	if (ensure(DataPtr))
	{
		FNiagaraDIChaosDestruction_GPUData& Data = *DataPtr;
	
		Data.ResetAll();

		Data.SolverTime = InstanceData->SolverTime;
		Data.LastSpawnedPointID = InstanceData->LastSpawnedPointID;

		Data.PositionArray = MoveTemp(InstanceData->PositionArray);
		Data.VelocityArray = MoveTemp(InstanceData->VelocityArray);
		Data.ExtentMinArray = MoveTemp(InstanceData->ExtentMinArray);
		Data.ExtentMaxArray = MoveTemp(InstanceData->ExtentMaxArray);
		Data.VolumeArray = MoveTemp(InstanceData->VolumeArray);
		Data.SolverIDArray = MoveTemp(InstanceData->SolverIDArray);
		Data.DensityArray = MoveTemp(InstanceData->DensityArray);
		Data.FrictionArray = MoveTemp(InstanceData->FrictionArray);
		Data.RestitutionArray = MoveTemp(InstanceData->RestitutionArray);
		Data.TransformTranslationArray = MoveTemp(InstanceData->TransformTranslationArray);
		Data.TransformRotationArray = MoveTemp(InstanceData->TransformRotationArray);
		Data.TransformScaleArray = MoveTemp(InstanceData->TransformScaleArray);
		Data.BoundsArray = MoveTemp(InstanceData->BoundsArray);
		Data.SurfaceTypeArray = MoveTemp(InstanceData->SurfaceTypeArray);
		Data.ColorArray = MoveTemp(InstanceData->ColorArray);
		Data.IncomingLocationArray = MoveTemp(InstanceData->IncomingLocationArray);
		Data.IncomingAccumulatedImpulseArray = MoveTemp(InstanceData->IncomingAccumulatedImpulseArray);
		Data.IncomingNormalArray = MoveTemp(InstanceData->IncomingNormalArray);
		Data.IncomingVelocity1Array = MoveTemp(InstanceData->IncomingVelocity1Array);
		Data.IncomingVelocity2Array = MoveTemp(InstanceData->IncomingVelocity2Array);
		Data.IncomingAngularVelocity1Array = MoveTemp(InstanceData->IncomingAngularVelocity1Array);
		Data.IncomingAngularVelocity2Array = MoveTemp(InstanceData->IncomingAngularVelocity2Array);
		Data.IncomingMass1Array = MoveTemp(InstanceData->IncomingMass1Array);
		Data.IncomingMass2Array = MoveTemp(InstanceData->IncomingMass2Array);
		Data.IncomingTimeArray = MoveTemp(InstanceData->IncomingTimeArray);

		InstanceData->~FNiagaraDIChaosDestruction_InstanceDataToPassToRT();
	}
}

void FNiagaraDataInterfaceProxyChaosDestruction::PostSimulate(const FNDIGpuComputePostSimulateContext& Context)
{
	// Clear out the transient data we may have generated if this is the final post simulate call
	if (Context.IsFinalPostSimulate())
	{
		for (auto it = SystemsToGPUInstanceData.CreateIterator(); it; ++it)
		{
			FNiagaraDIChaosDestruction_GPUData& InstanceData = it.Value();
			InstanceData.RDGPositionSRV = nullptr;
			InstanceData.RDGVelocitySRV = nullptr;
			InstanceData.RDGExtentMinBufferSRV = nullptr;
			InstanceData.RDGExtentMaxBufferSRV = nullptr;
			InstanceData.RDGVolumeBufferSRV = nullptr;
			InstanceData.RDGSolverIDBufferSRV = nullptr;
			InstanceData.RDGDensityBufferSRV = nullptr;
			InstanceData.RDGFrictionBufferSRV = nullptr;
			InstanceData.RDGRestitutionBufferSRV = nullptr;
			InstanceData.RDGSurfaceTypeBufferSRV = nullptr;
			InstanceData.RDGColorBufferSRV = nullptr;
			InstanceData.RDGIncomingLocationBufferSRV = nullptr;
			InstanceData.RDGIncomingAccumulatedImpulseBufferSRV = nullptr;
			InstanceData.RDGIncomingNormalBufferSRV = nullptr;
			InstanceData.RDGIncomingVelocity1BufferSRV = nullptr;
			InstanceData.RDGIncomingVelocity2BufferSRV = nullptr;
			InstanceData.RDGIncomingAngularVelocity1BufferSRV = nullptr;
			InstanceData.RDGIncomingAngularVelocity2BufferSRV = nullptr;
			InstanceData.RDGIncomingMass1BufferSRV = nullptr;
			InstanceData.RDGIncomingMass2BufferSRV = nullptr;
			InstanceData.RDGIncomingTimeBufferSRV = nullptr;
			InstanceData.RDGTransformTranslationBufferSRV = nullptr;
			InstanceData.RDGTransformRotationBufferSRV = nullptr;
			InstanceData.RDGTransformScaleBufferSRV = nullptr;
			InstanceData.RDGBoundsBufferSRV = nullptr;
		}
	}
}

#undef LOCTEXT_NAMESPACE
<|MERGE_RESOLUTION|>--- conflicted
+++ resolved
@@ -2052,11 +2052,7 @@
 						}
 					}
 
-<<<<<<< HEAD
-					const TArray<FMatrix>& GlobalMatrices = GeometryCollectionComponent->GetGlobalMatrices();
-=======
 					const TArray<FTransform>& ComponentSpaceTransforms = GeometryCollectionComponent->GetComponentSpaceTransforms();
->>>>>>> 4af6daef
 					const FTransform ActorTransform = GeometryCollectionComponent->GetComponentToWorld();
 
 					const FGeometryDynamicCollection* DynamicCollection = GeometryCollectionComponent->GetDynamicCollection();
@@ -2089,11 +2085,7 @@
 									{
 										Chaos::FTrailingDataExt TrailingData;
 
-<<<<<<< HEAD
-										FTransform CurrTransform = FTransform(CollectionMassToLocal[Idx].ToMatrixWithScale() * GlobalMatrices[Idx] * ActorTransform.ToMatrixWithScale());
-=======
 										const FTransform CurrTransform = CollectionMassToLocal[Idx] * ComponentSpaceTransforms[Idx] * ActorTransform;
->>>>>>> 4af6daef
 										TrailingData.Location = CurrTransform.GetTranslation();
 
 										TrailingData.Velocity = (*LinearVelocity)[Idx];
