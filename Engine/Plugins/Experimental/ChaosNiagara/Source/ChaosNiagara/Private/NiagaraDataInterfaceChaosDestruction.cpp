--- conflicted
+++ resolved
@@ -467,11 +467,7 @@
 					int32 NewIdx = Solvers.Add(FSolverData());
 
 					FSolverData& SolverData = Solvers[NewIdx];
-<<<<<<< HEAD
-					SolverData.PhysScene = &World->GetPhysicsScene()->GetScene();
-=======
 					SolverData.PhysScene = World->GetPhysicsScene();
->>>>>>> 24776ab6
 					SolverData.Solver = SolverData.PhysScene->GetSolver();
 
 					RegisterWithSolverEventManager(SolverData.Solver);
@@ -497,29 +493,7 @@
 #if INCLUDE_CHAOS
 						RegisterWithSolverEventManager(Solver);
 #endif
-<<<<<<< HEAD
-	}
-	//else
-	{
-		// #todo : are solver actors going to exist going forwards?
-		for (AChaosSolverActor* SolverActor : ChaosSolverActorSet)
-		{
-			if (SolverActor)
-			{
-				if (Chaos::FPhysicsSolver* Solver = SolverActor->GetSolver())
-				{
-					int32 NewIdx = Solvers.Add(FSolverData());
-
-					FSolverData& SolverData = Solvers[NewIdx];
-					SolverData.PhysScene = SolverActor->GetPhysicsScene().Get();
-					SolverData.Solver = Solver;
-
-#if INCLUDE_CHAOS
-					RegisterWithSolverEventManager(Solver);
-#endif
-=======
 					}
->>>>>>> 24776ab6
 				}
 			}
 		}
