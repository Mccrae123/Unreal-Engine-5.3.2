--- conflicted
+++ resolved
@@ -27,10 +27,7 @@
 				"RHI",
 				"ChaosSolverEngine",
                 "Chaos",
-<<<<<<< HEAD
-=======
 				"PhysicsCore",
->>>>>>> 6bbb88c8
                 "GeometryCollectionEngine",
 				"PhysicsCore",
 				"FieldSystemEngine",
