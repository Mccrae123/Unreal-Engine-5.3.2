// Copyright Epic Games, Inc. All Rights Reserved.

#include "PointCloudSceneProxy.h"
#include "PointCloud.h"
#include "PointCloudComponent.h"

#include "PrimitiveViewRelevance.h"
#include "RHI.h"
#include "RenderResource.h"
#include "RenderingThread.h"
#include "Containers/ResourceArray.h"
#include "EngineGlobals.h"
#include "VertexFactory.h"
#include "MaterialShared.h"
#include "Materials/Material.h"
#include "LocalVertexFactory.h"
#include "Engine/Engine.h"
#include "SceneManagement.h"
#include "DynamicMeshBuilder.h"

DECLARE_CYCLE_STAT(TEXT("Update Point Cloud GT"), STAT_PointCloud_UpdatePointCloud, STATGROUP_PointCloud);
DECLARE_CYCLE_STAT(TEXT("Get Mesh Elements"), STAT_PointCloud_GetMeshElements, STATGROUP_PointCloud);
DECLARE_CYCLE_STAT(TEXT("Create RT Resources"), STAT_PointCloud_CreateRenderThreadResources, STATGROUP_PointCloud);


FNoFetchPointCloudSceneProxy::FNoFetchPointCloudSceneProxy(UPointCloudComponent* Component)
	: FPrimitiveSceneProxy(Component)
	, Points(Component->PointCloud)
	, Color(Component->PointColor)
	, Size(Component->PointSize)
	, bIsVisible(Component->bIsVisible)
	, SpriteTexture(Component->SpriteTexture)
	, MaterialRelevance(Component->GetMaterialRelevance(GetScene().GetFeatureLevel()))
{
	if (Size <= 0.f)
	{
		Size = 1.f;
	}
}

FNoFetchPointCloudSceneProxy::~FNoFetchPointCloudSceneProxy()
{
}

SIZE_T FNoFetchPointCloudSceneProxy::GetTypeHash() const
{
	static size_t UniquePointer;
	return reinterpret_cast<size_t>(&UniquePointer);
}

void FNoFetchPointCloudSceneProxy::GetDynamicMeshElements(const TArray<const FSceneView*>& Views, const FSceneViewFamily& ViewFamily, uint32 VisibilityMap, FMeshElementCollector& Collector) const
{
	SCOPE_CYCLE_COUNTER(STAT_PointCloud_GetMeshElements);
	
	if (!bIsVisible)
	{
		return;
	}

	const bool bIsWireframe = AllowDebugViewmodes() && ViewFamily.EngineShowFlags.Wireframe;

	for (int32 ViewIndex = 0; ViewIndex < Views.Num(); ViewIndex++)
	{
		if (VisibilityMap & (1 << ViewIndex))
		{
			if (bIsWireframe)
			{
				// Draw bounds around the points
				RenderBounds(Collector.GetPDI(ViewIndex), ViewFamily.EngineShowFlags, GetBounds(), IsSelected());
			}
			FPrimitiveDrawInterface* PDI = Collector.GetPDI(ViewIndex);
			// Loop through manually drawing the points since PT_PointList isn't really a supported primitive type
<<<<<<< HEAD
			if (SpriteTexture && SpriteTexture->Resource)
			{
				const auto SpriteSizeX = Size / (float)SpriteTexture->Resource->GetSizeX();
				const auto SpriteSizeY = Size / (float)SpriteTexture->Resource->GetSizeY();
				for (const FVector& Point : Points)
				{
					PDI->DrawSprite(Point, SpriteSizeX, SpriteSizeY, SpriteTexture->Resource, Color, SDPG_World, 0.f, 0.f, 0.f, 0.f, SE_BLEND_Masked);
=======
			if (SpriteTexture && SpriteTexture->GetResource())
			{
				const auto SpriteSizeX = Size / (float)SpriteTexture->GetResource()->GetSizeX();
				const auto SpriteSizeY = Size / (float)SpriteTexture->GetResource()->GetSizeY();
				for (const FVector& Point : Points)
				{
					PDI->DrawSprite(Point, SpriteSizeX, SpriteSizeY, SpriteTexture->GetResource(), Color, SDPG_World, 0.f, 0.f, 0.f, 0.f, SE_BLEND_Masked);
>>>>>>> 6bbb88c8
				}
			}
			else
			{
				for (const FVector& Point : Points)
				{
					PDI->DrawPoint(Point, Color, Size, SDPG_World);
				}
			}
		}
	}
}

FPrimitiveViewRelevance FNoFetchPointCloudSceneProxy::GetViewRelevance(const FSceneView* View) const
{
	FPrimitiveViewRelevance Result;
	Result.bDrawRelevance = IsShown(View) && bIsVisible;
	Result.bShadowRelevance = false;
	Result.bDynamicRelevance = true;
	Result.bRenderInMainPass = true;
	Result.bUsesLightingChannels = false;
	Result.bRenderCustomDepth = false;
	MaterialRelevance.SetPrimitiveViewRelevance(Result);
	return Result;
}

uint32 FNoFetchPointCloudSceneProxy::GetMemoryFootprint(void) const
{
	return(sizeof(*this) + GetAllocatedSize());
}

uint32 FNoFetchPointCloudSceneProxy::GetAllocatedSize(void) const
{
	return FPrimitiveSceneProxy::GetAllocatedSize();
}


FPointCloudSceneProxy::FPointCloudSceneProxy(UPointCloudComponent* Component)
	: FPrimitiveSceneProxy(Component)
	, bIsVisible(Component->bIsVisible)
	, Points(Component->PointCloud)
	, Colors(Component->PointColors)
	, PointColor(Component->PointColor)
	, PointSize(Component->PointSize)
	, Material(Component->PointCloudMaterial)
	, MaterialRelevance(Component->GetMaterialRelevance(GetScene().GetFeatureLevel()))
	, PointCloudVertexFactory(GetScene().GetFeatureLevel())
{
	if (PointSize <= 0.f)
	{
		PointSize = 1.f;
	}
}

FPointCloudSceneProxy::~FPointCloudSceneProxy()
{
	PointCloudVertexFactory.ReleaseResource();
	PointCloudIndexBuffer.ReleaseResource();
	PointCloudColorVertexBuffer.ReleaseResource();
	PointCloudLocationVertexBuffer.ReleaseResource();
}

void FPointCloudSceneProxy::CreateRenderThreadResources()
{
	SCOPE_CYCLE_COUNTER(STAT_PointCloud_CreateRenderThreadResources);

	PointCloudVertexFactory.InitResource();
	PointCloudIndexBuffer.InitRHIWithSize(Points.Num());

	// We either use a single color or the color array
	if (Colors.Num())
	{
		PointCloudColorVertexBuffer.InitRHIWith(Colors);
		Colors.Empty();
	}
	else
	{
		PointCloudColorVertexBuffer.InitRHIWith(PointColor.ToFColor(false));
	}

	PointCloudLocationVertexBuffer.InitRHIWith(Points);
	Points.Empty();

	// Setup the vertex factory shader parameters
	FPointCloudVertexFactoryParameters UniformParameters;
	UniformParameters.VertexFetch_PointLocationBuffer = PointCloudLocationVertexBuffer.GetBufferSRV();
	UniformParameters.VertexFetch_PointColorBuffer = PointCloudColorVertexBuffer.GetBufferSRV();
	PointCloudVertexFactory.SetParameters(UniformParameters, PointCloudColorVertexBuffer.GetColorMask(), PointSize);
}

SIZE_T FPointCloudSceneProxy::GetTypeHash() const
{
	static size_t UniquePointer;
	return reinterpret_cast<size_t>(&UniquePointer);
}

void FPointCloudSceneProxy::GetDynamicMeshElements(const TArray<const FSceneView*>& Views, const FSceneViewFamily& ViewFamily, uint32 VisibilityMap, FMeshElementCollector& Collector) const
{
	SCOPE_CYCLE_COUNTER(STAT_PointCloud_GetMeshElements);

	if (!bIsVisible)
	{
		return;
	}

	const bool bIsWireframe = AllowDebugViewmodes() && ViewFamily.EngineShowFlags.Wireframe;
	FMaterialRenderProxy* MaterialProxy = Material->GetRenderProxy();
	if (bIsWireframe)
	{
		FMaterialRenderProxy* WireframeMaterialInstance = new FColoredMaterialRenderProxy(
				GEngine->WireframeMaterial->GetRenderProxy(),
				FLinearColor(0, 0.5f, 1.f)
		);
		Collector.RegisterOneFrameMaterialProxy(WireframeMaterialInstance);
		MaterialProxy = WireframeMaterialInstance;
	}
	// Nothing to render with
	if (MaterialProxy == nullptr)
	{
		return;
	}

	for (int32 ViewIndex = 0; ViewIndex < Views.Num(); ViewIndex++)
	{
		if (VisibilityMap & (1 << ViewIndex))
		{
			if (bIsWireframe)
			{
				// Draw bounds around the points
				RenderBounds(Collector.GetPDI(ViewIndex), ViewFamily.EngineShowFlags, GetBounds(), IsSelected());
			}

			// Create a mesh batch for this chunk of point cloud
			FMeshBatch& MeshBatch = Collector.AllocateMesh();
			MeshBatch.CastShadow = false;
			MeshBatch.bUseAsOccluder = false;
			MeshBatch.VertexFactory = &PointCloudVertexFactory;
			MeshBatch.MaterialRenderProxy = MaterialProxy;
			MeshBatch.ReverseCulling = IsLocalToWorldDeterminantNegative();
			MeshBatch.DepthPriorityGroup = SDPG_World;

			// Set up index buffer
			MeshBatch.Type = PointCloudIndexBuffer.IsTriList() ? PT_TriangleList : PT_QuadList;
			FMeshBatchElement& BatchElement = MeshBatch.Elements[0];
			BatchElement.FirstIndex = 0;
			BatchElement.NumPrimitives = PointCloudIndexBuffer.GetNumPrimitives();
			BatchElement.MinVertexIndex = 0;
			BatchElement.MaxVertexIndex = PointCloudIndexBuffer.GetMaxIndex();
			BatchElement.IndexBuffer = &PointCloudIndexBuffer;
			BatchElement.PrimitiveUniformBufferResource = &GIdentityPrimitiveUniformBuffer;

			MeshBatch.bCanApplyViewModeOverrides = false;
			Collector.AddMesh(ViewIndex, MeshBatch);
		}
	}
}

FPrimitiveViewRelevance FPointCloudSceneProxy::GetViewRelevance(const FSceneView* View) const
{
	FPrimitiveViewRelevance Result;
	Result.bDrawRelevance = IsShown(View) && bIsVisible;
	Result.bShadowRelevance = false;
	Result.bDynamicRelevance = true;
	Result.bRenderInMainPass = true;
	Result.bUsesLightingChannels = false;
	Result.bRenderCustomDepth = false;
	MaterialRelevance.SetPrimitiveViewRelevance(Result);
	return Result;
}<|MERGE_RESOLUTION|>--- conflicted
+++ resolved
@@ -70,15 +70,6 @@
 			}
 			FPrimitiveDrawInterface* PDI = Collector.GetPDI(ViewIndex);
 			// Loop through manually drawing the points since PT_PointList isn't really a supported primitive type
-<<<<<<< HEAD
-			if (SpriteTexture && SpriteTexture->Resource)
-			{
-				const auto SpriteSizeX = Size / (float)SpriteTexture->Resource->GetSizeX();
-				const auto SpriteSizeY = Size / (float)SpriteTexture->Resource->GetSizeY();
-				for (const FVector& Point : Points)
-				{
-					PDI->DrawSprite(Point, SpriteSizeX, SpriteSizeY, SpriteTexture->Resource, Color, SDPG_World, 0.f, 0.f, 0.f, 0.f, SE_BLEND_Masked);
-=======
 			if (SpriteTexture && SpriteTexture->GetResource())
 			{
 				const auto SpriteSizeX = Size / (float)SpriteTexture->GetResource()->GetSizeX();
@@ -86,7 +77,6 @@
 				for (const FVector& Point : Points)
 				{
 					PDI->DrawSprite(Point, SpriteSizeX, SpriteSizeY, SpriteTexture->GetResource(), Color, SDPG_World, 0.f, 0.f, 0.f, 0.f, SE_BLEND_Masked);
->>>>>>> 6bbb88c8
 				}
 			}
 			else
