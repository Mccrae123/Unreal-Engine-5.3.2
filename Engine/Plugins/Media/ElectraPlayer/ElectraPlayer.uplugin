--- conflicted
+++ resolved
@@ -64,12 +64,6 @@
 			"Name": "ElectraCDM",
 			"Enabled": true
 		},
-<<<<<<< HEAD
-		{
-			"Name": "ElectraSubtitles",
-			"Enabled": true
-		}
-=======
     {
       "Name": "ElectraSubtitles",
       "Enabled": true
@@ -78,6 +72,5 @@
       "Name": "OpusDecoderElectra",
       "Enabled": true
     }
->>>>>>> 4af6daef
 	]
 }