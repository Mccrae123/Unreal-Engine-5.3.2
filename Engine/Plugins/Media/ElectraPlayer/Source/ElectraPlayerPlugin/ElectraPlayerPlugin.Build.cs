// Copyright Epic Games, Inc. All Rights Reserved.
using UnrealBuildTool;

namespace UnrealBuildTool.Rules
{
	public class ElectraPlayerPlugin: ModuleRules
	{
		public ElectraPlayerPlugin(ReadOnlyTargetRules Target) : base(Target)
		{
			bLegalToDistributeObjectCode = true;

			DynamicallyLoadedModuleNames.AddRange(
				new string[] {
					"Media",
				});

			PrivateDependencyModuleNames.AddRange(
				new string[] {
					"Core",
<<<<<<< HEAD
					"CoreUObject",
					"RenderCore",
=======
>>>>>>> 4af6daef
					"MediaUtils",
					"RenderCore",
					"RHI",
					"ElectraPlayerRuntime",
					"ElectraSamples",
					"ElectraBase"
				});

			PrivateIncludePathModuleNames.AddRange(
			new string[] {
				"Media",
			});

			if (Target.bCompileAgainstEngine)
			{
				PrivateDependencyModuleNames.Add("Engine");
			}

			if (Target.Platform == UnrealTargetPlatform.Mac)
			{
				PrivateDependencyModuleNames.Add("MetalRHI");
			}

			if (Target.Platform == UnrealTargetPlatform.IOS || Target.Platform == UnrealTargetPlatform.TVOS)
			{
				PrivateDependencyModuleNames.Add("MetalRHI");
			}

			if (Target.Type == TargetType.Editor)
			{
				PrivateDependencyModuleNames.Add("DeveloperSettings");
			}
		}
	}
}<|MERGE_RESOLUTION|>--- conflicted
+++ resolved
@@ -17,11 +17,6 @@
 			PrivateDependencyModuleNames.AddRange(
 				new string[] {
 					"Core",
-<<<<<<< HEAD
-					"CoreUObject",
-					"RenderCore",
-=======
->>>>>>> 4af6daef
 					"MediaUtils",
 					"RenderCore",
 					"RHI",
