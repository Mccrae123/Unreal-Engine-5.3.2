// Copyright Epic Games, Inc. All Rights Reserved.

#pragma once

#include "IElectraPlayerInterface.h"

#include "Containers/UnrealString.h"
#include "Containers/Queue.h"
#include "Misc/Guid.h"
#include "IMediaCache.h"
#include "IMediaPlayer.h"
#include "IMediaView.h"
#include "IMediaControls.h"
#include "IMediaTracks.h"
#include "IMediaEventSink.h"
#include "IMediaPlayerLifecycleManager.h"
#include "MediaSampleQueue.h"
#include "Templates/SharedPointer.h"
#include "Logging/LogMacros.h"
#include "ElectraTextureSample.h"
#include "ElectraPlayerAudioSample.h"

class IElectraPlayerRuntimeModule;
class IElectraSafeMediaOptionInterface;
class FElectraPlayerResourceDelegate;


DECLARE_LOG_CATEGORY_EXTERN(LogElectraPlayerPlugin, Log, All);

//-----------------------------------------------------------------------------

class IMediaOptions;
class FMediaSamples;
class FArchive;

/**
	* Implements a media player
	* Supports multiple platforms.
	*/
class FElectraPlayerPlugin
	: public IMediaPlayer
	, protected IMediaCache
	, protected IMediaView
	, protected IMediaControls
	, public IMediaTracks
	, public TSharedFromThis<FElectraPlayerPlugin, ESPMode::ThreadSafe>
{
public:

	FElectraPlayerPlugin();

	virtual ~FElectraPlayerPlugin();

	bool Initialize(IMediaEventSink& InEventSink,
		FElectraPlayerSendAnalyticMetricsDelegate& InSendAnalyticMetricsDelegate,
		FElectraPlayerSendAnalyticMetricsPerMinuteDelegate& InSendAnalyticMetricsPerMinuteDelegate,
		FElectraPlayerReportVideoStreamingErrorDelegate& InReportVideoStreamingErrorDelegate,
		FElectraPlayerReportSubtitlesMetricsDelegate& InReportSubtitlesFileMetricsDelegate);

public:
	// IMediaPlayer impl

	void Close() override;

	IMediaCache& GetCache() override
	{
		return *this;
	}

	IMediaControls& GetControls() override
	{
		return *this;
	}

	FString GetUrl() const override
	{
		return Player->GetUrl();
	}

	IMediaView& GetView() override
	{
		return *this;
	}

	void SetGuid(const FGuid& Guid) override
	{
		Player->SetGuid(Guid);
	}

	FString GetInfo() const override;
	FGuid GetPlayerPluginGUID() const override;
	IMediaSamples& GetSamples() override;
	FString GetStats() const override;
	IMediaTracks& GetTracks() override;
	bool Open(const FString& Url, const IMediaOptions* Options) override;
	bool Open(const FString& Url, const IMediaOptions* Options, const FMediaPlayerOptions* PlayerOptions) override;
	bool Open(const TSharedRef<FArchive, ESPMode::ThreadSafe>& Archive, const FString& OriginalUrl, const IMediaOptions* Options) override;
	void TickInput(FTimespan DeltaTime, FTimespan Timecode) override;
	void SetLastAudioRenderedSampleTime(FTimespan SampleTime) override;
<<<<<<< HEAD
	bool FlushOnSeekStarted() const override
	{
		return true;
	}
	bool FlushOnSeekCompleted() const override
	{
		return false;
	}
=======

	TSharedPtr<TMap<FString, TArray<TUniquePtr<IMediaMetadataItem>>>, ESPMode::ThreadSafe> GetMediaMetadata() const override;
>>>>>>> 4af6daef

	TSharedPtr<TMap<FString, TArray<TUniquePtr<IMediaPlayer::IMetadataItem>>>, ESPMode::ThreadSafe> GetMediaMetadata() const override;

	bool GetPlayerFeatureFlag(EFeatureFlag flag) const override;

	bool SetAsyncResourceReleaseNotification(IAsyncResourceReleaseNotificationRef AsyncResourceReleaseNotification) override;
	uint32 GetNewResourcesOnOpen() const override;

	void SetMetadataChanged();
private:
	friend class FElectraPlayerPluginModule;
	friend class FElectraPlayerResourceDelegate;

	// IMediaControls impl
	bool CanControl(EMediaControl Control) const override;

	FTimespan GetDuration() const override;

	bool IsLooping() const override;
	bool SetLooping(bool bLooping) override;

	EMediaState GetState() const override;
	EMediaStatus GetStatus() const override;

	TRangeSet<float> GetSupportedRates(EMediaRateThinning Thinning) const override;
	FTimespan GetTime() const override;
	float GetRate() const override;
	bool SetRate(float Rate) override;
	bool Seek(const FTimespan& Time) override;


	// From IMediaTracks
	bool GetAudioTrackFormat(int32 TrackIndex, int32 FormatIndex, FMediaAudioTrackFormat& OutFormat) const override;
	int32 GetNumTracks(EMediaTrackType TrackType) const override;
	int32 GetNumTrackFormats(EMediaTrackType TrackType, int32 TrackIndex) const override;
	int32 GetSelectedTrack(EMediaTrackType TrackType) const override;
	FText GetTrackDisplayName(EMediaTrackType TrackType, int32 TrackIndex) const override;
	int32 GetTrackFormat(EMediaTrackType TrackType, int32 TrackIndex) const override;
	FString GetTrackLanguage(EMediaTrackType TrackType, int32 TrackIndex) const override;
	FString GetTrackName(EMediaTrackType TrackType, int32 TrackIndex) const override;
	bool GetVideoTrackFormat(int32 TrackIndex, int32 FormatIndex, FMediaVideoTrackFormat& OutFormat) const override;
	bool SelectTrack(EMediaTrackType TrackType, int32 TrackIndex) override;
	bool SetTrackFormat(EMediaTrackType TrackType, int32 TrackIndex, int32 FormatIndex) override;
	bool SetVideoTrackFrameRate(int32 TrackIndex, int32 FormatIndex, float FrameRate) override;

	IElectraPlayerResourceDelegate* PlatformCreatePlayerResourceDelegate();

	// IElectraPlayerAdapterDelegate impl
	class FPlayerAdapterDelegate : public IElectraPlayerAdapterDelegate
	{
	public:
		FPlayerAdapterDelegate(const TSharedPtr<FElectraPlayerPlugin, ESPMode::ThreadSafe> & InHost) : Host(InHost) {}

		Electra::FVariantValue QueryOptions(EOptionType Type, const Electra::FVariantValue & Param) override;
		void BlobReceived(const TSharedPtr<TArray<uint8>, ESPMode::ThreadSafe>& InBlobData, IElectraPlayerAdapterDelegate::EBlobResultType InResultType, int32 InResultCode, const Electra::FParamDict* InExtraInfo) override;
		void SendMediaEvent(EPlayerEvent Event) override;
		void OnVideoFlush() override;
		void OnAudioFlush() override;
		void OnSubtitleFlush() override;
		void PresentVideoFrame(const FVideoDecoderOutputPtr& InVideoFrame) override;
		void PresentAudioFrame(const IAudioDecoderOutputPtr& InAudioFrame) override;
		void PresentSubtitleSample(const ISubtitleDecoderOutputPtr& InSubtitleSample) override;
		void PresentMetadataSample(const IMetaDataDecoderOutputPtr& InMetadataSample) override;
		bool CanReceiveVideoSamples(int32 NumFrames) override;
		bool CanReceiveAudioSamples(int32 NumFrames) override;
		void PrepareForDecoderShutdown() override;
		FString GetVideoAdapterName() const override;
		TSharedPtr<IElectraPlayerResourceDelegate, ESPMode::ThreadSafe> GetResourceDelegate() const override;

	private:
		TWeakPtr<FElectraPlayerPlugin, ESPMode::ThreadSafe> Host;
	};
	friend class FPlayerAdapterDelegate;
	TSharedPtr<FPlayerAdapterDelegate, ESPMode::ThreadSafe> PlayerDelegate;


private:
	/** Output queues as needed by MediaFramework */
	TUniquePtr<FMediaSamples> MediaSamples;

	/** Lock to guard the POD callback pointers from being changed while being used. */
	FCriticalSection CallbackPointerLock;

	/** Option interface */
	TWeakPtr<IElectraSafeMediaOptionInterface, ESPMode::ThreadSafe> OptionInterface;

	/** The media event handler */
	IMediaEventSink* EventSink = nullptr;

	/** The actual player */
	TSharedPtr<IElectraPlayerInterface, ESPMode::ThreadSafe> Player;

	/** Current player stream metadata */
	mutable bool bMetadataChanged = false;
<<<<<<< HEAD
	mutable TSharedPtr<TMap<FString, TArray<TUniquePtr<IMediaPlayer::IMetadataItem>>>, ESPMode::ThreadSafe> CurrentMetadata;
=======
	mutable TSharedPtr<TMap<FString, TArray<TUniquePtr<IMediaMetadataItem>>>, ESPMode::ThreadSafe> CurrentMetadata;
>>>>>>> 4af6daef


	/** Output sample pools */
	TSharedPtr<FElectraTextureSamplePool, ESPMode::ThreadSafe> OutputTexturePool;
	FElectraPlayerAudioSamplePool OutputAudioPool;

	TSharedPtr<IElectraPlayerResourceDelegate,ESPMode::ThreadSafe> PlayerResourceDelegate;
};<|MERGE_RESOLUTION|>--- conflicted
+++ resolved
@@ -97,21 +97,8 @@
 	bool Open(const TSharedRef<FArchive, ESPMode::ThreadSafe>& Archive, const FString& OriginalUrl, const IMediaOptions* Options) override;
 	void TickInput(FTimespan DeltaTime, FTimespan Timecode) override;
 	void SetLastAudioRenderedSampleTime(FTimespan SampleTime) override;
-<<<<<<< HEAD
-	bool FlushOnSeekStarted() const override
-	{
-		return true;
-	}
-	bool FlushOnSeekCompleted() const override
-	{
-		return false;
-	}
-=======
 
 	TSharedPtr<TMap<FString, TArray<TUniquePtr<IMediaMetadataItem>>>, ESPMode::ThreadSafe> GetMediaMetadata() const override;
->>>>>>> 4af6daef
-
-	TSharedPtr<TMap<FString, TArray<TUniquePtr<IMediaPlayer::IMetadataItem>>>, ESPMode::ThreadSafe> GetMediaMetadata() const override;
 
 	bool GetPlayerFeatureFlag(EFeatureFlag flag) const override;
 
@@ -204,11 +191,7 @@
 
 	/** Current player stream metadata */
 	mutable bool bMetadataChanged = false;
-<<<<<<< HEAD
-	mutable TSharedPtr<TMap<FString, TArray<TUniquePtr<IMediaPlayer::IMetadataItem>>>, ESPMode::ThreadSafe> CurrentMetadata;
-=======
 	mutable TSharedPtr<TMap<FString, TArray<TUniquePtr<IMediaMetadataItem>>>, ESPMode::ThreadSafe> CurrentMetadata;
->>>>>>> 4af6daef
 
 
 	/** Output sample pools */
