// Copyright Epic Games, Inc. All Rights Reserved.
#pragma once

#include "MediaDecoderOutput.h"
#include "IAnalyticsProviderET.h"
#include "ParameterDictionary.h"

#include "ElectraPlayerMisc.h"
#include "ElectraPlayerResourceDelegate.h"

class FVideoDecoderOutput;
using FVideoDecoderOutputPtr = TSharedPtr<FVideoDecoderOutput, ESPMode::ThreadSafe>;
class IAudioDecoderOutput;
using IAudioDecoderOutputPtr = TSharedPtr<IAudioDecoderOutput, ESPMode::ThreadSafe>;
class IMetaDataDecoderOutput;
using IMetaDataDecoderOutputPtr = TSharedPtr<IMetaDataDecoderOutput, ESPMode::ThreadSafe>;
class ISubtitleDecoderOutput;
using ISubtitleDecoderOutputPtr = TSharedPtr<ISubtitleDecoderOutput, ESPMode::ThreadSafe>;

// ---------------------------------------------------------------------------------------------

DECLARE_MULTICAST_DELEGATE_TwoParams(FElectraPlayerSendAnalyticMetricsDelegate, const TSharedPtr<IAnalyticsProviderET>& /*AnalyticsProvider*/, const FGuid& /*PlayerGuid*/);
DECLARE_MULTICAST_DELEGATE_OneParam(FElectraPlayerSendAnalyticMetricsPerMinuteDelegate, const TSharedPtr<IAnalyticsProviderET>& /*AnalyticsProvider*/);
DECLARE_MULTICAST_DELEGATE_TwoParams(FElectraPlayerReportVideoStreamingErrorDelegate, const FGuid& /*PlayerGuid*/, const FString& /*LastError*/);
DECLARE_MULTICAST_DELEGATE_FourParams(FElectraPlayerReportSubtitlesMetricsDelegate, const FGuid& /*PlayerGuid*/, const FString& /*URL*/, double /*ResponseTime*/, const FString& /*LastError*/);

// ---------------------------------------------------------------------------------------------

class IElectraPlayerAdapterDelegate : public TSharedFromThis<IElectraPlayerAdapterDelegate, ESPMode::ThreadSafe>
{
public:
	virtual ~IElectraPlayerAdapterDelegate() {}

	enum class EOptionType
	{
		MaxVerticalStreamResolution = 0,
		MaxBandwidthForStreaming,
		PlayListData,
		LicenseKeyData,
		PlaystartPosFromSeekPositions,
		Android_VideoSurface,
	};
	virtual Electra::FVariantValue QueryOptions(EOptionType Type, const Electra::FVariantValue& Param = Electra::FVariantValue()) = 0;

	enum class EPlayerEvent
	{
		MediaBuffering = 0,
		MediaClosed,
		MediaConnecting,
		MediaOpened,
		MediaOpenFailed,
		PlaybackEndReached,
		PlaybackResumed,
		PlaybackSuspended,
		SeekCompleted,
		TracksChanged,

		Internal_Start,
		Internal_PurgeVideoSamplesHint = Internal_Start,
		Internal_ResetForDiscontinuity,
		Internal_RenderClockStart,
		Internal_RenderClockStop,
		Internal_VideoSamplesAvailable,
		Internal_VideoSamplesUnavailable,
		Internal_AudioSamplesAvailable,
		Internal_AudioSamplesUnavailable
	};
	virtual void SendMediaEvent(EPlayerEvent Event) = 0;
	virtual void OnVideoFlush() = 0;
	virtual void OnAudioFlush() = 0;
	virtual void OnSubtitleFlush() = 0;
	virtual void PresentVideoFrame(const FVideoDecoderOutputPtr& InVideoFrame) = 0;
	virtual void PresentAudioFrame(const IAudioDecoderOutputPtr& InAudioFrame) = 0;
	virtual void PresentSubtitleSample(const ISubtitleDecoderOutputPtr& InSubtitleSample) = 0;
	virtual void PresentMetadataSample(const IMetaDataDecoderOutputPtr& InMetadataSample) = 0;
	virtual bool CanReceiveVideoSamples(int32 NumFrames) = 0;
	virtual bool CanReceiveAudioSamples(int32 NumFrames) = 0;
	virtual void PrepareForDecoderShutdown() = 0;

	virtual FString GetVideoAdapterName() const = 0;

	virtual TSharedPtr<IElectraPlayerResourceDelegate, ESPMode::ThreadSafe> GetResourceDelegate() const = 0;
};

// Container class to be passed through options as shared pointer to allow passing any non-standard ref-counted entities to the player
class IOptionPointerValueContainer
{
public:
	virtual ~IOptionPointerValueContainer() {}
	virtual void* GetPointer() const = 0;
};

class IElectraPlayerInterface : public TSharedFromThis<IElectraPlayerInterface, ESPMode::ThreadSafe>
{
public:
	virtual ~IElectraPlayerInterface() {}

	virtual FString GetUrl() const = 0;

	virtual void SetGuid(const FGuid& Guid) = 0;

	// -------- PlayerAdapter (Plugin/Native) API

	struct FStreamSelectionAttributes
	{
		TOptional<FString> Kind;
		TOptional<FString> Language_ISO639;
		TOptional<FString> Codec;
		TOptional<int32> TrackIndexOverride;
		void Reset()
		{
			Kind.Reset();
			Language_ISO639.Reset();
			TrackIndexOverride.Reset();
		}
	};

	struct FPlaystartOptions
	{
		TOptional<FTimespan>		TimeOffset;
		FStreamSelectionAttributes	InitialVideoTrackAttributes;
		FStreamSelectionAttributes	InitialAudioTrackAttributes;
		FStreamSelectionAttributes	InitialSubtitleTrackAttributes;
		TOptional<int32>			MaxVerticalStreamResolution;
		TOptional<int32>			MaxBandwidthForStreaming;
		bool						bDoNotPreload = false;
	};

	virtual bool OpenInternal(const FString& Url, const Electra::FParamDict& PlayerOptions, const FPlaystartOptions& InPlaystartOptions) = 0;
	virtual void CloseInternal(bool bKillAfterClose) = 0;

	virtual void Tick(FTimespan DeltaTime, FTimespan Timecode) = 0;

	virtual bool IsKillAfterCloseAllowed() const = 0;

	enum class EPlayerState
	{
		Closed = 0,
		Error,
		Paused,
		Playing,
		Preparing,
		Stopped
	};

	enum class EPlayerStatus
	{
		None = 0x0,
		Buffering = 0x1,
		Connecting = 0x2
	};

	virtual EPlayerState GetState() const = 0;
	virtual EPlayerStatus GetStatus() const = 0;

	virtual bool IsLooping() const = 0;
	virtual bool SetLooping(bool bLooping) = 0;
	virtual int32 GetLoopCount() const = 0;

	virtual FTimespan GetTime() const = 0;
	virtual FTimespan GetDuration() const = 0;

	virtual bool IsLive() const = 0;
	virtual FTimespan GetSeekableDuration() const = 0;

	struct FPlaybackRange
	{
		TOptional<FTimespan> Start;
		TOptional<FTimespan> End;
	};
	virtual void SetPlaybackRange(const FPlaybackRange& InPlaybackRange) = 0;
	virtual void GetPlaybackRange(FPlaybackRange& OutPlaybackRange) const = 0;

	virtual float GetRate() const = 0;
	virtual bool SetRate(float Rate) = 0;


	struct FSeekParam
	{
		TOptional<int32> StartingBitrate;
		TOptional<bool> bOptimizeForScrubbing;
		TOptional<double> DistanceThreshold;
	};

	virtual bool Seek(const FTimespan& Time) = 0;
<<<<<<< HEAD
	virtual void SetFrameAccurateSeekMode(bool bEnableFrameAccuracy) = 0;
=======
	virtual bool Seek(const FTimespan& Time, const FSeekParam& Param) = 0;
	virtual void SetFrameAccurateSeekMode(bool bEnableFrameAccuracy) = 0;
	
	virtual void ModifyOptions(const Electra::FParamDict& InOptionsToSetOrChange, const Electra::FParamDict& InOptionsToClear) = 0;
>>>>>>> d731a049

	struct FAudioTrackFormat
	{
		uint32 BitsPerSample;
		uint32 NumChannels;
		uint32 SampleRate;
		FString TypeName;
	};
	struct FVideoTrackFormat
	{
		FIntPoint Dim;
		float FrameRate;
		TRange<float> FrameRates;
		FString TypeName;
	};
	virtual bool GetAudioTrackFormat(int32 TrackIndex, int32 FormatIndex, FAudioTrackFormat& OutFormat) const = 0;
	virtual bool GetVideoTrackFormat(int32 TrackIndex, int32 FormatIndex, FVideoTrackFormat& OutFormat) const = 0;

	enum class EPlayerTrackType
	{
		Audio = 0,
		Caption,
		Metadata,
		Script,
		Subtitle,
		Text,
		Video
	};
	virtual int32 GetNumTracks(EPlayerTrackType TrackType) const = 0;
	virtual int32 GetNumTrackFormats(EPlayerTrackType TrackType, int32 TrackIndex) const = 0;
	virtual int32 GetSelectedTrack(EPlayerTrackType TrackType) const = 0;
	virtual FText GetTrackDisplayName(EPlayerTrackType TrackType, int32 TrackIndex) const = 0;
	virtual int32 GetTrackFormat(EPlayerTrackType TrackType, int32 TrackIndex) const = 0;
	virtual FString GetTrackLanguage(EPlayerTrackType TrackType, int32 TrackIndex) const = 0;
	virtual FString GetTrackName(EPlayerTrackType TrackType, int32 TrackIndex) const = 0;
	virtual bool SelectTrack(EPlayerTrackType TrackType, int32 TrackIndex) = 0;

	struct FVideoStreamFormat
	{
		FIntPoint Resolution;
		double FrameRate;
		int32 Bitrate;
	};
	virtual int32 GetNumVideoStreams(int32 TrackIndex) const = 0;
	virtual bool GetVideoStreamFormat(FVideoStreamFormat& OutFormat, int32 InTrackIndex, int32 InStreamIndex) const = 0;
	virtual bool GetActiveVideoStreamFormat(FVideoStreamFormat& OutFormat) const = 0;

	virtual void NotifyOfOptionChange() = 0;

	// Suspends or resumes decoder instances. Not supported on all platforms.
	virtual void SuspendOrResumeDecoders(bool bSuspend) = 0;

	enum
	{
		ResourceFlags_Decoder = 1 << 0,
		ResourceFlags_OutputBuffers = 1 << 1,

		ResourceFlags_All = (1 << 2) - 1,
		ResourceFlags_Any = ResourceFlags_All,
	};

	class IAsyncResourceReleaseNotifyContainer
	{
	public:
		virtual ~IAsyncResourceReleaseNotifyContainer() {}
		virtual void Signal(uint32 ResourceFlags) = 0;
	};
	virtual void SetAsyncResourceReleaseNotification(IAsyncResourceReleaseNotifyContainer* AsyncResourceReleaseNotification) = 0;
};

class ELECTRAPLAYERRUNTIME_API FElectraPlayerRuntimeFactory
{
public:
	static IElectraPlayerInterface* CreatePlayer(const TSharedPtr<IElectraPlayerAdapterDelegate, ESPMode::ThreadSafe>& AdapterDelegate,
												FElectraPlayerSendAnalyticMetricsDelegate& InSendAnalyticMetricsDelegate,
												FElectraPlayerSendAnalyticMetricsPerMinuteDelegate& InSendAnalyticMetricsPerMinuteDelegate,
												FElectraPlayerReportVideoStreamingErrorDelegate& InReportVideoStreamingErrorDelegate,
												FElectraPlayerReportSubtitlesMetricsDelegate& InReportSubtitlesFileMetricsDelegate);
};

class ELECTRAPLAYERRUNTIME_API FElectraPlayerPlatform
{
public:
	static bool StartupPlatformResources(const Electra::FParamDict & Params = Electra::FParamDict());
};<|MERGE_RESOLUTION|>--- conflicted
+++ resolved
@@ -183,14 +183,10 @@
 	};
 
 	virtual bool Seek(const FTimespan& Time) = 0;
-<<<<<<< HEAD
-	virtual void SetFrameAccurateSeekMode(bool bEnableFrameAccuracy) = 0;
-=======
 	virtual bool Seek(const FTimespan& Time, const FSeekParam& Param) = 0;
 	virtual void SetFrameAccurateSeekMode(bool bEnableFrameAccuracy) = 0;
 	
 	virtual void ModifyOptions(const Electra::FParamDict& InOptionsToSetOrChange, const Electra::FParamDict& InOptionsToClear) = 0;
->>>>>>> d731a049
 
 	struct FAudioTrackFormat
 	{
