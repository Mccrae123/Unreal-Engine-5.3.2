--- conflicted
+++ resolved
@@ -9,10 +9,7 @@
 
 #include "ElectraPlayerMisc.h"
 #include "ElectraPlayerResourceDelegate.h"
-<<<<<<< HEAD
-=======
 #include "IElectraPlayerDataCache.h"
->>>>>>> 4af6daef
 #include "MediaStreamMetadata.h"
 
 class FVideoDecoderOutput;
@@ -195,15 +192,6 @@
 		Blob
 	};
 
-<<<<<<< HEAD
-	enum class EOpenType
-	{
-		Media,
-		Blob
-	};
-
-=======
->>>>>>> 4af6daef
 	virtual bool OpenInternal(const FString& Url, const Electra::FParamDict& PlayerOptions, const FPlaystartOptions& InPlaystartOptions, EOpenType InOpenType) = 0;
 	virtual void CloseInternal(bool bKillAfterClose) = 0;
 
@@ -249,8 +237,6 @@
 	virtual void SetPlaybackRange(const FPlaybackRange& InPlaybackRange) = 0;
 	virtual void GetPlaybackRange(FPlaybackRange& OutPlaybackRange) const = 0;
 
-<<<<<<< HEAD
-=======
 	enum class EPlayRateType
 	{
 		// Playback rate with frames being dropped.
@@ -260,7 +246,6 @@
 	};
 	virtual TRangeSet<float> GetSupportedRates(EPlayRateType InPlayRateType) const = 0;
 
->>>>>>> 4af6daef
 	virtual float GetRate() const = 0;
 	virtual bool SetRate(float Rate) = 0;
 
@@ -329,11 +314,7 @@
 	virtual void NotifyOfOptionChange() = 0;
 
 	// Suspends or resumes decoder instances. Not supported on all platforms.
-<<<<<<< HEAD
-	virtual void SuspendOrResumeDecoders(bool bSuspend) = 0;
-=======
 	virtual void SuspendOrResumeDecoders(bool bSuspend, const Electra::FParamDict& InOptions) = 0;
->>>>>>> 4af6daef
 
 	enum
 	{
