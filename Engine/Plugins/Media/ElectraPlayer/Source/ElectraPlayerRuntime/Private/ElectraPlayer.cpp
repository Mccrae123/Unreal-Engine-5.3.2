--- conflicted
+++ resolved
@@ -263,97 +263,6 @@
 	// Get a writable copy of the URL so we can sanitize it if necessary.
 	MediaUrl = Url;
 	MediaUrl.TrimStartAndEndInline();
-<<<<<<< HEAD
-
-	if (!NewPlayer.IsValid())
-	{
-		FParamDict PlayerOptions(InPlayerOptions);
-
-		// Create a new empty player structure. This contains the actual player instance, its associated renderers and sample queues.
-		NewPlayer = MakeShared<FInternalPlayerImpl, ESPMode::ThreadSafe>();
-
-		// Create the renderers so we can pass them to the internal player.
-		// They get a pointer to ourselves which they will call On[Video|Audio]Decoded() and On[Video|Audio]Flush() on.
-		NewPlayer->RendererVideo = MakeShared<FElectraRendererVideo, ESPMode::ThreadSafe>(SharedThis(this));
-		NewPlayer->RendererAudio = MakeShared<FElectraRendererAudio, ESPMode::ThreadSafe>(SharedThis(this));
-
-		// Create the internal player and register ourselves as metrics receiver and static resource provider.
-		IAdaptiveStreamingPlayer::FCreateParam CreateParams;
-		CreateParams.VideoRenderer = NewPlayer->RendererVideo;
-		CreateParams.AudioRenderer = NewPlayer->RendererAudio;
-		CreateParams.ExternalPlayerGUID = PlayerGuid;
-		NewPlayer->AdaptivePlayer = IAdaptiveStreamingPlayer::Create(CreateParams);
-		NewPlayer->AdaptivePlayer->AddMetricsReceiver(this);
-		NewPlayer->AdaptivePlayer->SetStaticResourceProviderCallback(StaticResourceProvider);
-		NewPlayer->AdaptivePlayer->SetVideoDecoderResourceDelegate(VideoDecoderResourceDelegate);
-
-		// Create the subtitle receiver and register it with the player.
-		MediaPlayerSubtitleReceiver = MakeSharedTS<FSubtitleEventReceiver>();
-		MediaPlayerSubtitleReceiver->GetSubtitleReceivedDelegate().BindRaw(this, &FElectraPlayer::OnSubtitleDecoded);
-		MediaPlayerSubtitleReceiver->GetSubtitleFlushDelegate().BindRaw(this, &FElectraPlayer::OnSubtitleFlush);
-		NewPlayer->AdaptivePlayer->AddSubtitleReceiver(MediaPlayerSubtitleReceiver);
-
-		// Create a new media player event receiver and register it to receive all non player internal events as soon as they are received.
-		MediaPlayerEventReceiver = MakeSharedTS<FAEMSEventReceiver>();
-		MediaPlayerEventReceiver->GetEventReceivedDelegate().BindRaw(this, &FElectraPlayer::OnMediaPlayerEventReceived);
-		NewPlayer->AdaptivePlayer->AddAEMSReceiver(MediaPlayerEventReceiver, TEXT("*"), TEXT(""), IAdaptiveStreamingPlayerAEMSReceiver::EDispatchMode::OnReceive);
-
-		if (InOpenType == IElectraPlayerInterface::EOpenType::Blob)
-		{
-			const TCHAR * const KeyBlob = TEXT("blobparams");
-			if (PlayerOptions.HaveKey(KeyBlob))
-			{
-				BlobParams = PlayerOptions.GetValue(KeyBlob).SafeGetFString();
-				PlayerOptions.Remove(KeyBlob);
-			}
-		}
-		NewPlayer->AdaptivePlayer->Initialize(PlayerOptions);
-	}
-
-	if (InOpenType == IElectraPlayerInterface::EOpenType::Media)
-	{
-		// Check for options that can be changed during playback and apply them at startup already.
-		// If a media source supports the MaxResolutionForMediaStreaming option then we can override the max resolution.
-		if (PlaystartOptions.MaxVerticalStreamResolution.IsSet())
-		{
-			NewPlayer->AdaptivePlayer->SetMaxResolution(0, PlaystartOptions.MaxVerticalStreamResolution.GetValue());
-		}
-
-		if (PlaystartOptions.MaxBandwidthForStreaming.IsSet())
-		{
-			NewPlayer->AdaptivePlayer->SetBitrateCeiling(PlaystartOptions.MaxBandwidthForStreaming.GetValue());
-		}
-
-        // Set the player member variable to the new player so we can use our internal configuration methods on the new player. 
-        CurrentPlayer = MoveTemp(NewPlayer);
-		
-		// Apply options that may have been set prior to calling Open().
-		// Set these only if they have defined values as to not override what might have been set in the PlayerOptions.
-		if (bFrameAccurateSeeking.IsSet())
-		{
-			SetFrameAccurateSeekMode(bFrameAccurateSeeking.GetValue());
-		}
-		if (bEnableLooping.IsSet())
-		{
-			SetLooping(bEnableLooping.GetValue());
-		}
-		if (CurrentPlaybackRange.Start.IsSet() || CurrentPlaybackRange.End.IsSet())
-		{
-			SetPlaybackRange(CurrentPlaybackRange);
-		}
-
-		if (bPreviousOpenLoadedBlob)
-		{
-			CurrentPlayer->AdaptivePlayer->ModifyOptions(InPlayerOptions, Electra::FParamDict());
-		}
-
-		// Issue load of the playlist.
-		UE_LOG(LogElectraPlayer, Log, TEXT("[%p][%p] IMediaPlayer::Open(%s)"), this, CurrentPlayer.Get(), *SanitizeMessage(MediaUrl));
-		CurrentPlayer->AdaptivePlayer->LoadManifest(MediaUrl);
-	}
-	else
-	{
-=======
 
 	if (!NewPlayer.IsValid())
 	{
@@ -452,7 +361,6 @@
 	}
 	else
 	{
->>>>>>> 4af6daef
 		PendingBlobRequest = MakeShared<FBlobRequest, ESPMode::ThreadSafe>();
 		if (!PendingBlobRequest->Request->SetFromJSON(BlobParams))
 		{
@@ -612,7 +520,6 @@
 
 		#if !(UE_BUILD_SHIPPING || UE_BUILD_TEST)
 			FInternalPlayerImpl* PlayerImpl = Player.Get();
-<<<<<<< HEAD
 
 			TFunction<void()> CheckTimeoutTask = [bClosedSig, PlayerImpl]()
 			{
@@ -643,38 +550,6 @@
 {
 	if (bUseInternal && IntendedPlayRate.IsSet() && (State == FElectraPlayer::EPlayerState::Playing || State == FElectraPlayer::EPlayerState::Paused || State == FElectraPlayer::EPlayerState::Stopped))
 	{
-=======
-
-			TFunction<void()> CheckTimeoutTask = [bClosedSig, PlayerImpl]()
-			{
-				// Wait for 3 seconds and if the player did not close by then log an error!
-				FPlatformProcess::Sleep(3.0f);
-				if (*bClosedSig == false)
-				{
-					UE_LOG(LogElectraPlayer, Error, TEXT("[%p] DoCloseAsync() did not complete in time. Player may be dead and dangling!"), PlayerImpl);
-				}
-			};
-			Async(EAsyncExecution::Thread, MoveTemp(CheckTimeoutTask));
-		#endif
-	}
-	else
-	{
-		CloseTask();
-	}
-}
-
-
-
-float FElectraPlayer::FPlayerState::GetRate() const
-{
-	return bUseInternal && IntendedPlayRate.IsSet() ? IntendedPlayRate.GetValue() : CurrentPlayRate;
-}
-
-FElectraPlayer::EPlayerState FElectraPlayer::FPlayerState::GetState() const
-{
-	if (bUseInternal && IntendedPlayRate.IsSet() && (State == FElectraPlayer::EPlayerState::Playing || State == FElectraPlayer::EPlayerState::Paused || State == FElectraPlayer::EPlayerState::Stopped))
-	{
->>>>>>> 4af6daef
 		return IntendedPlayRate.GetValue() != 0.0f ? FElectraPlayer::EPlayerState::Playing : FElectraPlayer::EPlayerState::Paused;
 	}
 	return State;
@@ -698,21 +573,6 @@
 	{
 		IntendedPlayRate.Reset();
 	}
-<<<<<<< HEAD
-}
-
-
-//-----------------------------------------------------------------------------
-/**
-* Suspends or resumes decoder instances.
-*/
-void FElectraPlayer::SuspendOrResumeDecoders(bool bSuspend)
-{
-	PlatformSuspendOrResumeDecoders(bSuspend);
-}
-
-
-=======
 }
 
 
@@ -726,7 +586,6 @@
 }
 
 
->>>>>>> 4af6daef
 //-----------------------------------------------------------------------------
 /**
 */
@@ -1081,23 +940,6 @@
 	return false;
 }
 
-<<<<<<< HEAD
-float FElectraPlayer::GetRate() const
-{
-	return PlayerState.GetRate();
-/*
-	if (PlayerState.bUseInternal)
-	{
-		return 0.0f;
-	}
-	else
-	{
-		return CurrentPlayer.Get() && CurrentPlayer->AdaptivePlayer->IsPlaying() ? 1.0f : 0.0f;
-	}
-*/
-}
-=======
->>>>>>> 4af6daef
 
 FElectraPlayer::EPlayerState FElectraPlayer::GetState() const
 {
@@ -3272,10 +3114,6 @@
 
 	CSV_EVENT(ElectraPlayer, TEXT("MediaStateOnPlay"));
 
-<<<<<<< HEAD
-	PlayerState.State = EPlayerState::Playing;
-	PlayerState.SetPlayRateFromPlayer(1.0f);
-=======
 	double CurrentRate = 1.0;
 	TSharedPtr<FInternalPlayerImpl, ESPMode::ThreadSafe> LockedPlayer = CurrentPlayer;
 	if (LockedPlayer.IsValid() && LockedPlayer->AdaptivePlayer.IsValid())
@@ -3285,7 +3123,6 @@
 
 	PlayerState.State = EPlayerState::Playing;
 	PlayerState.SetPlayRateFromPlayer(CurrentRate);
->>>>>>> 4af6daef
 
 	DeferredEvents.Enqueue(IElectraPlayerAdapterDelegate::EPlayerEvent::PlaybackResumed);
 	return true;
@@ -3352,12 +3189,8 @@
 	{
 		check(InOutRequest->GetResourceType() == Electra::IAdaptiveStreamingPlayerResourceRequest::EPlaybackResourceType::Empty ||
 			  InOutRequest->GetResourceType() == Electra::IAdaptiveStreamingPlayerResourceRequest::EPlaybackResourceType::Playlist ||
-<<<<<<< HEAD
-			  InOutRequest->GetResourceType() == Electra::IAdaptiveStreamingPlayerResourceRequest::EPlaybackResourceType::LicenseKey);
-=======
 			  InOutRequest->GetResourceType() == Electra::IAdaptiveStreamingPlayerResourceRequest::EPlaybackResourceType::LicenseKey ||
 			  InOutRequest->GetResourceType() == Electra::IAdaptiveStreamingPlayerResourceRequest::EPlaybackResourceType::BinaryData);
->>>>>>> 4af6daef
 		if (InOutRequest->GetResourceType() == Electra::IAdaptiveStreamingPlayerResourceRequest::EPlaybackResourceType::Playlist)
 		{
 			TSharedPtr<IElectraPlayerAdapterDelegate, ESPMode::ThreadSafe> PinnedAdapterDelegate = AdapterDelegate.Pin();
