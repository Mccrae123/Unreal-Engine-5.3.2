--- conflicted
+++ resolved
@@ -665,11 +665,7 @@
 	if (Manifest.IsValid())
 	{
 		// Time sync is only necessary when there is either an MPD@availabilityStartTime or MPD@type is dynamic.
-<<<<<<< HEAD
-		if (Manifest->UsesAST() || !Manifest->IsStaticType())
-=======
 		if (Manifest->UsesAST() || !Manifest->IsStaticType() || Manifest->HasInjectedTimingSources())
->>>>>>> 4af6daef
 		{
 			TSharedPtrTS<FDashMPD_MPDType> MPDRoot = Manifest->GetMPDRoot();
 			if (MPDRoot.IsValid())
@@ -927,12 +923,8 @@
 			InRequest->Request->ConnectionTimeout(FTimeValue(FTimeValue::MillisecondsToHNS(1000 * 5)));
 			InRequest->Request->NoDataTimeout(FTimeValue(FTimeValue::MillisecondsToHNS(1000 * 2)));
 			InRequest->Request->AcceptEncoding(TEXT("identity"));
-<<<<<<< HEAD
-			break;
-=======
 			InRequest->Request->StreamTypeAndQuality(InRequest->SegmentStreamType, InRequest->SegmentQualityIndex, InRequest->SegmentQualityIndexMax);
 			InRequest->Request->GetRequest()->ResponseCache = PlayerSessionServices->GetHTTPResponseCache();
->>>>>>> 4af6daef
 		}
 		case FMPDLoadRequestDASH::ELoadType::XLink_Period:
 		case FMPDLoadRequestDASH::ELoadType::XLink_AdaptationSet:
@@ -1270,8 +1262,6 @@
 				// No need to use the Date header any more.
 				InitialTimesync.HttpDateHeader.Reset();
 			}
-<<<<<<< HEAD
-=======
 			// If parsing failed then maybe the response is just a number (possibly with frational digits) giving the
 			// current Unix epoch time.
 			else if (UnixEpoch::ParseFloatString(DirectTime, InitialTimesync.Utc_direct2014))
@@ -1280,7 +1270,6 @@
 				// No need to use the Date header any more.
 				InitialTimesync.HttpDateHeader.Reset();
 			}
->>>>>>> 4af6daef
 		}
 		// As a last resort use the Date header from the HTTP response
 		if (InitialTimesync.HttpDateHeader.Len())
