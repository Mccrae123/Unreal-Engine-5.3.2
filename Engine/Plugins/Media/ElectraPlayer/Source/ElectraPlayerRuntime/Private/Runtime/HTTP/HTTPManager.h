// Copyright Epic Games, Inc. All Rights Reserved.

#pragma once

#include "PlayerCore.h"
#include "Delegates/Delegate.h"

#include "StreamDataBuffer.h"
#include "StreamTypes.h"
#include "OptionalValue.h"

#include "ParameterDictionary.h"
#include "ErrorDetail.h"
#include "ElectraHTTPStream.h"
#include "Utilities/HttpRangeHeader.h"


DECLARE_LOG_CATEGORY_EXTERN(LogElectraHTTPManager, Log, All);

namespace Electra
{
<<<<<<< HEAD
=======
	class IExternalDataReader;
>>>>>>> 4af6daef
	class IHTTPResponseCache;

	namespace HTTP
	{

		struct FStatusInfo
		{
			void Empty()
			{
				ErrorDetail.Clear();
				OccurredAtUTC.SetToInvalid();
				HTTPStatus = 0;
				ErrorCode = 0;
				ConnectionTimeoutAfterMilliseconds = 0;
				NoDataTimeoutAfterMilliseconds = 0;
				bRedirectionError = false;
				bReadError = false;
			}
			FErrorDetail	ErrorDetail;
			FTimeValue		OccurredAtUTC;
			int32			HTTPStatus = 0;
			int32			ErrorCode = 0;
			int32			ConnectionTimeoutAfterMilliseconds = 0;
			int32			NoDataTimeoutAfterMilliseconds = 0;
			bool			bRedirectionError = false;
			bool			bReadError = false;
		};

		struct FRetryInfo
		{
			FRetryInfo()
			{
				AttemptNumber = 0;
				MaxAttempts = 0;
			}
			int32						AttemptNumber;
			int32						MaxAttempts;
			TArray<FStatusInfo>			PreviousFailureStates;
		};


		struct FHTTPHeader : public FElectraHTTPStreamHeader
		{
			FHTTPHeader() = default;
			FHTTPHeader(const FString& InHeader, const FString& InValue)
			{
				Header = InHeader;
				Value = InValue;
			}
			void SetFromString(const FString& InString)
			{
				int32 ColonPos;
				if (InString.FindChar(TCHAR(':'), ColonPos))
				{
					Header = InString.Left(ColonPos);
					Value = InString.Mid(ColonPos + 2);
				}
			}
			static void ParseFromString(FHTTPHeader& OutHeader, const FString& InString)
			{
				OutHeader.SetFromString(InString);
			}
		};

		struct FConnectionInfo
		{
			TArray<FHTTPHeader>					ResponseHeaders;					//!< Response headers
			FString								EffectiveURL;						//!< Effective URL after all redirections
			FString								ContentType;						//!< Content-Type header
			FString  							ContentRangeHeader;
			FString  							ContentLengthHeader;
			FTimeValue							RequestStartTime;					//!< Time at which the request was started
			FTimeValue							RequestEndTime;						//!< Time at which the request ended
			double								TimeForDNSResolve = 0.0;			//!< Time it took to resolve DNS
			double								TimeUntilConnected = 0.0;			//!< Time it took until connected to the server
			double								TimeUntilFirstByte = 0.0;			//!< Time it took until received the first response data byte
			int64								ContentLength = -1;					//!< Content length, if known. Chunked transfers may have no length (set to -1). Compressed file will store compressed size here!
			int64								BytesReadSoFar = 0;					//!< Number of bytes read so far.
			int32								NumberOfRedirections = 0;			//!< Number of redirections performed
			int32								HTTPVersionReceived = 0;			//!< Version of HTTP header received (10 = 1.0, 11=1.1, 20=2.0)
			bool								bIsConnected = false;				//!< true once connected to the server
			bool								bHaveResponseHeaders = false;		//!< true when response headers have been received
			bool								bIsChunked = false;					//!< true if response is received in chunks
			bool								bWasAborted = false;				//!< true if transfer was aborted.
			bool								bHasFinished = false;				//!< true once the connection is closed regardless of state.
			bool								bResponseNotRanged = false;			//!< true if the response is not a range as was requested.
			bool								bIsCachedResponse = false;			//!< true if the response came from the cache.
			FStatusInfo							StatusInfo;
			TSharedPtrTS<FRetryInfo>			RetryInfo;

			mutable FCriticalSection			Lock;
			TArray<IElectraHTTPStreamResponse::FTimingTrace> TimingTraces;

			void GetTimingTraces(TArray<IElectraHTTPStreamResponse::FTimingTrace>& OutTimingTraces) const
			{
				FScopeLock lock(&Lock);
				OutTimingTraces = TimingTraces;
			}

			FConnectionInfo() = default;

			FConnectionInfo(const FConnectionInfo& rhs)
			{
				CopyFrom(rhs);
			}

			FConnectionInfo& operator = (const FConnectionInfo& rhs)
			{
				if (this != &rhs)
				{
					CopyFrom(rhs);
				}
				return *this;
			}

			private:
				FConnectionInfo& CopyFrom(const FConnectionInfo& rhs)
				{
					FScopeLock l1(&Lock);
					FScopeLock l2(&rhs.Lock);
					ResponseHeaders = rhs.ResponseHeaders;
					EffectiveURL = rhs.EffectiveURL;
					ContentType = rhs.ContentType;
					ContentRangeHeader = rhs.ContentRangeHeader;
					ContentLengthHeader = rhs.ContentLengthHeader;
					RequestStartTime = rhs.RequestStartTime;
					RequestEndTime = rhs.RequestEndTime;
					TimeForDNSResolve = rhs.TimeForDNSResolve;
					TimeUntilConnected = rhs.TimeUntilConnected;
					TimeUntilFirstByte = rhs.TimeUntilFirstByte;
					ContentLength = rhs.ContentLength;
					BytesReadSoFar = rhs.BytesReadSoFar;
					NumberOfRedirections = rhs.NumberOfRedirections;
					HTTPVersionReceived = rhs.HTTPVersionReceived;
					bIsConnected = rhs.bIsConnected;
					bHaveResponseHeaders = rhs.bHaveResponseHeaders;
					bIsChunked = rhs.bIsChunked;
					bWasAborted = rhs.bWasAborted;
					bHasFinished = rhs.bHasFinished;
					bResponseNotRanged = rhs.bResponseNotRanged;
					bIsCachedResponse = rhs.bIsCachedResponse;
					StatusInfo = rhs.StatusInfo;
					if (rhs.RetryInfo.IsValid())
					{
						RetryInfo = MakeSharedTS<FRetryInfo>(*rhs.RetryInfo);
					}
					TimingTraces = rhs.TimingTraces;
					return *this;
				}
		};

	} // namespace HTTP


	class IElectraHttpManager
	{
	public:
		static TSharedPtrTS<IElectraHttpManager> Create();

		virtual ~IElectraHttpManager() = default;

		struct FRequest;

		struct FProgressListener
		{
			DECLARE_DELEGATE_RetVal_OneParam(int32, FProgressDelegate, const FRequest*);
			DECLARE_DELEGATE_OneParam(FCompletionDelegate, const FRequest*);

			~FProgressListener()
			{
				Clear();
			}
			void Clear()
			{
				FMediaCriticalSection::ScopedLock lock(Lock);
				ProgressDelegate.Unbind();
				CompletionDelegate.Unbind();
			}
			int32 CallProgressDelegate(const FRequest* Request)
			{
				FMediaCriticalSection::ScopedLock lock(Lock);
				if (ProgressDelegate.IsBound())
				{
					return ProgressDelegate.Execute(Request);
				}
				return 0;
			}
			void CallCompletionDelegate(const FRequest* Request)
			{
				FMediaCriticalSection::ScopedLock lock(Lock);
				if (CompletionDelegate.IsBound())
				{
					CompletionDelegate.Execute(Request);
				}
			}
			FMediaCriticalSection	Lock;
			FProgressDelegate		ProgressDelegate;
			FCompletionDelegate		CompletionDelegate;
		};

		struct FReceiveBuffer
		{
			FWaitableBuffer		Buffer;
		};

		struct FParams
		{
			void AddFromHeaderList(const TArray<FString>& InHeaderList)
			{
				for(int32 i=0; i<InHeaderList.Num(); ++i)
				{
					HTTP::FHTTPHeader h;
					h.SetFromString(InHeaderList[i]);
					RequestHeaders.Emplace(MoveTemp(h));
				}
			}

			FString								URL;							//!< URL
			FString								Verb;							//!< GET (default if not set), HEAD, OPTIONS,....
			TMediaOptionalValue<FString>		UserAgent;						//!< Custom user agent string
			ElectraHTTPStream::FHttpRange		Range;							//!< Optional request range
			TArray<HTTP::FHTTPHeader>			RequestHeaders;					//!< Request headers
			TMediaOptionalValue<FString>		AcceptEncoding;					//!< Optional accepted encoding
			FTimeValue							ConnectTimeout;					//!< Optional timeout for connecting to the server
			FTimeValue							NoDataTimeout;					//!< Optional timeout when no data is being received
			TArray<uint8>						PostData;						//!< Data for POST
			bool								bCollectTimingTraces = false;	//!< Whether or not to collect download timing traces.
<<<<<<< HEAD
=======

			EStreamType							StreamType = EStreamType::Unsupported;
			int32								QualityIndex = 0;
			int32								MaxQualityIndex = 0;
>>>>>>> 4af6daef
		};


		struct FRequest
		{
			FParams								Parameters;
			FParamDict							Options;
			HTTP::FConnectionInfo				ConnectionInfo;
			TWeakPtrTS<FReceiveBuffer>			ReceiveBuffer;
			TWeakPtrTS<FProgressListener>		ProgressListener;
			TSharedPtrTS<IHTTPResponseCache>	ResponseCache;
<<<<<<< HEAD
=======
			TWeakPtrTS<IExternalDataReader>		ExternalDataReader;
>>>>>>> 4af6daef
			bool								bAutoRemoveWhenComplete = false;
		};

		virtual void AddRequest(TSharedPtrTS<FRequest> Request, bool bAutoRemoveWhenComplete) = 0;
		virtual void RemoveRequest(TSharedPtrTS<FRequest> Request, bool bDoNotWaitForRemoval) = 0;

	};


} // namespace Electra

<|MERGE_RESOLUTION|>--- conflicted
+++ resolved
@@ -19,10 +19,7 @@
 
 namespace Electra
 {
-<<<<<<< HEAD
-=======
 	class IExternalDataReader;
->>>>>>> 4af6daef
 	class IHTTPResponseCache;
 
 	namespace HTTP
@@ -250,13 +247,10 @@
 			FTimeValue							NoDataTimeout;					//!< Optional timeout when no data is being received
 			TArray<uint8>						PostData;						//!< Data for POST
 			bool								bCollectTimingTraces = false;	//!< Whether or not to collect download timing traces.
-<<<<<<< HEAD
-=======
 
 			EStreamType							StreamType = EStreamType::Unsupported;
 			int32								QualityIndex = 0;
 			int32								MaxQualityIndex = 0;
->>>>>>> 4af6daef
 		};
 
 
@@ -268,10 +262,7 @@
 			TWeakPtrTS<FReceiveBuffer>			ReceiveBuffer;
 			TWeakPtrTS<FProgressListener>		ProgressListener;
 			TSharedPtrTS<IHTTPResponseCache>	ResponseCache;
-<<<<<<< HEAD
-=======
 			TWeakPtrTS<IExternalDataReader>		ExternalDataReader;
->>>>>>> 4af6daef
 			bool								bAutoRemoveWhenComplete = false;
 		};
 
