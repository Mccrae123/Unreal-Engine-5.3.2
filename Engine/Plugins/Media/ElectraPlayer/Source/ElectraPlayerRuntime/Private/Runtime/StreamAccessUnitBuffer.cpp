--- conflicted
+++ resolved
@@ -10,10 +10,7 @@
 		EmptyBuffer = CreateNewBuffer();
 		LastPoppedDTS.SetToInvalid();
 		LastPoppedPTS.SetToInvalid();
-<<<<<<< HEAD
-=======
 		PlayableDurationPushedSinceEOT.SetToZero();
->>>>>>> d731a049
 		bEndOfData = false;
 		bEndOfTrack = false;
 		bLastPushWasBlocked = false;
@@ -37,8 +34,6 @@
 		bIsParallelTrackMode = true;
 	}
 
-<<<<<<< HEAD
-=======
 
 	TSharedPtrTS<FAccessUnitBuffer> FMultiTrackAccessUnitBuffer::FindOrCreateBufferFor(TSharedPtrTS<const FBufferSourceInfo>& OutBufferSourceInfo, const TSharedPtrTS<const FBufferSourceInfo>& InBufferInfo, bool bCreateIfNotExist)
 	{
@@ -73,7 +68,6 @@
 		return Buffer;
 	}
 
->>>>>>> d731a049
 	bool FMultiTrackAccessUnitBuffer::Push(FAccessUnit*& AU, const FAccessUnitBuffer::FConfiguration* BufferConfiguration, const FAccessUnitBuffer::FExternalBufferInfo* InCurrentTotalBufferUtilization)
 	{
 		check(AU->BufferSourceInfo.IsValid());
@@ -88,17 +82,11 @@
 		// Pushing data to either buffer means that there is data and we are not at EOD here any more.
 		// This does not necessarily mean that the selected track is not at EOD. Just that some track is not.
 		bEndOfData = false;
-<<<<<<< HEAD
-
-		bool bIsSwitchOverAU = false;
-		for(auto &SwitchBuf : SwitchOverBufferChain)
-=======
 		// Keep track of how much data since the last end-of-track was signaled has been added.
 		// This is useful when looking at available content to detect underruns which may not be done if
 		// a newly enabled track did not have enough time to collect new data. Only when sufficient data
 		// was available might it make sense to check for underruns.
 		if (bEndOfTrack)
->>>>>>> d731a049
 		{
 			bEndOfTrack = false;
 			PlayableDurationPushedSinceEOT.SetToZero();
@@ -107,25 +95,6 @@
 		{
 			PlayableDurationPushedSinceEOT += AU->Duration;
 		}
-<<<<<<< HEAD
-
-		// Get the combined buffer utilization of enqueued buffers.
-		FAccessUnitBuffer::FExternalBufferInfo EnqueuedBufferInfo;
-		if (InCurrentTotalBufferUtilization)
-		{
-			EnqueuedBufferInfo = *InCurrentTotalBufferUtilization;
-		}
-		else
-		{
-			GetEnqueuedBufferInfo(EnqueuedBufferInfo, bIsSwitchOverAU);
-		}
-
-		AccessLock.Unlock();
-
-		bool bWasPushed = TrackBuffer->Push(AU, BufferConfiguration, &EnqueuedBufferInfo);
-		bLastPushWasBlocked = TrackBuffer->WasLastPushBlocked();
-
-=======
 
 		AccessLock.Unlock();
 
@@ -135,7 +104,6 @@
 		}
 		bool bWasPushed = Buffer->Push(AU, BufferConfiguration, InCurrentTotalBufferUtilization);
 		bLastPushWasBlocked = Buffer->WasLastPushBlocked();
->>>>>>> d731a049
 		return bWasPushed;
 	}
 
@@ -179,11 +147,7 @@
 	void FMultiTrackAccessUnitBuffer::SetEndOfTrackAll()
 	{
 		FScopeLock lock(&AccessLock);
-<<<<<<< HEAD
-		bEndOfData = true;
-=======
 		bEndOfTrack = true;
->>>>>>> d731a049
 		// Push an end-of-data into all tracks.
 		for(auto& It : BufferList)
 		{
@@ -210,9 +174,6 @@
 	void FMultiTrackAccessUnitBuffer::Flush()
 	{
 		FScopeLock lock(&AccessLock);
-<<<<<<< HEAD
-		if (bIsParallelTrackMode)
-=======
 		Clear();
 	}
 
@@ -220,7 +181,6 @@
 	{
 		FScopeLock lock(&AccessLock);
 		if (InBufferSourceInfo.IsValid())
->>>>>>> d731a049
 		{
 			PendingBufferSwitch.BufferInfo = MakeSharedTS<FBufferSourceInfo>(*InBufferSourceInfo);
 			PendingBufferSwitch.BufferInfo->PlaybackSequenceID = PlaybackSequenceID;
@@ -233,12 +193,6 @@
 
 	void FMultiTrackAccessUnitBuffer::ActivateInitialBuffer()
 	{
-<<<<<<< HEAD
-		FScopeLock lock(&AccessLock);
-		// Get rid of all buffers
-		TrackBuffers.Empty();
-		Clear();
-=======
 		// Note: The access mutex must have been locked already!
 		if (!ActiveBuffer.IsValid() && PendingBufferSwitch.IsSet())
 		{
@@ -251,7 +205,6 @@
 				PendingBufferSwitch.BufferInfo.Reset();
 			}
 		}
->>>>>>> d731a049
 	}
 
 	void FMultiTrackAccessUnitBuffer::HandlePendingSwitch()
@@ -259,15 +212,10 @@
 		// Note: The access mutex must have been locked already!
 		if (PendingBufferSwitch.IsSet())
 		{
-<<<<<<< HEAD
-			FScopeLock lock(&AccessLock);
-			if (SwitchOverBufferChain.Num() == 0)
-=======
 			TSharedPtrTS<const FBufferSourceInfo> BufferSourceInfo;
 			TSharedPtrTS<FAccessUnitBuffer> Buffer = FindOrCreateBufferFor(BufferSourceInfo, PendingBufferSwitch.BufferInfo, false);
 			// Switching to the same buffer we are already on means we're already done.
 			if (ActiveBuffer.IsValid() && ActiveBuffer == Buffer)
->>>>>>> d731a049
 			{
 				PendingBufferSwitch.BufferInfo.Reset();
 				return;
@@ -299,14 +247,8 @@
 	{
 		if (ActiveOutputBufferInfo.IsValid())
 		{
-<<<<<<< HEAD
-			FScopeLock lock(&AccessLock);
-			// Add to the current or the switch-over chain?
-			if (SwitchOverBufferChain.Num())
-=======
 			uint32 PlaybackSequenceID = ActiveOutputBufferInfo->PlaybackSequenceID;
 			for(int32 i=0; i<BufferList.Num(); ++i)
->>>>>>> d731a049
 			{
 				if (BufferList[i].Info->PlaybackSequenceID < PlaybackSequenceID)
 				{
@@ -317,10 +259,7 @@
 		}
 	}
 
-<<<<<<< HEAD
-=======
-
->>>>>>> d731a049
+
 	FTimeValue FMultiTrackAccessUnitBuffer::GetLastPoppedPTS()
 	{
 		FScopeLock lock(&AccessLock);
@@ -341,31 +280,14 @@
 
 	TSharedPtrTS<FAccessUnitBuffer> FMultiTrackAccessUnitBuffer::GetSelectedTrackBuffer()
 	{
-<<<<<<< HEAD
-		TSharedPtrTS<FAccessUnitBuffer> TrackBuffer;
-		FScopeLock lock(&AccessLock);
-		if (ActiveOutputBufferInfo.IsValid() && TrackBuffers.Contains(ActiveOutputBufferInfo->PeriodAdaptationSetID))
-		{
-			TrackBuffer = TrackBuffers[ActiveOutputBufferInfo->PeriodAdaptationSetID];
-		}
-		else
-		{
-			TrackBuffer = EmptyBuffer;
-		}
-		return TrackBuffer;
-=======
 		FScopeLock lock(&AccessLock);
 		return ActiveBuffer.IsValid() ? ActiveBuffer : EmptyBuffer;
->>>>>>> d731a049
 	}
 
 	void FMultiTrackAccessUnitBuffer::GetStats(FAccessUnitBufferInfo& OutStats)
 	{
 		FScopeLock lock(&AccessLock);
-<<<<<<< HEAD
-=======
-		ActivateInitialBuffer();
->>>>>>> d731a049
+		ActivateInitialBuffer();
 		TSharedPtrTS<const FAccessUnitBuffer> Buf = GetSelectedTrackBuffer();
 		Buf->GetStats(OutStats);
 		if (Buf == EmptyBuffer)
@@ -378,12 +300,8 @@
 	bool FMultiTrackAccessUnitBuffer::PeekAndAddRef(FAccessUnit*& OutAU)
 	{
 		FScopedLock lock(AsShared());
-<<<<<<< HEAD
-		ActivateBuffer(false);
-=======
 		ActivateInitialBuffer();
 		HandlePendingSwitch();
->>>>>>> d731a049
 		TSharedPtrTS<FAccessUnitBuffer> Buf = FMultiTrackAccessUnitBuffer::GetSelectedTrackBuffer();
 		if (Buf->Num())
 		{
@@ -469,22 +387,6 @@
 		bPopAsDummyUntilSyncFrame  = true;
 	}
 
-<<<<<<< HEAD
-	FTimeValue FMultiTrackAccessUnitBuffer::PrepareForDecodeStartingAt(FTimeValue DecodeStartTime)
-	{
-		FTimeValue TaggedDuration(FTimeValue::GetZero());
-		// We lock the access mutex here.
-		FScopedLock lock(AsShared());
-		for(auto& It : TrackBuffers)
-		{
-			TSharedPtrTS<FAccessUnitBuffer> Buf = It.Value;
-			TaggedDuration += Buf->PrepareForDecodeStartingAt(DecodeStartTime);
-		}
-		return TaggedDuration;
-	}
-
-=======
->>>>>>> d731a049
 	bool FMultiTrackAccessUnitBuffer::IsEODFlagSet()
 	{
 		// Note: We assume the access lock is held by the caller!
