--- conflicted
+++ resolved
@@ -158,18 +158,12 @@
 			FString GetResourceURL() const override
 			{ return URL; }
 
-<<<<<<< HEAD
-			void SetPlaybackData(TSharedPtr<TArray<uint8>, ESPMode::ThreadSafe>	PlaybackData) override
-			{ Data = PlaybackData; }
-
-=======
 			void SetPlaybackData(TSharedPtr<TArray<uint8>, ESPMode::ThreadSafe>	PlaybackData, int64 TotalResourceSize) override
 			{ Data = PlaybackData; }
 
 			FBinaryDataParams GetBinaryDataParams() const override
 			{ FBinaryDataParams None; return None; }
 
->>>>>>> 4af6daef
 			void SignalDataReady() override
 			{ DoneSignal.Signal(); }
 
