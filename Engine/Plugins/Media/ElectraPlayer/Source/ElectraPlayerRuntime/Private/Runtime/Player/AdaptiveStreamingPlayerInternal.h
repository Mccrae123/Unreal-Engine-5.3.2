// Copyright Epic Games, Inc. All Rights Reserved.

#pragma once

#include "Player/AdaptiveStreamingPlayer.h"
#include "Player/Manifest.h"
#include "Player/AdaptiveStreamingPlayerInternalConfig.h"

#include "HTTP/HTTPManager.h"
#include "HTTP/HTTPResponseCache.h"
#include "Player/PlayerSessionServices.h"
#include "SynchronizedClock.h"

#include "Demuxer/ParserISO14496-12.h"
#include "Decoder/SubtitleDecoder.h"
<<<<<<< HEAD
=======
#include "Decoder/AudioDecoder.h"
#include "Decoder/VideoDecoder.h"
>>>>>>> 4af6daef

#include "Player/AdaptiveStreamingPlayerResourceRequest.h"
#include "Player/ExternalDataReader.h"
#include "Player/PlayerStreamReader.h"
#include "Player/PlaylistReader.h"
#include "Player/PlayerStreamFilter.h"
#include "Player/PlayerEntityCache.h"
#include "Player/AdaptiveStreamingPlayerABR.h"

#include "Utilities/UtilsMP4.h"

#include "ElectraCDM.h"

#include "InfoLog.h"

#define INTERR_ALL_STREAMS_HAVE_FAILED			1
#define INTERR_UNSUPPORTED_FORMAT				2
#define INTERR_COULD_NOT_LOCATE_START_SEGMENT	3
#define INTERR_COULD_NOT_LOCATE_START_PERIOD	4
#define INTERR_UNSUPPORTED_CODEC				5
#define INTERR_CODEC_CHANGE_NOT_SUPPORTED		6
#define INTERR_NO_STREAM_INFORMATION			7
#define INTERR_FRAGMENT_NOT_AVAILABLE			0x101
#define INTERR_FRAGMENT_READER_REQUEST			0x102
#define INTERR_CREATE_FRAGMENT_READER			0x103
#define INTERR_REBUFFER_SHALL_THROW_ERROR		0x200



namespace Electra
{
class FAdaptiveStreamingPlayer;


class IAdaptiveStreamingWrappedRenderer : public IMediaRenderer
{
public:
	virtual ~IAdaptiveStreamingWrappedRenderer() = default;
	virtual FTimeValue GetEnqueuedSampleDuration() = 0;
	virtual int32 GetNumEnqueuedSamples(FTimeValue* OutOptionalDuration) = 0;

	virtual void DisableHoldbackOfFirstRenderableVideoFrame(bool bDisableHoldback) = 0;

	virtual FTimeRange GetSupportedRenderRateScale() = 0;
	virtual void SetPlayRateScale(double InNewScale) = 0;
	virtual double GetPlayRateScale() = 0;
};


class FMediaRenderClock : public IMediaRenderClock
{
public:
	FMediaRenderClock()
		: bIsPaused(true)
	{
	}

	virtual ~FMediaRenderClock()
	{
	}

	virtual void SetCurrentTime(ERendererType ForRenderer, const FTimeValue& CurrentRenderTime) override
	{
		FClock* Clk = GetClock(ForRenderer);
		if (Clk)
		{
			FTimeValue Now(MEDIAutcTime::Current());
			FMediaCriticalSection::ScopedLock lock(Lock);
			Clk->RenderTime = CurrentRenderTime;
			Clk->LastSystemBaseTime = Now;
			Clk->RunningTimeOffset.SetToZero();
		}
	}

	virtual FTimeValue GetInterpolatedRenderTime(ERendererType FromRenderer) override
	{
		FClock* Clk = GetClock(FromRenderer);
		if (Clk)
		{
			FTimeValue Now(MEDIAutcTime::Current());
			FMediaCriticalSection::ScopedLock lock(Lock);
			FTimeValue diff = !bIsPaused ? Now - Clk->LastSystemBaseTime : FTimeValue::GetZero();
			FTimeValue r(Clk->RenderTime);
			r += Clk->RunningTimeOffset + diff;
			return r;
		}
		return FTimeValue();
	}

	void Start()
	{
		FTimeValue Now(MEDIAutcTime::Current());
		FMediaCriticalSection::ScopedLock lock(Lock);
		if (bIsPaused)
		{
			for(int32 i = 0; i < FMEDIA_STATIC_ARRAY_COUNT(Clock); ++i)
			{
				Clock[i].LastSystemBaseTime = Now;
			}
			bIsPaused = false;
		}
	}

	void Stop()
	{
		FTimeValue Now(MEDIAutcTime::Current());
		FMediaCriticalSection::ScopedLock lock(Lock);
		if (!bIsPaused)
		{
			bIsPaused = true;
			for(int32 i=0; i<FMEDIA_STATIC_ARRAY_COUNT(Clock); ++i)
			{
				FTimeValue diff = Now - Clock[i].LastSystemBaseTime;
				Clock[i].RunningTimeOffset += diff;
			}
		}
	}

	bool IsRunning() const
	{
		return !bIsPaused;
	}

private:
	struct FClock
	{
		FClock()
		{
			LastSystemBaseTime = MEDIAutcTime::Current();
			RunningTimeOffset.SetToZero();
		}
		FTimeValue	RenderTime;
		FTimeValue	LastSystemBaseTime;
		FTimeValue	RunningTimeOffset;
	};

	FClock* GetClock(ERendererType ForRenderer)
	{
		FClock* Clk = nullptr;
		switch(ForRenderer)
		{
			case IMediaRenderClock::ERendererType::Video:
				Clk = &Clock[0];
				break;
			case IMediaRenderClock::ERendererType::Audio:
				Clk = &Clock[1];
				break;
			case IMediaRenderClock::ERendererType::Subtitles:
				Clk = &Clock[2];
				break;
			default:
				Clk = nullptr;
				break;
		}
		return Clk;
	}

	FMediaCriticalSection		Lock;
	FClock			Clock[3];
	bool			bIsPaused;
};



/**
 * Interchange structure between the player worker thread and the public API to
 * avoid mutex locks all over the place.
 */
struct FPlaybackState
{
	FPlaybackState()
	{
		Reset();
	}
	void Reset()
	{
		FScopeLock lock(&Lock);
		SeekableRange.Reset();
		Duration.SetToInvalid();
		CurrentPlayPosition.SetToInvalid();
		EncoderLatency.SetToInvalid();
		CurrentLiveLatency.SetToInvalid();
		EndPlaybackAtTime.SetToInvalid();
		LoopState = {};
		ActivePlaybackRange.Reset();
		NewPlaybackRange.Reset();
<<<<<<< HEAD
=======
		UnthinnedPlaybackRates.Empty();
		ThinnedPlaybackRates.Empty();
		CurrentPlaybackRate = 0.0;
		DesiredPlaybackRate = 0.0;
>>>>>>> 4af6daef
		bHaveMetadata = false;
		bHasEnded = false;
		bIsSeeking = false;
		bIsBuffering = false;
		bIsPlaying = false;
		bIsPaused = false;
		bPlayrangeHasChanged = false;
		bLoopStateHasChanged = false;
		bShouldPlayOnLiveEdge = false;
	}

	mutable FCriticalSection				Lock;
	FTimeRange								SeekableRange;
	FTimeRange								TimelineRange;
	FTimeValue								Duration;
	FTimeValue								CurrentPlayPosition;
	FTimeValue								EncoderLatency;
	FTimeValue								CurrentLiveLatency;
	FTimeValue								EndPlaybackAtTime;
	IAdaptiveStreamingPlayer::FLoopState	LoopState;
	FTimeRange								ActivePlaybackRange;
	FTimeRange								NewPlaybackRange;
<<<<<<< HEAD
=======
	TRangeSet<double>						UnthinnedPlaybackRates;
	TRangeSet<double>						ThinnedPlaybackRates;
	double									CurrentPlaybackRate;
	double									DesiredPlaybackRate;
>>>>>>> 4af6daef
	bool									bHaveMetadata;
	bool									bHasEnded;
	bool									bIsSeeking;
	bool									bIsBuffering;
	bool									bIsPlaying;
	bool									bIsPaused;
	bool									bPlayrangeHasChanged;
	bool									bLoopStateHasChanged;
	bool									bShouldPlayOnLiveEdge;
	TArray<FTrackMetadata>					VideoTracks;
	TArray<FTrackMetadata>					AudioTracks;
	TArray<FTrackMetadata>					SubtitleTracks;
	TArray<FTimespan>						SeekablePositions;


	void SetSeekableRange(const FTimeRange& TimeRange)
	{
		FScopeLock lock(&Lock);
		SeekableRange = TimeRange;
	}
	void GetSeekableRange(FTimeRange& OutRange) const
	{
		FScopeLock lock(&Lock);
		OutRange = SeekableRange;
	}

	void SetSeekablePositions(const TArray<FTimespan>& InSeekablePositions)
	{
		FScopeLock lock(&Lock);
		SeekablePositions = InSeekablePositions;
	}
	void GetSeekablePositions(TArray<FTimespan>& OutSeekablePositions) const
	{
		FScopeLock lock(&Lock);
		OutSeekablePositions = SeekablePositions;
	}

	void SetTimelineRange(const FTimeRange& TimeRange)
	{
		FScopeLock lock(&Lock);
		TimelineRange = TimeRange;
	}
	void GetTimelineRange(FTimeRange& OutRange) const
	{
		FScopeLock lock(&Lock);
		OutRange = TimelineRange;
	}

	void SetDuration(const FTimeValue& InDuration)
	{
		FScopeLock lock(&Lock);
		Duration = InDuration;
	}
	FTimeValue GetDuration() const
	{
		FScopeLock lock(&Lock);
		return Duration;
	}

	void SetPlayPosition(const FTimeValue& InPosition)
	{
		FScopeLock lock(&Lock);
		CurrentPlayPosition = InPosition;
	}
	FTimeValue GetPlayPosition() const
	{
		FScopeLock lock(&Lock);
		return CurrentPlayPosition;
	}

	void SetEncoderLatency(const FTimeValue& InEncoderLatency)
	{
		FScopeLock lock(&Lock);
		EncoderLatency = InEncoderLatency;
	}
	FTimeValue GetEncoderLatency() const
	{
		FScopeLock lock(&Lock);
		return EncoderLatency;
	}

	void SetCurrentLiveLatency(const FTimeValue& InCurrentLiveLatency)
	{
		FScopeLock lock(&Lock);
		CurrentLiveLatency = InCurrentLiveLatency;
	}
	FTimeValue GetCurrentLiveLatency() const
	{
		FScopeLock lock(&Lock);
		return CurrentLiveLatency;
	}

	void SetShouldPlayOnLiveEdge(bool bInShouldPlayOnLiveEdge)
	{
		FScopeLock lock(&Lock);
		bShouldPlayOnLiveEdge = bInShouldPlayOnLiveEdge;
	}
	bool GetShouldPlayOnLiveEdge() const
	{
		FScopeLock lock(&Lock);
		return bShouldPlayOnLiveEdge;
	}

	void SetHaveMetadata(bool bInHaveMetadata)
	{
		FScopeLock lock(&Lock);
		bHaveMetadata = bInHaveMetadata;
	}
	bool GetHaveMetadata() const
	{
		FScopeLock lock(&Lock);
		return bHaveMetadata;
	}

	void SetHasEnded(bool bInHasEnded)
	{
		FScopeLock lock(&Lock);
		bHasEnded = bInHasEnded;
	}
	bool GetHasEnded() const
	{
		FScopeLock lock(&Lock);
		return bHasEnded;
	}

	void SetIsSeeking(bool bInIsSeeking)
	{
		FScopeLock lock(&Lock);
		bIsSeeking = bInIsSeeking;
	}
	bool GetIsSeeking() const
	{
		FScopeLock lock(&Lock);
		return bIsSeeking;
	}

	void SetIsBuffering(bool bInIsBuffering)
	{
		FScopeLock lock(&Lock);
		bIsBuffering = bInIsBuffering;
	}
	bool GetIsBuffering() const
	{
		FScopeLock lock(&Lock);
		return bIsBuffering;
	}

	void SetIsPlaying(bool bInIsPlaying)
	{
		FScopeLock lock(&Lock);
		bIsPlaying = bInIsPlaying;
	}
	bool GetIsPlaying() const
	{
		FScopeLock lock(&Lock);
		return bIsPlaying;
	}

	void SetIsPaused(bool bInIsPaused)
	{
		FScopeLock lock(&Lock);
		bIsPaused = bInIsPaused;
	}
	bool GetIsPaused() const
	{
		FScopeLock lock(&Lock);
		return bIsPaused;
	}

	void SetPausedAndPlaying(bool bInIsPaused, bool bInIsPlaying)
	{
		FScopeLock lock(&Lock);
		bIsPaused  = bInIsPaused;
		bIsPlaying = bInIsPlaying;
		// If asked to play, but no desired playback rate has been set yet, assume 1.0.
		// It is thought to be a user error to resume playback with no play rate.
		if (bIsPlaying && DesiredPlaybackRate == 0.0)
		{
			DesiredPlaybackRate = 1.0;
		}
		CurrentPlaybackRate = bIsPaused ? 0.0 : bIsPlaying ? DesiredPlaybackRate : 0.0;
	}

	bool SetTrackMetadata(const TArray<FTrackMetadata> &InVideoTracks, const TArray<FTrackMetadata>& InAudioTracks, const TArray<FTrackMetadata>& InSubtitleTracks)
	{
		FScopeLock lock(&Lock);

		auto ChangedTrackMetadata = [](const TArray<FTrackMetadata> &These, const TArray<FTrackMetadata>& Other) -> bool
		{
			if (These.Num() == Other.Num())
			{
				for(int32 i=0; i<These.Num(); ++i)
				{
					if (!These[i].Equals(Other[i]))
					{
						return true;
					}
				}
				return false;
			}
			return true;
		};

		bool bChanged = ChangedTrackMetadata(VideoTracks, InVideoTracks) || ChangedTrackMetadata(AudioTracks, InAudioTracks) || ChangedTrackMetadata(SubtitleTracks, InSubtitleTracks);
		VideoTracks = InVideoTracks;
		AudioTracks = InAudioTracks;
		SubtitleTracks = InSubtitleTracks;
		return bChanged;
	}
	void GetTrackMetadata(TArray<FTrackMetadata> &OutVideoTracks, TArray<FTrackMetadata>& OutAudioTracks, TArray<FTrackMetadata>& OutSubtitleTracks) const
	{
		FScopeLock lock(&Lock);
		OutVideoTracks = VideoTracks;
		OutAudioTracks = AudioTracks;
		OutSubtitleTracks = SubtitleTracks;
	}
	void HaveTrackMetadata(bool& bOutHaveVideo, bool& bOutHaveAudio, bool& bOutHaveSubtitle) const
	{
		FScopeLock lock(&Lock);
		bOutHaveVideo = VideoTracks.Num() != 0;
		bOutHaveAudio = AudioTracks.Num() != 0;
		bOutHaveSubtitle = SubtitleTracks.Num() != 0;
	}

	void SetLoopState(const IAdaptiveStreamingPlayer::FLoopState& InLoopState)
	{
		FScopeLock lock(&Lock);
		LoopState = InLoopState;
	}
	void GetLoopState(IAdaptiveStreamingPlayer::FLoopState& OutLoopState) const
	{
		FScopeLock lock(&Lock);
		OutLoopState = LoopState;
	}
	void SetLoopStateEnable(bool bEnable)
	{
		FScopeLock lock(&Lock);
		LoopState.bIsEnabled = bEnable;
	}

	void SetPlayRange(const IAdaptiveStreamingPlayer::FPlaybackRange& InNewRange)
	{
		FScopeLock lock(&Lock);
		FTimeValue NewRangeStart = InNewRange.Start.IsSet() ? InNewRange.Start.GetValue() : FTimeValue();
		FTimeValue NewRangeEnd = InNewRange.End.IsSet() ? InNewRange.End.GetValue() : FTimeValue();
		if (NewRangeStart != NewPlaybackRange.Start || NewRangeEnd != NewPlaybackRange.End)
		{
			NewPlaybackRange.Start = NewRangeStart;
			NewPlaybackRange.End = NewRangeEnd;
			bPlayrangeHasChanged = true;
		}
	}
	void SetPlayRange(const FTimeRange& InNewRange)
	{
		FScopeLock lock(&Lock);
		if (InNewRange.Start != NewPlaybackRange.Start || InNewRange.End != NewPlaybackRange.End)
		{
			NewPlaybackRange = InNewRange;
			bPlayrangeHasChanged = true;
		}
	}
	FTimeRange GetPlayRange()
	{
		FScopeLock lock(&Lock);
		return NewPlaybackRange;
	}
	void GetPlayRange(IAdaptiveStreamingPlayer::FPlaybackRange& OutRange)
	{
		OutRange.Start.Reset();
		OutRange.End.Reset();
		FScopeLock lock(&Lock);
		if (NewPlaybackRange.Start.IsValid())
		{
			OutRange.Start = NewPlaybackRange.Start;
		}
		if (NewPlaybackRange.End.IsValid())
		{
			OutRange.End = NewPlaybackRange.End;
		}
	}
	void ActivateNewPlayRange(const FTimeRange* InTimeRange)
	{
		FScopeLock lock(&Lock);
		ActivePlaybackRange = InTimeRange ? *InTimeRange : NewPlaybackRange;
		bPlayrangeHasChanged = InTimeRange ? bPlayrangeHasChanged : false;
	}
	FTimeRange GetActivePlayRange()
	{
		FScopeLock lock(&Lock);
		return ActivePlaybackRange;
	}
	bool GetPlayRangeHasChanged()
	{
		FScopeLock lock(&Lock);
		return bPlayrangeHasChanged;
	}

<<<<<<< HEAD
=======
	void SetPlaybackRates(IAdaptiveStreamingPlayer::EPlaybackRateType InForType, const TRangeSet<double>& InRates)
	{
		FScopeLock lock(&Lock);
		if (InForType == IAdaptiveStreamingPlayer::EPlaybackRateType::Unthinned)
		{
			UnthinnedPlaybackRates = InRates;
		}
		else
		{
			ThinnedPlaybackRates = InRates;
		}
	}
	TRangeSet<double> GetPlaybackRates(IAdaptiveStreamingPlayer::EPlaybackRateType InForType)
	{
		FScopeLock lock(&Lock);
		return InForType == IAdaptiveStreamingPlayer::EPlaybackRateType::Unthinned ? UnthinnedPlaybackRates : ThinnedPlaybackRates;
	}

	void SetDesiredPlayRate(double InDesiredPlayRate, const IAdaptiveStreamingPlayer::FTrickplayParams& /*InParameters*/)
	{
		FScopeLock lock(&Lock);
		DesiredPlaybackRate = InDesiredPlayRate;
	}
	double GetDesiredPlayRate() const
	{
		FScopeLock lock(&Lock);
		return DesiredPlaybackRate;
	}
	void SetCurrentPlayRate(double InRate)
	{
		FScopeLock lock(&Lock);
		CurrentPlaybackRate = InRate;
	}
	double GetCurrentPlayRate() const
	{
		FScopeLock lock(&Lock);
		return CurrentPlaybackRate;
	}

>>>>>>> 4af6daef

	void SetLoopStateHasChanged(bool bWasChanged)
	{
		FScopeLock lock(&Lock);
		bLoopStateHasChanged = bWasChanged;
	}
	bool GetLoopStateHasChanged()
	{
		FScopeLock lock(&Lock);
		return bLoopStateHasChanged;
	}

	void SetPlaybackEndAtTime(const FTimeValue& InAtTime)
	{
		FScopeLock lock(&Lock);
		EndPlaybackAtTime = InAtTime;
	}
	FTimeValue GetPlaybackEndAtTime() const
	{
		FScopeLock lock(&Lock);
		return EndPlaybackAtTime;
	}

};






struct FMetricEvent
{
	enum class EType
	{
		OpenSource,
		ReceivedMasterPlaylist,
		ReceivedPlaylists,
		TracksChanged,
		CleanStart,
		BufferingStart,
		BufferingEnd,
		Bandwidth,
		BufferUtilization,
		PlaylistDownload,
		SegmentDownload,
		DataAvailabilityChange,
		VideoQualityChange,
		CodecFormatChange,
		PrerollStart,
		PrerollEnd,
		PlaybackStart,
		PlaybackPaused,
		PlaybackResumed,
		PlaybackEnded,
		PlaybackJumped,
		PlaybackStopped,
		SeekCompleted,
		MediaMetadataChanged,
		LicenseKey,
		Errored,
		LogMessage,
	};

	struct FParam
	{
		struct FBandwidth
		{
			int64	EffectiveBps;
			int64	ThroughputBps;
			double	Latency;
		};
		struct FQualityChange
		{
			int32	NewBitrate;
			int32	PrevBitrate;
			bool	bIsDrastic;
		};
		struct FLogMessage
		{
			FString				Message;
			IInfoLog::ELevel	Level;
			int64				AtMillis;
		};
		struct FTimeJumped
		{
			FTimeValue					ToNewTime;
			FTimeValue					FromTime;
			Metrics::ETimeJumpReason	Reason;

		};
		struct FSeekComplete
		{
			bool bWasAlreadyThere;
		};
		struct FMediaMedataDataChanged
		{
			TSharedPtrTS<UtilsMP4::FMetadataParser> NewMetadata;
		};
		FString								URL;
		Metrics::EBufferingReason			BufferingReason;
		Metrics::FBufferStats				BufferStats;
		Metrics::FPlaylistDownloadStats		PlaylistStats;
		Metrics::FSegmentDownloadStats		SegmentStats;
		Metrics::FLicenseKeyStats			LicenseKeyStats;
		Metrics::FDataAvailabilityChange	DataAvailability;
		FBandwidth							Bandwidth;
		FQualityChange						QualityChange;
		FStreamCodecInformation				CodecFormatChange;
		FTimeJumped							TimeJump;
		FSeekComplete						SeekComplete;
		FMediaMedataDataChanged				MediaMetadataChange;
		FErrorDetail						ErrorDetail;
		FLogMessage							LogMessage;
	};

	EType			Type;
	FParam			Param;
	TWeakPtr<FAdaptiveStreamingPlayer, ESPMode::ThreadSafe>	Player;
	FMediaEvent	*EventSignal = nullptr;

	static TSharedPtrTS<FMetricEvent> ReportCleanStart()
	{
		TSharedPtrTS<FMetricEvent> Evt = MakeSharedTS<FMetricEvent>();
		Evt->Type = EType::CleanStart;
		return Evt;
	}
	static TSharedPtrTS<FMetricEvent> ReportOpenSource(const FString& URL)
	{
		TSharedPtrTS<FMetricEvent> Evt = MakeSharedTS<FMetricEvent>();
		Evt->Type = EType::OpenSource;
		Evt->Param.URL = URL;
		return Evt;
	}
	static TSharedPtrTS<FMetricEvent> ReportReceivedMasterPlaylist(const FString& EffectiveURL)
	{
		TSharedPtrTS<FMetricEvent> Evt = MakeSharedTS<FMetricEvent>();
		Evt->Type = EType::ReceivedMasterPlaylist;
		Evt->Param.URL = EffectiveURL;
		return Evt;
	}
	static TSharedPtrTS<FMetricEvent> ReportReceivedPlaylists()
	{
		TSharedPtrTS<FMetricEvent> Evt = MakeSharedTS<FMetricEvent>();
		Evt->Type = EType::ReceivedPlaylists;
		return Evt;
	}
	static TSharedPtrTS<FMetricEvent> ReportTracksChanged()
	{
		TSharedPtrTS<FMetricEvent> Evt = MakeSharedTS<FMetricEvent>();
		Evt->Type = EType::TracksChanged;
		return Evt;
	}
	static TSharedPtrTS<FMetricEvent> ReportBufferingStart(Metrics::EBufferingReason BufferingReason)
	{
		TSharedPtrTS<FMetricEvent> Evt = MakeSharedTS<FMetricEvent>();
		Evt->Type = EType::BufferingStart;
		Evt->Param.BufferingReason = BufferingReason;
		return Evt;
	}
	static TSharedPtrTS<FMetricEvent> ReportBufferingEnd(Metrics::EBufferingReason BufferingReason)
	{
		TSharedPtrTS<FMetricEvent> Evt = MakeSharedTS<FMetricEvent>();
		Evt->Type = EType::BufferingEnd;
		Evt->Param.BufferingReason = BufferingReason;
		return Evt;
	}
	static TSharedPtrTS<FMetricEvent> ReportBandwidth(int64 EffectiveBps, int64 ThroughputBps, double LatencyInSeconds)
	{
		TSharedPtrTS<FMetricEvent> Evt = MakeSharedTS<FMetricEvent>();
		Evt->Type = EType::Bandwidth;
		Evt->Param.Bandwidth.EffectiveBps = EffectiveBps;
		Evt->Param.Bandwidth.ThroughputBps = ThroughputBps;
		Evt->Param.Bandwidth.Latency = LatencyInSeconds;
		return Evt;
	}
	static TSharedPtrTS<FMetricEvent> ReportBufferUtilization(const Metrics::FBufferStats& BufferStats)
	{
		TSharedPtrTS<FMetricEvent> Evt = MakeSharedTS<FMetricEvent>();
		Evt->Type = EType::BufferUtilization;
		Evt->Param.BufferStats = BufferStats;
		return Evt;
	}
	static TSharedPtrTS<FMetricEvent> ReportPlaylistDownload(const Metrics::FPlaylistDownloadStats& PlaylistDownloadStats)
	{
		TSharedPtrTS<FMetricEvent> Evt = MakeSharedTS<FMetricEvent>();
		Evt->Type = EType::PlaylistDownload;
		Evt->Param.PlaylistStats = PlaylistDownloadStats;
		return Evt;
	}
	static TSharedPtrTS<FMetricEvent> ReportSegmentDownload(const Metrics::FSegmentDownloadStats& SegmentDownloadStats)
	{
		TSharedPtrTS<FMetricEvent> Evt = MakeSharedTS<FMetricEvent>();
		Evt->Type = EType::SegmentDownload;
		Evt->Param.SegmentStats = SegmentDownloadStats;
		return Evt;
	}
	static TSharedPtrTS<FMetricEvent> ReportLicenseKey(const Metrics::FLicenseKeyStats& LicenseKeyStats)
	{
		TSharedPtrTS<FMetricEvent> Evt = MakeSharedTS<FMetricEvent>();
		Evt->Type = EType::LicenseKey;
		Evt->Param.LicenseKeyStats = LicenseKeyStats;
		return Evt;
	}
	static TSharedPtrTS<FMetricEvent> ReportDataAvailabilityChange(const Metrics::FDataAvailabilityChange& DataAvailability)
	{
		TSharedPtrTS<FMetricEvent> Evt = MakeSharedTS<FMetricEvent>();
		Evt->Type = EType::DataAvailabilityChange;
		Evt->Param.DataAvailability = DataAvailability;
		return Evt;
	}
	static TSharedPtrTS<FMetricEvent> ReportVideoQualityChange(int32 NewBitrate, int32 PreviousBitrate, bool bIsDrasticDownswitch)
	{
		TSharedPtrTS<FMetricEvent> Evt = MakeSharedTS<FMetricEvent>();
		Evt->Type = EType::VideoQualityChange;
		Evt->Param.QualityChange.NewBitrate = NewBitrate;
		Evt->Param.QualityChange.PrevBitrate = PreviousBitrate;
		Evt->Param.QualityChange.bIsDrastic = bIsDrasticDownswitch;
		return Evt;
	}
	static TSharedPtrTS<FMetricEvent> ReportCodecFormatChange(const FStreamCodecInformation& NewDecodingFormat)
	{
		TSharedPtrTS<FMetricEvent> Evt = MakeSharedTS<FMetricEvent>();
		Evt->Type = EType::CodecFormatChange;
		Evt->Param.CodecFormatChange = NewDecodingFormat;
		return Evt;
	}
	static TSharedPtrTS<FMetricEvent> ReportPrerollStart()
	{
		TSharedPtrTS<FMetricEvent> Evt = MakeSharedTS<FMetricEvent>();
		Evt->Type = EType::PrerollStart;
		return Evt;
	}
	static TSharedPtrTS<FMetricEvent> ReportPrerollEnd()
	{
		TSharedPtrTS<FMetricEvent> Evt = MakeSharedTS<FMetricEvent>();
		Evt->Type = EType::PrerollEnd;
		return Evt;
	}
	static TSharedPtrTS<FMetricEvent> ReportPlaybackStart()
	{
		TSharedPtrTS<FMetricEvent> Evt = MakeSharedTS<FMetricEvent>();
		Evt->Type = EType::PlaybackStart;
		return Evt;
	}
	static TSharedPtrTS<FMetricEvent> ReportPlaybackPaused()
	{
		TSharedPtrTS<FMetricEvent> Evt = MakeSharedTS<FMetricEvent>();
		Evt->Type = EType::PlaybackPaused;
		return Evt;
	}
	static TSharedPtrTS<FMetricEvent> ReportPlaybackResumed()
	{
		TSharedPtrTS<FMetricEvent> Evt = MakeSharedTS<FMetricEvent>();
		Evt->Type = EType::PlaybackResumed;
		return Evt;
	}
	static TSharedPtrTS<FMetricEvent> ReportPlaybackEnded()
	{
		TSharedPtrTS<FMetricEvent> Evt = MakeSharedTS<FMetricEvent>();
		Evt->Type = EType::PlaybackEnded;
		return Evt;
	}
	static TSharedPtrTS<FMetricEvent> ReportJumpInPlayPosition(const FTimeValue& ToNewTime, const FTimeValue& FromTime, Metrics::ETimeJumpReason TimejumpReason)
	{
		TSharedPtrTS<FMetricEvent> Evt = MakeSharedTS<FMetricEvent>();
		Evt->Type = EType::PlaybackJumped;
		Evt->Param.TimeJump.ToNewTime = ToNewTime;
		Evt->Param.TimeJump.FromTime = FromTime;
		Evt->Param.TimeJump.Reason = TimejumpReason;
		return Evt;
	}
	static TSharedPtrTS<FMetricEvent> ReportPlaybackStopped()
	{
		TSharedPtrTS<FMetricEvent> Evt = MakeSharedTS<FMetricEvent>();
		Evt->Type = EType::PlaybackStopped;
		return Evt;
	}
	static TSharedPtrTS<FMetricEvent> ReportSeekCompleted(bool bWasAlreadyThere=false)
	{
		TSharedPtrTS<FMetricEvent> Evt = MakeSharedTS<FMetricEvent>();
		Evt->Type = EType::SeekCompleted;
		Evt->Param.SeekComplete.bWasAlreadyThere = bWasAlreadyThere;
		return Evt;
	}
	static TSharedPtrTS<FMetricEvent> ReportMediaMetadataChanged(const TSharedPtrTS<UtilsMP4::FMetadataParser>& InNextMetadata)
	{
		TSharedPtrTS<FMetricEvent> Evt = MakeSharedTS<FMetricEvent>();
		Evt->Type = EType::MediaMetadataChanged;
		Evt->Param.MediaMetadataChange.NewMetadata = InNextMetadata;
		return Evt;
	}
	static TSharedPtrTS<FMetricEvent> ReportError(const FErrorDetail& ErrorDetail)
	{
		TSharedPtrTS<FMetricEvent> Evt = MakeSharedTS<FMetricEvent>();
		Evt->Type = EType::Errored;
		Evt->Param.ErrorDetail = ErrorDetail;
		return Evt;
	}
	static TSharedPtrTS<FMetricEvent> ReportLogMessage(IInfoLog::ELevel inLogLevel, const FString& LogMessage, int64 PlayerWallclockMilliseconds)
	{
		TSharedPtrTS<FMetricEvent> Evt = MakeSharedTS<FMetricEvent>();
		Evt->Type = EType::LogMessage;
		Evt->Param.LogMessage.Level = inLogLevel;
		Evt->Param.LogMessage.Message = LogMessage;
		Evt->Param.LogMessage.AtMillis = PlayerWallclockMilliseconds;
		return Evt;
	}

};



class FAdaptiveStreamingPlayerWorkerThread
{
public:
	static TSharedPtrTS<FAdaptiveStreamingPlayerWorkerThread> Create(bool bUseSharedWorkerThread);

	void AddPlayerInstance(FAdaptiveStreamingPlayer* Instance)
	{
		InstancesToAdd.Enqueue(Instance);
		TriggerWork();
	}
	void RemovePlayerInstance(FAdaptiveStreamingPlayer* Instance)
	{
		FInstanceToRemove That;
		FMediaEvent Done;
		That.Player = Instance;
		That.DoneSignal = &Done;
		InstancesToRemove.Enqueue(MoveTemp(That));
		TriggerWork();
		Done.Wait();
	}

	void TriggerWork()
	{
		HaveWorkSignal.Signal();
	}

	virtual ~FAdaptiveStreamingPlayerWorkerThread();
private:
	void StartWorkerThread();
	void StopWorkerThread();
	void WorkerThreadFN();

	struct FInstanceToRemove
	{
		FAdaptiveStreamingPlayer* Player = nullptr;
		FMediaEvent* DoneSignal = nullptr;
	};

	FMediaThread										WorkerThread;
	TQueue<FAdaptiveStreamingPlayer*, EQueueMode::Mpsc>	InstancesToAdd;
	TQueue<FInstanceToRemove, EQueueMode::Mpsc>			InstancesToRemove;
	TArray<FAdaptiveStreamingPlayer*>					PlayerInstances;
	FMediaEvent											HaveWorkSignal;
	bool												bTerminate = false;
	bool												bIsDedicatedWorker = false;

	static TWeakPtrTS<FAdaptiveStreamingPlayerWorkerThread>	SingletonSelf;
	static FCriticalSection									SingletonLock;
};


class FAdaptiveStreamingPlayerEventHandler
{
public:
	static TSharedPtrTS<FAdaptiveStreamingPlayerEventHandler> Create();

	void DispatchEvent(TSharedPtrTS<FMetricEvent> InEvent);

	virtual ~FAdaptiveStreamingPlayerEventHandler();
private:
	void StartWorkerThread();
	void StopWorkerThread();
	void WorkerThreadFN();

	FMediaThread													WorkerThread;
	TMediaMessageQueueDynamicNoTimeout<TSharedPtrTS<FMetricEvent>>	EventQueue;
	static TWeakPtrTS<FAdaptiveStreamingPlayerEventHandler>			SingletonSelf;
	static FCriticalSection											SingletonLock;
};



class FAdaptiveStreamingPlayer : public IAdaptiveStreamingPlayer
							   , public IPlayerSessionServices
							   , public IStreamReader::StreamReaderEventListener
							   , public IAccessUnitMemoryProvider
							   , public IPlayerStreamFilter
							   , public TSharedFromThis<FAdaptiveStreamingPlayer, ESPMode::ThreadSafe>
							   , public IAdaptiveStreamSelector::IPlayerLiveControl
{
public:
	FAdaptiveStreamingPlayer(const IAdaptiveStreamingPlayer::FCreateParam& InCreateParameters);
	virtual ~FAdaptiveStreamingPlayer();

	void SetStaticResourceProviderCallback(const TSharedPtr<IAdaptiveStreamingPlayerResourceProvider, ESPMode::ThreadSafe>& InStaticResourceProvider) override;
	void SetVideoDecoderResourceDelegate(const TSharedPtr<IVideoDecoderResourceDelegate, ESPMode::ThreadSafe>& ResourceDelegate) override;
<<<<<<< HEAD

	void AddMetricsReceiver(IAdaptiveStreamingPlayerMetrics* InMetricsReceiver) override;
	void RemoveMetricsReceiver(IAdaptiveStreamingPlayerMetrics* InMetricsReceiver) override;

=======
	void SetPlayerDataCache(const TSharedPtr<IElectraPlayerDataCache, ESPMode::ThreadSafe>& InPlayerDataCache) override;

	void AddMetricsReceiver(IAdaptiveStreamingPlayerMetrics* InMetricsReceiver) override;
	void RemoveMetricsReceiver(IAdaptiveStreamingPlayerMetrics* InMetricsReceiver) override;

>>>>>>> 4af6daef
	void HandleOnce();

	// Metrics receiver accessor for event dispatcher thread.
	void LockMetricsReceivers()
	{
		MetricListenerCriticalSection.Lock();
	}
	void UnlockMetricsReceivers()
	{
		MetricListenerCriticalSection.Unlock();
	}
	const TArray<IAdaptiveStreamingPlayerMetrics*, TInlineAllocator<4>>& GetMetricsReceivers()
	{
		return MetricListeners;
	}
	void FireSyncEvent(TSharedPtrTS<FMetricEvent> Event);
<<<<<<< HEAD

=======
>>>>>>> 4af6daef

	void AddAEMSReceiver(TWeakPtrTS<IAdaptiveStreamingPlayerAEMSReceiver> InReceiver, FString InForSchemeIdUri, FString InForValue, IAdaptiveStreamingPlayerAEMSReceiver::EDispatchMode InDispatchMode) override;
	void RemoveAEMSReceiver(TWeakPtrTS<IAdaptiveStreamingPlayerAEMSReceiver> InReceiver, FString InForSchemeIdUri, FString InForValue, IAdaptiveStreamingPlayerAEMSReceiver::EDispatchMode InDispatchMode) override;

<<<<<<< HEAD
	void AddSubtitleReceiver(TWeakPtrTS<IAdaptiveStreamingPlayerSubtitleReceiver> InReceiver) override;
	void RemoveSubtitleReceiver(TWeakPtrTS<IAdaptiveStreamingPlayerSubtitleReceiver> InReceiver) override;

	void Initialize(const FParamDict& Options) override;
	void ModifyOptions(const FParamDict& InOptionsToSetOrChange, const FParamDict& InOptionsToClear) override;

	void SetInitialStreamAttributes(EStreamType StreamType, const FStreamSelectionAttributes& InitialSelection) override;
	void EnableFrameAccurateSeeking(bool bEnabled) override;
	void LoadBlob(TSharedPtr<FHTTPResourceRequest, ESPMode::ThreadSafe> InBlobLoadRequest) override;
	void LoadManifest(const FString& manifestURL) override;

	void SeekTo(const FSeekParam& NewPosition) override;
	void Pause() override;
	void Resume() override;
	void Stop() override;
	void SetPlaybackRange(const FPlaybackRange& InPlaybackRange) override;
	void GetPlaybackRange(FPlaybackRange& OutPlaybackRange) override;
	void SetLooping(const FLoopParam& InLoopParams) override;

	FErrorDetail GetError() const override;

	bool HaveMetadata() const override;
	FTimeValue GetDuration() const override;
	FTimeValue GetPlayPosition() const override;
	void GetTimelineRange(FTimeRange& OutRange) const override;
	void GetSeekableRange(FTimeRange& OutRange) const override;
	void GetSeekablePositions(TArray<FTimespan>& OutPositions) const override;
	bool HasEnded() const override;
	bool IsSeeking() const override;
	bool IsBuffering() const override;
	bool IsPlaying() const override;
	bool IsPaused() const override;

	void GetLoopState(FLoopState& OutLoopState) const override;
	void GetTrackMetadata(TArray<FTrackMetadata>& OutTrackMetadata, EStreamType StreamType) const override;
	//void GetSelectedTrackMetadata(TOptional<FTrackMetadata>& OutSelectedTrackMetadata, EStreamType StreamType) const override;
	void GetSelectedTrackAttributes(FStreamSelectionAttributes& OutAttributes, EStreamType StreamType) const override;

	void SetBitrateCeiling(int32 highestSelectableBitrate) override;
	void SetMaxResolution(int32 MaxWidth, int32 MaxHeight) override;

	//void SelectTrackByMetadata(EStreamType StreamType, const FTrackMetadata& StreamMetadata) override;
	void SelectTrackByAttributes(EStreamType StreamType, const FStreamSelectionAttributes& Attributes) override;
	void DeselectTrack(EStreamType StreamType) override;
	bool IsTrackDeselected(EStreamType StreamType) override;

#if PLATFORM_ANDROID
	void Android_UpdateSurface(const TSharedPtr<IOptionPointerValueContainer>& Surface) override;
	void Android_SuspendOrResumeDecoder(bool bSuspend) override;
	static FParamDict& Android_Workarounds(FStreamCodecInformation::ECodec InForCodec);
#endif
=======
	void AddAEMSReceiver(TWeakPtrTS<IAdaptiveStreamingPlayerAEMSReceiver> InReceiver, FString InForSchemeIdUri, FString InForValue, IAdaptiveStreamingPlayerAEMSReceiver::EDispatchMode InDispatchMode) override;
	void RemoveAEMSReceiver(TWeakPtrTS<IAdaptiveStreamingPlayerAEMSReceiver> InReceiver, FString InForSchemeIdUri, FString InForValue, IAdaptiveStreamingPlayerAEMSReceiver::EDispatchMode InDispatchMode) override;

	void AddSubtitleReceiver(TWeakPtrTS<IAdaptiveStreamingPlayerSubtitleReceiver> InReceiver) override;
	void RemoveSubtitleReceiver(TWeakPtrTS<IAdaptiveStreamingPlayerSubtitleReceiver> InReceiver) override;

	void Initialize(const FParamDict& Options) override;
	void ModifyOptions(const FParamDict& InOptionsToSetOrChange, const FParamDict& InOptionsToClear) override;

	void SetInitialStreamAttributes(EStreamType StreamType, const FStreamSelectionAttributes& InitialSelection) override;
	void EnableFrameAccurateSeeking(bool bEnabled) override;
	void LoadBlob(TSharedPtr<FHTTPResourceRequest, ESPMode::ThreadSafe> InBlobLoadRequest) override;
	void LoadManifest(const FString& manifestURL) override;

	void SeekTo(const FSeekParam& NewPosition) override;
	void Pause() override;
	void Resume() override;
	void Stop() override;
	void SetPlaybackRange(const FPlaybackRange& InPlaybackRange) override;
	void GetPlaybackRange(FPlaybackRange& OutPlaybackRange) override;
	void SetLooping(const FLoopParam& InLoopParams) override;
	TRangeSet<double> GetSupportedRates(EPlaybackRateType InForPlayRateType) override;
	void SetPlayRate(double InDesiredPlayRate, const FTrickplayParams& InParameters) override;
	double GetPlayRate() const override;

	FErrorDetail GetError() const override;

	bool HaveMetadata() const override;
	FTimeValue GetDuration() const override;
	FTimeValue GetPlayPosition() const override;
	void GetTimelineRange(FTimeRange& OutRange) const override;
	void GetSeekableRange(FTimeRange& OutRange) const override;
	void GetSeekablePositions(TArray<FTimespan>& OutPositions) const override;
	bool HasEnded() const override;
	bool IsSeeking() const override;
	bool IsBuffering() const override;
	bool IsPlaying() const override;
	bool IsPaused() const override;

	void GetLoopState(FLoopState& OutLoopState) const override;
	void GetTrackMetadata(TArray<FTrackMetadata>& OutTrackMetadata, EStreamType StreamType) const override;
	//void GetSelectedTrackMetadata(TOptional<FTrackMetadata>& OutSelectedTrackMetadata, EStreamType StreamType) const override;
	void GetSelectedTrackAttributes(FStreamSelectionAttributes& OutAttributes, EStreamType StreamType) const override;

	void SetBitrateCeiling(int32 highestSelectableBitrate) override;
	void SetMaxResolution(int32 MaxWidth, int32 MaxHeight) override;

	//void SelectTrackByMetadata(EStreamType StreamType, const FTrackMetadata& StreamMetadata) override;
	void SelectTrackByAttributes(EStreamType StreamType, const FStreamSelectionAttributes& Attributes) override;
	void DeselectTrack(EStreamType StreamType) override;
	bool IsTrackDeselected(EStreamType StreamType) override;

	void SuspendOrResumeDecoders(bool bSuspend, const FParamDict& InOptions) override;
>>>>>>> 4af6daef

	void DebugPrint(void* pPlayer, void (*debugDrawPrintf)(void* pPlayer, const char *pFmt, ...));
	static void DebugHandle(void* pPlayer, void (*debugDrawPrintf)(void* pPlayer, const char *pFmt, ...));

private:
	// Methods from IPlayerSessionServices
	void PostError(const FErrorDetail& Error) override;
	void PostLog(Facility::EFacility FromFacility, IInfoLog::ELevel LogLevel, const FString& Message) override;
	void SendMessageToPlayer(TSharedPtrTS<IPlayerMessage> PlayerMessage) override;
	void GetExternalGuid(FGuid& OutExternalGuid) override;
	ISynchronizedUTCTime* GetSynchronizedUTCTime() override;
	TSharedPtr<IAdaptiveStreamingPlayerResourceProvider, ESPMode::ThreadSafe> GetStaticResourceProvider() override;
	TSharedPtrTS<IElectraHttpManager> GetHTTPManager() override;
<<<<<<< HEAD
=======
	TSharedPtrTS<IExternalDataReader> GetExternalDataReader() override;
>>>>>>> 4af6daef
	TSharedPtrTS<IAdaptiveStreamSelector> GetStreamSelector() override;
	IPlayerStreamFilter* GetStreamFilter() override;
	const FCodecSelectionPriorities& GetCodecSelectionPriorities(EStreamType ForStream) override;
	virtual	TSharedPtrTS<IPlaylistReader> GetManifestReader() override;
	TSharedPtrTS<IPlayerEntityCache> GetEntityCache() override;
	TSharedPtrTS<IHTTPResponseCache> GetHTTPResponseCache() override;
	IAdaptiveStreamingPlayerAEMSHandler* GetAEMSEventHandler() override;
	FParamDict& GetOptions() override;
	TSharedPtrTS<FDRMManager> GetDRMManager() override;
	void SetPlaybackEnd(const FTimeValue& InEndAtTime, IPlayerSessionServices::EPlayEndReason InEndingReason, TSharedPtrTS<IPlayerSessionServices::IPlayEndReason> InCustomManifestObject) override;

	// Methods from IPlayerStreamFilter
	bool CanDecodeStream(const FStreamCodecInformation& InStreamCodecInfo) const override;
	bool CanDecodeSubtitle(const FString& MimeType, const FString& Codec) const override;


	// Methods from IAdaptiveStreamSelector::IPlayerLiveControl
	FTimeValue ABRGetPlayPosition() const override;
	FTimeRange ABRGetTimeline() const override;
	FTimeValue ABRGetWallclockTime() const override;
	bool ABRIsLive() const override;
	bool ABRShouldPlayOnLiveEdge() const override;
	TSharedPtrTS<const FLowLatencyDescriptor> ABRGetLowLatencyDescriptor() const override;
	FTimeValue ABRGetDesiredLiveEdgeLatency() const override;
	FTimeValue ABRGetLatency() const override;
	FTimeValue ABRGetPlaySpeed() const override;
	void ABRGetStreamBufferStats(IAdaptiveStreamSelector::IPlayerLiveControl::FABRBufferStats& OutBufferStats, EStreamType ForStream) override;
	FTimeRange ABRGetSupportedRenderRateScale() override;
	void ABRSetRenderRateScale(double InRenderRateScale) override;
	double ABRGetRenderRateScale() const override;
	void ABRTriggerClockSync(IAdaptiveStreamSelector::IPlayerLiveControl::EClockSyncType InClockSyncType) override;
	void ABRTriggerPlaylistRefresh() override;


	enum class EPlayerState
	{
		eState_Idle,
		eState_ParsingManifest,
		eState_PreparingStreams,
		eState_Ready,
		eState_Buffering,					//!< Initial buffering at start or after a seek (an expected buffering)
		eState_Playing,						//!<
		eState_Paused,						//!<
		eState_Rebuffering,					//!< Rebuffering due to buffer underrun. Temporary state only.
		eState_Seeking,						//!< Seeking. Temporary state only.
		eState_Error,
	};
	static const char* GetPlayerStateName(EPlayerState s)
	{
		switch(s)
		{
			case EPlayerState::eState_Idle:				return("Idle");
			case EPlayerState::eState_ParsingManifest:	return("Parsing manifest");
			case EPlayerState::eState_PreparingStreams:	return("Preparing streams");
			case EPlayerState::eState_Ready:			return("Ready");
			case EPlayerState::eState_Buffering:		return("Buffering");
			case EPlayerState::eState_Playing:			return("Playing");
			case EPlayerState::eState_Paused:			return("Paused");
			case EPlayerState::eState_Rebuffering:		return("Rebuffering");
			case EPlayerState::eState_Seeking:			return("Seeking");
			case EPlayerState::eState_Error:			return("Error");
			default:									return("undefined");
		}
	}

	enum class EDecoderState
	{
		eDecoder_Paused,
		eDecoder_Running,
	};
	static const char* GetDecoderStateName(EDecoderState s)
	{
		switch(s)
		{
			case EDecoderState::eDecoder_Paused:	return("Paused");
			case EDecoderState::eDecoder_Running:	return("Running");
			default:								return("undefined");
		}
	}

	enum class EPipelineState
	{
		ePipeline_Stopped,
		ePipeline_Prerolling,
		ePipeline_Running,
	};
	static const char* GetPipelineStateName(EPipelineState s)
	{
		switch(s)
		{
			case EPipelineState::ePipeline_Stopped:		return("Stopped");
			case EPipelineState::ePipeline_Prerolling:	return("Prerolling");
			case EPipelineState::ePipeline_Running:		return("Running");
			default:									return("undefined");
		}
	}

	enum class EStreamState
	{
		eStream_Running,
		eStream_ReachedEnd,
	};
	static const char* GetStreamStateName(EStreamState s)
	{
		switch(s)
		{
			case EStreamState::eStream_Running:		return("Running");
			case EStreamState::eStream_ReachedEnd:	return("Reached end");
			default:								return("undefined");
		}
	}

	enum class ERebufferCause
	{
		None,
		Underrun,
		TrackswitchUnderrun
	};

	struct FVideoRenderer
	{
		void Close()
		{
			Renderer.Reset();
		}
		void Flush(bool bHoldCurrentFrame)
		{
			if (Renderer.IsValid())
			{
				FParamDict options;
				options.Set("hold_current_frame", FVariantValue(bHoldCurrentFrame));
				Renderer->Flush(options);
			}
		}
		TSharedPtr<IAdaptiveStreamingWrappedRenderer, ESPMode::ThreadSafe>	Renderer;
	};

	struct FAudioRenderer
	{
		void Close()
		{
			Renderer.Reset();
		}
		void Flush()
		{
			if (Renderer.IsValid())
			{
				FParamDict options;
				Renderer->Flush(options);
			}
		}
		TSharedPtr<IAdaptiveStreamingWrappedRenderer, ESPMode::ThreadSafe>	Renderer;
	};

	struct FVideoDecoder : public IAccessUnitBufferListener, public IDecoderOutputBufferListener
	{
		void Close()
		{
			if (Decoder)
			{
				Decoder->SetAUInputBufferListener(nullptr);
				Decoder->SetReadyBufferListener(nullptr);
			}
			delete Decoder;
			Decoder = nullptr;
			LastSentAUCodecData.Reset();
		}
		void Flush()
		{
			if (Decoder)
			{
				Decoder->AUdataFlushEverything();
			}
		}
		void ClearEOD()
		{
			if (Decoder)
			{
				Decoder->AUdataClearEOD();
			}
		}
<<<<<<< HEAD
		void SuspendOrResume(bool bInSuspend)
		{
			if (Decoder && ((bInSuspend && !bSuspended) || (!bInSuspend && bSuspended)))
			{
#if PLATFORM_ANDROID
				Decoder->Android_SuspendOrResumeDecoder(bInSuspend);
#endif
=======
		void SuspendOrResume(bool bInSuspend, const FParamDict& InOptions)
		{
			if (Decoder && ((bInSuspend && !bSuspended) || (!bInSuspend && bSuspended)))
			{
				Decoder->SuspendOrResumeDecoder(bInSuspend, InOptions);
>>>>>>> 4af6daef
			}
			bSuspended = bInSuspend;
		}
		void CheckIfNewDecoderMustBeSuspendedImmediately()
		{
			if (Decoder && bSuspended)
			{
<<<<<<< HEAD
#if PLATFORM_ANDROID
				Decoder->Android_SuspendOrResumeDecoder(bSuspended);
#endif
=======
				Decoder->SuspendOrResumeDecoder(true, FParamDict());
>>>>>>> 4af6daef
			}
		}
		virtual void DecoderInputNeeded(const IAccessUnitBufferListener::FBufferStats& currentInputBufferStats)
		{
			if (Parent)
			{
				Parent->VideoDecoderInputNeeded(currentInputBufferStats);
			}
		}

		virtual void DecoderOutputReady(const IDecoderOutputBufferListener::FDecodeReadyStats& currentReadyStats)
		{
			if (Parent)
			{
				Parent->VideoDecoderOutputReady(currentReadyStats);
			}
		}

		FStreamCodecInformation CurrentCodecInfo;
		TSharedPtrTS<FAccessUnit::CodecData> LastSentAUCodecData;
		FAdaptiveStreamingPlayer* Parent = nullptr;
<<<<<<< HEAD
		IVideoDecoderBase* Decoder = nullptr;
		bool bDrainingForCodecChange = false;
		bool bDrainingForCodecChangeDone = false;
		bool bApplyNewLimits = false;
=======
		IVideoDecoder* Decoder = nullptr;
		bool bDrainingForCodecChange = false;
		bool bDrainingForCodecChangeDone = false;
>>>>>>> 4af6daef
		bool bSuspended = false;
	};

	struct FAudioDecoder : public IAccessUnitBufferListener, public IDecoderOutputBufferListener
	{
		void Close()
		{
			if (Decoder)
			{
				Decoder->SetAUInputBufferListener(nullptr);
				Decoder->SetReadyBufferListener(nullptr);
			}
			delete Decoder;
			Decoder = nullptr;
			LastSentAUCodecData.Reset();
		}
		void Flush()
		{
			if (Decoder)
			{
				Decoder->AUdataFlushEverything();
			}
		}
		void ClearEOD()
		{
			if (Decoder)
			{
				Decoder->AUdataClearEOD();
			}
		}
<<<<<<< HEAD
		void SuspendOrResume(bool bInSuspend)
		{
			if (Decoder && ((bInSuspend && !bSuspended) || (!bInSuspend && bSuspended)))
			{
#if PLATFORM_ANDROID
				Decoder->Android_SuspendOrResumeDecoder(bInSuspend);
#endif
=======
		void SuspendOrResume(bool bInSuspend, const FParamDict& InOptions)
		{
			if (Decoder && ((bInSuspend && !bSuspended) || (!bInSuspend && bSuspended)))
			{
				Decoder->SuspendOrResumeDecoder(bInSuspend, InOptions);
>>>>>>> 4af6daef
			}
			bSuspended = bInSuspend;
		}
		void CheckIfNewDecoderMustBeSuspendedImmediately()
		{
			if (Decoder && bSuspended)
			{
<<<<<<< HEAD
#if PLATFORM_ANDROID
				Decoder->Android_SuspendOrResumeDecoder(bSuspended);
#endif
=======
				Decoder->SuspendOrResumeDecoder(true, FParamDict());
>>>>>>> 4af6daef
			}
		}
		virtual void DecoderInputNeeded(const IAccessUnitBufferListener::FBufferStats& currentInputBufferStats)
		{
			if (Parent)
			{
				Parent->AudioDecoderInputNeeded(currentInputBufferStats);
			}
		}

		virtual void DecoderOutputReady(const IDecoderOutputBufferListener::FDecodeReadyStats& currentReadyStats)
		{
			if (Parent)
			{
				Parent->AudioDecoderOutputReady(currentReadyStats);
			}
		}

		FStreamCodecInformation CurrentCodecInfo;
		TSharedPtrTS<FAccessUnit::CodecData> LastSentAUCodecData;
		FAdaptiveStreamingPlayer* Parent = nullptr;
<<<<<<< HEAD
		IAudioDecoderAAC* Decoder = nullptr;
=======
		IAudioDecoder* Decoder = nullptr;
>>>>>>> 4af6daef
		bool bSuspended = false;
	};

	struct FSubtitleDecoder
	{
		void Close()
		{
			if (Decoder)
			{
				Stop();
				Decoder->Close();
				Decoder->GetDecodedSubtitleReceiveDelegate().Unbind();
				Decoder->GetDecodedSubtitleFlushDelegate().Unbind();
				delete Decoder;
				Decoder = nullptr;
				bIsRunning = false;
			}
			LastSentAUCodecData.Reset();
		}
		void Flush()
		{
			if (Decoder)
			{
				Decoder->AUdataFlushEverything();
			}
		}
		void ClearEOD()
		{
			if (Decoder)
			{
				Decoder->AUdataClearEOD();
			}
		}
		
		void Start()
		{
			if (Decoder)
			{
				if (!bIsRunning)
				{
					Decoder->Start();
					bIsRunning = true;
				}
			}
		}
		
		void Stop()
		{
			if (bIsRunning)
			{
				if (Decoder)
				{
					Decoder->Stop();
				}
				bIsRunning = false;
			}
		}
<<<<<<< HEAD

		FStreamCodecInformation CurrentCodecInfo;
		TSharedPtrTS<FAccessUnit::CodecData> LastSentAUCodecData;
		ISubtitleDecoder* Decoder = nullptr;
		bool bIsRunning = false;
		bool bRequireCodecChange = false;
	};

=======

		FStreamCodecInformation CurrentCodecInfo;
		TSharedPtrTS<FAccessUnit::CodecData> LastSentAUCodecData;
		ISubtitleDecoder* Decoder = nullptr;
		bool bIsRunning = false;
		bool bRequireCodecChange = false;
	};

>>>>>>> 4af6daef
	class FWorkerThreadMessages
	{
	public:
		~FWorkerThreadMessages()
<<<<<<< HEAD
		{
			check(WorkMessages.IsEmpty());
		}
		void SetSharedWorkerThread(TSharedPtrTS<FAdaptiveStreamingPlayerWorkerThread> InSharedWorkerThread)
		{
=======
		{
			check(WorkMessages.IsEmpty());
		}
		void SetSharedWorkerThread(TSharedPtrTS<FAdaptiveStreamingPlayerWorkerThread> InSharedWorkerThread)
		{
>>>>>>> 4af6daef
			SharedWorkerThread = InSharedWorkerThread;
		}

		struct FMessage
		{
			enum class EType
			{
				// Commands
				Initialize,
				LoadManifest,
				LoadBlob,
				Pause,
				Resume,
				Loop,
				Close,
				ChangeBitrate,
				LimitResolution,
				InitialStreamAttributes,
				SelectTrackByMetadata,
				SelectTrackByAttributes,
				DeselectTrack,
				EndPlaybackAt,
				// Player session message
				PlayerSession,
				// Fragment reader messages
				FragmentOpen,
				FragmentClose,
				// Decoder buffer messages
				BufferUnderrun,
			};

			struct FData
			{
				struct FLoadManifest
				{
					FString											URL;
					FString											MimeType;
				};
				struct FLoadBlob
				{
					TSharedPtrTS<FHTTPResourceRequest>				BlobLoadRequest;
				};
				struct FStreamReader
				{
					FStreamReader()
						: AUType(EStreamType::Video), AUSize(0)
					{
					}
					TSharedPtrTS<IStreamSegment>					Request;
					EStreamType										AUType;
					SIZE_T											AUSize;
				};
				struct FEvent
				{
					FEvent()
						: Event(nullptr)
					{
					}
					FMediaEvent*									Event;
				};
				struct FLoop
				{
					FLoop()
						: Signal(nullptr)
					{
					}
					FLoopParam										Loop;
					FMediaEvent*									Signal;
				};
				struct FBitrate
				{
					int32											Value;
				};
				struct FSession
				{
					TSharedPtrTS<IPlayerMessage>					PlayerMessage;
				};
				struct FResolution
				{
					FResolution() : Width(0), Height(0) { }
					int32											Width;
					int32											Height;
				};
				struct FInitialStreamSelect
				{
					EStreamType										StreamType;
					FStreamSelectionAttributes						InitialSelection;
				};
				struct FMetadataTrackSelection
				{
					EStreamType										StreamType;
					FTrackMetadata									TrackMetadata;
					FStreamSelectionAttributes						TrackAttributes;
				};
				struct FEndPlaybackAt
				{
					FTimeValue											EndAtTime;
					IPlayerSessionServices::EPlayEndReason				EndingReason;
					TSharedPtrTS<IPlayerSessionServices::IPlayEndReason> CustomManifestObject;
				};

				FLoadManifest				ManifestToLoad;
				FLoadBlob					BlobToLoad;
				FStreamReader				StreamReader;
				FEvent						MediaEvent;
				FLoop						Looping;
				FBitrate					Bitrate;
				FSession					Session;
				FResolution					Resolution;
				FInitialStreamSelect		InitialStreamAttribute;
				FMetadataTrackSelection		TrackSelection;
				FEndPlaybackAt				EndPlaybackAt;
			};
			EType					Type;
			FData   				Data;
		};

		void Enqueue(FMessage::EType type)
		{
			FMessage Msg;
			Msg.Type = type;
			TriggerSharedWorkerThread(MoveTemp(Msg));
		}
		void Enqueue(FMessage::EType type, TSharedPtrTS<IStreamSegment> pRequest)
		{
			FMessage Msg;
			Msg.Type = type;
			Msg.Data.StreamReader.Request = pRequest;
			TriggerSharedWorkerThread(MoveTemp(Msg));
		}
		void Enqueue(FMessage::EType type, FMediaEvent* pEventSignal)
		{
			FMessage Msg;
			Msg.Type = type;
			Msg.Data.MediaEvent.Event = pEventSignal;
			TriggerSharedWorkerThread(MoveTemp(Msg));
		}
		void SendInitializeMessage()
		{
			FMessage Msg;
			Msg.Type = FMessage::EType::Initialize;
			TriggerSharedWorkerThread(MoveTemp(Msg));
		}
		void SendLoadManifestMessage(const FString& URL, const FString& MimeType)
		{
			FMessage Msg;
			Msg.Type = FMessage::EType::LoadManifest;
			Msg.Data.ManifestToLoad.URL = URL;
			Msg.Data.ManifestToLoad.MimeType = MimeType;
			TriggerSharedWorkerThread(MoveTemp(Msg));
		}
		void SendLoadBlobMessage(TSharedPtr<FHTTPResourceRequest, ESPMode::ThreadSafe> InBlobLoadRequest)
		{
			FMessage Msg;
			Msg.Type = FMessage::EType::LoadBlob;
			Msg.Data.BlobToLoad.BlobLoadRequest = MoveTemp(InBlobLoadRequest);
			TriggerSharedWorkerThread(MoveTemp(Msg));
		}
		void SendPauseMessage()
		{
			FMessage Msg;
			Msg.Type = FMessage::EType::Pause;
			TriggerSharedWorkerThread(MoveTemp(Msg));
		}
		void SendResumeMessage()
		{
			FMessage Msg;
			Msg.Type = FMessage::EType::Resume;
			TriggerSharedWorkerThread(MoveTemp(Msg));
		}
		void SendLoopMessage(const FLoopParam& InLoopParams)
		{
			FMessage Msg;
			Msg.Type = FMessage::EType::Loop;
			Msg.Data.Looping.Loop = InLoopParams;
			TriggerSharedWorkerThread(MoveTemp(Msg));
		}
		void SendCloseMessage(FMediaEvent* pEventSignal)
		{
			FMessage Msg;
			Msg.Type = FMessage::EType::Close;
			Msg.Data.MediaEvent.Event = pEventSignal;
			TriggerSharedWorkerThread(MoveTemp(Msg));
		}
		void SendBitrateMessage(EStreamType type, int32 value, int32 which)
		{
			FMessage Msg;
			Msg.Type = FMessage::EType::ChangeBitrate;
			Msg.Data.Bitrate.Value = value;
			TriggerSharedWorkerThread(MoveTemp(Msg));
		}
		void SendPlayerSessionMessage(const TSharedPtrTS<IPlayerMessage>& message)
		{
			FMessage Msg;
			Msg.Type = FMessage::EType::PlayerSession;
			Msg.Data.Session.PlayerMessage = message;
			TriggerSharedWorkerThread(MoveTemp(Msg));
		}
		void SendResolutionMessage(int32 Width, int32 Height)
		{
			FMessage Msg;
			Msg.Type = FMessage::EType::LimitResolution;
			Msg.Data.Resolution.Width = Width;
			Msg.Data.Resolution.Height = Height;
			TriggerSharedWorkerThread(MoveTemp(Msg));
		}
		void SendInitialStreamAttributeMessage(EStreamType StreamType, const FStreamSelectionAttributes& InitialSelection)
		{
			FMessage Msg;
			Msg.Type = FMessage::EType::InitialStreamAttributes;
			Msg.Data.InitialStreamAttribute.StreamType = StreamType;
			Msg.Data.InitialStreamAttribute.InitialSelection = InitialSelection;
			TriggerSharedWorkerThread(MoveTemp(Msg));
		}
		void SendTrackSelectByMetadataMessage(EStreamType StreamType, const FTrackMetadata& TrackMetadata)
		{
			FMessage Msg;
			Msg.Type = FMessage::EType::SelectTrackByMetadata;
			Msg.Data.TrackSelection.StreamType = StreamType;
			Msg.Data.TrackSelection.TrackMetadata = TrackMetadata;
			TriggerSharedWorkerThread(MoveTemp(Msg));
		}
		void SendTrackSelectByAttributeMessage(EStreamType StreamType, const FStreamSelectionAttributes& TrackAttributes)
		{
			FMessage Msg;
			Msg.Type = FMessage::EType::SelectTrackByAttributes;
			Msg.Data.TrackSelection.StreamType = StreamType;
			Msg.Data.TrackSelection.TrackAttributes = TrackAttributes;
			TriggerSharedWorkerThread(MoveTemp(Msg));
		}
		void SendTrackDeselectMessage(EStreamType StreamType)
		{
			FMessage Msg;
			Msg.Type = FMessage::EType::DeselectTrack;
			Msg.Data.TrackSelection.StreamType = StreamType;
			TriggerSharedWorkerThread(MoveTemp(Msg));
		}

		void SendPlaybackEndMessage(const FTimeValue& InEndAtTime, IPlayerSessionServices::EPlayEndReason InEndingReason, TSharedPtrTS<IPlayerSessionServices::IPlayEndReason> InCustomManifestObject)
		{
			FMessage Msg;
			Msg.Type = FMessage::EType::EndPlaybackAt;
			Msg.Data.EndPlaybackAt.EndAtTime = InEndAtTime;
			Msg.Data.EndPlaybackAt.EndingReason = InEndingReason;
			Msg.Data.EndPlaybackAt.CustomManifestObject = InCustomManifestObject;
			TriggerSharedWorkerThread(MoveTemp(Msg));
<<<<<<< HEAD
		}

		void TriggerSharedWorkerThread(FMessage Mesg)
		{
			WorkMessages.Enqueue(MoveTemp(Mesg));
			if (SharedWorkerThread.IsValid())
			{
				SharedWorkerThread->TriggerWork();
			}
		}

=======
		}

		void TriggerSharedWorkerThread(FMessage Mesg)
		{
			WorkMessages.Enqueue(MoveTemp(Mesg));
			if (SharedWorkerThread.IsValid())
			{
				SharedWorkerThread->TriggerWork();
			}
		}

>>>>>>> 4af6daef
		void TriggerSharedWorkerThread()
		{
			if (SharedWorkerThread.IsValid())
			{
				SharedWorkerThread->TriggerWork();
			}
		}

		TSharedPtrTS<FAdaptiveStreamingPlayerWorkerThread>	SharedWorkerThread;
		TQueue<FMessage, EQueueMode::Mpsc>					WorkMessages;
	};

	struct FPendingStartRequest
	{
		enum class EStartType
		{
			PlayStart,
			LoopPoint,
			Seeking,
		};
		FPlayStartPosition										StartAt;
		TOptional<int32>										StartingBitrate;
		IManifest::ESearchType									SearchType = IManifest::ESearchType::Closest;
		FTimeValue												RetryAtTime;
		EStartType												StartType = EStartType::PlayStart;
	};

	struct FBufferStats
	{
		struct FStallMonitor
		{
			int64 DurationMillisec;
			int64 PreviousCheckTime;
			bool bPreviousState;
			FStallMonitor()
			{
				Clear();
			}
			void Clear()
			{
				DurationMillisec = 0;
				PreviousCheckTime = 0;
				bPreviousState = false;
			}
			void Update(int64 tNowMillisec, bool bInCurrentStallState)
			{
				if (bInCurrentStallState)
				{
					if (!bPreviousState)
					{
						PreviousCheckTime = tNowMillisec;
						DurationMillisec = 0;
					}
					else
					{
						DurationMillisec = tNowMillisec - PreviousCheckTime;
					}
				}
				else
				{
					DurationMillisec = 0;
				}
				bPreviousState = bInCurrentStallState;
			}
			int64 GetStalledDurationMillisec() const
			{
				return DurationMillisec;
			}
		};

		void Clear()
		{
			StreamBuffer.Clear();
			DecoderInputBuffer.Clear();
			DecoderOutputBuffer.Clear();
			DecoderOutputStalledMonitor.Clear();
		}
		void UpdateStalledDuration(int64 tNowMillisec)
		{
			DecoderOutputStalledMonitor.Update(tNowMillisec, DecoderOutputBuffer.bOutputStalled);
		}
		int64 GetStalledDurationMillisec() const
		{
			return DecoderOutputStalledMonitor.GetStalledDurationMillisec();
		}
		FAccessUnitBufferInfo								StreamBuffer;
		IAccessUnitBufferListener::FBufferStats				DecoderInputBuffer;
		IDecoderOutputBufferListener::FDecodeReadyStats		DecoderOutputBuffer;
		FStallMonitor										DecoderOutputStalledMonitor;
	};

	struct FPrerollVars
	{
		FPrerollVars()
		{
			Clear();
			bIsVeryFirstStart = true;
		}
		void Clear()
		{
			StartTime = -1;
			bHaveEnoughVideo = false;
			bHaveEnoughAudio = false;
			bHaveEnoughText  = false;
			bIsMidSequencePreroll = false;
		}
		int64		StartTime;
		bool		bHaveEnoughVideo;
		bool		bHaveEnoughAudio;
		bool		bHaveEnoughText;
		bool		bIsVeryFirstStart;
		bool		bIsMidSequencePreroll;
	};

	struct FPostrollVars
	{
		struct FRenderState
		{
			FRenderState()
			{
				Clear();
			}
			void Clear()
			{
				LastCheckTime   = -1;
				LastBufferCount = 0;
			}
			int64	LastCheckTime;
			int32	LastBufferCount;
		};

		FPostrollVars()
		{
			Clear();
		}

		void Clear()
		{
			Video.Clear();
			Audio.Clear();
		}

		FRenderState		Video;
		FRenderState		Audio;
	};

	struct FSeekVars
	{
		void ClearWorkVars()
		{
			bForScrubbing = false;
			bScrubPrerollDone = false;
		}

		void Reset()
		{
			FScopeLock lock(&Lock);
<<<<<<< HEAD
			PendingRequest.Reset();
=======
			// Note: Do _not_ reset the pending request created by a user induced seek, or it may get lost if
			//       triggered while already processing a seek due to the asynchronous processing of the request.
			//PendingRequest.Reset();
>>>>>>> 4af6daef
			ActiveRequest.Reset();
			LastFinishedRequest.Reset();
			PlayrangeOnRequest.Reset();
			bForScrubbing = false;
			bScrubPrerollDone = false;
		}

		void SetFinished()
		{
			LastFinishedRequest = ActiveRequest;
			ActiveRequest.Reset();
		}

		void InvalidateLastFinished()
		{
			LastFinishedRequest.Reset();
		}

		bool	bForScrubbing = false;
		bool	bScrubPrerollDone = false;
		bool	bIsPlayStart = true;
<<<<<<< HEAD
=======
		int32	NumSeekToCallsSinceLastSeen = 0;
>>>>>>> 4af6daef

		TOptional<FSeekParam> ActiveRequest;
		TOptional<FSeekParam> LastFinishedRequest;

		mutable FCriticalSection Lock;
		// The pending request must be accessed under lock since it is written to by the main thread and read from the worker thread!
		TOptional<FSeekParam> PendingRequest;
		FTimeRange PlayrangeOnRequest;
	};

	struct FStreamBitrateInfo
	{
		FStreamBitrateInfo()
		{
			Clear();
		}
		void Clear()
		{
			Bitrate 	 = 0;
			QualityLevel = 0;
		}
		int32			Bitrate;
		int32			QualityLevel;
	};

	struct FPendingSegmentRequest
	{
		TSharedPtrTS<IStreamSegment>				Request;
		FTimeValue									AtTime;
		TSharedPtrTS<IManifest::IPlayPeriod>		Period;							//!< Set if transitioning between periods. This is the new period that needs to be readied.
		bool										bStartOver = false;				//!< True when switching tracks within an ongoing period
		bool										bPlayPosAutoReselect = false;	//!< True when trying to re-select a stream at the start of a new period when it was not available before.
		bool										bDidRequestNewPeriodStreams = false;
		EStreamType									StreamType = EStreamType::Unsupported;
		FPlayStartPosition							StartoverPosition;
	};

	struct FPeriodInformation
	{
		TSharedPtrTS<ITimelineMediaAsset>		Period;
		FString									ID;
		FTimeRange								TimeRange;
		int64									LoopCount = 0;

		// Currently selected buffer source per stream type in this period.
		TSharedPtrTS<FBufferSourceInfo>			BufferSourceInfoVid;
		TSharedPtrTS<FBufferSourceInfo>			BufferSourceInfoAud;
		TSharedPtrTS<FBufferSourceInfo>			BufferSourceInfoTxt;
<<<<<<< HEAD
	};


	struct FInternalStreamSelectionAttributes : public FStreamSelectionAttributes
	{
		bool IsDeselected() const
		{ return !bIsSelected; }
		void Select()
		{ bIsSelected = true; }
		void Deselect()
		{ bIsSelected = false; }
	private:
		bool bIsSelected = true;
	};



	struct FStreamDataBuffers
	{
		TSharedPtrTS<FMultiTrackAccessUnitBuffer>	VidBuffer;
		TSharedPtrTS<FMultiTrackAccessUnitBuffer>	AudBuffer;
		TSharedPtrTS<FMultiTrackAccessUnitBuffer>	TxtBuffer;
		TSharedPtrTS<FMultiTrackAccessUnitBuffer> GetBuffer(EStreamType InStreamType)
		{
			switch(InStreamType)
			{
				case EStreamType::Video: return VidBuffer;
				case EStreamType::Audio: return AudBuffer;
				case EStreamType::Subtitle: return TxtBuffer;
				default: return TSharedPtrTS<FMultiTrackAccessUnitBuffer>();
			}
		}
	};


	struct FInternalLoopState : public FLoopState
	{
		FTimeValue From;
		FTimeValue To;
	};


	struct FMediaMetadataUpdate
	{
		FMediaMetadataUpdate()
		{
			Reset();
		}
		void Reset()
		{
			NextEntries.Empty();
			// Do NOT reset the active metadata, but the time it became valid!
			ActiveSince.SetToInvalid();
		}
		void AddEntry(const FTimeValue& InValidFrom, const TSharedPtrTS<UtilsMP4::FMetadataParser>& InMetadata)
		{
			FEntry& e = NextEntries.Emplace_GetRef();
			e.ValidFrom = InValidFrom.IsValid() ? InValidFrom : FTimeValue::GetZero();
			e.Metadata = InMetadata;
			NextEntries.StableSort([](const FEntry& a, const FEntry& b)
			{
				const FTimeValue& t1 = a.ValidFrom;
				const FTimeValue& t2 = b.ValidFrom;
				const int64 s1 = t1.GetSequenceIndex();
				const int64 s2 = t2.GetSequenceIndex();
				return (s1 == s2 && t1 < t2) || (s1 < s2);
			});
		}
		bool Handle(const FTimeValue& InAtTime);
		TSharedPtrTS<UtilsMP4::FMetadataParser> GetActive() const
		{ 
			return ActiveMetadata; 
		}

		struct FEntry
		{
			FTimeValue ValidFrom;
			TSharedPtrTS<UtilsMP4::FMetadataParser> Metadata;
		};
		TArray<FEntry> NextEntries;
		TSharedPtrTS<UtilsMP4::FMetadataParser> ActiveMetadata;
		FTimeValue ActiveSince;
=======
>>>>>>> 4af6daef
	};

	struct FMetadataHandlingState
	{
		FMetadataHandlingState()
		{
			Reset();
		}
		void Reset()
		{
			LastSentPeriodID.Empty();
			LastHandlingTime.SetToInvalid();
		}
		FString LastSentPeriodID;
		FTimeValue LastHandlingTime;
	};

	struct FInternalStreamSelectionAttributes : public FStreamSelectionAttributes
	{
		bool IsDeselected() const
		{ return !bIsSelected; }
		void Select()
		{ bIsSelected = true; }
		void Deselect()
		{ bIsSelected = false; }
	private:
		bool bIsSelected = true;
	};



	struct FStreamDataBuffers
	{
		TSharedPtrTS<FMultiTrackAccessUnitBuffer>	VidBuffer;
		TSharedPtrTS<FMultiTrackAccessUnitBuffer>	AudBuffer;
		TSharedPtrTS<FMultiTrackAccessUnitBuffer>	TxtBuffer;
		TSharedPtrTS<FMultiTrackAccessUnitBuffer> GetBuffer(EStreamType InStreamType)
		{
			switch(InStreamType)
			{
				case EStreamType::Video: return VidBuffer;
				case EStreamType::Audio: return AudBuffer;
				case EStreamType::Subtitle: return TxtBuffer;
				default: return TSharedPtrTS<FMultiTrackAccessUnitBuffer>();
			}
		}
	};


	struct FInternalLoopState : public FLoopState
	{
		FTimeValue From;
		FTimeValue To;
	};


	struct FMediaMetadataUpdate
	{
		FMediaMetadataUpdate()
		{
			Reset();
		}
		void Reset()
		{
			NextEntries.Empty();
			// Do NOT reset the active metadata, but the time it became valid!
			ActiveSince.SetToInvalid();
		}
		void AddEntry(const FTimeValue& InValidFrom, const TSharedPtrTS<UtilsMP4::FMetadataParser>& InMetadata)
		{
			FEntry& e = NextEntries.Emplace_GetRef();
			e.ValidFrom = InValidFrom.IsValid() ? InValidFrom : FTimeValue::GetZero();
			e.Metadata = InMetadata;
			NextEntries.StableSort([](const FEntry& a, const FEntry& b)
			{
				const FTimeValue& t1 = a.ValidFrom;
				const FTimeValue& t2 = b.ValidFrom;
				const int64 s1 = t1.GetSequenceIndex();
				const int64 s2 = t2.GetSequenceIndex();
				return (s1 == s2 && t1 < t2) || (s1 < s2);
			});
		}
		bool Handle(const FTimeValue& InAtTime);
		TSharedPtrTS<UtilsMP4::FMetadataParser> GetActive() const
		{ 
			return ActiveMetadata; 
		}

		struct FEntry
		{
			FTimeValue ValidFrom;
			TSharedPtrTS<UtilsMP4::FMetadataParser> Metadata;
		};
		TArray<FEntry> NextEntries;
		TSharedPtrTS<UtilsMP4::FMetadataParser> ActiveMetadata;
		FTimeValue ActiveSince;
	};

	struct FMetadataHandlingState
	{
		FMetadataHandlingState()
		{
			Reset();
		}
		void Reset()
		{
			LastSentPeriodID.Empty();
			LastHandlingTime.SetToInvalid();
		}
		FString LastSentPeriodID;
		FTimeValue LastHandlingTime;
	};

	void InternalLoadManifest(const FString& URL, const FString& MimeType);
	void InternalCancelLoadManifest();
	void InternalCloseManifestReader();
	bool SelectManifest();
	void UpdateManifest();
	void OnManifestGetMimeTypeComplete(TSharedPtrTS<FHTTPResourceRequest> InRequest);

	void VideoDecoderInputNeeded(const IAccessUnitBufferListener::FBufferStats& currentInputBufferStats);
	void VideoDecoderOutputReady(const IDecoderOutputBufferListener::FDecodeReadyStats& currentReadyStats);

	void AudioDecoderInputNeeded(const IAccessUnitBufferListener::FBufferStats& currentInputBufferStats);
	void AudioDecoderOutputReady(const IDecoderOutputBufferListener::FDecodeReadyStats& currentReadyStats);

	void OnDecodedSubtitleReceived(ISubtitleDecoderOutputPtr Subtitle);
	void OnFlushSubtitleReceivers();

	void StartWorkerThread();
	void StopWorkerThread();

	int32 CreateRenderers();
	void DestroyRenderers();

	int32 CreateDecoder(EStreamType type);
	void DestroyDecoders();
<<<<<<< HEAD
	bool FindMatchingStreamInfo(FStreamCodecInformation& OutStreamInfo, const FString& InPeriodID, const FTimeValue& AtTime, int32 MaxWidth, int32 MaxHeight);
=======
	bool FindMatchingStreamInfo(FStreamCodecInformation& OutStreamInfo, const FString& InPeriodID, const FTimeValue& AtTime, const FStreamCodecInformation& InForCodec);
>>>>>>> 4af6daef
	void UpdateStreamResolutionLimit();
	void AddUpcomingPeriod(TSharedPtrTS<IManifest::IPlayPeriod> InUpcomingPeriod);
	void RequestNewPeriodStreams(EStreamType InType, FPendingSegmentRequest& InOutCurrentRequest);
	void UpdatePeriodStreamBufferSourceInfo(TSharedPtrTS<IManifest::IPlayPeriod> InForPeriod, EStreamType InStreamType, TSharedPtrTS<FBufferSourceInfo> InBufferSourceInfo);
	TSharedPtrTS<FBufferSourceInfo> GetStreamBufferInfoAtTime(bool& bOutHavePeriods, bool& bOutFoundTime, EStreamType InStreamType, const FTimeValue& InAtTime) const;


	// AU memory / generic stream reader memory
	void* AUAllocate(IAccessUnitMemoryProvider::EDataType type, SIZE_T size, SIZE_T alignment) override;
	void AUDeallocate(IAccessUnitMemoryProvider::EDataType type, void *pAddr) override;

	// Stream reader events
	void OnFragmentOpen(TSharedPtrTS<IStreamSegment> pRequest) override;
	bool OnFragmentAccessUnitReceived(FAccessUnit* pAccessUnit) override;
	void OnFragmentReachedEOS(EStreamType InStreamType, TSharedPtr<const FBufferSourceInfo, ESPMode::ThreadSafe> InStreamSourceInfo) override;
	void OnFragmentClose(TSharedPtrTS<IStreamSegment> pRequest) override;

<<<<<<< HEAD
=======
	void Deprecate_InternalInitializeDecoderLimits();
	bool Deprecate_InternalStreamAllowedAsPerLimits(const FStreamCodecInformation& InStreamCodecInfo) const;

>>>>>>> 4af6daef
	void InternalInitialize();
	void InternalHandleOnce();
	bool InternalHandleThreadMessages();
	void InternalHandleManifestReader();
	void InternalHandlePendingStartRequest(const FTimeValue& CurrentTime);
	void InternalHandlePendingFirstSegmentRequest(const FTimeValue& CurrentTime);
	void InternalHandleCompletedSegmentRequests(const FTimeValue& CurrentTime);
	void InternalHandleSegmentTrackChanges(const FTimeValue& CurrentTime);
	void InternalStartoverAtCurrentPosition();
	void InternalStartoverAtLiveEdge();

	void UpdateDiagnostics();
	void HandleNewBufferedData();
	void HandleNewOutputData();
	void HandleSessionMessage(TSharedPtrTS<IPlayerMessage> SessionMessage);
	void HandlePlayStateChanges();
	void HandleSeeking();
	void HandlePendingMediaSegmentRequests();
	void CancelPendingMediaSegmentRequests(EStreamType StreamType);
	void HandleDeselectedBuffers();
	void HandleDecoderChanges();
	void HandleSubtitleDecoder();
	void HandleMetadataChanges();
	void HandleAEMSEvents();

	void CheckForStreamEnd();

	void CheckForErrors();

	FTimeValue CalculateCurrentLiveLatency(bool bViaLatencyElement);
	double GetMinBufferTimeBeforePlayback();
	bool HaveEnoughBufferedDataToStartPlayback();
	void PrepareForPrerolling();

	void SetPlaystartOptions(FPlayStartOptions& OutOptions);
	void ClampStartRequestTime(FTimeValue& InOutTimeToClamp);
	FTimeValue ClampTimeToCurrentRange(const FTimeValue& InTime, bool bClampToStart, bool bClampToEnd);
<<<<<<< HEAD

	TSharedPtrTS<FMultiTrackAccessUnitBuffer> GetStreamBuffer(EStreamType InStreamType, const TSharedPtrTS<FStreamDataBuffers>& InFromStreamBuffers)
	{
		if (InFromStreamBuffers.IsValid())
		{
			if (InStreamType == EStreamType::Video)
			{
				return InFromStreamBuffers->VidBuffer;
			}
			else if (InStreamType == EStreamType::Audio)
			{
				return InFromStreamBuffers->AudBuffer;
			}
			else if (InStreamType == EStreamType::Subtitle)
			{
				return InFromStreamBuffers->TxtBuffer;
			}
		}
		return TSharedPtrTS<FMultiTrackAccessUnitBuffer>();
	}

	TSharedPtrTS<FMultiTrackAccessUnitBuffer> GetCurrentOutputStreamBuffer(EStreamType InStreamType)
	{
		FScopeLock lock(&DataBuffersCriticalSection);
		return GetStreamBuffer(InStreamType, ActiveDataOutputBuffers);
	}

=======

	TSharedPtrTS<FMultiTrackAccessUnitBuffer> GetStreamBuffer(EStreamType InStreamType, const TSharedPtrTS<FStreamDataBuffers>& InFromStreamBuffers)
	{
		if (InFromStreamBuffers.IsValid())
		{
			if (InStreamType == EStreamType::Video)
			{
				return InFromStreamBuffers->VidBuffer;
			}
			else if (InStreamType == EStreamType::Audio)
			{
				return InFromStreamBuffers->AudBuffer;
			}
			else if (InStreamType == EStreamType::Subtitle)
			{
				return InFromStreamBuffers->TxtBuffer;
			}
		}
		return TSharedPtrTS<FMultiTrackAccessUnitBuffer>();
	}

	TSharedPtrTS<FMultiTrackAccessUnitBuffer> GetCurrentOutputStreamBuffer(EStreamType InStreamType)
	{
		FScopeLock lock(&DataBuffersCriticalSection);
		return GetStreamBuffer(InStreamType, ActiveDataOutputBuffers);
	}

>>>>>>> 4af6daef
	TSharedPtrTS<FMultiTrackAccessUnitBuffer> GetCurrentReceiveStreamBuffer(EStreamType InStreamType)
	{
		FScopeLock lock(&DataBuffersCriticalSection);
		return GetStreamBuffer(InStreamType, CurrentDataReceiveBuffers);
	}

	bool IsExpectedToStreamNow(EStreamType InType);

	bool IsSeamlessBufferSwitchPossible(EStreamType InStreamType, const TSharedPtrTS<FStreamDataBuffers>& InFromStreamBuffers);

	void GetStreamBufferUtilization(FAccessUnitBufferInfo& OutInfo, EStreamType BufferType);

	void FeedDecoder(EStreamType Type, IAccessUnitBufferInterface* Decoder, bool bHandleUnderrun);
	void ClearAllDecoderEODs();

	void InternalStartAt(const FSeekParam& NewPosition, const FTimeRange* InTimeRange);
	void InternalPause();
	void InternalResume();
	void InternalRebuffer();
	void InternalStop(bool bHoldCurrentFrame);
	void InternalClose();
	void InternalSetLoop(const FLoopParam& LoopParam);
	void InternalSetPlaybackEnded();
	void InternalDeselectStream(EStreamType StreamType);

	void DispatchEvent(TSharedPtrTS<FMetricEvent> Event);
	void DispatchBufferingEvent(bool bBegin, EPlayerState Reason);
	void DispatchSegmentDownloadedEvent(TSharedPtrTS<IStreamSegment> Request);
	void DispatchBufferUtilizationEvent(EStreamType BufferType);

	void UpdateDataAvailabilityState(Metrics::FDataAvailabilityChange& DataAvailabilityState, Metrics::FDataAvailabilityChange::EAvailability NewAvailability);

	TSharedPtr<IAdaptiveStreamingWrappedRenderer, ESPMode::ThreadSafe> CreateWrappedRenderer(TSharedPtr<IMediaRenderer, ESPMode::ThreadSafe> RendererToWrap, EStreamType InType);
	void StartRendering();
	void StopRendering();

	//
	// Member variables
	//
	FGuid																ExternalPlayerGUID;

	TWeakPtr<IAdaptiveStreamingPlayerResourceProvider, ESPMode::ThreadSafe> StaticResourceProvider;
	TWeakPtr<IVideoDecoderResourceDelegate, ESPMode::ThreadSafe>		VideoDecoderResourceDelegate;
	TSharedPtr<IElectraPlayerDataCache, ESPMode::ThreadSafe>			ExternalCache;

	TSharedPtrTS<FAdaptiveStreamingPlayerEventHandler>					EventDispatcher;
	TSharedPtrTS<FAdaptiveStreamingPlayerWorkerThread>					SharedWorkerThread;
	FWorkerThreadMessages												WorkerThread;
	bool																bUseSharedWorkerThread;

	FParamDict															PlayerOptions;
	FPlaybackState														PlaybackState;
	ISynchronizedUTCTime*												SynchronizedUTCTime;
	IAdaptiveStreamingPlayerAEMSHandler*								AEMSEventHandler;

	TSharedPtrTS<FMediaRenderClock>										RenderClock;

	TSharedPtrTS<IElectraHttpManager>									HttpManager;
	TSharedPtrTS<IPlayerEntityCache>									EntityCache;
	TSharedPtrTS<IHTTPResponseCache>									HttpResponseCache;
<<<<<<< HEAD
=======
	TSharedPtrTS<IExternalDataReader>									ExternalDataReader;
>>>>>>> 4af6daef

	TSharedPtrTS<FDRMManager>											DrmManager;

	TMediaQueueDynamic<TSharedPtrTS<FErrorDetail>>						ErrorQueue;

	FString																ManifestURL;
	EMediaFormatType													ManifestType;
	TSharedPtrTS<IManifest>												Manifest;
	TSharedPtrTS<IPlaylistReader>										ManifestReader;
	TSharedPtrTS<FHTTPResourceRequest>									ManifestMimeTypeRequest;

	IStreamReader*														StreamReaderHandler;
	bool																bStreamingHasStarted;

	FCriticalSection													DataBuffersCriticalSection;
	TArray<TSharedPtrTS<FStreamDataBuffers>>							NextDataBuffers;
	TSharedPtrTS<FStreamDataBuffers>									CurrentDataReceiveBuffers;
	TSharedPtrTS<FStreamDataBuffers>									ActiveDataOutputBuffers;
	bool																bIsVideoDeselected;
	bool																bIsAudioDeselected;
	bool																bIsTextDeselected;

	Metrics::FDataAvailabilityChange									DataAvailabilityStateVid;
	Metrics::FDataAvailabilityChange									DataAvailabilityStateAud;
	Metrics::FDataAvailabilityChange									DataAvailabilityStateTxt;

	FStreamSelectionAttributes											StreamSelectionAttributesVid;
	FStreamSelectionAttributes											StreamSelectionAttributesAud;
	FStreamSelectionAttributes											StreamSelectionAttributesTxt;

	FInternalStreamSelectionAttributes									SelectedStreamAttributesVid;
	FInternalStreamSelectionAttributes									SelectedStreamAttributesAud;
	FInternalStreamSelectionAttributes									SelectedStreamAttributesTxt;

	TSharedPtrTS<FStreamSelectionAttributes>							PendingTrackSelectionVid;
	TSharedPtrTS<FStreamSelectionAttributes>							PendingTrackSelectionAud;
	TSharedPtrTS<FStreamSelectionAttributes>							PendingTrackSelectionTxt;

	TArray<FString>														ExcludedVideoDecoderPrefixes;
	TArray<FString>														ExcludedAudioDecoderPrefixes;
	TArray<FString>														ExcludedSubtitleDecoderPrefixes;
	FCodecSelectionPriorities											CodecPrioritiesVideo;
	FCodecSelectionPriorities											CodecPrioritiesAudio;
	FCodecSelectionPriorities											CodecPrioritiesSubtitles;

	EPlayerState														CurrentState;
	EPipelineState														PipelineState;
	EDecoderState														DecoderState;
	EStreamState														StreamState;

	FPrerollVars														PrerollVars;
	FPostrollVars														PostrollVars;
	FSeekVars															SeekVars;
	EPlayerState														LastBufferingState;
<<<<<<< HEAD
	double																PlaybackRate;
=======
>>>>>>> 4af6daef
	double																RenderRateScale;
	FTimeValue															RebufferDetectedAtPlayPos;
	ERebufferCause														RebufferCause;
	bool																bIsClosing;

	TSharedPtrTS<IAdaptiveStreamSelector>								StreamSelector;
	int32																BitrateCeiling;
	int32																VideoResolutionLimitWidth;
	int32																VideoResolutionLimitHeight;

	FStreamBitrateInfo													CurrentVideoStreamBitrate;

	bool																bShouldBePaused;
	bool																bShouldBePlaying;

	FInternalLoopState													CurrentLoopState;
	FLoopParam															CurrentLoopParam;
	TQueue<FInternalLoopState>											NextLoopStates;

	mutable FCriticalSection											ActivePeriodCriticalSection;
	TArray<FPeriodInformation>											ActivePeriods;
	TArray<FPeriodInformation>											UpcomingPeriods;
	FMetadataHandlingState												MetadataHandlingState;
	FMediaMetadataUpdate												MediaMetadataUpdates;
	TSharedPtrTS<IManifest::IPlayPeriod>								InitialPlayPeriod;
	TSharedPtrTS<IManifest::IPlayPeriod>								CurrentPlayPeriodVideo;
	TSharedPtrTS<IManifest::IPlayPeriod>								CurrentPlayPeriodAudio;
	TSharedPtrTS<IManifest::IPlayPeriod>								CurrentPlayPeriodText;
	TSharedPtrTS<FPendingStartRequest>									PendingStartRequest;
	TSharedPtrTS<IStreamSegment>										PendingFirstSegmentRequest;
	TQueue<FPendingSegmentRequest>										NextPendingSegmentRequests;
	TQueue<TSharedPtrTS<IStreamSegment>>								ReadyWaitingSegmentRequests;
	TMultiMap<EStreamType, TSharedPtrTS<IStreamSegment>>				CompletedSegmentRequests;
	bool																bFirstSegmentRequestIsForLooping;

	FPlayerSequenceState												CurrentPlaybackSequenceState;

	uint32																CurrentPlaybackSequenceID[4]; // 0=video, 1=audio, 2=subtitiles, 3=UNSUPPORTED

	FVideoRenderer														VideoRender;
	FAudioRenderer														AudioRender;
	FVideoDecoder														VideoDecoder;
	FAudioDecoder														AudioDecoder;
	FSubtitleDecoder													SubtitleDecoder;
	FCriticalSection													SubtitleReceiversCriticalSection;
	TArray<TWeakPtrTS<IAdaptiveStreamingPlayerSubtitleReceiver>>		SubtitleReceivers;


	FMediaCriticalSection												MetricListenerCriticalSection;
	TArray<IAdaptiveStreamingPlayerMetrics*, TInlineAllocator<4>>		MetricListeners;

	FMediaCriticalSection												DiagnosticsCriticalSection;
	FBufferStats														VideoBufferStats;
	FBufferStats														AudioBufferStats;
	FBufferStats														TextBufferStats;
	FErrorDetail														LastErrorDetail;

	AdaptiveStreamingPlayerConfig::FConfiguration						PlayerConfig;

	static FAdaptiveStreamingPlayer* 									PointerToLatestPlayer;
};

} // namespace Electra
<|MERGE_RESOLUTION|>--- conflicted
+++ resolved
@@ -13,11 +13,8 @@
 
 #include "Demuxer/ParserISO14496-12.h"
 #include "Decoder/SubtitleDecoder.h"
-<<<<<<< HEAD
-=======
 #include "Decoder/AudioDecoder.h"
 #include "Decoder/VideoDecoder.h"
->>>>>>> 4af6daef
 
 #include "Player/AdaptiveStreamingPlayerResourceRequest.h"
 #include "Player/ExternalDataReader.h"
@@ -204,13 +201,10 @@
 		LoopState = {};
 		ActivePlaybackRange.Reset();
 		NewPlaybackRange.Reset();
-<<<<<<< HEAD
-=======
 		UnthinnedPlaybackRates.Empty();
 		ThinnedPlaybackRates.Empty();
 		CurrentPlaybackRate = 0.0;
 		DesiredPlaybackRate = 0.0;
->>>>>>> 4af6daef
 		bHaveMetadata = false;
 		bHasEnded = false;
 		bIsSeeking = false;
@@ -233,13 +227,10 @@
 	IAdaptiveStreamingPlayer::FLoopState	LoopState;
 	FTimeRange								ActivePlaybackRange;
 	FTimeRange								NewPlaybackRange;
-<<<<<<< HEAD
-=======
 	TRangeSet<double>						UnthinnedPlaybackRates;
 	TRangeSet<double>						ThinnedPlaybackRates;
 	double									CurrentPlaybackRate;
 	double									DesiredPlaybackRate;
->>>>>>> 4af6daef
 	bool									bHaveMetadata;
 	bool									bHasEnded;
 	bool									bIsSeeking;
@@ -537,8 +528,6 @@
 		return bPlayrangeHasChanged;
 	}
 
-<<<<<<< HEAD
-=======
 	void SetPlaybackRates(IAdaptiveStreamingPlayer::EPlaybackRateType InForType, const TRangeSet<double>& InRates)
 	{
 		FScopeLock lock(&Lock);
@@ -578,7 +567,6 @@
 		return CurrentPlaybackRate;
 	}
 
->>>>>>> 4af6daef
 
 	void SetLoopStateHasChanged(bool bWasChanged)
 	{
@@ -977,18 +965,11 @@
 
 	void SetStaticResourceProviderCallback(const TSharedPtr<IAdaptiveStreamingPlayerResourceProvider, ESPMode::ThreadSafe>& InStaticResourceProvider) override;
 	void SetVideoDecoderResourceDelegate(const TSharedPtr<IVideoDecoderResourceDelegate, ESPMode::ThreadSafe>& ResourceDelegate) override;
-<<<<<<< HEAD
+	void SetPlayerDataCache(const TSharedPtr<IElectraPlayerDataCache, ESPMode::ThreadSafe>& InPlayerDataCache) override;
 
 	void AddMetricsReceiver(IAdaptiveStreamingPlayerMetrics* InMetricsReceiver) override;
 	void RemoveMetricsReceiver(IAdaptiveStreamingPlayerMetrics* InMetricsReceiver) override;
 
-=======
-	void SetPlayerDataCache(const TSharedPtr<IElectraPlayerDataCache, ESPMode::ThreadSafe>& InPlayerDataCache) override;
-
-	void AddMetricsReceiver(IAdaptiveStreamingPlayerMetrics* InMetricsReceiver) override;
-	void RemoveMetricsReceiver(IAdaptiveStreamingPlayerMetrics* InMetricsReceiver) override;
-
->>>>>>> 4af6daef
 	void HandleOnce();
 
 	// Metrics receiver accessor for event dispatcher thread.
@@ -1005,15 +986,11 @@
 		return MetricListeners;
 	}
 	void FireSyncEvent(TSharedPtrTS<FMetricEvent> Event);
-<<<<<<< HEAD
-
-=======
->>>>>>> 4af6daef
+
 
 	void AddAEMSReceiver(TWeakPtrTS<IAdaptiveStreamingPlayerAEMSReceiver> InReceiver, FString InForSchemeIdUri, FString InForValue, IAdaptiveStreamingPlayerAEMSReceiver::EDispatchMode InDispatchMode) override;
 	void RemoveAEMSReceiver(TWeakPtrTS<IAdaptiveStreamingPlayerAEMSReceiver> InReceiver, FString InForSchemeIdUri, FString InForValue, IAdaptiveStreamingPlayerAEMSReceiver::EDispatchMode InDispatchMode) override;
 
-<<<<<<< HEAD
 	void AddSubtitleReceiver(TWeakPtrTS<IAdaptiveStreamingPlayerSubtitleReceiver> InReceiver) override;
 	void RemoveSubtitleReceiver(TWeakPtrTS<IAdaptiveStreamingPlayerSubtitleReceiver> InReceiver) override;
 
@@ -1032,6 +1009,9 @@
 	void SetPlaybackRange(const FPlaybackRange& InPlaybackRange) override;
 	void GetPlaybackRange(FPlaybackRange& OutPlaybackRange) override;
 	void SetLooping(const FLoopParam& InLoopParams) override;
+	TRangeSet<double> GetSupportedRates(EPlaybackRateType InForPlayRateType) override;
+	void SetPlayRate(double InDesiredPlayRate, const FTrickplayParams& InParameters) override;
+	double GetPlayRate() const override;
 
 	FErrorDetail GetError() const override;
 
@@ -1060,66 +1040,7 @@
 	void DeselectTrack(EStreamType StreamType) override;
 	bool IsTrackDeselected(EStreamType StreamType) override;
 
-#if PLATFORM_ANDROID
-	void Android_UpdateSurface(const TSharedPtr<IOptionPointerValueContainer>& Surface) override;
-	void Android_SuspendOrResumeDecoder(bool bSuspend) override;
-	static FParamDict& Android_Workarounds(FStreamCodecInformation::ECodec InForCodec);
-#endif
-=======
-	void AddAEMSReceiver(TWeakPtrTS<IAdaptiveStreamingPlayerAEMSReceiver> InReceiver, FString InForSchemeIdUri, FString InForValue, IAdaptiveStreamingPlayerAEMSReceiver::EDispatchMode InDispatchMode) override;
-	void RemoveAEMSReceiver(TWeakPtrTS<IAdaptiveStreamingPlayerAEMSReceiver> InReceiver, FString InForSchemeIdUri, FString InForValue, IAdaptiveStreamingPlayerAEMSReceiver::EDispatchMode InDispatchMode) override;
-
-	void AddSubtitleReceiver(TWeakPtrTS<IAdaptiveStreamingPlayerSubtitleReceiver> InReceiver) override;
-	void RemoveSubtitleReceiver(TWeakPtrTS<IAdaptiveStreamingPlayerSubtitleReceiver> InReceiver) override;
-
-	void Initialize(const FParamDict& Options) override;
-	void ModifyOptions(const FParamDict& InOptionsToSetOrChange, const FParamDict& InOptionsToClear) override;
-
-	void SetInitialStreamAttributes(EStreamType StreamType, const FStreamSelectionAttributes& InitialSelection) override;
-	void EnableFrameAccurateSeeking(bool bEnabled) override;
-	void LoadBlob(TSharedPtr<FHTTPResourceRequest, ESPMode::ThreadSafe> InBlobLoadRequest) override;
-	void LoadManifest(const FString& manifestURL) override;
-
-	void SeekTo(const FSeekParam& NewPosition) override;
-	void Pause() override;
-	void Resume() override;
-	void Stop() override;
-	void SetPlaybackRange(const FPlaybackRange& InPlaybackRange) override;
-	void GetPlaybackRange(FPlaybackRange& OutPlaybackRange) override;
-	void SetLooping(const FLoopParam& InLoopParams) override;
-	TRangeSet<double> GetSupportedRates(EPlaybackRateType InForPlayRateType) override;
-	void SetPlayRate(double InDesiredPlayRate, const FTrickplayParams& InParameters) override;
-	double GetPlayRate() const override;
-
-	FErrorDetail GetError() const override;
-
-	bool HaveMetadata() const override;
-	FTimeValue GetDuration() const override;
-	FTimeValue GetPlayPosition() const override;
-	void GetTimelineRange(FTimeRange& OutRange) const override;
-	void GetSeekableRange(FTimeRange& OutRange) const override;
-	void GetSeekablePositions(TArray<FTimespan>& OutPositions) const override;
-	bool HasEnded() const override;
-	bool IsSeeking() const override;
-	bool IsBuffering() const override;
-	bool IsPlaying() const override;
-	bool IsPaused() const override;
-
-	void GetLoopState(FLoopState& OutLoopState) const override;
-	void GetTrackMetadata(TArray<FTrackMetadata>& OutTrackMetadata, EStreamType StreamType) const override;
-	//void GetSelectedTrackMetadata(TOptional<FTrackMetadata>& OutSelectedTrackMetadata, EStreamType StreamType) const override;
-	void GetSelectedTrackAttributes(FStreamSelectionAttributes& OutAttributes, EStreamType StreamType) const override;
-
-	void SetBitrateCeiling(int32 highestSelectableBitrate) override;
-	void SetMaxResolution(int32 MaxWidth, int32 MaxHeight) override;
-
-	//void SelectTrackByMetadata(EStreamType StreamType, const FTrackMetadata& StreamMetadata) override;
-	void SelectTrackByAttributes(EStreamType StreamType, const FStreamSelectionAttributes& Attributes) override;
-	void DeselectTrack(EStreamType StreamType) override;
-	bool IsTrackDeselected(EStreamType StreamType) override;
-
 	void SuspendOrResumeDecoders(bool bSuspend, const FParamDict& InOptions) override;
->>>>>>> 4af6daef
 
 	void DebugPrint(void* pPlayer, void (*debugDrawPrintf)(void* pPlayer, const char *pFmt, ...));
 	static void DebugHandle(void* pPlayer, void (*debugDrawPrintf)(void* pPlayer, const char *pFmt, ...));
@@ -1133,10 +1054,7 @@
 	ISynchronizedUTCTime* GetSynchronizedUTCTime() override;
 	TSharedPtr<IAdaptiveStreamingPlayerResourceProvider, ESPMode::ThreadSafe> GetStaticResourceProvider() override;
 	TSharedPtrTS<IElectraHttpManager> GetHTTPManager() override;
-<<<<<<< HEAD
-=======
 	TSharedPtrTS<IExternalDataReader> GetExternalDataReader() override;
->>>>>>> 4af6daef
 	TSharedPtrTS<IAdaptiveStreamSelector> GetStreamSelector() override;
 	IPlayerStreamFilter* GetStreamFilter() override;
 	const FCodecSelectionPriorities& GetCodecSelectionPriorities(EStreamType ForStream) override;
@@ -1318,21 +1236,11 @@
 				Decoder->AUdataClearEOD();
 			}
 		}
-<<<<<<< HEAD
-		void SuspendOrResume(bool bInSuspend)
+		void SuspendOrResume(bool bInSuspend, const FParamDict& InOptions)
 		{
 			if (Decoder && ((bInSuspend && !bSuspended) || (!bInSuspend && bSuspended)))
 			{
-#if PLATFORM_ANDROID
-				Decoder->Android_SuspendOrResumeDecoder(bInSuspend);
-#endif
-=======
-		void SuspendOrResume(bool bInSuspend, const FParamDict& InOptions)
-		{
-			if (Decoder && ((bInSuspend && !bSuspended) || (!bInSuspend && bSuspended)))
-			{
 				Decoder->SuspendOrResumeDecoder(bInSuspend, InOptions);
->>>>>>> 4af6daef
 			}
 			bSuspended = bInSuspend;
 		}
@@ -1340,13 +1248,7 @@
 		{
 			if (Decoder && bSuspended)
 			{
-<<<<<<< HEAD
-#if PLATFORM_ANDROID
-				Decoder->Android_SuspendOrResumeDecoder(bSuspended);
-#endif
-=======
 				Decoder->SuspendOrResumeDecoder(true, FParamDict());
->>>>>>> 4af6daef
 			}
 		}
 		virtual void DecoderInputNeeded(const IAccessUnitBufferListener::FBufferStats& currentInputBufferStats)
@@ -1368,16 +1270,9 @@
 		FStreamCodecInformation CurrentCodecInfo;
 		TSharedPtrTS<FAccessUnit::CodecData> LastSentAUCodecData;
 		FAdaptiveStreamingPlayer* Parent = nullptr;
-<<<<<<< HEAD
-		IVideoDecoderBase* Decoder = nullptr;
-		bool bDrainingForCodecChange = false;
-		bool bDrainingForCodecChangeDone = false;
-		bool bApplyNewLimits = false;
-=======
 		IVideoDecoder* Decoder = nullptr;
 		bool bDrainingForCodecChange = false;
 		bool bDrainingForCodecChangeDone = false;
->>>>>>> 4af6daef
 		bool bSuspended = false;
 	};
 
@@ -1408,21 +1303,11 @@
 				Decoder->AUdataClearEOD();
 			}
 		}
-<<<<<<< HEAD
-		void SuspendOrResume(bool bInSuspend)
+		void SuspendOrResume(bool bInSuspend, const FParamDict& InOptions)
 		{
 			if (Decoder && ((bInSuspend && !bSuspended) || (!bInSuspend && bSuspended)))
 			{
-#if PLATFORM_ANDROID
-				Decoder->Android_SuspendOrResumeDecoder(bInSuspend);
-#endif
-=======
-		void SuspendOrResume(bool bInSuspend, const FParamDict& InOptions)
-		{
-			if (Decoder && ((bInSuspend && !bSuspended) || (!bInSuspend && bSuspended)))
-			{
 				Decoder->SuspendOrResumeDecoder(bInSuspend, InOptions);
->>>>>>> 4af6daef
 			}
 			bSuspended = bInSuspend;
 		}
@@ -1430,13 +1315,7 @@
 		{
 			if (Decoder && bSuspended)
 			{
-<<<<<<< HEAD
-#if PLATFORM_ANDROID
-				Decoder->Android_SuspendOrResumeDecoder(bSuspended);
-#endif
-=======
 				Decoder->SuspendOrResumeDecoder(true, FParamDict());
->>>>>>> 4af6daef
 			}
 		}
 		virtual void DecoderInputNeeded(const IAccessUnitBufferListener::FBufferStats& currentInputBufferStats)
@@ -1458,11 +1337,7 @@
 		FStreamCodecInformation CurrentCodecInfo;
 		TSharedPtrTS<FAccessUnit::CodecData> LastSentAUCodecData;
 		FAdaptiveStreamingPlayer* Parent = nullptr;
-<<<<<<< HEAD
-		IAudioDecoderAAC* Decoder = nullptr;
-=======
 		IAudioDecoder* Decoder = nullptr;
->>>>>>> 4af6daef
 		bool bSuspended = false;
 	};
 
@@ -1520,7 +1395,6 @@
 				bIsRunning = false;
 			}
 		}
-<<<<<<< HEAD
 
 		FStreamCodecInformation CurrentCodecInfo;
 		TSharedPtrTS<FAccessUnit::CodecData> LastSentAUCodecData;
@@ -1529,33 +1403,15 @@
 		bool bRequireCodecChange = false;
 	};
 
-=======
-
-		FStreamCodecInformation CurrentCodecInfo;
-		TSharedPtrTS<FAccessUnit::CodecData> LastSentAUCodecData;
-		ISubtitleDecoder* Decoder = nullptr;
-		bool bIsRunning = false;
-		bool bRequireCodecChange = false;
-	};
-
->>>>>>> 4af6daef
 	class FWorkerThreadMessages
 	{
 	public:
 		~FWorkerThreadMessages()
-<<<<<<< HEAD
 		{
 			check(WorkMessages.IsEmpty());
 		}
 		void SetSharedWorkerThread(TSharedPtrTS<FAdaptiveStreamingPlayerWorkerThread> InSharedWorkerThread)
 		{
-=======
-		{
-			check(WorkMessages.IsEmpty());
-		}
-		void SetSharedWorkerThread(TSharedPtrTS<FAdaptiveStreamingPlayerWorkerThread> InSharedWorkerThread)
-		{
->>>>>>> 4af6daef
 			SharedWorkerThread = InSharedWorkerThread;
 		}
 
@@ -1802,7 +1658,6 @@
 			Msg.Data.EndPlaybackAt.EndingReason = InEndingReason;
 			Msg.Data.EndPlaybackAt.CustomManifestObject = InCustomManifestObject;
 			TriggerSharedWorkerThread(MoveTemp(Msg));
-<<<<<<< HEAD
 		}
 
 		void TriggerSharedWorkerThread(FMessage Mesg)
@@ -1814,19 +1669,6 @@
 			}
 		}
 
-=======
-		}
-
-		void TriggerSharedWorkerThread(FMessage Mesg)
-		{
-			WorkMessages.Enqueue(MoveTemp(Mesg));
-			if (SharedWorkerThread.IsValid())
-			{
-				SharedWorkerThread->TriggerWork();
-			}
-		}
-
->>>>>>> 4af6daef
 		void TriggerSharedWorkerThread()
 		{
 			if (SharedWorkerThread.IsValid())
@@ -1984,13 +1826,9 @@
 		void Reset()
 		{
 			FScopeLock lock(&Lock);
-<<<<<<< HEAD
-			PendingRequest.Reset();
-=======
 			// Note: Do _not_ reset the pending request created by a user induced seek, or it may get lost if
 			//       triggered while already processing a seek due to the asynchronous processing of the request.
 			//PendingRequest.Reset();
->>>>>>> 4af6daef
 			ActiveRequest.Reset();
 			LastFinishedRequest.Reset();
 			PlayrangeOnRequest.Reset();
@@ -2012,10 +1850,7 @@
 		bool	bForScrubbing = false;
 		bool	bScrubPrerollDone = false;
 		bool	bIsPlayStart = true;
-<<<<<<< HEAD
-=======
 		int32	NumSeekToCallsSinceLastSeen = 0;
->>>>>>> 4af6daef
 
 		TOptional<FSeekParam> ActiveRequest;
 		TOptional<FSeekParam> LastFinishedRequest;
@@ -2064,7 +1899,6 @@
 		TSharedPtrTS<FBufferSourceInfo>			BufferSourceInfoVid;
 		TSharedPtrTS<FBufferSourceInfo>			BufferSourceInfoAud;
 		TSharedPtrTS<FBufferSourceInfo>			BufferSourceInfoTxt;
-<<<<<<< HEAD
 	};
 
 
@@ -2147,104 +1981,6 @@
 		TArray<FEntry> NextEntries;
 		TSharedPtrTS<UtilsMP4::FMetadataParser> ActiveMetadata;
 		FTimeValue ActiveSince;
-=======
->>>>>>> 4af6daef
-	};
-
-	struct FMetadataHandlingState
-	{
-		FMetadataHandlingState()
-		{
-			Reset();
-		}
-		void Reset()
-		{
-			LastSentPeriodID.Empty();
-			LastHandlingTime.SetToInvalid();
-		}
-		FString LastSentPeriodID;
-		FTimeValue LastHandlingTime;
-	};
-
-	struct FInternalStreamSelectionAttributes : public FStreamSelectionAttributes
-	{
-		bool IsDeselected() const
-		{ return !bIsSelected; }
-		void Select()
-		{ bIsSelected = true; }
-		void Deselect()
-		{ bIsSelected = false; }
-	private:
-		bool bIsSelected = true;
-	};
-
-
-
-	struct FStreamDataBuffers
-	{
-		TSharedPtrTS<FMultiTrackAccessUnitBuffer>	VidBuffer;
-		TSharedPtrTS<FMultiTrackAccessUnitBuffer>	AudBuffer;
-		TSharedPtrTS<FMultiTrackAccessUnitBuffer>	TxtBuffer;
-		TSharedPtrTS<FMultiTrackAccessUnitBuffer> GetBuffer(EStreamType InStreamType)
-		{
-			switch(InStreamType)
-			{
-				case EStreamType::Video: return VidBuffer;
-				case EStreamType::Audio: return AudBuffer;
-				case EStreamType::Subtitle: return TxtBuffer;
-				default: return TSharedPtrTS<FMultiTrackAccessUnitBuffer>();
-			}
-		}
-	};
-
-
-	struct FInternalLoopState : public FLoopState
-	{
-		FTimeValue From;
-		FTimeValue To;
-	};
-
-
-	struct FMediaMetadataUpdate
-	{
-		FMediaMetadataUpdate()
-		{
-			Reset();
-		}
-		void Reset()
-		{
-			NextEntries.Empty();
-			// Do NOT reset the active metadata, but the time it became valid!
-			ActiveSince.SetToInvalid();
-		}
-		void AddEntry(const FTimeValue& InValidFrom, const TSharedPtrTS<UtilsMP4::FMetadataParser>& InMetadata)
-		{
-			FEntry& e = NextEntries.Emplace_GetRef();
-			e.ValidFrom = InValidFrom.IsValid() ? InValidFrom : FTimeValue::GetZero();
-			e.Metadata = InMetadata;
-			NextEntries.StableSort([](const FEntry& a, const FEntry& b)
-			{
-				const FTimeValue& t1 = a.ValidFrom;
-				const FTimeValue& t2 = b.ValidFrom;
-				const int64 s1 = t1.GetSequenceIndex();
-				const int64 s2 = t2.GetSequenceIndex();
-				return (s1 == s2 && t1 < t2) || (s1 < s2);
-			});
-		}
-		bool Handle(const FTimeValue& InAtTime);
-		TSharedPtrTS<UtilsMP4::FMetadataParser> GetActive() const
-		{ 
-			return ActiveMetadata; 
-		}
-
-		struct FEntry
-		{
-			FTimeValue ValidFrom;
-			TSharedPtrTS<UtilsMP4::FMetadataParser> Metadata;
-		};
-		TArray<FEntry> NextEntries;
-		TSharedPtrTS<UtilsMP4::FMetadataParser> ActiveMetadata;
-		FTimeValue ActiveSince;
 	};
 
 	struct FMetadataHandlingState
@@ -2286,11 +2022,7 @@
 
 	int32 CreateDecoder(EStreamType type);
 	void DestroyDecoders();
-<<<<<<< HEAD
-	bool FindMatchingStreamInfo(FStreamCodecInformation& OutStreamInfo, const FString& InPeriodID, const FTimeValue& AtTime, int32 MaxWidth, int32 MaxHeight);
-=======
 	bool FindMatchingStreamInfo(FStreamCodecInformation& OutStreamInfo, const FString& InPeriodID, const FTimeValue& AtTime, const FStreamCodecInformation& InForCodec);
->>>>>>> 4af6daef
 	void UpdateStreamResolutionLimit();
 	void AddUpcomingPeriod(TSharedPtrTS<IManifest::IPlayPeriod> InUpcomingPeriod);
 	void RequestNewPeriodStreams(EStreamType InType, FPendingSegmentRequest& InOutCurrentRequest);
@@ -2308,12 +2040,9 @@
 	void OnFragmentReachedEOS(EStreamType InStreamType, TSharedPtr<const FBufferSourceInfo, ESPMode::ThreadSafe> InStreamSourceInfo) override;
 	void OnFragmentClose(TSharedPtrTS<IStreamSegment> pRequest) override;
 
-<<<<<<< HEAD
-=======
 	void Deprecate_InternalInitializeDecoderLimits();
 	bool Deprecate_InternalStreamAllowedAsPerLimits(const FStreamCodecInformation& InStreamCodecInfo) const;
 
->>>>>>> 4af6daef
 	void InternalInitialize();
 	void InternalHandleOnce();
 	bool InternalHandleThreadMessages();
@@ -2351,7 +2080,6 @@
 	void SetPlaystartOptions(FPlayStartOptions& OutOptions);
 	void ClampStartRequestTime(FTimeValue& InOutTimeToClamp);
 	FTimeValue ClampTimeToCurrentRange(const FTimeValue& InTime, bool bClampToStart, bool bClampToEnd);
-<<<<<<< HEAD
 
 	TSharedPtrTS<FMultiTrackAccessUnitBuffer> GetStreamBuffer(EStreamType InStreamType, const TSharedPtrTS<FStreamDataBuffers>& InFromStreamBuffers)
 	{
@@ -2379,35 +2107,6 @@
 		return GetStreamBuffer(InStreamType, ActiveDataOutputBuffers);
 	}
 
-=======
-
-	TSharedPtrTS<FMultiTrackAccessUnitBuffer> GetStreamBuffer(EStreamType InStreamType, const TSharedPtrTS<FStreamDataBuffers>& InFromStreamBuffers)
-	{
-		if (InFromStreamBuffers.IsValid())
-		{
-			if (InStreamType == EStreamType::Video)
-			{
-				return InFromStreamBuffers->VidBuffer;
-			}
-			else if (InStreamType == EStreamType::Audio)
-			{
-				return InFromStreamBuffers->AudBuffer;
-			}
-			else if (InStreamType == EStreamType::Subtitle)
-			{
-				return InFromStreamBuffers->TxtBuffer;
-			}
-		}
-		return TSharedPtrTS<FMultiTrackAccessUnitBuffer>();
-	}
-
-	TSharedPtrTS<FMultiTrackAccessUnitBuffer> GetCurrentOutputStreamBuffer(EStreamType InStreamType)
-	{
-		FScopeLock lock(&DataBuffersCriticalSection);
-		return GetStreamBuffer(InStreamType, ActiveDataOutputBuffers);
-	}
-
->>>>>>> 4af6daef
 	TSharedPtrTS<FMultiTrackAccessUnitBuffer> GetCurrentReceiveStreamBuffer(EStreamType InStreamType)
 	{
 		FScopeLock lock(&DataBuffersCriticalSection);
@@ -2468,10 +2167,7 @@
 	TSharedPtrTS<IElectraHttpManager>									HttpManager;
 	TSharedPtrTS<IPlayerEntityCache>									EntityCache;
 	TSharedPtrTS<IHTTPResponseCache>									HttpResponseCache;
-<<<<<<< HEAD
-=======
 	TSharedPtrTS<IExternalDataReader>									ExternalDataReader;
->>>>>>> 4af6daef
 
 	TSharedPtrTS<FDRMManager>											DrmManager;
 
@@ -2526,10 +2222,6 @@
 	FPostrollVars														PostrollVars;
 	FSeekVars															SeekVars;
 	EPlayerState														LastBufferingState;
-<<<<<<< HEAD
-	double																PlaybackRate;
-=======
->>>>>>> 4af6daef
 	double																RenderRateScale;
 	FTimeValue															RebufferDetectedAtPlayPos;
 	ERebufferCause														RebufferCause;
