// Copyright Epic Games, Inc. All Rights Reserved.

#include "Player/AdaptiveStreamingPlayerABR.h"

#include "Player/Manifest.h"
#include "Player/PlaybackTimeline.h"
#include "Player/AdaptivePlayerOptionKeynames.h"
#include "Player/ABRRules/ABRInternal.h"
//#include "Player/ABRRules/ABRLeakyBucket.h"
#include "Player/ABRRules/ABRVoDPlus.h"
#include "Player/ABRRules/ABRLiveStream.h"
#include "Player/ABRRules/ABRFixedStream.h"

#include "StreamAccessUnitBuffer.h"
#include "Utilities/Utilities.h"
#include "Utilities/URLParser.h"


namespace Electra
{

	class FAdaptiveStreamSelector : public IAdaptiveStreamSelector, public IABRInfoInterface
	{
	public:
		FAdaptiveStreamSelector(IPlayerSessionServices* PlayerSessionServices, IAdaptiveStreamSelector::IPlayerLiveControl* InPlayerLiveControl);
		virtual ~FAdaptiveStreamSelector();
		void SetFormatType(EMediaFormatType FormatType) override;
		void SetBandwidthCeiling(int32 HighestManifestBitrate) override;
		void SetMaxVideoResolution(int32 MaxWidth, int32 MaxHeight) override;
		void SetCurrentPlaybackPeriod(EStreamType InStreamType, TSharedPtrTS<IManifest::IPlayPeriod> InCurrentPlayPeriod) override;
		void SetBandwidth(int64 bitsPerSecond) override;
		void SetForcedNextBandwidth(int64 bitsPerSecond, double minBufferTimeBeforePlayback) override;
		FTimeValue GetMinBufferTimeForPlayback(EMinBufferType InBufferingType, FTimeValue InDefaultMBT) override;
		FRebufferAction GetRebufferAction(const FParamDict& CurrentPlayerOptions) override;
		EHandlingAction PeriodicHandle() override;
		void MarkStreamAsUnavailable(const FDenylistedStream& DenylistedStream) override;
		void MarkStreamAsAvailable(const FDenylistedStream& NoLongerDenylistedStream) override;
		int64 GetLastBandwidth() override;
		int64 GetAverageBandwidth() override;
		int64 GetAverageThroughput() override;
		double GetAverageLatency() override;

		void DebugPrint(void* pThat, void (*pPrintFN)(void* pThat, const char *pFmt, ...)) override;

		ESegmentAction SelectSuitableStreams(FTimeValue& OutDelay, TSharedPtrTS<const IStreamSegment> CurrentSegment) override;

		FABRDownloadProgressDecision ReportDownloadProgress(const Metrics::FSegmentDownloadStats& SegmentDownloadStats) override;
		void ReportDownloadEnd(const Metrics::FSegmentDownloadStats& SegmentDownloadStats) override;
		void ReportBufferingStart(Metrics::EBufferingReason BufferingReason) override;
		void ReportBufferingEnd(Metrics::EBufferingReason BufferingReason) override;
		void ReportOpenSource(const FString& URL) override {}
		void ReportReceivedMasterPlaylist(const FString& EffectiveURL) override {}
		void ReportReceivedPlaylists() override {}
		void ReportTracksChanged() override {}
		void ReportCleanStart() override {};
		void ReportPlaylistDownload(const Metrics::FPlaylistDownloadStats& PlaylistDownloadStats) override {}
		void ReportBandwidth(int64 EffectiveBps, int64 ThroughputBps, double LatencyInSeconds) override {}
		void ReportBufferUtilization(const Metrics::FBufferStats& BufferStats) override {}
		void ReportSegmentDownload(const Metrics::FSegmentDownloadStats& SegmentDownloadStats) override {}
		void ReportLicenseKey(const Metrics::FLicenseKeyStats& LicenseKeyStats) override {}
		void ReportDataAvailabilityChange(const Metrics::FDataAvailabilityChange& DataAvailability) override {}
		void ReportVideoQualityChange(int32 NewBitrate, int32 PreviousBitrate, bool bIsDrasticDownswitch) override {}
		void ReportDecodingFormatChange(const FStreamCodecInformation& NewDecodingFormat) override {}
		void ReportPrerollStart() override {}
		void ReportPrerollEnd() override {}
		void ReportPlaybackStart() override {}
		void ReportPlaybackPaused() override;
		void ReportPlaybackResumed() override;
		void ReportPlaybackEnded() override;
		void ReportJumpInPlayPosition(const FTimeValue& ToNewTime, const FTimeValue& FromTime, Metrics::ETimeJumpReason TimejumpReason) override {}
		void ReportPlaybackStopped() override {}
		void ReportSeekCompleted() override {}
		void ReportMediaMetadataChanged(TSharedPtrTS<UtilsMP4::FMetadataParser> Metadata) override {}
		void ReportError(const FString& ErrorReason) override {}
		void ReportLogMessage(IInfoLog::ELevel InLogLevel, const FString& LogMessage, int64 PlayerWallclockMilliseconds) override {}
		void ReportDroppedVideoFrame() override {}
		void ReportDroppedAudioFrame() override {}

	private:
		FParamDict& GetPlayerOptions() override
		{ return PlayerSessionServices->GetOptions(); }
		void LogMessage(IInfoLog::ELevel Level, const FString& Message) override
		{ PlayerSessionServices->PostLog(Facility::EFacility::ABR, Level, Message); }
		TSharedPtrTS<FABRStreamInformation> GetStreamInformation(const Metrics::FSegmentDownloadStats& FromDownloadStats) override;
		const TArray<TSharedPtrTS<FABRStreamInformation>>& GetStreamInformations(EStreamType InForStreamType) override;
		FStreamCodecInformation::FResolution GetMaxStreamResolution() override
		{ return MaxStreamResolution; }
		int32 GetBandwidthCeiling() override
		{ return BandwidthCeiling; }

<<<<<<< HEAD
=======
		ESegmentAction SelectSuitableStreamByType(FTimeValue& OutDelay, TSharedPtrTS<const IStreamSegment> CurrentSegment, TSharedPtrTS<IManifest::IPlayPeriod> CurrentPlayPeriod, EStreamType StreamType);

>>>>>>> 4af6daef
		FTimeValue ABRGetPlayPosition() const override
		{ return PlayerLiveControl->ABRGetPlayPosition(); }
		FTimeRange ABRGetTimeline() const override
		{ return PlayerLiveControl->ABRGetTimeline(); }
		FTimeValue ABRGetWallclockTime() const override
		{ return PlayerLiveControl->ABRGetWallclockTime(); }
		bool ABRIsLive() const override
		{ return PlayerLiveControl->ABRIsLive(); }
		bool ABRShouldPlayOnLiveEdge() const override
		{ return PlayerLiveControl->ABRShouldPlayOnLiveEdge(); }
		TSharedPtrTS<const FLowLatencyDescriptor> ABRGetLowLatencyDescriptor() const override
		{ return PlayerLiveControl->ABRGetLowLatencyDescriptor(); }
		FTimeValue ABRGetDesiredLiveEdgeLatency() const override
		{ return PlayerLiveControl->ABRGetDesiredLiveEdgeLatency(); }
		FTimeValue ABRGetLatency() const override
		{ return PlayerLiveControl->ABRGetLatency(); }
		FTimeValue ABRGetPlaySpeed() const override
		{ return PlayerLiveControl->ABRGetPlaySpeed(); }
		void ABRGetStreamBufferStats(IAdaptiveStreamSelector::IPlayerLiveControl::FABRBufferStats& OutBufferStats, EStreamType ForStream) override
		{ PlayerLiveControl->ABRGetStreamBufferStats(OutBufferStats, ForStream); }
		FTimeRange ABRGetSupportedRenderRateScale() override
		{ return PlayerLiveControl->ABRGetSupportedRenderRateScale(); }
		void ABRSetRenderRateScale(double InRenderRateScale) override
		{ PlayerLiveControl->ABRSetRenderRateScale(InRenderRateScale); }
		double ABRGetRenderRateScale() const override
		{ return PlayerLiveControl->ABRGetRenderRateScale(); }
		void ABRTriggerClockSync(IAdaptiveStreamSelector::IPlayerLiveControl::EClockSyncType InClockSyncType) override
		{ PlayerLiveControl->ABRTriggerClockSync(InClockSyncType); }
		void ABRTriggerPlaylistRefresh() override
		{ PlayerLiveControl->ABRTriggerPlaylistRefresh(); }


		IPlayerSessionServices*								PlayerSessionServices;
		IAdaptiveStreamSelector::IPlayerLiveControl*		PlayerLiveControl;

		FCriticalSection									AccessMutex;
		TSharedPtrTS<IManifest::IPlayPeriod>				CurrentPlayPeriodVideo;
		TSharedPtrTS<IManifest::IPlayPeriod>				CurrentPlayPeriodAudio;

		TArray<TSharedPtrTS<FABRStreamInformation>>			StreamInformationVideo;
		TArray<TSharedPtrTS<FABRStreamInformation>>			StreamInformationAudio;
		FString												CurrentVideoAdaptationSetID;
		FString												CurrentAudioAdaptationSetID;

		TArray<FDenylistedStream>							DenylistedExternally;

		FStreamCodecInformation::FResolution				MaxStreamResolution;
		int32												BandwidthCeiling = 0x7fffffff;

		TUniquePtr<IABRRule>								ABRMethod;
	};




	//-----------------------------------------------------------------------------
	/**
	 * Create an instance of this class
	 *
	 * @param InPlayerSessionServices
	 * @param InPlayerLiveControl
	 *
	 * @return
	 */
	TSharedPtrTS<IAdaptiveStreamSelector> IAdaptiveStreamSelector::Create(IPlayerSessionServices* InPlayerSessionServices, IPlayerLiveControl* InPlayerLiveControl)
	{
		return TSharedPtrTS<IAdaptiveStreamSelector>(new FAdaptiveStreamSelector(InPlayerSessionServices, InPlayerLiveControl));
	}

	//-----------------------------------------------------------------------------
	/**
	 * CTOR
	 *
	 * @param InPlayerSessionServices
	 * @param InPlayerLiveControl
	 */
	FAdaptiveStreamSelector::FAdaptiveStreamSelector(IPlayerSessionServices* InPlayerSessionServices, IAdaptiveStreamSelector::IPlayerLiveControl* InPlayerLiveControl)
		: PlayerSessionServices(InPlayerSessionServices)
		, PlayerLiveControl(InPlayerLiveControl)
	{
		MaxStreamResolution.Width = MaxStreamResolution.Height = 32768;
	}

	//-----------------------------------------------------------------------------
	/**
	 * DTOR
	 */
	FAdaptiveStreamSelector::~FAdaptiveStreamSelector()
	{
	}

	//-----------------------------------------------------------------------------
	/**
	 * Sets the presentation format (HLS, DASH, mp4, etc...)
	 * 
	 * This must be the first call that will determine the type of ABR algorithm to use.
	 *
	 * @param InFormatType
	 */
	void FAdaptiveStreamSelector::SetFormatType(EMediaFormatType InFormatType)
	{
		// Multiplexed stream with no bitrate switching alternatives?
<<<<<<< HEAD
		if (InFormatType == EMediaFormatType::ISOBMFF)
=======
		if (InFormatType == EMediaFormatType::ISOBMFF || InFormatType == EMediaFormatType::MKV)
>>>>>>> 4af6daef
		{
			ABRMethod.Reset(IABRFixedStream::Create(this, InFormatType, EABRPresentationType::OnDemand));
		}
		else
		{
			EABRPresentationType PresentationType;
			// On-demand presentation?
			if (!PlayerLiveControl->ABRIsLive())
			{
				PresentationType = EABRPresentationType::OnDemand;
				ABRMethod.Reset(IABROnDemandPlus::Create(this, InFormatType, PresentationType));
			}
			// Live / low-latency Live
			else
			{
				PresentationType = PlayerLiveControl->ABRGetLowLatencyDescriptor().IsValid() ? EABRPresentationType::LowLatency : EABRPresentationType::Live;
				ABRMethod.Reset(IABRLiveStream::Create(this, InFormatType, PresentationType));
			}
		}
	}

	//-----------------------------------------------------------------------------
	/**
	 * Sets the playback period from which to select streams now.
	 *
	 * @param InStreamType
	 * @param InCurrentPlayPeriod
	 */
	void FAdaptiveStreamSelector::SetCurrentPlaybackPeriod(EStreamType InStreamType, TSharedPtrTS<IManifest::IPlayPeriod> InCurrentPlayPeriod)
	{
		FScopeLock lock(&AccessMutex);
		if (InStreamType == EStreamType::Video)
		{
			CurrentPlayPeriodVideo = InCurrentPlayPeriod;
			if (CurrentPlayPeriodVideo.IsValid())
			{
				TSharedPtrTS<ITimelineMediaAsset> Asset = CurrentPlayPeriodVideo->GetMediaAsset();
				if (Asset.IsValid())
				{
					CurrentVideoAdaptationSetID = InCurrentPlayPeriod->GetSelectedAdaptationSetID(InStreamType);
					StreamInformationVideo.Empty();
					// Get video stream information
					if (!CurrentVideoAdaptationSetID.IsEmpty())
					{
						for(int32 nA=0, maxA=Asset->GetNumberOfAdaptationSets(InStreamType); nA<maxA; ++nA)
						{
							TSharedPtrTS<IPlaybackAssetAdaptationSet> Adapt = Asset->GetAdaptationSetByTypeAndIndex(InStreamType, nA);
							if (CurrentVideoAdaptationSetID.Equals(Adapt->GetUniqueIdentifier()))
							{
								bool bLowLatency = Adapt->IsLowLatencyEnabled();
								for(int32 i=0, iMax=Adapt->GetNumberOfRepresentations(); i<iMax; ++i)
								{
									TSharedPtrTS<IPlaybackAssetRepresentation> Repr = Adapt->GetRepresentationByIndex(i);
									TSharedPtrTS<FABRStreamInformation> si = MakeSharedTS<FABRStreamInformation>();
									si->AdaptationSetUniqueID = Adapt->GetUniqueIdentifier();
									si->RepresentationUniqueID = Repr->GetUniqueIdentifier();
									si->Bitrate = Repr->GetBitrate();
									si->QualityIndex = Repr->GetQualityIndex();
									si->bLowLatencyEnabled = bLowLatency;
									if (Repr->GetCodecInformation().IsVideoCodec())
									{
										si->Resolution = Repr->GetCodecInformation().GetResolution();
									}
									StreamInformationVideo.Push(si);
								}
								// Sort the representations by ascending bitrate
								StreamInformationVideo.Sort([](const TSharedPtrTS<FABRStreamInformation>& a, const TSharedPtrTS<FABRStreamInformation>& b)
								{
									return a->Bitrate < b->Bitrate;
								});
									
								break;
							}
						}
					}
				}
			}
			else
			{
				CurrentVideoAdaptationSetID.Empty();
				StreamInformationVideo.Empty();
			}
		}
		else if (InStreamType == EStreamType::Audio)
		{
			CurrentPlayPeriodAudio = InCurrentPlayPeriod;
			if (CurrentPlayPeriodAudio.IsValid())
			{
				TSharedPtrTS<ITimelineMediaAsset> Asset = CurrentPlayPeriodAudio->GetMediaAsset();
				if (Asset.IsValid())
				{
					CurrentAudioAdaptationSetID = InCurrentPlayPeriod->GetSelectedAdaptationSetID(InStreamType);
					StreamInformationAudio.Empty();
					// Get audio stream information
					if (!CurrentAudioAdaptationSetID.IsEmpty())
					{
						for(int32 nA=0, maxA=Asset->GetNumberOfAdaptationSets(InStreamType); nA<maxA; ++nA)
						{
							TSharedPtrTS<IPlaybackAssetAdaptationSet> Adapt = Asset->GetAdaptationSetByTypeAndIndex(InStreamType, nA);
							if (CurrentAudioAdaptationSetID.Equals(Adapt->GetUniqueIdentifier()))
							{
								bool bLowLatency = Adapt->IsLowLatencyEnabled();
								for(int32 i=0, iMax=Adapt->GetNumberOfRepresentations(); i<iMax; ++i)
								{
									TSharedPtrTS<IPlaybackAssetRepresentation> Repr = Adapt->GetRepresentationByIndex(i);
									TSharedPtrTS<FABRStreamInformation> si = MakeSharedTS<FABRStreamInformation>();
									si->AdaptationSetUniqueID = Adapt->GetUniqueIdentifier();
									si->RepresentationUniqueID = Repr->GetUniqueIdentifier();
									si->Bitrate = Repr->GetBitrate();
									si->QualityIndex = Repr->GetQualityIndex();
									si->bLowLatencyEnabled = bLowLatency;
									StreamInformationAudio.Push(si);
								}
								// Sort the representations by ascending bitrate
								StreamInformationAudio.Sort([](const TSharedPtrTS<FABRStreamInformation>& a, const TSharedPtrTS<FABRStreamInformation>& b)
								{
									return a->Bitrate < b->Bitrate;
								});

								break;
							}
						}
					}
				}
			}
			else
			{
				CurrentAudioAdaptationSetID.Empty();
				StreamInformationAudio.Empty();
			}
		}
		// Notify the ABR method that there is a different set of representations now.
		ABRMethod->RepresentationsChanged(InStreamType, InCurrentPlayPeriod);
	}

	//-----------------------------------------------------------------------------
	/**
	 * Sets the initial bandwidth, either from guessing, past history or a current measurement.
	 *
	 * @param InBitsPerSecond
	 */
	void FAdaptiveStreamSelector::SetBandwidth(int64 InBitsPerSecond)
	{
		check(ABRMethod.IsValid());
		ABRMethod->SetBandwidth(InBitsPerSecond);
	}

	//-----------------------------------------------------------------------------
	/**
	 * Sets a forced bitrate for the next segment fetches until the given duration of playable content has been received.
	 * The ABR algorithm may or may not use this.
	 *
	 * @param InBitsPerSecond
	 * @param InMinBufferTimeBeforePlayback
	 */
	void FAdaptiveStreamSelector::SetForcedNextBandwidth(int64 InBitsPerSecond, double InMinBufferTimeBeforePlayback)
	{
		check(ABRMethod.IsValid());
		ABRMethod->SetForcedNextBandwidth(InBitsPerSecond, InMinBufferTimeBeforePlayback);
	}

	//-----------------------------------------------------------------------------
	/**
	 * Sets a highest bandwidth limit for a stream type. Call with 0 to disable.
	 *
	 * @param InHighestManifestBitrate
	 */
	void FAdaptiveStreamSelector::SetBandwidthCeiling(int32 InHighestManifestBitrate)
	{
		FScopeLock lock(&AccessMutex);
		BandwidthCeiling = InHighestManifestBitrate > 0 ? InHighestManifestBitrate : 0x7fffffff;
	}

	//-----------------------------------------------------------------------------
	/**
	 * Limits video resolution.
	 *
	 * @param InMaxWidth
	 * @param InMaxHeight
	 */
	void FAdaptiveStreamSelector::SetMaxVideoResolution(int32 InMaxWidth, int32 InMaxHeight)
	{
		FScopeLock lock(&AccessMutex);
		MaxStreamResolution.Width = InMaxWidth;
		MaxStreamResolution.Height = InMaxHeight;
	}

	//-----------------------------------------------------------------------------
	/**
	 * Called to (temporarily) mark a stream as unavailable.
	 * This is used in formats like HLS when a dedicated stream playlist is in error
	 * and thus segment information for this stream is not available.
	 *
	 * @param InDenylistedStream
	 */
	void FAdaptiveStreamSelector::MarkStreamAsUnavailable(const FDenylistedStream& InDenylistedStream)
	{
		FScopeLock lock(&AccessMutex);
		DenylistedExternally.Push(InDenylistedStream);
	}

	//-----------------------------------------------------------------------------
	/**
	 * Marks a previously set to unavailable stream as being available again.
	 * Usually when the stream specific playlist (in HLS) has become available again.
	 *
	 * @param InNoLongerDenylistedStream
	 */
	void FAdaptiveStreamSelector::MarkStreamAsAvailable(const FDenylistedStream& InNoLongerDenylistedStream)
	{
		FScopeLock lock(&AccessMutex);
		DenylistedExternally.Remove(InNoLongerDenylistedStream);
	}

	//-----------------------------------------------------------------------------
	/**
	 * Returns the last measured bandwidth sample in bits per second.
	 */
	int64 FAdaptiveStreamSelector::GetLastBandwidth()
	{
		return ABRMethod.IsValid() ? ABRMethod->GetLastBandwidth() : 0;
	}

	//-----------------------------------------------------------------------------
	/**
	 * Returns the average measured bandwidth sample in bits per second.
	 */
	int64 FAdaptiveStreamSelector::GetAverageBandwidth()
	{
		return ABRMethod.IsValid() ? ABRMethod->GetAverageBandwidth() : 0;
	}

	//-----------------------------------------------------------------------------
	/**
	 * Returns the average measured throughput in bits per second.
	 */
	int64 FAdaptiveStreamSelector::GetAverageThroughput()
	{
		return ABRMethod.IsValid() ? ABRMethod->GetAverageThroughput() : 0;
	}

	//-----------------------------------------------------------------------------
	/**
	 * Returns the average measured download latency in seconds.
	 */
	double FAdaptiveStreamSelector::GetAverageLatency()
	{
		return ABRMethod.IsValid() ? ABRMethod->GetAverageLatency() : 0.0;
	}


	IAdaptiveStreamSelector::EHandlingAction FAdaptiveStreamSelector::PeriodicHandle()
	{
		return ABRMethod.IsValid() ? ABRMethod->PeriodicHandle() : IAdaptiveStreamSelector::EHandlingAction::None;
	}

	IAdaptiveStreamSelector::FRebufferAction FAdaptiveStreamSelector::GetRebufferAction(const FParamDict& CurrentPlayerOptions)
	{
		return ABRMethod.IsValid() ? ABRMethod->GetRebufferAction(CurrentPlayerOptions) : IAdaptiveStreamSelector::FRebufferAction();
	}

	FTimeValue FAdaptiveStreamSelector::GetMinBufferTimeForPlayback(IAdaptiveStreamSelector::EMinBufferType InBufferingType, FTimeValue InDefaultMBT)
<<<<<<< HEAD
	{
		return ABRMethod.IsValid() ? ABRMethod->GetMinBufferTimeForPlayback(InBufferingType, InDefaultMBT) : FTimeValue();
	}

	void FAdaptiveStreamSelector::DebugPrint(void* pThat, void (*pPrintFN)(void* pThat, const char *pFmt, ...))
	{
=======
	{
		return ABRMethod.IsValid() ? ABRMethod->GetMinBufferTimeForPlayback(InBufferingType, InDefaultMBT) : FTimeValue();
	}

	void FAdaptiveStreamSelector::DebugPrint(void* pThat, void (*pPrintFN)(void* pThat, const char *pFmt, ...))
	{
>>>>>>> 4af6daef
		if (ABRMethod.IsValid())
		{
			ABRMethod->DebugPrint(pThat, pPrintFN);
		}
	}


	void FAdaptiveStreamSelector::ReportPlaybackPaused()
	{
		if (ABRMethod.IsValid())
		{
			ABRMethod->ReportPlaybackPaused();
		}
	}

	void FAdaptiveStreamSelector::ReportPlaybackResumed()
	{
		if (ABRMethod.IsValid())
		{
			ABRMethod->ReportPlaybackResumed();
		}
	}
	
	void FAdaptiveStreamSelector::ReportPlaybackEnded()
	{
		if (ABRMethod.IsValid())
		{
			ABRMethod->ReportPlaybackEnded();
		}
	}

	FABRDownloadProgressDecision FAdaptiveStreamSelector::ReportDownloadProgress(const Metrics::FSegmentDownloadStats& SegmentDownloadStats)
	{
		check(ABRMethod.IsValid());
		return ABRMethod->ReportDownloadProgress(SegmentDownloadStats);
	}

	void FAdaptiveStreamSelector::ReportDownloadEnd(const Metrics::FSegmentDownloadStats& SegmentDownloadStats)
	{
		check(ABRMethod.IsValid());
		ABRMethod->ReportDownloadEnd(SegmentDownloadStats);
	}

	void FAdaptiveStreamSelector::ReportBufferingStart(Metrics::EBufferingReason BufferingReason)
	{
		check(ABRMethod.IsValid());
		ABRMethod->ReportBufferingStart(BufferingReason);
	}

	void FAdaptiveStreamSelector::ReportBufferingEnd(Metrics::EBufferingReason BufferingReason)
	{
		check(ABRMethod.IsValid());
		ABRMethod->ReportBufferingEnd(BufferingReason);
	}

	const TArray<TSharedPtrTS<FABRStreamInformation>>& FAdaptiveStreamSelector::GetStreamInformations(EStreamType InForStreamType)
	{
		return InForStreamType == EStreamType::Video ? StreamInformationVideo : StreamInformationAudio;
	}

	TSharedPtrTS<FABRStreamInformation> FAdaptiveStreamSelector::GetStreamInformation(const Metrics::FSegmentDownloadStats& FromDownloadStats)
	{
		FScopeLock lock(&AccessMutex);
		const TArray<TSharedPtrTS<FABRStreamInformation>>* StreamInfos = nullptr;
		if (FromDownloadStats.StreamType == EStreamType::Video)
		{
			StreamInfos = &StreamInformationVideo;
		}
		else if (FromDownloadStats.StreamType == EStreamType::Audio)
		{
			StreamInfos = &StreamInformationAudio;
		}
		if (StreamInfos)
		{
			for(int32 i=0, iMax=StreamInfos->Num(); i<iMax; ++i)
			{
				if (FromDownloadStats.AdaptationSetID == (*StreamInfos)[i]->AdaptationSetUniqueID &&
					FromDownloadStats.RepresentationID == (*StreamInfos)[i]->RepresentationUniqueID &&
					//FromDownloadStats.CDN              == (*StreamInfos)[i]->CDN &&
					1)
				{
					return (*StreamInfos)[i];
				}
			}
		}
		return nullptr;
	}

	//-----------------------------------------------------------------------------
	/**
	 * Chooses a stream suitable for streaming the next segment from based on network conditions.
	 *
	 * @param OutDelay
	 * @param CurrentSegment
	 *
	 * @return Action to take for the next segment, which is to load it, retry due to a failure or skip it.
	 */
	IAdaptiveStreamSelector::ESegmentAction FAdaptiveStreamSelector::SelectSuitableStreams(FTimeValue& OutDelay, TSharedPtrTS<const IStreamSegment> CurrentSegment)
	{
		FTimeValue TimeNow = PlayerSessionServices->GetSynchronizedUTCTime()->GetTime();
		
		// No delay to fetch this segment with.
		OutDelay.SetToZero();
		
		// Check if streams that were temporarily marked as bad can now be used again.
		AccessMutex.Lock();
		for(int32 i=0, iMax=StreamInformationVideo.Num(); i<iMax; ++i)
		{
			if (StreamInformationVideo[i]->Health.BecomesAvailableAgainAtUTC <= TimeNow)
			{
				StreamInformationVideo[i]->Health.BecomesAvailableAgainAtUTC.SetToZero();
			}
		}
		for(int32 i=0, iMax=StreamInformationAudio.Num(); i<iMax; ++i)
		{
			if (StreamInformationAudio[i]->Health.BecomesAvailableAgainAtUTC <= TimeNow)
			{
				StreamInformationAudio[i]->Health.BecomesAvailableAgainAtUTC.SetToZero();
			}
		}
		AccessMutex.Unlock();

		// Get the currently active play period of the finished segment, or if it is the first segment the most appropriate one.
		TSharedPtrTS<IManifest::IPlayPeriod> CurrentPlayPeriod;
		EStreamType StreamType = CurrentSegment.IsValid() ? CurrentSegment->GetType() : StreamInformationVideo.Num() ? EStreamType::Video : EStreamType::Audio;
		if (StreamType == EStreamType::Video)
		{
			CurrentPlayPeriod = CurrentPlayPeriodVideo;
		}
		else if (StreamType == EStreamType::Audio)
		{
			CurrentPlayPeriod = CurrentPlayPeriodAudio;
		}
		// No play period, nothing to do. Assume there is something coming up, so continue.
		if (!CurrentPlayPeriod.IsValid())
		{
			return ESegmentAction::FetchNext;
		}

<<<<<<< HEAD
		// Get the initial list of representations that are currently possible to choose from.
		TArray<TSharedPtrTS<FABRStreamInformation>> CandidateRepresentations;
		ABRMethod->PrepareStreamCandidateList(CandidateRepresentations, StreamType, CurrentPlayPeriod, TimeNow);
		// No streams, nothing to do. Assume there is something coming up, so continue.
		if (CandidateRepresentations.Num() == 0)
		{
			return ESegmentAction::FetchNext;
		}

		// First have the ABR method evaluate this download for possible errors and decide on an action.
		IAdaptiveStreamSelector::ESegmentAction NextSegmentAction = ABRMethod->EvaluateForError(CandidateRepresentations, StreamType, OutDelay, CurrentPlayPeriod, CurrentSegment, TimeNow);
		// If there is an error action like retry, fill or fail return it right away.
		if (NextSegmentAction != IAdaptiveStreamSelector::ESegmentAction::FetchNext)
		{
			return NextSegmentAction;
		}

		// Evaluate which stream qualities could potentially be used and select one.
		NextSegmentAction = ABRMethod->EvaluateForQuality(CandidateRepresentations, StreamType, OutDelay, CurrentPlayPeriod, CurrentSegment, TimeNow);
		if (NextSegmentAction != IAdaptiveStreamSelector::ESegmentAction::FetchNext)
		{
			return NextSegmentAction;
		}

		// Filter out streams that are currently not healthy.
		for(int32 i=0; i<CandidateRepresentations.Num(); ++i)
		{
			if (!CandidateRepresentations[i]->Health.BecomesAvailableAgainAtUTC.IsValid() ||
				(CandidateRepresentations[i]->Health.BecomesAvailableAgainAtUTC.IsValid() && CandidateRepresentations[i]->Health.BecomesAvailableAgainAtUTC > TimeNow))
			{
				CandidateRepresentations.RemoveAt(i);
				--i;
			}
		}

		// Remove those that have been externally denylisted. This may include all of them.
		AccessMutex.Lock();
		if (DenylistedExternally.Num())
		{
=======
		// Specific request?
		if (CurrentSegment.IsValid())
		{
			return SelectSuitableStreamByType(OutDelay, CurrentSegment, CurrentPlayPeriod, StreamType);
		}
		else
		{
			// Initial request. The play period is the same for all streams at this point.
			ESegmentAction ActionV = ESegmentAction::FetchNext;
			ESegmentAction ActionA = ESegmentAction::FetchNext;
			if (StreamInformationVideo.Num())
			{
				ActionV = SelectSuitableStreamByType(OutDelay, CurrentSegment, CurrentPlayPeriod, EStreamType::Video);
			}
			if (StreamInformationAudio.Num())
			{
				ActionA = SelectSuitableStreamByType(OutDelay, CurrentSegment, CurrentPlayPeriod, EStreamType::Audio);
			}
			if (ActionV == IAdaptiveStreamSelector::ESegmentAction::Fail || ActionA == IAdaptiveStreamSelector::ESegmentAction::Fail)
			{
				return IAdaptiveStreamSelector::ESegmentAction::Fail;
			}
			return StreamInformationVideo.Num() ? ActionV : ActionA;
		}
	}

	IAdaptiveStreamSelector::ESegmentAction FAdaptiveStreamSelector::SelectSuitableStreamByType(FTimeValue& OutDelay, TSharedPtrTS<const IStreamSegment> CurrentSegment, TSharedPtrTS<IManifest::IPlayPeriod> CurrentPlayPeriod, EStreamType StreamType)
	{
		FTimeValue TimeNow = PlayerSessionServices->GetSynchronizedUTCTime()->GetTime();

		// Get the initial list of representations that are currently possible to choose from.
		TArray<TSharedPtrTS<FABRStreamInformation>> CandidateRepresentations;
		ABRMethod->PrepareStreamCandidateList(CandidateRepresentations, StreamType, CurrentPlayPeriod, TimeNow);
		// No streams, nothing to do. Assume there is something coming up, so continue.
		if (CandidateRepresentations.Num() == 0)
		{
			return ESegmentAction::FetchNext;
		}

		// First have the ABR method evaluate this download for possible errors and decide on an action.
		IAdaptiveStreamSelector::ESegmentAction NextSegmentAction = ABRMethod->EvaluateForError(CandidateRepresentations, StreamType, OutDelay, CurrentPlayPeriod, CurrentSegment, TimeNow);
		// If there is an error action like retry, fill or fail return it right away.
		if (NextSegmentAction != IAdaptiveStreamSelector::ESegmentAction::FetchNext)
		{
			return NextSegmentAction;
		}

		// Evaluate which stream qualities could potentially be used and select one.
		NextSegmentAction = ABRMethod->EvaluateForQuality(CandidateRepresentations, StreamType, OutDelay, CurrentPlayPeriod, CurrentSegment, TimeNow);
		if (NextSegmentAction != IAdaptiveStreamSelector::ESegmentAction::FetchNext)
		{
			return NextSegmentAction;
		}

		// Filter out streams that are currently not healthy.
		for(int32 i=0; i<CandidateRepresentations.Num(); ++i)
		{
			if (!CandidateRepresentations[i]->Health.BecomesAvailableAgainAtUTC.IsValid() ||
				(CandidateRepresentations[i]->Health.BecomesAvailableAgainAtUTC.IsValid() && CandidateRepresentations[i]->Health.BecomesAvailableAgainAtUTC > TimeNow))
			{
				CandidateRepresentations.RemoveAt(i);
				--i;
			}
		}

		// Remove those that have been externally denylisted. This may include all of them.
		AccessMutex.Lock();
		if (DenylistedExternally.Num())
		{
>>>>>>> 4af6daef
			for(int32 j=0; j<CandidateRepresentations.Num(); ++j)
			{
				for(int32 i=0, iMax=DenylistedExternally.Num(); i<iMax; ++i)
				{
					if (CandidateRepresentations[j]->AdaptationSetUniqueID == DenylistedExternally[i].AdaptationSetUniqueID &&
						CandidateRepresentations[j]->RepresentationUniqueID == DenylistedExternally[i].RepresentationUniqueID)
					{
						CandidateRepresentations.RemoveAt(j);
						--j;
						break;
					}
				}
			}
		}
		AccessMutex.Unlock();

		// From whatever is left, select what is deemed the best stream.
		return ABRMethod->PerformSelection(CandidateRepresentations, StreamType, OutDelay, CurrentPlayPeriod, CurrentSegment, TimeNow);
	}


} // namespace Electra
<|MERGE_RESOLUTION|>--- conflicted
+++ resolved
@@ -88,11 +88,8 @@
 		int32 GetBandwidthCeiling() override
 		{ return BandwidthCeiling; }
 
-<<<<<<< HEAD
-=======
 		ESegmentAction SelectSuitableStreamByType(FTimeValue& OutDelay, TSharedPtrTS<const IStreamSegment> CurrentSegment, TSharedPtrTS<IManifest::IPlayPeriod> CurrentPlayPeriod, EStreamType StreamType);
 
->>>>>>> 4af6daef
 		FTimeValue ABRGetPlayPosition() const override
 		{ return PlayerLiveControl->ABRGetPlayPosition(); }
 		FTimeRange ABRGetTimeline() const override
@@ -195,11 +192,7 @@
 	void FAdaptiveStreamSelector::SetFormatType(EMediaFormatType InFormatType)
 	{
 		// Multiplexed stream with no bitrate switching alternatives?
-<<<<<<< HEAD
-		if (InFormatType == EMediaFormatType::ISOBMFF)
-=======
 		if (InFormatType == EMediaFormatType::ISOBMFF || InFormatType == EMediaFormatType::MKV)
->>>>>>> 4af6daef
 		{
 			ABRMethod.Reset(IABRFixedStream::Create(this, InFormatType, EABRPresentationType::OnDemand));
 		}
@@ -462,21 +455,12 @@
 	}
 
 	FTimeValue FAdaptiveStreamSelector::GetMinBufferTimeForPlayback(IAdaptiveStreamSelector::EMinBufferType InBufferingType, FTimeValue InDefaultMBT)
-<<<<<<< HEAD
 	{
 		return ABRMethod.IsValid() ? ABRMethod->GetMinBufferTimeForPlayback(InBufferingType, InDefaultMBT) : FTimeValue();
 	}
 
 	void FAdaptiveStreamSelector::DebugPrint(void* pThat, void (*pPrintFN)(void* pThat, const char *pFmt, ...))
 	{
-=======
-	{
-		return ABRMethod.IsValid() ? ABRMethod->GetMinBufferTimeForPlayback(InBufferingType, InDefaultMBT) : FTimeValue();
-	}
-
-	void FAdaptiveStreamSelector::DebugPrint(void* pThat, void (*pPrintFN)(void* pThat, const char *pFmt, ...))
-	{
->>>>>>> 4af6daef
 		if (ABRMethod.IsValid())
 		{
 			ABRMethod->DebugPrint(pThat, pPrintFN);
@@ -616,7 +600,36 @@
 			return ESegmentAction::FetchNext;
 		}
 
-<<<<<<< HEAD
+		// Specific request?
+		if (CurrentSegment.IsValid())
+		{
+			return SelectSuitableStreamByType(OutDelay, CurrentSegment, CurrentPlayPeriod, StreamType);
+		}
+		else
+		{
+			// Initial request. The play period is the same for all streams at this point.
+			ESegmentAction ActionV = ESegmentAction::FetchNext;
+			ESegmentAction ActionA = ESegmentAction::FetchNext;
+			if (StreamInformationVideo.Num())
+			{
+				ActionV = SelectSuitableStreamByType(OutDelay, CurrentSegment, CurrentPlayPeriod, EStreamType::Video);
+			}
+			if (StreamInformationAudio.Num())
+			{
+				ActionA = SelectSuitableStreamByType(OutDelay, CurrentSegment, CurrentPlayPeriod, EStreamType::Audio);
+			}
+			if (ActionV == IAdaptiveStreamSelector::ESegmentAction::Fail || ActionA == IAdaptiveStreamSelector::ESegmentAction::Fail)
+			{
+				return IAdaptiveStreamSelector::ESegmentAction::Fail;
+			}
+			return StreamInformationVideo.Num() ? ActionV : ActionA;
+		}
+	}
+
+	IAdaptiveStreamSelector::ESegmentAction FAdaptiveStreamSelector::SelectSuitableStreamByType(FTimeValue& OutDelay, TSharedPtrTS<const IStreamSegment> CurrentSegment, TSharedPtrTS<IManifest::IPlayPeriod> CurrentPlayPeriod, EStreamType StreamType)
+	{
+		FTimeValue TimeNow = PlayerSessionServices->GetSynchronizedUTCTime()->GetTime();
+
 		// Get the initial list of representations that are currently possible to choose from.
 		TArray<TSharedPtrTS<FABRStreamInformation>> CandidateRepresentations;
 		ABRMethod->PrepareStreamCandidateList(CandidateRepresentations, StreamType, CurrentPlayPeriod, TimeNow);
@@ -656,77 +669,6 @@
 		AccessMutex.Lock();
 		if (DenylistedExternally.Num())
 		{
-=======
-		// Specific request?
-		if (CurrentSegment.IsValid())
-		{
-			return SelectSuitableStreamByType(OutDelay, CurrentSegment, CurrentPlayPeriod, StreamType);
-		}
-		else
-		{
-			// Initial request. The play period is the same for all streams at this point.
-			ESegmentAction ActionV = ESegmentAction::FetchNext;
-			ESegmentAction ActionA = ESegmentAction::FetchNext;
-			if (StreamInformationVideo.Num())
-			{
-				ActionV = SelectSuitableStreamByType(OutDelay, CurrentSegment, CurrentPlayPeriod, EStreamType::Video);
-			}
-			if (StreamInformationAudio.Num())
-			{
-				ActionA = SelectSuitableStreamByType(OutDelay, CurrentSegment, CurrentPlayPeriod, EStreamType::Audio);
-			}
-			if (ActionV == IAdaptiveStreamSelector::ESegmentAction::Fail || ActionA == IAdaptiveStreamSelector::ESegmentAction::Fail)
-			{
-				return IAdaptiveStreamSelector::ESegmentAction::Fail;
-			}
-			return StreamInformationVideo.Num() ? ActionV : ActionA;
-		}
-	}
-
-	IAdaptiveStreamSelector::ESegmentAction FAdaptiveStreamSelector::SelectSuitableStreamByType(FTimeValue& OutDelay, TSharedPtrTS<const IStreamSegment> CurrentSegment, TSharedPtrTS<IManifest::IPlayPeriod> CurrentPlayPeriod, EStreamType StreamType)
-	{
-		FTimeValue TimeNow = PlayerSessionServices->GetSynchronizedUTCTime()->GetTime();
-
-		// Get the initial list of representations that are currently possible to choose from.
-		TArray<TSharedPtrTS<FABRStreamInformation>> CandidateRepresentations;
-		ABRMethod->PrepareStreamCandidateList(CandidateRepresentations, StreamType, CurrentPlayPeriod, TimeNow);
-		// No streams, nothing to do. Assume there is something coming up, so continue.
-		if (CandidateRepresentations.Num() == 0)
-		{
-			return ESegmentAction::FetchNext;
-		}
-
-		// First have the ABR method evaluate this download for possible errors and decide on an action.
-		IAdaptiveStreamSelector::ESegmentAction NextSegmentAction = ABRMethod->EvaluateForError(CandidateRepresentations, StreamType, OutDelay, CurrentPlayPeriod, CurrentSegment, TimeNow);
-		// If there is an error action like retry, fill or fail return it right away.
-		if (NextSegmentAction != IAdaptiveStreamSelector::ESegmentAction::FetchNext)
-		{
-			return NextSegmentAction;
-		}
-
-		// Evaluate which stream qualities could potentially be used and select one.
-		NextSegmentAction = ABRMethod->EvaluateForQuality(CandidateRepresentations, StreamType, OutDelay, CurrentPlayPeriod, CurrentSegment, TimeNow);
-		if (NextSegmentAction != IAdaptiveStreamSelector::ESegmentAction::FetchNext)
-		{
-			return NextSegmentAction;
-		}
-
-		// Filter out streams that are currently not healthy.
-		for(int32 i=0; i<CandidateRepresentations.Num(); ++i)
-		{
-			if (!CandidateRepresentations[i]->Health.BecomesAvailableAgainAtUTC.IsValid() ||
-				(CandidateRepresentations[i]->Health.BecomesAvailableAgainAtUTC.IsValid() && CandidateRepresentations[i]->Health.BecomesAvailableAgainAtUTC > TimeNow))
-			{
-				CandidateRepresentations.RemoveAt(i);
-				--i;
-			}
-		}
-
-		// Remove those that have been externally denylisted. This may include all of them.
-		AccessMutex.Lock();
-		if (DenylistedExternally.Num())
-		{
->>>>>>> 4af6daef
 			for(int32 j=0; j<CandidateRepresentations.Num(); ++j)
 			{
 				for(int32 i=0, iMax=DenylistedExternally.Num(); i<iMax; ++i)
