// Copyright Epic Games, Inc. All Rights Reserved.

#pragma once

#include "PlayerCore.h"

namespace Electra
{
	//! (FString) mime type of URL to load
	const TCHAR* const OptionKeyMimeType = TEXT("mime_type");										

	//! (int64) value indicating the bitrate to start playback with (initial start).
	const TCHAR* const OptionKeyInitialBitrate = TEXT("initial_bitrate");

	//! (int64) value indicating the bitrate to start buffering with when seeking (not at playback start)
	const TCHAR* const OptionKeySeekStartBitrate = TEXT("seekstart_bitrate");

	//! (int64) value indicating the bitrate to start rebuffering with
	const TCHAR* const OptionKeyRebufferStartBitrate = TEXT("rebufferstart_bitrate");

	//! (FTimeValue) value specifying how many seconds away from the Live media timeline the seekable range should end.
	const TCHAR* const OptionKeyLiveSeekableEndOffset = TEXT("seekable_range_live_end_offset");

	//! (bool) true to just finish the currently loading segment when rebuffering. false to start over with.
	const TCHAR* const OptionRebufferingContinuesLoading = TEXT("rebuffering_continues_loading");

	//! (bool) true to throw a playback error when rebuffering occurs, false to continue normally.
	const TCHAR* const OptionThrowErrorWhenRebuffering = TEXT("throw_error_when_rebuffering");

	//! (bool) true to perform frame accurate seeks (slow as decoding and discarding data from a preceeding keyframe is required)
	const TCHAR* const OptionKeyFrameAccurateSeek = TEXT("frame_accurate_seeking");

	//! (bool) true to optimize seeking for faster frame scrubbing, false to optimize for playback.
	const TCHAR* const OptionKeyFrameOptimizeSeekForScrubbing = TEXT("optimize_seek_for_scrubbing");
	
	//! (bool) true to emit the first decoded video frame while prerolling so it can be displayed while scrubbing.
	const TCHAR* const OptionKeyDoNotHoldBackFirstVideoFrame = TEXT("do_not_hold_back_first_frame");
	
<<<<<<< HEAD
=======
	//! (bool) true to have every request to read data break out to an external data reader.
	const TCHAR* const OptionKeyUseExternalDataReader = TEXT("use_external_data_reader");
>>>>>>> 4af6daef


	const TCHAR* const OptionKeyCurrentAvgStartingVideoBitrate = TEXT("current:avg_video_bitrate");

} // namespace Electra

<|MERGE_RESOLUTION|>--- conflicted
+++ resolved
@@ -36,11 +36,8 @@
 	//! (bool) true to emit the first decoded video frame while prerolling so it can be displayed while scrubbing.
 	const TCHAR* const OptionKeyDoNotHoldBackFirstVideoFrame = TEXT("do_not_hold_back_first_frame");
 	
-<<<<<<< HEAD
-=======
 	//! (bool) true to have every request to read data break out to an external data reader.
 	const TCHAR* const OptionKeyUseExternalDataReader = TEXT("use_external_data_reader");
->>>>>>> 4af6daef
 
 
 	const TCHAR* const OptionKeyCurrentAvgStartingVideoBitrate = TEXT("current:avg_video_bitrate");
