--- conflicted
+++ resolved
@@ -56,11 +56,7 @@
 
 	TSharedPtrTS<ITimelineMediaAsset> GetMediaAsset() const override;
 
-<<<<<<< HEAD
-	void SelectStream(const FString& AdaptationSetID, const FString& RepresentationID) override;
-=======
 	void SelectStream(const FString& AdaptationSetID, const FString& RepresentationID, int32 QualityIndex, int32 MaxQualityIndex) override;
->>>>>>> 4af6daef
 	void TriggerInitSegmentPreload(const TArray<FInitSegmentPreload>& InitSegmentsToPreload) override;
 
 private:
@@ -259,8 +255,6 @@
 	return ll;
 }
 
-<<<<<<< HEAD
-=======
 TRangeSet<double> FManifestHLS::GetPossiblePlaybackRates(EPlayRateType InForType) const
 {
 	TRangeSet<double> Ranges;
@@ -268,7 +262,6 @@
 	Ranges.Add(TRange<double>{0.0}); // and pause
 	return Ranges;
 }
->>>>>>> 4af6daef
 
 TSharedPtrTS<IProducerReferenceTimeInfo> FManifestHLS::GetProducerReferenceTimeInfo(int64 ID) const
 {
@@ -479,22 +472,14 @@
 
 	// Set up source buffer information for video and audio.
 	// These are currently dummies since we do not support track switching yet.
-<<<<<<< HEAD
-	if (ActiveVideoUniqueID)
-=======
 	if (ActiveVideoQuality.UniqueID)
->>>>>>> 4af6daef
 	{
 		CurrentSourceBufferInfoVideo = MakeSharedTS<FBufferSourceInfo>();
 		CurrentSourceBufferInfoVideo->PeriodID = InternalManifest->CurrentMediaAsset->GetAssetIdentifier();
 		CurrentSourceBufferInfoVideo->PeriodAdaptationSetID = TEXT("video.0");
 		CurrentSourceBufferInfoVideo->HardIndex = 0;
 	}
-<<<<<<< HEAD
-	if (ActiveAudioUniqueID)
-=======
 	if (ActiveAudioQuality.UniqueID)
->>>>>>> 4af6daef
 	{
 		CurrentSourceBufferInfoAudio = MakeSharedTS<FBufferSourceInfo>();
 		CurrentSourceBufferInfoAudio->PeriodID = InternalManifest->CurrentMediaAsset->GetAssetIdentifier();
@@ -910,11 +895,7 @@
 		SearchParam.Time = StartPosition.Time;
 		SearchParam.LastPTS = PlayRangeEnd;
 		SearchParam.bFrameAccurateSearch = bFrameAccurateSearch;
-<<<<<<< HEAD
-		SearchParam.TimestampSequenceIndex = InSequenceState.SequenceIndex;
-=======
 		SearchParam.TimestampSequenceIndex = InSequenceState.GetSequenceIndex();
->>>>>>> 4af6daef
 
 
 		// Do we have both video and audio?
@@ -1158,15 +1139,9 @@
 		SearchParam.MediaSequence   	  = CurrentRequest->MediaSequence;
 		SearchParam.DiscontinuitySequence = CurrentRequest->DiscontinuitySequence;
 		SearchParam.LocalIndex  		  = CurrentRequest->LocalIndex;
-<<<<<<< HEAD
-		SearchParam.StreamUniqueID  	  = CurrentRequest->StreamUniqueID == ForStreamID ? ForStreamID : 0;
-		SearchParam.TimestampSequenceIndex = CurrentRequest->TimestampSequenceIndex;
-		Result = FindSegment(NextSegmentRequest, Playlist, Stream, ForStreamID, CurrentRequest->GetType(), SearchParam, bRetry ? IManifest::ESearchType::Same : IManifest::ESearchType::StrictlyAfter);
-=======
 		SearchParam.StreamUniqueID  	  = CurrentRequest->StreamUniqueID == ForQuality.UniqueID ? ForQuality.UniqueID : 0;
 		SearchParam.TimestampSequenceIndex = CurrentRequest->TimestampSequenceIndex;
 		Result = FindSegment(NextSegmentRequest, Playlist, Stream, ForQuality, CurrentRequest->GetType(), SearchParam, bRetry ? IManifest::ESearchType::Same : IManifest::ESearchType::StrictlyAfter);
->>>>>>> 4af6daef
 		if (Result.IsSuccess())
 		{
 			// Continuing with the next segment implicitly means there is no AU time offset.
