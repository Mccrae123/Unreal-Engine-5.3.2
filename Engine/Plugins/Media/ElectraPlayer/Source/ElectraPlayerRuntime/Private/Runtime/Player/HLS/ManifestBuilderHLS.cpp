// Copyright Epic Games, Inc. All Rights Reserved.

#include "PlayerCore.h"
#include "ElectraPlayerPrivate.h"
#include "Player/Manifest.h"
#include "Player/PlaybackTimeline.h"

#include "Player/HLS/ManifestBuilderHLS.h"
#include "Player/HLS/PlaylistReaderHLS.h"
#include "Player/AdaptiveStreamingPlayerABR.h"
#include "Player/PlayerSessionServices.h"
#include "Player/PlayerStreamFilter.h"
#include "Player/AdaptivePlayerOptionKeynames.h"

#include "InitSegmentCacheHLS.h"
#include "LicenseKeyCacheHLS.h"
#include "OptionalValue.h"

#include "Stats/Stats.h"
#include "Stats/Stats2.h"
#include "Tags.h"
#include "LHLSTags.h"
#include "EpicTags.h"

#include "Utilities/StringHelpers.h"
#include "SynchronizedClock.h"
#include "StreamTypes.h"
#include "ErrorDetail.h"

#include "Utilities/URLParser.h"
#include "Utilities/Utilities.h"
#include "Utilities/TimeUtilities.h"


#define ERRCODE_HLS_BUILDER_INTERNAL							1
#define ERRCODE_HLS_BUILDER_UNSUPPORTED_FEATURE					2
#define ERRCODE_HLS_BUILDER_OPTIONAL_IS_NEEDED					3
#define ERRCODE_HLS_BUILDER_ID_NOT_FOUND						4
#define ERRCODE_HLS_BUILDER_NOT_A_MASTER_PLAYLIST				5
#define ERRCODE_HLS_BUILDER_NOT_A_VARIANT_PLAYLIST				6
#define ERRCODE_HLS_BUILDER_ATTRIBUTE_PARSE_ERROR				7
#define ERRCODE_HLS_BUILDER_ATTRIBUTE_INVALID_VALUE				8
#define ERRCODE_HLS_BUILDER_MISSING_EXTX_TARGETDURATION			9
#define ERRCODE_HLS_BUILDER_MISSING_EXTINF						10
#define ERRCODE_HLS_BUILDER_MISSING_EXTXMEDIA_TYPE				11
#define ERRCODE_HLS_BUILDER_MISSING_EXTXMEDIA_GROUP				12
#define ERRCODE_HLS_BUILDER_MISSING_EXTXMEDIA_NAME				13
#define ERRCODE_HLS_BUILDER_NO_VARIANTS_IN_MASTER_PLAYLIST		14
#define ERRCODE_HLS_BUILDER_MISSING_STREAMINF_BANDWIDTH			15
#define ERRCODE_HLS_BUILDER_UNSUPPORTED_CODEC					16
#define ERRCODE_HLS_BUILDER_NO_USABLE_VARIANT_FOUND				17
#define ERRCODE_HLS_BUILDER_RENDITION_URI_MISSING				18
#define ERRCODE_HLS_BUILDER_RENDITION_NOT_FOUND_IN_GROUP		19
#define ERRCODE_HLS_BUILDER_REFERENCED_GROUP_NOT_DEFINED		20

DECLARE_CYCLE_STAT(TEXT("FManifestBuilderHLS::Build"), STAT_ElectraPlayer_FManifestHLS_Build, STATGROUP_ElectraPlayer);

namespace Electra
{

namespace
{

static const TCHAR* const DefaultAssetNameHLS = TEXT("asset.0");


static void SplitOnOneOf(TArray<FString>& OutResults, const FString& Subject, const FString& SplitAt)
{
	OutResults.Empty();
	if (Subject.Len())
	{
		int32 FirstPos = 0;
		while(1)
		{
			int32 SplitPos = StringHelpers::FindFirstOf(Subject, SplitAt, FirstPos);
			FString subs = Subject.Mid(FirstPos, SplitPos == INDEX_NONE ? MAX_int32 : SplitPos - FirstPos );

			if (subs.Len())
			{
				OutResults.Push(subs);
			}
			if (SplitPos == INDEX_NONE)
			{
				break;
			}
			FirstPos = SplitPos + 1;
		}
	}
}

static void SplitOnCommaOrSpace(TArray<FString>& OutResults, const FString& Subject)
{
	static const FString kTextCommaOrSpace(TEXT(", "));
	SplitOnOneOf(OutResults, Subject, kTextCommaOrSpace);
}

static bool IsAACCodec(const FString& Codec)
{
	return Codec.Find(TEXT("mp4a.40.")) == 0;
}

static bool IsOpusCodec(const FString& Codec)
{
	return Codec.Find(TEXT("Opus")) == 0;
}

static bool IsH264Codec(TArray<FString>& OutResults, const FString& Codec)
{
	if (Codec.Find(TEXT("avc1.")) == 0)
	{
		FString prflv = Codec.Mid(5);
		// avc1.xxyyzz format?
		int32 DotIndex;
		prflv.FindChar(TCHAR('.'), DotIndex);
		if (DotIndex == INDEX_NONE)
		{
			// 6 hex digits?
			if (prflv.Len() == 6)
			{
				OutResults.Push(prflv.Mid(0,2));
				OutResults.Push(prflv.Mid(2,2));
				OutResults.Push(prflv.Mid(4,2));
				return true;
			}
		}
		else
		{
			// avc1.xx.zz format
			OutResults.Push(prflv.Mid(0, DotIndex));
			OutResults.Push(prflv.Mid(DotIndex + 1));
			return true;
		}
	}
	return false;
}

}




class FManifestBuilderHLS : public IManifestBuilderHLS
{
public:
	FManifestBuilderHLS();
	void Initialize(IPlayerSessionServices* PlayerSessionServices);
	virtual ~FManifestBuilderHLS();

	virtual FErrorDetail BuildFromMasterPlaylist(TSharedPtrTS<FManifestHLSInternal>& OutHLSPlaylist, const HLSPlaylistParser::FPlaylist& Playlist, const FPlaylistLoadRequestHLS& SourceRequest, const HTTP::FConnectionInfo* ConnectionInfo) override;

	virtual FErrorDetail GetInitialPlaylistLoadRequests(TArray<FPlaylistLoadRequestHLS>& OutRequests, TSharedPtrTS<FManifestHLSInternal> Manifest) override;
	virtual UEMediaError UpdateFailedInitialPlaylistLoadRequest(FPlaylistLoadRequestHLS& InOutFailedRequest, const HTTP::FConnectionInfo* ConnectionInfo, TSharedPtrTS<HTTP::FRetryInfo> PreviousAttempts, const FTimeValue& DenylistUntilUTC, TSharedPtrTS<FManifestHLSInternal> Manifest) override;

	virtual FErrorDetail UpdateFromVariantPlaylist(TSharedPtrTS<FManifestHLSInternal> InOutHLSPlaylist, const HLSPlaylistParser::FPlaylist& VariantPlaylist, const FPlaylistLoadRequestHLS& SourceRequest, const HTTP::FConnectionInfo* ConnectionInfo, uint32 ResponseCRC) override;
	virtual void SetVariantPlaylistFailure(TSharedPtrTS<FManifestHLSInternal> InHLSPlaylist, const FPlaylistLoadRequestHLS& SourceRequest, const HTTP::FConnectionInfo* ConnectionInfo, TSharedPtrTS<HTTP::FRetryInfo> PreviousAttempts, const FTimeValue& DenylistUntilUTC) override;

private:
	FErrorDetail SetupRenditions(FManifestHLSInternal* Manifest, const HLSPlaylistParser::FPlaylist& Playlist);
	FErrorDetail SetupVariants(FManifestHLSInternal* Manifest, const HLSPlaylistParser::FPlaylist& Playlist);
	void UpdateManifestMetadataFromStream(FManifestHLSInternal* Manifest, const FManifestHLSInternal::FPlaylistBase* Playlist, FManifestHLSInternal::FMediaStream* Stream);
	void LogMessage(IInfoLog::ELevel Level, const FString& Message);
	FErrorDetail CreateErrorAndLog(const FString& Message, uint16 Code, UEMediaError Error = UEMEDIA_ERROR_OK);

	IPlayerSessionServices*		PlayerSessionServices;
	uint32						NextUniqueID;
};


IManifestBuilderHLS* IManifestBuilderHLS::Create(IPlayerSessionServices* PlayerSessionServices)
{
	FManifestBuilderHLS* ManifestBuilder = new FManifestBuilderHLS;
	if (ManifestBuilder)
	{
		ManifestBuilder->Initialize(PlayerSessionServices);
	}
	return ManifestBuilder;
}


FManifestBuilderHLS::FManifestBuilderHLS()
	: PlayerSessionServices(nullptr)
	, NextUniqueID(0)
{
}

FManifestBuilderHLS::~FManifestBuilderHLS()
{
}

void FManifestBuilderHLS::Initialize(IPlayerSessionServices* InPlayerSessionServices)
{
	PlayerSessionServices = InPlayerSessionServices;
}

FErrorDetail FManifestBuilderHLS::CreateErrorAndLog(const FString& InMessage, uint16 InCode, UEMediaError InError)
{
	FErrorDetail err;
	err.SetError(InError != UEMEDIA_ERROR_OK ? InError : UEMEDIA_ERROR_DETAIL);
	err.SetFacility(Facility::EFacility::HLSPlaylistBuilder);
	err.SetCode(InCode);
	err.SetMessage(InMessage);
	check(PlayerSessionServices);
	if (PlayerSessionServices)
	{
		PlayerSessionServices->PostLog(Facility::EFacility::HLSPlaylistReader, IInfoLog::ELevel::Error, err.GetPrintable());
	}
	return err;
}

void FManifestBuilderHLS::LogMessage(IInfoLog::ELevel Level, const FString& Message)
{
	if (PlayerSessionServices)
	{
		PlayerSessionServices->PostLog(Facility::EFacility::HLSPlaylistBuilder, Level, Message);
	}
}


FErrorDetail FManifestBuilderHLS::BuildFromMasterPlaylist(TSharedPtrTS<FManifestHLSInternal>& OutHLSPlaylist, const HLSPlaylistParser::FPlaylist& Playlist, const FPlaylistLoadRequestHLS& SourceRequest, const HTTP::FConnectionInfo* ConnectionInfo)
{
	SCOPE_CYCLE_COUNTER(STAT_ElectraPlayer_FManifestHLS_Build);
	CSV_SCOPED_TIMING_STAT(ElectraPlayer, FManifestHLS_Build);

	FErrorDetail Error;

	if (Playlist.Type != HLSPlaylistParser::EPlaylistType::Master)
	{
		return CreateErrorAndLog(FString::Printf(TEXT("Not a master playlist")), ERRCODE_HLS_BUILDER_NOT_A_MASTER_PLAYLIST, UEMEDIA_ERROR_FORMAT_ERROR);
	}

	TUniquePtr<FManifestHLSInternal> Manifest(new FManifestHLSInternal);

	Manifest->InitSegmentCache = MakeShareable(IInitSegmentCacheHLS::Create(PlayerSessionServices));
	Manifest->LicenseKeyCache = MakeShareable(ILicenseKeyCacheHLS::Create(PlayerSessionServices));

	// Remember the URL we got the playlist from and the time we got it.
	Manifest->MasterPlaylistVars.PlaylistLoadRequest = SourceRequest;
	check(ConnectionInfo);
	if (ConnectionInfo)
	{
		Manifest->MasterPlaylistVars.PlaylistLoadRequest.URL = ConnectionInfo->EffectiveURL;
	}


	// Does the master playlist specify independent segments?
	if (Playlist.ContainsTag(HLSPlaylistParser::ExtXIndependentSegments))
	{
		Manifest->bHasIndependentSegments = true;
	}

	// Do we have a specified start position?
	if (Playlist.ContainsTag(HLSPlaylistParser::ExtXStart))
	{
		// TODO: some future addition
	}

	// Are there global DRM key sessions?
	// TODO: future additions. Note: there can be multiple session keys!!!
	//		if (Playlist.ContainsTag(HLSPlaylistParser::ExtXSessionKey))


	// Create the media asset that setting up of variants and renditions will populate
	Manifest->CurrentMediaAsset = MakeSharedTS<FTimelineMediaAssetHLS>();
	Manifest->CurrentMediaAsset->UniqueIdentifier = Manifest->CurrentMediaAsset->AssetIdentifier = DefaultAssetNameHLS;

	// Set up any renditions specified in the master playlist.
	Error = SetupRenditions(Manifest.Get(), Playlist);
	if (Error.IsSet())
	{
		return Error;
	}

	// Set up the variant streams.
	Error = SetupVariants(Manifest.Get(), Playlist);
	if (Error.IsSet())
	{
		return Error;
	}

	// Pass the new internal manifest out to the caller.
	OutHLSPlaylist = MakeShareable(Manifest.Release());
	return Error;
}


FErrorDetail FManifestBuilderHLS::SetupRenditions(FManifestHLSInternal* Manifest, const HLSPlaylistParser::FPlaylist& Playlist)
{
	// Do we have a specified start position?
	if (Playlist.ContainsTag(HLSPlaylistParser::ExtXStart))
	{
		// TODO: some future addition
	}

	// Are there global DRM key sessions?
	// TODO: future additions. Note: there can be multiple session keys!!!
	//		if (Playlist.ContainsTag(HLSPlaylistParser::ExtXSessionKey))


	// Get the alternate renditions, if any.
	int32 NumMediaTags = Playlist.TagNum(HLSPlaylistParser::ExtXMedia);
	for(int32 nMediaTag=0; nMediaTag<NumMediaTags; ++nMediaTag)
	{
		// Helper lambda to get an attribute string value from an EXT-X-MEDIA tag.
		auto GetStringAttribute = [&Playlist, nMediaTag](FString& OutValue, const FString& Attribute) -> bool
		{
			FString						AttributeValueStr;
			HLSPlaylistParser::EPlaylistError	PlaylistError = Playlist.GetTagAttributeValue(HLSPlaylistParser::ExtXMedia, Attribute, AttributeValueStr, nMediaTag);
			if (PlaylistError == HLSPlaylistParser::EPlaylistError::None)
			{
				OutValue = AttributeValueStr;
				return true;
			}
			return false;
		};
		// Helper lambda to get an attribute boolean value from an EXT-X-MEDIA tag.
		auto GetBooleanAttribute = [&Playlist, nMediaTag](bool& OutValue, const FString& Attribute) -> bool
		{
			FString						AttributeValueStr;
			HLSPlaylistParser::EPlaylistError	PlaylistError = Playlist.GetTagAttributeValue(HLSPlaylistParser::ExtXMedia, Attribute, AttributeValueStr, nMediaTag);
			if (PlaylistError == HLSPlaylistParser::EPlaylistError::None)
			{
				OutValue = AttributeValueStr == TEXT("YES");
				return true;
			}
			return false;
		};

		// Get the rendition type. This attribute is required.
		FString Type;
		if (!GetStringAttribute(Type, TEXT("TYPE")))
		{
			return CreateErrorAndLog(FString::Printf(TEXT("EXT-X-MEDIA attribute does not have mandatory TYPE attribute")), ERRCODE_HLS_BUILDER_MISSING_EXTXMEDIA_TYPE, UEMEDIA_ERROR_FORMAT_ERROR);
		}
		// Check for valid type
		if (Type != TEXT("VIDEO") && Type != TEXT("AUDIO") && Type != TEXT("SUBTITLES") && Type != TEXT("CLOSED-CAPTIONS"))
		{
			return CreateErrorAndLog(FString::Printf(TEXT("EXT-X-MEDIA TYPE attribute (\"%s\") value is invalid"), *Type), ERRCODE_HLS_BUILDER_ATTRIBUTE_INVALID_VALUE, UEMEDIA_ERROR_FORMAT_ERROR);
		}

		// Get the rendition group id. This attribute is required.
		FString GroupID;
		if (!GetStringAttribute(GroupID, TEXT("GROUP-ID")))
		{
			return CreateErrorAndLog(FString::Printf(TEXT("EXT-X-MEDIA attribute does not have mandatory GROUP-ID attribute")), ERRCODE_HLS_BUILDER_MISSING_EXTXMEDIA_GROUP, UEMEDIA_ERROR_FORMAT_ERROR);
		}

		// Get the remaining required attributes
		TSharedPtrTS<FManifestHLSInternal::FRendition> Rendition = MakeSharedTS<FManifestHLSInternal::FRendition>();
		Rendition->Type = Type;
		Rendition->GroupID = GroupID;
		if (!GetStringAttribute(Rendition->Name, TEXT("NAME")))
		{
			return CreateErrorAndLog(FString::Printf(TEXT("EXT-X-MEDIA attribute does not have mandatory NAME attribute")), ERRCODE_HLS_BUILDER_MISSING_EXTXMEDIA_NAME, UEMEDIA_ERROR_FORMAT_ERROR);
		}
		// Get optional attributes.
		// NOTE: Some are conditionally required (like 'channels' that must be present if there is more than one rendition in the group)
		//       but we do not check for this here.
		GetStringAttribute(Rendition->URI, TEXT("URI"));
		GetStringAttribute(Rendition->Language, TEXT("LANGUAGE"));
		GetStringAttribute(Rendition->AssocLanguage, TEXT("ASSOC-LANGUAGE"));
		GetStringAttribute(Rendition->InStreamID, TEXT("INSTREAM-ID"));
		GetStringAttribute(Rendition->Characteristics, TEXT("CHARACTERISTICS"));
		GetStringAttribute(Rendition->Channels, TEXT("CHANNELS"));
		GetBooleanAttribute(Rendition->bDefault, TEXT("DEFAULT"));
		GetBooleanAttribute(Rendition->bAutoSelect, TEXT("AUTOSELECT"));
		GetBooleanAttribute(Rendition->bForced, TEXT("FORCED"));

		// Set up an internal ID we can use to track any playlist requests/updates for this rendition.
		Rendition->Internal.UniqueID = FMediaInterlockedIncrement(NextUniqueID) + 1;

		// Add to appropriate rendition group and to the lookup map.
		// Note: Adding to a map/multimap breaks the order in which the representations appear in the master playlist.
		//       If we need the order later we can use the rendition internal unique ID.
		if (Type == TEXT("VIDEO"))
		{
			Rendition->Internal.bHasVideo = true;
			Manifest->VideoRenditions.Add(GroupID, Rendition);
			Manifest->PlaylistIDMap.Add(Rendition->Internal.UniqueID, Rendition);
		}
		else if (Type == TEXT("AUDIO"))
		{
			Rendition->Internal.bHasAudio = true;
			Manifest->AudioRenditions.Add(GroupID, Rendition);
			Manifest->PlaylistIDMap.Add(Rendition->Internal.UniqueID, Rendition);
		}
		else if (Type == TEXT("SUBTITLES"))
		{
			Manifest->SubtitleRenditions.Add(GroupID, Rendition);
			Manifest->PlaylistIDMap.Add(Rendition->Internal.UniqueID, Rendition);
		}
		else if (Type == TEXT("CLOSED-CAPTIONS"))
		{
			Manifest->ClosedCaptionRenditions.Add(GroupID, Rendition);
			Manifest->PlaylistIDMap.Add(Rendition->Internal.UniqueID, Rendition);
		}
	}

	// Get the timeline asset object.
	TSharedPtrTS<FTimelineMediaAssetHLS> Asset = Manifest->CurrentMediaAsset;

	// Create adaptation sets for the audio rendition groups
// FIXME: We will need to do this for the other rendition types (VIDEO, SUBTITLES and CLOSED-CAPTIONS as well)
	for(TMultiMap<FString, TSharedPtrTS<FManifestHLSInternal::FRendition>>::TConstIterator It = Manifest->AudioRenditions.CreateConstIterator(); It; ++It)
	{
		FPlaybackAssetAdaptationSetHLS* Adapt = static_cast<FPlaybackAssetAdaptationSetHLS*>(Asset->GetAdaptationSetByTypeAndUniqueIdentifier(EStreamType::Audio, It.Key()).Get());
		if (!Adapt)
		{
			Adapt = new FPlaybackAssetAdaptationSetHLS;
			Adapt->UniqueIdentifier = It.Key();
			Adapt->Metadata.ID = Adapt->UniqueIdentifier;
			TSharedPtrTS<FPlaybackAssetAdaptationSetHLS> IAdapt(Adapt);
			Asset->AudioAdaptationSets.Push(IAdapt);
		}

		TSharedPtrTS<FManifestHLSInternal::FRendition> Rendition = It.Value();
		FPlaybackAssetRepresentationHLS* Repr = new FPlaybackAssetRepresentationHLS;
		Repr->UniqueIdentifier = LexToString(Rendition->Internal.UniqueID);
		Rendition->Internal.AdaptationSetUniqueID = It.Key();
		Rendition->Internal.RepresentationUniqueID = Repr->UniqueIdentifier;
	// FIXME: need to setup CDNs first from all URIs and then assign the correct one here.
	// NOTE: URI is optional and may not even exist.
		Rendition->Internal.CDN = Rendition->URI;
		Adapt->Representations.Push(TSharedPtrTS<IPlaybackAssetRepresentation>(Repr));
	}

	return FErrorDetail();
}



FErrorDetail FManifestBuilderHLS::SetupVariants(FManifestHLSInternal* Manifest, const HLSPlaylistParser::FPlaylist& Playlist)
{
	if (Playlist.GetPlaylists().Num() == 0)
	{
		return CreateErrorAndLog(FString::Printf(TEXT("No variant playlists in master playlist")), ERRCODE_HLS_BUILDER_NO_VARIANTS_IN_MASTER_PLAYLIST, UEMEDIA_ERROR_FORMAT_ERROR);
	}

	// Get the timeline asset object.
	TSharedPtrTS<FTimelineMediaAssetHLS> Asset = Manifest->CurrentMediaAsset;

	FURL_RFC3986 UrlBuilder;
	UrlBuilder.Parse(Manifest->MasterPlaylistVars.PlaylistLoadRequest.URL);

	for(const HLSPlaylistParser::FMediaPlaylist& VariantStream : Playlist.GetPlaylists())
	{
		// Helper lambda to get an attribute string value from an EXT-X-STREAM-INF tag.
		auto GetStringAttribute = [&VariantStream](FString& OutValue, const FString& Attribute) -> bool
		{
			FString						AttributeValueStr;
			HLSPlaylistParser::EPlaylistError	PlaylistError = VariantStream.GetTagAttributeValue(HLSPlaylistParser::ExtXStreamInf, Attribute, AttributeValueStr);
			if (PlaylistError == HLSPlaylistParser::EPlaylistError::None)
			{
				OutValue = AttributeValueStr;
				return true;
			}
			return false;
		};



		// Check if we have a company specific tag with custom attributes.
		FParamDict CompanyCustomExtraOptions;
		if (VariantStream.ContainsTag(HLSPlaylistParser::Epic::ExtXEpicGamesCustom))
		{
			auto GetCustomAttribute = [&VariantStream](FString& OutValue, const FString& Attribute) -> bool
			{
				FString						AttributeValueStr;
				HLSPlaylistParser::EPlaylistError	PlaylistError = VariantStream.GetTagAttributeValue(HLSPlaylistParser::Epic::ExtXEpicGamesCustom, Attribute, AttributeValueStr);
				if (PlaylistError == HLSPlaylistParser::EPlaylistError::None)
				{
					OutValue = AttributeValueStr;
					return true;
				}
				return false;
			};

			// Check indicator for b-frame presence.
			FString CustAttrBFrame;
			if (GetCustomAttribute(CustAttrBFrame, TEXT("BFRAMES")))
			{
				// The value is an int with 0=no B frames, 1=B frames present.
				int32 bCustAttrBFrame = 0;
				LexFromString(bCustAttrBFrame, *CustAttrBFrame);
				if (bCustAttrBFrame != 0)
				{
					// We set custom options only when the attribute is explicitly set to non-0.
					CompanyCustomExtraOptions.Set(TEXT("b_frames"), FVariantValue((int64) 1));
				}
			}
		}

		// The only required attribute is bandwidth, so let's make sure it's there.
		FString Bandwidth;
		if (!GetStringAttribute(Bandwidth, TEXT("BANDWIDTH")))
		{
			return CreateErrorAndLog(FString::Printf(TEXT("EXT-X-STREAM-INF does not have mandatory BANDWIDTH attribute")), ERRCODE_HLS_BUILDER_MISSING_STREAMINF_BANDWIDTH, UEMEDIA_ERROR_FORMAT_ERROR);
		}

		TSharedPtrTS<FManifestHLSInternal::FVariantStream> vs = MakeSharedTS<FManifestHLSInternal::FVariantStream>();
		LexFromString(vs->Bandwidth, *Bandwidth);
		vs->URI = VariantStream.URL;

		// Get the remaining optional attributes.
		FString Temp;
		if (GetStringAttribute(Temp, TEXT("AVERAGE-BANDWIDTH")))
		{
			LexFromString(vs->AverageBandwidth, *Temp);
		}
		if (GetStringAttribute(Temp, TEXT("HDCP-LEVEL")))
		{
			// NOTE: So far only "NONE" and "TYPE-0" are defined. In case there's anything else here we treat it as "NONE".
			vs->HDCPLevel = Temp == TEXT("NONE") ? 0 : 1;
		}
		bool bHaveVideoGroup = GetStringAttribute(vs->VideoGroupID, TEXT("VIDEO"));
		bool bHaveAudioGroup = GetStringAttribute(vs->AudioGroupID, TEXT("AUDIO"));
		GetStringAttribute(vs->SubtitleGroupID, TEXT("SUBTITLES"));
		GetStringAttribute(vs->ClosedCaptionGroupID, TEXT("CLOSED-CAPTIONS"));

		// Get codecs, resolution and framerate.
		HLSPlaylistParser::FResolution Resolution;
		FString Codecs, FrameRate, ResolutionStr;
		bool bHaveResolution = GetStringAttribute(ResolutionStr, TEXT("RESOLUTION"));// == HLSPlaylistParser::EPlaylistError::None;
		if (bHaveResolution)
		{
			TArray<FString> ResolutionDimensions;
			SplitOnOneOf(ResolutionDimensions, ResolutionStr, TEXT("xX"));
			if (ResolutionDimensions.Num() == 2)
			{
				LexFromString(Resolution.Width,  *ResolutionDimensions[0]);
				LexFromString(Resolution.Height, *ResolutionDimensions[1]);
			}
		}
		GetStringAttribute(Codecs, TEXT("CODECS"));
		GetStringAttribute(FrameRate, TEXT("FRAME-RATE"));

		// A problem is that all of these are optional. If not specified it is a guessing game as to what this variant actually represents.
		bool bHasVideo = false;
		bool bHasAudio = false;
		// Are codecs specified?
		if (Codecs.Len())
		{
			TArray<FString> CodecList;
			SplitOnCommaOrSpace(CodecList, Codecs);
			// Parse each codec
			for(int32 nCodec=0; nCodec<CodecList.Num(); ++nCodec)
			{
				FStreamCodecInformation si;
				// Set the custom attributes with the codec information. This sets all extra options regardless of codec type!
				si.GetExtras() = CompanyCustomExtraOptions;

				// Does it match the standard AVC OTI?
				TArray<FString> CodecOTI;
				if (IsH264Codec(CodecOTI, CodecList[nCodec]))
				{
					if (CodecOTI.Num() == 3)
					{
						si.SetStreamType(EStreamType::Video);
						si.SetCodec(FStreamCodecInformation::ECodec::H264);
						si.SetCodecSpecifierRFC6381(CodecList[nCodec]);
						int32 TempValue;
						LexFromStringHex(TempValue, *CodecOTI[0]);
						si.SetProfile(TempValue);
						LexFromStringHex(TempValue, *CodecOTI[1]);
						si.SetProfileConstraints(TempValue);
						LexFromStringHex(TempValue, *CodecOTI[2]);
						si.SetProfileLevel(TempValue);
						si.SetBitrate(vs->Bandwidth);
						bHasVideo = true;
					}
					// Does it match the alternate AVC form (invalid, but we allow it) of avc1.profile.level ?
					else if (CodecOTI.Num() == 2)
					{
						si.SetStreamType(EStreamType::Video);
						si.SetCodec(FStreamCodecInformation::ECodec::H264);
						int32 TempValue;
						LexFromString(TempValue, *CodecOTI[0]);
						si.SetProfile(TempValue);
						LexFromString(TempValue, *CodecOTI[1]);
						si.SetProfileLevel(TempValue);
						// Convert the .profile.level integers into the normal hexdigit grouping notation.
						si.SetCodecSpecifierRFC6381(FString::Printf(TEXT("avc1.%02x00%02x"), si.GetProfile(), si.GetProfileLevel()));
						si.SetBitrate(vs->Bandwidth);
						bHasVideo = true;
					}
				}
				// Match for AAC audio?
				else if (IsAACCodec(CodecList[nCodec]))
				{
					si.SetStreamType(EStreamType::Audio);
					si.SetCodec(FStreamCodecInformation::ECodec::AAC);
					si.SetCodecSpecifierRFC6381(CodecList[nCodec]);
					// For lack of knowledge pretend this is stereo.
					si.SetChannelConfiguration(2);
					si.SetNumberOfChannels(2);
					si.SetBitrate(vs->Bandwidth);
<<<<<<< HEAD
=======
					bHasAudio = true;
				}
				// Match for Opus audio?
				else if (IsOpusCodec(CodecList[nCodec]))
				{
					si.SetStreamType(EStreamType::Audio);
					si.SetCodec(FStreamCodecInformation::ECodec::Audio4CC);
					si.SetCodec4CC(0x4f707573);	// Make4CC('O','p','u','s'));
					si.SetCodecSpecifierRFC6381(CodecList[nCodec]);
					// For lack of knowledge pretend this is stereo.
					si.SetChannelConfiguration(2);
					si.SetNumberOfChannels(2);
					si.SetBitrate(vs->Bandwidth);
>>>>>>> 4af6daef
					bHasAudio = true;
				}
				else
				{
					return CreateErrorAndLog(FString::Printf(TEXT("EXT-X-STREAM-INF CODECS lists unsupported codec \"%s\"!"), *CodecList[nCodec]), ERRCODE_HLS_BUILDER_UNSUPPORTED_CODEC, UEMEDIA_ERROR_FORMAT_ERROR);
				}

				// If this was a video stream set the resolution and framerate if those are specified.
				if (si.GetStreamType() == EStreamType::Video)
				{
					if (bHaveResolution)
					{
						si.SetResolution(FStreamCodecInformation::FResolution(Resolution.Width, Resolution.Height));
					}
					if (FrameRate.Len())
					{
						si.SetFrameRate(FTimeFraction().SetFromFloatString(FrameRate));
						if (!si.GetFrameRate().IsValid())
						{
							return CreateErrorAndLog(FString::Printf(TEXT("EXT-X-STREAM-INF FRAME-RATE attribute \"%s\" did not parse!"), *FrameRate), ERRCODE_HLS_BUILDER_ATTRIBUTE_PARSE_ERROR, UEMEDIA_ERROR_FORMAT_ERROR);
						}
					}
				}

				// Add to the list of codecs for this variant stream
				vs->StreamCodecInformationList.Push(si);
			}
		}
		else
		{
			// With either resolution or framerate specified we assume this is video.
			if (bHaveResolution || FrameRate.Len())
			{
				LogMessage(IInfoLog::ELevel::Warning, FString::Printf(TEXT("EXT-X-STREAM-INF CODECS not specified. Assuming H.264 HIGH profile level 4.2 and LC-AAC audio.")));

				FStreamCodecInformation si;
				// Set the custom attributes with the codec information. This sets all extra options regardless of codec type!
				si.GetExtras() = CompanyCustomExtraOptions;
				si.SetStreamType(EStreamType::Video);
				// For codec assume H.264 HIGH profile level 4.2
				si.SetCodec(FStreamCodecInformation::ECodec::H264);
				si.SetProfile(100);
				si.SetProfileLevel(42);
				si.SetCodecSpecifierRFC6381(FString::Printf(TEXT("avc1.%02x00%02x"), si.GetProfile(), si.GetProfileLevel()));
				si.SetBitrate(vs->Bandwidth);

				if (bHaveResolution)
				{
					si.SetResolution(FStreamCodecInformation::FResolution(Resolution.Width, Resolution.Height));
				}
				if (FrameRate.Len())
				{
					si.SetFrameRate(FTimeFraction().SetFromFloatString(FrameRate));
					if (!si.GetFrameRate().IsValid())
					{
						return CreateErrorAndLog(FString::Printf(TEXT("EXT-X-STREAM-INF FRAME-RATE attribute \"%s\" did not parse!"), *FrameRate), ERRCODE_HLS_BUILDER_ATTRIBUTE_PARSE_ERROR, UEMEDIA_ERROR_FORMAT_ERROR);
					}
				}
				vs->StreamCodecInformationList.Push(si);
				bHasVideo = true;
			}
			// If an audio group is specified we assume there is audio.
			if (bHaveAudioGroup)
			{
				FStreamCodecInformation si;
				// Set the custom attributes with the codec information. This sets all extra options regardless of codec type!
				si.GetExtras() = CompanyCustomExtraOptions;
				si.SetStreamType(EStreamType::Audio);
				// For codec we assume standard LC-AAC
				si.SetCodec(FStreamCodecInformation::ECodec::AAC);
				si.SetCodecSpecifierRFC6381(TEXT("mp4a.40.2"));
				// For lack of knowledge pretend this is stereo.
				si.SetChannelConfiguration(2);
				si.SetNumberOfChannels(2);
				si.SetBitrate(vs->Bandwidth);

				vs->StreamCodecInformationList.Push(si);
				bHasAudio = true;
			}
			// If there is still neither video or audio this is probably an unsupported legacy master playlist that lists only bandwidth
			// with no additional attributes and is thus very likely to also use MPEG2-TS segments that are not supported anyway.
			if (!bHasVideo && !bHasAudio)
			{
				return CreateErrorAndLog(FString::Printf(TEXT("Unsupported variant playlist type. Neither CODECS, RESOLUTION or AUDIO is specified.")), ERRCODE_HLS_BUILDER_UNSUPPORTED_FEATURE, UEMEDIA_ERROR_FORMAT_ERROR);
			}
		}

		// Usable stream?
		if ((bHasVideo || bHasAudio) && vs.IsValid())
		{
			// Check if the stream can be used on this platform.
			check(PlayerSessionServices);
			IPlayerStreamFilter* StreamFilter = PlayerSessionServices->GetStreamFilter();
			check(StreamFilter);
			bool bCanDecodeStream = true;
			if (StreamFilter)
			{
				for(int32 i = 0; i < vs->StreamCodecInformationList.Num(); ++i)
				{
					if (!StreamFilter->CanDecodeStream(vs->StreamCodecInformationList[i]))
					{
						bCanDecodeStream = false;
						vs.Reset();
						break;
					}
				}
			}
		}

		// Still a usable stream?
		if ((bHasVideo || bHasAudio) && vs.IsValid())
		{
			vs->Internal.bHasVideo = bHasVideo;
			vs->Internal.bHasAudio = bHasAudio;
			// Set up an internal ID we can use to track any playlist requests/updates for this variant stream.
			vs->Internal.UniqueID = FMediaInterlockedIncrement(NextUniqueID) + 1;
			// Add to the available variants.
			// First check if this is variant includes video.
			if (bHasVideo)
			{
				Manifest->VariantStreams.Push(vs);
				Manifest->BandwidthToQualityIndex.Add(vs->Bandwidth, vs->Bandwidth);

				// Add to timeline asset
				FPlaybackAssetAdaptationSetHLS* Adapt = nullptr;
				if (!Asset->VideoAdaptationSet.IsValid())
				{
					Adapt = new FPlaybackAssetAdaptationSetHLS;
					Asset->VideoAdaptationSet = MakeShareable(Adapt);
					Adapt->UniqueIdentifier = TEXT("$video$");
					Adapt->Metadata.ID = Adapt->UniqueIdentifier;
				}
				Adapt = static_cast<FPlaybackAssetAdaptationSetHLS*>(Asset->VideoAdaptationSet.Get());

				FStreamMetadata StreamMetaData;
				StreamMetaData.Bandwidth = vs->Bandwidth;
				StreamMetaData.ID = LexToString(vs->Internal.UniqueID);
				for(int32 i=0; i<vs->StreamCodecInformationList.Num(); ++i)
				{
					if (vs->StreamCodecInformationList[i].IsVideoCodec())
					{
						StreamMetaData.CodecInformation = vs->StreamCodecInformationList[i];
						break;
					}
				}

				if (Adapt->Codecs.Find(StreamMetaData.CodecInformation.GetCodecSpecifierRFC6381()) == INDEX_NONE)
				{
					if (Adapt->Codecs.Len())
					{
						Adapt->Codecs.AppendChar(TCHAR(','));
					}
					Adapt->Codecs.Append(StreamMetaData.CodecInformation.GetCodecSpecifierRFC6381());
				}
				FPlaybackAssetRepresentationHLS* Repr = new FPlaybackAssetRepresentationHLS;
				Repr->UniqueIdentifier = StreamMetaData.ID;
				Repr->CodecInformation = StreamMetaData.CodecInformation;
				Repr->Bitrate   	   = StreamMetaData.Bandwidth;
				Adapt->Representations.Push(TSharedPtrTS<IPlaybackAssetRepresentation>(Repr));
				Adapt->Metadata.StreamDetails.Emplace(StreamMetaData);

				vs->Internal.AdaptationSetUniqueID  = Adapt->UniqueIdentifier;
				vs->Internal.RepresentationUniqueID = Repr->UniqueIdentifier;
				vs->Internal.CDN					= FURL_RFC3986(UrlBuilder).ResolveWith(vs->URI).Get();

				// Check if there is an audio adaptation set already due to an audio rendition group referenced by this variant.
				if (bHaveAudioGroup)
				{
					Adapt = static_cast<FPlaybackAssetAdaptationSetHLS*>(Asset->GetAdaptationSetByTypeAndUniqueIdentifier(EStreamType::Audio, vs->AudioGroupID).Get());
					if (!Adapt)
					{
						return CreateErrorAndLog(FString::Printf(TEXT("EXT-X-STREAM-INF references AUDIO rendition group \"%s\" that has not been defined!"), *vs->AudioGroupID), ERRCODE_HLS_BUILDER_REFERENCED_GROUP_NOT_DEFINED, UEMEDIA_ERROR_FORMAT_ERROR);
					}
					// Propagate audio codecs from variant to rendition since they are not specified there.
					for(int32 i=0; i<vs->StreamCodecInformationList.Num(); ++i)
					{
						if (vs->StreamCodecInformationList[i].IsAudioCodec())
						{
							StreamMetaData.CodecInformation = vs->StreamCodecInformationList[i];
							if (Adapt->Codecs.Find(vs->StreamCodecInformationList[i].GetCodecSpecifierRFC6381()) == INDEX_NONE)
							{
								if (Adapt->Codecs.Len())
								{
									Adapt->Codecs.AppendChar(TCHAR(','));
								}
								Adapt->Codecs.Append(vs->StreamCodecInformationList[i].GetCodecSpecifierRFC6381());
							}
						}
					}
					for(int32 i=0; i<Adapt->GetNumberOfRepresentations(); ++i)
					{
						Repr = static_cast<FPlaybackAssetRepresentationHLS*>(Adapt->GetRepresentationByIndex(i).Get());
						// FIXME: This is setting the last codec info from all codecs onto all renditions. Not sure if this is the correct thing to do.
						Repr->CodecInformation = StreamMetaData.CodecInformation;
						//Repr->CDN;
					}
				}
			}
			else
			{
				// In absence of video assume this is audio-only
				Manifest->AudioOnlyStreams.Push(vs);

				FStreamMetadata StreamMetaData;
				StreamMetaData.Bandwidth = vs->Bandwidth;
				StreamMetaData.ID = LexToString(vs->Internal.UniqueID);
				for(int32 i=0; i<vs->StreamCodecInformationList.Num(); ++i)
				{
					if (vs->StreamCodecInformationList[i].IsAudioCodec())
					{
						StreamMetaData.CodecInformation = vs->StreamCodecInformationList[i];
						break;
					}
				}

				// Check if there is an audio adaptation set already due to an audio rendition group referenced by this variant.
				FPlaybackAssetAdaptationSetHLS* Adapt = nullptr;
				if (bHaveAudioGroup)
				{
					Adapt = static_cast<FPlaybackAssetAdaptationSetHLS*>(Asset->GetAdaptationSetByTypeAndUniqueIdentifier(EStreamType::Audio, vs->AudioGroupID).Get());
					if (!Adapt)
					{
						return CreateErrorAndLog(FString::Printf(TEXT("EXT-X-STREAM-INF references AUDIO rendition group \"%s\" that has not been defined!"), *vs->AudioGroupID), ERRCODE_HLS_BUILDER_REFERENCED_GROUP_NOT_DEFINED, UEMEDIA_ERROR_FORMAT_ERROR);
					}
				}
				if (!Adapt)
				{
					// FIXME: What do we do if there are several audio-only variant streams with different language codes? Or codecs?
					Adapt = static_cast<FPlaybackAssetAdaptationSetHLS*>(Asset->GetAdaptationSetByTypeAndUniqueIdentifier(EStreamType::Audio, "$audio$").Get());
					if (!Adapt)
					{
						Adapt = new FPlaybackAssetAdaptationSetHLS;
						Adapt->UniqueIdentifier = TEXT("$audio$");
						Adapt->Metadata.ID = Adapt->UniqueIdentifier;
						TSharedPtrTS<FPlaybackAssetAdaptationSetHLS> IAdapt(Adapt);
						Asset->AudioAdaptationSets.Push(IAdapt);
					}
				}
				// Propagate audio codecs from variant to rendition since they are not specified there.
				if (Adapt->Codecs.Find(StreamMetaData.CodecInformation.GetCodecSpecifierRFC6381()) == INDEX_NONE)
				{
					if (Adapt->Codecs.Len())
					{
						Adapt->Codecs.AppendChar(TCHAR(','));
					}
					Adapt->Codecs.Append(StreamMetaData.CodecInformation.GetCodecSpecifierRFC6381());
				}
				if (!bHaveAudioGroup)
				{
					FPlaybackAssetRepresentationHLS* Repr = new FPlaybackAssetRepresentationHLS;
					Repr->UniqueIdentifier = StreamMetaData.ID;
					Repr->CodecInformation = StreamMetaData.CodecInformation;
					Repr->Bitrate   	   = StreamMetaData.Bandwidth;
					Adapt->Representations.Push(TSharedPtrTS<IPlaybackAssetRepresentation>(Repr));
					Adapt->Metadata.StreamDetails.Emplace(StreamMetaData);

					vs->Internal.AdaptationSetUniqueID  = Adapt->UniqueIdentifier;
					vs->Internal.RepresentationUniqueID = Repr->UniqueIdentifier;
					vs->Internal.CDN					= FURL_RFC3986(UrlBuilder).ResolveWith(vs->URI).Get();
				}
				else
				{
					Adapt->Metadata.StreamDetails.Emplace(StreamMetaData);

					for(int32 i=0; i<Adapt->GetNumberOfRepresentations(); ++i)
					{
						FPlaybackAssetRepresentationHLS* Repr = static_cast<FPlaybackAssetRepresentationHLS*>(Adapt->GetRepresentationByIndex(i).Get());
						// FIXME: This is setting the last codec info from all codecs onto all renditions. Not sure if this is the correct thing to do.
						Repr->CodecInformation = StreamMetaData.CodecInformation;
						//Repr->CDN;

						// Get the range of renditions in this group and find those that do not have a dedicated playlist.
						// We let those point back to this variant stream since that is what we effectively have to use.
						TArray<TSharedPtrTS<FManifestHLSInternal::FRendition>*> RenditionRange;
						Manifest->AudioRenditions.MultiFindPointer(vs->AudioGroupID, RenditionRange);
						if (RenditionRange.Num())
						{
							for(int32 ii=0; ii<RenditionRange.Num(); ++ii)
							{
								TSharedPtrTS<FManifestHLSInternal::FRendition>& Rendition = *RenditionRange[ii];
								// Renditions do not have a BANDWIDTH attribute. Set their bitrate to the one we have on the variant where it is mandatory.
								Rendition->Bitrate = vs->Bandwidth;
								if (Rendition->URI.Len() == 0)
								{
									// When the rendition has no dedicated URL then it is merely informational and this audio-only variant is the stream itself to use.
									Rendition->URI = vs->GetURL();
									Repr->Bitrate = StreamMetaData.Bandwidth;
									vs->Internal.AdaptationSetUniqueID  = Adapt->UniqueIdentifier;
									vs->Internal.RepresentationUniqueID = Repr->UniqueIdentifier;
									vs->Internal.CDN					= FURL_RFC3986(UrlBuilder).ResolveWith(vs->URI).Get();
								}
							}
						}
					}
				}
			}
			// And to the lookup map.
			Manifest->PlaylistIDMap.Add(vs->Internal.UniqueID, vs);
		}
	}


	// Create fake audio-only variant streams from audio renditions. These are what is exposed as audio tracks that can be chosen from.
	// Do this only when there are any variant streams. If there are only renditions for whatever reason without any reference to them
	// do not do this.
	bool bCreateFakeAudioVariants = Manifest->VariantStreams.Num() || Manifest->AudioOnlyStreams.Num();
	if (bCreateFakeAudioVariants)
	{
		// Remove audio only streams that are already specified but reference a rendition group to avoid duplication.
		for(int32 i=Manifest->AudioOnlyStreams.Num()-1; i>=0; --i)
		{
			if (!Manifest->AudioOnlyStreams[i]->AudioGroupID.IsEmpty())
			{
				Manifest->PlaylistIDMap.Remove(Manifest->AudioOnlyStreams[i]->Internal.UniqueID);
				Manifest->AudioOnlyStreams.RemoveAt(i);
			}
		}
		// Set up variants from the renditions in the audio adaptation sets.
		for(int32 i=0; i<Asset->AudioAdaptationSets.Num(); ++i)
		{
			FPlaybackAssetAdaptationSetHLS* Adapt = static_cast<FPlaybackAssetAdaptationSetHLS*>(Asset->GetAdaptationSetByTypeAndIndex(EStreamType::Audio, i).Get());
			for(int32 j=0; j<Adapt->GetNumberOfRepresentations(); ++j)
			{
				const FPlaybackAssetRepresentationHLS* Repr = static_cast<const FPlaybackAssetRepresentationHLS*>(Adapt->GetRepresentationByIndex(j).Get());
				int32 ReprID = 0;
				LexFromString(ReprID, *Repr->GetUniqueIdentifier());
				for(TMultiMap<FString, TSharedPtrTS<FManifestHLSInternal::FRendition>>::TConstIterator It = Manifest->AudioRenditions.CreateConstIterator(); It; ++It)
				{
					TSharedPtrTS<FManifestHLSInternal::FRendition> Rendition = It.Value();
					if (Rendition->Internal.UniqueID == ReprID)
					{
						TSharedPtrTS<FManifestHLSInternal::FVariantStream> vs = MakeSharedTS<FManifestHLSInternal::FVariantStream>();
						vs->URI = Rendition->GetURL();
						vs->AudioGroupID = Adapt->GetUniqueIdentifier();
						vs->StreamCodecInformationList.Push(Repr->GetCodecInformation());
						vs->Internal.bHasAudio = true;
						vs->Internal.UniqueID = FMediaInterlockedIncrement(NextUniqueID) + 1;

						FStreamMetadata StreamMetaData;
						StreamMetaData.Bandwidth = 128000;
						StreamMetaData.ID = LexToString(vs->Internal.UniqueID);
						for(int32 k=0; k<vs->StreamCodecInformationList.Num(); ++k)
						{
							if (vs->StreamCodecInformationList[k].IsAudioCodec())
							{
								StreamMetaData.CodecInformation = vs->StreamCodecInformationList[k];
								break;
							}
						}
						Adapt->Metadata.StreamDetails.Emplace(StreamMetaData);

						vs->Internal.AdaptationSetUniqueID  = Adapt->UniqueIdentifier;
						vs->Internal.RepresentationUniqueID = Repr->UniqueIdentifier;
						vs->Internal.CDN					= FURL_RFC3986(UrlBuilder).ResolveWith(vs->URI).Get();
						Manifest->AudioOnlyStreams.Push(vs);

						Manifest->PlaylistIDMap.Add(vs->Internal.UniqueID, vs);

						break;
					}
				}
			}
		}
	}


	// Index the stream quality level map. Lower quality = lower index
	int32 QualityIndex = 0;
	Manifest->BandwidthToQualityIndex.KeySort([](int32 A, int32 B){return A<B;});
	for(TMap<int32, int32>::TIterator It = Manifest->BandwidthToQualityIndex.CreateIterator(); It; ++It)
	{
		It.Value() = QualityIndex++;
	}

	// Set up the highest bandwidth and corresponding codec information in the adaptation sets.
	if (Asset->VideoAdaptationSet.IsValid())
	{
		for(int32 i=0; i<Asset->VideoAdaptationSet->GetNumberOfRepresentations(); ++i)
		{
			FPlaybackAssetRepresentationHLS* Repr = static_cast<FPlaybackAssetRepresentationHLS*>(Asset->VideoAdaptationSet->GetRepresentationByIndex(i).Get());
			Repr->QualityIndex = Manifest->BandwidthToQualityIndex[Repr->Bitrate];
		}

		FTrackMetadata& Meta = Asset->VideoAdaptationSet->Metadata;
		for(int32 i=0; i<Meta.StreamDetails.Num(); ++i)
		{
			if (Meta.StreamDetails[i].Bandwidth > Meta.HighestBandwidth)
			{
				Meta.HighestBandwidth = Meta.StreamDetails[i].Bandwidth;
				Meta.HighestBandwidthCodec = Meta.StreamDetails[i].CodecInformation;
			}
		}
		Manifest->TrackMetadataVideo.Push(Meta);
	}
	for(int32 j=0; j<Asset->AudioAdaptationSets.Num(); ++j)
	{
		FTrackMetadata& Meta = Asset->AudioAdaptationSets[j]->Metadata;
		for(int32 i=0; i<Meta.StreamDetails.Num(); ++i)
		{
			if (Meta.StreamDetails[i].Bandwidth > Meta.HighestBandwidth)
			{
				Meta.HighestBandwidth = Meta.StreamDetails[i].Bandwidth;
				Meta.HighestBandwidthCodec = Meta.StreamDetails[i].CodecInformation;
			}
		}
		Manifest->TrackMetadataAudio.Push(Meta);
	}

	return FErrorDetail();
}



FErrorDetail FManifestBuilderHLS::GetInitialPlaylistLoadRequests(TArray<FPlaylistLoadRequestHLS>& OutRequests, TSharedPtrTS<FManifestHLSInternal> Manifest)
{
	OutRequests.Empty();

	if (!Manifest.IsValid())
	{
		return CreateErrorAndLog(FString::Printf(TEXT("No master playlist")), ERRCODE_HLS_BUILDER_INTERNAL, UEMEDIA_ERROR_BAD_ARGUMENTS);
	}
	if (Manifest->VariantStreams.Num() == 0 && Manifest->AudioOnlyStreams.Num() == 0)
	{
		// NOTE: There might be a some text/caption-only variant but is this really a valid scenario?
		return CreateErrorAndLog(FString::Printf(TEXT("No usable variant playlists in master playlist")), ERRCODE_HLS_BUILDER_NO_VARIANTS_IN_MASTER_PLAYLIST, UEMEDIA_ERROR_FORMAT_ERROR);
	}

	TSharedPtrTS<FManifestHLSInternal::FVariantStream> StartingVariantStream;
	int32 InitialBitrate = (int32) PlayerSessionServices->GetOptions().GetValue(OptionKeyInitialBitrate).SafeGetInt64(0);
	bool bIsAudioOnlyVariant = false;

	if (Manifest->VariantStreams.Num())
	{
		// First we need to find the variant stream not exceeding the initial bitrate.
		if (InitialBitrate <= 0)
		{
			// By default we use the bitrate of the first variant stream. The variant streams are not sorted by bandwidth in the master playlist on purpose
			// and the first one is to be used in absence of any other criteria.
			InitialBitrate = Manifest->VariantStreams[0]->Bandwidth;
		}

	// TODO: Consider additional options, like maximum resolution. While not strictly necessary it will save loading a playlist we won't be needing for streaming

		for(int32 nVariant=0; nVariant<Manifest->VariantStreams.Num(); ++nVariant)
		{
			if (Manifest->VariantStreams[nVariant]->Bandwidth <= InitialBitrate)
			{
				if (StartingVariantStream == nullptr || StartingVariantStream->Bandwidth < Manifest->VariantStreams[nVariant]->Bandwidth)
				{
					StartingVariantStream = Manifest->VariantStreams[nVariant];
				}
			}
		}
		// No variant stream found? Pick the one with lowest bitrate then.
		if (!StartingVariantStream)
		{
			for(int32 nVariant = 0; nVariant < Manifest->VariantStreams.Num(); ++nVariant)
			{
				if (StartingVariantStream == nullptr || StartingVariantStream->Bandwidth > Manifest->VariantStreams[nVariant]->Bandwidth)
				{
					StartingVariantStream = Manifest->VariantStreams[nVariant];
				}
			}
		}
	}
	else if (Manifest->AudioOnlyStreams.Num())
	{
		// TODO: This might need to check for additional options like a selected language.
		StartingVariantStream = Manifest->AudioOnlyStreams[0];
		bIsAudioOnlyVariant = true;
	}

	// Still nothing found (can only happen when we use additional criteria to filter streams)
	if (!StartingVariantStream.IsValid())
	{
		return CreateErrorAndLog(FString::Printf(TEXT("No usable variant stream found in master playlist")), ERRCODE_HLS_BUILDER_NO_USABLE_VARIANT_FOUND, UEMEDIA_ERROR_FORMAT_ERROR);
	}

	// Add the variant playlist to the list of playlists to be fetched.
	FURL_RFC3986 UrlBuilder;
	UrlBuilder.Parse(Manifest->MasterPlaylistVars.PlaylistLoadRequest.URL);
	FPlaylistLoadRequestHLS& VariantRequest = OutRequests.AddDefaulted_GetRef();
	check(StartingVariantStream->Internal.LoadState == FManifestHLSInternal::FPlaylistBase::FInternal::ELoadState::NotLoaded);
	StartingVariantStream->Internal.LoadState = FManifestHLSInternal::FPlaylistBase::FInternal::ELoadState::Pending;
	VariantRequest.InternalUniqueID 		  = StartingVariantStream->Internal.UniqueID;
	VariantRequest.RequestedAtTime  		  = PlayerSessionServices->GetSynchronizedUTCTime()->GetTime();
	VariantRequest.URL  					  = FURL_RFC3986(UrlBuilder).ResolveWith(StartingVariantStream->URI).Get();
	VariantRequest.LoadType 				  = FPlaylistLoadRequestHLS::ELoadType::Initial;
	VariantRequest.AdaptationSetUniqueID	  = StartingVariantStream->Internal.AdaptationSetUniqueID;
	VariantRequest.RepresentationUniqueID     = StartingVariantStream->Internal.RepresentationUniqueID;
	VariantRequest.CDN  					  = StartingVariantStream->Internal.CDN;

	// Check for possible alternate renditions.
// TODO: FIXME: Extend this to additional stream types, not only audio!
	if (StartingVariantStream->AudioGroupID.Len())
	{
		// Get the range of renditions
		TArray< const TSharedPtrTS<FManifestHLSInternal::FRendition>* > RenditionRange;
		Manifest->AudioRenditions.MultiFindPointer(StartingVariantStream->AudioGroupID, RenditionRange);
		if (RenditionRange.Num())
		{
			for(int32 ii=0; ii < RenditionRange.Num(); ++ii)
			{
				const TSharedPtrTS<FManifestHLSInternal::FRendition>& Rendition = *RenditionRange[ii];

			// TODO: FIXME: look at all renditions and find one best matching the user preference (language and/or codec, possibly characteristics)
			//       especially important when we the variant stream is an audio-only variant already but not the language we want to play.

				// Does the rendition have a URI, indicating this to be a separate stream?
				// If the URI is empty then the rendition merely has informational value.
				if (Rendition->URI.Len())
				{
				// NOTE: If the rendition type is CLOSED-CAPTIONS then it MUST NOT have a URI!!!
					FPlaylistLoadRequestHLS& RenditionRequest = OutRequests.AddDefaulted_GetRef();
					check(Rendition->Internal.LoadState == FManifestHLSInternal::FPlaylistBase::FInternal::ELoadState::NotLoaded);
					Rendition->Internal.LoadState   		= FManifestHLSInternal::FPlaylistBase::FInternal::ELoadState::Pending;
					RenditionRequest.InternalUniqueID   	= Rendition->Internal.UniqueID;
					RenditionRequest.RequestedAtTime		= PlayerSessionServices->GetSynchronizedUTCTime()->GetTime();
					RenditionRequest.URL					= FURL_RFC3986(UrlBuilder).ResolveWith(Rendition->URI).Get();
					RenditionRequest.LoadType   			= FPlaylistLoadRequestHLS::ELoadType::Initial;
					RenditionRequest.AdaptationSetUniqueID  = Rendition->Internal.AdaptationSetUniqueID;
					RenditionRequest.RepresentationUniqueID = Rendition->Internal.RepresentationUniqueID;
					RenditionRequest.CDN					= Rendition->Internal.CDN;

			// TODO: we pick just the first one from all the renditions for now!
					break;
				}
				else
				{
					//return CreateErrorAndLog(FString::Printf("%s rendition in GROUP-ID \"%s\" has no URI", "AUDIO", StartingVariantStream->AudioGroupID.c_str()), ERRCODE_HLS_BUILDER_RENDITION_URI_MISSING, UEMEDIA_ERROR_FORMAT_ERROR);
				}
			}
		}
		else
		{
			// No match found. This is an error.
			return CreateErrorAndLog(FString::Printf(TEXT("No %s rendition found for GROUP-ID \"%s\""), TEXT("AUDIO"), *StartingVariantStream->AudioGroupID), ERRCODE_HLS_BUILDER_RENDITION_NOT_FOUND_IN_GROUP, UEMEDIA_ERROR_FORMAT_ERROR);
		}
	}

	return FErrorDetail();
}

UEMediaError FManifestBuilderHLS::UpdateFailedInitialPlaylistLoadRequest(FPlaylistLoadRequestHLS& InOutFailedRequest, const HTTP::FConnectionInfo* ConnectionInfo, TSharedPtrTS<HTTP::FRetryInfo> PreviousAttempts, const FTimeValue& DenylistUntilUTC, TSharedPtrTS<FManifestHLSInternal> Manifest)
{
	// Is the failed request a video variant?
	for(int32 i=0, iMax=Manifest->VariantStreams.Num(); i<iMax; ++i)
	{
		TSharedPtrTS<FManifestHLSInternal::FVariantStream> VideoVariant = Manifest->VariantStreams[i];
		if (VideoVariant->Internal.UniqueID == InOutFailedRequest.InternalUniqueID)
		{
			// Set load state back to NotLoaded
			VideoVariant->Internal.PlaylistLoadRequest = InOutFailedRequest;
			if (ConnectionInfo)
			{
				VideoVariant->Internal.PlaylistLoadRequest.URL = ConnectionInfo->EffectiveURL;
			}
			VideoVariant->Internal.ExpiresAtTime.SetToPositiveInfinity();
			VideoVariant->Internal.LoadState = FManifestHLSInternal::FPlaylistBase::FInternal::ELoadState::NotLoaded;

			// Try to find an alternate video stream to fetch.
			int32 FailedBitrate = VideoVariant->Bandwidth;
			TSharedPtrTS<FManifestHLSInternal::FVariantStream> AlternateVariantStream;
			for(int32 nVariant=0; nVariant<Manifest->VariantStreams.Num(); ++nVariant)
			{
				// Skip over ourselves here. We already failed.
				if (nVariant == i)
				{
					continue;
				}
				if (Manifest->VariantStreams[nVariant]->Bandwidth < FailedBitrate)
				{
					if (!AlternateVariantStream.IsValid() || AlternateVariantStream->Bandwidth < Manifest->VariantStreams[nVariant]->Bandwidth)
					{
						if (!Manifest->VariantStreams[nVariant]->Internal.Denylisted.Get())
						{
							AlternateVariantStream = Manifest->VariantStreams[nVariant];
						}
					}
				}
			}
			if (!AlternateVariantStream)
			{
				for(int32 nVariant = 0; nVariant < Manifest->VariantStreams.Num(); ++nVariant)
				{
					// Skip over ourselves here. We already failed.
					if (nVariant == i)
					{
						continue;
					}
					if (!AlternateVariantStream.IsValid() || AlternateVariantStream->Bandwidth > Manifest->VariantStreams[nVariant]->Bandwidth)
					{
						if (!Manifest->VariantStreams[nVariant]->Internal.Denylisted.Get())
						{
							AlternateVariantStream = Manifest->VariantStreams[nVariant];
						}
					}
				}
			}
			// FIXME: We could also check if there is any variant that isn't denylisted yet (or whose denylist can be lifted again).
			if (!AlternateVariantStream.IsValid())
			{
				return UEMEDIA_ERROR_END_OF_STREAM;
			}

			// Denylist the failed variant only when we have found an alternative. Otherwise we may want to retry the failed stream.
			VideoVariant->Internal.Denylisted = MakeSharedTS<FManifestHLSInternal::FDenylist>();
			VideoVariant->Internal.Denylisted->PreviousAttempts				= PreviousAttempts;
			VideoVariant->Internal.Denylisted->BecomesAvailableAgainAtUTC  	= DenylistUntilUTC;
			VideoVariant->Internal.Denylisted->AssetIDs.AssetUniqueID  		= DefaultAssetNameHLS;
			VideoVariant->Internal.Denylisted->AssetIDs.AdaptationSetUniqueID  = InOutFailedRequest.AdaptationSetUniqueID;
			VideoVariant->Internal.Denylisted->AssetIDs.RepresentationUniqueID = InOutFailedRequest.RepresentationUniqueID;
			VideoVariant->Internal.Denylisted->AssetIDs.CDN					= InOutFailedRequest.CDN;
			// Tell the stream selector that this stream is temporarily unavailable.
			TSharedPtrTS<IAdaptiveStreamSelector> StreamSelector(PlayerSessionServices->GetStreamSelector());
			StreamSelector->MarkStreamAsUnavailable(VideoVariant->Internal.Denylisted->AssetIDs);

			FURL_RFC3986 UrlBuilder;
			UrlBuilder.Parse(Manifest->MasterPlaylistVars.PlaylistLoadRequest.URL);
			AlternateVariantStream->Internal.LoadState = FManifestHLSInternal::FPlaylistBase::FInternal::ELoadState::Pending;
			// Update the changed request parameters.
			InOutFailedRequest.InternalUniqueID 		  = AlternateVariantStream->Internal.UniqueID;
			InOutFailedRequest.URL  					  = FURL_RFC3986(UrlBuilder).ResolveWith(AlternateVariantStream->URI).Get();
			InOutFailedRequest.AdaptationSetUniqueID	  = AlternateVariantStream->Internal.AdaptationSetUniqueID;
			InOutFailedRequest.RepresentationUniqueID     = AlternateVariantStream->Internal.RepresentationUniqueID;
			InOutFailedRequest.CDN  					  = AlternateVariantStream->Internal.CDN;

			return UEMEDIA_ERROR_OK;
		}
	}

	// Audio rendition?
	for(TMultiMap<FString, TSharedPtrTS<FManifestHLSInternal::FRendition>>::TConstIterator It = Manifest->AudioRenditions.CreateConstIterator(); It; ++It)
	{
		TSharedPtrTS<FManifestHLSInternal::FRendition> AudioRendition = It.Value();
		if (AudioRendition->Internal.UniqueID == InOutFailedRequest.InternalUniqueID)
		{
			// Set load state back to NotLoaded
			AudioRendition->Internal.PlaylistLoadRequest = InOutFailedRequest;
			if (ConnectionInfo)
			{
				AudioRendition->Internal.PlaylistLoadRequest.URL = ConnectionInfo->EffectiveURL;
			}
			AudioRendition->Internal.ExpiresAtTime.SetToPositiveInfinity();
			AudioRendition->Internal.LoadState = FManifestHLSInternal::FPlaylistBase::FInternal::ELoadState::NotLoaded;

			// Try to find an alternate audio stream to fetch.

		// FIXME: For now we fail for audio renditions. There are typically no other renditions to choose from.
			return UEMEDIA_ERROR_END_OF_STREAM;
		// Implement this later when there actually are different auiod variants to choose from.
			#if 0
				// Denylist the failed variant only when we have found an alternative. Otherwise we may want to retry the failed stream.
				AudioRendition->Internal.Denylisted = MakeSharedTS<FManifestHLSInternal::FDenylist>();
				AudioRendition->Internal.Denylisted->PreviousAttempts  			  = PreviousAttempts;
				AudioRendition->Internal.Denylisted->BecomesAvailableAgainAtUTC	  = DenylistUntilUTC;
				AudioRendition->Internal.Denylisted->AssetIDs.AssetUniqueID		  = DefaultAssetNameHLS;
				AudioRendition->Internal.Denylisted->AssetIDs.AdaptationSetUniqueID  = InOutFailedRequest.AdaptationSetUniqueID;
				AudioRendition->Internal.Denylisted->AssetIDs.RepresentationUniqueID = InOutFailedRequest.RepresentationUniqueID;
				AudioRendition->Internal.Denylisted->AssetIDs.CDN  				  = InOutFailedRequest.CDN;
				// Tell the stream selector that this stream is temporarily unavailable.
				TSharedPtrTS<IAdaptiveStreamSelector> StreamSelector(PlayerSessionServices->GetStreamSelector());
				StreamSelector->MarkStreamAsUnavailable(AudioRendition->Internal.Denylisted->AssetIDs);
				return UEMEDIA_ERROR_OK;
			#endif
		}
	}

	return UEMEDIA_ERROR_END_OF_STREAM;
}


void FManifestBuilderHLS::SetVariantPlaylistFailure(TSharedPtrTS<FManifestHLSInternal> InHLSPlaylist, const FPlaylistLoadRequestHLS& SourceRequest, const HTTP::FConnectionInfo* ConnectionInfo, TSharedPtrTS<HTTP::FRetryInfo> PreviousAttempts, const FTimeValue& DenylistUntilUTC)
{
	// Find the variant or rendition this playlist updates.
	InHLSPlaylist->LockPlaylists();

	TWeakPtrTS<FManifestHLSInternal::FPlaylistBase>* PlaylistID = InHLSPlaylist->PlaylistIDMap.Find(SourceRequest.InternalUniqueID);
	if (PlaylistID != nullptr)
	{
		TSharedPtrTS<FManifestHLSInternal::FPlaylistBase> Playlist = PlaylistID->Pin();
		if (Playlist.IsValid())
		{
			Playlist->Internal.PlaylistLoadRequest = SourceRequest;
			Playlist->Internal.LoadState		   = FManifestHLSInternal::FPlaylistBase::FInternal::ELoadState::NotLoaded;
			Playlist->Internal.bReloadTriggered    = false;
			Playlist->Internal.bNewlySelected      = false;
			if (ConnectionInfo)
			{
				Playlist->Internal.PlaylistLoadRequest.URL = ConnectionInfo->EffectiveURL;
			}
			Playlist->Internal.ExpiresAtTime.SetToPositiveInfinity();

			Playlist->Internal.Denylisted = MakeSharedTS<FManifestHLSInternal::FDenylist>();
			Playlist->Internal.Denylisted->PreviousAttempts		   = PreviousAttempts;
			Playlist->Internal.Denylisted->BecomesAvailableAgainAtUTC = DenylistUntilUTC;

			Playlist->Internal.Denylisted->AssetIDs.AssetUniqueID  		= DefaultAssetNameHLS;
			Playlist->Internal.Denylisted->AssetIDs.AdaptationSetUniqueID  = SourceRequest.AdaptationSetUniqueID;
			Playlist->Internal.Denylisted->AssetIDs.RepresentationUniqueID = SourceRequest.RepresentationUniqueID;
			Playlist->Internal.Denylisted->AssetIDs.CDN					= SourceRequest.CDN;

			// Tell the stream selector that this stream is temporarily unavailable.
			TSharedPtrTS<IAdaptiveStreamSelector> StreamSelector(PlayerSessionServices->GetStreamSelector());
			StreamSelector->MarkStreamAsUnavailable(Playlist->Internal.Denylisted->AssetIDs);
		}
	}
	InHLSPlaylist->UnlockPlaylists();
}





FErrorDetail FManifestBuilderHLS::UpdateFromVariantPlaylist(TSharedPtrTS<FManifestHLSInternal> InOutHLSPlaylist, const HLSPlaylistParser::FPlaylist& VariantPlaylist, const FPlaylistLoadRequestHLS& SourceRequest, const HTTP::FConnectionInfo* ConnectionInfo, uint32 ResponseCRC)
{
	SCOPE_CYCLE_COUNTER(STAT_ElectraPlayer_FManifestHLS_Build);
	CSV_SCOPED_TIMING_STAT(ElectraPlayer, FManifestHLS_Build);

	// Find the variant or rendition this playlist updates.
	TSharedPtrTS<FManifestHLSInternal::FPlaylistBase> Playlist;
	InOutHLSPlaylist->LockPlaylists();
	TWeakPtrTS<FManifestHLSInternal::FPlaylistBase>* PlaylistID = InOutHLSPlaylist->PlaylistIDMap.Find(SourceRequest.InternalUniqueID);
	if (PlaylistID != nullptr)
	{
		Playlist = PlaylistID->Pin();
	}
	InOutHLSPlaylist->UnlockPlaylists();

	if (!Playlist.IsValid())
	{
		LogMessage(IInfoLog::ELevel::Warning, FString::Printf(TEXT("No variant or rendition found to be updated with new incoming playlist. Ignoring.")));
		return FErrorDetail();
	}


	// Did the playlist response not change from last time?
	if (ResponseCRC == SourceRequest.LastUpdateCRC32)
	{
		FManifestHLSInternal::ScopedLockPlaylists lock(InOutHLSPlaylist);
		check(Playlist->Internal.MediaStream.IsValid());
		if (Playlist->Internal.MediaStream.IsValid())
		{
			Playlist->Internal.PlaylistLoadRequest = SourceRequest;
			check(ConnectionInfo);
			if (ConnectionInfo)
			{
				Playlist->Internal.PlaylistLoadRequest.URL = ConnectionInfo->EffectiveURL;
			}
			Playlist->Internal.ExpiresAtTime	   = SourceRequest.RequestedAtTime + (Playlist->Internal.MediaStream->TargetDuration / 2);
			Playlist->Internal.bReloadTriggered    = false;
			Playlist->Internal.Denylisted.Reset();
		}
		else
		{
			return CreateErrorAndLog(FString::Printf(TEXT("Unchanged playlist update did not find original stream!")), ERRCODE_HLS_BUILDER_ID_NOT_FOUND, UEMEDIA_ERROR_INTERNAL);
		}
	}
	else
	{
		if (VariantPlaylist.Type != HLSPlaylistParser::EPlaylistType::Media)
		{
			return CreateErrorAndLog(FString::Printf(TEXT("Not a variant playlist")), ERRCODE_HLS_BUILDER_NOT_A_VARIANT_PLAYLIST, UEMEDIA_ERROR_FORMAT_ERROR);
		}

		TUniquePtr<FManifestHLSInternal::FMediaStream> MediaStream(new FManifestHLSInternal::FMediaStream);

		// EXT-X-INDEPENDENT-SEGMENTS from the master playlist (only if set there!) applies to all segments in a variant
		if (InOutHLSPlaylist->bHasIndependentSegments)
		{
			MediaStream->bHasIndependentSegments = true;
		}
		else if (VariantPlaylist.ContainsTag(HLSPlaylistParser::ExtXIndependentSegments))
		{
			MediaStream->bHasIndependentSegments = true;
		}

		// TODO: get the EXT-X-START either from this playlist or the master playlist (not sure which one takes precendece)
		//       The attribute is not used at the moment anyway...


		// Helper lambdas
	/*
		auto GetTagAttributeString = [&VariantPlaylist](FString& OutValue, const FString& Tag, const FString& Attribute) -> bool
		{
			FString AttributeValueStr;
			if (VariantPlaylist.GetTagAttributeValue(Tag, Attribute, AttributeValueStr) == HLSPlaylistParser::EPlaylistError::None)
			{
				OutValue = AttributeValueStr;
				return true;
			}
			return false;
		};
	*/
		auto GetTagString = [&VariantPlaylist](FString& OutValue, const FString& Tag) -> bool
		{
			FString AttributeValueStr;
			if (VariantPlaylist.GetTagValue(Tag, AttributeValueStr) == HLSPlaylistParser::EPlaylistError::None)
			{
				OutValue = AttributeValueStr;
				return true;
			}
			return false;
		};


		FString AttrValue;

		// Get target duration
		if (GetTagString(AttrValue, HLSPlaylistParser::ExtXTargetDuration))
		{
			int32 TempValue;
			LexFromString(TempValue, *AttrValue);
			MediaStream->TargetDuration.SetFromSeconds(TempValue);
		}
		else
		{
			// That is a mandatory tag!
			return CreateErrorAndLog(FString::Printf(TEXT("Required EXT-X_TARGETDURATION tag is missing")), ERRCODE_HLS_BUILDER_MISSING_EXTX_TARGETDURATION, UEMEDIA_ERROR_FORMAT_ERROR);
		}

		// Get the type of playlist
		if (GetTagString(AttrValue, HLSPlaylistParser::ExtXPlaylistType))
		{
			MediaStream->PlaylistType = AttrValue == TEXT("VOD") ? FManifestHLSInternal::FMediaStream::EPlaylistType::VOD : AttrValue == TEXT("EVENT") ? FManifestHLSInternal::FMediaStream::EPlaylistType::Event : FManifestHLSInternal::FMediaStream::EPlaylistType::Live;
		}
		else
		{
			MediaStream->PlaylistType = FManifestHLSInternal::FMediaStream::EPlaylistType::Live;
		}

		// EXT-X-ENDLIST present?
		if (VariantPlaylist.ContainsTag(HLSPlaylistParser::ExtXEndlist))
		{
			MediaStream->bHasListEnd = true;
		}

		// EXT-X-MEDIA-SEQUENCE present?
		if (GetTagString(AttrValue, HLSPlaylistParser::ExtXMediaSequence))
		{
			LexFromString(MediaStream->MediaSequence, *AttrValue);
		}

		// EXT-X-DISCONTINUITY-SEQUENCE present?
		if (GetTagString(AttrValue, HLSPlaylistParser::ExtXDiscontinuitySequence))
		{
			LexFromString(MediaStream->DiscontinuitySequence, *AttrValue);
		}

		// EXT-X-I-FRAMES-ONLY present?
		if (VariantPlaylist.ContainsTag(HLSPlaylistParser::ExtXIFramesOnly))
		{
			MediaStream->bIsIFramesOnly = true;
			return CreateErrorAndLog(FString::Printf(TEXT("EXT-X-I-FRAMES-ONLY is currently not supported")), ERRCODE_HLS_BUILDER_UNSUPPORTED_FEATURE, UEMEDIA_ERROR_FORMAT_ERROR);
		}

		// Initialization segment.
		TSharedPtrTS<FManifestHLSInternal::FMediaStream::FInitSegmentInfo>	InitSegmentInfo;

		// License key.
		TSharedPtr<FManifestHLSInternal::FMediaStream::FDRMKeyInfo, ESPMode::ThreadSafe>	LicenseKeyInfo;

		// Now process the media segments
		FTimeValue LastSegmentDuration;
		MediaStream->TotalAccumulatedSegmentDuration.SetToZero();
		int64 ByteRangeStartPos = 0;
		const TArray<HLSPlaylistParser::FMediaSegment>& MediaSegmentList = VariantPlaylist.GetSegments();
		TArray<FTimespan> SeekablePositions;
		if (MediaSegmentList.Num())
		{
			TArray<FString> SplitResults;
			FURL_RFC3986 UrlBuilder;
			UrlBuilder.Parse(SourceRequest.URL);

			int64 NextSequenceNum      = MediaStream->MediaSequence;
			int64 NextDiscontinuityNum = MediaStream->DiscontinuitySequence;
			int64 NextRangeStartOffset = 0;
			MediaStream->SegmentList.Reserve(MediaSegmentList.Num());
			FTimeValue AccumulatedDuration(FTimeValue::GetZero());
			for(int32 nSeg=0,nSegMax=MediaSegmentList.Num(); nSeg<nSegMax; ++nSeg)
			{
				const HLSPlaylistParser::FMediaSegment& MediaSegment = MediaSegmentList[nSeg];

				auto GetSegmentTagString = [&MediaSegment](FString& OutValue, const FString& Tag) -> bool
				{
					FString AttributeValueStr;
					if (MediaSegment.GetTagValue(Tag, AttributeValueStr) == HLSPlaylistParser::EPlaylistError::None)
					{
						OutValue = AttributeValueStr;
						return true;
					}
					return false;
				};
				auto GetSegmentAttributeString = [&MediaSegment](FString& OutValue, const FString& Tag, const FString& Attribute) -> bool
				{
					FString AttributeValueStr;
					if (MediaSegment.GetTagAttributeValue(Tag, Attribute, AttributeValueStr) == HLSPlaylistParser::EPlaylistError::None)
					{
						OutValue = AttributeValueStr;
						return true;
					}
					return false;
				};

				FManifestHLSInternal::FMediaStream::FMediaSegment& Seg = MediaStream->SegmentList.AddDefaulted_GetRef();

				Seg.RelativeStartTime = AccumulatedDuration;

				// Get the duration
				if (GetSegmentTagString(AttrValue, HLSPlaylistParser::ExtINF))
				{
					SplitOnCommaOrSpace(SplitResults, AttrValue);
					if (SplitResults.Num())
					{
						Seg.Duration.SetFromTimeFraction(FTimeFraction().SetFromFloatString(SplitResults[0]));
						AccumulatedDuration += Seg.Duration;
					}
					else
					{
						return CreateErrorAndLog(FString::Printf(TEXT("EXTINF \"%s\" failed to parse!"), *AttrValue), ERRCODE_HLS_BUILDER_ATTRIBUTE_PARSE_ERROR, UEMEDIA_ERROR_FORMAT_ERROR);
					}
				}
				else
				{
					// That is a mandatory tag!
					return CreateErrorAndLog(FString::Printf(TEXT("Required EXTINF tag is missing")), ERRCODE_HLS_BUILDER_MISSING_EXTINF, UEMEDIA_ERROR_FORMAT_ERROR);
				}

				// Check if there is an EXT-X-DISCONTINUITY
				if (MediaSegment.ContainsTag(HLSPlaylistParser::ExtXDiscontinuity))
				{
					// Increment the discontinuity counter.
					++NextDiscontinuityNum;
				}
				Seg.DiscontinuityCount = NextDiscontinuityNum;

				// Set sequence number and increment by one for the next segment.
				Seg.SequenceNumber     = NextSequenceNum++;

				// Set the URL
				Seg.URI 			   = MediaSegment.URL;
				// Byte range?
				if (GetSegmentTagString(AttrValue, HLSPlaylistParser::ExtXByteRange))
				{
					TArray<FString> brParams;
					StringHelpers::SplitByDelimiter(brParams, AttrValue, TEXT("@"));
					if (brParams.Num() > 1)
					{
						LexFromString(ByteRangeStartPos, *brParams[1]);
					}
					int64 brLen;
					LexFromString(brLen, *brParams[0]);

					Seg.ByteRange.Start = ByteRangeStartPos;
					Seg.ByteRange.End = ByteRangeStartPos + brLen - 1;
					ByteRangeStartPos += brLen;
				}

				// Regular segment
				Seg.bIsPrefetch = false;

				// Is there an EXT-X-PROGRAM-DATE-TIME ?
				if (GetSegmentTagString(AttrValue, HLSPlaylistParser::ExtXProgramDateTime))
				{
					if (ISO8601::ParseDateTime(Seg.AbsoluteDateTime, AttrValue))
					{
						if (nSeg)
						{
							FTimeValue Diff = Seg.AbsoluteDateTime - (MediaStream->SegmentList[nSeg - 1].AbsoluteDateTime + MediaStream->SegmentList[nSeg - 1].Duration);
							// Overlap or gap of more than half a second?
							if (Utils::AbsoluteValue(Diff.GetAsSeconds()) > 0.5)
							{
								LogMessage(IInfoLog::ELevel::Warning, FString::Printf(TEXT("Warning: %s on timeline detected. %#.3f seconds between segment %d and %d\n"), Diff<FTimeValue::GetZero()?TEXT("Overlap"):TEXT("Gap"), Diff.GetAsSeconds(), nSeg-1, nSeg));
							}
						}
					}
					else
					{
						return CreateErrorAndLog(FString::Printf(TEXT("Failed to parse EXT-X-PROGRAM-DATE-TIME \"%s\"!"), *AttrValue), ERRCODE_HLS_BUILDER_ATTRIBUTE_PARSE_ERROR, UEMEDIA_ERROR_FORMAT_ERROR);
					}
				}
				else
				{
					if (nSeg)
					{
						Seg.AbsoluteDateTime = MediaStream->SegmentList[nSeg - 1].AbsoluteDateTime + MediaStream->SegmentList[nSeg - 1].Duration;
					}
					else
					{
						// In absence of a preceeding segment we start the absolute time at zero.
						Seg.AbsoluteDateTime.SetToZero();
					}
				}


				// DRM license key
				if (GetSegmentAttributeString(AttrValue, HLSPlaylistParser::ExtXKey, TEXT("METHOD")))
				{
					// If the method is "NONE" the following segments are no longer encrypted.
					if (AttrValue == TEXT("NONE"))
					{
						LicenseKeyInfo.Reset();
					}
					else if (AttrValue == TEXT("AES-128") || AttrValue == TEXT("SAMPLE-AES"))
					{
						// Take note that at least one segment in this playlist is encrypted.
						MediaStream->bHasEncryptedSegments = true;
						FManifestHLSInternal::FMediaStream::FDRMKeyInfo::EMethod Method = AttrValue == TEXT("AES-128") ? FManifestHLSInternal::FMediaStream::FDRMKeyInfo::EMethod::AES128 : FManifestHLSInternal::FMediaStream::FDRMKeyInfo::EMethod::SampleAES;
						FString IV, URI;
						GetSegmentAttributeString(URI, HLSPlaylistParser::ExtXKey, TEXT("URI"));
						GetSegmentAttributeString(IV, HLSPlaylistParser::ExtXKey, TEXT("IV"));
						// Resolve the URL if it is relative.
						FString LicenseKeyURL = FURL_RFC3986(UrlBuilder).ResolveWith(URI).Get();
						// Is there a change in attributes?
						if (LicenseKeyInfo.IsValid() && (LicenseKeyInfo->Method != Method || LicenseKeyInfo->URI != LicenseKeyURL || LicenseKeyInfo->IV != IV))
						{
							LicenseKeyInfo.Reset();
						}
						if (!LicenseKeyInfo.IsValid())
						{
							LicenseKeyInfo = MakeShared<FManifestHLSInternal::FMediaStream::FDRMKeyInfo, ESPMode::ThreadSafe>();
							LicenseKeyInfo->Method = Method;
							LicenseKeyInfo->URI = LicenseKeyURL;
							LicenseKeyInfo->IV = IV;
						}
					}
					else
					{
						return CreateErrorAndLog(FString::Printf(TEXT("Unsupported EXT-X-KEY method \"%s\"!"), *AttrValue), ERRCODE_HLS_BUILDER_ATTRIBUTE_INVALID_VALUE, UEMEDIA_ERROR_FORMAT_ERROR);
					}
				}
				Seg.DRMKeyInfo = LicenseKeyInfo;


				// Is there a new init segment specified with EXT-X-MAP ?
				if (GetSegmentAttributeString(AttrValue, HLSPlaylistParser::ExtXMap, TEXT("URI")))
				{
					FString InitSegmentURL = FURL_RFC3986(UrlBuilder).ResolveWith(AttrValue).Get();
					InitSegmentInfo = MakeSharedTS<FManifestHLSInternal::FMediaStream::FInitSegmentInfo>();
					InitSegmentInfo->URI = InitSegmentURL;
// FIXME: The init segment could/can have a separate EXT-X-KEY applied to it!!
//        For the moment init segments are not supposed to be encrypted!
//					InitSegmentInfo->DRMKeyInfo = LicenseKeyInfo;
					// Is there a byte range?
					if (GetSegmentAttributeString(AttrValue, HLSPlaylistParser::ExtXMap, TEXT("BYTERANGE")))
					{
						TArray<FString> brParams;
						StringHelpers::SplitByDelimiter(brParams, AttrValue, TEXT("@"));
						int64 brStart = 0;
						if (brParams.Num() > 1)
						{
							LexFromString(brStart, *brParams[1]);
						}
						int64 brLen;
						LexFromString(brLen, *brParams[0]);
						InitSegmentInfo->ByteRange.Start = brStart;
						InitSegmentInfo->ByteRange.End = brStart + brLen - 1;
					}
				}
				Seg.InitSegmentInfo = InitSegmentInfo;

				LastSegmentDuration = Seg.Duration;

				// TODO: EXT-X-DATERANGE  (in the very distant future. this is rather complex and very likely not needed)


				// Add the absolute time to the array of seek positions.
				SeekablePositions.Emplace(FTimespan(Seg.AbsoluteDateTime.GetAsHNS()));
			}


			// Check for EXT-X-PREFETCH as per https://github.com/video-dev/hlsjs-rfcs/blob/lhls-spec/proposals/0001-lhls.md
// FIXME: This is currently a playlist tag instead of a segment. We'll change that later.
			if (GetTagString(AttrValue, HLSPlaylistParser::LHLS::ExtXPrefetch))
			{
				// Add a new segment entry.
				FManifestHLSInternal::FMediaStream::FMediaSegment PrefetchSeg;

				PrefetchSeg.RelativeStartTime  = AccumulatedDuration;
				PrefetchSeg.Duration		   = MediaStream->TargetDuration;	// For lack of a better value.
// FIXME: The discontinuity count is subject to possible EXT-X-PREFETCH-DISCONTINUITY tags!
				PrefetchSeg.DiscontinuityCount = NextDiscontinuityNum;
				PrefetchSeg.SequenceNumber     = NextSequenceNum++;
				PrefetchSeg.URI 			   = AttrValue;
				PrefetchSeg.InitSegmentInfo    = InitSegmentInfo;
				PrefetchSeg.bIsPrefetch 	   = true;

				int32 NumRegularSegments = MediaStream->SegmentList.Num();
				if (NumRegularSegments)
				{
					// As per:
					// "The duration of a Media Playlist containing prefetch segments is considered to be equal to the duration of all complete segments plus the expected duration of all prefetch segments."
					AccumulatedDuration += PrefetchSeg.Duration;

					// We do not set this here. Instead we keep the last full segment duration to determine when to reload the playlist.
					//LastSegmentDuration = MediaStream->TargetDuration;

					PrefetchSeg.AbsoluteDateTime = MediaStream->SegmentList[NumRegularSegments - 1].AbsoluteDateTime + MediaStream->SegmentList[NumRegularSegments - 1].Duration;
					MediaStream->SegmentList.Push(PrefetchSeg);
				}
				else
				{
					LogMessage(IInfoLog::ELevel::Warning, FString::Printf(TEXT("Warning: Found EXT-X-PREFETCH segment without preceeding regular segment. This is not supported right now, ignoring this prefetch.")));
				}
			}

			MediaStream->TotalAccumulatedSegmentDuration = AccumulatedDuration;
			MediaStream->SeekablePositions = SeekablePositions;

		}


		// Find the variant or rendition this new playlist updates.
		TSharedPtrTS<FManifestHLSInternal::FMediaStream> UpdatedMediaStream = MakeShareable(MediaStream.Release());
		InOutHLSPlaylist->LockPlaylists();

		Playlist->Internal.PlaylistLoadRequest  			   = SourceRequest;
		Playlist->Internal.PlaylistLoadRequest.LastUpdateCRC32 = ResponseCRC;
		Playlist->Internal.MediaStream  					   = UpdatedMediaStream;
		Playlist->Internal.LoadState						   = FManifestHLSInternal::FPlaylistBase::FInternal::ELoadState::Loaded;
		Playlist->Internal.Denylisted.Reset();

		// Set the expiration time of this playlist.
		// A VOD or list with an end tag does not expire.
		if (UpdatedMediaStream->bHasListEnd || UpdatedMediaStream->PlaylistType == FManifestHLSInternal::FMediaStream::EPlaylistType::VOD)
		{
			Playlist->Internal.ExpiresAtTime.SetToPositiveInfinity();
		}
		else
		{
			// Otherwise the playlist needs to be reloaded periodically after one target duration has passed from the time it was loaded last.
			// NOTE: As per https://developer.apple.com/streaming/HLS-WWDC-2017-Preliminary-Spec.pdf this is now the duration of the last segment!
			if (LastSegmentDuration.IsValid())
			{
				Playlist->Internal.ExpiresAtTime = SourceRequest.RequestedAtTime + LastSegmentDuration;
			}
			else
			{
				Playlist->Internal.ExpiresAtTime = SourceRequest.RequestedAtTime + UpdatedMediaStream->TargetDuration;
			}
		}
		Playlist->Internal.bReloadTriggered = false;
		Playlist->Internal.bNewlySelected   = false;

		UpdateManifestMetadataFromStream(InOutHLSPlaylist.Get(), Playlist.Get(), UpdatedMediaStream.Get());
		InOutHLSPlaylist->UnlockPlaylists();
	}

	return FErrorDetail();
}


void FManifestBuilderHLS::UpdateManifestMetadataFromStream(FManifestHLSInternal* Manifest, const FManifestHLSInternal::FPlaylistBase* Playlist, FManifestHLSInternal::FMediaStream* Stream)
{
	// NOTE: The master playlist mutex must be locked already!

	// Update the seekable and timeline ranges of this stream.
	FTimeValue EarliestSeekable, LatestSeekable;
	FTimeValue EarliestTimeline, LatestTimeline;
	bool bIsAudioOnly = Manifest->AudioOnlyStreams.Num() && Manifest->VariantStreams.Num() == 0;
	const TArray<FManifestHLSInternal::FMediaStream::FMediaSegment>& SegmentList = Stream->SegmentList;
	check(SegmentList.Num());
	const FParamDict& Options = PlayerSessionServices->GetOptions();
	if (SegmentList.Num())
	{
		EarliestTimeline = SegmentList[0].AbsoluteDateTime;
		LatestTimeline   = SegmentList.Last().AbsoluteDateTime + SegmentList.Last().Duration;

		// For VOD and EVENT no segment can be removed from the playlist. Similarly for a LIVE playlist that has ended because it will no longer be updated.
		if (Stream->PlaylistType == FManifestHLSInternal::FMediaStream::EPlaylistType::VOD ||
			Stream->PlaylistType == FManifestHLSInternal::FMediaStream::EPlaylistType::Event ||
			Stream->bHasListEnd)
		{
			EarliestSeekable = SegmentList[0].AbsoluteDateTime;
		}
		else
		{
			FTimeValue FirstOffset = Options.GetValue(IPlaylistReaderHLS::OptionKeyLiveSeekableStartOffset).SafeGetTimeValue(FTimeValue::GetZero());
			for(int32 i=0, iMax=SegmentList.Num(); i<iMax; ++i)
			{
				if (SegmentList[i].AbsoluteDateTime >= FirstOffset)
				{
					EarliestSeekable = SegmentList[i].AbsoluteDateTime;
					break;
				}
			}
		}

		// For VOD and playlists that have ended we can use the last segment.
		if (Stream->PlaylistType == FManifestHLSInternal::FMediaStream::EPlaylistType::VOD ||
			Stream->bHasListEnd)
		{
			LatestSeekable = SegmentList.Last().AbsoluteDateTime;
		}
		else
		{
			// As per the specification the distance to the Live edge is supposed to be 3 target durations.
			// NOTE: It is not really clear if the "three target duration" rule is for the _time_ of three target durations *OR* if it simply means
			//       to back off the last three media segments, which could actually be significantly less.
			FTimeValue ThreeTargetDurations = Stream->TargetDuration * 3;

			// Get the configured offset from the Live edge. This can be configured differently for audio-only presentations.
			FTimeValue LastOffset;
			if (bIsAudioOnly)
			{
				// First try the audio-only config.
				if (Options.HaveKey(IPlaylistReaderHLS::OptionKeyLiveSeekableEndOffsetAudioOnly))
				{
					LastOffset = Options.GetValue(IPlaylistReaderHLS::OptionKeyLiveSeekableEndOffsetAudioOnly).SafeGetTimeValue(ThreeTargetDurations);
				}
			}
			// Try the video config value regardless of presentation type.
			if (!LastOffset.IsValid() && Options.HaveKey(OptionKeyLiveSeekableEndOffset))
			{
				LastOffset = Options.GetValue(OptionKeyLiveSeekableEndOffset).SafeGetTimeValue(ThreeTargetDurations);
			}
			// If still not valid use the default from the HLS specification.
			if (!LastOffset.IsValid())
			{
				LastOffset = ThreeTargetDurations;
			}

			// Now back off from the end until we have reached at least the required offset.
			FTimeValue BackedOff(FTimeValue::GetZero());
			FTimeValue PrevBackedOff;
			bool bUseConservativeDistance = Options.GetValue(IPlaylistReaderHLS::OptionKeyLiveSeekableEndOffsetBeConservative).SafeGetBool(false);
			for(int32 i=SegmentList.Num()-1; i>=0; --i)
			{
				BackedOff += SegmentList[i].Duration;
				if (BackedOff >= LastOffset)
				{
					LatestSeekable = SegmentList[i].AbsoluteDateTime;
					// Be conservative and use a larger than configured value if need be?
					if (!bUseConservativeDistance && PrevBackedOff.IsValid())
					{
						// Check if the difference to what is configured is possibly closer when we go one segment closer.
						FTimeValue diffHere = BackedOff - LastOffset;
						FTimeValue diffPrev = LastOffset - PrevBackedOff;
						if (diffPrev < diffHere)
						{
							LatestSeekable = SegmentList[i+1].AbsoluteDateTime;
						}
					}
					break;
				}
				PrevBackedOff = BackedOff;
			}
			// If we have not found a segment backing off from the Live edge the playlist must be too short (or the configured desired offset way too large).
			if (!LatestSeekable.IsValid() && SegmentList.Num())
			{
				LatestSeekable = SegmentList[0].AbsoluteDateTime;
			}
		}
		// At this point the latest must be valid!
		check(LatestSeekable.IsValid());
		if (LatestSeekable.IsValid())
		{
			// Adjust first against latest if necessary.
			if (!EarliestSeekable.IsValid() || EarliestSeekable > LatestSeekable)
			{
				EarliestSeekable = LatestSeekable;
			}
		}
	}
	Stream->SeekableRange.Start = EarliestSeekable;
	Stream->SeekableRange.End   = LatestSeekable;
	Stream->TimelineRange.Start = EarliestTimeline;
	Stream->TimelineRange.End   = LatestTimeline;

	// To allow for elementary streams of different duration we need to look at all streams to calculate the overall
	// presentation timeline regarding total and seekable ranges.
	// This means we need to merge one or more streams into a common timeline.
	// For a Live presentation we need to be careful about the streams we use for this merge to avoid stale playlists
	// that are not actively updating to contribute.
	// The easiest way to do this is to only look at the actively selected streams, but until playback begins there
	// won't be any and we need to merge everything that is an initial playlist load.
	TSet<uint32> StreamIDsToConsider = Manifest->ActivelyReferencedStreamIDs;
	if (StreamIDsToConsider.Num() == 0)
	{
		// No active streams yet. Use all playlists we have loaded up so far.
		for(int32 i=0; i<Manifest->VariantStreams.Num(); ++i)
		{
			if (Manifest->VariantStreams[i]->Internal.LoadState == FManifestHLSInternal::FPlaylistBase::FInternal::ELoadState::Loaded)
			{
				StreamIDsToConsider.Add(Manifest->VariantStreams[i]->Internal.UniqueID);
			}
		}
		for(TMultiMap<FString, TSharedPtrTS<FManifestHLSInternal::FRendition>>::TConstIterator It = Manifest->AudioRenditions.CreateConstIterator(); It; ++It)
		{
			if (It.Value()->Internal.LoadState == FManifestHLSInternal::FPlaylistBase::FInternal::ELoadState::Loaded)
			{
				StreamIDsToConsider.Add(It.Value()->Internal.UniqueID);
			}
		}
		for(int32 i=0; i<Manifest->AudioOnlyStreams.Num(); ++i)
		{
			if (Manifest->AudioOnlyStreams[i]->Internal.LoadState == FManifestHLSInternal::FPlaylistBase::FInternal::ELoadState::Loaded)
			{
				StreamIDsToConsider.Add(Manifest->AudioOnlyStreams[i]->Internal.UniqueID);
			}
		}
	}
	// There have to be streams here now. If not we throw an internal error.
	if (StreamIDsToConsider.Num())
	{
		IManifest::EType PresentationType = IManifest::EType::OnDemand;

		EarliestTimeline.SetToZero();
		LatestTimeline.SetToZero();
		EarliestSeekable.SetToZero();
		LatestSeekable.SetToZero();

		for(TSet<uint32>::TConstIterator StreamID = StreamIDsToConsider.CreateConstIterator(); StreamID; ++StreamID)
		{
			TSharedPtrTS<FManifestHLSInternal::FPlaylistBase> pl = Manifest->GetPlaylistForUniqueID(*StreamID);
			check(pl.IsValid());
			TSharedPtrTS<FManifestHLSInternal::FMediaStream> ms = pl->Internal.MediaStream;
			if (ms.IsValid())
			{
				if (!(ms->bHasListEnd || ms->PlaylistType == FManifestHLSInternal::FMediaStream::EPlaylistType::VOD))
				{
					PresentationType = IManifest::EType::Live;
				}
				// Even for streams of different duration we still want them all to start at the same time.
				// We only allow for one of them to be longer than the others.
				if (ms->TimelineRange.Start > EarliestTimeline)
				{
					EarliestTimeline = ms->TimelineRange.Start;
					EarliestSeekable = ms->SeekableRange.Start;
				}
				if (ms->TimelineRange.End > LatestTimeline)
				{
					LatestTimeline = ms->TimelineRange.End;
					LatestSeekable = ms->SeekableRange.End;
				}
			}
		}


		// Set the presentation type and duration.
		Manifest->MasterPlaylistVars.PresentationType = PresentationType;
		if (PresentationType == IManifest::EType::OnDemand)
		{
			Manifest->MasterPlaylistVars.PresentationDuration = LatestTimeline - EarliestTimeline;
			// For malformed playlists this could actually become negative. Just set to zero here.
			if (Manifest->MasterPlaylistVars.PresentationDuration < FTimeValue::GetZero())
			{
				Manifest->MasterPlaylistVars.PresentationDuration.SetToZero();
			}
		}
		else
		{
			Manifest->MasterPlaylistVars.PresentationDuration.SetToPositiveInfinity();
		}

		Manifest->MasterPlaylistVars.SeekableRange.Start = EarliestSeekable;
		Manifest->MasterPlaylistVars.SeekableRange.End   = LatestSeekable;
		Manifest->MasterPlaylistVars.TimelineRange.Start = EarliestTimeline;
		Manifest->MasterPlaylistVars.TimelineRange.End   = LatestTimeline;

		// Set the seekable position from either the video stream or the audio stream, depending on whether there is a video stream or not.
		if ((bIsAudioOnly && !Playlist->Internal.bHasVideo) ||
			(!bIsAudioOnly && Playlist->Internal.bHasVideo))
		{
			Manifest->MasterPlaylistVars.SeekablePositions = Stream->SeekablePositions;
		}

		if (Manifest->CurrentMediaAsset.IsValid())
		{
			Manifest->CurrentMediaAsset->UpdateLock.Lock();
			Manifest->CurrentMediaAsset->TimeRange         = Manifest->MasterPlaylistVars.TimelineRange;
			Manifest->CurrentMediaAsset->Duration          = Manifest->MasterPlaylistVars.PresentationDuration;
			Manifest->CurrentMediaAsset->SeekableTimeRange = Manifest->MasterPlaylistVars.SeekableRange;
			Manifest->CurrentMediaAsset->SeekablePositions = Manifest->MasterPlaylistVars.SeekablePositions;
			Manifest->CurrentMediaAsset->UpdateLock.Unlock();
		}
	}
	else
	{
		PlayerSessionServices->PostError(CreateErrorAndLog(FString::Printf(TEXT("No stream found to construct media timeline from!")), ERRCODE_HLS_BUILDER_INTERNAL, UEMEDIA_ERROR_INTERNAL));
	}
}







} // namespace Electra


<|MERGE_RESOLUTION|>--- conflicted
+++ resolved
@@ -593,8 +593,6 @@
 					si.SetChannelConfiguration(2);
 					si.SetNumberOfChannels(2);
 					si.SetBitrate(vs->Bandwidth);
-<<<<<<< HEAD
-=======
 					bHasAudio = true;
 				}
 				// Match for Opus audio?
@@ -608,7 +606,6 @@
 					si.SetChannelConfiguration(2);
 					si.SetNumberOfChannels(2);
 					si.SetBitrate(vs->Bandwidth);
->>>>>>> 4af6daef
 					bHasAudio = true;
 				}
 				else
