--- conflicted
+++ resolved
@@ -6,11 +6,7 @@
 #include "ManifestBuilderDASH.h"
 #include "PlaylistReaderDASH.h"
 #include "Stats/Stats.h"
-<<<<<<< HEAD
-#include "StreamReaderFMP4DASH.h"
-=======
 #include "StreamReaderDASH.h"
->>>>>>> 4af6daef
 #include "Demuxer/ParserISO14496-12.h"
 #include "Demuxer/ParserISO14496-12_Utils.h"
 #include "Demuxer/ParserMKV.h"
@@ -204,11 +200,7 @@
 	FString GetSelectedAdaptationSetID(EStreamType StreamType) override;
 	ETrackChangeResult ChangeTrackStreamPreference(EStreamType ForStreamType, const FStreamSelectionAttributes& StreamAttributes) override;
 	TSharedPtrTS<ITimelineMediaAsset> GetMediaAsset() const override;
-<<<<<<< HEAD
-	void SelectStream(const FString& AdaptationSetID, const FString& RepresentationID) override;
-=======
 	void SelectStream(const FString& AdaptationSetID, const FString& RepresentationID, int32 QualityIndex, int32 MaxQualityIndex) override;
->>>>>>> 4af6daef
 	void TriggerInitSegmentPreload(const TArray<FInitSegmentPreload>& InitSegmentsToPreload) override;
 	IManifest::FResult GetStartingSegment(TSharedPtrTS<IStreamSegment>& OutSegment, const FPlayerSequenceState& InSequenceState, const FPlayStartPosition& StartPosition, IManifest::ESearchType SearchType) override;
 	IManifest::FResult GetContinuationSegment(TSharedPtrTS<IStreamSegment>& OutSegment, EStreamType StreamType, const FPlayerSequenceState& SequenceState, const FPlayStartPosition& StartPosition, IManifest::ESearchType SearchType) override;
@@ -256,12 +248,8 @@
 	void GetRepresentationInitSegmentsFromAdaptation(TArray<FInitSegmentInfo>& OutInitSegInfos, TWeakPtrTS<IPlaybackAssetAdaptationSet> InAdaptationSet);
 	void MergeRepresentationInitSegments(TArray<FInitSegmentInfo>& InOutInitSegInfos, const TArray<FInitSegmentInfo>& NewInitSegInfos);
 	void HandleRepresentationInitSegmentLoading(const TArray<FInitSegmentPreload>& InitSegmentsToPreload);
-<<<<<<< HEAD
-	void InitSegmentDownloadComplete(TSharedPtrTS<FMPDLoadRequestDASH> LoadRequest, bool bSuccess);
-=======
 	void InitSegmentMP4DownloadComplete(TSharedPtrTS<FMPDLoadRequestDASH> LoadRequest, bool bSuccess);
 	void InitSegmentMKVDownloadComplete(TSharedPtrTS<FMPDLoadRequestDASH> LoadRequest, bool bSuccess);
->>>>>>> 4af6daef
 
 	enum class ENextSegType
 	{
@@ -278,8 +266,6 @@
 
 	void PrioritizeSelection(TArray<FPrioritizedSelection>& Selection, EStreamType StreamType, bool bAdaptationSetLevel, bool bSortByBitrateDescending);
 
-	void PrioritizeSelection(TArray<FPrioritizedSelection>& Selection, EStreamType StreamType, bool bAdaptationSetLevel, bool bSortByBitrateDescending);
-
 	TSharedPtrTS<FManifestDASHInternal::FAdaptationSet> SelectAdaptationSetByAttributes(TSharedPtrTS<FBufferSourceInfo>& OutBufferSourceInfo, TSharedPtrTS<FManifestDASHInternal::FPeriod> Period, EStreamType StreamType, const FStreamSelectionAttributes& Attributes);
 
 	IPlayerSessionServices* PlayerSessionServices = nullptr;
@@ -297,8 +283,6 @@
 	FString ActiveVideoRepresentationID;
 	FString ActiveAudioRepresentationID;
 	FString ActiveSubtitleRepresentationID;
-<<<<<<< HEAD
-=======
 
 	struct FSelectedQualityIndex
 	{
@@ -313,7 +297,6 @@
 	FSelectedQualityIndex ActiveVideoQualityIndex;
 	FSelectedQualityIndex ActiveAudioQualityIndex;
 	FSelectedQualityIndex ActiveSubtitleQualityIndex;
->>>>>>> 4af6daef
 
 	TSharedPtrTS<FBufferSourceInfo> SourceBufferInfoVideo;
 	TSharedPtrTS<FBufferSourceInfo> SourceBufferInfoAudio;
@@ -445,8 +428,6 @@
 	return Manifest.IsValid() ? Manifest->GetProducerReferenceTimeElement(ID) : nullptr;
 }
 
-<<<<<<< HEAD
-=======
 TRangeSet<double> FManifestDASH::GetPossiblePlaybackRates(EPlayRateType InForType) const
 {
 	TRangeSet<double> Ranges;
@@ -462,7 +443,6 @@
 	return Ranges;
 }
 
->>>>>>> 4af6daef
 
 void FManifestDASH::GetTrackMetadata(TArray<FTrackMetadata>& OutMetadata, EStreamType StreamType) const
 {
@@ -541,10 +521,7 @@
 
 	// Quick out if the time falls outside the presentation.
 	FTimeValue TotalEndTime = Manifest->GetLastPeriodEndTime();
-<<<<<<< HEAD
-=======
 	TotalEndTime -= Manifest->GetAnchorTime();
->>>>>>> 4af6daef
 	if (PlayRangeEnd.IsValid() && TotalEndTime.IsValid() && PlayRangeEnd < TotalEndTime)
 	{
 		TotalEndTime = PlayRangeEnd;
@@ -628,8 +605,6 @@
 		{
 			return IManifest::FResult(IManifest::FResult::EType::PastEOS);
 		}
-<<<<<<< HEAD
-=======
 
 		// Check if we would start outside the permitted event range.
 		if (Manifest->IsDynamicEpicEvent())
@@ -642,7 +617,6 @@
 			}
 		}
 
->>>>>>> 4af6daef
 		// Is the original period still there?
 		TSharedPtrTS<FDashMPD_PeriodType> MPDPeriod = SelectedPeriod->GetMPDPeriod();
 		if (MPDPeriod.IsValid())
@@ -1028,14 +1002,10 @@
 			int64 StartingBitrate = PlayerSessionServices->GetOptions().GetValue(OptionKeyCurrentAvgStartingVideoBitrate).SafeGetInt64(2*1000*1000);
 
 			TSharedPtrTS<IPlaybackAssetRepresentation> VideoRepr = GetRepresentationFromAdaptationByMaxBandwidth(VideoAS, (int32) StartingBitrate);
-<<<<<<< HEAD
-			ActiveVideoRepresentationID = VideoRepr->GetUniqueIdentifier();
-=======
 			if (VideoRepr.IsValid())
 			{
 				ActiveVideoRepresentationID = VideoRepr->GetUniqueIdentifier();
 			}
->>>>>>> 4af6daef
 
 			// Set up the list of initialization segments.
 			TArray<FInitSegmentInfo> InitSegInfos;
@@ -1047,9 +1017,6 @@
 		if (AudioAS.IsValid())
 		{
 			TSharedPtrTS<IPlaybackAssetRepresentation> AudioRepr = GetRepresentationFromAdaptationByPriorityAndMaxBandwidth(AudioAS, 256 * 1000, EStreamType::Audio);
-<<<<<<< HEAD
-			ActiveAudioRepresentationID = AudioRepr->GetUniqueIdentifier();
-=======
 			if (AudioRepr.IsValid())
 			{
 				ActiveAudioRepresentationID = AudioRepr->GetUniqueIdentifier();
@@ -1064,30 +1031,6 @@
 			{
 				ActiveSubtitleRepresentationID = SubtitleRepr->GetUniqueIdentifier();
 			}
-		}
-
-
-		// If there is a low latency service description with a reference ID to a producer reference time, set it in the options.
-		// This will be retrieved from there in setting up the segment requests.
-		TSharedPtrTS<const FLowLatencyDescriptor> llDesc = Manifest->GetLowLatencyDescriptor();
-		if (llDesc.IsValid())
-		{
-			if (llDesc->Latency.ReferenceID >= 0)
-			{
-				PlayerSessionServices->GetOptions().SetOrUpdate(DASH::OptionKey_LatencyReferenceId, FVariantValue(llDesc->Latency.ReferenceID));
-			}
-			else
-			{
-				PlayerSessionServices->GetOptions().Remove(DASH::OptionKey_LatencyReferenceId);
-			}
->>>>>>> 4af6daef
-		}
-
-		TSharedPtrTS<FManifestDASHInternal::FAdaptationSet> SubtitleAS = Period->GetAdaptationSetByUniqueID(ActiveSubtitleAdaptationSetID);
-		if (SubtitleAS.IsValid())
-		{
-			TSharedPtrTS<IPlaybackAssetRepresentation> SubtitleRepr = GetRepresentationFromAdaptationByPriorityAndMaxBandwidth(SubtitleAS, 256 * 1000, EStreamType::Subtitle);
-			ActiveSubtitleRepresentationID = SubtitleRepr->GetUniqueIdentifier();
 		}
 
 
@@ -1242,10 +1185,6 @@
 		ActiveSubtitleQualityIndex.Index = QualityIndex;
 		ActiveSubtitleQualityIndex.MaxIndex = MaxQualityIndex;
 	}
-	else if (AdaptationSetID == ActiveSubtitleAdaptationSetID)
-	{
-		ActiveSubtitleRepresentationID = RepresentationID;
-	}
 	else
 	{
 		LogMessage(PlayerSessionServices, IInfoLog::ELevel::Warning, FString::Printf(TEXT("ABR tried to activate a stream from an inactive AdaptationSet!")));
@@ -1258,11 +1197,7 @@
 }
 
 
-<<<<<<< HEAD
-void FDASHPlayPeriod::SetupCommonSegmentRequestInfos(TSharedPtrTS<FStreamSegmentRequestFMP4DASH>& InOutSegmentRequest)
-=======
 void FDASHPlayPeriod::SetupCommonSegmentRequestInfos(TSharedPtrTS<FStreamSegmentRequestDASH>& InOutSegmentRequest)
->>>>>>> 4af6daef
 {
 	FManifestDASHInternal::FRepresentation* Repr = static_cast<FManifestDASHInternal::FRepresentation*>(InOutSegmentRequest->Representation.Get());
 
@@ -1330,11 +1265,7 @@
 	// dependent streams. This is a special case for playback start.
 	TSharedPtrTS<FStreamSegmentRequestDASH> StartSegmentRequest = MakeSharedTS<FStreamSegmentRequestDASH>();
 	StartSegmentRequest->bIsInitialStartRequest = true;
-<<<<<<< HEAD
-	StartSegmentRequest->TimestampSequenceIndex = InSequenceState.SequenceIndex;
-=======
 	StartSegmentRequest->TimestampSequenceIndex = InSequenceState.GetSequenceIndex();
->>>>>>> 4af6daef
 
 	struct FSelectedStream
 	{
@@ -1356,10 +1287,6 @@
 	{
 		ActiveSelection.Emplace(FSelectedStream({EStreamType::Subtitle, ActiveSubtitleRepresentationID, ActiveSubtitleAdaptationSetID, ActiveSubtitleQualityIndex}));
 	}
-	if (!ActiveSubtitleRepresentationID.IsEmpty())
-	{
-		ActiveSelection.Emplace(FSelectedStream({EStreamType::Subtitle, ActiveSubtitleRepresentationID, ActiveSubtitleAdaptationSetID}));
-	}
 
 	bool bDidAdjustStartTime = false;
 	bool bTryAgainLater = false;
@@ -1391,12 +1318,9 @@
 			SearchOpt.bHasFollowingPeriod = Period->GetHasFollowingPeriod();
 			SearchOpt.SearchType = SearchType;
 			SearchOpt.bFrameAccurateSearch = bFrameAccurateSearch;
-<<<<<<< HEAD
-=======
 			SearchOpt.QualityIndex = ActiveSelection[i].QualityIndex.Index;
 			SearchOpt.MaxQualityIndex = ActiveSelection[i].QualityIndex.MaxIndex;
 			SearchOpt.StreamType = ActiveSelection[i].StreamType;
->>>>>>> 4af6daef
 			FManifestDASHInternal::FRepresentation::ESearchResult SearchResult = Repr->FindSegment(PlayerSessionServices, SegmentInfo, RemoteElementLoadRequests, SearchOpt);
 			if (SearchResult == FManifestDASHInternal::FRepresentation::ESearchResult::NeedElement)
 			{
@@ -1426,11 +1350,7 @@
 				}
 				SegmentRequest->Segment = MoveTemp(SegmentInfo);
 				SegmentRequest->bIsEOSSegment = true;
-<<<<<<< HEAD
-				SegmentRequest->TimestampSequenceIndex = InSequenceState.SequenceIndex;
-=======
 				SegmentRequest->TimestampSequenceIndex = InSequenceState.GetSequenceIndex();
->>>>>>> 4af6daef
 				SetupCommonSegmentRequestInfos(SegmentRequest);
 				StartSegmentRequest->DependentStreams.Emplace(MoveTemp(SegmentRequest));
 				bAnyStreamAtEOS = true;
@@ -1472,11 +1392,8 @@
 
 				TSharedPtrTS<FStreamSegmentRequestDASH> SegmentRequest = MakeSharedTS<FStreamSegmentRequestDASH>();
 				SegmentRequest->StreamType = ActiveSelection[i].StreamType;
-<<<<<<< HEAD
-=======
 				SegmentRequest->QualityIndex = ActiveSelection[i].QualityIndex.Index;
 				SegmentRequest->MaxQualityIndex = ActiveSelection[i].QualityIndex.MaxIndex;
->>>>>>> 4af6daef
 				SegmentRequest->CodecInfo = Repr->GetCodecInformation();
 				SegmentRequest->Representation = Repr;
 				SegmentRequest->AdaptationSet = Adapt;
@@ -1494,11 +1411,7 @@
 					SegmentRequest->bInsertFillerData = true;
 				}
 				SegmentRequest->Segment = MoveTemp(SegmentInfo);
-<<<<<<< HEAD
-				SegmentRequest->TimestampSequenceIndex = InSequenceState.SequenceIndex;
-=======
 				SegmentRequest->TimestampSequenceIndex = InSequenceState.GetSequenceIndex();
->>>>>>> 4af6daef
 
 				// The start segment request needs to be able to return a valid first PTS which is what the player sets
 				// the playback position to. If not valid yet update it with the current stream values.
@@ -1556,17 +1469,10 @@
 	// Create a dummy request we can use to pass into GetNextOrRetrySegment().
 	// Only set the values that that method requires.
 	bool bNeedRemoteElement = false;
-<<<<<<< HEAD
-	auto DummyReq = MakeSharedTS<FStreamSegmentRequestFMP4DASH>();
-	DummyReq->StreamType = StreamType;
-	DummyReq->PeriodStart = StartPosition.Time;
-	DummyReq->TimestampSequenceIndex = SequenceState.SequenceIndex;
-=======
 	auto DummyReq = MakeSharedTS<FStreamSegmentRequestDASH>();
 	DummyReq->StreamType = StreamType;
 	DummyReq->PeriodStart = StartPosition.Time;
 	DummyReq->TimestampSequenceIndex = SequenceState.GetSequenceIndex();
->>>>>>> 4af6daef
 	return GetNextOrRetrySegment(OutSegment, bNeedRemoteElement, DummyReq, ENextSegType::SamePeriodStartOver, StartPosition.Options);
 }
 
@@ -1575,11 +1481,7 @@
 IManifest::FResult FDASHPlayPeriod::GetNextOrRetrySegment(TSharedPtrTS<IStreamSegment>& OutSegment, bool& OutWaitForRemoteElement, TSharedPtrTS<const IStreamSegment> InCurrentSegment, ENextSegType InNextType, const FPlayStartOptions& Options)
 {
 	OutWaitForRemoteElement = false;
-<<<<<<< HEAD
-	TSharedPtrTS<const FStreamSegmentRequestFMP4DASH> Current = StaticCastSharedPtr<const FStreamSegmentRequestFMP4DASH>(InCurrentSegment);
-=======
 	TSharedPtrTS<const FStreamSegmentRequestDASH> Current = StaticCastSharedPtr<const FStreamSegmentRequestDASH>(InCurrentSegment);
->>>>>>> 4af6daef
 	if (Current->bIsInitialStartRequest)
 	{
 		return IManifest::FResult(IManifest::FResult::EType::NotFound).SetErrorDetail(FErrorDetail().SetMessage("The next segment cannot be located for the initial start request, only for an actual media request!"));
@@ -1613,10 +1515,6 @@
 			ActiveRepresentationIDByType = ActiveSubtitleRepresentationID;
 			ActiveQualityIndex = ActiveSubtitleQualityIndex;
 			break;
-		case EStreamType::Subtitle:
-			ActiveAdaptationSetIDByType = ActiveSubtitleAdaptationSetID;
-			ActiveRepresentationIDByType = ActiveSubtitleRepresentationID;
-			break;
 		default:
 			break;
 	}
@@ -1691,12 +1589,9 @@
 	{
 		SearchOpt.PeriodDuration = Manifest->GetLastPeriodEndTime() - AST;
 	}
-<<<<<<< HEAD
-=======
 	SearchOpt.QualityIndex = ActiveQualityIndex.Index;
 	SearchOpt.MaxQualityIndex = ActiveQualityIndex.MaxIndex;
 	SearchOpt.StreamType = Current->GetType();
->>>>>>> 4af6daef
 
 	FManifestDASHInternal::FRepresentation::ESearchResult SearchResult;
 	if (Repr.IsValid())
@@ -1752,17 +1647,11 @@
 	}
 	else if (SearchResult == FManifestDASHInternal::FRepresentation::ESearchResult::Found)
 	{
-<<<<<<< HEAD
-		TSharedPtrTS<FStreamSegmentRequestFMP4DASH> SegmentRequest = MakeSharedTS<FStreamSegmentRequestFMP4DASH>();
-		SegmentRequest->TimestampSequenceIndex = Current->TimestampSequenceIndex;
-		SegmentRequest->StreamType = Current->GetType();
-=======
 		TSharedPtrTS<FStreamSegmentRequestDASH> SegmentRequest = MakeSharedTS<FStreamSegmentRequestDASH>();
 		SegmentRequest->TimestampSequenceIndex = Current->TimestampSequenceIndex;
 		SegmentRequest->StreamType = Current->GetType();
 		SegmentRequest->QualityIndex = ActiveQualityIndex.Index;
 		SegmentRequest->MaxQualityIndex = ActiveQualityIndex.MaxIndex;
->>>>>>> 4af6daef
 		SegmentRequest->CodecInfo = Repr->GetCodecInformation();
 		SegmentRequest->Representation = Repr;
 		SegmentRequest->AdaptationSet = Adapt;
@@ -1863,11 +1752,7 @@
 	
 	// Pass the download stats bWaitingForRemoteRetryElement to convey if the retry segment needs to wait for a remote element,
 	// which is either some xlink or an index segment.
-<<<<<<< HEAD
-	FStreamSegmentRequestFMP4DASH* CurrentRequest = const_cast<FStreamSegmentRequestFMP4DASH*>(static_cast<const FStreamSegmentRequestFMP4DASH*>(InCurrentSegment.Get()));
-=======
 	FStreamSegmentRequestDASH* CurrentRequest = const_cast<FStreamSegmentRequestDASH*>(static_cast<const FStreamSegmentRequestDASH*>(InCurrentSegment.Get()));
->>>>>>> 4af6daef
 	IManifest::FResult Result = GetNextOrRetrySegment(OutSegment, CurrentRequest->DownloadStats.bWaitingForRemoteRetryElement, InCurrentSegment, ENextSegType::SamePeriodRetry, Options);
 	return Result;
 }
@@ -2141,184 +2026,10 @@
 	}
 }
 
-<<<<<<< HEAD
-TSharedPtrTS<IPlaybackAssetRepresentation> FDASHPlayPeriod::GetRepresentationFromAdaptationByPriorityAndMaxBandwidth(TWeakPtrTS<IPlaybackAssetAdaptationSet> InAdaptationSet, int32 NotExceedingBandwidth, EStreamType StreamType)
-{
-	TSharedPtrTS<IPlaybackAssetAdaptationSet> AS = InAdaptationSet.Pin();
-	TSharedPtrTS<IPlaybackAssetRepresentation> BestRepr;
-	if (AS.IsValid())
-	{
-		auto AddRepresentationToSelection = [](TArray<FPrioritizedSelection>& InOutSelection, const TSharedPtrTS<FManifestDASHInternal::FRepresentation>& R, int32 Index) -> void
-		{
-			if (R->CanBePlayed())
-			{
-				FPrioritizedSelection Candidate;
-				Candidate.CodecInfo = R->GetCodecInformation();
-				Candidate.Index = Index;
-				Candidate.Priority = R->GetSelectionPriority();
-				Candidate.Bitrate = R->GetBitrate();
-				InOutSelection.Emplace(MoveTemp(Candidate));
-			}
-		};
-		TArray<FPrioritizedSelection> Selection;
-
-		for(int32 i=0; i<AS->GetNumberOfRepresentations(); ++i)
-		{
-			TSharedPtrTS<FManifestDASHInternal::FRepresentation> Repr = StaticCastSharedPtr<FManifestDASHInternal::FRepresentation>(AS->GetRepresentationByIndex(i));
-			AddRepresentationToSelection(Selection, Repr, i);
-		}
-		PrioritizeSelection(Selection, StreamType, false, true);
-		if (Selection.Num())
-		{
-			for(int32 i=0; i<Selection.Num(); ++i)
-			{
-				TSharedPtrTS<FManifestDASHInternal::FRepresentation> Repr = StaticCastSharedPtr<FManifestDASHInternal::FRepresentation>(AS->GetRepresentationByIndex(Selection[i].Index));
-				if (Repr->GetBitrate() <= NotExceedingBandwidth)
-				{
-					BestRepr = Repr;
-					break;
-				}
-			}
-			if (!BestRepr.IsValid())
-			{
-				TSharedPtrTS<FManifestDASHInternal::FRepresentation> Repr = StaticCastSharedPtr<FManifestDASHInternal::FRepresentation>(AS->GetRepresentationByIndex(Selection.Last().Index));
-				BestRepr = Repr;
-			}
-		}
-	}
-	return BestRepr;
-}
-
-void FDASHPlayPeriod::GetRepresentationInitSegmentsFromAdaptation(TArray<FInitSegmentInfo>& OutInitSegInfos, TWeakPtrTS<IPlaybackAssetAdaptationSet> InAdaptationSet)
-{
-	TSharedPtrTS<IPlaybackAssetAdaptationSet> AS = InAdaptationSet.Pin();
-	if (AS.IsValid())
-	{
-		TArray<TWeakPtrTS<FMPDLoadRequestDASH>> DummyRequests;
-		FManifestDASHInternal::FSegmentSearchOption SearchOpt;
-		SearchOpt.bInitSegmentSetupOnly = true;
-		int32 NumRepr = AS->GetNumberOfRepresentations();
-		for(int32 i=0; i<NumRepr; ++i)
-		{
-			TSharedPtrTS<FManifestDASHInternal::FRepresentation> Repr = StaticCastSharedPtr<FManifestDASHInternal::FRepresentation>(AS->GetRepresentationByIndex(i));
-			if (Repr->CanBePlayed())
-			{
-				FInitSegmentInfo SegInfo;
-				if (Repr->FindSegment(PlayerSessionServices, SegInfo.InitSegmentInfo, DummyRequests, SearchOpt) == FManifestDASHInternal::FRepresentation::ESearchResult::Found)
-				{
-					SegInfo.AdaptationSetID = AS->GetUniqueIdentifier();
-					SegInfo.RepresentationSetID = Repr->GetUniqueIdentifier();
-					OutInitSegInfos.Emplace(MoveTemp(SegInfo));
-				}
-			}
-		}
-	}
-}
-
-void FDASHPlayPeriod::MergeRepresentationInitSegments(TArray<FInitSegmentInfo>& InOutInitSegInfos, const TArray<FInitSegmentInfo>& NewInitSegInfos)
-{
-	for(auto &ni : NewInitSegInfos)
-	{
-		if (!InOutInitSegInfos.ContainsByPredicate([ni](const FInitSegmentInfo& Other) { return ni.AdaptationSetID.Equals(Other.AdaptationSetID) && ni.RepresentationSetID.Equals(Other.RepresentationSetID); }))
-		{
-			InOutInitSegInfos.Add(ni);
-		}
-	}
-}
-
-void FDASHPlayPeriod::HandleRepresentationInitSegmentLoading(const TArray<FInitSegmentPreload>& InitSegmentsToPreload)
-{
-	TArray<TWeakPtrTS<FMPDLoadRequestDASH>> RemoteElementLoadRequests;
-
-	auto GetInitSegInfo = [](TArray<FInitSegmentInfo>& InitSegList, const FString& InRepID) -> FInitSegmentInfo*
-	{
-		for(int32 i=0; i<InitSegList.Num(); ++i)
-		{
-			if (InitSegList[i].RepresentationSetID == InRepID)
-			{
-				return &InitSegList[i];
-			}
-		}
-		return nullptr;
-	};
-
-	for(auto& pl : InitSegmentsToPreload)
-	{
-		FInitSegmentInfo* InitSeg = nullptr;
-
-		if (pl.AdaptationSetID == ActiveVideoAdaptationSetID)
-		{
-			InitSeg = GetInitSegInfo(VideoInitSegmentInfos, pl.RepresentationID);
-		}
-		if (!InitSeg)
-		{
-			continue;
-		}
-		FInitSegmentInfo& is = *InitSeg;
-		if (!is.bRequested)
-		{
-			is.bRequested = true;
-
-			IPlayerEntityCache::FCacheItem CachedItem;
-			if (!PlayerSessionServices->GetEntityCache()->GetCachedEntity(CachedItem, is.InitSegmentInfo.InitializationURL.URL, is.InitSegmentInfo.InitializationURL.Range))
-			{
-				is.LoadRequest = MakeSharedTS<FMPDLoadRequestDASH>();
-				is.LoadRequest->LoadType = FMPDLoadRequestDASH::ELoadType::Segment;
-				is.LoadRequest->URL = is.InitSegmentInfo.InitializationURL.URL;
-				is.LoadRequest->Range = is.InitSegmentInfo.InitializationURL.Range;
-				if (is.InitSegmentInfo.InitializationURL.CustomHeader.Len())
-				{
-					is.LoadRequest->Headers.Emplace(HTTP::FHTTPHeader({DASH::HTTPHeaderOptionName, is.InitSegmentInfo.InitializationURL.CustomHeader}));
-				}
-				is.LoadRequest->PlayerSessionServices = PlayerSessionServices;
-				is.LoadRequest->CompleteCallback.BindThreadSafeSP(AsShared(), &FDASHPlayPeriod::InitSegmentDownloadComplete);
-				
-				RemoteElementLoadRequests.Emplace(is.LoadRequest);
-			}
-		}
-	}
-
-	TSharedPtrTS<IPlaylistReader> ManifestReader = PlayerSessionServices->GetManifestReader();
-	if (ManifestReader.IsValid())
-	{
-		IPlaylistReaderDASH* Reader = static_cast<IPlaylistReaderDASH*>(ManifestReader.Get());
-		Reader->AddElementLoadRequests(RemoteElementLoadRequests);
-	}
-}
-
-void FDASHPlayPeriod::InitSegmentDownloadComplete(TSharedPtrTS<FMPDLoadRequestDASH> LoadRequest, bool bSuccess)
-{
-	if (bSuccess)
-	{
-		FInitSegmentInfo::FAcceptBoxes AllBoxes;
-		FMP4StaticDataReader StaticDataReader;
-		StaticDataReader.SetParseData(LoadRequest->Request->GetResponseBuffer());
-		TSharedPtrTS<IParserISO14496_12> Init = IParserISO14496_12::CreateParser();
-		UEMediaError parseError = Init->ParseHeader(&StaticDataReader, &AllBoxes, PlayerSessionServices, nullptr);
-		if (parseError == UEMEDIA_ERROR_OK || parseError == UEMEDIA_ERROR_END_OF_STREAM)
-		{
-			// Parse the tracks of the init segment. We do this mainly to get to the CSD we might need should we have to insert filler data later.
-			parseError = Init->PrepareTracks(PlayerSessionServices, TSharedPtrTS<const IParserISO14496_12>());
-			if (parseError == UEMEDIA_ERROR_OK)
-			{
-				// Add this to the entity cache in case it needs to be retrieved again.
-				IPlayerEntityCache::FCacheItem CacheItem;
-				CacheItem.URL = LoadRequest->URL;
-				CacheItem.Range = LoadRequest->Range;
-				CacheItem.Parsed14496_12Data = Init;
-				PlayerSessionServices->GetEntityCache()->CacheEntity(CacheItem);
-			}
-		}
-	}
-}
-
-
-=======
 void FDASHPlayPeriod::InitSegmentMKVDownloadComplete(TSharedPtrTS<FMPDLoadRequestDASH> LoadRequest, bool bSuccess)
 {
 	check(!"this should not get called for now");
 }
->>>>>>> 4af6daef
 
 /***************************************************************************************************************************************************/
 /***************************************************************************************************************************************************/
@@ -2567,11 +2278,7 @@
 				}
 				else
 				{
-<<<<<<< HEAD
-					LoadReq->Headers.Emplace(HTTP::FHTTPHeader(DASH::HTTPHeaderOptionName, RequestHeader));
-=======
 					check(!"Not implemented yet");
->>>>>>> 4af6daef
 				}
 				return FManifestDASHInternal::FRepresentation::ESearchResult::NeedElement;
 			}
@@ -2652,10 +2359,7 @@
 		InOutSegmentInfo.bAvailabilityTimeComplete = bATOComplete;
 	}
 	InOutSegmentInfo.bLowLatencyChunkedEncodingExpected = bAvailableAsLowLatency.GetWithDefault(false);
-<<<<<<< HEAD
-=======
 	InOutSegmentInfo.ContainerType = StreamContainerType == EStreamContainerType::ISO14496_12 ? FSegmentInformation::EContainerType::ISO14496_12 : FSegmentInformation::EContainerType::Matroska;
->>>>>>> 4af6daef
 	return true;
 }
 
@@ -2760,10 +2464,7 @@
 	}
 
 	InOutSegmentInfo.bLowLatencyChunkedEncodingExpected = bAvailableAsLowLatency.GetWithDefault(false);
-<<<<<<< HEAD
-=======
 	InOutSegmentInfo.ContainerType = StreamContainerType == EStreamContainerType::ISO14496_12 ? FSegmentInformation::EContainerType::ISO14496_12 : FSegmentInformation::EContainerType::Matroska;
->>>>>>> 4af6daef
 	return true;
 }
 
@@ -2987,9 +2688,6 @@
 		{
 			if (SegmentBase.Num())
 			{
-<<<<<<< HEAD
-				return FindSegment_Base(InPlayerSessionServices, OutSegmentInfo, OutRemoteElementLoadRequests, InSearchOptions, MPDRepresentation, SegmentBase);
-=======
 				if (GetStreamContainerType() == EStreamContainerType::ISO14496_12)
 				{
 					return FindSegment_Base_MP4(InPlayerSessionServices, OutSegmentInfo, OutRemoteElementLoadRequests, InSearchOptions, MPDRepresentation, SegmentBase);
@@ -3004,7 +2702,6 @@
 					bIsUsable = false;
 					return FManifestDASHInternal::FRepresentation::ESearchResult::BadType;
 				}
->>>>>>> 4af6daef
 			}
 			else
 			{
@@ -3257,8 +2954,6 @@
 	{
 		return FManifestDASHInternal::FRepresentation::ESearchResult::PastEOS;
 	}
-<<<<<<< HEAD
-=======
 }
 
 
@@ -3361,7 +3056,6 @@
 	{
 		return FManifestDASHInternal::FRepresentation::ESearchResult::PastEOS;
 	}
->>>>>>> 4af6daef
 }
 
 FManifestDASHInternal::FRepresentation::ESearchResult FManifestDASHInternal::FRepresentation::FindSegment_Template(IPlayerSessionServices* InPlayerSessionServices, FSegmentInformation& OutSegmentInfo, TArray<TWeakPtrTS<FMPDLoadRequestDASH>>& OutRemoteElementLoadRequests, const FSegmentSearchOption& InSearchOptions, const TSharedPtrTS<FDashMPD_RepresentationType>& MPDRepresentation, const TArray<TSharedPtrTS<FDashMPD_SegmentTemplateType>>& SegmentTemplate)
@@ -4055,15 +3749,11 @@
 		{
 			if (LoadRequest->OwningManifest.Pin().IsValid() && LoadRequest->XLinkElement == Representation)
 			{
-<<<<<<< HEAD
-				if (Index->PrepareTracks(LoadRequest->PlayerSessionServices, nullptr) == UEMEDIA_ERROR_OK && Index->GetNumberOfSegmentIndices() > 0)
-=======
 				DashUtils::FMP4SidxBoxReader BoxReader;
 				BoxReader.SetParseData(LoadRequest->Request->GetResponseBuffer());
 				TSharedPtrTS<IParserISO14496_12> Index = IParserISO14496_12::CreateParser();
 				UEMediaError parseError = Index->ParseHeader(&BoxReader, &BoxReader, LoadRequest->PlayerSessionServices, nullptr);
 				if (parseError == UEMEDIA_ERROR_OK || parseError == UEMEDIA_ERROR_END_OF_STREAM)
->>>>>>> 4af6daef
 				{
 					if (Index->PrepareTracks(LoadRequest->PlayerSessionServices, nullptr) == UEMEDIA_ERROR_OK && Index->GetNumberOfSegmentIndices() > 0)
 					{
