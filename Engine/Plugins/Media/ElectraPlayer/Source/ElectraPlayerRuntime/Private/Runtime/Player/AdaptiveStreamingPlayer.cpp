// Copyright Epic Games, Inc. All Rights Reserved.

#include "Player/AdaptiveStreamingPlayerInternal.h"
#include "ElectraPlayerPrivate.h"
#include "PlayerRuntimeGlobal.h"

#include "Stats/Stats.h"
#include "StreamAccessUnitBuffer.h"
#include "Player/AdaptiveStreamingPlayerABR.h"
#include "Player/PlayerLicenseKey.h"
#include "Player/AdaptivePlayerOptionKeynames.h"
#include "Utilities/Utilities.h"
#include "Utilities/ISO639-Map.h"
#include "Player/DRM/DRMManager.h"

#include "HAL/LowLevelMemTracker.h"


DECLARE_CYCLE_STAT(TEXT("FAdaptiveStreamingPlayer::WorkerThread"), STAT_ElectraPlayer_AdaptiveWorker, STATGROUP_ElectraPlayer);
DECLARE_CYCLE_STAT(TEXT("FAdaptiveStreamingPlayer::EventThread"), STAT_ElectraPlayer_EventWorker, STATGROUP_ElectraPlayer);


namespace Electra
{
FAdaptiveStreamingPlayer *FAdaptiveStreamingPlayer::PointerToLatestPlayer;

TSharedPtr<IAdaptiveStreamingPlayer, ESPMode::ThreadSafe> IAdaptiveStreamingPlayer::Create(const IAdaptiveStreamingPlayer::FCreateParam& InCreateParameters)
{
	return MakeShared<FAdaptiveStreamingPlayer, ESPMode::ThreadSafe>(InCreateParameters);
}

void IAdaptiveStreamingPlayer::DebugHandle(void* pPlayer, void (*debugDrawPrintf)(void* pPlayer, const char *pFmt, ...))
{
	FAdaptiveStreamingPlayer::DebugHandle(pPlayer, debugDrawPrintf);
}

<<<<<<< HEAD

#if PLATFORM_ANDROID

FParamDict& IAdaptiveStreamingPlayer::Android_Workarounds(FStreamCodecInformation::ECodec InForCodec)
{
	return FAdaptiveStreamingPlayer::Android_Workarounds(InForCodec);
}

#endif


=======
>>>>>>> 4af6daef
//---------------------------------------------------------------------------------------------------------------------------------
//---------------------------------------------------------------------------------------------------------------------------------
//---------------------------------------------------------------------------------------------------------------------------------


namespace
{
	inline int32 StreamTypeToArrayIndex(EStreamType StreamType)
	{
		switch(StreamType)
		{
			case EStreamType::Video:
				return 0;
			case EStreamType::Audio:
				return 1;
			case EStreamType::Subtitle:
				return 2;
			default:
				return 3;
		}
	}
}

//-----------------------------------------------------------------------------
/**
 * CTOR
 */
FAdaptiveStreamingPlayer::FAdaptiveStreamingPlayer(const IAdaptiveStreamingPlayer::FCreateParam& InCreateParameters)
{
	Electra::AddActivePlayerInstance();

	if (InCreateParameters.VideoRenderer)
	{
		VideoRender.Renderer = CreateWrappedRenderer(InCreateParameters.VideoRenderer, EStreamType::Video);
	}
	if (InCreateParameters.AudioRenderer)
	{
		AudioRender.Renderer = CreateWrappedRenderer(InCreateParameters.AudioRenderer, EStreamType::Audio);
	}
	ExternalPlayerGUID		= InCreateParameters.ExternalPlayerGUID;
	ManifestType			= EMediaFormatType::Unknown;
<<<<<<< HEAD

	VideoRender.Renderer    = CreateWrappedRenderer(InCreateParameters.VideoRenderer, EStreamType::Video);
	AudioRender.Renderer    = CreateWrappedRenderer(InCreateParameters.AudioRenderer, EStreamType::Audio);
=======
>>>>>>> 4af6daef
	CurrentState   		    = EPlayerState::eState_Idle;
	PipelineState  		    = EPipelineState::ePipeline_Stopped;
	DecoderState   		    = EDecoderState::eDecoder_Paused;
	StreamState			    = EStreamState::eStream_Running;
<<<<<<< HEAD
	PlaybackRate   		    = 0.0;
=======
>>>>>>> 4af6daef
	RenderRateScale			= 1.0;
	StreamReaderHandler     = nullptr;
	bStreamingHasStarted	= false;
	RebufferCause   	    = ERebufferCause::None;
	Manifest  				= nullptr;
	LastBufferingState 		= EPlayerState::eState_Buffering;
	bIsClosing 				= false;

	RebufferDetectedAtPlayPos.SetToInvalid();

	CurrentPlaybackSequenceID[0] = 0;
	CurrentPlaybackSequenceID[1] = 0;
	CurrentPlaybackSequenceID[2] = 0;
	CurrentPlaybackSequenceID[3] = 0;
	CurrentPlaybackSequenceState.Reset();

	bIsVideoDeselected = false;
	bIsAudioDeselected = false;
	bIsTextDeselected = false;

	DataAvailabilityStateVid.StreamType = EStreamType::Video;
	DataAvailabilityStateVid.Availability = Metrics::FDataAvailabilityChange::EAvailability::DataNotAvailable;
	DataAvailabilityStateAud.StreamType = EStreamType::Audio;
	DataAvailabilityStateAud.Availability = Metrics::FDataAvailabilityChange::EAvailability::DataNotAvailable;
	DataAvailabilityStateTxt.StreamType = EStreamType::Subtitle;
	DataAvailabilityStateTxt.Availability = Metrics::FDataAvailabilityChange::EAvailability::DataNotAvailable;

	// Subtitles need to be explicitly selected by the user.
	SelectedStreamAttributesTxt.Deselect();


	// Create the UTC time handler for this player session
	SynchronizedUTCTime = ISynchronizedUTCTime::Create();
	SynchronizedUTCTime->SetTime(MEDIAutcTime::Current());

	// Create the render clock
	RenderClock = MakeSharedTS<FMediaRenderClock>();

	// Create the AEMS handler. This is needed early on for the client to register receivers on.
	AEMSEventHandler = IAdaptiveStreamingPlayerAEMSHandler::Create();

	bShouldBePaused  = false;
	bShouldBePlaying = false;

	SeekVars.Reset();
	CurrentLoopState = {};
	NextLoopStates.Empty();
	bFirstSegmentRequestIsForLooping = false;

	BitrateCeiling = 0;
	VideoResolutionLimitWidth = 0;
	VideoResolutionLimitHeight = 0;

	TMediaInterlockedExchangePointer(PointerToLatestPlayer, this);

	bUseSharedWorkerThread = true;
	StartWorkerThread();
}



//-----------------------------------------------------------------------------
/**
 * DTOR
 */
FAdaptiveStreamingPlayer::~FAdaptiveStreamingPlayer()
{
	TMediaInterlockedExchangePointer(PointerToLatestPlayer, (FAdaptiveStreamingPlayer*)0);

	FMediaEvent doneSig;
	WorkerThread.SendCloseMessage(&doneSig);
	doneSig.Wait();
	StopWorkerThread();

	MetricListenerCriticalSection.Lock();
	MetricListeners.Empty();
	MetricListenerCriticalSection.Unlock();

	RenderClock.Reset();
	delete SynchronizedUTCTime;

	delete AEMSEventHandler;

	Electra::RemoveActivePlayerInstance();
}



//-----------------------------------------------------------------------------
/**
 * Returns the error event. If there is no error an empty pointer will be returned.
 *
 * @return
 */
FErrorDetail FAdaptiveStreamingPlayer::GetError() const
{
	FMediaCriticalSection::ScopedLock lock(DiagnosticsCriticalSection);
	return LastErrorDetail;
}










void FAdaptiveStreamingPlayer::GetStreamBufferUtilization(FAccessUnitBufferInfo& OutInfo, EStreamType BufferType)
{
	FScopeLock lock(&DataBuffersCriticalSection);

	// Start with the current buffer.
	bool bFirst = true;
	if (ActiveDataOutputBuffers.IsValid())
	{
		TSharedPtrTS<FMultiTrackAccessUnitBuffer> Buffer = ActiveDataOutputBuffers->GetBuffer(BufferType);
		if (Buffer.IsValid())
		{
			Buffer->GetStats(OutInfo);
			bFirst = false;
		}
	}
	// Then add all the upcoming buffers. This list includes the current write buffer at the end
	// so we must not add that one as well.
	for(int32 i=0,iMax=NextDataBuffers.Num(); i<iMax; ++i)
	{
		TSharedPtrTS<FMultiTrackAccessUnitBuffer> Buffer = NextDataBuffers[i]->GetBuffer(BufferType);
		if (Buffer.IsValid())
		{
			if (bFirst)
			{
				Buffer->GetStats(OutInfo);
				bFirst = false;
			}
			else
			{
				FAccessUnitBufferInfo info;
				Buffer->GetStats(info);
				OutInfo.PushedDuration += info.PushedDuration;
				OutInfo.PlayableDuration += info.PlayableDuration;
				OutInfo.CurrentMemInUse += info.CurrentMemInUse;
				OutInfo.NumCurrentAccessUnits += info.NumCurrentAccessUnits;
				// Propagate any end of data state to the overall stats. This is important
				// to determine when the current buffer has finished playing.
				if (info.bEndOfData)
				{
					OutInfo.bEndOfData = info.bEndOfData;
				}
				if (i == iMax-1)
				{
					OutInfo.bLastPushWasBlocked = info.bLastPushWasBlocked;
				}
			}
		}
	}
}



//-----------------------------------------------------------------------------
/**
 * Updates the internally kept diagnostics value with the current
 * decoder live values.
 */
void FAdaptiveStreamingPlayer::UpdateDiagnostics()
{
	FAccessUnitBufferInfo vidInf;
	FAccessUnitBufferInfo audInf;
	FAccessUnitBufferInfo txtInf;
	GetStreamBufferUtilization(vidInf, EStreamType::Video);
	GetStreamBufferUtilization(audInf, EStreamType::Audio);
	GetStreamBufferUtilization(txtInf, EStreamType::Subtitle);
	int64 tNow = MEDIAutcTime::CurrentMSec();
	DiagnosticsCriticalSection.Lock();
	VideoBufferStats.StreamBuffer = vidInf;
	AudioBufferStats.StreamBuffer = audInf;
	TextBufferStats.StreamBuffer = txtInf;
	VideoBufferStats.UpdateStalledDuration(tNow);
	AudioBufferStats.UpdateStalledDuration(tNow);
	TextBufferStats.UpdateStalledDuration(tNow);
	DiagnosticsCriticalSection.Unlock();
}




//-----------------------------------------------------------------------------
/**
 * Initializes the player instance.
 *
 * @param Options
 */
void FAdaptiveStreamingPlayer::Initialize(const FParamDict& Options)
{
	PlayerOptions = Options;
	WorkerThread.SendInitializeMessage();
}

void FAdaptiveStreamingPlayer::ModifyOptions(const FParamDict& InOptionsToSetOrChange, const FParamDict& InOptionsToClear)
{
	// Remove options
	TArray<FString> Keys;
	InOptionsToClear.GetKeysStartingWith(FString(), Keys);
	for(auto &Key : Keys)
	{
		PlayerOptions.Remove(Key);
	}

	InOptionsToSetOrChange.GetKeysStartingWith(FString(), Keys);
	for(auto &Key : Keys)
	{
		FVariantValue Value = InOptionsToSetOrChange.GetValue(Key);
		PlayerOptions.SetOrUpdate(Key, Value);
	}
}


void FAdaptiveStreamingPlayer::SetStaticResourceProviderCallback(const TSharedPtr<IAdaptiveStreamingPlayerResourceProvider, ESPMode::ThreadSafe>& InStaticResourceProvider)
{
	StaticResourceProvider = InStaticResourceProvider;
}

void FAdaptiveStreamingPlayer::SetVideoDecoderResourceDelegate(const TSharedPtr<IVideoDecoderResourceDelegate, ESPMode::ThreadSafe>& InResourceDelegate)
{
	VideoDecoderResourceDelegate = InResourceDelegate;
}

void FAdaptiveStreamingPlayer::SetPlayerDataCache(const TSharedPtr<IElectraPlayerDataCache, ESPMode::ThreadSafe>& InPlayerDataCache)
{
	ExternalCache = InPlayerDataCache;
}


void FAdaptiveStreamingPlayer::AddMetricsReceiver(IAdaptiveStreamingPlayerMetrics* InMetricsReceiver)
{
	if (InMetricsReceiver)
	{
		FMediaCriticalSection::ScopedLock lock(MetricListenerCriticalSection);
		if (MetricListeners.Find(InMetricsReceiver) == INDEX_NONE)
		{
			MetricListeners.Push(InMetricsReceiver);
		}
	}
}

void FAdaptiveStreamingPlayer::RemoveMetricsReceiver(IAdaptiveStreamingPlayerMetrics* InMetricsReceiver)
{
	if (InMetricsReceiver)
	{
		FMediaCriticalSection::ScopedLock lock(MetricListenerCriticalSection);
		/*bool bRemoved =*/ MetricListeners.Remove(InMetricsReceiver);
	}
}

void FAdaptiveStreamingPlayer::AddAEMSReceiver(TWeakPtrTS<IAdaptiveStreamingPlayerAEMSReceiver> InReceiver, FString InForSchemeIdUri, FString InForValue, IAdaptiveStreamingPlayerAEMSReceiver::EDispatchMode InDispatchMode)
{
	AEMSEventHandler->AddAEMSReceiver(InReceiver, InForSchemeIdUri, InForValue, InDispatchMode, true);
}

void FAdaptiveStreamingPlayer::RemoveAEMSReceiver(TWeakPtrTS<IAdaptiveStreamingPlayerAEMSReceiver> InReceiver, FString InForSchemeIdUri, FString InForValue, IAdaptiveStreamingPlayerAEMSReceiver::EDispatchMode InDispatchMode)
{
	AEMSEventHandler->RemoveAEMSReceiver(InReceiver, InForSchemeIdUri, InForValue, InDispatchMode);
}


void FAdaptiveStreamingPlayer::AddSubtitleReceiver(TWeakPtrTS<IAdaptiveStreamingPlayerSubtitleReceiver> InReceiver)
{
	if (InReceiver.IsValid())
	{
		FScopeLock lock(&SubtitleReceiversCriticalSection);
		SubtitleReceivers.Add(InReceiver);
	}
}

void FAdaptiveStreamingPlayer::RemoveSubtitleReceiver(TWeakPtrTS<IAdaptiveStreamingPlayerSubtitleReceiver> InReceiver)
{
	if (InReceiver.IsValid())
	{
		FScopeLock lock(&SubtitleReceiversCriticalSection);
		SubtitleReceivers.Remove(InReceiver);
	}
}

void FAdaptiveStreamingPlayer::OnDecodedSubtitleReceived(ISubtitleDecoderOutputPtr Subtitle)
{
	FScopeLock lock(&SubtitleReceiversCriticalSection);
	for(auto &Receiver : SubtitleReceivers)
	{
		TSharedPtrTS<IAdaptiveStreamingPlayerSubtitleReceiver> Recv = Receiver.Pin();
		if (Recv.IsValid())
		{
			Recv->OnMediaPlayerSubtitleReceived(Subtitle);
		}
	}
}

void FAdaptiveStreamingPlayer::OnFlushSubtitleReceivers()
{
	FScopeLock lock(&SubtitleReceiversCriticalSection);
	for(auto &Receiver : SubtitleReceivers)
	{
		TSharedPtrTS<IAdaptiveStreamingPlayerSubtitleReceiver> Recv = Receiver.Pin();
		if (Recv.IsValid())
		{
			Recv->OnMediaPlayerFlushSubtitles();
		}
	}
}




//-----------------------------------------------------------------------------
/**
 * Dispatches an event to the listeners.
 *
 * @param pEvent
 */
void FAdaptiveStreamingPlayer::DispatchEvent(TSharedPtrTS<FMetricEvent> Event)
{
	if (EventDispatcher.IsValid())
	{
		if (DoesSharedInstanceExist())
		{
			Event->Player = SharedThis(this);
		}
		EventDispatcher->DispatchEvent(Event);
	}
}

void FAdaptiveStreamingPlayer::FireSyncEvent(TSharedPtrTS<FMetricEvent> Event)
{
	LockMetricsReceivers();
	const TArray<IAdaptiveStreamingPlayerMetrics*, TInlineAllocator<4>>& Listeners = GetMetricsReceivers();
	for(int32 i=0; i<Listeners.Num(); ++i)
<<<<<<< HEAD
	{
		switch(Event->Type)
		{
			case FMetricEvent::EType::OpenSource:
				Listeners[i]->ReportOpenSource(Event->Param.URL);
				break;
			case FMetricEvent::EType::ReceivedMasterPlaylist:
				Listeners[i]->ReportReceivedMasterPlaylist(Event->Param.URL);
				break;
			case FMetricEvent::EType::ReceivedPlaylists:
				Listeners[i]->ReportReceivedPlaylists();
				break;
			case FMetricEvent::EType::TracksChanged:
				Listeners[i]->ReportTracksChanged();
				break;
			case FMetricEvent::EType::CleanStart:
				Listeners[i]->ReportCleanStart();
				break;
			case FMetricEvent::EType::BufferingStart:
				Listeners[i]->ReportBufferingStart(Event->Param.BufferingReason);
				break;
			case FMetricEvent::EType::BufferingEnd:
				Listeners[i]->ReportBufferingEnd(Event->Param.BufferingReason);
				break;
			case FMetricEvent::EType::Bandwidth:
				Listeners[i]->ReportBandwidth(Event->Param.Bandwidth.EffectiveBps, Event->Param.Bandwidth.ThroughputBps, Event->Param.Bandwidth.Latency);
				break;
			case FMetricEvent::EType::BufferUtilization:
				Listeners[i]->ReportBufferUtilization(Event->Param.BufferStats);
				break;
			case FMetricEvent::EType::PlaylistDownload:
				Listeners[i]->ReportPlaylistDownload(Event->Param.PlaylistStats);
				break;
			case FMetricEvent::EType::SegmentDownload:
				Listeners[i]->ReportSegmentDownload(Event->Param.SegmentStats);
				break;
			case FMetricEvent::EType::LicenseKey:
				Listeners[i]->ReportLicenseKey(Event->Param.LicenseKeyStats);
				break;
			case FMetricEvent::EType::DataAvailabilityChange:
				Listeners[i]->ReportDataAvailabilityChange(Event->Param.DataAvailability);
				break;
			case FMetricEvent::EType::VideoQualityChange:
				Listeners[i]->ReportVideoQualityChange(Event->Param.QualityChange.NewBitrate, Event->Param.QualityChange.PrevBitrate, Event->Param.QualityChange.bIsDrastic);
				break;
			case FMetricEvent::EType::CodecFormatChange:
				Listeners[i]->ReportDecodingFormatChange(Event->Param.CodecFormatChange);
				break;
			case FMetricEvent::EType::PrerollStart:
				Listeners[i]->ReportPrerollStart();
				break;
			case FMetricEvent::EType::PrerollEnd:
				Listeners[i]->ReportPrerollEnd();
				break;
			case FMetricEvent::EType::PlaybackStart:
				Listeners[i]->ReportPlaybackStart();
				break;
			case FMetricEvent::EType::PlaybackPaused:
				Listeners[i]->ReportPlaybackPaused();
				break;
			case FMetricEvent::EType::PlaybackResumed:
				Listeners[i]->ReportPlaybackResumed();
				break;
			case FMetricEvent::EType::PlaybackEnded:
				Listeners[i]->ReportPlaybackEnded();
				break;
			case FMetricEvent::EType::PlaybackJumped:
				Listeners[i]->ReportJumpInPlayPosition(Event->Param.TimeJump.ToNewTime, Event->Param.TimeJump.FromTime, Event->Param.TimeJump.Reason);
				break;
			case FMetricEvent::EType::PlaybackStopped:
				Listeners[i]->ReportPlaybackStopped();
				break;
			case FMetricEvent::EType::SeekCompleted:
				Listeners[i]->ReportSeekCompleted();
				break;
			case FMetricEvent::EType::MediaMetadataChanged:
				Listeners[i]->ReportMediaMetadataChanged(Event->Param.MediaMetadataChange.NewMetadata);
				break;
			case FMetricEvent::EType::Errored:
				Listeners[i]->ReportError(Event->Param.ErrorDetail.GetPrintable());
				break;
			case FMetricEvent::EType::LogMessage:
				Listeners[i]->ReportLogMessage(Event->Param.LogMessage.Level, Event->Param.LogMessage.Message, Event->Param.LogMessage.AtMillis);
				break;
		}
	}
	UnlockMetricsReceivers();
	if (Event->EventSignal)
	{
=======
	{
		switch(Event->Type)
		{
			case FMetricEvent::EType::OpenSource:
				Listeners[i]->ReportOpenSource(Event->Param.URL);
				break;
			case FMetricEvent::EType::ReceivedMasterPlaylist:
				Listeners[i]->ReportReceivedMasterPlaylist(Event->Param.URL);
				break;
			case FMetricEvent::EType::ReceivedPlaylists:
				Listeners[i]->ReportReceivedPlaylists();
				break;
			case FMetricEvent::EType::TracksChanged:
				Listeners[i]->ReportTracksChanged();
				break;
			case FMetricEvent::EType::CleanStart:
				Listeners[i]->ReportCleanStart();
				break;
			case FMetricEvent::EType::BufferingStart:
				Listeners[i]->ReportBufferingStart(Event->Param.BufferingReason);
				break;
			case FMetricEvent::EType::BufferingEnd:
				Listeners[i]->ReportBufferingEnd(Event->Param.BufferingReason);
				break;
			case FMetricEvent::EType::Bandwidth:
				Listeners[i]->ReportBandwidth(Event->Param.Bandwidth.EffectiveBps, Event->Param.Bandwidth.ThroughputBps, Event->Param.Bandwidth.Latency);
				break;
			case FMetricEvent::EType::BufferUtilization:
				Listeners[i]->ReportBufferUtilization(Event->Param.BufferStats);
				break;
			case FMetricEvent::EType::PlaylistDownload:
				Listeners[i]->ReportPlaylistDownload(Event->Param.PlaylistStats);
				break;
			case FMetricEvent::EType::SegmentDownload:
				Listeners[i]->ReportSegmentDownload(Event->Param.SegmentStats);
				break;
			case FMetricEvent::EType::LicenseKey:
				Listeners[i]->ReportLicenseKey(Event->Param.LicenseKeyStats);
				break;
			case FMetricEvent::EType::DataAvailabilityChange:
				Listeners[i]->ReportDataAvailabilityChange(Event->Param.DataAvailability);
				break;
			case FMetricEvent::EType::VideoQualityChange:
				Listeners[i]->ReportVideoQualityChange(Event->Param.QualityChange.NewBitrate, Event->Param.QualityChange.PrevBitrate, Event->Param.QualityChange.bIsDrastic);
				break;
			case FMetricEvent::EType::CodecFormatChange:
				Listeners[i]->ReportDecodingFormatChange(Event->Param.CodecFormatChange);
				break;
			case FMetricEvent::EType::PrerollStart:
				Listeners[i]->ReportPrerollStart();
				break;
			case FMetricEvent::EType::PrerollEnd:
				Listeners[i]->ReportPrerollEnd();
				break;
			case FMetricEvent::EType::PlaybackStart:
				Listeners[i]->ReportPlaybackStart();
				break;
			case FMetricEvent::EType::PlaybackPaused:
				Listeners[i]->ReportPlaybackPaused();
				break;
			case FMetricEvent::EType::PlaybackResumed:
				Listeners[i]->ReportPlaybackResumed();
				break;
			case FMetricEvent::EType::PlaybackEnded:
				Listeners[i]->ReportPlaybackEnded();
				break;
			case FMetricEvent::EType::PlaybackJumped:
				Listeners[i]->ReportJumpInPlayPosition(Event->Param.TimeJump.ToNewTime, Event->Param.TimeJump.FromTime, Event->Param.TimeJump.Reason);
				break;
			case FMetricEvent::EType::PlaybackStopped:
				Listeners[i]->ReportPlaybackStopped();
				break;
			case FMetricEvent::EType::SeekCompleted:
				Listeners[i]->ReportSeekCompleted();
				break;
			case FMetricEvent::EType::MediaMetadataChanged:
				Listeners[i]->ReportMediaMetadataChanged(Event->Param.MediaMetadataChange.NewMetadata);
				break;
			case FMetricEvent::EType::Errored:
				Listeners[i]->ReportError(Event->Param.ErrorDetail.GetPrintable());
				break;
			case FMetricEvent::EType::LogMessage:
				Listeners[i]->ReportLogMessage(Event->Param.LogMessage.Level, Event->Param.LogMessage.Message, Event->Param.LogMessage.AtMillis);
				break;
		}
	}
	UnlockMetricsReceivers();
	if (Event->EventSignal)
	{
>>>>>>> 4af6daef
		Event->EventSignal->Signal();
	}
}


//-----------------------------------------------------------------------------
/**
 * Starts the worker thread.
 */
void FAdaptiveStreamingPlayer::StartWorkerThread()
{
	// Get us an event dispatcher and add ourselves to the shared worker thread.
	if (!EventDispatcher.IsValid())
	{
		EventDispatcher = FAdaptiveStreamingPlayerEventHandler::Create();
	}
	if (!SharedWorkerThread.IsValid())
	{
		SharedWorkerThread = FAdaptiveStreamingPlayerWorkerThread::Create(bUseSharedWorkerThread);
		WorkerThread.SetSharedWorkerThread(SharedWorkerThread);
		SharedWorkerThread->AddPlayerInstance(this);
	}
}


//-----------------------------------------------------------------------------
/**
 * Stops the worker thread.
 */
void FAdaptiveStreamingPlayer::StopWorkerThread()
{
	if (SharedWorkerThread.IsValid())
	{
		WorkerThread.SetSharedWorkerThread(nullptr);
		SharedWorkerThread->RemovePlayerInstance(this);
		SharedWorkerThread.Reset();
	}
	EventDispatcher.Reset();
}


//-----------------------------------------------------------------------------
/**
 * Enables or disables frame accurate seeking.
 */
void FAdaptiveStreamingPlayer::EnableFrameAccurateSeeking(bool bEnabled)
{
	GetOptions().Set(OptionKeyFrameAccurateSeek, FVariantValue(bEnabled));
}


//-----------------------------------------------------------------------------
/**
 * Sets the playback range.
 */
void FAdaptiveStreamingPlayer::SetPlaybackRange(const FPlaybackRange& InPlaybackRange)
{
	PlaybackState.SetPlayRange(InPlaybackRange);
<<<<<<< HEAD
}


//-----------------------------------------------------------------------------
/**
 * Returns the currently set playback range.
 */
void FAdaptiveStreamingPlayer::GetPlaybackRange(FPlaybackRange& OutPlaybackRange)
{
	PlaybackState.GetPlayRange(OutPlaybackRange);
=======
}


//-----------------------------------------------------------------------------
/**
 * Returns the currently set playback range.
 */
void FAdaptiveStreamingPlayer::GetPlaybackRange(FPlaybackRange& OutPlaybackRange)
{
	PlaybackState.GetPlayRange(OutPlaybackRange);
}


TRangeSet<double> FAdaptiveStreamingPlayer::GetSupportedRates(EPlaybackRateType InForPlayRateType)
{
	return PlaybackState.GetPlaybackRates(InForPlayRateType);
}

void FAdaptiveStreamingPlayer::SetPlayRate(double InDesiredPlayRate, const FTrickplayParams& InParameters)
{
	PlaybackState.SetDesiredPlayRate(InDesiredPlayRate, InParameters);
}

double FAdaptiveStreamingPlayer::GetPlayRate() const
{
	// Return the *desired* play rate.
	return PlaybackState.GetDesiredPlayRate();
>>>>>>> 4af6daef
}


//-----------------------------------------------------------------------------
/**
 * Starts loading the manifest / main playlist.
 */
void FAdaptiveStreamingPlayer::LoadManifest(const FString& InManifestURL)
{
	WorkerThread.SendLoadManifestMessage(InManifestURL, FString());
}

void FAdaptiveStreamingPlayer::LoadBlob(TSharedPtr<FHTTPResourceRequest, ESPMode::ThreadSafe> InBlobLoadRequest)
{
	WorkerThread.SendLoadBlobMessage(InBlobLoadRequest);
}


//-----------------------------------------------------------------------------
/**
 * Pauses playback
 */
void FAdaptiveStreamingPlayer::Pause()
{
	WorkerThread.SendPauseMessage();
}



//-----------------------------------------------------------------------------
/**
 * Resumes playback
 */
void FAdaptiveStreamingPlayer::Resume()
{
	WorkerThread.SendResumeMessage();
}



//-----------------------------------------------------------------------------
/**
 * Seek to a new position and play from there. This includes first playstart.
 *
 * @param NewPosition
 */
void FAdaptiveStreamingPlayer::SeekTo(const FSeekParam& NewPosition)
{
	FTimeRange NewPlayRange = PlaybackState.GetPlayRange();
	FScopeLock lock(&SeekVars.Lock);
	SeekVars.PendingRequest = NewPosition;
	SeekVars.PlayrangeOnRequest = NewPlayRange;
<<<<<<< HEAD
=======
	if (!NewPosition.bIgnoreForSequenceIndex.Get(false))
	{
		++SeekVars.NumSeekToCallsSinceLastSeen;
	}
>>>>>>> 4af6daef
	WorkerThread.TriggerSharedWorkerThread();
}



//-----------------------------------------------------------------------------
/**
 * Stops playback. Playback cannot be resumed. Final player events will be sent to registered listeners.
 */
void FAdaptiveStreamingPlayer::Stop()
{
	FMediaEvent doneSig;
	WorkerThread.SendCloseMessage(&doneSig);
	doneSig.Wait();
}


//-----------------------------------------------------------------------------
/**
 * Puts playback into loop mode if possible. Live streams cannot be made to loop as they have infinite duration.
 *
 * @param InLoopParams
 */
void FAdaptiveStreamingPlayer::SetLooping(const FLoopParam& InLoopParams)
{
	WorkerThread.SendLoopMessage(InLoopParams);
}


//-----------------------------------------------------------------------------
/**
 * Returns whether or not a manifest has been loaded and assigned yet.
 *
 * @return
 */
bool FAdaptiveStreamingPlayer::HaveMetadata() const
{
	return PlaybackState.GetHaveMetadata();
}


//-----------------------------------------------------------------------------
/**
 * Returns the duration of the video. Returns invalid time when there is nothing to play. Returns positive infinite for live streams.
 *
 * @return
 */
FTimeValue FAdaptiveStreamingPlayer::GetDuration() const
{
	return PlaybackState.GetDuration();
}

//-----------------------------------------------------------------------------
/**
 * Returns the current play position. Returns -1.0 when there is nothing to play.
 *
 * @return
 */
FTimeValue FAdaptiveStreamingPlayer::GetPlayPosition() const
{
	return PlaybackState.GetPlayPosition();
}


//-----------------------------------------------------------------------------
/**
 * Returns the seekable range.
 *
 * @param OutRange
 */
void FAdaptiveStreamingPlayer::GetSeekableRange(FTimeRange& OutRange) const
{
	PlaybackState.GetSeekableRange(OutRange);
}

//-----------------------------------------------------------------------------
/**
 * Fills the provided array with time values that can be seeked to. These are segment start times from the video (or audio if there is no video) track.
 *
 * @param OutPositions
 */
void FAdaptiveStreamingPlayer::GetSeekablePositions(TArray<FTimespan>& OutPositions) const
{
	PlaybackState.GetSeekablePositions(OutPositions);
}

//-----------------------------------------------------------------------------
/**
 * Returns the timeline range.
 *
 * @param OutRange
 */
void FAdaptiveStreamingPlayer::GetTimelineRange(FTimeRange& OutRange) const
{
	PlaybackState.GetTimelineRange(OutRange);
}

//-----------------------------------------------------------------------------
/**
 * Returns true when playback has finished.
 *
 * @return
 */
bool FAdaptiveStreamingPlayer::HasEnded() const
{
	return PlaybackState.GetHasEnded();
}

//-----------------------------------------------------------------------------
/**
 * Returns true when seeking is in progress. False if not.
 *
 * @return
 */
bool FAdaptiveStreamingPlayer::IsSeeking() const
{
	return PlaybackState.GetIsSeeking();
}

//-----------------------------------------------------------------------------
/**
 * Returns true when data is being buffered/rebuffered, false otherwise.
 *
 * @return
 */
bool FAdaptiveStreamingPlayer::IsBuffering() const
{
	return PlaybackState.GetIsBuffering();
}

//-----------------------------------------------------------------------------
/**
 * Returns true when playing back, false if not.
 *
 * @return
 */
bool FAdaptiveStreamingPlayer::IsPlaying() const
{
	return PlaybackState.GetIsPlaying();
}

//-----------------------------------------------------------------------------
/**
 * Returns true when paused, false if not.
 *
 * @return
 */
bool FAdaptiveStreamingPlayer::IsPaused() const
{
	return PlaybackState.GetIsPaused();
}


//-----------------------------------------------------------------------------
/**
 * Returns the current loop state.
 *
 * @param OutLoopState
 */
void FAdaptiveStreamingPlayer::GetLoopState(FLoopState& OutLoopState) const
{
	PlaybackState.GetLoopState(OutLoopState);

	// Check if there is a pending seek. A seek resets the loop count, but the seek itself may not be executing
	// and the count not being reset yet.
	
	/* Not needed since we are only accessing a bool
	FScopeLock lock(&SeekVars.Lock);
	*/
	if (SeekVars.PendingRequest.IsSet())
	{
		OutLoopState.Count = 0;
	}
}

//-----------------------------------------------------------------------------
/**
 * Returns track metadata of the currently active play period.
 *
 * @param OutTrackMetadata
 * @param StreamType
 */
void FAdaptiveStreamingPlayer::GetTrackMetadata(TArray<FTrackMetadata>& OutTrackMetadata, EStreamType StreamType) const
{
	TArray<FTrackMetadata> dummy1, dummy2;
	if (StreamType == EStreamType::Video)
	{
		PlaybackState.GetTrackMetadata(OutTrackMetadata, dummy1, dummy2);
	}
	else if (StreamType == EStreamType::Audio)
	{
		PlaybackState.GetTrackMetadata(dummy1, OutTrackMetadata, dummy2);
	}
	else if (StreamType == EStreamType::Subtitle)
	{
		PlaybackState.GetTrackMetadata(dummy1, dummy2, OutTrackMetadata);
	}
	else
	{
		OutTrackMetadata.Empty();
	}
}


#if 0
//-----------------------------------------------------------------------------
/**
 * Returns the track metadata of the currently active track. If nothing is selected yet the TOptional<> will be unset.
 *
 * @param OutSelectedTrackMetadata
 * @param StreamType
 */
void FAdaptiveStreamingPlayer::GetSelectedTrackMetadata(TOptional<FTrackMetadata>& OutSelectedTrackMetadata, EStreamType StreamType) const
{
}
#endif

void FAdaptiveStreamingPlayer::GetSelectedTrackAttributes(FStreamSelectionAttributes& OutAttributes, EStreamType StreamType) const
{
	TSharedPtrTS<FBufferSourceInfo> BufferInfo;

	auto SetOutAttributes = [&](const TSharedPtrTS<FBufferSourceInfo>& BufferInfo, const FStreamSelectionAttributes& CurrentAttr, bool bIsValidInfo) -> void
	{
		if (BufferInfo.IsValid())
		{
			OutAttributes.Kind = BufferInfo->Kind;
			OutAttributes.Language_ISO639 = BufferInfo->Language;
			OutAttributes.Codec = BufferInfo->Codec;
			OutAttributes.OverrideIndex = BufferInfo->HardIndex;
		}
		else
		{
			OutAttributes = CurrentAttr;
			// If the information is known to be valid then the stream is currently not available.
			// We set the override index to reflect this and return the intended selection.
			if (bIsValidInfo)
			{
				OutAttributes.OverrideIndex = -1;
			}
		}
	};

	FTimeValue Now = PlaybackState.GetPlayPosition();
	bool bHavePeriods;
	bool bFoundTime;
	BufferInfo = GetStreamBufferInfoAtTime(bHavePeriods, bFoundTime, StreamType, Now);
	bool bBufferInfoValid = bHavePeriods && bFoundTime;

	if (StreamType == EStreamType::Video)
	{
		SetOutAttributes(BufferInfo, SelectedStreamAttributesVid, bBufferInfoValid);
	}
	else if (StreamType == EStreamType::Audio)
	{
		SetOutAttributes(BufferInfo, SelectedStreamAttributesAud, bBufferInfoValid);
	}
	else if (StreamType == EStreamType::Subtitle)
	{
		SetOutAttributes(BufferInfo, SelectedStreamAttributesTxt, bBufferInfoValid);
	}
}


//-----------------------------------------------------------------------------
/**
 * Sets the highest bitrate when selecting a candidate stream.
 *
 * @param highestSelectableBitrate
 */
void FAdaptiveStreamingPlayer::SetBitrateCeiling(int32 highestSelectableBitrate)
{
	WorkerThread.SendBitrateMessage(EStreamType::Video, highestSelectableBitrate, 1);
}


//-----------------------------------------------------------------------------
/**
 * Sets the maximum resolution to use. Set both to 0 to disable, set only one to limit widht or height only.
 * Setting both will limit on either width or height, whichever limits first.
 *
 * @param MaxWidth
 * @param MaxHeight
 */
void FAdaptiveStreamingPlayer::SetMaxResolution(int32 MaxWidth, int32 MaxHeight)
{
	WorkerThread.SendResolutionMessage(MaxWidth, MaxHeight);
}


void FAdaptiveStreamingPlayer::SetInitialStreamAttributes(EStreamType StreamType, const FStreamSelectionAttributes& InitialSelection)
{
	WorkerThread.SendInitialStreamAttributeMessage(StreamType, InitialSelection);
}

#if 0
//-----------------------------------------------------------------------------
/**
 * Selects a track based from one of the array members returned by GetStreamMetadata().
 *
 * @param StreamType
 * @param TrackMetadata
 */
void FAdaptiveStreamingPlayer::SelectTrackByMetadata(EStreamType StreamType, const FTrackMetadata& TrackMetadata)
{
	WorkerThread.SendTrackSelectByMetadataMessage(StreamType, TrackMetadata);
}
#endif

void FAdaptiveStreamingPlayer::SelectTrackByAttributes(EStreamType StreamType, const FStreamSelectionAttributes& Attributes)
{
	WorkerThread.SendTrackSelectByAttributeMessage(StreamType, Attributes);
}


//-----------------------------------------------------------------------------
/**
 * Deselect track. The stream will continue to stream to allow for immediate selection/activation but no data will be fed to the decoder.
 *
 * @param StreamType
 */
void FAdaptiveStreamingPlayer::DeselectTrack(EStreamType StreamType)
{
	WorkerThread.SendTrackDeselectMessage(StreamType);
}

bool FAdaptiveStreamingPlayer::IsTrackDeselected(EStreamType StreamType)
{
	switch(StreamType)
	{
		case EStreamType::Video:
			return bIsVideoDeselected;
		case EStreamType::Audio:
			return bIsAudioDeselected;
		case EStreamType::Subtitle:
			return bIsTextDeselected;
		default:
			return true;
	}
}

void FAdaptiveStreamingPlayer::SuspendOrResumeDecoders(bool bSuspend, const FParamDict& InOptions)
{
	VideoDecoder.SuspendOrResume(bSuspend, InOptions);
	AudioDecoder.SuspendOrResume(bSuspend, InOptions);
}

//-----------------------------------------------------------------------------
/**
 * Starts the renderers.
 *
 * Call this once enough renderable data (both audio and video) is present.
 */
void FAdaptiveStreamingPlayer::StartRendering()
{
	RenderClock->Start();

	if (VideoRender.Renderer)
	{
		FParamDict noOptions;
		VideoRender.Renderer->StartRendering(noOptions);
	}

	if (AudioRender.Renderer)
	{
		FParamDict noOptions;
		AudioRender.Renderer->StartRendering(noOptions);
	}
}

//-----------------------------------------------------------------------------
/**
 * Stops renderers
 */
void FAdaptiveStreamingPlayer::StopRendering()
{
	RenderClock->Stop();

	if (VideoRender.Renderer)
	{
		FParamDict noOptions;
		VideoRender.Renderer->StopRendering(noOptions);
	}
	if (AudioRender.Renderer)
	{
		FParamDict noOptions;
		AudioRender.Renderer->StopRendering(noOptions);
	}
}

//-----------------------------------------------------------------------------
/**
 * Create the necessary AV renderers.
 *
 * @return
 */
int32 FAdaptiveStreamingPlayer::CreateRenderers()
{
	// Set the render clock with the renderes.
<<<<<<< HEAD
	VideoRender.Renderer->SetRenderClock(RenderClock);
	AudioRender.Renderer->SetRenderClock(RenderClock);

	// Hold back all frames during preroll or emit the first frame for scrubbing?
	if (PlayerOptions.HaveKey(OptionKeyDoNotHoldBackFirstVideoFrame))
=======
	if (VideoRender.Renderer)
	{
		VideoRender.Renderer->SetRenderClock(RenderClock);
	}
	if (AudioRender.Renderer)
	{
		AudioRender.Renderer->SetRenderClock(RenderClock);
	}

	// Hold back all frames during preroll or emit the first frame for scrubbing?
	if (VideoRender.Renderer && PlayerOptions.HaveKey(OptionKeyDoNotHoldBackFirstVideoFrame))
>>>>>>> 4af6daef
	{
		VideoRender.Renderer->DisableHoldbackOfFirstRenderableVideoFrame(PlayerOptions.GetValue(OptionKeyDoNotHoldBackFirstVideoFrame).SafeGetBool(false));
	}

	return 0;
}


//-----------------------------------------------------------------------------
/**
 * Destroys the renderers and decoders.
 */
void FAdaptiveStreamingPlayer::DestroyRenderers()
{
	// Decoders must be gone already
	check(!VideoDecoder.Decoder);
	check(!AudioDecoder.Decoder);
	AudioRender.Close();
	VideoRender.Close();
}





void FAdaptiveStreamingPlayer::PostLog(Facility::EFacility FromFacility, IInfoLog::ELevel InLogLevel, const FString &Message)
{
	int64 millisNow = SynchronizedUTCTime->GetTime().GetAsMilliseconds();
	FString msg = FString::Printf(TEXT("%s: %s"), Facility::GetName(FromFacility), *Message);
	DispatchEvent(FMetricEvent::ReportLogMessage(InLogLevel, msg, millisNow));
}

void FAdaptiveStreamingPlayer::PostError(const FErrorDetail& InError)
{
	TSharedPtrTS<FErrorDetail> Error(new FErrorDetail(InError));
	ErrorQueue.Push(Error);
}

void FAdaptiveStreamingPlayer::SendMessageToPlayer(TSharedPtrTS<IPlayerMessage> PlayerMessage)
{
	WorkerThread.SendPlayerSessionMessage(PlayerMessage);
}

//-----------------------------------------------------------------------------
/**
 * Returns the external GUID identifying this player and its associated external texture.
 */
void FAdaptiveStreamingPlayer::GetExternalGuid(FGuid& OutExternalGuid)
{
	OutExternalGuid = ExternalPlayerGUID;
}

ISynchronizedUTCTime* FAdaptiveStreamingPlayer::GetSynchronizedUTCTime()
{
	return SynchronizedUTCTime;
}

TSharedPtr<IAdaptiveStreamingPlayerResourceProvider, ESPMode::ThreadSafe> FAdaptiveStreamingPlayer::GetStaticResourceProvider()
{
	return StaticResourceProvider.Pin();
}

TSharedPtrTS<IElectraHttpManager> FAdaptiveStreamingPlayer::GetHTTPManager()
<<<<<<< HEAD
{
	return HttpManager;
=======
{
	return HttpManager;
}

TSharedPtrTS<IExternalDataReader> FAdaptiveStreamingPlayer::GetExternalDataReader()
{
	return GetStaticResourceProvider().IsValid() ? ExternalDataReader : nullptr;
>>>>>>> 4af6daef
}

TSharedPtrTS<IAdaptiveStreamSelector> FAdaptiveStreamingPlayer::GetStreamSelector()
{
	return StreamSelector;
}

TSharedPtrTS<IPlaylistReader> FAdaptiveStreamingPlayer::GetManifestReader()
{
	return ManifestReader;
}

TSharedPtrTS<IPlayerEntityCache> FAdaptiveStreamingPlayer::GetEntityCache()
{
	return EntityCache;
}

TSharedPtrTS<IHTTPResponseCache> FAdaptiveStreamingPlayer::GetHTTPResponseCache()
{
	return HttpResponseCache;
}

IAdaptiveStreamingPlayerAEMSHandler* FAdaptiveStreamingPlayer::GetAEMSEventHandler()
{
	return AEMSEventHandler;
}

FParamDict& FAdaptiveStreamingPlayer::GetOptions()
{
	return PlayerOptions;
}

TSharedPtrTS<FDRMManager> FAdaptiveStreamingPlayer::GetDRMManager()
{
	return DrmManager;
}

void FAdaptiveStreamingPlayer::SetPlaybackEnd(const FTimeValue& InEndAtTime, IPlayerSessionServices::EPlayEndReason InEndingReason, TSharedPtrTS<IPlayerSessionServices::IPlayEndReason> InCustomManifestObject)
{
	WorkerThread.SendPlaybackEndMessage(InEndAtTime, InEndingReason, InCustomManifestObject);
}



//-----------------------------------------------------------------------------
/**
 * Notified when the given fragment will be opened.
 *
 * @param pRequest
 */
void FAdaptiveStreamingPlayer::OnFragmentOpen(TSharedPtrTS<IStreamSegment> pRequest)
{
	WorkerThread.Enqueue(FWorkerThreadMessages::FMessage::EType::FragmentOpen, pRequest);
}


//-----------------------------------------------------------------------------
/**
 * Fragment access unit received callback.
 *
 * NOTE: This must be done in place and cannot be deferred to a worker thread
 *       since we must return whether or not we could store the AU in our buffer right away.
 *
 * @param InAccessUnit
 *
 * @return
 */
bool FAdaptiveStreamingPlayer::OnFragmentAccessUnitReceived(FAccessUnit* InAccessUnit)
{
	// When shutting down we don't accept anything new, but we return we did so the stream reader won't keep pummeling us with new data.
	if (bIsClosing)
	{
		return true;
	}
	TSharedPtrTS<FMultiTrackAccessUnitBuffer> Buffer = GetCurrentReceiveStreamBuffer(InAccessUnit->ESType);
	if (!Buffer.IsValid())
	{
		return true;
	}

	// Get the current buffer stats. Although they are updated regularly once per tick this would not reflect the current
	// state until the the next tick, which would allow the limits to be ignored as new access units arrive quickly.
	FAccessUnitBufferInfo bufferInfo;
	const FAccessUnitBuffer::FConfiguration* BufferConfig = nullptr;
	if (InAccessUnit->ESType == EStreamType::Video)
	{
		GetStreamBufferUtilization(bufferInfo, InAccessUnit->ESType);
		BufferConfig = &PlayerConfig.StreamBufferConfigVideo;
	}
	else if (InAccessUnit->ESType == EStreamType::Audio)
	{
		GetStreamBufferUtilization(bufferInfo, InAccessUnit->ESType);
		BufferConfig = &PlayerConfig.StreamBufferConfigAudio;
	}
	else if (InAccessUnit->ESType == EStreamType::Subtitle)
	{
		GetStreamBufferUtilization(bufferInfo, InAccessUnit->ESType);
		BufferConfig = &PlayerConfig.StreamBufferConfigText;
	}
	FAccessUnitBuffer::FExternalBufferInfo TotalUtilization;
<<<<<<< HEAD
	TotalUtilization.DataSize = bufferInfo.CurrentMemInUse;
=======
>>>>>>> 4af6daef
	TotalUtilization.Duration = bufferInfo.PlayableDuration;

	// Try to push the data into the receiving buffer
	return Buffer->Push(InAccessUnit, BufferConfig, &TotalUtilization);
}

//-----------------------------------------------------------------------------
/**
 * Fragment reached end-of-stream callback.
 * No additional access units will be received for this fragment.
 *
 * @param InStreamType
 * @param InStreamSourceInfo
 */
void FAdaptiveStreamingPlayer::OnFragmentReachedEOS(EStreamType InStreamType, TSharedPtr<const FBufferSourceInfo, ESPMode::ThreadSafe> InStreamSourceInfo)
{
	if (!bIsClosing)
	{
		TSharedPtrTS<FMultiTrackAccessUnitBuffer> Buffer = GetCurrentReceiveStreamBuffer(InStreamType);
		if (Buffer.IsValid())
		{
			Buffer->PushEndOfDataFor(InStreamSourceInfo);
		}
	}
}


//-----------------------------------------------------------------------------
/**
 * Notified when the current fragment is closed.
 * This is called regardless of the error state and can always
 * be used as an indication that the fragment has finished processing.
 *
 * @param InRequest
 */
void FAdaptiveStreamingPlayer::OnFragmentClose(TSharedPtrTS<IStreamSegment> InRequest)
{
	WorkerThread.Enqueue(FWorkerThreadMessages::FMessage::EType::FragmentClose, InRequest);
}




void FAdaptiveStreamingPlayer::InternalHandleOnce()
{
	if (!bIsClosing)
	{
		// Update the play position we return to the interested caller.
		if (!PlaybackState.GetHasEnded())
		{
			if (RenderClock->IsRunning())
			{
				IMediaRenderClock::ERendererType ClockSource = IMediaRenderClock::ERendererType::Audio;
				if (DataAvailabilityStateAud.Availability == Metrics::FDataAvailabilityChange::EAvailability::DataNotAvailable)
				{
					ClockSource = IMediaRenderClock::ERendererType::Video;
				}
				FTimeValue playPos = RenderClock->GetInterpolatedRenderTime(ClockSource);
				PlaybackState.SetPlayPosition(ClampTimeToCurrentRange(playPos, false, true));
			}
		}
		else
		{
			// When playback has ended we lock the position to the end of the timeline.
			// This is only in case the application checks for the play position to reach the end of the timeline
			// ie. calling GetPlayPosition() to compare against the end of GetTimelineRange()
			// instead of using the dedicated HasEnded() method.
			PlaybackState.SetPlayPosition(ClampTimeToCurrentRange(FTimeValue::GetPositiveInfinity(), false, true));
		}

		// Handle state changes to match the user request.
		HandlePlayStateChanges();

		// Update diag buffers
		UpdateDiagnostics();
		// Handle seek requests.
		HandleSeeking();
		// Check for end of stream.
		CheckForStreamEnd();
		// Check the error queue for new arrivals.
		CheckForErrors();
		// Handle pending media segment requests.
		HandlePendingMediaSegmentRequests();
		// Handle changes in metadata, like timeline changes or track availability.
		HandleMetadataChanges();
		// Handle AEMS events
		HandleAEMSEvents();
		// Handle subtitle decoder
		HandleSubtitleDecoder();
		// Handle buffer level changes
		HandleNewBufferedData();
		// Handle new output data (finish prerolling)
		HandleNewOutputData();
		// Handle data buffers from deselected tracks to align with selected ones.
		HandleDeselectedBuffers();
		// Handle decoder changes
		HandleDecoderChanges();
		// Handle entity cache expirations.
		if (EntityCache.IsValid())
		{
			EntityCache->HandleEntityExpiration();
		}
		// Handle HTTP response cache expirations.
		if (HttpResponseCache.IsValid())
		{
			HttpResponseCache->HandleEntityExpiration();
		}
		// Handle completed DRM requests.
		if (DrmManager.IsValid())
		{
			DrmManager->Tick();
		}
		// Handle ABR.
		if (StreamSelector.IsValid())
		{
			IAdaptiveStreamSelector::EHandlingAction ABRAction = StreamSelector->PeriodicHandle();
			if (ABRAction == IAdaptiveStreamSelector::EHandlingAction::SeekToLive)
			{
				InternalStartoverAtLiveEdge();
<<<<<<< HEAD
			}
		}
	}
}

bool FAdaptiveStreamingPlayer::InternalHandleThreadMessages()
{
	bool bGotMessage = false;
	FWorkerThreadMessages::FMessage msg;
	while(WorkerThread.WorkMessages.Dequeue(msg))
	{
		// While closed ignore all messages.
		if (bIsClosing)
		{
			if (msg.Data.MediaEvent.Event)
			{
				msg.Data.MediaEvent.Event->Signal();
			}
			continue;
		}

		bGotMessage = true;
		// What is it?
		switch(msg.Type)
		{
			case FWorkerThreadMessages::FMessage::EType::Initialize:
			{
				FAdaptiveStreamingPlayer::InternalInitialize();
				break;
			}
			case FWorkerThreadMessages::FMessage::EType::LoadManifest:
			{
				InternalLoadManifest(msg.Data.ManifestToLoad.URL, msg.Data.ManifestToLoad.MimeType);
				break;
			}
			case FWorkerThreadMessages::FMessage::EType::LoadBlob:
			{
=======
			}
		}
	}
}

bool FAdaptiveStreamingPlayer::InternalHandleThreadMessages()
{
	bool bGotMessage = false;
	FWorkerThreadMessages::FMessage msg;
	while(WorkerThread.WorkMessages.Dequeue(msg))
	{
		// While closed ignore all messages.
		if (bIsClosing)
		{
			if (msg.Data.MediaEvent.Event)
			{
				msg.Data.MediaEvent.Event->Signal();
			}
			continue;
		}

		bGotMessage = true;
		// What is it?
		switch(msg.Type)
		{
			case FWorkerThreadMessages::FMessage::EType::Initialize:
			{
				FAdaptiveStreamingPlayer::InternalInitialize();
				break;
			}
			case FWorkerThreadMessages::FMessage::EType::LoadManifest:
			{
				InternalLoadManifest(msg.Data.ManifestToLoad.URL, msg.Data.ManifestToLoad.MimeType);
				break;
			}
			case FWorkerThreadMessages::FMessage::EType::LoadBlob:
			{
>>>>>>> 4af6daef
				if (msg.Data.BlobToLoad.BlobLoadRequest.IsValid())
				{
					msg.Data.BlobToLoad.BlobLoadRequest->StartGet(this);
				}
				break;
			}
			case FWorkerThreadMessages::FMessage::EType::Pause:
			{
				bShouldBePaused = true;
				bShouldBePlaying = false;
				break;
			}
			case FWorkerThreadMessages::FMessage::EType::Resume:
			{
				bShouldBePaused = false;
				bShouldBePlaying = true;
				break;
			}
			case FWorkerThreadMessages::FMessage::EType::Loop:
			{
				InternalSetLoop(msg.Data.Looping.Loop);
				if (msg.Data.Looping.Signal)
				{
					msg.Data.Looping.Signal->Signal();
				}
				break;
			}
			case FWorkerThreadMessages::FMessage::EType::Close:
			{
				if (!bIsClosing)
				{
					bIsClosing = true;
					InternalStop(false);
					InternalClose();
					DispatchEvent(FMetricEvent::ReportPlaybackStopped());
				}
				if (msg.Data.MediaEvent.Event)
				{
					msg.Data.MediaEvent.Event->Signal();
				}
				break;
			}

			case FWorkerThreadMessages::FMessage::EType::ChangeBitrate:
			{
				BitrateCeiling = msg.Data.Bitrate.Value;
				StreamSelector->SetBandwidthCeiling(BitrateCeiling);
				break;
			}

			case FWorkerThreadMessages::FMessage::EType::LimitResolution:
			{
				VideoResolutionLimitWidth  = msg.Data.Resolution.Width;
				VideoResolutionLimitHeight = msg.Data.Resolution.Height;
				UpdateStreamResolutionLimit();
				break;
			}

			case FWorkerThreadMessages::FMessage::EType::InitialStreamAttributes:
			{
				// Map the language in case it is not yet.
				if (msg.Data.InitialStreamAttribute.InitialSelection.Language_ISO639.IsSet())
				{
					msg.Data.InitialStreamAttribute.InitialSelection.Language_ISO639 = ISO639::MapTo639_1(msg.Data.InitialStreamAttribute.InitialSelection.Language_ISO639.GetValue());
				}
				bool bInitiallyDisabled = msg.Data.InitialStreamAttribute.InitialSelection.OverrideIndex.IsSet() && msg.Data.InitialStreamAttribute.InitialSelection.OverrideIndex.GetValue() < 0;
				if (bInitiallyDisabled)
				{
					msg.Data.InitialStreamAttribute.InitialSelection.ClearOverrideIndex();
				}
				switch(msg.Data.InitialStreamAttribute.StreamType)
				{
					case EStreamType::Video:
						StreamSelectionAttributesVid = msg.Data.InitialStreamAttribute.InitialSelection;
						break;
					case EStreamType::Audio:
						StreamSelectionAttributesAud = msg.Data.InitialStreamAttribute.InitialSelection;
						break;
					case EStreamType::Subtitle:
						StreamSelectionAttributesTxt = msg.Data.InitialStreamAttribute.InitialSelection;
						break;
					default:
						break;
				}
				if (bInitiallyDisabled)
				{
					InternalDeselectStream(msg.Data.InitialStreamAttribute.StreamType);
				}
				break;
			}

			case FWorkerThreadMessages::FMessage::EType::SelectTrackByAttributes:
			{
				if (!bIsClosing)
				{
					// Map the language in case it is not yet.
					if (msg.Data.TrackSelection.TrackAttributes.Language_ISO639.IsSet())
					{
						msg.Data.TrackSelection.TrackAttributes.Language_ISO639 = ISO639::MapTo639_1(msg.Data.TrackSelection.TrackAttributes.Language_ISO639.GetValue());
					}
					switch(msg.Data.TrackSelection.StreamType)
					{
						case EStreamType::Video:
							PendingTrackSelectionVid = MakeSharedTS<FStreamSelectionAttributes>(msg.Data.TrackSelection.TrackAttributes);
							bIsVideoDeselected = false;
							break;
						case EStreamType::Audio:
							PendingTrackSelectionAud = MakeSharedTS<FStreamSelectionAttributes>(msg.Data.TrackSelection.TrackAttributes);
							bIsAudioDeselected = false;
							break;
						case EStreamType::Subtitle:
							PendingTrackSelectionTxt = MakeSharedTS<FStreamSelectionAttributes>(msg.Data.TrackSelection.TrackAttributes);
							bIsTextDeselected = false;
							break;
						default:
							break;
					}
				}
				break;
			}

			case FWorkerThreadMessages::FMessage::EType::SelectTrackByMetadata:
			{
				// Currently not used. May be used again later.
				break;
			}

			case FWorkerThreadMessages::FMessage::EType::DeselectTrack:
			{
				InternalDeselectStream(msg.Data.TrackSelection.StreamType);
				break;
			}

			case FWorkerThreadMessages::FMessage::EType::FragmentOpen:
			{
				TSharedPtrTS<IStreamSegment> pRequest = msg.Data.StreamReader.Request;
				EStreamType reqType = msg.Data.StreamReader.Request->GetType();
				// Check that the request is for this current playback sequence and not an outdated one.
				if (pRequest.IsValid() && pRequest->GetPlaybackSequenceID() == CurrentPlaybackSequenceID[StreamTypeToArrayIndex(reqType)])
				{
					DispatchBufferUtilizationEvent(msg.Data.StreamReader.Request->GetType());

					// Video bitrate change?
					if (msg.Data.StreamReader.Request->GetType() == EStreamType::Video)
					{
						int32 SegmentBitrate = pRequest->GetBitrate();
						int32 SegmentQualityLevel = pRequest->GetQualityIndex();
						if (SegmentBitrate != CurrentVideoStreamBitrate.Bitrate)
						{
							bool bDrastic = CurrentVideoStreamBitrate.Bitrate && SegmentQualityLevel < CurrentVideoStreamBitrate.QualityLevel-1;
							DispatchEvent(FMetricEvent::ReportVideoQualityChange(SegmentBitrate, CurrentVideoStreamBitrate.Bitrate, bDrastic));
							CurrentVideoStreamBitrate.Bitrate      = SegmentBitrate;
							CurrentVideoStreamBitrate.QualityLevel = SegmentQualityLevel;
						}
					}
				}
				break;
			}

			case FWorkerThreadMessages::FMessage::EType::FragmentClose:
			{
				TSharedPtrTS<IStreamSegment> pRequest = msg.Data.StreamReader.Request;
				EStreamType reqType = msg.Data.StreamReader.Request->GetType();
				// Check that the request is for this current playback sequence and not an outdated one.
				if (pRequest.IsValid() && pRequest->GetPlaybackSequenceID() == CurrentPlaybackSequenceID[StreamTypeToArrayIndex(reqType)])
				{
					// Dispatch download event
					DispatchSegmentDownloadedEvent(pRequest);
<<<<<<< HEAD

					// Dispatch buffer utilization
					DispatchBufferUtilizationEvent(reqType);

=======

					// Dispatch buffer utilization
					DispatchBufferUtilizationEvent(reqType);

>>>>>>> 4af6daef
					// Dispatch average throughput, bandwidth and latency event for video segments only.
					if (reqType == EStreamType::Video)
					{
						DispatchEvent(FMetricEvent::ReportBandwidth(StreamSelector->GetAverageBandwidth(), StreamSelector->GetAverageThroughput(), StreamSelector->GetAverageLatency()));
					}

					// Add to the list of completed requests for which we need to find the next or retry segment to fetch.
					FPendingSegmentRequest NextReq;
					NextReq.Request = pRequest;
					NextPendingSegmentRequests.Enqueue(MoveTemp(NextReq));
				}
				break;
			}

			case FWorkerThreadMessages::FMessage::EType::BufferUnderrun:
			{
				InternalRebuffer();
				break;
			}

			case FWorkerThreadMessages::FMessage::EType::PlayerSession:
			{
				HandleSessionMessage(msg.Data.Session.PlayerMessage);
				break;
			}

			case FWorkerThreadMessages::FMessage::EType::EndPlaybackAt:
			{
				// With a defined end time we just play out until then.
				PlaybackState.SetShouldPlayOnLiveEdge(false);
				PlaybackState.SetPlaybackEndAtTime(msg.Data.EndPlaybackAt.EndAtTime);
				break;
			}

			default:
			{
				checkNoEntry();
				break;
			}
		}

		InternalHandleOnce();
	}
	return bGotMessage;
}

//-----------------------------------------------------------------------------
/**
 * Handling function called by the shared worker thread.
 */
void FAdaptiveStreamingPlayer::HandleOnce()
{
	SCOPE_CYCLE_COUNTER(STAT_ElectraPlayer_AdaptiveWorker);
	CSV_SCOPED_TIMING_STAT(ElectraPlayer, AdaptiveStreamingPlayer_Worker);

	if (!InternalHandleThreadMessages())
	{
		InternalHandleOnce();
	}
	// Handle the components that are bound to add new worker messages.
	// This should not be done while processing the messages that were enqueued earlier,
	// especially not since handling those will result in handling all state checks
	// in InternalHandleOnce() again!
	InternalHandleManifestReader();
}



void FAdaptiveStreamingPlayer::HandlePlayStateChanges()
{
	if (CurrentState == EPlayerState::eState_Error)
	{
		return;
	}

	// Should the player be paused?
	if (bShouldBePaused)
	{
		// Are we not paused and in a state in which we can pause?
		if (CurrentState == EPlayerState::eState_Playing)
		{
			PlaybackState.SetShouldPlayOnLiveEdge(false);
			InternalPause();
		}
	}

	// Should the player be playing?
	if (bShouldBePlaying)
	{
		// Are we paused and in a state in which we can play?
		if (CurrentState == EPlayerState::eState_Paused)
		{
			InternalResume();
		}
	}

	// Did the play range or loop state change such that we need to start over?
	if (PlaybackState.GetPlayRangeHasChanged() || PlaybackState.GetLoopStateHasChanged())
	{
		// We do not do this when paused as setting the range usually happens only when paused for seeking or scrubbing.
		if (CurrentState == EPlayerState::eState_Playing)
		{
			InternalStartoverAtCurrentPosition();
		}
	}

	// Update the current live latency.
	PlaybackState.SetCurrentLiveLatency(CalculateCurrentLiveLatency(false));
}


void FAdaptiveStreamingPlayer::HandleSeeking()
{
	// Are we in a state where a seek is possible?
	if (CurrentState == EPlayerState::eState_Idle || CurrentState == EPlayerState::eState_ParsingManifest || CurrentState == EPlayerState::eState_PreparingStreams || CurrentState == EPlayerState::eState_Error ||
		!Manifest.IsValid())
	{
		// No, return.
		return;
	}

	// When playing the last successfully seeked position is irrelevant and cannot be used as a reference any more.
	if (PlaybackState.GetIsPlaying())
	{
		SeekVars.InvalidateLastFinished();
	}

	FScopeLock lock(&SeekVars.Lock);
	// Is there a pending request?
	if (SeekVars.PendingRequest.IsSet())
	{
		// If there is an active request and the new request is for scrubbing we let the active request finish first.
		bool bIsForScrubbing = SeekVars.PendingRequest.GetValue().bOptimizeForScrubbing.Get(PlayerOptions.GetValue(OptionKeyFrameOptimizeSeekForScrubbing).SafeGetBool(false));
		if (SeekVars.ActiveRequest.IsSet() && bIsForScrubbing)
		{
			return;
		}

		// Not playing on the Live edge. This may get set to true later on handling the start segment.
		PlaybackState.SetShouldPlayOnLiveEdge(false);
<<<<<<< HEAD
		// On a user-induced seek the sequence index is supposed to reset to 0.
		// We need to reset this even when we would not actually issue the seek.
		CurrentPlaybackSequenceState.SequenceIndex = 0;
=======
		// On a user-induced seek the sequence index is supposed to be increased.
		// We need to do this even when we would not actually issue the seek.

		if (!SeekVars.PendingRequest.GetValue().bIgnoreForSequenceIndex.Get(false))
		{
			CurrentPlaybackSequenceState.PrimaryIndex += SeekVars.NumSeekToCallsSinceLastSeen;
			CurrentPlaybackSequenceState.SecondaryIndex = 0;
			SeekVars.NumSeekToCallsSinceLastSeen = 0;
		}

>>>>>>> 4af6daef
		// And since it is a seek on purpose the loop counter is reset as well.
		FInternalLoopState LoopStateNow;
		PlaybackState.GetLoopState(LoopStateNow);
		LoopStateNow.Count = 0;
		PlaybackState.SetLoopState(LoopStateNow);
		CurrentLoopState.Count = 0;

		// Check the distance to the last seek performed, if there is one.
		if (SeekVars.LastFinishedRequest.IsSet() && SeekVars.PendingRequest.GetValue().DistanceThreshold.IsSet())
		{
			double Distance = Utils::AbsoluteValue(SeekVars.LastFinishedRequest.GetValue().Time.GetAsSeconds() - SeekVars.PendingRequest.GetValue().Time.GetAsSeconds());
			if (Distance <= SeekVars.PendingRequest.GetValue().DistanceThreshold.Get(0.0))
			{
				// Already there
				SeekVars.PendingRequest.Reset();
				DispatchEvent(FMetricEvent::ReportSeekCompleted(true));
				return;
			}
		}

		// Trigger the seek.
		FSeekParam SeekParam = SeekVars.PendingRequest.GetValue();
		FTimeRange SeekPlayrangeOnRequest = SeekVars.PlayrangeOnRequest;
		SeekVars.PendingRequest.Reset();
		SeekVars.ClearWorkVars();

		if (SeekVars.bIsPlayStart)
		{
			CurrentState = EPlayerState::eState_Buffering;
		}
		else
		{
			// Stop everything.
			// We need to unlock the seek vars lock here to allow the renderer's call to Flush() in InternalStop()
			// to call out to the user code for which we must not hold any state locks.
			SeekVars.Lock.Unlock();
			InternalStop(PlayerConfig.bHoldLastFrameDuringSeek);
			if (Manifest.IsValid())
			{
				Manifest->UpdateDynamicRefetchCounter();
			}
			CurrentState = EPlayerState::eState_Seeking;
			SeekVars.Lock.Lock();

			SeekVars.bForScrubbing = bIsForScrubbing;
		}
		SeekVars.ActiveRequest = SeekParam;
		lock.Unlock();
		InternalStartAt(SeekVars.ActiveRequest.GetValue(), &SeekPlayrangeOnRequest);
	}
}



//-----------------------------------------------------------------------------
/**
 * Handle changes in metadata, like timeline changes or track availability.
 */
void FAdaptiveStreamingPlayer::HandleMetadataChanges()
{
	// The timeline can change dynamically. Refresh it on occasion.
	if (Manifest.IsValid() && ManifestType == EMediaFormatType::DASH)
	{
		PlaybackState.SetSeekableRange(Manifest->GetSeekableTimeRange());
		PlaybackState.SetTimelineRange(Manifest->GetTotalTimeRange());
		PlaybackState.SetDuration(Manifest->GetDuration());
	}

	FTimeValue CurrentTime = PlaybackState.GetPlayPosition();

	// See if we may be reaching the next period.
	if (UpcomingPeriods.Num() && CurrentTime.IsValid() && CurrentTime != MetadataHandlingState.LastHandlingTime)
	{
		// Locate the period the position falls into.
		for(int32 i=0; i<UpcomingPeriods.Num(); ++i)
		{
			if (UpcomingPeriods[i].TimeRange.Contains(CurrentTime))
			{
				if (!UpcomingPeriods[i].ID.Equals(MetadataHandlingState.LastSentPeriodID))
				{
					MetadataHandlingState.LastSentPeriodID = UpcomingPeriods[i].ID;

					TArray<FTrackMetadata> MetadataVideo;
					TArray<FTrackMetadata> MetadataAudio;
					TArray<FTrackMetadata> MetadataSubtitle;
					UpcomingPeriods[i].Period->GetMetaData(MetadataVideo, EStreamType::Video);
					UpcomingPeriods[i].Period->GetMetaData(MetadataAudio, EStreamType::Audio);
					UpcomingPeriods[i].Period->GetMetaData(MetadataSubtitle, EStreamType::Subtitle);

					bool bMetadataChanged = PlaybackState.SetTrackMetadata(MetadataVideo, MetadataAudio, MetadataSubtitle);
					PlaybackState.SetHaveMetadata(true);
					if (bMetadataChanged)
					{
						DispatchEvent(FMetricEvent::ReportTracksChanged());
					}

					// Update the data availability for this period.
					UpdateDataAvailabilityState(DataAvailabilityStateVid, MetadataVideo.Num() ? Metrics::FDataAvailabilityChange::EAvailability::DataAvailable : Metrics::FDataAvailabilityChange::EAvailability::DataNotAvailable);
					UpdateDataAvailabilityState(DataAvailabilityStateAud, MetadataAudio.Num() ? Metrics::FDataAvailabilityChange::EAvailability::DataAvailable : Metrics::FDataAvailabilityChange::EAvailability::DataNotAvailable);
					UpdateDataAvailabilityState(DataAvailabilityStateTxt, MetadataSubtitle.Num() ? Metrics::FDataAvailabilityChange::EAvailability::DataAvailable : Metrics::FDataAvailabilityChange::EAvailability::DataNotAvailable);

					// Inform AEMS handler of the period transition.
					AEMSEventHandler->PlaybackPeriodTransition(UpcomingPeriods[i].ID, UpcomingPeriods[i].TimeRange);
				}
				break;
			}
		}
<<<<<<< HEAD

		// Remove the periods that we have passed for which the loop counter is not in the future.
		// With looping playback the periods to loop back to will be added/updated and must not be removed
		// if they are used in a future loop cycle.
		for(int32 i=0; i<UpcomingPeriods.Num(); ++i)
		{
			if ((UpcomingPeriods[i].TimeRange.End.IsValid() && CurrentTime >= UpcomingPeriods[i].TimeRange.End && UpcomingPeriods[i].LoopCount <= CurrentTime.GetSequenceIndex()) ||
				(UpcomingPeriods[i].TimeRange.Start.IsValid() && CurrentTime < UpcomingPeriods[i].TimeRange.Start && UpcomingPeriods[i].LoopCount < CurrentTime.GetSequenceIndex()))
			{
				UpcomingPeriods.RemoveAt(i);
				--i;
			}
		}

		MetadataHandlingState.LastHandlingTime = CurrentTime;
	}

=======

		// Remove the periods that we have passed for which the loop counter is not in the future.
		// With looping playback the periods to loop back to will be added/updated and must not be removed
		// if they are used in a future loop cycle.
		for(int32 i=0; i<UpcomingPeriods.Num(); ++i)
		{
			if ((UpcomingPeriods[i].TimeRange.End.IsValid() && CurrentTime >= UpcomingPeriods[i].TimeRange.End && UpcomingPeriods[i].LoopCount <= CurrentTime.GetSequenceIndex()) ||
				(UpcomingPeriods[i].TimeRange.Start.IsValid() && CurrentTime < UpcomingPeriods[i].TimeRange.Start && UpcomingPeriods[i].LoopCount < CurrentTime.GetSequenceIndex()))
			{
				UpcomingPeriods.RemoveAt(i);
				--i;
			}
		}

		MetadataHandlingState.LastHandlingTime = CurrentTime;
	}

>>>>>>> 4af6daef
	// Dump periods that are no longer active because we passed their end with some threshold
	// and whose loop count is also not expired.
	if (CurrentTime.IsValid())
	{
		FTimeValue PastTime = CurrentTime - FTimeValue().SetFromMilliseconds(1000);
		FScopeLock Lock(&ActivePeriodCriticalSection);
		for(int32 i=0; i<ActivePeriods.Num(); ++i)
		{
			if (((ActivePeriods[i].TimeRange.End.IsValid() && PastTime > ActivePeriods[i].TimeRange.End) ||
				(!ActivePeriods[i].TimeRange.End.IsValid() && (i+1) < ActivePeriods.Num() && PastTime >= ActivePeriods[i+1].TimeRange.Start)) &&
				ActivePeriods[i].LoopCount <= CurrentTime.GetSequenceIndex())
			{
				// Do not remove the only active period.
				if (ActivePeriods.Num() > 1)
				{
					ActivePeriods.RemoveAt(i);
					--i;
				}
			}
		}
	}

	// Handle media metadata updates.
	if (MediaMetadataUpdates.Handle(CurrentTime))
	{
		DispatchEvent(FMetricEvent::ReportMediaMetadataChanged(MediaMetadataUpdates.GetActive()));
	}
}


//-----------------------------------------------------------------------------
/**
 * Handles Application Event or Metadata Stream (AEMS) events triggering on current playback position.
 *
 * @param SessionMessage
 */
void FAdaptiveStreamingPlayer::HandleAEMSEvents()
{
	if (CurrentState == EPlayerState::eState_Playing)
	{
		FTimeValue Current = PlaybackState.GetPlayPosition();
		AEMSEventHandler->ExecutePendingEvents(Current);
	}
}


//-----------------------------------------------------------------------------
/**
 * Handles a player session message sent by one of the player sub-systems.
 *
 * @param SessionMessage
 */
void FAdaptiveStreamingPlayer::HandleSessionMessage(TSharedPtrTS<IPlayerMessage> SessionMessage)
{
	// Playlist downloaded (successful or not)?
	if (SessionMessage->GetType() == IPlaylistReader::PlaylistDownloadMessage::Type())
	{
		IPlaylistReader::PlaylistDownloadMessage* pMsg = static_cast<IPlaylistReader::PlaylistDownloadMessage *>(SessionMessage.Get());
		Metrics::FPlaylistDownloadStats stats;
		stats.bWasSuccessful = !pMsg->GetConnectionInfo().StatusInfo.ErrorDetail.IsSet();
		stats.ListType  	 = pMsg->GetListType();
		stats.LoadType  	 = pMsg->GetLoadType();
		stats.URL   		 = pMsg->GetConnectionInfo().EffectiveURL;
		stats.FailureReason  = pMsg->GetConnectionInfo().StatusInfo.ErrorDetail.GetMessage();
		stats.HTTPStatusCode = pMsg->GetConnectionInfo().StatusInfo.HTTPStatus;
		stats.RetryNumber    = pMsg->GetConnectionInfo().RetryInfo.IsValid() ? pMsg->GetConnectionInfo().RetryInfo->AttemptNumber : 0;
		DispatchEvent(FMetricEvent::ReportPlaylistDownload(stats));
	}
	// Playlist fetched & parsed?
	else if (SessionMessage->GetType() == IPlaylistReader::PlaylistLoadedMessage::Type())
	{
		if (ManifestReader.IsValid())
		{
			IPlaylistReader::PlaylistLoadedMessage* pMsg = static_cast<IPlaylistReader::PlaylistLoadedMessage *>(SessionMessage.Get());
			const FErrorDetail& Result = pMsg->GetResult();
			// Note: Right now only successful messages should get here. We check for failure anyway in case this changes in the future.
			if (!Result.IsError())
			{
				if (!Result.WasAborted())
				{
					if (pMsg->GetListType() == Playlist::EListType::Master && pMsg->GetLoadType() == Playlist::ELoadType::Initial)
					{
						DispatchEvent(FMetricEvent::ReportReceivedMasterPlaylist(pMsg->GetConnectionInfo().EffectiveURL));
					}
					else if (pMsg->GetLoadType() == Playlist::ELoadType::Initial)
					{
						SelectManifest();
						DispatchEvent(FMetricEvent::ReportReceivedPlaylists());
					}
					else
					{
						UpdateManifest();
					}
				}
			}
			else
			{
				PostError(Result);
			}
		}
	}
	// Media metadata changed?
	else if (SessionMessage->GetType() == FPlaylistMetadataUpdateMessage::Type())
	{
		FPlaylistMetadataUpdateMessage* pMsg = static_cast<FPlaylistMetadataUpdateMessage*>(SessionMessage.Get());
		MediaMetadataUpdates.AddEntry(pMsg->GetValidFrom(), pMsg->GetMetadata());
	}
	// License key?
	else if (SessionMessage->GetType() == FLicenseKeyMessage::Type())
	{
		FLicenseKeyMessage* pMsg = static_cast<FLicenseKeyMessage*>(SessionMessage.Get());
		Metrics::FLicenseKeyStats stats;
		stats.bWasSuccessful = !pMsg->GetResult().IsError();
		stats.URL   		 = pMsg->GetConnectionInfo().EffectiveURL;
		stats.FailureReason  = pMsg->GetResult().IsError() ? pMsg->GetResult().GetPrintable() : FString(); //pMsg->GetConnectionInfo().StatusInfo.ErrorDetail.GetMessage();
		DispatchEvent(FMetricEvent::ReportLicenseKey(stats));
	}
	// Decoder message?
	else if (SessionMessage->GetType() == FDecoderMessage::Type())
	{
		FDecoderMessage* pMsg = static_cast<FDecoderMessage*>(SessionMessage.Get());
		if (pMsg->GetStreamType() == EStreamType::Video)
		{
			VideoDecoder.bDrainingForCodecChangeDone = true;
		}
	}
	else
	{
		checkNoEntry();
	}
}




FTimeValue FAdaptiveStreamingPlayer::CalculateCurrentLiveLatency(bool bViaLatencyElement)
{
	FTimeValue LiveLatency;
	if (Manifest.IsValid())
	{
		if (Manifest->GetPresentationType() != IManifest::EType::OnDemand)
		{
			FTimeValue UTCNow = GetSynchronizedUTCTime()->GetTime();
			FTimeValue PlayPosNow = PlaybackState.GetPlayPosition();
			LiveLatency = UTCNow - PlayPosNow;

			if (bViaLatencyElement)
			{
				TSharedPtrTS<const FLowLatencyDescriptor> llDesc = Manifest->GetLowLatencyDescriptor();
				if (llDesc.IsValid())
				{
					// Low latency Live
					TSharedPtrTS<IProducerReferenceTimeInfo> ProdRefTime = Manifest->GetProducerReferenceTimeInfo(llDesc->Latency.ReferenceID);
					if (ProdRefTime.IsValid())
					{
						FTimeValue EncoderLatency = PlaybackState.GetEncoderLatency();
						if (EncoderLatency.IsValid())
						{
							LiveLatency += EncoderLatency;
						}
					}
				}
			}
		}
	}
	return LiveLatency;
}


//-----------------------------------------------------------------------------
/**
 * Returns the required duration to be available in the buffer before playback can begin.
 */
double FAdaptiveStreamingPlayer::GetMinBufferTimeBeforePlayback()
{
	// Yes. Check if we have enough data buffered up to begin handing off data to the decoders.
	double kMinBufferBeforePlayback = LastBufferingState == EPlayerState::eState_Seeking ? PlayerConfig.SeekBufferMinTimeAvailBeforePlayback :
										LastBufferingState == EPlayerState::eState_Rebuffering ? PlayerConfig.RebufferMinTimeAvailBeforePlayback : PlayerConfig.InitialBufferMinTimeAvailBeforePlayback;

	FTimeValue mbtAbr = StreamSelector.IsValid() ? StreamSelector->GetMinBufferTimeForPlayback(LastBufferingState == EPlayerState::eState_Seeking ? IAdaptiveStreamSelector::EMinBufferType::Seeking
																							 : LastBufferingState == EPlayerState::eState_Rebuffering ? IAdaptiveStreamSelector::EMinBufferType::Rebuffering 
																							 :	IAdaptiveStreamSelector::EMinBufferType::Initial, Manifest->GetMinBufferTime()) : FTimeValue();
	kMinBufferBeforePlayback = mbtAbr.IsValid() ? mbtAbr.GetAsSeconds() : kMinBufferBeforePlayback;
	return kMinBufferBeforePlayback;
}

bool FAdaptiveStreamingPlayer::IsExpectedToStreamNow(EStreamType InType)
{
	if (!StreamReaderHandler)
	{
		return false;
	}
	if (InType == EStreamType::Video)
	{
		return CurrentPlayPeriodVideo.IsValid() ? CurrentPlayPeriodVideo->GetSelectedStreamBufferSourceInfo(InType).IsValid() : false;
	}
	else if (InType == EStreamType::Audio)
	{
		return CurrentPlayPeriodAudio.IsValid() ? CurrentPlayPeriodAudio->GetSelectedStreamBufferSourceInfo(InType).IsValid() : false;
	}
	else if (InType == EStreamType::Subtitle)
	{
		return CurrentPlayPeriodText.IsValid() ? CurrentPlayPeriodText->GetSelectedStreamBufferSourceInfo(InType).IsValid() : false;
	}
	return false;
}


bool FAdaptiveStreamingPlayer::HaveEnoughBufferedDataToStartPlayback()
{
	double kMinBufferBeforePlayback = GetMinBufferTimeBeforePlayback();

	DiagnosticsCriticalSection.Lock();

	bool bHaveEnoughVideo = true;
	if (IsExpectedToStreamNow(EStreamType::Video))
	{
		bHaveEnoughVideo = false;
		// If the video stream has reached the end then there won't be any new data and whatever we have is all there is.
		if (VideoBufferStats.StreamBuffer.bEndOfData)
		{
			bHaveEnoughVideo = true;
		}
		else
		{
			// Does the buffer have the requested amount of data?
			if (VideoBufferStats.StreamBuffer.PlayableDuration.GetAsSeconds() >= kMinBufferBeforePlayback)
			{
				bHaveEnoughVideo = true;
			}
			else
			{
				// There is a chance that the input stream buffer is too small to hold the requested amount of material.
				if (VideoBufferStats.StreamBuffer.bLastPushWasBlocked)
				{
					// We won't be able to receive any more, so we have enough as it is.
					bHaveEnoughVideo = true;
				}
			}
		}
	}

	bool bHaveEnoughAudio = true;
	if (IsExpectedToStreamNow(EStreamType::Audio))
	{
		bHaveEnoughAudio = false;
		// If the audio stream has reached the end then there won't be any new data and whatever we have is all there is.
		if (AudioBufferStats.StreamBuffer.bEndOfData)
		{
			bHaveEnoughAudio = true;
		}
		else
		{
			// Does the buffer have the requested amount of data?
			if (AudioBufferStats.StreamBuffer.PlayableDuration.GetAsSeconds() >= kMinBufferBeforePlayback)
			{
				bHaveEnoughAudio = true;
			}
			else
			{
				// There is a chance that the input stream buffer is too small to hold the requested amount of material.
				if (AudioBufferStats.StreamBuffer.bLastPushWasBlocked)
				{
					// We won't be able to receive any more, so we have enough as it is.
					bHaveEnoughAudio = true;
				}
			}
		}
	}

	// When we are dealing with a single multiplexed stream and one buffer is blocked then essentially all buffers
	// must be considered blocked since demuxing cannot continue.
	// FIXME: do this more elegant somehow
<<<<<<< HEAD
	if (ManifestType == EMediaFormatType::ISOBMFF)
=======
	if (ManifestType == EMediaFormatType::ISOBMFF || ManifestType == EMediaFormatType::MKV)
>>>>>>> 4af6daef
	{
		if (VideoBufferStats.StreamBuffer.bLastPushWasBlocked ||
			AudioBufferStats.StreamBuffer.bLastPushWasBlocked ||
			TextBufferStats.StreamBuffer.bLastPushWasBlocked)
		{
			bHaveEnoughVideo = bHaveEnoughAudio = true;
		}
	}

	DiagnosticsCriticalSection.Unlock();

	return bHaveEnoughVideo && bHaveEnoughAudio;
}


void FAdaptiveStreamingPlayer::PrepareForPrerolling()
{
	PrerollVars.StartTime = MEDIAutcTime::CurrentMSec();

	// We need to check if there is any data available in the buffers that can be decoded.
	// It may be possible that playback was starting on the last segment that did not bring in any playable
	// data or none at all if it was past end of stream.
	DiagnosticsCriticalSection.Lock();

	// Check video buffer
	if (IsExpectedToStreamNow(EStreamType::Video))
	{
		if (VideoBufferStats.StreamBuffer.bEndOfData && (VideoBufferStats.StreamBuffer.PlayableDuration == FTimeValue::GetZero() || VideoBufferStats.StreamBuffer.NumCurrentAccessUnits == 0))
		{
			PrerollVars.bHaveEnoughVideo = true;
			VideoBufferStats.DecoderInputBuffer.bEODSignaled = true;
			VideoBufferStats.DecoderInputBuffer.bEODReached = true;
			VideoBufferStats.DecoderOutputBuffer.bEODreached = true;
		}
	}

	// Check audio buffer
	if (IsExpectedToStreamNow(EStreamType::Audio))
	{
		if (AudioBufferStats.StreamBuffer.bEndOfData && (AudioBufferStats.StreamBuffer.PlayableDuration == FTimeValue::GetZero() || AudioBufferStats.StreamBuffer.NumCurrentAccessUnits == 0))
		{
			PrerollVars.bHaveEnoughAudio = true;
			AudioBufferStats.DecoderInputBuffer.bEODSignaled = true;
			AudioBufferStats.DecoderInputBuffer.bEODReached = true;
			AudioBufferStats.DecoderOutputBuffer.bEODreached = true;
		}
	}
<<<<<<< HEAD

	DiagnosticsCriticalSection.Unlock();
}

=======

	DiagnosticsCriticalSection.Unlock();
}

>>>>>>> 4af6daef

//-----------------------------------------------------------------------------
/**
 * Checks if buffers have enough data to advance the play state.
 */
void FAdaptiveStreamingPlayer::HandleNewBufferedData()
{
	// Are we in buffering state? (this includes rebuffering)
	if (bStreamingHasStarted && CurrentState == EPlayerState::eState_Buffering && DecoderState == EDecoderState::eDecoder_Paused)
	{
		if (!SeekVars.bForScrubbing)
		{
			check(LastBufferingState == EPlayerState::eState_Buffering || LastBufferingState == EPlayerState::eState_Rebuffering || LastBufferingState == EPlayerState::eState_Seeking);
			// Check if we have enough data buffered up to begin handing off data to the decoders.
			bool bHaveEnoughData = HaveEnoughBufferedDataToStartPlayback();
			if (bHaveEnoughData)
			{
				PlaybackState.SetIsBuffering(false);
				PlaybackState.SetIsSeeking(false);

				// Activate the stream buffers from which to feed the decoders.
				DataBuffersCriticalSection.Lock();
				if (!ActiveDataOutputBuffers.IsValid())
				{
					TSharedPtrTS<FStreamDataBuffers> NewOutputBuffers;
					check(NextDataBuffers.Num());
					if (NextDataBuffers.Num())
					{
						NewOutputBuffers = NextDataBuffers[0];
						NextDataBuffers.RemoveAt(0);
					}
					ActiveDataOutputBuffers = MoveTemp(NewOutputBuffers);
				}
				DataBuffersCriticalSection.Unlock();

				PrepareForPrerolling();
				PipelineState = EPipelineState::ePipeline_Prerolling;
				DecoderState = EDecoderState::eDecoder_Running;

				PostrollVars.Clear();

				// Send buffering end event
				DispatchBufferingEvent(false, LastBufferingState);
				// Send pre-roll begin event.
				DispatchEvent(FMetricEvent::ReportPrerollStart());
			}
		}
		else
		{
			// Optimized seek for scrubbing is not possible at playstart so we can skip a few things here.
			if (!SeekVars.bScrubPrerollDone)
			{
				DataBuffersCriticalSection.Lock();
				if (!ActiveDataOutputBuffers.IsValid())
				{
					TSharedPtrTS<FStreamDataBuffers> NewOutputBuffers;
					if (NextDataBuffers.Num())
					{
						NewOutputBuffers = NextDataBuffers[0];
						NextDataBuffers.RemoveAt(0);
					}
					ActiveDataOutputBuffers = MoveTemp(NewOutputBuffers);
				}
				bool bHaveActiveOutputBuffer = ActiveDataOutputBuffers.IsValid();
				DataBuffersCriticalSection.Unlock();
				if (bHaveActiveOutputBuffer)
				{
					PrepareForPrerolling();
					PipelineState = EPipelineState::ePipeline_Prerolling;
					DecoderState = EDecoderState::eDecoder_Running;
					PostrollVars.Clear();
					DispatchEvent(FMetricEvent::ReportPrerollStart());
				}
			}
		}
	}
}


//-----------------------------------------------------------------------------
/**
 * Handle data in deselected buffers.
 * Since deselected buffers do not feed a decoder the data must be discarded as playback progresses
 * to avoid buffer overflows.
 */
void FAdaptiveStreamingPlayer::HandleDeselectedBuffers()
{
	if (bIsVideoDeselected || bIsAudioDeselected || bIsTextDeselected)
	{
		FAccessUnitBufferInfo BufferStats;
		// Get the current playback position in case nothing is selected.
		FTimeValue DiscardUntilTime = PlaybackState.GetPlayPosition();

		TSharedPtrTS<FMultiTrackAccessUnitBuffer> VidOutBuffer = GetCurrentOutputStreamBuffer(EStreamType::Video);
		TSharedPtrTS<FMultiTrackAccessUnitBuffer> AudOutBuffer = GetCurrentOutputStreamBuffer(EStreamType::Audio);
		TSharedPtrTS<FMultiTrackAccessUnitBuffer> TxtOutBuffer = GetCurrentOutputStreamBuffer(EStreamType::Subtitle);

		// Get last popped video PTS if video track is selected.
		if (!bIsVideoDeselected && VidOutBuffer.IsValid())
		{
			FTimeValue v = VidOutBuffer->GetLastPoppedPTS();
			if (v.IsValid())
			{
				DiscardUntilTime = v;
			}
			VidOutBuffer->GetStats(BufferStats);
			if (BufferStats.bEndOfData && BufferStats.NumCurrentAccessUnits == 0)
			{
				DiscardUntilTime.SetToPositiveInfinity();
			}
		}
		// Get last popped audio PTS if audio track is selected.
		if (!bIsAudioDeselected && AudOutBuffer.IsValid())
		{
			FTimeValue v = AudOutBuffer->GetLastPoppedPTS();
			if (v.IsValid())
			{
				DiscardUntilTime = v;
			}
			AudOutBuffer->GetStats(BufferStats);
			if (BufferStats.bEndOfData && BufferStats.NumCurrentAccessUnits == 0)
			{
				DiscardUntilTime.SetToPositiveInfinity();
			}
		}
		// FIXME: do we need to consider subtitle tracks as being the only selected ones??

		if (DiscardUntilTime.IsValid())
		{
			if (bIsVideoDeselected && VidOutBuffer.IsValid())
			{
				FMultiTrackAccessUnitBuffer::FScopedLock lock(VidOutBuffer);
				VidOutBuffer->PopDiscardUntil(DiscardUntilTime);
			}
			if (bIsAudioDeselected && AudOutBuffer.IsValid())
			{
				FMultiTrackAccessUnitBuffer::FScopedLock lock(AudOutBuffer);
				AudOutBuffer->PopDiscardUntil(DiscardUntilTime);
			}
			if (bIsTextDeselected && TxtOutBuffer.IsValid())
			{
				FMultiTrackAccessUnitBuffer::FScopedLock lock(TxtOutBuffer);
				TxtOutBuffer->PopDiscardUntil(DiscardUntilTime);
			}
		}
	}
}


//-----------------------------------------------------------------------------
/**
 * Checks if the player state can transition to the next state with available decoder output.
 */
void FAdaptiveStreamingPlayer::HandleNewOutputData()
{
	int64 timeNow = MEDIAutcTime::CurrentMSec();

	// Are we currently pre-rolling the media pipeline?
	if (PipelineState == EPipelineState::ePipeline_Prerolling)
	{
		// Yes. Is it "warm" enough to start rendering?
		DiagnosticsCriticalSection.Lock();

		// Check video
		bool bHaveEnoughVideo = PrerollVars.bHaveEnoughVideo;
		if (IsExpectedToStreamNow(EStreamType::Video))
		{
			// If the video decoder output buffer is stalled then we have enough video output. There won't be any more coming in.
			// Also when the stream has reached the end and that has propagated through the decoder's buffer.
			if (VideoBufferStats.DecoderOutputBuffer.bOutputStalled ||
				(VideoBufferStats.StreamBuffer.bEndOfData && VideoBufferStats.DecoderInputBuffer.bEODSignaled && VideoBufferStats.DecoderInputBuffer.bEODReached) ||
				bIsVideoDeselected)
			{
				bHaveEnoughVideo = true;
			}
		}
		else
		{
			bHaveEnoughVideo = true;
		}

		// Check audio
		bool bHaveEnoughAudio = PrerollVars.bHaveEnoughAudio;
		if (IsExpectedToStreamNow(EStreamType::Audio))
		{
			// If the audio decoder output buffer is stalled then we have enough video output. There won't be any more coming in.
			// Also when the stream has reached the end and that has propagated through the decoder's buffer.
			if (AudioBufferStats.DecoderOutputBuffer.bOutputStalled ||
				(AudioBufferStats.StreamBuffer.bEndOfData && AudioBufferStats.DecoderInputBuffer.bEODSignaled && AudioBufferStats.DecoderInputBuffer.bEODReached) ||
				bIsAudioDeselected)
			{
				bHaveEnoughAudio = true;
			}
		}
		else
		{
			bHaveEnoughAudio = true;
		}

		DiagnosticsCriticalSection.Unlock();

		// Keep current decision around to prime the next check.
		if (bHaveEnoughVideo)
		{
			PrerollVars.bHaveEnoughVideo = true;
		}
		if (bHaveEnoughAudio)
		{
			PrerollVars.bHaveEnoughAudio = true;
		}

		// Ready to go?
		if (bHaveEnoughVideo && bHaveEnoughAudio)
		{
			if (!SeekVars.bForScrubbing)
			{
				if (!PrerollVars.bIsMidSequencePreroll)
				{
					PipelineState = EPipelineState::ePipeline_Stopped;
					CurrentState = EPlayerState::eState_Paused;
<<<<<<< HEAD
					PlaybackRate = 0.0;
=======
>>>>>>> 4af6daef
					PrerollVars.Clear();
					SeekVars.ClearWorkVars();
					SeekVars.SetFinished();
					if (LastBufferingState == EPlayerState::eState_Seeking)
					{
						DispatchEvent(FMetricEvent::ReportSeekCompleted());
					}
					DispatchEvent(FMetricEvent::ReportPrerollEnd());
				}
				else
				{
					PrerollVars.Clear();
					StartRendering();
					PipelineState = EPipelineState::ePipeline_Running;
				}
			}
			else
			{
				// The first time around we send the seek complete event and stop the feeding of the decoders
				// to prevent them consuming and sending output to the renderers while we await the buffers
				// to fill to the amount we need.
				if (!SeekVars.bScrubPrerollDone)
				{
					SeekVars.bScrubPrerollDone = true;
					SeekVars.SetFinished();
					DispatchEvent(FMetricEvent::ReportSeekCompleted());
					// Pause feeding the decoder to stop draining buffers we want to fill.
					DecoderState = EDecoderState::eDecoder_Paused;
				}

				if (HaveEnoughBufferedDataToStartPlayback())
				{
					PlaybackState.SetIsBuffering(false);
					PlaybackState.SetIsSeeking(false);

					SeekVars.ClearWorkVars();
					PipelineState = EPipelineState::ePipeline_Stopped;
					CurrentState = EPlayerState::eState_Paused;
					DecoderState = EDecoderState::eDecoder_Running;
<<<<<<< HEAD
					PlaybackRate = 0.0;
=======
>>>>>>> 4af6daef
					PrerollVars.Clear();
					DispatchBufferingEvent(false, LastBufferingState);
					DispatchEvent(FMetricEvent::ReportPrerollEnd());
				}
			}
		}
	}
}



void FAdaptiveStreamingPlayer::InternalHandlePendingStartRequest(const FTimeValue& CurrentTime)
{
	// Is there a start request?
	if (PendingStartRequest.IsValid())
	{
		FPlayStartPosition StartAt = PendingStartRequest->StartAt;

		// Need to have a manifest.
		if (Manifest.IsValid())
		{
			if (PendingStartRequest->RetryAtTime.IsValid() && CurrentTime < PendingStartRequest->RetryAtTime)
			{
				return;
			}

			// For sanities sake disable any loop flag that might have been set before loading the playlist if the presentation isn't VoD.
			if (Manifest->GetPresentationType() != IManifest::EType::OnDemand)
			{
				CurrentLoopParam.bEnableLooping = false;
			}

			// If the starting time has not been set we now check if we are dealing with a VoD or a Live stream and choose a starting point.
			if (!StartAt.Time.IsValid())
			{
				// Use the presentation provided start time, if it has one.
				StartAt.Time = Manifest->GetDefaultStartTime();
				if (!StartAt.Time.IsValid())
				{
					FTimeRange Seekable = Manifest->GetSeekableTimeRange();
					if (Manifest->GetPresentationType() == IManifest::EType::OnDemand)
					{
						check(Seekable.Start.IsValid());
						StartAt.Time = Seekable.Start;
					}
					else
					{
						/*
							We need to wait for the timeline to become valid. It may not be yet if the presentation
							is scheduled to start in the future or if the intended distance to the Live edge can not
							be maintained yet when the presentation has just begun.
						*/
						if (Seekable.End - Seekable.Start <= FTimeValue::GetZero())
						{
							return;
						}

						check(Seekable.End.IsValid());
						StartAt.Time = Seekable.End;
						// DASH Live streams provide the means to join at an exact wallclock time, so enable this.
						if (ManifestType == EMediaFormatType::DASH)
						{
							PlaybackState.SetShouldPlayOnLiveEdge(true);
						}
					}
				}
			}
			// Set the current playback range with the start options and clamp the start time to the range.
			SetPlaystartOptions(StartAt.Options);
			ClampStartRequestTime(StartAt.Time);


			// Do we have a play period yet?
			if (!InitialPlayPeriod.IsValid())
			{
				IManifest::FResult Result = Manifest->FindPlayPeriod(InitialPlayPeriod, StartAt, PendingStartRequest->SearchType);
				switch(Result.GetType())
				{
					case IManifest::FResult::EType::TryAgainLater:
					{
						PendingStartRequest->RetryAtTime = Result.GetRetryAgainAtTime();
						break;
					}
					case IManifest::FResult::EType::Found:
					{
						// NOTE: Do *not* reset the pending start request yet. It is still needed.
						break;
					}
					case IManifest::FResult::EType::PastEOS:
					{
						// If the initial start time is beyond the end of the presentation
						// but looping is enabled we set this request up to start at the beginning.
						if (CurrentLoopParam.bEnableLooping)
						{
							FTimeRange Seekable = Manifest->GetSeekableTimeRange();
							PendingStartRequest->SearchType = IManifest::ESearchType::Closest;
							StartAt.Time = Seekable.Start;
							ClampStartRequestTime(StartAt.Time);
							PendingStartRequest->StartAt.Time = StartAt.Time;
						}
						else
						{
							PendingStartRequest.Reset();
							InternalSetPlaybackEnded();
						}
						break;
					}
					case IManifest::FResult::EType::NotFound:
					case IManifest::FResult::EType::BeforeStart:
					case IManifest::FResult::EType::NotLoaded:
					{
						// Throw a playback error for now.
						FErrorDetail err;
						err.SetFacility(Facility::EFacility::Player);
						err.SetMessage("Could not locate the playback period to begin playback at.");
						err.SetCode(INTERR_COULD_NOT_LOCATE_START_PERIOD);
						PostError(err);
						InitialPlayPeriod.Reset();
						PendingStartRequest.Reset();
						break;
					}
				}
			}
			// Do we have a starting play period now?
			if (InitialPlayPeriod.IsValid())
			{
				// Is it ready yet?
				switch(InitialPlayPeriod->GetReadyState())
				{
					case IManifest::IPlayPeriod::EReadyState::NotLoaded:
					{
						// If there are already pending track selections update the initial selections with them and clear the pending ones.
						if (PendingTrackSelectionVid.IsValid())
						{
							StreamSelectionAttributesVid = *PendingTrackSelectionVid;
							PendingTrackSelectionVid.Reset();
						}
						if (PendingTrackSelectionAud.IsValid())
						{
							StreamSelectionAttributesAud = *PendingTrackSelectionAud;
							PendingTrackSelectionAud.Reset();
						}
						if (PendingTrackSelectionTxt.IsValid())
						{
							StreamSelectionAttributesTxt = *PendingTrackSelectionTxt;
							PendingTrackSelectionTxt.Reset();
						}

						// Prepare the play period. This must immediately change the state away from NotReady
						InitialPlayPeriod->SetStreamPreferences(EStreamType::Video, StreamSelectionAttributesVid);
						InitialPlayPeriod->SetStreamPreferences(EStreamType::Audio, StreamSelectionAttributesAud);
						InitialPlayPeriod->SetStreamPreferences(EStreamType::Subtitle, StreamSelectionAttributesTxt);
						InitialPlayPeriod->Load();
						break;
					}
					case IManifest::IPlayPeriod::EReadyState::Loading:
					{
						// Period is not yet ready. Check again on the next iteration.
						break;
					}
					case IManifest::IPlayPeriod::EReadyState::Loaded:
					{
						// Period is loaded and configured according to the stream preferences.
						// Prepare the initial quality/bitrate for playback.
						int64 StartingBitrate = -1;
						bool bForceInitial = false;
						bool bForceStartRate = false;
						if (PendingStartRequest->StartingBitrate.IsSet())
<<<<<<< HEAD
						{
							// This is used for rebuffering in which case we enforce the starting bitrate limits.
							StartingBitrate = PendingStartRequest->StartingBitrate.GetValue();
							bForceInitial = true;
							bForceStartRate = true;
						}
						else
						{
=======
						{
							// This is used for rebuffering in which case we enforce the starting bitrate limits.
							StartingBitrate = PendingStartRequest->StartingBitrate.GetValue();
							bForceInitial = true;
							bForceStartRate = true;
						}
						else
						{
>>>>>>> 4af6daef
							StartingBitrate = StreamSelector->GetAverageBandwidth();
							if (PendingStartRequest->StartType == FPendingStartRequest::EStartType::PlayStart)
							{
								StartingBitrate = PlayerOptions.GetValue(OptionKeyInitialBitrate).SafeGetInt64(StartingBitrate);
								bForceInitial = true;
								bForceStartRate = true;
							}
							else if (PendingStartRequest->StartType == FPendingStartRequest::EStartType::Seeking)
							{
								if (PlayerOptions.HaveKey(OptionKeySeekStartBitrate))
								{
									StartingBitrate = PlayerOptions.GetValue(OptionKeySeekStartBitrate).SafeGetInt64(StartingBitrate);
									bForceInitial = true;
									bForceStartRate = true;
								}
							}
						}
						// If not set or set to an invalid value try to use defaults.
						if (StartingBitrate <= 0)
						{
							// Ask the manifest for the default starting bitrate, which is usually the first stream listed.
							StartingBitrate = InitialPlayPeriod->GetDefaultStartingBitrate();
							// If still nothing for whatever reason use a reasonable value.
							if (StartingBitrate <= 0)
							{
								StartingBitrate = 1000000;
							}
						}
						if (bForceStartRate)
						{
							StreamSelector->SetBandwidth(StartingBitrate);
						}
						if (bForceInitial)
						{
							StreamSelector->SetForcedNextBandwidth(StartingBitrate, GetMinBufferTimeBeforePlayback());
						}

						// Set the current average video bitrate in the player options for the period to retrieve if necessary.
						PlayerOptions.SetOrUpdate(OptionKeyCurrentAvgStartingVideoBitrate, FVariantValue(StreamSelector->GetAverageBandwidth()));

						InitialPlayPeriod->PrepareForPlay();
						break;
					}
					case IManifest::IPlayPeriod::EReadyState::Preparing:
					{
						// Period is not yet ready. Check again on the next iteration.
						break;
					}
					case IManifest::IPlayPeriod::EReadyState::IsReady:
					{
						// With the period being ready we can now get the initial media segment request.
						check(PendingStartRequest.IsValid());	// must not have been released yet

						// Now that we have a valid first-ever play start established we clear out the internal
						// default start time so we can seek backwards/forward from it to a different time.
						Manifest->ClearDefaultStartTime();

						// At playback start all streams begin in the same period.
						CurrentPlayPeriodVideo = InitialPlayPeriod;
						CurrentPlayPeriodAudio = InitialPlayPeriod;
						CurrentPlayPeriodText = InitialPlayPeriod;

						// Tell the ABR the current playback period. At playback start it is the same for all stream types.
						StreamSelector->SetCurrentPlaybackPeriod(EStreamType::Video, CurrentPlayPeriodVideo);
						StreamSelector->SetCurrentPlaybackPeriod(EStreamType::Audio, CurrentPlayPeriodAudio);

						TSharedPtrTS<FBufferSourceInfo> BufferSourceInfoVid = CurrentPlayPeriodVideo->GetSelectedStreamBufferSourceInfo(EStreamType::Video);
						TSharedPtrTS<FBufferSourceInfo> BufferSourceInfoAud = CurrentPlayPeriodAudio->GetSelectedStreamBufferSourceInfo(EStreamType::Audio);
						TSharedPtrTS<FBufferSourceInfo> BufferSourceInfoTxt = CurrentPlayPeriodText->GetSelectedStreamBufferSourceInfo(EStreamType::Subtitle);
						if (BufferSourceInfoVid.IsValid())
						{
							SelectedStreamAttributesVid.UpdateWith(BufferSourceInfoVid->Kind, BufferSourceInfoVid->Language, BufferSourceInfoVid->Codec, BufferSourceInfoVid->HardIndex);
<<<<<<< HEAD
							if (ManifestType != EMediaFormatType::ISOBMFF)
=======
							if (ManifestType != EMediaFormatType::ISOBMFF && ManifestType != EMediaFormatType::MKV)
>>>>>>> 4af6daef
							{
								StreamSelectionAttributesVid.UpdateIfOverrideSet(BufferSourceInfoVid->Kind, BufferSourceInfoVid->Language, BufferSourceInfoVid->Codec);
							}
						}
						if (BufferSourceInfoAud.IsValid())
						{
							SelectedStreamAttributesAud.UpdateWith(BufferSourceInfoAud->Kind, BufferSourceInfoAud->Language, BufferSourceInfoAud->Codec, BufferSourceInfoAud->HardIndex);
<<<<<<< HEAD
							if (ManifestType != EMediaFormatType::ISOBMFF)
=======
							if (ManifestType != EMediaFormatType::ISOBMFF && ManifestType != EMediaFormatType::MKV)
>>>>>>> 4af6daef
							{
								StreamSelectionAttributesAud.UpdateIfOverrideSet(BufferSourceInfoAud->Kind, BufferSourceInfoAud->Language, BufferSourceInfoAud->Codec);
							}
						}
						if (BufferSourceInfoTxt.IsValid())
						{
							SelectedStreamAttributesTxt.UpdateWith(BufferSourceInfoTxt->Kind, BufferSourceInfoTxt->Language, BufferSourceInfoTxt->Codec, BufferSourceInfoTxt->HardIndex);
<<<<<<< HEAD
							if (ManifestType != EMediaFormatType::ISOBMFF)
=======
							if (ManifestType != EMediaFormatType::ISOBMFF && ManifestType != EMediaFormatType::MKV)
>>>>>>> 4af6daef
							{
								StreamSelectionAttributesTxt.UpdateIfOverrideSet(BufferSourceInfoTxt->Kind, BufferSourceInfoTxt->Language, BufferSourceInfoTxt->Codec);
							}
						}

						// Apply any set resolution limit at the start of the new play period.
						UpdateStreamResolutionLimit();

						// Have the ABR select the initial bandwidth. Pass it an empty segment request to indicate this.
						FTimeValue ActionDelay;
						IAdaptiveStreamSelector::ESegmentAction Action = StreamSelector->SelectSuitableStreams(ActionDelay, TSharedPtrTS<IStreamSegment>());
						check(Action == IAdaptiveStreamSelector::ESegmentAction::FetchNext || Action == IAdaptiveStreamSelector::ESegmentAction::Fail);
						if (Action != IAdaptiveStreamSelector::ESegmentAction::FetchNext)
						{
							FErrorDetail err;
							err.SetFacility(Facility::EFacility::Player);
							err.SetMessage("All streams have failed. There is nothing to play any more.");
							err.SetCode(INTERR_ALL_STREAMS_HAVE_FAILED);
							PostError(err);
							PendingStartRequest.Reset();
							break;
						}

						if (!PendingStartRequest->RetryAtTime.IsValid() || CurrentTime >= PendingStartRequest->RetryAtTime)
						{
							TSharedPtrTS<IStreamSegment> FirstSegmentRequest;
							IManifest::FResult Result;
							if (PendingStartRequest->StartType != FPendingStartRequest::EStartType::LoopPoint)
							{
								// Get the current loop state to fetch the last published loop count.
								// The internal counter in CurrentLoopState may be some iterations ahead since it could have fetched segments from the loop point already.
								FInternalLoopState LoopStateNow;
								PlaybackState.GetLoopState(LoopStateNow);
								CurrentLoopState.Count = LoopStateNow.Count;

								Result = InitialPlayPeriod->GetStartingSegment(FirstSegmentRequest, CurrentPlaybackSequenceState, StartAt, PendingStartRequest->SearchType);
								bFirstSegmentRequestIsForLooping = false;
							}
							else
							{
								FPlayerSequenceState NextPlaybackState = CurrentPlaybackSequenceState;
<<<<<<< HEAD
								++NextPlaybackState.SequenceIndex;
=======
								++NextPlaybackState.SecondaryIndex;
>>>>>>> 4af6daef
								Result = InitialPlayPeriod->GetLoopingSegment(FirstSegmentRequest, NextPlaybackState, StartAt, PendingStartRequest->SearchType);
								if (Result.GetType() == IManifest::FResult::EType::Found)
								{
									CurrentPlaybackSequenceState = NextPlaybackState;
								}
								bFirstSegmentRequestIsForLooping = true;
							}
							switch(Result.GetType())
							{
								case IManifest::FResult::EType::TryAgainLater:
								{
									PendingStartRequest->RetryAtTime = Result.GetRetryAgainAtTime();
									break;
								}
								case IManifest::FResult::EType::Found:
								{
									// For DASH Live check if it would be better to start on the next segment.
									if (ManifestType == EMediaFormatType::DASH &&
										Manifest->GetPresentationType() != IManifest::EType::OnDemand)
									{
										struct FSegTime { FTimeValue Start, Into, Duration; };
										FSegTime t0;
										if (FirstSegmentRequest->GetStartupDelay(t0.Start, t0.Into, t0.Duration))
										{
											TSharedPtrTS<IStreamSegment> NextStartSegmentRequest;
											FPlayStartPosition LaterStart = StartAt;
											FTimeValue RemainingSegmentDuration = t0.Duration - t0.Into;
											LaterStart.Time += RemainingSegmentDuration;
											LaterStart.Options.bFrameAccuracy = false;
											IManifest::FResult LaterResult = InitialPlayPeriod->GetStartingSegment(NextStartSegmentRequest, CurrentPlaybackSequenceState, LaterStart, IManifest::ESearchType::Closest);
											if (LaterResult.GetType() == IManifest::FResult::EType::Found && NextStartSegmentRequest.IsValid())
											{
												// Are we skipping more than half the segment's duration?
												if (t0.Into >= t0.Duration/2)
												{
													// Start with the next segment if this segment has less than 1s of usable duration.
													bool bStartWithNextSegment = RemainingSegmentDuration.GetAsSeconds() < 1.0;

													// If using the next segment would put us under the minimum required latency we cannot start with it
													// if we are to play on the Live edge.
													if (ABRShouldPlayOnLiveEdge())
													{
														double NextSegStartLiveLatency = (ABRGetWallclockTime() - NextStartSegmentRequest->GetFirstPTS()).GetAsSeconds();
														double MinLiveLatency = 0.0;
														TSharedPtrTS<const FLowLatencyDescriptor> llDesc = ABRGetLowLatencyDescriptor();
														MinLiveLatency = llDesc.IsValid() ? llDesc->GetLatencyMin().GetAsSeconds(MinLiveLatency) : MinLiveLatency;
														if (NextSegStartLiveLatency < MinLiveLatency)
														{
															bStartWithNextSegment = false;
														}
													}

													if (bStartWithNextSegment)
													{
														PostLog(Facility::EFacility::Player, IInfoLog::ELevel::Verbose, FString::Printf(TEXT("Using next segment since it has a nearer start time.")));
														FirstSegmentRequest = NextStartSegmentRequest;
													}
												}
											}
										}
									}

									// Add this period to the list of upcoming ones. This ensures the period metadata gets reported
									// if the period playback starts in is not the first for which metadata was initially reported.
									AddUpcomingPeriod(InitialPlayPeriod);
									// Remember the selected buffer source infos.
									UpdatePeriodStreamBufferSourceInfo(InitialPlayPeriod, EStreamType::Video, BufferSourceInfoVid);
									UpdatePeriodStreamBufferSourceInfo(InitialPlayPeriod, EStreamType::Audio, BufferSourceInfoAud);
									UpdatePeriodStreamBufferSourceInfo(InitialPlayPeriod, EStreamType::Subtitle, BufferSourceInfoTxt);

									PendingFirstSegmentRequest = FirstSegmentRequest;
									// No longer need the start request.
									PendingStartRequest.Reset();
									// Also no longer need the initial play period.
									InitialPlayPeriod.Reset();
									break;
								}
								case IManifest::FResult::EType::NotFound:
								case IManifest::FResult::EType::NotLoaded:
								{
									// Reset the current play period and start over with the initial period selection.
									PostLog(Facility::EFacility::Player, IInfoLog::ELevel::Info, FString::Printf(TEXT("Period start segments not found. Reselecting start period.")));
									InitialPlayPeriod.Reset();
									break;
								}
								case IManifest::FResult::EType::BeforeStart:
								case IManifest::FResult::EType::PastEOS:
								{
									PostLog(Facility::EFacility::Player, IInfoLog::ELevel::Info, FString::Printf(TEXT("miss(%d,a=%d,l=%d) for %lld/%d in range %lld/%d - %lld/%d"), (int32)Result.GetType(), StartAt.Options.bFrameAccuracy, PendingStartRequest->StartType == FPendingStartRequest::EStartType::LoopPoint,
											(long long int) StartAt.Time.GetAsHNS(), StartAt.Time.IsValid(), 
											(long long int) StartAt.Options.PlaybackRange.Start.GetAsHNS(),
											StartAt.Options.PlaybackRange.Start.IsValid(),
											(long long int) StartAt.Options.PlaybackRange.End.GetAsHNS(),
											StartAt.Options.PlaybackRange.End.IsValid()));
									FTimeRange Seekable = Manifest->GetSeekableTimeRange();
									PostLog(Facility::EFacility::Player, IInfoLog::ELevel::Info, FString::Printf(TEXT("timeline is %lld/%d - %lld/%d"),
											(long long int) Seekable.Start.GetAsHNS(), Seekable.Start.IsValid(),
											(long long int) Seekable.End.GetAsHNS(), Seekable.End.IsValid()));

									FErrorDetail err;
									err.SetFacility(Facility::EFacility::Player);
									err.SetMessage("Could not locate the stream segment to begin playback at.");
									err.SetCode(INTERR_COULD_NOT_LOCATE_START_SEGMENT);
									PostError(err);
									PendingStartRequest.Reset();
									InitialPlayPeriod.Reset();
									break;
								}
							}
						}
						break;
					}
				}
			}
		}
		else
		{
			// No manifest, no start request. Those are the rules.
			PendingStartRequest.Reset();
		}
	}
}


void FAdaptiveStreamingPlayer::InternalHandlePendingFirstSegmentRequest(const FTimeValue& CurrentTime)
{
	// Is there a play start initial segment download request?
	if (PendingFirstSegmentRequest.IsValid())
	{
		check(StreamReaderHandler);
		if (StreamReaderHandler)
		{
			// Create the new stream data receive buffer
			TSharedPtrTS<FBufferSourceInfo> BufferSourceInfoVid = CurrentPlayPeriodVideo.IsValid() ? CurrentPlayPeriodVideo->GetSelectedStreamBufferSourceInfo(EStreamType::Video) : nullptr;
			TSharedPtrTS<FBufferSourceInfo> BufferSourceInfoAud = CurrentPlayPeriodAudio.IsValid() ? CurrentPlayPeriodAudio->GetSelectedStreamBufferSourceInfo(EStreamType::Audio) : nullptr;
			TSharedPtrTS<FBufferSourceInfo> BufferSourceInfoTxt = CurrentPlayPeriodText.IsValid() ? CurrentPlayPeriodText->GetSelectedStreamBufferSourceInfo(EStreamType::Subtitle) : nullptr;

			TSharedPtrTS<FStreamDataBuffers> NewReceiveBuffers = MakeSharedTS<FStreamDataBuffers>();
			NewReceiveBuffers->VidBuffer = MakeSharedTS<FMultiTrackAccessUnitBuffer>(EStreamType::Video);
			NewReceiveBuffers->AudBuffer = MakeSharedTS<FMultiTrackAccessUnitBuffer>(EStreamType::Audio);
			NewReceiveBuffers->TxtBuffer = MakeSharedTS<FMultiTrackAccessUnitBuffer>(EStreamType::Subtitle);

<<<<<<< HEAD
			if (ManifestType == EMediaFormatType::ISOBMFF)
			{
				// mp4 has multiple tracks in a single stream that provide data all at the same time.
=======
			if (ManifestType == EMediaFormatType::ISOBMFF || ManifestType == EMediaFormatType::MKV)
			{
				// mp4 and mkv have multiple tracks in a single stream that provide data all at the same time.
>>>>>>> 4af6daef
				NewReceiveBuffers->VidBuffer->SetParallelTrackMode();
				NewReceiveBuffers->AudBuffer->SetParallelTrackMode();
				NewReceiveBuffers->TxtBuffer->SetParallelTrackMode();
			}
			NewReceiveBuffers->VidBuffer->SelectTrackWhenAvailable(CurrentPlaybackSequenceID[StreamTypeToArrayIndex(EStreamType::Video)], BufferSourceInfoVid);
			NewReceiveBuffers->AudBuffer->SelectTrackWhenAvailable(CurrentPlaybackSequenceID[StreamTypeToArrayIndex(EStreamType::Audio)], BufferSourceInfoAud);
			NewReceiveBuffers->TxtBuffer->SelectTrackWhenAvailable(CurrentPlaybackSequenceID[StreamTypeToArrayIndex(EStreamType::Subtitle)], BufferSourceInfoTxt);
			// Flag tracks that will not deliver any data accordingly.
			if (!BufferSourceInfoVid.IsValid())
			{
				NewReceiveBuffers->VidBuffer->SetEndOfTrackAll();
			}
			if (!BufferSourceInfoAud.IsValid())
			{
				NewReceiveBuffers->AudBuffer->SetEndOfTrackAll();
			}
			if (!BufferSourceInfoTxt.IsValid())
			{
				NewReceiveBuffers->TxtBuffer->SetEndOfTrackAll();
			}

			// Add the new receive buffer to the list.
			DataBuffersCriticalSection.Lock();
			NextDataBuffers.Emplace(NewReceiveBuffers);
			// And for easier access set it as the current receive buffer to which all new data gets added.
			CurrentDataReceiveBuffers = MoveTemp(NewReceiveBuffers);
			DataBuffersCriticalSection.Unlock();

			if (!bFirstSegmentRequestIsForLooping)
			{
				FTimeValue CurrentPlayPos = PlaybackState.GetPlayPosition();
				FTimeValue NewPlayPos = PendingFirstSegmentRequest->GetFirstPTS();
				// If the PTS is offset by an edit list it could be negative. We do not want to
				// use negative values so we set it to zero instead. This is not a problem.
				if (NewPlayPos < FTimeValue::GetZero())
				{
					NewPlayPos.SetToZero();
				}
				PlaybackState.SetPlayPosition(NewPlayPos);
				if (CurrentState == EPlayerState::eState_Seeking)
				{
					// Get the current loop state to fetch the last published loop count.
					// The internal counter in CurrentLoopState may be some iterations ahead since it could have fetched segments from the loop point.
					FInternalLoopState LoopStateNow;
					PlaybackState.GetLoopState(LoopStateNow);
					CurrentLoopState.Count = LoopStateNow.Count;
				}
				PlaybackState.SetLoopState(CurrentLoopState);

				check(CurrentState == EPlayerState::eState_Buffering || CurrentState == EPlayerState::eState_Rebuffering || CurrentState == EPlayerState::eState_Seeking);
				if (CurrentState == EPlayerState::eState_Seeking)
				{
					DispatchEvent(FMetricEvent::ReportJumpInPlayPosition(NewPlayPos, CurrentPlayPos, Metrics::ETimeJumpReason::UserSeek));
				}

				if (AudioRender.Renderer)
				{
					RenderClock->SetCurrentTime(IMediaRenderClock::ERendererType::Audio, NewPlayPos);
					AudioRender.Renderer->SetNextApproximatePresentationTime(NewPlayPos);
				}
				if (VideoRender.Renderer)
				{
					RenderClock->SetCurrentTime(IMediaRenderClock::ERendererType::Video, NewPlayPos);
					VideoRender.Renderer->SetNextApproximatePresentationTime(NewPlayPos);
				}

				PlaybackState.SetIsBuffering(true);
				PlaybackState.SetIsSeeking(true);

				// Send QoS buffering event
				DispatchBufferingEvent(true, CurrentState);

				// Remember why we are buffering so we can send the proper QoS event when buffering is done.
				LastBufferingState = CurrentState;

				// Whether we were seeking or rebuffering, we're now just buffering.
				CurrentState = EPlayerState::eState_Buffering;
			}
			else
			{
				PostLog(Facility::EFacility::Player, IInfoLog::ELevel::Verbose, FString::Printf(TEXT("Enqueuing stream loop start request.")));
				// Add the updated loop state to the upcoming loop queue.
				CurrentLoopState.To = PendingFirstSegmentRequest->GetFirstPTS();
				NextLoopStates.Enqueue(CurrentLoopState);
			}

			// Get the stream types that have already reached EOS in this start request because the streams are of different duration.
			// The streams are there in principle so we need to set them up (in case we loop back into them) but we won't see any data arriving.
			TArray<TSharedPtrTS<IStreamSegment>> AlreadyEndedStreams;
			PendingFirstSegmentRequest->GetEndedStreams(AlreadyEndedStreams);
			for(int32 i=0; i<AlreadyEndedStreams.Num(); ++i)
			{
				CompletedSegmentRequests.Add(AlreadyEndedStreams[i]->GetType(), AlreadyEndedStreams[i]);
			}

			// Get the requested streams from the initial request (which may be a wrapper for several individual streams)
			// and add them to the request queue.
			TArray<TSharedPtrTS<IStreamSegment>> RequestedStreams;
			PendingFirstSegmentRequest->GetRequestedStreams(RequestedStreams);
			for(auto &RequestedStream : RequestedStreams)
			{
				ReadyWaitingSegmentRequests.Enqueue(RequestedStream);
			}
		}
		PendingFirstSegmentRequest.Reset();
		bStreamingHasStarted = true;
	}
}


void FAdaptiveStreamingPlayer::InternalHandleCompletedSegmentRequests(const FTimeValue& CurrentTime)
{
	// Check the streams that reached EOS. If all of them are done decide what to do, end playback or loop.
	if (CompletedSegmentRequests.Num())
	{
		bool bAllAtEOS = true;

		auto CheckStreamTypeEOS = [this](bool& bInOutAllEOS, EStreamType InStreamType) -> void
		{
			TSharedPtrTS<FMultiTrackAccessUnitBuffer> RcvBuffer = GetCurrentReceiveStreamBuffer(InStreamType);
			if (IsExpectedToStreamNow(InStreamType))
			{
				if (!CompletedSegmentRequests.Contains(InStreamType))
				{
					bInOutAllEOS = false;
				}
				else if (RcvBuffer.IsValid())
				{
					RcvBuffer->SetEndOfTrackAll();
					RcvBuffer->PushEndOfDataAll();
				}
			}
			else if (RcvBuffer.IsValid())
			{
				RcvBuffer->SetEndOfTrackAll();
				RcvBuffer->PushEndOfDataAll();
			}
		};

		CheckStreamTypeEOS(bAllAtEOS, EStreamType::Video);
		CheckStreamTypeEOS(bAllAtEOS, EStreamType::Audio);
		CheckStreamTypeEOS(bAllAtEOS, EStreamType::Subtitle);

		if (bAllAtEOS)
		{
			// Move the finished requests into a local work map, emptying the original.
			TMultiMap<EStreamType, TSharedPtrTS<IStreamSegment>> LocalFinishedRequests(MoveTemp(CompletedSegmentRequests));

			// Looping enabled?
			if (CurrentLoopParam.bEnableLooping)
			{
				if (Manifest.IsValid())
				{
					FTimeRange Seekable = Manifest->GetSeekableTimeRange();

					PendingStartRequest = MakeSharedTS<FPendingStartRequest>();
					// Loop back to the beginning. If a play range has been set that has a larger in-point
					// the time will be clamped to that. The in-point cannot be before the start point.
					PendingStartRequest->SearchType = IManifest::ESearchType::Closest;
					PendingStartRequest->StartAt.Time = Seekable.Start;
					SetPlaystartOptions(PendingStartRequest->StartAt.Options);
					PendingStartRequest->StartType = FPendingStartRequest::EStartType::LoopPoint;
					// Increase the internal loop count
					++CurrentLoopState.Count;
					CurrentLoopState.To = ClampTimeToCurrentRange(Seekable.Start, true, false);
					CurrentLoopState.From = ClampTimeToCurrentRange(FTimeValue::GetPositiveInfinity(), false, true);
				}
			}
		}
	}
}


void FAdaptiveStreamingPlayer::RequestNewPeriodStreams(EStreamType InType, FPendingSegmentRequest& InOutCurrentRequest)
{
	// Check if the next period has streams the current one does not have.
	// We need to trigger segment requests for those.
	if (!InOutCurrentRequest.bDidRequestNewPeriodStreams)
	{
		InOutCurrentRequest.bDidRequestNewPeriodStreams = true;

		auto RequestIfNeeded = [this, &InOutCurrentRequest](EStreamType InStreamType)
		{
			if (!IsExpectedToStreamNow(InStreamType))
			{
				FPendingSegmentRequest NextReq;
				NextReq.Period = InOutCurrentRequest.Period;
				NextReq.StreamType = InStreamType;
				NextReq.StartoverPosition.Time = InOutCurrentRequest.Period->GetMediaAsset()->GetTimeRange().Start;
				SetPlaystartOptions(NextReq.StartoverPosition.Options);
				NextReq.bStartOver = true;
				NextReq.bDidRequestNewPeriodStreams = true;
				NextPendingSegmentRequests.Enqueue(MoveTemp(NextReq));
			}
		};

		if (InType == EStreamType::Video)
		{
			RequestIfNeeded(EStreamType::Audio);
			RequestIfNeeded(EStreamType::Subtitle);
		}
		else if (InType == EStreamType::Audio)
		{
			RequestIfNeeded(EStreamType::Video);
			RequestIfNeeded(EStreamType::Subtitle);
		}
		else if (InType == EStreamType::Subtitle)
		{
			RequestIfNeeded(EStreamType::Video);
			RequestIfNeeded(EStreamType::Audio);
		}
	}
}


//-----------------------------------------------------------------------------
/**
 * Handles pending media segment requests.
 */
void FAdaptiveStreamingPlayer::HandlePendingMediaSegmentRequests()
{
	if (CurrentState == EPlayerState::eState_Error)
	{
		return;
	}

	FTimeValue UTCNow = GetSynchronizedUTCTime()->GetTime();
	FTimeValue CurrentTime = MEDIAutcTime::Current();
	InternalHandlePendingStartRequest(CurrentTime);
	InternalHandlePendingFirstSegmentRequest(CurrentTime);
	InternalHandleSegmentTrackChanges(CurrentTime);

	FTimeValue CurrentPlaybackPos = GetPlayPosition();

	// Are there completed downloads for which we need to find the next segment?
	TQueue<FPendingSegmentRequest> pendingRequests;
	Swap(pendingRequests, NextPendingSegmentRequests);
	while(!pendingRequests.IsEmpty())
	{
		FPendingSegmentRequest FinishedReq;
		pendingRequests.Dequeue(FinishedReq);

		TSharedPtrTS<IManifest::IPlayPeriod> SegmentPlayPeriod;

		EStreamType StreamType = FinishedReq.StreamType != EStreamType::Unsupported ? FinishedReq.StreamType : FinishedReq.Request.IsValid() ? FinishedReq.Request->GetType() : EStreamType::Unsupported;
		switch(StreamType)
		{
			default:
			{
				break;
			}
			case EStreamType::Video:
			{
				SegmentPlayPeriod = CurrentPlayPeriodVideo;
				break;
			}
			case EStreamType::Audio:
			{
				SegmentPlayPeriod = CurrentPlayPeriodAudio;
				break;
			}
			case EStreamType::Subtitle:
			{
				SegmentPlayPeriod = CurrentPlayPeriodText;
				break;
			}
		}

		// If not yet ready to check again put the request back into the list.
		if (FinishedReq.AtTime.IsValid() && FinishedReq.AtTime > CurrentTime)
		{
			NextPendingSegmentRequests.Enqueue(MoveTemp(FinishedReq));
		}
		else if (SegmentPlayPeriod.IsValid())
		{
			// Is this a startover for a new period?
			if ((FinishedReq.bStartOver || FinishedReq.bPlayPosAutoReselect) && !FinishedReq.Period.IsValid())
			{
				// Locate the period the startover time is in.
				TSharedPtrTS<IManifest::IPlayPeriod> StartoverPeriod;
				IManifest::FResult PeriodResult = Manifest->FindPlayPeriod(StartoverPeriod, FinishedReq.StartoverPosition, IManifest::ESearchType::After);
				// When found or at the end of the stream
				if (PeriodResult.GetType() == IManifest::FResult::EType::Found)
				{
					FinishedReq.Period = MoveTemp(StartoverPeriod);
				}
				else if (PeriodResult.GetType() == IManifest::FResult::EType::PastEOS)
				{
					// At the end of the stream we just don't do anything. Just ignore the switch.
					continue;
				}
				else
				{
					FErrorDetail err;
					err.SetFacility(Facility::EFacility::Player);
					err.SetMessage("Could not locate startover period for track switch");
					err.SetCode(INTERR_COULD_NOT_LOCATE_START_PERIOD);
					PostError(err);
					break;
				}
			}

			// Did we move into a new or a startover period that needs to be made ready?
			if (FinishedReq.Period.IsValid())
			{
				IManifest::IPlayPeriod::EReadyState PeriodState = FinishedReq.Period->GetReadyState();
				if (PeriodState == IManifest::IPlayPeriod::EReadyState::NotLoaded)
				{
					FinishedReq.Period->SetStreamPreferences(EStreamType::Video, StreamSelectionAttributesVid);
					FinishedReq.Period->SetStreamPreferences(EStreamType::Audio, StreamSelectionAttributesAud);
					FinishedReq.Period->SetStreamPreferences(EStreamType::Subtitle, StreamSelectionAttributesTxt);
					FinishedReq.Period->Load();
					NextPendingSegmentRequests.Enqueue(MoveTemp(FinishedReq));
					continue;
				}
				else if (PeriodState == IManifest::IPlayPeriod::EReadyState::Loading)
				{
					NextPendingSegmentRequests.Enqueue(MoveTemp(FinishedReq));
					continue;
				}
				else if (PeriodState == IManifest::IPlayPeriod::EReadyState::Loaded)
				{
					// Set the current average video bitrate in the player options for the period to retrieve if necessary.
					PlayerOptions.SetOrUpdate(OptionKeyCurrentAvgStartingVideoBitrate, FVariantValue(StreamSelector->GetAverageBandwidth()));
					FinishedReq.Period->PrepareForPlay();
					NextPendingSegmentRequests.Enqueue(MoveTemp(FinishedReq));
					continue;
				}
				else if (PeriodState == IManifest::IPlayPeriod::EReadyState::Preparing)
				{
					NextPendingSegmentRequests.Enqueue(MoveTemp(FinishedReq));
					continue;
				}
				else if (PeriodState == IManifest::IPlayPeriod::EReadyState::IsReady)
				{
					RequestNewPeriodStreams(StreamType, FinishedReq);

					TSharedPtrTS<FMultiTrackAccessUnitBuffer> StreamRcvBuffer = GetCurrentReceiveStreamBuffer(StreamType);
					if (StreamType == EStreamType::Video)
					{
						SegmentPlayPeriod = FinishedReq.Period;
						CurrentPlayPeriodVideo = FinishedReq.Period;
						StreamSelector->SetCurrentPlaybackPeriod(EStreamType::Video, CurrentPlayPeriodVideo);
						UpdateStreamResolutionLimit();
					}
					else if (StreamType == EStreamType::Audio)
					{
						SegmentPlayPeriod = FinishedReq.Period;
						CurrentPlayPeriodAudio = FinishedReq.Period;
						StreamSelector->SetCurrentPlaybackPeriod(EStreamType::Audio, CurrentPlayPeriodAudio);
					}
					else if (StreamType == EStreamType::Subtitle)
					{
						SegmentPlayPeriod = FinishedReq.Period;
						CurrentPlayPeriodText = FinishedReq.Period;
						//StreamSelector->SetCurrentPlaybackPeriod(EStreamType::Subtitle, CurrentPlayPeriodText);
					}
					// Add this to the upcoming periods the play position will move into and metadata will need to be updated then
					// unless this is a startover request.
					if (!FinishedReq.bStartOver || FinishedReq.bPlayPosAutoReselect)
					{
						AddUpcomingPeriod(SegmentPlayPeriod);
					}
					UpdatePeriodStreamBufferSourceInfo(SegmentPlayPeriod, StreamType, SegmentPlayPeriod->GetSelectedStreamBufferSourceInfo(StreamType));
				}
			}

			// Evaluate ABR to select the next stream quality.
			FTimeValue ActionDelay(FTimeValue::GetZero());
			IAdaptiveStreamSelector::ESegmentAction Action = StreamSelector->SelectSuitableStreams(ActionDelay, FinishedReq.Request);
			if (Action == IAdaptiveStreamSelector::ESegmentAction::Fail)
			{
				FErrorDetail err;
				err.SetFacility(Facility::EFacility::Player);
				err.SetMessage("All streams have failed. There is nothing to play any more.");
				err.SetCode(INTERR_ALL_STREAMS_HAVE_FAILED);
				PostError(err);
				break;
			}

			TSharedPtrTS<IStreamSegment> NextSegment;
			IManifest::FResult Result;
			if (!FinishedReq.bStartOver && !FinishedReq.bPlayPosAutoReselect)
			{
				FPlayStartOptions Options;
				SetPlaystartOptions(Options);
				if (Action == IAdaptiveStreamSelector::ESegmentAction::FetchNext)
				{
					Result = SegmentPlayPeriod->GetNextSegment(NextSegment, FinishedReq.Request, Options);
				}
				else if (Action == IAdaptiveStreamSelector::ESegmentAction::Retry || Action == IAdaptiveStreamSelector::ESegmentAction::Fill)
				{
					Result = SegmentPlayPeriod->GetRetrySegment(NextSegment, FinishedReq.Request, Options, Action == IAdaptiveStreamSelector::ESegmentAction::Fill);
				}
			}
			else
			{
				Result = SegmentPlayPeriod->GetContinuationSegment(NextSegment, StreamType, CurrentPlaybackSequenceState, FinishedReq.StartoverPosition, IManifest::ESearchType::After);
			}
			switch(Result.GetType())
			{
				case IManifest::FResult::EType::TryAgainLater:
				{
					FinishedReq.AtTime = Result.GetRetryAgainAtTime();
					NextPendingSegmentRequests.Enqueue(MoveTemp(FinishedReq));
					break;
				}
				case IManifest::FResult::EType::Found:
				{
					// Switching tracks?
					if (FinishedReq.bStartOver)
					{
						// Tell the multi stream buffer where to switch to and update the selection defaults.
						TSharedPtrTS<FBufferSourceInfo> BufferSourceInfo = SegmentPlayPeriod->GetSelectedStreamBufferSourceInfo(StreamType);
						if (BufferSourceInfo.IsValid())
						{
							TSharedPtrTS<FMultiTrackAccessUnitBuffer> StreamRcvBuffer = GetCurrentReceiveStreamBuffer(StreamType);
							if (StreamRcvBuffer.IsValid())
							{
								StreamRcvBuffer->SelectTrackWhenAvailable(CurrentPlaybackSequenceID[StreamTypeToArrayIndex(StreamType)], BufferSourceInfo);
							}
							switch(StreamType)
							{
								case EStreamType::Video:
<<<<<<< HEAD
								{
									SelectedStreamAttributesVid.UpdateWith(BufferSourceInfo->Kind, BufferSourceInfo->Language, BufferSourceInfo->Codec, BufferSourceInfo->HardIndex);
									if (ManifestType != EMediaFormatType::ISOBMFF)
									{
										StreamSelectionAttributesVid.ClearOverrideIndex();
									}
									break;
								}
								case EStreamType::Audio:
								{
									SelectedStreamAttributesAud.UpdateWith(BufferSourceInfo->Kind, BufferSourceInfo->Language, BufferSourceInfo->Codec, BufferSourceInfo->HardIndex);
									if (ManifestType != EMediaFormatType::ISOBMFF)
									{
										StreamSelectionAttributesAud.ClearOverrideIndex();
									}
									break;
								}
								case EStreamType::Subtitle:
								{
									SelectedStreamAttributesTxt.UpdateWith(BufferSourceInfo->Kind, BufferSourceInfo->Language, BufferSourceInfo->Codec, BufferSourceInfo->HardIndex);
									if (ManifestType != EMediaFormatType::ISOBMFF)
=======
								{
									SelectedStreamAttributesVid.UpdateWith(BufferSourceInfo->Kind, BufferSourceInfo->Language, BufferSourceInfo->Codec, BufferSourceInfo->HardIndex);
									if (ManifestType != EMediaFormatType::ISOBMFF && ManifestType != EMediaFormatType::MKV)
									{
										StreamSelectionAttributesVid.ClearOverrideIndex();
									}
									break;
								}
								case EStreamType::Audio:
								{
									SelectedStreamAttributesAud.UpdateWith(BufferSourceInfo->Kind, BufferSourceInfo->Language, BufferSourceInfo->Codec, BufferSourceInfo->HardIndex);
									if (ManifestType != EMediaFormatType::ISOBMFF && ManifestType != EMediaFormatType::MKV)
									{
										StreamSelectionAttributesAud.ClearOverrideIndex();
									}
									break;
								}
								case EStreamType::Subtitle:
								{
									SelectedStreamAttributesTxt.UpdateWith(BufferSourceInfo->Kind, BufferSourceInfo->Language, BufferSourceInfo->Codec, BufferSourceInfo->HardIndex);
									if (ManifestType != EMediaFormatType::ISOBMFF && ManifestType != EMediaFormatType::MKV)
>>>>>>> 4af6daef
									{
										StreamSelectionAttributesTxt.ClearOverrideIndex();
									}
									break;
								}
								default:
								{
									break;
								}
							}
						}
						UpdatePeriodStreamBufferSourceInfo(SegmentPlayPeriod, StreamType, BufferSourceInfo);
					}

					NextSegment->SetExecutionDelay(UTCNow, ActionDelay);
					ReadyWaitingSegmentRequests.Enqueue(NextSegment);
					break;
				}
				case IManifest::FResult::EType::PastEOS:
				{
					TSharedPtrTS<IManifest::IPlayPeriod> NextPeriod;
					IManifest::FResult NextPeriodResult = Manifest->FindNextPlayPeriod(NextPeriod, FinishedReq.Request);
					switch(NextPeriodResult.GetType())
					{
						case IManifest::FResult::EType::TryAgainLater:
						{
							// Next period is either not there yet or is being resolved right now.
							FinishedReq.AtTime = Result.GetRetryAgainAtTime();
							NextPendingSegmentRequests.Enqueue(MoveTemp(FinishedReq));
							break;
						}
						case IManifest::FResult::EType::Found:
						{
							// Get the next period ready for playback. Put it back into the queue.
							FinishedReq.Period = NextPeriod;
							NextPendingSegmentRequests.Enqueue(MoveTemp(FinishedReq));
							break;
						}
						case IManifest::FResult::EType::PastEOS:
						case IManifest::FResult::EType::NotFound:
						case IManifest::FResult::EType::BeforeStart:
						case IManifest::FResult::EType::NotLoaded:
						{
							// Get the dependent stream types, if any.
							// This is mainly for multiplexed streams like an .mp4 at this point.
							// All stream types have reached EOS now.
							// NOTE: It is possible that there is no actual request here. This happens when a stream
							// gets enabled (like a subtitle stream) but is immediately at EOS and thus has no actual segment request!
							if (FinishedReq.Request.IsValid())
							{
								TArray<TSharedPtrTS<IStreamSegment>> DependentStreams;
								FinishedReq.Request->GetDependentStreams(DependentStreams);
								for(int32 i=0; i<DependentStreams.Num(); ++i)
								{
									CompletedSegmentRequests.Add(DependentStreams[i]->GetType(), FinishedReq.Request);
								}
							}
							// Add the primary stream type to the list as well.
							CompletedSegmentRequests.Add(StreamType, FinishedReq.Request);
							break;
						}
					}
					break;
				}
				case IManifest::FResult::EType::NotFound:
				{
					// Not found here should indicate that the type of stream is not available (or not selected) in the new period.
					TSharedPtrTS<ITimelineMediaAsset> ThisPeriod = SegmentPlayPeriod->GetMediaAsset();
					if (ThisPeriod.IsValid())
					{
						UpdatePeriodStreamBufferSourceInfo(SegmentPlayPeriod, StreamType, TSharedPtrTS<FBufferSourceInfo>());
						TSharedPtrTS<FMultiTrackAccessUnitBuffer> RcvBuffer = GetCurrentReceiveStreamBuffer(StreamType);
						if (RcvBuffer.IsValid())
						{
							RcvBuffer->SetEndOfTrackAll();
						}
					}
					break;
				}
				case IManifest::FResult::EType::BeforeStart:
				case IManifest::FResult::EType::NotLoaded:
				{
					// Throw a playback error for now.
					FErrorDetail err;
					err.SetFacility(Facility::EFacility::Player);
					err.SetMessage("Could not locate next segment");
					err.SetCode(INTERR_FRAGMENT_NOT_AVAILABLE);
					PostError(err);
					break;
				}
			}
		}
	}


	// Go through the queue of ready-to-fetch segments to see if they should be fetched now.
	TQueue<TSharedPtrTS<IStreamSegment>> readyRequests;
	Swap(readyRequests, ReadyWaitingSegmentRequests);
	while(!readyRequests.IsEmpty())
	{
		TSharedPtrTS<IStreamSegment> ReadyReq;
		readyRequests.Dequeue(ReadyReq);

		bool bExecuteNow = true;
		bool bSkipOver = false;

		// Does this request have an availability window?
		FTimeValue When = ReadyReq->GetExecuteAtUTCTime();
		if (When.IsValid() && When > UTCNow)
		{
			bExecuteNow = false;
		}

		// Subtitles need to be throttled based on play position.
		// Due them being sparse and small they would essentially all get fetched right away.
		if (ReadyReq->GetType() == EStreamType::Subtitle)
		{
			// Fetch up to 20 seconds ahead of time.
			const FTimeValue AdvanceFetchThreshold(FTimeValue::MillisecondsToHNS(1000 * 20));
			FTimeValue NextPTS = ReadyReq->GetFirstPTS();
			if (CurrentPlaybackPos.IsValid() && NextPTS.IsValid() && CurrentPlaybackPos + AdvanceFetchThreshold < NextPTS)
			{
				bExecuteNow = false;
			}
			// When subtitles are disabled we do not actually fetch the segment.
			bSkipOver = SelectedStreamAttributesTxt.IsDeselected();
		}

		if (bExecuteNow)
		{
			if (!bSkipOver)
			{
				IStreamReader::EAddResult ReqResult = StreamReaderHandler->AddRequest(CurrentPlaybackSequenceID[StreamTypeToArrayIndex(ReadyReq->GetType())], ReadyReq);
				if (ReqResult != IStreamReader::EAddResult::Added)
				{
					FErrorDetail err;
					err.SetFacility(Facility::EFacility::Player);
					err.SetMessage("Failed to add stream segment request to reader");
					err.SetCode(INTERR_FRAGMENT_READER_REQUEST);
					PostError(err);
					break;
				}
			}
			else
			{
				// Skip over this segment. Add to the list of completed requests for which we need to find the next segment to fetch.
				FPendingSegmentRequest NextReq;
				NextReq.Request = ReadyReq;
				NextPendingSegmentRequests.Enqueue(MoveTemp(NextReq));
			}
		}
		else
		{
			ReadyWaitingSegmentRequests.Enqueue(ReadyReq);
		}
	}

	InternalHandleCompletedSegmentRequests(CurrentTime);
}

void FAdaptiveStreamingPlayer::CancelPendingMediaSegmentRequests(EStreamType StreamType)
{
	if (StreamReaderHandler)
	{
		StreamReaderHandler->CancelRequest(StreamType, true);
	}
	// Go through the queue of ready-to-fetch segments and remove those that are to be canceled.
	TQueue<TSharedPtrTS<IStreamSegment>> readyRequests;
	Swap(readyRequests, ReadyWaitingSegmentRequests);
	while(!readyRequests.IsEmpty())
	{
		TSharedPtrTS<IStreamSegment> ReadyReq;
		readyRequests.Dequeue(ReadyReq);
		if (ReadyReq->GetType() != StreamType)
		{
			ReadyWaitingSegmentRequests.Enqueue(ReadyReq);
		}
	}
	// Likewise for pending segments that hadn't been made ready yet.
	TQueue<FPendingSegmentRequest> pendingRequests;
	Swap(pendingRequests, NextPendingSegmentRequests);
	while(!pendingRequests.IsEmpty())
	{
		FPendingSegmentRequest PendingReq;
		pendingRequests.Dequeue(PendingReq);
		if (PendingReq.StreamType != StreamType)
		{
			NextPendingSegmentRequests.Enqueue(PendingReq);
		}
	}
}


void FAdaptiveStreamingPlayer::InternalDeselectStream(EStreamType StreamType)
{
	switch(StreamType)
	{
		case EStreamType::Video:
			bIsVideoDeselected = true;
			SelectedStreamAttributesVid.Deselect();
			VideoDecoder.Flush();
			VideoRender.Flush(false);
			break;
		case EStreamType::Audio:
			bIsAudioDeselected = true;
			SelectedStreamAttributesAud.Deselect();
			AudioDecoder.Flush();
			AudioRender.Flush();
			break;
		case EStreamType::Subtitle:
			bIsTextDeselected = true;
			SelectedStreamAttributesTxt.Deselect();
			SubtitleDecoder.Flush();
			break;
		default:
			break;
	}
}

void FAdaptiveStreamingPlayer::InternalStartoverAtCurrentPosition()
{
	{
		// Check if a seek is currently pending. If so then let us perform the seek instead.
		FScopeLock lock(&SeekVars.Lock);
		// Is there a pending request?
		if (SeekVars.PendingRequest.IsSet())
		{
			// To ensure the seek will execute we clear out the active and last finished requests.
			SeekVars.ActiveRequest.Reset();
			SeekVars.LastFinishedRequest.Reset();
			return;
		}
	}
	FSeekParam NewPosition;
	NewPosition.Time = PlaybackState.GetPlayPosition();
	InternalStop(PlayerConfig.bHoldLastFrameDuringSeek);
	CurrentState = EPlayerState::eState_Seeking;
	// Get the current loop state back from the playback state to keep the loop counter as it is now.
	PlaybackState.GetLoopState(CurrentLoopState);
	InternalStartAt(NewPosition, nullptr);
}

void FAdaptiveStreamingPlayer::InternalStartoverAtLiveEdge()
{
	FSeekParam NewPosition;
	InternalStop(PlayerConfig.bHoldLastFrameDuringSeek);
	CurrentState = EPlayerState::eState_Seeking;
	PlaybackState.GetLoopState(CurrentLoopState);
	InternalStartAt(NewPosition, nullptr);
}

<<<<<<< HEAD
=======

void FAdaptiveStreamingPlayer::InternalHandleSegmentTrackChanges(const FTimeValue& CurrentTime)
{
	bool bChangeMade = false;

	if (ManifestType == EMediaFormatType::ISOBMFF || ManifestType == EMediaFormatType::MKV)
	{
		auto HandleISOBMFFTrackSelection = [&bChangeMade, this](FStreamSelectionAttributes& OutSelectionAttributes, FInternalStreamSelectionAttributes& InOutSelectedAttributes, EStreamType InType,
																TSharedPtrTS<FStreamSelectionAttributes>& InPendingSelection, TSharedPtrTS<IManifest::IPlayPeriod> InCurrentPeriod) -> void
		{
			if (InPendingSelection.IsValid() && InCurrentPeriod.IsValid())
			{
				IManifest::IPlayPeriod::ETrackChangeResult Result = InCurrentPeriod->ChangeTrackStreamPreference(InType, *InPendingSelection);
				TSharedPtrTS<FBufferSourceInfo> BufferSourceInfo = InCurrentPeriod->GetSelectedStreamBufferSourceInfo(InType);
				if (Result == IManifest::IPlayPeriod::ETrackChangeResult::Changed)
				{
					TSharedPtrTS<FMultiTrackAccessUnitBuffer> StreamRcvBuf = GetCurrentReceiveStreamBuffer(InType);
					if (StreamRcvBuf.IsValid())
					{
						StreamRcvBuf->SelectTrackWhenAvailable(CurrentPlaybackSequenceID[StreamTypeToArrayIndex(InType)], BufferSourceInfo);
					}
					OutSelectionAttributes = *InPendingSelection;
					bChangeMade = true;
				}
				InOutSelectedAttributes.UpdateWith(BufferSourceInfo->Kind, BufferSourceInfo->Language, BufferSourceInfo->Codec, BufferSourceInfo->HardIndex);
				InOutSelectedAttributes.Select();
				InPendingSelection.Reset();
			}
		};

		HandleISOBMFFTrackSelection(StreamSelectionAttributesVid, SelectedStreamAttributesVid, EStreamType::Video, PendingTrackSelectionVid, CurrentPlayPeriodVideo);
		HandleISOBMFFTrackSelection(StreamSelectionAttributesAud, SelectedStreamAttributesAud, EStreamType::Audio, PendingTrackSelectionAud, CurrentPlayPeriodAudio);
		HandleISOBMFFTrackSelection(StreamSelectionAttributesTxt, SelectedStreamAttributesTxt, EStreamType::Subtitle, PendingTrackSelectionTxt, CurrentPlayPeriodText);
	}
	else if (ManifestType == EMediaFormatType::HLS)
	{
		if (PendingTrackSelectionAud.IsValid() && CurrentPlayPeriodAudio.IsValid())
		{
			TSharedPtrTS<FBufferSourceInfo> BufferSourceInfo = CurrentPlayPeriodAudio->GetSelectedStreamBufferSourceInfo(EStreamType::Audio);
			TSharedPtrTS<FMultiTrackAccessUnitBuffer> StreamRcvBuf = GetCurrentReceiveStreamBuffer(EStreamType::Audio);
			if (StreamRcvBuf.IsValid())
			{
				StreamRcvBuf->SelectTrackWhenAvailable(CurrentPlaybackSequenceID[StreamTypeToArrayIndex(EStreamType::Audio)], BufferSourceInfo);
			}
			StreamSelectionAttributesAud = *PendingTrackSelectionAud;
			SelectedStreamAttributesAud.UpdateWith(BufferSourceInfo->Kind, BufferSourceInfo->Language, BufferSourceInfo->Codec, BufferSourceInfo->HardIndex);
			PendingTrackSelectionAud.Reset();
			bChangeMade = true;
		}
		// Ignore video and subtitle changes for now.
		PendingTrackSelectionVid.Reset();
		PendingTrackSelectionTxt.Reset();
	}
	else if (ManifestType == EMediaFormatType::DASH)
	{
		if (PendingStartRequest.IsValid() || PendingFirstSegmentRequest.IsValid())
		{
			return;
		}

		auto HandleDASHTrackSelection = [&bChangeMade, this](FStreamSelectionAttributes& OutSelectionAttributes, FInternalStreamSelectionAttributes& InOutSelectedAttributes, EStreamType InType,
															 TSharedPtrTS<FStreamSelectionAttributes>& InPendingSelection, TSharedPtrTS<IManifest::IPlayPeriod> InCurrentPeriod) -> void
		{
			if (InPendingSelection.IsValid() && InCurrentPeriod.IsValid())
			{
				if (InOutSelectedAttributes.IsDeselected() || !InOutSelectedAttributes.IsCompatibleWith(*InPendingSelection))
				{
					IManifest::IPlayPeriod::ETrackChangeResult TrackChangeResult = InCurrentPeriod->ChangeTrackStreamPreference(InType, *InPendingSelection);
					if (TrackChangeResult == IManifest::IPlayPeriod::ETrackChangeResult::NewPeriodNeeded)
					{
						// Make sure any finishing current requests will be ignored by increasing the sequence ID.
						++CurrentPlaybackSequenceID[StreamTypeToArrayIndex(InType)];
						// Cancel any ongoing segment download now.
						CancelPendingMediaSegmentRequests(InType);

						OutSelectionAttributes = *InPendingSelection;
						InOutSelectedAttributes.Select();

						FPendingSegmentRequest NextReq;
						NextReq.bStartOver = true;
						NextReq.StartoverPosition.Time = PlaybackState.GetPlayPosition();
						SetPlaystartOptions(NextReq.StartoverPosition.Options);
						NextReq.StreamType = InType;
						NextPendingSegmentRequests.Enqueue(MoveTemp(NextReq));

						bChangeMade = true;
					}
				}
				InOutSelectedAttributes.Select();
				InPendingSelection.Reset();
			}
		};

		PendingTrackSelectionVid.Reset();	// Ignore video changes for now.
		HandleDASHTrackSelection(StreamSelectionAttributesAud, SelectedStreamAttributesAud, EStreamType::Audio, PendingTrackSelectionAud, CurrentPlayPeriodAudio);
		HandleDASHTrackSelection(StreamSelectionAttributesTxt, SelectedStreamAttributesTxt, EStreamType::Subtitle, PendingTrackSelectionTxt, CurrentPlayPeriodText);
	}
	else
	{
		PendingTrackSelectionVid.Reset();
		PendingTrackSelectionAud.Reset();
		PendingTrackSelectionTxt.Reset();
	}

	// Check if a change was made when there are already future buffers enqueued in which case a switch is
	// no longer possible as we cannot switch on the current buffer.
	if (bChangeMade)
	{
		DataBuffersCriticalSection.Lock();
		bool bNeedStartover = (ActiveDataOutputBuffers.IsValid() && NextDataBuffers.Num() > 0) || NextDataBuffers.Num() > 1;
		DataBuffersCriticalSection.Unlock();
		if (bNeedStartover)
		{
			InternalStartoverAtCurrentPosition();
		}
	}
}


//-----------------------------------------------------------------------------
/**
 * Adds the given period to the list of periods playback will eventually move into
 * and a metadata change event may need to be generated.
 */
void FAdaptiveStreamingPlayer::AddUpcomingPeriod(TSharedPtrTS<IManifest::IPlayPeriod> InUpcomingPeriod)
{
	/*
		We maintain two lists of periods.
		 - ActivePeriods
		     holds all the periods for which segments are to be requested. As the play position moves forward
			 periods in this get removed when they have fallen out of range with a threshold.
			 This list is iterated when searching for codec information and selected buffer source information.
		 - UpcomingPeriods
		     this is used solely to report changes in metadata to the user as playback progresses.
			 entries here are removed immediately without threshold, so this list tends to be shorter than
			 ActivePeriods.
	*/

	TSharedPtrTS<ITimelineMediaAsset> Period = InUpcomingPeriod->GetMediaAsset();
	if (Period.IsValid())
	{
		FString PeriodID = Period->GetUniqueIdentifier();
		int64 LoopCountNow = CurrentLoopState.Count;

		// Check if this period is in the active and/or upcoming list already and update the
		// loop counter in the list if it is so it does not get removed when the play position
		// of an earlier loop iteration passes it.
		bool bHaveAsActive = false;
		ActivePeriodCriticalSection.Lock();
		for(auto& P : ActivePeriods)
		{
			if (P.ID.Equals(PeriodID))
			{
				bHaveAsActive = true;
				P.LoopCount = LoopCountNow;
			}
		}
		ActivePeriodCriticalSection.Unlock();

		bool bHaveAsUpcoming = false;
		for(auto& P : UpcomingPeriods)
		{
			if (P.ID.Equals(PeriodID))
			{
				bHaveAsUpcoming = true;
				P.LoopCount = LoopCountNow;
			}
		}

		FPeriodInformation Next;
		Next.ID = MoveTemp(PeriodID);
		Next.TimeRange = Period->GetTimeRange();
		Next.Period = MoveTemp(Period);
		Next.LoopCount = LoopCountNow;

		if (!bHaveAsActive)
		{
			// Tell the AEMS handler that a new period will be coming up. It needs this information to cut overlapping events.
			AEMSEventHandler->NewUpcomingPeriod(Next.ID, Next.TimeRange);

			ActivePeriodCriticalSection.Lock();
			ActivePeriods.Emplace(Next);
			ActivePeriods.Sort([](const FPeriodInformation& e1, const FPeriodInformation& e2)
			{
				return e1.TimeRange.Start < e2.TimeRange.Start;
			});
			ActivePeriodCriticalSection.Unlock();
		}

		if (!bHaveAsUpcoming)
		{
			UpcomingPeriods.Emplace(Next);
			UpcomingPeriods.Sort([](const FPeriodInformation& e1, const FPeriodInformation& e2)
			{
				return e1.TimeRange.Start < e2.TimeRange.Start;
			});
		}
	}
}


//-----------------------------------------------------------------------------
/**
 * Updates the active or upcoming period's selected buffer source information
 * for the given stream type.
 */
void FAdaptiveStreamingPlayer::UpdatePeriodStreamBufferSourceInfo(TSharedPtrTS<IManifest::IPlayPeriod> InForPeriod, EStreamType InStreamType, TSharedPtrTS<FBufferSourceInfo> InBufferSourceInfo)
{
	TSharedPtrTS<ITimelineMediaAsset> Period = InForPeriod->GetMediaAsset();
	if (Period.IsValid())
	{
		FString PeriodID = Period->GetUniqueIdentifier();

		auto UpdatePeriods = [&](TArray<FPeriodInformation>& Periods) -> void
		{
			for(auto &P : Periods)
			{
				if (P.ID.Equals(PeriodID))
				{
					switch(InStreamType)
					{
						case EStreamType::Video:
							P.BufferSourceInfoVid = InBufferSourceInfo;
							break;
						case EStreamType::Audio:
							P.BufferSourceInfoAud = InBufferSourceInfo;
							break;
						case EStreamType::Subtitle:
							P.BufferSourceInfoTxt = InBufferSourceInfo;
							break;
						default:
							break;
					}
				}
			}
		};

		// Check if we have to update upcoming periods
		UpdatePeriods(UpcomingPeriods);

		// Update the active periods if necessary.
		ActivePeriodCriticalSection.Lock();
		UpdatePeriods(ActivePeriods);
		ActivePeriodCriticalSection.Unlock();
	}
}



TSharedPtrTS<FBufferSourceInfo> FAdaptiveStreamingPlayer::GetStreamBufferInfoAtTime(bool& bOutHavePeriods, bool& bOutFoundTime, EStreamType InStreamType, const FTimeValue& InAtTime) const
{
	TSharedPtrTS<FBufferSourceInfo> BufferSourceInfo;
	// Locate the period for the specified time.
	ActivePeriodCriticalSection.Lock();
	bOutHavePeriods = ActivePeriods.Num() != 0;
	bOutFoundTime = false;
	for(int32 i=0; i<ActivePeriods.Num(); ++i)
	{
		if (InAtTime >= ActivePeriods[i].TimeRange.Start && InAtTime < (ActivePeriods[i].TimeRange.End.IsValid() ? ActivePeriods[i].TimeRange.End : FTimeValue::GetPositiveInfinity()))
		{
			bOutFoundTime = true;
			switch(InStreamType)
			{
				case EStreamType::Video:
					BufferSourceInfo = ActivePeriods[i].BufferSourceInfoVid;
					break;
				case EStreamType::Audio:
					BufferSourceInfo = ActivePeriods[i].BufferSourceInfoAud;
					break;
				case EStreamType::Subtitle:
					BufferSourceInfo = ActivePeriods[i].BufferSourceInfoTxt;
					break;
				default:
					break;
			}
		}
	}
	ActivePeriodCriticalSection.Unlock();
	return BufferSourceInfo;
}

>>>>>>> 4af6daef

void FAdaptiveStreamingPlayer::SetPlaystartOptions(FPlayStartOptions& OutOptions)
{
	FTimeRange ActiveRange = PlaybackState.GetActivePlayRange();

	OutOptions.PlaybackRange.Start = ActiveRange.Start.IsValid() ? ActiveRange.Start : FTimeValue::GetZero();
	OutOptions.PlaybackRange.End = ActiveRange.End.IsValid() ? ActiveRange.End : FTimeValue::GetPositiveInfinity();

	OutOptions.bFrameAccuracy = GetOptions().GetValue(OptionKeyFrameAccurateSeek).SafeGetBool(false);
}

void FAdaptiveStreamingPlayer::ClampStartRequestTime(FTimeValue& InOutTimeToClamp)
{
<<<<<<< HEAD
	bool bChangeMade = false;

	if (ManifestType == EMediaFormatType::ISOBMFF)
	{
		auto HandleISOBMFFTrackSelection = [&bChangeMade, this](FStreamSelectionAttributes& OutSelectionAttributes, FInternalStreamSelectionAttributes& InOutSelectedAttributes, EStreamType InType,
																TSharedPtrTS<FStreamSelectionAttributes>& InPendingSelection, TSharedPtrTS<IManifest::IPlayPeriod> InCurrentPeriod) -> void
		{
			if (InPendingSelection.IsValid() && InCurrentPeriod.IsValid())
			{
				IManifest::IPlayPeriod::ETrackChangeResult Result = InCurrentPeriod->ChangeTrackStreamPreference(InType, *InPendingSelection);
				TSharedPtrTS<FBufferSourceInfo> BufferSourceInfo = InCurrentPeriod->GetSelectedStreamBufferSourceInfo(InType);
				if (Result == IManifest::IPlayPeriod::ETrackChangeResult::Changed)
				{
					TSharedPtrTS<FMultiTrackAccessUnitBuffer> StreamRcvBuf = GetCurrentReceiveStreamBuffer(InType);
					if (StreamRcvBuf.IsValid())
					{
						StreamRcvBuf->SelectTrackWhenAvailable(CurrentPlaybackSequenceID[StreamTypeToArrayIndex(InType)], BufferSourceInfo);
					}
					OutSelectionAttributes = *InPendingSelection;
					bChangeMade = true;
				}
				InOutSelectedAttributes.UpdateWith(BufferSourceInfo->Kind, BufferSourceInfo->Language, BufferSourceInfo->Codec, BufferSourceInfo->HardIndex);
				InOutSelectedAttributes.Select();
				InPendingSelection.Reset();
			}
		};

		HandleISOBMFFTrackSelection(StreamSelectionAttributesVid, SelectedStreamAttributesVid, EStreamType::Video, PendingTrackSelectionVid, CurrentPlayPeriodVideo);
		HandleISOBMFFTrackSelection(StreamSelectionAttributesAud, SelectedStreamAttributesAud, EStreamType::Audio, PendingTrackSelectionAud, CurrentPlayPeriodAudio);
		HandleISOBMFFTrackSelection(StreamSelectionAttributesTxt, SelectedStreamAttributesTxt, EStreamType::Subtitle, PendingTrackSelectionTxt, CurrentPlayPeriodText);
	}
	else if (ManifestType == EMediaFormatType::HLS)
	{
		if (PendingTrackSelectionAud.IsValid() && CurrentPlayPeriodAudio.IsValid())
		{
			TSharedPtrTS<FBufferSourceInfo> BufferSourceInfo = CurrentPlayPeriodAudio->GetSelectedStreamBufferSourceInfo(EStreamType::Audio);
			TSharedPtrTS<FMultiTrackAccessUnitBuffer> StreamRcvBuf = GetCurrentReceiveStreamBuffer(EStreamType::Audio);
			if (StreamRcvBuf.IsValid())
			{
				StreamRcvBuf->SelectTrackWhenAvailable(CurrentPlaybackSequenceID[StreamTypeToArrayIndex(EStreamType::Audio)], BufferSourceInfo);
			}
			StreamSelectionAttributesAud = *PendingTrackSelectionAud;
			SelectedStreamAttributesAud.UpdateWith(BufferSourceInfo->Kind, BufferSourceInfo->Language, BufferSourceInfo->Codec, BufferSourceInfo->HardIndex);
			PendingTrackSelectionAud.Reset();
			bChangeMade = true;
=======
	if (PendingStartRequest.IsValid())
	{
		// Clamp to within any set playback range
		FTimeValue RangeStart = PendingStartRequest->StartAt.Options.PlaybackRange.Start;
		FTimeValue RangeEnd = PendingStartRequest->StartAt.Options.PlaybackRange.End;
		if (InOutTimeToClamp < RangeStart)
		{
			InOutTimeToClamp = RangeStart;
		}
		if (InOutTimeToClamp > RangeEnd)
		{
			InOutTimeToClamp = RangeEnd;
			// Going to the end will of course result in an 'end reached' and end of playback.
			// If the player is set to loop then we should start from the beginning.
			if (CurrentLoopParam.bEnableLooping)
			{
				InOutTimeToClamp = RangeStart;
			}
>>>>>>> 4af6daef
		}
	}
}

FTimeValue FAdaptiveStreamingPlayer::ClampTimeToCurrentRange(const FTimeValue& InTime, bool bClampToStart, bool bClampToEnd)
{
	FTimeValue Out(InTime);

	FTimeRange TimelineRange, ActiveRange = PlaybackState.GetActivePlayRange();
	PlaybackState.GetTimelineRange(TimelineRange);
	if (bClampToEnd)
	{
		if (ActiveRange.End.IsValid() && ActiveRange.End < TimelineRange.End)
		{
			TimelineRange.End = ActiveRange.End;
		}
<<<<<<< HEAD

		auto HandleDASHTrackSelection = [&bChangeMade, this](FStreamSelectionAttributes& OutSelectionAttributes, FInternalStreamSelectionAttributes& InOutSelectedAttributes, EStreamType InType,
															 TSharedPtrTS<FStreamSelectionAttributes>& InPendingSelection, TSharedPtrTS<IManifest::IPlayPeriod> InCurrentPeriod) -> void
		{
			if (InPendingSelection.IsValid() && InCurrentPeriod.IsValid())
			{
				if (InOutSelectedAttributes.IsDeselected() || !InOutSelectedAttributes.IsCompatibleWith(*InPendingSelection))
				{
					IManifest::IPlayPeriod::ETrackChangeResult TrackChangeResult = InCurrentPeriod->ChangeTrackStreamPreference(InType, *InPendingSelection);
					if (TrackChangeResult == IManifest::IPlayPeriod::ETrackChangeResult::NewPeriodNeeded)
					{
						// Make sure any finishing current requests will be ignored by increasing the sequence ID.
						++CurrentPlaybackSequenceID[StreamTypeToArrayIndex(InType)];
						// Cancel any ongoing segment download now.
						CancelPendingMediaSegmentRequests(InType);

						OutSelectionAttributes = *InPendingSelection;
						InOutSelectedAttributes.Select();

						FPendingSegmentRequest NextReq;
						NextReq.bStartOver = true;
						NextReq.StartoverPosition.Time = PlaybackState.GetPlayPosition();
						SetPlaystartOptions(NextReq.StartoverPosition.Options);
						NextReq.StreamType = InType;
						NextPendingSegmentRequests.Enqueue(MoveTemp(NextReq));

						bChangeMade = true;
					}
				}
				InOutSelectedAttributes.Select();
				InPendingSelection.Reset();
			}
		};

		PendingTrackSelectionVid.Reset();	// Ignore video changes for now.
		HandleDASHTrackSelection(StreamSelectionAttributesAud, SelectedStreamAttributesAud, EStreamType::Audio, PendingTrackSelectionAud, CurrentPlayPeriodAudio);
		HandleDASHTrackSelection(StreamSelectionAttributesTxt, SelectedStreamAttributesTxt, EStreamType::Subtitle, PendingTrackSelectionTxt, CurrentPlayPeriodText);
	}
	else
	{
		PendingTrackSelectionVid.Reset();
		PendingTrackSelectionAud.Reset();
		PendingTrackSelectionTxt.Reset();
	}

	// Check if a change was made when there are already future buffers enqueued in which case a switch is
	// no longer possible as we cannot switch on the current buffer.
	if (bChangeMade)
	{
		DataBuffersCriticalSection.Lock();
		bool bNeedStartover = (ActiveDataOutputBuffers.IsValid() && NextDataBuffers.Num() > 0) || NextDataBuffers.Num() > 1;
		DataBuffersCriticalSection.Unlock();
		if (bNeedStartover)
		{
			InternalStartoverAtCurrentPosition();
		}
	}
}


//-----------------------------------------------------------------------------
/**
 * Adds the given period to the list of periods playback will eventually move into
 * and a metadata change event may need to be generated.
 */
void FAdaptiveStreamingPlayer::AddUpcomingPeriod(TSharedPtrTS<IManifest::IPlayPeriod> InUpcomingPeriod)
{
	/*
		We maintain two lists of periods.
		 - ActivePeriods
		     holds all the periods for which segments are to be requested. As the play position moves forward
			 periods in this get removed when they have fallen out of range with a threshold.
			 This list is iterated when searching for codec information and selected buffer source information.
		 - UpcomingPeriods
		     this is used solely to report changes in metadata to the user as playback progresses.
			 entries here are removed immediately without threshold, so this list tends to be shorter than
			 ActivePeriods.
	*/

	TSharedPtrTS<ITimelineMediaAsset> Period = InUpcomingPeriod->GetMediaAsset();
	if (Period.IsValid())
	{
		FString PeriodID = Period->GetUniqueIdentifier();
		int64 LoopCountNow = CurrentLoopState.Count;

		// Check if this period is in the active and/or upcoming list already and update the
		// loop counter in the list if it is so it does not get removed when the play position
		// of an earlier loop iteration passes it.
		bool bHaveAsActive = false;
		ActivePeriodCriticalSection.Lock();
		for(auto& P : ActivePeriods)
		{
			if (P.ID.Equals(PeriodID))
			{
				bHaveAsActive = true;
				P.LoopCount = LoopCountNow;
			}
		}
		ActivePeriodCriticalSection.Unlock();

		bool bHaveAsUpcoming = false;
		for(auto& P : UpcomingPeriods)
		{
			if (P.ID.Equals(PeriodID))
			{
				bHaveAsUpcoming = true;
				P.LoopCount = LoopCountNow;
			}
		}

		FPeriodInformation Next;
		Next.ID = MoveTemp(PeriodID);
		Next.TimeRange = Period->GetTimeRange();
		Next.Period = MoveTemp(Period);
		Next.LoopCount = LoopCountNow;

		if (!bHaveAsActive)
		{
			// Tell the AEMS handler that a new period will be coming up. It needs this information to cut overlapping events.
			AEMSEventHandler->NewUpcomingPeriod(Next.ID, Next.TimeRange);

			ActivePeriodCriticalSection.Lock();
			ActivePeriods.Emplace(Next);
			ActivePeriods.Sort([](const FPeriodInformation& e1, const FPeriodInformation& e2)
			{
				return e1.TimeRange.Start < e2.TimeRange.Start;
			});
			ActivePeriodCriticalSection.Unlock();
		}

		if (!bHaveAsUpcoming)
		{
			UpcomingPeriods.Emplace(Next);
			UpcomingPeriods.Sort([](const FPeriodInformation& e1, const FPeriodInformation& e2)
			{
				return e1.TimeRange.Start < e2.TimeRange.Start;
			});
=======
		if (Out > TimelineRange.End)
		{
			Out = TimelineRange.End;
		}
	}
	if (bClampToStart)
	{
		if (ActiveRange.Start.IsValid() && ActiveRange.Start > TimelineRange.Start)
		{
			TimelineRange.Start = ActiveRange.Start;
		}
		if (Out < TimelineRange.Start)
		{
			Out = TimelineRange.Start;
>>>>>>> 4af6daef
		}
	}
	return Out;
}


//-----------------------------------------------------------------------------
/**
 * Updates the active or upcoming period's selected buffer source information
 * for the given stream type.
 */
void FAdaptiveStreamingPlayer::UpdatePeriodStreamBufferSourceInfo(TSharedPtrTS<IManifest::IPlayPeriod> InForPeriod, EStreamType InStreamType, TSharedPtrTS<FBufferSourceInfo> InBufferSourceInfo)
{
	TSharedPtrTS<ITimelineMediaAsset> Period = InForPeriod->GetMediaAsset();
	if (Period.IsValid())
	{
		FString PeriodID = Period->GetUniqueIdentifier();

<<<<<<< HEAD
		auto UpdatePeriods = [&](TArray<FPeriodInformation>& Periods) -> void
		{
			for(auto &P : Periods)
			{
				if (P.ID.Equals(PeriodID))
				{
					switch(InStreamType)
					{
						case EStreamType::Video:
							P.BufferSourceInfoVid = InBufferSourceInfo;
							break;
						case EStreamType::Audio:
							P.BufferSourceInfoAud = InBufferSourceInfo;
							break;
						case EStreamType::Subtitle:
							P.BufferSourceInfoTxt = InBufferSourceInfo;
							break;
						default:
							break;
					}
				}
			}
		};

		// Check if we have to update upcoming periods
		UpdatePeriods(UpcomingPeriods);

		// Update the active periods if necessary.
		ActivePeriodCriticalSection.Lock();
		UpdatePeriods(ActivePeriods);
		ActivePeriodCriticalSection.Unlock();
=======
			CurrentState = EPlayerState::eState_Error;
			// Only keep the first error, not any errors after that which may just be the avalanche and not the cause.
			if (!LastErrorDetail.IsSet())
			{
				DiagnosticsCriticalSection.Lock();
				LastErrorDetail = *Error;
				DiagnosticsCriticalSection.Unlock();
				DispatchEvent(FMetricEvent::ReportError(LastErrorDetail));
			}
			// In error state we do not need any periodic manifest refetches any more.
			InternalCloseManifestReader();
		}
>>>>>>> 4af6daef
	}
}



TSharedPtrTS<FBufferSourceInfo> FAdaptiveStreamingPlayer::GetStreamBufferInfoAtTime(bool& bOutHavePeriods, bool& bOutFoundTime, EStreamType InStreamType, const FTimeValue& InAtTime) const
{
	TSharedPtrTS<FBufferSourceInfo> BufferSourceInfo;
	// Locate the period for the specified time.
	ActivePeriodCriticalSection.Lock();
	bOutHavePeriods = ActivePeriods.Num() != 0;
	bOutFoundTime = false;
	for(int32 i=0; i<ActivePeriods.Num(); ++i)
	{
		if (InAtTime >= ActivePeriods[i].TimeRange.Start && InAtTime < (ActivePeriods[i].TimeRange.End.IsValid() ? ActivePeriods[i].TimeRange.End : FTimeValue::GetPositiveInfinity()))
		{
			bOutFoundTime = true;
			switch(InStreamType)
			{
				case EStreamType::Video:
					BufferSourceInfo = ActivePeriods[i].BufferSourceInfoVid;
					break;
				case EStreamType::Audio:
					BufferSourceInfo = ActivePeriods[i].BufferSourceInfoAud;
					break;
				case EStreamType::Subtitle:
					BufferSourceInfo = ActivePeriods[i].BufferSourceInfoTxt;
					break;
				default:
					break;
			}
		}
	}
	ActivePeriodCriticalSection.Unlock();
	return BufferSourceInfo;
}


<<<<<<< HEAD
void FAdaptiveStreamingPlayer::SetPlaystartOptions(FPlayStartOptions& OutOptions)
{
	FTimeRange ActiveRange = PlaybackState.GetActivePlayRange();

	OutOptions.PlaybackRange.Start = ActiveRange.Start.IsValid() ? ActiveRange.Start : FTimeValue::GetZero();
	OutOptions.PlaybackRange.End = ActiveRange.End.IsValid() ? ActiveRange.End : FTimeValue::GetPositiveInfinity();

	OutOptions.bFrameAccuracy = GetOptions().GetValue(OptionKeyFrameAccurateSeek).SafeGetBool(false);
}

void FAdaptiveStreamingPlayer::ClampStartRequestTime(FTimeValue& InOutTimeToClamp)
{
	if (PendingStartRequest.IsValid())
	{
		// Clamp to within any set playback range
		FTimeValue RangeStart = PendingStartRequest->StartAt.Options.PlaybackRange.Start;
		FTimeValue RangeEnd = PendingStartRequest->StartAt.Options.PlaybackRange.End;
		if (InOutTimeToClamp < RangeStart)
		{
			InOutTimeToClamp = RangeStart;
		}
		if (InOutTimeToClamp > RangeEnd)
		{
			InOutTimeToClamp = RangeEnd;
			// Going to the end will of course result in an 'end reached' and end of playback.
			// If the player is set to loop then we should start from the beginning.
			if (CurrentLoopParam.bEnableLooping)
			{
				InOutTimeToClamp = RangeStart;
			}
		}
	}
}

FTimeValue FAdaptiveStreamingPlayer::ClampTimeToCurrentRange(const FTimeValue& InTime, bool bClampToStart, bool bClampToEnd)
{
	FTimeValue Out(InTime);

	FTimeRange TimelineRange, ActiveRange = PlaybackState.GetActivePlayRange();
	PlaybackState.GetTimelineRange(TimelineRange);
	if (bClampToEnd)
	{
		if (ActiveRange.End.IsValid() && ActiveRange.End < TimelineRange.End)
		{
			TimelineRange.End = ActiveRange.End;
		}
		if (Out > TimelineRange.End)
		{
			Out = TimelineRange.End;
		}
	}
	if (bClampToStart)
	{
		if (ActiveRange.Start.IsValid() && ActiveRange.Start > TimelineRange.Start)
		{
			TimelineRange.Start = ActiveRange.Start;
		}
		if (Out < TimelineRange.Start)
		{
			Out = TimelineRange.Start;
		}
	}
	return Out;
}



//-----------------------------------------------------------------------------
/**
 * Checks the error collectors for any errors thrown by the decoders.
 */
void FAdaptiveStreamingPlayer::CheckForErrors()
{
	while(!ErrorQueue.IsEmpty())
	{
		TSharedPtrTS<FErrorDetail> Error = ErrorQueue.Pop();
		// Do this only once in case there will be several decoder errors thrown.
		if (CurrentState != EPlayerState::eState_Error)
		{
			// Pause before setting up error.
			InternalPause();

			CurrentState = EPlayerState::eState_Error;
			// Only keep the first error, not any errors after that which may just be the avalanche and not the cause.
			if (!LastErrorDetail.IsSet())
			{
				DiagnosticsCriticalSection.Lock();
				LastErrorDetail = *Error;
				DiagnosticsCriticalSection.Unlock();
				DispatchEvent(FMetricEvent::ReportError(LastErrorDetail));
			}
			// In error state we do not need any periodic manifest refetches any more.
			InternalCloseManifestReader();
		}
	}
}
=======
//-----------------------------------------------------------------------------
/**
 * Updates the ABR and video decoder with maximum stream resolution limits.
 */
void FAdaptiveStreamingPlayer::UpdateStreamResolutionLimit()
{
	StreamSelector->SetMaxVideoResolution(VideoResolutionLimitWidth, VideoResolutionLimitHeight);
}


//-----------------------------------------------------------------------------
/**
 * Checks if the stream readers, decoders and renderers are finished.
 */
void FAdaptiveStreamingPlayer::CheckForStreamEnd()
{
	if (CurrentState == EPlayerState::eState_Playing)
	{
		if (StreamState == EStreamState::eStream_Running)
		{
			// First check if there is an end time set at which we need to stop.
			FTimeValue EndAtTime = PlaybackState.GetPlaybackEndAtTime();
			if (EndAtTime.IsValid())
			{
				if (PlaybackState.GetPlayPosition() >= EndAtTime)
				{
					// A forced end time is intended to stop playback. We do NOT look at the loop state here.
					InternalSetPlaybackEnded();
					DataBuffersCriticalSection.Lock();
					NextDataBuffers.Empty();
					DataBuffersCriticalSection.Unlock();
					return;
				}
			}

			DiagnosticsCriticalSection.Lock();
			FBufferStats vidStats = VideoBufferStats;
			FBufferStats audStats = AudioBufferStats;
			DiagnosticsCriticalSection.Unlock();

			// As long as no buffer is at EOD we don't need to check further
			if (!vidStats.StreamBuffer.bEndOfData && !audStats.StreamBuffer.bEndOfData)
			{
				return;
			}

			// Look at the last period's buffer source infos to see what streams we are expecting to be currently active.
			bool bHaveVid = false;
			bool bHaveAud = false;
			bool bHavetxt = false;
			ActivePeriodCriticalSection.Lock();
			if (ActivePeriods.Num())
			{
				bHaveVid = ActivePeriods.Last().BufferSourceInfoVid.IsValid();
				bHaveAud = ActivePeriods.Last().BufferSourceInfoAud.IsValid();
				bHavetxt = ActivePeriods.Last().BufferSourceInfoTxt.IsValid();
			}
			ActivePeriodCriticalSection.Unlock();

			// For simplicity we assume all streams are done and check for those that are active at the moment.
			bool bEndVid = true;
			bool bEndAud = true;
			bool bEndTxt = true;
			int64 VidStalled = 0;
			int64 AudStalled = 0;

			// Check for end of video stream
			if (bHaveVid)
			{
				// Source buffer and decoder input buffer at end of data?
				// We do not check the decoder output buffer since it is possible that no decodable output was produced
				// which tends to happen at the end of the stream or when there is no video any more when audio is longer.
				bEndVid = (vidStats.StreamBuffer.bEndOfData && vidStats.DecoderInputBuffer.bEODSignaled && vidStats.DecoderInputBuffer.bEODReached);
				VidStalled = vidStats.StreamBuffer.bEndOfData ? vidStats.GetStalledDurationMillisec() : 0;
				if (bEndVid)
				{
					UpdateDataAvailabilityState(DataAvailabilityStateVid, Metrics::FDataAvailabilityChange::EAvailability::DataNotAvailable);
				}
			}
>>>>>>> 4af6daef

			// Check for end of audio stream
			if (bHaveAud)
			{
				// Source buffer and decoder input buffer at end of data?
				// We do not check the decoder output buffer since it is possible that no decodable output was produced
				// which tends to happen at the end of the stream or when there is no audio any more when video is longer.
				bEndAud = (audStats.StreamBuffer.bEndOfData && audStats.DecoderInputBuffer.bEODSignaled && audStats.DecoderInputBuffer.bEODReached);
				AudStalled = audStats.StreamBuffer.bEndOfData ? audStats.GetStalledDurationMillisec() : 0;
				if (bEndAud)
				{
					UpdateDataAvailabilityState(DataAvailabilityStateAud, Metrics::FDataAvailabilityChange::EAvailability::DataNotAvailable);
				}
			}

			// Text stream
			// ...

<<<<<<< HEAD
//-----------------------------------------------------------------------------
/**
 * Updates the data availability state if it has changed and dispatches the
 * corresponding metrics event.
 *
 * @param DataAvailabilityState
 * @param NewAvailability
 */
void FAdaptiveStreamingPlayer::UpdateDataAvailabilityState(Metrics::FDataAvailabilityChange& DataAvailabilityState, Metrics::FDataAvailabilityChange::EAvailability NewAvailability)
{
	if (DataAvailabilityState.Availability != NewAvailability)
	{
		DataAvailabilityState.Availability = NewAvailability;
		DispatchEvent(FMetricEvent::ReportDataAvailabilityChange(DataAvailabilityState));
	}
}


//-----------------------------------------------------------------------------
/**
 * Updates the ABR and video decoder with maximum stream resolution limits.
 */
void FAdaptiveStreamingPlayer::UpdateStreamResolutionLimit()
{
	StreamSelector->SetMaxVideoResolution(VideoResolutionLimitWidth, VideoResolutionLimitHeight);
	VideoDecoder.bApplyNewLimits = true;
}


//-----------------------------------------------------------------------------
/**
 * Checks if the stream readers, decoders and renderers are finished.
 */
void FAdaptiveStreamingPlayer::CheckForStreamEnd()
{
	if (CurrentState == EPlayerState::eState_Playing)
	{
		if (StreamState == EStreamState::eStream_Running)
		{
			// First check if there is an end time set at which we need to stop.
			FTimeValue EndAtTime = PlaybackState.GetPlaybackEndAtTime();
			if (EndAtTime.IsValid())
			{
				if (PlaybackState.GetPlayPosition() >= EndAtTime)
				{
					// A forced end time is intended to stop playback. We do NOT look at the loop state here.
					InternalSetPlaybackEnded();
					DataBuffersCriticalSection.Lock();
					NextDataBuffers.Empty();
					DataBuffersCriticalSection.Unlock();
					return;
				}
			}

			DiagnosticsCriticalSection.Lock();
			FBufferStats vidStats = VideoBufferStats;
			FBufferStats audStats = AudioBufferStats;
			DiagnosticsCriticalSection.Unlock();

			// As long as no buffer is at EOD we don't need to check further
			if (!vidStats.StreamBuffer.bEndOfData && !audStats.StreamBuffer.bEndOfData)
			{
				return;
			}

			// Look at the last period's buffer source infos to see what streams we are expecting to be currently active.
			bool bHaveVid = false;
			bool bHaveAud = false;
			bool bHavetxt = false;
			ActivePeriodCriticalSection.Lock();
			if (ActivePeriods.Num())
			{
				bHaveVid = ActivePeriods.Last().BufferSourceInfoVid.IsValid();
				bHaveAud = ActivePeriods.Last().BufferSourceInfoAud.IsValid();
				bHavetxt = ActivePeriods.Last().BufferSourceInfoTxt.IsValid();
			}
			ActivePeriodCriticalSection.Unlock();

			// For simplicity we assume all streams are done and check for those that are active at the moment.
			bool bEndVid = true;
			bool bEndAud = true;
			bool bEndTxt = true;
			int64 VidStalled = 0;
			int64 AudStalled = 0;

			// Check for end of video stream
			if (bHaveVid)
			{
				// Source buffer and decoder input buffer at end of data?
				// We do not check the decoder output buffer since it is possible that no decodable output was produced
				// which tends to happen at the end of the stream or when there is no video any more when audio is longer.
				bEndVid = (vidStats.StreamBuffer.bEndOfData && vidStats.DecoderInputBuffer.bEODSignaled && vidStats.DecoderInputBuffer.bEODReached);
				VidStalled = vidStats.StreamBuffer.bEndOfData ? vidStats.GetStalledDurationMillisec() : 0;
				if (bEndVid)
				{
					UpdateDataAvailabilityState(DataAvailabilityStateVid, Metrics::FDataAvailabilityChange::EAvailability::DataNotAvailable);
				}
			}

			// Check for end of audio stream
			if (bHaveAud)
			{
				// Source buffer and decoder input buffer at end of data?
				// We do not check the decoder output buffer since it is possible that no decodable output was produced
				// which tends to happen at the end of the stream or when there is no audio any more when video is longer.
				bEndAud = (audStats.StreamBuffer.bEndOfData && audStats.DecoderInputBuffer.bEODSignaled && audStats.DecoderInputBuffer.bEODReached);
				AudStalled = audStats.StreamBuffer.bEndOfData ? audStats.GetStalledDurationMillisec() : 0;
				if (bEndAud)
				{
					UpdateDataAvailabilityState(DataAvailabilityStateAud, Metrics::FDataAvailabilityChange::EAvailability::DataNotAvailable);
				}
			}

			// Text stream
			// ...


			// If either primary stream has reliably ended do a check if the other may have stalled because the application is no longer
			// consuming decoder output, which will prevent the other stream from ending.
			if ((bHaveVid && bHaveAud) && (bEndVid || bEndAud))
			{
				int64 OtherStallTime = bEndAud ? VidStalled : AudStalled;
				if (OtherStallTime > 500)
				{
					bEndVid = bEndAud = true;
				}
			}

			// Everything at EOD?
			if (bEndVid && bEndAud && bEndTxt)
			{
				// When not looping we are done.
				if (!CurrentLoopParam.bEnableLooping)
				{
					InternalSetPlaybackEnded();
					DataBuffersCriticalSection.Lock();
					NextDataBuffers.Empty();
					DataBuffersCriticalSection.Unlock();
				}
				else
				{
					// With loop data the decoders will receive more data. Clear their end of data states.
					ClearAllDecoderEODs();
					// There needs to be another data buffer with the data at the loop point.
					DataBuffersCriticalSection.Lock();
					if (NextDataBuffers.Num())
					{
						TSharedPtrTS<FStreamDataBuffers> NewOutputBuffers;
						NewOutputBuffers = NextDataBuffers[0];
						NextDataBuffers.RemoveAt(0);
						DataBuffersCriticalSection.Unlock();

						// Check if the video stream is seamlessly decodable (next AU is a keyframe and it will also be rendered and not cut off)
						// Note: at this point we assume audio is always decodable on every AU.
						bool bSeamlessSwitchPossible = IsSeamlessBufferSwitchPossible(EStreamType::Video, NewOutputBuffers);
						if (!bSeamlessSwitchPossible)
						{
							StopRendering();
							PipelineState = EPipelineState::ePipeline_Prerolling;
							PrerollVars.Clear();
							PrerollVars.bIsMidSequencePreroll = true;
							PrerollVars.StartTime = MEDIAutcTime::CurrentMSec();
							PostrollVars.Clear();
						}

						DataBuffersCriticalSection.Lock();
						ActiveDataOutputBuffers = MoveTemp(NewOutputBuffers);
						DataBuffersCriticalSection.Unlock();

						// Update the current loop state.
						FInternalLoopState newLoopState;
						if (NextLoopStates.Peek(newLoopState))
						{
							NextLoopStates.Pop();
							PlaybackState.SetLoopState(newLoopState);
							DispatchEvent(FMetricEvent::ReportJumpInPlayPosition(newLoopState.To, newLoopState.From, Metrics::ETimeJumpReason::Looping));
						}
						// Update the metadata state again.
						MetadataHandlingState.Reset();
					}
					else
					{
						DataBuffersCriticalSection.Unlock();
					}
					// Update the buffer statistics immediately to reflect the end of data states.
					UpdateDiagnostics();
				}
			}
=======

			// If either primary stream has reliably ended do a check if the other may have stalled because the application is no longer
			// consuming decoder output, which will prevent the other stream from ending.
			if ((bHaveVid && bHaveAud) && (bEndVid || bEndAud))
			{
				int64 OtherStallTime = bEndAud ? VidStalled : AudStalled;
				if (OtherStallTime > 500)
				{
					bEndVid = bEndAud = true;
				}
			}

			// Everything at EOD?
			if (bEndVid && bEndAud && bEndTxt)
			{
				// When not looping we are done.
				if (!CurrentLoopParam.bEnableLooping)
				{
					InternalSetPlaybackEnded();
					DataBuffersCriticalSection.Lock();
					NextDataBuffers.Empty();
					DataBuffersCriticalSection.Unlock();
				}
				else
				{
					// With loop data the decoders will receive more data. Clear their end of data states.
					ClearAllDecoderEODs();
					// There needs to be another data buffer with the data at the loop point.
					DataBuffersCriticalSection.Lock();
					if (NextDataBuffers.Num())
					{
						TSharedPtrTS<FStreamDataBuffers> NewOutputBuffers;
						NewOutputBuffers = NextDataBuffers[0];
						NextDataBuffers.RemoveAt(0);
						DataBuffersCriticalSection.Unlock();

						// Check if the video stream is seamlessly decodable (next AU is a keyframe and it will also be rendered and not cut off)
						// Note: at this point we assume audio is always decodable on every AU.
						bool bSeamlessSwitchPossible = IsSeamlessBufferSwitchPossible(EStreamType::Video, NewOutputBuffers);
						if (!bSeamlessSwitchPossible)
						{
							StopRendering();
							PipelineState = EPipelineState::ePipeline_Prerolling;
							PrerollVars.Clear();
							PrerollVars.bIsMidSequencePreroll = true;
							PrerollVars.StartTime = MEDIAutcTime::CurrentMSec();
							PostrollVars.Clear();
						}

						DataBuffersCriticalSection.Lock();
						ActiveDataOutputBuffers = MoveTemp(NewOutputBuffers);
						DataBuffersCriticalSection.Unlock();

						// Update the current loop state.
						FInternalLoopState newLoopState;
						if (NextLoopStates.Peek(newLoopState))
						{
							NextLoopStates.Pop();
							PlaybackState.SetLoopState(newLoopState);
							DispatchEvent(FMetricEvent::ReportJumpInPlayPosition(newLoopState.To, newLoopState.From, Metrics::ETimeJumpReason::Looping));
						}
						// Update the metadata state again.
						MetadataHandlingState.Reset();
					}
					else
					{
						DataBuffersCriticalSection.Unlock();
					}
					// Update the buffer statistics immediately to reflect the end of data states.
					UpdateDiagnostics();
				}
			}
		}
		else if (StreamState == EStreamState::eStream_ReachedEnd)
		{
			// ... anything special we could still do here?
>>>>>>> 4af6daef
		}
		else if (StreamState == EStreamState::eStream_ReachedEnd)
		{
			// ... anything special we could still do here?
		}
	}
}


//-----------------------------------------------------------------------------
/**
 * Finds fragments for a given time, creates the stream readers
 * and issues the first fragment request.
 *
 * @param NewPosition
 * @param InTimeRange
 */
void FAdaptiveStreamingPlayer::InternalStartAt(const FSeekParam& NewPosition, const FTimeRange* InTimeRange)
{
	uint32 NextPlaybackID = Utils::Max(Utils::Max(CurrentPlaybackSequenceID[0], CurrentPlaybackSequenceID[1]), CurrentPlaybackSequenceID[2]) + 1;
	CurrentPlaybackSequenceID[0] = NextPlaybackID;
	CurrentPlaybackSequenceID[1] = NextPlaybackID;
	CurrentPlaybackSequenceID[2] = NextPlaybackID;

	StreamState = EStreamState::eStream_Running;

	PlaybackState.SetHasEnded(false);
	PlaybackState.SetLoopStateHasChanged(false);
	PlaybackState.SetEncoderLatency(FTimeValue::GetInvalid());

	VideoBufferStats.Clear();
	AudioBufferStats.Clear();
	TextBufferStats.Clear();

	// Update data availability states in case this wasn't done yet.
	UpdateDataAvailabilityState(DataAvailabilityStateVid, Metrics::FDataAvailabilityChange::EAvailability::DataNotAvailable);
	UpdateDataAvailabilityState(DataAvailabilityStateAud, Metrics::FDataAvailabilityChange::EAvailability::DataNotAvailable);
	UpdateDataAvailabilityState(DataAvailabilityStateTxt, Metrics::FDataAvailabilityChange::EAvailability::DataNotAvailable);

	// (Re-)configure the stream selector
	StreamSelector->SetBandwidthCeiling(BitrateCeiling);
	StreamSelector->SetMaxVideoResolution(VideoResolutionLimitWidth, VideoResolutionLimitHeight);

	// Create the stream reader
	check(StreamReaderHandler == nullptr);
	StreamReaderHandler = Manifest->CreateStreamReaderHandler();
	check(StreamReaderHandler);
	IStreamReader::CreateParam srhParam;
	srhParam.EventListener  = this;
	srhParam.MemoryProvider = this;
	if (StreamReaderHandler->Create(this, srhParam) != UEMEDIA_ERROR_OK)
	{
		FErrorDetail err;
		err.SetFacility(Facility::EFacility::Player);
		err.SetMessage("Failed to create stream reader");
		err.SetCode(INTERR_CREATE_FRAGMENT_READER);
		PostError(err);
		return;
	}

	check(!PendingStartRequest.IsValid());
	check(!InitialPlayPeriod.IsValid());
	check(!PendingFirstSegmentRequest.IsValid());
	check(NextPendingSegmentRequests.IsEmpty());
	check(ReadyWaitingSegmentRequests.IsEmpty());
	check(CompletedSegmentRequests.Num() == 0);
	NextPendingSegmentRequests.Empty();
	ReadyWaitingSegmentRequests.Empty();
	PendingFirstSegmentRequest.Reset();
	CompletedSegmentRequests.Empty();
	InitialPlayPeriod.Reset();
	CurrentPlayPeriodVideo.Reset();
	CurrentPlayPeriodAudio.Reset();
	CurrentPlayPeriodText.Reset();
	PendingStartRequest = MakeSharedTS<FPendingStartRequest>();
	PendingStartRequest->SearchType = IManifest::ESearchType::Closest;
	PendingStartRequest->StartAt.Time = NewPosition.Time;
	PendingStartRequest->StartingBitrate = NewPosition.StartingBitrate;
	PendingStartRequest->StartType = SeekVars.bIsPlayStart ? FPendingStartRequest::EStartType::PlayStart : FPendingStartRequest::EStartType::Seeking;
	PlaybackState.ActivateNewPlayRange(InTimeRange);
	SetPlaystartOptions(PendingStartRequest->StartAt.Options);

	// The fragment should be the closest to the time stamp unless we are rebuffering in which case it should be the one we failed on.
/*
	if (mLastBufferingState == eState_Rebuffering)
	{
		mpPendingStartRequest->SearchType = IManifest::ESearchType::Before;
	}
	else
*/
	{
		PendingStartRequest->SearchType = IManifest::ESearchType::Closest;
	}
	bFirstSegmentRequestIsForLooping = false;
	bStreamingHasStarted = false;

	// Let the AEMS handler know that we are starting up.
	AEMSEventHandler->PlaybackStartingUp();

	// From this point on any further start will not be the very first one any more.
	SeekVars.bIsPlayStart = false;

	// Starting with a clean slate. Fire this event synchronously directly to the receivers.
	// This is intended to release any upper layer blocks of passing decoded output to sinks
	// that may be in place to prevent receiving decoder output that may be "stale" from the
	// perspective of the upper layer.
	// It is IMPERATIVE for the receiver of this event to do NO BLOCKING tasks OR call in
	// any of the player API!
	FireSyncEvent(FMetricEvent::ReportCleanStart());
}


void FAdaptiveStreamingPlayer::InternalSetPlaybackEnded()
{
	PostrollVars.Clear();

	FTimeRange TimelineRange;
	PlaybackState.GetTimelineRange(TimelineRange);
	FTimeValue RangeEnd = PlaybackState.GetActivePlayRange().End;
	if (RangeEnd.IsValid() && RangeEnd < TimelineRange.End)
	{
		TimelineRange.End = RangeEnd;
	}
	PlaybackState.SetPlayPosition(TimelineRange.End);

	if (LastBufferingState == EPlayerState::eState_Seeking)
	{
		DispatchEvent(FMetricEvent::ReportSeekCompleted());
	}
	SeekVars.Reset();

	PlaybackState.SetHasEnded(true);
	PlaybackState.SetShouldPlayOnLiveEdge(false);
	StreamState = EStreamState::eStream_ReachedEnd;

	// Go to pause mode now.
	InternalPause();
	DispatchEvent(FMetricEvent::ReportPlaybackEnded());
	// In case a seek back into the stream will happen we reset the first start state.
	PrerollVars.bIsVeryFirstStart = true;
	// Let the AEMS handler know as well.
	AEMSEventHandler->PlaybackReachedEnd(TimelineRange.End);
}


//-----------------------------------------------------------------------------
/**
 * Pauses playback.
 */
void FAdaptiveStreamingPlayer::InternalPause()
{
	// Pause decoders to stop feeding them data.
	// NOTE: A decoder may be in InputNeeded() / FeedDecoder() at this point!
	//       This is to prevent their next ask for new data.
	DecoderState = EDecoderState::eDecoder_Paused;
	SubtitleDecoder.Stop();

	// Stop rendering.
	StopRendering();
	PipelineState = EPipelineState::ePipeline_Stopped;

	// Pause playing.
	if (CurrentState != EPlayerState::eState_Error)
	{
		CurrentState = EPlayerState::eState_Paused;
		PlaybackState.SetPausedAndPlaying(true, false);
		DispatchEvent(FMetricEvent::ReportPlaybackPaused());
	}
}


//-----------------------------------------------------------------------------
/**
 * Resumes playback.
 */
void FAdaptiveStreamingPlayer::InternalResume()
{
	// Cannot resume when in error state or when stream has reached the end.
	if (CurrentState != EPlayerState::eState_Error && StreamState != EStreamState::eStream_ReachedEnd)
	{
		// Start rendering.
		check(PipelineState == EPipelineState::ePipeline_Stopped);
		StartRendering();
		PipelineState = EPipelineState::ePipeline_Running;

		// Resume decoders.
		DecoderState = EDecoderState::eDecoder_Running;
		SubtitleDecoder.Start();

		if (PrerollVars.bIsVeryFirstStart)
		{
			PrerollVars.bIsVeryFirstStart = false;
			// Send play start event
			DispatchEvent(FMetricEvent::ReportPlaybackStart());
		}

		// Resume playing.
		CurrentState = EPlayerState::eState_Playing;
		PlaybackState.SetPausedAndPlaying(false, true);
		PostrollVars.Clear();
		DispatchEvent(FMetricEvent::ReportPlaybackResumed());
	}
}





void FAdaptiveStreamingPlayer::InternalStop(bool bHoldCurrentFrame)
{
	// Increase the playback sequence ID. This will cause all async segment request message
	// to be discarded when they are received.
	++CurrentPlaybackSequenceID[0];
	++CurrentPlaybackSequenceID[1];
	++CurrentPlaybackSequenceID[2];

	// Pause decoders to stop feeding them data.
	// NOTE: A decoder may be in InputNeeded() / FeedDecoder() at this point!
	//       This is to prevent their next ask for new data.
	DecoderState = EDecoderState::eDecoder_Paused;

	// Stop rendering.
	StopRendering();
	PipelineState = EPipelineState::ePipeline_Stopped;

	// Destroy the stream reader handler.
	IStreamReader* CurrentStreamReader = TMediaInterlockedExchangePointer(StreamReaderHandler, (IStreamReader*)nullptr);
	if (CurrentStreamReader)
	{
		CurrentStreamReader->Close();
	}
	delete CurrentStreamReader;
	bStreamingHasStarted = false;

	// Release any pending segment requests.
	PendingStartRequest.Reset();
	PendingFirstSegmentRequest.Reset();
	NextPendingSegmentRequests.Empty();
	ReadyWaitingSegmentRequests.Empty();
	CompletedSegmentRequests.Empty();
	InitialPlayPeriod.Reset();
	CurrentPlayPeriodVideo.Reset();
	CurrentPlayPeriodAudio.Reset();
	CurrentPlayPeriodText.Reset();
	ActivePeriodCriticalSection.Lock();
	ActivePeriods.Empty();
	ActivePeriodCriticalSection.Unlock();
	UpcomingPeriods.Empty();
	MetadataHandlingState.Reset();
	MediaMetadataUpdates.Reset();
	NextLoopStates.Empty();
	SeekVars.Reset();

	CurrentState = EPlayerState::eState_Paused;
	PlaybackState.SetPausedAndPlaying(false, false);
	PlaybackState.SetPlaybackEndAtTime(FTimeValue::GetInvalid());

	// Flush all access unit buffers.
	DataBuffersCriticalSection.Lock();
	CurrentDataReceiveBuffers.Reset();
	NextDataBuffers.Empty();
	ActiveDataOutputBuffers.Reset();
	DataBuffersCriticalSection.Unlock();

	// Flush the renderers once before flushing the decoders.
	// In case the media samples hold references to the decoder (because of shared frame resources) it could be a possibility
	// that the decoder cannot flush as long as those references are "out there".
	AudioRender.Flush();
	VideoRender.Flush(bHoldCurrentFrame);

	// Flush the decoders.
	AudioDecoder.Flush();
	VideoDecoder.Flush();
	SubtitleDecoder.Flush();
	// Decoders are no longer at end of data now.
	ClearAllDecoderEODs();
<<<<<<< HEAD

	// Flush the renderers again, this time to discard everything the decoders may have emitted while being flushed.
	AudioRender.Flush();
	VideoRender.Flush(bHoldCurrentFrame);

	// Flush dynamic events from the AEMS handler.
	AEMSEventHandler->FlushDynamic();
}


void FAdaptiveStreamingPlayer::InternalInitialize()
{
	// Get the HTTP manager. This is a shared instance for all players.
	HttpManager = IElectraHttpManager::Create();

	// Create the DRM manager.
	DrmManager = FDRMManager::Create(this);

	// Create an entity cache.
	EntityCache = IPlayerEntityCache::Create(this, PlayerOptions);

	// Create an HTTP response cache.
	HttpResponseCache = IHTTPResponseCache::Create(this, PlayerOptions);

	// Create the ABR stream selector.
	StreamSelector = IAdaptiveStreamSelector::Create(this, this);
	AddMetricsReceiver(StreamSelector.Get());

	// Create renderers.
	CreateRenderers();

	// Set up video decoder resolution limits. As the media playlists are parsed the video streams will be
	// compared against these limits and those that exceed the limit will not be considered for playback.

	// Maximum allowed vertical resolution specified?
	if (PlayerOptions.HaveKey(TEXT("max_resoY")))
	{
		PlayerConfig.H264LimitUpto30fps.MaxResolution.Height = (int32)PlayerOptions.GetValue(TEXT("max_resoY")).GetInt64();
		PlayerConfig.H264LimitAbove30fps.MaxResolution.Height = (int32)PlayerOptions.GetValue(TEXT("max_resoY")).GetInt64();
	}
	// A limit in vertical resolution for streams with more than 30fps?
	if (PlayerOptions.HaveKey(TEXT("max_resoY_above_30fps")))
	{
		PlayerConfig.H264LimitAbove30fps.MaxResolution.Height = (int32)PlayerOptions.GetValue(TEXT("max_resoY_above_30fps")).GetInt64();
	}
	// Note: We could add additional limits here if need be.
	//       Eventually these need to be differentiated based on codec as well.

	// Get global video decoder capabilities and if supported, set the stream resolution limit accordingly.
	IVideoDecoderH264::FStreamDecodeCapability Capability, StreamParam;
	// Do a one-time global capability check with a default-empty stream param structure.
	// This then gets used in the individual stream capability checks.
	if (IVideoDecoderH264::GetStreamDecodeCapability(Capability, StreamParam))
	{
		if (Capability.Profile && Capability.Level)
		{
			PlayerConfig.H264LimitUpto30fps.MaxTierProfileLevel.Profile = Capability.Profile;
			PlayerConfig.H264LimitUpto30fps.MaxTierProfileLevel.Level = Capability.Level;
			PlayerConfig.H264LimitAbove30fps.MaxTierProfileLevel.Profile = Capability.Profile;
			PlayerConfig.H264LimitAbove30fps.MaxTierProfileLevel.Level = Capability.Level;
		}
		if (Capability.Height)
		{
			PlayerConfig.H264LimitUpto30fps.MaxResolution.Height = Utils::Min(PlayerConfig.H264LimitUpto30fps.MaxResolution.Height, Capability.Height);
			PlayerConfig.H264LimitAbove30fps.MaxResolution.Height = Utils::Min(PlayerConfig.H264LimitAbove30fps.MaxResolution.Height, Capability.Height);
		}

		// If this is software decoding only and there is limit for this in place on Windows, apply it.
		if (PlayerOptions.HaveKey(TEXT("max_resoY_windows_software")) && Capability.DecoderSupportType == IVideoDecoderH264::FStreamDecodeCapability::ESupported::SoftwareOnly)
		{
			int32 MaxWinSWHeight = (int32)PlayerOptions.GetValue(TEXT("max_resoY_windows_software")).GetInt64();
			PlayerConfig.H264LimitUpto30fps.MaxResolution.Height = Utils::Min(PlayerConfig.H264LimitUpto30fps.MaxResolution.Height, MaxWinSWHeight);
			PlayerConfig.H264LimitAbove30fps.MaxResolution.Height = Utils::Min(PlayerConfig.H264LimitAbove30fps.MaxResolution.Height, MaxWinSWHeight);
		}

		// If the maximum fps is only up to 30 fps set the resolution for streams above 30fps so small
		// that they will get rejected.
		if (Capability.FPS > 0.0 && Capability.FPS <= 30.0)
		{
			PlayerConfig.H264LimitAbove30fps.MaxResolution.Height = 16;
			PlayerConfig.H264LimitAbove30fps.MaxTierProfileLevel.Profile = 66;
			PlayerConfig.H264LimitAbove30fps.MaxTierProfileLevel.Level = 10;
		}
	}

	// Check for codecs that are not to be used as per the user's choice, even if the device supports them.
	auto GetExcludedCodecPrefixes = [](TArray<FString>& OutList, const FParamDict& InOptions, const FString& InKey) -> void
	{
		if (InOptions.HaveKey(InKey))
		{
			const TCHAR* const CommaDelimiter = TEXT(",");
			TArray<FString> Prefixes;
			FString Value = InOptions.GetValue(InKey).GetFString();
			Value.TrimQuotesInline();
			Value.ParseIntoArray(Prefixes, CommaDelimiter, true);
			for (auto& Prefix : Prefixes)
			{
				OutList.Emplace(Prefix.TrimStartAndEnd().TrimQuotes().TrimStartAndEnd());
			}
		}
	};
	GetExcludedCodecPrefixes(ExcludedVideoDecoderPrefixes, PlayerOptions, TEXT("excluded_codecs_video"));
	GetExcludedCodecPrefixes(ExcludedAudioDecoderPrefixes, PlayerOptions, TEXT("excluded_codecs_audio"));
	GetExcludedCodecPrefixes(ExcludedSubtitleDecoderPrefixes, PlayerOptions, TEXT("excluded_codecs_subtitles"));

	auto GetCodecSelectionPriorities = [this](FCodecSelectionPriorities& OutPriorities, const FParamDict& InOptions, const FString& InKey, const TCHAR* const InType) -> void
	{
		if (InOptions.HaveKey(InKey))
		{
			if (!OutPriorities.Initialize(InOptions.GetValue(InKey).GetFString()))
			{
				PostLog(Facility::EFacility::Player, IInfoLog::ELevel::Warning, FString::Printf(TEXT("Failed to parse %s codec selection priority configuration"), InType));
			}
		}
	};
	GetCodecSelectionPriorities(CodecPrioritiesVideo, PlayerOptions, TEXT("preferred_codecs_video"), TEXT("video"));
	GetCodecSelectionPriorities(CodecPrioritiesAudio, PlayerOptions, TEXT("preferred_codecs_audio"), TEXT("audio"));
	GetCodecSelectionPriorities(CodecPrioritiesSubtitles, PlayerOptions, TEXT("preferred_codecs_subtitles"), TEXT("subtitle"));
=======
>>>>>>> 4af6daef


	// Unless already specified in the options to either value, enable frame accurate seeking now.
	if (!PlayerOptions.HaveKey(OptionKeyFrameAccurateSeek))
	{
		PlayerOptions.Set(OptionKeyFrameAccurateSeek, FVariantValue(true));
	}
}


void FAdaptiveStreamingPlayer::InternalInitialize()
{
	// Get the HTTP manager. This is a shared instance for all players.
	HttpManager = IElectraHttpManager::Create();

	// Create the DRM manager.
	DrmManager = FDRMManager::Create(this);

	// Create an entity cache.
	EntityCache = IPlayerEntityCache::Create(this, PlayerOptions);

	// Create an HTTP response cache. Hand over any externally set cache. We do not need it in here any further.
	HttpResponseCache = IHTTPResponseCache::Create(this, PlayerOptions, MoveTemp(ExternalCache));

	// If all read requests for this player are to be routed to an external reader we need to create a wrapper for it.
	if (PlayerOptions.GetValue(OptionKeyUseExternalDataReader).SafeGetBool(false))
	{
		ExternalDataReader = MakeSharedTS<FExternalDataReader>(this);
	}

	// Create the ABR stream selector.
	StreamSelector = IAdaptiveStreamSelector::Create(this, this);
	AddMetricsReceiver(StreamSelector.Get());

	// Create renderers.
	CreateRenderers();

	// Check for codecs that are not to be used as per the user's choice, even if the device supports them.
	auto GetExcludedCodecPrefixes = [](TArray<FString>& OutList, const FParamDict& InOptions, const FString& InKey) -> void
	{
		if (InOptions.HaveKey(InKey))
		{
			const TCHAR* const CommaDelimiter = TEXT(",");
			TArray<FString> Prefixes;
			FString Value = InOptions.GetValue(InKey).GetFString();
			Value.TrimQuotesInline();
			Value.ParseIntoArray(Prefixes, CommaDelimiter, true);
			for (auto& Prefix : Prefixes)
			{
				OutList.Emplace(Prefix.TrimStartAndEnd().TrimQuotes().TrimStartAndEnd());
			}
		}
	};
	GetExcludedCodecPrefixes(ExcludedVideoDecoderPrefixes, PlayerOptions, TEXT("excluded_codecs_video"));
	GetExcludedCodecPrefixes(ExcludedAudioDecoderPrefixes, PlayerOptions, TEXT("excluded_codecs_audio"));
	GetExcludedCodecPrefixes(ExcludedSubtitleDecoderPrefixes, PlayerOptions, TEXT("excluded_codecs_subtitles"));

	auto GetCodecSelectionPriorities = [this](FCodecSelectionPriorities& OutPriorities, const FParamDict& InOptions, const FString& InKey, const TCHAR* const InType) -> void
	{
		if (InOptions.HaveKey(InKey))
		{
			if (!OutPriorities.Initialize(InOptions.GetValue(InKey).GetFString()))
			{
				PostLog(Facility::EFacility::Player, IInfoLog::ELevel::Warning, FString::Printf(TEXT("Failed to parse %s codec selection priority configuration"), InType));
			}
		}
	};
	GetCodecSelectionPriorities(CodecPrioritiesVideo, PlayerOptions, TEXT("preferred_codecs_video"), TEXT("video"));
	GetCodecSelectionPriorities(CodecPrioritiesAudio, PlayerOptions, TEXT("preferred_codecs_audio"), TEXT("audio"));
	GetCodecSelectionPriorities(CodecPrioritiesSubtitles, PlayerOptions, TEXT("preferred_codecs_subtitles"), TEXT("subtitle"));


	// Unless already specified in the options to either value, enable frame accurate seeking now.
	if (!PlayerOptions.HaveKey(OptionKeyFrameAccurateSeek))
	{
		PlayerOptions.Set(OptionKeyFrameAccurateSeek, FVariantValue(true));
	}

	// Initialize decoder limits.
	// NOTE: This is to be deprecated as soon as possible.
	Deprecate_InternalInitializeDecoderLimits();
}


void FAdaptiveStreamingPlayer::InternalClose()
{
	// No longer need the manifest reader/updater
	InternalCancelLoadManifest();
	InternalCloseManifestReader();

	DestroyDecoders();
	DestroyRenderers();

	// Do not clear the playback state to allow GetPlayPosition() to query the last play position.
	// This also means queries like IsBuffering() will return the last state but calling those
	// after a Stop() can be considered at least weird practice.
	//PlaybackState.Reset();
	Manifest.Reset();

	if (DrmManager.IsValid())
	{
		DrmManager->Close();
		DrmManager.Reset();
	}

	RemoveMetricsReceiver(StreamSelector.Get());
	StreamSelector.Reset();

	HttpManager.Reset();
	EntityCache.Reset();
	HttpResponseCache.Reset();
<<<<<<< HEAD
=======
	ExternalDataReader.Reset();
>>>>>>> 4af6daef

	// Reset remaining internal state
	CurrentState   	= EPlayerState::eState_Idle;
	StreamState		= EStreamState::eStream_Running;
	RebufferCause = ERebufferCause::None;
	LastBufferingState = EPlayerState::eState_Buffering;
	RebufferDetectedAtPlayPos.SetToInvalid();
	PrerollVars.Clear();
	PostrollVars.Clear();

	bShouldBePaused = false;
	bShouldBePlaying = false;
	CurrentLoopState = {};
	NextLoopStates.Empty();

	CurrentPlaybackSequenceState.Reset();

	PendingTrackSelectionVid.Reset();
	PendingTrackSelectionAud.Reset();
	PendingTrackSelectionTxt.Reset();

	// Flush all events from the AEMS handler
	AEMSEventHandler->FlushEverything();

	// Clear error state.
	LastErrorDetail.Clear();
	ErrorQueue.Clear();

	// Clear diagnostics.
	DiagnosticsCriticalSection.Lock();
	VideoBufferStats.Clear();
	AudioBufferStats.Clear();
	TextBufferStats.Clear();
	DiagnosticsCriticalSection.Unlock();
}


void FAdaptiveStreamingPlayer::InternalSetLoop(const FLoopParam& LoopParam)
{
	// Looping only makes sense for on demand presentations since Live does not have an end to loop at.
	// In case this is called that early on that we can't determine the presentation type yet we allow
	// looping to be set. It won't get evaluated anyway since the Live presentation doesn't end.
	// The only issue with this is that until a manifest is loaded querying loop enable will return true.
	if (!Manifest || Manifest->GetPresentationType() == IManifest::EType::OnDemand)
	{
		bool bStartOver = false;
		// When looping is to be enabled we need to check if we can do this without having to start over.
		if (!CurrentLoopParam.bEnableLooping && LoopParam.bEnableLooping)
		{
			// If there are any completed segment requests the loop state will be checked when all reach
			// the end. Otherwise, if any of the receive buffers has the end-of-data flag set that
			// that streams reached the end and will not loop, so we need to start over.
			if (CompletedSegmentRequests.Num() == 0)
			{
				TSharedPtrTS<FMultiTrackAccessUnitBuffer> RcvBuffer;
				bool bAnyReceiveBufferAtEOD = false;
				RcvBuffer = GetCurrentReceiveStreamBuffer(EStreamType::Video);
				bAnyReceiveBufferAtEOD |= RcvBuffer.IsValid() ? RcvBuffer->IsEODFlagSet() || RcvBuffer->IsEndOfTrack() : false;
				RcvBuffer = GetCurrentReceiveStreamBuffer(EStreamType::Audio);
				bAnyReceiveBufferAtEOD |= RcvBuffer.IsValid() ? RcvBuffer->IsEODFlagSet() || RcvBuffer->IsEndOfTrack() : false;
				RcvBuffer = GetCurrentReceiveStreamBuffer(EStreamType::Subtitle);
				bAnyReceiveBufferAtEOD |= RcvBuffer.IsValid() ? RcvBuffer->IsEODFlagSet() || RcvBuffer->IsEndOfTrack() : false;

				bStartOver = bAnyReceiveBufferAtEOD;
			}
		}
		CurrentLoopParam = LoopParam;
		// For the lack of better knowledge update the current state immediately.
		CurrentLoopState.bIsEnabled = LoopParam.bEnableLooping;
		PlaybackState.SetLoopStateEnable(LoopParam.bEnableLooping);
		if (bStartOver)
		{
			PlaybackState.SetLoopStateHasChanged(true);
		}
	}
}



//-----------------------------------------------------------------------------
/**
 * Rebuffers at the current play position.
 */
void FAdaptiveStreamingPlayer::InternalRebuffer()
{
	IAdaptiveStreamSelector::FRebufferAction Action;
	check(StreamSelector.IsValid());
	if (StreamSelector.IsValid())
	{
		Action = StreamSelector->GetRebufferAction(GetOptions());
	}

	// Check if we are configured to throw a playback error instead of doing a rebuffer.
	// This can be used by a higher logic to force playback at a different position instead.
	if (Action.Action == IAdaptiveStreamSelector::FRebufferAction::EAction::ThrowError)
	{
		FErrorDetail err;
		err.SetFacility(Facility::EFacility::Player);
		err.SetMessage("Rebuffering is set to generate a playback error");
		err.SetCode(INTERR_REBUFFER_SHALL_THROW_ERROR);
		PostError(err);
	}
	else
	{
		// Pause decoders to stop feeding them data.
		// NOTE: A decoder may be in InputNeeded() / FeedDecoder() at this point!
		//       This is to prevent their next ask for new data.
		DecoderState = EDecoderState::eDecoder_Paused;

		// Stop rendering.
		StopRendering();
		PipelineState = EPipelineState::ePipeline_Stopped;

		CurrentState = EPlayerState::eState_Rebuffering;
		LastBufferingState = EPlayerState::eState_Rebuffering;

		// If rebuffering triggered while switching tracks then the spacing of sync frames may be too big and we
		// have none to switch over to the new track yet. To overcome this we restart at the current position.
		if (RebufferCause == ERebufferCause::TrackswitchUnderrun && Action.Action == IAdaptiveStreamSelector::FRebufferAction::EAction::ContinueLoading)
		{
			Action.Action = IAdaptiveStreamSelector::FRebufferAction::EAction::Restart;
			PostLog(Facility::EFacility::Player, IInfoLog::ELevel::Info, FString::Printf(TEXT("Rebuffering during track change switches rebuffering policy from continue to restart.")));
		}
		RebufferCause = ERebufferCause::None;

		// Check if we should just continue loading data
		if (Action.Action == IAdaptiveStreamSelector::FRebufferAction::EAction::ContinueLoading)
		{
			RebufferDetectedAtPlayPos.SetToInvalid();
			PostLog(Facility::EFacility::Player, IInfoLog::ELevel::Info, FString::Printf(TEXT("Rebuffering is waiting for new data.")));
			DispatchBufferingEvent(true, CurrentState);
			CurrentState = EPlayerState::eState_Buffering;
		}
		else
		{
			// We do not wait on the current segment that caused the rebuffering to complete and start over.
			FSeekParam StartAtTime;
			if (Action.Action == IAdaptiveStreamSelector::FRebufferAction::EAction::GoToLive)
			{
				StartAtTime.Time.SetToInvalid();
				PostLog(Facility::EFacility::Player, IInfoLog::ELevel::Info, FString::Printf(TEXT("Rebuffering jumps to the live edge")));
			}
			else
			{
				if (!RebufferDetectedAtPlayPos.IsValid())
				{
					RebufferDetectedAtPlayPos = PlaybackState.GetPlayPosition();
				}
				StartAtTime.Time = RebufferDetectedAtPlayPos;
				PostLog(Facility::EFacility::Player, IInfoLog::ELevel::Info, FString::Printf(TEXT("Rebuffering starts over at current position")));
			}
			RebufferDetectedAtPlayPos.SetToInvalid();
			InternalStop(PlayerConfig.bHoldLastFrameDuringSeek);
			CurrentState = EPlayerState::eState_Rebuffering;
			if (Action.SuggestedRestartBitrate > 0)
			{
				StartAtTime.StartingBitrate = Action.SuggestedRestartBitrate;
			}

			InternalStartAt(StartAtTime, nullptr);
		}
	}
}








FTimeValue FAdaptiveStreamingPlayer::ABRGetPlayPosition() const
{
	return PlaybackState.GetPlayPosition();
}
FTimeRange FAdaptiveStreamingPlayer::ABRGetTimeline() const
{
	FTimeRange Timeline;
	PlaybackState.GetTimelineRange(Timeline);
	return Timeline;
}
FTimeValue FAdaptiveStreamingPlayer::ABRGetWallclockTime() const
{
	return SynchronizedUTCTime->GetTime();
}
bool FAdaptiveStreamingPlayer::ABRIsLive() const
{
	TSharedPtrTS<IManifest> Current = Manifest;
	return Current.IsValid() ? Current->GetPresentationType() == IManifest::EType::Live : false;
}
bool FAdaptiveStreamingPlayer::ABRShouldPlayOnLiveEdge() const
{
	return PlaybackState.GetShouldPlayOnLiveEdge();
}
TSharedPtrTS<const FLowLatencyDescriptor> FAdaptiveStreamingPlayer::ABRGetLowLatencyDescriptor() const
{
	TSharedPtrTS<IManifest> Current = Manifest;
	return Current.IsValid() ? Current->GetLowLatencyDescriptor() : nullptr;
}
FTimeValue FAdaptiveStreamingPlayer::ABRGetDesiredLiveEdgeLatency() const
{
	TSharedPtrTS<IManifest> Current = Manifest;
	return Current.IsValid() ? Current->GetDesiredLiveLatency() : FTimeValue();
}
FTimeValue FAdaptiveStreamingPlayer::ABRGetLatency() const
{
	return PlaybackState.GetCurrentLiveLatency();
}
FTimeValue FAdaptiveStreamingPlayer::ABRGetPlaySpeed() const
{
	return FTimeValue(RenderClock->IsRunning() ? 1.0 : 0.0);
}
void FAdaptiveStreamingPlayer::ABRGetStreamBufferStats(IAdaptiveStreamSelector::IPlayerLiveControl::FABRBufferStats& OutBufferStats, EStreamType ForStream)
{
	UpdateDiagnostics();
	DiagnosticsCriticalSection.Lock();
	switch(ForStream)
	{
		case EStreamType::Video:
			OutBufferStats.PlayableContentDuration = VideoBufferStats.StreamBuffer.PlayableDuration;
			OutBufferStats.bReachedEnd = VideoBufferStats.StreamBuffer.bEndOfData;
			OutBufferStats.bEndOfTrack = VideoBufferStats.StreamBuffer.bEndOfTrack;
			break;
		case EStreamType::Audio:
			OutBufferStats.PlayableContentDuration = AudioBufferStats.StreamBuffer.PlayableDuration;
			OutBufferStats.bReachedEnd = AudioBufferStats.StreamBuffer.bEndOfData;
			OutBufferStats.bEndOfTrack = AudioBufferStats.StreamBuffer.bEndOfTrack;
			break;
		case EStreamType::Subtitle:
			OutBufferStats.PlayableContentDuration = TextBufferStats.StreamBuffer.PlayableDuration;
			OutBufferStats.bReachedEnd = TextBufferStats.StreamBuffer.bEndOfData;
			OutBufferStats.bEndOfTrack = TextBufferStats.StreamBuffer.bEndOfTrack;
			break;
		default:
			break;
	}
	DiagnosticsCriticalSection.Unlock();
	if (ForStream == EStreamType::Video && VideoRender.Renderer.IsValid())
	{
		OutBufferStats.PlayableContentDuration += VideoRender.Renderer->GetEnqueuedSampleDuration();
	}
	else if (ForStream == EStreamType::Audio && AudioRender.Renderer.IsValid())
	{
		OutBufferStats.PlayableContentDuration += AudioRender.Renderer->GetEnqueuedSampleDuration();
	}
}
void FAdaptiveStreamingPlayer::ABRSetRenderRateScale(double InRenderRateScale)
{
	RenderRateScale = InRenderRateScale;
	if (VideoRender.Renderer.IsValid())
	{
		VideoRender.Renderer->SetPlayRateScale(InRenderRateScale);
	}
	if (AudioRender.Renderer.IsValid())
	{
		AudioRender.Renderer->SetPlayRateScale(InRenderRateScale);
	}
}
FTimeRange FAdaptiveStreamingPlayer::ABRGetSupportedRenderRateScale()
{
	FTimeRange Range;
	if (AudioRender.Renderer.IsValid())
	{
		Range = AudioRender.Renderer->GetSupportedRenderRateScale();
	}
	else if (VideoRender.Renderer.IsValid())
	{
		Range = VideoRender.Renderer->GetSupportedRenderRateScale();
<<<<<<< HEAD
	}
	return Range;
}

double FAdaptiveStreamingPlayer::ABRGetRenderRateScale() const
{
	return RenderRateScale;
}

void FAdaptiveStreamingPlayer::ABRTriggerClockSync(IAdaptiveStreamSelector::IPlayerLiveControl::EClockSyncType InClockSyncType)
{
	if (Manifest.IsValid())
	{
		Manifest->TriggerClockSync(InClockSyncType == IAdaptiveStreamSelector::IPlayerLiveControl::EClockSyncType::Required ?
									IManifest::EClockSyncType::Required : IManifest::EClockSyncType::Recommended);
	}
}

void FAdaptiveStreamingPlayer::ABRTriggerPlaylistRefresh()
{
	if (Manifest.IsValid())
	{
		Manifest->TriggerPlaylistRefresh();
=======
>>>>>>> 4af6daef
	}
	return Range;
}

<<<<<<< HEAD









//-----------------------------------------------------------------------------
/**
*/
#if PLATFORM_ANDROID
void FAdaptiveStreamingPlayer::Android_UpdateSurface(const TSharedPtr<IOptionPointerValueContainer>& Surface)
=======
double FAdaptiveStreamingPlayer::ABRGetRenderRateScale() const
{
	return RenderRateScale;
}

void FAdaptiveStreamingPlayer::ABRTriggerClockSync(IAdaptiveStreamSelector::IPlayerLiveControl::EClockSyncType InClockSyncType)
>>>>>>> 4af6daef
{
	if (Manifest.IsValid())
	{
		Manifest->TriggerClockSync(InClockSyncType == IAdaptiveStreamSelector::IPlayerLiveControl::EClockSyncType::Required ?
									IManifest::EClockSyncType::Required : IManifest::EClockSyncType::Recommended);
	}
}

void FAdaptiveStreamingPlayer::ABRTriggerPlaylistRefresh()
{
	if (Manifest.IsValid())
	{
		Manifest->TriggerPlaylistRefresh();
	}
}

<<<<<<< HEAD
void FAdaptiveStreamingPlayer::Android_SuspendOrResumeDecoder(bool bSuspend)
{
	VideoDecoder.SuspendOrResume(bSuspend);
	AudioDecoder.SuspendOrResume(bSuspend);
}


FParamDict& FAdaptiveStreamingPlayer::Android_Workarounds(FStreamCodecInformation::ECodec InForCodec)
{
	if (InForCodec == FStreamCodecInformation::ECodec::H264)
	{
		return IVideoDecoderH264::Android_Workarounds();
	}
#if ELECTRA_PLATFORM_HAS_H265_DECODER
	else if (InForCodec == FStreamCodecInformation::ECodec::H265)
	{
		return IVideoDecoderH265::Android_Workarounds();
	}
#endif
	else
	{
		static FParamDict Dummy;
		return Dummy;
	}
}

#endif
=======

>>>>>>> 4af6daef

//-----------------------------------------------------------------------------
/**
 * Debug prints information to the screen
 *
 * @param pPrintFN
 */
void FAdaptiveStreamingPlayer::DebugPrint(void* pPlayer, void (*pPrintFN)(void* pPlayer, const char *pFmt, ...))
{
#if 1
	DiagnosticsCriticalSection.Lock();
	const FAccessUnitBufferInfo *pD = nullptr;
	if(1)
	{
		pD = &VideoBufferStats.StreamBuffer;
<<<<<<< HEAD
		pPrintFN(pPlayer, "Video buffer  : EOT %d; EOS %d; %3u AUs; %8u/%8u bytes in; %#7.4fs", pD->bEndOfTrack, pD->bEndOfData, (uint32)pD->NumCurrentAccessUnits, (uint32)pD->CurrentMemInUse, (uint32)PlayerConfig.StreamBufferConfigVideo.MaxDataSize, pD->PlayableDuration.GetAsSeconds());
=======
		pPrintFN(pPlayer, "Video buffer  : EOT %d; EOS %d; %3u AUs; %8lld bytes in; %#7.4fs", pD->bEndOfTrack, pD->bEndOfData, (uint32)pD->NumCurrentAccessUnits, (long long int)pD->CurrentMemInUse, pD->PlayableDuration.GetAsSeconds());
>>>>>>> 4af6daef
		pPrintFN(pPlayer, "Video decoder : %2u in decoder, %zu total; EOD in %d; EOD out %d; %s", (uint32)VideoBufferStats.DecoderOutputBuffer.NumElementsInDecoder, (uint32)VideoBufferStats.DecoderOutputBuffer.MaxDecodedElementsReady, VideoBufferStats.DecoderInputBuffer.bEODReached, VideoBufferStats.DecoderOutputBuffer.bEODreached, VideoBufferStats.DecoderOutputBuffer.bOutputStalled?"stalled":"not stalled");
		pPrintFN(pPlayer, "Video renderer: %#7.4fs enqueued", VideoRender.Renderer.IsValid() ? VideoRender.Renderer->GetEnqueuedSampleDuration().GetAsSeconds() : 0.0);
	}
	if(1)
	{
		pD = &AudioBufferStats.StreamBuffer;
<<<<<<< HEAD
		pPrintFN(pPlayer, "Audio buffer  : EOT %d; EOS %d; %3u AUs; %8u/%8u bytes in; %#7.4fs", pD->bEndOfTrack, pD->bEndOfData, (uint32)pD->NumCurrentAccessUnits, (uint32)pD->CurrentMemInUse, (uint32)PlayerConfig.StreamBufferConfigAudio.MaxDataSize, pD->PlayableDuration.GetAsSeconds());
=======
		pPrintFN(pPlayer, "Audio buffer  : EOT %d; EOS %d; %3u AUs; %8lld bytes in; %#7.4fs", pD->bEndOfTrack, pD->bEndOfData, (uint32)pD->NumCurrentAccessUnits, (long long int)pD->CurrentMemInUse, pD->PlayableDuration.GetAsSeconds());
>>>>>>> 4af6daef
		pPrintFN(pPlayer, "Audio decoder : %2u in decoder, %2u total; EOD in %d; EOD out %d; %s", (uint32)AudioBufferStats.DecoderOutputBuffer.NumElementsInDecoder, (uint32)AudioBufferStats.DecoderOutputBuffer.MaxDecodedElementsReady, AudioBufferStats.DecoderInputBuffer.bEODReached, AudioBufferStats.DecoderOutputBuffer.bEODreached, AudioBufferStats.DecoderOutputBuffer.bOutputStalled?"stalled":"not stalled");
		pPrintFN(pPlayer, "Audio renderer: %#7.4fs enqueued", AudioRender.Renderer.IsValid() ? AudioRender.Renderer->GetEnqueuedSampleDuration().GetAsSeconds() : 0.0);
	}
	if(1)
	{
		pD = &TextBufferStats.StreamBuffer;
<<<<<<< HEAD
		pPrintFN(pPlayer, "Text buffer   : EOT %d; EOS %d; %3u AUs; %8u/%8u bytes in; %#7.4fs", pD->bEndOfTrack, pD->bEndOfData, (uint32)pD->NumCurrentAccessUnits, (uint32)pD->CurrentMemInUse, (uint32)PlayerConfig.StreamBufferConfigText.MaxDataSize, pD->PlayableDuration.GetAsSeconds());
=======
		pPrintFN(pPlayer, "Text buffer   : EOT %d; EOS %d; %3u AUs; %8lld bytes in; %#7.4fs", pD->bEndOfTrack, pD->bEndOfData, (uint32)pD->NumCurrentAccessUnits, (long long int)pD->CurrentMemInUse, pD->PlayableDuration.GetAsSeconds());
>>>>>>> 4af6daef
	}
	DiagnosticsCriticalSection.Unlock();

	pPrintFN(pPlayer, "Player state  : %s", GetPlayerStateName(CurrentState));
	pPrintFN(pPlayer, "Decoder state : %s", GetDecoderStateName(DecoderState));
	pPrintFN(pPlayer, "Pipeline state: %s", GetPipelineStateName(PipelineState));
	pPrintFN(pPlayer, "Stream state  : %s", GetStreamStateName(StreamState));
	pPrintFN(pPlayer, "-----------------------------------");
	FTimeRange ActiveRange = PlaybackState.GetActivePlayRange();
	FTimeRange seekable, timeline;
	GetSeekableRange(seekable);
	PlaybackState.GetTimelineRange(timeline);
	pPrintFN(pPlayer, " have metadata: %s", HaveMetadata() ? "Yes" : "No");
	pPrintFN(pPlayer, "      duration: %.3f", GetDuration().GetAsSeconds());
	pPrintFN(pPlayer, "timeline range: %.3f - %.3f", timeline.Start.GetAsSeconds(), timeline.End.GetAsSeconds());
	pPrintFN(pPlayer, "seekable range: %.3f - %.3f", seekable.Start.GetAsSeconds(), seekable.End.GetAsSeconds());
	pPrintFN(pPlayer, "playback range: %.3f - %.3f", ActiveRange.Start.GetAsSeconds(), ActiveRange.End.GetAsSeconds());
	pPrintFN(pPlayer, " play position: [%d] %.3f", (int32) GetPlayPosition().GetSequenceIndex(), GetPlayPosition().GetAsSeconds());
	pPrintFN(pPlayer, "  is buffering: %s", IsBuffering() ? "Yes" : "No");
	pPrintFN(pPlayer, "    is playing: %s", IsPlaying() ? "Yes" : "No");
	pPrintFN(pPlayer, "     is paused: %s", IsPaused() ? "Yes" : "No");
	pPrintFN(pPlayer, "    is seeking: %s", IsSeeking() ? "Yes" : "No");
	pPrintFN(pPlayer, "     has ended: %s", HasEnded() ? "Yes" : "No");
#endif
	if (StreamSelector.IsValid())
	{
		StreamSelector->DebugPrint(pPlayer, pPrintFN);
	}
}
void FAdaptiveStreamingPlayer::DebugHandle(void* pPlayer, void (*debugDrawPrintf)(void* pPlayer, const char *pFmt, ...))
{
	if (PointerToLatestPlayer)
	{
		PointerToLatestPlayer->DebugPrint(pPlayer, debugDrawPrintf);
	}
}



//---------------------------------------------------------------------------------------------------------------------------------
//---------------------------------------------------------------------------------------------------------------------------------
//---------------------------------------------------------------------------------------------------------------------------------


TWeakPtrTS<FAdaptiveStreamingPlayerWorkerThread>	FAdaptiveStreamingPlayerWorkerThread::SingletonSelf;
FCriticalSection									FAdaptiveStreamingPlayerWorkerThread::SingletonLock;

TSharedPtrTS<FAdaptiveStreamingPlayerWorkerThread> FAdaptiveStreamingPlayerWorkerThread::Create(bool bUseSharedWorkerThread)
{
	if (bUseSharedWorkerThread)
	{
		FScopeLock lock(&SingletonLock);
		TSharedPtrTS<FAdaptiveStreamingPlayerWorkerThread> Self = SingletonSelf.Pin();
		if (!Self.IsValid())
		{
			FAdaptiveStreamingPlayerWorkerThread* Handler = new FAdaptiveStreamingPlayerWorkerThread;
			Handler->bIsDedicatedWorker = !bUseSharedWorkerThread;
			Handler->StartWorkerThread();
			Self = MakeShareable(Handler);
			SingletonSelf = Self;
		}
		return Self;
	}
	else
	{
		FAdaptiveStreamingPlayerWorkerThread* Handler = new FAdaptiveStreamingPlayerWorkerThread;
		Handler->bIsDedicatedWorker = !bUseSharedWorkerThread;
		Handler->StartWorkerThread();
		return MakeShareable(Handler);
	}
}

FAdaptiveStreamingPlayerWorkerThread::~FAdaptiveStreamingPlayerWorkerThread()
{
	StopWorkerThread();
}

void FAdaptiveStreamingPlayerWorkerThread::StartWorkerThread()
{
	if (bIsDedicatedWorker)
	{
		WorkerThread.ThreadSetName("ElectraPlayer::Worker");
	}
	else
	{
		WorkerThread.ThreadSetName("ElectraPlayer::SharedWorker");
	}
	WorkerThread.ThreadStart(FMediaRunnable::FStartDelegate::CreateRaw(this, &FAdaptiveStreamingPlayerWorkerThread::WorkerThreadFN));
}

void FAdaptiveStreamingPlayerWorkerThread::StopWorkerThread()
{
	bTerminate = true;
	HaveWorkSignal.Signal();
	WorkerThread.ThreadWaitDone();
	WorkerThread.ThreadReset();
}

void FAdaptiveStreamingPlayerWorkerThread::WorkerThreadFN()
{
	LLM_SCOPE(ELLMTag::ElectraPlayer);

	auto RemoveInstances = [this]() -> void
	{
		FInstanceToRemove DelInstance;
		while(InstancesToRemove.Dequeue(DelInstance))
		{
			PlayerInstances.Remove(DelInstance.Player);
			if (DelInstance.DoneSignal)
			{
				DelInstance.DoneSignal->Signal();
			}
		}
	};

	while(!bTerminate)
	{
		HaveWorkSignal.WaitTimeoutAndReset(1000 * 20);

		FAdaptiveStreamingPlayer* NewInstance;
		while(InstancesToAdd.Dequeue(NewInstance))
		{
			PlayerInstances.Add(NewInstance);
		}

		for(int32 i=0; i<PlayerInstances.Num(); ++i)
		{
			PlayerInstances[i]->HandleOnce();
		}

		RemoveInstances();
	}
	RemoveInstances();
}


//---------------------------------------------------------------------------------------------------------------------------------
//---------------------------------------------------------------------------------------------------------------------------------
//---------------------------------------------------------------------------------------------------------------------------------

TWeakPtrTS<FAdaptiveStreamingPlayerEventHandler>	FAdaptiveStreamingPlayerEventHandler::SingletonSelf;
FCriticalSection									FAdaptiveStreamingPlayerEventHandler::SingletonLock;

TSharedPtrTS<FAdaptiveStreamingPlayerEventHandler> FAdaptiveStreamingPlayerEventHandler::Create()
{
	FScopeLock lock(&SingletonLock);
	TSharedPtrTS<FAdaptiveStreamingPlayerEventHandler> Self = SingletonSelf.Pin();
	if (!Self.IsValid())
	{
		FAdaptiveStreamingPlayerEventHandler* Handler = new FAdaptiveStreamingPlayerEventHandler;
		Handler->StartWorkerThread();
		Self = MakeShareable(Handler);
		SingletonSelf = Self;
	}
	return Self;
}

void FAdaptiveStreamingPlayerEventHandler::DispatchEvent(TSharedPtrTS<FMetricEvent> InEvent)
{
	EventQueue.SendMessage(InEvent);
}

FAdaptiveStreamingPlayerEventHandler::~FAdaptiveStreamingPlayerEventHandler()
{
	StopWorkerThread();
}

void FAdaptiveStreamingPlayerEventHandler::StartWorkerThread()
{
	WorkerThread.ThreadSetName("ElectraPlayer::EventDispatch");
	WorkerThread.ThreadStart(FMediaRunnable::FStartDelegate::CreateRaw(this, &FAdaptiveStreamingPlayerEventHandler::WorkerThreadFN));
}

void FAdaptiveStreamingPlayerEventHandler::StopWorkerThread()
{
	EventQueue.SendMessage(TSharedPtrTS<FMetricEvent>());
	WorkerThread.ThreadWaitDone();
	WorkerThread.ThreadReset();
}

void FAdaptiveStreamingPlayerEventHandler::WorkerThreadFN()
{
	LLM_SCOPE(ELLMTag::ElectraPlayer);
	while(1)
	{
		TSharedPtrTS<FMetricEvent> pEvt = EventQueue.ReceiveMessage();
		if (!pEvt.IsValid())
		{
			break;
		}

		{
			SCOPE_CYCLE_COUNTER(STAT_ElectraPlayer_EventWorker);
			CSV_SCOPED_TIMING_STAT(ElectraPlayer, AdaptiveStreamingPlayer_Event);

			// Get the player that sends the event. If it no longer exists ignore the event.
			TSharedPtrTS<FAdaptiveStreamingPlayer>	Player = pEvt->Player.Pin();
			if (Player.IsValid())
			{
				Player->FireSyncEvent(pEvt);
			}
		}
	}
}





} // namespace Electra<|MERGE_RESOLUTION|>--- conflicted
+++ resolved
@@ -34,20 +34,6 @@
 	FAdaptiveStreamingPlayer::DebugHandle(pPlayer, debugDrawPrintf);
 }
 
-<<<<<<< HEAD
-
-#if PLATFORM_ANDROID
-
-FParamDict& IAdaptiveStreamingPlayer::Android_Workarounds(FStreamCodecInformation::ECodec InForCodec)
-{
-	return FAdaptiveStreamingPlayer::Android_Workarounds(InForCodec);
-}
-
-#endif
-
-
-=======
->>>>>>> 4af6daef
 //---------------------------------------------------------------------------------------------------------------------------------
 //---------------------------------------------------------------------------------------------------------------------------------
 //---------------------------------------------------------------------------------------------------------------------------------
@@ -89,20 +75,10 @@
 	}
 	ExternalPlayerGUID		= InCreateParameters.ExternalPlayerGUID;
 	ManifestType			= EMediaFormatType::Unknown;
-<<<<<<< HEAD
-
-	VideoRender.Renderer    = CreateWrappedRenderer(InCreateParameters.VideoRenderer, EStreamType::Video);
-	AudioRender.Renderer    = CreateWrappedRenderer(InCreateParameters.AudioRenderer, EStreamType::Audio);
-=======
->>>>>>> 4af6daef
 	CurrentState   		    = EPlayerState::eState_Idle;
 	PipelineState  		    = EPipelineState::ePipeline_Stopped;
 	DecoderState   		    = EDecoderState::eDecoder_Paused;
 	StreamState			    = EStreamState::eStream_Running;
-<<<<<<< HEAD
-	PlaybackRate   		    = 0.0;
-=======
->>>>>>> 4af6daef
 	RenderRateScale			= 1.0;
 	StreamReaderHandler     = nullptr;
 	bStreamingHasStarted	= false;
@@ -440,7 +416,6 @@
 	LockMetricsReceivers();
 	const TArray<IAdaptiveStreamingPlayerMetrics*, TInlineAllocator<4>>& Listeners = GetMetricsReceivers();
 	for(int32 i=0; i<Listeners.Num(); ++i)
-<<<<<<< HEAD
 	{
 		switch(Event->Type)
 		{
@@ -530,97 +505,6 @@
 	UnlockMetricsReceivers();
 	if (Event->EventSignal)
 	{
-=======
-	{
-		switch(Event->Type)
-		{
-			case FMetricEvent::EType::OpenSource:
-				Listeners[i]->ReportOpenSource(Event->Param.URL);
-				break;
-			case FMetricEvent::EType::ReceivedMasterPlaylist:
-				Listeners[i]->ReportReceivedMasterPlaylist(Event->Param.URL);
-				break;
-			case FMetricEvent::EType::ReceivedPlaylists:
-				Listeners[i]->ReportReceivedPlaylists();
-				break;
-			case FMetricEvent::EType::TracksChanged:
-				Listeners[i]->ReportTracksChanged();
-				break;
-			case FMetricEvent::EType::CleanStart:
-				Listeners[i]->ReportCleanStart();
-				break;
-			case FMetricEvent::EType::BufferingStart:
-				Listeners[i]->ReportBufferingStart(Event->Param.BufferingReason);
-				break;
-			case FMetricEvent::EType::BufferingEnd:
-				Listeners[i]->ReportBufferingEnd(Event->Param.BufferingReason);
-				break;
-			case FMetricEvent::EType::Bandwidth:
-				Listeners[i]->ReportBandwidth(Event->Param.Bandwidth.EffectiveBps, Event->Param.Bandwidth.ThroughputBps, Event->Param.Bandwidth.Latency);
-				break;
-			case FMetricEvent::EType::BufferUtilization:
-				Listeners[i]->ReportBufferUtilization(Event->Param.BufferStats);
-				break;
-			case FMetricEvent::EType::PlaylistDownload:
-				Listeners[i]->ReportPlaylistDownload(Event->Param.PlaylistStats);
-				break;
-			case FMetricEvent::EType::SegmentDownload:
-				Listeners[i]->ReportSegmentDownload(Event->Param.SegmentStats);
-				break;
-			case FMetricEvent::EType::LicenseKey:
-				Listeners[i]->ReportLicenseKey(Event->Param.LicenseKeyStats);
-				break;
-			case FMetricEvent::EType::DataAvailabilityChange:
-				Listeners[i]->ReportDataAvailabilityChange(Event->Param.DataAvailability);
-				break;
-			case FMetricEvent::EType::VideoQualityChange:
-				Listeners[i]->ReportVideoQualityChange(Event->Param.QualityChange.NewBitrate, Event->Param.QualityChange.PrevBitrate, Event->Param.QualityChange.bIsDrastic);
-				break;
-			case FMetricEvent::EType::CodecFormatChange:
-				Listeners[i]->ReportDecodingFormatChange(Event->Param.CodecFormatChange);
-				break;
-			case FMetricEvent::EType::PrerollStart:
-				Listeners[i]->ReportPrerollStart();
-				break;
-			case FMetricEvent::EType::PrerollEnd:
-				Listeners[i]->ReportPrerollEnd();
-				break;
-			case FMetricEvent::EType::PlaybackStart:
-				Listeners[i]->ReportPlaybackStart();
-				break;
-			case FMetricEvent::EType::PlaybackPaused:
-				Listeners[i]->ReportPlaybackPaused();
-				break;
-			case FMetricEvent::EType::PlaybackResumed:
-				Listeners[i]->ReportPlaybackResumed();
-				break;
-			case FMetricEvent::EType::PlaybackEnded:
-				Listeners[i]->ReportPlaybackEnded();
-				break;
-			case FMetricEvent::EType::PlaybackJumped:
-				Listeners[i]->ReportJumpInPlayPosition(Event->Param.TimeJump.ToNewTime, Event->Param.TimeJump.FromTime, Event->Param.TimeJump.Reason);
-				break;
-			case FMetricEvent::EType::PlaybackStopped:
-				Listeners[i]->ReportPlaybackStopped();
-				break;
-			case FMetricEvent::EType::SeekCompleted:
-				Listeners[i]->ReportSeekCompleted();
-				break;
-			case FMetricEvent::EType::MediaMetadataChanged:
-				Listeners[i]->ReportMediaMetadataChanged(Event->Param.MediaMetadataChange.NewMetadata);
-				break;
-			case FMetricEvent::EType::Errored:
-				Listeners[i]->ReportError(Event->Param.ErrorDetail.GetPrintable());
-				break;
-			case FMetricEvent::EType::LogMessage:
-				Listeners[i]->ReportLogMessage(Event->Param.LogMessage.Level, Event->Param.LogMessage.Message, Event->Param.LogMessage.AtMillis);
-				break;
-		}
-	}
-	UnlockMetricsReceivers();
-	if (Event->EventSignal)
-	{
->>>>>>> 4af6daef
 		Event->EventSignal->Signal();
 	}
 }
@@ -679,18 +563,6 @@
 void FAdaptiveStreamingPlayer::SetPlaybackRange(const FPlaybackRange& InPlaybackRange)
 {
 	PlaybackState.SetPlayRange(InPlaybackRange);
-<<<<<<< HEAD
-}
-
-
-//-----------------------------------------------------------------------------
-/**
- * Returns the currently set playback range.
- */
-void FAdaptiveStreamingPlayer::GetPlaybackRange(FPlaybackRange& OutPlaybackRange)
-{
-	PlaybackState.GetPlayRange(OutPlaybackRange);
-=======
 }
 
 
@@ -718,7 +590,6 @@
 {
 	// Return the *desired* play rate.
 	return PlaybackState.GetDesiredPlayRate();
->>>>>>> 4af6daef
 }
 
 
@@ -771,13 +642,10 @@
 	FScopeLock lock(&SeekVars.Lock);
 	SeekVars.PendingRequest = NewPosition;
 	SeekVars.PlayrangeOnRequest = NewPlayRange;
-<<<<<<< HEAD
-=======
 	if (!NewPosition.bIgnoreForSequenceIndex.Get(false))
 	{
 		++SeekVars.NumSeekToCallsSinceLastSeen;
 	}
->>>>>>> 4af6daef
 	WorkerThread.TriggerSharedWorkerThread();
 }
 
@@ -1176,13 +1044,6 @@
 int32 FAdaptiveStreamingPlayer::CreateRenderers()
 {
 	// Set the render clock with the renderes.
-<<<<<<< HEAD
-	VideoRender.Renderer->SetRenderClock(RenderClock);
-	AudioRender.Renderer->SetRenderClock(RenderClock);
-
-	// Hold back all frames during preroll or emit the first frame for scrubbing?
-	if (PlayerOptions.HaveKey(OptionKeyDoNotHoldBackFirstVideoFrame))
-=======
 	if (VideoRender.Renderer)
 	{
 		VideoRender.Renderer->SetRenderClock(RenderClock);
@@ -1194,7 +1055,6 @@
 
 	// Hold back all frames during preroll or emit the first frame for scrubbing?
 	if (VideoRender.Renderer && PlayerOptions.HaveKey(OptionKeyDoNotHoldBackFirstVideoFrame))
->>>>>>> 4af6daef
 	{
 		VideoRender.Renderer->DisableHoldbackOfFirstRenderableVideoFrame(PlayerOptions.GetValue(OptionKeyDoNotHoldBackFirstVideoFrame).SafeGetBool(false));
 	}
@@ -1258,18 +1118,13 @@
 }
 
 TSharedPtrTS<IElectraHttpManager> FAdaptiveStreamingPlayer::GetHTTPManager()
-<<<<<<< HEAD
 {
 	return HttpManager;
-=======
-{
-	return HttpManager;
 }
 
 TSharedPtrTS<IExternalDataReader> FAdaptiveStreamingPlayer::GetExternalDataReader()
 {
 	return GetStaticResourceProvider().IsValid() ? ExternalDataReader : nullptr;
->>>>>>> 4af6daef
 }
 
 TSharedPtrTS<IAdaptiveStreamSelector> FAdaptiveStreamingPlayer::GetStreamSelector()
@@ -1370,10 +1225,6 @@
 		BufferConfig = &PlayerConfig.StreamBufferConfigText;
 	}
 	FAccessUnitBuffer::FExternalBufferInfo TotalUtilization;
-<<<<<<< HEAD
-	TotalUtilization.DataSize = bufferInfo.CurrentMemInUse;
-=======
->>>>>>> 4af6daef
 	TotalUtilization.Duration = bufferInfo.PlayableDuration;
 
 	// Try to push the data into the receiving buffer
@@ -1493,7 +1344,6 @@
 			if (ABRAction == IAdaptiveStreamSelector::EHandlingAction::SeekToLive)
 			{
 				InternalStartoverAtLiveEdge();
-<<<<<<< HEAD
 			}
 		}
 	}
@@ -1531,45 +1381,6 @@
 			}
 			case FWorkerThreadMessages::FMessage::EType::LoadBlob:
 			{
-=======
-			}
-		}
-	}
-}
-
-bool FAdaptiveStreamingPlayer::InternalHandleThreadMessages()
-{
-	bool bGotMessage = false;
-	FWorkerThreadMessages::FMessage msg;
-	while(WorkerThread.WorkMessages.Dequeue(msg))
-	{
-		// While closed ignore all messages.
-		if (bIsClosing)
-		{
-			if (msg.Data.MediaEvent.Event)
-			{
-				msg.Data.MediaEvent.Event->Signal();
-			}
-			continue;
-		}
-
-		bGotMessage = true;
-		// What is it?
-		switch(msg.Type)
-		{
-			case FWorkerThreadMessages::FMessage::EType::Initialize:
-			{
-				FAdaptiveStreamingPlayer::InternalInitialize();
-				break;
-			}
-			case FWorkerThreadMessages::FMessage::EType::LoadManifest:
-			{
-				InternalLoadManifest(msg.Data.ManifestToLoad.URL, msg.Data.ManifestToLoad.MimeType);
-				break;
-			}
-			case FWorkerThreadMessages::FMessage::EType::LoadBlob:
-			{
->>>>>>> 4af6daef
 				if (msg.Data.BlobToLoad.BlobLoadRequest.IsValid())
 				{
 					msg.Data.BlobToLoad.BlobLoadRequest->StartGet(this);
@@ -1738,17 +1549,10 @@
 				{
 					// Dispatch download event
 					DispatchSegmentDownloadedEvent(pRequest);
-<<<<<<< HEAD
 
 					// Dispatch buffer utilization
 					DispatchBufferUtilizationEvent(reqType);
 
-=======
-
-					// Dispatch buffer utilization
-					DispatchBufferUtilizationEvent(reqType);
-
->>>>>>> 4af6daef
 					// Dispatch average throughput, bandwidth and latency event for video segments only.
 					if (reqType == EStreamType::Video)
 					{
@@ -1889,11 +1693,6 @@
 
 		// Not playing on the Live edge. This may get set to true later on handling the start segment.
 		PlaybackState.SetShouldPlayOnLiveEdge(false);
-<<<<<<< HEAD
-		// On a user-induced seek the sequence index is supposed to reset to 0.
-		// We need to reset this even when we would not actually issue the seek.
-		CurrentPlaybackSequenceState.SequenceIndex = 0;
-=======
 		// On a user-induced seek the sequence index is supposed to be increased.
 		// We need to do this even when we would not actually issue the seek.
 
@@ -1904,7 +1703,6 @@
 			SeekVars.NumSeekToCallsSinceLastSeen = 0;
 		}
 
->>>>>>> 4af6daef
 		// And since it is a seek on purpose the loop counter is reset as well.
 		FInternalLoopState LoopStateNow;
 		PlaybackState.GetLoopState(LoopStateNow);
@@ -2012,7 +1810,6 @@
 				break;
 			}
 		}
-<<<<<<< HEAD
 
 		// Remove the periods that we have passed for which the loop counter is not in the future.
 		// With looping playback the periods to loop back to will be added/updated and must not be removed
@@ -2030,25 +1827,6 @@
 		MetadataHandlingState.LastHandlingTime = CurrentTime;
 	}
 
-=======
-
-		// Remove the periods that we have passed for which the loop counter is not in the future.
-		// With looping playback the periods to loop back to will be added/updated and must not be removed
-		// if they are used in a future loop cycle.
-		for(int32 i=0; i<UpcomingPeriods.Num(); ++i)
-		{
-			if ((UpcomingPeriods[i].TimeRange.End.IsValid() && CurrentTime >= UpcomingPeriods[i].TimeRange.End && UpcomingPeriods[i].LoopCount <= CurrentTime.GetSequenceIndex()) ||
-				(UpcomingPeriods[i].TimeRange.Start.IsValid() && CurrentTime < UpcomingPeriods[i].TimeRange.Start && UpcomingPeriods[i].LoopCount < CurrentTime.GetSequenceIndex()))
-			{
-				UpcomingPeriods.RemoveAt(i);
-				--i;
-			}
-		}
-
-		MetadataHandlingState.LastHandlingTime = CurrentTime;
-	}
-
->>>>>>> 4af6daef
 	// Dump periods that are no longer active because we passed their end with some threshold
 	// and whose loop count is also not expired.
 	if (CurrentTime.IsValid())
@@ -2322,11 +2100,7 @@
 	// When we are dealing with a single multiplexed stream and one buffer is blocked then essentially all buffers
 	// must be considered blocked since demuxing cannot continue.
 	// FIXME: do this more elegant somehow
-<<<<<<< HEAD
-	if (ManifestType == EMediaFormatType::ISOBMFF)
-=======
 	if (ManifestType == EMediaFormatType::ISOBMFF || ManifestType == EMediaFormatType::MKV)
->>>>>>> 4af6daef
 	{
 		if (VideoBufferStats.StreamBuffer.bLastPushWasBlocked ||
 			AudioBufferStats.StreamBuffer.bLastPushWasBlocked ||
@@ -2374,17 +2148,10 @@
 			AudioBufferStats.DecoderOutputBuffer.bEODreached = true;
 		}
 	}
-<<<<<<< HEAD
 
 	DiagnosticsCriticalSection.Unlock();
 }
 
-=======
-
-	DiagnosticsCriticalSection.Unlock();
-}
-
->>>>>>> 4af6daef
 
 //-----------------------------------------------------------------------------
 /**
@@ -2605,10 +2372,6 @@
 				{
 					PipelineState = EPipelineState::ePipeline_Stopped;
 					CurrentState = EPlayerState::eState_Paused;
-<<<<<<< HEAD
-					PlaybackRate = 0.0;
-=======
->>>>>>> 4af6daef
 					PrerollVars.Clear();
 					SeekVars.ClearWorkVars();
 					SeekVars.SetFinished();
@@ -2648,10 +2411,6 @@
 					PipelineState = EPipelineState::ePipeline_Stopped;
 					CurrentState = EPlayerState::eState_Paused;
 					DecoderState = EDecoderState::eDecoder_Running;
-<<<<<<< HEAD
-					PlaybackRate = 0.0;
-=======
->>>>>>> 4af6daef
 					PrerollVars.Clear();
 					DispatchBufferingEvent(false, LastBufferingState);
 					DispatchEvent(FMetricEvent::ReportPrerollEnd());
@@ -2820,7 +2579,6 @@
 						bool bForceInitial = false;
 						bool bForceStartRate = false;
 						if (PendingStartRequest->StartingBitrate.IsSet())
-<<<<<<< HEAD
 						{
 							// This is used for rebuffering in which case we enforce the starting bitrate limits.
 							StartingBitrate = PendingStartRequest->StartingBitrate.GetValue();
@@ -2829,16 +2587,6 @@
 						}
 						else
 						{
-=======
-						{
-							// This is used for rebuffering in which case we enforce the starting bitrate limits.
-							StartingBitrate = PendingStartRequest->StartingBitrate.GetValue();
-							bForceInitial = true;
-							bForceStartRate = true;
-						}
-						else
-						{
->>>>>>> 4af6daef
 							StartingBitrate = StreamSelector->GetAverageBandwidth();
 							if (PendingStartRequest->StartType == FPendingStartRequest::EStartType::PlayStart)
 							{
@@ -2911,11 +2659,7 @@
 						if (BufferSourceInfoVid.IsValid())
 						{
 							SelectedStreamAttributesVid.UpdateWith(BufferSourceInfoVid->Kind, BufferSourceInfoVid->Language, BufferSourceInfoVid->Codec, BufferSourceInfoVid->HardIndex);
-<<<<<<< HEAD
-							if (ManifestType != EMediaFormatType::ISOBMFF)
-=======
 							if (ManifestType != EMediaFormatType::ISOBMFF && ManifestType != EMediaFormatType::MKV)
->>>>>>> 4af6daef
 							{
 								StreamSelectionAttributesVid.UpdateIfOverrideSet(BufferSourceInfoVid->Kind, BufferSourceInfoVid->Language, BufferSourceInfoVid->Codec);
 							}
@@ -2923,11 +2667,7 @@
 						if (BufferSourceInfoAud.IsValid())
 						{
 							SelectedStreamAttributesAud.UpdateWith(BufferSourceInfoAud->Kind, BufferSourceInfoAud->Language, BufferSourceInfoAud->Codec, BufferSourceInfoAud->HardIndex);
-<<<<<<< HEAD
-							if (ManifestType != EMediaFormatType::ISOBMFF)
-=======
 							if (ManifestType != EMediaFormatType::ISOBMFF && ManifestType != EMediaFormatType::MKV)
->>>>>>> 4af6daef
 							{
 								StreamSelectionAttributesAud.UpdateIfOverrideSet(BufferSourceInfoAud->Kind, BufferSourceInfoAud->Language, BufferSourceInfoAud->Codec);
 							}
@@ -2935,11 +2675,7 @@
 						if (BufferSourceInfoTxt.IsValid())
 						{
 							SelectedStreamAttributesTxt.UpdateWith(BufferSourceInfoTxt->Kind, BufferSourceInfoTxt->Language, BufferSourceInfoTxt->Codec, BufferSourceInfoTxt->HardIndex);
-<<<<<<< HEAD
-							if (ManifestType != EMediaFormatType::ISOBMFF)
-=======
 							if (ManifestType != EMediaFormatType::ISOBMFF && ManifestType != EMediaFormatType::MKV)
->>>>>>> 4af6daef
 							{
 								StreamSelectionAttributesTxt.UpdateIfOverrideSet(BufferSourceInfoTxt->Kind, BufferSourceInfoTxt->Language, BufferSourceInfoTxt->Codec);
 							}
@@ -2981,11 +2717,7 @@
 							else
 							{
 								FPlayerSequenceState NextPlaybackState = CurrentPlaybackSequenceState;
-<<<<<<< HEAD
-								++NextPlaybackState.SequenceIndex;
-=======
 								++NextPlaybackState.SecondaryIndex;
->>>>>>> 4af6daef
 								Result = InitialPlayPeriod->GetLoopingSegment(FirstSegmentRequest, NextPlaybackState, StartAt, PendingStartRequest->SearchType);
 								if (Result.GetType() == IManifest::FResult::EType::Found)
 								{
@@ -3128,15 +2860,9 @@
 			NewReceiveBuffers->AudBuffer = MakeSharedTS<FMultiTrackAccessUnitBuffer>(EStreamType::Audio);
 			NewReceiveBuffers->TxtBuffer = MakeSharedTS<FMultiTrackAccessUnitBuffer>(EStreamType::Subtitle);
 
-<<<<<<< HEAD
-			if (ManifestType == EMediaFormatType::ISOBMFF)
-			{
-				// mp4 has multiple tracks in a single stream that provide data all at the same time.
-=======
 			if (ManifestType == EMediaFormatType::ISOBMFF || ManifestType == EMediaFormatType::MKV)
 			{
 				// mp4 and mkv have multiple tracks in a single stream that provide data all at the same time.
->>>>>>> 4af6daef
 				NewReceiveBuffers->VidBuffer->SetParallelTrackMode();
 				NewReceiveBuffers->AudBuffer->SetParallelTrackMode();
 				NewReceiveBuffers->TxtBuffer->SetParallelTrackMode();
@@ -3561,29 +3287,6 @@
 							switch(StreamType)
 							{
 								case EStreamType::Video:
-<<<<<<< HEAD
-								{
-									SelectedStreamAttributesVid.UpdateWith(BufferSourceInfo->Kind, BufferSourceInfo->Language, BufferSourceInfo->Codec, BufferSourceInfo->HardIndex);
-									if (ManifestType != EMediaFormatType::ISOBMFF)
-									{
-										StreamSelectionAttributesVid.ClearOverrideIndex();
-									}
-									break;
-								}
-								case EStreamType::Audio:
-								{
-									SelectedStreamAttributesAud.UpdateWith(BufferSourceInfo->Kind, BufferSourceInfo->Language, BufferSourceInfo->Codec, BufferSourceInfo->HardIndex);
-									if (ManifestType != EMediaFormatType::ISOBMFF)
-									{
-										StreamSelectionAttributesAud.ClearOverrideIndex();
-									}
-									break;
-								}
-								case EStreamType::Subtitle:
-								{
-									SelectedStreamAttributesTxt.UpdateWith(BufferSourceInfo->Kind, BufferSourceInfo->Language, BufferSourceInfo->Codec, BufferSourceInfo->HardIndex);
-									if (ManifestType != EMediaFormatType::ISOBMFF)
-=======
 								{
 									SelectedStreamAttributesVid.UpdateWith(BufferSourceInfo->Kind, BufferSourceInfo->Language, BufferSourceInfo->Codec, BufferSourceInfo->HardIndex);
 									if (ManifestType != EMediaFormatType::ISOBMFF && ManifestType != EMediaFormatType::MKV)
@@ -3605,7 +3308,6 @@
 								{
 									SelectedStreamAttributesTxt.UpdateWith(BufferSourceInfo->Kind, BufferSourceInfo->Language, BufferSourceInfo->Codec, BufferSourceInfo->HardIndex);
 									if (ManifestType != EMediaFormatType::ISOBMFF && ManifestType != EMediaFormatType::MKV)
->>>>>>> 4af6daef
 									{
 										StreamSelectionAttributesTxt.ClearOverrideIndex();
 									}
@@ -3857,8 +3559,6 @@
 	InternalStartAt(NewPosition, nullptr);
 }
 
-<<<<<<< HEAD
-=======
 
 void FAdaptiveStreamingPlayer::InternalHandleSegmentTrackChanges(const FTimeValue& CurrentTime)
 {
@@ -4140,7 +3840,6 @@
 	return BufferSourceInfo;
 }
 
->>>>>>> 4af6daef
 
 void FAdaptiveStreamingPlayer::SetPlaystartOptions(FPlayStartOptions& OutOptions)
 {
@@ -4154,53 +3853,6 @@
 
 void FAdaptiveStreamingPlayer::ClampStartRequestTime(FTimeValue& InOutTimeToClamp)
 {
-<<<<<<< HEAD
-	bool bChangeMade = false;
-
-	if (ManifestType == EMediaFormatType::ISOBMFF)
-	{
-		auto HandleISOBMFFTrackSelection = [&bChangeMade, this](FStreamSelectionAttributes& OutSelectionAttributes, FInternalStreamSelectionAttributes& InOutSelectedAttributes, EStreamType InType,
-																TSharedPtrTS<FStreamSelectionAttributes>& InPendingSelection, TSharedPtrTS<IManifest::IPlayPeriod> InCurrentPeriod) -> void
-		{
-			if (InPendingSelection.IsValid() && InCurrentPeriod.IsValid())
-			{
-				IManifest::IPlayPeriod::ETrackChangeResult Result = InCurrentPeriod->ChangeTrackStreamPreference(InType, *InPendingSelection);
-				TSharedPtrTS<FBufferSourceInfo> BufferSourceInfo = InCurrentPeriod->GetSelectedStreamBufferSourceInfo(InType);
-				if (Result == IManifest::IPlayPeriod::ETrackChangeResult::Changed)
-				{
-					TSharedPtrTS<FMultiTrackAccessUnitBuffer> StreamRcvBuf = GetCurrentReceiveStreamBuffer(InType);
-					if (StreamRcvBuf.IsValid())
-					{
-						StreamRcvBuf->SelectTrackWhenAvailable(CurrentPlaybackSequenceID[StreamTypeToArrayIndex(InType)], BufferSourceInfo);
-					}
-					OutSelectionAttributes = *InPendingSelection;
-					bChangeMade = true;
-				}
-				InOutSelectedAttributes.UpdateWith(BufferSourceInfo->Kind, BufferSourceInfo->Language, BufferSourceInfo->Codec, BufferSourceInfo->HardIndex);
-				InOutSelectedAttributes.Select();
-				InPendingSelection.Reset();
-			}
-		};
-
-		HandleISOBMFFTrackSelection(StreamSelectionAttributesVid, SelectedStreamAttributesVid, EStreamType::Video, PendingTrackSelectionVid, CurrentPlayPeriodVideo);
-		HandleISOBMFFTrackSelection(StreamSelectionAttributesAud, SelectedStreamAttributesAud, EStreamType::Audio, PendingTrackSelectionAud, CurrentPlayPeriodAudio);
-		HandleISOBMFFTrackSelection(StreamSelectionAttributesTxt, SelectedStreamAttributesTxt, EStreamType::Subtitle, PendingTrackSelectionTxt, CurrentPlayPeriodText);
-	}
-	else if (ManifestType == EMediaFormatType::HLS)
-	{
-		if (PendingTrackSelectionAud.IsValid() && CurrentPlayPeriodAudio.IsValid())
-		{
-			TSharedPtrTS<FBufferSourceInfo> BufferSourceInfo = CurrentPlayPeriodAudio->GetSelectedStreamBufferSourceInfo(EStreamType::Audio);
-			TSharedPtrTS<FMultiTrackAccessUnitBuffer> StreamRcvBuf = GetCurrentReceiveStreamBuffer(EStreamType::Audio);
-			if (StreamRcvBuf.IsValid())
-			{
-				StreamRcvBuf->SelectTrackWhenAvailable(CurrentPlaybackSequenceID[StreamTypeToArrayIndex(EStreamType::Audio)], BufferSourceInfo);
-			}
-			StreamSelectionAttributesAud = *PendingTrackSelectionAud;
-			SelectedStreamAttributesAud.UpdateWith(BufferSourceInfo->Kind, BufferSourceInfo->Language, BufferSourceInfo->Codec, BufferSourceInfo->HardIndex);
-			PendingTrackSelectionAud.Reset();
-			bChangeMade = true;
-=======
 	if (PendingStartRequest.IsValid())
 	{
 		// Clamp to within any set playback range
@@ -4219,7 +3871,6 @@
 			{
 				InOutTimeToClamp = RangeStart;
 			}
->>>>>>> 4af6daef
 		}
 	}
 }
@@ -4236,145 +3887,6 @@
 		{
 			TimelineRange.End = ActiveRange.End;
 		}
-<<<<<<< HEAD
-
-		auto HandleDASHTrackSelection = [&bChangeMade, this](FStreamSelectionAttributes& OutSelectionAttributes, FInternalStreamSelectionAttributes& InOutSelectedAttributes, EStreamType InType,
-															 TSharedPtrTS<FStreamSelectionAttributes>& InPendingSelection, TSharedPtrTS<IManifest::IPlayPeriod> InCurrentPeriod) -> void
-		{
-			if (InPendingSelection.IsValid() && InCurrentPeriod.IsValid())
-			{
-				if (InOutSelectedAttributes.IsDeselected() || !InOutSelectedAttributes.IsCompatibleWith(*InPendingSelection))
-				{
-					IManifest::IPlayPeriod::ETrackChangeResult TrackChangeResult = InCurrentPeriod->ChangeTrackStreamPreference(InType, *InPendingSelection);
-					if (TrackChangeResult == IManifest::IPlayPeriod::ETrackChangeResult::NewPeriodNeeded)
-					{
-						// Make sure any finishing current requests will be ignored by increasing the sequence ID.
-						++CurrentPlaybackSequenceID[StreamTypeToArrayIndex(InType)];
-						// Cancel any ongoing segment download now.
-						CancelPendingMediaSegmentRequests(InType);
-
-						OutSelectionAttributes = *InPendingSelection;
-						InOutSelectedAttributes.Select();
-
-						FPendingSegmentRequest NextReq;
-						NextReq.bStartOver = true;
-						NextReq.StartoverPosition.Time = PlaybackState.GetPlayPosition();
-						SetPlaystartOptions(NextReq.StartoverPosition.Options);
-						NextReq.StreamType = InType;
-						NextPendingSegmentRequests.Enqueue(MoveTemp(NextReq));
-
-						bChangeMade = true;
-					}
-				}
-				InOutSelectedAttributes.Select();
-				InPendingSelection.Reset();
-			}
-		};
-
-		PendingTrackSelectionVid.Reset();	// Ignore video changes for now.
-		HandleDASHTrackSelection(StreamSelectionAttributesAud, SelectedStreamAttributesAud, EStreamType::Audio, PendingTrackSelectionAud, CurrentPlayPeriodAudio);
-		HandleDASHTrackSelection(StreamSelectionAttributesTxt, SelectedStreamAttributesTxt, EStreamType::Subtitle, PendingTrackSelectionTxt, CurrentPlayPeriodText);
-	}
-	else
-	{
-		PendingTrackSelectionVid.Reset();
-		PendingTrackSelectionAud.Reset();
-		PendingTrackSelectionTxt.Reset();
-	}
-
-	// Check if a change was made when there are already future buffers enqueued in which case a switch is
-	// no longer possible as we cannot switch on the current buffer.
-	if (bChangeMade)
-	{
-		DataBuffersCriticalSection.Lock();
-		bool bNeedStartover = (ActiveDataOutputBuffers.IsValid() && NextDataBuffers.Num() > 0) || NextDataBuffers.Num() > 1;
-		DataBuffersCriticalSection.Unlock();
-		if (bNeedStartover)
-		{
-			InternalStartoverAtCurrentPosition();
-		}
-	}
-}
-
-
-//-----------------------------------------------------------------------------
-/**
- * Adds the given period to the list of periods playback will eventually move into
- * and a metadata change event may need to be generated.
- */
-void FAdaptiveStreamingPlayer::AddUpcomingPeriod(TSharedPtrTS<IManifest::IPlayPeriod> InUpcomingPeriod)
-{
-	/*
-		We maintain two lists of periods.
-		 - ActivePeriods
-		     holds all the periods for which segments are to be requested. As the play position moves forward
-			 periods in this get removed when they have fallen out of range with a threshold.
-			 This list is iterated when searching for codec information and selected buffer source information.
-		 - UpcomingPeriods
-		     this is used solely to report changes in metadata to the user as playback progresses.
-			 entries here are removed immediately without threshold, so this list tends to be shorter than
-			 ActivePeriods.
-	*/
-
-	TSharedPtrTS<ITimelineMediaAsset> Period = InUpcomingPeriod->GetMediaAsset();
-	if (Period.IsValid())
-	{
-		FString PeriodID = Period->GetUniqueIdentifier();
-		int64 LoopCountNow = CurrentLoopState.Count;
-
-		// Check if this period is in the active and/or upcoming list already and update the
-		// loop counter in the list if it is so it does not get removed when the play position
-		// of an earlier loop iteration passes it.
-		bool bHaveAsActive = false;
-		ActivePeriodCriticalSection.Lock();
-		for(auto& P : ActivePeriods)
-		{
-			if (P.ID.Equals(PeriodID))
-			{
-				bHaveAsActive = true;
-				P.LoopCount = LoopCountNow;
-			}
-		}
-		ActivePeriodCriticalSection.Unlock();
-
-		bool bHaveAsUpcoming = false;
-		for(auto& P : UpcomingPeriods)
-		{
-			if (P.ID.Equals(PeriodID))
-			{
-				bHaveAsUpcoming = true;
-				P.LoopCount = LoopCountNow;
-			}
-		}
-
-		FPeriodInformation Next;
-		Next.ID = MoveTemp(PeriodID);
-		Next.TimeRange = Period->GetTimeRange();
-		Next.Period = MoveTemp(Period);
-		Next.LoopCount = LoopCountNow;
-
-		if (!bHaveAsActive)
-		{
-			// Tell the AEMS handler that a new period will be coming up. It needs this information to cut overlapping events.
-			AEMSEventHandler->NewUpcomingPeriod(Next.ID, Next.TimeRange);
-
-			ActivePeriodCriticalSection.Lock();
-			ActivePeriods.Emplace(Next);
-			ActivePeriods.Sort([](const FPeriodInformation& e1, const FPeriodInformation& e2)
-			{
-				return e1.TimeRange.Start < e2.TimeRange.Start;
-			});
-			ActivePeriodCriticalSection.Unlock();
-		}
-
-		if (!bHaveAsUpcoming)
-		{
-			UpcomingPeriods.Emplace(Next);
-			UpcomingPeriods.Sort([](const FPeriodInformation& e1, const FPeriodInformation& e2)
-			{
-				return e1.TimeRange.Start < e2.TimeRange.Start;
-			});
-=======
 		if (Out > TimelineRange.End)
 		{
 			Out = TimelineRange.End;
@@ -4389,58 +3901,28 @@
 		if (Out < TimelineRange.Start)
 		{
 			Out = TimelineRange.Start;
->>>>>>> 4af6daef
 		}
 	}
 	return Out;
 }
 
 
-//-----------------------------------------------------------------------------
-/**
- * Updates the active or upcoming period's selected buffer source information
- * for the given stream type.
- */
-void FAdaptiveStreamingPlayer::UpdatePeriodStreamBufferSourceInfo(TSharedPtrTS<IManifest::IPlayPeriod> InForPeriod, EStreamType InStreamType, TSharedPtrTS<FBufferSourceInfo> InBufferSourceInfo)
-{
-	TSharedPtrTS<ITimelineMediaAsset> Period = InForPeriod->GetMediaAsset();
-	if (Period.IsValid())
-	{
-		FString PeriodID = Period->GetUniqueIdentifier();
-
-<<<<<<< HEAD
-		auto UpdatePeriods = [&](TArray<FPeriodInformation>& Periods) -> void
-		{
-			for(auto &P : Periods)
-			{
-				if (P.ID.Equals(PeriodID))
-				{
-					switch(InStreamType)
-					{
-						case EStreamType::Video:
-							P.BufferSourceInfoVid = InBufferSourceInfo;
-							break;
-						case EStreamType::Audio:
-							P.BufferSourceInfoAud = InBufferSourceInfo;
-							break;
-						case EStreamType::Subtitle:
-							P.BufferSourceInfoTxt = InBufferSourceInfo;
-							break;
-						default:
-							break;
-					}
-				}
-			}
-		};
-
-		// Check if we have to update upcoming periods
-		UpdatePeriods(UpcomingPeriods);
-
-		// Update the active periods if necessary.
-		ActivePeriodCriticalSection.Lock();
-		UpdatePeriods(ActivePeriods);
-		ActivePeriodCriticalSection.Unlock();
-=======
+
+//-----------------------------------------------------------------------------
+/**
+ * Checks the error collectors for any errors thrown by the decoders.
+ */
+void FAdaptiveStreamingPlayer::CheckForErrors()
+{
+	while(!ErrorQueue.IsEmpty())
+	{
+		TSharedPtrTS<FErrorDetail> Error = ErrorQueue.Pop();
+		// Do this only once in case there will be several decoder errors thrown.
+		if (CurrentState != EPlayerState::eState_Error)
+		{
+			// Pause before setting up error.
+			InternalPause();
+
 			CurrentState = EPlayerState::eState_Error;
 			// Only keep the first error, not any errors after that which may just be the avalanche and not the cause.
 			if (!LastErrorDetail.IsSet())
@@ -4453,242 +3935,11 @@
 			// In error state we do not need any periodic manifest refetches any more.
 			InternalCloseManifestReader();
 		}
->>>>>>> 4af6daef
-	}
-}
-
-
-
-TSharedPtrTS<FBufferSourceInfo> FAdaptiveStreamingPlayer::GetStreamBufferInfoAtTime(bool& bOutHavePeriods, bool& bOutFoundTime, EStreamType InStreamType, const FTimeValue& InAtTime) const
-{
-	TSharedPtrTS<FBufferSourceInfo> BufferSourceInfo;
-	// Locate the period for the specified time.
-	ActivePeriodCriticalSection.Lock();
-	bOutHavePeriods = ActivePeriods.Num() != 0;
-	bOutFoundTime = false;
-	for(int32 i=0; i<ActivePeriods.Num(); ++i)
-	{
-		if (InAtTime >= ActivePeriods[i].TimeRange.Start && InAtTime < (ActivePeriods[i].TimeRange.End.IsValid() ? ActivePeriods[i].TimeRange.End : FTimeValue::GetPositiveInfinity()))
-		{
-			bOutFoundTime = true;
-			switch(InStreamType)
-			{
-				case EStreamType::Video:
-					BufferSourceInfo = ActivePeriods[i].BufferSourceInfoVid;
-					break;
-				case EStreamType::Audio:
-					BufferSourceInfo = ActivePeriods[i].BufferSourceInfoAud;
-					break;
-				case EStreamType::Subtitle:
-					BufferSourceInfo = ActivePeriods[i].BufferSourceInfoTxt;
-					break;
-				default:
-					break;
-			}
-		}
-	}
-	ActivePeriodCriticalSection.Unlock();
-	return BufferSourceInfo;
-}
-
-
-<<<<<<< HEAD
-void FAdaptiveStreamingPlayer::SetPlaystartOptions(FPlayStartOptions& OutOptions)
-{
-	FTimeRange ActiveRange = PlaybackState.GetActivePlayRange();
-
-	OutOptions.PlaybackRange.Start = ActiveRange.Start.IsValid() ? ActiveRange.Start : FTimeValue::GetZero();
-	OutOptions.PlaybackRange.End = ActiveRange.End.IsValid() ? ActiveRange.End : FTimeValue::GetPositiveInfinity();
-
-	OutOptions.bFrameAccuracy = GetOptions().GetValue(OptionKeyFrameAccurateSeek).SafeGetBool(false);
-}
-
-void FAdaptiveStreamingPlayer::ClampStartRequestTime(FTimeValue& InOutTimeToClamp)
-{
-	if (PendingStartRequest.IsValid())
-	{
-		// Clamp to within any set playback range
-		FTimeValue RangeStart = PendingStartRequest->StartAt.Options.PlaybackRange.Start;
-		FTimeValue RangeEnd = PendingStartRequest->StartAt.Options.PlaybackRange.End;
-		if (InOutTimeToClamp < RangeStart)
-		{
-			InOutTimeToClamp = RangeStart;
-		}
-		if (InOutTimeToClamp > RangeEnd)
-		{
-			InOutTimeToClamp = RangeEnd;
-			// Going to the end will of course result in an 'end reached' and end of playback.
-			// If the player is set to loop then we should start from the beginning.
-			if (CurrentLoopParam.bEnableLooping)
-			{
-				InOutTimeToClamp = RangeStart;
-			}
-		}
-	}
-}
-
-FTimeValue FAdaptiveStreamingPlayer::ClampTimeToCurrentRange(const FTimeValue& InTime, bool bClampToStart, bool bClampToEnd)
-{
-	FTimeValue Out(InTime);
-
-	FTimeRange TimelineRange, ActiveRange = PlaybackState.GetActivePlayRange();
-	PlaybackState.GetTimelineRange(TimelineRange);
-	if (bClampToEnd)
-	{
-		if (ActiveRange.End.IsValid() && ActiveRange.End < TimelineRange.End)
-		{
-			TimelineRange.End = ActiveRange.End;
-		}
-		if (Out > TimelineRange.End)
-		{
-			Out = TimelineRange.End;
-		}
-	}
-	if (bClampToStart)
-	{
-		if (ActiveRange.Start.IsValid() && ActiveRange.Start > TimelineRange.Start)
-		{
-			TimelineRange.Start = ActiveRange.Start;
-		}
-		if (Out < TimelineRange.Start)
-		{
-			Out = TimelineRange.Start;
-		}
-	}
-	return Out;
-}
-
-
-
-//-----------------------------------------------------------------------------
-/**
- * Checks the error collectors for any errors thrown by the decoders.
- */
-void FAdaptiveStreamingPlayer::CheckForErrors()
-{
-	while(!ErrorQueue.IsEmpty())
-	{
-		TSharedPtrTS<FErrorDetail> Error = ErrorQueue.Pop();
-		// Do this only once in case there will be several decoder errors thrown.
-		if (CurrentState != EPlayerState::eState_Error)
-		{
-			// Pause before setting up error.
-			InternalPause();
-
-			CurrentState = EPlayerState::eState_Error;
-			// Only keep the first error, not any errors after that which may just be the avalanche and not the cause.
-			if (!LastErrorDetail.IsSet())
-			{
-				DiagnosticsCriticalSection.Lock();
-				LastErrorDetail = *Error;
-				DiagnosticsCriticalSection.Unlock();
-				DispatchEvent(FMetricEvent::ReportError(LastErrorDetail));
-			}
-			// In error state we do not need any periodic manifest refetches any more.
-			InternalCloseManifestReader();
-		}
-	}
-}
-=======
-//-----------------------------------------------------------------------------
-/**
- * Updates the ABR and video decoder with maximum stream resolution limits.
- */
-void FAdaptiveStreamingPlayer::UpdateStreamResolutionLimit()
-{
-	StreamSelector->SetMaxVideoResolution(VideoResolutionLimitWidth, VideoResolutionLimitHeight);
-}
-
-
-//-----------------------------------------------------------------------------
-/**
- * Checks if the stream readers, decoders and renderers are finished.
- */
-void FAdaptiveStreamingPlayer::CheckForStreamEnd()
-{
-	if (CurrentState == EPlayerState::eState_Playing)
-	{
-		if (StreamState == EStreamState::eStream_Running)
-		{
-			// First check if there is an end time set at which we need to stop.
-			FTimeValue EndAtTime = PlaybackState.GetPlaybackEndAtTime();
-			if (EndAtTime.IsValid())
-			{
-				if (PlaybackState.GetPlayPosition() >= EndAtTime)
-				{
-					// A forced end time is intended to stop playback. We do NOT look at the loop state here.
-					InternalSetPlaybackEnded();
-					DataBuffersCriticalSection.Lock();
-					NextDataBuffers.Empty();
-					DataBuffersCriticalSection.Unlock();
-					return;
-				}
-			}
-
-			DiagnosticsCriticalSection.Lock();
-			FBufferStats vidStats = VideoBufferStats;
-			FBufferStats audStats = AudioBufferStats;
-			DiagnosticsCriticalSection.Unlock();
-
-			// As long as no buffer is at EOD we don't need to check further
-			if (!vidStats.StreamBuffer.bEndOfData && !audStats.StreamBuffer.bEndOfData)
-			{
-				return;
-			}
-
-			// Look at the last period's buffer source infos to see what streams we are expecting to be currently active.
-			bool bHaveVid = false;
-			bool bHaveAud = false;
-			bool bHavetxt = false;
-			ActivePeriodCriticalSection.Lock();
-			if (ActivePeriods.Num())
-			{
-				bHaveVid = ActivePeriods.Last().BufferSourceInfoVid.IsValid();
-				bHaveAud = ActivePeriods.Last().BufferSourceInfoAud.IsValid();
-				bHavetxt = ActivePeriods.Last().BufferSourceInfoTxt.IsValid();
-			}
-			ActivePeriodCriticalSection.Unlock();
-
-			// For simplicity we assume all streams are done and check for those that are active at the moment.
-			bool bEndVid = true;
-			bool bEndAud = true;
-			bool bEndTxt = true;
-			int64 VidStalled = 0;
-			int64 AudStalled = 0;
-
-			// Check for end of video stream
-			if (bHaveVid)
-			{
-				// Source buffer and decoder input buffer at end of data?
-				// We do not check the decoder output buffer since it is possible that no decodable output was produced
-				// which tends to happen at the end of the stream or when there is no video any more when audio is longer.
-				bEndVid = (vidStats.StreamBuffer.bEndOfData && vidStats.DecoderInputBuffer.bEODSignaled && vidStats.DecoderInputBuffer.bEODReached);
-				VidStalled = vidStats.StreamBuffer.bEndOfData ? vidStats.GetStalledDurationMillisec() : 0;
-				if (bEndVid)
-				{
-					UpdateDataAvailabilityState(DataAvailabilityStateVid, Metrics::FDataAvailabilityChange::EAvailability::DataNotAvailable);
-				}
-			}
->>>>>>> 4af6daef
-
-			// Check for end of audio stream
-			if (bHaveAud)
-			{
-				// Source buffer and decoder input buffer at end of data?
-				// We do not check the decoder output buffer since it is possible that no decodable output was produced
-				// which tends to happen at the end of the stream or when there is no audio any more when video is longer.
-				bEndAud = (audStats.StreamBuffer.bEndOfData && audStats.DecoderInputBuffer.bEODSignaled && audStats.DecoderInputBuffer.bEODReached);
-				AudStalled = audStats.StreamBuffer.bEndOfData ? audStats.GetStalledDurationMillisec() : 0;
-				if (bEndAud)
-				{
-					UpdateDataAvailabilityState(DataAvailabilityStateAud, Metrics::FDataAvailabilityChange::EAvailability::DataNotAvailable);
-				}
-			}
-
-			// Text stream
-			// ...
-
-<<<<<<< HEAD
+	}
+}
+
+
+
 //-----------------------------------------------------------------------------
 /**
  * Updates the data availability state if it has changed and dispatches the
@@ -4714,7 +3965,6 @@
 void FAdaptiveStreamingPlayer::UpdateStreamResolutionLimit()
 {
 	StreamSelector->SetMaxVideoResolution(VideoResolutionLimitWidth, VideoResolutionLimitHeight);
-	VideoDecoder.bApplyNewLimits = true;
 }
 
 
@@ -4877,84 +4127,6 @@
 					UpdateDiagnostics();
 				}
 			}
-=======
-
-			// If either primary stream has reliably ended do a check if the other may have stalled because the application is no longer
-			// consuming decoder output, which will prevent the other stream from ending.
-			if ((bHaveVid && bHaveAud) && (bEndVid || bEndAud))
-			{
-				int64 OtherStallTime = bEndAud ? VidStalled : AudStalled;
-				if (OtherStallTime > 500)
-				{
-					bEndVid = bEndAud = true;
-				}
-			}
-
-			// Everything at EOD?
-			if (bEndVid && bEndAud && bEndTxt)
-			{
-				// When not looping we are done.
-				if (!CurrentLoopParam.bEnableLooping)
-				{
-					InternalSetPlaybackEnded();
-					DataBuffersCriticalSection.Lock();
-					NextDataBuffers.Empty();
-					DataBuffersCriticalSection.Unlock();
-				}
-				else
-				{
-					// With loop data the decoders will receive more data. Clear their end of data states.
-					ClearAllDecoderEODs();
-					// There needs to be another data buffer with the data at the loop point.
-					DataBuffersCriticalSection.Lock();
-					if (NextDataBuffers.Num())
-					{
-						TSharedPtrTS<FStreamDataBuffers> NewOutputBuffers;
-						NewOutputBuffers = NextDataBuffers[0];
-						NextDataBuffers.RemoveAt(0);
-						DataBuffersCriticalSection.Unlock();
-
-						// Check if the video stream is seamlessly decodable (next AU is a keyframe and it will also be rendered and not cut off)
-						// Note: at this point we assume audio is always decodable on every AU.
-						bool bSeamlessSwitchPossible = IsSeamlessBufferSwitchPossible(EStreamType::Video, NewOutputBuffers);
-						if (!bSeamlessSwitchPossible)
-						{
-							StopRendering();
-							PipelineState = EPipelineState::ePipeline_Prerolling;
-							PrerollVars.Clear();
-							PrerollVars.bIsMidSequencePreroll = true;
-							PrerollVars.StartTime = MEDIAutcTime::CurrentMSec();
-							PostrollVars.Clear();
-						}
-
-						DataBuffersCriticalSection.Lock();
-						ActiveDataOutputBuffers = MoveTemp(NewOutputBuffers);
-						DataBuffersCriticalSection.Unlock();
-
-						// Update the current loop state.
-						FInternalLoopState newLoopState;
-						if (NextLoopStates.Peek(newLoopState))
-						{
-							NextLoopStates.Pop();
-							PlaybackState.SetLoopState(newLoopState);
-							DispatchEvent(FMetricEvent::ReportJumpInPlayPosition(newLoopState.To, newLoopState.From, Metrics::ETimeJumpReason::Looping));
-						}
-						// Update the metadata state again.
-						MetadataHandlingState.Reset();
-					}
-					else
-					{
-						DataBuffersCriticalSection.Unlock();
-					}
-					// Update the buffer statistics immediately to reflect the end of data states.
-					UpdateDiagnostics();
-				}
-			}
-		}
-		else if (StreamState == EStreamState::eStream_ReachedEnd)
-		{
-			// ... anything special we could still do here?
->>>>>>> 4af6daef
 		}
 		else if (StreamState == EStreamState::eStream_ReachedEnd)
 		{
@@ -5231,7 +4403,6 @@
 	SubtitleDecoder.Flush();
 	// Decoders are no longer at end of data now.
 	ClearAllDecoderEODs();
-<<<<<<< HEAD
 
 	// Flush the renderers again, this time to discard everything the decoders may have emitted while being flushed.
 	AudioRender.Flush();
@@ -5253,8 +4424,14 @@
 	// Create an entity cache.
 	EntityCache = IPlayerEntityCache::Create(this, PlayerOptions);
 
-	// Create an HTTP response cache.
-	HttpResponseCache = IHTTPResponseCache::Create(this, PlayerOptions);
+	// Create an HTTP response cache. Hand over any externally set cache. We do not need it in here any further.
+	HttpResponseCache = IHTTPResponseCache::Create(this, PlayerOptions, MoveTemp(ExternalCache));
+
+	// If all read requests for this player are to be routed to an external reader we need to create a wrapper for it.
+	if (PlayerOptions.GetValue(OptionKeyUseExternalDataReader).SafeGetBool(false))
+	{
+		ExternalDataReader = MakeSharedTS<FExternalDataReader>(this);
+	}
 
 	// Create the ABR stream selector.
 	StreamSelector = IAdaptiveStreamSelector::Create(this, this);
@@ -5262,60 +4439,6 @@
 
 	// Create renderers.
 	CreateRenderers();
-
-	// Set up video decoder resolution limits. As the media playlists are parsed the video streams will be
-	// compared against these limits and those that exceed the limit will not be considered for playback.
-
-	// Maximum allowed vertical resolution specified?
-	if (PlayerOptions.HaveKey(TEXT("max_resoY")))
-	{
-		PlayerConfig.H264LimitUpto30fps.MaxResolution.Height = (int32)PlayerOptions.GetValue(TEXT("max_resoY")).GetInt64();
-		PlayerConfig.H264LimitAbove30fps.MaxResolution.Height = (int32)PlayerOptions.GetValue(TEXT("max_resoY")).GetInt64();
-	}
-	// A limit in vertical resolution for streams with more than 30fps?
-	if (PlayerOptions.HaveKey(TEXT("max_resoY_above_30fps")))
-	{
-		PlayerConfig.H264LimitAbove30fps.MaxResolution.Height = (int32)PlayerOptions.GetValue(TEXT("max_resoY_above_30fps")).GetInt64();
-	}
-	// Note: We could add additional limits here if need be.
-	//       Eventually these need to be differentiated based on codec as well.
-
-	// Get global video decoder capabilities and if supported, set the stream resolution limit accordingly.
-	IVideoDecoderH264::FStreamDecodeCapability Capability, StreamParam;
-	// Do a one-time global capability check with a default-empty stream param structure.
-	// This then gets used in the individual stream capability checks.
-	if (IVideoDecoderH264::GetStreamDecodeCapability(Capability, StreamParam))
-	{
-		if (Capability.Profile && Capability.Level)
-		{
-			PlayerConfig.H264LimitUpto30fps.MaxTierProfileLevel.Profile = Capability.Profile;
-			PlayerConfig.H264LimitUpto30fps.MaxTierProfileLevel.Level = Capability.Level;
-			PlayerConfig.H264LimitAbove30fps.MaxTierProfileLevel.Profile = Capability.Profile;
-			PlayerConfig.H264LimitAbove30fps.MaxTierProfileLevel.Level = Capability.Level;
-		}
-		if (Capability.Height)
-		{
-			PlayerConfig.H264LimitUpto30fps.MaxResolution.Height = Utils::Min(PlayerConfig.H264LimitUpto30fps.MaxResolution.Height, Capability.Height);
-			PlayerConfig.H264LimitAbove30fps.MaxResolution.Height = Utils::Min(PlayerConfig.H264LimitAbove30fps.MaxResolution.Height, Capability.Height);
-		}
-
-		// If this is software decoding only and there is limit for this in place on Windows, apply it.
-		if (PlayerOptions.HaveKey(TEXT("max_resoY_windows_software")) && Capability.DecoderSupportType == IVideoDecoderH264::FStreamDecodeCapability::ESupported::SoftwareOnly)
-		{
-			int32 MaxWinSWHeight = (int32)PlayerOptions.GetValue(TEXT("max_resoY_windows_software")).GetInt64();
-			PlayerConfig.H264LimitUpto30fps.MaxResolution.Height = Utils::Min(PlayerConfig.H264LimitUpto30fps.MaxResolution.Height, MaxWinSWHeight);
-			PlayerConfig.H264LimitAbove30fps.MaxResolution.Height = Utils::Min(PlayerConfig.H264LimitAbove30fps.MaxResolution.Height, MaxWinSWHeight);
-		}
-
-		// If the maximum fps is only up to 30 fps set the resolution for streams above 30fps so small
-		// that they will get rejected.
-		if (Capability.FPS > 0.0 && Capability.FPS <= 30.0)
-		{
-			PlayerConfig.H264LimitAbove30fps.MaxResolution.Height = 16;
-			PlayerConfig.H264LimitAbove30fps.MaxTierProfileLevel.Profile = 66;
-			PlayerConfig.H264LimitAbove30fps.MaxTierProfileLevel.Level = 10;
-		}
-	}
 
 	// Check for codecs that are not to be used as per the user's choice, even if the device supports them.
 	auto GetExcludedCodecPrefixes = [](TArray<FString>& OutList, const FParamDict& InOptions, const FString& InKey) -> void
@@ -5350,78 +4473,6 @@
 	GetCodecSelectionPriorities(CodecPrioritiesVideo, PlayerOptions, TEXT("preferred_codecs_video"), TEXT("video"));
 	GetCodecSelectionPriorities(CodecPrioritiesAudio, PlayerOptions, TEXT("preferred_codecs_audio"), TEXT("audio"));
 	GetCodecSelectionPriorities(CodecPrioritiesSubtitles, PlayerOptions, TEXT("preferred_codecs_subtitles"), TEXT("subtitle"));
-=======
->>>>>>> 4af6daef
-
-
-	// Unless already specified in the options to either value, enable frame accurate seeking now.
-	if (!PlayerOptions.HaveKey(OptionKeyFrameAccurateSeek))
-	{
-		PlayerOptions.Set(OptionKeyFrameAccurateSeek, FVariantValue(true));
-	}
-}
-
-
-void FAdaptiveStreamingPlayer::InternalInitialize()
-{
-	// Get the HTTP manager. This is a shared instance for all players.
-	HttpManager = IElectraHttpManager::Create();
-
-	// Create the DRM manager.
-	DrmManager = FDRMManager::Create(this);
-
-	// Create an entity cache.
-	EntityCache = IPlayerEntityCache::Create(this, PlayerOptions);
-
-	// Create an HTTP response cache. Hand over any externally set cache. We do not need it in here any further.
-	HttpResponseCache = IHTTPResponseCache::Create(this, PlayerOptions, MoveTemp(ExternalCache));
-
-	// If all read requests for this player are to be routed to an external reader we need to create a wrapper for it.
-	if (PlayerOptions.GetValue(OptionKeyUseExternalDataReader).SafeGetBool(false))
-	{
-		ExternalDataReader = MakeSharedTS<FExternalDataReader>(this);
-	}
-
-	// Create the ABR stream selector.
-	StreamSelector = IAdaptiveStreamSelector::Create(this, this);
-	AddMetricsReceiver(StreamSelector.Get());
-
-	// Create renderers.
-	CreateRenderers();
-
-	// Check for codecs that are not to be used as per the user's choice, even if the device supports them.
-	auto GetExcludedCodecPrefixes = [](TArray<FString>& OutList, const FParamDict& InOptions, const FString& InKey) -> void
-	{
-		if (InOptions.HaveKey(InKey))
-		{
-			const TCHAR* const CommaDelimiter = TEXT(",");
-			TArray<FString> Prefixes;
-			FString Value = InOptions.GetValue(InKey).GetFString();
-			Value.TrimQuotesInline();
-			Value.ParseIntoArray(Prefixes, CommaDelimiter, true);
-			for (auto& Prefix : Prefixes)
-			{
-				OutList.Emplace(Prefix.TrimStartAndEnd().TrimQuotes().TrimStartAndEnd());
-			}
-		}
-	};
-	GetExcludedCodecPrefixes(ExcludedVideoDecoderPrefixes, PlayerOptions, TEXT("excluded_codecs_video"));
-	GetExcludedCodecPrefixes(ExcludedAudioDecoderPrefixes, PlayerOptions, TEXT("excluded_codecs_audio"));
-	GetExcludedCodecPrefixes(ExcludedSubtitleDecoderPrefixes, PlayerOptions, TEXT("excluded_codecs_subtitles"));
-
-	auto GetCodecSelectionPriorities = [this](FCodecSelectionPriorities& OutPriorities, const FParamDict& InOptions, const FString& InKey, const TCHAR* const InType) -> void
-	{
-		if (InOptions.HaveKey(InKey))
-		{
-			if (!OutPriorities.Initialize(InOptions.GetValue(InKey).GetFString()))
-			{
-				PostLog(Facility::EFacility::Player, IInfoLog::ELevel::Warning, FString::Printf(TEXT("Failed to parse %s codec selection priority configuration"), InType));
-			}
-		}
-	};
-	GetCodecSelectionPriorities(CodecPrioritiesVideo, PlayerOptions, TEXT("preferred_codecs_video"), TEXT("video"));
-	GetCodecSelectionPriorities(CodecPrioritiesAudio, PlayerOptions, TEXT("preferred_codecs_audio"), TEXT("audio"));
-	GetCodecSelectionPriorities(CodecPrioritiesSubtitles, PlayerOptions, TEXT("preferred_codecs_subtitles"), TEXT("subtitle"));
 
 
 	// Unless already specified in the options to either value, enable frame accurate seeking now.
@@ -5463,10 +4514,7 @@
 	HttpManager.Reset();
 	EntityCache.Reset();
 	HttpResponseCache.Reset();
-<<<<<<< HEAD
-=======
 	ExternalDataReader.Reset();
->>>>>>> 4af6daef
 
 	// Reset remaining internal state
 	CurrentState   	= EPlayerState::eState_Idle;
@@ -5735,7 +4783,6 @@
 	else if (VideoRender.Renderer.IsValid())
 	{
 		Range = VideoRender.Renderer->GetSupportedRenderRateScale();
-<<<<<<< HEAD
 	}
 	return Range;
 }
@@ -5759,82 +4806,10 @@
 	if (Manifest.IsValid())
 	{
 		Manifest->TriggerPlaylistRefresh();
-=======
->>>>>>> 4af6daef
-	}
-	return Range;
-}
-
-<<<<<<< HEAD
-
-
-
-
-
-
-
-
-
-//-----------------------------------------------------------------------------
-/**
-*/
-#if PLATFORM_ANDROID
-void FAdaptiveStreamingPlayer::Android_UpdateSurface(const TSharedPtr<IOptionPointerValueContainer>& Surface)
-=======
-double FAdaptiveStreamingPlayer::ABRGetRenderRateScale() const
-{
-	return RenderRateScale;
-}
-
-void FAdaptiveStreamingPlayer::ABRTriggerClockSync(IAdaptiveStreamSelector::IPlayerLiveControl::EClockSyncType InClockSyncType)
->>>>>>> 4af6daef
-{
-	if (Manifest.IsValid())
-	{
-		Manifest->TriggerClockSync(InClockSyncType == IAdaptiveStreamSelector::IPlayerLiveControl::EClockSyncType::Required ?
-									IManifest::EClockSyncType::Required : IManifest::EClockSyncType::Recommended);
-	}
-}
-
-void FAdaptiveStreamingPlayer::ABRTriggerPlaylistRefresh()
-{
-	if (Manifest.IsValid())
-	{
-		Manifest->TriggerPlaylistRefresh();
-	}
-}
-
-<<<<<<< HEAD
-void FAdaptiveStreamingPlayer::Android_SuspendOrResumeDecoder(bool bSuspend)
-{
-	VideoDecoder.SuspendOrResume(bSuspend);
-	AudioDecoder.SuspendOrResume(bSuspend);
-}
-
-
-FParamDict& FAdaptiveStreamingPlayer::Android_Workarounds(FStreamCodecInformation::ECodec InForCodec)
-{
-	if (InForCodec == FStreamCodecInformation::ECodec::H264)
-	{
-		return IVideoDecoderH264::Android_Workarounds();
-	}
-#if ELECTRA_PLATFORM_HAS_H265_DECODER
-	else if (InForCodec == FStreamCodecInformation::ECodec::H265)
-	{
-		return IVideoDecoderH265::Android_Workarounds();
-	}
-#endif
-	else
-	{
-		static FParamDict Dummy;
-		return Dummy;
-	}
-}
-
-#endif
-=======
-
->>>>>>> 4af6daef
+	}
+}
+
+
 
 //-----------------------------------------------------------------------------
 /**
@@ -5850,33 +4825,21 @@
 	if(1)
 	{
 		pD = &VideoBufferStats.StreamBuffer;
-<<<<<<< HEAD
-		pPrintFN(pPlayer, "Video buffer  : EOT %d; EOS %d; %3u AUs; %8u/%8u bytes in; %#7.4fs", pD->bEndOfTrack, pD->bEndOfData, (uint32)pD->NumCurrentAccessUnits, (uint32)pD->CurrentMemInUse, (uint32)PlayerConfig.StreamBufferConfigVideo.MaxDataSize, pD->PlayableDuration.GetAsSeconds());
-=======
 		pPrintFN(pPlayer, "Video buffer  : EOT %d; EOS %d; %3u AUs; %8lld bytes in; %#7.4fs", pD->bEndOfTrack, pD->bEndOfData, (uint32)pD->NumCurrentAccessUnits, (long long int)pD->CurrentMemInUse, pD->PlayableDuration.GetAsSeconds());
->>>>>>> 4af6daef
 		pPrintFN(pPlayer, "Video decoder : %2u in decoder, %zu total; EOD in %d; EOD out %d; %s", (uint32)VideoBufferStats.DecoderOutputBuffer.NumElementsInDecoder, (uint32)VideoBufferStats.DecoderOutputBuffer.MaxDecodedElementsReady, VideoBufferStats.DecoderInputBuffer.bEODReached, VideoBufferStats.DecoderOutputBuffer.bEODreached, VideoBufferStats.DecoderOutputBuffer.bOutputStalled?"stalled":"not stalled");
 		pPrintFN(pPlayer, "Video renderer: %#7.4fs enqueued", VideoRender.Renderer.IsValid() ? VideoRender.Renderer->GetEnqueuedSampleDuration().GetAsSeconds() : 0.0);
 	}
 	if(1)
 	{
 		pD = &AudioBufferStats.StreamBuffer;
-<<<<<<< HEAD
-		pPrintFN(pPlayer, "Audio buffer  : EOT %d; EOS %d; %3u AUs; %8u/%8u bytes in; %#7.4fs", pD->bEndOfTrack, pD->bEndOfData, (uint32)pD->NumCurrentAccessUnits, (uint32)pD->CurrentMemInUse, (uint32)PlayerConfig.StreamBufferConfigAudio.MaxDataSize, pD->PlayableDuration.GetAsSeconds());
-=======
 		pPrintFN(pPlayer, "Audio buffer  : EOT %d; EOS %d; %3u AUs; %8lld bytes in; %#7.4fs", pD->bEndOfTrack, pD->bEndOfData, (uint32)pD->NumCurrentAccessUnits, (long long int)pD->CurrentMemInUse, pD->PlayableDuration.GetAsSeconds());
->>>>>>> 4af6daef
 		pPrintFN(pPlayer, "Audio decoder : %2u in decoder, %2u total; EOD in %d; EOD out %d; %s", (uint32)AudioBufferStats.DecoderOutputBuffer.NumElementsInDecoder, (uint32)AudioBufferStats.DecoderOutputBuffer.MaxDecodedElementsReady, AudioBufferStats.DecoderInputBuffer.bEODReached, AudioBufferStats.DecoderOutputBuffer.bEODreached, AudioBufferStats.DecoderOutputBuffer.bOutputStalled?"stalled":"not stalled");
 		pPrintFN(pPlayer, "Audio renderer: %#7.4fs enqueued", AudioRender.Renderer.IsValid() ? AudioRender.Renderer->GetEnqueuedSampleDuration().GetAsSeconds() : 0.0);
 	}
 	if(1)
 	{
 		pD = &TextBufferStats.StreamBuffer;
-<<<<<<< HEAD
-		pPrintFN(pPlayer, "Text buffer   : EOT %d; EOS %d; %3u AUs; %8u/%8u bytes in; %#7.4fs", pD->bEndOfTrack, pD->bEndOfData, (uint32)pD->NumCurrentAccessUnits, (uint32)pD->CurrentMemInUse, (uint32)PlayerConfig.StreamBufferConfigText.MaxDataSize, pD->PlayableDuration.GetAsSeconds());
-=======
 		pPrintFN(pPlayer, "Text buffer   : EOT %d; EOS %d; %3u AUs; %8lld bytes in; %#7.4fs", pD->bEndOfTrack, pD->bEndOfData, (uint32)pD->NumCurrentAccessUnits, (long long int)pD->CurrentMemInUse, pD->PlayableDuration.GetAsSeconds());
->>>>>>> 4af6daef
 	}
 	DiagnosticsCriticalSection.Unlock();
 
