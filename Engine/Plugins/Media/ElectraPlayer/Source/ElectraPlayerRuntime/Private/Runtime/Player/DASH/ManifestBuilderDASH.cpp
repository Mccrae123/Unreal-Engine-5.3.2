// Copyright Epic Games, Inc. All Rights Reserved.

#include "PlayerCore.h"
#include "ElectraPlayerPrivate.h"
#include "Player/Manifest.h"
#include "Player/PlaybackTimeline.h"

#include "Player/PlayerSessionServices.h"
#include "Player/PlayerStreamFilter.h"
#include "Player/PlayerEntityCache.h"
#include "Player/DASH/OptionKeynamesDASH.h"
#include "Player/AdaptivePlayerOptionKeynames.h"
#include "Player/DASH/PlayerEventDASH.h"
#include "Player/DASH/PlayerEventDASH_Internal.h"

#include "ManifestBuilderDASH.h"
#include "ManifestParserDASH.h"
#include "MPDElementsDASH.h"

#include "Stats/Stats.h"
#include "Utilities/StringHelpers.h"
#include "SynchronizedClock.h"
#include "StreamTypes.h"
#include "ErrorDetail.h"

#include "Utilities/URLParser.h"
#include "Utilities/Utilities.h"
#include "Utilities/TimeUtilities.h"
#include "Utilities/ISO639-Map.h"
<<<<<<< HEAD
#include "Utilities/UtilsMPEGAudio.h"
=======
#include "Utils/MPEG/ElectraUtilsMPEGAudio.h"
>>>>>>> 4af6daef

#include "Player/DRM/DRMManager.h"

#define ERRCODE_DASH_MPD_BUILDER_INTERNAL							1
#define ERRCODE_DASH_MPD_BUILDER_UNSUPPORTED_PROFILE				100
#define ERRCODE_DASH_MPD_BUILDER_UNSUPPORTED_ESSENTIAL_PROPERTY		101
#define ERRCODE_DASH_MPD_BUILDER_MISSING_REQUIRED_ATTRIBUTE			102
#define ERRCODE_DASH_MPD_BUILDER_UNREQUIRED_ATTRIBUTE				103
#define ERRCODE_DASH_MPD_BUILDER_XLINK_NOT_SUPPORTED_ON_ELEMENT		104
#define ERRCODE_DASH_MPD_BUILDER_URL_FAILED_TO_RESOLVE				105
#define ERRCODE_DASH_MPD_BUILDER_MISSING_REQUIRED_ELEMENT			106


#define ERRCODE_DASH_MPD_BUILDER_BAD_PERIOD_START					200
#define ERRCODE_DASH_MPD_BUILDER_EARLY_PERIODS_MUST_BE_LAST			201
#define ERRCODE_DASH_MPD_BUILDER_MEDIAPRESENTATIONDURATION_NEEDED	202
#define ERRCODE_DASH_MPD_BUILDER_BAD_PERIOD_DURATION				203


DECLARE_CYCLE_STAT(TEXT("FManifestDASHInternal::Build"), STAT_ElectraPlayer_FManifestDASHInternal_Build, STATGROUP_ElectraPlayer);
DECLARE_CYCLE_STAT(TEXT("FManifestDASHInternal::XLink"), STAT_ElectraPlayer_FManifestDASHInternal_XLink, STATGROUP_ElectraPlayer);


namespace Electra
{

namespace
{
	const TCHAR* const Custom_EpicStaticStart = TEXT("EpicStaticStart");
	const TCHAR* const Custom_EpicDynamicStart = TEXT("EpicDynamicStart");
	const TCHAR* const Custom_EpicUTCUrl = TEXT("EpicUTCUrl");
	const TCHAR* const Custom_EpicUTCNow = TEXT("EpicUTCNow");

	const TCHAR* const XLinkActuateOnLoad = TEXT("onLoad");
	const TCHAR* const XLinkActuateOnRequest = TEXT("onRequest");
	const TCHAR* const XLinkResolveToZero = TEXT("urn:mpeg:dash:resolve-to-zero:2013");

	const TCHAR* const SchemeHTTP = TEXT("http://");
	const TCHAR* const SchemeHTTPS = TEXT("https://");
	const TCHAR* const SchemeDATA = TEXT("data:");

	const TCHAR* const SupportedProfiles[] =
	{
		TEXT("urn:mpeg:dash:profile:isoff-on-demand:2011"),
		TEXT("urn:mpeg:dash:profile:isoff-live:2011"),
//		TEXT("urn:mpeg:dash:profile:isoff-ext-on-demand:2014"),			// ??
//		TEXT("urn:mpeg:dash:profile:isoff-ext-live:2014"),				// full xlink required
//		TEXT("urn:mpeg:dash:profile:isoff-common:2014"),				// may contain both ext-on-demand and ext-live additions
//		TEXT("urn:mpeg:dash:profile:isoff-broadcast:2015"),				// RandomAccess and Switching support required
		// Possibly add DASH-IF-IOP profiles?
//		TEXT(""),
		// DVB-DASH profiles
		TEXT("urn:dvb:dash:profile:dvb-dash:2014"),
		TEXT("urn:dvb:dash:profile:dvb-dash:isoff-ext-live:2014"),
		// Low latency Live
		TEXT("http://www.dashif.org/guidelines/low-latency-live-v5"),
<<<<<<< HEAD
=======
		// WebM profiles
		TEXT("urn:webm:dash:profile:webm-on-demand:2012"),
		TEXT("urn:mpeg:dash:profile:webm-on-demand:2012"),
>>>>>>> 4af6daef
	};

	const TCHAR* const ScanTypeInterlace = TEXT("interlace");

	const TCHAR* const AudioChannelConfigurationLegacy = TEXT("urn:mpeg:dash:23003:3:audio_channel_configuration:2011");
	const TCHAR* const AudioChannelConfiguration = TEXT("urn:mpeg:mpegB:cicp:ChannelConfiguration");
	const TCHAR* const AudioChannelConfigurationDolby = TEXT("tag:dolby.com,2014:dash:audio_channel_configuration:2011");

	const TCHAR* const DASHRole = TEXT("urn:mpeg:dash:role:2011");

	const TCHAR* const SupportedEssentialProperties[] = 
	{
		TEXT("urn:mpeg:dash:urlparam:2014"),
		TEXT("urn:mpeg:dash:urlparam:2016"),
	};

    const TCHAR* const Scheme_urn_mpeg_dash_mp4protection_2011 = TEXT("urn:mpeg:dash:mp4protection:2011");

	// Recognized subtitle mime types
    const TCHAR* const SubtitleMimeType_SideloadedTTML = TEXT("application/ttml+xml");
    const TCHAR* const SubtitleMimeType_SideloadedVTT = TEXT("text/vtt");
    const TCHAR* const SubtitleMimeType_Streamed = TEXT("application/mp4");

	// Thumbnail mime types
    const TCHAR* const ThumbnailMimeType_Jpeg = TEXT("image/jpeg");
    const TCHAR* const ThumbnailMimeType_Png= TEXT("image/png");
}


namespace DASHAttributeHelpers
{
	const IDashMPDElement::FXmlAttribute* GetAttribute(const TSharedPtrTS<FDashMPD_DescriptorType>& InDescriptor, const TCHAR* InAttribute, const TCHAR* InOptionalNamespace)
	{
		const TArray<IDashMPDElement::FXmlAttribute>& Attributes = InDescriptor->GetOtherAttributes();
		FString NameWithNS = InOptionalNamespace ? FString::Printf(TEXT("%s:%s"), InOptionalNamespace, InAttribute) : FString(InAttribute);
		for(int32 i=0; i<Attributes.Num(); ++i)
		{
			if (Attributes[i].GetName().Equals(NameWithNS) || Attributes[i].GetName().Equals(InAttribute))
			{
				return &Attributes[i];
			}
			// If not found in the desired namespace and it doesn't exist in the default namespace let's see if there is a match
			// in a some other namespace. This sounds counter-intuitive but namespaces can be chosen arbitrarily.
			// Since there are usually no attribute conflicts that warrant a namespace let's see if the attribute exists in some
			// unexpected namespace.
			NameWithNS = FString::Printf(TEXT(":%s"), InAttribute);
			if (Attributes[i].GetName().EndsWith(NameWithNS, ESearchCase::CaseSensitive))
			{
				return &Attributes[i];
			}
		}
		return nullptr;
	}
};


namespace DASHUrlHelpers
{
	ELECTRA_IMPL_DEFAULT_ERROR_METHODS(DASHMPDBuilder);

	bool IsAbsoluteURL(const FString& URL)
	{
		// For simplicities sake we check if the last element starts with 'http://' or 'https://' to determine whether it is
		// an absolute or relative URL. We also allow for data URLs
		return URL.StartsWith(SchemeHTTPS) || URL.StartsWith(SchemeHTTP) || URL.StartsWith(SchemeDATA);
	}

	/**
	 * Collects BaseURL elements beginning at the specified element up the MPD hierarchy.
	 * At most one BaseURL per level is added to the output. If a preferred service location is specified the BaseURL element matching this will
	 * be added. If no BaseURL on that level matching the preferred service location the first BaseURL element is used.
	 * Results are added in hierarchy order, eg. MPD, Period, Adaptation, Representation.
	 */
	void GetAllHierarchyBaseURLs(IPlayerSessionServices* InPlayerSessionServices, TArray<TSharedPtrTS<const FDashMPD_BaseURLType>>& OutBaseURLs, TSharedPtrTS<const IDashMPDElement> StartingAt, const TCHAR* PreferredServiceLocation)
	{
		while(StartingAt.IsValid())
		{
			const TArray<TSharedPtrTS<FDashMPD_BaseURLType>>& ElementBaseURLs = StartingAt->GetBaseURLs();
			if (PreferredServiceLocation == nullptr || *PreferredServiceLocation == TCHAR(0))
			{
				if (ElementBaseURLs.Num())
				{
					OutBaseURLs.Insert(ElementBaseURLs[0], 0);
				}
			}
			else
			{
				for(int32 i=ElementBaseURLs.Num()-1; i>=0; --i)
				{
					if (i == 0 || ElementBaseURLs[i]->GetServiceLocation().Equals(PreferredServiceLocation))
					{
						OutBaseURLs.Insert(ElementBaseURLs[i], 0);
						break;
					}
				}
			}
			StartingAt = StartingAt->GetParentElement();
		}
	}

	/**
	 * Collects UrlQueryInfo and/or ExtUrlQueryInfo/ExtHttpHeaderInfo elements from EssentialProperty and SupplementalPropery elements
	 * beginning at the specified element up the MPD hierarchy.
	 * At most one element matching the requested type will be returned per hierarchy level in accordance with the specification (see I.2.1).
	 * Results are added in hierarchy order, eg. MPD, Period, Adaptation, Representation
	 */
	void GetAllHierarchyUrlQueries(TArray<TSharedPtrTS<FDashMPD_UrlQueryInfoType>>& OutUrlQueries, TSharedPtrTS<const IDashMPDElement> StartingAt, EUrlQueryRequestType ForRequestType, bool bInclude2014)
	{
		while(StartingAt.IsValid())
		{
			TArray<TSharedPtrTS<FDashMPD_UrlQueryInfoType>> UrlQueries;
			// Get the essential and supplemental properties into a single list for processing.
			TArray<TSharedPtrTS<FDashMPD_DescriptorType>> Desc;
			Desc = StartingAt->GetEssentialProperties().FilterByPredicate([bInclude2014](const TSharedPtrTS<FDashMPD_DescriptorType>& d)
				{ return d->GetSchemeIdUri().Equals(TEXT("urn:mpeg:dash:urlparam:2016")) || (bInclude2014 && d->GetSchemeIdUri().Equals(TEXT("urn:mpeg:dash:urlparam:2014"))); });
			Desc.Append(StartingAt->GetSupplementalProperties().FilterByPredicate([bInclude2014](const TSharedPtrTS<FDashMPD_DescriptorType>& d)
				{ return d->GetSchemeIdUri().Equals(TEXT("urn:mpeg:dash:urlparam:2016")) || (bInclude2014 && d->GetSchemeIdUri().Equals(TEXT("urn:mpeg:dash:urlparam:2014"))); }));
			for(int32 i=0; i<Desc.Num(); ++i)
			{
				const TArray<TSharedPtrTS<IDashMPDElement>>& WellKnown = Desc[i]->GetWellKnownDescriptors();
				for(int32 j=0; j<WellKnown.Num(); ++j)
				{
					if (WellKnown[j]->GetElementType() == IDashMPDElement::EType::URLQueryInfo)
					{
						TSharedPtrTS<FDashMPD_UrlQueryInfoType> uq = StaticCastSharedPtr<FDashMPD_UrlQueryInfoType>(WellKnown[j]);
						const TArray<FString>& IncIn = uq->GetIncludeInRequests();
						for(int32 k=0; k<IncIn.Num(); ++k)
						{
							if ((ForRequestType == EUrlQueryRequestType::Segment  && IncIn[k].Equals(TEXT("segment"))) ||
								(ForRequestType == EUrlQueryRequestType::Xlink    && IncIn[k].Equals(TEXT("xlink"))) ||
								(ForRequestType == EUrlQueryRequestType::Mpd      && IncIn[k].Equals(TEXT("mpd"))) ||
								(ForRequestType == EUrlQueryRequestType::Callback && IncIn[k].Equals(TEXT("callback"))) ||
								(ForRequestType == EUrlQueryRequestType::Chaining && IncIn[k].Equals(TEXT("chaining"))) ||
								(ForRequestType == EUrlQueryRequestType::Fallback && IncIn[k].Equals(TEXT("fallback"))))
							{
								UrlQueries.Emplace(MoveTemp(uq));
							}
						}
					}
				}
			}
			OutUrlQueries.Insert(UrlQueries, 0);
			StartingAt = StartingAt->GetParentElement();
		}
	}

	/**
	 * Applies the URL query elements to the specified URL in hierarchy order.
	 */
	FErrorDetail ApplyUrlQueries(IPlayerSessionServices* PlayerSessionServices, const FString& InMPDUrl, FString& InOutURL, FString& OutRequestHeader, const TArray<TSharedPtrTS<FDashMPD_UrlQueryInfoType>>& UrlQueries)
	{
		FErrorDetail Error;
		// Short circuit zero queries.
		if (UrlQueries.Num() == 0)
		{
			return Error;
		}

		// Short circuit data URLs. Since the URL is plain text data of the content we must not append any query parameters
		if (InOutURL.StartsWith(SchemeDATA))
		{
			return Error;
		}

		bool bAllowedToUse = true;
		bool bMpdUrlParsed = false;
		bool bInUrlParsed = false;
		FURL_RFC3986 MpdUrl, InUrl;

		FString TotalFinalQueryString;
		FString TotalFinalHttpRequestHeader;
		int32 NumBadQueryTemplates = 0;

		// The URL queries are in correct hierarchy order.
		for(int32 nUrlQuery=0; nUrlQuery<UrlQueries.Num(); ++nUrlQuery)
		{
			const TSharedPtrTS<FDashMPD_UrlQueryInfoType>& uq = UrlQueries[nUrlQuery];

			// FIXME: Remote elements need to be dereferenced but we do not support xlink on them at the moment.
			if (uq->GetXLink().IsSet())
			{
				Error = CreateErrorAndLog(PlayerSessionServices, FString::Printf(TEXT("xlink is not supported on UrlQueryInfo / ExtUrlQueryInfo elements!")), ERRCODE_DASH_MPD_BUILDER_XLINK_NOT_SUPPORTED_ON_ELEMENT);
				return Error;
			}

			// The standard does not say what to do when @queryTemplate is empty. Since everything is selected when
			// it is set to "$querypart$" we have to assume that if it is empty nothing is to be selected in which
			// case we skip over this item.
			FString queryTemplate = uq->GetQueryTemplate();
			if (queryTemplate.IsEmpty())
			{
				continue;
			}

			TArray<FURL_RFC3986::FQueryParam> QueryParamList;
			// Using @headerParamSource?
			if (uq->GetHeaderParamSources().Num() == 0)
			{
				// No. In this case @useMPDUrlQuery and/or @queryString may be set.
				// If the MPD URL is to be used add its query parameters to the list.
				if (uq->GetUseMPDUrlQuery())
				{
					if (!bMpdUrlParsed)
					{
						bMpdUrlParsed = true;
						MpdUrl.Parse(InMPDUrl);
					}
					MpdUrl.GetQueryParams(QueryParamList, false);
				}
				// Then, if there is an explicit query string, break it down and add it to the list.
				if (!uq->GetQueryString().IsEmpty())
				{
					FURL_RFC3986::GetQueryParams(QueryParamList, uq->GetQueryString(), false);
				}

				// Filter out any urn: schemes. We do not support any of them.
				for(int32 i=0; i<QueryParamList.Num(); ++i)
				{
					if (QueryParamList[i].Value.StartsWith(TEXT("$urn:")))
					{
						LogMessage(PlayerSessionServices, IInfoLog::ELevel::Info, FString::Printf(TEXT("Ignoring unsupported scheme \"%s\" in UrlQueryInfo."), *QueryParamList[i].Value));
						QueryParamList.RemoveAt(i);
						--i;
					}
				}

				// Same origin only?
				// Note: The standard states that if the parameters are instantiated the the MPD (@queryString) or the MPD URL (@useMPDUrlQuery)
				//       the origin is the MPD URL!
				if (uq->GetSameOriginOnly())
				{
					if (!bMpdUrlParsed)
					{
						bMpdUrlParsed = true;
						MpdUrl.Parse(InMPDUrl);
					}
					if (!bInUrlParsed)
					{
						bInUrlParsed = true;
						InUrl.Parse(InOutURL);
					}
					if (!InUrl.HasSameOriginAs(MpdUrl))
					{
						// Not the same origin. Skip over this element.
						continue;
					}
				}
			}
			else
			{
				TSharedPtrTS<IPlayerEntityCache> EntityCache = PlayerSessionServices ? PlayerSessionServices->GetEntityCache() : nullptr;
				if (!EntityCache.IsValid())
				{
					continue;
				}
				/*
					When @headerParamSource is used then neither @useMPDUrlQuery and @queryString must be set.
					We do not validate this, we merely ignore them.
					NOTE: There is a conflict in the standard. In I.3.2 Table I.3 states for @headerParamSource:
							"If this attribute is present then: (a) @queryTemplate attribute shall be present and shall contain the $header:<header-name>$ identifier,
							and (b) neither @useMPDUrlQuery nor @queryString attribute shall be present."
						  with (b) being the noteworthy part.
						  Yet in I.3.4.2 is stated "3) Otherwise the value of initialQueryString is given by @queryString."
						  which is contradicting as there is no @queryString to be used.
						  We go with the table and clause (b).
				*/
				for(int32 nHdrSrc=0; nHdrSrc<uq->GetHeaderParamSources().Num(); ++nHdrSrc)
				{
					FString ResponseHeaderURL;
					TArray<HTTP::FHTTPHeader> ResponseHeaders;
					if (uq->GetHeaderParamSources()[nHdrSrc].Equals(TEXT("segment")))
					{
						EntityCache->GetRecentResponseHeaders(ResponseHeaderURL, ResponseHeaders, IPlayerEntityCache::EEntityType::Segment);
					}
					else if (uq->GetHeaderParamSources()[nHdrSrc].Equals(TEXT("xlink")))
					{
						EntityCache->GetRecentResponseHeaders(ResponseHeaderURL, ResponseHeaders, IPlayerEntityCache::EEntityType::XLink);
					}
					else if (uq->GetHeaderParamSources()[nHdrSrc].Equals(TEXT("mpd")))
					{
						EntityCache->GetRecentResponseHeaders(ResponseHeaderURL, ResponseHeaders, IPlayerEntityCache::EEntityType::Document);
					}
					else if (uq->GetHeaderParamSources()[nHdrSrc].Equals(TEXT("callback")))
					{
						EntityCache->GetRecentResponseHeaders(ResponseHeaderURL, ResponseHeaders, IPlayerEntityCache::EEntityType::Callback);
					}
					else
					{
						// Unsupported source. Skip over it.
						continue;
					}
					// Is there something available?
					if (!ResponseHeaderURL.IsEmpty() && ResponseHeaders.Num())
					{
						// Same origin only?
						if (uq->GetSameOriginOnly())
						{
							FURL_RFC3986 HeaderUrl;
							HeaderUrl.Parse(ResponseHeaderURL);
							if (!bInUrlParsed)
							{
								bInUrlParsed = true;
								InUrl.Parse(InOutURL);
							}
							if (!InUrl.HasSameOriginAs(HeaderUrl))
							{
								// Not the same origin. Skip over this element.
								continue;
							}
						}
						// Add all response headers to the parameter list.
						for(int32 i=0; i<ResponseHeaders.Num(); ++i)
						{
							// Only add if it isn't there yet, otherwise update it.
							bool bUpdated = false;
							for(int32 j=0; j<QueryParamList.Num(); ++j)
							{
								if (QueryParamList[j].Name.Equals(*ResponseHeaders[i].Header))
								{
									QueryParamList[j].Value = ResponseHeaders[i].Value;
									bUpdated = true;
									break;
								}
							}
							if (!bUpdated)
							{
								QueryParamList.Emplace(FURL_RFC3986::FQueryParam({MoveTemp(ResponseHeaders[i].Header), MoveTemp(ResponseHeaders[i].Value)}));
							}
						}
					}
				}
			}

			// Process the elements as described by the query template.
			FString FinalQueryString;
			while(!queryTemplate.IsEmpty())
			{
				int32 tokenPos = INDEX_NONE;
				if (!queryTemplate.FindChar(TCHAR('$'), tokenPos))
				{
					// The queryTemplate needs to bring all required '&' with it. We do not have to add anything besides what is in the template.
					FinalQueryString.Append(queryTemplate);
					break;
				}
				else
				{
					// Append everything up to the first token.
					if (tokenPos)
					{
						FinalQueryString.Append(queryTemplate.Mid(0, tokenPos));
					}
					// Need to find another token.
					int32 token2Pos = queryTemplate.Find(TEXT("$"), ESearchCase::CaseSensitive, ESearchDir::FromStart, tokenPos+1);
					if (token2Pos != INDEX_NONE)
					{
						FString token(queryTemplate.Mid(tokenPos+1, token2Pos-tokenPos-1));
						queryTemplate.RightChopInline(token2Pos+1, false);
						// An empty token results from "$$" used to insert a single '$'.
						if (token.IsEmpty())
						{
							FinalQueryString.AppendChar(TCHAR('$'));
						}
						// $querypart$ ?
						else if (token.Equals(TEXT("querypart")))
						{
							FString queryPart;
							for(int32 i=0; i<QueryParamList.Num(); ++i)
							{
								if (i)
								{
									queryPart.AppendChar(TCHAR('&'));
								}
								queryPart.Append(QueryParamList[i].Name);
								queryPart.AppendChar(TCHAR('='));
								queryPart.Append(QueryParamList[i].Value);
							}
							FinalQueryString.Append(queryPart);
						}
						// $query:<param>$ ?
						else if (token.StartsWith(TEXT("query:"), ESearchCase::CaseSensitive))
						{
							token.RightChopInline(6, false);
							int32 Index = QueryParamList.IndexOfByPredicate([token](const FURL_RFC3986::FQueryParam& qp){ return qp.Name.Equals(token); });
							if (Index != INDEX_NONE)
							{
								// Emit a warning if there is no '=' to append the value to.
								if (FinalQueryString.IsEmpty() || (FinalQueryString.Len() && FinalQueryString[FinalQueryString.Len()-1] != TCHAR('=')))
								{
									LogMessage(PlayerSessionServices, IInfoLog::ELevel::Warning, FString::Printf(TEXT("UrlQueryInfo does not provide a '=' to append the value of \"%s\" to."), *token));
								}

								FinalQueryString.Append(QueryParamList[Index].Value);
							}
						}
						// $header:<header-name>$ ?
						else if (token.StartsWith(TEXT("header:"), ESearchCase::CaseSensitive))
						{
							token.RightChopInline(7, false);
							int32 Index = QueryParamList.IndexOfByPredicate([token](const FURL_RFC3986::FQueryParam& qp){ return qp.Name.Equals(token); });
							if (Index != INDEX_NONE)
							{
								// Emit a warning if there is no '=' to append the value to.
								if (FinalQueryString.IsEmpty() || (FinalQueryString.Len() && FinalQueryString[FinalQueryString.Len()-1] != TCHAR('=')))
								{
									LogMessage(PlayerSessionServices, IInfoLog::ELevel::Warning, FString::Printf(TEXT("UrlQueryInfo does not provide a '=' to append the value of \"%s\" to."), *token));
								}

								FinalQueryString.Append(QueryParamList[Index].Value);
							}
						}
						else
						{
							// Unknown. Skip over and continue.
						}
					}
					else
					{
						// Bad query template string. Ignore this UrlQueryInfo.
						LogMessage(PlayerSessionServices, IInfoLog::ELevel::Warning, FString::Printf(TEXT("UrlQueryInfo has a malformed @queryTemplate string.")));
						FinalQueryString.Empty();
						++NumBadQueryTemplates;
						break;
					}
				}
			}

			// In case parameter replacement failed we could have sequences of double ampersands (&&) or a last/only & char.
			while(FinalQueryString.ReplaceInline(TEXT("&&"), TEXT("&")))
			{ }
			if (FinalQueryString.Len() && FinalQueryString[FinalQueryString.Len()-1] == TCHAR('&'))
			{
				FinalQueryString.LeftChopInline(1);
			}

			// Where does the output go? URL query param or HTTP request header?
			if (uq->GetExtendedUrlInfoType() == FDashMPD_UrlQueryInfoType::EExtendedUrlInfoType::ExtUrlQueryInfo)
			{
				// Do we need to add a '&' before appending the queryPart to the finalQueryString?
				if (FinalQueryString.Len() && TotalFinalQueryString.Len() && TotalFinalQueryString[0] != TCHAR('&'))
				{
					TotalFinalQueryString.AppendChar(TCHAR('&'));
				}
				TotalFinalQueryString.Append(FinalQueryString);
			}
			else if (uq->GetExtendedUrlInfoType() == FDashMPD_UrlQueryInfoType::EExtendedUrlInfoType::ExtHttpHeaderInfo)
			{
				FString FinalHeaderString = FinalQueryString.Replace(TEXT("&"), TEXT(", "), ESearchCase::CaseSensitive);
				if (FinalHeaderString.Len() && TotalFinalHttpRequestHeader.Len() > 1 && TotalFinalHttpRequestHeader[0] != TCHAR(',') && TotalFinalHttpRequestHeader[1] != TCHAR(' '))
				{
					TotalFinalHttpRequestHeader.Append(TEXT(", "));
				}
				TotalFinalHttpRequestHeader.Append(FinalHeaderString);
			}
			else
			{
				// Unsupported. Ignore.
				LogMessage(PlayerSessionServices, IInfoLog::ELevel::Warning, FString::Printf(TEXT("Unsupported type of UrlQueryInfo")));
			}
		}

		// If there was a bad @queryTemplate we fail if all have failed. If even one succeeded we take it.
		if (NumBadQueryTemplates == UrlQueries.Num())
		{
			// This is not an actual error. Instead we pretend as if we do not understand the UrlQuery element.
			return Error;
		}

		if (!bInUrlParsed)
		{
			bInUrlParsed = true;
			InUrl.Parse(InOutURL);
		}
		InUrl.AddQueryParameters(TotalFinalQueryString, true);
		InOutURL = InUrl.Get();
		OutRequestHeader = TotalFinalHttpRequestHeader;

		return Error;
	}


	/**
	 * Resolves an element URLs against its parent BaseURL elements in the hierarchy.
	 * Returns true if an absolute URL could be generated, false if not.
	 * Since the MPD URL had to be an absolute URL this cannot actually fail.
	 */
	bool BuildAbsoluteElementURL(FString& OutURL, FTimeValue& ATO, TMediaOptionalValue<bool>& bATOComplete, const FString& DocumentURL, const TArray<TSharedPtrTS<const FDashMPD_BaseURLType>>& BaseURLs, const FString& InElementURL)
	{
		FTimeValue SumOfUrlATOs(FTimeValue::GetZero());
		ATO.SetToZero();
		bATOComplete.Reset();
		FURL_RFC3986 UrlParser;
		FString ElementURL(InElementURL);

		// If there is no element URL and BaseURLs this is probably for an MPD update in which case we return the original document URL.
		if (ElementURL.IsEmpty() && BaseURLs.Num() == 0)
		{
			OutURL = DocumentURL;
			return true;
<<<<<<< HEAD
		}

		// Starting with the document URL apply the <BaseURL> elements down the path to the element.
		// If at any level an absolute URL is specified it replaces the URL as a whole, otherwise
		// relative URLs are resolved against the parent.
		if (!UrlParser.Parse(DocumentURL))
		{
			return false;
		}
=======
		}

		// Starting with the document URL apply the <BaseURL> elements down the path to the element.
		// If at any level an absolute URL is specified it replaces the URL as a whole, otherwise
		// relative URLs are resolved against the parent.
		if (!UrlParser.Parse(DocumentURL))
		{
			return false;
		}
>>>>>>> 4af6daef
		for(int32 nBase=0; nBase<BaseURLs.Num(); ++nBase)
		{
			UrlParser.ResolveWith(BaseURLs[nBase]->GetURL());
			SumOfUrlATOs += BaseURLs[nBase]->GetAvailabilityTimeOffset();
			if (!bATOComplete.IsSet())
			{
				bATOComplete = BaseURLs[nBase]->GetAvailabilityTimeComplete();
			}
			else if (BaseURLs[nBase]->GetAvailabilityTimeComplete().IsSet() && BaseURLs[nBase]->GetAvailabilityTimeComplete().Value() != bATOComplete.Value())
			{
				// Inconsistent availabilityTimeComplete across the hierarchy.
				// TBD
			}
		}
		UrlParser.ResolveWith(InElementURL);
		OutURL = UrlParser.Get();
		ATO = SumOfUrlATOs;
		return UrlParser.IsAbsolute();
	}

	FString ApplyAnnexEByteRange(FString InURL, FString InRange, const TArray<TSharedPtrTS<const FDashMPD_BaseURLType>>& BaseURLs)
	{
		// Short circuit missing parameters.
		if (InRange.IsEmpty() || BaseURLs.Num() == 0)
		{
			return MoveTemp(InURL);
		}
		// Find the first <BaseURL> element having a byteRange attribute.
		FString byteRange;
		for(int32 i=0; i<BaseURLs.Num(); ++i)
		{
			byteRange = BaseURLs[i]->GetByteRange();
			if (!byteRange.IsEmpty())
			{
				break;
			}
		}
		if (byteRange.IsEmpty())
		{
			return MoveTemp(InURL);
		}
		int32 DashPos = INDEX_NONE;
		if (!InRange.FindChar(TCHAR('-'), DashPos))
		{
			return MoveTemp(InURL);
		}

		int32 QueryPos = INDEX_NONE;
		InURL.FindChar(TCHAR('?'), QueryPos);
		// Process the elements as described by the byte range.
		FString NewURL;
		while(!byteRange.IsEmpty())
		{
			int32 tokenPos = INDEX_NONE;
			if (!byteRange.FindChar(TCHAR('$'), tokenPos))
			{
				NewURL.Append(byteRange);
				break;
			}
			else
			{
				// Append everything up to the first token.
				if (tokenPos)
				{
					NewURL.Append(byteRange.Mid(0, tokenPos));
				}
				// Need to find another token.
				int32 token2Pos = byteRange.Find(TEXT("$"), ESearchCase::CaseSensitive, ESearchDir::FromStart, tokenPos+1);
				if (token2Pos != INDEX_NONE)
				{
					FString token(byteRange.Mid(tokenPos+1, token2Pos-tokenPos-1));
					byteRange.RightChopInline(token2Pos+1, false);
					// An empty token results from "$$" used to insert a single '$'.
					if (token.IsEmpty())
					{
						NewURL.AppendChar(TCHAR('$'));
					}
					// $base$ ?
					else if (token.Equals(TEXT("base")))
					{
						NewURL.Append(InURL.Mid(0, QueryPos != INDEX_NONE ? QueryPos : MAX_int32));
					}
					// $query$ ?
					else if (token.Equals(TEXT("query")))
					{
						FString query = InURL.Mid(QueryPos != INDEX_NONE ? QueryPos + 1 : MAX_int32);
						if (query.IsEmpty())
						{
							// Remove preceeding separator character (which we assume it to be meant to be the ampersand)
							if (NewURL.Len() && NewURL[NewURL.Len() - 1] == TCHAR('&'))
							{
								NewURL.LeftChopInline(1, false);
							}
							// If the next char in the template is a separator character it is to be removed.
							if (byteRange.Len() && byteRange[0] == TCHAR('&'))
							{
								byteRange.RightChopInline(1, false);
							}
						}
						else
						{
							NewURL.Append(query);
						}
					}
					// $first$ ?
					else if (token.Equals(TEXT("first")))
					{
						NewURL.Append(InRange.Mid(0, DashPos));
					}
					// $last$ ?
					else if (token.Equals(TEXT("last")))
					{
						NewURL.Append(InRange.Mid(DashPos + 1));
					}
					else
					{
						// Unknown. Skip over and continue.
					}
				}
				else
				{
					// Bad template string. Ignore this.
					return InURL;
				}
			}
		}
		return NewURL;
	}


} // namespace DASHUrlHelpers



class FManifestBuilderDASH : public IManifestBuilderDASH
{
public:
	FManifestBuilderDASH(IPlayerSessionServices* InPlayerSessionServices);
	virtual ~FManifestBuilderDASH() = default;
	
	virtual FErrorDetail BuildFromMPD(TSharedPtrTS<FManifestDASHInternal>& OutMPD, TCHAR* InOutMPDXML, const FString& EffectiveURL, const FString& ETag) override;

private:
	ELECTRA_IMPL_DEFAULT_ERROR_METHODS(DASHMPDBuilder);

	IPlayerSessionServices* PlayerSessionServices = nullptr;
};


/*********************************************************************************************************************/

IManifestBuilderDASH* IManifestBuilderDASH::Create(IPlayerSessionServices* InPlayerSessionServices)
{
	return new FManifestBuilderDASH(InPlayerSessionServices);
}

/*********************************************************************************************************************/
FManifestBuilderDASH::FManifestBuilderDASH(IPlayerSessionServices* InPlayerSessionServices)
	: PlayerSessionServices(InPlayerSessionServices)
{
}

FErrorDetail FManifestBuilderDASH::BuildFromMPD(TSharedPtrTS<FManifestDASHInternal>& OutMPD, TCHAR* InOutMPDXML, const FString& EffectiveURL, const FString& ETag)
{
	TSharedPtrTS<FDashMPD_MPDType> NewMPD;
	TArray<TWeakPtrTS<IDashMPDElement>> XLinkElements;
	FDashMPD_RootEntities RootEntities;

	FErrorDetail Error = IManifestParserDASH::BuildFromMPD(RootEntities, XLinkElements, InOutMPDXML, TEXT("MPD"), PlayerSessionServices);
	if (Error.IsSet())
	{
		return Error;
	}
	if (RootEntities.MPDs.Num() == 0)
	{
		return CreateErrorAndLog(PlayerSessionServices, FString::Printf(TEXT("No root <MPD> element found")), ERRCODE_DASH_MPD_BUILDER_MISSING_REQUIRED_ELEMENT);
	}
	NewMPD = RootEntities.MPDs[0];
	NewMPD->SetDocumentURL(EffectiveURL);
	NewMPD->SetETag(ETag);

	// Check if this MPD uses a profile we can handle. (If our array is empty we claim to handle anything)
	bool bHasUsableProfile = UE_ARRAY_COUNT(SupportedProfiles) == 0;
	const TArray<FString>& MPDProfiles = NewMPD->GetProfiles();
	if (MPDProfiles.Num() == 0)
	{
		return CreateErrorAndLog(PlayerSessionServices, FString::Printf(TEXT("MPD@profiles is required")), ERRCODE_DASH_MPD_BUILDER_MISSING_REQUIRED_ATTRIBUTE);
	}
	for(int32 nSupportedProfile=0; !bHasUsableProfile && nSupportedProfile<UE_ARRAY_COUNT(SupportedProfiles); ++nSupportedProfile)
	{
		for(int32 nProfile=0; !bHasUsableProfile && nProfile<MPDProfiles.Num(); ++nProfile)
		{
			if (MPDProfiles[nProfile].Equals(SupportedProfiles[nSupportedProfile]))
			{
				bHasUsableProfile = true;
				break;
			}
		}
	}
	if (!bHasUsableProfile)
	{
		return CreateErrorAndLog(PlayerSessionServices, FString::Printf(TEXT("MPD is of no supported profile")), ERRCODE_DASH_MPD_BUILDER_UNSUPPORTED_PROFILE);
	}

	// Check if this MPD requires essential properties we do not understand.
	const TArray<TSharedPtrTS<FDashMPD_DescriptorType>>& EssentialProperties = NewMPD->GetEssentialProperties();
	for(int32 nEssProp=0; nEssProp<EssentialProperties.Num(); ++nEssProp)
	{
		bool bIsSupported = false;
		for(int32 nSupportedEssProp=0; nSupportedEssProp<UE_ARRAY_COUNT(SupportedEssentialProperties); ++nSupportedEssProp)
		{
			if (EssentialProperties[nEssProp]->GetSchemeIdUri().Equals(SupportedEssentialProperties[nSupportedEssProp]))
			{
				bIsSupported = true;
				break;
			}
		}
		if (!bIsSupported)
		{
			return CreateErrorAndLog(PlayerSessionServices, FString::Printf(TEXT("MPD requires unsupported EssentialProperty \"%s\" for playback"), *EssentialProperties[nEssProp]->GetSchemeIdUri()), ERRCODE_DASH_MPD_BUILDER_UNSUPPORTED_ESSENTIAL_PROPERTY);
		}
	}

	// For the purpose of loading an MPD from scratch we need to look only at xlink:actuate onLoad elements.
	// These MAY reference other onRequest elements (like UrlQueryInfo) in the process.
	for(int32 nRemoteElement=0; nRemoteElement<XLinkElements.Num(); ++nRemoteElement)
	{
		TSharedPtrTS<IDashMPDElement> XElem = XLinkElements[nRemoteElement].Pin();
		if (XElem.IsValid() && !XElem->GetXLink().GetActuate().Equals(XLinkActuateOnLoad))
		{
			XLinkElements.RemoveAt(nRemoteElement);
			--nRemoteElement;
		}
	}

	TSharedPtrTS<FManifestDASHInternal> NewManifest = MakeSharedTS<FManifestDASHInternal>();
	Error = NewManifest->Build(PlayerSessionServices, NewMPD, MoveTemp(XLinkElements));
	if (Error.IsOK() || Error.IsTryAgain())
	{
		OutMPD = MoveTemp(NewManifest);
	}
	return Error;
}



FErrorDetail FManifestDASHInternal::PrepareRemoteElementLoadRequest(TArray<TWeakPtrTS<FMPDLoadRequestDASH>>& OutRemoteElementLoadRequests, TWeakPtrTS<IDashMPDElement> InElementWithXLink, int64 RequestID)
{
	const TCHAR* PreferredServiceLocation = nullptr;

	FErrorDetail Error;
	TSharedPtrTS<IDashMPDElement> XElem = InElementWithXLink.Pin();
	if (XElem.IsValid())
	{
		IDashMPDElement::FXLink& xl = XElem->GetXLink();

		// There should not be a pending request when we get here.
		check(!xl.LoadRequest.IsValid());
		if (xl.LoadRequest.IsValid())
		{
			// If there is one we assume it is in flight and return without raising an error.
			return Error;
		}

		FMPDLoadRequestDASH::ELoadType LoadReqType = FMPDLoadRequestDASH::ELoadType::MPD;
		switch(XElem->GetElementType())
		{
			case IDashMPDElement::EType::Period:				LoadReqType = FMPDLoadRequestDASH::ELoadType::XLink_Period;				break;
			case IDashMPDElement::EType::AdaptationSet:			LoadReqType = FMPDLoadRequestDASH::ELoadType::XLink_AdaptationSet;		break;
			case IDashMPDElement::EType::URLQueryInfo:			LoadReqType = FMPDLoadRequestDASH::ELoadType::XLink_URLQuery;			break;
			case IDashMPDElement::EType::EventStream:			LoadReqType = FMPDLoadRequestDASH::ELoadType::XLink_EventStream;		break;
			case IDashMPDElement::EType::SegmentList:			LoadReqType = FMPDLoadRequestDASH::ELoadType::XLink_SegmentList;		break;
			case IDashMPDElement::EType::InitializationSet:		LoadReqType = FMPDLoadRequestDASH::ELoadType::XLink_InitializationSet;	break;
			default:
				return CreateErrorAndLog(PlayerSessionServices, FString::Printf(TEXT("xlink on %s element is not supported"), *XElem->GetName()), ERRCODE_DASH_MPD_BUILDER_XLINK_NOT_SUPPORTED_ON_ELEMENT);
		}

		FString URL;
		FString RequestHeader;
		FTimeValue UrlATO;
		TMediaOptionalValue<bool> bATOComplete;
		// Get the xlink:href
		FString XlinkHRef = xl.GetHref();
		if (!XlinkHRef.Equals(XLinkResolveToZero))
		{
			if (DASHUrlHelpers::IsAbsoluteURL(XlinkHRef))
			{
				URL = MoveTemp(XlinkHRef);
			}
			else
			{
				TArray<TSharedPtrTS<const FDashMPD_BaseURLType>> OutBaseURLs;
				DASHUrlHelpers::GetAllHierarchyBaseURLs(PlayerSessionServices, OutBaseURLs, XElem->GetParentElement(), PreferredServiceLocation);
				if (!DASHUrlHelpers::BuildAbsoluteElementURL(URL, UrlATO, bATOComplete, MPDRoot->GetDocumentURL(), OutBaseURLs, XlinkHRef))
				{
					// Not resolving to an absolute URL is very unlikely as we had to load the MPD itself from somewhere.
					return CreateErrorAndLog(PlayerSessionServices, FString::Printf(TEXT("xlink:href did not resolve to an absolute URL")), ERRCODE_DASH_MPD_BUILDER_URL_FAILED_TO_RESOLVE);
				}
			}

			// The URL query might need to be changed. Look for the UrlQuery properties.
			TArray<TSharedPtrTS<FDashMPD_UrlQueryInfoType>> UrlQueries;
			DASHUrlHelpers::GetAllHierarchyUrlQueries(UrlQueries, XElem->GetParentElement(), DASHUrlHelpers::EUrlQueryRequestType::Xlink, false);
			// FIXME: pass xlink requests along to allow UrlQuery to do xlink as well (recursively).
			Error = DASHUrlHelpers::ApplyUrlQueries(PlayerSessionServices, MPDRoot->GetDocumentURL(), URL, RequestHeader, UrlQueries);
			if (Error.IsSet())
			{
				return Error;
			}
		}
		else
		{
			URL = XlinkHRef;
		}
		// Create the request.
		TSharedPtrTS<FMPDLoadRequestDASH> LoadReq = MakeSharedTS<FMPDLoadRequestDASH>();
		LoadReq->LoadType = LoadReqType;
		LoadReq->URL = URL;
		if (RequestHeader.Len())
		{
			LoadReq->Headers.Emplace(HTTP::FHTTPHeader({DASH::HTTPHeaderOptionName, RequestHeader}));
		}
		LoadReq->XLinkElement = XElem;

		// Put the request on the xlink element so we know it has been requested and the result is pending.
		xl.LoadRequest = LoadReq;
		xl.LastResolveID = RequestID;

		// Add the request to the list to return for execution.
		OutRemoteElementLoadRequests.Emplace(LoadReq);
	}
	return Error;
}


void FManifestDASHInternal::InjectEpicTimingSources()
{
	const TArray<TSharedPtrTS<FDashMPD_DescriptorType>>& UTCTimings = MPDRoot->GetUTCTimings();

	for(int32 i=0,iMax=URLFragmentComponents.Num(); i<iMax; ++i)
	{
		if (URLFragmentComponents[i].Name.Equals(Custom_EpicUTCUrl))
		{
			MPDRoot->AddUTCTimingElement(FString(), DASH::Schemes::TimingSources::Scheme_urn_mpeg_dash_utc_httpxsdate2014, FString(), URLFragmentComponents[i].Value);
			bDidInjectUTCTimingElements = true;
		}
		else if (URLFragmentComponents[i].Name.Equals(Custom_EpicUTCNow))
		{
			MPDRoot->AddUTCTimingElement(FString(), DASH::Schemes::TimingSources::Scheme_urn_mpeg_dash_utc_direct2014, FString(), URLFragmentComponents[i].Value);
			bDidInjectUTCTimingElements = true;
		}
	}
}

void FManifestDASHInternal::TransformIntoEpicEvent()
{
	// For this to work the presentation must be 'static'
	if (PresentationType == EPresentationType::Static)
	{
		FString Arg;
		bool bStaticStart = false;
		bool bDynamicStart = false;
		for(int32 i=0,iMax=URLFragmentComponents.Num(); i<iMax; ++i)
		{
			bStaticStart = URLFragmentComponents[i].Name.Equals(Custom_EpicStaticStart);
			bDynamicStart = URLFragmentComponents[i].Name.Equals(Custom_EpicDynamicStart);
			if (bStaticStart || bDynamicStart)
			{
				Arg = URLFragmentComponents[i].Value;
				break;
			}
		}
		TArray<FString> Params;
		if (!Arg.IsEmpty())
		{
			const TCHAR* const Delimiter = TEXT(",");
			Arg.ParseIntoArray(Params, Delimiter, true);
		}
		if (Params.Num())
		{
			EpicEventType = bStaticStart ? EEpicEventType::Static : EEpicEventType::Dynamic;
			// Get the event start time. This is either a Posix time in seconds since the Epoch (1/1/1970) or the special
			// word 'now' optionally followed by a value to be added or subtracted from now.
			FTimeValue Start;
			FString Time = Params[0];
			if (Time.StartsWith(TEXT("now")))
			{
				Time.RightChopInline(3);
				Start = PlayerSessionServices->GetSynchronizedUTCTime()->GetTime();
			}
			if (!Time.IsEmpty())
			{
				FTimeValue Posix = FTimeValue().SetFromTimeFraction(FTimeFraction().SetFromFloatString(Time));
				if (Posix.IsValid())
				{
					if (Start.IsValid())
					{
						Start += Posix;
					}
					else
					{
						Start = Posix;
					}
				}
			}
			if (Start.IsValid())
			{
				MPDRoot->SetAvailabilityStartTime(Start);
				if (EpicEventType == EEpicEventType::Dynamic)
				{
					MPDRoot->SetPublishTime(Start);
					MPDRoot->SetType(TEXT("dynamic"));
					PresentationType = EPresentationType::Dynamic;
					if (Params.Num() > 1)
					{
						FTimeValue spd = FTimeValue().SetFromTimeFraction(FTimeFraction().SetFromFloatString(Params[1]));
						MPDRoot->SetSuggestedPresentationDelay(spd);
					}
					// In case there is a @suggestedPresentationDelay present (even if should not) we use it, otherwise we use the @minBufferTime
					else if (!MPDRoot->GetSuggestedPresentationDelay().IsValid())
					{
						MPDRoot->SetSuggestedPresentationDelay(MPDRoot->GetMinBufferTime());
					}
				}
				// Adjust period start times with the fake AST
				for(auto &Period : GetPeriods())
				{
					Period->StartAST = Period->Start + Start;
					Period->EndAST = Period->End + Start;
				}
			}
		}
	}
}



FErrorDetail FManifestDASHInternal::Build(IPlayerSessionServices* InPlayerSessionServices, TSharedPtr<FDashMPD_MPDType, ESPMode::ThreadSafe> InMPDRoot, TArray<TWeakPtrTS<IDashMPDElement>> InXLinkElements)
{
	PlayerSessionServices = InPlayerSessionServices;
	RemoteElementsToResolve = MoveTemp(InXLinkElements);

	FErrorDetail Error;

	MPDRoot = InMPDRoot;
	
	// What type of presentation is this?
	// We do not validate the MPD@type here. Anything not 'static' is handled as 'dynamic'.
	PresentationType = MPDRoot->GetType().Equals(TEXT("static")) ? EPresentationType::Static : EPresentationType::Dynamic;

	// Dynamic presentations require both MPD@availabilityStartTime and MPD@publishTime
	if (PresentationType == EPresentationType::Dynamic)
	{
		if (!MPDRoot->GetAvailabilityStartTime().IsValid() || !MPDRoot->GetPublishTime().IsValid())
		{
			return CreateErrorAndLog(PlayerSessionServices, FString::Printf(TEXT("Dynamic presentations require both MPD@availabilityStartTime and MPD@publishTime to be valid")), ERRCODE_DASH_MPD_BUILDER_MISSING_REQUIRED_ATTRIBUTE);
		}
	}
	else
	{
		if (MPDRoot->GetMinimumUpdatePeriod().IsValid())
		{
			return CreateErrorAndLog(PlayerSessionServices, FString::Printf(TEXT("Static presentations must not have MPD@minimumUpdatePeriod")), ERRCODE_DASH_MPD_BUILDER_UNREQUIRED_ATTRIBUTE);
		}
	}

	// MPD@minBufferTime is required.
	if (!MPDRoot->GetMinBufferTime().IsValid())
	{
		return CreateErrorAndLog(PlayerSessionServices, FString::Printf(TEXT("MPD@minBufferTime is required")), ERRCODE_DASH_MPD_BUILDER_MISSING_REQUIRED_ATTRIBUTE);
	}

	// At least one Period is required.
	if (MPDRoot->GetPeriods().Num() == 0)
	{
		return CreateErrorAndLog(PlayerSessionServices, FString::Printf(TEXT("At least one Period is required")), ERRCODE_DASH_MPD_BUILDER_MISSING_REQUIRED_ATTRIBUTE);
	}

	// Go over the list of remote elements we need to process.
	// Initially this list includes onLoad elements only but may get expanded if these elements reference additional onRequest elements.
	// As long as this list is not empty we are not done with the initial MPD setup.
	for(int32 nRemoteElement=0; nRemoteElement<RemoteElementsToResolve.Num(); ++nRemoteElement)
	{
		Error = PrepareRemoteElementLoadRequest(PendingRemoteElementLoadRequests, RemoteElementsToResolve[nRemoteElement], 1);
		if (Error.IsSet())
		{
			return Error;
		}
	}
	if (PendingRemoteElementLoadRequests.Num())
	{
		return Error.SetTryAgain();
	}
	return BuildAfterInitialRemoteElementDownload();
}

FErrorDetail FManifestDASHInternal::BuildAfterInitialRemoteElementDownload()
{
	SCOPE_CYCLE_COUNTER(STAT_ElectraPlayer_FManifestDASHInternal_Build);
	CSV_SCOPED_TIMING_STAT(ElectraPlayer, FManifestDASHInternal_Build);

	FErrorDetail Error;

	FTimeValue AST = GetAnchorTime();
	SegmentFetchDelay.SetToZero();

	bool bWarnedPresentationDuration = false;
	// Go over the periods one at a time as XLINK attributes could bring in additional periods.
	FTimeValue CombinedPeriodDuration(FTimeValue::GetZero());
	const TArray<TSharedPtrTS<FDashMPD_PeriodType>>& MPDperiods = MPDRoot->GetPeriods();
	for(int32 nPeriod=0,nPeriodMax=MPDperiods.Num(); nPeriod<nPeriodMax; ++nPeriod)
	{
		TSharedPtrTS<FPeriod> p = MakeSharedTS<FPeriod>();

		// Keep a weak reference to the original period.
		p->Period = MPDperiods[nPeriod];

		p->ID = MPDperiods[nPeriod]->GetID();
		// We need an ID to track this period, even if there is no Period@id in the MPD.
		// In this case we make up an artificial name.
		if (p->ID.IsEmpty())
		{
			p->ID = FString::Printf(TEXT("$period.%d$"), nPeriod);
		}

		p->Start = MPDperiods[nPeriod]->GetStart();
		p->Duration = MPDperiods[nPeriod]->GetDuration();
		// If the period start is not specified this could be an early available period.
		// See 5.3.2.1
		if (!p->Start.IsValid())
		{
			if (nPeriod == 0 && PresentationType == EPresentationType::Static)
			{
				p->Start.SetToZero();
			}
			else if (nPeriod && MPDperiods[nPeriod-1]->GetDuration().IsValid())
			{
				p->Start = Periods.Last()->Start + MPDperiods[nPeriod-1]->GetDuration();
			}
			else if (PresentationType == EPresentationType::Dynamic)
			{
				if (nPeriod == 0)
				{
					LogMessage(PlayerSessionServices, IInfoLog::ELevel::Info, FString::Printf(TEXT("The first period \"%s\" of this dynamic presentation has no start. Is this intended?"), *p->ID));
				}
				p->bIsEarlyPeriod = true;
			}
			else
			{
				return CreateErrorAndLog(PlayerSessionServices, FString::Printf(TEXT("Period@start cannot be derived for period \"%s\""), *p->ID), ERRCODE_DASH_MPD_BUILDER_BAD_PERIOD_START);
			}
		}
		// Calculate a period end time for convenience. This is more accessible than dealing with start+duration.
		if (!p->bIsEarlyPeriod)
		{
			// Check if a regular period follows an early available period, which is a violation of 5.3.2.1
			if (Periods.Num() && Periods.Last()->bIsEarlyPeriod)
			{
				return CreateErrorAndLog(PlayerSessionServices, FString::Printf(TEXT("Early available period \"%s\" must not be followed by a regular period (\"%s\")"), *Periods.Last()->ID, *p->ID), ERRCODE_DASH_MPD_BUILDER_EARLY_PERIODS_MUST_BE_LAST);
			}

			// If there are previous periods then these are now clearly followed by another period, namely this one.
			if (Periods.Num())
			{
				Periods.Last()->bHasFollowingPeriod = true;
			}

			// If the previous period did not have a duration to calculate the end time with we set
			// its end time to the start time of this period.
			if (Periods.Num() && !Periods.Last()->End.IsValid())
			{
				Periods.Last()->End = p->Start;
			}

			if (MPDperiods[nPeriod]->GetDuration().IsValid())
			{
				p->End = p->Start + MPDperiods[nPeriod]->GetDuration();
			}
			else if (nPeriod < nPeriodMax-1)
			{
				if (MPDperiods[nPeriod + 1]->GetStart().IsValid())
				{
					p->End = MPDperiods[nPeriod + 1]->GetStart();
					if (!p->Duration.IsValid())
					{
						p->Duration = p->End - p->Start;
					}
				}
			}
			else if (nPeriod == nPeriodMax-1)
			{
				if (MPDRoot->GetMediaPresentationDuration().IsValid())
				{
					FTimeValue firstPeriodStart = Periods.Num() ? Periods[0]->Start : p->Start;
					p->End = firstPeriodStart + MPDRoot->GetMediaPresentationDuration();
					if (!p->Duration.IsValid())
					{
						p->Duration = p->End - p->Start;
					}
				}
				else if (PresentationType == EPresentationType::Static)
				{
					return CreateErrorAndLog(PlayerSessionServices, FString::Printf(TEXT("Static presentations with the last Period@duration missing need to have MPD@mediaPresentationDuration set!")), ERRCODE_DASH_MPD_BUILDER_MEDIAPRESENTATIONDURATION_NEEDED);
				}
				else if (PresentationType == EPresentationType::Dynamic && !MPDRoot->GetMinimumUpdatePeriod().IsValid())
				{
					return CreateErrorAndLog(PlayerSessionServices, FString::Printf(TEXT("Dynamic presentations with the last Period@duration missing and no MPD@minimumUpdateTime need to have MPD@mediaPresentationDuration set!")), ERRCODE_DASH_MPD_BUILDER_MEDIAPRESENTATIONDURATION_NEEDED);
				}
			}
			
			// Check for potential period overlap or gaps.
			if (Periods.Num())
			{
				// Check for period ordering. Start times must be increasing.
				if (p->Start.IsValid() && Periods.Last()->Start.IsValid() && p->Start < Periods.Last()->Start)
				{
					return CreateErrorAndLog(PlayerSessionServices, FString::Printf(TEXT("Period@start times must be increasing for periods \"%s\" and \"%s\""), *p->ID, *Periods.Last()->ID), ERRCODE_DASH_MPD_BUILDER_MEDIAPRESENTATIONDURATION_NEEDED);
				}

				FTimeValue diff = p->Start - Periods.Last()->End;
				// Does this period cut into the preceeding one?
				if (diff.IsValid() && diff < FTimeValue::GetZero())
				{
					// Set the end time of the preceeding period to the start of this one.
					Periods.Last()->End = p->Start;
				}
				// Is there a gap?
				else if (diff.IsValid() && diff > FTimeValue::GetZero())
				{
					// This is not desireable. There will be no content in the preceeding period to cover the gap.
					// Depending on the duration of the gap this could be problem.
					if (diff.GetAsSeconds() > 0.5)
					{
						// Log a warning!
						LogMessage(PlayerSessionServices, IInfoLog::ELevel::Warning, FString::Printf(TEXT("There is a gap of %.f seconds between periods \"%s\" and \"%s\"!"), diff.GetAsSeconds(), *Periods.Last()->ID, *p->ID));
					}
				}
			}
		}

		// Set the time range including AST
		p->StartAST = p->Start + AST;
		p->EndAST = p->End + AST;

		if (p->Start.IsValid() && p->End.IsValid())
		{
			FTimeValue periodDur = p->End - p->Start;
			if (periodDur >= FTimeValue::GetZero())
			{
				if (p->Duration.IsValid() && periodDur > p->Duration)
				{
					LogMessage(PlayerSessionServices, IInfoLog::ELevel::Warning, FString::Printf(TEXT("Period \"%s\" has %.f seconds shorter duration than next period start indicates!"), *p->ID, (periodDur - p->Duration).GetAsSeconds()));
				}
				CombinedPeriodDuration += periodDur;
				// Do a check if the media presentation duration cuts into the periods or is longer than the last period.
				if (MPDRoot->GetMediaPresentationDuration().IsValid())
				{
					FTimeValue diff = MPDRoot->GetMediaPresentationDuration() - CombinedPeriodDuration;
					if (diff < FTimeValue::GetZero() && diff.GetAsSeconds() < -0.5 && !bWarnedPresentationDuration)
					{
						LogMessage(PlayerSessionServices, IInfoLog::ELevel::Warning, FString::Printf(TEXT("MPD@mediaPresentationDuration cuts into Period \"%s\" by %.f seconds!"), *p->ID, -diff.GetAsSeconds()));
						bWarnedPresentationDuration = true;
					}
					else if (nPeriod == nPeriodMax-1 && diff > FTimeValue::GetZero() && diff.GetAsSeconds() > 0.5 && !bWarnedPresentationDuration)
					{
						LogMessage(PlayerSessionServices, IInfoLog::ELevel::Warning, FString::Printf(TEXT("MPD@mediaPresentationDuration extends past the last period's end by %.f seconds. There is no content to play for that time!"), diff.GetAsSeconds()));
						bWarnedPresentationDuration = true;
					}
				}
			}
			else
			{
				return CreateErrorAndLog(PlayerSessionServices, FString::Printf(TEXT("Duration of Period \"%s\" is calculated as negative!"), *p->ID), ERRCODE_DASH_MPD_BUILDER_BAD_PERIOD_DURATION);
			}
		}

		// Add period to the list.
		Periods.Emplace(MoveTemp(p));
	}


	// Check for supported <ServiceDescription> elements on MPD level. Those on Period level we ignore for now.
	TArray<TSharedPtrTS<FDashMPD_ServiceDescriptionType>> ServiceDescs = MPDRoot->GetServiceDescriptions().FilterByPredicate([](const TSharedPtrTS<FDashMPD_ServiceDescriptionType>& InDesc)
	{
		// No <Scope> means this <ServiceDescription> applies to all clients, not specific ones.
		// If we need to look for specific scopes we can do this here.
		return InDesc->GetScopes().Num() == 0;
	});
	// Are there any indicating low-latency playback?
	TArray<TSharedPtrTS<FDashMPD_ServiceDescriptionType>> LowLatencyDescs = ServiceDescs.FilterByPredicate([](const TSharedPtrTS<FDashMPD_ServiceDescriptionType>& InDesc)
	{
		return InDesc->GetLatencies().Num() != 0;
	});
	if (LowLatencyDescs.Num())
	{
		// If there is more than one we just use the first.
		if (LowLatencyDescs.Num() > 1)
		{
			LogMessage(PlayerSessionServices, IInfoLog::ELevel::Warning, FString::Printf(TEXT("MPD has more than one applicable low-latency <ServiceDescription> element. Using the first one.")));
		}
		TSharedPtrTS<FDashMPD_ServiceDescriptionType> llDesc = LowLatencyDescs[0];
		if (llDesc->GetLatencies().Num() > 1)
		{
			LogMessage(PlayerSessionServices, IInfoLog::ELevel::Warning, FString::Printf(TEXT("Selected MPD <ServiceDescription> element has more than one <Latency> element. Using the first one.")));
		}
		if (llDesc->GetPlaybackRates().Num() > 1)
		{
			LogMessage(PlayerSessionServices, IInfoLog::ELevel::Warning, FString::Printf(TEXT("Selected MPD <ServiceDescription> element has more than one <PlaybackRate> element. Using the first one.")));
		}

		TSharedPtrTS<FDashMPD_LatencyType> llType = llDesc->GetLatencies()[0];
		TSharedPtrTS<FDashMPD_PlaybackRateType> llRate = llDesc->GetPlaybackRates().Num() ? llDesc->GetPlaybackRates()[0] : nullptr;

		LowLatencyDescriptor = MakeSharedTS<FLowLatencyDescriptor>();
		LowLatencyDescriptor->Latency.ReferenceID = llType->GetReferenceID().IsSet() ? (int64)llType->GetReferenceID().Value() : -1;
		LowLatencyDescriptor->Latency.Target = llType->GetTarget().IsSet() ? FTimeValue((int64) llType->GetTarget().Value(), (uint32)1000) : FTimeValue();
		LowLatencyDescriptor->Latency.Min = llType->GetMin().IsSet() ? FTimeValue((int64) llType->GetMin().Value(), (uint32)1000) : FTimeValue();
		LowLatencyDescriptor->Latency.Max = llType->GetMax().IsSet() ? FTimeValue((int64) llType->GetMax().Value(), (uint32)1000) : FTimeValue();
		LowLatencyDescriptor->PlayRate.Min = llRate.IsValid() ? llRate->GetMin() : FTimeValue();
		LowLatencyDescriptor->PlayRate.Max = llRate.IsValid() ? llRate->GetMax() : FTimeValue();
	}


	// As per ISO/IEC 23009-1:2019/DAM 1 "Change 2: Event Stream and Timed Metadata Processing" Section A.11.11 Detailed processing
	// all events from MPD EventStreams are to be collected right now.
	for(int32 i=0; i<Periods.Num(); ++i)
	{
		SendEventsFromAllPeriodEventStreams(Periods[i]);
	}

	return Error;
}


void FManifestDASHInternal::PreparePeriodAdaptationSets(TSharedPtrTS<FPeriod> Period, bool bRequestXlink)
{
	check(Period.IsValid());
	TSharedPtrTS<FDashMPD_PeriodType> MPDPeriod = Period->Period.Pin();
	if (MPDPeriod.IsValid())
	{
		// If already prepared just return.
		if (Period->GetHasBeenPrepared() && !bRequestXlink)
		{
			return;
		}

		check(MPDRoot.IsValid());
		const TArray<TSharedPtrTS<FDashMPD_DescriptorType>>& UTCTimings = MPDRoot->GetUTCTimings();

		SCOPE_CYCLE_COUNTER(STAT_ElectraPlayer_FManifestDASHInternal_Build);
		CSV_SCOPED_TIMING_STAT(ElectraPlayer, FManifestDASHInternal_Build);

		IPlayerStreamFilter* StreamFilter = PlayerSessionServices->GetStreamFilter();

		Period->AdaptationSets.Empty();
		const TArray<TSharedPtrTS<FDashMPD_AdaptationSetType>>& MPDAdaptationSets = MPDPeriod->GetAdaptationSets();
		int32 nAdapt=0, nAdaptMax=MPDAdaptationSets.Num();
		for(; nAdapt<nAdaptMax; ++nAdapt)
		{
			const TSharedPtrTS<FDashMPD_AdaptationSetType>& MPDAdaptationSet = MPDAdaptationSets[nAdapt];
			TSharedPtrTS<FAdaptationSet> AdaptationSet = MakeSharedTS<FAdaptationSet>();
			// Store the index of this AdaptationSet in the array with the adaptation set.
			// AdaptationSets do not need to have an ID and we will filter out some sets without removing
			// them from the enclosing period (on purpose!!!).
			// Keeping the index helps locate the adaptation set in the enclosing period's adaptation set array.
			// Even with MPD updates the adaptation sets are not permitted to change so in theory the index will
			// be valid at all times.
			AdaptationSet->UniqueSequentialSetIndex = nAdapt;
			AdaptationSet->AdaptationSet = MPDAdaptationSet;
			AdaptationSet->PAR = MPDAdaptationSet->GetPAR();
			AdaptationSet->Language = ISO639::RFC5646To639_1(MPDAdaptationSet->GetLanguage());
			AdaptationSet->SelectionPriority = (int32) MPDAdaptationSet->GetSelectionPriority();

			// Content components are not supported.
			if (MPDAdaptationSet->GetContentComponents().Num())
			{
				LogMessage(PlayerSessionServices, IInfoLog::ELevel::Info, FString::Printf(TEXT("ContentComponent in AdaptationSet is not supported, ignoring this AdaptationSet.")));
				continue;
			}
			// Frame packing of any kind is not supported.
			else if (MPDAdaptationSet->GetFramePackings().Num())
			{
				LogMessage(PlayerSessionServices, IInfoLog::ELevel::Info, FString::Printf(TEXT("FramePacking in AdaptationSet is not supported, ignoring this AdaptationSet.")));
				continue;
			}
			// Interlace video is not supported.
			else if (MPDAdaptationSet->GetScanType().Equals(ScanTypeInterlace))
			{
				LogMessage(PlayerSessionServices, IInfoLog::ELevel::Info, FString::Printf(TEXT("Interlace video in AdaptationSet is not supported, ignoring this AdaptationSet.")));
				continue;
			}
			// Ratings are not supported (as per DASH-IF-IOP)
			else if (MPDAdaptationSet->GetRatings().Num())
			{
				LogMessage(PlayerSessionServices, IInfoLog::ELevel::Info, FString::Printf(TEXT("Rating in AdaptationSet is not supported, ignoring this AdaptationSet.")));
				continue;
			}
			// We do not support Viewpoints.
			else if (MPDAdaptationSet->GetViewpoints().Num())
			{
				LogMessage(PlayerSessionServices, IInfoLog::ELevel::Info, FString::Printf(TEXT("Viewpoint in AdaptationSet is not supported, ignoring this AdaptationSet.")));
				continue;
			}

			// Check Roles for unsupported ones.
			bool bBadRole = false;
			for(int32 nRoles=0; nRoles<MPDAdaptationSet->GetRoles().Num(); ++nRoles)
			{
				if (MPDAdaptationSet->GetRoles()[nRoles]->GetSchemeIdUri().Equals(TEXT("urn:mpeg:dash:stereoid:2011")))
				{
					LogMessage(PlayerSessionServices, IInfoLog::ELevel::Info, FString::Printf(TEXT("Unsupported AdaptationSet Role found (\"%s\"), ignoring this AdaptationSet."), *MPDAdaptationSet->GetRoles()[nRoles]->GetSchemeIdUri()));
					bBadRole = true;
				}
				else if (MPDAdaptationSet->GetRoles()[nRoles]->GetSchemeIdUri().Equals(DASHRole))
				{
					// Check for role values we understand.
					FString Role = MPDAdaptationSet->GetRoles()[nRoles]->GetValue();
					if (Role.Equals(TEXT("main")) || Role.Equals(TEXT("alternate")) || Role.Equals(TEXT("supplementary")) || Role.Equals(TEXT("commentary")) || Role.Equals(TEXT("dub")) ||
						Role.Equals(TEXT("emergency")) || Role.Equals(TEXT("caption")) || Role.Equals(TEXT("subtitle")) || Role.Equals(TEXT("sign")) || Role.Equals(TEXT("description")))
					{
						AdaptationSet->Roles.Emplace(Role);
					}
					else
					{
						LogMessage(PlayerSessionServices, IInfoLog::ELevel::Info, FString::Printf(TEXT("Unsupported Role type \"%s\" found."), *Role));
					}
				}
			}
			if (bBadRole)
			{
				continue;
			}
			// By default the absence of a Role makes an AdaptationSet take on the "main" role.
			if (AdaptationSet->Roles.Num() == 0)
			{
				AdaptationSet->Roles.Emplace(FString(TEXT("main")));
			}

			// Check Accessibility
			for(int32 nAcc=0; nAcc<MPDAdaptationSet->GetAccessibilities().Num(); ++nAcc)
			{
				if (MPDAdaptationSet->GetAccessibilities()[nAcc]->GetSchemeIdUri().Equals(DASHRole))
				{
					FString Accessibility = MPDAdaptationSet->GetAccessibilities()[nAcc]->GetValue();
					if (Accessibility.Equals(TEXT("sign")) || Accessibility.Equals(TEXT("caption")) || Accessibility.Equals(TEXT("description")) || Accessibility.Equals(TEXT("enhanced-audio-intelligibility")))
					{
						AdaptationSet->Accessibilities.Emplace(Accessibility);
					}
					else
					{
						LogMessage(PlayerSessionServices, IInfoLog::ELevel::Info, FString::Printf(TEXT("Unsupported Accessibility type \"%s\" found."), *Accessibility));
					}
				}
				else if (MPDAdaptationSet->GetAccessibilities()[nAcc]->GetSchemeIdUri().Equals(TEXT("urn:scte:dash:cc:cea-608:2015")))
				{
					// We do not parse this out here. We prepend a "608:" prefix and take the value verbatim for now.
					AdaptationSet->Accessibilities.Emplace(FString(TEXT("608:"))+MPDAdaptationSet->GetAccessibilities()[nAcc]->GetValue());
				}
				else if (MPDAdaptationSet->GetAccessibilities()[nAcc]->GetSchemeIdUri().Equals(TEXT("urn:scte:dash:cc:cea-708:2015")))
				{
					// We do not parse this out here. We prepend a "708:" prefix and take the value verbatim for now.
					AdaptationSet->Accessibilities.Emplace(FString(TEXT("708:"))+MPDAdaptationSet->GetAccessibilities()[nAcc]->GetValue());
				}
			}

			// We do not rely on the AdaptationSet@contentType, AdaptationSet@mimeType and/or AdaptationSet@codecs as these are often not set.
			// First we go over the representations in the set and hope they have the @codecs attribute set.
			const TArray<TSharedPtrTS<FDashMPD_RepresentationType>>& MPDRepresentations = MPDAdaptationSet->GetRepresentations();
			TMultiMap<int32, TSharedPtrTS<FRepresentation>> RepresentationQualityIndexMap;
			for(int32 nRepr=0, nReprMax=MPDRepresentations.Num(); nRepr<nReprMax; ++nRepr)
			{
				const TSharedPtrTS<FDashMPD_RepresentationType>& MPDRepresentation = MPDRepresentations[nRepr];
				// Subrepresentations and dependent representations are not supported.
				if (MPDRepresentation->GetSubRepresentations().Num())
				{
					LogMessage(PlayerSessionServices, IInfoLog::ELevel::Info, FString::Printf(TEXT("SubRepresentations are not supported, ignoring this Representation.")));
					continue;
				}
				else if (MPDRepresentation->GetDependencyIDs().Num())
				{
					LogMessage(PlayerSessionServices, IInfoLog::ELevel::Info, FString::Printf(TEXT("Representation dependencies are not supported, ignoring this Representation.")));
					continue;
				}
				else if (MPDRepresentation->GetMediaStreamStructureIDs().Num())
				{
					LogMessage(PlayerSessionServices, IInfoLog::ELevel::Info, FString::Printf(TEXT("Media stream structures are not supported, ignoring this Representation.")));
					continue;
				}
				// Frame packing of any kind is not supported.
				else if (MPDRepresentation->GetFramePackings().Num())
				{
					LogMessage(PlayerSessionServices, IInfoLog::ELevel::Info, FString::Printf(TEXT("FramePacking in Representation is not supported, ignoring this Representation.")));
					continue;
				}
				// Interlace is not supported.
				else if (MPDRepresentation->GetScanType().Equals(ScanTypeInterlace))
				{
					LogMessage(PlayerSessionServices, IInfoLog::ELevel::Info, FString::Printf(TEXT("Interlace video in Representation is not supported, ignoring this Representation.")));
					continue;
				}

				// Encryption on representation level is not supported. As per DASH-IF-IOP v4.3 encryption must be specified on adaptation set level.
				if (MPDRepresentation->GetContentProtections().Num())
				{
					LogMessage(PlayerSessionServices, IInfoLog::ELevel::Warning, FString::Printf(TEXT("ContentProtection in Representation is not supported. Must be on enclosing AdaptationSet! Ignoring this Representation.")));
					continue;
				}


				// Is there a @codecs list on the representation itself?
				TArray<FString> MPDCodecs = MPDRepresentation->GetCodecs();
				if (MPDCodecs.Num() == 0)
				{
					// If not then there needs to be one on the AdaptationSet. However, this will specify the highest profile and level
					// necessary to decode any and all representations and is thus potentially too restrictive.
					MPDCodecs = MPDAdaptationSet->GetCodecs();
				}
				// There *should* be only one codec since we are not considering multiplexed streams (ContentComponent / SubRepresentation).
				if (MPDCodecs.Num() > 1)
				{
					LogMessage(PlayerSessionServices, IInfoLog::ELevel::Info, FString::Printf(TEXT("More than one codec found for Representation, using only first codec.")));
				}


				TSharedPtrTS<FRepresentation> Representation = MakeSharedTS<FRepresentation>();
				Representation->Representation = MPDRepresentation;

				// Before checking for supported codecs we need to check if this is probably a subtitle representation.
				// These can come in several flavors and several TTML profiles for which checking just the codec is not
				// likely to cover all cases.
				FString MimeType = MPDRepresentation->GetMimeType();
				if (MimeType.IsEmpty())
				{
					MimeType = MPDAdaptationSet->GetMimeType();
				}
				// Mime type is mandatory on representation or adaptation set level. So if there is none we may ignore this representation as it's an authoring error.
				if (MimeType.IsEmpty())
				{
					LogMessage(PlayerSessionServices, IInfoLog::ELevel::Info, FString::Printf(TEXT("Could not mandatory Representation@mimeType or the enclosing AdaptationSet. Ignoring this Representation.")));
					continue;
				}
				// Sadly we cannot rely on either @contentType or a Role to be set.
				if (MimeType.Equals(SubtitleMimeType_Streamed))
				{
					// application/mp4 needs to have @codecs set.
				}
				else if (MimeType.Equals(SubtitleMimeType_SideloadedTTML))
				{
					if (MPDCodecs.Num() == 0)
					{
						MPDCodecs.Emplace(TEXT("stpp"));
					}
					Representation->bIsSideloadedSubtitle = true;
<<<<<<< HEAD
=======
					Representation->StreamContainerType = FRepresentation::EStreamContainerType::ISO14496_12;
>>>>>>> 4af6daef
				}
				else if (MimeType.Equals(SubtitleMimeType_SideloadedVTT))
				{
					if (MPDCodecs.Num() == 0)
					{
						MPDCodecs.Emplace(TEXT("wvtt"));
					}
					Representation->bIsSideloadedSubtitle = true;
<<<<<<< HEAD
=======
					Representation->StreamContainerType = FRepresentation::EStreamContainerType::ISO14496_12;
>>>>>>> 4af6daef
				}

				// Check for thumbnails
				if (MimeType.Equals(ThumbnailMimeType_Jpeg) || MimeType.Equals(ThumbnailMimeType_Png))
				{
					LogMessage(PlayerSessionServices, IInfoLog::ELevel::Verbose, FString::Printf(TEXT("Thumbnail representations are not supported, ignoring this Representation.")));
					continue;
				}

				if (MPDCodecs.Num() == 0)
				{
					LogMessage(PlayerSessionServices, IInfoLog::ELevel::Info, FString::Printf(TEXT("Neither @codecs found on Representation or AdaptationSet level, ignoring this Representation.")));
					continue;
				}
				if (!Representation->CodecInfo.ParseFromRFC6381(MPDCodecs[0]))
				{
					LogMessage(PlayerSessionServices, IInfoLog::ELevel::Info, FString::Printf(TEXT("Could not parse Representation@codecs \"%s\", possibly unsupported codec. Ignoring this Representation."), *MPDCodecs[0]));
					continue;
				}

				Representation->ID = MPDRepresentation->GetID();
				Representation->Bitrate = MPDRepresentation->GetBandwidth();
<<<<<<< HEAD
=======
				Representation->StreamMimeType = MimeType;
				if (MimeType.Contains(TEXT("mp4"), ESearchCase::IgnoreCase))
				{
					Representation->StreamContainerType = FRepresentation::EStreamContainerType::ISO14496_12;
				}
				else if (MimeType.Contains(TEXT("webm"), ESearchCase::IgnoreCase) || MimeType.Contains(TEXT("matroska"), ESearchCase::IgnoreCase))
				{
					Representation->StreamContainerType = FRepresentation::EStreamContainerType::Matroska;
				}

>>>>>>> 4af6daef
				Representation->CodecInfo.SetBitrate(Representation->Bitrate);

				// Propagate the language code from the AdaptationSet into the codec info
				Representation->CodecInfo.SetStreamLanguageCode(AdaptationSet->Language);

				// Set up codec details based on available attributes of the Representation or its enclosing AdaptationSet.
				if (Representation->CodecInfo.IsVideoCodec())
				{
					// Resolution on Representation (expected)?
					if (MPDRepresentation->GetWidth().IsSet() && MPDRepresentation->GetHeight().IsSet())
					{
						Representation->CodecInfo.SetResolution(FStreamCodecInformation::FResolution(MPDRepresentation->GetWidth().Value(), MPDRepresentation->GetHeight().Value()));
					}
					// Resolution inherited from AdaptationSet? (possible if resolution is the same for every Representation)
					else if (MPDAdaptationSet->GetWidth().IsSet() && MPDAdaptationSet->GetHeight().IsSet())
					{
						Representation->CodecInfo.SetResolution(FStreamCodecInformation::FResolution(MPDAdaptationSet->GetWidth().Value(), MPDAdaptationSet->GetHeight().Value()));
					}

					// Framerate?
					if (MPDRepresentation->GetFrameRate().IsValid())
					{
						Representation->CodecInfo.SetFrameRate(MPDRepresentation->GetFrameRate());
					}
					else if (MPDAdaptationSet->GetFrameRate().IsValid())
					{
						Representation->CodecInfo.SetFrameRate(MPDAdaptationSet->GetFrameRate());
					}

					// Aspect ratio?
					if (MPDRepresentation->GetSAR().IsValid())
					{
						Representation->CodecInfo.SetAspectRatio(FStreamCodecInformation::FAspectRatio(MPDRepresentation->GetSAR().GetNumerator(), MPDRepresentation->GetSAR().GetDenominator()));
					}
					else if (MPDAdaptationSet->GetSAR().IsValid())
					{
						Representation->CodecInfo.SetAspectRatio(FStreamCodecInformation::FAspectRatio(MPDAdaptationSet->GetSAR().GetNumerator(), MPDAdaptationSet->GetSAR().GetDenominator()));
					}

					// Can be used?
					if (StreamFilter && !StreamFilter->CanDecodeStream(Representation->CodecInfo))
					{
						LogMessage(PlayerSessionServices, IInfoLog::ELevel::Verbose, FString::Printf(TEXT("Video representation \"%s\" in Period \"%s\" rejected by application."), *MPDRepresentation->GetID(), *Period->GetID()));
						continue;
					}

					// Update the video codec in the adaptation set with that of the highest bandwidth.
					if (MPDRepresentation->GetBandwidth() > AdaptationSet->MaxBandwidth)
					{
						AdaptationSet->MaxBandwidth = (int32) MPDRepresentation->GetBandwidth();
						AdaptationSet->Codec = Representation->CodecInfo;
					}
				}
				else if (Representation->CodecInfo.IsAudioCodec())
				{
					// Audio sample rate tends to be a single value, but could be a range, in which case we use the lower bound.
					if (MPDRepresentation->GetAudioSamplingRate().Num())
					{
						Representation->CodecInfo.SetSamplingRate((int32) MPDRepresentation->GetAudioSamplingRate()[0]);
					}
					else if (MPDAdaptationSet->GetAudioSamplingRate().Num())
					{
						Representation->CodecInfo.SetSamplingRate((int32) MPDAdaptationSet->GetAudioSamplingRate()[0]);
					}
					
					// Get the audio channel configurations from both Representation and AdaptationSet.
					TArray<TSharedPtrTS<FDashMPD_DescriptorType>> AudioChannelConfigurations(MPDRepresentation->GetAudioChannelConfigurations());
					AudioChannelConfigurations.Append(MPDAdaptationSet->GetAudioChannelConfigurations());
					// It is also possible for audio descriptors to have ended in the Essential- or SupplementalProperty. Append those to the list as well.
					AudioChannelConfigurations.Append(MPDRepresentation->GetSupplementalProperties());
					AudioChannelConfigurations.Append(MPDRepresentation->GetEssentialProperties());
					AudioChannelConfigurations.Append(MPDAdaptationSet->GetSupplementalProperties());
					AudioChannelConfigurations.Append(MPDAdaptationSet->GetEssentialProperties());
					for(int32 nACC=0, nACCMax=AudioChannelConfigurations.Num(); nACC<nACCMax; ++nACC)
					{
						if (AudioChannelConfigurations[nACC]->GetSchemeIdUri().Equals(AudioChannelConfigurationLegacy) ||	// "urn:mpeg:dash:23003:3:audio_channel_configuration:2011"
							AudioChannelConfigurations[nACC]->GetSchemeIdUri().Equals(AudioChannelConfiguration))			// "urn:mpeg:mpegB:cicp:ChannelConfiguration"
						{
							// Value = channel config as per 23001-8:2013 table 8
							uint32 v = 0;
							LexFromString(v, *AudioChannelConfigurations[nACC]->GetValue());
							Representation->CodecInfo.SetChannelConfiguration(v);
<<<<<<< HEAD
							Representation->CodecInfo.SetNumberOfChannels(MPEG::AACUtils::GetNumberOfChannelsFromChannelConfiguration(v));
=======
							Representation->CodecInfo.SetNumberOfChannels(ElectraDecodersUtil::MPEG::AACUtils::GetNumberOfChannelsFromChannelConfiguration(v));
>>>>>>> 4af6daef
							break;
						}
						else if (AudioChannelConfigurations[nACC]->GetSchemeIdUri().Equals(AudioChannelConfigurationDolby))	// "tag:dolby.com,2014:dash:audio_channel_configuration:2011"
						{
							// Ignored for now.
							continue;
						}
						else
						{
							/*
								Other audio related descriptors could be:
								   urn:mpeg:mpegB:cicp:OutputChannelPosition
								   urn:mpeg:mpegB:cicp:ProgramLoudness
								   urn:mpeg:mpegB:cicp:AnchorLoudness
								   tag:dolby.com,2014:dash:DolbyDigitalPlusExtensionType:2014
								   tag:dolby.com,2014:dash:complexityIndexTypeA:2014"
								and more.
							
								There is also information in the Accessibility descriptors like
								   urn:tva:metadata:cs:AudioPurposeCS:2007
							*/
						}
					}

					// Can be used?
					if (StreamFilter && !StreamFilter->CanDecodeStream(Representation->CodecInfo))
					{
						LogMessage(PlayerSessionServices, IInfoLog::ELevel::Verbose, FString::Printf(TEXT("Audio representation \"%s\" in Period \"%s\" rejected by application."), *MPDRepresentation->GetID(), *Period->GetID()));
						continue;
					}

					// Update the audio codec in the adaptation set with that of the highest bandwidth.
					if (MPDRepresentation->GetBandwidth() > AdaptationSet->MaxBandwidth)
					{
						AdaptationSet->MaxBandwidth = (int32) MPDRepresentation->GetBandwidth();
						AdaptationSet->Codec = Representation->CodecInfo;
					}
				}
				else if (Representation->CodecInfo.IsSubtitleCodec())
				{
					// There is a possibility that the MPD uses "video/mp4" instead of "application/mp4".
					if (MimeType.Equals(TEXT("video/mp4")))
					{
						MimeType = SubtitleMimeType_Streamed;
					}
					// Override the mime type. This is needed for sideloaded subtitles.
					Representation->CodecInfo.SetMimeType(MimeType);

					// Can be used?
					// For sideloaded subtitles we only need the mime type while for regular subtitles we need the codec.
					FString CodecMimeType, CodecName;
					if (Representation->IsSideloadedSubtitle())
					{
						CodecMimeType = Representation->GetCodecInformation().GetMimeType();
					}
					else
					{
						CodecName = Representation->GetCodecInformation().GetCodecSpecifierRFC6381();
					}
					if (StreamFilter && !StreamFilter->CanDecodeSubtitle(CodecMimeType, CodecName))
					{
						LogMessage(PlayerSessionServices, IInfoLog::ELevel::Verbose, FString::Printf(TEXT("Subtitle representation \"%s\" in Period \"%s\" cannot be decoded, ignoring."), *MPDRepresentation->GetID(), *Period->GetID()));
						continue;
					}

					if (Representation->bIsSideloadedSubtitle || MPDRepresentation->GetBandwidth() > AdaptationSet->MaxBandwidth)
					{
						AdaptationSet->MaxBandwidth = (int32) MPDRepresentation->GetBandwidth();
						AdaptationSet->Codec = Representation->CodecInfo;
					}
				}
				else
				{
					LogMessage(PlayerSessionServices, IInfoLog::ELevel::Verbose, FString::Printf(TEXT("Unknown type of representation \"%s\" in Period \"%s\", ignoring."), *MPDRepresentation->GetID(), *Period->GetID()));
					continue;
				}


				/*
					Check if anywhere in the hierarchy (Representation->AdaptationSet->Period) there is a <SegmentTemplate> and if there is whether
					it has @availabilityTimeComplete set to false, indicating this segment is available via chunked transfer encoding (CTE) and thus
					potentially usable for low-latency streaming.
				*/
				TArray<TSharedPtrTS<FDashMPD_SegmentTemplateType>> SegmentTemplate({MPDRepresentation->GetSegmentTemplate(), MPDAdaptationSet->GetSegmentTemplate(), MPDPeriod->GetSegmentTemplate()});
				SegmentTemplate.Remove(nullptr);
				if (SegmentTemplate.Num())
				{
					TMediaOptionalValue<bool> bTimeComplete;
					TArray<TSharedPtrTS<const FDashMPD_BaseURLType>> BaseURLElements;
					DASHUrlHelpers::GetAllHierarchyBaseURLs(PlayerSessionServices, BaseURLElements, MPDRepresentation, nullptr);
					for(auto &segTemp : SegmentTemplate)
					{
						if (!bTimeComplete.IsSet())
						{
							bTimeComplete = segTemp->GetAvailabilityTimeComplete();
						}
						else if (segTemp->GetAvailabilityTimeComplete().IsSet() && segTemp->GetAvailabilityTimeComplete().Value() != bTimeComplete.Value())
						{
							// Inconsistent. Emit warning and assume 'true' so segment is not available for low-latency.
							if (!Representation->bWarnedAboutInconsistentAvailabilityTimeComplete)
							{
								Representation->bWarnedAboutInconsistentAvailabilityTimeComplete = true;
								LogMessage(PlayerSessionServices, IInfoLog::ELevel::Warning, FString::Printf(TEXT("Inconsistent @availabilityTimeComplete value across <SegmentTemplate> hierarchy for representation \"%s\" in Period \"%s\", ignoring."), *MPDRepresentation->GetID(), *Period->GetID()));
							}
							bTimeComplete.Reset();
							break;
						}
					}
					for(auto &baseUrl : BaseURLElements)
					{
						if (!bTimeComplete.IsSet())
						{
							bTimeComplete = baseUrl->GetAvailabilityTimeComplete();
						}
						else if (baseUrl->GetAvailabilityTimeComplete().IsSet() && baseUrl->GetAvailabilityTimeComplete().Value() != bTimeComplete.Value())
						{
							// Inconsistent. Emit warning and assume 'true' so segment is not available for low-latency.
							if (!Representation->bWarnedAboutInconsistentAvailabilityTimeComplete)
							{
								Representation->bWarnedAboutInconsistentAvailabilityTimeComplete = true;
								LogMessage(PlayerSessionServices, IInfoLog::ELevel::Warning, FString::Printf(TEXT("Inconsistent @availabilityTimeComplete value across <SegmentTemplate> / <BaseURL> hierarchy for representation \"%s\" in Period \"%s\", ignoring."), *MPDRepresentation->GetID(), *Period->GetID()));
							}
							bTimeComplete.Reset();
							break;
						}
					}
					// Set as potentially low-latency usable?
					if (bTimeComplete.IsSet() && bTimeComplete.Value() == false)
					{
						Representation->bAvailableAsLowLatency.Set(true);
					}
				}


				// Any producer reference times?
				TArray<TSharedPtrTS<FDashMPD_ProducerReferenceTimeType>> ProducerReferenceTimes = MPDRepresentation->GetProducerReferenceTimes();
				if (ProducerReferenceTimes.Num() == 0)
				{
					ProducerReferenceTimes = MPDAdaptationSet->GetProducerReferenceTimes();
				}
				for(auto &ProdRef : ProducerReferenceTimes)
				{
					if (ProdRef->GetType().Equals(TEXT("encoder")) || ProdRef->GetType().Equals(TEXT("captured")))
					{
						FProducerReferenceTimeInfo prti;
						prti.ID = ProdRef->GetID();
						prti.bInband = ProdRef->GetInband();
						prti.Type = ProdRef->GetType().Equals(TEXT("encoder")) ? FProducerReferenceTimeInfo::EType::Encoder : FProducerReferenceTimeInfo::EType::Captured;
						prti.PresentationTime = ProdRef->GetPresentationTime();

						// As per 5.12.2, if a timing element is specified then it must also be specified in the MPD.
						FTimeValue WallclockTime;
						if (ProdRef->GetUTCTiming().IsValid())
						{
							bool bFound = false;
							for(auto &MPDUTCTiming : UTCTimings)
							{
								// Compare only the scheme, not the value. The scheme is needed to interpret the format the wallClockTime is
								// specified in correctly and nothing else.
								if (MPDUTCTiming->GetSchemeIdUri().Equals(ProdRef->GetUTCTiming()->GetSchemeIdUri()))
								{
									bFound = true;
									if ((ProdRef->GetUTCTiming()->GetSchemeIdUri().Equals(DASH::Schemes::TimingSources::Scheme_urn_mpeg_dash_utc_httpiso2014)) ||
										(ProdRef->GetUTCTiming()->GetSchemeIdUri().Equals(DASH::Schemes::TimingSources::Scheme_urn_mpeg_dash_utc_direct2014)))
									{
										ISO8601::ParseDateTime(WallclockTime, ProdRef->GetWallclockTime());
									}
									else if (ProdRef->GetUTCTiming()->GetSchemeIdUri().Equals(DASH::Schemes::TimingSources::Scheme_urn_mpeg_dash_utc_httpxsdate2014))
									{
										if (!ISO8601::ParseDateTime(WallclockTime, ProdRef->GetWallclockTime()))
										{
											UnixEpoch::ParseFloatString(WallclockTime, ProdRef->GetWallclockTime());
										}
									}
									else if (ProdRef->GetUTCTiming()->GetSchemeIdUri().Equals(DASH::Schemes::TimingSources::Scheme_urn_mpeg_dash_utc_httphead2014))
									{
										RFC7231::ParseDateTime(WallclockTime, ProdRef->GetWallclockTime());
									}
									else
									{
										// Unsupported type. No need to emit a warning since the MPD's root <UTCTiming> element will have warned already.
										// Just ignore it.
									}
									break;
								}
							}
							if (!bFound)
							{
								LogMessage(PlayerSessionServices, IInfoLog::ELevel::Warning, FString::Printf(TEXT("Representation <ProducerReferenceTime> references a <UTCTiming> element not present in the MPD! Ignoring this element!")));
							}
						}
						prti.WallclockTime = WallclockTime;
						if (WallclockTime.IsValid())
						{
							// Add the parsed element to the map for fast access when handling <Latency> in the <ServiceDescription> element.
							ProducerReferenceTimeElements.Add(prti.ID, MakeSharedTS<FProducerReferenceTimeInfo>(prti));
							// Assign it to the representation.
							Representation->ProducerReferenceTimeInfos.Emplace(MoveTemp(prti));
						}
					}
					else
					{
						LogMessage(PlayerSessionServices, IInfoLog::ELevel::Verbose, FString::Printf(TEXT("Representation uses <ProducerReferenceTime> of unsupported type, ignoring.")));
					}
				}

				// For all intents and purposes we consider this Representation as usable now.
				Representation->bIsUsable = true;
				AdaptationSet->Representations.Emplace(Representation);
				// Add this representation to the bandwidth-to-index map.
				RepresentationQualityIndexMap.Add(MPDRepresentation->GetBandwidth(), Representation);
			}


			// If the adaptation set contains usable Representations we mark the AdaptationSet as usable as well.
			if (AdaptationSet->Representations.Num())
			{
				// Encryption?
				if (MPDAdaptationSet->GetContentProtections().Num())
				{
					if (!CanUseEncryptedAdaptation(AdaptationSet))
					{
						LogMessage(PlayerSessionServices, IInfoLog::ELevel::Warning, FString::Printf(TEXT("ContentProtection is not supported, ignoring this AdaptationSet.")));
						continue;
					}
				}

				RepresentationQualityIndexMap.KeySort([](int32 A, int32 B){return A<B;});
				int32 CurrentQualityIndex = -1;
				int32 CurrentQualityBitrate = -1;
				for(auto& E : RepresentationQualityIndexMap)
				{
					if (E.Key != CurrentQualityBitrate)
					{
						CurrentQualityBitrate = E.Key;
						++CurrentQualityIndex;
					}
					E.Value->QualityIndex = CurrentQualityIndex;
				}
				AdaptationSet->bIsUsable = true;

				TMediaOptionalValue<bool> lowLatencyUsable;
				bool bFirst = true;
				for(auto &Repr : AdaptationSet->Representations)
				{
					if (bFirst)
					{
						bFirst = false;
						lowLatencyUsable = Repr->bAvailableAsLowLatency;
					}
					if ((lowLatencyUsable.IsSet() && Repr->bAvailableAsLowLatency.IsSet() && lowLatencyUsable.Value() != Repr->bAvailableAsLowLatency.Value()) ||
						(lowLatencyUsable.IsSet() != Repr->bAvailableAsLowLatency.IsSet()))
					{
						// Inconsistent.
						if (!AdaptationSet->bWarnedAboutInconsistentAvailabilityTimeComplete)
						{
							AdaptationSet->bWarnedAboutInconsistentAvailabilityTimeComplete = true;
							LogMessage(PlayerSessionServices, IInfoLog::ELevel::Warning, FString::Printf(TEXT("Inconsistent @availabilityTimeComplete value across the Representations in AdaptationSet \"%s\" in Period \"%s\", ignoring."), *MPDAdaptationSet->GetID_AsStr(), *Period->GetID()));
						}
					}
				}
				// If all representations are flagged as usable for low-latency then tag the adaptation set as well.
				if (!AdaptationSet->bWarnedAboutInconsistentAvailabilityTimeComplete && lowLatencyUsable.GetWithDefault(false))
				{
					AdaptationSet->bAvailableAsLowLatency.Set(true);
				}

				Period->AdaptationSets.Emplace(AdaptationSet);
			}
		}

		// Go over the AdaptationSets that are now remaining and check if they are set to switch between.
		for(auto &AdaptationSet : Period->GetAdaptationSets())
		{
			TArray<TSharedPtrTS<FDashMPD_DescriptorType>> SwitchedSets;
			TSharedPtrTS<FDashMPD_AdaptationSetType> MPDAdaptationSet = AdaptationSet->AdaptationSet.Pin();
			SwitchedSets = MPDAdaptationSet->GetSupplementalProperties().FilterByPredicate([](const TSharedPtrTS<FDashMPD_DescriptorType>& d)
				{ return d->GetSchemeIdUri().Equals(TEXT("urn:mpeg:dash:adaptation-set-switching:2016")); });
			if (SwitchedSets.Num())
			{
				const TCHAR* const CommaDelimiter = TEXT(",");
				for(auto &SwitchDesc : SwitchedSets)
				{
					// Get the IDs of the switched-to adaptation sets from the comma separated @value of the descriptor.
					TArray<FString> SwitchedToIDs;
					SwitchDesc->GetValue().ParseIntoArray(SwitchedToIDs, CommaDelimiter, true);
					for(auto &SwitchID : SwitchedToIDs)
					{
						// The ID is the ID of the AdaptationSet in the MPD, not the one of the FAdaptationSet!
						// Locate the FAdaptationSet that wraps the MPD's AdaptationSet with the given ID.
						// This may be NULL when that AdaptationSet was not usable or flat out does not exist.
						TSharedPtrTS<FAdaptationSet> SwitchedAS = Period->GetAdaptationSetByMPDID(SwitchID.TrimStartAndEnd());
						if (SwitchedAS.IsValid())
						{
							// Check that this is not the same adaptation set we are currently handling!
							if (SwitchedAS == AdaptationSet)
							{
								LogMessage(PlayerSessionServices, IInfoLog::ELevel::Warning, FString::Printf(TEXT("AdaptationSet references self in adaptation-set-switching property!")));
								continue;
							}
							// Cross reference the switch-to and switching-from sets.
							AdaptationSet->SwitchToSetIDs.AddUnique(SwitchedAS->GetUniqueIdentifier());
							SwitchedAS->SwitchedFromSetIDs.AddUnique(AdaptationSet->GetUniqueIdentifier());
						}
					}
				}
			}
		}

		// Build special switching AdaptationSets that aggregate all representations from the referenced sets.
		TArray<TSharedPtrTS<FAdaptationSet>> SwitchingAdaptationSets;
		for(auto &AdaptationSet : Period->GetAdaptationSets())
		{
			TArray<FString> SwitchGroupIDs;
			struct FSwitchGroupBuilder
			{
				static void AddSet(TArray<FString>& SwitchGroupIDs, const TSharedPtrTS<const FPeriod>& P, const TSharedPtrTS<FAdaptationSet>& AS)
				{
					if (AS.IsValid() && !SwitchGroupIDs.Contains(AS->GetUniqueIdentifier()))
					{
						SwitchGroupIDs.Add(AS->GetUniqueIdentifier());
						for(auto &N : AS->GetSwitchToSetIDs())
						{
							AddSet(SwitchGroupIDs, P, P->GetAdaptationSetByUniqueID(N));
						}
						for(auto &N : AS->GetSwitchedFromSetIDs())
						{
							AddSet(SwitchGroupIDs, P, P->GetAdaptationSetByUniqueID(N));
						}
					}
				}
			};
			// If this set is referencing others or is itself being referenced
			if (!AdaptationSet->bIsInSwitchGroup && (AdaptationSet->GetSwitchToSetIDs().Num() || AdaptationSet->GetSwitchedFromSetIDs().Num()))
			{
				FSwitchGroupBuilder::AddSet(SwitchGroupIDs, Period, AdaptationSet);

				TSharedPtrTS<FAdaptationSet> SwitchSet = MakeSharedTS<FAdaptationSet>();
				SwitchSet->UniqueSequentialSetIndex = nAdapt++;
				SwitchSet->bIsSwitchGroup = true;
				SwitchSet->SwitchToSetIDs = MoveTemp(SwitchGroupIDs);
				SwitchSet->bIsUsable = true;
				SwitchSet->bIsEnabled = true;
				for(int32 i=0; i<SwitchSet->SwitchToSetIDs.Num(); ++i)
				{
					TSharedPtrTS<FAdaptationSet> SwitchedAS = Period->GetAdaptationSetByUniqueID(SwitchSet->SwitchToSetIDs[i]);
					SwitchedAS->bIsInSwitchGroup = true;
					if (i == 0)
					{
						SwitchSet->Roles = SwitchedAS->Roles;
						SwitchSet->Accessibilities = SwitchedAS->Accessibilities;
						SwitchSet->PAR = SwitchedAS->PAR;
						SwitchSet->Language = SwitchedAS->Language;
					}
					if (SwitchedAS->MaxBandwidth > SwitchSet->MaxBandwidth)
					{
						SwitchSet->MaxBandwidth = SwitchedAS->MaxBandwidth;
						SwitchSet->Codec = SwitchedAS->Codec;
					}

					SwitchSet->Representations.Append(SwitchedAS->Representations);
				}
				// Note: We do not aggregate encryption information here. These get accessed through the original adaptation sets.
				SwitchingAdaptationSets.Emplace(MoveTemp(SwitchSet));
			}
		}
		Period->AdaptationSets.Append(MoveTemp(SwitchingAdaptationSets));

		Period->SetHasBeenPrepared(true);
	}
}


bool FManifestDASHInternal::CanUseEncryptedAdaptation(const TSharedPtrTS<FAdaptationSet>& InAdaptationSet)
{
	TSharedPtrTS<FDRMManager> DRMManager = PlayerSessionServices->GetDRMManager();
	if (DRMManager.IsValid())
	{
		const TSharedPtrTS<FDashMPD_AdaptationSetType> MPDAdaptationSet = InAdaptationSet->AdaptationSet.Pin();
		const TArray<TSharedPtrTS<FDashMPD_DescriptorType>>& ContentProtections = MPDAdaptationSet->GetContentProtections();
		FString Mime = InAdaptationSet->GetCodec().GetMimeTypeWithCodecAndFeatures();
		// See if there is a DASH scheme saying that common encryption is in use.
		for(int32 i=0; i<ContentProtections.Num(); ++i)
		{
			if (ContentProtections[i]->GetSchemeIdUri().Equals(Scheme_urn_mpeg_dash_mp4protection_2011, ESearchCase::IgnoreCase))
			{
				InAdaptationSet->CommonEncryptionScheme = ContentProtections[i]->GetValue();
				const IDashMPDElement::FXmlAttribute* default_KID = DASHAttributeHelpers::GetAttribute(ContentProtections[i], TEXT("default_KID"), TEXT("cenc"));
				InAdaptationSet->DefaultKID = default_KID ? default_KID->GetValue() : FString();
				break;
			}
		}
		for(int32 i=0; i<ContentProtections.Num(); ++i)
		{
			TSharedPtr<ElectraCDM::IMediaCDMCapabilities, ESPMode::ThreadSafe> DRMCapabilities;
			// Skip over the common encryption scheme which we handled in the first pass already.
			if (ContentProtections[i]->GetSchemeIdUri().Equals(Scheme_urn_mpeg_dash_mp4protection_2011, ESearchCase::IgnoreCase))
			{
				continue;
			}

			// Get the scheme specific attributes and child elements as a JSON. If this does not exist yet
			// create it and store with the descriptor for later use.
			FString SchemeSpecificData = ContentProtections[i]->GetCustomElementAndAttributeJSON();
			if (SchemeSpecificData.IsEmpty())
			{
				FString AttrPrefix, TextProp;
				bool bNoNamespaces = false;
				DRMManager->GetCDMCustomJSONPrefixes(ContentProtections[i]->GetSchemeIdUri(), ContentProtections[i]->GetValue(), AttrPrefix, TextProp, bNoNamespaces);
				IManifestParserDASH::BuildJSONFromCustomElement(SchemeSpecificData, ContentProtections[i], false, bNoNamespaces, false, true, *AttrPrefix, *TextProp);
				ContentProtections[i]->SetCustomElementAndAttributeJSON(SchemeSpecificData);
			}

			DRMCapabilities = DRMManager->GetCDMCapabilitiesForScheme(ContentProtections[i]->GetSchemeIdUri(), ContentProtections[i]->GetValue(), SchemeSpecificData);
			if (DRMCapabilities.IsValid())
			{
				ElectraCDM::IMediaCDMCapabilities::ESupportResult Result;
				Result = DRMCapabilities->SupportsCipher(InAdaptationSet->CommonEncryptionScheme);
				if (Result != ElectraCDM::IMediaCDMCapabilities::ESupportResult::Supported)
				{
					continue;
				}
				Result = DRMCapabilities->SupportsType(Mime);
				if (Result != ElectraCDM::IMediaCDMCapabilities::ESupportResult::Supported)
				{
					continue;
				}
				Result = DRMCapabilities->RequiresSecureDecoder(Mime);
				if (Result == ElectraCDM::IMediaCDMCapabilities::ESupportResult::SecureDecoderRequired)
				{
					//LogMessage(PlayerSessionServices, IInfoLog::ELevel::Warning, FString::Printf(TEXT("Use of secure decoders is not supported.")));
					continue;
				}

				FAdaptationSet::FContentProtection Prot;
				Prot.Descriptor = ContentProtections[i];
				Prot.DefaultKID = InAdaptationSet->GetDefaultKID();
				Prot.CommonScheme = InAdaptationSet->GetCommonEncryptionScheme();
				InAdaptationSet->PossibleContentProtections.Emplace(MoveTemp(Prot));
			}
		}
	}
	return InAdaptationSet->PossibleContentProtections.Num() > 0;
}



void FManifestDASHInternal::SendEventsFromAllPeriodEventStreams(TSharedPtrTS<FPeriod> InPeriod)
{
	check(InPeriod.IsValid());
	TSharedPtrTS<FDashMPD_PeriodType> MPDPeriod = InPeriod->Period.Pin();
	if (MPDPeriod.IsValid())
	{
		FTimeValue PeriodTimeOffset = GetAnchorTime() + InPeriod->GetStart();
		// Iterate of all the period event streams. We expect them to have been xlink resolved already.
		const TArray<TSharedPtrTS<FDashMPD_EventStreamType>>& MPDEventStreams = MPDPeriod->GetEventStreams();
		for(int32 nEvS=0; nEvS<MPDEventStreams.Num(); ++nEvS)
		{
			const TSharedPtrTS<FDashMPD_EventStreamType>& EvS = MPDEventStreams[nEvS];
			uint32 Timescale = EvS->GetTimescale().GetWithDefault(1);
			int64 PTO = (int64) EvS->GetPresentationTimeOffset().GetWithDefault(0);
			
			const TArray<TSharedPtrTS<FDashMPD_EventType>>& Events = EvS->GetEvents();
			for(int32 i=0; i<Events.Num(); ++i)
			{
				const TSharedPtrTS<FDashMPD_EventType>& Event = Events[i];
				TSharedPtrTS<DASH::FPlayerEvent> NewEvent = MakeSharedTS<DASH::FPlayerEvent>();
				NewEvent->SetOrigin(IAdaptiveStreamingPlayerAEMSEvent::EOrigin::EventStream);
				NewEvent->SetSchemeIdUri(EvS->GetSchemeIdUri());
				NewEvent->SetValue(EvS->GetValue());
				if (Event->GetID().IsSet())
				{
					NewEvent->SetID(LexToString(Event->GetID().Value()));
				}
				FTimeValue PTS((int64)Event->GetPresentationTime() - PTO, Timescale);
				PTS += PeriodTimeOffset;
				NewEvent->SetPresentationTime(PTS);
				if (Event->GetDuration().IsSet())
				{
					NewEvent->SetDuration(FTimeValue((int64)Event->GetDuration().Value(), Timescale));
				}
				FString Data = Event->GetData();
				if (Data.IsEmpty())
				{
					Data = Event->GetMessageData();
				}
				// If the data is still empty then there could have been an entire XML element tree which we have parsed.
				// We could reconstruct the XML from it here and pass that along, but for now we do not do this.
				/*
					if (Data.IsEmpty())
					{
					}
				*/
				NewEvent->SetMessageData(Data, Event->GetContentEncoding().Equals(TEXT("base64")));
				NewEvent->SetPeriodID(InPeriod->GetUniqueIdentifier());
				// Add the event to the handler.
				PlayerSessionServices->GetAEMSEventHandler()->AddEvent(NewEvent, InPeriod->GetID(), IAdaptiveStreamingPlayerAEMSHandler::EEventAddMode::UpdateIfExists);
			}
		}
	}
}



/**
 * Resolves an xlink request made by the initial load of the MPD.
 */
FErrorDetail FManifestDASHInternal::ResolveInitialRemoteElementRequest(TSharedPtrTS<FMPDLoadRequestDASH> RequestResponse, FString XMLResponse, bool bSuccess)
{
	SCOPE_CYCLE_COUNTER(STAT_ElectraPlayer_FManifestDASHInternal_XLink);
	CSV_SCOPED_TIMING_STAT(ElectraPlayer, FManifestDASHInternal_XLink);

	// Because this is intended solely for initial MPD entities we do not need to worry about anyone accessing our internal structures
	// while we update them. The player proper has not been informed yet that the initial manifest is ready for use.
	FErrorDetail Error;

	// Remove the request from the pending list. If it is not in there this is not a problem.
	PendingRemoteElementLoadRequests.Remove(RequestResponse);
	// Likewise for the pending element list.
	RemoteElementsToResolve.Remove(RequestResponse->XLinkElement);
	
	TSharedPtrTS<IDashMPDElement> XLinkElement = RequestResponse->XLinkElement.Pin();
	if (XLinkElement.IsValid())	
	{
		int64 LastResolveID = XLinkElement->GetXLink().LastResolveID;
		int64 NewResolveID = LastResolveID;
		FDashMPD_RootEntities RootEntities;
		TArray<TWeakPtrTS<IDashMPDElement>> NewXLinkElements;

		// Was this a dummy request to handle a resolve-to-zero in the same way as a real remote entity?
		if (XLinkElement->GetXLink().GetHref().Equals(XLinkResolveToZero))
		{
			int32 Result = ReplaceElementWithRemoteEntities(XLinkElement, RootEntities, LastResolveID, NewResolveID);
			// Result doesn't really matter as long as the element has been removed.
			if (Result < 0)
			{
				LogMessage(PlayerSessionServices, IInfoLog::ELevel::Info, FString::Printf(TEXT("xlink element to resolve-to-zero was not found.")));
			}
			// Ideally the reference count of the element should now be one. If it is not the element is currently in use elsewhere,
			// which is not a problem as long as it is being released soon.
			if (!XLinkElement.IsUnique())
			{
				LogMessage(PlayerSessionServices, IInfoLog::ELevel::Info, FString::Printf(TEXT("xlink element resolved-to-zero is presently being referenced.")));
			}
		}
		else if (bSuccess && !XMLResponse.IsEmpty())
		{
			// Parse the response. We expect the same root elements as is the element itself. Anything else results in an error.
			Error = IManifestParserDASH::BuildFromMPD(RootEntities, NewXLinkElements, XMLResponse.GetCharArray().GetData(), *XLinkElement->GetName(), PlayerSessionServices);
			if (Error.IsOK())
			{
				// There may not be any new xlink:actuate onLoad in the remote entities (see 5.5.3).
				bool bCircularXLink = false;
				for(int32 i=0; i<NewXLinkElements.Num(); ++i)
				{
					TSharedPtrTS<IDashMPDElement> xl = NewXLinkElements[i].Pin();
					if (xl.IsValid() && xl->GetXLink().GetActuate().Equals(XLinkActuateOnLoad))
					{
						bCircularXLink = true;
						break;
					}
				}
				// SegmentList can only have one occurrence anywhere it is a possible element.
				if (RootEntities.SegmentLists.Num() > 1)
				{
					LogMessage(PlayerSessionServices, IInfoLog::ELevel::Warning, FString::Printf(TEXT("Remote xlink element <SegmentList> cannot contain more than one instance. Ignoring all but the first.")));
				}
				if (!bCircularXLink)
				{
					int32 Result = ReplaceElementWithRemoteEntities(XLinkElement, RootEntities, LastResolveID, NewResolveID);
					// Result doesn't really matter as long as the element has been removed.
					if (Result == 0)
					{
						LogMessage(PlayerSessionServices, IInfoLog::ELevel::Info, FString::Printf(TEXT("xlink element to be updated was not found. May have been removed through an MPD update.")));
					}
					else if (Result < 0)
					{
						LogMessage(PlayerSessionServices, IInfoLog::ELevel::Info, FString::Printf(TEXT("xlink element could not be updated (%d)"), Result));
					}
					// Ideally the reference count of the element should now be one. If it is not the element is currently in use elsewhere,
					// which is not a problem as long as it is being released soon.
					if (!XLinkElement.IsUnique())
					{
						LogMessage(PlayerSessionServices, IInfoLog::ELevel::Info, FString::Printf(TEXT("xlink element being update is presently being referenced somewhere.")));
					}
				}
				else
				{
					XLinkElement->GetXLink().Clear();
					LogMessage(PlayerSessionServices, IInfoLog::ELevel::Info, FString::Printf(TEXT("Got circular reference on remote entity (an xlink:actuate=onLoad). Invalidating xlink")));
				}
			}
			else
			{
				// An error means the original element stays in place and the xlink is removed (see 5.5.3).
				Error.Clear();
				XLinkElement->GetXLink().Clear();
				LogMessage(PlayerSessionServices, IInfoLog::ELevel::Info, FString::Printf(TEXT("Got inappropriate target for remote entity. Invalidating xlink")));
			}
		}
		else
		{
			// Unsuccessful or an empty response. Leave the original element intact. (see 5.5.3) and remove the xlink.
			XLinkElement->GetXLink().Clear();
			if (bSuccess)
			{
				LogMessage(PlayerSessionServices, IInfoLog::ELevel::Info, FString::Printf(TEXT("Got empty remote entity. Invalidating xlink")));
			}
			else
			{
				LogMessage(PlayerSessionServices, IInfoLog::ELevel::Info, FString::Printf(TEXT("Failed to fetch remote entity. Invalidating xlink")));
			}
		}
	}
	// All done now?
	if (RemoteElementsToResolve.Num())
	{
		// No.
		Error.SetTryAgain();
	}
	return Error;
}


int32 FManifestDASHInternal::ReplaceElementWithRemoteEntities(TSharedPtrTS<IDashMPDElement> Element, const FDashMPD_RootEntities& NewRootEntities, int64 OldResolveID, int64 NewResolveID)
{
	if (Element.IsValid())
	{
		TSharedPtrTS<IDashMPDElement> Parent = Element->GetParentElement();
		if (Parent.IsValid())
		{
			return Parent->ReplaceChildElementWithRemoteEntities(Element, NewRootEntities, OldResolveID, NewResolveID);
		}
	}
	return 0;
}


FTimeValue FManifestDASHInternal::GetAnchorTime() const
{
	return MPDRoot->GetAvailabilityStartTime().IsValid() ? MPDRoot->GetAvailabilityStartTime() : FTimeValue::GetZero();
}

FTimeRange FManifestDASHInternal::GetTotalTimeRange() const
{
	if (GetPresentationType() == FManifestDASHInternal::EPresentationType::Static)
	{
		FTimeValue Anchor = GetAnchorTime();
		TotalTimeRange.Start = Anchor + GetPeriods()[0]->GetStart();
		TotalTimeRange.End = TotalTimeRange.Start + GetDuration();
	}
	else
	{
		bool bIsUpdating = AreUpdatesExpected();
		FTimeValue ast = GetAnchorTime();
		FTimeValue Now = PlayerSessionServices->GetSynchronizedUTCTime()->GetTime();
		FTimeValue LastEnd = GetLastPeriodEndTime();
		TotalTimeRange.End = bIsUpdating ? Now : LastEnd;
		if (TotalTimeRange.End.IsValid())
		{
			if (LastEnd.IsValid() && TotalTimeRange.End > LastEnd)
			{
				TotalTimeRange.End = LastEnd;
			}

			FTimeValue tsb = MPDRoot->GetTimeShiftBufferDepth();
			if (tsb.IsValid())
			{
				TotalTimeRange.Start = TotalTimeRange.End - tsb;
			}
			else
			{
				TotalTimeRange.Start = ast;
			}
			FTimeValue PST = ast + GetPeriods()[0]->GetStart();
			if (TotalTimeRange.Start < PST)
			{
				TotalTimeRange.Start = PST;
			}
			if (TotalTimeRange.End < TotalTimeRange.Start)
			{
				TotalTimeRange.End = TotalTimeRange.Start;
			}
		}
		else
		{
			TotalTimeRange.Start = TotalTimeRange.End = ast;
		}
	}
	return TotalTimeRange;
}

FTimeValue FManifestDASHInternal::GetDesiredLiveLatency() const
{
	return CalculateDistanceToLiveEdge();
}


FTimeValue FManifestDASHInternal::CalculateDistanceToLiveEdge() const
{
	if (CalculatedLiveDistance.IsValid())
	{
		return CalculatedLiveDistance;
	}

	// Check if there is a user provided value. If there is it takes precedence over everything else.
	FTimeValue Distance = PlayerSessionServices->GetOptions().GetValue(OptionKeyLiveSeekableEndOffset).SafeGetTimeValue(FTimeValue());

	// If there is a low latency descriptor we use the target latency from it.
	if (LowLatencyDescriptor.IsValid())
	{
		Distance = LowLatencyDescriptor->Latency.Target;
	}

	// If not set use the MPD@suggestedPresentationDelay
	if (!Distance.IsValid())
	{
		Distance = MPDRoot->GetSuggestedPresentationDelay();
#if 0
		/*
			If the @suggestedPresentationDelay is set equal to or shorter than the @minBufferTime there is a
			conflict. Since we have to buffer @minBufferTime worth of content, which could be arriving in real-time only
			then how could we maintain the @suggestedPresentationDelay?
		*/
		if (Distance < MPDRoot->GetMinBufferTime() && !bWarnedAboutTooSmallSuggestedPresentationDelay)
		{
			bWarnedAboutTooSmallSuggestedPresentationDelay = true;
			LogMessage(PlayerSessionServices, IInfoLog::ELevel::Info, FString::Printf(TEXT("MPD@suggestedPresentationDelay of %.3fs is less than MPD@minBufferTime of %.3fs"), Distance.GetAsSeconds(), MPDRoot->GetMinBufferTime().GetAsSeconds()));
		}
#endif
	}
	// If not set see if there is an MPD@maxSegmentDuration and use that.
	if (!Distance.IsValid())
	{
		// Keep a distance of 3 segment durations.
		// The DASH-IF-IOP recommendation is 2 to 4 SDURATION. See section 4.3.3.2.2.
		Distance = MPDRoot->GetMaxSegmentDuration() * 3;
		// And no less than 4 seconds.
		if (Distance.GetAsMilliseconds(4000) < 4000)
		{
			Distance.SetFromMilliseconds(4000);
		}
	}
	// If still not valid use MPD@minBufferTime. That one is mandatory to be present.
	if (!Distance.IsValid())
	{
		// Also stay 3 durations away. This could be a really short or a really large value now.
		// We make no adjustments here.
		Distance = MPDRoot->GetMinBufferTime() * 3;
	}
	// We do clamp this to the MPD@timeShiftBufferDepth however to ensure it doesn't get bigger than that.
	if (Distance > MPDRoot->GetTimeShiftBufferDepth())
	{
		Distance = MPDRoot->GetTimeShiftBufferDepth();
	}
	check(Distance.IsValid());
	CalculatedLiveDistance = Distance;
	return Distance;
}

bool FManifestDASHInternal::UsesAST() const
{
	return MPDRoot->GetAvailabilityStartTime().IsValid();
}

bool FManifestDASHInternal::IsStaticType() const
{
	return GetPresentationType() == FManifestDASHInternal::EPresentationType::Static;
}

bool FManifestDASHInternal::HasInjectedTimingSources() const
{
	return bDidInjectUTCTimingElements;
}

FTimeValue FManifestDASHInternal::GetMinimumUpdatePeriod() const
{
	if (GetPresentationType() == FManifestDASHInternal::EPresentationType::Dynamic && MPDRoot.IsValid())
	{
		return MPDRoot->GetMinimumUpdatePeriod();
	}
	return FTimeValue::GetInvalid();
}

bool FManifestDASHInternal::AreUpdatesExpected() const
{
	// Returns true if the MPD is subject to updates.
	if (GetPresentationType() == FManifestDASHInternal::EPresentationType::Static)
	{
		return false;
	}
	return MPDRoot.IsValid() && MPDRoot->GetMinimumUpdatePeriod().IsValid();
}


FTimeValue FManifestDASHInternal::GetAvailabilityEndTime() const
{
	return GetMPDRoot()->GetAvailabilityEndTime();
}

FTimeValue FManifestDASHInternal::GetTimeshiftBufferDepth() const
{
	FTimeValue TSB = GetMPDRoot()->GetTimeShiftBufferDepth();
	if (!TSB.IsValid())
	{
		// Section 5.3.1.2
		// "When not present, the value is infinite. This value of the attribute is undefined if the type attribute is equal to 'static'."
		TSB = GetPresentationType() == FManifestDASHInternal::EPresentationType::Static ? FTimeValue::GetZero() : FTimeValue::GetPositiveInfinity();
	}
	return TSB;
}


FTimeValue FManifestDASHInternal::GetLastPeriodEndTime() const
{
	// As per Annex A.3.2
	FTimeValue ast = GetAnchorTime();
	FTimeValue FetchTime = MPDRoot->GetFetchTime();
	FTimeValue MediaPresentationDuration = FTimeValue::GetPositiveInfinity();
	if (MPDRoot->GetMediaPresentationDuration().IsValid())
	{
		MediaPresentationDuration = MPDRoot->GetMediaPresentationDuration();
	}
	else if (Periods.Last()->GetDuration().IsValid())
	{
		MediaPresentationDuration = Periods.Last()->GetStart() + Periods.Last()->GetDuration() - Periods[0]->GetStart();
	}
	else if (Periods.Last()->GetEnd().IsValid())
	{
		MediaPresentationDuration = Periods.Last()->GetEnd() - Periods[0]->GetStart();
	}

	FTimeValue End = ast + MediaPresentationDuration;
	// If MUP is zero then it is expected that InbandEventStream is used to signal when to update the MPD.
	// Since the MPD will not update through MUP in this case we need to return that the period goes up
	// to mediaPresentationDuration, in this case infinity.
	if (MPDRoot->GetMinimumUpdatePeriod().IsValid() && MPDRoot->GetMinimumUpdatePeriod() > FTimeValue::GetZero())
	{
		FTimeValue CheckTime = FetchTime + MPDRoot->GetMinimumUpdatePeriod();
		return CheckTime < End ? CheckTime : End;
	}
	else
	{
		return End;
	}
}


FTimeValue FManifestDASHInternal::GetMPDValidityEndTime() const
{
	// Here we return the time until which the MPD is valid.
	FTimeValue ast = GetAnchorTime();
	FTimeValue FetchTime = MPDRoot->GetFetchTime();
	if (MPDRoot->GetMinimumUpdatePeriod().IsValid())
	{
		return FetchTime + MPDRoot->GetMinimumUpdatePeriod();
	}
	return FetchTime;
}


FTimeRange FManifestDASHInternal::GetSeekableTimeRange() const
{
	const FTimeValue FixedSeekEndDistance(0.0);
	if (GetPresentationType() == FManifestDASHInternal::EPresentationType::Static)
	{
		FTimeValue Anchor = GetAnchorTime();
		SeekableTimeRange.Start = Anchor + GetPeriods()[0]->GetStart();
		// FIXME: 10 seconds is an arbitrary value. We do not know the actual segment duration of the very last segment
		//        so the only recourse right now is to only allow seeking up to some sensible point before the end.
		SeekableTimeRange.End = Anchor + GetPeriods().Last()->GetEnd() - FixedSeekEndDistance;
		if (SeekableTimeRange.End < SeekableTimeRange.Start)
		{
			SeekableTimeRange.End = SeekableTimeRange.Start;
		}
	}
	else
	{
		// We can only rely on the MPD up to the time it was fetched. While it could be documenting
		// future segments already (a pre-existing presentation made available over time) we would not
		// be able to fetch them anyway on account of their availability window not being valid yet.
		// Typically we would want to play some distance away from the bleeding Live edge.
		bool bIsUpdating = AreUpdatesExpected() || EpicEventType == EEpicEventType::Dynamic;
		FTimeValue Distance = bIsUpdating ? CalculateDistanceToLiveEdge() : FixedSeekEndDistance;
		FTimeValue Now = PlayerSessionServices->GetSynchronizedUTCTime()->GetTime();
		FTimeValue LastEnd = GetLastPeriodEndTime();
		FTimeValue CurrentEnd = Now;
		if (LastEnd.IsValid() && CurrentEnd > LastEnd)
		{
			CurrentEnd = LastEnd;
		}
		FTimeValue ast = GetAnchorTime();
		if (CurrentEnd.IsValid())
		{
			SeekableTimeRange.End = CurrentEnd - Distance;

			FTimeValue tsb = MPDRoot->GetTimeShiftBufferDepth();
			if (tsb.IsValid())
			{
				SeekableTimeRange.Start = CurrentEnd - tsb;
			}
			else
			{
				SeekableTimeRange.Start = ast;
			}
			/*
				The start must be covered by a Period. See: https://dashif-documents.azurewebsites.net/Guidelines-TimingModel/master/Guidelines-TimingModel.html#timing-timeshift
					"Clients SHALL NOT allow seeking into regions of the time shift buffer that are not covered by periods, 
					regardless of whether such regions are before or after the periods described by the MPD."
			*/
			FTimeValue PST = ast + GetPeriods()[0]->GetStart();
			if (SeekableTimeRange.Start < PST)
			{
				SeekableTimeRange.Start = PST;
			}
			if (SeekableTimeRange.End < SeekableTimeRange.Start)
			{
				SeekableTimeRange.End = SeekableTimeRange.Start;
			}
			else if (SeekableTimeRange.End > LastEnd - Distance)
			{
				SeekableTimeRange.End = LastEnd - Distance;
			}
		}
		else
		{
			SeekableTimeRange.Start = SeekableTimeRange.End = ast;
		}
	}
	return SeekableTimeRange;
}

void FManifestDASHInternal::GetSeekablePositions(TArray<FTimespan>& OutPositions) const
{
	FTimeValue Anchor = GetAnchorTime();
	for(int32 i=0; i<Periods.Num(); ++i)
	{
		if (!Periods[i]->GetIsEarlyPeriod())
		{
			if (GetPresentationType() == FManifestDASHInternal::EPresentationType::Static)
			{
				// The beginning of a period is a seekable position.
				OutPositions.Emplace(FTimespan((Periods[i]->GetStart() + Anchor).GetAsHNS()));
			}
			else
			{
				/*
					If the period is within the availability window we could add times.
					But as with static presentations, without knowing the period contents there is nothing
					we can really add here.
				*/
			}
		}
	}
}

FTimeValue FManifestDASHInternal::GetDuration() const
{
	// An MPD@mediaPresentationDuration is authoritative in both static and dynamic presentations.
	if (MPDRoot->GetMediaPresentationDuration().IsValid())
	{
		return MPDRoot->GetMediaPresentationDuration();
	}
	else if (GetPresentationType() == FManifestDASHInternal::EPresentationType::Static)
	{
		if (MPDRoot->GetMediaPresentationDuration().IsValid())
		{
			return MPDRoot->GetMediaPresentationDuration();
		}
		else
		{
			// In a static period there cannot be any early periods so we can just use the difference between first and last.
			return Periods.Last()->GetEnd() - Periods[0]->GetStart();
		}
	}
	else
	{
		if (!MPDRoot->GetMinimumUpdatePeriod().IsValid() && (Periods.Last()->GetDuration().IsValid() || Periods.Last()->GetEnd().IsValid()))
		{
			return (Periods.Last()->GetEnd().IsValid() ? Periods.Last()->GetEnd() : Periods.Last()->GetStart() + Periods.Last()->GetDuration()) - Periods[0]->GetStart();
		}
		return FTimeValue::GetPositiveInfinity();
	}
}


void FManifestDASHInternal::EndPresentationAt(const FTimeValue& EndsAt, const FString& InPeriod)
{
	TSharedPtrTS<FPeriod> Period;
	if (InPeriod.IsEmpty() && Periods.Num())
	{
		Period = Periods.Last();
	}
	else
	{
		Period = GetPeriodByUniqueID(InPeriod);
	}
	if (Period.IsValid())
	{
		Period->EndPresentationAt(EndsAt - GetAnchorTime());
	}
	// Updates no longer expected.
	MPDRoot->SetMinimumUpdatePeriod(FTimeValue::GetInvalid());
	if (Periods.Num())
	{
		FTimeValue NewDuration = EndsAt - (GetAnchorTime() + Periods[0]->GetStart());
		MPDRoot->SetMediaPresentationDuration(NewDuration);
	}
}



void FManifestDASHInternal::PrepareDefaultStartTime()
{
	FTimeRange PlaybackRange = GetPlayTimesFromURI();
	DefaultStartTime = PlaybackRange.Start;
}


FTimeRange FManifestDASHInternal::GetPlayTimesFromURI() const
{
	FTimeRange FromTo;
	
	// We are interested in the 't' and 'period' fragment values here.
	FString Time, PeriodID;
	for(int32 i=0,iMax=URLFragmentComponents.Num(); i<iMax; ++i)
	{
		if (URLFragmentComponents[i].Name.Equals(TEXT("t")))
		{
			Time = URLFragmentComponents[i].Value;
		}
		else if (URLFragmentComponents[i].Name.Equals(TEXT("period")))
		{
			PeriodID = URLFragmentComponents[i].Value;
		}
	}
	if (Time.IsEmpty() && PeriodID.IsEmpty())
	{
		return FromTo;
	}

	FTimeRange AvailableTimeRange = GetTotalTimeRange();
	// Is the time specified as a POSIX time?
	TArray<FString> TimeRange;
	const TCHAR* const TimeDelimiter = TEXT(",");
	if (Time.StartsWith(TEXT("posix")))
	{
		Time.RightChopInline(6);
		Time.ParseIntoArray(TimeRange, TimeDelimiter, false);
		FTimeValue Now = PlayerSessionServices->GetSynchronizedUTCTime()->GetTime();
		if (TimeRange.Num() && !TimeRange[0].IsEmpty())
		{
			// Is the start time the special time 'now'?
			if (TimeRange[0].Equals(TEXT("now")))
			{
				// A static event will not use an updated wallclock NOW, so if 'now' is used we do an init
				// with the current time.
				if (EpicEventType == EEpicEventType::Static)
				{
					FromTo.Start = Now;
<<<<<<< HEAD
				}
				else
				{
					// 'now' is dynamic. The time will continue to flow between here where we set the value and
					// the moment playback will begin with buffered data.
					// We do not lock 'now' with the current time but leave it unset. This results in the start
					// time to be taken from the seekable range's end value which is updating dynamically.
					FromTo.Start.SetToInvalid();
				}
			}
			else
			{
				FTimeValue s;
				if (UnixEpoch::ParseFloatString(s, *TimeRange[0]))
				{
					FromTo.Start = s;
				}
			}
		}
		if (TimeRange.Num() > 1 && !TimeRange[1].IsEmpty())
		{
			if (TimeRange[1].Equals(TEXT("now")))
			{
				FromTo.End = Now;
			}
			else
			{
=======
				}
				else
				{
					// 'now' is dynamic. The time will continue to flow between here where we set the value and
					// the moment playback will begin with buffered data.
					// We do not lock 'now' with the current time but leave it unset. This results in the start
					// time to be taken from the seekable range's end value which is updating dynamically.
					FromTo.Start.SetToInvalid();
				}
			}
			else
			{
				FTimeValue s;
				if (UnixEpoch::ParseFloatString(s, *TimeRange[0]))
				{
					FromTo.Start = s;
				}
			}
		}
		if (TimeRange.Num() > 1 && !TimeRange[1].IsEmpty())
		{
			if (TimeRange[1].Equals(TEXT("now")))
			{
				FromTo.End = Now;
			}
			else
			{
>>>>>>> 4af6daef
				FTimeValue e;
				if (UnixEpoch::ParseFloatString(e, *TimeRange[1]))
				{
					FromTo.End= e;
				}
			}
		}
	}
	else
	{
		FTimeValue PeriodStart;
		// If there is no period specified then the period is the one with the earliest start time
		if (PeriodID.IsEmpty())
		{
			PeriodStart = Periods[0]->GetStart();
		}
		else
		{
			// Look for the named period.
			for(int32 i=0; i<Periods.Num(); ++i)
			{
				if (Periods[i]->GetID().Equals(PeriodID))
				{
					PeriodStart = Periods[i]->GetStart();
					break;
				}
			}
			// If the named period wasn't found use the first one.
			if (!FromTo.Start.IsValid())
			{
				PeriodStart = Periods[0]->GetStart();
			}
		}

		PeriodStart += GetAnchorTime();
		FromTo.Start = PeriodStart;
		// If there is no t specified we are done, otherwise we need to parse it.
		if (!Time.IsEmpty())
		{
			FTimeValue Offset;
			// We need to parse out the 't' and add it to the period.
			Time.ParseIntoArray(TimeRange, TimeDelimiter, false);
			if (TimeRange.Num() && !TimeRange[0].IsEmpty())
			{
				if (RFC2326::ParseNPTTime(Offset, TimeRange[0]))
				{
					FromTo.Start = PeriodStart + Offset;
				}
			}
			if (TimeRange.Num() > 1 && !TimeRange[1].IsEmpty())
			{
				if (RFC2326::ParseNPTTime(Offset, TimeRange[1]))
				{
					FromTo.End = PeriodStart + Offset;
				}
			}
		}
	}
	// Need to clamp this into the seekable range to prevent any issues.
	if (FromTo.Start.IsValid())
	{
		if (AvailableTimeRange.Start.IsValid() && FromTo.Start < AvailableTimeRange.Start)
		{
			FromTo.Start = AvailableTimeRange.Start;
		}
		/*
		else if (AvailableTimeRange.End.IsValid() && FromTo.Start > AvailableTimeRange.End)
		{
			FromTo.Start = AvailableTimeRange.End;
		}
		*/
	}
	return FromTo;
}

FTimeValue FManifestDASHInternal::GetDefaultStartTime() const
{
	return DefaultStartTime;
}

void FManifestDASHInternal::ClearDefaultStartTime()
{
	DefaultStartTime.SetToInvalid();
}



} // namespace Electra
<|MERGE_RESOLUTION|>--- conflicted
+++ resolved
@@ -27,11 +27,7 @@
 #include "Utilities/Utilities.h"
 #include "Utilities/TimeUtilities.h"
 #include "Utilities/ISO639-Map.h"
-<<<<<<< HEAD
-#include "Utilities/UtilsMPEGAudio.h"
-=======
 #include "Utils/MPEG/ElectraUtilsMPEGAudio.h"
->>>>>>> 4af6daef
 
 #include "Player/DRM/DRMManager.h"
 
@@ -88,12 +84,9 @@
 		TEXT("urn:dvb:dash:profile:dvb-dash:isoff-ext-live:2014"),
 		// Low latency Live
 		TEXT("http://www.dashif.org/guidelines/low-latency-live-v5"),
-<<<<<<< HEAD
-=======
 		// WebM profiles
 		TEXT("urn:webm:dash:profile:webm-on-demand:2012"),
 		TEXT("urn:mpeg:dash:profile:webm-on-demand:2012"),
->>>>>>> 4af6daef
 	};
 
 	const TCHAR* const ScanTypeInterlace = TEXT("interlace");
@@ -592,7 +585,6 @@
 		{
 			OutURL = DocumentURL;
 			return true;
-<<<<<<< HEAD
 		}
 
 		// Starting with the document URL apply the <BaseURL> elements down the path to the element.
@@ -602,17 +594,6 @@
 		{
 			return false;
 		}
-=======
-		}
-
-		// Starting with the document URL apply the <BaseURL> elements down the path to the element.
-		// If at any level an absolute URL is specified it replaces the URL as a whole, otherwise
-		// relative URLs are resolved against the parent.
-		if (!UrlParser.Parse(DocumentURL))
-		{
-			return false;
-		}
->>>>>>> 4af6daef
 		for(int32 nBase=0; nBase<BaseURLs.Num(); ++nBase)
 		{
 			UrlParser.ResolveWith(BaseURLs[nBase]->GetURL());
@@ -1566,10 +1547,7 @@
 						MPDCodecs.Emplace(TEXT("stpp"));
 					}
 					Representation->bIsSideloadedSubtitle = true;
-<<<<<<< HEAD
-=======
 					Representation->StreamContainerType = FRepresentation::EStreamContainerType::ISO14496_12;
->>>>>>> 4af6daef
 				}
 				else if (MimeType.Equals(SubtitleMimeType_SideloadedVTT))
 				{
@@ -1578,10 +1556,7 @@
 						MPDCodecs.Emplace(TEXT("wvtt"));
 					}
 					Representation->bIsSideloadedSubtitle = true;
-<<<<<<< HEAD
-=======
 					Representation->StreamContainerType = FRepresentation::EStreamContainerType::ISO14496_12;
->>>>>>> 4af6daef
 				}
 
 				// Check for thumbnails
@@ -1604,8 +1579,6 @@
 
 				Representation->ID = MPDRepresentation->GetID();
 				Representation->Bitrate = MPDRepresentation->GetBandwidth();
-<<<<<<< HEAD
-=======
 				Representation->StreamMimeType = MimeType;
 				if (MimeType.Contains(TEXT("mp4"), ESearchCase::IgnoreCase))
 				{
@@ -1616,7 +1589,6 @@
 					Representation->StreamContainerType = FRepresentation::EStreamContainerType::Matroska;
 				}
 
->>>>>>> 4af6daef
 				Representation->CodecInfo.SetBitrate(Representation->Bitrate);
 
 				// Propagate the language code from the AdaptationSet into the codec info
@@ -1699,11 +1671,7 @@
 							uint32 v = 0;
 							LexFromString(v, *AudioChannelConfigurations[nACC]->GetValue());
 							Representation->CodecInfo.SetChannelConfiguration(v);
-<<<<<<< HEAD
-							Representation->CodecInfo.SetNumberOfChannels(MPEG::AACUtils::GetNumberOfChannelsFromChannelConfiguration(v));
-=======
 							Representation->CodecInfo.SetNumberOfChannels(ElectraDecodersUtil::MPEG::AACUtils::GetNumberOfChannelsFromChannelConfiguration(v));
->>>>>>> 4af6daef
 							break;
 						}
 						else if (AudioChannelConfigurations[nACC]->GetSchemeIdUri().Equals(AudioChannelConfigurationDolby))	// "tag:dolby.com,2014:dash:audio_channel_configuration:2011"
@@ -2764,7 +2732,6 @@
 				if (EpicEventType == EEpicEventType::Static)
 				{
 					FromTo.Start = Now;
-<<<<<<< HEAD
 				}
 				else
 				{
@@ -2792,35 +2759,6 @@
 			}
 			else
 			{
-=======
-				}
-				else
-				{
-					// 'now' is dynamic. The time will continue to flow between here where we set the value and
-					// the moment playback will begin with buffered data.
-					// We do not lock 'now' with the current time but leave it unset. This results in the start
-					// time to be taken from the seekable range's end value which is updating dynamically.
-					FromTo.Start.SetToInvalid();
-				}
-			}
-			else
-			{
-				FTimeValue s;
-				if (UnixEpoch::ParseFloatString(s, *TimeRange[0]))
-				{
-					FromTo.Start = s;
-				}
-			}
-		}
-		if (TimeRange.Num() > 1 && !TimeRange[1].IsEmpty())
-		{
-			if (TimeRange[1].Equals(TEXT("now")))
-			{
-				FromTo.End = Now;
-			}
-			else
-			{
->>>>>>> 4af6daef
 				FTimeValue e;
 				if (UnixEpoch::ParseFloatString(e, *TimeRange[1]))
 				{
