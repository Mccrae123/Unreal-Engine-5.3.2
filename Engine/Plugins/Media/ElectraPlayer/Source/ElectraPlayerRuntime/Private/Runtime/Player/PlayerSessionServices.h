--- conflicted
+++ resolved
@@ -20,10 +20,7 @@
 	class IAdaptiveStreamingPlayerAEMSHandler;
 	class FDRMManager;
 	class IHTTPResponseCache;
-<<<<<<< HEAD
-=======
 	class IExternalDataReader;
->>>>>>> 4af6daef
 
 
 	class IPlayerMessage
@@ -89,8 +86,6 @@
 		 * @return Pointer to the HTTP manager.
 		 */
 		virtual TSharedPtrTS<IElectraHttpManager> GetHTTPManager() = 0;
-<<<<<<< HEAD
-=======
 
 		/**
 		 * Returns the optional external data reader.
@@ -98,7 +93,6 @@
 		 * @return Pointer to the external data reader, or nullptr if none is to be used.
 		 */
 		virtual TSharedPtrTS<IExternalDataReader> GetExternalDataReader() = 0;
->>>>>>> 4af6daef
 
 		/**
 		 * Returns the ABR stream selector instance.
