--- conflicted
+++ resolved
@@ -205,11 +205,7 @@
 		}
 
 		//! Signal request completion. Must be called with or without data being set.
-<<<<<<< HEAD
-		virtual void SignalDataReady()
-=======
 		void SignalDataReady() override
->>>>>>> 4af6daef
 		{
 			TSharedPtrTS<FHTTPResourceRequest> p(Owner.Pin());
 			if (p.IsValid())
