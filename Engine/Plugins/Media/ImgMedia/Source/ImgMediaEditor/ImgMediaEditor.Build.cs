--- conflicted
+++ resolved
@@ -30,14 +30,7 @@
 
 			PrivateIncludePaths.AddRange(
 				new string[] {
-<<<<<<< HEAD
-					"ImgMedia/Private",
-					"ImgMediaEditor/Private",
-					"ImgMediaEditor/Private/Customizations",
-					"ImgMediaEditor/Private/Factories",
-=======
 					//"ImgMedia/Private",
->>>>>>> 4af6daef
 				});
 
 			// Are we using the engine?
