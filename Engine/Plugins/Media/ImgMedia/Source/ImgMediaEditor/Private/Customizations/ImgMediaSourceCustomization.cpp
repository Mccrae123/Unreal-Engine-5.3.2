// Copyright Epic Games, Inc. All Rights Reserved.

#include "ImgMediaSourceCustomization.h"

#include "IMediaModule.h"
<<<<<<< HEAD
=======
#include "ImgMediaEditorModule.h"
>>>>>>> 6bbb88c8
#include "ImgMediaMipMapInfo.h"
#include "ImgMediaSource.h"
#include "GameFramework/Actor.h"
#include "Misc/Paths.h"
#include "Modules/ModuleManager.h"
#include "EditorStyleSet.h"

#include "Styling/CoreStyle.h"
#include "Widgets/DeclarativeSyntaxSupport.h"
#include "Widgets/SBoxPanel.h"
#include "Widgets/Text/STextBlock.h"
#include "Widgets/Images/SImage.h"
#include "Widgets/Input/SDirectoryPicker.h"
#include "Widgets/Input/SEditableTextBox.h"
#include "Widgets/Input/SFilePathPicker.h"

#include "DetailCategoryBuilder.h"
#include "DetailLayoutBuilder.h"
#include "DetailWidgetRow.h"
<<<<<<< HEAD
=======
#include "IDetailChildrenBuilder.h"
>>>>>>> 6bbb88c8
#include "IDetailGroup.h"
#include "IDetailPropertyRow.h"


#define LOCTEXT_NAMESPACE "FImgMediaSourceCustomization"


/* IDetailCustomization interface
 *****************************************************************************/

void FImgMediaSourceCustomization::CustomizeHeader(TSharedRef<IPropertyHandle> InPropertyHandle, FDetailWidgetRow& HeaderRow, IPropertyTypeCustomizationUtils& CustomizationUtils)
{
	PropertyHandle = InPropertyHandle;

	// customize 'File' category
	HeaderRow
		.NameContent()
			[
				SNew(SHorizontalBox)

				+ SHorizontalBox::Slot()
					.AutoWidth()
					.VAlign(VAlign_Center)
					[
						SNew(STextBlock)
							.Font(IDetailLayoutBuilder::GetDetailFont())
							.Text(LOCTEXT("SequencePathPropertyName", "Sequence Path"))
							.ToolTipText(GetSequencePathProperty()->GetToolTipText())
					]

				+ SHorizontalBox::Slot()
					.FillWidth(1.0f)
					.HAlign(HAlign_Left)
					.VAlign(VAlign_Center)
					.Padding(4.0f, 0.0f, 0.0f, 0.0f)
					[
						SNew(SImage)
							.Image(FCoreStyle::Get().GetBrush("Icons.Warning"))
							.ToolTipText(LOCTEXT("SequencePathWarning", "The selected image sequence will not get packaged, because its path points to a directory outside the project's /Content/Movies/ directory."))
							.Visibility(this, &FImgMediaSourceCustomization::HandleSequencePathWarningIconVisibility)
					]
			]
		.ValueContent()
			.MaxDesiredWidth(0.0f)
			.MinDesiredWidth(125.0f)
			[
				SNew(SFilePathPicker)
					.BrowseButtonImage(FEditorStyle::GetBrush("PropertyWindow.Button_Ellipsis"))
					.BrowseButtonStyle(FEditorStyle::Get(), "HoverHintOnly")
					.BrowseButtonToolTip(LOCTEXT("SequencePathBrowseButtonToolTip", "Choose a file from this computer"))
					.BrowseDirectory_Lambda([this]() -> FString
					{
						const FString SequencePath = GetSequencePath();
						return !SequencePath.IsEmpty() ? SequencePath : (FPaths::ProjectContentDir() / TEXT("Movies"));
					})
					.FilePath_Lambda([this]() -> FString
					{
						return GetSequencePath();
					})
					.FileTypeFilter_Lambda([]() -> FString
					{
						return TEXT("All files (*.*)|*.*|EXR files (*.exr)|*.exr");
					})
					.OnPathPicked(this, &FImgMediaSourceCustomization::HandleSequencePathPickerPathPicked)
					.ToolTipText(LOCTEXT("SequencePathToolTip", "The path to an image sequence file on this computer"))
			];
}

void FImgMediaSourceCustomization::CustomizeChildren(TSharedRef<IPropertyHandle> InStructPropertyHandle, IDetailChildrenBuilder& StructBuilder, IPropertyTypeCustomizationUtils& StructCustomizationUtils)
{
}

void FImgMediaSourceCustomization::CustomizeMipMapInfo(IDetailLayoutBuilder& DetailBuilder)
{
	// Mipmap inspection only works for one object.
	TArray<TWeakObjectPtr<UObject>> CustomizedObjects;
	DetailBuilder.GetObjectsBeingCustomized(CustomizedObjects);
	if (CustomizedObjects.Num() == 1)
	{
		UImgMediaSource* ImgMediaSource = Cast<UImgMediaSource>(CustomizedObjects[0].Get());
		if (ImgMediaSource != nullptr)
		{
			const FImgMediaMipMapInfo* MipMapInfo = ImgMediaSource->GetMipMapInfo();
			if (MipMapInfo != nullptr)
			{
				IDetailCategoryBuilder& MipMapInfoCategory = DetailBuilder.EditCategory("MipMapInfo", LOCTEXT("MipMapInfoCategoryName", "MipMapInfo"));

				// Add objects.
				AddMipMapObjects(MipMapInfoCategory, MipMapInfo);

				// Loop over all cameras.
				const TArray<FImgMediaMipMapCameraInfo>& CameraInfos = MipMapInfo->GetCameraInfo();
				const TArray<float>& MipLevelDistances = MipMapInfo->GetMipLevelDistances();
				float ViewportDistAdjust = MipMapInfo->GetViewportDistAdjust();
				const TArray<FImgMediaMipMapObjectInfo*>& Objects = MipMapInfo->GetObjects();
				if (CameraInfos.Num() > 0)
				{
					for (const FImgMediaMipMapCameraInfo& CameraInfo : CameraInfos)
					{
						// Add group for this camera.
						IDetailGroup& Group = MipMapInfoCategory.AddGroup(*CameraInfo.Name, FText::FromString(CameraInfo.Name));

						// Get mip level distances adjusted so they are in real space.
						TArray<float> AdjustedMipLevelDistances;
						for (float Dist : MipLevelDistances)
						{
							if (CameraInfo.ScreenSize == 0.0f)
							{
								Dist /= ViewportDistAdjust;
							}
							Dist /= CameraInfo.DistAdjust;
							AdjustedMipLevelDistances.Add(Dist);
						}

						// Add info to UI.
						AddCameraObjects(Group, CameraInfo, AdjustedMipLevelDistances, Objects);
						AddCameraMipDistances(Group, CameraInfo, AdjustedMipLevelDistances);
					}
				}
				else
				{
					FDetailWidgetRow& NoCamerasRow = MipMapInfoCategory.AddCustomRow(FText::GetEmpty());
					NoCamerasRow.NameContent()
						[
							SNew(STextBlock)
								.Text(LOCTEXT("MipMapNoCameras", "No Cameras"))
						];
				}
			}
		}

		PathRelativeToRootProperty = DetailBuilder.GetProperty("IsPathRelativeToProjectRoot");
	}
}

void FImgMediaSourceCustomization::AddMipMapObjects(IDetailCategoryBuilder& InCategory, const FImgMediaMipMapInfo* MipMapInfo)
{
	IDetailGroup& MainObjGroup = InCategory.AddGroup("MainObjects", LOCTEXT("MipMapObjects", "Objects"));

	// Loop over all objects.
	const TArray<FImgMediaMipMapObjectInfo*>& Objects = MipMapInfo->GetObjects();
	for (const FImgMediaMipMapObjectInfo* ObjectInfo : Objects)
	{
		AActor* Object = ObjectInfo->Object.Get();
		if (Object != nullptr)
		{
			IDetailGroup& ObjGroup = MainObjGroup.AddGroup(*Object->GetName(), FText::FromString(Object->GetName()));

			// Show auto width.
			FDetailWidgetRow& AutoWidthRow = ObjGroup.AddWidgetRow();
			AutoWidthRow.NameContent()
				[
					SNew(STextBlock)
						.Text(LOCTEXT("MipMapAutoWidth", "AutoWidth"))
						.ToolTipText(LOCTEXT("MipMapAutoWidthToolTip", "This will be used for the width of the object if not set manually."))
				];
			AutoWidthRow.ValueContent()
				[
					SNew(STextBlock)
						.Text(FText::FromString(FString::Printf(TEXT("%f"), FImgMediaMipMapInfo::GetObjectWidth(Object))))
						.ToolTipText(LOCTEXT("MipMapAutoWidthToolTip", "This will be used for the width of the object if not set manually."))
				];

			// Show width.
			FDetailWidgetRow& WidthRow = ObjGroup.AddWidgetRow();
			WidthRow.NameContent()
				[
					SNew(STextBlock)
						.Text(LOCTEXT("MipMapWidth", "Width"))
						.ToolTipText(LOCTEXT("MipMapWidthToolTip", "Width of this object that is currently used for mipmap calculations."))
				];
			WidthRow.ValueContent()
				[
					SNew(STextBlock)
						.Text(FText::FromString(FString::Printf(TEXT("%f"), ObjectInfo->Width)))
						.ToolTipText(LOCTEXT("MipMapWidthToolTip", "Width of this object that is currently used for mipmap calculations."))
				];
		}
	}
}


void FImgMediaSourceCustomization::AddCameraObjects(IDetailGroup& InCameraGroup, const FImgMediaMipMapCameraInfo& InCameraInfo, const TArray<float>& InMipLevelDistances, const TArray<FImgMediaMipMapObjectInfo*>& InObjects)
{
	IDetailGroup& Group = InCameraGroup.AddGroup("Objects", LOCTEXT("MipMapObjects", "Objects"));

	// Loop over all objects.
	for (const FImgMediaMipMapObjectInfo* ObjectInfo : InObjects)
	{
		AActor* Object = ObjectInfo->Object.Get();
		if (Object != nullptr)
		{
			IDetailGroup& ObjGroup = Group.AddGroup(*Object->GetName(), FText::FromString(Object->GetName()));

			// Show distance to camera.
			float DistToCamera = FImgMediaMipMapInfo::GetObjectDistToCamera(InCameraInfo.Location, Object->GetActorLocation());
			FDetailWidgetRow& DistToCameraRow = ObjGroup.AddWidgetRow();
			DistToCameraRow.NameContent()
				[
					SNew(STextBlock)
						.Text(LOCTEXT("MipMapObjDistToCamera", "Distance To Camera"))
				];
			DistToCameraRow.ValueContent()
				[
					SNew(STextBlock)
						.Text(FText::FromString(FString::Printf(TEXT("%f"), DistToCamera)))
				];

			// Show adjusted distance to camera.
			DistToCamera -= ObjectInfo->Width;
			DistToCamera *= ObjectInfo->DistAdjust; 
			FDetailWidgetRow& AdjustedDistToCameraRow = ObjGroup.AddWidgetRow();
			AdjustedDistToCameraRow.NameContent()
				[
					SNew(STextBlock)
						.Text(LOCTEXT("MipMapObjAdjustedDistToCamera", "Adjusted Distance To Camera"))
				];
			AdjustedDistToCameraRow.ValueContent()
				[
					SNew(STextBlock)
						.Text(FText::FromString(FString::Printf(TEXT("%f"), DistToCamera)))
				];

			// Show mip level.
			int MipLevel = FImgMediaMipMapInfo::GetMipLevelForDistance(DistToCamera, InMipLevelDistances);
			FDetailWidgetRow& MipLevelRow = ObjGroup.AddWidgetRow();
			MipLevelRow.NameContent()
				[
					SNew(STextBlock)
						.Text(LOCTEXT("MipMapObjMipLevel", "Mip Level"))
				];
			MipLevelRow.ValueContent()
				[
					SNew(STextBlock)
						.Text(FText::FromString(FString::Printf(TEXT("%d"), MipLevel)))
				];
		}
	}
}

void FImgMediaSourceCustomization::AddCameraMipDistances(IDetailGroup& InCameraGroup, const FImgMediaMipMapCameraInfo& InCameraInfo, const TArray<float>& InMipLevelDistances)
{
	IDetailGroup& Group = InCameraGroup.AddGroup("MipLevelDistances", LOCTEXT("MipMapLevelDistances", "MipLevelDistances"));

	for (int Index = 0; Index < InMipLevelDistances.Num(); ++Index)
	{
		float Distance = InMipLevelDistances[Index];
		FDetailWidgetRow& DistancesRow = Group.AddWidgetRow();
		DistancesRow.NameContent()
			[
				SNew(STextBlock)
					.Text(FText::FromString(FString::Printf(TEXT("%d"), Index)))
			];
		DistancesRow.ValueContent()
			[
				SNew(STextBlock)
					.Text(FText::FromString(FString::Printf(TEXT("%f"), Distance)))
			];
	}

	// Add mipmap info.
	CustomizeMipMapInfo(DetailBuilder);
}

void FImgMediaSourceCustomization::CustomizeMipMapInfo(IDetailLayoutBuilder& DetailBuilder)
{
	// Mipmap inspection only works for one object.
	TArray<TWeakObjectPtr<UObject>> CustomizedObjects;
	DetailBuilder.GetObjectsBeingCustomized(CustomizedObjects);
	if (CustomizedObjects.Num() == 1)
	{
		UImgMediaSource* ImgMediaSource = Cast<UImgMediaSource>(CustomizedObjects[0].Get());
		if (ImgMediaSource != nullptr)
		{
			const FImgMediaMipMapInfo* MipMapInfo = ImgMediaSource->GetMipMapInfo();
			if (MipMapInfo != nullptr)
			{
				IDetailCategoryBuilder& MipMapInfoCategory = DetailBuilder.EditCategory("MipMapInfo", LOCTEXT("MipMapInfoCategoryName", "MipMapInfo"));

				// Add objects.
				AddMipMapObjects(MipMapInfoCategory, MipMapInfo);

				// Loop over all cameras.
				const TArray<FImgMediaMipMapCameraInfo>& CameraInfos = MipMapInfo->GetCameraInfo();
				const TArray<float>& MipLevelDistances = MipMapInfo->GetMipLevelDistances();
				float ViewportDistAdjust = MipMapInfo->GetViewportDistAdjust();
				const TArray<FImgMediaMipMapObjectInfo*>& Objects = MipMapInfo->GetObjects();
				if (CameraInfos.Num() > 0)
				{
					for (const FImgMediaMipMapCameraInfo& CameraInfo : CameraInfos)
					{
						// Add group for this camera.
						IDetailGroup& Group = MipMapInfoCategory.AddGroup(*CameraInfo.Name, FText::FromString(CameraInfo.Name));

						// Get mip level distances adjusted so they are in real space.
						TArray<float> AdjustedMipLevelDistances;
						for (float Dist : MipLevelDistances)
						{
							if (CameraInfo.ScreenSize == 0.0f)
							{
								Dist /= ViewportDistAdjust;
							}
							Dist /= CameraInfo.DistAdjust;
							AdjustedMipLevelDistances.Add(Dist);
						}

						// Add info to UI.
						AddCameraObjects(Group, CameraInfo, AdjustedMipLevelDistances, Objects);
						AddCameraMipDistances(Group, CameraInfo, AdjustedMipLevelDistances);
					}
				}
				else
				{
					FDetailWidgetRow& NoCamerasRow = MipMapInfoCategory.AddCustomRow(FText::GetEmpty());
					NoCamerasRow.NameContent()
						[
							SNew(STextBlock)
								.Text(LOCTEXT("MipMapNoCameras", "No Cameras"))
						];
				}
			}
		}
	}
}

void FImgMediaSourceCustomization::AddMipMapObjects(IDetailCategoryBuilder& InCategory, const FImgMediaMipMapInfo* MipMapInfo)
{
	IDetailGroup& MainObjGroup = InCategory.AddGroup("MainObjects", LOCTEXT("MipMapObjects", "Objects"));

	// Loop over all objects.
	const TArray<FImgMediaMipMapObjectInfo*>& Objects = MipMapInfo->GetObjects();
	for (const FImgMediaMipMapObjectInfo* ObjectInfo : Objects)
	{
		AActor* Object = ObjectInfo->Object.Get();
		if (Object != nullptr)
		{
			IDetailGroup& ObjGroup = MainObjGroup.AddGroup(*Object->GetName(), FText::FromString(Object->GetName()));

			// Show auto width.
			FDetailWidgetRow& AutoWidthRow = ObjGroup.AddWidgetRow();
			AutoWidthRow.NameContent()
				[
					SNew(STextBlock)
						.Text(LOCTEXT("MipMapAutoWidth", "AutoWidth"))
						.ToolTipText(LOCTEXT("MipMapAutoWidthToolTip", "This will be used for the width of the object if not set manually."))
				];
			AutoWidthRow.ValueContent()
				[
					SNew(STextBlock)
						.Text(FText::FromString(FString::Printf(TEXT("%f"), FImgMediaMipMapInfo::GetObjectWidth(Object))))
						.ToolTipText(LOCTEXT("MipMapAutoWidthToolTip", "This will be used for the width of the object if not set manually."))
				];

			// Show width.
			FDetailWidgetRow& WidthRow = ObjGroup.AddWidgetRow();
			WidthRow.NameContent()
				[
					SNew(STextBlock)
						.Text(LOCTEXT("MipMapWidth", "Width"))
						.ToolTipText(LOCTEXT("MipMapWidthToolTip", "Width of this object that is currently used for mipmap calculations."))
				];
			WidthRow.ValueContent()
				[
					SNew(STextBlock)
						.Text(FText::FromString(FString::Printf(TEXT("%f"), ObjectInfo->Width)))
						.ToolTipText(LOCTEXT("MipMapWidthToolTip", "Width of this object that is currently used for mipmap calculations."))
				];
		}
	}
}

<<<<<<< HEAD

void FImgMediaSourceCustomization::AddCameraObjects(IDetailGroup& InCameraGroup, const FImgMediaMipMapCameraInfo& InCameraInfo, const TArray<float>& InMipLevelDistances, const TArray<FImgMediaMipMapObjectInfo*>& InObjects)
{
	IDetailGroup& Group = InCameraGroup.AddGroup("Objects", LOCTEXT("MipMapObjects", "Objects"));

	// Loop over all objects.
	for (const FImgMediaMipMapObjectInfo* ObjectInfo : InObjects)
	{
		AActor* Object = ObjectInfo->Object.Get();
		if (Object != nullptr)
		{
			IDetailGroup& ObjGroup = Group.AddGroup(*Object->GetName(), FText::FromString(Object->GetName()));

			// Show distance to camera.
			float DistToCamera = FImgMediaMipMapInfo::GetObjectDistToCamera(InCameraInfo.Location, Object->GetActorLocation());
			FDetailWidgetRow& DistToCameraRow = ObjGroup.AddWidgetRow();
			DistToCameraRow.NameContent()
				[
					SNew(STextBlock)
						.Text(LOCTEXT("MipMapObjDistToCamera", "Distance To Camera"))
				];
			DistToCameraRow.ValueContent()
				[
					SNew(STextBlock)
						.Text(FText::FromString(FString::Printf(TEXT("%f"), DistToCamera)))
				];

			// Show adjusted distance to camera.
			DistToCamera -= ObjectInfo->Width;
			DistToCamera *= ObjectInfo->DistAdjust; 
			FDetailWidgetRow& AdjustedDistToCameraRow = ObjGroup.AddWidgetRow();
			AdjustedDistToCameraRow.NameContent()
				[
					SNew(STextBlock)
						.Text(LOCTEXT("MipMapObjAdjustedDistToCamera", "Adjusted Distance To Camera"))
				];
			AdjustedDistToCameraRow.ValueContent()
				[
					SNew(STextBlock)
						.Text(FText::FromString(FString::Printf(TEXT("%f"), DistToCamera)))
				];

			// Show mip level.
			int MipLevel = FImgMediaMipMapInfo::GetMipLevelForDistance(DistToCamera, InMipLevelDistances);
			FDetailWidgetRow& MipLevelRow = ObjGroup.AddWidgetRow();
			MipLevelRow.NameContent()
				[
					SNew(STextBlock)
						.Text(LOCTEXT("MipMapObjMipLevel", "Mip Level"))
				];
			MipLevelRow.ValueContent()
				[
					SNew(STextBlock)
						.Text(FText::FromString(FString::Printf(TEXT("%d"), MipLevel)))
				];
		}
	}
}

void FImgMediaSourceCustomization::AddCameraMipDistances(IDetailGroup& InCameraGroup, const FImgMediaMipMapCameraInfo& InCameraInfo, const TArray<float>& InMipLevelDistances)
{
	IDetailGroup& Group = InCameraGroup.AddGroup("MipLevelDistances", LOCTEXT("MipMapLevelDistances", "MipLevelDistances"));

	for (int Index = 0; Index < InMipLevelDistances.Num(); ++Index)
	{
		float Distance = InMipLevelDistances[Index];
		FDetailWidgetRow& DistancesRow = Group.AddWidgetRow();
		DistancesRow.NameContent()
			[
				SNew(STextBlock)
					.Text(FText::FromString(FString::Printf(TEXT("%d"), Index)))
			];
		DistancesRow.ValueContent()
			[
				SNew(STextBlock)
					.Text(FText::FromString(FString::Printf(TEXT("%f"), Distance)))
			];
	}
}

=======
>>>>>>> 6bbb88c8
/* FImgMediaSourceCustomization implementation
 *****************************************************************************/

FString FImgMediaSourceCustomization::GetSequencePath() const
{
	FString FilePath;
	TSharedPtr<IPropertyHandle> SequencePathProperty = GetSequencePathPathProperty();
	if (SequencePathProperty.IsValid())
	{
		if (SequencePathProperty->GetValue(FilePath) != FPropertyAccess::Success)
		{
			UE_LOG(LogImgMediaEditor, Error, TEXT("FImgMediaSourceCustomization could not get SequencePath."));
		}
	}

	return FilePath;
}

FString FImgMediaSourceCustomization::GetRelativePathRoot() const
{
	FString RelativeDir;
<<<<<<< HEAD
	bool bIsPathRelativeToRoot = false;
	PathRelativeToRootProperty->GetValue(bIsPathRelativeToRoot);
=======
	bool bIsPathRelativeToRoot = IsPathRelativeToRoot();

>>>>>>> 6bbb88c8
	if (bIsPathRelativeToRoot)
	{
		RelativeDir = FPaths::ConvertRelativePathToFull(FPaths::ProjectDir());
	}
	else
	{
		RelativeDir = FPaths::ConvertRelativePathToFull(FPaths::ProjectContentDir());
	}
	return RelativeDir;
}
<<<<<<< HEAD
=======


TSharedPtr<IPropertyHandle> FImgMediaSourceCustomization::GetSequencePathProperty() const
{
	TSharedPtr<IPropertyHandle> SequencePathProperty;

	if ((PropertyHandle.IsValid()) && (PropertyHandle->IsValidHandle()))
	{
		TSharedPtr<IPropertyHandle> ParentHandle = PropertyHandle->GetParentHandle();
		if (ParentHandle.IsValid())
		{
			SequencePathProperty = ParentHandle->GetChildHandle("SequencePath");
		}
	}

	return SequencePathProperty;
}

TSharedPtr<IPropertyHandle> FImgMediaSourceCustomization::GetSequencePathPathProperty() const
{
	TSharedPtr<IPropertyHandle> SequencePathPathProperty;

	TSharedPtr<IPropertyHandle> SequencePathProperty = GetSequencePathProperty();
	if (SequencePathProperty.IsValid())
	{
		SequencePathPathProperty = SequencePathProperty->GetChildHandle("Path");
	}

	return SequencePathPathProperty;
}


TSharedPtr<IPropertyHandle> FImgMediaSourceCustomization::GetPathRelativeToRootProperty() const
{
	TSharedPtr<IPropertyHandle> PathRelativeToRootProperty;

	if ((PropertyHandle.IsValid()) && (PropertyHandle->IsValidHandle()))
	{
		TSharedPtr<IPropertyHandle> ParentHandle = PropertyHandle->GetParentHandle();
		if (ParentHandle.IsValid())
		{
			PathRelativeToRootProperty = ParentHandle->GetChildHandle("IsPathRelativeToProjectRoot");
		}
	}

	return PathRelativeToRootProperty;
}


bool FImgMediaSourceCustomization::IsPathRelativeToRoot() const
{
	TSharedPtr<IPropertyHandle> PathRelativeToRootProperty = GetPathRelativeToRootProperty();

	bool bIsPathRelativeToRoot = false;
	if (PathRelativeToRootProperty.IsValid())
	{
		if (PathRelativeToRootProperty->GetValue(bIsPathRelativeToRoot) != FPropertyAccess::Success)
		{
			UE_LOG(LogImgMediaEditor, Error, TEXT("FImgMediaSourceCustomization could not get IsPathRelativeToProjectRoot."));
		}
	}

	return bIsPathRelativeToRoot;
}

void FImgMediaSourceCustomization::SetPathRelativeToRoot(bool bIsPathRelativeToRoot)
{
	TSharedPtr<IPropertyHandle> PathRelativeToRootProperty = GetPathRelativeToRootProperty();

	if (PathRelativeToRootProperty.IsValid())
	{
		if (PathRelativeToRootProperty->SetValue(bIsPathRelativeToRoot) != FPropertyAccess::Success)
		{
			UE_LOG(LogImgMediaEditor, Error, TEXT("FImgMediaSourceCustomization could not set IsPathRelativeToProjectRoot."));
		}
	}
}
>>>>>>> 6bbb88c8

/* FImgMediaSourceCustomization callbacks
 *****************************************************************************/

void FImgMediaSourceCustomization::HandleSequencePathPickerPathPicked(const FString& PickedPath)
{
	// fully expand path & strip optional file name
	const FString OldRelativeDir = GetRelativePathRoot();
	const FString FullPath = PickedPath.StartsWith(TEXT("./"))
		? FPaths::ConvertRelativePathToFull(OldRelativeDir, PickedPath.RightChop(2))
		: PickedPath;

	const FString FullDir = FPaths::ConvertRelativePathToFull(FPaths::FileExists(FullPath) ? FPaths::GetPath(FullPath) : FullPath);
	

	FString PickedDir = FullDir;
	const FString RelativeDir = FPaths::ConvertRelativePathToFull(FPaths::ProjectDir());
	bool bIsRelativePath = PickedDir.StartsWith(RelativeDir);
	if (bIsRelativePath)
	{
		FPaths::MakePathRelativeTo(PickedDir, *RelativeDir);
		PickedDir = FString(TEXT("./")) + PickedDir;
	}
	
	// Update relative to root property.
<<<<<<< HEAD
	PathRelativeToRootProperty->SetValue(bIsRelativePath);
=======
	SetPathRelativeToRoot(bIsRelativePath);
>>>>>>> 6bbb88c8

	// update property
	TSharedPtr<IPropertyHandle> SequencePathPathProperty = GetSequencePathPathProperty();
	if (SequencePathPathProperty.IsValid())
	{
		if (SequencePathPathProperty->SetValue(PickedDir) != FPropertyAccess::Success)
		{
			UE_LOG(LogImgMediaEditor, Error, TEXT("FImgMediaSourceCustomization could not set SequencePath."));
		}
	}
}


EVisibility FImgMediaSourceCustomization::HandleSequencePathWarningIconVisibility() const
{
	FString FilePath = GetSequencePath();

	if (FilePath.IsEmpty() || FilePath.Contains(TEXT("://")))
	{
		return EVisibility::Hidden;
	}

	const FString RelativeDir = GetRelativePathRoot();
	const FString FullMoviesPath = FPaths::ConvertRelativePathToFull(FPaths::ProjectContentDir() / TEXT("Movies"));
	const FString FullPath = FPaths::ConvertRelativePathToFull(FPaths::IsRelative(FilePath) ? RelativeDir / FilePath : FilePath);

	if (FullPath.StartsWith(FullMoviesPath))
	{
		if (FPaths::DirectoryExists(FullPath))
		{
			return EVisibility::Hidden;
		}

		// file doesn't exist
		return EVisibility::Visible;
	}

	// file not inside Movies folder
	return EVisibility::Visible;
}


#undef LOCTEXT_NAMESPACE<|MERGE_RESOLUTION|>--- conflicted
+++ resolved
@@ -3,10 +3,7 @@
 #include "ImgMediaSourceCustomization.h"
 
 #include "IMediaModule.h"
-<<<<<<< HEAD
-=======
 #include "ImgMediaEditorModule.h"
->>>>>>> 6bbb88c8
 #include "ImgMediaMipMapInfo.h"
 #include "ImgMediaSource.h"
 #include "GameFramework/Actor.h"
@@ -26,10 +23,7 @@
 #include "DetailCategoryBuilder.h"
 #include "DetailLayoutBuilder.h"
 #include "DetailWidgetRow.h"
-<<<<<<< HEAD
-=======
 #include "IDetailChildrenBuilder.h"
->>>>>>> 6bbb88c8
 #include "IDetailGroup.h"
 #include "IDetailPropertyRow.h"
 
@@ -160,8 +154,6 @@
 				}
 			}
 		}
-
-		PathRelativeToRootProperty = DetailBuilder.GetProperty("IsPathRelativeToProjectRoot");
 	}
 }
 
@@ -289,201 +281,8 @@
 					.Text(FText::FromString(FString::Printf(TEXT("%f"), Distance)))
 			];
 	}
-
-	// Add mipmap info.
-	CustomizeMipMapInfo(DetailBuilder);
-}
-
-void FImgMediaSourceCustomization::CustomizeMipMapInfo(IDetailLayoutBuilder& DetailBuilder)
-{
-	// Mipmap inspection only works for one object.
-	TArray<TWeakObjectPtr<UObject>> CustomizedObjects;
-	DetailBuilder.GetObjectsBeingCustomized(CustomizedObjects);
-	if (CustomizedObjects.Num() == 1)
-	{
-		UImgMediaSource* ImgMediaSource = Cast<UImgMediaSource>(CustomizedObjects[0].Get());
-		if (ImgMediaSource != nullptr)
-		{
-			const FImgMediaMipMapInfo* MipMapInfo = ImgMediaSource->GetMipMapInfo();
-			if (MipMapInfo != nullptr)
-			{
-				IDetailCategoryBuilder& MipMapInfoCategory = DetailBuilder.EditCategory("MipMapInfo", LOCTEXT("MipMapInfoCategoryName", "MipMapInfo"));
-
-				// Add objects.
-				AddMipMapObjects(MipMapInfoCategory, MipMapInfo);
-
-				// Loop over all cameras.
-				const TArray<FImgMediaMipMapCameraInfo>& CameraInfos = MipMapInfo->GetCameraInfo();
-				const TArray<float>& MipLevelDistances = MipMapInfo->GetMipLevelDistances();
-				float ViewportDistAdjust = MipMapInfo->GetViewportDistAdjust();
-				const TArray<FImgMediaMipMapObjectInfo*>& Objects = MipMapInfo->GetObjects();
-				if (CameraInfos.Num() > 0)
-				{
-					for (const FImgMediaMipMapCameraInfo& CameraInfo : CameraInfos)
-					{
-						// Add group for this camera.
-						IDetailGroup& Group = MipMapInfoCategory.AddGroup(*CameraInfo.Name, FText::FromString(CameraInfo.Name));
-
-						// Get mip level distances adjusted so they are in real space.
-						TArray<float> AdjustedMipLevelDistances;
-						for (float Dist : MipLevelDistances)
-						{
-							if (CameraInfo.ScreenSize == 0.0f)
-							{
-								Dist /= ViewportDistAdjust;
-							}
-							Dist /= CameraInfo.DistAdjust;
-							AdjustedMipLevelDistances.Add(Dist);
-						}
-
-						// Add info to UI.
-						AddCameraObjects(Group, CameraInfo, AdjustedMipLevelDistances, Objects);
-						AddCameraMipDistances(Group, CameraInfo, AdjustedMipLevelDistances);
-					}
-				}
-				else
-				{
-					FDetailWidgetRow& NoCamerasRow = MipMapInfoCategory.AddCustomRow(FText::GetEmpty());
-					NoCamerasRow.NameContent()
-						[
-							SNew(STextBlock)
-								.Text(LOCTEXT("MipMapNoCameras", "No Cameras"))
-						];
-				}
-			}
-		}
-	}
-}
-
-void FImgMediaSourceCustomization::AddMipMapObjects(IDetailCategoryBuilder& InCategory, const FImgMediaMipMapInfo* MipMapInfo)
-{
-	IDetailGroup& MainObjGroup = InCategory.AddGroup("MainObjects", LOCTEXT("MipMapObjects", "Objects"));
-
-	// Loop over all objects.
-	const TArray<FImgMediaMipMapObjectInfo*>& Objects = MipMapInfo->GetObjects();
-	for (const FImgMediaMipMapObjectInfo* ObjectInfo : Objects)
-	{
-		AActor* Object = ObjectInfo->Object.Get();
-		if (Object != nullptr)
-		{
-			IDetailGroup& ObjGroup = MainObjGroup.AddGroup(*Object->GetName(), FText::FromString(Object->GetName()));
-
-			// Show auto width.
-			FDetailWidgetRow& AutoWidthRow = ObjGroup.AddWidgetRow();
-			AutoWidthRow.NameContent()
-				[
-					SNew(STextBlock)
-						.Text(LOCTEXT("MipMapAutoWidth", "AutoWidth"))
-						.ToolTipText(LOCTEXT("MipMapAutoWidthToolTip", "This will be used for the width of the object if not set manually."))
-				];
-			AutoWidthRow.ValueContent()
-				[
-					SNew(STextBlock)
-						.Text(FText::FromString(FString::Printf(TEXT("%f"), FImgMediaMipMapInfo::GetObjectWidth(Object))))
-						.ToolTipText(LOCTEXT("MipMapAutoWidthToolTip", "This will be used for the width of the object if not set manually."))
-				];
-
-			// Show width.
-			FDetailWidgetRow& WidthRow = ObjGroup.AddWidgetRow();
-			WidthRow.NameContent()
-				[
-					SNew(STextBlock)
-						.Text(LOCTEXT("MipMapWidth", "Width"))
-						.ToolTipText(LOCTEXT("MipMapWidthToolTip", "Width of this object that is currently used for mipmap calculations."))
-				];
-			WidthRow.ValueContent()
-				[
-					SNew(STextBlock)
-						.Text(FText::FromString(FString::Printf(TEXT("%f"), ObjectInfo->Width)))
-						.ToolTipText(LOCTEXT("MipMapWidthToolTip", "Width of this object that is currently used for mipmap calculations."))
-				];
-		}
-	}
-}
-
-<<<<<<< HEAD
-
-void FImgMediaSourceCustomization::AddCameraObjects(IDetailGroup& InCameraGroup, const FImgMediaMipMapCameraInfo& InCameraInfo, const TArray<float>& InMipLevelDistances, const TArray<FImgMediaMipMapObjectInfo*>& InObjects)
-{
-	IDetailGroup& Group = InCameraGroup.AddGroup("Objects", LOCTEXT("MipMapObjects", "Objects"));
-
-	// Loop over all objects.
-	for (const FImgMediaMipMapObjectInfo* ObjectInfo : InObjects)
-	{
-		AActor* Object = ObjectInfo->Object.Get();
-		if (Object != nullptr)
-		{
-			IDetailGroup& ObjGroup = Group.AddGroup(*Object->GetName(), FText::FromString(Object->GetName()));
-
-			// Show distance to camera.
-			float DistToCamera = FImgMediaMipMapInfo::GetObjectDistToCamera(InCameraInfo.Location, Object->GetActorLocation());
-			FDetailWidgetRow& DistToCameraRow = ObjGroup.AddWidgetRow();
-			DistToCameraRow.NameContent()
-				[
-					SNew(STextBlock)
-						.Text(LOCTEXT("MipMapObjDistToCamera", "Distance To Camera"))
-				];
-			DistToCameraRow.ValueContent()
-				[
-					SNew(STextBlock)
-						.Text(FText::FromString(FString::Printf(TEXT("%f"), DistToCamera)))
-				];
-
-			// Show adjusted distance to camera.
-			DistToCamera -= ObjectInfo->Width;
-			DistToCamera *= ObjectInfo->DistAdjust; 
-			FDetailWidgetRow& AdjustedDistToCameraRow = ObjGroup.AddWidgetRow();
-			AdjustedDistToCameraRow.NameContent()
-				[
-					SNew(STextBlock)
-						.Text(LOCTEXT("MipMapObjAdjustedDistToCamera", "Adjusted Distance To Camera"))
-				];
-			AdjustedDistToCameraRow.ValueContent()
-				[
-					SNew(STextBlock)
-						.Text(FText::FromString(FString::Printf(TEXT("%f"), DistToCamera)))
-				];
-
-			// Show mip level.
-			int MipLevel = FImgMediaMipMapInfo::GetMipLevelForDistance(DistToCamera, InMipLevelDistances);
-			FDetailWidgetRow& MipLevelRow = ObjGroup.AddWidgetRow();
-			MipLevelRow.NameContent()
-				[
-					SNew(STextBlock)
-						.Text(LOCTEXT("MipMapObjMipLevel", "Mip Level"))
-				];
-			MipLevelRow.ValueContent()
-				[
-					SNew(STextBlock)
-						.Text(FText::FromString(FString::Printf(TEXT("%d"), MipLevel)))
-				];
-		}
-	}
-}
-
-void FImgMediaSourceCustomization::AddCameraMipDistances(IDetailGroup& InCameraGroup, const FImgMediaMipMapCameraInfo& InCameraInfo, const TArray<float>& InMipLevelDistances)
-{
-	IDetailGroup& Group = InCameraGroup.AddGroup("MipLevelDistances", LOCTEXT("MipMapLevelDistances", "MipLevelDistances"));
-
-	for (int Index = 0; Index < InMipLevelDistances.Num(); ++Index)
-	{
-		float Distance = InMipLevelDistances[Index];
-		FDetailWidgetRow& DistancesRow = Group.AddWidgetRow();
-		DistancesRow.NameContent()
-			[
-				SNew(STextBlock)
-					.Text(FText::FromString(FString::Printf(TEXT("%d"), Index)))
-			];
-		DistancesRow.ValueContent()
-			[
-				SNew(STextBlock)
-					.Text(FText::FromString(FString::Printf(TEXT("%f"), Distance)))
-			];
-	}
-}
-
-=======
->>>>>>> 6bbb88c8
+}
+
 /* FImgMediaSourceCustomization implementation
  *****************************************************************************/
 
@@ -505,13 +304,8 @@
 FString FImgMediaSourceCustomization::GetRelativePathRoot() const
 {
 	FString RelativeDir;
-<<<<<<< HEAD
-	bool bIsPathRelativeToRoot = false;
-	PathRelativeToRootProperty->GetValue(bIsPathRelativeToRoot);
-=======
 	bool bIsPathRelativeToRoot = IsPathRelativeToRoot();
 
->>>>>>> 6bbb88c8
 	if (bIsPathRelativeToRoot)
 	{
 		RelativeDir = FPaths::ConvertRelativePathToFull(FPaths::ProjectDir());
@@ -522,8 +316,6 @@
 	}
 	return RelativeDir;
 }
-<<<<<<< HEAD
-=======
 
 
 TSharedPtr<IPropertyHandle> FImgMediaSourceCustomization::GetSequencePathProperty() const
@@ -601,7 +393,6 @@
 		}
 	}
 }
->>>>>>> 6bbb88c8
 
 /* FImgMediaSourceCustomization callbacks
  *****************************************************************************/
@@ -627,11 +418,7 @@
 	}
 	
 	// Update relative to root property.
-<<<<<<< HEAD
-	PathRelativeToRootProperty->SetValue(bIsRelativePath);
-=======
 	SetPathRelativeToRoot(bIsRelativePath);
->>>>>>> 6bbb88c8
 
 	// update property
 	TSharedPtr<IPropertyHandle> SequencePathPathProperty = GetSequencePathPathProperty();
