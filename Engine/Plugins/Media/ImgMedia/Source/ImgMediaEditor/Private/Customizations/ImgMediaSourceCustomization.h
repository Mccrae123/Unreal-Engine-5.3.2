--- conflicted
+++ resolved
@@ -116,13 +116,6 @@
 	/** Text block widget showing the found proxy directories. */
 	TSharedPtr<SEditableTextBox> ProxiesTextBlock;
 
-<<<<<<< HEAD
-	/** Pointer to the SequencePath.Path property handle. */
-	TSharedPtr<IPropertyHandle> SequencePathProperty;
-	/** Pointer to the IsPathRelativeToProjectRoot property handle. */
-	TSharedPtr<IPropertyHandle> PathRelativeToRootProperty;
-=======
 	/** Stores our property. */
 	TSharedPtr<IPropertyHandle> PropertyHandle;
->>>>>>> 6bbb88c8
 };