--- conflicted
+++ resolved
@@ -140,9 +140,6 @@
 	int32 NumChannels = 3;
 	switch (Channels)
 	{
-<<<<<<< HEAD
-	case Imf::RgbaChannels::WRITE_RGB:
-=======
 	case Imf::RgbaChannels::WRITE_R:
 	case Imf::RgbaChannels::WRITE_G:
 	case Imf::RgbaChannels::WRITE_B:
@@ -157,7 +154,6 @@
 		break;
 	case Imf::RgbaChannels::WRITE_RGB:
 	case Imf::RgbaChannels::WRITE_YCA:
->>>>>>> 3aae9151
 		NumChannels = 3;
 		break;
 	case Imf::RgbaChannels::WRITE_RGBA:
@@ -171,11 +167,7 @@
 
 int32 FRgbaInputFile::GetUncompressedSize() const
 {
-<<<<<<< HEAD
-	const int32 NumChannels = ((Imf::RgbaInputFile*)InputFile)->channels();
-=======
 	const int32 NumChannels = GetNumChannels();
->>>>>>> 3aae9151
 	const int32 ChannelSize = sizeof(int16);
 	const FIntPoint Window = GetDataWindow();
 
@@ -197,9 +189,6 @@
 
 void FRgbaInputFile::ReadPixels(int32 StartY, int32 EndY)
 {
-<<<<<<< HEAD
-	((Imf::RgbaInputFile*)InputFile)->readPixels(StartY, EndY);
-=======
 	try
 	{
 		// Since we convert everything to a coordinate system that goes from 0 to infinity when we GetDataWindow()
@@ -214,7 +203,6 @@
 			ANSI_TO_TCHAR(((Imf::RgbaInputFile*)InputFile)->fileName()),
 			StringCast<TCHAR>(Exception.what()).Get());
 	}
->>>>>>> 3aae9151
 }
 
 
