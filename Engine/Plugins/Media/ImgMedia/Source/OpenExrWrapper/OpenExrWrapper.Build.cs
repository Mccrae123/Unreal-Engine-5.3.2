// Copyright Epic Games, Inc. All Rights Reserved.

namespace UnrealBuildTool.Rules
{
	public class OpenExrWrapper : ModuleRules
	{
		public OpenExrWrapper(ReadOnlyTargetRules Target) : base(Target)
		{
			bEnableExceptions = true;
			bUseRTTI = true;

            PublicDependencyModuleNames.AddRange(
				new string[] {
					"Core",
					"TimeManagement",
				});

			bool bLinuxEnabled = Target.Platform == UnrealTargetPlatform.Linux && Target.Architecture == UnrealArch.X64;

            if (Target.Platform.IsInGroup(UnrealPlatformGroup.Windows) ||
                (Target.Platform == UnrealTargetPlatform.Mac) ||
				bLinuxEnabled)
            {
                AddEngineThirdPartyPrivateStaticDependencies(Target, "Imath");
                AddEngineThirdPartyPrivateStaticDependencies(Target, "UEOpenExr");
                AddEngineThirdPartyPrivateStaticDependencies(Target, "zlib");
            }
            else
            {
                System.Console.WriteLine("OpenExrWrapper does not supported this platform");
            }
<<<<<<< HEAD

			PrivateIncludePaths.Add("OpenExrWrapper/Private");
=======
>>>>>>> 4af6daef
        }
	}
}<|MERGE_RESOLUTION|>--- conflicted
+++ resolved
@@ -29,11 +29,6 @@
             {
                 System.Console.WriteLine("OpenExrWrapper does not supported this platform");
             }
-<<<<<<< HEAD
-
-			PrivateIncludePaths.Add("OpenExrWrapper/Private");
-=======
->>>>>>> 4af6daef
         }
 	}
 }