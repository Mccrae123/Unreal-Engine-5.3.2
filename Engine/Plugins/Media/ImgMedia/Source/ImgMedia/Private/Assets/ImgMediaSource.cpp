// Copyright Epic Games, Inc. All Rights Reserved.

#include "ImgMediaSource.h"

#include "IImgMediaModule.h"
#include "ImgMediaGlobalCache.h"
#include "ImgMediaMipMapInfo.h"
#include "ImgMediaPrivate.h"

#include "HAL/FileManager.h"
#include "Misc/Paths.h"
#include "UObject/UE5MainStreamObjectVersion.h"

#include UE_INLINE_GENERATED_CPP_BY_NAME(ImgMediaSource)


/* UImgMediaSource structors
 *****************************************************************************/

UImgMediaSource::UImgMediaSource()
	: IsPathRelativeToProjectRoot_DEPRECATED(false)
	, FrameRateOverride(0, 0)
	, bFillGapsInSequence(true)
	, MipMapInfo(MakeShared<FImgMediaMipMapInfo, ESPMode::ThreadSafe>())
{
}


/* UImgMediaSource interface
 *****************************************************************************/

void UImgMediaSource::GetProxies(TArray<FString>& OutProxies) const
{
	IFileManager::Get().FindFiles(OutProxies, *FPaths::Combine(GetFullPath(), TEXT("*")), false, true);
}

const FString UImgMediaSource::GetSequencePath() const
{
	return ExpandSequencePathTokens(SequencePath.Path);
}

void UImgMediaSource::SetSequencePath(const FString& Path)
{
	const FString SanitizedPath = FPaths::GetPath(Path);

	if (SanitizedPath.IsEmpty() || SanitizedPath.StartsWith(TEXT(".")))
	{
		SequencePath.Path = SanitizedPath;
	}
	else
	{
		FString FullPath = FPaths::ConvertRelativePathToFull(SanitizedPath);
		const FString RelativeDir = FPaths::ConvertRelativePathToFull(FPaths::ProjectDir());

		if (FullPath.StartsWith(RelativeDir))
		{
			FPaths::MakePathRelativeTo(FullPath, *RelativeDir);
			FullPath = FString(TEXT("./")) + FullPath;
		}

		SequencePath.Path = FullPath;
	}
}

void UImgMediaSource::SetTokenizedSequencePath(const FString& Path)
{
	SequencePath.Path = SanitizeTokenizedSequencePath(Path);
}

FString UImgMediaSource::ExpandSequencePathTokens(const FString& InPath)
{
	return InPath
		.Replace(TEXT("{engine_dir}"), *FPaths::ConvertRelativePathToFull(FPaths::EngineDir()))
		.Replace(TEXT("{project_dir}"), *FPaths::ConvertRelativePathToFull(FPaths::ProjectDir()))
		;
}

FString UImgMediaSource::SanitizeTokenizedSequencePath(const FString& InPath)
{
	FString SanitizedPickedPath = InPath.TrimStartAndEnd().Replace(TEXT("\""), TEXT(""));

	const FString ProjectAbsolutePath = FPaths::ConvertRelativePathToFull(FPaths::ProjectDir());

	// Replace supported tokens
	FString ExpandedPath = UImgMediaSource::ExpandSequencePathTokens(SanitizedPickedPath);

	// Relative paths are always w.r.t. the project root.
	if (FPaths::IsRelative(ExpandedPath))
	{
		ExpandedPath = FPaths::Combine(ProjectAbsolutePath, SanitizedPickedPath);
	}

	// Chop trailing file path, in case the user picked a file instead of a folder
	if (FPaths::FileExists(ExpandedPath))
	{
		ExpandedPath = FPaths::GetPath(ExpandedPath);
		SanitizedPickedPath = FPaths::GetPath(SanitizedPickedPath);
	}

	// If the user picked the absolute path of a directory that is inside the project, use relative path.
	// Unless the user has a token in the beginning.
	if (!InPath.Len() || InPath[0] != '{') // '{' indicates that the path begins with a token
	{
		FString PathRelativeToProject;

		if (IsPathUnderBasePath(ExpandedPath, ProjectAbsolutePath, PathRelativeToProject))
		{
			SanitizedPickedPath = PathRelativeToProject;
		}
	}

	return SanitizedPickedPath;
}

void UImgMediaSource::AddTargetObject(AActor* InActor)
{
	MipMapInfo->AddObject(InActor);
}

void UImgMediaSource::AddTargetObject(AActor* InActor, float Width)
{
	AddTargetObject(InActor);
}


void UImgMediaSource::RemoveTargetObject(AActor* InActor)
{
	MipMapInfo->RemoveObject(InActor);
}


/* IMediaOptions interface
 *****************************************************************************/

bool UImgMediaSource::GetMediaOption(const FName& Key, bool DefaultValue) const
{
	if (Key == ImgMedia::FillGapsInSequenceOption)
	{
		return bFillGapsInSequence;
	}

	return Super::GetMediaOption(Key, DefaultValue);
}

int64 UImgMediaSource::GetMediaOption(const FName& Key, int64 DefaultValue) const
{
	if (Key == ImgMedia::FrameRateOverrideDenonimatorOption)
	{
		return FrameRateOverride.Denominator;
	}

	if (Key == ImgMedia::FrameRateOverrideNumeratorOption)
	{
		return FrameRateOverride.Numerator;
	}

	return Super::GetMediaOption(Key, DefaultValue);
}


FString UImgMediaSource::GetMediaOption(const FName& Key, const FString& DefaultValue) const
{
	if (Key == ImgMedia::ProxyOverrideOption)
	{
		return ProxyOverride;
	}

	return Super::GetMediaOption(Key, DefaultValue);
}

TSharedPtr<IMediaOptions::FDataContainer, ESPMode::ThreadSafe> UImgMediaSource::GetMediaOption(const FName& Key, const TSharedPtr<FDataContainer, ESPMode::ThreadSafe>& DefaultValue) const
{
	if (Key == ImgMedia::MipMapInfoOption)
	{
		return MipMapInfo;
	}

	return Super::GetMediaOption(Key, DefaultValue);
}

bool UImgMediaSource::HasMediaOption(const FName& Key) const
{
	if ((Key == ImgMedia::FillGapsInSequenceOption) ||
		(Key == ImgMedia::FrameRateOverrideDenonimatorOption) ||
		(Key == ImgMedia::FrameRateOverrideNumeratorOption) ||
		(Key == ImgMedia::ProxyOverrideOption) ||
		(Key == ImgMedia::MipMapInfoOption))
	{
		return true;
	}

	return Super::HasMediaOption(Key);
}


/* UMediaSource interface
 *****************************************************************************/

FString UImgMediaSource::GetUrl() const
{
	return FString(TEXT("img://")) + GetFullPath();
}


bool UImgMediaSource::Validate() const
{
	return FPaths::DirectoryExists(GetFullPath());
}

#if WITH_EDITOR

void UImgMediaSource::PostEditChangeProperty(FPropertyChangedEvent& PropertyChangedEvent)
{
	// Has FillGapsInSequence changed?
	if (PropertyChangedEvent.GetPropertyName() == GET_MEMBER_NAME_CHECKED(ThisClass, bFillGapsInSequence))
	{
		// Clear the cache, as effectively the frames have changed.
		FImgMediaGlobalCache* GlobalCache = IImgMediaModule::GetGlobalCache();
		if (GlobalCache != nullptr)
		{
			GlobalCache->EmptyCache();
		}
	}
<<<<<<< HEAD
=======

	Super::PostEditChangeProperty(PropertyChangedEvent);
>>>>>>> d731a049
}

#endif // WITH_EDITOR

/* UFileMediaSource implementation
 *****************************************************************************/

FString UImgMediaSource::GetFullPath() const
{
	const FString ExpandedSequencePath = GetSequencePath();

	if (FPaths::IsRelative(ExpandedSequencePath))
	{
		return FPaths::ConvertRelativePathToFull(FPaths::Combine(FPaths::ProjectDir(), ExpandedSequencePath));
	}
	else
	{
		return ExpandedSequencePath;
	}
}

void UImgMediaSource::Serialize(FArchive& Ar)
{
	Super::Serialize(Ar);

#if WITH_EDITOR
	Ar.UsingCustomVersion(FUE5MainStreamObjectVersion::GUID);

	if (Ar.CustomVer(FUE5MainStreamObjectVersion::GUID) < FUE5MainStreamObjectVersion::ImgMediaPathResolutionWithEngineOrProjectTokens)
	{
		if (Ar.IsLoading() && !IsPathRelativeToProjectRoot_DEPRECATED)
		{
			// This is an object that was saved with the old value (or before the property was added), so we need to convert the path accordingly

			IsPathRelativeToProjectRoot_DEPRECATED = true;

			if (FPaths::IsRelative(SequencePath.Path))
			{
				SequencePath.Path = FString::Printf(TEXT("Content/%s"), *SequencePath.Path);

				SequencePath.Path = UImgMediaSource::SanitizeTokenizedSequencePath(SequencePath.Path);
			}
		}
	}
#endif
}

bool UImgMediaSource::IsPathUnderBasePath(const FString& InPath, const FString& InBasePath, FString& OutRelativePath)
{
	OutRelativePath = InPath;

	return 
		FPaths::MakePathRelativeTo(OutRelativePath, *InBasePath) 
		&& !OutRelativePath.StartsWith(TEXT(".."));
}
<|MERGE_RESOLUTION|>--- conflicted
+++ resolved
@@ -221,11 +221,8 @@
 			GlobalCache->EmptyCache();
 		}
 	}
-<<<<<<< HEAD
-=======
 
 	Super::PostEditChangeProperty(PropertyChangedEvent);
->>>>>>> d731a049
 }
 
 #endif // WITH_EDITOR
