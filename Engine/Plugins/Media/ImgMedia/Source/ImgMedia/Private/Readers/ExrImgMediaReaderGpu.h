--- conflicted
+++ resolved
@@ -29,42 +29,21 @@
 	* This buffer is used by the swizzling shader if CVarExrReaderUseUploadHeap is set and UploadBufferRef contents are copied into it.
 	*/
 	FBufferRHIRef ShaderAccessBufferRef;
-<<<<<<< HEAD
 
 	/** 
 	* Resource View used by swizzling shader.
 	*/
 	FShaderResourceViewRHIRef ShaderResourceView;
-=======
->>>>>>> 4af6daef
-
-	/** 
-	* Resource View used by swizzling shader.
-	*/
-	FShaderResourceViewRHIRef ShaderResourceView;
 
 	/**
 	* Keep track of our reader in case it gets destroyed.
 	*/
-<<<<<<< HEAD
-	FGPUFenceRHIRef RenderFence;
-=======
 	TWeakPtr<FExrImgMediaReaderGpu, ESPMode::ThreadSafe> Reader;
->>>>>>> 4af6daef
 
 	/**
 	* Destructure to clean up render resources
 	*/
-<<<<<<< HEAD
-	bool bWillBeSignaled = false;
-
-	/**
-	* Keep track of our reader in case it gets destroyed.
-	*/
-	TWeakPtr<FExrImgMediaReaderGpu, ESPMode::ThreadSafe> Reader;
-=======
 	~FStructuredBufferPoolItem();
->>>>>>> 4af6daef
 };
 
 /**
@@ -94,10 +73,6 @@
 	* For performance reasons we want to pre-allocate structured buffers to at least the number of concurrent frames.
 	*/
 	virtual void PreAllocateMemoryPool(int32 NumFrames, const FImgMediaFrameInfo& FrameInfo, const bool bCustomExr) override;
-<<<<<<< HEAD
-	virtual void OnTick() override;
-=======
->>>>>>> 4af6daef
 
 protected:
 
@@ -118,12 +93,7 @@
 	/**
 	* Creates Sample converter to be used by Media Texture Resource.
 	*/
-<<<<<<< HEAD
-	static void CreateSampleConverterCallback
-		(FExrMediaTextureSampleConverter* SampleConverter, TSharedPtr<FSampleConverterParameters> ConverterParams);
-=======
 	static void CreateSampleConverterCallback(TSharedPtr<FExrMediaTextureSampleConverter, ESPMode::ThreadSafe> SampleConverter);
->>>>>>> 4af6daef
 
 	/**
 	* A function that reads one mip level.
@@ -132,12 +102,7 @@
 		( const int32 CurrentMipLevel
 		, const FImgMediaTileSelection& CurrentTileSelection
 		, TSharedPtr<FImgMediaFrame, ESPMode::ThreadSafe> OutFrame
-<<<<<<< HEAD
-		, TSharedPtr<FSampleConverterParameters> ConverterParams
-		, FExrMediaTextureSampleConverter* SampleConverter
-=======
 		, TSharedPtr<FExrMediaTextureSampleConverter, ESPMode::ThreadSafe> SampleConverter
->>>>>>> 4af6daef
 		, const FString& ImagePath
 		, bool bHasTiles);
 
@@ -147,11 +112,7 @@
 	virtual FStructuredBufferPoolItemSharedPtr AllocateGpuBufferFromPool(uint32 AllocSize, bool bWait = true);
 
 	/** Either return or Add new chunk of memory to the pool based on its size. */
-<<<<<<< HEAD
-	static void ReturnGpuBufferToStagingPool(uint32 AllocSize, FStructuredBufferPoolItem* Buffer);
-=======
 	void ReturnGpuBufferToPool(uint32 AllocSize, FStructuredBufferPoolItem* Buffer);
->>>>>>> 4af6daef
 
 	
 
@@ -166,9 +127,6 @@
 	/** Frame that was last ticked so we don't tick more than once. */
 	uint64 LastTickedFrameCounter;
 
-	/** Frame that was last ticked so we don't tick more than once. */
-	uint64 LastTickedFrameCounter;
-
 	/** A flag indicating this reader is being destroyed, therefore memory should not be returned. */
 	bool bIsShuttingDown;
 
@@ -176,9 +134,6 @@
 	bool bFallBackToCPU;
 };
 
-<<<<<<< HEAD
-FUNC_DECLARE_DELEGATE(FExrConvertBufferCallback, bool, FRHICommandListImmediate& /*RHICmdList*/, FTexture2DRHIRef /*RenderTargetTextureRHI*/, TMap<int32, FStructuredBufferPoolItemSharedPtr>& /*MipBuffers*/ )
-=======
 
 /*
 * These are all the required parameters to convert Buffer to Texture converter.
@@ -225,7 +180,6 @@
 
 
 FUNC_DECLARE_DELEGATE(FExrConvertBufferCallback, bool, FRHICommandListImmediate& /*RHICmdList*/, FTexture2DRHIRef /*RenderTargetTextureRHI*/, TMap<int32, FStructuredBufferPoolItemSharedPtr>& /*MipBuffers*/, const FSampleConverterParameters & /*ConverterParams*/)
->>>>>>> 4af6daef
 
 class FExrMediaTextureSampleConverter: public IMediaTextureSampleConverter
 {
@@ -268,12 +222,9 @@
 		check(!MipBuffers.Contains(RequestedMipLevel));
 		MipBuffers.Add(RequestedMipLevel, Buffer);
 	}
-<<<<<<< HEAD
-=======
 public:
 	/** These are all required parameters to convert the buffer into texture successfully. */
 	TSharedPtr<FSampleConverterParameters> ConverterParams = MakeShared<FSampleConverterParameters>();
->>>>>>> 4af6daef
 
 private:
 	FCriticalSection ConverterCallbacksCriticalSection;
