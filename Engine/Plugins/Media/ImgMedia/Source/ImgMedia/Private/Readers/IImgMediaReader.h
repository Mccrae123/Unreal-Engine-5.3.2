// Copyright Epic Games, Inc. All Rights Reserved.

#pragma once

#include "CoreTypes.h"
#include "Misc/FrameRate.h"
#include "IMediaTextureSample.h"
<<<<<<< HEAD
#include "ImgMediaMipMapInfo.h"
=======
#include "Assets/ImgMediaMipMapInfo.h"
>>>>>>> 4af6daef
#include "Math/IntPoint.h"
#include "Templates/SharedPointer.h"
#include "RHI.h"
#include "RHIResources.h"

/**
 * Information about an image sequence frame.
 */
struct FImgMediaFrameInfo
{
	/** Name of the image compression algorithm (i.e. "ZIP"). */
	FString CompressionName;

	/** Width and height of the frame (in pixels). */
	FIntPoint Dim;

	/** Name of the image format (i.e. "EXR"). */
	FString FormatName;

	/** Frame rate. */
	FFrameRate FrameRate;

	/** Whether the frame is in sRGB color space. */
	bool Srgb;

	/** Uncompressed size (in bytes). */
	SIZE_T UncompressedSize;

	/** Number of channels (RGB - 3 or RGBA - 4). */
	SIZE_T NumChannels;

	/** Does this frame have tiles?. */
	bool bHasTiles;

	/** Number of tiles in X and Y direction. */
	FIntPoint NumTiles;

	/** Tile dimensions. */
	FIntPoint TileDimensions;

	/** Tile border size in texels. This is required for more elaborate tile texel sampling. */
	int32 TileBorder;

	/** Number of Mip Levels. */
	int32 NumMipLevels;
};


/**
 * A single frame of an image sequence.
 */
struct FImgMediaFrame
{
	/** The frame's data. */
	TSharedPtr<void, ESPMode::ThreadSafe> Data;

	/** The frame's sample format. */
	EMediaTextureSampleFormat Format;

	/** Additional information about the frame. */
	FImgMediaFrameInfo Info;

	/** Tiles present per mip level. */
	TMap<int32, FImgMediaTileSelection> MipTilesPresent;

	/** Total number of tiles read. */
	int32 NumTilesRead = 0;
<<<<<<< HEAD

	/** The frame's horizontal stride (in bytes). */
	uint32 Stride = 0;
=======
>>>>>>> 4af6daef

	/** The frame's horizontal stride (in bytes). */
	uint32 Stride = 0;

	// This should only be used if you do not need to make changes to sample converter.
	virtual IMediaTextureSampleConverter* GetSampleConverter()
	{
		if (!SampleConverter.IsValid())
		{
			return nullptr;
		}
		return SampleConverter.Get();
	};

	/** Virtual non trivial destructor. */
	virtual ~FImgMediaFrame() {};

	template <class T>
	TSharedPtr<T, ESPMode::ThreadSafe> GetOrCreateSampleConverter()
	{
		FScopeLock ScopedLock(SampleConverterCriticalSection.Get());
		if (!SampleConverter.IsValid())
		{
			SampleConverter = MakeShared<T>();
		}
		return StaticCastSharedPtr<T>(SampleConverter);
	}

private:
	/** Lock to be used exclusively on reader threads.*/
	TSharedPtr<FCriticalSection, ESPMode::ThreadSafe> SampleConverterCriticalSection = MakeShared<FCriticalSection>();

	/** Sample converter is used by Media Texture Resource to convert the texture or data. */
	TSharedPtr<IMediaTextureSampleConverter, ESPMode::ThreadSafe> SampleConverter;
};


/**
 * Interface for image sequence readers.
 */
class IImgMediaReader
{
public:

	/**
	 * Get information about an image sequence frame.
	 *
	 * @param ImagePath Path to the image file containing the frame.
	 * @param OutInfo Will contain the frame info.
	 * @return true on success, false otherwise.
	 * @see ReadFrame
	 */
	virtual bool GetFrameInfo(const FString& ImagePath, FImgMediaFrameInfo& OutInfo) = 0;

	/**
	 * Read a single image frame.
	 *
	 * @param FrameId Frame number to read.
	 * @param MipLevel Will read in this level and all higher levels.
	 * @param InTileSelection Which tiles to read.
	 * @param OutFrame Will contain the frame.
	 * @return true on success, false otherwise.
	 * @see GetFrameInfo
	 */
	virtual bool ReadFrame(int32 FrameId, const TMap<int32, FImgMediaTileSelection>& InMipTiles, TSharedPtr<FImgMediaFrame, ESPMode::ThreadSafe> OutFrame) = 0;

	/**
	 * Mark Frame to be canceled based on Frame number. Typically this will be 
	 * @param FrameNumber used for frame lookup.
	 *
	 */
	virtual void CancelFrame(int32 FrameNumber) = 0;

	/**
	 * Makes sure a frame that was passed to CancelFrame is no longer marked to be cancelled.
	 * @param FrameNumber Frame that was passed to CancelFrame.
	 */
	virtual void UncancelFrame(int32 FrameNumber) = 0;

	/**
	 * For some readers this function allows to pre-allocate enough memory to support the
	 * maximum number of frames with as much efficiency as possible.
	 *
	 */
	virtual void PreAllocateMemoryPool(int32 NumFrames, const FImgMediaFrameInfo& FrameInfo, const bool bCustomFormat) {};

	/**
	 * Used in case reader needs to do some processing once per frame.
	 * Example: ExrImgMediaReaderGpu which returns unused memory to memory pool.
	 * 
	 */
	virtual void OnTick() {};


public:

	/** Virtual destructor. */
	virtual ~IImgMediaReader() { }
};<|MERGE_RESOLUTION|>--- conflicted
+++ resolved
@@ -5,11 +5,7 @@
 #include "CoreTypes.h"
 #include "Misc/FrameRate.h"
 #include "IMediaTextureSample.h"
-<<<<<<< HEAD
-#include "ImgMediaMipMapInfo.h"
-=======
 #include "Assets/ImgMediaMipMapInfo.h"
->>>>>>> 4af6daef
 #include "Math/IntPoint.h"
 #include "Templates/SharedPointer.h"
 #include "RHI.h"
@@ -77,12 +73,6 @@
 
 	/** Total number of tiles read. */
 	int32 NumTilesRead = 0;
-<<<<<<< HEAD
-
-	/** The frame's horizontal stride (in bytes). */
-	uint32 Stride = 0;
-=======
->>>>>>> 4af6daef
 
 	/** The frame's horizontal stride (in bytes). */
 	uint32 Stride = 0;
