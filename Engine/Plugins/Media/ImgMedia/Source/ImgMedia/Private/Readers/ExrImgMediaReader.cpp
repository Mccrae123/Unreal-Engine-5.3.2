// Copyright Epic Games, Inc. All Rights Reserved.

#include "ExrImgMediaReader.h"
#include "ExrImgMediaReaderGpu.h"

#if IMGMEDIA_EXR_SUPPORTED_PLATFORM

#include "Async/Async.h"
#include "Misc/Paths.h"
#include "OpenExrWrapper.h"
#include "UObject/Class.h"
#include "UObject/UObjectGlobals.h"
#include "HardwareInfo.h"
<<<<<<< HEAD
=======
#include "ImgMediaLoader.h"
>>>>>>> 3aae9151

DECLARE_MEMORY_STAT(TEXT("EXR Reader Pool Memory."), STAT_ExrMediaReaderPoolMem, STATGROUP_ImgMediaPlugin);

static TAutoConsoleVariable<bool> CVarEnableUncompressedExrGpuReader(
	TEXT("r.ExrReadAndProcessOnGPU"),
	true,
	TEXT("Allows reading of Large Uncompressed EXR files directly into Structured Buffer.\n")
	TEXT("and be processed on GPU\n"));


/* FExrImgMediaReader structors
 *****************************************************************************/

FExrImgMediaReader::FExrImgMediaReader(const TSharedRef<FImgMediaLoader, ESPMode::ThreadSafe>& InLoader)
	: LoaderPtr(InLoader)
{
	const UImgMediaSettings* Settings = GetDefault<UImgMediaSettings>();
	
	FOpenExr::SetGlobalThreadCount(Settings->ExrDecoderThreads == 0
		? FPlatformMisc::NumberOfCoresIncludingHyperthreads()
		: Settings->ExrDecoderThreads);
}

FExrImgMediaReader::~FExrImgMediaReader()
{
	FScopeLock RegionScopeLock(&CanceledFramesCriticalSection);
	CanceledFrames.Reset();
}

/* FExrImgMediaReader interface
 *****************************************************************************/

bool FExrImgMediaReader::GetFrameInfo(const FString& ImagePath, FImgMediaFrameInfo& OutInfo)
{

	FRgbaInputFile InputFile(ImagePath, 2);


	return GetInfo(InputFile, OutInfo);
}


<<<<<<< HEAD
bool FExrImgMediaReader::ReadFrame(const FString& ImagePath, TSharedPtr<FImgMediaFrame, ESPMode::ThreadSafe> OutFrame, int32 FrameId)
{
	FRgbaInputFile InputFile(ImagePath, 2);
	
	if (!GetInfo(InputFile, OutFrame->Info))
=======
bool FExrImgMediaReader::ReadFrame(int32 FrameId, int32 MipLevel, const FImgMediaTileSelection& InTileSelection, TSharedPtr<FImgMediaFrame, ESPMode::ThreadSafe> OutFrame)
{
	TSharedPtr<FImgMediaLoader, ESPMode::ThreadSafe> Loader = LoaderPtr.Pin();
	if (Loader.IsValid() == false)
>>>>>>> 3aae9151
	{
		return false;
	}
	
	// Do we already have our buffer?
	if (OutFrame->Data.IsValid() == false)
	{
		// Nope. Create it.
		const FString& LargestImage = Loader->GetImagePath(FrameId, 0);
		FRgbaInputFile InputFile(LargestImage, 2);
		if (!GetInfo(InputFile, OutFrame->Info))
		{
			return false;
		}

<<<<<<< HEAD
	const FIntPoint& Dim = OutFrame->Info.Dim;
=======
		const FIntPoint& Dim = OutFrame->Info.Dim;
>>>>>>> 3aae9151

		if (Dim.GetMin() <= 0)
		{
			return false;
		}

		// allocate frame buffer
		SIZE_T BufferSize = GetMipBufferTotalSize(Dim);
		void* Buffer = FMemory::Malloc(BufferSize, PLATFORM_CACHE_LINE_SIZE);

		auto BufferDeleter = [BufferSize](void* ObjectToDelete) {
#if USE_IMGMEDIA_DEALLOC_POOL
			if (FQueuedThreadPool* ImgMediaThreadPoolSlow = GetImgMediaThreadPoolSlow())
			{
				// free buffers on the thread pool, because memory allocators may perform
				// expensive operations, such as filling the memory with debug values
				TFunction<void()> FreeBufferTask = [ObjectToDelete]()
				{
					FMemory::Free(ObjectToDelete);
				};
				AsyncPool(*ImgMediaThreadPoolSlow, FreeBufferTask);
			}
			else
			{
				FMemory::Free(ObjectToDelete);
			}
#else
			FMemory::Free(ObjectToDelete);
#endif
		};
		OutFrame->Format = EMediaTextureSampleFormat::FloatRGBA;
		OutFrame->Data = MakeShareable(Buffer, MoveTemp(BufferDeleter));
		OutFrame->MipMapsPresent = 0;
		OutFrame->Stride = OutFrame->Info.Dim.X * sizeof(unsigned short) * 4;
	}

	// Loop over all mips.
	uint8* MipDataPtr = (uint8*)(OutFrame->Data.Get());
	FIntPoint Dim = OutFrame->Info.Dim;
	bool LevelFoundSoFar = false;
	int32 NumMipLevels = Loader->GetNumMipLevels();
	for (int32 CurrentMipLevel = 0; CurrentMipLevel < NumMipLevels; ++CurrentMipLevel)
	{
		// Do we want to read in this mip?
		bool IsThisLevelPresent = (OutFrame->MipMapsPresent & (1 << CurrentMipLevel)) != 0;
		bool ReadThisMip = (CurrentMipLevel >= MipLevel) &&
			(IsThisLevelPresent == false);
		if (ReadThisMip)
		{
			// Get for our frame/mip level.
			const FString& Image = Loader->GetImagePath(FrameId, CurrentMipLevel);
			FRgbaInputFile InputFile(Image, 2);

<<<<<<< HEAD
	OutFrame->Data = MakeShareable(Buffer, MoveTemp(BufferDeleter));
	OutFrame->Format = EMediaTextureSampleFormat::FloatRGBA;
	OutFrame->Stride = Dim.X * sizeof(unsigned short) * 4;
=======
			// read frame data
			InputFile.SetFrameBuffer(MipDataPtr, Dim);
			InputFile.ReadPixels(0, Dim.Y - 1);

			OutFrame->MipMapsPresent |= 1 << CurrentMipLevel;
			LevelFoundSoFar = true;
		}

		// Next level.
		MipDataPtr += Dim.X * Dim.Y * sizeof(uint16) * 4;
		Dim /= 2;
		if (IsThisLevelPresent)
		{
			LevelFoundSoFar = true;
		}
	}
>>>>>>> 3aae9151

	return true;
}

void FExrImgMediaReader::CancelFrame(int32 FrameNumber)
{
<<<<<<< HEAD
	UE_LOG(LogImgMedia, Warning, TEXT("Reader %p: Canceling Frame. %i"), this, FrameNumber);
=======
	UE_LOG(LogImgMedia, Verbose, TEXT("Reader %p: Canceling Frame. %i"), this, FrameNumber);
>>>>>>> 3aae9151
	FScopeLock RegionScopeLock(&CanceledFramesCriticalSection);
	CanceledFrames.Add(FrameNumber);
}

/** Gets reader type (GPU vs CPU) depending on size of EXR and its compression. */
<<<<<<< HEAD
TSharedPtr<IImgMediaReader, ESPMode::ThreadSafe> FExrImgMediaReader::GetReader(FString FirstImageInSequencePath)
{
#if defined(PLATFORM_WINDOWS) && PLATFORM_WINDOWS
	FRgbaInputFile InputFile(FirstImageInSequencePath, 2);
=======
TSharedPtr<IImgMediaReader, ESPMode::ThreadSafe> FExrImgMediaReader::GetReader(const TSharedRef <FImgMediaLoader, ESPMode::ThreadSafe>& InLoader, FString FirstImageInSequencePath)
{
#if defined(PLATFORM_WINDOWS) && PLATFORM_WINDOWS
	FRgbaInputFile InputFile(FirstImageInSequencePath, 2);
	if (InputFile.HasInputFile() == false)
	{
		TSharedPtr<IImgMediaReader, ESPMode::ThreadSafe> Ptr;
		return Ptr;
	}
	
>>>>>>> 3aae9151
	FImgMediaFrameInfo Info;

	if (!GetInfo(InputFile, Info))
	{
<<<<<<< HEAD
		return MakeShareable(new FExrImgMediaReader);
=======
		return MakeShareable(new FExrImgMediaReader(InLoader));
>>>>>>> 3aae9151
	}
	
	// Check GetCompressionName of OpenExrWrapper for other compression names.
	if (
		FHardwareInfo::GetHardwareInfo(NAME_RHI) == "D3D12"
		&& Info.CompressionName == "Uncompressed" 
		&& CVarEnableUncompressedExrGpuReader.GetValueOnAnyThread()
		)
	{
<<<<<<< HEAD
		return MakeShareable(new FExrImgMediaReaderGpu);
	}
#endif
	return MakeShareable(new FExrImgMediaReader);
=======
		return MakeShareable(new FExrImgMediaReaderGpu(InLoader));
	}
#endif
	return MakeShareable(new FExrImgMediaReader(InLoader));
>>>>>>> 3aae9151
}

/* FExrImgMediaReader implementation
 *****************************************************************************/

bool FExrImgMediaReader::GetInfo(FRgbaInputFile& InputFile, FImgMediaFrameInfo& OutInfo)
{
	if (InputFile.HasInputFile() == false)
	{
		return false;
	}

	OutInfo.CompressionName = InputFile.GetCompressionName();
	OutInfo.Dim = InputFile.GetDataWindow();
	OutInfo.FormatName = TEXT("EXR");
	OutInfo.FrameRate = InputFile.GetFrameRate(ImgMedia::DefaultFrameRate);
	OutInfo.Srgb = false;
	OutInfo.UncompressedSize = InputFile.GetUncompressedSize();
	OutInfo.NumChannels = InputFile.GetNumChannels();

	return (OutInfo.UncompressedSize > 0) && (OutInfo.Dim.GetMin() > 0);
}

SIZE_T FExrImgMediaReader::GetMipBufferTotalSize(FIntPoint Dim)
{
	SIZE_T Size = ((Dim.X * Dim.Y * 4) / 3) * sizeof(uint16) * 4;
	
	return Size;
}

#endif //IMGMEDIA_EXR_SUPPORTED_PLATFORM<|MERGE_RESOLUTION|>--- conflicted
+++ resolved
@@ -11,10 +11,7 @@
 #include "UObject/Class.h"
 #include "UObject/UObjectGlobals.h"
 #include "HardwareInfo.h"
-<<<<<<< HEAD
-=======
 #include "ImgMediaLoader.h"
->>>>>>> 3aae9151
 
 DECLARE_MEMORY_STAT(TEXT("EXR Reader Pool Memory."), STAT_ExrMediaReaderPoolMem, STATGROUP_ImgMediaPlugin);
 
@@ -57,18 +54,10 @@
 }
 
 
-<<<<<<< HEAD
-bool FExrImgMediaReader::ReadFrame(const FString& ImagePath, TSharedPtr<FImgMediaFrame, ESPMode::ThreadSafe> OutFrame, int32 FrameId)
-{
-	FRgbaInputFile InputFile(ImagePath, 2);
-	
-	if (!GetInfo(InputFile, OutFrame->Info))
-=======
 bool FExrImgMediaReader::ReadFrame(int32 FrameId, int32 MipLevel, const FImgMediaTileSelection& InTileSelection, TSharedPtr<FImgMediaFrame, ESPMode::ThreadSafe> OutFrame)
 {
 	TSharedPtr<FImgMediaLoader, ESPMode::ThreadSafe> Loader = LoaderPtr.Pin();
 	if (Loader.IsValid() == false)
->>>>>>> 3aae9151
 	{
 		return false;
 	}
@@ -84,11 +73,7 @@
 			return false;
 		}
 
-<<<<<<< HEAD
-	const FIntPoint& Dim = OutFrame->Info.Dim;
-=======
 		const FIntPoint& Dim = OutFrame->Info.Dim;
->>>>>>> 3aae9151
 
 		if (Dim.GetMin() <= 0)
 		{
@@ -142,11 +127,6 @@
 			const FString& Image = Loader->GetImagePath(FrameId, CurrentMipLevel);
 			FRgbaInputFile InputFile(Image, 2);
 
-<<<<<<< HEAD
-	OutFrame->Data = MakeShareable(Buffer, MoveTemp(BufferDeleter));
-	OutFrame->Format = EMediaTextureSampleFormat::FloatRGBA;
-	OutFrame->Stride = Dim.X * sizeof(unsigned short) * 4;
-=======
 			// read frame data
 			InputFile.SetFrameBuffer(MipDataPtr, Dim);
 			InputFile.ReadPixels(0, Dim.Y - 1);
@@ -163,29 +143,18 @@
 			LevelFoundSoFar = true;
 		}
 	}
->>>>>>> 3aae9151
 
 	return true;
 }
 
 void FExrImgMediaReader::CancelFrame(int32 FrameNumber)
 {
-<<<<<<< HEAD
-	UE_LOG(LogImgMedia, Warning, TEXT("Reader %p: Canceling Frame. %i"), this, FrameNumber);
-=======
 	UE_LOG(LogImgMedia, Verbose, TEXT("Reader %p: Canceling Frame. %i"), this, FrameNumber);
->>>>>>> 3aae9151
 	FScopeLock RegionScopeLock(&CanceledFramesCriticalSection);
 	CanceledFrames.Add(FrameNumber);
 }
 
 /** Gets reader type (GPU vs CPU) depending on size of EXR and its compression. */
-<<<<<<< HEAD
-TSharedPtr<IImgMediaReader, ESPMode::ThreadSafe> FExrImgMediaReader::GetReader(FString FirstImageInSequencePath)
-{
-#if defined(PLATFORM_WINDOWS) && PLATFORM_WINDOWS
-	FRgbaInputFile InputFile(FirstImageInSequencePath, 2);
-=======
 TSharedPtr<IImgMediaReader, ESPMode::ThreadSafe> FExrImgMediaReader::GetReader(const TSharedRef <FImgMediaLoader, ESPMode::ThreadSafe>& InLoader, FString FirstImageInSequencePath)
 {
 #if defined(PLATFORM_WINDOWS) && PLATFORM_WINDOWS
@@ -196,16 +165,11 @@
 		return Ptr;
 	}
 	
->>>>>>> 3aae9151
 	FImgMediaFrameInfo Info;
 
 	if (!GetInfo(InputFile, Info))
 	{
-<<<<<<< HEAD
-		return MakeShareable(new FExrImgMediaReader);
-=======
 		return MakeShareable(new FExrImgMediaReader(InLoader));
->>>>>>> 3aae9151
 	}
 	
 	// Check GetCompressionName of OpenExrWrapper for other compression names.
@@ -215,17 +179,10 @@
 		&& CVarEnableUncompressedExrGpuReader.GetValueOnAnyThread()
 		)
 	{
-<<<<<<< HEAD
-		return MakeShareable(new FExrImgMediaReaderGpu);
-	}
-#endif
-	return MakeShareable(new FExrImgMediaReader);
-=======
 		return MakeShareable(new FExrImgMediaReaderGpu(InLoader));
 	}
 #endif
 	return MakeShareable(new FExrImgMediaReader(InLoader));
->>>>>>> 3aae9151
 }
 
 /* FExrImgMediaReader implementation
