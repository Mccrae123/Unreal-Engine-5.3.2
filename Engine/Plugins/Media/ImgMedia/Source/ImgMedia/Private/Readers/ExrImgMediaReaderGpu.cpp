--- conflicted
+++ resolved
@@ -26,21 +26,13 @@
 #include "TextureResource.h"
 #include "ScreenPass.h"
 
-<<<<<<< HEAD
-#include "ID3D12DynamicRHI.h"
-
-=======
->>>>>>> 4af6daef
 
 DECLARE_GPU_STAT_NAMED(ExrImgMediaReaderGpu, TEXT("ExrImgGpu"));
 DECLARE_GPU_STAT_NAMED(ExrImgMediaReaderGpu_MipRender, TEXT("ExrImgGpu.MipRender"));
 DECLARE_GPU_STAT_NAMED(ExrImgMediaReaderGpu_MipUpscale, TEXT("ExrImgGpu.MipRender.MipUpscale"));
 DECLARE_GPU_STAT_NAMED(ExrImgMediaReaderGpu_CopyUploadBuffer, TEXT("ExrImgGpu.MipRender.UploadBufferCopy"));
-<<<<<<< HEAD
-=======
 DECLARE_GPU_STAT_NAMED(ExrImgMediaReaderGpu_AllocateBuffer, TEXT("ExrImgGpu.MipRender.AllocateBuffer"));
 
->>>>>>> 4af6daef
 
 static TAutoConsoleVariable<bool> CVarExrReaderUseUploadHeap(
 	TEXT("r.ExrReaderGPU.UseUploadHeap"),
@@ -73,18 +65,11 @@
 
 		UE::Renderer::PostProcess::DrawPostProcessPass(
 			RHICmdList,
-<<<<<<< HEAD
-=======
 			PipelineState.VertexShader,
->>>>>>> 4af6daef
 			0, 0, OutputResolution.X, OutputResolution.Y,
 			Viewport.Min.X, Viewport.Min.Y, Viewport.Width(), Viewport.Height(),
 			OutputResolution,
 			OutputResolution,
-<<<<<<< HEAD
-			PipelineState.VertexShader,
-=======
->>>>>>> 4af6daef
 			INDEX_NONE,
 			false,
 			DrawRectangleFlags);
@@ -100,19 +85,6 @@
 	, LastTickedFrameCounter((uint64)-1)
 	, bIsShuttingDown(false)
 	, bFallBackToCPU(false)
-<<<<<<< HEAD
-{
-	const int32 NumMipLevels = InLoader->GetNumMipLevels();
-
-	if (NumMipLevels <= 1 && InLoader->GetMinimumLevelToUpscale() >= 0)
-	{
-		UE_LOG(LogImgMedia, Display, TEXT("No upscaling for sequence without mips: %s"), *InLoader->GetImagePath(0,0));
-	}
-}
-
-FExrImgMediaReaderGpu::~FExrImgMediaReaderGpu()
-=======
->>>>>>> 4af6daef
 {
 	const int32 NumMipLevels = InLoader->GetNumMipLevels();
 
@@ -129,10 +101,6 @@
 	// Copy memory pool array to be released on render thread.
 	ENQUEUE_RENDER_COMMAND(DeletePooledBuffers)([InMemoryPool = MemoryPool](FRHICommandListImmediate& RHICmdList)
 	{
-<<<<<<< HEAD
-		FScopeLock ScopeLock(&AllocatorCriticalSecion);
-=======
->>>>>>> 4af6daef
 		SCOPED_DRAW_EVENT(RHICmdList, FExrImgMediaReaderGpu_ReleaseMemoryPool);
 		TArray<uint32> KeysForIteration;
 		InMemoryPool.GetKeys(KeysForIteration);
@@ -142,14 +110,6 @@
 			InMemoryPool.MultiFind(Key, AllValues);
 			for (FStructuredBufferPoolItem* MemoryPoolItem : AllValues)
 			{
-<<<<<<< HEAD
-				// Check if fence has signaled.
-				check(!MemoryPoolItem->bWillBeSignaled || MemoryPoolItem->RenderFence->Poll());
-				{
-					MemoryPoolItem->RenderFence->Clear();
-					RHIUnlockBuffer(MemoryPoolItem->UploadBufferRef);
-					delete MemoryPoolItem;
-=======
 				delete MemoryPoolItem;
 			}
 		}
@@ -219,7 +179,6 @@
 				for (const FIntRect& Region : TileRegionsToRead)
 				{
 					OutFrame->NumTilesRead += Region.Area();
->>>>>>> 4af6daef
 				}
 			}
 		}
@@ -257,110 +216,6 @@
 		return Fail;
 	}
 
-<<<<<<< HEAD
-FExrImgMediaReader::EReadResult FExrImgMediaReaderGpu::ReadMip
-	( const int32 CurrentMipLevel
-	, const FImgMediaTileSelection& CurrentTileSelection
-	, TSharedPtr<FImgMediaFrame, ESPMode::ThreadSafe> OutFrame
-	, TSharedPtr<FSampleConverterParameters> ConverterParams
-	, FExrMediaTextureSampleConverter* SampleConverter
-	, const FString& ImagePath
-	, bool bHasTiles)
-{
-
-	TRACE_CPUPROFILER_EVENT_SCOPE_TEXT(*FString::Printf(TEXT("ExrReaderGpu.ReadMip %d"), CurrentMipLevel));
-
-	// Next mip level.
-	int MipLevelDiv = 1 << CurrentMipLevel;
-	FIntPoint CurrentMipDim = ConverterParams->FullResolution / MipLevelDiv;
-
-	const SIZE_T BufferSize = GetBufferSize(CurrentMipDim, ConverterParams->FrameInfo.NumChannels, bHasTiles, OutFrame->Info.NumTiles / MipLevelDiv, ConverterParams->bCustomExr);
-	
-	SampleConverter->LockMipBuffers();
-	FStructuredBufferPoolItemSharedPtr BufferData = SampleConverter->GetMipLevelBuffer(CurrentMipLevel);
-
-	if (!BufferData.IsValid())
-	{
-		BufferData = AllocateGpuBufferFromPool(BufferSize);
-		SampleConverter->SetMipLevelBuffer(CurrentMipLevel, BufferData);
-	}
-	SampleConverter->UnlockMipBuffers();
-
-	uint16* MipDataPtr = static_cast<uint16*>(BufferData->UploadBufferMapped);
-
-	EReadResult ReadResult = Fail;
-
-	if (FPaths::FileExists(ImagePath))
-	{
-		TArray<UE::Math::TIntPoint<int64>> BufferRegionsToCopy;
-		// read frame data
-		if (bHasTiles || ConverterParams->bCustomExr)
-		{
-			TArray<FIntRect> TileRegionsToRead;
-			{
-				TRACE_CPUPROFILER_EVENT_SCOPE_TEXT(*FString::Printf(TEXT("ExrReaderGpu.CalculateRegions %d"), CurrentMipLevel));
-
-				if (const FImgMediaTileSelection* CachedSelection = OutFrame->MipTilesPresent.Find(CurrentMipLevel))
-				{
-					TileRegionsToRead = CachedSelection->GetVisibleRegions(&CurrentTileSelection);
-				}
-				else
-				{
-					TileRegionsToRead = CurrentTileSelection.GetVisibleRegions();
-				}
-			}
-
-			if (TileRegionsToRead.IsEmpty() && CurrentTileSelection.IsAnyVisible())
-			{
-				// If all tiles were previously read and stored in cached frame, reading can be skipped.
-				ReadResult = Skipped;
-			}
-			else
-			{
-				ReadResult = ReadTiles(MipDataPtr, BufferSize, ImagePath, ConverterParams->FrameId, TileRegionsToRead, ConverterParams, CurrentMipLevel, BufferRegionsToCopy);
-				
-				for (const FIntRect& Region : TileRegionsToRead)
-				{
-					OutFrame->NumTilesRead += Region.Area();
-				}
-			}
-		}
-		else
-		{
-			ReadResult = ReadInChunks(MipDataPtr, ImagePath, ConverterParams->FrameId, CurrentMipDim, BufferSize);
-			OutFrame->NumTilesRead++;
-		}
-
-		if (ReadResult == Success && bUseUploadHeap)
-		{
-			ENQUEUE_RENDER_COMMAND(CopyFromUploadBuffer)([SampleConverter, ConverterParams, BufferData, BufferRegionsToCopy](FRHICommandListImmediate& RHICmdList)
-				{
-					SCOPED_DRAW_EVENT(RHICmdList, FExrImgMediaReaderGpu_CopyBuffers);
-					TRACE_CPUPROFILER_EVENT_SCOPE_TEXT(*FString::Printf(TEXT("ExrReaderGpu.StartCopy %d"), ConverterParams->FrameId));
-					SCOPED_GPU_STAT(RHICmdList, ExrImgMediaReaderGpu_CopyUploadBuffer);
-
-					if (BufferRegionsToCopy.IsEmpty())
-					{
-						RHICmdList.CopyBufferRegion(BufferData->ShaderAccessBufferRef, 0, BufferData->UploadBufferRef, 0, BufferData->ShaderAccessBufferRef->GetSize());
-					}
-					else
-					{
-						for (UE::Math::TIntPoint<int64> Region : BufferRegionsToCopy)
-						{
-							RHICmdList.CopyBufferRegion(BufferData->ShaderAccessBufferRef, Region.X, BufferData->UploadBufferRef, Region.X, Region.Y);
-						}
-					}
-				});
-		}
-	}
-	else
-	{
-		UE_LOG(LogImgMedia, Error, TEXT("Could not load %s"), *ImagePath);
-		return Fail;
-	}
-
-=======
->>>>>>> 4af6daef
 	return ReadResult;
 }
 
@@ -389,17 +244,6 @@
 		return false;
 	}
 
-<<<<<<< HEAD
-	// Get tile info.
-	bool bHasTiles = OutFrame->Info.bHasTiles;
-
-	TSharedPtr<FSampleConverterParameters> ConverterParams = MakeShared<FSampleConverterParameters>();
-	ConverterParams->FullResolution = OutFrame->Info.Dim;
-	ConverterParams->FrameId = FrameId;
-
-	const FIntPoint TileDim = OutFrame->Info.TileDimensions;
-
-=======
 	TSharedPtr<FExrMediaTextureSampleConverter, ESPMode::ThreadSafe> SampleConverterPtr = OutFrame->GetOrCreateSampleConverter<FExrMediaTextureSampleConverter>();
 
 	// Get tile info.
@@ -410,7 +254,6 @@
 
 	const FIntPoint TileDim = OutFrame->Info.TileDimensions;
 
->>>>>>> 4af6daef
 	if (ConverterParams->FullResolution.GetMin() <= 0)
 	{
 		return false;
@@ -422,17 +265,6 @@
 	ConverterParams->NumMipLevels = Loader->GetNumMipLevels();
 	ConverterParams->bCustomExr = OutFrame->Info.FormatName == TEXT("EXR CUSTOM");
 	ConverterParams->bMipsInSeparateFiles = Loader->MipsInSeparateFiles();
-<<<<<<< HEAD
-
-	FExrMediaTextureSampleConverter* SampleConverter;
-	if (!OutFrame->SampleConverter.IsValid())
-	{
-		OutFrame->SampleConverter = MakeShared<FExrMediaTextureSampleConverter>();
-	}
-	SampleConverter = static_cast<FExrMediaTextureSampleConverter*>(OutFrame->SampleConverter.Get());
-
-=======
->>>>>>> 4af6daef
 
 	{
 		// Force mip level to be upscaled to all higher quality mips.
@@ -469,11 +301,7 @@
 			// Get highest resolution mip level path.
 			FString ImagePath = Loader->GetImagePath(ConverterParams->FrameId, ConverterParams->bMipsInSeparateFiles ? CurrentMipLevel : 0);
 
-<<<<<<< HEAD
-			EReadResult ReadResult = ReadMip(CurrentMipLevel, CurrentTileSelection, OutFrame, ConverterParams, SampleConverter, ImagePath, bHasTiles);
-=======
 			EReadResult ReadResult = ReadMip(CurrentMipLevel, CurrentTileSelection, OutFrame, SampleConverterPtr, ImagePath, bHasTiles);
->>>>>>> 4af6daef
 			switch (ReadResult)
 			{
 			case FExrImgMediaReader::Success:
@@ -502,12 +330,6 @@
 					// Fall back to CPU.
 					bFallBackToCPU = true;
 
-<<<<<<< HEAD
-					// To make sure that Media Texture doesn't call the converter if this frame is invalid.
-					OutFrame->SampleConverter.Reset();
-
-=======
->>>>>>> 4af6daef
 					return FExrImgMediaReader::ReadFrame(ConverterParams->FrameId, InMipTiles, OutFrame);
 				}
 				break;
@@ -531,11 +353,7 @@
 			const int32 CurrentMipLevel = TilesPerMip.Key;
 
 			// Skip this viewport since we don't have anything to render.
-<<<<<<< HEAD
-			if (!SampleConverter->GetMipLevelBuffer(CurrentMipLevel))
-=======
 			if (!SampleConverterPtr->GetMipLevelBuffer(CurrentMipLevel))
->>>>>>> 4af6daef
 			{
 				continue;
 			}
@@ -566,11 +384,7 @@
 	OutFrame->Stride = ConverterParams->FullResolution.X * ConverterParams->PixelSize;
 	
 	ConverterParams->Viewports.KeySort(TLess<int32>());
-<<<<<<< HEAD
-	CreateSampleConverterCallback(SampleConverter, ConverterParams);
-=======
 	CreateSampleConverterCallback(SampleConverterPtr);
->>>>>>> 4af6daef
 
 	UE_LOG(LogImgMedia, Verbose, TEXT("Reader %p: Read Pixels Complete. %i"), this, FrameId);
 	return true;
@@ -578,10 +392,7 @@
 
 void FExrImgMediaReaderGpu::PreAllocateMemoryPool(int32 NumFrames, const FImgMediaFrameInfo& FrameInfo, const bool bCustomExr)
 {
-<<<<<<< HEAD
-=======
 	TRACE_CPUPROFILER_EVENT_SCOPE_TEXT(*FString::Printf(TEXT("ExrReaderGpu.PreAllocateMemoryPool")));
->>>>>>> 4af6daef
 	SIZE_T AllocSize = GetBufferSize(FrameInfo.Dim, FrameInfo.NumChannels, FrameInfo.bHasTiles, FrameInfo.NumTiles, bCustomExr);
 	for (int32 FrameCacheNum = 0; FrameCacheNum < NumFrames; FrameCacheNum++)
 	{
@@ -589,21 +400,6 @@
 	}
 }
 
-<<<<<<< HEAD
-
-void FExrImgMediaReaderGpu::OnTick()
-{
-	// Only tick once per frame.
-	if (LastTickedFrameCounter != GFrameCounter)
-	{
-		LastTickedFrameCounter = GFrameCounter;
-
-		TransferFromStagingBuffer();
-	}
-}
-
-=======
->>>>>>> 4af6daef
 /* FExrImgMediaReaderGpu implementation
  *****************************************************************************/
 
@@ -663,185 +459,6 @@
 }
 
 SIZE_T FExrImgMediaReaderGpu::GetBufferSize(const FIntPoint& Dim, int32 NumChannels, bool bHasTiles, const FIntPoint& TileNum, const bool bCustomExr)
-<<<<<<< HEAD
-{
-	if (!bHasTiles && !bCustomExr)
-	{
-		/** 
-		* Reading scanlines.
-		* 
-		* At the beginning of each row of B G R channel planes there is 2x4 byte data that has information
-		* about number of pixels in the current row and row's number.
-		*/
-		const uint16 Padding = FExrReader::PLANAR_RGB_SCANLINE_PADDING;
-		SIZE_T BufferSize = Dim.X * Dim.Y * sizeof(uint16) * NumChannels + Dim.Y * Padding;
-		return BufferSize;
-	}
-	else
-	{
-		/** 
-		* Reading tiles.
-		* 
-		* At the beginning of each tile there is 20 byte data that has information
-		* about number contents of tiles.
-		*/
-		const uint16 Padding = bCustomExr ? 0 : FExrReader::TILE_PADDING;
-		SIZE_T BufferSize = Dim.X * Dim.Y * sizeof(uint16) * NumChannels + (TileNum.X * TileNum.Y) * Padding;
-		return BufferSize;
-	}
-
-}
-
-void FExrImgMediaReaderGpu::CreateSampleConverterCallback
-	( FExrMediaTextureSampleConverter* SampleConverter
-	, TSharedPtr<FSampleConverterParameters> ConverterParams)
-{
-	auto RenderThreadSwizzler = [ConverterParams] (FRHICommandListImmediate& RHICmdList, FTexture2DRHIRef RenderTargetTextureRHI, TMap<int32, FStructuredBufferPoolItemSharedPtr>& MipBuffers)->bool
-	{
-		TRACE_CPUPROFILER_EVENT_SCOPE_TEXT(*FString::Printf(TEXT("ExrReaderGpu.Convert %d"), ConverterParams->FrameId));
-		SCOPED_DRAW_EVENT(RHICmdList, FExrImgMediaReaderGpu_Convert);
-		SCOPED_GPU_STAT(RHICmdList, ExrImgMediaReaderGpu);
-
-		auto RenderMip = []
-			( FRHICommandListImmediate& RHICmdList
-			, FTexture2DRHIRef RenderTargetTextureRHI
-			, TSharedPtr<FSampleConverterParameters> ConverterParams
-			, int32 SampleMipLevel
-			, int32 TextureMipLevel
-			, FStructuredBufferPoolItemSharedPtr BufferData
-			, const FIntPoint& SampleSize
-			, const FIntPoint& TextureSize
-			, const TArray<FIntRect>& MipViewports)
-		{
-			SCOPED_GPU_STAT(RHICmdList, ExrImgMediaReaderGpu_MipRender);
-
-			FRHIRenderPassInfo RPInfo(RenderTargetTextureRHI, ERenderTargetActions::DontLoad_Store, nullptr, TextureMipLevel);
-			RHICmdList.BeginRenderPass(RPInfo, TEXT("ExrTextureSwizzle"));
-
-			FExrSwizzlePS::FPermutationDomain PermutationVector;
-			PermutationVector.Set<FExrSwizzlePS::FRgbaSwizzle>(ConverterParams->FrameInfo.NumChannels - 1);
-			PermutationVector.Set<FExrSwizzlePS::FRenderTiles>(ConverterParams->FrameInfo.bHasTiles || ConverterParams->bCustomExr);
-			PermutationVector.Set<FExrSwizzlePS::FCustomExr>(ConverterParams->bCustomExr);
-			PermutationVector.Set<FExrSwizzlePS::FPartialTiles>(false);
-
-			FExrSwizzlePS::FParameters Parameters = FExrSwizzlePS::FParameters();
-			Parameters.TextureSize = SampleSize;
-			Parameters.TileSize = ConverterParams->TileDimWithBorders;
-			Parameters.NumChannels = ConverterParams->FrameInfo.NumChannels;
-			if (ConverterParams->FrameInfo.bHasTiles)
-			{
-				Parameters.NumTiles = FIntPoint(FMath::CeilToInt(float(SampleSize.X) / ConverterParams->TileDimWithBorders.X), FMath::CeilToInt(float(SampleSize.Y) / ConverterParams->TileDimWithBorders.Y));
-			}
-
-			if (ConverterParams->FrameInfo.bHasTiles &&
-				(ConverterParams->TileInfoPerMipLevel.Num() > SampleMipLevel && ConverterParams->TileInfoPerMipLevel[SampleMipLevel].Num() > 0))
-			{
-				TRACE_CPUPROFILER_EVENT_SCOPE_TEXT(*FString::Printf(TEXT("ExrReaderGpu.TileDesc")));
-
-				FBufferRHIRef BufferRef;
-				FRHIResourceCreateInfo CreateInfo(TEXT("FExrImgMediaReaderGpu_TileDesc"));
-				const uint32 BytesPerElement = sizeof(FExrReader::FTileDesc);
-				const uint32 NumElements = ConverterParams->TileInfoPerMipLevel[SampleMipLevel].Num();
-
-				// This buffer is allocated on already allocated block, therefore the risk of fragmentation is mitigated.
-				BufferRef = RHICreateStructuredBuffer(BytesPerElement, BytesPerElement * NumElements, BUF_ShaderResource | BUF_Dynamic | BUF_FastVRAM, CreateInfo);
-				void* MappedBuffer = RHILockBuffer(BufferRef, 0, NumElements, RLM_WriteOnly);
-				FMemory::Memcpy(MappedBuffer, &ConverterParams->TileInfoPerMipLevel[SampleMipLevel][0], sizeof(FExrReader::FTileDesc) * ConverterParams->TileInfoPerMipLevel[SampleMipLevel].Num());
-				RHIUnlockBuffer(BufferRef);
-				Parameters.TileDescBuffer = RHICreateShaderResourceView(BufferRef);
-				PermutationVector.Set<FExrSwizzlePS::FPartialTiles>(true);
-			}
-
-			Parameters.UnswizzledBuffer = BufferData->ShaderResourceView;
-
-			FGlobalShaderMap* ShaderMap = GetGlobalShaderMap(GMaxRHIFeatureLevel);
-
-			TShaderMapRef<FExrSwizzleVS> SwizzleShaderVS(ShaderMap);
-			TShaderMapRef<FExrSwizzlePS> SwizzleShaderPS(ShaderMap, PermutationVector);
-
-			FScreenPassPipelineState PipelineState(SwizzleShaderVS, SwizzleShaderPS, TStaticBlendState<>::GetRHI(), TStaticDepthStencilState<false, CF_Always>::GetRHI());
-
-			// If there are tiles determines if we should deliver tiles one by one or in a bulk.
-			for (const FIntRect& Viewport : MipViewports)
-			{
-				DrawScreenPass(RHICmdList, TextureSize, Viewport, PipelineState, [&](FRHICommandListImmediate& RHICmdList)
-					{
-						SetShaderParameters(RHICmdList, SwizzleShaderPS, SwizzleShaderPS.GetPixelShader(), Parameters);
-					});
-			}
-
-			// Resolve render target.
-			RHICmdList.EndRenderPass();
-
-			if (!BufferData->bWillBeSignaled)
-			{
-				// This flag will indicate that we should wait for poll to complete.
-				BufferData->bWillBeSignaled = true;
-
-				// Mark this render command for this buffer as complete, so we can poll it and transfer later.
-				RHICmdList.WriteGPUFence(BufferData->RenderFence);
-			}
-		};
-
-		int32 MipToUpscale = ConverterParams->UpscaleMip;
-
-		// Upscale to all mips below the mip to upscale.
-		for (int32 MipLevel = 0; MipLevel <= MipToUpscale; MipLevel++)
-		{
-			int MipLevelDiv = 1 << MipLevel;
-			FIntPoint Dim = ConverterParams->FullResolution / MipLevelDiv;
-
-			{
-				SCOPED_GPU_STAT(RHICmdList, ExrImgMediaReaderGpu_MipUpscale);
-
-				// Sanity check.
-				if (!MipBuffers.Contains(MipToUpscale))
-				{
-					UE_LOG(LogImgMedia, Warning, TEXT("Requested mip could not be found %s"), MipToUpscale);
-				}
-
-				FStructuredBufferPoolItemSharedPtr BufferDataToUpscale = MipBuffers[MipToUpscale];
-				TArray<FIntRect> FakeViewport;
-				FakeViewport.Add(FIntRect(FIntPoint(0, 0), Dim));
-				RenderMip(RHICmdList, RenderTargetTextureRHI, ConverterParams, MipToUpscale, MipLevel, BufferDataToUpscale, (ConverterParams->FullResolution / (1 << MipToUpscale)), Dim, FakeViewport);
-			}
-		}
-
-		for (const TPair<int32, TArray<FIntRect>>& MipLevelViewports : ConverterParams->Viewports)
-		{
-			int32 MipLevel = MipLevelViewports.Key;
-			
-			// Sanity check.
-			if (!MipBuffers.Contains(MipLevel))
-			{
-				continue;
-			}
-
-			FStructuredBufferPoolItemSharedPtr BufferData = MipBuffers[MipLevel];
-			int MipLevelDiv = 1 << MipLevel;
-			FIntPoint Dim = ConverterParams->FullResolution / MipLevelDiv;
-
-			if (BufferData.IsValid())
-			{
-				if (!BufferData->UploadBufferRef.IsValid() || (bUseUploadHeap && !BufferData->ShaderAccessBufferRef->IsValid()))
-				{
-					continue;
-				}
-
-				// Skip the mip to upscale because it is read and rendered already.
-				if (MipLevelViewports.Key == MipToUpscale)
-				{
-					continue;
-				}
-				RenderMip(RHICmdList, RenderTargetTextureRHI, ConverterParams, MipLevel, MipLevel, BufferData, Dim, Dim, MipLevelViewports.Value);
-			}
-		}
-
-		//Doesn't need further conversion so returning false.
-		return false;
-	};
-
-=======
 {
 	if (!bHasTiles && !bCustomExr)
 	{
@@ -1008,20 +625,12 @@
 		return false;
 	};
 
->>>>>>> 4af6daef
 	// Stacks up converters for each tile region.
 	SampleConverter->AddCallback(FExrConvertBufferCallback::CreateLambda(RenderThreadSwizzler));
 }
 
 FStructuredBufferPoolItemSharedPtr FExrImgMediaReaderGpu::AllocateGpuBufferFromPool(uint32 AllocSize, bool bWait)
 {
-<<<<<<< HEAD
-	TRACE_CPUPROFILER_EVENT_SCOPE_TEXT(*FString::Printf(TEXT("ExrReaderGpu.AllocBuffer %d"), AllocSize));
-
-	// This function is attached to the shared pointer and is used to return any allocated memory to staging pool.
-	auto BufferDeleter = [AllocSize](FStructuredBufferPoolItem* ObjectToDelete) {
-		ReturnGpuBufferToStagingPool(AllocSize, ObjectToDelete);
-=======
 	TRACE_CPUPROFILER_EVENT_SCOPE_TEXT(*FString::Printf(TEXT("ExrReaderGpu.AllocBuffer")));
 	TRACE_CPUPROFILER_EVENT_SCOPE_TEXT(*FString::Printf(TEXT("ExrReaderGpu.AllocBuffer %d"), AllocSize));
 	TWeakPtr<FExrImgMediaReaderGpu, ESPMode::ThreadSafe> WeakReaderPtr = AsShared();
@@ -1040,7 +649,6 @@
 				delete ObjectToDelete;
 			});
 		}
->>>>>>> 4af6daef
 	};
 
 	// Buffer that ends up being returned out of this function.
@@ -1074,26 +682,6 @@
 				TRACE_CPUPROFILER_EVENT_SCOPE_TEXT(*FString::Printf(TEXT("ExrReaderGpu.AllocBuffer_RenderThread")));
 				TRACE_CPUPROFILER_EVENT_SCOPE_TEXT(*FString::Printf(TEXT("ExrReaderGpu.AllocBuffer_RenderThread %d"), AllocSize));
 				FScopeLock ScopeLock(&AllocatorCriticalSecion);
-<<<<<<< HEAD
-				SCOPED_DRAW_EVENT(RHICmdList, FExrImgMediaReaderGpu_AllocateBuffer);
-				FRHIResourceCreateInfo CreateInfo(TEXT("FExrImgMediaReaderGpu"));
-				AllocatedBuffer->UploadBufferRef = RHICreateStructuredBuffer(sizeof(uint16) * 2., AllocSize, BUF_ShaderResource | BUF_Dynamic | BUF_FastVRAM, CreateInfo);
-				AllocatedBuffer->UploadBufferMapped = RHILockBuffer(AllocatedBuffer->UploadBufferRef, 0, AllocSize, RLM_WriteOnly);
-
-				if (CVarExrReaderUseUploadHeap.GetValueOnAnyThread())
-				{
-					AllocatedBuffer->ShaderAccessBufferRef = RHICreateStructuredBuffer(sizeof(uint16) * 2., AllocSize, BUF_ShaderResource | BUF_FastVRAM, CreateInfo);
-					AllocatedBuffer->ShaderResourceView = RHICreateShaderResourceView(AllocatedBuffer->ShaderAccessBufferRef);
-				}
-				else
-				{
-					AllocatedBuffer->ShaderResourceView = RHICreateShaderResourceView(AllocatedBuffer->UploadBufferRef);
-				}
-
-				AllocatedBuffer->RenderFence = RHICreateGPUFence(TEXT("Exr.BufferNoLongerInUseFence"));
-
-				if (bWait)
-=======
 				SCOPED_GPU_STAT(RHICmdList, ExrImgMediaReaderGpu_AllocateBuffer);
 				SCOPED_DRAW_EVENT(RHICmdList, FExrImgMediaReaderGpu_AllocateBuffer);
 				FRHIResourceCreateInfo CreateInfo(TEXT("FExrImgMediaReaderGpu"));
@@ -1111,7 +699,6 @@
 				}
 
 				if (InitDoneEvent != nullptr)
->>>>>>> 4af6daef
 				{
 					InitDoneEvent->Trigger();
 				}
@@ -1130,69 +717,11 @@
 	return AllocatedBuffer;
 }
 
-<<<<<<< HEAD
-void FExrImgMediaReaderGpu::ReturnGpuBufferToStagingPool(uint32 AllocSize, FStructuredBufferPoolItem* Buffer)
-{
-	TSharedPtr< FExrImgMediaReaderGpu, ESPMode::ThreadSafe> Reader = Buffer->Reader.Pin();
-
-	// If reader is being deleted, we don't need to return the memory into staging buffer and instead should delete it.
-	if ((Reader.IsValid() == false) || (Reader->bIsShuttingDown))
-	{
-		ENQUEUE_RENDER_COMMAND(DeletePooledBuffers)([Buffer](FRHICommandListImmediate& RHICmdList)
-		{
-			SCOPED_DRAW_EVENT(RHICmdList, FExrImgMediaReaderGpu_ReleaseBuffer);
-			Buffer->RenderFence->Clear();
-			// By this point we don't need a lock because the destructor was already called and it 
-			// is guaranteed that this buffer is no longer used anywhere else.
-			RHIUnlockBuffer(Buffer->UploadBufferRef);
-			delete Buffer;
-		});
-	}
-	else
-	{
-		FScopeLock ScopeLock(&Reader->AllocatorCriticalSecion);
-
-		// We don't need to process this pooled buffer if the Reader is being destroyed.
-		Reader->StagingMemoryPool.Add(AllocSize, Buffer);
-	}
-
-}
-
-void FExrImgMediaReaderGpu::TransferFromStagingBuffer()
-{
-	ENQUEUE_RENDER_COMMAND(CreatePooledBuffer)([&, this](FRHICommandListImmediate& RHICmdList)
-	{
-		FScopeLock ScopeLock(&AllocatorCriticalSecion);
-		SCOPED_DRAW_EVENT(RHICmdList, FExrImgMediaReaderGpu_TransferFromStagingBuffer);
-
-		TArray<uint32> KeysForIteration;
-		StagingMemoryPool.GetKeys(KeysForIteration);
-		for (uint32 Key : KeysForIteration)
-		{
-			TArray<FStructuredBufferPoolItem*> AllValues;
-			StagingMemoryPool.MultiFind(Key, AllValues);
-			for (FStructuredBufferPoolItem* MemoryPoolItem : AllValues)
-			{
-				// Check if fence has signaled. Or otherwise if we are waiting for signal to come through.
-				if (!MemoryPoolItem->bWillBeSignaled || MemoryPoolItem->RenderFence->Poll())
-				{
-					// If buffer was in use but the fence signaled we need to reset bWillBeSignaled flag.
-					MemoryPoolItem->bWillBeSignaled = false;
-					MemoryPoolItem->RenderFence->Clear();
-
-					StagingMemoryPool.Remove(Key, MemoryPoolItem);
-					MemoryPool.Add(Key, MemoryPoolItem);
-				}
-			}
-		}
-	});
-=======
 void FExrImgMediaReaderGpu::ReturnGpuBufferToPool(uint32 AllocSize, FStructuredBufferPoolItem* Buffer)
 {
 	FScopeLock ScopeLock(&AllocatorCriticalSecion);
 	TRACE_CPUPROFILER_EVENT_SCOPE_TEXT(*FString::Printf(TEXT("ExrReaderGpu.ReturnPoolItem")));
 	MemoryPool.Add(AllocSize, Buffer);
->>>>>>> 4af6daef
 }
 
 
@@ -1205,11 +734,6 @@
 	bool bExecutionSuccessful = false;
 	if (ConvertExrBufferCallback.IsBound())
 	{
-<<<<<<< HEAD
-		bExecutionSuccessful = ConvertExrBufferCallback.Execute(FRHICommandListExecutor::GetImmediateCommandList(), InDstTexture, MipBuffersRenderThread);
-	}
-	return bExecutionSuccessful;
-=======
 		bExecutionSuccessful = ConvertExrBufferCallback.Execute(FRHICommandListExecutor::GetImmediateCommandList(), InDstTexture, MipBuffers, *ConverterParams.Get());
 	}
 	return bExecutionSuccessful;
@@ -1220,7 +744,6 @@
 	TRACE_CPUPROFILER_EVENT_SCOPE_TEXT(*FString::Printf(TEXT("ExrReaderGpu.ReleasePoolItem")));
 	FRHICommandListImmediate::Get().UnlockBuffer(UploadBufferRef);
 	UploadBufferMapped = nullptr;
->>>>>>> 4af6daef
 }
 
 #endif //IMGMEDIA_EXR_SUPPORTED_PLATFORM && PLATFORM_WINDOWS
