// Copyright Epic Games, Inc. All Rights Reserved.

#pragma once

#include "ImgMediaPrivate.h"

#if IMGMEDIA_EXR_SUPPORTED_PLATFORM

#include "IImgMediaReader.h"

class FImgMediaLoader;
class FRgbaInputFile;


/**
 * Implements a reader for EXR image sequences.
 */
class FExrImgMediaReader
	: public IImgMediaReader
{
public:

	/** Default constructor. */
<<<<<<< HEAD
	FExrImgMediaReader();
=======
	FExrImgMediaReader(const TSharedRef<FImgMediaLoader, ESPMode::ThreadSafe>& InLoader);
>>>>>>> 3aae9151
	virtual ~FExrImgMediaReader();
public:

	//~ IImgMediaReader interface

	virtual bool GetFrameInfo(const FString& ImagePath, FImgMediaFrameInfo& OutInfo) override;
<<<<<<< HEAD
	virtual bool ReadFrame(const FString& ImagePath, TSharedPtr<FImgMediaFrame, ESPMode::ThreadSafe> OutFrame, int32 FrameId) override;
=======
	virtual bool ReadFrame(int32 FrameId, int32 MipLevel, const FImgMediaTileSelection& InTileSelection, TSharedPtr<FImgMediaFrame, ESPMode::ThreadSafe> OutFrame) override;
>>>>>>> 3aae9151
	virtual void CancelFrame(int32 FrameNumber) override;

public:
	/** Gets reader type (GPU vs CPU) depending on size of EXR and its compression. */
<<<<<<< HEAD
	static TSharedPtr<IImgMediaReader, ESPMode::ThreadSafe> GetReader(FString FirstImageInSequencePath);
=======
	static TSharedPtr<IImgMediaReader, ESPMode::ThreadSafe> GetReader(const TSharedRef<FImgMediaLoader, ESPMode::ThreadSafe>& InLoader, FString FirstImageInSequencePath);
>>>>>>> 3aae9151

protected:

	/**
	 * Get the frame information from the given input file.
	 *
	 * @param InputFile The input file containing the frame.
	 * @param OutInfo Will contain the frame information.
	 * @return true on success, false otherwise.
	 */
	static bool GetInfo(FRgbaInputFile& InputFile, FImgMediaFrameInfo& OutInfo);

<<<<<<< HEAD
=======
	/**
	 * Gets the total size needed for all mips.
	 *
	 * @param Dim Dimensions of the largest mip.
	 * @return Total size of all mip levels.
	 */
	SIZE_T GetMipBufferTotalSize(FIntPoint Dim);

>>>>>>> 3aae9151
protected:
	TSet<int32> CanceledFrames;
	FCriticalSection CanceledFramesCriticalSection;
	TMap<int32, FRgbaInputFile*> PendingFrames;
<<<<<<< HEAD
=======
	TWeakPtr<FImgMediaLoader, ESPMode::ThreadSafe> LoaderPtr;
>>>>>>> 3aae9151
};


#endif //IMGMEDIA_EXR_SUPPORTED_PLATFORM<|MERGE_RESOLUTION|>--- conflicted
+++ resolved
@@ -21,31 +21,19 @@
 public:
 
 	/** Default constructor. */
-<<<<<<< HEAD
-	FExrImgMediaReader();
-=======
 	FExrImgMediaReader(const TSharedRef<FImgMediaLoader, ESPMode::ThreadSafe>& InLoader);
->>>>>>> 3aae9151
 	virtual ~FExrImgMediaReader();
 public:
 
 	//~ IImgMediaReader interface
 
 	virtual bool GetFrameInfo(const FString& ImagePath, FImgMediaFrameInfo& OutInfo) override;
-<<<<<<< HEAD
-	virtual bool ReadFrame(const FString& ImagePath, TSharedPtr<FImgMediaFrame, ESPMode::ThreadSafe> OutFrame, int32 FrameId) override;
-=======
 	virtual bool ReadFrame(int32 FrameId, int32 MipLevel, const FImgMediaTileSelection& InTileSelection, TSharedPtr<FImgMediaFrame, ESPMode::ThreadSafe> OutFrame) override;
->>>>>>> 3aae9151
 	virtual void CancelFrame(int32 FrameNumber) override;
 
 public:
 	/** Gets reader type (GPU vs CPU) depending on size of EXR and its compression. */
-<<<<<<< HEAD
-	static TSharedPtr<IImgMediaReader, ESPMode::ThreadSafe> GetReader(FString FirstImageInSequencePath);
-=======
 	static TSharedPtr<IImgMediaReader, ESPMode::ThreadSafe> GetReader(const TSharedRef<FImgMediaLoader, ESPMode::ThreadSafe>& InLoader, FString FirstImageInSequencePath);
->>>>>>> 3aae9151
 
 protected:
 
@@ -58,8 +46,6 @@
 	 */
 	static bool GetInfo(FRgbaInputFile& InputFile, FImgMediaFrameInfo& OutInfo);
 
-<<<<<<< HEAD
-=======
 	/**
 	 * Gets the total size needed for all mips.
 	 *
@@ -68,15 +54,11 @@
 	 */
 	SIZE_T GetMipBufferTotalSize(FIntPoint Dim);
 
->>>>>>> 3aae9151
 protected:
 	TSet<int32> CanceledFrames;
 	FCriticalSection CanceledFramesCriticalSection;
 	TMap<int32, FRgbaInputFile*> PendingFrames;
-<<<<<<< HEAD
-=======
 	TWeakPtr<FImgMediaLoader, ESPMode::ThreadSafe> LoaderPtr;
->>>>>>> 3aae9151
 };
 
 
