--- conflicted
+++ resolved
@@ -12,10 +12,7 @@
 class FImgMediaLoader;
 class FOpenExrHeaderReader;
 class FRgbaInputFile;
-<<<<<<< HEAD
-=======
 struct FSampleConverterParameters;
->>>>>>> 4af6daef
 
 /**
  * Implements a reader for EXR image sequences.
@@ -54,52 +51,6 @@
 		Cancelled,
 		Skipped
 	};
-<<<<<<< HEAD
-
-	/* 
-	* These are all the required parameters to produce Buffer to Texture converter. 
-	*/
-	struct FSampleConverterParameters
-	{
-		/** General file information including its header. */
-		FImgMediaFrameInfo FrameInfo;
-
-		/** Frame Id. */
-		int32 FrameId;
-
-		/** Resolution of the highest quality mip. */
-		FIntPoint FullResolution;
-
-		/** Dimension of the tile including the overscan borders. */
-		FIntPoint TileDimWithBorders;
-
-		/** Used for rendering tiles in bulk regions per mip level. */
-		TMap<int32, TArray<FIntRect>> Viewports;
-
-#if defined(PLATFORM_WINDOWS) && PLATFORM_WINDOWS
-		/** Contain information about individual tiles. Used to convert buffer data into a 2D Texture. 
-		* The size of this array is the exact number of complete and partial tiles for each mip level.
-		*/
-		TArray<TArray<FExrReader::FTileDesc>> TileInfoPerMipLevel;
-#endif
-
-		/** Number of mip levels read. */
-		int32 NumMipLevels;
-
-		/** Pixel stride in bytes. I.e. 2 bytes per pixel x 3 channels = 6. */
-		int32 PixelSize;
-
-		/** Identifies this exr as custom, therefore all data should be swizzled. */
-		bool bCustomExr;
-
-		/** Indicates if mips stored in individual files.*/
-		bool bMipsInSeparateFiles;
-
-		/** A lower quality mip will be upscaled if value is 0 or above. At 0 highest quality mip will always be read fully. */
-		int32 UpscaleMip = -1;
-	};
-=======
->>>>>>> 4af6daef
 
 	/**
 	 * Get the frame information from the given input file.
@@ -126,10 +77,6 @@
 		( uint16* Buffer
 		, int64 BufferSize
 		, const FString& ImagePath
-<<<<<<< HEAD
-		, int32 FrameId
-=======
->>>>>>> 4af6daef
 		, const TArray<FIntRect>& TileRegions
 		, TSharedPtr<FSampleConverterParameters> ConverterParams
 		, const int32 CurrentMipLevel
