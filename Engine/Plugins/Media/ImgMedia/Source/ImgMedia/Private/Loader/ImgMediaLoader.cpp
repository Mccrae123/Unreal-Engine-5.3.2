--- conflicted
+++ resolved
@@ -640,11 +640,7 @@
 	{
 #if IMGMEDIA_EXR_SUPPORTED_PLATFORM
 		// Differentiate between Uncompressed exr and the rest.
-<<<<<<< HEAD
-		Reader = FExrImgMediaReader::GetReader(ImagePaths[0]);
-=======
 		Reader = FExrImgMediaReader::GetReader(AsShared(), ImagePaths[0][0]);
->>>>>>> 3aae9151
 #else
 		UE_LOG(LogImgMedia, Error, TEXT("EXR image sequences are currently supported on macOS and Windows only"));
 		return;
@@ -740,11 +736,7 @@
 	// Giving our reader a chance to handle RAM allocation.
 	// Not all readers use this, only those that need to handle large files 
 	// or need to be as efficient as possible.
-<<<<<<< HEAD
-	Reader->PreAllocateMemoryPool(NumLoadAhead + NumLoadBehind, FirstFrameInfo.UncompressedSize);
-=======
 	Reader->PreAllocateMemoryPool(NumLoadAhead + NumLoadBehind, FirstFrameInfo);
->>>>>>> 3aae9151
 
 	Frames.Empty(NumFramesToLoad);
 
@@ -978,11 +970,7 @@
 
 		if (!FramesToLoad.Contains(FrameNumber))
 		{
-<<<<<<< HEAD
-			UE_LOG(LogImgMedia, Warning, TEXT("Loader %p: Removed Frame %i"), this, FrameNumber);
-=======
 			UE_LOG(LogImgMedia, Verbose, TEXT("Loader %p: Removed Frame %i"), this, FrameNumber);
->>>>>>> 3aae9151
 			QueuedFrameNumbers.RemoveAtSwap(Idx);
 			Reader->CancelFrame(FrameNumber);
 		}
