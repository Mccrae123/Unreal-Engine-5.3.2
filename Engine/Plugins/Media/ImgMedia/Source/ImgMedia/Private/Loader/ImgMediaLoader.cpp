// Copyright Epic Games, Inc. All Rights Reserved.

#include "ImgMediaLoader.h"
#include "ImgMediaGlobalCache.h"
#include "ImgMediaPrivate.h"

#include "Algo/Reverse.h"
#include "Misc/FrameRate.h"
#include "HAL/FileManager.h"
#include "HAL/PlatformProcess.h"
#include "Misc/Paths.h"
#include "Misc/QueuedThreadPool.h"
#include "Misc/ScopeLock.h"
#include "Modules/ModuleManager.h"
#include "UObject/Class.h"
#include "UObject/UObjectGlobals.h"

#include "GenericImgMediaReader.h"
#include "IImageWrapperModule.h"
#include "IImgMediaReader.h"
#include "ImgMediaLoaderWork.h"
#include "ImgMediaMipMapInfo.h"
#include "ImgMediaScheduler.h"
#include "ImgMediaTextureSample.h"

#if IMGMEDIA_EXR_SUPPORTED_PLATFORM
	#include "ExrImgMediaReader.h"
#endif


/** Time spent loading a new image sequence. */
DECLARE_CYCLE_STAT(TEXT("ImgMedia Loader Load Sequence"), STAT_ImgMedia_LoaderLoadSequence, STATGROUP_Media);

/** Time spent releasing cache in image loader destructor. */
DECLARE_CYCLE_STAT(TEXT("ImgMedia Loader Release Cache"), STAT_ImgMedia_LoaderReleaseCache, STATGROUP_Media);

constexpr int32 FImgMediaLoader::MAX_MIPMAP_LEVELS;

namespace ImgMediaLoader
{
	void CheckAndUpdateImgDimensions(FIntPoint& InOutSequenceDim, const FIntPoint& InNewDim)
	{
		if (InOutSequenceDim != InNewDim)
		{
			// This means that image sequence has inconsistent dimension and user needs to be made aware.
			UE_LOG(LogImgMedia, Warning, TEXT("Image sequence has inconsistent dimensions. The original sequence dimension (%d%d) is changed to the new dimension (%d%d)."),
				InOutSequenceDim.X, InOutSequenceDim.Y, InNewDim.X, InNewDim.Y);

			InOutSequenceDim = InNewDim;
		}
	}
	
}

/* FImgMediaLoader structors
 *****************************************************************************/

FImgMediaLoader::FImgMediaLoader(const TSharedRef<FImgMediaScheduler, ESPMode::ThreadSafe>& InScheduler,
	const TSharedRef<FImgMediaGlobalCache, ESPMode::ThreadSafe>& InGlobalCache,
<<<<<<< HEAD
	const TSharedPtr<FImgMediaMipMapInfo, ESPMode::ThreadSafe>& InMipMapInfo)
=======
	const TSharedPtr<FImgMediaMipMapInfo, ESPMode::ThreadSafe>& InMipMapInfo,
	bool bInFillGapsInSequence)
>>>>>>> 6bbb88c8
	: Frames(1)
	, ImageWrapperModule(FModuleManager::LoadModuleChecked<IImageWrapperModule>("ImageWrapper"))
	, Initialized(false)
	, bFillGapsInSequence(bInFillGapsInSequence)
	, NumLoadAhead(0)
	, NumLoadBehind(0)
	, Scheduler(InScheduler)
	, GlobalCache(InGlobalCache)
	, MipMapInfo(InMipMapInfo)
	, SequenceDim(FIntPoint::ZeroValue)
	, SequenceDuration(FTimespan::Zero())
	, SequenceFrameRate(0, 0)
	, LastRequestedFrame(INDEX_NONE)
	, RetryCount(0)
	, UseGlobalCache(false)
{
	ResetFetchLogic();
	UE_LOG(LogImgMedia, Verbose, TEXT("Loader %p: Created"), this);
}


FImgMediaLoader::~FImgMediaLoader()
{
	UE_LOG(LogImgMedia, Verbose, TEXT("Loader %p: Destroyed"), this);

	// clean up work item pool
	for (auto Work : WorkPool)
	{
		delete Work;
	}

	WorkPool.Empty();

	// release cache
	{
		SCOPE_CYCLE_COUNTER(STAT_ImgMedia_LoaderReleaseCache);

		Frames.Empty();
		PendingFrameNumbers.Empty();
	}
}


/* FImgMediaLoader interface
 *****************************************************************************/

uint64 FImgMediaLoader::GetBitRate() const
{
	FScopeLock Lock(&CriticalSection);
	return SequenceDim.X * SequenceDim.Y * sizeof(uint16) * 8 * SequenceFrameRate.AsDecimal();
}


void FImgMediaLoader::GetBusyTimeRanges(TRangeSet<FTimespan>& OutRangeSet) const
{
	FScopeLock Lock(&CriticalSection);
	FrameNumbersToTimeRanges(QueuedFrameNumbers, OutRangeSet);
}


void FImgMediaLoader::GetCompletedTimeRanges(TRangeSet<FTimespan>& OutRangeSet) const
{
	FScopeLock Lock(&CriticalSection);

	TArray<int32> CompletedFrames;
	if (UseGlobalCache)
	{
		GlobalCache->GetIndices(SequenceName, CompletedFrames);
	}
	else
	{
		Frames.GetKeys(CompletedFrames);
	}
	FrameNumbersToTimeRanges(CompletedFrames, OutRangeSet);
}


//note: use with V1 player version only!
TSharedPtr<FImgMediaTextureSample, ESPMode::ThreadSafe> FImgMediaLoader::GetFrameSample(FTimespan Time)
{
	const uint32 FrameIndex = TimeToFrameNumber(Time);

	if (FrameIndex == INDEX_NONE)
	{
		return nullptr;
	}

	FScopeLock ScopeLock(&CriticalSection);

	const TSharedPtr<FImgMediaFrame, ESPMode::ThreadSafe>* Frame;
	if (UseGlobalCache)
	{
		Frame = GlobalCache->FindAndTouch(SequenceName, FrameIndex);
	}
	else
	{
		Frame = Frames.FindAndTouch(FrameIndex);
	}


	if (Frame == nullptr)
	{
		return nullptr;
	}

	const FTimespan FrameStartTime = FrameNumberToTime(FrameIndex);
	const FTimespan NextStartTime = FrameNumberToTime(FrameIndex + 1);

	auto Sample = MakeShared<FImgMediaTextureSample, ESPMode::ThreadSafe>();

	ImgMediaLoader::CheckAndUpdateImgDimensions(SequenceDim, Frame->Get()->Info.Dim);

	if (!Sample->Initialize(*Frame->Get(), SequenceDim, FMediaTimeStamp(FrameStartTime, 0), NextStartTime - FrameStartTime, GetNumMipLevels()))
	{
		return nullptr;
	}

	return Sample;
}


const FString& FImgMediaLoader::GetImagePath(int32 FrameNumber, int32 MipLevel) const
{
	if ((MipLevel < 0) || (MipLevel >= ImagePaths.Num() ||
		(FrameNumber < 0) || (FrameNumber >= ImagePaths[MipLevel].Num())))
	{
		UE_LOG(LogImgMedia, Error, TEXT("Loader %p: GetImagePath has wrong parameters, FrameNumber:%d MipLevel:%d."),
			this, FrameNumber, MipLevel);
		static FString EmptyString(TEXT(""));
		return EmptyString;
	}
	else
	{
		return ImagePaths[MipLevel][FrameNumber];
	}
}


void FImgMediaLoader::ResetFetchLogic()
{
	QueuedSampleFetch.LastFrameIndex = INDEX_NONE;
	// note: we can reset the sequence index here as this will be called when MFW does flush any queues - so we can start from scratch with no issues
	QueuedSampleFetch.CurrentSequenceIndex = 0;
}


float FImgMediaLoader::FindMaxOverlapInRange(int32 StartIndex, int32 EndIndex, FTimespan StartTime, FTimespan EndTime, int32 & MaxIdx) const
{
	int32 IdxInc = 0;
	if (StartIndex < EndIndex)
	{
		IdxInc = 1;
	}
	else
	{
		IdxInc = -1;
	}

	// Find index that overlaps the most and is furthest along the timeline...
	MaxIdx = -1;
	float MaxOverlap = 0.0f;
	for (uint32 Idx = StartIndex; Idx != (EndIndex + IdxInc); Idx+=IdxInc)
	{
		float Overlap = GetFrameOverlap(Idx, StartTime, EndTime);
		if (MaxOverlap < Overlap)
		{
			MaxOverlap = Overlap;
			MaxIdx = Idx;
		}
	}
	return MaxOverlap;
}


const TSharedPtr<FImgMediaFrame, ESPMode::ThreadSafe>* FImgMediaLoader::GetFrameForBestIndex(int32 & MaxIdx, int32 LastIndex)
{
	const TSharedPtr<FImgMediaFrame, ESPMode::ThreadSafe>* Frame = nullptr;
	int32 IdxInc = (MaxIdx > LastIndex) ? -1 : 1;

	while (MaxIdx != (LastIndex + IdxInc))
	{
		Frame = UseGlobalCache ? GlobalCache->FindAndTouch(SequenceName, MaxIdx) : Frames.FindAndTouch(MaxIdx);
		if (Frame)
		{
			break;
		}
		MaxIdx += IdxInc;
	}
	return Frame;
}


IMediaSamples::EFetchBestSampleResult FImgMediaLoader::FetchBestVideoSampleForTimeRange(const TRange<FMediaTimeStamp>& TimeRange, TSharedPtr<IMediaTextureSample, ESPMode::ThreadSafe>& OutSample, bool bIsLoopingEnabled, float PlayRate, bool bPlaybackIsBlocking)
{
	if (IsInitialized() && TimeRange.HasLowerBound() && TimeRange.HasUpperBound())
	{
		FTimespan StartTime = TimeRange.GetLowerBoundValue().Time;
<<<<<<< HEAD
		FTimespan EndTime = TimeRange.GetUpperBoundValue().Time;
=======
		int64 StartSequenceIndex = TimeRange.GetLowerBoundValue().SequenceIndex;
		FTimespan EndTime = TimeRange.GetUpperBoundValue().Time;
		int64 EndSequenceIndex = TimeRange.GetUpperBoundValue().SequenceIndex;
>>>>>>> 6bbb88c8
		check(TimeRange.GetLowerBoundValue() <= TimeRange.GetUpperBoundValue());

		if (bIsLoopingEnabled)
		{
			// Modulo with sequence duration to take care of looping.
			StartTime = ModuloTime(StartTime);
			EndTime = ModuloTime(EndTime);
		}

		// Get start and end frame indices for this time range.
		int32 StartIndex = TimeToFrameNumber(StartTime);
		int32 EndIndex = TimeToFrameNumber(EndTime);

		// Sanity checks on returned indices...
		if ((uint32)StartIndex == INDEX_NONE && (uint32)EndIndex == INDEX_NONE)
		{
			return IMediaSamples::EFetchBestSampleResult::NoSample;
		}

		if ((uint32)StartIndex == INDEX_NONE)
		{
			StartIndex = 0;
		}
		else if ((uint32)EndIndex == INDEX_NONE)
		{
			EndIndex = GetNumImages() - 1;
		}

		// Find the frame that overlaps the most with the given range & is furthest along on the timeline
		int32 MaxIdx = -1;
		if (PlayRate >= 0.0f)
		{
<<<<<<< HEAD
			// Forward...
			if (StartIndex > EndIndex)
=======
			// Is the start index the same as the end index?
			if (StartIndex == EndIndex)
			{
				// Is StartTime less than the time of StartIndex?
				FTimespan CurrentStartTime = FrameNumberToTime(StartIndex);
				if (StartTime < CurrentStartTime)
				{
					// Yes. TimeToFrameNumber rounded up, but we really dont want that
					// so adjust StartIndex.
					if (StartIndex > 0)
					{
						StartIndex--;
					}
				}
			}

			// Forward...
			if ((StartIndex > EndIndex) || (EndSequenceIndex > StartSequenceIndex))
>>>>>>> 6bbb88c8
			{
				int32 MaxIdx1, MaxIdx2;
				float MaxOverlap1 = FindMaxOverlapInRange(StartIndex, GetNumImages()-1, StartTime, FrameNumberToTime(GetNumImages()), MaxIdx1);
				float MaxOverlap2 = FindMaxOverlapInRange(0, EndIndex, FTimespan::Zero(), EndTime, MaxIdx2);
				MaxIdx = (MaxOverlap2 >= MaxOverlap1) ? MaxIdx2 : MaxIdx1;
			}
			else
			{
				FindMaxOverlapInRange(StartIndex, EndIndex, StartTime, EndTime, MaxIdx);
			}
		}
		else
		{
			// Backward...
<<<<<<< HEAD
			if (StartIndex > EndIndex)
=======
			if ((StartIndex > EndIndex) || (StartSequenceIndex < EndSequenceIndex))
>>>>>>> 6bbb88c8
			{
				int32 MaxIdx1, MaxIdx2;
				float MaxOverlap1 = FindMaxOverlapInRange(EndIndex, 0, FTimespan::Zero(), EndTime, MaxIdx1);
				float MaxOverlap2 = FindMaxOverlapInRange(GetNumImages()-1, StartIndex,  StartTime, FrameNumberToTime(GetNumImages()), MaxIdx2);
				MaxIdx = (MaxOverlap2 >= MaxOverlap1) ? MaxIdx2 : MaxIdx1;
			}
			else
			{
				FindMaxOverlapInRange(EndIndex, StartIndex, StartTime, EndTime, MaxIdx);
			}
		}

		// Anything?
		if (MaxIdx >= 0)
		{
			const TSharedPtr<FImgMediaFrame, ESPMode::ThreadSafe>* Frame;

			// Request data for the frame we would like... (in case it's not in, yet)
			RequestFrame(FrameNumberToTime(MaxIdx), PlayRate, bIsLoopingEnabled);

			FScopeLock Lock(&CriticalSection);

			// If playback is not blocking, we expect less expectancy of precision on the users side, but more need for speedy return of "some ok frame"
			// So: if we detect non-blocking playback we return a "as good sample as we can", but not always the "perfect" one we calculated
			// (still we adhere to a rough emulation of a classic output pipeline as other players have)
			if (!bPlaybackIsBlocking)
			{
				// Check what data we actually have in the cache already & attempt to go further backwards on the time line
				// to get a less then optimal frame that is still on screen and available...
				if (PlayRate >= 0.0f)
				{
					// Forward...
					if (StartIndex > EndIndex)
					{
						if (MaxIdx < StartIndex)
						{
							Frame = GetFrameForBestIndex(MaxIdx, 0);
							if (!Frame)
							{
								MaxIdx = GetNumImages() - 1;
								Frame = GetFrameForBestIndex(MaxIdx, StartIndex);
							}

						}
						else
						{
							Frame = GetFrameForBestIndex(MaxIdx, StartIndex);
						}
					}
					else
					{
						Frame = GetFrameForBestIndex(MaxIdx, StartIndex);
					}
				}
				else
				{
					// Backward...
					if (StartIndex > EndIndex)
					{
						if (MaxIdx > EndIndex)
						{
							Frame = GetFrameForBestIndex(MaxIdx, GetNumImages() - 1);
							if (!Frame)
							{
								MaxIdx = 0;
								Frame = GetFrameForBestIndex(MaxIdx, EndIndex);
							}

						}
						else
						{
							Frame = GetFrameForBestIndex(MaxIdx, EndIndex);
						}
					}
					else
					{
						Frame = GetFrameForBestIndex(MaxIdx, EndIndex);
					}
				}
			}
			else
			{
				// Get a frame if we have one available right now...
				Frame = UseGlobalCache ? GlobalCache->FindAndTouch(SequenceName, MaxIdx) : Frames.FindAndTouch(MaxIdx);
			}

			// Got a potential frame?
			if (Frame)
			{
<<<<<<< HEAD
				// Different from the last one we returned?
				if (QueuedSampleFetch.LastFrameIndex != MaxIdx)
				{
					// Yes. First time (after flush)?
					if (QueuedSampleFetch.LastFrameIndex != INDEX_NONE)
					{
						// No. Check if we looped and need to start a new sequence...
						if (PlayRate >= 0.0f && QueuedSampleFetch.LastFrameIndex > MaxIdx)
						{
							++QueuedSampleFetch.CurrentSequenceIndex;
						}
						else if (PlayRate < 0.0f && QueuedSampleFetch.LastFrameIndex < MaxIdx)
						{
							--QueuedSampleFetch.CurrentSequenceIndex;
						}
					}
					QueuedSampleFetch.LastFrameIndex = MaxIdx;

					// We are clear to return it as new result... Make a sample & initialize it...
					auto Sample = MakeShared<FImgMediaTextureSample, ESPMode::ThreadSafe>();
					auto Duration = Frame->Get()->Info.FrameRate.AsInterval();
=======
				RetryCount = 0;
				double Duration = Frame->Get()->Info.FrameRate.AsInterval();

				// Yes. First time (after flush)?
				int32 NewSequenceIndex = QueuedSampleFetch.CurrentSequenceIndex;
				if (QueuedSampleFetch.LastFrameIndex != INDEX_NONE)
				{
					// No. Check if we looped and need to start a new sequence...
					if (PlayRate >= 0.0f && QueuedSampleFetch.LastFrameIndex > MaxIdx)
					{
						++NewSequenceIndex;
					}
					else if (PlayRate < 0.0f && QueuedSampleFetch.LastFrameIndex < MaxIdx)
					{
						--NewSequenceIndex;
					}
					else if (GetNumImages() == 1)
					{
						NewSequenceIndex = TimeRange.GetLowerBoundValue().SequenceIndex;
					}
				}
				else
				{
					// Make sure this sample has the sequence index that matches the time range.
					// If the time range only has one sequence index then just use that.
					if (TimeRange.GetLowerBoundValue().SequenceIndex == TimeRange.GetUpperBoundValue().SequenceIndex)
					{
						NewSequenceIndex = TimeRange.GetLowerBoundValue().SequenceIndex;
					}
					else
					{
						// Try the lower bound sequence index.
						NewSequenceIndex = TimeRange.GetLowerBoundValue().SequenceIndex;
						FMediaTimeStamp SampleTime = FMediaTimeStamp(FrameNumberToTime(MaxIdx), NewSequenceIndex);
						TRange<FMediaTimeStamp> SampleTimeRange(
							SampleTime,
							SampleTime + FTimespan::FromSeconds(Duration));
						
						// Does our sample time overlap the time range?
						if (TimeRange.Overlaps(SampleTimeRange) == false)
						{
							// No. Use the upper bound sequence index.
							NewSequenceIndex = TimeRange.GetUpperBoundValue().SequenceIndex;
						}
					}
				}
				
				// Different from the last one we returned?
				if ((QueuedSampleFetch.LastFrameIndex != MaxIdx) || (QueuedSampleFetch.CurrentSequenceIndex != NewSequenceIndex) || (ImagePaths.Num() == 1))
				{
					QueuedSampleFetch.LastFrameIndex = MaxIdx;
					QueuedSampleFetch.CurrentSequenceIndex = NewSequenceIndex;

					// We are clear to return it as new result... Make a sample & initialize it...
					auto Sample = MakeShared<FImgMediaTextureSample, ESPMode::ThreadSafe>();
					
>>>>>>> 6bbb88c8

					ImgMediaLoader::CheckAndUpdateImgDimensions(SequenceDim, Frame->Get()->Info.Dim);

					if (Sample->Initialize(*Frame->Get(), SequenceDim, FMediaTimeStamp(FrameNumberToTime(MaxIdx), QueuedSampleFetch.CurrentSequenceIndex), FTimespan::FromSeconds(Duration), GetNumMipLevels()))
					{
						OutSample = Sample;
						return IMediaSamples::EFetchBestSampleResult::Ok;
					}
				}
			}
<<<<<<< HEAD
=======
			else
			{
				// We did not get a frame...
				// Could we have lost a frame that we previously loaded
				// due to the global cache being full?
				if (UseGlobalCache)
				{
					// Did we get a frame previously?
					if (LastRequestedFrame != INDEX_NONE)
					{
						// Are we loading any frames?
						if ((PendingFrameNumbers.Num() == 0) && (QueuedFrameNumbers.Num() == 0))
						{
							// Nope...
							// Wait for this to happen for one more frame.
							// If we have a 1 image sequence, we might have just missed the frame
							// so try again next time.
							RetryCount++;
							if (RetryCount > 1)
							{
								UE_LOG(LogImgMedia, Error, TEXT("Reloading frames. The global cache may be too small."));
								LastRequestedFrame = INDEX_NONE;
								RetryCount = 0;
							}
						}
					}
				}
			}
>>>>>>> 6bbb88c8
		}
	}
	return IMediaSamples::EFetchBestSampleResult::NoSample;
}


bool FImgMediaLoader::PeekVideoSampleTime(FMediaTimeStamp &TimeStamp, bool bIsLoopingEnabled, float PlayRate, const FTimespan& CurrentTime)
{
	if (IsInitialized())
	{
		int32 Idx;
		bool bNewSeq = false;

		// Do we know which index we handed out last?
		if (QueuedSampleFetch.LastFrameIndex != INDEX_NONE)
		{
			// Yes. A queue would now yield the next frame (independent of rate). See which index that would be...
			Idx = int32(QueuedSampleFetch.LastFrameIndex + FMath::Sign(PlayRate));
			int32 NumFrames = GetNumImages();
			if (bIsLoopingEnabled)
			{
				if (Idx < 0)
				{
					Idx = NumFrames - 1;
					bNewSeq = true;
				}
				else if (Idx >= NumFrames)
				{
					Idx = 0;
					bNewSeq = true;
				}
			}
			else
			{
				// If we reach either end of the sequence with no looping, we have no more frames to offer
				if (Idx < 0 || Idx >= NumFrames)
				{
					return false;
				}
			}
		}
		else
		{
			// No, we don't have an index. Just compute things based on the current time given...
			Idx = TimeToFrameNumber(CurrentTime);
		}

		// If possible, fetch any existing frame data...
		// (just to see if we have any)
		const TSharedPtr<FImgMediaFrame, ESPMode::ThreadSafe>* Frame = ((uint32)Idx != INDEX_NONE) ? (UseGlobalCache ? GlobalCache->FindAndTouch(SequenceName, Idx) : Frames.FindAndTouch(Idx)) : nullptr;

		// Start time of this frame
		FTimespan FrameStart = FrameNumberToTime(Idx);

		// Data is present?
		if (Frame)
		{
			// Yes. Return the timing information...
			TimeStamp.Time = FrameStart;
			TimeStamp.SequenceIndex = bNewSeq ? (QueuedSampleFetch.CurrentSequenceIndex + 1) : QueuedSampleFetch.CurrentSequenceIndex;
			return true;
		}
		else
		{
			// No data. We will request it (so, like other players do) we fill our (virtual) queue at the current location automatically
			RequestFrame(FrameStart, PlayRate, bIsLoopingEnabled);
		}
	}
	return false;
}


void FImgMediaLoader::GetPendingTimeRanges(TRangeSet<FTimespan>& OutRangeSet) const
{
	FScopeLock Lock(&CriticalSection);
	FrameNumbersToTimeRanges(PendingFrameNumbers, OutRangeSet);
}


IQueuedWork* FImgMediaLoader::GetWork()
{
	FScopeLock Lock(&CriticalSection);

	if (PendingFrameNumbers.Num() == 0)
	{
		return nullptr;
	}

	int32 FrameNumber = PendingFrameNumbers.Pop(false);
	FImgMediaLoaderWork* Work = (WorkPool.Num() > 0) ? WorkPool.Pop() : new FImgMediaLoaderWork(AsShared(), Reader.ToSharedRef());
	
	// Get the existing frame so we can add the mip level to it.
	TSharedPtr<FImgMediaFrame, ESPMode::ThreadSafe>* ExistingFramePtr;
	ExistingFramePtr = GlobalCache->FindAndTouch(SequenceName, FrameNumber);
	TSharedPtr<FImgMediaFrame, ESPMode::ThreadSafe> ExistingFrame;
	
	
	if (ExistingFramePtr != nullptr)
	{
		ExistingFrame = *ExistingFramePtr;
	}

	FImgMediaTileSelection TileSelection;
	int MipLevel = GetDesiredMipLevel(FrameNumber, TileSelection);
	
	// Set up work.
	Work->Initialize(FrameNumber, MipLevel, TileSelection, ExistingFrame);
	QueuedFrameNumbers.Add(FrameNumber);

	return Work;
}


void FImgMediaLoader::Initialize(const FString& SequencePath, const FFrameRate& FrameRateOverride, bool Loop)
{
	UE_LOG(LogImgMedia, Verbose, TEXT("Loader %p: Initializing with %s (FrameRateOverride = %s, Loop = %i)"),
		this,
		*SequencePath,
		*FrameRateOverride.ToPrettyText().ToString(),
		Loop
	);

	check(!Initialized); // reinitialization not allowed for now

	LoadSequence(SequencePath, FrameRateOverride, Loop);
	FPlatformMisc::MemoryBarrier();

	Initialized = true;
}


bool FImgMediaLoader::RequestFrame(FTimespan Time, float PlayRate, bool Loop)
{
	const int32 FrameNumber = TimeToFrameNumber(Time);

	if ((FrameNumber == INDEX_NONE) || (FrameNumber == LastRequestedFrame))
	{
		// Make sure we call the reader even if we do no update - just in case it does anything
		Reader->OnTick();

<<<<<<< HEAD
		UE_LOG(LogImgMedia, VeryVerbose, TEXT("Loader %p: Skipping frame %i for time %s"), this, FrameNumber, *Time.ToString(TEXT("%h:%m:%s.%t")));
=======
		UE_LOG(LogImgMedia, VeryVerbose, TEXT("Loader %p: Skipping frame %i for time %s last %d"), this, FrameNumber, *Time.ToString(TEXT("%h:%m:%s.%t")), LastRequestedFrame);
>>>>>>> 6bbb88c8
		return false;
	}

	UE_LOG(LogImgMedia, VeryVerbose, TEXT("Loader %p: Requesting frame %i for time %s"), this, FrameNumber, *Time.ToString(TEXT("%h:%m:%s.%t")));

	Update(FrameNumber, PlayRate, Loop);
	LastRequestedFrame = FrameNumber;

	return true;
}


/* FImgMediaLoader implementation
 *****************************************************************************/

void FImgMediaLoader::FrameNumbersToTimeRanges(const TArray<int32>& FrameNumbers, TRangeSet<FTimespan>& OutRangeSet) const
{
	if (!SequenceFrameRate.IsValid() || (SequenceFrameRate.Numerator <= 0))
	{
		return;
	}

	for (const auto FrameNumber : FrameNumbers)
	{
		const FTimespan FrameStartTime = FrameNumberToTime(FrameNumber);
		const FTimespan NextStartTime = FrameNumberToTime(FrameNumber + 1);

		OutRangeSet.Add(TRange<FTimespan>(FrameStartTime, NextStartTime));
	}
}


FTimespan FImgMediaLoader::FrameNumberToTime(uint32 FrameNumber) const
{
	return FTimespan(FMath::DivideAndRoundNearest(
		FrameNumber * SequenceFrameRate.Denominator * ETimespan::TicksPerSecond,
		(int64)SequenceFrameRate.Numerator
	));
}


void FImgMediaLoader::LoadSequence(const FString& SequencePath, const FFrameRate& FrameRateOverride, bool Loop)
{
	SCOPE_CYCLE_COUNTER(STAT_ImgMedia_LoaderLoadSequence);

	if (SequencePath.IsEmpty())
	{
		return;
	}

	// locate image sequence files
	TArray<FString> FoundPaths;
	FindFiles(SequencePath, FoundPaths);
	if (FoundPaths.Num() == 0)
	{
		UE_LOG(LogImgMedia, Error, TEXT("The directory %s does not contain any image files"), *SequencePath);
		return;
	}
	ImagePaths.Emplace(FoundPaths);

	// Get mips.
	FindMips(SequencePath);

	FScopeLock Lock(&CriticalSection);

	// create image reader
	const FString FirstExtension = FPaths::GetExtension(ImagePaths[0][0]);

	if (FirstExtension == TEXT("exr"))
	{
#if IMGMEDIA_EXR_SUPPORTED_PLATFORM
		// Differentiate between Uncompressed exr and the rest.
		Reader = FExrImgMediaReader::GetReader(AsShared(), ImagePaths[0][0]);
#else
		UE_LOG(LogImgMedia, Error, TEXT("EXR image sequences are currently supported on macOS and Windows only"));
		return;
#endif
	}
	else
	{
		Reader = MakeShareable(new FGenericImgMediaReader(ImageWrapperModule, AsShared()));
	}
	if (Reader.IsValid() == false)
	{
		UE_LOG(LogImgMedia, Error, TEXT("Reader is not valid for file %s."), *ImagePaths[0][0]);
		return;
	}

	const UImgMediaSettings* Settings = GetDefault<UImgMediaSettings>();
	UseGlobalCache = Settings->UseGlobalCache;
	SequenceName = FName(*SequencePath);

	// fetch sequence attributes from first image
	FImgMediaFrameInfo FirstFrameInfo;
	{
		// Try and get frame from the global cache.
		const TSharedPtr<FImgMediaFrame, ESPMode::ThreadSafe>* Frame = nullptr;
		if (UseGlobalCache)
		{
			Frame = GlobalCache->FindAndTouch(SequenceName, 0);
		}

		if (Frame)
		{
			FirstFrameInfo = Frame->Get()->Info;
		}
		else if (!Reader->GetFrameInfo(ImagePaths[0][0], FirstFrameInfo))
		{
			UE_LOG(LogImgMedia, Error, TEXT("Failed to get frame information from first image in %s"), *SequencePath);
			return;
		}
	}
	if (FirstFrameInfo.UncompressedSize == 0)
	{
		UE_LOG(LogImgMedia, Error, TEXT("The first image in sequence %s does not have a valid frame size"), *SequencePath);
		return;
	}

	if (FirstFrameInfo.Dim.GetMin() <= 0)
	{
		UE_LOG(LogImgMedia, Error, TEXT("The first image in sequence %s does not have a valid dimension"), *SequencePath);
		return;
	}

	SequenceDim = FirstFrameInfo.Dim;

	if (FrameRateOverride.IsValid() && (FrameRateOverride.Numerator > 0))
	{
		SequenceFrameRate = FrameRateOverride;
	}
	else
	{
		SequenceFrameRate = FirstFrameInfo.FrameRate;
	}

	SequenceDuration = FrameNumberToTime(GetNumImages());
	SIZE_T UncompressedSize = FirstFrameInfo.UncompressedSize;

	// If we have no mips, then get rid of our MipMapInfoObject.
	// Otherwise, set it up.
	if (MipMapInfo.IsValid())
	{
		if (GetNumMipLevels() == 1)
		{
			MipMapInfo.Reset();
		}
		else
		{
			MipMapInfo->SetTextureInfo(SequenceName, GetNumMipLevels(), SequenceDim);
			UncompressedSize = (UncompressedSize * 4) / 3;
		}
	}

	// initialize loader
	const FPlatformMemoryStats Stats = FPlatformMemory::GetStats();
	const SIZE_T DesiredCacheSize = Settings->CacheSizeGB * 1024 * 1024 * 1024;
	const SIZE_T CacheSize = FMath::Clamp(DesiredCacheSize, (SIZE_T)0, (SIZE_T)Stats.AvailablePhysical);

	const int32 MaxFramesToLoad = (int32)(CacheSize / UncompressedSize);
<<<<<<< HEAD
	const int32 NumFramesToLoad = FMath::Clamp(MaxFramesToLoad, 0, GetNumImages());
=======
	NumFramesToLoad = FMath::Clamp(MaxFramesToLoad, 0, GetNumImages());
>>>>>>> 6bbb88c8
	const float LoadBehindScale = FMath::Clamp(Settings->CacheBehindPercentage, 0.0f, 100.0f) / 100.0f;

	NumLoadBehind = (int32)(LoadBehindScale * MaxFramesToLoad);
	NumLoadAhead = (int32)((1.0f - LoadBehindScale) * MaxFramesToLoad);

	// Giving our reader a chance to handle RAM allocation.
	// Not all readers use this, only those that need to handle large files 
	// or need to be as efficient as possible.
	Reader->PreAllocateMemoryPool(NumFramesToLoad, FirstFrameInfo);

	// Giving our reader a chance to handle RAM allocation.
	// Not all readers use this, only those that need to handle large files 
	// or need to be as efficient as possible.
	Reader->PreAllocateMemoryPool(NumLoadAhead + NumLoadBehind, FirstFrameInfo);

	Frames.Empty(NumFramesToLoad);

	Update(0, 0.0f, Loop);

	// update info
	Info = TEXT("Image Sequence\n");
	Info += FString::Printf(TEXT("    Dimension: %i x %i\n"), SequenceDim.X, SequenceDim.Y);
	Info += FString::Printf(TEXT("    Format: %s\n"), *FirstFrameInfo.FormatName);
	Info += FString::Printf(TEXT("    Compression: %s\n"), *FirstFrameInfo.CompressionName);
	Info += FString::Printf(TEXT("    Frames: %i\n"), GetNumImages());
	Info += FString::Printf(TEXT("    Frame Rate: %.2f (%i/%i)\n"), SequenceFrameRate.AsDecimal(), SequenceFrameRate.Numerator, SequenceFrameRate.Denominator);
}


void FImgMediaLoader::FindFiles(const FString& SequencePath, TArray<FString>& OutputPaths)
{
	// locate image sequence files
	TArray<FString> FoundFiles;
	IFileManager::Get().FindFiles(FoundFiles, *SequencePath, TEXT("*"));

	UE_LOG(LogImgMedia, Verbose, TEXT("Loader %p: Found %i image files in %s"), this, FoundFiles.Num(), *SequencePath);

	FoundFiles.Sort();

<<<<<<< HEAD
	for (const auto& File : FoundFiles)
	{
=======
	int32 LastIndex = -1;
	FString EmptyString;
	for (const auto& File : FoundFiles)
	{
		// Can we fill in gaps in the sequence?
		if (bFillGapsInSequence)
		{
			// Get the index of this file.
			int32 ThisIndex = -1;
			if (GetNumberAtEndOfString(ThisIndex, File))
			{
				// Fill in any gaps from the last frame.
				if ((LastIndex != -1) && (LastIndex < ThisIndex - 1))
				{
					for (int32 Index = LastIndex + 1; Index < ThisIndex; ++Index)
					{
						OutputPaths.Add(EmptyString);
					}
				}
			}

			LastIndex = ThisIndex;
		}
>>>>>>> 6bbb88c8
		OutputPaths.Add(FPaths::Combine(SequencePath, File));
	}

}

void FImgMediaLoader::FindMips(const FString& SequencePath)
{
	// Remove trailing '/'.
	FString SequenceDir = FPaths::GetPath(SequencePath);

	// Get parent directory.
	FString BaseName = FPaths::GetCleanFilename(SequenceDir);
	FString ParentDir = FPaths::GetPath(SequenceDir);
	
	// Is this a mipmap level, i.e. something like 256x256?
	int32 Index = 0;
	bool FoundDelimeter = SequenceDir.FindLastChar(TEXT('x'), Index);
	if (FoundDelimeter)
	{
		// Loop over all mip levels.
		FString BaseMipDir = FPaths::GetPath(SequenceDir);
		int32 MipLevelWidth = 0;
		int32 MipLevelHeight = 0;

		// Getting both left and right components of resolution for mips.
		{
			FString MipLevelStringHeight = SequenceDir.RightChop(Index + 1);
			FString MipLevelStringWidth = SequenceDir.LeftChop(SequenceDir.Len() - Index);
			MipLevelHeight = FCString::Atoi(*MipLevelStringHeight);
			int32 IndexLeft = MipLevelStringWidth.Len() - 1;
			for (; IndexLeft > 0; IndexLeft--)
			{
				FString TempChop = MipLevelStringWidth.RightChop(IndexLeft);
				if (!FCString::IsNumeric(*TempChop))
				{
					break;
				}
			}
			MipLevelStringWidth = MipLevelStringWidth.RightChop(IndexLeft + 1);
			MipLevelWidth = FCString::Atoi(*MipLevelStringWidth);
		}

		while (MipLevelWidth > 1 && MipLevelHeight > 1)
		{
			// Next level down.
			MipLevelWidth /= 2;
			MipLevelHeight /= 2;

			// Try and find files for this mip level.
			FString MipDir = FPaths::Combine(BaseMipDir, FString::Printf(TEXT("%dx%d"), MipLevelWidth, MipLevelHeight));
			TArray<FString> MipFiles;
			FindFiles(MipDir, MipFiles);

			// Stop once we don't find any files.
			if (MipFiles.Num() == 0)
			{
				break;
			}

			// Make sure we have the same number of mip files over all levels.
			if (MipFiles.Num() != GetNumImages())
			{
				UE_LOG(LogImgMedia, Error, TEXT("Loader %p: Found %d images, expected %d, for %s"), 
					this, MipFiles.Num(), GetNumImages(), *MipDir);
				break;
			}

			// Make sure we don't have too many levels.
			if (ImagePaths.Num() >= MAX_MIPMAP_LEVELS)
			{
				UE_LOG(LogImgMedia, Error, TEXT("Loader %p: Found too many mipmap levels (max:%d) for %s"),
					this, MAX_MIPMAP_LEVELS, *MipDir);
				break;
			}

			// OK add this level to the list.
			ImagePaths.Emplace(MipFiles);
		}
	}
}


uint32 FImgMediaLoader::TimeToFrameNumber(FTimespan Time) const
{
	if ((Time < FTimespan::Zero()) || (Time >= SequenceDuration))
	{
		return INDEX_NONE;
	}

	const double FrameTimeErrorTollerance = 0.0001;

	// note: we snap to the next best whole frame index if the compute result is with in FrameTimeErrorTollerance * FrameDuration to avoid
	// incorrect frame selection if the value passed in is just ever so slightly off
	double FrameDuration = (double)SequenceFrameRate.Numerator / SequenceFrameRate.Denominator;
	double Frame = Time.GetTotalSeconds() * FrameDuration;
	double Epsilon = FrameTimeErrorTollerance * FrameDuration;

	return uint32(Frame + Epsilon);
}


void FImgMediaLoader::Update(int32 PlayHeadFrame, float PlayRate, bool Loop)
{
	// In case reader needs to do something once per frame.
	// As an example return buffers back to the pool in ExrImgMediaReaderGpu.
	Reader->OnTick();

	// @todo gmp: ImgMedia: take PlayRate and DeltaTime into account when determining frames to load
	
	// determine frame numbers to be loaded
	TArray<int32> FramesToLoad;
	{
		const int32 NumImagePaths = GetNumImages();

		FramesToLoad.Empty(NumFramesToLoad);

		int32 FrameOffset = (PlayRate >= 0.0f) ? 1 : -1;

		int32 LoadAheadCount = NumLoadAhead;
		int32 LoadAheadIndex = PlayHeadFrame;

		int32 LoadBehindCount = NumLoadBehind;
		int32 LoadBehindIndex = PlayHeadFrame - FrameOffset;

		// alternate between look ahead and look behind
		
		while ((FramesToLoad.Num() < NumFramesToLoad) &&
			((LoadAheadCount > 0) || (LoadBehindCount > 0)))
		{
			if (LoadAheadCount > 0)
			{
				if (LoadAheadIndex < 0)
				{
					if (Loop)
					{
						LoadAheadIndex += NumImagePaths;
					}
					else
					{
						LoadAheadCount = 0;
					}
				}
				else if (LoadAheadIndex >= NumImagePaths)
				{
					if (Loop)
					{
						LoadAheadIndex -= NumImagePaths;
					}
					else
					{
						LoadAheadCount = 0;
					}
				}

				if (LoadAheadCount > 0)
				{
					FramesToLoad.Add(LoadAheadIndex);
				}

				LoadAheadIndex += FrameOffset;
				--LoadAheadCount;
			}

			if (LoadBehindCount > 0)
			{
				if (LoadBehindIndex < 0)
				{
					if (Loop)
					{
						LoadBehindIndex += NumImagePaths;
					}
					else
					{
						LoadBehindCount = 0;
					}
				}
				else if (LoadBehindIndex >= NumImagePaths)
				{
					if (Loop)
					{
						LoadBehindIndex -= NumImagePaths;
					}
					else
					{
						LoadBehindCount = 0;
					}
				}

				if (LoadBehindCount > 0)
				{
					FramesToLoad.Add(LoadBehindIndex);
				}

				LoadBehindIndex -= FrameOffset;
				--LoadBehindCount;
			}
		}
	}

	FScopeLock ScopeLock(&CriticalSection);

	// determine queued frame numbers that can be discarded
	for (int32 Idx = QueuedFrameNumbers.Num() - 1; Idx >= 0; --Idx)
	{
		const int32 FrameNumber = QueuedFrameNumbers[Idx];

		if (!FramesToLoad.Contains(FrameNumber))
		{
			UE_LOG(LogImgMedia, Verbose, TEXT("Loader %p: Removed Frame %i"), this, FrameNumber);
			QueuedFrameNumbers.RemoveAtSwap(Idx);
			Reader->CancelFrame(FrameNumber);
		}
	}

	// determine frame numbers that need to be cached
	PendingFrameNumbers.Empty();

	for (int32 FrameNumber : FramesToLoad)
	{
		// Get frame from cache.
		bool NeedFrame = false;
		const TSharedPtr<FImgMediaFrame, ESPMode::ThreadSafe>* FramePtr;
		if (UseGlobalCache)
		{
			FramePtr = GlobalCache->FindAndTouch(SequenceName, FrameNumber);
<<<<<<< HEAD
		}
		else
		{
			FramePtr = Frames.FindAndTouch(FrameNumber);
		}

		// Did we get a frame?
		if ((FramePtr == nullptr) || ((*FramePtr).IsValid() == false))
		{
			// No, we need one.
			NeedFrame = true;
		}
		else
		{
=======
		}
		else
		{
			FramePtr = Frames.FindAndTouch(FrameNumber);
		}

		// Did we get a frame?
		if ((FramePtr == nullptr) || ((*FramePtr).IsValid() == false))
		{
			// No, we need one.
			NeedFrame = true;
		}
		else
		{
>>>>>>> 6bbb88c8
			// Yes. Check if we have the desired mip level.
			FImgMediaTileSelection TileSelection;
			int32 MipLevel = GetDesiredMipLevel(FrameNumber, TileSelection);
			NeedFrame = ((*FramePtr)->MipMapsPresent & (1 << MipLevel)) == 0;
		}
		
		if ((NeedFrame) && !QueuedFrameNumbers.Contains(FrameNumber))
		{
			// Do we actually have a frame for this?
			if (ImagePaths[0][FrameNumber].Len() == 0)
			{
				AddEmptyFrame(FrameNumber);
			}
			else
			{
				PendingFrameNumbers.Add(FrameNumber);
			}
		}
	}
	Algo::Reverse(PendingFrameNumbers);
}


/* IImgMediaLoader interface
 *****************************************************************************/


void FImgMediaLoader::AddEmptyFrame(int32 FrameNumber)
{
	FScopeLock Lock(&CriticalSection);

	TSharedPtr<FImgMediaFrame, ESPMode::ThreadSafe> Frame;
	int32 NumChannels = 3;
	int32 PixelSize = sizeof(uint16) * NumChannels;
	Frame = MakeShareable(new FImgMediaFrame());
	Frame->Info.Dim = SequenceDim;
	Frame->Info.FrameRate = SequenceFrameRate;
	Frame->Info.NumChannels = NumChannels;
	Frame->Format = EMediaTextureSampleFormat::FloatRGB;
	Frame->Stride = Frame ->Info.Dim.X * PixelSize;
	Frame->MipMapsPresent = -1;
	AddFrameToCache(FrameNumber, Frame);
}

void FImgMediaLoader::NotifyWorkComplete(FImgMediaLoaderWork& CompletedWork, int32 FrameNumber, const TSharedPtr<FImgMediaFrame, ESPMode::ThreadSafe>& Frame)
{
	FScopeLock Lock(&CriticalSection);

	// if frame is still needed, add it to the cache
	if (QueuedFrameNumbers.Remove(FrameNumber) > 0)
	{
		AddFrameToCache(FrameNumber, Frame);
	}

	WorkPool.Push(&CompletedWork);
}

void FImgMediaLoader::AddFrameToCache(int32 FrameNumber, const TSharedPtr<FImgMediaFrame, ESPMode::ThreadSafe>& Frame)
{
	if (Frame.IsValid())
	{
		UE_LOG(LogImgMedia, VeryVerbose, TEXT("Loader %p: Loaded frame %i"), this, FrameNumber);
		if (UseGlobalCache)
		{
			const TSharedPtr<FImgMediaFrame, ESPMode::ThreadSafe>* ExistingFrame;
			ExistingFrame = GlobalCache->FindAndTouch(SequenceName, FrameNumber);
			if (ExistingFrame == nullptr)
			{
<<<<<<< HEAD
				const TSharedPtr<FImgMediaFrame, ESPMode::ThreadSafe>* ExistingFrame;
				ExistingFrame = GlobalCache->FindAndTouch(SequenceName, FrameNumber);
				if (ExistingFrame == nullptr)
				{
					GlobalCache->AddFrame(ImagePaths[0][FrameNumber], SequenceName, FrameNumber, Frame, MipMapInfo.IsValid());
				}
=======
				GlobalCache->AddFrame(ImagePaths[0][FrameNumber], SequenceName, FrameNumber, Frame, MipMapInfo.IsValid());
>>>>>>> 6bbb88c8
			}
		}
		else
		{
			Frames.Add(FrameNumber, Frame);
		}
	}
}

int32 FImgMediaLoader::GetDesiredMipLevel(int32 FrameIndex, FImgMediaTileSelection& OutTileSelection)
{
	int32 MipLevel = 0;

	if (MipMapInfo.IsValid())
	{
		MipLevel = MipMapInfo->GetDesiredMipLevel(OutTileSelection);
	}

	return MipLevel;
}


FTimespan FImgMediaLoader::ModuloTime(FTimespan Time)
{
	bool IsNegative = Time < FTimespan::Zero();
	
	FTimespan NewTime = Time % SequenceDuration;
	if (IsNegative)
	{
		NewTime = SequenceDuration + NewTime;
	}

	return NewTime;
}


float FImgMediaLoader::GetFrameOverlap(uint32 FrameIndex, FTimespan StartTime, FTimespan EndTime) const
{
	check(StartTime <= EndTime);
	if (StartTime == EndTime)
	{
		return 0.0f;
	}

	float Overlap = 0.0f;

	// Set up ranges.
	FTimespan FrameStartTime = FrameNumberToTime(FrameIndex);
	FTimespan FrameEndTime = FrameStartTime + FrameNumberToTime(1);

	TRange<FTimespan> FrameRange(FrameStartTime, FrameEndTime);
	TRange<FTimespan> TimeRange(StartTime, EndTime);
	TRange<FTimespan> OverlapRange = TRange<FTimespan>::Intersection(FrameRange, TimeRange);

	// Get overlap size.
	FTimespan OverlapTimespan = OverlapRange.Size<FTimespan>();
	Overlap = OverlapTimespan.GetTotalSeconds();

	return Overlap;
}

bool FImgMediaLoader::GetNumberAtEndOfString(int32 &Number, const FString& String) const
{
	bool bFoundNumber = false;

	// Find the first digit starting from the right.
	int32 Index = String.Len() - 1;
	for (; Index >= 0; --Index)
	{
		bool bIsDigit = FChar::IsDigit(String[Index]);
		if (bIsDigit)
		{
			break;
		}
	}
	
	// Did we find one?
	if (Index >= 0)
	{
		int32 LastNumberIndex = Index;
		// Find the next non digit...
		for (; Index >= 0; --Index)
		{
			bool bIsDigit = FChar::IsDigit(String[Index]);
			if (bIsDigit == false)
			{
				break;
			}
		}

<<<<<<< HEAD
	WorkPool.Push(&CompletedWork);
}

int32 FImgMediaLoader::GetDesiredMipLevel(int32 FrameIndex, FImgMediaTileSelection& OutTileSelection)
{
	int32 MipLevel = 0;

	if (MipMapInfo.IsValid())
	{
		MipLevel = MipMapInfo->GetDesiredMipLevel(OutTileSelection);
	}

	return MipLevel;
}


FTimespan FImgMediaLoader::ModuloTime(FTimespan Time)
{
	bool IsNegative = Time < FTimespan::Zero();
	
	FTimespan NewTime = Time % SequenceDuration;
	if (IsNegative)
	{
		NewTime = SequenceDuration + NewTime;
	}

	return NewTime;
}


float FImgMediaLoader::GetFrameOverlap(uint32 FrameIndex, FTimespan StartTime, FTimespan EndTime) const
{
	check(StartTime <= EndTime);
	if (StartTime == EndTime)
	{
		return 0.0f;
	}

	float Overlap = 0.0f;

	// Set up ranges.
	FTimespan FrameStartTime = FrameNumberToTime(FrameIndex);
	FTimespan FrameEndTime = FrameStartTime + FrameNumberToTime(1);

	TRange<FTimespan> FrameRange(FrameStartTime, FrameEndTime);
	TRange<FTimespan> TimeRange(StartTime, EndTime);
	TRange<FTimespan> OverlapRange = TRange<FTimespan>::Intersection(FrameRange, TimeRange);

	// Get overlap size.
	FTimespan OverlapTimespan = OverlapRange.Size<FTimespan>();
	Overlap = OverlapTimespan.GetTotalSeconds();

	return Overlap;
=======
		// Index now points to the next non digit.
		// Extract the number.
		Index++;
		if (Index < String.Len())
		{
			bFoundNumber = true;
			FString NumberString = String.Mid(Index, LastNumberIndex - Index + 1);
			Number = FCString::Atoi(*NumberString);
		}
	}
	
	return bFoundNumber;
>>>>>>> 6bbb88c8
}<|MERGE_RESOLUTION|>--- conflicted
+++ resolved
@@ -57,12 +57,8 @@
 
 FImgMediaLoader::FImgMediaLoader(const TSharedRef<FImgMediaScheduler, ESPMode::ThreadSafe>& InScheduler,
 	const TSharedRef<FImgMediaGlobalCache, ESPMode::ThreadSafe>& InGlobalCache,
-<<<<<<< HEAD
-	const TSharedPtr<FImgMediaMipMapInfo, ESPMode::ThreadSafe>& InMipMapInfo)
-=======
 	const TSharedPtr<FImgMediaMipMapInfo, ESPMode::ThreadSafe>& InMipMapInfo,
 	bool bInFillGapsInSequence)
->>>>>>> 6bbb88c8
 	: Frames(1)
 	, ImageWrapperModule(FModuleManager::LoadModuleChecked<IImageWrapperModule>("ImageWrapper"))
 	, Initialized(false)
@@ -260,13 +256,9 @@
 	if (IsInitialized() && TimeRange.HasLowerBound() && TimeRange.HasUpperBound())
 	{
 		FTimespan StartTime = TimeRange.GetLowerBoundValue().Time;
-<<<<<<< HEAD
-		FTimespan EndTime = TimeRange.GetUpperBoundValue().Time;
-=======
 		int64 StartSequenceIndex = TimeRange.GetLowerBoundValue().SequenceIndex;
 		FTimespan EndTime = TimeRange.GetUpperBoundValue().Time;
 		int64 EndSequenceIndex = TimeRange.GetUpperBoundValue().SequenceIndex;
->>>>>>> 6bbb88c8
 		check(TimeRange.GetLowerBoundValue() <= TimeRange.GetUpperBoundValue());
 
 		if (bIsLoopingEnabled)
@@ -299,10 +291,6 @@
 		int32 MaxIdx = -1;
 		if (PlayRate >= 0.0f)
 		{
-<<<<<<< HEAD
-			// Forward...
-			if (StartIndex > EndIndex)
-=======
 			// Is the start index the same as the end index?
 			if (StartIndex == EndIndex)
 			{
@@ -321,7 +309,6 @@
 
 			// Forward...
 			if ((StartIndex > EndIndex) || (EndSequenceIndex > StartSequenceIndex))
->>>>>>> 6bbb88c8
 			{
 				int32 MaxIdx1, MaxIdx2;
 				float MaxOverlap1 = FindMaxOverlapInRange(StartIndex, GetNumImages()-1, StartTime, FrameNumberToTime(GetNumImages()), MaxIdx1);
@@ -336,11 +323,7 @@
 		else
 		{
 			// Backward...
-<<<<<<< HEAD
-			if (StartIndex > EndIndex)
-=======
 			if ((StartIndex > EndIndex) || (StartSequenceIndex < EndSequenceIndex))
->>>>>>> 6bbb88c8
 			{
 				int32 MaxIdx1, MaxIdx2;
 				float MaxOverlap1 = FindMaxOverlapInRange(EndIndex, 0, FTimespan::Zero(), EndTime, MaxIdx1);
@@ -430,29 +413,6 @@
 			// Got a potential frame?
 			if (Frame)
 			{
-<<<<<<< HEAD
-				// Different from the last one we returned?
-				if (QueuedSampleFetch.LastFrameIndex != MaxIdx)
-				{
-					// Yes. First time (after flush)?
-					if (QueuedSampleFetch.LastFrameIndex != INDEX_NONE)
-					{
-						// No. Check if we looped and need to start a new sequence...
-						if (PlayRate >= 0.0f && QueuedSampleFetch.LastFrameIndex > MaxIdx)
-						{
-							++QueuedSampleFetch.CurrentSequenceIndex;
-						}
-						else if (PlayRate < 0.0f && QueuedSampleFetch.LastFrameIndex < MaxIdx)
-						{
-							--QueuedSampleFetch.CurrentSequenceIndex;
-						}
-					}
-					QueuedSampleFetch.LastFrameIndex = MaxIdx;
-
-					// We are clear to return it as new result... Make a sample & initialize it...
-					auto Sample = MakeShared<FImgMediaTextureSample, ESPMode::ThreadSafe>();
-					auto Duration = Frame->Get()->Info.FrameRate.AsInterval();
-=======
 				RetryCount = 0;
 				double Duration = Frame->Get()->Info.FrameRate.AsInterval();
 
@@ -509,7 +469,6 @@
 					// We are clear to return it as new result... Make a sample & initialize it...
 					auto Sample = MakeShared<FImgMediaTextureSample, ESPMode::ThreadSafe>();
 					
->>>>>>> 6bbb88c8
 
 					ImgMediaLoader::CheckAndUpdateImgDimensions(SequenceDim, Frame->Get()->Info.Dim);
 
@@ -520,8 +479,6 @@
 					}
 				}
 			}
-<<<<<<< HEAD
-=======
 			else
 			{
 				// We did not get a frame...
@@ -550,7 +507,6 @@
 					}
 				}
 			}
->>>>>>> 6bbb88c8
 		}
 	}
 	return IMediaSamples::EFetchBestSampleResult::NoSample;
@@ -691,11 +647,7 @@
 		// Make sure we call the reader even if we do no update - just in case it does anything
 		Reader->OnTick();
 
-<<<<<<< HEAD
-		UE_LOG(LogImgMedia, VeryVerbose, TEXT("Loader %p: Skipping frame %i for time %s"), this, FrameNumber, *Time.ToString(TEXT("%h:%m:%s.%t")));
-=======
 		UE_LOG(LogImgMedia, VeryVerbose, TEXT("Loader %p: Skipping frame %i for time %s last %d"), this, FrameNumber, *Time.ToString(TEXT("%h:%m:%s.%t")), LastRequestedFrame);
->>>>>>> 6bbb88c8
 		return false;
 	}
 
@@ -855,11 +807,7 @@
 	const SIZE_T CacheSize = FMath::Clamp(DesiredCacheSize, (SIZE_T)0, (SIZE_T)Stats.AvailablePhysical);
 
 	const int32 MaxFramesToLoad = (int32)(CacheSize / UncompressedSize);
-<<<<<<< HEAD
-	const int32 NumFramesToLoad = FMath::Clamp(MaxFramesToLoad, 0, GetNumImages());
-=======
 	NumFramesToLoad = FMath::Clamp(MaxFramesToLoad, 0, GetNumImages());
->>>>>>> 6bbb88c8
 	const float LoadBehindScale = FMath::Clamp(Settings->CacheBehindPercentage, 0.0f, 100.0f) / 100.0f;
 
 	NumLoadBehind = (int32)(LoadBehindScale * MaxFramesToLoad);
@@ -869,11 +817,6 @@
 	// Not all readers use this, only those that need to handle large files 
 	// or need to be as efficient as possible.
 	Reader->PreAllocateMemoryPool(NumFramesToLoad, FirstFrameInfo);
-
-	// Giving our reader a chance to handle RAM allocation.
-	// Not all readers use this, only those that need to handle large files 
-	// or need to be as efficient as possible.
-	Reader->PreAllocateMemoryPool(NumLoadAhead + NumLoadBehind, FirstFrameInfo);
 
 	Frames.Empty(NumFramesToLoad);
 
@@ -899,10 +842,6 @@
 
 	FoundFiles.Sort();
 
-<<<<<<< HEAD
-	for (const auto& File : FoundFiles)
-	{
-=======
 	int32 LastIndex = -1;
 	FString EmptyString;
 	for (const auto& File : FoundFiles)
@@ -926,7 +865,6 @@
 
 			LastIndex = ThisIndex;
 		}
->>>>>>> 6bbb88c8
 		OutputPaths.Add(FPaths::Combine(SequencePath, File));
 	}
 
@@ -1152,7 +1090,6 @@
 		if (UseGlobalCache)
 		{
 			FramePtr = GlobalCache->FindAndTouch(SequenceName, FrameNumber);
-<<<<<<< HEAD
 		}
 		else
 		{
@@ -1167,22 +1104,6 @@
 		}
 		else
 		{
-=======
-		}
-		else
-		{
-			FramePtr = Frames.FindAndTouch(FrameNumber);
-		}
-
-		// Did we get a frame?
-		if ((FramePtr == nullptr) || ((*FramePtr).IsValid() == false))
-		{
-			// No, we need one.
-			NeedFrame = true;
-		}
-		else
-		{
->>>>>>> 6bbb88c8
 			// Yes. Check if we have the desired mip level.
 			FImgMediaTileSelection TileSelection;
 			int32 MipLevel = GetDesiredMipLevel(FrameNumber, TileSelection);
@@ -1251,16 +1172,7 @@
 			ExistingFrame = GlobalCache->FindAndTouch(SequenceName, FrameNumber);
 			if (ExistingFrame == nullptr)
 			{
-<<<<<<< HEAD
-				const TSharedPtr<FImgMediaFrame, ESPMode::ThreadSafe>* ExistingFrame;
-				ExistingFrame = GlobalCache->FindAndTouch(SequenceName, FrameNumber);
-				if (ExistingFrame == nullptr)
-				{
-					GlobalCache->AddFrame(ImagePaths[0][FrameNumber], SequenceName, FrameNumber, Frame, MipMapInfo.IsValid());
-				}
-=======
 				GlobalCache->AddFrame(ImagePaths[0][FrameNumber], SequenceName, FrameNumber, Frame, MipMapInfo.IsValid());
->>>>>>> 6bbb88c8
 			}
 		}
 		else
@@ -1351,61 +1263,6 @@
 			}
 		}
 
-<<<<<<< HEAD
-	WorkPool.Push(&CompletedWork);
-}
-
-int32 FImgMediaLoader::GetDesiredMipLevel(int32 FrameIndex, FImgMediaTileSelection& OutTileSelection)
-{
-	int32 MipLevel = 0;
-
-	if (MipMapInfo.IsValid())
-	{
-		MipLevel = MipMapInfo->GetDesiredMipLevel(OutTileSelection);
-	}
-
-	return MipLevel;
-}
-
-
-FTimespan FImgMediaLoader::ModuloTime(FTimespan Time)
-{
-	bool IsNegative = Time < FTimespan::Zero();
-	
-	FTimespan NewTime = Time % SequenceDuration;
-	if (IsNegative)
-	{
-		NewTime = SequenceDuration + NewTime;
-	}
-
-	return NewTime;
-}
-
-
-float FImgMediaLoader::GetFrameOverlap(uint32 FrameIndex, FTimespan StartTime, FTimespan EndTime) const
-{
-	check(StartTime <= EndTime);
-	if (StartTime == EndTime)
-	{
-		return 0.0f;
-	}
-
-	float Overlap = 0.0f;
-
-	// Set up ranges.
-	FTimespan FrameStartTime = FrameNumberToTime(FrameIndex);
-	FTimespan FrameEndTime = FrameStartTime + FrameNumberToTime(1);
-
-	TRange<FTimespan> FrameRange(FrameStartTime, FrameEndTime);
-	TRange<FTimespan> TimeRange(StartTime, EndTime);
-	TRange<FTimespan> OverlapRange = TRange<FTimespan>::Intersection(FrameRange, TimeRange);
-
-	// Get overlap size.
-	FTimespan OverlapTimespan = OverlapRange.Size<FTimespan>();
-	Overlap = OverlapTimespan.GetTotalSeconds();
-
-	return Overlap;
-=======
 		// Index now points to the next non digit.
 		// Extract the number.
 		Index++;
@@ -1418,5 +1275,4 @@
 	}
 	
 	return bFoundNumber;
->>>>>>> 6bbb88c8
 }