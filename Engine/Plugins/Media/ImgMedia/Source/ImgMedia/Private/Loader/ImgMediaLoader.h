--- conflicted
+++ resolved
@@ -86,12 +86,8 @@
 	FImgMediaLoader(const TSharedRef<FImgMediaScheduler, ESPMode::ThreadSafe>& InScheduler,
 		const TSharedRef<FImgMediaGlobalCache, ESPMode::ThreadSafe>& InGlobalCache,
 		const TSharedPtr<FImgMediaMipMapInfo, ESPMode::ThreadSafe>& InMipMapInfo,
-<<<<<<< HEAD
-		bool bInFillGapsInSequence);
-=======
 		bool bInFillGapsInSequence,
 		const FImgMediaLoaderSmartCacheSettings& InSmartCacheSettings);
->>>>>>> d731a049
 
 	/** Virtual destructor. */
 	virtual ~FImgMediaLoader();
@@ -466,11 +462,7 @@
 	void AddFrameToCache(int32 FrameNumber, const TSharedPtr<FImgMediaFrame, ESPMode::ThreadSafe>& Frame);
 
 	/**
-<<<<<<< HEAD
-	 * Get what mip level we should be using for a given frame.
-=======
 	 * Get what mip level and tiles we should be using for a given frame.
->>>>>>> d731a049
 	 *
 	 * @param FrameIndex Frame to get mip level for.
 	 * @param OutTileSelection Will be filled in with what tiles are actually needed.
@@ -540,14 +532,10 @@
 	bool Initialized;
 
 	/** If true, then any gaps in the sequence will be filled with blank frames. */
-<<<<<<< HEAD
-	bool bFillGapsInSequence;
-=======
 	const bool bFillGapsInSequence;
 
 	/** Tiling description. */
 	FMediaTextureTilingDescription TilingDescription;
->>>>>>> d731a049
 
 	/** The number of frames to load ahead of the play head. */
 	int32 NumLoadAhead;
@@ -558,12 +546,9 @@
 	/** Total number of frames to load. */
 	int32 NumFramesToLoad;
 
-<<<<<<< HEAD
-=======
 	/** Stores num of mip levels if the sequence is made out of files that contain all mips in one file. */
 	int32 NumMipLevels;
 
->>>>>>> d731a049
 	/** The image sequence reader to use. */
 	TSharedPtr<IImgMediaReader, ESPMode::ThreadSafe> Reader;
 
