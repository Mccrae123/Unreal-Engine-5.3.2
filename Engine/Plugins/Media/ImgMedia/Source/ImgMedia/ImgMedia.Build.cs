--- conflicted
+++ resolved
@@ -53,22 +53,8 @@
 			// Is this the editor?
 			if (Target.bBuildEditor == true)
 			{
-<<<<<<< HEAD
-				AddEngineThirdPartyPrivateStaticDependencies(Target, "DX12");
-				PrivateDependencyModuleNames.Add("D3D12RHI");
-			}
-			
-			PrivateIncludePaths.Add(Path.Combine(EngineDir, "Source", "Runtime", "Renderer", "Private"));
-
-			// Is this the editor?
-			if (Target.bBuildEditor == true)
-			{
 				PublicDependencyModuleNames.Add("UnrealEd");
 			}
-=======
-				PublicDependencyModuleNames.Add("UnrealEd");
-			}
->>>>>>> 4af6daef
 		}
 	}
 }