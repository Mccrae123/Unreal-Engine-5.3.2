--- conflicted
+++ resolved
@@ -95,7 +95,6 @@
 	
 	/**
 	 * Notify tracks that playback is seeking.
-<<<<<<< HEAD
 	 *
 	 * @param Time The time to seek to.
 	 */
@@ -122,36 +121,7 @@
 	 * @param Strings The attributed caption strings.
 	 * @param ItemTime The display time for the strings.
 	 */
-	void HandleSubtitleCaptionStrings(AVPlayerItemLegibleOutput* Output, NSArray<NSAttributedString*>* Strings, CMTime ItemTime);
-=======
-	 *
-	 * @param Time The time to seek to.
-	 */
-	void Seek(const FTimespan& Time);
-	
-	/**
-	 * Append track statistics information to the given string.
-	 *
-	 * @param OutStats The string to append the statistics to.
-	 */
-	void AppendStats(FString &OutStats) const;
-
-	/**
-	 * Update the playback of tracks - must only be called when playing.
-	 *
-	 * @param DeltaTime Time between ticks.
-	 */
-	bool Tick(float DeltaTime);
-	
-	/**
-	 * Called by the caption track delegate to provide the attributed strings for each timecode to the caption sink.
-	 *
-	 * @param Output The caption track output that generated the strings.
-	 * @param Strings The attributed caption strings.
-	 * @param ItemTime The display time for the strings.
-	 */
 	void HandleSubtitleCaptionStrings(AVPlayerItemLegibleOutput* Output, NSArray<NSAttributedString*>* Strings, NSArray* NativeSamples, CMTime ItemTime);
->>>>>>> 92a3597a
 
 public:
 
@@ -249,13 +219,4 @@
 	
 	/** Has been played with fast/slow rate? */
 	bool bZoomed;
-<<<<<<< HEAD
-	
-#if WITH_ENGINE && !PLATFORM_MAC
-private:
-	/** The Metal texture cache for unbuffered texture uploads. */
-	CVMetalTextureCacheRef MetalTextureCache;
-#endif
-=======
->>>>>>> 92a3597a
 };