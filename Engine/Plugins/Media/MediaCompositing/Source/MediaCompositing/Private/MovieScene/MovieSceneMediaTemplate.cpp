// Copyright Epic Games, Inc. All Rights Reserved.

#include "MovieSceneMediaTemplate.h"

#include "IMediaAssetsModule.h"
#include "Math/UnrealMathUtility.h"
#include "MediaPlayer.h"
#include "MediaPlayerFacade.h"
#include "MediaPlayerProxyInterface.h"
#include "MediaSoundComponent.h"
#include "MediaSource.h"
#include "MediaTexture.h"
#include "UObject/Package.h"
#include "UObject/GCObject.h"

#include "MovieSceneMediaData.h"
#include "MovieSceneMediaSection.h"
#include "MovieSceneMediaTrack.h"

#include UE_INLINE_GENERATED_CPP_BY_NAME(MovieSceneMediaTemplate)


#define MOVIESCENEMEDIATEMPLATE_TRACE_EVALUATION 0


/* Local helpers
 *****************************************************************************/

/** Base struct for exectution tokens. */
struct FMediaSectionBaseExecutionToken
	: IMovieSceneExecutionToken
{
	FMediaSectionBaseExecutionToken(UMediaSource* InMediaSource, const FMovieSceneObjectBindingID& InMediaSourceProxy, int32 InMediaSourceProxyIndex)
		: BaseMediaSource(InMediaSource)
		, MediaSourceProxy(InMediaSourceProxy)
		, MediaSourceProxyIndex(InMediaSourceProxyIndex)
	{
	}

	/**
	 * Gets the media source from either the proxy binding or the media source.
	 */
	UMediaSource* GetMediaSource(IMovieScenePlayer& Player, FMovieSceneSequenceID SequenceID)
	{
		return UMovieSceneMediaSection::GetMediaSourceOrProxy(Player, SequenceID,
			BaseMediaSource, MediaSourceProxy, MediaSourceProxyIndex);
	}

	/**
	 * Returns the index to identify the media source we are using in the proxy.
	 */
	int32 GetMediaSourceProxyIndex() const { return MediaSourceProxyIndex; }

	/**
	 * Tests if we have a media source proxy.
	 */
	bool IsMediaSourceProxyValid() const { return MediaSourceProxy.IsValid(); }

private:
	UMediaSource* BaseMediaSource;
	FMovieSceneObjectBindingID MediaSourceProxy;
	int32 MediaSourceProxyIndex = 0;
};

struct FMediaSectionPreRollExecutionToken
	: FMediaSectionBaseExecutionToken
{
	FMediaSectionPreRollExecutionToken(UMediaSource* InMediaSource, FMovieSceneObjectBindingID InMediaSourceProxy, int32 InMediaSourceProxyIndex, FTimespan InStartTimeSeconds)
		: FMediaSectionBaseExecutionToken(InMediaSource, InMediaSourceProxy, InMediaSourceProxyIndex)
		, StartTime(InStartTimeSeconds)
	{ }

	virtual void Execute(const FMovieSceneContext& Context, const FMovieSceneEvaluationOperand& Operand, FPersistentEvaluationData& PersistentData, IMovieScenePlayer& Player) override
	{
		using namespace PropertyTemplate;

		FMovieSceneMediaData& SectionData = PersistentData.GetSectionData<FMovieSceneMediaData>();
		UMediaPlayer* MediaPlayer = SectionData.GetMediaPlayer();
<<<<<<< HEAD
		UObject* PlayerProxy = SectionData.GetPlayerProxy();
=======
		IMediaPlayerProxyInterface* PlayerProxyInterface = Cast<IMediaPlayerProxyInterface>(SectionData.GetPlayerProxy());
>>>>>>> 4af6daef
		UMediaSource* MediaSource = GetMediaSource(Player, Operand.SequenceID);

		if (MediaPlayer == nullptr || MediaSource == nullptr)
		{
			return;
		}

		// Do we have a player proxy?
		IMediaPlayerProxyInterface* PlayerProxyInterface = nullptr;
		if (PlayerProxy != nullptr)
		{
			PlayerProxyInterface = Cast<IMediaPlayerProxyInterface>
				(PlayerProxy);
		}

		// open the media source if necessary
		if (MediaPlayer->GetUrl().IsEmpty())
		{
			if (PlayerProxyInterface != nullptr)
			{
				MediaSource->SetCacheSettings(PlayerProxyInterface->GetCacheSettings());
			}
			
			SectionData.SeekOnOpen(StartTime);
			MediaPlayer->OpenSource(MediaSource);
		}
	}

private:

	FTimespan StartTime;
};


struct FMediaSectionExecutionToken
	: FMediaSectionBaseExecutionToken
{
<<<<<<< HEAD
	FMediaSectionExecutionToken(UMediaSource* InMediaSource, FMovieSceneObjectBindingID InMediaSourceProxy, int32 InMediaSourceProxyIndex, float InProxyTextureBlend, FTimespan InCurrentTime, FTimespan InFrameDuration)
=======
	FMediaSectionExecutionToken(UMediaSource* InMediaSource, FMovieSceneObjectBindingID InMediaSourceProxy, int32 InMediaSourceProxyIndex, float InProxyTextureBlend, bool bInCanPlayerBeOpen, FTimespan InCurrentTime, FTimespan InFrameDuration)
>>>>>>> 4af6daef
		: FMediaSectionBaseExecutionToken(InMediaSource, InMediaSourceProxy, InMediaSourceProxyIndex)
		, CurrentTime(InCurrentTime)
		, FrameDuration(InFrameDuration)
		, PlaybackRate(1.0f)
		, ProxyTextureBlend(InProxyTextureBlend)
<<<<<<< HEAD
=======
		, bCanPlayerBeOpen(bInCanPlayerBeOpen)
>>>>>>> 4af6daef
	{ }

	virtual void Execute(const FMovieSceneContext& Context, const FMovieSceneEvaluationOperand& Operand, FPersistentEvaluationData& PersistentData, IMovieScenePlayer& Player) override
	{
		FMovieSceneMediaData& SectionData = PersistentData.GetSectionData<FMovieSceneMediaData>();
		UMediaPlayer* MediaPlayer = SectionData.GetMediaPlayer();
		UObject* PlayerProxy = SectionData.GetPlayerProxy();
		UMediaSource* MediaSource = GetMediaSource(Player, Operand.SequenceID);

		if (MediaPlayer == nullptr || MediaSource == nullptr)
		{
			return;
		}

		// Do we have a player proxy?
<<<<<<< HEAD
		IMediaPlayerProxyInterface* PlayerProxyInterface = nullptr;
		if (PlayerProxy != nullptr)
		{
			PlayerProxyInterface = Cast<IMediaPlayerProxyInterface>
				(PlayerProxy);
			if (PlayerProxyInterface != nullptr)
			{
				PlayerProxyInterface->ProxySetTextureBlend(SectionData.GetProxyLayerIndex(), SectionData.GetProxyTextureIndex(), ProxyTextureBlend);
				// Can we control the player?
				if (PlayerProxyInterface->IsExternalControlAllowed() == false)
				{
					return;
				}

				if (SectionData.bIsAspectRatioSet == false)
				{
					if (PlayerProxyInterface->ProxySetAspectRatio(MediaPlayer))
					{
						SectionData.bIsAspectRatioSet = true;
					}
				}
			}
		}

=======
		IMediaPlayerProxyInterface* PlayerProxyInterface = Cast<IMediaPlayerProxyInterface>(PlayerProxy);
		if (PlayerProxyInterface != nullptr)
		{
			PlayerProxyInterface->ProxySetTextureBlend(SectionData.GetProxyLayerIndex(), SectionData.GetProxyTextureIndex(), ProxyTextureBlend);
			// Can we control the player?
			if (PlayerProxyInterface->IsExternalControlAllowed() == false)
			{
				return;
			}

			if (SectionData.bIsAspectRatioSet == false)
			{
				if (PlayerProxyInterface->ProxySetAspectRatio(MediaPlayer))
				{
					SectionData.bIsAspectRatioSet = true;
				}
			}
		}

		// Can we be open?
		if (bCanPlayerBeOpen == false)
		{
			if (MediaPlayer->IsClosed() == false)
			{
				MediaPlayer->Close();
			}
			return;
		}

		bool bCacheSettingsChanged = false;
		FMediaSourceCacheSettings CurrentCacheSettings;
		if (PlayerProxyInterface != nullptr && MediaSource->GetCacheSettings(CurrentCacheSettings))
		{
			bCacheSettingsChanged = (CurrentCacheSettings != PlayerProxyInterface->GetCacheSettings());
		}

>>>>>>> 4af6daef
		// open the media source if necessary
		if (MediaPlayer->GetUrl().IsEmpty() || bCacheSettingsChanged)
		{
			if (PlayerProxyInterface != nullptr)
			{
				MediaSource->SetCacheSettings(PlayerProxyInterface->GetCacheSettings());
			}
			SectionData.SeekOnOpen(CurrentTime);
			// Setup an initial blocking range - MediaFramework will block (even through the opening process) in its next tick...
			MediaPlayer->SetBlockOnTimeRange(TRange<FTimespan>(CurrentTime, CurrentTime + FrameDuration));
			MediaPlayer->OpenSource(MediaSource);

			return;
		}

		// seek on open if necessary
		// (usually should not be needed as the blocking on open should ensure we never see the player preparing here)
		if (MediaPlayer->IsPreparing())
		{
			SectionData.SeekOnOpen(CurrentTime);
			MediaPlayer->SetBlockOnTimeRange(TRange<FTimespan>(CurrentTime, CurrentTime + FrameDuration));

			return;
		}

		const FTimespan MediaDuration = MediaPlayer->GetDuration();

		if (MediaDuration.IsZero())
		{
			return; // media has no length
		}

		//
		// update media player
		//

		// Setup media time (used for seeks)
		FTimespan MediaTime = CurrentTime;

		#if MOVIESCENEMEDIATEMPLATE_TRACE_EVALUATION
			GLog->Logf(ELogVerbosity::Log, TEXT("Executing time %s, MediaTime %s"), *CurrentTime.ToString(TEXT("%h:%m:%s.%t")), *MediaTime.ToString(TEXT("%h:%m:%s.%t")));
		#endif

		if (Context.GetStatus() == EMovieScenePlayerStatus::Playing)
		{
			if (!MediaPlayer->IsPlaying())
			{
				MediaPlayer->Seek(MediaTime);
				// Set rate
				// (note that the DIRECTION is important, but the magnitude is not - as we use blocked playback, the range setup to block on will serve as external clock to the player,
				//  the direction is taken into account as hint for internal operation of the player)
				if (!MediaPlayer->SetRate((Context.GetDirection() == EPlayDirection::Forwards) ? 1.0f : -1.0f))
				{
					// Failed to set needed rate. Keep things blocked, as this means the player will still not be playing, this will
					// trigger a seek to each and every frame. A potentially very SLOW method of approximating backwards playback, but better
					// than nothing.
					// -> nothing to do
				}
			}
			else
			{
				if (Context.HasJumped())
				{
					MediaPlayer->Seek(MediaTime);
				}

				float CurrentPlayerRate = MediaPlayer->GetRate();
				if (Context.GetDirection() == EPlayDirection::Forwards && CurrentPlayerRate < 0.0f)
				{
					if (!MediaPlayer->SetRate(1.0f))
					{
					// Failed to set needed rate. Keep things blocked, as this means the player will still be returning the old rate, we will get here repeatedly
					// and each time trigger a seek. A potentially very SLOW method of approximating backwards playback, but better
					// than nothing.
					MediaPlayer->Seek(MediaTime);
					}
				}
				else if (Context.GetDirection() == EPlayDirection::Backwards && CurrentPlayerRate > 0.0f)
				{
					if (!MediaPlayer->SetRate(-1.0f))
					{
					// Failed to set needed rate. Keep things blocked, as this means the player will still be returning the old rate, we will get here repeatedly
					// and each time trigger a seek. A potentially very SLOW method of approximating backwards playback, but better
					// than nothing.
					MediaPlayer->Seek(MediaTime);
					}
				}
			}
		}
		else
		{
			if (MediaPlayer->IsPlaying())
			{
				MediaPlayer->SetRate(0.0f);
			}

			MediaPlayer->Seek(MediaTime);
		}

		// Set blocking range / time-range to display
		// (we always use the full current time for this, any adjustments to player timestamps are done internally)
		MediaPlayer->SetBlockOnTimeRange(TRange<FTimespan>(CurrentTime, CurrentTime + FrameDuration));
	}

private:

	FTimespan CurrentTime;
	FTimespan FrameDuration;
	float PlaybackRate;
	float ProxyTextureBlend;
<<<<<<< HEAD
=======
	bool bCanPlayerBeOpen;
>>>>>>> 4af6daef
};


/* FMovieSceneMediaSectionTemplate structors
 *****************************************************************************/

FMovieSceneMediaSectionTemplate::FMovieSceneMediaSectionTemplate(const UMovieSceneMediaSection& InSection, const UMovieSceneMediaTrack& InTrack)
	: MediaSection(&InSection)
{
	Params.MediaSource = InSection.GetMediaSource();
	Params.MediaSourceProxy = InSection.GetMediaSourceProxy();
	Params.MediaSourceProxyIndex = InSection.MediaSourceProxyIndex;
	Params.MediaSoundComponent = InSection.MediaSoundComponent;
	Params.bLooping = InSection.bLooping;
	Params.StartFrameOffset = InSection.StartFrameOffset;
	if (Params.MediaSource != nullptr)
	{
		Params.MediaSource->SetCacheSettings(InSection.CacheSettings);
	}

	// If using an external media player link it here so we don't automatically create it later.
	Params.MediaPlayer = InSection.bUseExternalMediaPlayer ? InSection.ExternalMediaPlayer : nullptr;
	Params.MediaTexture = InSection.bUseExternalMediaPlayer ? nullptr : InSection.MediaTexture;

	if (InSection.HasStartFrame())
	{
		Params.SectionStartFrame = InSection.GetRange().GetLowerBoundValue();
	}
	if (InSection.HasEndFrame())
	{
		Params.SectionEndFrame = InSection.GetRange().GetUpperBoundValue();
	}
}


/* FMovieSceneEvalTemplate interface
 *****************************************************************************/

void FMovieSceneMediaSectionTemplate::Evaluate(const FMovieSceneEvaluationOperand& Operand, const FMovieSceneContext& Context, const FPersistentEvaluationData& PersistentData, FMovieSceneExecutionTokens& ExecutionTokens) const
{
	UMediaSource* MediaSource = Params.MediaSource;
	if (((MediaSource == nullptr) && (Params.MediaSourceProxy.IsValid() == false)) || Context.IsPostRoll())
	{
		return;
	}

	// @todo: account for video time dilation if/when these are added

	if (Context.IsPreRoll())
	{
		const FFrameRate FrameRate = Context.GetFrameRate();
		const FFrameNumber StartFrame = Context.HasPreRollEndTime() ? Context.GetPreRollEndFrame() - Params.SectionStartFrame + Params.StartFrameOffset : Params.StartFrameOffset;

		const double StartFrameInSeconds = FrameRate.AsSeconds(StartFrame);
<<<<<<< HEAD
		const int64 StartTicks = StartFrameInSeconds * ETimespan::TicksPerSecond;
=======
		const int64 StartTicks = static_cast<int64>(StartFrameInSeconds * ETimespan::TicksPerSecond);
>>>>>>> 4af6daef

		ExecutionTokens.Add(FMediaSectionPreRollExecutionToken(MediaSource, Params.MediaSourceProxy, Params.MediaSourceProxyIndex, FTimespan(StartTicks)));
	}
	else if (!Context.IsPostRoll() && (Context.GetTime().FrameNumber < Params.SectionEndFrame))
	{
		const FFrameRate FrameRate = Context.GetFrameRate();
		const FFrameTime FrameTime(Context.GetTime().FrameNumber - Params.SectionStartFrame + Params.StartFrameOffset);

		const double FrameTimeInSeconds = FrameRate.AsSeconds(FrameTime);
<<<<<<< HEAD
		const int64 FrameTicks = FrameTimeInSeconds * ETimespan::TicksPerSecond;

		// With zero-length frames (which can occur occasionally), we use the fixed frame time, matching previous behavior.
		const double FrameDurationInSeconds = FMath::Max(FrameRate.AsSeconds(FFrameTime(1)), (Context.GetRange().Size<FFrameTime>()) / Context.GetFrameRate());
		const int64 FrameDurationTicks = FrameDurationInSeconds * ETimespan::TicksPerSecond;

		float ProxyTextureBlend = MediaSection->EvaluateEasing(Context.GetTime());
=======
		const int64 FrameTicks = static_cast<int64>(FrameTimeInSeconds * ETimespan::TicksPerSecond);

		// With zero-length frames (which can occur occasionally), we use the fixed frame time, matching previous behavior.
		const double FrameDurationInSeconds = FMath::Max(FrameRate.AsSeconds(FFrameTime(1)), (Context.GetRange().Size<FFrameTime>()) / Context.GetFrameRate());
		const int64 FrameDurationTicks = static_cast<int64>(FrameDurationInSeconds * ETimespan::TicksPerSecond);

		float ProxyTextureBlend = MediaSection->EvaluateEasing(Context.GetTime());
		bool bCanPlayerBeOpen = true;
		MediaSection->ChannelCanPlayerBeOpen.Evaluate(Context.GetTime(), bCanPlayerBeOpen);
>>>>>>> 4af6daef

		#if MOVIESCENEMEDIATEMPLATE_TRACE_EVALUATION
			GLog->Logf(ELogVerbosity::Log, TEXT("Evaluating frame %i+%f, FrameRate %i/%i, FrameTicks %d, FrameDurationTicks %d"),
				Context.GetTime().GetFrame().Value,
				Context.GetTime().GetSubFrame(),
				FrameRate.Numerator,
				FrameRate.Denominator,
				FrameTicks,
				FrameDurationTicks
			);
		#endif

<<<<<<< HEAD
		ExecutionTokens.Add(FMediaSectionExecutionToken(MediaSource, Params.MediaSourceProxy, Params.MediaSourceProxyIndex, ProxyTextureBlend, FTimespan(FrameTicks), FTimespan(FrameDurationTicks)));
=======
		ExecutionTokens.Add(FMediaSectionExecutionToken(MediaSource, Params.MediaSourceProxy, Params.MediaSourceProxyIndex, ProxyTextureBlend, bCanPlayerBeOpen, FTimespan(FrameTicks), FTimespan(FrameDurationTicks)));
>>>>>>> 4af6daef
	}
}


UScriptStruct& FMovieSceneMediaSectionTemplate::GetScriptStructImpl() const
{
	return *StaticStruct();
}


void FMovieSceneMediaSectionTemplate::Initialize(const FMovieSceneEvaluationOperand& Operand, const FMovieSceneContext& Context, FPersistentEvaluationData& PersistentData, IMovieScenePlayer& Player) const
{
	FMovieSceneMediaData* SectionData = PersistentData.FindSectionData<FMovieSceneMediaData>();
	if (SectionData == nullptr)
	{
		int32 ProxyTextureIndex = 0;
		int32 ProxyLayerIndex = 0;
		if (MediaSection != nullptr)
		{
			ProxyTextureIndex = MediaSection->TextureIndex;
			ProxyLayerIndex = MediaSection->GetRowIndex();
		}

		// Are we overriding the media player?
		UMediaPlayer* MediaPlayer = Params.MediaPlayer;
		UObject* PlayerProxy = nullptr;
		if (MediaPlayer == nullptr)
		{
			// Nope... do we have an object binding?
			if (Operand.ObjectBindingID.IsValid())
			{
				// Yes. Get the media player from the object.
				IMediaAssetsModule* MediaAssetsModule = FModuleManager::LoadModulePtr<IMediaAssetsModule>("MediaAssets");
				if (MediaAssetsModule != nullptr)
				{
					for (TWeakObjectPtr<> WeakObject : Player.FindBoundObjects(Operand))
					{
						UObject* BoundObject = WeakObject.Get();
						if (BoundObject != nullptr)
						{
							MediaAssetsModule->GetPlayerFromObject(BoundObject, PlayerProxy);
							break;
						}
					}
				}
			}
		}

		// Add section data.
		SectionData = &PersistentData.AddSectionData<FMovieSceneMediaData>();
		SectionData->Setup(MediaPlayer, PlayerProxy, ProxyLayerIndex, ProxyTextureIndex);
	}

	if (!ensure(SectionData != nullptr))
	{
		return;
	}

	UMediaPlayer* MediaPlayer = SectionData->GetMediaPlayer();

	if (MediaPlayer == nullptr)
	{
		return;
	}

	const bool IsEvaluating = !(Context.IsPreRoll() || Context.IsPostRoll() || (Context.GetTime().FrameNumber >= Params.SectionEndFrame));
	SectionData->Initialize(IsEvaluating);

	if (Params.MediaSoundComponent != nullptr)
	{
		if (IsEvaluating)
		{
			#if MOVIESCENEMEDIATEMPLATE_TRACE_EVALUATION
				GLog->Logf(ELogVerbosity::Log, TEXT("Setting media player %p on media sound component %p"), MediaPlayer, Params.MediaSoundComponent);
			#endif

			Params.MediaSoundComponent->SetMediaPlayer(MediaPlayer);
		}
		else if (Params.MediaSoundComponent->GetMediaPlayer() == MediaPlayer)
		{
			#if MOVIESCENEMEDIATEMPLATE_TRACE_EVALUATION
				GLog->Logf(ELogVerbosity::Log, TEXT("Resetting media player on media sound component %p"), Params.MediaSoundComponent);
			#endif

			Params.MediaSoundComponent->SetMediaPlayer(nullptr);
		}
	}

	if (Params.MediaTexture != nullptr)
	{
		if (IsEvaluating)
		{
			#if MOVIESCENEMEDIATEMPLATE_TRACE_EVALUATION
				GLog->Logf(ELogVerbosity::Log, TEXT("Setting media player %p on media texture %p"), MediaPlayer, Params.MediaTexture);
			#endif

			Params.MediaTexture->SetMediaPlayer(MediaPlayer);
		}
		else if (Params.MediaTexture->GetMediaPlayer() == MediaPlayer)
		{
			#if MOVIESCENEMEDIATEMPLATE_TRACE_EVALUATION
				GLog->Logf(ELogVerbosity::Log, TEXT("Resetting media player on media texture %p"), Params.MediaTexture);
			#endif

			Params.MediaTexture->SetMediaPlayer(nullptr);
		}
	}

	MediaPlayer->SetLooping(Params.bLooping);
}


void FMovieSceneMediaSectionTemplate::SetupOverrides()
{
	EnableOverrides(RequiresInitializeFlag | RequiresTearDownFlag);
}


void FMovieSceneMediaSectionTemplate::TearDown(FPersistentEvaluationData& PersistentData, IMovieScenePlayer& Player) const
{
	FMovieSceneMediaData* SectionData = PersistentData.FindSectionData<FMovieSceneMediaData>();

	if (!ensure(SectionData != nullptr))
	{
		return;
	}

	UMediaPlayer* MediaPlayer = SectionData->GetMediaPlayer();

	if (MediaPlayer == nullptr)
	{
		return;
	}

	if ((Params.MediaSoundComponent != nullptr) && (Params.MediaSoundComponent->GetMediaPlayer() == MediaPlayer))
	{
		Params.MediaSoundComponent->SetMediaPlayer(nullptr);
	}

	if ((Params.MediaTexture != nullptr) && (Params.MediaTexture->GetMediaPlayer() == MediaPlayer))
	{
		Params.MediaTexture->SetMediaPlayer(nullptr);
	}

	UObject* PlayerProxy = SectionData->GetPlayerProxy();
	if (PlayerProxy != nullptr)
	{
		IMediaPlayerProxyInterface* PlayerProxyInterface = Cast<IMediaPlayerProxyInterface>(PlayerProxy);
		if (PlayerProxyInterface != nullptr)
		{
			PlayerProxyInterface->ProxySetTextureBlend(SectionData->GetProxyLayerIndex(), SectionData->GetProxyTextureIndex(), 0.0f);
		}
	}

	SectionData->TearDown();
}
<|MERGE_RESOLUTION|>--- conflicted
+++ resolved
@@ -76,24 +76,12 @@
 
 		FMovieSceneMediaData& SectionData = PersistentData.GetSectionData<FMovieSceneMediaData>();
 		UMediaPlayer* MediaPlayer = SectionData.GetMediaPlayer();
-<<<<<<< HEAD
-		UObject* PlayerProxy = SectionData.GetPlayerProxy();
-=======
 		IMediaPlayerProxyInterface* PlayerProxyInterface = Cast<IMediaPlayerProxyInterface>(SectionData.GetPlayerProxy());
->>>>>>> 4af6daef
 		UMediaSource* MediaSource = GetMediaSource(Player, Operand.SequenceID);
 
 		if (MediaPlayer == nullptr || MediaSource == nullptr)
 		{
 			return;
-		}
-
-		// Do we have a player proxy?
-		IMediaPlayerProxyInterface* PlayerProxyInterface = nullptr;
-		if (PlayerProxy != nullptr)
-		{
-			PlayerProxyInterface = Cast<IMediaPlayerProxyInterface>
-				(PlayerProxy);
 		}
 
 		// open the media source if necessary
@@ -118,20 +106,13 @@
 struct FMediaSectionExecutionToken
 	: FMediaSectionBaseExecutionToken
 {
-<<<<<<< HEAD
-	FMediaSectionExecutionToken(UMediaSource* InMediaSource, FMovieSceneObjectBindingID InMediaSourceProxy, int32 InMediaSourceProxyIndex, float InProxyTextureBlend, FTimespan InCurrentTime, FTimespan InFrameDuration)
-=======
 	FMediaSectionExecutionToken(UMediaSource* InMediaSource, FMovieSceneObjectBindingID InMediaSourceProxy, int32 InMediaSourceProxyIndex, float InProxyTextureBlend, bool bInCanPlayerBeOpen, FTimespan InCurrentTime, FTimespan InFrameDuration)
->>>>>>> 4af6daef
 		: FMediaSectionBaseExecutionToken(InMediaSource, InMediaSourceProxy, InMediaSourceProxyIndex)
 		, CurrentTime(InCurrentTime)
 		, FrameDuration(InFrameDuration)
 		, PlaybackRate(1.0f)
 		, ProxyTextureBlend(InProxyTextureBlend)
-<<<<<<< HEAD
-=======
 		, bCanPlayerBeOpen(bInCanPlayerBeOpen)
->>>>>>> 4af6daef
 	{ }
 
 	virtual void Execute(const FMovieSceneContext& Context, const FMovieSceneEvaluationOperand& Operand, FPersistentEvaluationData& PersistentData, IMovieScenePlayer& Player) override
@@ -147,32 +128,6 @@
 		}
 
 		// Do we have a player proxy?
-<<<<<<< HEAD
-		IMediaPlayerProxyInterface* PlayerProxyInterface = nullptr;
-		if (PlayerProxy != nullptr)
-		{
-			PlayerProxyInterface = Cast<IMediaPlayerProxyInterface>
-				(PlayerProxy);
-			if (PlayerProxyInterface != nullptr)
-			{
-				PlayerProxyInterface->ProxySetTextureBlend(SectionData.GetProxyLayerIndex(), SectionData.GetProxyTextureIndex(), ProxyTextureBlend);
-				// Can we control the player?
-				if (PlayerProxyInterface->IsExternalControlAllowed() == false)
-				{
-					return;
-				}
-
-				if (SectionData.bIsAspectRatioSet == false)
-				{
-					if (PlayerProxyInterface->ProxySetAspectRatio(MediaPlayer))
-					{
-						SectionData.bIsAspectRatioSet = true;
-					}
-				}
-			}
-		}
-
-=======
 		IMediaPlayerProxyInterface* PlayerProxyInterface = Cast<IMediaPlayerProxyInterface>(PlayerProxy);
 		if (PlayerProxyInterface != nullptr)
 		{
@@ -209,7 +164,6 @@
 			bCacheSettingsChanged = (CurrentCacheSettings != PlayerProxyInterface->GetCacheSettings());
 		}
 
->>>>>>> 4af6daef
 		// open the media source if necessary
 		if (MediaPlayer->GetUrl().IsEmpty() || bCacheSettingsChanged)
 		{
@@ -320,10 +274,7 @@
 	FTimespan FrameDuration;
 	float PlaybackRate;
 	float ProxyTextureBlend;
-<<<<<<< HEAD
-=======
 	bool bCanPlayerBeOpen;
->>>>>>> 4af6daef
 };
 
 
@@ -378,11 +329,7 @@
 		const FFrameNumber StartFrame = Context.HasPreRollEndTime() ? Context.GetPreRollEndFrame() - Params.SectionStartFrame + Params.StartFrameOffset : Params.StartFrameOffset;
 
 		const double StartFrameInSeconds = FrameRate.AsSeconds(StartFrame);
-<<<<<<< HEAD
-		const int64 StartTicks = StartFrameInSeconds * ETimespan::TicksPerSecond;
-=======
 		const int64 StartTicks = static_cast<int64>(StartFrameInSeconds * ETimespan::TicksPerSecond);
->>>>>>> 4af6daef
 
 		ExecutionTokens.Add(FMediaSectionPreRollExecutionToken(MediaSource, Params.MediaSourceProxy, Params.MediaSourceProxyIndex, FTimespan(StartTicks)));
 	}
@@ -392,15 +339,6 @@
 		const FFrameTime FrameTime(Context.GetTime().FrameNumber - Params.SectionStartFrame + Params.StartFrameOffset);
 
 		const double FrameTimeInSeconds = FrameRate.AsSeconds(FrameTime);
-<<<<<<< HEAD
-		const int64 FrameTicks = FrameTimeInSeconds * ETimespan::TicksPerSecond;
-
-		// With zero-length frames (which can occur occasionally), we use the fixed frame time, matching previous behavior.
-		const double FrameDurationInSeconds = FMath::Max(FrameRate.AsSeconds(FFrameTime(1)), (Context.GetRange().Size<FFrameTime>()) / Context.GetFrameRate());
-		const int64 FrameDurationTicks = FrameDurationInSeconds * ETimespan::TicksPerSecond;
-
-		float ProxyTextureBlend = MediaSection->EvaluateEasing(Context.GetTime());
-=======
 		const int64 FrameTicks = static_cast<int64>(FrameTimeInSeconds * ETimespan::TicksPerSecond);
 
 		// With zero-length frames (which can occur occasionally), we use the fixed frame time, matching previous behavior.
@@ -410,7 +348,6 @@
 		float ProxyTextureBlend = MediaSection->EvaluateEasing(Context.GetTime());
 		bool bCanPlayerBeOpen = true;
 		MediaSection->ChannelCanPlayerBeOpen.Evaluate(Context.GetTime(), bCanPlayerBeOpen);
->>>>>>> 4af6daef
 
 		#if MOVIESCENEMEDIATEMPLATE_TRACE_EVALUATION
 			GLog->Logf(ELogVerbosity::Log, TEXT("Evaluating frame %i+%f, FrameRate %i/%i, FrameTicks %d, FrameDurationTicks %d"),
@@ -423,11 +360,7 @@
 			);
 		#endif
 
-<<<<<<< HEAD
-		ExecutionTokens.Add(FMediaSectionExecutionToken(MediaSource, Params.MediaSourceProxy, Params.MediaSourceProxyIndex, ProxyTextureBlend, FTimespan(FrameTicks), FTimespan(FrameDurationTicks)));
-=======
 		ExecutionTokens.Add(FMediaSectionExecutionToken(MediaSource, Params.MediaSourceProxy, Params.MediaSourceProxyIndex, ProxyTextureBlend, bCanPlayerBeOpen, FTimespan(FrameTicks), FTimespan(FrameDurationTicks)));
->>>>>>> 4af6daef
 	}
 }
 
