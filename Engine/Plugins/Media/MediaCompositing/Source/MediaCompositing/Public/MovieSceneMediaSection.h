// Copyright Epic Games, Inc. All Rights Reserved.

#pragma once

#include "MovieSceneSection.h"

<<<<<<< HEAD
#include "MediaSource.h"
#include "MovieSceneObjectBindingID.h"
=======
#include "Channels/MovieSceneChannelProxy.h"
#include "MediaSource.h"
#include "MovieSceneObjectBindingID.h"
#include "Channels/MovieSceneBoolChannel.h"
>>>>>>> 4af6daef

#include "MovieSceneMediaSection.generated.h"

class IMovieScenePlayer;
class UMediaPlayer;
class UMediaSoundComponent;
class UMediaSource;
class UMediaTexture;
struct FMovieSceneSequenceID;

/**
 * Implements a movie scene section for media playback.
 */
UCLASS()
class MEDIACOMPOSITING_API UMovieSceneMediaSection
	: public UMovieSceneSection
{
public:

	GENERATED_BODY()


public:
	/** The source to play with this video track if MediaSourceProxy is not available. */
	UPROPERTY(EditAnywhere, BlueprintReadWrite, Category="Media")
	TObjectPtr<UMediaSource> MediaSource;
	
	/** The index to pass to MediaSourceProxy to get the media source. */
	UPROPERTY(EditAnywhere, BlueprintReadWrite, Category = "Media")
	int32 MediaSourceProxyIndex;

	/** Should the media player be set to loop? This can be helpful for media formats that can use this information (such as exr sequences) to pre-cache the starting data when nearing the end of playback. Does not cause the media to continue playing after the end of the section is reached. */
	UPROPERTY(EditAnywhere, BlueprintReadWrite, Category = "Media")
	bool bLooping;

	/** Offset into the source media. */
	UPROPERTY(EditAnywhere, BlueprintReadWrite, Category="Media")
	FFrameNumber StartFrameOffset;

	/** The media texture that receives the track's video output. */
	UPROPERTY(EditAnywhere, BlueprintReadWrite, Category="Media", meta = (EditCondition = "!bUseExternalMediaPlayer"))
	TObjectPtr<UMediaTexture> MediaTexture;

	/** The media sound component that receives the track's audio output. */
	UPROPERTY(EditAnywhere, BlueprintReadWrite, Category="Media")
	TObjectPtr<UMediaSoundComponent> MediaSoundComponent;

	/** If true, this track will control a previously created media player instead of automatically creating one. */
	UPROPERTY(EditAnywhere, BlueprintReadWrite, Category="Media", AdvancedDisplay)
	bool bUseExternalMediaPlayer;

	/** The external media player this track should control. */
	UPROPERTY(EditAnywhere, BlueprintReadWrite, Category="Media", meta = (EditCondition = "bUseExternalMediaPlayer"), AdvancedDisplay)
	TObjectPtr<UMediaPlayer> ExternalMediaPlayer;

	/** Override the default cache settings. Not used if we have a player proxy as the settings come from the proxy instead. */
	UPROPERTY(EditAnywhere, BlueprintReadWrite, Category = "Media", meta = (EditCondition = "!bHasMediaPlayerProxy", HideEditConditionToggle = true, EditConditionHides), AdvancedDisplay)
	FMediaSourceCacheSettings CacheSettings;

	/** If using an object like a MediaPlate, then this determines which texture to use for crossfading purposes. */
	UPROPERTY(EditAnywhere, BlueprintReadWrite, Category = "Media", meta = (EditCondition = "bHasMediaPlayerProxy", HideEditConditionToggle = true, EditConditionHides), AdvancedDisplay)
	int32 TextureIndex;

	/** True if the object bound to this track has a media player proxy. */
	UPROPERTY(Transient)
	bool bHasMediaPlayerProxy;

<<<<<<< HEAD
=======
	/** If true then the media player can be open. */
	UPROPERTY()
	FMovieSceneBoolChannel ChannelCanPlayerBeOpen;

>>>>>>> 4af6daef
public:

	/**
	 * Create and initialize a new instance.
	 *
	 * @param ObjectInitializer The object initializer.
	 */
	UMovieSceneMediaSection(const FObjectInitializer& ObjectInitializer);

	virtual void PostInitProperties() override;

protected:

	//~ UMovieSceneSection interface
	virtual void TrimSection(FQualifiedFrameTime TrimTime, bool bTrimLeft, bool bDeleteKeys) override;
	virtual UMovieSceneSection* SplitSection(FQualifiedFrameTime SplitTime, bool bDeleteKeys) override;
	virtual TOptional<FFrameTime> GetOffsetTime() const override;
	virtual void MigrateFrameTimes(FFrameRate SourceRate, FFrameRate DestinationRate) override;
	virtual void OnBindingIDsUpdated(const TMap<UE::MovieScene::FFixedObjectBindingID, UE::MovieScene::FFixedObjectBindingID>& OldFixedToNewFixedMap, FMovieSceneSequenceID LocalSequenceID, const FMovieSceneSequenceHierarchy* Hierarchy, IMovieScenePlayer& Player) override;
	virtual void GetReferencedBindings(TArray<FGuid>& OutBindings) override;


public:

	/**
	 * Get this section's video source.
	 *
	 * @return The media source object.
	 * @see SetMediaSource
	 */
	UMediaSource* GetMediaSource() const;

	/**
	 * Set this section's video source.
	 *
	 * @param InMediaSource The media source object to set.
	 * @see GetMediaSource
	 */
	void SetMediaSource(UMediaSource* InMediaSource)
	{
		MediaSource = InMediaSource;
	}

	/**
	 * Get this section's video source proxy.
	 */
	const FMovieSceneObjectBindingID& GetMediaSourceProxy() const
	{
		return MediaSourceProxyBindingID;
	}

	/**
	 * Set this section's video source proxy.
	 *
	 * @param InObjectBinding		The object this binds to should implement IMediaPlayerProxyInterface.
	 * @param InIndex				Index to pass to IMediaPlayerProxyInterface.
	 */
	void SetMediaSourceProxy(const FMovieSceneObjectBindingID& InObjectBinding, int32 InIndex)
	{
		MediaSourceProxyBindingID = InObjectBinding;
		MediaSourceProxyIndex = InIndex;
	}

	/**
	 * If there is a proxy, get the media source from it.
	 * Otherwise return our media source.
	 * 
	 * @param Player				Player used to get the proxy object from the binding.
	 * @param SequenceID			ID used to get the proxy object from the binding.
	 */
	UMediaSource* GetMediaSourceOrProxy(IMovieScenePlayer& Player, FMovieSceneSequenceID SequenceID) const;

	/**
	 * Static version of GetMediaSourceOrProxy.
	 *
	 * @param Player				Player used to get the proxy object from the binding.
	 * @param SequenceID			ID used to get the proxy object from the binding.
	 */
	static UMediaSource* GetMediaSourceOrProxy(IMovieScenePlayer& InPlayer, FMovieSceneSequenceID InSequenceID, UMediaSource* InMediaSource, const FMovieSceneObjectBindingID& InMediaSourceProxyBindingID, int32 InMediaSourceProxyIndex);


#if WITH_EDITORONLY_DATA

	/** @return The thumbnail reference frame offset from the start of this section */
	float GetThumbnailReferenceOffset() const
	{
		return ThumbnailReferenceOffset;
	}

	/** Set the thumbnail reference offset */
	void SetThumbnailReferenceOffset(float InNewOffset)
	{
		Modify();
		ThumbnailReferenceOffset = InNewOffset;
	}

#endif //WITH_EDITORONLY_DATA

#if WITH_EDITORONLY_DATA

	/** The reference frame offset for single thumbnail rendering */
	UPROPERTY()
	float ThumbnailReferenceOffset;

#endif //WITH_EDITORONLY_DATA

private:

	/** The object to get the source to play from if you don't want to directly specify a media source. */
	UPROPERTY(EditAnywhere, Category = "Section")
	FMovieSceneObjectBindingID MediaSourceProxyBindingID;

};<|MERGE_RESOLUTION|>--- conflicted
+++ resolved
@@ -4,15 +4,10 @@
 
 #include "MovieSceneSection.h"
 
-<<<<<<< HEAD
-#include "MediaSource.h"
-#include "MovieSceneObjectBindingID.h"
-=======
 #include "Channels/MovieSceneChannelProxy.h"
 #include "MediaSource.h"
 #include "MovieSceneObjectBindingID.h"
 #include "Channels/MovieSceneBoolChannel.h"
->>>>>>> 4af6daef
 
 #include "MovieSceneMediaSection.generated.h"
 
@@ -80,13 +75,10 @@
 	UPROPERTY(Transient)
 	bool bHasMediaPlayerProxy;
 
-<<<<<<< HEAD
-=======
 	/** If true then the media player can be open. */
 	UPROPERTY()
 	FMovieSceneBoolChannel ChannelCanPlayerBeOpen;
 
->>>>>>> 4af6daef
 public:
 
 	/**
