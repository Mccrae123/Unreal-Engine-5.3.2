--- conflicted
+++ resolved
@@ -2,10 +2,7 @@
 
 #include "Sequencer/MediaThumbnailSection.h"
 
-<<<<<<< HEAD
-=======
 #include "CommonRenderResources.h"
->>>>>>> 4af6daef
 #include "Fonts/FontMeasure.h"
 #include "Framework/Application/SlateApplication.h"
 #include "Styling/AppStyle.h"
@@ -78,18 +75,7 @@
 
 FText FMediaThumbnailSection::GetSectionTitle() const
 {
-<<<<<<< HEAD
-	UMovieSceneMediaSection* MediaSection = CastChecked<UMovieSceneMediaSection>(Section);
-	TSharedPtr<ISequencer> Sequencer = SequencerPtr.Pin();
-	UMediaSource* MediaSource = nullptr;
-
-	if (MediaSection && Sequencer.IsValid())
-	{
-		MediaSource = MediaSection->GetMediaSourceOrProxy(*Sequencer, Sequencer->GetFocusedTemplateID());
-	}
-=======
 	UMediaSource* MediaSource = GetMediaSource();
->>>>>>> 4af6daef
 
 	if (MediaSource == nullptr)
 	{
@@ -261,8 +247,6 @@
 
 void FMediaThumbnailSection::Draw(FTrackEditorThumbnail& TrackEditorThumbnail)
 {
-<<<<<<< HEAD
-=======
 	UMediaSource* MediaSource = GetMediaSource();
 	if (MediaSource != nullptr)
 	{
@@ -292,7 +276,6 @@
 			}
 		}
 	}
->>>>>>> 4af6daef
 }
 
 
@@ -340,11 +323,7 @@
 
 	FFrameRate TickResolution = Section->GetTypedOuter<UMovieScene>()->GetTickResolution();
 	double SectionDuration = FFrameTime(UE::MovieScene::DiscreteSize(Section->GetRange())) / TickResolution;
-<<<<<<< HEAD
-	const float MediaSizeX = MediaDuration.GetTotalSeconds() * SectionSize.X / SectionDuration;
-=======
 	const float MediaSizeX = static_cast<float>(MediaDuration.GetTotalSeconds() * SectionSize.X / SectionDuration);
->>>>>>> 4af6daef
 	const FFrameNumber SectionOffset = MediaSection->GetRange().HasLowerBound() ? MediaSection->GetRange().GetLowerBoundValue() : 0;
 	float DrawOffset = MediaSizeX - TimeToPixelConverter.SecondsToPixel(TickResolution.AsSeconds(SectionOffset + MediaSection->StartFrameOffset));
 
@@ -386,17 +365,10 @@
 	{
 		for (auto& Range : Ranges)
 		{
-<<<<<<< HEAD
-			const float DrawOffset = FMath::RoundToNegativeInfinity(FTimespan::Ratio(Range.GetLowerBoundValue(), MediaDuration) * MediaSizeX) +	
-				LoopDrawOffset +
-				TimeToPixelConverter.SecondsToPixel(0.0);
-			const float DrawSize = FMath::RoundToPositiveInfinity(FTimespan::Ratio(Range.Size<FTimespan>(), MediaDuration) * MediaSizeX);
-=======
 			const float DrawOffset = static_cast<float>(FMath::RoundToNegativeInfinity(FTimespan::Ratio(Range.GetLowerBoundValue(), MediaDuration) * MediaSizeX) +	
 				LoopDrawOffset +
 				TimeToPixelConverter.SecondsToPixel(0.0));
 			const float DrawSize = static_cast<float>(FMath::RoundToPositiveInfinity(FTimespan::Ratio(Range.Size<FTimespan>(), MediaDuration) * MediaSizeX));
->>>>>>> 4af6daef
 			const float BarHeight = 4.0f;
 
 			FSlateDrawElement::MakeBox(
@@ -440,11 +412,7 @@
 	const FSlateFontInfo SmallLayoutFont = FCoreStyle::GetDefaultFontStyle("Bold", 10);
 	const TSharedRef< FSlateFontMeasure > FontMeasureService = FSlateApplication::Get().GetRenderer()->GetFontMeasureService();
 	
-<<<<<<< HEAD
-	FVector2D TextSize(EForceInit::ForceInitToZero);
-=======
 	FVector2f TextSize(EForceInit::ForceInitToZero);
->>>>>>> 4af6daef
 	FMargin ContentPadding = GetContentPadding();
 	FVector2D TextOffset(EForceInit::ForceInitToZero);
 	float BaseYOffset = 0.0f;
@@ -464,33 +432,10 @@
 			SmallLayoutFont,
 			DrawEffects,
 			FColor(192, 192, 192, static_cast<uint8>(InPainter.GhostAlpha * 255))
-<<<<<<< HEAD
-=======
 		);
 		BaseYOffset -= TextSize.Y + 2.0f;
 	}
 
-	// Add mips string.
-	if (MipString.Len() > 0)
-	{
-		TextSize = FontMeasureService->Measure(MipString, SmallLayoutFont);
-		TextOffset.Set(ContentPadding.Left + 4,
-			InPainter.SectionGeometry.Size.Y - (TextSize.Y + ContentPadding.Bottom));
-		TextOffset.Y += BaseYOffset;
-		FSlateDrawElement::MakeText(
-			InPainter.DrawElements,
-			InPainter.LayerId++,
-			InPainter.SectionGeometry.ToPaintGeometry(TextSize, FSlateLayoutTransform(TextOffset)),
-			MipString,
-			SmallLayoutFont,
-			DrawEffects,
-			FColor(192, 192, 192, static_cast<uint8>(InPainter.GhostAlpha * 255))
->>>>>>> 4af6daef
-		);
-		BaseYOffset -= TextSize.Y + 2.0f;
-	}
-
-<<<<<<< HEAD
 	// Add mips string.
 	if (MipString.Len() > 0)
 	{
@@ -509,7 +454,8 @@
 		);
 		BaseYOffset -= TextSize.Y + 2.0f;
 	}
-=======
+}
+
 UMediaSource* FMediaThumbnailSection::GetMediaSource() const
 {
 	UMovieSceneMediaSection* MediaSection = CastChecked<UMovieSceneMediaSection>(Section);
@@ -522,7 +468,6 @@
 	}
 
 	return MediaSource;
->>>>>>> 4af6daef
 }
 
 UMediaPlayer* FMediaThumbnailSection::GetTemplateMediaPlayer() const
