--- conflicted
+++ resolved
@@ -2,12 +2,7 @@
 
 #include "Player/BlackmagicMediaPlayer.h"
 
-<<<<<<< HEAD
-#include "BlackmagicMediaPrivate.h"
-#include "BlackmagicMediaSource.h"
-=======
 #include "BlackmagicMediaDefinitions.h"
->>>>>>> 4af6daef
 
 #include "Engine/GameEngine.h"
 #include "HAL/CriticalSection.h"
@@ -15,13 +10,6 @@
 #include "IBlackmagicMediaModule.h"
 #include "IMediaEventSink.h"
 #include "IMediaOptions.h"
-<<<<<<< HEAD
-#include "MediaIOCoreEncodeTime.h"
-#include "MediaIOCoreFileWriter.h"
-#include "MediaIOCoreSamples.h"
-#include "Misc/App.h"
-#include "Misc/ScopeLock.h"
-=======
 #include "MediaIOCoreDeinterlacer.h"
 #include "MediaIOCoreEncodeTime.h"
 #include "MediaIOCoreFileWriter.h"
@@ -31,16 +19,11 @@
 #include "Misc/App.h"
 #include "Misc/ScopeLock.h"
 #include "OpenColorIOColorSpace.h"
->>>>>>> 4af6daef
 #include "RenderCommandFence.h"
 #include "Slate/SceneViewport.h"
 #include "Stats/Stats2.h"
 #include "Styling/SlateStyle.h"
 #include "Templates/Atomic.h"
-
-#if WITH_EDITOR
-#include "EngineAnalytics.h"
-#endif
 
 #if WITH_EDITOR
 #include "EngineAnalytics.h"
@@ -249,11 +232,7 @@
 					const FFrameNumber ConvertedFrameNumber = DecodedTimecode.GetValue().ToFrameNumber(MediaPlayer->VideoFrameRate);
 					const double NumberOfSeconds = ConvertedFrameNumber.Value * MediaPlayer->VideoFrameRate.AsInterval();
 					const FTimespan TimecodeDecodedTime = FTimespan::FromSeconds(NumberOfSeconds);
-<<<<<<< HEAD
-					if (MediaPlayer->bUseTimeSynchronization)
-=======
 					if (MediaPlayer->EvaluationType == EMediaIOSampleEvaluationType::Timecode)
->>>>>>> 4af6daef
 					{
 						DecodedTime = TimecodeDecodedTime;
 						DecodedTimeF2 = TimecodeDecodedTime + FTimespan::FromSeconds(MediaPlayer->VideoFrameRate.AsInterval());
@@ -381,24 +360,6 @@
 						bool bGPUDirectTexturesAvailable = false;
 						if (MediaPlayer->CanUseGPUTextureTransfer())
 						{
-<<<<<<< HEAD
-							if (!MediaPlayer->Textures.Num())
-							{
-								bGPUDirectTexturesAvailable = false;
-								UE_LOG(LogBlackmagicMedia, Error, TEXT("No texture available while doing a gpu texture transfer."));
-							}
-							else
-							{
-								bGPUDirectTexturesAvailable = true;
-							}
-						}
-
-						auto TextureSample = MediaPlayer->TextureSamplePool->AcquireShared();
-						bool bInitializeResult = false;
-						if (bGPUDirectTexturesAvailable)
-						{
-							bInitializeResult = TextureSample->SetProperties(InFrameInfo.VideoPitch, InFrameInfo.VideoWidth, InFrameInfo.VideoHeight, SampleFormat, DecodedTime, MediaPlayer->VideoFrameRate, DecodedTimecode, bIsSRGBInput);
-=======
 							bGPUDirectTexturesAvailable = MediaPlayer->HasTextureAvailableForGPUTransfer();
 							if (!bGPUDirectTexturesAvailable)
 							{
@@ -412,7 +373,6 @@
 						if (bGPUDirectTexturesAvailable)
 						{
 							bInitializeResult = TextureSample->SetProperties(InFrameInfo.VideoPitch, InFrameInfo.VideoWidth, InFrameInfo.VideoHeight, SampleFormat, DecodedTime, MediaPlayer->VideoFrameRate, DecodedTimecode, ColorFormat);
->>>>>>> 4af6daef
 							if (bInitializeResult)
 							{
 								TextureSample->SetBuffer(InFrameInfo.VideoBuffer);
@@ -429,26 +389,13 @@
 								, DecodedTime
 								, MediaPlayer->VideoFrameRate
 								, DecodedTimecode
-<<<<<<< HEAD
-								, bIsSRGBInput);
-=======
 								, ColorFormat);
->>>>>>> 4af6daef
 						}
 
 						if (bInitializeResult)
 						{
 							if (bGPUDirectTexturesAvailable && MediaPlayer->CanUseGPUTextureTransfer())
 							{
-<<<<<<< HEAD
-								MediaPlayer->PreGPUTransfer(TextureSample);
-								MediaPlayer->ExecuteGPUTransfer(TextureSample);
-							}
-							else
-							{
-								MediaPlayer->Samples->AddVideo(TextureSample);
-							}
-=======
 								// Mark this sample ready for GPU transfer
 								TextureSample->SetAwaitingForGPUTransfer();
 
@@ -457,44 +404,10 @@
 							}
 
 							MediaPlayer->AddVideoSample(TextureSample);
->>>>>>> 4af6daef
 						}
 					}
 					else
 					{
-<<<<<<< HEAD
-						bool bEven = true;
-
-						auto TextureSampleEven = MediaPlayer->TextureSamplePool->AcquireShared();
-
-						if (TextureSampleEven->InitializeWithEvenOddLine(bEven
-							, InFrameInfo.VideoBuffer
-							, InFrameInfo.VideoPitch * InFrameInfo.VideoHeight
-							, InFrameInfo.VideoPitch
-							, InFrameInfo.VideoWidth
-							, InFrameInfo.VideoHeight
-							, SampleFormat
-							, DecodedTime
-							, MediaPlayer->VideoFrameRate
-							, DecodedTimecode
-							, bIsSRGBInput))
-						{
-							MediaPlayer->Samples->AddVideo(TextureSampleEven);
-						}
-
-						auto TextureSampleOdd = MediaPlayer->TextureSamplePool->AcquireShared();
-						if (TextureSampleOdd->InitializeWithEvenOddLine(!bEven
-							, InFrameInfo.VideoBuffer
-							, InFrameInfo.VideoPitch * InFrameInfo.VideoHeight
-							, InFrameInfo.VideoPitch
-							, InFrameInfo.VideoWidth
-							, InFrameInfo.VideoHeight
-							, SampleFormat
-							, DecodedTimeF2
-							, MediaPlayer->VideoFrameRate
-							, DecodedTimecodeF2
-							, bIsSRGBInput))
-=======
 						UE::MediaIOCore::FVideoFrame FrameInfo
 						{
 							InFrameInfo.VideoBuffer,
@@ -512,7 +425,6 @@
 						const TArray<TSharedRef<FMediaIOCoreTextureSampleBase>> DeinterlacedSamples = MediaPlayer->Deinterlace(FrameInfo);
 
 						for (const TSharedRef<FMediaIOCoreTextureSampleBase>& TextureSample : DeinterlacedSamples)
->>>>>>> 4af6daef
 						{
 							TextureSample->SetColorConversionSettings(MediaPlayer->OCIOSettings);
 							MediaPlayer->AddVideoSample(TextureSample);
@@ -527,8 +439,6 @@
 			if (MediaPlayer->bAutoDetect)
 			{
 				MediaPlayer->VideoFrameRate = FFrameRate(NewFormat.FrameRateNumerator, NewFormat.FrameRateDenominator);
-<<<<<<< HEAD
-=======
 				MediaPlayer->BaseSettings.FrameRate = MediaPlayer->VideoFrameRate;
 
 				MediaPlayer->VideoTrackFormat.Dim = FIntPoint(NewFormat.Width, NewFormat.Height);
@@ -537,7 +447,6 @@
 				MediaPlayer->SetupSampleChannels();
 
 				MediaPlayer->NotifyVideoFormatDetected();
->>>>>>> 4af6daef
 			}
 			else
 			{
@@ -592,15 +501,8 @@
 
 FBlackmagicMediaPlayer::FBlackmagicMediaPlayer(IMediaEventSink& InEventSink)
 	: Super(InEventSink)
-<<<<<<< HEAD
-	, EventCallback(nullptr)
 	, AudioSamplePool(MakeUnique<FBlackmagicMediaAudioSamplePool>())
 	, TextureSamplePool(MakeUnique<FBlackmagicMediaTextureSamplePool>())
-	, bVerifyFrameDropCount(false)
-=======
-	, AudioSamplePool(MakeUnique<FBlackmagicMediaAudioSamplePool>())
-	, TextureSamplePool(MakeUnique<FBlackmagicMediaTextureSamplePool>())
->>>>>>> 4af6daef
 	, SupportedSampleTypes(EMediaIOSampleType::None)
 {
 }
@@ -626,9 +528,6 @@
 
 	//Disable all our channels from the monitor
 	Samples->EnableTimedDataChannels(this, EMediaIOSampleType::None);
-
-	UnregisterSampleBuffers();
-	UnregisterTextures();
 
 	Super::Close();
 }
@@ -660,14 +559,11 @@
 	
 	const EMediaIOAutoDetectableTimecodeFormat TimecodeFormat = (EMediaIOAutoDetectableTimecodeFormat)(Options->GetMediaOption(BlackmagicMediaOption::TimecodeFormat, (int64)EMediaIOAutoDetectableTimecodeFormat::None));
 	const bool bAutoDetectTimecode = TimecodeFormat == EMediaIOAutoDetectableTimecodeFormat::Auto;
-<<<<<<< HEAD
-=======
 
 	bOverrideSourceEncoding = Options->GetMediaOption(UE::CaptureCardMediaSource::OverrideSourceEncoding, true);
 	OverrideSourceEncoding = (ETextureSourceEncoding) Options->GetMediaOption(UE::CaptureCardMediaSource::SourceEncoding, (int64) ETextureSourceEncoding::TSE_Linear);
 	bOverrideSourceColorSpace = Options->GetMediaOption(UE::CaptureCardMediaSource::OverrideSourceColorSpace, true);
 	OverrideSourceColorSpace =  (ETextureColorSpace) Options->GetMediaOption(UE::CaptureCardMediaSource::SourceColorSpace, (int64) ETextureColorSpace::TCS_None);
->>>>>>> 4af6daef
 	
 	BlackmagicDesign::FChannelInfo ChannelInfo;
 	ChannelInfo.DeviceIndex = Options->GetMediaOption(BlackmagicMediaOption::DeviceIndex, (int64)0);
@@ -681,16 +577,9 @@
 	ChannelOptions.bReadVideo = Options->GetMediaOption(BlackmagicMediaOption::CaptureVideo, true);
 	ChannelOptions.FormatInfo.DisplayMode = Options->GetMediaOption(BlackmagicMediaOption::BlackmagicVideoFormat, (int64)BlackmagicMediaOption::DefaultVideoFormat);
 	BlackmagicColorFormat = (EBlackmagicMediaSourceColorFormat)(Options->GetMediaOption(BlackmagicMediaOption::ColorFormat, (int64)EBlackmagicMediaSourceColorFormat::YUV8));
-<<<<<<< HEAD
-
-	ChannelOptions.PixelFormat = BlackmagicColorFormat == EBlackmagicMediaSourceColorFormat::YUV8 ? BlackmagicDesign::EPixelFormat::pf_8Bits : BlackmagicDesign::EPixelFormat::pf_10Bits;
-	const bool bIsSRGBInput = Options->GetMediaOption(BlackmagicMediaOption::SRGBInput, true);
-
-=======
 
 	ChannelOptions.PixelFormat = BlackmagicColorFormat == EBlackmagicMediaSourceColorFormat::YUV8 ? BlackmagicDesign::EPixelFormat::pf_8Bits : BlackmagicDesign::EPixelFormat::pf_10Bits;
 	
->>>>>>> 4af6daef
 	switch (TimecodeFormat)
 	{
 	case EMediaIOAutoDetectableTimecodeFormat::Auto:
@@ -826,11 +715,6 @@
 	Samples->InitializeAudioBuffer(AudioSettings);
 }
 
-<<<<<<< HEAD
-void FBlackmagicMediaPlayer::AddVideoSample(const TSharedRef<FMediaIOCoreTextureSampleBase>& InSample)
-{
-	Samples->AddVideo(InSample);
-=======
 void FBlackmagicMediaPlayer::AddVideoSampleAfterGPUTransfer_RenderThread(const TSharedRef<FMediaIOCoreTextureSampleBase>& InSample)
 {
 	checkSlow(IsInRenderingThread());
@@ -843,7 +727,6 @@
 
 	// Let the base class do the rest
 	Super::AddVideoSampleAfterGPUTransfer_RenderThread(InSample);
->>>>>>> 4af6daef
 }
 
 #undef LOCTEXT_NAMESPACE
