--- conflicted
+++ resolved
@@ -40,10 +40,6 @@
 	Signed_32Bits = 32 UMETA(DisplayName = "32 bits signed")
 };
 
-<<<<<<< HEAD
-
-=======
->>>>>>> 4af6daef
 /**
  * Output information for a MediaCapture.
  * @note	'Frame Buffer Pixel Format' must be set to at least 8 bits of alpha to enabled the Key.
@@ -107,12 +103,6 @@
 	 */
 	UPROPERTY(EditAnywhere, AdvancedDisplay, Category = "Output")
 	bool bInterlacedFieldsTimecodeNeedToMatch;
-
-	/**
-	 * Whether to use multi threaded scheduling which should improve performance when outputting 4k and 8k content. (Experimental)
-	 */
-	UPROPERTY(BlueprintReadWrite, AdvancedDisplay, EditAnywhere, Category = "Output")
-	bool bUseMultithreadedScheduling = false;
 	
 	/**
 	 * HDR Metadata of the video signal.
