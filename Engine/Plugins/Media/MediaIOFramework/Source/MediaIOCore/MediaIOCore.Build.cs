// Copyright Epic Games, Inc. All Rights Reserved.

using System.IO;

namespace UnrealBuildTool.Rules
{
	public class MediaIOCore : ModuleRules
	{
		public MediaIOCore(ReadOnlyTargetRules Target) : base(Target)
		{

			PublicDependencyModuleNames.AddRange(
				new string[]
				{
					"AudioExtensions",
<<<<<<< HEAD
=======
					"ColorManagement",
>>>>>>> 4af6daef
					"Core",
					"CoreUObject",
					"Engine",
					"ImageWriteQueue",
					"Media",
					"MediaAssets",
					"MediaUtils",
					"MovieSceneCapture",
					"OpenColorIO",
					"Projects",
					"RenderCore",
					"RHI",
					"Slate",
					"SlateCore",
					"TimeManagement"
				});

			var EngineDir = Path.GetFullPath(Target.RelativeEnginePath);

			PrivateIncludePaths.AddRange(
				new string[] {
<<<<<<< HEAD
				//required for FScreenPassVS, AddDrawScreenPass, and for scene view extensions related headers
				Path.Combine(EngineDir, "Source", "Runtime", "Renderer", "Private")
			});

=======
				// required for scene view extensions related headers
				Path.Combine(GetModuleDirectory("Renderer"), "Private")
			});


>>>>>>> 4af6daef
			PrivateDependencyModuleNames.AddRange(
                new string[]
                {
                    "AudioMixer",
	                "AudioMixerCore",
					"GPUTextureTransfer",
					"ImageWrapper",
<<<<<<< HEAD
                    "RenderCore",
=======
>>>>>>> 4af6daef
					"Renderer",
                    "SignalProcessing", 
	                "SoundFieldRendering"
				});

			PublicDefinitions.Add("WITH_MEDIA_IO_AUDIO_DEBUGGING=0");

			if (Target.bBuildEditor == true)
			{
				PrivateDependencyModuleNames.Add("EditorFramework");
				PrivateDependencyModuleNames.Add("UnrealEd");
				PrivateDependencyModuleNames.Add("LevelEditor");
			}
		}
	}
}<|MERGE_RESOLUTION|>--- conflicted
+++ resolved
@@ -13,10 +13,7 @@
 				new string[]
 				{
 					"AudioExtensions",
-<<<<<<< HEAD
-=======
 					"ColorManagement",
->>>>>>> 4af6daef
 					"Core",
 					"CoreUObject",
 					"Engine",
@@ -34,22 +31,13 @@
 					"TimeManagement"
 				});
 
-			var EngineDir = Path.GetFullPath(Target.RelativeEnginePath);
-
 			PrivateIncludePaths.AddRange(
 				new string[] {
-<<<<<<< HEAD
-				//required for FScreenPassVS, AddDrawScreenPass, and for scene view extensions related headers
-				Path.Combine(EngineDir, "Source", "Runtime", "Renderer", "Private")
-			});
-
-=======
 				// required for scene view extensions related headers
 				Path.Combine(GetModuleDirectory("Renderer"), "Private")
 			});
 
 
->>>>>>> 4af6daef
 			PrivateDependencyModuleNames.AddRange(
                 new string[]
                 {
@@ -57,10 +45,6 @@
 	                "AudioMixerCore",
 					"GPUTextureTransfer",
 					"ImageWrapper",
-<<<<<<< HEAD
-                    "RenderCore",
-=======
->>>>>>> 4af6daef
 					"Renderer",
                     "SignalProcessing", 
 	                "SoundFieldRendering"
