--- conflicted
+++ resolved
@@ -7,11 +7,6 @@
 #include "Engine/GameEngine.h"
 #include "Engine/TextureRenderTarget2D.h"
 #include "EngineModule.h"
-<<<<<<< HEAD
-#include "HAL/ThreadManager.h"
-#include "MediaCaptureSceneViewExtension.h"
-#include "MediaCaptureSources.h"
-=======
 #include "Engine/RendererSettings.h"
 #include "HAL/ThreadManager.h"
 #include "MediaCaptureHelper.h"
@@ -19,17 +14,13 @@
 #include "MediaCaptureSceneViewExtension.h"
 #include "MediaCaptureSources.h"
 #include "MediaCaptureSyncPointWatcher.h"
->>>>>>> 4af6daef
 #include "MediaIOFrameManager.h"
 #include "MediaIOCoreModule.h"
 #include "MediaOutput.h"
 #include "MediaShaders.h"
 #include "Misc/App.h"
 #include "Misc/ScopeLock.h"
-<<<<<<< HEAD
-=======
 #include "OpenColorIODisplayExtension.h"
->>>>>>> 4af6daef
 #include "RendererInterface.h"
 #include "RenderGraphResources.h"
 #include "RenderGraphUtils.h"
@@ -38,10 +29,7 @@
 #include "TextureResource.h"
 #include "ProfilingDebugging/ScopedTimers.h"
 #include "UObject/WeakObjectPtrTemplates.h"
-<<<<<<< HEAD
-=======
 #include "RHIGPUReadback.h"
->>>>>>> 4af6daef
 
 #include UE_INLINE_GENERATED_CPP_BY_NAME(MediaCapture)
 
@@ -54,10 +42,7 @@
 #include "Framework/Notifications/NotificationManager.h"
 #include "IAssetViewport.h"
 #include "LevelEditor.h"
-<<<<<<< HEAD
-=======
 #include "UObject/UE5ReleaseStreamObjectVersion.h"
->>>>>>> 4af6daef
 #include "Widgets/Notifications/SNotificationList.h"
 #endif //WITH_EDITOR
 
@@ -67,43 +52,16 @@
 	TEXT("MediaIO.EnableExperimentalScheduling"), 1,
 	TEXT("Whether to send out frame  in a separate thread. (Experimental)"),
 	ECVF_RenderThreadSafe);
-<<<<<<< HEAD
 
 static TAutoConsoleVariable<int32> CVarMediaIOScheduleOnAnyThread(
 	TEXT("MediaIO.ScheduleOnAnyThread"), 1,
 	TEXT("Whether to wait for resource readback in a separate thread. (Experimental)"),
 	ECVF_RenderThreadSafe);
 
-static TAutoConsoleVariable<int32> CVarMediaIOCapturePollTaskPriority(
-	TEXT("MediaIO.Capture.PollTaskPriority"), static_cast<int32>(LowLevelTasks::ETaskPriority::High),
-	TEXT("Priority of the task responsible to poll the render fence"),
-	ECVF_RenderThreadSafe);
-
-/** Time spent in media capture sending a frame. */
-DECLARE_CYCLE_STAT(TEXT("MediaCapture RenderThread FrameCapture"), STAT_MediaCapture_RenderThread_FrameCapture, STATGROUP_Media);
-DECLARE_CYCLE_STAT(TEXT("MediaCapture RenderThread LockResource"), STAT_MediaCapture_RenderThread_LockResource, STATGROUP_Media);
-DECLARE_CYCLE_STAT(TEXT("MediaCapture AnyThread LockResource"), STAT_MediaCapture_AnyThread_LockResource, STATGROUP_Media);
-DECLARE_CYCLE_STAT(TEXT("MediaCapture RenderThread RHI Capture Callback"), STAT_MediaCapture_RenderThread_RHI_CaptureCallback, STATGROUP_Media);
-DECLARE_CYCLE_STAT(TEXT("MediaCapture RenderThread CPU Capture Callback"), STAT_MediaCapture_RenderThread_CaptureCallback, STATGROUP_Media);
-DECLARE_GPU_STAT(MediaCapture_CaptureFrame);
-DECLARE_GPU_STAT(MediaCapture_CustomCapture);
-DECLARE_GPU_STAT(MediaCapture_Conversion);
-DECLARE_GPU_STAT(MediaCapture_Readback);
-DECLARE_GPU_STAT(MediaCapture_ProcessCapture);
-DECLARE_GPU_STAT(MediaCapture_SyncPointPass);
-
-=======
-
-static TAutoConsoleVariable<int32> CVarMediaIOScheduleOnAnyThread(
-	TEXT("MediaIO.ScheduleOnAnyThread"), 1,
-	TEXT("Whether to wait for resource readback in a separate thread. (Experimental)"),
-	ECVF_RenderThreadSafe);
-
 DECLARE_GPU_STAT(MediaCapture_ProcessCapture);
 DECLARE_CYCLE_STAT(TEXT("MediaCapture RenderThread LockResource"), STAT_MediaCapture_RenderThread_LockResource, STATGROUP_Media);
 DECLARE_CYCLE_STAT(TEXT("MediaCapture RenderThread CPU Capture Callback"), STAT_MediaCapture_RenderThread_CaptureCallback, STATGROUP_Media);
 DECLARE_CYCLE_STAT(TEXT("MediaCapture RenderThread RHI Capture Callback"), STAT_MediaCapture_RenderThread_RHI_CaptureCallback, STATGROUP_Media);
->>>>>>> 4af6daef
 
 /* namespace MediaCaptureDetails definition
 *****************************************************************************/
@@ -117,18 +75,11 @@
 
 	void ShowSlateNotification();
 
-	/** Returns bytes per pixel based on pixel format */
-	int32 GetBytesPerPixel(EPixelFormat InPixelFormat);
-
 	static const FName LevelEditorName(TEXT("LevelEditor"));
 }
 
 #if WITH_EDITOR
-<<<<<<< HEAD
-namespace MediaCaptureAnalytics
-=======
 namespace UE::MediaCaptureAnalytics
->>>>>>> 4af6daef
 {
 	/**
 	 * @EventName MediaFramework.CaptureStarted
@@ -148,954 +99,6 @@
 }
 #endif
 
-<<<<<<< HEAD
-namespace UE::MediaCaptureData
-{
-	class FCaptureFrame : public FFrame
-	{
-	public:
-		FCaptureFrame(int32 InFrameId)
-			: FrameId(InFrameId)
-		{
-		}
-
-		virtual int32 GetId() const override
-		{
-			return FrameId;
-		}
-
-		virtual bool IsPending() const override
-		{
-			return bReadbackRequested || bDoingGPUCopy; 
-		}
-		
-		/** Returns true if its output resource is valid */
-		virtual bool HasValidResource() const = 0;
-		
-		virtual FRDGViewableResource* RegisterResource(FRDGBuilder& RDGBuilder) = 0;
-
-		/** Simple way to validate the resource type and cast safely */
-		virtual bool IsTextureResource() const = 0;
-		virtual bool IsBufferResource() const = 0;
-
-		/** Locks the readback resource and returns a pointer to access data from system memory */
-		virtual void* Lock(FRHICommandListImmediate& RHICmdList, int32& OutRowStride) = 0;
-
-		virtual void* Lock_Unsafe(int32& OutRowStride) { return nullptr; }
-
-		/** Unlocks the readback resource */
-		virtual void Unlock() = 0;
-
-		virtual void Unlock_Unsafe() {}
-
-		/** Returns true if the readback is ready to be used */
-		virtual bool IsReadbackReady(FRHIGPUMask GPUMask) = 0;
-		
-		virtual void EnqueueCopy(FRDGBuilder& RDGBuilder, FRDGViewableResource* ResourceToReadback, bool bIsAnyThreadSupported) = 0;
-		
-		virtual FRHITexture* GetTextureResource() { return nullptr; }
-		virtual FRHIBuffer* GetBufferResource() { return nullptr; }
-		virtual FRHIResource* GetRHIResource() = 0;
-
-		int32 FrameId = 0;
-		UMediaCapture::FCaptureBaseData CaptureBaseData;
-		std::atomic<bool> bReadbackRequested = false;
-		std::atomic<bool> bDoingGPUCopy = false;
-		std::atomic<bool> bMediaCaptureActive = true;
-		TSharedPtr<FMediaCaptureUserData> UserData;
-	};
-
-	/** Parameter to make our sync pass needing the convert pass as a prereq */
-	BEGIN_SHADER_PARAMETER_STRUCT(FMediaCaptureTextureSyncPassParameters, )
-		RDG_TEXTURE_ACCESS(Resource, ERHIAccess::CopySrc)
-	END_SHADER_PARAMETER_STRUCT()
-
-	BEGIN_SHADER_PARAMETER_STRUCT(FMediaCaptureBufferSyncPassParameters, )
-		RDG_BUFFER_ACCESS(Resource, ERHIAccess::CopySrc)
-	END_SHADER_PARAMETER_STRUCT()
-	
-	class FTextureCaptureFrame : public FCaptureFrame
-	{
-	public:
-		/** Type alias for the output resource type used during capture frame */
-		using FOutputResourceType = FRDGTextureRef;
-		using PassParametersType = FMediaCaptureTextureSyncPassParameters;
-
-		FTextureCaptureFrame(int32 InFrameId)
-			: FCaptureFrame(InFrameId)
-		{
-		}
-
-		//~ Begin FCaptureFrame interface
-		virtual bool HasValidResource() const override
-		{
-			return RenderTarget != nullptr;
-		}
-
-		virtual bool IsTextureResource() const override
-		{
-			return true;
-		}
-
-		virtual bool IsBufferResource() const override
-		{
-			return false;
-		}
-
-		virtual void* Lock(FRHICommandListImmediate& RHICmdList, int32& OutRowStride) override
-		{
-			if (ReadbackTexture->IsReady() == false)
-			{
-				UE_LOG(LogMediaIOCore, Verbose, TEXT("Fence for texture readback was not ready"));
-			}
-
-			int32 ReadbackWidth;
-			void* ReadbackPointer = ReadbackTexture->Lock(ReadbackWidth);
-			OutRowStride = ReadbackWidth * MediaCaptureDetails::GetBytesPerPixel(RenderTarget->GetDesc().Format);
-			return ReadbackPointer;
-		}
-
-		virtual void* Lock_Unsafe(int32& OutRowStride) override
-		{
-			void* ReadbackPointer = nullptr;
-			int32 ReadbackWidth, ReadbackHeight;
-			GDynamicRHI->RHIMapStagingSurface(ReadbackTexture->DestinationStagingTextures[ReadbackTexture->GetLastCopyGPUMask().GetFirstIndex()], nullptr, ReadbackPointer, ReadbackWidth, ReadbackHeight, ReadbackTexture->GetLastCopyGPUMask().GetFirstIndex());
-			OutRowStride = ReadbackWidth * MediaCaptureDetails::GetBytesPerPixel(RenderTarget->GetDesc().Format);
-			return ReadbackPointer;
-		}
-
-		virtual void Unlock() override
-		{
-			ReadbackTexture->Unlock();
-		}
-
-		virtual void Unlock_Unsafe() override
-		{
-			GDynamicRHI->RHIUnmapStagingSurface(ReadbackTexture->DestinationStagingTextures[ReadbackTexture->GetLastCopyGPUMask().GetFirstIndex()], ReadbackTexture->GetLastCopyGPUMask().GetFirstIndex());
-		}
-
-		virtual bool IsReadbackReady(FRHIGPUMask GPUMask) override
-		{
-			return ReadbackTexture->IsReady(GPUMask);
-		}
-
-		//~ End FCaptureFrame interface
-
-		/** Registers an external texture to be tracked by the graph and returns a pointer to the tracked resource */
-		virtual FRDGViewableResource* RegisterResource(FRDGBuilder& RDGBuilder) override
-		{
-			return RDGBuilder.RegisterExternalTexture(RenderTarget, TEXT("OutputTexture"));
-		}
-
-		/** Adds a readback pass to the graph */
-		virtual void EnqueueCopy(FRDGBuilder& RDGBuilder, FRDGViewableResource* ResourceToReadback, bool bIsAnyThreadSupported) override
-		{
-			AddEnqueueCopyPass(RDGBuilder, ReadbackTexture.Get(), static_cast<FRDGTexture*>(ResourceToReadback));
-		}
-
-		virtual FRHITexture* GetTextureResource() override
-		{
-			return static_cast<FRHITexture*>(GetRHIResource());
-		}
-
-		/** Returns RHI resource of the allocated pooled resource */
-		virtual FRHIResource* GetRHIResource() override
-		{
-			return RenderTarget->GetRHI();
-		}
-		
-	public:
-		TRefCountPtr<IPooledRenderTarget> RenderTarget;
-		TUniquePtr<FRHIGPUTextureReadback> ReadbackTexture;
-	};
-
-	class FBufferCaptureFrame : public FCaptureFrame, public TSharedFromThis<UE::MediaCaptureData::FBufferCaptureFrame, ESPMode::ThreadSafe>
-	{
-	public:
-		/** Type alias for the output resource type used during capture frame */
-		using FOutputResourceType = FRDGBufferRef;
-		using PassParametersType = FMediaCaptureBufferSyncPassParameters;
-		
-		FBufferCaptureFrame(int32 InFrameId)
-			: FCaptureFrame(InFrameId)
-		{
-		}
-
-		//~ Begin FCaptureFrame interface
-		virtual bool HasValidResource() const override
-		{
-			return Buffer != nullptr;
-		}
-
-		virtual bool IsTextureResource() const override
-		{
-			return false;
-		}
-
-		virtual bool IsBufferResource() const override
-		{
-			return true;
-		}
-
-		virtual void* Lock(FRHICommandListImmediate& RHICmdList, int32& OutRowStride) override
-		{
-			if (ReadbackBuffer->IsReady() == false)
-			{
-				UE_LOG(LogMediaIOCore, Verbose, TEXT("Fence for buffer readback was not ready, blocking."));
-				RHICmdList.BlockUntilGPUIdle();
-			}
-
-			OutRowStride = Buffer->GetRHI()->GetStride();
-			return ReadbackBuffer->Lock(Buffer->GetRHI()->GetSize());
-		}
-
-		virtual void* Lock_Unsafe(int32& OutRowStride) override
-		{
-			void* ReadbackPointer = GDynamicRHI->RHILockStagingBuffer(DestinationStagingBuffers[LastCopyGPUMask.GetFirstIndex()], nullptr, 0, Buffer->GetRHI()->GetSize());
-			OutRowStride = Buffer->GetRHI()->GetStride();
-			return ReadbackPointer;
-		}
-		
-		virtual void Unlock() override
-		{
-			ReadbackBuffer->Unlock();
-		}
-		
-		virtual void Unlock_Unsafe() override
-		{
-			GDynamicRHI->RHIUnlockStagingBuffer(DestinationStagingBuffers[LastCopyGPUMask.GetFirstIndex()]);
-		}
-
-		virtual bool IsReadbackReady(FRHIGPUMask GPUMask) override
-		{
-			return ReadbackBuffer->IsReady(GPUMask);
-		}
-		//~ End FCaptureFrame interface
-
-		/** Registers an external texture to be tracked by the graph and returns a pointer to the tracked resource */
-		virtual FRDGViewableResource* RegisterResource(FRDGBuilder& RDGBuilder) override
-		{
-			return RDGBuilder.RegisterExternalBuffer(Buffer, TEXT("OutputBuffer"));
-		}
-
-		BEGIN_SHADER_PARAMETER_STRUCT(FEnqueueCopyBufferPass, )
-		RDG_BUFFER_ACCESS(Buffer, ERHIAccess::CopySrc)
-		END_SHADER_PARAMETER_STRUCT()
-
-
-		/** Adds a readback pass to the graph */
-		virtual void EnqueueCopy(FRDGBuilder& RDGBuilder, FRDGViewableResource* ResourceToReadback, bool bIsAnyThreadSupported) override
-		{
-			if (bIsAnyThreadSupported)
-            {
-				FEnqueueCopyBufferPass* PassParameters = RDGBuilder.AllocParameters<FEnqueueCopyBufferPass>();
-				PassParameters->Buffer = static_cast<FRDGBuffer*>(ResourceToReadback);
-
-				TSharedPtr<FBufferCaptureFrame> CaptureFramePtr = AsShared();
-				RDGBuilder.AddPass(
-					RDG_EVENT_NAME("EnqueueCopy(%s)", ResourceToReadback->Name),
-					PassParameters,
-					ERDGPassFlags::Readback,
-					[CaptureFramePtr, ResourceToReadback](FRHICommandList& RHICmdList)
-				{
-					CaptureFramePtr->LastCopyGPUMask = RHICmdList.GetGPUMask();
-
-					for (uint32 GPUIndex : CaptureFramePtr->LastCopyGPUMask)
-					{
-						SCOPED_GPU_MASK(RHICmdList, FRHIGPUMask::FromIndex(GPUIndex));
-
-						if (!CaptureFramePtr->DestinationStagingBuffers[GPUIndex])
-						{
-							CaptureFramePtr->DestinationStagingBuffers[GPUIndex] = RHICreateStagingBuffer();
-						}
-
-						RHICmdList.CopyToStagingBuffer(static_cast<FRHIBuffer*>(ResourceToReadback->GetRHI()), CaptureFramePtr->DestinationStagingBuffers[GPUIndex], 0, CaptureFramePtr->Buffer->GetRHI()->GetSize());
-					}
-				});
-            }
-			else
-			{
-				AddEnqueueCopyPass(RDGBuilder, ReadbackBuffer.Get(), static_cast<FRDGBuffer*>(ResourceToReadback), Buffer->GetRHI()->GetSize());
-			}
-		}
-
-		virtual FRHIBuffer* GetBufferResource() override
-		{
-			return static_cast<FRHIBuffer*>(GetRHIResource());
-		}
-
-		/** Returns RHI resource of the allocated pooled resource */
-		virtual FRHIResource* GetRHIResource() override
-		{
-			return Buffer->GetRHI();
-		}
-
-	public:
-		TRefCountPtr<FRDGPooledBuffer> Buffer;
-		TUniquePtr<FRHIGPUBufferReadback> ReadbackBuffer;
-		
-// Used for the ExperimentalScheduling path
-#if WITH_MGPU
-		FStagingBufferRHIRef DestinationStagingBuffers[MAX_NUM_GPUS];
-#else
-		FStagingBufferRHIRef DestinationStagingBuffers[1];
-#endif
-
-		// Copied from FRHIGPUReadback.h
-		FRHIGPUMask LastCopyGPUMask;
-		uint32 LastLockGPUIndex = 0; 
-	};
-
-	/** Helper struct to contain arguments for CaptureFrame */
-	struct FCaptureFrameArgs
-	{
-		FRDGBuilder& GraphBuilder;
-		TObjectPtr<UMediaCapture> MediaCapture = nullptr;
-		FTexture2DRHIRef ResourceToCapture;
-		FRDGTextureRef RDGResourceToCapture = nullptr;
-		FIntPoint DesiredSize = FIntPoint::ZeroValue;
-		FIntRect SourceViewRect{0,0,0,0};
-
-		EPixelFormat GetFormat() const
-		{
-			if (RDGResourceToCapture)
-			{
-				return RDGResourceToCapture->Desc.Format;
-			}
-			return ResourceToCapture->GetFormat();
-		}
-
-		bool HasValidResource() const
-		{
-			return ResourceToCapture || RDGResourceToCapture;
-		}
-
-		FIntPoint GetSizeXY() const
-		{
-			if (RDGResourceToCapture)
-			{
-				return FIntPoint(RDGResourceToCapture->Desc.GetSize().X, RDGResourceToCapture->Desc.GetSize().Y);
-			}
-			return ResourceToCapture->GetSizeXY();
-		}
-
-		int32 GetSizeX() const
-		{
-			return GetSizeXY().X;
-		}
-
-		int32 GetSizeY() const
-		{
-			return GetSizeXY().Y;
-		}
-	};
-
-	/** Helper struct to contain arguments for AddConversionPass */
-	struct FConversionPassArgs
-	{
-		const FRDGTextureRef& SourceRGBTexture;
-		bool bRequiresFormatConversion = false;
-		FRHICopyTextureInfo CopyInfo;
-		FVector2D SizeU = FVector2D::ZeroVector;
-		FVector2D SizeV = FVector2D::ZeroVector;
-	};
-	
-	/** Helper class to be able to friend it and call methods on input media capture */
-	class FMediaCaptureHelper
-	{
-	public:
-
-		static bool AreInputsValid(const FCaptureFrameArgs& Args)
-		{
-			// If it is a simple rgba swizzle we can handle the conversion. Supported formats
-			// contained in SupportedRgbaSwizzleFormats. Warning would've been displayed on start of capture.
-			if (Args.MediaCapture->DesiredPixelFormat != Args.GetFormat() &&
-				(!UMediaCapture::GetSupportedRgbaSwizzleFormats().Contains(Args.GetFormat()) || !Args.MediaCapture->DesiredCaptureOptions.bConvertToDesiredPixelFormat))
-			{
-				UE_LOG(LogMediaIOCore, Error, TEXT("The capture will stop for '%s'. The Source pixel format doesn't match with the user requested pixel format. %sRequested: %s Source: %s")
-					, *Args.MediaCapture->MediaOutputName
-					, (UMediaCapture::GetSupportedRgbaSwizzleFormats().Contains(Args.GetFormat()) && !Args.MediaCapture->DesiredCaptureOptions.bConvertToDesiredPixelFormat) ? TEXT("Please enable \"Convert To Desired Pixel Format\" option in Media Capture settings. ") : TEXT("")
-					, GetPixelFormatString(Args.MediaCapture->DesiredPixelFormat)
-					, GetPixelFormatString(Args.GetFormat()));
-
-				return false;
-			}
-
-			bool bFoundSizeMismatch = false;
-			FIntPoint RequestSize = FIntPoint::ZeroValue;
-			if (Args.MediaCapture->DesiredCaptureOptions.Crop == EMediaCaptureCroppingType::None)
-			{
-				if (Args.SourceViewRect.Area() != 0)
-				{
-					if (Args.DesiredSize.X != Args.SourceViewRect.Width() || Args.DesiredSize.Y != Args.SourceViewRect.Height())
-					{
-						RequestSize = { Args.SourceViewRect.Width(), Args.SourceViewRect.Height() };
-						bFoundSizeMismatch = true;
-					}
-					else
-					{
-						// If source view rect is passed, it will override the crop passed as argument.
-						Args.MediaCapture->DesiredCaptureOptions.Crop = EMediaCaptureCroppingType::Custom;
-						Args.MediaCapture->DesiredCaptureOptions.CustomCapturePoint = Args.SourceViewRect.Min;
-					}
-				}
-				else if (Args.SourceViewRect.Area() == 0 && (Args.DesiredSize.X != Args.GetSizeX() || Args.DesiredSize.Y != Args.GetSizeY()))
-				{
-					RequestSize = { Args.DesiredSize };
-					bFoundSizeMismatch = true;
-				}
-			}
-			else
-			{
-				FIntPoint StartCapturePoint = FIntPoint::ZeroValue;
-				if (Args.MediaCapture->DesiredCaptureOptions.Crop == EMediaCaptureCroppingType::Custom)
-				{
-					StartCapturePoint = Args.MediaCapture->DesiredCaptureOptions.CustomCapturePoint;
-				}
-
-				if ((Args.DesiredSize.X + StartCapturePoint.X) > Args.GetSizeX() || (Args.DesiredSize.Y + StartCapturePoint.Y) > Args.GetSizeY())
-				{
-					RequestSize = { Args.DesiredSize };
-					bFoundSizeMismatch = true;
-				}
-			}
-
-			if (bFoundSizeMismatch)
-			{
-				if (Args.MediaCapture->SupportsAutoRestart() 
-					&& Args.MediaCapture->bUseRequestedTargetSize 
-					&& Args.MediaCapture->DesiredCaptureOptions.bAutoRestartOnSourceSizeChange)
-				{
-					Args.MediaCapture->bIsAutoRestartRequired = true;
-
-					UE_LOG(LogMediaIOCore, Log, TEXT("The capture will auto restart for '%s'. The Source size doesn't match with the user requested size. Requested: %d,%d  Source: %d,%d")
-						, *Args.MediaCapture->MediaOutputName
-						, RequestSize.X, RequestSize.Y
-						, Args.GetSizeX(), Args.GetSizeY());
-					
-					return false;
-				}
-				else
-				{
-					UE_LOG(LogMediaIOCore, Error, TEXT("The capture will stop for '%s'. The Source size doesn't match with the user requested size. Requested: %d,%d  Source: %d,%d")
-						, *Args.MediaCapture->MediaOutputName
-						, RequestSize.X, RequestSize.Y
-						, Args.GetSizeX(), Args.GetSizeY());
-
-					return false;
-				}
-			}
-
-			return true;
-		}
-
-		static void GetCopyInfo(const FCaptureFrameArgs& Args, FRHICopyTextureInfo& OutCopyInfo, FVector2D& OutSizeU, FVector2D& OutSizeV)
-		{
-			// Default to no crop
-			OutSizeU = { 0.0f, 1.0f };
-			OutSizeV = { 0.0f, 1.0f };
-			OutCopyInfo.Size = FIntVector(Args.DesiredSize.X, Args.DesiredSize.Y, 1);
-			if (Args.MediaCapture->DesiredCaptureOptions.Crop != EMediaCaptureCroppingType::None)
-			{
-				switch (Args.MediaCapture->DesiredCaptureOptions.Crop)
-				{
-				case EMediaCaptureCroppingType::Center:
-					OutCopyInfo.SourcePosition = FIntVector((Args.GetSizeX() - Args.DesiredSize.X) / 2, (Args.GetSizeY() - Args.DesiredSize.Y) / 2, 0);
-					break;
-				case EMediaCaptureCroppingType::TopLeft:
-					break;
-				case EMediaCaptureCroppingType::Custom:
-					OutCopyInfo.SourcePosition = FIntVector(Args.MediaCapture->DesiredCaptureOptions.CustomCapturePoint.X, Args.MediaCapture->DesiredCaptureOptions.CustomCapturePoint.Y, 0);
-					break;
-				default:
-					break;
-				}
-
-				OutSizeU.X = (float)(OutCopyInfo.SourcePosition.X)                      / (float)Args.GetSizeX();
-				OutSizeU.Y = (float)(OutCopyInfo.SourcePosition.X + OutCopyInfo.Size.X) / (float)Args.GetSizeX();
-				OutSizeV.X = (float)(OutCopyInfo.SourcePosition.Y)                      / (float)Args.GetSizeY();
-				OutSizeV.Y = (float)(OutCopyInfo.SourcePosition.Y + OutCopyInfo.Size.Y) / (float)Args.GetSizeY();
-			}
-		}
-
-		static void AddConversionPass(const FCaptureFrameArgs& Args, const FConversionPassArgs& ConversionPassArgs, FRDGViewableResource* OutputResource)
-		{
-			if (OutputResource->Type == FRDGBuffer::StaticType)
-			{
-				return;
-			}
-
-			check(OutputResource->Type == FRDGTexture::StaticType);
-			FRDGTexture* OutputTexture =  static_cast<FRDGTexture*>(OutputResource);
-			
-			//Based on conversion type, this might be changed
-			bool bRequiresFormatConversion = ConversionPassArgs.bRequiresFormatConversion;
-
-			// Rectangle area to use from source
-			const FIntRect ViewRect(ConversionPassArgs.CopyInfo.GetSourceRect());
-
-			//Dummy ViewFamily/ViewInfo created to use built in Draw Screen/Texture Pass
-			FSceneViewFamily ViewFamily(FSceneViewFamily::ConstructionValues(nullptr, nullptr, FEngineShowFlags(ESFIM_Game))
-				.SetTime(FGameTime())
-				.SetGammaCorrection(1.0f));
-			FSceneViewInitOptions ViewInitOptions;
-			ViewInitOptions.ViewFamily = &ViewFamily;
-			ViewInitOptions.SetViewRectangle(ViewRect);
-			ViewInitOptions.ViewOrigin = FVector::ZeroVector;
-			ViewInitOptions.ViewRotationMatrix = FMatrix::Identity;
-			ViewInitOptions.ProjectionMatrix = FMatrix::Identity;
-			FViewInfo ViewInfo = FViewInfo(ViewInitOptions);
-
-			// If no conversion was required, go through a simple copy
-			if (Args.MediaCapture->ConversionOperation == EMediaCaptureConversionOperation::NONE && !bRequiresFormatConversion)
-			{
-				AddCopyTexturePass(Args.GraphBuilder, ConversionPassArgs.SourceRGBTexture, OutputTexture, ConversionPassArgs.CopyInfo);
-			}
-			else
-			{
-				//At some point we should support color conversion (ocio) but for now we push incoming texture as is
-				const bool bDoLinearToSRGB = Args.MediaCapture->DesiredCaptureOptions.bApplyLinearToSRGBConversion;
-
-				FGlobalShaderMap* GlobalShaderMap = GetGlobalShaderMap(GMaxRHIFeatureLevel);
-				TShaderMapRef<FScreenPassVS> VertexShader(GlobalShaderMap);
-
-				switch (Args.MediaCapture->ConversionOperation)
-				{
-				case EMediaCaptureConversionOperation::RGBA8_TO_YUV_8BIT:
-				{
-					//Configure source/output viewport to get the right UV scaling from source texture to output texture
-					FScreenPassTextureViewport InputViewport(ConversionPassArgs.SourceRGBTexture, ViewRect);
-					FScreenPassTextureViewport OutputViewport(OutputTexture);
-					TShaderMapRef<FRGB8toUYVY8ConvertPS> PixelShader(GlobalShaderMap);
-					FRGB8toUYVY8ConvertPS::FParameters* Parameters = PixelShader->AllocateAndSetParameters(Args.GraphBuilder, ConversionPassArgs.SourceRGBTexture, MediaShaders::RgbToYuvRec709Scaled, MediaShaders::YUVOffset8bits, bDoLinearToSRGB, OutputTexture);
-					AddDrawScreenPass(Args.GraphBuilder, RDG_EVENT_NAME("RGBToUYVY 8 bit"), ViewInfo, OutputViewport, InputViewport, VertexShader, PixelShader, Parameters);
-				}
-				break;
-				case EMediaCaptureConversionOperation::RGB10_TO_YUVv210_10BIT:
-				{
-					//Configure source/output viewport to get the right UV scaling from source texture to output texture
-					const FIntPoint InExtent = FIntPoint((((ConversionPassArgs.SourceRGBTexture->Desc.Extent.X + 47) / 48) * 48), ConversionPassArgs.SourceRGBTexture->Desc.Extent.Y);;
-					FScreenPassTextureViewport InputViewport(ConversionPassArgs.SourceRGBTexture, ViewRect);
-					FScreenPassTextureViewport OutputViewport(OutputTexture);
-					TShaderMapRef<FRGB10toYUVv210ConvertPS> PixelShader(GlobalShaderMap);
-					FRGB10toYUVv210ConvertPS::FParameters* Parameters = PixelShader->AllocateAndSetParameters(Args.GraphBuilder, ConversionPassArgs.SourceRGBTexture, MediaShaders::RgbToYuvRec709Scaled, MediaShaders::YUVOffset10bits, bDoLinearToSRGB, OutputTexture);
-					AddDrawScreenPass(Args.GraphBuilder, RDG_EVENT_NAME("RGBToYUVv210"), ViewInfo, OutputViewport, InputViewport, VertexShader, PixelShader, Parameters);
-				}
-				break;
-				case EMediaCaptureConversionOperation::INVERT_ALPHA:
-					// fall through
-				case EMediaCaptureConversionOperation::SET_ALPHA_ONE:
-					// fall through
-				case EMediaCaptureConversionOperation::NONE:
-					bRequiresFormatConversion = true;
-				default:
-					if (bRequiresFormatConversion)
-					{
-						//Configure source/output viewport to get the right UV scaling from source texture to output texture
-						FScreenPassTextureViewport InputViewport(ConversionPassArgs.SourceRGBTexture, ViewRect);
-						FScreenPassTextureViewport OutputViewport(OutputTexture);
-
-						// In cases where texture is converted from a format that doesn't have A channel, we want to force set it to 1.
-						EMediaCaptureConversionOperation MediaConversionOperation = Args.MediaCapture->DesiredCaptureOptions.bForceAlphaToOneOnConversion ? EMediaCaptureConversionOperation::SET_ALPHA_ONE : Args.MediaCapture->ConversionOperation;
-						FModifyAlphaSwizzleRgbaPS::FPermutationDomain PermutationVector;
-						PermutationVector.Set<FModifyAlphaSwizzleRgbaPS::FConversionOp>(static_cast<int32>(MediaConversionOperation));
-
-						TShaderMapRef<FModifyAlphaSwizzleRgbaPS> PixelShader(GlobalShaderMap, PermutationVector);
-						FModifyAlphaSwizzleRgbaPS::FParameters* Parameters = PixelShader->AllocateAndSetParameters(Args.GraphBuilder, ConversionPassArgs.SourceRGBTexture, OutputTexture);
-						AddDrawScreenPass(Args.GraphBuilder, RDG_EVENT_NAME("MediaCaptureSwizzle"), ViewInfo, OutputViewport, InputViewport, VertexShader, PixelShader, Parameters);
-					}
-					break;
-				}
-			}
-		}
-
-		template <typename CaptureType>
-		static void OnReadbackComplete(FRHICommandList& RHICmdList, UMediaCapture* MediaCapture, TSharedPtr<CaptureType> ReadyFrame)
-		{
-			UE_LOG(LogMediaIOCore, Verbose, TEXT("[%s - %s] - Processing pending frame %d"), *MediaCapture->MediaOutputName, *FThreadManager::GetThreadName(FPlatformTLS::GetCurrentThreadId()), ReadyFrame->GetId());
-			TRACE_CPUPROFILER_EVENT_SCOPE(UMediaCapture::OnReadbackComplete);
-
-			{
-				ON_SCOPE_EXIT
-				{
-					if (IsInRenderingThread())
-					{
-						--MediaCapture->WaitingForRenderCommandExecutionCounter;
-					}
-				};
-
-
-
-				// Path where resource ready callback (readback / rhi capture) is on render thread (old method)
-				if (IsInRenderingThread())
-				{
-					// Scoped gpu mask shouldn't be needed for readback since we specify the gpu mask used during copy when we lock
-					// Keeping it for old render thread path
-					FRHIGPUMask GPUMask;
-#if WITH_MGPU
-					GPUMask = RHICmdList.GetGPUMask();
-
-					// If GPUMask is not set to a specific GPU we and since we are reading back the texture, it shouldn't matter which GPU we do this on.
-					if (!GPUMask.HasSingleIndex())
-					{
-						GPUMask = FRHIGPUMask::FromIndex(GPUMask.GetFirstIndex());
-					}
-					SCOPED_GPU_MASK(RHICmdList, GPUMask);
-#endif
-
-					// Are we doing a GPU Direct transfer
-					if (MediaCapture->ShouldCaptureRHIResource())
-					{
-						if (ReadyFrame->IsTextureResource())
-						{
-							{
-								TRACE_CPUPROFILER_EVENT_SCOPE(UMediaCapture::UnlockDMATexture_RenderThread);
-								MediaCapture->UnlockDMATexture_RenderThread(ReadyFrame->GetTextureResource());
-							}
-
-							TRACE_CPUPROFILER_EVENT_SCOPE(UMediaCapture::RHIResourceCaptured);
-							TRACE_CPUPROFILER_EVENT_SCOPE_TEXT(*FString::Printf(TEXT("MediaCapture Output Frame %d"), ReadyFrame->CaptureBaseData.SourceFrameNumberRenderThread));
-							SCOPE_CYCLE_COUNTER(STAT_MediaCapture_RenderThread_RHI_CaptureCallback)
-
-							MediaCapture->OnRHIResourceCaptured_RenderingThread(ReadyFrame->CaptureBaseData, ReadyFrame->UserData, ReadyFrame->GetTextureResource());
-						}
-						else
-						{
-							TRACE_CPUPROFILER_EVENT_SCOPE(UMediaCapture::RHIResourceCaptured);
-							MediaCapture->OnRHIResourceCaptured_RenderingThread(ReadyFrame->CaptureBaseData, ReadyFrame->UserData, ReadyFrame->GetBufferResource());
-						}
-					}
-					else
-					{
-						// Lock & read
-						void* ColorDataBuffer = nullptr;
-						int32 RowStride = 0;
-
-						// Readback should be ready since we're after the sync point.
-						SCOPE_CYCLE_COUNTER(STAT_MediaCapture_RenderThread_LockResource);
-						ColorDataBuffer = ReadyFrame->Lock(FRHICommandListExecutor::GetImmediateCommandList(), RowStride);
-
-						if (ensure(ColorDataBuffer))
-						{
-							{
-								TRACE_CPUPROFILER_EVENT_SCOPE_TEXT(*FString::Printf(TEXT("MediaCapture Output Frame %d"), ReadyFrame->GetId()));
-								SCOPE_CYCLE_COUNTER(STAT_MediaCapture_AnyThread_LockResource)
-								MediaCapture->OnFrameCaptured_RenderingThread(ReadyFrame->CaptureBaseData, ReadyFrame->UserData, ColorDataBuffer, MediaCapture->DesiredOutputSize.X, MediaCapture->DesiredOutputSize.Y, RowStride);
-							}
-
-							ReadyFrame->Unlock();
-						}
-					}
-				}
-				else
-				{
-					// Are we doing a GPU Direct transfer
-					if (MediaCapture->ShouldCaptureRHIResource())
-					{
-						if (ReadyFrame->IsTextureResource())
-						{
-							{
-								TRACE_CPUPROFILER_EVENT_SCOPE(UMediaCapture::UnlockDMATexture_RenderThread);
-								MediaCapture->UnlockDMATexture_RenderThread(ReadyFrame->GetTextureResource());
-							}
-
-							TRACE_CPUPROFILER_EVENT_SCOPE(UMediaCapture::RHIResourceCaptured);
-							TRACE_CPUPROFILER_EVENT_SCOPE_TEXT(*FString::Printf(TEXT("MediaCapture Output Frame %d"), ReadyFrame->CaptureBaseData.SourceFrameNumberRenderThread));
-							SCOPE_CYCLE_COUNTER(STAT_MediaCapture_RenderThread_RHI_CaptureCallback)
-
-							MediaCapture->OnRHIResourceCaptured_AnyThread(ReadyFrame->CaptureBaseData, ReadyFrame->UserData, ReadyFrame->GetTextureResource());
-						}
-						else
-						{
-							TRACE_CPUPROFILER_EVENT_SCOPE(UMediaCapture::RHIResourceCaptured);
-							MediaCapture->OnRHIResourceCaptured_AnyThread(ReadyFrame->CaptureBaseData, ReadyFrame->UserData, ReadyFrame->GetBufferResource());
-						}
-					}
-					else
-					{
-						// Lock & read
-						void* ColorDataBuffer = nullptr;
-						int32 RowStride = 0;
-
-						// Readback should be ready since we're after the sync point.
-						SCOPE_CYCLE_COUNTER(STAT_MediaCapture_RenderThread_LockResource);
-						ColorDataBuffer = ReadyFrame->Lock_Unsafe(RowStride);
-
-						if (ensure(ColorDataBuffer))
-						{
-							{
-								TRACE_CPUPROFILER_EVENT_SCOPE_TEXT(*FString::Printf(TEXT("MediaCapture Output Frame %d"), ReadyFrame->GetId()));
-								SCOPE_CYCLE_COUNTER(STAT_MediaCapture_AnyThread_LockResource)
-
-								UMediaCapture::FMediaCaptureResourceData ResourceData;
-								ResourceData.Buffer = ColorDataBuffer;
-								ResourceData.Width = MediaCapture->DesiredOutputSize.X;
-								ResourceData.Height = MediaCapture->DesiredOutputSize.Y;
-								ResourceData.BytesPerRow = RowStride;
-								MediaCapture->OnFrameCaptured_AnyThread(ReadyFrame->CaptureBaseData, ReadyFrame->UserData, MoveTemp(ResourceData));
-							}
-
-							ReadyFrame->Unlock_Unsafe();
-						}
-					}
-				}
-				
-				ReadyFrame->bDoingGPUCopy = false;
-				ReadyFrame->bReadbackRequested = false;
-
-				UE_LOG(LogMediaIOCore, Verbose, TEXT("[%s - %s] - Completed pending frame %d."), *MediaCapture->MediaOutputName, *FThreadManager::GetThreadName(FPlatformTLS::GetCurrentThreadId()), ReadyFrame->GetId());
-				MediaCapture->FrameManager->CompleteNextPending(*ReadyFrame);
-				--MediaCapture->PendingFrameCount;
-			};
-		}
-
-
-		template <typename CaptureType>
-		static void AddSyncPointPass(FRDGBuilder& GraphBuilder, UMediaCapture* MediaCapture, TSharedPtr<FCaptureFrame> CapturingFrame, FRDGViewableResource* OutputResource)
-		{
-			TRACE_CPUPROFILER_EVENT_SCOPE(MediaCaptureSyncPoint);
-			TRACE_CPUPROFILER_EVENT_SCOPE_TEXT(*FString::Printf(TEXT("MediaCaptureSyncPoint_%d"), CapturingFrame->CaptureBaseData.SourceFrameNumberRenderThread));
-			RDG_GPU_STAT_SCOPE(GraphBuilder, MediaCapture_SyncPointPass);
-
-			// Initialize sync handlers only the first time. 
-			if (MediaCapture->bSyncHandlersInitialized == false)
-			{
-				MediaCapture->InitializeSyncHandlers_RenderThread();
-			}
-
-			// Add buffer output as a parameter to depend on the compute shader pass
-			typename CaptureType::PassParametersType* PassParameters = GraphBuilder.AllocParameters<typename CaptureType::PassParametersType>();
-			PassParameters->Resource = static_cast<typename CaptureType::FOutputResourceType>(OutputResource);
-
-			GraphBuilder.AddPass(
-				RDG_EVENT_NAME("MediaCaptureCopySyncPass"),
-				PassParameters,
-				ERDGPassFlags::Copy | ERDGPassFlags::NeverCull,
-				[MediaCapture, CapturingFrame](FRHICommandListImmediate& RHICmdList)
-				{
-					if (CapturingFrame && CapturingFrame->bMediaCaptureActive)
-					{
-						// Get available sync handler to create a sync point
-						TSharedPtr<UMediaCapture::FMediaCaptureSyncData> SyncDataPtr = MediaCapture->GetAvailableSyncHandler();
-						if (ensure(SyncDataPtr))
-						{
-							// This will happen after the conversion pass has completed
-							RHICmdList.WriteGPUFence(SyncDataPtr->RHIFence);
-							SyncDataPtr->bIsBusy = true;
-
-							// Here we request a number to process the frames in order.
-							const uint32 ExecutionNumber = MediaCapture->OrderedAsyncGateCaptureReady.GetANumber();
-
-							// Spawn a task that will wait (poll) and continue the process of providing a new texture
-							UE::Tasks::FTask Task = UE::Tasks::Launch(UE_SOURCE_LOCATION, [MediaCapture, CapturingFrame, SyncDataPtr, ExecutionNumber]()
-								{
-									TRACE_CPUPROFILER_EVENT_SCOPE(UMediaCapture::SyncPass);
-
-									ON_SCOPE_EXIT
-									{
-										// Make sure that we give up our turn to execute when exiting this task,
-										// which will allow the other async tasks to execute after waiting for the fence.
-										MediaCapture->OrderedAsyncGateCaptureReady.GiveUpTurn(ExecutionNumber);
-									};
-
-									double WaitTime = 0.0;
-									bool bWaitedForCompletion = false;
-									{
-										FScopedDurationTimer Timer(WaitTime);
-									
-										// Wait until fence has been written (shader has completed)
-										while (true)
-										{
-											if (SyncDataPtr->RHIFence->Poll())
-											{
-												bWaitedForCompletion = true;
-												break;
-											}
-
-											if (!CapturingFrame->bMediaCaptureActive)
-											{
-												bWaitedForCompletion = false;
-												break;
-											}
-
-											constexpr float SleepTimeSeconds = 50 * 1E-6;
-											FPlatformProcess::SleepNoStats(SleepTimeSeconds);
-										}
-
-										SyncDataPtr->RHIFence->Clear();
-										SyncDataPtr->bIsBusy = false;
-									}
-
-									if (CapturingFrame->bMediaCaptureActive && bWaitedForCompletion && MediaCapture)
-									{
-										// Ensure that we do not run the following code out of order with respect to the other sibling async tasks,
-										// because the Pending Frames are expected to be processed in order.
-										if (!MediaCapture->OrderedAsyncGateCaptureReady.IsMyTurn(ExecutionNumber))
-										{
-											TRACE_CPUPROFILER_EVENT_SCOPE(UMediaCapture::SyncPass::OutOfOrderWait);
-
-											UE_LOG(LogMediaIOCore, Warning, TEXT(
-												"The wait for the GPU fence for the next frame of MediaCapture '%s' unexpectedly happened out of order. "
-												"Order will be enforced by waiting until the previous frames are processed. "),
-												*MediaCapture->MediaOutputName);
-
-											MediaCapture->OrderedAsyncGateCaptureReady.WaitForTurn(ExecutionNumber);
-										}
-
-										if (MediaCapture->UseAnyThreadCapture())
-										{
-											OnReadbackComplete(FRHICommandListExecutor::GetImmediateCommandList(), MediaCapture, CapturingFrame);
-										}
-										else
-										{
-											++MediaCapture->WaitingForRenderCommandExecutionCounter;
-
-											ENQUEUE_RENDER_COMMAND(MediaOutputCaptureReadbackComplete)([MediaCapture, CapturingFrame](FRHICommandList& RHICommandList)
-											{
-												OnReadbackComplete(RHICommandList, MediaCapture, CapturingFrame);
-											});
-										}
-									}
-
-								}, static_cast<LowLevelTasks::ETaskPriority>(CVarMediaIOCapturePollTaskPriority.GetValueOnRenderThread()));
-
-							{
-								// Add the task to the capture's list of pending tasks.
-								FScopeLock ScopedLock(&MediaCapture->PendingReadbackTasksCriticalSection);
-								MediaCapture->PendingReadbackTasks.Add(MoveTemp(Task));
-							}
-						}
-						else
-						{
-							UE_LOG(LogMediaIOCore, Error, TEXT(
-								"GetAvailableSyncHandler of MediaCapture '%s' failed to provide a fence, the captured buffers may not become available anymore."),
-								*MediaCapture->MediaOutputName);
-						}
-					}
-				});
-		}
-
-		static bool CaptureFrame(const FCaptureFrameArgs& Args, const TSharedPtr<UE::MediaCaptureData::FCaptureFrame> CapturingFrame)
-		{
-			RDG_GPU_STAT_SCOPE(Args.GraphBuilder, MediaCapture_CaptureFrame)
-
-			// Validate if we have a resources used to capture source texture
-			if (!CapturingFrame->HasValidResource())
-			{
-				UE_LOG(LogMediaIOCore, Error, TEXT("The capture will stop for '%s'. A capture frame had an invalid render resource."), *Args.MediaCapture->MediaOutputName);
-				return false;
-			}
-
-			if (!Args.HasValidResource())
-			{
-				UE_LOG(LogMediaIOCore, Error, TEXT("Can't grab the Texture to capture for '%s'."), *Args.MediaCapture->MediaOutputName);
-				return false;
-			}
-
-			// If true, we will need to go through our different shader to convert from source format to out format (i.e RGB to YUV)
-			const bool bRequiresFormatConversion = Args.MediaCapture->DesiredPixelFormat != Args.GetFormat();
-
-			// Validate pixel formats and sizes before pursuing
-			if (!AreInputsValid(Args))
-			{
-				return false;
-			}
-
-			{
-				TRACE_CPUPROFILER_EVENT_SCOPE(UMediaCapture::LockDMATexture_RenderThread);
-				TRACE_CPUPROFILER_EVENT_SCOPE_TEXT(*FString::Printf(TEXT("LockDmaTexture Output Frame %d"), CapturingFrame->CaptureBaseData.SourceFrameNumberRenderThread));
-
-				if (CapturingFrame->IsTextureResource())
-				{
-					Args.MediaCapture->LockDMATexture_RenderThread(CapturingFrame->GetTextureResource());
-				}
-			}
-			
-			{
-				TRACE_CPUPROFILER_EVENT_SCOPE(UMediaCapture::FrameCapture);
-				SCOPE_CYCLE_COUNTER(STAT_MediaCapture_RenderThread_FrameCapture);
-
-				FRHICopyTextureInfo CopyInfo;
-				FVector2D SizeU;
-				FVector2D SizeV;
-				GetCopyInfo(Args, CopyInfo, SizeU, SizeV);
-
-				FRDGTextureRef SourceRGBTexture = Args.RDGResourceToCapture;
-				
-				if (!SourceRGBTexture)
-				{
-					// If we weren't passed a rdg texture, register the external rhi texture.
-					SourceRGBTexture = Args.GraphBuilder.RegisterExternalTexture(CreateRenderTarget(Args.ResourceToCapture, TEXT("SourceTexture")));
-				}
-
-				// Register output resource used by the current capture method (texture or buffer)
-				FRDGViewableResource* OutputResource = CapturingFrame->RegisterResource(Args.GraphBuilder);
-
-				{
-					TRACE_CPUPROFILER_EVENT_SCOPE(UMediaCapture::GraphSetup);
-					SCOPED_DRAW_EVENTF(Args.GraphBuilder.RHICmdList, MediaCapture, TEXT("MediaCapture"));
-
-					// If custom conversion was requested from implementation, give it useful information to apply 
-					if (Args.MediaCapture->ConversionOperation == EMediaCaptureConversionOperation::CUSTOM)
-					{
-						RDG_GPU_STAT_SCOPE(Args.GraphBuilder, MediaCapture_CustomCapture)
-						TRACE_CPUPROFILER_EVENT_SCOPE(UMediaCapture::CustomCapture);
-						
-						if (CapturingFrame->IsTextureResource())
-						{
-							Args.MediaCapture->OnCustomCapture_RenderingThread(Args.GraphBuilder, CapturingFrame->CaptureBaseData, CapturingFrame->UserData
-								, SourceRGBTexture, static_cast<FRDGTextureRef>(OutputResource), CopyInfo, SizeU, SizeV);
-						}
-						else
-						{
-							Args.MediaCapture->OnCustomCapture_RenderingThread(Args.GraphBuilder, CapturingFrame->CaptureBaseData, CapturingFrame->UserData
-								, SourceRGBTexture, static_cast<FRDGBufferRef>(OutputResource), CopyInfo, SizeU, SizeV);
-						}
-					}
-					else
-					{
-						RDG_GPU_STAT_SCOPE(Args.GraphBuilder, MediaCapture_Conversion)
-						TRACE_CPUPROFILER_EVENT_SCOPE(UMediaCapture::FormatConversion);
-						AddConversionPass(Args, { SourceRGBTexture, bRequiresFormatConversion,  CopyInfo, SizeU, SizeV }, OutputResource);
-					}
-				}
-
-				
-				if (Args.MediaCapture->bShouldCaptureRHIResource == false)
-				{
-					RDG_GPU_STAT_SCOPE(Args.GraphBuilder, MediaCapture_Readback)
-					TRACE_CPUPROFILER_EVENT_SCOPE(UMediaCapture::EnqueueReadback);
-
-					CapturingFrame->EnqueueCopy(Args.GraphBuilder, OutputResource, Args.MediaCapture->UseAnyThreadCapture());
-					CapturingFrame->bReadbackRequested = true;
-				}
-				else
-				{
-					CapturingFrame->bDoingGPUCopy = true;
-				}
-
-				Args.MediaCapture->FrameManager->MarkPending(*CapturingFrame);
-				++Args.MediaCapture->PendingFrameCount;
-
-				if (Args.MediaCapture->UseExperimentalScheduling())
-				{
-					if (CapturingFrame->IsTextureResource())
-					{
-						AddSyncPointPass<FTextureCaptureFrame>(Args.GraphBuilder, Args.MediaCapture, CapturingFrame, OutputResource);
-					}
-					else
-					{
-						AddSyncPointPass<FBufferCaptureFrame>(Args.GraphBuilder, Args.MediaCapture, CapturingFrame, OutputResource);
-					}
-				}
-			}
-
-			return true;
-		}
-	};
-}
-=======
->>>>>>> 4af6daef
 
 /* FMediaCaptureOptions
 *****************************************************************************/
@@ -1137,15 +140,12 @@
 	, WaitingForRenderCommandExecutionCounter(0)
 	, PendingFrameCount(0)
 	, bIsAutoRestartRequired(false)
-<<<<<<< HEAD
-=======
 {
 }
 
 UMediaCapture::~UMediaCapture() = default;
 
 const TSet<EPixelFormat>& UMediaCapture::GetSupportedRgbaSwizzleFormats()
->>>>>>> 4af6daef
 {
 	static TSet<EPixelFormat> SupportedFormats =
 		{
@@ -1188,51 +188,6 @@
 	return SupportedFormats;
 }
 
-UMediaCapture::~UMediaCapture() = default;
-
-const TSet<EPixelFormat>& UMediaCapture::GetSupportedRgbaSwizzleFormats()
-{
-	static TSet<EPixelFormat> SupportedFormats =
-		{
-			PF_A32B32G32R32F,
-			PF_B8G8R8A8,
-			PF_G8,
-			PF_G16,
-			PF_FloatRGB,
-			PF_FloatRGBA,
-			PF_R32_FLOAT,
-			PF_G16R16,
-			PF_G16R16F,
-			PF_G32R32F,
-			PF_A2B10G10R10,
-			PF_A16B16G16R16,
-			PF_R16F,
-			PF_FloatR11G11B10,
-			PF_A8,
-			PF_R32_UINT,
-			PF_R32_SINT,
-			PF_R16_UINT,
-			PF_R16_SINT,
-			PF_R16G16B16A16_UINT,
-			PF_R16G16B16A16_SINT,
-			PF_R5G6B5_UNORM,
-			PF_R8G8B8A8,
-			PF_A8R8G8B8,
-			PF_R8G8,
-			PF_R32G32B32A32_UINT,
-			PF_R16G16_UINT,
-			PF_R8_UINT,
-			PF_R8G8B8A8_UINT,
-			PF_R8G8B8A8_SNORM,
-			PF_R16G16B16A16_UNORM,
-			PF_R16G16B16A16_SNORM,
-			PF_R32G32_UINT,
-			PF_R8,
-		};
-	
-	return SupportedFormats;
-}
-
 void UMediaCapture::BeginDestroy()
 {
 	if (GetState() == EMediaCaptureState::Capturing || GetState() == EMediaCaptureState::Preparing)
@@ -1256,8 +211,6 @@
 bool UMediaCapture::CaptureActiveSceneViewport(FMediaCaptureOptions CaptureOptions)
 {
 	StopCapture(false);
-<<<<<<< HEAD
-=======
 
 	check(IsInGameThread());
 
@@ -1319,55 +272,9 @@
 	{
 		InSource->ResizeSourceBuffer(DesiredSize);
 	}
->>>>>>> 4af6daef
-
-	check(IsInGameThread());
-
-<<<<<<< HEAD
-	TSharedPtr<FSceneViewport> FoundSceneViewport;
-	if (!MediaCaptureDetails::FindSceneViewportAndLevel(FoundSceneViewport) || !FoundSceneViewport.IsValid())
-	{
-		UE_LOG(LogMediaIOCore, Warning, TEXT("Can not start the capture. No viewport could be found."));
-		return false;
-	}
-
-	return CaptureSceneViewport(FoundSceneViewport, CaptureOptions);
-}
-
-bool UMediaCapture::CaptureSceneViewport(TSharedPtr<FSceneViewport>& SceneViewport, FMediaCaptureOptions CaptureOptions)
-{
-	using namespace UE::MediaCapture::Private;
-	return StartSourceCapture(MakeShared<FSceneViewportCaptureSource>(this, CaptureOptions, SceneViewport));
-}
-
-bool UMediaCapture::CaptureRHITexture(const FRHICaptureResourceDescription& ResourceDescription, FMediaCaptureOptions CaptureOptions)
-{
-	using namespace UE::MediaCapture::Private;
-	return StartSourceCapture(MakeShared<FRHIResourceCaptureSource>(this, CaptureOptions, ResourceDescription));
-}
-
-bool UMediaCapture::CaptureTextureRenderTarget2D(UTextureRenderTarget2D* RenderTarget, FMediaCaptureOptions CaptureOptions)
-{
-	using namespace UE::MediaCapture::Private;
-	return StartSourceCapture(MakeShared<FRenderTargetCaptureSource>(this, CaptureOptions, RenderTarget));
-}
-
-bool UMediaCapture::StartSourceCapture(TSharedPtr<UE::MediaCapture::Private::FCaptureSource> InSource)
-{
-	StopCapture(false);
-	
-	if (!InSource)
-	{
-		ensure(false);
-		return false;
-	}
-	
-	check(IsInGameThread());
-
-	DesiredCaptureOptions = InSource->CaptureOptions;
-
-	if (!ValidateMediaOutput())
-=======
+
+	CacheOutputOptions();
+
 	constexpr bool bCurrentlyCapturing = false;
 	if (!InSource->ValidateSource(DesiredSize, DesiredPixelFormat, bCurrentlyCapturing))
 	{
@@ -1390,24 +297,11 @@
 	SyncPointWatcher = MakePimpl<UE::MediaCaptureData::FSyncPointWatcher>(this);
 
 	if (bInitialized)
->>>>>>> 4af6daef
 	{
 		InitializeOutputResources(MediaOutput->NumberOfTextureBuffers);
 		bInitialized = GetState() != EMediaCaptureState::Stopped;
 	}
 
-<<<<<<< HEAD
-	CacheMediaOutput(InSource->GetSourceType());
-
-	if (bUseRequestedTargetSize)
-	{
-		DesiredSize = InSource->GetSize();
-	}
-	else if (DesiredCaptureOptions.bResizeSourceBuffer)
-	{
-		InSource->ResizeSourceBuffer(DesiredSize);
-	}
-=======
 	if (bInitialized)
 	{
 		//no lock required the command on the render thread is not active yet
@@ -1419,17 +313,12 @@
 			const int32 Priority =  DesiredCaptureOptions.ColorConversionSettings.IsValid() ? OPENCOLORIO_SCENE_VIEW_EXTENSION_PRIORITY + 1 : 0;
 			ViewExtension = FSceneViewExtensions::NewExtension<FMediaCaptureSceneViewExtension>(this, DesiredCaptureOptions.CapturePhase, Priority);
 		}
->>>>>>> 4af6daef
 
 		if (ViewExtension)
 		{
 			ensure(CaptureSource->GetCaptureType() == UE::MediaCapture::Private::ECaptureType::Immediate);
 		}
 
-<<<<<<< HEAD
-	constexpr bool bCurrentlyCapturing = false;
-	if (!InSource->ValidateSource(DesiredSize, DesiredPixelFormat, bCurrentlyCapturing))
-=======
 		if (CaptureSource->GetCaptureType() == UE::MediaCapture::Private::ECaptureType::Immediate)
 		{
 			// Immediate capture requires us to prepare frame info in OnBeginFrame
@@ -1441,82 +330,23 @@
 		}
 	}
 	else
->>>>>>> 4af6daef
 	{
 		SetState(EMediaCaptureState::Stopped);
 		MediaCaptureDetails::ShowSlateNotification();
 	}
 
-<<<<<<< HEAD
-	SetState(EMediaCaptureState::Preparing);
-
-	bool bInitialized = InitializeCapture();
-	if (bInitialized)
-	{
-		bInitialized = InSource->PostInitialize();
-	}
-
-	// This could have been updated by the initialization done by the implementation
-	bShouldCaptureRHIResource = ShouldCaptureRHIResource();
-
-	if (bInitialized)
-	{
-		InitializeOutputResources(MediaOutput->NumberOfTextureBuffers);
-		bInitialized = GetState() != EMediaCaptureState::Stopped;
-	}
-=======
 #if WITH_EDITOR
 	UE::MediaCaptureAnalytics::SendCaptureEvent(GetCaptureSourceType());
 #endif
 
->>>>>>> 4af6daef
 
 	if (!GRHISupportsMultithreading)
 	{
-<<<<<<< HEAD
-		//no lock required the command on the render thread is not active yet
-		CaptureSource = MoveTemp(InSource);
-		
-		if (DesiredCaptureOptions.CapturePhase != EMediaCapturePhase::EndFrame)
-		{
-			ViewExtension = FSceneViewExtensions::NewExtension<FMediaCaptureSceneViewExtension>(this, DesiredCaptureOptions.CapturePhase);
-		}
-
-		if (ViewExtension)
-		{
-			ensure(CaptureSource->GetCaptureType() == UE::MediaCapture::Private::ECaptureType::Immediate);
-		}
-
-		if (CaptureSource->GetCaptureType() == UE::MediaCapture::Private::ECaptureType::Immediate)
-		{
-			// Immediate capture requires us to prepare frame info in OnBeginFrame
-			FCoreDelegates::OnBeginFrame.AddUObject(this, &UMediaCapture::OnBeginFrame_GameThread);
-		}
-		else
-		{
-			FCoreDelegates::OnEndFrame.AddUObject(this, &UMediaCapture::OnEndFrame_GameThread);
-		}
-=======
 		UE_LOG(LogMediaIOCore, Display, TEXT("Experimental scheduling and AnyThread Capture was disabled because the current RHI does not support Multithreading."));
->>>>>>> 4af6daef
 	}
 	else if (!SupportsAnyThreadCapture())
 	{
 		UE_LOG(LogMediaIOCore, Display, TEXT("AnyThread Capture was disabled because the media capture implementation does not have a AnyThread callback or explicitly disabled AnyThread capture."));
-	}
-
-#if WITH_EDITOR
-	MediaCaptureAnalytics::SendCaptureEvent(GetCaptureSourceType());
-#endif
-
-
-	if (!GRHISupportsMultithreading)
-	{
-		UE_LOG(LogMediaIOCore, Display, TEXT("Experimental scheduling and AnyThread Capture was disabled because the current RHI does not support Multithreading."));
-	}
-	else if (!SupportsAnyThreadCapture())
-	{
-		UE_LOG(LogMediaIOCore, Display, TEXT("AnyThread Capture was disabled because the media capture implementation does not have a AnyThread callback."));
 	}
 
 	return bInitialized;
@@ -1534,18 +364,11 @@
 
 void UMediaCapture::CacheOutputOptions()
 {
-<<<<<<< HEAD
-	DesiredOutputSize = GetOutputSize(DesiredSize, ConversionOperation);
-	DesiredOutputResourceType = GetOutputResourceType(ConversionOperation);
-	DesiredOutputPixelFormat = GetOutputPixelFormat(DesiredPixelFormat, ConversionOperation);
-	DesiredOutputBufferDescription = GetOutputBufferDescription(ConversionOperation);
-=======
 	DesiredOutputSize = GetOutputSize();
 	DesiredOutputResourceType = GetOutputResourceType();
 	DesiredOutputPixelFormat = GetOutputPixelFormat();
 	DesiredOutputTextureDescription = GetOutputTextureDescription();
 	DesiredOutputBufferDescription = GetOutputBufferDescription();
->>>>>>> 4af6daef
 	MediaOutputName = *MediaOutput->GetName();
 	bShouldCaptureRHIResource = ShouldCaptureRHIResource();
 }
@@ -1583,9 +406,9 @@
 	}
 }
 
-EMediaCaptureResourceType UMediaCapture::GetOutputResourceType(const EMediaCaptureConversionOperation& InConversionOperation) const
-{
-	switch (InConversionOperation)
+EMediaCaptureResourceType UMediaCapture::GetOutputResourceType() const
+{
+	switch (ConversionOperation)
 	{
 	case EMediaCaptureConversionOperation::CUSTOM:
 		return GetCustomOutputResourceType();
@@ -1594,9 +417,9 @@
 	}
 }
 
-FRDGBufferDesc UMediaCapture::GetOutputBufferDescription(EMediaCaptureConversionOperation InConversionOperation) const
-{
-	switch (InConversionOperation)
+FRDGBufferDesc UMediaCapture::GetOutputBufferDescription() const
+{
+	switch (ConversionOperation)
 	{
 	case EMediaCaptureConversionOperation::CUSTOM:
 		return GetCustomBufferDescription(DesiredSize);
@@ -1605,6 +428,15 @@
 	}
 }
 
+FRDGTextureDesc UMediaCapture::GetOutputTextureDescription() const
+{
+	return FRDGTextureDesc::Create2D(
+					GetOutputSize(),
+					GetOutputPixelFormat(),
+					FClearValueBinding::None,
+					TexCreate_Shared | TexCreate_RenderTargetable | TexCreate_UAV);
+}
+
 bool UMediaCapture::UpdateSource(TSharedPtr<UE::MediaCapture::Private::FCaptureSource> InCaptureSource)
 {
 	if (!MediaCaptureDetails::ValidateIsCapturing(this))
@@ -1618,7 +450,7 @@
 	const TSharedPtr<UE::MediaCapture::Private::FCaptureSource> PreviousCaptureSource = CaptureSource;
 	CaptureSource = MoveTemp(InCaptureSource);
 
-	if (!bUseRequestedTargetSize && DesiredCaptureOptions.bResizeSourceBuffer)
+	if (!bUseRequestedTargetSize && DesiredCaptureOptions.ResizeMethod == EMediaCaptureResizeMethod::ResizeSource)
 	{
 		CaptureSource->ResizeSourceBuffer(DesiredSize);
 	}
@@ -1722,556 +554,6 @@
 			{
 				FlushRenderingCommands();
 			}
-			
-			StopCaptureImpl(bAllowPendingFrameToBeProcess);
-
-			if (CaptureSource)
-			{
-				constexpr bool bFlushRenderingCommands = false;
-				CaptureSource->ResetSourceBufferSize(bFlushRenderingCommands);
-				CaptureSource.Reset();
-			}
-			
-			DesiredSize = FIntPoint(1280, 720);
-			DesiredPixelFormat = EPixelFormat::PF_A2B10G10R10;
-			DesiredOutputSize = FIntPoint(1280, 720);
-			DesiredOutputPixelFormat = EPixelFormat::PF_A2B10G10R10;
-			DesiredCaptureOptions = FMediaCaptureOptions();
-			ConversionOperation = EMediaCaptureConversionOperation::NONE;
-			ViewExtension.Reset();
-			
-			MediaOutputName.Reset();
-		}
-	}
-}
-
-void UMediaCapture::SetMediaOutput(UMediaOutput* InMediaOutput)
-{
-	if (GetState() == EMediaCaptureState::Stopped)
-	{
-		MediaOutput = InMediaOutput;
-	}
-}
-
-bool UMediaCapture::SetCaptureAudioDevice(const FAudioDeviceHandle& InAudioDeviceHandle)
-{
-	bool bSuccess = true;
-	if (CaptureSource)
-	{
-		bSuccess = UpdateAudioDeviceImpl(InAudioDeviceHandle);
-	}
-	if (bSuccess)
-	{
-		AudioDeviceHandle = InAudioDeviceHandle;
-	}
-	return bSuccess;
-}
-
-void UMediaCapture::CaptureImmediate_RenderThread(FRDGBuilder& GraphBuilder, FRHITexture* InSourceTexture, FIntRect SourceViewRect)
-{
-	UE::MediaCaptureData::FCaptureFrameArgs CaptureArgs{GraphBuilder};
-	CaptureArgs.MediaCapture = this;
-    CaptureArgs.DesiredSize = DesiredSize;
-    CaptureArgs.ResourceToCapture = InSourceTexture;
-	CaptureArgs.SourceViewRect = SourceViewRect;
-	
-	CaptureImmediate_RenderThread(CaptureArgs);
-}
-
-
-void UMediaCapture::CaptureImmediate_RenderThread(FRDGBuilder& GraphBuilder,  FRDGTextureRef InSourceTextureRef, FIntRect SourceViewRect)
-{
-	UE::MediaCaptureData::FCaptureFrameArgs CaptureArgs{GraphBuilder};
-	CaptureArgs.MediaCapture = this;
-	CaptureArgs.DesiredSize = DesiredSize;
-	CaptureArgs.RDGResourceToCapture = InSourceTextureRef;
-	CaptureArgs.SourceViewRect = SourceViewRect;
-	
-	CaptureImmediate_RenderThread(CaptureArgs);
-}
-
-void UMediaCapture::CaptureImmediate_RenderThread(const UE::MediaCaptureData::FCaptureFrameArgs& Args)
-{
-	using namespace UE::MediaCaptureData;
-	TRACE_CPUPROFILER_EVENT_SCOPE(UMediaCapture::CaptureImmediate_RenderThread);
-	
-	check(IsInRenderingThread());
-
-	if (bIsAutoRestartRequired)
-	{
-		return;
-	}
-
-	// This could happen if the capture immediate is called before our resources were initialized. We can't really flush as we are in a command.
-	if (!bOutputResourcesInitialized)
-	{
-		UE_LOG(LogMediaIOCore, VeryVerbose, TEXT("Could not capture frame. Output resources haven't been initialized"));
-		return;
-	}
-
-	if (!MediaOutput)
-	{
-		return;
-	}
-
-	if (GetState() == EMediaCaptureState::Error)
-	{
-		return;
-	}
-
-	if (CaptureSource && CaptureSource->GetCaptureType() != UE::MediaCapture::Private::ECaptureType::Immediate)
-	{
-		UE_LOG(LogMediaIOCore, Error, TEXT("[%s] - Trying to capture a RHI resource with another capture type."), *MediaOutputName);
-		SetState(EMediaCaptureState::Error);
-	}
-
-	// Keep resource size up to date with incoming resource to capture
- 	StaticCastSharedPtr<UE::MediaCapture::Private::FRHIResourceCaptureSource>(CaptureSource)->ResourceDescription.ResourceSize = Args.GetSizeXY();
-
-	if (GetState() != EMediaCaptureState::Capturing && GetState() != EMediaCaptureState::StopRequested)
-	{
-		return;
-	}
-
-	if (DesiredCaptureOptions.bSkipFrameWhenRunningExpensiveTasks && !FSlateThrottleManager::Get().IsAllowingExpensiveTasks())
-	{
-		return;
-	}
-
-	// Get cached capture data from game thread. We want to find a cached frame matching current render thread frame number
-	bool bFoundMatchingData = false;
-	FQueuedCaptureData NextCaptureData;
-
-	{
-		FScopeLock ScopeLock(&CaptureDataQueueCriticalSection);
-		for (auto It = CaptureDataQueue.CreateIterator(); It; ++It)
-		{
-			if (It->BaseData.SourceFrameNumberRenderThread == GFrameCounterRenderThread)
-			{
-				NextCaptureData = *It;
-				bFoundMatchingData = true;
-				It.RemoveCurrent();
-				break;
-			}
-			else if (GFrameCounterRenderThread > It->BaseData.SourceFrameNumberRenderThread &&
-					GFrameCounterRenderThread - It->BaseData.SourceFrameNumberRenderThread > MaxCaptureDataAgeInFrames)
-			{
-				// Remove old frame data that wasn't used.
-				It.RemoveCurrent();
-			}
-		}
-	}
-	if (bFoundMatchingData == false)
-	{
-		UE_LOG(LogMediaIOCore, Warning, TEXT("Can't capture frame. Could not find the matching game frame %d."), GFrameCounterRenderThread);
-		return;
-	}
-
-	if (GetState() == EMediaCaptureState::StopRequested && PendingFrameCount.load() <= 0)
-	{
-		// All the requested frames have been captured.
-		StopCapture(false);
-		return;
-	}
-		
-	// Get next available frame from the store. Can be invalid.
-	TSharedPtr<FCaptureFrame> CapturingFrame;
-	if (GetState() != EMediaCaptureState::StopRequested)
-	{
-		CapturingFrame = FrameManager->GetNextAvailable<FCaptureFrame>();
-	}
-
-	if (!CapturingFrame && GetState() != EMediaCaptureState::StopRequested)
-	{
-		if (DesiredCaptureOptions.OverrunAction == EMediaCaptureOverrunAction::Flush)
-		{
-			WaitForSingleExperimentalSchedulingTaskToComplete();
-
-			CapturingFrame = FrameManager->GetNextAvailable<FCaptureFrame>();
-
-			if (!CapturingFrame)
-			{
-				UE_LOG(LogMediaIOCore, Error, TEXT("[%s] - No frames available for capture for frame %llu. This should not happen."), 
-					*MediaOutputName, GFrameCounterRenderThread);
-
-				SetState(EMediaCaptureState::Error);
-				return;
-			}
-		}
-		else
-		{
-			//In case we are skipping frames, just keep capture frame as invalid
-			UE_LOG(LogMediaIOCore, Warning, TEXT("[%s] - No frames available for capture of frame %llu. Skipping"), 
-				*MediaOutputName, GFrameCounterRenderThread);
-		}
-	}
-
-<<<<<<< HEAD
-	PrintFrameState();
-
-	if (!CapturingFrame || CapturingFrame->FrameId == -1)
-	{
-		TRACE_CPUPROFILER_EVENT_SCOPE(UMediaCapture::Capture_Invalid);
-	}
-	
-	UE_LOG(LogMediaIOCore, Verbose, TEXT("[%s - %s] - Capturing frame %d"), *MediaOutputName, *FThreadManager::GetThreadName(FPlatformTLS::GetCurrentThreadId()), CapturingFrame ? CapturingFrame->FrameId : -1);
-	
-	if (CapturingFrame)
-	{
-		// Prepare frame to capture
-
-		// Use queued capture base data for this frame to capture
-		CapturingFrame->CaptureBaseData = MoveTemp(NextCaptureData.BaseData);
-		CapturingFrame->CaptureBaseData.SourceFrameNumber = ++CaptureRequestCount;
-		CapturingFrame->UserData = MoveTemp(NextCaptureData.UserData);
-
-		ProcessCapture_RenderThread(CapturingFrame, Args);
-	}
-
-	// If CVarMediaIOEnableExperimentalScheduling is enabled, it means that a sync point pass was added, and the ready frame processing will be done later
-	if (!UseExperimentalScheduling())
-	{
-		if (TSharedPtr<FCaptureFrame> NextPending = FrameManager->PeekNextPending<FCaptureFrame>())
-		{
-			UE_LOG(LogMediaIOCore, Verbose, TEXT("[%s - %s] - Processing pending frame %d"), *MediaOutputName, *FThreadManager::GetThreadName(FPlatformTLS::GetCurrentThreadId()), NextPending ? NextPending->FrameId : -1);
-			ProcessReadyFrame_RenderThread(Args.GraphBuilder.RHICmdList, this, NextPending);
-		}
-	}
-}
-
-UTextureRenderTarget2D* UMediaCapture::GetTextureRenderTarget() const
-{
-	if (CaptureSource)
-	{
-		return CaptureSource->GetRenderTarget();
-	}
-	return nullptr;
-}
-
-TSharedPtr<FSceneViewport> UMediaCapture::GetCapturingSceneViewport() const
-{
-	if (CaptureSource)
-	{
-		return CaptureSource->GetSceneViewport();
-	}
-	return nullptr;
-}
-
-FString UMediaCapture::GetCaptureSourceType() const
-{
-	const UEnum* EnumType = StaticEnum<EMediaCaptureSourceType>();
-	check(EnumType);
-	return EnumType->GetNameStringByValue((int8)CaptureSourceType);
-}
-
-void UMediaCapture::SetState(EMediaCaptureState InNewState)
-{
-	if (MediaState != InNewState)
-	{
-		MediaState = InNewState;
-		if (IsInGameThread())
-		{
-			BroadcastStateChanged();
-		}
-		else
-		{
-			TWeakObjectPtr<UMediaCapture> Self = this;
-			AsyncTask(ENamedThreads::GameThread, [Self]
-			{
-				UMediaCapture* MediaCapture = Self.Get();
-				if (UObjectInitialized() && MediaCapture)
-				{
-					MediaCapture->BroadcastStateChanged();
-				}
-			});
-		}
-=======
-EMediaCaptureResourceType UMediaCapture::GetOutputResourceType() const
-{
-	switch (ConversionOperation)
-	{
-	case EMediaCaptureConversionOperation::CUSTOM:
-		return GetCustomOutputResourceType();
-	default:
-		return EMediaCaptureResourceType::Texture;
-	}
-}
-
-FRDGBufferDesc UMediaCapture::GetOutputBufferDescription() const
-{
-	switch (ConversionOperation)
-	{
-	case EMediaCaptureConversionOperation::CUSTOM:
-		return GetCustomBufferDescription(DesiredSize);
-	default:
-		return FRDGBufferDesc();
-	}
-}
-
-FRDGTextureDesc UMediaCapture::GetOutputTextureDescription() const
-{
-	return FRDGTextureDesc::Create2D(
-					GetOutputSize(),
-					GetOutputPixelFormat(),
-					FClearValueBinding::None,
-					TexCreate_Shared | TexCreate_RenderTargetable | TexCreate_UAV);
-}
-
-bool UMediaCapture::UpdateSource(TSharedPtr<UE::MediaCapture::Private::FCaptureSource> InCaptureSource)
-{
-	if (!MediaCaptureDetails::ValidateIsCapturing(this))
-	{
-		StopCapture(false);
-		return false;
->>>>>>> 4af6daef
-	}
-}
-
-void UMediaCapture::RestartCapture()
-{
-	check(IsInGameThread());
-
-<<<<<<< HEAD
-	UE_LOG(LogMediaIOCore, Log, TEXT("Media Capture restarting for new size %dx%d"), CaptureSource->GetSize().X, CaptureSource->GetSize().Y);
-
-	if (FrameManager)
-	{
-		FrameManager->ForEachFrame([](const TSharedPtr<UE::MediaCaptureData::FFrame> InFrame)
-		{
-			StaticCastSharedPtr<UE::MediaCaptureData::FCaptureFrame>(InFrame)->bMediaCaptureActive = false;
-		});
-	}
-
-	constexpr bool bAllowPendingFrameToBeProcess = false;
-	if (GetState() != EMediaCaptureState::Stopped)
-	{
-		SetState(EMediaCaptureState::Preparing);
-
-		WaitForPendingTasks();
-
-		StopCaptureImpl(bAllowPendingFrameToBeProcess);
-
-		DesiredSize = CaptureSource->GetSize();
-		CacheOutputOptions();
-
-		bool bInitialized = InitializeCapture();
-		if (bInitialized)
-		{
-			bInitialized = CaptureSource->PostInitialize();
-		}
-
-		// This could have been updated by the initialization done by the implementation
-		bShouldCaptureRHIResource = ShouldCaptureRHIResource();
-
-		if (bInitialized)
-		{
-			bOutputResourcesInitialized = false;
-			InitializeOutputResources(MediaOutput->NumberOfTextureBuffers);
-			bInitialized = GetState() != EMediaCaptureState::Stopped;
-		}
-
-		if (!bInitialized)
-		{
-			SetState(EMediaCaptureState::Stopped);
-			MediaCaptureDetails::ShowSlateNotification();
-		}
-=======
-	const TSharedPtr<UE::MediaCapture::Private::FCaptureSource> PreviousCaptureSource = CaptureSource;
-	CaptureSource = MoveTemp(InCaptureSource);
-
-	if (!bUseRequestedTargetSize && DesiredCaptureOptions.ResizeMethod == EMediaCaptureResizeMethod::ResizeSource)
-	{
-		CaptureSource->ResizeSourceBuffer(DesiredSize);
-	}
-
-	const bool bCurrentlyCapturing = true;
-	if (!CaptureSource->ValidateSource(DesiredSize, DesiredPixelFormat, bCurrentlyCapturing))
-	{
-		constexpr bool bFlushRenderingCommands = false;
-		CaptureSource->ResetSourceBufferSize(bFlushRenderingCommands);
-		StopCapture(false);
-		MediaCaptureDetails::ShowSlateNotification();
-		return false;
-	}
-
-	if (!CaptureSource->UpdateSourceImpl())
-	{
-		constexpr bool bFlushRenderingCommands = false;
-		CaptureSource->ResetSourceBufferSize(bFlushRenderingCommands);
-		StopCapture(false);
-		MediaCaptureDetails::ShowSlateNotification();
-		return false;
-	}
-
-	{
-		FScopeLock Lock(&AccessingCapturingSource);
-
-		WaitForPendingTasks();
-		
-		constexpr bool bFlushRenderingCommands = false;
-		PreviousCaptureSource->ResetSourceBufferSize(bFlushRenderingCommands);
->>>>>>> 4af6daef
-	}
-
-	bIsAutoRestartRequired = false;
-}
-
-<<<<<<< HEAD
-void UMediaCapture::BroadcastStateChanged()
-=======
-bool UMediaCapture::UseExperimentalScheduling() const
-{
-	return GRHISupportsMultithreading && CVarMediaIOEnableExperimentalScheduling.GetValueOnAnyThread() == 1;
-}
-
-bool UMediaCapture::UseAnyThreadCapture() const
-{
-	return GRHISupportsMultithreading
-		&& CVarMediaIOEnableExperimentalScheduling.GetValueOnAnyThread() 
-		&& CVarMediaIOScheduleOnAnyThread.GetValueOnAnyThread()
-		&& SupportsAnyThreadCapture();
-}
-
-bool UMediaCapture::UpdateSceneViewport(TSharedPtr<FSceneViewport>& InSceneViewport)
-{
-	check(CaptureSource);
-	return UpdateSource(MakeShared<UE::MediaCapture::Private::FSceneViewportCaptureSource>(this, CaptureSource->CaptureOptions, InSceneViewport));
-}
-
-bool UMediaCapture::UpdateTextureRenderTarget2D(UTextureRenderTarget2D* InRenderTarget2D)
-{
-	check(CaptureSource);
-	return UpdateSource(MakeShared<UE::MediaCapture::Private::FRenderTargetCaptureSource>(this, CaptureSource->CaptureOptions, InRenderTarget2D));
-}
-
-void UMediaCapture::StopCapture(bool bAllowPendingFrameToBeProcess)
->>>>>>> 4af6daef
-{
-	OnStateChanged.Broadcast();
-	OnStateChangedNative.Broadcast();
-}
-
-void UMediaCapture::SetFixedViewportSize(TSharedPtr<FSceneViewport> InSceneViewport, FIntPoint InSize)
-{
-	InSceneViewport->SetFixedViewportSize(InSize.X, InSize.Y);
-	bViewportHasFixedViewportSize = true;
-}
-
-void UMediaCapture::ResetFixedViewportSize(TSharedPtr<FSceneViewport> InViewport, bool bInFlushRenderingCommands)
-{
-	if (bViewportHasFixedViewportSize && InViewport.IsValid())
-	{
-		if (bInFlushRenderingCommands)
-		{
-			WaitForPendingTasks();
-		}
-		InViewport->SetFixedViewportSize(0, 0);
-		bViewportHasFixedViewportSize = false;
-	}
-}
-
-void UMediaCapture::WaitForSingleExperimentalSchedulingTaskToComplete()
-{
-	if (UseExperimentalScheduling())
-	{
-		// Presumably the rendering thread could be in the process of dispatching the task
-		FScopeLock ScopedLock(&PendingReadbackTasksCriticalSection);
-		if (PendingReadbackTasks.Num())
-		{
-			auto It = PendingReadbackTasks.CreateIterator();
-
-			// Go through the list to find a pending task.
-			while (It && It->IsCompleted())
-			{
-				It.RemoveCurrent();
-				++It;
-			}
-
-			if (It)
-			{
-				// We have a pending task, wait until it's completeted.
-				It->BusyWait();
-			}
-		}
-
-<<<<<<< HEAD
-		if (!UseAnyThreadCapture())
-		{
-			// We flush after task completion in case a render thread task was launched.
-			if (IsInGameThread())
-=======
-			//Do not flush when auto stopping to avoid hitches.
-			if(DesiredCaptureOptions.bAutostopOnCapture != true)
->>>>>>> 4af6daef
-			{
-				WaitForPendingTasks();
-			}
-		}
-	}
-}
-
-void UMediaCapture::CleanupCompletedExperimentalSchedulingTasks()
-{
-	FScopeLock ScopedLock(&PendingReadbackTasksCriticalSection);
-
-	for (auto It = PendingReadbackTasks.CreateIterator(); It; ++It)
-	{
-<<<<<<< HEAD
-		if (It->IsCompleted())
-=======
-		if (FrameManager)
-		{
-			FrameManager->ForEachFrame([](const TSharedPtr<UE::MediaCaptureData::FFrame> InFrame)
-			{
-				StaticCastSharedPtr<UE::MediaCaptureData::FCaptureFrame>(InFrame)->bMediaCaptureActive = false;
-			});
-		}
-
-		if (GetState() != EMediaCaptureState::Stopped)
->>>>>>> 4af6daef
-		{
-			It.RemoveCurrent();
-		}
-	}
-}
-
-<<<<<<< HEAD
-void UMediaCapture::WaitForAllExperimentalSchedulingTasksToComplete()
-{
-	if (UseExperimentalScheduling())
-	{
-		FScopeLock ScopedLock(&PendingReadbackTasksCriticalSection);
-
-		// Clean up completed tasks.
-		for (auto It = PendingReadbackTasks.CreateIterator(); It; ++It)
-		{
-			if (It->IsCompleted())
-=======
-			FCoreDelegates::OnBeginFrame.RemoveAll(this);
-			FCoreDelegates::OnEndFrame.RemoveAll(this);
-
-			while (WaitingForRenderCommandExecutionCounter.load() > 0 || !bOutputResourcesInitialized)
->>>>>>> 4af6daef
-			{
-				It.RemoveCurrent();
-			}
-<<<<<<< HEAD
-			else
-			{
-				It->BusyWait();
-				It.RemoveCurrent();
-			}
-		}
-
-		
-		if (!UseAnyThreadCapture())
-		{
-			// This code might have dispatched a task on the render thread, so we need to wait again
-			if (IsInGameThread())
-			{
-				FlushRenderingCommands();
-			}
-=======
 			
 			StopCaptureImpl(bAllowPendingFrameToBeProcess);
 
@@ -2295,7 +577,385 @@
 			CaptureRenderPipeline.Reset();
 			
 			MediaOutputName.Reset();
->>>>>>> 4af6daef
+		}
+	}
+}
+
+void UMediaCapture::SetMediaOutput(UMediaOutput* InMediaOutput)
+{
+	if (GetState() == EMediaCaptureState::Stopped)
+	{
+		MediaOutput = InMediaOutput;
+	}
+}
+
+bool UMediaCapture::SetCaptureAudioDevice(const FAudioDeviceHandle& InAudioDeviceHandle)
+{
+	bool bSuccess = true;
+	if (CaptureSource)
+	{
+		bSuccess = UpdateAudioDeviceImpl(InAudioDeviceHandle);
+	}
+	if (bSuccess)
+	{
+		AudioDeviceHandle = InAudioDeviceHandle;
+	}
+	return bSuccess;
+}
+
+void UMediaCapture::CaptureImmediate_RenderThread(FRDGBuilder& GraphBuilder, FRHITexture* InSourceTexture, FIntRect SourceViewRect)
+{
+	UE::MediaCaptureData::FCaptureFrameArgs CaptureArgs{GraphBuilder};
+	CaptureArgs.MediaCapture = this;
+    CaptureArgs.DesiredSize = DesiredSize;
+    CaptureArgs.ResourceToCapture = InSourceTexture;
+	CaptureArgs.SourceViewRect = SourceViewRect;
+	
+	CaptureImmediate_RenderThread(CaptureArgs);
+}
+
+
+void UMediaCapture::CaptureImmediate_RenderThread(FRDGBuilder& GraphBuilder,  FRDGTextureRef InSourceTextureRef, FIntRect SourceViewRect)
+{
+	// Make sure captureimmediate runs are seen by game thread when stopping is requested. Having a pending render command will cause a flush
+	// hence letting the capture finish. If stopping is in progress, stopped state will be seen by the captureimmediate and early exit.
+	++WaitingForRenderCommandExecutionCounter;
+
+	ON_SCOPE_EXIT
+	{
+		--WaitingForRenderCommandExecutionCounter;
+	};
+	
+	UE::MediaCaptureData::FCaptureFrameArgs CaptureArgs{GraphBuilder};
+	CaptureArgs.MediaCapture = this;
+	CaptureArgs.DesiredSize = DesiredSize;
+	CaptureArgs.RDGResourceToCapture = InSourceTextureRef;
+	CaptureArgs.SourceViewRect = SourceViewRect;
+	
+	CaptureImmediate_RenderThread(CaptureArgs);
+}
+
+void UMediaCapture::CaptureImmediate_RenderThread(const UE::MediaCaptureData::FCaptureFrameArgs& Args)
+{
+	using namespace UE::MediaCaptureData;
+	TRACE_CPUPROFILER_EVENT_SCOPE(UMediaCapture::CaptureImmediate_RenderThread);
+	TRACE_CPUPROFILER_EVENT_SCOPE_TEXT(*FString::Printf(TEXT("MediaCapturePipe: %llu"), GFrameCounterRenderThread % 10));
+	
+	check(IsInRenderingThread());
+	
+	if (bIsAutoRestartRequired)
+	{
+		return;
+	}
+
+	// This could happen if the capture immediate is called before our resources were initialized. We can't really flush as we are in a command.
+	if (!bOutputResourcesInitialized)
+	{
+		UE_LOG(LogMediaIOCore, VeryVerbose, TEXT("Could not capture frame. Output resources haven't been initialized"));
+		return;
+	}
+
+	if (!MediaOutput)
+	{
+		return;
+	}
+
+	if (GetState() == EMediaCaptureState::Error)
+	{
+		return;
+	}
+
+	if (CaptureSource && CaptureSource->GetCaptureType() != UE::MediaCapture::Private::ECaptureType::Immediate)
+	{
+		UE_LOG(LogMediaIOCore, Error, TEXT("[%s] - Trying to capture a RHI resource with another capture type."), *MediaOutputName);
+		SetState(EMediaCaptureState::Error);
+	}
+
+	if (GetState() != EMediaCaptureState::Capturing && GetState() != EMediaCaptureState::StopRequested)
+	{
+		return;
+	}
+
+	if (DesiredCaptureOptions.bSkipFrameWhenRunningExpensiveTasks && !FSlateThrottleManager::Get().IsAllowingExpensiveTasks())
+	{
+		return;
+	}
+
+	if (CaptureSource.IsValid() == false)
+	{
+		UE_LOG(LogMediaIOCore, Error, TEXT("[%s] - Trying to capture a RHI resource with an invalid source."), *MediaOutputName);
+		SetState(EMediaCaptureState::Error);
+		return;
+	}
+
+	if (CaptureSource->GetSourceType() == EMediaCaptureSourceType::RHI_RESOURCE)
+	{
+		// Keep resource size up to date with incoming resource to capture
+ 		StaticCastSharedPtr<UE::MediaCapture::Private::FRHIResourceCaptureSource>(CaptureSource)->ResourceDescription.ResourceSize = Args.GetSizeXY();
+	}
+
+	// Get cached capture data from game thread. We want to find a cached frame matching current render thread frame number
+	bool bFoundMatchingData = false;
+	FQueuedCaptureData NextCaptureData;
+
+	{
+		FScopeLock ScopeLock(&CaptureDataQueueCriticalSection);
+		for (auto It = CaptureDataQueue.CreateIterator(); It; ++It)
+		{
+			if (It->BaseData.SourceFrameNumberRenderThread == GFrameCounterRenderThread)
+			{
+				NextCaptureData = *It;
+				bFoundMatchingData = true;
+				It.RemoveCurrent();
+				break;
+			}
+			else if (GFrameCounterRenderThread > It->BaseData.SourceFrameNumberRenderThread &&
+					GFrameCounterRenderThread - It->BaseData.SourceFrameNumberRenderThread > MaxCaptureDataAgeInFrames)
+			{
+				// Remove old frame data that wasn't used.
+				It.RemoveCurrent();
+			}
+		}
+	}
+	if (bFoundMatchingData == false)
+	{
+		UE_LOG(LogMediaIOCore, Warning, TEXT("Can't capture frame. Could not find the matching game frame %d."), GFrameCounterRenderThread);
+		return;
+	}
+
+	if (GetState() == EMediaCaptureState::StopRequested && PendingFrameCount.load() <= 0)
+	{
+		// All the requested frames have been captured.
+		StopCapture(false);
+		return;
+	}
+		
+	// Get next available frame from the store. Can be invalid.
+	TSharedPtr<FCaptureFrame> CapturingFrame;
+	if (GetState() != EMediaCaptureState::StopRequested)
+	{
+		CapturingFrame = FrameManager->GetNextAvailable<FCaptureFrame>();
+	}
+
+	if (!CapturingFrame && GetState() != EMediaCaptureState::StopRequested)
+	{
+		if (DesiredCaptureOptions.OverrunAction == EMediaCaptureOverrunAction::Flush)
+		{
+			WaitForSingleExperimentalSchedulingTaskToComplete();
+
+			CapturingFrame = FrameManager->GetNextAvailable<FCaptureFrame>();
+
+			if (!CapturingFrame)
+			{
+				UE_LOG(LogMediaIOCore, Error, TEXT("[%s] - No frames available for capture for frame %llu. This should not happen."), 
+					*MediaOutputName, GFrameCounterRenderThread);
+
+				SetState(EMediaCaptureState::Error);
+				return;
+			}
+		}
+		else
+		{
+			//In case we are skipping frames, just keep capture frame as invalid
+			UE_LOG(LogMediaIOCore, Warning, TEXT("[%s] - No frames available for capture of frame %llu. Skipping"), 
+				*MediaOutputName, GFrameCounterRenderThread);
+		}
+	}
+
+	PrintFrameState();
+
+	if (!CapturingFrame || CapturingFrame->FrameId == -1)
+	{
+		TRACE_CPUPROFILER_EVENT_SCOPE(UMediaCapture::Capture_Invalid);
+	}
+	
+	UE_LOG(LogMediaIOCore, Verbose, TEXT("[%s - %s] - Capturing frame %d"), *MediaOutputName, *FThreadManager::GetThreadName(FPlatformTLS::GetCurrentThreadId()), CapturingFrame ? CapturingFrame->FrameId : -1);
+	
+	if (CapturingFrame)
+	{
+		// Prepare frame to capture
+
+		// Use queued capture base data for this frame to capture
+		CapturingFrame->CaptureBaseData = MoveTemp(NextCaptureData.BaseData);
+		CapturingFrame->CaptureBaseData.SourceFrameNumber = ++CaptureRequestCount;
+		CapturingFrame->UserData = MoveTemp(NextCaptureData.UserData);
+
+		ProcessCapture_RenderThread(CapturingFrame, Args);
+	}
+
+	// If CVarMediaIOEnableExperimentalScheduling is enabled, it means that a sync point pass was added, and the ready frame processing will be done later
+	if (!UseExperimentalScheduling())
+	{
+		if (TSharedPtr<FCaptureFrame> NextPending = FrameManager->PeekNextPending<FCaptureFrame>())
+		{
+			UE_LOG(LogMediaIOCore, Verbose, TEXT("[%s - %s] - Processing pending frame %d"), *MediaOutputName, *FThreadManager::GetThreadName(FPlatformTLS::GetCurrentThreadId()), NextPending ? NextPending->FrameId : -1);
+			ProcessReadyFrame_RenderThread(Args.GraphBuilder.RHICmdList, this, NextPending);
+		}
+	}
+}
+
+UTextureRenderTarget2D* UMediaCapture::GetTextureRenderTarget() const
+{
+	if (CaptureSource)
+	{
+		return CaptureSource->GetRenderTarget();
+	}
+	return nullptr;
+}
+
+TSharedPtr<FSceneViewport> UMediaCapture::GetCapturingSceneViewport() const
+{
+	if (CaptureSource)
+	{
+		return CaptureSource->GetSceneViewport();
+	}
+	return nullptr;
+}
+
+FString UMediaCapture::GetCaptureSourceType() const
+{
+	const UEnum* EnumType = StaticEnum<EMediaCaptureSourceType>();
+	check(EnumType);
+	return EnumType->GetNameStringByValue((int8)CaptureSourceType);
+}
+
+void UMediaCapture::SetState(EMediaCaptureState InNewState)
+{
+	if (MediaState != InNewState)
+	{
+		MediaState = InNewState;
+		if (IsInGameThread())
+		{
+			BroadcastStateChanged();
+		}
+		else
+		{
+			TWeakObjectPtr<UMediaCapture> Self = this;
+			AsyncTask(ENamedThreads::GameThread, [Self]
+			{
+				UMediaCapture* MediaCapture = Self.Get();
+				if (UObjectInitialized() && MediaCapture)
+				{
+					MediaCapture->BroadcastStateChanged();
+				}
+			});
+		}
+	}
+}
+
+void UMediaCapture::RestartCapture()
+{
+	check(IsInGameThread());
+
+	UE_LOG(LogMediaIOCore, Log, TEXT("Media Capture restarting for new size %dx%d"), CaptureSource->GetSize().X, CaptureSource->GetSize().Y);
+
+	if (FrameManager)
+	{
+		FrameManager->ForEachFrame([](const TSharedPtr<UE::MediaCaptureData::FFrame> InFrame)
+		{
+			StaticCastSharedPtr<UE::MediaCaptureData::FCaptureFrame>(InFrame)->bMediaCaptureActive = false;
+		});
+	}
+
+	constexpr bool bAllowPendingFrameToBeProcess = false;
+	if (GetState() != EMediaCaptureState::Stopped)
+	{
+		SetState(EMediaCaptureState::Preparing);
+
+		WaitForPendingTasks();
+
+		StopCaptureImpl(bAllowPendingFrameToBeProcess);
+
+		DesiredSize = CaptureSource->GetSize();
+		CacheOutputOptions();
+
+		bool bInitialized = InitializeCapture();
+		if (bInitialized)
+		{
+			bInitialized = CaptureSource->PostInitialize();
+		}
+
+		// This could have been updated by the initialization done by the implementation
+		bShouldCaptureRHIResource = ShouldCaptureRHIResource();
+
+		if (bInitialized)
+		{
+			bOutputResourcesInitialized = false;
+			InitializeOutputResources(MediaOutput->NumberOfTextureBuffers);
+			bInitialized = GetState() != EMediaCaptureState::Stopped;
+		}
+
+		if (!bInitialized)
+		{
+			SetState(EMediaCaptureState::Stopped);
+			MediaCaptureDetails::ShowSlateNotification();
+		}
+	}
+
+	bIsAutoRestartRequired = false;
+}
+
+void UMediaCapture::BroadcastStateChanged()
+{
+	OnStateChanged.Broadcast();
+	OnStateChangedNative.Broadcast();
+}
+
+void UMediaCapture::SetFixedViewportSize(TSharedPtr<FSceneViewport> InSceneViewport, FIntPoint InSize)
+{
+	InSceneViewport->SetFixedViewportSize(InSize.X, InSize.Y);
+	bViewportHasFixedViewportSize = true;
+}
+
+void UMediaCapture::ResetFixedViewportSize(TSharedPtr<FSceneViewport> InViewport, bool bInFlushRenderingCommands)
+{
+	if (bViewportHasFixedViewportSize && InViewport.IsValid())
+	{
+		if (bInFlushRenderingCommands)
+		{
+			WaitForPendingTasks();
+		}
+		InViewport->SetFixedViewportSize(0, 0);
+		bViewportHasFixedViewportSize = false;
+	}
+}
+
+const FMatrix& UMediaCapture::GetRGBToYUVConversionMatrix() const
+{
+	return MediaShaders::RgbToYuvRec709Scaled;
+}
+
+void UMediaCapture::WaitForSingleExperimentalSchedulingTaskToComplete()
+{
+	if (UseExperimentalScheduling())
+	{
+		// Presumably the rendering thread could be in the process of dispatching the task
+		SyncPointWatcher->WaitForSinglePendingTaskToComplete();
+
+		if (!UseAnyThreadCapture())
+		{
+			// We flush after task completion in case a render thread task was launched.
+			if (IsInGameThread())
+			{
+				FlushRenderingCommands();
+			}
+		}
+	}
+}
+
+void UMediaCapture::WaitForAllExperimentalSchedulingTasksToComplete()
+{
+	if (UseExperimentalScheduling())
+	{
+		SyncPointWatcher->WaitForAllPendingTasksToComplete();
+
+		if (!UseAnyThreadCapture())
+		{
+			// This code might have dispatched a task on the render thread, so we need to wait again
+			if (IsInGameThread())
+			{
+				FlushRenderingCommands();
+			}
 		}
 	}
 }
@@ -2310,13 +970,10 @@
 	WaitForAllExperimentalSchedulingTasksToComplete();
 }
 
-<<<<<<< HEAD
 void UMediaCapture::ProcessCapture_GameThread()
 {
 	using namespace UE::MediaCaptureData;
 	
-	CleanupCompletedExperimentalSchedulingTasks();
-
 	// Acquire a frame
 	TSharedPtr<FCaptureFrame> CapturingFrame;
 	if(GetState() != EMediaCaptureState::StopRequested)
@@ -2429,864 +1086,6 @@
 				StopCapture(true);
 			}
 		}
-=======
-bool UMediaCapture::SetCaptureAudioDevice(const FAudioDeviceHandle& InAudioDeviceHandle)
-{
-	bool bSuccess = true;
-	if (CaptureSource)
-	{
-		bSuccess = UpdateAudioDeviceImpl(InAudioDeviceHandle);
-	}
-	if (bSuccess)
-	{
-		AudioDeviceHandle = InAudioDeviceHandle;
->>>>>>> 4af6daef
-	}
-	return bSuccess;
-}
-
-<<<<<<< HEAD
-bool UMediaCapture::HasFinishedProcessing() const
-{
-	return WaitingForRenderCommandExecutionCounter.load() == 0
-		|| GetState() == EMediaCaptureState::Error
-		|| GetState() == EMediaCaptureState::Stopped;
-}
-
-void UMediaCapture::SetValidSourceGPUMask(FRHIGPUMask GPUMask)
-{
-	ValidSourceGPUMask = GPUMask;
-}
-
-void UMediaCapture::InitializeOutputResources(int32 InNumberOfBuffers)
-{
-	using namespace UE::MediaCaptureData;
-
-	if (DesiredOutputSize.X <= 0 || DesiredOutputSize.Y <= 0)
-	{
-		UE_LOG(LogMediaIOCore, Error, TEXT("Can't start the capture. The size requested is negative or zero."));
-		SetState(EMediaCaptureState::Stopped);
-		return;
-	}
-
-	// Recreate frame manager which can trigger cleaning up its captured frames if it exists
-	FrameManager = MakePimpl<FFrameManager>();
-
-	bOutputResourcesInitialized = false;
-	bSyncHandlersInitialized = false;
-	NumberOfCaptureFrame = InNumberOfBuffers;
-
-	UMediaCapture* This = this;
-	ENQUEUE_RENDER_COMMAND(MediaOutputCaptureFrameCreateResources)(
-	[This](FRHICommandListImmediate& RHICmdList)
-		{
-			for (int32 Index = 0; Index < This->NumberOfCaptureFrame; ++Index)
-			{
-				if (This->DesiredOutputResourceType == EMediaCaptureResourceType::Texture)
-				{
-					TSharedPtr<FTextureCaptureFrame> NewFrame = MakeShared<FTextureCaptureFrame>(Index);
-					FRDGTextureDesc OutputDesc = FRDGTextureDesc::Create2D(
-						This->DesiredOutputSize,
-						This->DesiredOutputPixelFormat,
-						FClearValueBinding::None,
-						TexCreate_Shared | TexCreate_RenderTargetable | TexCreate_UAV);
-
-
-					NewFrame->RenderTarget = AllocatePooledTexture(OutputDesc, *FString::Format(TEXT("MediaCapture RenderTarget {0}"), { Index }));
-					
-					// Only create CPU readback resource when we are using the CPU callback
-					if (!This->bShouldCaptureRHIResource)
-					{
-						NewFrame->ReadbackTexture = MakeUnique<FRHIGPUTextureReadback>(*FString::Printf(TEXT("MediaCaptureTextureReadback_%d"), Index));
-					}
-
-					This->FrameManager->AddFrame(MoveTemp(NewFrame));
-				}
-				else
-				{
-					TSharedPtr<FBufferCaptureFrame> NewFrame = MakeShared<FBufferCaptureFrame>(Index);
-
-					if (This->DesiredOutputBufferDescription.NumElements > 0)
-					{
-						NewFrame->Buffer = AllocatePooledBuffer(This->DesiredOutputBufferDescription, *FString::Format(TEXT("MediaCapture BufferResource {0}"), { Index }));
-
-						// Only create CPU readback resource when we are using the CPU callback
-						if (!This->bShouldCaptureRHIResource)
-						{
-							NewFrame->ReadbackBuffer = MakeUnique<FRHIGPUBufferReadback>(*FString::Printf(TEXT("MediaCaptureBufferReadback_%d"), Index));
-						}
-
-						This->FrameManager->AddFrame(MoveTemp(NewFrame));
-					}
-					else
-					{
-						UE_LOG(LogMediaIOCore, Error, TEXT("Can't start the capture. Trying to allocate buffer resource but number of elements to allocate was 0."));
-						This->SetState(EMediaCaptureState::Error);
-					}
-				}
-			}
-			This->bOutputResourcesInitialized = true;
-		});
-}
-
-void UMediaCapture::InitializeSyncHandlers_RenderThread()
-{
-	SyncHandlers.Reset(NumberOfCaptureFrame);
-	for (int32 Index = 0; Index < NumberOfCaptureFrame; ++Index)
-	{
-		TSharedPtr<FMediaCaptureSyncData> SyncData = MakeShared<FMediaCaptureSyncData>();
-		SyncData->RHIFence = RHICreateGPUFence(*FString::Printf(TEXT("MediaCaptureSync_%02d"), Index));
-		SyncHandlers.Add(MoveTemp(SyncData));
-	}
-
-	bSyncHandlersInitialized = true;
-}
-
-void UMediaCapture::InitializeCaptureFrame(const TSharedPtr<UE::MediaCaptureData::FCaptureFrame>& CaptureFrame)
-{
-	if (CaptureFrame)
-	{
-		CaptureFrame->CaptureBaseData.SourceFrameTimecode = FApp::GetTimecode();
-		CaptureFrame->CaptureBaseData.SourceFrameTimecodeFramerate = FApp::GetTimecodeFrameRate();
-		CaptureFrame->CaptureBaseData.SourceFrameNumberRenderThread = GFrameCounter;
-		CaptureFrame->CaptureBaseData.SourceFrameNumber = ++CaptureRequestCount;
-		CaptureFrame->UserData = GetCaptureFrameUserData_GameThread();
-=======
-void UMediaCapture::CaptureImmediate_RenderThread(FRDGBuilder& GraphBuilder, FRHITexture* InSourceTexture, FIntRect SourceViewRect)
-{
-	UE::MediaCaptureData::FCaptureFrameArgs CaptureArgs{GraphBuilder};
-	CaptureArgs.MediaCapture = this;
-    CaptureArgs.DesiredSize = DesiredSize;
-    CaptureArgs.ResourceToCapture = InSourceTexture;
-	CaptureArgs.SourceViewRect = SourceViewRect;
-	
-	CaptureImmediate_RenderThread(CaptureArgs);
-}
-
-
-void UMediaCapture::CaptureImmediate_RenderThread(FRDGBuilder& GraphBuilder,  FRDGTextureRef InSourceTextureRef, FIntRect SourceViewRect)
-{
-	// Make sure captureimmediate runs are seen by game thread when stopping is requested. Having a pending render command will cause a flush
-	// hence letting the capture finish. If stopping is in progress, stopped state will be seen by the captureimmediate and early exit.
-	++WaitingForRenderCommandExecutionCounter;
-
-	ON_SCOPE_EXIT
-	{
-		--WaitingForRenderCommandExecutionCounter;
-	};
-	
-	UE::MediaCaptureData::FCaptureFrameArgs CaptureArgs{GraphBuilder};
-	CaptureArgs.MediaCapture = this;
-	CaptureArgs.DesiredSize = DesiredSize;
-	CaptureArgs.RDGResourceToCapture = InSourceTextureRef;
-	CaptureArgs.SourceViewRect = SourceViewRect;
-	
-	CaptureImmediate_RenderThread(CaptureArgs);
-}
-
-void UMediaCapture::CaptureImmediate_RenderThread(const UE::MediaCaptureData::FCaptureFrameArgs& Args)
-{
-	using namespace UE::MediaCaptureData;
-	TRACE_CPUPROFILER_EVENT_SCOPE(UMediaCapture::CaptureImmediate_RenderThread);
-	TRACE_CPUPROFILER_EVENT_SCOPE_TEXT(*FString::Printf(TEXT("MediaCapturePipe: %llu"), GFrameCounterRenderThread % 10));
-	
-	check(IsInRenderingThread());
-	
-	if (bIsAutoRestartRequired)
-	{
-		return;
->>>>>>> 4af6daef
-	}
-}
-
-<<<<<<< HEAD
-TSharedPtr<UMediaCapture::FMediaCaptureSyncData> UMediaCapture::GetAvailableSyncHandler() const
-{
-	const auto FindAvailableHandlerFunc = [](const TSharedPtr<FMediaCaptureSyncData>& Item)
-	{
-		if (Item->bIsBusy == false)
-		{
-			return true;
-		}
-
-		return false;
-	};
-
-	if (const TSharedPtr<FMediaCaptureSyncData>* FoundItem = SyncHandlers.FindByPredicate(FindAvailableHandlerFunc))
-	{
-		return *FoundItem;
-	}
-
-	return nullptr;
-}
-=======
-	// This could happen if the capture immediate is called before our resources were initialized. We can't really flush as we are in a command.
-	if (!bOutputResourcesInitialized)
-	{
-		UE_LOG(LogMediaIOCore, VeryVerbose, TEXT("Could not capture frame. Output resources haven't been initialized"));
-		return;
-	}
-
-	if (!MediaOutput)
-	{
-		return;
-	}
-
-	if (GetState() == EMediaCaptureState::Error)
-	{
-		return;
-	}
->>>>>>> 4af6daef
-
-	if (CaptureSource && CaptureSource->GetCaptureType() != UE::MediaCapture::Private::ECaptureType::Immediate)
-	{
-		UE_LOG(LogMediaIOCore, Error, TEXT("[%s] - Trying to capture a RHI resource with another capture type."), *MediaOutputName);
-		SetState(EMediaCaptureState::Error);
-	}
-
-	if (GetState() != EMediaCaptureState::Capturing && GetState() != EMediaCaptureState::StopRequested)
-	{
-		return;
-	}
-
-<<<<<<< HEAD
-	if(DesiredCaptureOptions.bAutostopOnCapture && DesiredCaptureOptions.NumberOfFramesToCapture < 1)
-	{
-		UE_LOG(LogMediaIOCore, Error, TEXT("Can not start the capture. Please set the Number Of Frames To Capture when using Autostop On Capture in the Media Capture Options"));
-		return false;
-	}
-
-	return true;
-}
-
-bool UMediaCapture::CaptureSceneViewportImpl(TSharedPtr<FSceneViewport>&InSceneViewport)
-{
-	return false;
-}
-
-bool UMediaCapture::CaptureRenderTargetImpl(UTextureRenderTarget2D * InRenderTarget)
-{
-	return false;
-}
-
-void UMediaCapture::OnBeginFrame_GameThread()
-{
-	TRACE_CPUPROFILER_EVENT_SCOPE(MediaCapture::BeginFrame);
-
-	if (ViewExtension && !ViewExtension->IsValid())
-	{
-		SetState(EMediaCaptureState::Error);
-	}
-
-	if (GetState() == EMediaCaptureState::Error)
-	{
-		StopCapture(false);
-		return;
-	}
-
-	if (CaptureSource->GetCaptureType() == UE::MediaCapture::Private::ECaptureType::Immediate && (GetState() == EMediaCaptureState::Capturing))
-	{
-		// Queue capture data to be consumed when capture requests are done on render thread
-		FQueuedCaptureData CaptureData;
-		CaptureData.BaseData.SourceFrameTimecode = FApp::GetTimecode();
-		CaptureData.BaseData.SourceFrameTimecodeFramerate = FApp::GetTimecodeFrameRate();
-		CaptureData.BaseData.SourceFrameNumberRenderThread = GFrameCounter;
-		CaptureData.UserData = GetCaptureFrameUserData_GameThread();
-
-		FScopeLock Lock(&CaptureDataQueueCriticalSection);
-		CaptureDataQueue.Insert(MoveTemp(CaptureData), 0);
-	}
-}
-
-void UMediaCapture::OnEndFrame_GameThread()
-{
-	using namespace UE::MediaCaptureData;
-
-	TRACE_CPUPROFILER_EVENT_SCOPE_TEXT(*FString::Printf(TEXT("MediaCapture End Frame %d"), GFrameCounter));
-
-	if (!bOutputResourcesInitialized)
-=======
-	if (DesiredCaptureOptions.bSkipFrameWhenRunningExpensiveTasks && !FSlateThrottleManager::Get().IsAllowingExpensiveTasks())
->>>>>>> 4af6daef
-	{
-		return;
-	}
-
-<<<<<<< HEAD
-	if (bIsAutoRestartRequired)
-	{
-		return;
-	}
-
-	if (!MediaOutput)
-=======
-	if (CaptureSource.IsValid() == false)
->>>>>>> 4af6daef
-	{
-		UE_LOG(LogMediaIOCore, Error, TEXT("[%s] - Trying to capture a RHI resource with an invalid source."), *MediaOutputName);
-		SetState(EMediaCaptureState::Error);
-		return;
-	}
-
-	if (CaptureSource->GetSourceType() == EMediaCaptureSourceType::RHI_RESOURCE)
-	{
-		// Keep resource size up to date with incoming resource to capture
- 		StaticCastSharedPtr<UE::MediaCapture::Private::FRHIResourceCaptureSource>(CaptureSource)->ResourceDescription.ResourceSize = Args.GetSizeXY();
-	}
-
-	// Get cached capture data from game thread. We want to find a cached frame matching current render thread frame number
-	bool bFoundMatchingData = false;
-	FQueuedCaptureData NextCaptureData;
-
-	{
-		FScopeLock ScopeLock(&CaptureDataQueueCriticalSection);
-		for (auto It = CaptureDataQueue.CreateIterator(); It; ++It)
-		{
-			if (It->BaseData.SourceFrameNumberRenderThread == GFrameCounterRenderThread)
-			{
-				NextCaptureData = *It;
-				bFoundMatchingData = true;
-				It.RemoveCurrent();
-				break;
-			}
-			else if (GFrameCounterRenderThread > It->BaseData.SourceFrameNumberRenderThread &&
-					GFrameCounterRenderThread - It->BaseData.SourceFrameNumberRenderThread > MaxCaptureDataAgeInFrames)
-			{
-				// Remove old frame data that wasn't used.
-				It.RemoveCurrent();
-			}
-		}
-	}
-	if (bFoundMatchingData == false)
-	{
-		UE_LOG(LogMediaIOCore, Warning, TEXT("Can't capture frame. Could not find the matching game frame %d."), GFrameCounterRenderThread);
-		return;
-	}
-
-	if (GetState() == EMediaCaptureState::StopRequested && PendingFrameCount.load() <= 0)
-	{
-		// All the requested frames have been captured.
-		StopCapture(false);
-		return;
-	}
-		
-	// Get next available frame from the store. Can be invalid.
-	TSharedPtr<FCaptureFrame> CapturingFrame;
-	if (GetState() != EMediaCaptureState::StopRequested)
-	{
-		CapturingFrame = FrameManager->GetNextAvailable<FCaptureFrame>();
-	}
-
-<<<<<<< HEAD
-	{
-		FScopeLock ScopedLock(&PendingReadbackTasksCriticalSection);
-
-		// Clean up completed tasks.
-		for (auto It = PendingReadbackTasks.CreateIterator(); It; ++It)
-		{
-			if (It->IsCompleted())
-			{
-				It.RemoveCurrent();
-			}
-=======
-	if (!CapturingFrame && GetState() != EMediaCaptureState::StopRequested)
-	{
-		if (DesiredCaptureOptions.OverrunAction == EMediaCaptureOverrunAction::Flush)
-		{
-			WaitForSingleExperimentalSchedulingTaskToComplete();
-
-			CapturingFrame = FrameManager->GetNextAvailable<FCaptureFrame>();
-
-			if (!CapturingFrame)
-			{
-				UE_LOG(LogMediaIOCore, Error, TEXT("[%s] - No frames available for capture for frame %llu. This should not happen."), 
-					*MediaOutputName, GFrameCounterRenderThread);
-
-				SetState(EMediaCaptureState::Error);
-				return;
-			}
-		}
-		else
-		{
-			//In case we are skipping frames, just keep capture frame as invalid
-			UE_LOG(LogMediaIOCore, Warning, TEXT("[%s] - No frames available for capture of frame %llu. Skipping"), 
-				*MediaOutputName, GFrameCounterRenderThread);
-		}
-	}
-
-	PrintFrameState();
-
-	if (!CapturingFrame || CapturingFrame->FrameId == -1)
-	{
-		TRACE_CPUPROFILER_EVENT_SCOPE(UMediaCapture::Capture_Invalid);
-	}
-	
-	UE_LOG(LogMediaIOCore, Verbose, TEXT("[%s - %s] - Capturing frame %d"), *MediaOutputName, *FThreadManager::GetThreadName(FPlatformTLS::GetCurrentThreadId()), CapturingFrame ? CapturingFrame->FrameId : -1);
-	
-	if (CapturingFrame)
-	{
-		// Prepare frame to capture
-
-		// Use queued capture base data for this frame to capture
-		CapturingFrame->CaptureBaseData = MoveTemp(NextCaptureData.BaseData);
-		CapturingFrame->CaptureBaseData.SourceFrameNumber = ++CaptureRequestCount;
-		CapturingFrame->UserData = MoveTemp(NextCaptureData.UserData);
-
-		ProcessCapture_RenderThread(CapturingFrame, Args);
-	}
-
-	// If CVarMediaIOEnableExperimentalScheduling is enabled, it means that a sync point pass was added, and the ready frame processing will be done later
-	if (!UseExperimentalScheduling())
-	{
-		if (TSharedPtr<FCaptureFrame> NextPending = FrameManager->PeekNextPending<FCaptureFrame>())
-		{
-			UE_LOG(LogMediaIOCore, Verbose, TEXT("[%s - %s] - Processing pending frame %d"), *MediaOutputName, *FThreadManager::GetThreadName(FPlatformTLS::GetCurrentThreadId()), NextPending ? NextPending->FrameId : -1);
-			ProcessReadyFrame_RenderThread(Args.GraphBuilder.RHICmdList, this, NextPending);
->>>>>>> 4af6daef
-		}
-	}
-
-	ProcessCapture_GameThread();
-}
-
-<<<<<<< HEAD
-bool UMediaCapture::ProcessCapture_RenderThread(const TSharedPtr<UE::MediaCaptureData::FCaptureFrame>& CapturingFrame, const UE::MediaCaptureData::FCaptureFrameArgs& Args)
-{
-	using namespace UE::MediaCaptureData;
-	
-	RDG_GPU_STAT_SCOPE(Args.GraphBuilder, MediaCapture_ProcessCapture)
-	TRACE_CPUPROFILER_EVENT_SCOPE(UMediaCapture::ProcessCapture_RenderThread);
-	int FrameNumber = -1;
-	if (CapturingFrame)
-	{
-		FrameNumber = CapturingFrame->CaptureBaseData.SourceFrameNumberRenderThread;
-	}
-	TRACE_CPUPROFILER_EVENT_SCOPE_TEXT(*FString::Printf(TEXT("Process Capture Render Thread Frame %d"), FrameNumber));
-
-	if (CapturingFrame)
-	{
-		// Call the capture frame algo based on the specific type of resource we are using
-		bool bHasCaptureSuceeded = false;
-		if (DesiredOutputResourceType == EMediaCaptureResourceType::Texture)
-		{
-			if (ensure(CapturingFrame->IsTextureResource()))
-			{
-				Args.MediaCapture->BeforeFrameCaptured_RenderingThread(CapturingFrame->CaptureBaseData, CapturingFrame->UserData, CapturingFrame->GetTextureResource());
-				bHasCaptureSuceeded = FMediaCaptureHelper::CaptureFrame(Args, CapturingFrame);
-			}
-			else
-			{
-				UE_LOG(LogMediaIOCore, Error, TEXT("The capture will stop for '%s'. Capture frame was expected to use Texture resource but wasn't."), *Args.MediaCapture->MediaOutputName);
-			}
-=======
-UTextureRenderTarget2D* UMediaCapture::GetTextureRenderTarget() const
-{
-	if (CaptureSource)
-	{
-		return CaptureSource->GetRenderTarget();
-	}
-	return nullptr;
-}
-
-TSharedPtr<FSceneViewport> UMediaCapture::GetCapturingSceneViewport() const
-{
-	if (CaptureSource)
-	{
-		return CaptureSource->GetSceneViewport();
-	}
-	return nullptr;
-}
-
-FString UMediaCapture::GetCaptureSourceType() const
-{
-	const UEnum* EnumType = StaticEnum<EMediaCaptureSourceType>();
-	check(EnumType);
-	return EnumType->GetNameStringByValue((int8)CaptureSourceType);
-}
-
-void UMediaCapture::SetState(EMediaCaptureState InNewState)
-{
-	if (MediaState != InNewState)
-	{
-		MediaState = InNewState;
-		if (IsInGameThread())
-		{
-			BroadcastStateChanged();
-		}
-		else
-		{
-			TWeakObjectPtr<UMediaCapture> Self = this;
-			AsyncTask(ENamedThreads::GameThread, [Self]
-			{
-				UMediaCapture* MediaCapture = Self.Get();
-				if (UObjectInitialized() && MediaCapture)
-				{
-					MediaCapture->BroadcastStateChanged();
-				}
-			});
-		}
-	}
-}
-
-void UMediaCapture::RestartCapture()
-{
-	check(IsInGameThread());
-
-	UE_LOG(LogMediaIOCore, Log, TEXT("Media Capture restarting for new size %dx%d"), CaptureSource->GetSize().X, CaptureSource->GetSize().Y);
-
-	if (FrameManager)
-	{
-		FrameManager->ForEachFrame([](const TSharedPtr<UE::MediaCaptureData::FFrame> InFrame)
-		{
-			StaticCastSharedPtr<UE::MediaCaptureData::FCaptureFrame>(InFrame)->bMediaCaptureActive = false;
-		});
-	}
-
-	constexpr bool bAllowPendingFrameToBeProcess = false;
-	if (GetState() != EMediaCaptureState::Stopped)
-	{
-		SetState(EMediaCaptureState::Preparing);
-
-		WaitForPendingTasks();
-
-		StopCaptureImpl(bAllowPendingFrameToBeProcess);
-
-		DesiredSize = CaptureSource->GetSize();
-		CacheOutputOptions();
-
-		bool bInitialized = InitializeCapture();
-		if (bInitialized)
-		{
-			bInitialized = CaptureSource->PostInitialize();
-		}
-
-		// This could have been updated by the initialization done by the implementation
-		bShouldCaptureRHIResource = ShouldCaptureRHIResource();
-
-		if (bInitialized)
-		{
-			bOutputResourcesInitialized = false;
-			InitializeOutputResources(MediaOutput->NumberOfTextureBuffers);
-			bInitialized = GetState() != EMediaCaptureState::Stopped;
->>>>>>> 4af6daef
-		}
-
-		if (!bInitialized)
-		{
-			SetState(EMediaCaptureState::Stopped);
-			MediaCaptureDetails::ShowSlateNotification();
-		}
-	}
-
-	bIsAutoRestartRequired = false;
-}
-
-void UMediaCapture::BroadcastStateChanged()
-{
-	OnStateChanged.Broadcast();
-	OnStateChangedNative.Broadcast();
-}
-
-void UMediaCapture::SetFixedViewportSize(TSharedPtr<FSceneViewport> InSceneViewport, FIntPoint InSize)
-{
-	InSceneViewport->SetFixedViewportSize(InSize.X, InSize.Y);
-	bViewportHasFixedViewportSize = true;
-}
-
-void UMediaCapture::ResetFixedViewportSize(TSharedPtr<FSceneViewport> InViewport, bool bInFlushRenderingCommands)
-{
-	if (bViewportHasFixedViewportSize && InViewport.IsValid())
-	{
-		if (bInFlushRenderingCommands)
-		{
-<<<<<<< HEAD
-			if (ensure(CapturingFrame->IsBufferResource()))
-			{
-				Args.MediaCapture->BeforeFrameCaptured_RenderingThread(CapturingFrame->CaptureBaseData, CapturingFrame->UserData, CapturingFrame->GetBufferResource());
-				bHasCaptureSuceeded = FMediaCaptureHelper::CaptureFrame(Args, CapturingFrame);
-			}
-			else
-			{
-				UE_LOG(LogMediaIOCore, Error, TEXT("The capture will stop for '%s'. Capture frame was expected to use Buffer resource but wasn't."), *Args.MediaCapture->MediaOutputName);
-			}
-		}
-		
-		if (bHasCaptureSuceeded == false)
-		{
-			if (Args.MediaCapture->bIsAutoRestartRequired)
-			{
-				TWeakObjectPtr<UMediaCapture> Self = this;
-				AsyncTask(ENamedThreads::GameThread, [Self]
-				{
-					UMediaCapture* MediaCapture = Self.Get();
-					if (UObjectInitialized() && MediaCapture)
-					{
-						MediaCapture->RestartCapture();
-					}
-				});
-			}
-			else
-			{
-				Args.MediaCapture->SetState(EMediaCaptureState::Error);
-			}
-		}
-
-		return bHasCaptureSuceeded;
-	}
-
-	return false;
-}
-
-bool UMediaCapture::ProcessReadyFrame_RenderThread(FRHICommandListImmediate& RHICmdList, UMediaCapture* InMediaCapture, const TSharedPtr<UE::MediaCaptureData::FCaptureFrame>& ReadyFrame)
-{
-	using namespace UE::MediaCaptureData;
-	TRACE_CPUPROFILER_EVENT_SCOPE(UMediaCapture::ProcessReadyFrame_RenderThread);
-
-	bool bWasFrameProcessed = true;
-	if (InMediaCapture->GetState() != EMediaCaptureState::Error)
-	{
-		if (ReadyFrame->bReadbackRequested)
-		{
-			FRHIGPUMask GPUMask;
-#if WITH_MGPU
-			GPUMask = RHICmdList.GetGPUMask();
-
-			// If GPUMask is not set to a specific GPU we and since we are reading back the texture, it shouldn't matter which GPU we do this on.
-			if (!GPUMask.HasSingleIndex())
-			{
-				GPUMask = FRHIGPUMask::FromIndex(GPUMask.GetFirstIndex());
-			}
-
-			SCOPED_GPU_MASK(RHICmdList, GPUMask);
-#endif
-			// Lock & read
-			void* ColorDataBuffer = nullptr;
-			int32 RowStride = 0;
-
-			// If readback is ready, proceed. 
-			// If not, proceed with locking only if we are in flush mode since it will block until gpu is idle.
-			const bool bIsReadbackReady = InMediaCapture->DesiredCaptureOptions.OverrunAction == EMediaCaptureOverrunAction::Flush || ReadyFrame->IsReadbackReady(GPUMask) == true;
-			if (bIsReadbackReady)
-			{
-				SCOPE_CYCLE_COUNTER(STAT_MediaCapture_RenderThread_LockResource);
-				ColorDataBuffer = ReadyFrame->Lock(RHICmdList, RowStride);
-			}
-			else
-			{
-				UE_LOG(LogMediaIOCore, VeryVerbose, TEXT("[%s] - Readback %d not ready. Skipping."), *InMediaCapture->MediaOutputName, ReadyFrame->FrameId);
-				bWasFrameProcessed = false;
-			}
-
-			if (ColorDataBuffer)
-			{
-				{
-					SCOPE_CYCLE_COUNTER(STAT_MediaCapture_RenderThread_RHI_CaptureCallback)
-					TRACE_CPUPROFILER_EVENT_SCOPE_TEXT(*FString::Printf(TEXT("MediaCapture Output Frame %d"), ReadyFrame->CaptureBaseData.SourceFrameNumberRenderThread));
-
-					// The Width/Height of the surface may be different then the DesiredOutputSize : Some underlying implementations enforce a specific stride, therefore
-					// there may be padding at the end of each row.
-					InMediaCapture->OnFrameCaptured_RenderingThread(ReadyFrame->CaptureBaseData, ReadyFrame->UserData, ColorDataBuffer, InMediaCapture->DesiredOutputSize.X, InMediaCapture->DesiredOutputSize.Y, RowStride);
-				}
-
-				ReadyFrame->Unlock();
-			}
-
-			if (bIsReadbackReady)
-			{
-				UE_LOG(LogMediaIOCore, Verbose, TEXT("[%s - %s] - Completed pending frame %d."), *InMediaCapture->MediaOutputName, *FThreadManager::GetThreadName(FPlatformTLS::GetCurrentThreadId()), ReadyFrame->FrameId);
-				ReadyFrame->bReadbackRequested = false;
-				--PendingFrameCount;
-				InMediaCapture->FrameManager->CompleteNextPending(*ReadyFrame);
-			}
-		}
-		else if (InMediaCapture->bShouldCaptureRHIResource && ReadyFrame->bDoingGPUCopy)
-		{
-			if (ReadyFrame->IsTextureResource())
-			{
-				{
-					TRACE_CPUPROFILER_EVENT_SCOPE(UMediaCapture::UnlockDMATexture_RenderThread);
-					UnlockDMATexture_RenderThread(ReadyFrame->GetTextureResource());
-				}
-
-				TRACE_CPUPROFILER_EVENT_SCOPE(UMediaCapture::RHIResourceCaptured);
-				TRACE_CPUPROFILER_EVENT_SCOPE_TEXT(*FString::Printf(TEXT("MediaCapture Output Frame %d"), ReadyFrame->CaptureBaseData.SourceFrameNumberRenderThread));
-				SCOPE_CYCLE_COUNTER(STAT_MediaCapture_RenderThread_CaptureCallback)
-					InMediaCapture->OnRHIResourceCaptured_RenderingThread(ReadyFrame->CaptureBaseData, ReadyFrame->UserData, ReadyFrame->GetTextureResource());
-			}
-=======
-			WaitForPendingTasks();
-		}
-		InViewport->SetFixedViewportSize(0, 0);
-		bViewportHasFixedViewportSize = false;
-	}
-}
-
-const FMatrix& UMediaCapture::GetRGBToYUVConversionMatrix() const
-{
-	return MediaShaders::RgbToYuvRec709Scaled;
-}
-
-void UMediaCapture::WaitForSingleExperimentalSchedulingTaskToComplete()
-{
-	if (UseExperimentalScheduling())
-	{
-		// Presumably the rendering thread could be in the process of dispatching the task
-		SyncPointWatcher->WaitForSinglePendingTaskToComplete();
-
-		if (!UseAnyThreadCapture())
-		{
-			// We flush after task completion in case a render thread task was launched.
-			if (IsInGameThread())
-			{
-				FlushRenderingCommands();
-			}
-		}
-	}
-}
-
-void UMediaCapture::WaitForAllExperimentalSchedulingTasksToComplete()
-{
-	if (UseExperimentalScheduling())
-	{
-		SyncPointWatcher->WaitForAllPendingTasksToComplete();
-
-		if (!UseAnyThreadCapture())
-		{
-			// This code might have dispatched a task on the render thread, so we need to wait again
-			if (IsInGameThread())
-			{
-				FlushRenderingCommands();
-			}
-		}
-	}
-}
-
-void UMediaCapture::WaitForPendingTasks()
-{
-	while (WaitingForRenderCommandExecutionCounter.load() > 0)
-	{
-		FlushRenderingCommands();
-	}
-
-	WaitForAllExperimentalSchedulingTasksToComplete();
-}
-
-void UMediaCapture::ProcessCapture_GameThread()
-{
-	using namespace UE::MediaCaptureData;
-	
-	// Acquire a frame
-	TSharedPtr<FCaptureFrame> CapturingFrame;
-	if(GetState() != EMediaCaptureState::StopRequested)
-	{
-		CapturingFrame = FrameManager->GetNextAvailable<FCaptureFrame>();
-	}
-
-	// Handle frame overrun (couldn't acquire a frame)
-	if (!CapturingFrame && GetState() != EMediaCaptureState::StopRequested)
-	{
-		if (DesiredCaptureOptions.OverrunAction == EMediaCaptureOverrunAction::Flush)
-		{
-			TRACE_CPUPROFILER_EVENT_SCOPE(MediaCapture::FlushRenderingCommands);
-			UE_LOG(LogMediaIOCore, VeryVerbose, TEXT("[%s] - Flushing commands."), *MediaOutputName);
-
-			FlushRenderingCommands();
-			
-			WaitForSingleExperimentalSchedulingTaskToComplete();
-
-			// After flushing, we should have access to an available frame, if not, it's not expected.
-			CapturingFrame = FrameManager->GetNextAvailable<FCaptureFrame>();
-			if (!CapturingFrame)
-			{
-				UE_LOG(LogMediaIOCore, Error, TEXT("[%s] - Flushing commands didn't give us back available frames to process.") , *MediaOutputName);
-				StopCapture(false);
-				return;
-			}
-		}
-		else if (DesiredCaptureOptions.OverrunAction == EMediaCaptureOverrunAction::Skip)
-		{
-			// Selected options is to skip capturing a frame if overrun happens
-			UE_LOG(LogMediaIOCore, Verbose, TEXT("[%s] - No frames available for capture. Skipping"), *MediaOutputName);
-		}
-	}
-
-	// Initialize capture frame
-	InitializeCaptureFrame(CapturingFrame);
-
-	PrintFrameState();
-	
-	PrepareAndDispatchCapture_GameThread(CapturingFrame);
-}
-
-void UMediaCapture::PrepareAndDispatchCapture_GameThread(const TSharedPtr<UE::MediaCaptureData::FCaptureFrame>& CapturingFrame)
-{
-	using namespace UE::MediaCaptureData;
-	
-	// Init variables for ENQUEUE_RENDER_COMMAND.
-	//The Lock only synchronize while we are copying the value to the enqueue. The viewport and the rendertarget may change while we are in the enqueue command.
-	{
-		FScopeLock Lock(&AccessingCapturingSource);
-
-		FIntPoint InDesiredSize = DesiredSize;
-		UMediaCapture* InMediaCapture = this;
-
-		if (CaptureSource)
-		{
-			++WaitingForRenderCommandExecutionCounter;
-
-			const FRHIGPUMask SourceGPUMask = ValidSourceGPUMask;
-
-			UE_LOG(LogMediaIOCore, Verbose, TEXT("[%s] - Queuing frame to capture %d"), *InMediaCapture->MediaOutputName, CapturingFrame ? CapturingFrame->FrameId : -1);
-
-			// RenderCommand to be executed on the RenderThread
-			ENQUEUE_RENDER_COMMAND(FMediaOutputCaptureFrameCreateTexture)(
-				[InMediaCapture, CapturingFrame, InDesiredSize, SourceGPUMask](FRHICommandListImmediate& RHICmdList)
-			{
-				SCOPED_GPU_MASK(RHICmdList, SourceGPUMask);
-
-				TSharedPtr<FCaptureFrame> NextPending = InMediaCapture->FrameManager->PeekNextPending<FCaptureFrame>();
-				if (NextPending && CapturingFrame)
-				{
-					ensure(NextPending->FrameId != CapturingFrame->FrameId);
-				}
-				
-				// Capture frame
-				{
-					FRDGBuilder GraphBuilder(RHICmdList);
-					
-					FTexture2DRHIRef SourceTexture = InMediaCapture->CaptureSource->GetSourceTextureForInput_RenderThread(RHICmdList);
-					
-					FCaptureFrameArgs CaptureArgs{ GraphBuilder };
-					CaptureArgs.MediaCapture = InMediaCapture;
-					CaptureArgs.DesiredSize = InDesiredSize;
-					CaptureArgs.ResourceToCapture = MoveTemp(SourceTexture);
-
-					InMediaCapture->ProcessCapture_RenderThread(CapturingFrame, CaptureArgs);
-					UE_LOG(LogMediaIOCore, Verbose, TEXT("[%s] - Captured frame %d"), *InMediaCapture->MediaOutputName, CapturingFrame ? CapturingFrame->FrameId : -1);
-					
-					GraphBuilder.Execute();
-				}
-				
-				if (!InMediaCapture->UseExperimentalScheduling())
-				{
-					//Process the next pending frame
-					UE_LOG(LogMediaIOCore, Verbose, TEXT("[%s] - Processing pending frame %d"), *InMediaCapture->MediaOutputName, NextPending ? NextPending->FrameId : -1);
-					if (NextPending)
-					{
-						InMediaCapture->ProcessReadyFrame_RenderThread(RHICmdList, InMediaCapture, NextPending);
-					}
-				}
-
-				// Whatever happens, we want to decrement our counter to track enqueued commands
-				--InMediaCapture->WaitingForRenderCommandExecutionCounter;
-			});
-
-			//If auto-stopping, count the number of frame captures requested and stop when reaching 0.
-			if (DesiredCaptureOptions.bAutostopOnCapture && GetState() == EMediaCaptureState::Capturing && --DesiredCaptureOptions.NumberOfFramesToCapture <= 0)
-			{
-				StopCapture(true);
-			}
-		}
 	}
 }
 
@@ -3685,7 +1484,6 @@
 				SCOPE_CYCLE_COUNTER(STAT_MediaCapture_RenderThread_CaptureCallback)
 					InMediaCapture->OnRHIResourceCaptured_RenderingThread(ReadyFrame->CaptureBaseData, ReadyFrame->UserData, ReadyFrame->GetTextureResource());
 			}
->>>>>>> 4af6daef
 			else
 			{
 				TRACE_CPUPROFILER_EVENT_SCOPE(UMediaCapture::RHIResourceCaptured);
@@ -3705,8 +1503,6 @@
 void UMediaCapture::PrintFrameState()
 {
 	UE_LOG(LogMediaIOCore, VeryVerbose, TEXT("%s"), *FrameManager->GetFramesState());
-<<<<<<< HEAD
-=======
 }
 
 int32 UMediaCapture::GetBytesPerPixel(EPixelFormat InPixelFormat)
@@ -3776,7 +1572,6 @@
 			return 0;
 		}
 	}
->>>>>>> 4af6daef
 }
 
 /* namespace MediaCaptureDetails implementation
@@ -3862,75 +1657,6 @@
 		}
 #endif // WITH_EDITOR
 	}
-
-	int32 GetBytesPerPixel(EPixelFormat InPixelFormat)
-	{
-		//We can capture viewports and render targets. Possible pixel format is limited by that
-		switch (InPixelFormat)
-		{
-
-		case PF_A8:
-		case PF_R8_UINT:
-		case PF_R8_SINT:
-		case PF_G8:
-		{
-			return 1;
-		}
-		case PF_R16_UINT:
-		case PF_R16_SINT:
-		case PF_R5G6B5_UNORM:
-		case PF_R8G8:
-		case PF_R16F:
-		case PF_R16F_FILTER:
-		case PF_V8U8:
-		case PF_R8G8_UINT:
-		case PF_B5G5R5A1_UNORM:
-		{
-			return 2;
-		}
-		case PF_R32_UINT:
-		case PF_R32_SINT:
-		case PF_R8G8B8A8:
-		case PF_A8R8G8B8:
-		case PF_FloatR11G11B10:
-		case PF_A2B10G10R10:
-		case PF_G16R16:
-		case PF_G16R16F:
-		case PF_G16R16F_FILTER:
-		case PF_R32_FLOAT:
-		case PF_R16G16_UINT:
-		case PF_R8G8B8A8_UINT:
-		case PF_R8G8B8A8_SNORM:
-		case PF_B8G8R8A8:
-		case PF_G16R16_SNORM:
-		case PF_FloatRGB: //Equivalent to R11G11B10
-		{
-			return 4;
-		}
-		case PF_R16G16B16A16_UINT:
-		case PF_R16G16B16A16_SINT:
-		case PF_A16B16G16R16:
-		case PF_G32R32F:
-		case PF_R16G16B16A16_UNORM:
-		case PF_R16G16B16A16_SNORM:
-		case PF_R32G32_UINT:
-		case PF_R64_UINT:
-		case PF_FloatRGBA: //Equivalent to R16G16B16A16
-		{
-			return 8;
-		}
-		case PF_A32B32G32R32F:
-		case PF_R32G32B32A32_UINT:
-		{
-			return 16;
-		}
-		default:
-		{
-			ensureMsgf(false, TEXT("MediaCapture - Pixel format (%d) not handled. Invalid bytes per pixel returned."), InPixelFormat);
-			return 0;
-		}
-		}
-	}
 }
 
 #undef LOCTEXT_NAMESPACE
