// Copyright Epic Games, Inc. All Rights Reserved.

#include "MediaCapture.h"

#include "Application/ThrottleManager.h"
#include "Async/Async.h"
#include "Engine/GameEngine.h"
#include "Engine/RendererSettings.h"
#include "Engine/TextureRenderTarget2D.h"
#include "EngineModule.h"
#include "MediaIOCoreModule.h"
#include "MediaOutput.h"
#include "MediaShaders.h"
#include "Misc/App.h"
#include "Misc/ScopeLock.h"
#include "PipelineStateCache.h"
#include "RendererInterface.h"
#include "RenderUtils.h"
#include "RHIStaticStates.h"
#include "SceneUtils.h"
#include "Slate/SceneViewport.h"
#include "UObject/WeakObjectPtrTemplates.h"
#include "RenderTargetPool.h"

#if WITH_EDITOR
#include "Editor.h"
#include "Editor/EditorEngine.h"
#include "Engine/Engine.h"
#include "Engine/EngineTypes.h"
#include "Framework/Notifications/NotificationManager.h"
#include "Widgets/Notifications/SNotificationList.h"
#endif //WITH_EDITOR

#define LOCTEXT_NAMESPACE "MediaCapture"

/* namespace MediaCaptureDetails definition
*****************************************************************************/

/** Time spent in media capture sending a frame. */
DECLARE_CYCLE_STAT(TEXT("MediaCapture RenderThread CopyToResolve"), STAT_MediaCapture_RenderThread_CopyToResolve, STATGROUP_Media);
DECLARE_CYCLE_STAT(TEXT("MediaCapture RenderThread MapStaging"), STAT_MediaCapture_RenderThread_MapStaging, STATGROUP_Media);
DECLARE_CYCLE_STAT(TEXT("MediaCapture RenderThread Callback"), STAT_MediaCapture_RenderThread_Callback, STATGROUP_Media);

namespace MediaCaptureDetails
{
	bool FindSceneViewportAndLevel(TSharedPtr<FSceneViewport>& OutSceneViewport);

	//Validation for the source of a capture
	bool ValidateSceneViewport(const TSharedPtr<FSceneViewport>& SceneViewport, const FMediaCaptureOptions& CaptureOption, const FIntPoint& DesiredSize, const EPixelFormat DesiredPixelFormat, const bool bCurrentlyCapturing);
	bool ValidateTextureRenderTarget2D(const UTextureRenderTarget2D* RenderTarget, const FMediaCaptureOptions& CaptureOption, const FIntPoint& DesiredSize, const EPixelFormat DesiredPixelFormat, const bool bCurrentlyCapturing);

	//Validation that there is a capture 
	bool ValidateIsCapturing(const UMediaCapture& CaptureToBeValidated);

	void ShowSlateNotification();
}


/* UMediaCapture::FCaptureBaseData
*****************************************************************************/
UMediaCapture::FCaptureBaseData::FCaptureBaseData()
	: SourceFrameNumberRenderThread(0)
{

}

/* UMediaCapture::FCaptureFrame
*****************************************************************************/
UMediaCapture::FCaptureFrame::FCaptureFrame()
	: bResolvedTargetRequested(false)
{

}

/* FMediaCaptureOptions
*****************************************************************************/
FMediaCaptureOptions::FMediaCaptureOptions()
	: Crop(EMediaCaptureCroppingType::None)
	, CustomCapturePoint(FIntPoint::ZeroValue)
	, bResizeSourceBuffer(false)
	, bSkipFrameWhenRunningExpensiveTasks(true)
{

}


/* UMediaCapture
*****************************************************************************/

UMediaCapture::UMediaCapture(const FObjectInitializer& ObjectInitializer)
	: Super(ObjectInitializer)
	, CurrentResolvedTargetIndex(0)
	, NumberOfCaptureFrame(2)
	, CaptureRequestCount(0)
	, MediaState(EMediaCaptureState::Stopped)
	, DesiredSize(1280, 720)
	, DesiredPixelFormat(EPixelFormat::PF_A2B10G10R10)
	, DesiredOutputSize(1280, 720)
	, DesiredOutputPixelFormat(EPixelFormat::PF_A2B10G10R10)
	, ConversionOperation(EMediaCaptureConversionOperation::NONE)
	, MediaOutputName(TEXT("[undefined]"))
	, bUseRequestedTargetSize(false)
	, bViewportHasFixedViewportSize(false)
	, bResolvedTargetInitialized(false)
	, bShouldCaptureRHITexture(false)
	, WaitingForResolveCommandExecutionCounter(0)
	, NumberOfTexturesToResolve(0)
{
}

void UMediaCapture::BeginDestroy()
{
	if (GetState() == EMediaCaptureState::Capturing || GetState() == EMediaCaptureState::Preparing)
	{
		UE_LOG(LogMediaIOCore, Warning, TEXT("%s will be destroyed and the capture was not stopped."), *GetName());
	}
	StopCapture(false);

	Super::BeginDestroy();
}

FString UMediaCapture::GetDesc()
{
	if (MediaOutput)
	{
		return FString::Printf(TEXT("%s [%s]"), *Super::GetDesc(), *MediaOutput->GetDesc());
	}
	return FString::Printf(TEXT("%s [none]"), *Super::GetDesc());
}

bool UMediaCapture::CaptureActiveSceneViewport(FMediaCaptureOptions CaptureOptions)
{
	StopCapture(false);

	check(IsInGameThread());

	TSharedPtr<FSceneViewport> FoundSceneViewport;
	if (!MediaCaptureDetails::FindSceneViewportAndLevel(FoundSceneViewport) || !FoundSceneViewport.IsValid())
	{
		UE_LOG(LogMediaIOCore, Warning, TEXT("Can not start the capture. No viewport could be found. Play in 'Standalone' or in 'New Editor Window PIE'."));
		return false;
	}

	return CaptureSceneViewport(FoundSceneViewport, CaptureOptions);
}

bool UMediaCapture::CaptureSceneViewport(TSharedPtr<FSceneViewport>& InSceneViewport, FMediaCaptureOptions InCaptureOptions)
{
	StopCapture(false);

	check(IsInGameThread());

	if (!ValidateMediaOutput())
	{
		MediaCaptureDetails::ShowSlateNotification();
		return false;
	}

	DesiredCaptureOptions = InCaptureOptions;
	CacheMediaOutput(EMediaCaptureSourceType::SCENE_VIEWPORT);

	if (bUseRequestedTargetSize)
	{
		DesiredSize = InSceneViewport->GetSize();
	}
	else if (DesiredCaptureOptions.bResizeSourceBuffer)
	{
		SetFixedViewportSize(InSceneViewport);
	}

	CacheOutputOptions();

	const bool bCurrentlyCapturing = false;
	if (!MediaCaptureDetails::ValidateSceneViewport(InSceneViewport, DesiredCaptureOptions, DesiredSize, DesiredPixelFormat, bCurrentlyCapturing))
	{
		ResetFixedViewportSize(InSceneViewport, false);
		MediaCaptureDetails::ShowSlateNotification();
		return false;
	}

	SetState(EMediaCaptureState::Preparing);
	bool bInitialized = CaptureSceneViewportImpl(InSceneViewport);

	if (bInitialized)
	{
		InitializeResolveTarget(MediaOutput->NumberOfTextureBuffers);
		bInitialized = GetState() != EMediaCaptureState::Stopped;
	}

	if (bInitialized)
	{
		//no lock required, the command on the render thread is not active
		CapturingSceneViewport = InSceneViewport;

		CurrentResolvedTargetIndex = 0;
		FCoreDelegates::OnEndFrame.AddUObject(this, &UMediaCapture::OnEndFrame_GameThread);
	}
	else
	{
		ResetFixedViewportSize(InSceneViewport, false);
		SetState(EMediaCaptureState::Stopped);
		MediaCaptureDetails::ShowSlateNotification();
	}

	return bInitialized;
}

bool UMediaCapture::CaptureTextureRenderTarget2D(UTextureRenderTarget2D* InRenderTarget2D, FMediaCaptureOptions CaptureOptions)
{
	StopCapture(false);

	check(IsInGameThread());

	if (!ValidateMediaOutput())
	{
		MediaCaptureDetails::ShowSlateNotification();
		return false;
	}

	DesiredCaptureOptions = CaptureOptions;
	CacheMediaOutput(EMediaCaptureSourceType::RENDER_TARGET);

	if (bUseRequestedTargetSize)
	{
		DesiredSize = FIntPoint(InRenderTarget2D->SizeX, InRenderTarget2D->SizeY);
	}
	else if (DesiredCaptureOptions.bResizeSourceBuffer)
	{
		InRenderTarget2D->ResizeTarget(DesiredSize.X, DesiredSize.Y);
	}

	CacheOutputOptions();

	const bool bCurrentlyCapturing = false;
	if (!MediaCaptureDetails::ValidateTextureRenderTarget2D(InRenderTarget2D, DesiredCaptureOptions, DesiredSize, DesiredPixelFormat, bCurrentlyCapturing))
	{
		MediaCaptureDetails::ShowSlateNotification();
		return false;
	}

	SetState(EMediaCaptureState::Preparing);
	bool bInitialized = CaptureRenderTargetImpl(InRenderTarget2D);

	if (bInitialized)
	{
		InitializeResolveTarget(MediaOutput->NumberOfTextureBuffers);
		bInitialized = GetState() != EMediaCaptureState::Stopped;
	}

	if (bInitialized)
	{
		//no lock required the command on the render thread is not active yet
		CapturingRenderTarget = InRenderTarget2D;

		CurrentResolvedTargetIndex = 0;
		FCoreDelegates::OnEndFrame.AddUObject(this, &UMediaCapture::OnEndFrame_GameThread);
	}
	else
	{
		SetState(EMediaCaptureState::Stopped);
		MediaCaptureDetails::ShowSlateNotification();
	}

	return bInitialized;
}

void UMediaCapture::CacheMediaOutput(EMediaCaptureSourceType InSourceType)
{
	check(MediaOutput);
	DesiredSize = MediaOutput->GetRequestedSize();
	bUseRequestedTargetSize = DesiredSize == UMediaOutput::RequestCaptureSourceSize;
	DesiredPixelFormat = MediaOutput->GetRequestedPixelFormat();
	ConversionOperation = MediaOutput->GetConversionOperation(InSourceType);
}

void UMediaCapture::CacheOutputOptions()
{
	DesiredOutputSize = GetOutputSize(DesiredSize, ConversionOperation);
	DesiredOutputPixelFormat = GetOutputPixelFormat(DesiredPixelFormat, ConversionOperation);
	MediaOutputName = *MediaOutput->GetName();
	bShouldCaptureRHITexture = ShouldCaptureRHITexture();
}

FIntPoint UMediaCapture::GetOutputSize(const FIntPoint & InSize, const EMediaCaptureConversionOperation & InConversionOperation) const
{	
	switch (InConversionOperation)
	{
	case EMediaCaptureConversionOperation::RGBA8_TO_YUV_8BIT:
		return FIntPoint(InSize.X / 2, InSize.Y);
	case EMediaCaptureConversionOperation::RGB10_TO_YUVv210_10BIT:
		// Padding aligned on 48 (16 and 6 at the same time)
		return FIntPoint((((InSize.X + 47) / 48) * 48) / 6, InSize.Y);
	case EMediaCaptureConversionOperation::CUSTOM:
		return GetCustomOutputSize(InSize);
	case EMediaCaptureConversionOperation::NONE:
	default:
		return InSize;
	}
}

EPixelFormat UMediaCapture::GetOutputPixelFormat(const EPixelFormat & InPixelFormat, const EMediaCaptureConversionOperation & InConversionOperation) const
{
	switch (InConversionOperation)
	{
	case EMediaCaptureConversionOperation::RGBA8_TO_YUV_8BIT:
		return EPixelFormat::PF_B8G8R8A8;
	case EMediaCaptureConversionOperation::RGB10_TO_YUVv210_10BIT:
		return EPixelFormat::PF_R32G32B32A32_UINT;
	case EMediaCaptureConversionOperation::CUSTOM:
		return GetCustomOutputPixelFormat(InPixelFormat);
	case EMediaCaptureConversionOperation::NONE:
	default:
		return InPixelFormat;
	}
}

bool UMediaCapture::UpdateSceneViewport(TSharedPtr<FSceneViewport>& InSceneViewport)
{
	if (!MediaCaptureDetails::ValidateIsCapturing(*this))
	{
		StopCapture(false);
		return false;
	}

	check(IsInGameThread());

	if (!bUseRequestedTargetSize && DesiredCaptureOptions.bResizeSourceBuffer)
	{
		SetFixedViewportSize(InSceneViewport);
	}

	const bool bCurrentlyCapturing = true;
	if (!MediaCaptureDetails::ValidateSceneViewport(InSceneViewport, DesiredCaptureOptions, DesiredSize, DesiredPixelFormat, bCurrentlyCapturing))
	{
		ResetFixedViewportSize(InSceneViewport, false);
		StopCapture(false);
		MediaCaptureDetails::ShowSlateNotification();
		return false;
	}

	if (!UpdateSceneViewportImpl(InSceneViewport))
	{
		ResetFixedViewportSize(InSceneViewport, false);
		StopCapture(false);
		MediaCaptureDetails::ShowSlateNotification();
		return false;
	}

	{
		FScopeLock Lock(&AccessingCapturingSource);
		while(WaitingForResolveCommandExecutionCounter.Load() > 0)
		{
			FlushRenderingCommands();
		}
		ResetFixedViewportSize(CapturingSceneViewport.Pin(), true);
		CapturingSceneViewport = InSceneViewport;
		CapturingRenderTarget = nullptr;
	}

	return true;
}

bool UMediaCapture::UpdateTextureRenderTarget2D(UTextureRenderTarget2D * InRenderTarget2D)
{
	if (!MediaCaptureDetails::ValidateIsCapturing(*this))
	{
		StopCapture(false);
		MediaCaptureDetails::ShowSlateNotification();
		return false;
	}

	check(IsInGameThread());

	if (!bUseRequestedTargetSize && DesiredCaptureOptions.bResizeSourceBuffer)
	{
		InRenderTarget2D->ResizeTarget(DesiredSize.X, DesiredSize.Y);
	}

	const bool bCurrentlyCapturing = true;
	if (!MediaCaptureDetails::ValidateTextureRenderTarget2D(InRenderTarget2D, DesiredCaptureOptions, DesiredSize, DesiredPixelFormat, bCurrentlyCapturing))
	{
		StopCapture(false);
		MediaCaptureDetails::ShowSlateNotification();
		return false;
	}

	if (!UpdateRenderTargetImpl(InRenderTarget2D))
	{
		StopCapture(false);
		MediaCaptureDetails::ShowSlateNotification();
		return false;
	}

	{
		FScopeLock Lock(&AccessingCapturingSource);
		while (WaitingForResolveCommandExecutionCounter.Load() > 0)
		{
			FlushRenderingCommands();
		}
		ResetFixedViewportSize(CapturingSceneViewport.Pin(), true);
		CapturingRenderTarget = InRenderTarget2D;
		CapturingSceneViewport.Reset();
	}

	return true;
}

void UMediaCapture::StopCapture(bool bAllowPendingFrameToBeProcess)
{
	check(IsInGameThread());

	if (GetState() != EMediaCaptureState::StopRequested && GetState() != EMediaCaptureState::Capturing)
	{
		bAllowPendingFrameToBeProcess = false;
	}

	if (bAllowPendingFrameToBeProcess)
	{
		if (GetState() != EMediaCaptureState::Stopped && GetState() != EMediaCaptureState::StopRequested)
		{
			SetState(EMediaCaptureState::StopRequested);

			while (WaitingForResolveCommandExecutionCounter.Load() > 0)
			{
				FlushRenderingCommands();
			}
		}
	}
	else
	{
		if (GetState() != EMediaCaptureState::Stopped)
		{
			SetState(EMediaCaptureState::Stopped);

			FCoreDelegates::OnEndFrame.RemoveAll(this);

			while (WaitingForResolveCommandExecutionCounter.Load() > 0 || !bResolvedTargetInitialized)
			{
				FlushRenderingCommands();
			}
			StopCaptureImpl(bAllowPendingFrameToBeProcess);
			ResetFixedViewportSize(CapturingSceneViewport.Pin(), false);

			CapturingRenderTarget = nullptr;
			CapturingSceneViewport.Reset();
			CaptureFrames.Reset();
			DesiredSize = FIntPoint(1280, 720);
			DesiredPixelFormat = EPixelFormat::PF_A2B10G10R10;
			DesiredOutputSize = FIntPoint(1280, 720);
			DesiredOutputPixelFormat = EPixelFormat::PF_A2B10G10R10;
			DesiredCaptureOptions = FMediaCaptureOptions();
			ConversionOperation = EMediaCaptureConversionOperation::NONE;
			MediaOutputName.Reset();
		}
	}
}

void UMediaCapture::SetMediaOutput(UMediaOutput* InMediaOutput)
{
	if (GetState() == EMediaCaptureState::Stopped)
	{
		MediaOutput = InMediaOutput;
	}
}

void UMediaCapture::SetState(EMediaCaptureState InNewState)
{
	if (MediaState != InNewState)
	{
		MediaState = InNewState;
		if (IsInGameThread())
		{
			BroadcastStateChanged();
		}
		else
		{
			TWeakObjectPtr<UMediaCapture> Self = this;
			AsyncTask(ENamedThreads::GameThread, [Self]
			{
				UMediaCapture* MediaCapture = Self.Get();
				if (UObjectInitialized() && MediaCapture)
				{
					MediaCapture->BroadcastStateChanged();
				}
			});
		}
	}
}

void UMediaCapture::BroadcastStateChanged()
{
	OnStateChanged.Broadcast();
	OnStateChangedNative.Broadcast();
}

void UMediaCapture::SetFixedViewportSize(TSharedPtr<FSceneViewport> InSceneViewport)
{
	InSceneViewport->SetFixedViewportSize(DesiredSize.X, DesiredSize.Y);
	bViewportHasFixedViewportSize = true;
}

void UMediaCapture::ResetFixedViewportSize(TSharedPtr<FSceneViewport> InViewport, bool bInFlushRenderingCommands)
{
	if (bViewportHasFixedViewportSize && InViewport.IsValid())
	{
		if (bInFlushRenderingCommands && WaitingForResolveCommandExecutionCounter.Load() > 0)
		{
			FlushRenderingCommands();
		}
		InViewport->SetFixedViewportSize(0, 0);
		bViewportHasFixedViewportSize = false;
	}
}

bool UMediaCapture::HasFinishedProcessing() const
{
	return WaitingForResolveCommandExecutionCounter.Load() == 0
		|| GetState() == EMediaCaptureState::Error
		|| GetState() == EMediaCaptureState::Stopped;
}

void UMediaCapture::InitializeResolveTarget(int32 InNumberOfBuffers)
{
	if (DesiredOutputSize.X <= 0 || DesiredOutputSize.Y <= 0)
	{
		UE_LOG(LogMediaIOCore, Error, TEXT("Can't start the capture. The size requested is negative or zero."));
		SetState(EMediaCaptureState::Stopped);
		return;
	}

	if (bShouldCaptureRHITexture)
	{
		// No buffer is needed if the callback is with the RHI Texture
		InNumberOfBuffers = 1;
	}

	NumberOfCaptureFrame = InNumberOfBuffers;
	check(CaptureFrames.Num() == 0);
	CaptureFrames.AddDefaulted(InNumberOfBuffers);

	// Only create CPU readback texture when we are using the CPU callback
	if (!bShouldCaptureRHITexture)
	{
		UMediaCapture* This = this;
		ENQUEUE_RENDER_COMMAND(MediaOutputCaptureFrameCreateTexture)(
			[This](FRHICommandListImmediate& RHICmdList)
			{
				FRHIResourceCreateInfo CreateInfo;
				for (int32 Index = 0; Index < This->NumberOfCaptureFrame; ++Index)
				{
					This->CaptureFrames[Index].ReadbackTexture = RHICreateTexture2D(
						This->DesiredOutputSize.X,
						This->DesiredOutputSize.Y,
						This->DesiredOutputPixelFormat,
						1,
						1,
						TexCreate_CPUReadback,
						CreateInfo
					);
				}
				This->bResolvedTargetInitialized = true;
			});
	}
	else
	{
		bResolvedTargetInitialized = true;
	}
}

bool UMediaCapture::ValidateMediaOutput() const
{
	if (MediaOutput == nullptr)
	{
		UE_LOG(LogMediaIOCore, Error, TEXT("Can not start the capture. The Media Output is invalid."));
		return false;
	}

	FString FailureReason;
	if (!MediaOutput->Validate(FailureReason))
	{
		UE_LOG(LogMediaIOCore, Error, TEXT("Can not start the capture. %s."), *FailureReason);
		return false;
	}

	return true;
}

void UMediaCapture::OnEndFrame_GameThread()
{
	if (!bResolvedTargetInitialized)
	{
		FlushRenderingCommands();
	}

	if (!MediaOutput)
	{
		return;
	}

	if (GetState() == EMediaCaptureState::Error)
	{
		StopCapture(false);
	}

	if (GetState() != EMediaCaptureState::Capturing && GetState() != EMediaCaptureState::StopRequested)
	{
		return;
	}

	if (DesiredCaptureOptions.bSkipFrameWhenRunningExpensiveTasks && !FSlateThrottleManager::Get().IsAllowingExpensiveTasks())
	{
		return;
	}

	CurrentResolvedTargetIndex = (CurrentResolvedTargetIndex + 1) % NumberOfCaptureFrame;
	int32 ReadyFrameIndex = (CurrentResolvedTargetIndex + 1) % NumberOfCaptureFrame; // Next one in the buffer queue

	// Frame that should be on the system ram and we want to send to the user
	FCaptureFrame* ReadyFrame = &CaptureFrames[ReadyFrameIndex];
	// Frame that we want to transfer to system ram
	FCaptureFrame* CapturingFrame = (GetState() != EMediaCaptureState::StopRequested) ? &CaptureFrames[CurrentResolvedTargetIndex] : nullptr;

	UE_LOG(LogMediaIOCore, VeryVerbose, TEXT("MediaOutput: '%s'. ReadyFrameIndex: '%d' '%s'. CurrentResolvedTargetIndex: '%d'.")
		, *MediaOutputName, ReadyFrameIndex, (CaptureFrames[ReadyFrameIndex].bResolvedTargetRequested) ? TEXT("Y"): TEXT("N"), CurrentResolvedTargetIndex);
	if (GetState() == EMediaCaptureState::StopRequested && NumberOfTexturesToResolve.Load() <= 0)
	{
		// All the requested frames have been captured.
		StopCapture(false);
		return;
	}

	if (CapturingFrame)
	{
		//Verify if game thread is overrunning the render thread. 
		if (CapturingFrame->bResolvedTargetRequested)
		{
			FlushRenderingCommands();
		}

		CapturingFrame->CaptureBaseData.SourceFrameTimecode = FApp::GetTimecode();
		CapturingFrame->CaptureBaseData.SourceFrameTimecodeFramerate = FApp::GetTimecodeFrameRate();
		CapturingFrame->CaptureBaseData.SourceFrameNumberRenderThread = GFrameNumber;
		CapturingFrame->CaptureBaseData.SourceFrameNumber = ++CaptureRequestCount;
		CapturingFrame->UserData = GetCaptureFrameUserData_GameThread();
	}

	// Init variables for ENQUEUE_RENDER_COMMAND.
	//The Lock only synchronize while we are copying the value to the enqueue. The viewport and the rendertarget may change while we are in the enqueue command.
	{
		FScopeLock Lock(&AccessingCapturingSource);

		TSharedPtr<FSceneViewport> CapturingSceneViewportPin = CapturingSceneViewport.Pin();
		FSceneViewport* InCapturingSceneViewport = CapturingSceneViewportPin.Get();
		FTextureRenderTargetResource* InTextureRenderTargetResource = CapturingRenderTarget ? CapturingRenderTarget->GameThread_GetRenderTargetResource() : nullptr;
		FIntPoint InDesiredSize = DesiredSize;
		FMediaCaptureStateChangedSignature InOnStateChanged = OnStateChanged;
		UMediaCapture* InMediaCapture = this;

		if (InCapturingSceneViewport != nullptr || InTextureRenderTargetResource != nullptr)
		{
			++WaitingForResolveCommandExecutionCounter;

			// RenderCommand to be executed on the RenderThread
			ENQUEUE_RENDER_COMMAND(FMediaOutputCaptureFrameCreateTexture)(
				[InMediaCapture, CapturingFrame, ReadyFrame, InCapturingSceneViewport, InTextureRenderTargetResource, InDesiredSize, InOnStateChanged](FRHICommandListImmediate& RHICmdList)
			{
				InMediaCapture->Capture_RenderThread(RHICmdList, InMediaCapture, CapturingFrame, ReadyFrame, InCapturingSceneViewport, InTextureRenderTargetResource, InDesiredSize, InOnStateChanged);
			});
		}
	}
}


void UMediaCapture::Capture_RenderThread(FRHICommandListImmediate& RHICmdList,
	UMediaCapture* InMediaCapture,
	FCaptureFrame* CapturingFrame,
	FCaptureFrame* ReadyFrame,
	FSceneViewport* InCapturingSceneViewport,
	FTextureRenderTargetResource* InTextureRenderTargetResource,
	FIntPoint InDesiredSize,
	FMediaCaptureStateChangedSignature InOnStateChanged)
{
	FTexture2DRHIRef SourceTexture;
	{
		if (InCapturingSceneViewport)
		{
#if WITH_EDITOR
			if (!IsRunningGame())
			{
				// PIE, PIE in windows, editor viewport
				SourceTexture = InCapturingSceneViewport->GetRenderTargetTexture();
				if (!SourceTexture.IsValid() && InCapturingSceneViewport->GetViewportRHI())
				{
					SourceTexture = RHICmdList.GetViewportBackBuffer(InCapturingSceneViewport->GetViewportRHI());
				}
			}
			else
#endif
				if (InCapturingSceneViewport->GetViewportRHI())
				{
					// Standalone and packaged
					SourceTexture = RHICmdList.GetViewportBackBuffer(InCapturingSceneViewport->GetViewportRHI());
				}
		}
		else if (InTextureRenderTargetResource && InTextureRenderTargetResource->GetTextureRenderTarget2DResource())
		{
			SourceTexture = InTextureRenderTargetResource->GetTextureRenderTarget2DResource()->GetTextureRHI();
		}
	}

	if (!SourceTexture.IsValid())
	{
		InMediaCapture->SetState(EMediaCaptureState::Error);
		UE_LOG(LogMediaIOCore, Error, TEXT("Can't grab the Texture to capture for '%s'."), *InMediaCapture->MediaOutputName);
	}
	else if (CapturingFrame)
	{
		if (InMediaCapture->DesiredPixelFormat != SourceTexture->GetFormat())
		{
			InMediaCapture->SetState(EMediaCaptureState::Error);
			UE_LOG(LogMediaIOCore, Error, TEXT("The capture will stop for '%s'. The Source pixel format doesn't match with the user requested pixel format. Requested: %s Source: %s")
				, *InMediaCapture->MediaOutputName
				, GetPixelFormatString(InMediaCapture->DesiredPixelFormat)
				, GetPixelFormatString(SourceTexture->GetFormat()));
		}
		else if (InMediaCapture->DesiredCaptureOptions.Crop == EMediaCaptureCroppingType::None)
		{
			if (InDesiredSize.X != SourceTexture->GetSizeX() || InDesiredSize.Y != SourceTexture->GetSizeY())
			{
				InMediaCapture->SetState(EMediaCaptureState::Error);
				UE_LOG(LogMediaIOCore, Error, TEXT("The capture will stop for '%s'. The Source size doesn't match with the user requested size. Requested: %d,%d  Source: %d,%d")
					, *InMediaCapture->MediaOutputName
					, InDesiredSize.X, InDesiredSize.Y
					, SourceTexture->GetSizeX(), SourceTexture->GetSizeY());
			}
		}
		else
		{
			FIntPoint StartCapturePoint = FIntPoint::ZeroValue;
			if (InMediaCapture->DesiredCaptureOptions.Crop == EMediaCaptureCroppingType::Custom)
			{
				StartCapturePoint = InMediaCapture->DesiredCaptureOptions.CustomCapturePoint;
			}

			if ((uint32)(InDesiredSize.X + StartCapturePoint.X) > SourceTexture->GetSizeX() || (uint32)(InDesiredSize.Y + StartCapturePoint.Y) > SourceTexture->GetSizeY())
			{
				InMediaCapture->SetState(EMediaCaptureState::Error);
				UE_LOG(LogMediaIOCore, Error, TEXT("The capture will stop for '%s'. The Source size doesn't match with the user requested size. Requested: %d,%d  Source: %d,%d")
					, *InMediaCapture->MediaOutputName
					, InDesiredSize.X, InDesiredSize.Y
					, SourceTexture->GetSizeX(), SourceTexture->GetSizeY());
			}
		}
	}

	if (CapturingFrame && InMediaCapture->GetState() != EMediaCaptureState::Error)
	{
		SCOPE_CYCLE_COUNTER(STAT_MediaCapture_RenderThread_CopyToResolve);

		FPooledRenderTargetDesc OutputDesc = FPooledRenderTargetDesc::Create2DDesc(
			InMediaCapture->DesiredOutputSize,
			InMediaCapture->DesiredOutputPixelFormat,
			FClearValueBinding::None,
			TexCreate_None,
			TexCreate_RenderTargetable,
			false);
		TRefCountPtr<IPooledRenderTarget> ResampleTexturePooledRenderTarget;
		GRenderTargetPool.FindFreeElement(RHICmdList, OutputDesc, ResampleTexturePooledRenderTarget, TEXT("MediaCapture"));
		const FSceneRenderTargetItem& DestRenderTarget = ResampleTexturePooledRenderTarget->GetRenderTargetItem();

		// Do we need to crop
		float ULeft = 0.0f;
		float URight = 1.0f;
		float VTop = 0.0f;
		float VBottom = 1.0f;
		FResolveParams ResolveParams;
		if (InMediaCapture->DesiredCaptureOptions.Crop != EMediaCaptureCroppingType::None)
		{
			switch (InMediaCapture->DesiredCaptureOptions.Crop)
			{
			case EMediaCaptureCroppingType::Center:
				ResolveParams.Rect = FResolveRect((SourceTexture->GetSizeX() - InDesiredSize.X) / 2, (SourceTexture->GetSizeY() - InDesiredSize.Y) / 2, 0, 0);
				ResolveParams.Rect.X2 = ResolveParams.Rect.X1 + InDesiredSize.X;
				ResolveParams.Rect.Y2 = ResolveParams.Rect.Y1 + InDesiredSize.Y;
				break;
			case EMediaCaptureCroppingType::TopLeft:
				ResolveParams.Rect = FResolveRect(0, 0, InDesiredSize.X, InDesiredSize.Y);
				break;
			case EMediaCaptureCroppingType::Custom:
				ResolveParams.Rect = FResolveRect(InMediaCapture->DesiredCaptureOptions.CustomCapturePoint.X, InMediaCapture->DesiredCaptureOptions.CustomCapturePoint.Y, 0, 0);
				ResolveParams.Rect.X2 = ResolveParams.Rect.X1 + InDesiredSize.X;
				ResolveParams.Rect.Y2 = ResolveParams.Rect.Y1 + InDesiredSize.Y;
				break;
			}

			ResolveParams.DestRect.X1 = 0;
			ResolveParams.DestRect.X2 = InDesiredSize.X;
			ResolveParams.DestRect.Y1 = 0;
			ResolveParams.DestRect.Y2 = InDesiredSize.Y;

			ULeft = (float)ResolveParams.Rect.X1 / (float)SourceTexture->GetSizeX();
			URight = (float)ResolveParams.Rect.X2 / (float)SourceTexture->GetSizeX();
			VTop = (float)ResolveParams.Rect.Y1 / (float)SourceTexture->GetSizeY();
			VBottom = (float)ResolveParams.Rect.Y2 / (float)SourceTexture->GetSizeY();
		}

		{
			SCOPED_DRAW_EVENTF(RHICmdList, MediaCapture, TEXT("MediaCapture"));

			if (InMediaCapture->ConversionOperation == EMediaCaptureConversionOperation::NONE)
			{
				// Asynchronously copy target from GPU to GPU
				RHICmdList.CopyToResolveTarget(SourceTexture, DestRenderTarget.TargetableTexture, ResolveParams);
			}
			else if (InMediaCapture->ConversionOperation == EMediaCaptureConversionOperation::CUSTOM)
			{
				InMediaCapture->OnCustomCapture_RenderingThread(RHICmdList, CapturingFrame->CaptureBaseData, CapturingFrame->UserData
					, SourceTexture, DestRenderTarget.TargetableTexture, ResolveParams, {ULeft, URight}, {VTop, VBottom});
			}
			else
			{
				// convert the source with a draw call
				FGraphicsPipelineStateInitializer GraphicsPSOInit;
				FRHITexture* RenderTarget = DestRenderTarget.TargetableTexture.GetReference();
				FRHIRenderPassInfo RPInfo(RenderTarget,  ERenderTargetActions::DontLoad_Store);
				RHICmdList.BeginRenderPass(RPInfo, TEXT("MediaCapture"));

				RHICmdList.ApplyCachedRenderTargets(GraphicsPSOInit);

				GraphicsPSOInit.DepthStencilState = TStaticDepthStencilState<false, CF_Always>::GetRHI();
				GraphicsPSOInit.RasterizerState = TStaticRasterizerState<>::GetRHI();
				GraphicsPSOInit.BlendState = TStaticBlendStateWriteMask<CW_RGBA, CW_NONE, CW_NONE, CW_NONE, CW_NONE, CW_NONE, CW_NONE, CW_NONE>::GetRHI();
				GraphicsPSOInit.PrimitiveType = PT_TriangleStrip;

				// configure media shaders
				auto ShaderMap = GetGlobalShaderMap(GMaxRHIFeatureLevel);
				TShaderMapRef<FMediaShadersVS> VertexShader(ShaderMap);

				GraphicsPSOInit.BoundShaderState.VertexDeclarationRHI = GMediaVertexDeclaration.VertexDeclarationRHI;
				GraphicsPSOInit.BoundShaderState.VertexShaderRHI = VertexShader.GetVertexShader();

				const bool bDoLinearToSRGB = false;

				switch (InMediaCapture->ConversionOperation)
				{
				case EMediaCaptureConversionOperation::RGBA8_TO_YUV_8BIT:
				{
					TShaderMapRef<FRGB8toUYVY8ConvertPS> ConvertShader(ShaderMap);
					GraphicsPSOInit.BoundShaderState.PixelShaderRHI = ConvertShader.GetPixelShader();
					SetGraphicsPipelineState(RHICmdList, GraphicsPSOInit);
					ConvertShader->SetParameters(RHICmdList, SourceTexture, MediaShaders::RgbToYuvRec709Full, MediaShaders::YUVOffset8bits, bDoLinearToSRGB);
				}
				break;
				case EMediaCaptureConversionOperation::RGB10_TO_YUVv210_10BIT:
				{
					TShaderMapRef<FRGB10toYUVv210ConvertPS> ConvertShader(ShaderMap);
					GraphicsPSOInit.BoundShaderState.PixelShaderRHI = ConvertShader.GetPixelShader();
					SetGraphicsPipelineState(RHICmdList, GraphicsPSOInit);
					ConvertShader->SetParameters(RHICmdList, SourceTexture, MediaShaders::RgbToYuvRec709Full, MediaShaders::YUVOffset10bits, bDoLinearToSRGB);
				}
				break;
				case EMediaCaptureConversionOperation::INVERT_ALPHA:
				{
					TShaderMapRef<FInvertAlphaPS> ConvertShader(ShaderMap);
					GraphicsPSOInit.BoundShaderState.PixelShaderRHI = ConvertShader.GetPixelShader();
					SetGraphicsPipelineState(RHICmdList, GraphicsPSOInit);
					ConvertShader->SetParameters(RHICmdList, SourceTexture);
				}
				break;
				case EMediaCaptureConversionOperation::SET_ALPHA_ONE:
				{
					TShaderMapRef<FSetAlphaOnePS> ConvertShader(ShaderMap);
					GraphicsPSOInit.BoundShaderState.PixelShaderRHI = ConvertShader.GetPixelShader();
					SetGraphicsPipelineState(RHICmdList, GraphicsPSOInit);
					ConvertShader->SetParameters(RHICmdList, SourceTexture);
				}
				break;
				}

				// draw full size quad into render target
				FVertexBufferRHIRef VertexBuffer = CreateTempMediaVertexBuffer(ULeft, URight, VTop, VBottom);
				RHICmdList.SetStreamSource(0, VertexBuffer, 0);

				// set viewport to RT size
				RHICmdList.SetViewport(0, 0, 0.0f, InMediaCapture->DesiredOutputSize.X, InMediaCapture->DesiredOutputSize.Y, 1.0f);
				RHICmdList.DrawPrimitive(0, 2, 1);
				RHICmdList.TransitionResource(EResourceTransitionAccess::EReadable, DestRenderTarget.TargetableTexture);

				RHICmdList.EndRenderPass();
			}

			if (InMediaCapture->bShouldCaptureRHITexture)
			{
				SCOPE_CYCLE_COUNTER(STAT_MediaCapture_RenderThread_Callback);
				InMediaCapture->OnRHITextureCaptured_RenderingThread(CapturingFrame->CaptureBaseData, CapturingFrame->UserData, DestRenderTarget.TargetableTexture);
				CapturingFrame->bResolvedTargetRequested = false;
			}
			else
			{
				// Asynchronously copy duplicate target from GPU to System Memory
				RHICmdList.CopyToResolveTarget(DestRenderTarget.TargetableTexture, CapturingFrame->ReadbackTexture, FResolveParams());
				CapturingFrame->bResolvedTargetRequested = true;
				++NumberOfTexturesToResolve;
			}
		}
	}

	if (!InMediaCapture->bShouldCaptureRHITexture && InMediaCapture->GetState() != EMediaCaptureState::Error)
	{
		if (ReadyFrame->bResolvedTargetRequested)
		{
			check(ReadyFrame->ReadbackTexture.IsValid());

			// Lock & read
			void* ColorDataBuffer = nullptr;
			int32 Width = 0, Height = 0;
			{
				SCOPE_CYCLE_COUNTER(STAT_MediaCapture_RenderThread_MapStaging);
				RHICmdList.MapStagingSurface(ReadyFrame->ReadbackTexture, ColorDataBuffer, Width, Height);
			}
<<<<<<< HEAD

			{
				SCOPE_CYCLE_COUNTER(STAT_MediaCapture_RenderThread_Callback);
				InMediaCapture->OnFrameCaptured_RenderingThread(ReadyFrame->CaptureBaseData, ReadyFrame->UserData, ColorDataBuffer, Width, Height);
			}
			ReadyFrame->bResolvedTargetRequested = false;
			--NumberOfTexturesToResolve;

=======

			{
				SCOPE_CYCLE_COUNTER(STAT_MediaCapture_RenderThread_Callback);
				InMediaCapture->OnFrameCaptured_RenderingThread(ReadyFrame->CaptureBaseData, ReadyFrame->UserData, ColorDataBuffer, Width, Height);
			}
			ReadyFrame->bResolvedTargetRequested = false;
			--NumberOfTexturesToResolve;

>>>>>>> 90fae962
			RHICmdList.UnmapStagingSurface(ReadyFrame->ReadbackTexture);
		}
	}

	--InMediaCapture->WaitingForResolveCommandExecutionCounter;
}

/* namespace MediaCaptureDetails implementation
*****************************************************************************/
namespace MediaCaptureDetails
{
	bool FindSceneViewportAndLevel(TSharedPtr<FSceneViewport>& OutSceneViewport)
	{
#if WITH_EDITOR
		if (GIsEditor)
		{
			for (const FWorldContext& Context : GEngine->GetWorldContexts())
			{
				if (Context.WorldType == EWorldType::PIE)
				{
					UEditorEngine* EditorEngine = CastChecked<UEditorEngine>(GEngine);
					FSlatePlayInEditorInfo& Info = EditorEngine->SlatePlayInEditorMap.FindChecked(Context.ContextHandle);
					if (Info.SlatePlayInEditorWindowViewport.IsValid())
					{
						OutSceneViewport = Info.SlatePlayInEditorWindowViewport;
						return true;
					}
				}
			}
			return false;
		}
		else
#endif
		{
			UGameEngine* GameEngine = CastChecked<UGameEngine>(GEngine);
			OutSceneViewport = GameEngine->SceneViewport;
			return true;
		}
	}

	bool ValidateSize(const FIntPoint TargetSize, const FIntPoint& DesiredSize, const FMediaCaptureOptions& CaptureOptions, const bool bCurrentlyCapturing)
	{
		if (CaptureOptions.Crop == EMediaCaptureCroppingType::None)
		{
			if (DesiredSize.X != TargetSize.X || DesiredSize.Y != TargetSize.Y)
			{
				UE_LOG(LogMediaIOCore, Error, TEXT("Can not %s the capture. The Render Target size doesn't match with the requested size. SceneViewport: %d,%d  MediaOutput: %d,%d")
					, bCurrentlyCapturing ? TEXT("continue") : TEXT("start")
					, TargetSize.X, TargetSize.Y
					, DesiredSize.X, DesiredSize.Y);
				return false;
			}
		}
		else
		{
			FIntPoint StartCapturePoint = FIntPoint::ZeroValue;
			if (CaptureOptions.Crop == EMediaCaptureCroppingType::Custom)
			{
				if (CaptureOptions.CustomCapturePoint.X < 0 || CaptureOptions.CustomCapturePoint.Y < 0)
				{
					UE_LOG(LogMediaIOCore, Error, TEXT("Can not %s the capture. The start capture point is negatif. Start Point: %d,%d")
						, bCurrentlyCapturing ? TEXT("continue") : TEXT("start")
						, StartCapturePoint.X, StartCapturePoint.Y);
					return false;
				}
				StartCapturePoint = CaptureOptions.CustomCapturePoint;
			}

			if (DesiredSize.X + StartCapturePoint.X > TargetSize.X || DesiredSize.Y + StartCapturePoint.Y > TargetSize.Y)
			{
				UE_LOG(LogMediaIOCore, Error, TEXT("Can not %s the capture. The Render Target size is too small for the requested cropping options. SceneViewport: %d,%d  MediaOutput: %d,%d Start Point: %d,%d")
					, bCurrentlyCapturing ? TEXT("continue") : TEXT("start")
					, TargetSize.X, TargetSize.Y
					, DesiredSize.X, DesiredSize.Y
					, StartCapturePoint.X, StartCapturePoint.Y);
				return false;
			}
		}

		return true;
	}

	bool ValidateSceneViewport(const TSharedPtr<FSceneViewport>& SceneViewport, const FMediaCaptureOptions& CaptureOptions, const FIntPoint& DesiredSize, const EPixelFormat DesiredPixelFormat, const bool bCurrentlyCapturing)
	{
		if (!SceneViewport.IsValid())
		{
			UE_LOG(LogMediaIOCore, Error, TEXT("Can not %s the capture. The Scene Viewport is invalid.")
				, bCurrentlyCapturing ? TEXT("continue") : TEXT("start"));
			return false;
		}

		const FIntPoint SceneViewportSize = SceneViewport->GetRenderTargetTextureSizeXY();
		if (!ValidateSize(SceneViewportSize, DesiredSize, CaptureOptions, bCurrentlyCapturing))
		{
			return false;
		}

		static const auto CVarDefaultBackBufferPixelFormat = IConsoleManager::Get().FindTConsoleVariableDataInt(TEXT("r.DefaultBackBufferPixelFormat"));
		EPixelFormat SceneTargetFormat = EDefaultBackBufferPixelFormat::Convert2PixelFormat(EDefaultBackBufferPixelFormat::FromInt(CVarDefaultBackBufferPixelFormat->GetValueOnGameThread()));
		if (DesiredPixelFormat != SceneTargetFormat)
		{
			UE_LOG(LogMediaIOCore, Error, TEXT("Can not %s the capture. The Render Target pixel format doesn't match with the requested pixel format. SceneViewport: %s MediaOutput: %s")
				, bCurrentlyCapturing ? TEXT("continue") : TEXT("start")
				, GetPixelFormatString(SceneTargetFormat)
				, GetPixelFormatString(DesiredPixelFormat));
			return false;
		}

		return true;
	}

	bool ValidateTextureRenderTarget2D(const UTextureRenderTarget2D* InRenderTarget2D, const FMediaCaptureOptions& CaptureOptions, const FIntPoint& DesiredSize, const EPixelFormat DesiredPixelFormat, const bool bCurrentlyCapturing)
	{
		if (InRenderTarget2D == nullptr)
		{
			UE_LOG(LogMediaIOCore, Error, TEXT("Couldn't %s the capture. The Render Target is invalid.")
				, bCurrentlyCapturing ? TEXT("continue") : TEXT("start"));
			return false;
		}

		if (!ValidateSize(FIntPoint(InRenderTarget2D->SizeX, InRenderTarget2D->SizeY), DesiredSize, CaptureOptions, bCurrentlyCapturing))
		{
			return false;
		}

		if (DesiredPixelFormat != InRenderTarget2D->GetFormat())
		{
			UE_LOG(LogMediaIOCore, Error, TEXT("Can not %s the capture. The Render Target pixel format doesn't match with the requested pixel format. RenderTarget: %s MediaOutput: %s")
				, bCurrentlyCapturing ? TEXT("continue") : TEXT("start")
				, GetPixelFormatString(InRenderTarget2D->GetFormat())
				, GetPixelFormatString(DesiredPixelFormat));
			return false;
		}

		return true;
	}

	bool ValidateIsCapturing(const UMediaCapture& CaptureToBeValidated)
	{
		if (CaptureToBeValidated.GetState() != EMediaCaptureState::Capturing && CaptureToBeValidated.GetState() != EMediaCaptureState::Preparing)
		{
			UE_LOG(LogMediaIOCore, Error, TEXT("Can not update the capture. There is no capture currently.\
			Only use UpdateSceneViewport or UpdateTextureRenderTarget2D when the state is Capturing or Preparing"));
			return false;
		}

		return true;
	}

	void ShowSlateNotification()
	{
#if WITH_EDITOR
		if (GIsEditor)
		{
			static double PreviousWarningTime = 0.0;
			const double TimeNow = FPlatformTime::Seconds();
			const double TimeBetweenWarningsInSeconds = 3.0f;

			if (TimeNow - PreviousWarningTime > TimeBetweenWarningsInSeconds)
			{
				FNotificationInfo NotificationInfo(LOCTEXT("MediaCaptureFailedError", "The media failed to capture. Check Output Log for details!"));
				NotificationInfo.ExpireDuration = 2.0f;
				FSlateNotificationManager::Get().AddNotification(NotificationInfo);

				PreviousWarningTime = TimeNow;
			}
		}
#endif // WITH_EDITOR
	}
}

#undef LOCTEXT_NAMESPACE<|MERGE_RESOLUTION|>--- conflicted
+++ resolved
@@ -918,7 +918,6 @@
 				SCOPE_CYCLE_COUNTER(STAT_MediaCapture_RenderThread_MapStaging);
 				RHICmdList.MapStagingSurface(ReadyFrame->ReadbackTexture, ColorDataBuffer, Width, Height);
 			}
-<<<<<<< HEAD
 
 			{
 				SCOPE_CYCLE_COUNTER(STAT_MediaCapture_RenderThread_Callback);
@@ -927,16 +926,6 @@
 			ReadyFrame->bResolvedTargetRequested = false;
 			--NumberOfTexturesToResolve;
 
-=======
-
-			{
-				SCOPE_CYCLE_COUNTER(STAT_MediaCapture_RenderThread_Callback);
-				InMediaCapture->OnFrameCaptured_RenderingThread(ReadyFrame->CaptureBaseData, ReadyFrame->UserData, ColorDataBuffer, Width, Height);
-			}
-			ReadyFrame->bResolvedTargetRequested = false;
-			--NumberOfTexturesToResolve;
-
->>>>>>> 90fae962
 			RHICmdList.UnmapStagingSurface(ReadyFrame->ReadbackTexture);
 		}
 	}
