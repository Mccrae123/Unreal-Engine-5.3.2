// Copyright Epic Games, Inc. All Rights Reserved.

#include "MediaIOCorePlayerBase.h"

#include "CaptureCardMediaSource.h"
#include "Async/Async.h"
#include "Engine/Engine.h"
#include "Engine/TimecodeProvider.h"
#include "GPUTextureTransferModule.h"
#include "HAL/IConsoleManager.h"
#include "IMediaEventSink.h"
#include "IMediaOptions.h"
#include "IMediaModule.h"
#include "IMediaPlayerFactory.h"
#include "ITimeManagementModule.h"
#include "MediaIOCoreAudioSampleBase.h"
#include "MediaIOCoreBinarySampleBase.h"
#include "MediaIOCoreCaptionSampleBase.h"
#include "MediaIOCoreDeinterlacer.h"
#include "MediaIOCoreModule.h"
#include "MediaIOCoreSamples.h"
#include "MediaIOCoreSubtitleSampleBase.h"
#include "MediaIOCoreTextureSampleBase.h"
#include "MediaIOCoreTextureSampleConverter.h"
#include "Misc/App.h"
#include "Misc/ScopeLock.h"
#include "RenderingThread.h"
#include "PixelFormat.h"
#include "TimedDataInputCollection.h"
#include "TimeSynchronizableMediaSource.h"

#define LOCTEXT_NAMESPACE "MediaIOCorePlayerBase"

/* MediaIOCorePlayerDetail
 *****************************************************************************/

namespace MediaIOCorePlayerDetail
{
	static double ComputeTimeCodeOffset()
	{
		const FDateTime DateTime = FDateTime::Now();
		double HighPerformanceClock = FPlatformTime::Seconds();
		const FTimespan Timespan = DateTime.GetTimeOfDay();
		double Delta = Timespan.GetTotalSeconds() - HighPerformanceClock;
		return Delta;
	}

	static const double HighPerformanceClockDelta = ComputeTimeCodeOffset();
	static bool bLogTimecode = false;

	TAutoConsoleVariable<int32> CVarMediaIOMaxBufferSize(
		TEXT("MediaIO.TimedDataChannel.MaxBufferSize"),
		32,
		TEXT("The max size the MediaIO channels is allowed to set the buffer size."),
		ECVF_Default
	);

	// [JITR] Detailed insights
	static TAutoConsoleVariable<bool> CVarMediaIOJITRInsights(
		TEXT("MediaIO.JITR.Insights"),
		false,
		TEXT("Generate detailed Just-in-Time Media Rendering insights"),
		ECVF_Default);

	static FAutoConsoleCommand CCommandShowTimecode(
		TEXT("MediaIO.ShowInputTimecode"),
		TEXT("All media player will log the frame timecode when a new frame is captured."),
		FConsoleCommandDelegate::CreateLambda([](){ MediaIOCorePlayerDetail::bLogTimecode = true; }),
		ECVF_Cheat);

	static FAutoConsoleCommand CCommandHideTimecode(
		TEXT("MediaIO.HideInputTimecode"),
		TEXT("All media player will stop logging the frame timecode when a new frame is captured."),
		FConsoleCommandDelegate::CreateLambda([]() { MediaIOCorePlayerDetail::bLogTimecode = false; }),
		ECVF_Cheat);

	static TAutoConsoleVariable<int32> CVarEnableGPUDirectInput(
		TEXT("MediaIO.EnableGPUDirectInput"), 0,
		TEXT("Whether to enable GPU direct for faster video frame copies. (Experimental)"),
		ECVF_RenderThreadSafe);
<<<<<<< HEAD

=======
>>>>>>> 4af6daef
}

DECLARE_GPU_STAT_NAMED(STAT_MediaIOPlayer_JITR_TransferTexture, TEXT("JITR_TransferTexture"));


/* FMediaIOCoreMediaOption structors
 *****************************************************************************/

const FName FMediaIOCoreMediaOption::FrameRateNumerator("FrameRateNumerator");
const FName FMediaIOCoreMediaOption::FrameRateDenominator("FrameRateDenominator");
const FName FMediaIOCoreMediaOption::ResolutionWidth("ResolutionWidth");
const FName FMediaIOCoreMediaOption::ResolutionHeight("ResolutionHeight");
const FName FMediaIOCoreMediaOption::VideoModeName("VideoModeName");

/* FMediaIOCorePlayerBase structors
 *****************************************************************************/

FMediaIOCorePlayerBase::FMediaIOCorePlayerBase(IMediaEventSink& InEventSink)
<<<<<<< HEAD
	: CurrentState(EMediaState::Closed)
	, CurrentTime(FTimespan::Zero())
	, EventSink(InEventSink)
	, VideoFrameRate(30, 1)
	, bUseTimeSynchronization(false)
	, bWarnedIncompatibleFrameRate(false)
	, bAutoDetect(false)
	, FrameDelay(0)
	, TimeDelay(0.0)
	, PreviousFrameTimespan(FTimespan::Zero())
{
	Samples = new FMediaIOCoreSamples();

=======
	: EventSink(InEventSink)
	, Samples(MakeUnique<FMediaIOCoreSamples>())
	, JITRSamples(MakeUnique<FJITRMediaTextureSamples>())
{
>>>>>>> 4af6daef
	FGPUTextureTransferModule& Module = FGPUTextureTransferModule::Get();
	GPUTextureTransfer = Module.GetTextureTransfer();
}

FMediaIOCorePlayerBase::~FMediaIOCorePlayerBase()
{
}

/* IMediaPlayer interface
*****************************************************************************/

void FMediaIOCorePlayerBase::Close()
{
	if (CurrentState != EMediaState::Closed)
	{
		Deinterlacer.Reset();

		CurrentState = EMediaState::Closed;
		CurrentTime = FTimespan::Zero();
		AudioTrackFormat.NumChannels = 0;
		AudioTrackFormat.SampleRate = 0;

		Samples->FlushSamples();
		JITRSamples->FlushSamples();

		UnregisterSampleBuffers();
		UnregisterTextures();

		EventSink.ReceiveMediaEvent(EMediaEvent::TracksChanged);
		EventSink.ReceiveMediaEvent(EMediaEvent::MediaClosed);
	}

	ITimeManagementModule::Get().GetTimedDataInputCollection().Remove(this);
}

FString FMediaIOCorePlayerBase::GetInfo() const
{
	FString Info;

	if (AudioTrackFormat.NumChannels > 0)
	{
		Info += FString::Printf(TEXT("Stream\n"));
		Info += FString::Printf(TEXT("    Type: Audio\n"));
		Info += FString::Printf(TEXT("    Channels: %i\n"), AudioTrackFormat.NumChannels);
		Info += FString::Printf(TEXT("    Sample Rate: %i Hz\n"), AudioTrackFormat.SampleRate);
		Info += FString::Printf(TEXT("    Bits Per Sample: 32\n"));
	}

	if (VideoTrackFormat.Dim != FIntPoint::ZeroValue)
	{
		if (!Info.IsEmpty())
		{
			Info += TEXT("\n");
		}
		Info += FString::Printf(TEXT("Stream\n"));
		Info += FString::Printf(TEXT("    Type: Video\n"));
		Info += FString::Printf(TEXT("    Dimensions: %i x %i\n"), VideoTrackFormat.Dim.X, VideoTrackFormat.Dim.Y);
		Info += FString::Printf(TEXT("    Frame Rate: %g fps\n"), VideoFrameRate.AsDecimal());
	}
	return Info;
}

IMediaCache& FMediaIOCorePlayerBase::GetCache()
{
	return *this;
}

IMediaControls& FMediaIOCorePlayerBase::GetControls()
{
	return *this;
}

IMediaSamples& FMediaIOCorePlayerBase::GetSamples()
{
	const bool bIsJITREnabled = IsJustInTimeRenderingEnabled();

	if (bIsJITREnabled)
	{
		return *JITRSamples;
	}
	else
	{
		return *Samples;
	}
}

const FMediaIOCoreSamples& FMediaIOCorePlayerBase::GetSamples() const
{
	return *Samples;
}

FString FMediaIOCorePlayerBase::GetStats() const
{
	return FString();
}

IMediaTracks& FMediaIOCorePlayerBase::GetTracks()
{
	return *this;
}

FString FMediaIOCorePlayerBase::GetUrl() const
{
	return OpenUrl;
}

IMediaView& FMediaIOCorePlayerBase::GetView()
{
	return *this;
}

bool FMediaIOCorePlayerBase::Open(const FString& Url, const IMediaOptions* Options)
{
	Close();

	ITimeManagementModule::Get().GetTimedDataInputCollection().Add(this);

	OpenUrl = Url;
<<<<<<< HEAD
	bool bReadMediaOptions = ReadMediaOptions(Options);

	if (MediaIOCorePlayerDetail::CVarEnableGPUDirectInput.GetValueOnAnyThread())
	{
		CreateAndRegisterTextures(Options);
=======
	const bool bReadMediaOptions = ReadMediaOptions(Options);

	// When AutoDetect is true, we can't create textures now as we don't know the video format.
	// In this case we need to wait until auto-detection is finished, and video format is known.
	if (!bAutoDetect && CanUseGPUTextureTransfer())
	{
		CreateAndRegisterTextures();
	}
	
	const EMediaIOInterlaceFieldOrder InterlaceFieldOrder = static_cast<EMediaIOInterlaceFieldOrder>(Options->GetMediaOption(UE::CaptureCardMediaSource::InterlaceFieldOrder, (int64)EMediaIOInterlaceFieldOrder::TopFieldFirst));
	const FString DefaultOption = TEXT("");
	const FSoftObjectPath DeinterlacerPath = FSoftObjectPath(Options->GetMediaOption(UE::CaptureCardMediaSource::Deinterlacer, DefaultOption));
	
	UObject* DeinterlacerInstancer = DeinterlacerPath.ResolveObject();

	TSharedPtr<UE::MediaIOCore::FDeinterlacer> DeinterlacerInstance;
	if (DeinterlacerInstancer && DeinterlacerInstancer->IsA<UVideoDeinterlacer>())
	{
		Deinterlacer = Cast<UVideoDeinterlacer>(DeinterlacerInstancer)->Instantiate(UE::MediaIOCore::FDeinterlacer::FOnAcquireSample_AnyThread::CreateSP(this, &FMediaIOCorePlayerBase::AcquireTextureSample_AnyThread), InterlaceFieldOrder);
	}
	else
	{
		Deinterlacer = MakeShared<UE::MediaIOCore::FDeinterlacer>(UE::MediaIOCore::FDeinterlacer::FOnAcquireSample_AnyThread::CreateSP(this, &FMediaIOCorePlayerBase::AcquireTextureSample_AnyThread), InterlaceFieldOrder);
>>>>>>> 4af6daef
	}

	return bReadMediaOptions;
}

bool FMediaIOCorePlayerBase::Open(const TSharedRef<FArchive, ESPMode::ThreadSafe>& /*Archive*/, const FString& /*OriginalUrl*/, const IMediaOptions* /*Options*/)
{
	return false;
}

void FMediaIOCorePlayerBase::TickTimeManagement()
{
	if (EvaluationType == EMediaIOSampleEvaluationType::Timecode)
	{
		TOptional<FQualifiedFrameTime> CurrentFrameTime = FApp::GetCurrentFrameTime();
		if (CurrentFrameTime.IsSet())
		{
			if (!bWarnedIncompatibleFrameRate)
			{
				if (!CurrentFrameTime->Rate.IsMultipleOf(VideoFrameRate) && !VideoFrameRate.IsMultipleOf(CurrentFrameTime->Rate))
				{
					bWarnedIncompatibleFrameRate = true;
					UE_LOG(LogMediaIOCore, Warning, TEXT("The video's frame rate is incompatible with engine's frame rate. %s"), *OpenUrl);
				}
			}

			if (FrameDelay != 0)
			{
				FFrameTime FrameNumberVideoRate = CurrentFrameTime->ConvertTo(VideoFrameRate);
				FrameNumberVideoRate.FrameNumber -= FrameDelay;
				CurrentFrameTime->Time = FFrameRate::TransformTime(FrameNumberVideoRate, VideoFrameRate, CurrentFrameTime->Rate);
			}

			CurrentTime = FTimespan::FromSeconds(CurrentFrameTime->AsSeconds());
		}
		else
		{
			UE_LOG(LogMediaIOCore, Verbose, TEXT("The video '%s' is configured to use timecode but none is available on the engine."), *OpenUrl);
		}
	}
	else
	{
		// As default, use the App time
		CurrentTime = FTimespan::FromSeconds(GetApplicationSeconds() - TimeDelay);
	}
}

void FMediaIOCorePlayerBase::TickFetch(FTimespan DeltaTime, FTimespan Timecode)
{
	// Running JITR?
	if (CurrentState == EMediaState::Playing && IsJustInTimeRenderingEnabled())
	{
		// Nothing to do if no samples received yet
		if (Samples->NumVideoSamples() > 0)
		{
			// Create new JITR proxy sample
			JITRSamples->ProxySample = AcquireJITRProxySampleInitialized();
		}
	}

	Samples->CacheSamplesState(GetTime());
}

/* IMediaCache interface
 *****************************************************************************/
bool FMediaIOCorePlayerBase::QueryCacheState(EMediaCacheState State, TRangeSet<FTimespan>& OutTimeRanges) const
{
	if (!Samples || Samples->NumVideoSamples() <= 0)
	{
		return false;
	}
	
	bool bHasQueried = false;
	if (State == EMediaCacheState::Loaded)
	{
		const FTimespan FrameDuration = FTimespan::FromSeconds(VideoFrameRate.AsInterval());
		const FTimespan NextSampleTime = Samples->GetNextVideoSampleTime();
		OutTimeRanges.Add(TRange<FTimespan>(NextSampleTime, NextSampleTime + FrameDuration * Samples->NumVideoSamples()));
		bHasQueried = true;
	}

	return bHasQueried;
}

int32 FMediaIOCorePlayerBase::GetSampleCount(EMediaCacheState State) const
{
	int32 Count = 0;
	if (State == EMediaCacheState::Loaded)
	{
		if (Samples)
		{
			Count = Samples->NumVideoSamples();
		}
	}

	return Count;
}

/* IMediaControls interface
 *****************************************************************************/

bool FMediaIOCorePlayerBase::CanControl(EMediaControl Control) const
{
	return false;
}


FTimespan FMediaIOCorePlayerBase::GetDuration() const
{
	return (CurrentState == EMediaState::Playing) ? FTimespan::MaxValue() : FTimespan::Zero();
}


float FMediaIOCorePlayerBase::GetRate() const
{
	return (CurrentState == EMediaState::Playing) ? 1.0f : 0.0f;
}


EMediaState FMediaIOCorePlayerBase::GetState() const
{
	return CurrentState;
}


EMediaStatus FMediaIOCorePlayerBase::GetStatus() const
{
	return (CurrentState == EMediaState::Preparing) ? EMediaStatus::Connecting : EMediaStatus::None;
}

TRangeSet<float> FMediaIOCorePlayerBase::GetSupportedRates(EMediaRateThinning /*Thinning*/) const
{
	TRangeSet<float> Result;
	Result.Add(TRange<float>(1.0f));
	return Result;
}

FTimespan FMediaIOCorePlayerBase::GetTime() const
{
	return CurrentTime;
}


bool FMediaIOCorePlayerBase::IsLooping() const
{
	return false; // not supported
}


bool FMediaIOCorePlayerBase::Seek(const FTimespan& Time)
{
	return false; // not supported
}


bool FMediaIOCorePlayerBase::SetLooping(bool Looping)
{
	return false; // not supported
}


bool FMediaIOCorePlayerBase::SetRate(float Rate)
{
	//Return true if a proper rate is applied. 
	return FMath::IsNearlyEqual(Rate, 1.0f);
}


/* IMediaTracks interface
 *****************************************************************************/

bool FMediaIOCorePlayerBase::GetAudioTrackFormat(int32 TrackIndex, int32 FormatIndex, FMediaAudioTrackFormat& OutFormat) const
{
	if (!IsHardwareReady() || TrackIndex != 0 || FormatIndex != 0)
	{
		return false;
	}

	OutFormat = AudioTrackFormat;
	return true;
}


int32 FMediaIOCorePlayerBase::GetNumTracks(EMediaTrackType TrackType) const
{
	return 1;
}

int32 FMediaIOCorePlayerBase::GetNumTrackFormats(EMediaTrackType TrackType, int32 TrackIndex) const
{
	return 1;
}


int32 FMediaIOCorePlayerBase::GetSelectedTrack(EMediaTrackType TrackType) const
{
	switch (TrackType)
	{
	case EMediaTrackType::Audio:
	case EMediaTrackType::Video:
		return 0;

	default:
		return INDEX_NONE;
	}
}


FText FMediaIOCorePlayerBase::GetTrackDisplayName(EMediaTrackType TrackType, int32 TrackIndex) const
{
	if (!IsHardwareReady() || TrackIndex != 0)
	{
		return FText::GetEmpty();
	}

	switch (TrackType)
	{
	case EMediaTrackType::Audio:
		return LOCTEXT("DefaultAudioTrackName", "Audio Track");

	case EMediaTrackType::Video:
		return LOCTEXT("DefaultVideoTrackName", "Video Track");

	default:
		return FText::GetEmpty();
	}

	return FText::GetEmpty();
}


int32 FMediaIOCorePlayerBase::GetTrackFormat(EMediaTrackType TrackType, int32 TrackIndex) const
{
	if (TrackType == EMediaTrackType::Video) {
		return 0;
	}
	return INDEX_NONE;
}


FString FMediaIOCorePlayerBase::GetTrackLanguage(EMediaTrackType TrackType, int32 TrackIndex) const
{
	return FString();
}


FString FMediaIOCorePlayerBase::GetTrackName(EMediaTrackType TrackType, int32 TrackIndex) const
{
	return FString();
}


bool FMediaIOCorePlayerBase::GetVideoTrackFormat(int32 TrackIndex, int32 FormatIndex, FMediaVideoTrackFormat& OutFormat) const
{
	if (!IsHardwareReady() || TrackIndex != 0 || FormatIndex != 0)
	{
		return false;
	}

	OutFormat = VideoTrackFormat;
	return true;
}


bool FMediaIOCorePlayerBase::SelectTrack(EMediaTrackType TrackType, int32 TrackIndex)
{
	if (!IsHardwareReady() || TrackIndex < INDEX_NONE || TrackIndex != 0)
	{
		return false;
	}

	// Only 1 track supported
	return (TrackType == EMediaTrackType::Audio || TrackType == EMediaTrackType::Video);
}

bool FMediaIOCorePlayerBase::SetTrackFormat(EMediaTrackType TrackType, int32 TrackIndex, int32 FormatIndex)
{
	return false;
}

bool FMediaIOCorePlayerBase::ReadMediaOptions(const IMediaOptions* Options)
{
	// Break dependency on the bUseTimeSynchronization option, and use EvaluationType instead
	const bool bUseTimeSynchronization = Options->GetMediaOption(TimeSynchronizableMedia::UseTimeSynchronizatioOption, false);

	FrameDelay = Options->GetMediaOption(TimeSynchronizableMedia::FrameDelay, (int64)0);
	TimeDelay = Options->GetMediaOption(TimeSynchronizableMedia::TimeDelay, 0.0);
	bAutoDetect = Options->GetMediaOption(TimeSynchronizableMedia::AutoDetect, false);
<<<<<<< HEAD
=======

	EvaluationType = (EMediaIOSampleEvaluationType)(Options->GetMediaOption(UE::CaptureCardMediaSource::EvaluationType, (int64)EMediaIOSampleEvaluationType::PlatformTime));
	bJustInTimeRender = Options->GetMediaOption(UE::CaptureCardMediaSource::RenderJIT, true);
	bFramelock = Options->GetMediaOption(UE::CaptureCardMediaSource::Framelock, false);
>>>>>>> 4af6daef

	{
		int32 Numerator = Options->GetMediaOption(FMediaIOCoreMediaOption::FrameRateNumerator, (int64)30);
		int32 Denominator = Options->GetMediaOption(FMediaIOCoreMediaOption::FrameRateDenominator, (int64)1);
		VideoFrameRate = FFrameRate(Numerator, Denominator);
	}
	{
		int32 ResolutionX = Options->GetMediaOption(FMediaIOCoreMediaOption::ResolutionWidth, (int64)1920);
		int32 ResolutionY = Options->GetMediaOption(FMediaIOCoreMediaOption::ResolutionHeight, (int64)1080);
		VideoTrackFormat.Dim = FIntPoint(ResolutionX, ResolutionY);
		VideoTrackFormat.FrameRates = TRange<float>(VideoFrameRate.AsDecimal());
		VideoTrackFormat.FrameRate = VideoFrameRate.AsDecimal();
		VideoTrackFormat.TypeName = Options->GetMediaOption(FMediaIOCoreMediaOption::VideoModeName, FString(TEXT("1080p30")));
	}

	// Make sure we haven't got invalid data from media source. When time sync is off,
	// timecode based evaluation and framelock are unavailable.
	if (!bUseTimeSynchronization)
	{
		if (EvaluationType == EMediaIOSampleEvaluationType::Timecode)
		{
			EvaluationType = EMediaIOSampleEvaluationType::PlatformTime;
		}
		
		bFramelock = false;
	}

	//Setup base sampling settings
	BaseSettings.EvaluationType = GetEvaluationType(); // bJustInTimeRender and JITREvaluationType should have been set before calling
	BaseSettings.FrameRate = VideoFrameRate;
	BaseSettings.PlayerTimeOffset = MediaIOCorePlayerDetail::HighPerformanceClockDelta;
	BaseSettings.AbsoluteMaxBufferSize = MediaIOCorePlayerDetail::CVarMediaIOMaxBufferSize.GetValueOnGameThread();

	const TSharedPtr<UCaptureCardMediaSource::FOpenColorIODataContainer> OCIODataContainer = StaticCastSharedPtr<UCaptureCardMediaSource::FOpenColorIODataContainer>(Options->GetMediaOption(UE::CaptureCardMediaSource::OpenColorIOSettings, TSharedPtr<UCaptureCardMediaSource::FOpenColorIODataContainer, ESPMode::ThreadSafe>()));
	if (OCIODataContainer)
	{
		OCIOSettings = MakeShared<FOpenColorIOColorConversionSettings>(OCIODataContainer->ColorConversionSettings);
	}

	return true;
}

void FMediaIOCorePlayerBase::NotifyVideoFormatDetected()
{
	// Now that we know the video format, we can initialize the textures
	if (bAutoDetect && CanUseGPUTextureTransfer())
	{
		CreateAndRegisterTextures();
	}
}

double FMediaIOCorePlayerBase::GetApplicationSeconds()
{
	return MediaIOCorePlayerDetail::HighPerformanceClockDelta + FApp::GetCurrentTime();
}

double FMediaIOCorePlayerBase::GetPlatformSeconds()
{
	return MediaIOCorePlayerDetail::HighPerformanceClockDelta + FPlatformTime::Seconds();
}

bool FMediaIOCorePlayerBase::IsTimecodeLogEnabled()
{
#if !(UE_BUILD_SHIPPING)
	return MediaIOCorePlayerDetail::bLogTimecode;
#else
	return false;
#endif
}

<<<<<<< HEAD
bool FMediaIOCorePlayerBase::CanUseGPUTextureTransfer()
=======
bool FMediaIOCorePlayerBase::CanUseGPUTextureTransfer() const
>>>>>>> 4af6daef
{
	return GPUTextureTransfer && MediaIOCorePlayerDetail::CVarEnableGPUDirectInput.GetValueOnAnyThread();
}

<<<<<<< HEAD
=======
bool FMediaIOCorePlayerBase::HasTextureAvailableForGPUTransfer() const
{
	FScopeLock ScopeLock(&TexturesCriticalSection);
	return !Textures.IsEmpty();
}

bool FMediaIOCorePlayerBase::IsJustInTimeRenderingEnabled() const
{
	return bJustInTimeRender;
}

void FMediaIOCorePlayerBase::AddVideoSampleAfterGPUTransfer_RenderThread(const TSharedRef<FMediaIOCoreTextureSampleBase>& Sample)
{
	checkSlow(IsInRenderingThread());

	LogBookmark(TEXT("MIO Tex Copy"), Sample);

	if (!IsJustInTimeRenderingEnabled())
	{
		Samples->AddVideo(Sample);
	}
}

>>>>>>> 4af6daef
void FMediaIOCorePlayerBase::OnSampleDestroyed(TRefCountPtr<FRHITexture> InTexture)
{
	FScopeLock ScopeLock(&TexturesCriticalSection);
	if (InTexture && RegisteredTextures.Contains(InTexture))
	{
		Textures.Add(InTexture);
	}
}

void FMediaIOCorePlayerBase::RegisterSampleBuffer(const TSharedPtr<FMediaIOCoreTextureSampleBase>& InSample)
{
	if (!RegisteredBuffers.Contains(InSample->GetMutableBuffer()))
	{
		RegisteredBuffers.Add(InSample->GetMutableBuffer());

		// Enqueue buffer registration on the render  thread to ensure it happens before the call to TransferTexture
		ENQUEUE_RENDER_COMMAND(RegisterSampleBuffers)([this, InSample](FRHICommandList& CommandList)
			{
				if (!InSample->GetMutableBuffer())
				{
					UE_LOG(LogMediaIOCore, Error, TEXT("A buffer was not available while performing a gpu texture transfer."));
					return;
				}

				if (!InSample->GetTexture())
				{
					UE_LOG(LogMediaIOCore, Error, TEXT("A texture was not available while performing a gpu texture transfer."));
					return;
				}

				const uint32 TextureWidth = InSample->GetTexture()->GetDesc().Extent.X;
				const uint32 TextureHeight = InSample->GetTexture()->GetDesc().Extent.Y;
				uint32 TextureStride = TextureWidth * 4;

				EPixelFormat Format = InSample->GetTexture()->GetFormat();
				if (Format == PF_R32G32B32A32_UINT)
				{
					TextureStride *= 4;
				}

				UE_LOG(LogMediaIOCore, Verbose, TEXT("Registering buffer %u"), reinterpret_cast<uintptr_t>(InSample->GetMutableBuffer()));
				UE::GPUTextureTransfer::FRegisterDMABufferArgs Args;
				Args.Buffer = InSample->GetMutableBuffer();
				Args.Width = TextureWidth;
				Args.Height = TextureHeight;
				Args.Stride = TextureStride;
				Args.PixelFormat = Format == PF_B8G8R8A8 ? UE::GPUTextureTransfer::EPixelFormat::PF_8Bit : UE::GPUTextureTransfer::EPixelFormat::PF_10Bit;
				GPUTextureTransfer->RegisterBuffer(Args);
			});
	}
	else
	{
		UE_LOG(LogMediaIOCore, VeryVerbose, TEXT("Buffer already registered: %u"), reinterpret_cast<uintptr_t>(InSample->GetMutableBuffer()));
	}
}

void FMediaIOCorePlayerBase::UnregisterSampleBuffers()
{
	ENQUEUE_RENDER_COMMAND(UnregisterSampleBuffers)([TextureTransfer = GPUTextureTransfer, BuffersToUnregister = RegisteredBuffers](FRHICommandList& CommandList)
		{
			if (TextureTransfer)
			{
				for (void* RegisteredBuffer : BuffersToUnregister)
				{
					TextureTransfer->UnregisterBuffer(RegisteredBuffer);
				}
			}
		});

	RegisteredBuffers.Reset();
}

<<<<<<< HEAD
void FMediaIOCorePlayerBase::CreateAndRegisterTextures(const IMediaOptions* Options)
{
	ENQUEUE_RENDER_COMMAND(MediaIOCorePlayerCreateTextures)(
		[this, Options](FRHICommandListImmediate& CommandList)
=======
void FMediaIOCorePlayerBase::CreateAndRegisterTextures()
{
	// Call this on the game thread so we can stall until textures are created
	if (!IsInGameThread())
	{
		AsyncTask(ENamedThreads::GameThread, [this]()
			{
				CreateAndRegisterTextures();
			});

		return;
	}


	UnregisterTextures();

	ENQUEUE_RENDER_COMMAND(MediaIOCorePlayerCreateTextures)(
		[this](FRHICommandListImmediate& CommandList)
>>>>>>> 4af6daef
		{
			if (!GPUTextureTransfer)
			{
				UE_LOG(LogMediaIOCore, Error, TEXT("Could not register textures for gpu texture transfer, as the GPUTextureTransfer object was null."));
				return;
			}

<<<<<<< HEAD
			for (uint8 Index = 0; Index < GetNumVideoFrameBuffers(); Index++)
=======
			// We need only one texture for JIT rendering. However the original non-JITR pipeline
			// requires the number of textures must not be less than the number of buffers
			const bool   bIsJustInTimeRenderingEnabled = IsJustInTimeRenderingEnabled();
			const uint32 VideoFrameBuffersAmount = GetNumVideoFrameBuffers();
			const uint32 TexturesAmount = bIsJustInTimeRenderingEnabled ? 1 : VideoFrameBuffersAmount;

			RegisteredTextures.Reserve(TexturesAmount);
			Textures.Reserve(TexturesAmount);

			for (uint8 Index = 0; Index < TexturesAmount; Index++)
>>>>>>> 4af6daef
			{
				TRefCountPtr<FRHITexture> RHITexture;
				const FString TextureName = FString::Printf(TEXT("FMediaIOCorePlayerTexture %d"), Index);
				FRHIResourceCreateInfo CreateInfo(*TextureName);

				uint32 TextureWidth = VideoTrackFormat.Dim.X;
				const uint32 TextureHeight = VideoTrackFormat.Dim.Y;
				uint32 Stride = TextureWidth;
				EPixelFormat InputFormat = EPixelFormat::PF_Unknown;

				EMediaIOCoreColorFormat ColorFormat = GetColorFormat();

				if (ColorFormat == EMediaIOCoreColorFormat::YUV8)
				{
					InputFormat = EPixelFormat::PF_B8G8R8A8;
					TextureWidth /= 2;
					Stride = TextureWidth * 4;
				}
				else if (ColorFormat == EMediaIOCoreColorFormat::YUV10)
				{
<<<<<<< HEAD
					InputFormat = EPixelFormat::PF_R32G32B32A32_UINT;
					TextureWidth /= 6;
					Stride = TextureWidth * 16;
=======
					InputFormat = EPixelFormat::PF_A2B10G10R10;
					TextureWidth = 4 * (TextureWidth / 6);
					Stride = TextureWidth * 4;
>>>>>>> 4af6daef
				}
				else
				{
					checkf(false, TEXT("Format not supported"));
				}

				ETextureCreateFlags CreateFlags = ETextureCreateFlags::Shared;
				if (RHIGetInterfaceType() == ERHIInterfaceType::Vulkan)
				{
					CreateFlags = ETextureCreateFlags::External;
				}

				FRHITextureCreateDesc CreateDesc = FRHITextureCreateDesc::Create2D(*TextureName)
					.SetExtent(TextureWidth, TextureHeight)
					.SetFormat(InputFormat)
					.SetClearValue(FClearValueBinding::White)
					.SetFlags(CreateFlags | ETextureCreateFlags::RenderTargetable | ETextureCreateFlags::ShaderResource)
					.SetInitialState(ERHIAccess::SRVMask);

				RHITexture = RHICreateTexture(CreateDesc);

				UE_LOG(LogMediaIOCore, Verbose, TEXT("Registering texture %u"), reinterpret_cast<uintptr_t>(RHITexture->GetNativeResource()));

				UE::GPUTextureTransfer::FRegisterDMATextureArgs Args;
				Args.RHITexture = RHITexture.GetReference();
				Args.Stride = Stride;
				Args.Width = TextureWidth;
				Args.Height = TextureHeight;
				Args.RHIResourceMemory = nullptr;
				Args.PixelFormat = ColorFormat == EMediaIOCoreColorFormat::YUV8 ? UE::GPUTextureTransfer::EPixelFormat::PF_8Bit : UE::GPUTextureTransfer::EPixelFormat::PF_10Bit;

				GPUTextureTransfer->RegisterTexture(Args);
				RegisteredTextures.Add(RHITexture);

				{
					FScopeLock Lock(&TexturesCriticalSection);
					Textures.Add(RHITexture);
				}
			}
		});

	FRenderCommandFence RenderFence;
	RenderFence.BeginFence();
	RenderFence.Wait();
}

void FMediaIOCorePlayerBase::UnregisterTextures()
{
	// Keep a copy of the textures to make sure they were not destoryed before this gets executed.
	ENQUEUE_RENDER_COMMAND(UnregisterSampleBuffers)([TextureTransfer = GPUTextureTransfer, TexturesToUnregister = RegisteredTextures](FRHICommandList& CommandList)
		{
			if (TextureTransfer)
			{
				for (const TRefCountPtr<FRHITexture>& RHITexture : TexturesToUnregister)
				{
					UE_LOG(LogMediaIOCore, Verbose, TEXT("Unregistering texture %u"), reinterpret_cast<uintptr_t>(RHITexture->GetNativeResource()));
					TextureTransfer->UnregisterTexture(RHITexture.GetReference());
				}
			}
		});

	RegisteredTextures.Reset();

	{
		FScopeLock Lock(&TexturesCriticalSection);
		Textures.Reset();
	}
}

void FMediaIOCorePlayerBase::PreGPUTransfer(const TSharedPtr<FMediaIOCoreTextureSampleBase>& InSample)
{
<<<<<<< HEAD
	// Register the buffer and the texture
	TRefCountPtr<FRHITexture> Texture = Textures.Pop();
=======
	TRefCountPtr<FRHITexture> Texture;

	// Get a texture from the pool
	{
		FScopeLock Lock(&TexturesCriticalSection);

		const bool bHasTexture = !Textures.IsEmpty();
		ensureMsgf(bHasTexture, TEXT("No texture available while doing a gpu texture transfer."));

		if (bHasTexture)
		{
			Texture = Textures.Pop();
		}
	}

	// Register the buffer and the texture
>>>>>>> 4af6daef
	if (Texture && RegisteredTextures.Contains(Texture))
	{
		InSample->SetTexture(Texture);
		InSample->SetDestructionCallback([MediaPlayerWeakPtr = TWeakPtr<FMediaIOCorePlayerBase>(AsShared())](TRefCountPtr<FRHITexture> InTexture)
<<<<<<< HEAD
		{
			if (TSharedPtr<FMediaIOCorePlayerBase> MediaPlayerPtr = MediaPlayerWeakPtr.Pin())
			{
				MediaPlayerPtr->OnSampleDestroyed(InTexture);
			}
		});
=======
			{
				if (TSharedPtr<FMediaIOCorePlayerBase> MediaPlayerPtr = MediaPlayerWeakPtr.Pin())
				{
					MediaPlayerPtr->OnSampleDestroyed(InTexture);
				}
			});
>>>>>>> 4af6daef

		RegisterSampleBuffer(InSample);
	}
	else
	{
		UE_LOG(LogMediaIOCore, Display, TEXT("Unregistered texture %u encountered while doing a gpu texture transfer."), Texture ? reinterpret_cast<uintptr_t>(Texture->GetNativeResource()) : 0);
	}
}

<<<<<<< HEAD
=======
void FMediaIOCorePlayerBase::PreGPUTransferJITR(const TSharedPtr<FMediaIOCoreTextureSampleBase>& InSample, const TSharedPtr<FMediaIOCoreTextureSampleBase>& InJITRProxySample)
{
	TRefCountPtr<FRHITexture> Texture;

	// Get a texture from the pool. JITR path uses a single texture for GPU transfer.
	{
		FScopeLock Lock(&TexturesCriticalSection);

		const bool bHasTexture = !Textures.IsEmpty();

		// Normally this should never yell as we should always have a single texture
		ensureMsgf(bHasTexture, TEXT("No texture available while doing a gpu texture transfer."));

		Texture = Textures[0];
	}

	// Register the buffer and the texture
	if (Texture && RegisteredTextures.Contains(Texture))
	{
		// Set data that is necessary to perform fast texture copy right to the proxy sample
		InJITRProxySample->SetTexture(Texture);
		InJITRProxySample->SetBuffer(InSample->GetMutableBuffer());

		RegisterSampleBuffer(InJITRProxySample);
	}
	else
	{
		UE_LOG(LogMediaIOCore, Display, TEXT("Unregistered texture %u encountered while doing a gpu texture transfer."), Texture ? reinterpret_cast<uintptr_t>(Texture->GetNativeResource()) : 0);
	}
}

>>>>>>> 4af6daef
void FMediaIOCorePlayerBase::ExecuteGPUTransfer(const TSharedPtr<FMediaIOCoreTextureSampleBase>& InSample)
{
	ENQUEUE_RENDER_COMMAND(StartGPUTextureTransferCopy)(
		[MediaPlayerWeakPtr = TWeakPtr<FMediaIOCorePlayerBase>(AsShared()), InSample](FRHICommandListImmediate& RHICmdList)
	{
		if (InSample->GetTexture())
		{
			if (TSharedPtr<FMediaIOCorePlayerBase> MediaPlayerPtr = MediaPlayerWeakPtr.Pin();
				MediaPlayerPtr != nullptr && MediaPlayerPtr->GPUTextureTransfer != nullptr)
			{
				void* Buffer = InSample->GetMutableBuffer();
				UE_LOG(LogMediaIOCore, Verbose, TEXT("Starting Transfer with buffer %u"), reinterpret_cast<uintptr_t>(Buffer));
				MediaPlayerPtr->GPUTextureTransfer->TransferTexture(Buffer, InSample->GetTexture(), UE::GPUTextureTransfer::ETransferDirection::CPU_TO_GPU);
				MediaPlayerPtr->GPUTextureTransfer->BeginSync((InSample)->GetMutableBuffer(), UE::GPUTextureTransfer::ETransferDirection::CPU_TO_GPU);
<<<<<<< HEAD
				MediaPlayerPtr->AddVideoSample(InSample.ToSharedRef());
=======
				MediaPlayerPtr->AddVideoSampleAfterGPUTransfer_RenderThread(InSample.ToSharedRef());
>>>>>>> 4af6daef
				MediaPlayerPtr->GPUTextureTransfer->EndSync(InSample->GetMutableBuffer());
			}
		}
	});
}

<<<<<<< HEAD
=======
TArray<TSharedRef<FMediaIOCoreTextureSampleBase>> FMediaIOCorePlayerBase::Deinterlace(const UE::MediaIOCore::FVideoFrame& InVideoFrame) const
{
	if (Deinterlacer)
	{
		return Deinterlacer->Deinterlace(InVideoFrame);
	}
	return {};
}

>>>>>>> 4af6daef
TArray<ITimedDataInputChannel*> FMediaIOCorePlayerBase::GetChannels() const
{
	return Channels;
}

FText FMediaIOCorePlayerBase::GetDisplayName() const
{
	IMediaModule* MediaModule = FModuleManager::Get().GetModulePtr<IMediaModule>("Media");
	if (!MediaModule)
	{
		return LOCTEXT("InvalidMediaModule", "NoMediaModule");
	}

	IMediaPlayerFactory* PlayerFactory = MediaModule->GetPlayerFactory(GetPlayerPluginGUID());
	if (PlayerFactory == nullptr)
	{
		return LOCTEXT("InvalidPlayerFactory", "NoPlayerFactory");
	}

	return FText::Format(LOCTEXT("PlayerDisplayName", "{0} - {1}"), FText::FromName(PlayerFactory->GetPlayerName()), FText::FromString(GetUrl()));
}

ETimedDataInputEvaluationType FMediaIOCorePlayerBase::GetEvaluationType() const
{
	switch (EvaluationType)
	{
	case EMediaIOSampleEvaluationType::Latest:
		return ETimedDataInputEvaluationType::None;

	case EMediaIOSampleEvaluationType::PlatformTime:
		return ETimedDataInputEvaluationType::PlatformTime;

	case EMediaIOSampleEvaluationType::Timecode:
		return ETimedDataInputEvaluationType::Timecode;

	default:
		checkNoEntry();
		return ETimedDataInputEvaluationType::None;
	}
}

void FMediaIOCorePlayerBase::SetEvaluationType(ETimedDataInputEvaluationType Evaluation)
{
	bool bNewEvaluationModeSet = false;

	switch (Evaluation)
	{
	case ETimedDataInputEvaluationType::None:
		bNewEvaluationModeSet = (EvaluationType != EMediaIOSampleEvaluationType::Latest);
		EvaluationType = EMediaIOSampleEvaluationType::Latest;
		break;

	case ETimedDataInputEvaluationType::PlatformTime:
		bNewEvaluationModeSet = (EvaluationType != EMediaIOSampleEvaluationType::PlatformTime);
		EvaluationType = EMediaIOSampleEvaluationType::PlatformTime;
		break;

	case ETimedDataInputEvaluationType::Timecode:
		bNewEvaluationModeSet = (EvaluationType != EMediaIOSampleEvaluationType::Timecode);
		EvaluationType = EMediaIOSampleEvaluationType::Timecode;
		break;

	default:
		checkNoEntry();
		break;
	}

	if (bNewEvaluationModeSet)
	{
		BaseSettings.EvaluationType = GetEvaluationType();
		SetupSampleChannels();
	}
}

double FMediaIOCorePlayerBase::GetEvaluationOffsetInSeconds() const
{
	switch (EvaluationType)
	{
	case EMediaIOSampleEvaluationType::Latest:
		return 0;

	case EMediaIOSampleEvaluationType::PlatformTime:
		return TimeDelay;

	case EMediaIOSampleEvaluationType::Timecode:
		return ITimedDataInput::ConvertFrameOffsetInSecondOffset(FrameDelay, VideoFrameRate);

	default:
		checkNoEntry();
		return 0;
	}
}

void FMediaIOCorePlayerBase::SetEvaluationOffsetInSeconds(double Offset)
{
	switch (EvaluationType)
	{
	case EMediaIOSampleEvaluationType::Latest:
		break;

	case EMediaIOSampleEvaluationType::PlatformTime:
		TimeDelay = Offset;
		break;

	case EMediaIOSampleEvaluationType::Timecode:
	{
		//Media doesn't support subframes playback (interpolation between frames) so offsets are always in full frame
		const double FrameOffset = ITimedDataInput::ConvertSecondOffsetInFrameOffset(Offset, VideoFrameRate);
		FrameDelay = FMath::CeilToInt(FrameOffset);
		break;
	}

	default:
		checkNoEntry();
		break;
	}
}

FFrameRate FMediaIOCorePlayerBase::GetFrameRate() const
{
	return VideoFrameRate;
}

bool FMediaIOCorePlayerBase::IsDataBufferSizeControlledByInput() const
{
	//Each channel (audio, video, etc...) can have a different size
	return false;
}

void FMediaIOCorePlayerBase::AddChannel(ITimedDataInputChannel* Channel)
{
	Channels.AddUnique(Channel);
}

void FMediaIOCorePlayerBase::RemoveChannel(ITimedDataInputChannel* Channel)
{
	Channels.Remove(Channel);
}

bool FMediaIOCorePlayerBase::SupportsSubFrames() const
{
	return false;
}

<<<<<<< HEAD
=======
void FMediaIOCorePlayerBase::AddAudioSample(const TSharedRef<FMediaIOCoreAudioSampleBase>& Sample)
{
	Samples->AddAudio(Sample);
}

void FMediaIOCorePlayerBase::AddCaptionSample(const TSharedRef<FMediaIOCoreCaptionSampleBase>& Sample)
{
	Samples->AddCaption(Sample);
}

void FMediaIOCorePlayerBase::AddMetadataSample(const TSharedRef<FMediaIOCoreBinarySampleBase>& Sample)
{
	Samples->AddMetadata(Sample);
}

void FMediaIOCorePlayerBase::AddSubtitleSample(const TSharedRef<FMediaIOCoreSubtitleSampleBase>& Sample)
{
	Samples->AddSubtitle(Sample);
}

void FMediaIOCorePlayerBase::AddVideoSample(const TSharedRef<FMediaIOCoreTextureSampleBase>& Sample)
{
	LogBookmark(TEXT("MIO in"), Sample);

	// When JITR is used, we postpone texture transferring until this sample is chosen to render. It's also
	// possible that this sample will never be rendered, therefore we don't waste resources for transferring.
	if (IsJustInTimeRenderingEnabled())
	{
		Samples->AddVideo(Sample);
	}
	// Otherwise we run original non-JITR pipeline which implies immediate texture transfer if GPUDirect path is available.
	else
	{
		const bool bCanUseGPUTextureTransfer = CanUseGPUTextureTransfer();
		const bool bIsAwaitingForGPUTransfer = Sample->IsAwaitingForGPUTransfer();

		// So, when GPUDirect is availalbe we transfer data on the rendering thread. The callback AddVideoSampleAfterGPUTransfer_RenderThread
		// will put the sample to the pool when finished.
		if (bCanUseGPUTextureTransfer && bIsAwaitingForGPUTransfer)
		{
			PreGPUTransfer(Sample);
			ExecuteGPUTransfer(Sample);
		}
		// Just push the sample to the pool if fast GPU transfer isn't available
		else
		{
			Samples->AddVideo(Sample);
		}
	}
}

bool FMediaIOCorePlayerBase::JustInTimeSampleRender_RenderThread(TSharedPtr<FMediaIOCoreTextureSampleBase>& JITRProxySample)
{
	checkSlow(IsInRenderingThread());

	// Make sure the sample is valid
	if (!JITRProxySample.IsValid())
	{
		UE_LOG(LogMediaIOCore, Warning, TEXT("Invalid JITR sample."));
		return false;
	}

	// JIT rendering is performed once per frame
	if (LastEngineRTFrameThatUpdatedJustInTime == GFrameCounterRenderThread)
	{
		return false;
	}

	// Pick a sample to render
	TSharedPtr<FMediaIOCoreTextureSampleBase> SourceSample = PickSampleToRender_RenderThread(JITRProxySample);
	if (!SourceSample)
	{
		UE_LOG(LogMediaIOCore, Warning, TEXT("JustInTimeSampleRender couldn't find a sample to render"));
		return false;
	}

	LogBookmark(TEXT("JITR out"), SourceSample.ToSharedRef());

	// Update proxy sample configuration
	JITRProxySample->CopyConfiguration(SourceSample);

	// Now we know which sample to use, transfer its texture
	TransferTexture_RenderThread(SourceSample, JITRProxySample);

	// Update frame number so we won't render this sample again
	LastEngineRTFrameThatUpdatedJustInTime = GFrameCounterRenderThread;

	return true;
}

TSharedPtr<FMediaIOCoreTextureSampleConverter> FMediaIOCorePlayerBase::CreateTextureSampleConverter() const
{
	return MakeShared<FMediaIOCoreTextureSampleConverter>();
}

TSharedPtr<FMediaIOCoreTextureSampleBase> FMediaIOCorePlayerBase::AcquireJITRProxySampleInitialized()
{
	// Create a new media sample acting as a dummy container to be picked by MFW which we will fill during the late update
	FMediaIOCoreSampleJITRConfigurationArgs Args;
	Args.Width     = 1; // Dummy value, will be replaced on rendering
	Args.Height    = 1; // Dummy value, will be replaced on rendering
	Args.Player    = AsShared().ToSharedPtr();
	Args.Time      = FTimespan::FromSeconds(GetPlatformSeconds());
	Args.Timecode  = FApp::GetTimecode();
	Args.EvaluationOffsetInSeconds = GetEvaluationOffsetInSeconds();
	Args.Converter = CreateTextureSampleConverter();

	check(Args.Converter.IsValid());

	// This sample is going to be used for rendering
	TSharedPtr<FMediaIOCoreTextureSampleBase> NewSample = AcquireTextureSample_AnyThread();
	if (!NewSample.IsValid())
	{
		return nullptr;
	}

	// Setup sample to the converter
	Args.Converter->Setup(NewSample);

	// Initialize the JITR sample
	const bool bInitialized = NewSample->InitializeJITR(Args);
	if (!bInitialized)
	{
		return nullptr;
	}

	return NewSample;
}

TSharedPtr<FMediaIOCoreTextureSampleBase> FMediaIOCorePlayerBase::PickSampleToRender_RenderThread(const TSharedPtr<FMediaIOCoreTextureSampleBase>& JITRProxySample)
{
	switch (EvaluationType)
	{
	// Pick the latest available sample
	case EMediaIOSampleEvaluationType::Latest:
		return PickSampleToRenderForLatest_RenderThread(JITRProxySample);

	// Pick a sample based on the platform time
	case EMediaIOSampleEvaluationType::PlatformTime:
		return PickSampleToRenderForTimeSynchronized_RenderThread(JITRProxySample);

	// Pick a sample based on the engine's timecode
	case EMediaIOSampleEvaluationType::Timecode:
		return (bFramelock ?
			PickSampleToRenderFramelocked_RenderThread(JITRProxySample) :
			PickSampleToRenderForTimeSynchronized_RenderThread(JITRProxySample));
	default:
		checkNoEntry();
		return PickSampleToRenderForLatest_RenderThread(JITRProxySample);
	}
}

TSharedPtr<FMediaIOCoreTextureSampleBase> FMediaIOCorePlayerBase::PickSampleToRenderForLatest_RenderThread(const TSharedPtr<FMediaIOCoreTextureSampleBase>& JITRProxySample)
{
	const TArray<TSharedPtr<IMediaTextureSample>> TextureSamples = Samples->GetVideoSamples();

	// Just return the most recent sample available in the queue
	return TextureSamples.Num() > 0 ?
		StaticCastSharedPtr<FMediaIOCoreTextureSampleBase, IMediaTextureSample, ESPMode::ThreadSafe>(TextureSamples[0]) :
		nullptr;
}

TSharedPtr<FMediaIOCoreTextureSampleBase> FMediaIOCorePlayerBase::PickSampleToRenderForTimeSynchronized_RenderThread(const TSharedPtr<FMediaIOCoreTextureSampleBase>& JITRProxySample)
{
	// Reference time based on evaluation type
	FTimespan TargetSampleTimespan;

	// Get base uncorrected reference point
	const FTimecode InvalidTimecode;
	const FTimecode RequestedTimecode = JITRProxySample->GetTimecode().Get(InvalidTimecode);
	if (EvaluationType == EMediaIOSampleEvaluationType::Timecode && RequestedTimecode != FTimecode())
	{
		// We'll use timecode data to find a proper sample
		TargetSampleTimespan = RequestedTimecode.ToTimespan(VideoFrameRate);
	}
	else
	{
		// We'll use platform time to find a proper sample
		TargetSampleTimespan = JITRProxySample->GetTime().Time;
	}

	// Apply time correction to the target time
	const double RequestedOffsetInSeconds = JITRProxySample->GetEvaluationOffsetInSeconds();
	const FTimespan RequestedOffsetTimespan = FTimespan::FromSeconds(RequestedOffsetInSeconds);
	const FTimespan TargetTimespanCorrected = TargetSampleTimespan + RequestedOffsetTimespan;

	// Go over the sample pool and find a sample closest to the target time
	int32 ClosestIndex = -1;
	int64 SmallestInterval(TNumericLimits<int64>::Max());

	// Get all available video samples
	const TArray<TSharedPtr<IMediaTextureSample>> TextureSamples = Samples->GetVideoSamples();

	for (int32 Index = 0; Index < TextureSamples.Num(); ++Index)
	{
		// When EvaluationType == ETimedDataInputEvaluationType::Timecode, the time represents the sample's timecode.
		// When EvaluationType == ETimedDataInputEvaluationType::PlatformTime, the time is based on the platform time.
		const FTimespan TestTimespan = TextureSamples[Index]->GetTime().Time;

		// Either closest positive or closest negative
		const int64 TestInterval = FMath::Abs((TestTimespan - TargetTimespanCorrected).GetTicks());

		// '<=' instead of '<' is used here intentionally. Turns out we might have
		// some samples with the same timecode. To avoid early termination of the search '<=' is used.
		if (TestInterval <= SmallestInterval)
		{
			ClosestIndex = Index;
			SmallestInterval = TestInterval;
		}
		else
		{
			// Since our samples are stored in chronological order, it makes no sense
			// to continue searching. The interval will continue increasing.
			break;
		}
	}

	checkSlow(ClosestIndex >= 0 && ClosestIndex < TextureSamples.Num());

	// Finally, return the closest sample we found
	return StaticCastSharedPtr<FMediaIOCoreTextureSampleBase, IMediaTextureSample, ESPMode::ThreadSafe>(TextureSamples[ClosestIndex]);
}

TSharedPtr<FMediaIOCoreTextureSampleBase> FMediaIOCorePlayerBase::PickSampleToRenderFramelocked_RenderThread(const TSharedPtr<FMediaIOCoreTextureSampleBase>& JITRProxySample)
{
	unimplemented();
	return PickSampleToRenderForTimeSynchronized_RenderThread(JITRProxySample);
}

void FMediaIOCorePlayerBase::TransferTexture_RenderThread(const TSharedPtr<FMediaIOCoreTextureSampleBase>& Sample, const TSharedPtr<FMediaIOCoreTextureSampleBase>& JITRProxySample)
{
	checkSlow(IsInRenderingThread());

	FRHICommandListImmediate& RHICmdList = FRHICommandListExecutor::GetImmediateCommandList();

	// DMA P2P transfer
	const bool bIsSampleAwaitingForGpuTransfer = Sample->IsAwaitingForGPUTransfer();
	if (CanUseGPUTextureTransfer() && bIsSampleAwaitingForGpuTransfer)
	{
		SCOPED_GPU_STAT(RHICmdList, STAT_MediaIOPlayer_JITR_TransferTexture);
		SCOPED_DRAW_EVENT(RHICmdList, STAT_MediaIOPlayer_JITR_TransferTexture);

		// Prepare the proxy sample for DMA texture transfer
		PreGPUTransferJITR(Sample, JITRProxySample);

		// Perform fast texture transfer to an external registered texture
		ExecuteGPUTransfer(JITRProxySample);
	}
	// Otherwise set raw data buffer so the texture can be built from it by the caller.
	else
	{
		// Since the proxy sample holds a TSharedPtr reference to this original sample,
		// we can be sure the internal buffer of the source sample won't be released prematurely.
		JITRProxySample->SetBuffer(Sample->GetMutableBuffer());
	}
}

bool FMediaIOCorePlayerBase::FJITRMediaTextureSamples::FetchVideo(TRange<FTimespan> TimeRange, TSharedPtr<IMediaTextureSample>& OutSample)
{
	if (!ProxySample.IsValid())
	{
		return false;
	}

	OutSample = ProxySample;

	ProxySample.Reset();

	return true;
}

bool FMediaIOCorePlayerBase::FJITRMediaTextureSamples::PeekVideoSampleTime(FMediaTimeStamp& TimeStamp)
{
	return false;
}

void FMediaIOCorePlayerBase::FJITRMediaTextureSamples::FlushSamples()
{
	ProxySample.Reset();
}

void FMediaIOCorePlayerBase::LogBookmark(const FString& Text, const TSharedRef<IMediaTextureSample>& Sample)
{
	// Put a bookmark if requested
	const bool bDetailedInsights = MediaIOCorePlayerDetail::CVarMediaIOJITRInsights.GetValueOnAnyThread();
	if (bDetailedInsights)
	{
		const TOptional<FTimecode> Timecode = Sample->GetTimecode();
		if (Timecode.IsSet())
		{
			const FFrameNumber FrameNumber = Timecode.GetValue().ToFrameNumber(VideoFrameRate);
			TRACE_BOOKMARK(TEXT("%s [%d]"), *Text, FrameNumber.Value % 100);
		}
		else
		{
			const int32 Milliseconds = Sample->GetTime().Time.GetFractionMilli();
			TRACE_BOOKMARK(TEXT("%s [%d]"), *Text, Milliseconds);
		}
	}
}

>>>>>>> 4af6daef
#undef LOCTEXT_NAMESPACE<|MERGE_RESOLUTION|>--- conflicted
+++ resolved
@@ -78,10 +78,6 @@
 		TEXT("MediaIO.EnableGPUDirectInput"), 0,
 		TEXT("Whether to enable GPU direct for faster video frame copies. (Experimental)"),
 		ECVF_RenderThreadSafe);
-<<<<<<< HEAD
-
-=======
->>>>>>> 4af6daef
 }
 
 DECLARE_GPU_STAT_NAMED(STAT_MediaIOPlayer_JITR_TransferTexture, TEXT("JITR_TransferTexture"));
@@ -100,26 +96,10 @@
  *****************************************************************************/
 
 FMediaIOCorePlayerBase::FMediaIOCorePlayerBase(IMediaEventSink& InEventSink)
-<<<<<<< HEAD
-	: CurrentState(EMediaState::Closed)
-	, CurrentTime(FTimespan::Zero())
-	, EventSink(InEventSink)
-	, VideoFrameRate(30, 1)
-	, bUseTimeSynchronization(false)
-	, bWarnedIncompatibleFrameRate(false)
-	, bAutoDetect(false)
-	, FrameDelay(0)
-	, TimeDelay(0.0)
-	, PreviousFrameTimespan(FTimespan::Zero())
-{
-	Samples = new FMediaIOCoreSamples();
-
-=======
 	: EventSink(InEventSink)
 	, Samples(MakeUnique<FMediaIOCoreSamples>())
 	, JITRSamples(MakeUnique<FJITRMediaTextureSamples>())
 {
->>>>>>> 4af6daef
 	FGPUTextureTransferModule& Module = FGPUTextureTransferModule::Get();
 	GPUTextureTransfer = Module.GetTextureTransfer();
 }
@@ -238,13 +218,6 @@
 	ITimeManagementModule::Get().GetTimedDataInputCollection().Add(this);
 
 	OpenUrl = Url;
-<<<<<<< HEAD
-	bool bReadMediaOptions = ReadMediaOptions(Options);
-
-	if (MediaIOCorePlayerDetail::CVarEnableGPUDirectInput.GetValueOnAnyThread())
-	{
-		CreateAndRegisterTextures(Options);
-=======
 	const bool bReadMediaOptions = ReadMediaOptions(Options);
 
 	// When AutoDetect is true, we can't create textures now as we don't know the video format.
@@ -268,7 +241,6 @@
 	else
 	{
 		Deinterlacer = MakeShared<UE::MediaIOCore::FDeinterlacer>(UE::MediaIOCore::FDeinterlacer::FOnAcquireSample_AnyThread::CreateSP(this, &FMediaIOCorePlayerBase::AcquireTextureSample_AnyThread), InterlaceFieldOrder);
->>>>>>> 4af6daef
 	}
 
 	return bReadMediaOptions;
@@ -557,13 +529,10 @@
 	FrameDelay = Options->GetMediaOption(TimeSynchronizableMedia::FrameDelay, (int64)0);
 	TimeDelay = Options->GetMediaOption(TimeSynchronizableMedia::TimeDelay, 0.0);
 	bAutoDetect = Options->GetMediaOption(TimeSynchronizableMedia::AutoDetect, false);
-<<<<<<< HEAD
-=======
 
 	EvaluationType = (EMediaIOSampleEvaluationType)(Options->GetMediaOption(UE::CaptureCardMediaSource::EvaluationType, (int64)EMediaIOSampleEvaluationType::PlatformTime));
 	bJustInTimeRender = Options->GetMediaOption(UE::CaptureCardMediaSource::RenderJIT, true);
 	bFramelock = Options->GetMediaOption(UE::CaptureCardMediaSource::Framelock, false);
->>>>>>> 4af6daef
 
 	{
 		int32 Numerator = Options->GetMediaOption(FMediaIOCoreMediaOption::FrameRateNumerator, (int64)30);
@@ -634,17 +603,11 @@
 #endif
 }
 
-<<<<<<< HEAD
-bool FMediaIOCorePlayerBase::CanUseGPUTextureTransfer()
-=======
 bool FMediaIOCorePlayerBase::CanUseGPUTextureTransfer() const
->>>>>>> 4af6daef
 {
 	return GPUTextureTransfer && MediaIOCorePlayerDetail::CVarEnableGPUDirectInput.GetValueOnAnyThread();
 }
 
-<<<<<<< HEAD
-=======
 bool FMediaIOCorePlayerBase::HasTextureAvailableForGPUTransfer() const
 {
 	FScopeLock ScopeLock(&TexturesCriticalSection);
@@ -668,7 +631,6 @@
 	}
 }
 
->>>>>>> 4af6daef
 void FMediaIOCorePlayerBase::OnSampleDestroyed(TRefCountPtr<FRHITexture> InTexture)
 {
 	FScopeLock ScopeLock(&TexturesCriticalSection);
@@ -741,12 +703,6 @@
 	RegisteredBuffers.Reset();
 }
 
-<<<<<<< HEAD
-void FMediaIOCorePlayerBase::CreateAndRegisterTextures(const IMediaOptions* Options)
-{
-	ENQUEUE_RENDER_COMMAND(MediaIOCorePlayerCreateTextures)(
-		[this, Options](FRHICommandListImmediate& CommandList)
-=======
 void FMediaIOCorePlayerBase::CreateAndRegisterTextures()
 {
 	// Call this on the game thread so we can stall until textures are created
@@ -765,7 +721,6 @@
 
 	ENQUEUE_RENDER_COMMAND(MediaIOCorePlayerCreateTextures)(
 		[this](FRHICommandListImmediate& CommandList)
->>>>>>> 4af6daef
 		{
 			if (!GPUTextureTransfer)
 			{
@@ -773,9 +728,6 @@
 				return;
 			}
 
-<<<<<<< HEAD
-			for (uint8 Index = 0; Index < GetNumVideoFrameBuffers(); Index++)
-=======
 			// We need only one texture for JIT rendering. However the original non-JITR pipeline
 			// requires the number of textures must not be less than the number of buffers
 			const bool   bIsJustInTimeRenderingEnabled = IsJustInTimeRenderingEnabled();
@@ -786,7 +738,6 @@
 			Textures.Reserve(TexturesAmount);
 
 			for (uint8 Index = 0; Index < TexturesAmount; Index++)
->>>>>>> 4af6daef
 			{
 				TRefCountPtr<FRHITexture> RHITexture;
 				const FString TextureName = FString::Printf(TEXT("FMediaIOCorePlayerTexture %d"), Index);
@@ -807,15 +758,9 @@
 				}
 				else if (ColorFormat == EMediaIOCoreColorFormat::YUV10)
 				{
-<<<<<<< HEAD
-					InputFormat = EPixelFormat::PF_R32G32B32A32_UINT;
-					TextureWidth /= 6;
-					Stride = TextureWidth * 16;
-=======
 					InputFormat = EPixelFormat::PF_A2B10G10R10;
 					TextureWidth = 4 * (TextureWidth / 6);
 					Stride = TextureWidth * 4;
->>>>>>> 4af6daef
 				}
 				else
 				{
@@ -887,10 +832,6 @@
 
 void FMediaIOCorePlayerBase::PreGPUTransfer(const TSharedPtr<FMediaIOCoreTextureSampleBase>& InSample)
 {
-<<<<<<< HEAD
-	// Register the buffer and the texture
-	TRefCountPtr<FRHITexture> Texture = Textures.Pop();
-=======
 	TRefCountPtr<FRHITexture> Texture;
 
 	// Get a texture from the pool
@@ -907,26 +848,16 @@
 	}
 
 	// Register the buffer and the texture
->>>>>>> 4af6daef
 	if (Texture && RegisteredTextures.Contains(Texture))
 	{
 		InSample->SetTexture(Texture);
 		InSample->SetDestructionCallback([MediaPlayerWeakPtr = TWeakPtr<FMediaIOCorePlayerBase>(AsShared())](TRefCountPtr<FRHITexture> InTexture)
-<<<<<<< HEAD
-		{
-			if (TSharedPtr<FMediaIOCorePlayerBase> MediaPlayerPtr = MediaPlayerWeakPtr.Pin())
-			{
-				MediaPlayerPtr->OnSampleDestroyed(InTexture);
-			}
-		});
-=======
 			{
 				if (TSharedPtr<FMediaIOCorePlayerBase> MediaPlayerPtr = MediaPlayerWeakPtr.Pin())
 				{
 					MediaPlayerPtr->OnSampleDestroyed(InTexture);
 				}
 			});
->>>>>>> 4af6daef
 
 		RegisterSampleBuffer(InSample);
 	}
@@ -936,8 +867,6 @@
 	}
 }
 
-<<<<<<< HEAD
-=======
 void FMediaIOCorePlayerBase::PreGPUTransferJITR(const TSharedPtr<FMediaIOCoreTextureSampleBase>& InSample, const TSharedPtr<FMediaIOCoreTextureSampleBase>& InJITRProxySample)
 {
 	TRefCountPtr<FRHITexture> Texture;
@@ -969,7 +898,6 @@
 	}
 }
 
->>>>>>> 4af6daef
 void FMediaIOCorePlayerBase::ExecuteGPUTransfer(const TSharedPtr<FMediaIOCoreTextureSampleBase>& InSample)
 {
 	ENQUEUE_RENDER_COMMAND(StartGPUTextureTransferCopy)(
@@ -984,19 +912,13 @@
 				UE_LOG(LogMediaIOCore, Verbose, TEXT("Starting Transfer with buffer %u"), reinterpret_cast<uintptr_t>(Buffer));
 				MediaPlayerPtr->GPUTextureTransfer->TransferTexture(Buffer, InSample->GetTexture(), UE::GPUTextureTransfer::ETransferDirection::CPU_TO_GPU);
 				MediaPlayerPtr->GPUTextureTransfer->BeginSync((InSample)->GetMutableBuffer(), UE::GPUTextureTransfer::ETransferDirection::CPU_TO_GPU);
-<<<<<<< HEAD
-				MediaPlayerPtr->AddVideoSample(InSample.ToSharedRef());
-=======
 				MediaPlayerPtr->AddVideoSampleAfterGPUTransfer_RenderThread(InSample.ToSharedRef());
->>>>>>> 4af6daef
 				MediaPlayerPtr->GPUTextureTransfer->EndSync(InSample->GetMutableBuffer());
 			}
 		}
 	});
 }
 
-<<<<<<< HEAD
-=======
 TArray<TSharedRef<FMediaIOCoreTextureSampleBase>> FMediaIOCorePlayerBase::Deinterlace(const UE::MediaIOCore::FVideoFrame& InVideoFrame) const
 {
 	if (Deinterlacer)
@@ -1006,7 +928,6 @@
 	return {};
 }
 
->>>>>>> 4af6daef
 TArray<ITimedDataInputChannel*> FMediaIOCorePlayerBase::GetChannels() const
 {
 	return Channels;
@@ -1151,8 +1072,6 @@
 	return false;
 }
 
-<<<<<<< HEAD
-=======
 void FMediaIOCorePlayerBase::AddAudioSample(const TSharedRef<FMediaIOCoreAudioSampleBase>& Sample)
 {
 	Samples->AddAudio(Sample);
@@ -1454,5 +1373,4 @@
 	}
 }
 
->>>>>>> 4af6daef
 #undef LOCTEXT_NAMESPACE