// Copyright Epic Games, Inc. All Rights Reserved.

#pragma once

#include "IMediaTextureSample.h"
#include "MediaIOCoreDefinitions.h"
#include "IMediaTextureSampleConverter.h"
#include "MediaObjectPool.h"


#include "ColorSpace.h"
#include "Misc/FrameRate.h"
#include "Templates/RefCounting.h"

<<<<<<< HEAD
class FRHITexture;
=======
class FMediaIOCorePlayerBase;
class FMediaIOCoreTextureSampleConverter;
class FRHITexture;

namespace UE::MediaIOCore
{
	struct FColorFormatArgs
	{
		FColorFormatArgs() = default;
		
		/** Bool constructor to allow backwards compatibility with previous method definitions of FMediaIOCoreTextureSampleBase::Initialize. */
		FColorFormatArgs(bool bIsSRGBInput)
		{
			if (bIsSRGBInput)
			{
				Encoding = UE::Color::EEncoding::sRGB;
				ColorSpace = UE::Color::EColorSpace::sRGB;
			}
			else
			{
				Encoding = UE::Color::EEncoding::Linear;
				ColorSpace = UE::Color::EColorSpace::sRGB;
			}
		}

		FColorFormatArgs(UE::Color::EEncoding InEncoding, UE::Color::EColorSpace InColorSpace)
			: Encoding(InEncoding)
			, ColorSpace(InColorSpace)
		{
		}
		

		/** Encoding of the texture. */
		UE::Color::EEncoding Encoding = UE::Color::EEncoding::Linear;

		/** Color space of the texture. */
		UE::Color::EColorSpace ColorSpace = UE::Color::EColorSpace::sRGB;
	};
}



/** Used to setup JITR data for a sample */
struct MEDIAIOCORE_API FMediaIOCoreSampleJITRConfigurationArgs
{
	/** Width of the sample in pixels */
	uint32 Width = 0;

	/** Height of the sample in pixels */
	uint32 Height = 0;

	/** Platform time fixed on the game thread for JITR sample picking */
	FTimespan Time;

	/** Engine timecode fixed on the game thread for JITR sample picking */
	FTimecode Timecode;

	/** Time offset evaluated on game thread */
	double EvaluationOffsetInSeconds = 0;

	/** Player that produced the sample */
	TSharedPtr<FMediaIOCorePlayerBase> Player;

	/** Sample converter to process this sample */
	TSharedPtr<FMediaIOCoreTextureSampleConverter> Converter;
};

>>>>>>> 4af6daef

/**
 * Implements the IMediaTextureSample/IMediaPoolable interface.
 */
class MEDIAIOCORE_API FMediaIOCoreTextureSampleBase
	: public IMediaTextureSample
	, public IMediaPoolable
	, public IMediaTextureSampleColorConverter
{

public:
	FMediaIOCoreTextureSampleBase();

	// Note: We need to explicitly disable warnings on these constructors/operators for clang to be happy with deprecated variables
	PRAGMA_DISABLE_DEPRECATION_WARNINGS
	FMediaIOCoreTextureSampleBase(const FMediaIOCoreTextureSampleBase&) = default;
	FMediaIOCoreTextureSampleBase(FMediaIOCoreTextureSampleBase&&) = default;
	FMediaIOCoreTextureSampleBase& operator=(const FMediaIOCoreTextureSampleBase&) = default;
	FMediaIOCoreTextureSampleBase& operator=(FMediaIOCoreTextureSampleBase&&) = default;
	PRAGMA_ENABLE_DEPRECATION_WARNINGS

	/**
	 * Initialize the sample.
	 *
	 * @param InVideoBuffer The video frame data.
	 * @param InBufferSize The size of the video buffer.
	 * @param InStride The number of channel of the video buffer.
	 * @param InWidth The sample rate of the video buffer.
	 * @param InHeight The sample rate of the video buffer.
	 * @param InSampleFormat The sample format of the video buffer.
	 * @param InTime The sample time (in the player's own clock).
	 * @param InFrameRate The framerate of the media that produce the sample.
	 * @param InTimecode The sample timecode if available.
	 * @param InColorFormatArgs Information about the texture color encoding and color space.
	 */
	bool Initialize(const void* InVideoBuffer, uint32 InBufferSize, uint32 InStride, uint32 InWidth, uint32 InHeight, EMediaTextureSampleFormat InSampleFormat, FTimespan InTime, const FFrameRate& InFrameRate, const TOptional<FTimecode>& InTimecode, const UE::MediaIOCore::FColorFormatArgs& InColorFormatArgs);

	/**
	 * Initialize the sample.
	 *
	 * @param InVideoBuffer The video frame data.
	 * @param InStride The number of channel of the video buffer.
	 * @param InWidth The sample rate of the video buffer.
	 * @param InHeight The sample rate of the video buffer.
	 * @param InSampleFormat The sample format of the video buffer.
	 * @param InTime The sample time (in the player's own clock).
	 * @param InFrameRate The framerate of the media that produce the sample.
	 * @param InTimecode The sample timecode if available.
	 * @param InColorFormatArgs Information about the texture color encoding and color space.
	 */
	bool Initialize(const TArray<uint8>& InVideoBuffer, uint32 InStride, uint32 InWidth, uint32 InHeight, EMediaTextureSampleFormat InSampleFormat, FTimespan InTime, const FFrameRate& InFrameRate, const TOptional<FTimecode>& InTimecode, const UE::MediaIOCore::FColorFormatArgs& InColorFormatArgs);

	/**
	 * Initialize the sample.
	 *
	 * @param InVideoBuffer The video frame data.
	 * @param InStride The number of channel of the video buffer.
	 * @param InWidth The sample rate of the video buffer.
	 * @param InHeight The sample rate of the video buffer.
	 * @param InSampleFormat The sample format of the video buffer.
	 * @param InTime The sample time (in the player's own clock).
	 * @param InFrameRate The framerate of the media that produce the sample.
	 * @param InTimecode The sample timecode if available.
	 * @param InColorFormatArgs Information about the texture color encoding and color space.
	 */
	bool Initialize(TArray<uint8>&& InVideoBuffer, uint32 InStride, uint32 InWidth, uint32 InHeight, EMediaTextureSampleFormat InSampleFormat, FTimespan InTime, const FFrameRate& InFrameRate, const TOptional<FTimecode>& InTimecode, const UE::MediaIOCore::FColorFormatArgs& InColorFormatArgs);

	/**
	 * Initialize the sample.
	 *
	 * @param InVideoBuffer The video frame data.
	 * @param InBufferSize The size of the video buffer.
	 */
	bool SetBuffer(const void* InVideoBuffer, uint32 InBufferSize);

	/**
	 * Set the sample buffer.
	 *
	 * @param InVideoBuffer The video frame data.
	 */
	bool SetBuffer(const TArray<uint8>& InVideoBuffer);

	/**
	 * Set the sample buffer.
	 *
	 * @param InVideoBuffer The video frame data.
	 */
	bool SetBuffer(TArray<uint8>&& InVideoBuffer);

	/**
	 * Set the sample properties.
	 *
	 * @param InStride The number of channel of the video buffer.
	 * @param InWidth The sample rate of the video buffer.
	 * @param InHeight The sample rate of the video buffer.
	 * @param InSampleFormat The sample format of the video buffer.
	 * @param InTime The sample time (in the player's own clock).
	 * @param InFrameRate The framerate of the media that produce the sample.
	 * @param InTimecode The sample timecode if available.
	 * @param InColorFormatArgs Information about the texture color encoding and color space.
	 */
	bool SetProperties(uint32 InStride, uint32 InWidth, uint32 InHeight, EMediaTextureSampleFormat InSampleFormat, FTimespan InTime, const FFrameRate& InFrameRate, const TOptional<FTimecode>& InTimecode, const UE::MediaIOCore::FColorFormatArgs& InColorFormatArgs);

	/**
	 * Initialize the sample with half it's original height and take only the odd or even line.
	 *
	 * @param bUseEvenLine Should use the Even or the Odd line from the video buffer.
	 * @param InVideoBuffer The video frame data.
	 * @param InStride The number of channel of the video buffer.
	 * @param InWidth The sample rate of the video buffer.
	 * @param InHeight The sample rate of the video buffer.
	 * @param InSampleFormat The sample format of the video buffer.
	 * @param InTime The sample time (in the player's own clock).
	 * @param InTimecode The sample timecode if available.
	 * @param InColorFormatArgs Information about the texture color encoding and color space.
	 */
	bool InitializeWithEvenOddLine(bool bUseEvenLine, const void* InVideoBuffer, uint32 InBufferSize, uint32 InStride, uint32 InWidth, uint32 InHeight, EMediaTextureSampleFormat InSampleFormat, FTimespan InTime, const FFrameRate& InFrameRate, const TOptional<FTimecode>& InTimecode, const UE::MediaIOCore::FColorFormatArgs& InColorFormatArgs);

	/**
	 * Set the sample buffer with half it's original height and take only the odd or even line.
	 *
	 * @param bUseEvenLine Should use the Even or the Odd line from the video buffer.
	 * @param InVideoBuffer The video frame data.
	 * @param InBufferSize The size of the video buffer.
	 * @param InStride The number of channel of the video buffer.
	 * @param InHeight The sample rate of the video buffer.
	 */
	bool SetBufferWithEvenOddLine(bool bUseEvenLine, const void* InVideoBuffer, uint32 InBufferSize, uint32 InStride, uint32 InHeight);

	/**
	 * Set the OCIO settings used for color conversion.
	 */
	void SetColorConversionSettings(TSharedPtr<struct FOpenColorIOColorConversionSettings> InColorConversionSettings)
	{
		ColorConversionSettings = InColorConversionSettings;
	}
	/**
	 * Request an uninitialized sample buffer.
	 * Should be used when the buffer could be filled by something else.
	 * SetProperties should still be called after.
	 *
	 * @param InBufferSize The size of the video buffer.
	 */
	virtual void* RequestBuffer(uint32 InBufferSize);

	/**
	 * Configure this sample for JITR
	 *
	 * @param Args JITR configuration parameters.
	 */
	virtual bool InitializeJITR(const FMediaIOCoreSampleJITRConfigurationArgs& Args);

<<<<<<< HEAD
=======
	/** Marks this sample as one that is ready and awaiting for fast GPUDirect texture transfer */
	void SetAwaitingForGPUTransfer()
	{
		bIsAwaitingForGPUTransfer = true;
	}

	/** Returns whether it's ready for GPUDirect texture transfer */
	bool IsAwaitingForGPUTransfer() const
	{
		return bIsAwaitingForGPUTransfer;
	}

	/** Returns the player that created this sample */
	TSharedPtr<FMediaIOCorePlayerBase> GetPlayer() const;

	/** Returns time evaluated on the game thread for JITR */
	double GetEvaluationOffsetInSeconds() const
	{
		return EvaluationOffsetInSeconds;
	}

	/** Copies all neccessary data from a source sample to render JIT */
	virtual void CopyConfiguration(const TSharedPtr<FMediaIOCoreTextureSampleBase>& SourceSample);

public:
	//~ IMediaTextureSample interface

>>>>>>> 4af6daef
	virtual FIntPoint GetDim() const override
	{
		switch (GetFormat())
		{
		case EMediaTextureSampleFormat::CharAYUV:
		case EMediaTextureSampleFormat::CharNV12:
		case EMediaTextureSampleFormat::CharNV21:
		case EMediaTextureSampleFormat::CharUYVY:
		case EMediaTextureSampleFormat::CharYUY2:
		case EMediaTextureSampleFormat::CharYVYU:
			return FIntPoint(Width / 2, Height);
		case EMediaTextureSampleFormat::YUVv210:
			// Data for 6 output pixels is contained in 4 actual texture pixels
			// Padding aligned on 48 (16 and 6 at the same time)
			return FIntPoint(4 * ((((Width + 47) / 48) * 48) / 6), Height);
		default:
			return FIntPoint(Width, Height);
		}
	}

	virtual FTimespan GetDuration() const override
	{
		return Duration;
	}

	virtual EMediaTextureSampleFormat GetFormat() const override
	{
		return SampleFormat;
	}

	virtual FIntPoint GetOutputDim() const override
	{
		return FIntPoint(Width, Height);
	}

	virtual uint32 GetStride() const override
	{
		return Stride;
	}

	virtual FMediaTimeStamp GetTime() const override
	{
		return FMediaTimeStamp(Time);
	}

	virtual TOptional<FTimecode> GetTimecode() const override
	{
		return Timecode;
	}

	virtual bool IsCacheable() const override
	{
		return true;
	}

	virtual bool IsOutputSrgb() const override;
	
	virtual FMatrix44f GetGamutToXYZMatrix() const override;
	virtual FVector2f GetWhitePoint() const override;
	virtual FVector2f GetDisplayPrimaryRed() const override;
	virtual FVector2f GetDisplayPrimaryGreen() const override;
	virtual FVector2f GetDisplayPrimaryBlue() const override;
	virtual UE::Color::EEncoding GetEncodingType() const override;
	virtual float GetHDRNitsNormalizationFactor() const override;

	virtual const void* GetBuffer() override
	{
		// Don't return the buffer if we have a texture to force the media player to use the texture if available. 
		if (Texture)
		{
			return nullptr;
		}

		if (ExternalBuffer)
		{
			return ExternalBuffer;
		}

		return Buffer.GetData();
	}

<<<<<<< HEAD
	virtual const void* GetBuffer() override
	{
		// Don't return the buffer if we have a texture to force the media player to use the texture if available. 
		if (Texture)
		{
			return nullptr;
		}

		if (ExternalBuffer)
		{
			return ExternalBuffer;
		}

		return Buffer.GetData();

	}

	void* GetMutableBuffer()
	{
		if (ExternalBuffer)
		{
			return ExternalBuffer;
		}

		return Buffer.GetData();
	}

#if WITH_ENGINE
	virtual FRHITexture* GetTexture() const override;
#endif //WITH_ENGINE

	void SetBuffer(void* InBuffer)
	{
		ExternalBuffer = InBuffer;
	}

=======
	//~ IMediaTextureSampleColorConverter interface
	virtual bool ApplyColorConversion(FTexture2DRHIRef& InSrcTexture, FTexture2DRHIRef& InDstTexture) override;

	void* GetMutableBuffer()
	{
		if (ExternalBuffer)
		{
			return ExternalBuffer;
		}

		return Buffer.GetData();
	}

#if WITH_ENGINE
	virtual IMediaTextureSampleConverter* GetMediaTextureSampleConverter() override;
	virtual FRHITexture* GetTexture() const override;

	virtual IMediaTextureSampleColorConverter* GetMediaTextureSampleColorConverter() override;
#endif //WITH_ENGINE

	void SetBuffer(void* InBuffer)
	{
		ExternalBuffer = InBuffer;
	}

>>>>>>> 4af6daef
	void SetTexture(TRefCountPtr<FRHITexture> InRHITexture);
	void SetDestructionCallback(TFunction<void(TRefCountPtr<FRHITexture>)> InDestructionCallback);

private:
	/** Hold a texture to be used for gpu texture transfers. */
	TRefCountPtr<FRHITexture> Texture;

	/** Called when the sample is destroyed by its pool. */
	TFunction<void(TRefCountPtr<FRHITexture>)> DestructionCallback;

public:
	//~ IMediaPoolable interface

	virtual void ShutdownPoolable() override;

protected:
	virtual void FreeSample()
	{
		Buffer.Reset();
		ExternalBuffer = nullptr;
		Texture.SafeRelease();
	}

	/**
	 * Get YUV to RGB conversion matrix
	 *
	 * @return MediaIOCore Yuv To Rgb matrix
	 */
	virtual const FMatrix& GetYUVToRGBMatrix() const override;

protected:
	/** Duration for which the sample is valid. */
	FTimespan Duration;

	/** Sample format. */
	EMediaTextureSampleFormat SampleFormat;

	/** Sample time. */
	FTimespan Time;

	/** Sample timecode. */
	TOptional<FTimecode> Timecode;

	/** Image dimensions */
	uint32 Stride = 0;
	uint32 Width  = 0;
	uint32 Height = 0;

	/** Pointer to raw pixels */
	TArray<uint8, TAlignedHeapAllocator<4096>> Buffer;
	void* ExternalBuffer = nullptr;

<<<<<<< HEAD
	/** Wheter the sample is in sRGB space and requires an explicit conversion to linear */
	bool bIsSRGBInput;
=======
#if WITH_EDITORONLY_DATA
	UE_DEPRECATED(5.3, "Please use Encoding instead.")
	/** Whether the sample is in sRGB space and requires an explicit conversion to linear */
	bool bIsSRGBInput = false;
#endif

	/** Color encoding of the incoming texture. */
	UE::Color::EEncoding Encoding = UE::Color::EEncoding::Linear;

	/** Color space enum of the incoming texture. */
	UE::Color::EColorSpace ColorSpace = UE::Color::EColorSpace::sRGB;

	/** Color space structure of the incoming texture. Used for retrieving chromaticities. */
	UE::Color::FColorSpace ColorSpaceStruct = UE::Color::FColorSpace(UE::Color::EColorSpace::sRGB);

private:
	/** The player that created this sample */
	TWeakPtr<FMediaIOCorePlayerBase> Player;

	/** Custom converter that will be the one checking back with the player for just in time sample render purposes */
	TSharedPtr<FMediaIOCoreTextureSampleConverter> Converter;

	/**
	 * A reference to the original sample that was chosen during JITR. The idea of this member is to keep
	 * the original sample alive, prevent any of its resources from being released while this proxy sample is in use.
	 */
	TSharedPtr<FMediaIOCoreTextureSampleBase> OriginalSample;

	/** Whether this sample's texture data is awaiting to be transferred by GPUDirect */
	bool bIsAwaitingForGPUTransfer = false;

	/** Time offset evaluated on game thread for JITR */
	double EvaluationOffsetInSeconds = 0;

private:
	/** Settings used to apply an OCIO conversion to the sample. */
	TSharedPtr<struct FOpenColorIOColorConversionSettings> ColorConversionSettings;
	/** Cached rendering resources used for the color conversion pass when using OCIO. */
	TSharedPtr<struct FOpenColorIORenderPassResources> CachedOCIOResources;
>>>>>>> 4af6daef
};<|MERGE_RESOLUTION|>--- conflicted
+++ resolved
@@ -12,9 +12,6 @@
 #include "Misc/FrameRate.h"
 #include "Templates/RefCounting.h"
 
-<<<<<<< HEAD
-class FRHITexture;
-=======
 class FMediaIOCorePlayerBase;
 class FMediaIOCoreTextureSampleConverter;
 class FRHITexture;
@@ -82,7 +79,6 @@
 	TSharedPtr<FMediaIOCoreTextureSampleConverter> Converter;
 };
 
->>>>>>> 4af6daef
 
 /**
  * Implements the IMediaTextureSample/IMediaPoolable interface.
@@ -235,8 +231,6 @@
 	 */
 	virtual bool InitializeJITR(const FMediaIOCoreSampleJITRConfigurationArgs& Args);
 
-<<<<<<< HEAD
-=======
 	/** Marks this sample as one that is ready and awaiting for fast GPUDirect texture transfer */
 	void SetAwaitingForGPUTransfer()
 	{
@@ -264,7 +258,6 @@
 public:
 	//~ IMediaTextureSample interface
 
->>>>>>> 4af6daef
 	virtual FIntPoint GetDim() const override
 	{
 		switch (GetFormat())
@@ -346,44 +339,6 @@
 		return Buffer.GetData();
 	}
 
-<<<<<<< HEAD
-	virtual const void* GetBuffer() override
-	{
-		// Don't return the buffer if we have a texture to force the media player to use the texture if available. 
-		if (Texture)
-		{
-			return nullptr;
-		}
-
-		if (ExternalBuffer)
-		{
-			return ExternalBuffer;
-		}
-
-		return Buffer.GetData();
-
-	}
-
-	void* GetMutableBuffer()
-	{
-		if (ExternalBuffer)
-		{
-			return ExternalBuffer;
-		}
-
-		return Buffer.GetData();
-	}
-
-#if WITH_ENGINE
-	virtual FRHITexture* GetTexture() const override;
-#endif //WITH_ENGINE
-
-	void SetBuffer(void* InBuffer)
-	{
-		ExternalBuffer = InBuffer;
-	}
-
-=======
 	//~ IMediaTextureSampleColorConverter interface
 	virtual bool ApplyColorConversion(FTexture2DRHIRef& InSrcTexture, FTexture2DRHIRef& InDstTexture) override;
 
@@ -409,7 +364,6 @@
 		ExternalBuffer = InBuffer;
 	}
 
->>>>>>> 4af6daef
 	void SetTexture(TRefCountPtr<FRHITexture> InRHITexture);
 	void SetDestructionCallback(TFunction<void(TRefCountPtr<FRHITexture>)> InDestructionCallback);
 
@@ -462,10 +416,6 @@
 	TArray<uint8, TAlignedHeapAllocator<4096>> Buffer;
 	void* ExternalBuffer = nullptr;
 
-<<<<<<< HEAD
-	/** Wheter the sample is in sRGB space and requires an explicit conversion to linear */
-	bool bIsSRGBInput;
-=======
 #if WITH_EDITORONLY_DATA
 	UE_DEPRECATED(5.3, "Please use Encoding instead.")
 	/** Whether the sample is in sRGB space and requires an explicit conversion to linear */
@@ -505,5 +455,4 @@
 	TSharedPtr<struct FOpenColorIOColorConversionSettings> ColorConversionSettings;
 	/** Cached rendering resources used for the color conversion pass when using OCIO. */
 	TSharedPtr<struct FOpenColorIORenderPassResources> CachedOCIOResources;
->>>>>>> 4af6daef
 };