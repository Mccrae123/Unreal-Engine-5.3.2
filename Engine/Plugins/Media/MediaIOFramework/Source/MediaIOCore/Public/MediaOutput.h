--- conflicted
+++ resolved
@@ -20,10 +20,7 @@
 	RGB10_TO_YUVv210_10BIT,
 	INVERT_ALPHA,
 	SET_ALPHA_ONE,
-<<<<<<< HEAD
-=======
 	CUSTOM, //~ If Custom used, OnCustomCapture_RenderingThread, GetCustomOutputSize and GetCustomOutputPixelFormat on the MediaCapture need to be implemented
->>>>>>> 9ba46998
 };
 
 enum class EMediaCaptureSourceType : int8
@@ -50,11 +47,7 @@
 	 * A bigger number is most likely to increase latency.
 	 * @note Some Capture are not are executed on the GPU. If it's the case then no buffer will be needed and no buffer will be created.
 	 */
-<<<<<<< HEAD
-	UPROPERTY(EditAnywhere, AdvancedDisplay, Category="Output", meta=(ClampMin=2, ClampMax=4))
-=======
 	UPROPERTY(EditAnywhere, AdvancedDisplay, Category="Output", meta=(ClampMin=1, ClampMax=8))
->>>>>>> 9ba46998
 	int32 NumberOfTextureBuffers;
 
 	/** Creates the specific implementation of the MediaCapture for the MediaOutput. */
