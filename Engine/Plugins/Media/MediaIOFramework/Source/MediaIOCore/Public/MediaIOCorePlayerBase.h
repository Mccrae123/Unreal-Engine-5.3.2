// Copyright Epic Games, Inc. All Rights Reserved.

#pragma once

#include "CoreMinimal.h"

#include "IMediaCache.h"
#include "IMediaControls.h"
#include "IMediaPlayer.h"
#include "IMediaTracks.h"
#include "IMediaView.h"
#include "ITimedDataInput.h"

#include "MediaIOCoreDefinitions.h"
#include "MediaIOCoreSampleContainer.h"
<<<<<<< HEAD
#include "MediaIOCoreTextureSampleBase.h"
#include "Misc/CoreMisc.h"
=======
>>>>>>> 4af6daef

#include "HAL/CriticalSection.h"
#include "Misc/CoreMisc.h"
#include "Misc/FrameRate.h"

class FMediaIOCoreAudioSampleBase;
class FMediaIOCoreBinarySampleBase;
class FMediaIOCoreCaptionSampleBase;
class FMediaIOCoreSamples;
class FMediaIOCoreSubtitleSampleBase;
class FMediaIOCoreTextureSampleBase;
class FMediaIOCoreTextureSampleConverter;
class IMediaEventSink;

enum class EMediaTextureSampleFormat;

enum class EMediaIOCoreColorFormat : uint8
{
	YUV8,
	YUV10
};

struct MEDIAIOCORE_API FMediaIOCoreMediaOption
{
	static const FName FrameRateNumerator;
	static const FName FrameRateDenominator;
	static const FName ResolutionWidth;
	static const FName ResolutionHeight;
	static const FName VideoModeName;
};

namespace UE::GPUTextureTransfer
{
	using TextureTransferPtr = TSharedPtr<class ITextureTransfer>;
}
<<<<<<< HEAD
=======

namespace UE::MediaIOCore
{
	class FDeinterlacer;
	struct FVideoFrame;
}
>>>>>>> 4af6daef
 
/**
 * Implements a base player for hardware IO cards. 
 *
 * The processing of metadata and video frames is delayed until the fetch stage
 * (TickFetch) in order to increase the window of opportunity for receiving
 * frames for the current render frame time code.
 *
 * Depending on whether the media source enables time code synchronization,
 * the player's current play time (CurrentTime) is derived either from the
 * time codes embedded in frames or from the Engine's global time code.
 */
class MEDIAIOCORE_API FMediaIOCorePlayerBase
	: public IMediaPlayer
	, protected IMediaCache
	, protected IMediaControls
	, protected IMediaTracks
	, protected IMediaView
	, public ITimedDataInput
	, public TSharedFromThis<FMediaIOCorePlayerBase>
{
public:

	/**
	 * Create and initialize a new instance.
	 *
	 * @param InEventSink The object that receives media events from this player.
	 */
	FMediaIOCorePlayerBase(IMediaEventSink& InEventSink);

	/** Virtual destructor. */
	virtual ~FMediaIOCorePlayerBase();

public:

	//~ IMediaPlayer interface

	virtual void Close() override;
	virtual bool Open(const FString& Url, const IMediaOptions* Options) override;
	virtual bool Open(const TSharedRef<FArchive, ESPMode::ThreadSafe>& Archive, const FString& OriginalUrl, const IMediaOptions* Options) override;

	FString GetInfo() const;
	virtual IMediaCache& GetCache() override;
	virtual IMediaControls& GetControls() override;
	virtual IMediaSamples& GetSamples() override;
	const FMediaIOCoreSamples& GetSamples() const;
	virtual FString GetStats() const override;
	virtual IMediaTracks& GetTracks() override;
	virtual FString GetUrl() const override;
	virtual IMediaView& GetView() override;
	virtual void TickTimeManagement();
	virtual void TickFetch(FTimespan DeltaTime, FTimespan Timecode) override;

public:
	//~ IMediaCache interface
	
	virtual bool QueryCacheState(EMediaCacheState State, TRangeSet<FTimespan>& OutTimeRanges) const override;
	virtual int32 GetSampleCount(EMediaCacheState State) const override;

protected:

	//~ IMediaControls interface

	virtual bool CanControl(EMediaControl Control) const override;
	virtual FTimespan GetDuration() const override;
	virtual float GetRate() const override;
	virtual EMediaState GetState() const override;
	virtual EMediaStatus GetStatus() const override;
	virtual TRangeSet<float> GetSupportedRates(EMediaRateThinning Thinning) const override;
	virtual FTimespan GetTime() const override;
	virtual bool IsLooping() const override;
	virtual bool Seek(const FTimespan& Time) override;
	virtual bool SetLooping(bool Looping) override;
	virtual bool SetRate(float Rate) override;

protected:

	//~ IMediaTracks interface

	virtual bool GetAudioTrackFormat(int32 TrackIndex, int32 FormatIndex, FMediaAudioTrackFormat& OutFormat) const override;
	virtual int32 GetNumTracks(EMediaTrackType TrackType) const override;
	virtual int32 GetNumTrackFormats(EMediaTrackType TrackType, int32 TrackIndex) const override;
	virtual int32 GetSelectedTrack(EMediaTrackType TrackType) const override;
	virtual FText GetTrackDisplayName(EMediaTrackType TrackType, int32 TrackIndex) const override;
	virtual int32 GetTrackFormat(EMediaTrackType TrackType, int32 TrackIndex) const override;
	virtual FString GetTrackLanguage(EMediaTrackType TrackType, int32 TrackIndex) const override;
	virtual FString GetTrackName(EMediaTrackType TrackType, int32 TrackIndex) const override;
	virtual bool GetVideoTrackFormat(int32 TrackIndex, int32 FormatIndex, FMediaVideoTrackFormat& OutFormat) const override;
	virtual bool SelectTrack(EMediaTrackType TrackType, int32 TrackIndex) override;
	virtual bool SetTrackFormat(EMediaTrackType TrackType, int32 TrackIndex, int32 FormatIndex) override;

public:
	//~ ITimedDataInput interface
	virtual FText GetDisplayName() const override;
	virtual TArray<ITimedDataInputChannel*> GetChannels() const override;
	virtual ETimedDataInputEvaluationType GetEvaluationType() const override;
	virtual void SetEvaluationType(ETimedDataInputEvaluationType Evaluation) override;
	virtual double GetEvaluationOffsetInSeconds() const override;
	virtual void SetEvaluationOffsetInSeconds(double Offset) override;
	virtual FFrameRate GetFrameRate() const override;
	virtual bool IsDataBufferSizeControlledByInput() const override;
	virtual void AddChannel(ITimedDataInputChannel* Channel) override;
	virtual void RemoveChannel(ITimedDataInputChannel * Channel) override;
	virtual bool SupportsSubFrames() const override;
<<<<<<< HEAD
=======

public:

	/**
	 * Just in time sample rendering. This method is responsible for late sample picking,
	 * then rendering it into the proxy sample provided.
	 */
	bool JustInTimeSampleRender_RenderThread(TSharedPtr<FMediaIOCoreTextureSampleBase>& JITRProxySample);

protected:

	/** Internal API to push an audio sample to the internal samples pool */
	void AddAudioSample(const TSharedRef<FMediaIOCoreAudioSampleBase>& Sample);

	/** Internal API to push a caption sample to the internal samples pool */
	void AddCaptionSample(const TSharedRef<FMediaIOCoreCaptionSampleBase>& Sample);

	/** Internal API to push a metadata sample to the internal samples pool */
	void AddMetadataSample(const TSharedRef<FMediaIOCoreBinarySampleBase>& Sample);

	/** Internal API to push a subtitle sample to the internal samples pool */
	void AddSubtitleSample(const TSharedRef<FMediaIOCoreSubtitleSampleBase>& Sample);

	/** Internal API to push a video sample to the internal samples pool */
	void AddVideoSample(const TSharedRef<FMediaIOCoreTextureSampleBase>& Sample);
>>>>>>> 4af6daef

protected:
	/** Is the IO hardware/device ready to be used. */
	virtual bool IsHardwareReady() const = 0;

	/** Return true if the options combination are valid. */
	virtual bool ReadMediaOptions(const IMediaOptions* Options);

	/**
	 * Allows children to notify when video format is known after auto-detection. The main purpose
	 * is to start intialization of the DMA textures at the right moment.
	 */
	void NotifyVideoFormatDetected();

	/** Get the application time with a delta to represent the actual system time. Use instead of FApp::GetCurrentTime. */
	static double GetApplicationSeconds();

	/** Get the platform time with a delta to represent the actual system time. Use instead of FApp::Seconds. */
	static double GetPlatformSeconds();

	/** Log the timecode when a frame is received. */
	static bool IsTimecodeLogEnabled();
	
	/** 
	 * Setup settings for the different kind of supported data channels. 
	 * PlayerBase will setup the common settings
	 */
	virtual void SetupSampleChannels() = 0;

	/**
	 * Get the number of video frames to buffer.
	 */
	virtual uint32 GetNumVideoFrameBuffers() const
	{ 
		return 1;
	}

	virtual EMediaIOCoreColorFormat GetColorFormat() const 
	{ 
		return EMediaIOCoreColorFormat::YUV8;
	}

<<<<<<< HEAD
	virtual void AddVideoSample(const TSharedRef<FMediaIOCoreTextureSampleBase>& InSample)
	{
	}

	virtual bool CanUseGPUTextureTransfer();

	void OnSampleDestroyed(TRefCountPtr<FRHITexture> InTexture);
	void RegisterSampleBuffer(const TSharedPtr<FMediaIOCoreTextureSampleBase>& InSample);
	void UnregisterSampleBuffers();
	void CreateAndRegisterTextures(const IMediaOptions* Options);
	void UnregisterTextures();
	void PreGPUTransfer(const TSharedPtr<FMediaIOCoreTextureSampleBase>& InSample);
	void ExecuteGPUTransfer(const TSharedPtr<FMediaIOCoreTextureSampleBase>& InSample);
=======
	/** Called after fast GPUDirect texture transferring is finished */
	virtual void AddVideoSampleAfterGPUTransfer_RenderThread(const TSharedRef<FMediaIOCoreTextureSampleBase>& Sample);

	/** Whether fast GPU transferring is available */
	virtual bool CanUseGPUTextureTransfer() const;

	/** Whether a texture availabled for GPU transfer */
	bool HasTextureAvailableForGPUTransfer() const;

	/** Whether JITR is available and active */
	virtual bool IsJustInTimeRenderingEnabled() const;

	/** Factory method to generate texture samples. */
	virtual TSharedPtr<FMediaIOCoreTextureSampleBase> AcquireTextureSample_AnyThread() const = 0;

	/** Deinterlace a video frame. Only valid to call when the video stream is open. */
	TArray<TSharedRef<FMediaIOCoreTextureSampleBase>> Deinterlace(const UE::MediaIOCore::FVideoFrame& InVideoFrame) const;
>>>>>>> 4af6daef

protected:

	/** Acquire a proxy sample for JITR. That sample must be initialized for JITR. */
	virtual TSharedPtr<FMediaIOCoreTextureSampleBase> AcquireJITRProxySampleInitialized();

	/** Factory method to create sample converters. */
	virtual TSharedPtr<FMediaIOCoreTextureSampleConverter> CreateTextureSampleConverter() const;

	/** Pick a sample to render */
	TSharedPtr<FMediaIOCoreTextureSampleBase> PickSampleToRender_RenderThread(const TSharedPtr<FMediaIOCoreTextureSampleBase>& JITRProxySample);
	TSharedPtr<FMediaIOCoreTextureSampleBase> PickSampleToRenderForLatest_RenderThread(const TSharedPtr<FMediaIOCoreTextureSampleBase>& JITRProxySample);
	TSharedPtr<FMediaIOCoreTextureSampleBase> PickSampleToRenderForTimeSynchronized_RenderThread(const TSharedPtr<FMediaIOCoreTextureSampleBase>& JITRProxySample);
	TSharedPtr<FMediaIOCoreTextureSampleBase> PickSampleToRenderFramelocked_RenderThread(const TSharedPtr<FMediaIOCoreTextureSampleBase>& JITRProxySample);

	/**
	 * A wrapper method responsible for transferring of the sample textures into GPU memory based
	 * on the current settings and hardware capabilities.
	 */
	void TransferTexture_RenderThread(const TSharedPtr<FMediaIOCoreTextureSampleBase>& Sample, const TSharedPtr<FMediaIOCoreTextureSampleBase>& JITRProxySample);

protected:
	/** Url used to open the media player. */
	FString OpenUrl;

	/** format of the video. */
	FMediaVideoTrackFormat VideoTrackFormat;

	/** format of the audio. */
	FMediaAudioTrackFormat AudioTrackFormat;

	/** Current state of the media player. */
	EMediaState CurrentState = EMediaState::Closed;

	/** Current playback time. */
	FTimespan CurrentTime = FTimespan::Zero();

	/** The media event handler. */
	IMediaEventSink& EventSink;

	/** Video frame rate in the last received sample. */
	FFrameRate VideoFrameRate = { 30, 1 };

	/** The media sample cache. */
	const TUniquePtr<FMediaIOCoreSamples> Samples;

	/** Sample evaluation type. */
	EMediaIOSampleEvaluationType EvaluationType = EMediaIOSampleEvaluationType::PlatformTime;

	/** Warn when the video frame rate is not the same as the engine's frame rate. */
	bool bWarnedIncompatibleFrameRate = false;

	/** Whether we are using autodetection. */
	bool bAutoDetect = false;

	/** Whether we are using autodetection. */
	bool bAutoDetect;

	/** When using Time Synchronization (TC synchronization), how many frame back of a delay would you like. */
	int32 FrameDelay = 0;

	/** When not using Time Synchronization (use computer time), how many sec back of a delay would you like. */
	double TimeDelay = 0.0;

	/** Previous frame Timespan */
	FTimespan PreviousFrameTimespan;

	/** Timed Data Input handler */
	TArray<ITimedDataInputChannel*> Channels;

	/** Base set of settings to start from when setuping channels */
	FMediaIOSamplingSettings BaseSettings;

<<<<<<< HEAD
	FCriticalSection TexturesCriticalSection;

	/** Pool of textures registerd with GPU Texture transfer. */
	TArray<TRefCountPtr<FRHITexture>> Textures;

private:
	/** GPU Texture transfer object */
	UE::GPUTextureTransfer::TextureTransferPtr GPUTextureTransfer;
	/** Buffers Registered with GPU Texture Transfer */
	TSet<void*> RegisteredBuffers;
	/** Pool of textures registerd with GPU Texture transfer. */
	TSet<TRefCountPtr<FRHITexture>> RegisteredTextures;

=======
	/** Open color IO conversion data. */
	TSharedPtr<struct FOpenColorIOColorConversionSettings> OCIOSettings;

private:
	void OnSampleDestroyed(TRefCountPtr<FRHITexture> InTexture);
	void RegisterSampleBuffer(const TSharedPtr<FMediaIOCoreTextureSampleBase>& InSample);
	void UnregisterSampleBuffers();
	void CreateAndRegisterTextures();
	void UnregisterTextures();
	void PreGPUTransfer(const TSharedPtr<FMediaIOCoreTextureSampleBase>& InSample);
	void PreGPUTransferJITR(const TSharedPtr<FMediaIOCoreTextureSampleBase>& InSample, const TSharedPtr<FMediaIOCoreTextureSampleBase>& InJITRProxySample);
	void ExecuteGPUTransfer(const TSharedPtr<FMediaIOCoreTextureSampleBase>& InSample);


	/** GPU Texture transfer object */
	UE::GPUTextureTransfer::TextureTransferPtr GPUTextureTransfer;

	/** Buffers Registered with GPU Texture Transfer */
	TSet<void*> RegisteredBuffers;

	/** Textures registerd with GPU Texture transfer. */
	TSet<TRefCountPtr<FRHITexture>> RegisteredTextures;

	/** Pool of textures available for GPU Texture transfer. */
	TArray<TRefCountPtr<FRHITexture>> Textures;

	/** Critical section to control access to the pool. */
	mutable FCriticalSection TexturesCriticalSection;

	/** Utility object to handle deinterlacing. */
	TSharedPtr<UE::MediaIOCore::FDeinterlacer> Deinterlacer;

private:

	/** Utility function to log various sample events (i.e. received/transferred/picked) */
	void LogBookmark(const FString& Text, const TSharedRef<IMediaTextureSample>& Sample);

private:

	/** Special JITR sample container, holding a single sample used to trigger media framework rendering */
	class FJITRMediaTextureSamples
		: public IMediaSamples
	{
	public:
		FJITRMediaTextureSamples() = default;
		FJITRMediaTextureSamples(const FJITRMediaTextureSamples&) = delete;
		FJITRMediaTextureSamples& operator=(const FJITRMediaTextureSamples&) = delete;

	public:
		//~ Begin IMediaSamples interface
		virtual bool FetchVideo(TRange<FTimespan> TimeRange, TSharedPtr<IMediaTextureSample>& OutSample) override;
		virtual bool PeekVideoSampleTime(FMediaTimeStamp& TimeStamp) override;
		virtual void FlushSamples() override;
		//~ End IMediaSamples interface

	public:
		// JITR sample
		TSharedPtr<FMediaIOCoreTextureSampleBase> ProxySample;
	};

	/** Is Just-In-Time Rendering enabled */
	bool bJustInTimeRender = false;

	/** Whether media playback should be framelocked to the engine's timecode */
	bool bFramelock = false;

	/** JITR samples proxy */
	const TUniquePtr<FJITRMediaTextureSamples> JITRSamples;

	/** Used to ensure that JIT rendering is executed only once per frame */
	uint64 LastEngineRTFrameThatUpdatedJustInTime = TNumericLimits<uint64>::Max();
>>>>>>> 4af6daef
};<|MERGE_RESOLUTION|>--- conflicted
+++ resolved
@@ -13,11 +13,6 @@
 
 #include "MediaIOCoreDefinitions.h"
 #include "MediaIOCoreSampleContainer.h"
-<<<<<<< HEAD
-#include "MediaIOCoreTextureSampleBase.h"
-#include "Misc/CoreMisc.h"
-=======
->>>>>>> 4af6daef
 
 #include "HAL/CriticalSection.h"
 #include "Misc/CoreMisc.h"
@@ -53,15 +48,12 @@
 {
 	using TextureTransferPtr = TSharedPtr<class ITextureTransfer>;
 }
-<<<<<<< HEAD
-=======
 
 namespace UE::MediaIOCore
 {
 	class FDeinterlacer;
 	struct FVideoFrame;
 }
->>>>>>> 4af6daef
  
 /**
  * Implements a base player for hardware IO cards. 
@@ -166,8 +158,6 @@
 	virtual void AddChannel(ITimedDataInputChannel* Channel) override;
 	virtual void RemoveChannel(ITimedDataInputChannel * Channel) override;
 	virtual bool SupportsSubFrames() const override;
-<<<<<<< HEAD
-=======
 
 public:
 
@@ -193,7 +183,6 @@
 
 	/** Internal API to push a video sample to the internal samples pool */
 	void AddVideoSample(const TSharedRef<FMediaIOCoreTextureSampleBase>& Sample);
->>>>>>> 4af6daef
 
 protected:
 	/** Is the IO hardware/device ready to be used. */
@@ -236,21 +225,6 @@
 		return EMediaIOCoreColorFormat::YUV8;
 	}
 
-<<<<<<< HEAD
-	virtual void AddVideoSample(const TSharedRef<FMediaIOCoreTextureSampleBase>& InSample)
-	{
-	}
-
-	virtual bool CanUseGPUTextureTransfer();
-
-	void OnSampleDestroyed(TRefCountPtr<FRHITexture> InTexture);
-	void RegisterSampleBuffer(const TSharedPtr<FMediaIOCoreTextureSampleBase>& InSample);
-	void UnregisterSampleBuffers();
-	void CreateAndRegisterTextures(const IMediaOptions* Options);
-	void UnregisterTextures();
-	void PreGPUTransfer(const TSharedPtr<FMediaIOCoreTextureSampleBase>& InSample);
-	void ExecuteGPUTransfer(const TSharedPtr<FMediaIOCoreTextureSampleBase>& InSample);
-=======
 	/** Called after fast GPUDirect texture transferring is finished */
 	virtual void AddVideoSampleAfterGPUTransfer_RenderThread(const TSharedRef<FMediaIOCoreTextureSampleBase>& Sample);
 
@@ -268,7 +242,6 @@
 
 	/** Deinterlace a video frame. Only valid to call when the video stream is open. */
 	TArray<TSharedRef<FMediaIOCoreTextureSampleBase>> Deinterlace(const UE::MediaIOCore::FVideoFrame& InVideoFrame) const;
->>>>>>> 4af6daef
 
 protected:
 
@@ -324,9 +297,6 @@
 	/** Whether we are using autodetection. */
 	bool bAutoDetect = false;
 
-	/** Whether we are using autodetection. */
-	bool bAutoDetect;
-
 	/** When using Time Synchronization (TC synchronization), how many frame back of a delay would you like. */
 	int32 FrameDelay = 0;
 
@@ -342,21 +312,6 @@
 	/** Base set of settings to start from when setuping channels */
 	FMediaIOSamplingSettings BaseSettings;
 
-<<<<<<< HEAD
-	FCriticalSection TexturesCriticalSection;
-
-	/** Pool of textures registerd with GPU Texture transfer. */
-	TArray<TRefCountPtr<FRHITexture>> Textures;
-
-private:
-	/** GPU Texture transfer object */
-	UE::GPUTextureTransfer::TextureTransferPtr GPUTextureTransfer;
-	/** Buffers Registered with GPU Texture Transfer */
-	TSet<void*> RegisteredBuffers;
-	/** Pool of textures registerd with GPU Texture transfer. */
-	TSet<TRefCountPtr<FRHITexture>> RegisteredTextures;
-
-=======
 	/** Open color IO conversion data. */
 	TSharedPtr<struct FOpenColorIOColorConversionSettings> OCIOSettings;
 
@@ -428,5 +383,4 @@
 
 	/** Used to ensure that JIT rendering is executed only once per frame */
 	uint64 LastEngineRTFrameThatUpdatedJustInTime = TNumericLimits<uint64>::Max();
->>>>>>> 4af6daef
 };