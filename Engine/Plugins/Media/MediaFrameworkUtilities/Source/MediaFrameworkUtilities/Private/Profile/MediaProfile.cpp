--- conflicted
+++ resolved
@@ -21,11 +21,7 @@
 namespace MediaProfileAnalytics
 {
 	template <typename ObjectType>
-<<<<<<< HEAD
-	auto JoinObjectNames = [](const TArray<ObjectType*>& InObjects)
-=======
 	auto JoinObjectNames = [](const TArray<ObjectType*>& InObjects) -> FString
->>>>>>> 4af6daef
 	{
 		TArray<FString> SourceNames;
 		Algo::TransformIf(
@@ -33,28 +29,16 @@
 			SourceNames,
 			[](ObjectType* Object)
 			{
-<<<<<<< HEAD
-				return !!Object;	
-			},
-			[](ObjectType* Object)
-			{
-				return Object->GetName();	
-=======
 				return !!Object;
 			},
 			[](ObjectType* Object)
 			{
 				return Object->GetName();
->>>>>>> 4af6daef
 			});
 
 		TStringBuilder<64> StringBuilder;
 		StringBuilder.Join(SourceNames, TEXT(","));
-<<<<<<< HEAD
-		return StringBuilder.ToString();
-=======
 		return FString(StringBuilder);
->>>>>>> 4af6daef
 	};
 }
 #endif
