// Copyright Epic Games, Inc. All Rights Reserved.

#pragma once

#include "HAL/Platform.h"

#include "MediaSamples.h"
#include "IElectraTextureSample.h"
#include "IMediaTextureSampleConverter.h"
#include "MediaVideoDecoderOutputApple.h"

#import <AVFoundation/AVFoundation.h>
#import <VideoToolbox/VideoToolbox.h>

class FElectraMediaTexConvApple;


class ELECTRASAMPLES_API FElectraTextureSample final
	: public IElectraTextureSampleBase
    , public IMediaTextureSampleConverter
{
public:
	FElectraTextureSample(const TWeakPtr<FElectraMediaTexConvApple, ESPMode::ThreadSafe> & InTexConv)
		: Texture(nullptr)
		, TexConv(InTexConv)
	{
	}

	virtual ~FElectraTextureSample()
	{
	}

public:
	void Initialize(FVideoDecoderOutput* InVideoDecoderOutput);

	//~ IMediaTextureSample interface

<<<<<<< HEAD
	virtual const void* GetBuffer() override
	{
		return nullptr;
	}
=======
	virtual const void* GetBuffer() override;
>>>>>>> 4af6daef

	virtual EMediaTextureSampleFormat GetFormat() const override;

	virtual uint32 GetStride() const override;

	virtual FRHITexture* GetTexture() const override
	{
		return Texture;
	}

<<<<<<< HEAD
    virtual IMediaTextureSampleConverter* GetMediaTextureSampleConverter() override
    {
        return this;
    }
=======
	virtual IMediaTextureSampleConverter* GetMediaTextureSampleConverter() override;
>>>>>>> 4af6daef

private:
	/** The sample's texture resource. */
	TRefCountPtr<FRHITexture2D> Texture;

	/** Output data from video decoder. */
	FVideoDecoderOutputApple* VideoDecoderOutputApple;

	TWeakPtr<FElectraMediaTexConvApple, ESPMode::ThreadSafe> TexConv;

	virtual uint32 GetConverterInfoFlags() const override;
    virtual bool Convert(FTexture2DRHIRef & InDstTexture, const FConversionHints & Hints) override;
};


using FElectraTextureSamplePtr  = TSharedPtr<FElectraTextureSample, ESPMode::ThreadSafe>;
using FElectraTextureSampleRef  = TSharedRef<FElectraTextureSample, ESPMode::ThreadSafe>;


class ELECTRASAMPLES_API FElectraMediaTexConvApple
{
public:
    FElectraMediaTexConvApple();
    ~FElectraMediaTexConvApple();

#if WITH_ENGINE
<<<<<<< HEAD
    void ConvertTexture(FTexture2DRHIRef & InDstTexture, CVImageBufferRef InImageBufferRef, bool bFullRange, EMediaTextureSampleFormat Format, const FMatrix44f& YUVMtx, const FMatrix44f& GamutToXYZMtx, UE::Color::EEncoding EncodingType);
=======
    void ConvertTexture(FTexture2DRHIRef & InDstTexture, CVImageBufferRef InImageBufferRef, bool bFullRange, EMediaTextureSampleFormat Format, const FMatrix44f& YUVMtx, const FMatrix44f& GamutToXYZMtx, UE::Color::EEncoding EncodingType, float NormalizationFactor);
>>>>>>> 4af6daef
#endif

private:
#if WITH_ENGINE
    /** The Metal texture cache for unbuffered texture uploads. */
    CVMetalTextureCacheRef MetalTextureCache;
#endif
};


class ELECTRASAMPLES_API FElectraTextureSamplePool : public TMediaObjectPool<FElectraTextureSample, FElectraTextureSamplePool>
{
	using ParentClass = TMediaObjectPool<FElectraTextureSample, FElectraTextureSamplePool>;
	using TextureSample = FElectraTextureSample;

public:
	FElectraTextureSamplePool()
		: TMediaObjectPool<TextureSample, FElectraTextureSamplePool>(this)
		, TexConv(new FElectraMediaTexConvApple())
	{}

	TextureSample *Alloc() const
	{
		return new TextureSample(TexConv);
	}

	void PrepareForDecoderShutdown()
	{
	}

private:
	TSharedPtr<FElectraMediaTexConvApple, ESPMode::ThreadSafe> TexConv;
};
<|MERGE_RESOLUTION|>--- conflicted
+++ resolved
@@ -35,14 +35,7 @@
 
 	//~ IMediaTextureSample interface
 
-<<<<<<< HEAD
-	virtual const void* GetBuffer() override
-	{
-		return nullptr;
-	}
-=======
 	virtual const void* GetBuffer() override;
->>>>>>> 4af6daef
 
 	virtual EMediaTextureSampleFormat GetFormat() const override;
 
@@ -53,14 +46,7 @@
 		return Texture;
 	}
 
-<<<<<<< HEAD
-    virtual IMediaTextureSampleConverter* GetMediaTextureSampleConverter() override
-    {
-        return this;
-    }
-=======
 	virtual IMediaTextureSampleConverter* GetMediaTextureSampleConverter() override;
->>>>>>> 4af6daef
 
 private:
 	/** The sample's texture resource. */
@@ -87,11 +73,7 @@
     ~FElectraMediaTexConvApple();
 
 #if WITH_ENGINE
-<<<<<<< HEAD
-    void ConvertTexture(FTexture2DRHIRef & InDstTexture, CVImageBufferRef InImageBufferRef, bool bFullRange, EMediaTextureSampleFormat Format, const FMatrix44f& YUVMtx, const FMatrix44f& GamutToXYZMtx, UE::Color::EEncoding EncodingType);
-=======
     void ConvertTexture(FTexture2DRHIRef & InDstTexture, CVImageBufferRef InImageBufferRef, bool bFullRange, EMediaTextureSampleFormat Format, const FMatrix44f& YUVMtx, const FMatrix44f& GamutToXYZMtx, UE::Color::EEncoding EncodingType, float NormalizationFactor);
->>>>>>> 4af6daef
 #endif
 
 private:
