// Copyright Epic Games, Inc. All Rights Reserved.
using UnrealBuildTool;
using System.IO;

namespace UnrealBuildTool.Rules
{
	public class ElectraSamples: ModuleRules
	{
		public ElectraSamples(ReadOnlyTargetRules Target) : base(Target)
		{
			bLegalToDistributeObjectCode = true;

			DynamicallyLoadedModuleNames.AddRange(
				new string[] {
					"Media",
				});

			PrivateDependencyModuleNames.AddRange(
				new string[] {
					"Core",
					"CoreUObject",
					"MediaUtils",
					"RenderCore",
					"RHI",
					"ElectraBase",
					"ColorManagement",
				});

			PrivateIncludePathModuleNames.AddRange(
				new string[] {
					"Media",
				});

			if (Target.bCompileAgainstEngine)
			{
				PrivateDependencyModuleNames.Add("Engine");
			}

			if (Target.Platform.IsInGroup(UnrealPlatformGroup.Windows))
			{
<<<<<<< HEAD
				PublicSystemIncludePaths.Add(DirectX.GetIncludeDir(Target));
=======
				PublicDependencyModuleNames.Add("DirectX");
>>>>>>> 4af6daef
				if (Target.Platform.IsInGroup(UnrealPlatformGroup.Windows))
				{
					AddEngineThirdPartyPrivateStaticDependencies(Target, "DX9");

<<<<<<< HEAD
					PublicAdditionalLibraries.AddRange(new string[] {
						DirectX.GetLibDir(Target) + "dxerr.lib",
					});
=======
					if (Target.WindowsPlatform.Architecture != UnrealArch.Arm64)
					{
						PublicAdditionalLibraries.AddRange(new string[] {
							DirectX.GetLibDir(Target) + "dxerr.lib",
						});
					}
>>>>>>> 4af6daef

					PrivateDependencyModuleNames.Add("D3D11RHI");

					PrivateDefinitions.Add("ELECTRA_SUPPORT_PREWIN8");
					PrivateDefinitions.Add("ELECTRA_HAVE_DX11");
				}

				PublicSystemLibraries.AddRange(new string[] {
					"strmiids.lib",
					"legacy_stdio_definitions.lib",
					"Dxva2.lib",
				});

				PublicIncludePaths.Add("$(ModuleDir)/Public/Windows");
			}
			else if (Target.Platform == UnrealTargetPlatform.Mac || Target.Platform == UnrealTargetPlatform.IOS || Target.Platform == UnrealTargetPlatform.TVOS)
			{
				PrivateDependencyModuleNames.Add("MetalRHI");
				PublicIncludePaths.Add("$(ModuleDir)/Public/Apple");
			}
			else if (Target.IsInPlatformGroup(UnrealPlatformGroup.Android))
			{
				PublicIncludePaths.Add("$(ModuleDir)/Public/Android");
				string PluginPath = Utils.MakePathRelativeTo(ModuleDirectory, Target.RelativeEnginePath);
				AdditionalPropertiesForReceipt.Add("AndroidPlugin", Path.Combine(PluginPath, "ElectraSamples_UPL.xml"));
			}
			else if (Target.IsInPlatformGroup(UnrealPlatformGroup.Unix))
			{
				PublicIncludePaths.Add("$(ModuleDir)/Public/Linux");
			}
		}
	}
}<|MERGE_RESOLUTION|>--- conflicted
+++ resolved
@@ -38,27 +38,17 @@
 
 			if (Target.Platform.IsInGroup(UnrealPlatformGroup.Windows))
 			{
-<<<<<<< HEAD
-				PublicSystemIncludePaths.Add(DirectX.GetIncludeDir(Target));
-=======
 				PublicDependencyModuleNames.Add("DirectX");
->>>>>>> 4af6daef
 				if (Target.Platform.IsInGroup(UnrealPlatformGroup.Windows))
 				{
 					AddEngineThirdPartyPrivateStaticDependencies(Target, "DX9");
 
-<<<<<<< HEAD
-					PublicAdditionalLibraries.AddRange(new string[] {
-						DirectX.GetLibDir(Target) + "dxerr.lib",
-					});
-=======
 					if (Target.WindowsPlatform.Architecture != UnrealArch.Arm64)
 					{
 						PublicAdditionalLibraries.AddRange(new string[] {
 							DirectX.GetLibDir(Target) + "dxerr.lib",
 						});
 					}
->>>>>>> 4af6daef
 
 					PrivateDependencyModuleNames.Add("D3D11RHI");
 
