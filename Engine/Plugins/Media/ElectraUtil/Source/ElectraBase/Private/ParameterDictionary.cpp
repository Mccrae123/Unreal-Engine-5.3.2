--- conflicted
+++ resolved
@@ -468,31 +468,14 @@
 	return VariantValue ? *VariantValue : Empty;
 }
 
-<<<<<<< HEAD
-=======
 void FParamDict::GetKeys(TArray<FString>& Keys) const
 {
 	GetKeysStartingWith(FString(), Keys);
 }
 
->>>>>>> 4af6daef
 void FParamDict::GetKeysStartingWith(const FString& StartsWith, TArray<FString>& Keys) const
 {
-	FScopeLock lock(&Lock);
 	Keys.Empty();
-<<<<<<< HEAD
-	if (StartsWith.IsEmpty())
-	{
-		Dictionary.GenerateKeyArray(Keys);
-	}
-	else
-	{
-		for(const TPair<FString, FVariantValue>& Pair : Dictionary)
-		{
-			if (Pair.Key.StartsWith(StartsWith, ESearchCase::CaseSensitive))
-			{
-				Keys.Emplace(Pair.Key);
-=======
 	FScopeLock lock(&Lock);
 	if (StartsWith.IsEmpty())
 	{
@@ -562,7 +545,6 @@
 			default:
 			{
 				break;
->>>>>>> 4af6daef
 			}
 		}
 	}
