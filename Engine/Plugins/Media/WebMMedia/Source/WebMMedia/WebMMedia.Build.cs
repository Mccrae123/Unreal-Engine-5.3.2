// Copyright Epic Games, Inc. All Rights Reserved.
using System.IO;

namespace UnrealBuildTool.Rules
{
	public class WebMMedia : ModuleRules
	{
		public WebMMedia(ReadOnlyTargetRules Target) : base(Target)
		{
			PrivateDependencyModuleNames.AddRange(
				new string[] {
					"WebMMediaFactory",
					"Core",
					"Engine",
					"RenderCore",
					"RHI",
				});

			PublicDependencyModuleNames.AddRange(
				new string[] {
					"Media",
					"MediaUtils",
					"libOpus",
					"UEOgg",
					"Vorbis",
				});

			if (Target.Platform == UnrealTargetPlatform.Mac ||
<<<<<<< HEAD
				Target.Platform == UnrealTargetPlatform.Win64 ||
=======
				(Target.Platform == UnrealTargetPlatform.Win64 && Target.WindowsPlatform.Architecture != UnrealArch.Arm64) ||
>>>>>>> 4af6daef
				(Target.IsInPlatformGroup(UnrealPlatformGroup.Unix) && Target.Architecture == UnrealArch.X64))
			{
				PublicDependencyModuleNames.Add("LibVpx");
				
				PublicDependencyModuleNames.AddRange(
					new string[] {
					"LibWebM",
				});

				PublicDefinitions.Add("WITH_WEBM_LIBS=1");
			}
			else
			{
				PublicDefinitions.Add("WITH_WEBM_LIBS=0");
			}
		}
	}
}<|MERGE_RESOLUTION|>--- conflicted
+++ resolved
@@ -26,11 +26,7 @@
 				});
 
 			if (Target.Platform == UnrealTargetPlatform.Mac ||
-<<<<<<< HEAD
-				Target.Platform == UnrealTargetPlatform.Win64 ||
-=======
 				(Target.Platform == UnrealTargetPlatform.Win64 && Target.WindowsPlatform.Architecture != UnrealArch.Arm64) ||
->>>>>>> 4af6daef
 				(Target.IsInPlatformGroup(UnrealPlatformGroup.Unix) && Target.Architecture == UnrealArch.X64))
 			{
 				PublicDependencyModuleNames.Add("LibVpx");
