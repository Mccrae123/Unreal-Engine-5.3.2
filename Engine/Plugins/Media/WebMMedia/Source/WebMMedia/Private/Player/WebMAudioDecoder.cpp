--- conflicted
+++ resolved
@@ -4,11 +4,7 @@
 #include "WebMMediaPrivate.h"
 #include "WebMMediaFrame.h"
 #include "WebMMediaAudioSample.h"
-<<<<<<< HEAD
-#include "MediaSamples.h"
-=======
 #include "WebMSamplesSink.h"
->>>>>>> 5edfa17c
 
 THIRD_PARTY_INCLUDES_START
 #include <opus.h>
@@ -22,15 +18,9 @@
 	vorbis_block Block;
 };
 
-<<<<<<< HEAD
-FWebMAudioDecoder::FWebMAudioDecoder(TSharedPtr<FMediaSamples, ESPMode::ThreadSafe> InSamples)
-	: Samples(InSamples)
-	, AudioSamplePool(new FWebMMediaAudioSamplePool)
-=======
 FWebMAudioDecoder::FWebMAudioDecoder(IWebMSamplesSink& InSamples)
 	: AudioSamplePool(new FWebMMediaAudioSamplePool)
 	, Samples(InSamples)
->>>>>>> 5edfa17c
 	, OpusDecoder(nullptr)
 {
 }
@@ -104,11 +94,7 @@
 {
 	if (CodecPrivateDataSize < 3 || !CodecPrivateData || CodecPrivateData[0] != 2)
 	{
-<<<<<<< HEAD
-		UE_LOG(LogWebMMedia, Display, TEXT("Failed to initialize Vorbis - invalid data"));
-=======
 		UE_LOG(LogWebMMedia, Warning, TEXT("Failed to initialize Vorbis - invalid data"));
->>>>>>> 5edfa17c
 		return false;
 	}
 
@@ -122,11 +108,7 @@
 		{
 			if (Offset >= CodecPrivateDataSize)
 			{
-<<<<<<< HEAD
-				UE_LOG(LogWebMMedia, Display, TEXT("Failed to initialize Vorbis - invalid offset"));
-=======
 				UE_LOG(LogWebMMedia, Warning, TEXT("Failed to initialize Vorbis - invalid offset"));
->>>>>>> 5edfa17c
 				return false;
 			}
 			HeaderSize[i] += CodecPrivateData[Offset];
@@ -140,11 +122,7 @@
 
 	if (HeaderSize[0] + HeaderSize[1] + HeaderSize[2] + Offset != CodecPrivateDataSize)
 	{
-<<<<<<< HEAD
-		UE_LOG(LogWebMMedia, Display, TEXT("Failed to initialize Vorbis - parameters mismatch"));
-=======
 		UE_LOG(LogWebMMedia, Warning, TEXT("Failed to initialize Vorbis - parameters mismatch"));
->>>>>>> 5edfa17c
 		return false;
 	}
 
@@ -172,11 +150,7 @@
 	{
 		if (vorbis_synthesis_headerin(&VorbisDecoder->Info, &Vc, &Packet[i]))
 		{
-<<<<<<< HEAD
-			UE_LOG(LogWebMMedia, Display, TEXT("Failed to initialize Vorbis - invalid headers"));
-=======
 			UE_LOG(LogWebMMedia, Warning, TEXT("Failed to initialize Vorbis - invalid headers"));
->>>>>>> 5edfa17c
 			vorbis_comment_clear(&Vc);
 			return false;
 		}
@@ -186,31 +160,19 @@
 
 	if (vorbis_synthesis_init(&VorbisDecoder->DspState, &VorbisDecoder->Info))
 	{
-<<<<<<< HEAD
-		UE_LOG(LogWebMMedia, Display, TEXT("Failed to initialize Vorbis (synthesis)"));
-=======
 		UE_LOG(LogWebMMedia, Warning, TEXT("Failed to initialize Vorbis (synthesis)"));
->>>>>>> 5edfa17c
 		return false;
 	}
 
 	if (VorbisDecoder->Info.channels != Channels || VorbisDecoder->Info.rate != SampleRate)
 	{
-<<<<<<< HEAD
-		UE_LOG(LogWebMMedia, Display, TEXT("Failed to initialize Vorbis - invalid parameters"));
-=======
 		UE_LOG(LogWebMMedia, Warning, TEXT("Failed to initialize Vorbis - invalid parameters"));
->>>>>>> 5edfa17c
 		return false;
 	}
 
 	if (vorbis_block_init(&VorbisDecoder->DspState, &VorbisDecoder->Block))
 	{
-<<<<<<< HEAD
-		UE_LOG(LogWebMMedia, Display, TEXT("Failed to initialize Vorbis"));
-=======
 		UE_LOG(LogWebMMedia, Warning, TEXT("Failed to initialize Vorbis"));
->>>>>>> 5edfa17c
 		return false;
 	}
 
@@ -244,16 +206,6 @@
 	for (const TSharedPtr<FWebMFrame>& AudioFrame : AudioFrames)
 	{
 		int32 NumOfSamplesDecoded;
-<<<<<<< HEAD
-
-		if (Codec == ESupportedCodecs::Opus)
-		{
-			NumOfSamplesDecoded = DecodeOpus(AudioFrame);
-		}
-		else
-		{
-			NumOfSamplesDecoded = DecodeVorbis(AudioFrame);
-=======
 
 		if (Codec == ESupportedCodecs::Opus)
 		{
@@ -321,79 +273,13 @@
 				int32 Sample = FMath::Clamp<int32>(FloatSamples[i] * 32767.0f, -32768, 32768);
 				Buffer[Count + j] = Sample;
 			}
->>>>>>> 5edfa17c
 		}
 		vorbis_synthesis_read(&VorbisDecoder->DspState, ToConvert);
 
 		Count += ToConvert;
 
-<<<<<<< HEAD
-		if (NumOfSamplesDecoded > 0)
-		{
-			TSharedRef<FWebMMediaAudioSample, ESPMode::ThreadSafe> AudioSample = AudioSamplePool->AcquireShared();
-			AudioSample->Initialize(DecodeBuffer.GetData(), NumOfSamplesDecoded * Channels * 2, Channels, SampleRate, AudioFrame->Time, FTimespan::FromHours(1));
-			Samples->AddAudio(AudioSample);
-		}
-	}
-}
-
-int32 FWebMAudioDecoder::DecodeOpus(const TSharedPtr<FWebMFrame>& AudioFrame)
-{
-	int32 Result = opus_decode(OpusDecoder, AudioFrame->Data.GetData(), AudioFrame->Data.Num(), (opus_int16*) DecodeBuffer.GetData(), FrameSize, 0);
-	if (Result < 0)
-	{
-		UE_LOG(LogWebMMedia, Display, TEXT("Error decoding Opus audio frame"));
-	}
-
-	return Result;
-}
-
-int32 FWebMAudioDecoder::DecodeVorbis(const TSharedPtr<FWebMFrame>& AudioFrame)
-{
-	ogg_packet Packet;
-	memset(&Packet, 0, sizeof(ogg_packet));
-
-	Packet.packet = AudioFrame->Data.GetData();
-	Packet.bytes = AudioFrame->Data.Num();
-
-	if (vorbis_synthesis(&VorbisDecoder->Block, &Packet))
-	{
-		UE_LOG(LogWebMMedia, Display, TEXT("Error decoding Vorbis audio frame - vorbis_synthesis failed"));
-		return -1;
-	}
-
-	if (vorbis_synthesis_blockin(&VorbisDecoder->DspState, &VorbisDecoder->Block))
-	{
-		UE_LOG(LogWebMMedia, Display, TEXT("Error decoding Vorbis audio frame - vorbis_synthesis_blockin failed"));
-		return - 1;
-	}
-
-	int16* Buffer = (int16*) DecodeBuffer.GetData();
-	int32 Count = 0;
-	float** Pcm;
-	int32 SamplesCount = vorbis_synthesis_pcmout(&VorbisDecoder->DspState, &Pcm);
-	while (SamplesCount > 0)
-	{
-		int32 ToConvert = SamplesCount <= FrameSize ? SamplesCount : FrameSize;
-		for (int32 Channel = 0; Channel < Channels; ++Channel)
-		{
-			float *FloatSamples = Pcm[Channel];
-			for (int32 i = 0, j = Channel; i < ToConvert; ++i, j += Channels)
-			{
-				int32 Sample = FMath::Clamp<int32>(FloatSamples[i] * 32767.0f, -32768, 32768);
-				Buffer[Count + j] = Sample;
-			}
-		}
-		vorbis_synthesis_read(&VorbisDecoder->DspState, ToConvert);
-
-		Count += ToConvert;
-
 		SamplesCount = vorbis_synthesis_pcmout(&VorbisDecoder->DspState, &Pcm);
 	}
-=======
-		SamplesCount = vorbis_synthesis_pcmout(&VorbisDecoder->DspState, &Pcm);
-	}
->>>>>>> 5edfa17c
 
 	return Count;
 }