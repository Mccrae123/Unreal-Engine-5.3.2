--- conflicted
+++ resolved
@@ -50,24 +50,6 @@
 		return false;
 	}
 
-<<<<<<< HEAD
-#if WMFMEDIA_PLAYER_VERSION >= 2
-	// Now only support for DX11 or DX12
-	const TCHAR* RHIName = GDynamicRHI->GetName();
-	if ((TCString<TCHAR>::Stricmp(RHIName, TEXT("D3D11")) != 0) &&
-		(TCString<TCHAR>::Stricmp(RHIName, TEXT("D3D12")) != 0))
-#else
-	// Now only support for DX11
-	if (TCString<TCHAR>::Stricmp(GDynamicRHI->GetName(), TEXT("D3D11")) != 0)
-#endif // WMFMEDIA_PLAYER_VERSION >= 2
-	{
-		return false;
-	}
-
-	DWORD StreamId = 0;
-
-=======
->>>>>>> d731a049
 	if (!InStreamSink->Initialize(*this))
 	{
 		return false;
@@ -519,35 +501,6 @@
 			return false;
 		}
 
-<<<<<<< HEAD
-		// Is this D3D12?
-		TRefCountPtr<IDXGIAdapter> DXGIAdapter;
-		const TCHAR* RHIName = GDynamicRHI->GetName();
-		if (TCString<TCHAR>::Stricmp(RHIName, TEXT("D3D12")) == 0)
-		{
-			TRefCountPtr<IDXGIFactory4> DXGIFactory;
-			Result = CreateDXGIFactory(__uuidof(IDXGIFactory4), (void**)DXGIFactory.GetInitReference());
-			if (FAILED(Result))
-			{
-				UE_LOG(LogWmfMedia, Error, TEXT("CreateDXGIFactory failed."));
-				return false;
-			}
-			
-			ID3D12Device* UE4DxDevice = static_cast<ID3D12Device*>(GDynamicRHI->RHIGetNativeDevice());
-			LUID Luid = UE4DxDevice->GetAdapterLuid();
-			Result = DXGIFactory->EnumAdapterByLuid(Luid, __uuidof(IDXGIAdapter), (void**)DXGIAdapter.GetInitReference());
-			if (FAILED(Result))
-			{
-				UE_LOG(LogWmfMedia, Error, TEXT("EnumAdapterByLuid failed."));
-				return false;
-			}
-		}
-		// Is this D3D11?
-		else if(TCString<TCHAR>::Stricmp(RHIName, TEXT("D3D11")) == 0)
-		{
-			ID3D11Device* PreExistingD3D11Device = static_cast<ID3D11Device*>(GDynamicRHI->RHIGetNativeDevice());
-
-=======
 		TRefCountPtr<IDXGIAdapter> DXGIAdapter;
 		ERHIInterfaceType RHIType = RHIGetInterfaceType();
 
@@ -563,7 +516,6 @@
 
 			ID3D11Device* PreExistingD3D11Device = static_cast<ID3D11Device*>(GDynamicRHI->RHIGetNativeDevice());
 
->>>>>>> d731a049
 			TComPtr<IDXGIDevice> DXGIDevice;
 			PreExistingD3D11Device->QueryInterface(__uuidof(IDXGIDevice), (void**)&DXGIDevice);
 
@@ -571,15 +523,10 @@
 		}
 		else
 		{
-<<<<<<< HEAD
-			UE_LOG(LogWmfMedia, Error, TEXT("Dynamic RHI is not D3D11 nor D3D12"));
-			return false;
-=======
 			DXGIManager.Reset();
 			D3D11Device.Reset();
 			UE_LOG(LogWmfMedia, Verbose, TEXT("Dynamic RHI is not D3D11, skipping DX11 device creation for AV decoding"));
 			return true;
->>>>>>> d731a049
 		}
 
 		// Create device from same adapter as already existing device
