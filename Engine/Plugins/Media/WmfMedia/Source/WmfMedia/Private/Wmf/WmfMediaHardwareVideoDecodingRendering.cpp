--- conflicted
+++ resolved
@@ -118,22 +118,6 @@
 
 	TComPtr<ID3D11Texture2D> SampleTexture = InSample->GetSourceTexture();
 
-<<<<<<< HEAD
-	ID3D11Device* D3D11Device = nullptr;
-	if (InSample->IsBufferExternal() == false)
-	{
-		D3D11Device = static_cast<ID3D11Device*>(GDynamicRHI->RHIGetNativeDevice());
-	}
-	ID3D11DeviceContext* D3D11DeviceContext = nullptr;
-			
-	// Must access rendering device context to copy shared resource.
-	if (D3D11Device != nullptr)
-	{
-		D3D11Device->GetImmediateContext(&D3D11DeviceContext);
-	}
-	
-=======
->>>>>>> d731a049
 	{
 		FRHICommandListImmediate& RHICmdList = FRHICommandListExecutor::GetImmediateCommandList();
 
@@ -159,11 +143,7 @@
 
 		// Copy buffer.
 		FTexture2DRHIRef SampleDestinationTexture = InSample->GetOrCreateDestinationTexture();
-<<<<<<< HEAD
-		if (D3D11Device == nullptr)
-=======
 		if (InSample->IsBufferExternal() || !SampleTexture.IsValid())
->>>>>>> d731a049
 		{
 			const uint8* Data = (const uint8*)InSample->GetBuffer();
 			
@@ -282,15 +262,7 @@
 
 		RHICmdList.DrawPrimitive(0, 2, 1);
 		RHICmdList.EndRenderPass();
-<<<<<<< HEAD
-
-		if (D3D11DeviceContext != nullptr)
-		{
-			D3D11DeviceContext->Release();
-		}
-=======
 		RHICmdList.Transition(FRHITransitionInfo(InDstTexture, ERHIAccess::RTV, ERHIAccess::SRVMask));
->>>>>>> d731a049
 	}
 
 	return true;
