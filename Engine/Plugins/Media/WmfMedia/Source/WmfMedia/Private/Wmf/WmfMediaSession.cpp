--- conflicted
+++ resolved
@@ -105,8 +105,6 @@
 	}
 #endif
 #endif // WMFMEDIA_PLAYER_VERSION == 1
-<<<<<<< HEAD
-=======
 
 #if WMFMEDIA_PLAYER_VERSION >= 2
 	// Are we waiting for the end?
@@ -136,7 +134,6 @@
 		}
 	}
 #endif // WMFMEDIA_PLAYER_VERSION >= 2
->>>>>>> 6bbb88c8
 
 	EMediaEvent Event;
 
@@ -1307,16 +1304,12 @@
 void FWmfMediaSession::HandleSessionEnded()
 {
 	UE_LOG(LogWmfMedia, VeryVerbose, TEXT("FWmfMediaSession::HandleSessionEnded ShouldLoop:%d"), ShouldLoop);
-<<<<<<< HEAD
-	DeferredEvents.Enqueue(EMediaEvent::PlaybackEndReached);
-=======
 #if WMFMEDIA_PLAYER_VERSION >= 2
 	if (ShouldLoop)
 #endif // WMFMEDIA_PLAYER_VERSION >= 2
 	{
 		DeferredEvents.Enqueue(EMediaEvent::PlaybackEndReached);
 	}
->>>>>>> 6bbb88c8
 
 	SessionState = EMediaState::Stopped;
 
