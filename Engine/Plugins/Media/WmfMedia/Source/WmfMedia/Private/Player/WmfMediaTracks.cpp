--- conflicted
+++ resolved
@@ -374,7 +374,12 @@
 #endif // WMFMEDIA_PLAYER_VERSION >= 2
 }
 
-<<<<<<< HEAD
+void FWmfMediaTracks::SetSessionState(EMediaState InState)
+{
+	UE_LOG(LogWmfMedia, VeryVerbose, TEXT("FWmfMediaTracks::SetSessionState %d"), InState);
+	SessionState = InState;
+}
+
 #if WMFMEDIA_PLAYER_VERSION >= 2
 
 void FWmfMediaTracks::SeekStarted(const FTimespan& InTime)
@@ -383,22 +388,6 @@
 	SeekTimeOptional = InTime;
 }
 
-=======
-void FWmfMediaTracks::SetSessionState(EMediaState InState)
-{
-	UE_LOG(LogWmfMedia, VeryVerbose, TEXT("FWmfMediaTracks::SetSessionState %d"), InState);
-	SessionState = InState;
-}
-
-#if WMFMEDIA_PLAYER_VERSION >= 2
-
-void FWmfMediaTracks::SeekStarted(const FTimespan& InTime)
-{
-	UE_LOG(LogWmfMedia, VeryVerbose, TEXT("FWmfMediaTracks::SeekStarted %f"), InTime.GetTotalSeconds());
-	SeekTimeOptional = InTime;
-}
-
->>>>>>> 6bbb88c8
 #endif // WMFMEDIA_PLAYER_VERSION >= 2
 
 /* IMediaSamples interface
@@ -525,15 +514,12 @@
 
 IMediaSamples::EFetchBestSampleResult FWmfMediaTracks::FetchBestVideoSampleForTimeRange(const TRange<FMediaTimeStamp> & TimeRange, TSharedPtr<IMediaTextureSample, ESPMode::ThreadSafe>& OutSample, bool bReverse)
 {
-<<<<<<< HEAD
-=======
 	// Don't return any samples if we are stopped. We could be prerolling.
 	if (SessionState == EMediaState::Stopped)
 	{
 		return IMediaSamples::EFetchBestSampleResult::NoSample;;
 	}
 
->>>>>>> 6bbb88c8
 	FTimespan TimeRangeLow = TimeRange.GetLowerBoundValue().Time;
 	FTimespan TimeRangeHigh = TimeRange.GetUpperBoundValue().Time;
 	// Account for loop wraparound.
