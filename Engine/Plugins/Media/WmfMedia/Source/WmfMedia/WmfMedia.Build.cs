// Copyright 1998-2019 Epic Games, Inc. All Rights Reserved.

namespace UnrealBuildTool.Rules
{
	public class WmfMedia : ModuleRules
	{
		public WmfMedia(ReadOnlyTargetRules Target) : base(Target)
		{
            bEnableExceptions = true;

            DynamicallyLoadedModuleNames.AddRange(
				new string[] {
					"Media",
				});

            PublicDependencyModuleNames.AddRange(
                new string[] {
                    "WmfMediaFactory"
                    });

			PrivateDependencyModuleNames.AddRange(
				new string[] {
					"Core",
					"CoreUObject",
                    "Engine",
                    "MediaUtils",
					"Projects",
					"RenderCore",
                    "RHI",
<<<<<<< HEAD
                    "WmfMediaFactory"
=======
					"UtilityShaders",
                    "WmfMediaFactory",
>>>>>>> 10aebf89
                });

            if (Target.Platform == UnrealTargetPlatform.XboxOne)
            {
                PrivateDependencyModuleNames.AddRange(
				  new string[] {
					"D3D12RHI",
                });
                PrivateIncludePaths.AddRange(
                    new string[] {
                    "../../../../Source/Runtime/D3D12RHI/Private",
                });
            }
            else
            {
                PrivateDependencyModuleNames.AddRange(
                  new string[] {
                    "D3D11RHI",
                });
            }

            PrivateIncludePathModuleNames.AddRange(
				new string[] {
					"Media",
				});

			PrivateIncludePaths.AddRange(
				new string[] {
					"WmfMedia/Private",
					"WmfMedia/Private/Player",
					"WmfMedia/Private/Wmf",
                    "../../../../Source/Runtime/Windows/D3D11RHI/Private",
                    "../../../../Source/Runtime/Windows/D3D11RHI/Private/Windows",
                });

            AddEngineThirdPartyPrivateStaticDependencies(Target, "IntelMetricsDiscovery");
            AddEngineThirdPartyPrivateStaticDependencies(Target, "NVAftermath");

			if (Target.bCompileAgainstEngine)
			{
				PrivateDependencyModuleNames.Add("Engine");
				PrivateDependencyModuleNames.Add("HeadMountedDisplay");
			}

			if ((Target.Platform == UnrealTargetPlatform.Win64) ||
				(Target.Platform == UnrealTargetPlatform.Win32))
			{
				PublicDelayLoadDLLs.Add("mf.dll");
				PublicDelayLoadDLLs.Add("mfplat.dll");
				PublicDelayLoadDLLs.Add("mfplay.dll");
				PublicDelayLoadDLLs.Add("shlwapi.dll");
			}
		}
	}
}<|MERGE_RESOLUTION|>--- conflicted
+++ resolved
@@ -27,12 +27,7 @@
 					"Projects",
 					"RenderCore",
                     "RHI",
-<<<<<<< HEAD
                     "WmfMediaFactory"
-=======
-					"UtilityShaders",
-                    "WmfMediaFactory",
->>>>>>> 10aebf89
                 });
 
             if (Target.Platform == UnrealTargetPlatform.XboxOne)
