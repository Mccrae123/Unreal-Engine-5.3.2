--- conflicted
+++ resolved
@@ -6,10 +6,6 @@
 	{
 		public ElectraSubtitles(ReadOnlyTargetRules Target) : base(Target)
 		{
-<<<<<<< HEAD
-			PCHUsage = PCHUsageMode.NoPCHs;
-=======
->>>>>>> d731a049
 			PrivateDependencyModuleNames.AddRange(
 				new string[]
 				{
