@Rem Copyright Epic Games, Inc. All Rights Reserved.

@echo off

@Rem Set script location as working directory for commands.
pushd "%~dp0"

@Rem Turned on delayed expansion so we have variables evaluated in nested scope
setlocal EnableDelayedExpansion

@Rem Unset all our variables as these persist between cmd sessions if cmd not closed.
SET "PSInfraOrg="
SET "PSInfraRepo="
SET "PSInfraTagOrBranch="
SET "ReleaseVersion="
SET "ReleaseUrl="
SET "IsTag="
SET "RefType="
SET "Url="
SET "DownloadVersion="
SET "FlagPassed="

:arg_loop_start
SET ARG=%1
if DEFINED ARG (
    if "%ARG%"=="/h" (
        goto print_help
    )
    if "%ARG%"=="/v" (
        SET UEVersion=%2
        SET FlagPassed=1
        SHIFT
    )
    if "%ARG%"=="/b" (
        SET PSInfraTagOrBranch=%2
        SET IsTag=0
        SET FlagPassed=1
        SHIFT
    )
    if "%ARG%"=="/t" (
        SET PSInfraTagOrBranch=%2
        SET IsTag=1
        SET FlagPassed=1
        SHIFT
    )
    if "%ARG%"=="/r" (
        SET "ReleaseVersion=%2"
        SET "ReleaseUrl=https://github.com/EpicGames/PixelStreamingInfrastructure/releases/download/!ReleaseVersion!/!ReleaseVersion!.zip"
        SET IsTag=0
        SET FlagPassed=1
        SHIFT
    )
    SHIFT
    goto arg_loop_start
)

@Rem Name and version of ps-infra that we are downloading
SET PSInfraOrg=EpicGames
SET PSInfraRepo=PixelStreamingInfrastructure

@Rem If a UE version is supplied set the right branch or tag to fetch for that version of UE
if DEFINED UEVersion (
  if "%UEVersion%"=="4.26" (
    SET PSInfraTagOrBranch=UE4.26
    SET IsTag=0
  )
  if "%UEVersion%"=="4.27" (
    SET PSInfraTagOrBranch=UE4.27
    SET IsTag=0
  )
  if "%UEVersion%"=="5.0" (
    SET PSInfraTagOrBranch=UE5.0
    SET IsTag=0
  )
  if "%UEVersion%"=="5.1" (
    SET PSInfraTagOrBranch=UE5.1
    SET IsTag=0
  )
  if "%UEVersion%"=="5.2" (
    SET PSInfraTagOrBranch=UE5.2
    SET IsTag=0
  )
)

@Rem If no arguments select a specific version, fetch the appropriate default
if NOT DEFINED PSInfraTagOrBranch (
<<<<<<< HEAD
    SET PSInfraTagOrBranch=UE5.1
=======
    SET PSInfraTagOrBranch=UE5.2
>>>>>>> 74d0b334
    SET IsTag=0
)
echo Tag or branch: !PSInfraTagOrBranch!

@Rem Whether the named reference is a tag or a branch affects the Url we fetch it on
if %IsTag%==1 (
  SET RefType=tags
) else (
  SET RefType=heads
)

@Rem We have a branch, no user-specified release, then check repo for the presence of a RELEASE_VERSION file in the current branch
if %IsTag%==0 (
  if NOT DEFINED ReleaseUrl (
    @Rem We don't want to auto-set the release version if the user passed an explicit flag.
    if NOT DEFINED FlagPassed (
      FOR /F "tokens=* USEBACKQ" %%F IN (`curl -s -f -L https://raw.githubusercontent.com/EpicGames/PixelStreamingInfrastructure/%PSInfraTagOrBranch%/RELEASE_VERSION`) DO (
        SET "ReleaseVersion=!PSInfraTagOrBranch!-%%F"
        SET "ReleaseUrl=https://github.com/EpicGames/PixelStreamingInfrastructure/releases/download/!ReleaseVersion!/!ReleaseVersion!.zip"
      )
    )
  )
)

@Rem Set our DownloadVersion here as we use this to check the contents of our DOWNLOAD_VERSION file shortly.
SET "DownloadVersion=%PSInfraTagOrBranch%"
if DEFINED ReleaseVersion (
  SET "DownloadVersion=!ReleaseVersion!"
  echo Release: !ReleaseVersion!
)

@Rem Check for the existence of a DOWNLOAD_VERSION file and if found, check its contents against our %DownloadVersion%
if exist DOWNLOAD_VERSION (

  @Rem Read DOWNLOAD_VERSION file into variable
  FOR /F "delims=" %%F IN ( DOWNLOAD_VERSION ) DO (
    SET "PreviousDownloadVersion=%%F"
    @Rem Remove whitespace
    SET "PreviousDownloadVersion=!PreviousDownloadVersion: =!"
  )

  if !DownloadVersion! == !PreviousDownloadVersion! (
    echo Downloaded version ^(!DownloadVersion!^) of PS infra matches release version ^(!PreviousDownloadVersion!^)...skipping install.
    goto :EOF
  ) else (
    echo There is a newer released version ^(!DownloadVersion!^) - had ^(!PreviousDownloadVersion!^), downloading...
  )
) else (
  echo DOWNLOAD_VERSION file not found...beginning ps-infra download.
)

@Rem By default set the download url to the .zip of the branch
SET Url=https://github.com/%PSInfraOrg%/%PSInfraRepo%/archive/refs/%RefType%/%PSInfraTagOrBranch%.zip

@Rem If we have a ReleaseUrl then set it to our download url
if DEFINED ReleaseUrl (
  SET Url=!ReleaseUrl!
)

@Rem Download ps-infra and follow redirects.
echo Attempting downloading Pixel Streaming infrastructure from: !Url!
curl -L !Url! > ps-infra.zip

@Rem Unarchive the .zip
tar -xmf ps-infra.zip || echo bad archive, contents: && type ps-infra.zip && exit 0

@Rem Remove old infra
if exist Frontend\ ( rmdir /s /q Frontend )
if exist Matchmaker\ ( rmdir /s /q Matchmaker )
if exist SignallingWebserver\ ( rmdir /s /q SignallingWebserver )
if exist SFU\ ( rmdir /s /q SFU )

@Rem Rename the extracted, versioned, directory
for /d %%i in ("PixelStreamingInfrastructure-*") do (
  for /d %%j in ("%%i/*") do (
    echo "%%i\%%j"
    move "%%i\%%j" .
  )
  for %%j in ("%%i/*") do (
    echo "%%i\%%j"
    move "%%i\%%j" .
  )

  echo "%%i"
  rmdir /s /q "%%i"
)

@Rem Delete the downloaded zip
del ps-infra.zip

@Rem Create a DOWNLOAD_VERSION file, which we use as a comparison file to check if we should auto upgrade when these scripts are run again
echo %DownloadVersion%> DOWNLOAD_VERSION
goto :EOF

:print_help
echo.
echo  Tool for fetching PixelStreaming Infrastructure. If no flags are set specifying a version to fetch,
echo  the recommended version will be chosen as a default.
echo.
echo  Usage:
echo    %~n0%~x0 [^/h] [^/v ^<UE version^>] [^/b ^<branch^>] [^/t ^<tag^>] [^/r ^<release^>]
echo  Where:
echo    /v      Specify a version of Unreal Engine to download the recommended release for
echo    /b      Specify a specific branch for the tool to download from repo
echo    /t      Specify a specific tag for the tool to download from repo
echo    /r      Specify a specific release url path e.g. https://github.com/EpicGames/PixelStreamingInfrastructure/releases/download/${RELEASE_HERE}.zip
echo    /h      Display this help message
goto :EOF<|MERGE_RESOLUTION|>--- conflicted
+++ resolved
@@ -84,11 +84,7 @@
 
 @Rem If no arguments select a specific version, fetch the appropriate default
 if NOT DEFINED PSInfraTagOrBranch (
-<<<<<<< HEAD
-    SET PSInfraTagOrBranch=UE5.1
-=======
     SET PSInfraTagOrBranch=UE5.2
->>>>>>> 74d0b334
     SET IsTag=0
 )
 echo Tag or branch: !PSInfraTagOrBranch!
