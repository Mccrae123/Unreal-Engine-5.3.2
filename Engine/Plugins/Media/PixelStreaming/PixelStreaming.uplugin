--- conflicted
+++ resolved
@@ -20,8 +20,6 @@
 			"Type": "Runtime",
 			"LoadingPhase": "PreDefault",
 			"PlatformAllowList": [ "Win64", "Linux" ],
-<<<<<<< HEAD
-=======
 			"TargetDenyList": [ "Server" ]
 		},
 		{
@@ -50,7 +48,6 @@
 			"Type": "Editor",
 			"LoadingPhase": "PostEngineInit",
 			"PlatformAllowList": [ "Win64", "Linux" ],
->>>>>>> d731a049
 			"TargetDenyList": [ "Server" ]
 		}
 	],
@@ -67,13 +64,10 @@
 		{
 			"Name": "HardwareEncoders",
 			"Enabled": true
-<<<<<<< HEAD
-=======
 		},
 		{
 			"Name": "WebSocketNetworking",
 			"Enabled": true
->>>>>>> d731a049
 		}
 	]
 }