--- conflicted
+++ resolved
@@ -20,11 +20,7 @@
 			"Type": "Runtime",
 			"LoadingPhase": "PreDefault",
 			"PlatformAllowList": [ "Win64", "Linux" ],
-<<<<<<< HEAD
-			"TargetDenyList": [ "Server" ]
-=======
 			"TargetDenyList": [ ]
->>>>>>> 4af6daef
 		},
 		{
 			"Name": "PixelStreamingServers",
@@ -95,13 +91,10 @@
 		{
 			"Name": "WebSocketNetworking",
 			"Enabled": true
-<<<<<<< HEAD
-=======
 		},
 		{
 			"Name": "XRBase",
 			"Enabled": true
->>>>>>> 4af6daef
 		}
 	]
 }