// Copyright Epic Games, Inc. All Rights Reserved.

using System.Collections.Generic;
using System.IO;

namespace UnrealBuildTool.Rules
{
	public class PixelStreaming : ModuleRules
	{
		string PixelStreamingProgramsOutputDirectory = "$(ProjectDir)/Samples/PixelStreaming/WebServers";
		const string PixelStreamingProgramsDirectory = "../../Engine/Plugins/Media/PixelStreaming/Resources/WebServers";

		private void AddFolder(string Folder)
		{
			string DirectoryToAdd = new DirectoryInfo(Path.Combine(PixelStreamingProgramsDirectory, Folder)).FullName;

			if (!Directory.Exists(DirectoryToAdd))
			{
				return;
			}

			List<string> DependenciesToAdd = new List<string>();
			DependenciesToAdd.AddRange(Directory.GetFiles(DirectoryToAdd, "*.*", SearchOption.AllDirectories));

			List<string> PathsToIgnore = new List<string>();
			PathsToIgnore.Add(new DirectoryInfo(DirectoryToAdd + "/node_modules").FullName);
			PathsToIgnore.Add(new DirectoryInfo(DirectoryToAdd + "/implementations/typescript/node_modules").FullName);
			PathsToIgnore.Add(new DirectoryInfo(DirectoryToAdd + "/implementations/EpicGames/node_modules").FullName);
			PathsToIgnore.Add(new DirectoryInfo(DirectoryToAdd + "/implementations/react/node_modules").FullName);
			PathsToIgnore.Add(new DirectoryInfo(DirectoryToAdd + "/library/node_modules").FullName);
			PathsToIgnore.Add(new DirectoryInfo(DirectoryToAdd + "/ui-library/node_modules").FullName);
			PathsToIgnore.Add(new DirectoryInfo(DirectoryToAdd + "/logs").FullName);
			PathsToIgnore.Add(new DirectoryInfo(DirectoryToAdd + "/platform_scripts/cmd/node").FullName);
			PathsToIgnore.Add(new DirectoryInfo(DirectoryToAdd + "/platform_scripts/cmd/coturn").FullName);
			PathsToIgnore.Add(new DirectoryInfo(DirectoryToAdd + "/platform_scripts/bash/node").FullName);

			// Go through each file/folder in the WebServers and selectively choose which ones we wish to package.
			foreach (var DependencySource in DependenciesToAdd)
			{
				// We want to skip packaging the above directories as they are all generated by running scripts
				bool bSkip = false;
				foreach (var PathToIgnore in PathsToIgnore)
				{
					if (DependencySource.StartsWith(PathToIgnore))
					{
						bSkip = true;
						continue;
					}
				}

				// If we are not skipping, we want to add this to our packaged output
				if (!bSkip)
				{
					string RelativeSourcePath = Path.GetRelativePath(PixelStreamingProgramsDirectory, DependencySource);
					RuntimeDependencies.Add(Path.Combine(PixelStreamingProgramsOutputDirectory, RelativeSourcePath), DependencySource, StagedFileType.SystemNonUFS);
				}
			}
		}

		public PixelStreaming(ReadOnlyTargetRules Target) : base(Target)
		{
<<<<<<< HEAD
			var EngineDir = Path.GetFullPath(Target.RelativeEnginePath);

=======
>>>>>>> 4af6daef
			// This is so for game projects using our public headers don't have to include extra modules they might not know about.
			PublicDependencyModuleNames.AddRange(new string[]
			{
				"ApplicationCore",
				"InputDevice",
				"WebRTC",
				"PixelCapture",
				"PixelStreamingInput"
			});
<<<<<<< HEAD

			// NOTE: General rule is not to access the private folder of another module
			PrivateIncludePaths.AddRange(new string[]
			{
				Path.Combine(GetModuleDirectory("AudioMixer"), "Private"),
				Path.Combine(GetModuleDirectory("Renderer"), "Private"),
			});
=======
>>>>>>> 4af6daef

			PrivateDependencyModuleNames.AddRange(new string[]
			{
				"Core",
				"CoreUObject",
				"Engine",
				"EngineSettings",
				"InputCore",
				"Json",
				"Renderer",
				"RenderCore",
				"RHI",
				"SignalProcessing",
				"Slate",
				"SlateCore",
				"AudioMixer",
				"WebRTC",
				"WebSockets",
				"Sockets",
				"MediaUtils",
				"DeveloperSettings",
				"AVCodecsCore",
				"AVCodecsCoreRHI",
				"PixelCaptureShaders",
				"PixelStreamingServers",
				"PixelStreamingHMD",
				"TraceLog",
				"HTTP",
				"NVML"
			});

			PrivateDefinitions.Add("PIXELSTREAMING_DUMP_ENCODING=0");

			PrivateDependencyModuleNames.Add("VulkanRHI");
			AddEngineThirdPartyPrivateStaticDependencies(Target, "Vulkan", "CUDA");

			if (Target.IsInPlatformGroup(UnrealPlatformGroup.Windows))
			{
				PrivateDependencyModuleNames.Add("D3D11RHI");
				PrivateDependencyModuleNames.Add("D3D12RHI");

				AddEngineThirdPartyPrivateStaticDependencies(Target, "DX11", "DX12");
			}

			// When we build a Game target we also package the servers with it as runtime dependencies
			if (Target.Type == TargetType.Game && Target.ProjectFile != null)
			{
				AddFolder("Frontend");
				AddFolder("SignallingWebServer");
				AddFolder("Matchmaker");
				AddFolder("SFU");

				RuntimeDependencies.Add("$(ProjectDir)/Samples/PixelStreaming/WebServers/get_ps_servers.bat", "$(PluginDir)/Resources/WebServers/get_ps_servers.bat", StagedFileType.NonUFS);
				RuntimeDependencies.Add("$(ProjectDir)/Samples/PixelStreaming/WebServers/get_ps_servers.sh", "$(PluginDir)/Resources/WebServers/get_ps_servers.sh", StagedFileType.NonUFS);
			}
		}
	}
}<|MERGE_RESOLUTION|>--- conflicted
+++ resolved
@@ -59,11 +59,6 @@
 
 		public PixelStreaming(ReadOnlyTargetRules Target) : base(Target)
 		{
-<<<<<<< HEAD
-			var EngineDir = Path.GetFullPath(Target.RelativeEnginePath);
-
-=======
->>>>>>> 4af6daef
 			// This is so for game projects using our public headers don't have to include extra modules they might not know about.
 			PublicDependencyModuleNames.AddRange(new string[]
 			{
@@ -73,16 +68,6 @@
 				"PixelCapture",
 				"PixelStreamingInput"
 			});
-<<<<<<< HEAD
-
-			// NOTE: General rule is not to access the private folder of another module
-			PrivateIncludePaths.AddRange(new string[]
-			{
-				Path.Combine(GetModuleDirectory("AudioMixer"), "Private"),
-				Path.Combine(GetModuleDirectory("Renderer"), "Private"),
-			});
-=======
->>>>>>> 4af6daef
 
 			PrivateDependencyModuleNames.AddRange(new string[]
 			{
