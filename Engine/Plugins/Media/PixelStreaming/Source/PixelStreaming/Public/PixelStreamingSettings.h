// Copyright Epic Games, Inc. All Rights Reserved.

#pragma once

#include "CoreMinimal.h"
#include "Engine/DeveloperSettings.h"
#include "HAL/IConsoleManager.h"
#include "Misc/CommandLine.h"
#include "InputCoreTypes.h"
#include "Misc/CommandLine.h"
#include "VideoEncoder.h"
#include "WebRTCIncludes.h"
#include "PixelStreamingSettings.generated.h"

// Console variables (CVars)
namespace PixelStreamingSettings
{

// Begin Encoder CVars
	extern TAutoConsoleVariable<int32> CVarPixelStreamingEncoderTargetBitrate;
	extern TAutoConsoleVariable<int32> CVarPixelStreamingEncoderMaxBitrate;
	extern TAutoConsoleVariable<bool> CVarPixelStreamingDebugDumpFrame;
	extern TAutoConsoleVariable<int32> CVarPixelStreamingEncoderMinQP;
	extern TAutoConsoleVariable<int32> CVarPixelStreamingEncoderMaxQP;
	extern TAutoConsoleVariable<FString> CVarPixelStreamingEncoderRateControl;
	extern TAutoConsoleVariable<bool> CVarPixelStreamingEnableFillerData;
	extern TAutoConsoleVariable<FString> CVarPixelStreamingEncoderMultipass;
	extern TAutoConsoleVariable<FString> CVarPixelStreamingH264Profile;
// End Encoder CVars

// Begin Capturer CVars
	extern TAutoConsoleVariable<bool> CVarPixelStreamingUseBackBufferCaptureSize;
	extern TAutoConsoleVariable<FString> CVarPixelStreamingCaptureSize;
	extern TAutoConsoleVariable<int32> CVarPixelStreamingMaxNumBackBuffers;
// End Capturer CVars

// Begin WebRTC CVars
	extern TAutoConsoleVariable<FString> CVarPixelStreamingDegradationPreference;
	extern TAutoConsoleVariable<int32> CVarPixelStreamingWebRTCMaxFps;
	extern TAutoConsoleVariable<int32> CVarPixelStreamingWebRTCStartBitrate;
	extern TAutoConsoleVariable<int32> CVarPixelStreamingWebRTCMinBitrate;
	extern TAutoConsoleVariable<int32> CVarPixelStreamingWebRTCMaxBitrate;
	extern TAutoConsoleVariable<int> CVarPixelStreamingWebRTCLowQpThreshold;
	extern TAutoConsoleVariable<int> CVarPixelStreamingWebRTCHighQpThreshold;
	extern TAutoConsoleVariable<bool> CVarPixelStreamingWebRTCDisableReceiveAudio;
	extern TAutoConsoleVariable<bool> CVarPixelStreamingWebRTCDisableTransmitAudio;
	extern TAutoConsoleVariable<bool> CVarPixelStreamingWebRTCDisableAudioSync;
	extern TAutoConsoleVariable<bool> CVarPixelStreamingWebRTCUseLegacyAudioDevice;
	extern TAutoConsoleVariable<bool> CVarPixelStreamingWebRTCDisableResolutionChange;
// End WebRTC CVars

// Begin Pixel Streaming Plugin CVars
	extern TAutoConsoleVariable<bool> CVarPixelStreamingHudStats;
	extern TAutoConsoleVariable<int32> CVarFreezeFrameQuality;
	extern TAutoConsoleVariable<bool> CVarSendPlayerIdAsInteger;
	extern TAutoConsoleVariable<bool> CVarPixelStreamingDisableLatencyTester;
	extern TArray<FKey> FilteredKeys;
// Ends Pixel Streaming Plugin CVars

// Begin utility functions etc.
	AVEncoder::FVideoEncoder::RateControlMode GetRateControlCVar();
	AVEncoder::FVideoEncoder::MultipassMode GetMultipassCVar();
	webrtc::DegradationPreference GetDegradationPreference();
	AVEncoder::FVideoEncoder::H264Profile GetH264Profile();
// End utility functions etc.

// Begin Command line args

	inline bool IsAllowPixelStreamingCommands()
	{
		return FParse::Param(FCommandLine::Get(), TEXT("AllowPixelStreamingCommands"));
	}

	inline bool IsPixelStreamingHideCursor()
	{
		return FParse::Param(FCommandLine::Get(), TEXT("PixelStreamingHideCursor"));
	}
	
	inline bool IsForceVP8()
	{
		return FParse::Param(FCommandLine::Get(), TEXT("PSForceVP8"));
	}

	inline bool GetSignallingServerIP(FString& OutSignallingServerIP)
	{
		return FParse::Value(FCommandLine::Get(), TEXT("PixelStreamingIP="), OutSignallingServerIP);
	}

	inline bool GetSignallingServerPort(uint16& OutSignallingServerPort)
	{
		return FParse::Value(FCommandLine::Get(), TEXT("PixelStreamingPort="), OutSignallingServerPort);
	}

	inline bool GetControlScheme(FString& OutControlScheme)
	{
		return FParse::Value(FCommandLine::Get(), TEXT("PixelStreamingControlScheme="), OutControlScheme);
	}

	inline bool GetFastPan(float& OutFastPan)
	{
		return FParse::Value(FCommandLine::Get(), TEXT("PixelStreamingFastPan="), OutFastPan);
	}

// End Command line args

}

// Config loaded/saved to an .ini file.
UCLASS(config = PixelStreaming, defaultconfig, meta = (DisplayName = "PixelStreaming"))
class PIXELSTREAMING_API UPixelStreamingSettings : public UDeveloperSettings
{
	GENERATED_UCLASS_BODY()

public:
	/**
	 * Pixel streaming always requires various software cursors so they will be
	 * visible in the video stream sent to the browser to allow the user to
	 * click and interact with UI elements.
	 */
	UPROPERTY(config, EditAnywhere, Category = PixelStreaming)
	FSoftClassPath PixelStreamerDefaultCursorClassName;
	UPROPERTY(config, EditAnywhere, Category = PixelStreaming)
	FSoftClassPath PixelStreamerTextEditBeamCursorClassName;

	/**
	 * Pixel Streaming can have a server-side cursor (where the cursor itself
	 * is shown as part of the video), or a client-side cursor (where the cursor
	 * is shown by the browser). In the latter case we need to turn the UE4
	 * cursor invisible.
	 */
	UPROPERTY(config, EditAnywhere, Category = PixelStreaming)
	FSoftClassPath PixelStreamerHiddenCursorClassName;
<<<<<<< HEAD

=======
	
>>>>>>> 3aae9151
	/**
	 * Pixel Streaming may be running on a machine which has no physical mouse
	 * attached, and yet the browser is sending mouse positions. As such, we
	 * fake the presence of a mouse.
	 */
	UPROPERTY(config, EditAnywhere, Category = PixelStreaming)
	bool bPixelStreamerMouseAlwaysAttached = true;

	// Begin UDeveloperSettings Interface
	virtual FName GetCategoryName() const override;
#if WITH_EDITOR
	virtual FText GetSectionText() const override;
#endif
	// END UDeveloperSettings Interface

#if WITH_EDITOR
	virtual void PostEditChangeProperty(FPropertyChangedEvent& PropertyChangedEvent) override;
#endif
};<|MERGE_RESOLUTION|>--- conflicted
+++ resolved
@@ -130,11 +130,7 @@
 	 */
 	UPROPERTY(config, EditAnywhere, Category = PixelStreaming)
 	FSoftClassPath PixelStreamerHiddenCursorClassName;
-<<<<<<< HEAD
-
-=======
 	
->>>>>>> 3aae9151
 	/**
 	 * Pixel Streaming may be running on a machine which has no physical mouse
 	 * attached, and yet the browser is sending mouse positions. As such, we
