--- conflicted
+++ resolved
@@ -105,7 +105,6 @@
 	/**
 	 * Find a streamer by an ID.
 	 * @return A pointer to the interface for a streamer. nullptr if the streamer isn't found
-<<<<<<< HEAD
 	 */
 	virtual TSharedPtr<IPixelStreamingStreamer> FindStreamer(const FString& StreamerId) = 0;
 
@@ -114,16 +113,6 @@
 	 * @param StreamerId	-	The ID of the streamer to be removed.
 	 * @return The removed streamer. nullptr if the streamer wasn't found.
 	 */
-=======
-	 */
-	virtual TSharedPtr<IPixelStreamingStreamer> FindStreamer(const FString& StreamerId) = 0;
-
-	/**
-	 * Remove a streamer by an ID
-	 * @param StreamerId	-	The ID of the streamer to be removed.
-	 * @return The removed streamer. nullptr if the streamer wasn't found.
-	 */
->>>>>>> 4af6daef
 	virtual TSharedPtr<IPixelStreamingStreamer> DeleteStreamer(const FString& StreamerId) = 0;
 
 	/**
@@ -165,8 +154,6 @@
 	virtual void SetExternalVideoSourceFPS(uint32 InFPS) = 0;
 
 	/**
-<<<<<<< HEAD
-=======
 	 * Control coupling the external video source framerate to the video input framerate
 	 * @param bShouldCoupleFPS Flag for coupling the video source and video input framerates
 	 */
@@ -178,7 +165,6 @@
 	virtual void SetExternalVideoSourceInput(TSharedPtr<FPixelStreamingVideoInput> InVideoInput) = 0;
 
 	/**
->>>>>>> 4af6daef
 	 * Allows the creation of Video Tracks that are fed the backbuffer
 	 */
 	virtual rtc::scoped_refptr<webrtc::VideoTrackSourceInterface> CreateExternalVideoSource() = 0;
