--- conflicted
+++ resolved
@@ -73,14 +73,11 @@
 	 */
 	void FPixelStreamingModule::StartupModule()
 	{
-<<<<<<< HEAD
-=======
 #if UE_SERVER
 		// Hack to no-op the rest of the module so Blueprints can still work
 		return;
 #endif
 
->>>>>>> 4af6daef
 		// Initialise all settings from command line args etc
 		Settings::InitialiseSettings();
 
@@ -330,7 +327,17 @@
 		ExternalVideoSourceGroup->SetFPS(InFPS);
 	}
 
-<<<<<<< HEAD
+	void FPixelStreamingModule::SetExternalVideoSourceCoupleFramerate(bool bShouldCoupleFPS)
+	{
+		ExternalVideoSourceGroup->SetCoupleFramerate(bShouldCoupleFPS);
+	}
+
+	void FPixelStreamingModule::SetExternalVideoSourceInput(TSharedPtr<FPixelStreamingVideoInput> InVideoInput)
+	{
+		ExternalVideoSourceGroup->SetVideoInput(InVideoInput);
+		ExternalVideoSourceGroup->Start();
+	}
+
 	rtc::scoped_refptr<webrtc::VideoTrackSourceInterface> FPixelStreamingModule::CreateExternalVideoSource()
 	{
 		return ExternalVideoSourceGroup->CreateVideoSource([]() { return true; });
@@ -433,75 +440,9 @@
 			FString ErrorString(TEXT("Failed to initialize Pixel Streaming plugin because minimum requirement is Windows 8"));
 			FText ErrorText = FText::FromString(ErrorString);
 			FText TitleText = FText::FromString(TEXT("Pixel Streaming Plugin"));
-			FMessageDialog::Open(EAppMsgType::Ok, ErrorText, &TitleText);
+			FMessageDialog::Open(EAppMsgType::Ok, ErrorText, TitleText);
 			UE_LOG(LogPixelStreaming, Error, TEXT("%s"), *ErrorString);
 			bCompatible = false;
-=======
-	void FPixelStreamingModule::SetExternalVideoSourceCoupleFramerate(bool bShouldCoupleFPS)
-	{
-		ExternalVideoSourceGroup->SetCoupleFramerate(bShouldCoupleFPS);
-	}
-
-	void FPixelStreamingModule::SetExternalVideoSourceInput(TSharedPtr<FPixelStreamingVideoInput> InVideoInput)
-	{
-		ExternalVideoSourceGroup->SetVideoInput(InVideoInput);
-		ExternalVideoSourceGroup->Start();
-	}
-
-	rtc::scoped_refptr<webrtc::VideoTrackSourceInterface> FPixelStreamingModule::CreateExternalVideoSource()
-	{
-		return ExternalVideoSourceGroup->CreateVideoSource([]() { return true; });
-	}
-
-	void FPixelStreamingModule::ReleaseExternalVideoSource(const webrtc::VideoTrackSourceInterface* InVideoSource)
-	{
-		ExternalVideoSourceGroup->RemoveVideoSource(InVideoSource);
-	}
-
-	void FPixelStreamingModule::AddInputComponent(UPixelStreamingInput* InInputComponent)
-	{
-		InputComponents.Add(InInputComponent);
-	}
-
-	void FPixelStreamingModule::RemoveInputComponent(UPixelStreamingInput* InInputComponent)
-	{
-		InputComponents.Remove(InInputComponent);
-	}
-
-	const TArray<UPixelStreamingInput*> FPixelStreamingModule::GetInputComponents()
-	{
-		return InputComponents;
-	}
-
-	TUniquePtr<webrtc::VideoEncoderFactory> FPixelStreamingModule::CreateVideoEncoderFactory()
-	{
-		return MakeUnique<FVideoEncoderFactoryLayered>();
-	}
-
-	FString FPixelStreamingModule::GetDefaultStreamerID()
-	{
-		return Settings::GetDefaultStreamerID();
-	}
-
-	FString FPixelStreamingModule::GetDefaultSignallingURL()
-	{
-		return Settings::GetDefaultSignallingURL();
-	}
-
-	void FPixelStreamingModule::ForEachStreamer(const TFunction<void(TSharedPtr<IPixelStreamingStreamer>)>& Func)
-	{
-		TSet<FString> KeySet;
-		{
-			FScopeLock Lock(&StreamersCS);
-			Streamers.GetKeys(KeySet);
-		}
-		for (auto&& StreamerId : KeySet)
-		{
-			if (TSharedPtr<IPixelStreamingStreamer> Streamer = FindStreamer(StreamerId))
-			{
-				Func(Streamer);
-			}
->>>>>>> 4af6daef
 		}
 #endif
 
@@ -516,7 +457,6 @@
 		return bCompatible;
 	}
 
-<<<<<<< HEAD
 	void FPixelStreamingModule::RegisterCustomHandlers(TSharedPtr<IPixelStreamingStreamer> Streamer)
 	{
 		if (TSharedPtr<IPixelStreamingInputHandler> InputHandler = Streamer->GetInputHandler().Pin())
@@ -605,159 +545,6 @@
 		}
 		else if (MessageDirection == EPixelStreamingMessageDirection::FromStreamer)
 		{
-=======
-	/**
-	 * End IPixelStreamingModule implementation
-	 */
-
-	void FPixelStreamingModule::InitDefaultStreamer()
-	{
-		UE_LOG(LogPixelStreaming, Log, TEXT("PixelStreaming streamer ID: %s"), *Settings::GetDefaultStreamerID());
-
-		DefaultStreamer = CreateStreamer(Settings::GetDefaultStreamerID());
-		// The PixelStreamingEditorModule handles setting video input in the editor
-		if (!GIsEditor)
-		{
-			// default to the scene viewport if we have a game engine
-			if (UGameEngine* GameEngine = Cast<UGameEngine>(GEngine))
-			{
-				TSharedPtr<SWindow> TargetWindow = GameEngine->GameViewport->GetWindow();
-				if (TargetWindow.IsValid())
-				{
-					DefaultStreamer->SetTargetWindow(TargetWindow);
-				}
-				else
-				{
-					UE_LOG(LogPixelStreaming, Error, TEXT("Cannot set target window - target window is not valid."));
-				}
-			}
-		}
-
-		if (!DefaultStreamer->GetSignallingServerURL().IsEmpty())
-		{
-			// The user has specified a URL on the command line meaning their intention is to start streaming immediately
-			// in that case, set up the video input for them (as long as we're not in editor)
-			DefaultStreamer->SetVideoInput(FPixelStreamingVideoInputBackBuffer::Create());
-		}
-	}
-
-	bool FPixelStreamingModule::IsPlatformCompatible() const
-	{
-		bool bCompatible = true;
-
-#if PLATFORM_WINDOWS
-		bool bWin8OrHigher = IsWindows8OrGreater();
-		if (!bWin8OrHigher)
-		{
-			FString ErrorString(TEXT("Failed to initialize Pixel Streaming plugin because minimum requirement is Windows 8"));
-			FText ErrorText = FText::FromString(ErrorString);
-			FText TitleText = FText::FromString(TEXT("Pixel Streaming Plugin"));
-			FMessageDialog::Open(EAppMsgType::Ok, ErrorText, TitleText);
-			UE_LOG(LogPixelStreaming, Error, TEXT("%s"), *ErrorString);
-			bCompatible = false;
-		}
-#endif
-
-		if ((Settings::CVarPixelStreamingEncoderCodec.GetValueOnAnyThread() == "H264" && !FVideoEncoder::IsSupported<FVideoResourceRHI, FVideoEncoderConfigH264>())
-			|| (Settings::CVarPixelStreamingEncoderCodec.GetValueOnAnyThread() == "H265" && !FVideoEncoder::IsSupported<FVideoResourceRHI, FVideoEncoderConfigH265>()))
-		{
-			UE_LOG(LogPixelStreaming, Warning, TEXT("Could not setup hardware encoder. This is usually a driver issue, try reinstalling your drivers."));
-			UE_LOG(LogPixelStreaming, Warning, TEXT("Falling back to VP8 software video encoding."));
-			Settings::CVarPixelStreamingEncoderCodec.AsVariable()->Set(TEXT("VP8"), ECVF_SetByCommandline);
-		}
-
-		return bCompatible;
-	}
-
-	void FPixelStreamingModule::RegisterCustomHandlers(TSharedPtr<IPixelStreamingStreamer> Streamer)
-	{
-		if (TSharedPtr<IPixelStreamingInputHandler> InputHandler = Streamer->GetInputHandler().Pin())
-		{
-			// Set Encoder.MinQP CVar
-			InputHandler->SetCommandHandler(TEXT("Encoder.MinQP"), [](FString Descriptor, FString MinQPString) {
-				int MinQP = FCString::Atoi(*MinQPString);
-				UE::PixelStreaming::Settings::CVarPixelStreamingEncoderMinQP->Set(MinQP, ECVF_SetByCommandline);
-			});
-
-			// Set Encoder.MaxQP CVar
-			InputHandler->SetCommandHandler(TEXT("Encoder.MaxQP"), [](FString Descriptor, FString MaxQPString) {
-				int MaxQP = FCString::Atoi(*MaxQPString);
-				UE::PixelStreaming::Settings::CVarPixelStreamingEncoderMaxQP->Set(MaxQP, ECVF_SetByCommandline);
-			});
-
-			// Set WebRTC max FPS
-			InputHandler->SetCommandHandler(TEXT("WebRTC.Fps"), [](FString Descriptor, FString FPSString) {
-				int FPS = FCString::Atoi(*FPSString);
-				UE::PixelStreaming::Settings::CVarPixelStreamingWebRTCFps->Set(FPS, ECVF_SetByCommandline);
-			});
-
-			// Set MinBitrate
-			InputHandler->SetCommandHandler(TEXT("WebRTC.MinBitrate"), [](FString Descriptor, FString MinBitrateString) {
-				int MinBitrate = FCString::Atoi(*MinBitrateString);
-				UE::PixelStreaming::Settings::CVarPixelStreamingWebRTCMinBitrate->Set(MinBitrate, ECVF_SetByCommandline);
-			});
-
-			// Set MaxBitrate
-			InputHandler->SetCommandHandler(TEXT("WebRTC.MaxBitrate"), [](FString Descriptor, FString MaxBitrateString) {
-				int MaxBitrate = FCString::Atoi(*MaxBitrateString);
-				UE::PixelStreaming::Settings::CVarPixelStreamingWebRTCMaxBitrate->Set(MaxBitrate, ECVF_SetByCommandline);
-			});
-
-			FPixelStreamingInputProtocol::ToStreamerProtocol.Add("UIInteraction", FPixelStreamingInputMessage(50));
-			InputHandler->RegisterMessageHandler("UIInteraction", [this](FMemoryReader Ar) { HandleUIInteraction(Ar); });
-
-			// Handle sending commands to peers
-			TWeakPtr<IPixelStreamingStreamer> WeakStreamer = Streamer;
-			InputHandler->OnSendMessage.AddLambda([WeakStreamer](FString MessageName, FMemoryReader Ar) {
-				if (TSharedPtr<IPixelStreamingStreamer> Streamer = WeakStreamer.Pin())
-				{
-					FString Descriptor;
-					Ar << Descriptor;
-					Streamer->SendPlayerMessage(FPixelStreamingInputProtocol::FromStreamerProtocol.Find(MessageName)->GetID(), Descriptor);
-				}
-			});
-		}
-	}
-
-	void FPixelStreamingModule::HandleUIInteraction(FMemoryReader Ar)
-	{
-		FString Res;
-		Res.GetCharArray().SetNumUninitialized(Ar.TotalSize() / 2 + 1);
-		Ar.Serialize(Res.GetCharArray().GetData(), Ar.TotalSize());
-
-		FString Descriptor = Res.Mid(1);
-
-		UE_LOG(LogPixelStreaming, Verbose, TEXT("UIInteraction: %s"), *Descriptor);
-		for (UPixelStreamingInput* InputComponent : InputComponents)
-		{
-			InputComponent->OnInputEvent.Broadcast(Descriptor);
-		}
-	}
-	/**
-	 * End own methods
-	 */
-
-	/**
-	 * Deprecated methods
-	 */
-	const FPixelStreamingInputProtocol FPixelStreamingModule::GetProtocol()
-	{
-		return FPixelStreamingInputProtocol();
-	}
-
-	void FPixelStreamingModule::RegisterMessage(EPixelStreamingMessageDirection MessageDirection, const FString& MessageType, FPixelStreamingInputMessage Message, const TFunction<void(FMemoryReader)>& Handler)
-	{
-		if (MessageDirection == EPixelStreamingMessageDirection::ToStreamer)
-		{
-			FPixelStreamingInputProtocol::ToStreamerProtocol.Add(MessageType, Message);
-			if (TSharedPtr<IPixelStreamingInputHandler> InputHandler = DefaultStreamer->GetInputHandler().Pin())
-			{
-				InputHandler->RegisterMessageHandler(MessageType, Handler);
-			}
-		}
-		else if (MessageDirection == EPixelStreamingMessageDirection::FromStreamer)
-		{
->>>>>>> 4af6daef
 			FPixelStreamingInputProtocol::FromStreamerProtocol.Add(MessageType, Message);
 		}
 	}
