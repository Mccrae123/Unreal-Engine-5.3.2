--- conflicted
+++ resolved
@@ -1,226 +1,6 @@
 // Copyright Epic Games, Inc. All Rights Reserved.
 
 #include "PlayerSession.h"
-<<<<<<< HEAD
-#include "VideoEncoder.h"
-#include "VideoEncoderFactory.h"
-#include "PixelStreamingEncoderFactory.h"
-#include "PixelStreamingVideoEncoder.h"
-#include "PixelStreamingSettings.h"
-#include "WebRTCIncludes.h"
-#include "Containers/UnrealString.h"
-#include "PixelStreamingAudioSink.h"
-#include "GenericPlatform/GenericPlatformMath.h"
-#include "SignallingServerConnection.h"
-
-FPlayerSession::FPlayerSession(IPixelStreamingSessions* InSessions, FSignallingServerConnection* InSignallingServerConnection, FPlayerId InPlayerId)
-    : SignallingServerConnection(InSignallingServerConnection)
-    , PlayerId(InPlayerId)
-	, DataChannelObserver(InSessions, InPlayerId)
-{
-	UE_LOG(PixelStreamer, Log, TEXT("%s: PlayerId=%s"), TEXT("Created FPlayerSession::FPlayerSession"), *PlayerId);
-}
-
-FPlayerSession::~FPlayerSession()
-{
-	UE_LOG(PixelStreamer, Log, TEXT("%s: PlayerId=%s"), TEXT("FPlayerSession::~FPlayerSession"), *PlayerId);
-	
-	this->DataChannelObserver.Unregister();
-	this->DataChannel = nullptr;
-	
-	if (this->PeerConnection)
-	{
-		this->PeerConnection->Close();
-		this->PeerConnection = nullptr;
-	}
-		
-}
-
-FPixelStreamingDataChannelObserver& FPlayerSession::GetDataChannelObserver()
-{
-	return this->DataChannelObserver;
-}
-
-webrtc::PeerConnectionInterface& FPlayerSession::GetPeerConnection()
-{
-	check(PeerConnection);
-	return *PeerConnection;
-}
-
-void FPlayerSession::SetPeerConnection(const rtc::scoped_refptr<webrtc::PeerConnectionInterface>& InPeerConnection)
-{
-	PeerConnection = InPeerConnection;
-}
-
-FPlayerId FPlayerSession::GetPlayerId() const
-{
-	return PlayerId;
-}
-
-void FPlayerSession::OnRemoteIceCandidate(const std::string& SdpMid, int SdpMLineIndex, const std::string& Sdp)
-{
-
-	bool bFailed = false;
-
-	webrtc::SdpParseError Error;
-	std::unique_ptr<webrtc::IceCandidateInterface> Candidate(webrtc::CreateIceCandidate(SdpMid, SdpMLineIndex, Sdp, &Error));
-	if (!Candidate)
-	{
-		UE_LOG(PixelStreamer, Error, TEXT("Could not create ice candidate for player %s"), *this->PlayerId);
-		UE_LOG(PixelStreamer, Error, TEXT("Bad sdp at line %s | Description: %s"), *FString(Error.line.c_str()), *FString(Error.description.c_str()));
-		bFailed = true;
-	}
-
-	if (!PeerConnection->AddIceCandidate(Candidate.release()))
-	{
-		bFailed = true;
-	}
-
-	if(bFailed)
-	{
-		UE_LOG(PixelStreamer, Error, TEXT("Failed to apply remote ICE Candidate from Player %s"), *PlayerId);
-		DisconnectPlayer(TEXT("Failed to apply remote ICE Candidate"));
-	}
-}
-
-void FPlayerSession::DisconnectPlayer(const FString& Reason)
-{
-	if (bDisconnecting)
-	{
-		return; // already notified SignallingServer to disconnect this player
-	}
-
-	bDisconnecting = true;
-	this->SignallingServerConnection->SendDisconnectPlayer(PlayerId, Reason);
-}
-
-FPixelStreamingAudioSink& FPlayerSession::GetAudioSink()
-{
-	return this->AudioSink;
-}
-
-bool FPlayerSession::SendMessage(PixelStreamingProtocol::EToPlayerMsg Type, const FString& Descriptor) const
-{
-	if (!DataChannel)
-	{
-		return false;
-	}
-
-	const uint8 MessageType = static_cast<uint8>(Type);
-	const size_t DescriptorSize = Descriptor.Len() * sizeof(TCHAR);
-
-	rtc::CopyOnWriteBuffer Buffer(sizeof(MessageType) + DescriptorSize);
-
-	size_t Pos = 0;
-	Pos = SerializeToBuffer(Buffer, Pos, &MessageType, sizeof(MessageType));
-	Pos = SerializeToBuffer(Buffer, Pos, *Descriptor, DescriptorSize);
-
-	return DataChannel->Send(webrtc::DataBuffer(Buffer, true));
-}
-
-void FPlayerSession::SendQualityControlStatus(bool bIsQualityController) const
-{
-	if (!DataChannel)
-	{
-		return;
-	}
-
-	const uint8 MessageType = static_cast<uint8>(PixelStreamingProtocol::EToPlayerMsg::QualityControlOwnership);
-	const uint8 ControlsQuality = bIsQualityController ? 1 : 0;
-
-	rtc::CopyOnWriteBuffer Buffer(sizeof(MessageType) + sizeof(ControlsQuality));
-
-	size_t Pos = 0;
-	Pos = SerializeToBuffer(Buffer, Pos, &MessageType, sizeof(MessageType));
-	Pos = SerializeToBuffer(Buffer, Pos, &ControlsQuality, sizeof(ControlsQuality));
-
-	if (!DataChannel->Send(webrtc::DataBuffer(Buffer, true)))
-	{
-		UE_LOG(PixelStreamer, Error, TEXT("failed to send quality control status"));
-	}
-}
-
-void FPlayerSession::SendFreezeFrame(const TArray64<uint8>& JpegBytes) const
-{
-	if (!DataChannel)
-	{
-		return;
-	}
-
-	// just a sanity check. WebRTC buffer size is 16MB, which translates to 3840Mbps for 30fps video. It's not expected
-	// that freeze frame size will come close to this limit and it's not expected we'll send freeze frames too often.
-	// if this fails check that you send compressed image or that you don't do this too often (like 30fps or more)
-	if (DataChannel->buffered_amount() + JpegBytes.Num() >= 16 * 1024 * 1024)
-	{
-		UE_LOG(PixelStreamer, Error, TEXT("Freeze frame too big: image size %d, buffered amount %d"), JpegBytes.Num(), DataChannel->buffered_amount());
-		return;
-	}
-
-	const uint8 MessageType = static_cast<uint8>(PixelStreamingProtocol::EToPlayerMsg::FreezeFrame);
-	const int32 JpegSize = JpegBytes.Num();
-
-	// Maximum size of a single buffer should be 16KB as this is spec compliant message length for a single data channel transmission
-	const int32 MaxBufferBytes = 16 * 1024;
-	const int32 MessageHeader = sizeof(MessageType) + sizeof(JpegSize);
-	const int32 MaxJpegBytesPerMsg = MaxBufferBytes - MessageHeader;
-
-	int32 JpegBytesTransmitted = 0;
-
-	while(JpegBytesTransmitted < JpegSize)
-	{
-		int32 RemainingJpegBytes = JpegSize - JpegBytesTransmitted;
-		int32 JpegBytesToTransmit =  FGenericPlatformMath::Min(MaxJpegBytesPerMsg, RemainingJpegBytes);
-
-		rtc::CopyOnWriteBuffer Buffer(MessageHeader + JpegBytesToTransmit);
-
-		size_t Pos = 0;
-
-		// Write message type as FreezeFrame
-		Pos = SerializeToBuffer(Buffer, Pos, &MessageType, sizeof(MessageType));
-		// Write size of FreezeFrame payload
-		Pos = SerializeToBuffer(Buffer, Pos, &JpegSize, sizeof(JpegSize));
-		// Write the jpeg bytes payload
-		Pos = SerializeToBuffer(Buffer, Pos, JpegBytes.GetData() + JpegBytesTransmitted, JpegBytesToTransmit);
-
-		if (!DataChannel->Send(webrtc::DataBuffer(Buffer, true)))
-		{
-			UE_LOG(PixelStreamer, Error, TEXT("failed to send freeze frame"));
-			return;
-		}
-
-		// Increment the number of bytes we have transmitted
-		JpegBytesTransmitted += JpegBytesToTransmit; 
-	}
-}
-
-void FPlayerSession::SendUnfreezeFrame() const
-{
-	if (!DataChannel)
-	{
-		return;
-	}
-
-	const uint8 MessageType = static_cast<uint8>(PixelStreamingProtocol::EToPlayerMsg::UnfreezeFrame);
-
-	rtc::CopyOnWriteBuffer Buffer(sizeof(MessageType));
-
-	size_t Pos = 0;
-	Pos = SerializeToBuffer(Buffer, Pos, &MessageType, sizeof(MessageType));
-
-	if (!DataChannel->Send(webrtc::DataBuffer(Buffer, true)))
-	{
-		UE_LOG(PixelStreamer, Error, TEXT("failed to send unfreeze frame"));
-	}
-}
-
-//
-// webrtc::PeerConnectionObserver implementation.
-//
-
-void FPlayerSession::OnSignalingChange(webrtc::PeerConnectionInterface::SignalingState NewState)
-{
-	UE_LOG(PixelStreamer, Log, TEXT("%s : PlayerId=%s, NewState=%s"), TEXT("FPlayerSession::OnSignalingChange"), *PlayerId, ToString(NewState));
-=======
 #include "ToStringExtensions.h"
 #include "VideoEncoderRTC.h"
 #include "VideoEncoderFactory.h"
@@ -309,74 +89,36 @@
 UE::PixelStreaming::FDataChannelObserver& UE::PixelStreaming::FPlayerSession::GetDataChannelObserver()
 {
 	return DataChannelObserver;
->>>>>>> 6bbb88c8
 }
 
 webrtc::PeerConnectionInterface& UE::PixelStreaming::FPlayerSession::GetPeerConnection()
 {
-<<<<<<< HEAD
-	UE_LOG(PixelStreamer, Log, TEXT("%s : PlayerId=%s, Stream=%s"), TEXT("FPlayerSession::OnAddStream"), *PlayerId, *ToString(Stream->id()));
-=======
 	check(PeerConnection);
 	return *PeerConnection;
->>>>>>> 6bbb88c8
 }
 
 void UE::PixelStreaming::FPlayerSession::SetPeerConnection(const rtc::scoped_refptr<webrtc::PeerConnectionInterface>& InPeerConnection)
 {
-<<<<<<< HEAD
-	UE_LOG(PixelStreamer, Log, TEXT("%s : PlayerId=%s, Stream=%s"), TEXT("FPlayerSession::OnRemoveStream"), *PlayerId, *ToString(Stream->id()));
-=======
 	PeerConnection = InPeerConnection;
->>>>>>> 6bbb88c8
 }
 
 void UE::PixelStreaming::FPlayerSession::SetDataChannel(const rtc::scoped_refptr<webrtc::DataChannelInterface>& InDataChannel)
 {
-<<<<<<< HEAD
-	UE_LOG(PixelStreamer, Log, TEXT("%s : PlayerId=%s"), TEXT("FPlayerSession::OnDataChannel"), *PlayerId);
 	DataChannel = InDataChannel;
-	this->DataChannelObserver.Register(InDataChannel);
-}
-
-void FPlayerSession::OnRenegotiationNeeded()
-{
-	UE_LOG(PixelStreamer, Log, TEXT("%s : PlayerId=%s"), TEXT("FPlayerSession::OnRenegotiationNeeded"), *PlayerId);
-}
-
-void FPlayerSession::OnIceConnectionChange(webrtc::PeerConnectionInterface::IceConnectionState NewState)
-{
-	UE_LOG(PixelStreamer, Log, TEXT("%s : PlayerId=%s, NewState=%s"), TEXT("FPlayerSession::OnIceConnectionChange"), *PlayerId, ToString(NewState));
-=======
-	DataChannel = InDataChannel;
->>>>>>> 6bbb88c8
 }
 
 void UE::PixelStreaming::FPlayerSession::SetVideoSource(const rtc::scoped_refptr<webrtc::VideoTrackSourceInterface>& InVideoSource)
 {
-<<<<<<< HEAD
-	UE_LOG(PixelStreamer, Log, TEXT("%s : PlayerId=%s, NewState=%s"), TEXT("FPlayerSession::OnIceGatheringChange"), *PlayerId, ToString(NewState));
-=======
 	VideoSource = InVideoSource;
->>>>>>> 6bbb88c8
 }
 
 FPixelStreamingPlayerId UE::PixelStreaming::FPlayerSession::GetPlayerId() const
 {
-<<<<<<< HEAD
-	UE_LOG(PixelStreamer, Log, TEXT("%s : PlayerId=%s"), TEXT("FPlayerSession::OnIceCandidate"), *PlayerId);
-
-	this->SignallingServerConnection->SendIceCandidate(PlayerId, *Candidate);
-=======
 	return PlayerId;
->>>>>>> 6bbb88c8
 }
 
 void UE::PixelStreaming::FPlayerSession::AddSinkToAudioTrack()
 {
-<<<<<<< HEAD
-	UE_LOG(PixelStreamer, Log, TEXT("%s : PlayerId=%s"), TEXT("FPlayerSession::OnIceCandidatesRemoved"), *PlayerId);
-=======
 	// Get remote audio track from transceiver and if it exists then add our audio sink to it.
 	std::vector<rtc::scoped_refptr<webrtc::RtpTransceiverInterface>> Transceivers = PeerConnection->GetTransceivers();
 	for (rtc::scoped_refptr<webrtc::RtpTransceiverInterface>& Transceiver : Transceivers)
@@ -392,63 +134,10 @@
 			}
 		}
 	}
->>>>>>> 6bbb88c8
 }
 
 void UE::PixelStreaming::FPlayerSession::OnAnswer(FString Sdp)
 {
-<<<<<<< HEAD
-	UE_LOG(PixelStreamer, Log, TEXT("%s : PlayerId=%s, Receiving=%d"), TEXT("FPlayerSession::OnIceConnectionReceivingChange"), *PlayerId, *reinterpret_cast<int8*>(&Receiving));
-}
-
-void FPlayerSession::OnTrack(rtc::scoped_refptr<webrtc::RtpTransceiverInterface> transceiver)
-{
-	UE_LOG(PixelStreamer, Log, TEXT("%s : PlayerId=%s"), TEXT("FPlayerSession::OnTrack"), *PlayerId);
-	
-	// print out track type
-	auto mediaType = transceiver->media_type();
-	switch(mediaType)
-	{
-		case cricket::MediaType::MEDIA_TYPE_AUDIO:
-			UE_LOG(PixelStreamer, Log, TEXT("Track was type: audio"));
-			break;
-		case cricket::MediaType::MEDIA_TYPE_VIDEO:
-			UE_LOG(PixelStreamer, Log, TEXT("Track was type: video"));
-			break;
-		case cricket::MediaType::MEDIA_TYPE_DATA:
-			UE_LOG(PixelStreamer, Log, TEXT("Track was type: data"));
-			break;
-		default:
-			UE_LOG(PixelStreamer, Log, TEXT("Track was an unsupported type"));
-			break;
-  
-	}
-
-	// print out track direction
-	webrtc::RtpTransceiverDirection direction = transceiver->direction();
-	switch(direction)
-	{
-		case webrtc::RtpTransceiverDirection::kSendRecv:
-			UE_LOG(PixelStreamer, Log, TEXT("Track direction: send+recv"));
-			break;
-		case webrtc::RtpTransceiverDirection::kSendOnly:
-			UE_LOG(PixelStreamer, Log, TEXT("Track direction: send only"));
-			break;
-		case webrtc::RtpTransceiverDirection::kRecvOnly:
-			UE_LOG(PixelStreamer, Log, TEXT("Track direction: recv only"));
-			break;
-		case webrtc::RtpTransceiverDirection::kInactive:
-			UE_LOG(PixelStreamer, Log, TEXT("Track direction: inactive"));
-			break;
-		case webrtc::RtpTransceiverDirection::kStopped:
-			UE_LOG(PixelStreamer, Log, TEXT("Track direction: stopped"));
-			break;
-	}
-
-
-	rtc::scoped_refptr<webrtc::RtpReceiverInterface> Receiver = transceiver->receiver();
-	if(mediaType != cricket::MediaType::MEDIA_TYPE_AUDIO)
-=======
 	webrtc::SdpParseError Error;
 	std::unique_ptr<webrtc::SessionDescriptionInterface> SessionDesc = webrtc::CreateSessionDescription(webrtc::SdpType::kAnswer, to_string(Sdp), &Error);
 	if (!SessionDesc)
@@ -509,38 +198,10 @@
 bool UE::PixelStreaming::FPlayerSession::SendMessage(UE::PixelStreaming::Protocol::EToPlayerMsg Type, const FString& Descriptor) const
 {
 	if (!DataChannel)
->>>>>>> 6bbb88c8
 	{
 		return false;
 	}
 
-<<<<<<< HEAD
-	rtc::scoped_refptr<webrtc::MediaStreamTrackInterface> MediaStreamTrack = Receiver->track();
-	FString TrackEnabledStr = MediaStreamTrack->enabled() ? FString("Enabled") : FString("Disabled");
-	FString TrackStateStr = MediaStreamTrack->state() == webrtc::MediaStreamTrackInterface::TrackState::kLive ? FString("Live") : FString("Ended");
-	UE_LOG(PixelStreamer, Log, TEXT("MediaStreamTrack id: %s | Is enabled: %s | State: %s"), *FString(MediaStreamTrack->id().c_str()), *TrackEnabledStr, *TrackStateStr);
-
-	webrtc::AudioTrackInterface* AudioTrack = static_cast<webrtc::AudioTrackInterface*>(MediaStreamTrack.get());
-	webrtc::AudioSourceInterface* AudioSource = AudioTrack->GetSource();
-	FString AudioSourceStateStr = AudioSource->state() == webrtc::MediaSourceInterface::SourceState::kLive ? FString("Live") : FString("Not live");
-	FString AudioSourceRemoteStr = AudioSource->remote() ? FString("Remote") : FString("Local");
-	UE_LOG(PixelStreamer, Log, TEXT("AudioSource | State: %s | Locality: %s"), *AudioSourceStateStr, *AudioSourceRemoteStr);
-	AudioSource->AddSink(&this->AudioSink);
-}
-
-void FPlayerSession::OnRemoveTrack(rtc::scoped_refptr<webrtc::RtpReceiverInterface> receiver)
-{
-	UE_LOG(PixelStreamer, Log, TEXT("%s : PlayerId=%s"), TEXT("FPlayerSession::OnRemoveTrack"), *PlayerId);
-}
-
-size_t FPlayerSession::SerializeToBuffer(rtc::CopyOnWriteBuffer& Buffer, size_t Pos, const void* Data, size_t DataSize) const
-{
-	FMemory::Memcpy(&Buffer[Pos], reinterpret_cast<const uint8_t*>(Data), DataSize);
-	return Pos + DataSize;
-}
-
-void FPlayerSession::SendVideoEncoderQP(double QP) const
-=======
 	const uint8 MessageType = static_cast<uint8>(Type);
 	const size_t DescriptorSize = Descriptor.Len() * sizeof(TCHAR);
 
@@ -615,14 +276,9 @@
 }
 
 void UE::PixelStreaming::FPlayerSession::SendArbitraryData(const TArray<uint8>& DataBytes, const uint8 MessageType) const
->>>>>>> 6bbb88c8
-{
-	if (!SendMessage(PixelStreamingProtocol::EToPlayerMsg::VideoEncoderAvgQP, FString::FromInt(QP)))
-	{
-<<<<<<< HEAD
-		UE_LOG(PixelStreamer, Verbose, TEXT("Failed to send video encoder QP to peer."));
-	}
-=======
+{
+	if (!DataChannel)
+	{
 		return;
 	}
 
@@ -809,5 +465,4 @@
 	{
 		UE_LOG(LogPixelStreaming, Verbose, TEXT("Failed to send video encoder QP to peer."));
 	}
->>>>>>> 6bbb88c8
 }