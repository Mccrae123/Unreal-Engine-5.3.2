--- conflicted
+++ resolved
@@ -1,11 +1,6 @@
 // Copyright Epic Games, Inc. All Rights Reserved.
 
 #include "WebRTCLogging.h"
-<<<<<<< HEAD
-
-#include "Utils.h"
-=======
->>>>>>> 6bbb88c8
 
 #include "Logging/LogMacros.h"
 #include "Misc/AssertionMacros.h"
@@ -44,12 +39,7 @@
 		const char* tag) override
 	{
 #if !NO_LOGGING
-<<<<<<< HEAD
-		static const ELogVerbosity::Type RtcToUnrealLogCategoryMap[] =
-		{
-=======
 		static const ELogVerbosity::Type RtcToUnrealLogCategoryMap[] = {
->>>>>>> 6bbb88c8
 			ELogVerbosity::VeryVerbose,
 			ELogVerbosity::Verbose,
 			ELogVerbosity::Log,
@@ -57,11 +47,7 @@
 			ELogVerbosity::Error
 		};
 
-<<<<<<< HEAD
-		if (PixelStreamingWebRTC.IsSuppressed(RtcToUnrealLogCategoryMap[severity]))
-=======
 		if (LogPixelStreamingWebRTC.IsSuppressed(RtcToUnrealLogCategoryMap[severity]))
->>>>>>> 6bbb88c8
 		{
 			return;
 		}
@@ -81,20 +67,6 @@
 
 		switch (severity)
 		{
-<<<<<<< HEAD
-		case rtc::LS_VERBOSE:
-			UE_LOG(PixelStreamingWebRTC, Verbose, TEXT("%s"), *Msg);
-			break;
-		case rtc::LS_INFO:
-			UE_LOG(PixelStreamingWebRTC, Log, TEXT("%s"), *Msg);
-			break;
-		case rtc::LS_WARNING:
-			UE_LOG(PixelStreamingWebRTC, Warning, TEXT("%s"), *Msg);
-			break;
-		case rtc::LS_ERROR:
-			UE_LOG(PixelStreamingWebRTC, Error, TEXT("%s"), *Msg);
-			break;
-=======
 			case rtc::LS_VERBOSE:
 			{
 				UE_LOG(LogPixelStreamingWebRTC, Verbose, TEXT("%s"), *Msg);
@@ -115,7 +87,6 @@
 				UE_LOG(LogPixelStreamingWebRTC, Error, TEXT("%s"), *Msg);
 				break;
 			}
->>>>>>> 6bbb88c8
 		}
 #endif
 	}
@@ -123,11 +94,7 @@
 	void OnLogMessage(const std::string& message) override
 	{
 		//unimplemented();
-<<<<<<< HEAD
-		UE_LOG(PixelStreamingWebRTC, Verbose, TEXT("%s"), *FString(message.c_str()));
-=======
 		UE_LOG(LogPixelStreamingWebRTC, Verbose, TEXT("%s"), *FString(message.c_str()));
->>>>>>> 6bbb88c8
 	}
 };
 
