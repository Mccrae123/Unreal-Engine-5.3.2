// Copyright Epic Games, Inc. All Rights Reserved.

#pragma once

#include "IPixelStreamingStreamer.h"
#include "IPixelStreamingSignallingConnectionObserver.h"
#include "PixelStreamingPeerConnection.h"
#include "VideoSourceGroup.h"
#include "ThreadSafeMap.h"
#include "Dom/JsonObject.h"
#include "IPixelStreamingInputHandler.h"
#include "PixelStreamingSignallingConnection.h"
#include "Templates/SharedPointer.h"
#include "PlayerContext.h"

class IPixelStreamingModule;

namespace UE::PixelStreaming
{
	class FStreamer : public IPixelStreamingStreamer, public TSharedFromThis<FStreamer>
	{
		friend class FPixelStreamingSignallingConnectionObserver;

	public:
		static TSharedPtr<FStreamer> Create(const FString& StreamerId);
		virtual ~FStreamer();

		virtual void SetStreamFPS(int32 InFramesPerSecond) override;
		virtual int32 GetStreamFPS() override;
		virtual void SetCoupleFramerate(bool bCouple) override;

		virtual void SetVideoInput(TSharedPtr<FPixelStreamingVideoInput> Input) override;
		virtual TWeakPtr<FPixelStreamingVideoInput> GetVideoInput() override;
		virtual void SetTargetViewport(TWeakPtr<SViewport> InTargetViewport) override;
		virtual TWeakPtr<SViewport> GetTargetViewport() override;
		virtual void SetTargetWindow(TWeakPtr<SWindow> InTargetWindow) override;
		virtual TWeakPtr<SWindow> GetTargetWindow() override;
		virtual void SetTargetScreenSize(TWeakPtr<FIntPoint> InTargetScreenSize) override;
		virtual TWeakPtr<FIntPoint> GetTargetScreenSize() override;
		virtual void SetTargetScreenRect(TWeakPtr<FIntRect> InTargetScreenRect) override;
		virtual TWeakPtr<FIntRect> GetTargetScreenRect() override;

		virtual TWeakPtr<IPixelStreamingSignallingConnection> GetSignallingConnection() override;
		virtual void SetSignallingConnection(TSharedPtr<IPixelStreamingSignallingConnection> InSignallingConnection) override;
		virtual TWeakPtr<IPixelStreamingSignallingConnectionObserver> GetSignallingConnectionObserver() override;
		virtual void SetSignallingServerURL(const FString& InSignallingServerURL) override;
		virtual FString GetSignallingServerURL() override;
		virtual FString GetId() override { return StreamerId; };
		virtual bool IsSignallingConnected() override;
		virtual void StartStreaming() override;
		virtual void StopStreaming() override;
		virtual bool IsStreaming() const override { return bStreamingStarted; }

		virtual FStreamingStartedEvent& OnStreamingStarted() override;
		virtual FStreamingStoppedEvent& OnStreamingStopped() override;

		virtual void ForceKeyFrame() override;
		void PushFrame();

		virtual void FreezeStream(UTexture2D* Texture) override;
		virtual void UnfreezeStream() override;

		virtual void SendPlayerMessage(uint8 Type, const FString& Descriptor) override;
		virtual void SendFileData(const TArray64<uint8>& ByteData, FString& MimeType, FString& FileExtension) override;
		virtual void KickPlayer(FPixelStreamingPlayerId PlayerId) override;
<<<<<<< HEAD

		virtual void SetInputHandler(TSharedPtr<IPixelStreamingInputHandler> InInputHandler) override { InputHandler = InInputHandler; }
=======
		virtual void SetPlayerLayerPreference(FPixelStreamingPlayerId PlayerId, int SpatialLayerId, int TemporalLayerId) override;
		virtual TArray<FPixelStreamingPlayerId> GetConnectedPlayers() override;

		virtual void SetInputHandler(TSharedPtr<IPixelStreamingInputHandler> InInputHandler) override {	InputHandler = InInputHandler; }
>>>>>>> 4af6daef
		virtual TWeakPtr<IPixelStreamingInputHandler> GetInputHandler() override { return InputHandler; }
		virtual void SetInputHandlerType(EPixelStreamingInputType InputType) override;

		virtual IPixelStreamingAudioSink* GetPeerAudioSink(FPixelStreamingPlayerId PlayerId) override;
		virtual IPixelStreamingAudioSink* GetUnlistenedAudioSink() override;
		TSharedPtr<IPixelStreamingAudioInput> CreateAudioInput() override;
		void RemoveAudioInput(TSharedPtr<IPixelStreamingAudioInput> AudioInput) override;

		virtual void SetConfigOption(const FName& OptionName, const FString& Value) override;
		virtual bool GetConfigOption(const FName& OptionName, FString& OutValue) override;

		// TODO(Luke) hook this back up so that the Engine can change how the interface is working browser side
		void AddPlayerConfig(TSharedRef<FJsonObject>& JsonObject);

	private:
		FStreamer(const FString& StreamerId);

		bool CreateSession(FPixelStreamingPlayerId PlayerId);
		void AddStreams(FPixelStreamingPlayerId PlayerId);

		// own methods
		void OnProtocolUpdated();
		void ConsumeStats(FPixelStreamingPlayerId PlayerId, FName StatName, float StatValue);
		void OnOffer(FPixelStreamingPlayerId PlayerId, const FString& Sdp);
		void OnAnswer(FPixelStreamingPlayerId PlayerId, const FString& Sdp);
		void OnPlayerConnected(FPixelStreamingPlayerId PlayerId, const FPixelStreamingPlayerConfig& PlayerConfig, bool bSendOffer);
		void DeletePlayerSession(FPixelStreamingPlayerId PlayerId);
		void DeleteAllPlayerSessions();
		void AddNewDataChannel(FPixelStreamingPlayerId PlayerId, TSharedPtr<FPixelStreamingDataChannel> NewChannel);
		void OnDataChannelOpen(FPixelStreamingPlayerId PlayerId);
		void OnDataChannelClosed(FPixelStreamingPlayerId PlayerId);
		void OnDataChannelMessage(FPixelStreamingPlayerId PlayerId, uint8 Type, const webrtc::DataBuffer& RawBuffer);
		void SendInitialSettings(FPixelStreamingPlayerId PlayerId) const;
		void SendProtocol(FPixelStreamingPlayerId PlayerId) const;
		void SendPeerControllerMessages(FPixelStreamingPlayerId PlayerId) const;
		void SendLatencyReport(FPixelStreamingPlayerId PlayerId) const;
		void SendFreezeFrame(TArray<FColor> RawData, const FIntRect& Rect);
		void SendCachedFreezeFrameTo(FPixelStreamingPlayerId PlayerId) const;
		bool ShouldPeerGenerateFrames(FPixelStreamingPlayerId PlayerId) const;

		void SetQualityController(FPixelStreamingPlayerId PlayerId);
		void TriggerMouseLeave(FString InStreamerId);

	private:
		FString StreamerId;
		FString CurrentSignallingServerURL;

		TSharedPtr<IPixelStreamingInputHandler> InputHandler;
		TSharedPtr<IPixelStreamingSignallingConnection> SignallingServerConnection;
		TSharedPtr<IPixelStreamingSignallingConnectionObserver> Observer;

		double LastSignallingServerConnectionAttemptTimestamp = 0;

		webrtc::PeerConnectionInterface::RTCConfiguration PeerConnectionConfig;

		TThreadSafeMap<FPixelStreamingPlayerId, FPlayerContext> Players;

		FPixelStreamingPlayerId QualityControllingId = INVALID_PLAYER_ID;
		FPixelStreamingPlayerId SFUPlayerId = INVALID_PLAYER_ID;
		FPixelStreamingPlayerId InputControllingId = INVALID_PLAYER_ID;

		bool bStreamingStarted = false;
		bool bCaptureNextBackBufferAndStream = false;

		// When we send a freeze frame we retain the data so we send freeze frame to new peers if they join during a freeze frame.
		TArray64<uint8> CachedJpegBytes;

		FStreamingStartedEvent StreamingStartedEvent;
		FStreamingStoppedEvent StreamingStoppedEvent;

		TUniquePtr<webrtc::SessionDescriptionInterface> SFULocalDescription;
		TUniquePtr<webrtc::SessionDescriptionInterface> SFURemoteDescription;

		TSharedPtr<FVideoSourceGroup> VideoSourceGroup;
<<<<<<< HEAD

		FDelegateHandle ConsumeStatsHandle;
		FDelegateHandle AllConnectionsClosedHandle;

=======

		FDelegateHandle ConsumeStatsHandle;
		FDelegateHandle AllConnectionsClosedHandle;

>>>>>>> 4af6daef
		IPixelStreamingModule& Module;

		TMap<FName, FString> ConfigOptions;
	};
} // namespace UE::PixelStreaming<|MERGE_RESOLUTION|>--- conflicted
+++ resolved
@@ -63,15 +63,10 @@
 		virtual void SendPlayerMessage(uint8 Type, const FString& Descriptor) override;
 		virtual void SendFileData(const TArray64<uint8>& ByteData, FString& MimeType, FString& FileExtension) override;
 		virtual void KickPlayer(FPixelStreamingPlayerId PlayerId) override;
-<<<<<<< HEAD
-
-		virtual void SetInputHandler(TSharedPtr<IPixelStreamingInputHandler> InInputHandler) override { InputHandler = InInputHandler; }
-=======
 		virtual void SetPlayerLayerPreference(FPixelStreamingPlayerId PlayerId, int SpatialLayerId, int TemporalLayerId) override;
 		virtual TArray<FPixelStreamingPlayerId> GetConnectedPlayers() override;
 
 		virtual void SetInputHandler(TSharedPtr<IPixelStreamingInputHandler> InInputHandler) override {	InputHandler = InInputHandler; }
->>>>>>> 4af6daef
 		virtual TWeakPtr<IPixelStreamingInputHandler> GetInputHandler() override { return InputHandler; }
 		virtual void SetInputHandlerType(EPixelStreamingInputType InputType) override;
 
@@ -146,17 +141,10 @@
 		TUniquePtr<webrtc::SessionDescriptionInterface> SFURemoteDescription;
 
 		TSharedPtr<FVideoSourceGroup> VideoSourceGroup;
-<<<<<<< HEAD
 
 		FDelegateHandle ConsumeStatsHandle;
 		FDelegateHandle AllConnectionsClosedHandle;
 
-=======
-
-		FDelegateHandle ConsumeStatsHandle;
-		FDelegateHandle AllConnectionsClosedHandle;
-
->>>>>>> 4af6daef
 		IPixelStreamingModule& Module;
 
 		TMap<FName, FString> ConfigOptions;
