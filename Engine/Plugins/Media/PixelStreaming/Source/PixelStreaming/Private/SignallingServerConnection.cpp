// Copyright Epic Games, Inc. All Rights Reserved.

#include "SignallingServerConnection.h"
#include "ToStringExtensions.h"

#include "WebSocketsModule.h"
#include "IWebSocket.h"
#include "Dom/JsonObject.h"
#include "Engine/World.h"
#include "Serialization/JsonSerializer.h"
#include "Policies/CondensedJsonPrintPolicy.h"
#include "Misc/AssertionMacros.h"
#include "Logging/LogMacros.h"
<<<<<<< HEAD
#include "PixelStreamingSettings.h"
#include "TimerManager.h"
#include "PixelStreamerDelegates.h"
=======
#include "Settings.h"
#include "TimerManager.h"
#include "PixelStreamingDelegates.h"
#include "PlayerSession.h"
>>>>>>> 6bbb88c8

DECLARE_LOG_CATEGORY_EXTERN(LogPixelStreamingSS, Log, VeryVerbose);
DEFINE_LOG_CATEGORY(LogPixelStreamingSS);

// This handles errors in Signalling Server (SS) messaging by logging them and disconnecting from SS
<<<<<<< HEAD
#define HANDLE_SS_ERROR(ErrorMsg, ...)\
	do\
	{\
		UE_LOG(LogPixelStreamingSS, Error, ErrorMsg, ##__VA_ARGS__);\
		return;\
	}\
	while(false);

#define HANDLE_PLAYER_SS_ERROR(PlayerId, ErrorMsg, ...)\
	do\
	{\
		UE_LOG(LogPixelStreamingSS, Error, TEXT("player %s: ") ErrorMsg, *PlayerId, ##__VA_ARGS__);\
		SendDisconnectPlayer(PlayerId, FString::Printf(ErrorMsg, ##__VA_ARGS__));\
		return;\
	}\
	while(false);

FSignallingServerConnection::FSignallingServerConnection(FSignallingServerConnectionObserver& InObserver, const FString& InStreamerId)
	: Observer(InObserver), StreamerId(InStreamerId)
{
	
}

void FSignallingServerConnection::Connect(const FString& Url)
{
	// Already have a websocket connection, no need to make another one
	if(WS)
=======
#define HANDLE_SS_ERROR(ErrorMsg, ...)                               \
	do                                                               \
	{                                                                \
		UE_LOG(LogPixelStreamingSS, Error, ErrorMsg, ##__VA_ARGS__); \
		WS->Close(4000, FString::Printf(ErrorMsg, ##__VA_ARGS__));   \
		return;                                                      \
	}                                                                \
	while (false);

#define HANDLE_PLAYER_SS_ERROR(PlayerId, ErrorMsg, ...)                                             \
	do                                                                                              \
	{                                                                                               \
		UE_LOG(LogPixelStreamingSS, Error, TEXT("player %s: ") ErrorMsg, *PlayerId, ##__VA_ARGS__); \
		SendDisconnectPlayer(PlayerId, FString::Printf(ErrorMsg, ##__VA_ARGS__));                   \
		return;                                                                                     \
	}                                                                                               \
	while (false);

UE::PixelStreaming::FSignallingServerConnection::FSignallingServerConnection(UE::PixelStreaming::FSignallingServerConnectionObserver& InObserver, const FString& InStreamerId)
	: Observer(InObserver), StreamerId(InStreamerId)
{
}

void UE::PixelStreaming::FSignallingServerConnection::Connect(const FString& Url)
{
	// Already have a websocket connection, no need to make another one
	if (WS)
>>>>>>> 6bbb88c8
	{
		return;
	}

	WS = FWebSocketsModule::Get().CreateWebSocket(Url, TEXT(""));

	OnConnectedHandle = WS->OnConnected().AddLambda([this]() { OnConnected(); });
	OnConnectionErrorHandle = WS->OnConnectionError().AddLambda([this](const FString& Error) { OnConnectionError(Error); });
	OnClosedHandle = WS->OnClosed().AddLambda([this](int32 StatusCode, const FString& Reason, bool bWasClean) { OnClosed(StatusCode, Reason, bWasClean); });
	OnMessageHandle = WS->OnMessage().AddLambda([this](const FString& Msg) { OnMessage(Msg); });

	UE_LOG(LogPixelStreamingSS, Log, TEXT("Connecting to SS %s"), *Url);
	WS->Connect();
}

<<<<<<< HEAD
void FSignallingServerConnection::Disconnect()
=======
void UE::PixelStreaming::FSignallingServerConnection::Disconnect()
>>>>>>> 6bbb88c8
{
	if (!WS)
	{
		return;
	}

<<<<<<< HEAD
	if(!IsEngineExitRequested())
	{
		GWorld->GetTimerManager().ClearTimer(TimerHandle_KeepAlive);
	}
	
=======
	if (!IsEngineExitRequested())
	{
		GWorld->GetTimerManager().ClearTimer(TimerHandle_KeepAlive);
	}

>>>>>>> 6bbb88c8
	WS->OnConnected().Remove(OnConnectedHandle);
	WS->OnConnectionError().Remove(OnConnectionErrorHandle);
	WS->OnClosed().Remove(OnClosedHandle);
	WS->OnMessage().Remove(OnMessageHandle);

	WS->Close();
	WS = nullptr;
<<<<<<< HEAD
}

FSignallingServerConnection::~FSignallingServerConnection()
{
	this->Disconnect();
=======
>>>>>>> 6bbb88c8
}

UE::PixelStreaming::FSignallingServerConnection::~FSignallingServerConnection()
{
<<<<<<< HEAD
=======
	Disconnect();
}

void UE::PixelStreaming::FSignallingServerConnection::SendOffer(FPixelStreamingPlayerId PlayerId, const webrtc::SessionDescriptionInterface& SDP)
{
>>>>>>> 6bbb88c8
	FJsonObjectPtr OfferJson = MakeShared<FJsonObject>();
	OfferJson->SetStringField(TEXT("type"), TEXT("offer"));
	SetPlayerIdJson(OfferJson, PlayerId);

	std::string SdpAnsi;
	SDP.ToString(&SdpAnsi);
	FString SdpStr = ToString(SdpAnsi);
	OfferJson->SetStringField(TEXT("sdp"), SdpStr);

	UE_LOG(LogPixelStreamingSS, Verbose, TEXT("-> SS: offer\n%s"), *SdpStr);

	WS->Send(ToString(OfferJson, false));
}

<<<<<<< HEAD
void FSignallingServerConnection::SetPlayerIdJson(FJsonObjectPtr& JsonObject, FPlayerId PlayerId)
{
	bool bSendAsInteger = PixelStreamingSettings::CVarSendPlayerIdAsInteger.GetValueOnAnyThread();
	if(bSendAsInteger)
	{
		int32 PlayerIdAsInt = PlayerIdToInt(PlayerId);
		JsonObject->SetNumberField(TEXT("playerId"), PlayerIdAsInt);
	}
	else
	{
		JsonObject->SetStringField(TEXT("playerId"), PlayerId);
	}
	
}

bool FSignallingServerConnection::GetPlayerIdJson(const FJsonObjectPtr& Json, FPlayerId& OutPlayerId)
{
	bool bSendAsInteger = PixelStreamingSettings::CVarSendPlayerIdAsInteger.GetValueOnAnyThread();
	if(bSendAsInteger)
	{
		uint32 PlayerIdInt;
		if(Json->TryGetNumberField(TEXT("playerId"), PlayerIdInt))
		{
			OutPlayerId = ToPlayerId(PlayerIdInt);
			return true;
		}
	}
	else if(Json->TryGetStringField(TEXT("playerId"), OutPlayerId))
	{
		return true;
	}

	UE_LOG(LogPixelStreamingSS, Error, TEXT("Failed to extracted player id offer json: %s"), *ToString(Json));
	return false;
}

void FSignallingServerConnection::SendAnswer(FPlayerId PlayerId, const webrtc::SessionDescriptionInterface& SDP)
{
	FJsonObjectPtr AnswerJson = MakeShared<FJsonObject>();
	AnswerJson->SetStringField(TEXT("type"), TEXT("answer"));
	this->SetPlayerIdJson(AnswerJson, PlayerId);
=======
void UE::PixelStreaming::FSignallingServerConnection::SendAnswer(FPixelStreamingPlayerId PlayerId, const webrtc::SessionDescriptionInterface& SDP)
{
	FJsonObjectPtr AnswerJson = MakeShared<FJsonObject>();
	AnswerJson->SetStringField(TEXT("type"), TEXT("answer"));
	SetPlayerIdJson(AnswerJson, PlayerId);
>>>>>>> 6bbb88c8

	std::string SdpAnsi;
	verifyf(SDP.ToString(&SdpAnsi), TEXT("Failed to serialise local SDP"));
	FString SdpStr = ToString(SdpAnsi);
	AnswerJson->SetStringField(TEXT("sdp"), SdpStr);

	UE_LOG(LogPixelStreamingSS, Verbose, TEXT("-> SS: answer\n%s"), *SdpStr);

	WS->Send(ToString(AnswerJson, false));
}

void UE::PixelStreaming::FSignallingServerConnection::SetPlayerIdJson(FJsonObjectPtr& JsonObject, FPixelStreamingPlayerId PlayerId)
{
<<<<<<< HEAD
=======
	bool bSendAsInteger = UE::PixelStreaming::Settings::CVarSendPlayerIdAsInteger.GetValueOnAnyThread();
	if (bSendAsInteger)
	{
		int32 PlayerIdAsInt = PlayerIdToInt(PlayerId);
		JsonObject->SetNumberField(TEXT("playerId"), PlayerIdAsInt);
	}
	else
	{
		JsonObject->SetStringField(TEXT("playerId"), PlayerId);
	}
}

bool UE::PixelStreaming::FSignallingServerConnection::GetPlayerIdJson(const FJsonObjectPtr& Json, FPixelStreamingPlayerId& OutPlayerId)
{
	bool bSendAsInteger = UE::PixelStreaming::Settings::CVarSendPlayerIdAsInteger.GetValueOnAnyThread();
	if (bSendAsInteger)
	{
		uint32 PlayerIdInt;
		if (Json->TryGetNumberField(TEXT("playerId"), PlayerIdInt))
		{
			OutPlayerId = ToPlayerId(PlayerIdInt);
			return true;
		}
	}
	else if (Json->TryGetStringField(TEXT("playerId"), OutPlayerId))
	{
		return true;
	}

	UE_LOG(LogPixelStreamingSS, Error, TEXT("Failed to extracted player id offer json: %s"), *ToString(Json));
	return false;
}

void UE::PixelStreaming::FSignallingServerConnection::SendIceCandidate(const webrtc::IceCandidateInterface& IceCandidate)
{
>>>>>>> 6bbb88c8
	FJsonObjectPtr IceCandidateJson = MakeShared<FJsonObject>();

	IceCandidateJson->SetStringField(TEXT("type"), TEXT("iceCandidate"));

	FJsonObjectPtr CandidateJson = MakeShared<FJsonObject>();
	CandidateJson->SetStringField(TEXT("sdpMid"), IceCandidate.sdp_mid().c_str());
	CandidateJson->SetNumberField(TEXT("sdpMLineIndex"), static_cast<double>(IceCandidate.sdp_mline_index()));

	std::string CandidateAnsi;
	verifyf(IceCandidate.ToString(&CandidateAnsi), TEXT("Failed to serialize IceCandidate"));
	FString CandidateStr = ToString(CandidateAnsi);
	CandidateJson->SetStringField(TEXT("candidate"), CandidateStr);

	IceCandidateJson->SetObjectField(TEXT("candidate"), CandidateJson);

	UE_LOG(LogPixelStreamingSS, Verbose, TEXT("-> SS: ice-candidate\n%s"), *ToString(IceCandidateJson));

	WS->Send(ToString(IceCandidateJson, false));
}

<<<<<<< HEAD
void FSignallingServerConnection::SendIceCandidate(FPlayerId PlayerId, const webrtc::IceCandidateInterface& IceCandidate)
=======
void UE::PixelStreaming::FSignallingServerConnection::SendIceCandidate(FPixelStreamingPlayerId PlayerId, const webrtc::IceCandidateInterface& IceCandidate)
>>>>>>> 6bbb88c8
{
	FJsonObjectPtr IceCandidateJson = MakeShared<FJsonObject>();

	IceCandidateJson->SetStringField(TEXT("type"), TEXT("iceCandidate"));
<<<<<<< HEAD
	this->SetPlayerIdJson(IceCandidateJson, PlayerId);
=======
	SetPlayerIdJson(IceCandidateJson, PlayerId);
>>>>>>> 6bbb88c8

	FJsonObjectPtr CandidateJson = MakeShared<FJsonObject>();
	CandidateJson->SetStringField(TEXT("sdpMid"), IceCandidate.sdp_mid().c_str());
	CandidateJson->SetNumberField(TEXT("sdpMLineIndex"), static_cast<double>(IceCandidate.sdp_mline_index()));

	std::string CandidateAnsi;
	verifyf(IceCandidate.ToString(&CandidateAnsi), TEXT("Failed to serialize IceCandidate"));
	FString CandidateStr = ToString(CandidateAnsi);
	CandidateJson->SetStringField(TEXT("candidate"), CandidateStr);

	IceCandidateJson->SetObjectField(TEXT("candidate"), CandidateJson);

	UE_LOG(LogPixelStreamingSS, Verbose, TEXT("-> SS: iceCandidate\n%s"), *ToString(IceCandidateJson));

	WS->Send(ToString(IceCandidateJson, false));
}

<<<<<<< HEAD
void FSignallingServerConnection::KeepAlive()
=======
void UE::PixelStreaming::FSignallingServerConnection::KeepAlive()
>>>>>>> 6bbb88c8
{
	FJsonObjectPtr Json = MakeShared<FJsonObject>();
	double unixTime = FDateTime::UtcNow().ToUnixTimestamp();
	Json->SetStringField(TEXT("type"), TEXT("ping"));
	Json->SetNumberField(TEXT("time"), unixTime);
	FString Msg = ToString(Json, false);
	if (WS != nullptr && WS.IsValid() && WS->IsConnected())
	{
		WS->Send(Msg);
	}
}

<<<<<<< HEAD
void FSignallingServerConnection::SendDisconnectPlayer(FPlayerId PlayerId, const FString& Reason)
=======
void UE::PixelStreaming::FSignallingServerConnection::SendDisconnectPlayer(FPixelStreamingPlayerId PlayerId, const FString& Reason)
>>>>>>> 6bbb88c8
{
	FJsonObjectPtr Json = MakeShared<FJsonObject>();

	Json->SetStringField(TEXT("type"), TEXT("disconnectPlayer"));
<<<<<<< HEAD
	this->SetPlayerIdJson(Json, PlayerId);
=======
	SetPlayerIdJson(Json, PlayerId);
>>>>>>> 6bbb88c8
	Json->SetStringField(TEXT("reason"), Reason);

	FString Msg = ToString(Json, false);
	UE_LOG(LogPixelStreamingSS, Verbose, TEXT("-> SS: iceCandidate\n%s"), *Msg);

	WS->Send(Msg);
}

void UE::PixelStreaming::FSignallingServerConnection::OnConnected()
{
	UE_LOG(LogPixelStreamingSS, Log, TEXT("Connected to SS"));

	//Send message to keep connection alive every 60 seconds
<<<<<<< HEAD
	GWorld->GetTimerManager().SetTimer(TimerHandle_KeepAlive, std::bind(&FSignallingServerConnection::KeepAlive, this), KEEP_ALIVE_INTERVAL, true);

	if (UPixelStreamerDelegates* Delegates = UPixelStreamerDelegates::GetPixelStreamerDelegates())
	{
		Delegates->OnConnecedToSignallingServer.Broadcast();
=======
	GWorld->GetTimerManager().SetTimer(TimerHandle_KeepAlive, std::bind(&UE::PixelStreaming::FSignallingServerConnection::KeepAlive, this), KEEP_ALIVE_INTERVAL, true);

	if (UPixelStreamingDelegates* Delegates = UPixelStreamingDelegates::GetPixelStreamingDelegates())
	{
		Delegates->OnConnectedToSignallingServer.Broadcast();
>>>>>>> 6bbb88c8
	}
}

void UE::PixelStreaming::FSignallingServerConnection::OnConnectionError(const FString& Error)
{
	UE_LOG(LogPixelStreamingSS, Error, TEXT("Failed to connect to SS: %s"), *Error);
	Observer.OnSignallingServerDisconnected();
	GWorld->GetTimerManager().ClearTimer(TimerHandle_KeepAlive);

<<<<<<< HEAD
	if (UPixelStreamerDelegates* Delegates = UPixelStreamerDelegates::GetPixelStreamerDelegates())
=======
	if (UPixelStreamingDelegates* Delegates = UPixelStreamingDelegates::GetPixelStreamingDelegates())
>>>>>>> 6bbb88c8
	{
		Delegates->OnDisconnectedFromSignallingServer.Broadcast();
	}
}

void UE::PixelStreaming::FSignallingServerConnection::OnClosed(int32 StatusCode, const FString& Reason, bool bWasClean)
{
	UE_LOG(LogPixelStreamingSS, Log, TEXT("Connection to SS closed: \n\tstatus %d\n\treason: %s\n\twas clean: %s"), StatusCode, *Reason, bWasClean ? TEXT("true") : TEXT("false"));
	Observer.OnSignallingServerDisconnected();
	GWorld->GetTimerManager().ClearTimer(TimerHandle_KeepAlive);

<<<<<<< HEAD
	if (UPixelStreamerDelegates* Delegates = UPixelStreamerDelegates::GetPixelStreamerDelegates())
=======
	if (UPixelStreamingDelegates* Delegates = UPixelStreamingDelegates::GetPixelStreamingDelegates())
>>>>>>> 6bbb88c8
	{
		Delegates->OnDisconnectedFromSignallingServer.Broadcast();
	}
}

void UE::PixelStreaming::FSignallingServerConnection::OnMessage(const FString& Msg)
{
	UE_LOG(LogPixelStreamingSS, Log, TEXT("<- SS: %s"), *Msg);

	TSharedPtr<FJsonObject> JsonMsg;
	TSharedRef<TJsonReader<TCHAR>> JsonReader = TJsonReaderFactory<TCHAR>::Create(Msg);
	if (!FJsonSerializer::Deserialize(JsonReader, JsonMsg))
	{
		HANDLE_SS_ERROR(TEXT("Failed to parse SS message:\n%s"), *Msg);
	}

	FString MsgType;
	if (!JsonMsg->TryGetStringField(TEXT("type"), MsgType))
	{
		HANDLE_SS_ERROR(TEXT("Cannot find `type` field in SS message:\n%s"), *Msg);
	}

	if (MsgType == TEXT("identify"))
	{
		OnIdRequested();
	}
	else if (MsgType == TEXT("config"))
	{
		OnConfig(JsonMsg);
	}
	else if (MsgType == TEXT("offer") || MsgType == TEXT("answer"))
	{
		OnSessionDescription(JsonMsg);
	}
	else if (MsgType == TEXT("iceCandidate"))
	{
		if (JsonMsg->HasField(TEXT("playerId")))
		{
			OnPlayerIceCandidate(JsonMsg);
		}
		else
		{
			OnStreamerIceCandidate(JsonMsg);
		}
	}
	else if (MsgType == TEXT("playerCount"))
	{
		OnPlayerCount(JsonMsg);
	}
	else if (MsgType == TEXT("playerConnected"))
	{
		OnPlayerConnected(JsonMsg);
	}
	else if (MsgType == TEXT("playerDisconnected"))
	{
		OnPlayerDisconnected(JsonMsg);
	}
	else if (MsgType == TEXT("pong"))
	{
		//Do nothing, this is a keep alive message
	}
	else
	{
		UE_LOG(LogPixelStreamingSS, Error, TEXT("Unsupported message `%s` received from SS"), *MsgType);
		WS->Close(4001, TEXT("Unsupported message received: ") + MsgType);
	}
}

<<<<<<< HEAD
void FSignallingServerConnection::OnIdRequested()
=======
void UE::PixelStreaming::FSignallingServerConnection::OnIdRequested()
>>>>>>> 6bbb88c8
{
	FJsonObjectPtr Json = MakeShared<FJsonObject>();

	Json->SetStringField(TEXT("type"), TEXT("endpointId"));
	Json->SetStringField(TEXT("id"), StreamerId);

	FString Msg = ToString(Json, false);
	UE_LOG(LogPixelStreamingSS, Verbose, TEXT("-> SS: endpointId\n%s"), *Msg);

	WS->Send(Msg);
}

<<<<<<< HEAD
void FSignallingServerConnection::OnConfig(const FJsonObjectPtr& Json)
=======
void UE::PixelStreaming::FSignallingServerConnection::OnConfig(const FJsonObjectPtr& Json)
>>>>>>> 6bbb88c8
{
	// SS sends `config` that looks like:
	// `{peerConnectionOptions: { 'iceServers': [{'urls': ['stun:34.250.222.95:19302', 'turn:34.250.222.95:19303']}] }}`
	// where `peerConnectionOptions` is `RTCConfiguration` (except in native `RTCConfiguration` "iceServers" = "servers").
	// As `RTCConfiguration` doesn't implement parsing from a string (or `ToString` method),
	// we just get `stun`/`turn` URLs from it and ignore other options

	const TSharedPtr<FJsonObject>* PeerConnectionOptions;
	if (!Json->TryGetObjectField(TEXT("peerConnectionOptions"), PeerConnectionOptions))
	{
		HANDLE_SS_ERROR(TEXT("Cannot find `peerConnectionOptions` field in SS config\n%s"), *ToString(Json));
	}

	webrtc::PeerConnectionInterface::RTCConfiguration RTCConfig;

	const TArray<TSharedPtr<FJsonValue>>* IceServers;
	if ((*PeerConnectionOptions)->TryGetArrayField(TEXT("iceServers"), IceServers))
	{
		for (const TSharedPtr<FJsonValue>& IceServerVal : *IceServers)
		{
			const TSharedPtr<FJsonObject>* IceServerJson;
			if (!IceServerVal->TryGetObject(IceServerJson))
			{
				HANDLE_SS_ERROR(TEXT("Failed to parse SS config: `iceServer` - not an object\n%s"), *ToString(*PeerConnectionOptions));
			}

			RTCConfig.servers.push_back(webrtc::PeerConnectionInterface::IceServer{});
			webrtc::PeerConnectionInterface::IceServer& IceServer = RTCConfig.servers.back();

			TArray<FString> Urls;
			if ((*IceServerJson)->TryGetStringArrayField(TEXT("urls"), Urls))
			{
				for (const FString& Url : Urls)
				{
					IceServer.urls.push_back(to_string(Url));
				}
			}
			else
			{
				// in the RTC Spec, "urls" can be an array or a single string
				// https://www.w3.org/TR/webrtc/#dictionary-rtciceserver-members
				FString UrlsSingle;
				if ((*IceServerJson)->TryGetStringField(TEXT("urls"), UrlsSingle))
				{
					IceServer.urls.push_back(to_string(UrlsSingle));
				}
			}

			FString Username;
			if ((*IceServerJson)->TryGetStringField(TEXT("username"), Username))
			{
				IceServer.username = to_string(Username);
			}

			FString Credential;
			if ((*IceServerJson)->TryGetStringField(TEXT("credential"), Credential))
			{
				IceServer.password = to_string(Credential);
			}
		}
	}

	// force `UnifiedPlan` as we control both ends of WebRTC streaming
	RTCConfig.sdp_semantics = webrtc::SdpSemantics::kUnifiedPlan;

	Observer.OnConfig(RTCConfig);
}

void UE::PixelStreaming::FSignallingServerConnection::OnSessionDescription(const FJsonObjectPtr& Json)
{
	webrtc::SdpType Type = Json->GetStringField(TEXT("type")) == TEXT("offer") ? webrtc::SdpType::kOffer : webrtc::SdpType::kAnswer;

	FString Sdp;
	if (!Json->TryGetStringField(TEXT("sdp"), Sdp))
	{
		HANDLE_SS_ERROR(TEXT("Cannot find `sdp` in Streamer's answer\n%s"), *ToString(Json));
	}

	FPixelStreamingPlayerId PlayerId;
	bool bGotPlayerId = GetPlayerIdJson(Json, PlayerId);
	if (!bGotPlayerId)
	{
		HANDLE_SS_ERROR(TEXT("Failed to get `playerId` from `offer/answer` message\n%s"), *ToString(Json));
	}

<<<<<<< HEAD
	if (Type == webrtc::SdpType::kOffer)
	{
		FPlayerId PlayerId;
		bool bGotPlayerId = this->GetPlayerIdJson(Json, PlayerId);
		if (!bGotPlayerId)
		{
			HANDLE_SS_ERROR(TEXT("Failed to get `playerId` from `offer` message\n%s"), *ToString(Json));
		}

		Observer.OnOffer(PlayerId, TUniquePtr<webrtc::SessionDescriptionInterface>{SessionDesc.release()});
	}
	else
	{
		Observer.OnAnswer(TUniquePtr<webrtc::SessionDescriptionInterface>{SessionDesc.release()});
	}
=======
	Observer.OnSessionDescription(PlayerId, Type, Sdp);
>>>>>>> 6bbb88c8
}

void UE::PixelStreaming::FSignallingServerConnection::OnStreamerIceCandidate(const FJsonObjectPtr& Json)
{
	const FJsonObjectPtr* CandidateJson;
	if (!Json->TryGetObjectField(TEXT("candidate"), CandidateJson))
	{
		HANDLE_SS_ERROR(TEXT("Failed to get `candiate` from remote `iceCandidate` message\n%s"), *ToString(Json));
	}

	FString SdpMid;
	if (!(*CandidateJson)->TryGetStringField(TEXT("sdpMid"), SdpMid))
	{
		HANDLE_SS_ERROR(TEXT("Failed to get `sdpMid` from remote `iceCandidate` message\n%s"), *ToString(Json));
	}

	int32 SdpMLineIndex = 0;
	if (!(*CandidateJson)->TryGetNumberField(TEXT("sdpMlineIndex"), SdpMLineIndex))
	{
		HANDLE_SS_ERROR(TEXT("Failed to get `sdpMlineIndex` from remote `iceCandidate` message\n%s"), *ToString(Json));
	}

	FString CandidateStr;
	if (!(*CandidateJson)->TryGetStringField(TEXT("candidate"), CandidateStr))
	{
		HANDLE_SS_ERROR(TEXT("Failed to get `candidate` from remote `iceCandidate` message\n%s"), *ToString(Json));
	}

	webrtc::SdpParseError Error;
	std::unique_ptr<webrtc::IceCandidateInterface> Candidate(webrtc::CreateIceCandidate(to_string(SdpMid), SdpMLineIndex, to_string(CandidateStr), &Error));
	if (!Candidate)
	{
		HANDLE_SS_ERROR(TEXT("Failed to parse remote `iceCandidate` message\n%s"), *ToString(Json));
	}

	Observer.OnRemoteIceCandidate(TUniquePtr<webrtc::IceCandidateInterface>{ Candidate.release() });
}

void UE::PixelStreaming::FSignallingServerConnection::OnPlayerIceCandidate(const FJsonObjectPtr& Json)
{
<<<<<<< HEAD
	FPlayerId PlayerId;
	bool bGotPlayerId = this->GetPlayerIdJson(Json, PlayerId);
=======
	FPixelStreamingPlayerId PlayerId;
	bool bGotPlayerId = GetPlayerIdJson(Json, PlayerId);
>>>>>>> 6bbb88c8
	if (!bGotPlayerId)
	{
		HANDLE_PLAYER_SS_ERROR(PlayerId, TEXT("Failed to get `playerId` from remote `iceCandidate` message\n%s"), *ToString(Json));
	}

	const FJsonObjectPtr* CandidateJson;
	if (!Json->TryGetObjectField(TEXT("candidate"), CandidateJson))
	{
		HANDLE_PLAYER_SS_ERROR(PlayerId, TEXT("Failed to get `candiate` from remote `iceCandidate` message\n%s"), *ToString(Json));
	}

	FString SdpMid;
	if (!(*CandidateJson)->TryGetStringField(TEXT("sdpMid"), SdpMid))
	{
		HANDLE_PLAYER_SS_ERROR(PlayerId, TEXT("Failed to get `sdpMid` from remote `iceCandidate` message\n%s"), *ToString(Json));
	}

	int32 SdpMLineIndex = 0;
	if (!(*CandidateJson)->TryGetNumberField(TEXT("sdpMlineIndex"), SdpMLineIndex))
	{
		HANDLE_PLAYER_SS_ERROR(PlayerId, TEXT("Failed to get `sdpMlineIndex` from remote `iceCandidate` message\n%s"), *ToString(Json));
	}

	FString CandidateStr;
	if (!(*CandidateJson)->TryGetStringField(TEXT("candidate"), CandidateStr))
	{
		HANDLE_PLAYER_SS_ERROR(PlayerId, TEXT("Failed to get `candidate` from remote `iceCandidate` message\n%s"), *ToString(Json));
	}

	Observer.OnRemoteIceCandidate(PlayerId, to_string(SdpMid), SdpMLineIndex, to_string(CandidateStr));
}

void UE::PixelStreaming::FSignallingServerConnection::OnPlayerCount(const FJsonObjectPtr& Json)
{
	uint32 Count;
	if (!Json->TryGetNumberField(TEXT("count"), Count))
	{
		HANDLE_SS_ERROR(TEXT("Failed to get `count` from `playerCount` message\n%s"), *ToString(Json));
	}

	Observer.OnPlayerCount(Count);
}

void UE::PixelStreaming::FSignallingServerConnection::OnPlayerConnected(const FJsonObjectPtr& Json)
{
	FPixelStreamingPlayerId PlayerId;
	bool bGotPlayerId = GetPlayerIdJson(Json, PlayerId);
	if (!bGotPlayerId)
	{
		HANDLE_SS_ERROR(TEXT("Failed to get `playerId` from `join` message\n%s"), *ToString(Json));
	}
	int Flags = 0;

	// Default to always making datachannel, unless explicitly set to false.
	bool bMakeDataChannel = true;
	Json->TryGetBoolField(TEXT("datachannel"), bMakeDataChannel);

	// Default peer is not an SFU, unless explictly set as SFU
	bool bIsSFU = false;
	Json->TryGetBoolField(TEXT("sfu"), bIsSFU);

	Flags |= bMakeDataChannel ? UE::PixelStreaming::Protocol::EPlayerFlags::PSPFlag_SupportsDataChannel : 0;
	Flags |= bIsSFU ? UE::PixelStreaming::Protocol::EPlayerFlags::PSPFlag_IsSFU : 0;
	Observer.OnPlayerConnected(PlayerId, Flags);
}

void UE::PixelStreaming::FSignallingServerConnection::OnPlayerDisconnected(const FJsonObjectPtr& Json)
{
<<<<<<< HEAD
	FPlayerId PlayerId;
	bool bGotPlayerId = this->GetPlayerIdJson(Json, PlayerId);
=======
	FPixelStreamingPlayerId PlayerId;
	bool bGotPlayerId = GetPlayerIdJson(Json, PlayerId);
>>>>>>> 6bbb88c8
	if (!bGotPlayerId)
	{
		HANDLE_SS_ERROR(TEXT("Failed to get `playerId` from `playerDisconnected` message\n%s"), *ToString(Json));
	}

	Observer.OnPlayerDisconnected(PlayerId);
}

#undef HANDLE_PLAYER_SS_ERROR
#undef HANDLE_SS_ERROR<|MERGE_RESOLUTION|>--- conflicted
+++ resolved
@@ -11,50 +11,15 @@
 #include "Policies/CondensedJsonPrintPolicy.h"
 #include "Misc/AssertionMacros.h"
 #include "Logging/LogMacros.h"
-<<<<<<< HEAD
-#include "PixelStreamingSettings.h"
-#include "TimerManager.h"
-#include "PixelStreamerDelegates.h"
-=======
 #include "Settings.h"
 #include "TimerManager.h"
 #include "PixelStreamingDelegates.h"
 #include "PlayerSession.h"
->>>>>>> 6bbb88c8
 
 DECLARE_LOG_CATEGORY_EXTERN(LogPixelStreamingSS, Log, VeryVerbose);
 DEFINE_LOG_CATEGORY(LogPixelStreamingSS);
 
 // This handles errors in Signalling Server (SS) messaging by logging them and disconnecting from SS
-<<<<<<< HEAD
-#define HANDLE_SS_ERROR(ErrorMsg, ...)\
-	do\
-	{\
-		UE_LOG(LogPixelStreamingSS, Error, ErrorMsg, ##__VA_ARGS__);\
-		return;\
-	}\
-	while(false);
-
-#define HANDLE_PLAYER_SS_ERROR(PlayerId, ErrorMsg, ...)\
-	do\
-	{\
-		UE_LOG(LogPixelStreamingSS, Error, TEXT("player %s: ") ErrorMsg, *PlayerId, ##__VA_ARGS__);\
-		SendDisconnectPlayer(PlayerId, FString::Printf(ErrorMsg, ##__VA_ARGS__));\
-		return;\
-	}\
-	while(false);
-
-FSignallingServerConnection::FSignallingServerConnection(FSignallingServerConnectionObserver& InObserver, const FString& InStreamerId)
-	: Observer(InObserver), StreamerId(InStreamerId)
-{
-	
-}
-
-void FSignallingServerConnection::Connect(const FString& Url)
-{
-	// Already have a websocket connection, no need to make another one
-	if(WS)
-=======
 #define HANDLE_SS_ERROR(ErrorMsg, ...)                               \
 	do                                                               \
 	{                                                                \
@@ -82,7 +47,6 @@
 {
 	// Already have a websocket connection, no need to make another one
 	if (WS)
->>>>>>> 6bbb88c8
 	{
 		return;
 	}
@@ -98,30 +62,18 @@
 	WS->Connect();
 }
 
-<<<<<<< HEAD
-void FSignallingServerConnection::Disconnect()
-=======
 void UE::PixelStreaming::FSignallingServerConnection::Disconnect()
->>>>>>> 6bbb88c8
 {
 	if (!WS)
 	{
 		return;
 	}
 
-<<<<<<< HEAD
-	if(!IsEngineExitRequested())
+	if (!IsEngineExitRequested())
 	{
 		GWorld->GetTimerManager().ClearTimer(TimerHandle_KeepAlive);
 	}
-	
-=======
-	if (!IsEngineExitRequested())
-	{
-		GWorld->GetTimerManager().ClearTimer(TimerHandle_KeepAlive);
-	}
-
->>>>>>> 6bbb88c8
+
 	WS->OnConnected().Remove(OnConnectedHandle);
 	WS->OnConnectionError().Remove(OnConnectionErrorHandle);
 	WS->OnClosed().Remove(OnClosedHandle);
@@ -129,26 +81,15 @@
 
 	WS->Close();
 	WS = nullptr;
-<<<<<<< HEAD
-}
-
-FSignallingServerConnection::~FSignallingServerConnection()
-{
-	this->Disconnect();
-=======
->>>>>>> 6bbb88c8
 }
 
 UE::PixelStreaming::FSignallingServerConnection::~FSignallingServerConnection()
 {
-<<<<<<< HEAD
-=======
 	Disconnect();
 }
 
 void UE::PixelStreaming::FSignallingServerConnection::SendOffer(FPixelStreamingPlayerId PlayerId, const webrtc::SessionDescriptionInterface& SDP)
 {
->>>>>>> 6bbb88c8
 	FJsonObjectPtr OfferJson = MakeShared<FJsonObject>();
 	OfferJson->SetStringField(TEXT("type"), TEXT("offer"));
 	SetPlayerIdJson(OfferJson, PlayerId);
@@ -163,55 +104,11 @@
 	WS->Send(ToString(OfferJson, false));
 }
 
-<<<<<<< HEAD
-void FSignallingServerConnection::SetPlayerIdJson(FJsonObjectPtr& JsonObject, FPlayerId PlayerId)
-{
-	bool bSendAsInteger = PixelStreamingSettings::CVarSendPlayerIdAsInteger.GetValueOnAnyThread();
-	if(bSendAsInteger)
-	{
-		int32 PlayerIdAsInt = PlayerIdToInt(PlayerId);
-		JsonObject->SetNumberField(TEXT("playerId"), PlayerIdAsInt);
-	}
-	else
-	{
-		JsonObject->SetStringField(TEXT("playerId"), PlayerId);
-	}
-	
-}
-
-bool FSignallingServerConnection::GetPlayerIdJson(const FJsonObjectPtr& Json, FPlayerId& OutPlayerId)
-{
-	bool bSendAsInteger = PixelStreamingSettings::CVarSendPlayerIdAsInteger.GetValueOnAnyThread();
-	if(bSendAsInteger)
-	{
-		uint32 PlayerIdInt;
-		if(Json->TryGetNumberField(TEXT("playerId"), PlayerIdInt))
-		{
-			OutPlayerId = ToPlayerId(PlayerIdInt);
-			return true;
-		}
-	}
-	else if(Json->TryGetStringField(TEXT("playerId"), OutPlayerId))
-	{
-		return true;
-	}
-
-	UE_LOG(LogPixelStreamingSS, Error, TEXT("Failed to extracted player id offer json: %s"), *ToString(Json));
-	return false;
-}
-
-void FSignallingServerConnection::SendAnswer(FPlayerId PlayerId, const webrtc::SessionDescriptionInterface& SDP)
-{
-	FJsonObjectPtr AnswerJson = MakeShared<FJsonObject>();
-	AnswerJson->SetStringField(TEXT("type"), TEXT("answer"));
-	this->SetPlayerIdJson(AnswerJson, PlayerId);
-=======
 void UE::PixelStreaming::FSignallingServerConnection::SendAnswer(FPixelStreamingPlayerId PlayerId, const webrtc::SessionDescriptionInterface& SDP)
 {
 	FJsonObjectPtr AnswerJson = MakeShared<FJsonObject>();
 	AnswerJson->SetStringField(TEXT("type"), TEXT("answer"));
 	SetPlayerIdJson(AnswerJson, PlayerId);
->>>>>>> 6bbb88c8
 
 	std::string SdpAnsi;
 	verifyf(SDP.ToString(&SdpAnsi), TEXT("Failed to serialise local SDP"));
@@ -225,8 +122,6 @@
 
 void UE::PixelStreaming::FSignallingServerConnection::SetPlayerIdJson(FJsonObjectPtr& JsonObject, FPixelStreamingPlayerId PlayerId)
 {
-<<<<<<< HEAD
-=======
 	bool bSendAsInteger = UE::PixelStreaming::Settings::CVarSendPlayerIdAsInteger.GetValueOnAnyThread();
 	if (bSendAsInteger)
 	{
@@ -262,7 +157,6 @@
 
 void UE::PixelStreaming::FSignallingServerConnection::SendIceCandidate(const webrtc::IceCandidateInterface& IceCandidate)
 {
->>>>>>> 6bbb88c8
 	FJsonObjectPtr IceCandidateJson = MakeShared<FJsonObject>();
 
 	IceCandidateJson->SetStringField(TEXT("type"), TEXT("iceCandidate"));
@@ -283,20 +177,12 @@
 	WS->Send(ToString(IceCandidateJson, false));
 }
 
-<<<<<<< HEAD
-void FSignallingServerConnection::SendIceCandidate(FPlayerId PlayerId, const webrtc::IceCandidateInterface& IceCandidate)
-=======
 void UE::PixelStreaming::FSignallingServerConnection::SendIceCandidate(FPixelStreamingPlayerId PlayerId, const webrtc::IceCandidateInterface& IceCandidate)
->>>>>>> 6bbb88c8
 {
 	FJsonObjectPtr IceCandidateJson = MakeShared<FJsonObject>();
 
 	IceCandidateJson->SetStringField(TEXT("type"), TEXT("iceCandidate"));
-<<<<<<< HEAD
-	this->SetPlayerIdJson(IceCandidateJson, PlayerId);
-=======
 	SetPlayerIdJson(IceCandidateJson, PlayerId);
->>>>>>> 6bbb88c8
 
 	FJsonObjectPtr CandidateJson = MakeShared<FJsonObject>();
 	CandidateJson->SetStringField(TEXT("sdpMid"), IceCandidate.sdp_mid().c_str());
@@ -314,11 +200,7 @@
 	WS->Send(ToString(IceCandidateJson, false));
 }
 
-<<<<<<< HEAD
-void FSignallingServerConnection::KeepAlive()
-=======
 void UE::PixelStreaming::FSignallingServerConnection::KeepAlive()
->>>>>>> 6bbb88c8
 {
 	FJsonObjectPtr Json = MakeShared<FJsonObject>();
 	double unixTime = FDateTime::UtcNow().ToUnixTimestamp();
@@ -331,20 +213,12 @@
 	}
 }
 
-<<<<<<< HEAD
-void FSignallingServerConnection::SendDisconnectPlayer(FPlayerId PlayerId, const FString& Reason)
-=======
 void UE::PixelStreaming::FSignallingServerConnection::SendDisconnectPlayer(FPixelStreamingPlayerId PlayerId, const FString& Reason)
->>>>>>> 6bbb88c8
 {
 	FJsonObjectPtr Json = MakeShared<FJsonObject>();
 
 	Json->SetStringField(TEXT("type"), TEXT("disconnectPlayer"));
-<<<<<<< HEAD
-	this->SetPlayerIdJson(Json, PlayerId);
-=======
 	SetPlayerIdJson(Json, PlayerId);
->>>>>>> 6bbb88c8
 	Json->SetStringField(TEXT("reason"), Reason);
 
 	FString Msg = ToString(Json, false);
@@ -358,19 +232,11 @@
 	UE_LOG(LogPixelStreamingSS, Log, TEXT("Connected to SS"));
 
 	//Send message to keep connection alive every 60 seconds
-<<<<<<< HEAD
-	GWorld->GetTimerManager().SetTimer(TimerHandle_KeepAlive, std::bind(&FSignallingServerConnection::KeepAlive, this), KEEP_ALIVE_INTERVAL, true);
-
-	if (UPixelStreamerDelegates* Delegates = UPixelStreamerDelegates::GetPixelStreamerDelegates())
-	{
-		Delegates->OnConnecedToSignallingServer.Broadcast();
-=======
 	GWorld->GetTimerManager().SetTimer(TimerHandle_KeepAlive, std::bind(&UE::PixelStreaming::FSignallingServerConnection::KeepAlive, this), KEEP_ALIVE_INTERVAL, true);
 
 	if (UPixelStreamingDelegates* Delegates = UPixelStreamingDelegates::GetPixelStreamingDelegates())
 	{
 		Delegates->OnConnectedToSignallingServer.Broadcast();
->>>>>>> 6bbb88c8
 	}
 }
 
@@ -380,11 +246,7 @@
 	Observer.OnSignallingServerDisconnected();
 	GWorld->GetTimerManager().ClearTimer(TimerHandle_KeepAlive);
 
-<<<<<<< HEAD
-	if (UPixelStreamerDelegates* Delegates = UPixelStreamerDelegates::GetPixelStreamerDelegates())
-=======
 	if (UPixelStreamingDelegates* Delegates = UPixelStreamingDelegates::GetPixelStreamingDelegates())
->>>>>>> 6bbb88c8
 	{
 		Delegates->OnDisconnectedFromSignallingServer.Broadcast();
 	}
@@ -396,11 +258,7 @@
 	Observer.OnSignallingServerDisconnected();
 	GWorld->GetTimerManager().ClearTimer(TimerHandle_KeepAlive);
 
-<<<<<<< HEAD
-	if (UPixelStreamerDelegates* Delegates = UPixelStreamerDelegates::GetPixelStreamerDelegates())
-=======
 	if (UPixelStreamingDelegates* Delegates = UPixelStreamingDelegates::GetPixelStreamingDelegates())
->>>>>>> 6bbb88c8
 	{
 		Delegates->OnDisconnectedFromSignallingServer.Broadcast();
 	}
@@ -469,11 +327,7 @@
 	}
 }
 
-<<<<<<< HEAD
-void FSignallingServerConnection::OnIdRequested()
-=======
 void UE::PixelStreaming::FSignallingServerConnection::OnIdRequested()
->>>>>>> 6bbb88c8
 {
 	FJsonObjectPtr Json = MakeShared<FJsonObject>();
 
@@ -486,11 +340,7 @@
 	WS->Send(Msg);
 }
 
-<<<<<<< HEAD
-void FSignallingServerConnection::OnConfig(const FJsonObjectPtr& Json)
-=======
 void UE::PixelStreaming::FSignallingServerConnection::OnConfig(const FJsonObjectPtr& Json)
->>>>>>> 6bbb88c8
 {
 	// SS sends `config` that looks like:
 	// `{peerConnectionOptions: { 'iceServers': [{'urls': ['stun:34.250.222.95:19302', 'turn:34.250.222.95:19303']}] }}`
@@ -576,25 +426,7 @@
 		HANDLE_SS_ERROR(TEXT("Failed to get `playerId` from `offer/answer` message\n%s"), *ToString(Json));
 	}
 
-<<<<<<< HEAD
-	if (Type == webrtc::SdpType::kOffer)
-	{
-		FPlayerId PlayerId;
-		bool bGotPlayerId = this->GetPlayerIdJson(Json, PlayerId);
-		if (!bGotPlayerId)
-		{
-			HANDLE_SS_ERROR(TEXT("Failed to get `playerId` from `offer` message\n%s"), *ToString(Json));
-		}
-
-		Observer.OnOffer(PlayerId, TUniquePtr<webrtc::SessionDescriptionInterface>{SessionDesc.release()});
-	}
-	else
-	{
-		Observer.OnAnswer(TUniquePtr<webrtc::SessionDescriptionInterface>{SessionDesc.release()});
-	}
-=======
 	Observer.OnSessionDescription(PlayerId, Type, Sdp);
->>>>>>> 6bbb88c8
 }
 
 void UE::PixelStreaming::FSignallingServerConnection::OnStreamerIceCandidate(const FJsonObjectPtr& Json)
@@ -635,62 +467,57 @@
 
 void UE::PixelStreaming::FSignallingServerConnection::OnPlayerIceCandidate(const FJsonObjectPtr& Json)
 {
-<<<<<<< HEAD
-	FPlayerId PlayerId;
-	bool bGotPlayerId = this->GetPlayerIdJson(Json, PlayerId);
-=======
-	FPixelStreamingPlayerId PlayerId;
-	bool bGotPlayerId = GetPlayerIdJson(Json, PlayerId);
->>>>>>> 6bbb88c8
-	if (!bGotPlayerId)
-	{
-		HANDLE_PLAYER_SS_ERROR(PlayerId, TEXT("Failed to get `playerId` from remote `iceCandidate` message\n%s"), *ToString(Json));
-	}
-
-	const FJsonObjectPtr* CandidateJson;
-	if (!Json->TryGetObjectField(TEXT("candidate"), CandidateJson))
-	{
-		HANDLE_PLAYER_SS_ERROR(PlayerId, TEXT("Failed to get `candiate` from remote `iceCandidate` message\n%s"), *ToString(Json));
-	}
-
-	FString SdpMid;
-	if (!(*CandidateJson)->TryGetStringField(TEXT("sdpMid"), SdpMid))
-	{
-		HANDLE_PLAYER_SS_ERROR(PlayerId, TEXT("Failed to get `sdpMid` from remote `iceCandidate` message\n%s"), *ToString(Json));
-	}
-
-	int32 SdpMLineIndex = 0;
-	if (!(*CandidateJson)->TryGetNumberField(TEXT("sdpMlineIndex"), SdpMLineIndex))
-	{
-		HANDLE_PLAYER_SS_ERROR(PlayerId, TEXT("Failed to get `sdpMlineIndex` from remote `iceCandidate` message\n%s"), *ToString(Json));
-	}
-
-	FString CandidateStr;
-	if (!(*CandidateJson)->TryGetStringField(TEXT("candidate"), CandidateStr))
-	{
-		HANDLE_PLAYER_SS_ERROR(PlayerId, TEXT("Failed to get `candidate` from remote `iceCandidate` message\n%s"), *ToString(Json));
-	}
-
-	Observer.OnRemoteIceCandidate(PlayerId, to_string(SdpMid), SdpMLineIndex, to_string(CandidateStr));
-}
-
-void UE::PixelStreaming::FSignallingServerConnection::OnPlayerCount(const FJsonObjectPtr& Json)
-{
-	uint32 Count;
-	if (!Json->TryGetNumberField(TEXT("count"), Count))
-	{
-		HANDLE_SS_ERROR(TEXT("Failed to get `count` from `playerCount` message\n%s"), *ToString(Json));
-	}
-
-	Observer.OnPlayerCount(Count);
-}
-
-void UE::PixelStreaming::FSignallingServerConnection::OnPlayerConnected(const FJsonObjectPtr& Json)
-{
 	FPixelStreamingPlayerId PlayerId;
 	bool bGotPlayerId = GetPlayerIdJson(Json, PlayerId);
 	if (!bGotPlayerId)
 	{
+		HANDLE_PLAYER_SS_ERROR(PlayerId, TEXT("Failed to get `playerId` from remote `iceCandidate` message\n%s"), *ToString(Json));
+	}
+
+	const FJsonObjectPtr* CandidateJson;
+	if (!Json->TryGetObjectField(TEXT("candidate"), CandidateJson))
+	{
+		HANDLE_PLAYER_SS_ERROR(PlayerId, TEXT("Failed to get `candiate` from remote `iceCandidate` message\n%s"), *ToString(Json));
+	}
+
+	FString SdpMid;
+	if (!(*CandidateJson)->TryGetStringField(TEXT("sdpMid"), SdpMid))
+	{
+		HANDLE_PLAYER_SS_ERROR(PlayerId, TEXT("Failed to get `sdpMid` from remote `iceCandidate` message\n%s"), *ToString(Json));
+	}
+
+	int32 SdpMLineIndex = 0;
+	if (!(*CandidateJson)->TryGetNumberField(TEXT("sdpMlineIndex"), SdpMLineIndex))
+	{
+		HANDLE_PLAYER_SS_ERROR(PlayerId, TEXT("Failed to get `sdpMlineIndex` from remote `iceCandidate` message\n%s"), *ToString(Json));
+	}
+
+	FString CandidateStr;
+	if (!(*CandidateJson)->TryGetStringField(TEXT("candidate"), CandidateStr))
+	{
+		HANDLE_PLAYER_SS_ERROR(PlayerId, TEXT("Failed to get `candidate` from remote `iceCandidate` message\n%s"), *ToString(Json));
+	}
+
+	Observer.OnRemoteIceCandidate(PlayerId, to_string(SdpMid), SdpMLineIndex, to_string(CandidateStr));
+}
+
+void UE::PixelStreaming::FSignallingServerConnection::OnPlayerCount(const FJsonObjectPtr& Json)
+{
+	uint32 Count;
+	if (!Json->TryGetNumberField(TEXT("count"), Count))
+	{
+		HANDLE_SS_ERROR(TEXT("Failed to get `count` from `playerCount` message\n%s"), *ToString(Json));
+	}
+
+	Observer.OnPlayerCount(Count);
+}
+
+void UE::PixelStreaming::FSignallingServerConnection::OnPlayerConnected(const FJsonObjectPtr& Json)
+{
+	FPixelStreamingPlayerId PlayerId;
+	bool bGotPlayerId = GetPlayerIdJson(Json, PlayerId);
+	if (!bGotPlayerId)
+	{
 		HANDLE_SS_ERROR(TEXT("Failed to get `playerId` from `join` message\n%s"), *ToString(Json));
 	}
 	int Flags = 0;
@@ -710,13 +537,8 @@
 
 void UE::PixelStreaming::FSignallingServerConnection::OnPlayerDisconnected(const FJsonObjectPtr& Json)
 {
-<<<<<<< HEAD
-	FPlayerId PlayerId;
-	bool bGotPlayerId = this->GetPlayerIdJson(Json, PlayerId);
-=======
 	FPixelStreamingPlayerId PlayerId;
 	bool bGotPlayerId = GetPlayerIdJson(Json, PlayerId);
->>>>>>> 6bbb88c8
 	if (!bGotPlayerId)
 	{
 		HANDLE_SS_ERROR(TEXT("Failed to get `playerId` from `playerDisconnected` message\n%s"), *ToString(Json));
