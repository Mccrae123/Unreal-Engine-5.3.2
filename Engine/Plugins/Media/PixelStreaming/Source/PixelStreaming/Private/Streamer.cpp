--- conflicted
+++ resolved
@@ -427,14 +427,7 @@
 
 void FStreamer::SendPlayerMessage(PixelStreamingProtocol::EToPlayerMsg Type, const FString& Descriptor)
 {
-<<<<<<< HEAD
-	UE_LOG(PixelStreamer, Verbose, TEXT("SendPlayerMessage: %d - %s"), static_cast<int32>(Type), *Descriptor);
-
-	FScopeLock PlayersLock(&PlayersCS);
-	for (auto&& PlayerEntry : Players)
-=======
 	UE_LOG(PixelStreamer, Log, TEXT("SendPlayerMessage: %d - %s"), static_cast<int32>(Type), *Descriptor);
->>>>>>> 3aae9151
 	{
 		FScopeLock PlayersLock(&PlayersCS);
 		for (auto&& PlayerEntry : Players)
