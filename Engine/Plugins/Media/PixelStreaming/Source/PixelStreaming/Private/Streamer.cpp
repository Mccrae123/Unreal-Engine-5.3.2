// Copyright Epic Games, Inc. All Rights Reserved.

#include "Streamer.h"
#include "IPixelStreamingModule.h"
#include "PixelStreamingPrivate.h"
#include "PixelStreamingDelegates.h"
#include "PixelStreamingSignallingConnection.h"
#include "PixelStreamingAudioDeviceModule.h"
#include "TextureResource.h"
#include "WebRTCIncludes.h"
#include "WebSocketsModule.h"
#include "PixelStreamingPrivate.h"
#include "PixelStreamingDataChannel.h"
#include "Settings.h"
#include "AudioSink.h"
#include "Stats.h"
#include "PixelStreamingStatNames.h"
#include "Async/Async.h"
#include "Engine/Texture2D.h"
#include "RTCStatsCollector.h"
#include "IImageWrapper.h"
#include "IImageWrapperModule.h"
#include "Framework/Application/SlateApplication.h"
#include "UtilsRender.h"
#include "PixelStreamingCodec.h"
#include "Dom/JsonValue.h"
#include "Serialization/JsonWriter.h"
#include "Serialization/JsonSerializer.h"
#include "Dom/JsonObject.h"
#include "PixelStreamingModule.h"
#include "PixelStreamingInputProtocol.h"
#include "IPixelStreamingModule.h"
#include "IPixelStreamingInputModule.h"
#include "PixelCaptureBufferFormat.h"
#include "PixelCaptureOutputFrameRHI.h"
#include "PixelCaptureInputFrameRHI.h"
#include "SignallingConnectionObserver.h"
<<<<<<< HEAD
=======
#include "ToStringExtensions.h"
>>>>>>> 4af6daef

namespace UE::PixelStreaming
{
	TSharedPtr<FStreamer> FStreamer::Create(const FString& StreamerId)
	{
		TSharedPtr<FStreamer> Streamer = TSharedPtr<FStreamer>(new FStreamer(StreamerId));
		IPixelStreamingInputModule::Get().OnProtocolUpdated.AddSP(Streamer.ToSharedRef(), &FStreamer::OnProtocolUpdated);

		return Streamer;
	}

	FStreamer::FStreamer(const FString& InStreamerId)
		: StreamerId(InStreamerId)
		, InputHandler(IPixelStreamingInputModule::Get().CreateInputHandler())
		, Module(IPixelStreamingModule::Get())
	{
		VideoSourceGroup = FVideoSourceGroup::Create();
		Observer = MakeShared<FPixelStreamingSignallingConnectionObserver>(*this);

		SignallingServerConnection = MakeShared<FPixelStreamingSignallingConnection>(Observer, InStreamerId);
		SignallingServerConnection->SetAutoReconnect(true);
	}
<<<<<<< HEAD

	FStreamer::~FStreamer()
	{
		StopStreaming();
	}

	void FStreamer::OnProtocolUpdated()
	{
		Players.Apply([this](FPixelStreamingPlayerId DataPlayerId, FPlayerContext& PlayerContext) {
			if (PlayerContext.DataChannel)
			{
				SendProtocol(DataPlayerId);
			}
		});
	}

	void FStreamer::SetStreamFPS(int32 InFramesPerSecond)
	{
		VideoSourceGroup->SetFPS(InFramesPerSecond);
	}

	int32 FStreamer::GetStreamFPS()
	{
		return VideoSourceGroup->GetFPS();
	}

	void FStreamer::SetCoupleFramerate(bool bCouple)
	{
		VideoSourceGroup->SetCoupleFramerate(bCouple);
	}

	void FStreamer::SetVideoInput(TSharedPtr<FPixelStreamingVideoInput> Input)
	{
		VideoSourceGroup->SetVideoInput(Input);
		TWeakPtr<FStreamer> WeakSelf = AsShared();
		Input->OnFrameCaptured.AddLambda([WeakSelf, Input]() {
			if (auto ThisPtr = WeakSelf.Pin())
			{
				TSharedPtr<IPixelCaptureOutputFrame> OutputFrame = Input->RequestFormat(PixelCaptureBufferFormat::FORMAT_RHI);
				if (OutputFrame && ThisPtr->bCaptureNextBackBufferAndStream)
				{
					ThisPtr->bCaptureNextBackBufferAndStream = false;

					ENQUEUE_RENDER_COMMAND(ReadSurfaceCommand)
					([WeakSelf, OutputFrame](FRHICommandListImmediate& RHICmdList) {
						if (auto ThisPtr = WeakSelf.Pin())
						{
							FPixelCaptureOutputFrameRHI* RHISourceFrame = StaticCast<FPixelCaptureOutputFrameRHI*>(OutputFrame.Get());

							// Read the data out of the back buffer and send as a JPEG.
							FIntRect Rect(0, 0, RHISourceFrame->GetWidth(), RHISourceFrame->GetHeight());
							TArray<FColor> Data;

							RHICmdList.ReadSurfaceData(RHISourceFrame->GetFrameTexture(), Rect, Data, FReadSurfaceDataFlags());
							ThisPtr->SendFreezeFrame(MoveTemp(Data), Rect);
						}
					});
				}
			}
		});
	}

	TWeakPtr<FPixelStreamingVideoInput> FStreamer::GetVideoInput()
	{
		return VideoSourceGroup->GetVideoInput();
	}

	void FStreamer::SetTargetViewport(TWeakPtr<SViewport> InTargetViewport)
	{
		InputHandler->SetTargetViewport(InTargetViewport);
	}

	TWeakPtr<SViewport> FStreamer::GetTargetViewport()
	{
		return InputHandler ? InputHandler->GetTargetViewport() : nullptr;
	}

	void FStreamer::SetTargetWindow(TWeakPtr<SWindow> InTargetWindow)
	{
		InputHandler->SetTargetWindow(InTargetWindow);
	}

	TWeakPtr<SWindow> FStreamer::GetTargetWindow()
	{
		return InputHandler->GetTargetWindow();
	}

=======

	FStreamer::~FStreamer()
	{
		StopStreaming();
	}

	void FStreamer::OnProtocolUpdated()
	{
		Players.Apply([this](FPixelStreamingPlayerId DataPlayerId, FPlayerContext& PlayerContext) {
			if (PlayerContext.DataChannel)
			{
				SendProtocol(DataPlayerId);
			}
		});
	}

	void FStreamer::SetStreamFPS(int32 InFramesPerSecond)
	{
		VideoSourceGroup->SetFPS(InFramesPerSecond);
	}

	int32 FStreamer::GetStreamFPS()
	{
		return VideoSourceGroup->GetFPS();
	}

	void FStreamer::SetCoupleFramerate(bool bCouple)
	{
		VideoSourceGroup->SetCoupleFramerate(bCouple);
	}

	void FStreamer::SetVideoInput(TSharedPtr<FPixelStreamingVideoInput> Input)
	{
		VideoSourceGroup->SetVideoInput(Input);
		TWeakPtr<FStreamer> WeakSelf = AsShared();
		Input->OnFrameCaptured.AddLambda([WeakSelf, Input]() {
			if (auto ThisPtr = WeakSelf.Pin())
			{
				TSharedPtr<IPixelCaptureOutputFrame> OutputFrame = Input->RequestFormat(PixelCaptureBufferFormat::FORMAT_RHI);
				if (OutputFrame && ThisPtr->bCaptureNextBackBufferAndStream)
				{
					ThisPtr->bCaptureNextBackBufferAndStream = false;

					ENQUEUE_RENDER_COMMAND(ReadSurfaceCommand)
					([WeakSelf, OutputFrame](FRHICommandListImmediate& RHICmdList) {
						if (auto ThisPtr = WeakSelf.Pin())
						{
							FPixelCaptureOutputFrameRHI* RHISourceFrame = StaticCast<FPixelCaptureOutputFrameRHI*>(OutputFrame.Get());

							// Read the data out of the back buffer and send as a JPEG.
							FIntRect Rect(0, 0, RHISourceFrame->GetWidth(), RHISourceFrame->GetHeight());
							TArray<FColor> Data;

							RHICmdList.ReadSurfaceData(RHISourceFrame->GetFrameTexture(), Rect, Data, FReadSurfaceDataFlags());
							ThisPtr->SendFreezeFrame(MoveTemp(Data), Rect);
						}
					});
				}
			}
		});
	}

	TWeakPtr<FPixelStreamingVideoInput> FStreamer::GetVideoInput()
	{
		return VideoSourceGroup->GetVideoInput();
	}

	void FStreamer::SetTargetViewport(TWeakPtr<SViewport> InTargetViewport)
	{
		InputHandler->SetTargetViewport(InTargetViewport);
	}

	TWeakPtr<SViewport> FStreamer::GetTargetViewport()
	{
		return InputHandler ? InputHandler->GetTargetViewport() : nullptr;
	}

	void FStreamer::SetTargetWindow(TWeakPtr<SWindow> InTargetWindow)
	{
		InputHandler->SetTargetWindow(InTargetWindow);
	}

	TWeakPtr<SWindow> FStreamer::GetTargetWindow()
	{
		return InputHandler->GetTargetWindow();
	}

>>>>>>> 4af6daef
	void FStreamer::SetTargetScreenSize(TWeakPtr<FIntPoint> InTargetScreenSize)
	{
		// This method is marked as deprecated but still calls the deprecated method on the input handler. As such, we disable
		// the warnings that arise from using the input handlers method
<<<<<<< HEAD
#if PLATFORM_WINDOWS
	#pragma warning(push)
	#pragma warning(disable : 4996)
#elif PLATFORM_LINUX
	#pragma clang diagnostic push
	#pragma clang diagnostic ignored "-Wdeprecated-declarations"
#endif
		InputHandler->SetTargetScreenSize(InTargetScreenSize);
#if PLATFORM_WINDOWS
	#pragma warning(pop)
#elif PLATFORM_LINUX
	#pragma clang diagnostic pop
#endif
	}

	TWeakPtr<FIntPoint> FStreamer::GetTargetScreenSize()
	{
		// This method is marked as deprecated but still calls the deprecated method on the input handler. As such, we disable
		// the warnings that arise from using the input handlers method
#if PLATFORM_WINDOWS
	#pragma warning(push)
	#pragma warning(disable : 4996)
#elif PLATFORM_LINUX
	#pragma clang diagnostic push
	#pragma clang diagnostic ignored "-Wdeprecated-declarations"
#endif
		return InputHandler->GetTargetScreenSize();
#if PLATFORM_WINDOWS
	#pragma warning(pop)
#elif PLATFORM_LINUX
	#pragma clang diagnostic pop
#endif
=======
		PRAGMA_DISABLE_DEPRECATION_WARNINGS
		InputHandler->SetTargetScreenSize(InTargetScreenSize);
		PRAGMA_ENABLE_DEPRECATION_WARNINGS
	}

	TWeakPtr<FIntPoint> FStreamer::GetTargetScreenSize()
	{
		// This method is marked as deprecated but still calls the deprecated method on the input handler. As such, we disable
		// the warnings that arise from using the input handlers method
#if PLATFORM_WINDOWS
	#pragma warning(push)
	#pragma warning(disable : 4996)
#elif PLATFORM_LINUX
	#pragma clang diagnostic push
	#pragma clang diagnostic ignored "-Wdeprecated-declarations"
#endif
		return InputHandler->GetTargetScreenSize();
#if PLATFORM_WINDOWS
	#pragma warning(pop)
#elif PLATFORM_LINUX
	#pragma clang diagnostic pop
#endif
>>>>>>> 4af6daef
	}

	void FStreamer::SetTargetScreenRect(TWeakPtr<FIntRect> InTargetScreenRect)
	{
		InputHandler->SetTargetScreenRect(InTargetScreenRect);
	}

	TWeakPtr<FIntRect> FStreamer::GetTargetScreenRect()
	{
		return InputHandler->GetTargetScreenRect();
	}

	TWeakPtr<IPixelStreamingSignallingConnection> FStreamer::GetSignallingConnection()
	{
		return SignallingServerConnection;
	}
<<<<<<< HEAD

	void FStreamer::SetSignallingConnection(TSharedPtr<IPixelStreamingSignallingConnection> InSignallingConnection)
	{
		SignallingServerConnection = InSignallingConnection;
	}

	TWeakPtr<IPixelStreamingSignallingConnectionObserver> FStreamer::GetSignallingConnectionObserver()
	{
		return Observer;
	}

	void FStreamer::SetSignallingServerURL(const FString& InSignallingServerURL)
	{
		CurrentSignallingServerURL = InSignallingServerURL;
	}

	FString FStreamer::GetSignallingServerURL()
	{
		return CurrentSignallingServerURL;
	}

	bool FStreamer::IsSignallingConnected()
	{
		return SignallingServerConnection && SignallingServerConnection->IsConnected();
	}

	void FStreamer::StartStreaming()
	{
		if (CurrentSignallingServerURL.IsEmpty())
		{
			UE_LOG(LogPixelStreaming, Log, TEXT("Attempted to start streamer (%s) but no signalling server URL has been set. Use Streamer->SetSignallingServerURL(URL) or -PixelStreamingURL="), *StreamerId);
			return;
		}

		StopStreaming();

		if (UPixelStreamingDelegates* Delegates = UPixelStreamingDelegates::GetPixelStreamingDelegates())
		{
			ConsumeStatsHandle = Delegates->OnStatChangedNative.AddSP(AsShared(), &FStreamer::ConsumeStats);
			AllConnectionsClosedHandle = Delegates->OnAllConnectionsClosedNative.AddSP(AsShared(), &FStreamer::TriggerMouseLeave);
		}

		VideoSourceGroup->Start();
		SignallingServerConnection->TryConnect(CurrentSignallingServerURL);
		bStreamingStarted = true;
	}

	void FStreamer::StopStreaming()
	{
		if (UPixelStreamingDelegates* Delegates = UPixelStreamingDelegates::GetPixelStreamingDelegates())
		{
			Delegates->OnStatChangedNative.Remove(ConsumeStatsHandle);
			Delegates->OnAllConnectionsClosedNative.Remove(AllConnectionsClosedHandle);
		}

		if (SignallingServerConnection)
		{
			SignallingServerConnection->Disconnect();
		}
		VideoSourceGroup->Stop();
		TriggerMouseLeave(StreamerId);

		if (bStreamingStarted)
		{
			OnStreamingStopped().Broadcast(this);
		}

		DeleteAllPlayerSessions();
		bStreamingStarted = false;
	}

	IPixelStreamingStreamer::FStreamingStartedEvent& FStreamer::OnStreamingStarted()
	{
		return StreamingStartedEvent;
	}

	IPixelStreamingStreamer::FStreamingStoppedEvent& FStreamer::OnStreamingStopped()
	{
		return StreamingStoppedEvent;
	}

	void FStreamer::ForceKeyFrame()
	{
		FPixelStreamingPeerConnection::ForceVideoKeyframe();
	}

	void FStreamer::PushFrame()
	{
		VideoSourceGroup->Tick();
	}

	void FStreamer::FreezeStream(UTexture2D* Texture)
	{
		if (Texture)
		{
			ENQUEUE_RENDER_COMMAND(ReadSurfaceCommand)
			([this, Texture](FRHICommandListImmediate& RHICmdList) {
				// A frame is supplied so immediately read its data and send as a JPEG.
				FTextureRHIRef TextureRHI = Texture->GetResource() ? Texture->GetResource()->TextureRHI : nullptr;
				if (!TextureRHI)
				{
					UE_LOG(LogPixelStreaming, Error, TEXT("Attempting freeze frame with texture %s with no texture RHI"), *Texture->GetName());
					return;
				}
				uint32 Width = TextureRHI->GetDesc().Extent.X;
				uint32 Height = TextureRHI->GetDesc().Extent.Y;

				FTextureRHIRef DestTexture = CreateRHITexture(Width, Height);

				FGPUFenceRHIRef CopyFence = GDynamicRHI->RHICreateGPUFence(*FString::Printf(TEXT("FreezeFrameFence")));

				// Copy freeze frame texture to empty texture
				CopyTexture(RHICmdList, TextureRHI, DestTexture, CopyFence);

				TArray<FColor> Data;
				FIntRect Rect(0, 0, Width, Height);
				RHICmdList.ReadSurfaceData(DestTexture, Rect, Data, FReadSurfaceDataFlags());
				SendFreezeFrame(MoveTemp(Data), Rect);
			});
		}
		else
		{
			// A frame is not supplied, so we need to capture the back buffer at
			// the next opportunity, and send as a JPEG.
			bCaptureNextBackBufferAndStream = true;
		}
	}

	void FStreamer::UnfreezeStream()
	{
		// Force a keyframe so when stream unfreezes if player has never received a h.264 frame before they can still connect.
		ForceKeyFrame();

		Players.Apply([this](FPixelStreamingPlayerId PlayerId, FPlayerContext& PlayerContext) {
			if (PlayerContext.DataChannel)
			{
				PlayerContext.DataChannel->SendMessage(FPixelStreamingInputProtocol::FromStreamerProtocol.Find("UnfreezeFrame")->GetID());
			}
		});

		CachedJpegBytes.Empty();
	}

	void FStreamer::SendPlayerMessage(uint8 Type, const FString& Descriptor)
	{
		Players.Apply([&Type, &Descriptor](FPixelStreamingPlayerId PlayerId, FPlayerContext& PlayerContext) {
			if (PlayerContext.DataChannel)
			{
				PlayerContext.DataChannel->SendMessage(Type, Descriptor);
			}
		});
	}

	void FStreamer::SendFileData(const TArray64<uint8>& ByteData, FString& MimeType, FString& FileExtension)
	{
		// TODO this should be dispatched as an async task, but because we lock when we visit the data
		// channels it might be a bad idea. At some point it would be good to take a snapshot of the
		// keys in the map when we start, then one by one get the channel and send the data

		Players.Apply([&ByteData, &MimeType, &FileExtension, this](FPixelStreamingPlayerId PlayerId, FPlayerContext& PlayerContext) {
			if (PlayerContext.DataChannel)
			{
				// Send the mime type first
				PlayerContext.DataChannel->SendMessage(FPixelStreamingInputProtocol::FromStreamerProtocol.Find("FileMimeType")->GetID(), MimeType);

				// Send the extension next
				PlayerContext.DataChannel->SendMessage(FPixelStreamingInputProtocol::FromStreamerProtocol.Find("FileExtension")->GetID(), FileExtension);

				// Send the contents of the file. Note to callers: consider running this on its own thread, it can take a while if the file is big.
				if (!PlayerContext.DataChannel->SendArbitraryData(FPixelStreamingInputProtocol::FromStreamerProtocol.Find("FileContents")->GetID(), ByteData))
				{
					UE_LOG(LogPixelStreaming, Error, TEXT("Unable to send file data over the data channel for player %s."), *PlayerId);
				}
			}
		});
	}

	void FStreamer::KickPlayer(FPixelStreamingPlayerId PlayerId)
	{
		SignallingServerConnection->SendDisconnectPlayer(PlayerId, TEXT("Player was kicked"));
		// TODO Delete player session?
	}

	void FStreamer::SetInputHandlerType(EPixelStreamingInputType InputType)
	{
=======

	void FStreamer::SetSignallingConnection(TSharedPtr<IPixelStreamingSignallingConnection> InSignallingConnection)
	{
		SignallingServerConnection = InSignallingConnection;
	}

	TWeakPtr<IPixelStreamingSignallingConnectionObserver> FStreamer::GetSignallingConnectionObserver()
	{
		return Observer;
	}

	void FStreamer::SetSignallingServerURL(const FString& InSignallingServerURL)
	{
		CurrentSignallingServerURL = InSignallingServerURL;
	}

	FString FStreamer::GetSignallingServerURL()
	{
		return CurrentSignallingServerURL;
	}

	bool FStreamer::IsSignallingConnected()
	{
		return SignallingServerConnection && SignallingServerConnection->IsConnected();
	}

	void FStreamer::StartStreaming()
	{
		if (CurrentSignallingServerURL.IsEmpty())
		{
			UE_LOG(LogPixelStreaming, Log, TEXT("Attempted to start streamer (%s) but no signalling server URL has been set. Use Streamer->SetSignallingServerURL(URL) or -PixelStreamingURL="), *StreamerId);
			return;
		}

		StopStreaming();

		if (UPixelStreamingDelegates* Delegates = UPixelStreamingDelegates::GetPixelStreamingDelegates())
		{
			ConsumeStatsHandle = Delegates->OnStatChangedNative.AddSP(AsShared(), &FStreamer::ConsumeStats);
			AllConnectionsClosedHandle = Delegates->OnAllConnectionsClosedNative.AddSP(AsShared(), &FStreamer::TriggerMouseLeave);
		}

		VideoSourceGroup->Start();
		SignallingServerConnection->TryConnect(CurrentSignallingServerURL);
		bStreamingStarted = true;
	}

	void FStreamer::StopStreaming()
	{
		if (UPixelStreamingDelegates* Delegates = UPixelStreamingDelegates::GetPixelStreamingDelegates())
		{
			Delegates->OnStatChangedNative.Remove(ConsumeStatsHandle);
			Delegates->OnAllConnectionsClosedNative.Remove(AllConnectionsClosedHandle);
		}

		if (SignallingServerConnection)
		{
			SignallingServerConnection->Disconnect();
		}
		VideoSourceGroup->Stop();
		TriggerMouseLeave(StreamerId);

		if (bStreamingStarted)
		{
			OnStreamingStopped().Broadcast(this);
		}

		DeleteAllPlayerSessions();
		bStreamingStarted = false;
	}

	IPixelStreamingStreamer::FStreamingStartedEvent& FStreamer::OnStreamingStarted()
	{
		return StreamingStartedEvent;
	}

	IPixelStreamingStreamer::FStreamingStoppedEvent& FStreamer::OnStreamingStopped()
	{
		return StreamingStoppedEvent;
	}

	void FStreamer::ForceKeyFrame()
	{
		FPixelStreamingPeerConnection::ForceVideoKeyframe();
	}

	void FStreamer::PushFrame()
	{
		VideoSourceGroup->Tick();
	}

	void FStreamer::FreezeStream(UTexture2D* Texture)
	{
		if (Texture)
		{
			ENQUEUE_RENDER_COMMAND(ReadSurfaceCommand)
			([this, Texture](FRHICommandListImmediate& RHICmdList) {
				// A frame is supplied so immediately read its data and send as a JPEG.
				FTextureRHIRef TextureRHI = Texture->GetResource() ? Texture->GetResource()->TextureRHI : nullptr;
				if (!TextureRHI)
				{
					UE_LOG(LogPixelStreaming, Error, TEXT("Attempting freeze frame with texture %s with no texture RHI"), *Texture->GetName());
					return;
				}
				uint32 Width = TextureRHI->GetDesc().Extent.X;
				uint32 Height = TextureRHI->GetDesc().Extent.Y;

				FTextureRHIRef DestTexture = CreateRHITexture(Width, Height);

				FGPUFenceRHIRef CopyFence = GDynamicRHI->RHICreateGPUFence(*FString::Printf(TEXT("FreezeFrameFence")));

				// Copy freeze frame texture to empty texture
				CopyTexture(RHICmdList, TextureRHI, DestTexture, CopyFence);

				TArray<FColor> Data;
				FIntRect Rect(0, 0, Width, Height);
				RHICmdList.ReadSurfaceData(DestTexture, Rect, Data, FReadSurfaceDataFlags());
				SendFreezeFrame(MoveTemp(Data), Rect);
			});
		}
		else
		{
			// A frame is not supplied, so we need to capture the back buffer at
			// the next opportunity, and send as a JPEG.
			bCaptureNextBackBufferAndStream = true;
		}
	}

	void FStreamer::UnfreezeStream()
	{
		// Force a keyframe so when stream unfreezes if player has never received a h.264 frame before they can still connect.
		ForceKeyFrame();

		Players.Apply([this](FPixelStreamingPlayerId PlayerId, FPlayerContext& PlayerContext) {
			if (PlayerContext.DataChannel)
			{
				PlayerContext.DataChannel->SendMessage(FPixelStreamingInputProtocol::FromStreamerProtocol.Find("UnfreezeFrame")->GetID());
			}
		});

		CachedJpegBytes.Empty();
	}

	void FStreamer::SendPlayerMessage(uint8 Type, const FString& Descriptor)
	{
		Players.Apply([&Type, &Descriptor](FPixelStreamingPlayerId PlayerId, FPlayerContext& PlayerContext) {
			if (PlayerContext.DataChannel)
			{
				PlayerContext.DataChannel->SendMessage(Type, Descriptor);
			}
		});
	}

	void FStreamer::SendFileData(const TArray64<uint8>& ByteData, FString& MimeType, FString& FileExtension)
	{
		// TODO this should be dispatched as an async task, but because we lock when we visit the data
		// channels it might be a bad idea. At some point it would be good to take a snapshot of the
		// keys in the map when we start, then one by one get the channel and send the data

		Players.Apply([&ByteData, &MimeType, &FileExtension, this](FPixelStreamingPlayerId PlayerId, FPlayerContext& PlayerContext) {
			if (PlayerContext.DataChannel)
			{
				// Send the mime type first
				PlayerContext.DataChannel->SendMessage(FPixelStreamingInputProtocol::FromStreamerProtocol.Find("FileMimeType")->GetID(), MimeType);

				// Send the extension next
				PlayerContext.DataChannel->SendMessage(FPixelStreamingInputProtocol::FromStreamerProtocol.Find("FileExtension")->GetID(), FileExtension);

				// Send the contents of the file. Note to callers: consider running this on its own thread, it can take a while if the file is big.
				if (!PlayerContext.DataChannel->SendArbitraryData(FPixelStreamingInputProtocol::FromStreamerProtocol.Find("FileContents")->GetID(), ByteData))
				{
					UE_LOG(LogPixelStreaming, Error, TEXT("Unable to send file data over the data channel for player %s."), *PlayerId);
				}
			}
		});
	}

	void FStreamer::KickPlayer(FPixelStreamingPlayerId PlayerId)
	{
		SignallingServerConnection->SendDisconnectPlayer(PlayerId, TEXT("Player was kicked"));
		// TODO Delete player session?
	}

	void FStreamer::SetPlayerLayerPreference(FPixelStreamingPlayerId PlayerId, int SpatialLayerId, int TemporalLayerId)
	{
		TSharedPtr<FJsonObject> LayerJson = MakeShared<FJsonObject>();
		LayerJson->SetStringField(TEXT("type"), TEXT("layerPreference"));
		int32 PlayerIdAsInt = PlayerIdToInt(PlayerId);
		LayerJson->SetNumberField(TEXT("playerId"), PlayerIdAsInt);
		LayerJson->SetNumberField(TEXT("spatialLayer"), SpatialLayerId);
		LayerJson->SetNumberField(TEXT("temporalLayer"), TemporalLayerId);
		SignallingServerConnection->SendMessage(UE::PixelStreaming::ToString(LayerJson, false));
	}

	TArray<FPixelStreamingPlayerId> FStreamer::GetConnectedPlayers()
	{
		TArray<FPixelStreamingPlayerId> ConnectedPlayerIds;
		Players.Apply([&ConnectedPlayerIds, this](FPixelStreamingPlayerId PlayerId, FPlayerContext& PlayerContext) {
			ConnectedPlayerIds.Add(PlayerId);
		});
		return ConnectedPlayerIds;
	}

	void FStreamer::SetInputHandlerType(EPixelStreamingInputType InputType)
	{
>>>>>>> 4af6daef
		InputHandler->SetInputType(InputType);
	}

	IPixelStreamingAudioSink* FStreamer::GetPeerAudioSink(FPixelStreamingPlayerId PlayerId)
	{
		if (FPlayerContext* PlayerContext = Players.Find(PlayerId))
		{
			return PlayerContext->PeerConnection->GetAudioSink().Get();
		}
		return nullptr;
	}

	IPixelStreamingAudioSink* FStreamer::GetUnlistenedAudioSink()
	{
		IPixelStreamingAudioSink* Result = nullptr;
		Players.ApplyUntil([&Result](FPixelStreamingPlayerId PlayerId, FPlayerContext& PlayerContext) {
			if (PlayerContext.PeerConnection)
			{
				if (!PlayerContext.PeerConnection->GetAudioSink()->HasAudioConsumers())
				{
					Result = PlayerContext.PeerConnection->GetAudioSink().Get();
					return true;
				}
			}
			return false;
		});
		return Result;
	}
<<<<<<< HEAD

	TSharedPtr<IPixelStreamingAudioInput> FStreamer::CreateAudioInput()
	{
		return FPixelStreamingPeerConnection::CreateAudioInput();
	}

	void FStreamer::RemoveAudioInput(TSharedPtr<IPixelStreamingAudioInput> AudioInput)
	{
=======

	TSharedPtr<IPixelStreamingAudioInput> FStreamer::CreateAudioInput()
	{
		return FPixelStreamingPeerConnection::CreateAudioInput();
	}

	void FStreamer::RemoveAudioInput(TSharedPtr<IPixelStreamingAudioInput> AudioInput)
	{
>>>>>>> 4af6daef
		FPixelStreamingPeerConnection::RemoveAudioInput(AudioInput);
	}

	void FStreamer::SetConfigOption(const FName& OptionName, const FString& Value)
	{
		if (Value.IsEmpty())
		{
			ConfigOptions.Remove(OptionName);
		}
		else
		{
			ConfigOptions.Add(OptionName, Value);
		}
	}

	bool FStreamer::GetConfigOption(const FName& OptionName, FString& OutValue)
	{
		FString* OptionValue = ConfigOptions.Find(OptionName);
		if (OptionValue)
		{
			OutValue = *OptionValue;
			return true;
		}
		else
		{
			return false;
		}
	}

	void FStreamer::AddPlayerConfig(TSharedRef<FJsonObject>& JsonObject)
	{
		checkf(InputHandler.IsValid(), TEXT("No Input Device available when populating Player Config"));
		JsonObject->SetBoolField(TEXT("FakingTouchEvents"), InputHandler->IsFakingTouchEvents());
		FString PixelStreamingControlScheme;
		if (Settings::GetControlScheme(PixelStreamingControlScheme))
		{
			JsonObject->SetStringField(TEXT("ControlScheme"), PixelStreamingControlScheme);
		}
		float PixelStreamingFastPan;
		if (Settings::GetFastPan(PixelStreamingFastPan))
		{
			JsonObject->SetNumberField(TEXT("FastPan"), PixelStreamingFastPan);
		}
	}

	bool FStreamer::CreateSession(FPixelStreamingPlayerId PlayerId)
	{
		if (FPlayerContext* PlayerContext = Players.Find(PlayerId))
		{
			if (PlayerContext->Config.IsSFU && SFUPlayerId != INVALID_PLAYER_ID)
			{
				UE_LOG(LogPixelStreaming, Error, TEXT("SFU is connecting but we already have an SFU"));
			}
			else
			{
				TUniquePtr<FPixelStreamingPeerConnection> NewConnection = FPixelStreamingPeerConnection::Create(PeerConnectionConfig, PlayerContext->Config.IsSFU);

				NewConnection->OnEmitIceCandidate.AddLambda([this, PlayerId](const webrtc::IceCandidateInterface* SDP) {
					SignallingServerConnection->SendIceCandidate(PlayerId, *SDP);
				});

				NewConnection->OnNewDataChannel.AddLambda([this, PlayerId](TSharedPtr<FPixelStreamingDataChannel> NewChannel) {
					AddNewDataChannel(PlayerId, NewChannel);
				});

<<<<<<< HEAD
				NewConnection->SetWebRTCStatsCallback(new rtc::RefCountedObject<FRTCStatsCollector>(PlayerId));
=======
#if WEBRTC_5414
				NewConnection->SetWebRTCStatsCallback(rtc::scoped_refptr<FRTCStatsCollector>(new FRTCStatsCollector(PlayerId)));
#else
				NewConnection->SetWebRTCStatsCallback(new rtc::RefCountedObject<FRTCStatsCollector>(PlayerId));
#endif
>>>>>>> 4af6daef

				PlayerContext->PeerConnection = MakeShareable(NewConnection.Release());

				if (PlayerContext->Config.IsSFU)
				{
					SFUPlayerId = PlayerId;
				}
				else
				{
					SetQualityController(PlayerId);
				}

				if (UPixelStreamingDelegates* Delegates = UPixelStreamingDelegates::GetPixelStreamingDelegates())
				{
					Delegates->OnNewConnection.Broadcast(StreamerId, PlayerId, !PlayerContext->Config.IsSFU);
					Delegates->OnNewConnectionNative.Broadcast(StreamerId, PlayerId, !PlayerContext->Config.IsSFU);
				}

				return true;
			}
		}
		return false;
	}

	// Streams need to be added after the remote description when we get an offer to receive.
	void FStreamer::AddStreams(FPixelStreamingPlayerId PlayerId)
	{
		if (VideoSourceGroup->GetVideoInput() != nullptr)
		{
			if (FPlayerContext* PlayerContext = Players.Find(PlayerId))
			{
				const bool AllowSimulcast = PlayerContext->Config.IsSFU;
				PlayerContext->PeerConnection->SetVideoSource(VideoSourceGroup->CreateVideoSource([this, PlayerId]() { return ShouldPeerGenerateFrames(PlayerId); }));
				if (!Settings::CVarPixelStreamingWebRTCDisableTransmitAudio.GetValueOnAnyThread())
				{
					PlayerContext->PeerConnection->SetAudioSource(FPixelStreamingPeerConnection::GetApplicationAudioSource());
				}
<<<<<<< HEAD

				PlayerContext->PeerConnection->SetAudioSink(MakeShared<FAudioSink>());
			}
		}
	}

=======

				PlayerContext->PeerConnection->SetAudioSink(MakeShared<FAudioSink>());
			}
		}
	}

>>>>>>> 4af6daef
	void FStreamer::OnPlayerConnected(FPixelStreamingPlayerId PlayerId, const FPixelStreamingPlayerConfig& PlayerConfig, bool bSendOffer)
	{
		if (!bSendOffer)
		{
			// If we're not sending the offer, don't create the player session
			// we'll wait until the offer arrives to do that
			return;
		}

		FPlayerContext& PlayerContext = Players.GetOrAdd(PlayerId);
		PlayerContext.Config = PlayerConfig;

		// create peer connection
		if (CreateSession(PlayerId))
		{
			AddStreams(PlayerId);

			// Create a datachannel, if needed.
			if (PlayerContext.Config.SupportsDataChannel)
			{
				const bool Negotiated = PlayerContext.Config.IsSFU;
				const int Id = PlayerContext.Config.IsSFU ? 1023 : 0;
				TSharedPtr<FPixelStreamingDataChannel> NewChannel = PlayerContext.PeerConnection->CreateDataChannel(Id, Negotiated);
				AddNewDataChannel(PlayerId, NewChannel);
			}

			const FPixelStreamingPeerConnection::EReceiveMediaOption ReceiveOption = PlayerContext.Config.IsSFU
				? FPixelStreamingPeerConnection::EReceiveMediaOption::Nothing
				: FPixelStreamingPeerConnection::EReceiveMediaOption::Audio;

			PlayerContext.PeerConnection->CreateOffer(
				ReceiveOption,
				[this, PlayerId](const webrtc::SessionDescriptionInterface* SDP) {
					// on success
					SignallingServerConnection->SendOffer(PlayerId, *SDP);
				},
				[this, PlayerId](const FString& Error) {
					// on error
					DeletePlayerSession(PlayerId);
				});
		}
	}

	void FStreamer::ConsumeStats(FPixelStreamingPlayerId PlayerId, FName StatName, float StatValue)
	{
		if (StatName == PixelStreamingStatNames::MeanQPPerSecond)
		{
			if (FPlayerContext* PlayerContext = Players.Find(PlayerId))
			{
				if (PlayerContext->DataChannel)
				{
					PlayerContext->DataChannel->SendMessage(FPixelStreamingInputProtocol::FromStreamerProtocol.Find("VideoEncoderAvgQP")->GetID(), FString::FromInt((int)StatValue));
				}
			}
		}
	}

	void FStreamer::OnOffer(FPixelStreamingPlayerId PlayerId, const FString& Sdp)
	{
		FPlayerContext& PlayerContext = Players.GetOrAdd(PlayerId);

		FPixelStreamingPlayerConfig Config;
		Config.SupportsDataChannel = true;
		Config.IsSFU = false;
		PlayerContext.Config = Config;

		if (CreateSession(PlayerId))
		{
			auto OnGeneralFailure = [this, PlayerId](const FString& Error) {
				DeletePlayerSession(PlayerId);
			};

			PlayerContext.PeerConnection->ReceiveOffer(
				Sdp,
				[this, PlayerContext, PlayerId, OnGeneralFailure]() {
					AddStreams(PlayerId);
					PlayerContext.PeerConnection->CreateAnswer(
						FPixelStreamingPeerConnection::EReceiveMediaOption::Audio,
						[this, PlayerId](const webrtc::SessionDescriptionInterface* LocalDescription) {
							SignallingServerConnection->SendAnswer(PlayerId, *LocalDescription);
							bStreamingStarted = true;
						},
						OnGeneralFailure);
				},
				OnGeneralFailure);
		}
	}

	void FStreamer::OnAnswer(FPixelStreamingPlayerId PlayerId, const FString& Sdp)
	{
		if (FPlayerContext* PlayerContext = Players.Find(PlayerId))
		{
			PlayerContext->PeerConnection->ReceiveAnswer(
				Sdp,
				[this]() {
					bStreamingStarted = true;
				},
				[this, PlayerId](const FString& Error) {
					DeletePlayerSession(PlayerId);
				});
		}
		else
		{
			UE_LOG(LogPixelStreaming, Error, TEXT("Failed to find player id %s for incoming answer."), *PlayerId);
		}
	}

	void FStreamer::DeletePlayerSession(FPixelStreamingPlayerId PlayerId)
	{
		// We dont want to allow this to be deleted within Players.Remove because
		// we lock the players map and the delete could dispatch a webrtc object
		// delete on the signalling thread which might be waiting for the players
		// lock.
		FPlayerContext PendingDeletePlayer;
		if (FPlayerContext* PlayerContext = Players.Find(PlayerId))
		{
			// when a sfu is connected we only get disconnect messages.
			// we dont get connect messages but we might get datachannel requests which can result
			// in players with no PeerConnection but a datachannel
			if (PlayerContext->PeerConnection)
			{
				VideoSourceGroup->RemoveVideoSource(PlayerContext->PeerConnection->GetVideoSource().get());
			}
			PendingDeletePlayer = *PlayerContext;
		}
<<<<<<< HEAD

		Players.Remove(PlayerId);

		// delete webrtc objects here outside the lock
		PendingDeletePlayer.DataChannel.Reset();
		PendingDeletePlayer.PeerConnection.Reset();

		if (PlayerId == SFUPlayerId)
		{
			SFUPlayerId = INVALID_PLAYER_ID;
		}

		bool bWasQualityController = PlayerId == QualityControllingId;
		if (bWasQualityController)
		{
			SetQualityController(INVALID_PLAYER_ID);

			// find the first non sfu peer and give it quality controller status
			Players.ApplyUntil([this](FPixelStreamingPlayerId PlayerId, FPlayerContext& PlayerContext) {
				if (PlayerContext.PeerConnection)
				{
					if (PlayerId != SFUPlayerId)
					{
						SetQualityController(PlayerId);
						return true;
					}
				}
				return false;
			});
		}

		if (FStats* Stats = FStats::Get())
		{
			Stats->RemovePeerStats(PlayerId);
		}

		if (UPixelStreamingDelegates* Delegates = UPixelStreamingDelegates::GetPixelStreamingDelegates())
		{
			Delegates->OnClosedConnection.Broadcast(StreamerId, PlayerId, bWasQualityController);
			Delegates->OnClosedConnectionNative.Broadcast(StreamerId, PlayerId, bWasQualityController);
			if (Players.IsEmpty())
			{
				Delegates->OnAllConnectionsClosed.Broadcast(StreamerId);
				Delegates->OnAllConnectionsClosedNative.Broadcast(StreamerId);
			}
		}
	}

	void FStreamer::DeleteAllPlayerSessions()
	{
		VideoSourceGroup->RemoveAllVideoSources();
		Players.Clear();
		SFUPlayerId = INVALID_PLAYER_ID;
		QualityControllingId = INVALID_PLAYER_ID;
		InputControllingId = INVALID_PLAYER_ID;
	}

	void FStreamer::AddNewDataChannel(FPixelStreamingPlayerId PlayerId, TSharedPtr<FPixelStreamingDataChannel> NewChannel)
	{
		FPlayerContext& PlayerContext = Players.GetOrAdd(PlayerId);
		PlayerContext.DataChannel = NewChannel;

		TWeakPtr<FStreamer> WeakStreamer = AsShared();
		PlayerContext.DataChannel->OnOpen.AddLambda([WeakStreamer, PlayerId](FPixelStreamingDataChannel& Channel) {
			if (TSharedPtr<FStreamer> Streamer = WeakStreamer.Pin())
			{
				Streamer->OnDataChannelOpen(PlayerId);
			}
		});

		PlayerContext.DataChannel->OnClosed.AddLambda([WeakStreamer, PlayerId](FPixelStreamingDataChannel& Channel) {
			if (TSharedPtr<FStreamer> Streamer = WeakStreamer.Pin())
			{
				Streamer->OnDataChannelClosed(PlayerId);
			}
		});

		PlayerContext.DataChannel->OnMessageReceived.AddLambda([WeakStreamer, PlayerId](uint8 Type, const webrtc::DataBuffer& RawBuffer) {
			if (TSharedPtr<FStreamer> Streamer = WeakStreamer.Pin())
			{

				Streamer->OnDataChannelMessage(PlayerId, Type, RawBuffer);
			}
		});
	}

	void FStreamer::OnDataChannelOpen(FPixelStreamingPlayerId PlayerId)
	{
		// Only time we automatically make a new peer the input controlling host is if they are the first peer (and not the SFU).
		bool HostControlsInput = Settings::GetInputControllerMode() == Settings::EInputControllerMode::Host;
		if (HostControlsInput && PlayerId != SFUPlayerId && InputControllingId == INVALID_PLAYER_ID)
		{
			InputControllingId = PlayerId;
		}

		if (UPixelStreamingDelegates* Delegates = UPixelStreamingDelegates::GetPixelStreamingDelegates())
		{
			FPlayerContext* PlayerContext = Players.Find(PlayerId);
			Delegates->OnDataChannelOpenNative.Broadcast(StreamerId, PlayerId, PlayerContext->DataChannel.Get());
		}

		// When data channel is open
		SendProtocol(PlayerId);
		// Try to send cached freeze frame (if we have one)
		SendCachedFreezeFrameTo(PlayerId);
		SendInitialSettings(PlayerId);
		SendPeerControllerMessages(PlayerId);
	}

	void FStreamer::OnDataChannelClosed(FPixelStreamingPlayerId PlayerId)
	{
		if (FPlayerContext* PlayerContext = Players.Find(PlayerId))
		{
			PlayerContext->DataChannel = nullptr;

			if (InputControllingId == PlayerId)
			{
				InputControllingId = INVALID_PLAYER_ID;
				// just get the first channel we have and give it input control.
				Players.ApplyUntil([this](FPixelStreamingPlayerId PlayerId, FPlayerContext& PlayerContext) {
					if (PlayerContext.DataChannel)
					{
						if (PlayerId != SFUPlayerId)
						{
							InputControllingId = PlayerId;
							return true;
						}
					}
					return false;
				});
			}

			if (UPixelStreamingDelegates* Delegates = UPixelStreamingDelegates::GetPixelStreamingDelegates())
			{
				Delegates->OnDataChannelClosedNative.Broadcast(StreamerId, PlayerId);
			}
		}
	}

	void FStreamer::OnDataChannelMessage(FPixelStreamingPlayerId PlayerId, uint8 Type, const webrtc::DataBuffer& RawBuffer)
	{
		if (Type == FPixelStreamingInputProtocol::ToStreamerProtocol.Find("RequestQualityControl")->GetID())
		{
			UE_LOG(LogPixelStreaming, Log, TEXT("Player %s has requested quality control through the data channel."), *PlayerId);
			SetQualityController(PlayerId);
		}
		else if (Type == FPixelStreamingInputProtocol::ToStreamerProtocol.Find("LatencyTest")->GetID())
		{
			SendLatencyReport(PlayerId);
		}
		else if (Type == FPixelStreamingInputProtocol::ToStreamerProtocol.Find("RequestInitialSettings")->GetID())
		{
			SendInitialSettings(PlayerId);
		}
		else if (Type == FPixelStreamingInputProtocol::ToStreamerProtocol.Find("IFrameRequest")->GetID())
		{
			ForceKeyFrame();
		}
		else if (Type == FPixelStreamingInputProtocol::ToStreamerProtocol.Find("TestEcho")->GetID())
		{
			if (FPlayerContext* PlayerContext = Players.Find(PlayerId))
			{
				if (PlayerContext->DataChannel)
				{
					const size_t DescriptorSize = (RawBuffer.data.size() - 1) / sizeof(TCHAR);
					const TCHAR* DescPtr = reinterpret_cast<const TCHAR*>(RawBuffer.data.data() + 1);
					const FString Message(DescriptorSize, DescPtr);
					PlayerContext->DataChannel->SendMessage(FPixelStreamingInputProtocol::FromStreamerProtocol.Find("TestEcho")->GetID(), Message);
				}
			}
		}
		else if (!IsEngineExitRequested())
		{
			if (Settings::GetInputControllerMode() == Settings::EInputControllerMode::Host)
			{
				// If we are in "Host" mode and the current peer is not the host, then discard this input.
				if (InputControllingId != PlayerId)
				{
					return;
				}
			}

			TArray<uint8> MessageData(RawBuffer.data.data(), RawBuffer.data.size());
			OnInputReceived.Broadcast(PlayerId, Type, MessageData);

			if (InputHandler)
			{
				InputHandler->OnMessage(MessageData);
			}
=======

		Players.Remove(PlayerId);

		// delete webrtc objects here outside the lock
		PendingDeletePlayer.DataChannel.Reset();
		PendingDeletePlayer.PeerConnection.Reset();

		if (PlayerId == SFUPlayerId)
		{
			SFUPlayerId = INVALID_PLAYER_ID;
		}

		bool bWasQualityController = PlayerId == QualityControllingId;
		if (bWasQualityController)
		{
			SetQualityController(INVALID_PLAYER_ID);

			// find the first non sfu peer and give it quality controller status
			Players.ApplyUntil([this](FPixelStreamingPlayerId PlayerId, FPlayerContext& PlayerContext) {
				if (PlayerContext.PeerConnection)
				{
					if (PlayerId != SFUPlayerId)
					{
						SetQualityController(PlayerId);
						return true;
					}
				}
				return false;
			});
		}

		if (FStats* Stats = FStats::Get())
		{
			Stats->RemovePeerStats(PlayerId);
		}

		if (UPixelStreamingDelegates* Delegates = UPixelStreamingDelegates::GetPixelStreamingDelegates())
		{
			Delegates->OnClosedConnection.Broadcast(StreamerId, PlayerId, bWasQualityController);
			Delegates->OnClosedConnectionNative.Broadcast(StreamerId, PlayerId, bWasQualityController);
			if (Players.IsEmpty())
			{
				Delegates->OnAllConnectionsClosed.Broadcast(StreamerId);
				Delegates->OnAllConnectionsClosedNative.Broadcast(StreamerId);
			}
		}
	}

	void FStreamer::DeleteAllPlayerSessions()
	{
		VideoSourceGroup->RemoveAllVideoSources();
		Players.Empty();
		SFUPlayerId = INVALID_PLAYER_ID;
		QualityControllingId = INVALID_PLAYER_ID;
		InputControllingId = INVALID_PLAYER_ID;
	}

	void FStreamer::AddNewDataChannel(FPixelStreamingPlayerId PlayerId, TSharedPtr<FPixelStreamingDataChannel> NewChannel)
	{
		FPlayerContext& PlayerContext = Players.GetOrAdd(PlayerId);
		PlayerContext.DataChannel = NewChannel;

		TWeakPtr<FStreamer> WeakStreamer = AsShared();
		PlayerContext.DataChannel->OnOpen.AddLambda([WeakStreamer, PlayerId](FPixelStreamingDataChannel& Channel) {
			if (TSharedPtr<FStreamer> Streamer = WeakStreamer.Pin())
			{
				Streamer->OnDataChannelOpen(PlayerId);
			}
		});

		PlayerContext.DataChannel->OnClosed.AddLambda([WeakStreamer, PlayerId](FPixelStreamingDataChannel& Channel) {
			if (TSharedPtr<FStreamer> Streamer = WeakStreamer.Pin())
			{
				Streamer->OnDataChannelClosed(PlayerId);
			}
		});

		PlayerContext.DataChannel->OnMessageReceived.AddLambda([WeakStreamer, PlayerId](uint8 Type, const webrtc::DataBuffer& RawBuffer) {
			if (TSharedPtr<FStreamer> Streamer = WeakStreamer.Pin())
			{

				Streamer->OnDataChannelMessage(PlayerId, Type, RawBuffer);
			}
		});
	}

	void FStreamer::OnDataChannelOpen(FPixelStreamingPlayerId PlayerId)
	{
		// Only time we automatically make a new peer the input controlling host is if they are the first peer (and not the SFU).
		bool HostControlsInput = Settings::GetInputControllerMode() == Settings::EInputControllerMode::Host;
		if (HostControlsInput && PlayerId != SFUPlayerId && InputControllingId == INVALID_PLAYER_ID)
		{
			InputControllingId = PlayerId;
>>>>>>> 4af6daef
		}

		if (UPixelStreamingDelegates* Delegates = UPixelStreamingDelegates::GetPixelStreamingDelegates())
		{
			FPlayerContext* PlayerContext = Players.Find(PlayerId);
			Delegates->OnDataChannelOpenNative.Broadcast(StreamerId, PlayerId, PlayerContext->DataChannel.Get());
		}

		// When data channel is open
		SendProtocol(PlayerId);
		// Try to send cached freeze frame (if we have one)
		SendCachedFreezeFrameTo(PlayerId);
		SendInitialSettings(PlayerId);
		SendPeerControllerMessages(PlayerId);
	}

<<<<<<< HEAD
	void FStreamer::SendInitialSettings(FPixelStreamingPlayerId PlayerId) const
	{
		static const IConsoleVariable* PixelStreamingInputAllowConsoleCommands = IConsoleManager::Get().FindConsoleVariable(TEXT("PixelStreaming.AllowPixelStreamingCommands"));
		const FString PixelStreamingPayload = FString::Printf(TEXT("{ \"AllowPixelStreamingCommands\": %s, \"DisableLatencyTest\": %s }"),
			PixelStreamingInputAllowConsoleCommands->GetBool() ? TEXT("true") : TEXT("false"),
			Settings::CVarPixelStreamingDisableLatencyTester.GetValueOnAnyThread() ? TEXT("true") : TEXT("false"));

		const FString WebRTCPayload = FString::Printf(TEXT("{ \"DegradationPref\": \"%s\", \"FPS\": %d, \"MinBitrate\": %d, \"MaxBitrate\": %d, \"LowQP\": %d, \"HighQP\": %d }"),
			*Settings::CVarPixelStreamingDegradationPreference.GetValueOnAnyThread(),
			Settings::CVarPixelStreamingWebRTCFps.GetValueOnAnyThread(),
			Settings::CVarPixelStreamingWebRTCMinBitrate.GetValueOnAnyThread(),
			Settings::CVarPixelStreamingWebRTCMaxBitrate.GetValueOnAnyThread(),
			Settings::CVarPixelStreamingWebRTCLowQpThreshold.GetValueOnAnyThread(),
			Settings::CVarPixelStreamingWebRTCHighQpThreshold.GetValueOnAnyThread());

		const FString EncoderPayload = FString::Printf(TEXT("{ \"TargetBitrate\": %d, \"MaxBitrate\": %d, \"MinQP\": %d, \"MaxQP\": %d, \"RateControl\": \"%s\", \"FillerData\": %d, \"MultiPass\": \"%s\" }"),
			Settings::CVarPixelStreamingEncoderTargetBitrate.GetValueOnAnyThread(),
			Settings::CVarPixelStreamingEncoderMaxBitrate.GetValueOnAnyThread(),
			Settings::CVarPixelStreamingEncoderMinQP.GetValueOnAnyThread(),
			Settings::CVarPixelStreamingEncoderMaxQP.GetValueOnAnyThread(),
			*Settings::CVarPixelStreamingEncoderRateControl.GetValueOnAnyThread(),
			Settings::CVarPixelStreamingEnableFillerData.GetValueOnAnyThread() ? 1 : 0,
			*Settings::CVarPixelStreamingEncoderMultipass.GetValueOnAnyThread());

		FString ConfigPayload = TEXT("{ ");
		bool bComma = false; // Simplest way to avoid complaints from pedantic JSON parsers
		for (const TPair<FName, FString>& Option : ConfigOptions)
		{
			if (bComma)
			{
				ConfigPayload.Append(TEXT(", "));
			}
			ConfigPayload.Append(FString::Printf(TEXT("\"%s\": \"%s\""), *Option.Key.ToString(), *Option.Value));
			bComma = true;
		}
		ConfigPayload.Append(TEXT("}"));

		const FString FullPayload = FString::Printf(TEXT("{ \"PixelStreaming\": %s, \"Encoder\": %s, \"WebRTC\": %s, \"ConfigOptions\": %s }"), *PixelStreamingPayload, *EncoderPayload, *WebRTCPayload, *ConfigPayload);

		if (const FPlayerContext* PlayerContext = Players.Find(PlayerId))
		{
			if (PlayerContext->DataChannel)
			{
				if (!PlayerContext->DataChannel->SendMessage(FPixelStreamingInputProtocol::FromStreamerProtocol.Find("InitialSettings")->GetID(), FullPayload))
				{
					UE_LOG(LogPixelStreaming, Log, TEXT("Failed to send initial Pixel Streaming settings to player %s."), *PlayerId);
				}
			}
		}
	}

	void FStreamer::SendProtocol(FPixelStreamingPlayerId PlayerId) const
	{
		const TArray<EPixelStreamingMessageDirection> PixelStreamingMessageDirections = { EPixelStreamingMessageDirection::ToStreamer, EPixelStreamingMessageDirection::FromStreamer };
		for (EPixelStreamingMessageDirection MessageDirection : PixelStreamingMessageDirections)
		{
			TSharedPtr<FJsonObject> ProtocolJson = FPixelStreamingInputProtocol::ToJson(MessageDirection);
			FString body;
			TSharedRef<TJsonWriter<>> JsonWriter = TJsonWriterFactory<>::Create(&body);
			if (!ensure(FJsonSerializer::Serialize(ProtocolJson.ToSharedRef(), JsonWriter)))
			{
				UE_LOG(LogPixelStreaming, Warning, TEXT("Cannot serialize protocol json object"));
				return;
			}

			if (const FPlayerContext* PlayerContext = Players.Find(PlayerId))
			{
				if (PlayerContext->DataChannel)
				{
					// Log a warning if we are unable to send our updated protocol
					if (!PlayerContext->DataChannel->SendMessage(FPixelStreamingInputProtocol::FromStreamerProtocol.Find("Protocol")->GetID(), body))
					{
						UE_LOG(LogPixelStreaming, Warning, TEXT("Failed to send Pixel Streaming protocol to player %s. This player will use the default protocol specified in the front end"), *PlayerId);
					}
				}
			}
		}
	}

	void FStreamer::SendPeerControllerMessages(FPixelStreamingPlayerId PlayerId) const
	{
		if (const FPlayerContext* PlayerContext = Players.Find(PlayerId))
		{
			if (PlayerContext->DataChannel)
			{
				const uint8 ControlsInput = (Settings::GetInputControllerMode() == Settings::EInputControllerMode::Host) ? (PlayerId == InputControllingId) : 1;
				const uint8 ControlsQuality = PlayerId == QualityControllingId ? 1 : 0;
				PlayerContext->DataChannel->SendMessage(FPixelStreamingInputProtocol::FromStreamerProtocol.Find("InputControlOwnership")->GetID(), ControlsInput);
				PlayerContext->DataChannel->SendMessage(FPixelStreamingInputProtocol::FromStreamerProtocol.Find("QualityControlOwnership")->GetID(), ControlsQuality);
			}
		}
	}

	void FStreamer::SendLatencyReport(FPixelStreamingPlayerId PlayerId) const
	{
		if (Settings::CVarPixelStreamingDisableLatencyTester.GetValueOnAnyThread())
		{
			return;
=======
	void FStreamer::OnDataChannelClosed(FPixelStreamingPlayerId PlayerId)
	{
		if (FPlayerContext* PlayerContext = Players.Find(PlayerId))
		{
			PlayerContext->DataChannel = nullptr;

			if (InputControllingId == PlayerId)
			{
				InputControllingId = INVALID_PLAYER_ID;
				// just get the first channel we have and give it input control.
				Players.ApplyUntil([this](FPixelStreamingPlayerId PlayerId, FPlayerContext& PlayerContext) {
					if (PlayerContext.DataChannel)
					{
						if (PlayerId != SFUPlayerId)
						{
							InputControllingId = PlayerId;
							return true;
						}
					}
					return false;
				});
			}

			if (UPixelStreamingDelegates* Delegates = UPixelStreamingDelegates::GetPixelStreamingDelegates())
			{
				Delegates->OnDataChannelClosedNative.Broadcast(StreamerId, PlayerId);
			}
		}
	}

	void FStreamer::OnDataChannelMessage(FPixelStreamingPlayerId PlayerId, uint8 Type, const webrtc::DataBuffer& RawBuffer)
	{
		if (Type == FPixelStreamingInputProtocol::ToStreamerProtocol.Find("RequestQualityControl")->GetID())
		{
			UE_LOG(LogPixelStreaming, Log, TEXT("Player %s has requested quality control through the data channel."), *PlayerId);
			SetQualityController(PlayerId);
		}
		else if (Type == FPixelStreamingInputProtocol::ToStreamerProtocol.Find("LatencyTest")->GetID())
		{
			SendLatencyReport(PlayerId);
		}
		else if (Type == FPixelStreamingInputProtocol::ToStreamerProtocol.Find("RequestInitialSettings")->GetID())
		{
			SendInitialSettings(PlayerId);
		}
		else if (Type == FPixelStreamingInputProtocol::ToStreamerProtocol.Find("IFrameRequest")->GetID())
		{
			ForceKeyFrame();
		}
		else if (Type == FPixelStreamingInputProtocol::ToStreamerProtocol.Find("TestEcho")->GetID())
		{
			if (FPlayerContext* PlayerContext = Players.Find(PlayerId))
			{
				if (PlayerContext->DataChannel)
				{
					const size_t DescriptorSize = (RawBuffer.data.size() - 1) / sizeof(TCHAR);
					const TCHAR* DescPtr = reinterpret_cast<const TCHAR*>(RawBuffer.data.data() + 1);
					const FString Message(DescriptorSize, DescPtr);
					PlayerContext->DataChannel->SendMessage(FPixelStreamingInputProtocol::FromStreamerProtocol.Find("TestEcho")->GetID(), Message);
				}
			}
		}
		else if (!IsEngineExitRequested())
		{
			if (Settings::GetInputControllerMode() == Settings::EInputControllerMode::Host)
			{
				// If we are in "Host" mode and the current peer is not the host, then discard this input.
				if (InputControllingId != PlayerId)
				{
					return;
				}
			}

			TArray<uint8> MessageData(RawBuffer.data.data(), RawBuffer.data.size());
			OnInputReceived.Broadcast(PlayerId, Type, MessageData);

			if (InputHandler)
			{
				InputHandler->OnMessage(MessageData);
			}
		}
	}

	void FStreamer::SendInitialSettings(FPixelStreamingPlayerId PlayerId) const
	{
		static const IConsoleVariable* PixelStreamingInputAllowConsoleCommands = IConsoleManager::Get().FindConsoleVariable(TEXT("PixelStreaming.AllowPixelStreamingCommands"));
		const FString PixelStreamingPayload = FString::Printf(TEXT("{ \"AllowPixelStreamingCommands\": %s, \"DisableLatencyTest\": %s }"),
			PixelStreamingInputAllowConsoleCommands->GetBool() ? TEXT("true") : TEXT("false"),
			Settings::CVarPixelStreamingDisableLatencyTester.GetValueOnAnyThread() ? TEXT("true") : TEXT("false"));

		const FString WebRTCPayload = FString::Printf(TEXT("{ \"DegradationPref\": \"%s\", \"FPS\": %d, \"MinBitrate\": %d, \"MaxBitrate\": %d, \"LowQP\": %d, \"HighQP\": %d }"),
			*Settings::CVarPixelStreamingDegradationPreference.GetValueOnAnyThread(),
			Settings::CVarPixelStreamingWebRTCFps.GetValueOnAnyThread(),
			Settings::CVarPixelStreamingWebRTCMinBitrate.GetValueOnAnyThread(),
			Settings::CVarPixelStreamingWebRTCMaxBitrate.GetValueOnAnyThread(),
			Settings::CVarPixelStreamingWebRTCLowQpThreshold.GetValueOnAnyThread(),
			Settings::CVarPixelStreamingWebRTCHighQpThreshold.GetValueOnAnyThread());

		const FString EncoderPayload = FString::Printf(TEXT("{ \"TargetBitrate\": %d, \"MaxBitrate\": %d, \"MinQP\": %d, \"MaxQP\": %d, \"RateControl\": \"%s\", \"FillerData\": %d, \"MultiPass\": \"%s\" }"),
			Settings::CVarPixelStreamingEncoderTargetBitrate.GetValueOnAnyThread(),
			Settings::CVarPixelStreamingEncoderMaxBitrate.GetValueOnAnyThread(),
			Settings::CVarPixelStreamingEncoderMinQP.GetValueOnAnyThread(),
			Settings::CVarPixelStreamingEncoderMaxQP.GetValueOnAnyThread(),
			*Settings::CVarPixelStreamingEncoderRateControl.GetValueOnAnyThread(),
			Settings::CVarPixelStreamingEnableFillerData.GetValueOnAnyThread() ? 1 : 0,
			*Settings::CVarPixelStreamingEncoderMultipass.GetValueOnAnyThread());

		FString ConfigPayload = TEXT("{ ");
		bool bComma = false; // Simplest way to avoid complaints from pedantic JSON parsers
		for (const TPair<FName, FString>& Option : ConfigOptions)
		{
			if (bComma)
			{
				ConfigPayload.Append(TEXT(", "));
			}
			ConfigPayload.Append(FString::Printf(TEXT("\"%s\": \"%s\""), *Option.Key.ToString(), *Option.Value));
			bComma = true;
		}
		ConfigPayload.Append(TEXT("}"));

		const FString FullPayload = FString::Printf(TEXT("{ \"PixelStreaming\": %s, \"Encoder\": %s, \"WebRTC\": %s, \"ConfigOptions\": %s }"), *PixelStreamingPayload, *EncoderPayload, *WebRTCPayload, *ConfigPayload);

		if (const FPlayerContext* PlayerContext = Players.Find(PlayerId))
		{
			if (PlayerContext->DataChannel)
			{
				if (!PlayerContext->DataChannel->SendMessage(FPixelStreamingInputProtocol::FromStreamerProtocol.Find("InitialSettings")->GetID(), FullPayload))
				{
					UE_LOG(LogPixelStreaming, Log, TEXT("Failed to send initial Pixel Streaming settings to player %s."), *PlayerId);
				}
			}
		}
	}

	void FStreamer::SendProtocol(FPixelStreamingPlayerId PlayerId) const
	{
		const TArray<EPixelStreamingMessageDirection> PixelStreamingMessageDirections = { EPixelStreamingMessageDirection::ToStreamer, EPixelStreamingMessageDirection::FromStreamer };
		for (EPixelStreamingMessageDirection MessageDirection : PixelStreamingMessageDirections)
		{
			TSharedPtr<FJsonObject> ProtocolJson = FPixelStreamingInputProtocol::ToJson(MessageDirection);
			FString body;
			TSharedRef<TJsonWriter<>> JsonWriter = TJsonWriterFactory<>::Create(&body);
			if (!ensure(FJsonSerializer::Serialize(ProtocolJson.ToSharedRef(), JsonWriter)))
			{
				UE_LOG(LogPixelStreaming, Warning, TEXT("Cannot serialize protocol json object"));
				return;
			}

			if (const FPlayerContext* PlayerContext = Players.Find(PlayerId))
			{
				if (PlayerContext->DataChannel)
				{
					// Log a warning if we are unable to send our updated protocol
					if (!PlayerContext->DataChannel->SendMessage(FPixelStreamingInputProtocol::FromStreamerProtocol.Find("Protocol")->GetID(), body))
					{
						UE_LOG(LogPixelStreaming, Warning, TEXT("Failed to send Pixel Streaming protocol to player %s. This player will use the default protocol specified in the front end"), *PlayerId);
					}
				}
			}
		}
	}

	void FStreamer::SendPeerControllerMessages(FPixelStreamingPlayerId PlayerId) const
	{
		if (const FPlayerContext* PlayerContext = Players.Find(PlayerId))
		{
			if (PlayerContext->DataChannel)
			{
				const uint8 ControlsInput = (Settings::GetInputControllerMode() == Settings::EInputControllerMode::Host) ? (PlayerId == InputControllingId) : 1;
				const uint8 ControlsQuality = PlayerId == QualityControllingId ? 1 : 0;
				PlayerContext->DataChannel->SendMessage(FPixelStreamingInputProtocol::FromStreamerProtocol.Find("InputControlOwnership")->GetID(), ControlsInput);
				PlayerContext->DataChannel->SendMessage(FPixelStreamingInputProtocol::FromStreamerProtocol.Find("QualityControlOwnership")->GetID(), ControlsQuality);
			}
>>>>>>> 4af6daef
		}

		double ReceiptTimeMs = FPlatformTime::ToMilliseconds64(FPlatformTime::Cycles64());

		AsyncTask(ENamedThreads::GameThread, [this, PlayerId, ReceiptTimeMs]() {
			FString ReportToTransmitJSON;

			if (!Settings::CVarPixelStreamingWebRTCDisableStats.GetValueOnAnyThread())
			{
				double EncodeMs = -1.0;
				double CaptureToSendMs = 0.0;

				FStats* Stats = FStats::Get();
				if (Stats)
				{
					// bool QueryPeerStat(FPixelStreamingPlayerId PlayerId, FName StatToQuery, double& OutStatValue)
					Stats->QueryPeerStat(PlayerId, PixelStreamingStatNames::MeanEncodeTime, EncodeMs);
					Stats->QueryPeerStat(PlayerId, PixelStreamingStatNames::AvgSendDelay, CaptureToSendMs);
				}

				double TransmissionTimeMs = FPlatformTime::ToMilliseconds64(FPlatformTime::Cycles64());
				ReportToTransmitJSON = FString::Printf(
					TEXT("{ \"ReceiptTimeMs\": %.2f, \"EncodeMs\": %.2f, \"CaptureToSendMs\": %.2f, \"TransmissionTimeMs\": %.2f }"),
					ReceiptTimeMs,
					EncodeMs,
					CaptureToSendMs,
					TransmissionTimeMs);
			}
			else
			{
				double TransmissionTimeMs = FPlatformTime::ToMilliseconds64(FPlatformTime::Cycles64());
				ReportToTransmitJSON = FString::Printf(
					TEXT("{ \"ReceiptTimeMs\": %.2f, \"EncodeMs\": \"Pixel Streaming stats are disabled\", \"CaptureToSendMs\": \"Pixel Streaming stats are disabled\", \"TransmissionTimeMs\": %.2f }"),
					ReceiptTimeMs,
					TransmissionTimeMs);
			}

			if (const FPlayerContext* PlayerContext = Players.Find(PlayerId))
			{
				if (PlayerContext->DataChannel)
				{
					PlayerContext->DataChannel->SendMessage(FPixelStreamingInputProtocol::FromStreamerProtocol.Find("LatencyTest")->GetID(), ReportToTransmitJSON);
				}
			}
		});
	}

<<<<<<< HEAD
	void FStreamer::SendFreezeFrame(TArray<FColor> RawData, const FIntRect& Rect)
	{
		IImageWrapperModule& ImageWrapperModule = FModuleManager::GetModuleChecked<IImageWrapperModule>(TEXT("ImageWrapper"));
		TSharedPtr<IImageWrapper> ImageWrapper = ImageWrapperModule.CreateImageWrapper(EImageFormat::JPEG);
		bool bSuccess = ImageWrapper->SetRaw(RawData.GetData(), RawData.Num() * sizeof(FColor), Rect.Width(), Rect.Height(), ERGBFormat::BGRA, 8);
		if (bSuccess)
		{
			// Compress to a JPEG of the maximum possible quality.
			int32 Quality = Settings::CVarPixelStreamingFreezeFrameQuality.GetValueOnAnyThread();
			const TArray64<uint8>& JpegBytes = ImageWrapper->GetCompressed(Quality);
			Players.Apply([&JpegBytes, this](FPixelStreamingPlayerId PlayerId, FPlayerContext& PlayerContext) {
				if (PlayerContext.DataChannel)
				{
					PlayerContext.DataChannel->SendArbitraryData(FPixelStreamingInputProtocol::FromStreamerProtocol.Find("FreezeFrame")->GetID(), JpegBytes);
				}
			});
			CachedJpegBytes = JpegBytes;
		}
		else
		{
			UE_LOG(LogPixelStreaming, Error, TEXT("JPEG image wrapper failed to accept frame data"));
		}
	}

=======
	void FStreamer::SendLatencyReport(FPixelStreamingPlayerId PlayerId) const
	{
		if (Settings::CVarPixelStreamingDisableLatencyTester.GetValueOnAnyThread())
		{
			return;
		}

		double ReceiptTimeMs = FPlatformTime::ToMilliseconds64(FPlatformTime::Cycles64());

		AsyncTask(ENamedThreads::GameThread, [this, PlayerId, ReceiptTimeMs]() {
			FString ReportToTransmitJSON;

			if (!Settings::CVarPixelStreamingWebRTCDisableStats.GetValueOnAnyThread())
			{
				double EncodeMs = -1.0;
				double CaptureToSendMs = 0.0;

				FStats* Stats = FStats::Get();
				if (Stats)
				{
					// bool QueryPeerStat(FPixelStreamingPlayerId PlayerId, FName StatToQuery, double& OutStatValue)
					Stats->QueryPeerStat(PlayerId, PixelStreamingStatNames::MeanEncodeTime, EncodeMs);
					Stats->QueryPeerStat(PlayerId, PixelStreamingStatNames::AvgSendDelay, CaptureToSendMs);
				}

				double TransmissionTimeMs = FPlatformTime::ToMilliseconds64(FPlatformTime::Cycles64());
				ReportToTransmitJSON = FString::Printf(
					TEXT("{ \"ReceiptTimeMs\": %.2f, \"EncodeMs\": %.2f, \"CaptureToSendMs\": %.2f, \"TransmissionTimeMs\": %.2f }"),
					ReceiptTimeMs,
					EncodeMs,
					CaptureToSendMs,
					TransmissionTimeMs);
			}
			else
			{
				double TransmissionTimeMs = FPlatformTime::ToMilliseconds64(FPlatformTime::Cycles64());
				ReportToTransmitJSON = FString::Printf(
					TEXT("{ \"ReceiptTimeMs\": %.2f, \"EncodeMs\": \"Pixel Streaming stats are disabled\", \"CaptureToSendMs\": \"Pixel Streaming stats are disabled\", \"TransmissionTimeMs\": %.2f }"),
					ReceiptTimeMs,
					TransmissionTimeMs);
			}

			if (const FPlayerContext* PlayerContext = Players.Find(PlayerId))
			{
				if (PlayerContext->DataChannel)
				{
					PlayerContext->DataChannel->SendMessage(FPixelStreamingInputProtocol::FromStreamerProtocol.Find("LatencyTest")->GetID(), ReportToTransmitJSON);
				}
			}
		});
	}

	void FStreamer::SendFreezeFrame(TArray<FColor> RawData, const FIntRect& Rect)
	{
		IImageWrapperModule& ImageWrapperModule = FModuleManager::GetModuleChecked<IImageWrapperModule>(TEXT("ImageWrapper"));
		TSharedPtr<IImageWrapper> ImageWrapper = ImageWrapperModule.CreateImageWrapper(EImageFormat::JPEG);
		bool bSuccess = ImageWrapper->SetRaw(RawData.GetData(), RawData.Num() * sizeof(FColor), Rect.Width(), Rect.Height(), ERGBFormat::BGRA, 8);
		if (bSuccess)
		{
			// Compress to a JPEG of the maximum possible quality.
			int32 Quality = Settings::CVarPixelStreamingFreezeFrameQuality.GetValueOnAnyThread();
			const TArray64<uint8>& JpegBytes = ImageWrapper->GetCompressed(Quality);
			Players.Apply([&JpegBytes, this](FPixelStreamingPlayerId PlayerId, FPlayerContext& PlayerContext) {
				if (PlayerContext.DataChannel)
				{
					PlayerContext.DataChannel->SendArbitraryData(FPixelStreamingInputProtocol::FromStreamerProtocol.Find("FreezeFrame")->GetID(), JpegBytes);
				}
			});
			CachedJpegBytes = JpegBytes;
		}
		else
		{
			UE_LOG(LogPixelStreaming, Error, TEXT("JPEG image wrapper failed to accept frame data"));
		}
	}

>>>>>>> 4af6daef
	void FStreamer::SendCachedFreezeFrameTo(FPixelStreamingPlayerId PlayerId) const
	{
		if (CachedJpegBytes.Num() > 0)
		{
			if (const FPlayerContext* PlayerContext = Players.Find(PlayerId))
			{
				if (PlayerContext->DataChannel)
				{
					PlayerContext->DataChannel->SendArbitraryData(FPixelStreamingInputProtocol::FromStreamerProtocol.Find("FreezeFrame")->GetID(), CachedJpegBytes);
				}
			}
		}
	}

	bool FStreamer::ShouldPeerGenerateFrames(FPixelStreamingPlayerId PlayerId) const
	{
		if (const FPlayerContext* PlayerContext = Players.Find(PlayerId))
		{
			EPixelStreamingCodec Codec = PlayerContext->PeerConnection->GetNegotiatedVideoCodec();

			// This could happen if SDP is malformed, oddly ordered, or if offer is made before codecs are registered
			// In any case, we should fall back to our default setting.
			if (Codec == EPixelStreamingCodec::Invalid)
			{
				UE_LOG(LogPixelStreaming, Log, TEXT("Was unable to extract a negotiated video codec from the SDP falling back to -PixelStreamingEncoderCodec"));
				Codec = Settings::GetSelectedCodec();
			}

			// Connected peer is invalid, we should not encode anything
			if (PlayerId == INVALID_PLAYER_ID)
			{
				return false;
			}

			switch (Codec)
			{
				case EPixelStreamingCodec::H264:
				case EPixelStreamingCodec::H265:
					return (PlayerId == QualityControllingId || PlayerId == SFUPlayerId);
					break;
				case EPixelStreamingCodec::VP8:
				case EPixelStreamingCodec::VP9:
					return true;
					break;
				default:
					// There should be a case for every Codec type, so this should never happen.
					checkNoEntry();
					break;
			}
		}
		return false;
	}

	void FStreamer::SetQualityController(FPixelStreamingPlayerId PlayerId)
	{
		QualityControllingId = PlayerId;
		Players.Apply([this](FPixelStreamingPlayerId DataPlayerId, FPlayerContext& PlayerContext) {
			if (PlayerContext.DataChannel)
			{
				const uint8 IsController = DataPlayerId == QualityControllingId ? 1 : 0;
				PlayerContext.DataChannel->SendMessage(FPixelStreamingInputProtocol::FromStreamerProtocol.Find("QualityControlOwnership")->GetID(), IsController);
			}
		});
		if (UPixelStreamingDelegates* Delegates = UPixelStreamingDelegates::GetPixelStreamingDelegates())
		{
			Delegates->OnQualityControllerChangedNative.Broadcast(StreamerId, QualityControllingId);
		}
	}

	void FStreamer::TriggerMouseLeave(FString InStreamerId)
	{
		if (!IsEngineExitRequested() && StreamerId == InStreamerId)
		{
			// Force a MouseLeave event. This prevents the PixelStreamingApplicationWrapper from
			// still wrapping the base FSlateApplication after we stop streaming
			TArray<uint8> EmptyArray;
			TFunction<void(FMemoryReader)> MouseLeaveHandler = InputHandler->FindMessageHandler("MouseLeave");
			// MouseLeaveHandler(FMemoryReader(EmptyArray));
		}
	}
} // namespace UE::PixelStreaming<|MERGE_RESOLUTION|>--- conflicted
+++ resolved
@@ -35,10 +35,7 @@
 #include "PixelCaptureOutputFrameRHI.h"
 #include "PixelCaptureInputFrameRHI.h"
 #include "SignallingConnectionObserver.h"
-<<<<<<< HEAD
-=======
 #include "ToStringExtensions.h"
->>>>>>> 4af6daef
 
 namespace UE::PixelStreaming
 {
@@ -61,7 +58,6 @@
 		SignallingServerConnection = MakeShared<FPixelStreamingSignallingConnection>(Observer, InStreamerId);
 		SignallingServerConnection->SetAutoReconnect(true);
 	}
-<<<<<<< HEAD
 
 	FStreamer::~FStreamer()
 	{
@@ -149,113 +145,13 @@
 		return InputHandler->GetTargetWindow();
 	}
 
-=======
-
-	FStreamer::~FStreamer()
-	{
-		StopStreaming();
-	}
-
-	void FStreamer::OnProtocolUpdated()
-	{
-		Players.Apply([this](FPixelStreamingPlayerId DataPlayerId, FPlayerContext& PlayerContext) {
-			if (PlayerContext.DataChannel)
-			{
-				SendProtocol(DataPlayerId);
-			}
-		});
-	}
-
-	void FStreamer::SetStreamFPS(int32 InFramesPerSecond)
-	{
-		VideoSourceGroup->SetFPS(InFramesPerSecond);
-	}
-
-	int32 FStreamer::GetStreamFPS()
-	{
-		return VideoSourceGroup->GetFPS();
-	}
-
-	void FStreamer::SetCoupleFramerate(bool bCouple)
-	{
-		VideoSourceGroup->SetCoupleFramerate(bCouple);
-	}
-
-	void FStreamer::SetVideoInput(TSharedPtr<FPixelStreamingVideoInput> Input)
-	{
-		VideoSourceGroup->SetVideoInput(Input);
-		TWeakPtr<FStreamer> WeakSelf = AsShared();
-		Input->OnFrameCaptured.AddLambda([WeakSelf, Input]() {
-			if (auto ThisPtr = WeakSelf.Pin())
-			{
-				TSharedPtr<IPixelCaptureOutputFrame> OutputFrame = Input->RequestFormat(PixelCaptureBufferFormat::FORMAT_RHI);
-				if (OutputFrame && ThisPtr->bCaptureNextBackBufferAndStream)
-				{
-					ThisPtr->bCaptureNextBackBufferAndStream = false;
-
-					ENQUEUE_RENDER_COMMAND(ReadSurfaceCommand)
-					([WeakSelf, OutputFrame](FRHICommandListImmediate& RHICmdList) {
-						if (auto ThisPtr = WeakSelf.Pin())
-						{
-							FPixelCaptureOutputFrameRHI* RHISourceFrame = StaticCast<FPixelCaptureOutputFrameRHI*>(OutputFrame.Get());
-
-							// Read the data out of the back buffer and send as a JPEG.
-							FIntRect Rect(0, 0, RHISourceFrame->GetWidth(), RHISourceFrame->GetHeight());
-							TArray<FColor> Data;
-
-							RHICmdList.ReadSurfaceData(RHISourceFrame->GetFrameTexture(), Rect, Data, FReadSurfaceDataFlags());
-							ThisPtr->SendFreezeFrame(MoveTemp(Data), Rect);
-						}
-					});
-				}
-			}
-		});
-	}
-
-	TWeakPtr<FPixelStreamingVideoInput> FStreamer::GetVideoInput()
-	{
-		return VideoSourceGroup->GetVideoInput();
-	}
-
-	void FStreamer::SetTargetViewport(TWeakPtr<SViewport> InTargetViewport)
-	{
-		InputHandler->SetTargetViewport(InTargetViewport);
-	}
-
-	TWeakPtr<SViewport> FStreamer::GetTargetViewport()
-	{
-		return InputHandler ? InputHandler->GetTargetViewport() : nullptr;
-	}
-
-	void FStreamer::SetTargetWindow(TWeakPtr<SWindow> InTargetWindow)
-	{
-		InputHandler->SetTargetWindow(InTargetWindow);
-	}
-
-	TWeakPtr<SWindow> FStreamer::GetTargetWindow()
-	{
-		return InputHandler->GetTargetWindow();
-	}
-
->>>>>>> 4af6daef
 	void FStreamer::SetTargetScreenSize(TWeakPtr<FIntPoint> InTargetScreenSize)
 	{
 		// This method is marked as deprecated but still calls the deprecated method on the input handler. As such, we disable
 		// the warnings that arise from using the input handlers method
-<<<<<<< HEAD
-#if PLATFORM_WINDOWS
-	#pragma warning(push)
-	#pragma warning(disable : 4996)
-#elif PLATFORM_LINUX
-	#pragma clang diagnostic push
-	#pragma clang diagnostic ignored "-Wdeprecated-declarations"
-#endif
+		PRAGMA_DISABLE_DEPRECATION_WARNINGS
 		InputHandler->SetTargetScreenSize(InTargetScreenSize);
-#if PLATFORM_WINDOWS
-	#pragma warning(pop)
-#elif PLATFORM_LINUX
-	#pragma clang diagnostic pop
-#endif
+		PRAGMA_ENABLE_DEPRECATION_WARNINGS
 	}
 
 	TWeakPtr<FIntPoint> FStreamer::GetTargetScreenSize()
@@ -275,30 +171,6 @@
 #elif PLATFORM_LINUX
 	#pragma clang diagnostic pop
 #endif
-=======
-		PRAGMA_DISABLE_DEPRECATION_WARNINGS
-		InputHandler->SetTargetScreenSize(InTargetScreenSize);
-		PRAGMA_ENABLE_DEPRECATION_WARNINGS
-	}
-
-	TWeakPtr<FIntPoint> FStreamer::GetTargetScreenSize()
-	{
-		// This method is marked as deprecated but still calls the deprecated method on the input handler. As such, we disable
-		// the warnings that arise from using the input handlers method
-#if PLATFORM_WINDOWS
-	#pragma warning(push)
-	#pragma warning(disable : 4996)
-#elif PLATFORM_LINUX
-	#pragma clang diagnostic push
-	#pragma clang diagnostic ignored "-Wdeprecated-declarations"
-#endif
-		return InputHandler->GetTargetScreenSize();
-#if PLATFORM_WINDOWS
-	#pragma warning(pop)
-#elif PLATFORM_LINUX
-	#pragma clang diagnostic pop
-#endif
->>>>>>> 4af6daef
 	}
 
 	void FStreamer::SetTargetScreenRect(TWeakPtr<FIntRect> InTargetScreenRect)
@@ -315,193 +187,6 @@
 	{
 		return SignallingServerConnection;
 	}
-<<<<<<< HEAD
-
-	void FStreamer::SetSignallingConnection(TSharedPtr<IPixelStreamingSignallingConnection> InSignallingConnection)
-	{
-		SignallingServerConnection = InSignallingConnection;
-	}
-
-	TWeakPtr<IPixelStreamingSignallingConnectionObserver> FStreamer::GetSignallingConnectionObserver()
-	{
-		return Observer;
-	}
-
-	void FStreamer::SetSignallingServerURL(const FString& InSignallingServerURL)
-	{
-		CurrentSignallingServerURL = InSignallingServerURL;
-	}
-
-	FString FStreamer::GetSignallingServerURL()
-	{
-		return CurrentSignallingServerURL;
-	}
-
-	bool FStreamer::IsSignallingConnected()
-	{
-		return SignallingServerConnection && SignallingServerConnection->IsConnected();
-	}
-
-	void FStreamer::StartStreaming()
-	{
-		if (CurrentSignallingServerURL.IsEmpty())
-		{
-			UE_LOG(LogPixelStreaming, Log, TEXT("Attempted to start streamer (%s) but no signalling server URL has been set. Use Streamer->SetSignallingServerURL(URL) or -PixelStreamingURL="), *StreamerId);
-			return;
-		}
-
-		StopStreaming();
-
-		if (UPixelStreamingDelegates* Delegates = UPixelStreamingDelegates::GetPixelStreamingDelegates())
-		{
-			ConsumeStatsHandle = Delegates->OnStatChangedNative.AddSP(AsShared(), &FStreamer::ConsumeStats);
-			AllConnectionsClosedHandle = Delegates->OnAllConnectionsClosedNative.AddSP(AsShared(), &FStreamer::TriggerMouseLeave);
-		}
-
-		VideoSourceGroup->Start();
-		SignallingServerConnection->TryConnect(CurrentSignallingServerURL);
-		bStreamingStarted = true;
-	}
-
-	void FStreamer::StopStreaming()
-	{
-		if (UPixelStreamingDelegates* Delegates = UPixelStreamingDelegates::GetPixelStreamingDelegates())
-		{
-			Delegates->OnStatChangedNative.Remove(ConsumeStatsHandle);
-			Delegates->OnAllConnectionsClosedNative.Remove(AllConnectionsClosedHandle);
-		}
-
-		if (SignallingServerConnection)
-		{
-			SignallingServerConnection->Disconnect();
-		}
-		VideoSourceGroup->Stop();
-		TriggerMouseLeave(StreamerId);
-
-		if (bStreamingStarted)
-		{
-			OnStreamingStopped().Broadcast(this);
-		}
-
-		DeleteAllPlayerSessions();
-		bStreamingStarted = false;
-	}
-
-	IPixelStreamingStreamer::FStreamingStartedEvent& FStreamer::OnStreamingStarted()
-	{
-		return StreamingStartedEvent;
-	}
-
-	IPixelStreamingStreamer::FStreamingStoppedEvent& FStreamer::OnStreamingStopped()
-	{
-		return StreamingStoppedEvent;
-	}
-
-	void FStreamer::ForceKeyFrame()
-	{
-		FPixelStreamingPeerConnection::ForceVideoKeyframe();
-	}
-
-	void FStreamer::PushFrame()
-	{
-		VideoSourceGroup->Tick();
-	}
-
-	void FStreamer::FreezeStream(UTexture2D* Texture)
-	{
-		if (Texture)
-		{
-			ENQUEUE_RENDER_COMMAND(ReadSurfaceCommand)
-			([this, Texture](FRHICommandListImmediate& RHICmdList) {
-				// A frame is supplied so immediately read its data and send as a JPEG.
-				FTextureRHIRef TextureRHI = Texture->GetResource() ? Texture->GetResource()->TextureRHI : nullptr;
-				if (!TextureRHI)
-				{
-					UE_LOG(LogPixelStreaming, Error, TEXT("Attempting freeze frame with texture %s with no texture RHI"), *Texture->GetName());
-					return;
-				}
-				uint32 Width = TextureRHI->GetDesc().Extent.X;
-				uint32 Height = TextureRHI->GetDesc().Extent.Y;
-
-				FTextureRHIRef DestTexture = CreateRHITexture(Width, Height);
-
-				FGPUFenceRHIRef CopyFence = GDynamicRHI->RHICreateGPUFence(*FString::Printf(TEXT("FreezeFrameFence")));
-
-				// Copy freeze frame texture to empty texture
-				CopyTexture(RHICmdList, TextureRHI, DestTexture, CopyFence);
-
-				TArray<FColor> Data;
-				FIntRect Rect(0, 0, Width, Height);
-				RHICmdList.ReadSurfaceData(DestTexture, Rect, Data, FReadSurfaceDataFlags());
-				SendFreezeFrame(MoveTemp(Data), Rect);
-			});
-		}
-		else
-		{
-			// A frame is not supplied, so we need to capture the back buffer at
-			// the next opportunity, and send as a JPEG.
-			bCaptureNextBackBufferAndStream = true;
-		}
-	}
-
-	void FStreamer::UnfreezeStream()
-	{
-		// Force a keyframe so when stream unfreezes if player has never received a h.264 frame before they can still connect.
-		ForceKeyFrame();
-
-		Players.Apply([this](FPixelStreamingPlayerId PlayerId, FPlayerContext& PlayerContext) {
-			if (PlayerContext.DataChannel)
-			{
-				PlayerContext.DataChannel->SendMessage(FPixelStreamingInputProtocol::FromStreamerProtocol.Find("UnfreezeFrame")->GetID());
-			}
-		});
-
-		CachedJpegBytes.Empty();
-	}
-
-	void FStreamer::SendPlayerMessage(uint8 Type, const FString& Descriptor)
-	{
-		Players.Apply([&Type, &Descriptor](FPixelStreamingPlayerId PlayerId, FPlayerContext& PlayerContext) {
-			if (PlayerContext.DataChannel)
-			{
-				PlayerContext.DataChannel->SendMessage(Type, Descriptor);
-			}
-		});
-	}
-
-	void FStreamer::SendFileData(const TArray64<uint8>& ByteData, FString& MimeType, FString& FileExtension)
-	{
-		// TODO this should be dispatched as an async task, but because we lock when we visit the data
-		// channels it might be a bad idea. At some point it would be good to take a snapshot of the
-		// keys in the map when we start, then one by one get the channel and send the data
-
-		Players.Apply([&ByteData, &MimeType, &FileExtension, this](FPixelStreamingPlayerId PlayerId, FPlayerContext& PlayerContext) {
-			if (PlayerContext.DataChannel)
-			{
-				// Send the mime type first
-				PlayerContext.DataChannel->SendMessage(FPixelStreamingInputProtocol::FromStreamerProtocol.Find("FileMimeType")->GetID(), MimeType);
-
-				// Send the extension next
-				PlayerContext.DataChannel->SendMessage(FPixelStreamingInputProtocol::FromStreamerProtocol.Find("FileExtension")->GetID(), FileExtension);
-
-				// Send the contents of the file. Note to callers: consider running this on its own thread, it can take a while if the file is big.
-				if (!PlayerContext.DataChannel->SendArbitraryData(FPixelStreamingInputProtocol::FromStreamerProtocol.Find("FileContents")->GetID(), ByteData))
-				{
-					UE_LOG(LogPixelStreaming, Error, TEXT("Unable to send file data over the data channel for player %s."), *PlayerId);
-				}
-			}
-		});
-	}
-
-	void FStreamer::KickPlayer(FPixelStreamingPlayerId PlayerId)
-	{
-		SignallingServerConnection->SendDisconnectPlayer(PlayerId, TEXT("Player was kicked"));
-		// TODO Delete player session?
-	}
-
-	void FStreamer::SetInputHandlerType(EPixelStreamingInputType InputType)
-	{
-=======
 
 	void FStreamer::SetSignallingConnection(TSharedPtr<IPixelStreamingSignallingConnection> InSignallingConnection)
 	{
@@ -707,7 +392,6 @@
 
 	void FStreamer::SetInputHandlerType(EPixelStreamingInputType InputType)
 	{
->>>>>>> 4af6daef
 		InputHandler->SetInputType(InputType);
 	}
 
@@ -736,7 +420,6 @@
 		});
 		return Result;
 	}
-<<<<<<< HEAD
 
 	TSharedPtr<IPixelStreamingAudioInput> FStreamer::CreateAudioInput()
 	{
@@ -745,16 +428,6 @@
 
 	void FStreamer::RemoveAudioInput(TSharedPtr<IPixelStreamingAudioInput> AudioInput)
 	{
-=======
-
-	TSharedPtr<IPixelStreamingAudioInput> FStreamer::CreateAudioInput()
-	{
-		return FPixelStreamingPeerConnection::CreateAudioInput();
-	}
-
-	void FStreamer::RemoveAudioInput(TSharedPtr<IPixelStreamingAudioInput> AudioInput)
-	{
->>>>>>> 4af6daef
 		FPixelStreamingPeerConnection::RemoveAudioInput(AudioInput);
 	}
 
@@ -820,15 +493,11 @@
 					AddNewDataChannel(PlayerId, NewChannel);
 				});
 
-<<<<<<< HEAD
-				NewConnection->SetWebRTCStatsCallback(new rtc::RefCountedObject<FRTCStatsCollector>(PlayerId));
-=======
 #if WEBRTC_5414
 				NewConnection->SetWebRTCStatsCallback(rtc::scoped_refptr<FRTCStatsCollector>(new FRTCStatsCollector(PlayerId)));
 #else
 				NewConnection->SetWebRTCStatsCallback(new rtc::RefCountedObject<FRTCStatsCollector>(PlayerId));
 #endif
->>>>>>> 4af6daef
 
 				PlayerContext->PeerConnection = MakeShareable(NewConnection.Release());
 
@@ -866,21 +535,12 @@
 				{
 					PlayerContext->PeerConnection->SetAudioSource(FPixelStreamingPeerConnection::GetApplicationAudioSource());
 				}
-<<<<<<< HEAD
 
 				PlayerContext->PeerConnection->SetAudioSink(MakeShared<FAudioSink>());
 			}
 		}
 	}
 
-=======
-
-				PlayerContext->PeerConnection->SetAudioSink(MakeShared<FAudioSink>());
-			}
-		}
-	}
-
->>>>>>> 4af6daef
 	void FStreamer::OnPlayerConnected(FPixelStreamingPlayerId PlayerId, const FPixelStreamingPlayerConfig& PlayerConfig, bool bSendOffer)
 	{
 		if (!bSendOffer)
@@ -1006,7 +666,6 @@
 			}
 			PendingDeletePlayer = *PlayerContext;
 		}
-<<<<<<< HEAD
 
 		Players.Remove(PlayerId);
 
@@ -1058,7 +717,7 @@
 	void FStreamer::DeleteAllPlayerSessions()
 	{
 		VideoSourceGroup->RemoveAllVideoSources();
-		Players.Clear();
+		Players.Empty();
 		SFUPlayerId = INVALID_PLAYER_ID;
 		QualityControllingId = INVALID_PLAYER_ID;
 		InputControllingId = INVALID_PLAYER_ID;
@@ -1196,118 +855,9 @@
 			{
 				InputHandler->OnMessage(MessageData);
 			}
-=======
-
-		Players.Remove(PlayerId);
-
-		// delete webrtc objects here outside the lock
-		PendingDeletePlayer.DataChannel.Reset();
-		PendingDeletePlayer.PeerConnection.Reset();
-
-		if (PlayerId == SFUPlayerId)
-		{
-			SFUPlayerId = INVALID_PLAYER_ID;
-		}
-
-		bool bWasQualityController = PlayerId == QualityControllingId;
-		if (bWasQualityController)
-		{
-			SetQualityController(INVALID_PLAYER_ID);
-
-			// find the first non sfu peer and give it quality controller status
-			Players.ApplyUntil([this](FPixelStreamingPlayerId PlayerId, FPlayerContext& PlayerContext) {
-				if (PlayerContext.PeerConnection)
-				{
-					if (PlayerId != SFUPlayerId)
-					{
-						SetQualityController(PlayerId);
-						return true;
-					}
-				}
-				return false;
-			});
-		}
-
-		if (FStats* Stats = FStats::Get())
-		{
-			Stats->RemovePeerStats(PlayerId);
-		}
-
-		if (UPixelStreamingDelegates* Delegates = UPixelStreamingDelegates::GetPixelStreamingDelegates())
-		{
-			Delegates->OnClosedConnection.Broadcast(StreamerId, PlayerId, bWasQualityController);
-			Delegates->OnClosedConnectionNative.Broadcast(StreamerId, PlayerId, bWasQualityController);
-			if (Players.IsEmpty())
-			{
-				Delegates->OnAllConnectionsClosed.Broadcast(StreamerId);
-				Delegates->OnAllConnectionsClosedNative.Broadcast(StreamerId);
-			}
-		}
-	}
-
-	void FStreamer::DeleteAllPlayerSessions()
-	{
-		VideoSourceGroup->RemoveAllVideoSources();
-		Players.Empty();
-		SFUPlayerId = INVALID_PLAYER_ID;
-		QualityControllingId = INVALID_PLAYER_ID;
-		InputControllingId = INVALID_PLAYER_ID;
-	}
-
-	void FStreamer::AddNewDataChannel(FPixelStreamingPlayerId PlayerId, TSharedPtr<FPixelStreamingDataChannel> NewChannel)
-	{
-		FPlayerContext& PlayerContext = Players.GetOrAdd(PlayerId);
-		PlayerContext.DataChannel = NewChannel;
-
-		TWeakPtr<FStreamer> WeakStreamer = AsShared();
-		PlayerContext.DataChannel->OnOpen.AddLambda([WeakStreamer, PlayerId](FPixelStreamingDataChannel& Channel) {
-			if (TSharedPtr<FStreamer> Streamer = WeakStreamer.Pin())
-			{
-				Streamer->OnDataChannelOpen(PlayerId);
-			}
-		});
-
-		PlayerContext.DataChannel->OnClosed.AddLambda([WeakStreamer, PlayerId](FPixelStreamingDataChannel& Channel) {
-			if (TSharedPtr<FStreamer> Streamer = WeakStreamer.Pin())
-			{
-				Streamer->OnDataChannelClosed(PlayerId);
-			}
-		});
-
-		PlayerContext.DataChannel->OnMessageReceived.AddLambda([WeakStreamer, PlayerId](uint8 Type, const webrtc::DataBuffer& RawBuffer) {
-			if (TSharedPtr<FStreamer> Streamer = WeakStreamer.Pin())
-			{
-
-				Streamer->OnDataChannelMessage(PlayerId, Type, RawBuffer);
-			}
-		});
-	}
-
-	void FStreamer::OnDataChannelOpen(FPixelStreamingPlayerId PlayerId)
-	{
-		// Only time we automatically make a new peer the input controlling host is if they are the first peer (and not the SFU).
-		bool HostControlsInput = Settings::GetInputControllerMode() == Settings::EInputControllerMode::Host;
-		if (HostControlsInput && PlayerId != SFUPlayerId && InputControllingId == INVALID_PLAYER_ID)
-		{
-			InputControllingId = PlayerId;
->>>>>>> 4af6daef
-		}
-
-		if (UPixelStreamingDelegates* Delegates = UPixelStreamingDelegates::GetPixelStreamingDelegates())
-		{
-			FPlayerContext* PlayerContext = Players.Find(PlayerId);
-			Delegates->OnDataChannelOpenNative.Broadcast(StreamerId, PlayerId, PlayerContext->DataChannel.Get());
-		}
-
-		// When data channel is open
-		SendProtocol(PlayerId);
-		// Try to send cached freeze frame (if we have one)
-		SendCachedFreezeFrameTo(PlayerId);
-		SendInitialSettings(PlayerId);
-		SendPeerControllerMessages(PlayerId);
-	}
-
-<<<<<<< HEAD
+		}
+	}
+
 	void FStreamer::SendInitialSettings(FPixelStreamingPlayerId PlayerId) const
 	{
 		static const IConsoleVariable* PixelStreamingInputAllowConsoleCommands = IConsoleManager::Get().FindConsoleVariable(TEXT("PixelStreaming.AllowPixelStreamingCommands"));
@@ -1406,181 +956,6 @@
 		if (Settings::CVarPixelStreamingDisableLatencyTester.GetValueOnAnyThread())
 		{
 			return;
-=======
-	void FStreamer::OnDataChannelClosed(FPixelStreamingPlayerId PlayerId)
-	{
-		if (FPlayerContext* PlayerContext = Players.Find(PlayerId))
-		{
-			PlayerContext->DataChannel = nullptr;
-
-			if (InputControllingId == PlayerId)
-			{
-				InputControllingId = INVALID_PLAYER_ID;
-				// just get the first channel we have and give it input control.
-				Players.ApplyUntil([this](FPixelStreamingPlayerId PlayerId, FPlayerContext& PlayerContext) {
-					if (PlayerContext.DataChannel)
-					{
-						if (PlayerId != SFUPlayerId)
-						{
-							InputControllingId = PlayerId;
-							return true;
-						}
-					}
-					return false;
-				});
-			}
-
-			if (UPixelStreamingDelegates* Delegates = UPixelStreamingDelegates::GetPixelStreamingDelegates())
-			{
-				Delegates->OnDataChannelClosedNative.Broadcast(StreamerId, PlayerId);
-			}
-		}
-	}
-
-	void FStreamer::OnDataChannelMessage(FPixelStreamingPlayerId PlayerId, uint8 Type, const webrtc::DataBuffer& RawBuffer)
-	{
-		if (Type == FPixelStreamingInputProtocol::ToStreamerProtocol.Find("RequestQualityControl")->GetID())
-		{
-			UE_LOG(LogPixelStreaming, Log, TEXT("Player %s has requested quality control through the data channel."), *PlayerId);
-			SetQualityController(PlayerId);
-		}
-		else if (Type == FPixelStreamingInputProtocol::ToStreamerProtocol.Find("LatencyTest")->GetID())
-		{
-			SendLatencyReport(PlayerId);
-		}
-		else if (Type == FPixelStreamingInputProtocol::ToStreamerProtocol.Find("RequestInitialSettings")->GetID())
-		{
-			SendInitialSettings(PlayerId);
-		}
-		else if (Type == FPixelStreamingInputProtocol::ToStreamerProtocol.Find("IFrameRequest")->GetID())
-		{
-			ForceKeyFrame();
-		}
-		else if (Type == FPixelStreamingInputProtocol::ToStreamerProtocol.Find("TestEcho")->GetID())
-		{
-			if (FPlayerContext* PlayerContext = Players.Find(PlayerId))
-			{
-				if (PlayerContext->DataChannel)
-				{
-					const size_t DescriptorSize = (RawBuffer.data.size() - 1) / sizeof(TCHAR);
-					const TCHAR* DescPtr = reinterpret_cast<const TCHAR*>(RawBuffer.data.data() + 1);
-					const FString Message(DescriptorSize, DescPtr);
-					PlayerContext->DataChannel->SendMessage(FPixelStreamingInputProtocol::FromStreamerProtocol.Find("TestEcho")->GetID(), Message);
-				}
-			}
-		}
-		else if (!IsEngineExitRequested())
-		{
-			if (Settings::GetInputControllerMode() == Settings::EInputControllerMode::Host)
-			{
-				// If we are in "Host" mode and the current peer is not the host, then discard this input.
-				if (InputControllingId != PlayerId)
-				{
-					return;
-				}
-			}
-
-			TArray<uint8> MessageData(RawBuffer.data.data(), RawBuffer.data.size());
-			OnInputReceived.Broadcast(PlayerId, Type, MessageData);
-
-			if (InputHandler)
-			{
-				InputHandler->OnMessage(MessageData);
-			}
-		}
-	}
-
-	void FStreamer::SendInitialSettings(FPixelStreamingPlayerId PlayerId) const
-	{
-		static const IConsoleVariable* PixelStreamingInputAllowConsoleCommands = IConsoleManager::Get().FindConsoleVariable(TEXT("PixelStreaming.AllowPixelStreamingCommands"));
-		const FString PixelStreamingPayload = FString::Printf(TEXT("{ \"AllowPixelStreamingCommands\": %s, \"DisableLatencyTest\": %s }"),
-			PixelStreamingInputAllowConsoleCommands->GetBool() ? TEXT("true") : TEXT("false"),
-			Settings::CVarPixelStreamingDisableLatencyTester.GetValueOnAnyThread() ? TEXT("true") : TEXT("false"));
-
-		const FString WebRTCPayload = FString::Printf(TEXT("{ \"DegradationPref\": \"%s\", \"FPS\": %d, \"MinBitrate\": %d, \"MaxBitrate\": %d, \"LowQP\": %d, \"HighQP\": %d }"),
-			*Settings::CVarPixelStreamingDegradationPreference.GetValueOnAnyThread(),
-			Settings::CVarPixelStreamingWebRTCFps.GetValueOnAnyThread(),
-			Settings::CVarPixelStreamingWebRTCMinBitrate.GetValueOnAnyThread(),
-			Settings::CVarPixelStreamingWebRTCMaxBitrate.GetValueOnAnyThread(),
-			Settings::CVarPixelStreamingWebRTCLowQpThreshold.GetValueOnAnyThread(),
-			Settings::CVarPixelStreamingWebRTCHighQpThreshold.GetValueOnAnyThread());
-
-		const FString EncoderPayload = FString::Printf(TEXT("{ \"TargetBitrate\": %d, \"MaxBitrate\": %d, \"MinQP\": %d, \"MaxQP\": %d, \"RateControl\": \"%s\", \"FillerData\": %d, \"MultiPass\": \"%s\" }"),
-			Settings::CVarPixelStreamingEncoderTargetBitrate.GetValueOnAnyThread(),
-			Settings::CVarPixelStreamingEncoderMaxBitrate.GetValueOnAnyThread(),
-			Settings::CVarPixelStreamingEncoderMinQP.GetValueOnAnyThread(),
-			Settings::CVarPixelStreamingEncoderMaxQP.GetValueOnAnyThread(),
-			*Settings::CVarPixelStreamingEncoderRateControl.GetValueOnAnyThread(),
-			Settings::CVarPixelStreamingEnableFillerData.GetValueOnAnyThread() ? 1 : 0,
-			*Settings::CVarPixelStreamingEncoderMultipass.GetValueOnAnyThread());
-
-		FString ConfigPayload = TEXT("{ ");
-		bool bComma = false; // Simplest way to avoid complaints from pedantic JSON parsers
-		for (const TPair<FName, FString>& Option : ConfigOptions)
-		{
-			if (bComma)
-			{
-				ConfigPayload.Append(TEXT(", "));
-			}
-			ConfigPayload.Append(FString::Printf(TEXT("\"%s\": \"%s\""), *Option.Key.ToString(), *Option.Value));
-			bComma = true;
-		}
-		ConfigPayload.Append(TEXT("}"));
-
-		const FString FullPayload = FString::Printf(TEXT("{ \"PixelStreaming\": %s, \"Encoder\": %s, \"WebRTC\": %s, \"ConfigOptions\": %s }"), *PixelStreamingPayload, *EncoderPayload, *WebRTCPayload, *ConfigPayload);
-
-		if (const FPlayerContext* PlayerContext = Players.Find(PlayerId))
-		{
-			if (PlayerContext->DataChannel)
-			{
-				if (!PlayerContext->DataChannel->SendMessage(FPixelStreamingInputProtocol::FromStreamerProtocol.Find("InitialSettings")->GetID(), FullPayload))
-				{
-					UE_LOG(LogPixelStreaming, Log, TEXT("Failed to send initial Pixel Streaming settings to player %s."), *PlayerId);
-				}
-			}
-		}
-	}
-
-	void FStreamer::SendProtocol(FPixelStreamingPlayerId PlayerId) const
-	{
-		const TArray<EPixelStreamingMessageDirection> PixelStreamingMessageDirections = { EPixelStreamingMessageDirection::ToStreamer, EPixelStreamingMessageDirection::FromStreamer };
-		for (EPixelStreamingMessageDirection MessageDirection : PixelStreamingMessageDirections)
-		{
-			TSharedPtr<FJsonObject> ProtocolJson = FPixelStreamingInputProtocol::ToJson(MessageDirection);
-			FString body;
-			TSharedRef<TJsonWriter<>> JsonWriter = TJsonWriterFactory<>::Create(&body);
-			if (!ensure(FJsonSerializer::Serialize(ProtocolJson.ToSharedRef(), JsonWriter)))
-			{
-				UE_LOG(LogPixelStreaming, Warning, TEXT("Cannot serialize protocol json object"));
-				return;
-			}
-
-			if (const FPlayerContext* PlayerContext = Players.Find(PlayerId))
-			{
-				if (PlayerContext->DataChannel)
-				{
-					// Log a warning if we are unable to send our updated protocol
-					if (!PlayerContext->DataChannel->SendMessage(FPixelStreamingInputProtocol::FromStreamerProtocol.Find("Protocol")->GetID(), body))
-					{
-						UE_LOG(LogPixelStreaming, Warning, TEXT("Failed to send Pixel Streaming protocol to player %s. This player will use the default protocol specified in the front end"), *PlayerId);
-					}
-				}
-			}
-		}
-	}
-
-	void FStreamer::SendPeerControllerMessages(FPixelStreamingPlayerId PlayerId) const
-	{
-		if (const FPlayerContext* PlayerContext = Players.Find(PlayerId))
-		{
-			if (PlayerContext->DataChannel)
-			{
-				const uint8 ControlsInput = (Settings::GetInputControllerMode() == Settings::EInputControllerMode::Host) ? (PlayerId == InputControllingId) : 1;
-				const uint8 ControlsQuality = PlayerId == QualityControllingId ? 1 : 0;
-				PlayerContext->DataChannel->SendMessage(FPixelStreamingInputProtocol::FromStreamerProtocol.Find("InputControlOwnership")->GetID(), ControlsInput);
-				PlayerContext->DataChannel->SendMessage(FPixelStreamingInputProtocol::FromStreamerProtocol.Find("QualityControlOwnership")->GetID(), ControlsQuality);
-			}
->>>>>>> 4af6daef
 		}
 
 		double ReceiptTimeMs = FPlatformTime::ToMilliseconds64(FPlatformTime::Cycles64());
@@ -1628,7 +1003,6 @@
 		});
 	}
 
-<<<<<<< HEAD
 	void FStreamer::SendFreezeFrame(TArray<FColor> RawData, const FIntRect& Rect)
 	{
 		IImageWrapperModule& ImageWrapperModule = FModuleManager::GetModuleChecked<IImageWrapperModule>(TEXT("ImageWrapper"));
@@ -1653,84 +1027,6 @@
 		}
 	}
 
-=======
-	void FStreamer::SendLatencyReport(FPixelStreamingPlayerId PlayerId) const
-	{
-		if (Settings::CVarPixelStreamingDisableLatencyTester.GetValueOnAnyThread())
-		{
-			return;
-		}
-
-		double ReceiptTimeMs = FPlatformTime::ToMilliseconds64(FPlatformTime::Cycles64());
-
-		AsyncTask(ENamedThreads::GameThread, [this, PlayerId, ReceiptTimeMs]() {
-			FString ReportToTransmitJSON;
-
-			if (!Settings::CVarPixelStreamingWebRTCDisableStats.GetValueOnAnyThread())
-			{
-				double EncodeMs = -1.0;
-				double CaptureToSendMs = 0.0;
-
-				FStats* Stats = FStats::Get();
-				if (Stats)
-				{
-					// bool QueryPeerStat(FPixelStreamingPlayerId PlayerId, FName StatToQuery, double& OutStatValue)
-					Stats->QueryPeerStat(PlayerId, PixelStreamingStatNames::MeanEncodeTime, EncodeMs);
-					Stats->QueryPeerStat(PlayerId, PixelStreamingStatNames::AvgSendDelay, CaptureToSendMs);
-				}
-
-				double TransmissionTimeMs = FPlatformTime::ToMilliseconds64(FPlatformTime::Cycles64());
-				ReportToTransmitJSON = FString::Printf(
-					TEXT("{ \"ReceiptTimeMs\": %.2f, \"EncodeMs\": %.2f, \"CaptureToSendMs\": %.2f, \"TransmissionTimeMs\": %.2f }"),
-					ReceiptTimeMs,
-					EncodeMs,
-					CaptureToSendMs,
-					TransmissionTimeMs);
-			}
-			else
-			{
-				double TransmissionTimeMs = FPlatformTime::ToMilliseconds64(FPlatformTime::Cycles64());
-				ReportToTransmitJSON = FString::Printf(
-					TEXT("{ \"ReceiptTimeMs\": %.2f, \"EncodeMs\": \"Pixel Streaming stats are disabled\", \"CaptureToSendMs\": \"Pixel Streaming stats are disabled\", \"TransmissionTimeMs\": %.2f }"),
-					ReceiptTimeMs,
-					TransmissionTimeMs);
-			}
-
-			if (const FPlayerContext* PlayerContext = Players.Find(PlayerId))
-			{
-				if (PlayerContext->DataChannel)
-				{
-					PlayerContext->DataChannel->SendMessage(FPixelStreamingInputProtocol::FromStreamerProtocol.Find("LatencyTest")->GetID(), ReportToTransmitJSON);
-				}
-			}
-		});
-	}
-
-	void FStreamer::SendFreezeFrame(TArray<FColor> RawData, const FIntRect& Rect)
-	{
-		IImageWrapperModule& ImageWrapperModule = FModuleManager::GetModuleChecked<IImageWrapperModule>(TEXT("ImageWrapper"));
-		TSharedPtr<IImageWrapper> ImageWrapper = ImageWrapperModule.CreateImageWrapper(EImageFormat::JPEG);
-		bool bSuccess = ImageWrapper->SetRaw(RawData.GetData(), RawData.Num() * sizeof(FColor), Rect.Width(), Rect.Height(), ERGBFormat::BGRA, 8);
-		if (bSuccess)
-		{
-			// Compress to a JPEG of the maximum possible quality.
-			int32 Quality = Settings::CVarPixelStreamingFreezeFrameQuality.GetValueOnAnyThread();
-			const TArray64<uint8>& JpegBytes = ImageWrapper->GetCompressed(Quality);
-			Players.Apply([&JpegBytes, this](FPixelStreamingPlayerId PlayerId, FPlayerContext& PlayerContext) {
-				if (PlayerContext.DataChannel)
-				{
-					PlayerContext.DataChannel->SendArbitraryData(FPixelStreamingInputProtocol::FromStreamerProtocol.Find("FreezeFrame")->GetID(), JpegBytes);
-				}
-			});
-			CachedJpegBytes = JpegBytes;
-		}
-		else
-		{
-			UE_LOG(LogPixelStreaming, Error, TEXT("JPEG image wrapper failed to accept frame data"));
-		}
-	}
-
->>>>>>> 4af6daef
 	void FStreamer::SendCachedFreezeFrameTo(FPixelStreamingPlayerId PlayerId) const
 	{
 		if (CachedJpegBytes.Num() > 0)
