--- conflicted
+++ resolved
@@ -9,40 +9,6 @@
 #include "Modules/ModuleManager.h"
 #include "PixelStreamingPrivate.h"
 
-<<<<<<< HEAD
-#if PLATFORM_WINDOWS || PLATFORM_XBOXONE
-#include "Windows/WindowsPlatformMisc.h"
-#elif PLATFORM_LINUX
-#include "Linux/LinuxPlatformMisc.h"
-#endif
-
-#include "Containers/StringConv.h"
-#include "Containers/UnrealString.h"
-#include "Templates/SharedPointer.h"
-#include "Dom/JsonObject.h"
-#include "Policies/PrettyJsonPrintPolicy.h"
-#include "Policies/CondensedJsonPrintPolicy.h"
-#include "Serialization/JsonSerializer.h"
-#include "Templates/Atomic.h"
-#include "WebRTCIncludes.h"
-#include <string>
-#include "CommonRenderResources.h"
-#include "ScreenRendering.h"
-#include "RHIStaticStates.h"
-#include "Modules/ModuleManager.h"
-
-#if PLATFORM_WINDOWS || PLATFORM_XBOXONE
-inline bool IsWindows7Plus()
-{
-	return FPlatformMisc::VerifyWindowsVersion(6, 1);
-}
-
-inline bool IsWindows8Plus()
-{
-	return FPlatformMisc::VerifyWindowsVersion(6, 2);
-}
-#endif
-=======
 namespace UE
 {
 	namespace PixelStreaming
@@ -57,7 +23,6 @@
 			FRHIRenderPassInfo RPInfo(DestinationTexture, ERenderTargetActions::Load_Store);
 
 			RHICmdList.BeginRenderPass(RPInfo, TEXT("CopyBackbuffer"));
->>>>>>> 6bbb88c8
 
 			{
 				RHICmdList.SetViewport(0, 0, 0.0f, DestinationTexture->GetSizeX(), DestinationTexture->GetSizeY(), 1.0f);
@@ -79,40 +44,7 @@
 
 				GraphicsPSOInit.PrimitiveType = PT_TriangleList;
 
-<<<<<<< HEAD
-inline const TCHAR* ToString(webrtc::VideoFrameType FrameType)
-{
-	TCHAR const* FrameTypesStr[] = {
-		TEXT("EmptyFrame"),
-		TEXT("AudioFrameSpeech"),
-		TEXT("AudioFrameCN"),
-		TEXT("VideoFrameKey"),
-		TEXT("VideoFrameDelta")
-	};
-	int FrameTypeInt = (int)FrameType;
-	return ensureMsgf(0 <= FrameTypeInt && FrameTypeInt <= (int)webrtc::VideoFrameType::kVideoFrameDelta, TEXT("Invalid `webrtc::FrameType`: %d"), static_cast<uint32>(FrameType)) ?
-		FrameTypesStr[FrameTypeInt] :
-		TEXT("Unknown");
-}
-
-inline webrtc::SdpVideoFormat CreateH264Format(webrtc::H264::Profile profile, webrtc::H264::Level level)
-{
-	const absl::optional<std::string> profile_string =
-		webrtc::H264::ProfileLevelIdToString(webrtc::H264::ProfileLevelId(profile, level));
-	check(profile_string);
-	return webrtc::SdpVideoFormat
-	(
-		cricket::kH264CodecName,
-		{
-			{cricket::kH264FmtpProfileLevelId, *profile_string},
-			{cricket::kH264FmtpLevelAsymmetryAllowed, "1"},
-			{cricket::kH264FmtpPacketizationMode, "1"}
-		}
-	);
-}
-=======
 				SetGraphicsPipelineState(RHICmdList, GraphicsPSOInit, 0);
->>>>>>> 6bbb88c8
 
 				if (DestinationTexture->GetSizeX() != SourceTexture->GetSizeX() || DestinationTexture->GetSizeY() != SourceTexture->GetSizeY())
 				{
@@ -165,67 +97,5 @@
 			RHICmdList.ReadSurfaceData(TextureRef, Rect, OutPixels, FReadSurfaceDataFlags());
 		}
 
-<<<<<<< HEAD
-private:
-	TAtomic<double> Value{ 0 };
-};
-
-
-inline void CopyTexture(const FTexture2DRHIRef& SourceTexture, FTexture2DRHIRef& DestinationTexture)
-{
-	FRHICommandListImmediate& RHICmdList = FRHICommandListExecutor::GetImmediateCommandList();
-
-	IRendererModule* RendererModule = &FModuleManager::GetModuleChecked<IRendererModule>("Renderer");
-
-	// #todo-renderpasses there's no explicit resolve here? Do we need one?
-	FRHIRenderPassInfo RPInfo(DestinationTexture, ERenderTargetActions::Load_Store);
-
-	RHICmdList.BeginRenderPass(RPInfo, TEXT("CopyBackbuffer"));
-
-	{
-		RHICmdList.SetViewport(0, 0, 0.0f, DestinationTexture->GetSizeX(), DestinationTexture->GetSizeY(), 1.0f);
-
-		FGraphicsPipelineStateInitializer GraphicsPSOInit;
-		RHICmdList.ApplyCachedRenderTargets(GraphicsPSOInit);
-		GraphicsPSOInit.BlendState = TStaticBlendState<>::GetRHI();
-		GraphicsPSOInit.RasterizerState = TStaticRasterizerState<>::GetRHI();
-		GraphicsPSOInit.DepthStencilState = TStaticDepthStencilState<false, CF_Always>::GetRHI();
-
-		// New engine version...
-		FGlobalShaderMap* ShaderMap = GetGlobalShaderMap(GMaxRHIFeatureLevel);
-		TShaderMapRef<FScreenVS> VertexShader(ShaderMap);
-		TShaderMapRef<FScreenPS> PixelShader(ShaderMap);
-
-		GraphicsPSOInit.BoundShaderState.VertexDeclarationRHI = GFilterVertexDeclaration.VertexDeclarationRHI;
-		GraphicsPSOInit.BoundShaderState.VertexShaderRHI = VertexShader.GetVertexShader();
-		GraphicsPSOInit.BoundShaderState.PixelShaderRHI = PixelShader.GetPixelShader();
-
-		GraphicsPSOInit.PrimitiveType = PT_TriangleList;
-
-		SetGraphicsPipelineState(RHICmdList, GraphicsPSOInit);
-
-		if(DestinationTexture->GetSizeX() != SourceTexture->GetSizeX() || DestinationTexture->GetSizeY() != SourceTexture->GetSizeY())
-		{
-			PixelShader->SetParameters(RHICmdList, TStaticSamplerState<SF_Bilinear>::GetRHI(), SourceTexture);
-		}
-		else
-		{
-			PixelShader->SetParameters(RHICmdList, TStaticSamplerState<SF_Point>::GetRHI(), SourceTexture);
-		}
-
-		RendererModule->DrawRectangle(RHICmdList, 0, 0,                // Dest X, Y
-		                              DestinationTexture->GetSizeX(),  // Dest Width
-		                              DestinationTexture->GetSizeY(),  // Dest Height
-		                              0, 0,                            // Source U, V
-		                              1, 1,                            // Source USize, VSize
-		                              DestinationTexture->GetSizeXY(), // Target buffer size
-		                              FIntPoint(1, 1),                 // Source texture size
-		                              VertexShader, EDRF_Default);
-	}
-
-	RHICmdList.EndRenderPass();
-}
-=======
 	} // namespace PixelStreaming
-} // namespace UE
->>>>>>> 6bbb88c8
+} // namespace UE