// Copyright Epic Games, Inc. All Rights Reserved.

#pragma once

#include "IPixelStreamingModule.h"
#include "RHI.h"
#include "Tickable.h"
<<<<<<< HEAD
#include "InputDevice.h"

class AController;
class AGameModeBase;
class APlayerController;
class FSceneViewport;
class UPixelStreamingInput;
class SWindow;

namespace UE
{
	namespace PixelStreaming
	{
		class FStreamer;

		/**
		 * This plugin allows the back buffer to be sent as a compressed video across
		 * a network.
		 */
		class FPixelStreamingModule : public IPixelStreamingModule, public FTickableGameObject
		{
		public:
			static IPixelStreamingModule* GetModule();

		private:
			/** IModuleInterface implementation */
			void StartupModule() override;
			void ShutdownModule() override;

			TSharedPtr<class IInputDevice> CreateInputDevice(const TSharedRef<FGenericApplicationMessageHandler>& InMessageHandler) override;

			/** IPixelStreamingModule implementation */
			IPixelStreamingModule::FReadyEvent& OnReady() override;
			bool IsReady() override;
			IInputDevice& GetInputDevice() override;
			void AddPlayerConfig(TSharedRef<FJsonObject>& JsonObject) override;
			void SendResponse(const FString& Descriptor) override;
			void SendCommand(const FString& Descriptor) override;

			/**
			 * Returns a shared pointer to the device which handles pixel streaming
			 * input.
			 * @return The shared pointer to the input device.
			 */
			TSharedPtr<FInputDevice> GetInputDevicePtr();
			void AddInputComponent(UPixelStreamingInput* InInputComponent) override;
			void RemoveInputComponent(UPixelStreamingInput* InInputComponent) override;
			const TArray<UPixelStreamingInput*> GetInputComponents() override;

			void FreezeFrame(UTexture2D* Texture) override;
			void UnfreezeFrame() override;
			void KickPlayer(FPixelStreamingPlayerId PlayerId);
			IPixelStreamingAudioSink* GetPeerAudioSink(FPixelStreamingPlayerId PlayerId) override;
			IPixelStreamingAudioSink* GetUnlistenedAudioSink() override;
			/** End IPixelStreamingModule implementation */

			// FTickableGameObject
			bool IsTickableWhenPaused() const override;
			bool IsTickableInEditor() const override;
			void Tick(float DeltaTime) override;
			TStatId GetStatId() const override;

			bool IsPlatformCompatible() const;
			void UpdateViewport(FSceneViewport* Viewport);
			void OnBackBufferReady_RenderThread(SWindow& SlateWindow, const FTexture2DRHIRef& BackBuffer);
			void OnGameModePostLogin(AGameModeBase* GameMode, APlayerController* NewPlayer);
			void OnGameModeLogout(AGameModeBase* GameMode, AController* Exiting);
			void SendJpeg(TArray<FColor> RawData, const FIntRect& Rect);
			void SendFileData(TArray<uint8>& ByteData, FString& MimeType, FString& FileExtension);

			void InitStreamer();

		private:
			IPixelStreamingModule::FReadyEvent ReadyEvent;
			TUniquePtr<FStreamer> Streamer;
			TSharedPtr<FInputDevice> InputDevice;
			TArray<UPixelStreamingInput*> InputComponents;
			bool bFrozen = false;
			bool bCaptureNextBackBufferAndStream = false;
			double LastVideoEncoderQPReportTime = 0;
			static IPixelStreamingModule* PixelStreamingModule;
		};
	} // namespace PixelStreaming
} // namespace UE
=======
#include "PixelStreamingProtocol.h"

class UPixelStreamingInput;
class SWindow;

namespace UE::PixelStreaming
{
	class FStreamer;
	class FVideoInputBackBuffer;
	class FVideoSourceGroup;

	/*
	 * This plugin allows the back buffer to be sent as a compressed video across a network.
	 */
	class FPixelStreamingModule : public IPixelStreamingModule
	{
	public:
		static IPixelStreamingModule* GetModule();

		/** IPixelStreamingModule implementation */
		virtual void SetCodec(EPixelStreamingCodec Codec) override;
		virtual EPixelStreamingCodec GetCodec() const override;
		virtual FReadyEvent& OnReady() override;
		virtual bool IsReady() override;
		virtual bool StartStreaming() override;
		virtual void StopStreaming() override;
		virtual TSharedPtr<IPixelStreamingStreamer> CreateStreamer(const FString& StreamerId) override;
		virtual TArray<FString> GetStreamerIds() override;
		virtual TSharedPtr<IPixelStreamingStreamer> GetStreamer(const FString& StreamerId) override;
		virtual TSharedPtr<IPixelStreamingStreamer> DeleteStreamer(const FString& StreamerId) override;
		virtual FString GetDefaultStreamerID() override;
		virtual FString GetDefaultSignallingURL() override;
		virtual const Protocol::FPixelStreamingProtocol& GetProtocol() override;
		
		virtual void RegisterMessage(Protocol::EPixelStreamingMessageDirection MessageDirection, const FString& MessageType, Protocol::FPixelStreamingInputMessage Message, const TFunction<void(FMemoryReader)>& Handler) override;
		virtual TFunction<void(FMemoryReader)> FindMessageHandler(const FString& MessageType) override;
		// These are staying on the module at the moment as theres no way of the BPs knowing which streamer they are relevant to
		virtual void AddInputComponent(UPixelStreamingInput* InInputComponent) override;
		virtual void RemoveInputComponent(UPixelStreamingInput* InInputComponent) override;
		virtual const TArray<UPixelStreamingInput*> GetInputComponents() override;
		// Don't delete, is used externally to PS
		virtual void SetExternalVideoSourceFPS(uint32 InFPS) override;
		virtual rtc::scoped_refptr<webrtc::VideoTrackSourceInterface> CreateExternalVideoSource() override;
		virtual void ReleaseExternalVideoSource(const webrtc::VideoTrackSourceInterface* InVideoSource) override;
		virtual TUniquePtr<webrtc::VideoEncoderFactory> CreateVideoEncoderFactory() override;
		virtual void ForEachStreamer(const TFunction<void(TSharedPtr<IPixelStreamingStreamer>)>& Func) override;
		/** End IPixelStreamingModule implementation */

	private:
		/** IModuleInterface implementation */
		void StartupModule() override;
		void ShutdownModule() override;
		/** End IModuleInterface implementation */

		/** IInputDeviceModule implementation */
		virtual TSharedPtr<IInputDevice> CreateInputDevice(const TSharedRef<FGenericApplicationMessageHandler>& InMessageHandler) override;
		/** End IInputDeviceModule implementation */

		// Own methods
		void InitDefaultStreamer();
		bool IsPlatformCompatible() const;
		void PopulateProtocol();

	private:
		bool bModuleReady = false;
		bool bStartupCompleted = false;
		static IPixelStreamingModule* PixelStreamingModule;

		FReadyEvent ReadyEvent;
		TArray<UPixelStreamingInput*> InputComponents;
		TSharedPtr<FVideoSourceGroup> ExternalVideoSourceGroup;
		mutable FCriticalSection StreamersCS;
		TMap<FString, TSharedPtr<IPixelStreamingStreamer>> Streamers;
		Protocol::FPixelStreamingProtocol MessageProtocol;
	};
} // namespace UE::PixelStreaming
>>>>>>> d731a049
<|MERGE_RESOLUTION|>--- conflicted
+++ resolved
@@ -5,92 +5,6 @@
 #include "IPixelStreamingModule.h"
 #include "RHI.h"
 #include "Tickable.h"
-<<<<<<< HEAD
-#include "InputDevice.h"
-
-class AController;
-class AGameModeBase;
-class APlayerController;
-class FSceneViewport;
-class UPixelStreamingInput;
-class SWindow;
-
-namespace UE
-{
-	namespace PixelStreaming
-	{
-		class FStreamer;
-
-		/**
-		 * This plugin allows the back buffer to be sent as a compressed video across
-		 * a network.
-		 */
-		class FPixelStreamingModule : public IPixelStreamingModule, public FTickableGameObject
-		{
-		public:
-			static IPixelStreamingModule* GetModule();
-
-		private:
-			/** IModuleInterface implementation */
-			void StartupModule() override;
-			void ShutdownModule() override;
-
-			TSharedPtr<class IInputDevice> CreateInputDevice(const TSharedRef<FGenericApplicationMessageHandler>& InMessageHandler) override;
-
-			/** IPixelStreamingModule implementation */
-			IPixelStreamingModule::FReadyEvent& OnReady() override;
-			bool IsReady() override;
-			IInputDevice& GetInputDevice() override;
-			void AddPlayerConfig(TSharedRef<FJsonObject>& JsonObject) override;
-			void SendResponse(const FString& Descriptor) override;
-			void SendCommand(const FString& Descriptor) override;
-
-			/**
-			 * Returns a shared pointer to the device which handles pixel streaming
-			 * input.
-			 * @return The shared pointer to the input device.
-			 */
-			TSharedPtr<FInputDevice> GetInputDevicePtr();
-			void AddInputComponent(UPixelStreamingInput* InInputComponent) override;
-			void RemoveInputComponent(UPixelStreamingInput* InInputComponent) override;
-			const TArray<UPixelStreamingInput*> GetInputComponents() override;
-
-			void FreezeFrame(UTexture2D* Texture) override;
-			void UnfreezeFrame() override;
-			void KickPlayer(FPixelStreamingPlayerId PlayerId);
-			IPixelStreamingAudioSink* GetPeerAudioSink(FPixelStreamingPlayerId PlayerId) override;
-			IPixelStreamingAudioSink* GetUnlistenedAudioSink() override;
-			/** End IPixelStreamingModule implementation */
-
-			// FTickableGameObject
-			bool IsTickableWhenPaused() const override;
-			bool IsTickableInEditor() const override;
-			void Tick(float DeltaTime) override;
-			TStatId GetStatId() const override;
-
-			bool IsPlatformCompatible() const;
-			void UpdateViewport(FSceneViewport* Viewport);
-			void OnBackBufferReady_RenderThread(SWindow& SlateWindow, const FTexture2DRHIRef& BackBuffer);
-			void OnGameModePostLogin(AGameModeBase* GameMode, APlayerController* NewPlayer);
-			void OnGameModeLogout(AGameModeBase* GameMode, AController* Exiting);
-			void SendJpeg(TArray<FColor> RawData, const FIntRect& Rect);
-			void SendFileData(TArray<uint8>& ByteData, FString& MimeType, FString& FileExtension);
-
-			void InitStreamer();
-
-		private:
-			IPixelStreamingModule::FReadyEvent ReadyEvent;
-			TUniquePtr<FStreamer> Streamer;
-			TSharedPtr<FInputDevice> InputDevice;
-			TArray<UPixelStreamingInput*> InputComponents;
-			bool bFrozen = false;
-			bool bCaptureNextBackBufferAndStream = false;
-			double LastVideoEncoderQPReportTime = 0;
-			static IPixelStreamingModule* PixelStreamingModule;
-		};
-	} // namespace PixelStreaming
-} // namespace UE
-=======
 #include "PixelStreamingProtocol.h"
 
 class UPixelStreamingInput;
@@ -166,5 +80,4 @@
 		TMap<FString, TSharedPtr<IPixelStreamingStreamer>> Streamers;
 		Protocol::FPixelStreamingProtocol MessageProtocol;
 	};
-} // namespace UE::PixelStreaming
->>>>>>> d731a049
+} // namespace UE::PixelStreaming