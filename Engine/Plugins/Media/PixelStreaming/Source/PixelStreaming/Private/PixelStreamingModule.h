--- conflicted
+++ resolved
@@ -11,12 +11,7 @@
 class AGameModeBase;
 class APlayerController;
 class FSceneViewport;
-<<<<<<< HEAD
-class FStreamer;
-class UPixelStreamerInputComponent;
-=======
 class UPixelStreamingInput;
->>>>>>> 6bbb88c8
 class SWindow;
 
 namespace UE
@@ -34,28 +29,6 @@
 		public:
 			static IPixelStreamingModule* GetModule();
 
-<<<<<<< HEAD
-	/** IPixelStreamingModule implementation */
-	FInputDevice& GetInputDevice() override;
-	void AddPlayerConfig(TSharedRef<FJsonObject>& JsonObject) override;
-	void SendResponse(const FString& Descriptor) override;
-	void SendCommand(const FString& Descriptor) override;
-
-	/**
-	 * Returns a shared pointer to the device which handles pixel streaming
-	 * input.
-	 * @return The shared pointer to the input device.
-	 */
-	TSharedPtr<FInputDevice> GetInputDevicePtr();
-	void AddInputComponent(UPixelStreamerInputComponent* InInputComponent) override;
-	void RemoveInputComponent(UPixelStreamerInputComponent* InInputComponent) override;
-	const TArray<UPixelStreamerInputComponent*> GetInputComponents() override;
-
-	void FreezeFrame(UTexture2D* Texture) override;
-	void UnfreezeFrame() override;
-	IPixelStreamingAudioSink* GetPeerAudioSink(FPlayerId PlayerId) override;
-	IPixelStreamingAudioSink* GetUnlistenedAudioSink() override;
-=======
 		private:
 			/** IModuleInterface implementation */
 			void StartupModule() override;
@@ -80,7 +53,6 @@
 			void AddInputComponent(UPixelStreamingInput* InInputComponent) override;
 			void RemoveInputComponent(UPixelStreamingInput* InInputComponent) override;
 			const TArray<UPixelStreamingInput*> GetInputComponents() override;
->>>>>>> 6bbb88c8
 
 			void FreezeFrame(UTexture2D* Texture) override;
 			void UnfreezeFrame() override;
@@ -95,18 +67,6 @@
 			void Tick(float DeltaTime) override;
 			TStatId GetStatId() const override;
 
-<<<<<<< HEAD
-	void InitStreamer();
-
-private:
-	TUniquePtr<FStreamer> Streamer;
-	TSharedPtr<FInputDevice> InputDevice;
-	TArray<UPixelStreamerInputComponent*> InputComponents;
-	bool bFrozen = false;
-	bool bCaptureNextBackBufferAndStream = false;
-	double LastVideoEncoderQPReportTime = 0;
-};
-=======
 			bool IsPlatformCompatible() const;
 			void UpdateViewport(FSceneViewport* Viewport);
 			void OnBackBufferReady_RenderThread(SWindow& SlateWindow, const FTexture2DRHIRef& BackBuffer);
@@ -128,5 +88,4 @@
 			static IPixelStreamingModule* PixelStreamingModule;
 		};
 	} // namespace PixelStreaming
-} // namespace UE
->>>>>>> 6bbb88c8
+} // namespace UE