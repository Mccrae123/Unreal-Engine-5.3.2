// Copyright Epic Games, Inc. All Rights Reserved.

#pragma once

#include "HLMediaPrivate.h"

#include "IMediaTextureSample.h"
#include "MediaUtils/Public/MediaObjectPool.h"

<<<<<<< HEAD
#define GetRenderTargetFormat GetRenderTargetFormat_D3D12
#define FindShaderResourceDXGIFormat FindShaderResourceDXGIFormat_D3D12
#define FindUnorderedAccessDXGIFormat FindUnorderedAccessDXGIFormat_D3D12
#define FindDepthStencilDXGIFormat FindDepthStencilDXGIFormat_D3D12
#define HasStencilBits HasStencilBits_D3D12
#define FD3DGPUProfiler FD3D12GPUProfiler

#include "D3D12RHIPrivate.h"

#undef GetRenderTargetFormat
#undef FindShaderResourceDXGIFormat
#undef FindUnorderedAccessDXGIFormat
#undef FindDepthStencilDXGIFormat
#undef HasStencilBits
#undef FD3DGPUProfiler
=======
#include "ID3D11DynamicRHI.h"
#include "ID3D12DynamicRHI.h"
>>>>>>> d731a049

class FHLMediaTextureSample
    : public IMediaTextureSample
    , public IMediaPoolable
{
public:
	FHLMediaTextureSample(ID3D11Texture2D* InTexture, ID3D11ShaderResourceView* InShaderResourceView, HANDLE InSharedTextureHandle)
        : Duration(FTimespan::Zero())
        , Time(FTimespan::Zero())
    {
        D3D11_TEXTURE2D_DESC Desc;
        InTexture->GetDesc(&Desc);

<<<<<<< HEAD
		FString RHIString = FApp::GetGraphicsRHI();
		if (RHIString == TEXT("DirectX 12"))
		{
			// MediaFoundation creates a DX11 texture.  To use this texture with DX12, open the shared handle with the DX12 RHI.
			FD3D12DynamicRHI* DX12RHI = StaticCast<FD3D12DynamicRHI*>(GDynamicRHI);
			TComPtr<ID3D12Resource> sharedMediaTexture;
			if (FAILED(DX12RHI->GetAdapter().GetD3DDevice()->OpenSharedHandle(InSharedTextureHandle, IID_PPV_ARGS(&sharedMediaTexture))))
=======
		if (RHIGetInterfaceType() == ERHIInterfaceType::D3D12)
		{
			// MediaFoundation creates a DX11 texture.  To use this texture with DX12, open the shared handle with the DX12 RHI.
			TComPtr<ID3D12Resource> sharedMediaTexture;
			if (FAILED(GetID3D12DynamicRHI()->RHIGetDevice(0)->OpenSharedHandle(InSharedTextureHandle, IID_PPV_ARGS(&sharedMediaTexture))))
>>>>>>> d731a049
			{
				UE_LOG(LogHLMediaPlayer, Log, TEXT("ID3D12Device::OpenSharedHandle failed in FHLMediaTextureSample"));
				return;
			}

<<<<<<< HEAD
			Texture = DX12RHI->RHICreateTexture2DFromResource(PF_B8G8R8A8, TexCreate_Dynamic, FClearValueBinding::None, sharedMediaTexture.Get());
		}
		else
		{
			TArray<TRefCountPtr<ID3D11RenderTargetView>> RenderTargetViews;
			Texture = new FD3D11Texture2D(
				GD3D11RHI,
				InTexture,
				InShaderResourceView,
				false,
				RenderTargetViews.Num(),
				RenderTargetViews,
				nullptr,
				Desc.Width,
				Desc.Height,
				0,
				1,
				1,
				PF_B8G8R8A8,
				false,
				TexCreate_None,
				false,
				FClearValueBinding::Transparent);
=======
			Texture = GetID3D12DynamicRHI()->RHICreateTexture2DFromResource(PF_B8G8R8A8, TexCreate_Dynamic, FClearValueBinding::None, sharedMediaTexture.Get());
		}
		else
		{
			Texture = GetID3D11DynamicRHI()->RHICreateTexture2DFromResource(PF_B8G8R8A8, TexCreate_None, FClearValueBinding::Transparent, InTexture);
>>>>>>> d731a049
		}
    }

    virtual ~FHLMediaTextureSample()
    { 
    }

    bool Update(
        FTimespan InTime,
        FTimespan InDuration)
    {
        if (!Texture.IsValid())
        {
            return false;
        }

        Time = InTime;
        Duration = InDuration;

        return true;
    }

    // IMediaTextureSample
    virtual const void* GetBuffer() override
    {
        return nullptr;
    }

    virtual FIntPoint GetDim() const override
    {
        return Texture.IsValid() ? Texture->GetTexture2D()->GetSizeXY() : FIntPoint::ZeroValue;
    }

    virtual FTimespan GetDuration() const override
    {
        return Duration;
    }

    virtual EMediaTextureSampleFormat GetFormat() const override
    {
        return EMediaTextureSampleFormat::CharBGRA;
    }

    virtual FIntPoint GetOutputDim() const override
    {
        return Texture.IsValid() ? Texture->GetTexture2D()->GetSizeXY() : FIntPoint::ZeroValue;
    }

    virtual uint32 GetStride() const override
    {
        return Texture.IsValid() ? Texture->GetTexture2D()->GetSizeX() * 4 : 0;
    }

    virtual FRHITexture* GetTexture() const override
    {
        return Texture;
    }

    virtual FMediaTimeStamp GetTime() const override
    {
        return FMediaTimeStamp(Time);
    }

    virtual bool IsCacheable() const override
    {
        return true;
    }

    virtual bool IsOutputSrgb() const override
    {
        return true;
    }

    virtual void Reset() override
    {
        Time = FTimespan::Zero();
        Duration = FTimespan::Zero();
        Texture = nullptr;
    }

protected:
    /** The sample's texture resource. */
    TRefCountPtr<FRHITexture2D> Texture;

    /** Duration for which the sample is valid. */
    FTimespan Duration;

    /** Sample time. */
    FTimespan Time;
};<|MERGE_RESOLUTION|>--- conflicted
+++ resolved
@@ -7,26 +7,8 @@
 #include "IMediaTextureSample.h"
 #include "MediaUtils/Public/MediaObjectPool.h"
 
-<<<<<<< HEAD
-#define GetRenderTargetFormat GetRenderTargetFormat_D3D12
-#define FindShaderResourceDXGIFormat FindShaderResourceDXGIFormat_D3D12
-#define FindUnorderedAccessDXGIFormat FindUnorderedAccessDXGIFormat_D3D12
-#define FindDepthStencilDXGIFormat FindDepthStencilDXGIFormat_D3D12
-#define HasStencilBits HasStencilBits_D3D12
-#define FD3DGPUProfiler FD3D12GPUProfiler
-
-#include "D3D12RHIPrivate.h"
-
-#undef GetRenderTargetFormat
-#undef FindShaderResourceDXGIFormat
-#undef FindUnorderedAccessDXGIFormat
-#undef FindDepthStencilDXGIFormat
-#undef HasStencilBits
-#undef FD3DGPUProfiler
-=======
 #include "ID3D11DynamicRHI.h"
 #include "ID3D12DynamicRHI.h"
->>>>>>> d731a049
 
 class FHLMediaTextureSample
     : public IMediaTextureSample
@@ -40,57 +22,21 @@
         D3D11_TEXTURE2D_DESC Desc;
         InTexture->GetDesc(&Desc);
 
-<<<<<<< HEAD
-		FString RHIString = FApp::GetGraphicsRHI();
-		if (RHIString == TEXT("DirectX 12"))
-		{
-			// MediaFoundation creates a DX11 texture.  To use this texture with DX12, open the shared handle with the DX12 RHI.
-			FD3D12DynamicRHI* DX12RHI = StaticCast<FD3D12DynamicRHI*>(GDynamicRHI);
-			TComPtr<ID3D12Resource> sharedMediaTexture;
-			if (FAILED(DX12RHI->GetAdapter().GetD3DDevice()->OpenSharedHandle(InSharedTextureHandle, IID_PPV_ARGS(&sharedMediaTexture))))
-=======
 		if (RHIGetInterfaceType() == ERHIInterfaceType::D3D12)
 		{
 			// MediaFoundation creates a DX11 texture.  To use this texture with DX12, open the shared handle with the DX12 RHI.
 			TComPtr<ID3D12Resource> sharedMediaTexture;
 			if (FAILED(GetID3D12DynamicRHI()->RHIGetDevice(0)->OpenSharedHandle(InSharedTextureHandle, IID_PPV_ARGS(&sharedMediaTexture))))
->>>>>>> d731a049
 			{
 				UE_LOG(LogHLMediaPlayer, Log, TEXT("ID3D12Device::OpenSharedHandle failed in FHLMediaTextureSample"));
 				return;
 			}
 
-<<<<<<< HEAD
-			Texture = DX12RHI->RHICreateTexture2DFromResource(PF_B8G8R8A8, TexCreate_Dynamic, FClearValueBinding::None, sharedMediaTexture.Get());
-		}
-		else
-		{
-			TArray<TRefCountPtr<ID3D11RenderTargetView>> RenderTargetViews;
-			Texture = new FD3D11Texture2D(
-				GD3D11RHI,
-				InTexture,
-				InShaderResourceView,
-				false,
-				RenderTargetViews.Num(),
-				RenderTargetViews,
-				nullptr,
-				Desc.Width,
-				Desc.Height,
-				0,
-				1,
-				1,
-				PF_B8G8R8A8,
-				false,
-				TexCreate_None,
-				false,
-				FClearValueBinding::Transparent);
-=======
 			Texture = GetID3D12DynamicRHI()->RHICreateTexture2DFromResource(PF_B8G8R8A8, TexCreate_Dynamic, FClearValueBinding::None, sharedMediaTexture.Get());
 		}
 		else
 		{
 			Texture = GetID3D11DynamicRHI()->RHICreateTexture2DFromResource(PF_B8G8R8A8, TexCreate_None, FClearValueBinding::Transparent, InTexture);
->>>>>>> d731a049
 		}
     }
 
