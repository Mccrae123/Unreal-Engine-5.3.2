--- conflicted
+++ resolved
@@ -7,19 +7,12 @@
 #include "AjaMediaOutput.h"
 #include "AjaMediaOutputModule.h"
 #include "GPUTextureTransferModule.h"
-<<<<<<< HEAD
-#include "Misc/CoreDelegates.h"
-=======
->>>>>>> 4af6daef
 #include "Engine/Engine.h"
 #include "HAL/Event.h"
 #include "HAL/IConsoleManager.h"
 #include "IAjaMediaOutputModule.h"
 #include "IAjaMediaModule.h"
-<<<<<<< HEAD
-=======
 #include "MediaIOCoreDefinitions.h"
->>>>>>> 4af6daef
 #include "MediaIOCoreFileWriter.h"
 #include "MediaIOCoreSubsystem.h"
 #include "Misc/ScopeLock.h"
@@ -104,8 +97,6 @@
 
 namespace AjaMediaCaptureUtils
 {
-<<<<<<< HEAD
-=======
 	AJA::FAjaHDROptions MakeAjaHDRMetadata(const FAjaMediaHDROptions& HDROptions)
 	{
 		AJA::FAjaHDROptions HDRMetadata;
@@ -116,7 +107,6 @@
 		return HDRMetadata;
 	}
 	
->>>>>>> 4af6daef
 	AJA::ETransportType ConvertTransportType(const EMediaIOTransportType TransportType, const EMediaIOQuadLinkTransportType QuadTransportType)
 	{
 		switch (TransportType)
@@ -347,17 +337,10 @@
 					{
 						TextureTransfer->UnregisterTexture(Texture->GetTexture2D());
 					}
-<<<<<<< HEAD
 
 					TexturesToRelease.Reset();
 				}
 
-=======
-
-					TexturesToRelease.Reset();
-				}
-
->>>>>>> 4af6daef
 				if (OutputChannel)
 				{
 					// Close the aja channel in the another thread.
@@ -450,8 +433,6 @@
 bool UAjaMediaCapture::HasFinishedProcessing() const
 {
 	return Super::HasFinishedProcessing() || !OutputChannel;
-<<<<<<< HEAD
-=======
 }
 
 const FMatrix& UAjaMediaCapture::GetRGBToYUVConversionMatrix() const
@@ -471,7 +452,6 @@
 	}
 	
 	return Super::GetRGBToYUVConversionMatrix();
->>>>>>> 4af6daef
 }
 
 bool UAjaMediaCapture::InitAJA(UAjaMediaOutput* InAjaMediaOutput)
@@ -533,11 +513,8 @@
 	ChannelOptions.bUseGPUDMA = ShouldCaptureRHIResource();
 	ChannelOptions.bDirectlyWriteAudio = InAjaMediaOutput->bOutputAudioOnAudioThread;
 
-<<<<<<< HEAD
-=======
 	ChannelOptions.HDROptions = AjaMediaCaptureUtils::MakeAjaHDRMetadata(InAjaMediaOutput->HDROptions);
 	
->>>>>>> 4af6daef
 	bOutputAudio = InAjaMediaOutput->bOutputAudio;
 	bDirectlyWriteAudio = InAjaMediaOutput->bOutputAudioOnAudioThread;
 	
@@ -670,15 +647,12 @@
 	}
 }
 
-<<<<<<< HEAD
-=======
 bool UAjaMediaCapture::SupportsAnyThreadCapture() const
 {
 	// AnyThread is not supported with GPUDirect since calling dvpMapBufferEnd on a different thread will crash.
 	return !ShouldCaptureRHIResource();
 }
 
->>>>>>> 4af6daef
 void UAjaMediaCapture::OnFrameCaptured_AnyThread(const FCaptureBaseData& InBaseData, TSharedPtr<FMediaCaptureUserData, ESPMode::ThreadSafe> InUserData, const FMediaCaptureResourceData& InResourceData)
 {
 	TRACE_CPUPROFILER_EVENT_SCOPE(UAjaMediaCapture::OnFrameCaptured_AnyThread);
