--- conflicted
+++ resolved
@@ -2,11 +2,7 @@
 
 #include "AjaMediaSource.h"
 
-<<<<<<< HEAD
-#include "Aja.h"
-=======
 #include "Aja/Aja.h"
->>>>>>> 4af6daef
 #include "AjaDeviceProvider.h"
 #include "AjaMediaPrivate.h"
 #include "MediaIOCorePlayerBase.h"
@@ -193,7 +189,6 @@
 			UE_LOG(LogAjaMedia, Warning, TEXT("The MediaConfiguration '%s' is invalid."), *GetName());
 			return false;
 		}
-<<<<<<< HEAD
 	}
 	else
 	{
@@ -203,17 +198,6 @@
 			return false;
 		}
 	}
-=======
-	}
-	else
-	{
-		if (!MediaConfiguration.IsValid())
-		{
-			UE_LOG(LogAjaMedia, Warning, TEXT("The MediaConfiguration '%s' is invalid."), *GetName());
-			return false;
-		}
-	}
->>>>>>> 4af6daef
 	
 
 	if (!FAja::IsInitialized())
