// Copyright Epic Games, Inc. All Rights Reserved.

using UnrealBuildTool;

public class MatineeToLevelSequence : ModuleRules
{
	public MatineeToLevelSequence(ReadOnlyTargetRules Target) : base(Target)
	{
		DynamicallyLoadedModuleNames.AddRange(
			new string[] {
			"AssetTools",
			}
		);

		PrivateDependencyModuleNames.AddRange(
			new string[] {
			"LevelSequence",
			"ContentBrowser",
			"Core",
			"CoreUObject",
			"EditorStyle",
			"Engine",
			"BlueprintGraph",
			"GameplayCameras",
			"InputCore",
			"Kismet",
			"LevelEditor",
			"MovieScene",
			"MovieSceneTools",
			"MovieSceneTracks",
			"Slate",
			"SlateCore",
			"ToolMenus",
<<<<<<< HEAD
=======
			"EditorFramework",
>>>>>>> 6bbb88c8
			"UnrealEd",
			"TimeManagement",
			"TemplateSequence",
			"Analytics",
			"AssetRegistry"
			}
		);

		PrivateIncludePathModuleNames.AddRange(
			new string[] {
			"AssetTools",
			"MovieSceneTools",
			"Settings",
			"WorkspaceMenuStructure",
			}
		);

		PrivateIncludePaths.AddRange(
			new string[] {
			}
		);
	}
}<|MERGE_RESOLUTION|>--- conflicted
+++ resolved
@@ -31,10 +31,7 @@
 			"Slate",
 			"SlateCore",
 			"ToolMenus",
-<<<<<<< HEAD
-=======
 			"EditorFramework",
->>>>>>> 6bbb88c8
 			"UnrealEd",
 			"TimeManagement",
 			"TemplateSequence",
