--- conflicted
+++ resolved
@@ -8,13 +8,9 @@
 #include "Components/SkeletalMeshComponent.h"
 #include "Containers/ArrayBuilder.h"
 #include "KeyParams.h"
-<<<<<<< HEAD
-#include "LevelSequenceEditorModule.h"
-=======
 #include "ILevelSequenceModule.h"
 #include "LevelSequenceEditorModule.h"
 #include "LevelSequenceEditorSubsystem.h"
->>>>>>> 4af6daef
 #include "Misc/LevelSequenceEditorSettings.h"
 #include "Misc/LevelSequenceEditorSpawnRegister.h"
 #include "Misc/LevelSequenceEditorHelpers.h"
@@ -30,10 +26,7 @@
 #include "Sections/MovieSceneSubSection.h"
 #include "ToolMenu.h"
 #include "Tracks/MovieSceneCinematicShotTrack.h"
-<<<<<<< HEAD
-=======
 #include "Tracks/IMovieSceneTransformOrigin.h"
->>>>>>> 4af6daef
 #include "MovieSceneToolsProjectSettings.h"
 #include "MovieSceneToolHelpers.h"
 #include "ScopedTransaction.h"
@@ -317,7 +310,6 @@
  *****************************************************************************/
 
 void FLevelSequenceEditorToolkit::ExtendSequencerToolbar(FName InToolMenuName)
-<<<<<<< HEAD
 {
 	FToolMenuOwnerScoped OwnerScoped(this);
 
@@ -345,34 +337,6 @@
 			}
 		}), SectionInsertLocation);
 	}
-=======
-{
-	FToolMenuOwnerScoped OwnerScoped(this);
-
-	UToolMenu* ToolMenu = UToolMenus::Get()->ExtendMenu(InToolMenuName);
-
-	const FToolMenuInsert SectionInsertLocation("BaseCommands", EToolMenuInsertType::Before);
-
-	{
-		ToolMenu->AddDynamicSection("LevelSequenceEditorDynamic", FNewToolMenuDelegate::CreateLambda([](UToolMenu* InMenu)
-		{	
-			ULevelSequenceEditorMenuContext* LevelSequenceEditorMenuContext = InMenu->FindContext<ULevelSequenceEditorMenuContext>();
-			if (LevelSequenceEditorMenuContext && LevelSequenceEditorMenuContext->Toolkit.IsValid())
-			{
-				const FName SequencerToolbarStyleName = "SequencerToolbar";
-			
-				FToolMenuEntry PlaybackContextEntry = FToolMenuEntry::InitWidget(
-					"PlaybackContext",
-					LevelSequenceEditorMenuContext->Toolkit.Pin()->PlaybackContext->BuildWorldPickerCombo(),
-					LOCTEXT("PlaybackContext", "PlaybackContext")
-				);
-				PlaybackContextEntry.StyleNameOverride = SequencerToolbarStyleName;
-
-				FToolMenuSection& Section = InMenu->AddSection("LevelSequenceEditor");
-				Section.AddEntry(PlaybackContextEntry);
-			}
-		}), SectionInsertLocation);
-	}
 }
 
 FTransform GetTransformOrigin(TSharedPtr<ISequencer> Sequencer)
@@ -391,7 +355,6 @@
 	}
 
 	return TransformOrigin;
->>>>>>> 4af6daef
 }
 
 
@@ -448,21 +411,6 @@
 		{
 			auto TransformSection = Cast<UMovieScene3DTransformSection>(NewSection);
 
-<<<<<<< HEAD
-			FVector Location = Actor.GetActorLocation();
-			FRotator Rotation = Actor.GetActorRotation();
-			FVector Scale = Actor.GetActorScale();
-
-			if (USceneComponent* SceneComponent = Cast<USceneComponent>(InComponent))
-			{
-				FTransform ActorRelativeTransform = SceneComponent->GetRelativeTransform();
-
-				Location = ActorRelativeTransform.GetTranslation();
-				Rotation = ActorRelativeTransform.GetRotation().Rotator();
-				Scale = ActorRelativeTransform.GetScale3D();
-			}
-
-=======
 			FTransform Transform = Actor.GetTransform();
 
 			if (USceneComponent* SceneComponent = Cast<USceneComponent>(InComponent))
@@ -479,7 +427,6 @@
 			FRotator Rotation = Transform.GetRotation().Rotator();
 			FVector Scale = Transform.GetScale3D();
 
->>>>>>> 4af6daef
 			TArrayView<FMovieSceneDoubleChannel*> DoubleChannels = TransformSection->GetChannelProxy().GetChannels<FMovieSceneDoubleChannel>();
 			DoubleChannels[0]->SetDefault(Location.X);
 			DoubleChannels[1]->SetDefault(Location.Y);
@@ -900,13 +847,8 @@
 	{
 		ShotEndTime += ShotDuration;
 
-<<<<<<< HEAD
-		FString ShotName = MovieSceneToolHelpers::GenerateNewShotName(ShotTrack->GetAllSections(), ShotStartTime);
-		FString ShotPackagePath = MovieSceneToolHelpers::GenerateNewShotPath(LevelSequenceWithShots->GetMovieScene(), ShotName);
-=======
 		FString ShotName = MovieSceneToolHelpers::GenerateNewSubsequenceName(ShotTrack->GetAllSections(), ProjectSettings->ShotPrefix, ShotStartTime);
 		FString ShotPackagePath = MovieSceneToolHelpers::GenerateNewSubsequencePath(LevelSequenceWithShots->GetMovieScene(), ProjectSettings->ShotPrefix, ShotName);
->>>>>>> 4af6daef
 
 		if (ShotIndex == 0)
 		{
@@ -939,16 +881,7 @@
 		return;
 	}
 
-<<<<<<< HEAD
-	ALevelSequenceActor* NewActor = CastChecked<ALevelSequenceActor>(GEditor->UseActorFactory(ActorFactory, FAssetData(LevelSequenceWithShotsAsset), &FTransform::Identity));
-	if (GCurrentLevelEditingViewportClient != nullptr && GCurrentLevelEditingViewportClient->IsPerspective())
-	{
-		GEditor->MoveActorInFrontOfCamera(*NewActor, GCurrentLevelEditingViewportClient->GetViewLocation(), GCurrentLevelEditingViewportClient->GetViewRotation().Vector());
-	}
-	else
-=======
 	if (ALevelSequenceActor* NewActor = Cast<ALevelSequenceActor>(GEditor->UseActorFactory(ActorFactory, FAssetData(LevelSequenceWithShotsAsset), &FTransform::Identity)))
->>>>>>> 4af6daef
 	{
 		if (GCurrentLevelEditingViewportClient != nullptr && GCurrentLevelEditingViewportClient->IsPerspective())
 		{
@@ -1015,13 +948,6 @@
 			{
 				if (Component)
 				{
-<<<<<<< HEAD
-					bool bValidComponent = Component && !Component->IsVisualizationComponent();
-
-					if (GlobalClassFilter.IsValid())
-					{
-						bValidComponent = GlobalClassFilter->IsClassAllowed(ClassViewerOptions, Component->GetClass(), ClassFilterFuncs);
-=======
 					bool bValidComponent = !Component->IsVisualizationComponent();
 
 					if (GlobalClassFilter.IsValid())
@@ -1036,7 +962,6 @@
 						{
 							bValidComponent = GlobalClassFilter->IsClassAllowed(ClassViewerOptions, Component->GetClass(), ClassFilterFuncs);
 						}
->>>>>>> 4af6daef
 					}
 
 					if (bValidComponent)
