--- conflicted
+++ resolved
@@ -53,10 +53,7 @@
 #include "Tracks/MovieScene3DTransformTrack.h"
 
 // To override Sequencer editor behavior for VR Editor 
-<<<<<<< HEAD
-=======
 #include "EditorWorldExtension.h"
->>>>>>> c08c13e0
 #include "VREditorMode.h"
 
 
