--- conflicted
+++ resolved
@@ -114,13 +114,6 @@
 				FActorSpawnParameters SpawnParams;
 				SpawnParams.ObjectFlags = RF_Transient | RF_Transactional;
 				SpawnParams.Name = ActorName;
-<<<<<<< HEAD
-
-				AActor* Instance = FactoryToUse->CreateActor(&SourceObject, World->PersistentLevel, FTransform(), SpawnParams);
-				Instance->bIsEditorPreviewActor = false;
-				NewSpawnable.ObjectTemplate = StaticDuplicateObject(Instance, &OwnerMovieScene, TemplateName, RF_AllFlags & ~RF_Transient);
-=======
->>>>>>> 6bbb88c8
 
 				AActor* Instance = FactoryToUse->CreateActor(&SourceObject, World->PersistentLevel, FTransform(), SpawnParams);
 				if (Instance)
@@ -280,20 +273,6 @@
 			}
 
 			// Set the section's default values to this default transform
-<<<<<<< HEAD
-			TArrayView<FMovieSceneFloatChannel*> FloatChannels = TransformSection->GetChannelProxy().GetChannels<FMovieSceneFloatChannel>();
-			FloatChannels[0]->SetDefault(Location.X);
-			FloatChannels[1]->SetDefault(Location.Y);
-			FloatChannels[2]->SetDefault(Location.Z);
-
-			FloatChannels[3]->SetDefault(Rotation.X);
-			FloatChannels[4]->SetDefault(Rotation.Y);
-			FloatChannels[5]->SetDefault(Rotation.Z);
-
-			FloatChannels[6]->SetDefault(Scale.X);
-			FloatChannels[7]->SetDefault(Scale.Y);
-			FloatChannels[8]->SetDefault(Scale.Z);
-=======
 			TArrayView<FMovieSceneDoubleChannel*> DoubleChannels = TransformSection->GetChannelProxy().GetChannels<FMovieSceneDoubleChannel>();
 			DoubleChannels[0]->SetDefault(Location.X);
 			DoubleChannels[1]->SetDefault(Location.Y);
@@ -306,7 +285,6 @@
 			DoubleChannels[6]->SetDefault(Scale.X);
 			DoubleChannels[7]->SetDefault(Scale.Y);
 			DoubleChannels[8]->SetDefault(Scale.Z);
->>>>>>> 6bbb88c8
 		}
 	}
 }
