// Copyright Epic Games, Inc. All Rights Reserved.

using UnrealBuildTool;

public class LevelSequenceEditor : ModuleRules
{
	public LevelSequenceEditor(ReadOnlyTargetRules Target) : base(Target)
	{
        DynamicallyLoadedModuleNames.AddRange(
            new string[] {
				"AssetTools",
				"PlacementMode",
			}
        );

		PublicDependencyModuleNames.AddRange(
			new string[] {
				"SequencerScripting",
			}
		);
        
        PrivateDependencyModuleNames.AddRange(
			new string[] {
				"ApplicationCore",
				"AppFramework",
                "LevelSequence",
				"BlueprintGraph",
                "CinematicCamera",
				"ClassViewer",
				"Core",
				"CoreUObject",
				"CurveEditor",
				"EditorFramework",
<<<<<<< HEAD
                "EditorStyle",
=======
>>>>>>> d731a049
				"EditorSubsystem",
				"Engine",
                "InputCore",
                "Kismet",
                "KismetCompiler",
				"LevelEditor",
				"MovieScene",
                "MovieSceneTools",
				"MovieSceneTracks",
                "PropertyEditor",
				"Sequencer",
                "Slate",
                "SlateCore",
				"SceneOutliner",
                "UnrealEd",
                "VREditor",
				"TimeManagement",
				"ToolMenus",
				"ToolWidgets",
			}
		);

		PrivateIncludePathModuleNames.AddRange(
			new string[] {
				"AssetTools",
                "MovieSceneTools",
				"SceneOutliner",
				"PlacementMode",
                "Settings",
                "MovieSceneCaptureDialog",
			}
		);

        PrivateIncludePaths.AddRange(
            new string[] {
            	"LevelSequenceEditor/Public",
				"LevelSequenceEditor/Private",
				"LevelSequenceEditor/Private/AssetTools",
				"LevelSequenceEditor/Private/Factories",
                "LevelSequenceEditor/Private/Misc",
				"LevelSequenceEditor/Private/Styles",
			}
        );
	}
}<|MERGE_RESOLUTION|>--- conflicted
+++ resolved
@@ -31,10 +31,6 @@
 				"CoreUObject",
 				"CurveEditor",
 				"EditorFramework",
-<<<<<<< HEAD
-                "EditorStyle",
-=======
->>>>>>> d731a049
 				"EditorSubsystem",
 				"Engine",
                 "InputCore",
