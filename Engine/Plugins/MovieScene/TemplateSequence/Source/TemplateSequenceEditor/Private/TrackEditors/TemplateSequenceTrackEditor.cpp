// Copyright Epic Games, Inc. All Rights Reserved.

#include "TrackEditors/TemplateSequenceTrackEditor.h"
#include "AssetData.h"
#include "AssetRegistryModule.h"
#include "Camera/CameraComponent.h"
#include "Camera/CameraAnim.h"
#include "CameraAnimationSequence.h"
#include "CollectionManagerModule.h"
#include "CommonMovieSceneTools.h"
#include "ContentBrowserModule.h"
#include "DragAndDrop/AssetDragDropOp.h"
#include "Framework/Application/SlateApplication.h"
#include "Framework/MultiBox/MultiBoxBuilder.h"
#include "Framework/Notifications/NotificationManager.h"
#include "ICollectionManager.h"
#include "IContentBrowserSingleton.h"
#include "Misc/ConfigCacheIni.h"
#include "MovieSceneCommonHelpers.h"
#include "MovieSceneTimeHelpers.h"
#include "Sections/MovieSceneCameraAnimSection.h"
#include "SequencerSectionPainter.h"
#include "SequencerUtilities.h"
#include "TemplateSequence.h"
#include "TrackEditors/CameraAnimTrackEditorHelper.h"
#include "Tracks/MovieSceneCameraAnimTrack.h"
#include "Tracks/MovieSceneFloatTrack.h"
#include "Tracks/MovieScene3DTransformTrack.h"
#include "Tracks/TemplateSequenceTrack.h"
#include "Widgets/Input/SButton.h"
#include "Widgets/Layout/SBox.h"
#include "Widgets/Notifications/SNotificationList.h"
#include "Widgets/SBoxPanel.h"
#include "Widgets/SCompoundWidget.h"

#define LOCTEXT_NAMESPACE "FTemplateSequenceTrackEditor"

FTemplateSequenceTrackEditor::FTemplateSequenceTrackEditor(TSharedRef<ISequencer> InSequencer)
	: FMovieSceneTrackEditor(InSequencer)
{
}

TSharedRef<ISequencerTrackEditor> FTemplateSequenceTrackEditor::CreateTrackEditor(TSharedRef<ISequencer> InSequencer)
{
	return MakeShareable(new FTemplateSequenceTrackEditor(InSequencer));
}

bool FTemplateSequenceTrackEditor::SupportsType(TSubclassOf<UMovieSceneTrack> Type) const
{
	return Type == UTemplateSequenceTrack::StaticClass();
}

void FTemplateSequenceTrackEditor::BuildObjectBindingTrackMenu(FMenuBuilder& MenuBuilder, const TArray<FGuid>& ObjectBindings, const UClass* ObjectClass)
{
	bool bIsCameraAnimMenu = true;
	for (FGuid ObjectBinding : ObjectBindings)
	{
		const UCameraComponent* CameraComponent = AcquireCameraComponentFromObjectGuid(ObjectBinding);
		if (CameraComponent == nullptr)
		{
			bIsCameraAnimMenu = false;
			break;
		}
	}

	FText SubMenuEntryText = LOCTEXT("AddTemplateSequence", "Template Sequence");
	FText SubMenuEntryTooltip = LOCTEXT("AddTemplateSequenceTooltip", "Adds a track that can play a template sequence asset using the parent binding.");
	if (bIsCameraAnimMenu)
	{
		SubMenuEntryText = LOCTEXT("AddCameraAnimationSequence", "Camera Animation");
		SubMenuEntryTooltip = LOCTEXT("AddCameraAnimationSequenceTooltip", "Adds a camera animation template sequence on the parent binding.");
	}
	
	MenuBuilder.AddSubMenu(
		SubMenuEntryText, SubMenuEntryTooltip,
		FNewMenuDelegate::CreateRaw(this, &FTemplateSequenceTrackEditor::AddTemplateSequenceAssetSubMenu, ObjectBindings, ObjectClass, bIsCameraAnimMenu)
	);
}

TSharedPtr<SWidget> FTemplateSequenceTrackEditor::BuildOutlinerEditWidget(const FGuid& ObjectBinding, UMovieSceneTrack* Track, const FBuildEditWidgetParams& Params)
{
	const UClass* ObjectClass = AcquireObjectClassFromObjectGuid(ObjectBinding);

	if (ObjectClass != nullptr)
	{
		const UCameraComponent* CameraComponent = AcquireCameraComponentFromObjectGuid(ObjectBinding);
		const bool bIsCameraAnimMenu = (CameraComponent != nullptr);

		return SNew(SHorizontalBox)
			+ SHorizontalBox::Slot()
			.AutoWidth()
			.VAlign(VAlign_Center)
			[
				FSequencerUtilities::MakeAddButton(
					LOCTEXT("TemplateSequenceAddButton", "Template Sequence"),
					FOnGetContent::CreateSP(this, &FTemplateSequenceTrackEditor::BuildTemplateSequenceAssetSubMenu, ObjectBinding, ObjectClass, bIsCameraAnimMenu),
					Params.NodeIsHovered, GetSequencer())
			];
	}
	else
	{
		return TSharedPtr<SWidget>();
	}
}

TSharedRef<ISequencerSection> FTemplateSequenceTrackEditor::MakeSectionInterface(UMovieSceneSection& SectionObject, UMovieSceneTrack& Track, FGuid ObjectBinding)
{
	check( SupportsType( SectionObject.GetOuter()->GetClass() ) );
	
	return MakeShareable(new FTemplateSequenceSection(GetSequencer(), *CastChecked<UTemplateSequenceSection>(&SectionObject)));
}

class STemplateSequenceAssetSubMenu : public SCompoundWidget
{
public:
	SLATE_BEGIN_ARGS(STemplateSequenceAssetSubMenu)
	{}
	SLATE_END_ARGS();

	void Construct(const FArguments& Args, TSharedPtr<FTemplateSequenceTrackEditor> InTrackEditor, TArray<FGuid> ObjectBindings, const UClass* InBaseClass, const UClass* InLegacyBaseClass)
	{
		check(InBaseClass != nullptr);
		BaseClass = InBaseClass;
		LegacyBaseClass = InLegacyBaseClass;

		TrackEditor = InTrackEditor;

<<<<<<< HEAD
=======
		GConfig->GetBool(TEXT("TemplateSequence"), TEXT("ShowOutdatedAssetsInCameraAnimationTrackEditor"), bShowingHiddenAssets, GEditorPerProjectIni);

>>>>>>> 3aae9151
		// We will be looking for any template sequence whose root bound object is compatible with the current object binding.
		// That means any template sequence bound to something of the same class, or a parent class.
		TSet<FName> BaseClassNames;
		const UClass* CurBaseClass = InBaseClass;
		while (CurBaseClass)
		{
			BaseClassNames.Add(CurBaseClass->GetFName());
			CurBaseClass = CurBaseClass->GetSuperClass();
		}

		FAssetPickerConfig AssetPickerConfig;
		{
			TSharedRef<FTemplateSequenceTrackEditor> TrackEditorRef = TrackEditor.ToSharedRef();

			AssetPickerConfig.OnAssetSelected = FOnAssetSelected::CreateSP(TrackEditorRef, &FTemplateSequenceTrackEditor::OnTemplateSequenceAssetSelected, ObjectBindings);
			AssetPickerConfig.OnAssetEnterPressed = FOnAssetEnterPressed::CreateSP(TrackEditorRef, &FTemplateSequenceTrackEditor::OnTemplateSequenceAssetEnterPressed, ObjectBindings);
			AssetPickerConfig.RefreshAssetViewDelegates.Add(&RefreshAssetViewDelegate);
			AssetPickerConfig.bAllowNullSelection = false;
			AssetPickerConfig.InitialAssetViewType = EAssetViewType::List;
			AssetPickerConfig.Filter.bRecursiveClasses = true;
			AssetPickerConfig.Filter.ClassNames.Add(UTemplateSequence::StaticClass()->GetFName());
			if (LegacyBaseClass != nullptr)
			{
				AssetPickerConfig.Filter.ClassNames.Add(LegacyBaseClass->GetFName());
			}

			AssetPickerConfig.OnShouldFilterAsset = FOnShouldFilterAsset::CreateLambda(
				[this, BaseClassNames](const FAssetData& AssetData) -> bool
				{
					if (LegacyBaseClass == nullptr || AssetData.AssetClass != LegacyBaseClass->GetFName())
					{
						const FAssetDataTagMapSharedView::FFindTagResult FoundBoundActorClass = AssetData.TagsAndValues.FindTag("BoundActorClass");
						if (FoundBoundActorClass.IsSet())
						{
							// Filter this out if it's got an incompatible bound actor class.
							const FName FoundBoundActorClassName(*FoundBoundActorClass.GetValue());
							return !BaseClassNames.Contains(FoundBoundActorClassName);
						}
						else
						{
							// Old asset, hasn't been saved since we added the bound actor class in the tags.
							++NumAssetsRequiringSave;
							// Don't filter if we're showing old assets, do filter if we only want compatible assets.
							return bShowingHiddenAssets ? false : true;
						}
					}
					else
					{
						// Legacy asset (e.g. UCameraAnim asset that has yet to be upgraded to a template sequence).
						++NumLegacyAssets;
						return bShowingHiddenAssets ? false : true;
					}
				});
		}

		FContentBrowserModule& ContentBrowserModule = FModuleManager::Get().LoadModuleChecked<FContentBrowserModule>(TEXT("ContentBrowser"));
		AssetPicker = ContentBrowserModule.Get().CreateAssetPicker(AssetPickerConfig);

		ChildSlot
		[
			SNew(SBox)
			.WidthOverride(300.0f)
			.HeightOverride(300.f)
			[
				SNew(SVerticalBox)
				+SVerticalBox::Slot()
				[
					AssetPicker.ToSharedRef()
				]
				+SVerticalBox::Slot()
				.AutoHeight()
				[
					SNew(SHorizontalBox)
					+SHorizontalBox::Slot()
					.VAlign(EVerticalAlignment::VAlign_Center)
					.FillWidth(1.f)
					[
						SNew(STextBlock)
						.Margin(FMargin(5.f))
						.TextStyle(FEditorStyle::Get(), "SmallText.Subdued")
						.Visibility(this, &STemplateSequenceAssetSubMenu::GetBottomRowVisibility)
						.Text_Lambda([this]()
							{
								return !bShowingHiddenAssets ? 
									FText::Format(LOCTEXT("OutdatedAssetsWarning", "Hiding {0} outdated assets"), FText::AsNumber(NumAssetsRequiringSave + NumLegacyAssets)) :
									LOCTEXT("OutdatedAssetsMessage", "Showing outdated assets");
							})
					]
					+SHorizontalBox::Slot()
					.VAlign(EVerticalAlignment::VAlign_Center)
					.AutoWidth()
					[
						SNew(SButton)
						.HAlign(EHorizontalAlignment::HAlign_Center)
						.VAlign(EVerticalAlignment::VAlign_Center)
						.TextStyle(FEditorStyle::Get(), "SmallText")
						.Visibility(this, &STemplateSequenceAssetSubMenu::GetBottomRowVisibility)
						.Text_Lambda([this]() { return !bShowingHiddenAssets ? 
								LOCTEXT("ShowOutdatedAssetsButton", "Show Outdated Assets") : 
								LOCTEXT("HideOutdatedAssetsButton", "Hide Outdated Assets"); })
						.ToolTipText(
							LOCTEXT("ShowAssetsRequiringSaveButtonTooltip", "Show or hide legacy assets (like CameraAnim) and template sequences that are potentially incompatible with the currently selected object binding (re-save those to fix the issue).")
							)
						.OnClicked(this, &STemplateSequenceAssetSubMenu::OnShowHiddenAssets)
					]
				]
			]
		];
	}

	EVisibility GetBottomRowVisibility() const
	{
		return (NumAssetsRequiringSave + NumLegacyAssets) > 0 ? EVisibility::Visible : EVisibility::Collapsed;
	}

	FReply OnShowHiddenAssets()
	{
		bShowingHiddenAssets = !bShowingHiddenAssets;
		GConfig->SetBool(TEXT("TemplateSequence"), TEXT("ShowOutdatedAssetsInCameraAnimationTrackEditor"), bShowingHiddenAssets, GEditorPerProjectIni);

		NumLegacyAssets = 0;
		NumAssetsRequiringSave = 0;
		RefreshAssetViewDelegate.ExecuteIfBound(true);
		return FReply::Handled();
	}

private:
	TSharedPtr<FTemplateSequenceTrackEditor> TrackEditor;
	const UClass* BaseClass;
	const UClass* LegacyBaseClass;

	TSharedPtr<SWidget> AssetPicker;
	uint32 NumLegacyAssets = 0;
	uint32 NumAssetsRequiringSave = 0;
	bool bShowingHiddenAssets = false;
	FRefreshAssetViewDelegate RefreshAssetViewDelegate;
};

void FTemplateSequenceTrackEditor::AddTemplateSequenceAssetSubMenu(FMenuBuilder& MenuBuilder, TArray<FGuid> ObjectBindings, const UClass* RootBindingClass, bool bIsCameraAnimMenu)
{
	if (ObjectBindings.Num() > 0 && RootBindingClass != nullptr)
	{
		const UClass* LegacyAssetClass = bIsCameraAnimMenu ? UCameraAnim::StaticClass() : nullptr;
		TSharedPtr<STemplateSequenceAssetSubMenu> MenuEntry = SNew(STemplateSequenceAssetSubMenu, SharedThis(this), ObjectBindings, RootBindingClass, LegacyAssetClass);
		MenuBuilder.AddWidget(MenuEntry.ToSharedRef(), FText::GetEmpty(), true);
	}
}

TSharedRef<SWidget> FTemplateSequenceTrackEditor::BuildTemplateSequenceAssetSubMenu(FGuid ObjectBinding, const UClass* RootBindingClass, bool bIsCameraAnimMenu)
{
	check(RootBindingClass != nullptr);
	
	TArray<FGuid> ObjectBindings;
	ObjectBindings.Add(ObjectBinding);
	const UClass* LegacyAssetClass = bIsCameraAnimMenu ? UCameraAnim::StaticClass() : nullptr;
	return SNew(STemplateSequenceAssetSubMenu, SharedThis(this), ObjectBindings, RootBindingClass, LegacyAssetClass);
}

void FTemplateSequenceTrackEditor::OnTemplateSequenceAssetSelected(const FAssetData& AssetData, TArray<FGuid> ObjectBindings)
{
	FSlateApplication::Get().DismissAllMenus();

	UMovieScene* FocusedMovieScene = GetFocusedMovieScene();
	if (FocusedMovieScene == nullptr || FocusedMovieScene->IsReadOnly())
	{
		return;
	}

	if (UTemplateSequence* SelectedSequence = Cast<UTemplateSequence>(AssetData.GetAsset()))
	{
		const FScopedTransaction Transaction(LOCTEXT("AddTemplateSequence_Transaction", "Add Template Animation"));

		AnimatablePropertyChanged(FOnKeyProperty::CreateRaw(this, &FTemplateSequenceTrackEditor::AddKeyInternal, ObjectBindings, SelectedSequence));
	}
	else if (UCameraAnim* SelectedCameraAnim = Cast<UCameraAnim>(AssetData.GetAsset()))
	{
		TArray<TWeakObjectPtr<>> OutObjects;
		for (FGuid ObjectBinding : ObjectBindings)
		{
			for (TWeakObjectPtr<> Object : GetSequencer()->FindObjectsInCurrentSequence(ObjectBinding))
			{
				OutObjects.Add(Object);
			}
		}
		
		const FScopedTransaction Transaction(LOCTEXT("AddCameraAnim_Transaction", "Add Camera Anim"));

		AnimatablePropertyChanged(FOnKeyProperty::CreateRaw(this, &FTemplateSequenceTrackEditor::AddLegacyCameraAnimKeyInternal, OutObjects, SelectedCameraAnim));
	}
}

void FTemplateSequenceTrackEditor::OnTemplateSequenceAssetEnterPressed(const TArray<FAssetData>& AssetData, TArray<FGuid> ObjectBindings)
{
	if (AssetData.Num() > 0)
	{
		OnTemplateSequenceAssetSelected(AssetData[0].GetAsset(), ObjectBindings);
	}
}

FKeyPropertyResult FTemplateSequenceTrackEditor::AddKeyInternal(FFrameNumber KeyTime, FGuid ObjectBinding, UTemplateSequence* TemplateSequence)
{
	TArray<FGuid> ObjectBindings;
	ObjectBindings.Add(ObjectBinding);
	return AddKeyInternal(KeyTime, ObjectBindings, TemplateSequence);
}

FKeyPropertyResult FTemplateSequenceTrackEditor::AddKeyInternal(FFrameNumber KeyTime, TArray<FGuid> ObjectBindings, UTemplateSequence* TemplateSequence)
{
	FKeyPropertyResult KeyPropertyResult;

	if (TemplateSequence->GetMovieScene()->GetPlaybackRange().IsEmpty())
	{
		FNotificationInfo Info(FText::Format(LOCTEXT("InvalidSequenceDuration", "Invalid template sequence {0}. The template sequence has no duration."), TemplateSequence->GetDisplayName()));
		Info.bUseLargeFont = false;
		FSlateNotificationManager::Get().AddNotification(Info);
		return KeyPropertyResult;
	}

	if (!CanAddSubSequence(*TemplateSequence))
	{
		FNotificationInfo Info(FText::Format(LOCTEXT("InvalidSequenceCycle", "Invalid template sequence {0}. There could be a circular dependency."), TemplateSequence->GetDisplayName()));
		Info.bUseLargeFont = false;
		FSlateNotificationManager::Get().AddNotification(Info);
		return KeyPropertyResult;
	}

	TArray<UMovieSceneSection*> NewSections;
	TSharedPtr<ISequencer> SequencerPtr = GetSequencer();
	if (SequencerPtr.IsValid())
	{
		const FFrameRate OuterTickResolution = SequencerPtr->GetFocusedTickResolution();
		const FFrameRate SubTickResolution = TemplateSequence->GetMovieScene()->GetTickResolution();
		if (SubTickResolution != OuterTickResolution)
		{
			FNotificationInfo Info(FText::Format(LOCTEXT("TickResolutionMismatch", "The parent sequence has a different tick resolution {0} than the newly added sequence {1}"), OuterTickResolution.ToPrettyText(), SubTickResolution.ToPrettyText()));
			Info.bUseLargeFont = false;
			FSlateNotificationManager::Get().AddNotification(Info);
		}

		for (const FGuid& ObjectBindingGuid : ObjectBindings)
		{
			if (ObjectBindingGuid.IsValid())
			{
				FFindOrCreateTrackResult TrackResult = FindOrCreateTrackForObject(ObjectBindingGuid, UTemplateSequenceTrack::StaticClass());
				UMovieSceneTrack* Track = TrackResult.Track;
				KeyPropertyResult.bTrackCreated |= TrackResult.bWasCreated;

				if (ensure(Track) && Track->CanModify())
				{
					Track->Modify();

					UMovieSceneSection* NewSection = Cast<UTemplateSequenceTrack>(Track)->AddNewTemplateSequenceSection(KeyTime, TemplateSequence);
					KeyPropertyResult.bTrackModified = true;
					KeyPropertyResult.SectionsCreated.Add(NewSection);
					NewSections.Add(NewSection);
				}
			}
		}
	}

	if (NewSections.Num() > 0)
	{
		GetSequencer()->EmptySelection();
		for (UMovieSceneSection* NewSection : NewSections)
		{
			GetSequencer()->SelectSection(NewSection);
		}
		GetSequencer()->ThrobSectionSelection();
	}

	return KeyPropertyResult;
}

FKeyPropertyResult FTemplateSequenceTrackEditor::AddLegacyCameraAnimKeyInternal(FFrameNumber KeyTime, const TArray<TWeakObjectPtr<UObject>> Objects, UCameraAnim* CameraAnim)
{
	return FCameraAnimTrackEditorHelper::AddCameraAnimKey(*this, KeyTime, Objects, CameraAnim);
}

bool FTemplateSequenceTrackEditor::CanAddSubSequence(const UMovieSceneSequence& Sequence) const
{
	UMovieSceneSequence* FocusedSequence = GetSequencer()->GetFocusedMovieSceneSequence();
	return FSubTrackEditorUtil::CanAddSubSequence(FocusedSequence, Sequence);
}

const UClass* FTemplateSequenceTrackEditor::AcquireObjectClassFromObjectGuid(const FGuid& Guid)
{
	if (!Guid.IsValid())
	{
		return nullptr;
	}

	TSharedPtr<ISequencer> SequencerPtr = GetSequencer();
	if (!SequencerPtr.IsValid() || SequencerPtr->GetFocusedMovieSceneSequence() == nullptr ||
			SequencerPtr->GetFocusedMovieSceneSequence()->GetMovieScene() == nullptr)
	{
		return nullptr;
	}

	UMovieScene* FocusedMovieScene = SequencerPtr->GetFocusedMovieSceneSequence()->GetMovieScene();
	const FMovieSceneBinding* ObjectBinding = FocusedMovieScene->FindBinding(Guid);
	if (ObjectBinding == nullptr)
	{
		return nullptr;
	}

	const UClass* ObjectClass = nullptr;
	if (FMovieScenePossessable* Possessable = FocusedMovieScene->FindPossessable(Guid))
	{
		ObjectClass = Possessable->GetPossessedObjectClass();
	}
	else if (FMovieSceneSpawnable* Spawnable = FocusedMovieScene->FindSpawnable(Guid))
	{
		if (Spawnable->GetObjectTemplate() != nullptr)
		{
			ObjectClass = Spawnable->GetObjectTemplate()->GetClass();
		}
	}
	return ObjectClass;
}

UCameraComponent* FTemplateSequenceTrackEditor::AcquireCameraComponentFromObjectGuid(const FGuid& Guid)
{
	USkeleton* Skeleton = nullptr;
	for (TWeakObjectPtr<> WeakObject : GetSequencer()->FindObjectsInCurrentSequence(Guid))
	{
		UObject* const Obj = WeakObject.Get();
	
		if (AActor* const Actor = Cast<AActor>(Obj))
		{
			UCameraComponent* const CameraComp = MovieSceneHelpers::CameraComponentFromActor(Actor);
			if (CameraComp)
			{
				return CameraComp;
			}
		}
		else if (UCameraComponent* const CameraComp = Cast<UCameraComponent>(Obj))
		{
			if (CameraComp->IsActive())
			{
				return CameraComp;
			}
		}
	}

	return nullptr;
}

FTemplateSequenceSection::FTemplateSequenceSection(TSharedPtr<ISequencer> InSequencer, UTemplateSequenceSection& InSection)
	: TSubSectionMixin(InSequencer, InSection)
{
}

bool FTemplateSequenceSection::RequestDeleteKeyArea(const TArray<FName>& KeyAreaNamePath)
{
	bool bAnyDeleted = false;
	FScopedTransaction DeletePropertyMultiplierTransaction(LOCTEXT("DeletePropertyMultiplier_Transaction", "Delete Property Multiplier"));
 	
	TArray<FScalablePropertyInfo> AllAnimatedProperties = GetAnimatedProperties();

	for (const FScalablePropertyInfo& AnimatedProperty : AllAnimatedProperties)
	{
		const FMovieScenePropertyBinding& SubPropertyBinding = AnimatedProperty.Get<1>();
		FText ScaleTypeSuffix = GetAnimatedPropertyScaleTypeSuffix(AnimatedProperty);

		FString KeyAreaName = SubPropertyBinding.PropertyPath.ToString() + ScaleTypeSuffix.ToString();
		if (KeyAreaNamePath.Contains(FName(*KeyAreaName)))
		{
			const int32 AlreadyAddedPropertyIndex = GetPropertyScaleFor(AnimatedProperty);
			if (AlreadyAddedPropertyIndex != INDEX_NONE)
			{
				UTemplateSequenceSection& TemplateSequenceSection = GetSectionObjectAs<UTemplateSequenceSection>();
				TemplateSequenceSection.Modify();
				TemplateSequenceSection.RemovePropertyScale(AlreadyAddedPropertyIndex);
				bAnyDeleted = true;
			}
		}
	}
	return bAnyDeleted;
}

void FTemplateSequenceSection::BuildSectionContextMenu(FMenuBuilder& MenuBuilder, const FGuid& ObjectBinding)
{
	TSubSectionMixin::BuildSectionContextMenu(MenuBuilder, ObjectBinding);

	MenuBuilder.AddMenuSeparator();

	MenuBuilder.AddSubMenu(
		LOCTEXT("AddPropertyScalingMenu", "Property Multipliers"),
		LOCTEXT("AddPropertyScalingMenuTooltip", "Adds a multiplier channel that affects an animated property of the child sequence"),
		FNewMenuDelegate::CreateRaw(this, &FTemplateSequenceSection::BuildPropertyScalingSubMenu, ObjectBinding),
		false /*bInOpenSubMenuOnClick*/,
		FSlateIcon()//"LevelSequenceEditorStyle", "LevelSequenceEditor.PossessNewActor")
	);
}

void FTemplateSequenceSection::BuildPropertyScalingSubMenu(FMenuBuilder& MenuBuilder, FGuid ObjectBinding)
{
	// Get the list of all animated properties in the child template sequence. This is the list of properties for which
	// we can add a property multiplier.
	TArray<FScalablePropertyInfo> AllAnimatedProperties = GetAnimatedProperties();

	if (AllAnimatedProperties.Num() > 0)
	{
		for (const FScalablePropertyInfo& AnimatedProperty : AllAnimatedProperties)
		{
			const FMovieScenePropertyBinding& SubPropertyBinding = AnimatedProperty.Get<1>();
			FText ScaleTypeSuffix = GetAnimatedPropertyScaleTypeSuffix(AnimatedProperty);

			// We need to explicitly capture a non-const version of "this" otherwise the c++ compiler gets confused about 
			// which "GetSectionObjectAs<T>" to call inside of the lambda below.
			FTemplateSequenceSection* NonConstThis = this;

			FUIAction MenuEntryAction = FUIAction(
					FExecuteAction::CreateLambda(
						[NonConstThis, AnimatedProperty]()
						{
							FScopedTransaction TogglePropertyMultiplierTransaction(LOCTEXT("TogglePropertyMultiplier_Transaction", "Toggle Property Multiplier"));

							TSharedPtr<ISequencer> Sequencer = NonConstThis->GetSequencer();
							UTemplateSequenceSection& TemplateSequenceSection = NonConstThis->GetSectionObjectAs<UTemplateSequenceSection>();

							TemplateSequenceSection.Modify();

							const int32 AlreadyAddedPropertyIndex = NonConstThis->GetPropertyScaleFor(AnimatedProperty);
							if (AlreadyAddedPropertyIndex == INDEX_NONE)
							{
								FTemplateSectionPropertyScale NewPropertyScale;
								NewPropertyScale.ObjectBinding = AnimatedProperty.Get<0>();
								NewPropertyScale.PropertyBinding = AnimatedProperty.Get<1>();
								NewPropertyScale.PropertyScaleType = AnimatedProperty.Get<2>();
								NewPropertyScale.FloatChannel.SetDefault(1.f);

								TemplateSequenceSection.AddPropertyScale(NewPropertyScale);
							}
							else
							{
								TemplateSequenceSection.RemovePropertyScale(AlreadyAddedPropertyIndex);
							}

							Sequencer->NotifyMovieSceneDataChanged(EMovieSceneDataChangeType::MovieSceneStructureItemsChanged);
						}),
					FCanExecuteAction::CreateLambda([]() { return true; }),
					FGetActionCheckState::CreateLambda(
						[this, AnimatedProperty]() -> ECheckBoxState
						{
							const int32 AlreadyAddedPropertyIndex = GetPropertyScaleFor(AnimatedProperty);
							return AlreadyAddedPropertyIndex != INDEX_NONE ? ECheckBoxState::Checked : ECheckBoxState::Unchecked;
						})
					);

			MenuBuilder.AddMenuEntry(
				FText::Format(LOCTEXT("AddPropertyScaling", "{0}{1}"), FText::FromName(SubPropertyBinding.PropertyPath), ScaleTypeSuffix),
				FText::Format(LOCTEXT("AddPropertyScalingTooltip", "Toggle the multiplier channel for property: {0}"),
					FText::FromName(SubPropertyBinding.PropertyPath)),
				FSlateIcon(),
				MenuEntryAction,
				NAME_None,
				EUserInterfaceActionType::ToggleButton);
		}
	}
	else
	{
		MenuBuilder.AddMenuEntry(
			LOCTEXT("NoAvailablePropertyScaling", "None"), 
			LOCTEXT("NoAvailablePropertyScalingTooltip", "No animated properties are available for scaling"),
			FSlateIcon(),
			FUIAction(),
			NAME_None,
			EUserInterfaceActionType::None);
	}
}

TArray<FTemplateSequenceSection::FScalablePropertyInfo> FTemplateSequenceSection::GetAnimatedProperties() const
{
	TArray<FScalablePropertyInfo> AllAnimatedProperties;

	const UTemplateSequenceSection& TemplateSequenceSection = GetSectionObjectAs<UTemplateSequenceSection>();
	UMovieSceneSequence* SubSequence = TemplateSequenceSection.GetSequence();
	UMovieScene* SubMovieScene = SubSequence->GetMovieScene();
	for (const FMovieSceneBinding& Binding : SubMovieScene->GetBindings())
	{
		for (const UMovieSceneTrack* BindingTrack : Binding.GetTracks())
		{
			if (const UMovieScenePropertyTrack* PropertyTrack = Cast<UMovieScenePropertyTrack>(BindingTrack))
			{
				const UClass* PropertyTrackClass = PropertyTrack->GetClass();
				TArray<ETemplateSectionPropertyScaleType, TInlineAllocator<2>> SupportedScaleTypes;
				if (PropertyTrackClass->IsChildOf<UMovieSceneFloatTrack>())
				{
					SupportedScaleTypes.Add(ETemplateSectionPropertyScaleType::FloatProperty);
				}
				else if (PropertyTrackClass->IsChildOf<UMovieScene3DTransformTrack>())
				{
					SupportedScaleTypes.Add(ETemplateSectionPropertyScaleType::TransformPropertyLocationOnly);
					SupportedScaleTypes.Add(ETemplateSectionPropertyScaleType::TransformPropertyRotationOnly);
				}

				for (ETemplateSectionPropertyScaleType ScaleType : SupportedScaleTypes)
				{
					AllAnimatedProperties.Add(FScalablePropertyInfo(
							Binding.GetObjectGuid(), PropertyTrack->GetPropertyBinding(), ScaleType));
				}
			}
		}
	}

	return AllAnimatedProperties;
}

int32 FTemplateSequenceSection::GetPropertyScaleFor(const FScalablePropertyInfo& AnimatedProperty) const
{
	const FGuid& SubObjectBinding = AnimatedProperty.Get<0>();
	const FMovieScenePropertyBinding& SubPropertyBinding = AnimatedProperty.Get<1>();
	const ETemplateSectionPropertyScaleType ScaleType = AnimatedProperty.Get<2>();

	const UTemplateSequenceSection& TemplateSequenceSection = GetSectionObjectAs<UTemplateSequenceSection>();

	for (int32 Index = 0; Index < TemplateSequenceSection.PropertyScales.Num(); ++Index)
	{
		const FTemplateSectionPropertyScale& PropertyScale(TemplateSequenceSection.PropertyScales[Index]);
		if (PropertyScale.ObjectBinding == SubObjectBinding &&
				PropertyScale.PropertyBinding == SubPropertyBinding &&
				PropertyScale.PropertyScaleType == ScaleType)
		{
			return Index;
		}
	}

	return INDEX_NONE;
}

FText FTemplateSequenceSection::GetAnimatedPropertyScaleTypeSuffix(const FScalablePropertyInfo& AnimatedProperty) const
{
	const ETemplateSectionPropertyScaleType ScaleType = AnimatedProperty.Get<2>();

	FText ScaleTypeSuffix;
	switch (ScaleType)
	{
		case ETemplateSectionPropertyScaleType::TransformPropertyLocationOnly:
			ScaleTypeSuffix = LOCTEXT("TransformPropertyLocationOnlyScaleSuffix", "[Location]");
			break;
		case ETemplateSectionPropertyScaleType::TransformPropertyRotationOnly:
			ScaleTypeSuffix = LOCTEXT("TransformPropertyRotationOnlyScaleSuffix", "[Rotation]");
			break;
		default:
			// Leave empty
			break;
	}

	return ScaleTypeSuffix;
}

#undef LOCTEXT_NAMESPACE<|MERGE_RESOLUTION|>--- conflicted
+++ resolved
@@ -125,11 +125,8 @@
 
 		TrackEditor = InTrackEditor;
 
-<<<<<<< HEAD
-=======
 		GConfig->GetBool(TEXT("TemplateSequence"), TEXT("ShowOutdatedAssetsInCameraAnimationTrackEditor"), bShowingHiddenAssets, GEditorPerProjectIni);
 
->>>>>>> 3aae9151
 		// We will be looking for any template sequence whose root bound object is compatible with the current object binding.
 		// That means any template sequence bound to something of the same class, or a parent class.
 		TSet<FName> BaseClassNames;
