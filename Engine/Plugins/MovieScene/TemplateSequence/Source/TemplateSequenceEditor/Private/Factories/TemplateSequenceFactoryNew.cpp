// Copyright Epic Games, Inc. All Rights Reserved.

#include "Factories/TemplateSequenceFactoryNew.h"
#include "Framework/Notifications/NotificationManager.h"
#include "GameFramework/Actor.h"
#include "ILevelSequenceModule.h"
#include "Kismet2/SClassPickerDialog.h"
#include "Misc/TemplateSequenceEditorUtil.h"
#include "Modules/ModuleManager.h"
#include "MovieScene.h"
#include "MovieSceneToolsProjectSettings.h"
#include "Sections/MovieSceneBoolSection.h"
#include "TemplateSequence.h"
#include "Tracks/MovieSceneSpawnTrack.h"
#include "Widgets/Notifications/SNotificationList.h"

#define LOCTEXT_NAMESPACE "MovieSceneFactory"

UTemplateSequenceFactoryNew::UTemplateSequenceFactoryNew(const FObjectInitializer& ObjectInitializer)
	: Super(ObjectInitializer)
{
	bCreateNew = true;
	bEditAfterNew = true;
	SupportedClass = UTemplateSequence::StaticClass();
}

UObject* UTemplateSequenceFactoryNew::FactoryCreateNew(UClass* Class, UObject* InParent, FName Name, EObjectFlags Flags, UObject* Context, FFeedbackContext* Warn)
{
	auto NewTemplateSequence = NewObject<UTemplateSequence>(InParent, Name, Flags | RF_Transactional);
	NewTemplateSequence->Initialize();

	// Set up some sensible defaults
	const UMovieSceneToolsProjectSettings* ProjectSettings = GetDefault<UMovieSceneToolsProjectSettings>();

	FFrameRate TickResolution = NewTemplateSequence->GetMovieScene()->GetTickResolution();
	NewTemplateSequence->GetMovieScene()->SetPlaybackRange((ProjectSettings->DefaultStartTime*TickResolution).FloorToFrame(), (ProjectSettings->DefaultDuration*TickResolution).FloorToFrame().Value);

	if (BoundActorClass)
	{
		NewTemplateSequence->BoundActorClass = BoundActorClass;

		InitializeSpawnable(NewTemplateSequence, BoundActorClass);
	}

	return NewTemplateSequence;
}

bool UTemplateSequenceFactoryNew::ConfigureProperties()
{
	FClassViewerInitializationOptions Options;
	Options.Mode = EClassViewerMode::ClassPicker;
	Options.DisplayMode = EClassViewerDisplayMode::TreeView;
	Options.bShowObjectRootClass = true;
<<<<<<< HEAD
=======
	Options.bIsActorsOnly = true;
>>>>>>> 6bbb88c8
	Options.NameTypeToDisplay = EClassViewerNameTypeToDisplay::Dynamic;

	const FText TitleText = LOCTEXT("CreateTemplateSequenceOptions", "Pick Root Object Binding Class");
	UClass* ChosenClass = nullptr;
	const bool bPressedOk = SClassPickerDialog::PickClass(TitleText, Options, ChosenClass, AActor::StaticClass());
	if (bPressedOk)
	{
		BoundActorClass = ChosenClass;
	}

	return bPressedOk;
}

bool UTemplateSequenceFactoryNew::ShouldShowInNewMenu() const
{
	return true;
}

void UTemplateSequenceFactoryNew::InitializeSpawnable(UMovieSceneSequence* InTemplateSequence, TSubclassOf<UObject> InObjectTemplateClass)
{
	// Grab the object spawners, so we can create a new actor of the desired class.
	TArray<TSharedRef<IMovieSceneObjectSpawner>> ObjectSpawners;
	ILevelSequenceModule& LevelSequenceModule = FModuleManager::LoadModuleChecked<ILevelSequenceModule>("LevelSequence");
	LevelSequenceModule.GenerateObjectSpawners(ObjectSpawners);

	// Run the object spawners until we find one that works.
	UMovieScene* MovieScene = InTemplateSequence->GetMovieScene();
	check(MovieScene);

	TValueOrError<FNewSpawnable, FText> Result = MakeError(LOCTEXT("NoSpawnerFound", "No spawner found to create new spawnable type"));

	for (TSharedRef<IMovieSceneObjectSpawner> Spawner : ObjectSpawners)
	{
		TValueOrError<FNewSpawnable, FText> CurResult = Spawner->CreateNewSpawnableType(*InObjectTemplateClass.Get(), *MovieScene, nullptr);
		if (CurResult.IsValid())
		{
			Result = CurResult;
			break;
		}
	}
	
	// Bail out if we haven't found any good spawner.
	if (!Result.IsValid())
	{
		FNotificationInfo Info(Result.GetError());
		Info.ExpireDuration = 3.0f;
		FSlateNotificationManager::Get().AddNotification(Info);
<<<<<<< HEAD
=======

		return;
>>>>>>> 6bbb88c8
	}

	// Create the spawnable.
	FNewSpawnable& NewSpawnable = Result.GetValue();

	NewSpawnable.Name = MovieSceneHelpers::MakeUniqueSpawnableName(MovieScene, NewSpawnable.Name);			

	const FGuid NewGuid = MovieScene->AddSpawnable(NewSpawnable.Name, *NewSpawnable.ObjectTemplate);
	
	// Create a new spawn section.
	if (ensure(NewGuid.IsValid()))
	{
		UMovieSceneSpawnTrack* NewSpawnTrack = Cast<UMovieSceneSpawnTrack>(MovieScene->AddTrack(UMovieSceneSpawnTrack::StaticClass(), NewGuid));
		UMovieSceneBoolSection* NewSpawnSection = Cast<UMovieSceneBoolSection>(NewSpawnTrack->CreateNewSection());
		NewSpawnSection->GetChannel().SetDefault(true);
		NewSpawnSection->SetRange(TRange<FFrameNumber>::All());
		NewSpawnTrack->AddSection(*NewSpawnSection);
		NewSpawnTrack->SetObjectId(NewGuid);
	}
}

#undef LOCTEXT_NAMESPACE<|MERGE_RESOLUTION|>--- conflicted
+++ resolved
@@ -51,10 +51,7 @@
 	Options.Mode = EClassViewerMode::ClassPicker;
 	Options.DisplayMode = EClassViewerDisplayMode::TreeView;
 	Options.bShowObjectRootClass = true;
-<<<<<<< HEAD
-=======
 	Options.bIsActorsOnly = true;
->>>>>>> 6bbb88c8
 	Options.NameTypeToDisplay = EClassViewerNameTypeToDisplay::Dynamic;
 
 	const FText TitleText = LOCTEXT("CreateTemplateSequenceOptions", "Pick Root Object Binding Class");
@@ -102,11 +99,8 @@
 		FNotificationInfo Info(Result.GetError());
 		Info.ExpireDuration = 3.0f;
 		FSlateNotificationManager::Get().AddNotification(Info);
-<<<<<<< HEAD
-=======
 
 		return;
->>>>>>> 6bbb88c8
 	}
 
 	// Create the spawnable.
