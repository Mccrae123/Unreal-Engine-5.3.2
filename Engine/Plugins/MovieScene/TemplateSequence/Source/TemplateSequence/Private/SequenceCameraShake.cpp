// Copyright Epic Games, Inc. All Rights Reserved.

#include "SequenceCameraShake.h"
#include "CameraAnimationSequence.h"
#include "CameraAnimationSequencePlayer.h"
#include "EntitySystem/MovieSceneEntityManager.h"
#include "MovieScene.h"
<<<<<<< HEAD
=======
#include "MovieSceneFwd.h"
>>>>>>> 4af6daef

#include UE_INLINE_GENERATED_CPP_BY_NAME(SequenceCameraShake)

#if !IS_MONOLITHIC
	UE::MovieScene::FEntityManager*& GEntityManagerForDebugging = UE::MovieScene::GEntityManagerForDebuggingVisualizers;
#endif

USequenceCameraShakePattern::USequenceCameraShakePattern(const FObjectInitializer& ObjInit)
	: Super(ObjInit)
	, PlayRate(1.f)
	, Scale(1.f)
	, BlendInTime(0.2f)
	, BlendOutTime(0.4f)
	, RandomSegmentDuration(0.f)
	, bRandomSegment(false)
{
	CameraStandIn = CreateDefaultSubobject<UCameraAnimationSequenceCameraStandIn>(TEXT("CameraStandIn"), true);
	Player = CreateDefaultSubobject<UCameraAnimationSequencePlayer>(TEXT("CameraShakePlayer"), true);
}

void USequenceCameraShakePattern::GetShakePatternInfoImpl(FCameraShakeInfo& OutInfo) const
{
	if (Sequence != nullptr)
	{
		if (UMovieScene* MovieScene = Sequence->GetMovieScene())
		{
			const float ActualPlayRate = (PlayRate > 0.f) ? PlayRate : 1.f;

			if (bRandomSegment)
			{
				OutInfo.Duration = FCameraShakeDuration(RandomSegmentDuration / ActualPlayRate);
			}
			else
			{
				const FFrameRate TickResolution = MovieScene->GetTickResolution();
				const TRange<FFrameNumber> PlaybackRange = MovieScene->GetPlaybackRange();
				const float Duration = TickResolution.AsSeconds(PlaybackRange.Size<FFrameNumber>());
				OutInfo.Duration = FCameraShakeDuration(Duration / ActualPlayRate);
			}

			OutInfo.BlendIn = BlendInTime;
			OutInfo.BlendOut = BlendOutTime;
		}
	}
}

void USequenceCameraShakePattern::StartShakePatternImpl(const FCameraShakeStartParams& Params)
{
	using namespace UE::MovieScene;

	if (!ensure(Sequence))
	{
		return;
	}

	// Initialize our stand-in object.
	CameraStandIn->Initialize(Sequence);
	
	// Make the player always use our stand-in object whenever a sequence wants to spawn or possess an object.
	Player->SetBoundObjectOverride(CameraStandIn);

	// Initialize it and start playing.
	Player->Initialize(Sequence);
	Player->Play(bRandomSegment, bRandomSegment);

	// Initialize our state.
	State.Start(this);
}

void USequenceCameraShakePattern::UpdateShakePatternImpl(const FCameraShakeUpdateParams& Params, FCameraShakeUpdateResult& OutResult)
{
<<<<<<< HEAD
	const FFrameRate InputRate = Player->GetInputRate();
	const FFrameTime NewPosition = Player->GetCurrentPosition() + Params.DeltaTime * PlayRate * InputRate;
	UpdateCamera(NewPosition, Params.POV, OutResult);
=======
	const float BlendWeight = State.Update(Params.DeltaTime);
	if (State.IsPlaying())
	{
		const FFrameRate DisplayRate = Player->GetInputRate();
		const FFrameTime CurrentPosition = Player->GetCurrentPosition();

		const FFrameTime NewPosition = CurrentPosition + Params.DeltaTime * PlayRate * DisplayRate;
		UpdateCamera(NewPosition, Params.POV, OutResult);

		OutResult.ApplyScale(BlendWeight);
	}
	else
	{
		// We could have stopped playing if we were blending out as a result of a call to Stop(false)
		// In this case, the sequence might still be playing (i.e. in a valid position inside its playback
		// range) and we need to explicitly stop it.
		check(Player);
		Player->Stop();
	}
>>>>>>> 4af6daef
}

void USequenceCameraShakePattern::ScrubShakePatternImpl(const FCameraShakeScrubParams& Params, FCameraShakeUpdateResult& OutResult)
{
	const float BlendWeight = State.Scrub(Params.AbsoluteTime);
	if (State.IsPlaying())
	{
		const FFrameRate InputRate = Player->GetInputRate();
		const FFrameTime NewPosition = Params.AbsoluteTime * PlayRate * InputRate;
		UpdateCamera(NewPosition, Params.POV, OutResult);

		OutResult.ApplyScale(BlendWeight);
	}
	else
	{
		// See the similar else clause in UpdateShakePatternImpl. 
		check(Player);
		Player->Stop();
	}
}

bool USequenceCameraShakePattern::IsFinishedImpl() const
{
	return (Player == nullptr || Player->GetPlaybackStatus() == EMovieScenePlayerStatus::Stopped);
}

void USequenceCameraShakePattern::StopShakePatternImpl(const FCameraShakeStopParams& Params)
{
	using namespace UE::MovieScene;

	UMovieScene* MovieScene = Sequence ? Sequence->GetMovieScene() : nullptr;
	if (ensure(Player != nullptr && MovieScene != nullptr))
	{
		if (Params.bImmediately)
		{
			// Stop playing!
			Player->Stop();
		}
<<<<<<< HEAD
		else
		{
			// Move the playback position to the start of the blend out.
			const TRange<FFrameNumber> PlaybackRange = MovieScene->GetPlaybackRange();
			if (PlaybackRange.HasUpperBound())
			{
				const FFrameRate InputRate = Player->GetInputRate();
				const FFrameTime BlendOutTimeInFrames  = BlendOutTime * InputRate;
				const FFrameTime BlendOutStartFrame = FFrameTime(PlaybackRange.GetUpperBoundValue()) - BlendOutTimeInFrames;
				Player->Jump(BlendOutStartFrame);
			}
		}
=======

		// Make our state tracking stop or start blending out.
		State.Stop(Params.bImmediately);
>>>>>>> 4af6daef
	}
}

void USequenceCameraShakePattern::TeardownShakePatternImpl()
{
	using namespace UE::MovieScene;

	// Stop if we had reached the end of the animation and the sequence needs finishing.
	// If the shake had been stopped explicitly, this basically won't do anything.
	Player->Stop();
<<<<<<< HEAD
=======

	// Reset our time tracking.
	State = FCameraShakeState();
>>>>>>> 4af6daef
}

void USequenceCameraShakePattern::UpdateCamera(FFrameTime NewPosition, const FMinimalViewInfo& InPOV, FCameraShakeUpdateResult& OutResult)
{
	if (!ensure(Sequence))
	{
		return;
	}

	using namespace UE::MovieScene;

	check(CameraStandIn);
	check(Player);

	UMovieSceneEntitySystemLinker* Linker = Player->GetEvaluationTemplate().GetEntitySystemLinker();
	CameraStandIn->Reset(InPOV, Linker);

	// Get the "unshaken" properties that need to be treated additively.
	const float OriginalFieldOfView = CameraStandIn->FieldOfView;

	// Update the sequence.
	Player->Update(NewPosition);

	// Recalculate properties that might be invalidated by other properties having been animated.
	CameraStandIn->RecalcDerivedData();

	// Grab the final animated (shaken) values, figure out the delta, apply scale, and feed that into the 
	// camera shake result.
	// Transform is always treated as a local, additive value. The data better be good.
	const FTransform ShakenTransform = CameraStandIn->GetTransform();
	OutResult.Location = ShakenTransform.GetLocation() * Scale;
	OutResult.Rotation = ShakenTransform.GetRotation().Rotator() * Scale;

	// FieldOfView follows the current camera's value every frame, so we can compute how much the shake is
	// changing it.
	const float ShakenFieldOfView = CameraStandIn->FieldOfView;
	const float DeltaFieldOfView = ShakenFieldOfView - OriginalFieldOfView;
	OutResult.FOV = DeltaFieldOfView * Scale;

	// The other properties aren't treated as additive.
	OutResult.PostProcessSettings = CameraStandIn->PostProcessSettings;
	OutResult.PostProcessBlendWeight = CameraStandIn->PostProcessBlendWeight;
}

<|MERGE_RESOLUTION|>--- conflicted
+++ resolved
@@ -5,10 +5,7 @@
 #include "CameraAnimationSequencePlayer.h"
 #include "EntitySystem/MovieSceneEntityManager.h"
 #include "MovieScene.h"
-<<<<<<< HEAD
-=======
 #include "MovieSceneFwd.h"
->>>>>>> 4af6daef
 
 #include UE_INLINE_GENERATED_CPP_BY_NAME(SequenceCameraShake)
 
@@ -80,11 +77,6 @@
 
 void USequenceCameraShakePattern::UpdateShakePatternImpl(const FCameraShakeUpdateParams& Params, FCameraShakeUpdateResult& OutResult)
 {
-<<<<<<< HEAD
-	const FFrameRate InputRate = Player->GetInputRate();
-	const FFrameTime NewPosition = Player->GetCurrentPosition() + Params.DeltaTime * PlayRate * InputRate;
-	UpdateCamera(NewPosition, Params.POV, OutResult);
-=======
 	const float BlendWeight = State.Update(Params.DeltaTime);
 	if (State.IsPlaying())
 	{
@@ -104,7 +96,6 @@
 		check(Player);
 		Player->Stop();
 	}
->>>>>>> 4af6daef
 }
 
 void USequenceCameraShakePattern::ScrubShakePatternImpl(const FCameraShakeScrubParams& Params, FCameraShakeUpdateResult& OutResult)
@@ -143,24 +134,9 @@
 			// Stop playing!
 			Player->Stop();
 		}
-<<<<<<< HEAD
-		else
-		{
-			// Move the playback position to the start of the blend out.
-			const TRange<FFrameNumber> PlaybackRange = MovieScene->GetPlaybackRange();
-			if (PlaybackRange.HasUpperBound())
-			{
-				const FFrameRate InputRate = Player->GetInputRate();
-				const FFrameTime BlendOutTimeInFrames  = BlendOutTime * InputRate;
-				const FFrameTime BlendOutStartFrame = FFrameTime(PlaybackRange.GetUpperBoundValue()) - BlendOutTimeInFrames;
-				Player->Jump(BlendOutStartFrame);
-			}
-		}
-=======
 
 		// Make our state tracking stop or start blending out.
 		State.Stop(Params.bImmediately);
->>>>>>> 4af6daef
 	}
 }
 
@@ -171,12 +147,9 @@
 	// Stop if we had reached the end of the animation and the sequence needs finishing.
 	// If the shake had been stopped explicitly, this basically won't do anything.
 	Player->Stop();
-<<<<<<< HEAD
-=======
 
 	// Reset our time tracking.
 	State = FCameraShakeState();
->>>>>>> 4af6daef
 }
 
 void USequenceCameraShakePattern::UpdateCamera(FFrameTime NewPosition, const FMinimalViewInfo& InPOV, FCameraShakeUpdateResult& OutResult)
