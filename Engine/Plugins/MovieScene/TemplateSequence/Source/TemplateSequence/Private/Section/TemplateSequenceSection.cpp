// Copyright Epic Games, Inc. All Rights Reserved.

#include "Sections/TemplateSequenceSection.h"
#include "TemplateSequence.h"
#include "Channels/MovieSceneChannelProxy.h"
#include "TemplateSequenceComponentTypes.h"
#include "Evaluation/MovieSceneRootOverridePath.h"
#include "EntitySystem/MovieSceneSequenceInstance.h"
#include "EntitySystem/MovieSceneEntitySystemLinker.h"

#define LOCTEXT_NAMESPACE "UTemplateSequenceSection"

UTemplateSequenceSection::UTemplateSequenceSection(const FObjectInitializer& ObjInitializer)
	: Super(ObjInitializer)
{
	SetBlendType(EMovieSceneBlendType::Absolute);

	// Template sequences always adopt the same hierarchical bias as their parent sequence so that their
	// animation can blend with any complementary animation set directly on their target object.
	Parameters.HierarchicalBias = 0;
<<<<<<< HEAD
=======
}

void UTemplateSequenceSection::AddPropertyScale(const FTemplateSectionPropertyScale& InPropertyScale)
{
	PropertyScales.Add(InPropertyScale);
	ChannelProxy = nullptr;
}

void UTemplateSequenceSection::RemovePropertyScale(int32 InIndex)
{
	if (ensure(PropertyScales.IsValidIndex(InIndex)))
	{
		PropertyScales.RemoveAt(InIndex);
		ChannelProxy = nullptr;
	}
}

bool UTemplateSequenceSection::ShowCurveForChannel(const void *ChannelPtr) const
{
	return true;
>>>>>>> 3aae9151
}

void UTemplateSequenceSection::OnDilated(float DilationFactor, FFrameNumber Origin)
{
	// TODO-lchabant: shouldn't this be in the base class?
	Parameters.TimeScale /= DilationFactor;
}

EMovieSceneChannelProxyType UTemplateSequenceSection::CacheChannelProxy()
{
	FMovieSceneChannelProxyData Channels;

	for (FTemplateSectionPropertyScale& PropertyScale : PropertyScales)
	{
#if WITH_EDITOR
		FName ChannelName = PropertyScale.PropertyBinding.PropertyPath;
		switch (PropertyScale.PropertyScaleType)
		{
			case ETemplateSectionPropertyScaleType::TransformPropertyLocationOnly:
				ChannelName = FName(*FString::Format(TEXT("{0}[Location]"), { ChannelName.ToString() }));
				break;
			case ETemplateSectionPropertyScaleType::TransformPropertyRotationOnly:
				ChannelName = FName(*FString::Format(TEXT("{0}[Rotation]"), { ChannelName.ToString() }));
				break;
			default:
				break;
		}

		FMovieSceneChannelMetaData ChannelMetaData;
		ChannelMetaData.Name = ChannelName;
		ChannelMetaData.bCanCollapseToTrack = false;
		ChannelMetaData.DisplayText = FText::Format(LOCTEXT("PropertyScaleDisplayText", "{0} Multiplier"), FText::FromName(ChannelName));
		Channels.Add(PropertyScale.FloatChannel, ChannelMetaData, TMovieSceneExternalValue<float>());

#else

		Channels.Add(PropertyScale.FloatChannel);

#endif
	}

	ChannelProxy = MakeShared<FMovieSceneChannelProxy>(MoveTemp(Channels));

	return EMovieSceneChannelProxyType::Dynamic;	
}

bool UTemplateSequenceSection::PopulateEvaluationFieldImpl(const TRange<FFrameNumber>& EffectiveRange, const FMovieSceneEvaluationFieldEntityMetaData& InMetaData, FMovieSceneEntityComponentFieldBuilder* OutFieldBuilder)
{
	const int32 EntityIndex   = OutFieldBuilder->FindOrAddEntity(this, 0);
	const int32 MetaDataIndex = OutFieldBuilder->AddMetaData(InMetaData);
	OutFieldBuilder->AddPersistentEntity(EffectiveRange, EntityIndex, MetaDataIndex);

	// Add extra entities for each property scale.
	for (int32 Index = 0; Index < PropertyScales.Num(); ++Index)
	{
		const FTemplateSectionPropertyScale& PropertyScale(PropertyScales[Index]);
		const int32 PropertyScaleEntityIndex = OutFieldBuilder->FindOrAddEntity(this, Index + 1);
		const int32 PropertyScaleMetaDataIndex = OutFieldBuilder->AddMetaData(InMetaData);
		OutFieldBuilder->AddPersistentEntity(EffectiveRange, PropertyScaleEntityIndex, PropertyScaleMetaDataIndex);
	}

	return true;
}

void UTemplateSequenceSection::ImportEntityImpl(UMovieSceneEntitySystemLinker* EntityLinker, const FEntityImportParams& Params, FImportedEntity* OutImportedEntity)
{
	using namespace UE::MovieScene;

	UTemplateSequence* TemplateSubSequence = Cast<UTemplateSequence>(GetSequence());
	if (!ensure(TemplateSubSequence))
	{
		return;
	}

	const FSubSequencePath PathToRoot = EntityLinker->GetInstanceRegistry()->GetInstance(Params.Sequence.InstanceHandle).GetSubSequencePath();
	const FMovieSceneSequenceID ResolvedSequenceID = PathToRoot.ResolveChildSequenceID(GetSequenceID());

	if (Params.EntityID == 0)
	{
		// Add the template component to our entity. This component basically just stores the inner (template)
		// sub-sequence's root object binding as a resolved-from-root ID, so we can setup an object resolution override
		// on it when the main (root) sequence starts.
		FTemplateSequenceComponentData ComponentData;
		ComponentData.InnerOperand = FMovieSceneEvaluationOperand(ResolvedSequenceID, TemplateSubSequence->GetRootObjectBindingID());

		const FGuid ObjectBindingID = Params.GetObjectBindingID();

		OutImportedEntity->AddBuilder(
			FEntityBuilder()
				.AddConditional(FBuiltInComponentTypes::Get()->GenericObjectBinding, ObjectBindingID, ObjectBindingID.IsValid())
				.Add(FTemplateSequenceComponentTypes::Get()->TemplateSequence, ComponentData)
				);

		BuildDefaultSubSectionComponents(EntityLinker, Params, OutImportedEntity);
	}
	else if (ensure(PropertyScales.IsValidIndex(Params.EntityID - 1)))
	{
		// Add property scale entity for one of our property scales.
		const FBuiltInComponentTypes* BuiltInComponents = FBuiltInComponentTypes::Get();
		const FTemplateSequenceComponentTypes* TemplateSequenceComponents = FTemplateSequenceComponentTypes::Get();

		const FTemplateSectionPropertyScale& PropertyScale(PropertyScales[Params.EntityID - 1]);
		const bool bHasScale = (
				PropertyScale.FloatChannel.GetNumKeys() > 0 || PropertyScale.FloatChannel.GetDefault().Get(1.f) != 1.f);
		if (bHasScale)
		{
			OutImportedEntity->AddBuilder(
				FEntityBuilder()
					.Add(
						TemplateSequenceComponents->PropertyScale,
						FTemplateSequencePropertyScaleComponentData
						{
							ResolvedSequenceID,
							PropertyScale.ObjectBinding, 
							PropertyScale.PropertyBinding,
							PropertyScale.PropertyScaleType
						})
					.Add(
						BuiltInComponents->FloatChannel[0],
						FSourceFloatChannel(&PropertyScale.FloatChannel))
					.AddMutualComponents());
		}
	}
}

#undef LOCTEXT_NAMESPACE<|MERGE_RESOLUTION|>--- conflicted
+++ resolved
@@ -18,8 +18,6 @@
 	// Template sequences always adopt the same hierarchical bias as their parent sequence so that their
 	// animation can blend with any complementary animation set directly on their target object.
 	Parameters.HierarchicalBias = 0;
-<<<<<<< HEAD
-=======
 }
 
 void UTemplateSequenceSection::AddPropertyScale(const FTemplateSectionPropertyScale& InPropertyScale)
@@ -40,7 +38,6 @@
 bool UTemplateSequenceSection::ShowCurveForChannel(const void *ChannelPtr) const
 {
 	return true;
->>>>>>> 3aae9151
 }
 
 void UTemplateSequenceSection::OnDilated(float DilationFactor, FFrameNumber Origin)
