// Copyright Epic Games, Inc. All Rights Reserved.

#include "Systems/TemplateSequenceSystem.h"
#include "EntitySystem/BuiltInComponentTypes.h"
#include "EntitySystem/MovieSceneEntitySystemLinker.h"
#include "EntitySystem/MovieSceneEntityBuilder.h"
#include "EntitySystem/MovieSceneEntitySystemLinker.h"
#include "EntitySystem/MovieSceneEntitySystemTask.h"
#include "EntitySystem/MovieSceneInstanceRegistry.h"
#include "EntitySystem/MovieSceneSpawnablesSystem.h"
#include "IMovieScenePlayer.h"
#include "MovieSceneTracksComponentTypes.h"
#include "Sections/TemplateSequenceSection.h"
#include "Systems/DoubleChannelEvaluatorSystem.h"
#include "Systems/FloatChannelEvaluatorSystem.h"
#include "Systems/MovieScene3DTransformPropertySystem.h"
#include "Systems/MovieSceneBaseValueEvaluatorSystem.h"
#include "Systems/MovieSceneComponentTransformSystem.h"
#include "Systems/MovieSceneFloatPropertySystem.h"
#include "Systems/MovieScenePiecewiseDoubleBlenderSystem.h"
#include "TemplateSequenceComponentTypes.h"

#include UE_INLINE_GENERATED_CPP_BY_NAME(TemplateSequenceSystem)

UTemplateSequenceSystem::UTemplateSequenceSystem(const FObjectInitializer& ObjInit)
	: UMovieSceneEntitySystem(ObjInit)
{
	using namespace UE::MovieScene;

	FBuiltInComponentTypes* BuiltInComponents = FBuiltInComponentTypes::Get();
	FTemplateSequenceComponentTypes* TemplateSequenceComponents = FTemplateSequenceComponentTypes::Get();

	Phase = UE::MovieScene::ESystemPhase::Spawn;
	RelevantComponent = TemplateSequenceComponents->TemplateSequence;

	if (HasAnyFlags(RF_ClassDefaultObject))
	{
		DefineImplicitPrerequisite(GetClass(), UMovieSceneSpawnablesSystem::StaticClass());
	}

	// We only need to run if there are template sequence sections starting or stopping.
	ApplicableFilter.Filter.All({ TemplateSequenceComponents->TemplateSequence });
	ApplicableFilter.Filter.Any({ BuiltInComponents->Tags.NeedsLink, BuiltInComponents->Tags.NeedsUnlink });
}

void UTemplateSequenceSystem::OnRun(FSystemTaskPrerequisites& InPrerequisites, FSystemSubsequentTasks& Subsequents)
{
	using namespace UE::MovieScene;

	// Only run if we must.
	if (!ApplicableFilter.Matches(Linker->EntityManager))
	{
		return;
	}

	FBuiltInComponentTypes* BuiltInComponents = FBuiltInComponentTypes::Get();
	FTemplateSequenceComponentTypes* TemplateSequenceComponents = FTemplateSequenceComponentTypes::Get();

	FInstanceRegistry* InstanceRegistry  = Linker->GetInstanceRegistry();

	auto SetupTeardownBindingOverrides = [BuiltInComponents, InstanceRegistry](
			FEntityAllocationIteratorItem AllocationItem,
			TRead<FInstanceHandle> InstanceHandles,
			TRead<FGuid> ObjectBindingIDs,
			TRead<FTemplateSequenceComponentData> TemplateSequenceDatas)
	{
		const FComponentMask& Mask = AllocationItem.GetAllocationType();
		const bool bHasNeedsLink   = Mask.Contains(BuiltInComponents->Tags.NeedsLink);
		const bool bHasNeedsUnlink = Mask.Contains(BuiltInComponents->Tags.NeedsUnlink);

		const int32 Num = AllocationItem.GetAllocation()->Num();
		for (int32 Index = 0; Index < Num; ++Index)
		{
			const FSequenceInstance& SequenceInstance = InstanceRegistry->GetInstance(InstanceHandles[Index]);
			const FGuid& ObjectBindingID = ObjectBindingIDs[Index];
			const FTemplateSequenceComponentData& TemplateSequenceData = TemplateSequenceDatas[Index];

			IMovieScenePlayer* Player = SequenceInstance.GetPlayer();
			if (ensure(Player))
			{
				if (bHasNeedsLink)
				{
					const FMovieSceneSequenceID SequenceID = SequenceInstance.GetSequenceID();
					const FMovieSceneEvaluationOperand OuterOperand(SequenceID, ObjectBindingID);
					Player->BindingOverrides.Add(TemplateSequenceData.InnerOperand, OuterOperand);
				}
				else if (bHasNeedsUnlink)
				{
					Player->BindingOverrides.Remove(TemplateSequenceData.InnerOperand);
				}
			}
		}
	};

	FEntityTaskBuilder()
		.Read(BuiltInComponents->InstanceHandle)
		.Read(BuiltInComponents->GenericObjectBinding)
		.Read(TemplateSequenceComponents->TemplateSequence)
		.FilterAny({ BuiltInComponents->Tags.NeedsLink, BuiltInComponents->Tags.NeedsUnlink })
		.Iterate_PerAllocation(&Linker->EntityManager, SetupTeardownBindingOverrides);
}

UTemplateSequencePropertyScalingInstantiatorSystem::UTemplateSequencePropertyScalingInstantiatorSystem(const FObjectInitializer& ObjInit)
	: Super(ObjInit)
{
	using namespace UE::MovieScene;

	const FBuiltInComponentTypes* BuiltInComponents = FBuiltInComponentTypes::Get();
	const FTemplateSequenceComponentTypes* TemplateSequenceComponents = FTemplateSequenceComponentTypes::Get();

	// We run during the instantiation phase if there are any template sequence properties to scale.
	Phase = ESystemPhase::Instantiation;
	RelevantComponent = TemplateSequenceComponents->PropertyScale;

	if (HasAnyFlags(RF_ClassDefaultObject))
	{
		// We need to run after binding IDs have been resolved to bound objects.
		DefineComponentConsumer(GetClass(), BuiltInComponents->BoundObject);
	}
}

void UTemplateSequencePropertyScalingInstantiatorSystem::OnRun(FSystemTaskPrerequisites& InPrerequisites, FSystemSubsequentTasks& Subsequents)
{
	using namespace UE::MovieScene;

	const FBuiltInComponentTypes* BuiltInComponents = FBuiltInComponentTypes::Get();
	const FTemplateSequenceComponentTypes* TemplateSequenceComponents = FTemplateSequenceComponentTypes::Get();

	FInstanceRegistry* InstanceRegistry = Linker->GetInstanceRegistry();

	// Step 1: Keep track of any new property scales.
	auto GatherNewPropertyScaledInstances = [this, InstanceRegistry](
			const FMovieSceneEntityID EntityID,
			const FInstanceHandle InstanceHandle,
			const FTemplateSequencePropertyScaleComponentData& PropertyScale)
	{
		const FInstanceHandle SubSequenceHandle = InstanceRegistry->FindRelatedInstanceHandle(InstanceHandle, PropertyScale.SubSequenceID);
		if (ensure(SubSequenceHandle.IsValid()))
		{
			FPropertyScaleEntityIDs& PropertyScaleEntities = PropertyScaledInstances.FindOrAdd(SubSequenceHandle);
			if (!PropertyScaleEntities.Contains(EntityID))
			{
				PropertyScaleEntities.Add(EntityID);

				switch (PropertyScale.PropertyScaleType)
				{
					case ETemplateSectionPropertyScaleType::FloatProperty:
						++FloatScaleUseCount;
						break;
					case ETemplateSectionPropertyScaleType::TransformPropertyLocationOnly:
					case ETemplateSectionPropertyScaleType::TransformPropertyRotationOnly:
						++TransformScaleUseCount;
						break;
				}
			}
		}
	};

	FEntityTaskBuilder()
		.ReadEntityIDs()
		.Read(BuiltInComponents->InstanceHandle)
		.Read(TemplateSequenceComponents->PropertyScale)
		.FilterAll({ BuiltInComponents->Tags.NeedsLink })
		.Iterate_PerEntity(&Linker->EntityManager, GatherNewPropertyScaledInstances);

	// Step 2: Remove old property scales ending.
	auto RemoveOldPropertyScaledInstances = [this, InstanceRegistry](
			const FMovieSceneEntityID EntityID,
			const FInstanceHandle InstanceHandle,
			const FTemplateSequencePropertyScaleComponentData& PropertyScale)
	{
		const FInstanceHandle SubSequenceHandle = InstanceRegistry->FindRelatedInstanceHandle(InstanceHandle, PropertyScale.SubSequenceID);
		if (ensure(SubSequenceHandle.IsValid()) && PropertyScaledInstances.Contains(SubSequenceHandle))
		{
			FPropertyScaleEntityIDs& PropertyScaleEntities = PropertyScaledInstances.FindChecked(SubSequenceHandle);
			if (PropertyScaleEntities.Remove(EntityID) > 0)
			{
				switch (PropertyScale.PropertyScaleType)
				{
					case ETemplateSectionPropertyScaleType::FloatProperty:
						--FloatScaleUseCount;
						break;
					case ETemplateSectionPropertyScaleType::TransformPropertyLocationOnly:
					case ETemplateSectionPropertyScaleType::TransformPropertyRotationOnly:
						--TransformScaleUseCount;
						break;
				}
			}
			if (PropertyScaleEntities.Num() == 0)
			{
				PropertyScaledInstances.Remove(SubSequenceHandle);
			}
		}
	};

	FEntityTaskBuilder()
		.ReadEntityIDs()
		.Read(BuiltInComponents->InstanceHandle)
		.Read(TemplateSequenceComponents->PropertyScale)
		.FilterAll({ BuiltInComponents->Tags.NeedsUnlink, TemplateSequenceComponents->PropertyScale })
		.Iterate_PerEntity(&Linker->EntityManager, RemoveOldPropertyScaledInstances);

	// Step 3: Look at all new entities starting this frame, and set aside all those who belong to the active 
	// template sub-sequences that we have identified in steps 1 & 2. While we do that, we also lookup these 
	// entities' original binding ID (if they have one) by reading it from their parent entity.
	TArray<TTuple<FMovieSceneEntityID, FGuid>> PropertyScaledEntities;

	auto ComputeReverseLookupBinding = [this, BuiltInComponents, &PropertyScaledEntities](
			const FMovieSceneEntityID EntityID,
			const FInstanceHandle InstanceHandle,
			const FMovieSceneEntityID ParentEntity, 
			UObject* const BoundObject)
	{
		if (!PropertyScaledInstances.Contains(InstanceHandle))
		{
			return;
		}

		if (ParentEntity.IsValid())
		{
			TOptionalComponentReader<FGuid> Reader;
			Reader = Linker->EntityManager.ReadComponent(ParentEntity, BuiltInComponents->SceneComponentBinding);
			if (!Reader.IsValid())
			{
				Reader = Linker->EntityManager.ReadComponent(ParentEntity, BuiltInComponents->GenericObjectBinding);
			}

			if (ensure(Reader.IsValid()))
			{
				const FGuid ObjectBindingID = *Reader.ComponentAtIndex(0);
				PropertyScaledEntities.Emplace(EntityID, ObjectBindingID);
			}
		}
	};

	FEntityTaskBuilder()
		.ReadEntityIDs()
		.Read(BuiltInComponents->InstanceHandle)
		.Read(BuiltInComponents->ParentEntity)
		.Read(BuiltInComponents->BoundObject)
		.FilterAll({ BuiltInComponents->Tags.NeedsLink })
		.Iterate_PerEntity(&Linker->EntityManager, ComputeReverseLookupBinding);

	// Step 4: Store the original binding ID of the entities identified in the previous step, i.e. the entities that
	// belong to an active template sub-sequence that has at least some properties scaled.
	for (const TTuple<FMovieSceneEntityID, FGuid>& Pair : PropertyScaledEntities)
	{
		FEntityBuilder()
		.Add(TemplateSequenceComponents->PropertyScaleReverseBindingLookup, Pair.Get<1>())
		// Stop constants from being optimized since we need them to be re-computed every frame to remove the scale
		.AddTag(BuiltInComponents->Tags.DontOptimizeConstants)
		.MutateExisting(&Linker->EntityManager, Pair.Get<0>());
	}
}

UTemplateSequencePropertyScalingEvaluatorSystem::UTemplateSequencePropertyScalingEvaluatorSystem(const FObjectInitializer& ObjInit)
	: UMovieSceneEntitySystem(ObjInit)
{
	using namespace UE::MovieScene;

	const FBuiltInComponentTypes* BuiltInComponents = FBuiltInComponentTypes::Get();
	const FTemplateSequenceComponentTypes* TemplateSequenceComponents = FTemplateSequenceComponentTypes::Get();

	Phase = ESystemPhase::Scheduling;
	RelevantComponent = TemplateSequenceComponents->PropertyScale;

	if (HasAnyFlags(RF_ClassDefaultObject))
	{
		// We need to wait until float and double channels have evaluated (both the values that we're going to multiply, and the
		// channel of the scale multiplier itself).
		DefineImplicitPrerequisite(UFloatChannelEvaluatorSystem::StaticClass(), GetClass());
		DefineImplicitPrerequisite(UDoubleChannelEvaluatorSystem::StaticClass(), GetClass());
		DefineImplicitPrerequisite(UMovieSceneBaseValueEvaluatorSystem::StaticClass(), GetClass());
		// We need to multiply values before they are blended together with other values we shouldn't touch.
		DefineImplicitPrerequisite(GetClass(), UMovieScenePiecewiseDoubleBlenderSystem::StaticClass());
		// We need to multiply values before they are set on the animated objects. For blended values, the dependencies above are
		// enough, but for non-blended values that use the "fast-path", we need this dependency.
		DefineImplicitPrerequisite(GetClass(), UMovieSceneFloatPropertySystem::StaticClass());
		DefineImplicitPrerequisite(GetClass(), UMovieSceneComponentTransformSystem::StaticClass());
		DefineImplicitPrerequisite(GetClass(), UMovieScene3DTransformPropertySystem::StaticClass());
		// We need this component to lookup the binding GUID for an entity, so we know what scaling to apply to it.
		DefineComponentConsumer(GetClass(), BuiltInComponents->BoundObject);
	}
}

void UTemplateSequencePropertyScalingEvaluatorSystem::ResetPropertyScales()
{
	PropertyScales.Reset();
}

void UTemplateSequencePropertyScalingEvaluatorSystem::AddPropertyScale(const FPropertyScaleKey& Key, const FPropertyScaleValue& Value)
{
	FMultiPropertyScaleValue& MultiValue = PropertyScales.FindOrAdd(Key);

	// In most cases there's only 1 multiplier for a given property, but there can be 2 multipliers in the case of 
	// a location + rotation scale on a transform property.
	if (ensure(MultiValue.Values.Num() < 2))
	{
		MultiValue.Values.Add(Value);
	}
}

void UTemplateSequencePropertyScalingEvaluatorSystem::FindPropertyScales(const FPropertyScaleKey& Key, FPropertyScaleValueArray& OutValues) const
{
	if (const FMultiPropertyScaleValue* MultiValue = PropertyScales.Find(Key))
	{
		ensure(MultiValue->Values.Num() <= 2);
		OutValues.Append(MultiValue->Values);
	}
}

namespace UE
{
namespace MovieScene
{

template<typename ValueType, typename WriteAccessor>
void ScalePropertyValue(float InScale, TReadOptional<ValueType> InBaseValues, WriteAccessor InOutValues, int32 Index)
{
	if (InOutValues)
	{
		if (InBaseValues)
		{
			const float BaseValue = InBaseValues[Index];
			InOutValues[Index] = (InOutValues[Index] - BaseValue) * InScale + BaseValue;
		}
		else
		{
			InOutValues[Index] *= InScale;
		}
	}
}

struct FGatherPropertyScales
{
	using UEvaluatorSystem = UTemplateSequencePropertyScalingEvaluatorSystem;

	UEvaluatorSystem* EvaluatorSystem;
	FInstanceRegistry* InstanceRegistry;

	FGatherPropertyScales(UEvaluatorSystem* InEvaluatorSystem)
		: EvaluatorSystem(InEvaluatorSystem)
	{
		check(InEvaluatorSystem);
		InstanceRegistry = InEvaluatorSystem->GetLinker()->GetInstanceRegistry();
	}

	void PreTask()
	{
		// Clear our map of property scales from last frame.
		EvaluatorSystem->ResetPropertyScales();
	}

	void ForEachEntity(
			const FInstanceHandle& InstanceHandle, 
			const FTemplateSequencePropertyScaleComponentData& PropertyScale,
			float ScaleFactor) const
	{
		// Find the instance handle of the sub-sequence we need to scale.
		const FInstanceHandle SubSequenceHandle = InstanceRegistry->FindRelatedInstanceHandle(InstanceHandle, PropertyScale.SubSequenceID);
		if (ensure(SubSequenceHandle.IsValid()))
		{
			EvaluatorSystem->AddPropertyScale(
					UEvaluatorSystem::FPropertyScaleKey { SubSequenceHandle, PropertyScale.ObjectBinding, PropertyScale.PropertyBinding.PropertyPath },
					UEvaluatorSystem::FPropertyScaleValue { PropertyScale.PropertyScaleType, ScaleFactor });
		}
	}
};

struct FScaleTransformProperties
{
	using UEvaluatorSystem = UTemplateSequencePropertyScalingEvaluatorSystem;

	const UEvaluatorSystem* EvaluatorSystem;

	FScaleTransformProperties(const UEvaluatorSystem* InEvaluatorSystem)
		: EvaluatorSystem(InEvaluatorSystem)
	{
		check(InEvaluatorSystem);
	}

	void ForEachAllocation(
			FEntityAllocation* Allocation,
			TRead<FInstanceHandle> InstanceHandles,
			TRead<FMovieScenePropertyBinding> PropertyBindings,
			TRead<FGuid> ReverseBindingLookups,
			TReadOptional<double> BaseLocationXs, TReadOptional<double> BaseLocationYs, TReadOptional<double> BaseLocationZs,
			TReadOptional<double> BaseRotationXs, TReadOptional<double> BaseRotationYs, TReadOptional<double> BaseRotationZs,
			TWriteOptional<double> LocationXs,
			TWriteOptional<double> LocationYs,
			TWriteOptional<double> LocationZs,
			TWriteOptional<double> RotationXs,
			TWriteOptional<double> RotationYs,
<<<<<<< HEAD
			TWriteOptional<double> RotationZs)
=======
			TWriteOptional<double> RotationZs) const
>>>>>>> 4af6daef
	{
		for (int32 Index = 0; Index < Allocation->Num(); ++Index)
		{
			const FInstanceHandle InstanceHandle = InstanceHandles[Index];
			const FMovieScenePropertyBinding& PropertyBinding = PropertyBindings[Index];
			const FGuid ObjectBindingID = ReverseBindingLookups[Index];
			ensure(ObjectBindingID.IsValid());

			UEvaluatorSystem::FPropertyScaleValueArray TransformScales;
			EvaluatorSystem->FindPropertyScales(
					UEvaluatorSystem::FPropertyScaleKey { InstanceHandle, ObjectBindingID, PropertyBinding.PropertyPath },
					TransformScales);
			for (const UEvaluatorSystem::FPropertyScaleValue& TransformScale : TransformScales)
			{
				const float ScaleFactor = TransformScale.Get<1>();

				switch (TransformScale.Get<0>())
				{
					case ETemplateSectionPropertyScaleType::TransformPropertyLocationOnly:
						ScalePropertyValue(ScaleFactor, BaseLocationXs, LocationXs, Index);
						ScalePropertyValue(ScaleFactor, BaseLocationYs, LocationYs, Index);
						ScalePropertyValue(ScaleFactor, BaseLocationZs, LocationZs, Index);
						break;

					case ETemplateSectionPropertyScaleType::TransformPropertyRotationOnly:
						ScalePropertyValue(ScaleFactor, BaseRotationXs, RotationXs, Index);
						ScalePropertyValue(ScaleFactor, BaseRotationYs, RotationYs, Index);
						ScalePropertyValue(ScaleFactor, BaseRotationZs, RotationZs, Index);
						break;

					default:
						ensureMsgf(false, TEXT("Unsupported or invalid transform property scale type."));
						break;
				}
			}
		}
	}
};

struct FScaleFloatProperties
{
	using UEvaluatorSystem = UTemplateSequencePropertyScalingEvaluatorSystem;

	const UEvaluatorSystem* EvaluatorSystem;

	FScaleFloatProperties(const UEvaluatorSystem* InEvaluatorSystem)
		: EvaluatorSystem(InEvaluatorSystem)
	{
		check(InEvaluatorSystem);
	}

	void ForEachAllocation(
			FEntityAllocation* Allocation,
			TRead<FInstanceHandle> InstanceHandles,
			TRead<FMovieScenePropertyBinding> PropertyBindings,
			TRead<FGuid> ReverseBindingLookups,
			TReadOptional<double> BasePropertyValues,
<<<<<<< HEAD
			TWrite<double> PropertyValues)
=======
			TWrite<double> PropertyValues) const
>>>>>>> 4af6daef
	{
		for (int32 Index = 0; Index < Allocation->Num(); ++Index)
		{
			const FInstanceHandle InstanceHandle = InstanceHandles[Index];
			const FMovieScenePropertyBinding& PropertyBinding = PropertyBindings[Index];
			const FGuid ObjectBindingID = ReverseBindingLookups[Index];
			ensure(ObjectBindingID.IsValid());

			UEvaluatorSystem::FPropertyScaleValueArray PropertyScales;
			EvaluatorSystem->FindPropertyScales(
					UEvaluatorSystem::FPropertyScaleKey { InstanceHandle, ObjectBindingID, PropertyBinding.PropertyPath },
					PropertyScales);
			for (const UEvaluatorSystem::FPropertyScaleValue& PropertyScale : PropertyScales)
			{
				const float ScaleFactor = PropertyScale.Get<1>();
				switch (PropertyScale.Get<0>())
				{
					case ETemplateSectionPropertyScaleType::FloatProperty:
						ScalePropertyValue(ScaleFactor, BasePropertyValues, PropertyValues, Index);
						break;
					default:
						ensureMsgf(false, TEXT("Unsupported or invalid float property scale type."));
						break;
				}
			}
		}
	}
};

} // namespace MovieScene
} // namespace UE

void UTemplateSequencePropertyScalingEvaluatorSystem::OnSchedulePersistentTasks(UE::MovieScene::IEntitySystemScheduler* TaskScheduler)
{
	using namespace UE::MovieScene;

	const FBuiltInComponentTypes* BuiltInComponents = FBuiltInComponentTypes::Get();
	const FMovieSceneTracksComponentTypes* TrackComponents = FMovieSceneTracksComponentTypes::Get();
	const FTemplateSequenceComponentTypes* TemplateSequenceComponents = FTemplateSequenceComponentTypes::Get();

	const FInstanceRegistry* InstanceRegistry = Linker->GetInstanceRegistry();
	const UTemplateSequencePropertyScalingInstantiatorSystem* InstantiatorSystem = Linker->FindSystem<UTemplateSequencePropertyScalingInstantiatorSystem>();

	// Step 1: We are going to look for all entities that describe an active property scale, pick up its up-to-date (evaluated)
	// scale value (which was evaluated by the float channel evaluator), and build a map that tells us:
	// - What properties (sub-sequence instance, object/component binding, property path)...
	// - ...are scaled by what factor (scale value), using what type of scale (scale type enum).
	//
	FTaskID GatherTask = FEntityTaskBuilder()
	.Read(BuiltInComponents->InstanceHandle)
	.Read(TemplateSequenceComponents->PropertyScale)
	.Read(BuiltInComponents->DoubleResult[0])
	.Schedule_PerEntity<FGatherPropertyScales>(&Linker->EntityManager, TaskScheduler, this);


	// Step 2: If we have any transform property scaling, iterate specifically on them and apply the scale factor
	// to the appropriate components.
	if (ensure(InstantiatorSystem) && InstantiatorSystem->HasAnyTransformScales())
	{
		FTaskID ScaleTransformTask = FEntityTaskBuilder()
			.Read(BuiltInComponents->InstanceHandle)
			.Read(BuiltInComponents->PropertyBinding)
			.Read(TemplateSequenceComponents->PropertyScaleReverseBindingLookup)
			.ReadOptional(BuiltInComponents->BaseDouble[0])
			.ReadOptional(BuiltInComponents->BaseDouble[1])
			.ReadOptional(BuiltInComponents->BaseDouble[2])
			.ReadOptional(BuiltInComponents->BaseDouble[3])
			.ReadOptional(BuiltInComponents->BaseDouble[4])
			.ReadOptional(BuiltInComponents->BaseDouble[5])
			.WriteOptional(BuiltInComponents->DoubleResult[0])
			.WriteOptional(BuiltInComponents->DoubleResult[1])
			.WriteOptional(BuiltInComponents->DoubleResult[2])
			.WriteOptional(BuiltInComponents->DoubleResult[3])
			.WriteOptional(BuiltInComponents->DoubleResult[4])
			.WriteOptional(BuiltInComponents->DoubleResult[5])
			.FilterAny({ TrackComponents->ComponentTransform.PropertyTag, TrackComponents->Transform.PropertyTag })
			.Fork_PerAllocation<FScaleTransformProperties>(&Linker->EntityManager, TaskScheduler, this);

		TaskScheduler->AddPrerequisite(GatherTask, ScaleTransformTask);
	}

	// Step 3: Do the same as step 2 for float properties.
	if (ensure(InstantiatorSystem) && InstantiatorSystem->HasAnyFloatScales())
	{
		FTaskID ScaleFloatTask = FEntityTaskBuilder()
			.Read(BuiltInComponents->InstanceHandle)
			.Read(BuiltInComponents->PropertyBinding)
			.Read(TemplateSequenceComponents->PropertyScaleReverseBindingLookup)
			.ReadOptional(BuiltInComponents->BaseDouble[0])
			.Write(BuiltInComponents->DoubleResult[0])
			.FilterAll({ TrackComponents->Float.PropertyTag })
			.Fork_PerAllocation<FScaleFloatProperties>(&Linker->EntityManager, TaskScheduler, this);

		TaskScheduler->AddPrerequisite(GatherTask, ScaleFloatTask);
	}
}

void UTemplateSequencePropertyScalingEvaluatorSystem::OnRun(FSystemTaskPrerequisites& InPrerequisites, FSystemSubsequentTasks& Subsequents)
{
	using namespace UE::MovieScene;

	const FBuiltInComponentTypes* BuiltInComponents = FBuiltInComponentTypes::Get();
	const FMovieSceneTracksComponentTypes* TrackComponents = FMovieSceneTracksComponentTypes::Get();
	const FTemplateSequenceComponentTypes* TemplateSequenceComponents = FTemplateSequenceComponentTypes::Get();

	const FInstanceRegistry* InstanceRegistry = Linker->GetInstanceRegistry();
	const UTemplateSequencePropertyScalingInstantiatorSystem* InstantiatorSystem = Linker->FindSystem<UTemplateSequencePropertyScalingInstantiatorSystem>();

	// Step 0: Clear our map of property scales from last frame.
	PropertyScales.Reset();

	// Step 1: We are going to look for all entities that describe an active property scale, pick up its up-to-date (evaluated)
	// scale value (which was evaluated by the float channel evaluator), and build a map that tells us:
	// - What properties (sub-sequence instance, object/component binding, property path)...
	// - ...are scaled by what factor (scale value), using what type of scale (scale type enum).
	//
	FGraphEventRef GatherTask = FEntityTaskBuilder()
		.Read(BuiltInComponents->InstanceHandle)
		.Read(TemplateSequenceComponents->PropertyScale)
		.Read(BuiltInComponents->DoubleResult[0])
		.Dispatch_PerEntity<FGatherPropertyScales>(&Linker->EntityManager, InPrerequisites, &Subsequents, this);
	if (GatherTask)
	{
		InPrerequisites.AddRootTask(GatherTask);
	}

	// Step 2: If we have any transform property scaling, iterate specifically on them and apply the scale factor
	// to the appropriate components.
	if (ensure(InstantiatorSystem) && InstantiatorSystem->HasAnyTransformScales())
	{
		FEntityTaskBuilder()
			.Read(BuiltInComponents->InstanceHandle)
			.Read(BuiltInComponents->PropertyBinding)
			.Read(TemplateSequenceComponents->PropertyScaleReverseBindingLookup)
			.ReadOptional(BuiltInComponents->BaseDouble[0])
			.ReadOptional(BuiltInComponents->BaseDouble[1])
			.ReadOptional(BuiltInComponents->BaseDouble[2])
			.ReadOptional(BuiltInComponents->BaseDouble[3])
			.ReadOptional(BuiltInComponents->BaseDouble[4])
			.ReadOptional(BuiltInComponents->BaseDouble[5])
			.WriteOptional(BuiltInComponents->DoubleResult[0])
			.WriteOptional(BuiltInComponents->DoubleResult[1])
			.WriteOptional(BuiltInComponents->DoubleResult[2])
			.WriteOptional(BuiltInComponents->DoubleResult[3])
			.WriteOptional(BuiltInComponents->DoubleResult[4])
			.WriteOptional(BuiltInComponents->DoubleResult[5])
			.FilterAny({ TrackComponents->ComponentTransform.PropertyTag, TrackComponents->Transform.PropertyTag })
			.Dispatch_PerAllocation<FScaleTransformProperties>(&Linker->EntityManager, InPrerequisites, &Subsequents, this);
	}

	// Step 3: Do the same as step 2 for float properties.
	if (ensure(InstantiatorSystem) && InstantiatorSystem->HasAnyFloatScales())
	{
		FEntityTaskBuilder()
			.Read(BuiltInComponents->InstanceHandle)
			.Read(BuiltInComponents->PropertyBinding)
			.Read(TemplateSequenceComponents->PropertyScaleReverseBindingLookup)
			.ReadOptional(BuiltInComponents->BaseDouble[0])
			.Write(BuiltInComponents->DoubleResult[0])
			.FilterAll({ TrackComponents->Float.PropertyTag })
			.Dispatch_PerAllocation<FScaleFloatProperties>(&Linker->EntityManager, InPrerequisites, &Subsequents, this);
	}
}

<|MERGE_RESOLUTION|>--- conflicted
+++ resolved
@@ -391,11 +391,7 @@
 			TWriteOptional<double> LocationZs,
 			TWriteOptional<double> RotationXs,
 			TWriteOptional<double> RotationYs,
-<<<<<<< HEAD
-			TWriteOptional<double> RotationZs)
-=======
 			TWriteOptional<double> RotationZs) const
->>>>>>> 4af6daef
 	{
 		for (int32 Index = 0; Index < Allocation->Num(); ++Index)
 		{
@@ -453,11 +449,7 @@
 			TRead<FMovieScenePropertyBinding> PropertyBindings,
 			TRead<FGuid> ReverseBindingLookups,
 			TReadOptional<double> BasePropertyValues,
-<<<<<<< HEAD
-			TWrite<double> PropertyValues)
-=======
 			TWrite<double> PropertyValues) const
->>>>>>> 4af6daef
 	{
 		for (int32 Index = 0; Index < Allocation->Num(); ++Index)
 		{
