// Copyright Epic Games, Inc. All Rights Reserved.

#pragma once

#include "Camera/CameraShakeBase.h"
#include "SequenceCameraShake.generated.h"

struct FMinimalViewInfo;

class UCameraAnimationSequenceCameraStandIn;
class UMovieSceneEntitySystemLinker;
class UMovieSceneSequence;
class UCameraAnimationSequencePlayer;

/**
 * A camera shake pattern that plays a sequencer animation.
 */
UCLASS()
class TEMPLATESEQUENCE_API USequenceCameraShakePattern : public UCameraShakePattern
{
public:

	GENERATED_BODY()

	USequenceCameraShakePattern(const FObjectInitializer& ObjInit);

public:

	/** Source camera animation sequence to play. */
	UPROPERTY(EditAnywhere, Category=CameraShake)
	TObjectPtr<class UCameraAnimationSequence> Sequence;

	/** Scalar defining how fast to play the anim. */
	UPROPERTY(EditAnywhere, Category=CameraShake, meta=(ClampMin="0.001"))
	float PlayRate;

	/** Scalar defining how "intense" to play the anim. */
	UPROPERTY(EditAnywhere, Category=CameraShake, meta=(ClampMin="0.0"))
	float Scale;

	/** Linear blend-in time. */
	UPROPERTY(EditAnywhere, Category=CameraShake, meta=(ClampMin="0.0"))
	float BlendInTime;

	/** Linear blend-out time. */
	UPROPERTY(EditAnywhere, Category=CameraShake, meta=(ClampMin="0.0"))
	float BlendOutTime;

	/** When bRandomSegment is true, defines how long the sequence should play. */
	UPROPERTY(EditAnywhere, Category=CameraShake, meta=(ClampMin="0.0", EditCondition="bRandomSegment"))
	float RandomSegmentDuration;

	/**
	 * When true, plays a random snippet of the sequence for RandomSegmentDuration seconds.
	 *
	 * @note The sequence we be forced to loop when bRandomSegment is enabled, in case the duration
	 *       is longer than what's left to play from the random start time.
	 */
	UPROPERTY(EditAnywhere, Category=CameraShake)
	bool bRandomSegment;

private:

	// UCameraShakeBase interface
	virtual void GetShakePatternInfoImpl(FCameraShakeInfo& OutInfo) const override;
	virtual void StartShakePatternImpl(const FCameraShakeStartParams& Params) override;
	virtual void UpdateShakePatternImpl(const FCameraShakeUpdateParams& Params, FCameraShakeUpdateResult& OutResult) override;
	virtual void ScrubShakePatternImpl(const FCameraShakeScrubParams& Params, FCameraShakeUpdateResult& OutResult) override;
	virtual bool IsFinishedImpl() const override;
	virtual void StopShakePatternImpl(const FCameraShakeStopParams& Params) override;
	virtual void TeardownShakePatternImpl() override;

	void UpdateCamera(FFrameTime NewPosition, const FMinimalViewInfo& InPOV, FCameraShakeUpdateResult& OutResult);

private:

	/** The player we use to play the camera animation sequence */
	UPROPERTY(Instanced, Transient)
	TObjectPtr<UCameraAnimationSequencePlayer> Player;

	/** Standin for the camera actor and components */
	UPROPERTY(Instanced, Transient)
	TObjectPtr<UCameraAnimationSequenceCameraStandIn> CameraStandIn;
<<<<<<< HEAD
};

=======

	/** State tracking */
	FCameraShakeState State;
};

>>>>>>> 4af6daef
#if UE_ENABLE_INCLUDE_ORDER_DEPRECATED_IN_5_2
#include "CameraAnimationSequence.h"
#include "CineCameraComponent.h"
#include "EntitySystem/MovieSceneEntityIDs.h"
#endif<|MERGE_RESOLUTION|>--- conflicted
+++ resolved
@@ -81,16 +81,11 @@
 	/** Standin for the camera actor and components */
 	UPROPERTY(Instanced, Transient)
 	TObjectPtr<UCameraAnimationSequenceCameraStandIn> CameraStandIn;
-<<<<<<< HEAD
-};
-
-=======
 
 	/** State tracking */
 	FCameraShakeState State;
 };
 
->>>>>>> 4af6daef
 #if UE_ENABLE_INCLUDE_ORDER_DEPRECATED_IN_5_2
 #include "CameraAnimationSequence.h"
 #include "CineCameraComponent.h"
