--- conflicted
+++ resolved
@@ -412,7 +412,6 @@
 		}
 	}
 }
-<<<<<<< HEAD
 
 bool USequencerToolsFunctionLibrary::LinkAnimSequence(ULevelSequence*  Sequence,  UAnimSequence* AnimSequence, const UAnimSeqExportOption* ExportOptions,const FMovieSceneBindingProxy& Binding)
 {
@@ -513,108 +512,6 @@
 	return nullptr;
 }
 
-=======
-
-bool USequencerToolsFunctionLibrary::LinkAnimSequence(ULevelSequence*  Sequence,  UAnimSequence* AnimSequence, const UAnimSeqExportOption* ExportOptions,const FMovieSceneBindingProxy& Binding)
-{
-	if (!Sequence || !AnimSequence || !ExportOptions || Binding.Sequence != Sequence)
-	{
-		return false;
-	}
-
-	if (Sequence && Sequence->GetClass()->ImplementsInterface(UInterface_AssetUserData::StaticClass())
-		&& AnimSequence->GetClass()->ImplementsInterface(UInterface_AssetUserData::StaticClass()))
-	{
-		Sequence->Modify();
-		AnimSequence->Modify();
-		if (IInterface_AssetUserData* AnimAssetUserData = Cast< IInterface_AssetUserData >(AnimSequence))
-		{
-			UAnimSequenceLevelSequenceLink* AnimLevelLink = AnimAssetUserData->GetAssetUserData< UAnimSequenceLevelSequenceLink >();
-			if (!AnimLevelLink)
-			{
-				AnimLevelLink = NewObject<UAnimSequenceLevelSequenceLink>(AnimSequence, NAME_None, RF_Public | RF_Transactional);
-				AnimAssetUserData->AddAssetUserData(AnimLevelLink);
-			}
-			
-			AnimLevelLink->SetLevelSequence(Sequence);
-			AnimLevelLink->SkelTrackGuid = Binding.BindingID;
-		}
-		if (IInterface_AssetUserData* AssetUserDataInterface = Cast< IInterface_AssetUserData >(Sequence))
-		{
-			bool bAddItem = true;
-			ULevelSequenceAnimSequenceLink* LevelAnimLink = AssetUserDataInterface->GetAssetUserData< ULevelSequenceAnimSequenceLink >();
-			if (LevelAnimLink)
-			{
-				for (FLevelSequenceAnimSequenceLinkItem& LevelAnimLinkItem : LevelAnimLink->AnimSequenceLinks)
-				{
-					if (LevelAnimLinkItem.SkelTrackGuid == Binding.BindingID)
-					{
-						bAddItem = false;
-						UAnimSequence* OtherAnimSequence = LevelAnimLinkItem.ResolveAnimSequence();
-						
-						if (OtherAnimSequence != AnimSequence)
-						{
-							if (IInterface_AssetUserData* OtherAnimAssetUserData = Cast< IInterface_AssetUserData >(OtherAnimSequence))
-							{
-								UAnimSequenceLevelSequenceLink* OtherAnimLevelLink = OtherAnimAssetUserData->GetAssetUserData< UAnimSequenceLevelSequenceLink >();
-								if (OtherAnimLevelLink)
-								{
-									OtherAnimSequence->Modify();
-									OtherAnimAssetUserData->RemoveUserDataOfClass(UAnimSequenceLevelSequenceLink::StaticClass());
-								}
-							}
-						}
-						LevelAnimLinkItem.PathToAnimSequence = FSoftObjectPath(AnimSequence);
-						LevelAnimLinkItem.bExportMorphTargets = ExportOptions->bExportMorphTargets;
-						LevelAnimLinkItem.bExportAttributeCurves = ExportOptions->bExportAttributeCurves;
-						LevelAnimLinkItem.bExportMaterialCurves = ExportOptions->bExportMaterialCurves;
-						LevelAnimLinkItem.bExportTransforms = ExportOptions->bExportTransforms;
-						LevelAnimLinkItem.Interpolation = ExportOptions->Interpolation;
-						LevelAnimLinkItem.CurveInterpolation = ExportOptions->CurveInterpolation;
-						LevelAnimLinkItem.bRecordInWorldSpace = ExportOptions->bRecordInWorldSpace;
-						LevelAnimLinkItem.bEvaluateAllSkeletalMeshComponents = ExportOptions->bEvaluateAllSkeletalMeshComponents;
-
-						break;
-					}
-				}
-			}
-			else
-			{
-				LevelAnimLink = NewObject<ULevelSequenceAnimSequenceLink>(Sequence, NAME_None, RF_Public | RF_Transactional);
-			}
-			if (bAddItem == true)
-			{
-				FLevelSequenceAnimSequenceLinkItem LevelAnimLinkItem;
-				LevelAnimLinkItem.SkelTrackGuid = Binding.BindingID;
-				LevelAnimLinkItem.PathToAnimSequence = FSoftObjectPath(AnimSequence);
-				LevelAnimLinkItem.bExportMorphTargets = ExportOptions->bExportMorphTargets;
-				LevelAnimLinkItem.bExportAttributeCurves = ExportOptions->bExportAttributeCurves;
-				LevelAnimLinkItem.Interpolation = ExportOptions->Interpolation;
-				LevelAnimLinkItem.CurveInterpolation = ExportOptions->CurveInterpolation;
-				LevelAnimLinkItem.bExportMaterialCurves = ExportOptions->bExportMaterialCurves;
-				LevelAnimLinkItem.bExportTransforms = ExportOptions->bExportTransforms;
-				LevelAnimLinkItem.bRecordInWorldSpace = ExportOptions->bRecordInWorldSpace;
-				LevelAnimLinkItem.bEvaluateAllSkeletalMeshComponents = ExportOptions->bEvaluateAllSkeletalMeshComponents;
-
-				LevelAnimLink->AnimSequenceLinks.Add(LevelAnimLinkItem);
-				AssetUserDataInterface->AddAssetUserData(LevelAnimLink);
-			}
-		}
-	}
-	return true;
-}
-
-UAnimSequenceLevelSequenceLink* USequencerToolsFunctionLibrary::GetLevelSequenceLinkFromAnimSequence(UAnimSequence* InAnimSequence)
-{
-	if (IInterface_AssetUserData* AnimAssetUserData = Cast< IInterface_AssetUserData >(InAnimSequence))
-	{
-		UAnimSequenceLevelSequenceLink* AnimLevelLink = AnimAssetUserData->GetAssetUserData< UAnimSequenceLevelSequenceLink >();
-		return AnimLevelLink;
-	}
-	return nullptr;
-}
-
->>>>>>> 4af6daef
 ULevelSequenceAnimSequenceLink* USequencerToolsFunctionLibrary::GetAnimSequenceLinkFromLevelSequence(ULevelSequence* InLevelSequence)
 {
 	if (IInterface_AssetUserData* AssetUserDataInterface = Cast< IInterface_AssetUserData >(InLevelSequence))
@@ -839,11 +736,7 @@
 				INodeAndChannelMappings* ChannelMapping = Cast<INodeAndChannelMappings>(Track); 
 				if (ChannelMapping)
 				{
-<<<<<<< HEAD
-					TArray<FFBXNodeAndChannels>* NodeAndChannels = ChannelMapping->GetNodeAndChannelMappings(nullptr);
-=======
 					TArray<FRigControlFBXNodeAndChannels>* NodeAndChannels = ChannelMapping->GetNodeAndChannelMappings(nullptr);
->>>>>>> 4af6daef
 					//use passed in controls for selected, actually selected controls should almost be empty anyway since we just loaded/set everything up.
 					for (const FString& StringName : ControlRigNames)
 					{
