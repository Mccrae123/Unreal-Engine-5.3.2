--- conflicted
+++ resolved
@@ -150,12 +150,8 @@
 	 * Retrieve all objects currently bound to the specified binding identifiers. The sequence will be evaluated in lower bound of the specified range, 
 	 * which allows for retrieving spawnables in that period of time.
 	 */
-<<<<<<< HEAD
-	UFUNCTION(BlueprintCallable, Category = "Editor Scripting | Sequencer Tools")
-=======
 	UE_DEPRECATED(5.3, "SequencerTools::GetBoundObjects has been deprecated because it doesn't work with Spawnables, please use ULevelSequenceEditorBlueprintLibrary::GetBoundObjects which operates on the currently opened sequence in Editor")
 	UFUNCTION(BlueprintCallable, Category = "Editor Scripting | Sequencer Tools", meta=(DeprecatedFunction))
->>>>>>> 4af6daef
 	static TArray<FSequencerBoundObjects> GetBoundObjects(UWorld* InWorld, ULevelSequence* InSequence, const TArray<FMovieSceneBindingProxy>& InBindings, const FSequencerScriptingRange& InRange);
 
 	/*
@@ -187,7 +183,6 @@
 	 * @InBinding Binding to export that has a skelmesh component on it
 	 * @InAnimSequenceFilename File to create
 	 * @bCreateLink If true will create a link between the animation sequence and the level sequence
-<<<<<<< HEAD
 	 */
 	UFUNCTION(BlueprintCallable, Category = "Editor Scripting | Sequencer Tools | Animation")
 	static bool ExportAnimSequence(UWorld* World, ULevelSequence*  Sequence, UAnimSequence* AnimSequence, UAnimSeqExportOption* ExportOption, const FMovieSceneBindingProxy& Binding, bool bCreateLink);
@@ -201,21 +196,6 @@
 	 * @InBinding Binding that has a skelmesh component on it
 	 */
 	UFUNCTION(BlueprintCallable, Category = "Editor Scripting | Sequencer Tools | Animation")
-=======
-	 */
-	UFUNCTION(BlueprintCallable, Category = "Editor Scripting | Sequencer Tools | Animation")
-	static bool ExportAnimSequence(UWorld* World, ULevelSequence*  Sequence, UAnimSequence* AnimSequence, UAnimSeqExportOption* ExportOption, const FMovieSceneBindingProxy& Binding, bool bCreateLink);
-
-	/*
-	 * Links a LevelSequence's SkeletalMesh binding to an existing anim sequence.
-	 *
-	 * @InSequence Sequence to link from
-	 * @AnimSequence The AnimSequence to link to.
-	 * @ExportOption The export options that should be used when baking the LevelSequence.
-	 * @InBinding Binding that has a skelmesh component on it
-	 */
-	UFUNCTION(BlueprintCallable, Category = "Editor Scripting | Sequencer Tools | Animation")
->>>>>>> 4af6daef
 	static bool LinkAnimSequence(ULevelSequence* Sequence, UAnimSequence* AnimSequence, const UAnimSeqExportOption* ExportOptions, const FMovieSceneBindingProxy& Binding);
 
 	/*
@@ -302,13 +282,10 @@
 	static bool ImportFBXToControlRig(UWorld* World, ULevelSequence* InSequence, const FString& ActorWithControlRigTrack, const TArray<FString>& SelectedControlRigNames,
 		UMovieSceneUserImportFBXControlRigSettings* ImportFBXControlRigSettings,
 		const FString& ImportFilename);
-<<<<<<< HEAD
-=======
 
 	/** Exports an FBX from the section to key of the control rig track of the actor with the given name. */
 	UFUNCTION(BlueprintCallable, Category = "Editor Scripting | Sequencer Tools | FBX")
 	static bool ExportFBXFromControlRig(ULevelSequence* Sequence, const FString& ActorWithControlRigTrack, const UMovieSceneUserExportFBXControlRigSettings* ExportFBXControlRigSettings);
->>>>>>> 4af6daef
 };
 
 #if UE_ENABLE_INCLUDE_ORDER_DEPRECATED_IN_5_2
