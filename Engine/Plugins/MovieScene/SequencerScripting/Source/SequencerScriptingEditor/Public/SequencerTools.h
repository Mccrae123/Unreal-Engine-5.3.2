--- conflicted
+++ resolved
@@ -56,11 +56,7 @@
 	 * @InBindings Bindings to export
 	 * @InFBXFileName File to create
 	 */
-<<<<<<< HEAD
-	UFUNCTION(BlueprintCallable, Category = "Editor Scripting | Sequencer Tools")
-=======
 	UFUNCTION(BlueprintCallable, Category = "Editor Scripting | Sequencer Tools | FBX")
->>>>>>> 33e6966e
 	static bool ExportFBX(UWorld* InWorld, ULevelSequence* InSequence, const TArray<FSequencerBindingProxy>& InBindings, UFbxExportOption* OverrideOptions,const FString& InFBXFileName);
 
 	/*
@@ -72,11 +68,7 @@
 	 * @InImportFBXSettings Settings to control import.
 	 * @InImportFileName Path to fbx file to create
 	 */
-<<<<<<< HEAD
-	UFUNCTION(BlueprintCallable, Category = "Editor Scripting | Sequencer Tools")
-=======
 	UFUNCTION(BlueprintCallable, Category = "Editor Scripting | Sequencer Tools | FBX")
->>>>>>> 33e6966e
 	static bool ImportFBX(UWorld* InWorld, ULevelSequence* InSequence, const TArray<FSequencerBindingProxy>& InBindings, UMovieSceneUserImportFBXSettings* InImportFBXSettings, const FString&  InImportFilename);
 
 
