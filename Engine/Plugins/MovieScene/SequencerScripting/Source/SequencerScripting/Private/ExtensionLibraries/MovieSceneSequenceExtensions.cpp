--- conflicted
+++ resolved
@@ -7,10 +7,7 @@
 #include "MovieSceneSequence.h"
 #include "MovieScene.h"
 #include "MovieSceneFolder.h"
-<<<<<<< HEAD
-=======
 #include "Evaluation/MovieSceneEvaluationTemplateInstance.h"
->>>>>>> 4af6daef
 #include "Compilation/MovieSceneCompiledDataManager.h"
 #include "MovieSceneSpawnable.h"
 #include "SequencerScriptingRange.h"
@@ -656,34 +653,10 @@
 {
 	if (!Sequence)
 	{
-<<<<<<< HEAD
-		FFrame::KismetExecutionMessage(TEXT("Cannot call GetTimecodeSource on a null sequence"), ELogVerbosity::Error);
-		return FTimecode();
-	}
-
-	UMovieScene* MovieScene = GetMovieScene(Sequence);
-	if (!MovieScene)
-	{
-		return FTimecode();
-	}
-
-	return MovieScene->GetEarliestTimecodeSource().Timecode;
-}
-
-FMovieSceneBindingProxy UMovieSceneSequenceExtensions::FindBindingByName(UMovieSceneSequence* Sequence, FString Name)
-{
-	if (!Sequence)
-	{
 		FFrame::KismetExecutionMessage(TEXT("Cannot call FindBindingByName on a null sequence"), ELogVerbosity::Error);
 		return FMovieSceneBindingProxy();
 	}
 
-=======
-		FFrame::KismetExecutionMessage(TEXT("Cannot call FindBindingByName on a null sequence"), ELogVerbosity::Error);
-		return FMovieSceneBindingProxy();
-	}
-
->>>>>>> 4af6daef
 	UMovieScene* MovieScene = GetMovieScene(Sequence);
 	if (MovieScene)
 	{
@@ -848,28 +821,6 @@
 		return TArray<UObject*>();
 	}
 
-<<<<<<< HEAD
-	TArray<UObject*> Result;
-	TArray<UObject*, TInlineAllocator<1>> OutObjects;
-	Sequence->LocateBoundObjects(InBinding.BindingID, Context, OutObjects);
-	Result.Append(OutObjects);
-
-	return Result;
-}
-
-FMovieSceneObjectBindingID UMovieSceneSequenceExtensions::MakeBindingID(UMovieSceneSequence* RootSequence, const FMovieSceneBindingProxy& InBinding, EMovieSceneObjectBindingSpace Space)
-{
-	if (!RootSequence)
-	{
-		FFrame::KismetExecutionMessage(TEXT("Cannot call MakeBindingID on a null sequence"), ELogVerbosity::Error);
-		return FMovieSceneObjectBindingID();
-	}
-
-	// This function was kinda flawed before - when ::Local was passed for the Space parameter,
-	// and the sub sequence ID could not be found it would always fall back to a binding for ::Root without any Sequence ID
-	FMovieSceneObjectBindingID BindingID = GetPortableBindingID(RootSequence, RootSequence, InBinding);
-	if (Space == EMovieSceneObjectBindingSpace::Root)
-=======
 	class FTransientPlayer : public IMovieScenePlayer
 	{
 	public:
@@ -887,7 +838,6 @@
 	TArrayView<TWeakObjectPtr<>> Objects = Player.FindBoundObjects(InBinding.BindingID, MovieSceneSequenceID::Root);
 	TArray<UObject*> Result;
 	for (TWeakObjectPtr<> WeakObject : Objects)
->>>>>>> 4af6daef
 	{
 		if (WeakObject.IsValid())
 		{
@@ -897,11 +847,7 @@
 	return Result;
 }
 
-<<<<<<< HEAD
-FMovieSceneObjectBindingID UMovieSceneSequenceExtensions::GetBindingID(const FMovieSceneBindingProxy& InBinding)
-=======
 FMovieSceneObjectBindingID UMovieSceneSequenceExtensions::GetBindingID(UMovieSceneSequence* Sequence, const FMovieSceneBindingProxy& InBinding)
->>>>>>> 4af6daef
 {
 	return UE::MovieScene::FRelativeObjectBindingID(InBinding.BindingID);
 }
@@ -1270,8 +1216,6 @@
 
 	return false;
 }
-<<<<<<< HEAD
-=======
 
 void UMovieSceneSequenceExtensions::SetPlaybackRangeLocked(UMovieSceneSequence* Sequence, bool bInLocked)
 {
@@ -1346,4 +1290,3 @@
 
 	return false;
 }
->>>>>>> 4af6daef
