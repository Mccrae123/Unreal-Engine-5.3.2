// Copyright Epic Games, Inc. All Rights Reserved.

#include "ExtensionLibraries/MovieSceneSequenceExtensions.h"
#include "Tracks/MovieSceneCameraCutTrack.h"
#include "MovieSceneSequence.h"
#include "MovieScene.h"
#include "MovieSceneFolder.h"
#include "Algo/Find.h"
#include "Compilation/MovieSceneCompiledDataManager.h"

TArray<UMovieSceneTrack*> UMovieSceneSequenceExtensions::FilterTracks(TArrayView<UMovieSceneTrack* const> InTracks, UClass* DesiredClass, bool bExactMatch)
{
	TArray<UMovieSceneTrack*> Tracks;

	for (UMovieSceneTrack* Track : InTracks)
	{
		UClass* TrackClass = Track->GetClass();

		if ( TrackClass == DesiredClass || (!bExactMatch && TrackClass->IsChildOf(DesiredClass)) )
		{
			Tracks.Add(Track);
		}
	}

	return Tracks;
}

UMovieScene* UMovieSceneSequenceExtensions::GetMovieScene(UMovieSceneSequence* Sequence)
{
	return Sequence ? Sequence->GetMovieScene() : nullptr;
}

TArray<UMovieSceneTrack*> UMovieSceneSequenceExtensions::GetMasterTracks(UMovieSceneSequence* Sequence)
{
	TArray<UMovieSceneTrack*> Tracks;

	UMovieScene* MovieScene = GetMovieScene(Sequence);
	if (MovieScene)
	{
		Tracks = MovieScene->GetMasterTracks();

		if (UMovieSceneTrack* CameraCutTrack = MovieScene->GetCameraCutTrack())
		{
			Tracks.Add(CameraCutTrack);
		}
	}

	return Tracks;
}

TArray<UMovieSceneTrack*> UMovieSceneSequenceExtensions::FindMasterTracksByType(UMovieSceneSequence* Sequence, TSubclassOf<UMovieSceneTrack> TrackType)
{
	UMovieScene* MovieScene   = GetMovieScene(Sequence);
	UClass*      DesiredClass = TrackType.Get();

	if (MovieScene && DesiredClass)
	{
		bool bExactMatch = false;
		TArray<UMovieSceneTrack*> MatchedTracks = FilterTracks(MovieScene->GetMasterTracks(), TrackType.Get(), bExactMatch);

		// Have to check camera cut tracks separately since they're not in the master tracks array (why?)
		UMovieSceneTrack* CameraCutTrack = MovieScene->GetCameraCutTrack();
		if (CameraCutTrack && CameraCutTrack->GetClass()->IsChildOf(DesiredClass))
		{
			MatchedTracks.Add(CameraCutTrack);
		}

		return MatchedTracks;
	}

	return TArray<UMovieSceneTrack*>();
}

TArray<UMovieSceneTrack*> UMovieSceneSequenceExtensions::FindMasterTracksByExactType(UMovieSceneSequence* Sequence, TSubclassOf<UMovieSceneTrack> TrackType)
{
	UMovieScene* MovieScene   = GetMovieScene(Sequence);
	UClass*      DesiredClass = TrackType.Get();

	if (MovieScene && DesiredClass)
	{
		bool bExactMatch = true;
		TArray<UMovieSceneTrack*> MatchedTracks = FilterTracks(MovieScene->GetMasterTracks(), TrackType.Get(), bExactMatch);

		// Have to check camera cut tracks separately since they're not in the master tracks array (why?)
		UMovieSceneTrack* CameraCutTrack = MovieScene->GetCameraCutTrack();
		if (CameraCutTrack && CameraCutTrack->GetClass() == DesiredClass)
		{
			MatchedTracks.Add(CameraCutTrack);
		}

		return MatchedTracks;
	}

	return TArray<UMovieSceneTrack*>();
}

UMovieSceneTrack* UMovieSceneSequenceExtensions::AddMasterTrack(UMovieSceneSequence* Sequence, TSubclassOf<UMovieSceneTrack> TrackType)
{
	// @todo: sequencer-python: master track type compatibility with sequence. Currently that's really only loosely defined by track editors, which is not sufficient here.
	UMovieScene* MovieScene = GetMovieScene(Sequence);
	if (MovieScene)
	{
		if (TrackType->IsChildOf(UMovieSceneCameraCutTrack::StaticClass()))
		{
			return MovieScene->AddCameraCutTrack(TrackType);
		}
		else
		{
			return MovieScene->AddMasterTrack(TrackType);
		}
	}

	return nullptr;
}

bool UMovieSceneSequenceExtensions::RemoveMasterTrack(UMovieSceneSequence* Sequence, UMovieSceneTrack* MasterTrack)
{
	UMovieScene* MovieScene = GetMovieScene(Sequence);
	if (MovieScene)
	{
		if (MasterTrack->IsA(UMovieSceneCameraCutTrack::StaticClass()))
		{
			MovieScene->RemoveCameraCutTrack();
			return true;
		}
		else
		{
			return MovieScene->RemoveMasterTrack(*MasterTrack);
		}
	}

	return false;
}


FFrameRate UMovieSceneSequenceExtensions::GetDisplayRate(UMovieSceneSequence* Sequence)
{
	UMovieScene* MovieScene = GetMovieScene(Sequence);
	return MovieScene ? MovieScene->GetDisplayRate() : FFrameRate();
}

void UMovieSceneSequenceExtensions::SetDisplayRate(UMovieSceneSequence* Sequence, FFrameRate DisplayRate)
{
	UMovieScene* MovieScene = GetMovieScene(Sequence);
	if (MovieScene)
	{
		MovieScene->Modify();

		MovieScene->SetDisplayRate(DisplayRate);
	}
}

FFrameRate UMovieSceneSequenceExtensions::GetTickResolution(UMovieSceneSequence* Sequence)
{
	UMovieScene* MovieScene = GetMovieScene(Sequence);
	return MovieScene ? MovieScene->GetTickResolution() : FFrameRate();
}

void UMovieSceneSequenceExtensions::SetTickResolution(UMovieSceneSequence* Sequence, FFrameRate TickResolution)
{
	UMovieScene* MovieScene = GetMovieScene(Sequence);
	if (MovieScene)
	{
		MovieScene->Modify();

		MovieScene->SetTickResolutionDirectly(TickResolution);
	}
}

FSequencerScriptingRange UMovieSceneSequenceExtensions::MakeRange(UMovieSceneSequence* Sequence, int32 StartFrame, int32 Duration)
{
	FFrameRate FrameRate = GetDisplayRate(Sequence);
	return FSequencerScriptingRange::FromNative(TRange<FFrameNumber>(StartFrame, StartFrame+Duration), FrameRate, FrameRate);
}

FSequencerScriptingRange UMovieSceneSequenceExtensions::MakeRangeSeconds(UMovieSceneSequence* Sequence, float StartTime, float Duration)
{
	FFrameRate FrameRate = GetDisplayRate(Sequence);
	return FSequencerScriptingRange::FromNative(TRange<FFrameNumber>((StartTime*FrameRate).FloorToFrame(), ((StartTime+Duration) * FrameRate).CeilToFrame()), FrameRate, FrameRate);
}

FSequencerScriptingRange UMovieSceneSequenceExtensions::GetPlaybackRange(UMovieSceneSequence* Sequence)
{
	UMovieScene* MovieScene = GetMovieScene(Sequence);
	if (MovieScene)
	{
		return FSequencerScriptingRange::FromNative(MovieScene->GetPlaybackRange(), GetTickResolution(Sequence), GetDisplayRate(Sequence));
	}
	else
	{
		return FSequencerScriptingRange();
	}
}

int32 UMovieSceneSequenceExtensions::GetPlaybackStart(UMovieSceneSequence* Sequence)
{
	UMovieScene* MovieScene = GetMovieScene(Sequence);
	if (MovieScene)
	{
		FFrameRate DisplayRate = GetDisplayRate(Sequence);
		return ConvertFrameTime(UE::MovieScene::DiscreteInclusiveLower(MovieScene->GetPlaybackRange()), GetTickResolution(Sequence), DisplayRate).FloorToFrame().Value;
	}
	else
	{
		return -1;
	}
}

float UMovieSceneSequenceExtensions::GetPlaybackStartSeconds(UMovieSceneSequence* Sequence)
{
	UMovieScene* MovieScene = GetMovieScene(Sequence);
	if (MovieScene)
	{
		FFrameRate DisplayRate = GetDisplayRate(Sequence);
		return DisplayRate.AsSeconds(ConvertFrameTime(UE::MovieScene::DiscreteInclusiveLower(MovieScene->GetPlaybackRange()), GetTickResolution(Sequence), DisplayRate));
	}

	return -1.f;
}

int32 UMovieSceneSequenceExtensions::GetPlaybackEnd(UMovieSceneSequence* Sequence)
{
	UMovieScene* MovieScene = GetMovieScene(Sequence);
	if (MovieScene)
	{
		FFrameRate DisplayRate = GetDisplayRate(Sequence);
		return ConvertFrameTime(UE::MovieScene::DiscreteExclusiveUpper(MovieScene->GetPlaybackRange()), GetTickResolution(Sequence), DisplayRate).FloorToFrame().Value;
	}
	else
	{
		return -1;
	}
}

float UMovieSceneSequenceExtensions::GetPlaybackEndSeconds(UMovieSceneSequence* Sequence)
{
	UMovieScene* MovieScene = GetMovieScene(Sequence);
	if (MovieScene)
	{
		FFrameRate DisplayRate = GetDisplayRate(Sequence);
		return DisplayRate.AsSeconds(ConvertFrameTime(UE::MovieScene::DiscreteExclusiveUpper(MovieScene->GetPlaybackRange()), GetTickResolution(Sequence), DisplayRate));
	}

	return -1.f;
}

void UMovieSceneSequenceExtensions::SetPlaybackStart(UMovieSceneSequence* Sequence, int32 StartFrame)
{
	UMovieScene* MovieScene = GetMovieScene(Sequence);
	if (MovieScene)
	{
		FFrameRate DisplayRate = GetDisplayRate(Sequence);

		TRange<FFrameNumber> NewRange = MovieScene->GetPlaybackRange();
		NewRange.SetLowerBoundValue(ConvertFrameTime(StartFrame, DisplayRate, GetTickResolution(Sequence)).FrameNumber);

		MovieScene->SetPlaybackRange(NewRange);
	}
}

void UMovieSceneSequenceExtensions::SetPlaybackStartSeconds(UMovieSceneSequence* Sequence, float StartTime)
{
	UMovieScene* MovieScene = GetMovieScene(Sequence);
	if (MovieScene)
	{
		TRange<FFrameNumber> NewRange = MovieScene->GetPlaybackRange();
		NewRange.SetLowerBoundValue((StartTime * GetTickResolution(Sequence)).RoundToFrame());

		MovieScene->SetPlaybackRange(NewRange);
	}
}

void UMovieSceneSequenceExtensions::SetPlaybackEnd(UMovieSceneSequence* Sequence, int32 EndFrame)
{
	UMovieScene* MovieScene = GetMovieScene(Sequence);
	if (MovieScene)
	{
		FFrameRate DisplayRate = GetDisplayRate(Sequence);

		TRange<FFrameNumber> NewRange = MovieScene->GetPlaybackRange();
		NewRange.SetUpperBoundValue(ConvertFrameTime(EndFrame, DisplayRate, GetTickResolution(Sequence)).FrameNumber);

		MovieScene->SetPlaybackRange(NewRange);
	}
}

void UMovieSceneSequenceExtensions::SetPlaybackEndSeconds(UMovieSceneSequence* Sequence, float EndTime)
{
	UMovieScene* MovieScene = GetMovieScene(Sequence);
	if (MovieScene)
	{
		TRange<FFrameNumber> NewRange = MovieScene->GetPlaybackRange();
		NewRange.SetUpperBoundValue((EndTime * GetTickResolution(Sequence)).RoundToFrame());

		MovieScene->SetPlaybackRange(NewRange);
	}
}

void UMovieSceneSequenceExtensions::SetViewRangeStart(UMovieSceneSequence* Sequence, float StartTimeInSeconds)
{
	UMovieScene* MovieScene = GetMovieScene(Sequence);
	if (MovieScene)
	{
#if WITH_EDITORONLY_DATA
		MovieScene->SetViewRange(StartTimeInSeconds, MovieScene->GetEditorData().ViewEnd);
#endif
	}
}

float UMovieSceneSequenceExtensions::GetViewRangeStart(UMovieSceneSequence* Sequence)
{
	UMovieScene* MovieScene = GetMovieScene(Sequence);
	if (MovieScene)
	{
#if WITH_EDITORONLY_DATA
		return MovieScene->GetEditorData().ViewStart;
#endif
	}
	return 0.f;
}

void UMovieSceneSequenceExtensions::SetViewRangeEnd(UMovieSceneSequence* Sequence, float EndTimeInSeconds)
{
	UMovieScene* MovieScene = GetMovieScene(Sequence);
	if (MovieScene)
	{
#if WITH_EDITORONLY_DATA
		MovieScene->SetViewRange(MovieScene->GetEditorData().ViewStart, EndTimeInSeconds);
#endif
	}
}

float UMovieSceneSequenceExtensions::GetViewRangeEnd(UMovieSceneSequence* Sequence)
{
	UMovieScene* MovieScene = GetMovieScene(Sequence);
	if (MovieScene)
	{
#if WITH_EDITORONLY_DATA
		return MovieScene->GetEditorData().ViewEnd;
#endif
	}
	return 0.f;
}

void UMovieSceneSequenceExtensions::SetWorkRangeStart(UMovieSceneSequence* Sequence, float StartTimeInSeconds)
{
	UMovieScene* MovieScene = GetMovieScene(Sequence);
	if (MovieScene)
	{
#if WITH_EDITORONLY_DATA
		MovieScene->SetWorkingRange(StartTimeInSeconds, MovieScene->GetEditorData().WorkEnd);
#endif
	}
}

float UMovieSceneSequenceExtensions::GetWorkRangeStart(UMovieSceneSequence* Sequence)
{
	UMovieScene* MovieScene = GetMovieScene(Sequence);
	if (MovieScene)
	{
#if WITH_EDITORONLY_DATA
		return MovieScene->GetEditorData().WorkStart;
#endif
	}
	return 0.f;
}

void UMovieSceneSequenceExtensions::SetWorkRangeEnd(UMovieSceneSequence* Sequence, float EndTimeInSeconds)
{
	UMovieScene* MovieScene = GetMovieScene(Sequence);
	if (MovieScene)
	{
#if WITH_EDITORONLY_DATA
		MovieScene->SetWorkingRange(MovieScene->GetEditorData().WorkStart, EndTimeInSeconds);
#endif
	}
}

float UMovieSceneSequenceExtensions::GetWorkRangeEnd(UMovieSceneSequence* Sequence)
{
	UMovieScene* MovieScene = GetMovieScene(Sequence);
	if (MovieScene)
	{
#if WITH_EDITORONLY_DATA
		return MovieScene->GetEditorData().WorkEnd;
#endif
	}
	return 0.f;
}

FTimecode UMovieSceneSequenceExtensions::GetTimecodeSource(UMovieSceneSequence* Sequence)
{
	UMovieScene* MovieScene = GetMovieScene(Sequence);
	if (MovieScene)
	{
		return MovieScene->TimecodeSource.Timecode;
	}
	else
	{
		return FTimecode();
	}
}

FSequencerBindingProxy UMovieSceneSequenceExtensions::FindBindingByName(UMovieSceneSequence* Sequence, FString Name)
{
	UMovieScene* MovieScene = GetMovieScene(Sequence);
	if (MovieScene)
	{
		const FMovieSceneBinding* Binding = Algo::FindBy(MovieScene->GetBindings(), Name, &FMovieSceneBinding::GetName);
		if (Binding)
		{
			return FSequencerBindingProxy(Binding->GetObjectGuid(), Sequence);
		}
	}
	return FSequencerBindingProxy();
}

TArray<FSequencerBindingProxy> UMovieSceneSequenceExtensions::GetBindings(UMovieSceneSequence* Sequence)
{
	TArray<FSequencerBindingProxy> AllBindings;

	UMovieScene* MovieScene = GetMovieScene(Sequence);
	if (MovieScene)
	{
		for (const FMovieSceneBinding& Binding : MovieScene->GetBindings())
		{
			AllBindings.Emplace(Binding.GetObjectGuid(), Sequence);
		}
	}

	return AllBindings;
}

TArray<FSequencerBindingProxy> UMovieSceneSequenceExtensions::GetSpawnables(UMovieSceneSequence* Sequence)
{
	TArray<FSequencerBindingProxy> AllSpawnables;

	UMovieScene* MovieScene = GetMovieScene(Sequence);
	if (MovieScene)
	{
		int32 Count = MovieScene->GetSpawnableCount();
		AllSpawnables.Reserve(Count);
		for (int32 i=0; i < Count; ++i)
		{
			AllSpawnables.Emplace(MovieScene->GetSpawnable(i).GetGuid(), Sequence);
		}
	}

	return AllSpawnables;
}

TArray<FSequencerBindingProxy> UMovieSceneSequenceExtensions::GetPossessables(UMovieSceneSequence* Sequence)
{
	TArray<FSequencerBindingProxy> AllPossessables;

	UMovieScene* MovieScene = GetMovieScene(Sequence);
	if (MovieScene)
	{
		int32 Count = MovieScene->GetPossessableCount();
		AllPossessables.Reserve(Count);
		for (int32 i = 0; i < Count; ++i)
		{
			AllPossessables.Emplace(MovieScene->GetPossessable(i).GetGuid(), Sequence);
		}
	}

	return AllPossessables;
}

FSequencerBindingProxy UMovieSceneSequenceExtensions::AddPossessable(UMovieSceneSequence* Sequence, UObject* ObjectToPossess)
{
	FGuid NewGuid = Sequence->CreatePossessable(ObjectToPossess);
	return FSequencerBindingProxy(NewGuid, Sequence);
}

FSequencerBindingProxy UMovieSceneSequenceExtensions::AddSpawnableFromInstance(UMovieSceneSequence* Sequence, UObject* ObjectToSpawn)
{
	FGuid NewGuid = Sequence->AllowsSpawnableObjects() ? Sequence->CreateSpawnable(ObjectToSpawn) : FGuid();
	return FSequencerBindingProxy(NewGuid, Sequence);
}

FSequencerBindingProxy UMovieSceneSequenceExtensions::AddSpawnableFromClass(UMovieSceneSequence* Sequence, UClass* ClassToSpawn)
{
	FGuid NewGuid = Sequence->AllowsSpawnableObjects() ? Sequence->CreateSpawnable(ClassToSpawn) : FGuid();
	return FSequencerBindingProxy(NewGuid, Sequence);
}

TArray<UObject*> UMovieSceneSequenceExtensions::LocateBoundObjects(UMovieSceneSequence* Sequence, const FSequencerBindingProxy& InBinding, UObject* Context)
{
	TArray<UObject*> Result;
	if (Sequence)
	{
		TArray<UObject*, TInlineAllocator<1>> OutObjects;
		Sequence->LocateBoundObjects(InBinding.BindingID, Context, OutObjects);
		Result.Append(OutObjects);
	}

	return Result;
}

FMovieSceneObjectBindingID UMovieSceneSequenceExtensions::MakeBindingID(UMovieSceneSequence* MasterSequence, const FSequencerBindingProxy& InBinding, EMovieSceneObjectBindingSpace Space)
{
	FMovieSceneSequenceID SequenceID = MovieSceneSequenceID::Root;

	FMovieSceneCompiledDataID DataID = UMovieSceneCompiledDataManager::GetPrecompiledData()->Compile(MasterSequence);
<<<<<<< HEAD


=======


>>>>>>> 3ecbc206
	const FMovieSceneSequenceHierarchy* Hierarchy = UMovieSceneCompiledDataManager::GetPrecompiledData()->FindHierarchy(DataID);
	if (Hierarchy)
	{
		for (const TTuple<FMovieSceneSequenceID, FMovieSceneSubSequenceData>& Pair : Hierarchy->AllSubSequenceData())
		{
			if (UMovieSceneSequence* SubSequence = Pair.Value.GetSequence())
			{
				if (SubSequence == InBinding.Sequence)
				{
					SequenceID = Pair.Key;
					break;
				}
			}
		}
	}

	return FMovieSceneObjectBindingID(InBinding.BindingID, SequenceID, Space);
}

FSequencerBindingProxy UMovieSceneSequenceExtensions::ResolveBindingID(UMovieSceneSequence* MasterSequence, FMovieSceneObjectBindingID InObjectBindingID)
{
	UMovieSceneSequence* Sequence = MasterSequence;

	FMovieSceneCompiledDataID DataID = UMovieSceneCompiledDataManager::GetPrecompiledData()->Compile(MasterSequence);

	const FMovieSceneSequenceHierarchy* Hierarchy = UMovieSceneCompiledDataManager::GetPrecompiledData()->FindHierarchy(DataID);
	if (Hierarchy)
	{
		if (UMovieSceneSequence* SubSequence = Hierarchy->FindSubSequence(InObjectBindingID.GetSequenceID()))
		{
			Sequence = SubSequence;
		}
	}

	return FSequencerBindingProxy(InObjectBindingID.GetGuid(), Sequence);
}

TArray<UMovieSceneFolder*> UMovieSceneSequenceExtensions::GetRootFoldersInSequence(UMovieSceneSequence* Sequence)
{
	TArray<UMovieSceneFolder*> Result;

	if (Sequence)
	{
		UMovieScene* Scene = Sequence->GetMovieScene();
		if (Scene)
		{
			Result = Scene->GetRootFolders();
		}
	}

	return Result;
}

UMovieSceneFolder* UMovieSceneSequenceExtensions::AddRootFolderToSequence(UMovieSceneSequence* Sequence, FString NewFolderName)
{
	UMovieSceneFolder* NewFolder = nullptr;
	
	if (Sequence)
	{
		UMovieScene* MovieScene = Sequence->GetMovieScene();
		if (MovieScene)
		{
			MovieScene->Modify();
			NewFolder = NewObject<UMovieSceneFolder>(MovieScene);
			NewFolder->SetFolderName(FName(*NewFolderName));
			MovieScene->GetRootFolders().Add(NewFolder);
		}
	}

	return NewFolder;
}

TArray<FMovieSceneMarkedFrame> UMovieSceneSequenceExtensions::GetMarkedFrames(UMovieSceneSequence* Sequence)
{
	UMovieScene* MovieScene = Sequence->GetMovieScene();
	if (MovieScene)
	{
		return MovieScene->GetMarkedFrames();
	}

	return TArray<FMovieSceneMarkedFrame>();
}

int32 UMovieSceneSequenceExtensions::AddMarkedFrame(UMovieSceneSequence* Sequence, const FMovieSceneMarkedFrame& InMarkedFrame)
{
	UMovieScene* MovieScene = Sequence->GetMovieScene();
	if (MovieScene)
	{
		MovieScene->Modify();

		return MovieScene->AddMarkedFrame(InMarkedFrame);
	}
	return INDEX_NONE;
}

void UMovieSceneSequenceExtensions::DeleteMarkedFrame(UMovieSceneSequence* Sequence, int32 DeleteIndex)
{
	UMovieScene* MovieScene = Sequence->GetMovieScene();
	if (MovieScene)
	{
		MovieScene->Modify();

		MovieScene->DeleteMarkedFrame(DeleteIndex);
	}
}

void UMovieSceneSequenceExtensions::DeleteMarkedFrames(UMovieSceneSequence* Sequence)
{
	UMovieScene* MovieScene = Sequence->GetMovieScene();
	if (MovieScene)
	{
		MovieScene->Modify();

		MovieScene->DeleteMarkedFrames();
	}
}

int32 UMovieSceneSequenceExtensions::FindMarkedFrameByLabel(UMovieSceneSequence* Sequence, const FString& InLabel)
{
	UMovieScene* MovieScene = Sequence->GetMovieScene();
	if (MovieScene)
	{
		return MovieScene->FindMarkedFrameByLabel(InLabel);
	}
	return INDEX_NONE;
}

int32 UMovieSceneSequenceExtensions::FindMarkedFrameByFrameNumber(UMovieSceneSequence* Sequence, FFrameNumber InFrameNumber)
{
	UMovieScene* MovieScene = Sequence->GetMovieScene();
	if (MovieScene)
	{
		return MovieScene->FindMarkedFrameByFrameNumber(InFrameNumber);
	}
	return INDEX_NONE;
}

int32 UMovieSceneSequenceExtensions::FindNextMarkedFrame(UMovieSceneSequence* Sequence, FFrameNumber InFrameNumber, bool bForward)
{
	UMovieScene* MovieScene = Sequence->GetMovieScene();
	if (MovieScene)
	{
		return MovieScene->FindNextMarkedFrame(InFrameNumber, bForward);
	}
	return INDEX_NONE;
}

void UMovieSceneSequenceExtensions::SetReadOnly(UMovieSceneSequence* Sequence, bool bInReadOnly)
{
	UMovieScene* MovieScene = Sequence->GetMovieScene();
	if (MovieScene)
	{
		MovieScene->SetReadOnly(bInReadOnly);
	}
}

bool UMovieSceneSequenceExtensions::IsReadOnly(UMovieSceneSequence* Sequence)
{
	UMovieScene* MovieScene = Sequence->GetMovieScene();
	if (MovieScene)
	{
		return MovieScene->IsReadOnly();
	}

	return false;
}<|MERGE_RESOLUTION|>--- conflicted
+++ resolved
@@ -388,6 +388,46 @@
 	return 0.f;
 }
 
+void UMovieSceneSequenceExtensions::SetEvaluationType(UMovieSceneSequence* Sequence, EMovieSceneEvaluationType InEvaluationType)
+{
+	UMovieScene* MovieScene = GetMovieScene(Sequence);
+	if (MovieScene)
+	{
+		MovieScene->SetEvaluationType(InEvaluationType);
+	}
+}
+
+EMovieSceneEvaluationType UMovieSceneSequenceExtensions::GetEvaluationType(UMovieSceneSequence* Sequence)
+{
+	UMovieScene* MovieScene = GetMovieScene(Sequence);
+	if (MovieScene)
+	{
+		return MovieScene->GetEvaluationType();
+	}
+
+	return EMovieSceneEvaluationType::WithSubFrames;
+}
+
+void UMovieSceneSequenceExtensions::SetClockSource(UMovieSceneSequence* Sequence, EUpdateClockSource InClockSource)
+{
+	UMovieScene* MovieScene = GetMovieScene(Sequence);
+	if (MovieScene)
+	{
+		MovieScene->SetClockSource(InClockSource);
+	}
+}
+
+EUpdateClockSource UMovieSceneSequenceExtensions::GetClockSource(UMovieSceneSequence* Sequence)
+{
+	UMovieScene* MovieScene = GetMovieScene(Sequence);
+	if (MovieScene)
+	{
+		return MovieScene->GetClockSource();
+	}
+
+	return EUpdateClockSource::Tick;
+}
+
 FTimecode UMovieSceneSequenceExtensions::GetTimecodeSource(UMovieSceneSequence* Sequence)
 {
 	UMovieScene* MovieScene = GetMovieScene(Sequence);
@@ -407,6 +447,20 @@
 	if (MovieScene)
 	{
 		const FMovieSceneBinding* Binding = Algo::FindBy(MovieScene->GetBindings(), Name, &FMovieSceneBinding::GetName);
+		if (Binding)
+		{
+			return FSequencerBindingProxy(Binding->GetObjectGuid(), Sequence);
+		}
+	}
+	return FSequencerBindingProxy();
+}
+
+FSequencerBindingProxy UMovieSceneSequenceExtensions::FindBindingById(UMovieSceneSequence* Sequence, FGuid BindingId)
+{
+	UMovieScene* MovieScene = GetMovieScene(Sequence);
+	if (MovieScene)
+	{
+		const FMovieSceneBinding* Binding = Algo::FindBy(MovieScene->GetBindings(), BindingId, &FMovieSceneBinding::GetObjectGuid);
 		if (Binding)
 		{
 			return FSequencerBindingProxy(Binding->GetObjectGuid(), Sequence);
@@ -503,13 +557,8 @@
 	FMovieSceneSequenceID SequenceID = MovieSceneSequenceID::Root;
 
 	FMovieSceneCompiledDataID DataID = UMovieSceneCompiledDataManager::GetPrecompiledData()->Compile(MasterSequence);
-<<<<<<< HEAD
-
-
-=======
-
-
->>>>>>> 3ecbc206
+
+
 	const FMovieSceneSequenceHierarchy* Hierarchy = UMovieSceneCompiledDataManager::GetPrecompiledData()->FindHierarchy(DataID);
 	if (Hierarchy)
 	{
@@ -605,6 +654,17 @@
 	return INDEX_NONE;
 }
 
+
+void UMovieSceneSequenceExtensions::SetMarkedFrame(UMovieSceneSequence* Sequence, int32 InMarkIndex, FFrameNumber InFrameNumber)
+{
+	UMovieScene* MovieScene = Sequence->GetMovieScene();
+	if (MovieScene)
+	{
+		return MovieScene->SetMarkedFrame(InMarkIndex, InFrameNumber);
+	}
+}
+
+
 void UMovieSceneSequenceExtensions::DeleteMarkedFrame(UMovieSceneSequence* Sequence, int32 DeleteIndex)
 {
 	UMovieScene* MovieScene = Sequence->GetMovieScene();
@@ -624,6 +684,15 @@
 		MovieScene->Modify();
 
 		MovieScene->DeleteMarkedFrames();
+	}
+}
+
+void UMovieSceneSequenceExtensions::SortMarkedFrames(UMovieSceneSequence* Sequence)
+{
+	UMovieScene* MovieScene = Sequence->GetMovieScene();
+	if (MovieScene)
+	{
+		return MovieScene->SortMarkedFrames();
 	}
 }
 
