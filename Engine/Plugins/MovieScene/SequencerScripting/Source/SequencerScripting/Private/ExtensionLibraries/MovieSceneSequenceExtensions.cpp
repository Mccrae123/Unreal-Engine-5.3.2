// Copyright Epic Games, Inc. All Rights Reserved.

#include "ExtensionLibraries/MovieSceneSequenceExtensions.h"
#include "Tracks/MovieSceneCameraCutTrack.h"
#include "MovieSceneSequence.h"
#include "MovieScene.h"
#include "MovieSceneFolder.h"
#include "Algo/Find.h"
#include "Compilation/MovieSceneCompiledDataManager.h"

#include UE_INLINE_GENERATED_CPP_BY_NAME(MovieSceneSequenceExtensions)

TArray<UMovieSceneTrack*> UMovieSceneSequenceExtensions::FilterTracks(TArrayView<UMovieSceneTrack* const> InTracks, UClass* DesiredClass, bool bExactMatch)
{
	TArray<UMovieSceneTrack*> Tracks;

	for (UMovieSceneTrack* Track : InTracks)
	{
		UClass* TrackClass = Track->GetClass();

		if ( TrackClass == DesiredClass || (!bExactMatch && TrackClass->IsChildOf(DesiredClass)) )
		{
			Tracks.Add(Track);
		}
	}

	return Tracks;
}

UMovieScene* UMovieSceneSequenceExtensions::GetMovieScene(UMovieSceneSequence* Sequence)
{
	if (!Sequence)
	{
		FFrame::KismetExecutionMessage(TEXT("Cannot call GetMovieScene on a null sequence"), ELogVerbosity::Error);
		return nullptr;
	}

	return Sequence->GetMovieScene();
}

TArray<UMovieSceneTrack*> UMovieSceneSequenceExtensions::GetMasterTracks(UMovieSceneSequence* Sequence)
{
	if (!Sequence)
	{
		FFrame::KismetExecutionMessage(TEXT("Cannot call GetMasterTracks on a null sequence"), ELogVerbosity::Error);
		return TArray<UMovieSceneTrack*>();
	}

	TArray<UMovieSceneTrack*> Tracks;

	UMovieScene* MovieScene = GetMovieScene(Sequence);
	if (MovieScene)
	{
		Tracks = MovieScene->GetMasterTracks();

		if (UMovieSceneTrack* CameraCutTrack = MovieScene->GetCameraCutTrack())
		{
			Tracks.Add(CameraCutTrack);
		}
	}

	return Tracks;
}

TArray<UMovieSceneTrack*> UMovieSceneSequenceExtensions::FindMasterTracksByType(UMovieSceneSequence* Sequence, TSubclassOf<UMovieSceneTrack> TrackType)
{
	if (!Sequence)
	{
		FFrame::KismetExecutionMessage(TEXT("Cannot call FindMasterTracksByType on a null sequence"), ELogVerbosity::Error);
		return TArray<UMovieSceneTrack*>();
	}

	UMovieScene* MovieScene   = GetMovieScene(Sequence);
	UClass*      DesiredClass = TrackType.Get();

	if (MovieScene && DesiredClass)
	{
		bool bExactMatch = false;
		TArray<UMovieSceneTrack*> MatchedTracks = FilterTracks(MovieScene->GetMasterTracks(), TrackType.Get(), bExactMatch);

		// Have to check camera cut tracks separately since they're not in the master tracks array (why?)
		UMovieSceneTrack* CameraCutTrack = MovieScene->GetCameraCutTrack();
		if (CameraCutTrack && CameraCutTrack->GetClass()->IsChildOf(DesiredClass))
		{
			MatchedTracks.Add(CameraCutTrack);
		}

		return MatchedTracks;
	}

	return TArray<UMovieSceneTrack*>();
}

TArray<UMovieSceneTrack*> UMovieSceneSequenceExtensions::FindMasterTracksByExactType(UMovieSceneSequence* Sequence, TSubclassOf<UMovieSceneTrack> TrackType)
{
	if (!Sequence)
	{
		FFrame::KismetExecutionMessage(TEXT("Cannot call FindMasterTracksByExactType on a null sequence"), ELogVerbosity::Error);
		return TArray<UMovieSceneTrack*>();
	}

	UMovieScene* MovieScene   = GetMovieScene(Sequence);
	UClass*      DesiredClass = TrackType.Get();

	if (MovieScene && DesiredClass)
	{
		bool bExactMatch = true;
		TArray<UMovieSceneTrack*> MatchedTracks = FilterTracks(MovieScene->GetMasterTracks(), TrackType.Get(), bExactMatch);

		// Have to check camera cut tracks separately since they're not in the master tracks array (why?)
		UMovieSceneTrack* CameraCutTrack = MovieScene->GetCameraCutTrack();
		if (CameraCutTrack && CameraCutTrack->GetClass() == DesiredClass)
		{
			MatchedTracks.Add(CameraCutTrack);
		}

		return MatchedTracks;
	}

	return TArray<UMovieSceneTrack*>();
}

UMovieSceneTrack* UMovieSceneSequenceExtensions::AddMasterTrack(UMovieSceneSequence* Sequence, TSubclassOf<UMovieSceneTrack> TrackType)
{
	if (!Sequence)
	{
		FFrame::KismetExecutionMessage(TEXT("Cannot call AddMasterTrack on a null sequence"), ELogVerbosity::Error);
		return nullptr;
	}

	// @todo: sequencer-python: master track type compatibility with sequence. Currently that's really only loosely defined by track editors, which is not sufficient here.
	UMovieScene* MovieScene = GetMovieScene(Sequence);
	if (MovieScene)
	{
		if (TrackType->IsChildOf(UMovieSceneCameraCutTrack::StaticClass()))
		{
			return MovieScene->AddCameraCutTrack(TrackType);
		}
		else
		{
			return MovieScene->AddMasterTrack(TrackType);
		}
	}

	return nullptr;
}

bool UMovieSceneSequenceExtensions::RemoveMasterTrack(UMovieSceneSequence* Sequence, UMovieSceneTrack* MasterTrack)
{
	if (!Sequence)
	{
		FFrame::KismetExecutionMessage(TEXT("Cannot call RemoveMasterTrack on a null sequence"), ELogVerbosity::Error);
		return false;
	}

	UMovieScene* MovieScene = GetMovieScene(Sequence);
	if (MovieScene)
	{
		if (MasterTrack->IsA(UMovieSceneCameraCutTrack::StaticClass()))
		{
			MovieScene->RemoveCameraCutTrack();
			return true;
		}
		else
		{
			return MovieScene->RemoveMasterTrack(*MasterTrack);
		}
	}

	return false;
}


FFrameRate UMovieSceneSequenceExtensions::GetDisplayRate(UMovieSceneSequence* Sequence)
{
	if (!Sequence)
	{
		FFrame::KismetExecutionMessage(TEXT("Cannot call GetDisplayRate on a null sequence"), ELogVerbosity::Error);
		return FFrameRate();
	}

	UMovieScene* MovieScene = GetMovieScene(Sequence);
	return MovieScene ? MovieScene->GetDisplayRate() : FFrameRate();
}

void UMovieSceneSequenceExtensions::SetDisplayRate(UMovieSceneSequence* Sequence, FFrameRate DisplayRate)
{
	if (!Sequence)
	{
		FFrame::KismetExecutionMessage(TEXT("Cannot call SetDisplayRate on a null sequence"), ELogVerbosity::Error);
		return;
	}

	UMovieScene* MovieScene = GetMovieScene(Sequence);
	if (MovieScene)
	{
		MovieScene->Modify();

		MovieScene->SetDisplayRate(DisplayRate);
	}
}

FFrameRate UMovieSceneSequenceExtensions::GetTickResolution(UMovieSceneSequence* Sequence)
{
	if (!Sequence)
	{
		FFrame::KismetExecutionMessage(TEXT("Cannot call GetTickResolution on a null sequence"), ELogVerbosity::Error);
		return FFrameRate();
	}

	UMovieScene* MovieScene = GetMovieScene(Sequence);
	return MovieScene ? MovieScene->GetTickResolution() : FFrameRate();
}

void UMovieSceneSequenceExtensions::SetTickResolution(UMovieSceneSequence* Sequence, FFrameRate TickResolution)
{
	if (!Sequence)
	{
		FFrame::KismetExecutionMessage(TEXT("Cannot call SetTickResolution on a null sequence"), ELogVerbosity::Error);
		return;
	}

	UMovieScene* MovieScene = GetMovieScene(Sequence);
	if (MovieScene)
	{
		MovieScene->Modify();

		UE::MovieScene::TimeHelpers::MigrateFrameTimes(MovieScene->GetTickResolution(), TickResolution, MovieScene);
	}
}

void UMovieSceneSequenceExtensions::SetTickResolutionDirectly(UMovieSceneSequence* Sequence, FFrameRate TickResolution)
{
	if (!Sequence)
	{
		FFrame::KismetExecutionMessage(TEXT("Cannot call SetTickResolutionDirectly on a null sequence"), ELogVerbosity::Error);
		return;
	}

	UMovieScene* MovieScene = GetMovieScene(Sequence);
	if (MovieScene)	
	{
		MovieScene->Modify();

		MovieScene->SetTickResolutionDirectly(TickResolution);
	}
}

FSequencerScriptingRange UMovieSceneSequenceExtensions::MakeRange(UMovieSceneSequence* Sequence, int32 StartFrame, int32 Duration)
{
	if (!Sequence)
	{
		FFrame::KismetExecutionMessage(TEXT("Cannot call MakeRange on a null sequence"), ELogVerbosity::Error);
		return FSequencerScriptingRange();
	}

	FFrameRate FrameRate = GetDisplayRate(Sequence);
	return FSequencerScriptingRange::FromNative(TRange<FFrameNumber>(StartFrame, StartFrame+Duration), FrameRate, FrameRate);
}

FSequencerScriptingRange UMovieSceneSequenceExtensions::MakeRangeSeconds(UMovieSceneSequence* Sequence, float StartTime, float Duration)
{
	if (!Sequence)
	{
		FFrame::KismetExecutionMessage(TEXT("Cannot call MakeRangeSeconds on a null sequence"), ELogVerbosity::Error);
		return FSequencerScriptingRange();
	}

	FFrameRate FrameRate = GetDisplayRate(Sequence);
	return FSequencerScriptingRange::FromNative(TRange<FFrameNumber>((StartTime*FrameRate).FloorToFrame(), ((StartTime+Duration) * FrameRate).CeilToFrame()), FrameRate, FrameRate);
}

FSequencerScriptingRange UMovieSceneSequenceExtensions::GetPlaybackRange(UMovieSceneSequence* Sequence)
{
	if (!Sequence)
	{
		FFrame::KismetExecutionMessage(TEXT("Cannot call GetPlaybackRange on a null sequence"), ELogVerbosity::Error);
		return FSequencerScriptingRange();
	}

	UMovieScene* MovieScene = GetMovieScene(Sequence);
	if (MovieScene)
	{
		return FSequencerScriptingRange::FromNative(MovieScene->GetPlaybackRange(), GetTickResolution(Sequence), GetDisplayRate(Sequence));
	}
	else
	{
		return FSequencerScriptingRange();
	}
}

int32 UMovieSceneSequenceExtensions::GetPlaybackStart(UMovieSceneSequence* Sequence)
{
	if (!Sequence)
	{
		FFrame::KismetExecutionMessage(TEXT("Cannot call GetPlaybackStart on a null sequence"), ELogVerbosity::Error);
		return -1;
	}

	UMovieScene* MovieScene = GetMovieScene(Sequence);
	if (MovieScene)
	{
		FFrameRate DisplayRate = GetDisplayRate(Sequence);
		return ConvertFrameTime(UE::MovieScene::DiscreteInclusiveLower(MovieScene->GetPlaybackRange()), GetTickResolution(Sequence), DisplayRate).FloorToFrame().Value;
	}
	else
	{
		return -1;
	}
}

float UMovieSceneSequenceExtensions::GetPlaybackStartSeconds(UMovieSceneSequence* Sequence)
{
	if (!Sequence)
	{
		FFrame::KismetExecutionMessage(TEXT("Cannot call GetPlaybackStartSeconds on a null sequence"), ELogVerbosity::Error);
		return -1.f;
	}

	UMovieScene* MovieScene = GetMovieScene(Sequence);
	if (MovieScene)
	{
		FFrameRate DisplayRate = GetDisplayRate(Sequence);
		return DisplayRate.AsSeconds(ConvertFrameTime(UE::MovieScene::DiscreteInclusiveLower(MovieScene->GetPlaybackRange()), GetTickResolution(Sequence), DisplayRate));
	}

	return -1.f;
}

int32 UMovieSceneSequenceExtensions::GetPlaybackEnd(UMovieSceneSequence* Sequence)
{
	if (!Sequence)
	{
		FFrame::KismetExecutionMessage(TEXT("Cannot call GetPlaybackEnd on a null sequence"), ELogVerbosity::Error);
		return -1;
	}

	UMovieScene* MovieScene = GetMovieScene(Sequence);
	if (MovieScene)
	{
		FFrameRate DisplayRate = GetDisplayRate(Sequence);
		return ConvertFrameTime(UE::MovieScene::DiscreteExclusiveUpper(MovieScene->GetPlaybackRange()), GetTickResolution(Sequence), DisplayRate).FloorToFrame().Value;
	}
	else
	{
		return -1;
	}
}

float UMovieSceneSequenceExtensions::GetPlaybackEndSeconds(UMovieSceneSequence* Sequence)
{
	if (!Sequence)
	{
		FFrame::KismetExecutionMessage(TEXT("Cannot call GetPlaybackEndSeconds on a null sequence"), ELogVerbosity::Error);
		return -1.f;
	}

	UMovieScene* MovieScene = GetMovieScene(Sequence);
	if (MovieScene)
	{
		FFrameRate DisplayRate = GetDisplayRate(Sequence);
		return DisplayRate.AsSeconds(ConvertFrameTime(UE::MovieScene::DiscreteExclusiveUpper(MovieScene->GetPlaybackRange()), GetTickResolution(Sequence), DisplayRate));
	}

	return -1.f;
}

void UMovieSceneSequenceExtensions::SetPlaybackStart(UMovieSceneSequence* Sequence, int32 StartFrame)
{
	if (!Sequence)
	{
		FFrame::KismetExecutionMessage(TEXT("Cannot call SetPlaybackStart on a null sequence"), ELogVerbosity::Error);
		return;
	}

	UMovieScene* MovieScene = GetMovieScene(Sequence);
	if (MovieScene)
	{
		FFrameRate DisplayRate = GetDisplayRate(Sequence);

		TRange<FFrameNumber> NewRange = MovieScene->GetPlaybackRange();
		NewRange.SetLowerBoundValue(ConvertFrameTime(StartFrame, DisplayRate, GetTickResolution(Sequence)).FrameNumber);

		MovieScene->SetPlaybackRange(NewRange);
	}
}

void UMovieSceneSequenceExtensions::SetPlaybackStartSeconds(UMovieSceneSequence* Sequence, float StartTime)
{
	if (!Sequence)
	{
		FFrame::KismetExecutionMessage(TEXT("Cannot call SetPlaybackStartSeconds on a null sequence"), ELogVerbosity::Error);
		return;
	}

	UMovieScene* MovieScene = GetMovieScene(Sequence);
	if (MovieScene)
	{
		TRange<FFrameNumber> NewRange = MovieScene->GetPlaybackRange();
		NewRange.SetLowerBoundValue((StartTime * GetTickResolution(Sequence)).RoundToFrame());

		MovieScene->SetPlaybackRange(NewRange);
	}
}

void UMovieSceneSequenceExtensions::SetPlaybackEnd(UMovieSceneSequence* Sequence, int32 EndFrame)
{
	if (!Sequence)
	{
		FFrame::KismetExecutionMessage(TEXT("Cannot call SetPlaybackEnd on a null sequence"), ELogVerbosity::Error);
		return;
	}

	UMovieScene* MovieScene = GetMovieScene(Sequence);
	if (MovieScene)
	{
		FFrameRate DisplayRate = GetDisplayRate(Sequence);

		TRange<FFrameNumber> NewRange = MovieScene->GetPlaybackRange();
		NewRange.SetUpperBoundValue(ConvertFrameTime(EndFrame, DisplayRate, GetTickResolution(Sequence)).FrameNumber);

		MovieScene->SetPlaybackRange(NewRange);
	}
}

void UMovieSceneSequenceExtensions::SetPlaybackEndSeconds(UMovieSceneSequence* Sequence, float EndTime)
{
	if (!Sequence)
	{
		FFrame::KismetExecutionMessage(TEXT("Cannot call SetPlaybackEndSeconds on a null sequence"), ELogVerbosity::Error);
		return;
	}

	UMovieScene* MovieScene = GetMovieScene(Sequence);
	if (MovieScene)
	{
		TRange<FFrameNumber> NewRange = MovieScene->GetPlaybackRange();
		NewRange.SetUpperBoundValue((EndTime * GetTickResolution(Sequence)).RoundToFrame());

		MovieScene->SetPlaybackRange(NewRange);
	}
}

void UMovieSceneSequenceExtensions::SetViewRangeStart(UMovieSceneSequence* Sequence, float StartTimeInSeconds)
{
	if (!Sequence)
	{
		FFrame::KismetExecutionMessage(TEXT("Cannot call SetViewRangeStart on a null sequence"), ELogVerbosity::Error);
		return;
	}

	UMovieScene* MovieScene = GetMovieScene(Sequence);
	if (MovieScene)
	{
#if WITH_EDITORONLY_DATA
		MovieScene->SetViewRange(StartTimeInSeconds, MovieScene->GetEditorData().ViewEnd);
#endif
	}
}

float UMovieSceneSequenceExtensions::GetViewRangeStart(UMovieSceneSequence* Sequence)
{
	if (!Sequence)
	{
		FFrame::KismetExecutionMessage(TEXT("Cannot call GetViewRangeStart on a null sequence"), ELogVerbosity::Error);
		return 0.f;
	}

	UMovieScene* MovieScene = GetMovieScene(Sequence);
	if (MovieScene)
	{
#if WITH_EDITORONLY_DATA
		return MovieScene->GetEditorData().ViewStart;
#endif
	}
	return 0.f;
}

void UMovieSceneSequenceExtensions::SetViewRangeEnd(UMovieSceneSequence* Sequence, float EndTimeInSeconds)
{
	if (!Sequence)
	{
		FFrame::KismetExecutionMessage(TEXT("Cannot call SetViewRangeEnd on a null sequence"), ELogVerbosity::Error);
		return;
	}

	UMovieScene* MovieScene = GetMovieScene(Sequence);
	if (MovieScene)
	{
#if WITH_EDITORONLY_DATA
		MovieScene->SetViewRange(MovieScene->GetEditorData().ViewStart, EndTimeInSeconds);
#endif
	}
}

float UMovieSceneSequenceExtensions::GetViewRangeEnd(UMovieSceneSequence* Sequence)
{
	if (!Sequence)
	{
		FFrame::KismetExecutionMessage(TEXT("Cannot call GetViewRangeEnd on a null sequence"), ELogVerbosity::Error);
		return 0.f;
	}

	UMovieScene* MovieScene = GetMovieScene(Sequence);
	if (MovieScene)
	{
#if WITH_EDITORONLY_DATA
		return MovieScene->GetEditorData().ViewEnd;
#endif
	}
	return 0.f;
}

void UMovieSceneSequenceExtensions::SetWorkRangeStart(UMovieSceneSequence* Sequence, float StartTimeInSeconds)
{
	if (!Sequence)
	{
		FFrame::KismetExecutionMessage(TEXT("Cannot call SetWorkRangeStart on a null sequence"), ELogVerbosity::Error);
		return;
	}

	UMovieScene* MovieScene = GetMovieScene(Sequence);
	if (MovieScene)
	{
#if WITH_EDITORONLY_DATA
		MovieScene->SetWorkingRange(StartTimeInSeconds, MovieScene->GetEditorData().WorkEnd);
#endif
	}
}

float UMovieSceneSequenceExtensions::GetWorkRangeStart(UMovieSceneSequence* Sequence)
{
	if (!Sequence)
	{
		FFrame::KismetExecutionMessage(TEXT("Cannot call GetWorkRangeStart on a null sequence"), ELogVerbosity::Error);
		return 0.f;
	}

	UMovieScene* MovieScene = GetMovieScene(Sequence);
	if (MovieScene)
	{
#if WITH_EDITORONLY_DATA
		return MovieScene->GetEditorData().WorkStart;
#endif
	}
	return 0.f;
}

void UMovieSceneSequenceExtensions::SetWorkRangeEnd(UMovieSceneSequence* Sequence, float EndTimeInSeconds)
{
	if (!Sequence)
	{
		FFrame::KismetExecutionMessage(TEXT("Cannot call SetWorkRangeEnd on a null sequence"), ELogVerbosity::Error);
		return;
	}

	UMovieScene* MovieScene = GetMovieScene(Sequence);
	if (MovieScene)
	{
#if WITH_EDITORONLY_DATA
		MovieScene->SetWorkingRange(MovieScene->GetEditorData().WorkStart, EndTimeInSeconds);
#endif
	}
}

float UMovieSceneSequenceExtensions::GetWorkRangeEnd(UMovieSceneSequence* Sequence)
{
	if (!Sequence)
	{
		FFrame::KismetExecutionMessage(TEXT("Cannot call GetWorkRangeEnd on a null sequence"), ELogVerbosity::Error);
		return 0.f;
	}

	UMovieScene* MovieScene = GetMovieScene(Sequence);
	if (MovieScene)
	{
#if WITH_EDITORONLY_DATA
		return MovieScene->GetEditorData().WorkEnd;
#endif
	}
	return 0.f;
}

void UMovieSceneSequenceExtensions::SetEvaluationType(UMovieSceneSequence* Sequence, EMovieSceneEvaluationType InEvaluationType)
{
	if (!Sequence)
	{
		FFrame::KismetExecutionMessage(TEXT("Cannot call SetEvaluationType on a null sequence"), ELogVerbosity::Error);
		return;
	}

	UMovieScene* MovieScene = GetMovieScene(Sequence);
	if (MovieScene)
	{
		MovieScene->SetEvaluationType(InEvaluationType);
	}
}

EMovieSceneEvaluationType UMovieSceneSequenceExtensions::GetEvaluationType(UMovieSceneSequence* Sequence)
{
	if (!Sequence)
	{
		FFrame::KismetExecutionMessage(TEXT("Cannot call GetEvaluationType on a null sequence"), ELogVerbosity::Error);
		return EMovieSceneEvaluationType::WithSubFrames;
	}

	UMovieScene* MovieScene = GetMovieScene(Sequence);
	if (MovieScene)
	{
		return MovieScene->GetEvaluationType();
	}

	return EMovieSceneEvaluationType::WithSubFrames;
}

void UMovieSceneSequenceExtensions::SetClockSource(UMovieSceneSequence* Sequence, EUpdateClockSource InClockSource)
{
	if (!Sequence)
	{
		FFrame::KismetExecutionMessage(TEXT("Cannot call SetClockSource on a null sequence"), ELogVerbosity::Error);
		return;
	}

	UMovieScene* MovieScene = GetMovieScene(Sequence);
	if (MovieScene)
	{
		MovieScene->SetClockSource(InClockSource);
	}
}

EUpdateClockSource UMovieSceneSequenceExtensions::GetClockSource(UMovieSceneSequence* Sequence)
{
	if (!Sequence)
	{
		FFrame::KismetExecutionMessage(TEXT("Cannot call GetClockSource on a null sequence"), ELogVerbosity::Error);
		return EUpdateClockSource::Tick;
	}

	UMovieScene* MovieScene = GetMovieScene(Sequence);
	if (MovieScene)
	{
		return MovieScene->GetClockSource();
	}

	return EUpdateClockSource::Tick;
}

FTimecode UMovieSceneSequenceExtensions::GetTimecodeSource(UMovieSceneSequence* Sequence)
{
<<<<<<< HEAD
=======
	if (!Sequence)
	{
		FFrame::KismetExecutionMessage(TEXT("Cannot call GetTimecodeSource on a null sequence"), ELogVerbosity::Error);
		return FTimecode();
	}

>>>>>>> d731a049
	UMovieScene* MovieScene = GetMovieScene(Sequence);
	if (!MovieScene)
	{
		return FTimecode();
	}

	return MovieScene->GetEarliestTimecodeSource().Timecode;
}

FMovieSceneBindingProxy UMovieSceneSequenceExtensions::FindBindingByName(UMovieSceneSequence* Sequence, FString Name)
{
	if (!Sequence)
	{
		FFrame::KismetExecutionMessage(TEXT("Cannot call FindBindingByName on a null sequence"), ELogVerbosity::Error);
		return FMovieSceneBindingProxy();
	}

	UMovieScene* MovieScene = GetMovieScene(Sequence);
	if (MovieScene)
	{
		const FMovieSceneBinding* Binding = Algo::FindBy(MovieScene->GetBindings(), Name, &FMovieSceneBinding::GetName);
		if (Binding)
		{
			return FMovieSceneBindingProxy(Binding->GetObjectGuid(), Sequence);
		}
	}
	return FMovieSceneBindingProxy();
}

FMovieSceneBindingProxy UMovieSceneSequenceExtensions::FindBindingById(UMovieSceneSequence* Sequence, FGuid BindingId)
{
	if (!Sequence)
	{
		FFrame::KismetExecutionMessage(TEXT("Cannot call FindBindingById on a null sequence"), ELogVerbosity::Error);
		return FMovieSceneBindingProxy();
	}

	UMovieScene* MovieScene = GetMovieScene(Sequence);
	if (MovieScene)
	{
		const FMovieSceneBinding* Binding = Algo::FindBy(MovieScene->GetBindings(), BindingId, &FMovieSceneBinding::GetObjectGuid);
		if (Binding)
		{
			return FMovieSceneBindingProxy(Binding->GetObjectGuid(), Sequence);
		}
	}
	return FMovieSceneBindingProxy();
}

TArray<FMovieSceneBindingProxy> UMovieSceneSequenceExtensions::GetBindings(UMovieSceneSequence* Sequence)
{
	if (!Sequence)
	{
		FFrame::KismetExecutionMessage(TEXT("Cannot call GetBindings on a null sequence"), ELogVerbosity::Error);
		return TArray<FMovieSceneBindingProxy>();
	}

	TArray<FMovieSceneBindingProxy> AllBindings;

	UMovieScene* MovieScene = GetMovieScene(Sequence);
	if (MovieScene)
	{
		for (const FMovieSceneBinding& Binding : MovieScene->GetBindings())
		{
			AllBindings.Emplace(Binding.GetObjectGuid(), Sequence);
		}
	}

	return AllBindings;
}

TArray<FMovieSceneBindingProxy> UMovieSceneSequenceExtensions::GetSpawnables(UMovieSceneSequence* Sequence)
{
	if (!Sequence)
	{
		FFrame::KismetExecutionMessage(TEXT("Cannot call GetSpawnables on a null sequence"), ELogVerbosity::Error);
		return TArray<FMovieSceneBindingProxy>();
	}

	TArray<FMovieSceneBindingProxy> AllSpawnables;

	UMovieScene* MovieScene = GetMovieScene(Sequence);
	if (MovieScene)
	{
		int32 Count = MovieScene->GetSpawnableCount();
		AllSpawnables.Reserve(Count);
		for (int32 i=0; i < Count; ++i)
		{
			AllSpawnables.Emplace(MovieScene->GetSpawnable(i).GetGuid(), Sequence);
		}
	}

	return AllSpawnables;
}

TArray<FMovieSceneBindingProxy> UMovieSceneSequenceExtensions::GetPossessables(UMovieSceneSequence* Sequence)
{
	if (!Sequence)
	{
		FFrame::KismetExecutionMessage(TEXT("Cannot call GetPossessables on a null sequence"), ELogVerbosity::Error);
		return TArray<FMovieSceneBindingProxy>();
	}

	TArray<FMovieSceneBindingProxy> AllPossessables;

	UMovieScene* MovieScene = GetMovieScene(Sequence);
	if (MovieScene)
	{
		int32 Count = MovieScene->GetPossessableCount();
		AllPossessables.Reserve(Count);
		for (int32 i = 0; i < Count; ++i)
		{
			AllPossessables.Emplace(MovieScene->GetPossessable(i).GetGuid(), Sequence);
		}
	}

	return AllPossessables;
}

FMovieSceneBindingProxy UMovieSceneSequenceExtensions::AddPossessable(UMovieSceneSequence* Sequence, UObject* ObjectToPossess)
{
	if (!Sequence)
	{
		FFrame::KismetExecutionMessage(TEXT("Cannot call AddPossessable on a null sequence"), ELogVerbosity::Error);
		return FMovieSceneBindingProxy();
	}

	if (!ObjectToPossess)
	{
		FFrame::KismetExecutionMessage(TEXT("Cannot call AddPossessable on a null object"), ELogVerbosity::Error);
		return FMovieSceneBindingProxy();
	}

	FGuid NewGuid = Sequence->CreatePossessable(ObjectToPossess);
	return FMovieSceneBindingProxy(NewGuid, Sequence);
}

FMovieSceneBindingProxy UMovieSceneSequenceExtensions::AddSpawnableFromInstance(UMovieSceneSequence* Sequence, UObject* ObjectToSpawn)
{
	if (!Sequence)
	{
		FFrame::KismetExecutionMessage(TEXT("Cannot call AddSpawnableFromInstance on a null sequence"), ELogVerbosity::Error);
		return FMovieSceneBindingProxy();
	}

	if (!ObjectToSpawn)
	{
		FFrame::KismetExecutionMessage(TEXT("Cannot call AddSpawnableFromInstance on a null object"), ELogVerbosity::Error);
		return FMovieSceneBindingProxy();
	}

	FGuid NewGuid = Sequence->AllowsSpawnableObjects() ? Sequence->CreateSpawnable(ObjectToSpawn) : FGuid();
	return FMovieSceneBindingProxy(NewGuid, Sequence);
}

FMovieSceneBindingProxy UMovieSceneSequenceExtensions::AddSpawnableFromClass(UMovieSceneSequence* Sequence, UClass* ClassToSpawn)
{
	if (!Sequence)
	{
		FFrame::KismetExecutionMessage(TEXT("Cannot call AddSpawnableFromClass on a null sequence"), ELogVerbosity::Error);
		return FMovieSceneBindingProxy();
	}

	if (!ClassToSpawn)
	{
		FFrame::KismetExecutionMessage(TEXT("Cannot call AddSpawnableFromClass on a null class"), ELogVerbosity::Error);
		return FMovieSceneBindingProxy();
	}

	FGuid NewGuid = Sequence->AllowsSpawnableObjects() ? Sequence->CreateSpawnable(ClassToSpawn) : FGuid();
	return FMovieSceneBindingProxy(NewGuid, Sequence);
}

TArray<UObject*> UMovieSceneSequenceExtensions::LocateBoundObjects(UMovieSceneSequence* Sequence, const FMovieSceneBindingProxy& InBinding, UObject* Context)
{
	if (!Sequence)
	{
		FFrame::KismetExecutionMessage(TEXT("Cannot call LocateBoundObjects on a null sequence"), ELogVerbosity::Error);
		return TArray<UObject*>();
	}

	TArray<UObject*> Result;
	TArray<UObject*, TInlineAllocator<1>> OutObjects;
	Sequence->LocateBoundObjects(InBinding.BindingID, Context, OutObjects);
	Result.Append(OutObjects);

	return Result;
}

FMovieSceneObjectBindingID UMovieSceneSequenceExtensions::MakeBindingID(UMovieSceneSequence* MasterSequence, const FMovieSceneBindingProxy& InBinding, EMovieSceneObjectBindingSpace Space)
{
	if (!MasterSequence)
	{
		FFrame::KismetExecutionMessage(TEXT("Cannot call MakeBindingID on a null sequence"), ELogVerbosity::Error);
		return FMovieSceneObjectBindingID();
	}

	// This function was kinda flawed before - when ::Local was passed for the Space parameter,
	// and the sub sequence ID could not be found it would always fall back to a binding for ::Root without any Sequence ID
	FMovieSceneObjectBindingID BindingID = GetPortableBindingID(MasterSequence, MasterSequence, InBinding);
	if (Space == EMovieSceneObjectBindingSpace::Root)
	{
		BindingID.ReinterpretAsFixed();
	}
	return BindingID;
}

FMovieSceneObjectBindingID UMovieSceneSequenceExtensions::GetBindingID(const FMovieSceneBindingProxy& InBinding)
{
	return UE::MovieScene::FRelativeObjectBindingID(InBinding.BindingID);
}

FMovieSceneObjectBindingID UMovieSceneSequenceExtensions::GetPortableBindingID(UMovieSceneSequence* MasterSequence, UMovieSceneSequence* DestinationSequence, const FMovieSceneBindingProxy& InBinding)
{
	if (!MasterSequence || !DestinationSequence || !InBinding.Sequence)
	{
		FFrame::KismetExecutionMessage(TEXT("Invalid sequence specified."), ELogVerbosity::Error);
		return FMovieSceneObjectBindingID();
	}

	// If they are all the same sequence, we're dealing with a local binding - this requires no computation
	if (MasterSequence == DestinationSequence && MasterSequence == InBinding.Sequence)
	{
		return UE::MovieScene::FRelativeObjectBindingID(InBinding.BindingID);
	}

	// Destination is the destination for the BindingID to be serialized / resolved within
	// Target is the target sequence that contains the actual binding

	TOptional<FMovieSceneSequenceID> DestinationSequenceID;
	TOptional<FMovieSceneSequenceID> TargetSequenceID;

	if (MasterSequence == DestinationSequence)
	{
		DestinationSequenceID = MovieSceneSequenceID::Root;
	}
	if (MasterSequence == InBinding.Sequence)
	{
		TargetSequenceID = MovieSceneSequenceID::Root;
	}

	// We know that we have at least one sequence ID to find, otherwise we would have entered the ::Local branch above
	UMovieSceneCompiledDataManager*     CompiledDataManager = UMovieSceneCompiledDataManager::GetPrecompiledData();
	const FMovieSceneCompiledDataID     DataID              = CompiledDataManager->Compile(MasterSequence);
	const FMovieSceneSequenceHierarchy* Hierarchy           = CompiledDataManager->FindHierarchy(DataID);

	// If we have no hierarchy, the supplied MasterSequence does not have any sub-sequences so the callee has given us bogus parameters
	if (!Hierarchy)
	{
		FFrame::KismetExecutionMessage(*FString::Printf(TEXT("Master Sequence ('%s') does not have any sub-sequences."), *MasterSequence->GetPathName()), ELogVerbosity::Error);
		return FMovieSceneObjectBindingID();
	}

	// Find the destination and/or target sequence IDs as required.
	// This method is flawed if there is more than one instance of the sequence within the hierarchy
	// In this case we just pick the first one we find
	for (const TTuple<FMovieSceneSequenceID, FMovieSceneSubSequenceData>& Pair : Hierarchy->AllSubSequenceData())
	{
		if (UMovieSceneSequence* SubSequence = Pair.Value.GetSequence())
		{
			if (!TargetSequenceID.IsSet() && SubSequence == InBinding.Sequence)
			{
				TargetSequenceID = Pair.Key;
			}
			if (!DestinationSequenceID.IsSet() && SubSequence == DestinationSequence)
			{
				DestinationSequenceID = Pair.Key;
			}

			if (DestinationSequenceID.IsSet() && TargetSequenceID.IsSet())
			{
				break;
			}
		}
	}

	if (!DestinationSequenceID.IsSet())
	{
		FFrame::KismetExecutionMessage(*FString::Printf(TEXT("Unable to locate DestinationSequence ('%s') within Master Sequence hierarchy ('%s')."), *DestinationSequence->GetPathName(), *MasterSequence->GetPathName()), ELogVerbosity::Error);
		return FMovieSceneObjectBindingID();
	}

	if (!TargetSequenceID.IsSet())
	{
		FFrame::KismetExecutionMessage(*FString::Printf(TEXT("Unable to locate Sequence for InBinding ('%s') within Master Sequence hierarchy ('%s')."), *InBinding.Sequence->GetPathName(), *MasterSequence->GetPathName()), ELogVerbosity::Error);
		return FMovieSceneObjectBindingID();
	}

	return UE::MovieScene::FRelativeObjectBindingID(DestinationSequenceID.GetValue(), TargetSequenceID.GetValue(), InBinding.BindingID, Hierarchy);
}

FMovieSceneBindingProxy UMovieSceneSequenceExtensions::ResolveBindingID(UMovieSceneSequence* MasterSequence, FMovieSceneObjectBindingID InObjectBindingID)
{
	if (!MasterSequence)
	{
		FFrame::KismetExecutionMessage(TEXT("Cannot call ResolveBindingID on a null sequence"), ELogVerbosity::Error);
		return FMovieSceneBindingProxy();
	}

	UMovieSceneSequence* Sequence = MasterSequence;

	FMovieSceneCompiledDataID DataID = UMovieSceneCompiledDataManager::GetPrecompiledData()->Compile(MasterSequence);

	const FMovieSceneSequenceHierarchy* Hierarchy = UMovieSceneCompiledDataManager::GetPrecompiledData()->FindHierarchy(DataID);
	if (Hierarchy)
	{
		if (UMovieSceneSequence* SubSequence = Hierarchy->FindSubSequence(InObjectBindingID.ResolveSequenceID(MovieSceneSequenceID::Root, Hierarchy)))
		{
			Sequence = SubSequence;
		}
	}

	return FMovieSceneBindingProxy(InObjectBindingID.GetGuid(), Sequence);
}

TArray<UMovieSceneFolder*> UMovieSceneSequenceExtensions::GetRootFoldersInSequence(UMovieSceneSequence* Sequence)
{
	if (!Sequence)
	{
		FFrame::KismetExecutionMessage(TEXT("Cannot call GetRootFoldersInSequence on a null sequence"), ELogVerbosity::Error);
		return TArray<UMovieSceneFolder*>();
	}

	TArray<UMovieSceneFolder*> Result;

#if WITH_EDITORONLY_DATA
	UMovieScene* Scene = Sequence->GetMovieScene();
	if (Scene)
	{
		Result = Scene->GetRootFolders();
	}
#endif

	return Result;
}

UMovieSceneFolder* UMovieSceneSequenceExtensions::AddRootFolderToSequence(UMovieSceneSequence* Sequence, FString NewFolderName)
{
	if (!Sequence)
	{
		FFrame::KismetExecutionMessage(TEXT("Cannot call AddRootFolderToSequence on a null sequence"), ELogVerbosity::Error);
		return nullptr;
	}

	UMovieSceneFolder* NewFolder = nullptr;
	
#if WITH_EDITORONLY_DATA
	
	UMovieScene* MovieScene = Sequence->GetMovieScene();
	if (MovieScene)
	{
		MovieScene->Modify();
		NewFolder = NewObject<UMovieSceneFolder>(MovieScene);
		NewFolder->SetFolderName(FName(*NewFolderName));
		MovieScene->AddRootFolder(NewFolder);
	}
#endif

	return NewFolder;
}

void UMovieSceneSequenceExtensions::RemoveRootFolderFromSequence(UMovieSceneSequence* Sequence, UMovieSceneFolder* Folder)
{
	if (!Sequence || !Folder)
	{
		FFrame::KismetExecutionMessage(TEXT("Cannot call RemoveRootFolderFromSequence on a null sequence or folder"), ELogVerbosity::Error);
		return;
	}

	UMovieScene* FolderMovieScene = Folder->GetTypedOuter<UMovieScene>();
	if (FolderMovieScene != Sequence->GetMovieScene())
	{
		FFrame::KismetExecutionMessage(*FString::Printf(TEXT("The folder '%s' does not belong to sequence '%s'"),
			*Folder->GetFolderName().ToString(), *Sequence->GetName()), ELogVerbosity::Error);
		return;
	}

#if WITH_EDITORONLY_DATA
	if (FolderMovieScene)
	{
		FolderMovieScene->Modify();
		const int32 NumFoldersRemoved = FolderMovieScene->RemoveRootFolder(Folder);
		if (NumFoldersRemoved == 0)
		{
			FFrame::KismetExecutionMessage(*FString::Printf(TEXT("The specified folder '%s' is not a root folder"),
				*Folder->GetFolderName().ToString()), ELogVerbosity::Error);
		}
	}
#endif
}

TArray<FMovieSceneMarkedFrame> UMovieSceneSequenceExtensions::GetMarkedFrames(UMovieSceneSequence* Sequence)
{
	if (!Sequence)
	{
		FFrame::KismetExecutionMessage(TEXT("Cannot call GetMarkedFrames on a null sequence"), ELogVerbosity::Error);
		return TArray<FMovieSceneMarkedFrame>();
	}

	UMovieScene* MovieScene = Sequence->GetMovieScene();
	if (MovieScene)
	{
		return MovieScene->GetMarkedFrames();
	}

	return TArray<FMovieSceneMarkedFrame>();
}

int32 UMovieSceneSequenceExtensions::AddMarkedFrame(UMovieSceneSequence* Sequence, const FMovieSceneMarkedFrame& InMarkedFrame)
{
	if (!Sequence)
	{
		FFrame::KismetExecutionMessage(TEXT("Cannot call AddMarkedFrame on a null sequence"), ELogVerbosity::Error);
		return INDEX_NONE;
	}

	UMovieScene* MovieScene = Sequence->GetMovieScene();
	if (MovieScene)
	{
		MovieScene->Modify();

		return MovieScene->AddMarkedFrame(InMarkedFrame);
	}
	return INDEX_NONE;
}


void UMovieSceneSequenceExtensions::SetMarkedFrame(UMovieSceneSequence* Sequence, int32 InMarkIndex, FFrameNumber InFrameNumber)
{
	if (!Sequence)
	{
		FFrame::KismetExecutionMessage(TEXT("Cannot call SetMarkedFrame on a null sequence"), ELogVerbosity::Error);
		return;
	}

	UMovieScene* MovieScene = Sequence->GetMovieScene();
	if (MovieScene)
	{
		return MovieScene->SetMarkedFrame(InMarkIndex, InFrameNumber);
	}
}


void UMovieSceneSequenceExtensions::DeleteMarkedFrame(UMovieSceneSequence* Sequence, int32 DeleteIndex)
{
	if (!Sequence)
	{
		FFrame::KismetExecutionMessage(TEXT("Cannot call DeleteMarkedFrame on a null sequence"), ELogVerbosity::Error);
		return;
	}

	UMovieScene* MovieScene = Sequence->GetMovieScene();
	if (MovieScene)
	{
		MovieScene->Modify();

		MovieScene->DeleteMarkedFrame(DeleteIndex);
	}
}

void UMovieSceneSequenceExtensions::DeleteMarkedFrames(UMovieSceneSequence* Sequence)
{
	if (!Sequence)
	{
		FFrame::KismetExecutionMessage(TEXT("Cannot call DeleteMarkedFrames on a null sequence"), ELogVerbosity::Error);
		return;
	}

	UMovieScene* MovieScene = Sequence->GetMovieScene();
	if (MovieScene)
	{
		MovieScene->Modify();

		MovieScene->DeleteMarkedFrames();
	}
}

void UMovieSceneSequenceExtensions::SortMarkedFrames(UMovieSceneSequence* Sequence)
{
	if (!Sequence)
	{
		FFrame::KismetExecutionMessage(TEXT("Cannot call SortMarkedFrames on a null sequence"), ELogVerbosity::Error);
		return;
	}

	UMovieScene* MovieScene = Sequence->GetMovieScene();
	if (MovieScene)
	{
		return MovieScene->SortMarkedFrames();
	}
}

int32 UMovieSceneSequenceExtensions::FindMarkedFrameByLabel(UMovieSceneSequence* Sequence, const FString& InLabel)
{
	if (!Sequence)
	{
		FFrame::KismetExecutionMessage(TEXT("Cannot call FindMarkedFrameByLabel on a null sequence"), ELogVerbosity::Error);
		return INDEX_NONE;
	}

	UMovieScene* MovieScene = Sequence->GetMovieScene();
	if (MovieScene)
	{
		return MovieScene->FindMarkedFrameByLabel(InLabel);
	}
	return INDEX_NONE;
}

int32 UMovieSceneSequenceExtensions::FindMarkedFrameByFrameNumber(UMovieSceneSequence* Sequence, FFrameNumber InFrameNumber)
{
	if (!Sequence)
	{
		FFrame::KismetExecutionMessage(TEXT("Cannot call FindMarkedFrameByFrameNumber on a null sequence"), ELogVerbosity::Error);
		return INDEX_NONE;
	}

	UMovieScene* MovieScene = Sequence->GetMovieScene();
	if (MovieScene)
	{
		return MovieScene->FindMarkedFrameByFrameNumber(InFrameNumber);
	}
	return INDEX_NONE;
}

int32 UMovieSceneSequenceExtensions::FindNextMarkedFrame(UMovieSceneSequence* Sequence, FFrameNumber InFrameNumber, bool bForward)
{
	if (!Sequence)
	{
		FFrame::KismetExecutionMessage(TEXT("Cannot call FindNextMarkedFrame on a null sequence"), ELogVerbosity::Error);
		return INDEX_NONE;
	}

	UMovieScene* MovieScene = Sequence->GetMovieScene();
	if (MovieScene)
	{
		return MovieScene->FindNextMarkedFrame(InFrameNumber, bForward);
	}
	return INDEX_NONE;
}

void UMovieSceneSequenceExtensions::SetReadOnly(UMovieSceneSequence* Sequence, bool bInReadOnly)
{
	if (!Sequence)
	{
		FFrame::KismetExecutionMessage(TEXT("Cannot call SetReadOnly on a null sequence"), ELogVerbosity::Error);
		return;
	}

#if WITH_EDITORONLY_DATA
	UMovieScene* MovieScene = Sequence->GetMovieScene();
	if (MovieScene)
	{
		MovieScene->SetReadOnly(bInReadOnly);
	}
#endif
}

bool UMovieSceneSequenceExtensions::IsReadOnly(UMovieSceneSequence* Sequence)
{
	if (!Sequence)
	{
		FFrame::KismetExecutionMessage(TEXT("Cannot call IsReadOnly on a null sequence"), ELogVerbosity::Error);
		return false;
	}

#if WITH_EDITORONLY_DATA
	UMovieScene* MovieScene = Sequence->GetMovieScene();
	if (MovieScene)
	{

		return MovieScene->IsReadOnly();
	}
#endif

	return false;
}
<|MERGE_RESOLUTION|>--- conflicted
+++ resolved
@@ -647,15 +647,12 @@
 
 FTimecode UMovieSceneSequenceExtensions::GetTimecodeSource(UMovieSceneSequence* Sequence)
 {
-<<<<<<< HEAD
-=======
 	if (!Sequence)
 	{
 		FFrame::KismetExecutionMessage(TEXT("Cannot call GetTimecodeSource on a null sequence"), ELogVerbosity::Error);
 		return FTimecode();
 	}
 
->>>>>>> d731a049
 	UMovieScene* MovieScene = GetMovieScene(Sequence);
 	if (!MovieScene)
 	{
