--- conflicted
+++ resolved
@@ -38,15 +38,12 @@
 
 void UMovieSceneTrackExtensions::SetTrackRowDisplayName(UMovieSceneTrack* Track, const FText& InName, int32 RowIndex)
 {
-<<<<<<< HEAD
-=======
 	if (!Track)
 	{
 		FFrame::KismetExecutionMessage(TEXT("Cannot call SetTrackRowDisplayName on a null track"), ELogVerbosity::Error);
 		return;
 	}
 
->>>>>>> d731a049
 	if (UMovieSceneNameableTrack* NameableTrack = Cast<UMovieSceneNameableTrack>(Track))
 	{
 #if WITH_EDITORONLY_DATA
@@ -57,15 +54,12 @@
 
 FText UMovieSceneTrackExtensions::GetTrackRowDisplayName(UMovieSceneTrack* Track, int32 RowIndex)
 {
-<<<<<<< HEAD
-=======
 	if (!Track)
 	{
 		FFrame::KismetExecutionMessage(TEXT("Cannot call GetTrackRowDisplayName on a null track"), ELogVerbosity::Error);
 		return FText::GetEmpty();
 	}
 
->>>>>>> d731a049
 #if WITH_EDITORONLY_DATA
 	return Track->GetTrackRowDisplayName(RowIndex);
 #endif
