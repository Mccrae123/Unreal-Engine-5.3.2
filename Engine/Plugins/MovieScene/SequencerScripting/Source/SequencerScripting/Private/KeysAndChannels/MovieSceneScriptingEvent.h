--- conflicted
+++ resolved
@@ -46,11 +46,7 @@
 	* @return	The event payload for this key which contains an event name and data.
 	*/
 	UFUNCTION(BlueprintCallable, Category = "Editor Scripting | Sequencer Tools | Keys", meta = (DisplayName = "Get Value (Event)"))
-<<<<<<< HEAD
-	FEventPayload GetValue() const
-=======
 	FMovieSceneEvent GetValue() const
->>>>>>> 9ba46998
 	{
 		return GetValueFromChannel(KeyHandle);
 	}
@@ -60,11 +56,7 @@
 	* @param InNewValue	The new event payload for this key.
 	*/
 	UFUNCTION(BlueprintCallable, Category = "Editor Scripting | Sequencer Tools | Keys", meta = (DisplayName = "Get Value (Event)"))
-<<<<<<< HEAD
-	void SetValue(const FEventPayload& InNewValue)
-=======
 	void SetValue(const FMovieSceneEvent& InNewValue)
->>>>>>> 9ba46998
 	{
 		SetValueInChannel(KeyHandle, InNewValue);
 	}
@@ -84,11 +76,7 @@
 	* @return	The key that was created with the specified values at the specified time.
 	*/
 	UFUNCTION(BlueprintCallable, Category = "Editor Scripting | Sequencer Tools | Keys", meta = (DisplayName = "Add Key (Event)"))
-<<<<<<< HEAD
-	UMovieSceneScriptingEventKey* AddKey(const FFrameNumber& InTime, FEventPayload NewValue, float SubFrame = 0.f, ESequenceTimeUnit TimeUnit = ESequenceTimeUnit::DisplayRate)
-=======
 	UMovieSceneScriptingEventKey* AddKey(const FFrameNumber& InTime, FMovieSceneEvent NewValue, float SubFrame = 0.f, ESequenceTimeUnit TimeUnit = ESequenceTimeUnit::DisplayRate)
->>>>>>> 9ba46998
 	{
 		return AddKeyInChannel(ChannelHandle, OwningSequence, InTime, NewValue, SubFrame, TimeUnit, EMovieSceneKeyInterpolation::Auto);
 	}
