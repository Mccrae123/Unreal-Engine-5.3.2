// Copyright 1998-2019 Epic Games, Inc. All Rights Reserved.

#pragma once

#include "CoreTypes.h"
#include "UObject/ObjectMacros.h"
#include "Curves/KeyHandle.h"
#include "Curves/RichCurve.h"
#include "Channels/MovieSceneChannel.h"
#include "Channels/MovieSceneChannelHandle.h"
#include "Channels/MovieSceneChannelTraits.h"
#include "KeyParams.h"
#include "SequencerScriptingRange.h"
#include "SequenceTimeUnit.h"
#include "ExtensionLibraries/MovieSceneSequenceExtensions.h"

#include "MovieSceneScriptingChannel.generated.h"

UCLASS(BlueprintType)
class UMovieSceneScriptingKey : public UObject
{
	GENERATED_BODY()

public:
	/**
	* Gets the time for this key from the owning channel.
	* @param TimeUnit (Optional) Should the time be returned in Display Rate frames (possibly with a sub-frame value) or in Tick Resolution with no sub-frame values? Defaults to Display Rate.
	* @return					 The FrameTime of this key which combines both the frame number and the sub-frame it is on. Sub-frame will be zero if you request Tick Resolution.
	*/
	virtual FFrameTime GetTime(ESequenceTimeUnit TimeUnit = ESequenceTimeUnit::DisplayRate) const PURE_VIRTUAL(UMovieSceneScriptingKey::GetTime, return FFrameTime(););
public:
	FKeyHandle KeyHandle;
	TWeakObjectPtr<UMovieSceneSequence> OwningSequence;
};


UCLASS(BlueprintType)
class UMovieSceneScriptingChannel : public UObject
{
	GENERATED_BODY()

public:
	/**
	* Gets all of the keys in this channel.
	* @return	An array of UMovieSceneScriptingKey's contained by this channel.
	*			Returns all keys even if clipped by the owning section's boundaries or outside of the current sequence play range.
	*/
	virtual TArray<UMovieSceneScriptingKey*> GetKeys() const PURE_VIRTUAL(UMovieSceneScriptingChannel::GetKeys, return TArray<UMovieSceneScriptingKey*>(););
};

template<typename ChannelType, typename ScriptingKeyType, typename ScriptingKeyValueType>
struct TMovieSceneScriptingChannel
{
	ScriptingKeyType* AddKeyInChannel(TMovieSceneChannelHandle<ChannelType> ChannelHandle, TWeakObjectPtr<UMovieSceneSequence> Sequence, const FFrameNumber InTime, ScriptingKeyValueType& NewValue, float SubFrame, ESequenceTimeUnit TimeUnit, EMovieSceneKeyInterpolation Interpolation)
	{
		ChannelType* Channel = ChannelHandle.Get();
		if (Channel)
		{
			ScriptingKeyType* Key = NewObject<ScriptingKeyType>();

			// The Key's time is always going to be in Tick Resolution space, but the user may want to set it via Display Rate, so we convert.
			FFrameNumber KeyTime = InTime;
			if (TimeUnit == ESequenceTimeUnit::DisplayRate)
			{
				KeyTime = FFrameRate::TransformTime(KeyTime, UMovieSceneSequenceExtensions::GetDisplayRate(Sequence.Get()), UMovieSceneSequenceExtensions::GetTickResolution(Sequence.Get())).RoundToFrame();
			}

			using namespace MovieScene;
			Key->KeyHandle = AddKeyToChannel(Channel, KeyTime, NewValue, Interpolation);
			Key->ChannelHandle = ChannelHandle;
			Key->OwningSequence = Sequence;

			return Key;
		}

		FFrame::KismetExecutionMessage(TEXT("Invalid ChannelHandle for MovieSceneScriptingChannel, failed to add key."), ELogVerbosity::Error);
		return nullptr;
	}

	void RemoveKeyFromChannel(TMovieSceneChannelHandle<ChannelType> ChannelHandle, UMovieSceneScriptingKey* Key)
	{
		if (!Key)
		{
			return;
		}

		ChannelType* Channel = ChannelHandle.Get();
		if (Channel)
		{
			Channel->DeleteKeys(MakeArrayView(&Key->KeyHandle, 1));
			return;
		}

		FFrame::KismetExecutionMessage(TEXT("Invalid ChannelHandle for MovieSceneScriptingChannel, failed to remove key."), ELogVerbosity::Error);
	}

	TArray<UMovieSceneScriptingKey*> GetKeysInChannel(TMovieSceneChannelHandle<ChannelType> ChannelHandle, TWeakObjectPtr<UMovieSceneSequence> Sequence) const
	{
		TArray<UMovieSceneScriptingKey*> OutScriptingKeys;
		ChannelType* Channel = ChannelHandle.Get();
		if (Channel)
		{
			TArray<FFrameNumber> OutTimes;
			TArray<FKeyHandle> OutKeys;
			Channel->GetKeys(TRange<FFrameNumber>(), &OutTimes, &OutKeys);

			for (int32 i = 0; i < OutTimes.Num(); i++)
			{
				ScriptingKeyType* Key = NewObject<ScriptingKeyType>();
				Key->KeyHandle = OutKeys[i];
				Key->ChannelHandle = ChannelHandle;
				Key->OwningSequence = Sequence;
				OutScriptingKeys.Add(Key);
			}
		}
		else
		{
			FFrame::KismetExecutionMessage(TEXT("Invalid ChannelHandle for MovieSceneScriptingChannel, failed to get keys."), ELogVerbosity::Error);
		}

		return OutScriptingKeys;
	}

	TArray<ScriptingKeyValueType> EvaluateKeysInChannel(TMovieSceneChannelHandle<ChannelType> ChannelHandle, TWeakObjectPtr<UMovieSceneSequence> Sequence, FSequencerScriptingRange ScriptingRange, FFrameRate FrameRate) const
	{
		TArray<ScriptingKeyValueType> OutValues;
		ChannelType* Channel = ChannelHandle.Get();
		if (Channel)
		{
			UMovieSceneSequence* MovieSceneSequence = Sequence.Get();
			FFrameRate Resolution = UMovieSceneSequenceExtensions::GetTickResolution(MovieSceneSequence);
			TRange<FFrameNumber> SpecifiedRange = ScriptingRange.ToNative(Resolution);
			if (SpecifiedRange.HasLowerBound() && SpecifiedRange.HasUpperBound())
			{
				FFrameTime Interval = FFrameRate::TransformTime(1, FrameRate, Resolution);
				FFrameNumber InFrame = MovieScene::DiscreteInclusiveLower(SpecifiedRange);
				FFrameNumber OutFrame = MovieScene::DiscreteExclusiveUpper(SpecifiedRange);
				for (FFrameTime EvalTime = InFrame; EvalTime < OutFrame; EvalTime += Interval)
				{
					FFrameNumber KeyTime = FFrameRate::Snap(EvalTime, Resolution, FrameRate).FloorToFrame();
					Channel->Evaluate(KeyTime, OutValues.Emplace_GetRef());
				}
			}
			else
			{
				FFrame::KismetExecutionMessage(TEXT("Unbounded range passed to evaluate keys."), ELogVerbosity::Error);
			}
		}
		else
		{
			FFrame::KismetExecutionMessage(TEXT("Invalid ChannelHandle for MovieSceneScriptingChannel, failed to evaluate keys."), ELogVerbosity::Error);
		}

		return OutValues;
	}

	FSequencerScriptingRange ComputeEffectiveRangeInChannel(TMovieSceneChannelHandle<ChannelType> ChannelHandle, TWeakObjectPtr<UMovieSceneSequence> Sequence) const
	{
		FSequencerScriptingRange ScriptingRange;
		ChannelType* Channel = ChannelHandle.Get();
		if (Channel)
		{
			ScriptingRange = FSequencerScriptingRange::FromNative(Channel->ComputeEffectiveRange(), UMovieSceneSequenceExtensions::GetTickResolution(Sequence.Get()));
		}
		else
		{
			FFrame::KismetExecutionMessage(TEXT("Invalid ChannelHandle for MovieSceneScriptingChannel, failed to get effective range."), ELogVerbosity::Error);
		}

		return ScriptingRange;
	}

	void SetDefaultInChannel(TMovieSceneChannelHandle<ChannelType> ChannelHandle, ScriptingKeyValueType& InDefaultValue)
	{
		ChannelType* Channel = ChannelHandle.Get();
		if (Channel)
		{
			using namespace MovieScene;
			SetChannelDefault(Channel, InDefaultValue);
			return;
		}
		FFrame::KismetExecutionMessage(TEXT("Invalid ChannelHandle for MovieSceneScriptingChannel, failed to set default value."), ELogVerbosity::Error);
	}

	void RemoveDefaultFromChannel(TMovieSceneChannelHandle<ChannelType> ChannelHandle)
	{
		ChannelType* Channel = ChannelHandle.Get();
		if (Channel)
		{
			using namespace MovieScene;
			RemoveChannelDefault(Channel);
			return;
		}
		FFrame::KismetExecutionMessage(TEXT("Invalid ChannelHandle for MovieSceneScriptingChannel, failed to remove default value."), ELogVerbosity::Error);
	}

	TOptional<ScriptingKeyValueType> GetDefaultFromChannel(TMovieSceneChannelHandle<ChannelType> ChannelHandle) const
	{
		ChannelType* Channel = ChannelHandle.Get();
		if (Channel)
		{
			ScriptingKeyValueType Ret;

			using namespace MovieScene;
			if (GetChannelDefault(Channel, Ret))
			{
				return TOptional<ScriptingKeyValueType>(Ret);
			}

			return TOptional<ScriptingKeyValueType>();
		}

		FFrame::KismetExecutionMessage(TEXT("Invalid ChannelHandle for MovieSceneScriptingChannel, failed to get default value."), ELogVerbosity::Error);
		return TOptional<ScriptingKeyValueType>();
	}
};

/** 
* The existing Sequencer code is heavily template-based. We cannot create templated UObjects nor create UFUNCTIONS out template functions.
* This template class serves as a way to minimize boilerplate code when creating UObject versions of the Sequencer key data.
*/
template<typename ChannelType, typename ChannelDataType>
struct TMovieSceneScriptingKey
{
	FFrameTime GetTimeFromChannel(FKeyHandle KeyHandle, TWeakObjectPtr<UMovieSceneSequence> Sequence, ESequenceTimeUnit TimeUnit) const
	{
		if (!Sequence.IsValid())
		{
			FFrame::KismetExecutionMessage(TEXT("GetTime called with an invalid owning sequence."), ELogVerbosity::Error);
			return FFrameNumber(0);
		}

		ChannelType* Channel = ChannelHandle.Get();
		if (Channel)
		{
			FFrameNumber KeyTime;
			Channel->GetKeyTime(KeyHandle, KeyTime);

			// The KeyTime is always going to be in Tick Resolution space, but the user may desire it in Play Rate /w a Subframe.
			if (TimeUnit == ESequenceTimeUnit::DisplayRate)
			{
				FFrameTime DisplayRateTime = FFrameRate::TransformTime(KeyTime, UMovieSceneSequenceExtensions::GetTickResolution(Sequence.Get()), UMovieSceneSequenceExtensions::GetDisplayRate(Sequence.Get()));
				return DisplayRateTime;
			}

			// Tick Resolution has no sub-frame support.
			return FFrameTime(KeyTime, 0.f);
		}

		FFrame::KismetExecutionMessage(TEXT("Invalid ChannelHandle for MovieSceneScriptingKey, failed to retrieve Time."), ELogVerbosity::Error);
		return FFrameTime();
	}

	void SetTimeInChannel(FKeyHandle KeyHandle, TWeakObjectPtr<UMovieSceneSequence> Sequence, const FFrameNumber NewFrameNumber, ESequenceTimeUnit TimeUnit, float SubFrame)
	{
		if (!Sequence.IsValid())
		{
			FFrame::KismetExecutionMessage(TEXT("SetTime called with an invalid owning sequence."), ELogVerbosity::Error);
			return;
		}

		// Clamp sub-frames to 0-1
		SubFrame = FMath::Clamp(SubFrame, 0.f, FFrameTime::MaxSubframe);

		// TickResolution doesn't support a sub-frame as you can't get finer detailed than that.
		if (TimeUnit == ESequenceTimeUnit::TickResolution && SubFrame > 0.f)
		{
			FFrame::KismetExecutionMessage(TEXT("SetTime called with a SubFrame specified for a Tick Resolution type time! SubFrames are only allowed for Display Rate types, ignoring..."), ELogVerbosity::Error);
			SubFrame = 0.f;
		}

		FFrameNumber KeyFrameNumber = NewFrameNumber;
		
		// Keys are always stored in Tick Resolution so we need to potentially convert their values.
		if (TimeUnit == ESequenceTimeUnit::DisplayRate)
		{
			KeyFrameNumber = FFrameRate::TransformTime(FFrameTime(NewFrameNumber, SubFrame), UMovieSceneSequenceExtensions::GetDisplayRate(Sequence.Get()), UMovieSceneSequenceExtensions::GetTickResolution(Sequence.Get())).RoundToFrame();
		}

		ChannelType* Channel = ChannelHandle.Get();
		if (Channel)
		{
			Channel->SetKeyTime(KeyHandle, KeyFrameNumber);
			return;
		}

		FFrame::KismetExecutionMessage(TEXT("Invalid ChannelHandle for MovieSceneScriptingKey, failed to set Time."), ELogVerbosity::Error);
	}
	
	ChannelDataType GetValueFromChannel(FKeyHandle KeyHandle) const
	{
		ChannelDataType Value = ChannelDataType();

		ChannelType* Channel = ChannelHandle.Get();
		if (Channel)
		{
			using namespace MovieScene;
			if (!GetKeyValue(Channel, KeyHandle, Value))
			{
				FFrame::KismetExecutionMessage(TEXT("Invalid KeyIndex for MovieSceneScriptingKey, failed to get value. Did you forget to create the key through the channel?"), ELogVerbosity::Error);
				return Value;
			}

			return Value;
		}

		FFrame::KismetExecutionMessage(TEXT("Invalid ChannelHandle for MovieSceneScriptingKey, failed to get value. Did you forget to create the key through the channel?"), ELogVerbosity::Error);
		return Value;
	}

	void SetValueInChannel(FKeyHandle KeyHandle, ChannelDataType InNewValue)
	{
		ChannelType* Channel = ChannelHandle.Get();
		if (Channel)
		{
			using namespace MovieScene;
			if (!AssignValue(Channel, KeyHandle, InNewValue))
			{
				FFrame::KismetExecutionMessage(TEXT("Invalid KeyIndex for MovieSceneScriptingKey, failed to set value. Did you forget to create the key through the channel?"), ELogVerbosity::Error);
				return;
			}
		}
		else
		{
<<<<<<< HEAD
			UE_LOG(LogMovieScene, Error, TEXT("Invalid ChannelHandle for MovieSceneScriptingKey, failed to set value. Did you forget to create the key through the channel?"));
=======
			FFrame::KismetExecutionMessage(TEXT("Invalid ChannelHandle for MovieSceneScriptingKey, failed to set value. Did you forget to create the key through the channel?"), ELogVerbosity::Error);
>>>>>>> 9ba46998
		}
	}

public:
	TMovieSceneChannelHandle<ChannelType> ChannelHandle;
};<|MERGE_RESOLUTION|>--- conflicted
+++ resolved
@@ -322,11 +322,7 @@
 		}
 		else
 		{
-<<<<<<< HEAD
-			UE_LOG(LogMovieScene, Error, TEXT("Invalid ChannelHandle for MovieSceneScriptingKey, failed to set value. Did you forget to create the key through the channel?"));
-=======
 			FFrame::KismetExecutionMessage(TEXT("Invalid ChannelHandle for MovieSceneScriptingKey, failed to set value. Did you forget to create the key through the channel?"), ELogVerbosity::Error);
->>>>>>> 9ba46998
 		}
 	}
 
