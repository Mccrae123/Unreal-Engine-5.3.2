--- conflicted
+++ resolved
@@ -31,11 +31,7 @@
 	* @return			The time of this key which combines both the frame number and the sub-frame it is on. Sub-frame will be zero if you request Tick Resolution.
 	*/
 	UFUNCTION(BlueprintCallable, Category = "Sequencer|Keys", meta = (DisplayName = "Get Time (Float)"))
-<<<<<<< HEAD
-	virtual FFrameTime GetTime(ESequenceTimeUnit TimeUnit = ESequenceTimeUnit::DisplayRate) const override { return GetTimeFromChannel(KeyHandle, OwningSequence, TimeUnit); }
-=======
 	virtual FFrameTime GetTime(ESequenceTimeUnit TimeUnit = ESequenceTimeUnit::DisplayRate) const override PURE_VIRTUAL(UMovieSceneScriptingFloatKey::GetTime, return FFrameTime(););
->>>>>>> 6bbb88c8
 	
 	/**
 	* Sets the time for this key in the owning channel. Will replace any key that already exists at that frame number in this channel.
@@ -44,248 +40,118 @@
 	* @param TimeUnit		Should the NewFrameNumber be interpreted as Display Rate frames or in Tick Resolution?
 	*/
 	UFUNCTION(BlueprintCallable, Category = "Sequencer|Keys", meta = (DisplayName = "Set Time (Float)"))
-<<<<<<< HEAD
-	void SetTime(const FFrameNumber& NewFrameNumber, float SubFrame = 0.f, ESequenceTimeUnit TimeUnit = ESequenceTimeUnit::DisplayRate) { SetTimeInChannel(KeyHandle, OwningSequence, NewFrameNumber, TimeUnit, SubFrame); }
-=======
 	virtual void SetTime(const FFrameNumber& NewFrameNumber, float SubFrame = 0.f, ESequenceTimeUnit TimeUnit = ESequenceTimeUnit::DisplayRate) PURE_VIRTUAL(UMovieSceneScriptingFloatKey::SetTime);
->>>>>>> 6bbb88c8
 
 	/**
 	* Gets the value for this key from the owning channel.
 	* @return	The float value this key represents.
 	*/
 	UFUNCTION(BlueprintCallable, Category = "Sequencer|Keys", meta = (DisplayName = "Get Value (Float)"))
-<<<<<<< HEAD
-	float GetValue() const
-	{
-		return GetValueFromChannel(KeyHandle).Value;
-	}
-=======
 	virtual float GetValue() const PURE_VIRTUAL(UMovieSceneScriptingFloatKey::GetValue, return 0;);
->>>>>>> 6bbb88c8
 
 	/**
 	* Sets the value for this key, reflecting it in the owning channel.
 	* @param InNewValue	The new float value for this key.
 	*/
 	UFUNCTION(BlueprintCallable, Category = "Sequencer|Keys", meta = (DisplayName = "Set Value (Float)"))
-<<<<<<< HEAD
-	void SetValue(float InNewValue)
-	{
-		FMovieSceneFloatValue ExistValue = GetValueFromChannel(KeyHandle);
-		ExistValue.Value = InNewValue;
-		SetValueInChannel(KeyHandle, ExistValue);
-	}
-=======
 	virtual void SetValue(float InNewValue) PURE_VIRTUAL(UMovieSceneScriptingFloatKey::SetValue);
->>>>>>> 6bbb88c8
 
 	/**
 	* Gets the interpolation mode for this key from the owning channel.
 	* @return	Interpolation mode this key uses to interpolate between this key and the next.
 	*/
 	UFUNCTION(BlueprintCallable, Category = "Sequencer|Keys")
-<<<<<<< HEAD
-	ERichCurveInterpMode GetInterpolationMode() const
-	{
-		return GetValueFromChannel(KeyHandle).InterpMode;
-	}
-=======
 	virtual ERichCurveInterpMode GetInterpolationMode() const PURE_VIRTUAL(UMovieSceneScriptingFloatKey::GetInterpolationMode, return ERichCurveInterpMode::RCIM_None;);
->>>>>>> 6bbb88c8
 
 	/**
 	* Sets the interpolation mode for this key, reflecting it in the owning channel.
 	* @param InNewValue	Interpolation mode this key should use to interpolate between this key and the next.
 	*/
 	UFUNCTION(BlueprintCallable, Category = "Sequencer|Keys")
-<<<<<<< HEAD
-	void SetInterpolationMode(ERichCurveInterpMode InNewValue)
-	{
-		FMovieSceneFloatValue ExistValue = GetValueFromChannel(KeyHandle);
-		ExistValue.InterpMode = InNewValue;
-		SetValueInChannel(KeyHandle, ExistValue);
-	}
-=======
 	virtual void SetInterpolationMode(ERichCurveInterpMode InNewValue) PURE_VIRTUAL(UMovieSceneScriptingFloatKey::SetInterpolationMode);
->>>>>>> 6bbb88c8
 
 	/**
 	* Gets the tangent mode for this key from the owning channel.
 	* @return	Tangent mode that this key is using specifying which tangent values are respected when evaluating.
 	*/
 	UFUNCTION(BlueprintCallable, Category = "Sequencer|Keys")
-<<<<<<< HEAD
-	ERichCurveTangentMode GetTangentMode() const
-	{
-		return GetValueFromChannel(KeyHandle).TangentMode;
-	}
-=======
 	virtual ERichCurveTangentMode GetTangentMode() const PURE_VIRTUAL(UMovieSceneScriptingFloatKey::GetTangentMode, return ERichCurveTangentMode::RCTM_None;);
->>>>>>> 6bbb88c8
 
 	/**
 	* Sets the tangent mode for this key, reflecting it in the owning channel.
 	* @param InNewValue	Tangent mode that this key should use to specify which tangent values are respected when evaluating. See ERichCurveTangentMode for more details.
 	*/
 	UFUNCTION(BlueprintCallable, Category = "Sequencer|Keys")
-<<<<<<< HEAD
-	void SetTangentMode(ERichCurveTangentMode InNewValue)
-	{
-		FMovieSceneFloatValue ExistValue = GetValueFromChannel(KeyHandle);
-		ExistValue.TangentMode = InNewValue;
-		SetValueInChannel(KeyHandle, ExistValue);
-	}
-=======
 	virtual void SetTangentMode(ERichCurveTangentMode InNewValue) PURE_VIRTUAL(UMovieSceneScriptingFloatKey::SetTangentMode);
->>>>>>> 6bbb88c8
 
 	/**
 	* If Interpolation Mode is RCIM_Cubic, the arriving tangent at this key
 	* @return Arrival Tangent value. Represents the geometric tangents in the form of "tan(y/x)" where y is the key's value and x is the seconds (both relative to key)
 	*/
 	UFUNCTION(BlueprintCallable, Category = "Sequencer|Keys")
-<<<<<<< HEAD
-	float GetArriveTangent() const
-	{
-		return GetValueFromChannel(KeyHandle).Tangent.ArriveTangent;
-	}
-=======
 	virtual float GetArriveTangent() const PURE_VIRTUAL(UMovieSceneScriptingFloatKey::GetArriveTangent, return 0;);
->>>>>>> 6bbb88c8
 
 	/**
 	* If Interpolation Mode is RCIM_Cubic, the arriving tangent at this key.
 	* @param InNewValue	Represents the geometric tangents in the form of "tan(y/x)" where y is the key's value and x is the seconds (both relative to key)
 	*/
 	UFUNCTION(BlueprintCallable, Category = "Sequencer|Keys")
-<<<<<<< HEAD
-	void SetArriveTangent(float InNewValue)
-	{
-		FMovieSceneFloatValue ExistKeyValue = GetValueFromChannel(KeyHandle);
-		FMovieSceneTangentData& ExistTangentData = ExistKeyValue.Tangent;
-		ExistTangentData.ArriveTangent = InNewValue;
-		SetValueInChannel(KeyHandle, ExistKeyValue);
-	}
-=======
 	virtual void SetArriveTangent(float InNewValue) PURE_VIRTUAL(UMovieSceneScriptingFloatKey::SetArriveTangent);
->>>>>>> 6bbb88c8
 
 	/**
 	* If Interpolation Mode is RCIM_Cubic, the leaving tangent at this key
 	* @return Leaving Tangent value. Represents the geometric tangents in the form of "tan(y/x)" where y is the key's value and x is the seconds (both relative to key)
 	*/
 	UFUNCTION(BlueprintCallable, Category = "Sequencer|Keys")
-<<<<<<< HEAD
-	float GetLeaveTangent() const
-	{
-		return GetValueFromChannel(KeyHandle).Tangent.LeaveTangent;
-	}
-=======
 	virtual float GetLeaveTangent() const PURE_VIRTUAL(UMovieSceneScriptingFloatKey::GetLeaveTangent, return 0;);
->>>>>>> 6bbb88c8
 
 	/**
 	* If Interpolation Mode is RCIM_Cubic, the leaving tangent at this key.
 	* @param InNewValue	Represents the geometric tangents in the form of "tan(y/x)" where y is the key's value and x is the seconds (both relative to key)
 	*/
 	UFUNCTION(BlueprintCallable, Category = "Sequencer|Keys")
-<<<<<<< HEAD
-	void SetLeaveTangent(float InNewValue)
-	{
-		FMovieSceneFloatValue ExistKeyValue = GetValueFromChannel(KeyHandle);
-		FMovieSceneTangentData& ExistTangentData = ExistKeyValue.Tangent;
-		ExistTangentData.LeaveTangent = InNewValue;
-		SetValueInChannel(KeyHandle, ExistKeyValue);
-	}
-=======
 	virtual void SetLeaveTangent(float InNewValue) PURE_VIRTUAL(UMovieSceneScriptingFloatKey::SetLeaveTangent);
->>>>>>> 6bbb88c8
 
 	/**
 	* If Interpolation Mode is RCIM_Cubic, the tangent weight mode at this key
 	* @return Tangent Weight Mode. See ERichCurveTangentWeightMode for more detail on what each mode does.
 	*/
 	UFUNCTION(BlueprintCallable, Category = "Sequencer|Keys")
-<<<<<<< HEAD
-	ERichCurveTangentWeightMode GetTangentWeightMode() const
-	{
-		return GetValueFromChannel(KeyHandle).Tangent.TangentWeightMode;
-	}
-=======
 	virtual ERichCurveTangentWeightMode GetTangentWeightMode() const PURE_VIRTUAL(UMovieSceneScriptingFloatKey::GetTangentWeightMode, return ERichCurveTangentWeightMode::RCTWM_WeightedNone;);
->>>>>>> 6bbb88c8
 
 	/**
 	* If Interpolation Mode is RCIM_Cubic, the tangent weight mode at this key.
 	* @param InNewValue	Specifies which tangent weights should be respected when evaluating the key. 
 	*/
 	UFUNCTION(BlueprintCallable, Category = "Sequencer|Keys")
-<<<<<<< HEAD
-	void SetTangentWeightMode(ERichCurveTangentWeightMode InNewValue)
-	{
-		FMovieSceneFloatValue ExistKeyValue = GetValueFromChannel(KeyHandle);
-		FMovieSceneTangentData& ExistTangentData = ExistKeyValue.Tangent;
-		ExistTangentData.TangentWeightMode = InNewValue;
-		SetValueInChannel(KeyHandle, ExistKeyValue);
-	}
-=======
 	virtual void SetTangentWeightMode(ERichCurveTangentWeightMode InNewValue) PURE_VIRTUAL(UMovieSceneScriptingFloatKey::SetTangentWeightMode);
->>>>>>> 6bbb88c8
 
 	/**
 	* If Tangent Weight Mode is RCTWM_WeightedArrive or RCTWM_WeightedBoth, the weight of the arriving tangent on the left side.
 	* @return Tangent Weight. Represents the length of the hypotenuse in the form of "sqrt(x*x+y*y)" using the same definitions for x and y as tangents.
 	*/
 	UFUNCTION(BlueprintCallable, Category = "Sequencer|Keys")
-<<<<<<< HEAD
-	float GetArriveTangentWeight() const
-	{
-		return GetValueFromChannel(KeyHandle).Tangent.ArriveTangentWeight;
-	}
-=======
 	virtual float GetArriveTangentWeight() const PURE_VIRTUAL(UMovieSceneScriptingFloatKey::GetArriveTangentWeight, return 0;);
->>>>>>> 6bbb88c8
 
 	/**
 	* If Tangent Weight Mode is RCTWM_WeightedArrive or RCTWM_WeightedBoth, the weight of the arriving tangent on the left side.
 	* @param InNewValue	Specifies the new arriving tangent weight. Represents the length of the hypotenuse in the form of "sqrt(x*x+y*y)" using the same definitions for x and y as tangents.
 	*/
 	UFUNCTION(BlueprintCallable, Category = "Sequencer|Keys")
-<<<<<<< HEAD
-	void SetArriveTangentWeight(float InNewValue)
-	{
-		FMovieSceneFloatValue ExistKeyValue = GetValueFromChannel(KeyHandle);
-		FMovieSceneTangentData& ExistTangentData = ExistKeyValue.Tangent;
-		ExistTangentData.ArriveTangentWeight = InNewValue;
-		SetValueInChannel(KeyHandle, ExistKeyValue);
-	}
-=======
 	virtual void SetArriveTangentWeight(float InNewValue) PURE_VIRTUAL(UMovieSceneScriptingFloatKey::SetArriveTangentWeight);
->>>>>>> 6bbb88c8
 
 	/**
 	* If Tangent Weight Mode is RCTWM_WeightedLeave or RCTWM_WeightedBoth, the weight of the leaving tangent on the right side.
 	* @return Tangent Weight. Represents the length of the hypotenuse in the form of "sqrt(x*x+y*y)" using the same definitions for x and y as tangents.
 	*/
 	UFUNCTION(BlueprintCallable, Category = "Sequencer|Keys")
-<<<<<<< HEAD
-	float GetLeaveTangentWeight() const
-	{
-		return GetValueFromChannel(KeyHandle).Tangent.LeaveTangentWeight;
-	}
-=======
 	virtual float GetLeaveTangentWeight() const PURE_VIRTUAL(UMovieSceneScriptingFloatKey::GetLeaveTangentWeight, return 0;);
->>>>>>> 6bbb88c8
 
 	/**
 	* If Tangent Weight Mode is RCTWM_WeightedLeave or RCTWM_WeightedBoth, the weight of the leaving tangent on the right side.
 	* @param InNewValue	Specifies the new leaving tangent weight. Represents the length of the hypotenuse in the form of "sqrt(x*x+y*y)" using the same definitions for x and y as tangents.
 	*/
 	UFUNCTION(BlueprintCallable, Category = "Sequencer|Keys")
-<<<<<<< HEAD
-	void SetLeaveTangentWeight(float InNewValue)
-=======
 	virtual void SetLeaveTangentWeight(float InNewValue) PURE_VIRTUAL(UMovieSceneScriptingFloatKey::SetLeaveTangentWeight);
 };
 
@@ -337,7 +203,6 @@
 		return GetValueFromChannel(KeyHandle).Tangent.ArriveTangent;
 	}
 	virtual void SetArriveTangent(float InNewValue) override
->>>>>>> 6bbb88c8
 	{
 		FMovieSceneFloatValue ExistKeyValue = GetValueFromChannel(KeyHandle);
 		FMovieSceneTangentData& ExistTangentData = ExistKeyValue.Tangent;
@@ -511,9 +376,6 @@
 	UFUNCTION(BlueprintCallable, Category = "Sequencer|Keys", meta = (DisplayName = "Add Key (Float)"))
 	UMovieSceneScriptingFloatKey* AddKey(const FFrameNumber& InTime, float NewValue, float SubFrame = 0.f, ESequenceTimeUnit TimeUnit = ESequenceTimeUnit::DisplayRate, EMovieSceneKeyInterpolation InInterpolation = EMovieSceneKeyInterpolation::Auto)
 	{
-<<<<<<< HEAD
-		return AddKeyInChannel(ChannelHandle, OwningSequence, OwningSection, InTime, NewValue, SubFrame, TimeUnit, InInterpolation);
-=======
 		if (FloatChannelHandle.Get())
 		{
 			return FloatImpl::AddKeyInChannel(FloatChannelHandle, OwningSequence, OwningSection, InTime, NewValue, SubFrame, TimeUnit, InInterpolation);
@@ -523,7 +385,6 @@
 			double DoubleNewValue(NewValue);
 			return DoubleImpl::AddKeyInChannel(DoubleChannelHandle, OwningSequence, OwningSection, InTime, DoubleNewValue, SubFrame, TimeUnit, InInterpolation);
 		}
->>>>>>> 6bbb88c8
 	}
 
 	/**
@@ -550,9 +411,6 @@
 	UFUNCTION(BlueprintCallable, Category = "Sequencer|Keys", meta = (DisplayName = "Get Keys (Float)"))
 	virtual TArray<UMovieSceneScriptingKey*> GetKeys() const override
 	{
-<<<<<<< HEAD
-		return GetKeysInChannel(ChannelHandle, OwningSequence, OwningSection);
-=======
 		if (FloatChannelHandle.Get())
 		{
 			return FloatImpl::GetKeysInChannel(FloatChannelHandle, OwningSequence, OwningSection);
@@ -561,7 +419,6 @@
 		{
 			return DoubleImpl::GetKeysInChannel(DoubleChannelHandle, OwningSequence, OwningSection);
 		}
->>>>>>> 6bbb88c8
 	}
 
 	/**
@@ -723,9 +580,6 @@
 	UFUNCTION(BlueprintCallable, Category = "Sequencer|Keys", meta = (DisplayName = "Set Default (Float)"))
 	void SetDefault(float InDefaultValue)
 	{
-<<<<<<< HEAD
-		SetDefaultInChannel(ChannelHandle, OwningSequence, OwningSection, InDefaultValue);
-=======
 		if (FloatChannelHandle.Get())
 		{
 			FloatImpl::SetDefaultInChannel(FloatChannelHandle, OwningSequence, OwningSection, InDefaultValue);
@@ -735,7 +589,6 @@
 			double DoubleDefaultValue(InDefaultValue);
 			DoubleImpl::SetDefaultInChannel(DoubleChannelHandle, OwningSequence, OwningSection, DoubleDefaultValue);
 		}
->>>>>>> 6bbb88c8
 	}
 
 	/**
@@ -790,15 +643,10 @@
 	}
 public:
 	TWeakObjectPtr<UMovieSceneSequence> OwningSequence;
-<<<<<<< HEAD
-	TMovieSceneChannelHandle<FMovieSceneFloatChannel> ChannelHandle;
-	TWeakObjectPtr<UMovieSceneSection> OwningSection;
-=======
 	TWeakObjectPtr<UMovieSceneSection> OwningSection;
 private:
 	template<typename ChannelType, typename ScriptingChannelType>
 	friend void SetScriptingChannelHandle(ScriptingChannelType* ScriptingChannel, FMovieSceneChannelProxy& ChannelProxy, int32 ChannelIndex);
 	TMovieSceneChannelHandle<FMovieSceneFloatChannel> FloatChannelHandle;
 	TMovieSceneChannelHandle<FMovieSceneDoubleChannel> DoubleChannelHandle;
->>>>>>> 6bbb88c8
 };