// Copyright Epic Games, Inc. All Rights Reserved.

#pragma once

#include "Channels/MovieSceneChannelData.h"
#include "MovieSceneScriptingChannel.h"
#include "Channels/MovieSceneFloatChannel.h"
#include "Channels/MovieSceneDoubleChannel.h"
#include "KeyParams.h"

#include "MovieSceneScriptingFloat.generated.h"

class UMovieSceneScriptingChannel;
class UMovieSceneScriptingKey;
template <typename ChannelType, typename ScriptingKeyType, typename ScriptingKeyValueType> struct TMovieSceneScriptingChannel;

/**
* Exposes a Sequencer float type key to Python/Blueprints.
* Stores a reference to the data so changes to this class are forwarded onto the underlying data structures.
*/
UCLASS(abstract, BlueprintType)
class UMovieSceneScriptingFloatKey : public UMovieSceneScriptingKey
{
	GENERATED_BODY()
public:
	/**
	* Gets the time for this key from the owning channel.
	* @param TimeUnit	Should the time be returned in Display Rate frames (possibly with a sub-frame value) or in Tick Resolution with no sub-frame values?
	* @return			The time of this key which combines both the frame number and the sub-frame it is on. Sub-frame will be zero if you request Tick Resolution.
	*/
	UFUNCTION(BlueprintCallable, Category = "Sequencer|Keys", meta = (DisplayName = "Get Time (Float)"))
	virtual FFrameTime GetTime(ESequenceTimeUnit TimeUnit = ESequenceTimeUnit::DisplayRate) const override PURE_VIRTUAL(UMovieSceneScriptingFloatKey::GetTime, return FFrameTime(););
	
	/**
	* Sets the time for this key in the owning channel. Will replace any key that already exists at that frame number in this channel.
	* @param NewFrameNumber	What frame should this key be moved to? This should be in the time unit specified by TimeUnit.
	* @param SubFrame		If using Display Rate time, what is the sub-frame this should go to? Clamped [0-1), and ignored with when TimeUnit is set to Tick Resolution.
	* @param TimeUnit		Should the NewFrameNumber be interpreted as Display Rate frames or in Tick Resolution?
	*/
	UFUNCTION(BlueprintCallable, Category = "Sequencer|Keys", meta = (DisplayName = "Set Time (Float)"))
	virtual void SetTime(const FFrameNumber& NewFrameNumber, float SubFrame = 0.f, ESequenceTimeUnit TimeUnit = ESequenceTimeUnit::DisplayRate) PURE_VIRTUAL(UMovieSceneScriptingFloatKey::SetTime);

	/**
	* Gets the value for this key from the owning channel.
	* @return	The float value this key represents.
	*/
	UFUNCTION(BlueprintCallable, Category = "Sequencer|Keys", meta = (DisplayName = "Get Value (Float)"))
	virtual float GetValue() const PURE_VIRTUAL(UMovieSceneScriptingFloatKey::GetValue, return 0;);

	/**
	* Sets the value for this key, reflecting it in the owning channel.
	* @param InNewValue	The new float value for this key.
	*/
	UFUNCTION(BlueprintCallable, Category = "Sequencer|Keys", meta = (DisplayName = "Set Value (Float)"))
	virtual void SetValue(float InNewValue) PURE_VIRTUAL(UMovieSceneScriptingFloatKey::SetValue);

	/**
	* Gets the interpolation mode for this key from the owning channel.
	* @return	Interpolation mode this key uses to interpolate between this key and the next.
	*/
	UFUNCTION(BlueprintCallable, Category = "Sequencer|Keys")
	virtual ERichCurveInterpMode GetInterpolationMode() const PURE_VIRTUAL(UMovieSceneScriptingFloatKey::GetInterpolationMode, return ERichCurveInterpMode::RCIM_None;);

	/**
	* Sets the interpolation mode for this key, reflecting it in the owning channel.
	* @param InNewValue	Interpolation mode this key should use to interpolate between this key and the next.
	*/
	UFUNCTION(BlueprintCallable, Category = "Sequencer|Keys")
	virtual void SetInterpolationMode(ERichCurveInterpMode InNewValue) PURE_VIRTUAL(UMovieSceneScriptingFloatKey::SetInterpolationMode);

	/**
	* Gets the tangent mode for this key from the owning channel.
	* @return	Tangent mode that this key is using specifying which tangent values are respected when evaluating.
	*/
	UFUNCTION(BlueprintCallable, Category = "Sequencer|Keys")
	virtual ERichCurveTangentMode GetTangentMode() const PURE_VIRTUAL(UMovieSceneScriptingFloatKey::GetTangentMode, return ERichCurveTangentMode::RCTM_None;);

	/**
	* Sets the tangent mode for this key, reflecting it in the owning channel.
	* @param InNewValue	Tangent mode that this key should use to specify which tangent values are respected when evaluating. See ERichCurveTangentMode for more details.
	*/
	UFUNCTION(BlueprintCallable, Category = "Sequencer|Keys")
	virtual void SetTangentMode(ERichCurveTangentMode InNewValue) PURE_VIRTUAL(UMovieSceneScriptingFloatKey::SetTangentMode);

	/**
	* If Interpolation Mode is RCIM_Cubic, the arriving tangent at this key
	* @return Arrival Tangent value. Represents the geometric tangents in the form of "tan(y/x)" where y is the key's value and x is the seconds (both relative to key)
	*/
	UFUNCTION(BlueprintCallable, Category = "Sequencer|Keys")
	virtual float GetArriveTangent() const PURE_VIRTUAL(UMovieSceneScriptingFloatKey::GetArriveTangent, return 0;);

	/**
	* If Interpolation Mode is RCIM_Cubic, the arriving tangent at this key.
	* @param InNewValue	Represents the geometric tangents in the form of "tan(y/x)" where y is the key's value and x is the seconds (both relative to key)
	*/
	UFUNCTION(BlueprintCallable, Category = "Sequencer|Keys")
	virtual void SetArriveTangent(float InNewValue) PURE_VIRTUAL(UMovieSceneScriptingFloatKey::SetArriveTangent);

	/**
	* If Interpolation Mode is RCIM_Cubic, the leaving tangent at this key
	* @return Leaving Tangent value. Represents the geometric tangents in the form of "tan(y/x)" where y is the key's value and x is the seconds (both relative to key)
	*/
	UFUNCTION(BlueprintCallable, Category = "Sequencer|Keys")
	virtual float GetLeaveTangent() const PURE_VIRTUAL(UMovieSceneScriptingFloatKey::GetLeaveTangent, return 0;);

	/**
	* If Interpolation Mode is RCIM_Cubic, the leaving tangent at this key.
	* @param InNewValue	Represents the geometric tangents in the form of "tan(y/x)" where y is the key's value and x is the seconds (both relative to key)
	*/
	UFUNCTION(BlueprintCallable, Category = "Sequencer|Keys")
	virtual void SetLeaveTangent(float InNewValue) PURE_VIRTUAL(UMovieSceneScriptingFloatKey::SetLeaveTangent);

	/**
	* If Interpolation Mode is RCIM_Cubic, the tangent weight mode at this key
	* @return Tangent Weight Mode. See ERichCurveTangentWeightMode for more detail on what each mode does.
	*/
	UFUNCTION(BlueprintCallable, Category = "Sequencer|Keys")
	virtual ERichCurveTangentWeightMode GetTangentWeightMode() const PURE_VIRTUAL(UMovieSceneScriptingFloatKey::GetTangentWeightMode, return ERichCurveTangentWeightMode::RCTWM_WeightedNone;);

	/**
	* If Interpolation Mode is RCIM_Cubic, the tangent weight mode at this key.
	* @param InNewValue	Specifies which tangent weights should be respected when evaluating the key. 
	*/
	UFUNCTION(BlueprintCallable, Category = "Sequencer|Keys")
	virtual void SetTangentWeightMode(ERichCurveTangentWeightMode InNewValue) PURE_VIRTUAL(UMovieSceneScriptingFloatKey::SetTangentWeightMode);

	/**
	* If Tangent Weight Mode is RCTWM_WeightedArrive or RCTWM_WeightedBoth, the weight of the arriving tangent on the left side.
	* @return Tangent Weight. Represents the length of the hypotenuse in the form of "sqrt(x*x+y*y)" using the same definitions for x and y as tangents.
	*/
	UFUNCTION(BlueprintCallable, Category = "Sequencer|Keys")
	virtual float GetArriveTangentWeight() const PURE_VIRTUAL(UMovieSceneScriptingFloatKey::GetArriveTangentWeight, return 0;);

	/**
	* If Tangent Weight Mode is RCTWM_WeightedArrive or RCTWM_WeightedBoth, the weight of the arriving tangent on the left side.
	* @param InNewValue	Specifies the new arriving tangent weight. Represents the length of the hypotenuse in the form of "sqrt(x*x+y*y)" using the same definitions for x and y as tangents.
	*/
	UFUNCTION(BlueprintCallable, Category = "Sequencer|Keys")
	virtual void SetArriveTangentWeight(float InNewValue) PURE_VIRTUAL(UMovieSceneScriptingFloatKey::SetArriveTangentWeight);

	/**
	* If Tangent Weight Mode is RCTWM_WeightedLeave or RCTWM_WeightedBoth, the weight of the leaving tangent on the right side.
	* @return Tangent Weight. Represents the length of the hypotenuse in the form of "sqrt(x*x+y*y)" using the same definitions for x and y as tangents.
	*/
	UFUNCTION(BlueprintCallable, Category = "Sequencer|Keys")
	virtual float GetLeaveTangentWeight() const PURE_VIRTUAL(UMovieSceneScriptingFloatKey::GetLeaveTangentWeight, return 0;);

	/**
	* If Tangent Weight Mode is RCTWM_WeightedLeave or RCTWM_WeightedBoth, the weight of the leaving tangent on the right side.
	* @param InNewValue	Specifies the new leaving tangent weight. Represents the length of the hypotenuse in the form of "sqrt(x*x+y*y)" using the same definitions for x and y as tangents.
	*/
	UFUNCTION(BlueprintCallable, Category = "Sequencer|Keys")
	virtual void SetLeaveTangentWeight(float InNewValue) PURE_VIRTUAL(UMovieSceneScriptingFloatKey::SetLeaveTangentWeight);
};

UCLASS(BlueprintType)
class UMovieSceneScriptingActualFloatKey : public UMovieSceneScriptingFloatKey, public TMovieSceneScriptingKey<FMovieSceneFloatChannel, FMovieSceneFloatValue>
{
	GENERATED_BODY()
public:
	virtual FFrameTime GetTime(ESequenceTimeUnit TimeUnit = ESequenceTimeUnit::DisplayRate) const override
	{
		return GetTimeFromChannel(KeyHandle, OwningSequence, TimeUnit);
	}
	virtual void SetTime(const FFrameNumber& NewFrameNumber, float SubFrame = 0.f, ESequenceTimeUnit TimeUnit = ESequenceTimeUnit::DisplayRate) override
	{
<<<<<<< HEAD
		SetTimeInChannel(KeyHandle, OwningSequence, NewFrameNumber, TimeUnit, SubFrame);
=======
		SetTimeInChannel(KeyHandle, OwningSequence, OwningSection, NewFrameNumber, TimeUnit, SubFrame);
>>>>>>> 4af6daef
	}
	virtual float GetValue() const override
	{
		return GetValueFromChannel(KeyHandle).Value;
	}
	virtual void SetValue(float InNewValue) override
	{
		FMovieSceneFloatValue ExistValue = GetValueFromChannel(KeyHandle);
		ExistValue.Value = InNewValue;
<<<<<<< HEAD
		SetValueInChannel(KeyHandle, ExistValue);
=======
		SetValueInChannel(KeyHandle, OwningSection, ExistValue);
>>>>>>> 4af6daef
	}
	virtual ERichCurveInterpMode GetInterpolationMode() const override
	{
		return GetValueFromChannel(KeyHandle).InterpMode;
	}
	virtual void SetInterpolationMode(ERichCurveInterpMode InNewValue) override
	{
		FMovieSceneFloatValue ExistValue = GetValueFromChannel(KeyHandle);
		ExistValue.InterpMode = InNewValue;
<<<<<<< HEAD
		SetValueInChannel(KeyHandle, ExistValue);
=======
		SetValueInChannel(KeyHandle, OwningSection, ExistValue);
>>>>>>> 4af6daef
	}
	virtual ERichCurveTangentMode GetTangentMode() const override
	{
		return GetValueFromChannel(KeyHandle).TangentMode;
	}
	virtual void SetTangentMode(ERichCurveTangentMode InNewValue) override
	{
		FMovieSceneFloatValue ExistValue = GetValueFromChannel(KeyHandle);
		ExistValue.TangentMode = InNewValue;
<<<<<<< HEAD
		SetValueInChannel(KeyHandle, ExistValue);
=======
		SetValueInChannel(KeyHandle, OwningSection, ExistValue);
>>>>>>> 4af6daef
	}
	virtual float GetArriveTangent() const override
	{
		return GetValueFromChannel(KeyHandle).Tangent.ArriveTangent;
	}
	virtual void SetArriveTangent(float InNewValue) override
	{
		FMovieSceneFloatValue ExistKeyValue = GetValueFromChannel(KeyHandle);
		FMovieSceneTangentData& ExistTangentData = ExistKeyValue.Tangent;
		ExistTangentData.ArriveTangent = InNewValue;
<<<<<<< HEAD
		SetValueInChannel(KeyHandle, ExistKeyValue);
=======
		SetValueInChannel(KeyHandle, OwningSection, ExistKeyValue);
>>>>>>> 4af6daef
	}
	virtual float GetLeaveTangent() const override
	{
		return GetValueFromChannel(KeyHandle).Tangent.LeaveTangent;
	}
	virtual void SetLeaveTangent(float InNewValue) override
	{
		FMovieSceneFloatValue ExistKeyValue = GetValueFromChannel(KeyHandle);
		FMovieSceneTangentData& ExistTangentData = ExistKeyValue.Tangent;
		ExistTangentData.LeaveTangent = InNewValue;
<<<<<<< HEAD
		SetValueInChannel(KeyHandle, ExistKeyValue);
=======
		SetValueInChannel(KeyHandle, OwningSection, ExistKeyValue);
>>>>>>> 4af6daef
	}
	virtual ERichCurveTangentWeightMode GetTangentWeightMode() const override
	{
		return GetValueFromChannel(KeyHandle).Tangent.TangentWeightMode;
	}
	virtual void SetTangentWeightMode(ERichCurveTangentWeightMode InNewValue) override
	{
		FMovieSceneFloatValue ExistKeyValue = GetValueFromChannel(KeyHandle);
		FMovieSceneTangentData& ExistTangentData = ExistKeyValue.Tangent;
		ExistTangentData.TangentWeightMode = InNewValue;
<<<<<<< HEAD
		SetValueInChannel(KeyHandle, ExistKeyValue);
=======
		SetValueInChannel(KeyHandle, OwningSection, ExistKeyValue);
>>>>>>> 4af6daef
	}
	virtual float GetArriveTangentWeight() const override
	{
		return GetValueFromChannel(KeyHandle).Tangent.ArriveTangentWeight;
	}
	virtual void SetArriveTangentWeight(float InNewValue) override
	{
		FMovieSceneFloatValue ExistKeyValue = GetValueFromChannel(KeyHandle);
		FMovieSceneTangentData& ExistTangentData = ExistKeyValue.Tangent;
		ExistTangentData.ArriveTangentWeight = InNewValue;
<<<<<<< HEAD
		SetValueInChannel(KeyHandle, ExistKeyValue);
=======
		SetValueInChannel(KeyHandle, OwningSection, ExistKeyValue);
>>>>>>> 4af6daef
	}
	virtual float GetLeaveTangentWeight() const override
	{
		return GetValueFromChannel(KeyHandle).Tangent.LeaveTangentWeight;
	}
	virtual void SetLeaveTangentWeight(float InNewValue) override
	{
		FMovieSceneFloatValue ExistKeyValue = GetValueFromChannel(KeyHandle);
		FMovieSceneTangentData& ExistTangentData = ExistKeyValue.Tangent;
		ExistTangentData.LeaveTangentWeight = InNewValue;
		SetValueInChannel(KeyHandle, OwningSection, ExistKeyValue);
	}
};

UCLASS(BlueprintType)
class UMovieSceneScriptingDoubleAsFloatKey : public UMovieSceneScriptingFloatKey, public TMovieSceneScriptingKey<FMovieSceneDoubleChannel, FMovieSceneDoubleValue>
{
	GENERATED_BODY()
public:
	virtual FFrameTime GetTime(ESequenceTimeUnit TimeUnit = ESequenceTimeUnit::DisplayRate) const override
	{
		return GetTimeFromChannel(KeyHandle, OwningSequence, TimeUnit);
	}
	virtual void SetTime(const FFrameNumber& NewFrameNumber, float SubFrame = 0.f, ESequenceTimeUnit TimeUnit = ESequenceTimeUnit::DisplayRate) override
	{
		SetTimeInChannel(KeyHandle, OwningSequence, OwningSection, NewFrameNumber, TimeUnit, SubFrame);
	}
	virtual float GetValue() const override
	{
		return (float)GetValueFromChannel(KeyHandle).Value;
	}
	virtual void SetValue(float InNewValue) override
	{
		FMovieSceneDoubleValue ExistValue = GetValueFromChannel(KeyHandle);
		ExistValue.Value = (double)InNewValue;
		SetValueInChannel(KeyHandle, OwningSection, ExistValue);
	}
	virtual ERichCurveInterpMode GetInterpolationMode() const override
	{
		return GetValueFromChannel(KeyHandle).InterpMode;
	}
	virtual void SetInterpolationMode(ERichCurveInterpMode InNewValue) override
	{
		FMovieSceneDoubleValue ExistValue = GetValueFromChannel(KeyHandle);
		ExistValue.InterpMode = InNewValue;
		SetValueInChannel(KeyHandle, OwningSection, ExistValue);
	}
	virtual ERichCurveTangentMode GetTangentMode() const override
	{
		return GetValueFromChannel(KeyHandle).TangentMode;
	}
	virtual void SetTangentMode(ERichCurveTangentMode InNewValue) override
	{
		FMovieSceneDoubleValue ExistValue = GetValueFromChannel(KeyHandle);
		ExistValue.TangentMode = InNewValue;
		SetValueInChannel(KeyHandle, OwningSection, ExistValue);
	}
	virtual float GetArriveTangent() const override
	{
		return GetValueFromChannel(KeyHandle).Tangent.ArriveTangent;
	}
	virtual void SetArriveTangent(float InNewValue) override
	{
		FMovieSceneDoubleValue ExistKeyValue = GetValueFromChannel(KeyHandle);
		FMovieSceneTangentData& ExistTangentData = ExistKeyValue.Tangent;
		ExistTangentData.ArriveTangent = InNewValue;
		SetValueInChannel(KeyHandle, OwningSection, ExistKeyValue);
	}
	virtual float GetLeaveTangent() const override
	{
		return GetValueFromChannel(KeyHandle).Tangent.LeaveTangent;
	}
	virtual void SetLeaveTangent(float InNewValue) override
	{
		FMovieSceneDoubleValue ExistKeyValue = GetValueFromChannel(KeyHandle);
		FMovieSceneTangentData& ExistTangentData = ExistKeyValue.Tangent;
		ExistTangentData.LeaveTangent = InNewValue;
		SetValueInChannel(KeyHandle, OwningSection, ExistKeyValue);
	}
	virtual ERichCurveTangentWeightMode GetTangentWeightMode() const override
	{
		return GetValueFromChannel(KeyHandle).Tangent.TangentWeightMode;
	}
	virtual void SetTangentWeightMode(ERichCurveTangentWeightMode InNewValue) override
	{
		FMovieSceneDoubleValue ExistKeyValue = GetValueFromChannel(KeyHandle);
		FMovieSceneTangentData& ExistTangentData = ExistKeyValue.Tangent;
		ExistTangentData.TangentWeightMode = InNewValue;
		SetValueInChannel(KeyHandle, OwningSection, ExistKeyValue);
	}
	virtual float GetArriveTangentWeight() const override
	{
		return GetValueFromChannel(KeyHandle).Tangent.ArriveTangentWeight;
	}
	virtual void SetArriveTangentWeight(float InNewValue) override
	{
		FMovieSceneDoubleValue ExistKeyValue = GetValueFromChannel(KeyHandle);
		FMovieSceneTangentData& ExistTangentData = ExistKeyValue.Tangent;
		ExistTangentData.ArriveTangentWeight = InNewValue;
		SetValueInChannel(KeyHandle, OwningSection, ExistKeyValue);
	}
	virtual float GetLeaveTangentWeight() const override
	{
		return GetValueFromChannel(KeyHandle).Tangent.LeaveTangentWeight;
	}
	virtual void SetLeaveTangentWeight(float InNewValue) override
	{
		FMovieSceneDoubleValue ExistKeyValue = GetValueFromChannel(KeyHandle);
		FMovieSceneTangentData& ExistTangentData = ExistKeyValue.Tangent;
		ExistTangentData.LeaveTangentWeight = InNewValue;
		SetValueInChannel(KeyHandle, OwningSection, ExistKeyValue);
	}
};

UCLASS(BlueprintType)
<<<<<<< HEAD
class UMovieSceneScriptingDoubleAsFloatKey : public UMovieSceneScriptingFloatKey, public TMovieSceneScriptingKey<FMovieSceneDoubleChannel, FMovieSceneDoubleValue>
=======
class UMovieSceneScriptingFloatChannel : public UMovieSceneScriptingChannel
>>>>>>> 4af6daef
{
	GENERATED_BODY()

	using FloatImpl = TMovieSceneScriptingChannel<FMovieSceneFloatChannel, UMovieSceneScriptingActualFloatKey, float>;
	using DoubleImpl = TMovieSceneScriptingChannel<FMovieSceneDoubleChannel, UMovieSceneScriptingDoubleAsFloatKey, double>;

public:
	virtual FFrameTime GetTime(ESequenceTimeUnit TimeUnit = ESequenceTimeUnit::DisplayRate) const override
	{
		return GetTimeFromChannel(KeyHandle, OwningSequence, TimeUnit);
	}
	virtual void SetTime(const FFrameNumber& NewFrameNumber, float SubFrame = 0.f, ESequenceTimeUnit TimeUnit = ESequenceTimeUnit::DisplayRate) override
	{
		SetTimeInChannel(KeyHandle, OwningSequence, NewFrameNumber, TimeUnit, SubFrame);
	}
	virtual float GetValue() const override
	{
		return (float)GetValueFromChannel(KeyHandle).Value;
	}
	virtual void SetValue(float InNewValue) override
	{
		FMovieSceneDoubleValue ExistValue = GetValueFromChannel(KeyHandle);
		ExistValue.Value = (double)InNewValue;
		SetValueInChannel(KeyHandle, ExistValue);
	}
	virtual ERichCurveInterpMode GetInterpolationMode() const override
	{
		return GetValueFromChannel(KeyHandle).InterpMode;
	}
	virtual void SetInterpolationMode(ERichCurveInterpMode InNewValue) override
	{
		FMovieSceneDoubleValue ExistValue = GetValueFromChannel(KeyHandle);
		ExistValue.InterpMode = InNewValue;
		SetValueInChannel(KeyHandle, ExistValue);
	}
	virtual ERichCurveTangentMode GetTangentMode() const override
	{
		return GetValueFromChannel(KeyHandle).TangentMode;
	}
	virtual void SetTangentMode(ERichCurveTangentMode InNewValue) override
	{
		FMovieSceneDoubleValue ExistValue = GetValueFromChannel(KeyHandle);
		ExistValue.TangentMode = InNewValue;
		SetValueInChannel(KeyHandle, ExistValue);
	}
	virtual float GetArriveTangent() const override
	{
		return GetValueFromChannel(KeyHandle).Tangent.ArriveTangent;
	}
	virtual void SetArriveTangent(float InNewValue) override
	{
		FMovieSceneDoubleValue ExistKeyValue = GetValueFromChannel(KeyHandle);
		FMovieSceneTangentData& ExistTangentData = ExistKeyValue.Tangent;
		ExistTangentData.ArriveTangent = InNewValue;
		SetValueInChannel(KeyHandle, ExistKeyValue);
	}
	virtual float GetLeaveTangent() const override
	{
		return GetValueFromChannel(KeyHandle).Tangent.LeaveTangent;
	}
	virtual void SetLeaveTangent(float InNewValue) override
	{
		FMovieSceneDoubleValue ExistKeyValue = GetValueFromChannel(KeyHandle);
		FMovieSceneTangentData& ExistTangentData = ExistKeyValue.Tangent;
		ExistTangentData.LeaveTangent = InNewValue;
		SetValueInChannel(KeyHandle, ExistKeyValue);
	}
	virtual ERichCurveTangentWeightMode GetTangentWeightMode() const override
	{
		return GetValueFromChannel(KeyHandle).Tangent.TangentWeightMode;
	}
	virtual void SetTangentWeightMode(ERichCurveTangentWeightMode InNewValue) override
	{
		FMovieSceneDoubleValue ExistKeyValue = GetValueFromChannel(KeyHandle);
		FMovieSceneTangentData& ExistTangentData = ExistKeyValue.Tangent;
		ExistTangentData.TangentWeightMode = InNewValue;
		SetValueInChannel(KeyHandle, ExistKeyValue);
	}
	virtual float GetArriveTangentWeight() const override
	{
		return GetValueFromChannel(KeyHandle).Tangent.ArriveTangentWeight;
	}
	virtual void SetArriveTangentWeight(float InNewValue) override
	{
		FMovieSceneDoubleValue ExistKeyValue = GetValueFromChannel(KeyHandle);
		FMovieSceneTangentData& ExistTangentData = ExistKeyValue.Tangent;
		ExistTangentData.ArriveTangentWeight = InNewValue;
		SetValueInChannel(KeyHandle, ExistKeyValue);
	}
	virtual float GetLeaveTangentWeight() const override
	{
		return GetValueFromChannel(KeyHandle).Tangent.LeaveTangentWeight;
	}
	virtual void SetLeaveTangentWeight(float InNewValue) override
	{
		FMovieSceneDoubleValue ExistKeyValue = GetValueFromChannel(KeyHandle);
		FMovieSceneTangentData& ExistTangentData = ExistKeyValue.Tangent;
		ExistTangentData.LeaveTangentWeight = InNewValue;
		SetValueInChannel(KeyHandle, ExistKeyValue);
	}
};

UCLASS(BlueprintType)
class UMovieSceneScriptingFloatChannel : public UMovieSceneScriptingChannel
{
	GENERATED_BODY()

	using FloatImpl = TMovieSceneScriptingChannel<FMovieSceneFloatChannel, UMovieSceneScriptingActualFloatKey, float>;
	using DoubleImpl = TMovieSceneScriptingChannel<FMovieSceneDoubleChannel, UMovieSceneScriptingDoubleAsFloatKey, double>;

public:
	/**
	* Add a key to this channel. This initializes a new key and returns a reference to it.
	* @param	InTime			The frame this key should go on. Respects TimeUnit to determine if it is a display rate frame or a tick resolution frame.
	* @param	NewValue		The value that this key should be created with.
	* @param	SubFrame		Optional [0-1) clamped sub-frame to put this key on. Ignored if TimeUnit is set to Tick Resolution.
	* @param	TimeUnit 		Is the specified InTime in Display Rate frames or Tick Resolution.
	* @param	InInterpolation	Interpolation method the key should use.
	* @return	The key that was created with the specified values at the specified time.
	*/
	UFUNCTION(BlueprintCallable, Category = "Sequencer|Keys", meta = (DisplayName = "Add Key (Float)"))
	UMovieSceneScriptingFloatKey* AddKey(const FFrameNumber& InTime, float NewValue, float SubFrame = 0.f, ESequenceTimeUnit TimeUnit = ESequenceTimeUnit::DisplayRate, EMovieSceneKeyInterpolation InInterpolation = EMovieSceneKeyInterpolation::Auto)
	{
		if (FloatChannelHandle.Get())
		{
			return FloatImpl::AddKeyInChannel(FloatChannelHandle, OwningSequence, OwningSection, InTime, NewValue, SubFrame, TimeUnit, InInterpolation);
		}
		else
		{
			double DoubleNewValue(NewValue);
			return DoubleImpl::AddKeyInChannel(DoubleChannelHandle, OwningSequence, OwningSection, InTime, DoubleNewValue, SubFrame, TimeUnit, InInterpolation);
		}
	}

	/**
	* Removes the specified key. Does nothing if the key is not specified or the key belongs to another channel.
	*/
	UFUNCTION(BlueprintCallable, Category = "Sequencer|Keys", meta = (DisplayName = "Remove Key (Float)"))
	virtual void RemoveKey(UMovieSceneScriptingKey* Key)
	{
		if (FloatChannelHandle.Get())
		{
			FloatImpl::RemoveKeyFromChannel(FloatChannelHandle, Key);
		}
		else
		{
			DoubleImpl::RemoveKeyFromChannel(DoubleChannelHandle, Key);
		}
	}

	/**
	* Gets all of the keys in this channel.
	* @return	An array of UMovieSceneScriptingFloatKey's contained by this channel.
	*			Returns all keys even if clipped by the owning section's boundaries or outside of the current sequence play range.
	*/
	UFUNCTION(BlueprintCallable, Category = "Sequencer|Keys", meta = (DisplayName = "Get Keys (Float)"))
	virtual TArray<UMovieSceneScriptingKey*> GetKeys() const override
	{
		if (FloatChannelHandle.Get())
		{
			return FloatImpl::GetKeysInChannel(FloatChannelHandle, OwningSequence, OwningSection);
		}
		else
		{
			return DoubleImpl::GetKeysInChannel(DoubleChannelHandle, OwningSequence, OwningSection);
		}
	}

	/**
	* Returns number of keys in this channel.
	*/
	UFUNCTION(BlueprintCallable, Category = "Sequencer|Keys", meta = (DisplayName = "Get Num Keys (Float)"))
	int32 GetNumKeys() const
	{
		if (FloatChannelHandle.Get())
		{
			return FloatChannelHandle.Get()->GetNumKeys();
		}
		else if (DoubleChannelHandle.Get())
		{
			return DoubleChannelHandle.Get()->GetNumKeys();
		}
		else
		{
			return 0;
		}
	}

	/**
	* Gets baked keys in this channel.
	* @return	An array of float's contained by this channel.
	*			Returns baked keys in the specified range.
	*/
	UFUNCTION(BlueprintCallable, Category = "Sequencer|Keys", meta = (DisplayName = "Evaluate Keys (Float)"))
	TArray<float> EvaluateKeys(FSequencerScriptingRange Range, FFrameRate FrameRate) const
	{
		if (FloatChannelHandle.Get())
		{
			return FloatImpl::EvaluateKeysInChannel(FloatChannelHandle, OwningSequence, Range, FrameRate);
		}
		else
		{
			TArray<double> DoubleValues = DoubleImpl::EvaluateKeysInChannel(DoubleChannelHandle, OwningSequence, Range, FrameRate);

			TArray<float> FloatValues;
			Algo::Transform(DoubleValues, FloatValues, [](double Value) { return (float)Value; });
			return FloatValues;
		}
	}

	/**
	* Compute the effective range of this channel, for example, the extents of its key times
	*
	* @return A range that represents the greatest range of times occupied by this channel, in the sequence's frame resolution
	*/
	UFUNCTION(BlueprintCallable, Category = "Sequencer|Keys", meta = (DisplayName = "Compute Effective Range (Float)"))
	FSequencerScriptingRange ComputeEffectiveRange() const
	{
		if (FloatChannelHandle.Get())
		{
			return FloatImpl::ComputeEffectiveRangeInChannel(FloatChannelHandle, OwningSequence);
		}
		else
		{
			return DoubleImpl::ComputeEffectiveRangeInChannel(DoubleChannelHandle, OwningSequence);
		}
	}

	/**
	* @return Gets the Pre-infinity extrapolation state. See ERichCurveExtrapolation for more detail.
	*/
	UFUNCTION(BlueprintCallable, Category = "Sequencer|Keys")
	ERichCurveExtrapolation GetPreInfinityExtrapolation() const
	{
		FMovieSceneFloatChannel* FloatChannel = FloatChannelHandle.Get();
		if (FloatChannel)
		{
			return FloatChannel->PreInfinityExtrap;
		}

		FMovieSceneDoubleChannel* DoubleChannel = DoubleChannelHandle.Get();
		if (DoubleChannel)
		{
			return DoubleChannel->PreInfinityExtrap;
		}

		FFrame::KismetExecutionMessage(TEXT("Invalid ChannelHandle for MovieSceneScriptingChannel, failed to get pre-infinity extrapolation."), ELogVerbosity::Error);
		return ERichCurveExtrapolation::RCCE_None;
	}

	/**
	* Sets the Pre-infinity extrapolation state. See ERichCurveExtrapolation for more detail.
	* @param InExtrapolation The new extrapolation mode this key should use for evaluating before this key.
	*/
	UFUNCTION(BlueprintCallable, Category = "Sequencer|Keys")
	void SetPreInfinityExtrapolation(ERichCurveExtrapolation InExtrapolation)
	{
		FMovieSceneFloatChannel* FloatChannel = FloatChannelHandle.Get();
		if (FloatChannel)
<<<<<<< HEAD
		{
			FloatChannel->PreInfinityExtrap = InExtrapolation;
			return;
		}

		FMovieSceneDoubleChannel* DoubleChannel = DoubleChannelHandle.Get();
		if (DoubleChannel)
		{
=======
		{
			FloatChannel->PreInfinityExtrap = InExtrapolation;
			return;
		}

		FMovieSceneDoubleChannel* DoubleChannel = DoubleChannelHandle.Get();
		if (DoubleChannel)
		{
>>>>>>> 4af6daef
			DoubleChannel->PreInfinityExtrap = InExtrapolation;
			return;
		}

		FFrame::KismetExecutionMessage(TEXT("Invalid ChannelHandle for MovieSceneScriptingChannel, failed to set pre-infinity extrapolation."), ELogVerbosity::Error);
	}

	/**
	* @return Gets the Post-infinity extrapolation state. See ERichCurveExtrapolation for more detail.
	*/
	UFUNCTION(BlueprintCallable, Category = "Sequencer|Keys")
	ERichCurveExtrapolation GetPostInfinityExtrapolation() const
	{
		FMovieSceneFloatChannel* FloatChannel = FloatChannelHandle.Get();
		if (FloatChannel)
<<<<<<< HEAD
		{
			return FloatChannel->PostInfinityExtrap;
		}

		FMovieSceneDoubleChannel* DoubleChannel = DoubleChannelHandle.Get();
		if (DoubleChannel)
		{
=======
		{
			return FloatChannel->PostInfinityExtrap;
		}

		FMovieSceneDoubleChannel* DoubleChannel = DoubleChannelHandle.Get();
		if (DoubleChannel)
		{
>>>>>>> 4af6daef
			return DoubleChannel->PostInfinityExtrap;
		}

		FFrame::KismetExecutionMessage(TEXT("Invalid ChannelHandle for MovieSceneScriptingChannel, failed to get post-infinity extrapolation."), ELogVerbosity::Error);
		return ERichCurveExtrapolation::RCCE_None;
	}

	/**
	* Sets the Post-infinity extrapolation state. See ERichCurveExtrapolation for more detail.
	* @param InExtrapolation The new extrapolation mode this key should use for evaluating after this key.
	*/
	UFUNCTION(BlueprintCallable, Category = "Sequencer|Keys")
	void SetPostInfinityExtrapolation(ERichCurveExtrapolation InExtrapolation)
	{
		FMovieSceneFloatChannel* FloatChannel = FloatChannelHandle.Get();
		if (FloatChannel)
<<<<<<< HEAD
		{
			FloatChannel->PostInfinityExtrap = InExtrapolation;
			return;
		}

		FMovieSceneDoubleChannel* DoubleChannel = DoubleChannelHandle.Get();
		if (DoubleChannel)
		{
=======
		{
			FloatChannel->PostInfinityExtrap = InExtrapolation;
			return;
		}

		FMovieSceneDoubleChannel* DoubleChannel = DoubleChannelHandle.Get();
		if (DoubleChannel)
		{
>>>>>>> 4af6daef
			DoubleChannel->PostInfinityExtrap = InExtrapolation;
			return;
		}

		FFrame::KismetExecutionMessage(TEXT("Invalid ChannelHandle for MovieSceneScriptingChannel, failed to set post-infinity extrapolation."), ELogVerbosity::Error);
	}

	/**
	* Set this channel's default value that should be used when no keys are present.
	* Sets bHasDefaultValue to true automatically.
	*/
	UFUNCTION(BlueprintCallable, Category = "Sequencer|Keys", meta = (DisplayName = "Set Default (Float)"))
	void SetDefault(float InDefaultValue)
	{
		if (FloatChannelHandle.Get())
		{
			FloatImpl::SetDefaultInChannel(FloatChannelHandle, OwningSequence, OwningSection, InDefaultValue);
		}
		else
		{
			double DoubleDefaultValue(InDefaultValue);
			DoubleImpl::SetDefaultInChannel(DoubleChannelHandle, OwningSequence, OwningSection, DoubleDefaultValue);
		}
	}

	/**
	* Get this channel's default value that will be used when no keys are present. Only a valid
	* value when HasDefault() returns true.
	*/
	UFUNCTION(BlueprintCallable, Category = "Sequencer|Keys", meta = (DisplayName = "Get Default (Float)"))
	float GetDefault() const
	{
		if (FloatChannelHandle.Get())
		{
			TOptional<float> DefaultValue = FloatImpl::GetDefaultFromChannel(FloatChannelHandle);
			return DefaultValue.IsSet() ? DefaultValue.GetValue() : 0.f;
		}
		else
		{
			TOptional<double> DefaultValue = DoubleImpl::GetDefaultFromChannel(DoubleChannelHandle);
			return DefaultValue.IsSet() ? (float)DefaultValue.GetValue() : 0.f;
		}
	}

	/**
	* Remove this channel's default value causing the channel to have no effect where no keys are present
	*/
	UFUNCTION(BlueprintCallable, Category = "Sequencer|Keys", meta = (DisplayName = "Remove Default (Float)"))
	void RemoveDefault()
	{
		if (FloatChannelHandle.Get())
		{
<<<<<<< HEAD
			FloatImpl::RemoveDefaultFromChannel(FloatChannelHandle);
		}
		else
		{
			DoubleImpl::RemoveDefaultFromChannel(DoubleChannelHandle);
=======
			FloatImpl::RemoveDefaultFromChannel(FloatChannelHandle, OwningSequence, OwningSection);
		}
		else
		{
			DoubleImpl::RemoveDefaultFromChannel(DoubleChannelHandle, OwningSequence, OwningSection);
>>>>>>> 4af6daef
		}
	}

	/**
	* @return Does this channel have a default value set?
	*/
	UFUNCTION(BlueprintCallable, Category = "Sequencer|Keys", meta = (DisplayName = "Has Default (Float)"))
	bool HasDefault() const
	{
		if (FloatChannelHandle.Get())
		{
			return FloatImpl::GetDefaultFromChannel(FloatChannelHandle).IsSet();
		}
		else
		{
			return DoubleImpl::GetDefaultFromChannel(DoubleChannelHandle).IsSet();
		}
	}
public:
	TWeakObjectPtr<UMovieSceneSequence> OwningSequence;
	TWeakObjectPtr<UMovieSceneSection> OwningSection;
private:
	template<typename ChannelType, typename ScriptingChannelType>
	friend void SetScriptingChannelHandle(ScriptingChannelType* ScriptingChannel, FMovieSceneChannelProxy& ChannelProxy, int32 ChannelIndex);
	TMovieSceneChannelHandle<FMovieSceneFloatChannel> FloatChannelHandle;
	TMovieSceneChannelHandle<FMovieSceneDoubleChannel> DoubleChannelHandle;
};<|MERGE_RESOLUTION|>--- conflicted
+++ resolved
@@ -164,11 +164,7 @@
 	}
 	virtual void SetTime(const FFrameNumber& NewFrameNumber, float SubFrame = 0.f, ESequenceTimeUnit TimeUnit = ESequenceTimeUnit::DisplayRate) override
 	{
-<<<<<<< HEAD
-		SetTimeInChannel(KeyHandle, OwningSequence, NewFrameNumber, TimeUnit, SubFrame);
-=======
 		SetTimeInChannel(KeyHandle, OwningSequence, OwningSection, NewFrameNumber, TimeUnit, SubFrame);
->>>>>>> 4af6daef
 	}
 	virtual float GetValue() const override
 	{
@@ -178,11 +174,7 @@
 	{
 		FMovieSceneFloatValue ExistValue = GetValueFromChannel(KeyHandle);
 		ExistValue.Value = InNewValue;
-<<<<<<< HEAD
-		SetValueInChannel(KeyHandle, ExistValue);
-=======
 		SetValueInChannel(KeyHandle, OwningSection, ExistValue);
->>>>>>> 4af6daef
 	}
 	virtual ERichCurveInterpMode GetInterpolationMode() const override
 	{
@@ -192,11 +184,7 @@
 	{
 		FMovieSceneFloatValue ExistValue = GetValueFromChannel(KeyHandle);
 		ExistValue.InterpMode = InNewValue;
-<<<<<<< HEAD
-		SetValueInChannel(KeyHandle, ExistValue);
-=======
 		SetValueInChannel(KeyHandle, OwningSection, ExistValue);
->>>>>>> 4af6daef
 	}
 	virtual ERichCurveTangentMode GetTangentMode() const override
 	{
@@ -206,11 +194,7 @@
 	{
 		FMovieSceneFloatValue ExistValue = GetValueFromChannel(KeyHandle);
 		ExistValue.TangentMode = InNewValue;
-<<<<<<< HEAD
-		SetValueInChannel(KeyHandle, ExistValue);
-=======
 		SetValueInChannel(KeyHandle, OwningSection, ExistValue);
->>>>>>> 4af6daef
 	}
 	virtual float GetArriveTangent() const override
 	{
@@ -221,11 +205,7 @@
 		FMovieSceneFloatValue ExistKeyValue = GetValueFromChannel(KeyHandle);
 		FMovieSceneTangentData& ExistTangentData = ExistKeyValue.Tangent;
 		ExistTangentData.ArriveTangent = InNewValue;
-<<<<<<< HEAD
-		SetValueInChannel(KeyHandle, ExistKeyValue);
-=======
-		SetValueInChannel(KeyHandle, OwningSection, ExistKeyValue);
->>>>>>> 4af6daef
+		SetValueInChannel(KeyHandle, OwningSection, ExistKeyValue);
 	}
 	virtual float GetLeaveTangent() const override
 	{
@@ -236,11 +216,7 @@
 		FMovieSceneFloatValue ExistKeyValue = GetValueFromChannel(KeyHandle);
 		FMovieSceneTangentData& ExistTangentData = ExistKeyValue.Tangent;
 		ExistTangentData.LeaveTangent = InNewValue;
-<<<<<<< HEAD
-		SetValueInChannel(KeyHandle, ExistKeyValue);
-=======
-		SetValueInChannel(KeyHandle, OwningSection, ExistKeyValue);
->>>>>>> 4af6daef
+		SetValueInChannel(KeyHandle, OwningSection, ExistKeyValue);
 	}
 	virtual ERichCurveTangentWeightMode GetTangentWeightMode() const override
 	{
@@ -251,11 +227,7 @@
 		FMovieSceneFloatValue ExistKeyValue = GetValueFromChannel(KeyHandle);
 		FMovieSceneTangentData& ExistTangentData = ExistKeyValue.Tangent;
 		ExistTangentData.TangentWeightMode = InNewValue;
-<<<<<<< HEAD
-		SetValueInChannel(KeyHandle, ExistKeyValue);
-=======
-		SetValueInChannel(KeyHandle, OwningSection, ExistKeyValue);
->>>>>>> 4af6daef
+		SetValueInChannel(KeyHandle, OwningSection, ExistKeyValue);
 	}
 	virtual float GetArriveTangentWeight() const override
 	{
@@ -266,11 +238,7 @@
 		FMovieSceneFloatValue ExistKeyValue = GetValueFromChannel(KeyHandle);
 		FMovieSceneTangentData& ExistTangentData = ExistKeyValue.Tangent;
 		ExistTangentData.ArriveTangentWeight = InNewValue;
-<<<<<<< HEAD
-		SetValueInChannel(KeyHandle, ExistKeyValue);
-=======
-		SetValueInChannel(KeyHandle, OwningSection, ExistKeyValue);
->>>>>>> 4af6daef
+		SetValueInChannel(KeyHandle, OwningSection, ExistKeyValue);
 	}
 	virtual float GetLeaveTangentWeight() const override
 	{
@@ -382,114 +350,6 @@
 		FMovieSceneTangentData& ExistTangentData = ExistKeyValue.Tangent;
 		ExistTangentData.LeaveTangentWeight = InNewValue;
 		SetValueInChannel(KeyHandle, OwningSection, ExistKeyValue);
-	}
-};
-
-UCLASS(BlueprintType)
-<<<<<<< HEAD
-class UMovieSceneScriptingDoubleAsFloatKey : public UMovieSceneScriptingFloatKey, public TMovieSceneScriptingKey<FMovieSceneDoubleChannel, FMovieSceneDoubleValue>
-=======
-class UMovieSceneScriptingFloatChannel : public UMovieSceneScriptingChannel
->>>>>>> 4af6daef
-{
-	GENERATED_BODY()
-
-	using FloatImpl = TMovieSceneScriptingChannel<FMovieSceneFloatChannel, UMovieSceneScriptingActualFloatKey, float>;
-	using DoubleImpl = TMovieSceneScriptingChannel<FMovieSceneDoubleChannel, UMovieSceneScriptingDoubleAsFloatKey, double>;
-
-public:
-	virtual FFrameTime GetTime(ESequenceTimeUnit TimeUnit = ESequenceTimeUnit::DisplayRate) const override
-	{
-		return GetTimeFromChannel(KeyHandle, OwningSequence, TimeUnit);
-	}
-	virtual void SetTime(const FFrameNumber& NewFrameNumber, float SubFrame = 0.f, ESequenceTimeUnit TimeUnit = ESequenceTimeUnit::DisplayRate) override
-	{
-		SetTimeInChannel(KeyHandle, OwningSequence, NewFrameNumber, TimeUnit, SubFrame);
-	}
-	virtual float GetValue() const override
-	{
-		return (float)GetValueFromChannel(KeyHandle).Value;
-	}
-	virtual void SetValue(float InNewValue) override
-	{
-		FMovieSceneDoubleValue ExistValue = GetValueFromChannel(KeyHandle);
-		ExistValue.Value = (double)InNewValue;
-		SetValueInChannel(KeyHandle, ExistValue);
-	}
-	virtual ERichCurveInterpMode GetInterpolationMode() const override
-	{
-		return GetValueFromChannel(KeyHandle).InterpMode;
-	}
-	virtual void SetInterpolationMode(ERichCurveInterpMode InNewValue) override
-	{
-		FMovieSceneDoubleValue ExistValue = GetValueFromChannel(KeyHandle);
-		ExistValue.InterpMode = InNewValue;
-		SetValueInChannel(KeyHandle, ExistValue);
-	}
-	virtual ERichCurveTangentMode GetTangentMode() const override
-	{
-		return GetValueFromChannel(KeyHandle).TangentMode;
-	}
-	virtual void SetTangentMode(ERichCurveTangentMode InNewValue) override
-	{
-		FMovieSceneDoubleValue ExistValue = GetValueFromChannel(KeyHandle);
-		ExistValue.TangentMode = InNewValue;
-		SetValueInChannel(KeyHandle, ExistValue);
-	}
-	virtual float GetArriveTangent() const override
-	{
-		return GetValueFromChannel(KeyHandle).Tangent.ArriveTangent;
-	}
-	virtual void SetArriveTangent(float InNewValue) override
-	{
-		FMovieSceneDoubleValue ExistKeyValue = GetValueFromChannel(KeyHandle);
-		FMovieSceneTangentData& ExistTangentData = ExistKeyValue.Tangent;
-		ExistTangentData.ArriveTangent = InNewValue;
-		SetValueInChannel(KeyHandle, ExistKeyValue);
-	}
-	virtual float GetLeaveTangent() const override
-	{
-		return GetValueFromChannel(KeyHandle).Tangent.LeaveTangent;
-	}
-	virtual void SetLeaveTangent(float InNewValue) override
-	{
-		FMovieSceneDoubleValue ExistKeyValue = GetValueFromChannel(KeyHandle);
-		FMovieSceneTangentData& ExistTangentData = ExistKeyValue.Tangent;
-		ExistTangentData.LeaveTangent = InNewValue;
-		SetValueInChannel(KeyHandle, ExistKeyValue);
-	}
-	virtual ERichCurveTangentWeightMode GetTangentWeightMode() const override
-	{
-		return GetValueFromChannel(KeyHandle).Tangent.TangentWeightMode;
-	}
-	virtual void SetTangentWeightMode(ERichCurveTangentWeightMode InNewValue) override
-	{
-		FMovieSceneDoubleValue ExistKeyValue = GetValueFromChannel(KeyHandle);
-		FMovieSceneTangentData& ExistTangentData = ExistKeyValue.Tangent;
-		ExistTangentData.TangentWeightMode = InNewValue;
-		SetValueInChannel(KeyHandle, ExistKeyValue);
-	}
-	virtual float GetArriveTangentWeight() const override
-	{
-		return GetValueFromChannel(KeyHandle).Tangent.ArriveTangentWeight;
-	}
-	virtual void SetArriveTangentWeight(float InNewValue) override
-	{
-		FMovieSceneDoubleValue ExistKeyValue = GetValueFromChannel(KeyHandle);
-		FMovieSceneTangentData& ExistTangentData = ExistKeyValue.Tangent;
-		ExistTangentData.ArriveTangentWeight = InNewValue;
-		SetValueInChannel(KeyHandle, ExistKeyValue);
-	}
-	virtual float GetLeaveTangentWeight() const override
-	{
-		return GetValueFromChannel(KeyHandle).Tangent.LeaveTangentWeight;
-	}
-	virtual void SetLeaveTangentWeight(float InNewValue) override
-	{
-		FMovieSceneDoubleValue ExistKeyValue = GetValueFromChannel(KeyHandle);
-		FMovieSceneTangentData& ExistTangentData = ExistKeyValue.Tangent;
-		ExistTangentData.LeaveTangentWeight = InNewValue;
-		SetValueInChannel(KeyHandle, ExistKeyValue);
 	}
 };
 
@@ -650,7 +510,6 @@
 	{
 		FMovieSceneFloatChannel* FloatChannel = FloatChannelHandle.Get();
 		if (FloatChannel)
-<<<<<<< HEAD
 		{
 			FloatChannel->PreInfinityExtrap = InExtrapolation;
 			return;
@@ -659,83 +518,52 @@
 		FMovieSceneDoubleChannel* DoubleChannel = DoubleChannelHandle.Get();
 		if (DoubleChannel)
 		{
-=======
-		{
-			FloatChannel->PreInfinityExtrap = InExtrapolation;
+			DoubleChannel->PreInfinityExtrap = InExtrapolation;
 			return;
+		}
+
+		FFrame::KismetExecutionMessage(TEXT("Invalid ChannelHandle for MovieSceneScriptingChannel, failed to set pre-infinity extrapolation."), ELogVerbosity::Error);
+	}
+
+	/**
+	* @return Gets the Post-infinity extrapolation state. See ERichCurveExtrapolation for more detail.
+	*/
+	UFUNCTION(BlueprintCallable, Category = "Sequencer|Keys")
+	ERichCurveExtrapolation GetPostInfinityExtrapolation() const
+	{
+		FMovieSceneFloatChannel* FloatChannel = FloatChannelHandle.Get();
+		if (FloatChannel)
+		{
+			return FloatChannel->PostInfinityExtrap;
 		}
 
 		FMovieSceneDoubleChannel* DoubleChannel = DoubleChannelHandle.Get();
 		if (DoubleChannel)
 		{
->>>>>>> 4af6daef
-			DoubleChannel->PreInfinityExtrap = InExtrapolation;
-			return;
-		}
-
-		FFrame::KismetExecutionMessage(TEXT("Invalid ChannelHandle for MovieSceneScriptingChannel, failed to set pre-infinity extrapolation."), ELogVerbosity::Error);
-	}
-
-	/**
-	* @return Gets the Post-infinity extrapolation state. See ERichCurveExtrapolation for more detail.
-	*/
-	UFUNCTION(BlueprintCallable, Category = "Sequencer|Keys")
-	ERichCurveExtrapolation GetPostInfinityExtrapolation() const
+			return DoubleChannel->PostInfinityExtrap;
+		}
+
+		FFrame::KismetExecutionMessage(TEXT("Invalid ChannelHandle for MovieSceneScriptingChannel, failed to get post-infinity extrapolation."), ELogVerbosity::Error);
+		return ERichCurveExtrapolation::RCCE_None;
+	}
+
+	/**
+	* Sets the Post-infinity extrapolation state. See ERichCurveExtrapolation for more detail.
+	* @param InExtrapolation The new extrapolation mode this key should use for evaluating after this key.
+	*/
+	UFUNCTION(BlueprintCallable, Category = "Sequencer|Keys")
+	void SetPostInfinityExtrapolation(ERichCurveExtrapolation InExtrapolation)
 	{
 		FMovieSceneFloatChannel* FloatChannel = FloatChannelHandle.Get();
 		if (FloatChannel)
-<<<<<<< HEAD
-		{
-			return FloatChannel->PostInfinityExtrap;
+		{
+			FloatChannel->PostInfinityExtrap = InExtrapolation;
+			return;
 		}
 
 		FMovieSceneDoubleChannel* DoubleChannel = DoubleChannelHandle.Get();
 		if (DoubleChannel)
 		{
-=======
-		{
-			return FloatChannel->PostInfinityExtrap;
-		}
-
-		FMovieSceneDoubleChannel* DoubleChannel = DoubleChannelHandle.Get();
-		if (DoubleChannel)
-		{
->>>>>>> 4af6daef
-			return DoubleChannel->PostInfinityExtrap;
-		}
-
-		FFrame::KismetExecutionMessage(TEXT("Invalid ChannelHandle for MovieSceneScriptingChannel, failed to get post-infinity extrapolation."), ELogVerbosity::Error);
-		return ERichCurveExtrapolation::RCCE_None;
-	}
-
-	/**
-	* Sets the Post-infinity extrapolation state. See ERichCurveExtrapolation for more detail.
-	* @param InExtrapolation The new extrapolation mode this key should use for evaluating after this key.
-	*/
-	UFUNCTION(BlueprintCallable, Category = "Sequencer|Keys")
-	void SetPostInfinityExtrapolation(ERichCurveExtrapolation InExtrapolation)
-	{
-		FMovieSceneFloatChannel* FloatChannel = FloatChannelHandle.Get();
-		if (FloatChannel)
-<<<<<<< HEAD
-		{
-			FloatChannel->PostInfinityExtrap = InExtrapolation;
-			return;
-		}
-
-		FMovieSceneDoubleChannel* DoubleChannel = DoubleChannelHandle.Get();
-		if (DoubleChannel)
-		{
-=======
-		{
-			FloatChannel->PostInfinityExtrap = InExtrapolation;
-			return;
-		}
-
-		FMovieSceneDoubleChannel* DoubleChannel = DoubleChannelHandle.Get();
-		if (DoubleChannel)
-		{
->>>>>>> 4af6daef
 			DoubleChannel->PostInfinityExtrap = InExtrapolation;
 			return;
 		}
@@ -788,19 +616,11 @@
 	{
 		if (FloatChannelHandle.Get())
 		{
-<<<<<<< HEAD
-			FloatImpl::RemoveDefaultFromChannel(FloatChannelHandle);
-		}
-		else
-		{
-			DoubleImpl::RemoveDefaultFromChannel(DoubleChannelHandle);
-=======
 			FloatImpl::RemoveDefaultFromChannel(FloatChannelHandle, OwningSequence, OwningSection);
 		}
 		else
 		{
 			DoubleImpl::RemoveDefaultFromChannel(DoubleChannelHandle, OwningSequence, OwningSection);
->>>>>>> 4af6daef
 		}
 	}
 
