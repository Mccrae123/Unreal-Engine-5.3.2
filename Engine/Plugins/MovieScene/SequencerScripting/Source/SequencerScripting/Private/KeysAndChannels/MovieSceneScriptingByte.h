// Copyright Epic Games, Inc. All Rights Reserved.

#pragma once

#include "CoreTypes.h"
#include "UObject/ObjectMacros.h"
#include "MovieSceneScriptingChannel.h"
#include "Channels/MovieSceneChannelTraits.h"
#include "Channels/MovieSceneByteChannel.h"
#include "Channels/MovieSceneChannelHandle.h"
#include "KeysAndChannels/MovieSceneScriptingChannel.h"
#include "KeyParams.h"
#include "MovieScene.h"

#include "MovieSceneScriptingByte.generated.h"

/**
* Exposes a Sequencer byte/enum type key to Python/Blueprints.
* Stores a reference to the data so changes to this class are forwarded onto the underlying data structures.
*/
UCLASS(BlueprintType)
class UMovieSceneScriptingByteKey : public UMovieSceneScriptingKey, public TMovieSceneScriptingKey<FMovieSceneByteChannel, uint8>
{
	GENERATED_BODY()
public:
	/**
	* Gets the time for this key from the owning channel.
	* @param TimeUnit	Should the time be returned in Display Rate frames (possibly with a sub-frame value) or in Tick Resolution with no sub-frame values?
	* @return			The time of this key which combines both the frame number and the sub-frame it is on. Sub-frame will be zero if you request Tick Resolution.
	*/
	UFUNCTION(BlueprintCallable, Category = "Sequencer|Keys", meta = (DisplayName = "Get Time (Enum)"))
	virtual FFrameTime GetTime(ESequenceTimeUnit TimeUnit = ESequenceTimeUnit::DisplayRate) const override { return GetTimeFromChannel(KeyHandle, OwningSequence, TimeUnit); }
	
	/**
	* Sets the time for this key in the owning channel. Will replace any key that already exists at that frame number in this channel.
	* @param NewFrameNumber	What frame should this key be moved to? This should be in the time unit specified by TimeUnit.
	* @param SubFrame		If using Display Rate time, what is the sub-frame this should go to? Clamped [0-1), and ignored with when TimeUnit is set to Tick Resolution.
	* @param TimeUnit		Should the NewFrameNumber be interpreted as Display Rate frames or in Tick Resolution?
	*/
	UFUNCTION(BlueprintCallable, Category = "Sequencer|Keys", meta = (DisplayName = "Set Time (Enum)"))
	void SetTime(const FFrameNumber& NewFrameNumber, float SubFrame = 0.f, ESequenceTimeUnit TimeUnit = ESequenceTimeUnit::DisplayRate) { SetTimeInChannel(KeyHandle, OwningSequence, NewFrameNumber, TimeUnit, SubFrame); }

	/**
	* Gets the value for this key from the owning channel.
	* @return	The value for this key.
	*/
	UFUNCTION(BlueprintCallable, Category = "Sequencer|Keys", meta = (DisplayName = "Get Value (Enum)"))
	uint8 GetValue() const
	{
		return GetValueFromChannel(KeyHandle);
	}

	/**
	* Sets the value for this key, reflecting it in the owning channel.
	* @param InNewValue	The new value for this key.
	*/
	UFUNCTION(BlueprintCallable, Category = "Sequencer|Keys", meta = (DisplayName = "Set Value (Enum)"))
	void SetValue(uint8 InNewValue)
	{
		SetValueInChannel(KeyHandle, InNewValue);
	}
};

UCLASS(BlueprintType)
class UMovieSceneScriptingByteChannel : public UMovieSceneScriptingChannel
{
	GENERATED_BODY()

	using Impl = TMovieSceneScriptingChannel<FMovieSceneByteChannel, UMovieSceneScriptingByteKey, uint8>;
	
public:
	/**
	* Add a key to this channel. This initializes a new key and returns a reference to it.
	* @param	InTime			The frame this key should go on. Respects TimeUnit to determine if it is a display rate frame or a tick resolution frame.
	* @param	NewValue		The value that this key should be created with.
	* @param	SubFrame		Optional [0-1) clamped sub-frame to put this key on. Ignored if TimeUnit is set to Tick Resolution.
	* @param	TimeUnit 		Is the specified InTime in Display Rate frames or Tick Resolution.
	* @param	InInterpolation	Interpolation method the key should use.
	* @return	The key that was created with the specified values at the specified time.
	*/
	UFUNCTION(BlueprintCallable, Category = "Sequencer|Keys", meta = (DisplayName = "Add Key (Enum)"))
	UMovieSceneScriptingByteKey* AddKey(const FFrameNumber& InTime, uint8 NewValue, float SubFrame = 0.f, ESequenceTimeUnit TimeUnit = ESequenceTimeUnit::DisplayRate, EMovieSceneKeyInterpolation InInterpolation = EMovieSceneKeyInterpolation::Auto)
	{
<<<<<<< HEAD
		return AddKeyInChannel(ChannelHandle, OwningSequence, OwningSection, InTime, NewValue, SubFrame, TimeUnit, InInterpolation);
=======
		return Impl::AddKeyInChannel(ChannelHandle, OwningSequence, OwningSection, InTime, NewValue, SubFrame, TimeUnit, InInterpolation);
>>>>>>> 6bbb88c8
	}

	/**
	* Removes the specified key. Does nothing if the key is not specified or the key belongs to another channel.
	*/
	UFUNCTION(BlueprintCallable, Category = "Sequencer|Keys", meta = (DisplayName = "Remove Key (Enum)"))
	virtual void RemoveKey(UMovieSceneScriptingKey* Key)
	{
		Impl::RemoveKeyFromChannel(ChannelHandle, Key);
	}

	/**
	* Gets all of the keys in this channel.
	* @return	An array of UMovieSceneScriptingByteKey's contained by this channel.
	*			Returns all keys even if clipped by the owning section's boundaries or outside of the current sequence play range.
	*/
	UFUNCTION(BlueprintCallable, Category = "Sequencer|Keys", meta = (DisplayName = "Get Keys (Enum)"))
	virtual TArray<UMovieSceneScriptingKey*> GetKeys() const override
	{
<<<<<<< HEAD
		return GetKeysInChannel(ChannelHandle, OwningSequence, OwningSection);
=======
		return Impl::GetKeysInChannel(ChannelHandle, OwningSequence, OwningSection);
>>>>>>> 6bbb88c8
	}

	/**
	* Set this channel's default value that should be used when no keys are present.
	* Sets bHasDefaultValue to true automatically.
	*/
	UFUNCTION(BlueprintCallable, Category = "Sequencer|Keys", meta = (DisplayName = "Set Default (Enum)"))
	void SetDefault(uint8 InDefaultValue)
	{
<<<<<<< HEAD
		SetDefaultInChannel(ChannelHandle, OwningSequence, OwningSection, InDefaultValue);
=======
		Impl::SetDefaultInChannel(ChannelHandle, OwningSequence, OwningSection, InDefaultValue);
>>>>>>> 6bbb88c8
	}

	/**
	* Get this channel's default value that will be used when no keys are present. Only a valid
	* value when HasDefault() returns true.
	*/
	UFUNCTION(BlueprintCallable, Category = "Sequencer|Keys", meta = (DisplayName = "Get Default (Enum)"))
	uint8 GetDefault() const
	{
		TOptional<uint8> DefaultValue = Impl::GetDefaultFromChannel(ChannelHandle);
		return DefaultValue.IsSet() ? DefaultValue.GetValue() : 0;
	}

	/**
	* Remove this channel's default value causing the channel to have no effect where no keys are present
	*/
	UFUNCTION(BlueprintCallable, Category = "Sequencer|Keys", meta = (DisplayName = "Remove Default (Enum)"))
	void RemoveDefault()
	{
		Impl::RemoveDefaultFromChannel(ChannelHandle);
	}

	/**
	* @return Does this channel have a default value set?
	*/
	UFUNCTION(BlueprintCallable, Category = "Sequencer|Keys", meta = (DisplayName = "Has Default (Enum)"))
	bool HasDefault() const
	{
		return Impl::GetDefaultFromChannel(ChannelHandle).IsSet();
	}
public:
	TWeakObjectPtr<UMovieSceneSequence> OwningSequence;
	TWeakObjectPtr<UMovieSceneSection> OwningSection;
	TMovieSceneChannelHandle<FMovieSceneByteChannel> ChannelHandle;
};<|MERGE_RESOLUTION|>--- conflicted
+++ resolved
@@ -81,11 +81,7 @@
 	UFUNCTION(BlueprintCallable, Category = "Sequencer|Keys", meta = (DisplayName = "Add Key (Enum)"))
 	UMovieSceneScriptingByteKey* AddKey(const FFrameNumber& InTime, uint8 NewValue, float SubFrame = 0.f, ESequenceTimeUnit TimeUnit = ESequenceTimeUnit::DisplayRate, EMovieSceneKeyInterpolation InInterpolation = EMovieSceneKeyInterpolation::Auto)
 	{
-<<<<<<< HEAD
-		return AddKeyInChannel(ChannelHandle, OwningSequence, OwningSection, InTime, NewValue, SubFrame, TimeUnit, InInterpolation);
-=======
 		return Impl::AddKeyInChannel(ChannelHandle, OwningSequence, OwningSection, InTime, NewValue, SubFrame, TimeUnit, InInterpolation);
->>>>>>> 6bbb88c8
 	}
 
 	/**
@@ -105,11 +101,7 @@
 	UFUNCTION(BlueprintCallable, Category = "Sequencer|Keys", meta = (DisplayName = "Get Keys (Enum)"))
 	virtual TArray<UMovieSceneScriptingKey*> GetKeys() const override
 	{
-<<<<<<< HEAD
-		return GetKeysInChannel(ChannelHandle, OwningSequence, OwningSection);
-=======
 		return Impl::GetKeysInChannel(ChannelHandle, OwningSequence, OwningSection);
->>>>>>> 6bbb88c8
 	}
 
 	/**
@@ -119,11 +111,7 @@
 	UFUNCTION(BlueprintCallable, Category = "Sequencer|Keys", meta = (DisplayName = "Set Default (Enum)"))
 	void SetDefault(uint8 InDefaultValue)
 	{
-<<<<<<< HEAD
-		SetDefaultInChannel(ChannelHandle, OwningSequence, OwningSection, InDefaultValue);
-=======
 		Impl::SetDefaultInChannel(ChannelHandle, OwningSequence, OwningSection, InDefaultValue);
->>>>>>> 6bbb88c8
 	}
 
 	/**
