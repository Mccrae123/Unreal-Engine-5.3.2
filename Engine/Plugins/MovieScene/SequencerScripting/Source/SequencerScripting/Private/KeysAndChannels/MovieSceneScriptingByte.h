// Copyright Epic Games, Inc. All Rights Reserved.

#pragma once

#include "Channels/MovieSceneChannelData.h"
#include "MovieSceneScriptingChannel.h"
#include "Channels/MovieSceneByteChannel.h"
#include "KeyParams.h"

#include "MovieSceneScriptingByte.generated.h"

class UMovieSceneScriptingChannel;
class UMovieSceneScriptingKey;
template <typename ChannelType, typename ScriptingKeyType, typename ScriptingKeyValueType> struct TMovieSceneScriptingChannel;

/**
* Exposes a Sequencer byte/enum type key to Python/Blueprints.
* Stores a reference to the data so changes to this class are forwarded onto the underlying data structures.
*/
UCLASS(BlueprintType)
class UMovieSceneScriptingByteKey : public UMovieSceneScriptingKey, public TMovieSceneScriptingKey<FMovieSceneByteChannel, uint8>
{
	GENERATED_BODY()
public:
	/**
	* Gets the time for this key from the owning channel.
	* @param TimeUnit	Should the time be returned in Display Rate frames (possibly with a sub-frame value) or in Tick Resolution with no sub-frame values?
	* @return			The time of this key which combines both the frame number and the sub-frame it is on. Sub-frame will be zero if you request Tick Resolution.
	*/
	UFUNCTION(BlueprintCallable, Category = "Sequencer|Keys", meta = (DisplayName = "Get Time (Enum)"))
	virtual FFrameTime GetTime(ESequenceTimeUnit TimeUnit = ESequenceTimeUnit::DisplayRate) const override { return GetTimeFromChannel(KeyHandle, OwningSequence, TimeUnit); }
	
	/**
	* Sets the time for this key in the owning channel. Will replace any key that already exists at that frame number in this channel.
	* @param NewFrameNumber	What frame should this key be moved to? This should be in the time unit specified by TimeUnit.
	* @param SubFrame		If using Display Rate time, what is the sub-frame this should go to? Clamped [0-1), and ignored with when TimeUnit is set to Tick Resolution.
	* @param TimeUnit		Should the NewFrameNumber be interpreted as Display Rate frames or in Tick Resolution?
	*/
	UFUNCTION(BlueprintCallable, Category = "Sequencer|Keys", meta = (DisplayName = "Set Time (Enum)"))
	void SetTime(const FFrameNumber& NewFrameNumber, float SubFrame = 0.f, ESequenceTimeUnit TimeUnit = ESequenceTimeUnit::DisplayRate) { SetTimeInChannel(KeyHandle, OwningSequence, OwningSection, NewFrameNumber, TimeUnit, SubFrame); }

	/**
	* Gets the value for this key from the owning channel.
	* @return	The value for this key.
	*/
	UFUNCTION(BlueprintCallable, Category = "Sequencer|Keys", meta = (DisplayName = "Get Value (Enum)"))
	uint8 GetValue() const
	{
		return GetValueFromChannel(KeyHandle);
	}

	/**
	* Sets the value for this key, reflecting it in the owning channel.
	* @param InNewValue	The new value for this key.
	*/
	UFUNCTION(BlueprintCallable, Category = "Sequencer|Keys", meta = (DisplayName = "Set Value (Enum)"))
	void SetValue(uint8 InNewValue)
	{
		SetValueInChannel(KeyHandle, OwningSection, InNewValue);
	}
};

UCLASS(BlueprintType)
class UMovieSceneScriptingByteChannel : public UMovieSceneScriptingChannel
{
	GENERATED_BODY()

	using Impl = TMovieSceneScriptingChannel<FMovieSceneByteChannel, UMovieSceneScriptingByteKey, uint8>;
	
public:
	/**
	* Add a key to this channel. This initializes a new key and returns a reference to it.
	* @param	InTime			The frame this key should go on. Respects TimeUnit to determine if it is a display rate frame or a tick resolution frame.
	* @param	NewValue		The value that this key should be created with.
	* @param	SubFrame		Optional [0-1) clamped sub-frame to put this key on. Ignored if TimeUnit is set to Tick Resolution.
	* @param	TimeUnit 		Is the specified InTime in Display Rate frames or Tick Resolution.
	* @param	InInterpolation	Interpolation method the key should use.
	* @return	The key that was created with the specified values at the specified time.
	*/
	UFUNCTION(BlueprintCallable, Category = "Sequencer|Keys", meta = (DisplayName = "Add Key (Enum)"))
	UMovieSceneScriptingByteKey* AddKey(const FFrameNumber& InTime, uint8 NewValue, float SubFrame = 0.f, ESequenceTimeUnit TimeUnit = ESequenceTimeUnit::DisplayRate, EMovieSceneKeyInterpolation InInterpolation = EMovieSceneKeyInterpolation::Auto)
	{
		return Impl::AddKeyInChannel(ChannelHandle, OwningSequence, OwningSection, InTime, NewValue, SubFrame, TimeUnit, InInterpolation);
	}

	/**
	* Removes the specified key. Does nothing if the key is not specified or the key belongs to another channel.
	*/
	UFUNCTION(BlueprintCallable, Category = "Sequencer|Keys", meta = (DisplayName = "Remove Key (Enum)"))
	virtual void RemoveKey(UMovieSceneScriptingKey* Key)
	{
		Impl::RemoveKeyFromChannel(ChannelHandle, Key);
	}

	/**
	* Gets all of the keys in this channel.
	* @return	An array of UMovieSceneScriptingByteKey's contained by this channel.
	*			Returns all keys even if clipped by the owning section's boundaries or outside of the current sequence play range.
	*/
	UFUNCTION(BlueprintCallable, Category = "Sequencer|Keys", meta = (DisplayName = "Get Keys (Enum)"))
	virtual TArray<UMovieSceneScriptingKey*> GetKeys() const override
	{
		return Impl::GetKeysInChannel(ChannelHandle, OwningSequence, OwningSection);
	}

	/**
	* Set this channel's default value that should be used when no keys are present.
	* Sets bHasDefaultValue to true automatically.
	*/
	UFUNCTION(BlueprintCallable, Category = "Sequencer|Keys", meta = (DisplayName = "Set Default (Enum)"))
	void SetDefault(uint8 InDefaultValue)
	{
		Impl::SetDefaultInChannel(ChannelHandle, OwningSequence, OwningSection, InDefaultValue);
	}

	/**
	* Get this channel's default value that will be used when no keys are present. Only a valid
	* value when HasDefault() returns true.
	*/
	UFUNCTION(BlueprintCallable, Category = "Sequencer|Keys", meta = (DisplayName = "Get Default (Enum)"))
	uint8 GetDefault() const
	{
		TOptional<uint8> DefaultValue = Impl::GetDefaultFromChannel(ChannelHandle);
		return DefaultValue.IsSet() ? DefaultValue.GetValue() : 0;
	}

	/**
	* Remove this channel's default value causing the channel to have no effect where no keys are present
	*/
	UFUNCTION(BlueprintCallable, Category = "Sequencer|Keys", meta = (DisplayName = "Remove Default (Enum)"))
	void RemoveDefault()
	{
<<<<<<< HEAD
		Impl::RemoveDefaultFromChannel(ChannelHandle);
=======
		Impl::RemoveDefaultFromChannel(ChannelHandle, OwningSequence, OwningSection);
>>>>>>> 4af6daef
	}

	/**
	* @return Does this channel have a default value set?
	*/
	UFUNCTION(BlueprintCallable, Category = "Sequencer|Keys", meta = (DisplayName = "Has Default (Enum)"))
	bool HasDefault() const
	{
		return Impl::GetDefaultFromChannel(ChannelHandle).IsSet();
	}
public:
	TWeakObjectPtr<UMovieSceneSequence> OwningSequence;
	TWeakObjectPtr<UMovieSceneSection> OwningSection;
	TMovieSceneChannelHandle<FMovieSceneByteChannel> ChannelHandle;
};<|MERGE_RESOLUTION|>--- conflicted
+++ resolved
@@ -130,11 +130,7 @@
 	UFUNCTION(BlueprintCallable, Category = "Sequencer|Keys", meta = (DisplayName = "Remove Default (Enum)"))
 	void RemoveDefault()
 	{
-<<<<<<< HEAD
-		Impl::RemoveDefaultFromChannel(ChannelHandle);
-=======
 		Impl::RemoveDefaultFromChannel(ChannelHandle, OwningSequence, OwningSection);
->>>>>>> 4af6daef
 	}
 
 	/**
