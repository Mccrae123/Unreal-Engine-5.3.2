// Copyright Epic Games, Inc. All Rights Reserved.

#pragma once

#include "CoreTypes.h"
#include "UObject/ObjectMacros.h"
#include "Kismet/BlueprintFunctionLibrary.h"

#include "MovieSceneVectorTrackExtensions.generated.h"

class UMovieSceneDoubleVectorTrack;
class UMovieSceneFloatVectorTrack;

/**
 * Function library containing methods that should be hoisted onto UMovieSceneFloatVectorTrack for scripting
 */
UCLASS()
class UMovieSceneFloatVectorTrackExtensions : public UBlueprintFunctionLibrary
{
	GENERATED_BODY()

public:

	/**
	 * Set the number of channels used for this track
	 *
	 * @param Track        The track to set
	 * @param InNumChannelsUsed The number of channels to use for this track
	 */
	UFUNCTION(BlueprintCallable, Category = "Sequencer|Track", meta = (ScriptMethod))
<<<<<<< HEAD
	static void SetNumChannelsUsed(UMovieSceneVectorTrack* Track, int32 InNumChannelsUsed);
=======
	static void SetNumChannelsUsed(UMovieSceneFloatVectorTrack* Track, int32 InNumChannelsUsed);
>>>>>>> 6bbb88c8

	/**
	 * Get the number of channels used for this track
	 *
	 * @param Track        The track to query for the number of channels used
	 * @return The number of channels used for this track
	 */
	UFUNCTION(BlueprintCallable, Category = "Sequencer|Track", meta = (ScriptMethod))
<<<<<<< HEAD
	static int32 GetNumChannelsUsed(UMovieSceneVectorTrack* Track);
=======
	static int32 GetNumChannelsUsed(UMovieSceneFloatVectorTrack* Track);
};
>>>>>>> 6bbb88c8

/**
 * Function library containing methods that should be hoisted onto UMovieSceneDoubleVectorTrack for scripting
 */
UCLASS()
class UMovieSceneDoubleVectorTrackExtensions : public UBlueprintFunctionLibrary
{
	GENERATED_BODY()

public:

	/**
	 * Set the number of channels used for this track
	 *
	 * @param Track        The track to set
	 * @param InNumChannelsUsed The number of channels to use for this track
	 */
	UFUNCTION(BlueprintCallable, Category = "Sequencer|Track", meta = (ScriptMethod))
	static void SetNumChannelsUsed(UMovieSceneDoubleVectorTrack* Track, int32 InNumChannelsUsed);

	/**
	 * Get the number of channels used for this track
	 *
	 * @param Track        The track to query for the number of channels used
	 * @return The number of channels used for this track
	 */
	UFUNCTION(BlueprintCallable, Category = "Sequencer|Track", meta = (ScriptMethod))
	static int32 GetNumChannelsUsed(UMovieSceneDoubleVectorTrack* Track);
};
<|MERGE_RESOLUTION|>--- conflicted
+++ resolved
@@ -28,11 +28,7 @@
 	 * @param InNumChannelsUsed The number of channels to use for this track
 	 */
 	UFUNCTION(BlueprintCallable, Category = "Sequencer|Track", meta = (ScriptMethod))
-<<<<<<< HEAD
-	static void SetNumChannelsUsed(UMovieSceneVectorTrack* Track, int32 InNumChannelsUsed);
-=======
 	static void SetNumChannelsUsed(UMovieSceneFloatVectorTrack* Track, int32 InNumChannelsUsed);
->>>>>>> 6bbb88c8
 
 	/**
 	 * Get the number of channels used for this track
@@ -41,12 +37,8 @@
 	 * @return The number of channels used for this track
 	 */
 	UFUNCTION(BlueprintCallable, Category = "Sequencer|Track", meta = (ScriptMethod))
-<<<<<<< HEAD
-	static int32 GetNumChannelsUsed(UMovieSceneVectorTrack* Track);
-=======
 	static int32 GetNumChannelsUsed(UMovieSceneFloatVectorTrack* Track);
 };
->>>>>>> 6bbb88c8
 
 /**
  * Function library containing methods that should be hoisted onto UMovieSceneDoubleVectorTrack for scripting
