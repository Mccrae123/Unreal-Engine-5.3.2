--- conflicted
+++ resolved
@@ -46,11 +46,7 @@
 	 * @param TrackType     A UMovieSceneTrack class type specifying which types of track to return
 	 * @return An array containing any tracks that match the type specified
 	 */
-<<<<<<< HEAD
-	UFUNCTION(BlueprintCallable, Category="Sequence", meta=(ScriptMethod, DeterminesOutputType="TrackType"))
-=======
 	UFUNCTION(BlueprintCallable, Category="Sequencer|Sequence", meta=(ScriptMethod, DeterminesOutputType="TrackType"))
->>>>>>> 6bbb88c8
 	static TArray<UMovieSceneTrack*> FindMasterTracksByType(UMovieSceneSequence* Sequence, TSubclassOf<UMovieSceneTrack> TrackType);
 
 	/**
@@ -60,11 +56,7 @@
 	 * @param TrackType     A UMovieSceneTrack class type specifying the exact types of track to return
 	 * @return An array containing any tracks that are exactly the same as the type specified
 	 */
-<<<<<<< HEAD
-	UFUNCTION(BlueprintCallable, Category="Sequence", meta=(ScriptMethod, DeterminesOutputType="TrackType"))
-=======
 	UFUNCTION(BlueprintCallable, Category="Sequencer|Sequence", meta=(ScriptMethod, DeterminesOutputType="TrackType"))
->>>>>>> 6bbb88c8
 	static TArray<UMovieSceneTrack*> FindMasterTracksByExactType(UMovieSceneSequence* Sequence, TSubclassOf<UMovieSceneTrack> TrackType);
 
 	/**
@@ -74,11 +66,7 @@
 	 * @param TrackType     A UMovieSceneTrack class type to create
 	 * @return The newly created track, if successful
 	 */
-<<<<<<< HEAD
-	UFUNCTION(BlueprintCallable, Category="Sequence", meta=(ScriptMethod, DeterminesOutputType="TrackType"))
-=======
 	UFUNCTION(BlueprintCallable, Category="Sequencer|Sequence", meta=(ScriptMethod, DeterminesOutputType="TrackType"))
->>>>>>> 6bbb88c8
 	static UMovieSceneTrack* AddMasterTrack(UMovieSceneSequence* Sequence, TSubclassOf<UMovieSceneTrack> TrackType);
 
 	/**
@@ -88,11 +76,7 @@
 	 * @param MasterTrack     The master track to remove
 	 * @return Whether the master track was successfully removed
 	 */
-<<<<<<< HEAD
-	UFUNCTION(BlueprintCallable, Category="Sequence", meta=(ScriptMethod))
-=======
-	UFUNCTION(BlueprintCallable, Category="Sequencer|Sequence", meta=(ScriptMethod))
->>>>>>> 6bbb88c8
+	UFUNCTION(BlueprintCallable, Category="Sequencer|Sequence", meta=(ScriptMethod))
 	static bool RemoveMasterTrack(UMovieSceneSequence* Sequence, UMovieSceneTrack* MasterTrack);
 
 	/**
@@ -137,11 +121,7 @@
 	 * @param Sequence        The sequence to use
 	 * @param TickResolution The tick resolution of the sequence, defining the smallest unit of time representable on this sequence
 	 */
-<<<<<<< HEAD
-	UFUNCTION(BlueprintCallable, Category="Sequence", meta=(ScriptMethod))
-=======
-	UFUNCTION(BlueprintCallable, Category="Sequencer|Sequence", meta=(ScriptMethod))
->>>>>>> 6bbb88c8
+	UFUNCTION(BlueprintCallable, Category="Sequencer|Sequence", meta=(ScriptMethod))
 	static void SetTickResolutionDirectly(UMovieSceneSequence* Sequence, FFrameRate TickResolution);
 
 	/**
@@ -325,11 +305,7 @@
 	 * @param Sequence The sequence within which to set the evaluation type
 	 * @param InEvaluationType The evaluation type to set for this sequence
 	 */
-<<<<<<< HEAD
-	UFUNCTION(BlueprintCallable, Category = "Sequence", meta = (ScriptMethod))
-=======
-	UFUNCTION(BlueprintCallable, Category = "Sequencer|Sequence", meta = (ScriptMethod))
->>>>>>> 6bbb88c8
+	UFUNCTION(BlueprintCallable, Category = "Sequencer|Sequence", meta = (ScriptMethod))
 	static void SetEvaluationType(UMovieSceneSequence* InSequence, EMovieSceneEvaluationType InEvaluationType);
 
 	/**
@@ -338,11 +314,7 @@
 	 * @param Sequence The sequence within which to get the evaluation type
 	 * @return The evaluation type for this sequence
 	 */
-<<<<<<< HEAD
-	UFUNCTION(BlueprintPure, Category = "Sequence", meta = (ScriptMethod))
-=======
 	UFUNCTION(BlueprintPure, Category = "Sequencer|Sequence", meta = (ScriptMethod))
->>>>>>> 6bbb88c8
 	static EMovieSceneEvaluationType GetEvaluationType(UMovieSceneSequence* InSequence);
 
 	/**
@@ -351,11 +323,7 @@
 	 * @param Sequence The sequence within which to set the clock source
 	 * @param InClockSource The clock source to set for this sequence
 	 */
-<<<<<<< HEAD
-	UFUNCTION(BlueprintCallable, Category = "Sequence", meta = (ScriptMethod))
-=======
-	UFUNCTION(BlueprintCallable, Category = "Sequencer|Sequence", meta = (ScriptMethod))
->>>>>>> 6bbb88c8
+	UFUNCTION(BlueprintCallable, Category = "Sequencer|Sequence", meta = (ScriptMethod))
 	static void SetClockSource(UMovieSceneSequence* InSequence, EUpdateClockSource InClockSource);
 
 	/**
@@ -364,11 +332,7 @@
 	 * @param Sequence The sequence within which to get the clock source
 	 * @return The clock source for this sequence
 	 */
-<<<<<<< HEAD
-	UFUNCTION(BlueprintPure, Category = "Sequence", meta = (ScriptMethod))
-=======
 	UFUNCTION(BlueprintPure, Category = "Sequencer|Sequence", meta = (ScriptMethod))
->>>>>>> 6bbb88c8
 	static EUpdateClockSource GetClockSource(UMovieSceneSequence* InSequence);
 
 	/**
@@ -398,11 +362,7 @@
 	 * @param BindingId       The binding Id to look up
 	 * @return A unique identifier for the binding, or invalid
 	 */
-<<<<<<< HEAD
-	UFUNCTION(BlueprintCallable, Category="Sequence", meta=(ScriptMethod))
-=======
-	UFUNCTION(BlueprintCallable, Category="Sequencer|Sequence", meta=(ScriptMethod))
->>>>>>> 6bbb88c8
+	UFUNCTION(BlueprintCallable, Category="Sequencer|Sequence", meta=(ScriptMethod))
 	static FSequencerBindingProxy FindBindingById(UMovieSceneSequence* Sequence, FGuid BindingId);
 
 	/**
@@ -483,11 +443,7 @@
 	 * @return The new object binding id
 	 */
 	UE_DEPRECATED(5.0, "Please migrate to GetBindingID or GetPortableBindingID depending on use-case.")
-<<<<<<< HEAD
-	UFUNCTION(BlueprintCallable, Category = "Sequence", meta = (ScriptMethod, DeprecatedFunction, DeprecationMessage="Please migrate to GetBindingID or GetPortableBindingID depending on use-case."))
-=======
 	UFUNCTION(BlueprintCallable, Category = "Sequencer|Sequence", meta = (ScriptMethod, DeprecatedFunction, DeprecationMessage="Please migrate to GetBindingID or GetPortableBindingID depending on use-case."))
->>>>>>> 6bbb88c8
 	static FMovieSceneObjectBindingID MakeBindingID(UMovieSceneSequence* MasterSequence, const FSequencerBindingProxy& InBinding, EMovieSceneObjectBindingSpace Space = EMovieSceneObjectBindingSpace::Root);
 
 
@@ -498,11 +454,7 @@
 	 * @param Binding The binding proxy to generate the binding id from
 	 * @return The binding's id
 	 */
-<<<<<<< HEAD
-	UFUNCTION(BlueprintCallable, Category = "Sequence", meta = (ScriptMethod))
-=======
-	UFUNCTION(BlueprintCallable, Category = "Sequencer|Sequence", meta = (ScriptMethod))
->>>>>>> 6bbb88c8
+	UFUNCTION(BlueprintCallable, Category = "Sequencer|Sequence", meta = (ScriptMethod))
 	static FMovieSceneObjectBindingID GetBindingID(const FSequencerBindingProxy& InBinding);
 
 
@@ -516,11 +468,7 @@
 	 * @param Binding The target binding to create the ID from
 	 * @return The binding's id
 	 */
-<<<<<<< HEAD
-	UFUNCTION(BlueprintCallable, Category = "Sequence", meta = (ScriptMethod))
-=======
-	UFUNCTION(BlueprintCallable, Category = "Sequencer|Sequence", meta = (ScriptMethod))
->>>>>>> 6bbb88c8
+	UFUNCTION(BlueprintCallable, Category = "Sequencer|Sequence", meta = (ScriptMethod))
 	static FMovieSceneObjectBindingID GetPortableBindingID(UMovieSceneSequence* MasterSequence, UMovieSceneSequence* DestinationSequence, const FSequencerBindingProxy& InBinding);
 
 	/**
@@ -530,11 +478,7 @@
 	 * @param ObjectBindingID The object binding id that has the guid and the sequence id
 	 * @return The new binding proxy
 	 */
-<<<<<<< HEAD
-	UFUNCTION(BlueprintCallable, Category = "Sequence", meta = (ScriptMethod))
-=======
-	UFUNCTION(BlueprintCallable, Category = "Sequencer|Sequence", meta = (ScriptMethod))
->>>>>>> 6bbb88c8
+	UFUNCTION(BlueprintCallable, Category = "Sequencer|Sequence", meta = (ScriptMethod))
 	static FSequencerBindingProxy ResolveBindingID(UMovieSceneSequence* MasterSequence, FMovieSceneObjectBindingID InObjectBindingID);
 
 
@@ -593,11 +537,7 @@
 	 * @InMarkIndex The given user marked frame index to edit
 	 * @InFrameNumber The frame number to set
 	 */
-<<<<<<< HEAD
-	UFUNCTION(BlueprintCallable, Category = "Sequence", meta = (ScriptMethod))
-=======
-	UFUNCTION(BlueprintCallable, Category = "Sequencer|Sequence", meta = (ScriptMethod))
->>>>>>> 6bbb88c8
+	UFUNCTION(BlueprintCallable, Category = "Sequencer|Sequence", meta = (ScriptMethod))
 	static void SetMarkedFrame(UMovieSceneSequence* Sequence, int32 InMarkIndex, FFrameNumber InFrameNumber);
 
 	/*
@@ -617,11 +557,7 @@
 	/*
 	 * Sort the marked frames in chronological order
 	 */
-<<<<<<< HEAD
-	UFUNCTION(BlueprintCallable, Category = "Sequence", meta = (ScriptMethod))
-=======
-	UFUNCTION(BlueprintCallable, Category = "Sequencer|Sequence", meta = (ScriptMethod))
->>>>>>> 6bbb88c8
+	UFUNCTION(BlueprintCallable, Category = "Sequencer|Sequence", meta = (ScriptMethod))
 	static void SortMarkedFrames(UMovieSceneSequence* Sequence);
 
 	/*
