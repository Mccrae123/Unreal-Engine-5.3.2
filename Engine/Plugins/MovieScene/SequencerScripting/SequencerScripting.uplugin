--- conflicted
+++ resolved
@@ -18,14 +18,6 @@
 			"Name": "PythonScriptPlugin",
 			"Enabled": true
 		},
-<<<<<<< HEAD
-		{
-			"Name": "TemplateSequence",
-			"Enabled": true
-		}
-
-=======
->>>>>>> 6bbb88c8
 	],
 	"Modules": [
 		{
