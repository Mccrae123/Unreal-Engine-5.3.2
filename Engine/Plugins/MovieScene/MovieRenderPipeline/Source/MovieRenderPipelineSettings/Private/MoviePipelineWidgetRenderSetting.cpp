--- conflicted
+++ resolved
@@ -32,14 +32,10 @@
 	{
 		FMoviePipelinePassIdentifier PassIdentifierForCurrentCamera;
 		PassIdentifierForCurrentCamera.Name = TEXT("ViewportUI");
-<<<<<<< HEAD
-		PassIdentifierForCurrentCamera.CameraName = CurrentShot->GetCameraName(CameraIndex);
-=======
 		// If we're not rendering all cameras, we need to pass -1 so we pick up the real camera name.
 		int32 LocalCameraIndex = CameraSettings->bRenderAllCameras ? CameraIndex : -1;
 		PassIdentifierForCurrentCamera.CameraName = CurrentShot->GetCameraName(LocalCameraIndex);
 
->>>>>>> 4af6daef
 		ExpectedRenderPasses.Add(PassIdentifierForCurrentCamera);
 	}
 }
@@ -64,18 +60,6 @@
 		{
 			FMoviePipelinePassIdentifier PassIdentifierForCurrentCamera;
 			PassIdentifierForCurrentCamera.Name = TEXT("ViewportUI");
-<<<<<<< HEAD
-			PassIdentifierForCurrentCamera.CameraName = CurrentShot->GetCameraName(CameraIndex);
-
-			// Draw the widget to the render target
-			FRenderTarget* BackbufferRenderTarget = RenderTarget->GameThread_GetRenderTargetResource();
-
-			ULocalPlayer* LocalPlayer = GetWorld()->GetFirstLocalPlayerFromController();
-
-			// Cast the interface to a widget is a little yucky but the implementation is unlikely to change.
-			TSharedPtr<SGameLayerManager> GameLayerManager = StaticCastSharedPtr<SGameLayerManager>(LocalPlayer->ViewportClient->GetGameLayerManager());
-
-=======
 
 			// If we're not rendering all cameras, we need to pass -1 so we pick up the real camera name.
 			int32 LocalCameraIndex = CameraSettings->bRenderAllCameras ? CameraIndex : -1;
@@ -89,7 +73,6 @@
 			// Cast the interface to a widget is a little yucky but the implementation is unlikely to change.
 			TSharedPtr<SGameLayerManager> GameLayerManager = StaticCastSharedPtr<SGameLayerManager>(LocalPlayer->ViewportClient->GetGameLayerManager());
 
->>>>>>> 4af6daef
 			WidgetRenderer->DrawWidget(BackbufferRenderTarget, GameLayerManager.ToSharedRef(), 1.f, FVector2D(RenderTarget->SizeX, RenderTarget->SizeY), (float)InSampleState.OutputState.TimeData.FrameDeltaTime);
 
 			TSharedPtr<FMoviePipelineOutputMerger, ESPMode::ThreadSafe> OutputBuilder = GetPipeline()->OutputBuilder;
