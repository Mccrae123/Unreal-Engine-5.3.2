// Copyright Epic Games, Inc. All Rights Reserved.
#pragma once

#include "MoviePipelineSetting.h"
<<<<<<< HEAD
#include "MovieRenderPipelineCoreModule.h"
#include "HAL/IConsoleManager.h"
#include "Engine/World.h"
#include "Kismet/KismetSystemLibrary.h"
=======
>>>>>>> 24776ab6
#include "MoviePipelineConsoleVariableSetting.generated.h"

UCLASS(BlueprintType)
class MOVIERENDERPIPELINESETTINGS_API UMoviePipelineConsoleVariableSetting : public UMoviePipelineSetting
{
	GENERATED_BODY()
public:

public:
#if WITH_EDITOR
	virtual FText GetDisplayText() const override { return NSLOCTEXT("MovieRenderPipeline", "ConsoleVariableSettingDisplayName", "Console Variables"); }
#endif
	virtual bool IsValidOnShots() const override { return true; }
	virtual bool IsValidOnMaster() const override { return true; }
	virtual void SetupForPipelineImpl(UMoviePipeline* InPipeline) override;
	virtual void TeardownForPipelineImpl(UMoviePipeline* InPipeline) override;
protected:
<<<<<<< HEAD
	void ApplyCVarSettings(const bool bOverrideValues)
	{
		if (!(GetIsUserCustomized() && IsEnabled()))
		{
			return;
		}

		PreviousConsoleVariableValues.Reset();
		PreviousConsoleVariableValues.SetNumZeroed(ConsoleVariables.Num());

		int32 Index = 0;
		for(const TPair<FString, float>& KVP : ConsoleVariables)
		{
			// We don't use the shared macro here because we want to soft-warn the user instead of tripping an ensure over missing cvar values.
			IConsoleVariable* CVar = IConsoleManager::Get().FindConsoleVariable(*KVP.Key); 
			if (CVar)
			{
				if (bOverrideValues)
				{
					PreviousConsoleVariableValues[Index] = CVar->GetFloat();
					CVar->Set(KVP.Value, EConsoleVariableFlags::ECVF_SetByConsole);
				}
				else
				{
					CVar->Set(PreviousConsoleVariableValues[Index], EConsoleVariableFlags::ECVF_SetByConsole);
				}

				UE_LOG(LogMovieRenderPipeline, Log, TEXT("Applying CVar \"%s\" PreviousValue: %f NewValue: %f"),
					*KVP.Key, PreviousConsoleVariableValues[Index], KVP.Value);
			}
			else
			{
				UE_LOG(LogMovieRenderPipeline, Warning, TEXT("Failed to apply CVar \"%s\" due to no cvar by that name. Ignoring."), *KVP.Key);
			}

			Index++;
		}

		if (bOverrideValues)
		{
			for (const FString& Command : StartConsoleCommands)
			{
				UE_LOG(LogMovieRenderPipeline, Log, TEXT("Executing Console Command \"%s\" before shot starts."), *Command);
				UKismetSystemLibrary::ExecuteConsoleCommand(GetWorld(), Command, nullptr);
			}
		}
		else
		{
			for (const FString& Command : EndConsoleCommands)
			{
				UE_LOG(LogMovieRenderPipeline, Log, TEXT("Executing Console Command \"%s\" after shot ends."), *Command);
				UKismetSystemLibrary::ExecuteConsoleCommand(GetWorld(), Command, nullptr);
			}
		}
		
	}
=======
	void ApplyCVarSettings(const bool bOverrideValues);
>>>>>>> 24776ab6

public:
	/** 
	* An array of key/value pairs for console variable name and the value you wish to set for that cvar.
	* The existing value will automatically be cached and restored afterwards.
	*/
	UPROPERTY(EditAnywhere, BlueprintReadWrite, Category = "Settings")
	TMap<FString, float> ConsoleVariables;

	/**
	* An array of console commands to execute when this shot is started. If you need to restore the value 
	* after the shot, add a matching entry in the EndConsoleCommands array. Because they are commands
	* and not values we cannot save the preivous value automatically.
	*/
	UPROPERTY(EditAnywhere, BlueprintReadWrite, Category = "Settings")
	TArray<FString> StartConsoleCommands;

	/**
	* An array of console commands to execute when this shot is finished. Used to restore changes made by
	* StartConsoleCommands.
	*/
	UPROPERTY(EditAnywhere, BlueprintReadWrite, Category = "Settings")
	TArray<FString> EndConsoleCommands;

private:
	TArray<float> PreviousConsoleVariableValues;
};<|MERGE_RESOLUTION|>--- conflicted
+++ resolved
@@ -2,13 +2,6 @@
 #pragma once
 
 #include "MoviePipelineSetting.h"
-<<<<<<< HEAD
-#include "MovieRenderPipelineCoreModule.h"
-#include "HAL/IConsoleManager.h"
-#include "Engine/World.h"
-#include "Kismet/KismetSystemLibrary.h"
-=======
->>>>>>> 24776ab6
 #include "MoviePipelineConsoleVariableSetting.generated.h"
 
 UCLASS(BlueprintType)
@@ -26,66 +19,7 @@
 	virtual void SetupForPipelineImpl(UMoviePipeline* InPipeline) override;
 	virtual void TeardownForPipelineImpl(UMoviePipeline* InPipeline) override;
 protected:
-<<<<<<< HEAD
-	void ApplyCVarSettings(const bool bOverrideValues)
-	{
-		if (!(GetIsUserCustomized() && IsEnabled()))
-		{
-			return;
-		}
-
-		PreviousConsoleVariableValues.Reset();
-		PreviousConsoleVariableValues.SetNumZeroed(ConsoleVariables.Num());
-
-		int32 Index = 0;
-		for(const TPair<FString, float>& KVP : ConsoleVariables)
-		{
-			// We don't use the shared macro here because we want to soft-warn the user instead of tripping an ensure over missing cvar values.
-			IConsoleVariable* CVar = IConsoleManager::Get().FindConsoleVariable(*KVP.Key); 
-			if (CVar)
-			{
-				if (bOverrideValues)
-				{
-					PreviousConsoleVariableValues[Index] = CVar->GetFloat();
-					CVar->Set(KVP.Value, EConsoleVariableFlags::ECVF_SetByConsole);
-				}
-				else
-				{
-					CVar->Set(PreviousConsoleVariableValues[Index], EConsoleVariableFlags::ECVF_SetByConsole);
-				}
-
-				UE_LOG(LogMovieRenderPipeline, Log, TEXT("Applying CVar \"%s\" PreviousValue: %f NewValue: %f"),
-					*KVP.Key, PreviousConsoleVariableValues[Index], KVP.Value);
-			}
-			else
-			{
-				UE_LOG(LogMovieRenderPipeline, Warning, TEXT("Failed to apply CVar \"%s\" due to no cvar by that name. Ignoring."), *KVP.Key);
-			}
-
-			Index++;
-		}
-
-		if (bOverrideValues)
-		{
-			for (const FString& Command : StartConsoleCommands)
-			{
-				UE_LOG(LogMovieRenderPipeline, Log, TEXT("Executing Console Command \"%s\" before shot starts."), *Command);
-				UKismetSystemLibrary::ExecuteConsoleCommand(GetWorld(), Command, nullptr);
-			}
-		}
-		else
-		{
-			for (const FString& Command : EndConsoleCommands)
-			{
-				UE_LOG(LogMovieRenderPipeline, Log, TEXT("Executing Console Command \"%s\" after shot ends."), *Command);
-				UKismetSystemLibrary::ExecuteConsoleCommand(GetWorld(), Command, nullptr);
-			}
-		}
-		
-	}
-=======
 	void ApplyCVarSettings(const bool bOverrideValues);
->>>>>>> 24776ab6
 
 public:
 	/** 
