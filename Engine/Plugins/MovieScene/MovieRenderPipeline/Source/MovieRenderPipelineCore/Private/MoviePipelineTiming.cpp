// Copyright Epic Games, Inc. All Rights Reserved.

#include "MoviePipeline.h"
#include "MovieRenderPipelineDataTypes.h"
#include "MoviePipelineAntiAliasingSetting.h"
#include "MoviePipelineShotConfig.h"
#include "MoviePipelineOutputBase.h"
#include "CoreGlobals.h"
#include "Containers/Array.h"
#include "MovieRenderPipelineCoreModule.h"
#include "MovieScene.h"
#include "LevelSequence.h"
#include "LevelSequenceActor.h"
#include "Engine/World.h"
#include "GameFramework/PlayerController.h"
#include "GameFramework/WorldSettings.h"
#include "MoviePipelineMasterConfig.h"
#include "MoviePipelineCameraSetting.h"
#include "MoviePipelineQueue.h"
#include "MoviePipelineOutputSetting.h"

#if WITH_EDITOR
#include "MoviePipelineDebugSettings.h"
#endif
void UMoviePipeline::ProcessOutstandingFutures()
{
	// Check if any frames failed to output
	TArray<int32> CompletedOutputFutures;
	for (int32 Index = 0; Index < OutputFutures.Num(); ++Index)
	{
		// Output futures are pushed in order to the OutputFutures array. However they are
		// completed asyncronously, so we don't process any futures after a not-yet-ready one
		// otherwise we push into the GeneratedShotOutputData array out of order.
		const FMoviePipelineOutputFuture& OutputFuture = OutputFutures[Index];
		if (!OutputFuture.Get<0>().IsReady())
		{
			break;
		}

		CompletedOutputFutures.Add(Index);

		const MoviePipeline::FMoviePipelineOutputFutureData& FutureData = OutputFuture.Get<1>();

		// The future was completed, time to add it to our shot output data.
		FMoviePipelineShotOutputData* ShotOutputData = nullptr;
		for (int32 OutputDataIndex = 0; OutputDataIndex < GeneratedShotOutputData.Num(); OutputDataIndex++)
		{
			if (FutureData.Shot == GeneratedShotOutputData[OutputDataIndex].Shot)
			{
				ShotOutputData = &GeneratedShotOutputData[OutputDataIndex];
			}
		}

		if (!ShotOutputData)
		{
			GeneratedShotOutputData.Add(FMoviePipelineShotOutputData());
			ShotOutputData = &GeneratedShotOutputData.Last();
			ShotOutputData->Shot = FutureData.Shot;
		}

		// Add the filepath to the renderpass data.
		ShotOutputData->RenderPassData.FindOrAdd(FutureData.PassIdentifier).FilePaths.Add(FutureData.FilePath);

		if (!OutputFuture.Get<0>().Get())
		{
			UE_LOG(LogMovieRenderPipeline, Error, TEXT("Error exporting frame, canceling movie export."));
			RequestShutdown(true);
			break;
		}
	}

	for (int32 Index = CompletedOutputFutures.Num() - 1; Index >= 0; --Index)
	{
		OutputFutures.RemoveAt(CompletedOutputFutures[Index]);
	}
}

void UMoviePipeline::TickProducingFrames()
{
	// The callback for this function does not get registered until Initialization has been called, which sets
	// the state to Render. If it's not, we have a initialization order/flow issue!
	check(PipelineState == EMovieRenderPipelineState::ProducingFrames);

	// We should not be calling this once we have completed all the shots.
	check(CurrentShotIndex >= 0 && CurrentShotIndex < ActiveShotList.Num());

	ProcessOutstandingFutures();

	if (bShutdownRequested)
	{
		UE_LOG(LogMovieRenderPipeline, Log, TEXT("[GFrameCounter: %d] Async Shutdown Requested, abandoning remaining work and moving to Finalize."), GFrameCounter);
		TransitionToState(EMovieRenderPipelineState::Finalize);
		return;
	}

	// When start up we want to override the engine's Custom Timestep with our own.
	// This gives us the ability to completely control the engine tick/delta time before the frame
	// is started so that we don't have to always be thinking of delta times one frame ahead. We need
	// to do this only once we're ready to set the timestep though, as Initialize can be called as
	// a result of a OnBeginFrame, meaning that Initialize is called on the frame before TickProducingFrames
	// so there would be one frame where it used the custom timestep (after initialize) before TPF was called.
	if (GEngine->GetCustomTimeStep() != CustomTimeStep)
	{
		CachedPrevCustomTimeStep = GEngine->GetCustomTimeStep();
		GEngine->SetCustomTimeStep(CustomTimeStep);
	}

	// If we're debug stepping one frame at a time, this will return true
	// and we early out so that we don't end up advancing the pipeline at all.
	// This handles setting the delta time for us to a fixed number.
	if (DebugFrameStepPreTick())
	{
		return;
	}
	
	// Make sure we're unpaused for the duration of this frame. We could have been paused by the frame stepper
	// on the last Tick.
	GetWorld()->GetFirstPlayerController()->SetPause(false);

	UMoviePipelineExecutorShot* CurrentCameraCut = ActiveShotList[CurrentShotIndex];

	const MoviePipeline::FFrameConstantMetrics FrameMetrics = CalculateShotFrameMetrics(CurrentCameraCut);

	// Reset our Output State so we ensure nothing gets unintentionally persisted between frames.
	CachedOutputState.ResetPerFrameData();

	// Check to see if we need to initialize a new shot. This potentially changes a lot of state.
	if (CurrentCameraCut->ShotInfo.State == EMovieRenderShotState::Uninitialized)
	{
		// Solo our shot and create rendering resources.
		InitializeShot(CurrentCameraCut);

		CachedOutputState.ResetPerShotData();
		CachedOutputState.ShotIndex = CurrentShotIndex;
		CachedOutputState.ShotSamplesRendered = 0;
		CachedOutputState.ShotOutputFrameNumber = -1;
		CachedOutputState.TemporalSampleCount = CurrentCameraCut->ShotInfo.NumTemporalSamples;

		UE_LOG(LogMovieRenderPipeline, Log, TEXT("[%d] Initializing Camera Cut [%d/%d] in [%s] %s."), GFrameCounter,
			CurrentShotIndex + 1, ActiveShotList.Num(), *CurrentCameraCut->OuterName, *CurrentCameraCut->InnerName);
		
		CurrentCameraCut->ShotInfo.SetNextStateAfter(EMovieRenderShotState::Uninitialized);

		// The shot has been initialized and the new state chosen. Jump the Sequence to the starting time.
		// This means that the camera will be in the correct location for warm-up frames to allow any systems
		// dependent on camera position to properly warm up. If motion blur fixes are enabled, then we'll jump 
		// again after the warm-up frames.
		UMoviePipelineAntiAliasingSetting* AntiAliasingSettings = FindOrAddSettingForShot<UMoviePipelineAntiAliasingSetting>(CurrentCameraCut);

		if (!CurrentCameraCut->ShotInfo.bEmulateFirstFrameMotionBlur)
		{
			FFrameTime TicksToEndOfPreviousFrame;
			float WorldTimeDilation = GetWorld()->GetWorldSettings()->GetEffectiveTimeDilation();

			UMoviePipelineAntiAliasingSetting* AntiAliasing = FindOrAddSettingForShot<UMoviePipelineAntiAliasingSetting>(CurrentCameraCut);
			if (AntiAliasing->TemporalSampleCount == 1)
			{
				TicksToEndOfPreviousFrame = FrameMetrics.TicksPerOutputFrame;
			}
			else
			{
				// The first sub-frame accumulation is going to try to go forward
				// by the amount the shutter is closed, plus the duration of one sample
				// because that is the logic we use for every other frame.
				TicksToEndOfPreviousFrame = FrameMetrics.TicksPerSample + FrameMetrics.TicksWhileShutterClosed;
			}

			if (!FMath::IsNearlyEqual(WorldTimeDilation, 1.f))
			{
				TicksToEndOfPreviousFrame = TicksToEndOfPreviousFrame * WorldTimeDilation;
			}

			// The above calculation will offset us by a portion of a frame. We then offset by the number of whole frames we need to back up by.
			// The warmup state (when using camera cut for warmup) will simply advance us an entire frame each time. This means that when we go
			// to render the first frame we will be on the correct offset.
			TicksToEndOfPreviousFrame += FFrameRate::TransformTime(FFrameTime(FFrameNumber(CurrentCameraCut->ShotInfo.NumEngineWarmUpFramesRemaining)), TargetSequence->GetMovieScene()->GetDisplayRate(), TargetSequence->GetMovieScene()->GetTickResolution());
			AccumulatedTickSubFrameDeltas -= TicksToEndOfPreviousFrame.GetSubFrame();
			CurrentCameraCut->ShotInfo.CurrentTickInMaster = CurrentCameraCut->ShotInfo.CurrentTickInMaster - TicksToEndOfPreviousFrame.FloorToFrame();
		}

		// Jump to the first frame of the sequence that we will be playing from. This doesn't take into account camera timing offset or temporal sampling, but that is
		// proably okay as it means the first frame (frame 0) is exactly evaluated which is easier to preview effects in the editor instead of -.25 of a frame.
		FFrameNumber CurrentMasterSeqTick = CurrentCameraCut->ShotInfo.CurrentTickInMaster;
		FFrameTime TimeInPlayRate = FFrameRate::TransformTime(CurrentMasterSeqTick, TargetSequence->GetMovieScene()->GetTickResolution(), TargetSequence->GetMovieScene()->GetDisplayRate());

		// We tell it to jump so that things responding to different scrub-types work correctly.
		LevelSequenceActor->GetSequencePlayer()->SetPlaybackPosition(FMovieSceneSequencePlaybackParams(TimeInPlayRate, EUpdatePositionMethod::Jump));
		CustomSequenceTimeController->SetCachedFrameTiming(FQualifiedFrameTime(CurrentMasterSeqTick, TargetSequence->GetMovieScene()->GetTickResolution()));
<<<<<<< HEAD

		if (!CurrentCameraCut->ShotInfo.bEmulateFirstFrameMotionBlur)
		{
			// Real warm up frames walk through the Sequence
			LevelSequenceActor->GetSequencePlayer()->Play();
		}
		else
		{
			// Ensure we don't try to evaluate as we want to sit and wait during warm up and motion blur frames.
			LevelSequenceActor->GetSequencePlayer()->Pause();
		}

=======

		if (!CurrentCameraCut->ShotInfo.bEmulateFirstFrameMotionBlur)
		{
			// Real warm up frames walk through the Sequence
			LevelSequenceActor->GetSequencePlayer()->Play();
		}
		else
		{
			// Ensure we don't try to evaluate as we want to sit and wait during warm up and motion blur frames.
			LevelSequenceActor->GetSequencePlayer()->Pause();
		}

>>>>>>> 6bbb88c8
		// Update the camera's previous/current location. On the first frame there is no previous so we just make them match.
		{
			APlayerController* LocalPlayerController = GetWorld()->GetFirstPlayerController();
			LocalPlayerController->GetPlayerViewPoint(FrameInfo.CurrViewLocation, FrameInfo.CurrViewRotation);
			
			FrameInfo.PrevViewLocation = FrameInfo.CurrViewLocation;
			FrameInfo.PrevViewRotation = FrameInfo.CurrViewRotation;
		}

		// We can safely fall through to the below states as they're OK to process the same frame we set up.
		UE_LOG(LogMovieRenderPipeline, Log, TEXT("[%d] Finished initializing Camera Cut [%d/%d] in [%s] %s."), GFrameCounter,
			CurrentShotIndex + 1, ActiveShotList.Num(), *CurrentCameraCut->OuterName, *CurrentCameraCut->InnerName);
	}
	
	// Do the WarmingUp State exit condition before the WarmingUp loop, to allow the correct WarmingUp state to
	// persist through to the post-frame render before switching to the next state.
	if (CurrentCameraCut->ShotInfo.State == EMovieRenderShotState::WarmingUp && CurrentCameraCut->ShotInfo.NumEngineWarmUpFramesRemaining == 0)
	{
		// We can either jump to the MotionBlur state or to the Rendering state, same as with coming from Uninitialized stage. 
		// We just let the shot decide to move on if it's appropriate (to avoid duplicating the code from Uninitialized)
		CurrentCameraCut->ShotInfo.SetNextStateAfter(EMovieRenderShotState::WarmingUp);
	}

	// If the shot is warming up then we will just pass a reasonable amount of time this frame (no output data will be produced).
	if (CurrentCameraCut->ShotInfo.State == EMovieRenderShotState::WarmingUp)
	{
		UE_LOG(LogMovieRenderPipeline, Verbose, TEXT("[%d] Evaluating WarmUp frame %d. Remaining: %d"), GFrameCounter, CurrentCameraCut->ShotInfo.NumEngineWarmUpFramesRemaining, CurrentCameraCut->ShotInfo.NumEngineWarmUpFramesRemaining - 1);

		// This if block will get called the same frame that we transition into the Warm Up state. We should not be in the
		// warm up state unless we have at least one frame. 
		CurrentCameraCut->ShotInfo.NumEngineWarmUpFramesRemaining--;
		CurrentCameraCut->ShotInfo.WorkMetrics.EngineWarmUpFrameIndex++;
		
		// Warm up frames will discard the result and not contribute to output.
		CachedOutputState.bDiscardRenderResult = true;

		// We only render a warm up frame if this is the last engine warmup frame and there are render warmup frames to do.
		UMoviePipelineAntiAliasingSetting* AntiAliasingSettings = FindOrAddSettingForShot<UMoviePipelineAntiAliasingSetting>(CurrentCameraCut);
		check(AntiAliasingSettings);
		// Some features (such as GPU particles) need to be rendered to warm up
		const bool bRenderFrame = (CurrentCameraCut->ShotInfo.NumEngineWarmUpFramesRemaining == 0 && AntiAliasingSettings->RenderWarmUpCount > 0) || AntiAliasingSettings->bRenderWarmUpFrames;

		CachedOutputState.bSkipRendering = !bRenderFrame;

		// Render the next frame at a reasonable frame rate to pass time in the world.
		double FrameDeltaTime = GetPipelineMasterConfig()->GetEffectiveFrameRate(TargetSequence).AsInterval();

		UE_LOG(LogMovieRenderPipeline, VeryVerbose, TEXT("[%d] Shot WarmUp set engine DeltaTime to %f seconds."), GFrameCounter, FrameDeltaTime);
		CustomTimeStep->SetCachedFrameTiming(MoviePipeline::FFrameTimeStepCache(FrameDeltaTime));

		if (!CurrentCameraCut->ShotInfo.bEmulateFirstFrameMotionBlur)
		{
			// If we're using real warmup frames we need to advance the sequence instead of just sitting there like normal.
			CurrentCameraCut->ShotInfo.CurrentTickInMaster = CurrentCameraCut->ShotInfo.CurrentTickInMaster + FrameMetrics.TicksPerOutputFrame.FloorToFrame();

			// The sequence player will already be playing (due to the Uninitialized block) so we just tell it which frame it should be playing at.
			FFrameTime FinalEvalTime = FrameMetrics.GetFinalEvalTime(CurrentCameraCut->ShotInfo.CurrentTickInMaster);
			CustomSequenceTimeController->SetCachedFrameTiming(FQualifiedFrameTime(FinalEvalTime, FrameMetrics.TickResolution));
		}

		CachedOutputState.TimeData.FrameDeltaTime = FrameDeltaTime;
		CachedOutputState.TimeData.WorldSeconds = CachedOutputState.TimeData.WorldSeconds + FrameDeltaTime;
		// We don't want to execute the other possible states until at least the next frame.
		// This ensures that we actually tick the world once for the WarmUp state.
		return;
	}

	// Do the MotionBlur State exit condition before the MotionBlur loop, to allow the correct MotionBlur state to
	// persist through to the post-frame render before switching to the next state.
	if (CurrentCameraCut->ShotInfo.State == EMovieRenderShotState::MotionBlur && CurrentCameraCut->ShotInfo.bHasEvaluatedMotionBlurFrame)
	{
		// Motion Blur will evaluate further on in the frame than the first output frame. This is so that when
		// we jump to the correct evaluation time for the first frame, the motion vectors (which are bi-directional)
		// are correct and more likely to have valid data than if we started before the frame.


		// The first frame of rendering code always assumes that we're coming from the previous frame. To avoid
		// complicating that code, we'll jump back to where that frame would have been rendered, had it existed.
		FFrameTime TicksToEndOfPreviousFrame;
		float WorldTimeDilation = GetWorld()->GetWorldSettings()->GetEffectiveTimeDilation();

		UMoviePipelineAntiAliasingSetting* AntiAliasing = FindOrAddSettingForShot<UMoviePipelineAntiAliasingSetting>(CurrentCameraCut);
		if (AntiAliasing->TemporalSampleCount == 1)
		{
			TicksToEndOfPreviousFrame = FrameMetrics.TicksPerOutputFrame;
		}
		else
		{
			// The first sub-frame accumulation is going to try to go forward
			// by the amount the shutter is closed, plus the duration of one sample
			// because that is the logic we use for every other frame.
			TicksToEndOfPreviousFrame = FrameMetrics.TicksPerSample + FrameMetrics.TicksWhileShutterClosed;
		}

		if (!FMath::IsNearlyEqual(WorldTimeDilation, 1.f))
		{
			TicksToEndOfPreviousFrame = TicksToEndOfPreviousFrame * WorldTimeDilation;
		}
		AccumulatedTickSubFrameDeltas -= TicksToEndOfPreviousFrame.GetSubFrame();
		CurrentCameraCut->ShotInfo.CurrentTickInMaster = CurrentCameraCut->ShotInfo.CurrentTickInMaster - TicksToEndOfPreviousFrame.FloorToFrame();

		// Skip to rendering which will skip the next block.
		CurrentCameraCut->ShotInfo.State = EMovieRenderShotState::Rendering;
	}

	// This block is optional, as they may not want motion blur fixes.
	if (CurrentCameraCut->ShotInfo.State == EMovieRenderShotState::MotionBlur)
	{
		CachedOutputState.bSkipRendering = false;
		CachedOutputState.bDiscardRenderResult = true;

		CachedOutputState.TimeData.MotionBlurFraction = FrameMetrics.ShutterAnglePercentage;
		
		// For the Motion Blur frame, we evaluate the Sequence past the starting frame so that on the next frame
		// we go backwards, and that gives us an approximation of motion blur for data we don't have. The world moves
		// forward in both cases which is a little odd conceptually but we can't use negative delta times.
		double FrameDeltaTime = FrameMetrics.TickResolution.AsSeconds(FrameMetrics.TicksPerSample);
		CachedOutputState.TimeData.FrameDeltaTime = FrameDeltaTime;
		CachedOutputState.TimeData.WorldSeconds = CachedOutputState.TimeData.WorldSeconds + FrameDeltaTime;
		CustomTimeStep->SetCachedFrameTiming(MoviePipeline::FFrameTimeStepCache(FrameDeltaTime));

		// We subtract a single tick here so that if you're trying to render one frame, and it is the last frame of the
		// camera cut, if we jump forward a whole frame the evaluation will fail (since end frames are exclusive). To
		// work around, we evaluate one tick before, which is indistinguishable in positions but neatly avoids the eval problem.
		FFrameNumber MotionBlurDurationTicks = FrameMetrics.TicksPerOutputFrame.FloorToFrame() - FFrameNumber(1);

		// CurrentShot.CurrentTick should be at the first frame they want to evaluate, without the shutter timing/motion blur
		// offsets taken into account. When we evaluate for this frame, take those into account.
		FFrameTime FinalEvalTime = FrameMetrics.GetFinalEvalTime(CurrentCameraCut->ShotInfo.CurrentTickInMaster + MotionBlurDurationTicks);

		// Jump to the motion blur frame
		FFrameTime TimeInPlayRate = FFrameRate::TransformTime(FinalEvalTime, FrameMetrics.TickResolution, TargetSequence->GetMovieScene()->GetDisplayRate());
		LevelSequenceActor->GetSequencePlayer()->SetPlaybackPosition(FMovieSceneSequencePlaybackParams(TimeInPlayRate, EUpdatePositionMethod::Jump));
		CustomSequenceTimeController->SetCachedFrameTiming(FQualifiedFrameTime(FinalEvalTime, FrameMetrics.TickResolution));
		
		// We early out on this loop so that at least one tick passes for motion blur. We need to leave our state in
		// MotionBlur because the render tick needs to know that it is processing motion blur (it's a special case
		// with many renders for a frame to fill history buffers).
		CurrentCameraCut->ShotInfo.bHasEvaluatedMotionBlurFrame = true;
		UE_LOG(LogMovieRenderPipeline, Verbose, TEXT("[%d] Shot MotionBlur set engine DeltaTime to %f seconds."), GFrameCounter, FrameDeltaTime);
		return;
	}

	// Alright we're in the point where we finally want to start rendering out frames, we've finished warming up,
	// we've evaluated the correct frame to give us motion blur vector sources, etc. This will be called each time
	// we advance the world, even when sub-stepping, etc.
	if (CurrentCameraCut->ShotInfo.State == EMovieRenderShotState::Rendering)
	{
		float WorldTimeDilation = GetWorld()->GetWorldSettings()->GetEffectiveTimeDilation();

		// This delta time may get modified to respect slowmo tracks and will be converted to seconds for
		// engine delta time at the end.
		FFrameTime DeltaFrameTime = FFrameTime();

		UMoviePipelineAntiAliasingSetting* AntiAliasingSettings = FindOrAddSettingForShot<UMoviePipelineAntiAliasingSetting>(CurrentCameraCut);
		check(AntiAliasingSettings);

		// If we've rendered the last sample and wrapped around, then we're going to be
		// working on the next output frame for this frame. Since OutputFrameNumber gets
		// initialized to -1, this is ok on the very first frame of rendering as it pushes
		// us to be working on outputting frame zero.
		if (CachedOutputState.TemporalSampleIndex >= AntiAliasingSettings->TemporalSampleCount - 1)
		{
			CachedOutputState.TemporalSampleIndex = -1;
		}

		CachedOutputState.TemporalSampleIndex++;
		const bool bFirstFrame = CachedOutputState.TemporalSampleIndex == 0;
		
		if (AntiAliasingSettings->TemporalSampleCount == 1)
		{
			// It should always be zero when using no sub-sampling.
			check(CachedOutputState.TemporalSampleIndex == 0);

			// When not using any sub-frame accumulation, the delta time is just
			// 1/FrameRate * World Timescale (Slo-mo), which is applied afterwards.
			DeltaFrameTime = FrameMetrics.TicksPerOutputFrame;
		}
		else
		{
			/*
			* Sub-frame accumulation is surprisingly nuanced and complicated. Unreal's real-time motion blur is
			* is an approximation that derives a velocity (per-vertex) by taking the difference in positions per 
			* frame and then simulates a 'centered' motion blur, blurring pixels on either side of the object.
			* The amount of pixels that are blurred is determined by the Shutter Angle ("Motion Blur Amount").
			* Because we are simulating a higher quality version of the existing motion blur, we override the
			* Shutter Angle to 360 during accumulation frames, as they are designed to represent one long blur
			* and we emulate the shutter angle ourself over multiple frames.
			*
			* Different industries have different needs for when data is collected relative to an output frame.
			* Since a "frame" is a span of time, and a non-360 shutter angle determines that no photons would
			* accumulate while it is closed, there are three options for what period of time makes up the frame.
			* In addition to the sampling being shifted, there may also be a brightness curve that gets applied
			* to each shutter type during the accumulation frame, as choosing to give a particular frame more
			* weight during the accumulation will make it brighter and thus appear to have more influence. This
			* is handled during the accumulation/pixel data instead of shifting samples around as that would make
			* the timing on this very complicated.
			*
			* In the diagram below, 'f' marks an output frame, 's' marks the shutter-angle (180 in this case)
			* and it is assumed there are four motion samples ('-')
			*
			* f         f         f         f
			* |    s    |    s    |    s    |
			* |    |    |    |    |    |    |
			*       ----     Frame Close
			*         -- --   Frame Center
			*		     ---- Frame Open
			* Frame Closed - In this scenario, a given frame 'n' is when the shutter should close, meaning that
			*                the accumulation is the motion that happened before the frame.
			* Frame Center - In this scenario, a given frame 'n' is split evenly with half of the motion coming
			*                from before that frame, and half afterwards. In this diagram, the space in the
			*                middle is irrelevant (-- --), and is just there to make the diagram line up evenly.
			* Frame Opened - In this scenario, a given frame 'n' is when the shutter should open, meaning that
			*                the accumulation is the motion that happens after the frame.
			*
			* Depending on the shutter angle the spacing between the frames will change, ie: 270 shutter angle
			* means that the accumulation will happen across 75% of the time. In the example below, this assumes
			* that you are using Frame Close, meaning that the 75% of time before each frame.
			* 
			* f         f         f         f
			* |  s      |  s      |  s      |
			* |  |      |  |      |  |      |
			*     ------    ------    ------ Frame Close accumulation.
			*
			* The above offset (Frame Open/Closed/Centered) is the first timing offset that we apply, which only
			* changes what data is sampled to be considered a given frame n. We need to apply a second offset to
			* our sampling, because motion blur is centered around the object. For our motion blur to accurately
			* represent the period of time denoted on the chart, we need to offset the sample by half of the length
			* of a sub-frame so that when the blur is applied on either side of it, no pixels beyond where the frame
			* lies are affected.
			*
			* These offsets are calculated at the start of the shot and counter-adjusted for when calculating out which
			* frame number the output frames should end up with.
			*
			* In the diagram below, 'f' marks an output frame, 's' marks the shutter angle time, and '-' marks where
			* we actually sample time to generate a sub-frame (for which there are 4 in this example).
			*
			* f               f               f
			* |       s       |       s       |
			* |       |       |       |       |
			* |       |-|-|-|-|               |
			*
			* Finally, the tricky part. Because time in Unreal only goes forward (due to world tick) and renders may
			* be very expensive, we need to minimize any extra, unnecessary renders. To emulate Shutter Angle, there is
			* a period of time where the shutter is closed. We still need this time to pass in the world, but we don't
			* want our camera motion blur to stretch to cover this gap. One solution would be to render an extra frame
			* (with a duration of |-|) right before the first accumulation frame but this would be unnecessarily expensive.
			* 
			* Instead, what we do is we jump from the last accumulation frame to the start of the next frame (keeping in
			* mind that we have a timing offset meaning that we're in the center of the frame), but we override the motion
			* blur for this frame and say that the motion blur only has an effective length matching |-|, even though 
			* |-----| time has passed. Our motion blur amount is a 0-1 fraction, so to calculate the desired motion blur
			* for the first frame we take the length of a sub-frame and divide it by the total number of time that has
			* passed. Because the motion blur is centered and we've landed in the middle of the first accumulation frame
			* this ends up being the correct length and centered at the correct period of time. Yay!
			*
			* f               f               f
			* |       s       |       s       |
			* |       |       |       |       |
			* |       |-|-|-|-|       |-|-|-|-|
			*                ^         ^
			*        Jump From         Jump To
			*
			* The only remaining thing to watch out for is accumulation drift. The Movie Pipeline does not rely on 
			* accumulating delta times via engine-tick (even though we control engine tick) to avoid any floating point
			* issues. Instead, we calculate the exact number of ticks to move each time and store the accumulated time as 
			* ticks. Integers don't drift, but certain tick rates/accumulation sub-frame counts can end up not moving time
			* forward by a whole number.
			*
			* Given a default tick rate of 24,000 ticks per second and a output frame rate of 24fps, we have 1,000 ticks to
			* represent each frame. This is a great deal of precision, but it doesn't divide evenly by the number of samples
			* they may choose, such as three. 1000/3 = 333.3333 ticks per sub-frame. Since ticks are our finest resolution
			* we have to either advance time by 333 or 334. To account for this, we need a running tally of how much we're
			* drifting behind and then add it once it crosses the threshold.
			*
			* The reason we derive the Sequence time from our own time, and we derive our own time from the series of multiple
			* samples, is to handle slo-mo tracks. Slo-mo is not linear and can change each frame (which is why we multiply our
			* final delta amount by it) but to ensure the newly generated frames have the most correct timecode we move time
			* on our own, and find the nearest frame number and timecode from the sequence. When slo-mo tracks are not in play
			* the numbers should always add up evenly and it will be an exact 1-to-1 match.
			*
			* Easy!
			*/

			
			// Shouldn't be in this else branch if they don't have an Accumulation Setting for this shot.
			check(AntiAliasingSettings);
			check(AntiAliasingSettings->TemporalSampleCount > 1);
				
			
			if (bFirstFrame)
			{
				/* The first sub-frame has its timing calculated differently than the rest, because we're trying to skip
				* any unnecessary ticks so our world/engine delta time is long (to cover the gap where the shutter is 
				* closed) but the motion blur shutter angle is overridden to be short to simulate only the portion of time
				* with the shutter open that we care about.
				* f               f               f
				* |       s       |       s       |
				* |       |       |       |       |
				* |       |-|-|-|-|       |-|-|-|-|
				*                ^         ^
				*        Jump From         Jump To
				*
				* The duration between the last accumulation frame and the start of the next accumulation frame is
				* (360-ShutterAngle)/360 * Ticks Per Frame + Ticks Per Subframe.
				* The (360-ShutterAngle)/360 gives us the fraction of the output frame that the shutter was closed,
				* so in a 270 shutter angle (open 75% of the time) at 24000 ticks/24fps (1000 ticks per frame) the
				* shutter is closed for 1000 * 0.25 = 250 ticks. We need to add the duration of one accumulation frame
				* so that we end up in the middle of the first frame, and not before the first frame.
				*
				* We don't actually end up adding half offsets or shutter biases because the entire starting index has
				* been adjusted for those and they are constant throughout the shot.
				*/


				// Finally, we take the time it is closed plus the sample duration to put us into the new sample.
				DeltaFrameTime = FrameMetrics.TicksWhileShutterClosed + FrameMetrics.TicksPerSample;


			}
			else
			{
				// We're moving from one sub-frame to the next. Our calculation is simpler.
				DeltaFrameTime = FrameMetrics.TicksPerSample;
			}
		}
		
		if(bFirstFrame)
		{
			while (AccumulatedTickSubFrameDeltas >= 1.f)
			{
				// We add the deltas on the start of the first sample, since it's the one where 
				// we jump by a non-consistent amount of time anyways.
				DeltaFrameTime += FFrameTime(FFrameNumber(1));
				AccumulatedTickSubFrameDeltas -= 1.f;
			}
		}

		

		// Now that we've calculated our delta ticks, we need to multiply it by
		// time dilation so that we advance through the sequence as slow as we
		// advance through the world.
<<<<<<< HEAD
=======
		FFrameTime UndilatedDeltaFrameTime = DeltaFrameTime;
>>>>>>> 6bbb88c8
		if (!FMath::IsNearlyEqual(WorldTimeDilation, 1.f))
		{
			UE_LOG(LogMovieRenderPipeline, VeryVerbose, TEXT("[%d] Modified FrameDeltaTime by a factor of %f to account for World Time Dilation."), GFrameCounter, WorldTimeDilation);

			// This is technically always a frame behind as this function executes before Sequencer evaluates slow-mo tracks
			// and sets the World Time Dilation, but it is close enough for now.
			DeltaFrameTime = DeltaFrameTime * WorldTimeDilation;
		}

		/*
		* Now that we know how much we want to advance the sequence by (and the world)
		* We can calculate out the desired frame for the shot to evaluate. This is slightly
		* complicated, as it's not just a simple increment. The actual evaluation position
		* is modified by two things:
		*
		* - Shutter Timing: To affect whether the motion before, during, or after
		*                   the frame count as this frame, we add this offset to
		*                   the sampled range.
		*
		* - Motion Blur:    Unreal Motion blur is centered on the object. To
		*                   do our best to ensure that the written pixels match
		*					the motion that would have occurred during a frame,
		*                   we offset by half of a sample to ensure our samples
		*                   are in the middle and stretch half way to each side.
		*
		* When the shutter timing is Frame Open (meaning the motion all comes from
		* after the shutter opens) we have to add half a sample's duration so that
		* our motion blur is centered.
		* When the shutter timing is Frame Center, we add half a sample's duration
		* which counter-acts the half-sample removed by the shutter timing offset
		* which ends up centering our sample exactly on the frame.
		* When the shutter timing is Frame Close, we subtract an entire sample's
		* duration and add half of it back, meaning we only sample information
		* before the current frame, but stretch the motion to cover up to that.
		*
		* For example, example we can look at the following situations when using
		* a 24fps sequence, 24000 tick resolution (1000 tick per frame), and
		* 270* shutter angle.
		*
		* 270* Shutter Angle means the shutter is open for 750 ticks (1000*0.75)
		* since we want to stretch from the 0 to 750, and our motion blur is bi
		* directional, we offset 350 ticks (750/2) to center it.
		*/

		// Convert any sub-frame time we have into a rolling accumulation
		AccumulatedTickSubFrameDeltas += DeltaFrameTime.GetSubFrame();

		// Increment where we should evaluate on the current camera cut.
		CurrentCameraCut->ShotInfo.CurrentTickInMaster += DeltaFrameTime.GetFrame();

		FFrameTime FinalEvalTime = FrameMetrics.GetFinalEvalTime(CurrentCameraCut->ShotInfo.CurrentTickInMaster);
		UE_LOG(LogMovieRenderPipeline, VeryVerbose, TEXT("[%d] FinalEvalTime: %s (Tick: %d SOffset: %d MOffset: %d)"), 
			GFrameCounter, *LexToString(FinalEvalTime.FloorToFrame()),
			CurrentCameraCut->ShotInfo.CurrentTickInMaster.Value, FrameMetrics.ShutterOffsetTicks.GetFrame().Value, FrameMetrics.MotionBlurCenteringOffsetTicks.GetFrame().Value);


		if (!LevelSequenceActor->GetSequencePlayer()->IsPlaying())
		{
			// If the level sequence actor isn't playing then this is the first frame that we're trying to render for the shot.
			// We want to trigger a jump and then a play (and then set the SetCachedFrameTiming below as normal). The jump is
			// important because we're going backwards in time from the motion blur frame, and some tracks need to be notified
			// of a jump when time goes backwards.
			FFrameTime TimeInPlayRate = FFrameRate::TransformTime(FinalEvalTime, FrameMetrics.TickResolution, TargetSequence->GetMovieScene()->GetDisplayRate());
			LevelSequenceActor->GetSequencePlayer()->SetPlaybackPosition(FMovieSceneSequencePlaybackParams(TimeInPlayRate, EUpdatePositionMethod::Jump));
			LevelSequenceActor->GetSequencePlayer()->Play();
		}

		if (DeltaFrameTime.GetFrame() == FFrameNumber(0))
		{
			// Too many temporal samples for the given shutter angle.
			UE_LOG(LogMovieRenderPipeline, Error, TEXT("Too many temporal samples for the given shutter angle/tick rate combination. Temporal Samples: %d Shutter Angle: %f TicksPerOutputFrame: %s TicksPerSample: %s. Consider converting to Spatial Samples instead!"),
				AntiAliasingSettings->TemporalSampleCount, FrameMetrics.ShutterAnglePercentage, *LexToString(FrameMetrics.TicksPerOutputFrame), *LexToString(FrameMetrics.TicksPerSample));
			DeltaFrameTime = FFrameTime(FFrameNumber(1));
		}

		double FrameDeltaTime = FrameMetrics.TickResolution.AsSeconds(FFrameTime(DeltaFrameTime.GetFrame()));
		CachedOutputState.TimeData.FrameDeltaTime = FrameDeltaTime;
		CachedOutputState.TimeData.WorldSeconds = CachedOutputState.TimeData.WorldSeconds + FrameDeltaTime;
		CachedOutputState.TimeData.TimeDilation = WorldTimeDilation;

		// The combination of shutter angle percentage, non-uniform render frame delta times and dividing by sample
		// count produce the correct length for motion blur in all cases.
		CachedOutputState.TimeData.MotionBlurFraction = FrameMetrics.ShutterAnglePercentage / AntiAliasingSettings->TemporalSampleCount;

		// Update our Output State with any data we need to derive based on our current time.
		CalculateFrameNumbersForOutputState(FrameMetrics, CurrentCameraCut, CachedOutputState);

		// Now that we know the delta time for the upcoming frame, we can see if this time would extend past the end of our
		// camera cut. If it does, we don't want to produce this frame as that would produce an extra frame at the end!
		if (CurrentCameraCut->ShotInfo.CurrentTickInMaster >= CurrentCameraCut->ShotInfo.TotalOutputRangeMaster.GetUpperBoundValue())
		{
			// If this isn't the last shot, we'll immediately call this function again to just
			// determine a new setup/seek/etc. on the same engine tick. Otherwise we would have
			// used a random delta time that didn't actually correlate to anything.
			ProcessEndOfCameraCut(CurrentCameraCut);
			if (PipelineState == EMovieRenderPipelineState::ProducingFrames)
			{
				CachedOutputState.TemporalSampleIndex = -1;
				TickProducingFrames();
			}
			else
			{
				return;
			}
		}

		// If we've made it this far, we're going to produce a frame so we can check to see if we want to increment the output
		// number. If we do it before the above block, then the last frame of each shot increments this global state incorrectly.
		if (CachedOutputState.TemporalSampleIndex == 0)
		{
			CurrentCameraCut->ShotInfo.WorkMetrics.OutputFrameIndex++;
			CurrentCameraCut->ShotInfo.WorkMetrics.OutputSubSampleIndex = -1;
			CachedOutputState.OutputFrameNumber++;
			CachedOutputState.ShotOutputFrameNumber++;
		}
	
#if WITH_EDITOR && !UE_BUILD_SHIPPING
		{
			UMoviePipelineDebugSettings* DebugSettings = GetPipelineMasterConfig()->FindSetting<UMoviePipelineDebugSettings>();
			if (IsValid(DebugSettings) && DebugSettings->IsRenderDocEnabled())
			{
				if (CachedOutputState.SourceFrameNumber == DebugSettings->CaptureFrame)
				{
					CachedOutputState.bCaptureRendering = true;
				}
			}
		}
#endif

		// Check to see if we should be rendering this frame. If they are frame stepping (rendering every Nth frame) then we
		// just disable rendering but otherwise let the game logic remain the same for evaluation consistency.
		{
			UMoviePipelineOutputSetting* OutputSettings = GetPipelineMasterConfig()->FindSetting<UMoviePipelineOutputSetting>();
			int32 OutputFrameStep = FMath::Max(1, OutputSettings->OutputFrameStep);
			CachedOutputState.bSkipRendering = ((CachedOutputState.OutputFrameNumber + OutputSettings->DEBUG_OutputFrameStepOffset) % OutputFrameStep) != 0;
		}
		

		
		// Set our time step for the next frame. We use the undilated delta time for the Custom Timestep as the engine will
		// apply the time dilation to the world tick for us, so we don't want to double up time dilation.
		double UndilatedDeltaTime = FrameMetrics.TickResolution.AsSeconds(FFrameTime(UndilatedDeltaFrameTime.GetFrame()));
		CustomTimeStep->SetCachedFrameTiming(MoviePipeline::FFrameTimeStepCache(UndilatedDeltaTime));
		CustomSequenceTimeController->SetCachedFrameTiming(FQualifiedFrameTime(FinalEvalTime, FrameMetrics.TickResolution));
		return;
	}

	// This function should not be called when the shot isn't in one of the above states.
	check(false);
}

void UMoviePipeline::CalculateFrameNumbersForOutputState(const MoviePipeline::FFrameConstantMetrics& InFrameMetrics, const UMoviePipelineExecutorShot* InCameraCut, FMoviePipelineFrameOutputState& InOutOutputState) const
{
	// Find the closest number on the source Sequence. We use the effective framerate and not the original Sequence framerate because had they actually resampled their sequence
	// to the given display rate then the frame numbers would match what they see. This may produce duplicates when using slow-mo tracks, in that case the user should use the _rel version.
	FFrameRate SourceDisplayRate = GetPipelineMasterConfig()->GetEffectiveFrameRate(TargetSequence);

	// "Closest" isn't straightforward when using temporal sub-sampling, ie: A large enough shutter angle pushes a sample over the half way point and it rounds to
	// the wrong one. Because temporal sub-sampling isn't centered around a frame (the centering is done via the final eval time) we can just subtract TS*TPS to get our centered value.
	FFrameNumber CenteringOffset = FFrameNumber(InOutOutputState.TemporalSampleIndex * InFrameMetrics.TicksPerSample.RoundToFrame().Value);
	{
		FFrameNumber CenteredTick = InCameraCut->ShotInfo.CurrentTickInMaster - CenteringOffset;

		InOutOutputState.SourceFrameNumber = FFrameRate::TransformTime(CenteredTick, InFrameMetrics.TickResolution, SourceDisplayRate).RoundToFrame().Value;
		InOutOutputState.SourceTimeCode = FTimecode::FromFrameNumber(InOutOutputState.SourceFrameNumber, InFrameMetrics.FrameRate, false);
		InOutOutputState.EffectiveFrameNumber = FFrameRate::TransformTime(CenteredTick, InFrameMetrics.TickResolution, InFrameMetrics.FrameRate).RoundToFrame().Value;
		InOutOutputState.EffectiveTimeCode = FTimecode::FromFrameNumber(InOutOutputState.SourceFrameNumber, InFrameMetrics.FrameRate, false);
	}

	{
		FFrameNumber CenteredTick = InCameraCut->ShotInfo.CurrentTickInMaster - CenteringOffset;

		// Convert from master space back into shot space - based on the inner most detected shot.
		CenteredTick = (CenteredTick * InCameraCut->ShotInfo.OuterToInnerTransform).FloorToFrame();

		InOutOutputState.CurrentShotSourceFrameNumber = FFrameRate::TransformTime(CenteredTick, InFrameMetrics.ShotTickResolution, SourceDisplayRate).RoundToFrame().Value;
		InOutOutputState.CurrentShotSourceTimeCode = FTimecode::FromFrameNumber(InOutOutputState.CurrentShotSourceFrameNumber, InFrameMetrics.FrameRate, false);
	}

	InOutOutputState.ShotName = InCameraCut->OuterName;
	InOutOutputState.CameraName = InCameraCut->InnerName;
}<|MERGE_RESOLUTION|>--- conflicted
+++ resolved
@@ -186,7 +186,6 @@
 		// We tell it to jump so that things responding to different scrub-types work correctly.
 		LevelSequenceActor->GetSequencePlayer()->SetPlaybackPosition(FMovieSceneSequencePlaybackParams(TimeInPlayRate, EUpdatePositionMethod::Jump));
 		CustomSequenceTimeController->SetCachedFrameTiming(FQualifiedFrameTime(CurrentMasterSeqTick, TargetSequence->GetMovieScene()->GetTickResolution()));
-<<<<<<< HEAD
 
 		if (!CurrentCameraCut->ShotInfo.bEmulateFirstFrameMotionBlur)
 		{
@@ -199,20 +198,6 @@
 			LevelSequenceActor->GetSequencePlayer()->Pause();
 		}
 
-=======
-
-		if (!CurrentCameraCut->ShotInfo.bEmulateFirstFrameMotionBlur)
-		{
-			// Real warm up frames walk through the Sequence
-			LevelSequenceActor->GetSequencePlayer()->Play();
-		}
-		else
-		{
-			// Ensure we don't try to evaluate as we want to sit and wait during warm up and motion blur frames.
-			LevelSequenceActor->GetSequencePlayer()->Pause();
-		}
-
->>>>>>> 6bbb88c8
 		// Update the camera's previous/current location. On the first frame there is no previous so we just make them match.
 		{
 			APlayerController* LocalPlayerController = GetWorld()->GetFirstPlayerController();
@@ -556,10 +541,7 @@
 		// Now that we've calculated our delta ticks, we need to multiply it by
 		// time dilation so that we advance through the sequence as slow as we
 		// advance through the world.
-<<<<<<< HEAD
-=======
 		FFrameTime UndilatedDeltaFrameTime = DeltaFrameTime;
->>>>>>> 6bbb88c8
 		if (!FMath::IsNearlyEqual(WorldTimeDilation, 1.f))
 		{
 			UE_LOG(LogMovieRenderPipeline, VeryVerbose, TEXT("[%d] Modified FrameDeltaTime by a factor of %f to account for World Time Dilation."), GFrameCounter, WorldTimeDilation);
