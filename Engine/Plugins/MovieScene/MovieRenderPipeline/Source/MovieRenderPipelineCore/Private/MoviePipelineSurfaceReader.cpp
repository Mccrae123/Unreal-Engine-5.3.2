--- conflicted
+++ resolved
@@ -137,11 +137,7 @@
 			TShaderMapRef<FScreenPSInvertAlpha> PixelShader(ShaderMap);
 			GraphicsPSOInit.BoundShaderState.PixelShaderRHI = PixelShader.GetPixelShader();
 
-<<<<<<< HEAD
-			SetGraphicsPipelineState(RHICmdList, GraphicsPSOInit);
-=======
 			SetGraphicsPipelineState(RHICmdList, GraphicsPSOInit, 0);
->>>>>>> 6bbb88c8
 
 			// Bind the SourceSurfaceSample to our texture sampler with a point sample (since the resolutions match).
 			PixelShader->SetParameters(RHICmdList, TStaticSamplerState<SF_Point>::GetRHI(), SourceSurfaceSample);
@@ -151,11 +147,7 @@
 			TShaderMapRef<FScreenPS> PixelShader(ShaderMap);
 			GraphicsPSOInit.BoundShaderState.PixelShaderRHI = PixelShader.GetPixelShader();
 
-<<<<<<< HEAD
-			SetGraphicsPipelineState(RHICmdList, GraphicsPSOInit);
-=======
 			SetGraphicsPipelineState(RHICmdList, GraphicsPSOInit, 0);
->>>>>>> 6bbb88c8
 
 			// Bind the SourceSurfaceSample to our texture sampler with a point sample (since the resolutions match).
 			PixelShader->SetParameters(RHICmdList, TStaticSamplerState<SF_Point>::GetRHI(), SourceSurfaceSample);
