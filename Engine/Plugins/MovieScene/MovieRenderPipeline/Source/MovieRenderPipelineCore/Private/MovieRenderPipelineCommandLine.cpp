--- conflicted
+++ resolved
@@ -197,11 +197,7 @@
 *
 *
 *	Option 1: Simple Command Line Render.
-<<<<<<< HEAD
-*		- Level Sequence (Required unless you pass an entire Queue asset, passed via -MoviePipeline="/Game/...")
-=======
 *		- Level Sequence (Required unless you pass an entire Queue asset, passed via -LevelSequence="/Game/...")
->>>>>>> 3aae9151
 *		- Preset or Queue to use (A preset is required if using a Level Sequence above, passed via -MoviePipelineConfig="/Game/...")
 *		- Will render on current map
 *		ie: 
