// Copyright Epic Games, Inc. All Rights Reserved.
#include "MoviePipeline.h"
#include "MovieScene.h"
#include "MovieRenderPipelineCoreModule.h"
#include "LevelSequence.h"
#include "Tracks/MovieSceneSubTrack.h"
#include "Tracks/MovieSceneCameraCutTrack.h"
#include "LevelSequenceActor.h"
#include "EngineUtils.h"
#include "MovieSceneSection.h"
#include "Sections/MovieSceneCameraCutSection.h"
#include "Sections/MovieSceneCinematicShotSection.h"
#include "Tracks/MovieSceneCinematicShotTrack.h"
#include "CanvasTypes.h"
#include "AudioDeviceManager.h"
#include "MovieSceneTimeHelpers.h"
#include "Engine/World.h"
#include "Engine/LevelStreamingDynamic.h"
#include "Modules/ModuleManager.h"
#include "GameFramework/PlayerController.h"
#include "MovieRenderDebugWidget.h"
#include "MoviePipelineShotConfig.h"
#include "MovieRenderPipelineDataTypes.h"
#include "MoviePipelineRenderPass.h"
#include "MoviePipelineOutputBase.h"
#include "ShaderCompiler.h"
#include "ImageWriteStream.h"
#include "MoviePipelineAntiAliasingSetting.h"
#include "MoviePipelineOutputBuilder.h"
#include "DistanceFieldAtlas.h"
#include "UObject/SoftObjectPath.h"
#include "MoviePipelineOutputSetting.h"
#include "MoviePipelineMasterConfig.h"
#include "MoviePipelineOutputSetting.h"
#include "MoviePipelineBlueprintLibrary.h"
#include "ImageWriteQueue.h"
#include "MoviePipelineHighResSetting.h"
#include "MoviePipelineCameraSetting.h"
#include "MoviePipelineQueue.h"
#include "HAL/FileManager.h"
#include "Misc/CoreDelegates.h"
#include "MoviePipelineCommandLineEncoder.h"

#if WITH_EDITOR
#include "MovieSceneExportMetadata.h"
#endif
#include "Interfaces/Interface_PostProcessVolume.h"

#include "Camera/CameraActor.h"
#include "Camera/CameraComponent.h"

#define LOCTEXT_NAMESPACE "MoviePipeline"

static TAutoConsoleVariable<int32> CVarMovieRenderPipelineFrameStepper(
	TEXT("MovieRenderPipeline.FrameStepDebug"),
	-1,
	TEXT("How many frames should the Movie Render Pipeline produce before pausing. Set to zero on launch to stall at the first frame. Debug tool.\n")
	TEXT("-1: Don't pause after each frame (default)\n")
	TEXT("0: Process engine ticks but don't progress in the movie rendering pipeline.\n")
	TEXT("1+: Run this many loops of the movie rendering pipeline before pausing again.\n"),
	ECVF_Default);

FString UMoviePipeline::DefaultDebugWidgetAsset = TEXT("/MovieRenderPipeline/Blueprints/UI_MovieRenderPipelineScreenOverlay.UI_MovieRenderPipelineScreenOverlay_C");

UMoviePipeline::UMoviePipeline()
	: CustomTimeStep(nullptr)
	, CachedPrevCustomTimeStep(nullptr)
	, TargetSequence(nullptr)
	, LevelSequenceActor(nullptr)
	, DebugWidget(nullptr)
	, PipelineState(EMovieRenderPipelineState::Uninitialized)
	, CurrentShotIndex(-1)
	, bPrevGScreenMessagesEnabled(true)
	, bHasRunBeginFrameOnce(false)
	, bPauseAtEndOfFrame(false)
	, bShutdownRequested(false)
	, bIsTransitioningState(false)
	, AccumulatedTickSubFrameDeltas(0.f)
	, CurrentJob(nullptr)
{
	CustomTimeStep = CreateDefaultSubobject<UMoviePipelineCustomTimeStep>("MoviePipelineCustomTimeStep");
	CustomSequenceTimeController = MakeShared<FMoviePipelineTimeController>();
	OutputBuilder = MakeShared<FMoviePipelineOutputMerger, ESPMode::ThreadSafe>(this);

	ImageWriteQueue = &FModuleManager::Get().LoadModuleChecked<IImageWriteQueueModule>("ImageWriteQueue").GetWriteQueue();
}


void UMoviePipeline::ValidateSequenceAndSettings() const
{
	// ToDo: 
	// Warn for Blueprint Streaming Levels

	// Check to see if they're trying to output alpha and don't have the required project setting set.
	{
		IConsoleVariable* TonemapAlphaCVar = IConsoleManager::Get().FindConsoleVariable(TEXT("r.PostProcessing.PropagateAlpha"));
		check(TonemapAlphaCVar);

		TArray<UMoviePipelineRenderPass*> OutputSettings = GetPipelineMasterConfig()->FindSettings<UMoviePipelineRenderPass>();
		bool bAnyOutputWantsAlpha = false;

		for (const UMoviePipelineRenderPass* Output : OutputSettings)
		{
			bAnyOutputWantsAlpha |= Output->IsAlphaInTonemapperRequired();
		}

		if (bAnyOutputWantsAlpha && TonemapAlphaCVar->GetInt() == 0)
		{
			UE_LOG(LogMovieRenderPipeline, Warning, TEXT("An output requested Alpha Support but the required project setting is not enabled! Go to Project Settings > Rendering > PostProcessing > 'Enable Alpha Channel Support in Post Processing' and set it to 'Linear Color Space Only'."));
		}
	}
}

void UMoviePipeline::Initialize(UMoviePipelineExecutorJob* InJob)
{
	// This function is called after the PIE world has finished initializing, but before
	// the PIE world is ticked for the first time. We'll end up waiting for the next tick
	// for FCoreDelegateS::OnBeginFrame to get called to actually start processing.
	UE_LOG(LogMovieRenderPipeline, Log, TEXT("[%d] Initializing overall Movie Pipeline"), GFrameCounter);

	bPrevGScreenMessagesEnabled = GAreScreenMessagesEnabled;
	GAreScreenMessagesEnabled = false;

	if (!ensureAlwaysMsgf(InJob, TEXT("MoviePipeline cannot be initialized with null job. Aborting.")))
	{
		Shutdown(true);
		return;
	}

	if (!ensureAlwaysMsgf(InJob->GetConfiguration(), TEXT("MoviePipeline cannot be initialized with null configuration. Aborting.")))
	{
		Shutdown(true);
		return;
	}

	{
		// If they have a preset origin set, we  will attempt to load from it and copy it into our configuration.
		// A preset origin is only set if they have not modified the preset using the UI, if they have it will have
		// been copied into the local configuration when it was modified and the preset origin cleared. This resolves 
		// an issue where if a preset asset is updated after this job is made, the job uses the wrong settings because
		//  the UI is the one who updates the configuration from the preset.
		if (InJob->GetPresetOrigin())
		{
			UE_LOG(LogMovieRenderPipeline, Log, TEXT("Job has a master preset specified, updating local master configuration from preset."));
			InJob->GetConfiguration()->CopyFrom(InJob->GetPresetOrigin());
		}

		// Now we need to update each shot as well.
		for (UMoviePipelineExecutorShot* Shot : InJob->ShotInfo)
		{
			if (Shot->GetShotOverridePresetOrigin())
			{
				UE_LOG(LogMovieRenderPipeline, Log, TEXT("Shot has a preset specified, updating local override configuraton from preset."));
				Shot->GetShotOverrideConfiguration()->CopyFrom(Shot->GetShotOverridePresetOrigin());
			}
		}
	}
	
	if (!ensureAlwaysMsgf(PipelineState == EMovieRenderPipelineState::Uninitialized, TEXT("Pipeline cannot be reused. Create a new pipeline to execute a job.")))
	{
		Shutdown(true);
		return;
	}

	// Ensure this object has the World as part of its Outer (so that it has context to spawn things)
	if (!ensureAlwaysMsgf(GetWorld(), TEXT("Pipeline does not contain the world as an outer.")))
	{
		Shutdown(true);
		return;
	}

	CurrentJob = InJob;
	
	ULevelSequence* OriginalSequence = Cast<ULevelSequence>(InJob->Sequence.TryLoad());
	if (!ensureAlwaysMsgf(OriginalSequence, TEXT("Failed to load Sequence Asset from specified path, aborting movie render! Attempted to load Path: %s"), *InJob->Sequence.ToString()))
	{
		Shutdown(true);
		return;
	}

	TargetSequence = Cast<ULevelSequence>(GetCurrentJob()->Sequence.TryLoad());

	CachedSequenceHierarchyRoot = MakeShared<MoviePipeline::FCameraCutSubSectionHierarchyNode>();
	MoviePipeline::CacheCompleteSequenceHierarchy(TargetSequence, CachedSequenceHierarchyRoot);

	// Override the frame range on the target sequence if needed first before anyone has a chance to modify it.
	{
		UMoviePipelineOutputSetting* OutputSetting = GetPipelineMasterConfig()->FindSetting<UMoviePipelineOutputSetting>();
		if (OutputSetting->bUseCustomPlaybackRange)
		{
			FFrameNumber StartFrameTickResolution = FFrameRate::TransformTime(FFrameTime(FFrameNumber(OutputSetting->CustomStartFrame)), TargetSequence->GetMovieScene()->GetDisplayRate(), TargetSequence->GetMovieScene()->GetTickResolution()).FloorToFrame();
			FFrameNumber EndFrameTickResolution = FFrameRate::TransformTime(FFrameTime(FFrameNumber(OutputSetting->CustomEndFrame)), TargetSequence->GetMovieScene()->GetDisplayRate(), TargetSequence->GetMovieScene()->GetTickResolution()).CeilToFrame();

			TRange<FFrameNumber> CustomPlaybackRange = TRange<FFrameNumber>(StartFrameTickResolution, EndFrameTickResolution);
#if WITH_EDITOR
			TargetSequence->GetMovieScene()->SetPlaybackRangeLocked(false);
			TargetSequence->GetMovieScene()->SetReadOnly(false);
			TargetSequence->GetMovieScene()->SetPlaybackRange(CustomPlaybackRange);
#endif
		}
	}
	
	// Initialize all of our master config settings. Shot specific ones will be called for their appropriate shot.
	for (UMoviePipelineSetting* Setting : GetPipelineMasterConfig()->GetAllSettings())
	{
		Setting->OnMoviePipelineInitialized(this);
	}

	// Now that we've fixed up the sequence, we're going to build a list of shots that we need
	// to produce in a simplified data structure. The simplified structure makes the flow/debugging easier.
	BuildShotListFromSequence();

	// Now that we've built up the shot list, we're going to run a validation pass on it. This will produce warnings
	// for anything we can't fix that might be an issue - extending sections, etc. This should be const as this
	// validation should re-use what was used in the UI.
	ValidateSequenceAndSettings();

#if WITH_EDITOR
	// Next, initialize the output metadata with the shot list data we just built
	OutputMetadata.Shots.Empty(ActiveShotList.Num());
	for (UMoviePipelineExecutorShot* Shot : ActiveShotList)
	{
		UMoviePipelineOutputSetting* OutputSettings = FindOrAddSettingForShot<UMoviePipelineOutputSetting>(Shot);

		FMovieSceneExportMetadataShot& ShotMetadata = OutputMetadata.Shots.AddDefaulted_GetRef();

		// The XML exporter only supports a root sequence that contains shots, but we support deep hierarchies.
		// To resolve this, we only take the highest sub-sequence node.
		TSharedPtr<MoviePipeline::FCameraCutSubSectionHierarchyNode> CurNode = Shot->ShotInfo.SubSectionHierarchy;
		while (CurNode)
		{
			// Shorthand for checking if this node has subsequence data for the root level
			if (CurNode->GetParent() && CurNode->GetParent()->GetParent() == nullptr)
			{
				ShotMetadata.MovieSceneShotSection = Cast<UMovieSceneCinematicShotSection>(CurNode->Section);
				break;
			}

			CurNode = CurNode->GetParent();
		}

		ShotMetadata.HandleFrames = OutputSettings->HandleFrameCount;
	}
#endif

	// Finally, we're going to create a Level Sequence Actor in the world that has its settings configured by us.
	// Because this callback is at the end of startup (and before tick) we should be able to spawn the actor
	// and give it a chance to tick once (where it should do nothing) before we start manually manipulating it.
	InitializeLevelSequenceActor();

	// Register any additional engine callbacks needed.
	{
		// Called before the Custom Timestep is updated. This gives us a chance to calculate
		// what we want the frame to look like and then cache that information so that the
		// Custom Timestep doesn't have to perform its own logic.
		FCoreDelegates::OnBeginFrame.AddUObject(this, &UMoviePipeline::OnEngineTickBeginFrame);
		// Called at the end of the frame after everything has been ticked and rendered for the frame.
		FCoreDelegates::OnEndFrame.AddUObject(this, &UMoviePipeline::OnEngineTickEndFrame);
	}

	// Construct a debug UI and bind it to this instance.
	LoadDebugWidget();
	
	if (UGameViewportClient* Viewport = GetWorld()->GetGameViewport())
	{
		Viewport->bDisableWorldRendering = true;
	}

	for (ULevelStreaming* Level : GetWorld()->GetStreamingLevels())
	{
		UClass* StreamingClass = Level->GetClass();

		if (StreamingClass == ULevelStreamingDynamic::StaticClass())
		{
			const FString NonPrefixedLevelName = UWorld::StripPIEPrefixFromPackageName(Level->GetWorldAssetPackageName(), GetWorld()->StreamingLevelsPrefix);
			UE_LOG(LogMovieRenderPipeline, Warning, TEXT("Sub-level '%s' is set to blueprint streaming and will not be visible during a render unless a Sequencer Visibility Track controls its visibility or you have written other code to handle loading it."),
				*NonPrefixedLevelName);
		}
	}

	SetupAudioRendering();
	CurrentShotIndex = 0;
	CachedOutputState.ShotCount = ActiveShotList.Num();

	// Can only resolve a version number if it comes before dynamic information 
	FMoviePipelineFilenameResolveParams Params;
	Params.InitializationTime = InitializationTime;
	Params.Job = GetCurrentJob();
	InitializationVersion = UMoviePipelineBlueprintLibrary::ResolveVersionNumber(Params);

	// Initialization is complete. This engine frame is a wash (because the tick started with a 
	// delta time not generated by us) so we'll wait until the next engine frame to start rendering.
	InitializationTime = FDateTime::UtcNow();

	// If the shot mask entirely disabled everything we'll transition directly to finish as there is no work to do.
	if (ActiveShotList.Num() == 0)
	{
		// We have to transition twice as Uninitialized -> n state is a no-op, so the second tick will take us to Finished which shuts down.
		UE_LOG(LogMovieRenderPipeline, Warning, TEXT("[%d] No shots detected to render. Either all outside playback range, or disabled via shot mask, bailing."), GFrameCounter);

		TransitionToState(EMovieRenderPipelineState::Export);
		TransitionToState(EMovieRenderPipelineState::Finished);
	}
	else
	{
		TransitionToState(EMovieRenderPipelineState::ProducingFrames);
	}
}

void UMoviePipeline::RestoreTargetSequenceToOriginalState()
{
	if (PipelineState == EMovieRenderPipelineState::Uninitialized)
	{
		return;
	}

	if (!TargetSequence)
	{
		return;
	}

	MoviePipeline::RestoreCompleteSequenceHierarchy(TargetSequence, CachedSequenceHierarchyRoot);
}


void UMoviePipeline::RequestShutdown(bool bIsError)
{
	// It's possible for a previous call to RequestionShutdown to have set an error before this call that may not
	// We don't want to unset a previously set error state
	if (bIsError)
	{
		bFatalError = true;
	}

	// The user has requested a shutdown, it will be read the next available chance and possibly acted on.
	bShutdownRequested = true;
	switch (PipelineState)
	{
		// It is valid to call Shutdown at any point during these two states.
	case EMovieRenderPipelineState::Uninitialized:
	case EMovieRenderPipelineState::ProducingFrames:
		break;
		// You can call Shutdown during these two, but they won't do anything as we're already shutting down at that point.
	case EMovieRenderPipelineState::Finalize:
	case EMovieRenderPipelineState::Export:
		UE_LOG(LogMovieRenderPipeline, Log, TEXT("[GFrameCounter: %d] Async Shutdown Requested, ignoring due to already being on the way to shutdown."), GFrameCounter);
		break;
	}
}

void UMoviePipeline::Shutdown(bool bIsError)
{
	check(IsInGameThread());

	// We flag this so you can check if the shutdown was requested even when we do a stall-stop.
	bShutdownRequested = true;

	// It's possible for a previous call to RequestionShutdown to have set an error before this call that may not
	// We don't want to unset a previously set error state
	if (bIsError)
	{
		bFatalError = true;
	}

	// This is a blocking operation which abandons any outstanding work to be submitted but finishes
	// the existing work already processed.
	if (PipelineState == EMovieRenderPipelineState::Uninitialized)
	{
		// If initialize is not called, no need to do anything.
		return;
	}
	
	if (PipelineState == EMovieRenderPipelineState::Finished)
	{
		// If already shut down, no need to do anything.
		return;
	}

	if (PipelineState == EMovieRenderPipelineState::ProducingFrames)
	{

		// Teardown the currently active shot (if there is one). This will flush any outstanding rendering
		// work that has already submitted - it cannot be canceled, so we may as well execute it and save the results.
		TransitionToState(EMovieRenderPipelineState::Finalize);

		// Abandon the current frame. When using temporal sampling we may had canceled mid-frame, so the rendering
		// commands were never submitted, thus the output builder will still be expecting a frame to come in.
		if (CachedOutputState.TemporalSampleCount > 1)
		{
			OutputBuilder->AbandonOutstandingWork();
		}
	}

	if (PipelineState == EMovieRenderPipelineState::Finalize)
	{
		// We were either in the middle of writing frames to disk, or we have moved to Finalize as a result of the above block.
		// Tick output containers until they report they have finished writing to disk. This is a blocking operation. 
		// Finalize automatically switches our state to Export so no need to manually transition afterwards.
		TickFinalizeOutputContainers(true);
	}

	if (PipelineState == EMovieRenderPipelineState::Export)
	{
		// All frames have been written to disk but we're doing a post-export step (such as encoding). Flush this operation as well.
		// Export automatically switches our state to Finished so no need to manually transition afterwards.
		TickPostFinalizeExport(true);
	}
}

void UMoviePipeline::TransitionToState(const EMovieRenderPipelineState InNewState)
{
	// No re-entrancy. This isn't an error as tearing down a shot may try to move to
	// Finalize on its own, but we don't want that.
	if (bIsTransitioningState)
	{
		return;
	}

	TGuardValue<bool> StateTransitionGuard(bIsTransitioningState, true);

	bool bInvalidTransition = true;
	switch (PipelineState)
	{
	case EMovieRenderPipelineState::Uninitialized:
		PipelineState = InNewState;
		bInvalidTransition = false;
		break;
	case EMovieRenderPipelineState::ProducingFrames:
		if (InNewState == EMovieRenderPipelineState::Finalize)
		{
			bInvalidTransition = false;

			// If we had naturally finished the last shot before doing this transition it will have
			// already been torn down, so this only catches mid-shot transitions to ensure teardown.
			if (CurrentShotIndex < ActiveShotList.Num())
			{
				// Ensures all in-flight work for that shot is handled.
				TeardownShot(ActiveShotList[CurrentShotIndex]);
			}

			// Unregister our OnEngineTickEndFrame delegate. We don't unregister BeginFrame as we need
			// to continue to call it to allow ticking the Finalization stage.
			FCoreDelegates::OnEndFrame.RemoveAll(this);

			// Reset the Custom Timestep because we don't care how long the engine takes now
			GEngine->SetCustomTimeStep(CachedPrevCustomTimeStep);

			// Ensure all frames have been processed by the GPU and sent to the Output Merger
			FlushRenderingCommands();

			// And then make sure all frames are sent to the Output Containers before we finalize.
			ProcessOutstandingFinishedFrames();

			PreviewTexture = nullptr;

			// This is called once notifying output containers that all frames that will be submitted have been submitted.
			PipelineState = EMovieRenderPipelineState::Finalize;
			BeginFinalize();
		}
		break;
	case EMovieRenderPipelineState::Finalize:
		if (InNewState == EMovieRenderPipelineState::Export)
		{
			bInvalidTransition = false;

			// This is called once notifying our export step that they can begin the export.
			PipelineState = EMovieRenderPipelineState::Export;

			// Restore the sequence so that the export processes can operate on the original sequence. 
			// This is also done in the finished state because it's not guaranteed that the Export state 
			// will be set when the render is canceled early
			LevelSequenceActor->GetSequencePlayer()->Stop();
			RestoreTargetSequenceToOriginalState();
<<<<<<< HEAD
=======

			// Ensure all of our Futures have been converted to the GeneratedOutputData. This has to happen
			// after finalize finishes, because the futures won't be available until actually written to disk.
			ProcessOutstandingFutures();
>>>>>>> 3aae9151
	
			BeginExport();
		}
		break;
	case EMovieRenderPipelineState::Export:
		if (InNewState == EMovieRenderPipelineState::Finished)
		{
			bInvalidTransition = false;
			PipelineState = InNewState;

			// Uninitialize our master config settings.
			for (UMoviePipelineSetting* Setting : GetPipelineMasterConfig()->GetAllSettings())
			{
				Setting->OnMoviePipelineShutdown(this);
			}

			// Restore any custom Time Step that may have been set before.
			GEngine->SetCustomTimeStep(CachedPrevCustomTimeStep);

			// Ensure our delegates don't get called anymore as we're going to become null soon.
			FCoreDelegates::OnBeginFrame.RemoveAll(this);
			FCoreDelegates::OnEndFrame.RemoveAll(this);

			if (DebugWidget)
			{
				DebugWidget->RemoveFromParent();
				DebugWidget = nullptr;
			}

			for (UMoviePipelineOutputBase* Setting : GetPipelineMasterConfig()->GetOutputContainers())
			{
				Setting->OnPipelineFinished();
			}

			TeardownAudioRendering();
			LevelSequenceActor->GetSequencePlayer()->Stop();
			RestoreTargetSequenceToOriginalState();

			if (UGameViewportClient* Viewport = GetWorld()->GetGameViewport())
			{
				Viewport->bDisableWorldRendering = false;
			}

			GAreScreenMessagesEnabled = bPrevGScreenMessagesEnabled;

			UE_LOG(LogMovieRenderPipeline, Log, TEXT("Movie Pipeline completed. Duration: %s"), *(FDateTime::UtcNow() - InitializationTime).ToString());

			OnMoviePipelineFinishedImpl();
		}
		break;
	}

	if (!ensureAlwaysMsgf(!bInvalidTransition, TEXT("[GFrameCounter: %d] An invalid transition was requested (from: %d to: %d), ignoring transition request."),
		GFrameCounter, PipelineState, InNewState))
	{
		return;
	}


}


void UMoviePipeline::OnEngineTickBeginFrame()
{
	UE_LOG(LogMovieRenderPipeline, VeryVerbose, TEXT("OnEngineTickBeginFrame (Start) Engine Frame: [%d]"), GFrameCounter);
	
	// We should have a custom timestep set up by now.
	check(CustomTimeStep);

	switch (PipelineState)
	{
	case EMovieRenderPipelineState::Uninitialized:
		// We shouldn't register this delegate until we're initialized.
		check(false);
		break;
	case EMovieRenderPipelineState::ProducingFrames:
		TickProducingFrames();
		break;
	case EMovieRenderPipelineState::Finalize:
		// Don't flush the finalize to keep the UI responsive.
		TickFinalizeOutputContainers(false);
		break;
	case EMovieRenderPipelineState::Export:
		// Don't flush the export to keep the UI responsive.
		TickPostFinalizeExport(false);
		break;
	}

	bHasRunBeginFrameOnce = true;
	UE_LOG(LogMovieRenderPipeline, VeryVerbose, TEXT("OnEngineTickBeginFrame (End) Engine Frame: [%d]"), GFrameCounter);
}

void UMoviePipeline::OnSequenceEvaluated(const UMovieSceneSequencePlayer& Player, FFrameTime CurrentTime, FFrameTime PreviousTime)
{
	// This callback exists for logging purposes. DO NOT HINGE LOGIC ON THIS CALLBACK
	// because this may get called multiple times per frame and may be the result of
	// a seek operation which is reverted before a frame is even rendered.
	UE_LOG(LogMovieRenderPipeline, VeryVerbose, TEXT("[GFrameCounter: %d] Sequence Evaluated. CurrentTime: %s PreviousTime: %s"), GFrameCounter, *LexToString(CurrentTime), *LexToString(PreviousTime));
}

void UMoviePipeline::OnEngineTickEndFrame()
{
	// Unfortunately, since we can't control when our Initialization function is called
	// we can end up in a situation where this callback is registered but the matching
	// OnEngineTickBeginFrame() hasn't been called for that given engine tick. Instead of
	// changing this registration to hang off of the end of the first OnEngineTickBeginFrame()
	// we instead just early out here if that hasn't actually been called once. This decision
	// is designed to minimize places where callbacks are registered and where flow changes.
	if (!bHasRunBeginFrameOnce)
	{
		return;
	}

	// Early out if we're idling as we don't want to process a frame. This prevents us from
	// overwriting render state when the engine is processing ticks but we're not trying to
	// change the evaluation. 
	if (IsDebugFrameStepIdling())
	{
		return;
	}

	// It is important that there is no early out that skips hitting this
	// (Otherwise we don't pause on the frame we transition from step -> idle
	// and the world plays even though the state is frozen).
	if (bPauseAtEndOfFrame)
	{
		GetWorld()->GetFirstPlayerController()->SetPause(true);
		bPauseAtEndOfFrame = false;
	}

	UE_LOG(LogMovieRenderPipeline, VeryVerbose, TEXT("OnEngineTickEndFrame (Start) Engine Frame: [%d]"), GFrameCounter);

	ProcessAudioTick();
	RenderFrame();

	UE_LOG(LogMovieRenderPipeline, VeryVerbose, TEXT("OnEngineTickEndFrame (End) Engine Frame: [%d]"), GFrameCounter);
}

void UMoviePipeline::ProcessEndOfCameraCut(UMoviePipelineExecutorShot* InCameraCut)
{
	UE_LOG(LogMovieRenderPipeline, Log, TEXT("[%d] Finished processing Camera Cut [%d/%d]."), GFrameCounter, CurrentShotIndex + 1, ActiveShotList.Num());
	InCameraCut->ShotInfo.State = EMovieRenderShotState::Finished;

	// We pause at the end too, just so that frames during finalize don't continue to trigger Sequence Eval messages.
	LevelSequenceActor->GetSequencePlayer()->Pause();

	TeardownShot(InCameraCut);
}

void UMoviePipeline::BeginFinalize()
{
	// Notify all of our output containers that we have finished producing and
	// submitting all frames to them and that they should start any async flushes.
	for (UMoviePipelineOutputBase* Container : GetPipelineMasterConfig()->GetOutputContainers())
	{
		Container->BeginFinalize();
	}
}

void UMoviePipeline::BeginExport()
{
	for (UMoviePipelineSetting* Setting : GetPipelineMasterConfig()->GetAllSettings())
	{
		Setting->BeginExport();
	}
}

void UMoviePipeline::TickFinalizeOutputContainers(const bool bInForceFinish)
{
	// Tick all containers until they all report that they have finalized.
	bool bAllContainsFinishedProcessing;

	do
	{
		bAllContainsFinishedProcessing = true;

		// Ask the containers if they're all done processing.
		for (UMoviePipelineOutputBase* Container : GetPipelineMasterConfig()->GetOutputContainers())
		{
			bAllContainsFinishedProcessing &= Container->HasFinishedProcessing();
		}

		// If we aren't forcing a finish, early out after one loop to keep
		// the editor/ui responsive.
		if (!bInForceFinish || bAllContainsFinishedProcessing)
		{
			break;
		}

		// If they've reached here, they're forcing them to finish so we'll sleep for a touch to give
		// everyone a chance to actually do work before asking them if they're done.
		FPlatformProcess::Sleep(1.f);

	} while (true);

	// If an output container is still working, we'll early out to keep the UI responsive.
	// If they've forced a finish this will have to be true before we can reach this block.
	if (!bAllContainsFinishedProcessing)
	{
		return;
	}

	for (UMoviePipelineOutputBase* Container : GetPipelineMasterConfig()->GetOutputContainers())
	{
		// All containers have finished processing, final shutdown.
		Container->Finalize();
	}

	TransitionToState(EMovieRenderPipelineState::Export);
}

void UMoviePipeline::TickPostFinalizeExport(const bool bInForceFinish)
{
	// This step assumes you have produced data and filled the data structures.
	check(PipelineState == EMovieRenderPipelineState::Export);
	UE_LOG(LogMovieRenderPipeline, Verbose, TEXT("[%d] PostFinalize Export (Start)."), GFrameCounter);

	// ToDo: Loop through any extensions (such as XML export) and let them export using all of the
	// data that was generated during this run such as containers, output names and lengths.
	// Tick all containers until they all report that they have finalized.
	bool bAllContainsFinishedProcessing;

	do
	{
		bAllContainsFinishedProcessing = true;

		// Ask the containers if they're all done processing.
		for (UMoviePipelineSetting* Setting : GetPipelineMasterConfig()->GetAllSettings())
		{
			bAllContainsFinishedProcessing &= Setting->HasFinishedExporting();
		}
		
		// If we aren't forcing a finish, early out after one loop to keep
		// the editor/ui responsive.
		if (!bInForceFinish || bAllContainsFinishedProcessing)
		{
			break;
		}

		// If they've reached here, they're forcing them to finish so we'll sleep for a touch to give
		// everyone a chance to actually do work before asking them if they're done.
		FPlatformProcess::Sleep(1.f);

	} while (true);

	UE_LOG(LogMovieRenderPipeline, Verbose, TEXT("[%d] PostFinalize Export (End)."), GFrameCounter);

	// If an output container is still working, we'll early out to keep the UI responsive.
	// If they've forced a finish this will have to be true before we can reach this block.
	if (!bAllContainsFinishedProcessing)
	{
		return;
	}

	TransitionToState(EMovieRenderPipelineState::Finished);
}

bool UMoviePipelineCustomTimeStep::UpdateTimeStep(UEngine* /*InEngine*/)
{
	if (ensureMsgf(!FMath::IsNearlyZero(TimeCache.DeltaTime), TEXT("An incorrect or uninitialized time step was used! Delta Time of 0 isn't allowed.")))
	{
		FApp::UpdateLastTime();
		FApp::SetDeltaTime(TimeCache.DeltaTime);
		FApp::SetCurrentTime(FApp::GetCurrentTime() + FApp::GetDeltaTime());
	}

	// Clear our cached time to ensure we're always explicitly telling this what to do and never relying on the last set value.
	// (This will cause the ensure above to check on the next tick if someone didn't reset our value.)
	TimeCache = MoviePipeline::FFrameTimeStepCache();

	// Return false so the engine doesn't run its own logic to overwrite FApp timings.
	return false;
}

void UMoviePipelineCustomTimeStep::SetCachedFrameTiming(const MoviePipeline::FFrameTimeStepCache& InTimeCache)
{ 
	if (ensureMsgf(!FMath::IsNearlyZero(InTimeCache.DeltaTime), TEXT("An incorrect or uninitialized time step was used! Delta Time of 0 isn't allowed.")))
	{
		TimeCache = InTimeCache;
	}
	else
	{
		UE_LOG(LogMovieRenderPipeline, Error, TEXT("SetCachedFrameTiming called with zero delta time, falling back to 1/24"));
		TimeCache = MoviePipeline::FFrameTimeStepCache(1 / 24.0);
	}
}

void UMoviePipeline::ModifySequenceViaExtensions(ULevelSequence* InSequence)
{
}


void UMoviePipeline::InitializeLevelSequenceActor()
{
	// There is a reasonable chance that there exists a Level Sequence Actor in the world already set up to play this sequence.
	ALevelSequenceActor* ExistingActor = nullptr;

	for (auto It = TActorIterator<ALevelSequenceActor>(GetWorld()); It; ++It)
	{
		// Iterate through all of them in the event someone has multiple copies in the world on accident.
		if (It->LevelSequence == TargetSequence)
		{
			// Found it!
			ExistingActor = *It;

			// Stop it from playing if it's already playing.
			if (ExistingActor->GetSequencePlayer())
			{
				ExistingActor->GetSequencePlayer()->Stop();
			}
		}
	}

	LevelSequenceActor = ExistingActor;
	if (!LevelSequenceActor)
	{
		// Spawn a new level sequence
		LevelSequenceActor = GetWorld()->SpawnActor<ALevelSequenceActor>();
		check(LevelSequenceActor);
	}
	
	// Enforce settings.
	LevelSequenceActor->PlaybackSettings.LoopCount.Value = 0;
	LevelSequenceActor->PlaybackSettings.bAutoPlay = false;
	LevelSequenceActor->PlaybackSettings.bPauseAtEnd = true;
	LevelSequenceActor->PlaybackSettings.bRestoreState = true;

	// Use our duplicated sequence
	LevelSequenceActor->SetSequence(TargetSequence);

	LevelSequenceActor->GetSequencePlayer()->SetTimeController(CustomSequenceTimeController);
	LevelSequenceActor->GetSequencePlayer()->Stop();

	LevelSequenceActor->GetSequencePlayer()->OnSequenceUpdated().AddUObject(this, &UMoviePipeline::OnSequenceEvaluated);
}

void UMoviePipeline::BuildShotListFromSequence()
{
	// Synchronize our shot list with our target sequence. New shots will be added and outdated shots removed.
	// Shots that are already in the list will be updated but their enable flag will be respected.
	bool bShotsChanged = false;
	UMoviePipelineBlueprintLibrary::UpdateJobShotListFromSequence(TargetSequence, GetCurrentJob(), bShotsChanged);

	for (UMoviePipelineExecutorShot* Shot : GetCurrentJob()->ShotInfo)
	{
<<<<<<< HEAD
		// Cache the original values before we modify them so that we can restore them at the end.
		UMovieScene* InnerMovieScene = nullptr;
		UMovieSceneCinematicShotSection* ShotSection = Cast<UMovieSceneCinematicShotSection>(Shot->OuterPathKey.TryLoad());

		if (ShotSection && ShotSection->GetSequence())
		{
			InnerMovieScene = ShotSection->GetSequence()->GetMovieScene();
		}

		// Cache information about all segments, as we disable all segments when rendering, not just active ones.
		FMovieSceneChanges::FSegmentChange& ModifiedSegment = SequenceChanges.Segments.AddDefaulted_GetRef();
		if (InnerMovieScene)
		{
			// Look to see if we have already stored data about this inner movie scene. If we have, we simply use that data.
			// If we were to build the data from scratch each time, then the first time a inner movie scene is used it will be
			// cached correctly, but subsequent uses would cache incorrectly as the 1st instance would modify playback bounds.
			FMovieSceneChanges::FSegmentChange* ExistingSegment = nullptr;
			for (int32 Index = 0; Index < SequenceChanges.Segments.Num(); Index++)
			{
				if (InnerMovieScene == SequenceChanges.Segments[Index].MovieScene)
				{
					ExistingSegment = &SequenceChanges.Segments[Index];
				}
			}

			if (ExistingSegment)
			{
				ModifiedSegment.MovieScenePlaybackRange = ExistingSegment->MovieScenePlaybackRange;
				ModifiedSegment.bMovieSceneReadOnly = ExistingSegment->bMovieSceneReadOnly;
				ModifiedSegment.bMovieScenePackageDirty = ExistingSegment->bMovieScenePackageDirty;
			}
			else
			{
				ModifiedSegment.MovieScenePlaybackRange = InnerMovieScene->GetPlaybackRange();
#if WITH_EDITORONLY_DATA
				ModifiedSegment.bMovieSceneReadOnly = InnerMovieScene->IsReadOnly();
#endif
				if (UPackage* OwningPackage = InnerMovieScene->GetTypedOuter<UPackage>())
				{
					ModifiedSegment.bMovieScenePackageDirty = OwningPackage->IsDirty();
				}

#if WITH_EDITORONLY_DATA
				// Unlock the playback range and readonly flags so we can modify the scene.
				InnerMovieScene->SetReadOnly(false);
#endif
			}
		}

		// Don't set this until after we've searched the existing Segments for a matching movie scene, otherwise
		// we match immediately and then we copy default values from our first segment.
		ModifiedSegment.MovieScene = InnerMovieScene;

		ModifiedSegment.CameraSection = Cast<UMovieSceneCameraCutSection>(Shot->InnerPathKey.TryLoad());
		if (ModifiedSegment.CameraSection.IsValid())
		{
			ModifiedSegment.bCameraSectionIsActive = ModifiedSegment.CameraSection->IsActive();
		}

		if (ShotSection)
		{
			// Since multiple segments could map to the same cinematic shot section, and the cinematic 
			// shot could have been modified already, find the first segment corresponding to this shot 
			// and use its cached properties.
			FMovieSceneChanges::FSegmentChange* ExistingShotSegment = nullptr;
			for (int32 Index = 0; Index < SequenceChanges.Segments.Num(); Index++)
			{
				if (ShotSection == SequenceChanges.Segments[Index].ShotSection)
				{
					ExistingShotSegment = &SequenceChanges.Segments[Index];
					break;
				}
			}
			if (ExistingShotSegment)
			{
				ModifiedSegment.bShotSectionIsLocked = ExistingShotSegment->bShotSectionIsLocked;
				ModifiedSegment.ShotSectionRange = ExistingShotSegment->ShotSectionRange;
				ModifiedSegment.bShotSectionIsActive = ExistingShotSegment->bShotSectionIsActive;
			}
			else
			{
				ModifiedSegment.bShotSectionIsLocked = ShotSection->IsLocked();
				ModifiedSegment.ShotSectionRange = ShotSection->GetRange();
				ModifiedSegment.bShotSectionIsActive = ShotSection->IsActive();
			}
			
			ShotSection->SetIsLocked(false);
		}
		ModifiedSegment.ShotSection = ShotSection;

		// For non-active shots, this is where we stop
		if (!Shot->bEnabled)
		{
			continue;
		}

		ActiveShotList.Add(Shot);

		UE_LOG(LogMovieRenderPipeline, Log, TEXT("Expanding Shot %d/%d (Shot: %s Camera: %s)"), ShotIndex  + 1, ActiveShotList.Num(), *Shot->OuterName, *Shot->InnerName);
		ShotIndex++;

		UMoviePipelineOutputSetting* OutputSettings = FindOrAddSettingForShot<UMoviePipelineOutputSetting>(Shot);
		UMoviePipelineAntiAliasingSetting* AntiAliasingSettings = FindOrAddSettingForShot<UMoviePipelineAntiAliasingSetting>(Shot);
		UMoviePipelineHighResSetting* HighResSettings = FindOrAddSettingForShot<UMoviePipelineHighResSetting>(Shot);
=======
		// We need to run a pre-pass on shot expansion. This doesn't actually expand the data  in pre-pass mode, but it
		// runs the calculations like it would and updates our metrics so that frame-count estimates are correct later.
		// We do the actual expansion of each shot right before rendering.
		UMoviePipelineOutputSetting* OutputSettings = FindOrAddSettingForShot<UMoviePipelineOutputSetting>(Shot);
		UMoviePipelineAntiAliasingSetting* AntiAliasingSettings = FindOrAddSettingForShot<UMoviePipelineAntiAliasingSetting>(Shot);
		UMoviePipelineHighResSetting* HighResSettings = FindOrAddSettingForShot<UMoviePipelineHighResSetting>(Shot);

		// This info is read in ExpandShot so needs to be set first
		Shot->ShotInfo.NumTemporalSamples = AntiAliasingSettings->TemporalSampleCount;
		Shot->ShotInfo.NumSpatialSamples = AntiAliasingSettings->SpatialSampleCount;
		Shot->ShotInfo.CachedFrameRate = GetPipelineMasterConfig()->GetEffectiveFrameRate(TargetSequence);
		Shot->ShotInfo.CachedTickResolution = TargetSequence->GetMovieScene()->GetTickResolution();
		Shot->ShotInfo.NumTiles = FIntPoint(HighResSettings->TileCount, HighResSettings->TileCount);
>>>>>>> 3aae9151

		// Expand the shot (but don't actually modify the sections)
		const bool bPrePass = true;
		ExpandShot(Shot, OutputSettings->HandleFrameCount, bPrePass);

		bool bUseCameraCutForWarmUp = AntiAliasingSettings->bUseCameraCutForWarmUp;
		if (Shot->ShotInfo.NumEngineWarmUpFramesRemaining == 0 && bUseCameraCutForWarmUp)
		{
			UE_LOG(LogMovieRenderPipeline, Warning, TEXT("Shot was asked to use excess Camera Cut section data for warm-up but no warmup range was detected. Extend the Camera Cut section to the left for this shot or disable bUseCameraCutForWarmUp to resolve this issue."));
			// If they don't have enough data for warmup (no camera cut extended track) fall back to emulated warmup.
			bUseCameraCutForWarmUp = false;
		}

		// Warm Up Frames. If there are any render samples we require at least one engine warm up frame.
		int32 NumWarmupFrames = bUseCameraCutForWarmUp ? Shot->ShotInfo.NumEngineWarmUpFramesRemaining : AntiAliasingSettings->EngineWarmUpCount;
		Shot->ShotInfo.NumEngineWarmUpFramesRemaining = FMath::Max(NumWarmupFrames, AntiAliasingSettings->RenderWarmUpCount > 0 ? 1 : 0);

		// When using real warmup we don't emulate a first frame motion blur as we actually have real data.
		Shot->ShotInfo.bEmulateFirstFrameMotionBlur = !bUseCameraCutForWarmUp;
		Shot->ShotInfo.CalculateWorkMetrics();

		// When we expanded the shot above, it pushed the first/last camera cuts ranges to account for Handle Frames.
		// We want to start rendering from the first handle frame. Shutter Timing is a fixed offset from this number.
		Shot->ShotInfo.CurrentTickInMaster = Shot->ShotInfo.TotalOutputRangeMaster.GetLowerBoundValue();
	}

	// The active shot-list is a subset of the whole shot-list; The ShotInfo contains information about every range it detected to render
	// but if the user has turned the shot off in the UI then we don't want to render it.
	ActiveShotList.Empty();
	for (UMoviePipelineExecutorShot* Shot : GetCurrentJob()->ShotInfo)
	{
		if (Shot->ShouldRender())
		{
			ActiveShotList.Add(Shot);;
		}
	}
}



void UMoviePipeline::InitializeShot(UMoviePipelineExecutorShot* InShot)
{
	// Set the new shot as the active shot. This enables the specified shot section and disables all other shot sections.
	SetSoloShot(InShot);

	if (InShot->GetShotOverrideConfiguration() != nullptr)
	{
		// Any shot-specific overrides haven't had first time initialization. So we'll do that now.
		for (UMoviePipelineSetting* Setting : InShot->GetShotOverrideConfiguration()->GetUserSettings())
		{
			Setting->OnMoviePipelineInitialized(this);
		}
	}

	// Setup required rendering architecture for all passes in this shot.
	SetupRenderingPipelineForShot(InShot);
}

void UMoviePipeline::TeardownShot(UMoviePipelineExecutorShot* InShot)
{
	// Teardown happens at the start of the first frame the shot is finished so we'll stop recording
	// audio, which will prevent it from capturing any samples for this frame. We don't do a similar
	// Start in InitializeShot() because we don't want to record samples during warm up/motion blur.
	StopAudioRecording();

	// Teardown any rendering architecture for this shot. This needs to happen first because it'll flush outstanding rendering commands
	TeardownRenderingPipelineForShot(InShot);

	if (IsFlushDiskWritesPerShot())
	{
		// Moves them from the Output Builder to the output containers
		ProcessOutstandingFinishedFrames();
	}

	// Notify our containers that the current shot has ended.
	for (UMoviePipelineOutputBase* Container : GetPipelineMasterConfig()->GetOutputContainers())
	{
		Container->OnShotFinished(InShot, IsFlushDiskWritesPerShot());
	}

	if (InShot->GetShotOverrideConfiguration() != nullptr)
	{
		// Any shot-specific overrides should get shutdown now.
		for (UMoviePipelineSetting* Setting : InShot->GetShotOverrideConfiguration()->GetUserSettings())
		{
			Setting->OnMoviePipelineShutdown(this);
		}
	}

	// Restore the sequence to the original state. We made changes to this when we solo'd it, so we want to unsolo now.
	for (UMoviePipelineExecutorShot* Shot : GetCurrentJob()->ShotInfo)
	{
		TSharedPtr<MoviePipeline::FCameraCutSubSectionHierarchyNode> Node = Shot->ShotInfo.SubSectionHierarchy;

		const bool bSaveSettings = false;
		MoviePipeline::SaveOrRestoreSubSectionHierarchy(Node, bSaveSettings);
	}
	
	if (IsFlushDiskWritesPerShot())
	{
		ProcessOutstandingFutures();

		TArray<FMoviePipelineShotOutputData> LatestShotData;
		if (GeneratedShotOutputData.Num() > 0)
		{
			LatestShotData.Add(GeneratedShotOutputData.Last());

			// Temporarily remove it from the global array, as the encode may modify it.
			GeneratedShotOutputData.RemoveAt(GeneratedShotOutputData.Num() - 1);
		}

		// We call the command line encoder as a special case here because it may want to modify the file list
		// ie: if it deletes the file after use we probably don't want scripting looking for those files.
		const bool bIncludeDisabledSettings = false;
		UMoviePipelineCommandLineEncoder* Encoder = GetPipelineMasterConfig()->FindSetting<UMoviePipelineCommandLineEncoder>(bIncludeDisabledSettings);
		if (Encoder)
		{
			const bool bInIsShotEncode = true;
			Encoder->StartEncodingProcess(LatestShotData, bInIsShotEncode);
		}

		FMoviePipelineOutputData Params;
		Params.Pipeline = this;
		Params.Job = GetCurrentJob();
		Params.bSuccess = !bFatalError;

		// The per-shot callback only includes data from the latest shot, but packed into an
		// array to re-use the same datastructures.
		Params.ShotData = LatestShotData;

		// Re-add this to our global list (as it has potentially been modified by the CLI encoder)
		GeneratedShotOutputData.Append(LatestShotData);

		UE_LOG(LogMovieRenderPipelineIO, Verbose, TEXT("Files written to disk for current shot:"));
		PrintVerboseLogForFiles(LatestShotData);
		UE_LOG(LogMovieRenderPipelineIO, Verbose, TEXT("Completed outputting files written to disk."));

		OnMoviePipelineShotWorkFinishedDelegateNative.Broadcast(Params);
		OnMoviePipelineShotWorkFinishedDelegate.Broadcast(Params);
	}

	CurrentShotIndex++;

	// Check to see if this was the last shot in the Pipeline, otherwise on the next
	// tick the new shot will be initialized and processed.
	if (CurrentShotIndex >= ActiveShotList.Num())
	{
		UE_LOG(LogMovieRenderPipeline, Log, TEXT("[%d] Finished rendering last shot. Moving to Finalize to finish writing items to disk."), GFrameCounter);
		TransitionToState(EMovieRenderPipelineState::Finalize);
	}
}



void UMoviePipeline::SetSoloShot(UMoviePipelineExecutorShot* InShot)
{
	// We need to 'solo' shots whichs means disabling any other sections that may overlap with the one currently being
	// rendered. This is because temporal samples, handle frames, warmup frames, etc. all need to evaluate outside of
	// their original bounds and we don't want to end up evaluating something that should have been clipped by another shot.
	for (UMoviePipelineExecutorShot* Shot : GetCurrentJob()->ShotInfo)
	{
		TSharedPtr<MoviePipeline::FCameraCutSubSectionHierarchyNode> Node = Shot->ShotInfo.SubSectionHierarchy;
		const bool bSaveSettings = true;
		MoviePipeline::SaveOrRestoreSubSectionHierarchy(Node, bSaveSettings);

		MoviePipeline::SetSubSectionHierarchyActive(Node, false);
	}

	// Historically shot expansion was done all at once up front, however this creates a lot of complications when a movie scene isn't filled with unique data
	// such as re-using shots or using different parts of shots. To resolve this, we expand the entire tree needed for a given range, render it, and then restore the original
	// values before moving onto the next shot so that each shot has no effect on the others.
	{
		UE_LOG(LogMovieRenderPipeline, Log, TEXT("Expanding Shot %d/%d (Shot: %s Camera: %s)"), CurrentShotIndex + 1, ActiveShotList.Num(), *InShot->OuterName, *InShot->InnerName);
		
		// Enable the one hierarchy we do want for rendering. We will re-disable it later when we restore the current Sequence state.
		MoviePipeline::SetSubSectionHierarchyActive(InShot->ShotInfo.SubSectionHierarchy, true);

		
		UMoviePipelineOutputSetting* OutputSettings = FindOrAddSettingForShot<UMoviePipelineOutputSetting>(InShot);

		// Expand the shot to encompass handle frames. This will modify the sections required for expansion, etc.
		const bool bIsPrePass = false;
		ExpandShot(InShot, OutputSettings->HandleFrameCount, bIsPrePass);
	}
}



void UMoviePipeline::ExpandShot(UMoviePipelineExecutorShot* InShot, const int32 InNumHandleFrames, const bool bIsPrePass)
{
	const MoviePipeline::FFrameConstantMetrics FrameMetrics = CalculateShotFrameMetrics(InShot);
	int32 LeftDeltaFrames = 0;
	int32 RightDeltaFrames = 0;

	// Calculate the number of ticks added for warmup frames. These are added to both sides. The rendering
	// code is unaware of handle frames, we just pretend the shot is bigger than it actually is.
	LeftDeltaFrames += InNumHandleFrames;
	RightDeltaFrames += InNumHandleFrames;

	// We expand both the first and last frames so Temporal Sub-Sampling can correctly evaluate either side of a frame.
	UMoviePipelineAntiAliasingSetting* AntiAliasingSettings = FindOrAddSettingForShot<UMoviePipelineAntiAliasingSetting>(InShot);
	const bool bHasMultipleTemporalSamples = AntiAliasingSettings->TemporalSampleCount > 1;
	if (bHasMultipleTemporalSamples)
	{
		LeftDeltaFrames +=1;
		RightDeltaFrames += 1;
	}

	// Check to see if the detected range was not aligned to a whole frame on the master.
	const FFrameRate MasterDisplayRate = GetPipelineMasterConfig()->GetEffectiveFrameRate(TargetSequence);
	FFrameTime StartTimeInMaster = FFrameRate::TransformTime(InShot->ShotInfo.TotalOutputRangeMaster.GetLowerBoundValue(), InShot->ShotInfo.CachedTickResolution, MasterDisplayRate);
	if(bIsPrePass && StartTimeInMaster.GetSubFrame() != 0.f)
	{
		UE_LOG(LogMovieRenderPipeline, Warning, TEXT("Shot/Camera \"%s\" starts on a sub-frame. Rendered range has been rounded to the previous frame to match Sequencer."), *InShot->OuterName, *InShot->InnerName);
		FFrameNumber NewStartFrame = FFrameRate::TransformTime(FFrameTime(StartTimeInMaster.GetFrame()), MasterDisplayRate, InShot->ShotInfo.CachedTickResolution).FloorToFrame();
		InShot->ShotInfo.TotalOutputRangeMaster.SetLowerBoundValue(NewStartFrame);
	}

	FFrameNumber LeftDeltaTicks = FFrameRate::TransformTime(FFrameTime(LeftDeltaFrames), FrameMetrics.FrameRate, FrameMetrics.TickResolution).CeilToFrame().Value;
	FFrameNumber RightDeltaTicks = FFrameRate::TransformTime(FFrameTime(RightDeltaFrames), FrameMetrics.FrameRate, FrameMetrics.TickResolution).CeilToFrame().Value;

<<<<<<< HEAD
	UMoviePipelineAntiAliasingSetting* AntiAliasingSettings = FindOrAddSettingForShot<UMoviePipelineAntiAliasingSetting>(InShot);
	const bool bHasMultipleTemporalSamples = AntiAliasingSettings->TemporalSampleCount > 1;
	if (bHasMultipleTemporalSamples)
=======
	// We auto-expand into the warm-up ranges, but users are less concerned about 'early' data there. So we cache how many frames
	// the user expects to check beforehand, so we can use this for a warning later.
	const int32 LeftDeltaFramesUserPoV = LeftDeltaFrames;
	FFrameNumber LeftDeltaTicksUserPoV = FFrameRate::TransformTime(FFrameTime(LeftDeltaFramesUserPoV), FrameMetrics.FrameRate, FrameMetrics.TickResolution).CeilToFrame().Value;

	// We generate this from excess camera cut length. If they don't want real warmup then this is overriden later.
	// Needs to happen after we expand the TotalOutputRangeMaster for handle frames - the MoviePipelineTiming re-calculates
	// the required offset when jumping based on NumEngineWarmUpFramesRemaining.
	if (!InShot->ShotInfo.WarmupRangeMaster.IsEmpty())
>>>>>>> 3aae9151
	{
		if (bIsPrePass)
		{
			FFrameNumber TicksForWarmUp = InShot->ShotInfo.WarmupRangeMaster.Size<FFrameNumber>();
			InShot->ShotInfo.NumEngineWarmUpFramesRemaining = FFrameRate::TransformTime(FFrameTime(TicksForWarmUp), FrameMetrics.TickResolution, FrameMetrics.FrameRate).CeilToFrame().Value;

			// Handle frames weren't accounted for when we calculated the warm up range, so just reduce the amount of warmup by that.
			// When we actually evaluate we will start our math from the first handle frame so we're still starting from the same
			// absolute position regardless of the handle frame count.
			InShot->ShotInfo.NumEngineWarmUpFramesRemaining = FMath::Max(InShot->ShotInfo.NumEngineWarmUpFramesRemaining - InNumHandleFrames, 0);
		}

		LeftDeltaFrames += InShot->ShotInfo.NumEngineWarmUpFramesRemaining;
	}

	TSharedPtr<MoviePipeline::FCameraCutSubSectionHierarchyNode> Node = InShot->ShotInfo.SubSectionHierarchy;
	while (Node)
	{
		LeftDeltaTicks = FFrameRate::TransformTime(FFrameTime(LeftDeltaFrames), FrameMetrics.FrameRate, FrameMetrics.TickResolution).CeilToFrame().Value;
		RightDeltaTicks = FFrameRate::TransformTime(FFrameTime(RightDeltaFrames), FrameMetrics.FrameRate, FrameMetrics.TickResolution).CeilToFrame().Value;
		// We need to expand the inner playback bounds to cover three features:
		// 1) Temporal Sampling (+1 frame each end)
		// 2) Handle frames (+n frames left/right)
		// 3) Using the camera-cut as real warm-up frames (+n frames left side only)
		// To keep the inner movie scene and outer sequencer section in sync we can calculate the tick delta
		// to each side and simply expand both sections like that - ignoring all start frame offsets, etc.
		if (!bIsPrePass)
		{
			if (Node->CameraCutSection.IsValid())
			{
				// Expand the camera cut section because there's no harm in doing it.
				Node->CameraCutSection->SetRange(UE::MovieScene::DilateRange(Node->CameraCutSection->GetRange(), -LeftDeltaTicks, RightDeltaTicks));
				Node->CameraCutSection->MarkAsChanged();
			}

			if (Node->Section.IsValid())
			{
				// Expand the MovieSceneSubSequenceSection
				Node->Section->SetRange(UE::MovieScene::DilateRange(Node->Section->GetRange(), -LeftDeltaTicks, RightDeltaTicks));
				Node->Section->MarkAsChanged();
			}

			if (Node->MovieScene.IsValid())
			{
				// Expand the Playback Range of the movie scene as well. Expanding this at the same time as expanding the 
				// SubSequenceSection will result in no apparent change to the evaluated time. ToDo: This doesn't work if
				// sub-sequences have different tick resolutions?
				Node->MovieScene->SetPlaybackRange(UE::MovieScene::DilateRange(Node->MovieScene->GetPlaybackRange(), -LeftDeltaTicks, RightDeltaTicks));
				Node->MovieScene->MarkAsChanged();
			}

			FFrameNumber LowerCheckBound = InShot->ShotInfo.TotalOutputRangeMaster.GetLowerBoundValue() - LeftDeltaTicksUserPoV;
			FFrameNumber UpperCheckBound = InShot->ShotInfo.TotalOutputRangeMaster.GetLowerBoundValue();

			TRange<FFrameNumber> CheckRange = TRange<FFrameNumber>(TRangeBound<FFrameNumber>::Exclusive(LowerCheckBound), TRangeBound<FFrameNumber>::Inclusive(UpperCheckBound));

			for (const TTuple<UMovieSceneSection*, TRange<FFrameNumber>>& Pair : Node->AdditionalSectionsToExpand)
			{
				// Expand the section. Because it's an infinite range, we know the contents won't get shifted.
				TRange<FFrameNumber> NewRange = TRange<FFrameNumber>::Hull(Pair.Key->GetRange(), CheckRange);
				Pair.Key->SetRange(NewRange);
				Pair.Key->MarkAsChanged();
			}
		}
		else
		{
			if (Node->MovieScene.IsValid())
			{
				for (UMovieSceneSection* Section : Node->MovieScene->GetAllSections())
				{
					if (!Section)
					{
						continue;
					}

					// Their data is already cached for restore elsewhere.
					if (Section == Node->Section || Section == Node->CameraCutSection)
					{
						continue;
					}

					if (Section->GetSupportsInfiniteRange())
					{
						Node->AdditionalSectionsToExpand.Add(MakeTuple(Section, Section->GetRange()));
					}
				}
			}

			// We only do our warnings during the pre-pass
			// Check for sections that start in the expanded evaluation range and warn user. Only check the frames user expects to (handle + temporal, no need for warm up frames to get checked as well)
			MoviePipeline::CheckPartialSectionEvaluationAndWarn(LeftDeltaTicksUserPoV, Node, InShot, MasterDisplayRate);
		}

		Node = Node->GetParent();
	}

	// Expand the Total Output Range Master by Handle Frames. The expansion of TotalOutputRangeMaster has to come after we do partial evaluation checks,
	// otherwise the expanded range makes it check the wrong area for partial evaluations.
	if (bIsPrePass)
	{
		// We expand on the pre-pass so that we have the correct number of frames set up in our datastructures before we reach each shot so that metrics
		// work as expected.
		FFrameNumber LeftHandleTicks = FFrameRate::TransformTime(FFrameTime(InNumHandleFrames), FrameMetrics.FrameRate, FrameMetrics.TickResolution).CeilToFrame().Value;
		FFrameNumber RightHandleTicks = FFrameRate::TransformTime(FFrameTime(InNumHandleFrames), FrameMetrics.FrameRate, FrameMetrics.TickResolution).CeilToFrame().Value;

		InShot->ShotInfo.TotalOutputRangeMaster = UE::MovieScene::DilateRange(InShot->ShotInfo.TotalOutputRangeMaster, -LeftHandleTicks, RightHandleTicks);
	}
}

bool UMoviePipeline::IsDebugFrameStepIdling() const
{
	// We're only idling when we're at zero, otherwise there's more frames to process.
	// Caveat is that this will be zero on the last frame we want to render, so we
	// take into account whether or not we've queued up a pause at the end of the frame
	// which is indicator that we want to process the current frame.
	int32 DebugFrameStepValue = CVarMovieRenderPipelineFrameStepper.GetValueOnGameThread();
	return DebugFrameStepValue == 0 && !bPauseAtEndOfFrame;
}

bool UMoviePipeline::DebugFrameStepPreTick()
{
	int32 DebugFrameStepValue = CVarMovieRenderPipelineFrameStepper.GetValueOnGameThread();
	if (DebugFrameStepValue == 0)
	{
		// A value of 0 means that they are using the frame stepper and that we have stepped
		// the specified number of frames. We will create a DeltaTime for the engine
		// and not process anything below, which prevents us from trying to produce an
		// output frame later.
		CustomTimeStep->SetCachedFrameTiming(MoviePipeline::FFrameTimeStepCache(1 / 24.0));
		return true;
	}
	else if (DebugFrameStepValue > 0)
	{
		// They want to process at least one frame, deincrement, then we
		// process the frame. We pause the game here to preserve render state.
		CVarMovieRenderPipelineFrameStepper->Set(DebugFrameStepValue - 1, ECVF_SetByConsole);

		// We want to run this one frame and then pause again at the end.
		bPauseAtEndOfFrame = true;
	}

	return false;
}

void UMoviePipeline::LoadDebugWidget()
{
	TSubclassOf<UMovieRenderDebugWidget> DebugWidgetClassToUse = DebugWidgetClass;
	if (DebugWidgetClassToUse.Get() == nullptr)
	{
		DebugWidgetClassToUse = LoadClass<UMovieRenderDebugWidget>(nullptr, *DefaultDebugWidgetAsset, nullptr, LOAD_None, nullptr);
	}

	if (DebugWidgetClassToUse.Get() != nullptr)
	{
		DebugWidget = CreateWidget<UMovieRenderDebugWidget>(GetWorld(), DebugWidgetClassToUse.Get());
		if (DebugWidget)
		{
			DebugWidget->OnInitializedForPipeline(this);
			DebugWidget->AddToViewport();
		}
		else
		{
			UE_LOG(LogMovieRenderPipeline, Warning, TEXT("Failed to create Debug Screen UMG Widget. No debug overlay available."));
		}
	}
	else
	{
		UE_LOG(LogMovieRenderPipeline, Warning, TEXT("Failed to find Debug Screen UMG Widget class. No debug overlay available."));
	}
}

FFrameTime FMoviePipelineTimeController::OnRequestCurrentTime(const FQualifiedFrameTime& InCurrentTime, float InPlayRate)
{
	FFrameTime RequestTime = FFrameRate::TransformTime(TimeCache.Time, TimeCache.Rate, InCurrentTime.Rate);
	UE_LOG(LogMovieRenderPipeline, VeryVerbose, TEXT("[%d] OnRequestCurrentTime: %d %f"), GFrameCounter, RequestTime.FloorToFrame().Value, RequestTime.GetSubFrame());

	return RequestTime;
}

MoviePipeline::FFrameConstantMetrics UMoviePipeline::CalculateShotFrameMetrics(const UMoviePipelineExecutorShot* InShot) const
{
	MoviePipeline::FFrameConstantMetrics Output;
	Output.TickResolution = TargetSequence->GetMovieScene()->GetTickResolution();
	Output.FrameRate = GetPipelineMasterConfig()->GetEffectiveFrameRate(TargetSequence);
	Output.TicksPerOutputFrame = FFrameRate::TransformTime(FFrameTime(FFrameNumber(1)), Output.FrameRate, Output.TickResolution);

	UMoviePipelineCameraSetting* CameraSettings = FindOrAddSettingForShot<UMoviePipelineCameraSetting>(InShot);
	UMoviePipelineAntiAliasingSetting* AntiAliasingSettings = FindOrAddSettingForShot<UMoviePipelineAntiAliasingSetting>(InShot);

	// We are overriding blur settings to account for how we sample multiple frames, so
	// we need to process any camera and post process volume settings for motion blur manually

	// Start with engine default for motion blur in the event no one overrides it.
	Output.ShutterAnglePercentage = 0.5;

	APlayerCameraManager* PlayerCameraManager = GetWorld()->GetFirstPlayerController()->PlayerCameraManager;
	if (PlayerCameraManager)
	{
		// Apply any motion blur settings from post process volumes in the world
		FVector ViewLocation = PlayerCameraManager->GetCameraLocation();
		for (IInterface_PostProcessVolume* PPVolume : GetWorld()->PostProcessVolumes)
		{
			const FPostProcessVolumeProperties VolumeProperties = PPVolume->GetProperties();

			// Skip any volumes which are either disabled or don't modify blur amount
			if (!VolumeProperties.bIsEnabled || !VolumeProperties.Settings->bOverride_MotionBlurAmount)
			{
				continue;
			}

			float LocalWeight = FMath::Clamp(VolumeProperties.BlendWeight, 0.0f, 1.0f);

			if (!VolumeProperties.bIsUnbound)
			{
				float DistanceToPoint = 0.0f;
				PPVolume->EncompassesPoint(ViewLocation, 0.0f, &DistanceToPoint);

				if (DistanceToPoint >= 0 && DistanceToPoint < VolumeProperties.BlendRadius)
				{
					LocalWeight *= FMath::Clamp(1.0f - DistanceToPoint / VolumeProperties.BlendRadius, 0.0f, 1.0f);
				}
				else
				{
					LocalWeight = 0.0f;
				}
			}
<<<<<<< HEAD

			if (LocalWeight > 0.0f)
			{
				Output.ShutterAnglePercentage = FMath::Lerp(Output.ShutterAnglePercentage, (double)VolumeProperties.Settings->MotionBlurAmount, LocalWeight);
			}
		}

=======

			if (LocalWeight > 0.0f)
			{
				Output.ShutterAnglePercentage = FMath::Lerp(Output.ShutterAnglePercentage, (double)VolumeProperties.Settings->MotionBlurAmount, LocalWeight);
			}
		}

>>>>>>> 3aae9151
		// Now try from the camera, which takes priority over post processing volumes.
		ACameraActor* CameraActor = Cast<ACameraActor>(PlayerCameraManager->GetViewTarget());
		if (CameraActor)
		{
			UCameraComponent* CameraComponent = CameraActor->GetCameraComponent();
			if (CameraComponent && CameraComponent->PostProcessSettings.bOverride_MotionBlurAmount)
			{
				Output.ShutterAnglePercentage = FMath::Lerp(Output.ShutterAnglePercentage, (double)CameraComponent->PostProcessSettings.MotionBlurAmount, (double)CameraComponent->PostProcessBlendWeight);
			}
		}
		
		// Apply any motion blur settings from post processing blends attached to the camera manager
		TArray<FPostProcessSettings> const* CameraAnimPPSettings;
		TArray<float> const* CameraAnimPPBlendWeights;
		PlayerCameraManager->GetCachedPostProcessBlends(CameraAnimPPSettings, CameraAnimPPBlendWeights);
		for (int32 PPIdx = 0; PPIdx < CameraAnimPPBlendWeights->Num(); ++PPIdx)
		{
			if ((*CameraAnimPPSettings)[PPIdx].bOverride_MotionBlurAmount)
			{
				Output.ShutterAnglePercentage = FMath::Lerp(Output.ShutterAnglePercentage, (double)(*CameraAnimPPSettings)[PPIdx].MotionBlurAmount, (*CameraAnimPPBlendWeights)[PPIdx]);
			}
		}
	}

	{
		/*
		* Calculate out how many ticks a normal sub-frame occupies.
		* (TickRes/FrameRate) gives you ticks-per-second, and then divide that by the percentage of time the
		* shutter is open. Finally, divide the percentage of time the shutter is open by the number of frames
		* we're accumulating.
		*
		* It is common that there is potential to have some leftover here. ie:
		* 24000 Ticks / 24fps = 1000 ticks per second. At 180 degree shutter angle that gives you 500 ticks
		* spread out amongst n=3 sub-frames. 500/3 = 166.66 ticks. We'll floor that when we use it, and ensure
		* we accumulate the sub-tick and choose when to apply it.
		*/

		// If the shutter angle is effectively zero, lie about how long a frame is to prevent divide by zero
		if (Output.ShutterAnglePercentage < 1.0 / 360.0)
		{
			Output.TicksWhileShutterOpen = Output.TicksPerOutputFrame * (1.0 / 360.0);
		}
		else
		{
			// Otherwise, calculate the amount of time the shutter is open.
			Output.TicksWhileShutterOpen = Output.TicksPerOutputFrame * Output.ShutterAnglePercentage;
		}

		// Divide that amongst all of our accumulation sample frames.
		Output.TicksPerSample = Output.TicksWhileShutterOpen / AntiAliasingSettings->TemporalSampleCount;

	}

	Output.ShutterClosedFraction = 1.0 - Output.ShutterAnglePercentage;
	Output.TicksWhileShutterClosed = Output.TicksPerOutputFrame - Output.TicksWhileShutterOpen;

	// Shutter Offset
	switch (CameraSettings->ShutterTiming)
	{
		// Subtract the entire time the shutter is open.
	case EMoviePipelineShutterTiming::FrameClose:
		Output.ShutterOffsetTicks = -Output.TicksWhileShutterOpen;
		break;
		// Only subtract half the time the shutter is open.
	case EMoviePipelineShutterTiming::FrameCenter:
		Output.ShutterOffsetTicks = -Output.TicksWhileShutterOpen / 2.0;
		break;
		// No offset needed
	case EMoviePipelineShutterTiming::FrameOpen:
		break;
	}

	// Then, calculate our motion blur offset. Motion Blur in the engine is always
	// centered around the object so we offset our time sampling by half of the
	// motion blur distance so that the distance blurred represents that time.
	Output.MotionBlurCenteringOffsetTicks = Output.TicksPerSample / 2.0;

	return Output;
}


UMoviePipelineMasterConfig* UMoviePipeline::GetPipelineMasterConfig() const
{ 
	return CurrentJob->GetConfiguration(); 
}

<<<<<<< HEAD
UMoviePipelineSetting* UMoviePipeline::FindOrAddSettingForShot(TSubclassOf<UMoviePipelineSetting> InSetting, const UMoviePipelineExecutorShot* InShot) const
{
	// Check to see if this setting is in the shot override, if it is we'll use the shot version of that.
	if (InShot->GetShotOverrideConfiguration())
	{
		UMoviePipelineSetting* Setting = InShot->GetShotOverrideConfiguration()->FindSettingByClass(InSetting);
		if (Setting)
		{
			// If they specified the setting at all, respect the enabled setting. If it's not enabled, we return the
			// default instead which is the same as if they hadn't added the setting at all.
			return Setting->IsEnabled() ? Setting : InSetting->GetDefaultObject<UMoviePipelineSetting>();
		}
	}

	// If they didn't have a shot override, or the setting wasn't enabled, we'll check the master config.
	UMoviePipelineSetting* Setting = GetPipelineMasterConfig()->FindSettingByClass(InSetting);
	if (Setting)
	{
		return Setting->IsEnabled() ? Setting : InSetting->GetDefaultObject<UMoviePipelineSetting>();
	}

	// If no one overrode it, then we return the default.
	return InSetting->GetDefaultObject<UMoviePipelineSetting>();
}

=======
>>>>>>> 3aae9151
TArray<UMoviePipelineSetting*> UMoviePipeline::FindSettingsForShot(TSubclassOf<UMoviePipelineSetting> InSetting, const UMoviePipelineExecutorShot* InShot) const
{
	TArray<UMoviePipelineSetting*> FoundSettings;

	// Find all enabled settings of given subclass in the shot override first
	if (UMoviePipelineShotConfig* ShotOverride = InShot->GetShotOverrideConfiguration())
	{
		for (UMoviePipelineSetting* Setting : ShotOverride->FindSettingsByClass(InSetting))
		{
			if (Setting && Setting->IsEnabled())
			{
				FoundSettings.Add(Setting);
			}
		}
	}

	// Add all enabled settings of given subclass not overridden by shot override
	for (UMoviePipelineSetting* Setting : GetPipelineMasterConfig()->FindSettingsByClass(InSetting))
	{
		if (Setting && Setting->IsEnabled())
		{
			TSubclassOf<UMoviePipelineSetting> SettingClass = Setting->GetClass();
			if (!FoundSettings.ContainsByPredicate([SettingClass](UMoviePipelineSetting* ExistingSetting) { return ExistingSetting && ExistingSetting->GetClass() == SettingClass; } ))
			{
				FoundSettings.Add(Setting);
			}
		}
	}

	return FoundSettings;
}

void UMoviePipeline::ResolveFilenameFormatArguments(const FString& InFormatString, const TMap<FString, FString>& InFormatOverrides, FString& OutFinalPath, FMoviePipelineFormatArgs& OutFinalFormatArgs, const FMoviePipelineFrameOutputState* InOutputState, const int32 InFrameNumberOffset) const
{
	FMoviePipelineFilenameResolveParams Params = FMoviePipelineFilenameResolveParams();
	if (InOutputState)
	{
		Params.FrameNumber = InOutputState->SourceFrameNumber;
		Params.FrameNumberShot = InOutputState->CurrentShotSourceFrameNumber;
		Params.FrameNumberRel = InOutputState->OutputFrameNumber;
		Params.FrameNumberShotRel = InOutputState->ShotOutputFrameNumber;
		Params.FileMetadata = InOutputState->FileMetadata;
		Params.ShotOverride = ActiveShotList[InOutputState->ShotIndex];
	}

	UMoviePipelineOutputSetting* OutputSetting = GetPipelineMasterConfig()->FindSetting<UMoviePipelineOutputSetting>();
	check(OutputSetting);

<<<<<<< HEAD
	// Copy the file metadata from our InOutputState
	if (InOutputState)
	{
		OutFinalFormatArgs.FileMetadata = InOutputState->FileMetadata;
	}

	// Now get the settings from our config. This will expand the FileMetadata and assign the default values used in the UI.
	GetPipelineMasterConfig()->GetFormatArguments(OutFinalFormatArgs, true);
=======
	Params.ZeroPadFrameNumberCount = OutputSetting->ZeroPadFrameNumbers;
>>>>>>> 3aae9151

	// Ensure they used relative frame numbers in the output so they get the right number of output frames.
	bool bForceRelativeFrameNumbers = false;
	if (InFormatString.Contains(TEXT("{frame")) && InOutputState && InOutputState->TimeData.IsTimeDilated() && !InFormatString.Contains(TEXT("_rel}")))
	{
		UE_LOG(LogMovieRenderPipeline, Warning, TEXT("Time Dilation was used but output format does not use relative time, forcing relative numbers. Change {frame_number} to {frame_number_rel} (or shot version) to remove this message."));
		bForceRelativeFrameNumbers = true;
	}

<<<<<<< HEAD
	// From Output State
	if (InOutputState)
	{
		// Now that the settings have been added from the configuration, we overwrite them with the ones in the output state. This is required so that
		// things like frame number resolve to the actual output state correctly.
		InOutputState->GetFilenameFormatArguments(OutFinalFormatArgs, OutputSettings->ZeroPadFrameNumbers, OutputSettings->FrameNumberOffset + InFrameNumberOffset, bForceRelativeFrameNumbers);
	}

	// And from ourself
	{
		OutFinalFormatArgs.FilenameArguments.Add(TEXT("date"), InitializationTime.ToString(TEXT("%Y.%m.%d")));
		OutFinalFormatArgs.FilenameArguments.Add(TEXT("time"), InitializationTime.ToString(TEXT("%H.%M.%S")));

		FString VersionText = FString::Printf(TEXT("v%0*d"), 3, InitializationVersion);
		
		OutFinalFormatArgs.FilenameArguments.Add(TEXT("version"), VersionText);

		OutFinalFormatArgs.FileMetadata.Add(TEXT("unreal/jobDate"), InitializationTime.ToString(TEXT("%Y.%m.%d")));
		OutFinalFormatArgs.FileMetadata.Add(TEXT("unreal/jobTime"), InitializationTime.ToString(TEXT("%H.%M.%S")));
		OutFinalFormatArgs.FileMetadata.Add(TEXT("unreal/jobVersion"), InitializationVersion);
		OutFinalFormatArgs.FileMetadata.Add(TEXT("unreal/jobName"), CurrentJob->JobName);
		OutFinalFormatArgs.FileMetadata.Add(TEXT("unreal/jobAuthor"), CurrentJob->Author);

		// By default, we don't want to show frame duplication numbers. If we need to start writing them,
		// they need to come before the frame number (so that tools recognize them as a sequence).
		OutFinalFormatArgs.FilenameArguments.Add(TEXT("file_dup"), FString());
	}

	// Overwrite the variables with overrides if needed. This allows different requesters to share the same variables (ie: filename extension, render pass name)
	for (const TPair<FString, FStringFormatArg>& KVP : InFormatOverrides)
	{
		OutFinalFormatArgs.FilenameArguments.Add(KVP);
	}

	// No extension should be provided at this point, because we need to tack the extension onto the end after appending numbers (in the event of no overwrites)
	FString BaseFilename = FString::Format(*InFormatString, OutFinalFormatArgs.FilenameArguments);
	FPaths::NormalizeFilename(BaseFilename);

	if (FPaths::IsRelative(BaseFilename))
	{
		BaseFilename = FPaths::ConvertRelativePathToFull(BaseFilename);
	}

	// If we end with a "." character, remove it. The extension will put it back on. We can end up with this sometimes after resolving file format strings, ie:
	// {sequence_name}.{frame_number} becomes {sequence_name}. for videos (which can't use frame_numbers).
	BaseFilename.RemoveFromEnd(TEXT("."));

	FString Extension = FString::Format(TEXT(".{ext}"), OutFinalFormatArgs.FilenameArguments);


	FString ThisTry = BaseFilename + Extension;
=======
	Params.bForceRelativeFrameNumbers = bForceRelativeFrameNumbers;
	Params.FileNameFormatOverrides = InFormatOverrides;
	Params.InitializationTime = InitializationTime;
	Params.InitializationVersion = InitializationVersion;
	Params.Job = GetCurrentJob();
	Params.AdditionalFrameNumberOffset = InFrameNumberOffset;

	UMoviePipelineBlueprintLibrary::ResolveFilenameFormatArguments(InFormatString, Params, OutFinalPath, OutFinalFormatArgs);
}
>>>>>>> 3aae9151

void UMoviePipeline::SetProgressWidgetVisible(bool bVisible)
{
	if (DebugWidget)
	{
		DebugWidget->SetVisibility(bVisible ? ESlateVisibility::Visible : ESlateVisibility::Collapsed);
	}
}

FMoviePipelineOutputData UMoviePipeline::GetOutputDataParams()
{
	FMoviePipelineOutputData Params;

	Params.Pipeline = this;
	Params.Job = GetCurrentJob();
	Params.bSuccess = !bFatalError;
	Params.ShotData = GeneratedShotOutputData;

	return Params;
}

void UMoviePipeline::OnMoviePipelineFinishedImpl()
{
	// Broadcast to both Native and Python/BP
	PRAGMA_DISABLE_DEPRECATION_WARNINGS
	OnMoviePipelineFinishedDelegateNative.Broadcast(this, bFatalError);
	OnMoviePipelineFinishedDelegate.Broadcast(this, bFatalError);
	PRAGMA_ENABLE_DEPRECATION_WARNINGS

	// Generate a params struct containing the data generated by this job.
	FMoviePipelineOutputData Params;
	Params.Pipeline = this;
	Params.Job = GetCurrentJob();
	Params.bSuccess = !bFatalError;
	Params.ShotData = GeneratedShotOutputData;

	UE_LOG(LogMovieRenderPipelineIO, Verbose, TEXT("Files written to disk for entire sequence:"));
	PrintVerboseLogForFiles(GeneratedShotOutputData);
	UE_LOG(LogMovieRenderPipelineIO, Verbose, TEXT("Completed outputting files written to disk."));

	OnMoviePipelineWorkFinishedDelegateNative.Broadcast(Params);
	OnMoviePipelineWorkFinishedDelegate.Broadcast(Params);
}

void UMoviePipeline::PrintVerboseLogForFiles(const TArray<FMoviePipelineShotOutputData>& InOutputData) const
{
	for (const FMoviePipelineShotOutputData& OutputData : InOutputData)
	{
		const UMoviePipelineExecutorShot* Shot = OutputData.Shot.Get();
		if (Shot)
		{
			UE_LOG(LogMovieRenderPipelineIO, Verbose, TEXT("Shot: %s [%s]"), *Shot->OuterName, *Shot->InnerName);
		}
		for (const TPair<FMoviePipelinePassIdentifier, FMoviePipelineRenderPassOutputData>& Pair : OutputData.RenderPassData)
		{
			UE_LOG(LogMovieRenderPipelineIO, Verbose, TEXT("Render Pass: %s"), *Pair.Key.Name);
			for (const FString& FilePath : Pair.Value.FilePaths)
			{
				UE_LOG(LogMovieRenderPipelineIO, Verbose, TEXT("\t\t%s"), *FilePath);
			}
		}
	}
}
#undef LOCTEXT_NAMESPACE // "MoviePipeline"<|MERGE_RESOLUTION|>--- conflicted
+++ resolved
@@ -471,13 +471,10 @@
 			// will be set when the render is canceled early
 			LevelSequenceActor->GetSequencePlayer()->Stop();
 			RestoreTargetSequenceToOriginalState();
-<<<<<<< HEAD
-=======
 
 			// Ensure all of our Futures have been converted to the GeneratedOutputData. This has to happen
 			// after finalize finishes, because the futures won't be available until actually written to disk.
 			ProcessOutstandingFutures();
->>>>>>> 3aae9151
 	
 			BeginExport();
 		}
@@ -823,112 +820,6 @@
 
 	for (UMoviePipelineExecutorShot* Shot : GetCurrentJob()->ShotInfo)
 	{
-<<<<<<< HEAD
-		// Cache the original values before we modify them so that we can restore them at the end.
-		UMovieScene* InnerMovieScene = nullptr;
-		UMovieSceneCinematicShotSection* ShotSection = Cast<UMovieSceneCinematicShotSection>(Shot->OuterPathKey.TryLoad());
-
-		if (ShotSection && ShotSection->GetSequence())
-		{
-			InnerMovieScene = ShotSection->GetSequence()->GetMovieScene();
-		}
-
-		// Cache information about all segments, as we disable all segments when rendering, not just active ones.
-		FMovieSceneChanges::FSegmentChange& ModifiedSegment = SequenceChanges.Segments.AddDefaulted_GetRef();
-		if (InnerMovieScene)
-		{
-			// Look to see if we have already stored data about this inner movie scene. If we have, we simply use that data.
-			// If we were to build the data from scratch each time, then the first time a inner movie scene is used it will be
-			// cached correctly, but subsequent uses would cache incorrectly as the 1st instance would modify playback bounds.
-			FMovieSceneChanges::FSegmentChange* ExistingSegment = nullptr;
-			for (int32 Index = 0; Index < SequenceChanges.Segments.Num(); Index++)
-			{
-				if (InnerMovieScene == SequenceChanges.Segments[Index].MovieScene)
-				{
-					ExistingSegment = &SequenceChanges.Segments[Index];
-				}
-			}
-
-			if (ExistingSegment)
-			{
-				ModifiedSegment.MovieScenePlaybackRange = ExistingSegment->MovieScenePlaybackRange;
-				ModifiedSegment.bMovieSceneReadOnly = ExistingSegment->bMovieSceneReadOnly;
-				ModifiedSegment.bMovieScenePackageDirty = ExistingSegment->bMovieScenePackageDirty;
-			}
-			else
-			{
-				ModifiedSegment.MovieScenePlaybackRange = InnerMovieScene->GetPlaybackRange();
-#if WITH_EDITORONLY_DATA
-				ModifiedSegment.bMovieSceneReadOnly = InnerMovieScene->IsReadOnly();
-#endif
-				if (UPackage* OwningPackage = InnerMovieScene->GetTypedOuter<UPackage>())
-				{
-					ModifiedSegment.bMovieScenePackageDirty = OwningPackage->IsDirty();
-				}
-
-#if WITH_EDITORONLY_DATA
-				// Unlock the playback range and readonly flags so we can modify the scene.
-				InnerMovieScene->SetReadOnly(false);
-#endif
-			}
-		}
-
-		// Don't set this until after we've searched the existing Segments for a matching movie scene, otherwise
-		// we match immediately and then we copy default values from our first segment.
-		ModifiedSegment.MovieScene = InnerMovieScene;
-
-		ModifiedSegment.CameraSection = Cast<UMovieSceneCameraCutSection>(Shot->InnerPathKey.TryLoad());
-		if (ModifiedSegment.CameraSection.IsValid())
-		{
-			ModifiedSegment.bCameraSectionIsActive = ModifiedSegment.CameraSection->IsActive();
-		}
-
-		if (ShotSection)
-		{
-			// Since multiple segments could map to the same cinematic shot section, and the cinematic 
-			// shot could have been modified already, find the first segment corresponding to this shot 
-			// and use its cached properties.
-			FMovieSceneChanges::FSegmentChange* ExistingShotSegment = nullptr;
-			for (int32 Index = 0; Index < SequenceChanges.Segments.Num(); Index++)
-			{
-				if (ShotSection == SequenceChanges.Segments[Index].ShotSection)
-				{
-					ExistingShotSegment = &SequenceChanges.Segments[Index];
-					break;
-				}
-			}
-			if (ExistingShotSegment)
-			{
-				ModifiedSegment.bShotSectionIsLocked = ExistingShotSegment->bShotSectionIsLocked;
-				ModifiedSegment.ShotSectionRange = ExistingShotSegment->ShotSectionRange;
-				ModifiedSegment.bShotSectionIsActive = ExistingShotSegment->bShotSectionIsActive;
-			}
-			else
-			{
-				ModifiedSegment.bShotSectionIsLocked = ShotSection->IsLocked();
-				ModifiedSegment.ShotSectionRange = ShotSection->GetRange();
-				ModifiedSegment.bShotSectionIsActive = ShotSection->IsActive();
-			}
-			
-			ShotSection->SetIsLocked(false);
-		}
-		ModifiedSegment.ShotSection = ShotSection;
-
-		// For non-active shots, this is where we stop
-		if (!Shot->bEnabled)
-		{
-			continue;
-		}
-
-		ActiveShotList.Add(Shot);
-
-		UE_LOG(LogMovieRenderPipeline, Log, TEXT("Expanding Shot %d/%d (Shot: %s Camera: %s)"), ShotIndex  + 1, ActiveShotList.Num(), *Shot->OuterName, *Shot->InnerName);
-		ShotIndex++;
-
-		UMoviePipelineOutputSetting* OutputSettings = FindOrAddSettingForShot<UMoviePipelineOutputSetting>(Shot);
-		UMoviePipelineAntiAliasingSetting* AntiAliasingSettings = FindOrAddSettingForShot<UMoviePipelineAntiAliasingSetting>(Shot);
-		UMoviePipelineHighResSetting* HighResSettings = FindOrAddSettingForShot<UMoviePipelineHighResSetting>(Shot);
-=======
 		// We need to run a pre-pass on shot expansion. This doesn't actually expand the data  in pre-pass mode, but it
 		// runs the calculations like it would and updates our metrics so that frame-count estimates are correct later.
 		// We do the actual expansion of each shot right before rendering.
@@ -942,7 +833,6 @@
 		Shot->ShotInfo.CachedFrameRate = GetPipelineMasterConfig()->GetEffectiveFrameRate(TargetSequence);
 		Shot->ShotInfo.CachedTickResolution = TargetSequence->GetMovieScene()->GetTickResolution();
 		Shot->ShotInfo.NumTiles = FIntPoint(HighResSettings->TileCount, HighResSettings->TileCount);
->>>>>>> 3aae9151
 
 		// Expand the shot (but don't actually modify the sections)
 		const bool bPrePass = true;
@@ -1164,11 +1054,6 @@
 	FFrameNumber LeftDeltaTicks = FFrameRate::TransformTime(FFrameTime(LeftDeltaFrames), FrameMetrics.FrameRate, FrameMetrics.TickResolution).CeilToFrame().Value;
 	FFrameNumber RightDeltaTicks = FFrameRate::TransformTime(FFrameTime(RightDeltaFrames), FrameMetrics.FrameRate, FrameMetrics.TickResolution).CeilToFrame().Value;
 
-<<<<<<< HEAD
-	UMoviePipelineAntiAliasingSetting* AntiAliasingSettings = FindOrAddSettingForShot<UMoviePipelineAntiAliasingSetting>(InShot);
-	const bool bHasMultipleTemporalSamples = AntiAliasingSettings->TemporalSampleCount > 1;
-	if (bHasMultipleTemporalSamples)
-=======
 	// We auto-expand into the warm-up ranges, but users are less concerned about 'early' data there. So we cache how many frames
 	// the user expects to check beforehand, so we can use this for a warning later.
 	const int32 LeftDeltaFramesUserPoV = LeftDeltaFrames;
@@ -1178,7 +1063,6 @@
 	// Needs to happen after we expand the TotalOutputRangeMaster for handle frames - the MoviePipelineTiming re-calculates
 	// the required offset when jumping based on NumEngineWarmUpFramesRemaining.
 	if (!InShot->ShotInfo.WarmupRangeMaster.IsEmpty())
->>>>>>> 3aae9151
 	{
 		if (bIsPrePass)
 		{
@@ -1405,7 +1289,6 @@
 					LocalWeight = 0.0f;
 				}
 			}
-<<<<<<< HEAD
 
 			if (LocalWeight > 0.0f)
 			{
@@ -1413,15 +1296,6 @@
 			}
 		}
 
-=======
-
-			if (LocalWeight > 0.0f)
-			{
-				Output.ShutterAnglePercentage = FMath::Lerp(Output.ShutterAnglePercentage, (double)VolumeProperties.Settings->MotionBlurAmount, LocalWeight);
-			}
-		}
-
->>>>>>> 3aae9151
 		// Now try from the camera, which takes priority over post processing volumes.
 		ACameraActor* CameraActor = Cast<ACameraActor>(PlayerCameraManager->GetViewTarget());
 		if (CameraActor)
@@ -1508,34 +1382,6 @@
 	return CurrentJob->GetConfiguration(); 
 }
 
-<<<<<<< HEAD
-UMoviePipelineSetting* UMoviePipeline::FindOrAddSettingForShot(TSubclassOf<UMoviePipelineSetting> InSetting, const UMoviePipelineExecutorShot* InShot) const
-{
-	// Check to see if this setting is in the shot override, if it is we'll use the shot version of that.
-	if (InShot->GetShotOverrideConfiguration())
-	{
-		UMoviePipelineSetting* Setting = InShot->GetShotOverrideConfiguration()->FindSettingByClass(InSetting);
-		if (Setting)
-		{
-			// If they specified the setting at all, respect the enabled setting. If it's not enabled, we return the
-			// default instead which is the same as if they hadn't added the setting at all.
-			return Setting->IsEnabled() ? Setting : InSetting->GetDefaultObject<UMoviePipelineSetting>();
-		}
-	}
-
-	// If they didn't have a shot override, or the setting wasn't enabled, we'll check the master config.
-	UMoviePipelineSetting* Setting = GetPipelineMasterConfig()->FindSettingByClass(InSetting);
-	if (Setting)
-	{
-		return Setting->IsEnabled() ? Setting : InSetting->GetDefaultObject<UMoviePipelineSetting>();
-	}
-
-	// If no one overrode it, then we return the default.
-	return InSetting->GetDefaultObject<UMoviePipelineSetting>();
-}
-
-=======
->>>>>>> 3aae9151
 TArray<UMoviePipelineSetting*> UMoviePipeline::FindSettingsForShot(TSubclassOf<UMoviePipelineSetting> InSetting, const UMoviePipelineExecutorShot* InShot) const
 {
 	TArray<UMoviePipelineSetting*> FoundSettings;
@@ -1584,18 +1430,7 @@
 	UMoviePipelineOutputSetting* OutputSetting = GetPipelineMasterConfig()->FindSetting<UMoviePipelineOutputSetting>();
 	check(OutputSetting);
 
-<<<<<<< HEAD
-	// Copy the file metadata from our InOutputState
-	if (InOutputState)
-	{
-		OutFinalFormatArgs.FileMetadata = InOutputState->FileMetadata;
-	}
-
-	// Now get the settings from our config. This will expand the FileMetadata and assign the default values used in the UI.
-	GetPipelineMasterConfig()->GetFormatArguments(OutFinalFormatArgs, true);
-=======
 	Params.ZeroPadFrameNumberCount = OutputSetting->ZeroPadFrameNumbers;
->>>>>>> 3aae9151
 
 	// Ensure they used relative frame numbers in the output so they get the right number of output frames.
 	bool bForceRelativeFrameNumbers = false;
@@ -1605,59 +1440,6 @@
 		bForceRelativeFrameNumbers = true;
 	}
 
-<<<<<<< HEAD
-	// From Output State
-	if (InOutputState)
-	{
-		// Now that the settings have been added from the configuration, we overwrite them with the ones in the output state. This is required so that
-		// things like frame number resolve to the actual output state correctly.
-		InOutputState->GetFilenameFormatArguments(OutFinalFormatArgs, OutputSettings->ZeroPadFrameNumbers, OutputSettings->FrameNumberOffset + InFrameNumberOffset, bForceRelativeFrameNumbers);
-	}
-
-	// And from ourself
-	{
-		OutFinalFormatArgs.FilenameArguments.Add(TEXT("date"), InitializationTime.ToString(TEXT("%Y.%m.%d")));
-		OutFinalFormatArgs.FilenameArguments.Add(TEXT("time"), InitializationTime.ToString(TEXT("%H.%M.%S")));
-
-		FString VersionText = FString::Printf(TEXT("v%0*d"), 3, InitializationVersion);
-		
-		OutFinalFormatArgs.FilenameArguments.Add(TEXT("version"), VersionText);
-
-		OutFinalFormatArgs.FileMetadata.Add(TEXT("unreal/jobDate"), InitializationTime.ToString(TEXT("%Y.%m.%d")));
-		OutFinalFormatArgs.FileMetadata.Add(TEXT("unreal/jobTime"), InitializationTime.ToString(TEXT("%H.%M.%S")));
-		OutFinalFormatArgs.FileMetadata.Add(TEXT("unreal/jobVersion"), InitializationVersion);
-		OutFinalFormatArgs.FileMetadata.Add(TEXT("unreal/jobName"), CurrentJob->JobName);
-		OutFinalFormatArgs.FileMetadata.Add(TEXT("unreal/jobAuthor"), CurrentJob->Author);
-
-		// By default, we don't want to show frame duplication numbers. If we need to start writing them,
-		// they need to come before the frame number (so that tools recognize them as a sequence).
-		OutFinalFormatArgs.FilenameArguments.Add(TEXT("file_dup"), FString());
-	}
-
-	// Overwrite the variables with overrides if needed. This allows different requesters to share the same variables (ie: filename extension, render pass name)
-	for (const TPair<FString, FStringFormatArg>& KVP : InFormatOverrides)
-	{
-		OutFinalFormatArgs.FilenameArguments.Add(KVP);
-	}
-
-	// No extension should be provided at this point, because we need to tack the extension onto the end after appending numbers (in the event of no overwrites)
-	FString BaseFilename = FString::Format(*InFormatString, OutFinalFormatArgs.FilenameArguments);
-	FPaths::NormalizeFilename(BaseFilename);
-
-	if (FPaths::IsRelative(BaseFilename))
-	{
-		BaseFilename = FPaths::ConvertRelativePathToFull(BaseFilename);
-	}
-
-	// If we end with a "." character, remove it. The extension will put it back on. We can end up with this sometimes after resolving file format strings, ie:
-	// {sequence_name}.{frame_number} becomes {sequence_name}. for videos (which can't use frame_numbers).
-	BaseFilename.RemoveFromEnd(TEXT("."));
-
-	FString Extension = FString::Format(TEXT(".{ext}"), OutFinalFormatArgs.FilenameArguments);
-
-
-	FString ThisTry = BaseFilename + Extension;
-=======
 	Params.bForceRelativeFrameNumbers = bForceRelativeFrameNumbers;
 	Params.FileNameFormatOverrides = InFormatOverrides;
 	Params.InitializationTime = InitializationTime;
@@ -1667,7 +1449,6 @@
 
 	UMoviePipelineBlueprintLibrary::ResolveFilenameFormatArguments(InFormatString, Params, OutFinalPath, OutFinalFormatArgs);
 }
->>>>>>> 3aae9151
 
 void UMoviePipeline::SetProgressWidgetVisible(bool bVisible)
 {
