--- conflicted
+++ resolved
@@ -16,8 +16,6 @@
 
 #include UE_INLINE_GENERATED_CPP_BY_NAME(MoviePipelineInProcessExecutor)
 
-#include UE_INLINE_GENERATED_CPP_BY_NAME(MoviePipelineInProcessExecutor)
-
 #define LOCTEXT_NAMESPACE "MoviePipelineInProcessExecutor"
 
 void UMoviePipelineInProcessExecutor::Start(const UMoviePipelineExecutorJob* InJob)
@@ -111,11 +109,7 @@
 	if (CurrentPipelineIndex >= Queue->GetJobs().Num())
 	{
 		FCoreDelegates::OnBeginFrame.RemoveAll(this);
-<<<<<<< HEAD
-		UE_LOG(LogMovieRenderPipeline, Error, TEXT("Out of bounds Job Index (%d) in Queue (Length: %d)! %d"), CurrentPipelineIndex, Queue->GetJobs().Num());
-=======
 		UE_LOG(LogMovieRenderPipeline, Error, TEXT("Out of bounds Job Index (%d) in Queue (Length: %d)!"), CurrentPipelineIndex, Queue->GetJobs().Num());
->>>>>>> 4af6daef
 
 		FText FailureReason = LOCTEXT("OutOfBoundsFailureDialog", "The job index is out of bounds, did you clear the Queue while rendering was happening? See log for details.");
 		OnPipelineErrored(nullptr, true, FailureReason);
@@ -131,10 +125,6 @@
 		MoviePipelineClass = UMoviePipeline::StaticClass();
 	}
 
-<<<<<<< HEAD
-	ActiveMoviePipeline = NewObject<UMoviePipeline>(NewWorld, MoviePipelineClass);
-	ActiveMoviePipeline->SetViewportInitArgs(ViewportInitArgs);
-=======
 	// Temporary
 	if (CurrentJob->GetGraphConfig())
 	{
@@ -147,7 +137,6 @@
 	{
 		PipelineAsLegacy->SetViewportInitArgs(ViewportInitArgs);
 	}
->>>>>>> 4af6daef
 
 	// We allow users to set a multi-frame delay before we actually run the Initialization function and start thinking.
 	// This solves cases where there are engine systems that need to finish loading before we do anything.
@@ -225,11 +214,6 @@
 void UMoviePipelineInProcessExecutor::OnMoviePipelineFinished(FMoviePipelineOutputData InOutputData)
 {
 	FCoreDelegates::OnBeginFrame.RemoveAll(this);
-<<<<<<< HEAD
-	UMoviePipeline* MoviePipeline = ActiveMoviePipeline;
-	
-=======
->>>>>>> 4af6daef
 	OnIndividualJobFinishedDelegateNative.Broadcast(InOutputData);
 
 	if (ActiveMoviePipeline)
@@ -331,7 +315,6 @@
 	bIsCanceling = true;
 	CancelCurrentJob();
 }
-<<<<<<< HEAD
 
 void UMoviePipelineInProcessExecutor::CancelCurrentJob_Implementation()
 {
@@ -339,15 +322,6 @@
 	{
 		UE_LOG(LogMovieRenderPipeline, Log, TEXT("MoviePipelineInProcessExecutor: Application quit while Movie Pipeline was still active. Stalling to do full shutdown."));
 
-=======
-
-void UMoviePipelineInProcessExecutor::CancelCurrentJob_Implementation()
-{
-	if (ActiveMoviePipeline && ActiveMoviePipeline->GetPipelineState() != EMovieRenderPipelineState::Finished)
-	{
-		UE_LOG(LogMovieRenderPipeline, Log, TEXT("MoviePipelineInProcessExecutor: Application quit while Movie Pipeline was still active. Stalling to do full shutdown."));
-
->>>>>>> 4af6daef
 		// This will flush any outstanding work on the movie pipeline (file writes) immediately
 		ActiveMoviePipeline->RequestShutdown(); // Set the Shutdown Requested flag.
 		ActiveMoviePipeline->Shutdown(); // Flush the shutdown.
