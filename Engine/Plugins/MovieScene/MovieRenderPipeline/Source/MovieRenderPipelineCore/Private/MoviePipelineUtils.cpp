--- conflicted
+++ resolved
@@ -119,7 +119,6 @@
 		}
 	}
 }
-<<<<<<< HEAD
 
 namespace MoviePipeline
 {
@@ -178,6 +177,8 @@
 
 	void BuildCompleteSequenceHierarchyRecursive(UMovieSceneSequence* InSequence, TSharedPtr<FCameraCutSubSectionHierarchyNode> InNode)
 	{
+		InNode->MovieScene = InSequence->GetMovieScene();
+
 		if (UMovieSceneCameraCutTrack* CameraCutTrack = Cast<UMovieSceneCameraCutTrack>(InSequence->GetMovieScene()->GetCameraCutTrack()))
 		{
 			// We create leaf nodes for each section. This kind of makes duplicate leafs but since this is separate from the evaluation tree
@@ -567,457 +568,6 @@
 		return TTuple<FString, FString>(InnerName, OuterName);
 	}
 
-=======
-
-namespace MoviePipeline
-{
-	void GetPassCompositeData(FMoviePipelineMergerOutputFrame* InMergedOutputFrame, TArray<MoviePipeline::FCompositePassInfo>& OutCompositedPasses)
-	{
-		for (TPair<FMoviePipelinePassIdentifier, TUniquePtr<FImagePixelData>>& RenderPassData : InMergedOutputFrame->ImageOutputData)
-		{
-			FImagePixelDataPayload* Payload = RenderPassData.Value->GetPayload<FImagePixelDataPayload>();
-			if (Payload->bCompositeToFinalImage)
-			{
-				// Burn in data should always be 8 bit values, this is assumed later when we composite.
-				check(RenderPassData.Value->GetType() == EImagePixelType::Color);
-
-				FCompositePassInfo& Info = OutCompositedPasses.AddDefaulted_GetRef();
-				Info.PassIdentifier = RenderPassData.Key;
-				Info.PixelData = RenderPassData.Value->CopyImageData();
-			}
-		}
-	}
-
-	void GetOutputStateFormatArgs(FMoviePipelineFormatArgs& InOutFinalFormatArgs, const FString FrameNumber, const FString FrameNumberShot, const FString FrameNumberRel, const FString FrameNumberShotRel, const FString CameraName, const FString ShotName)
-	{
-		InOutFinalFormatArgs.FilenameArguments.Add(TEXT("frame_number"), FrameNumber);
-		InOutFinalFormatArgs.FilenameArguments.Add(TEXT("frame_number_shot"), FrameNumberShot);
-		InOutFinalFormatArgs.FilenameArguments.Add(TEXT("frame_number_rel"), FrameNumberRel);
-		InOutFinalFormatArgs.FilenameArguments.Add(TEXT("frame_number_shot_rel"), FrameNumberShotRel);
-		InOutFinalFormatArgs.FilenameArguments.Add(TEXT("camera_name"), CameraName);
-		InOutFinalFormatArgs.FilenameArguments.Add(TEXT("shot_name"), ShotName);
-
-		InOutFinalFormatArgs.FileMetadata.Add(TEXT("unreal/sequenceFrameNumber"), FrameNumber);
-		InOutFinalFormatArgs.FileMetadata.Add(TEXT("unreal/shotFrameNumber"), FrameNumberShot);
-		InOutFinalFormatArgs.FileMetadata.Add(TEXT("unreal/sequenceFrameNumberRelative"), FrameNumberRel);
-		InOutFinalFormatArgs.FileMetadata.Add(TEXT("unreal/shotFrameNumberRelative"), FrameNumberShotRel);
-		InOutFinalFormatArgs.FileMetadata.Add(TEXT("unreal/cameraName"), CameraName);
-		InOutFinalFormatArgs.FileMetadata.Add(TEXT("unreal/shotName"), ShotName);
-	}
-
-}
-
-//namespace UE
-//{
-namespace MoviePipeline
-{
-	void GatherLeafNodesRecursive(TSharedPtr<FCameraCutSubSectionHierarchyNode> InNode, TArray<TSharedPtr<FCameraCutSubSectionHierarchyNode>>& OutLeaves)
-	{
-		for (TSharedPtr<FCameraCutSubSectionHierarchyNode> Child : InNode->GetChildren())
-		{
-			GatherLeafNodesRecursive(Child, OutLeaves);
-		}
-
-		if (InNode->GetChildren().Num() == 0)
-		{
-			OutLeaves.Add(InNode);
-		}
-	}
-
-	void BuildCompleteSequenceHierarchyRecursive(UMovieSceneSequence* InSequence, TSharedPtr<FCameraCutSubSectionHierarchyNode> InNode)
-	{
-		InNode->MovieScene = InSequence->GetMovieScene();
-
-		if (UMovieSceneCameraCutTrack* CameraCutTrack = Cast<UMovieSceneCameraCutTrack>(InSequence->GetMovieScene()->GetCameraCutTrack()))
-		{
-			// We create leaf nodes for each section. This kind of makes duplicate leafs but since this is separate from the evaluation tree
-			// and we only use it to save/restore state at the end, its ok.
-			for (UMovieSceneSection* Section : CameraCutTrack->GetAllSections())
-			{
-				TSharedPtr<FCameraCutSubSectionHierarchyNode> Node = MakeShared<FCameraCutSubSectionHierarchyNode>();
-				Node->MovieScene = TWeakObjectPtr<UMovieScene>(InSequence->GetMovieScene());
-				Node->CameraCutSection = TWeakObjectPtr<UMovieSceneCameraCutSection>(Cast<UMovieSceneCameraCutSection>(Section));
-				InNode->AddChild(Node);
-			}
-		}
-
-		// The evaluation tree only contains the active bits of the hierarchy (which is what we want). However we disable non-active sections while
-		// soloing, and we can't restore them because they weren't part of the shot hierarchy. To resolve this, we build a complete copy of the
-		// original for restoration at the end. We'll build our own tree, kept separate from the per-shot ones.
-		for (UMovieSceneTrack* Track : InSequence->GetMovieScene()->GetMasterTracks())
-		{
-			UMovieSceneSubTrack* SubTrack = Cast<UMovieSceneSubTrack>(Track);
-			if (!SubTrack)
-			{
-				continue;
-			}
-
-			for (UMovieSceneSection* Section : SubTrack->GetAllSections())
-			{
-				UMovieSceneSubSection* SubSection = Cast<UMovieSceneSubSection>(Section);
-				if (!SubSection)
-				{
-					continue;
-				}
-
-				TSharedPtr<FCameraCutSubSectionHierarchyNode> Node = MakeShared<FCameraCutSubSectionHierarchyNode>();
-				Node->MovieScene = TWeakObjectPtr<UMovieScene>(InSequence->GetMovieScene());
-				Node->Section = TWeakObjectPtr<UMovieSceneSubSection>(SubSection);
-				InNode->AddChild(Node);
-
-				if (SubSection->GetSequence())
-				{
-					BuildCompleteSequenceHierarchyRecursive(SubSection->GetSequence(), Node);
-				}
-			}
-		}
-
-		// Cache any sections that we will auto-expand later.
-		for (UMovieSceneSection* Section : InSequence->GetMovieScene()->GetAllSections())
-		{
-			if (Section->GetSupportsInfiniteRange())
-			{
-				InNode->AdditionalSectionsToExpand.Add(MakeTuple(Section, Section->GetRange()));
-			}
-		}
-	}
-
-	void SaveOrRestoreSubSectionHierarchy(TSharedPtr<FCameraCutSubSectionHierarchyNode> InLeaf, const bool bInSave)
-	{
-		TSharedPtr<FCameraCutSubSectionHierarchyNode> Node = InLeaf;
-		while (Node)
-		{
-			if (Node->MovieScene.IsValid())
-			{
-				if (bInSave)
-				{
-					Node->OriginalMovieScenePlaybackRange = Node->MovieScene->GetPlaybackRange();
-#if WITH_EDITOR
-					Node->bOriginalMovieSceneReadOnly = Node->MovieScene->IsReadOnly();
-					Node->bOriginalMovieScenePlaybackRangeLocked = Node->MovieScene->IsPlaybackRangeLocked();
-#endif
-					if (UPackage* OwningPackage = Node->MovieScene->GetTypedOuter<UPackage>())
-					{
-						Node->bOriginalMovieScenePackageDirty = OwningPackage->IsDirty();
-					}
-
-					Node->EvaluationType = Node->MovieScene->GetEvaluationType();
-				}
-
-				// Unlock the movie scene so we can make changes to sections below, it'll get re-locked later if needed.
-				// This has to be done each iteration of the loop because we iterate through leaves, so the first leaf 
-				// can end up re-locking a MovieScene higher up in the hierarchy, and then when subsequent leaves try
-				// to restore their hierarchy the now-locked MovieScene prevents full restoration.
-#if WITH_EDITOR
-				if (!bInSave)
-				{
-					Node->MovieScene->SetReadOnly(false);
-				}
-#endif
-			}
-
-			if (Node->Section.IsValid())
-			{
-				if (bInSave)
-				{
-					Node->bOriginalShotSectionIsLocked = Node->Section->IsLocked();
-					Node->OriginalShotSectionRange = Node->Section->GetRange();
-					Node->bOriginalShotSectionIsActive = Node->Section->IsActive();
-				}
-				else
-				{
-					Node->Section->SetRange(Node->OriginalShotSectionRange);
-					Node->Section->SetIsActive(Node->bOriginalShotSectionIsActive);
-					Node->Section->SetIsLocked(Node->bOriginalShotSectionIsLocked);
-					Node->Section->MarkAsChanged();
-				}
-			}
-
-			if (Node->CameraCutSection.IsValid())
-			{
-				if (bInSave)
-				{
-					Node->OriginalCameraCutSectionRange = Node->CameraCutSection->GetRange();
-					Node->bOriginalCameraCutIsActive = Node->CameraCutSection->IsActive();
-				}
-				else
-				{
-					Node->CameraCutSection->SetRange(Node->OriginalCameraCutSectionRange);
-					Node->CameraCutSection->SetIsActive(Node->bOriginalCameraCutIsActive);
-
-					Node->CameraCutSection->MarkAsChanged();
-				}
-			}
-
-			if(!bInSave)
-			{
-				// These are restored, but they're not saved using this function. This is because they're cached earlier
-				for (const TTuple<UMovieSceneSection*, TRange<FFrameNumber>>& Pair : Node->AdditionalSectionsToExpand)
-				{
-					Pair.Key->SetRange(Pair.Value);
-					Pair.Key->MarkAsChanged();
-				}
-			}
-
-			if (Node->MovieScene.IsValid())
-			{
-				// Has to come last otherwise calls to MarkAsChanged from children re-dirty the package.
-				if (!bInSave)
-				{
-					Node->MovieScene->SetPlaybackRange(Node->OriginalMovieScenePlaybackRange);
-					Node->MovieScene->SetEvaluationType(Node->EvaluationType);
-#if WITH_EDITOR
-					Node->MovieScene->SetReadOnly(Node->bOriginalMovieSceneReadOnly);
-					Node->MovieScene->SetPlaybackRangeLocked(Node->bOriginalMovieScenePlaybackRangeLocked);
-#endif
-					Node->MovieScene->MarkAsChanged();
-
-					if (UPackage* OwningPackage = Node->MovieScene->GetTypedOuter<UPackage>())
-					{
-						OwningPackage->SetDirtyFlag(Node->bOriginalMovieScenePackageDirty);
-					}
-				}
-			}
-
-			Node = Node->GetParent();
-		}
-	}
-
-	void SetSubSectionHierarchyActive(TSharedPtr<FCameraCutSubSectionHierarchyNode> InRoot, bool bInActive)
-	{
-		TSharedPtr<FCameraCutSubSectionHierarchyNode> Node = InRoot;
-		while (Node)
-		{
-			if (Node->MovieScene.IsValid())
-			{
-#if WITH_EDITOR
-				Node->MovieScene->SetReadOnly(false);
-				Node->MovieScene->SetPlaybackRangeLocked(false);
-#endif
-				Node->MovieScene->SetEvaluationType(EMovieSceneEvaluationType::WithSubFrames);
-			}
-
-			if (Node->Section.IsValid())
-			{
-				Node->Section->SetIsLocked(false);
-			}
-
-			if (Node->CameraCutSection.IsValid())
-			{
-				Node->CameraCutSection->SetIsActive(bInActive);
-				Node->CameraCutSection->MarkAsChanged();
-
-				UE_LOG(LogMovieRenderPipeline, Verbose, TEXT("Disabled CameraCutSection: %s while soloing shot."), *GetNameSafe(Node->CameraCutSection.Get()));
-			}
-
-			if (Node->Section.IsValid())
-			{
-				Node->Section->SetIsActive(bInActive);
-				Node->Section->MarkAsChanged();
-
-				UE_LOG(LogMovieRenderPipeline, Verbose, TEXT("Disabled SubSequenceSection: %s while soloing shot."), *GetNameSafe(Node->Section.Get()));
-			}
-
-			Node = Node->GetParent();
-		}
-	}
-
-	void CheckPartialSectionEvaluationAndWarn(const FFrameNumber& LeftDeltaTicks, TSharedPtr<FCameraCutSubSectionHierarchyNode> Node, UMoviePipelineExecutorShot* InShot, const FFrameRate& InMasterDisplayRate)
-	{
-		// For the given movie scene, we want to produce a warning if there is no data to evaluate once we've expanded for 
-		// handle frames or temporal sub-sampling. To do our best guess at which tracks are relevant, we can look at the
-		// the range between (-HandleFrames+TemporalFrames, PlaybackRangeStart]. We are inclusive for PlaybackRangeStart
-		// so that we detect the most common case - all tracks starting on frame 0. We are exclusive of the lower bound
-		// so that we don't detect sections that have been correctly expanded. We also produce warnings where we find
-		// Shots/Camera cut sections that don't land on whole frames and we warn for those too, as it's often undesired
-		// and offsets the output frame number (when rounded back to whole numbers) for output
-		if (LeftDeltaTicks > 0 && Node->MovieScene.IsValid())
-		{
-			FFrameNumber LowerCheckBound = InShot->ShotInfo.TotalOutputRangeMaster.GetLowerBoundValue() - LeftDeltaTicks;
-			FFrameNumber UpperCheckBound = InShot->ShotInfo.TotalOutputRangeMaster.GetLowerBoundValue();
-
-			TRange<FFrameNumber> CheckRange = TRange<FFrameNumber>(TRangeBound<FFrameNumber>::Exclusive(LowerCheckBound), TRangeBound<FFrameNumber>::Inclusive(UpperCheckBound));
-
-			for (const UMovieSceneSection* Section : Node->MovieScene->GetAllSections())
-			{
-				if (!Section)
-				{
-					continue;
-				}
-
-				// If the section can be made infinite, it will automatically get expanded when the shot is activated, so no need to warn.
-				if (Section->GetSupportsInfiniteRange())
-				{
-					continue;
-				}
-
-				// camera cut and sub-sections also will get the expansion manually, no need to warn
-				if (Section == Node->Section || Section == Node->CameraCutSection)
-				{
-					continue;
-				}
-
-				if (Section->GetRange().HasLowerBound())
-				{
-					const bool bOverlaps = CheckRange.Contains(Section->GetRange().GetLowerBoundValue());
-					if (bOverlaps)
-					{
-						FString SectionName = Section->GetName();
-						FString BindingName = TEXT("None");
-
-						// Try to find which binding it belongs to as the names will be more useful than section types.
-						for (const FMovieSceneBinding& Binding : Node->MovieScene->GetBindings())
-						{
-							for (const UMovieSceneTrack* BindingTrack : Binding.GetTracks())
-							{
-								if (BindingTrack->HasSection(*Section))
-								{
-									BindingName = Binding.GetName();
-									break;
-								}
-							}
-						}
-
-						// Convert ticks back to frames for human consumption
-						FFrameNumber LowerCheckBoundFrame = FFrameRate::TransformTime(LowerCheckBound, InShot->ShotInfo.CachedTickResolution, InMasterDisplayRate).FloorToFrame();
-						FFrameNumber UpperCheckBoundFrame = FFrameRate::TransformTime(UpperCheckBound, InShot->ShotInfo.CachedTickResolution, InMasterDisplayRate).FloorToFrame();
-
-						UE_LOG(LogMovieRenderPipeline, Warning, TEXT("[%s %s] Due to Temporal sub-sampling or handle frames, evaluation will occur outside of shot boundaries (from frame %d to %d). Section %s (Binding: %s) starts during this time period and cannot be auto-expanded. Please extend this section to start on frame %d. (All times listed are relative to the master sequence)"),
-							*InShot->OuterName, *InShot->InnerName, LowerCheckBoundFrame.Value, UpperCheckBoundFrame.Value,
-							*SectionName, *BindingName, LowerCheckBoundFrame.Value);
-					}
-				}
-			}
-		}
-	}
-
-	void CacheCompleteSequenceHierarchy(UMovieSceneSequence* InSequence, TSharedPtr<FCameraCutSubSectionHierarchyNode> InRootNode)
-	{
-		// The evaluation tree only contains the active bits of the hierarchy (which is what we want). However we disable non-active sections while
-		// soloing, and we can't restore them because they weren't part of the shot hierarchy. To resolve this, we build a complete copy of the
-		// original for restoration at the end. We'll build our own tree, kept separate from the per-shot ones.
-		BuildCompleteSequenceHierarchyRecursive(InSequence, InRootNode);
-
-		TArray<TSharedPtr<FCameraCutSubSectionHierarchyNode>> LeafNodes;
-		GatherLeafNodesRecursive(InRootNode, LeafNodes);
-
-		// Now cache the values - playback ranges, section sizes, active states, etc.
-		for (TSharedPtr<FCameraCutSubSectionHierarchyNode> Leaf : LeafNodes)
-		{
-			const bool bInSave = true;
-
-			// This function only takes leaves. Technically we'll end up re-caching the parents multiple times,
-			// but the values don't change so it's a non-issue.
-			SaveOrRestoreSubSectionHierarchy(Leaf, bInSave);
-		}
-	}
-
-	void RestoreCompleteSequenceHierarchy(UMovieSceneSequence* InSequence, TSharedPtr<FCameraCutSubSectionHierarchyNode> InRootNode)
-	{
-		TArray<TSharedPtr<FCameraCutSubSectionHierarchyNode>> LeafNodes;
-		GatherLeafNodesRecursive(InRootNode, LeafNodes);
-		for (TSharedPtr<FCameraCutSubSectionHierarchyNode> Leaf : LeafNodes)
-		{
-			const bool bInSave = false;
-			SaveOrRestoreSubSectionHierarchy(Leaf, bInSave);
-		}
-	}
-
-	TTuple<FString, FString> GetNameForShot(const FMovieSceneSequenceHierarchy& InHierarchy, UMovieSceneSequence* InRootSequence, TSharedPtr<FCameraCutSubSectionHierarchyNode> InSubSectionHierarchy)
-	{
-		FString InnerName;
-		FString OuterName;
-
-		// The inner name is the camera cut (if available) otherwise it falls back to the name of the moviescene.
-		if (InSubSectionHierarchy->CameraCutSection.IsValid())
-		{
-			const FMovieSceneObjectBindingID& CameraObjectBindingId = InSubSectionHierarchy->CameraCutSection->GetCameraBindingID();
-			if (CameraObjectBindingId.IsValid())
-			{
-				// Look up the correct sequence from the compiled hierarchy, as bindings can exist in other movie scenes.
-				FMovieSceneSequenceID ParentId = InSubSectionHierarchy->NodeID;
-				UMovieSceneSequence* OwningSequence = InRootSequence;
-				if (ParentId != MovieSceneSequenceID::Invalid)
-				{
-					FMovieSceneSequenceID ResolvedSequenceId = CameraObjectBindingId.ResolveSequenceID(ParentId, &InHierarchy);
-					if (InHierarchy.FindSubSequence(ResolvedSequenceId))
-					{
-						OwningSequence = InHierarchy.FindSubSequence(ResolvedSequenceId);
-					}
-				}
-
-				if (OwningSequence && OwningSequence->GetMovieScene())
-				{
-					const FMovieSceneBinding* Binding = OwningSequence->GetMovieScene()->FindBinding(CameraObjectBindingId.GetGuid());
-					if (Binding)
-					{
-						if (const FMovieSceneSpawnable* Spawnable = OwningSequence->GetMovieScene()->FindSpawnable(Binding->GetObjectGuid()))
-						{
-							InnerName = Spawnable->GetName();
-						}
-						else if (const FMovieScenePossessable* Posssessable = OwningSequence->GetMovieScene()->FindPossessable(Binding->GetObjectGuid()))
-						{
-							InnerName = Posssessable->GetName();
-						}
-						else
-						{
-							InnerName = Binding->GetName();
-						}
-					}
-				}
-			}
-		}
-		else if (InSubSectionHierarchy->MovieScene.IsValid())
-		{
-			InnerName = FPaths::GetBaseFilename(InSubSectionHierarchy->MovieScene->GetPathName());
-		}
-
-		// The outer name is a little more complicated. We don't use Outers here because each subscene is outered to its own package.
-		TArray<FString> Names;
-		TSharedPtr<FCameraCutSubSectionHierarchyNode> CurNode = InSubSectionHierarchy;
-		while (CurNode)
-		{
-			// Camera Cut owned by Track, Track owned by MovieScene, MovieScene by ULevelSequence, Level Sequence by Package
-			if (UMovieSceneCinematicShotSection* AsShot = Cast<UMovieSceneCinematicShotSection>(CurNode->Section))
-			{
-				Names.Add(AsShot->GetShotDisplayName());
-			}
-			else if (UMovieSceneSubSection* AsSubSequence = Cast<UMovieSceneSubSection>(CurNode->Section))
-			{
-				// Sub-sequences don't have renameable sections, we just have to use the target sequence name
-				if (AsSubSequence->GetSequence())
-				{
-					Names.Add(FPaths::GetBaseFilename(AsSubSequence->GetSequence()->GetPathName()));
-
-				}
-			}
-
-			CurNode = CurNode->GetParent();
-		}
-
-		// We built these inner to outer so we need to reverse them
-		TStringBuilder<64> StringBuilder;
-		for (int32 Index = Names.Num() - 1; Index >= 0; Index--)
-		{
-			StringBuilder.Append(*Names[Index]);
-			if (Index != 0)
-			{
-				// Separate them by dots, but skip the dot on the last one.
-				StringBuilder.Append(TEXT("."));
-			}
-		}
-
-		// If you don't have any shots, then StringBuilder will be empty.
-		if (StringBuilder.Len() == 0)
-		{
-			StringBuilder.Append(TEXT("no shot"));
-		}
-		OuterName = StringBuilder.ToString();
-
-		return TTuple<FString, FString>(InnerName, OuterName);
-	}
-
->>>>>>> 6bbb88c8
 	TRange<FFrameNumber> GetCameraWarmUpRangeFromSequence(UMovieSceneSequence* InSequence, FFrameNumber InSectionEnd, FMovieSceneTimeTransform InInnerToOuterTransform)
 	{
 		if (!ensureAlways(InSequence && InSequence->GetMovieScene()))
