--- conflicted
+++ resolved
@@ -164,12 +164,8 @@
 {
 	TArray<float> sRGBTable = GenerateSRGBTableFloat16toFloat();
 
-	static FRandomStream RandStream(GFrameCounter);
-
 	// This quantization uses a table of float values from 0.0-255.0, and does the proper rounding for each pixel.
 	// The proper rounding is done by adding a random value from 0.0-1.0 instead of 0.5 to each value returned from the table.
-<<<<<<< HEAD
-=======
 	static FRandomStream RandStream(GFrameCounter);
 
 	// FRandomStream is too slow to call 30,000,000 times (4k image) so instead
@@ -183,7 +179,6 @@
 	{
 		RandStreamTable[Index] = RandStream.GetFraction();
 	}
->>>>>>> d731a049
 	// Convert all of our pixels.
 	TArray<FColor> OutsRGBData;
 	OutsRGBData.SetNumUninitialized(InCount);
@@ -192,19 +187,6 @@
 	FColor* OutData = static_cast<FColor*>(OutsRGBData.GetData());
 
 	QUICK_SCOPE_CYCLE_COUNTER(STAT_ImageQuant_ApplysRGB);
-<<<<<<< HEAD
-	for (int32 PixelIndex = 0; PixelIndex < InCount; PixelIndex++)
-	{
-		// Avoid the bounds checking of TArray[]
-		FColor* OutColor = &OutData[PixelIndex];
-		OutColor->R = (uint8)FMath::FloorToInt(sRGBTableData[InColor[PixelIndex].R.Encoded] + RandStream.GetFraction());
-		OutColor->G = (uint8)FMath::FloorToInt(sRGBTableData[InColor[PixelIndex].G.Encoded] + RandStream.GetFraction());
-		OutColor->B = (uint8)FMath::FloorToInt(sRGBTableData[InColor[PixelIndex].B.Encoded] + RandStream.GetFraction());
-
-		// Alpha doesn't get sRGB conversion, it just gets linearly converted to 8 bit. Flooring avoids an extra branch for Round.
-		OutColor->A = (uint8)FMath::Clamp(FMath::FloorToInt((InColor[PixelIndex].A * 255.f) + RandStream.GetFraction()), 0, 255);
-	}
-=======
 
 	int32 BatchSize = 64 * 1024 * 8; // Arbitrarily picked for now.
 	const uint32 Loops = FMath::CeilToInt((float)InCount / BatchSize);
@@ -227,7 +209,6 @@
 				OutColor->A = (uint8)FMath::Clamp(FMath::FloorToInt((InColor[PixelIndex].A * 255.f) + RandStreamTable[(PixelIndex + 3) % TableSize]), 0, 255);
 			}
 		});
->>>>>>> d731a049
 
 	return OutsRGBData;
 }
