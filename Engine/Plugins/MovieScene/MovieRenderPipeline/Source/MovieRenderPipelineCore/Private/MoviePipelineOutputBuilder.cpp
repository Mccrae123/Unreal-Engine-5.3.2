--- conflicted
+++ resolved
@@ -97,8 +97,6 @@
 
 	if (SucceededPasses == TotalPasses)
 	{
-<<<<<<< HEAD
-=======
 		// Sort the output frames. This is only really important for multi-channel formats like EXR, but it lets passes
 		// specify which one should be the thumbnail/default rgba channels instead of a first-come-first-serve.
 		OutputFrame->ImageOutputData.ValueStableSort([](const TUniquePtr<FImagePixelData>& First, const TUniquePtr<FImagePixelData>& Second) -> bool
@@ -110,7 +108,6 @@
 				}
 		);
 
->>>>>>> 24776ab6
 		// Transfer ownership from the map to here; It's important that we use the manually looked up OutputFrame from PendingData
 		// as PendingData uses the equality operator. Some combinations of temporal sampling + slowmo tracks results in different
 		// original source frame numbers, which would cause the tmap lookup to fail and thus returning an empty frame.
