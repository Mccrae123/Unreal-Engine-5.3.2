// Copyright Epic Games, Inc. All Rights Reserved.
#pragma once

#include "UObject/Object.h"
#include "MovieRenderPipelineDataTypes.h"
#include "LevelSequence.h"
#include "MoviePipelineMasterConfig.h"
#include "MoviePipelineShotConfig.h"
#include "MoviePipelineConfigBase.h"

#include "MoviePipelineQueue.generated.h"

class UMoviePipelineMasterConfig;
class ULevel;
class ULevelSequence;

/**
* This class represents a segment of work within the Executor Job. This should be owned
* by the UMoviePipelineExecutorJob and can be created before the movie pipeline starts to
* configure some aspects about the segment (such as disabling it). When the movie pipeline
* starts, it will use the already existing ones, or generate new ones as needed.
*/
UCLASS(BlueprintType)
class MOVIERENDERPIPELINECORE_API UMoviePipelineExecutorShot : public UObject
{
	GENERATED_BODY()
public:
	UMoviePipelineExecutorShot()
		: bEnabled(true)
	{
		Progress = 0.f;
	}

public:
	/**
	* Set the status of this shot to the given value. This will be shown on the UI if progress
	* is set to a value less than zero. If progress is > 0 then the progress bar will be shown
	* on the UI instead. Progress and Status Message are cosmetic.
	*
	* For C++ implementations override `virtual void SetStatusMessage_Implementation() override`
	* For Python/BP implementations override
	*	@unreal.ufunction(override=True)
	*	def set_status_message(self, inStatus):
	*
	* @param InStatus	The status message you wish the executor to have.
	*/
	UFUNCTION(BlueprintCallable, BlueprintNativeEvent, Category = "Movie Render Pipeline")
	void SetStatusMessage(const FString& InStatus);

	/**
	* Get the current status message for this shot. May be an empty string.
	*
	* For C++ implementations override `virtual FString GetStatusMessage_Implementation() override`
	* For Python/BP implementations override
	*	@unreal.ufunction(override=True)
	*	def get_status_message(self):
	*		return ?
	*/
	UFUNCTION(BlueprintPure, BlueprintNativeEvent, Category = "Movie Render Pipeline")
	FString GetStatusMessage() const;

	/**
	* Set the progress of this shot to the given value. If a positive value is provided
	* the UI will show the progress bar, while a negative value will make the UI show the
	* status message instead. Progress and Status Message are cosmetic and dependent on the
	* executor to update. Similar to the UMoviePipelineExecutor::SetStatusProgress function,
	* but at a per-job level basis instead.
	*
	* For C++ implementations override `virtual void SetStatusProgress_Implementation() override`
	* For Python/BP implementations override
	*	@unreal.ufunction(override=True)
	*	def set_status_progress(self, inStatus):
	*
	* @param InProgress	The progress (0-1 range) the executor should have.
	*/
	UFUNCTION(BlueprintCallable, BlueprintNativeEvent, Category = "Movie Render Pipeline")
	void SetStatusProgress(const float InProgress);

	/**
	* Get the current progress as last set by SetStatusProgress. 0 by default.
	*
	* For C++ implementations override `virtual float GetStatusProgress_Implementation() override`
	* For Python/BP implementations override
	*	@unreal.ufunction(override=True)
	*	def get_status_progress(self):
	*		return ?
	*/
	UFUNCTION(BlueprintPure, BlueprintNativeEvent, Category = "Movie Render Pipeline")
	float GetStatusProgress() const;

	UFUNCTION(BlueprintCallable, meta = (DeterminesOutputType = "InConfigType"), Category = "Movie Render Pipeline", meta=(InConfigType="/Script/MovieRenderPipelineCore.MoviePipelineShotConfig"))
	UMoviePipelineShotConfig* AllocateNewShotOverrideConfig(TSubclassOf<UMoviePipelineShotConfig> InConfigType);

	UFUNCTION(BlueprintCallable, Category = "Movie Render Pipeline")
	void SetShotOverrideConfiguration(UMoviePipelineShotConfig* InPreset);

	UFUNCTION(BlueprintCallable, Category = "Movie Render Pipeline")
	void SetShotOverridePresetOrigin(UMoviePipelineShotConfig* InPreset);

	UFUNCTION(BlueprintPure, Category = "Movie Render Pipeline")
	UMoviePipelineShotConfig* GetShotOverrideConfiguration() const
	{
		return ShotOverrideConfig;
	}

	UFUNCTION(BlueprintPure, Category = "Movie Render Pipeline")
	UMoviePipelineShotConfig* GetShotOverridePresetOrigin() const
	{
		return ShotOverridePresetOrigin.Get();
	}

	/** Returns whether this should should be rendered */
	UFUNCTION(BlueprintPure, Category = "Movie Render Pipeline")
	bool ShouldRender() const
	{
		return bEnabled;
	}

protected:
	// UMoviePipipelineExecutorShot Interface
	virtual void SetStatusMessage_Implementation(const FString& InMessage) { StatusMessage = InMessage; }
	virtual void SetStatusProgress_Implementation(const float InProgress) { Progress = InProgress; }
	virtual FString GetStatusMessage_Implementation() const { return StatusMessage; }
	virtual float GetStatusProgress_Implementation() const { return Progress; }
	// ~UMoviePipipelineExecutorShot Interface

public:

	/** Does the user want to render this shot? */
	UPROPERTY(BlueprintReadWrite, EditAnywhere, Category = "Movie Render Pipeline")
	bool bEnabled;

	/** The name of the shot section that contains this shot. Can be empty. */
	UPROPERTY(BlueprintReadWrite, EditAnywhere, Category = "Movie Render Pipeline")
	FString OuterName;

	/** The name of the camera cut section that this shot represents. Can be empty. */
	UPROPERTY(BlueprintReadWrite, EditAnywhere, Category = "Movie Render Pipeline")
	FString InnerName;
public:
	/** Transient information used by the active Movie Pipeline working on this shot. */
	FMoviePipelineCameraCutInfo ShotInfo;


protected:
	UPROPERTY(Transient)
	float Progress;
	UPROPERTY(Transient)
	FString StatusMessage;

private:
	UPROPERTY()
	UMoviePipelineShotConfig* ShotOverrideConfig;

	UPROPERTY()
	TSoftObjectPtr<UMoviePipelineShotConfig> ShotOverridePresetOrigin;
};

/**
* A particular job within the Queue
*/
UCLASS(BlueprintType)
class MOVIERENDERPIPELINECORE_API UMoviePipelineExecutorJob : public UObject
{
	GENERATED_BODY()
public:
	UMoviePipelineExecutorJob()
	{
		StatusProgress = 0.f;
		bIsConsumed = false;
		Configuration = CreateDefaultSubobject<UMoviePipelineMasterConfig>("DefaultConfig");
	}

public:	
	/**
	* Set the status of this job to the given value. This will be shown on the UI if progress
	* is set to a value less than zero. If progress is > 0 then the progress bar will be shown
	* on the UI instead. Progress and Status Message are cosmetic and dependent on the
	* executor to update. Similar to the UMoviePipelineExecutor::SetStatusMessage function,
	* but at a per-job level basis instead. 
	*
	* For C++ implementations override `virtual void SetStatusMessage_Implementation() override`
	* For Python/BP implementations override
	*	@unreal.ufunction(override=True)
	*	def set_status_message(self, inStatus):
	*
	* @param InStatus	The status message you wish the executor to have.
	*/
	UFUNCTION(BlueprintCallable, BlueprintNativeEvent, Category = "Movie Render Pipeline")
	void SetStatusMessage(const FString& InStatus);

	/**
	* Get the current status message for this job. May be an empty string.
	*
	* For C++ implementations override `virtual FString GetStatusMessage_Implementation() override`
	* For Python/BP implementations override
	*	@unreal.ufunction(override=True)
	*	def get_status_message(self):
	*		return ?
	*/
	UFUNCTION(BlueprintPure, BlueprintNativeEvent, Category = "Movie Render Pipeline")
	FString GetStatusMessage() const;

	/**
	* Set the progress of this job to the given value. If a positive value is provided
	* the UI will show the progress bar, while a negative value will make the UI show the 
	* status message instead. Progress and Status Message are cosmetic and dependent on the
	* executor to update. Similar to the UMoviePipelineExecutor::SetStatusProgress function,
	* but at a per-job level basis instead.
	*
	* For C++ implementations override `virtual void SetStatusProgress_Implementation() override`
	* For Python/BP implementations override
	*	@unreal.ufunction(override=True)
	*	def set_status_progress(self, inProgress):
	*
	* @param InProgress	The progress (0-1 range) the executor should have.
	*/
	UFUNCTION(BlueprintCallable, BlueprintNativeEvent, Category = "Movie Render Pipeline")
	void SetStatusProgress(const float InProgress);

	/**
	* Get the current progress as last set by SetStatusProgress. 0 by default.
	*
	* For C++ implementations override `virtual float GetStatusProgress_Implementation() override`
	* For Python/BP implementations override
	*	@unreal.ufunction(override=True)
	*	def get_status_progress(self):
	*		return ?
	*/
	UFUNCTION(BlueprintPure, BlueprintNativeEvent, Category = "Movie Render Pipeline")
	float GetStatusProgress() const;

	/**
	* Set the job to be consumed. A consumed job is disabled in the UI and should not be
	* submitted for rendering again. This allows jobs to be added to a queue, the queue
	* submitted to a remote farm (consume the jobs) and then more jobs to be added and
	* the second submission to the farm won't re-submit the already in-progress jobs.
	*
	* Jobs can be unconsumed when the render finishes to re-enable editing.
	*
	* For C++ implementations override `virtual void SetConsumed_Implementation() override`
	* For Python/BP implementations override
	*	@unreal.ufunction(override=True)
	*	def set_consumed(self, isConsumed):
	*
	* @param bInConsumed	True if the job should be consumed and disabled for editing in the UI.
	*/
	UFUNCTION(BlueprintCallable, BlueprintNativeEvent, Category = "Movie Render Pipeline")
	void SetConsumed(const bool bInConsumed);

	/**
	* Gets whether or not the job has been marked as being consumed. A consumed job is not editable
	* in the UI and should not be submitted for rendering as it is either already finished or
	* already in progress.
	*
	* For C++ implementations override `virtual bool IsConsumed_Implementation() override`
	* For Python/BP implementations override
	*	@unreal.ufunction(override=True)
	*	def is_consumed(self):
	*		return ?
	*/
	UFUNCTION(BlueprintPure, BlueprintNativeEvent, Category = "Movie Render Pipeline")
	bool IsConsumed() const;

	/**
	* Should be called to clear status and user data after duplication so that jobs stay
	* unique and don't pick up ids or other unwanted behavior from the pareant job.
	*
	* For C++ implementations override `virtual bool OnDuplicated_Implementation() override`
	* For Python/BP implementations override
	*	@unreal.ufunction(override=True)
	*	def on_duplicated(self):
	*/
	UFUNCTION(BlueprintCallable, BlueprintNativeEvent, Category = "Movie Render Pipeline")
	void OnDuplicated();

	UFUNCTION(BlueprintCallable, Category = "Movie Render Pipeline")
	void SetPresetOrigin(UMoviePipelineMasterConfig* InPreset);

	UFUNCTION(BlueprintPure, Category = "Movie Render Pipeline")
	UMoviePipelineMasterConfig* GetPresetOrigin() const
	{
		return PresetOrigin.Get();
	}

	UFUNCTION(BlueprintPure, Category = "Movie Render Pipeline")
	UMoviePipelineMasterConfig* GetConfiguration() const
	{
		return Configuration;
	}

	UFUNCTION(BlueprintCallable, Category = "Movie Render Pipeline")
	void SetConfiguration(UMoviePipelineMasterConfig* InPreset);

	UFUNCTION(BlueprintSetter, Category = "Movie Render Pipeline")
	void SetSequence(FSoftObjectPath InSequence);

<<<<<<< HEAD
public:
	// UObject Interface
#if WITH_EDITOR
	void PostEditChangeProperty(FPropertyChangedEvent& PropertyChangedEvent);
#endif
	// ~UObject Interface

protected:
	// UMoviePipelineExecutorJob Interface
	virtual void SetStatusMessage_Implementation(const FString& InMessage) { StatusMessage = InMessage; }
	virtual void SetStatusProgress_Implementation(const float InProgress) { StatusProgress = InProgress; }
	virtual void SetConsumed_Implementation(const bool bInConsumed) { bIsConsumed = bInConsumed; }
	virtual FString GetStatusMessage_Implementation() const { return StatusMessage; }
	virtual float GetStatusProgress_Implementation() const { return StatusProgress; }
	virtual bool IsConsumed_Implementation() const { return bIsConsumed; }
	virtual void OnDuplicated_Implementation();
	// ~UMoviePipelineExecutorJob Interface

public:
=======
public:
	// UObject Interface
#if WITH_EDITOR
	void PostEditChangeProperty(FPropertyChangedEvent& PropertyChangedEvent);
#endif
	// ~UObject Interface

protected:
	// UMoviePipelineExecutorJob Interface
	virtual void SetStatusMessage_Implementation(const FString& InMessage) { StatusMessage = InMessage; }
	virtual void SetStatusProgress_Implementation(const float InProgress) { StatusProgress = InProgress; }
	virtual void SetConsumed_Implementation(const bool bInConsumed) { bIsConsumed = bInConsumed; }
	virtual FString GetStatusMessage_Implementation() const { return StatusMessage; }
	virtual float GetStatusProgress_Implementation() const { return StatusProgress; }
	virtual bool IsConsumed_Implementation() const { return bIsConsumed; }
	virtual void OnDuplicated_Implementation();
	// ~UMoviePipelineExecutorJob Interface

public:
>>>>>>> 6bbb88c8
	/** (Optional) Name of the job. Shown on the default burn-in. */
	UPROPERTY(BlueprintReadWrite, EditAnywhere, Category = "Movie Render Pipeline")
	FString JobName;

	/** Which sequence should this job render? */
	UPROPERTY(BlueprintReadWrite, EditAnywhere, BlueprintSetter = "SetSequence", Category = "Movie Render Pipeline", meta = (AllowedClasses = "LevelSequence"))
	FSoftObjectPath Sequence;

	/** Which map should this job render on */
	UPROPERTY(BlueprintReadWrite, EditAnywhere, Category = "Movie Render Pipeline", meta = (AllowedClasses = "World"))
	FSoftObjectPath Map;

<<<<<<< HEAD
	/** (Optional) Name of the person who submitted the job. Can be shown in burn in as a first point of contact about the content. */
=======
	/** (Optional) If left blank, will default to system username. Can be shown in burn in as a first point of contact about the content. */
>>>>>>> 6bbb88c8
	UPROPERTY(BlueprintReadWrite, EditAnywhere, Category = "Movie Render Pipeline")
	FString Author;

	/** (Optional) Shot specific information. If a shot is missing from this list it will assume to be enabled and will be rendered. */
	UPROPERTY(BlueprintReadWrite, Instanced, Category = "Movie Render Pipeline")
	TArray<UMoviePipelineExecutorShot*> ShotInfo;

	/** 
	* Arbitrary data that can be associated with the job. Not used by default implementations, nor read.
	* This can be used to attach third party metadata such as job ids from remote farms. 
	* Not shown in the user interface.
	*/
	UPROPERTY(BlueprintReadWrite, Category = "Movie Render Pipeline")
	FString UserData;
private:
	UPROPERTY(Transient)
	FString StatusMessage;
	UPROPERTY(Transient)
	float StatusProgress;
	UPROPERTY(Transient)
	bool bIsConsumed;
private:
	/** 
	*/
	UPROPERTY(Instanced)
	UMoviePipelineMasterConfig* Configuration;

	/**
	*/
	UPROPERTY()
	TSoftObjectPtr<UMoviePipelineMasterConfig> PresetOrigin;
};

/**
* A queue is a list of jobs that have been executed, are executing and are waiting to be executed. These can be saved
* to specific assets to allow 
*/
UCLASS(BlueprintType)
class MOVIERENDERPIPELINECORE_API UMoviePipelineQueue : public UObject
{
	GENERATED_BODY()
public:
	
	UMoviePipelineQueue()
		: QueueSerialNumber(0)
	{
		// Ensure instances are always transactional
		if (!HasAnyFlags(RF_ClassDefaultObject))
		{
			SetFlags(RF_Transactional);
		}
	}
	
	/**
	* Allocates a new Job in this Queue. The Queue owns the jobs for memory management purposes,
	* and this will handle that for you. 
	*
	* @param InJobType	Specify the specific Job type that should be created. Custom Executors can use custom Job types to allow the user to provide more information.
	* @return	The created Executor job instance.
	*/
	UFUNCTION(BlueprintCallable, meta = (DeterminesOutputType = "InClass"), Category = "Movie Render Pipeline|Queue", meta=(InJobType="/Script/MovieRenderPipelineCore.MoviePipelineExecutorJob"))
	UMoviePipelineExecutorJob* AllocateNewJob(TSubclassOf<UMoviePipelineExecutorJob> InJobType);

	/**
	* Deletes the specified job from the Queue. 
	*
	* @param InJob	The job to look for and delete. 
	*/
	UFUNCTION(BlueprintCallable, Category = "Movie Render Pipeline|Queue")
	void DeleteJob(UMoviePipelineExecutorJob* InJob);

	/**
<<<<<<< HEAD
=======
	* Delete all jobs from the Queue.
	*/
	UFUNCTION(BlueprintCallable, Category = "Movie Render Pipeline|Queue", meta = (Keywords = "Clear Empty"))
	void DeleteAllJobs();

	/**
>>>>>>> 6bbb88c8
	* Duplicate the specific job and return the duplicate. Configurations are duplicated and not shared.
	*
	* @param InJob	The job to look for to duplicate.
	* @return The duplicated instance or nullptr if a duplicate could not be made.
	*/
	UFUNCTION(BlueprintCallable, Category = "Movie Render Pipeline|Queue")
	UMoviePipelineExecutorJob* DuplicateJob(UMoviePipelineExecutorJob* InJob);
	
	/**
	* Get all of the Jobs contained in this Queue.
	* @return The jobs contained by this queue.
	*/
	UFUNCTION(BlueprintPure, Category = "Movie Render Pipeline|Queue")
	TArray<UMoviePipelineExecutorJob*> GetJobs() const
	{
		return Jobs;
	}

	/** 
	* Replace the contents of this queue with a copy of the contents from another queue. 
	*/
	UFUNCTION(BlueprintCallable, Category = "Movie Render Pipeline")
	void CopyFrom(UMoviePipelineQueue* InQueue);
<<<<<<< HEAD
=======
	
	/* Set the index of the given job */
	UFUNCTION(BlueprintCallable, Category = "Movie Render Pipeline")
	void SetJobIndex(UMoviePipelineExecutorJob* InJob, int32 Index);
>>>>>>> 6bbb88c8
	
	/**
	 * Retrieve the serial number that is incremented when a job is added or removed from this list.
	 * @note: This field is not serialized, and not copied along with UObject duplication.
	 */
	uint32 GetQueueSerialNumber() const
	{
		return QueueSerialNumber;
	}

	void InvalidateSerialNumber()
	{
		QueueSerialNumber++;
	}

private:
	UPROPERTY(Instanced)
	TArray<UMoviePipelineExecutorJob*> Jobs;
	
private:
	int32 QueueSerialNumber;
};<|MERGE_RESOLUTION|>--- conflicted
+++ resolved
@@ -295,7 +295,6 @@
 	UFUNCTION(BlueprintSetter, Category = "Movie Render Pipeline")
 	void SetSequence(FSoftObjectPath InSequence);
 
-<<<<<<< HEAD
 public:
 	// UObject Interface
 #if WITH_EDITOR
@@ -315,27 +314,6 @@
 	// ~UMoviePipelineExecutorJob Interface
 
 public:
-=======
-public:
-	// UObject Interface
-#if WITH_EDITOR
-	void PostEditChangeProperty(FPropertyChangedEvent& PropertyChangedEvent);
-#endif
-	// ~UObject Interface
-
-protected:
-	// UMoviePipelineExecutorJob Interface
-	virtual void SetStatusMessage_Implementation(const FString& InMessage) { StatusMessage = InMessage; }
-	virtual void SetStatusProgress_Implementation(const float InProgress) { StatusProgress = InProgress; }
-	virtual void SetConsumed_Implementation(const bool bInConsumed) { bIsConsumed = bInConsumed; }
-	virtual FString GetStatusMessage_Implementation() const { return StatusMessage; }
-	virtual float GetStatusProgress_Implementation() const { return StatusProgress; }
-	virtual bool IsConsumed_Implementation() const { return bIsConsumed; }
-	virtual void OnDuplicated_Implementation();
-	// ~UMoviePipelineExecutorJob Interface
-
-public:
->>>>>>> 6bbb88c8
 	/** (Optional) Name of the job. Shown on the default burn-in. */
 	UPROPERTY(BlueprintReadWrite, EditAnywhere, Category = "Movie Render Pipeline")
 	FString JobName;
@@ -348,11 +326,7 @@
 	UPROPERTY(BlueprintReadWrite, EditAnywhere, Category = "Movie Render Pipeline", meta = (AllowedClasses = "World"))
 	FSoftObjectPath Map;
 
-<<<<<<< HEAD
-	/** (Optional) Name of the person who submitted the job. Can be shown in burn in as a first point of contact about the content. */
-=======
 	/** (Optional) If left blank, will default to system username. Can be shown in burn in as a first point of contact about the content. */
->>>>>>> 6bbb88c8
 	UPROPERTY(BlueprintReadWrite, EditAnywhere, Category = "Movie Render Pipeline")
 	FString Author;
 
@@ -425,15 +399,12 @@
 	void DeleteJob(UMoviePipelineExecutorJob* InJob);
 
 	/**
-<<<<<<< HEAD
-=======
 	* Delete all jobs from the Queue.
 	*/
 	UFUNCTION(BlueprintCallable, Category = "Movie Render Pipeline|Queue", meta = (Keywords = "Clear Empty"))
 	void DeleteAllJobs();
 
 	/**
->>>>>>> 6bbb88c8
 	* Duplicate the specific job and return the duplicate. Configurations are duplicated and not shared.
 	*
 	* @param InJob	The job to look for to duplicate.
@@ -457,13 +428,10 @@
 	*/
 	UFUNCTION(BlueprintCallable, Category = "Movie Render Pipeline")
 	void CopyFrom(UMoviePipelineQueue* InQueue);
-<<<<<<< HEAD
-=======
 	
 	/* Set the index of the given job */
 	UFUNCTION(BlueprintCallable, Category = "Movie Render Pipeline")
 	void SetJobIndex(UMoviePipelineExecutorJob* InJob, int32 Index);
->>>>>>> 6bbb88c8
 	
 	/**
 	 * Retrieve the serial number that is incremented when a job is added or removed from this list.
