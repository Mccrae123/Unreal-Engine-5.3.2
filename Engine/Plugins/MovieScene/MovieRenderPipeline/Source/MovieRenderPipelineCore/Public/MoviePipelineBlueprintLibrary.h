--- conflicted
+++ resolved
@@ -125,13 +125,10 @@
 	UFUNCTION(BlueprintPure, Category = "Movie Render Pipeline")
 	static FString GetMapPackageName(UMoviePipelineExecutorJob* InJob);
 
-<<<<<<< HEAD
-=======
 	/** Loads the specified manifest file and converts it into an UMoviePipelineQueue. Use in combination with SaveQueueToManifestFile. */
 	UFUNCTION(BlueprintCallable, Category = "Movie Render Pipeline")
 	static class UMoviePipelineQueue* LoadManifestFileFromString(const FString& InManifestFilePath);
 
->>>>>>> 6bbb88c8
 	/** Scan the provided sequence in the job to see which camera cut sections we would try to render and update the job's shotlist. */
 	UFUNCTION(BlueprintCallable, Category = "Movie Render Pipeline")
 	static void UpdateJobShotListFromSequence(ULevelSequence* InSequence, UMoviePipelineExecutorJob* InJob, bool& bShotsChanged);
@@ -148,8 +145,6 @@
 	UFUNCTION(BlueprintCallable, Category = "Movie Render Pipeline")
 	static UMoviePipelineSetting* FindOrGetDefaultSettingForShot(TSubclassOf<UMoviePipelineSetting> InSettingType, const UMoviePipelineMasterConfig* InMasterConfig, const UMoviePipelineExecutorShot* InShot);
 
-<<<<<<< HEAD
-=======
 	UFUNCTION(BlueprintPure, Category = "Movie Render Pipeline")
 	static ULevelSequence* GetCurrentSequence(const UMoviePipeline* InMoviePipeline);
 
@@ -160,5 +155,4 @@
 	UFUNCTION(BlueprintPure, Category = "Movie Render Pipeline")
 	static FText GetMoviePipelineEngineChangelistLabel(const UMoviePipeline* InMoviePipeline);
 
->>>>>>> 6bbb88c8
 };