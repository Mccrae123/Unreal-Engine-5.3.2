// Copyright Epic Games, Inc. All Rights Reserved.
#pragma once

#include "UObject/Object.h"
#include "Engine/EngineCustomTimeStep.h"
#include "MovieRenderPipelineDataTypes.h"
#include "MoviePipelineBlueprintLibrary.h"
#if WITH_EDITOR
#include "MovieSceneExportMetadata.h"
#endif
#include "MovieSceneTimeController.h"
#include "Async/Future.h"
#include "MoviePipeline.generated.h"

// Forward Declares
class UMoviePipelineMasterConfig;
class ULevelSequence;
class UMovieSceneSequencePlayer;
class UMoviePipelineCustomTimeStep;
class UEngineCustomTimeStep;
class ALevelSequenceActor;
class UMovieRenderDebugWidget;
class FMovieRenderViewport;
class FMovieRenderViewportClient;
struct FImagePixelPipe;
struct FMoviePipelineTimeController;
class FMoviePipelineOutputMerger;
class IImageWriteQueue;
class UMoviePipelineExecutorJob;
class UMoviePipelineExecutorShot;
class UMoviePipelineSetting;
class UTexture;

typedef TTuple<TFuture<bool>, MoviePipeline::FMoviePipelineOutputFutureData> FMoviePipelineOutputFuture;

DECLARE_MULTICAST_DELEGATE_TwoParams(FMoviePipelineFinishedNative, UMoviePipeline*, bool);
DECLARE_MULTICAST_DELEGATE_OneParam(FMoviePipelineWorkFinishedNative, FMoviePipelineOutputData);
DECLARE_DYNAMIC_MULTICAST_DELEGATE_TwoParams(FMoviePipelineFinished, UMoviePipeline*, MoviePipeline, bool, bFatalError);
DECLARE_DYNAMIC_MULTICAST_DELEGATE_OneParam(FMoviePipelineWorkFinished, FMoviePipelineOutputData, Results);

UCLASS(Blueprintable)
class MOVIERENDERPIPELINECORE_API UMoviePipeline : public UObject
{
	GENERATED_BODY()
	
public:
	UMoviePipeline();

	/** 
	* Initialize the movie pipeline with the specified settings. This kicks off the rendering process. 
	* @param InJob	- This contains settings and sequence to render this Movie Pipeline with.
	*/
	UFUNCTION(BlueprintCallable, Category = "Movie Render Pipeline")
	void Initialize(UMoviePipelineExecutorJob* InJob);


	/**
	* Request the movie pipeline to shut down at the next available time. The pipeline will attempt to abandon
	* the current frame (such as if there are more temporal samples pending) but may be forced into finishing if
	* there are spatial samples already submitted to the GPU. The shutdown flow will be run to ensure already
	* completed work is written to disk. This is a non-blocking operation, use Shutdown() instead if you need to
	* block until it is fully shut down.
	*
	* @param bError - Whether this is a request for early shut down due to an error
	* 
	* This function is thread safe.
	*/
	UFUNCTION(BlueprintCallable, Category = "Movie Render Pipeline")
	void RequestShutdown(bool bIsError=false);
	
	/** 
	* Abandons any future work on this Movie Pipeline and runs through the shutdown flow to ensure already
	* completed work is written to disk. This is a blocking-operation and will not return until all outstanding
	* work has been completed.
	*
	* @param bError - Whether this is an early shut down due to an error
	*
	* This function should only be called from the game thread.
	*/
	UFUNCTION(BlueprintCallable, Category = "Movie Render Pipeline")
	void Shutdown(bool bError=false);

	/**
	* Has RequestShutdown() been called?
	*/
	UFUNCTION(BlueprintPure, Category = "Movie Render Pipeline")
	bool IsShutdownRequested() const { return bShutdownRequested; }

<<<<<<< HEAD
=======
	/**
	* Returns the time this movie pipeline was initialized at.
	*/
	UFUNCTION(BlueprintPure, Category = "Movie Render Pipeline")
	FDateTime GetInitializationTime() const { return InitializationTime; }

	/**
	* Override the time this movie pipeline was initialized at. This can be used for render farms
	* to ensure that jobs on all machines use the same date/time instead of each calculating it locally.
	*
	* Needs to be called after ::Initialize(...)
	*
	* @param InDateTime - The DateTime object to return for GetInitializationTime.
	*/
	UFUNCTION(BlueprintCallable, Category = "Movie Render Pipeline")
	void SetInitializationTime(const FDateTime& InDateTime) { InitializationTime = InDateTime; }

>>>>>>> 6bbb88c8
	/** Deprecated. Use OnMoviePipelineWorkFinished() instead. */
	UE_DEPRECATED(4.27, "Use OnMoviePipelineWorkFinished() instead.")
	FMoviePipelineFinishedNative& OnMoviePipelineFinished()
	{
		return OnMoviePipelineFinishedDelegateNative;
	}

	/** Deprecated. Use OnMoviePipelineWorkFinishedDelegate instead */
	UE_DEPRECATED(4.27, "Use OnMoviePipelineWorkFinishedDelegate instead.")
	UPROPERTY(BlueprintAssignable, Category = "Movie Render Pipeline")
	FMoviePipelineFinished OnMoviePipelineFinishedDelegate;

	/**
	* Called when we have completely finished this pipeline. This means that all frames have been rendered,
	* all files written to disk, and any post-finalize exports have finished. This Pipeline will call
	* Shutdown() on itself before calling this delegate to ensure we've unregistered from all delegates
	* and are no longer trying to do anything (even if we still exist).
	*
	* The params struct in the return will have metadata about files written to disk for each shot.
	*/
	FMoviePipelineWorkFinishedNative& OnMoviePipelineWorkFinished()
	{
		return OnMoviePipelineWorkFinishedDelegateNative;
	}
	
	/**
	* Called when we have completely finished this pipeline. This means that all frames have been rendered,
	* all files written to disk, and any post-finalize exports have finished. This Pipeline will call
	* Shutdown() on itself before calling this delegate to ensure we've unregistered from all delegates
	* and are no longer trying to do anything (even if we still exist).
	*
	* The params struct in the return will have metadata about files written to disk for each shot.
	*/
	UPROPERTY(BlueprintAssignable, Category = "Movie Render Pipeline")
	FMoviePipelineWorkFinished OnMoviePipelineWorkFinishedDelegate;

	/**
	* Only called if `IsFlushDiskWritesPerShot()` is set!
	* Called after each shot is finished and files have been flushed to disk. The returned data in
	* the params struct will have only the per-shot metadata for the just finished shot. Use
	* OnMoviePipelineFinished() if you need all ot the metadata.
	*/
	FMoviePipelineWorkFinishedNative& OnMoviePipelineShotWorkFinished()
	{
		return OnMoviePipelineShotWorkFinishedDelegateNative;
	}

	/**
	* Only called if `IsFlushDiskWritesPerShot()` is set!
	* Called after each shot is finished and files have been flushed to disk. The returned data in
	* the params struct will have only the per-shot metadata for the just finished shot. Use
	* OnMoviePipelineFinished() if you need all ot the metadata.
	*/
	UPROPERTY(BlueprintAssignable, Category = "Movie Render Pipeline")
	FMoviePipelineWorkFinished OnMoviePipelineShotWorkFinishedDelegate;

	/**
	* Get the Master Configuration used to render this shot. This contains the global settings for the shot, as well as per-shot
	* configurations which can contain their own settings.
	*/
	UFUNCTION(BlueprintPure, Category = "Movie Render Pipeline")
	UMoviePipelineMasterConfig* GetPipelineMasterConfig() const;

public:
	ULevelSequence* GetTargetSequence() const { return TargetSequence; }

	UFUNCTION(BlueprintPure, Category = "Movie Render Pipeline")
	UTexture* GetPreviewTexture() const { return PreviewTexture; }

	void SetPreviewTexture(UTexture* InTexture) { PreviewTexture = InTexture; }

	const TArray<UMoviePipelineExecutorShot*>& GetActiveShotList() const { return ActiveShotList; }

	int32 GetCurrentShotIndex() const { return CurrentShotIndex; }
	const FMoviePipelineFrameOutputState& GetOutputState() const { return CachedOutputState; }

	UFUNCTION(BlueprintPure, Category = "Movie Render Pipeline")
	UMoviePipelineExecutorJob* GetCurrentJob() const { return CurrentJob; }

	EMovieRenderPipelineState GetPipelineState() const { return PipelineState; }
	FMoviePipelineOutputData GetOutputDataParams();

#if WITH_EDITOR
	const FMovieSceneExportMetadata& GetOutputMetadata() const { return OutputMetadata; }
#endif

public:
#if WITH_EDITOR
	void AddFrameToOutputMetadata(const FString& ClipName, const FString& ImageSequenceFileName, const FMoviePipelineFrameOutputState& FrameOutputState, const FString& Extension, const bool bHasAlpha);
#endif
	void AddOutputFuture(TFuture<bool>&& OutputFuture, const MoviePipeline::FMoviePipelineOutputFutureData& InData);

	void ProcessOutstandingFinishedFrames();
	void ProcessOutstandingFutures();
	void OnSampleRendered(TUniquePtr<FImagePixelData>&& OutputSample);
	const MoviePipeline::FAudioState& GetAudioState() const { return AudioState; }
	void SetFlushDiskWritesPerShot(const bool bFlushWrites) { bFlushDiskWritesPerShot = bFlushWrites; }
	bool IsFlushDiskWritesPerShot() const { return bFlushDiskWritesPerShot; }
public:
	template<typename SettingType>
	SettingType* FindOrAddSettingForShot(const UMoviePipelineExecutorShot* InShot) const
	{
		return (SettingType*)UMoviePipelineBlueprintLibrary::FindOrGetDefaultSettingForShot(SettingType::StaticClass(), GetPipelineMasterConfig(), InShot);
	}

	template<typename SettingType>
	TArray<SettingType*> FindSettingsForShot(const UMoviePipelineExecutorShot* InShot) const
	{
		TArray<SettingType*> Result;
		TArray<UMoviePipelineSetting*> FoundSettings = FindSettingsForShot(SettingType::StaticClass(), InShot);
		Result.Reserve(FoundSettings.Num());
		for (UMoviePipelineSetting* Setting : FoundSettings)
		{
			Result.Add(CastChecked<SettingType>(Setting));
		}
		return Result;
	}

	TArray<UMoviePipelineSetting*> FindSettingsForShot(TSubclassOf<UMoviePipelineSetting> InSetting, const UMoviePipelineExecutorShot* InShot) const;

	/**
	* Resolves the provided InFormatString by converting {format_strings} into settings provided by the master config.
	* @param	InFormatString		A format string (in the form of "{format_key1}_{format_key2}") to resolve.
	* @param	InFormatOverrides	A series of Key/Value pairs to override particular format keys. Useful for things that
	*								change based on the caller such as filename extensions.
	* @return	OutFinalPath			The final filepath based on a combination of the format string, the format overrides, and the current output state.
	* @return	OutFinalFormatArgs	The format arguments that were actually used to fill the format string (including file metadata)
	*
	* @param	InOutputState		(optional) The output state for frame information.
	* @param	InFrameNumberOffset	(optional) Frame offset of the frame we want the filename for, if not the current frame
	*								as specified in InOutputState
	*/
	void ResolveFilenameFormatArguments(const FString& InFormatString, const TMap<FString, FString>& InFormatOverrides, FString& OutFinalPath, FMoviePipelineFormatArgs& OutFinalFormatArgs, const FMoviePipelineFrameOutputState* InOutputState=nullptr, const int32 InFrameNumberOffset=0) const;

protected:
	/**
	* This function should be called by the Executor when execution has finished (this should still be called in the event of an error)
	*/
	UFUNCTION(BlueprintCallable, Category = "Movie Render Pipeline")
	virtual void OnMoviePipelineFinishedImpl();
private:

	/** Instantiate our Debug UI Widget and initialize it to ourself. */
	void LoadDebugWidget();
	
	/** Called before the Engine ticks for the given frame. We use this to calculate delta times that the frame should use. */
	void OnEngineTickBeginFrame();
	
	/** Called after the Engine has ticked for a given frame. Everything in the world has been updated by now so we can submit things to render. */
	void OnEngineTickEndFrame();

	void ValidateSequenceAndSettings() const;


	/** Runs the per-tick logic when doing the ProducingFrames state. */
	void TickProducingFrames();

	void ProcessEndOfCameraCut(UMoviePipelineExecutorShot* InCameraCut);


	/** Called once when first moving to the Finalize state. */
	void BeginFinalize();
	/** Called once when first moving to the Export state. */
	void BeginExport();

	/** 
	* Runs the per-tick logic when doing the Finalize state.
	*
	* @param bInForceFinish		If true, this function will not return until all Output Containers say they have finalized.
	*/
	void TickFinalizeOutputContainers(const bool bInForceFinish);
	/** 
	* Runs the per-tick logic when doing the Export state. This is spread over multiple ticks to allow non-blocking background 
	* processes (such as extra encoding).
	*
	* @param bInForceFinish		If true, this function will not return until all exports say they have finished.
	*/
	void TickPostFinalizeExport(const bool bInForceFinish);

	/** Return true if we should early out of the TickProducingFrames function. Decrements the remaining number of steps when false. */
	bool DebugFrameStepPreTick();
	/** Returns true if we are idling because of debug frame stepping. */
	bool IsDebugFrameStepIdling() const;

	/** Debugging/Information. Don't hinge any logic on this as it will get called multiple times per frame in some cases. */
	void OnSequenceEvaluated(const UMovieSceneSequencePlayer& Player, FFrameTime CurrentTime, FFrameTime PreviousTime);

	/** Set up per-shot state for the specific shot, tearing down old state (if it exists) */
	void InitializeShot(UMoviePipelineExecutorShot* InShot);
	void TeardownShot(UMoviePipelineExecutorShot* InShot);

	/** Initialize the rendering pipeline for the given shot. This should not get called if rendering work is still in progress for a previous shot. */
	void SetupRenderingPipelineForShot(UMoviePipelineExecutorShot* InShot);
	/** Deinitialize the rendering pipeline for the given shot. */
	void TeardownRenderingPipelineForShot(UMoviePipelineExecutorShot* InShot);

	/** Flush any async resources in the engine that need to be finalized before submitting anything to the GPU, ie: Streaming Levels and Shaders */
	void FlushAsyncEngineSystems();

	/** If the log verbosity is high enough, prints out the files specified in the shot output data. */
	void PrintVerboseLogForFiles(const TArray<FMoviePipelineShotOutputData>& InOutputData) const;

	/** Tell our submixes to start capturing the data they are generating. Should only be called once output frames are being produced. */
	void StartAudioRecording();
	/** Tell our submixes to stop capturing the data, and then store a copy of it. */
	void StopAudioRecording();
	/** Attempt to process the audio thread work. This is complicated by our non-linear time steps */
	void ProcessAudioTick();
	void SetupAudioRendering();
	void TeardownAudioRendering();
	
	/** 
	* Renders the next frame in the Pipeline. This updates/ticks all scene view render states
	* and produces data. This may not result in an output frame due to multiple renders 
	* accumulating together to produce an output. frame.
	* Should not be called if we're idling (debug), not initialized yet, or finalizing/exporting. 
	*/
	void RenderFrame();

	/** Allow any Settings to modify the (already duplicated) sequence. This allows inserting automatic pre-roll, etc. */
	void ModifySequenceViaExtensions(ULevelSequence* InSequence);

	/**
	* Should the Progress UI be visible on the player's screen?
	*/
	void SetProgressWidgetVisible(bool bVisible);

	/** Returns list of render passes for a given shot */
	TArray<UMoviePipelineRenderPass*> GetAllRenderPasses(const UMoviePipelineExecutorShot* InShot);


private:
	/** Iterates through the changes we've made to a shot and applies the original settings. */
	void RestoreTargetSequenceToOriginalState();

	/** Initialize a new Level Sequence Actor to evaluate our target sequence. Disables any existing Level Sequences pointed at our original sequence. */
	void InitializeLevelSequenceActor();

	/** This builds the shot list from the target sequence, and expands Playback Bounds to cover any future evaluation we may need. */
	void BuildShotListFromSequence();

	/** 
	* Modifies the TargetSequence to ensure that only the specified Shot has it's associated Cinematic Shot Section enabled.
	* This way when Handle Frames are enabled and the sections are expanded, we don't end up evaluating the previous shot. 
	*/
	void SetSoloShot(UMoviePipelineExecutorShot* InShot);

	/* Expands the specified shot (and contained camera cuts)'s ranges for the given settings. */
	void ExpandShot(UMoviePipelineExecutorShot* InShot, const int32 InNumHandleFrames, const bool bIsPrePass);

	/** Calculates lots of useful numbers used in timing based off of the current shot. These are constant for a given shot. */
	MoviePipeline::FFrameConstantMetrics CalculateShotFrameMetrics(const UMoviePipelineExecutorShot* InShot) const;

	/** It can be useful to know where the data we're generating was relative to the original Timeline, so this calculates that. */
	void CalculateFrameNumbersForOutputState(const MoviePipeline::FFrameConstantMetrics& InFrameMetrics, const UMoviePipelineExecutorShot* InCameraCut, FMoviePipelineFrameOutputState& InOutOutputState) const;

	/** Handles transitioning between states, preventing reentrancy. Normal state flow should be respected, does not handle arbitrary x to y transitions. */
	void TransitionToState(const EMovieRenderPipelineState InNewState);
private:
	/** Custom TimeStep used to drive the engine while rendering. */
	UPROPERTY(Transient, Instanced)
	UMoviePipelineCustomTimeStep* CustomTimeStep;

	/** Custom Time Controller for the Sequence Player, used to match Custom TimeStep without any floating point accumulation errors. */
	TSharedPtr<FMoviePipelineTimeController> CustomSequenceTimeController;

	/** Hold a reference to the existing custom time step (if any) so we can restore it after we're done using our custom one. */
	UPROPERTY(Transient)
	UEngineCustomTimeStep* CachedPrevCustomTimeStep;

	/** This is our duplicated sequence that we're rendering. This will get modified throughout the rendering process. */
	UPROPERTY(Transient)
	ULevelSequence* TargetSequence;

	/** The Level Sequence Actor we spawned to play our TargetSequence. */
	UPROPERTY(Transient)
	ALevelSequenceActor* LevelSequenceActor;

	/** The Debug UI Widget that is spawned and placed on the player UI */
	UPROPERTY(Transient)
	UMovieRenderDebugWidget* DebugWidget;

	UPROPERTY(Transient)
	UTexture* PreviewTexture;

	/** A list of all of the shots we are going to render out from this sequence. */
	TArray<UMoviePipelineExecutorShot*> ActiveShotList;

	/** What state of the overall flow are we in? See enum for specifics. */
	EMovieRenderPipelineState PipelineState;

	/** What is the index of the shot we are working on. -1 if not initialized, may be greater than ShotList.Num() if we've reached the end. */
	int32 CurrentShotIndex;

	/** The time (in UTC) that Initialize was called. Used to track elapsed time. */
	FDateTime InitializationTime;

	/** The version number for this render. Detected when job starts to increment to the next version so that image sequences don't think it's a new version for every frame. */
	int32 InitializationVersion;

	FMoviePipelineFrameOutputState CachedOutputState;

	MoviePipeline::FAudioState AudioState;

	/** Cached state of GAreScreenMessagesEnabled. We disable them since some messages are written to the FSceneView directly otherwise. */
	bool bPrevGScreenMessagesEnabled;

	/** 
	* Have we hit the callback for the BeginFrame at least once? This solves an issue where the delegates
	* get registered mid-frame so you end up calling EndFrame before BeginFrame which is undesirable.
	*/
	bool bHasRunBeginFrameOnce;
	/** Should we pause the game at the end of the frame? Used to implement frame step debugger. */
	bool bPauseAtEndOfFrame;

	/** Should we flush outstanding work between each shot, ensuring all files are written to disk before we move on? */
	bool bFlushDiskWritesPerShot;

	/** True if RequestShutdown() was called. At the start of the next frame we will stop producing frames (if needed) and start shutting down. */
	FThreadSafeBool bShutdownRequested;

	/** True if an error or other event occured which halted frame production prematurely. */
	FThreadSafeBool bFatalError;

	/** True if we're in a TransitionToState call. Used to prevent reentrancy. */
	bool bIsTransitioningState;

	/** When using temporal sub-frame stepping common counts (such as 3) don't result in whole ticks. We keep track of how many ticks we lose so we can add them the next time there's a chance. */
	float AccumulatedTickSubFrameDeltas;

	/** Deprecated. */
	FMoviePipelineFinishedNative OnMoviePipelineFinishedDelegateNative;
	/** Called when we have completely finished. This object will call Shutdown before this and stop ticking. */
	FMoviePipelineWorkFinishedNative OnMoviePipelineWorkFinishedDelegateNative;

	/** Called when each shot has finished work if IsFlushDiskWritesPerShot() is set. */
	FMoviePipelineWorkFinishedNative OnMoviePipelineShotWorkFinishedDelegateNative;

	/**
	 * We have to apply camera motion vectors manually. So we keep the current and previous frame's camera view and rotation.
	 * Then we render a sequence of the same movement, and update after running the game sim.
	 **/
	MoviePipeline::FMoviePipelineFrameInfo FrameInfo;

public:

	/** This gathers all of the produced data for an output frame (which may come in async many frames later) before passing them onto the Output Containers. */
	TSharedPtr<FMoviePipelineOutputMerger, ESPMode::ThreadSafe> OutputBuilder;

	/** A debug image sequence writer in the event they want to dump every sample generated on its own. */
	IImageWriteQueue* ImageWriteQueue;

	/** Optional widget for feedback during render */
	UPROPERTY(Transient)
	TSubclassOf<UMovieRenderDebugWidget> DebugWidgetClass;

private:
	/** Keep track of which job we're working on. This holds our Configuration + which shots we're supposed to render from it. */
	UPROPERTY(Transient)
	UMoviePipelineExecutorJob* CurrentJob;

#if WITH_EDITOR
	/** Keep track of clips we've exported, for building FCPXML and other project files */
	FMovieSceneExportMetadata OutputMetadata;
#endif
	/** Keeps track of files written for each shot so it can be retrieved later via scripting for post-processing. */
	TArray<FMoviePipelineShotOutputData> GeneratedShotOutputData;

	/** Files that we've requested be written to disk but have not yet finished writing. */
	TArray<FMoviePipelineOutputFuture> OutputFutures;

	TSharedPtr<MoviePipeline::FCameraCutSubSectionHierarchyNode> CachedSequenceHierarchyRoot;

public:
	static FString DefaultDebugWidgetAsset;
};

UCLASS()
class UMoviePipelineCustomTimeStep : public UEngineCustomTimeStep
{
	GENERATED_BODY()

public:
	// UEngineCustomTimeStep Interface
	virtual bool Initialize(UEngine* InEngine) override { return true; }
	virtual void Shutdown(UEngine* InEngine) override {}
	virtual bool UpdateTimeStep(UEngine* InEngine) override;
	virtual ECustomTimeStepSynchronizationState GetSynchronizationState() const override { return ECustomTimeStepSynchronizationState::Synchronized; }
	// ~UEngineCustomTimeStep Interface

	void SetCachedFrameTiming(const MoviePipeline::FFrameTimeStepCache& InTimeCache);

private:
	/** We don't do any thinking on our own, instead we just spit out the numbers stored in our time cache. */
	MoviePipeline::FFrameTimeStepCache TimeCache;
};

struct FMoviePipelineTimeController : public FMovieSceneTimeController
{
	virtual FFrameTime OnRequestCurrentTime(const FQualifiedFrameTime& InCurrentTime, float InPlayRate) override;
	void SetCachedFrameTiming(const FQualifiedFrameTime& InTimeCache) { TimeCache = InTimeCache; }

private:
	/** Simply store the number calculated and return it when requested. */
	FQualifiedFrameTime TimeCache;
};<|MERGE_RESOLUTION|>--- conflicted
+++ resolved
@@ -86,8 +86,6 @@
 	UFUNCTION(BlueprintPure, Category = "Movie Render Pipeline")
 	bool IsShutdownRequested() const { return bShutdownRequested; }
 
-<<<<<<< HEAD
-=======
 	/**
 	* Returns the time this movie pipeline was initialized at.
 	*/
@@ -105,7 +103,6 @@
 	UFUNCTION(BlueprintCallable, Category = "Movie Render Pipeline")
 	void SetInitializationTime(const FDateTime& InDateTime) { InitializationTime = InDateTime; }
 
->>>>>>> 6bbb88c8
 	/** Deprecated. Use OnMoviePipelineWorkFinished() instead. */
 	UE_DEPRECATED(4.27, "Use OnMoviePipelineWorkFinished() instead.")
 	FMoviePipelineFinishedNative& OnMoviePipelineFinished()
