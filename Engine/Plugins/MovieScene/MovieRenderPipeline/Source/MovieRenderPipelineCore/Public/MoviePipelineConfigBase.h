--- conflicted
+++ resolved
@@ -22,8 +22,6 @@
 	virtual void PostRename(UObject* OldOuter, const FName OldName) override
 	{
 		DisplayName = GetFName().ToString();
-<<<<<<< HEAD
-=======
 		Super::PostRename(OldOuter, OldName);
 	}
 
@@ -31,7 +29,6 @@
 	{
 		DisplayName = GetFName().ToString();
 		Super::PostDuplicate(bDuplicateForPIE);
->>>>>>> 6bbb88c8
 	}
 
 public:
@@ -58,11 +55,7 @@
 
 		for (UMoviePipelineSetting* Setting : AllSettings)
 		{
-<<<<<<< HEAD
-			if (Setting->IsA<SettingType>() && (Setting->IsEnabled() || bIncludeDisabledSettings))
-=======
 			if (Setting && Setting->IsA<SettingType>() && (Setting->IsEnabled() || bIncludeDisabledSettings))
->>>>>>> 6bbb88c8
 			{
 				FoundSettings.Add(Cast<SettingType>(Setting));
 			}
