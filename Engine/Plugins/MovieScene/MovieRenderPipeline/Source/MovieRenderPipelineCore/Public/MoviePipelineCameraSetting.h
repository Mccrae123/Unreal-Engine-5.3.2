--- conflicted
+++ resolved
@@ -31,22 +31,6 @@
 		InOutFormatArgs.FileMetadata.Add(TEXT("unreal/camera/shutterTiming"), StaticEnum<EMoviePipelineShutterTiming>()->GetNameStringByValue((int64)ShutterTiming));
 	}
 public:	
-<<<<<<< HEAD
-	/** 
-	* The camera shutter angle determines how much of a given frame the accumulation frames span.
-	* For example, a 24fps film with a shutter angle of 180 will spread the accumulation frames
-	* out over (180/360) percent of the frame (1/24th of a second). With 2 accumulation frames,
-	* the first one will be at the very start of the frame and the second accumulation frame will
-	* be land on the half way point between the start of this frame and the start of the next.
-	*
-	* A shutter angle of 360 means continuous movement, while a shutter angle of zero means no
-	* motion blur.
-	*/
-	UPROPERTY(EditAnywhere, BlueprintReadWrite, meta = (UIMin = "0", UIMax = "360", ClampMin = "0", ClampMax = "360"), Category = "Movie Pipeline")
-	int32 CameraShutterAngle;
-	
-=======
->>>>>>> 24776ab6
 	/**
 	* Shutter Timing allows you to bias the timing of your shutter angle to either be before, during, or after
 	* a frame. When set to FrameClose, it means that the motion gathered up to produce frame N comes from 
@@ -54,26 +38,7 @@
 	* frame and half the time after the frame. When set to FrameOpen, the motion represents the time from 
 	* Frame N onwards.
 	*/
-<<<<<<< HEAD
-	UPROPERTY(EditAnywhere, BlueprintReadWrite, meta = (UIMin = "0", UIMax = "360", ClampMin = "0", ClampMax = "360"), Category = "Movie Pipeline")
-	EMoviePipelineShutterTiming ShutterTiming;
-	
-	/**
-	* Should we override the exposure on the camera to use a fixed value? This is required for high res screenshots to use consistent
-	* exposure between the different tiles of the image. Leaving this off lets the camera determine based on the previous frame rendered,
-	* which can require long warm up times between shots to allow the exposure to settle.
-	*/
-	UPROPERTY(EditAnywhere, BlueprintReadWrite, meta = (UIMin = "0", UIMax = "360", ClampMin = "0", ClampMax = "360"), Category = "Movie Pipeline")
-	bool bManualExposure;
-	
-	/**
-	* What exposure should we use when using Manual Exposure? Same behavior as the Post Processing volume.
-	*/
-	UPROPERTY(EditAnywhere, BlueprintReadWrite, meta = (UIMin = "-10", UIMax = "10", EditCondition="bManualExposure"), Category = "Movie Pipeline")
-	float ExposureCompensation;
-=======
 	UPROPERTY(EditAnywhere, BlueprintReadWrite, meta = (UIMin = "0", UIMax = "360", ClampMin = "0", ClampMax = "360"), Category = "Camera Settings")
 	EMoviePipelineShutterTiming ShutterTiming;
 	
->>>>>>> 24776ab6
 };