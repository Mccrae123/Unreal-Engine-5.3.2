--- conflicted
+++ resolved
@@ -31,24 +31,14 @@
                 "MovieSceneTracks",
 				"LevelSequence",
 				"Engine",
-<<<<<<< HEAD
-                "ImageWriteQueue", // For debug tile writing
-            }
-        );
-=======
 				"ImageWriteQueue", // For debug tile writing
 				"OpenColorIO",
 			}
 		);
->>>>>>> a34596c7
 
 		if (Target.bBuildEditor == true)
         {
 			PublicDependencyModuleNames.Add("MovieSceneTools");
         }
-<<<<<<< HEAD
-
-=======
->>>>>>> a34596c7
 	}
 }