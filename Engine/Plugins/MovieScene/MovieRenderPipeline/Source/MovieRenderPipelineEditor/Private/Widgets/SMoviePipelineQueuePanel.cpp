--- conflicted
+++ resolved
@@ -54,14 +54,10 @@
 void SMoviePipelineQueuePanel::Construct(const FArguments& InArgs)
 {
 	FPropertyEditorModule& PropertyEditorModule = FModuleManager::Get().LoadModuleChecked<FPropertyEditorModule>("PropertyEditor");
-<<<<<<< HEAD
-	FDetailsViewArgs DetailsViewArgs(false, false, false, FDetailsViewArgs::HideNameArea, true);
-=======
 	FDetailsViewArgs DetailsViewArgs;
 	DetailsViewArgs.bAllowSearch = false;
 	DetailsViewArgs.NameAreaSettings = FDetailsViewArgs::HideNameArea;
 	DetailsViewArgs.bHideSelectionTip = true;
->>>>>>> 6bbb88c8
 	DetailsViewArgs.ColumnWidth = 0.7f;
 
 	JobDetailsPanelWidget = PropertyEditorModule.CreateDetailView(DetailsViewArgs);
@@ -138,11 +134,7 @@
 						.AutoWidth()
 						[
 							SNew(SImage)
-<<<<<<< HEAD
-							.Image(FEditorStyle::Get().GetBrush("AssetEditor.SaveAsset.Greyscale"))
-=======
 							.Image(FEditorStyle::Get().GetBrush("AssetEditor.SaveAsset"))
->>>>>>> 6bbb88c8
 						]
 
 						+ SHorizontalBox::Slot()
@@ -287,10 +279,7 @@
 	const UMovieRenderPipelineProjectSettings* ProjectSettings = GetDefault<UMovieRenderPipelineProjectSettings>();
 	const bool bHasExecutor = ProjectSettings->DefaultLocalExecutor != nullptr;
 	const bool bNotRendering = !Subsystem->IsRendering();
-<<<<<<< HEAD
-=======
 	const bool bConfigWindowIsOpen = WeakEditorWindow.IsValid();
->>>>>>> 6bbb88c8
 
 	bool bAtLeastOneJobAvailable = false;
 	for (UMoviePipelineExecutorJob* Job : Subsystem->GetQueue()->GetJobs())
@@ -303,11 +292,7 @@
 	}
 
 	const bool bWorldIsActive = GEditor->IsPlaySessionInProgress();
-<<<<<<< HEAD
-	return bHasExecutor && bNotRendering && bAtLeastOneJobAvailable && !bWorldIsActive;
-=======
 	return bHasExecutor && bNotRendering && bAtLeastOneJobAvailable && !bWorldIsActive && !bConfigWindowIsOpen;
->>>>>>> 6bbb88c8
 }
 
 FReply SMoviePipelineQueuePanel::OnRenderRemoteRequested()
@@ -330,10 +315,7 @@
 	const UMovieRenderPipelineProjectSettings* ProjectSettings = GetDefault<UMovieRenderPipelineProjectSettings>();
 	const bool bHasExecutor = ProjectSettings->DefaultRemoteExecutor != nullptr;
 	const bool bNotRendering = !Subsystem->IsRendering();
-<<<<<<< HEAD
-=======
 	const bool bConfigWindowIsOpen = WeakEditorWindow.IsValid();
->>>>>>> 6bbb88c8
 
 	bool bAtLeastOneJobAvailable = false;
 	for (UMoviePipelineExecutorJob* Job : Subsystem->GetQueue()->GetJobs())
@@ -345,11 +327,7 @@
 		}
 	}
 
-<<<<<<< HEAD
-	return bHasExecutor && bNotRendering && bAtLeastOneJobAvailable;
-=======
 	return bHasExecutor && bNotRendering && bAtLeastOneJobAvailable && !bConfigWindowIsOpen;
->>>>>>> 6bbb88c8
 }
 
 void SMoviePipelineQueuePanel::OnJobPresetChosen(TWeakObjectPtr<UMoviePipelineExecutorJob> InJob, TWeakObjectPtr<UMoviePipelineExecutorShot> InShot)
@@ -520,11 +498,7 @@
 	MenuBuilder.AddMenuEntry(
 		LOCTEXT("SaveAsQueue_Text", "Save As Asset"),
 		LOCTEXT("SaveAsQueue_Tip", "Save the current configuration as a new preset that can be shared between multiple jobs, or imported later as the base of a new configuration."),
-<<<<<<< HEAD
-		FSlateIcon(FEditorStyle::Get().GetStyleSetName(), "AssetEditor.SaveAsset.Greyscale"),
-=======
 		FSlateIcon(FEditorStyle::Get().GetStyleSetName(), "AssetEditor.SaveAsset"),
->>>>>>> 6bbb88c8
 		FUIAction(FExecuteAction::CreateSP(this, &SMoviePipelineQueuePanel::OnSaveAsAsset))
 	);
 
@@ -652,10 +626,7 @@
 	// Saving into a new package
 	const FString NewAssetName = FPackageName::GetLongPackageAssetName(PackageName);
 	UPackage* NewPackage = CreatePackage(*PackageName);
-<<<<<<< HEAD
-=======
 	NewPackage->MarkAsFullyLoaded();
->>>>>>> 6bbb88c8
 	UMoviePipelineQueue* DuplicateQueue = DuplicateObject<UMoviePipelineQueue>(CurrentQueue, NewPackage, *NewAssetName);
 
 	if (DuplicateQueue)
