// Copyright Epic Games, Inc. All Rights Reserved.

// Movie Pipeline Includes
#include "Widgets/SMoviePipelineQueuePanel.h"
#include "Widgets/MoviePipelineWidgetConstants.h"
#include "SMoviePipelineQueueEditor.h"
#include "SMoviePipelineConfigPanel.h"
#include "MovieRenderPipelineSettings.h"
#include "MovieRenderPipelineStyle.h"
#include "MoviePipelineBlueprintLibrary.h"
#include "Sections/MovieSceneCinematicShotSection.h"
#include "MoviePipelineQueue.h"
#include "MoviePipelineMasterConfig.h"
#include "MoviePipelineQueueSubsystem.h"

// Slate Includes
#include "Widgets/SBoxPanel.h"
#include "Widgets/Layout/SBorder.h"
#include "Widgets/Text/STextBlock.h"
#include "Widgets/Input/SButton.h"
#include "Widgets/SWindow.h"
#include "Styling/AppStyle.h"
#include "Framework/Application/SlateApplication.h"
#include "Framework/Notifications/NotificationManager.h"
#include "Widgets/Layout/SSplitter.h"
#include "Widgets/Layout/SWidgetSwitcher.h"
#include "Widgets/Notifications/SNotificationList.h"
#include "Styling/SlateIconFinder.h"
#include "Widgets/Images/SImage.h"
#include "Framework/MultiBox/MultiBoxBuilder.h"
#include "SPrimaryButton.h"

// ContentBrowser Includes
#include "IContentBrowserSingleton.h"
#include "ContentBrowserModule.h"

// Misc
#include "Editor.h"
#include "PropertyEditorModule.h"
#include "IDetailsView.h"
#include "Modules/ModuleManager.h"

// UnrealEd Includes
#include "ScopedTransaction.h"
#include "AssetRegistry/AssetData.h"
#include "AssetRegistry/AssetRegistryModule.h"
#include "FileHelpers.h"
#include "AssetToolsModule.h"
#include "Misc/FileHelper.h"


#define LOCTEXT_NAMESPACE "SMoviePipelineQueuePanel"

PRAGMA_DISABLE_OPTIMIZATION
void SMoviePipelineQueuePanel::Construct(const FArguments& InArgs)
{
	FPropertyEditorModule& PropertyEditorModule = FModuleManager::Get().LoadModuleChecked<FPropertyEditorModule>("PropertyEditor");
	FDetailsViewArgs DetailsViewArgs;
	DetailsViewArgs.bAllowSearch = false;
	DetailsViewArgs.NameAreaSettings = FDetailsViewArgs::HideNameArea;
	DetailsViewArgs.bHideSelectionTip = true;
	DetailsViewArgs.ColumnWidth = 0.7f;

	JobDetailsPanelWidget = PropertyEditorModule.CreateDetailView(DetailsViewArgs);

	// Create the child widgets that need to know about our pipeline
	PipelineQueueEditorWidget = SNew(SMoviePipelineQueueEditor)
		.OnEditConfigRequested(this, &SMoviePipelineQueuePanel::OnEditJobConfigRequested)
		.OnPresetChosen(this, &SMoviePipelineQueuePanel::OnJobPresetChosen)
		.OnJobSelectionChanged(this, &SMoviePipelineQueuePanel::OnSelectionChanged);


	{
		// Automatically select the first job in the queue
		UMoviePipelineQueueSubsystem* Subsystem = GEditor->GetEditorSubsystem<UMoviePipelineQueueSubsystem>();
		check(Subsystem);

		TArray<UMoviePipelineExecutorJob*> Jobs;
		if (Subsystem->GetQueue()->GetJobs().Num() > 0)
		{
			Jobs.Add(Subsystem->GetQueue()->GetJobs()[0]);
		}

		// Go through the UI so it updates the UI selection too and then this will loop back
		// around to OnSelectionChanged to update ourself.
		PipelineQueueEditorWidget->SetSelectedJobs(Jobs);
	}

	ChildSlot
	[
		SNew(SVerticalBox)

		// Create the toolbar for adding new items to the queue
		+ SVerticalBox::Slot()
		.Padding(FMargin(0.f, 1.0f))
		.AutoHeight()
		[
			SNew(SBorder)
			.BorderImage(FAppStyle::GetBrush("DetailsView.CategoryTop"))
			.BorderBackgroundColor(FLinearColor(.6, .6, .6, 1.0f))
			[
				SNew(SHorizontalBox)

				// Add a Level Sequence to the queue 
				+ SHorizontalBox::Slot()
				.Padding(MoviePipeline::ButtonOffset)
				.VAlign(VAlign_Fill)
				.AutoWidth()
				[
					PipelineQueueEditorWidget->MakeAddSequenceJobButton()
				]

				// Remove a job (potentially already processed) from the the queue 
				+ SHorizontalBox::Slot()
				.Padding(MoviePipeline::ButtonOffset)
				.VAlign(VAlign_Fill)
				.AutoWidth()
				[
					PipelineQueueEditorWidget->RemoveSelectedJobButton()
				]	

				// Spacer
				+SHorizontalBox::Slot()
				.VAlign(VAlign_Fill)
				.HAlign(HAlign_Fill)
				.FillWidth(1.f)
				[
					SNullWidget::NullWidget
				]

				// Presets Management Button
				+ SHorizontalBox::Slot()
				.Padding(MoviePipeline::ButtonOffset)
				.VAlign(VAlign_Center)
				.HAlign(HAlign_Right)
				.AutoWidth()
				[
					SNew(SComboButton)
					.ToolTipText(LOCTEXT("QueueManagementButton_Tooltip", "Export the current queue to an asset, or load a previously saved queue."))
					.ContentPadding(MoviePipeline::ButtonPadding)
					.ComboButtonStyle(FMovieRenderPipelineStyle::Get(), "ComboButton")
					.OnGetMenuContent(this, &SMoviePipelineQueuePanel::OnGenerateSavedQueuesMenu)
					.ForegroundColor(FSlateColor::UseForeground())
					.ButtonContent()
					[
						SNew(SHorizontalBox)
						+ SHorizontalBox::Slot()
						.Padding(0, 1, 4, 0)
						.AutoWidth()
						[
							SNew(SImage)
<<<<<<< HEAD
							.Image(FEditorStyle::Get().GetBrush("AssetEditor.SaveAsset"))
=======
							.Image(FAppStyle::Get().GetBrush("AssetEditor.SaveAsset"))
>>>>>>> d731a049
						]

						+ SHorizontalBox::Slot()
						.Padding(0, 1, 0, 0)
						[
							SNew(STextBlock)
							.Text(LOCTEXT("SavedQueueToolbarButton", "Load/Save Queue"))
						]
					]
				]
			]
		]
	
		// Main Queue Body
		+ SVerticalBox::Slot()
		.FillHeight(1.0f)
		[
			SNew(SSplitter)
			.Orientation(EOrientation::Orient_Horizontal)
			+ SSplitter::Slot()
			.Value(3)
			[
				PipelineQueueEditorWidget.ToSharedRef()

			]
			+ SSplitter::Slot()
			.Value(1)
			[
				SNew(SBorder)
				.BorderImage(FAppStyle::GetBrush("ToolPanel.GroupBorder"))
				.Padding(FMargin(1.f, 1.0f))
				.Content()
				[
					SNew(SWidgetSwitcher)
					.WidgetIndex(this, &SMoviePipelineQueuePanel::GetDetailsViewWidgetIndex)
					.IsEnabled(this, &SMoviePipelineQueuePanel::IsDetailsViewEnabled)
					+ SWidgetSwitcher::Slot()
					[
						JobDetailsPanelWidget.ToSharedRef()
					]
					+ SWidgetSwitcher::Slot()
					.Padding(2.0f, 24.0f, 2.0f, 2.0f)
					[
						SNew(SBox)
						.HAlign(EHorizontalAlignment::HAlign_Center)
						.Content()
						[
							SNew(STextBlock)
							.Text(LOCTEXT("NoJobSelected", "Select a job to view details."))
						]
					]
				]
			]
		]

		// Footer Bar
		+ SVerticalBox::Slot()
		.AutoHeight()
		[
			SNew(SBorder)
			.BorderImage(FAppStyle::GetBrush("DetailsView.CategoryTop"))
			.BorderBackgroundColor(FLinearColor(.6, .6, .6, 1.0f))
			.Padding(FMargin(0, 2, 0, 2))
			[
				SNew(SHorizontalBox)

				+ SHorizontalBox::Slot()
				.VAlign(VAlign_Fill)
				.HAlign(HAlign_Left)
				.FillWidth(1.f)
				[
					SNullWidget::NullWidget
				]

				// Render Local in Process
				+ SHorizontalBox::Slot()
				.Padding(MoviePipeline::ButtonOffset)
				.VAlign(VAlign_Fill)
				.HAlign(HAlign_Right)
				.AutoWidth()
				[
					SNew(SPrimaryButton)
					.Text(LOCTEXT("RenderQueueLocal_Text", "Render (Local)"))
					.ToolTipText(LOCTEXT("RenderQueueLocal_Tooltip", "Renders the current queue in the current process using Play in Editor."))
					.IsEnabled(this, &SMoviePipelineQueuePanel::IsRenderLocalEnabled)
					.OnClicked(this, &SMoviePipelineQueuePanel::OnRenderLocalRequested)
				]

				// Render Remotely (Separate Process or Farm)
				+ SHorizontalBox::Slot()
				.Padding(MoviePipeline::ButtonOffset)
				.VAlign(VAlign_Fill)
				.HAlign(HAlign_Right)
				.AutoWidth()
				[
					SNew(SPrimaryButton)
					.Text(LOCTEXT("RenderQueueRemote_Text", "Render (Remote)"))
					.ToolTipText(LOCTEXT("RenderQueueRemote_Tooltip", "Renders the current queue in a separate process."))
					.IsEnabled(this, &SMoviePipelineQueuePanel::IsRenderRemoteEnabled)
					.OnClicked(this, &SMoviePipelineQueuePanel::OnRenderRemoteRequested)
				]
			]
		]
	];
}

PRAGMA_ENABLE_OPTIMIZATION

FReply SMoviePipelineQueuePanel::OnRenderLocalRequested()
{
	UMoviePipelineQueueSubsystem* Subsystem = GEditor->GetEditorSubsystem<UMoviePipelineQueueSubsystem>();
	check(Subsystem);

	const UMovieRenderPipelineProjectSettings* ProjectSettings = GetDefault<UMovieRenderPipelineProjectSettings>();
	TSubclassOf<UMoviePipelineExecutorBase> ExecutorClass = ProjectSettings->DefaultLocalExecutor.TryLoadClass<UMoviePipelineExecutorBase>();

	// OnRenderLocalRequested should only get called if IsRenderLocalEnabled() returns true, meaning there's a valid class.
	check(ExecutorClass != nullptr);
	Subsystem->RenderQueueWithExecutor(ExecutorClass);
	return FReply::Handled();
}

bool SMoviePipelineQueuePanel::IsRenderLocalEnabled() const
{
	UMoviePipelineQueueSubsystem* Subsystem = GEditor->GetEditorSubsystem<UMoviePipelineQueueSubsystem>();
	check(Subsystem);

	const UMovieRenderPipelineProjectSettings* ProjectSettings = GetDefault<UMovieRenderPipelineProjectSettings>();
	const bool bHasExecutor = ProjectSettings->DefaultLocalExecutor.TryLoadClass<UMoviePipelineExecutorBase>() != nullptr;
	const bool bNotRendering = !Subsystem->IsRendering();
	const bool bConfigWindowIsOpen = WeakEditorWindow.IsValid();

	bool bAtLeastOneJobAvailable = false;
	for (UMoviePipelineExecutorJob* Job : Subsystem->GetQueue()->GetJobs())
	{
		if (!Job->IsConsumed() && Job->IsEnabled())
		{
			bAtLeastOneJobAvailable = true;
			break;
		}
	}

	const bool bWorldIsActive = GEditor->IsPlaySessionInProgress();
	return bHasExecutor && bNotRendering && bAtLeastOneJobAvailable && !bWorldIsActive && !bConfigWindowIsOpen;
}

FReply SMoviePipelineQueuePanel::OnRenderRemoteRequested()
{
	UMoviePipelineQueueSubsystem* Subsystem = GEditor->GetEditorSubsystem<UMoviePipelineQueueSubsystem>();
	check(Subsystem);

	const UMovieRenderPipelineProjectSettings* ProjectSettings = GetDefault<UMovieRenderPipelineProjectSettings>();
	TSubclassOf<UMoviePipelineExecutorBase> ExecutorClass = ProjectSettings->DefaultRemoteExecutor.TryLoadClass<UMoviePipelineExecutorBase>();

	// OnRenderRemoteRequested should only get called if IsRenderRemoteEnabled() returns true, meaning there's a valid class.
	check(ExecutorClass != nullptr);

	Subsystem->RenderQueueWithExecutor(ExecutorClass);
	return FReply::Handled();
}

bool SMoviePipelineQueuePanel::IsRenderRemoteEnabled() const
{
	UMoviePipelineQueueSubsystem* Subsystem = GEditor->GetEditorSubsystem<UMoviePipelineQueueSubsystem>();
	check(Subsystem);

	const UMovieRenderPipelineProjectSettings* ProjectSettings = GetDefault<UMovieRenderPipelineProjectSettings>();
	const bool bHasExecutor = ProjectSettings->DefaultRemoteExecutor.TryLoadClass<UMoviePipelineExecutorBase>() != nullptr;
	const bool bNotRendering = !Subsystem->IsRendering();
	const bool bConfigWindowIsOpen = WeakEditorWindow.IsValid();

	bool bAtLeastOneJobAvailable = false;
	for (UMoviePipelineExecutorJob* Job : Subsystem->GetQueue()->GetJobs())
	{
		if (!Job->IsConsumed() && Job->IsEnabled())
		{
			bAtLeastOneJobAvailable = true;
			break;
		}
	}

	return bHasExecutor && bNotRendering && bAtLeastOneJobAvailable && !bConfigWindowIsOpen;
}

void SMoviePipelineQueuePanel::OnJobPresetChosen(TWeakObjectPtr<UMoviePipelineExecutorJob> InJob, TWeakObjectPtr<UMoviePipelineExecutorShot> InShot)
{
	UMovieRenderPipelineProjectSettings* ProjectSettings = GetMutableDefault<UMovieRenderPipelineProjectSettings>();
	if (!InShot.IsValid())
	{
		// Store the preset so the next job they make will use it.
		ProjectSettings->LastPresetOrigin = InJob->GetPresetOrigin();
	}
	ProjectSettings->SaveConfig();
}

void SMoviePipelineQueuePanel::OnEditJobConfigRequested(TWeakObjectPtr<UMoviePipelineExecutorJob> InJob, TWeakObjectPtr<UMoviePipelineExecutorShot> InShot)
{
	// Only allow one editor open at once for now.
	if (WeakEditorWindow.IsValid())
	{
		FWidgetPath ExistingWindowPath;
		if (FSlateApplication::Get().FindPathToWidget(WeakEditorWindow.Pin().ToSharedRef(), ExistingWindowPath, EVisibility::All))
		{
			WeakEditorWindow.Pin()->BringToFront();
			FSlateApplication::Get().SetAllUserFocus(ExistingWindowPath, EFocusCause::SetDirectly);
		}

		return;
	}

	TSubclassOf<UMoviePipelineConfigBase> ConfigType;
	UMoviePipelineConfigBase* BasePreset = nullptr;
	UMoviePipelineConfigBase* BaseConfig = nullptr;
	if (InShot.IsValid())
	{
		ConfigType = UMoviePipelineShotConfig::StaticClass();
		BasePreset = InShot->GetShotOverridePresetOrigin();
		BaseConfig = InShot->GetShotOverrideConfiguration();
	}
	else
	{
		ConfigType = UMoviePipelineMasterConfig::StaticClass();
		BasePreset = InJob->GetPresetOrigin();
		BaseConfig = InJob->GetConfiguration();
	}

	TSharedRef<SWindow> EditorWindow =
		SNew(SWindow)
		.ClientSize(FVector2D(700, 600));

	TSharedRef<SMoviePipelineConfigPanel> ConfigEditorPanel =
		SNew(SMoviePipelineConfigPanel, ConfigType)
		.Job(InJob)
		.Shot(InShot)
		.OnConfigurationModified(this, &SMoviePipelineQueuePanel::OnConfigUpdatedForJob)
		.OnConfigurationSetToPreset(this, &SMoviePipelineQueuePanel::OnConfigUpdatedForJobToPreset)
		.BasePreset(BasePreset)
		.BaseConfig(BaseConfig);

	EditorWindow->SetContent(ConfigEditorPanel);


	TSharedPtr<SWindow> ParentWindow = FSlateApplication::Get().FindWidgetWindow(AsShared());
	if (ParentWindow.IsValid())
	{
		FSlateApplication::Get().AddWindowAsNativeChild(EditorWindow, ParentWindow.ToSharedRef());
	}

	WeakEditorWindow = EditorWindow;
}

void SMoviePipelineQueuePanel::OnConfigWindowClosed()
{
	if (WeakEditorWindow.IsValid())
	{
		WeakEditorWindow.Pin()->RequestDestroyWindow();
	}
}

void SMoviePipelineQueuePanel::OnConfigUpdatedForJob(TWeakObjectPtr<UMoviePipelineExecutorJob> InJob, TWeakObjectPtr<UMoviePipelineExecutorShot> InShot, UMoviePipelineConfigBase* InConfig)
{
	if (InJob.IsValid())
	{
		if (InShot.IsValid())
		{
			if (UMoviePipelineShotConfig* ShotConfig = Cast<UMoviePipelineShotConfig>(InConfig))
			{
				InShot->SetShotOverrideConfiguration(ShotConfig);
			}
		}
		else
		{
			if (UMoviePipelineMasterConfig* MasterConfig = Cast<UMoviePipelineMasterConfig>(InConfig))
			{
				InJob->SetConfiguration(MasterConfig);
			}
		}
	}

	OnConfigWindowClosed();
}

void SMoviePipelineQueuePanel::OnConfigUpdatedForJobToPreset(TWeakObjectPtr<UMoviePipelineExecutorJob> InJob, TWeakObjectPtr<UMoviePipelineExecutorShot> InShot, UMoviePipelineConfigBase* InConfig)
{
	if (InJob.IsValid())
	{
		if (InShot.IsValid())
		{
			if (UMoviePipelineShotConfig* ShotConfig = Cast<UMoviePipelineShotConfig>(InConfig))
			{
				InShot->SetShotOverridePresetOrigin(ShotConfig);
			}
		}
		else
		{
			if (UMoviePipelineMasterConfig* MasterConfig = Cast<UMoviePipelineMasterConfig>(InConfig))
			{
				InJob->SetPresetOrigin(MasterConfig);
			}
		}
	}

	// Store the preset they used as the last set one
	OnJobPresetChosen(InJob, InShot);

	OnConfigWindowClosed();
}

void SMoviePipelineQueuePanel::OnSelectionChanged(const TArray<UMoviePipelineExecutorJob*>& InSelectedJobs)
{
	TArray<UObject*> Jobs;
	for (UMoviePipelineExecutorJob* Job : InSelectedJobs)
	{
		Jobs.Add(Job);
	}
	
	JobDetailsPanelWidget->SetObjects(Jobs);
	NumSelectedJobs = InSelectedJobs.Num();
}

int32 SMoviePipelineQueuePanel::GetDetailsViewWidgetIndex() const
{
	return NumSelectedJobs == 0;
}

bool SMoviePipelineQueuePanel::IsDetailsViewEnabled() const
{
	TArray<TWeakObjectPtr<UObject>> OutObjects= JobDetailsPanelWidget->GetSelectedObjects();

	bool bAllEnabled = true;
	for (TWeakObjectPtr<UObject> Object : OutObjects)
	{
		const UMoviePipelineExecutorJob* Job = Cast<UMoviePipelineExecutorJob>(Object);
		if (Job && Job->IsConsumed())
		{
			bAllEnabled = false;
			break;
		}
	}

	return bAllEnabled;
}

TSharedRef<SWidget> SMoviePipelineQueuePanel::OnGenerateSavedQueuesMenu()
{
	FMenuBuilder MenuBuilder(true, nullptr);

	IContentBrowserSingleton& ContentBrowser = FModuleManager::LoadModuleChecked<FContentBrowserModule>("ContentBrowser").Get();

	MenuBuilder.AddMenuEntry(
		LOCTEXT("SaveAsQueue_Text", "Save As Asset"),
		LOCTEXT("SaveAsQueue_Tip", "Save the current configuration as a new preset that can be shared between multiple jobs, or imported later as the base of a new configuration."),
		FSlateIcon(FAppStyle::Get().GetStyleSetName(), "AssetEditor.SaveAsset"),
		FUIAction(FExecuteAction::CreateSP(this, &SMoviePipelineQueuePanel::OnSaveAsAsset))
	);

	FAssetPickerConfig AssetPickerConfig;
	{
		AssetPickerConfig.SelectionMode = ESelectionMode::Single;
		AssetPickerConfig.InitialAssetViewType = EAssetViewType::Column;
		AssetPickerConfig.bFocusSearchBoxWhenOpened = true;
		AssetPickerConfig.bAllowNullSelection = false;
		AssetPickerConfig.bShowBottomToolbar = true;
		AssetPickerConfig.bAutohideSearchBar = false;
		AssetPickerConfig.bAllowDragging = false;
		AssetPickerConfig.bCanShowClasses = false;
		AssetPickerConfig.bShowPathInColumnView = true;
		AssetPickerConfig.bShowTypeInColumnView = false;
		AssetPickerConfig.bSortByPathInColumnView = false;

		AssetPickerConfig.AssetShowWarningText = LOCTEXT("NoQueueAssets_Warning", "No Queues Found");
		AssetPickerConfig.Filter.ClassPaths.Add(UMoviePipelineQueue::StaticClass()->GetClassPathName());
		AssetPickerConfig.Filter.bRecursiveClasses = true;
		AssetPickerConfig.OnAssetSelected = FOnAssetSelected::CreateSP(this, &SMoviePipelineQueuePanel::OnImportSavedQueueAssest);
	}

	MenuBuilder.BeginSection(NAME_None, LOCTEXT("LoadQueue_MenuSection", "Load Queue"));
	{
		TSharedRef<SWidget> PresetPicker = SNew(SBox)
			.MinDesiredWidth(400.f)
			.MinDesiredHeight(400.f)
			[
				ContentBrowser.CreateAssetPicker(AssetPickerConfig)
			];

		MenuBuilder.AddWidget(PresetPicker, FText(), true, false);
	}
	MenuBuilder.EndSection();

	return MenuBuilder.MakeWidget();
}

bool SMoviePipelineQueuePanel::OpenSaveDialog(const FString& InDefaultPath, const FString& InNewNameSuggestion, FString& OutPackageName)
{
	FSaveAssetDialogConfig SaveAssetDialogConfig;
	{
		SaveAssetDialogConfig.DefaultPath = InDefaultPath;
		SaveAssetDialogConfig.DefaultAssetName = InNewNameSuggestion;
		SaveAssetDialogConfig.AssetClassNames.Add(UMoviePipelineQueue::StaticClass()->GetClassPathName());
		SaveAssetDialogConfig.ExistingAssetPolicy = ESaveAssetDialogExistingAssetPolicy::AllowButWarn;
		SaveAssetDialogConfig.DialogTitleOverride = LOCTEXT("SaveQueueAssetDialogTitle", "Save Queue Asset");
	}

	FContentBrowserModule& ContentBrowserModule = FModuleManager::LoadModuleChecked<FContentBrowserModule>("ContentBrowser");
	FString SaveObjectPath = ContentBrowserModule.Get().CreateModalSaveAssetDialog(SaveAssetDialogConfig);

	if (!SaveObjectPath.IsEmpty())
	{
		OutPackageName = FPackageName::ObjectPathToPackageName(SaveObjectPath);
		return true;
	}

	return false;
}

bool SMoviePipelineQueuePanel::GetSavePresetPackageName(const FString& InExistingName, FString& OutName)
{
	UMovieRenderPipelineProjectSettings* ConfigSettings = GetMutableDefault<UMovieRenderPipelineProjectSettings>();

	// determine default package path
	const FString DefaultSaveDirectory = ConfigSettings->PresetSaveDir.Path;

	FString DialogStartPath;
	FPackageName::TryConvertFilenameToLongPackageName(DefaultSaveDirectory, DialogStartPath);
	if (DialogStartPath.IsEmpty())
	{
		DialogStartPath = TEXT("/Game");
	}

	// determine default asset name
	FString DefaultName = InExistingName;

	FString UniquePackageName;
	FString UniqueAssetName;

	FAssetToolsModule& AssetToolsModule = FModuleManager::LoadModuleChecked<FAssetToolsModule>("AssetTools");
	AssetToolsModule.Get().CreateUniqueAssetName(DialogStartPath / DefaultName, TEXT(""), UniquePackageName, UniqueAssetName);

	FString DialogStartName = FPaths::GetCleanFilename(UniqueAssetName);

	FString UserPackageName;
	FString NewPackageName;

	// get destination for asset
	bool bFilenameValid = false;
	while (!bFilenameValid)
	{
		if (!OpenSaveDialog(DialogStartPath, DialogStartName, UserPackageName))
		{
			return false;
		}

		NewPackageName = UserPackageName;

		FText OutError;
		bFilenameValid = FFileHelper::IsFilenameValidForSaving(NewPackageName, OutError);
	}

	// Update to the last location they saved to so it remembers their settings next time.
	ConfigSettings->PresetSaveDir.Path = FPackageName::GetLongPackagePath(UserPackageName);
	ConfigSettings->SaveConfig();
	OutName = MoveTemp(NewPackageName);
	return true;
}

void SMoviePipelineQueuePanel::OnSaveAsAsset()
{
	UMoviePipelineQueueSubsystem* Subsystem = GEditor->GetEditorSubsystem<UMoviePipelineQueueSubsystem>();
	check(Subsystem);
	UMoviePipelineQueue* CurrentQueue = Subsystem->GetQueue();

	FString PackageName;
	if (!GetSavePresetPackageName(CurrentQueue->GetName(), PackageName))
	{
		return;
	}
	
	// Saving into a new package
	const FString NewAssetName = FPackageName::GetLongPackageAssetName(PackageName);
	UPackage* NewPackage = CreatePackage(*PackageName);
	NewPackage->MarkAsFullyLoaded();
	UMoviePipelineQueue* DuplicateQueue = DuplicateObject<UMoviePipelineQueue>(CurrentQueue, NewPackage, *NewAssetName);

	if (DuplicateQueue)
	{
		DuplicateQueue->SetFlags(RF_Public | RF_Standalone | RF_Transactional);

		FAssetRegistryModule::AssetCreated(DuplicateQueue);

		FEditorFileUtils::EPromptReturnCode PromptReturnCode = FEditorFileUtils::PromptForCheckoutAndSave({ NewPackage }, false, false);
	}
}

void SMoviePipelineQueuePanel::OnImportSavedQueueAssest(const FAssetData& InPresetAsset)
{
	FSlateApplication::Get().DismissAllMenus();

	UMoviePipelineQueue* SavedQueue = CastChecked<UMoviePipelineQueue>(InPresetAsset.GetAsset());
	if (SavedQueue)
	{
		// Duplicate the queue so we don't start modifying the one in the asset.
		UMoviePipelineQueueSubsystem* Subsystem = GEditor->GetEditorSubsystem<UMoviePipelineQueueSubsystem>();
		check(Subsystem);

		Subsystem->GetQueue()->CopyFrom(SavedQueue);

		// Update the shot list in case the stored queue being copied is out of date with the sequence
		for (UMoviePipelineExecutorJob* Job : Subsystem->GetQueue()->GetJobs())
		{
			ULevelSequence* LoadedSequence = Cast<ULevelSequence>(Job->Sequence.TryLoad());
			if (LoadedSequence)
			{
				bool bShotsChanged = false;
				UMoviePipelineBlueprintLibrary::UpdateJobShotListFromSequence(LoadedSequence, Job, bShotsChanged);

				if (bShotsChanged)
				{
					FNotificationInfo Info(LOCTEXT("QueueShotsUpdated", "Shots have changed since the queue was saved, please resave the queue"));
					Info.ExpireDuration = 5.0f;
					FSlateNotificationManager::Get().AddNotification(Info)->SetCompletionState(SNotificationItem::CS_Fail);
				}
			}
		}

		// Automatically select the first job in the queue
		TArray<UMoviePipelineExecutorJob*> Jobs;
		if (Subsystem->GetQueue()->GetJobs().Num() > 0)
		{
			Jobs.Add(Subsystem->GetQueue()->GetJobs()[0]);
		}

		// Go through the UI so it updates the UI selection too and then this will loop back
		// around to OnSelectionChanged to update ourself.
		PipelineQueueEditorWidget->SetSelectedJobs(Jobs);
	}
}

#undef LOCTEXT_NAMESPACE // SMoviePipelineQueuePanel<|MERGE_RESOLUTION|>--- conflicted
+++ resolved
@@ -149,11 +149,7 @@
 						.AutoWidth()
 						[
 							SNew(SImage)
-<<<<<<< HEAD
-							.Image(FEditorStyle::Get().GetBrush("AssetEditor.SaveAsset"))
-=======
 							.Image(FAppStyle::Get().GetBrush("AssetEditor.SaveAsset"))
->>>>>>> d731a049
 						]
 
 						+ SHorizontalBox::Slot()
