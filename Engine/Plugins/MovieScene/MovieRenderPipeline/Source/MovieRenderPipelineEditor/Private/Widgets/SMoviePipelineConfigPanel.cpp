--- conflicted
+++ resolved
@@ -488,10 +488,7 @@
 	// Saving into a new package
 	const FString NewAssetName = FPackageName::GetLongPackageAssetName(PackageName);
 	UPackage*     NewPackage = CreatePackage(*PackageName);
-<<<<<<< HEAD
-=======
 	NewPackage->MarkAsFullyLoaded();
->>>>>>> 6bbb88c8
 	UMoviePipelineConfigBase*  NewPreset = NewObject<UMoviePipelineConfigBase>(NewPackage, ConfigAssetType, *NewAssetName, RF_Public | RF_Standalone | RF_Transactional);
 	
 	if (NewPreset)
