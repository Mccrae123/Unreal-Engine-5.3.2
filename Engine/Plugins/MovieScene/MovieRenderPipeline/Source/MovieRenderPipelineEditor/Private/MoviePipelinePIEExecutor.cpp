--- conflicted
+++ resolved
@@ -22,11 +22,7 @@
 #define LOCTEXT_NAMESPACE "MoviePipelinePIEExecutor"
 
 
-<<<<<<< HEAD
-const TArray<FString> UMoviePipelinePIEExecutor::FValidationMessageGatherer::Whitelist = { "LogMovieRenderPipeline", "LogMovieRenderPipelineIO", "LogMoviePipelineExecutor", "LogImageWriteQueue", "LogAppleProResMedia", "LogAvidDNxMedia"};
-=======
 const TArray<FString> UMoviePipelinePIEExecutor::FValidationMessageGatherer::AllowList = { "LogMovieRenderPipeline", "LogMovieRenderPipelineIO", "LogMoviePipelineExecutor", "LogImageWriteQueue", "LogAppleProResMedia", "LogAvidDNxMedia"};
->>>>>>> 6bbb88c8
 
 UMoviePipelinePIEExecutor::FValidationMessageGatherer::FValidationMessageGatherer()
 	: FOutputDevice()
@@ -45,15 +41,9 @@
 
 void UMoviePipelinePIEExecutor::FValidationMessageGatherer::Serialize(const TCHAR* V, ELogVerbosity::Type Verbosity, const class FName& Category)
 {
-<<<<<<< HEAD
-	for (const FString& WhiteCategory : Whitelist)
-	{
-		if (Category.ToString().Equals(WhiteCategory))
-=======
 	for (const FString& AllowedCategory : AllowList)
 	{
 		if (Category.ToString().Equals(AllowedCategory))
->>>>>>> 6bbb88c8
 		{
 			if (Verbosity == ELogVerbosity::Warning)
 			{
@@ -271,8 +261,6 @@
 	OnIndividualShotWorkFinishedDelegate.Broadcast(InOutputData);
 }
 
-<<<<<<< HEAD
-=======
 void UMoviePipelinePIEExecutor::BeginDestroy()
 {
 	// Ensure we're no longer gathering, otherwise it tries to call a callback on the now dead uobject.
@@ -281,7 +269,6 @@
 	Super::BeginDestroy();
 }
 
->>>>>>> 6bbb88c8
 void UMoviePipelinePIEExecutor::OnPIEEnded(bool)
 {
 	FEditorDelegates::EndPIE.RemoveAll(this);
@@ -302,13 +289,10 @@
 		// Cache this off so we can use it in DelayedFinishNotification, at which point ActiveMoviePipeline is null.
 		CachedOutputDataParams = ActiveMoviePipeline->GetOutputDataParams();
 	}
-<<<<<<< HEAD
-=======
 
 	// We need to null out this reference this frame, otherwise we try to hold onto a PIE
 	// object after PIE finishes which causes a GC leak.
 	ActiveMoviePipeline = nullptr;
->>>>>>> 6bbb88c8
 	// ToDo: bAnyJobHadFatalError
 
 	// Delay for one frame so that PIE can finish shut down. It's not a huge fan of us starting up on the same frame.
@@ -327,16 +311,6 @@
 {
 	// Get the params for the job (including output info) from the cache. ActiveMoviePipeline is null already.
 	OnIndividualJobFinishedImpl(CachedOutputDataParams);
-<<<<<<< HEAD
-
-	// Now that PIE has finished
-	UMoviePipeline* MoviePipeline = ActiveMoviePipeline;
-	
-	// Null these out now since OnIndividualPipelineFinished might invoke something that causes a GC
-	// and we want them to go away with the GC.
-	ActiveMoviePipeline = nullptr;
-=======
->>>>>>> 6bbb88c8
 	
 	// Now that another frame has passed and we should be OK to start another PIE session, notify our owner.
 	OnIndividualPipelineFinished(nullptr);
