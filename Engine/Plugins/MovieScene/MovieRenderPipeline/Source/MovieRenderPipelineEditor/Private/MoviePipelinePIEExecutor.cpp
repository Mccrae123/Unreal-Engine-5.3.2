// Copyright Epic Games, Inc. All Rights Reserved.
#include "MoviePipelinePIEExecutor.h"
#include "MoviePipelinePrimaryConfig.h"
#include "MoviePipelineShotConfig.h"
#include "MoviePipeline.h"
#include "MoviePipelineGameOverrideSetting.h"
#include "MoviePipelineOutputSetting.h"
#include "MovieRenderPipelineCoreModule.h"
#include "Framework/Application/SlateApplication.h"
#include "MovieRenderPipelineDataTypes.h"
#include "MovieRenderPipelineSettings.h"
#include "Editor/EditorEngine.h"
#include "Editor.h"
#include "Settings/LevelEditorPlaySettings.h"
#include "MoviePipelineQueue.h"
#include "MoviePipelineBlueprintLibrary.h"
#include "MoviePipelinePIEExecutorSettings.h"
#include "MoviePipelineEditorBlueprintLibrary.h"
#include "Misc/MessageDialog.h"
#include "Modules/ModuleManager.h"
#include "MessageLogModule.h"
#include "Logging/MessageLog.h"
#include "Graph/MovieGraphPipeline.h"

#include UE_INLINE_GENERATED_CPP_BY_NAME(MoviePipelinePIEExecutor)

#include UE_INLINE_GENERATED_CPP_BY_NAME(MoviePipelinePIEExecutor)

#define LOCTEXT_NAMESPACE "MoviePipelinePIEExecutor"


const TArray<FString> UMoviePipelinePIEExecutor::FValidationMessageGatherer::AllowList = { "LogMovieRenderPipeline", "LogMovieRenderPipelineIO", "LogMoviePipelineExecutor", "LogImageWriteQueue", "LogAppleProResMedia", "LogAvidDNxMedia"};

UMoviePipelinePIEExecutor::FValidationMessageGatherer::FValidationMessageGatherer()
	: FOutputDevice()
	, ExecutorLog()
{
	FMessageLogModule& MessageLogModule = FModuleManager::LoadModuleChecked<FMessageLogModule>("MessageLog");
	FMessageLogInitializationOptions MessageLogOptions;
	MessageLogOptions.bShowPages = true;
	MessageLogOptions.bAllowClear = true;
	MessageLogOptions.MaxPageCount = 10;
	MessageLogOptions.bShowFilters = true;
	MessageLogModule.RegisterLogListing("MoviePipelinePIEExecutor", LOCTEXT("MoviePipelineExecutorLogLabel", "High Quality Media Export"));

	ExecutorLog = MakeUnique<FMessageLog>("MoviePipelinePIEExecutor");
}

void UMoviePipelinePIEExecutor::FValidationMessageGatherer::Serialize(const TCHAR* V, ELogVerbosity::Type Verbosity, const class FName& Category)
{
	for (const FString& AllowedCategory : AllowList)
	{
		if (Category.ToString().Equals(AllowedCategory))
		{
			if (Verbosity == ELogVerbosity::Warning)
			{
				ExecutorLog->Warning(FText::FromString(FString(V)));
			}
			else if (Verbosity == ELogVerbosity::Error)
			{
				ExecutorLog->Error(FText::FromString(FString(V)));
			}
			return;
		}
	}
}

UMoviePipelinePIEExecutor::UMoviePipelinePIEExecutor()
	: UMoviePipelineLinearExecutorBase()
	, bRenderOffscreen(false)
	, RemainingInitializationFrames(-1)
	, bPreviousUseFixedTimeStep(false)
	, PreviousFixedTimeStepDelta(1 / 30.0)
{
	if (!IsTemplate() && FSlateApplication::IsInitialized())
	{
		if (!FApp::CanEverRender() || FSlateApplication::Get().IsRenderingOffScreen())
		{
			SetIsRenderingOffscreen(true);
		}
	}
}

void UMoviePipelinePIEExecutor::Start(const UMoviePipelineExecutorJob* InJob)
{
	Super::Start(InJob);

	// Check for null sequence
	ULevelSequence* LevelSequence = Cast<ULevelSequence>(InJob->Sequence.TryLoad());
	if (!LevelSequence)
	{
		if(!IsRenderingOffscreen())
		{
			FText FailureReason = LOCTEXT("InvalidSequenceFailureDialog", "One or more jobs in the queue has an invalid/null sequence.");
			FMessageDialog::Open(EAppMsgType::Ok, FailureReason);
		}

		OnExecutorFinishedImpl();
		return;
	}

	// Check for unsaved maps. It's pretty rare that someone actually wants to execute on an unsaved map,
	// and it catches the much more common case of adding the job to an unsaved map and then trying to render
	// from a newly loaded map, PIE startup will fail because the map is no longer valid.
	const bool bAllMapsValid = UMoviePipelineEditorBlueprintLibrary::IsMapValidForRemoteRender(Queue->GetJobs());
	if (!bAllMapsValid)
	{
		if(!IsRenderingOffscreen())
		{
			FText FailureReason = LOCTEXT("UnsavedMapFailureDialog", "One or more jobs in the queue have an unsaved map as their target map. Maps must be saved at least once before rendering, and then the job must be manually updated to point to the newly saved map.");
			FMessageDialog::Open(EAppMsgType::Ok, FailureReason);
		}

		OnExecutorFinishedImpl();
		return;
	}

	// Start capturing logging messages
	ValidationMessageGatherer.StartGathering();

	FVector2D WindowSize = FVector2D(1280, 720);

	const UMoviePipelinePIEExecutorSettings* ExecutorSettings = GetDefault<UMoviePipelinePIEExecutorSettings>();
	if (ExecutorSettings->bResizePIEWindowToOutputResolution)
	{
		// Allow creating the PIE window at the size of the output to work around UMG scaling bugs when the main viewport is one resolution and then we re-render it at another.
		UMoviePipelineOutputSetting* OutputSetting = Cast<UMoviePipelineOutputSetting>(InJob->GetConfiguration()->FindOrAddSettingByClass(UMoviePipelineOutputSetting::StaticClass()));
		WindowSize = FVector2D(OutputSetting->OutputResolution.X, OutputSetting->OutputResolution.Y);
	}


	// Create a Slate window to hold our preview.
	TSharedRef<SWindow> CustomWindow = SNew(SWindow)
		.ClientSize(WindowSize)
		.AutoCenter(EAutoCenter::PrimaryWorkArea)
		.UseOSWindowBorder(true)
		.FocusWhenFirstShown(false)
		.ActivationPolicy(EWindowActivationPolicy::Never)
		.HasCloseButton(true)
		.SupportsMaximize(false)
		.SupportsMinimize(true)
		.SizingRule(ESizingRule::UserSized);

	WeakCustomWindow = CustomWindow;
	FSlateApplication::Get().AddWindow(CustomWindow, !IsRenderingOffscreen());

	// Initialize our own copy of the Editor Play settings which we will adjust defaults on.
	ULevelEditorPlaySettings* PlayInEditorSettings = NewObject<ULevelEditorPlaySettings>();
	PlayInEditorSettings->SetPlayNetMode(EPlayNetMode::PIE_Standalone);
	PlayInEditorSettings->SetPlayNumberOfClients(1);
	PlayInEditorSettings->bLaunchSeparateServer = false;
	PlayInEditorSettings->SetRunUnderOneProcess(true);
	PlayInEditorSettings->LastExecutedPlayModeType = EPlayModeType::PlayMode_InEditorFloating;
	PlayInEditorSettings->bUseNonRealtimeAudioDevice = true;

	FRequestPlaySessionParams Params;
	Params.EditorPlaySettings = PlayInEditorSettings;
	Params.CustomPIEWindow = CustomWindow;
	Params.GlobalMapOverride = InJob->Map.GetAssetPathString();
	// Don't allow the online subsystem to try and authenticate as it will delay PIE startup and no PIE world will exist when PostPIEStarted is called.
	Params.bAllowOnlineSubsystem = false;

	// Initialize the transient settings so that they will exist in time for the GameOverrides check.
	InJob->GetConfiguration()->InitializeTransientSettings();

	TArray<UMoviePipelineSetting*> AllSettings = InJob->GetConfiguration()->GetAllSettings();
	UMoviePipelineSetting** GameOverridesPtr = AllSettings.FindByPredicate([](UMoviePipelineSetting* InSetting) { return InSetting->GetClass() == UMoviePipelineGameOverrideSetting::StaticClass(); });
	if (GameOverridesPtr)
	{	
		UMoviePipelineSetting* Setting = *GameOverridesPtr;
		if (Setting)
		{
			Params.GameModeOverride = CastChecked<UMoviePipelineGameOverrideSetting>(Setting)->GameModeOverride;
		}
	}

	bPreviousUseFixedTimeStep = FApp::UseFixedTimeStep();
	PreviousFixedTimeStepDelta = FApp::GetFixedDeltaTime();

	// Force the engine into fixed timestep mode. It's going to get overridden on the first frame by the movie pipeline,
	// and everything controlled by Sequencer will use the correct timestep for renders but non-controlled things (such
	// as pawns) use an uncontrolled DT on the first frame which lowers determinism.
	FApp::SetUseFixedTimeStep(true);
	FApp::SetFixedDeltaTime(InJob->GetConfiguration()->GetEffectiveFrameRate(LevelSequence).AsInterval());

	// Kick off an async request to start a play session. This won't happen until the next frame.
	GEditor->RequestPlaySession(Params);

	// Listen for PIE startup since there's no current way to pass a delegate through the request.
	FEditorDelegates::PostPIEStarted.AddUObject(this, &UMoviePipelinePIEExecutor::OnPIEStartupFinished);
}

void UMoviePipelinePIEExecutor::OnPIEStartupFinished(bool)
{
	// Immediately un-bind our delegate so that we don't catch all PIE startup requests in the future.
	FEditorDelegates::PostPIEStarted.RemoveAll(this);

	// Hack to find out the PIE world since it is not provided by the delegate.
	UWorld* ExecutingWorld = nullptr;
	
	for (const FWorldContext& Context : GEngine->GetWorldContexts())
	{
		if (Context.WorldType == EWorldType::PIE)
		{
			ExecutingWorld = Context.World();
		}
	}
	
	if(!ExecutingWorld)
	{
		// This only happens if PIE startup fails and they've usually gotten a pop-up dialog already.
		UE_LOG(LogMovieRenderPipeline, Error, TEXT("Failed to find a PIE UWorld after OnPIEStartupFinished!"));
		OnExecutorFinishedImpl();
		return;
	}

	// Only mark us as rendering once we've gotten the OnPIEStartupFinished call. If something were to interrupt PIE
	// startup (such as non-compiled blueprints) the queue would get stuck thinking it's rendering when it's not.
	bIsRendering = true;

	// Allow the user to have overridden which Pipeline is actually run. This is an unlikely scenario but allows
	// the user to create their own implementation while still re-using the rest of our UI and infrastructure.
	const UMovieRenderPipelineProjectSettings* ProjectSettings = GetDefault<UMovieRenderPipelineProjectSettings>();
<<<<<<< HEAD
	TSubclassOf<UMoviePipeline> PipelineClass = ProjectSettings->DefaultPipeline.TryLoadClass<UMoviePipeline>();
=======
	TSubclassOf<UMoviePipelineBase> PipelineClass = ProjectSettings->DefaultPipeline.TryLoadClass<UMoviePipelineBase>();
>>>>>>> 4af6daef
	if (!PipelineClass)
	{
		UE_LOG(LogMovieRenderPipeline, Error, TEXT("Failed to load project specified MoviePipeline class type!"));
		OnExecutorFinishedImpl();
		return;
	}
<<<<<<< HEAD

	// This Pipeline belongs to the world being created so that they have context for things they execute.
	ActiveMoviePipeline = NewObject<UMoviePipeline>(ExecutingWorld, PipelineClass);
=======

	UMoviePipelineExecutorJob* CurrentJob = Queue->GetJobs()[CurrentPipelineIndex];
	if (CurrentJob->GetGraphConfig())
	{
		PipelineClass = UMovieGraphPipeline::StaticClass();
	}

	// This Pipeline belongs to the world being created so that they have context for things they execute.
	ActiveMoviePipeline = NewObject<UMoviePipelineBase>(ExecutingWorld, PipelineClass);

	UMoviePipeline* PipelineAsLegacy = Cast<UMoviePipeline>(ActiveMoviePipeline);

>>>>>>> 4af6daef
	
	// We allow users to set a multi-frame delay before we actually run the Initialization function and start thinking.
	// This solves cases where there are engine systems that need to finish loading before we do anything.
	const UMoviePipelinePIEExecutorSettings* ExecutorSettings = GetDefault<UMoviePipelinePIEExecutorSettings>();

	// We tick each frame to update the Window Title, and kick off latent pipeling initialization.
	FCoreDelegates::OnBeginFrame.AddUObject(this, &UMoviePipelinePIEExecutor::OnTick);

	// Listen for when the pipeline thinks it has finished.
	ActiveMoviePipeline->OnMoviePipelineWorkFinished().AddUObject(this, &UMoviePipelinePIEExecutor::OnPIEMoviePipelineFinished);
	ActiveMoviePipeline->OnMoviePipelineShotWorkFinished().AddUObject(this, &UMoviePipelinePIEExecutor::OnJobShotFinished);
<<<<<<< HEAD
	ActiveMoviePipeline->SetViewportInitArgs(ViewportInitArgs);
=======
	if (PipelineAsLegacy)
	{

		PipelineAsLegacy->SetViewportInitArgs(ViewportInitArgs);
	}
>>>>>>> 4af6daef
	
	if (ExecutorSettings->InitialDelayFrameCount == 0)
	{
		OnIndividualJobStartedImpl(Queue->GetJobs()[CurrentPipelineIndex]);
<<<<<<< HEAD
		ActiveMoviePipeline->Initialize(Queue->GetJobs()[CurrentPipelineIndex]);
=======
		if (PipelineAsLegacy)
		{
			PipelineAsLegacy->Initialize(Queue->GetJobs()[CurrentPipelineIndex]);
		}
		else if (UMovieGraphPipeline* PipelineAsGraph = Cast<UMovieGraphPipeline>(ActiveMoviePipeline))
		{
			PipelineAsGraph->Initialize(Queue->GetJobs()[CurrentPipelineIndex], FMovieGraphInitConfig());
		}
>>>>>>> 4af6daef
		RemainingInitializationFrames = -1;
	}
	else
	{
		RemainingInitializationFrames = ExecutorSettings->InitialDelayFrameCount;
	}
	
	// Listen for PIE shutdown in case the user hits escape to close it. 
	FEditorDelegates::EndPIE.AddUObject(this, &UMoviePipelinePIEExecutor::OnPIEEnded);
}

void UMoviePipelinePIEExecutor::OnTick()
{
	if (RemainingInitializationFrames >= 0)
	{
		if (RemainingInitializationFrames == 0)
		{
<<<<<<< HEAD
			if (CustomInitializationTime.IsSet())
			{
				ActiveMoviePipeline->SetInitializationTime(CustomInitializationTime.GetValue());
			}

			OnIndividualJobStartedImpl(Queue->GetJobs()[CurrentPipelineIndex]);
			ActiveMoviePipeline->Initialize(Queue->GetJobs()[CurrentPipelineIndex]);
=======
			OnIndividualJobStartedImpl(Queue->GetJobs()[CurrentPipelineIndex]);
			
			UMoviePipeline* PipelineAsLegacy = Cast<UMoviePipeline>(ActiveMoviePipeline);
			if (PipelineAsLegacy)
			{
				PipelineAsLegacy->Initialize(Queue->GetJobs()[CurrentPipelineIndex]);
				if (CustomInitializationTime.IsSet())
				{
					PipelineAsLegacy->SetInitializationTime(CustomInitializationTime.GetValue());
				}
			}
			else if (UMovieGraphPipeline* PipelineAsGraph = Cast<UMovieGraphPipeline>(ActiveMoviePipeline))
			{
				// PipelineAsGraph->Initialize(Queue->GetJobs()[CurrentPipelineIndex], FMovieGraphInitConfig());
			}
>>>>>>> 4af6daef
		}

		RemainingInitializationFrames--;
	}
	
	if (RemainingInitializationFrames <= 0)
	{
		Queue->GetJobs()[CurrentPipelineIndex]->SetStatusProgress(UMoviePipelineBlueprintLibrary::GetCompletionPercentage(Cast<UMoviePipeline>(ActiveMoviePipeline)));
	}
	
	FText WindowTitle = GetWindowTitle();
	TSharedPtr<SWindow> CustomWindow = WeakCustomWindow.Pin();
	if (CustomWindow)
	{
		CustomWindow->SetTitle(WindowTitle);
	}
}

void UMoviePipelinePIEExecutor::OnPIEMoviePipelineFinished(FMoviePipelineOutputData InOutputData)
{
	if (!InOutputData.bSuccess)
	{
		OnPipelineErrored(InOutputData.Pipeline, true, FText());
	}

	// Unsubscribe to the EndPIE event so we don't think the user canceled it.
	FCoreDelegates::OnBeginFrame.RemoveAll(this);

	// Reset progress for UI (regardless of success)
	Queue->GetJobs()[CurrentPipelineIndex]->SetStatusProgress(0.0f);

	if (ActiveMoviePipeline)
	{
		// Unsubscribe in the event that it gets called twice we don't have issues.
		ActiveMoviePipeline->OnMoviePipelineWorkFinished().RemoveAll(this);
	}

	// The End Play will happen on the next frame.
	GEditor->RequestEndPlayMap();
}

void UMoviePipelinePIEExecutor::OnJobShotFinished(FMoviePipelineOutputData InOutputData)
{
	// Just re-broadcast the delegate to our listeners.
	OnIndividualShotWorkFinishedDelegateNative.Broadcast(InOutputData);
	OnIndividualShotWorkFinishedDelegate.Broadcast(InOutputData);
}

void UMoviePipelinePIEExecutor::BeginDestroy()
{
	// Ensure we're no longer gathering, otherwise it tries to call a callback on the now dead uobject.
	ValidationMessageGatherer.StopGathering();

	Super::BeginDestroy();
}

void UMoviePipelinePIEExecutor::OnPIEEnded(bool)
{
	FEditorDelegates::EndPIE.RemoveAll(this);

	CachedOutputDataParams = FMoviePipelineOutputData();
	UMoviePipeline* PipelineAsLegacy = Cast<UMoviePipeline>(ActiveMoviePipeline);

	// Only call Shutdown if the pipeline hasn't been finished.
	if (ActiveMoviePipeline && ActiveMoviePipeline->GetPipelineState() != EMovieRenderPipelineState::Finished)
	{
		UE_LOG(LogMovieRenderPipeline, Log, TEXT("PIE Ended while Movie Pipeline was still active. Stalling to do full shutdown."));

		// This will flush any outstanding work on the movie pipeline (file writes) immediately
		ActiveMoviePipeline->Shutdown(true);
		UE_LOG(LogMovieRenderPipeline, Log, TEXT("MoviePipelinePIEExecutor: Stalling finished, pipeline has shut down."));
	}
	if (PipelineAsLegacy)
	{
		// Cache this off so we can use it in DelayedFinishNotification, at which point ActiveMoviePipeline is null.
		CachedOutputDataParams = PipelineAsLegacy->GetOutputDataParams();
	}

	// We need to null out this reference this frame, otherwise we try to hold onto a PIE
	// object after PIE finishes which causes a GC leak.
	ActiveMoviePipeline = nullptr;
<<<<<<< HEAD
	// ToDo: bAnyJobHadFatalError
=======
>>>>>>> 4af6daef

	// Delay for one frame so that PIE can finish shut down. It's not a huge fan of us starting up on the same frame.
	GEditor->GetTimerManager()->SetTimerForNextTick(FTimerDelegate::CreateUObject(this, &UMoviePipelinePIEExecutor::DelayedFinishNotification));

	// Restore the previous settings.
	FApp::SetUseFixedTimeStep(bPreviousUseFixedTimeStep);
	FApp::SetFixedDeltaTime(PreviousFixedTimeStepDelta);

	// Stop capturing logging messages
	ValidationMessageGatherer.StopGathering();
	ValidationMessageGatherer.OpenLog();
}

void UMoviePipelinePIEExecutor::DelayedFinishNotification()
{
	// Get the params for the job (including output info) from the cache. ActiveMoviePipeline is null already.
	OnIndividualJobFinishedImpl(CachedOutputDataParams);
	
	// Now that another frame has passed and we should be OK to start another PIE session, notify our owner.
	OnIndividualPipelineFinished(nullptr);
}
void UMoviePipelinePIEExecutor::OnIndividualJobStartedImpl(UMoviePipelineExecutorJob* InJob)
{
	// Broadcast to both Native and Python/BP
	OnIndividualJobStartedDelegateNative.Broadcast(InJob);
	OnIndividualJobStartedDelegate.Broadcast(InJob);
}

void UMoviePipelinePIEExecutor::OnIndividualJobFinishedImpl(FMoviePipelineOutputData InOutputData)
{
	// Broadcast to both Native and Python/BP
	PRAGMA_DISABLE_DEPRECATION_WARNINGS
	OnIndividualJobFinishedDelegateNative.Broadcast(InOutputData.Job, !IsAnyJobErrored());
	OnIndividualJobFinishedDelegate.Broadcast(InOutputData.Job, !IsAnyJobErrored());
	PRAGMA_ENABLE_DEPRECATION_WARNINGS

	OnIndividualJobWorkFinishedDelegateNative.Broadcast(InOutputData);
	OnIndividualJobWorkFinishedDelegate.Broadcast(InOutputData);
}

#undef LOCTEXT_NAMESPACE // "MoviePipelinePIEExecutor"
<|MERGE_RESOLUTION|>--- conflicted
+++ resolved
@@ -24,8 +24,6 @@
 
 #include UE_INLINE_GENERATED_CPP_BY_NAME(MoviePipelinePIEExecutor)
 
-#include UE_INLINE_GENERATED_CPP_BY_NAME(MoviePipelinePIEExecutor)
-
 #define LOCTEXT_NAMESPACE "MoviePipelinePIEExecutor"
 
 
@@ -221,22 +219,13 @@
 	// Allow the user to have overridden which Pipeline is actually run. This is an unlikely scenario but allows
 	// the user to create their own implementation while still re-using the rest of our UI and infrastructure.
 	const UMovieRenderPipelineProjectSettings* ProjectSettings = GetDefault<UMovieRenderPipelineProjectSettings>();
-<<<<<<< HEAD
-	TSubclassOf<UMoviePipeline> PipelineClass = ProjectSettings->DefaultPipeline.TryLoadClass<UMoviePipeline>();
-=======
 	TSubclassOf<UMoviePipelineBase> PipelineClass = ProjectSettings->DefaultPipeline.TryLoadClass<UMoviePipelineBase>();
->>>>>>> 4af6daef
 	if (!PipelineClass)
 	{
 		UE_LOG(LogMovieRenderPipeline, Error, TEXT("Failed to load project specified MoviePipeline class type!"));
 		OnExecutorFinishedImpl();
 		return;
 	}
-<<<<<<< HEAD
-
-	// This Pipeline belongs to the world being created so that they have context for things they execute.
-	ActiveMoviePipeline = NewObject<UMoviePipeline>(ExecutingWorld, PipelineClass);
-=======
 
 	UMoviePipelineExecutorJob* CurrentJob = Queue->GetJobs()[CurrentPipelineIndex];
 	if (CurrentJob->GetGraphConfig())
@@ -249,7 +238,6 @@
 
 	UMoviePipeline* PipelineAsLegacy = Cast<UMoviePipeline>(ActiveMoviePipeline);
 
->>>>>>> 4af6daef
 	
 	// We allow users to set a multi-frame delay before we actually run the Initialization function and start thinking.
 	// This solves cases where there are engine systems that need to finish loading before we do anything.
@@ -261,22 +249,15 @@
 	// Listen for when the pipeline thinks it has finished.
 	ActiveMoviePipeline->OnMoviePipelineWorkFinished().AddUObject(this, &UMoviePipelinePIEExecutor::OnPIEMoviePipelineFinished);
 	ActiveMoviePipeline->OnMoviePipelineShotWorkFinished().AddUObject(this, &UMoviePipelinePIEExecutor::OnJobShotFinished);
-<<<<<<< HEAD
-	ActiveMoviePipeline->SetViewportInitArgs(ViewportInitArgs);
-=======
 	if (PipelineAsLegacy)
 	{
 
 		PipelineAsLegacy->SetViewportInitArgs(ViewportInitArgs);
 	}
->>>>>>> 4af6daef
 	
 	if (ExecutorSettings->InitialDelayFrameCount == 0)
 	{
 		OnIndividualJobStartedImpl(Queue->GetJobs()[CurrentPipelineIndex]);
-<<<<<<< HEAD
-		ActiveMoviePipeline->Initialize(Queue->GetJobs()[CurrentPipelineIndex]);
-=======
 		if (PipelineAsLegacy)
 		{
 			PipelineAsLegacy->Initialize(Queue->GetJobs()[CurrentPipelineIndex]);
@@ -285,7 +266,6 @@
 		{
 			PipelineAsGraph->Initialize(Queue->GetJobs()[CurrentPipelineIndex], FMovieGraphInitConfig());
 		}
->>>>>>> 4af6daef
 		RemainingInitializationFrames = -1;
 	}
 	else
@@ -303,15 +283,6 @@
 	{
 		if (RemainingInitializationFrames == 0)
 		{
-<<<<<<< HEAD
-			if (CustomInitializationTime.IsSet())
-			{
-				ActiveMoviePipeline->SetInitializationTime(CustomInitializationTime.GetValue());
-			}
-
-			OnIndividualJobStartedImpl(Queue->GetJobs()[CurrentPipelineIndex]);
-			ActiveMoviePipeline->Initialize(Queue->GetJobs()[CurrentPipelineIndex]);
-=======
 			OnIndividualJobStartedImpl(Queue->GetJobs()[CurrentPipelineIndex]);
 			
 			UMoviePipeline* PipelineAsLegacy = Cast<UMoviePipeline>(ActiveMoviePipeline);
@@ -327,7 +298,6 @@
 			{
 				// PipelineAsGraph->Initialize(Queue->GetJobs()[CurrentPipelineIndex], FMovieGraphInitConfig());
 			}
->>>>>>> 4af6daef
 		}
 
 		RemainingInitializationFrames--;
@@ -409,10 +379,6 @@
 	// We need to null out this reference this frame, otherwise we try to hold onto a PIE
 	// object after PIE finishes which causes a GC leak.
 	ActiveMoviePipeline = nullptr;
-<<<<<<< HEAD
-	// ToDo: bAnyJobHadFatalError
-=======
->>>>>>> 4af6daef
 
 	// Delay for one frame so that PIE can finish shut down. It's not a huge fan of us starting up on the same frame.
 	GEditor->GetTimerManager()->SetTimerForNextTick(FTimerDelegate::CreateUObject(this, &UMoviePipelinePIEExecutor::DelayedFinishNotification));
