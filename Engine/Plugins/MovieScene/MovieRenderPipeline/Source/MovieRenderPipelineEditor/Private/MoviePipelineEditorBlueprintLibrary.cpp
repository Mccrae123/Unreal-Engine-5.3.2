--- conflicted
+++ resolved
@@ -38,10 +38,7 @@
 	}
 
 	UPackage* NewPackage = CreatePackage(*NewPackageName);
-<<<<<<< HEAD
-=======
 	NewPackage->MarkAsFullyLoaded();
->>>>>>> 6bbb88c8
 	NewPackage->AddToRoot();
 	
 	// Duplicate the provided config into this package.
@@ -178,16 +175,10 @@
 		CurrentWorld = FSoftObjectPath(MapPackage);
 	}
 
-<<<<<<< HEAD
-	FSoftObjectPath Sequence(InSequence);
-	NewJob->Map = CurrentWorld;
-	NewJob->Author = FPlatformProcess::UserName(false);
-=======
 	// Job author is intentionally left blank so that it doesn't get saved into queues. It will
 	// be resolved into a username when the Movie Pipeline starts if it is blank.
 	FSoftObjectPath Sequence(InSequence);
 	NewJob->Map = CurrentWorld;
->>>>>>> 6bbb88c8
 	NewJob->SetSequence(Sequence);
 	NewJob->JobName = NewJob->Sequence.GetAssetName();
 
