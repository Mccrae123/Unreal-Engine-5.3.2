--- conflicted
+++ resolved
@@ -66,13 +66,10 @@
 				"AutomationMessages",
 				"ToolWidgets",
 				"ConsoleVariablesEditor",
-<<<<<<< HEAD
-=======
 				"StructUtils",
 				"GraphEditor",
 				"StructUtilsEditor",
 				"ApplicationCore",
->>>>>>> 4af6daef
 			}
         );
 
