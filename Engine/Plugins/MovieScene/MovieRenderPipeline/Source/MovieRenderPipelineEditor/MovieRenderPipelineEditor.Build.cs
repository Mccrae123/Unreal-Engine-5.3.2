--- conflicted
+++ resolved
@@ -52,15 +52,10 @@
                 "UnrealEd",
                 "WorkspaceMenuStructure",
 				"EditorStyle",
-<<<<<<< HEAD
-				"LevelSequenceEditor"
-            }
-=======
 				"LevelSequenceEditor",
 				"DeveloperSettings",
 				"MessageLog"
 			}
->>>>>>> 24776ab6
         );
 
 		DynamicallyLoadedModuleNames.AddRange(
