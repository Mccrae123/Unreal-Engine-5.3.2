// Copyright Epic Games, Inc. All Rights Reserved.

#include "MoviePipelineImagePassBase.h"

// For Cine Camera Variables in Metadata
#include "CineCameraActor.h"
#include "CineCameraComponent.h"
#include "Engine/TextureRenderTarget2D.h"
#include "MoviePipeline.h"
#include "GameFramework/PlayerController.h"
#include "MovieRenderPipelineDataTypes.h"
#include "MoviePipelineViewFamilySetting.h"
#include "MoviePipelineQueue.h"
#include "LegacyScreenPercentageDriver.h"
#include "MoviePipelinePrimaryConfig.h"
#include "MoviePipelineGameOverrideSetting.h"
#include "EngineModule.h"
#include "Engine/LocalPlayer.h"
#include "Engine/RendererSettings.h"
#include "MovieRenderOverlappedImage.h"
#include "ImageUtils.h"
#include "SceneManagement.h"
#include "TextureResource.h"

// For Cine Camera Variables in Metadata
#include "CineCameraActor.h"
#include "CineCameraComponent.h"
#include "MoviePipelineUtils.h"
#include "UObject/Package.h"

#include UE_INLINE_GENERATED_CPP_BY_NAME(MoviePipelineImagePassBase)


DECLARE_CYCLE_STAT(TEXT("STAT_MoviePipeline_AccumulateSample_TT"), STAT_AccumulateSample_TaskThread, STATGROUP_MoviePipeline);

void UMoviePipelineImagePassBase::GetViewShowFlags(FEngineShowFlags& OutShowFlag, EViewModeIndex& OutViewModeIndex) const
{
	OutShowFlag = FEngineShowFlags(EShowFlagInitMode::ESFIM_Game);
	OutViewModeIndex = EViewModeIndex::VMI_Lit;
}

void UMoviePipelineImagePassBase::SetupImpl(const MoviePipeline::FMoviePipelineRenderPassInitSettings& InPassInitSettings)
{
	Super::SetupImpl(InPassInitSettings);

	// Allocate 
	ViewState.Allocate(InPassInitSettings.FeatureLevel);
}

void UMoviePipelineImagePassBase::WaitUntilTasksComplete()
{
	GetPipeline()->SetPreviewTexture(nullptr);

	// This may call FlushRenderingCommands if there are outstanding readbacks that need to happen.
	for (TPair<FIntPoint, TSharedPtr<FMoviePipelineSurfaceQueue, ESPMode::ThreadSafe>> SurfaceQueueIt : SurfaceQueues)
	{
		if (SurfaceQueueIt.Value.IsValid())
		{
			SurfaceQueueIt.Value->Shutdown();
		}
	}

	// Stall until the task graph has completed any pending accumulations.
	FTaskGraphInterface::Get().WaitUntilTasksComplete(OutstandingTasks, ENamedThreads::GameThread);
	OutstandingTasks.Reset();
};

void UMoviePipelineImagePassBase::TeardownImpl()
{
	for (TPair<FIntPoint, TWeakObjectPtr<UTextureRenderTarget2D>>& TileRenderTargetIt : TileRenderTargets)
	{
<<<<<<< HEAD
		if (!TileRenderTargetIt.Value.IsValid())
=======
		if (TileRenderTargetIt.Value.IsValid())
>>>>>>> 4af6daef
		{
			TileRenderTargetIt.Value->RemoveFromRoot();
		}
	}

	SurfaceQueues.Empty();
	TileRenderTargets.Empty();

	FSceneViewStateInterface* Ref = ViewState.GetReference();
	if (Ref)
	{
		Ref->ClearMIDPool();
	}
	ViewState.Destroy();

	Super::TeardownImpl();
}

void UMoviePipelineImagePassBase::AddReferencedObjects(UObject* InThis, FReferenceCollector& Collector)
{
	Super::AddReferencedObjects(InThis, Collector);

	UMoviePipelineImagePassBase& This = *CastChecked<UMoviePipelineImagePassBase>(InThis);
	FSceneViewStateInterface* Ref = This.ViewState.GetReference();
	if (Ref)
	{
		Ref->AddReferencedObjects(Collector);
	}
}

void UMoviePipelineImagePassBase::RenderSample_GameThreadImpl(const FMoviePipelineRenderPassMetrics& InSampleState)
{
	Super::RenderSample_GameThreadImpl(InSampleState);

	// Wait for a all surfaces to be available to write to. This will stall the game thread while the RHI/Render Thread catch up.
	SCOPE_CYCLE_COUNTER(STAT_MoviePipeline_WaitForAvailableSurface);
	for(TPair<FIntPoint, TSharedPtr<FMoviePipelineSurfaceQueue, ESPMode::ThreadSafe>> SurfaceQueueIt : SurfaceQueues)
	{
		if (SurfaceQueueIt.Value.IsValid())
		{
			SurfaceQueueIt.Value->BlockUntilAnyAvailable();
		}
	}
}

TWeakObjectPtr<UTextureRenderTarget2D> UMoviePipelineImagePassBase::GetOrCreateViewRenderTarget(const FIntPoint& InSize, IViewCalcPayload* OptPayload)
{
	if (const TWeakObjectPtr<UTextureRenderTarget2D>* ExistViewRenderTarget = TileRenderTargets.Find(InSize))
	{
		return *ExistViewRenderTarget;
	}

	const TWeakObjectPtr<UTextureRenderTarget2D> NewViewRenderTarget = CreateViewRenderTargetImpl(InSize, OptPayload);
	TileRenderTargets.Emplace(InSize, NewViewRenderTarget);

	return NewViewRenderTarget;
}

TSharedPtr<FMoviePipelineSurfaceQueue, ESPMode::ThreadSafe> UMoviePipelineImagePassBase::GetOrCreateSurfaceQueue(const FIntPoint& InSize, IViewCalcPayload* OptPayload)
{
	if (const TSharedPtr<FMoviePipelineSurfaceQueue, ESPMode::ThreadSafe>* ExistSurfaceQueue = SurfaceQueues.Find(InSize))
	{
		return *ExistSurfaceQueue;
	}

	const TSharedPtr<FMoviePipelineSurfaceQueue, ESPMode::ThreadSafe> NewSurfaceQueue = CreateSurfaceQueueImpl(InSize, OptPayload);
	SurfaceQueues.Emplace(InSize, NewSurfaceQueue);

	return NewSurfaceQueue;
}

TWeakObjectPtr<UTextureRenderTarget2D> UMoviePipelineImagePassBase::CreateViewRenderTargetImpl(const FIntPoint& InSize, IViewCalcPayload* OptPayload) const
{
	TWeakObjectPtr<UTextureRenderTarget2D> NewTarget = NewObject<UTextureRenderTarget2D>(GetTransientPackage());
	NewTarget->ClearColor = FLinearColor(0.0f, 0.0f, 0.0f, 0.0f);

	// OCIO: Since this is a manually created Render target we don't need Gamma to be applied.
	// We use this render target to render to via a display extension that utilizes Display Gamma
	// which has a default value of 2.2 (DefaultDisplayGamma), therefore we need to set Gamma on this render target to 2.2 to cancel out any unwanted effects.
<<<<<<< HEAD
	NewTarget->TargetGamma = FOpenColorIODisplayExtension::DefaultDisplayGamma;
=======
	NewTarget->TargetGamma = FOpenColorIORendering::DefaultDisplayGamma;
>>>>>>> 4af6daef

	// Initialize to the tile size (not final size) and use a 16 bit back buffer to avoid precision issues when accumulating later
	NewTarget->InitCustomFormat(InSize.X, InSize.Y, EPixelFormat::PF_FloatRGBA, false);
	NewTarget->AddToRoot();

	if (GetPipeline()->GetPreviewTexture() == nullptr)
	{
		GetPipeline()->SetPreviewTexture(NewTarget.Get());
	}

	return NewTarget;
}

TSharedPtr<FMoviePipelineSurfaceQueue, ESPMode::ThreadSafe> UMoviePipelineImagePassBase::CreateSurfaceQueueImpl(const FIntPoint& InSize, IViewCalcPayload* OptPayload) const
{
	TSharedPtr<FMoviePipelineSurfaceQueue, ESPMode::ThreadSafe> SurfaceQueue = MakeShared<FMoviePipelineSurfaceQueue, ESPMode::ThreadSafe>(InSize, EPixelFormat::PF_FloatRGBA, 3, true);

	return SurfaceQueue;
}

TSharedPtr<FSceneViewFamilyContext> UMoviePipelineImagePassBase::CalculateViewFamily(FMoviePipelineRenderPassMetrics& InOutSampleState, IViewCalcPayload* OptPayload)
{
	const FMoviePipelineFrameOutputState::FTimeData& TimeData = InOutSampleState.OutputState.TimeData;

	FEngineShowFlags ShowFlags = FEngineShowFlags(EShowFlagInitMode::ESFIM_Game);
	EViewModeIndex  ViewModeIndex;
	GetViewShowFlags(ShowFlags, ViewModeIndex);
	MoviePipelineRenderShowFlagOverride(ShowFlags);
	TWeakObjectPtr<UTextureRenderTarget2D> ViewRenderTarget = GetOrCreateViewRenderTarget(InOutSampleState.BackbufferSize, OptPayload);
	check(ViewRenderTarget.IsValid());

	FRenderTarget* RenderTarget = ViewRenderTarget->GameThread_GetRenderTargetResource();

	TSharedPtr<FSceneViewFamilyContext> OutViewFamily = MakeShared<FSceneViewFamilyContext>(FSceneViewFamily::ConstructionValues(
		RenderTarget,
		GetPipeline()->GetWorld()->Scene,
		ShowFlags)
		.SetTime(FGameTime::CreateUndilated(TimeData.WorldSeconds, TimeData.FrameDeltaTime))
		.SetRealtimeUpdate(true));

	OutViewFamily->SceneCaptureSource = InOutSampleState.SceneCaptureSource;
	OutViewFamily->bWorldIsPaused = InOutSampleState.bWorldIsPaused;
	OutViewFamily->ViewMode = ViewModeIndex;
	OutViewFamily->bOverrideVirtualTextureThrottle = true;
<<<<<<< HEAD
=======
	
	PRAGMA_DISABLE_DEPRECATION_WARNINGS
	OutViewFamily->OverrideFrameCounter = UE::MovieRenderPipeline::GetRendererFrameCount();
	PRAGMA_ENABLE_DEPRECATION_WARNINGS
	
	// Kept as an if/else statement to avoid the confusion with setting all of these values to some permutation of !/!!bHasRenderedFirstViewThisFrame.
	if (!GetPipeline()->bHasRenderedFirstViewThisFrame)
	{
		GetPipeline()->bHasRenderedFirstViewThisFrame = true;
		
		OutViewFamily->bIsFirstViewInMultipleViewFamily = true;
		OutViewFamily->bIsMultipleViewFamily = true;
		OutViewFamily->bAdditionalViewFamily = false;
	}
	else
	{
		OutViewFamily->bIsFirstViewInMultipleViewFamily = false;
		OutViewFamily->bAdditionalViewFamily = true;
		OutViewFamily->bIsMultipleViewFamily = true;
	}
>>>>>>> 4af6daef

	const bool bIsPerspective = true;
	ApplyViewMode(OutViewFamily->ViewMode, bIsPerspective, OutViewFamily->EngineShowFlags);

	EngineShowFlagOverride(ESFIM_Game, OutViewFamily->ViewMode, OutViewFamily->EngineShowFlags, false);
	
	const UMoviePipelineExecutorShot* Shot = GetPipeline()->GetActiveShotList()[InOutSampleState.OutputState.ShotIndex];

	for (UMoviePipelineGameOverrideSetting* OverrideSetting : GetPipeline()->FindSettingsForShot<UMoviePipelineGameOverrideSetting>(Shot))
	{
		if (OverrideSetting->bOverrideVirtualTextureFeedbackFactor)
		{
			OutViewFamily->VirtualTextureFeedbackFactor = OverrideSetting->VirtualTextureFeedbackFactor;
		}
	}

	// No need to do anything if screen percentage is not supported. 
	if (IsScreenPercentageSupported())
	{
		// Allows all Output Settings to have an access to View Family. This allows to modify rendering output settings.
		for (UMoviePipelineViewFamilySetting* Setting : GetPipeline()->FindSettingsForShot<UMoviePipelineViewFamilySetting>(Shot))
		{
			Setting->SetupViewFamily(*OutViewFamily);
		}
	}

	// If UMoviePipelineViewFamilySetting never set a Screen percentage interface we fallback to default.
	if (OutViewFamily->GetScreenPercentageInterface() == nullptr)
	{
		OutViewFamily->SetScreenPercentageInterface(new FLegacyScreenPercentageDriver(*OutViewFamily, IsScreenPercentageSupported() ? InOutSampleState.GlobalScreenPercentageFraction : 1.f));
	}


	// View is added as a child of the OutViewFamily-> 
	FSceneView* View = GetSceneViewForSampleState(OutViewFamily.Get(), /*InOut*/ InOutSampleState, OptPayload);
	
	SetupViewForViewModeOverride(View);

	// Override the view's FrameIndex to be based on our progress through the sequence. This greatly increases
	// determinism with things like TAA.
	View->OverrideFrameIndexValue = InOutSampleState.FrameIndex;
	View->bCameraCut = InOutSampleState.bCameraCut;
	View->bIsOfflineRender = true;
	View->AntiAliasingMethod = IsAntiAliasingSupported() ? InOutSampleState.AntiAliasingMethod : EAntiAliasingMethod::AAM_None;

	// Override the Motion Blur settings since these are controlled by the movie pipeline.
	{
		FFrameRate OutputFrameRate = GetPipeline()->GetPipelinePrimaryConfig()->GetEffectiveFrameRate(GetPipeline()->GetTargetSequence());

		// We need to inversly scale the target FPS by time dilation to counteract slowmo. If scaling isn't applied then motion blur length
		// stays the same length despite the smaller delta time and the blur ends up too long.
		View->FinalPostProcessSettings.MotionBlurTargetFPS = FMath::RoundToInt(OutputFrameRate.AsDecimal() / FMath::Max(SMALL_NUMBER, InOutSampleState.OutputState.TimeData.TimeDilation));
		View->FinalPostProcessSettings.MotionBlurAmount = InOutSampleState.OutputState.TimeData.MotionBlurFraction;
		View->FinalPostProcessSettings.MotionBlurMax = 100.f;
		View->FinalPostProcessSettings.bOverride_MotionBlurAmount = true;
		View->FinalPostProcessSettings.bOverride_MotionBlurTargetFPS = true;
		View->FinalPostProcessSettings.bOverride_MotionBlurMax = true;

		// Skip the whole pass if they don't want motion blur.
		if (FMath::IsNearlyZero(InOutSampleState.OutputState.TimeData.MotionBlurFraction))
		{
			OutViewFamily->EngineShowFlags.SetMotionBlur(false);
		}
	}

	// Locked Exposure
	const bool bAutoExposureAllowed = IsAutoExposureAllowed(InOutSampleState);
	{
		// If the rendering pass doesn't allow autoexposure and they dont' have manual exposure set up, warn.
		if (!bAutoExposureAllowed && (View->FinalPostProcessSettings.AutoExposureMethod != EAutoExposureMethod::AEM_Manual))
		{
			// Skip warning if the project setting is disabled though, as exposure will be forced off in the renderer anyways.
			const URendererSettings* RenderSettings = GetDefault<URendererSettings>();
			if (RenderSettings->bDefaultFeatureAutoExposure != false)
			{
				UE_LOG(LogMovieRenderPipeline, Warning, TEXT("Camera Auto Exposure Method not supported by one or more render passes. Change the Auto Exposure Method to Manual!"));
				View->FinalPostProcessSettings.AutoExposureMethod = EAutoExposureMethod::AEM_Manual;
			}
		}
	}

	// Orthographic cameras don't support anti-aliasing outside the path tracer (other than FXAA)
	const bool bIsOrthographicCamera = !View->IsPerspectiveProjection();
	if (bIsOrthographicCamera)
	{
		bool bIsSupportedAAMethod = View->AntiAliasingMethod == EAntiAliasingMethod::AAM_FXAA;
		bool bIsPathTracer = OutViewFamily->EngineShowFlags.PathTracing;
		bool bWarnJitters = InOutSampleState.ProjectionMatrixJitterAmount.SquaredLength() > SMALL_NUMBER;
		if ((!bIsPathTracer && !bIsSupportedAAMethod) || bWarnJitters)
		{
			UE_LOG(LogMovieRenderPipeline, Warning, TEXT("Orthographic Cameras are only supported with PathTracer or Deferred with FXAA Anti-Aliasing"));
		}
	}

	OutViewFamily->ViewExtensions.Append(GEngine->ViewExtensions->GatherActiveExtensions(FSceneViewExtensionContext(GetWorld()->Scene)));

	AddViewExtensions(*OutViewFamily, InOutSampleState);

	for (auto ViewExt : OutViewFamily->ViewExtensions)
	{
		ViewExt->SetupViewFamily(*OutViewFamily.Get());
	}

	for (int ViewExt = 0; ViewExt < OutViewFamily->ViewExtensions.Num(); ViewExt++)
	{
		OutViewFamily->ViewExtensions[ViewExt]->SetupView(*OutViewFamily.Get(), *View);
	}

	// The requested configuration may not be supported, warn user and fall back. We can't call
	// FSceneView::SetupAntiAliasingMethod because it reads the value from the cvar which would
	// cause the value set by the MoviePipeline UI to be ignored.
	{
		bool bMethodWasUnsupported = false;
		if (View->AntiAliasingMethod == AAM_TemporalAA && !SupportsGen4TAA(View->GetShaderPlatform()))
		{
			UE_LOG(LogMovieRenderPipeline, Error, TEXT("TAA was requested but this hardware does not support it."));
			bMethodWasUnsupported = true;
		}
		else if (View->AntiAliasingMethod == AAM_TSR && !SupportsTSR(View->GetShaderPlatform()))
		{
			UE_LOG(LogMovieRenderPipeline, Error, TEXT("TSR was requested but this hardware does not support it."));
			bMethodWasUnsupported = true;
		}

		if (bMethodWasUnsupported)
		{
			View->AntiAliasingMethod = AAM_None;
		}
	}

	// Anti Aliasing
	{
		// If we're not using Temporal Anti-Aliasing or Path Tracing we will apply the View Matrix projection jitter. Normally TAA sets this
		// inside FSceneRenderer::PreVisibilityFrameSetup. Path Tracing does its own anti-aliasing internally.
		bool bApplyProjectionJitter = !bIsOrthographicCamera
									&& !OutViewFamily->EngineShowFlags.PathTracing 
									&& !IsTemporalAccumulationBasedMethod(View->AntiAliasingMethod);
		if (bApplyProjectionJitter)
		{
			View->ViewMatrices.HackAddTemporalAAProjectionJitter(InOutSampleState.ProjectionMatrixJitterAmount);
		}
	}

	// Path Tracer Sampling
	if (OutViewFamily->EngineShowFlags.PathTracing)
	{
		// override whatever settings came from PostProcessVolume or Camera

		// If motion blur is enabled:
		//    blend all spatial samples together while leaving the handling of temporal samples up to MRQ
		//    each temporal sample will include denoising and post-process effects
		// If motion blur is NOT enabled:
		//    blend all temporal+spatial samples within the path tracer and only apply denoising on the last temporal sample
		//    this way we minimize denoising cost and also allow a much higher number of temporal samples to be used which
		//    can help reduce strobing

		// NOTE: Tiling is not compatible with the reference motion blur mode because it changes the order of the loops over the image.
		const bool bAccumulateSpatialSamplesOnly = OutViewFamily->EngineShowFlags.MotionBlur || InOutSampleState.GetTileCount() > 1;

		const int32 SampleCount = bAccumulateSpatialSamplesOnly ? InOutSampleState.SpatialSampleCount : InOutSampleState.TemporalSampleCount * InOutSampleState.SpatialSampleCount;
		const int32 SampleIndex = bAccumulateSpatialSamplesOnly ? InOutSampleState.SpatialSampleIndex : InOutSampleState.TemporalSampleIndex * InOutSampleState.SpatialSampleCount + InOutSampleState.SpatialSampleIndex;

		// TODO: pass along FrameIndex (which includes SampleIndex) to make sure sampling is fully deterministic

		// Overwrite whatever sampling count came from the PostProcessVolume
		View->FinalPostProcessSettings.bOverride_PathTracingSamplesPerPixel = true;
		View->FinalPostProcessSettings.PathTracingSamplesPerPixel = SampleCount;

		// reset path tracer's accumulation at the start of each sample
		View->bForcePathTracerReset = SampleIndex == 0;

		// discard the result, unless its the last sample
		InOutSampleState.bDiscardResult |= !(SampleIndex == SampleCount - 1);
	}

	// Object Occlusion/Histories
	{
		// If we're using tiling, we force the reset of histories each frame so that we don't use the previous tile's
		// object occlusion queries, as that causes things to disappear from some views.
		if (InOutSampleState.GetTileCount() > 1)
		{
			View->bForceCameraVisibilityReset = true;
		}
	}

	// Bias all mip-mapping to pretend to be working at our target resolution and not our tile resolution
	// so that the images don't end up soft.
	{
		float EffectivePrimaryResolutionFraction = 1.f / InOutSampleState.TileCounts.X;
		View->MaterialTextureMipBias = FMath::Log2(EffectivePrimaryResolutionFraction);

		// Add an additional bias per user settings. This allows them to choose to make the textures sharper if it
		// looks better with their particular settings.
		View->MaterialTextureMipBias += InOutSampleState.TextureSharpnessBias;
	}

	return OutViewFamily;
}

void UMoviePipelineImagePassBase::SetupViewForViewModeOverride(FSceneView* View)
{
	if (View->Family->EngineShowFlags.Wireframe)
	{
		// Wireframe color is emissive-only, and mesh-modifying materials do not use material substitution, hence...
		View->DiffuseOverrideParameter = FVector4f(0.f, 0.f, 0.f, 0.f);
		View->SpecularOverrideParameter = FVector4f(0.f, 0.f, 0.f, 0.f);
	}
	else if (View->Family->EngineShowFlags.OverrideDiffuseAndSpecular)
	{
		View->DiffuseOverrideParameter = FVector4f(GEngine->LightingOnlyBrightness.R, GEngine->LightingOnlyBrightness.G, GEngine->LightingOnlyBrightness.B, 0.0f);
		View->SpecularOverrideParameter = FVector4f(.1f, .1f, .1f, 0.0f);
	}
	else if (View->Family->EngineShowFlags.LightingOnlyOverride)
	{
		View->DiffuseOverrideParameter = FVector4f(GEngine->LightingOnlyBrightness.R, GEngine->LightingOnlyBrightness.G, GEngine->LightingOnlyBrightness.B, 0.0f);
		View->SpecularOverrideParameter = FVector4f(0.f, 0.f, 0.f, 0.f);
	}
	else if (View->Family->EngineShowFlags.ReflectionOverride)
	{
		View->DiffuseOverrideParameter = FVector4f(0.f, 0.f, 0.f, 0.f);
		View->SpecularOverrideParameter = FVector4f(1, 1, 1, 0.0f);
		View->NormalOverrideParameter = FVector4f(0, 0, 1, 0.0f);
		View->RoughnessOverrideParameter = FVector2D(0.0f, 0.0f);
	}

	if (!View->Family->EngineShowFlags.Diffuse)
	{
		View->DiffuseOverrideParameter = FVector4f(0.f, 0.f, 0.f, 0.f);
	}

	if (!View->Family->EngineShowFlags.Specular)
	{
		View->SpecularOverrideParameter = FVector4f(0.f, 0.f, 0.f, 0.f);
	}
	FName BufferVisualizationMode = "WorldNormal";
	View->CurrentBufferVisualizationMode = BufferVisualizationMode;
}

void UMoviePipelineImagePassBase::GatherOutputPassesImpl(TArray<FMoviePipelinePassIdentifier>& ExpectedRenderPasses)
{
	Super::GatherOutputPassesImpl(ExpectedRenderPasses);
	ExpectedRenderPasses.Add(PassIdentifier);
}

FSceneView* UMoviePipelineImagePassBase::GetSceneViewForSampleState(FSceneViewFamily* ViewFamily, FMoviePipelineRenderPassMetrics& InOutSampleState, IViewCalcPayload* OptPayload)
{
	APlayerController* LocalPlayerController = GetPipeline()->GetWorld()->GetFirstPlayerController();

	int32 TileSizeX = InOutSampleState.BackbufferSize.X;
	int32 TileSizeY = InOutSampleState.BackbufferSize.Y;

	UE::MoviePipeline::FImagePassCameraViewData CameraInfo = GetCameraInfo(InOutSampleState, OptPayload);

	const float DestAspectRatio = InOutSampleState.BackbufferSize.X / (float)InOutSampleState.BackbufferSize.Y;
	const float CameraAspectRatio = bAllowCameraAspectRatio ? CameraInfo.ViewInfo.AspectRatio : DestAspectRatio;

	FSceneViewInitOptions ViewInitOptions;
	ViewInitOptions.ViewFamily = ViewFamily;
	ViewInitOptions.ViewOrigin = CameraInfo.ViewInfo.Location;
	ViewInitOptions.SetViewRectangle(FIntRect(FIntPoint(0, 0), FIntPoint(TileSizeX, TileSizeY)));
	ViewInitOptions.ViewRotationMatrix = FInverseRotationMatrix(CameraInfo.ViewInfo.Rotation);
	ViewInitOptions.ViewActor = CameraInfo.ViewActor;

	// Rotate the view 90 degrees (reason: unknown)
	ViewInitOptions.ViewRotationMatrix = ViewInitOptions.ViewRotationMatrix * FMatrix(
		FPlane(0, 0, 1, 0),
		FPlane(1, 0, 0, 0),
		FPlane(0, 1, 0, 0),
		FPlane(0, 0, 0, 1));
	float ViewFOV = CameraInfo.ViewInfo.FOV;

	// Inflate our FOV to support the overscan 
	ViewFOV = 2.0f * FMath::RadiansToDegrees(FMath::Atan((1.0f + InOutSampleState.OverscanPercentage) * FMath::Tan(FMath::DegreesToRadians( ViewFOV * 0.5f ))));

	float DofSensorScale = 1.0f;

	// Calculate a Projection Matrix. This code unfortunately ends up similar to, but not quite the same as FMinimalViewInfo::CalculateProjectionMatrixGivenView
	FMatrix BaseProjMatrix;

	if (CameraInfo.bUseCustomProjectionMatrix)
	{
		BaseProjMatrix = CameraInfo.CustomProjectionMatrix;

		// Modify the custom matrix to do an off center projection, with overlap for high-res tiling
		const bool bOrthographic = false;
		ModifyProjectionMatrixForTiling(InOutSampleState, bOrthographic, /*InOut*/ BaseProjMatrix, DofSensorScale);
	}
	else
	{
		if (CameraInfo.ViewInfo.ProjectionMode == ECameraProjectionMode::Orthographic)
		{
			const float YScale = 1.0f / CameraAspectRatio;
			const float OverscanScale = 1.0f + InOutSampleState.OverscanPercentage;

			const float HalfOrthoWidth = (CameraInfo.ViewInfo.OrthoWidth / 2.0f) * OverscanScale;
			const float ScaledOrthoHeight = (CameraInfo.ViewInfo.OrthoWidth / 2.0f) * OverscanScale * YScale;

			const float NearPlane = CameraInfo.ViewInfo.OrthoNearClipPlane;
			const float FarPlane = CameraInfo.ViewInfo.OrthoFarClipPlane;

			const float ZScale = 1.0f / (FarPlane - NearPlane);
			const float ZOffset = -NearPlane;

			BaseProjMatrix = FReversedZOrthoMatrix(
				HalfOrthoWidth,
				ScaledOrthoHeight,
				ZScale,
				ZOffset
			);
			ViewInitOptions.bUseFauxOrthoViewPos = true;
			
			// Modify the projection matrix to do an off center projection, with overlap for high-res tiling
			const bool bOrthographic = true;
			ModifyProjectionMatrixForTiling(InOutSampleState, bOrthographic, /*InOut*/ BaseProjMatrix, DofSensorScale);
		}
		else
		{
			float XAxisMultiplier;
			float YAxisMultiplier;

			if (CameraInfo.ViewInfo.bConstrainAspectRatio)
<<<<<<< HEAD
			{
				// If the camera's aspect ratio has a thinner width, then stretch the horizontal fov more than usual to 
				// account for the extra with of (before constraining - after constraining)
				if (CameraAspectRatio < DestAspectRatio)
				{
					const float ConstrainedWidth = ViewInitOptions.GetViewRect().Height() * CameraAspectRatio;
					XAxisMultiplier = ConstrainedWidth / (float)ViewInitOptions.GetViewRect().Width();
					YAxisMultiplier = CameraAspectRatio;
				}
				// Simplified some math here but effectively functions similarly to the above, the unsimplified code would look like:
				// const float ConstrainedHeight = ViewInitOptions.GetViewRect().Width() / CameraCache.AspectRatio;
				// YAxisMultiplier = (ConstrainedHeight / ViewInitOptions.GetViewRect.Height()) * CameraCache.AspectRatio;
				else
				{
					XAxisMultiplier = 1.0f;
					YAxisMultiplier = ViewInitOptions.GetViewRect().Width() / (float)ViewInitOptions.GetViewRect().Height();
				}
			}
			else
			{
=======
			{
				// If the camera's aspect ratio has a thinner width, then stretch the horizontal fov more than usual to 
				// account for the extra with of (before constraining - after constraining)
				if (CameraAspectRatio < DestAspectRatio)
				{
					const float ConstrainedWidth = ViewInitOptions.GetViewRect().Height() * CameraAspectRatio;
					XAxisMultiplier = ConstrainedWidth / (float)ViewInitOptions.GetViewRect().Width();
					YAxisMultiplier = CameraAspectRatio;
				}
				// Simplified some math here but effectively functions similarly to the above, the unsimplified code would look like:
				// const float ConstrainedHeight = ViewInitOptions.GetViewRect().Width() / CameraCache.AspectRatio;
				// YAxisMultiplier = (ConstrainedHeight / ViewInitOptions.GetViewRect.Height()) * CameraCache.AspectRatio;
				else
				{
					XAxisMultiplier = 1.0f;
					YAxisMultiplier = ViewInitOptions.GetViewRect().Width() / (float)ViewInitOptions.GetViewRect().Height();
				}
			}
			else
			{
>>>>>>> 4af6daef
				const int32 DestSizeX = ViewInitOptions.GetViewRect().Width();
				const int32 DestSizeY = ViewInitOptions.GetViewRect().Height();
				const EAspectRatioAxisConstraint AspectRatioAxisConstraint = GetDefault<ULocalPlayer>()->AspectRatioAxisConstraint;
				if (((DestSizeX > DestSizeY) && (AspectRatioAxisConstraint == AspectRatio_MajorAxisFOV)) || (AspectRatioAxisConstraint == AspectRatio_MaintainXFOV))
				{
					//if the viewport is wider than it is tall
					XAxisMultiplier = 1.0f;
					YAxisMultiplier = ViewInitOptions.GetViewRect().Width() / (float)ViewInitOptions.GetViewRect().Height();
				}
				else
				{
					//if the viewport is taller than it is wide
					XAxisMultiplier = ViewInitOptions.GetViewRect().Height() / (float)ViewInitOptions.GetViewRect().Width();
					YAxisMultiplier = 1.0f;
				}
			}

			const float MinZ = CameraInfo.ViewInfo.GetFinalPerspectiveNearClipPlane();
			const float MaxZ = MinZ;
			// Avoid zero ViewFOV's which cause divide by zero's in projection matrix
			const float MatrixFOV = FMath::Max(0.001f, ViewFOV) * (float)PI / 360.0f;


			if ((bool)ERHIZBuffer::IsInverted)
			{
				BaseProjMatrix = FReversedZPerspectiveMatrix(
					MatrixFOV,
					MatrixFOV,
					XAxisMultiplier,
					YAxisMultiplier,
					MinZ,
					MaxZ
				);
			}
			else
			{
				BaseProjMatrix = FPerspectiveMatrix(
					MatrixFOV,
					MatrixFOV,
					XAxisMultiplier,
					YAxisMultiplier,
					MinZ,
					MaxZ
				);
			}

			// Modify the perspective matrix to do an off center projection, with overlap for high-res tiling
			const bool bOrthographic = false;
			ModifyProjectionMatrixForTiling(InOutSampleState, bOrthographic, /*InOut*/ BaseProjMatrix, DofSensorScale);
			// ToDo: Does orthographic support tiling in the same way or do I need to modify the values before creating the ortho view.
		}
	}
		// BaseProjMatrix may be perspective or orthographic.
		ViewInitOptions.ProjectionMatrix = BaseProjMatrix;

	ViewInitOptions.SceneViewStateInterface = GetSceneViewStateInterface(OptPayload);
	ViewInitOptions.FOV = ViewFOV;
	ViewInitOptions.DesiredFOV = ViewFOV;

	FSceneView* View = new FSceneView(ViewInitOptions);
	ViewFamily->Views.Add(View);

	
	View->ViewLocation = CameraInfo.ViewInfo.Location;
	View->ViewRotation = CameraInfo.ViewInfo.Rotation;
	// Override previous/current view transforms so that tiled renders don't use the wrong occlusion/motion blur information.
	View->PreviousViewTransform = CameraInfo.ViewInfo.PreviousViewTransform;

	View->StartFinalPostprocessSettings(View->ViewLocation);
	BlendPostProcessSettings(View, InOutSampleState, OptPayload);

	// Scaling sensor size inversely with the the projection matrix [0][0] should physically
	// cause the circle of confusion to be unchanged.
	View->FinalPostProcessSettings.DepthOfFieldSensorWidth *= DofSensorScale;
	// Modify the 'center' of the lens to be offset for high-res tiling, helps some effects (vignette) etc. still work.
	View->LensPrincipalPointOffsetScale = (FVector4f)CalculatePrinciplePointOffsetForTiling(InOutSampleState); // LWC_TODO: precision loss. CalculatePrinciplePointOffsetForTiling() could return float, it's normalized?
	View->EndFinalPostprocessSettings(ViewInitOptions);
<<<<<<< HEAD

	// This metadata is per-file and not per-view, but we need the blended result from the view to actually match what we rendered.
	// To solve this, we'll insert metadata per renderpass, separated by render pass name.
	InOutSampleState.OutputState.FileMetadata.Add(FString::Printf(TEXT("unreal/%s/%s/fstop"), *PassIdentifier.CameraName, *PassIdentifier.Name), FString::SanitizeFloat(View->FinalPostProcessSettings.DepthOfFieldFstop));
	InOutSampleState.OutputState.FileMetadata.Add(FString::Printf(TEXT("unreal/%s/%s/fov"), *PassIdentifier.CameraName, *PassIdentifier.Name), FString::SanitizeFloat(ViewInitOptions.FOV));
	InOutSampleState.OutputState.FileMetadata.Add(FString::Printf(TEXT("unreal/%s/%s/focalDistance"), *PassIdentifier.CameraName, *PassIdentifier.Name), FString::SanitizeFloat(View->FinalPostProcessSettings.DepthOfFieldFocalDistance));
	InOutSampleState.OutputState.FileMetadata.Add(FString::Printf(TEXT("unreal/%s/%s/sensorWidth"), *PassIdentifier.CameraName, *PassIdentifier.Name), FString::SanitizeFloat(View->FinalPostProcessSettings.DepthOfFieldSensorWidth));
	InOutSampleState.OutputState.FileMetadata.Add(FString::Printf(TEXT("unreal/%s/%s/overscanPercent"), *PassIdentifier.CameraName, *PassIdentifier.Name), FString::SanitizeFloat(InOutSampleState.OverscanPercentage));

=======

	// This metadata is per-file and not per-view, but we need the blended result from the view to actually match what we rendered.
	// To solve this, we'll insert metadata per renderpass, separated by render pass name.
	InOutSampleState.OutputState.FileMetadata.Add(FString::Printf(TEXT("unreal/%s/%s/fstop"), *PassIdentifier.CameraName, *PassIdentifier.Name), FString::SanitizeFloat(View->FinalPostProcessSettings.DepthOfFieldFstop));
	InOutSampleState.OutputState.FileMetadata.Add(FString::Printf(TEXT("unreal/%s/%s/fov"), *PassIdentifier.CameraName, *PassIdentifier.Name), FString::SanitizeFloat(ViewInitOptions.FOV));
	InOutSampleState.OutputState.FileMetadata.Add(FString::Printf(TEXT("unreal/%s/%s/focalDistance"), *PassIdentifier.CameraName, *PassIdentifier.Name), FString::SanitizeFloat(View->FinalPostProcessSettings.DepthOfFieldFocalDistance));
	InOutSampleState.OutputState.FileMetadata.Add(FString::Printf(TEXT("unreal/%s/%s/sensorWidth"), *PassIdentifier.CameraName, *PassIdentifier.Name), FString::SanitizeFloat(View->FinalPostProcessSettings.DepthOfFieldSensorWidth));
	InOutSampleState.OutputState.FileMetadata.Add(FString::Printf(TEXT("unreal/%s/%s/overscanPercent"), *PassIdentifier.CameraName, *PassIdentifier.Name), FString::SanitizeFloat(InOutSampleState.OverscanPercentage));

>>>>>>> 4af6daef
	InOutSampleState.OutputState.FileMetadata.Append(CameraInfo.FileMetadata);
	return View;
}

void UMoviePipelineImagePassBase::BlendPostProcessSettings(FSceneView* InView, FMoviePipelineRenderPassMetrics& InOutSampleState, IViewCalcPayload* OptPayload)
{
	check(InView);

	APlayerController* LocalPlayerController = GetPipeline()->GetWorld()->GetFirstPlayerController();
	// CameraAnim override
	if (LocalPlayerController->PlayerCameraManager)
	{
		TArray<FPostProcessSettings> const* CameraAnimPPSettings;
		TArray<float> const* CameraAnimPPBlendWeights;
		LocalPlayerController->PlayerCameraManager->GetCachedPostProcessBlends(CameraAnimPPSettings, CameraAnimPPBlendWeights);

		if (LocalPlayerController->PlayerCameraManager->bEnableFading)
		{
			InView->OverlayColor = LocalPlayerController->PlayerCameraManager->FadeColor;
			InView->OverlayColor.A = FMath::Clamp(LocalPlayerController->PlayerCameraManager->FadeAmount, 0.f, 1.f);
		}

		if (LocalPlayerController->PlayerCameraManager->bEnableColorScaling)
		{
			FVector ColorScale = LocalPlayerController->PlayerCameraManager->ColorScale;
			InView->ColorScale = FLinearColor(ColorScale.X, ColorScale.Y, ColorScale.Z);
		}

		FMinimalViewInfo ViewInfo = LocalPlayerController->PlayerCameraManager->GetCameraCacheView();
		for (int32 PPIdx = 0; PPIdx < CameraAnimPPBlendWeights->Num(); ++PPIdx)
		{
			InView->OverridePostProcessSettings((*CameraAnimPPSettings)[PPIdx], (*CameraAnimPPBlendWeights)[PPIdx]);
		}

		InView->OverridePostProcessSettings(ViewInfo.PostProcessSettings, ViewInfo.PostProcessBlendWeight);
	}
}

FVector4 UMoviePipelineImagePassBase::CalculatePrinciplePointOffsetForTiling(const FMoviePipelineRenderPassMetrics& InSampleState) const
{
	// We need our final view parameters to be in the space of [-1,1], including all the tiles.
		// Starting with a single tile, the middle of the tile in offset screen space is:
	FVector2D TilePrincipalPointOffset;
<<<<<<< HEAD

	TilePrincipalPointOffset.X = (float(InSampleState.TileIndexes.X) + 0.5f - (0.5f * float(InSampleState.TileCounts.X))) * 2.0f;
	TilePrincipalPointOffset.Y = (float(InSampleState.TileIndexes.Y) + 0.5f - (0.5f * float(InSampleState.TileCounts.Y))) * 2.0f;

	// For the tile size ratio, we have to multiply by (1.0 + overlap) and then divide by tile num
	FVector2D OverlapScale;
	OverlapScale.X = (1.0f + float(2 * InSampleState.OverlappedPad.X) / float(InSampleState.TileSize.X));
	OverlapScale.Y = (1.0f + float(2 * InSampleState.OverlappedPad.Y) / float(InSampleState.TileSize.Y));

	TilePrincipalPointOffset.X /= OverlapScale.X;
	TilePrincipalPointOffset.Y /= OverlapScale.Y;

	FVector2D TilePrincipalPointScale;
	TilePrincipalPointScale.X = OverlapScale.X / float(InSampleState.TileCounts.X);
	TilePrincipalPointScale.Y = OverlapScale.Y / float(InSampleState.TileCounts.Y);

	TilePrincipalPointOffset.X *= TilePrincipalPointScale.X;
	TilePrincipalPointOffset.Y *= TilePrincipalPointScale.Y;

	return FVector4(TilePrincipalPointOffset.X, -TilePrincipalPointOffset.Y, TilePrincipalPointScale.X, TilePrincipalPointScale.Y);
}

void UMoviePipelineImagePassBase::ModifyProjectionMatrixForTiling(const FMoviePipelineRenderPassMetrics& InSampleState, const bool bInOrthographic, FMatrix& InOutProjectionMatrix, float& OutDoFSensorScale) const
{
	float PadRatioX = 1.0f;
	float PadRatioY = 1.0f;

=======

	TilePrincipalPointOffset.X = (float(InSampleState.TileIndexes.X) + 0.5f - (0.5f * float(InSampleState.TileCounts.X))) * 2.0f;
	TilePrincipalPointOffset.Y = (float(InSampleState.TileIndexes.Y) + 0.5f - (0.5f * float(InSampleState.TileCounts.Y))) * 2.0f;

	// For the tile size ratio, we have to multiply by (1.0 + overlap) and then divide by tile num
	FVector2D OverlapScale;
	OverlapScale.X = (1.0f + float(2 * InSampleState.OverlappedPad.X) / float(InSampleState.TileSize.X));
	OverlapScale.Y = (1.0f + float(2 * InSampleState.OverlappedPad.Y) / float(InSampleState.TileSize.Y));

	TilePrincipalPointOffset.X /= OverlapScale.X;
	TilePrincipalPointOffset.Y /= OverlapScale.Y;

	FVector2D TilePrincipalPointScale;
	TilePrincipalPointScale.X = OverlapScale.X / float(InSampleState.TileCounts.X);
	TilePrincipalPointScale.Y = OverlapScale.Y / float(InSampleState.TileCounts.Y);

	TilePrincipalPointOffset.X *= TilePrincipalPointScale.X;
	TilePrincipalPointOffset.Y *= TilePrincipalPointScale.Y;

	return FVector4(TilePrincipalPointOffset.X, -TilePrincipalPointOffset.Y, TilePrincipalPointScale.X, TilePrincipalPointScale.Y);
}

void UMoviePipelineImagePassBase::ModifyProjectionMatrixForTiling(const FMoviePipelineRenderPassMetrics& InSampleState, const bool bInOrthographic, FMatrix& InOutProjectionMatrix, float& OutDoFSensorScale) const
{
	float PadRatioX = 1.0f;
	float PadRatioY = 1.0f;

>>>>>>> 4af6daef
	if (InSampleState.OverlappedPad.X > 0 && InSampleState.OverlappedPad.Y > 0)
	{
		PadRatioX = float(InSampleState.OverlappedPad.X * 2 + InSampleState.TileSize.X) / float(InSampleState.TileSize.X);
		PadRatioY = float(InSampleState.OverlappedPad.Y * 2 + InSampleState.TileSize.Y) / float(InSampleState.TileSize.Y);
	}

	float ScaleX = PadRatioX / float(InSampleState.TileCounts.X);
	float ScaleY = PadRatioY / float(InSampleState.TileCounts.Y);

	InOutProjectionMatrix.M[0][0] /= ScaleX;
	InOutProjectionMatrix.M[1][1] /= ScaleY;
	OutDoFSensorScale = ScaleX;

	// this offset would be correct with no pad
	float OffsetX = -((float(InSampleState.TileIndexes.X) + 0.5f - float(InSampleState.TileCounts.X) / 2.0f) * 2.0f);
	float OffsetY = ((float(InSampleState.TileIndexes.Y) + 0.5f - float(InSampleState.TileCounts.Y) / 2.0f) * 2.0f);
<<<<<<< HEAD

	if (bInOrthographic)
	{
		InOutProjectionMatrix.M[3][0] += OffsetX / PadRatioX;
		InOutProjectionMatrix.M[3][1] += OffsetY / PadRatioY;
	}
	else
	{
	InOutProjectionMatrix.M[2][0] += OffsetX / PadRatioX;
		InOutProjectionMatrix.M[2][1] += OffsetY / PadRatioY;
	}
}

UE::MoviePipeline::FImagePassCameraViewData UMoviePipelineImagePassBase::GetCameraInfo(FMoviePipelineRenderPassMetrics& InOutSampleState, IViewCalcPayload* OptPayload) const
{
	UE::MoviePipeline::FImagePassCameraViewData OutCameraData;

	// Default implementation doesn't support multi-camera and always provides the information from the current PlayerCameraManager
	if (GetPipeline()->GetWorld()->GetFirstPlayerController()->PlayerCameraManager)
	{
=======

	if (bInOrthographic)
	{
		InOutProjectionMatrix.M[3][0] += OffsetX / PadRatioX;
		InOutProjectionMatrix.M[3][1] += OffsetY / PadRatioY;
	}
	else
	{
	InOutProjectionMatrix.M[2][0] += OffsetX / PadRatioX;
		InOutProjectionMatrix.M[2][1] += OffsetY / PadRatioY;
	}
}

UE::MoviePipeline::FImagePassCameraViewData UMoviePipelineImagePassBase::GetCameraInfo(FMoviePipelineRenderPassMetrics& InOutSampleState, IViewCalcPayload* OptPayload) const
{
	UE::MoviePipeline::FImagePassCameraViewData OutCameraData;

	// Default implementation doesn't support multi-camera and always provides the information from the current PlayerCameraManager
	if (GetPipeline()->GetWorld()->GetFirstPlayerController()->PlayerCameraManager)
	{
>>>>>>> 4af6daef
		OutCameraData.ViewInfo = GetPipeline()->GetWorld()->GetFirstPlayerController()->PlayerCameraManager->GetCameraCacheView();

		// Now override some of the properties with things that come from MRQ
		OutCameraData.ViewInfo.Location = InOutSampleState.FrameInfo.CurrViewLocation;
		OutCameraData.ViewInfo.Rotation = InOutSampleState.FrameInfo.CurrViewRotation;
		OutCameraData.ViewInfo.PreviousViewTransform = FTransform(InOutSampleState.FrameInfo.PrevViewRotation, InOutSampleState.FrameInfo.PrevViewLocation);

		// And some fields that aren't in FMinimalViewInfo
		OutCameraData.ViewActor = GetPipeline()->GetWorld()->GetFirstPlayerController()->GetViewTarget();

		// This only works if you use a Cine Camera (which is almost guranteed with Sequencer) and it's easier (and less human error prone) than re-deriving the information
		ACineCameraActor* CineCameraActor = Cast<ACineCameraActor>(GetWorld()->GetFirstPlayerController()->PlayerCameraManager->GetViewTarget());
		if (CineCameraActor)
		{
			UCineCameraComponent* CineCameraComponent = CineCameraActor->GetCineCameraComponent();
			if (CineCameraComponent)
			{
				// Add camera-specific metadata
				UE::MoviePipeline::GetMetadataFromCineCamera(CineCameraComponent, PassIdentifier.CameraName, PassIdentifier.Name, OutCameraData.FileMetadata);
			}
		}
	}

	return OutCameraData;
}


TSharedPtr<FAccumulatorPool::FAccumulatorInstance, ESPMode::ThreadSafe> FAccumulatorPool::BlockAndGetAccumulator_GameThread(int32 InFrameNumber, const FMoviePipelinePassIdentifier& InPassIdentifier)
{
	FScopeLock ScopeLock(&CriticalSection);

	int32 AvailableIndex = INDEX_NONE;
	while (AvailableIndex == INDEX_NONE)
	{
		for (int32 Index = 0; Index < Accumulators.Num(); Index++)
		{
			if (InFrameNumber == Accumulators[Index]->ActiveFrameNumber && InPassIdentifier == Accumulators[Index]->ActivePassIdentifier)
			{
				AvailableIndex = Index;
				break;
			}
		}

		if (AvailableIndex == INDEX_NONE)
		{
			// If we don't have an accumulator already working on it let's look for a free one.
			for (int32 Index = 0; Index < Accumulators.Num(); Index++)
			{
				if (!Accumulators[Index]->IsActive())
				{
					// Found a free one, tie it to this output frame.
					Accumulators[Index]->ActiveFrameNumber = InFrameNumber;
					Accumulators[Index]->ActivePassIdentifier = InPassIdentifier;
					Accumulators[Index]->bIsActive = true;
					Accumulators[Index]->TaskPrereq = nullptr;
					AvailableIndex = Index;
					break;
				}
			}
		}
	}

	return Accumulators[AvailableIndex];
}

bool FAccumulatorPool::FAccumulatorInstance::IsActive() const
{
	return bIsActive;
}

void FAccumulatorPool::FAccumulatorInstance::SetIsActive(const bool bInIsActive)
{
	bIsActive = bInIsActive;
}

namespace MoviePipeline
{
	void AccumulateSample_TaskThread(TUniquePtr<FImagePixelData>&& InPixelData, const MoviePipeline::FImageSampleAccumulationArgs& InParams)
	{
		SCOPE_CYCLE_COUNTER(STAT_AccumulateSample_TaskThread);

		TUniquePtr<FImagePixelData> SamplePixelData = MoveTemp(InPixelData);
		const bool bIsWellFormed = SamplePixelData->IsDataWellFormed();

		if (!bIsWellFormed)
		{
			// figure out why it is not well formed, and print a warning.
			int64 RawSize = SamplePixelData->GetRawDataSizeInBytes();

			int64 SizeX = SamplePixelData->GetSize().X;
			int64 SizeY = SamplePixelData->GetSize().Y;
			int64 ByteDepth = int64(SamplePixelData->GetBitDepth() / 8);
			int64 NumChannels = int64(SamplePixelData->GetNumChannels());
			int64 ExpectedTotalSize = SizeX * SizeY * ByteDepth * NumChannels;
			int64 ActualTotalSize = SamplePixelData->GetRawDataSizeInBytes();

			UE_LOG(LogMovieRenderPipeline, Log, TEXT("AccumulateSample_RenderThread: Data is not well formed."));
			UE_LOG(LogMovieRenderPipeline, Log, TEXT("Image dimension: %lldx%lld, %lld, %lld"), SizeX, SizeY, ByteDepth, NumChannels);
			UE_LOG(LogMovieRenderPipeline, Log, TEXT("Expected size: %lld"), ExpectedTotalSize);
			UE_LOG(LogMovieRenderPipeline, Log, TEXT("Actual size:   %lld"), ActualTotalSize);
		}

		check(bIsWellFormed);

		FImagePixelDataPayload* OriginalFramePayload = SamplePixelData->GetPayload<FImagePixelDataPayload>();
		check(OriginalFramePayload);

		// We duplicate the payload for now because there are multiple cases where we need to create a new 
		// image payload and we can't transfer the existing payload over.
		TSharedRef<FImagePixelDataPayload, ESPMode::ThreadSafe> NewPayload = OriginalFramePayload->Copy();

		// Writing tiles can be useful for debug reasons. These get passed onto the output every frame.
		if (NewPayload->SampleState.bWriteSampleToDisk)
		{
			// Send the data to the Output Builder. This has to be a copy of the pixel data from the GPU, since
			// it enqueues it onto the game thread and won't be read/sent to write to disk for another frame. 
			// The extra copy is unfortunate, but is only the size of a single sample (ie: 1920x1080 -> 17mb)
			TUniquePtr<FImagePixelData> SampleData = SamplePixelData->CopyImageData();
			ensure(InParams.OutputMerger.IsValid());
			InParams.OutputMerger.Pin()->OnSingleSampleDataAvailable_AnyThread(MoveTemp(SampleData));
		}

		// Optimization! If we don't need the accumulator (no tiling, no supersampling) then we'll skip it and just send it straight to the output stage.
		// This significantly improves performance in the baseline case.
		const bool bOneTile = NewPayload->IsFirstTile() && NewPayload->IsLastTile();
		const bool bOneTS = NewPayload->IsFirstTemporalSample() && NewPayload->IsLastTemporalSample();
		const bool bOneSS = NewPayload->SampleState.SpatialSampleCount == 1;

		if (bOneTile && bOneTS && bOneSS)
		{
			// Send the data directly to the Output Builder and skip the accumulator.
			ensure(InParams.OutputMerger.IsValid());
			InParams.OutputMerger.Pin()->OnCompleteRenderPassDataAvailable_AnyThread(MoveTemp(SamplePixelData));
			return;
		}

		// Allocate memory if the ImageAccumulator has not been initialized yet for this output
		// This usually happens on the first sample (regular case), or on the last spatial sample of the first temporal sample (path tracer)
		MoviePipeline::FTileWeight1D WeightFunctionX;
		MoviePipeline::FTileWeight1D WeightFunctionY;
		NewPayload->GetWeightFunctionParams(/*Out*/ WeightFunctionX, /*Out*/ WeightFunctionY);

		TSharedPtr<FImageOverlappedAccumulator> PinnedImageAccumulator = InParams.ImageAccumulator.Pin();
		TSharedPtr<IMoviePipelineOutputMerger> PinnedOutputMerger = InParams.OutputMerger.Pin();

		ensure(PinnedImageAccumulator.IsValid());
		ensure(PinnedOutputMerger.IsValid());
		if (PinnedImageAccumulator->NumChannels == 0)
		{
			LLM_SCOPE_BYNAME(TEXT("MoviePipeline/ImageAccumulatorInitMemory"));
			int32 ChannelCount = InParams.bAccumulateAlpha ? 4 : 3;
			PinnedImageAccumulator->InitMemory(NewPayload->GetAccumulatorSize(), ChannelCount); 
			PinnedImageAccumulator->ZeroPlanes();
			PinnedImageAccumulator->AccumulationGamma = NewPayload->SampleState.AccumulationGamma;
		}

		// Accumulate the new sample to our target
		{
			// Some samples can come back at a different size than expected (post process materials) which
			// creates numerous issues with the accumulators. To work around this issue for now, we will resize
			// the image to the expected resolution. 
			FIntPoint RawSize = SamplePixelData->GetSize();
			const bool bCorrectSize = NewPayload->GetOverlapPaddedSizeIsValid(RawSize);
			
			if (!bCorrectSize)
			{
				const double ResizeConvertBeginTime = FPlatformTime::Seconds();

				// Convert the incoming data to full floats (the accumulator would do this later normally anyways)
				TArray64<FLinearColor> FullSizeData;
				FullSizeData.AddUninitialized(RawSize.X * RawSize.Y);

				if (SamplePixelData->GetType() == EImagePixelType::Float32)
				{
					const void* RawDataPtr;
					int64 RawDataSize;
					SamplePixelData->GetRawData(RawDataPtr, RawDataSize);

					FMemory::Memcpy(FullSizeData.GetData(), RawDataPtr, RawDataSize);
				}
				else if (SamplePixelData->GetType() == EImagePixelType::Float16)
				{
					const void* RawDataPtr;
					int64 RawDataSize;
					SamplePixelData->GetRawData(RawDataPtr, RawDataSize);

					const FFloat16Color* DataAsColor = reinterpret_cast<const FFloat16Color*>(RawDataPtr);
					for (int64 Index = 0; Index < RawSize.X * RawSize.Y; Index++)
					{
						FullSizeData[Index] = FLinearColor(DataAsColor[Index]);
					}
				}
				else
				{
					check(0);
				}
				const double ResizeConvertEndTime = FPlatformTime::Seconds();

				// Now we can resize to our target size.
				FIntPoint TargetSize = NewPayload->GetOverlapPaddedSize();

				TArray64<FLinearColor> NewPixelData;
				NewPixelData.SetNumUninitialized(TargetSize.X* TargetSize.Y);

				FImageUtils::ImageResize(RawSize.X, RawSize.Y, MakeArrayView<FLinearColor>(FullSizeData.GetData(), FullSizeData.Num()), TargetSize.X, TargetSize.Y, MakeArrayView<FLinearColor>(NewPixelData.GetData(), NewPixelData.Num()));

				const float ElapsedConvertMs = float((ResizeConvertEndTime - ResizeConvertBeginTime) * 1000.0f);
				const float ElapsedResizeMs = float((FPlatformTime::Seconds() - ResizeConvertEndTime) * 1000.0f);

				UE_LOG(LogMovieRenderPipeline, VeryVerbose, TEXT("Resize Convert Time: %8.2fms Resize Time: %8.2fms"), ElapsedConvertMs, ElapsedResizeMs);

				SamplePixelData = MakeUnique<TImagePixelData<FLinearColor>>(FIntPoint(TargetSize.X, TargetSize.Y), MoveTemp(NewPixelData), NewPayload);

				// Update the raw size to match our new size.
				RawSize = SamplePixelData->GetSize();
			}

			const double AccumulateBeginTime = FPlatformTime::Seconds();

			// This should have been rescaled now if needed, so we can just check again to validate.
			check(NewPayload->GetOverlapPaddedSizeIsValid(RawSize));

			// bool bSkip = NewPayload->SampleState.TileIndexes.X != 0 || NewPayload->SampleState.TileIndexes.Y != 1;
			// if (!bSkip)
			{
				PinnedImageAccumulator->AccumulatePixelData(*SamplePixelData, NewPayload->GetOverlappedOffset(), NewPayload->GetOverlappedSubpixelShift(), WeightFunctionX, WeightFunctionY);
			}

			const double AccumulateEndTime = FPlatformTime::Seconds();
			const float ElapsedMs = float((AccumulateEndTime - AccumulateBeginTime) * 1000.0f);

			UE_LOG(LogMovieRenderPipeline, VeryVerbose, TEXT("Accumulation time: %8.2fms"), ElapsedMs);
			
		}

		if (NewPayload->IsLastTile() && NewPayload->IsLastTemporalSample())
		{
			int32 FullSizeX = PinnedImageAccumulator->PlaneSize.X;
			int32 FullSizeY = PinnedImageAccumulator->PlaneSize.Y;

			// Now that a tile is fully built and accumulated we can notify the output builder that the
			// data is ready so it can pass that onto the output containers (if needed).
			if (SamplePixelData->GetType() == EImagePixelType::Float32)
			{
				// 32 bit FLinearColor
				TUniquePtr<TImagePixelData<FLinearColor> > FinalPixelData = MakeUnique<TImagePixelData<FLinearColor>>(FIntPoint(FullSizeX, FullSizeY), NewPayload);
				PinnedImageAccumulator->FetchFinalPixelDataLinearColor(FinalPixelData->Pixels);

				// Send the data to the Output Builder
				PinnedOutputMerger->OnCompleteRenderPassDataAvailable_AnyThread(MoveTemp(FinalPixelData));
			}
			else if (SamplePixelData->GetType() == EImagePixelType::Float16)
			{
				// 16 bit FLinearColor
				TUniquePtr<TImagePixelData<FFloat16Color> > FinalPixelData = MakeUnique<TImagePixelData<FFloat16Color>>(FIntPoint(FullSizeX, FullSizeY), NewPayload);
				PinnedImageAccumulator->FetchFinalPixelDataHalfFloat(FinalPixelData->Pixels);

				// Send the data to the Output Builder
				PinnedOutputMerger->OnCompleteRenderPassDataAvailable_AnyThread(MoveTemp(FinalPixelData));
			}
			else if (SamplePixelData->GetType() == EImagePixelType::Color)
			{
				// 8bit FColors
				TUniquePtr<TImagePixelData<FColor>> FinalPixelData = MakeUnique<TImagePixelData<FColor>>(FIntPoint(FullSizeX, FullSizeY), NewPayload);
				PinnedImageAccumulator->FetchFinalPixelDataByte(FinalPixelData->Pixels);

				// Send the data to the Output Builder
				PinnedOutputMerger->OnCompleteRenderPassDataAvailable_AnyThread(MoveTemp(FinalPixelData));
			}
			else
			{
				check(0);
			}

			// Free the memory in the accumulator.
			PinnedImageAccumulator->Reset();
		}
<<<<<<< HEAD
=======

		{
			// Explicitly free the SamplePixelData (which by now has been copied into the accumulator)
			// so that we can profile how long freeing the allocation takes.
			TRACE_CPUPROFILER_EVENT_SCOPE(ReleasePixelDataSample);
			SamplePixelData.Reset();
		}
>>>>>>> 4af6daef
	}
}

<|MERGE_RESOLUTION|>--- conflicted
+++ resolved
@@ -69,11 +69,7 @@
 {
 	for (TPair<FIntPoint, TWeakObjectPtr<UTextureRenderTarget2D>>& TileRenderTargetIt : TileRenderTargets)
 	{
-<<<<<<< HEAD
-		if (!TileRenderTargetIt.Value.IsValid())
-=======
 		if (TileRenderTargetIt.Value.IsValid())
->>>>>>> 4af6daef
 		{
 			TileRenderTargetIt.Value->RemoveFromRoot();
 		}
@@ -153,11 +149,7 @@
 	// OCIO: Since this is a manually created Render target we don't need Gamma to be applied.
 	// We use this render target to render to via a display extension that utilizes Display Gamma
 	// which has a default value of 2.2 (DefaultDisplayGamma), therefore we need to set Gamma on this render target to 2.2 to cancel out any unwanted effects.
-<<<<<<< HEAD
-	NewTarget->TargetGamma = FOpenColorIODisplayExtension::DefaultDisplayGamma;
-=======
 	NewTarget->TargetGamma = FOpenColorIORendering::DefaultDisplayGamma;
->>>>>>> 4af6daef
 
 	// Initialize to the tile size (not final size) and use a 16 bit back buffer to avoid precision issues when accumulating later
 	NewTarget->InitCustomFormat(InSize.X, InSize.Y, EPixelFormat::PF_FloatRGBA, false);
@@ -202,8 +194,6 @@
 	OutViewFamily->bWorldIsPaused = InOutSampleState.bWorldIsPaused;
 	OutViewFamily->ViewMode = ViewModeIndex;
 	OutViewFamily->bOverrideVirtualTextureThrottle = true;
-<<<<<<< HEAD
-=======
 	
 	PRAGMA_DISABLE_DEPRECATION_WARNINGS
 	OutViewFamily->OverrideFrameCounter = UE::MovieRenderPipeline::GetRendererFrameCount();
@@ -224,7 +214,6 @@
 		OutViewFamily->bAdditionalViewFamily = true;
 		OutViewFamily->bIsMultipleViewFamily = true;
 	}
->>>>>>> 4af6daef
 
 	const bool bIsPerspective = true;
 	ApplyViewMode(OutViewFamily->ViewMode, bIsPerspective, OutViewFamily->EngineShowFlags);
@@ -546,7 +535,6 @@
 			float YAxisMultiplier;
 
 			if (CameraInfo.ViewInfo.bConstrainAspectRatio)
-<<<<<<< HEAD
 			{
 				// If the camera's aspect ratio has a thinner width, then stretch the horizontal fov more than usual to 
 				// account for the extra with of (before constraining - after constraining)
@@ -567,28 +555,6 @@
 			}
 			else
 			{
-=======
-			{
-				// If the camera's aspect ratio has a thinner width, then stretch the horizontal fov more than usual to 
-				// account for the extra with of (before constraining - after constraining)
-				if (CameraAspectRatio < DestAspectRatio)
-				{
-					const float ConstrainedWidth = ViewInitOptions.GetViewRect().Height() * CameraAspectRatio;
-					XAxisMultiplier = ConstrainedWidth / (float)ViewInitOptions.GetViewRect().Width();
-					YAxisMultiplier = CameraAspectRatio;
-				}
-				// Simplified some math here but effectively functions similarly to the above, the unsimplified code would look like:
-				// const float ConstrainedHeight = ViewInitOptions.GetViewRect().Width() / CameraCache.AspectRatio;
-				// YAxisMultiplier = (ConstrainedHeight / ViewInitOptions.GetViewRect.Height()) * CameraCache.AspectRatio;
-				else
-				{
-					XAxisMultiplier = 1.0f;
-					YAxisMultiplier = ViewInitOptions.GetViewRect().Width() / (float)ViewInitOptions.GetViewRect().Height();
-				}
-			}
-			else
-			{
->>>>>>> 4af6daef
 				const int32 DestSizeX = ViewInitOptions.GetViewRect().Width();
 				const int32 DestSizeY = ViewInitOptions.GetViewRect().Height();
 				const EAspectRatioAxisConstraint AspectRatioAxisConstraint = GetDefault<ULocalPlayer>()->AspectRatioAxisConstraint;
@@ -666,7 +632,6 @@
 	// Modify the 'center' of the lens to be offset for high-res tiling, helps some effects (vignette) etc. still work.
 	View->LensPrincipalPointOffsetScale = (FVector4f)CalculatePrinciplePointOffsetForTiling(InOutSampleState); // LWC_TODO: precision loss. CalculatePrinciplePointOffsetForTiling() could return float, it's normalized?
 	View->EndFinalPostprocessSettings(ViewInitOptions);
-<<<<<<< HEAD
 
 	// This metadata is per-file and not per-view, but we need the blended result from the view to actually match what we rendered.
 	// To solve this, we'll insert metadata per renderpass, separated by render pass name.
@@ -676,17 +641,6 @@
 	InOutSampleState.OutputState.FileMetadata.Add(FString::Printf(TEXT("unreal/%s/%s/sensorWidth"), *PassIdentifier.CameraName, *PassIdentifier.Name), FString::SanitizeFloat(View->FinalPostProcessSettings.DepthOfFieldSensorWidth));
 	InOutSampleState.OutputState.FileMetadata.Add(FString::Printf(TEXT("unreal/%s/%s/overscanPercent"), *PassIdentifier.CameraName, *PassIdentifier.Name), FString::SanitizeFloat(InOutSampleState.OverscanPercentage));
 
-=======
-
-	// This metadata is per-file and not per-view, but we need the blended result from the view to actually match what we rendered.
-	// To solve this, we'll insert metadata per renderpass, separated by render pass name.
-	InOutSampleState.OutputState.FileMetadata.Add(FString::Printf(TEXT("unreal/%s/%s/fstop"), *PassIdentifier.CameraName, *PassIdentifier.Name), FString::SanitizeFloat(View->FinalPostProcessSettings.DepthOfFieldFstop));
-	InOutSampleState.OutputState.FileMetadata.Add(FString::Printf(TEXT("unreal/%s/%s/fov"), *PassIdentifier.CameraName, *PassIdentifier.Name), FString::SanitizeFloat(ViewInitOptions.FOV));
-	InOutSampleState.OutputState.FileMetadata.Add(FString::Printf(TEXT("unreal/%s/%s/focalDistance"), *PassIdentifier.CameraName, *PassIdentifier.Name), FString::SanitizeFloat(View->FinalPostProcessSettings.DepthOfFieldFocalDistance));
-	InOutSampleState.OutputState.FileMetadata.Add(FString::Printf(TEXT("unreal/%s/%s/sensorWidth"), *PassIdentifier.CameraName, *PassIdentifier.Name), FString::SanitizeFloat(View->FinalPostProcessSettings.DepthOfFieldSensorWidth));
-	InOutSampleState.OutputState.FileMetadata.Add(FString::Printf(TEXT("unreal/%s/%s/overscanPercent"), *PassIdentifier.CameraName, *PassIdentifier.Name), FString::SanitizeFloat(InOutSampleState.OverscanPercentage));
-
->>>>>>> 4af6daef
 	InOutSampleState.OutputState.FileMetadata.Append(CameraInfo.FileMetadata);
 	return View;
 }
@@ -730,7 +684,6 @@
 	// We need our final view parameters to be in the space of [-1,1], including all the tiles.
 		// Starting with a single tile, the middle of the tile in offset screen space is:
 	FVector2D TilePrincipalPointOffset;
-<<<<<<< HEAD
 
 	TilePrincipalPointOffset.X = (float(InSampleState.TileIndexes.X) + 0.5f - (0.5f * float(InSampleState.TileCounts.X))) * 2.0f;
 	TilePrincipalPointOffset.Y = (float(InSampleState.TileIndexes.Y) + 0.5f - (0.5f * float(InSampleState.TileCounts.Y))) * 2.0f;
@@ -758,35 +711,6 @@
 	float PadRatioX = 1.0f;
 	float PadRatioY = 1.0f;
 
-=======
-
-	TilePrincipalPointOffset.X = (float(InSampleState.TileIndexes.X) + 0.5f - (0.5f * float(InSampleState.TileCounts.X))) * 2.0f;
-	TilePrincipalPointOffset.Y = (float(InSampleState.TileIndexes.Y) + 0.5f - (0.5f * float(InSampleState.TileCounts.Y))) * 2.0f;
-
-	// For the tile size ratio, we have to multiply by (1.0 + overlap) and then divide by tile num
-	FVector2D OverlapScale;
-	OverlapScale.X = (1.0f + float(2 * InSampleState.OverlappedPad.X) / float(InSampleState.TileSize.X));
-	OverlapScale.Y = (1.0f + float(2 * InSampleState.OverlappedPad.Y) / float(InSampleState.TileSize.Y));
-
-	TilePrincipalPointOffset.X /= OverlapScale.X;
-	TilePrincipalPointOffset.Y /= OverlapScale.Y;
-
-	FVector2D TilePrincipalPointScale;
-	TilePrincipalPointScale.X = OverlapScale.X / float(InSampleState.TileCounts.X);
-	TilePrincipalPointScale.Y = OverlapScale.Y / float(InSampleState.TileCounts.Y);
-
-	TilePrincipalPointOffset.X *= TilePrincipalPointScale.X;
-	TilePrincipalPointOffset.Y *= TilePrincipalPointScale.Y;
-
-	return FVector4(TilePrincipalPointOffset.X, -TilePrincipalPointOffset.Y, TilePrincipalPointScale.X, TilePrincipalPointScale.Y);
-}
-
-void UMoviePipelineImagePassBase::ModifyProjectionMatrixForTiling(const FMoviePipelineRenderPassMetrics& InSampleState, const bool bInOrthographic, FMatrix& InOutProjectionMatrix, float& OutDoFSensorScale) const
-{
-	float PadRatioX = 1.0f;
-	float PadRatioY = 1.0f;
-
->>>>>>> 4af6daef
 	if (InSampleState.OverlappedPad.X > 0 && InSampleState.OverlappedPad.Y > 0)
 	{
 		PadRatioX = float(InSampleState.OverlappedPad.X * 2 + InSampleState.TileSize.X) / float(InSampleState.TileSize.X);
@@ -803,7 +727,6 @@
 	// this offset would be correct with no pad
 	float OffsetX = -((float(InSampleState.TileIndexes.X) + 0.5f - float(InSampleState.TileCounts.X) / 2.0f) * 2.0f);
 	float OffsetY = ((float(InSampleState.TileIndexes.Y) + 0.5f - float(InSampleState.TileCounts.Y) / 2.0f) * 2.0f);
-<<<<<<< HEAD
 
 	if (bInOrthographic)
 	{
@@ -824,28 +747,6 @@
 	// Default implementation doesn't support multi-camera and always provides the information from the current PlayerCameraManager
 	if (GetPipeline()->GetWorld()->GetFirstPlayerController()->PlayerCameraManager)
 	{
-=======
-
-	if (bInOrthographic)
-	{
-		InOutProjectionMatrix.M[3][0] += OffsetX / PadRatioX;
-		InOutProjectionMatrix.M[3][1] += OffsetY / PadRatioY;
-	}
-	else
-	{
-	InOutProjectionMatrix.M[2][0] += OffsetX / PadRatioX;
-		InOutProjectionMatrix.M[2][1] += OffsetY / PadRatioY;
-	}
-}
-
-UE::MoviePipeline::FImagePassCameraViewData UMoviePipelineImagePassBase::GetCameraInfo(FMoviePipelineRenderPassMetrics& InOutSampleState, IViewCalcPayload* OptPayload) const
-{
-	UE::MoviePipeline::FImagePassCameraViewData OutCameraData;
-
-	// Default implementation doesn't support multi-camera and always provides the information from the current PlayerCameraManager
-	if (GetPipeline()->GetWorld()->GetFirstPlayerController()->PlayerCameraManager)
-	{
->>>>>>> 4af6daef
 		OutCameraData.ViewInfo = GetPipeline()->GetWorld()->GetFirstPlayerController()->PlayerCameraManager->GetCameraCacheView();
 
 		// Now override some of the properties with things that come from MRQ
@@ -1123,8 +1024,6 @@
 			// Free the memory in the accumulator.
 			PinnedImageAccumulator->Reset();
 		}
-<<<<<<< HEAD
-=======
 
 		{
 			// Explicitly free the SamplePixelData (which by now has been copied into the accumulator)
@@ -1132,7 +1031,6 @@
 			TRACE_CPUPROFILER_EVENT_SCOPE(ReleasePixelDataSample);
 			SamplePixelData.Reset();
 		}
->>>>>>> 4af6daef
-	}
-}
-
+	}
+}
+
