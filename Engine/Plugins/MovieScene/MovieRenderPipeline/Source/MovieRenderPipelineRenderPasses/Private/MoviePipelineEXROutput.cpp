// Copyright Epic Games, Inc. All Rights Reserved.

#include "MoviePipelineEXROutput.h"
#include "HAL/PlatformFilemanager.h"
#include "HAL/FileManager.h"
#include "Misc/FileHelper.h"
#include "Async/Async.h"
#include "Misc/Paths.h"
#include "HAL/PlatformTime.h"
#include "Math/Float16.h"
#include "MovieRenderPipelineCoreModule.h"
#include "MoviePipelineOutputSetting.h"
#include "ImageWriteQueue.h"
#include "MoviePipeline.h"
#include "MoviePipelineImageQuantization.h"
#include "MoviePipelineMasterConfig.h"
#include "IOpenExrRTTIModule.h"
#include "Modules/ModuleManager.h"
#include "MoviePipelineUtils.h"

THIRD_PARTY_INCLUDES_START
#include "OpenEXR/include/ImfChannelList.h"
THIRD_PARTY_INCLUDES_END

#if WITH_UNREALEXR

class FExrMemStreamOut : public Imf::OStream
{
public:

	FExrMemStreamOut()
		: Imf::OStream("")
		, Pos(0)
	{
	}

	// InN must be 32bit to match the abstract interface.
	virtual void write(const char c[/*n*/], int32 InN)
	{
		int64 SrcN = (int64)InN;
		int64 DestPost = Pos + SrcN;
		if (DestPost > Data.Num())
		{
			Data.AddUninitialized(DestPost - Data.Num());
		}

		for (int64 i = 0; i < SrcN; ++i)
		{
			Data[Pos + i] = c[i];
		}
		Pos += SrcN;
	}


	//---------------------------------------------------------
	// Get the current writing position, in bytes from the
	// beginning of the file.  If the next call to write() will
	// start writing at the beginning of the file, tellp()
	// returns 0.
	//---------------------------------------------------------

	virtual Imf::Int64 tellp()
	{
		return Pos;
	}


	//-------------------------------------------
	// Set the current writing position.
	// After calling seekp(i), tellp() returns i.
	//-------------------------------------------

	virtual void seekp(Imf::Int64 pos)
	{
		Pos = pos;
	}


	int64 Pos;
	TArray64<uint8> Data;
};

bool FEXRImageWriteTask::RunTask()
{
	bool bSuccess = WriteToDisk();

	if (OnCompleted)
	{
		AsyncTask(ENamedThreads::GameThread, [bSuccess, LocalOnCompleted = MoveTemp(OnCompleted)] { LocalOnCompleted(bSuccess); });
	}

	return bSuccess;
}

void FEXRImageWriteTask::OnAbandoned()
{
	if (OnCompleted)
	{
		AsyncTask(ENamedThreads::GameThread, [LocalOnCompleted = MoveTemp(OnCompleted)] { LocalOnCompleted(false); });
	}
}

bool FEXRImageWriteTask::WriteToDisk()
{
	// Ensure that the payload filename has the correct extension for the format
	const TCHAR* FormatExtension = TEXT(".exr");
	if (FormatExtension && !Filename.EndsWith(FormatExtension))
	{
		Filename = FPaths::GetBaseFilename(Filename, false) + FormatExtension;
	}

	bool bSuccess = EnsureWritableFile();

	if (bSuccess)
	{
		Imf::Compression FileCompression = Imf::Compression::NO_COMPRESSION;
		switch(Compression)
		{
			case EEXRCompressionFormat::None:
				FileCompression = Imf::Compression::NO_COMPRESSION; break;
			case EEXRCompressionFormat::ZIP:
				FileCompression = Imf::Compression::ZIP_COMPRESSION; break;
			case EEXRCompressionFormat::PIZ:
				FileCompression = Imf::Compression::PIZ_COMPRESSION; break;
			default: 
				checkNoEntry();
		}
		
		// Data Window specifies how much data is in the actual file, ie: 1920x1080
		IMATH_NAMESPACE::Box2i DataWindow = IMATH_NAMESPACE::Box2i(IMATH_NAMESPACE::V2i(0,0), IMATH_NAMESPACE::V2i(Width - 1, Height - 1));
		
		float BorderRatio = FMath::Clamp((OverscanPercentage / (1.0f + OverscanPercentage)) / 2.0f, 0.0f, 0.5f);
		int32 OverscanBorderWidth = FMath::RoundToInt(Width * BorderRatio);
		int32 OverscanBorderHeight = FMath::RoundToInt(Height * BorderRatio);

		// Taking Overscan into account.
		IMATH_NAMESPACE::V2i TopLeft = IMATH_NAMESPACE::V2i(OverscanBorderWidth, OverscanBorderHeight);
		IMATH_NAMESPACE::V2i BottomRight = IMATH_NAMESPACE::V2i(Width - OverscanBorderWidth - 1, Height - OverscanBorderHeight - 1);

		// Display Window specifies the total 'visible' area of the output file. 
		// The Display Window always starts at 0,0, but Data Window can go negative to
		// support having pixels out of bounds (such as camera overscan).
		IMATH_NAMESPACE::Box2i DisplayWindow = IMATH_NAMESPACE::Box2i(TopLeft, BottomRight);
		
		Imf::Header Header(DisplayWindow, DataWindow, 1, Imath::V2f(0, 0), 1, Imf::LineOrder::INCREASING_Y, FileCompression);
		
		// Insert our key-value pair metadata (if any, can be an arbitrary set of key/value pairs)
		AddFileMetadata(Header);

		FExrMemStreamOut OutputFile; 
		
		{
			// The FrameBuffer stores all the channels of the resulting image.
			Imf::FrameBuffer FrameBuffer;

			// If we have to quantize the data (ie: Upscale 8 bit to 16 bit) we need to store them long enough for the file to get written.
			TArray<TUniquePtr<FImagePixelData>> QuantizedData;

			for (TUniquePtr<FImagePixelData>& Layer : Layers)
			{
				uint8 RawBitDepth = Layer->GetBitDepth();
				check(RawBitDepth == 8 || RawBitDepth == 16 || RawBitDepth == 32);

				if (!ensureAlwaysMsgf(Layer->GetSize().X == Width && Layer->GetSize().Y == Height, TEXT("Skipping layer due to mismatched width/height from rest of EXR file!")))
				{
					continue;
				}

				void const* RawDataPtr;
				int64 RawDataSize;
				bSuccess = Layer->GetRawData(RawDataPtr, RawDataSize);
				if (!bSuccess)
				{
					UE_LOG(LogMovieRenderPipelineIO, Error, TEXT("Failed to retrieve raw data from image data for writing. Bailing."));
					break;
				}

				int64 BytesWritten = 0;
				switch (RawBitDepth)
				{
				case 8:
				{
					TUniquePtr<FImagePixelData> QuantizedPixelData = UE::MoviePipeline::QuantizeImagePixelDataToBitDepth(Layer.Get(), 16);
					QuantizedData.Add(MoveTemp(QuantizedPixelData));

					// Add an entry in the LayerNames table if needed since it matches by Layer pointer but that has changed.
					FString LayerName = LayerNames.FindOrAdd(Layer.Get());
					if (LayerName.Len() > 0)
					{
						LayerNames.Add(QuantizedData.Last().Get(), LayerName);
					}

					BytesWritten = CompressRaw<Imf::HALF>(Header, FrameBuffer, QuantizedData.Last().Get());
				}
					break;
				case 16:
					BytesWritten = CompressRaw<Imf::HALF>(Header, FrameBuffer, Layer.Get());
					break;
				case 32:
					BytesWritten = CompressRaw<Imf::FLOAT>(Header, FrameBuffer, Layer.Get());
					break;
				default:
					checkNoEntry();
				}
				
				// Reserve enough space in the output file for the whole layer so we don't keep reallocating.
				OutputFile.Data.Reserve(BytesWritten);
			}

			// This scope ensures that IMF::Outputfile creates a complete file by closing the file when it goes out of scope.
			// To complete the file, EXR seeks back into the file and writes the scanline offsets when the file is closed, 
			// which moves the tellp location. So file length is stored in advance for later use. The output file needs to be
			// created after the header information is filled.
			Imf::OutputFile ImfFile(OutputFile, Header, FPlatformMisc::NumberOfCoresIncludingHyperthreads());
#if WITH_EDITOR
			try
#endif
			{
				ImfFile.setFrameBuffer(FrameBuffer);
				ImfFile.writePixels(Height);
			}
#if WITH_EDITOR
			catch (const IEX_NAMESPACE::BaseExc& Exception)
			{
				UE_LOG(LogMovieRenderPipelineIO, Error, TEXT("Caught exception: %s"), Exception.message().c_str());
			}
#endif
		}
		
		// Now that the scope has closed for the Imf::OutputFile, now we can write the data to disk.
		if (bSuccess)
		{
			bSuccess = FFileHelper::SaveArrayToFile(OutputFile.Data, *Filename);
		} 
	}

	if (!bSuccess)
	{
		UE_LOG(LogMovieRenderPipelineIO, Error, TEXT("Failed to write image to '%s'. The pixel format may not be compatible with this image type, or there was an error writing to that filename."), *Filename);
	}

	return bSuccess;
}

static FString GetChannelName(const FString& InLayerName, const int32 InChannelIndex, const ERGBFormat InFormat)
{
	const int32 MaxChannels = 4;
	static const char* RGBAChannelNames[] = { "R", "G", "B", "A" };
	static const char* BGRAChannelNames[] = { "B", "G", "R", "A" };
	static const char* GrayChannelNames[] = { "G" };
	check(InChannelIndex < MaxChannels);

	const char** ChannelNames = BGRAChannelNames;

	switch (InFormat)
	{
		case ERGBFormat::RGBA:
		{
			ChannelNames = RGBAChannelNames;
		}
		break;
		case ERGBFormat::BGRA:
		{
			ChannelNames = BGRAChannelNames;
		}
		break;
		case ERGBFormat::Gray:
		{
			check(InChannelIndex < UE_ARRAY_COUNT(GrayChannelNames));
			ChannelNames = GrayChannelNames;
		}
		break;
		default:
			checkNoEntry();
	}

	if (InLayerName.Len() > 0)
	{
		return FString::Printf(TEXT("%s.%s"), *InLayerName, ChannelNames[InChannelIndex]);
	}
	else
	{
		return FString(ChannelNames[InChannelIndex]);
	}
}

static int32 GetComponentWidth(const EImagePixelType InPixelType)
{
	switch (InPixelType)
	{
	case EImagePixelType::Color: return 1;
	case EImagePixelType::Float16: return 2;
	case EImagePixelType::Float32: return 4;
	default:
		checkNoEntry();
	}
	return 1;
}

template <Imf::PixelType OutputFormat>
int64 FEXRImageWriteTask::CompressRaw(Imf::Header& InHeader, Imf::FrameBuffer& InFrameBuffer, FImagePixelData* InLayer)
{
	void const* RawDataPtr;
	int64 RawDataSize;
	InLayer->GetRawData(RawDataPtr, RawDataSize);

	// Look up our layer name (if any).
	FString& LayerName = LayerNames.FindOrAdd(InLayer);
	int32 NumChannels = InLayer->GetNumChannels();
	int32 ComponentWidth = GetComponentWidth(InLayer->GetType());

	for (int32 Channel = 0; Channel < NumChannels; Channel++)
	{
		FString ChannelName = GetChannelName(LayerName, Channel, InLayer->GetPixelLayout());

		// Insert the channel into the header with the right datatype.
		InHeader.channels().insert(TCHAR_TO_ANSI(*ChannelName), Imf::Channel(OutputFormat));

		// Now insert the data for this channel. Unreal stores them interleaved.
		InFrameBuffer.insert(TCHAR_TO_ANSI(*ChannelName),	// Name
			Imf::Slice(OutputFormat,						// Type
			(char*)RawDataPtr + (ComponentWidth * Channel), // Data Start (offset by component to match interleave)
				ComponentWidth * NumChannels,				// xStride
				Width * ComponentWidth * NumChannels));		// yStride
	}
	
	return int64(Width) * int64(Height) * NumChannels * int64(OutputFormat == 2 ? 4 : 2);
}

bool FEXRImageWriteTask::EnsureWritableFile()
{
	FString Directory = FPaths::GetPath(Filename);

	if (!IFileManager::Get().DirectoryExists(*Directory))
	{
		IFileManager::Get().MakeDirectory(*Directory);
	}

	// If the file doesn't exist, we're ok to continue
	if (IFileManager::Get().FileSize(*Filename) == -1)
	{
		return true;
	}
	// If we're allowed to overwrite the file, and we deleted it ok, we can continue
	else if (bOverwriteFile && FPlatformFileManager::Get().GetPlatformFile().DeleteFile(*Filename))
	{
		return true;
	}
	// We can't write to the file
	else
	{
		UE_LOG(LogMovieRenderPipelineIO, Error, TEXT("Failed to write image to '%s'. Should Overwrite: %d - If we should have overwritten the file, we failed to delete the file. If we shouldn't have overwritten the file the file already exists so we can't replace it."), *Filename, bOverwriteFile);
		return false;
	}
}

void FEXRImageWriteTask::AddFileMetadata(Imf::Header& InHeader)
{
	static const FName RTTIExtensionModuleName("UEOpenExrRTTI");
	IOpenExrRTTIModule* OpenExrModule = FModuleManager::LoadModulePtr<IOpenExrRTTIModule>(RTTIExtensionModuleName);
	if (OpenExrModule)
	{
		TMap<FString, FStringFormatArg> NewMap;
		for (const TPair<FString, FString>& Metadata : FileMetadata)
		{
			NewMap.Add(Metadata.Key, Metadata.Value);
		}
		OpenExrModule->AddFileMetadata(NewMap, InHeader);
	}
}

#endif // WITH_UNREALEXR

void UMoviePipelineImageSequenceOutput_EXR::OnReceiveImageDataImpl(FMoviePipelineMergerOutputFrame* InMergedOutputFrame)
{
	if (!bMultilayer)
	{
		// Some software doesn't support multi-layer, so in that case we fall back to the single-layer-multiple-file
		// codepath of our parent.
		Super::OnReceiveImageDataImpl(InMergedOutputFrame);
		return;
	}
	check(InMergedOutputFrame);

	// Ensure our OpenExrRTTI module gets loaded. This needs to happen from the main thread, if it's not loaded then metadata silently fails when writing.
	static const FName RTTIExtensionModuleName("UEOpenExrRTTI");
	FModuleManager::Get().LoadModule(RTTIExtensionModuleName);


	UMoviePipelineOutputSetting* OutputSettings = GetPipeline()->GetPipelineMasterConfig()->FindSetting<UMoviePipelineOutputSetting>();
	check(OutputSettings);

	// EXR only supports one resolution per file, but in certain scenarios we can get layers with different resolutions. To solve this, we're
	// going to write one exr file per image resolution. First we loop through all layers to figure out how many sizes we're dealing with.
	TArray<FIntPoint> Resolutions;
	for (TPair<FMoviePipelinePassIdentifier, TUniquePtr<FImagePixelData>>& RenderPassData : InMergedOutputFrame->ImageOutputData)
	{
		Resolutions.AddUnique(RenderPassData.Value->GetSize());
	}
<<<<<<< HEAD

	// Then submit multiple write tasks. Layers that don't match the current resolution will be skipped until the correct iteration of the loop.
	for (int32 Index = 0; Index < Resolutions.Num(); Index++)
	{
		FString OutputDirectory = OutputSettings->OutputDirectory.Path;

		// We need to resolve the filename format string. We combine the folder and file name into one long string first
		FString FinalFilePath;
		FMoviePipelineFormatArgs FinalFormatArgs;
		FString FinalImageSequenceFileName;
		FString ClipName;
		const TCHAR* Extension = TEXT("exr");
		{
			// If we have more than one resolution we'll store it as "_Add" / "_Add(1)" etc.
			FString FileNameFormatString = OutputSettings->FileNameFormat + "{ExtraTag}";

			// If we're writing more than one render pass out, we need to ensure the file name has the format string in it so we don't
			// overwrite the same file multiple times. Burn In overlays don't count because they get composited on top of an existing file.
			const bool bIncludeRenderPass = false;
			const bool bTestFrameNumber = true;

			UE::MoviePipeline::ValidateOutputFormatString(FileNameFormatString, bIncludeRenderPass, bTestFrameNumber);

			// Create specific data that needs to override 
			FStringFormatNamedArguments FormatOverrides;
			FormatOverrides.Add(TEXT("render_pass"), TEXT("")); // Render Passes are included inside the exr file by named layers.
			FormatOverrides.Add(TEXT("ext"), Extension);

			// The logic for the ExtraTag is a little complicated. If there's only one layer (ideal situation) then it's empty.
			if (Index == 0)
			{
				FormatOverrides.Add(TEXT("ExtraTag"), TEXT(""));
			}
			else if(Resolutions.Num() == 2)
			{
				// This is our most common case when we have a second file (the only expected one really)
				FormatOverrides.Add(TEXT("ExtraTag"), TEXT("_Add"));
			}
			else
			{
				// Finally a fallback in the event we have three or more unique resolutions.
				FormatOverrides.Add(TEXT("ExtraTag"), FString::Printf(TEXT("_Add(%d)"), Index));
			}

			// This resolves the filename format and gathers metadata from the settings at the same time.
			GetPipeline()->ResolveFilenameFormatArguments(FileNameFormatString, FormatOverrides, FinalImageSequenceFileName, FinalFormatArgs, &InMergedOutputFrame->FrameOutputState, -InMergedOutputFrame->FrameOutputState.ShotOutputFrameNumber);

			FString FilePathFormatString = OutputDirectory / FileNameFormatString;
			GetPipeline()->ResolveFilenameFormatArguments(FilePathFormatString, FormatOverrides, FinalFilePath, FinalFormatArgs, &InMergedOutputFrame->FrameOutputState);
=======

	// Then submit multiple write tasks. Layers that don't match the current resolution will be skipped until the correct iteration of the loop.
	for (int32 Index = 0; Index < Resolutions.Num(); Index++)
	{
		FString OutputDirectory = OutputSettings->OutputDirectory.Path;

		// We need to resolve the filename format string. We combine the folder and file name into one long string first
		FString FinalFilePath;
		FMoviePipelineFormatArgs FinalFormatArgs;
		FString FinalImageSequenceFileName;
		FString ClipName;
		const TCHAR* Extension = TEXT("exr");
		{
			// If we have more than one resolution we'll store it as "_Add" / "_Add(1)" etc.
			FString FileNameFormatString = OutputSettings->FileNameFormat + "{ExtraTag}";

			// If we're writing more than one render pass out, we need to ensure the file name has the format string in it so we don't
			// overwrite the same file multiple times. Burn In overlays don't count because they get composited on top of an existing file.
			const bool bIncludeRenderPass = false;
			const bool bTestFrameNumber = true;

			UE::MoviePipeline::ValidateOutputFormatString(FileNameFormatString, bIncludeRenderPass, bTestFrameNumber);

			// Create specific data that needs to override 
			TMap<FString, FString> FormatOverrides;
			FormatOverrides.Add(TEXT("render_pass"), TEXT("")); // Render Passes are included inside the exr file by named layers.
			FormatOverrides.Add(TEXT("ext"), Extension);

			// The logic for the ExtraTag is a little complicated. If there's only one layer (ideal situation) then it's empty.
			if (Index == 0)
			{
				FormatOverrides.Add(TEXT("ExtraTag"), TEXT(""));
			}
			else if(Resolutions.Num() == 2)
			{
				// This is our most common case when we have a second file (the only expected one really)
				FormatOverrides.Add(TEXT("ExtraTag"), TEXT("_Add"));
			}
			else
			{
				// Finally a fallback in the event we have three or more unique resolutions.
				FormatOverrides.Add(TEXT("ExtraTag"), FString::Printf(TEXT("_Add(%d)"), Index));
			}

			// This resolves the filename format and gathers metadata from the settings at the same time.
			GetPipeline()->ResolveFilenameFormatArguments(FileNameFormatString, FormatOverrides, FinalImageSequenceFileName, FinalFormatArgs, &InMergedOutputFrame->FrameOutputState, -InMergedOutputFrame->FrameOutputState.ShotOutputFrameNumber);

			FString FilePathFormatString = OutputDirectory / FileNameFormatString;
			GetPipeline()->ResolveFilenameFormatArguments(FilePathFormatString, FormatOverrides, FinalFilePath, FinalFormatArgs, &InMergedOutputFrame->FrameOutputState);

			if (FPaths::IsRelative(FinalFilePath))
			{
				FinalFilePath = FPaths::ConvertRelativePathToFull(FinalFilePath);
			}
>>>>>>> 3aae9151

			// Create a deterministic clipname by removing frame numbers, file extension, and any trailing .'s
			UE::MoviePipeline::RemoveFrameNumberFormatStrings(FileNameFormatString, true);
			GetPipeline()->ResolveFilenameFormatArguments(FileNameFormatString, FormatOverrides, ClipName, FinalFormatArgs, &InMergedOutputFrame->FrameOutputState);
			ClipName.RemoveFromEnd(Extension);
			ClipName.RemoveFromEnd(".");
		}

		TUniquePtr<FEXRImageWriteTask> MultiLayerImageTask = MakeUnique<FEXRImageWriteTask>();
		MultiLayerImageTask->Filename = FinalFilePath;
		MultiLayerImageTask->Compression = Compression;
		MultiLayerImageTask->FileMetadata = FinalFormatArgs.FileMetadata; // This is already merged by ResolveFilenameFormatArgs with the FrameOutputState.

		int32 LayerIndex = 0;
		bool bRequiresTransparentOutput = false;
<<<<<<< HEAD
=======
		int32 ShotIndex = 0;
>>>>>>> 3aae9151
		for (TPair<FMoviePipelinePassIdentifier, TUniquePtr<FImagePixelData>>& RenderPassData : InMergedOutputFrame->ImageOutputData)
		{
			if (RenderPassData.Value->GetSize() != Resolutions[Index])
			{
				// If this layer isn't for this resolution, don't add it to the multilayer task, a second task will be created soon.
				continue;
			}

			// No quantization required, just copy the data as we will move it into the image write task.
			TUniquePtr<FImagePixelData> PixelData = RenderPassData.Value->CopyImageData();

			// If there is more than one layer, then we will prefix the layer. The first layer is not prefixed (and gets inserted as RGBA)
			// as most programs that handle EXRs expect the main image data to be in an unnamed layer.
			if (LayerIndex == 0)
			{
				// Only check the main image pass for transparent output since that's generally considered the 'preview'.
				FImagePixelDataPayload* Payload = RenderPassData.Value->GetPayload<FImagePixelDataPayload>();
				bRequiresTransparentOutput = Payload->bRequireTransparentOutput;
<<<<<<< HEAD
=======
				ShotIndex = Payload->SampleState.OutputState.ShotIndex;
				MultiLayerImageTask->OverscanPercentage = Payload->SampleState.OverscanPercentage;
>>>>>>> 3aae9151
			}
			else
			{
				// If there is more than one layer, then we will prefix the layer. The first layer is not prefixed (and gets inserted as RGBA)
				// as most programs that handle EXRs expect the main image data to be in an unnamed layer.
				MultiLayerImageTask->LayerNames.FindOrAdd(PixelData.Get(), RenderPassData.Key.Name);
			}
<<<<<<< HEAD

			MultiLayerImageTask->Width = Resolutions[Index].X;
			MultiLayerImageTask->Height = Resolutions[Index].Y;
			MultiLayerImageTask->Layers.Add(MoveTemp(PixelData));
			LayerIndex++;
		}
=======

			MultiLayerImageTask->Width = Resolutions[Index].X;
			MultiLayerImageTask->Height = Resolutions[Index].Y;
			MultiLayerImageTask->Layers.Add(MoveTemp(PixelData));
			LayerIndex++;
		}

		MoviePipeline::FMoviePipelineOutputFutureData OutputData;
		OutputData.Shot = GetPipeline()->GetActiveShotList()[ShotIndex];
		OutputData.PassIdentifier = FMoviePipelinePassIdentifier(TEXT("")); // exrs put all the render passes internally so this resolves to a ""
		OutputData.FilePath = FinalFilePath;
		GetPipeline()->AddOutputFuture(ImageWriteQueue->Enqueue(MoveTemp(MultiLayerImageTask)), OutputData);
>>>>>>> 3aae9151

		ImageWriteQueue->Enqueue(MoveTemp(MultiLayerImageTask));
#if WITH_EDITOR
		GetPipeline()->AddFrameToOutputMetadata(ClipName, FinalImageSequenceFileName, InMergedOutputFrame->FrameOutputState, Extension, bRequiresTransparentOutput);
#endif
<<<<<<< HEAD
=======

>>>>>>> 3aae9151
	}
}<|MERGE_RESOLUTION|>--- conflicted
+++ resolved
@@ -397,7 +397,6 @@
 	{
 		Resolutions.AddUnique(RenderPassData.Value->GetSize());
 	}
-<<<<<<< HEAD
 
 	// Then submit multiple write tasks. Layers that don't match the current resolution will be skipped until the correct iteration of the loop.
 	for (int32 Index = 0; Index < Resolutions.Num(); Index++)
@@ -422,56 +421,6 @@
 			UE::MoviePipeline::ValidateOutputFormatString(FileNameFormatString, bIncludeRenderPass, bTestFrameNumber);
 
 			// Create specific data that needs to override 
-			FStringFormatNamedArguments FormatOverrides;
-			FormatOverrides.Add(TEXT("render_pass"), TEXT("")); // Render Passes are included inside the exr file by named layers.
-			FormatOverrides.Add(TEXT("ext"), Extension);
-
-			// The logic for the ExtraTag is a little complicated. If there's only one layer (ideal situation) then it's empty.
-			if (Index == 0)
-			{
-				FormatOverrides.Add(TEXT("ExtraTag"), TEXT(""));
-			}
-			else if(Resolutions.Num() == 2)
-			{
-				// This is our most common case when we have a second file (the only expected one really)
-				FormatOverrides.Add(TEXT("ExtraTag"), TEXT("_Add"));
-			}
-			else
-			{
-				// Finally a fallback in the event we have three or more unique resolutions.
-				FormatOverrides.Add(TEXT("ExtraTag"), FString::Printf(TEXT("_Add(%d)"), Index));
-			}
-
-			// This resolves the filename format and gathers metadata from the settings at the same time.
-			GetPipeline()->ResolveFilenameFormatArguments(FileNameFormatString, FormatOverrides, FinalImageSequenceFileName, FinalFormatArgs, &InMergedOutputFrame->FrameOutputState, -InMergedOutputFrame->FrameOutputState.ShotOutputFrameNumber);
-
-			FString FilePathFormatString = OutputDirectory / FileNameFormatString;
-			GetPipeline()->ResolveFilenameFormatArguments(FilePathFormatString, FormatOverrides, FinalFilePath, FinalFormatArgs, &InMergedOutputFrame->FrameOutputState);
-=======
-
-	// Then submit multiple write tasks. Layers that don't match the current resolution will be skipped until the correct iteration of the loop.
-	for (int32 Index = 0; Index < Resolutions.Num(); Index++)
-	{
-		FString OutputDirectory = OutputSettings->OutputDirectory.Path;
-
-		// We need to resolve the filename format string. We combine the folder and file name into one long string first
-		FString FinalFilePath;
-		FMoviePipelineFormatArgs FinalFormatArgs;
-		FString FinalImageSequenceFileName;
-		FString ClipName;
-		const TCHAR* Extension = TEXT("exr");
-		{
-			// If we have more than one resolution we'll store it as "_Add" / "_Add(1)" etc.
-			FString FileNameFormatString = OutputSettings->FileNameFormat + "{ExtraTag}";
-
-			// If we're writing more than one render pass out, we need to ensure the file name has the format string in it so we don't
-			// overwrite the same file multiple times. Burn In overlays don't count because they get composited on top of an existing file.
-			const bool bIncludeRenderPass = false;
-			const bool bTestFrameNumber = true;
-
-			UE::MoviePipeline::ValidateOutputFormatString(FileNameFormatString, bIncludeRenderPass, bTestFrameNumber);
-
-			// Create specific data that needs to override 
 			TMap<FString, FString> FormatOverrides;
 			FormatOverrides.Add(TEXT("render_pass"), TEXT("")); // Render Passes are included inside the exr file by named layers.
 			FormatOverrides.Add(TEXT("ext"), Extension);
@@ -502,7 +451,6 @@
 			{
 				FinalFilePath = FPaths::ConvertRelativePathToFull(FinalFilePath);
 			}
->>>>>>> 3aae9151
 
 			// Create a deterministic clipname by removing frame numbers, file extension, and any trailing .'s
 			UE::MoviePipeline::RemoveFrameNumberFormatStrings(FileNameFormatString, true);
@@ -518,10 +466,7 @@
 
 		int32 LayerIndex = 0;
 		bool bRequiresTransparentOutput = false;
-<<<<<<< HEAD
-=======
 		int32 ShotIndex = 0;
->>>>>>> 3aae9151
 		for (TPair<FMoviePipelinePassIdentifier, TUniquePtr<FImagePixelData>>& RenderPassData : InMergedOutputFrame->ImageOutputData)
 		{
 			if (RenderPassData.Value->GetSize() != Resolutions[Index])
@@ -540,11 +485,8 @@
 				// Only check the main image pass for transparent output since that's generally considered the 'preview'.
 				FImagePixelDataPayload* Payload = RenderPassData.Value->GetPayload<FImagePixelDataPayload>();
 				bRequiresTransparentOutput = Payload->bRequireTransparentOutput;
-<<<<<<< HEAD
-=======
 				ShotIndex = Payload->SampleState.OutputState.ShotIndex;
 				MultiLayerImageTask->OverscanPercentage = Payload->SampleState.OverscanPercentage;
->>>>>>> 3aae9151
 			}
 			else
 			{
@@ -552,14 +494,6 @@
 				// as most programs that handle EXRs expect the main image data to be in an unnamed layer.
 				MultiLayerImageTask->LayerNames.FindOrAdd(PixelData.Get(), RenderPassData.Key.Name);
 			}
-<<<<<<< HEAD
-
-			MultiLayerImageTask->Width = Resolutions[Index].X;
-			MultiLayerImageTask->Height = Resolutions[Index].Y;
-			MultiLayerImageTask->Layers.Add(MoveTemp(PixelData));
-			LayerIndex++;
-		}
-=======
 
 			MultiLayerImageTask->Width = Resolutions[Index].X;
 			MultiLayerImageTask->Height = Resolutions[Index].Y;
@@ -572,15 +506,10 @@
 		OutputData.PassIdentifier = FMoviePipelinePassIdentifier(TEXT("")); // exrs put all the render passes internally so this resolves to a ""
 		OutputData.FilePath = FinalFilePath;
 		GetPipeline()->AddOutputFuture(ImageWriteQueue->Enqueue(MoveTemp(MultiLayerImageTask)), OutputData);
->>>>>>> 3aae9151
-
-		ImageWriteQueue->Enqueue(MoveTemp(MultiLayerImageTask));
+
 #if WITH_EDITOR
 		GetPipeline()->AddFrameToOutputMetadata(ClipName, FinalImageSequenceFileName, InMergedOutputFrame->FrameOutputState, Extension, bRequiresTransparentOutput);
 #endif
-<<<<<<< HEAD
-=======
-
->>>>>>> 3aae9151
+
 	}
 }