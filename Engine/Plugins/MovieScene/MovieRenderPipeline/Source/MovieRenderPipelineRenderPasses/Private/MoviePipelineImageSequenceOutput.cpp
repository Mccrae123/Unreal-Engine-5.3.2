--- conflicted
+++ resolved
@@ -51,8 +51,6 @@
 		UE_LOG(LogMovieRenderPipelineIO, Log, TEXT("ImageSequenceOutputBase flushing %d tasks to disk, inserting a fence in the queue and then waiting..."), ImageWriteQueue->GetNumPendingTasks());
 		const double FlushBeginTime = FPlatformTime::Seconds();
 
-<<<<<<< HEAD
-=======
 		TFuture<void> Fence = ImageWriteQueue->CreateFence();
 		Fence.Wait();
 		const float ElapsedS = float((FPlatformTime::Seconds() - FlushBeginTime));
@@ -60,38 +58,16 @@
 	}
 }
 
->>>>>>> 3aae9151
 void UMoviePipelineImageSequenceOutputBase::OnReceiveImageDataImpl(FMoviePipelineMergerOutputFrame* InMergedOutputFrame)
 {
 	SCOPE_CYCLE_COUNTER(STAT_ImgSeqRecieveImageData);
 
 	check(InMergedOutputFrame);
 
-<<<<<<< HEAD
-	UMoviePipelineBurnInSetting* BurnInSettings = GetPipeline()->GetPipelineMasterConfig()->FindSetting<UMoviePipelineBurnInSetting>();
-	bool bCompositeBurnInOntoFinalImage = BurnInSettings ? BurnInSettings->bCompositeOntoFinalImage : false;
-
-	// We do a little special handling for Burn In overlays if we are compositing them on top of the main image, otherwise we treat them as normal passes
-	TUniquePtr<FImagePixelData> BurnInImageData = nullptr;
-	if (bCompositeBurnInOntoFinalImage)
-	{
-		for (TPair<FMoviePipelinePassIdentifier, TUniquePtr<FImagePixelData>>& RenderPassData : InMergedOutputFrame->ImageOutputData)
-		{
-			if (RenderPassData.Key == FMoviePipelinePassIdentifier(TEXT("BurnInOverlay")))
-			{
-				// Burn in data should always be 8 bit values, this is assumed later when we composite.
-				check(RenderPassData.Value->GetType() == EImagePixelType::Color);
-				BurnInImageData = RenderPassData.Value->CopyImageData();
-				break;
-			}
-		}
-	}
-=======
 	// Special case for extracting Burn Ins and Widget Renderer 
 	TArray<MoviePipeline::FCompositePassInfo> CompositedPasses;
 	MoviePipeline::GetPassCompositeData(InMergedOutputFrame, CompositedPasses);
 
->>>>>>> 3aae9151
 
 	UMoviePipelineOutputSetting* OutputSettings = GetPipeline()->GetPipelineMasterConfig()->FindSetting<UMoviePipelineOutputSetting>();
 	check(OutputSettings);
@@ -102,10 +78,6 @@
 
 	for (TPair<FMoviePipelinePassIdentifier, TUniquePtr<FImagePixelData>>& RenderPassData : InMergedOutputFrame->ImageOutputData)
 	{
-<<<<<<< HEAD
-		// Don't write out the burn in pass in this loop if it is being composited on the final image
-		if (bCompositeBurnInOntoFinalImage && RenderPassData.Key == FMoviePipelinePassIdentifier(TEXT("BurnInOverlay")))
-=======
 		// Don't write out a composited pass in this loop, as it will be merged with the Final Image and not written separately. 
 		bool bSkip = false;
 		for (const MoviePipeline::FCompositePassInfo& CompositePass : CompositedPasses)
@@ -118,7 +90,6 @@
 		}
 
 		if (bSkip)
->>>>>>> 3aae9151
 		{
 			continue;
 		}
@@ -186,11 +157,7 @@
 
 			// If we're writing more than one render pass out, we need to ensure the file name has the format string in it so we don't
 			// overwrite the same file multiple times. Burn In overlays don't count if they are getting composited on top of an existing file.
-<<<<<<< HEAD
-			const bool bIncludeRenderPass = InMergedOutputFrame->ImageOutputData.Num() - (BurnInImageData ? 1 : 0) > 1;
-=======
 			const bool bIncludeRenderPass = InMergedOutputFrame->ImageOutputData.Num() - CompositedPasses.Num() > 1;
->>>>>>> 3aae9151
 			const bool bTestFrameNumber = true;
 
 			UE::MoviePipeline::ValidateOutputFormatString(FileNameFormatString, bIncludeRenderPass, bTestFrameNumber);
