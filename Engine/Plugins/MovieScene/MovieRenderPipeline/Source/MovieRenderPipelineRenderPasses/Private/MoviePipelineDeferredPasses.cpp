--- conflicted
+++ resolved
@@ -173,7 +173,6 @@
 
 		// Then increase each sub-region by the overlap amount.
 		BackbufferResolution = HighResSettings->CalculatePaddedBackbufferSize(BackbufferResolution);
-<<<<<<< HEAD
 
 		// Re-initialize the render target and surface queue for the current camera
 		GetOrCreateViewRenderTarget(BackbufferResolution);
@@ -234,68 +233,6 @@
 		}
 	}
 
-=======
-
-		// Re-initialize the render target and surface queue for the current camera
-		GetOrCreateViewRenderTarget(BackbufferResolution);
-		CreateSurfaceQueueImpl(BackbufferResolution);
-
-		FMultiCameraViewStateData& CameraData = CameraViewStateData.AddDefaulted_GetRef();
-
-		// We don't always want to allocate a unique history per tile as very large resolutions can OOM the GPU in backbuffer images alone.
-		// But we do need the history for some features (like Lumen) to work, so it's optional.
-		int32 NumHighResTiles = HighResSettings->bAllocateHistoryPerTile ? (HighResSettings->TileCount * HighResSettings->TileCount) : 1;
-		for (int32 TileIndexX = 0; TileIndexX < NumHighResTiles; TileIndexX++)
-		{
-			for (int32 TileIndexY = 0; TileIndexY < NumHighResTiles; TileIndexY++)
-			{
-				FMultiCameraViewStateData::FPerTile& PerTile = CameraData.TileData.FindOrAdd(FIntPoint(TileIndexX, TileIndexY));
-				// If they want to render the main pass (most likely) add a view state for it
-				if (bRenderMainPass)
-				{
-					PerTile.SceneViewStates.AddDefaulted();
-				}
-
-				// If they want to render a "default" stencil layer (that has everything not in another layer) add that...
-				if (GetNumStencilLayers() > 0 && bAddDefaultLayer)
-				{
-					PerTile.SceneViewStates.AddDefaulted();
-				}
-
-				// Finally all of the other stencil layers
-				for (int32 Index = 0; Index < GetNumStencilLayers(); Index++)
-				{
-					PerTile.SceneViewStates.AddDefaulted();
-				}
-			}
-		}
-
-		// We have to add up the number of accumulators needed separately, because we don't make
-		// one accumulator per high-res tile.
-		if (bRenderMainPass)
-		{
-			TotalNumberOfAccumulators++;
-		}
-		if (GetNumStencilLayers() > 0 && bAddDefaultLayer)
-		{
-			TotalNumberOfAccumulators++;
-		}
-		for (int32 Index = 0; Index < GetNumStencilLayers(); Index++)
-		{
-			TotalNumberOfAccumulators++;
-		}
-
-		// Now that we have an array of view states, allocate each one.
-		for (TPair<FIntPoint, FMultiCameraViewStateData::FPerTile>& Pair : CameraData.TileData)
-		{
-			for (int32 Index = 0; Index < Pair.Value.SceneViewStates.Num(); Index++)
-			{
-				Pair.Value.SceneViewStates[Index].Allocate(InPassInitSettings.FeatureLevel);
-			}
-		}
-	}
-
->>>>>>> 4af6daef
 	// We must allocate one accumulator per output, because when we submit a sample we tie up an accumulator, but because of temporal sampling
 	// the accumulators can be tied up for multiple game frames, thus we must have at least one per output and we can only reuse them between
 	// actual output frames (not engine frames). This doesn't allocate memory until they're actually used so it's ok to over-allocate.
@@ -349,7 +286,6 @@
 	// Cache out the stencil layer names (from data layers or actor layers) and de-duplicate. If layers with the same name
 	// are provided, renders may fail, which is why the the names need to be de-duplicated.
 	if (IsUsingDataLayers())
-<<<<<<< HEAD
 	{
 		for (FSoftObjectPath DataLayerAssetPath : DataLayers)
 		{
@@ -367,25 +303,6 @@
 			UniqueStencilLayerNames.Add(Layer.Name.ToString());
 		}
 	}
-=======
-	{
-		for (FSoftObjectPath DataLayerAssetPath : DataLayers)
-		{
-			UDataLayerAsset* DataLayerAsset = Cast<UDataLayerAsset>(DataLayerAssetPath.TryLoad());
-			if (DataLayerAsset)
-			{
-				UniqueStencilLayerNames.Add(DataLayerAsset->GetName());
-			}
-		}
-	}
-	else
-	{
-		for (const FActorLayer& Layer : ActorLayers)
-		{
-			UniqueStencilLayerNames.Add(Layer.Name.ToString());
-		}
-	}
->>>>>>> 4af6daef
 	
 	UE::MoviePipeline::DeduplicateNameArray(UniqueStencilLayerNames);
 }
@@ -488,14 +405,10 @@
 	UE::MoviePipeline::FDeferredPassRenderStatePayload* Payload = (UE::MoviePipeline::FDeferredPassRenderStatePayload*)OptPayload;
 	check(Payload);
 
-<<<<<<< HEAD
-	FMultiCameraViewStateData& CameraData = CameraViewStateData[Payload->CameraIndex];
-=======
 	// When not using multi-camera support, CameraIndex is -1, but means "first entry" in the array.
 	int32 LocalCameraIndex = FMath::Clamp(Payload->CameraIndex, 0, Payload->CameraIndex);
 
 	FMultiCameraViewStateData& CameraData = CameraViewStateData[LocalCameraIndex];
->>>>>>> 4af6daef
 	if (FMultiCameraViewStateData::FPerTile* TileData = CameraData.TileData.Find(Payload->TileIndex))
 	{
 		return TileData->SceneViewStates[Payload->SceneViewIndex].GetReference();
@@ -508,26 +421,19 @@
 {
 	// No super call here because multiple cameras makes this all complicated
 	// Super::GatherOutputPassesImpl(ExpectedRenderPasses);
-<<<<<<< HEAD
-=======
 
 	UMoviePipelineExecutorShot* CurrentShot = GetPipeline()->GetActiveShotList()[GetPipeline()->GetCurrentShotIndex()];
 	UMoviePipelineCameraSetting* CameraSettings = GetPipeline()->FindOrAddSettingForShot<UMoviePipelineCameraSetting>(CurrentShot);
->>>>>>> 4af6daef
 
 	const int32 NumCameras = GetNumCamerasToRender();
 	for (int32 CameraIndex = 0; CameraIndex < NumCameras; CameraIndex++)
 	{
 		FMoviePipelinePassIdentifier PassIdentifierForCurrentCamera;
 		PassIdentifierForCurrentCamera.Name = PassIdentifier.Name;
-<<<<<<< HEAD
-		PassIdentifierForCurrentCamera.CameraName = GetCameraName(CameraIndex);
-=======
 
 		// If we're not rendering all cameras, we need to pass -1 so we pick up the real camera name.
 		int32 LocalCameraIndex = CameraSettings->bRenderAllCameras ? CameraIndex : -1;
 		PassIdentifierForCurrentCamera.CameraName = GetCameraName(LocalCameraIndex);
->>>>>>> 4af6daef
 
 		// Add the default backbuffer
 		if (bRenderMainPass)
@@ -587,37 +493,13 @@
 	Super::RenderSample_GameThreadImpl(InSampleState);
 
 	const int32 NumCameras = GetNumCamerasToRender();
-<<<<<<< HEAD
-=======
 	UMoviePipelineExecutorShot* CurrentShot = GetPipeline()->GetActiveShotList()[GetPipeline()->GetCurrentShotIndex()];
 	UMoviePipelineCameraSetting* CameraSettings = GetPipeline()->FindOrAddSettingForShot<UMoviePipelineCameraSetting>(CurrentShot);
 
->>>>>>> 4af6daef
 	for (int32 CameraIndex = 0; CameraIndex < NumCameras; CameraIndex++)
 	{
 		FMoviePipelinePassIdentifier PassIdentifierForCurrentCamera;
 		PassIdentifierForCurrentCamera.Name = PassIdentifier.Name;
-<<<<<<< HEAD
-		PassIdentifierForCurrentCamera.CameraName = GetCameraName(CameraIndex);
-
-		// Main Render Pass
-		if (bRenderMainPass)
-		{
-			FMoviePipelineRenderPassMetrics InOutSampleState = GetRenderPassMetricsForCamera(CameraIndex, InSampleState);
-			// InOutSampleState.OutputState.CameraCount = NumCameras;
-			InOutSampleState.OutputState.CameraIndex = CameraIndex;
-			InOutSampleState.OutputState.CameraNameOverride = GetCameraNameOverride(CameraIndex);
-
-			UE::MoviePipeline::FDeferredPassRenderStatePayload Payload;
-			Payload.CameraIndex = CameraIndex;
-			Payload.TileIndex = InOutSampleState.TileIndexes;
-
-			// Main renders use index 0.
-			Payload.SceneViewIndex = 0;
-
-			TSharedPtr<FSceneViewFamilyContext> ViewFamily = CalculateViewFamily(InOutSampleState, &Payload);
-
-=======
 
 		// If we're not rendering all cameras, we need to pass -1 so we pick up the real camera name.
 		int32 LocalCameraIndex = CameraSettings->bRenderAllCameras ? CameraIndex : -1;
@@ -640,7 +522,6 @@
 
 			TSharedPtr<FSceneViewFamilyContext> ViewFamily = CalculateViewFamily(InOutSampleState, &Payload);
 
->>>>>>> 4af6daef
 			// Add post-processing materials if needed
 			FSceneView* View = const_cast<FSceneView*>(ViewFamily->Views[0]);
 			View->FinalPostProcessSettings.BufferVisualizationOverviewMaterials.Empty();
@@ -690,15 +571,9 @@
 
 		// Now do the stencil layer submission (which doesn't support additional post processing materials)
 		{
-<<<<<<< HEAD
-			FMoviePipelineRenderPassMetrics InOutSampleState = GetRenderPassMetricsForCamera(CameraIndex, InSampleState);
-			InOutSampleState.OutputState.CameraIndex = CameraIndex;
-			InOutSampleState.OutputState.CameraNameOverride = GetCameraNameOverride(CameraIndex);
-=======
 			FMoviePipelineRenderPassMetrics InOutSampleState = GetRenderPassMetricsForCamera(LocalCameraIndex, InSampleState);
 			InOutSampleState.OutputState.CameraIndex = LocalCameraIndex;
 			InOutSampleState.OutputState.CameraNameOverride = GetCameraNameOverride(LocalCameraIndex);
->>>>>>> 4af6daef
 
 			struct FStencilValues
 			{
@@ -795,11 +670,7 @@
 				if (StencilLayerMaterial)
 				{
 					UE::MoviePipeline::FDeferredPassRenderStatePayload Payload;
-<<<<<<< HEAD
-					Payload.CameraIndex = CameraIndex;
-=======
 					Payload.CameraIndex = LocalCameraIndex;
->>>>>>> 4af6daef
 					Payload.TileIndex = InOutSampleState.TileIndexes;
 					Payload.SceneViewIndex = StencilLayerIndex + (bRenderMainPass ? 1 : 0);
 					TSharedPtr<FSceneViewFamilyContext> ViewFamily = CalculateViewFamily(InOutSampleState, &Payload);
@@ -816,17 +687,10 @@
 
 						FRenderTarget* RenderTarget = ViewRenderTarget->GameThread_GetRenderTargetResource();
 						check(RenderTarget);
-<<<<<<< HEAD
 
 						FCanvas Canvas = FCanvas(RenderTarget, nullptr, GetPipeline()->GetWorld(), View->GetFeatureLevel(), FCanvas::CDM_DeferDrawing, 1.0f);
 						GetRendererModule().BeginRenderingViewFamily(&Canvas, ViewFamily.Get());
 
-=======
-
-						FCanvas Canvas = FCanvas(RenderTarget, nullptr, GetPipeline()->GetWorld(), View->GetFeatureLevel(), FCanvas::CDM_DeferDrawing, 1.0f);
-						GetRendererModule().BeginRenderingViewFamily(&Canvas, ViewFamily.Get());
-
->>>>>>> 4af6daef
 						// Readback + Accumulate.
 						PostRendererSubmission(InOutSampleState, LayerPassIdentifier, GetOutputFileSortingOrder() + 1, Canvas);
 					}
@@ -952,9 +816,6 @@
 				UE::MoviePipeline::GetMetadataFromCineCamera(CineCameraComponent, PassIdentifier.CameraName, PassIdentifier.Name, OutCameraData.FileMetadata);
 
 				// We only do this in the multi-camera case because the single camera case is covered by the main Rendering loop.
-<<<<<<< HEAD
-				UE::MoviePipeline::GetMetadataFromCameraLocRot(PassIdentifier.CameraName, PassIdentifier.Name, OutCameraData.ViewInfo.Location, OutCameraData.ViewInfo.Rotation, OutCameraData.ViewInfo.PreviousViewTransform->GetLocation(), FRotator(OutCameraData.ViewInfo.PreviousViewTransform->GetRotation()), OutCameraData.FileMetadata);
-=======
 				FVector PreviousLocation = OutCameraData.ViewInfo.Location;
 				FRotator PreviousRotation = OutCameraData.ViewInfo.Rotation;
 				if (OutCameraData.ViewInfo.PreviousViewTransform.IsSet())
@@ -964,7 +825,6 @@
 				}
 
 				UE::MoviePipeline::GetMetadataFromCameraLocRot(PassIdentifier.CameraName, PassIdentifier.Name, OutCameraData.ViewInfo.Location, OutCameraData.ViewInfo.Rotation, PreviousLocation, PreviousRotation, OutCameraData.FileMetadata);
->>>>>>> 4af6daef
 			}
 		}
 		else
@@ -981,19 +841,6 @@
 	UMoviePipelineExecutorShot* CurrentShot = GetPipeline()->GetActiveShotList()[GetPipeline()->GetCurrentShotIndex()];
 	const int32 NumCameras = GetNumCamerasToRender();
 
-<<<<<<< HEAD
-	UCameraComponent* OutCamera = nullptr;
-	FMinimalViewInfo OutViewInfo;
-
-	GetPipeline()->GetSidecarCameraData(CurrentShot, InOutSampleState.OutputState.CameraIndex, OutViewInfo, &OutCamera);
-	if (!OutCamera)
-	{
-		// GetCameraInfo will have already printed a warning
-		return;
-	}
-
-=======
->>>>>>> 4af6daef
 	// The primary camera should still respect the world post processing volumes and should already be the viewtarget.
 	if (NumCameras == 1)
 	{
@@ -1002,8 +849,6 @@
 	}
 	else
 	{
-<<<<<<< HEAD
-=======
 		UCameraComponent* OutCamera = nullptr;
 		FMinimalViewInfo OutViewInfo;
 
@@ -1014,7 +859,6 @@
 			return;
 		}
 
->>>>>>> 4af6daef
 		// For sidecar cameras we need to do the blending of PP volumes
 		FVector ViewLocation = OutCamera->GetComponentLocation();
 		for (IInterface_PostProcessVolume* PPVolume : GetWorld()->PostProcessVolumes)
