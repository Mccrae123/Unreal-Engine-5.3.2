--- conflicted
+++ resolved
@@ -580,14 +580,7 @@
 	// If this was just to contribute to the history buffer, no need to go any further.
 	if (InSampleState.bDiscardResult)
 	{
-<<<<<<< HEAD
-		AccumulationParams.OutputMerger = CachedPipeline.GetEvenIfUnreachable()->OutputBuilder;
-		AccumulationParams.ImageAccumulator = ImageTileAccumulator[0];
-		AccumulationParams.SampleState = InSampleState;
-		AccumulationParams.bAccumulateAlpha = bAccumulateAlpha;
-=======
 		return;
->>>>>>> 24776ab6
 	}
 	
 	// Draw letterboxing
