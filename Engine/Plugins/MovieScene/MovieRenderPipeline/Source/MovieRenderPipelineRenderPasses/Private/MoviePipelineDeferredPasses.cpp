// Copyright Epic Games, Inc. All Rights Reserved.

#include "MoviePipelineDeferredPasses.h"
#include "MoviePipelineOutputBase.h"
#include "Engine/TextureRenderTarget2D.h"
#include "SceneView.h"
#include "MovieRenderPipelineDataTypes.h"
#include "GameFramework/PlayerController.h"
#include "MoviePipelineRenderPass.h"
#include "EngineModule.h"
#include "Engine/World.h"
#include "Engine/TextureRenderTarget.h"
#include "MoviePipeline.h"
#include "Misc/FrameRate.h"
#include "MoviePipelineShotConfig.h"
#include "MovieRenderOverlappedImage.h"
#include "MovieRenderPipelineCoreModule.h"
#include "ImagePixelData.h"
#include "MoviePipelineOutputBuilder.h"
#include "BufferVisualizationData.h"
#include "Containers/Array.h"
#include "FinalPostProcessSettings.h"
#include "Materials/Material.h"
#include "MoviePipelineCameraSetting.h"
#include "MoviePipelineQueue.h"
#include "MoviePipelineAntiAliasingSetting.h"
#include "MoviePipelineOutputSetting.h"
#include "MoviePipelineBlueprintLibrary.h"
#include "MovieRenderPipelineCoreModule.h"
#include "Components/PrimitiveComponent.h"
#include "EngineUtils.h"
#include "Engine/RendererSettings.h"
<<<<<<< HEAD
#include "ImageUtils.h"


DECLARE_CYCLE_STAT(TEXT("STAT_MoviePipeline_AccumulateSample_TT"), STAT_AccumulateSample_TaskThread, STATGROUP_MoviePipeline);

// Forward Declare
namespace MoviePipeline
{
	static void AccumulateSample_TaskThread(TUniquePtr<FImagePixelData>&& InPixelData, const MoviePipeline::FImageSampleAccumulationArgs& InParams);
}

FString UMoviePipelineDeferredPassBase::StencilLayerMaterialAsset = TEXT("/MovieRenderPipeline/Materials/MoviePipeline_StencilCutout.MoviePipeline_StencilCutout");
FString UMoviePipelineDeferredPassBase::DefaultDepthAsset = TEXT("/MovieRenderPipeline/Materials/MovieRenderQueue_WorldDepth.MovieRenderQueue_WorldDepth");
FString UMoviePipelineDeferredPassBase::DefaultMotionVectorsAsset = TEXT("/MovieRenderPipeline/Materials/MovieRenderQueue_MotionVectors.MovieRenderQueue_MotionVectors");

UMoviePipelineDeferredPassBase::UMoviePipelineDeferredPassBase() 
	: UMoviePipelineImagePassBase()
{
=======

FString UMoviePipelineDeferredPassBase::StencilLayerMaterialAsset = TEXT("/MovieRenderPipeline/Materials/MoviePipeline_StencilCutout.MoviePipeline_StencilCutout");
FString UMoviePipelineDeferredPassBase::DefaultDepthAsset = TEXT("/MovieRenderPipeline/Materials/MovieRenderQueue_WorldDepth.MovieRenderQueue_WorldDepth");
FString UMoviePipelineDeferredPassBase::DefaultMotionVectorsAsset = TEXT("/MovieRenderPipeline/Materials/MovieRenderQueue_MotionVectors.MovieRenderQueue_MotionVectors");

UMoviePipelineDeferredPassBase::UMoviePipelineDeferredPassBase() 
	: UMoviePipelineImagePassBase()
{
>>>>>>> 6bbb88c8
	PassIdentifier = FMoviePipelinePassIdentifier("FinalImage");

	// To help user knowledge we pre-seed the additional post processing materials with an array of potentially common passes.
	TArray<FString> DefaultPostProcessMaterials;
	DefaultPostProcessMaterials.Add(DefaultDepthAsset);
	DefaultPostProcessMaterials.Add(DefaultMotionVectorsAsset);

	for (FString& MaterialPath : DefaultPostProcessMaterials)
	{
		FMoviePipelinePostProcessPass& NewPass = AdditionalPostProcessMaterials.AddDefaulted_GetRef();
		NewPass.Material = TSoftObjectPtr<UMaterialInterface>(FSoftObjectPath(MaterialPath));
		NewPass.bEnabled = false;
	}
	bUse32BitPostProcessMaterials = false;
	CurrentLayerIndex = INDEX_NONE;
}

void UMoviePipelineDeferredPassBase::MoviePipelineRenderShowFlagOverride(FEngineShowFlags& OutShowFlag)
{
	if (bDisableMultisampleEffects)
	{
		OutShowFlag.SetAntiAliasing(false);
		OutShowFlag.SetDepthOfField(false);
		OutShowFlag.SetMotionBlur(false);
		OutShowFlag.SetBloom(false);
		OutShowFlag.SetSceneColorFringe(false);
	}
}

void UMoviePipelineDeferredPassBase::SetupImpl(const MoviePipeline::FMoviePipelineRenderPassInitSettings& InPassInitSettings)
{
	Super::SetupImpl(InPassInitSettings);
<<<<<<< HEAD
=======
	LLM_SCOPE_BYNAME(TEXT("MoviePipeline/DeferredPassSetup"));
>>>>>>> 6bbb88c8

	// [0] is FinalImage, [1] is Default Layer, [1+] is Stencil Layers. Not used by post processing materials
	// Render Target that the GBuffer is copied to
	int32 NumRenderTargets = (bAddDefaultLayer ? 1 : 0) + StencilLayers.Num() + 1;
	for (int32 Index = 0; Index < NumRenderTargets; Index++)
	{
		UTextureRenderTarget2D* NewTarget = NewObject<UTextureRenderTarget2D>(GetTransientPackage());
		NewTarget->ClearColor = FLinearColor(0.0f, 0.0f, 0.0f, 0.0f);

		// Initialize to the tile size (not final size) and use a 16 bit back buffer to avoid precision issues when accumulating later
		NewTarget->InitCustomFormat(InPassInitSettings.BackbufferResolution.X, InPassInitSettings.BackbufferResolution.Y, EPixelFormat::PF_FloatRGBA, false);

		// OCIO: Since this is a manually created Render target we don't need Gamma to be applied.
		// We use this render target to render to via a display extension that utilizes Display Gamma
		// which has a default value of 2.2 (DefaultDisplayGamma), therefore we need to set Gamma on this render target to 2.2 to cancel out any unwanted effects.
		NewTarget->TargetGamma = FOpenColorIODisplayExtension::DefaultDisplayGamma;

		TileRenderTargets.Add(NewTarget);
	}


	if (GetPipeline()->GetPreviewTexture() == nullptr)
	{
		GetPipeline()->SetPreviewTexture(TileRenderTargets[0]);
	}

	{
		TSoftObjectPtr<UMaterialInterface> StencilMatRef = TSoftObjectPtr<UMaterialInterface>(FSoftObjectPath(StencilLayerMaterialAsset));
		StencilLayerMaterial = StencilMatRef.LoadSynchronous();
		if (!StencilLayerMaterial)
		{
			UE_LOG(LogMovieRenderPipeline, Error, TEXT("Failed to load Stencil Mask material, stencil layers will be incorrect. Path: %s"), *StencilMatRef.ToString());
		}
	}

	for (FMoviePipelinePostProcessPass& AdditionalPass : AdditionalPostProcessMaterials)
	{
		if (AdditionalPass.bEnabled)
		{
			UMaterialInterface* Material = AdditionalPass.Material.LoadSynchronous();
			if (Material)
			{
				ActivePostProcessMaterials.Add(Material);
			}
		}
	}

	SurfaceQueue = MakeShared<FMoviePipelineSurfaceQueue>(InPassInitSettings.BackbufferResolution, EPixelFormat::PF_FloatRGBA, 3, true);

	// Each stencil layer uses its own view state to keep TAA history etc separate
	if (bAddDefaultLayer)
	{
		StencilLayerViewStates.AddDefaulted();
<<<<<<< HEAD
	}

	for (int32 Index = 0; Index < StencilLayers.Num(); Index++)
	{
		StencilLayerViewStates.AddDefaulted();
	}

	for (int32 Index = 0; Index < StencilLayerViewStates.Num(); Index++)
	{
		StencilLayerViewStates[Index].Allocate();
	}


	// We must have at least enough accumulators to render all of the requested post process materials, because work doesn't begin
	// until they're actually submitted to the render thread (which happens all at once) but we tie up an accumulator as we get ready to submit.
	// If there aren't enough accumulators then we block until one is free but since submission hasn't gone through they'll never be free.
	int32 PoolSize = (StencilLayerViewStates.Num() + ActivePostProcessMaterials.Num() + 1) * 3;
	AccumulatorPool = MakeShared<TAccumulatorPool<FImageOverlappedAccumulator>, ESPMode::ThreadSafe>(PoolSize);
	
	PreviousCustomDepthValue.Reset();
	PreviousDumpFramesValue.Reset();
	PreviousColorFormatValue.Reset();

=======
	}

	for (int32 Index = 0; Index < StencilLayers.Num(); Index++)
	{
		StencilLayerViewStates.AddDefaulted();
	}

	for (int32 Index = 0; Index < StencilLayerViewStates.Num(); Index++)
	{
		StencilLayerViewStates[Index].Allocate(InPassInitSettings.FeatureLevel);
	}


	// We must have at least enough accumulators to render all of the requested post process materials, because work doesn't begin
	// until they're actually submitted to the render thread (which happens all at once) but we tie up an accumulator as we get ready to submit.
	// If there aren't enough accumulators then we block until one is free but since submission hasn't gone through they'll never be free.
	int32 PoolSize = (StencilLayerViewStates.Num() + ActivePostProcessMaterials.Num() + 1) * 3;
	AccumulatorPool = MakeShared<TAccumulatorPool<FImageOverlappedAccumulator>, ESPMode::ThreadSafe>(PoolSize);
	
	PreviousCustomDepthValue.Reset();
	PreviousDumpFramesValue.Reset();
	PreviousColorFormatValue.Reset();

>>>>>>> 6bbb88c8
	// This scene view extension will be released automatically as soon as Render Sequence is torn down.
	// One Extension per sequence, since each sequence has its own OCIO settings.
	OCIOSceneViewExtension = FSceneViewExtensions::NewExtension<FOpenColorIODisplayExtension>();

	if (StencilLayerViewStates.Num() > 0)
	{
		IConsoleVariable* CVar = IConsoleManager::Get().FindConsoleVariable(TEXT("r.CustomDepth"));
		if (CVar)
		{
			PreviousCustomDepthValue = CVar->GetInt();
			const int32 CustomDepthWithStencil = 3;
			if (PreviousCustomDepthValue != CustomDepthWithStencil)
			{
				UE_LOG(LogMovieRenderPipeline, Log, TEXT("Overriding project custom depth/stencil value to support a stencil pass."));
				// We use ECVF_SetByProjectSetting otherwise once this is set once by rendering, the UI silently fails
				// if you try to change it afterwards. This SetByProjectSetting will fail if they have manipulated the cvar via the console
				// during their current session but it's less likely than changing the project settings.
				CVar->Set(CustomDepthWithStencil, EConsoleVariableFlags::ECVF_SetByProjectSetting);
			}
		}
	}
	
	if (bUse32BitPostProcessMaterials)
	{
		IConsoleVariable* DumpFramesCVar = IConsoleManager::Get().FindConsoleVariable(TEXT("r.BufferVisualizationDumpFramesAsHDR"));
		if (DumpFramesCVar)
<<<<<<< HEAD
		{
			PreviousDumpFramesValue = DumpFramesCVar->GetInt();
			DumpFramesCVar->Set(1, EConsoleVariableFlags::ECVF_SetByConsole);
		}
		
		IConsoleVariable* ColorFormatCVar = IConsoleManager::Get().FindConsoleVariable(TEXT("r.PostProcessingColorFormat"));
		if (ColorFormatCVar)
		{
			PreviousColorFormatValue = ColorFormatCVar->GetInt();
			ColorFormatCVar->Set(1, EConsoleVariableFlags::ECVF_SetByConsole);
		}
=======
		{
			PreviousDumpFramesValue = DumpFramesCVar->GetInt();
			DumpFramesCVar->Set(1, EConsoleVariableFlags::ECVF_SetByConsole);
		}
		
		IConsoleVariable* ColorFormatCVar = IConsoleManager::Get().FindConsoleVariable(TEXT("r.PostProcessingColorFormat"));
		if (ColorFormatCVar)
		{
			PreviousColorFormatValue = ColorFormatCVar->GetInt();
			ColorFormatCVar->Set(1, EConsoleVariableFlags::ECVF_SetByConsole);
		}
>>>>>>> 6bbb88c8
	}
}

void UMoviePipelineDeferredPassBase::TeardownImpl()
{
	GetPipeline()->SetPreviewTexture(nullptr);

	// This may call FlushRenderingCommands if there are outstanding readbacks that need to happen.
	if (SurfaceQueue.IsValid())
	{
		SurfaceQueue->Shutdown();
	}

	// Stall until the task graph has completed any pending accumulations.
	FTaskGraphInterface::Get().WaitUntilTasksComplete(OutstandingTasks, ENamedThreads::GameThread);
	OutstandingTasks.Reset();

	ActivePostProcessMaterials.Reset();

	for (int32 Index = 0; Index < StencilLayerViewStates.Num(); Index++)
	{
		FSceneViewStateInterface* Ref = StencilLayerViewStates[Index].GetReference();
		if (Ref)
		{
			Ref->ClearMIDPool();
		}
		StencilLayerViewStates[Index].Destroy();
	}
	StencilLayerViewStates.Reset();
	CurrentLayerIndex = INDEX_NONE;
	TileRenderTargets.Reset();
	
	OCIOSceneViewExtension.Reset();
	OCIOSceneViewExtension = nullptr;

	if (PreviousCustomDepthValue.IsSet())
	{
		IConsoleVariable* CVar = IConsoleManager::Get().FindConsoleVariable(TEXT("r.CustomDepth"));
		if (CVar)
		{
			if (CVar->GetInt() != PreviousCustomDepthValue.GetValue())
			{
				UE_LOG(LogMovieRenderPipeline, Log, TEXT("Restoring custom depth/stencil value to: %d"), PreviousCustomDepthValue.GetValue());
				CVar->Set(PreviousCustomDepthValue.GetValue(), EConsoleVariableFlags::ECVF_SetByProjectSetting);
			}
		}
	}
	
	if (PreviousDumpFramesValue.IsSet())
	{
		IConsoleVariable* DumpFramesCVar = IConsoleManager::Get().FindConsoleVariable(TEXT("r.BufferVisualizationDumpFramesAsHDR"));
		if (DumpFramesCVar)
		{
			DumpFramesCVar->Set(PreviousDumpFramesValue.GetValue(),  EConsoleVariableFlags::ECVF_SetByConsole);
		}
		
		IConsoleVariable* ColorFormatCVar = IConsoleManager::Get().FindConsoleVariable(TEXT("r.PostProcessingColorFormat"));
		if (ColorFormatCVar)
		{
			ColorFormatCVar->Set(PreviousColorFormatValue.GetValue(), EConsoleVariableFlags::ECVF_SetByConsole);
		}
	}

	// Preserve our view state until the rendering thread has been flushed.
	Super::TeardownImpl();
}

void UMoviePipelineDeferredPassBase::AddReferencedObjects(UObject* InThis, FReferenceCollector& Collector)
{
	Super::AddReferencedObjects(InThis, Collector);

	UMoviePipelineDeferredPassBase& This = *CastChecked<UMoviePipelineDeferredPassBase>(InThis);
	for (int32 Index = 0; Index < This.StencilLayerViewStates.Num(); Index++)
	{
		FSceneViewStateInterface* Ref = This.StencilLayerViewStates[Index].GetReference();
		if (Ref)
		{
			Ref->AddReferencedObjects(Collector);
		}
	}
}

<<<<<<< HEAD
FSceneViewStateInterface* UMoviePipelineDeferredPassBase::GetSceneViewStateInterface()
=======
FSceneViewStateInterface* UMoviePipelineDeferredPassBase::GetSceneViewStateInterface(IViewCalcPayload* OptPayload)
>>>>>>> 6bbb88c8
{
	if (CurrentLayerIndex == INDEX_NONE)
	{
		return Super::GetSceneViewStateInterface();
	}
	else
	{
		return StencilLayerViewStates[CurrentLayerIndex].GetReference();
	}
}

<<<<<<< HEAD
UTextureRenderTarget2D* UMoviePipelineDeferredPassBase::GetViewRenderTarget() const
=======
UTextureRenderTarget2D* UMoviePipelineDeferredPassBase::GetViewRenderTarget(IViewCalcPayload* OptPayload) const
>>>>>>> 6bbb88c8
{
	if (CurrentLayerIndex == INDEX_NONE)
	{
		return TileRenderTargets[0];
	}
	else
	{
		return TileRenderTargets[CurrentLayerIndex + 1];
	}
}


void UMoviePipelineDeferredPassBase::GatherOutputPassesImpl(TArray<FMoviePipelinePassIdentifier>& ExpectedRenderPasses)
{
	// Add the default backbuffer
	Super::GatherOutputPassesImpl(ExpectedRenderPasses);

	TArray<FString> RenderPasses;
	for (UMaterialInterface* Material : ActivePostProcessMaterials)
	{
		if (Material)
		{
			RenderPasses.Add(Material->GetName());
		}
	}

	for (const FString& Pass : RenderPasses)
	{
		ExpectedRenderPasses.Add(FMoviePipelinePassIdentifier(PassIdentifier.Name + Pass));
	}

	if (bAddDefaultLayer)
	{
		ExpectedRenderPasses.Add(FMoviePipelinePassIdentifier(PassIdentifier.Name + TEXT("DefaultLayer")));
	}

	for (const FActorLayer& Layer : StencilLayers)
	{
		ExpectedRenderPasses.Add(FMoviePipelinePassIdentifier(PassIdentifier.Name + Layer.Name.ToString()));
	}
}

void UMoviePipelineDeferredPassBase::AddViewExtensions(FSceneViewFamilyContext& InContext, FMoviePipelineRenderPassMetrics& InOutSampleState)
{
	// OCIO Scene View Extension is a special case and won't be registered like other view extensions.
	if (InOutSampleState.OCIOConfiguration && InOutSampleState.OCIOConfiguration->bIsEnabled)
	{
		FOpenColorIODisplayConfiguration* OCIOConfigNew = const_cast<FMoviePipelineRenderPassMetrics&>(InOutSampleState).OCIOConfiguration;
		FOpenColorIODisplayConfiguration& OCIOConfigCurrent = OCIOSceneViewExtension->GetDisplayConfiguration();

		// We only need to set this once per render sequence.
		if (OCIOConfigNew->ColorConfiguration.ConfigurationSource && OCIOConfigNew->ColorConfiguration.ConfigurationSource != OCIOConfigCurrent.ColorConfiguration.ConfigurationSource)
		{
			OCIOSceneViewExtension->SetDisplayConfiguration(*OCIOConfigNew);
		}

		InContext.ViewExtensions.Add(OCIOSceneViewExtension.ToSharedRef());
	}
}

void UMoviePipelineDeferredPassBase::RenderSample_GameThreadImpl(const FMoviePipelineRenderPassMetrics& InSampleState)
{
	Super::RenderSample_GameThreadImpl(InSampleState);

	// Wait for a surface to be available to write to. This will stall the game thread while the RHI/Render Thread catch up.
	{
		SCOPE_CYCLE_COUNTER(STAT_MoviePipeline_WaitForAvailableSurface);
		SurfaceQueue->BlockUntilAnyAvailable();
	}


	// Main Render Pass
	{
		FMoviePipelineRenderPassMetrics InOutSampleState = InSampleState;

		CurrentLayerIndex = INDEX_NONE;
		TSharedPtr<FSceneViewFamilyContext> ViewFamily = CalculateViewFamily(InOutSampleState);

		// Add post-processing materials if needed
		FSceneView* View = const_cast<FSceneView*>(ViewFamily->Views[0]);
		View->FinalPostProcessSettings.BufferVisualizationOverviewMaterials.Empty();
		View->FinalPostProcessSettings.BufferVisualizationPipes.Empty();

		for (UMaterialInterface* Material : ActivePostProcessMaterials)
		{
			if (Material)
			{
				View->FinalPostProcessSettings.BufferVisualizationOverviewMaterials.Add(Material);
			}
		}

		for (UMaterialInterface* VisMaterial : View->FinalPostProcessSettings.BufferVisualizationOverviewMaterials)
		{
			// If this was just to contribute to the history buffer, no need to go any further.
			if (InSampleState.bDiscardResult)
			{
				continue;
			}
			FMoviePipelinePassIdentifier LayerPassIdentifier = FMoviePipelinePassIdentifier(PassIdentifier.Name + VisMaterial->GetName());

			auto BufferPipe = MakeShared<FImagePixelPipe, ESPMode::ThreadSafe>();
			BufferPipe->AddEndpoint(MakeForwardingEndpoint(LayerPassIdentifier, InSampleState));

			View->FinalPostProcessSettings.BufferVisualizationPipes.Add(VisMaterial->GetFName(), BufferPipe);
		}


		int32 NumValidMaterials = View->FinalPostProcessSettings.BufferVisualizationPipes.Num();
		View->FinalPostProcessSettings.bBufferVisualizationDumpRequired = NumValidMaterials > 0;

		// Submit to be rendered. Main render pass always uses target 0.
		FRenderTarget* RenderTarget = GetViewRenderTarget()->GameThread_GetRenderTargetResource();
		FCanvas Canvas = FCanvas(RenderTarget, nullptr, GetPipeline()->GetWorld(), ERHIFeatureLevel::SM5, FCanvas::CDM_DeferDrawing, 1.0f);
		GetRendererModule().BeginRenderingViewFamily(&Canvas, ViewFamily.Get());

		// Readback + Accumulate.
		PostRendererSubmission(InOutSampleState, PassIdentifier, GetOutputFileSortingOrder(), Canvas);
	}

	// Now submit stencil layers if needed
	{
		FMoviePipelineRenderPassMetrics InOutSampleState = InSampleState;

		struct FStencilValues
		{
			FStencilValues()
				: bRenderCustomDepth(false)
				, StencilMask(ERendererStencilMask::ERSM_Default)
				, CustomStencil(0)
			{
			}

			bool bRenderCustomDepth;
			ERendererStencilMask StencilMask;
			int32 CustomStencil;
		};

		// If we're going to be using stencil layers, we need to cache all of the users
		// custom stencil/depth settings since we're changing them to do the mask.
		TMap<UPrimitiveComponent*, FStencilValues> PreviousValues;
		if (StencilLayers.Num() > 0)
		{
			for (TActorIterator<AActor> ActorItr(GetWorld()); ActorItr; ++ActorItr)
			{
				AActor* Actor = *ActorItr;
				if (Actor)
				{
					for (UActorComponent* Component : Actor->GetComponents())
					{
						if (Component && Component->IsA<UPrimitiveComponent>())
						{
							UPrimitiveComponent* PrimitiveComponent = CastChecked<UPrimitiveComponent>(Component);
							FStencilValues& Values = PreviousValues.Add(PrimitiveComponent);
							Values.StencilMask = PrimitiveComponent->CustomDepthStencilWriteMask;
							Values.CustomStencil = PrimitiveComponent->CustomDepthStencilValue;
							Values.bRenderCustomDepth = PrimitiveComponent->bRenderCustomDepth;
						}
					}
				}
			}
		}

		// Now for each stencil layer we reconfigure all the actors custom depth/stencil 
		TArray<FActorLayer> AllStencilLayers = StencilLayers;
		if (bAddDefaultLayer)
<<<<<<< HEAD
		{
			FActorLayer& DefaultLayer = AllStencilLayers.AddDefaulted_GetRef();
			DefaultLayer.Name = FName("DefaultLayer");
		}

		CurrentLayerIndex = 0;
		for (const FActorLayer& Layer : AllStencilLayers)
		{
			FMoviePipelinePassIdentifier LayerPassIdentifier = FMoviePipelinePassIdentifier(PassIdentifier.Name + Layer.Name.ToString());

			for (TActorIterator<AActor> ActorItr(GetWorld()); ActorItr; ++ActorItr)
			{
				AActor* Actor = *ActorItr;
				if (Actor)
				{
					// The way stencil masking works is that we draw the actors on the given layer to the stencil buffer.
					// Then we apply a post-processing material which colors pixels outside those actors black, before
					// post processing. Then, TAA, Motion Blur, etc. is applied to all pixels. An alpha channel can preserve
					// which pixels were the geometry and which are dead space which lets you apply that as a mask later.
					bool bInLayer = true;
					if (bAddDefaultLayer && Layer.Name == FName("DefaultLayer"))
					{
						// If we're trying to render the default layer, the logic is different - we only add objects who
						// aren't in any of the stencil layers.
						for (const FActorLayer& AllLayer : StencilLayers)
						{
							bInLayer = !Actor->Layers.Contains(AllLayer.Name);
							if (!bInLayer)
							{
								break;
							}
						}
					}
					else
					{
						// If this a normal layer, we only add the actor if it exists on this layer.
						bInLayer = Actor->Layers.Contains(Layer.Name);
					}

					for (UActorComponent* Component : Actor->GetComponents())
					{
						if (Component && Component->IsA<UPrimitiveComponent>())
						{
							UPrimitiveComponent* PrimitiveComponent = CastChecked<UPrimitiveComponent>(Component);
							// We want to render all objects not on the layer to stencil too so that foreground objects mask.
							PrimitiveComponent->SetCustomDepthStencilValue(bInLayer ? 1 : 0);
							PrimitiveComponent->SetCustomDepthStencilWriteMask(ERendererStencilMask::ERSM_Default);
							PrimitiveComponent->SetRenderCustomDepth(true);
						}
					}
				}
			}

			if (StencilLayerMaterial)
			{
				TSharedPtr<FSceneViewFamilyContext> ViewFamily = CalculateViewFamily(InOutSampleState);
				FSceneView* View = const_cast<FSceneView*>(ViewFamily->Views[0]);

				// Now that we've modified all of the stencil values, we can submit them to be rendered.
				View->FinalPostProcessSettings.AddBlendable(StencilLayerMaterial, 1.0f);
				IBlendableInterface* BlendableInterface = Cast<IBlendableInterface>(StencilLayerMaterial);
				BlendableInterface->OverrideBlendableSettings(*View, 1.f);

				{
					FRenderTarget* RenderTarget = GetViewRenderTarget()->GameThread_GetRenderTargetResource();
					FCanvas Canvas = FCanvas(RenderTarget, nullptr, GetPipeline()->GetWorld(), ERHIFeatureLevel::SM5, FCanvas::CDM_DeferDrawing, 1.0f);
					GetRendererModule().BeginRenderingViewFamily(&Canvas, ViewFamily.Get());

					// Readback + Accumulate.
					PostRendererSubmission(InSampleState, LayerPassIdentifier, GetOutputFileSortingOrder() + 1, Canvas);
				}
			}

			CurrentLayerIndex++;
		}

		// Now we can restore the custom depth/stencil/etc. values so that the main render pass acts as the user expects next time.
		for (TPair<UPrimitiveComponent*, FStencilValues>& KVP : PreviousValues)
		{
			KVP.Key->SetCustomDepthStencilValue(KVP.Value.CustomStencil);
			KVP.Key->SetCustomDepthStencilWriteMask(KVP.Value.StencilMask);
			KVP.Key->SetRenderCustomDepth(KVP.Value.bRenderCustomDepth);
		}
	}
}

TFunction<void(TUniquePtr<FImagePixelData>&&)> UMoviePipelineDeferredPassBase::MakeForwardingEndpoint(const FMoviePipelinePassIdentifier InPassIdentifier, const FMoviePipelineRenderPassMetrics& InSampleState)
{
	// We have a pool of accumulators - we multi-thread the accumulation on the task graph, and for each frame,
	// the task has the previous samples as pre-reqs to keep the accumulation in order. However, each accumulator
	// can only work on one frame at a time, so we create a pool of them to work concurrently. This needs a limit
	// as large accumulations (16k) can take a lot of system RAM.
	TSharedPtr<FAccumulatorPool::FAccumulatorInstance, ESPMode::ThreadSafe> SampleAccumulator = nullptr;
	{
		SCOPE_CYCLE_COUNTER(STAT_MoviePipeline_WaitForAvailableAccumulator);
		SampleAccumulator = AccumulatorPool->BlockAndGetAccumulator_GameThread(InSampleState.OutputState.OutputFrameNumber, InPassIdentifier);
	}
	TSharedPtr<FMoviePipelineSurfaceQueue> LocalSurfaceQueue = SurfaceQueue;

	TSharedRef<FImagePixelDataPayload, ESPMode::ThreadSafe> FramePayload = MakeShared<FImagePixelDataPayload, ESPMode::ThreadSafe>();
	FramePayload->PassIdentifier = InPassIdentifier;
	FramePayload->SampleState = InSampleState;
	FramePayload->SortingOrder = GetOutputFileSortingOrder() + 1;

	MoviePipeline::FImageSampleAccumulationArgs AccumulationArgs;
	{
		AccumulationArgs.OutputMerger = GetPipeline()->OutputBuilder;
		AccumulationArgs.ImageAccumulator = StaticCastSharedPtr<FImageOverlappedAccumulator>(SampleAccumulator->Accumulator);
		AccumulationArgs.bAccumulateAlpha = bAccumulatorIncludesAlpha;
	}

	auto Callback = [this, FramePayload, AccumulationArgs, SampleAccumulator](TUniquePtr<FImagePixelData>&& InPixelData)
	{
		// Transfer the framePayload to the returned data
		TUniquePtr<FImagePixelData> PixelDataWithPayload = nullptr;
		switch (InPixelData->GetType())
		{
		case EImagePixelType::Color:
		{
			TImagePixelData<FColor>* SourceData = static_cast<TImagePixelData<FColor>*>(InPixelData.Get());
			PixelDataWithPayload = MakeUnique<TImagePixelData<FColor>>(InPixelData->GetSize(), MoveTemp(SourceData->Pixels), FramePayload);
			break;
		}
		case EImagePixelType::Float16:
		{
			TImagePixelData<FFloat16Color>* SourceData = static_cast<TImagePixelData<FFloat16Color>*>(InPixelData.Get());
			PixelDataWithPayload = MakeUnique<TImagePixelData<FFloat16Color>>(InPixelData->GetSize(), MoveTemp(SourceData->Pixels), FramePayload);
			break;
		}
		case EImagePixelType::Float32:
		{
			TImagePixelData<FLinearColor>* SourceData = static_cast<TImagePixelData<FLinearColor>*>(InPixelData.Get());
			PixelDataWithPayload = MakeUnique<TImagePixelData<FLinearColor>>(InPixelData->GetSize(), MoveTemp(SourceData->Pixels), FramePayload);
			break;
		}
		default:
			checkNoEntry();
		}

		bool bFinalSample = FramePayload->IsLastTile() && FramePayload->IsLastTemporalSample();
		bool bFirstSample = FramePayload->IsFirstTile() && FramePayload->IsFirstTemporalSample();

		FMoviePipelineBackgroundAccumulateTask Task;
		// There may be other accumulations for this accumulator which need to be processed first
		Task.LastCompletionEvent = SampleAccumulator->TaskPrereq;

		FGraphEventRef Event = Task.Execute([PixelData = MoveTemp(PixelDataWithPayload), AccumulationArgs, bFinalSample, SampleAccumulator]() mutable
		{
			// Enqueue a encode for this frame onto our worker thread.
			MoviePipeline::AccumulateSample_TaskThread(MoveTemp(PixelData), AccumulationArgs);
			if (bFinalSample)
			{
				SampleAccumulator->bIsActive = false;
				SampleAccumulator->TaskPrereq = nullptr;
			}
		});
		SampleAccumulator->TaskPrereq = Event;

		this->OutstandingTasks.Add(Event);
	};

	return Callback;
}

void UMoviePipelineDeferredPassBase::PostRendererSubmission(const FMoviePipelineRenderPassMetrics& InSampleState, const FMoviePipelinePassIdentifier InPassIdentifier, const int32 InSortingOrder, FCanvas& InCanvas)
{
	// If this was just to contribute to the history buffer, no need to go any further.
	if (InSampleState.bDiscardResult)
	{
		return;
=======
		{
			FActorLayer& DefaultLayer = AllStencilLayers.AddDefaulted_GetRef();
			DefaultLayer.Name = FName("DefaultLayer");
		}

		CurrentLayerIndex = 0;
		for (const FActorLayer& Layer : AllStencilLayers)
		{
			FMoviePipelinePassIdentifier LayerPassIdentifier = FMoviePipelinePassIdentifier(PassIdentifier.Name + Layer.Name.ToString());

			for (TActorIterator<AActor> ActorItr(GetWorld()); ActorItr; ++ActorItr)
			{
				AActor* Actor = *ActorItr;
				if (Actor)
				{
					// The way stencil masking works is that we draw the actors on the given layer to the stencil buffer.
					// Then we apply a post-processing material which colors pixels outside those actors black, before
					// post processing. Then, TAA, Motion Blur, etc. is applied to all pixels. An alpha channel can preserve
					// which pixels were the geometry and which are dead space which lets you apply that as a mask later.
					bool bInLayer = true;
					if (bAddDefaultLayer && Layer.Name == FName("DefaultLayer"))
					{
						// If we're trying to render the default layer, the logic is different - we only add objects who
						// aren't in any of the stencil layers.
						for (const FActorLayer& AllLayer : StencilLayers)
						{
							bInLayer = !Actor->Layers.Contains(AllLayer.Name);
							if (!bInLayer)
							{
								break;
							}
						}
					}
					else
					{
						// If this a normal layer, we only add the actor if it exists on this layer.
						bInLayer = Actor->Layers.Contains(Layer.Name);
					}

					for (UActorComponent* Component : Actor->GetComponents())
					{
						if (Component && Component->IsA<UPrimitiveComponent>())
						{
							UPrimitiveComponent* PrimitiveComponent = CastChecked<UPrimitiveComponent>(Component);
							// We want to render all objects not on the layer to stencil too so that foreground objects mask.
							PrimitiveComponent->SetCustomDepthStencilValue(bInLayer ? 1 : 0);
							PrimitiveComponent->SetCustomDepthStencilWriteMask(ERendererStencilMask::ERSM_Default);
							PrimitiveComponent->SetRenderCustomDepth(true);
						}
					}
				}
			}

			if (StencilLayerMaterial)
			{
				TSharedPtr<FSceneViewFamilyContext> ViewFamily = CalculateViewFamily(InOutSampleState);
				FSceneView* View = const_cast<FSceneView*>(ViewFamily->Views[0]);

				// Now that we've modified all of the stencil values, we can submit them to be rendered.
				View->FinalPostProcessSettings.AddBlendable(StencilLayerMaterial, 1.0f);
				IBlendableInterface* BlendableInterface = Cast<IBlendableInterface>(StencilLayerMaterial);
				BlendableInterface->OverrideBlendableSettings(*View, 1.f);

				{
					FRenderTarget* RenderTarget = GetViewRenderTarget()->GameThread_GetRenderTargetResource();
					FCanvas Canvas = FCanvas(RenderTarget, nullptr, GetPipeline()->GetWorld(), ERHIFeatureLevel::SM5, FCanvas::CDM_DeferDrawing, 1.0f);
					GetRendererModule().BeginRenderingViewFamily(&Canvas, ViewFamily.Get());

					// Readback + Accumulate.
					PostRendererSubmission(InSampleState, LayerPassIdentifier, GetOutputFileSortingOrder() + 1, Canvas);
				}
			}

			CurrentLayerIndex++;
		}

		// Now we can restore the custom depth/stencil/etc. values so that the main render pass acts as the user expects next time.
		for (TPair<UPrimitiveComponent*, FStencilValues>& KVP : PreviousValues)
		{
			KVP.Key->SetCustomDepthStencilValue(KVP.Value.CustomStencil);
			KVP.Key->SetCustomDepthStencilWriteMask(KVP.Value.StencilMask);
			KVP.Key->SetRenderCustomDepth(KVP.Value.bRenderCustomDepth);
		}
	}
}

TFunction<void(TUniquePtr<FImagePixelData>&&)> UMoviePipelineDeferredPassBase::MakeForwardingEndpoint(const FMoviePipelinePassIdentifier InPassIdentifier, const FMoviePipelineRenderPassMetrics& InSampleState)
{
	// We have a pool of accumulators - we multi-thread the accumulation on the task graph, and for each frame,
	// the task has the previous samples as pre-reqs to keep the accumulation in order. However, each accumulator
	// can only work on one frame at a time, so we create a pool of them to work concurrently. This needs a limit
	// as large accumulations (16k) can take a lot of system RAM.
	TSharedPtr<FAccumulatorPool::FAccumulatorInstance, ESPMode::ThreadSafe> SampleAccumulator = nullptr;
	{
		SCOPE_CYCLE_COUNTER(STAT_MoviePipeline_WaitForAvailableAccumulator);
		SampleAccumulator = AccumulatorPool->BlockAndGetAccumulator_GameThread(InSampleState.OutputState.OutputFrameNumber, InPassIdentifier);
	}
	TSharedPtr<FMoviePipelineSurfaceQueue> LocalSurfaceQueue = SurfaceQueue;

	TSharedRef<FImagePixelDataPayload, ESPMode::ThreadSafe> FramePayload = MakeShared<FImagePixelDataPayload, ESPMode::ThreadSafe>();
	FramePayload->PassIdentifier = InPassIdentifier;
	FramePayload->SampleState = InSampleState;
	FramePayload->SortingOrder = GetOutputFileSortingOrder() + 1;

	MoviePipeline::FImageSampleAccumulationArgs AccumulationArgs;
	{
		AccumulationArgs.OutputMerger = GetPipeline()->OutputBuilder;
		AccumulationArgs.ImageAccumulator = StaticCastSharedPtr<FImageOverlappedAccumulator>(SampleAccumulator->Accumulator);
		AccumulationArgs.bAccumulateAlpha = bAccumulatorIncludesAlpha;
>>>>>>> 6bbb88c8
	}
	
	// Draw letterboxing
	APlayerCameraManager* PlayerCameraManager = GetPipeline()->GetWorld()->GetFirstPlayerController()->PlayerCameraManager;
	if(PlayerCameraManager && PlayerCameraManager->GetCameraCachePOV().bConstrainAspectRatio)
	{
		const FMinimalViewInfo CameraCache = PlayerCameraManager->GetCameraCachePOV();
		UMoviePipelineOutputSetting* OutputSettings = GetPipeline()->GetPipelineMasterConfig()->FindSetting<UMoviePipelineOutputSetting>();
		check(OutputSettings);
		
		// Taking overscan into account.
		FIntPoint FullOutputSize = UMoviePipelineBlueprintLibrary::GetEffectiveOutputResolution(GetPipeline()->GetPipelineMasterConfig(), GetPipeline()->GetActiveShotList()[GetPipeline()->GetCurrentShotIndex()]);

		float OutputSizeAspectRatio = FullOutputSize.X / (float)FullOutputSize.Y;
		const FIntPoint ConstrainedFullSize = CameraCache.AspectRatio > OutputSizeAspectRatio ?
			FIntPoint(FullOutputSize.X, FMath::CeilToInt((double)FullOutputSize.X / (double)CameraCache.AspectRatio)) :
			FIntPoint(FMath::CeilToInt(CameraCache.AspectRatio * FullOutputSize.Y), FullOutputSize.Y);

		const FIntPoint TileViewMin = InSampleState.OverlappedOffset;
		const FIntPoint TileViewMax = TileViewMin + InSampleState.BackbufferSize;

		// Camera ratio constrained rect, clipped by the tile rect
		FIntPoint ConstrainedViewMin = (FullOutputSize - ConstrainedFullSize) / 2;
		FIntPoint ConstrainedViewMax = ConstrainedViewMin + ConstrainedFullSize;
		ConstrainedViewMin = FIntPoint(FMath::Clamp(ConstrainedViewMin.X, TileViewMin.X, TileViewMax.X),
			FMath::Clamp(ConstrainedViewMin.Y, TileViewMin.Y, TileViewMax.Y));
		ConstrainedViewMax = FIntPoint(FMath::Clamp(ConstrainedViewMax.X, TileViewMin.X, TileViewMax.X),
			FMath::Clamp(ConstrainedViewMax.Y, TileViewMin.Y, TileViewMax.Y));

		// Difference between the clipped constrained rect and the tile rect
		const FIntPoint OffsetMin = ConstrainedViewMin - TileViewMin;
		const FIntPoint OffsetMax = TileViewMax - ConstrainedViewMax;

		// Clear left
		if (OffsetMin.X > 0)
		{
			InCanvas.DrawTile(0, 0, OffsetMin.X, InSampleState.BackbufferSize.Y,
				0.0f, 0.0f, 1.0f, 1.0f, FLinearColor::Black, nullptr, false);
		}
		// Clear right
		if (OffsetMax.X > 0)
		{
			InCanvas.DrawTile(InSampleState.BackbufferSize.X - OffsetMax.X, 0, InSampleState.BackbufferSize.X, InSampleState.BackbufferSize.Y,
				0.0f, 0.0f, 1.0f, 1.0f, FLinearColor::Black, nullptr, false);
		}
		// Clear top
		if (OffsetMin.Y > 0)
		{
			InCanvas.DrawTile(0, 0, InSampleState.BackbufferSize.X, OffsetMin.Y,
				0.0f, 0.0f, 1.0f, 1.0f, FLinearColor::Black, nullptr, false);
		}
		// Clear bottom
		if (OffsetMax.Y > 0)
		{
			InCanvas.DrawTile(0, InSampleState.BackbufferSize.Y - OffsetMax.Y, InSampleState.BackbufferSize.X, InSampleState.BackbufferSize.Y,
				0.0f, 0.0f, 1.0f, 1.0f, FLinearColor::Black, nullptr, false);
		}

<<<<<<< HEAD
		InCanvas.Flush_GameThread(true);
	}

	// We have a pool of accumulators - we multi-thread the accumulation on the task graph, and for each frame,
	// the task has the previous samples as pre-reqs to keep the accumulation in order. However, each accumulator
	// can only work on one frame at a time, so we create a pool of them to work concurrently. This needs a limit
	// as large accumulations (16k) can take a lot of system RAM.
	TSharedPtr<FAccumulatorPool::FAccumulatorInstance, ESPMode::ThreadSafe> SampleAccumulator = nullptr;
	{
		SCOPE_CYCLE_COUNTER(STAT_MoviePipeline_WaitForAvailableAccumulator);
		SampleAccumulator = AccumulatorPool->BlockAndGetAccumulator_GameThread(InSampleState.OutputState.OutputFrameNumber, InPassIdentifier);
	}
	TSharedPtr<FMoviePipelineSurfaceQueue> LocalSurfaceQueue = SurfaceQueue;

	TSharedRef<FImagePixelDataPayload, ESPMode::ThreadSafe> FramePayload = MakeShared<FImagePixelDataPayload, ESPMode::ThreadSafe>();
	FramePayload->PassIdentifier = InPassIdentifier;
	FramePayload->SampleState = InSampleState;
	FramePayload->SortingOrder = InSortingOrder;

	MoviePipeline::FImageSampleAccumulationArgs AccumulationArgs;
	{
		AccumulationArgs.OutputMerger = GetPipeline()->OutputBuilder;
		AccumulationArgs.ImageAccumulator = StaticCastSharedPtr<FImageOverlappedAccumulator>(SampleAccumulator->Accumulator);
		AccumulationArgs.bAccumulateAlpha = bAccumulatorIncludesAlpha;
	}

	auto Callback = [this, FramePayload, AccumulationArgs, SampleAccumulator](TUniquePtr<FImagePixelData>&& InPixelData)
	{
		bool bFinalSample = FramePayload->IsLastTile() && FramePayload->IsLastTemporalSample();
		bool bFirstSample = FramePayload->IsFirstTile() && FramePayload->IsFirstTemporalSample();

		FMoviePipelineBackgroundAccumulateTask Task;
		// There may be other accumulations for this accumulator which need to be processed first
		Task.LastCompletionEvent = SampleAccumulator->TaskPrereq;

		FGraphEventRef Event = Task.Execute([PixelData = MoveTemp(InPixelData), AccumulationArgs, bFinalSample, SampleAccumulator]() mutable
=======
	auto Callback = [this, FramePayload, AccumulationArgs, SampleAccumulator](TUniquePtr<FImagePixelData>&& InPixelData)
	{
		// Transfer the framePayload to the returned data
		TUniquePtr<FImagePixelData> PixelDataWithPayload = nullptr;
		switch (InPixelData->GetType())
		{
		case EImagePixelType::Color:
		{
			TImagePixelData<FColor>* SourceData = static_cast<TImagePixelData<FColor>*>(InPixelData.Get());
			PixelDataWithPayload = MakeUnique<TImagePixelData<FColor>>(InPixelData->GetSize(), MoveTemp(SourceData->Pixels), FramePayload);
			break;
		}
		case EImagePixelType::Float16:
		{
			TImagePixelData<FFloat16Color>* SourceData = static_cast<TImagePixelData<FFloat16Color>*>(InPixelData.Get());
			PixelDataWithPayload = MakeUnique<TImagePixelData<FFloat16Color>>(InPixelData->GetSize(), MoveTemp(SourceData->Pixels), FramePayload);
			break;
		}
		case EImagePixelType::Float32:
		{
			TImagePixelData<FLinearColor>* SourceData = static_cast<TImagePixelData<FLinearColor>*>(InPixelData.Get());
			PixelDataWithPayload = MakeUnique<TImagePixelData<FLinearColor>>(InPixelData->GetSize(), MoveTemp(SourceData->Pixels), FramePayload);
			break;
		}
		default:
			checkNoEntry();
		}

		bool bFinalSample = FramePayload->IsLastTile() && FramePayload->IsLastTemporalSample();
		bool bFirstSample = FramePayload->IsFirstTile() && FramePayload->IsFirstTemporalSample();

		FMoviePipelineBackgroundAccumulateTask Task;
		// There may be other accumulations for this accumulator which need to be processed first
		Task.LastCompletionEvent = SampleAccumulator->TaskPrereq;

		FGraphEventRef Event = Task.Execute([PixelData = MoveTemp(PixelDataWithPayload), AccumulationArgs, bFinalSample, SampleAccumulator]() mutable
>>>>>>> 6bbb88c8
		{
			// Enqueue a encode for this frame onto our worker thread.
			MoviePipeline::AccumulateSample_TaskThread(MoveTemp(PixelData), AccumulationArgs);
			if (bFinalSample)
			{
<<<<<<< HEAD
				// Final sample has now been executed, break the pre-req chain and free the accumulator for reuse.
=======
>>>>>>> 6bbb88c8
				SampleAccumulator->bIsActive = false;
				SampleAccumulator->TaskPrereq = nullptr;
			}
		});
		SampleAccumulator->TaskPrereq = Event;

		this->OutstandingTasks.Add(Event);
	};
<<<<<<< HEAD

	FRenderTarget* RenderTarget = InCanvas.GetRenderTarget();

	ENQUEUE_RENDER_COMMAND(CanvasRenderTargetResolveCommand)(
		[LocalSurfaceQueue, FramePayload, Callback, RenderTarget](FRHICommandListImmediate& RHICmdList) mutable
		{
			// Enqueue a encode for this frame onto our worker thread.
			LocalSurfaceQueue->OnRenderTargetReady_RenderThread(RenderTarget->GetRenderTargetTexture(), FramePayload, MoveTemp(Callback));
		});

}

#if WITH_EDITOR
FText UMoviePipelineDeferredPass_PathTracer::GetFooterText(UMoviePipelineExecutorJob* InJob) const {
	return NSLOCTEXT(
		"MovieRenderPipeline",
		"DeferredBasePassSetting_FooterText_PathTracer",
		"Samples per Pixel for the Path Tracer are controlled by the Spatial Sample Count from the Anti-Aliasing settings.\n"
		"All other Path Tracer settings are taken from the Post Process settings as usual.");
=======

	return Callback;
>>>>>>> 6bbb88c8
}
#endif

void UMoviePipelineDeferredPassBase::PostRendererSubmission(const FMoviePipelineRenderPassMetrics& InSampleState, const FMoviePipelinePassIdentifier InPassIdentifier, const int32 InSortingOrder, FCanvas& InCanvas)
{
<<<<<<< HEAD
	static void AccumulateSample_TaskThread(TUniquePtr<FImagePixelData>&& InPixelData, const MoviePipeline::FImageSampleAccumulationArgs& InParams)
	{
		SCOPE_CYCLE_COUNTER(STAT_AccumulateSample_TaskThread);

		TUniquePtr<FImagePixelData> SamplePixelData = MoveTemp(InPixelData);
		const bool bIsWellFormed = SamplePixelData->IsDataWellFormed();

		if (!bIsWellFormed)
		{
			// figure out why it is not well formed, and print a warning.
			int64 RawSize = SamplePixelData->GetRawDataSizeInBytes();

			int64 SizeX = SamplePixelData->GetSize().X;
			int64 SizeY = SamplePixelData->GetSize().Y;
			int64 ByteDepth = int64(SamplePixelData->GetBitDepth() / 8);
			int64 NumChannels = int64(SamplePixelData->GetNumChannels());
			int64 ExpectedTotalSize = SizeX * SizeY * ByteDepth * NumChannels;
			int64 ActualTotalSize = SamplePixelData->GetRawDataSizeInBytes();

			UE_LOG(LogMovieRenderPipeline, Log, TEXT("AccumulateSample_RenderThread: Data is not well formed."));
			UE_LOG(LogMovieRenderPipeline, Log, TEXT("Image dimension: %lldx%lld, %lld, %lld"), SizeX, SizeY, ByteDepth, NumChannels);
			UE_LOG(LogMovieRenderPipeline, Log, TEXT("Expected size: %lld"), ExpectedTotalSize);
			UE_LOG(LogMovieRenderPipeline, Log, TEXT("Actual size:   %lld"), ActualTotalSize);
		}

		check(bIsWellFormed);

		FImagePixelDataPayload* OriginalFramePayload = SamplePixelData->GetPayload<FImagePixelDataPayload>();
		check(OriginalFramePayload);

		// We duplicate the payload for now because there are multiple cases where we need to create a new 
		// image payload and we can't transfer the existing payload over.
		TSharedRef<FImagePixelDataPayload, ESPMode::ThreadSafe> NewPayload = MakeShared<FImagePixelDataPayload, ESPMode::ThreadSafe>();
		NewPayload->PassIdentifier = OriginalFramePayload->PassIdentifier;
		NewPayload->SampleState = OriginalFramePayload->SampleState;
		NewPayload->SortingOrder = OriginalFramePayload->SortingOrder;

		// Writing tiles can be useful for debug reasons. These get passed onto the output every frame.
		if (NewPayload->SampleState.bWriteSampleToDisk)
		{
			// Send the data to the Output Builder. This has to be a copy of the pixel data from the GPU, since
			// it enqueues it onto the game thread and won't be read/sent to write to disk for another frame. 
			// The extra copy is unfortunate, but is only the size of a single sample (ie: 1920x1080 -> 17mb)
			TUniquePtr<FImagePixelData> SampleData = SamplePixelData->CopyImageData();
			InParams.OutputMerger->OnSingleSampleDataAvailable_AnyThread(MoveTemp(SampleData));
		}

		// Optimization! If we don't need the accumulator (no tiling, no supersampling) then we'll skip it and just send it straight to the output stage.
		// This significantly improves performance in the baseline case.
		const bool bOneTile = NewPayload->IsFirstTile() && NewPayload->IsLastTile();
		const bool bOneTS = NewPayload->IsFirstTemporalSample() && NewPayload->IsLastTemporalSample();
		const bool bOneSS = NewPayload->SampleState.SpatialSampleCount == 1;

		if (bOneTile && bOneTS && bOneSS)
		{
			// Send the data directly to the Output Builder and skip the accumulator.
			InParams.OutputMerger->OnCompleteRenderPassDataAvailable_AnyThread(MoveTemp(SamplePixelData));
			return;
		}

		// Allocate memory if the ImageAccumulator has not been initialized yet for this output
		// This usually happens on the first sample (regular case), or on the last spatial sample of the first temporal sample (path tracer)
		if (InParams.ImageAccumulator->NumChannels == 0)
		{
			int32 ChannelCount = InParams.bAccumulateAlpha ? 4 : 3;
			InParams.ImageAccumulator->InitMemory(FIntPoint(NewPayload->SampleState.TileSize.X * NewPayload->SampleState.TileCounts.X, NewPayload->SampleState.TileSize.Y * NewPayload->SampleState.TileCounts.Y), ChannelCount);
			InParams.ImageAccumulator->ZeroPlanes();
			InParams.ImageAccumulator->AccumulationGamma = NewPayload->SampleState.AccumulationGamma;
		}

		// Accumulate the new sample to our target
		{
			// Some samples can come back at a different size than expected (post process materials) which
			// creates numerous issues with the accumulators. To work around this issue for now, we will resize
			// the image to the expected resolution. 
			FIntPoint RawSize = SamplePixelData->GetSize();
			const bool bCorrectSize = (NewPayload->SampleState.TileSize.X + 2 * NewPayload->SampleState.OverlappedPad.X == RawSize.X)
								   && (NewPayload->SampleState.TileSize.Y + 2 * NewPayload->SampleState.OverlappedPad.Y == RawSize.Y);


			if (!bCorrectSize)
			{
				const double ResizeConvertBeginTime = FPlatformTime::Seconds();
				
				// Convert the incoming data to full floats (the accumulator would do this later normally anyways)
				TArray64<FLinearColor> FullSizeData;
				FullSizeData.AddUninitialized(RawSize.X * RawSize.Y);

				if (SamplePixelData->GetType() == EImagePixelType::Float32)
				{
					const void* RawDataPtr;
					int64 RawDataSize;
					SamplePixelData->GetRawData(RawDataPtr, RawDataSize);

					FMemory::Memcpy(FullSizeData.GetData(), RawDataPtr, RawDataSize);
				}
				else if (SamplePixelData->GetType() == EImagePixelType::Float16)
				{
					const void* RawDataPtr;
					int64 RawDataSize;
					SamplePixelData->GetRawData(RawDataPtr, RawDataSize);

					const FFloat16Color* DataAsColor = reinterpret_cast<const FFloat16Color*>(RawDataPtr);
					for (int64 Index = 0; Index < RawSize.X * RawSize.Y; Index++)
					{
						FullSizeData[Index] = FLinearColor(DataAsColor[Index]);
					}
				}
				else
				{
					check(0);
				}
				const double ResizeConvertEndTime = FPlatformTime::Seconds();

				// Now we can resize to our target size.
				const int32 TargetSizeX = NewPayload->SampleState.TileSize.X + 2 * NewPayload->SampleState.OverlappedPad.X;
				const int32 TargetSizeY = NewPayload->SampleState.TileSize.Y + 2 * NewPayload->SampleState.OverlappedPad.Y;

				TArray64<FLinearColor> NewPixelData;
				NewPixelData.SetNumUninitialized(TargetSizeX * TargetSizeY);

				FImageUtils::ImageResize(RawSize.X, RawSize.Y, MakeArrayView<FLinearColor>(FullSizeData.GetData(), FullSizeData.Num()), TargetSizeX, TargetSizeY, MakeArrayView<FLinearColor>(NewPixelData.GetData(), NewPixelData.Num()));

				const float ElapsedConvertMs = float((ResizeConvertEndTime - ResizeConvertBeginTime) * 1000.0f);
				const float ElapsedResizeMs = float((FPlatformTime::Seconds() - ResizeConvertEndTime) * 1000.0f);
				
				UE_LOG(LogMovieRenderPipeline, VeryVerbose, TEXT("Resize Convert Time: %8.2fms Resize Time: %8.2fms"), ElapsedConvertMs, ElapsedResizeMs);
			
				SamplePixelData = MakeUnique<TImagePixelData<FLinearColor>>(FIntPoint(TargetSizeX, TargetSizeY), MoveTemp(NewPixelData), NewPayload);

				// Update the raw size to match our new size.
				RawSize = SamplePixelData->GetSize();
			}

			const double AccumulateBeginTime = FPlatformTime::Seconds();

			check(NewPayload->SampleState.TileSize.X + 2 * NewPayload->SampleState.OverlappedPad.X == RawSize.X);
			check(NewPayload->SampleState.TileSize.Y + 2 * NewPayload->SampleState.OverlappedPad.Y == RawSize.Y);

			// bool bSkip = NewPayload->SampleState.TileIndexes.X != 0 || NewPayload->SampleState.TileIndexes.Y != 1;
			// if (!bSkip)
			{
				InParams.ImageAccumulator->AccumulatePixelData(*SamplePixelData, NewPayload->SampleState.OverlappedOffset, NewPayload->SampleState.OverlappedSubpixelShift,
					NewPayload->SampleState.WeightFunctionX, NewPayload->SampleState.WeightFunctionY);
			}

			const double AccumulateEndTime = FPlatformTime::Seconds();
			const float ElapsedMs = float((AccumulateEndTime - AccumulateBeginTime) * 1000.0f);
=======
	// If this was just to contribute to the history buffer, no need to go any further.
	if (InSampleState.bDiscardResult)
	{
		return;
	}
	
	// Draw letterboxing
	APlayerCameraManager* PlayerCameraManager = GetPipeline()->GetWorld()->GetFirstPlayerController()->PlayerCameraManager;
	if(PlayerCameraManager && PlayerCameraManager->GetCameraCachePOV().bConstrainAspectRatio)
	{
		const FMinimalViewInfo CameraCache = PlayerCameraManager->GetCameraCachePOV();
		UMoviePipelineOutputSetting* OutputSettings = GetPipeline()->GetPipelineMasterConfig()->FindSetting<UMoviePipelineOutputSetting>();
		check(OutputSettings);
		
		// Taking overscan into account.
		FIntPoint FullOutputSize = UMoviePipelineBlueprintLibrary::GetEffectiveOutputResolution(GetPipeline()->GetPipelineMasterConfig(), GetPipeline()->GetActiveShotList()[GetPipeline()->GetCurrentShotIndex()]);

		float OutputSizeAspectRatio = FullOutputSize.X / (float)FullOutputSize.Y;
		const FIntPoint ConstrainedFullSize = CameraCache.AspectRatio > OutputSizeAspectRatio ?
			FIntPoint(FullOutputSize.X, FMath::CeilToInt((double)FullOutputSize.X / (double)CameraCache.AspectRatio)) :
			FIntPoint(FMath::CeilToInt(CameraCache.AspectRatio * FullOutputSize.Y), FullOutputSize.Y);

		const FIntPoint TileViewMin = InSampleState.OverlappedOffset;
		const FIntPoint TileViewMax = TileViewMin + InSampleState.BackbufferSize;

		// Camera ratio constrained rect, clipped by the tile rect
		FIntPoint ConstrainedViewMin = (FullOutputSize - ConstrainedFullSize) / 2;
		FIntPoint ConstrainedViewMax = ConstrainedViewMin + ConstrainedFullSize;
		ConstrainedViewMin = FIntPoint(FMath::Clamp(ConstrainedViewMin.X, TileViewMin.X, TileViewMax.X),
			FMath::Clamp(ConstrainedViewMin.Y, TileViewMin.Y, TileViewMax.Y));
		ConstrainedViewMax = FIntPoint(FMath::Clamp(ConstrainedViewMax.X, TileViewMin.X, TileViewMax.X),
			FMath::Clamp(ConstrainedViewMax.Y, TileViewMin.Y, TileViewMax.Y));

		// Difference between the clipped constrained rect and the tile rect
		const FIntPoint OffsetMin = ConstrainedViewMin - TileViewMin;
		const FIntPoint OffsetMax = TileViewMax - ConstrainedViewMax;

		// Clear left
		if (OffsetMin.X > 0)
		{
			InCanvas.DrawTile(0, 0, OffsetMin.X, InSampleState.BackbufferSize.Y,
				0.0f, 0.0f, 1.0f, 1.0f, FLinearColor::Black, nullptr, false);
		}
		// Clear right
		if (OffsetMax.X > 0)
		{
			InCanvas.DrawTile(InSampleState.BackbufferSize.X - OffsetMax.X, 0, InSampleState.BackbufferSize.X, InSampleState.BackbufferSize.Y,
				0.0f, 0.0f, 1.0f, 1.0f, FLinearColor::Black, nullptr, false);
		}
		// Clear top
		if (OffsetMin.Y > 0)
		{
			InCanvas.DrawTile(0, 0, InSampleState.BackbufferSize.X, OffsetMin.Y,
				0.0f, 0.0f, 1.0f, 1.0f, FLinearColor::Black, nullptr, false);
		}
		// Clear bottom
		if (OffsetMax.Y > 0)
		{
			InCanvas.DrawTile(0, InSampleState.BackbufferSize.Y - OffsetMax.Y, InSampleState.BackbufferSize.X, InSampleState.BackbufferSize.Y,
				0.0f, 0.0f, 1.0f, 1.0f, FLinearColor::Black, nullptr, false);
		}

		InCanvas.Flush_GameThread(true);
	}

	// We have a pool of accumulators - we multi-thread the accumulation on the task graph, and for each frame,
	// the task has the previous samples as pre-reqs to keep the accumulation in order. However, each accumulator
	// can only work on one frame at a time, so we create a pool of them to work concurrently. This needs a limit
	// as large accumulations (16k) can take a lot of system RAM.
	TSharedPtr<FAccumulatorPool::FAccumulatorInstance, ESPMode::ThreadSafe> SampleAccumulator = nullptr;
	{
		SCOPE_CYCLE_COUNTER(STAT_MoviePipeline_WaitForAvailableAccumulator);
		SampleAccumulator = AccumulatorPool->BlockAndGetAccumulator_GameThread(InSampleState.OutputState.OutputFrameNumber, InPassIdentifier);
	}
	TSharedPtr<FMoviePipelineSurfaceQueue> LocalSurfaceQueue = SurfaceQueue;

	TSharedRef<FImagePixelDataPayload, ESPMode::ThreadSafe> FramePayload = MakeShared<FImagePixelDataPayload, ESPMode::ThreadSafe>();
	FramePayload->PassIdentifier = InPassIdentifier;
	FramePayload->SampleState = InSampleState;
	FramePayload->SortingOrder = InSortingOrder;

	MoviePipeline::FImageSampleAccumulationArgs AccumulationArgs;
	{
		AccumulationArgs.OutputMerger = GetPipeline()->OutputBuilder;
		AccumulationArgs.ImageAccumulator = StaticCastSharedPtr<FImageOverlappedAccumulator>(SampleAccumulator->Accumulator);
		AccumulationArgs.bAccumulateAlpha = bAccumulatorIncludesAlpha;
	}
>>>>>>> 6bbb88c8

	auto Callback = [this, FramePayload, AccumulationArgs, SampleAccumulator](TUniquePtr<FImagePixelData>&& InPixelData)
	{
		bool bFinalSample = FramePayload->IsLastTile() && FramePayload->IsLastTemporalSample();
		bool bFirstSample = FramePayload->IsFirstTile() && FramePayload->IsFirstTemporalSample();

		FMoviePipelineBackgroundAccumulateTask Task;
		// There may be other accumulations for this accumulator which need to be processed first
		Task.LastCompletionEvent = SampleAccumulator->TaskPrereq;

<<<<<<< HEAD
		if (NewPayload->IsLastTile() && NewPayload->IsLastTemporalSample())
		{
			int32 FullSizeX = InParams.ImageAccumulator->PlaneSize.X;
			int32 FullSizeY = InParams.ImageAccumulator->PlaneSize.Y;

			// Now that a tile is fully built and accumulated we can notify the output builder that the
			// data is ready so it can pass that onto the output containers (if needed).
			if (SamplePixelData->GetType() == EImagePixelType::Float32)
			{
				// 32 bit FLinearColor
				TUniquePtr<TImagePixelData<FLinearColor> > FinalPixelData = MakeUnique<TImagePixelData<FLinearColor>>(FIntPoint(FullSizeX, FullSizeY), NewPayload);
				InParams.ImageAccumulator->FetchFinalPixelDataLinearColor(FinalPixelData->Pixels);

				// Send the data to the Output Builder
				InParams.OutputMerger->OnCompleteRenderPassDataAvailable_AnyThread(MoveTemp(FinalPixelData));
			}
			else if (SamplePixelData->GetType() == EImagePixelType::Float16)
			{
				// 32 bit FLinearColor
				TUniquePtr<TImagePixelData<FFloat16Color> > FinalPixelData = MakeUnique<TImagePixelData<FFloat16Color>>(FIntPoint(FullSizeX, FullSizeY), NewPayload);
				InParams.ImageAccumulator->FetchFinalPixelDataHalfFloat(FinalPixelData->Pixels);

				// Send the data to the Output Builder
				InParams.OutputMerger->OnCompleteRenderPassDataAvailable_AnyThread(MoveTemp(FinalPixelData));
			}
			else if (SamplePixelData->GetType() == EImagePixelType::Color)
			{
				// 8bit FColors
				TUniquePtr<TImagePixelData<FColor>> FinalPixelData = MakeUnique<TImagePixelData<FColor>>(FIntPoint(FullSizeX, FullSizeY), NewPayload);
				InParams.ImageAccumulator->FetchFinalPixelDataByte(FinalPixelData->Pixels);

				// Send the data to the Output Builder
				InParams.OutputMerger->OnCompleteRenderPassDataAvailable_AnyThread(MoveTemp(FinalPixelData));
			}
			else
			{
				check(0);
			}

			// Free the memory in the accumulator.
			InParams.ImageAccumulator->Reset();
		}
	}
}


TSharedPtr<FAccumulatorPool::FAccumulatorInstance, ESPMode::ThreadSafe> FAccumulatorPool::BlockAndGetAccumulator_GameThread(int32 InFrameNumber, const FMoviePipelinePassIdentifier& InPassIdentifier)
{
	FScopeLock ScopeLock(&CriticalSection);

	int32 AvailableIndex = INDEX_NONE;
	while (AvailableIndex == INDEX_NONE)
	{
		for (int32 Index = 0; Index < Accumulators.Num(); Index++)
		{
			if (InFrameNumber == Accumulators[Index]->ActiveFrameNumber && InPassIdentifier == Accumulators[Index]->ActivePassIdentifier)
			{
				AvailableIndex = Index;
				break;
			}
		}

		if (AvailableIndex == INDEX_NONE)
		{
			// If we don't have an accumulator already working on it let's look for a free one.
			for (int32 Index = 0; Index < Accumulators.Num(); Index++)
			{
				if (!Accumulators[Index]->IsActive())
				{
					// Found a free one, tie it to this output frame.
					Accumulators[Index]->ActiveFrameNumber = InFrameNumber;
					Accumulators[Index]->ActivePassIdentifier = InPassIdentifier;
					Accumulators[Index]->bIsActive = true;
					Accumulators[Index]->TaskPrereq = nullptr;
					AvailableIndex = Index;
					break;
				}
			}
		}
	}

	return Accumulators[AvailableIndex];
}

bool FAccumulatorPool::FAccumulatorInstance::IsActive() const
{
	return bIsActive;
}

void FAccumulatorPool::FAccumulatorInstance::SetIsActive(const bool bInIsActive)
{
	bIsActive = bInIsActive;
}
=======
		FGraphEventRef Event = Task.Execute([PixelData = MoveTemp(InPixelData), AccumulationArgs, bFinalSample, SampleAccumulator]() mutable
		{
			// Enqueue a encode for this frame onto our worker thread.
			MoviePipeline::AccumulateSample_TaskThread(MoveTemp(PixelData), AccumulationArgs);
			if (bFinalSample)
			{
				// Final sample has now been executed, break the pre-req chain and free the accumulator for reuse.
				SampleAccumulator->bIsActive = false;
				SampleAccumulator->TaskPrereq = nullptr;
			}
		});
		SampleAccumulator->TaskPrereq = Event;

		this->OutstandingTasks.Add(Event);
	};

	FRenderTarget* RenderTarget = InCanvas.GetRenderTarget();

	ENQUEUE_RENDER_COMMAND(CanvasRenderTargetResolveCommand)(
		[LocalSurfaceQueue, FramePayload, Callback, RenderTarget](FRHICommandListImmediate& RHICmdList) mutable
		{
			// Enqueue a encode for this frame onto our worker thread.
			LocalSurfaceQueue->OnRenderTargetReady_RenderThread(RenderTarget->GetRenderTargetTexture(), FramePayload, MoveTemp(Callback));
		});

}

bool UMoviePipelineDeferredPassBase::IsAutoExposureAllowed(const FMoviePipelineRenderPassMetrics& InSampleState) const
{
	// High-res tiling doesn't support auto-exposure.
	return !(InSampleState.GetTileCount() > 1);
}

#if WITH_EDITOR
FText UMoviePipelineDeferredPass_PathTracer::GetFooterText(UMoviePipelineExecutorJob* InJob) const {
	return NSLOCTEXT(
		"MovieRenderPipeline",
		"DeferredBasePassSetting_FooterText_PathTracer",
		"Samples per Pixel for the Path Tracer are controlled by the Spatial Sample Count from the Anti-Aliasing settings.\n"
		"All other Path Tracer settings are taken from the Post Process settings as usual.");
}
#endif
>>>>>>> 6bbb88c8
<|MERGE_RESOLUTION|>--- conflicted
+++ resolved
@@ -30,17 +30,6 @@
 #include "Components/PrimitiveComponent.h"
 #include "EngineUtils.h"
 #include "Engine/RendererSettings.h"
-<<<<<<< HEAD
-#include "ImageUtils.h"
-
-
-DECLARE_CYCLE_STAT(TEXT("STAT_MoviePipeline_AccumulateSample_TT"), STAT_AccumulateSample_TaskThread, STATGROUP_MoviePipeline);
-
-// Forward Declare
-namespace MoviePipeline
-{
-	static void AccumulateSample_TaskThread(TUniquePtr<FImagePixelData>&& InPixelData, const MoviePipeline::FImageSampleAccumulationArgs& InParams);
-}
 
 FString UMoviePipelineDeferredPassBase::StencilLayerMaterialAsset = TEXT("/MovieRenderPipeline/Materials/MoviePipeline_StencilCutout.MoviePipeline_StencilCutout");
 FString UMoviePipelineDeferredPassBase::DefaultDepthAsset = TEXT("/MovieRenderPipeline/Materials/MovieRenderQueue_WorldDepth.MovieRenderQueue_WorldDepth");
@@ -49,16 +38,6 @@
 UMoviePipelineDeferredPassBase::UMoviePipelineDeferredPassBase() 
 	: UMoviePipelineImagePassBase()
 {
-=======
-
-FString UMoviePipelineDeferredPassBase::StencilLayerMaterialAsset = TEXT("/MovieRenderPipeline/Materials/MoviePipeline_StencilCutout.MoviePipeline_StencilCutout");
-FString UMoviePipelineDeferredPassBase::DefaultDepthAsset = TEXT("/MovieRenderPipeline/Materials/MovieRenderQueue_WorldDepth.MovieRenderQueue_WorldDepth");
-FString UMoviePipelineDeferredPassBase::DefaultMotionVectorsAsset = TEXT("/MovieRenderPipeline/Materials/MovieRenderQueue_MotionVectors.MovieRenderQueue_MotionVectors");
-
-UMoviePipelineDeferredPassBase::UMoviePipelineDeferredPassBase() 
-	: UMoviePipelineImagePassBase()
-{
->>>>>>> 6bbb88c8
 	PassIdentifier = FMoviePipelinePassIdentifier("FinalImage");
 
 	// To help user knowledge we pre-seed the additional post processing materials with an array of potentially common passes.
@@ -91,10 +70,7 @@
 void UMoviePipelineDeferredPassBase::SetupImpl(const MoviePipeline::FMoviePipelineRenderPassInitSettings& InPassInitSettings)
 {
 	Super::SetupImpl(InPassInitSettings);
-<<<<<<< HEAD
-=======
 	LLM_SCOPE_BYNAME(TEXT("MoviePipeline/DeferredPassSetup"));
->>>>>>> 6bbb88c8
 
 	// [0] is FinalImage, [1] is Default Layer, [1+] is Stencil Layers. Not used by post processing materials
 	// Render Target that the GBuffer is copied to
@@ -148,7 +124,6 @@
 	if (bAddDefaultLayer)
 	{
 		StencilLayerViewStates.AddDefaulted();
-<<<<<<< HEAD
 	}
 
 	for (int32 Index = 0; Index < StencilLayers.Num(); Index++)
@@ -158,7 +133,7 @@
 
 	for (int32 Index = 0; Index < StencilLayerViewStates.Num(); Index++)
 	{
-		StencilLayerViewStates[Index].Allocate();
+		StencilLayerViewStates[Index].Allocate(InPassInitSettings.FeatureLevel);
 	}
 
 
@@ -172,31 +147,6 @@
 	PreviousDumpFramesValue.Reset();
 	PreviousColorFormatValue.Reset();
 
-=======
-	}
-
-	for (int32 Index = 0; Index < StencilLayers.Num(); Index++)
-	{
-		StencilLayerViewStates.AddDefaulted();
-	}
-
-	for (int32 Index = 0; Index < StencilLayerViewStates.Num(); Index++)
-	{
-		StencilLayerViewStates[Index].Allocate(InPassInitSettings.FeatureLevel);
-	}
-
-
-	// We must have at least enough accumulators to render all of the requested post process materials, because work doesn't begin
-	// until they're actually submitted to the render thread (which happens all at once) but we tie up an accumulator as we get ready to submit.
-	// If there aren't enough accumulators then we block until one is free but since submission hasn't gone through they'll never be free.
-	int32 PoolSize = (StencilLayerViewStates.Num() + ActivePostProcessMaterials.Num() + 1) * 3;
-	AccumulatorPool = MakeShared<TAccumulatorPool<FImageOverlappedAccumulator>, ESPMode::ThreadSafe>(PoolSize);
-	
-	PreviousCustomDepthValue.Reset();
-	PreviousDumpFramesValue.Reset();
-	PreviousColorFormatValue.Reset();
-
->>>>>>> 6bbb88c8
 	// This scene view extension will be released automatically as soon as Render Sequence is torn down.
 	// One Extension per sequence, since each sequence has its own OCIO settings.
 	OCIOSceneViewExtension = FSceneViewExtensions::NewExtension<FOpenColorIODisplayExtension>();
@@ -223,7 +173,6 @@
 	{
 		IConsoleVariable* DumpFramesCVar = IConsoleManager::Get().FindConsoleVariable(TEXT("r.BufferVisualizationDumpFramesAsHDR"));
 		if (DumpFramesCVar)
-<<<<<<< HEAD
 		{
 			PreviousDumpFramesValue = DumpFramesCVar->GetInt();
 			DumpFramesCVar->Set(1, EConsoleVariableFlags::ECVF_SetByConsole);
@@ -235,19 +184,6 @@
 			PreviousColorFormatValue = ColorFormatCVar->GetInt();
 			ColorFormatCVar->Set(1, EConsoleVariableFlags::ECVF_SetByConsole);
 		}
-=======
-		{
-			PreviousDumpFramesValue = DumpFramesCVar->GetInt();
-			DumpFramesCVar->Set(1, EConsoleVariableFlags::ECVF_SetByConsole);
-		}
-		
-		IConsoleVariable* ColorFormatCVar = IConsoleManager::Get().FindConsoleVariable(TEXT("r.PostProcessingColorFormat"));
-		if (ColorFormatCVar)
-		{
-			PreviousColorFormatValue = ColorFormatCVar->GetInt();
-			ColorFormatCVar->Set(1, EConsoleVariableFlags::ECVF_SetByConsole);
-		}
->>>>>>> 6bbb88c8
 	}
 }
 
@@ -330,11 +266,7 @@
 	}
 }
 
-<<<<<<< HEAD
-FSceneViewStateInterface* UMoviePipelineDeferredPassBase::GetSceneViewStateInterface()
-=======
 FSceneViewStateInterface* UMoviePipelineDeferredPassBase::GetSceneViewStateInterface(IViewCalcPayload* OptPayload)
->>>>>>> 6bbb88c8
 {
 	if (CurrentLayerIndex == INDEX_NONE)
 	{
@@ -346,11 +278,7 @@
 	}
 }
 
-<<<<<<< HEAD
-UTextureRenderTarget2D* UMoviePipelineDeferredPassBase::GetViewRenderTarget() const
-=======
 UTextureRenderTarget2D* UMoviePipelineDeferredPassBase::GetViewRenderTarget(IViewCalcPayload* OptPayload) const
->>>>>>> 6bbb88c8
 {
 	if (CurrentLayerIndex == INDEX_NONE)
 	{
@@ -516,7 +444,6 @@
 		// Now for each stencil layer we reconfigure all the actors custom depth/stencil 
 		TArray<FActorLayer> AllStencilLayers = StencilLayers;
 		if (bAddDefaultLayer)
-<<<<<<< HEAD
 		{
 			FActorLayer& DefaultLayer = AllStencilLayers.AddDefaulted_GetRef();
 			DefaultLayer.Name = FName("DefaultLayer");
@@ -687,117 +614,6 @@
 	if (InSampleState.bDiscardResult)
 	{
 		return;
-=======
-		{
-			FActorLayer& DefaultLayer = AllStencilLayers.AddDefaulted_GetRef();
-			DefaultLayer.Name = FName("DefaultLayer");
-		}
-
-		CurrentLayerIndex = 0;
-		for (const FActorLayer& Layer : AllStencilLayers)
-		{
-			FMoviePipelinePassIdentifier LayerPassIdentifier = FMoviePipelinePassIdentifier(PassIdentifier.Name + Layer.Name.ToString());
-
-			for (TActorIterator<AActor> ActorItr(GetWorld()); ActorItr; ++ActorItr)
-			{
-				AActor* Actor = *ActorItr;
-				if (Actor)
-				{
-					// The way stencil masking works is that we draw the actors on the given layer to the stencil buffer.
-					// Then we apply a post-processing material which colors pixels outside those actors black, before
-					// post processing. Then, TAA, Motion Blur, etc. is applied to all pixels. An alpha channel can preserve
-					// which pixels were the geometry and which are dead space which lets you apply that as a mask later.
-					bool bInLayer = true;
-					if (bAddDefaultLayer && Layer.Name == FName("DefaultLayer"))
-					{
-						// If we're trying to render the default layer, the logic is different - we only add objects who
-						// aren't in any of the stencil layers.
-						for (const FActorLayer& AllLayer : StencilLayers)
-						{
-							bInLayer = !Actor->Layers.Contains(AllLayer.Name);
-							if (!bInLayer)
-							{
-								break;
-							}
-						}
-					}
-					else
-					{
-						// If this a normal layer, we only add the actor if it exists on this layer.
-						bInLayer = Actor->Layers.Contains(Layer.Name);
-					}
-
-					for (UActorComponent* Component : Actor->GetComponents())
-					{
-						if (Component && Component->IsA<UPrimitiveComponent>())
-						{
-							UPrimitiveComponent* PrimitiveComponent = CastChecked<UPrimitiveComponent>(Component);
-							// We want to render all objects not on the layer to stencil too so that foreground objects mask.
-							PrimitiveComponent->SetCustomDepthStencilValue(bInLayer ? 1 : 0);
-							PrimitiveComponent->SetCustomDepthStencilWriteMask(ERendererStencilMask::ERSM_Default);
-							PrimitiveComponent->SetRenderCustomDepth(true);
-						}
-					}
-				}
-			}
-
-			if (StencilLayerMaterial)
-			{
-				TSharedPtr<FSceneViewFamilyContext> ViewFamily = CalculateViewFamily(InOutSampleState);
-				FSceneView* View = const_cast<FSceneView*>(ViewFamily->Views[0]);
-
-				// Now that we've modified all of the stencil values, we can submit them to be rendered.
-				View->FinalPostProcessSettings.AddBlendable(StencilLayerMaterial, 1.0f);
-				IBlendableInterface* BlendableInterface = Cast<IBlendableInterface>(StencilLayerMaterial);
-				BlendableInterface->OverrideBlendableSettings(*View, 1.f);
-
-				{
-					FRenderTarget* RenderTarget = GetViewRenderTarget()->GameThread_GetRenderTargetResource();
-					FCanvas Canvas = FCanvas(RenderTarget, nullptr, GetPipeline()->GetWorld(), ERHIFeatureLevel::SM5, FCanvas::CDM_DeferDrawing, 1.0f);
-					GetRendererModule().BeginRenderingViewFamily(&Canvas, ViewFamily.Get());
-
-					// Readback + Accumulate.
-					PostRendererSubmission(InSampleState, LayerPassIdentifier, GetOutputFileSortingOrder() + 1, Canvas);
-				}
-			}
-
-			CurrentLayerIndex++;
-		}
-
-		// Now we can restore the custom depth/stencil/etc. values so that the main render pass acts as the user expects next time.
-		for (TPair<UPrimitiveComponent*, FStencilValues>& KVP : PreviousValues)
-		{
-			KVP.Key->SetCustomDepthStencilValue(KVP.Value.CustomStencil);
-			KVP.Key->SetCustomDepthStencilWriteMask(KVP.Value.StencilMask);
-			KVP.Key->SetRenderCustomDepth(KVP.Value.bRenderCustomDepth);
-		}
-	}
-}
-
-TFunction<void(TUniquePtr<FImagePixelData>&&)> UMoviePipelineDeferredPassBase::MakeForwardingEndpoint(const FMoviePipelinePassIdentifier InPassIdentifier, const FMoviePipelineRenderPassMetrics& InSampleState)
-{
-	// We have a pool of accumulators - we multi-thread the accumulation on the task graph, and for each frame,
-	// the task has the previous samples as pre-reqs to keep the accumulation in order. However, each accumulator
-	// can only work on one frame at a time, so we create a pool of them to work concurrently. This needs a limit
-	// as large accumulations (16k) can take a lot of system RAM.
-	TSharedPtr<FAccumulatorPool::FAccumulatorInstance, ESPMode::ThreadSafe> SampleAccumulator = nullptr;
-	{
-		SCOPE_CYCLE_COUNTER(STAT_MoviePipeline_WaitForAvailableAccumulator);
-		SampleAccumulator = AccumulatorPool->BlockAndGetAccumulator_GameThread(InSampleState.OutputState.OutputFrameNumber, InPassIdentifier);
-	}
-	TSharedPtr<FMoviePipelineSurfaceQueue> LocalSurfaceQueue = SurfaceQueue;
-
-	TSharedRef<FImagePixelDataPayload, ESPMode::ThreadSafe> FramePayload = MakeShared<FImagePixelDataPayload, ESPMode::ThreadSafe>();
-	FramePayload->PassIdentifier = InPassIdentifier;
-	FramePayload->SampleState = InSampleState;
-	FramePayload->SortingOrder = GetOutputFileSortingOrder() + 1;
-
-	MoviePipeline::FImageSampleAccumulationArgs AccumulationArgs;
-	{
-		AccumulationArgs.OutputMerger = GetPipeline()->OutputBuilder;
-		AccumulationArgs.ImageAccumulator = StaticCastSharedPtr<FImageOverlappedAccumulator>(SampleAccumulator->Accumulator);
-		AccumulationArgs.bAccumulateAlpha = bAccumulatorIncludesAlpha;
->>>>>>> 6bbb88c8
 	}
 	
 	// Draw letterboxing
@@ -856,7 +672,6 @@
 				0.0f, 0.0f, 1.0f, 1.0f, FLinearColor::Black, nullptr, false);
 		}
 
-<<<<<<< HEAD
 		InCanvas.Flush_GameThread(true);
 	}
 
@@ -893,53 +708,12 @@
 		Task.LastCompletionEvent = SampleAccumulator->TaskPrereq;
 
 		FGraphEventRef Event = Task.Execute([PixelData = MoveTemp(InPixelData), AccumulationArgs, bFinalSample, SampleAccumulator]() mutable
-=======
-	auto Callback = [this, FramePayload, AccumulationArgs, SampleAccumulator](TUniquePtr<FImagePixelData>&& InPixelData)
-	{
-		// Transfer the framePayload to the returned data
-		TUniquePtr<FImagePixelData> PixelDataWithPayload = nullptr;
-		switch (InPixelData->GetType())
-		{
-		case EImagePixelType::Color:
-		{
-			TImagePixelData<FColor>* SourceData = static_cast<TImagePixelData<FColor>*>(InPixelData.Get());
-			PixelDataWithPayload = MakeUnique<TImagePixelData<FColor>>(InPixelData->GetSize(), MoveTemp(SourceData->Pixels), FramePayload);
-			break;
-		}
-		case EImagePixelType::Float16:
-		{
-			TImagePixelData<FFloat16Color>* SourceData = static_cast<TImagePixelData<FFloat16Color>*>(InPixelData.Get());
-			PixelDataWithPayload = MakeUnique<TImagePixelData<FFloat16Color>>(InPixelData->GetSize(), MoveTemp(SourceData->Pixels), FramePayload);
-			break;
-		}
-		case EImagePixelType::Float32:
-		{
-			TImagePixelData<FLinearColor>* SourceData = static_cast<TImagePixelData<FLinearColor>*>(InPixelData.Get());
-			PixelDataWithPayload = MakeUnique<TImagePixelData<FLinearColor>>(InPixelData->GetSize(), MoveTemp(SourceData->Pixels), FramePayload);
-			break;
-		}
-		default:
-			checkNoEntry();
-		}
-
-		bool bFinalSample = FramePayload->IsLastTile() && FramePayload->IsLastTemporalSample();
-		bool bFirstSample = FramePayload->IsFirstTile() && FramePayload->IsFirstTemporalSample();
-
-		FMoviePipelineBackgroundAccumulateTask Task;
-		// There may be other accumulations for this accumulator which need to be processed first
-		Task.LastCompletionEvent = SampleAccumulator->TaskPrereq;
-
-		FGraphEventRef Event = Task.Execute([PixelData = MoveTemp(PixelDataWithPayload), AccumulationArgs, bFinalSample, SampleAccumulator]() mutable
->>>>>>> 6bbb88c8
 		{
 			// Enqueue a encode for this frame onto our worker thread.
 			MoviePipeline::AccumulateSample_TaskThread(MoveTemp(PixelData), AccumulationArgs);
 			if (bFinalSample)
 			{
-<<<<<<< HEAD
 				// Final sample has now been executed, break the pre-req chain and free the accumulator for reuse.
-=======
->>>>>>> 6bbb88c8
 				SampleAccumulator->bIsActive = false;
 				SampleAccumulator->TaskPrereq = nullptr;
 			}
@@ -948,7 +722,6 @@
 
 		this->OutstandingTasks.Add(Event);
 	};
-<<<<<<< HEAD
 
 	FRenderTarget* RenderTarget = InCanvas.GetRenderTarget();
 
@@ -959,6 +732,12 @@
 			LocalSurfaceQueue->OnRenderTargetReady_RenderThread(RenderTarget->GetRenderTargetTexture(), FramePayload, MoveTemp(Callback));
 		});
 
+}
+
+bool UMoviePipelineDeferredPassBase::IsAutoExposureAllowed(const FMoviePipelineRenderPassMetrics& InSampleState) const
+{
+	// High-res tiling doesn't support auto-exposure.
+	return !(InSampleState.GetTileCount() > 1);
 }
 
 #if WITH_EDITOR
@@ -968,398 +747,5 @@
 		"DeferredBasePassSetting_FooterText_PathTracer",
 		"Samples per Pixel for the Path Tracer are controlled by the Spatial Sample Count from the Anti-Aliasing settings.\n"
 		"All other Path Tracer settings are taken from the Post Process settings as usual.");
-=======
-
-	return Callback;
->>>>>>> 6bbb88c8
-}
-#endif
-
-void UMoviePipelineDeferredPassBase::PostRendererSubmission(const FMoviePipelineRenderPassMetrics& InSampleState, const FMoviePipelinePassIdentifier InPassIdentifier, const int32 InSortingOrder, FCanvas& InCanvas)
-{
-<<<<<<< HEAD
-	static void AccumulateSample_TaskThread(TUniquePtr<FImagePixelData>&& InPixelData, const MoviePipeline::FImageSampleAccumulationArgs& InParams)
-	{
-		SCOPE_CYCLE_COUNTER(STAT_AccumulateSample_TaskThread);
-
-		TUniquePtr<FImagePixelData> SamplePixelData = MoveTemp(InPixelData);
-		const bool bIsWellFormed = SamplePixelData->IsDataWellFormed();
-
-		if (!bIsWellFormed)
-		{
-			// figure out why it is not well formed, and print a warning.
-			int64 RawSize = SamplePixelData->GetRawDataSizeInBytes();
-
-			int64 SizeX = SamplePixelData->GetSize().X;
-			int64 SizeY = SamplePixelData->GetSize().Y;
-			int64 ByteDepth = int64(SamplePixelData->GetBitDepth() / 8);
-			int64 NumChannels = int64(SamplePixelData->GetNumChannels());
-			int64 ExpectedTotalSize = SizeX * SizeY * ByteDepth * NumChannels;
-			int64 ActualTotalSize = SamplePixelData->GetRawDataSizeInBytes();
-
-			UE_LOG(LogMovieRenderPipeline, Log, TEXT("AccumulateSample_RenderThread: Data is not well formed."));
-			UE_LOG(LogMovieRenderPipeline, Log, TEXT("Image dimension: %lldx%lld, %lld, %lld"), SizeX, SizeY, ByteDepth, NumChannels);
-			UE_LOG(LogMovieRenderPipeline, Log, TEXT("Expected size: %lld"), ExpectedTotalSize);
-			UE_LOG(LogMovieRenderPipeline, Log, TEXT("Actual size:   %lld"), ActualTotalSize);
-		}
-
-		check(bIsWellFormed);
-
-		FImagePixelDataPayload* OriginalFramePayload = SamplePixelData->GetPayload<FImagePixelDataPayload>();
-		check(OriginalFramePayload);
-
-		// We duplicate the payload for now because there are multiple cases where we need to create a new 
-		// image payload and we can't transfer the existing payload over.
-		TSharedRef<FImagePixelDataPayload, ESPMode::ThreadSafe> NewPayload = MakeShared<FImagePixelDataPayload, ESPMode::ThreadSafe>();
-		NewPayload->PassIdentifier = OriginalFramePayload->PassIdentifier;
-		NewPayload->SampleState = OriginalFramePayload->SampleState;
-		NewPayload->SortingOrder = OriginalFramePayload->SortingOrder;
-
-		// Writing tiles can be useful for debug reasons. These get passed onto the output every frame.
-		if (NewPayload->SampleState.bWriteSampleToDisk)
-		{
-			// Send the data to the Output Builder. This has to be a copy of the pixel data from the GPU, since
-			// it enqueues it onto the game thread and won't be read/sent to write to disk for another frame. 
-			// The extra copy is unfortunate, but is only the size of a single sample (ie: 1920x1080 -> 17mb)
-			TUniquePtr<FImagePixelData> SampleData = SamplePixelData->CopyImageData();
-			InParams.OutputMerger->OnSingleSampleDataAvailable_AnyThread(MoveTemp(SampleData));
-		}
-
-		// Optimization! If we don't need the accumulator (no tiling, no supersampling) then we'll skip it and just send it straight to the output stage.
-		// This significantly improves performance in the baseline case.
-		const bool bOneTile = NewPayload->IsFirstTile() && NewPayload->IsLastTile();
-		const bool bOneTS = NewPayload->IsFirstTemporalSample() && NewPayload->IsLastTemporalSample();
-		const bool bOneSS = NewPayload->SampleState.SpatialSampleCount == 1;
-
-		if (bOneTile && bOneTS && bOneSS)
-		{
-			// Send the data directly to the Output Builder and skip the accumulator.
-			InParams.OutputMerger->OnCompleteRenderPassDataAvailable_AnyThread(MoveTemp(SamplePixelData));
-			return;
-		}
-
-		// Allocate memory if the ImageAccumulator has not been initialized yet for this output
-		// This usually happens on the first sample (regular case), or on the last spatial sample of the first temporal sample (path tracer)
-		if (InParams.ImageAccumulator->NumChannels == 0)
-		{
-			int32 ChannelCount = InParams.bAccumulateAlpha ? 4 : 3;
-			InParams.ImageAccumulator->InitMemory(FIntPoint(NewPayload->SampleState.TileSize.X * NewPayload->SampleState.TileCounts.X, NewPayload->SampleState.TileSize.Y * NewPayload->SampleState.TileCounts.Y), ChannelCount);
-			InParams.ImageAccumulator->ZeroPlanes();
-			InParams.ImageAccumulator->AccumulationGamma = NewPayload->SampleState.AccumulationGamma;
-		}
-
-		// Accumulate the new sample to our target
-		{
-			// Some samples can come back at a different size than expected (post process materials) which
-			// creates numerous issues with the accumulators. To work around this issue for now, we will resize
-			// the image to the expected resolution. 
-			FIntPoint RawSize = SamplePixelData->GetSize();
-			const bool bCorrectSize = (NewPayload->SampleState.TileSize.X + 2 * NewPayload->SampleState.OverlappedPad.X == RawSize.X)
-								   && (NewPayload->SampleState.TileSize.Y + 2 * NewPayload->SampleState.OverlappedPad.Y == RawSize.Y);
-
-
-			if (!bCorrectSize)
-			{
-				const double ResizeConvertBeginTime = FPlatformTime::Seconds();
-				
-				// Convert the incoming data to full floats (the accumulator would do this later normally anyways)
-				TArray64<FLinearColor> FullSizeData;
-				FullSizeData.AddUninitialized(RawSize.X * RawSize.Y);
-
-				if (SamplePixelData->GetType() == EImagePixelType::Float32)
-				{
-					const void* RawDataPtr;
-					int64 RawDataSize;
-					SamplePixelData->GetRawData(RawDataPtr, RawDataSize);
-
-					FMemory::Memcpy(FullSizeData.GetData(), RawDataPtr, RawDataSize);
-				}
-				else if (SamplePixelData->GetType() == EImagePixelType::Float16)
-				{
-					const void* RawDataPtr;
-					int64 RawDataSize;
-					SamplePixelData->GetRawData(RawDataPtr, RawDataSize);
-
-					const FFloat16Color* DataAsColor = reinterpret_cast<const FFloat16Color*>(RawDataPtr);
-					for (int64 Index = 0; Index < RawSize.X * RawSize.Y; Index++)
-					{
-						FullSizeData[Index] = FLinearColor(DataAsColor[Index]);
-					}
-				}
-				else
-				{
-					check(0);
-				}
-				const double ResizeConvertEndTime = FPlatformTime::Seconds();
-
-				// Now we can resize to our target size.
-				const int32 TargetSizeX = NewPayload->SampleState.TileSize.X + 2 * NewPayload->SampleState.OverlappedPad.X;
-				const int32 TargetSizeY = NewPayload->SampleState.TileSize.Y + 2 * NewPayload->SampleState.OverlappedPad.Y;
-
-				TArray64<FLinearColor> NewPixelData;
-				NewPixelData.SetNumUninitialized(TargetSizeX * TargetSizeY);
-
-				FImageUtils::ImageResize(RawSize.X, RawSize.Y, MakeArrayView<FLinearColor>(FullSizeData.GetData(), FullSizeData.Num()), TargetSizeX, TargetSizeY, MakeArrayView<FLinearColor>(NewPixelData.GetData(), NewPixelData.Num()));
-
-				const float ElapsedConvertMs = float((ResizeConvertEndTime - ResizeConvertBeginTime) * 1000.0f);
-				const float ElapsedResizeMs = float((FPlatformTime::Seconds() - ResizeConvertEndTime) * 1000.0f);
-				
-				UE_LOG(LogMovieRenderPipeline, VeryVerbose, TEXT("Resize Convert Time: %8.2fms Resize Time: %8.2fms"), ElapsedConvertMs, ElapsedResizeMs);
-			
-				SamplePixelData = MakeUnique<TImagePixelData<FLinearColor>>(FIntPoint(TargetSizeX, TargetSizeY), MoveTemp(NewPixelData), NewPayload);
-
-				// Update the raw size to match our new size.
-				RawSize = SamplePixelData->GetSize();
-			}
-
-			const double AccumulateBeginTime = FPlatformTime::Seconds();
-
-			check(NewPayload->SampleState.TileSize.X + 2 * NewPayload->SampleState.OverlappedPad.X == RawSize.X);
-			check(NewPayload->SampleState.TileSize.Y + 2 * NewPayload->SampleState.OverlappedPad.Y == RawSize.Y);
-
-			// bool bSkip = NewPayload->SampleState.TileIndexes.X != 0 || NewPayload->SampleState.TileIndexes.Y != 1;
-			// if (!bSkip)
-			{
-				InParams.ImageAccumulator->AccumulatePixelData(*SamplePixelData, NewPayload->SampleState.OverlappedOffset, NewPayload->SampleState.OverlappedSubpixelShift,
-					NewPayload->SampleState.WeightFunctionX, NewPayload->SampleState.WeightFunctionY);
-			}
-
-			const double AccumulateEndTime = FPlatformTime::Seconds();
-			const float ElapsedMs = float((AccumulateEndTime - AccumulateBeginTime) * 1000.0f);
-=======
-	// If this was just to contribute to the history buffer, no need to go any further.
-	if (InSampleState.bDiscardResult)
-	{
-		return;
-	}
-	
-	// Draw letterboxing
-	APlayerCameraManager* PlayerCameraManager = GetPipeline()->GetWorld()->GetFirstPlayerController()->PlayerCameraManager;
-	if(PlayerCameraManager && PlayerCameraManager->GetCameraCachePOV().bConstrainAspectRatio)
-	{
-		const FMinimalViewInfo CameraCache = PlayerCameraManager->GetCameraCachePOV();
-		UMoviePipelineOutputSetting* OutputSettings = GetPipeline()->GetPipelineMasterConfig()->FindSetting<UMoviePipelineOutputSetting>();
-		check(OutputSettings);
-		
-		// Taking overscan into account.
-		FIntPoint FullOutputSize = UMoviePipelineBlueprintLibrary::GetEffectiveOutputResolution(GetPipeline()->GetPipelineMasterConfig(), GetPipeline()->GetActiveShotList()[GetPipeline()->GetCurrentShotIndex()]);
-
-		float OutputSizeAspectRatio = FullOutputSize.X / (float)FullOutputSize.Y;
-		const FIntPoint ConstrainedFullSize = CameraCache.AspectRatio > OutputSizeAspectRatio ?
-			FIntPoint(FullOutputSize.X, FMath::CeilToInt((double)FullOutputSize.X / (double)CameraCache.AspectRatio)) :
-			FIntPoint(FMath::CeilToInt(CameraCache.AspectRatio * FullOutputSize.Y), FullOutputSize.Y);
-
-		const FIntPoint TileViewMin = InSampleState.OverlappedOffset;
-		const FIntPoint TileViewMax = TileViewMin + InSampleState.BackbufferSize;
-
-		// Camera ratio constrained rect, clipped by the tile rect
-		FIntPoint ConstrainedViewMin = (FullOutputSize - ConstrainedFullSize) / 2;
-		FIntPoint ConstrainedViewMax = ConstrainedViewMin + ConstrainedFullSize;
-		ConstrainedViewMin = FIntPoint(FMath::Clamp(ConstrainedViewMin.X, TileViewMin.X, TileViewMax.X),
-			FMath::Clamp(ConstrainedViewMin.Y, TileViewMin.Y, TileViewMax.Y));
-		ConstrainedViewMax = FIntPoint(FMath::Clamp(ConstrainedViewMax.X, TileViewMin.X, TileViewMax.X),
-			FMath::Clamp(ConstrainedViewMax.Y, TileViewMin.Y, TileViewMax.Y));
-
-		// Difference between the clipped constrained rect and the tile rect
-		const FIntPoint OffsetMin = ConstrainedViewMin - TileViewMin;
-		const FIntPoint OffsetMax = TileViewMax - ConstrainedViewMax;
-
-		// Clear left
-		if (OffsetMin.X > 0)
-		{
-			InCanvas.DrawTile(0, 0, OffsetMin.X, InSampleState.BackbufferSize.Y,
-				0.0f, 0.0f, 1.0f, 1.0f, FLinearColor::Black, nullptr, false);
-		}
-		// Clear right
-		if (OffsetMax.X > 0)
-		{
-			InCanvas.DrawTile(InSampleState.BackbufferSize.X - OffsetMax.X, 0, InSampleState.BackbufferSize.X, InSampleState.BackbufferSize.Y,
-				0.0f, 0.0f, 1.0f, 1.0f, FLinearColor::Black, nullptr, false);
-		}
-		// Clear top
-		if (OffsetMin.Y > 0)
-		{
-			InCanvas.DrawTile(0, 0, InSampleState.BackbufferSize.X, OffsetMin.Y,
-				0.0f, 0.0f, 1.0f, 1.0f, FLinearColor::Black, nullptr, false);
-		}
-		// Clear bottom
-		if (OffsetMax.Y > 0)
-		{
-			InCanvas.DrawTile(0, InSampleState.BackbufferSize.Y - OffsetMax.Y, InSampleState.BackbufferSize.X, InSampleState.BackbufferSize.Y,
-				0.0f, 0.0f, 1.0f, 1.0f, FLinearColor::Black, nullptr, false);
-		}
-
-		InCanvas.Flush_GameThread(true);
-	}
-
-	// We have a pool of accumulators - we multi-thread the accumulation on the task graph, and for each frame,
-	// the task has the previous samples as pre-reqs to keep the accumulation in order. However, each accumulator
-	// can only work on one frame at a time, so we create a pool of them to work concurrently. This needs a limit
-	// as large accumulations (16k) can take a lot of system RAM.
-	TSharedPtr<FAccumulatorPool::FAccumulatorInstance, ESPMode::ThreadSafe> SampleAccumulator = nullptr;
-	{
-		SCOPE_CYCLE_COUNTER(STAT_MoviePipeline_WaitForAvailableAccumulator);
-		SampleAccumulator = AccumulatorPool->BlockAndGetAccumulator_GameThread(InSampleState.OutputState.OutputFrameNumber, InPassIdentifier);
-	}
-	TSharedPtr<FMoviePipelineSurfaceQueue> LocalSurfaceQueue = SurfaceQueue;
-
-	TSharedRef<FImagePixelDataPayload, ESPMode::ThreadSafe> FramePayload = MakeShared<FImagePixelDataPayload, ESPMode::ThreadSafe>();
-	FramePayload->PassIdentifier = InPassIdentifier;
-	FramePayload->SampleState = InSampleState;
-	FramePayload->SortingOrder = InSortingOrder;
-
-	MoviePipeline::FImageSampleAccumulationArgs AccumulationArgs;
-	{
-		AccumulationArgs.OutputMerger = GetPipeline()->OutputBuilder;
-		AccumulationArgs.ImageAccumulator = StaticCastSharedPtr<FImageOverlappedAccumulator>(SampleAccumulator->Accumulator);
-		AccumulationArgs.bAccumulateAlpha = bAccumulatorIncludesAlpha;
-	}
->>>>>>> 6bbb88c8
-
-	auto Callback = [this, FramePayload, AccumulationArgs, SampleAccumulator](TUniquePtr<FImagePixelData>&& InPixelData)
-	{
-		bool bFinalSample = FramePayload->IsLastTile() && FramePayload->IsLastTemporalSample();
-		bool bFirstSample = FramePayload->IsFirstTile() && FramePayload->IsFirstTemporalSample();
-
-		FMoviePipelineBackgroundAccumulateTask Task;
-		// There may be other accumulations for this accumulator which need to be processed first
-		Task.LastCompletionEvent = SampleAccumulator->TaskPrereq;
-
-<<<<<<< HEAD
-		if (NewPayload->IsLastTile() && NewPayload->IsLastTemporalSample())
-		{
-			int32 FullSizeX = InParams.ImageAccumulator->PlaneSize.X;
-			int32 FullSizeY = InParams.ImageAccumulator->PlaneSize.Y;
-
-			// Now that a tile is fully built and accumulated we can notify the output builder that the
-			// data is ready so it can pass that onto the output containers (if needed).
-			if (SamplePixelData->GetType() == EImagePixelType::Float32)
-			{
-				// 32 bit FLinearColor
-				TUniquePtr<TImagePixelData<FLinearColor> > FinalPixelData = MakeUnique<TImagePixelData<FLinearColor>>(FIntPoint(FullSizeX, FullSizeY), NewPayload);
-				InParams.ImageAccumulator->FetchFinalPixelDataLinearColor(FinalPixelData->Pixels);
-
-				// Send the data to the Output Builder
-				InParams.OutputMerger->OnCompleteRenderPassDataAvailable_AnyThread(MoveTemp(FinalPixelData));
-			}
-			else if (SamplePixelData->GetType() == EImagePixelType::Float16)
-			{
-				// 32 bit FLinearColor
-				TUniquePtr<TImagePixelData<FFloat16Color> > FinalPixelData = MakeUnique<TImagePixelData<FFloat16Color>>(FIntPoint(FullSizeX, FullSizeY), NewPayload);
-				InParams.ImageAccumulator->FetchFinalPixelDataHalfFloat(FinalPixelData->Pixels);
-
-				// Send the data to the Output Builder
-				InParams.OutputMerger->OnCompleteRenderPassDataAvailable_AnyThread(MoveTemp(FinalPixelData));
-			}
-			else if (SamplePixelData->GetType() == EImagePixelType::Color)
-			{
-				// 8bit FColors
-				TUniquePtr<TImagePixelData<FColor>> FinalPixelData = MakeUnique<TImagePixelData<FColor>>(FIntPoint(FullSizeX, FullSizeY), NewPayload);
-				InParams.ImageAccumulator->FetchFinalPixelDataByte(FinalPixelData->Pixels);
-
-				// Send the data to the Output Builder
-				InParams.OutputMerger->OnCompleteRenderPassDataAvailable_AnyThread(MoveTemp(FinalPixelData));
-			}
-			else
-			{
-				check(0);
-			}
-
-			// Free the memory in the accumulator.
-			InParams.ImageAccumulator->Reset();
-		}
-	}
-}
-
-
-TSharedPtr<FAccumulatorPool::FAccumulatorInstance, ESPMode::ThreadSafe> FAccumulatorPool::BlockAndGetAccumulator_GameThread(int32 InFrameNumber, const FMoviePipelinePassIdentifier& InPassIdentifier)
-{
-	FScopeLock ScopeLock(&CriticalSection);
-
-	int32 AvailableIndex = INDEX_NONE;
-	while (AvailableIndex == INDEX_NONE)
-	{
-		for (int32 Index = 0; Index < Accumulators.Num(); Index++)
-		{
-			if (InFrameNumber == Accumulators[Index]->ActiveFrameNumber && InPassIdentifier == Accumulators[Index]->ActivePassIdentifier)
-			{
-				AvailableIndex = Index;
-				break;
-			}
-		}
-
-		if (AvailableIndex == INDEX_NONE)
-		{
-			// If we don't have an accumulator already working on it let's look for a free one.
-			for (int32 Index = 0; Index < Accumulators.Num(); Index++)
-			{
-				if (!Accumulators[Index]->IsActive())
-				{
-					// Found a free one, tie it to this output frame.
-					Accumulators[Index]->ActiveFrameNumber = InFrameNumber;
-					Accumulators[Index]->ActivePassIdentifier = InPassIdentifier;
-					Accumulators[Index]->bIsActive = true;
-					Accumulators[Index]->TaskPrereq = nullptr;
-					AvailableIndex = Index;
-					break;
-				}
-			}
-		}
-	}
-
-	return Accumulators[AvailableIndex];
-}
-
-bool FAccumulatorPool::FAccumulatorInstance::IsActive() const
-{
-	return bIsActive;
-}
-
-void FAccumulatorPool::FAccumulatorInstance::SetIsActive(const bool bInIsActive)
-{
-	bIsActive = bInIsActive;
-}
-=======
-		FGraphEventRef Event = Task.Execute([PixelData = MoveTemp(InPixelData), AccumulationArgs, bFinalSample, SampleAccumulator]() mutable
-		{
-			// Enqueue a encode for this frame onto our worker thread.
-			MoviePipeline::AccumulateSample_TaskThread(MoveTemp(PixelData), AccumulationArgs);
-			if (bFinalSample)
-			{
-				// Final sample has now been executed, break the pre-req chain and free the accumulator for reuse.
-				SampleAccumulator->bIsActive = false;
-				SampleAccumulator->TaskPrereq = nullptr;
-			}
-		});
-		SampleAccumulator->TaskPrereq = Event;
-
-		this->OutstandingTasks.Add(Event);
-	};
-
-	FRenderTarget* RenderTarget = InCanvas.GetRenderTarget();
-
-	ENQUEUE_RENDER_COMMAND(CanvasRenderTargetResolveCommand)(
-		[LocalSurfaceQueue, FramePayload, Callback, RenderTarget](FRHICommandListImmediate& RHICmdList) mutable
-		{
-			// Enqueue a encode for this frame onto our worker thread.
-			LocalSurfaceQueue->OnRenderTargetReady_RenderThread(RenderTarget->GetRenderTargetTexture(), FramePayload, MoveTemp(Callback));
-		});
-
-}
-
-bool UMoviePipelineDeferredPassBase::IsAutoExposureAllowed(const FMoviePipelineRenderPassMetrics& InSampleState) const
-{
-	// High-res tiling doesn't support auto-exposure.
-	return !(InSampleState.GetTileCount() > 1);
-}
-
-#if WITH_EDITOR
-FText UMoviePipelineDeferredPass_PathTracer::GetFooterText(UMoviePipelineExecutorJob* InJob) const {
-	return NSLOCTEXT(
-		"MovieRenderPipeline",
-		"DeferredBasePassSetting_FooterText_PathTracer",
-		"Samples per Pixel for the Path Tracer are controlled by the Spatial Sample Count from the Anti-Aliasing settings.\n"
-		"All other Path Tracer settings are taken from the Post Process settings as usual.");
-}
-#endif
->>>>>>> 6bbb88c8
+}
+#endif