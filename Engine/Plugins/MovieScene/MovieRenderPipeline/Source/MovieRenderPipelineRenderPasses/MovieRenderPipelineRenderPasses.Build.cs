// Copyright Epic Games, Inc. All Rights Reserved.

using UnrealBuildTool;

public class MovieRenderPipelineRenderPasses : ModuleRules
{
	public MovieRenderPipelineRenderPasses(ReadOnlyTargetRules Target) : base(Target)
	{
		bEnableExceptions = true;

		PrivateDependencyModuleNames.AddRange(
			new string[] {
				"Core",
				"CoreUObject",
				"Engine",
				"ImageWriteQueue",
                "SignalProcessing", // Needed for wave writer.
				"AudioMixer",
<<<<<<< HEAD
=======
				"Imath",
>>>>>>> 6bbb88c8
				"UEOpenExr", // Needed for multilayer EXRs
				"UEOpenExrRTTI", // Needed for EXR metadata
				"ImageWrapper",				
				"CinematicCamera", // For metadata
				"MovieRenderPipelineSettings", // For settings
			}
		);

		PublicDependencyModuleNames.AddRange(
			new string[] {
				"MovieRenderPipelineCore",
				"Renderer",
				"RenderCore",
				"RHI",
				"OpenColorIO",
				"ActorLayerUtilities", // For Layering
			}
        );

		// Required for UEOpenExr
		AddEngineThirdPartyPrivateStaticDependencies(Target, "zlib");
	}
}<|MERGE_RESOLUTION|>--- conflicted
+++ resolved
@@ -16,10 +16,7 @@
 				"ImageWriteQueue",
                 "SignalProcessing", // Needed for wave writer.
 				"AudioMixer",
-<<<<<<< HEAD
-=======
 				"Imath",
->>>>>>> 6bbb88c8
 				"UEOpenExr", // Needed for multilayer EXRs
 				"UEOpenExrRTTI", // Needed for EXR metadata
 				"ImageWrapper",				
