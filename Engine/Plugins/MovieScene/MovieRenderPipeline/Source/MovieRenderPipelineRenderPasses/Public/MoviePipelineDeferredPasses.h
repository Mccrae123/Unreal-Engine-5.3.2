// Copyright Epic Games, Inc. All Rights Reserved.
#pragma once

#include "MoviePipelineImagePassBase.h"
#include "ActorLayerUtilities.h"
#include "OpenColorIODisplayExtension.h"
#include "MoviePipelineDeferredPasses.generated.h"

class UTextureRenderTarget2D;
struct FImageOverlappedAccumulator;
class FSceneViewFamily;
class FSceneView;
struct FAccumulatorPool;

USTRUCT(BlueprintType)
struct MOVIERENDERPIPELINERENDERPASSES_API FMoviePipelinePostProcessPass
{
	GENERATED_BODY()

public:
	/** Additional passes add a significant amount of render time. May produce multiple output files if using Screen Percentage. */
	UPROPERTY(EditAnywhere, BlueprintReadWrite, Category = "Settings")
	bool bEnabled = false;

	/** 
	* Material should be set to Post Process domain, and Blendable Location = After Tonemapping. 
	* This will need bDisableMultisampleEffects enabled for pixels to line up(ie : no DoF, MotionBlur, TAA)
	*/
	UPROPERTY(EditAnywhere, BlueprintReadWrite, Category = "Settings")
	TSoftObjectPtr<UMaterialInterface> Material;
};

UCLASS(BlueprintType)
class MOVIERENDERPIPELINERENDERPASSES_API UMoviePipelineDeferredPassBase : public UMoviePipelineImagePassBase
{
	GENERATED_BODY()

public:
	UMoviePipelineDeferredPassBase();
	
protected:
	// UMoviePipelineRenderPass API
	virtual void SetupImpl(const MoviePipeline::FMoviePipelineRenderPassInitSettings& InPassInitSettings) override;
	virtual void RenderSample_GameThreadImpl(const FMoviePipelineRenderPassMetrics& InSampleState) override;
	virtual void TeardownImpl() override;
#if WITH_EDITOR
	virtual FText GetDisplayText() const override { return NSLOCTEXT("MovieRenderPipeline", "DeferredBasePassSetting_DisplayName_Lit", "Deferred Rendering"); }
#endif
	virtual void MoviePipelineRenderShowFlagOverride(FEngineShowFlags& OutShowFlag) override;
	virtual void GatherOutputPassesImpl(TArray<FMoviePipelinePassIdentifier>& ExpectedRenderPasses) override;
	virtual bool IsAntiAliasingSupported() const { return !bDisableMultisampleEffects; }
	virtual int32 GetOutputFileSortingOrder() const override { return 0; }
	virtual bool IsAlphaInTonemapperRequiredImpl() const override { return bAccumulatorIncludesAlpha; }
<<<<<<< HEAD
	virtual FSceneViewStateInterface* GetSceneViewStateInterface() override;
	virtual UTextureRenderTarget2D* GetViewRenderTarget() const override;
	virtual void AddViewExtensions(FSceneViewFamilyContext& InContext, FMoviePipelineRenderPassMetrics& InOutSampleState) override;
=======
	virtual FSceneViewStateInterface* GetSceneViewStateInterface(IViewCalcPayload* OptPayload = nullptr) override;
	virtual UTextureRenderTarget2D* GetViewRenderTarget(IViewCalcPayload* OptPayload = nullptr) const override;
	virtual void AddViewExtensions(FSceneViewFamilyContext& InContext, FMoviePipelineRenderPassMetrics& InOutSampleState) override;
	virtual bool IsAutoExposureAllowed(const FMoviePipelineRenderPassMetrics& InSampleState) const override;
>>>>>>> 6bbb88c8
	// ~UMoviePipelineRenderPass

	// FGCObject Interface
	static void AddReferencedObjects(UObject* InThis, FReferenceCollector& Collector);
	// ~FGCObject Interface

	TFunction<void(TUniquePtr<FImagePixelData>&&)> MakeForwardingEndpoint(const FMoviePipelinePassIdentifier InPassIdentifier, const FMoviePipelineRenderPassMetrics& InSampleState);
	void PostRendererSubmission(const FMoviePipelineRenderPassMetrics& InSampleState, const FMoviePipelinePassIdentifier InPassIdentifier, const int32 InSortingOrder, FCanvas& InCanvas);
<<<<<<< HEAD

public:
	/**
	* Should multiple temporal/spatial samples accumulate the alpha channel? This requires r.PostProcessing.PropagateAlpha
	* to be set to 1 or 2 (see "Enable Alpha Channel Support in Post Processing" under Project Settings > Rendering). This adds
	* ~30% cost to the accumulation so you should not enable it unless necessary. You must delete both the sky and fog to ensure
	* that they do not make all pixels opaque.
	*/
	UPROPERTY(EditAnywhere, BlueprintReadWrite, Category = "Settings")
	bool bAccumulatorIncludesAlpha;

	/**
	* Certain passes don't support post-processing effects that blend pixels together. These include effects like
	* Depth of Field, Temporal Anti-Aliasing, Motion Blur and chromattic abberation. When these post processing
	* effects are used then each final output pixel is composed of the influence of many other pixels which is
	* undesirable when rendering out an object id pass (which does not support post processing). This checkbox lets
	* you disable them on a per-render basis instead of having to disable them in the editor as well.
	*/
	UPROPERTY(EditAnywhere, BlueprintReadWrite, Category = "Post Processing")
	bool bDisableMultisampleEffects;

	/**
	* Should the additional post-process materials write out to a 32-bit render target instead of 16-bit?
	*/
	UPROPERTY(EditAnywhere, BlueprintReadWrite, Category = "Deferred Renderer Data")
	bool bUse32BitPostProcessMaterials;

	/**
	* An array of additional post-processing materials to run after the frame is rendered. Using this feature may add a notable amount of render time.
	*/
	UPROPERTY(EditAnywhere, BlueprintReadWrite, Category = "Deferred Renderer Data")
	TArray<FMoviePipelinePostProcessPass> AdditionalPostProcessMaterials;

	/**
	* If true, an additional stencil layer will be rendered which contains all objects which do not belong to layers
	* specified in the Stencil Layers. This is useful for wanting to isolate one or two layers but still have everything
	* else to composite them over without having to remember to add all objects to a default layer.
	*/
	UPROPERTY(EditAnywhere, BlueprintReadWrite, Category = "Stencil Clip Layers")
	bool bAddDefaultLayer;

	/** 
	* For each layer in the array, the world will be rendered and then a stencil mask will clip all pixels not affected
	* by the objects on that layer. This is NOT a true layer system, as translucent objects will show opaque objects from
	* another layer behind them. Does not write out additional post-process materials per-layer as they will match the
	* base layer. Only works with materials that can write to custom depth.
	*/
	UPROPERTY(EditAnywhere, BlueprintReadWrite, Category = "Stencil Clip Layers")
	TArray<FActorLayer> StencilLayers;

protected:
	/** While rendering, store an array of the non-null valid materials loaded from AdditionalPostProcessMaterials. Cleared on teardown. */
	UPROPERTY(Transient, DuplicateTransient)
	TArray<UMaterialInterface*> ActivePostProcessMaterials;

	UPROPERTY(Transient, DuplicateTransient)
	UMaterialInterface* StencilLayerMaterial;

	UPROPERTY(Transient, DuplicateTransient)
	TArray<UTextureRenderTarget2D*> TileRenderTargets;


	TSharedPtr<FAccumulatorPool, ESPMode::ThreadSafe> AccumulatorPool;

	int32 CurrentLayerIndex;
	TArray<FSceneViewStateReference> StencilLayerViewStates;

	/** The lifetime of this SceneViewExtension is only during the rendering process. It is destroyed as part of TearDown. */
	TSharedPtr<FOpenColorIODisplayExtension, ESPMode::ThreadSafe> OCIOSceneViewExtension;

	// Cache the custom stencil value. Only has meaning if they have stencil layers.
	TOptional<int32> PreviousCustomDepthValue;
	
	/** Cache the previous dump frames as HDR value. Only used if using 32-bit post processing. */
	TOptional<int32> PreviousDumpFramesValue;
	/** Cache the previous color format value. Only used if using 32-bit post processing. */
	TOptional<int32> PreviousColorFormatValue;

=======

public:
	/**
	* Should multiple temporal/spatial samples accumulate the alpha channel? This requires r.PostProcessing.PropagateAlpha
	* to be set to 1 or 2 (see "Enable Alpha Channel Support in Post Processing" under Project Settings > Rendering). This adds
	* ~30% cost to the accumulation so you should not enable it unless necessary. You must delete both the sky and fog to ensure
	* that they do not make all pixels opaque.
	*/
	UPROPERTY(EditAnywhere, BlueprintReadWrite, Category = "Settings")
	bool bAccumulatorIncludesAlpha;

	/**
	* Certain passes don't support post-processing effects that blend pixels together. These include effects like
	* Depth of Field, Temporal Anti-Aliasing, Motion Blur and chromattic abberation. When these post processing
	* effects are used then each final output pixel is composed of the influence of many other pixels which is
	* undesirable when rendering out an object id pass (which does not support post processing). This checkbox lets
	* you disable them on a per-render basis instead of having to disable them in the editor as well.
	*/
	UPROPERTY(EditAnywhere, BlueprintReadWrite, Category = "Post Processing")
	bool bDisableMultisampleEffects;

	/**
	* Should the additional post-process materials write out to a 32-bit render target instead of 16-bit?
	*/
	UPROPERTY(EditAnywhere, BlueprintReadWrite, Category = "Deferred Renderer Data")
	bool bUse32BitPostProcessMaterials;

	/**
	* An array of additional post-processing materials to run after the frame is rendered. Using this feature may add a notable amount of render time.
	*/
	UPROPERTY(EditAnywhere, BlueprintReadWrite, Category = "Deferred Renderer Data")
	TArray<FMoviePipelinePostProcessPass> AdditionalPostProcessMaterials;

	/**
	* If true, an additional stencil layer will be rendered which contains all objects which do not belong to layers
	* specified in the Stencil Layers. This is useful for wanting to isolate one or two layers but still have everything
	* else to composite them over without having to remember to add all objects to a default layer.
	*/
	UPROPERTY(EditAnywhere, BlueprintReadWrite, Category = "Stencil Clip Layers")
	bool bAddDefaultLayer;

	/** 
	* For each layer in the array, the world will be rendered and then a stencil mask will clip all pixels not affected
	* by the objects on that layer. This is NOT a true layer system, as translucent objects will show opaque objects from
	* another layer behind them. Does not write out additional post-process materials per-layer as they will match the
	* base layer. Only works with materials that can write to custom depth.
	*/
	UPROPERTY(EditAnywhere, BlueprintReadWrite, Category = "Stencil Clip Layers")
	TArray<FActorLayer> StencilLayers;

protected:
	/** While rendering, store an array of the non-null valid materials loaded from AdditionalPostProcessMaterials. Cleared on teardown. */
	UPROPERTY(Transient, DuplicateTransient)
	TArray<UMaterialInterface*> ActivePostProcessMaterials;

	UPROPERTY(Transient, DuplicateTransient)
	UMaterialInterface* StencilLayerMaterial;

	UPROPERTY(Transient, DuplicateTransient)
	TArray<UTextureRenderTarget2D*> TileRenderTargets;


	TSharedPtr<FAccumulatorPool, ESPMode::ThreadSafe> AccumulatorPool;

	int32 CurrentLayerIndex;
	TArray<FSceneViewStateReference> StencilLayerViewStates;

	/** The lifetime of this SceneViewExtension is only during the rendering process. It is destroyed as part of TearDown. */
	TSharedPtr<FOpenColorIODisplayExtension, ESPMode::ThreadSafe> OCIOSceneViewExtension;

	// Cache the custom stencil value. Only has meaning if they have stencil layers.
	TOptional<int32> PreviousCustomDepthValue;
	
	/** Cache the previous dump frames as HDR value. Only used if using 32-bit post processing. */
	TOptional<int32> PreviousDumpFramesValue;
	/** Cache the previous color format value. Only used if using 32-bit post processing. */
	TOptional<int32> PreviousColorFormatValue;

>>>>>>> 6bbb88c8
public:
	static FString StencilLayerMaterialAsset;
	static FString DefaultDepthAsset;
	static FString DefaultMotionVectorsAsset;
};



UCLASS(BlueprintType)
class UMoviePipelineDeferredPass_Unlit : public UMoviePipelineDeferredPassBase
{
	GENERATED_BODY()

public:
	UMoviePipelineDeferredPass_Unlit() : UMoviePipelineDeferredPassBase()
<<<<<<< HEAD
	{
		PassIdentifier = FMoviePipelinePassIdentifier("Unlit");
	}
#if WITH_EDITOR
	virtual FText GetDisplayText() const override { return NSLOCTEXT("MovieRenderPipeline", "DeferredBasePassSetting_DisplayName_Unlit", "Deferred Rendering (Unlit)"); }
#endif
	virtual void GetViewShowFlags(FEngineShowFlags& OutShowFlag, EViewModeIndex& OutViewModeIndex) const override
	{
=======
	{
		PassIdentifier = FMoviePipelinePassIdentifier("Unlit");
	}
#if WITH_EDITOR
	virtual FText GetDisplayText() const override { return NSLOCTEXT("MovieRenderPipeline", "DeferredBasePassSetting_DisplayName_Unlit", "Deferred Rendering (Unlit)"); }
#endif
	virtual void GetViewShowFlags(FEngineShowFlags& OutShowFlag, EViewModeIndex& OutViewModeIndex) const override
	{
>>>>>>> 6bbb88c8
		OutShowFlag = FEngineShowFlags(EShowFlagInitMode::ESFIM_Game);
		OutViewModeIndex = EViewModeIndex::VMI_Unlit;
	}
	virtual int32 GetOutputFileSortingOrder() const override { return 2; }

};

UCLASS(BlueprintType)
class UMoviePipelineDeferredPass_DetailLighting : public UMoviePipelineDeferredPassBase
{
	GENERATED_BODY()

public:
	UMoviePipelineDeferredPass_DetailLighting() : UMoviePipelineDeferredPassBase()
	{
		PassIdentifier = FMoviePipelinePassIdentifier("DetailLightingOnly");
	}
#if WITH_EDITOR
	virtual FText GetDisplayText() const override { return NSLOCTEXT("MovieRenderPipeline", "DeferredBasePassSetting_DisplayName_DetailLighting", "Deferred Rendering (Detail Lighting)"); }
#endif
	virtual void GetViewShowFlags(FEngineShowFlags& OutShowFlag, EViewModeIndex& OutViewModeIndex) const override
	{
		OutShowFlag = FEngineShowFlags(EShowFlagInitMode::ESFIM_Game);
		OutShowFlag.SetLightingOnlyOverride(true);
		OutViewModeIndex = EViewModeIndex::VMI_Lit_DetailLighting;
	}
	virtual int32 GetOutputFileSortingOrder() const override { return 2; }

};

UCLASS(BlueprintType)
class UMoviePipelineDeferredPass_LightingOnly : public UMoviePipelineDeferredPassBase
{
	GENERATED_BODY()

public:
	UMoviePipelineDeferredPass_LightingOnly() : UMoviePipelineDeferredPassBase()
	{
		PassIdentifier = FMoviePipelinePassIdentifier("LightingOnly");
	}
#if WITH_EDITOR
	virtual FText GetDisplayText() const override { return NSLOCTEXT("MovieRenderPipeline", "DeferredBasePassSetting_DisplayName_LightingOnly", "Deferred Rendering (Lighting Only)"); }
#endif
	virtual void GetViewShowFlags(FEngineShowFlags& OutShowFlag, EViewModeIndex& OutViewModeIndex) const override
	{
		OutShowFlag = FEngineShowFlags(EShowFlagInitMode::ESFIM_Game);
		OutShowFlag.SetLightingOnlyOverride(true);
		OutViewModeIndex = EViewModeIndex::VMI_LightingOnly;
	}
	virtual int32 GetOutputFileSortingOrder() const override { return 2; }

};

UCLASS(BlueprintType)
class UMoviePipelineDeferredPass_ReflectionsOnly : public UMoviePipelineDeferredPassBase
{
	GENERATED_BODY()

public:
	UMoviePipelineDeferredPass_ReflectionsOnly() : UMoviePipelineDeferredPassBase()
	{
		PassIdentifier = FMoviePipelinePassIdentifier("ReflectionsOnly");
	}
#if WITH_EDITOR
	virtual FText GetDisplayText() const override { return NSLOCTEXT("MovieRenderPipeline", "DeferredBasePassSetting_DisplayName_ReflectionsOnly", "Deferred Rendering (Reflections Only)"); }
#endif
	virtual void GetViewShowFlags(FEngineShowFlags& OutShowFlag, EViewModeIndex& OutViewModeIndex) const override
	{
		OutShowFlag = FEngineShowFlags(EShowFlagInitMode::ESFIM_Game);
		OutShowFlag.SetReflectionOverride(true);
		OutViewModeIndex = EViewModeIndex::VMI_ReflectionOverride;
	}
	virtual int32 GetOutputFileSortingOrder() const override { return 2; }
};


UCLASS(BlueprintType)
class UMoviePipelineDeferredPass_PathTracer : public UMoviePipelineDeferredPassBase
{
	GENERATED_BODY()

public:
	UMoviePipelineDeferredPass_PathTracer() : UMoviePipelineDeferredPassBase()
	{
		PassIdentifier = FMoviePipelinePassIdentifier("PathTracer");
	}
#if WITH_EDITOR
	virtual FText GetDisplayText() const override { return NSLOCTEXT("MovieRenderPipeline", "DeferredBasePassSetting_DisplayName_PathTracer", "Path Tracer"); }
	virtual FText GetFooterText(UMoviePipelineExecutorJob* InJob) const override;
#endif
	virtual void GetViewShowFlags(FEngineShowFlags& OutShowFlag, EViewModeIndex& OutViewModeIndex) const override
	{
		OutShowFlag = FEngineShowFlags(EShowFlagInitMode::ESFIM_Game);
		OutShowFlag.SetPathTracing(true);
		OutViewModeIndex = EViewModeIndex::VMI_PathTracing;
	}
	virtual int32 GetOutputFileSortingOrder() const override { return 2; }

	virtual bool IsAntiAliasingSupported() const { return false; }
<<<<<<< HEAD
};

struct MOVIERENDERPIPELINERENDERPASSES_API FAccumulatorPool : public TSharedFromThis<FAccumulatorPool>
{
	struct FAccumulatorInstance
	{
		FAccumulatorInstance(TSharedPtr<MoviePipeline::IMoviePipelineOverlappedAccumulator, ESPMode::ThreadSafe> InAccumulator)
		{
			Accumulator = InAccumulator;
			ActiveFrameNumber = INDEX_NONE;
			bIsActive = false;
		}


		bool IsActive() const;
		void SetIsActive(const bool bInIsActive);

		TSharedPtr<MoviePipeline::IMoviePipelineOverlappedAccumulator, ESPMode::ThreadSafe> Accumulator;
		int32 ActiveFrameNumber;
		FMoviePipelinePassIdentifier ActivePassIdentifier;
		FThreadSafeBool bIsActive;
		FGraphEventRef TaskPrereq;
	};

	TArray<TSharedPtr<FAccumulatorInstance, ESPMode::ThreadSafe>> Accumulators;
	FCriticalSection CriticalSection;


	TSharedPtr<FAccumulatorPool::FAccumulatorInstance, ESPMode::ThreadSafe> BlockAndGetAccumulator_GameThread(int32 InFrameNumber, const FMoviePipelinePassIdentifier& InPassIdentifier);
};

template<typename AccumulatorType>
struct TAccumulatorPool : FAccumulatorPool
{
	TAccumulatorPool(int32 InNumAccumulators)
		: FAccumulatorPool()
	{
		for (int32 Index = 0; Index < InNumAccumulators; Index++)
		{
			// Create a new instance of the accumulator
			TSharedPtr<MoviePipeline::IMoviePipelineOverlappedAccumulator, ESPMode::ThreadSafe> Accumulator = MakeShared<AccumulatorType, ESPMode::ThreadSafe>();
			Accumulators.Add(MakeShared<FAccumulatorInstance, ESPMode::ThreadSafe>(Accumulator));
		}

	}
};
=======
};
>>>>>>> 6bbb88c8
<|MERGE_RESOLUTION|>--- conflicted
+++ resolved
@@ -51,16 +51,10 @@
 	virtual bool IsAntiAliasingSupported() const { return !bDisableMultisampleEffects; }
 	virtual int32 GetOutputFileSortingOrder() const override { return 0; }
 	virtual bool IsAlphaInTonemapperRequiredImpl() const override { return bAccumulatorIncludesAlpha; }
-<<<<<<< HEAD
-	virtual FSceneViewStateInterface* GetSceneViewStateInterface() override;
-	virtual UTextureRenderTarget2D* GetViewRenderTarget() const override;
-	virtual void AddViewExtensions(FSceneViewFamilyContext& InContext, FMoviePipelineRenderPassMetrics& InOutSampleState) override;
-=======
 	virtual FSceneViewStateInterface* GetSceneViewStateInterface(IViewCalcPayload* OptPayload = nullptr) override;
 	virtual UTextureRenderTarget2D* GetViewRenderTarget(IViewCalcPayload* OptPayload = nullptr) const override;
 	virtual void AddViewExtensions(FSceneViewFamilyContext& InContext, FMoviePipelineRenderPassMetrics& InOutSampleState) override;
 	virtual bool IsAutoExposureAllowed(const FMoviePipelineRenderPassMetrics& InSampleState) const override;
->>>>>>> 6bbb88c8
 	// ~UMoviePipelineRenderPass
 
 	// FGCObject Interface
@@ -69,7 +63,6 @@
 
 	TFunction<void(TUniquePtr<FImagePixelData>&&)> MakeForwardingEndpoint(const FMoviePipelinePassIdentifier InPassIdentifier, const FMoviePipelineRenderPassMetrics& InSampleState);
 	void PostRendererSubmission(const FMoviePipelineRenderPassMetrics& InSampleState, const FMoviePipelinePassIdentifier InPassIdentifier, const int32 InSortingOrder, FCanvas& InCanvas);
-<<<<<<< HEAD
 
 public:
 	/**
@@ -148,86 +141,6 @@
 	/** Cache the previous color format value. Only used if using 32-bit post processing. */
 	TOptional<int32> PreviousColorFormatValue;
 
-=======
-
-public:
-	/**
-	* Should multiple temporal/spatial samples accumulate the alpha channel? This requires r.PostProcessing.PropagateAlpha
-	* to be set to 1 or 2 (see "Enable Alpha Channel Support in Post Processing" under Project Settings > Rendering). This adds
-	* ~30% cost to the accumulation so you should not enable it unless necessary. You must delete both the sky and fog to ensure
-	* that they do not make all pixels opaque.
-	*/
-	UPROPERTY(EditAnywhere, BlueprintReadWrite, Category = "Settings")
-	bool bAccumulatorIncludesAlpha;
-
-	/**
-	* Certain passes don't support post-processing effects that blend pixels together. These include effects like
-	* Depth of Field, Temporal Anti-Aliasing, Motion Blur and chromattic abberation. When these post processing
-	* effects are used then each final output pixel is composed of the influence of many other pixels which is
-	* undesirable when rendering out an object id pass (which does not support post processing). This checkbox lets
-	* you disable them on a per-render basis instead of having to disable them in the editor as well.
-	*/
-	UPROPERTY(EditAnywhere, BlueprintReadWrite, Category = "Post Processing")
-	bool bDisableMultisampleEffects;
-
-	/**
-	* Should the additional post-process materials write out to a 32-bit render target instead of 16-bit?
-	*/
-	UPROPERTY(EditAnywhere, BlueprintReadWrite, Category = "Deferred Renderer Data")
-	bool bUse32BitPostProcessMaterials;
-
-	/**
-	* An array of additional post-processing materials to run after the frame is rendered. Using this feature may add a notable amount of render time.
-	*/
-	UPROPERTY(EditAnywhere, BlueprintReadWrite, Category = "Deferred Renderer Data")
-	TArray<FMoviePipelinePostProcessPass> AdditionalPostProcessMaterials;
-
-	/**
-	* If true, an additional stencil layer will be rendered which contains all objects which do not belong to layers
-	* specified in the Stencil Layers. This is useful for wanting to isolate one or two layers but still have everything
-	* else to composite them over without having to remember to add all objects to a default layer.
-	*/
-	UPROPERTY(EditAnywhere, BlueprintReadWrite, Category = "Stencil Clip Layers")
-	bool bAddDefaultLayer;
-
-	/** 
-	* For each layer in the array, the world will be rendered and then a stencil mask will clip all pixels not affected
-	* by the objects on that layer. This is NOT a true layer system, as translucent objects will show opaque objects from
-	* another layer behind them. Does not write out additional post-process materials per-layer as they will match the
-	* base layer. Only works with materials that can write to custom depth.
-	*/
-	UPROPERTY(EditAnywhere, BlueprintReadWrite, Category = "Stencil Clip Layers")
-	TArray<FActorLayer> StencilLayers;
-
-protected:
-	/** While rendering, store an array of the non-null valid materials loaded from AdditionalPostProcessMaterials. Cleared on teardown. */
-	UPROPERTY(Transient, DuplicateTransient)
-	TArray<UMaterialInterface*> ActivePostProcessMaterials;
-
-	UPROPERTY(Transient, DuplicateTransient)
-	UMaterialInterface* StencilLayerMaterial;
-
-	UPROPERTY(Transient, DuplicateTransient)
-	TArray<UTextureRenderTarget2D*> TileRenderTargets;
-
-
-	TSharedPtr<FAccumulatorPool, ESPMode::ThreadSafe> AccumulatorPool;
-
-	int32 CurrentLayerIndex;
-	TArray<FSceneViewStateReference> StencilLayerViewStates;
-
-	/** The lifetime of this SceneViewExtension is only during the rendering process. It is destroyed as part of TearDown. */
-	TSharedPtr<FOpenColorIODisplayExtension, ESPMode::ThreadSafe> OCIOSceneViewExtension;
-
-	// Cache the custom stencil value. Only has meaning if they have stencil layers.
-	TOptional<int32> PreviousCustomDepthValue;
-	
-	/** Cache the previous dump frames as HDR value. Only used if using 32-bit post processing. */
-	TOptional<int32> PreviousDumpFramesValue;
-	/** Cache the previous color format value. Only used if using 32-bit post processing. */
-	TOptional<int32> PreviousColorFormatValue;
-
->>>>>>> 6bbb88c8
 public:
 	static FString StencilLayerMaterialAsset;
 	static FString DefaultDepthAsset;
@@ -243,7 +156,6 @@
 
 public:
 	UMoviePipelineDeferredPass_Unlit() : UMoviePipelineDeferredPassBase()
-<<<<<<< HEAD
 	{
 		PassIdentifier = FMoviePipelinePassIdentifier("Unlit");
 	}
@@ -252,16 +164,6 @@
 #endif
 	virtual void GetViewShowFlags(FEngineShowFlags& OutShowFlag, EViewModeIndex& OutViewModeIndex) const override
 	{
-=======
-	{
-		PassIdentifier = FMoviePipelinePassIdentifier("Unlit");
-	}
-#if WITH_EDITOR
-	virtual FText GetDisplayText() const override { return NSLOCTEXT("MovieRenderPipeline", "DeferredBasePassSetting_DisplayName_Unlit", "Deferred Rendering (Unlit)"); }
-#endif
-	virtual void GetViewShowFlags(FEngineShowFlags& OutShowFlag, EViewModeIndex& OutViewModeIndex) const override
-	{
->>>>>>> 6bbb88c8
 		OutShowFlag = FEngineShowFlags(EShowFlagInitMode::ESFIM_Game);
 		OutViewModeIndex = EViewModeIndex::VMI_Unlit;
 	}
@@ -361,53 +263,4 @@
 	virtual int32 GetOutputFileSortingOrder() const override { return 2; }
 
 	virtual bool IsAntiAliasingSupported() const { return false; }
-<<<<<<< HEAD
-};
-
-struct MOVIERENDERPIPELINERENDERPASSES_API FAccumulatorPool : public TSharedFromThis<FAccumulatorPool>
-{
-	struct FAccumulatorInstance
-	{
-		FAccumulatorInstance(TSharedPtr<MoviePipeline::IMoviePipelineOverlappedAccumulator, ESPMode::ThreadSafe> InAccumulator)
-		{
-			Accumulator = InAccumulator;
-			ActiveFrameNumber = INDEX_NONE;
-			bIsActive = false;
-		}
-
-
-		bool IsActive() const;
-		void SetIsActive(const bool bInIsActive);
-
-		TSharedPtr<MoviePipeline::IMoviePipelineOverlappedAccumulator, ESPMode::ThreadSafe> Accumulator;
-		int32 ActiveFrameNumber;
-		FMoviePipelinePassIdentifier ActivePassIdentifier;
-		FThreadSafeBool bIsActive;
-		FGraphEventRef TaskPrereq;
-	};
-
-	TArray<TSharedPtr<FAccumulatorInstance, ESPMode::ThreadSafe>> Accumulators;
-	FCriticalSection CriticalSection;
-
-
-	TSharedPtr<FAccumulatorPool::FAccumulatorInstance, ESPMode::ThreadSafe> BlockAndGetAccumulator_GameThread(int32 InFrameNumber, const FMoviePipelinePassIdentifier& InPassIdentifier);
-};
-
-template<typename AccumulatorType>
-struct TAccumulatorPool : FAccumulatorPool
-{
-	TAccumulatorPool(int32 InNumAccumulators)
-		: FAccumulatorPool()
-	{
-		for (int32 Index = 0; Index < InNumAccumulators; Index++)
-		{
-			// Create a new instance of the accumulator
-			TSharedPtr<MoviePipeline::IMoviePipelineOverlappedAccumulator, ESPMode::ThreadSafe> Accumulator = MakeShared<AccumulatorType, ESPMode::ThreadSafe>();
-			Accumulators.Add(MakeShared<FAccumulatorInstance, ESPMode::ThreadSafe>(Accumulator));
-		}
-
-	}
-};
-=======
-};
->>>>>>> 6bbb88c8
+};