--- conflicted
+++ resolved
@@ -65,12 +65,6 @@
 		{
 			SequencePlayer->Play();
 		}
-
-		UMovieSceneSequenceTickManager* TickManager = SequencePlayer->GetTickManager();
-		if (ensure(TickManager))
-		{
-			TickManager->RegisterSequenceActor(GetOwner(), this);
-		}
 	}
 }
 
@@ -81,15 +75,7 @@
 		// Stop the internal sequence player during EndPlay when it's safer
 		// to modify other actor's state during state restoration.
 		SequencePlayer->Stop();
-<<<<<<< HEAD
-
-		if (UMovieSceneSequenceTickManager* TickManager = SequencePlayer->GetTickManager())
-		{
-			TickManager->UnregisterSequenceActor(GetOwner(), this);
-		}
-=======
 		SequencePlayer->TearDown();
->>>>>>> d731a049
 	}
 	
 	Super::EndPlay(EndPlayReason);
@@ -99,14 +85,3 @@
 {
 	Super::TickComponent(DeltaSeconds, TickType, ThisTickFunction);
 }
-<<<<<<< HEAD
-
-void UActorSequenceComponent::TickFromSequenceTickManager(float DeltaSeconds)
-{
-	if (SequencePlayer)
-	{
-		SequencePlayer->UpdateAsync(DeltaSeconds);
-	}
-}
-=======
->>>>>>> d731a049
