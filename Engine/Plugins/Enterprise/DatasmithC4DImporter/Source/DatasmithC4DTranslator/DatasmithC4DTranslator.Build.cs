--- conflicted
+++ resolved
@@ -24,11 +24,7 @@
 					"Slate",
 					"SlateCore",
 					"StaticMeshDescription",
-<<<<<<< HEAD
-					"UEOpenExr",
-=======
 					"Imath",
->>>>>>> 6bbb88c8
 				}
 			);
 
