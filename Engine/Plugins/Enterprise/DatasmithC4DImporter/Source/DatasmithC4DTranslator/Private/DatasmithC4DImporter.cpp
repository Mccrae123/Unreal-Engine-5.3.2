// Copyright Epic Games, Inc. All Rights Reserved.

#ifdef _MELANGE_SDK_

#include "DatasmithC4DImporter.h"

#include "DatasmithAssetImportData.h"
#include "DatasmithC4DExtraMelangeDefinitions.h"
#include "DatasmithC4DTranslatorModule.h"
#include "DatasmithC4DUtils.h"
#include "DatasmithMesh.h"
#include "DatasmithSceneFactory.h"
#include "DatasmithUtils.h"
#include "IDatasmithSceneElements.h"
#include "Utility/DatasmithMeshHelper.h"
#if WITH_EDITOR
#include "DatasmithMeshExporter.h"
#include "DatasmithSceneExporter.h"
#endif //WITH_EDITOR

#include "AssetRegistry/AssetRegistryModule.h"
#include "Curves/RichCurve.h"
#include "Engine/StaticMesh.h"
#include "Engine/StaticMeshActor.h"
#include "Engine/World.h"
#include "Framework/Notifications/NotificationManager.h"
#include "HAL/Event.h"
#include "HAL/FileManager.h"
#include "HAL/Runnable.h"
#include "HAL/RunnableThread.h"
#include "Materials/MaterialInstanceConstant.h"
#include "Math/Matrix.h"
#include "Math/Transform.h"
#include "MeshDescription.h"
#include "Misc/FileHelper.h"
#include "Misc/Paths.h"
#include "Misc/ScopedSlowTask.h"
#include "RawMesh.h"
#include "StaticMeshAttributes.h"
#include "StaticMeshOperations.h"
#include "Widgets/Notifications/SNotificationList.h"

#include "Imath/ImathMatrixAlgo.h"

DECLARE_CYCLE_STAT(TEXT("C4DImporter - Load File"), STAT_C4DImporter_LoadFile, STATGROUP_C4DImporter);

DEFINE_LOG_CATEGORY_STATIC(LogDatasmithC4DImport, Log, All);

#define LOCTEXT_NAMESPACE "DatasmithC4DImportPlugin"

// What we multiply the C4D light brightness values with when the lights are not
// using photometric units. Those are chosen so that 100% brightness C4D point lights matches the
// default value of 8 candelas of UnrealEditor point lights, and 100% brightness C4D infinite lights matches
// the default 10 lux of UnrealEditor directional lights
#define UnitlessGlobalLightIntensity 10.0
#define UnitlessIESandPointLightIntensity 8000

FDatasmithC4DImporter::FDatasmithC4DImporter(TSharedRef<IDatasmithScene>& OutScene, FDatasmithC4DImportOptions& InOptions)
	: Options(InOptions)
	, DatasmithScene(OutScene)
{
}

FDatasmithC4DImporter::~FDatasmithC4DImporter()
{
	using namespace cineware;

	if (C4dDocument != nullptr)
	{
		DeleteObj(C4dDocument);
		C4dDocument = nullptr;
	}
}

void FDatasmithC4DImporter::SetImportOptions(FDatasmithC4DImportOptions& InOptions)
{
	Options = InOptions;
}

namespace
{
	FMD5Hash ComputePolygonDataHash(cineware::PolygonObject* PolyObject)
	{
		cineware::Int32 PointCount = PolyObject->GetPointCount();
		cineware::Int32 PolygonCount = PolyObject->GetPolygonCount();
		const cineware::Vector* Points = PolyObject->GetPointR();
		const cineware::CPolygon* Polygons = PolyObject->GetPolygonR();
		cineware::Vector32* Normals = PolyObject->CreatePhongNormals();
		cineware::GeData Data;

		FMD5 MD5;
		MD5.Update(reinterpret_cast<const uint8*>(Points), sizeof(cineware::Vector)*PointCount);
		MD5.Update(reinterpret_cast<const uint8*>(Polygons), sizeof(cineware::CPolygon)*PolygonCount);
		if (Normals)
		{
			MD5.Update(reinterpret_cast<const uint8*>(Normals), sizeof(cineware::Vector32)*PointCount);
			cineware::DeleteMem(Normals);
		}

		//Tags
		for (cineware::BaseTag* Tag = PolyObject->GetFirstTag(); Tag; Tag = Tag->GetNext())
		{
			cineware::Int32 TagType = Tag->GetType();
			if (TagType == Tuvw)
			{
				cineware::ConstUVWHandle UVWHandle = static_cast<cineware::UVWTag*>(Tag)->GetDataAddressR();
				for (int32 PolygonIndex = 0; PolygonIndex < PolygonCount; ++PolygonIndex)
				{
					cineware::UVWStruct UVWStruct;
					cineware::UVWTag::Get(UVWHandle, PolygonIndex, UVWStruct);
					MD5.Update(reinterpret_cast<const uint8*>(&UVWStruct), sizeof(cineware::UVWStruct));
				}
			}
			else if (TagType == Tpolygonselection)
			{
				cineware::SelectionTag* SelectionTag = static_cast<cineware::SelectionTag*>(Tag);
				cineware::BaseSelect* BaseSelect = SelectionTag->GetBaseSelect();

				FString SelectionName = MelangeGetString(SelectionTag, cineware::POLYGONSELECTIONTAG_NAME);
				uint32 NameHash = GetTypeHash(SelectionName);
				MD5.Update(reinterpret_cast<const uint8*>(&NameHash), sizeof(NameHash));

				TArray<cineware::Int32> PolygonSelections;
				PolygonSelections.Reserve(BaseSelect->GetCount());

				cineware::Int32 Segment = 0;
				cineware::Int32 RangeStart = 0;
				cineware::Int32 RangeEnd = 0;
				cineware::Int32 Selection = 0;
				while (BaseSelect->GetRange(Segment++, &RangeStart, &RangeEnd))
				{
					for (Selection = RangeStart; Selection <= RangeEnd; ++Selection)
					{
						PolygonSelections.Add(Selection);
					}
				}
				MD5.Update(reinterpret_cast<const uint8*>(PolygonSelections.GetData()), PolygonSelections.Num() * sizeof(cineware::Int32));
			}
		}

		FMD5Hash Result;
		Result.Set(MD5);
		return Result;
	}
}

// In C4D the CraneCamera is an object with many attributes that can be manipulated like a
// real-life crane camera. This describes all of its controllable attributes.
// Angles are in degrees, distances in cm. These correspond to the C4D coordinate system
// TODO: Add support Link/Target attributes
struct FCraneCameraAttributes
{
	float BaseHeight = 75.0f;
	float BaseHeading = 0.0f;
	float ArmLength = 300.0f;
	float ArmPitch = 30.0f;
	float HeadHeight = 50.0f;
	float HeadHeading = 0.0f;
	float HeadWidth = 35.0f;
	float CamPitch = 0.0f;
	float CamBanking = 0.0f;
	float CamOffset = 25.0f;
	bool bCompensatePitch = true;
	bool bCompensateHeading = false;

	// Sets one of the attributes using the IDs defined in DatasmithC4DExtraMelangeDefinitions.h
	// Expects the value to be in radians, cm or true/false, depending on attribute
	void SetAttributeByID(int32 AttributeID, double AttributeValue)
	{
		switch (AttributeID)
		{
		case cineware::CRANECAMERA_BASE_HEIGHT:
			BaseHeight = (float)AttributeValue;
			break;
		case cineware::CRANECAMERA_BASE_HEADING:
			BaseHeading = (float)FMath::RadiansToDegrees(AttributeValue);
			break;
		case cineware::CRANECAMERA_ARM_LENGTH:
			ArmLength = (float)AttributeValue;
			break;
		case cineware::CRANECAMERA_ARM_PITCH:
			ArmPitch = (float)FMath::RadiansToDegrees(AttributeValue);
			break;
		case cineware::CRANECAMERA_HEAD_HEIGHT:
			HeadHeight = (float)AttributeValue;
			break;
		case cineware::CRANECAMERA_HEAD_HEADING:
			HeadHeading = (float)FMath::RadiansToDegrees(AttributeValue);
			break;
		case cineware::CRANECAMERA_HEAD_WIDTH:
			HeadWidth = (float)AttributeValue;
			break;
		case cineware::CRANECAMERA_CAM_PITCH:
			CamPitch = (float)FMath::RadiansToDegrees(AttributeValue);
			break;
		case cineware::CRANECAMERA_CAM_BANKING:
			CamBanking = (float)FMath::RadiansToDegrees(AttributeValue);
			break;
		case cineware::CRANECAMERA_CAM_OFFSET:
			CamOffset = (float)AttributeValue;
			break;
		case cineware::CRANECAMERA_COMPENSATE_PITCH:
			bCompensatePitch = static_cast<bool>(AttributeValue);
			break;
		case cineware::CRANECAMERA_COMPENSATE_HEADING:
			bCompensateHeading = static_cast<bool>(AttributeValue);
			break;
		default:
			break;
		}
	}
};

// Extracts all of the relevant parameters from a Tcrane tag and packs them in a FCraneCameraAttributes
TSharedRef<FCraneCameraAttributes> ExtractCraneCameraAttributes(cineware::BaseTag* CraneTag)
{
	TSharedRef<FCraneCameraAttributes> Result = MakeShared<FCraneCameraAttributes>();

	cineware::GeData Data;
	if (CraneTag->GetParameter(cineware::CRANECAMERA_BASE_HEIGHT, Data))
	{
		Result->SetAttributeByID(cineware::CRANECAMERA_BASE_HEIGHT, Data.GetFloat());
	}
	if (CraneTag->GetParameter(cineware::CRANECAMERA_BASE_HEADING, Data))
	{
		Result->SetAttributeByID(cineware::CRANECAMERA_BASE_HEADING, Data.GetFloat());
	}
	if (CraneTag->GetParameter(cineware::CRANECAMERA_ARM_LENGTH, Data))
	{
		Result->SetAttributeByID(cineware::CRANECAMERA_ARM_LENGTH, Data.GetFloat());
	}
	if (CraneTag->GetParameter(cineware::CRANECAMERA_ARM_PITCH, Data))
	{
		Result->SetAttributeByID(cineware::CRANECAMERA_ARM_PITCH, Data.GetFloat());
	}
	if (CraneTag->GetParameter(cineware::CRANECAMERA_HEAD_HEIGHT, Data))
	{
		Result->SetAttributeByID(cineware::CRANECAMERA_HEAD_HEIGHT, Data.GetFloat());
	}
	if (CraneTag->GetParameter(cineware::CRANECAMERA_HEAD_HEADING, Data))
	{
		Result->SetAttributeByID(cineware::CRANECAMERA_HEAD_HEADING, Data.GetFloat());
	}
	if (CraneTag->GetParameter(cineware::CRANECAMERA_HEAD_WIDTH, Data))
	{
		Result->SetAttributeByID(cineware::CRANECAMERA_HEAD_WIDTH, Data.GetFloat());
	}
	if (CraneTag->GetParameter(cineware::CRANECAMERA_CAM_PITCH, Data))
	{
		Result->SetAttributeByID(cineware::CRANECAMERA_CAM_PITCH, Data.GetFloat());
	}
	if (CraneTag->GetParameter(cineware::CRANECAMERA_CAM_BANKING, Data))
	{
		Result->SetAttributeByID(cineware::CRANECAMERA_CAM_BANKING, Data.GetFloat());
	}
	if (CraneTag->GetParameter(cineware::CRANECAMERA_CAM_OFFSET, Data))
	{
		Result->SetAttributeByID(cineware::CRANECAMERA_CAM_OFFSET, Data.GetFloat());
	}
	if (CraneTag->GetParameter(cineware::CRANECAMERA_COMPENSATE_PITCH, Data))
	{
		Result->SetAttributeByID(cineware::CRANECAMERA_COMPENSATE_PITCH, Data.GetInt32());
	}
	if (CraneTag->GetParameter(cineware::CRANECAMERA_COMPENSATE_HEADING, Data))
	{
		Result->SetAttributeByID(cineware::CRANECAMERA_COMPENSATE_HEADING, Data.GetInt32());
	}
	return Result;
}

// Composes the effect of the CraneCamera attributes into a single transform in the Melange
// coordinate system
FTransform CalculateCraneCameraTransform(const FCraneCameraAttributes& Params)
{
	// We will first construct a transformation in the UnrealEditor coordinate system, as that is
	// easier to visualize and test

	// Local rotation of 90deg around the Y axis in Melange.
	// Will compensate the difference in convention between UnrealEditor (camera shoots out the +X) and
	// C4D (camera shoots out the +Z)
	FTransform Conv = FTransform(FRotator(0, -90, 0), FVector(0, 0, 0));

	// Note: FRotator constructor is Pitch, Yaw and Roll (i.e. Y, Z, X), and these
	// are wrt a camera rotated 90 degrees due to Conv, so a roll will become a pitch, etc
	FTransform Cam  = FTransform(FRotator(0, 0, 0), FVector(0, -Params.CamOffset, 0)) *
					  FTransform(FRotator(-Params.CamBanking, 0, 0), FVector(0, 0, 0)) *
					  FTransform(FRotator(0, 0, Params.CamPitch), FVector(0, 0, 0));

	FTransform Head = FTransform(FRotator(0, 0, 0), FVector(Params.HeadWidth, 0, 0)) *
					  FTransform(FRotator(0, -Params.HeadHeading, 0), FVector(0, 0, 0)) *
					  FTransform(FRotator(0, 0, 0), FVector(0, 0, -Params.HeadHeight));

	FTransform Arm  = FTransform(FRotator(0, 0, 0), FVector(0, -Params.ArmLength, 0)) *
		              FTransform(FRotator(0, 0, Params.ArmPitch), FVector(0, 0, 0));

	FTransform Base = FTransform(FRotator(0, Params.BaseHeading, 0), FVector(0, 0, 0)) *
		              FTransform(FRotator(0, 0, 0), FVector(0, 0, Params.BaseHeight));

	// With Compensate Pitch on, the camera rotates about the end of the arm
	// to compensate the arm pitch, so we need to apply a rotation to undo
	// the effects of the pitch before the arm is accounted for
	if (Params.bCompensatePitch)
	{
		Arm = FTransform(FRotator(0, 0, -Params.ArmPitch), FVector(0, 0, 0)) *
			  Arm;
	}

	// With Compensate Heading on, the camera rotates about the end of the arm
	// to compensate the base's heading, so we need to apply a rotation to undo
	// the effects of the heading before the arm is accounted for
	if (Params.bCompensateHeading)
	{
		Arm = FTransform(FRotator(0, -Params.BaseHeading, 0), FVector(0, 0, 0)) *
			  Arm;
	}

	FTransform FinalTransUE = Conv * Cam * Head * Arm * Base;
	FVector TranslationUE = FinalTransUE.GetTranslation();
	FVector3f EulerUE = (FVector3f)FinalTransUE.GetRotation().Euler();

	// Convert FinalTransUnrealEditor into the cineware coordinate system, so that this can be treated
	// like the other types of animations in ImportAnimations.
	// More specifically, convert them so that that ConvertDirectionLeftHandedYup and
	// the conversion for Ocamera rotations gets them back into UnrealEditor's coordinate system
	// Note: Remember that FRotator's constructor is Pitch, Yaw and Roll (i.e. Y, Z, X)
	return FTransform(FRotator(EulerUE.Y, EulerUE.X, -EulerUE.Z-90),
					  FVector(TranslationUE.X, TranslationUE.Z, -TranslationUE.Y));
}

void FDatasmithC4DImporter::ImportSpline(cineware::SplineObject* SplineActor)
{
	// ActorObject has fewer keys, but uses bezier control points
	// Cache has more keys generated by subdivision, should be parsed with linear interpolation
	cineware::SplineObject* SplineCache = static_cast<cineware::SplineObject*>(GetBestMelangeCache(SplineActor));

	if (SplineActor && SplineCache)
	{
		int32 NumPoints = SplineCache->GetPointCount();
		if (NumPoints < 2)
		{
			return;
		}

		TArray<FRichCurve>& XYZCurves = SplineCurves.FindOrAdd(SplineActor);
		XYZCurves.SetNum(3);
		FRichCurve& XCurve = XYZCurves[0];
		FRichCurve& YCurve = XYZCurves[1];
		FRichCurve& ZCurve = XYZCurves[2];

		float PercentageDenominator = (float)(NumPoints-1);

		// If the spline is closed we have to manually add a final key equal to the first
		if (SplineActor->GetIsClosed())
		{
			// The extra point we manually add will become 1.0
			++PercentageDenominator;
		}

		cineware::Matrix Trans = SplineCache->GetMg();

		const cineware::Vector* Points = SplineCache->GetPointR();
		for (int32 PointIndex = 0; PointIndex < NumPoints; ++PointIndex)
		{
			const cineware::Vector& Point = Trans * Points[PointIndex];
			float Percent = PointIndex / PercentageDenominator;
			XCurve.AddKey(Percent, (float)Point.x);
			YCurve.AddKey(Percent, (float)Point.y);
			ZCurve.AddKey(Percent, (float)Point.z);
		}

		if (SplineActor->GetIsClosed())
		{
			const cineware::Vector& FirstPoint = Trans * Points[0];
			XCurve.AddKey(1.0f, (float)FirstPoint.x);
			YCurve.AddKey(1.0f, (float)FirstPoint.y);
			ZCurve.AddKey(1.0f, (float)FirstPoint.z);
		}
	}
}

cineware::BaseObject* FDatasmithC4DImporter::GetBestMelangeCache(cineware::BaseObject* Object)
{
	if (Object == nullptr)
	{
		return nullptr;
	}

	//When primitives types (cube, cone, cylinder...) are exported with the "Save Project for Melange" option,
	//they will have a cache that represent their PolygonObject equivalent.
	cineware::BaseObject* ObjectCache = Object->GetCache();

	//When the primitive has a deformer, the resulting PolygonObject will be in a sub-cache
	if (ObjectCache)
	{
		if (ObjectCache->GetDeformCache())
		{
			ObjectCache = ObjectCache->GetDeformCache();
		}
	}
	else
	{
		ObjectCache = Object->GetDeformCache();
	}

	if (ObjectCache)
	{
		CachesOriginalObject.Add(ObjectCache, Object);
	}

	return ObjectCache;
}

TOptional<FString> FDatasmithC4DImporter::MelangeObjectID(cineware::BaseObject* Object)
{
	//Make sure that Object is not in a cache
	FString HierarchyPosition;
	bool InCache = false;
	cineware::BaseObject* ParentObject = Object;
	while (ParentObject)
	{
		int ObjectHierarchyIndex = 0;
		cineware::BaseObject* PrevObject = ParentObject->GetPred();
		while (PrevObject)
		{
			ObjectHierarchyIndex++;
			PrevObject = PrevObject->GetPred();
		}
		HierarchyPosition = "_" + FString::FromInt(ObjectHierarchyIndex) + HierarchyPosition;

		cineware::BaseObject** OriginalObject = CachesOriginalObject.Find(ParentObject);
		if (OriginalObject)
		{
			InCache = true;
			Object = *OriginalObject;
			ParentObject = Object;
			HierarchyPosition = "_C" + HierarchyPosition;
		}
		else
		{
			ParentObject = ParentObject->GetUp();
		}
	}

	TOptional<FString> MelangeID = GetMelangeBaseList2dID(Object);
	if (MelangeID && InCache)
	{
		MelangeID.GetValue() += HierarchyPosition.Right(HierarchyPosition.Len() - HierarchyPosition.Find("_C", ESearchCase::CaseSensitive) - 2);
	}

	return MelangeID;
}

namespace FC4DImporterImpl
{
	// Returns whether we can remove this actor when optimizing the actor hierarchy
	bool CanRemoveActor(const TSharedPtr<IDatasmithActorElement>& Actor, const TSet<FString>& ActorNamesToKeep, TSharedRef<IDatasmithScene>& DatasmithScene)
	{
		if (Actor->IsA(EDatasmithElementType::Camera | EDatasmithElementType::Light))
		{
			return false;
		}

		if (Actor->IsA(EDatasmithElementType::StaticMeshActor))
		{
			TSharedPtr<IDatasmithMeshActorElement> MeshActor = StaticCastSharedPtr<IDatasmithMeshActorElement>(Actor);
			if (MeshActor->GetStaticMeshPathName() != FString())
			{
				return false;
			}
		}

		if (DatasmithScene->GetMetaData(Actor))
		{
			return false;
		}

		if (ActorNamesToKeep.Contains(FString(Actor->GetName())))
		{
			return false;
		}

		return true;
	}

	void RemoveEmptyActorsRecursive(TSharedPtr<IDatasmithActorElement>& Actor, const TSet<FString>& NamesOfActorsToKeep, TSharedRef<IDatasmithScene>& DatasmithScene)
	{
		// We can't access the parent of a IDatasmithActorElement, so we have to analyze children and remove grandchildren
		// This is also why we need a RootActor in the scene, or else we won't be able to analyze top-level actors
		for (int32 ChildIndex = Actor->GetChildrenCount() - 1; ChildIndex >= 0; --ChildIndex)
		{
			// Have to recurse first or else we will also iterate on our grandchildren
			TSharedPtr<IDatasmithActorElement> Child = Actor->GetChild(ChildIndex);

			RemoveEmptyActorsRecursive(Child, NamesOfActorsToKeep, DatasmithScene);

			// Move grandchildren to children
			if (Child->GetChildrenCount() <= 1 && CanRemoveActor(Child, NamesOfActorsToKeep, DatasmithScene))
			{
				for (int32 GrandChildIndex = Child->GetChildrenCount() - 1; GrandChildIndex >= 0; --GrandChildIndex)
				{
					TSharedPtr<IDatasmithActorElement> GrandChild = Child->GetChild(GrandChildIndex);

					Child->RemoveChild(GrandChild);
					Actor->AddChild(GrandChild);
				}

				Actor->RemoveChild(Child);
			}
		}
	}

	// For now, we can't remove parents of animated nodes because animations are stored wrt local coordinate
	// system. If we optimized an otherwise useless intermediate node, we'd need to bake its transform into all animations of
	// child nodes, which I'm not sure is the ideal behavior as imported animation curves would look very different
	bool KeepParentsOfAnimatedNodes(const TSharedPtr<IDatasmithActorElement>& Actor, TSet<FString>& NamesOfActorsToKeep)
	{
		bool bKeepThisNode = NamesOfActorsToKeep.Contains(Actor->GetName());

		for (int32 ChildIndex = 0; ChildIndex < Actor->GetChildrenCount(); ++ChildIndex)
		{
			bKeepThisNode |= KeepParentsOfAnimatedNodes(Actor->GetChild(ChildIndex), NamesOfActorsToKeep);
		}

		if (bKeepThisNode)
		{
			NamesOfActorsToKeep.Add(Actor->GetName());
		}

		return bKeepThisNode;
	}

	void RemoveEmptyActors(TSharedRef<IDatasmithScene>& DatasmithScene, const TSet<FString>& NamesOfActorsToKeep)
	{
		for (int32 ActorIndex = 0; ActorIndex < DatasmithScene->GetActorsCount(); ++ActorIndex)
		{
			TSharedPtr<IDatasmithActorElement> Actor = DatasmithScene->GetActor(ActorIndex);
			RemoveEmptyActorsRecursive(Actor, NamesOfActorsToKeep, DatasmithScene);
		}
	}
}

namespace FC4DImporterImpl
{
	TSharedPtr<IDatasmithMetaDataElement> CreateMetadataForActor(const TSharedPtr<IDatasmithActorElement>& Actor, const TSharedRef<IDatasmithScene>& DatasmithScene)
	{
		if (!Actor.IsValid())
		{
			return nullptr;
		}

		TSharedPtr<IDatasmithMetaDataElement> Metadata = FDatasmithSceneFactory::CreateMetaData(Actor->GetName());
		Metadata->SetAssociatedElement(Actor);
		DatasmithScene->AddMetaData(Metadata);
		return Metadata;
	}

	void AddMetadataVector(IDatasmithMetaDataElement* Metadata, const FString& Key, const FVector& Value)
	{
		TSharedPtr<IDatasmithKeyValueProperty> MetadataPropertyPtr = FDatasmithSceneFactory::CreateKeyValueProperty(*Key);
		MetadataPropertyPtr->SetPropertyType(EDatasmithKeyValuePropertyType::Vector);
		MetadataPropertyPtr->SetValue(*Value.ToString());

		Metadata->AddProperty(MetadataPropertyPtr);
	}

	void AddMetadataColor(IDatasmithMetaDataElement* Metadata, const FString& Key, const FVector& Value)
	{
		TSharedPtr<IDatasmithKeyValueProperty> MetadataPropertyPtr = FDatasmithSceneFactory::CreateKeyValueProperty(*Key);
		MetadataPropertyPtr->SetPropertyType(EDatasmithKeyValuePropertyType::Color);
		MetadataPropertyPtr->SetValue(*Value.ToString());

		Metadata->AddProperty(MetadataPropertyPtr);
	}

	void AddMetadataFloat(IDatasmithMetaDataElement* Metadata, const FString& Key, float Value)
	{
		TSharedPtr<IDatasmithKeyValueProperty> MetadataPropertyPtr = FDatasmithSceneFactory::CreateKeyValueProperty(*Key);
		MetadataPropertyPtr->SetPropertyType(EDatasmithKeyValuePropertyType::Float);
		MetadataPropertyPtr->SetValue(*LexToString(Value));

		Metadata->AddProperty(MetadataPropertyPtr);
	}

	void AddMetadataTexture(IDatasmithMetaDataElement* Metadata, const FString& Key, const FString& FilePath)
	{
		TSharedPtr<IDatasmithKeyValueProperty> MetadataPropertyPtr = FDatasmithSceneFactory::CreateKeyValueProperty(*Key);
		MetadataPropertyPtr->SetPropertyType(EDatasmithKeyValuePropertyType::Texture);
		MetadataPropertyPtr->SetValue(*FilePath);

		Metadata->AddProperty(MetadataPropertyPtr);
	}

	void AddMetadataBool(IDatasmithMetaDataElement* Metadata, const FString& Key, bool bValue)
	{
		TSharedPtr<IDatasmithKeyValueProperty> MetadataPropertyPtr = FDatasmithSceneFactory::CreateKeyValueProperty(*Key);
		MetadataPropertyPtr->SetPropertyType(EDatasmithKeyValuePropertyType::Bool);
		MetadataPropertyPtr->SetValue(bValue? TEXT("True") : TEXT("False"));

		Metadata->AddProperty(MetadataPropertyPtr);
	}

	void AddMetadataString(IDatasmithMetaDataElement* Metadata, const FString& Key, const FString& Value)
	{
		TSharedPtr<IDatasmithKeyValueProperty> MetadataPropertyPtr = FDatasmithSceneFactory::CreateKeyValueProperty(*Key);
		MetadataPropertyPtr->SetPropertyType(EDatasmithKeyValuePropertyType::String);
		MetadataPropertyPtr->SetValue(*Value);

		Metadata->AddProperty(MetadataPropertyPtr);
	}

	void ImportActorMetadata(cineware::BaseObject* Object, const TSharedPtr<IDatasmithActorElement>& Actor, TSharedRef<IDatasmithScene>& DatasmithScene)
	{
		cineware::DynamicDescription* DynamicDescription = Object->GetDynamicDescription();
		if (!DynamicDescription)
		{
			return;
		}

		TSharedPtr<IDatasmithMetaDataElement> Metadata = nullptr;

		void* BrowserHandle = DynamicDescription->BrowseInit();
		cineware::DescID DescId;
		const cineware::BaseContainer* DescContainer;
		while (DynamicDescription->BrowseGetNext(BrowserHandle, &DescId, &DescContainer))
		{
			if (DescId[0].id != cineware::ID_USERDATA)
			{
				continue;;
			}

			if (!Metadata.IsValid())
			{
				Metadata = CreateMetadataForActor(Actor, DatasmithScene);
				if (!Metadata.IsValid())
				{
					return;
				}
			}

			cineware::GeData Data;
			if (!Object->GetParameter(DescId, Data))
			{
				continue;
			}

			FString DataName = MelangeStringToFString(DescContainer->GetString(cineware::DESC_NAME));

			cineware::Int32 UserDataType = DescContainer->GetInt32(cineware::DESC_CUSTOMGUI);
			if (UserDataType == cineware::DA_VECTOR)
			{
				FVector ConvertedVector = ConvertMelangePosition(Data.GetVector());
				AddMetadataVector(Metadata.Get(), *DataName, ConvertedVector);
			}
			else if (UserDataType == cineware::DA_REAL)
			{
				AddMetadataFloat(Metadata.Get(), *DataName, static_cast<float>(Data.GetFloat()));
			}
			else if (UserDataType == 1000492 /*color*/)
			{
				AddMetadataColor(Metadata.Get(), *DataName, MelangeVectorToFVector(Data.GetVector()));
			}
			else if (UserDataType == 1000484 /*texture*/)
			{
				AddMetadataTexture(Metadata.Get(), *DataName, *GeDataToString(Data));
			}
			else if (UserDataType == 400006001 /*boolean*/)
			{
				AddMetadataBool(Metadata.Get(), *DataName, Data.GetInt32() != 0);
			}
			else
			{
				FString ValueString = GeDataToString(Data);
				if (!ValueString.IsEmpty())
				{
					AddMetadataString(Metadata.Get(), *DataName, *ValueString);
				}
			}
		}
		DynamicDescription->BrowseFree(BrowserHandle);
	}
}

bool FDatasmithC4DImporter::AddChildActor(cineware::BaseObject* Object, TSharedPtr<IDatasmithActorElement> ParentActor, cineware::Matrix WorldTransformMatrix, const TSharedPtr<IDatasmithActorElement>& Actor)
{
	FC4DImporterImpl::ImportActorMetadata(Object, Actor, DatasmithScene);

	if (NamesOfAllActors.Contains(Actor->GetName()))
	{
		//Duplicate name, don't import twice.
		return false;
	}
	NamesOfAllActors.Add(Actor->GetName());

	ActorElementToAnimationSources.Add(Actor.Get(), Object);

	if (Object->GetType() == Ocamera || Object->GetType() == Olight)
	{
		// Compensates the fact that in C4D cameras/lights shoot out towards +Z, while in
		// UnrealEditor they shoot towards +X
		cineware::Matrix CameraRotation(
			cineware::Vector(0.0, 0.0, 0.0),
			cineware::Vector(0.0, 0.0, 1.0),
			cineware::Vector(0.0, 1.0, 0.0),
			cineware::Vector(-1.0, 0.0, 0.0));
		WorldTransformMatrix = WorldTransformMatrix * CameraRotation;
	}

	// Convert to a float array so we can use Imath
	float FloatMatrix[16];
	FloatMatrix[0]  = static_cast<float>(WorldTransformMatrix.v1.x);
	FloatMatrix[1]  = static_cast<float>(WorldTransformMatrix.v1.y);
	FloatMatrix[2]  = static_cast<float>(WorldTransformMatrix.v1.z);
	FloatMatrix[3]  = 0;
	FloatMatrix[4]  = static_cast<float>(WorldTransformMatrix.v2.x);
	FloatMatrix[5]  = static_cast<float>(WorldTransformMatrix.v2.y);
	FloatMatrix[6]  = static_cast<float>(WorldTransformMatrix.v2.z);
	FloatMatrix[7]  = 0;
	FloatMatrix[8]  = static_cast<float>(WorldTransformMatrix.v3.x);
	FloatMatrix[9]  = static_cast<float>(WorldTransformMatrix.v3.y);
	FloatMatrix[10] = static_cast<float>(WorldTransformMatrix.v3.z);
	FloatMatrix[11] = 0;
	FloatMatrix[12] = static_cast<float>(WorldTransformMatrix.off.x);
	FloatMatrix[13] = static_cast<float>(WorldTransformMatrix.off.y);
	FloatMatrix[14] = static_cast<float>(WorldTransformMatrix.off.z);
	FloatMatrix[15] = 1.0;

	// We use Imath::extractAndRemoveScalingAndShear() because FMatrix::ExtractScaling() is deemed unreliable.
	// Set up a scaling and rotation matrix.
	Imath::Matrix44<float> Matrix(FloatMatrix[0], FloatMatrix[1], FloatMatrix[2],  0.0,
		FloatMatrix[4], FloatMatrix[5], FloatMatrix[6],  0.0,
		FloatMatrix[8], FloatMatrix[9], FloatMatrix[10], 0.0,
		0.0,            0.0,             0.0, 1.0);

	// Remove any scaling from the matrix and get the scale vector that was initially present.
	Imath::Vec3<float> Scale(1.0f, 1.0f, 1.0f);
	Imath::Vec3<float> Shear(0.0f, 0.0f, 0.0f);
	bool bExtracted = Imath::extractAndRemoveScalingAndShear<float>(Matrix, Scale, Shear, false);
	if (!bExtracted)
	{
		UE_LOG(LogDatasmithC4DImport, Warning, TEXT("Actor %ls (%ls) has some zero scaling"), Actor->GetName(), Actor->GetLabel());

		// extractAndRemoveScalingAndShear may have partially written to these vectors, so we need to
		// reset them here to make sure they're valid for code below
		Scale = Imath::Vec3<float>(1.0f, 1.0f, 1.0f);
		Shear = Imath::Vec3<float>(0.0f, 0.0f, 0.0f);
	}

	// Initialize a rotation quaternion with the rotation matrix.
	Imath::Quat<float> Quaternion = Imath::extractQuat<float>(Matrix);

	// Switch Z and Y axes for the scale due to coordinate system conversions
	FVector WorldScale = FVector(Scale.x, Scale.z, Scale.y);

	// Convert the left-handed Y-up coordinate rotation into an Unreal left-handed Z-up coordinate rotation.
	// This is done by doing a 90 degree rotation about the X axis.
	float Y = Quaternion.v.y;
	float Z = Quaternion.v.z;
	Quaternion.v.y = -Z;
	Quaternion.v.z =  Y;
	Quaternion.normalize();

	// Make sure Unreal will be able to handle the rotation quaternion.
	float              Angle = Quaternion.angle();
	Imath::Vec3<float> Axis  = Quaternion.axis();
	FQuat WorldRotation = FQuat(FVector(Axis.x, Axis.y, Axis.z), Angle);

	// Scale and convert the world transform translation into a Datasmith actor world translation.
	FVector WorldTranslation = ConvertMelangePosition(FVector(FloatMatrix[12], FloatMatrix[13], FloatMatrix[14]));

	// Remove our children or else the ConvertChildsToRelative + ConvertChildsToWorld combo within SetTranslation/Rotation/Scale will
	// cause our children to maintain their relative transform to Actor, which is not what we want. When we set a Trans/Rot/Scale we
	// are setting the final, absolute world space value
	int32 ChildCount = Actor->GetChildrenCount();
	TArray<TSharedPtr<IDatasmithActorElement>> Children;
	Children.SetNum(ChildCount);
	for (int32 ChildIndex = ChildCount - 1; ChildIndex >= 0; --ChildIndex)
	{
		const TSharedPtr<IDatasmithActorElement>& Child = Actor->GetChild(ChildIndex);

		Children[ChildIndex] = Child;
		Actor->RemoveChild(Child);
	}

	Actor->SetTranslation(WorldTranslation);
	Actor->SetScale(WorldScale);
	Actor->SetRotation(WorldRotation);

	ParentActor->AddChild(Actor);
	for (const TSharedPtr<IDatasmithActorElement>& Child : Children)
	{
		Actor->AddChild(Child, EDatasmithActorAttachmentRule::KeepWorldTransform);
	}

	return true;
}

TSharedPtr<IDatasmithActorElement> FDatasmithC4DImporter::ImportNullActor(cineware::BaseObject* Object, const FString& DatasmithName, const FString& DatasmithLabel)
{
	TSharedPtr<IDatasmithActorElement> ActorElement = FDatasmithSceneFactory::CreateActor(*DatasmithName);
	ActorElement->SetLabel(*DatasmithLabel);
	return ActorElement;
}

namespace
{
	TSharedPtr<IDatasmithLightActorElement> CreateDatasmithLightActorElement(int32 MelangeLightTypeId, const FString& Name, const FString& Label)
	{
		TSharedPtr<IDatasmithLightActorElement> Result = nullptr;
		switch (MelangeLightTypeId)
		{
		case cineware::LIGHT_TYPE_OMNI:
			Result = FDatasmithSceneFactory::CreatePointLight(*Name);
			break;
		case cineware::LIGHT_TYPE_SPOT:
			Result = FDatasmithSceneFactory::CreateSpotLight(*Name);
			break;
		case cineware::LIGHT_TYPE_SPOTRECT:
			Result = FDatasmithSceneFactory::CreateSpotLight(*Name);
			break;
		case cineware::LIGHT_TYPE_DISTANT:
			Result = FDatasmithSceneFactory::CreateDirectionalLight(*Name);
			break;
		case cineware::LIGHT_TYPE_PARALLEL:
			Result = FDatasmithSceneFactory::CreateSpotLight(*Name);
			break;
		case cineware::LIGHT_TYPE_PARSPOTRECT:
			Result = FDatasmithSceneFactory::CreateSpotLight(*Name);
			break;
		case cineware::LIGHT_TYPE_TUBE:
			Result = FDatasmithSceneFactory::CreateSpotLight(*Name);
			break;
		case cineware::LIGHT_TYPE_AREA:
			Result = FDatasmithSceneFactory::CreateAreaLight(*Name);
			break;
		case cineware::LIGHT_TYPE_PHOTOMETRIC:
			Result = FDatasmithSceneFactory::CreatePointLight(*Name);
			break;
		default:
			break;
		}

		if (Result.IsValid())
		{
			Result->SetLabel(*Label);
		}

		return Result;
	}

	EDatasmithLightUnits GetDatasmithLightIntensityUnits(int32 MelangeLightUnitId)
	{
		switch (MelangeLightUnitId)
		{
		case cineware::LIGHT_PHOTOMETRIC_UNIT_LUMEN:
			return EDatasmithLightUnits::Lumens;
			break;
		case cineware::LIGHT_PHOTOMETRIC_UNIT_CANDELA:
			return EDatasmithLightUnits::Candelas;
			break;
		default:
			break;
		}

		return EDatasmithLightUnits::Unitless;
	}

	// Is called when a LightType is Ligth Area to fits its shape
	EDatasmithLightShape GetDatasmithAreaLightShape(int32 AreaLightC4DId)
	{
		switch (AreaLightC4DId)
		{
		case cineware::LIGHT_AREADETAILS_SHAPE_DISC:
			return EDatasmithLightShape::Disc;
			break;
		case cineware::LIGHT_AREADETAILS_SHAPE_RECTANGLE:
			return EDatasmithLightShape::Rectangle;
			break;
		case cineware::LIGHT_AREADETAILS_SHAPE_SPHERE:
			return EDatasmithLightShape::Sphere;
			break;
		case cineware::LIGHT_AREADETAILS_SHAPE_CYLINDER:
			return EDatasmithLightShape::Cylinder;
			break;
		case cineware::LIGHT_AREADETAILS_SHAPE_CUBE:
			return EDatasmithLightShape::Rectangle;
			break;
		case cineware::LIGHT_AREADETAILS_SHAPE_HEMISPHERE:
			return EDatasmithLightShape::Sphere;
			break;
		case cineware::LIGHT_AREADETAILS_SHAPE_OBJECT:
			return EDatasmithLightShape::None;
			break;
		case cineware::LIGHT_AREADETAILS_SHAPE_LINE:
			return EDatasmithLightShape::Cylinder;
			break;
		case cineware::LIGHT_AREADETAILS_SHAPE_PCYLINDER:
			return EDatasmithLightShape::Cylinder;
			break;
		default:
			break;
		}

		return EDatasmithLightShape::None;
	}
}

namespace
{
	cineware::Int32 MelangeColorProfile = cineware::DOCUMENT_COLORPROFILE_SRGB;

	FVector ToLinearColor(const FVector& Color)
	{
		// Document is already linear, nothing to do
		if (MelangeColorProfile == cineware::DOCUMENT_COLORPROFILE_LINEAR)
		{
			return Color;
		}

		// The default seems to be sRGB
		FLinearColor ActuallyLinearColor = FLinearColor(FLinearColor(Color).QuantizeRound());
		return FVector(ActuallyLinearColor.R, ActuallyLinearColor.G, ActuallyLinearColor.B);
	}

	// Gets a color weighted by its brightness
	FVector MelangeGetLayerColor(cineware::BaseList2D* MelangeObject, cineware::Int32 ColorAttributeID, cineware::Int32 BrightnessAttributeID)
	{
		FVector Result;
		if (MelangeObject)
		{
			float Brightness = MelangeGetFloat(MelangeObject, BrightnessAttributeID);
			FVector Color = MelangeGetVector(MelangeObject, ColorAttributeID);
			Result = ToLinearColor(Color * Brightness);
		}
		return Result;
	}

	// In here instead of utils because it depends on the document color profile
	FVector MelangeGetColor(cineware::BaseList2D* MelangeObject, cineware::Int32 MelangeDescId)
	{
		FVector Result;
		if (MelangeObject)
		{
			Result = ToLinearColor(MelangeGetVector(MelangeObject, MelangeDescId));
		}
		return Result;
	}

	void AddColorToMaterial(const TSharedPtr<IDatasmithMaterialInstanceElement>& Material, const FString& DatasmithPropName, const FLinearColor& LinearColor)
	{
		TSharedPtr<IDatasmithKeyValueProperty> MaterialPropertyPtr = FDatasmithSceneFactory::CreateKeyValueProperty(*DatasmithPropName);
		MaterialPropertyPtr->SetPropertyType(EDatasmithKeyValuePropertyType::Color);
		MaterialPropertyPtr->SetValue(*LinearColor.ToString());

		Material->AddProperty(MaterialPropertyPtr);
	}

	void AddFloatToMaterial(const TSharedPtr<IDatasmithMaterialInstanceElement>& Material, const FString& DatasmithPropName, float Value)
	{
		TSharedPtr<IDatasmithKeyValueProperty> MaterialPropertyPtr = FDatasmithSceneFactory::CreateKeyValueProperty(*DatasmithPropName);
		MaterialPropertyPtr->SetPropertyType(EDatasmithKeyValuePropertyType::Float);
		MaterialPropertyPtr->SetValue(*LexToString(Value));

		Material->AddProperty(MaterialPropertyPtr);
	}

	void AddBoolToMaterial(const TSharedPtr<IDatasmithMaterialInstanceElement>& Material, const FString& DatasmithPropName, bool bValue)
	{
		TSharedPtr<IDatasmithKeyValueProperty> MaterialPropertyPtr = FDatasmithSceneFactory::CreateKeyValueProperty(*DatasmithPropName);
		MaterialPropertyPtr->SetPropertyType(EDatasmithKeyValuePropertyType::Bool);
		MaterialPropertyPtr->SetValue(bValue ? TEXT("True") : TEXT("False"));

		Material->AddProperty(MaterialPropertyPtr);
	}

	void AddTextureToMaterial(const TSharedPtr<IDatasmithMaterialInstanceElement>& Material, const FString& DatasmithPropName, TSharedPtr<IDatasmithTextureElement> Texture)
	{
		if (Texture == nullptr)
		{
			return;
		}

		TSharedPtr<IDatasmithKeyValueProperty> MaterialPropertyPtr = FDatasmithSceneFactory::CreateKeyValueProperty(*DatasmithPropName);
		MaterialPropertyPtr->SetPropertyType(EDatasmithKeyValuePropertyType::Texture);
		MaterialPropertyPtr->SetValue(Texture->GetName());

		Material->AddProperty(MaterialPropertyPtr);
	}
}

TSharedPtr<IDatasmithLightActorElement> FDatasmithC4DImporter::ImportLight(cineware::BaseObject* InC4DLightPtr, const FString& DatasmithName, const FString& DatasmithLabel)
{
	cineware::GeData C4DData;

	// Actor type
	int32 LightTypeId = MelangeGetInt32(InC4DLightPtr, cineware::LIGHT_TYPE);
	TSharedPtr<IDatasmithLightActorElement> LightActor = CreateDatasmithLightActorElement(LightTypeId, DatasmithName, DatasmithLabel);
	if (!LightActor.IsValid())
	{
		UE_LOG(LogDatasmithC4DImport, Warning, TEXT("Failed to create DatasmithLightActorElement for light '%s'"), *MelangeObjectName(InC4DLightPtr));
		return nullptr;
	}

	// Color
<<<<<<< HEAD
	FLinearColor Color = FLinearColor(MelangeGetColor(InC4DLightPtr, melange::LIGHT_COLOR));
=======
	FLinearColor Color = FLinearColor(MelangeGetColor(InC4DLightPtr, cineware::LIGHT_COLOR));
>>>>>>> d731a049

	// Temperature
	bool bUseTemperature = MelangeGetBool(InC4DLightPtr, cineware::LIGHT_TEMPERATURE);
	double Temperature = MelangeGetDouble(InC4DLightPtr, cineware::LIGHT_TEMPERATURE_MAIN);
	if (Temperature == 0)
	{
		Temperature = 6500.0;
	}

	// Intensity and units
	double Intensity = 1.0;
	EDatasmithLightUnits Units = EDatasmithLightUnits::Unitless;
	if (MelangeGetBool(InC4DLightPtr, cineware::LIGHT_PHOTOMETRIC_UNITS))
	{
		Units = GetDatasmithLightIntensityUnits(MelangeGetInt32(InC4DLightPtr, cineware::LIGHT_PHOTOMETRIC_UNIT));

		Intensity = MelangeGetDouble(InC4DLightPtr, cineware::LIGHT_PHOTOMETRIC_INTENSITY); // Cd/lm value in 'Photometric' tab
	}

	// Brightness
	Intensity *= MelangeGetDouble(InC4DLightPtr, cineware::LIGHT_BRIGHTNESS); // percentage value on 'General' tab, usually = 1.0
	if (Units == EDatasmithLightUnits::Unitless)
	{
		if (LightActor->IsA(EDatasmithElementType::PointLight))
		{
			Intensity *= UnitlessIESandPointLightIntensity;
		}
		else
		{
			Intensity *= UnitlessGlobalLightIntensity;
		}
	}

	// IES light
	// Checks if "Photometric Data" is enabled
	// Apparently non-IES lights can have this checked while the checkbox is in a "disabled state", so we must also check the light type
	FString IESPath;
	TOptional<double> IESBrightnessScale;
	bool bUseIES = LightTypeId == cineware::LIGHT_TYPE_PHOTOMETRIC && MelangeGetBool(InC4DLightPtr, cineware::LIGHT_PHOTOMETRIC_DATA);
	if (bUseIES)
	{
		FString IESFilename = MelangeGetString(InC4DLightPtr, cineware::LIGHT_PHOTOMETRIC_FILE);

		IESPath = SearchForFile(IESFilename, C4dDocumentFilename);
		if (IESPath.IsEmpty())
		{
			bUseIES = false;
			UE_LOG(LogDatasmithC4DImport, Warning, TEXT("Could not find IES file '%s' used by light '%s'"), *IESFilename, *MelangeObjectName(InC4DLightPtr));
		}
		else
		{
			// Create IES texture
			const FString BaseFilename = FPaths::GetBaseFilename(IESPath);
			FString TextureName = FDatasmithUtils::SanitizeObjectName(BaseFilename + TEXT("_IES"));
			TSharedPtr<IDatasmithTextureElement> Texture = FDatasmithSceneFactory::CreateTexture(*TextureName);
			Texture->SetTextureMode(EDatasmithTextureMode::Ies);
			Texture->SetLabel(*BaseFilename);
			Texture->SetFile(*IESPath);
			DatasmithScene->AddTexture(Texture);

			// Set IES attributes
			LightActor->SetUseIesBrightness(Units == EDatasmithLightUnits::Unitless);
			LightActor->SetIesTexturePathName(*TextureName);
		}

	}

	// Set common parameters for all lights (including directional lights)
	LightActor->SetIntensity(Intensity);
	LightActor->SetUseIes(bUseIES);
	LightActor->SetTemperature(Temperature);
	LightActor->SetUseTemperature(bUseTemperature);
	LightActor->SetColor(Color);

	// Set point light parameters
	if (LightActor->IsA(EDatasmithElementType::PointLight))
	{
		TSharedPtr<IDatasmithPointLightElement> PointLightActor = StaticCastSharedPtr<IDatasmithPointLightElement>(LightActor);

		PointLightActor->SetIntensityUnits(Units);

		// Attenuation radius
		int32 FalloffOption = MelangeGetInt32(InC4DLightPtr, cineware::LIGHT_DETAILS_FALLOFF);
		if (FalloffOption == cineware::LIGHT_DETAILS_FALLOFF_NONE)
		{
			PointLightActor->SetAttenuationRadius(16384.0f); // Seems to be the maximum value for the slider in the details panel
		}
		// TODO: Add support for other falloff types
		else
		{
			PointLightActor->SetAttenuationRadius(MelangeGetFloat(InC4DLightPtr, cineware::LIGHT_DETAILS_OUTERDISTANCE));
		}
	}

	// Set spot light parameters
	if (LightActor->IsA(EDatasmithElementType::SpotLight))
	{
		TSharedPtr<IDatasmithSpotLightElement> SpotLightActor = StaticCastSharedPtr<IDatasmithSpotLightElement>(LightActor);

		// Inner angle
		float LightInnerAngleInRadians = MelangeGetFloat(InC4DLightPtr, cineware::LIGHT_DETAILS_INNERANGLE);
		SpotLightActor->SetInnerConeAngle((FMath::RadiansToDegrees(LightInnerAngleInRadians) * 90) / 175);

		// Outer angle
		float LightOuterAngleInRadians = MelangeGetFloat(InC4DLightPtr, cineware::LIGHT_DETAILS_OUTERANGLE);
		SpotLightActor->SetOuterConeAngle((FMath::RadiansToDegrees(LightOuterAngleInRadians) * 90) / 175);
	}

	// Set area light parameters
	if (LightActor->IsA(EDatasmithElementType::AreaLight))
	{
		TSharedPtr<IDatasmithAreaLightElement> AreaLightActor = StaticCastSharedPtr<IDatasmithAreaLightElement>(LightActor);

		// Area width
		AreaLightActor->SetWidth(MelangeGetFloat(InC4DLightPtr, cineware::LIGHT_AREADETAILS_SIZEX));

		// Area length
		AreaLightActor->SetLength(MelangeGetFloat(InC4DLightPtr, cineware::LIGHT_AREADETAILS_SIZEY));

		// Area shape and type
		EDatasmithLightShape AreaShape = GetDatasmithAreaLightShape(MelangeGetInt32(InC4DLightPtr, cineware::LIGHT_AREADETAILS_SHAPE));

		// AreaLightType will default to Point, which is OK for most shapes except the planar shapes like Disc and Rectangle.
		// Also, if the user enabled the "Z Direction Only" checkbox we'll also use Rect type as the Point type is omnidirectional
		EDatasmithAreaLightType AreaType = EDatasmithAreaLightType::Point;
		bool bOnlyZ = MelangeGetBool(InC4DLightPtr, cineware::LIGHT_DETAILS_ONLYZ);
		if (bOnlyZ || AreaShape == EDatasmithLightShape::Rectangle || AreaShape == EDatasmithLightShape::Disc)
		{
			AreaType = EDatasmithAreaLightType::Rect;
		}

		AreaLightActor->SetLightType(AreaType);
		AreaLightActor->SetLightShape(AreaShape);
	}

	return LightActor;
}

TSharedPtr<IDatasmithCameraActorElement> FDatasmithC4DImporter::ImportCamera(cineware::BaseObject* InC4DCameraPtr, const FString& DatasmithName, const FString& DatasmithLabel)
{
	TSharedPtr<IDatasmithCameraActorElement> CameraActor = FDatasmithSceneFactory::CreateCameraActor(*DatasmithName);
	CameraActor->SetLabel(*DatasmithLabel);

	cineware::GeData C4DData;

	cineware::BaseTag* LookAtTag = InC4DCameraPtr->GetTag(Ttargetexpression);
	cineware::BaseList2D* LookAtObject = LookAtTag ? MelangeGetLink(LookAtTag, cineware::TARGETEXPRESSIONTAG_LINK) : nullptr;
	if (LookAtObject)
	{
		//LookAtObject can not be a cached object or an instanced object so GetMelangeBaseList2dID should be the final ID
		TOptional<FString> LookAtID = GetMelangeBaseList2dID(LookAtObject);
		if (!LookAtID)
		{
			return TSharedPtr<IDatasmithCameraActorElement>();
		}
		CameraActor->SetLookAtActor(*(LookAtID.GetValue()));
		CameraActor->SetLookAtAllowRoll(true);
		NamesOfActorsToKeep.Add(LookAtID.GetValue());
	}

	float CameraFocusDistanceInCM = MelangeGetFloat(InC4DCameraPtr, cineware::CAMERAOBJECT_TARGETDISTANCE);
	CameraActor->SetFocusDistance(CameraFocusDistanceInCM);

	float CameraFocalLengthMilimeters = MelangeGetFloat(InC4DCameraPtr, cineware::CAMERA_FOCUS);
	CameraActor->SetFocalLength(CameraFocalLengthMilimeters);

	float CameraHorizontalFieldOfViewInDegree = FMath::RadiansToDegrees(MelangeGetFloat(InC4DCameraPtr, cineware::CAMERAOBJECT_FOV));
	float CameraSensorWidthInMillimeter = 2 * (CameraFocalLengthMilimeters * tan((0.5f * CameraHorizontalFieldOfViewInDegree) / 57.296f));
	CameraActor->SetSensorWidth(CameraSensorWidthInMillimeter);

	// Set the camera aspect ratio (width/height).
	cineware::RenderData* SceneRenderer = C4dDocument->GetActiveRenderData();
	cineware::Float AspectRatioOfRenderer, RendererWidth, RendererHeight, PixelAspectRatio;
	SceneRenderer->GetResolution(RendererWidth, RendererHeight, PixelAspectRatio, AspectRatioOfRenderer);
	double AspectRatio = RendererWidth / RendererHeight;
	CameraActor->SetSensorAspectRatio(static_cast<float>(AspectRatio));

	// We only use manual exposure control with aperture, shutter speed and ISO if the exposure checkbox is enabled
	// Aperture is always used for depth of field effects though, which is why its outside of this
	if (MelangeGetBool(InC4DCameraPtr, cineware::CAMERAOBJECT_EXPOSURE))
	{
		float ShutterSpeed = MelangeGetFloat(InC4DCameraPtr, cineware::CAMERAOBJECT_SHUTTER_SPEED_VALUE);
		CameraActor->GetPostProcess()->SetCameraShutterSpeed(ShutterSpeed ? 1.0f/ShutterSpeed : -1.0f);

		float ISO = MelangeGetFloat(InC4DCameraPtr, cineware::CAMERAOBJECT_ISO_VALUE);
		CameraActor->GetPostProcess()->SetCameraISO(ISO ? ISO : -1.0f);
	}
	float Aperture = MelangeGetFloat(InC4DCameraPtr, cineware::CAMERAOBJECT_FNUMBER_VALUE);
	CameraActor->SetFStop(Aperture ? Aperture : -1.0f);

	cineware::BaseTag* Tag = InC4DCameraPtr->GetFirstTag();
	while (Tag)
	{
		cineware::Int32 TagType = Tag->GetType();
		if (TagType == Tcrane)
		{
			TSharedRef<FCraneCameraAttributes> Attributes = ExtractCraneCameraAttributes(Tag);
			CraneCameraToAttributes.Add(InC4DCameraPtr, Attributes);
			break;
		}
		Tag = Tag->GetNext();
	}

	return CameraActor;
}

TSharedPtr<IDatasmithTextureElement> FDatasmithC4DImporter::ImportTexture(const FString& TexturePath, EDatasmithTextureMode TextureMode)
{
	if (TexturePath.IsEmpty())
	{
		return nullptr;
	}

	FString TextureName = FString::Printf(TEXT("%ls_%d"), *FMD5::HashAnsiString(*TexturePath), int32(TextureMode));
	if (TSharedPtr<IDatasmithTextureElement>* FoundImportedTexture = ImportedTextures.Find(TextureName))
	{
		return *FoundImportedTexture;
	}

	TSharedPtr<IDatasmithTextureElement> Texture = FDatasmithSceneFactory::CreateTexture(*TextureName);
	Texture->SetTextureMode(TextureMode);
	Texture->SetLabel(*FPaths::GetBaseFilename(TexturePath));
	Texture->SetFile(*TexturePath);
	DatasmithScene->AddTexture(Texture);

	return Texture;
}

FString FDatasmithC4DImporter::GetBaseShaderTextureFilePath(cineware::BaseList2D* BaseShader)
{
	FString TextureFilePath;

	while (BaseShader && TextureFilePath.IsEmpty())
	{
		switch (BaseShader->GetType())
		{
		case Xbitmap:
		{
			FString Filepath = MelangeFilenameToPath(static_cast<cineware::BaseShader*>(BaseShader)->GetFileName());
			TextureFilePath = SearchForFile(Filepath, C4dDocumentFilename);
			break;
		}
		default:
			TextureFilePath = GetBaseShaderTextureFilePath(static_cast<cineware::BaseShader*>(BaseShader)->GetDown());
			break;
		}

		BaseShader = BaseShader->GetNext();
	}

	return TextureFilePath;
}

TSharedPtr<IDatasmithMaterialInstanceElement> FDatasmithC4DImporter::ImportMaterial(cineware::Material* InC4DMaterialPtr)
{
	TOptional<FString> DatasmithName = GetMelangeBaseList2dID(InC4DMaterialPtr);
	if (!DatasmithName)
	{
		return TSharedPtr<IDatasmithMaterialInstanceElement>();
	}
	FString DatasmithLabel = FDatasmithUtils::SanitizeObjectName(MelangeObjectName(InC4DMaterialPtr));

	TSharedPtr<IDatasmithMaterialInstanceElement> MaterialPtr = FDatasmithSceneFactory::CreateMaterialInstance(*(DatasmithName.GetValue()));
	MaterialPtr->SetLabel(*DatasmithLabel);
	MaterialPtr->SetMaterialType(EDatasmithReferenceMaterialType::Opaque);

	// Color
	bool bUseColor = InC4DMaterialPtr->GetChannelState(CHANNEL_COLOR);
	AddBoolToMaterial(MaterialPtr, TEXT("Use_Color"), bUseColor);
	if (bUseColor)
	{
<<<<<<< HEAD
		FLinearColor Color = FLinearColor(MelangeGetLayerColor(InC4DMaterialPtr, melange::MATERIAL_COLOR_COLOR, melange::MATERIAL_COLOR_BRIGHTNESS));
=======
		FLinearColor Color = FLinearColor(MelangeGetLayerColor(InC4DMaterialPtr, cineware::MATERIAL_COLOR_COLOR, cineware::MATERIAL_COLOR_BRIGHTNESS));
>>>>>>> d731a049
		AddColorToMaterial(MaterialPtr, TEXT("Color"), Color);

		cineware::BaseList2D* MaterialShader = MelangeGetLink(InC4DMaterialPtr, cineware::MATERIAL_COLOR_SHADER);
		FString TextureFilePath = GetBaseShaderTextureFilePath(MaterialShader);
		TSharedPtr<IDatasmithTextureElement> ColorMap = ImportTexture(TextureFilePath, EDatasmithTextureMode::Diffuse);
		AddTextureToMaterial(MaterialPtr, TEXT("ColorMap"), ColorMap);

		bool bUseColorMap = !TextureFilePath.IsEmpty();
		AddBoolToMaterial(MaterialPtr, TEXT("Use_ColorMap"), bUseColorMap);
		if (bUseColorMap)
		{
			AddFloatToMaterial(MaterialPtr, TEXT("Exposure"), 0);

			// Check for the good type of Texture Mixing and Blending
			int32 MixingTypeId = MelangeGetInt32(InC4DMaterialPtr, cineware::MATERIAL_COLOR_TEXTUREMIXING);
			switch (MixingTypeId)
			{
			case cineware::MATERIAL_TEXTUREMIXING_ADD:
				AddBoolToMaterial(MaterialPtr, TEXT("MixMode_Add"), true);
				break;
			case cineware::MATERIAL_TEXTUREMIXING_SUBTRACT:
				AddBoolToMaterial(MaterialPtr, TEXT("MixMode_Subtract"), true);
				break;
			case cineware::MATERIAL_TEXTUREMIXING_MULTIPLY:
				AddBoolToMaterial(MaterialPtr, TEXT("MixMode_Multiply"), true);
				break;
			default: // MATERIAL_TEXTUREMIXING_NORMAL
				AddBoolToMaterial(MaterialPtr, TEXT("MixMode_Normal"), true);
				break;
			}

			float MixStrength = MelangeGetFloat(InC4DMaterialPtr, cineware::MATERIAL_COLOR_TEXTURESTRENGTH);
			AddFloatToMaterial(MaterialPtr, TEXT("Mix_Strength"), MixStrength);
		}
	}

	// Emissive
	bool bUseEmissive = InC4DMaterialPtr->GetChannelState(CHANNEL_LUMINANCE);
	AddBoolToMaterial(MaterialPtr, TEXT("Use_Emissive"), bUseEmissive);
	if (bUseEmissive)
	{
		float EmissiveGlowStrength = MelangeGetFloat(InC4DMaterialPtr, cineware::MATERIAL_LUMINANCE_BRIGHTNESS);
		AddFloatToMaterial(MaterialPtr, TEXT("Emissive_Glow_Strength"), EmissiveGlowStrength);

<<<<<<< HEAD
		FLinearColor EmissiveColor = FLinearColor(MelangeGetColor(InC4DMaterialPtr, melange::MATERIAL_LUMINANCE_COLOR));
=======
		FLinearColor EmissiveColor = FLinearColor(MelangeGetColor(InC4DMaterialPtr, cineware::MATERIAL_LUMINANCE_COLOR));
>>>>>>> d731a049
		AddColorToMaterial(MaterialPtr, TEXT("Emissive_Color"), EmissiveColor);

		cineware::BaseList2D* LuminanceShader = MelangeGetLink(InC4DMaterialPtr, cineware::MATERIAL_LUMINANCE_SHADER);
		FString LuminanceFilePath = GetBaseShaderTextureFilePath(LuminanceShader);
		TSharedPtr<IDatasmithTextureElement> EmissiveMap = ImportTexture(LuminanceFilePath, EDatasmithTextureMode::Other);
		AddTextureToMaterial(MaterialPtr, TEXT("Emissive_Map"), EmissiveMap);

		bool bUseEmissiveMap = !LuminanceFilePath.IsEmpty();
		AddBoolToMaterial(MaterialPtr, TEXT("Use_EmissiveMap"), bUseEmissiveMap);
		if (bUseEmissiveMap)
		{
			float EmissiveMapExposure = MelangeGetFloat(InC4DMaterialPtr, cineware::MATERIAL_LUMINANCE_TEXTURESTRENGTH);
			AddFloatToMaterial(MaterialPtr, TEXT("Emissive_Map_Exposure"), EmissiveMapExposure);
		}
	}

	// Transparency
	bool bUseTransparency = InC4DMaterialPtr->GetChannelState(CHANNEL_TRANSPARENCY);
	AddBoolToMaterial(MaterialPtr, TEXT("Use_Transparency"), bUseTransparency);
	if (bUseTransparency)
	{
		MaterialPtr->SetMaterialType(EDatasmithReferenceMaterialType::Transparent);

		cineware::BaseList2D* TransparencyShader = MelangeGetLink(InC4DMaterialPtr, cineware::MATERIAL_TRANSPARENCY_SHADER);
		FString TransparencyMapPath = GetBaseShaderTextureFilePath(TransparencyShader);
		TSharedPtr<IDatasmithTextureElement> TransparencyMap = ImportTexture(TransparencyMapPath, EDatasmithTextureMode::Other);
		AddTextureToMaterial(MaterialPtr, TEXT("Transparency_Map"), TransparencyMap);

		bool bUseTransparencyMap = !TransparencyMapPath.IsEmpty();
		AddBoolToMaterial(MaterialPtr, TEXT("Use_TransparencyMap"), bUseTransparencyMap);
		if (bUseTransparencyMap)
		{
			float TextureStrength = MelangeGetFloat(InC4DMaterialPtr, cineware::MATERIAL_TRANSPARENCY_TEXTURESTRENGTH);
			AddFloatToMaterial(MaterialPtr, TEXT("TransparencyMap_Amount"), TextureStrength);
		}
		else
		{
<<<<<<< HEAD
			float BrightnessValue = MelangeGetFloat(InC4DMaterialPtr, melange::MATERIAL_TRANSPARENCY_BRIGHTNESS);
			FVector3f TransparencyColor = (FVector3f)MelangeGetVector(InC4DMaterialPtr, melange::MATERIAL_TRANSPARENCY_COLOR);
=======
			float BrightnessValue = MelangeGetFloat(InC4DMaterialPtr, cineware::MATERIAL_TRANSPARENCY_BRIGHTNESS);
			FVector3f TransparencyColor = (FVector3f)MelangeGetVector(InC4DMaterialPtr, cineware::MATERIAL_TRANSPARENCY_COLOR);
>>>>>>> d731a049

			// In Cinema4D Transparency Color seems to be used just as another multiplier for the opacity, not as an actual color
			AddFloatToMaterial(MaterialPtr, TEXT("Transparency_Amount"), BrightnessValue * TransparencyColor.X * TransparencyColor.Y * TransparencyColor.Z);
		}

		float TransparencyRefraction = MelangeGetFloat(InC4DMaterialPtr, cineware::MATERIAL_TRANSPARENCY_REFRACTION);
		AddFloatToMaterial(MaterialPtr, TEXT("Transparency_Refraction"), TransparencyRefraction);
	}

	cineware::GeData C4DData;

	// Specular
	bool bUseSpecular = InC4DMaterialPtr->GetChannelState(CHANNEL_REFLECTION);
	AddBoolToMaterial(MaterialPtr, TEXT("Use_Specular"), bUseSpecular);
	if (bUseSpecular)
	{
		cineware::Int32 ReflectionLayerCount = InC4DMaterialPtr->GetReflectionLayerCount();
		if (ReflectionLayerCount > 0)
		{
			bool bUseReflectionColor = false;

			// Grab the total base color from all diffuse layers
			FVector ReflectionColor(0, 0, 0);
			for (int32 LayerIndex = ReflectionLayerCount - 1; LayerIndex >= 0; --LayerIndex)
			{
				cineware::ReflectionLayer* ReflectionLayer = InC4DMaterialPtr->GetReflectionLayerIndex(LayerIndex);
				if (ReflectionLayer == nullptr)
				{
					continue;
				}

				cineware::Int32 ReflectionLayerBaseId = ReflectionLayer->GetDataID();
				cineware::Int32 ReflectionLayerFlags = ReflectionLayer->GetFlags();

				// Don't fetch colors from reflectance layers that, regardless of fresnel function, don't seem to contribute a lot to main base color
				int32 LayerType = MelangeGetInt32(InC4DMaterialPtr, ReflectionLayerBaseId+REFLECTION_LAYER_MAIN_DISTRIBUTION);
				if (LayerType == REFLECTION_DISTRIBUTION_SPECULAR_PHONG || LayerType == REFLECTION_DISTRIBUTION_SPECULAR_BLINN || LayerType == REFLECTION_DISTRIBUTION_IRAWAN)
				{
					continue;
				}

				// Whether the layer is marked as visible (eye icon left of layer name)
				if (ReflectionLayerFlags & REFLECTION_FLAG_ACTIVE)
				{
					// Dropdown for Normal/Add to the right of layer name
					int32 BlendMode = MelangeGetInt32(InC4DMaterialPtr, ReflectionLayerBaseId+REFLECTION_LAYER_MAIN_BLEND_MODE);

					// Slider/percentage value describing the layer opacity, to the right of Normal/Add dropdown
					float Opacity = MelangeGetFloat(InC4DMaterialPtr, ReflectionLayerBaseId+REFLECTION_LAYER_MAIN_OPACITY);

					bUseReflectionColor = true;
					FVector LayerColor = MelangeGetLayerColor(InC4DMaterialPtr, ReflectionLayerBaseId + REFLECTION_LAYER_COLOR_COLOR,
															  ReflectionLayerBaseId + REFLECTION_LAYER_COLOR_BRIGHTNESS);

					// This is a temporary solution in order to let some color from reflectance layers factor in to the final basecolor depending on their
					// fresnel function
					cineware::Int32 FresnelMode = InC4DMaterialPtr->GetParameter(ReflectionLayerBaseId + REFLECTION_LAYER_FRESNEL_MODE, C4DData) ? C4DData.GetInt32() : REFLECTION_FRESNEL_NONE;
					switch (FresnelMode)
					{
					case REFLECTION_FRESNEL_NONE:
						Opacity *= 1.0f;  // The reflectance layer looks like a solid, opaque layer
						break;
					case REFLECTION_FRESNEL_DIELECTRIC:
						Opacity *= 0.0f;  // The reflectance layer is used mostly for highlights and specular reflections
						break;
					case REFLECTION_FRESNEL_CONDUCTOR:
						Opacity *= 0.4;  // The reflectance layer looks like a transparent coat or overlay
						break;
					default:
						break;
					}

					// Normal
					if (BlendMode == 0)
					{
						ReflectionColor = LayerColor * Opacity + ReflectionColor * (1 - Opacity);
					}
					// Add
					else if(BlendMode == 1)
					{
						ReflectionColor = LayerColor * Opacity + ReflectionColor;
					}
				}
			}

			AddBoolToMaterial(MaterialPtr, TEXT("Use_ReflectionColor"), bUseReflectionColor);
			if (bUseReflectionColor)
			{
				// Global Reflection Brightness and Specular Brightness on Layers tab
				float GlobalReflection = static_cast<float>(MelangeGetDouble(InC4DMaterialPtr, REFLECTION_LAYER_GLOBAL_REFLECTION));
				float GlobalSpecular = static_cast<float>(MelangeGetDouble(InC4DMaterialPtr, REFLECTION_LAYER_GLOBAL_SPECULAR));

				// Approximation of the combined effect of those. This doesn't make much sense
				// as these are different effects and applied differently, but this is all a
				// temp solution until we get proper material graphs
				float ReflectionChannelColorWeight = (GlobalReflection * 0.75f + GlobalSpecular * 0.25f);
				AddFloatToMaterial(MaterialPtr, TEXT("ReflectionColor_Strength"), ReflectionChannelColorWeight);
				AddColorToMaterial(MaterialPtr, TEXT("ReflectionColor"), FLinearColor(ReflectionColor));
			}

			// Only set those one for the last Layer of reflection
			cineware::ReflectionLayer* ReflectionLayer = InC4DMaterialPtr->GetReflectionLayerIndex(0);

			bool bUseReflectance = (ReflectionLayer != nullptr);
			AddBoolToMaterial(MaterialPtr, TEXT("Use_Reflectance"), bUseReflectance);
			if (bUseReflectance)
			{
				cineware::Int32 ReflectionLayerBaseId = ReflectionLayer->GetDataID();

				float SpecularStrength = MelangeGetFloat(InC4DMaterialPtr, ReflectionLayerBaseId + REFLECTION_LAYER_MAIN_VALUE_SPECULAR);
				AddFloatToMaterial(MaterialPtr, TEXT("Specular_Strength"), SpecularStrength);

				cineware::BaseList2D* RoughnessShader = MelangeGetLink(InC4DMaterialPtr, ReflectionLayerBaseId + REFLECTION_LAYER_MAIN_SHADER_ROUGHNESS);
				FString RoughnessMapPath = GetBaseShaderTextureFilePath(RoughnessShader);
				TSharedPtr<IDatasmithTextureElement> RoughnessMap1 = ImportTexture(RoughnessMapPath, EDatasmithTextureMode::Diffuse);
				AddTextureToMaterial(MaterialPtr, TEXT("RoughnessMap1"), RoughnessMap1);

				bool bUseRoughnessMap = !RoughnessMapPath.IsEmpty();
				AddBoolToMaterial(MaterialPtr, TEXT("Use_RoughnessMap"), bUseRoughnessMap);
				if (bUseRoughnessMap)
				{
					float RoughnessMapStrength = MelangeGetFloat(InC4DMaterialPtr, ReflectionLayerBaseId + REFLECTION_LAYER_MAIN_VALUE_ROUGHNESS);
					AddFloatToMaterial(MaterialPtr, TEXT("RoughnessMap1_Strength"), RoughnessMapStrength);
				}
				else
				{
					float RoughnessStrength = MelangeGetFloat(InC4DMaterialPtr, cineware::MATERIAL_SPECULAR_WIDTH /*appears to be the computed roughness*/);
					AddFloatToMaterial(MaterialPtr, TEXT("Roughness_Strength"), RoughnessStrength);
				}

				int32 FresnelMode = MelangeGetInt32(InC4DMaterialPtr, ReflectionLayerBaseId + REFLECTION_LAYER_FRESNEL_MODE);

				bool bUseMetalic = (FresnelMode == REFLECTION_FRESNEL_CONDUCTOR);
				AddBoolToMaterial(MaterialPtr, TEXT("Use_Metalic"), bUseMetalic);
				if (bUseMetalic)
				{
					AddFloatToMaterial(MaterialPtr, TEXT("Metalic_Amount"), 0.5f);

					cineware::BaseList2D* MetallicShader = MelangeGetLink(InC4DMaterialPtr, ReflectionLayerBaseId + REFLECTION_LAYER_TRANS_TEXTURE);
					FString MetallicMapPath = GetBaseShaderTextureFilePath(MetallicShader);
					TSharedPtr<IDatasmithTextureElement> MetalicMap = ImportTexture(MetallicMapPath, EDatasmithTextureMode::Specular);
					AddTextureToMaterial(MaterialPtr, TEXT("MetalicMap"), MetalicMap);

					bool bUseMetalicMap = !MetallicMapPath.IsEmpty();
					AddBoolToMaterial(MaterialPtr, TEXT("Use_MetalicMap"), bUseMetalicMap);
				}
			}
		}
	}

	// AO
	bool bUseAO = InC4DMaterialPtr->GetChannelState(CHANNEL_DIFFUSION);
	AddBoolToMaterial(MaterialPtr, TEXT("Use_AO"), bUseAO);
	if (bUseAO)
	{
		cineware::BaseList2D* DiffusionShader = MelangeGetLink(InC4DMaterialPtr, cineware::MATERIAL_DIFFUSION_SHADER);
		FString AOMapPath = GetBaseShaderTextureFilePath(DiffusionShader);
		TSharedPtr<IDatasmithTextureElement> AOMap = ImportTexture(AOMapPath, EDatasmithTextureMode::Diffuse);
		AddTextureToMaterial(MaterialPtr, TEXT("AO_Map"), AOMap);

		if (!AOMapPath.IsEmpty())
		{
			float AOStrength = MelangeGetFloat(InC4DMaterialPtr, cineware::MATERIAL_DIFFUSION_TEXTURESTRENGTH);
			AddFloatToMaterial(MaterialPtr, TEXT("AO_Strength"), AOStrength);
		}
	}

	// Alpha
	bool bUseAlpha = !bUseTransparency && InC4DMaterialPtr->GetChannelState(CHANNEL_ALPHA);
	AddBoolToMaterial(MaterialPtr, TEXT("Use_Alpha"), bUseAlpha);
	if (bUseAlpha)
	{
		MaterialPtr->SetMaterialType(EDatasmithReferenceMaterialType::CutOut);

		cineware::BaseList2D* AlphaShader = MelangeGetLink(InC4DMaterialPtr, cineware::MATERIAL_ALPHA_SHADER);
		FString AlphaMapPath = GetBaseShaderTextureFilePath(AlphaShader);
		TSharedPtr<IDatasmithTextureElement> AlphaMap = ImportTexture(AlphaMapPath, EDatasmithTextureMode::Diffuse);
		AddTextureToMaterial(MaterialPtr, TEXT("Alpha_Map"), AlphaMap);

		bool bUseAlphaInvert = MelangeGetBool(InC4DMaterialPtr, cineware::MATERIAL_ALPHA_INVERT);
		AddBoolToMaterial(MaterialPtr, TEXT("Use_Alpha_Invert"), bUseAlphaInvert);
	}

	// Normal
	bool bUseNormal = InC4DMaterialPtr->GetChannelState(CHANNEL_NORMAL);
	AddBoolToMaterial(MaterialPtr, TEXT("Use_Normal"), bUseNormal);
	if (bUseNormal)
	{
		cineware::BaseList2D* NormalShader = MelangeGetLink(InC4DMaterialPtr, cineware::MATERIAL_NORMAL_SHADER);
		FString NormalMapPath = GetBaseShaderTextureFilePath(NormalShader);
		TSharedPtr<IDatasmithTextureElement> NormalMap = ImportTexture(NormalMapPath, EDatasmithTextureMode::Normal);
		AddTextureToMaterial(MaterialPtr, TEXT("Normal_Map"), NormalMap);

		if (!NormalMapPath.IsEmpty())
		{
			float NormalMapStrength = MelangeGetFloat(InC4DMaterialPtr, cineware::MATERIAL_NORMAL_STRENGTH);
			AddFloatToMaterial(MaterialPtr, TEXT("Normal_Strength"), NormalMapStrength);
		}
	}

	DatasmithScene->AddMaterial(MaterialPtr);
	return MaterialPtr;
}

TSharedPtr<IDatasmithMaterialInstanceElement> FDatasmithC4DImporter::ImportSimpleColorMaterial(cineware::BaseObject* Object, int32 UseColor)
{
	TOptional<FString> DatasmithName = GetMelangeBaseList2dID(Object);
	if (!DatasmithName)
	{
		return TSharedPtr<IDatasmithMaterialInstanceElement>();
	}
	FString DatasmithLabel = FDatasmithUtils::SanitizeObjectName(MelangeObjectName(Object) + TEXT("_DisplayColor"));

	FVector DisplayColor{1.0f, 1.0f, 1.0f};
	if (UseColor == cineware::ID_BASEOBJECT_USECOLOR_AUTOMATIC || UseColor == cineware::ID_BASEOBJECT_USECOLOR_ALWAYS)
	{
		DisplayColor = MelangeGetColor(Object, cineware::ID_BASEOBJECT_COLOR);
	}
	else if (UseColor == cineware::ID_BASEOBJECT_USECOLOR_LAYER)
	{
		if (cineware::LayerObject* LayerObject = static_cast<cineware::LayerObject*>(MelangeGetLink(Object, cineware::ID_LAYER_LINK)))
		{
			DisplayColor = MelangeGetColor(LayerObject, cineware::ID_LAYER_COLOR);
		}
		else
		{
			DisplayColor = GetDocumentDefaultColor();
		}
	}

	FString MaterialHash = TEXT("DisplayColor_") + LexToString(GetTypeHash(DisplayColor));

	TSharedPtr<IDatasmithMaterialInstanceElement>& Material = MaterialNameToMaterialElement.FindOrAdd(MaterialHash);
	if (Material.IsValid())
	{
		return Material;
	}

	Material = FDatasmithSceneFactory::CreateMaterialInstance(*(DatasmithName.GetValue()));
	Material->SetLabel(*DatasmithLabel);
	Material->SetMaterialType(EDatasmithReferenceMaterialType::Opaque);

	// Color
	AddColorToMaterial(Material, TEXT("Color"), FLinearColor(DisplayColor));
	AddBoolToMaterial(Material, TEXT("Use_Color"), true);
	AddBoolToMaterial(Material, TEXT("Use_ColorMap"), false);

	DatasmithScene->AddMaterial(Material);
	return Material;
}

bool FDatasmithC4DImporter::ImportMaterialHierarchy(cineware::BaseMaterial* InC4DMaterialPtr)
{
	// Reinitialize the scene material map and texture set.
	MaterialNameToMaterialElement.Empty();

	for (; InC4DMaterialPtr; InC4DMaterialPtr = InC4DMaterialPtr->GetNext())
	{
		if (InC4DMaterialPtr->GetType() == Mmaterial)
		{
			if (TSharedPtr<IDatasmithMaterialInstanceElement> DatasmithMaterial = ImportMaterial(static_cast<cineware::Material*>(InC4DMaterialPtr)))
			{
				MaterialNameToMaterialElement.Add(DatasmithMaterial->GetName(), DatasmithMaterial);
			}
			else
			{
				return false;
			}
		}
	}

	return true;
}

FString FDatasmithC4DImporter::CustomizeMaterial(const FString& InMaterialID, const FString& InMeshID, cineware::TextureTag* InTextureTag)
{
	FString CustomMaterialID = InMaterialID + InMeshID;

	if (MaterialNameToMaterialElement.Contains(CustomMaterialID))
	{
		return CustomMaterialID;
	}

	if (MaterialNameToMaterialElement.Contains(InMaterialID))
	{
		cineware::GeData Data;
		float OffsetX = MelangeGetFloat(InTextureTag, cineware::TEXTURETAG_OFFSETX);
		float OffsetY = MelangeGetFloat(InTextureTag, cineware::TEXTURETAG_OFFSETY);
		float TilesX = MelangeGetFloat(InTextureTag, cineware::TEXTURETAG_TILESX);
		float TilesY = MelangeGetFloat(InTextureTag, cineware::TEXTURETAG_TILESY);

		if (OffsetX != 0.0F || OffsetY != 0.0F || TilesX != 1.0F || TilesY != 1.0F)
		{
			TSharedPtr<IDatasmithMaterialInstanceElement> CustomizedMaterial = FDatasmithSceneFactory::CreateMaterialInstance(*CustomMaterialID);

			// Create a copy of the original material
			TSharedPtr<IDatasmithMaterialInstanceElement> OriginalMaterial = MaterialNameToMaterialElement[InMaterialID];
			for (int32 PropertyIndex = 0; PropertyIndex < OriginalMaterial->GetPropertiesCount(); ++PropertyIndex)
			{
				CustomizedMaterial->AddProperty(OriginalMaterial->GetProperty(PropertyIndex));
			}
			CustomizedMaterial->SetLabel(OriginalMaterial->GetLabel());

			AddFloatToMaterial(CustomizedMaterial, TEXT("Offset_U"), OffsetX);
			AddFloatToMaterial(CustomizedMaterial, TEXT("Offset_V"), OffsetY);
			AddFloatToMaterial(CustomizedMaterial, TEXT("Tile_U"), TilesX);
			AddFloatToMaterial(CustomizedMaterial, TEXT("Tile_V"), TilesY);

			MaterialNameToMaterialElement.Add(CustomMaterialID, CustomizedMaterial);

			DatasmithScene->AddMaterial(CustomizedMaterial);
			return CustomMaterialID;
		}
	}

	return InMaterialID;
}

TMap<int32, FString> FDatasmithC4DImporter::GetCustomizedMaterialAssignment(const FString& DatasmithMeshName, const TArray<cineware::TextureTag*>& TextureTags)
{
	TMap<int32, FString> SlotToMaterialName;

	// Create customized materials for all the used texture tags. This because each tag
	// actually represents a material "instance", and might have different settings like texture tiling
	for (int32 SlotIndex = 0; SlotIndex < TextureTags.Num(); ++SlotIndex)
	{
		cineware::TextureTag* Tag = TextureTags[SlotIndex];

		FString CustomizedMaterialName;
		cineware::BaseList2D* TextureMaterial = Tag ? MelangeGetLink(Tag, cineware::TEXTURETAG_MATERIAL) : nullptr;
		if (TextureMaterial)
		{
			// This can also return an existing material without necessarily spawning a new instance
			if (TOptional<FString> MaterialID = GetMelangeBaseList2dID(TextureMaterial))
			{
				CustomizedMaterialName = CustomizeMaterial(MaterialID.GetValue(), DatasmithMeshName, Tag);
			}
		}

		SlotToMaterialName.Add(SlotIndex, CustomizedMaterialName);
	}

	return SlotToMaterialName;
}

TSharedPtr<IDatasmithMeshActorElement> FDatasmithC4DImporter::ImportPolygon(cineware::PolygonObject* PolyObject, const FString& DatasmithActorName, const FString& DatasmithActorLabel, const TArray<cineware::TextureTag*>& TextureTags)
{
	FMD5Hash PolygonHash = ComputePolygonDataHash(PolyObject);
	FString HashString = BytesToHex(PolygonHash.GetBytes(), PolygonHash.GetSize());

	TOptional<FString> MelangeID = MelangeObjectID(PolyObject);
	if (!MelangeID.IsSet())
	{
		return nullptr;
	}
	const FString& DatasmithMeshName = MelangeID.GetValue();

	IDatasmithMeshElement* ResultMeshElement = nullptr;
	if (TSharedRef<IDatasmithMeshElement>* PreviousMesh = PolygonHashToMeshElement.Find(HashString))
	{
		ResultMeshElement = &PreviousMesh->Get();
	}
	else
	{
		TSharedPtr<IDatasmithMeshElement> MeshElement = ImportMesh(PolyObject, *DatasmithMeshName, DatasmithActorLabel);
		ResultMeshElement = MeshElement.Get();

		// Set the polygon hash as the file hash. It will be checked by Datasmith in
		// FDatasmithImporter::FilterElementsToImport to know if a mesh has changed and
		// the asset needs to be replaced during reimport
		ResultMeshElement->SetFileHash(PolygonHash);

		PolygonHashToMeshElement.Add(HashString, MeshElement.ToSharedRef());
	}

	TSharedPtr<IDatasmithMeshActorElement> MeshActorElement = FDatasmithSceneFactory::CreateMeshActor(*DatasmithActorName);
	MeshActorElement->SetLabel(*DatasmithActorLabel);
	MeshActorElement->SetStaticMeshPathName(ResultMeshElement->GetName());

	// Check if we still need to assign materials to the base mesh
	bool bMeshHasMaterialAssignments = false;
	for ( int32 SlotIndex = 0; SlotIndex < ResultMeshElement->GetMaterialSlotCount(); ++SlotIndex )
	{
		TSharedPtr<IDatasmithMaterialIDElement> SlotIDElement = ResultMeshElement->GetMaterialSlotAt(SlotIndex);
		if ( !SlotIDElement.IsValid() )
		{
			continue;
		}

		if ( ResultMeshElement->GetMaterial( SlotIDElement->GetId() ) != nullptr )
		{
			bMeshHasMaterialAssignments = true;
			break;
		}
	}

	const int32 UseColor = MelangeGetInt32(PolyObject, cineware::ID_BASEOBJECT_USECOLOR);

	// Add material overrides
	TMap<int32, FString> SlotIndexToMaterialName = GetCustomizedMaterialAssignment(DatasmithMeshName, TextureTags);
	for (const TPair<int32, FString>& Pair : SlotIndexToMaterialName)
	{
		int32 SlotIndex = Pair.Key;
		FString MaterialName = Pair.Value;

		// Pick whether we use the display color material or a texturetag material
		TSharedPtr<IDatasmithMaterialInstanceElement> TargetMaterial = nullptr;
		if (UseColor == cineware::ID_BASEOBJECT_USECOLOR_ALWAYS || UseColor == cineware::ID_BASEOBJECT_USECOLOR_LAYER)
		{
			TargetMaterial = ImportSimpleColorMaterial(PolyObject, UseColor);
		}
		else if (UseColor == cineware::ID_BASEOBJECT_USECOLOR_AUTOMATIC)
		{
			if (MaterialName.IsEmpty())
			{
				TargetMaterial = ImportSimpleColorMaterial(PolyObject, UseColor);
			}
			else
			{
				TSharedPtr<IDatasmithMaterialInstanceElement>* FoundMaterial = MaterialNameToMaterialElement.Find(MaterialName);
				if (FoundMaterial && FoundMaterial->IsValid())
				{
					TargetMaterial = *FoundMaterial;
				}
			}
		}

		// Valid material, set it as override
		if (TargetMaterial.IsValid())
		{
			MaterialName = TargetMaterial->GetName();
		}

		// We must always create and set material overrides for all found materials, as a PolygonObject imported later may
		// cause the base mesh material to be reset to unassigned (below)
		TSharedRef<IDatasmithMaterialIDElement> MaterialIDElement = FDatasmithSceneFactory::CreateMaterialId(*MaterialName);
		MaterialIDElement->SetId(SlotIndex);
		MeshActorElement->AddMaterialOverride(MaterialIDElement);

		// If we have an unassigned material, we *must* set it on the base mesh, as we can't create a material overrides to "clear" a material slot
		if (!bMeshHasMaterialAssignments || MaterialName.IsEmpty())
		{
			ResultMeshElement->SetMaterial(*MaterialName, SlotIndex);
		}
	}

	return MeshActorElement;
}

void MarkActorsAsParticlesRecursive(cineware::BaseObject* ActorObject, TSet<cineware::BaseObject*>& ParticleActors)
{
	if (ActorObject == nullptr)
	{
		return;
	}

	ParticleActors.Add(ActorObject);

	MarkActorsAsParticlesRecursive(ActorObject->GetDown(), ParticleActors);
	MarkActorsAsParticlesRecursive(ActorObject->GetNext(), ParticleActors);
}

void FDatasmithC4DImporter::MarkActorsAsParticles(cineware::BaseObject* EmitterObject, cineware::BaseObject* EmittersCache)
{
	if (EmitterObject == nullptr || EmittersCache == nullptr)
	{
		return;
	}

	// C4D only emits mesh "particles" if this "Show Objects" checkbox is checked. Else it just emits actual particles
	cineware::GeData Data;
	if (EmitterObject->GetParameter(cineware::PARTICLEOBJECT_SHOWOBJECTS, Data) && Data.GetType() == cineware::DA_LONG && Data.GetBool())
	{
		MarkActorsAsParticlesRecursive(EmittersCache->GetDown(), ParticleActors);
	}
}

namespace
{
	cineware::Float MelangeFPS = 0;

	void AddFrameValueToAnimMap(
		cineware::BaseObject* Object,
		int32 FrameNumber,
		int32 TransformVectorIndex,
		EDatasmithTransformType TransformType,
		cineware::Float FrameValue,
		cineware::Int32 MelangeTransformType,
		FVector& InitialSize,
		TMap<int32, TMap<EDatasmithTransformType, FVector>>& TransformFrames,
		TMap<EDatasmithTransformType, FVector> InitialValues
	)
	{
		TMap<EDatasmithTransformType, FVector>* FrameValues = TransformFrames.Find(FrameNumber);
		if (!FrameValues)
		{
			FrameValues = &TransformFrames.Add(FrameNumber);
		}
		FVector* TransformValues = FrameValues->Find(TransformType);
		if (!TransformValues)
		{
			TransformValues = &FrameValues->Add(TransformType);
			*TransformValues = *InitialValues.Find(TransformType);
		}
		float Value = static_cast<float>(FrameValue);
		if (TransformType == EDatasmithTransformType::Scale)
		{
			if (MelangeTransformType == 1100) //Size
			{
				//Value is the absolute size, so First key = scaling of 1.0
				if (InitialSize[TransformVectorIndex] == 0)
				{
					InitialSize[TransformVectorIndex] = Value;
					Value = 1.0;
				}
				else
				{
					Value /= (float)InitialSize[TransformVectorIndex];		// LWC_TODO: InitialSize may be doubles!
				}
			}
		}
		(*TransformValues)[TransformVectorIndex] = Value;
	}
}

void FDatasmithC4DImporter::ImportAnimations(TSharedPtr<IDatasmithActorElement> ActorElement)
{
	cineware::BaseObject* Object = *ActorElementToAnimationSources.Find(ActorElement.Get());
	cineware::Int32 ObjectType = Object->GetType();

	TMap<EDatasmithTransformType, FVector> InitialValues;
	cineware::Vector MelangeRotation = Object->GetRelRot();
	InitialValues.Add(EDatasmithTransformType::Rotation) = FVector(static_cast<float>(MelangeRotation.x), static_cast<float>(MelangeRotation.y), static_cast<float>(MelangeRotation.z));
	InitialValues.Add(EDatasmithTransformType::Translation) = MelangeVectorToFVector(Object->GetRelPos());
	InitialValues.Add(EDatasmithTransformType::Scale) = MelangeVectorToFVector(Object->GetRelScale());

	TMap<int32, TMap<EDatasmithTransformType, FVector>> TransformFrames;
	FVector InitialSize(0, 0, 0);

	// If we have AlignToSpline animations, the splines are stored with their points in world space,
	// so we must move them into the object's local space
	cineware::Matrix WorldToLocal = ~Object->GetUpMg();

	cineware::ROTATIONORDER RotationOrder = Object->GetRotationOrder();

	// Import animations on the object's tags
	for(cineware::BaseTag* Tag = Object->GetFirstTag(); Tag; Tag=Tag->GetNext())
	{
		cineware::Int32 TagType = Tag->GetType();

		if (TagType == Tcrane && ObjectType == Ocamera)
		{
			TSharedRef<FCraneCameraAttributes>* FoundAttributes = CraneCameraToAttributes.Find(Object);
			if (!FoundAttributes)
			{
				UE_LOG(LogDatasmithC4DImport, Warning, TEXT("Trying to parse animations for crane camera '%s', but it doesn't have crane camera attributes!"), *MelangeObjectName(Object));
				continue;
			}

			TMap<int32, cineware::CCurve*> CurvesByAttribute;

			cineware::BaseTime MinStartTime(FLT_MAX);
			cineware::BaseTime MaxEndTime(-FLT_MAX);

			// Get tracks for all animated properties
			for (cineware::CTrack* Track = Tag->GetFirstCTrack(); Track; Track = Track->GetNext())
			{
				cineware::DescID TrackDescID = Track->GetDescriptionID();
				int32 Depth = TrackDescID.GetDepth();
				if (Depth != 1)
				{
					continue;
				}
				int32 AttributeID = TrackDescID[0].id;

				cineware::CCurve* Curve = Track->GetCurve();
				if (!Curve || Curve->GetKeyCount() == 0)
				{
					continue;
				}

				MinStartTime = FMath::Min(MinStartTime, Curve->GetStartTime());
				MaxEndTime = FMath::Max(MaxEndTime, Curve->GetEndTime());

				CurvesByAttribute.Add(AttributeID, Curve);
			}

			// Bake every frame
			// We could get just the frames where at least one attribute has been keyed, but
			// the default is to have a sigmoid interpolation anyway, which means that the final
			// transform will almost always need to be baked frame-by-frame. We might as well
			// keep things simple
			int32 FirstFrame = MinStartTime.GetFrame(MelangeFPS);
			int32 LastFrame = MaxEndTime.GetFrame(MelangeFPS);
			for (int32 FrameNumber = FirstFrame; FrameNumber <= LastFrame; ++FrameNumber)
			{
				cineware::BaseTime FrameTime = cineware::BaseTime(MinStartTime.Get() + cineware::Float((FrameNumber-FirstFrame) * (1.0 / MelangeFPS)));

				// Construct the FCraneCameraAttributes struct for this frame
				FCraneCameraAttributes AttributesForFrame = **FoundAttributes;
				for (const TPair<int, cineware::CCurve*>& Pair : CurvesByAttribute)
				{
					const cineware::CCurve* AttributeCurve = Pair.Value;
					const int32& AttributeID = Pair.Key;
					double AttributeValue = AttributeCurve->GetValue(FrameTime);

					AttributesForFrame.SetAttributeByID(AttributeID, AttributeValue);
				}

				// Note: bCompensatePitch and bCompensateHeading will also be fetched but as of SDK version 20.0_259890
				// the actual CCurve and tag attribute seem to always have false for them, regardless of whether these
				// options are checked or not in C4D. So we restore them to what is the frame-zero value for this camera,
				// which can be fetched correctly
				AttributesForFrame.bCompensatePitch = (*FoundAttributes)->bCompensatePitch;
				AttributesForFrame.bCompensateHeading = (*FoundAttributes)->bCompensateHeading;

				FTransform TransformForFrame = CalculateCraneCameraTransform(AttributesForFrame);
				FVector Translation = TransformForFrame.GetTranslation();
				FVector RotationEuler = TransformForFrame.GetRotation().Euler();

				for (int32 Component = 0; Component < 3; ++Component)
				{
					AddFrameValueToAnimMap(
						Object,
						FrameNumber,
						Component,
						EDatasmithTransformType::Translation,
						Translation[Component],
						cineware::ID_BASEOBJECT_REL_POSITION,
						InitialSize,
						TransformFrames,
						InitialValues);

					AddFrameValueToAnimMap(
						Object,
						FrameNumber,
						Component,
						EDatasmithTransformType::Rotation,
						FMath::DegreesToRadians(RotationEuler[Component]),
						cineware::ID_BASEOBJECT_REL_ROTATION,
						InitialSize,
						TransformFrames,
						InitialValues);
				}
			}
		}
		// TODO: CraneCameras can also have an AlignToSpline tag, so that the crane camera
		// base moves along the spline. We don't support that for now
		else if (TagType == Taligntospline)
		{
			cineware::SplineObject* SplineObj = static_cast<cineware::SplineObject*>(MelangeGetLink(Tag, cineware::ALIGNTOSPLINETAG_LINK));
			if (!SplineObj)
			{
				continue;
			}

			TArray<FRichCurve>* FoundSpline = SplineCurves.Find(SplineObj);
			if (!FoundSpline)
			{
				UE_LOG(LogDatasmithC4DImport, Error, TEXT("Did not find target spline object '%s' for %s's AlignToSpline animation!"), *MelangeObjectName(SplineObj), *MelangeObjectName(Object));
				continue;
			}

			for (cineware::CTrack* Track = Tag->GetFirstCTrack(); Track; Track=Track->GetNext())
			{
				cineware::DescID TrackDescID = Track->GetDescriptionID();

				int32 Depth = TrackDescID.GetDepth();
				if (Depth != 1)
				{
					continue;
				}

				cineware::Int32 MelangeTransformType = TrackDescID[0].id;
				if (MelangeTransformType != cineware::ALIGNTOSPLINETAG_POSITION)
				{
					continue;
				}

				cineware::CCurve* Curve = Track->GetCurve();
				if (!Curve)
				{
					continue;
				}

				// We need to bake every keyframe, as we need to eval the richcurves for the spline position
				cineware::BaseTime StartTime = Curve->GetStartTime();
				cineware::BaseTime EndTime = Curve->GetEndTime();
				int32 FirstFrame = StartTime.GetFrame(MelangeFPS);
				int32 LastFrame = EndTime.GetFrame(MelangeFPS);
				for (int32 FrameNumber = FirstFrame; FrameNumber <= LastFrame; ++FrameNumber)
				{
					// Uses the timing curve to find the percentage of the spline path at which we must sample
					// (e.g. 0.0 -> start; 0.5 -> middle; 1.0 -> end)
					float Percent = (float)Curve->GetValue(cineware::BaseTime(StartTime.Get() + cineware::Float((FrameNumber-FirstFrame) * (1.0 / MelangeFPS))));

					// Target spline point in our local space
					cineware::Vector Location = WorldToLocal * cineware::Vector((*FoundSpline)[0].Eval(Percent),
																			  (*FoundSpline)[1].Eval(Percent),
																			  (*FoundSpline)[2].Eval(Percent));
					for (int32 Component = 0; Component < 3; ++Component)
					{
						float ComponentValue = (float)Location[Component];
						AddFrameValueToAnimMap(
							Object,
							FrameNumber,
							Component,
							EDatasmithTransformType::Translation,
							ComponentValue,
							cineware::ID_BASEOBJECT_REL_POSITION,
							InitialSize,
							TransformFrames,
							InitialValues);
					}
				}
			}
		}
	}

	// Get the last point in time where we have a valid key
	cineware::BaseTime MaxTime(-1.0);
	for(cineware::CTrack* Track = Object->GetFirstCTrack(); Track; Track=Track->GetNext())
	{
		cineware::DescID TrackDescID = Track->GetDescriptionID();
		if (TrackDescID.GetDepth() != 2)
		{
			continue;
		}

		if (TrackDescID[1].id != cineware::VECTOR_X && TrackDescID[1].id != cineware::VECTOR_Y && TrackDescID[1].id != cineware::VECTOR_Z)
		{
			continue;
		}

		if (cineware::CCurve* Curve = Track->GetCurve())
		{
			MaxTime = FMath::Max(MaxTime, Curve->GetEndTime());
		}
	}

	// Import animations on the object's attributes
	for(cineware::CTrack* Track = Object->GetFirstCTrack(); Track; Track=Track->GetNext())
	{
		cineware::DescID TrackDescID = Track->GetDescriptionID();
		if (TrackDescID.GetDepth() != 2)
		{
			continue;
		}

		int32 TransformVectorIndex;
		switch (TrackDescID[1].id)
		{
		case cineware::VECTOR_X: TransformVectorIndex = 0; break;
		case cineware::VECTOR_Y: TransformVectorIndex = 1; break;
		case cineware::VECTOR_Z: TransformVectorIndex = 2; break;
		default: continue;
		}

		EDatasmithTransformType TransformType;
		cineware::Int32 MelangeTransformType = TrackDescID[0].id;
		switch (MelangeTransformType)
		{
		case cineware::ID_BASEOBJECT_REL_POSITION: TransformType = EDatasmithTransformType::Translation; break;
		case cineware::ID_BASEOBJECT_REL_ROTATION: TransformType = EDatasmithTransformType::Rotation; break;
		case 1100: /*size*/
		case cineware::ID_BASEOBJECT_REL_SCALE:	  TransformType = EDatasmithTransformType::Scale; break;
		default: continue;
		}

		cineware::CCurve* Curve = Track->GetCurve();
		if (!Curve)
		{
			continue;
		}

		for (cineware::Int32 KeyIndex = 0; KeyIndex < Curve->GetKeyCount(); KeyIndex++)
		{
			cineware::CKey* CurrentKey = Curve->GetKey(KeyIndex);
			cineware::CINTERPOLATION Interpolation = CurrentKey->GetInterpolation();

			int32 FrameNumber = CurrentKey->GetTime().GetFrame(MelangeFPS);
			cineware::Float FrameValue = CurrentKey->GetValue();
			AddFrameValueToAnimMap(
				Object,
				FrameNumber,
				TransformVectorIndex,
				TransformType,
				FrameValue,
				MelangeTransformType,
				InitialSize,
				TransformFrames,
				InitialValues);

			if (KeyIndex < Curve->GetKeyCount() - 1)
			{
				//"Bake" the animation by generating a key for each frame between this Key and the next one
				cineware::CKey* NextKey = Curve->GetKey(KeyIndex+1);
				cineware::BaseTime CurrentKeyTime = CurrentKey->GetTime();
				cineware::BaseTime NextKeyTime = NextKey->GetTime();
				int32 NextKeyFrameNumber = NextKeyTime.GetFrame(MelangeFPS);
				int32 FrameCount = NextKeyFrameNumber - FrameNumber;
				cineware::Float ElapsedTime = NextKeyTime.Get() - CurrentKeyTime.Get();
				for (int32 FrameIndex = 1; FrameIndex < FrameCount; FrameIndex++)
				{
					FrameNumber++;
					FrameValue = Curve->GetValue(cineware::BaseTime(CurrentKeyTime.Get() + ((ElapsedTime / FrameCount) * FrameIndex)));
					AddFrameValueToAnimMap(
						Object,
						FrameNumber,
						TransformVectorIndex,
						TransformType,
						FrameValue,
						MelangeTransformType,
						InitialSize,
						TransformFrames,
						InitialValues);
				}
			}
		}

		// Make sure the transform frame values remain at their last valid value up until the end of the
		// animation. We use FVectors to store all three components at once, if we don't do this we will
		// incorrectly think that components whose animation curves end early have gone back to zero
		cineware::Float LastValue = Curve->GetValue(Curve->GetEndTime());
		cineware::Int32 FirstFrameToFill = Curve->GetEndTime().GetFrame(MelangeFPS) + 1;
		cineware::Int32 LastFrameToFill = MaxTime.GetFrame(MelangeFPS);
		for (cineware::Int32 Frame = FirstFrameToFill; Frame <= LastFrameToFill; ++Frame)
		{
			AddFrameValueToAnimMap(
				Object,
				Frame,
				TransformVectorIndex,
				TransformType,
				LastValue,
				MelangeTransformType,
				InitialSize,
				TransformFrames,
				InitialValues);
		}
	}

	// No tags or object attribute animations
	if (TransformFrames.Num() == 0)
	{
		return;
	}

	// Prevent actor from being optimized away
	NamesOfActorsToKeep.Add(ActorElement->GetName());

	// Add a visibility track to simulate the particle spawning and despawning, if this is a particle actor.
	// It seems like the particles have keys where they are visible: Before the first key the particles haven't
	// spawned yet, and after the last key the particles disappear.
	if (ParticleActors.Contains(Object))
	{
		int32 FirstFrameAdded = MAX_int32;
		int32 LastFrameAdded = -1;
		for (const TPair<int32, TMap<EDatasmithTransformType, FVector>>& Pair : TransformFrames)
		{
			LastFrameAdded = FMath::Max(LastFrameAdded, Pair.Key);
			FirstFrameAdded = FMath::Min(FirstFrameAdded, Pair.Key);
		}

		TSharedRef<IDatasmithVisibilityAnimationElement> VisibilityAnimation = FDatasmithSceneFactory::CreateVisibilityAnimation(ActorElement->GetName());

		// Before our first frame we should be invisible
		if (FirstFrameAdded != 0)
		{
			VisibilityAnimation->AddFrame(FDatasmithVisibilityFrameInfo(0, false));
		}

		// We're always visible during our animation
		VisibilityAnimation->AddFrame(FDatasmithVisibilityFrameInfo(FirstFrameAdded, true));
		VisibilityAnimation->AddFrame(FDatasmithVisibilityFrameInfo(LastFrameAdded, true));

		// After our last frame we should be visible, but don't add a new key if that is also the last frame of the document
		cineware::GeData Data;
		if (C4dDocument->GetParameter(cineware::DOCUMENT_MAXTIME, Data) && Data.GetType() == cineware::DA_TIME)
		{
			const cineware::BaseTime& Time = Data.GetTime();
			int32 LastDocumentFrame = Time.GetFrame(MelangeFPS);

			if (LastFrameAdded < LastDocumentFrame)
			{
				VisibilityAnimation->AddFrame(FDatasmithVisibilityFrameInfo(LastFrameAdded+1, false));
			}
		}

		LevelSequence->AddAnimation(VisibilityAnimation);
	}

	TSharedRef< IDatasmithTransformAnimationElement > Animation = FDatasmithSceneFactory::CreateTransformAnimation(ActorElement->GetName());
	for (int32 TransformTypeIndex = 0; TransformTypeIndex < 3; TransformTypeIndex++)
	{
		EDatasmithTransformType TransFormType;
		switch (TransformTypeIndex)
		{
		case 0: TransFormType = EDatasmithTransformType::Translation; break;
		case 1: TransFormType = EDatasmithTransformType::Rotation; break;
		default: TransFormType = EDatasmithTransformType::Scale;
		}

		FVector* LastValue = InitialValues.Find(TransFormType);
		for (auto& FrameValues : TransformFrames)
		{
			FVector* TransformValue = FrameValues.Value.Find(TransFormType);
			if (!TransformValue)
			{
				TransformValue = LastValue;
			}
			else
			{
				LastValue = TransformValue;
			}
			FVector ConvertedValue = *TransformValue;
			if (TransFormType == EDatasmithTransformType::Scale)
			{
				ConvertedValue = FVector(TransformValue->X, TransformValue->Z, TransformValue->Y);
			}
			else if (TransFormType == EDatasmithTransformType::Translation)
			{
				ConvertedValue = ConvertMelangeDirection(*TransformValue);
			}
			else if (TransFormType == EDatasmithTransformType::Rotation)
			{
				// Copy as we might be reusing a LastValue
				FVector3f TransformValueCopy = (FVector3f)*TransformValue;

				// If the object is in the HPB rotation order, cineware will store its euler rotation
				// as "H, P, B", basically storing the rotations as "YXZ". Lets switch it back to XYZ
				if (RotationOrder == cineware::ROTATIONORDER_HPB)
				{
					Swap(TransformValueCopy.X, TransformValueCopy.Y);
				}

				// TransformValue represents, in radians, the rotations around the C4D axes
				// XRot, YRot, ZRot are rotations around UnrealEditor axes, in the UnrealEditor CS,
				// with the sign given by Quaternion rotations (NOT Rotators)
				FQuat XRot = FQuat(FVector(1, 0, 0), -TransformValueCopy.X);
				FQuat YRot = FQuat(FVector(0, 1, 0),  TransformValueCopy.Z);
				FQuat ZRot = FQuat(FVector(0, 0, 1), -TransformValueCopy.Y);

				// Swap YRot and ZRot in the composition order, as an XYZ order in the C4D CS really means a XZY order in the UnrealEditor CS
				// This effectively converts the rotation order from the C4D CS to the UnrealEditor CS, the sign of the rotations being handled when
				// creating the FQuats
				Swap(YRot, ZRot);

				FQuat FinalQuat;
				switch (RotationOrder)
				{
				case cineware::ROTATIONORDER_XZYGLOBAL:
					FinalQuat = YRot * ZRot * XRot;
					break;
				case cineware::ROTATIONORDER_XYZGLOBAL:
					FinalQuat = ZRot * YRot * XRot;
					break;
				case cineware::ROTATIONORDER_YZXGLOBAL:
					FinalQuat = XRot * ZRot * YRot;
					break;
				case cineware::ROTATIONORDER_ZYXGLOBAL:
					FinalQuat = XRot * YRot * ZRot;
					break;
				case cineware::ROTATIONORDER_YXZGLOBAL:
					FinalQuat = ZRot * XRot * YRot;
					break;
				case cineware::ROTATIONORDER_ZXYGLOBAL:
				case cineware::ROTATIONORDER_HPB:
				default:
					FinalQuat = YRot * XRot * ZRot;
					break;
				}

				// In C4D cameras and lights shoot towards +Z, but in UnrealEditor they shoot towards +X, so fix that with a yaw
				if (Object->GetType() == Olight || Object->GetType() == Ocamera)
				{
					FinalQuat = FinalQuat * FQuat(FVector(0, 0, 1), FMath::DegreesToRadians(-90.0f));
				}

				ConvertedValue = FinalQuat.Euler();
			}
			Animation->AddFrame(TransFormType, FDatasmithTransformFrameInfo(FrameValues.Key, ConvertedValue));
		}
	}

	LevelSequence->AddAnimation(Animation);
}

void FDatasmithC4DImporter::ImportActorHierarchyAnimations(TSharedPtr<IDatasmithActorElement> ActorElement)
{
	for (int32 ChildIndex = 0; ChildIndex < ActorElement->GetChildrenCount(); ++ChildIndex)
	{
		TSharedPtr<IDatasmithActorElement> ChildActorElement = ActorElement->GetChild(ChildIndex);

		ImportAnimations(ChildActorElement);
		ImportActorHierarchyAnimations(ChildActorElement);
	}
}

FVector FDatasmithC4DImporter::GetDocumentDefaultColor()
{
	if (!DefaultDocumentColorLinear.IsSet())
	{
		const int32 DefaultColorType = MelangeGetInt32(C4dDocument, cineware::DOCUMENT_DEFAULTMATERIAL_TYPE);
		switch (DefaultColorType)
		{
		case cineware::DOCUMENT_DEFAULTMATERIAL_TYPE_WHITE: // This says "80% Gray" on the UI
			DefaultDocumentColorLinear = FVector(0.603828f, 0.603828f, 0.603828f);
			break;
		case cineware::DOCUMENT_DEFAULTMATERIAL_TYPE_USER:
			DefaultDocumentColorLinear = MelangeGetColor(C4dDocument, cineware::DOCUMENT_DEFAULTMATERIAL_COLOR);
			break;
		case cineware::DOCUMENT_DEFAULTMATERIAL_TYPE_BLUE: // Intended fall-through. Blue is the default
		default:
			DefaultDocumentColorLinear = FVector(0.099899f, 0.116971f, 0.138432f);
		}
	}

	return DefaultDocumentColorLinear.GetValue();
}

TArray<cineware::TextureTag*> FDatasmithC4DImporter::GetActiveTextureTags(const cineware::BaseObject* Object, const TArray<cineware::TextureTag*>& OrderedTextureTags)
{
	if (!Object)
	{
		return {};
	}

	TArray<cineware::BaseSelect*> OrderedSelectionTags;
	OrderedSelectionTags.Add(nullptr); // "unselected" group

	TMap<FString, cineware::BaseSelect*> SelectionTagsByName;

	// Fetch selection tags, which only affect this polygon
	// The texture tags are fetched when moving down the hierarchy, as texture tags on parents also affect children
	for (cineware::BaseTag* Tag = const_cast<cineware::BaseObject*>(Object)->GetFirstTag(); Tag; Tag = Tag->GetNext())
	{
		if (Tag->GetType() == Tpolygonselection)
		{
			FString SelectionName = MelangeGetString(Tag, cineware::POLYGONSELECTIONTAG_NAME);
			if (!SelectionName.IsEmpty())
			{
				cineware::BaseSelect* BaseSelect = static_cast<cineware::SelectionTag*>(Tag)->GetBaseSelect();
				OrderedSelectionTags.Add(BaseSelect);

				SelectionTagsByName.Add(SelectionName, BaseSelect);
			}
		}
	}

	// If we have multiple texture tags using the same selection, only the latter one will be applied
	// Order is important here: We must scan TextureTags front to back to guarantee that behavior
	TMap<cineware::BaseSelect*, cineware::TextureTag*> ActiveTextureTags;
	for (cineware::TextureTag* TextureTag : OrderedTextureTags)
	{
		cineware::BaseSelect* UsedSelectionTag = nullptr;

		FString UsedSelectionTagName = MelangeGetString(TextureTag, cineware::TEXTURETAG_RESTRICTION);
		if (!UsedSelectionTagName.IsEmpty())
		{
			if (cineware::BaseSelect** FoundSelectionTag = SelectionTagsByName.Find(UsedSelectionTagName))
			{
				UsedSelectionTag = *FoundSelectionTag;
			}
		}

		cineware::BaseList2D* TextureMaterial = TextureTag ? MelangeGetLink(TextureTag, cineware::TEXTURETAG_MATERIAL) : nullptr;

		// Note: If this texture tag is applied without a polygon selection, UsedSelectionTag will be
		// nullptr here, but that is intentional: It's how we signal the "unselected" selection group
		ActiveTextureTags.Add(UsedSelectionTag, TextureTag);
	}

	// Order is important: The polygon groups are created according to the order with which we retrieve our selection tags,
	// so the order with which we return these texture tags must match it exactly
	TArray<cineware::TextureTag*> OrderedActiveTextureTags;
	for (cineware::BaseSelect* SelectionTag : OrderedSelectionTags)
	{
		cineware::TextureTag** TextureTagForSelection = ActiveTextureTags.Find(SelectionTag);
		OrderedActiveTextureTags.Add(TextureTagForSelection ? *TextureTagForSelection : nullptr);
	}

	return OrderedActiveTextureTags;
}

void FDatasmithC4DImporter::RegisterInstancedHierarchy(cineware::BaseObject* InstanceSubObject, cineware::BaseObject* OriginalSubObject)
{
	if (!InstanceSubObject || !OriginalSubObject)
	{
		return;
	}

	InstancedSubObjectsToOriginals.Add(InstanceSubObject, OriginalSubObject);

	RegisterInstancedHierarchy(InstanceSubObject->GetDown(), OriginalSubObject->GetDown());
	RegisterInstancedHierarchy(InstanceSubObject->GetNext(), OriginalSubObject->GetNext());
}

void FDatasmithC4DImporter::RedirectInstancedAnimations()
{
	for (TPair<IDatasmithActorElement*, cineware::BaseObject*>& Entry : ActorElementToAnimationSources)
	{
		if (cineware::BaseObject** OriginalObject = InstancedSubObjectsToOriginals.Find(Entry.Value))
		{
			Entry.Value = *OriginalObject;
		}
	}
}

TSharedPtr<IDatasmithActorElement> FDatasmithC4DImporter::ImportObjectAndChildren(cineware::BaseObject* ActorObject, cineware::BaseObject* DataObject, TSharedPtr<IDatasmithActorElement> ParentActor, const cineware::Matrix& WorldTransformMatrix, const FString& InstancePath, const FString& DatasmithLabel, const TArray<cineware::TextureTag*>& TextureTags)
{
	TSharedPtr<IDatasmithActorElement> ActorElement;
	cineware::Int32 ObjectType = DataObject->GetType();
	cineware::BaseObject* ActorCache = GetBestMelangeCache(ActorObject);
	cineware::BaseObject* DataCache = GetBestMelangeCache(DataObject);
	if (!DataCache)
	{
		DataCache = ActorCache;
	}
	else if (!ActorCache)
	{
		ActorCache = DataCache;
	}

	TOptional<FString> DatasmithName = MelangeObjectID(ActorObject);
	if (!DatasmithName)
	{
		UE_LOG(LogDatasmithC4DImport, Error, TEXT("Could not get the ID of object \"%s\": %s"), *MelangeObjectName(ActorObject));
		DatasmithName = FString(TEXT("Invalid object"));
	}

	if (!InstancePath.IsEmpty())
	{
		DatasmithName = MD5FromString(InstancePath) + "_" + DatasmithName.GetValue();
	}

	cineware::Matrix NewWorldTransformMatrix = WorldTransformMatrix * ActorObject->GetMl();

	// Fetch actor layer
	FString TargetLayerName;
	bool bActorVisible = true;
	if (cineware::LayerObject* LayerObject = static_cast<cineware::LayerObject*>(MelangeGetLink(ActorObject, cineware::ID_LAYER_LINK)))
	{
		// Do not create actors from invisible layers
		// We may end up creating null actors if the actor is in an invisible layer, and even
		// continuing to import the hierarchy below. This because in C4D if the child is not
		// in the invisible layer, it can actually be visible, and we need to maintain correct transforms
		// and so on.
		// Exceptions are generators: If a cloner is in an invisible layer, the child nodes are always invisible,
		// and also if the cloner is in a visible layer, the child nodes are always visible
		bActorVisible = MelangeGetBool(LayerObject, cineware::ID_LAYER_VIEW);

		TargetLayerName = MelangeObjectName(LayerObject);
	}

	if (bActorVisible)
	{
		bool bSuccess = true;
		bool bImportCache = false;

		if(ObjectType == Oparticle)
		{
			// For particle emitters, we need to mark all the child actors, as those need to have their visibility
			// manually animated to simulate mesh particles spawning and despawning
			MarkActorsAsParticles(ActorObject, ActorCache);
		}

		switch (ObjectType)
		{
		case Ocloner:
		case Oarray:
			//Cloner(Ocloner)
			//	| -CACHE: Null(Onull)
			//	| | -Cube 2(Ocube)
			//	| | | -CACHE: Cube 2(Opolygon)
			//	| | -Cube 1(Ocube)
			//	| | | -CACHE: Cube 1(Opolygon)
			//	| | -Cube 0(Ocube)
			//	| | | -CACHE: Cube 0(Opolygon)
			//	| -Cube(Ocube)

			if (ObjectType == Ocloner && MelangeGetInt32(ActorObject, cineware::MGCLONER_VOLUMEINSTANCES_MODE) != 0)
			{
				// Render/Multi-instance cloner should be ignored
				UE_LOG(LogDatasmithC4DImport, Warning, TEXT("Render-instance or multi-instance Cloners are not supported. Actor '%s' will be ignored"), *MelangeObjectName(ActorObject));
			}
			else if (ObjectType == Oarray && MelangeGetInt32(ActorObject, cineware::ARRAYOBJECT_RENDERINSTANCES) != 0)
			{
				// Render-instance arrays should be ignored
				UE_LOG(LogDatasmithC4DImport, Warning, TEXT("Render-instance Arrays are not supported. Actor '%s' will be ignored"), *MelangeObjectName(ActorObject));
			}
			else
			{
				ActorElement = ImportNullActor(ActorObject, DatasmithName.GetValue(), DatasmithLabel);
				if (DataCache != nullptr && DataCache->GetType() == Onull && AddChildActor(ActorObject, ParentActor, NewWorldTransformMatrix, ActorElement))
				{
					ImportHierarchy(ActorCache->GetDown(), DataCache->GetDown(), ActorElement, NewWorldTransformMatrix, InstancePath, TextureTags);
					return ActorElement;
				}

				bSuccess = false;
			}

			break;

		case Oatomarray:
		case Oconnector:
			// Connector object will have as children the original objects, and its data cache will point at the polygon that results from the actual connect operation,
			// so here we skip that hierarchy and just import that polygon directly
			ActorElement = ImportNullActor(ActorObject, DatasmithName.GetValue(), DatasmithLabel);

			// This will be an empty actor, but we would like to keep it around because its the actor that receives the name of the connect object node itself,
			// while its polygon seems to randomly receive the name of one of the original objects. Keeping the hierarchy like this makes it look exactly like what is
			// shown in C4D if you make a connect object editable
			NamesOfActorsToKeep.Add(ActorElement->GetName());
			if (DataCache != nullptr && AddChildActor(ActorObject, ParentActor, NewWorldTransformMatrix, ActorElement))
			{
				ImportHierarchy(ActorCache, DataCache, ActorElement, NewWorldTransformMatrix, InstancePath, TextureTags);
				return ActorElement;
			}

			bSuccess = false;
			break;

		case Ofracture:
		case ID_MOTIONFRACTUREVORONOI:
		case Osymmetry:
		case Osds: //Sub Division Surface
		case Oboole:
			ActorElement = ImportNullActor(ActorObject, DatasmithName.GetValue() +"0"/*to be different than the cache root*/, DatasmithLabel);
			if (DataCache != nullptr && AddChildActor(ActorObject, ParentActor, NewWorldTransformMatrix, ActorElement)
				&& ImportObjectAndChildren(ActorCache, DataCache, ActorElement, NewWorldTransformMatrix, InstancePath, DatasmithLabel, TextureTags))
			{
				return ActorElement;
			}

			bSuccess = false;
			break;

		case Oinstance:
			if (cineware::BaseObject* InstanceLink = static_cast<cineware::BaseObject*>(MelangeGetLink(DataObject, cineware::INSTANCEOBJECT_LINK)))
			{
				if (TOptional<FString> ObjectID = MelangeObjectID(DataObject))
				{
					// Import the actual instance node
					ActorElement = ImportNullActor(ActorObject, DatasmithName.GetValue(), DatasmithLabel);
					NamesOfActorsToKeep.Add(ActorElement->GetName());

					if (ActorCache != nullptr)
					{
						// Import the cache manually (whatever the instance node is pointing at)
						bImportCache = false;
						ImportHierarchy(ActorCache, DataCache, ActorElement, NewWorldTransformMatrix, ObjectID.GetValue() + InstancePath, TextureTags);

						// We only want to redirect the animations on the subobjects of the original hierarchy (as these can't be interacted with through the instance,
						// so can't have user-set animations). The main Instance node can be independently animated by the user, so we don't want to redirect away from it
						RegisterInstancedHierarchy(ActorCache->GetDown(), InstanceLink->GetDown());
					}
					else
					{
						bSuccess = false;
					}
				}
				else
				{
					bSuccess = false;
				}
			}
			else
			{
				bSuccess = false;
			}
			break;

		case Ospline:
			if (cineware::SplineObject* Spline = static_cast<cineware::SplineObject*>(ActorObject))
			{
				ImportSpline(Spline);
			}
			break;

		default:
			bImportCache = true;
			break;
		}

		if (bSuccess && bImportCache && ActorCache)
		{
			ActorElement = ImportObjectAndChildren(ActorCache, DataCache, nullptr, ActorCache->GetMg(), InstancePath, DatasmithLabel, TextureTags);
		}
		else if (ObjectType == Opolygon)
		{
			cineware::PolygonObject* PolygonObject = static_cast<cineware::PolygonObject*>(DataObject);
			if (Options.bImportEmptyMesh || PolygonObject->GetPolygonCount() > 0)
			{
				TArray<cineware::TextureTag*> ActiveTextureTags = GetActiveTextureTags(PolygonObject, TextureTags);
				if (TSharedPtr<IDatasmithMeshActorElement> MeshActorElement = ImportPolygon(PolygonObject, DatasmithName.GetValue(), DatasmithLabel, ActiveTextureTags))
				{
					ActorElement = MeshActorElement;
				}
				else
				{
					bSuccess = false;
				}
			}
		}
		else if (ObjectType == Ocamera)
		{
			if (TSharedPtr<IDatasmithCameraActorElement> CameraElement = ImportCamera(DataObject, DatasmithName.GetValue(), DatasmithLabel))
			{
				ActorElement = CameraElement;
			}
			else
			{
				bSuccess = false;
			}
		}
		else if (ObjectType == Olight)
		{
			ActorElement = ImportLight(DataObject, DatasmithName.GetValue(), DatasmithLabel);
		}

		if (!bSuccess)
		{
			UE_LOG(LogDatasmithC4DImport, Error, TEXT("Could not import the object \"%s\""), *MelangeObjectName(ActorObject));
		}

	}

	if (!ActorElement.IsValid())
	{
		ActorElement = ImportNullActor(ActorObject, DatasmithName.GetValue(), DatasmithLabel);
	}

	bool bSuccessfullyAddedChildActor = true;
	if (ParentActor)
	{
		if (!AddChildActor(ActorObject, ParentActor, NewWorldTransformMatrix, ActorElement))
		{
			bSuccessfullyAddedChildActor = false;
			UE_LOG(LogDatasmithC4DImport, Error, TEXT("Could not create the actor for the object \"%s\""), *MelangeObjectName(ActorObject));
		}
	}

	// Invisible layers will not be imported, so don't use their names
	if (bActorVisible && bSuccessfullyAddedChildActor)
	{
		ActorElement->SetLayer(*TargetLayerName);
	}

	ImportHierarchy(ActorObject->GetDown(), DataObject->GetDown(), ActorElement, NewWorldTransformMatrix, InstancePath, TextureTags);

	return ActorElement;
}

void FDatasmithC4DImporter::ImportHierarchy(cineware::BaseObject* ActorObject, cineware::BaseObject* DataObject, TSharedPtr<IDatasmithActorElement> ParentActor, const cineware::Matrix& WorldTransformMatrix, const FString& InstancePath, const TArray<cineware::TextureTag*>& TextureTags)
{
	while (ActorObject || DataObject)
	{
		if (!DataObject)
		{
			DataObject = ActorObject;
		}
		else if (!ActorObject)
		{
			ActorObject = DataObject;
		}

		// Reset this for every child as texture tags only propagate down, not between siblings
		TArray<cineware::TextureTag*> TextureTagsDown = TextureTags;

		bool SkipObject = false;
		for (cineware::BaseTag* Tag = ActorObject->GetFirstTag(); Tag; Tag = Tag->GetNext())
		{
			cineware::Int32 TagType = Tag->GetType();
			if (TagType == Tannotation)
			{
				FString AnnotationLabel = MelangeGetString(Tag, 10014);
				if (AnnotationLabel.Compare("EXCLUDE", ESearchCase::IgnoreCase) == 0)
				{
					SkipObject = true;
					break;
				}
			}
			else if (TagType == Ttexture)
			{
				TextureTagsDown.Add(static_cast<cineware::TextureTag*>(Tag));
			}
		}

		if (!SkipObject)
		{
			FString DatasmithLabel = FDatasmithUtils::SanitizeObjectName(MelangeObjectName(ActorObject));
			ImportObjectAndChildren(ActorObject, DataObject, ParentActor, WorldTransformMatrix, InstancePath, DatasmithLabel, TextureTagsDown);
		}

		ActorObject = ActorObject->GetNext();
		DataObject = DataObject->GetNext();
	}
}

TSharedPtr<IDatasmithMeshElement> FDatasmithC4DImporter::ImportMesh(cineware::PolygonObject* PolyObject, const FString& DatasmithMeshName, const FString& DatasmithLabel)
{
	cineware::Int32 PointCount = PolyObject->GetPointCount();
	cineware::Int32 PolygonCount = PolyObject->GetPolygonCount();

	const cineware::Vector* Points = PolyObject->GetPointR();
	const cineware::CPolygon* Polygons = PolyObject->GetPolygonR();

	// Get vertex normals
	cineware::Vector32* Normals = nullptr;
	if (PolyObject->GetTag(Tphong))
	{
		Normals = PolyObject->CreatePhongNormals();
	}

	// Collect all UV channels and material slot information for this PolygonObject
	TArray<cineware::ConstUVWHandle> UVWTagsData;
	TArray<cineware::BaseSelect*> SelectionTags;
	SelectionTags.Add(nullptr); // The "unselected" group

	for (cineware::BaseTag* Tag = PolyObject->GetFirstTag(); Tag; Tag = Tag->GetNext())
	{
		cineware::Int32 TagType = Tag->GetType();
		if (TagType == Tuvw)
		{
			cineware::UVWTag* UVWTag = static_cast<cineware::UVWTag*>(Tag);
			if (UVWTag->GetDataCount() == PolygonCount)
			{
				UVWTagsData.Add(UVWTag->GetDataAddressR());
			}
			else
			{
				return TSharedPtr<IDatasmithMeshElement>();
			}
		}
		else if (TagType == Tpolygonselection)
		{
			FString SelectionName = MelangeGetString(Tag, cineware::POLYGONSELECTIONTAG_NAME);
			if (!SelectionName.IsEmpty())
			{
				SelectionTags.Add(static_cast<cineware::SelectionTag*>(Tag)->GetBaseSelect());
			}
		}
	}

	if (UVWTagsData.Num() > MAX_STATIC_TEXCOORDS-1)
	{
		UE_LOG(LogDatasmithC4DImport, Error, TEXT("Mesh '%s' has %d UV channels! Only the first %d will be used"), *DatasmithLabel, MAX_STATIC_TEXCOORDS-1, UVWTagsData.Num());
		UVWTagsData.SetNum(MAX_STATIC_TEXCOORDS-1);
	}

	int32 NumSlots = SelectionTags.Num();

	// Create MeshDescription
	FMeshDescription MeshDescription;
	DatasmithMeshHelper::PrepareAttributeForStaticMesh(MeshDescription);
	MeshDescription.Empty();

	FStaticMeshAttributes StaticMeshAttributes(MeshDescription);
	TVertexAttributesRef<FVector3f> VertexPositions = StaticMeshAttributes.GetVertexPositions();
	TVertexInstanceAttributesRef<FVector3f> VertexInstanceNormals = StaticMeshAttributes.GetVertexInstanceNormals();
	TVertexInstanceAttributesRef<FVector2f> VertexInstanceUVs = StaticMeshAttributes.GetVertexInstanceUVs();
	TPolygonGroupAttributesRef<FName> PolygonGroupImportedMaterialSlotNames = StaticMeshAttributes.GetPolygonGroupMaterialSlotNames();

	// Reserve space for attributes. These might not be enough as some of these polygons might be quads or n-gons, but its better than nothing
	MeshDescription.ReserveNewVertices(PointCount);
	MeshDescription.ReserveNewVertexInstances(PolygonCount);
	MeshDescription.ReserveNewEdges(PolygonCount);
	MeshDescription.ReserveNewPolygons(PolygonCount);
	MeshDescription.ReserveNewPolygonGroups(NumSlots);

	// At least one UV set must exist.
	int32 UVChannelCount = UVWTagsData.Num();
	VertexInstanceUVs.SetNumChannels(FMath::Max(1, UVChannelCount));

	// Vertices
	for (int32 PointIndex = 0; PointIndex < PointCount; ++PointIndex)
	{
		FVertexID NewVertexID = MeshDescription.CreateVertex();
		// We count on this check when creating polygons
		check(NewVertexID.GetValue() == PointIndex);

		VertexPositions[NewVertexID] = (FVector3f)ConvertMelangePosition(Points[PointIndex]);
	}

	// Create one material slot per polygon selection tag (including the "unselected" group)
	for (int32 SlotIndex = 0; SlotIndex < NumSlots; ++SlotIndex)
	{
		FPolygonGroupID PolyGroupId = MeshDescription.CreatePolygonGroup();
		PolygonGroupImportedMaterialSlotNames[PolyGroupId] = DatasmithMeshHelper::DefaultSlotName(SlotIndex);
	}

	// Vertex indices in a quad or a triangle
	TArray<int32> QuadIndexOffsets = { 0, 1, 3, 1, 2, 3 };
	TArray<int32> TriangleIndexOffsets = { 0, 1, 2 };
	TArray<int32>* IndexOffsets;

	// We have to pass 3 instance IDs at a time to CreatePolygon, so we must copy
	TArray<FVertexInstanceID> IDsCopy;
	IDsCopy.SetNumUninitialized(3);
	TArray<FVector> QuadNormals;
	QuadNormals.SetNumZeroed(4);
	TArray<FVector2f> QuadUVs;
	QuadUVs.SetNumZeroed(4);

	// Used to check for degenerate triangles
	TArray<FVertexID> TriangleVertices;
	TriangleVertices.SetNumZeroed(3);
	TArray<FVector> TriangleVertexPositions;
	TriangleVertexPositions.SetNumZeroed(3);

	// Create polygons
	for (int32 PolygonIndex = 0; PolygonIndex < PolygonCount; ++PolygonIndex)
	{
		const cineware::CPolygon& Polygon = Polygons[PolygonIndex];

		// Check if we're a triangle or a quad
		if (Polygon.c == Polygon.d)
		{
			IndexOffsets = &TriangleIndexOffsets;
		}
		else
		{
			IndexOffsets = &QuadIndexOffsets;
		}

		// Get which vertices we'll use for this polygon
		TArray<FVertexID> VerticesForPolygon;
		for ( int32 VertexIndexOffset : *IndexOffsets )
		{
			VerticesForPolygon.Emplace( Polygon[ VertexIndexOffset ] );
		}

		// Create vertex instances for valid triangles
		TArray<FVertexInstanceID> VertexInstances;
		for ( int32 TriangleIndex = 0; TriangleIndex < VerticesForPolygon.Num() / 3; ++TriangleIndex )
		{
			for ( int32 VertexIndex = 0; VertexIndex < 3; ++VertexIndex )
			{
				FVertexID VertID = VerticesForPolygon[ TriangleIndex * 3 + VertexIndex ];

				TriangleVertices[ VertexIndex ] = VertID;
				TriangleVertexPositions[ VertexIndex ] = (FVector)VertexPositions[ VertID ];
			}

			// Check if those vertices lead to degenerate triangles first, to prevent us from ever adding unused data to the MeshDescription
			FVector RawNormal = ( ( TriangleVertexPositions[ 1 ] - TriangleVertexPositions[ 2 ] ) ^ ( TriangleVertexPositions[ 0 ] - TriangleVertexPositions[ 2 ] ) );
			if ( RawNormal.SizeSquared() < UE_SMALL_NUMBER )
			{
				continue;
			}

			// Valid triangle, create vertex instances for it
			for ( const FVertexID VertID : TriangleVertices )
			{
				VertexInstances.Add( MeshDescription.CreateVertexInstance( VertID ) );
			}
		}

		// Fetch cineware polygon normals (always 4, even if triangle)
		if (Normals)
		{
			for (int32 VertexIndex = 0; VertexIndex < 4; ++VertexIndex)
			{
				QuadNormals[VertexIndex] = ConvertMelangeDirection(Normals[PolygonIndex * 4 + VertexIndex]);
			}
			// Set normals
			for (int32 VertexCount = 0; VertexCount < VertexInstances.Num(); ++VertexCount)
			{
				FVertexInstanceID& VertInstanceID = VertexInstances[VertexCount];
				int32 VertexIDInQuad = (*IndexOffsets)[VertexCount];

				VertexInstanceNormals.Set(VertInstanceID, (FVector3f)QuadNormals[VertexIDInQuad]);
			}
		}

		// UVs
		for (int32 ChannelIndex = 0; ChannelIndex < UVChannelCount; ++ChannelIndex)
		{
			cineware::ConstUVWHandle UVWTagData = UVWTagsData[ChannelIndex];
			cineware::UVWStruct UVWStruct;
			cineware::UVWTag::Get(UVWTagData, PolygonIndex, UVWStruct);
			cineware::Vector* UVs = &UVWStruct.a;

			// Fetch cineware UVs
			for (int32 VertexIndex = 0; VertexIndex < 4; ++VertexIndex)
			{
<<<<<<< HEAD
				melange::Vector& PointUVs = UVs[VertexIndex];
=======
				cineware::Vector& PointUVs = UVs[VertexIndex];
>>>>>>> d731a049
				FVector2f& UnrealUVs = QuadUVs[VertexIndex];

				if (PointUVs.z != 0.0f && PointUVs.z != 1.0f)
				{
					UnrealUVs.X = static_cast<float>(PointUVs.x / PointUVs.z);
					UnrealUVs.Y = static_cast<float>(PointUVs.y / PointUVs.z);
				}
				else
				{
					UnrealUVs.X = static_cast<float>(PointUVs.x);
					UnrealUVs.Y = static_cast<float>(PointUVs.y);
				}

				if (UnrealUVs.ContainsNaN())
				{
					UnrealUVs.Set(0, 0);
				}
			}
			// Set UVs
			for (int32 VertexCount = 0; VertexCount < VertexInstances.Num(); ++VertexCount)
			{
				FVertexInstanceID& VertInstanceID = VertexInstances[VertexCount];
				int32 VertexIDInQuad = (*IndexOffsets)[VertexCount];

				VertexInstanceUVs.Set(VertInstanceID, ChannelIndex, QuadUVs[VertexIDInQuad]);
			}
		}

		// Find which selection tag (and so which material slot and polygon group) we belong to.
		// Note that if we don't find any we end up in SlotIndex 0, which is the "unselected" group.
		// Also note that we already receive just one texture tag per selection
		int32 SlotIndex = NumSlots - 1;
		for (; SlotIndex > 0; --SlotIndex)
		{
			cineware::BaseSelect* SelectionTag = SelectionTags[SlotIndex];

			if (SelectionTag && SelectionTag->IsSelected(PolygonIndex))
			{
				break;
			}
		}

		// Create a triangle for each 3 vertex instance IDs we have
		for (int32 TriangleIndex = 0; TriangleIndex < VertexInstances.Num() / 3; ++TriangleIndex)
		{
			FMemory::Memcpy(IDsCopy.GetData(), VertexInstances.GetData() + TriangleIndex * 3, sizeof(FVertexInstanceID) * 3);

			// Invert winding order for triangles
			IDsCopy.Swap(0, 2);

			const FPolygonID NewPolygonID = MeshDescription.CreatePolygon(FPolygonGroupID(SlotIndex), IDsCopy);

			// Fill in the polygon's Triangles - this won't actually do any polygon triangulation as we always give it triangles
			MeshDescription.ComputePolygonTriangulation(NewPolygonID);
		}
	}

	int32 NumPolygons = MeshDescription.Polygons().Num();
	TArray<uint32> ZeroedFaceSmoothingMask;
	ZeroedFaceSmoothingMask.SetNumZeroed(NumPolygons);
	FStaticMeshOperations::ConvertSmoothGroupToHardEdges(ZeroedFaceSmoothingMask, MeshDescription);

	if (Normals)
	{
		cineware::DeleteMem(Normals);
	}

	TSharedRef<IDatasmithMeshElement> MeshElement = FDatasmithSceneFactory::CreateMesh(*DatasmithMeshName);
	MeshElement->SetLabel(*DatasmithLabel);

	MeshElementToMeshDescription.Add(&MeshElement.Get(), MoveTemp(MeshDescription));

	DatasmithScene->AddMesh(MeshElement);
	return MeshElement;
}

void FDatasmithC4DImporter::GetGeometriesForMeshElementAndRelease(const TSharedRef<IDatasmithMeshElement> MeshElement, TArray<FMeshDescription>& OutMeshDescriptions)
{
	if (FMeshDescription* MeshDesc = MeshElementToMeshDescription.Find(&MeshElement.Get()))
	{
		OutMeshDescriptions.Add(MoveTemp(*MeshDesc));
	}
}

TSharedPtr<IDatasmithLevelSequenceElement> FDatasmithC4DImporter::GetLevelSequence()
{
	return LevelSequence;
}

bool FDatasmithC4DImporter::OpenFile(const FString& InFilename)
{
	SCOPE_CYCLE_COUNTER(STAT_C4DImporter_LoadFile)

	using namespace cineware;

	if (!FPaths::FileExists(InFilename))
	{
		return false;
	}

	C4dDocument = NewObj(BaseDocument);
	if (C4dDocument == nullptr)
	{
		return false;
	}

	HyperFile *C4Dfile = NewObj(HyperFile);
	if (!C4Dfile)
	{
		DeleteObj(C4dDocument);
		return false;
	}

	if (C4Dfile->Open(DOC_IDENT, TCHAR_TO_ANSI(*InFilename), FILEOPEN_READ))
	{
		// Extra nullptr check because static analysis tool doesn't understand that this was already checked
		bool bSuccess = C4dDocument != nullptr && C4dDocument->ReadObject(C4Dfile, true);

		int64 LastPos = static_cast<int64>(C4Dfile->GetPosition());
		int64 Length = static_cast<int64>(C4Dfile->GetLength());
		int64 Version = static_cast<int64>(C4Dfile->GetFileVersion());
		FILEERROR Error = C4Dfile->GetError();

		if (bSuccess)
		{
			UE_LOG(LogDatasmithC4DImport, Log, TEXT("Melange SDK successfully read the file '%s' (read %ld out of %ld bytes, version %ld)"), *InFilename, LastPos, Length, Version);
		}
		else
		{
			UE_LOG(LogDatasmithC4DImport, Warning, TEXT("Melange SDK did not read the entire file '%s' (read %ld out of %ld bytes, version %ld, error code: %d). Imported scene may contain errors or missing data."), *InFilename, LastPos, Length, Version, Error);
		}
	}
	else
	{
		UE_LOG(LogDatasmithC4DImport, Error, TEXT("Cannot open file '%s'"), *InFilename);
		DeleteObj(C4Dfile);
		DeleteObj(C4dDocument);
		return false;
	}

	C4dDocumentFilename = InFilename;

	C4Dfile->Close();
	DeleteObj(C4Dfile);

	if (C4dDocument != nullptr && !C4dDocument->HasCaches())
	{
		FText ErrorMsg = FText::Format(LOCTEXT("C4DNotSavedForMelange", "The file '{0}' was not saved for Melange."), FText::FromString(C4dDocumentFilename));
		UE_LOG(LogDatasmithC4DImport, Warning, TEXT("%s"), *ErrorMsg.ToString());

		FNotificationInfo NotificationInfo(ErrorMsg);
		NotificationInfo.ExpireDuration = 5.0f;
		FSlateNotificationManager::Get().AddNotification(NotificationInfo);
	}

	return true;
}

cineware::BaseObject* FDatasmithC4DImporter::FindMelangeObject(const FString& SearchObjectID, cineware::BaseObject* Object)
{
	cineware::BaseObject* FoundObject = nullptr;

	while (Object && !FoundObject)
	{
		if (TOptional<FString> ObjectID = MelangeObjectID(Object))
		{
			if (ObjectID.GetValue() == SearchObjectID)
			{
				FoundObject = Object;
				break;
			}
		}
		else
		{
			//The object is invalid or we could not find its ID.
			break;
		}

		FoundObject = FindMelangeObject(SearchObjectID, Object->GetDown());
		Object = Object->GetNext();
	}

	return FoundObject;
}

cineware::BaseObject* FDatasmithC4DImporter::GoToMelangeHierarchyPosition(cineware::BaseObject* Object, const FString& HierarchyPosition)
{
	if (Object)
	{
		int32 SeparatorIndex = 0;
		bool SeparatorFound = HierarchyPosition.FindChar('_', SeparatorIndex);
		int32 IndexFromRoot = FCString::Atoi(SeparatorFound ? *HierarchyPosition.Left(SeparatorIndex) : *HierarchyPosition);
		while (Object && IndexFromRoot > 0)
		{
			Object = Object->GetNext();
			IndexFromRoot--;
		}

		if (SeparatorFound && HierarchyPosition.Len() > SeparatorIndex + 1)
		{
			FString NextHierarchyPosition = HierarchyPosition.Right(HierarchyPosition.Len() - SeparatorIndex - 1);
			if (NextHierarchyPosition.Left(2) == "C_")
			{
				Object = GoToMelangeHierarchyPosition(GetBestMelangeCache(Object), NextHierarchyPosition.Right(NextHierarchyPosition.Len() - 2));
			}
			else
			{
				Object = GoToMelangeHierarchyPosition(Object->GetDown(), NextHierarchyPosition);
			}
		}
	}
	return Object;
}

bool FDatasmithC4DImporter::ProcessScene()
{
	// Cinema 4D Document settings
	MelangeFPS = static_cast<cineware::Float>(MelangeGetInt32(C4dDocument, cineware::DOCUMENT_FPS));
	if(MelangeFPS == 0.0f)
	{
		UE_LOG(LogDatasmithC4DImport, Error, TEXT("DOCUMENT_FPS not found"));
		return false;
	}
	MelangeColorProfile = MelangeGetInt32(C4dDocument, cineware::DOCUMENT_COLORPROFILE);
	cineware::RenderData* RenderData = C4dDocument->GetActiveRenderData();
	if (!RenderData)
	{
		UE_LOG(LogDatasmithC4DImport, Error, TEXT("Active Render Data not found"));
		return false;
	}

	// Materials
	ImportedTextures.Empty();
	if (!ImportMaterialHierarchy(C4dDocument->GetFirstMaterial()))
	{
		return false;
	}
	ImportedTextures.Empty();

	// Actors
	// Need a RootActor for RemoveEmptyActors and to make AddChildActor agnostic to actor hierarchy level
	TSharedPtr<IDatasmithActorElement> RootActor = FDatasmithSceneFactory::CreateActor(TEXT("RootActor"));
	DatasmithScene->AddActor(RootActor);
	TArray<cineware::TextureTag*> TextureTags;
	ImportHierarchy(C4dDocument->GetFirstObject(), C4dDocument->GetFirstObject(), RootActor, cineware::Matrix(), "", TextureTags);

	// Animations
	LevelSequence = FDatasmithSceneFactory::CreateLevelSequence(DatasmithScene->GetName());
	LevelSequence->SetFrameRate(static_cast<float>(MelangeFPS));
	DatasmithScene->AddLevelSequence(LevelSequence.ToSharedRef());
	RedirectInstancedAnimations();
	ImportActorHierarchyAnimations(RootActor);

	// Processing
	FC4DImporterImpl::KeepParentsOfAnimatedNodes(RootActor, NamesOfActorsToKeep);
	FC4DImporterImpl::RemoveEmptyActors(DatasmithScene, NamesOfActorsToKeep);
	DatasmithScene->RemoveActor(RootActor, EDatasmithActorRemovalRule::KeepChildrenAndKeepRelativeTransform);

#if WITH_EDITOR
	if (Options.bExportToUDatasmith)
	{
		SceneExporterRef = TSharedRef<FDatasmithSceneExporter>(new FDatasmithSceneExporter);
		SceneExporterRef->PreExport();
		FString SceneName = FDatasmithUtils::SanitizeFileName(FDatasmithUtils::SanitizeObjectName(FPaths::GetBaseFilename(C4dDocumentFilename)));
		SceneExporterRef->SetName(*SceneName);
		SceneExporterRef->SetOutputPath(*FPaths::GetPath(C4dDocumentFilename));
		SceneExporterRef->Export(DatasmithScene);
	}
#endif //WITH_EDITOR

	return true;
}

void FDatasmithC4DImporter::UnloadScene()
{
	DeleteObj(C4dDocument);
}

// Traverse the LayerObject hierarchy adding visible layer names to VisibleLayers
void RecursivelyParseLayers(cineware::LayerObject* CurrentLayer, TSet<FName>& VisibleLayers)
{
	if (CurrentLayer == nullptr)
	{
		return;
	}

	FString Name = MelangeObjectName(CurrentLayer);

	cineware::GeData Data;
	if (MelangeGetBool(CurrentLayer, cineware::ID_LAYER_VIEW))
	{
		VisibleLayers.Add(FName(*Name));
	}

	RecursivelyParseLayers(CurrentLayer->GetDown(), VisibleLayers);
	RecursivelyParseLayers(CurrentLayer->GetNext(), VisibleLayers);
}

#undef LOCTEXT_NAMESPACE

#endif //_MELANGE_SDK_<|MERGE_RESOLUTION|>--- conflicted
+++ resolved
@@ -1001,11 +1001,7 @@
 	}
 
 	// Color
-<<<<<<< HEAD
-	FLinearColor Color = FLinearColor(MelangeGetColor(InC4DLightPtr, melange::LIGHT_COLOR));
-=======
 	FLinearColor Color = FLinearColor(MelangeGetColor(InC4DLightPtr, cineware::LIGHT_COLOR));
->>>>>>> d731a049
 
 	// Temperature
 	bool bUseTemperature = MelangeGetBool(InC4DLightPtr, cineware::LIGHT_TEMPERATURE);
@@ -1277,11 +1273,7 @@
 	AddBoolToMaterial(MaterialPtr, TEXT("Use_Color"), bUseColor);
 	if (bUseColor)
 	{
-<<<<<<< HEAD
-		FLinearColor Color = FLinearColor(MelangeGetLayerColor(InC4DMaterialPtr, melange::MATERIAL_COLOR_COLOR, melange::MATERIAL_COLOR_BRIGHTNESS));
-=======
 		FLinearColor Color = FLinearColor(MelangeGetLayerColor(InC4DMaterialPtr, cineware::MATERIAL_COLOR_COLOR, cineware::MATERIAL_COLOR_BRIGHTNESS));
->>>>>>> d731a049
 		AddColorToMaterial(MaterialPtr, TEXT("Color"), Color);
 
 		cineware::BaseList2D* MaterialShader = MelangeGetLink(InC4DMaterialPtr, cineware::MATERIAL_COLOR_SHADER);
@@ -1326,11 +1318,7 @@
 		float EmissiveGlowStrength = MelangeGetFloat(InC4DMaterialPtr, cineware::MATERIAL_LUMINANCE_BRIGHTNESS);
 		AddFloatToMaterial(MaterialPtr, TEXT("Emissive_Glow_Strength"), EmissiveGlowStrength);
 
-<<<<<<< HEAD
-		FLinearColor EmissiveColor = FLinearColor(MelangeGetColor(InC4DMaterialPtr, melange::MATERIAL_LUMINANCE_COLOR));
-=======
 		FLinearColor EmissiveColor = FLinearColor(MelangeGetColor(InC4DMaterialPtr, cineware::MATERIAL_LUMINANCE_COLOR));
->>>>>>> d731a049
 		AddColorToMaterial(MaterialPtr, TEXT("Emissive_Color"), EmissiveColor);
 
 		cineware::BaseList2D* LuminanceShader = MelangeGetLink(InC4DMaterialPtr, cineware::MATERIAL_LUMINANCE_SHADER);
@@ -1368,13 +1356,8 @@
 		}
 		else
 		{
-<<<<<<< HEAD
-			float BrightnessValue = MelangeGetFloat(InC4DMaterialPtr, melange::MATERIAL_TRANSPARENCY_BRIGHTNESS);
-			FVector3f TransparencyColor = (FVector3f)MelangeGetVector(InC4DMaterialPtr, melange::MATERIAL_TRANSPARENCY_COLOR);
-=======
 			float BrightnessValue = MelangeGetFloat(InC4DMaterialPtr, cineware::MATERIAL_TRANSPARENCY_BRIGHTNESS);
 			FVector3f TransparencyColor = (FVector3f)MelangeGetVector(InC4DMaterialPtr, cineware::MATERIAL_TRANSPARENCY_COLOR);
->>>>>>> d731a049
 
 			// In Cinema4D Transparency Color seems to be used just as another multiplier for the opacity, not as an actual color
 			AddFloatToMaterial(MaterialPtr, TEXT("Transparency_Amount"), BrightnessValue * TransparencyColor.X * TransparencyColor.Y * TransparencyColor.Z);
@@ -2962,11 +2945,7 @@
 			// Fetch cineware UVs
 			for (int32 VertexIndex = 0; VertexIndex < 4; ++VertexIndex)
 			{
-<<<<<<< HEAD
-				melange::Vector& PointUVs = UVs[VertexIndex];
-=======
 				cineware::Vector& PointUVs = UVs[VertexIndex];
->>>>>>> d731a049
 				FVector2f& UnrealUVs = QuadUVs[VertexIndex];
 
 				if (PointUVs.z != 0.0f && PointUVs.z != 1.0f)
