--- conflicted
+++ resolved
@@ -744,15 +744,11 @@
 	if (!bExtracted)
 	{
 		UE_LOG(LogDatasmithC4DImport, Warning, TEXT("Actor %ls (%ls) has some zero scaling"), Actor->GetName(), Actor->GetLabel());
-<<<<<<< HEAD
-		return false;
-=======
 
 		// extractAndRemoveScalingAndShear may have partially written to these vectors, so we need to
 		// reset them here to make sure they're valid for code below
 		Scale = Imath::Vec3<float>(1.0f, 1.0f, 1.0f);
 		Shear = Imath::Vec3<float>(0.0f, 0.0f, 0.0f);
->>>>>>> 69668ad9
 	}
 
 	// Initialize a rotation quaternion with the rotation matrix.
