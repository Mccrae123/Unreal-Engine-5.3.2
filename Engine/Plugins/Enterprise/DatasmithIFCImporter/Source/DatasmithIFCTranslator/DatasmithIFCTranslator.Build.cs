// Copyright Epic Games, Inc. All Rights Reserved.

using UnrealBuildTool;
using System;
using System.IO;

namespace UnrealBuildTool.Rules
{
	public class DatasmithIFCTranslator : ModuleRules
	{
		public DatasmithIFCTranslator(ReadOnlyTargetRules Target) : base(Target)
		{
			PrivateDependencyModuleNames.AddRange(
				new string[]
				{
					"Analytics",
					"CoreUObject",
					"DatasmithCore",
					"Engine",
					"Json",
					"MeshDescription",
					"Projects",
					"RawMesh",
					"Slate",
					"SlateCore",
					"StaticMeshDescription",
					"XmlParser",
				}
			);

			if (Target.Type == TargetType.Editor)
			{
				PrivateDependencyModuleNames.Add("MessageLog");
			}

			string IfcEngineDir = Path.Combine(PluginDirectory, "Source", "ThirdParty", "NotForLicensees", "ifcengine");
			if (Directory.Exists(IfcEngineDir))
			{
				PrivateDependencyModuleNames.AddRange(
					new string[]
					{
						"IFCEngine",
					}
				);
			}

			PublicDependencyModuleNames.AddRange(
<<<<<<< HEAD
                new string[]
                {
                    "DatasmithContent",
                    "DatasmithImporter"
                }
            );
=======
				new string[]
				{
					"Core",
					"DatasmithContent",
					"DatasmithTranslator"
				}
			);
>>>>>>> 90fae962

			if (Target.Platform == UnrealTargetPlatform.Win64)
			{
				RuntimeDependencies.Add("$(EngineDir)/Plugins/Enterprise/DatasmithIFCImporter/Binaries/Win64/ifcengine.dll");
<<<<<<< HEAD
			}
=======
				PublicDelayLoadDLLs.Add("ifcengine.dll");
			}

			RuntimeDependencies.Add(@"$(EngineDir)\Plugins\Enterprise\DatasmithIFCImporter\Resources\IFC\IFC2X3_TC1.exp");
			RuntimeDependencies.Add(@"$(EngineDir)\Plugins\Enterprise\DatasmithIFCImporter\Resources\IFC\IFC2X3-Settings.xml");
			RuntimeDependencies.Add(@"$(EngineDir)\Plugins\Enterprise\DatasmithIFCImporter\Resources\IFC\IFC4.exp");
			RuntimeDependencies.Add(@"$(EngineDir)\Plugins\Enterprise\DatasmithIFCImporter\Resources\IFC\IFC4_ADD2.exp");
			RuntimeDependencies.Add(@"$(EngineDir)\Plugins\Enterprise\DatasmithIFCImporter\Resources\IFC\IFC4-Settings.xml");
			RuntimeDependencies.Add(@"$(EngineDir)\Plugins\Enterprise\DatasmithIFCImporter\Resources\IFC\IFC4x1_FINAL.exp");
>>>>>>> 90fae962
		}
	}
}<|MERGE_RESOLUTION|>--- conflicted
+++ resolved
@@ -45,14 +45,6 @@
 			}
 
 			PublicDependencyModuleNames.AddRange(
-<<<<<<< HEAD
-                new string[]
-                {
-                    "DatasmithContent",
-                    "DatasmithImporter"
-                }
-            );
-=======
 				new string[]
 				{
 					"Core",
@@ -60,14 +52,10 @@
 					"DatasmithTranslator"
 				}
 			);
->>>>>>> 90fae962
 
 			if (Target.Platform == UnrealTargetPlatform.Win64)
 			{
 				RuntimeDependencies.Add("$(EngineDir)/Plugins/Enterprise/DatasmithIFCImporter/Binaries/Win64/ifcengine.dll");
-<<<<<<< HEAD
-			}
-=======
 				PublicDelayLoadDLLs.Add("ifcengine.dll");
 			}
 
@@ -77,7 +65,6 @@
 			RuntimeDependencies.Add(@"$(EngineDir)\Plugins\Enterprise\DatasmithIFCImporter\Resources\IFC\IFC4_ADD2.exp");
 			RuntimeDependencies.Add(@"$(EngineDir)\Plugins\Enterprise\DatasmithIFCImporter\Resources\IFC\IFC4-Settings.xml");
 			RuntimeDependencies.Add(@"$(EngineDir)\Plugins\Enterprise\DatasmithIFCImporter\Resources\IFC\IFC4x1_FINAL.exp");
->>>>>>> 90fae962
 		}
 	}
 }