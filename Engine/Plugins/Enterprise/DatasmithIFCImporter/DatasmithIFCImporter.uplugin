{
	"FileVersion": 3,
	"Version": 1.0,
	"VersionName": "1.0",
	"FriendlyName": "Datasmith IFC Importer",
	"Description": "An importer for IFC 3D geometry.",
	"Category": "Importers",
	"CreatedBy": "Epic Games, Inc.",
	"CreatedByURL": "http://epicgames.com",
	"EnabledByDefault": false,
	"CanContainContent": false,
	"IsBetaVersion": false,
	"SupportedTargetPlatforms": [
		"Win64"
	],
	"Modules": [
		{
			"Name": "DatasmithIFCTranslator",
			"Type": "Editor",
<<<<<<< HEAD
			"WhitelistPlatforms": [
=======
			"PlatformAllowList": [
>>>>>>> 6bbb88c8
				"Win64"
			]
		}
	],
	"Plugins": [
		{
			"Name": "DatasmithImporter",
			"Enabled": true
		}
	]
}<|MERGE_RESOLUTION|>--- conflicted
+++ resolved
@@ -17,11 +17,7 @@
 		{
 			"Name": "DatasmithIFCTranslator",
 			"Type": "Editor",
-<<<<<<< HEAD
-			"WhitelistPlatforms": [
-=======
 			"PlatformAllowList": [
->>>>>>> 6bbb88c8
 				"Win64"
 			]
 		}
