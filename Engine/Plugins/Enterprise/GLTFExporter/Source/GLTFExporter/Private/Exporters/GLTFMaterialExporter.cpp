// Copyright Epic Games, Inc. All Rights Reserved.

#include "Exporters/GLTFMaterialExporter.h"
#include "Exporters/GLTFExporterUtilities.h"
#include "Builders/GLTFContainerBuilder.h"
#include "Engine/StaticMesh.h"
#include "Materials/MaterialInterface.h"
#include "UObject/ConstructorHelpers.h"

#include UE_INLINE_GENERATED_CPP_BY_NAME(GLTFMaterialExporter)

UGLTFMaterialExporter::UGLTFMaterialExporter(const FObjectInitializer& ObjectInitializer)
	: Super(ObjectInitializer)
{
	SupportedClass = UMaterialInterface::StaticClass();
<<<<<<< HEAD

	 // TODO: remove UGLTFMaterialExporter::DefaultPreviewMesh in 5.2 since it's no longer in use.
=======
>>>>>>> 74d0b334
}

bool UGLTFMaterialExporter::AddObject(FGLTFContainerBuilder& Builder, const UObject* Object)
{
	const UMaterialInterface* Material = CastChecked<UMaterialInterface>(Object);

	if (Builder.ExportOptions->bExportPreviewMesh)
	{
<<<<<<< HEAD
		const UStaticMesh* PreviewMesh = FGLTFExporterUtility::GetPreviewMesh(Material);
=======
		const UStaticMesh* PreviewMesh = FGLTFExporterUtilities::GetPreviewMesh(Material);
>>>>>>> 74d0b334
		if (PreviewMesh != nullptr)
		{
			FGLTFJsonMesh* Mesh = Builder.AddUniqueMesh(PreviewMesh, { Material });
			if (Mesh == nullptr)
			{
				Builder.LogError(
					FString::Printf(TEXT("Failed to export preview mesh %s for material %s"),
					*Material->GetName(),
					*PreviewMesh->GetName()));
				return false;
			}

			FGLTFJsonNode* Node = Builder.AddNode();
			Node->Mesh = Mesh;

			FGLTFJsonScene* Scene = Builder.AddScene();
			Scene->Nodes.Add(Node);

			Builder.DefaultScene = Scene;
		}
		else
		{
			Builder.LogError(
				FString::Printf(TEXT("Failed to export material %s because of missing preview mesh"),
				*Material->GetName()));
			return false;
		}
	}
	else
	{
		Builder.AddUniqueMaterial(Material);
	}

	return true;
}<|MERGE_RESOLUTION|>--- conflicted
+++ resolved
@@ -13,11 +13,6 @@
 	: Super(ObjectInitializer)
 {
 	SupportedClass = UMaterialInterface::StaticClass();
-<<<<<<< HEAD
-
-	 // TODO: remove UGLTFMaterialExporter::DefaultPreviewMesh in 5.2 since it's no longer in use.
-=======
->>>>>>> 74d0b334
 }
 
 bool UGLTFMaterialExporter::AddObject(FGLTFContainerBuilder& Builder, const UObject* Object)
@@ -26,11 +21,7 @@
 
 	if (Builder.ExportOptions->bExportPreviewMesh)
 	{
-<<<<<<< HEAD
-		const UStaticMesh* PreviewMesh = FGLTFExporterUtility::GetPreviewMesh(Material);
-=======
 		const UStaticMesh* PreviewMesh = FGLTFExporterUtilities::GetPreviewMesh(Material);
->>>>>>> 74d0b334
 		if (PreviewMesh != nullptr)
 		{
 			FGLTFJsonMesh* Mesh = Builder.AddUniqueMesh(PreviewMesh, { Material });
