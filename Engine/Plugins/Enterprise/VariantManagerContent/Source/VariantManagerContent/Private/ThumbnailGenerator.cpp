--- conflicted
+++ resolved
@@ -255,12 +255,8 @@
 		TArrayView<const FColor> SourceColors = TArrayView<const FColor>(reinterpret_cast<const FColor*>(CommandData->PackedSourceBytes.GetData()), CommandData->SourceWidth* CommandData->SourceHeight);
 		TArrayView<FColor> DestColors = TArrayView<FColor>(reinterpret_cast<FColor*>(DestBytes.GetData()), TargetWidth * TargetHeight);
 
-<<<<<<< HEAD
-		FImageUtils::ImageResize(CommandData->SourceWidth, CommandData->SourceHeight, SourceColors, TargetWidth, TargetHeight, DestColors, CommandData->Texture->SRGB);
-=======
 		const bool bForceOpaqueOutput = false;
 		FImageUtils::ImageResize(CommandData->SourceWidth, CommandData->SourceHeight, SourceColors, TargetWidth, TargetHeight, DestColors, CommandData->Texture->SRGB, bForceOpaqueOutput);
->>>>>>> 3aae9151
 
 		const bool bSetSourceData = true;
 		Thumbnail = ThumbnailGeneratorImpl::CreateTextureFromBulkData(
@@ -282,17 +278,7 @@
 			UE_LOG(LogVariantContent, Warning, TEXT("Thumbnail created from texture '%s' will store a thumbnail that is %d by %d in size (%d KB), because it failed to resize the received thumbnail effectively. Better results could be achieved with a texture that has more Mips, or an uncompressed pixel format."), *Texture->GetName(), TargetWidth, TargetHeight, NumBytes / 1000);
 		}
 
-<<<<<<< HEAD
-#if WITH_EDITOR
-		// DuplicateObject will copy the texture Source data when in the editor, which is important to have it persist when saved
-		Thumbnail = DuplicateObject<UTexture2D>( Texture, GetTransientPackage() );
-#else
-		// At runtime the mip data won't be copied with DuplicateObject, so we copy it manually.
-		// There is no 'Source' at runtime though, so we just copy the mip data directly
-		const bool bSetSourceData = false;
-=======
 		const bool bSetSourceData = true;
->>>>>>> 3aae9151
 		Thumbnail = ThumbnailGeneratorImpl::CreateTextureFromBulkData(
 			TargetWidth,
 			TargetHeight,
@@ -301,10 +287,6 @@
 			SourceDataPixelFormat,
 			bSetSourceData
 		);
-<<<<<<< HEAD
-#endif // WITH_EDITOR
-=======
->>>>>>> 3aae9151
 	}
 
     if (Thumbnail == nullptr)
