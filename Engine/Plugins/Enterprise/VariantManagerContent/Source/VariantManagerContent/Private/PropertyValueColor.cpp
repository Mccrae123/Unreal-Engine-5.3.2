--- conflicted
+++ resolved
@@ -41,24 +41,6 @@
 		FLinearColor Col = ContainerObject->GetLightColor();
 		FMemory::Memcpy(CurrentData.GetData(), &Col, PropertySizeBytes);
 	}
-<<<<<<< HEAD
-	// Used by UAtmosphericFogComponent
-	else if (PropertySetterName == TEXT("SetDefaultLightColor"))
-	{
-		PRAGMA_DISABLE_DEPRECATION_WARNINGS
-		UAtmosphericFogComponent* ContainerObject = (UAtmosphericFogComponent*) ParentContainerAddress;
-		if (!ContainerObject || !ContainerObject->IsValidLowLevel())
-		{
-			UE_LOG(LogVariantContent, Error, TEXT("UPropertyValueColor '%s' does not have a UAtmosphericFogComponent as parent address!"), *GetFullDisplayString());
-			return CurrentData;
-		}
-
-		FLinearColor Col = FLinearColor(ContainerObject->DefaultLightColor);
-		FMemory::Memcpy(CurrentData.GetData(), &Col, PropertySizeBytes); 
-		PRAGMA_ENABLE_DEPRECATION_WARNINGS
-	}
-=======
->>>>>>> 6bbb88c8
 
 	return CurrentData;
 }
