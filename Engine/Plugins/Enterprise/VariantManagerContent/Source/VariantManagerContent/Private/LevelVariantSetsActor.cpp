// Copyright 1998-2019 Epic Games, Inc. All Rights Reserved.

#include "LevelVariantSetsActor.h"

#include "LevelVariantSets.h"
#include "VariantSet.h"
#include "Variant.h"
#include "VariantObjectBinding.h"
<<<<<<< HEAD

=======
>>>>>>> 5edfa17c
#include "CoreMinimal.h"
#include "UObject/ObjectMacros.h"
#include "UObject/Object.h"
#include "UObject/SoftObjectPath.h"

ALevelVariantSetsActor::ALevelVariantSetsActor(const FObjectInitializer& Init)
	: Super(Init)
{
	USceneComponent* SceneComponent = CreateDefaultSubobject<USceneComponent>(TEXT("SceneComp"));
	RootComponent = SceneComponent;
}

<<<<<<< HEAD
void ALevelVariantSetsActor::BeginPlay()
{
	// See comment on UVariantObjectBinding->FixupForPIE for an explanation as to why we need to do this
	ULevelVariantSets* LevelVarSets = GetLevelVariantSets(true);
	if (LevelVarSets)
	{
		for (UVariantSet* VarSet : LevelVarSets->GetVariantSets())
		{
			for (UVariant* Var : VarSet->GetVariants())
			{
				for (UVariantObjectBinding* Binding : Var->GetBindings())
				{
					Binding->FixupForPIE();
				}
			}
		}
	}
}

ULevelVariantSets* ALevelVariantSetsActor::GetLevelVariantSets(bool bLoad) const
=======
ULevelVariantSets* ALevelVariantSetsActor::GetLevelVariantSets(bool bLoad)
>>>>>>> 5edfa17c
{
	if (LevelVariantSets.IsValid())
	{
		ULevelVariantSets* VarSets = Cast<ULevelVariantSets>(LevelVariantSets.ResolveObject());
		if (VarSets)
		{
			return VarSets;
		}

		if (bLoad)
		{
			if (IsAsyncLoading())
			{
				LoadPackageAsync(LevelVariantSets.GetLongPackageName());
				return nullptr;
			}
			else
			{
				return Cast<ULevelVariantSets>(LevelVariantSets.TryLoad());
			}
		}
	}

	return nullptr;
}

void ALevelVariantSetsActor::SetLevelVariantSets(ULevelVariantSets* InVariantSets)
{
    LevelVariantSets = InVariantSets;
}

bool ALevelVariantSetsActor::SwitchOnVariantByName(FString VariantSetName, FString VariantName)
{
	ULevelVariantSets* LevelVarSets = GetLevelVariantSets(true);
	if (LevelVarSets)
	{
		for (UVariantSet* VarSet : LevelVarSets->GetVariantSets())
		{
			if (VarSet->GetDisplayText().ToString() == VariantSetName)
			{
				for (UVariant* Var : VarSet->GetVariants())
				{
					if (Var->GetDisplayText().ToString() == VariantName)
					{
						Var->SwitchOn();
						return true;
					}
				}
			}
		}
	}

	return false;
}

bool ALevelVariantSetsActor::SwitchOnVariantByIndex(int32 VariantSetIndex, int32 VariantIndex)
{
	ULevelVariantSets* LevelVarSets = GetLevelVariantSets(true);
	if (LevelVarSets)
	{
		UVariantSet* VarSet = LevelVarSets->GetVariantSet(VariantSetIndex);
		if (VarSet)
		{
			UVariant* Var = VarSet->GetVariant(VariantIndex);
			if (Var)
			{
				Var->SwitchOn();
				return true;
			}
		}
	}

	return false;
}<|MERGE_RESOLUTION|>--- conflicted
+++ resolved
@@ -6,10 +6,6 @@
 #include "VariantSet.h"
 #include "Variant.h"
 #include "VariantObjectBinding.h"
-<<<<<<< HEAD
-
-=======
->>>>>>> 5edfa17c
 #include "CoreMinimal.h"
 #include "UObject/ObjectMacros.h"
 #include "UObject/Object.h"
@@ -22,30 +18,7 @@
 	RootComponent = SceneComponent;
 }
 
-<<<<<<< HEAD
-void ALevelVariantSetsActor::BeginPlay()
-{
-	// See comment on UVariantObjectBinding->FixupForPIE for an explanation as to why we need to do this
-	ULevelVariantSets* LevelVarSets = GetLevelVariantSets(true);
-	if (LevelVarSets)
-	{
-		for (UVariantSet* VarSet : LevelVarSets->GetVariantSets())
-		{
-			for (UVariant* Var : VarSet->GetVariants())
-			{
-				for (UVariantObjectBinding* Binding : Var->GetBindings())
-				{
-					Binding->FixupForPIE();
-				}
-			}
-		}
-	}
-}
-
-ULevelVariantSets* ALevelVariantSetsActor::GetLevelVariantSets(bool bLoad) const
-=======
 ULevelVariantSets* ALevelVariantSetsActor::GetLevelVariantSets(bool bLoad)
->>>>>>> 5edfa17c
 {
 	if (LevelVariantSets.IsValid())
 	{
