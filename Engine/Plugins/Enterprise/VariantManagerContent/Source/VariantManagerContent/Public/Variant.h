--- conflicted
+++ resolved
@@ -137,11 +137,7 @@
 	TArray<TObjectPtr<UVariantObjectBinding>> ObjectBindings;
 
 	UPROPERTY()
-<<<<<<< HEAD
-	UTexture2D* Thumbnail;
-=======
 	TObjectPtr<UTexture2D> Thumbnail;
->>>>>>> 6bbb88c8
 
 #if WITH_EDITOR
 	// Whether we already tried restoring a thumbnail from the actual package (backwards compatibility)
