# This scripts describes the process of capturing an managing properties with a little more
# detail than test_variant_manager.py

import unreal

# Create all assets and objects we'll use
lvs = unreal.VariantManagerLibrary.create_level_variant_sets_asset("LVS", "/Game/")
lvs_actor = unreal.VariantManagerLibrary.create_level_variant_sets_actor(lvs)
if lvs is None or lvs_actor is None:
    print ("Failed to spawn either the LevelVariantSets asset or the LevelVariantSetsActor!")
    quit()

var_set1 = unreal.VariantSet()
var_set1.set_display_text("My VariantSet")

var1 = unreal.Variant()
var1.set_display_text("Variant 1")

# Adds the objects to the correct parents
lvs.add_variant_set(var_set1)
var_set1.add_variant(var1)

# Spawn a simple cube static mesh actor
cube = unreal.EditorAssetLibrary.load_asset("StaticMesh'/Engine/BasicShapes/Cube.Cube'")
spawned_actor = None
if cube:
    location = unreal.Vector()
    rotation = unreal.Rotator()
    spawned_actor = unreal.EditorLevelLibrary.spawn_actor_from_object(cube, location, rotation)
    spawned_actor.set_actor_label("Cube Actor")
else:
    print ("Failed to find Cube asset!")

if spawned_actor is None:
    print ("Failed to spawn an actor for the Cube asset!")
    quit()

# Bind spawned_actor to all our variants
var1.add_actor_binding(spawned_actor)

# See which properties can be captured from any StaticMeshActor
capturable_by_class = unreal.VariantManagerLibrary.get_capturable_properties(unreal.StaticMeshActor.static_class())

# See which properties can be captured from our specific spawned_actor
# This will also return the properties for any custom component structure we might have setup on the actor
capturable_props = unreal.VariantManagerLibrary.get_capturable_properties(spawned_actor)

print ("Capturable properties for actor '" + spawned_actor.get_actor_label() + "':")
for prop in capturable_props:
    print ("\t" + prop)

print ("Capturable properties for its class:")
for prop in capturable_by_class:
    print ("\t" + prop)

# Returns nullptr for invalid paths. This will also show an error in the Output Log
prop1 = var1.capture_property(spawned_actor, "False property path")
assert prop1 is None

# Comparison is case insensitive: The property is named "Can be Damaged", but this still works
prop2 = var1.capture_property(spawned_actor, "cAn Be DAMAged")
<<<<<<< HEAD
assert prop2 is not None and prop2.get_full_display_string() == "Can be Damaged"    
=======
assert prop2 is not None and prop2.get_full_display_string() == "Can be Damaged"
>>>>>>> 24776ab6

# Attempts to capture the same property more than once are ignored, and None is returned
prop2attempt2 = var1.capture_property(spawned_actor, "Can Be Damaged")
assert prop2attempt2 is None

# Check which properties have been captured for some actor in a variant
print ("Captured properties for '" + spawned_actor.get_actor_label() + "' so far:")
captured_props = var1.get_captured_properties(spawned_actor)
for captured_prop in captured_props:
    print ("\t" + captured_prop.get_full_display_string())

# Capture property in a component
prop3 = var1.capture_property(spawned_actor, "Static Mesh Component / Relative Location")
assert prop3 is not None and prop3.get_full_display_string() == "Static Mesh Component / Relative Location"

# Can't capture the component itself. This will also show an error in the Output Log
prop4 = var1.capture_property(spawned_actor, "Static Mesh Component")
<<<<<<< HEAD
assert prop4 is None  

# Capture material property
prop5 = var1.capture_property(spawned_actor, "Static Mesh Component / Material[0]")
assert prop5 is not None  
=======
assert prop4 is None

# Capture material property
prop5 = var1.capture_property(spawned_actor, "Static Mesh Component / Material[0]")
assert prop5 is not None
>>>>>>> 24776ab6

# Removing property captures
var1.remove_captured_property(spawned_actor, prop2)
var1.remove_captured_property_by_name(spawned_actor, "Static Mesh Component / Relative Location")

print ("Captured properties for '" + spawned_actor.get_actor_label() + "' at the end:")
captured_props = var1.get_captured_properties(spawned_actor)
for captured_prop in captured_props:
    print ("\t" + captured_prop.get_full_display_string())

# Should only have the material property left
assert len(captured_props) == 1 and captured_props[0].get_full_display_string() == "Static Mesh Component / Material[0]"<|MERGE_RESOLUTION|>--- conflicted
+++ resolved
@@ -59,11 +59,7 @@
 
 # Comparison is case insensitive: The property is named "Can be Damaged", but this still works
 prop2 = var1.capture_property(spawned_actor, "cAn Be DAMAged")
-<<<<<<< HEAD
-assert prop2 is not None and prop2.get_full_display_string() == "Can be Damaged"    
-=======
 assert prop2 is not None and prop2.get_full_display_string() == "Can be Damaged"
->>>>>>> 24776ab6
 
 # Attempts to capture the same property more than once are ignored, and None is returned
 prop2attempt2 = var1.capture_property(spawned_actor, "Can Be Damaged")
@@ -81,19 +77,11 @@
 
 # Can't capture the component itself. This will also show an error in the Output Log
 prop4 = var1.capture_property(spawned_actor, "Static Mesh Component")
-<<<<<<< HEAD
-assert prop4 is None  
-
-# Capture material property
-prop5 = var1.capture_property(spawned_actor, "Static Mesh Component / Material[0]")
-assert prop5 is not None  
-=======
 assert prop4 is None
 
 # Capture material property
 prop5 = var1.capture_property(spawned_actor, "Static Mesh Component / Material[0]")
 assert prop5 is not None
->>>>>>> 24776ab6
 
 # Removing property captures
 var1.remove_captured_property(spawned_actor, prop2)
