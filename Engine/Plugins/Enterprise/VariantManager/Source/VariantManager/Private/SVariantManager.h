--- conflicted
+++ resolved
@@ -51,10 +51,6 @@
 	TAttribute<float> LeftColumnWidth;
 	TAttribute<float> MiddleColumnWidth;
 	TAttribute<float> RightColumnWidth;
-<<<<<<< HEAD
-
-=======
->>>>>>> 6bbb88c8
 	// There are three columns, but only two splitters
 	SSplitter::FOnSlotResized OnFirstSplitterChanged;
 	SSplitter::FOnSlotResized OnSecondSplitterChanged;
@@ -175,19 +171,11 @@
 
 	TSharedRef<SWidget> MakeAddButton();
 	FColumnSizeData& GetPropertiesColumnSizeData()
-<<<<<<< HEAD
 	{
 		return PropertiesColumnSizeData;
 	}
 	FColumnSizeData& GetDependenciesColumnSizeData()
 	{
-=======
-	{
-		return PropertiesColumnSizeData;
-	}
-	FColumnSizeData& GetDependenciesColumnSizeData()
-	{
->>>>>>> 6bbb88c8
 		return DependenciesColumnSizeData;
 	}
 
@@ -322,11 +310,6 @@
 	TSharedPtr<SSplitter> MainSplitter;
 	TSharedPtr<SSplitter> PropertiesSplitter;
 	TSharedPtr<SSplitter> DependenciesSplitter;
-<<<<<<< HEAD
-
-	TArray<TSharedRef<ERightTreeRowType>> RightTreeRootItems;
-=======
->>>>>>> 6bbb88c8
 
 	TArray<TSharedRef<ERightTreeRowType>> RightTreeRootItems;
 
