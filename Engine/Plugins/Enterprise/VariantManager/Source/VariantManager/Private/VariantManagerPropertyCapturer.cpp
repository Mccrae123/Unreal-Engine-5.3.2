--- conflicted
+++ resolved
@@ -209,28 +209,6 @@
 			ComponentNames.Pop();
 		}
 	}
-<<<<<<< HEAD
-
-	PRAGMA_DISABLE_DEPRECATION_WARNINGS
-	if (const UAtmosphericFogComponent* ComponentAsFogComponent = Cast<const UAtmosphericFogComponent>(Component))
-	{
-		FString DisplayString;
-
-		if (EnumHasAnyFlags(CategoriesToCapture, EPropertyValueCategory::Color))
-		{
-			FStructProperty* FogComponentProp = FVariantManagerUtils::GetDefaultLightColorProperty();
-
-			PropertyPath.AddProperty(FPropertyInfo(FogComponentProp));
-			ComponentNames.Add(FString());
-			DisplayString = PrettyPathString + FString(TEXT("Default Light Color"));
-			CaptureProp(PropertyPath, DisplayString, ComponentNames, FName(TEXT("SetDefaultLightColor")), EPropertyValueCategory::Color);
-			PropertyPath = *PropertyPath.TrimPath(1);
-			ComponentNames.Pop();
-		}
-	}
-	PRAGMA_ENABLE_DEPRECATION_WARNINGS
-=======
->>>>>>> 6bbb88c8
 }
 
 bool IsHiddenFunction(const UStruct* PropertyStructure, const FString& FunctionName)
