--- conflicted
+++ resolved
@@ -422,18 +422,14 @@
 				+SHorizontalBox::Slot()
 				.Padding( FMargin(0.0f, 0.0f, 3.0f, 0.0) )
 				.AutoWidth()
-				.VAlign( VAlign_Top )
+				.VAlign( VAlign_Center )
 				[
 					SNew(SBox)
 					[
 						SAssignNew(RecordButton, SButton)
 						.IsFocusable(false)
 						.ToolTipText(LOCTEXT("UseCurrentTooltip", "Record the current value for this property"))
-<<<<<<< HEAD
-						.ButtonStyle( FEditorStyle::Get(), "HoverHintOnly" )
-=======
 						.ButtonStyle( FAppStyle::Get(), "HoverHintOnly" )
->>>>>>> d731a049
 						.ContentPadding(6.0f)
 						.OnClicked(this, &FVariantManagerPropertyNode::RecordMultipleValues)
 						.Visibility(FVariantManagerPropertyNode::GetRecordButtonVisibility())
@@ -454,22 +450,14 @@
 				+SHorizontalBox::Slot()
 				.Padding( FMargin(0.0f, 0.0f, 3.0f, 0.0) )
 				.AutoWidth()
-<<<<<<< HEAD
-				.VAlign( VAlign_Top )
-=======
 				.VAlign(VAlign_Center)
->>>>>>> d731a049
 				[
 					SNew(SBox)
 					[
 						SAssignNew(ResetButton, SButton)
 						.IsFocusable(false)
 						.ToolTipText(LOCTEXT("ResetTooltip", "Reset to the property's default value"))
-<<<<<<< HEAD
-						.ButtonStyle( FEditorStyle::Get(), "HoverHintOnly" )
-=======
 						.ButtonStyle( FAppStyle::Get(), "HoverHintOnly" )
->>>>>>> d731a049
 						.ContentPadding(FMargin(3.0f, 8.0f))
 						.OnClicked(this, &FVariantManagerPropertyNode::ResetMultipleValuesToDefault)
 						.Visibility(FVariantManagerPropertyNode::GetResetButtonVisibility())
