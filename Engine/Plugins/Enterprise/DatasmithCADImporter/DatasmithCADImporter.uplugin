--- conflicted
+++ resolved
@@ -66,24 +66,14 @@
 			]
 		},
 		{
-<<<<<<< HEAD
-			"Name": "DatasmithWireTranslator",
-			"Type": "Editor",
-			"LoadingPhase": "Default",
-			"WhitelistPlatforms": [
-=======
 			"Name": "DatasmithWireTranslator2020",
 			"Type": "Editor",
 			"LoadingPhase": "Default",
 			"PlatformAllowList": [
->>>>>>> 6bbb88c8
 				"Win64"
 			]
 		},
 		{
-<<<<<<< HEAD
-			"Name": "DatasmithWireTranslator2021",
-=======
 			"Name": "DatasmithWireTranslator2021_3",
 			"Type": "Editor",
 			"LoadingPhase": "Default",
@@ -101,7 +91,6 @@
 		},
 		{
 			"Name": "DatasmithWireTranslator2022_1",
->>>>>>> 6bbb88c8
 			"Type": "Editor",
 			"LoadingPhase": "Default",
 			"PlatformAllowList": [
@@ -150,11 +139,7 @@
 		},
 		{
 			"Name": "DatasmithPLMXMLTranslator",
-<<<<<<< HEAD
-    		"Type": "Editor",
-=======
 			"Type": "Editor",
->>>>>>> 6bbb88c8
 			"LoadingPhase": "Default",
 			"PlatformAllowList": [
 				"Win64"
