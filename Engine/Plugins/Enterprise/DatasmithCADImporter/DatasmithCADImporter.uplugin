{
	"FileVersion" : 3,
	"Version" : 1,
	"VersionName" : "1.0",
	"FriendlyName" : "Datasmith CAD Importer",
	"Description" : "Collection of tools to work with CAD files.",
	"Category" : "Importers",
	"CreatedBy" : "Epic Games, Inc.",
	"CreatedByURL" : "http://epicgames.com",
	"DocsURL" : "https://docs.unrealengine.com/en-US/WorkingWithContent/Importing/Datasmith/",
	"MarketplaceURL" : "",
	"SupportURL" : "",
	"EnabledByDefault" : false,
	"CanContainContent" : false,
	"IsBetaVersion" : false,
	"Installed" : false,
	"SupportedTargetPlatforms":
	[
		"Win64"
	],
	"Modules": [
		{
			"Name": "CADLibrary",
			"Type": "Runtime",
			"LoadingPhase": "Default",
			"PlatformAllowList": [ "Win64", "Linux" ]
		},
		{
			"Name": "DatasmithCADTranslator",
			"Type": "Runtime",
			"LoadingPhase": "Default",
			"PlatformAllowList": [
				"Win64",
				"Linux"
			]
		},
		{
			"Name": "DatasmithOpenNurbsTranslator",
			"Type": "Editor",
			"LoadingPhase": "Default",
			"PlatformAllowList": [
				"Win64"
			]
		},
		{
			"Name": "DatasmithDispatcher",
			"Type": "Runtime",
			"LoadingPhase": "Default",
			"PlatformAllowList": [
				"Win64",
				"Linux"
			]
		},
		{
			"Name": "CADInterfaces",
			"Type": "Runtime",
			"LoadingPhase": "Default",
			"PlatformAllowList": [
				"Win64",
				"Linux"
			]
		},
		{
			"Name": "CADTools",
			"Type": "Runtime",
			"LoadingPhase": "Default",
			"PlatformAllowList": [
				"Win64",
				"Linux"
			]
		},
		{
			"Name": "DatasmithWireTranslator2020",
			"Type": "Editor",
			"LoadingPhase": "Default",
			"PlatformAllowList": [
				"Win64"
			]
		},
		{
			"Name": "DatasmithWireTranslator2021_3",
			"Type": "Editor",
			"LoadingPhase": "Default",
			"PlatformAllowList": [
				"Win64"
			]
		},
		{
			"Name": "DatasmithWireTranslator2022",
			"Type": "Editor",
			"LoadingPhase": "Default",
			"PlatformAllowList": [
				"Win64"
			]
		},
		{
			"Name": "DatasmithWireTranslator2022_1",
			"Type": "Editor",
<<<<<<< HEAD
			"LoadingPhase": "Default",
			"PlatformAllowList": [
				"Win64"
			]
		},
		{
			"Name": "DatasmithWireTranslator2022_2",
			"Type": "Editor",
			"LoadingPhase": "Default",
			"PlatformAllowList": [
				"Win64"
			]
		},
		{
			"Name": "ParametricSurfaceExtension",
			"Type": "Editor",
			"LoadingPhase": "Default",
			"PlatformAllowList": [
				"Win64",
				"Linux"
			]
		},
		{
			"Name": "ParametricSurface",
			"Type": "Runtime",
=======
>>>>>>> d731a049
			"LoadingPhase": "Default",
			"PlatformAllowList": [
				"Win64",
				"Linux"
			]
		},
		{
			"Name": "DatasmithWireTranslator2022_2",
			"Type": "Editor",
			"LoadingPhase": "Default",
			"PlatformAllowList": [
				"Win64",
				"Linux"
			]
		},
		{
			"Name": "DatasmithWireTranslator2023_0",
			"Type": "Editor",
			"LoadingPhase": "Default",
			"PlatformAllowList": [
				"Win64"
			]
		},
		{
<<<<<<< HEAD
=======
			"Name": "ParametricSurfaceExtension",
			"Type": "Editor",
			"LoadingPhase": "Default",
			"PlatformAllowList": [
				"Win64",
				"Linux"
			]
		},
		{
			"Name": "ParametricSurface",
			"Type": "Runtime",
			"LoadingPhase": "Default",
			"PlatformAllowList": [
				"Win64",
				"Linux"
			]
		},
		{
			"Name": "CADKernelSurface",
			"Type": "Runtime",
			"LoadingPhase": "Default",
			"PlatformAllowList": [
				"Win64",
				"Linux"
			]
		},
		{
>>>>>>> d731a049
			"Name": "DatasmithPLMXMLTranslator",
			"Type": "Editor",
			"LoadingPhase": "Default",
			"PlatformAllowList": [
				"Win64",
				"Linux"
			]
		}
	],
	"Plugins": [
		{
			"Name": "DatasmithImporter",
			"Enabled": true
		},
		{
			"Name": "GeometryProcessing",
			"Enabled": true
		}
	]
}<|MERGE_RESOLUTION|>--- conflicted
+++ resolved
@@ -96,7 +96,6 @@
 		{
 			"Name": "DatasmithWireTranslator2022_1",
 			"Type": "Editor",
-<<<<<<< HEAD
 			"LoadingPhase": "Default",
 			"PlatformAllowList": [
 				"Win64"
@@ -111,35 +110,6 @@
 			]
 		},
 		{
-			"Name": "ParametricSurfaceExtension",
-			"Type": "Editor",
-			"LoadingPhase": "Default",
-			"PlatformAllowList": [
-				"Win64",
-				"Linux"
-			]
-		},
-		{
-			"Name": "ParametricSurface",
-			"Type": "Runtime",
-=======
->>>>>>> d731a049
-			"LoadingPhase": "Default",
-			"PlatformAllowList": [
-				"Win64",
-				"Linux"
-			]
-		},
-		{
-			"Name": "DatasmithWireTranslator2022_2",
-			"Type": "Editor",
-			"LoadingPhase": "Default",
-			"PlatformAllowList": [
-				"Win64",
-				"Linux"
-			]
-		},
-		{
 			"Name": "DatasmithWireTranslator2023_0",
 			"Type": "Editor",
 			"LoadingPhase": "Default",
@@ -148,8 +118,6 @@
 			]
 		},
 		{
-<<<<<<< HEAD
-=======
 			"Name": "ParametricSurfaceExtension",
 			"Type": "Editor",
 			"LoadingPhase": "Default",
@@ -177,7 +145,6 @@
 			]
 		},
 		{
->>>>>>> d731a049
 			"Name": "DatasmithPLMXMLTranslator",
 			"Type": "Editor",
 			"LoadingPhase": "Default",
