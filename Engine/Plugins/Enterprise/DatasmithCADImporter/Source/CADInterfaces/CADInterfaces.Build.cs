// Copyright Epic Games, Inc. All Rights Reserved.

using System.IO;

namespace UnrealBuildTool.Rules
{
	public class CADInterfaces : ModuleRules
	{
		public CADInterfaces(ReadOnlyTargetRules Target) : base(Target)
		{
			bLegalToDistributeObjectCode = true;
			bUseUnity = false;

			PublicDependencyModuleNames.AddRange(
				new string[]
				{
					"Core",
					"CADKernel",
					"CADLibrary",
					"CADTools",
					"DatasmithCore",
					"Json",
				}
			);

<<<<<<< HEAD
			// CAD library is only available if CoreTech is available too
			bool bHasCoretech = System.Type.GetType("CoreTech") != null;
			bool bHasTechSoft = System.Type.GetType("TechSoft") != null;

			if (Target.Platform == UnrealTargetPlatform.Win64 && bHasCoretech)
=======
			// CAD library is only available if TechSoft is available too
			bool bHasTechSoft = System.Type.GetType("TechSoft") != null;

			if ((Target.Platform == UnrealTargetPlatform.Win64 || Target.Platform == UnrealTargetPlatform.Linux) && bHasTechSoft)
>>>>>>> d731a049
			{
				PublicDependencyModuleNames.Add("TechSoft");
			}

			if ((Target.Platform == UnrealTargetPlatform.Win64 || Target.Platform == UnrealTargetPlatform.Linux) && bHasTechSoft)
			{
				PublicDependencyModuleNames.Add("TechSoft");
			}
		}
	}
}<|MERGE_RESOLUTION|>--- conflicted
+++ resolved
@@ -23,21 +23,8 @@
 				}
 			);
 
-<<<<<<< HEAD
-			// CAD library is only available if CoreTech is available too
-			bool bHasCoretech = System.Type.GetType("CoreTech") != null;
-			bool bHasTechSoft = System.Type.GetType("TechSoft") != null;
-
-			if (Target.Platform == UnrealTargetPlatform.Win64 && bHasCoretech)
-=======
 			// CAD library is only available if TechSoft is available too
 			bool bHasTechSoft = System.Type.GetType("TechSoft") != null;
-
-			if ((Target.Platform == UnrealTargetPlatform.Win64 || Target.Platform == UnrealTargetPlatform.Linux) && bHasTechSoft)
->>>>>>> d731a049
-			{
-				PublicDependencyModuleNames.Add("TechSoft");
-			}
 
 			if ((Target.Platform == UnrealTargetPlatform.Win64 || Target.Platform == UnrealTargetPlatform.Linux) && bHasTechSoft)
 			{
