--- conflicted
+++ resolved
@@ -15,16 +15,8 @@
 	Ar << Object.Label;
 	Ar << Object.MetaData;
 	Ar << Object.TransformMatrix;
-<<<<<<< HEAD
-	Ar << Object.ColorUId;
-	Ar << Object.MaterialUId;
-	Ar << Object.bIsRemoved;
-	Ar << Object.Inheritance;
-	Ar << Object.Unit;
-=======
 	Ar << Object.Unit;
 	Ar << (FArchiveGraphicProperties&) Object;
->>>>>>> 4af6daef
 	return Ar;
 }
 
@@ -41,11 +33,7 @@
 
 FArchive& operator<<(FArchive& Ar, FArchiveInstance& Instance) 
 {
-<<<<<<< HEAD
-	Ar << (FArchiveCADObject&) Instance;
-=======
 	Ar << (FArchiveWithOverridenChildren&) Instance;
->>>>>>> 4af6daef
 	Ar << Instance.ReferenceNodeId;
 	Ar << Instance.bIsExternalReference;
 	return Ar;
@@ -59,14 +47,9 @@
 }
 
 FArchive& operator<<(FArchive& Ar, FArchiveUnloadedReference& Unloaded) 
-<<<<<<< HEAD
 {
 	Ar << (FArchiveCADObject&) Unloaded;
 	Ar << Unloaded.ExternalFile;
-=======
-{
-	Ar << (FArchiveCADObject&) Unloaded;
-	Ar << Unloaded.ExternalFile;
 	return Ar;
 }
 
@@ -80,7 +63,6 @@
 {
 	Ar << (FArchiveCADObject&) WithOverridenChildren;
 	Ar << WithOverridenChildren.OverridenChildren;
->>>>>>> 4af6daef
 	return Ar;
 }
 
@@ -89,10 +71,7 @@
 	Ar << (FArchiveCADObject&) Body;
 	Ar << Body.MaterialFaceSet;
 	Ar << Body.ColorFaceSet;
-<<<<<<< HEAD
-=======
 	Ar << Body.Mesher;
->>>>>>> 4af6daef
 	Ar << Body.ParentId;
 	Ar << Body.MeshActorUId;
 
@@ -129,10 +108,7 @@
 	Ar << SceneGraph.Instances;
 	Ar << SceneGraph.References;
 	Ar << SceneGraph.UnloadedReferences;
-<<<<<<< HEAD
-=======
 	Ar << SceneGraph.OverrideOccurrences;
->>>>>>> 4af6daef
 	Ar << SceneGraph.Bodies;
 
 	Ar << SceneGraph.CADIdToIndex;
@@ -143,11 +119,7 @@
 void FArchiveSceneGraph::SerializeMockUp(const TCHAR* Filename)
 {
 	TUniquePtr<FArchive> Archive(IFileManager::Get().CreateFileWriter(Filename));
-<<<<<<< HEAD
-	if (Archive)
-=======
 	if (Archive.IsValid())
->>>>>>> 4af6daef
 	{
 		*Archive << *this;
 		Archive->Close();
@@ -175,11 +147,7 @@
 	return Instances[Index];
 }
 
-<<<<<<< HEAD
-FArchiveInstance& FArchiveSceneGraph::GetInstance(FCadId CadId)
-=======
 FArchiveInstance& FArchiveSceneGraph::GetInstance(const FCadId CadId)
->>>>>>> 4af6daef
 {
 	ensure(CADIdToIndex.IsValidIndex(CadId));
 	const int32 Index = CADIdToIndex[CadId];
@@ -243,11 +211,7 @@
 	return References[Index];
 }
 
-<<<<<<< HEAD
-FArchiveReference& FArchiveSceneGraph::AddOccurence(FArchiveReference& Parent)
-=======
 FArchiveReference& FArchiveSceneGraph::AddOccurrence(FArchiveReference& Parent)
->>>>>>> 4af6daef
 {
 	FArchiveInstance& Instance = AddInstance(Parent);
 	Parent.AddChild(Instance.Id);
@@ -256,22 +220,14 @@
 	return Reference;
 }
 
-<<<<<<< HEAD
-void FArchiveSceneGraph::RemoveLastOccurence()
-=======
 void FArchiveSceneGraph::RemoveLastOccurrence()
->>>>>>> 4af6daef
 {
 	RemoveLastReference();
 	RemoveLastInstance();
 }
 
 
-<<<<<<< HEAD
-FArchiveReference& FArchiveSceneGraph::GetReference(FCadId CadId)
-=======
 FArchiveReference& FArchiveSceneGraph::GetReference(const FCadId CadId)
->>>>>>> 4af6daef
 {
 	ensure(CADIdToIndex.IsValidIndex(CadId));
 	const int32 Index = CADIdToIndex[CadId];
@@ -279,11 +235,7 @@
 	return References[Index];
 }
 
-<<<<<<< HEAD
-bool FArchiveSceneGraph::IsAReference(FCadId CadId) const
-=======
 bool FArchiveSceneGraph::IsAReference(const FCadId CadId) const
->>>>>>> 4af6daef
 {
 	if (!CADIdToIndex.IsValidIndex(CadId))
 	{
@@ -308,14 +260,11 @@
 	CADIdToIndex.SetNum(CADIdToIndex.Num() - 1, false);
 }
 
-<<<<<<< HEAD
-=======
 void FArchiveWithOverridenChildren::AddOverridenChild(const FCadId ChildId)
 {
 	OverridenChildren.Add(ChildId);
 }
 
->>>>>>> 4af6daef
 void FArchiveReference::AddChild(const FCadId ChildId)
 {
 	Children.Add(ChildId);
@@ -377,11 +326,7 @@
 	return UnloadedReferences[Index];
 }
 
-<<<<<<< HEAD
-FArchiveUnloadedReference& FArchiveSceneGraph::GetUnloadedReference(FCadId CadId)
-=======
 FArchiveUnloadedReference& FArchiveSceneGraph::GetUnloadedReference(const FCadId CadId)
->>>>>>> 4af6daef
 {
 	ensure(CADIdToIndex.IsValidIndex(CadId));
 	const int32 Index = CADIdToIndex[CadId];
@@ -389,9 +334,6 @@
 	return UnloadedReferences[Index];
 }
 
-<<<<<<< HEAD
-bool FArchiveSceneGraph::IsAUnloadedReference(FCadId CadId) const
-=======
 FArchiveOverrideOccurrence& FArchiveSceneGraph::AddOverrideOccurrence(FArchiveWithOverridenChildren& Parent)
 {
 	ensure(OverrideOccurrences.Num() < OverrideOccurrences.Max());
@@ -413,7 +355,6 @@
 }
 
 bool FArchiveSceneGraph::IsAUnloadedReference(const FCadId CadId) const
->>>>>>> 4af6daef
 {
 	if (!CADIdToIndex.IsValidIndex(CadId))
 	{
@@ -438,30 +379,18 @@
 	CADIdToIndex.SetNum(CADIdToIndex.Num() - 1, false);
 }
 
-<<<<<<< HEAD
-FArchiveBody& FArchiveSceneGraph::AddBody(FArchiveReference& Parent)
-=======
 FArchiveBody& FArchiveSceneGraph::AddBody(FArchiveReference& Parent, EMesher InMesher)
->>>>>>> 4af6daef
 {
 	ensure(Bodies.Num() < Bodies.Max());
 
 	const int32 BodyId = LastEntityId++;
-<<<<<<< HEAD
-	int32 Index = Bodies.Emplace(BodyId, Parent);
-=======
 	int32 Index = Bodies.Emplace(BodyId, Parent, InMesher);
->>>>>>> 4af6daef
 	CADIdToIndex.Add(Index);
 
 	return Bodies[Index];
 }
 
-<<<<<<< HEAD
-FArchiveBody& FArchiveSceneGraph::GetBody(FCadId CadId)
-=======
 FArchiveBody& FArchiveSceneGraph::GetBody(const FCadId CadId)
->>>>>>> 4af6daef
 {
 	ensure(CADIdToIndex.IsValidIndex(CadId));
 	const int32 Index = CADIdToIndex[CadId];
@@ -469,11 +398,7 @@
 	return Bodies[Index];
 }
 
-<<<<<<< HEAD
-bool FArchiveSceneGraph::IsABody(FCadId CadId) const
-=======
 bool FArchiveSceneGraph::IsABody(const FCadId CadId) const
->>>>>>> 4af6daef
 {
 	if (!CADIdToIndex.IsValidIndex(CadId))
 	{
