--- conflicted
+++ resolved
@@ -9,19 +9,6 @@
 namespace CADLibrary
 {
 
-<<<<<<< HEAD
-FArchive& operator<<(FArchive& Ar, FCADArchiveObject& Object)
-{
-	Ar << Object.ObjectId;
-	Ar << Object.MetaData;
-	Ar << Object.TransformMatrix;
-	return Ar;
-}
-
-FArchive& operator<<(FArchive& Ar, FArchiveInstance& Instance) 
-{
-	Ar << (FCADArchiveObject&) Instance;
-=======
 FArchive& operator<<(FArchive& Ar, FArchiveCADObject& Object)
 {
 	Ar << Object.Id;
@@ -50,7 +37,6 @@
 FArchive& operator<<(FArchive& Ar, FArchiveInstance& Instance) 
 {
 	Ar << (FArchiveCADObject&) Instance;
->>>>>>> d731a049
 	Ar << Instance.ReferenceNodeId;
 	Ar << Instance.bIsExternalReference;
 	return Ar;
@@ -58,42 +44,25 @@
 
 FArchive& operator<<(FArchive& Ar, FArchiveReference& Component)
 {
-<<<<<<< HEAD
-	Ar << (FCADArchiveObject&) Component;
-=======
 	Ar << (FArchiveCADObject&) Component;
->>>>>>> d731a049
 	Ar << Component.Children;
 	return Ar;
 }
 
 FArchive& operator<<(FArchive& Ar, FArchiveUnloadedReference& Unloaded) 
 {
-<<<<<<< HEAD
-	Ar << (FArchiveComponent&) Unloaded;
-=======
 	Ar << (FArchiveCADObject&) Unloaded;
 	Ar << Unloaded.ExternalFile;
->>>>>>> d731a049
 	return Ar;
 }
 
 FArchive& operator<<(FArchive& Ar, FArchiveBody& Body) 
 {
-<<<<<<< HEAD
-	Ar << (FCADArchiveObject&) Body;
-	Ar << Body.MaterialFaceSet;
-	Ar << Body.ColorFaceSet;
-	Ar << Body.ParentId;
-	Ar << Body.MeshActorName;
-	Ar << Body.BodyUnit;
-=======
 	Ar << (FArchiveCADObject&) Body;
 	Ar << Body.MaterialFaceSet;
 	Ar << Body.ColorFaceSet;
 	Ar << Body.ParentId;
 	Ar << Body.MeshActorUId;
->>>>>>> d731a049
 
 	return Ar;
 }
