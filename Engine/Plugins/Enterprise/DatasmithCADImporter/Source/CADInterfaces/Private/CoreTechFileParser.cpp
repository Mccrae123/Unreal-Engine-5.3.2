// Copyright 1998-2019 Epic Games, Inc. All Rights Reserved.

#include "CoreTechFileParser.h"

#ifdef CAD_INTERFACE


#include "CADData.h"
#include "CADOptions.h"

#include "CoreTechTypes.h"
#include "GenericPlatform/GenericPlatformFile.h"
#include "HAL/FileManager.h"
#include "Internationalization/Text.h"
#include "Misc/FileHelper.h"
#include "Misc/Paths.h"

#define EXTREFNUM 5000

namespace CADLibrary 
{

namespace {
	double Distance(CT_COORDINATE Point1, CT_COORDINATE Point2)
	{
		return sqrt((Point2.xyz[0] - Point1.xyz[0]) * (Point2.xyz[0] - Point1.xyz[0]) + (Point2.xyz[1] - Point1.xyz[1]) * (Point2.xyz[1] - Point1.xyz[1]) + (Point2.xyz[2] - Point1.xyz[2]) * (Point2.xyz[2] - Point1.xyz[2]));
	}

	template<typename UVType>
	void ScaleUV(CT_OBJECT_ID FaceID, void* TexCoordArray, int32 VertexCount, UVType Scale)
	{
		UVType VMin, VMax, UMin, UMax;
		VMin = UMin = HUGE_VALF;
		VMax = UMax = -HUGE_VALF;
		UVType* UVSet = (UVType*) TexCoordArray;
		for (int32 Index = 0, UVCoord = 0; Index < VertexCount; ++Index, UVCoord += 2)
		{
			UMin = FMath::Min(UVSet[UVCoord + 0], UMin);
			UMax = FMath::Max(UVSet[UVCoord + 0], UMax);
			VMin = FMath::Min(UVSet[UVCoord + 1], VMin);
			VMax = FMath::Max(UVSet[UVCoord + 1], VMax);
		}

		double PuMin, PuMax, PvMin, PvMax;
		PuMin = PvMin = HUGE_VALF;
		PuMax = PvMax = -HUGE_VALF;

		// fast UV min max 
		CT_FACE_IO::AskUVminmax(FaceID, PuMin, PuMax, PvMin, PvMax);

		const uint32 NbIsoCurves = 7;

		// Compute Point grid on the restricted surface defined by [PuMin, PuMax], [PvMin, PvMax]
		CT_OBJECT_ID SurfaceID;
		CT_ORIENTATION Orientation;
		CT_FACE_IO::AskSurface(FaceID, SurfaceID, Orientation);

		CT_OBJECT_TYPE SurfaceType;
		CT_SURFACE_IO::AskType(SurfaceID, SurfaceType);

		UVType DeltaU = (PuMax - PuMin) / (NbIsoCurves - 1);
		UVType DeltaV = (PvMax - PvMin) / (NbIsoCurves - 1);
		UVType U = PuMin, V = PvMin;

		CT_COORDINATE NodeMatrix[121];

		for (int32 IndexI = 0; IndexI < NbIsoCurves; IndexI++)
		{
			for (int32 IndexJ = 0; IndexJ < NbIsoCurves; IndexJ++)
			{
				CT_SURFACE_IO::Evaluate(SurfaceID, U, V, NodeMatrix[IndexI*NbIsoCurves + IndexJ]);
				V += DeltaV;
			}
			U += DeltaU;
			V = PvMin;
		}

		// Compute length of 7 iso V line
		UVType LengthU[NbIsoCurves];
		UVType LengthUMin = HUGE_VAL;
		UVType LengthUMax = 0;
		UVType LengthUMed = 0;

		for (int32 IndexJ = 0; IndexJ < NbIsoCurves; IndexJ++)
		{
			LengthU[IndexJ] = 0;
			for (int32 IndexI = 0; IndexI < (NbIsoCurves - 1); IndexI++)
			{
				LengthU[IndexJ] += Distance(NodeMatrix[IndexI * NbIsoCurves + IndexJ], NodeMatrix[(IndexI + 1) * NbIsoCurves + IndexJ]);
			}
			LengthUMed += LengthU[IndexJ];
			LengthUMin = FMath::Min(LengthU[IndexJ], LengthUMin);
			LengthUMax = FMath::Max(LengthU[IndexJ], LengthUMax);
		}
		LengthUMed /= NbIsoCurves;
		LengthUMed = LengthUMed * 2 / 3 + LengthUMax / 3;

		// Compute length of 7 iso U line
		UVType LengthV[NbIsoCurves];
		UVType LengthVMin = HUGE_VAL;
		UVType LengthVMax = 0;
		UVType LengthVMed = 0;

		for (int32 IndexI = 0; IndexI < NbIsoCurves; IndexI++)
		{
			LengthV[IndexI] = 0;
			for (int32 IndexJ = 0; IndexJ < (NbIsoCurves - 1); IndexJ++)
			{
				LengthV[IndexI] += Distance(NodeMatrix[IndexI * NbIsoCurves + IndexJ], NodeMatrix[IndexI * NbIsoCurves + IndexJ + 1]);
			}
			LengthVMed += LengthV[IndexI];
			LengthVMin = FMath::Min(LengthV[IndexI], LengthVMin);
			LengthVMax = FMath::Max(LengthV[IndexI], LengthVMax);
		}
		LengthVMed /= NbIsoCurves;
		LengthVMed = LengthVMed * 2 / 3 + LengthVMax / 3;

		switch (SurfaceType)
		{
		case CT_CONE_TYPE:
		case CT_CYLINDER_TYPE:
		case CT_SPHERE_TYPE:
			Swap(LengthUMed, LengthVMed);
			break;
		case CT_S_REVOL_TYPE:
		case CT_TORUS_TYPE:
			// Need swap ?
			// Swap(LengthUMed, LengthVMed);
			break;
		case CT_S_NURBS_TYPE:
		case CT_PLANE_TYPE:
		case CT_S_OFFSET_TYPE:
		case CT_S_RULED_TYPE:
		case CT_TABULATED_RULED_TYPE:
		case CT_S_LINEARTRANSFO_TYPE:
		case CT_S_NONLINEARTRANSFO_TYPE:
		case CT_S_BLEND_TYPE:
		default:
			break;
		}

		// scale the UV map
		// 0.1 define UV in cm and not in mm
		UVType VScale = Scale * LengthVMed * 1 / (VMax - VMin) / 100;
		UVType UScale = Scale * LengthUMed * 1 / (UMax - UMin) / 100;

		for (int32 Index = 0, UVCoord = 0; Index < VertexCount; ++Index, UVCoord += 2)
		{
			UVSet[UVCoord + 0] *= UScale;
			UVSet[UVCoord + 1] *= VScale;
		}
	}
}

uint32 GetFileHash(const FString& FileName, const FFileStatData& FileStatData, const FString& Config, const FImportParameters& ImportParam)
{
	int64 FileSize = FileStatData.FileSize;
	FDateTime ModificationTime = FileStatData.ModificationTime;

	uint32 FileHash = GetTypeHash(FileName);
	FileHash = HashCombine(FileHash, GetTypeHash(FileSize));
	FileHash = HashCombine(FileHash, GetTypeHash(ModificationTime));
	FileHash = HashCombine(FileHash, GetTypeHash(ImportParam.StitchingTechnique));
	if (!Config.IsEmpty())
	{
		FileHash = HashCombine(FileHash, GetTypeHash(Config));
	}

	return FileHash;
}

uint32 GetGeomFileHash(const uint32 InSGHash, const FImportParameters& ImportParam)
{
	uint32 FileHash = InSGHash;
	FileHash = HashCombine(FileHash, GetTypeHash(ImportParam.ChordTolerance));
	FileHash = HashCombine(FileHash, GetTypeHash(ImportParam.MaxEdgeLength));
	FileHash = HashCombine(FileHash, GetTypeHash(ImportParam.MaxNormalAngle));
	FileHash = HashCombine(FileHash, GetTypeHash(ImportParam.MetricUnit));
	FileHash = HashCombine(FileHash, GetTypeHash(ImportParam.ScaleFactor));
	FileHash = HashCombine(FileHash, GetTypeHash(ImportParam.StitchingTechnique));
	return FileHash;
}

uint32 GetFaceTessellation(CT_OBJECT_ID FaceID, TArray<FTessellationData>& FaceTessellationSet, const FImportParameters& ImportParams)
{
	CT_IO_ERROR Error = IO_OK;

	CT_UINT32         VertexCount;
	CT_UINT32         NormalCount;
	CT_UINT32         IndexCount;
	CT_TESS_DATA_TYPE VertexType;
	CT_TESS_DATA_TYPE TexCoordType;
	CT_TESS_DATA_TYPE NormalType;
	CT_LOGICAL        HasRGBColor;
	CT_UINT16         UserSize;
	CT_TESS_DATA_TYPE IndexType;
	void*             VertexArray;
	void*             TexCoordArray;
	void*             NormalArray;
	void*             ColorArray;
	void*             UserArray;
	void*             IndexArray;

	Error = CT_FACE_IO::AskTesselation(FaceID, VertexCount, NormalCount, IndexCount,
		VertexType, TexCoordType, NormalType, HasRGBColor, UserSize, IndexType,
		VertexArray, TexCoordArray, NormalArray, ColorArray, UserArray, IndexArray);

	// Something wrong happened, either an error or no data to collect
	if (Error != IO_OK || VertexArray == nullptr || IndexArray == nullptr || IndexCount == 0)
	{
		VertexCount = NormalCount = IndexCount = 0;
		return 0;
	}

	FTessellationData& Tessellation = FaceTessellationSet.Emplace_GetRef();
	if (ImportParams.bScaleUVMap && TexCoordArray != nullptr)
	{
		switch (TexCoordType)
		{
		case CT_TESS_FLOAT:
			ScaleUV<float>(FaceID, TexCoordArray, VertexCount, (float) ImportParams.ScaleFactor);
			break;
		case CT_TESS_DOUBLE:
			ScaleUV<double>(FaceID, TexCoordArray, VertexCount, ImportParams.ScaleFactor);
			break;
		}
	}

	Tessellation.VertexCount = VertexCount;
	Tessellation.NormalCount = NormalCount;
	Tessellation.IndexCount = IndexCount;
	Tessellation.TexCoordCount = TexCoordArray ? VertexCount : 0;
	Tessellation.SizeOfVertexType = GetSize(VertexType);
	Tessellation.SizeOfTexCoordType = GetSize(TexCoordType);
	Tessellation.SizeOfNormalType = GetSize(NormalType);
	Tessellation.SizeOfIndexType = GetSize(IndexType);

	Tessellation.VertexArray.Append((uint8*) VertexArray, 3 * Tessellation.VertexCount * Tessellation.SizeOfVertexType);
	Tessellation.NormalArray.Append((uint8*)NormalArray, 3 * Tessellation.NormalCount * Tessellation.SizeOfNormalType);
	Tessellation.IndexArray.Append((uint8*)IndexArray, Tessellation.IndexCount * Tessellation.SizeOfIndexType);

	if (TexCoordArray)
	{
		Tessellation.TexCoordArray.Append((uint8*)TexCoordArray, 2 * Tessellation.TexCoordCount * Tessellation.SizeOfTexCoordType);
	}

	return (uint32)Tessellation.IndexCount / 3;
}


void GetCTObjectDisplayDataIds(CT_OBJECT_ID ObjectID, FObjectDisplayDataId& Material)
{
	if (CT_OBJECT_IO::SearchAttribute(ObjectID, CT_ATTRIB_MATERIALID) == IO_OK)
	{
		CT_UINT32 MaterialId = 0;
		if (CT_CURRENT_ATTRIB_IO::AskIntField(ITH_MATERIALID_VALUE, MaterialId) == IO_OK && MaterialId > 0)
		{
			Material.Material = (uint32)MaterialId;
		}
	}

	if (CT_OBJECT_IO::SearchAttribute(ObjectID, CT_ATTRIB_COLORID) == IO_OK)
	{
		CT_UINT32 ColorId = 0;
		if (CT_CURRENT_ATTRIB_IO::AskIntField(ITH_COLORID_VALUE, ColorId) == IO_OK && ColorId > 0)
		{
			uint8 alpha = 255;
			if (CT_OBJECT_IO::SearchAttribute(ObjectID, CT_ATTRIB_TRANSPARENCY) == IO_OK)
			{
				CT_DOUBLE dbl_value = 0.;
				if (CT_CURRENT_ATTRIB_IO::AskDblField(0, dbl_value) == IO_OK && dbl_value >= 0.0 && dbl_value <= 1.0)
				{
					alpha = (uint8)int((1. - dbl_value) * 255.);
				}
			}
			Material.Color = BuildColorId(ColorId, alpha);
		}
	}
}

FArchiveMaterial& FCoreTechFileParser::FindOrAddMaterial(CT_MATERIAL_ID MaterialId)
{
	if (FArchiveMaterial* NewMaterial = MockUpDescription.MaterialHIdToMaterial.Find(MaterialId))
	{
		return *NewMaterial;
	}

	FArchiveMaterial& NewMaterial = MockUpDescription.MaterialHIdToMaterial.Emplace(MaterialId, MaterialId);
	GetMaterial(MaterialId, NewMaterial.Material);
	NewMaterial.UEMaterialName = BuildMaterialName(NewMaterial.Material);
	return NewMaterial;
}

FArchiveColor& FCoreTechFileParser::FindOrAddColor(uint32 ColorHId)
{
	if (FArchiveColor* Color = MockUpDescription.ColorHIdToColor.Find(ColorHId))
	{
		return *Color;
	}

	FArchiveColor& NewColor = MockUpDescription.ColorHIdToColor.Add(ColorHId, ColorHId);
	GetColor(ColorHId, NewColor.Color);
	NewColor.UEMaterialName = BuildColorName(NewColor.Color);
	return NewColor;
}

uint32 FCoreTechFileParser::GetObjectMaterial(ICADArchiveObject& Object)
{
	if (FString* Material = Object.MetaData.Find(TEXT("MaterialName")))
	{
		return (uint32) FCString::Atoi64(**Material);
	}
	if (FString* Material = Object.MetaData.Find(TEXT("ColorName")))
	{
		return (uint32)FCString::Atoi64(**Material);
	}
	return 0;
}

bool GetColor(uint32 ColorUuid, FColor& OutColor)
{
	uint32 ColorId;
	uint8 Alpha;
	GetCTColorIdAlpha(ColorUuid, ColorId, Alpha);

	CT_COLOR CtColor = { 200, 200, 200 };
	if (ColorId > 0)
	{
		if (CT_MATERIAL_IO::AskIndexedColor((CT_OBJECT_ID)ColorId, CtColor) != IO_OK)
		{
			return false;
		}
	}

	OutColor.R = CtColor[0];
	OutColor.G = CtColor[1];
	OutColor.B = CtColor[2];
	OutColor.A = Alpha;
	return true;
}

bool GetMaterial(uint32 MaterialId, FCADMaterial& OutMaterial)
{
	//	// Ref. BaseHelper.cpp
	CT_STR CtName;
	CT_COLOR CtDiffuse = { 200, 200, 200 }, CtAmbient = { 200, 200, 200 }, CtSpecular = { 200, 200, 200 };
	CT_FLOAT CtShininess = 0.f, CtTransparency = 0.f, CtReflexion = 0.f;
	CT_TEXTURE_ID CtTextureId = 0;
	if (MaterialId)
	{
		CT_IO_ERROR bReturn = CT_MATERIAL_IO::AskParameters(MaterialId, CtName, CtDiffuse, CtAmbient, CtSpecular, CtShininess, CtTransparency, CtReflexion, CtTextureId);
		if (bReturn != IO_OK)
		{
			return false;
		}
	}

	CT_STR CtTextureName = "";
	if (CtTextureId)
	{
		CT_INT32  Width = 0, Height = 0;
		if (!(CT_TEXTURE_IO::AskParameters(CtTextureId, CtTextureName, Width, Height) == IO_OK && Width && Height))
		{
			CtTextureName = "";
		}
	}

	OutMaterial.MaterialName = CtName.toUnicode();
	OutMaterial.Diffuse = FColor(CtDiffuse[0], CtDiffuse[1], CtDiffuse[2], 255);
	OutMaterial.Ambient = FColor(CtAmbient[0], CtAmbient[1], CtAmbient[2], 255);
	OutMaterial.Specular = FColor(CtSpecular[0], CtSpecular[1], CtSpecular[2], 255);
	OutMaterial.Shininess = CtShininess;
	OutMaterial.Transparency = CtTransparency;
	OutMaterial.Reflexion = CtReflexion;
	OutMaterial.TextureName = CtTextureName.toUnicode();
	return true;
}

void FCoreTechFileParser::SetFaceMainMaterial(FObjectDisplayDataId& InFaceMaterial, FObjectDisplayDataId& InBodyMaterial, FBodyMesh& BodyMesh, int32 FaceIndex)
{
	uint32 FaceMaterialHash = 0;
	uint32 BodyMaterialHash = 0;
	uint32 FaceColorHash = 0;
	uint32 BodyColorHash = 0;

	FTessellationData& FaceTessellations = BodyMesh.Faces[FaceIndex];

	if (InFaceMaterial.Material > 0)
	{
		FArchiveMaterial& Material = FindOrAddMaterial(InFaceMaterial.Material);
		FaceTessellations.MaterialName = Material.UEMaterialName;
		BodyMesh.MaterialSet.Add(Material.UEMaterialName);
	}
	else if (InBodyMaterial.Material > 0)
	{
		FArchiveMaterial& Material = FindOrAddMaterial(InBodyMaterial.Material);
		FaceTessellations.MaterialName = Material.UEMaterialName;
		BodyMesh.MaterialSet.Add(Material.UEMaterialName);
	}

	if (InFaceMaterial.Color > 0)
	{
		FArchiveColor& Color = FindOrAddColor(InFaceMaterial.Color);
		FaceTessellations.ColorName = Color.UEMaterialName;
		BodyMesh.ColorSet.Add(Color.UEMaterialName);
	}
	else if (InBodyMaterial.Color > 0)
	{
		FArchiveColor& Color = FindOrAddColor(InBodyMaterial.Color);
		FaceTessellations.ColorName = Color.UEMaterialName;
		BodyMesh.ColorSet.Add(Color.UEMaterialName);
	}
	else if(InBodyMaterial.DefaultMaterialName)
	{
		FaceTessellations.ColorName = InBodyMaterial.DefaultMaterialName;
		BodyMesh.ColorSet.Add(InBodyMaterial.DefaultMaterialName);
	}
}

uint32 GetStaticMeshUuid(const TCHAR* OutSgFile, const int32 BodyId)
{
	uint32 BodyUUID = GetTypeHash(OutSgFile);
	BodyUUID = HashCombine(BodyUUID, GetTypeHash(BodyId));
	return BodyUUID;
}

void FCoreTechFileParser::ExportSceneGraphFile()
{
	SerializeMockUp(MockUpDescription, *FPaths::Combine(CachePath, TEXT("scene"), MockUpDescription.SceneGraphArchive + TEXT(".sg")));
}

void FCoreTechFileParser::ExportMeshArchiveFile()
{
	SerializeBodyMeshSet(*MeshArchiveFilePath, BodyMeshes);
}

void FCoreTechFileParser::LoadSceneGraphArchive(const FString& SGFile)
{
	DeserializeMockUpFile(*SGFile, MockUpDescription);
}

uint32 FCoreTechFileParser::GetMaterialNum()
{
	CT_UINT32 IColor = 1;
	while (true)
	{
		CT_COLOR CtColor;
		if (CT_MATERIAL_IO::AskIndexedColor(IColor, CtColor) != IO_OK)
		{
			break;
		}
		IColor++;
	}

	CT_UINT32 IMaterial = 1;
	while (true)
	{
		CT_COLOR Diffuse, Ambient, Specular;
		CT_FLOAT Shininess, Transparency, Reflexion;
		CT_STR Name("");
		CT_TEXTURE_ID TextureId;

		if (CT_MATERIAL_IO::AskParameters(IMaterial, Name, Diffuse, Ambient, Specular, Shininess, Transparency, Reflexion, TextureId) != IO_OK)
		{
			break;
		}
		IMaterial++;
	}

	return IColor + IMaterial - 2;
}

void FCoreTechFileParser::ReadMaterials()
{
	CT_UINT32 MaterialId = 1;
	while (true)
	{
		FCADMaterial Material;
		bool bReturn = GetMaterial(MaterialId, Material);
		if (!bReturn)
		{
			break;
		}

		FArchiveMaterial& MaterialObject = MockUpDescription.MaterialHIdToMaterial.Emplace(MaterialId, MaterialId);
		MaterialObject.UEMaterialName = BuildMaterialName(Material);
		MaterialObject.Material = Material; 

		MaterialId++;
	}
}

FCoreTechFileParser::FCoreTechFileParser(const FString& InCADFullPath, const FString& InCachePath, const FImportParameters& ImportParams, const TCHAR* KernelIOPath)
	: CachePath(InCachePath)
	, FullPath(InCADFullPath)
	, bNeedSaveCTFile(false)
	, ImportParameters(ImportParams)
{
	CTKIO_InitializeKernel(ImportParameters.MetricUnit, KernelIOPath);
}

FCoreTechFileParser::EProcessResult FCoreTechFileParser::ProcessFile()
{
	FileConfiguration.Empty();

	CADFile = FPaths::GetCleanFilename(*FullPath);

	// Check if configuration is passed with file name
	FString NewCADFile;
	const FString CutOffMarker = TEXT("|");
	if (FullPath.Split(CutOffMarker, &NewCADFile, &FileConfiguration))
	{
		FullPath = NewCADFile;
	}

	if (!IFileManager::Get().FileExists(*FullPath))
	{
		return EProcessResult::FileNotFound;
	}

	FFileStatData FileStatData = IFileManager::Get().GetStatData(*FullPath);
	uint32 FileHash = GetFileHash(CADFile, FileStatData, FileConfiguration, ImportParameters);

	MockUpDescription.SceneGraphArchive = FString::Printf(TEXT("UEx%08x"), FileHash);

	FString SceneGraphArchiveFilePath = FPaths::Combine(CachePath, TEXT("scene"), MockUpDescription.SceneGraphArchive + TEXT(".sg"));
	FString CTFilePath = FPaths::Combine(CachePath, TEXT("cad"), MockUpDescription.SceneGraphArchive + TEXT(".ct"));

	uint32 MeshFileHash = GetGeomFileHash(FileHash, ImportParameters);
	MeshArchiveFile = FString::Printf(TEXT("UEx%08x"), MeshFileHash);
	MeshArchiveFilePath = FPaths::Combine(CachePath, TEXT("mesh"), MeshArchiveFile + TEXT(".gm"));

	bool bNeedToProceed = true;
#ifndef IGNORE_CACHE
	if (IFileManager::Get().FileExists(*SceneGraphArchiveFilePath))
	{
		if (!IFileManager::Get().FileExists(*CTFilePath)) // the file is scene graph only because no CT file
		{
			bNeedToProceed = false;
		}
		else if (IFileManager::Get().FileExists(*MeshArchiveFilePath)) // the file has been proceed with same meshing parameters
		{
			bNeedToProceed = false;
		}
		else // the file has been converted into CT file but meshed with different parameters
		{
			FullPath = CTFilePath;
		}
	}

	if (!bNeedToProceed)
	{
		// The file has been yet proceed, get ExternalRef
		LoadSceneGraphArchive(SceneGraphArchiveFilePath);
		return EProcessResult::ProcessOk;
	}
#endif
	// Process the file
	return ReadFileWithKernelIO();
}

FCoreTechFileParser::EProcessResult FCoreTechFileParser::ReadFileWithKernelIO()
{
	CT_IO_ERROR Result = IO_OK;
	CT_OBJECT_ID MainId = 0;

	Result = CT_KERNEL_IO::UnloadModel();

	CT_FLAGS CTImportOption = SetCoreTechImportOption(FPaths::GetExtension(CADFile));

	FString LoadOption;
	CT_UINT32 NumberOfIds = 1;
	if (!FileConfiguration.IsEmpty())
	{
		NumberOfIds = CT_KERNEL_IO::AskFileNbOfIds(*FullPath);
		if (NumberOfIds > 1)
		{
			CT_UINT32 ActiveConfig = CT_KERNEL_IO::AskFileActiveConfig(*FullPath);
			for (CT_UINT32 i = 0; i < NumberOfIds; i++)
			{
				CT_STR ConfValue = CT_KERNEL_IO::AskFileIdIthName(*FullPath, i);
				if (FileConfiguration == ConfValue.toUnicode()) {
					ActiveConfig = i;
					break;
				}
			}

			CTImportOption |= CT_LOAD_FLAGS_READ_SPECIFIC_OBJECT;
			LoadOption = FString::FromInt((int32) ActiveConfig);
		}
	}

	Result = CT_KERNEL_IO::LoadFile(*FullPath, MainId, CTImportOption, 0, *LoadOption);
	if (Result == IO_ERROR_EMPTY_ASSEMBLY)
	{
		Result = CT_KERNEL_IO::UnloadModel();
		if (Result != IO_OK)
		{
			return EProcessResult::ProcessFailed;
		}
		Result = CT_KERNEL_IO::LoadFile(*FullPath, MainId, CTImportOption | CT_LOAD_FLAGS_LOAD_EXTERNAL_REF);
	}

	if (Result != IO_OK && Result != IO_OK_MISSING_LICENSES)
	{
		CT_KERNEL_IO::UnloadModel();
		return EProcessResult::ProcessFailed;
	}

	Repair(MainId, ImportParameters.StitchingTechnique);
	SetCoreTechTessellationState(ImportParameters);

	MockUpDescription.FullPath = FullPath;
	MockUpDescription.CADFile = CADFile;

	const CT_OBJECT_TYPE TypeSet[] = { CT_INSTANCE_TYPE, CT_ASSEMBLY_TYPE, CT_PART_TYPE, CT_COMPONENT_TYPE, CT_BODY_TYPE, CT_UNLOADED_COMPONENT_TYPE, CT_UNLOADED_ASSEMBLY_TYPE, CT_UNLOADED_PART_TYPE};
	enum EObjectTypeIndex : uint8	{ CT_INSTANCE_INDEX = 0, CT_ASSEMBLY_INDEX, CT_PART_INDEX, CT_COMPONENT_INDEX, CT_BODY_INDEX, CT_UNLOADED_COMPONENT_INDEX, CT_UNLOADED_ASSEMBLY_INDEX, CT_UNLOADED_PART_INDEX };

	uint32 NbElements[8], NbTotal = 10;
	for (int32 index = 0; index < 8; index++)
	{
		CT_KERNEL_IO::AskNbObjectsType(NbElements[index], TypeSet[index]);
		NbTotal += NbElements[index];
	}

	BodyMeshes.Reserve(NbElements[CT_BODY_INDEX]);

	MockUpDescription.BodySet.Reserve(NbElements[CT_BODY_INDEX]);
	MockUpDescription.ComponentSet.Reserve(NbElements[CT_ASSEMBLY_INDEX] + NbElements[CT_PART_INDEX] + NbElements[CT_COMPONENT_INDEX]);
	MockUpDescription.UnloadedComponentSet.Reserve(NbElements[CT_UNLOADED_COMPONENT_INDEX] + NbElements[CT_UNLOADED_ASSEMBLY_INDEX] + NbElements[CT_UNLOADED_PART_INDEX]);
	MockUpDescription.Instances.Reserve(NbElements[CT_INSTANCE_INDEX]);

	MockUpDescription.CADIdToBodyIndex.Reserve(NbElements[CT_BODY_INDEX]);
	MockUpDescription.CADIdToComponentIndex.Reserve(NbElements[CT_ASSEMBLY_INDEX] + NbElements[CT_PART_INDEX] + NbElements[CT_COMPONENT_INDEX]);
	MockUpDescription.CADIdToUnloadedComponentIndex.Reserve(NbElements[CT_UNLOADED_COMPONENT_INDEX] + NbElements[CT_UNLOADED_ASSEMBLY_INDEX] + NbElements[CT_UNLOADED_PART_INDEX]);
	MockUpDescription.CADIdToInstanceIndex.Reserve(NbElements[CT_INSTANCE_INDEX]);

	uint32 MaterialNum = GetMaterialNum();
	MockUpDescription.MaterialHIdToMaterial.Reserve(MaterialNum);

	ReadMaterials();

	// Parse the file
	uint32 DefaultMaterialHash = 0;
	bool bReadNodeSucceed = ReadNode(MainId, DefaultMaterialHash);
	// End of parsing

	if (bNeedSaveCTFile)
	{
		CT_LIST_IO ObjectList;
		ObjectList.PushBack(MainId);

		CT_KERNEL_IO::SaveFile(ObjectList, *FPaths::Combine(CachePath, TEXT("cad"), MockUpDescription.SceneGraphArchive + TEXT(".ct")), L"Ct");
	}

	CT_KERNEL_IO::UnloadModel();

	if (!bReadNodeSucceed)
	{
		return EProcessResult::ProcessFailed;
	}

	ExportSceneGraphFile();
	ExportMeshArchiveFile();

	return EProcessResult::ProcessOk;
}

CT_FLAGS FCoreTechFileParser::SetCoreTechImportOption(const FString& MainFileExt)
{
	// Set import option
	CT_FLAGS Flags = CT_LOAD_FLAGS_USE_DEFAULT;

	// Do not read meta-data from JT files with CoreTech. It crashes...
	if (MainFileExt != TEXT("jt"))
	{
		Flags |= CT_LOAD_FLAGS_READ_META_DATA;
	}

	if (MainFileExt == TEXT("catpart") || MainFileExt == TEXT("catproduct") || MainFileExt == TEXT("cgr"))
	{
		Flags |= CT_LOAD_FLAGS_V5_READ_GEOM_SET;
	}

	// All the BRep topology is not available in IGES import
	// Ask Kernel IO to complete or create missing topology
	if (MainFileExt == TEXT("igs") || MainFileExt == TEXT("iges"))
	{
		Flags |= CT_LOAD_FLAG_SEARCH_NEW_TOPOLOGY | CT_LOAD_FLAG_COMPLETE_TOPOLOGY;
	}

	// 3dxml file is zipped files, it's full managed by Kernel_io. We cannot read it in sequential mode
	if (MainFileExt != TEXT("3dxml"))
	{
		Flags &= ~CT_LOAD_FLAGS_LOAD_EXTERNAL_REF;
	}

	return Flags;
}

bool FCoreTechFileParser::ReadNode(CT_OBJECT_ID NodeId, uint32 DefaultMaterialHash)
{
	CT_OBJECT_TYPE Type;
	CT_OBJECT_IO::AskType(NodeId, Type);

	switch (Type)
	{
	case CT_INSTANCE_TYPE:
		if (int32* Index = MockUpDescription.CADIdToInstanceIndex.Find(NodeId))
		{
			return true;
		}
		return ReadInstance(NodeId, DefaultMaterialHash);

	case CT_ASSEMBLY_TYPE:
	case CT_PART_TYPE:
	case CT_COMPONENT_TYPE:
		if (int32* Index = MockUpDescription.CADIdToComponentIndex.Find(NodeId))
		{
			return true;
		}
		return ReadComponent(NodeId, DefaultMaterialHash);

	case CT_UNLOADED_ASSEMBLY_TYPE:
	case CT_UNLOADED_COMPONENT_TYPE:
	case CT_UNLOADED_PART_TYPE:
		if (int32* Index = MockUpDescription.CADIdToUnloadedComponentIndex.Find(NodeId))
		{
			return true;
		}
		return ReadUnloadedComponent(NodeId);

	case CT_BODY_TYPE:
		if (int32* Index = MockUpDescription.CADIdToBodyIndex.Find(NodeId))
		{
			return true;
		}
		return ReadBody(NodeId, DefaultMaterialHash);

		//Treat all CT_CURVE_TYPE :
	case CT_CURVE_TYPE:
	case CT_C_NURBS_TYPE:
	case CT_CONICAL_TYPE:
	case CT_ELLIPSE_TYPE:
	case CT_CIRCLE_TYPE:
	case CT_PARABOLA_TYPE:
	case CT_HYPERBOLA_TYPE:
	case CT_LINE_TYPE:
	case CT_C_COMPO_TYPE:
	case CT_POLYLINE_TYPE:
	case CT_EQUATION_CURVE_TYPE:
	case CT_CURVE_ON_SURFACE_TYPE:
	case CT_INTERSECTION_CURVE_TYPE:
	default:
		break;
	}
	return true;
}

bool FCoreTechFileParser::ReadUnloadedComponent(CT_OBJECT_ID ComponentId)
{
	CT_STR Filename, FileType;
	CT_IO_ERROR Error = CT_COMPONENT_IO::AskExternalDefinition(ComponentId, Filename, FileType);
	if (Error != IO_OK)
	{
		return false;
	}

	int32 Index = MockUpDescription.UnloadedComponentSet.Emplace(ComponentId);
	MockUpDescription.CADIdToUnloadedComponentIndex.Add(ComponentId, Index);
	ReadNodeMetaData(ComponentId, MockUpDescription.UnloadedComponentSet[Index].MetaData);

	MockUpDescription.UnloadedComponentSet[Index].FileName = Filename.toUnicode();
	MockUpDescription.UnloadedComponentSet[Index].FileType = FileType.toUnicode();

	return true;
}

bool FCoreTechFileParser::ReadComponent(CT_OBJECT_ID ComponentId, uint32 DefaultMaterialHash)
{
	int32 Index = MockUpDescription.ComponentSet.Emplace(ComponentId);
	MockUpDescription.CADIdToComponentIndex.Add(ComponentId, Index);
	ReadNodeMetaData(ComponentId, MockUpDescription.ComponentSet[Index].MetaData);

	if (uint32 MaterialHash = GetObjectMaterial(MockUpDescription.ComponentSet[Index]))
	{
		DefaultMaterialHash = MaterialHash;
	}

	CT_LIST_IO Children;
	CT_COMPONENT_IO::AskChildren(ComponentId, Children);

	// Parse children
	Children.IteratorInitialize();
	CT_OBJECT_ID ChildId;
	while ((ChildId = Children.IteratorIter()) != 0)
	{
		if (ReadNode(ChildId, DefaultMaterialHash))
		{
			MockUpDescription.ComponentSet[Index].Children.Add(ChildId);
		}
	}

	return true;
}

bool FCoreTechFileParser::ReadInstance(CT_OBJECT_ID InstanceNodeId, uint32 DefaultMaterialHash)
{
	NodeConfiguration.Empty();

	int32 Index = MockUpDescription.Instances.Emplace(InstanceNodeId);
	MockUpDescription.CADIdToInstanceIndex.Add(InstanceNodeId, Index);
	ReadNodeMetaData(InstanceNodeId, MockUpDescription.Instances[Index].MetaData);

	if (uint32 MaterialHash = GetObjectMaterial(MockUpDescription.Instances[Index]))
	{
		DefaultMaterialHash = MaterialHash;
	}

	// Ask the transformation of the instance
	double Matrix[16];
	if (CT_INSTANCE_IO::AskTransformation(InstanceNodeId, Matrix) == IO_OK)
	{
		float* MatrixFloats = (float*)MockUpDescription.Instances[Index].TransformMatrix.M;
		for (int32 index = 0; index < 16; index++)
		{
			MatrixFloats[index] = (float) Matrix[index];
		}
	}
	
	// Ask the reference
	CT_OBJECT_ID ReferenceNodeId;
	CT_IO_ERROR CTReturn = CT_INSTANCE_IO::AskChild(InstanceNodeId, ReferenceNodeId);
	if (CTReturn != CT_IO_ERROR::IO_OK)
		return false;
	MockUpDescription.Instances[Index].ReferenceNodeId = ReferenceNodeId;

	CT_OBJECT_TYPE type;
	CT_OBJECT_IO::AskType(ReferenceNodeId, type);
	if (type == CT_UNLOADED_PART_TYPE || type == CT_UNLOADED_COMPONENT_TYPE || type == CT_UNLOADED_ASSEMBLY_TYPE)
	{
		MockUpDescription.Instances[Index].bIsExternalRef = true;

		CT_STR ComponentFile, FileType;
		CT_COMPONENT_IO::AskExternalDefinition(ReferenceNodeId, ComponentFile, FileType);
		FString ExternalRefFullPath = ComponentFile.toUnicode();

<<<<<<< HEAD
		MockUpDescription.Instances[Index].ExternalRef = FPaths::GetCleanFilename(ExternalRefFullPath);
		if(!NodeConfiguration.IsEmpty())
		{
			MockUpDescription.Instances[Index].ExternalRef += TEXT("|") + NodeConfiguration;
		}

=======
		if(!NodeConfiguration.IsEmpty())
		{
			ExternalRefFullPath += TEXT("|") + NodeConfiguration;
		}

		MockUpDescription.Instances[Index].ExternalRef = FPaths::GetCleanFilename(ExternalRefFullPath);
>>>>>>> cf4d342e
		MockUpDescription.ExternalRefSet.Add(ExternalRefFullPath);
	}
	else
	{
		MockUpDescription.Instances[Index].bIsExternalRef = false;
	}

	return ReadNode(ReferenceNodeId, DefaultMaterialHash);
}


uint32 GetBodiesFaceSetNum(TArray<CT_OBJECT_ID>& BodySet)
{
	uint32 size = 0;
	for (int Index = 0; Index < BodySet.Num(); Index++)
	{
		// Loop through the face of the first body and collect material data
		CT_LIST_IO FaceList;
		CT_BODY_IO::AskFaces(BodySet[Index], FaceList);
		size += FaceList.Count();
	}
	return size;
}

void FCoreTechFileParser::GetBodyTessellation(CT_OBJECT_ID BodyId, FBodyMesh& OutBodyMesh, const FImportParameters& ImportParams, uint32 DefaultMaterialHash)
{
	CT_LIST_IO FaceList;
	CT_BODY_IO::AskFaces(BodyId, FaceList);

	uint32 FaceSize = FaceList.Count();

	// Allocate memory space for tessellation data
	OutBodyMesh.Faces.Reserve(FaceSize);
	OutBodyMesh.ColorSet.Reserve(FaceSize);
	OutBodyMesh.MaterialSet.Reserve(FaceSize);

	CT_MATERIAL_ID BodyCtMaterialId = 0;

	FObjectDisplayDataId BodyMaterial;
	BodyMaterial.DefaultMaterialName = DefaultMaterialHash;
	GetCTObjectDisplayDataIds(BodyId, BodyMaterial);

	// Loop through the face of the first body and collect all tessellation data
	FaceList.IteratorInitialize();

	int32 FaceIndex = 0;

	CT_OBJECT_ID FaceID;
	while ((FaceID = FaceList.IteratorIter()) != 0)
	{
		uint32 TriangleNum = GetFaceTessellation(FaceID, OutBodyMesh.Faces, ImportParams);

		if (TriangleNum == 0)
		{
			continue;
		}

		OutBodyMesh.TriangleCount += TriangleNum;

		FObjectDisplayDataId FaceMaterial;
		GetCTObjectDisplayDataIds(FaceID, FaceMaterial);
		SetFaceMainMaterial(FaceMaterial, BodyMaterial, OutBodyMesh, FaceIndex);
		FaceIndex++;
	}
}

bool FCoreTechFileParser::ReadBody(CT_OBJECT_ID BodyId, uint32 DefaultMaterialHash)
{
	// Is this body a constructive geometry ?
	CT_LIST_IO FaceList;
	CT_BODY_IO::AskFaces(BodyId, FaceList);
	if (1 == FaceList.Count())
	{
		FaceList.IteratorInitialize();
		FString Value;
		GetStringMetaDataValue(FaceList.IteratorIter(), TEXT("Constructive Plane"), Value);
		if (Value == TEXT("true"))
		{
			return false;
		}
	}

	int32 Index = MockUpDescription.BodySet.Emplace(BodyId);
	MockUpDescription.CADIdToBodyIndex.Add(BodyId, Index);
	ReadNodeMetaData(BodyId, MockUpDescription.BodySet[Index].MetaData);

	int32 BodyMeshIndex = BodyMeshes.Emplace(BodyId);

	if (uint32 MaterialHash = GetObjectMaterial(MockUpDescription.BodySet[Index]))
	{
		DefaultMaterialHash = MaterialHash;
	}

	bNeedSaveCTFile = true;

	MockUpDescription.BodySet[Index].MeshActorName = GetStaticMeshUuid(*MockUpDescription.SceneGraphArchive, BodyId);
	BodyMeshes[BodyMeshIndex].MeshActorName = MockUpDescription.BodySet[Index].MeshActorName;

	GetBodyTessellation(BodyId, BodyMeshes[BodyMeshIndex], ImportParameters, DefaultMaterialHash);

	MockUpDescription.BodySet[Index].ColorFaceSet = BodyMeshes[BodyMeshIndex].ColorSet;
	MockUpDescription.BodySet[Index].MaterialFaceSet = BodyMeshes[BodyMeshIndex].MaterialSet;

	// Save Body in CT file for re-tessellation
	CT_LIST_IO ObjectList;
	ObjectList.PushBack(BodyId);
	FString BodyFile = FString::Printf(TEXT("UEx%08x"), MockUpDescription.BodySet[Index].MeshActorName);
	CT_KERNEL_IO::SaveFile(ObjectList, *FPaths::Combine(CachePath, TEXT("body"), BodyFile + TEXT(".ct")), L"Ct");

	return true;
}

void FCoreTechFileParser::GetAttributeValue(CT_ATTRIB_TYPE AttributType, int IthField, FString& Value)
{
	CT_STR               FieldName;
	CT_ATTRIB_FIELD_TYPE FieldType;

	Value = "";

	if (CT_ATTRIB_DEFINITION_IO::AskFieldDefinition(AttributType, IthField, FieldType, FieldName) != IO_OK) return;

	switch (FieldType) {
		case CT_ATTRIB_FIELD_UNKNOWN:
		{
			break;
		}
		case CT_ATTRIB_FIELD_INTEGER:
		{
			int IValue;
			if (CT_CURRENT_ATTRIB_IO::AskIntField(IthField, IValue) != IO_OK) break;
			Value = FString::FromInt(IValue);
			break;
		}
		case CT_ATTRIB_FIELD_DOUBLE:
		{
			double DValue;
			if (CT_CURRENT_ATTRIB_IO::AskDblField(IthField, DValue) != IO_OK) break;
			Value = FString::Printf(TEXT("%lf"), DValue);
			break;
		}
		case CT_ATTRIB_FIELD_STRING:
		{
			CT_STR StrValue;
			if (CT_CURRENT_ATTRIB_IO::AskStrField(IthField, StrValue) != IO_OK) break;
			Value = StrValue.toUnicode();
			break;
		}
		case CT_ATTRIB_FIELD_POINTER:
		{
			break;
		}
	}
}

void FCoreTechFileParser::GetStringMetaDataValue(CT_OBJECT_ID NodeId, const TCHAR* InMetaDataName, FString& OutMetaDataValue)
{
	CT_STR FieldName;
	CT_UINT32 IthAttrib = 0;
	while (CT_OBJECT_IO::SearchAttribute(NodeId, CT_ATTRIB_STRING_METADATA, IthAttrib++) == IO_OK)
	{
		if (CT_CURRENT_ATTRIB_IO::AskStrField(ITH_STRING_METADATA_NAME, FieldName) != IO_OK) break;
		if (!FCString::Strcmp(InMetaDataName, FieldName.toUnicode()))
		{
			CT_STR FieldStrValue;
			if (CT_CURRENT_ATTRIB_IO::AskStrField(ITH_STRING_METADATA_VALUE, FieldStrValue) != IO_OK) break;
			if (FieldStrValue.IsEmpty())
			{
				return;
			}
			OutMetaDataValue = FieldStrValue.toUnicode();
			return;
		}
	}
}

void FCoreTechFileParser::ReadNodeMetaData(CT_OBJECT_ID NodeId, TMap<FString, FString>& OutMetaData)
{
	const FString ConfigName = TEXT("Configuration Name");

	if (CT_COMPONENT_IO::IsA(NodeId, CT_COMPONENT_TYPE))
	{
		CT_STR FileName, FileType;
		CT_COMPONENT_IO::AskExternalDefinition(NodeId, FileName, FileType);
		if (!FileName.IsEmpty())
		{
			OutMetaData.Add(TEXT("ExternalDefinition"), FileName.toUnicode());
		}
	}

	CT_SHOW_ATTRIBUTE IsShow = CT_UNKNOWN;
	if (CT_OBJECT_IO::AskShowAttribute(NodeId, IsShow) == IO_OK)
	{
		switch (IsShow)
		{
		case CT_SHOW:
			OutMetaData.Add(TEXT("ShowAttribute"), TEXT("show"));
			break;
		case CT_NOSHOW:
			OutMetaData.Add(TEXT("ShowAttribute"), TEXT("noShow"));
			break;
		case CT_UNKNOWN:
			OutMetaData.Add(TEXT("ShowAttribute"), TEXT("unknown"));
			break;
		}
	}

	CT_UINT32 IthAttrib = 0;
	while (CT_OBJECT_IO::SearchAttribute(NodeId, CT_ATTRIB_ALL, IthAttrib++) == IO_OK)
	{
		// Get the current attribute type
		CT_ATTRIB_TYPE       AttributeType;
		CT_STR               TypeName;

		CT_STR               FieldName;
		CT_STR               FieldStrValue;
		CT_INT32             FieldIntValue;
		CT_DOUBLE            FieldDoubleValue0, FieldDoubleValue1, FieldDoubleValue2;
		FString              FieldValue;


		if (CT_CURRENT_ATTRIB_IO::AskAttributeType(AttributeType) != IO_OK) continue;;
		switch (AttributeType) {

		case CT_ATTRIB_SPLT:
			break;

		case CT_ATTRIB_NAME:
			if (CT_CURRENT_ATTRIB_IO::AskStrField(ITH_NAME_VALUE, FieldStrValue) != IO_OK) break;
			if (FieldStrValue.IsEmpty()) { break; }
			OutMetaData.Add(TEXT("CTName"), FieldStrValue.toUnicode());
			break;

		case CT_ATTRIB_ORIGINAL_NAME:
			if (CT_CURRENT_ATTRIB_IO::AskStrField(ITH_NAME_VALUE, FieldStrValue) != IO_OK) break;
			if (FieldStrValue.IsEmpty()) { break; }
			OutMetaData.Add(TEXT("Name"), FieldStrValue.toUnicode());
			break;

		case CT_ATTRIB_ORIGINAL_FILENAME:
			if (CT_CURRENT_ATTRIB_IO::AskStrField(ITH_FILENAME_VALUE, FieldStrValue) != IO_OK) break;
			if (FieldStrValue.IsEmpty()) { break; }
			OutMetaData.Add(TEXT("FileName"), FieldStrValue.toUnicode());
			break;

		case CT_ATTRIB_UUID:
			if (CT_CURRENT_ATTRIB_IO::AskStrField(ITH_UUID_VALUE, FieldStrValue) != IO_OK) break;
			if (FieldStrValue.IsEmpty()) { break; }
			OutMetaData.Add(TEXT("UUID"), FieldStrValue.toUnicode());
			break;

		case CT_ATTRIB_INPUT_FORMAT_AND_EMETTOR:
			if (CT_CURRENT_ATTRIB_IO::AskStrField(ITH_INPUT_FORMAT_AND_EMETTOR, FieldStrValue) != IO_OK) break;
			if (FieldStrValue.IsEmpty()) { break; }
			OutMetaData.Add(TEXT("Input_Format_and_Emitter"), FieldStrValue.toUnicode());
			break;

		case CT_ATTRIB_CONFIGURATION_NAME:
			if (CT_CURRENT_ATTRIB_IO::AskStrField(ITH_NAME_VALUE, FieldStrValue) != IO_OK) break;
			if (FieldStrValue.IsEmpty()) { break; }
			OutMetaData.Add(TEXT("ConfigurationName"), FieldStrValue.toUnicode());
			break;

		case CT_ATTRIB_LAYERID:
			GetAttributeValue(AttributeType, ITH_LAYERID_VALUE, FieldValue);
			OutMetaData.Add(TEXT("LayerId"), FieldValue);
			GetAttributeValue(AttributeType, ITH_LAYERID_NAME, FieldValue);
			OutMetaData.Add(TEXT("LayerName"), FieldValue);
			GetAttributeValue(AttributeType, ITH_LAYERID_FLAG, FieldValue);
			OutMetaData.Add(TEXT("LayerFlag"), FieldValue);
			break;

		case CT_ATTRIB_COLORID:
			{
				if (CT_CURRENT_ATTRIB_IO::AskIntField(ITH_COLORID_VALUE, FieldIntValue) != IO_OK) break;
				uint32 ColorId = FieldIntValue;

				uint8 Alpha = 255;
				if (CT_OBJECT_IO::SearchAttribute(NodeId, CT_ATTRIB_TRANSPARENCY) == IO_OK)
				{
					if (CT_CURRENT_ATTRIB_IO::AskDblField(0, FieldDoubleValue0) == IO_OK)
					{
						Alpha = FMath::Max((1. - FieldDoubleValue0), FieldDoubleValue0) * 255.;
					}
				}

				uint32 ColorHId = BuildColorId(ColorId, Alpha);
				FArchiveColor& ColorArchive = FindOrAddColor(ColorHId);
				OutMetaData.Add(TEXT("ColorName"), FString::FromInt(ColorArchive.UEMaterialName));

				FString colorHexa = FString::Printf(TEXT("%02x%02x%02x%02x"), ColorArchive.Color.R, ColorArchive.Color.G, ColorArchive.Color.B, ColorArchive.Color.A);
				OutMetaData.Add(TEXT("ColorValue"), colorHexa);
			}
			break;

		case CT_ATTRIB_MATERIALID:
		{
			if (CT_CURRENT_ATTRIB_IO::AskIntField(ITH_MATERIALID_VALUE, FieldIntValue) != IO_OK) break;
			if (FArchiveMaterial* Material = MockUpDescription.MaterialHIdToMaterial.Find(FieldIntValue))
			{
				OutMetaData.Add(TEXT("MaterialName"), FString::FromInt(Material->UEMaterialName));
			}
			break;
		}

		case CT_ATTRIB_TRANSPARENCY:
			if (CT_CURRENT_ATTRIB_IO::AskDblField(ITH_TRANSPARENCY_VALUE, FieldDoubleValue0) != IO_OK) break;
			FieldIntValue = FMath::Max((1. - FieldDoubleValue0), FieldDoubleValue0) * 255.;
			OutMetaData.Add(TEXT("Transparency"), FString::FromInt(FieldIntValue));
			break;

		case CT_ATTRIB_COMMENT:
			//ITH_COMMENT_POSX, ITH_COMMENT_POSY, ITH_COMMENT_POSZ, ITH_COMMENT_TEXT
			break;

		case CT_ATTRIB_REFCOUNT:
			if (CT_CURRENT_ATTRIB_IO::AskIntField(ITH_REFCOUNT_VALUE, FieldIntValue) != IO_OK) break;
			//OutMetaData.Add(TEXT("RefCount"), FString::FromInt(FieldIntValue));
			break;

		case CT_ATTRIB_TESS_PARAMS:
		case CT_ATTRIB_COMPARE_RESULT:
			break;

		case CT_ATTRIB_DENSITY:
			//ITH_VOLUME_DENSITY_VALUE
			break;

		case CT_ATTRIB_MASS_PROPERTIES:
			if (CT_CURRENT_ATTRIB_IO::AskDblField(ITH_MASS_PROPERTIES_AREA, FieldDoubleValue0) != IO_OK) break;
			OutMetaData.Add(TEXT("Area"), FString::Printf(TEXT("%lf"), FieldDoubleValue0));
			if (CT_CURRENT_ATTRIB_IO::AskDblField(ITH_MASS_PROPERTIES_VOLUME, FieldDoubleValue0) != IO_OK) break;
			OutMetaData.Add(TEXT("Volume"), FString::Printf(TEXT("%lf"), FieldDoubleValue0));
			if (CT_CURRENT_ATTRIB_IO::AskDblField(ITH_MASS_PROPERTIES_MASS, FieldDoubleValue0) != IO_OK) break;
			OutMetaData.Add(TEXT("Mass"), FString::Printf(TEXT("%lf"), FieldDoubleValue0));
			if (CT_CURRENT_ATTRIB_IO::AskDblField(ITH_MASS_PROPERTIES_LENGTH, FieldDoubleValue0) != IO_OK) break;
			OutMetaData.Add(TEXT("Length"), FString::Printf(TEXT("%lf"), FieldDoubleValue0));
			//ITH_MASS_PROPERTIES_COGX, ITH_MASS_PROPERTIES_COGY, ITH_MASS_PROPERTIES_COGZ
			//ITH_MASS_PROPERTIES_M1, ITH_MASS_PROPERTIES_M2, ITH_MASS_PROPERTIES_M3
			//ITH_MASS_PROPERTIES_IXXG,ITH_MASS_PROPERTIES_IYYG, ITH_MASS_PROPERTIES_IZZG, ITH_MASS_PROPERTIES_IXYG, ITH_MASS_PROPERTIES_IYZG, ITH_MASS_PROPERTIES_IZXG
			//ITH_MASS_PROPERTIES_AXIS1X, ITH_MASS_PROPERTIES_AXIS1Y, ITH_MASS_PROPERTIES_AXIS1Z, ITH_MASS_PROPERTIES_AXIS2X, ITH_MASS_PROPERTIES_AXIS2Y, ITH_MASS_PROPERTIES_AXIS2Z, ITH_MASS_PROPERTIES_AXIS3X, ITH_MASS_PROPERTIES_AXIS3Y, ITH_MASS_PROPERTIES_AXIS3Z
			//ITH_MASS_PROPERTIES_XMIN, ITH_MASS_PROPERTIES_YMIN, ITH_MASS_PROPERTIES_ZMIN, ITH_MASS_PROPERTIES_XMAX, ITH_MASS_PROPERTIES_YMAX, ITH_MASS_PROPERTIES_ZMAX
			break;

		case CT_ATTRIB_THICKNESS:
			//ITH_THICKNESS_VALUE
			break;

		case CT_ATTRIB_INTEGER_METADATA:
			if (CT_CURRENT_ATTRIB_IO::AskStrField(ITH_INTEGER_METADATA_NAME, FieldName) != IO_OK) break;
			if (CT_CURRENT_ATTRIB_IO::AskIntField(ITH_INTEGER_METADATA_VALUE, FieldIntValue) != IO_OK) break;
			OutMetaData.Add(FieldName.toUnicode(), FString::FromInt(FieldIntValue));
			break;

		case CT_ATTRIB_DOUBLE_METADATA:
			if (CT_CURRENT_ATTRIB_IO::AskStrField(ITH_DOUBLE_METADATA_NAME, FieldName) != IO_OK) break;
			if (CT_CURRENT_ATTRIB_IO::AskDblField(ITH_DOUBLE_METADATA_VALUE, FieldDoubleValue0) != IO_OK) break;
			OutMetaData.Add(FieldName.toUnicode(), FString::Printf(TEXT("%lf"), FieldDoubleValue0));
			break;

		case CT_ATTRIB_STRING_METADATA:
			if (CT_CURRENT_ATTRIB_IO::AskStrField(ITH_STRING_METADATA_NAME, FieldName) != IO_OK) break;
			if (CT_CURRENT_ATTRIB_IO::AskStrField(ITH_STRING_METADATA_VALUE, FieldStrValue) != IO_OK) break;
			if (FieldStrValue.IsEmpty()) break;
			if(ConfigName== FieldName.toUnicode())
			{
				NodeConfiguration = FieldStrValue.toUnicode();
			}
			OutMetaData.Add(FieldName.toUnicode(), FieldStrValue.toUnicode());
			break;

		case CT_ATTRIB_ORIGINAL_UNITS:
			if (CT_CURRENT_ATTRIB_IO::AskDblField(ITH_ORIGINAL_UNITS_MASS, FieldDoubleValue0) != IO_OK) break;
			if (CT_CURRENT_ATTRIB_IO::AskDblField(ITH_ORIGINAL_UNITS_LENGTH, FieldDoubleValue1) != IO_OK) break;
			if (CT_CURRENT_ATTRIB_IO::AskDblField(ITH_ORIGINAL_UNITS_DURATION, FieldDoubleValue2) != IO_OK) break;
			OutMetaData.Add(TEXT("OriginalUnitsMass"), FString::Printf(TEXT("%lf"), FieldDoubleValue0));
			OutMetaData.Add(TEXT("OriginalUnitsLength"), FString::Printf(TEXT("%lf"), FieldDoubleValue1));
			OutMetaData.Add(TEXT("OriginalUnitsDuration"), FString::Printf(TEXT("%lf"), FieldDoubleValue2));
			break;

		case CT_ATTRIB_ORIGINAL_TOLERANCE:
		case CT_ATTRIB_IGES_PARAMETERS:
		case CT_ATTRIB_READ_V4_MARKER:
			break;

		case CT_ATTRIB_PRODUCT:
			if (CT_CURRENT_ATTRIB_IO::AskStrField(ITH_PRODUCT_REVISION, FieldStrValue) != IO_OK) break;
			if (FieldStrValue.IsEmpty()) { break; }
			OutMetaData.Add(TEXT("ProductRevision"), FieldStrValue.toUnicode());
			if (CT_CURRENT_ATTRIB_IO::AskStrField(ITH_PRODUCT_DEFINITION, FieldStrValue) != IO_OK) break;
			if (FieldStrValue.IsEmpty()) { break; }
			OutMetaData.Add(TEXT("ProductDefinition"), FieldStrValue.toUnicode());
			if (CT_CURRENT_ATTRIB_IO::AskStrField(ITH_PRODUCT_NOMENCLATURE, FieldStrValue) != IO_OK) break;
			if (FieldStrValue.IsEmpty()) { break; }
			OutMetaData.Add(TEXT("ProductNomenclature"), FieldStrValue.toUnicode());
			if (CT_CURRENT_ATTRIB_IO::AskStrField(ITH_PRODUCT_SOURCE, FieldStrValue) != IO_OK) break;
			if (FieldStrValue.IsEmpty()) { break; }
			OutMetaData.Add(TEXT("ProductSource"), FieldStrValue.toUnicode());
			if (CT_CURRENT_ATTRIB_IO::AskStrField(ITH_PRODUCT_DESCRIPTION, FieldStrValue) != IO_OK) break;
			if (FieldStrValue.IsEmpty()) { break; }
			OutMetaData.Add(TEXT("ProductDescription"), FieldStrValue.toUnicode());
			break;

		case CT_ATTRIB_SIMPLIFY:
		case CT_ATTRIB_MIDFACE:
		case CT_ATTRIB_DEBUG_STRING:
		case CT_ATTRIB_DEFEATURING:
		case CT_ATTRIB_BREPLINKID:
		case CT_ATTRIB_MARKUPS_REF:
		case CT_ATTRIB_COLLISION:
			break;

		case CT_ATTRIB_EXTERNAL_ID:
			//ITH_EXTERNAL_ID_VALUE
			break;

		case CT_ATTRIB_MODIFIER:
		case CT_ATTRIB_ORIGINAL_SURF_OLD:
		case CT_ATTRIB_RESULT_BREPLINKID:
			break;

		case CT_ATTRIB_AREA:
			//ITH_AREA_VALUE
			break;

		case CT_ATTRIB_ACIS_SG_PIDNAME:
		case CT_ATTRIB_CURVE_ORIGINAL_BOUNDARY_PARAMS:
			break;

		case CT_ATTRIB_INTEGER_PARAMETER:
			if (CT_CURRENT_ATTRIB_IO::AskStrField(ITH_INTEGER_PARAMETER_NAME, FieldName) != IO_OK) break;
			if (CT_CURRENT_ATTRIB_IO::AskIntField(ITH_INTEGER_PARAMETER_VALUE, FieldIntValue) != IO_OK) break;
			OutMetaData.Add(FieldName.toUnicode(), FString::FromInt(FieldIntValue));
			break;

		case CT_ATTRIB_DOUBLE_PARAMETER:
			if (CT_CURRENT_ATTRIB_IO::AskStrField(ITH_DOUBLE_PARAMETER_NAME, FieldName) != IO_OK) break;
			if (CT_CURRENT_ATTRIB_IO::AskDblField(ITH_DOUBLE_PARAMETER_VALUE, FieldDoubleValue0) != IO_OK) break;
			OutMetaData.Add(FieldName.toUnicode(), FString::Printf(TEXT("%lf"), FieldDoubleValue0));
			break;

		case CT_ATTRIB_STRING_PARAMETER:
			if (CT_CURRENT_ATTRIB_IO::AskStrField(ITH_STRING_PARAMETER_NAME, FieldName) != IO_OK) break;
			if (CT_CURRENT_ATTRIB_IO::AskStrField(ITH_STRING_PARAMETER_VALUE, FieldStrValue) != IO_OK) break;
			if (FieldStrValue.IsEmpty()) { break; }
			OutMetaData.Add(FieldName.toUnicode(), FieldStrValue.toUnicode());
			break;

		case CT_ATTRIB_PARAMETER_ARRAY:
			//ITH_PARAMETER_ARRAY_NAME
			//ITH_PARAMETER_ARRAY_NUMBER
			//ITH_PARAMETER_ARRAY_VALUES
			break;

		case CT_ATTRIB_SAVE_OPTION:
			if (CT_CURRENT_ATTRIB_IO::AskStrField(ITH_SAVE_OPTION_AUTHOR, FieldStrValue) != IO_OK) break;
			if (FieldStrValue.IsEmpty()) { break; }
			OutMetaData.Add(TEXT("SaveOptionAuthor"), FieldStrValue.toUnicode());

			if (CT_CURRENT_ATTRIB_IO::AskStrField(ITH_SAVE_OPTION_ORGANIZATION, FieldStrValue) != IO_OK) break;
			if (FieldStrValue.IsEmpty()) { break; }
			OutMetaData.Add(TEXT("SaveOptionOrganization"), FieldStrValue.toUnicode());
	
			if (CT_CURRENT_ATTRIB_IO::AskStrField(ITH_SAVE_OPTION_FILE_DESCRIPTION, FieldStrValue) != IO_OK) break;
			if (FieldStrValue.IsEmpty()) { break; }
			OutMetaData.Add(TEXT("SaveOptionFileDescription"), FieldStrValue.toUnicode());

			if (CT_CURRENT_ATTRIB_IO::AskStrField(ITH_SAVE_OPTION_AUTHORISATION, FieldStrValue) != IO_OK) break;
			if (FieldStrValue.IsEmpty()) { break; }
			OutMetaData.Add(TEXT("SaveOptionAuthorisation"), FieldStrValue.toUnicode());

			if (CT_CURRENT_ATTRIB_IO::AskStrField(ITH_SAVE_OPTION_PREPROCESSOR, FieldStrValue) != IO_OK) break;
			if (FieldStrValue.IsEmpty()) { break; }
			OutMetaData.Add(TEXT("SaveOptionPreprocessor"), FieldStrValue.toUnicode());
			break;

		case CT_ATTRIB_ORIGINAL_ID:
			GetAttributeValue(AttributeType, ITH_ORIGINAL_ID_VALUE, FieldValue);
			OutMetaData.Add(TEXT("OriginalId"), FieldValue);
			break;

		case CT_ATTRIB_ORIGINAL_ID_STRING:
			if (CT_CURRENT_ATTRIB_IO::AskStrField(ITH_ORIGINAL_ID_VALUE_STRING, FieldStrValue) != IO_OK) break;
			if (FieldStrValue.IsEmpty()) { break; }
			OutMetaData.Add(TEXT("OriginalIdStr"), FieldStrValue.toUnicode());
			break;

		case CT_ATTRIB_COLOR_RGB_DOUBLE:
			if (CT_CURRENT_ATTRIB_IO::AskDblField(ITH_ATTRIB_COLOR_R_DOUBLE, FieldDoubleValue0) != IO_OK) break;
			if (CT_CURRENT_ATTRIB_IO::AskDblField(ITH_ATTRIB_COLOR_G_DOUBLE, FieldDoubleValue1) != IO_OK) break;
			if (CT_CURRENT_ATTRIB_IO::AskDblField(ITH_ATTRIB_COLOR_B_DOUBLE, FieldDoubleValue2) != IO_OK) break;
			FieldValue = FString::Printf(TEXT("%lf"), FieldDoubleValue0) + TEXT(", ") + FString::Printf(TEXT("%lf"), FieldDoubleValue1) + TEXT(", ") + FString::Printf(TEXT("%lf"), FieldDoubleValue2);
			//OutMetaData.Add(TEXT("ColorRGBDouble"), FieldValue);
			break;

		case CT_ATTRIB_REVERSE_COLORID:
		case CT_ATTRIB_INITIAL_FILTER:
		case CT_ATTRIB_ORIGINAL_SURF:
		case CT_ATTRIB_LINKMANAGER_BRANCH_FACE:
		case CT_ATTRIB_LINKMANAGER_PMI:
		case CT_ATTRIB_NULL:
		case CT_ATTRIB_MEASURE_VALIDATION_ATTRIBUTE:
			break;

		case CT_ATTRIB_INTEGER_VALIDATION_ATTRIBUTE:
			if (CT_CURRENT_ATTRIB_IO::AskStrField(ITH_INTEGER_VALIDATION_NAME, FieldName) != IO_OK) break;
			if (CT_CURRENT_ATTRIB_IO::AskIntField(ITH_INTEGER_VALIDATION_VALUE, FieldIntValue) != IO_OK) break;
			OutMetaData.Add(FieldName.toUnicode(), FString::FromInt(FieldIntValue));
			break;

		case CT_ATTRIB_DOUBLE_VALIDATION_ATTRIBUTE:
			if (CT_CURRENT_ATTRIB_IO::AskStrField(ITH_DOUBLE_VALIDATION_NAME, FieldName) != IO_OK) break;
			if (CT_CURRENT_ATTRIB_IO::AskDblField(ITH_DOUBLE_VALIDATION_VALUE, FieldDoubleValue0) != IO_OK) break;
			OutMetaData.Add(FieldName.toUnicode(), FString::Printf(TEXT("%lf"), FieldDoubleValue0));
			break;

		case CT_ATTRIB_STRING_VALIDATION_ATTRIBUTE:
			if (CT_CURRENT_ATTRIB_IO::AskStrField(ITH_STRING_VALIDATION_NAME, FieldName) != IO_OK) break;
			if (CT_CURRENT_ATTRIB_IO::AskStrField(ITH_STRING_VALIDATION_VALUE, FieldStrValue) != IO_OK) break;
			if (FieldStrValue.IsEmpty()) { break; }
			OutMetaData.Add(FieldName.toUnicode(), FieldStrValue.toUnicode());
			break;

		case CT_ATTRIB_BOUNDING_BOX:
			//ITH_BOUNDING_BOX_XMIN, ITH_BOUNDING_BOX_YMIN, ITH_BOUNDING_BOX_ZMIN, ITH_BOUNDING_BOX_XMAX, ITH_BOUNDING_BOX_YMAX, ITH_BOUNDING_BOX_ZMAX
			break;

		case CT_ATTRIB_DATABASE:
		case CT_ATTRIB_CURVE_FONT:
		case CT_ATTRIB_CURVE_WEIGHT:
		case CT_ATTRIB_COMPARE_TOPO:
		case CT_ATTRIB_MONIKER_GUID_TABLE:
		case CT_ATTRIB_MONIKER_DATA:
		case CT_ATTRIB_MONIKER_BODY_ID:
		case CT_ATTRIB_NO_INSTANCE:
			break;

		case CT_ATTRIB_GROUPNAME:
			if (CT_CURRENT_ATTRIB_IO::AskStrField(ITH_GROUPNAME_VALUE, FieldStrValue) != IO_OK) break;
			if (FieldStrValue.IsEmpty()) { break; }
			OutMetaData.Add(TEXT("GroupName"), FieldStrValue.toUnicode());
			break;

		case CT_ATTRIB_ANALYZE_ID:
		case CT_ATTRIB_ANALYZER_DISPLAY_MODE:
		case CT_ATTRIB_ANIMATION_ID:
		case CT_ATTRIB_PROJECTED_SURFACE_ID:
		case CT_ATTRIB_ANALYZE_LINK:
		case CT_ATTRIB_TOPO_EVENT_ID:
		case CT_ATTRIB_ADDITIVE_MANUFACTURING:
		case CT_ATTRIB_MOLDING_RESULT:
		case CT_ATTRIB_AMF_ID:
		case CT_ATTRIB_PARAMETER_LINK:
			break;

		default:
			break;
		}
	}
}

uint32 GetSize(CT_TESS_DATA_TYPE type)
{
	switch (type)
	{
	case CT_TESS_USE_DEFAULT:
		return sizeof(uint32);
	case CT_TESS_UBYTE:
		return sizeof(uint8_t);
	case CT_TESS_BYTE:
		return sizeof(int8_t);
	case CT_TESS_USHORT:
		return sizeof(int16_t);
	case CT_TESS_SHORT:
		return sizeof(uint16_t);
	case CT_TESS_UINT:
		return sizeof(uint32);
	case CT_TESS_INT:
		return sizeof(int32);
	case CT_TESS_ULONG:
		return sizeof(uint64);
	case CT_TESS_LONG:
		return sizeof(int64);
	case CT_TESS_FLOAT:
		return sizeof(float);
	case CT_TESS_DOUBLE:
		return sizeof(double);
	}
	return 0;
}

}

#endif // CAD_INTERFACE<|MERGE_RESOLUTION|>--- conflicted
+++ resolved
@@ -845,21 +845,12 @@
 		CT_COMPONENT_IO::AskExternalDefinition(ReferenceNodeId, ComponentFile, FileType);
 		FString ExternalRefFullPath = ComponentFile.toUnicode();
 
-<<<<<<< HEAD
+		if(!NodeConfiguration.IsEmpty())
+		{
+			ExternalRefFullPath += TEXT("|") + NodeConfiguration;
+		}
+
 		MockUpDescription.Instances[Index].ExternalRef = FPaths::GetCleanFilename(ExternalRefFullPath);
-		if(!NodeConfiguration.IsEmpty())
-		{
-			MockUpDescription.Instances[Index].ExternalRef += TEXT("|") + NodeConfiguration;
-		}
-
-=======
-		if(!NodeConfiguration.IsEmpty())
-		{
-			ExternalRefFullPath += TEXT("|") + NodeConfiguration;
-		}
-
-		MockUpDescription.Instances[Index].ExternalRef = FPaths::GetCleanFilename(ExternalRefFullPath);
->>>>>>> cf4d342e
 		MockUpDescription.ExternalRefSet.Add(ExternalRefFullPath);
 	}
 	else
