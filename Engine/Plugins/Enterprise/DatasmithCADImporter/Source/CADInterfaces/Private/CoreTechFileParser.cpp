// Copyright Epic Games, Inc. All Rights Reserved.

#include "CoreTechFileParser.h"

#ifdef CAD_INTERFACE

#include "CADData.h"
#include "CADOptions.h"

#include "CoreTechTypes.h"
#include "DatasmithUtils.h"
#include "GenericPlatform/GenericPlatformFile.h"
#include "HAL/FileManager.h"
#include "Internationalization/Text.h"
#include "Misc/FileHelper.h"
#include "Misc/Paths.h"
#include "Templates/TypeHash.h"

namespace CADLibrary 
{

namespace {

	double Distance(const CT_COORDINATE& Point1, const CT_COORDINATE& Point2)
	{
		return sqrt((Point2.xyz[0] - Point1.xyz[0]) * (Point2.xyz[0] - Point1.xyz[0]) + (Point2.xyz[1] - Point1.xyz[1]) * (Point2.xyz[1] - Point1.xyz[1]) + (Point2.xyz[2] - Point1.xyz[2]) * (Point2.xyz[2] - Point1.xyz[2]));
	};

	void ScaleUV(CT_OBJECT_ID FaceID, TArray<FVector2D>& TexCoordArray, float Scale)
	{
		float VMin, VMax, UMin, UMax;
		VMin = UMin = HUGE_VALF;
		VMax = UMax =  -HUGE_VALF;
		 
		for (const FVector2D& TexCoord : TexCoordArray)
		{
			UMin = FMath::Min(TexCoord[0], UMin);
			UMax = FMath::Max(TexCoord[0], UMax);
			VMin = FMath::Min(TexCoord[1], VMin);
			VMax = FMath::Max(TexCoord[1], VMax);
		}

		double PuMin, PuMax, PvMin, PvMax;
		PuMin = PvMin = HUGE_VALF;
		PuMax = PvMax = -HUGE_VALF;

		// fast UV min max 
		CT_FACE_IO::AskUVminmax(FaceID, PuMin, PuMax, PvMin, PvMax);

		const uint32 NbIsoCurves = 7;

		// Compute Point grid on the restricted surface defined by [PuMin, PuMax], [PvMin, PvMax]
		CT_OBJECT_ID SurfaceID;
		CT_ORIENTATION Orientation;
		CT_FACE_IO::AskSurface(FaceID, SurfaceID, Orientation);

		CT_OBJECT_TYPE SurfaceType;
		CT_SURFACE_IO::AskType(SurfaceID, SurfaceType);

		float DeltaU = (PuMax - PuMin) / (NbIsoCurves - 1);
		float DeltaV = (PvMax - PvMin) / (NbIsoCurves - 1);
		float U = PuMin, V = PvMin;

		CT_COORDINATE NodeMatrix[121];

		for (int32 IndexI = 0; IndexI < NbIsoCurves; IndexI++)
		{
			for (int32 IndexJ = 0; IndexJ < NbIsoCurves; IndexJ++)
			{
				CT_SURFACE_IO::Evaluate(SurfaceID, U, V, NodeMatrix[IndexI*NbIsoCurves + IndexJ]);
				V += DeltaV;
			}
			U += DeltaU;
			V = PvMin;
		}

		// Compute length of 7 iso V line
		float LengthU[NbIsoCurves];
		float LengthUMin = HUGE_VAL;
		float LengthUMax = 0;
		float LengthUMed = 0;

		for (int32 IndexJ = 0; IndexJ < NbIsoCurves; IndexJ++)
		{
			LengthU[IndexJ] = 0;
			for (int32 IndexI = 0; IndexI < (NbIsoCurves - 1); IndexI++)
			{
				LengthU[IndexJ] += Distance(NodeMatrix[IndexI * NbIsoCurves + IndexJ], NodeMatrix[(IndexI + 1) * NbIsoCurves + IndexJ]);
			}
			LengthUMed += LengthU[IndexJ];
			LengthUMin = FMath::Min(LengthU[IndexJ], LengthUMin);
			LengthUMax = FMath::Max(LengthU[IndexJ], LengthUMax);
		}
		LengthUMed /= NbIsoCurves;
		LengthUMed = LengthUMed * 2 / 3 + LengthUMax / 3;

		// Compute length of 7 iso U line
		float LengthV[NbIsoCurves];
		float LengthVMin = HUGE_VAL;
		float LengthVMax = 0;
		float LengthVMed = 0;

		for (int32 IndexI = 0; IndexI < NbIsoCurves; IndexI++)
		{
			LengthV[IndexI] = 0;
			for (int32 IndexJ = 0; IndexJ < (NbIsoCurves - 1); IndexJ++)
			{
				LengthV[IndexI] += Distance(NodeMatrix[IndexI * NbIsoCurves + IndexJ], NodeMatrix[IndexI * NbIsoCurves + IndexJ + 1]);
			}
			LengthVMed += LengthV[IndexI];
			LengthVMin = FMath::Min(LengthV[IndexI], LengthVMin);
			LengthVMax = FMath::Max(LengthV[IndexI], LengthVMax);
		}
		LengthVMed /= NbIsoCurves;
		LengthVMed = LengthVMed * 2 / 3 + LengthVMax / 3;

		switch (SurfaceType)
		{
		case CT_CONE_TYPE:
		case CT_CYLINDER_TYPE:
		case CT_SPHERE_TYPE:
		case CT_TORUS_TYPE:
			Swap(LengthUMed, LengthVMed);
			break;
		case CT_S_REVOL_TYPE:
			// Need swap ?
			// Swap(LengthUMed, LengthVMed);
			break;
		case CT_S_NURBS_TYPE:
		case CT_PLANE_TYPE:
		case CT_S_OFFSET_TYPE:
		case CT_S_RULED_TYPE:
		case CT_TABULATED_RULED_TYPE:
		case CT_S_LINEARTRANSFO_TYPE:
		case CT_S_NONLINEARTRANSFO_TYPE:
		case CT_S_BLEND_TYPE:
		default:
			break;
		}

		// scale the UV map
		// 0.1 define UV in cm and not in mm
		float VScale = Scale * LengthVMed * 1 / (VMax - VMin) / 100;
		float UScale = Scale * LengthUMed * 1 / (UMax - UMin) / 100;

		for (FVector2D& TexCoord : TexCoordArray)
		{
			TexCoord[0] *= UScale;
			TexCoord[1] *= VScale;
		}
	}
}

FString AsFString(CT_STR CtName)
{
	return CtName.IsEmpty() ? FString() : CtName.toUnicode();
};

	uint32 FCoreTechFileParser::GetFileHash()
{
	FFileStatData FileStatData = IFileManager::Get().GetStatData(*FileDescription.Path);

		FileSize = FileStatData.FileSize;
	FDateTime ModificationTime = FileStatData.ModificationTime;

	uint32 FileHash = GetTypeHash(FileDescription);
	FileHash = HashCombine(FileHash, GetTypeHash(FileSize));
	FileHash = HashCombine(FileHash, GetTypeHash(ModificationTime));

	return FileHash;
}

uint32 GetGeomFileHash(const uint32 InSGHash, const FImportParameters& ImportParam)
{
	uint32 FileHash = InSGHash;
	FileHash = HashCombine(FileHash, GetTypeHash(ImportParam.ChordTolerance));
	FileHash = HashCombine(FileHash, GetTypeHash(ImportParam.MaxEdgeLength));
	FileHash = HashCombine(FileHash, GetTypeHash(ImportParam.MaxNormalAngle));
	FileHash = HashCombine(FileHash, GetTypeHash(ImportParam.MetricUnit));
	FileHash = HashCombine(FileHash, GetTypeHash(ImportParam.ScaleFactor));
	FileHash = HashCombine(FileHash, GetTypeHash(ImportParam.StitchingTechnique));
	return FileHash;
}

template<typename ValueType>
void FillArrayOfVector(int32 ElementCount, void* InCTValueArray, FVector* OutValueArray)
{
	ValueType* Values = (ValueType*)InCTValueArray;
	for (int Indice = 0; Indice < ElementCount; ++Indice)
	{
		OutValueArray[Indice].Set((float)Values[Indice * 3], (float)Values[Indice * 3 + 1], (float)Values[Indice * 3 + 2]);
	}
}

template<typename ValueType>
void FillArrayOfVector2D(int32 ElementCount, void* InCTValueArray, FVector2D* OutValueArray)
{
	ValueType* Values = (ValueType*)InCTValueArray;
	for (int Indice = 0; Indice < ElementCount; ++Indice)
	{
		OutValueArray[Indice].Set((float)Values[Indice * 2], (float)Values[Indice * 2 + 1]);
	}
}

template<typename ValueType>
void FillArrayOfInt(int32 ElementCount, void* InCTValueArray, int32* OutValueArray)
{
	ValueType* Values = (ValueType*)InCTValueArray;
	for (int Indice = 0; Indice < ElementCount; ++Indice)
	{
		OutValueArray[Indice] = (int32)Values[Indice];
	}
}

uint32 GetFaceTessellation(CT_OBJECT_ID FaceID, TArray<FTessellationData>& FaceTessellationSet, const FImportParameters& ImportParams)
{
	CT_IO_ERROR Error = IO_OK;

	CT_UINT32         VertexCount;
	CT_UINT32         NormalCount;
	CT_UINT32         IndexCount;
	CT_TESS_DATA_TYPE VertexType;
	CT_TESS_DATA_TYPE TexCoordType;
	CT_TESS_DATA_TYPE NormalType;
	CT_LOGICAL        HasRGBColor;
	CT_UINT16         UserSize;
	CT_TESS_DATA_TYPE IndexType;
	void*             VertexArray;
	void*             TexCoordArray;
	void*             NormalArray;
	void*             ColorArray;
	void*             UserArray;
	void*             IndexArray;

	Error = CT_FACE_IO::AskTesselation(FaceID, VertexCount, NormalCount, IndexCount,
		VertexType, TexCoordType, NormalType, HasRGBColor, UserSize, IndexType,
		VertexArray, TexCoordArray, NormalArray, ColorArray, UserArray, IndexArray);

	// Something wrong happened, either an error or no data to collect
	if (Error != IO_OK || VertexArray == nullptr || IndexArray == nullptr || IndexCount == 0)
	{
		VertexCount = NormalCount = IndexCount = 0;
		return 0;
	}

	FTessellationData& Tessellation = FaceTessellationSet.Emplace_GetRef();
	Tessellation.PatchId = FaceID;
	Tessellation.IndexArray.SetNum(IndexCount);

	switch (IndexType)
	{
	case CT_TESS_UBYTE:
		FillArrayOfInt<uint8>(IndexCount, IndexArray, Tessellation.IndexArray.GetData());
		break;
	case CT_TESS_USHORT:
		FillArrayOfInt<uint16>(IndexCount, IndexArray, Tessellation.IndexArray.GetData());
		break;
	case CT_TESS_UINT:
		FillArrayOfInt<uint32>(IndexCount, IndexArray, Tessellation.IndexArray.GetData());
		break;
	}

	Tessellation.VertexArray.SetNum(VertexCount);
	switch (VertexType)
	{
	case CT_TESS_FLOAT:
		FillArrayOfVector<float>(VertexCount, VertexArray, Tessellation.VertexArray.GetData());
		break;
	case CT_TESS_DOUBLE:
		FillArrayOfVector<double>(VertexCount, VertexArray, Tessellation.VertexArray.GetData());
		break;
	}

	Tessellation.NormalArray.SetNum(NormalCount);
	switch (NormalType)
	{
	case CT_TESS_BYTE:
		Tessellation.NormalArray.SetNumZeroed(NormalCount);
		break;
	case CT_TESS_SHORT:
	{
		int8* InCTValueArray = (int8*)NormalArray;
		for (CT_UINT32 Indice = 0; Indice < NormalCount; ++Indice)
		{
			Tessellation.NormalArray[Indice].Set(((float)InCTValueArray[Indice]) / 255.f, ((float)InCTValueArray[Indice + 1]) / 255.f, ((float)InCTValueArray[Indice + 2]) / 255.f);
		}
		break;
	}
	case CT_TESS_FLOAT:
		FillArrayOfVector<float>(NormalCount, NormalArray, Tessellation.NormalArray.GetData());
		break;
	}

	if (TexCoordArray)
	{
		Tessellation.TexCoordArray.SetNum(VertexCount);
		switch (TexCoordType)
		{
		case CT_TESS_SHORT:
		{
			int8* InCTValueArray = (int8*)TexCoordArray;
			for (CT_UINT32 Indice = 0; Indice < VertexCount; ++Indice)
			{
				Tessellation.TexCoordArray[Indice].Set(((float)InCTValueArray[Indice]) / 255.f, ((float)InCTValueArray[Indice + 1]) / 255.f);
			}
			break;
		}
		case CT_TESS_FLOAT:
			FillArrayOfVector2D<float>(VertexCount, TexCoordArray, Tessellation.TexCoordArray.GetData());
			break;
		case CT_TESS_DOUBLE:
			FillArrayOfVector2D<double>(VertexCount, TexCoordArray, Tessellation.TexCoordArray.GetData());
			break;
		}
	}

	if (ImportParams.bScaleUVMap && Tessellation.TexCoordArray.Num() != 0)
	{
		ScaleUV(FaceID, Tessellation.TexCoordArray, (float) ImportParams.ScaleFactor);
	}

	return Tessellation.IndexArray.Num() / 3;
}


void GetCTObjectDisplayDataIds(CT_OBJECT_ID ObjectID, FObjectDisplayDataId& Material)
{
	if (CT_OBJECT_IO::SearchAttribute(ObjectID, CT_ATTRIB_MATERIALID) == IO_OK)
	{
		CT_UINT32 MaterialId = 0;
		if (CT_CURRENT_ATTRIB_IO::AskIntField(ITH_MATERIALID_VALUE, MaterialId) == IO_OK && MaterialId > 0)
		{
			Material.Material = (uint32)MaterialId;
		}
	}

	if (CT_OBJECT_IO::SearchAttribute(ObjectID, CT_ATTRIB_COLORID) == IO_OK)
	{
		CT_UINT32 ColorId = 0;
		if (CT_CURRENT_ATTRIB_IO::AskIntField(ITH_COLORID_VALUE, ColorId) == IO_OK && ColorId > 0)
		{
			uint8 alpha = 255;
			if (CT_OBJECT_IO::SearchAttribute(ObjectID, CT_ATTRIB_TRANSPARENCY) == IO_OK)
			{
				CT_DOUBLE dbl_value = 0.;
				if (CT_CURRENT_ATTRIB_IO::AskDblField(0, dbl_value) == IO_OK && dbl_value >= 0.0 && dbl_value <= 1.0)
				{
					alpha = (uint8)int((1. - dbl_value) * 255.);
				}
			}
			Material.Color = BuildColorId(ColorId, alpha);
		}
	}
}

FArchiveMaterial& FCoreTechFileParser::FindOrAddMaterial(CT_MATERIAL_ID MaterialId)
{
	if (FArchiveMaterial* NewMaterial = SceneGraphArchive.MaterialHIdToMaterial.Find(MaterialId))
	{
		return *NewMaterial;
	}

	FArchiveMaterial& NewMaterial = SceneGraphArchive.MaterialHIdToMaterial.Emplace(MaterialId, MaterialId);
	GetMaterial(MaterialId, NewMaterial.Material);
	NewMaterial.UEMaterialName = BuildMaterialName(NewMaterial.Material);
	return NewMaterial;
}

FArchiveColor& FCoreTechFileParser::FindOrAddColor(uint32 ColorHId)
{
	if (FArchiveColor* Color = SceneGraphArchive.ColorHIdToColor.Find(ColorHId))
	{
		return *Color;
	}

	FArchiveColor& NewColor = SceneGraphArchive.ColorHIdToColor.Add(ColorHId, ColorHId);
	GetColor(ColorHId, NewColor.Color);
	NewColor.UEMaterialName = BuildColorName(NewColor.Color);
	return NewColor;
}

uint32 FCoreTechFileParser::GetObjectMaterial(ICADArchiveObject& Object)
{
	if (FString* Material = Object.MetaData.Find(TEXT("MaterialName")))
	{
		return (uint32) FCString::Atoi64(**Material);
	}
	if (FString* Material = Object.MetaData.Find(TEXT("ColorName")))
	{
		return (uint32)FCString::Atoi64(**Material);
	}
	return 0;
}

bool GetColor(uint32 ColorUuid, FColor& OutColor)
{
	uint32 ColorId;
	uint8 Alpha;
	GetCTColorIdAlpha(ColorUuid, ColorId, Alpha);

	CT_COLOR CtColor = { 200, 200, 200 };
	if (ColorId > 0)
	{
		if (CT_MATERIAL_IO::AskIndexedColor((CT_OBJECT_ID)ColorId, CtColor) != IO_OK)
		{
			return false;
		}
	}

	OutColor.R = CtColor[0];
	OutColor.G = CtColor[1];
	OutColor.B = CtColor[2];
	OutColor.A = Alpha;
	return true;
}

bool GetMaterial(uint32 MaterialId, FCADMaterial& OutMaterial)
{
	//	// Ref. BaseHelper.cpp
	CT_STR CtName;
	CT_COLOR CtDiffuse = { 200, 200, 200 }, CtAmbient = { 200, 200, 200 }, CtSpecular = { 200, 200, 200 };
	CT_FLOAT CtShininess = 0.f, CtTransparency = 0.f, CtReflexion = 0.f;
	CT_TEXTURE_ID CtTextureId = 0;
	if (MaterialId)
	{
		CT_IO_ERROR bReturn = CT_MATERIAL_IO::AskParameters(MaterialId, CtName, CtDiffuse, CtAmbient, CtSpecular, CtShininess, CtTransparency, CtReflexion, CtTextureId);
		if (bReturn != IO_OK)
		{
			return false;
		}
	}

	CT_STR CtTextureName = "";
	if (CtTextureId)
	{
		CT_INT32  Width = 0, Height = 0;
		if (!(CT_TEXTURE_IO::AskParameters(CtTextureId, CtTextureName, Width, Height) == IO_OK && Width && Height))
		{
			CtTextureName = "";
		}
	}

	OutMaterial.MaterialName = AsFString(CtName);
	OutMaterial.Diffuse = FColor(CtDiffuse[0], CtDiffuse[1], CtDiffuse[2], 255);
	OutMaterial.Ambient = FColor(CtAmbient[0], CtAmbient[1], CtAmbient[2], 255);
	OutMaterial.Specular = FColor(CtSpecular[0], CtSpecular[1], CtSpecular[2], 255);
	OutMaterial.Shininess = CtShininess;
	OutMaterial.Transparency = CtTransparency;
	OutMaterial.Reflexion = CtReflexion;
	OutMaterial.TextureName = AsFString(CtTextureName);

	return true;
}

void FCoreTechFileParser::SetFaceMainMaterial(FObjectDisplayDataId& InFaceMaterial, FObjectDisplayDataId& InBodyMaterial, FBodyMesh& BodyMesh, int32 FaceIndex)
{
	uint32 FaceMaterialHash = 0;
	uint32 BodyMaterialHash = 0;
	uint32 FaceColorHash = 0;
	uint32 BodyColorHash = 0;

	FTessellationData& FaceTessellations = BodyMesh.Faces[FaceIndex];

	if (InFaceMaterial.Material > 0)
	{
		FArchiveMaterial& Material = FindOrAddMaterial(InFaceMaterial.Material);
		FaceTessellations.MaterialName = Material.UEMaterialName;
		BodyMesh.MaterialSet.Add(Material.UEMaterialName);
	}
	else if (InBodyMaterial.Material > 0)
	{
		FArchiveMaterial& Material = FindOrAddMaterial(InBodyMaterial.Material);
		FaceTessellations.MaterialName = Material.UEMaterialName;
		BodyMesh.MaterialSet.Add(Material.UEMaterialName);
	}

	if (InFaceMaterial.Color > 0)
	{
		FArchiveColor& Color = FindOrAddColor(InFaceMaterial.Color);
		FaceTessellations.ColorName = Color.UEMaterialName;
		BodyMesh.ColorSet.Add(Color.UEMaterialName);
	}
	else if (InBodyMaterial.Color > 0)
	{
		FArchiveColor& Color = FindOrAddColor(InBodyMaterial.Color);
		FaceTessellations.ColorName = Color.UEMaterialName;
		BodyMesh.ColorSet.Add(Color.UEMaterialName);
	}
	else if(InBodyMaterial.DefaultMaterialName)
	{
		FaceTessellations.ColorName = InBodyMaterial.DefaultMaterialName;
		BodyMesh.ColorSet.Add(InBodyMaterial.DefaultMaterialName);
	}
}

uint32 GetStaticMeshUuid(const TCHAR* OutSgFile, const int32 BodyId)
{
	uint32 BodyUUID = GetTypeHash(OutSgFile);
	BodyUUID = HashCombine(BodyUUID, GetTypeHash(BodyId));
	return BodyUUID;
}

void FCoreTechFileParser::ExportSceneGraphFile()
{
	SceneGraphArchive.SerializeMockUp(*FPaths::Combine(CachePath, TEXT("scene"), SceneGraphArchive.ArchiveFileName + TEXT(".sg")));
}

void FCoreTechFileParser::ExportMeshArchiveFile()
{
	SerializeBodyMeshSet(*MeshArchiveFilePath, BodyMeshes);
}

void FCoreTechFileParser::LoadSceneGraphArchive(const FString& SGFile)
{
	SceneGraphArchive.DeserializeMockUpFile(*SGFile);
}

uint32 FCoreTechFileParser::GetMaterialNum()
{
	CT_UINT32 IColor = 1;
	while (true)
	{
		CT_COLOR CtColor;
		if (CT_MATERIAL_IO::AskIndexedColor(IColor, CtColor) != IO_OK)
		{
			break;
		}
		IColor++;
	}

	CT_UINT32 IMaterial = 1;
	while (true)
	{
		CT_COLOR Diffuse, Ambient, Specular;
		CT_FLOAT Shininess, Transparency, Reflexion;
		CT_STR Name("");
		CT_TEXTURE_ID TextureId;

		if (CT_MATERIAL_IO::AskParameters(IMaterial, Name, Diffuse, Ambient, Specular, Shininess, Transparency, Reflexion, TextureId) != IO_OK)
		{
			break;
		}
		IMaterial++;
	}

	return IColor + IMaterial - 2;
}

void FCoreTechFileParser::ReadMaterials()
{
	CT_UINT32 MaterialId = 1;
	while (true)
	{
		FCADMaterial Material;
		bool bReturn = GetMaterial(MaterialId, Material);
		if (!bReturn)
		{
			break;
		}

		FArchiveMaterial& MaterialObject = SceneGraphArchive.MaterialHIdToMaterial.Emplace(MaterialId, MaterialId);
		MaterialObject.UEMaterialName = BuildMaterialName(Material);
		MaterialObject.Material = Material; 

		MaterialId++;
	}
}

FCoreTechFileParser::FCoreTechFileParser(const FImportParameters& ImportParams, const FString& EnginePluginsPath, const FString& InCachePath)
	: CachePath(InCachePath)
	, ImportParameters(ImportParams)
{
	CTKIO_InitializeKernel(ImportParameters.MetricUnit, *EnginePluginsPath);
}

bool FCoreTechFileParser::FindFile(FFileDescription& File)
{
	FString FileName = File.Name;

	FString FilePath = FPaths::GetPath(File.Path);
	FString RootFilePath = File.MainCadFilePath;

	// Basic case: FilePath is, or is in a sub-folder of, RootFilePath
	if (FilePath.StartsWith(RootFilePath))
	{
		return IFileManager::Get().FileExists(*File.Path);
	}

	// Advance case: end of FilePath is in a upper-folder of RootFilePath
	// e.g.
	// FilePath = D:\\data temp\\Unstructured project\\Folder2\\Added_Object.SLDPRT
	//                                                 ----------------------------
	// RootFilePath = D:\\data\\CAD Files\\SolidWorks\\p033 - Unstructured project\\Folder1
	//                ------------------------------------------------------------
	// NewPath = D:\\data\\CAD Files\\SolidWorks\\p033 - Unstructured project\\Folder2\\Added_Object.SLDPRT
	TArray<FString> RootPaths;
	RootPaths.Reserve(30);
	do
	{
		RootFilePath = FPaths::GetPath(RootFilePath);
		RootPaths.Emplace(RootFilePath);
	} while (!FPaths::IsDrive(RootFilePath) && !RootFilePath.IsEmpty());

	TArray<FString> FilePaths;
	FilePaths.Reserve(30);
	FilePaths.Emplace(FileName);
	while (!FPaths::IsDrive(FilePath) && !FilePath.IsEmpty())
	{
		FString FolderName = FPaths::GetCleanFilename(FilePath);
		FilePath = FPaths::GetPath(FilePath);
		FilePaths.Emplace(FPaths::Combine(FolderName, FilePaths.Last()));
	};

	for(int32 IndexFolderPath = 0; IndexFolderPath < RootPaths.Num(); IndexFolderPath++)
	{
		for (int32 IndexFilePath = 0; IndexFilePath < FilePaths.Num(); IndexFilePath++)
		{
			FString NewFilePath = FPaths::Combine(RootPaths[IndexFolderPath], FilePaths[IndexFilePath]);
			if(IFileManager::Get().FileExists(*NewFilePath))
			{
				File.Path = NewFilePath;
				return true;
			};
		}
	}

	// Last case: the FilePath is elsewhere and the file exist
	// A Warning is launch because the file could be expected to not be loaded
	if(IFileManager::Get().FileExists(*File.Path))
	{
		WarningMessages.Add(FString::Printf(TEXT("File %s has been loaded but seems to be localize in an external folder: %s."), *FileName, *FPaths::GetPath(FileDescription.Path)));
		return true;
	}

	return false;
}


FCoreTechFileParser::EProcessResult FCoreTechFileParser::ProcessFile(const FFileDescription& InFileDescription)
{
	FileDescription = InFileDescription;

	if (!FindFile(FileDescription))
	{
		return EProcessResult::FileNotFound;
	}

	uint32 FileHash = GetFileHash();

	SceneGraphArchive.ArchiveFileName = FString::Printf(TEXT("UEx%08x"), FileHash);

	FString SceneGraphArchiveFilePath = FPaths::Combine(CachePath, TEXT("scene"), SceneGraphArchive.ArchiveFileName + TEXT(".sg"));
	FString CTFilePath = FPaths::Combine(CachePath, TEXT("cad"), SceneGraphArchive.ArchiveFileName + TEXT(".ct"));

	uint32 MeshFileHash = GetGeomFileHash(FileHash, ImportParameters);
	MeshArchiveFile = FString::Printf(TEXT("UEx%08x"), MeshFileHash);
	MeshArchiveFilePath = FPaths::Combine(CachePath, TEXT("mesh"), MeshArchiveFile + TEXT(".gm"));

	bool bNeedToProceed = true;
#ifndef IGNORE_CACHE
	if (ImportParameters.bEnableCacheUsage && IFileManager::Get().FileExists(*CTFilePath))
	{
		if (IFileManager::Get().FileExists(*MeshArchiveFilePath)) // the file has been proceed with same meshing parameters
		{
			bNeedToProceed = false;
		}
		else // the file has been converted into CT file but meshed with different parameters
		{
			FileDescription.ReplaceByKernelIOBackup(CTFilePath);
		}
	}

	if (!bNeedToProceed)
	{
		// The file has been yet proceed, get ExternalRef
		LoadSceneGraphArchive(SceneGraphArchiveFilePath);
		return EProcessResult::ProcessOk;
	}
#endif
	// Process the file
	return ReadFileWithKernelIO();
}

FCoreTechFileParser::EProcessResult FCoreTechFileParser::ReadFileWithKernelIO()
{
	CT_IO_ERROR Result = IO_OK;
	CT_OBJECT_ID MainId = 0;

	CT_KERNEL_IO::UnloadModel();

	SceneGraphArchive.FullPath = FileDescription.Path;
	SceneGraphArchive.CADFileName = FileDescription.Name;

		// the parallelization of monolithic Jt file is set in SetCoreTechImportOption. Then it's processed as the other exploded formats
		CT_FLAGS CTImportOption = SetCoreTechImportOption();

	FString LoadOption;
	CT_UINT32 NumberOfIds = 1;

	if (!FileDescription.Configuration.IsEmpty())
	{
			if (FileDescription.Extension == "jt")
			{
				LoadOption = FileDescription.Configuration;
			}
			else
			{
		NumberOfIds = CT_KERNEL_IO::AskFileNbOfIds(*FileDescription.Path);
		if (NumberOfIds > 1)
		{
			CT_UINT32 ActiveConfig = CT_KERNEL_IO::AskFileActiveConfig(*FileDescription.Path);
			for (CT_UINT32 i = 0; i < NumberOfIds; i++)
			{
				CT_STR ConfValue = CT_KERNEL_IO::AskFileIdIthName(*FileDescription.Path, i);
				if (FileDescription.Configuration == AsFString(ConfValue)) {
					ActiveConfig = i;
					break;
				}
			}

			CTImportOption |= CT_LOAD_FLAGS_READ_SPECIFIC_OBJECT;
			LoadOption = FString::FromInt((int32) ActiveConfig);
		}
	}
		}

	Result = CT_KERNEL_IO::LoadFile(*FileDescription.Path, MainId, CTImportOption, 0, *LoadOption);
	if (Result == IO_ERROR_EMPTY_ASSEMBLY)
	{
		CT_KERNEL_IO::UnloadModel();
			CT_FLAGS CTReImportOption = CTImportOption | CT_LOAD_FLAGS_LOAD_EXTERNAL_REF;
			CTReImportOption &= ~CT_LOAD_FLAGS_READ_ASM_STRUCT_ONLY;  // BUG CT -> Ticket 11685
			Result = CT_KERNEL_IO::LoadFile(*FileDescription.Path, MainId, CTReImportOption, 0, *LoadOption);
	}

	// the file is loaded but it's empty, so no data is generate
	if (Result == IO_ERROR_EMPTY_ASSEMBLY)
	{
		CT_KERNEL_IO::UnloadModel();
		WarningMessages.Emplace(FString::Printf(TEXT("File %s has been loaded but no assembly has been detected."), *FileDescription.Name));
		ExportSceneGraphFile();
		return EProcessResult::ProcessOk;
	}

	if (Result != IO_OK && Result != IO_OK_MISSING_LICENSES)
	{
		CT_KERNEL_IO::UnloadModel();
		return EProcessResult::ProcessFailed;
	}

	FString CTFilePath = FPaths::Combine(CachePath, TEXT("cad"), SceneGraphArchive.ArchiveFileName + TEXT(".ct"));
	if(CTFilePath != FileDescription.Path)
	{
		CT_LIST_IO ObjectList;
		ObjectList.PushBack(MainId);

		CT_KERNEL_IO::SaveFile(ObjectList, *FPaths::Combine(CachePath, TEXT("cad"), SceneGraphArchive.ArchiveFileName + TEXT(".ct")), L"Ct");
	}

	SetCoreTechTessellationState(ImportParameters);

	SceneGraphArchive.FullPath = FileDescription.Path;
	SceneGraphArchive.CADFileName = FileDescription.Name;

	const CT_OBJECT_TYPE TypeSet[] = { CT_INSTANCE_TYPE, CT_ASSEMBLY_TYPE, CT_PART_TYPE, CT_COMPONENT_TYPE, CT_BODY_TYPE, CT_UNLOADED_COMPONENT_TYPE, CT_UNLOADED_ASSEMBLY_TYPE, CT_UNLOADED_PART_TYPE};
	enum EObjectTypeIndex : uint8	{ CT_INSTANCE_INDEX = 0, CT_ASSEMBLY_INDEX, CT_PART_INDEX, CT_COMPONENT_INDEX, CT_BODY_INDEX, CT_UNLOADED_COMPONENT_INDEX, CT_UNLOADED_ASSEMBLY_INDEX, CT_UNLOADED_PART_INDEX };

	uint32 NbElements[8], NbTotal = 10;
	for (int32 index = 0; index < 8; index++)
	{
		CT_KERNEL_IO::AskNbObjectsType(NbElements[index], TypeSet[index]);
		NbTotal += NbElements[index];
	}

	BodyMeshes.Reserve(NbElements[CT_BODY_INDEX]);

	SceneGraphArchive.BodySet.Reserve(NbElements[CT_BODY_INDEX]);
	SceneGraphArchive.ComponentSet.Reserve(NbElements[CT_ASSEMBLY_INDEX] + NbElements[CT_PART_INDEX] + NbElements[CT_COMPONENT_INDEX]);
	SceneGraphArchive.UnloadedComponentSet.Reserve(NbElements[CT_UNLOADED_COMPONENT_INDEX] + NbElements[CT_UNLOADED_ASSEMBLY_INDEX] + NbElements[CT_UNLOADED_PART_INDEX]);
	SceneGraphArchive.Instances.Reserve(NbElements[CT_INSTANCE_INDEX]);

	SceneGraphArchive.CADIdToBodyIndex.Reserve(NbElements[CT_BODY_INDEX]);
	SceneGraphArchive.CADIdToComponentIndex.Reserve(NbElements[CT_ASSEMBLY_INDEX] + NbElements[CT_PART_INDEX] + NbElements[CT_COMPONENT_INDEX]);
	SceneGraphArchive.CADIdToUnloadedComponentIndex.Reserve(NbElements[CT_UNLOADED_COMPONENT_INDEX] + NbElements[CT_UNLOADED_ASSEMBLY_INDEX] + NbElements[CT_UNLOADED_PART_INDEX]);
	SceneGraphArchive.CADIdToInstanceIndex.Reserve(NbElements[CT_INSTANCE_INDEX]);

	uint32 MaterialNum = GetMaterialNum();
	SceneGraphArchive.MaterialHIdToMaterial.Reserve(MaterialNum);

	ReadMaterials();

	// Parse the file
	uint32 DefaultMaterialHash = 0;
	bool bReadNodeSucceed = ReadNode(MainId, DefaultMaterialHash);
	// End of parsing

	CT_STR KernelIO_Version = CT_KERNEL_IO::AskVersion();
	if (!KernelIO_Version.IsEmpty())
<<<<<<< HEAD
	{
		SceneGraphArchive.ComponentSet[0].MetaData.Add(TEXT("KernelIOVersion"), AsFString(KernelIO_Version));
	}

	if (bNeedSaveCTFile)
=======
>>>>>>> 24776ab6
	{
		SceneGraphArchive.ComponentSet[0].MetaData.Add(TEXT("KernelIOVersion"), AsFString(KernelIO_Version));
	}

	CT_KERNEL_IO::UnloadModel();

	if (!bReadNodeSucceed)
	{
		return EProcessResult::ProcessFailed;
	}

	ExportSceneGraphFile();
	ExportMeshArchiveFile();

	return EProcessResult::ProcessOk;
}

	CT_FLAGS FCoreTechFileParser::SetCoreTechImportOption()
{
	// Set import option
	CT_FLAGS Flags = CT_LOAD_FLAGS_USE_DEFAULT;
		const FString& MainFileExt = FileDescription.Extension;

		// Parallelisation of monolitic Jt file,
		// For Jt file, first step the file is read with "Structure only option"
		// For each body, the JT file is read with "READ_SPECIFIC_OBJECT", Configuration == BodyId
		if (MainFileExt == TEXT("jt"))
		{
			if (FileDescription.Configuration.IsEmpty())
			{
				if (FileSize > 2e6 /* 2 Mb */) // First step 
	{
					Flags |= CT_LOAD_FLAGS_READ_ASM_STRUCT_ONLY;
				}
			}
			else // Second step
			{
				Flags &= ~CT_LOAD_FLAGS_REMOVE_EMPTY_COMPONENTS;
				Flags |= CT_LOAD_FLAGS_READ_SPECIFIC_OBJECT;
			}
		}

		Flags |= CT_LOAD_FLAGS_READ_META_DATA;

	if (MainFileExt == TEXT("catpart") || MainFileExt == TEXT("catproduct") || MainFileExt == TEXT("cgr"))
	{
		Flags |= CT_LOAD_FLAGS_V5_READ_GEOM_SET;
	}

	// All the BRep topology is not available in IGES import
	// Ask Kernel IO to complete or create missing topology
	if (MainFileExt == TEXT("igs") || MainFileExt == TEXT("iges"))
	{
		Flags |= CT_LOAD_FLAG_COMPLETE_TOPOLOGY;
		Flags |= CT_LOAD_FLAG_SEARCH_NEW_TOPOLOGY;
	}

	// 3dxml file is zipped files, it's full managed by Kernel_io. We cannot read it in sequential mode
	if (MainFileExt != TEXT("3dxml"))
	{
		Flags &= ~CT_LOAD_FLAGS_LOAD_EXTERNAL_REF;
	}

	return Flags;
}

bool FCoreTechFileParser::ReadNode(CT_OBJECT_ID NodeId, uint32 DefaultMaterialHash)
{
	CT_OBJECT_TYPE Type;
	CT_OBJECT_IO::AskType(NodeId, Type);

	switch (Type)
	{
	case CT_INSTANCE_TYPE:
		if (int32* Index = SceneGraphArchive.CADIdToInstanceIndex.Find(NodeId))
		{
			return true;
		}
		return ReadInstance(NodeId, DefaultMaterialHash);

	case CT_ASSEMBLY_TYPE:
	case CT_PART_TYPE:
	case CT_COMPONENT_TYPE:
		if (int32* Index = SceneGraphArchive.CADIdToComponentIndex.Find(NodeId))
		{
			return true;
		}
		return ReadComponent(NodeId, DefaultMaterialHash);

	case CT_UNLOADED_ASSEMBLY_TYPE:
	case CT_UNLOADED_COMPONENT_TYPE:
	case CT_UNLOADED_PART_TYPE:
		if (int32* Index = SceneGraphArchive.CADIdToUnloadedComponentIndex.Find(NodeId))
		{
			return true;
		}
		return ReadUnloadedComponent(NodeId);

	case CT_BODY_TYPE:
		break;

	//Treat all CT_CURVE_TYPE :
	case CT_CURVE_TYPE:
	case CT_C_NURBS_TYPE:
	case CT_CONICAL_TYPE:
	case CT_ELLIPSE_TYPE:
	case CT_CIRCLE_TYPE:
	case CT_PARABOLA_TYPE:
	case CT_HYPERBOLA_TYPE:
	case CT_LINE_TYPE:
	case CT_C_COMPO_TYPE:
	case CT_POLYLINE_TYPE:
	case CT_EQUATION_CURVE_TYPE:
	case CT_CURVE_ON_SURFACE_TYPE:
	case CT_INTERSECTION_CURVE_TYPE:
	default:
		break;
	}
	return true;
}

bool FCoreTechFileParser::ReadUnloadedComponent(CT_OBJECT_ID ComponentId)
{
	CT_STR Filename, FileType;
	CT_IO_ERROR Error = CT_COMPONENT_IO::AskExternalDefinition(ComponentId, Filename, FileType);
	if (Error != IO_OK)
	{
		return false;
	}

	int32 Index = SceneGraphArchive.UnloadedComponentSet.Emplace(ComponentId);
	SceneGraphArchive.CADIdToUnloadedComponentIndex.Add(ComponentId, Index);
	ReadNodeMetaData(ComponentId, SceneGraphArchive.UnloadedComponentSet[Index].MetaData);

	SceneGraphArchive.UnloadedComponentSet[Index].FileName = AsFString(Filename);
	SceneGraphArchive.UnloadedComponentSet[Index].FileType = AsFString(FileType);

	return true;
}


void GetInstancesAndBodies(CT_OBJECT_ID InComponentId, TArray<CT_OBJECT_ID>& OutInstances, TArray<CT_OBJECT_ID>& OutBodies)
{
	CT_LIST_IO Children;
	CT_COMPONENT_IO::AskChildren(InComponentId, Children);

	int32 NbChildren = Children.Count();
	OutInstances.Empty(NbChildren);
	OutBodies.Empty(NbChildren);

	Children.IteratorInitialize();
	CT_OBJECT_ID ChildId;
	while ((ChildId = Children.IteratorIter()) != 0)
	{
		CT_OBJECT_TYPE Type;
		CT_OBJECT_IO::AskType(ChildId, Type);

		switch (Type)
		{
		case CT_INSTANCE_TYPE:
		{
			OutInstances.Add(ChildId);
			break;
		}

		case CT_BODY_TYPE:
		{
			OutBodies.Add(ChildId);
			break;
		}

		// we don't manage CURVE, POINT, and COORDSYSTEM (the other kind of child of the component).
		default:
			break;
		}
	}
}

bool FCoreTechFileParser::ReadComponent(CT_OBJECT_ID ComponentId, uint32 DefaultMaterialHash)
{
	int32 Index = SceneGraphArchive.ComponentSet.Emplace(ComponentId);
	SceneGraphArchive.CADIdToComponentIndex.Add(ComponentId, Index);
	ReadNodeMetaData(ComponentId, SceneGraphArchive.ComponentSet[Index].MetaData);

	if (uint32 MaterialHash = GetObjectMaterial(SceneGraphArchive.ComponentSet[Index]))
	{
		DefaultMaterialHash = MaterialHash;
	}


	TArray<CT_OBJECT_ID> Instances, Bodies;
	GetInstancesAndBodies(ComponentId, Instances, Bodies);


	// Kernel_IO's Stitching action always ends by the split of the new bodies into a set of connected patches
	// a CT_Component (reference in the concept of instance/reference) can have bodies and instances
	// The SEW stitching rule in UE is:
	//   - case 1 : the component has only a set of bodies: the bodies are merged, stitched and splitted into a new set of topologically correct bodies
	//   - case 2 : the component has only one body or has bodies + instance, only a topology healing is done on the bodies 
	//
	// Case 1: Repair is done before processing bodies of a component
	// Case 2: Repair is done before getting the mesh of the body. As the body is exploded, the new bodies have to be discovered by comparing parent's bodies before and after the repair action

	bool bNeedRepair = true;
	if (!Instances.Num() && Bodies.Num() > 1 && ImportParameters.StitchingTechnique == StitchingSew)
	{
		// Case 1: Repair is done before processing bodies of a component
		// Bodies.Num() > 1 so merge all bodies, sew and split into connected bodies (Repair)
		Repair(ComponentId, StitchingSew);
		GetInstancesAndBodies(ComponentId, Instances, Bodies);
		SetCoreTechTessellationState(ImportParameters);
		bNeedRepair = false;
	}

	for (CT_OBJECT_ID InstanceId : Instances)
	{
		if (ReadInstance(InstanceId, DefaultMaterialHash))
		{
			SceneGraphArchive.ComponentSet[Index].Children.Add(InstanceId);
		}
	}

	for (CT_OBJECT_ID BodyId : Bodies)
	{
		if (ReadBody(BodyId, ComponentId, DefaultMaterialHash, bNeedRepair))
		{
			SceneGraphArchive.ComponentSet[Index].Children.Add(BodyId);
		}
	}

	return true;
}

bool FCoreTechFileParser::ReadInstance(CT_OBJECT_ID InstanceNodeId, uint32 DefaultMaterialHash)
{

	int32 Index = SceneGraphArchive.Instances.Emplace(InstanceNodeId);
	SceneGraphArchive.CADIdToInstanceIndex.Add(InstanceNodeId, Index);

	ReadNodeMetaData(InstanceNodeId, SceneGraphArchive.Instances[Index].MetaData);

	if (uint32 MaterialHash = GetObjectMaterial(SceneGraphArchive.Instances[Index]))
	{
		DefaultMaterialHash = MaterialHash;
	}

	// Ask the transformation of the instance
	double Matrix[16];
	if (CT_INSTANCE_IO::AskTransformation(InstanceNodeId, Matrix) == IO_OK)
	{
		float* MatrixFloats = (float*)SceneGraphArchive.Instances[Index].TransformMatrix.M;
		for (int32 index = 0; index < 16; index++)
		{
			MatrixFloats[index] = (float) Matrix[index];
		}
	}
	
	// Ask the reference
	CT_OBJECT_ID ReferenceNodeId;
	CT_IO_ERROR CTReturn = CT_INSTANCE_IO::AskChild(InstanceNodeId, ReferenceNodeId);
	if (CTReturn != CT_IO_ERROR::IO_OK)
		return false;
	SceneGraphArchive.Instances[Index].ReferenceNodeId = ReferenceNodeId;

	CT_OBJECT_TYPE type;
	CT_OBJECT_IO::AskType(ReferenceNodeId, type);
	if (type == CT_UNLOADED_PART_TYPE || type == CT_UNLOADED_COMPONENT_TYPE || type == CT_UNLOADED_ASSEMBLY_TYPE)
	{
		SceneGraphArchive.Instances[Index].bIsExternalRef = true;

		const FString SupressedEntity = TEXT("Supressed Entity");
		FString IsSupressedEntity = SceneGraphArchive.Instances[Index].MetaData.FindRef(SupressedEntity);
		if (IsSupressedEntity == TEXT("true"))
		{
			return false;
		}

			CT_STR ComponentFile, FileType;
			CT_UINT3264 InternalId;
			CT_COMPONENT_IO::AskExternalDefinition(ReferenceNodeId, ComponentFile, FileType, InternalId);
			FString ExternalRefFullPath = AsFString(ComponentFile);

			FString Configuration;
			if (FileDescription.Extension == TEXT("jt"))
			{
				if (ExternalRefFullPath.IsEmpty())
				{
					ExternalRefFullPath = FileDescription.Path;
				}

				// Parallelisation of monolitic Jt file,
				// is the external reference is the current file ? 
				// Yes => this is an unloaded part that will be imported with CT_LOAD_FLAGS_READ_SPECIFIC_OBJECT Option
				// No => the external reference is realy external... 
				if (FPaths::IsSamePath(ExternalRefFullPath, FileDescription.Path))
				{
					Configuration = FString::Printf(TEXT("%d"), InternalId);
				}
			}
			else
			{
		const FString ConfigName = TEXT("Configuration Name");
				Configuration = SceneGraphArchive.Instances[Index].MetaData.FindRef(ConfigName);
			}
		FFileDescription NewFileDescription(*ExternalRefFullPath, *Configuration, *FileDescription.MainCadFilePath);
		SceneGraphArchive.Instances[Index].ExternalRef = NewFileDescription;
		SceneGraphArchive.ExternalRefSet.Add(NewFileDescription);
	}
	else
	{
		SceneGraphArchive.Instances[Index].bIsExternalRef = false;
	}

	return ReadNode(ReferenceNodeId, DefaultMaterialHash);
}


uint32 GetBodiesFaceSetNum(TArray<CT_OBJECT_ID>& BodySet)
{
	uint32 size = 0;
	for (int Index = 0; Index < BodySet.Num(); Index++)
	{
		// Loop through the face of the first body and collect material data
		CT_LIST_IO FaceList;
		CT_BODY_IO::AskFaces(BodySet[Index], FaceList);
		size += FaceList.Count();
	}
	return size;
}

void FCoreTechFileParser::GetBodyTessellation(CT_OBJECT_ID BodyId, CT_OBJECT_ID ParentId, FBodyMesh& OutBodyMesh, uint32 DefaultMaterialHash, bool bNeedRepair)
{
	TArray<CT_OBJECT_ID> BodyFaces;
	{
		CT_LIST_IO FaceList;
		CT_BODY_IO::AskFaces(BodyId, FaceList);
		BodyFaces.Reserve((int32)(1.3 * FaceList.Count()));
	}
<<<<<<< HEAD

	FObjectDisplayDataId BodyMaterial;
	BodyMaterial.DefaultMaterialName = DefaultMaterialHash;
	GetCTObjectDisplayDataIds(BodyId, BodyMaterial);

	TArray<CT_OBJECT_ID> BodiesToProcess ;
	if (bNeedRepair && ImportParameters.StitchingTechnique != StitchingNone)
	{
		// Case 2: Repair is done before getting the mesh of the body.
		// Repair may have created new bodies including discarding initial body, so the list of bodies has to be retrieved by comparing parent's bodies before (InitialBodies) and after (AfterRepairBodies) the repair action

		TArray<CT_OBJECT_ID> Instances;
		TArray<CT_OBJECT_ID> InitialBodies;
		GetInstancesAndBodies(ParentId, Instances, InitialBodies);

=======

	FObjectDisplayDataId BodyMaterial;
	BodyMaterial.DefaultMaterialName = DefaultMaterialHash;
	GetCTObjectDisplayDataIds(BodyId, BodyMaterial);

	TArray<CT_OBJECT_ID> BodiesToProcess ;
	if (bNeedRepair && ImportParameters.StitchingTechnique != StitchingNone)
	{
		// Case 2: Repair is done before getting the mesh of the body.
		// Repair may have created new bodies including discarding initial body, so the list of bodies has to be retrieved by comparing parent's bodies before (InitialBodies) and after (AfterRepairBodies) the repair action

		TArray<CT_OBJECT_ID> Instances;
		TArray<CT_OBJECT_ID> InitialBodies;
		GetInstancesAndBodies(ParentId, Instances, InitialBodies);

>>>>>>> 24776ab6
		Repair(BodyId, ImportParameters.StitchingTechnique);
		SetCoreTechTessellationState(ImportParameters);

		TArray<CT_OBJECT_ID> AfterRepairBodies;
		GetInstancesAndBodies(ParentId, Instances, AfterRepairBodies);

		BodiesToProcess .Reserve(AfterRepairBodies.Num());
		for (CT_OBJECT_ID Body : AfterRepairBodies)
		{
			if (Body == BodyId)
			{
				BodiesToProcess .Add(Body);
			}
			else if(InitialBodies.Find(Body) == INDEX_NONE)
			{
				BodiesToProcess .Add(Body);
			}
		}
	}
	else
	{
		BodiesToProcess .Add(BodyId);
	}

	FBox& BBox = OutBodyMesh.BBox;
	for (CT_OBJECT_ID Body : BodiesToProcess )
	{
		CT_LIST_IO FaceList;
		CT_BODY_IO::AskFaces(Body, FaceList);

		// Compute Body BBox based on CAD data
		uint32 VerticesSize;
		CT_BODY_IO::AskVerticesSizeArray(Body, VerticesSize);

		TArray<CT_COORDINATE> VerticesArray;
		VerticesArray.SetNum(VerticesSize);
		CT_BODY_IO::AskVerticesArray(Body, VerticesArray.GetData());

		for (const CT_COORDINATE& Point : VerticesArray)
		{
			BBox += FVector((float)Point.xyz[0], (float)Point.xyz[1], (float)Point.xyz[2]);
		}

		CT_OBJECT_ID FaceID;
		FaceList.IteratorInitialize();
		while ((FaceID = FaceList.IteratorIter()) != 0)
		{
			BodyFaces.Add(FaceID);
		}
	}
	uint32 FaceSize = BodyFaces.Num();

	// Allocate memory space for tessellation data
	OutBodyMesh.Faces.Reserve(FaceSize);
	OutBodyMesh.ColorSet.Reserve(FaceSize);
	OutBodyMesh.MaterialSet.Reserve(FaceSize);

	// Loop through the face of bodies and collect all tessellation data
	int32 FaceIndex = 0;
	for(CT_OBJECT_ID FaceID : BodyFaces)
	{
		uint32 TriangleNum = GetFaceTessellation(FaceID, OutBodyMesh.Faces, ImportParameters);

		if (TriangleNum == 0)
		{
			continue;
		}

		OutBodyMesh.TriangleCount += TriangleNum;

		FObjectDisplayDataId FaceMaterial;
		GetCTObjectDisplayDataIds(FaceID, FaceMaterial);
		SetFaceMainMaterial(FaceMaterial, BodyMaterial, OutBodyMesh, FaceIndex);
		FaceIndex++;
	}
}

bool FCoreTechFileParser::ReadBody(CT_OBJECT_ID BodyId, CT_OBJECT_ID ParentId, uint32 DefaultMaterialHash, bool bNeedRepair)
{
	// Is this body a constructive geometry ?
	CT_LIST_IO FaceList;
	CT_BODY_IO::AskFaces(BodyId, FaceList);
	if (1 == FaceList.Count())
	{
		FaceList.IteratorInitialize();
		FString Value;
		GetStringMetaDataValue(FaceList.IteratorIter(), TEXT("Constructive Plane"), Value);
		if (Value == TEXT("true"))
		{
			return false;
		}
	}

	int32 Index = SceneGraphArchive.BodySet.Emplace(BodyId);
	SceneGraphArchive.CADIdToBodyIndex.Add(BodyId, Index);
	ReadNodeMetaData(BodyId, SceneGraphArchive.BodySet[Index].MetaData);

	int32 BodyMeshIndex = BodyMeshes.Emplace(BodyId);

	if (uint32 MaterialHash = GetObjectMaterial(SceneGraphArchive.BodySet[Index]))
	{
		DefaultMaterialHash = MaterialHash;
	}

	SceneGraphArchive.BodySet[Index].MeshActorName = GetStaticMeshUuid(*SceneGraphArchive.ArchiveFileName, BodyId);
	BodyMeshes[BodyMeshIndex].MeshActorName = SceneGraphArchive.BodySet[Index].MeshActorName;

	// Save Body in CT file for re-tessellation before getBody because GetBody can call repair and modify the body (delete and build a new one with a new Id)
	CT_LIST_IO ObjectList;
	ObjectList.PushBack(BodyId);
	FString BodyFile = FString::Printf(TEXT("UEx%08x"), SceneGraphArchive.BodySet[Index].MeshActorName);
	CT_KERNEL_IO::SaveFile(ObjectList, *FPaths::Combine(CachePath, TEXT("body"), BodyFile + TEXT(".ct")), L"Ct");

	GetBodyTessellation(BodyId, ParentId, BodyMeshes[BodyMeshIndex], DefaultMaterialHash, bNeedRepair);

	SceneGraphArchive.BodySet[Index].ColorFaceSet = BodyMeshes[BodyMeshIndex].ColorSet;
	SceneGraphArchive.BodySet[Index].MaterialFaceSet = BodyMeshes[BodyMeshIndex].MaterialSet;

	return true;
}

void FCoreTechFileParser::GetAttributeValue(CT_ATTRIB_TYPE AttributType, int IthField, FString& Value)
{
	CT_STR               FieldName;
	CT_ATTRIB_FIELD_TYPE FieldType;

	Value = "";

	if (CT_ATTRIB_DEFINITION_IO::AskFieldDefinition(AttributType, IthField, FieldType, FieldName) != IO_OK) 
	{
		return;
	}

	switch (FieldType) {
		case CT_ATTRIB_FIELD_UNKNOWN:
		{
			break;
		}
		case CT_ATTRIB_FIELD_INTEGER:
		{
			int IValue;
			if (CT_CURRENT_ATTRIB_IO::AskIntField(IthField, IValue) != IO_OK) 
			{
				break;
			}
			Value = FString::FromInt(IValue);
			break;
		}
		case CT_ATTRIB_FIELD_DOUBLE:
		{
			double DValue;
			if (CT_CURRENT_ATTRIB_IO::AskDblField(IthField, DValue) != IO_OK)
			{
				break;
			}
			Value = FString::Printf(TEXT("%lf"), DValue);
			break;
		}
		case CT_ATTRIB_FIELD_STRING:
		{
			CT_STR StrValue;
			if (CT_CURRENT_ATTRIB_IO::AskStrField(IthField, StrValue) != IO_OK)
			{
				break;
			}
			Value = AsFString(StrValue);
			break;
		}
		case CT_ATTRIB_FIELD_POINTER:
		{
			break;
		}
	}
}

void FCoreTechFileParser::GetStringMetaDataValue(CT_OBJECT_ID NodeId, const TCHAR* InMetaDataName, FString& OutMetaDataValue)
{
	CT_STR FieldName;
	CT_UINT32 IthAttrib = 0;
	while (CT_OBJECT_IO::SearchAttribute(NodeId, CT_ATTRIB_STRING_METADATA, IthAttrib++) == IO_OK)
	{
		if (CT_CURRENT_ATTRIB_IO::AskStrField(ITH_STRING_METADATA_NAME, FieldName) != IO_OK)
		{
			break;
		}
		if (!FCString::Strcmp(InMetaDataName, *AsFString(FieldName)))
		{
			CT_STR FieldStrValue;
			if (CT_CURRENT_ATTRIB_IO::AskStrField(ITH_STRING_METADATA_VALUE, FieldStrValue) != IO_OK)
			{
				break;
			}
			OutMetaDataValue = AsFString(FieldStrValue);
			return;
		}
	}
}

void FCoreTechFileParser::ReadNodeMetaData(CT_OBJECT_ID NodeId, TMap<FString, FString>& OutMetaData)
{
	if (CT_COMPONENT_IO::IsA(NodeId, CT_COMPONENT_TYPE))
	{
		CT_STR FileName, FileType;
		CT_COMPONENT_IO::AskExternalDefinition(NodeId, FileName, FileType);
		OutMetaData.Add(TEXT("ExternalDefinition"), AsFString(FileName));
	}

	CT_SHOW_ATTRIBUTE IsShow = CT_UNKNOWN;
	if (CT_OBJECT_IO::AskShowAttribute(NodeId, IsShow) == IO_OK)
	{
		switch (IsShow)
		{
		case CT_SHOW:
			OutMetaData.Add(TEXT("ShowAttribute"), TEXT("show"));
			break;
		case CT_NOSHOW:
			OutMetaData.Add(TEXT("ShowAttribute"), TEXT("noShow"));
			break;
		case CT_UNKNOWN:
			OutMetaData.Add(TEXT("ShowAttribute"), TEXT("unknown"));
			break;
		}
	}

	CT_UINT32 IthAttrib = 0;
	while (CT_OBJECT_IO::SearchAttribute(NodeId, CT_ATTRIB_ALL, IthAttrib++) == IO_OK)
	{
		// Get the current attribute type
		CT_ATTRIB_TYPE       AttributeType;
		CT_STR               TypeName;

		CT_STR               FieldName;
		CT_STR               FieldStrValue;
		CT_INT32             FieldIntValue;
		CT_DOUBLE            FieldDoubleValue0, FieldDoubleValue1, FieldDoubleValue2;
		FString              FieldValue;


		if (CT_CURRENT_ATTRIB_IO::AskAttributeType(AttributeType) != IO_OK)
		{
			continue;
		}

		switch (AttributeType) {

		case CT_ATTRIB_SPLT:
			break;

		case CT_ATTRIB_NAME:
			if (CT_CURRENT_ATTRIB_IO::AskStrField(ITH_NAME_VALUE, FieldStrValue) == IO_OK)
			{
				OutMetaData.Add(TEXT("CTName"), AsFString(FieldStrValue));
			}
			break;

		case CT_ATTRIB_ORIGINAL_NAME:
			if (CT_CURRENT_ATTRIB_IO::AskStrField(ITH_NAME_VALUE, FieldStrValue) == IO_OK)
			{
				OutMetaData.Add(TEXT("Name"), AsFString(FieldStrValue));
			}
			break;

		case CT_ATTRIB_ORIGINAL_FILENAME:
			if (CT_CURRENT_ATTRIB_IO::AskStrField(ITH_FILENAME_VALUE, FieldStrValue) == IO_OK)
			{
				OutMetaData.Add(TEXT("FileName"), AsFString(FieldStrValue));
			}
			break;

		case CT_ATTRIB_UUID:
			if (CT_CURRENT_ATTRIB_IO::AskStrField(ITH_UUID_VALUE, FieldStrValue) == IO_OK)
			{
				OutMetaData.Add(TEXT("UUID"), AsFString(FieldStrValue));
			}
			break;

		case CT_ATTRIB_INPUT_FORMAT_AND_EMETTOR:
			if (CT_CURRENT_ATTRIB_IO::AskStrField(ITH_INPUT_FORMAT_AND_EMETTOR, FieldStrValue) == IO_OK)
			{
				OutMetaData.Add(TEXT("Input_Format_and_Emitter"), AsFString(FieldStrValue));
			}
			break;

		case CT_ATTRIB_CONFIGURATION_NAME:
			if (CT_CURRENT_ATTRIB_IO::AskStrField(ITH_NAME_VALUE, FieldStrValue) == IO_OK)
			{
				OutMetaData.Add(TEXT("ConfigurationName"), AsFString(FieldStrValue));
			}
			break;

		case CT_ATTRIB_LAYERID:
			GetAttributeValue(AttributeType, ITH_LAYERID_VALUE, FieldValue);
			OutMetaData.Add(TEXT("LayerId"), FieldValue);
			GetAttributeValue(AttributeType, ITH_LAYERID_NAME, FieldValue);
			OutMetaData.Add(TEXT("LayerName"), FieldValue);
			GetAttributeValue(AttributeType, ITH_LAYERID_FLAG, FieldValue);
			OutMetaData.Add(TEXT("LayerFlag"), FieldValue);
			break;

		case CT_ATTRIB_COLORID:
			{
				if (CT_CURRENT_ATTRIB_IO::AskIntField(ITH_COLORID_VALUE, FieldIntValue) != IO_OK)
				{
					break;
				}
				uint32 ColorId = FieldIntValue;

				uint8 Alpha = 255;
				if (CT_OBJECT_IO::SearchAttribute(NodeId, CT_ATTRIB_TRANSPARENCY) == IO_OK)
				{
					if (CT_CURRENT_ATTRIB_IO::AskDblField(0, FieldDoubleValue0) == IO_OK)
					{
						Alpha = FMath::Max((1. - FieldDoubleValue0), FieldDoubleValue0) * 255.;
					}
				}

				uint32 ColorHId = BuildColorId(ColorId, Alpha);
				FArchiveColor& ColorArchive = FindOrAddColor(ColorHId);
				OutMetaData.Add(TEXT("ColorName"), FString::FromInt(ColorArchive.UEMaterialName));

				FString colorHexa = FString::Printf(TEXT("%02x%02x%02x%02x"), ColorArchive.Color.R, ColorArchive.Color.G, ColorArchive.Color.B, ColorArchive.Color.A);
				OutMetaData.Add(TEXT("ColorValue"), colorHexa);
			}
			break;

		case CT_ATTRIB_MATERIALID:
		{
			if (CT_CURRENT_ATTRIB_IO::AskIntField(ITH_MATERIALID_VALUE, FieldIntValue) != IO_OK)
			{
				break;
			}
			if (FArchiveMaterial* Material = SceneGraphArchive.MaterialHIdToMaterial.Find(FieldIntValue))
			{
				OutMetaData.Add(TEXT("MaterialName"), FString::FromInt(Material->UEMaterialName));
			}
			break;
		}

		case CT_ATTRIB_TRANSPARENCY:
			if (CT_CURRENT_ATTRIB_IO::AskDblField(ITH_TRANSPARENCY_VALUE, FieldDoubleValue0) != IO_OK)
			{
				break;
			}
			FieldIntValue = FMath::Max((1. - FieldDoubleValue0), FieldDoubleValue0) * 255.;
			OutMetaData.Add(TEXT("Transparency"), FString::FromInt(FieldIntValue));
			break;

		case CT_ATTRIB_COMMENT:
			//ITH_COMMENT_POSX, ITH_COMMENT_POSY, ITH_COMMENT_POSZ, ITH_COMMENT_TEXT
			break;

		case CT_ATTRIB_REFCOUNT:
			if (CT_CURRENT_ATTRIB_IO::AskIntField(ITH_REFCOUNT_VALUE, FieldIntValue) != IO_OK)
			{
				break;
			}
			//OutMetaData.Add(TEXT("RefCount"), FString::FromInt(FieldIntValue));
			break;

		case CT_ATTRIB_TESS_PARAMS:
		case CT_ATTRIB_COMPARE_RESULT:
			break;

		case CT_ATTRIB_DENSITY:
			//ITH_VOLUME_DENSITY_VALUE
			break;

		case CT_ATTRIB_MASS_PROPERTIES:
			if (CT_CURRENT_ATTRIB_IO::AskDblField(ITH_MASS_PROPERTIES_AREA, FieldDoubleValue0) != IO_OK)
			{
				break;
			}
			OutMetaData.Add(TEXT("Area"), FString::Printf(TEXT("%lf"), FieldDoubleValue0));
			if (CT_CURRENT_ATTRIB_IO::AskDblField(ITH_MASS_PROPERTIES_VOLUME, FieldDoubleValue0) != IO_OK)
			{
				break;
			}
			OutMetaData.Add(TEXT("Volume"), FString::Printf(TEXT("%lf"), FieldDoubleValue0));
			if (CT_CURRENT_ATTRIB_IO::AskDblField(ITH_MASS_PROPERTIES_MASS, FieldDoubleValue0) != IO_OK)
			{
				break;
			}
			OutMetaData.Add(TEXT("Mass"), FString::Printf(TEXT("%lf"), FieldDoubleValue0));
			if (CT_CURRENT_ATTRIB_IO::AskDblField(ITH_MASS_PROPERTIES_LENGTH, FieldDoubleValue0) != IO_OK)
			{
				break;
			}
			OutMetaData.Add(TEXT("Length"), FString::Printf(TEXT("%lf"), FieldDoubleValue0));
			//ITH_MASS_PROPERTIES_COGX, ITH_MASS_PROPERTIES_COGY, ITH_MASS_PROPERTIES_COGZ
			//ITH_MASS_PROPERTIES_M1, ITH_MASS_PROPERTIES_M2, ITH_MASS_PROPERTIES_M3
			//ITH_MASS_PROPERTIES_IXXG,ITH_MASS_PROPERTIES_IYYG, ITH_MASS_PROPERTIES_IZZG, ITH_MASS_PROPERTIES_IXYG, ITH_MASS_PROPERTIES_IYZG, ITH_MASS_PROPERTIES_IZXG
			//ITH_MASS_PROPERTIES_AXIS1X, ITH_MASS_PROPERTIES_AXIS1Y, ITH_MASS_PROPERTIES_AXIS1Z, ITH_MASS_PROPERTIES_AXIS2X, ITH_MASS_PROPERTIES_AXIS2Y, ITH_MASS_PROPERTIES_AXIS2Z, ITH_MASS_PROPERTIES_AXIS3X, ITH_MASS_PROPERTIES_AXIS3Y, ITH_MASS_PROPERTIES_AXIS3Z
			//ITH_MASS_PROPERTIES_XMIN, ITH_MASS_PROPERTIES_YMIN, ITH_MASS_PROPERTIES_ZMIN, ITH_MASS_PROPERTIES_XMAX, ITH_MASS_PROPERTIES_YMAX, ITH_MASS_PROPERTIES_ZMAX
			break;

		case CT_ATTRIB_THICKNESS:
			//ITH_THICKNESS_VALUE
			break;

		case CT_ATTRIB_INTEGER_METADATA:
			if (CT_CURRENT_ATTRIB_IO::AskStrField(ITH_INTEGER_METADATA_NAME, FieldName) != IO_OK)
			{
				break;
			}
			if (CT_CURRENT_ATTRIB_IO::AskIntField(ITH_INTEGER_METADATA_VALUE, FieldIntValue) != IO_OK)
			{
				break;
			}
			OutMetaData.Add(AsFString(FieldName), FString::FromInt(FieldIntValue));
			break;

		case CT_ATTRIB_DOUBLE_METADATA:
			if (CT_CURRENT_ATTRIB_IO::AskStrField(ITH_DOUBLE_METADATA_NAME, FieldName) != IO_OK)
			{
				break;
			}
			if (CT_CURRENT_ATTRIB_IO::AskDblField(ITH_DOUBLE_METADATA_VALUE, FieldDoubleValue0) != IO_OK)
			{
				break;
			}
			OutMetaData.Add(AsFString(FieldName), FString::Printf(TEXT("%lf"), FieldDoubleValue0));
			break;

		case CT_ATTRIB_STRING_METADATA:
			if (CT_CURRENT_ATTRIB_IO::AskStrField(ITH_STRING_METADATA_NAME, FieldName) != IO_OK)
			{
				break;
			}
			if (CT_CURRENT_ATTRIB_IO::AskStrField(ITH_STRING_METADATA_VALUE, FieldStrValue) != IO_OK)
			{
				break;
			}
			OutMetaData.Add(AsFString(FieldName), AsFString(FieldStrValue));
			break;

		case CT_ATTRIB_ORIGINAL_UNITS:
			if (CT_CURRENT_ATTRIB_IO::AskDblField(ITH_ORIGINAL_UNITS_MASS, FieldDoubleValue0) != IO_OK)
			{
				break;
			}
			if (CT_CURRENT_ATTRIB_IO::AskDblField(ITH_ORIGINAL_UNITS_LENGTH, FieldDoubleValue1) != IO_OK)
			{
				break;
			}
			if (CT_CURRENT_ATTRIB_IO::AskDblField(ITH_ORIGINAL_UNITS_DURATION, FieldDoubleValue2) != IO_OK)
			{
				break;
			}
			OutMetaData.Add(TEXT("OriginalUnitsMass"), FString::Printf(TEXT("%lf"), FieldDoubleValue0));
			OutMetaData.Add(TEXT("OriginalUnitsLength"), FString::Printf(TEXT("%lf"), FieldDoubleValue1));
			OutMetaData.Add(TEXT("OriginalUnitsDuration"), FString::Printf(TEXT("%lf"), FieldDoubleValue2));
			break;

		case CT_ATTRIB_ORIGINAL_TOLERANCE:
		case CT_ATTRIB_IGES_PARAMETERS:
		case CT_ATTRIB_READ_V4_MARKER:
			break;

		case CT_ATTRIB_PRODUCT:
			if (CT_CURRENT_ATTRIB_IO::AskStrField(ITH_PRODUCT_REVISION, FieldStrValue) == IO_OK)
			{
				OutMetaData.Add(TEXT("ProductRevision"), AsFString(FieldStrValue));
			}

			if (CT_CURRENT_ATTRIB_IO::AskStrField(ITH_PRODUCT_DEFINITION, FieldStrValue) == IO_OK)
			{
				OutMetaData.Add(TEXT("ProductDefinition"), AsFString(FieldStrValue));
			}

			if (CT_CURRENT_ATTRIB_IO::AskStrField(ITH_PRODUCT_NOMENCLATURE, FieldStrValue) == IO_OK)
			{
				OutMetaData.Add(TEXT("ProductNomenclature"), AsFString(FieldStrValue));
			}

			if (CT_CURRENT_ATTRIB_IO::AskStrField(ITH_PRODUCT_SOURCE, FieldStrValue) == IO_OK)
			{
				OutMetaData.Add(TEXT("ProductSource"), AsFString(FieldStrValue));
			}

			if (CT_CURRENT_ATTRIB_IO::AskStrField(ITH_PRODUCT_DESCRIPTION, FieldStrValue) != IO_OK)
			{
				OutMetaData.Add(TEXT("ProductDescription"), AsFString(FieldStrValue));
			}
			break;

		case CT_ATTRIB_SIMPLIFY:
		case CT_ATTRIB_MIDFACE:
		case CT_ATTRIB_DEBUG_STRING:
		case CT_ATTRIB_DEFEATURING:
		case CT_ATTRIB_BREPLINKID:
		case CT_ATTRIB_MARKUPS_REF:
		case CT_ATTRIB_COLLISION:
			break;

		case CT_ATTRIB_EXTERNAL_ID:
			//ITH_EXTERNAL_ID_VALUE
			break;

		case CT_ATTRIB_MODIFIER:
		case CT_ATTRIB_ORIGINAL_SURF_OLD:
		case CT_ATTRIB_RESULT_BREPLINKID:
			break;

		case CT_ATTRIB_AREA:
			//ITH_AREA_VALUE
			break;

		case CT_ATTRIB_ACIS_SG_PIDNAME:
		case CT_ATTRIB_CURVE_ORIGINAL_BOUNDARY_PARAMS:
			break;

		case CT_ATTRIB_INTEGER_PARAMETER:
			if (CT_CURRENT_ATTRIB_IO::AskStrField(ITH_INTEGER_PARAMETER_NAME, FieldName) != IO_OK)
			{
				break;
			}
			if (CT_CURRENT_ATTRIB_IO::AskIntField(ITH_INTEGER_PARAMETER_VALUE, FieldIntValue) != IO_OK)
			{
				break;
			}
			OutMetaData.Add(AsFString(FieldName), FString::FromInt(FieldIntValue));
			break;

		case CT_ATTRIB_DOUBLE_PARAMETER:
			if (CT_CURRENT_ATTRIB_IO::AskStrField(ITH_DOUBLE_PARAMETER_NAME, FieldName) != IO_OK)
			{
				break;
			}
			if (CT_CURRENT_ATTRIB_IO::AskDblField(ITH_DOUBLE_PARAMETER_VALUE, FieldDoubleValue0) != IO_OK)
			{
				break;
			}
			OutMetaData.Add(AsFString(FieldName), FString::Printf(TEXT("%lf"), FieldDoubleValue0));
			break;

		case CT_ATTRIB_STRING_PARAMETER:
			if (CT_CURRENT_ATTRIB_IO::AskStrField(ITH_STRING_PARAMETER_NAME, FieldName) != IO_OK)
			{
				break;
			}
			if (CT_CURRENT_ATTRIB_IO::AskStrField(ITH_STRING_PARAMETER_VALUE, FieldStrValue) != IO_OK)
			{
				break;
			}
			OutMetaData.Add(AsFString(FieldName), AsFString(FieldStrValue));
			break;

		case CT_ATTRIB_PARAMETER_ARRAY:
			//ITH_PARAMETER_ARRAY_NAME
			//ITH_PARAMETER_ARRAY_NUMBER
			//ITH_PARAMETER_ARRAY_VALUES
			break;

		case CT_ATTRIB_SAVE_OPTION:
			if (CT_CURRENT_ATTRIB_IO::AskStrField(ITH_SAVE_OPTION_AUTHOR, FieldStrValue) == IO_OK)
			{
				OutMetaData.Add(TEXT("SaveOptionAuthor"), AsFString(FieldStrValue));
			}

			if (CT_CURRENT_ATTRIB_IO::AskStrField(ITH_SAVE_OPTION_ORGANIZATION, FieldStrValue) == IO_OK)
			{
				OutMetaData.Add(TEXT("SaveOptionOrganization"), AsFString(FieldStrValue));
			}

			if (CT_CURRENT_ATTRIB_IO::AskStrField(ITH_SAVE_OPTION_FILE_DESCRIPTION, FieldStrValue) == IO_OK)
			{
				OutMetaData.Add(TEXT("SaveOptionFileDescription"), AsFString(FieldStrValue));
			}

			if (CT_CURRENT_ATTRIB_IO::AskStrField(ITH_SAVE_OPTION_AUTHORISATION, FieldStrValue) == IO_OK)
			{
				OutMetaData.Add(TEXT("SaveOptionAuthorisation"), AsFString(FieldStrValue));
			}

			if (CT_CURRENT_ATTRIB_IO::AskStrField(ITH_SAVE_OPTION_PREPROCESSOR, FieldStrValue) == IO_OK)
			{
				OutMetaData.Add(TEXT("SaveOptionPreprocessor"), AsFString(FieldStrValue));
			}
			break;

		case CT_ATTRIB_ORIGINAL_ID:
			GetAttributeValue(AttributeType, ITH_ORIGINAL_ID_VALUE, FieldValue);
			OutMetaData.Add(TEXT("OriginalId"), FieldValue);
			break;

		case CT_ATTRIB_ORIGINAL_ID_STRING:
			if (CT_CURRENT_ATTRIB_IO::AskStrField(ITH_ORIGINAL_ID_VALUE_STRING, FieldStrValue) != IO_OK)
			{
				break;
			}
			OutMetaData.Add(TEXT("OriginalIdStr"), AsFString(FieldStrValue));
			break;

		case CT_ATTRIB_COLOR_RGB_DOUBLE:
			if (CT_CURRENT_ATTRIB_IO::AskDblField(ITH_ATTRIB_COLOR_R_DOUBLE, FieldDoubleValue0) != IO_OK)
			{
				break;
			}
			if (CT_CURRENT_ATTRIB_IO::AskDblField(ITH_ATTRIB_COLOR_G_DOUBLE, FieldDoubleValue1) != IO_OK)
			{
				break;
			}
			if (CT_CURRENT_ATTRIB_IO::AskDblField(ITH_ATTRIB_COLOR_B_DOUBLE, FieldDoubleValue2) != IO_OK)
			{
				break;
			}
			FieldValue = FString::Printf(TEXT("%lf"), FieldDoubleValue0) + TEXT(", ") + FString::Printf(TEXT("%lf"), FieldDoubleValue1) + TEXT(", ") + FString::Printf(TEXT("%lf"), FieldDoubleValue2);
			//OutMetaData.Add(TEXT("ColorRGBDouble"), FieldValue);
			break;

		case CT_ATTRIB_REVERSE_COLORID:
		case CT_ATTRIB_INITIAL_FILTER:
		case CT_ATTRIB_ORIGINAL_SURF:
		case CT_ATTRIB_LINKMANAGER_BRANCH_FACE:
		case CT_ATTRIB_LINKMANAGER_PMI:
		case CT_ATTRIB_NULL:
		case CT_ATTRIB_MEASURE_VALIDATION_ATTRIBUTE:
			break;

		case CT_ATTRIB_INTEGER_VALIDATION_ATTRIBUTE:
			if (CT_CURRENT_ATTRIB_IO::AskStrField(ITH_INTEGER_VALIDATION_NAME, FieldName) != IO_OK)
			{
				break;
			}
			if (CT_CURRENT_ATTRIB_IO::AskIntField(ITH_INTEGER_VALIDATION_VALUE, FieldIntValue) != IO_OK)
			{
				break;
			}
			OutMetaData.Add(AsFString(FieldName), FString::FromInt(FieldIntValue));
			break;

		case CT_ATTRIB_DOUBLE_VALIDATION_ATTRIBUTE:
			if (CT_CURRENT_ATTRIB_IO::AskStrField(ITH_DOUBLE_VALIDATION_NAME, FieldName) != IO_OK)
			{
				break;
			}
			if (CT_CURRENT_ATTRIB_IO::AskDblField(ITH_DOUBLE_VALIDATION_VALUE, FieldDoubleValue0) != IO_OK)
			{
				break;
			}
			OutMetaData.Add(AsFString(FieldName), FString::Printf(TEXT("%lf"), FieldDoubleValue0));
			break;

		case CT_ATTRIB_STRING_VALIDATION_ATTRIBUTE:
			if (CT_CURRENT_ATTRIB_IO::AskStrField(ITH_STRING_VALIDATION_NAME, FieldName) != IO_OK)
			{
				break;
			}
			if (CT_CURRENT_ATTRIB_IO::AskStrField(ITH_STRING_VALIDATION_VALUE, FieldStrValue) != IO_OK)
			{
				break;
			}
			OutMetaData.Add(AsFString(FieldName), AsFString(FieldStrValue));
			break;

		case CT_ATTRIB_BOUNDING_BOX:
			//ITH_BOUNDING_BOX_XMIN, ITH_BOUNDING_BOX_YMIN, ITH_BOUNDING_BOX_ZMIN, ITH_BOUNDING_BOX_XMAX, ITH_BOUNDING_BOX_YMAX, ITH_BOUNDING_BOX_ZMAX
			break;

		case CT_ATTRIB_DATABASE:
		case CT_ATTRIB_CURVE_FONT:
		case CT_ATTRIB_CURVE_WEIGHT:
		case CT_ATTRIB_COMPARE_TOPO:
		case CT_ATTRIB_MONIKER_GUID_TABLE:
		case CT_ATTRIB_MONIKER_DATA:
		case CT_ATTRIB_MONIKER_BODY_ID:
		case CT_ATTRIB_NO_INSTANCE:
			break;

		case CT_ATTRIB_GROUPNAME:
			if (CT_CURRENT_ATTRIB_IO::AskStrField(ITH_GROUPNAME_VALUE, FieldStrValue) != IO_OK)
			{
				break;
			}
			OutMetaData.Add(TEXT("GroupName"), AsFString(FieldStrValue));
			break;

		case CT_ATTRIB_ANALYZE_ID:
		case CT_ATTRIB_ANALYZER_DISPLAY_MODE:
		case CT_ATTRIB_ANIMATION_ID:
		case CT_ATTRIB_PROJECTED_SURFACE_ID:
		case CT_ATTRIB_ANALYZE_LINK:
		case CT_ATTRIB_TOPO_EVENT_ID:
		case CT_ATTRIB_ADDITIVE_MANUFACTURING:
		case CT_ATTRIB_MOLDING_RESULT:
		case CT_ATTRIB_AMF_ID:
		case CT_ATTRIB_PARAMETER_LINK:
			break;

		default:
			break;
		}
	}

	// Clean metadata value i.e. remove all unprintable characters
	for (auto& MetaPair : OutMetaData)
	{
		FDatasmithUtils::SanitizeStringInplace(MetaPair.Value);
	}
}

uint32 GetSize(CT_TESS_DATA_TYPE type)
{
	switch (type)
	{
	case CT_TESS_USE_DEFAULT:
		return sizeof(uint32);
	case CT_TESS_UBYTE:
		return sizeof(uint8_t);
	case CT_TESS_BYTE:
		return sizeof(int8_t);
	case CT_TESS_USHORT:
		return sizeof(int16_t);
	case CT_TESS_SHORT:
		return sizeof(uint16_t);
	case CT_TESS_UINT:
		return sizeof(uint32);
	case CT_TESS_INT:
		return sizeof(int32);
	case CT_TESS_ULONG:
		return sizeof(uint64);
	case CT_TESS_LONG:
		return sizeof(int64);
	case CT_TESS_FLOAT:
		return sizeof(float);
	case CT_TESS_DOUBLE:
		return sizeof(double);
	}
	return 0;
}

}

#endif // CAD_INTERFACE<|MERGE_RESOLUTION|>--- conflicted
+++ resolved
@@ -796,14 +796,6 @@
 
 	CT_STR KernelIO_Version = CT_KERNEL_IO::AskVersion();
 	if (!KernelIO_Version.IsEmpty())
-<<<<<<< HEAD
-	{
-		SceneGraphArchive.ComponentSet[0].MetaData.Add(TEXT("KernelIOVersion"), AsFString(KernelIO_Version));
-	}
-
-	if (bNeedSaveCTFile)
-=======
->>>>>>> 24776ab6
 	{
 		SceneGraphArchive.ComponentSet[0].MetaData.Add(TEXT("KernelIOVersion"), AsFString(KernelIO_Version));
 	}
@@ -1142,7 +1134,6 @@
 		CT_BODY_IO::AskFaces(BodyId, FaceList);
 		BodyFaces.Reserve((int32)(1.3 * FaceList.Count()));
 	}
-<<<<<<< HEAD
 
 	FObjectDisplayDataId BodyMaterial;
 	BodyMaterial.DefaultMaterialName = DefaultMaterialHash;
@@ -1158,23 +1149,6 @@
 		TArray<CT_OBJECT_ID> InitialBodies;
 		GetInstancesAndBodies(ParentId, Instances, InitialBodies);
 
-=======
-
-	FObjectDisplayDataId BodyMaterial;
-	BodyMaterial.DefaultMaterialName = DefaultMaterialHash;
-	GetCTObjectDisplayDataIds(BodyId, BodyMaterial);
-
-	TArray<CT_OBJECT_ID> BodiesToProcess ;
-	if (bNeedRepair && ImportParameters.StitchingTechnique != StitchingNone)
-	{
-		// Case 2: Repair is done before getting the mesh of the body.
-		// Repair may have created new bodies including discarding initial body, so the list of bodies has to be retrieved by comparing parent's bodies before (InitialBodies) and after (AfterRepairBodies) the repair action
-
-		TArray<CT_OBJECT_ID> Instances;
-		TArray<CT_OBJECT_ID> InitialBodies;
-		GetInstancesAndBodies(ParentId, Instances, InitialBodies);
-
->>>>>>> 24776ab6
 		Repair(BodyId, ImportParameters.StitchingTechnique);
 		SetCoreTechTessellationState(ImportParameters);
 
