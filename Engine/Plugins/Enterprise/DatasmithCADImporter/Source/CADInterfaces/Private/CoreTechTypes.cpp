--- conflicted
+++ resolved
@@ -1,24 +1,10 @@
 // Copyright Epic Games, Inc. All Rights Reserved.
 #include "CoreTechTypes.h"
 
-<<<<<<< HEAD
-#include "Misc/Paths.h"
-
-#ifdef CAD_INTERFACE
-// Temporary: This is there because CoreTechTypes.h is a public header which should not be changed for a hotfix
-// Must be move to CoreTechTypes.h for 4.27
-#pragma warning(push)
-#pragma warning(disable:4996) // unsafe sprintf
-#pragma warning(disable:4828) // illegal character
-#include "kernel_io/filter_io/filter_io.h"
-#pragma warning(pop)
-// End Temporary
-=======
 #include "CADData.h"
 #include "CADOptions.h"
 #include "CADSceneGraph.h"
 #include "CoreTechInterfaceImpl.h"
->>>>>>> 3aae9151
 
 #include "Misc/Paths.h"
 
@@ -26,55 +12,14 @@
 {
 	TSharedPtr<ICoreTechInterface> CoreTechInterface;
 
-<<<<<<< HEAD
-	double CTKIO_MetricUnit = -1;
-
-	CT_IO_ERROR CTKIO_InitializeKernel(double Unit, const TCHAR* EnginePluginsPath)
-	{
-		FString KernelIOPath;
-		if (FCString::Strlen(EnginePluginsPath))
-		{
-			KernelIOPath = FPaths::Combine(EnginePluginsPath, TEXT(KERNEL_IO_PLUGINSPATH));
-			KernelIOPath = FPaths::ConvertRelativePathToFull(KernelIOPath);
-			if (!FPaths::DirectoryExists(KernelIOPath))
-			{
-				KernelIOPath.Empty();
-			}
-		}
-
-		if (FMath::IsNearlyEqual(Unit, CTKIO_MetricUnit))
-		{
-			// Kernel_IO is already initialized with requested Unit value
-			return IO_OK;
-		}
-
-		// Kernel_IO is already initialized, so it is stopped to be able to restart it with the good unit value
-		CTKIO_ShutdownKernel();
-
-		CT_STR appName = CoreTechLicenseKey;
-		CT_IO_ERROR Status = CT_KERNEL_IO::InitializeKernel(appName, Unit, 0.00001 / Unit, *KernelIOPath);
-
-		if (Status == IO_OK)
-		{
-			CTKIO_MetricUnit = Unit;
-		}
-
-		return Status;
-=======
 	TSharedPtr<ICoreTechInterface>& GetCoreTechInterface()
 	{
 		return CoreTechInterface;
->>>>>>> 3aae9151
 	}
 
 	void SetCoreTechInterface(TSharedPtr<ICoreTechInterface> CoreTechInterfacePtr)
 	{
-<<<<<<< HEAD
-		CTKIO_MetricUnit = -1;
-		return CT_KERNEL_IO::ShutdownKernel(); // ignorable. Just in case CT was not previously stopped
-=======
 		CoreTechInterface = CoreTechInterfacePtr;
->>>>>>> 3aae9151
 	}
 
 	void InitializeCoreTechInterface()
@@ -84,17 +29,7 @@
 #endif
 	}
 
-<<<<<<< HEAD
-	CT_IO_ERROR CTKIO_CreateModel(CT_OBJECT_ID& OutMainObjectId)
-	{
-		CT_OBJECT_ID NullParent = 0;
-		return CT_COMPONENT_IO::Create(OutMainObjectId, NullParent);
-	}
-
-	CT_IO_ERROR CTKIO_AskNbObjectsType(CT_UINT32& object_count, CT_OBJECT_TYPE type)
-=======
 	bool CTKIO_InitializeKernel(const TCHAR* InEnginePluginsPath)
->>>>>>> 3aae9151
 	{
 		if (!CoreTechInterface.IsValid())
 		{
@@ -189,36 +124,6 @@
 			return Result;
 		}
 
-<<<<<<< HEAD
-		case CT_BODY_TYPE:
-		{
-			if (CT_OBJECT_IO::IsVisible(NodeId))
-			{
-				OutBodies.Add(NodeId);
-			}
-			break;
-		}
-		}
-	}
-
-	// Finds new bodies which all faces come from the same original body before sewing
-	// Fills up mapping between original bodies and array of newly created bodies related to each 
-	void FindBodiesToConcatenate(CT_OBJECT_ID NodeId, const TMap<CT_OBJECT_ID, CT_STR>& MarkedBodies, TMap<CT_OBJECT_ID, TArray<CT_OBJECT_ID>>& BodiesToConcatenate)
-	{
-		CT_OBJECT_TYPE Type;
-		CT_OBJECT_IO::AskType(NodeId, Type);
-
-		switch (Type)
-		{
-		case CT_INSTANCE_TYPE:
-		{
-			CT_OBJECT_ID ReferenceNodeId;
-			if (CT_INSTANCE_IO::AskChild(NodeId, ReferenceNodeId) == IO_OK)
-			{
-				FindBodiesToConcatenate(ReferenceNodeId, MarkedBodies, BodiesToConcatenate);
-			}
-			break;
-=======
 		return  ECoreTechParsingResult::ProcessFailed;
 	}
 
@@ -239,243 +144,9 @@
 		if (CoreTechInterface.IsValid())
 		{
 			CoreTechInterface->MatchCoedges(FirstCoedgeID, SecondCoedgeID);
->>>>>>> 3aae9151
-		}
-	}
-
-<<<<<<< HEAD
-		case CT_ASSEMBLY_TYPE:
-		case CT_PART_TYPE:
-		case CT_COMPONENT_TYPE:
-		{
-			CT_LIST_IO Children;
-			if (CT_COMPONENT_IO::AskChildren(NodeId, Children) == IO_OK)
-			{
-				Children.IteratorInitialize();
-				CT_OBJECT_ID ChildId;
-				while ((ChildId = Children.IteratorIter()) != 0)
-				{
-					FindBodiesToConcatenate(ChildId, MarkedBodies, BodiesToConcatenate);
-				}
-			}
-
-			break;
-		}
-
-		break;
-
-		case CT_BODY_TYPE:
-		{
-			// Skip bodies which were excluded from the sewing
-			if (!MarkedBodies.Contains(NodeId))
-			{
-				CT_LIST_IO FaceList;
-				CT_BODY_IO::AskFaces(NodeId, FaceList);
-
-				CT_OBJECT_ID OriginalBodyID = 0;
-
-				CT_OBJECT_ID FaceID;
-				FaceList.IteratorInitialize();
-				while ((FaceID = FaceList.IteratorIter()) != 0)
-				{
-					CT_UINT32 NbAttribs = 0;
-					CT_OBJECT_IO::AskNbAttributes( FaceID, CT_ATTRIB_INTEGER_PARAMETER, NbAttribs);
-					ensure(NbAttribs > 0);
-
-					// Get the latest integer parameter attached to the face. This is the one previously added
-					ensure(CT_OBJECT_IO::SearchAttribute(FaceID, CT_ATTRIB_INTEGER_PARAMETER, NbAttribs - 1) == IO_OK);
-
-					CT_STR FieldStrValue;
-					ensure(CT_CURRENT_ATTRIB_IO::AskStrField(ITH_INTEGER_PARAMETER_NAME, FieldStrValue) == IO_OK);
-					ensure(FCStringAnsi::Strcmp(FieldStrValue.toASCII(), "DatasmithBodyId") == 0);
-
-					CT_INT32 BodyID = 0;
-					ensure(CT_CURRENT_ATTRIB_IO::AskIntField(ITH_INTEGER_PARAMETER_VALUE, BodyID) == IO_OK);
-
-					if (BodyID != 0 && OriginalBodyID == 0)
-					{
-						OriginalBodyID = BodyID;
-					}
-					// This body contains a new face or a face from another original body, cannot be concatenated
-					else if (BodyID == 0 || OriginalBodyID != BodyID)
-					{
-						OriginalBodyID = 0;
-						break;
-					}
-				}
-
-				// All faces of the body are from the same original body
-				if (OriginalBodyID != 0)
-				{
-					BodiesToConcatenate.FindOrAdd(OriginalBodyID).Add(NodeId);
-				}
-			}
-
-			break;
-		}
-
-		default:
-			break;
-		}
-	}
-
-	// For each body, adds an integer parameter representing the id of the owning body to each of its faces
-	// Also stores the original name of the body for potential restoration
-	void MarkBodies(CT_OBJECT_ID NodeId, TMap<CT_OBJECT_ID, CT_STR>& MarkedBodies)
-	{
-		CT_OBJECT_TYPE Type;
-		CT_OBJECT_IO::AskType(NodeId, Type);
-
-		switch (Type)
-		{
-		case CT_INSTANCE_TYPE:
-		{
-			CT_OBJECT_ID ReferenceNodeId;
-			if (CT_INSTANCE_IO::AskChild(NodeId, ReferenceNodeId) == IO_OK)
-			{
-				MarkBodies(ReferenceNodeId, MarkedBodies);
-			}
-			break;
-		}
-
-		case CT_ASSEMBLY_TYPE:
-		case CT_PART_TYPE:
-		case CT_COMPONENT_TYPE:
-		{
-			CT_LIST_IO Children;
-			if (CT_COMPONENT_IO::AskChildren(NodeId, Children) == IO_OK)
-			{
-				Children.IteratorInitialize();
-				CT_OBJECT_ID ChildId;
-				while ((ChildId = Children.IteratorIter()) != 0)
-				{
-					MarkBodies(ChildId, MarkedBodies);
-				}
-			}
-
-			break;
-		}
-
-		break;
-
-		case CT_BODY_TYPE:
-		{
-			// Skip non visible bodies since they will not be part of the sewing process
-			if (CT_OBJECT_IO::IsVisible(NodeId) == CT_TRUE && !MarkedBodies.Contains(NodeId))
-			{
-				CT_STR BodyName;
-				CT_UINT32 IthAttrib = 0;
-				if (CT_OBJECT_IO::SearchAttribute(NodeId, CT_ATTRIB_NAME, IthAttrib++) == IO_OK)
-				{
-					ensure (CT_CURRENT_ATTRIB_IO::AskStrField(ITH_NAME_VALUE, BodyName) == IO_OK);
-				}
-
-				MarkedBodies.Add(NodeId, BodyName);
-
-				CT_LIST_IO FaceList;
-				CT_BODY_IO::AskFaces(NodeId, FaceList);
-
-				CT_OBJECT_ID FaceID;
-				FaceList.IteratorInitialize();
-				while ((FaceID = FaceList.IteratorIter()) != 0)
-				{
-					CT_OBJECT_IO::AddAttribute(FaceID, CT_ATTRIB_INTEGER_PARAMETER);
-
-					ensure(CT_CURRENT_ATTRIB_IO::SetStrField(ITH_INTEGER_PARAMETER_NAME, "DatasmithBodyId") == IO_OK);
-					ensure(CT_CURRENT_ATTRIB_IO::SetIntField(ITH_INTEGER_PARAMETER_VALUE, NodeId) == IO_OK);
-				}
-			}
-			break;
-		}
-
-		default:
-			break;
-		}
-	}
-
-	void RepairInternal(CT_OBJECT_ID MainId, bool bConnectOpenBody, CT_DOUBLE SewingToleranceFactor)
-	{
-		// Before proceeding, verify that sewing is actually needed, i.e. there are faces with free edges
-		CT_UINT32        BodyCount;       
-		CT_UINT32        PerfectBodyCount;
-		CT_UINT32        ClosedBodyCount;
-		CT_UINT32        FaceCount;       
-		CT_UINT32        FreeEdgeCount;  
-		CT_UINT32        ImprecisionCount;
-		CT_DOUBLE        ImprecisionMax;
-
-		CT_REPAIR_IO::Check(MainId, BodyCount, PerfectBodyCount, ClosedBodyCount, FaceCount, FreeEdgeCount, ImprecisionCount, ImprecisionMax);
-
-		if (bConnectOpenBody && FreeEdgeCount > 0)
-		{
-			TMap<CT_OBJECT_ID, CT_STR> MarkedBodies;
-			MarkedBodies.Reserve(BodyCount);
-			MarkBodies(MainId, MarkedBodies);
-
-			// Apply the default 'BAD_BODIES' filter to only process bodies which may need repair 
-			CT_FILTER_IO::InitializeDefaultFilters();
-			CT_FILTER_IO::SetCurrentFilter(6 /* BAD_BODIES */);
-
-			CT_FILTER_IO::SetVisibilitiesByFilter();
-
-			// Perform sewing only on visible bodies
-			CT_REPAIR_IO::Sew(MainId, SewingToleranceFactor, CT_SEW_CREATE_BODIES_BY_TOPOLOGY, CT_TRUE);
-
-			// Restore visibility for unprocessed bodies
-			for (TPair<CT_OBJECT_ID, CT_STR>& Entry : MarkedBodies)
-			{
-				CT_OBJECT_IO::SetVisible(Entry.Key, CT_TRUE);
-			}
-
-			TMap<CT_OBJECT_ID, TArray<CT_OBJECT_ID>> BodiesToConcatenate;
-			FindBodiesToConcatenate(MainId, MarkedBodies, BodiesToConcatenate);
-
-			for (const TPair<CT_OBJECT_ID, TArray<CT_OBJECT_ID>>& Entry : BodiesToConcatenate)
-			{
-				// Only restore name for new bodies originating from one body
-				// TODO: Concatenate new bodies originating from the same body
-				if (Entry.Value.Num() == 1)
-				{
-					CT_OBJECT_ID BodyID = Entry.Value[0];
-
-					if (CT_OBJECT_IO::SearchAttribute(BodyID, CT_ATTRIB_NAME) != IO_OK)
-					{
-						CT_OBJECT_IO::AddAttribute(BodyID, CT_ATTRIB_NAME);
-					}
-					ensure(CT_CURRENT_ATTRIB_IO::SetStrField(ITH_NAME_VALUE, MarkedBodies[Entry.Key]) == IO_OK);
-				}
-			}
-		}
-		// sew disconnected faces back together
-		// to be sure that there is no topology modification, this function has to be called body by body.
-		// CT_REPAIR_IO::Sew is prefered to CT_REPAIR_IO::heal because CT_REPAIR_IO::heal is too restrictive
-		else if (ImprecisionCount > 0)
-		{
-			TArray<CT_OBJECT_ID> OutBodies;
-			OutBodies.Reserve(BodyCount);
-			GetAllBodies(MainId, OutBodies);
-			for (CT_OBJECT_ID BodyId : OutBodies)
-			{
-				// CT_SEW_KEEP_ORIGINAL_BODIES nor CT_SEW_CREATE_BODIES_BY_LAYER (previously used) preserves the integrity of the bodies
-				// This is a bug from CoreTech. Using CT_SEW_KEEP_ORIGINAL_BODIES as this is the actual intent while waiting for CoreTech to fix this bug.
-				CT_REPAIR_IO::Sew(BodyId, SewingToleranceFactor, CT_SEW_KEEP_ORIGINAL_BODIES);
-			}
-		}
-	}
-
-	CT_IO_ERROR Repair(CT_OBJECT_ID MainObjectID, EStitchingTechnique StitchingTechnique, CT_DOUBLE SewingToleranceFactor)
-	{
-		if (StitchingTechnique == EStitchingTechnique::StitchingSew)
-		{
-			RepairInternal(MainObjectID, true, SewingToleranceFactor);
-		}
-		else if (StitchingTechnique == EStitchingTechnique::StitchingHeal)
-		{
-			RepairInternal(MainObjectID, false, SewingToleranceFactor);
-		}
-
-		return CT_IO_ERROR::IO_OK;
-=======
+		}
+	}
+
 	bool CTKIO_CreateCoedge(bool bReversed, uint64& CoedgeID)
 	{
 		CoedgeID = 0;
@@ -485,7 +156,6 @@
 	bool CTKIO_SetUVCurve(const FNurbsCurve& SurfacicCurve, uint64 CoedgeID)
 	{
 		return CTKIO_SetUVCurve(SurfacicCurve, SurfacicCurve.KnotValues[0], SurfacicCurve.KnotValues.Last(), CoedgeID);
->>>>>>> 3aae9151
 	}
 
 	bool CTKIO_CreateCoedge(const FNurbsCurve& CurveOnSurface, double Start, double End, bool bIsReversed, uint64& CoedgeID)
@@ -550,20 +220,11 @@
 		// ignorable. Just in case CT was not previously emptied 
 		CTKIO_UnloadModel();
 
-<<<<<<< HEAD
-		// Create a main object to hold the BRep
-		CT_OBJECT_ID nullParent = 0;
-		Result = CT_COMPONENT_IO::Create(MainObjectId, nullParent);
-		ensure(Result == IO_OK);
-		Result = CTKIO_AskMainObject(MainObjectId); // not required, just a validation.
-		ensure(Result == IO_OK);
-=======
 		if (Owner)
 		{
 			// Create a main object to hold the BRep
 			ensure(CTKIO_CreateModel(MainObjectId));
 		}
->>>>>>> 3aae9151
 	}
 
 	FCoreTechSessionBase::~FCoreTechSessionBase()
