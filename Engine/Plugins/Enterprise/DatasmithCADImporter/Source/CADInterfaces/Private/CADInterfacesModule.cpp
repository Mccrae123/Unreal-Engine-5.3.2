--- conflicted
+++ resolved
@@ -32,43 +32,14 @@
 {
 	if (FModuleManager::Get().IsModuleLoaded(CADINTERFACES_MODULE_NAME))
 	{
-<<<<<<< HEAD
-		return CADInterfaceAvailability;
-	}
-
-	CADInterfaceAvailability = ECADInterfaceAvailability::Unavailable;
-
-	if (!FModuleManager::Get().IsModuleLoaded(CADINTERFACES_MODULE_NAME))
-	{
-		UE_LOG(CADInterfaces, Error, TEXT("Failed to load CADInterfaces module. Plug-in will not be functional."));
-		return CADInterfaceAvailability;
-	}
-
-#ifdef CAD_INTERFACE
-	double MetricUnit = 0.001;
-	CT_IO_ERROR InitalizationStatus = CADLibrary::CTKIO_InitializeKernel(MetricUnit);
-	if (InitalizationStatus == IO_OK || InitalizationStatus == IO_ERROR_ALREADY_INITIALIZED)
-	{
-		CADInterfaceAvailability = ECADInterfaceAvailability::Available;
-	}
-	else
-	{
-		switch (InitalizationStatus)
-=======
 		if(CADLibrary::CTKIO_InitializeKernel())
->>>>>>> 3aae9151
 		{
 			return ECADInterfaceAvailability::Available;
 		}
 	}
-<<<<<<< HEAD
-#endif
-	return CADInterfaceAvailability;
-=======
 
 	UE_LOG(CADInterfaces, Warning, TEXT("Failed to load CADInterfaces module. Plug-in may not be functional."));
 	return ECADInterfaceAvailability::Unavailable;
->>>>>>> 3aae9151
 }
 
 void FCADInterfacesModule::StartupModule()
