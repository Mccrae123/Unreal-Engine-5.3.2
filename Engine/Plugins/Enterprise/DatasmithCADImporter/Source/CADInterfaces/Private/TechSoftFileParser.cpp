// Copyright Epic Games, Inc. All Rights Reserved.

#include "TechSoftFileParser.h"

#include "CADFileData.h"
#include "CADOptions.h"
#include "TechSoftUtils.h"
#include "TechSoftUtilsPrivate.h"
#include "TUniqueTechSoftObj.h"

#include "HAL/FileManager.h"
<<<<<<< HEAD
#include "Serialization/JsonSerializer.h"
#include "Serialization/JsonWriter.h"
#include "Templates/UnrealTemplate.h"

namespace CADLibrary
{

#ifdef USE_TECHSOFT_SDK
=======
#ifndef CADKERNEL_DEV
#include "Serialization/JsonSerializer.h"
#include "Serialization/JsonWriter.h"
#endif
#include "Templates/UnrealTemplate.h"

namespace CADLibrary
{

#ifdef USE_TECHSOFT_SDK

namespace ProductOccurrence
{

bool HasNoPartNoChildButHasReference(const A3DAsmProductOccurrenceData& OccurrenceData)
{
	return ((OccurrenceData.m_pPrototype != nullptr || OccurrenceData.m_pExternalData != nullptr) && OccurrenceData.m_pPart == nullptr && OccurrenceData.m_uiPOccurrencesSize == 0);
}

bool HasNoPartButHasReference(const A3DAsmProductOccurrenceData& OccurrenceData)
{
	return ((OccurrenceData.m_pPrototype != nullptr || OccurrenceData.m_pExternalData != nullptr) && OccurrenceData.m_pPart == nullptr);
}

bool HasNoChildButHasReference(const A3DAsmProductOccurrenceData& OccurrenceData)
{
	return ((OccurrenceData.m_pPrototype != nullptr || OccurrenceData.m_pExternalData != nullptr) && OccurrenceData.m_uiPOccurrencesSize == 0);
}

bool HasNoPartNoChild(const A3DAsmProductOccurrenceData& OccurrenceData)
{
	return (OccurrenceData.m_pPart == nullptr && OccurrenceData.m_uiPOccurrencesSize == 0);
}

bool HasPartOrChild(const A3DAsmProductOccurrenceData& OccurrenceData)
{
	return (OccurrenceData.m_pPart != nullptr || OccurrenceData.m_uiPOccurrencesSize != 0);
}

bool PrototypeIsValid(const A3DAsmProductOccurrenceData& OccurrenceData)
{
	return (OccurrenceData.m_pPrototype != nullptr || OccurrenceData.m_pExternalData != nullptr);
}

A3DAsmProductOccurrence* GetReference(const A3DAsmProductOccurrenceData& OccurrenceData)
{
	return OccurrenceData.m_pPrototype ? OccurrenceData.m_pPrototype : OccurrenceData.m_pExternalData;
}


}
>>>>>>> d731a049

namespace TechSoftFileParserImpl
{

// This code is a duplication code of CADFileReader::FindFile 
// This is done in 5.0.3 to avoid public header modification. 
// However this need to be rewrite in the next version. (Jira UE-152626)
bool UpdateFileDescriptor(FFileDescriptor& File)
{
	const FString& FileName = File.GetFileName();

	FString FilePath = FPaths::GetPath(File.GetSourcePath());
	FString RootFilePath = File.GetRootFolder();

	// Basic case: File exists at the initial path
	if (IFileManager::Get().FileExists(*File.GetSourcePath()))
	{
		return true;
	}

	// Advance case: end of FilePath is in a upper-folder of RootFilePath
	// e.g.
	// FilePath = D:\\data temp\\Unstructured project\\Folder2\\Added_Object.SLDPRT
	//                                                 ----------------------------
	// RootFilePath = D:\\data\\CAD Files\\SolidWorks\\p033 - Unstructured project\\Folder1
	//                ------------------------------------------------------------
	// NewPath = D:\\data\\CAD Files\\SolidWorks\\p033 - Unstructured project\\Folder2\\Added_Object.SLDPRT
	TArray<FString> RootPaths;
	RootPaths.Reserve(30);
	do
	{
		RootFilePath = FPaths::GetPath(RootFilePath);
		RootPaths.Emplace(RootFilePath);
	} while (!FPaths::IsDrive(RootFilePath) && !RootFilePath.IsEmpty());

	TArray<FString> FilePaths;
	FilePaths.Reserve(30);
	FilePaths.Emplace(FileName);
	while (!FPaths::IsDrive(FilePath) && !FilePath.IsEmpty())
	{
		FString FolderName = FPaths::GetCleanFilename(FilePath);
		FilePath = FPaths::GetPath(FilePath);
		FilePaths.Emplace(FPaths::Combine(FolderName, FilePaths.Last()));
	};

	for (int32 IndexFolderPath = 0; IndexFolderPath < RootPaths.Num(); IndexFolderPath++)
	{
		for (int32 IndexFilePath = 0; IndexFilePath < FilePaths.Num(); IndexFilePath++)
		{
			FString NewFilePath = FPaths::Combine(RootPaths[IndexFolderPath], FilePaths[IndexFilePath]);
			if (IFileManager::Get().FileExists(*NewFilePath))
			{
				File.SetSourceFilePath(NewFilePath);
				return true;
			};
		}
	}

	return false;
}

// Functions to clean metadata

inline void RemoveUnwantedChar(FString& StringToClean, TCHAR UnwantedChar)
{
	FString NewString;
	NewString.Reserve(StringToClean.Len());
	for (const TCHAR& Char : StringToClean)
	{
		if (Char != UnwantedChar)
		{
			NewString.AppendChar(Char);
		}
	}
	StringToClean = MoveTemp(NewString);
}

<<<<<<< HEAD
bool CheckIfNameExists(TMap<FString, FString>& MetaData)
{
	FString* NamePtr = MetaData.Find(TEXT("Name"));
	if (NamePtr != nullptr)
	{
		return true;
	}
	return false;
}

bool ReplaceOrAddNameValue(TMap<FString, FString>& MetaData, const TCHAR* Key)
{
	FString* NamePtr = MetaData.Find(Key);
	if (NamePtr != nullptr)
	{
		FString& Name = MetaData.FindOrAdd(TEXT("Name"));
		Name = *NamePtr;
		return true;
=======
// Functions used in traverse model process

void TraverseAttribute(const A3DMiscAttributeData& AttributeData, TMap<FString, FString>& OutMetaData)
{
	FString AttributeFamillyName;
	if (AttributeData.m_bTitleIsInt)
	{
		A3DUns32 UnsignedValue = 0;
		memcpy(&UnsignedValue, AttributeData.m_pcTitle, sizeof(A3DUns32));
		AttributeFamillyName = FString::Printf(TEXT("%u"), UnsignedValue);
	}
	else if (AttributeData.m_pcTitle && AttributeData.m_pcTitle[0] != '\0')
	{
		AttributeFamillyName = UTF8_TO_TCHAR(AttributeData.m_pcTitle);
>>>>>>> d731a049
	}
	return false;
}

<<<<<<< HEAD
// Functions used in traverse model process

void TraverseAttribute(const A3DMiscAttributeData& AttributeData, TMap<FString, FString>& OutMetaData)
{
	FString AttributeName;
	if (AttributeData.m_bTitleIsInt)
	{
		A3DUns32 UnsignedValue = 0;
		memcpy(&UnsignedValue, AttributeData.m_pcTitle, sizeof(A3DUns32));
		AttributeName = FString::Printf(TEXT("%u"), UnsignedValue);
	}
	else if (AttributeData.m_pcTitle && AttributeData.m_pcTitle[0] != '\0')
	{
		AttributeName = UTF8_TO_TCHAR(AttributeData.m_pcTitle);
	}

	for (A3DUns32 Index = 0; Index < AttributeData.m_uiSize; ++Index)
	{
		FString AttributeValue;
		switch (AttributeData.m_asSingleAttributesData[Index].m_eType)
		{
		case kA3DModellerAttributeTypeTime:
		case kA3DModellerAttributeTypeInt:
		{
			A3DInt32 Value;
			memcpy(&Value, AttributeData.m_asSingleAttributesData[Index].m_pcData, sizeof(A3DInt32));
			AttributeValue = FString::Printf(TEXT("%d"), Value);
			break;
		}

		case kA3DModellerAttributeTypeReal:
		{
			A3DDouble Value;
			memcpy(&Value, AttributeData.m_asSingleAttributesData[Index].m_pcData, sizeof(A3DDouble));
			AttributeValue = FString::Printf(TEXT("%f"), Value);
			break;
		}

=======
	for (A3DUns32 Index = 0; Index < AttributeData.m_uiSize; ++Index)
	{
		FString AttributeName = AttributeFamillyName;
		{
			FString AttributeTitle = UTF8_TO_TCHAR(AttributeData.m_asSingleAttributesData[Index].m_pcTitle);
			if (AttributeTitle.Len())
			{
				AttributeName += TEXT(" ") + AttributeTitle;
			}
			else if(Index > 0)
			{
				AttributeName += TEXT(" ") + FString::FromInt((int32)Index);
			}
		}

		FString AttributeValue;
		switch (AttributeData.m_asSingleAttributesData[Index].m_eType)
		{
		case kA3DModellerAttributeTypeTime:
		case kA3DModellerAttributeTypeInt:
		{
			A3DInt32 Value;
			memcpy(&Value, AttributeData.m_asSingleAttributesData[Index].m_pcData, sizeof(A3DInt32));
			AttributeValue = FString::Printf(TEXT("%d"), Value);
			break;
		}

		case kA3DModellerAttributeTypeReal:
		{
			A3DDouble Value;
			memcpy(&Value, AttributeData.m_asSingleAttributesData[Index].m_pcData, sizeof(A3DDouble));
			AttributeValue = FString::Printf(TEXT("%f"), Value);
			break;
		}

>>>>>>> d731a049
		case kA3DModellerAttributeTypeString:
		{
			if (AttributeData.m_asSingleAttributesData[Index].m_pcData && AttributeData.m_asSingleAttributesData[Index].m_pcData[0] != '\0')
			{
				AttributeValue = UTF8_TO_TCHAR(AttributeData.m_asSingleAttributesData[Index].m_pcData);
			}
			break;
		}

		default:
			break;
<<<<<<< HEAD
		}

		if (AttributeName.Len())
		{
			if (Index)
			{
				OutMetaData.Emplace(FString::Printf(TEXT("%s_%u"), *AttributeName, (int32)Index), AttributeValue);
			}
			else
			{
				OutMetaData.Emplace(AttributeName, AttributeValue);
			}
		}
=======
		}

		if (AttributeName.Len())
		{
			OutMetaData.Emplace(AttributeName, AttributeValue);
		}
	}
}

void SetIOOption(A3DImport& Importer)
{
	// A3DRWParamsGeneralData Importer.m_sGeneral
	Importer.m_sLoadData.m_sGeneral.m_bReadSolids = A3D_TRUE;
	Importer.m_sLoadData.m_sGeneral.m_bReadSurfaces = A3D_TRUE;
	Importer.m_sLoadData.m_sGeneral.m_bReadWireframes = A3D_FALSE;
	Importer.m_sLoadData.m_sGeneral.m_bReadPmis = A3D_FALSE;
	Importer.m_sLoadData.m_sGeneral.m_bReadAttributes = A3D_TRUE;
	Importer.m_sLoadData.m_sGeneral.m_bReadHiddenObjects = A3D_FALSE;
	Importer.m_sLoadData.m_sGeneral.m_bReadConstructionAndReferences = A3D_FALSE;
	Importer.m_sLoadData.m_sGeneral.m_bReadActiveFilter = A3D_FALSE;
	Importer.m_sLoadData.m_sGeneral.m_eReadingMode2D3D = kA3DRead_3D;

	Importer.m_sLoadData.m_sGeneral.m_eReadGeomTessMode = kA3DReadGeomAndTess/*kA3DReadGeomOnly*/;
	Importer.m_sLoadData.m_sGeneral.m_bReadFeature = A3D_FALSE;

	Importer.m_sLoadData.m_sGeneral.m_bReadConstraints = A3D_FALSE;
	Importer.m_sLoadData.m_sGeneral.m_iNbMultiProcess = 1;

	Importer.m_sLoadData.m_sIncremental.m_bLoadNoDependencies = CADLibrary::FImportParameters::bGEnableCADCache;
	Importer.m_sLoadData.m_sIncremental.m_bLoadStructureOnly = false;
}

void UpdateIOOptionAccordingToFormat(const CADLibrary::ECADFormat Format, A3DImport& Importer, bool& OutForceSew)
{
	switch (Format)
	{
	case CADLibrary::ECADFormat::IGES:
	{
		OutForceSew = true;
		break;
>>>>>>> d731a049
	}
}

void SetIOOption(A3DImport& Importer)
{
	// A3DRWParamsGeneralData Importer.m_sGeneral
	Importer.m_sLoadData.m_sGeneral.m_bReadSolids = A3D_TRUE;
	Importer.m_sLoadData.m_sGeneral.m_bReadSurfaces = A3D_TRUE;
	Importer.m_sLoadData.m_sGeneral.m_bReadWireframes = A3D_FALSE;
	Importer.m_sLoadData.m_sGeneral.m_bReadPmis = A3D_FALSE;
	Importer.m_sLoadData.m_sGeneral.m_bReadAttributes = A3D_TRUE;
	Importer.m_sLoadData.m_sGeneral.m_bReadHiddenObjects = A3D_FALSE;
	Importer.m_sLoadData.m_sGeneral.m_bReadConstructionAndReferences = A3D_FALSE;
	Importer.m_sLoadData.m_sGeneral.m_bReadActiveFilter = A3D_FALSE;
	Importer.m_sLoadData.m_sGeneral.m_eReadingMode2D3D = kA3DRead_3D;

	Importer.m_sLoadData.m_sGeneral.m_eReadGeomTessMode = kA3DReadGeomAndTess/*kA3DReadGeomOnly*/;
	Importer.m_sLoadData.m_sGeneral.m_bReadFeature = A3D_FALSE;

	Importer.m_sLoadData.m_sGeneral.m_bReadConstraints = A3D_FALSE;
	Importer.m_sLoadData.m_sGeneral.m_iNbMultiProcess = 1;

	Importer.m_sLoadData.m_sIncremental.m_bLoadNoDependencies = CADLibrary::FImportParameters::bGEnableCADCache;
	Importer.m_sLoadData.m_sIncremental.m_bLoadStructureOnly = false;
}

<<<<<<< HEAD
void UpdateIOOptionAccordingToFormat(const CADLibrary::ECADFormat Format, A3DImport& Importer, bool& OutForceSew)
{
	switch (Format)
	{
	case CADLibrary::ECADFormat::IGES:
	{
		OutForceSew = true;
		break;
	}

	case CADLibrary::ECADFormat::CATIA:
	{
		break;
	}

	case CADLibrary::ECADFormat::SOLIDWORKS:
	{
		Importer.m_sLoadData.m_sSpecifics.m_sSolidworks.m_bLoadAllConfigsData = true;
		break;
	}

	case CADLibrary::ECADFormat::JT:
	{
		if (FImportParameters::bGPreferJtFileEmbeddedTessellation)
		{
			Importer.m_sLoadData.m_sGeneral.m_eReadGeomTessMode = kA3DReadTessOnly;
			Importer.m_sLoadData.m_sSpecifics.m_sJT.m_eReadTessellationLevelOfDetail = A3DEJTReadTessellationLevelOfDetail::kA3DJTTessLODHigh;
			break;
		}
	}

	case CADLibrary::ECADFormat::INVENTOR:
	case CADLibrary::ECADFormat::CATIA_3DXML:
	{
		Importer.m_sLoadData.m_sIncremental.m_bLoadNoDependencies = false;
		break;
	}

	default:
		break;
	};
}

double ExtractUniformScale(FVector3d& Scale)
{
	double UniformScale = (Scale.X + Scale.Y + Scale.Z) / 3.;
	double Tolerance = UniformScale * KINDA_SMALL_NUMBER;

=======
	case CADLibrary::ECADFormat::CATIA:
	{
		break;
	}

	case CADLibrary::ECADFormat::SOLIDWORKS:
	{
		Importer.m_sLoadData.m_sSpecifics.m_sSolidworks.m_bLoadAllConfigsData = true;
		break;
	}

	case CADLibrary::ECADFormat::JT:
	{
		if (FImportParameters::bGPreferJtFileEmbeddedTessellation)
		{
			Importer.m_sLoadData.m_sGeneral.m_eReadGeomTessMode = kA3DReadTessOnly;
			Importer.m_sLoadData.m_sSpecifics.m_sJT.m_eReadTessellationLevelOfDetail = A3DEJTReadTessellationLevelOfDetail::kA3DJTTessLODHigh;
			break;
		}
	}

	case CADLibrary::ECADFormat::N_X:
	{
		Importer.m_sLoadData.m_sGeneral.m_bReadActiveFilter = A3D_TRUE;
		// jira UE-159972
		Importer.m_sLoadData.m_sIncremental.m_bLoadNoDependencies = false;
		break;
	}

	case CADLibrary::ECADFormat::INVENTOR:
	case CADLibrary::ECADFormat::CATIA_3DXML:
	{
		Importer.m_sLoadData.m_sIncremental.m_bLoadNoDependencies = false;
		break;
	}

	default:
		break;
	};
}

double ExtractUniformScale(FVector3d& Scale)
{
	double UniformScale = (Scale.X + Scale.Y + Scale.Z) / 3.;
	double Tolerance = UniformScale * KINDA_SMALL_NUMBER;

>>>>>>> d731a049
	if (!FMath::IsNearlyEqual(UniformScale, Scale.X, Tolerance) && !FMath::IsNearlyEqual(UniformScale, Scale.Y, Tolerance))
	{
		// non uniform scale 
		// Used in format like IFC or DGN to define pipe by their diameter and their length
		// we remove the diameter component of the scale to have a scale like (Length/diameter, 1, 1) to have a mesh tessellated according the meshing parameters
		if (FMath::IsNearlyEqual((double)Scale.X, (double)Scale.Y, Tolerance) || (FMath::IsNearlyEqual((double)Scale.X, (double)Scale.Z, Tolerance)))
		{
			UniformScale = Scale.X;
		}
		else if (FMath::IsNearlyEqual((double)Scale.Y, (double)Scale.Z, Tolerance))
		{
			UniformScale = Scale.Y;
		}
	}

	Scale.X /= UniformScale;
	Scale.Y /= UniformScale;
	Scale.Z /= UniformScale;

	return UniformScale;
}

} // ns TechSoftFileParserImpl

#endif

FTechSoftFileParser::FTechSoftFileParser(FCADFileData& InCADData, const FString& EnginePluginsPath)
	: CADFileData(InCADData)
<<<<<<< HEAD
=======
	, SceneGraph(InCADData.GetSceneGraphArchive())
>>>>>>> d731a049
	, TechSoftInterface(FTechSoftInterface::Get())
{
	TechSoftInterface.InitializeKernel(*EnginePluginsPath);
}

#ifdef USE_TECHSOFT_SDK
ECADParsingResult FTechSoftFileParser::Process()
{
	const FFileDescriptor& File = CADFileData.GetCADFileDescription();

	if (File.GetPathOfFileToLoad().IsEmpty())
	{
		return ECADParsingResult::FileNotFound;
	}

	A3DImport Import(TCHAR_TO_UTF8(*File.GetPathOfFileToLoad())); 

	TechSoftFileParserImpl::SetIOOption(Import);

	// Add specific options according to format
	Format = File.GetFileFormat();
	TechSoftFileParserImpl::UpdateIOOptionAccordingToFormat(Format, Import, bForceSew);
<<<<<<< HEAD

	A3DStatus LoadStatus = A3DStatus::A3D_SUCCESS;
	ModelFile = TechSoftInterface::LoadModelFileFromFile(Import, LoadStatus);

	if (!ModelFile.IsValid())
	{
		switch (LoadStatus)
		{
		case A3DStatus::A3D_LOAD_FILE_TOO_OLD:
		{
			CADFileData.AddWarningMessages(FString::Printf(TEXT("File %s hasn't been loaded because the version is less than the oldest supported version."), *File.GetFileName()));
			break;
		}

		case A3DStatus::A3D_LOAD_FILE_TOO_RECENT:
		{
			CADFileData.AddWarningMessages(FString::Printf(TEXT("File %s hasn't been loaded because the version is more recent than supported version."), *File.GetFileName()));
			break;
		}

		case A3DStatus::A3D_LOAD_CANNOT_ACCESS_CADFILE:
		{
			CADFileData.AddWarningMessages(FString::Printf(TEXT("File %s hasn't been loaded because the input path cannot be opened by the running process for reading."), *File.GetFileName()));
			break;
		}

		case A3DStatus::A3D_LOAD_INVALID_FILE_FORMAT:
		{
=======

	A3DStatus LoadStatus = A3DStatus::A3D_SUCCESS;
	ModelFile = TechSoftInterface::LoadModelFileFromFile(Import, LoadStatus);

	if (!ModelFile.IsValid())
	{
		switch (LoadStatus)
		{
		case A3DStatus::A3D_LOAD_FILE_TOO_OLD:
		{
			CADFileData.AddWarningMessages(FString::Printf(TEXT("File %s hasn't been loaded because the version is less than the oldest supported version."), *File.GetFileName()));
			break;
		}

		case A3DStatus::A3D_LOAD_FILE_TOO_RECENT:
		{
			CADFileData.AddWarningMessages(FString::Printf(TEXT("File %s hasn't been loaded because the version is more recent than supported version."), *File.GetFileName()));
			break;
		}

		case A3DStatus::A3D_LOAD_CANNOT_ACCESS_CADFILE:
		{
			CADFileData.AddWarningMessages(FString::Printf(TEXT("File %s hasn't been loaded because the input path cannot be opened by the running process for reading."), *File.GetFileName()));
			break;
		}

		case A3DStatus::A3D_LOAD_INVALID_FILE_FORMAT:
		{
>>>>>>> d731a049
			CADFileData.AddWarningMessages(FString::Printf(TEXT("File %s hasn't been loaded because the format is not supported."), *File.GetFileName()));
			break;
		}

		default:
		{
			CADFileData.AddWarningMessages(FString::Printf(TEXT("File %s hasn't been loaded because an error occured while reading the file."), *File.GetFileName()));
			break;
		}
		};
		return ECADParsingResult::ProcessFailed;
	}

<<<<<<< HEAD
	{
		TUniqueTSObj<A3DAsmModelFileData> ModelFileData(ModelFile.Get());
		if (!ModelFileData.IsValid())
		{
			return ECADParsingResult::ProcessFailed;
=======
	{
		TUniqueTSObj<A3DAsmModelFileData> ModelFileData(ModelFile.Get());
		if (!ModelFileData.IsValid())
		{
			return ECADParsingResult::ProcessFailed;
		}

		ModellerType = (EModellerType)ModelFileData->m_eModellerType;
		FileUnit = TechSoftInterface::GetModelFileUnit(ModelFile.Get());
	}

	// save the file for the next load
	if (CADFileData.IsCacheDefined())
	{
		FString CacheFilePath = CADFileData.GetCADCachePath();
		if (CacheFilePath != File.GetPathOfFileToLoad())
		{
			TechSoftUtils::SaveModelFileToPrcFile(ModelFile.Get(), CacheFilePath);
		}
	}

	// Adapt BRep to UE::CADKernel
	if (AdaptBRepModel() != A3D_SUCCESS)
	{
		return ECADParsingResult::ProcessFailed;
	}

	// Some formats (like IGES) require a sew all the time. In this case, bForceSew = true
	if (bForceSew || CADFileData.GetImportParameters().GetStitchingTechnique() == StitchingSew)
	{
		SewModel();
	}

	ReserveCADFileData();

	ReadMaterialsAndColors();

	ECADParsingResult Result = TraverseModel();

	if (Result == ECADParsingResult::ProcessOk)
	{
		GenerateBodyMeshes();

		FString TechSoftVersion = TechSoftInterface::GetTechSoftVersion();
		if (!TechSoftVersion.IsEmpty())
		{
			FArchiveReference& RootReference = SceneGraph.GetReference(1);
			RootReference.MetaData.Add(TEXT("TechsoftVersion"), TechSoftVersion);
>>>>>>> d731a049
		}
	}

	ModelFile.Reset();

<<<<<<< HEAD
		ModellerType = (EModellerType)ModelFileData->m_eModellerType;
		FileUnit = TechSoftInterface::GetModelFileUnit(ModelFile.Get());
	}

	// save the file for the next load
	if (CADFileData.IsCacheDefined())
	{
		FString CacheFilePath = CADFileData.GetCADCachePath();
		if (CacheFilePath != File.GetPathOfFileToLoad())
		{
			TechSoftUtils::SaveModelFileToPrcFile(ModelFile.Get(), CacheFilePath);
		}
	}

	// Adapt BRep to CADKernel
	if (AdaptBRepModel() != A3D_SUCCESS)
	{
		return ECADParsingResult::ProcessFailed;
	}

	// Some formats (like IGES) require a sew all the time. In this case, bForceSew = true
	if (bForceSew || CADFileData.GetImportParameters().GetStitchingTechnique() == StitchingSew)
	{
		SewModel();
	}

	ReserveCADFileData();

	ReadMaterialsAndColors();

	ECADParsingResult Result = TraverseModel();

	if (Result == ECADParsingResult::ProcessOk)
	{
		GenerateBodyMeshes();
	}

	FString TechSoftVersion = TechSoftInterface::GetTechSoftVersion();
	if (!TechSoftVersion.IsEmpty() && CADFileData.ComponentCount() > 0)
	{
		CADFileData.GetComponentAt(0).MetaData.Add(TEXT("TechsoftVersion"), TechSoftVersion);
	}

	ModelFile.Reset();

	return Result;
}

void FTechSoftFileParser::SewModel()
{
	CADLibrary::TUniqueTSObj<A3DSewOptionsData> SewData;
	SewData->m_bComputePreferredOpenShellOrientation = false;
	
	TechSoftInterface::SewModel(ModelFile.Get(), CADLibrary::FImportParameters::GStitchingTolerance, SewData.GetPtr());
}


void FTechSoftFileParser::GenerateBodyMeshes()
{
	for (TPair<A3DRiRepresentationItem*, int32>& Entry : RepresentationItemsCache)
	{
		A3DRiRepresentationItem* RepresentationItemPtr = Entry.Key;
		FArchiveBody& Body = CADFileData.GetBodyAt(Entry.Value);
		GenerateBodyMesh(RepresentationItemPtr, Body);
	}
}

void FTechSoftFileParser::GenerateBodyMesh(A3DRiRepresentationItem* Representation, FArchiveBody& Body)
{
	FBodyMesh& BodyMesh = CADFileData.AddBodyMesh(Body.ObjectId, Body);

	uint32 NewBRepCount = 0;
	A3DRiBrepModel** NewBReps = nullptr;

	if (CADFileData.GetImportParameters().GetStitchingTechnique() == StitchingHeal)
	{
		TUniqueTSObj<A3DSewOptionsData> SewData;
		SewData->m_bComputePreferredOpenShellOrientation = false;
		const uint32 BRepCount = 1;
		A3DStatus Status = TechSoftInterface::SewBReps(&Representation, BRepCount, CADLibrary::FImportParameters::GStitchingTolerance, FileUnit, SewData.GetPtr(), &NewBReps, NewBRepCount);
		if (Status != A3DStatus::A3D_SUCCESS)
		{
			CADFileData.AddWarningMessages(TEXT("A body healing failed. A body could be missing."));
		}
	}

	if (NewBRepCount > 0)
	{
		for (uint32 Index = 0; Index < NewBRepCount; ++Index)
		{
			TechSoftUtils::FillBodyMesh(NewBReps[Index], CADFileData.GetImportParameters(), Body.BodyUnit, BodyMesh);
		}
	} 
	else
	{
		TechSoftUtils::FillBodyMesh(Representation, CADFileData.GetImportParameters(), Body.BodyUnit, BodyMesh);
	}

	if (BodyMesh.TriangleCount == 0)
	{
		// the mesh of the body is empty, the body is deleted.
		// Todo (jira UETOOL-5148): add a boolean in Body to flag that the body should not be build
		Body.ParentId = 0;
		Body.MeshActorName = 0;
	}

	// Convert material
	FCADUUID DefaultColorName = Body.ColorFaceSet.Num() > 0 ? *Body.ColorFaceSet.begin() : 0;
	FCADUUID DefaultMaterialName = Body.MaterialFaceSet.Num() > 0 ? *Body.MaterialFaceSet.begin() : 0;

	for (FTessellationData& Tessellation : BodyMesh.Faces)
	{
		FCADUUID ColorName = DefaultColorName;
		FCADUUID MaterialName = DefaultMaterialName;

		// Extract proper color or material based on style index
		uint32 CachedStyleIndex = Tessellation.MaterialName;
		Tessellation.MaterialName = 0;

		constexpr uint32 GraphStyleDataDefaultValue =  65535;
		if (CachedStyleIndex != GraphStyleDataDefaultValue)
		{
			ExtractGraphStyleProperties(CachedStyleIndex, ColorName, MaterialName);
		}

		if (ColorName)
		{
			Tessellation.ColorName = ColorName;
			BodyMesh.ColorSet.Add(ColorName);
		}

		if (MaterialName)
		{
			Tessellation.MaterialName = MaterialName;
			BodyMesh.MaterialSet.Add(MaterialName);
		}
	}

	Body.ColorFaceSet = BodyMesh.ColorSet;
	Body.MaterialFaceSet = BodyMesh.MaterialSet;

	// Write part's representation as Prc file if it is a BRep
	A3DEEntityType Type;
	A3DEntityGetType(Representation, &Type);

	if (Type == kA3DTypeRiBrepModel)
	{
		FString FilePath = CADFileData.GetBodyCachePath(Body.MeshActorName);
		if (!FilePath.IsEmpty())
		{
			TSharedPtr<FJsonObject> JsonObject = MakeShared<FJsonObject>();

			// Save body unit and default color and material attributes in a json string
			// This will be used when the file is reloaded
			JsonObject->SetNumberField(JSON_ENTRY_BODY_UNIT, Body.BodyUnit);
			JsonObject->SetNumberField(JSON_ENTRY_COLOR_NAME, DefaultColorName);
			JsonObject->SetNumberField(JSON_ENTRY_MATERIAL_NAME, DefaultMaterialName);

			FString JsonString;
			TSharedRef< TJsonWriter< TCHAR, TPrettyJsonPrintPolicy<TCHAR> > > JsonWriter = TJsonWriterFactory< TCHAR, TPrettyJsonPrintPolicy<TCHAR> >::Create(&JsonString);

			FJsonSerializer::Serialize(JsonObject.ToSharedRef(), JsonWriter);

			TechSoftUtils::SaveBodiesToPrcFile(&Representation, 1, FilePath, JsonString);
		}
	}
}

void FTechSoftFileParser::ReserveCADFileData()
{
	// TODO: Could be more accurate
	CountUnderModel();

	CADFileData.ReserveBodyMeshes(ComponentCount[EComponentType::Body]);

	FArchiveSceneGraph& SceneGraphArchive = CADFileData.GetSceneGraphArchive();
	SceneGraphArchive.Reserve(ComponentCount[EComponentType::Occurrence], ComponentCount[EComponentType::Reference], ComponentCount[EComponentType::Body]);

	uint32 MaterialNum = CountColorAndMaterial();
	SceneGraphArchive.MaterialHIdToMaterial.Reserve(MaterialNum);
}

void FTechSoftFileParser::CountUnderModel()
{
	TUniqueTSObj<A3DAsmModelFileData> ModelFileData(ModelFile.Get());
	if (!ModelFileData.IsValid())
	{
		return;
	}

	ComponentCount[EComponentType::Occurrence] ++;

	for (uint32 Index = 0; Index < ModelFileData->m_uiPOccurrencesSize; ++Index)
	{
		if (IsConfigurationSet(ModelFileData->m_ppPOccurrences[Index]))
		{
			CountUnderConfigurationSet(ModelFileData->m_ppPOccurrences[Index]);
		}
		else
		{
			CountUnderOccurrence(ModelFileData->m_ppPOccurrences[Index]);
		}
	}
}

ECADParsingResult FTechSoftFileParser::TraverseModel()
{
	TUniqueTSObj<A3DAsmModelFileData> ModelFileData(ModelFile.Get());
	if (!ModelFileData.IsValid())
	{
		return ECADParsingResult::ProcessFailed;
	}

	FEntityMetaData MetaData;
	ExtractMetaData(ModelFile.Get(), MetaData);
	ExtractSpecificMetaData(ModelFile.Get(), MetaData);
	BuildReferenceName(MetaData);

	for (uint32 Index = 0; Index < ModelFileData->m_uiPOccurrencesSize; ++Index)
	{
		if (IsConfigurationSet(ModelFileData->m_ppPOccurrences[Index]))
		{
			TraverseConfigurationSet(ModelFileData->m_ppPOccurrences[Index], FileUnit);
		}
		else
		{
			FString* ModelNamePtr = MetaData.MetaData.Find(TEXT("Name"));
			TraverseReference(ModelFileData->m_ppPOccurrences[Index], ModelNamePtr ? *ModelNamePtr : FString(), FMatrix::Identity, FileUnit);
		}
	}

	return ECADParsingResult::ProcessOk;
}

void FTechSoftFileParser::TraverseConfigurationSet(const A3DAsmProductOccurrence* ConfigurationSetPtr, double ParentUnit)
{
	TUniqueTSObj<A3DAsmProductOccurrenceData> ConfigurationSetData(ConfigurationSetPtr);
	if (!ConfigurationSetData.IsValid())
	{
		return;
	}

	FEntityMetaData MetaData;
	ExtractMetaData(ConfigurationSetPtr, MetaData);
	ExtractSpecificMetaData(ConfigurationSetPtr, MetaData);
	BuildReferenceName(MetaData);
	FString ConfigurationName = MetaData.MetaData.FindOrAdd(TEXT("Name"));

	const FString& ConfigurationToLoad = CADFileData.GetCADFileDescription().GetConfiguration();

	FMatrix TransformMatrix = FMatrix::Identity;;
	double OccurenceUnit = ParentUnit;
	A3DMiscTransformation* Location = ConfigurationSetData->m_pLocation;
	if (Location)
	{
		TransformMatrix = ExtractTransformation(Location, OccurenceUnit);
	}

	TUniqueTSObj<A3DAsmProductOccurrenceData> ConfigurationData;
	for (unsigned int Index = 0; Index < ConfigurationSetData->m_uiPOccurrencesSize; ++Index)
	{
		ConfigurationData.FillFrom(ConfigurationSetData->m_ppPOccurrences[Index]);
		if (!ConfigurationData.IsValid())
		{
			continue;
		}

=======
	return Result;
}

void FTechSoftFileParser::SewModel()
{
	CADLibrary::TUniqueTSObj<A3DSewOptionsData> SewData;
	SewData->m_bComputePreferredOpenShellOrientation = false;
	
	TechSoftInterface::SewModel(ModelFile.Get(), CADLibrary::FImportParameters::GStitchingTolerance, SewData.GetPtr());
}


void FTechSoftFileParser::GenerateBodyMeshes()
{
	for (TPair<A3DRiRepresentationItem*, FCadId>& Entry : RepresentationItemsCache)
	{
		A3DRiRepresentationItem* RepresentationItemPtr = Entry.Key;
		FArchiveBody& Body = SceneGraph.GetBody(Entry.Value);
		GenerateBodyMesh(RepresentationItemPtr, Body);
	}
}

void FTechSoftFileParser::GenerateBodyMesh(A3DRiRepresentationItem* Representation, FArchiveBody& Body)
{
	FBodyMesh& BodyMesh = CADFileData.AddBodyMesh(Body.Id, Body);

	uint32 NewBRepCount = 0;
	A3DRiBrepModel** NewBReps = nullptr;

	if (CADFileData.GetImportParameters().GetStitchingTechnique() == StitchingHeal)
	{
		TUniqueTSObj<A3DSewOptionsData> SewData;
		SewData->m_bComputePreferredOpenShellOrientation = false;
		const uint32 BRepCount = 1;
		A3DStatus Status = TechSoftInterface::SewBReps(&Representation, BRepCount, CADLibrary::FImportParameters::GStitchingTolerance, FileUnit, SewData.GetPtr(), &NewBReps, NewBRepCount);
		if (Status != A3DStatus::A3D_SUCCESS)
		{
			CADFileData.AddWarningMessages(TEXT("A body healing failed. A body could be missing."));
		}
	}

	if (NewBRepCount > 0)
	{
		for (uint32 Index = 0; Index < NewBRepCount; ++Index)
		{
			TechSoftUtils::FillBodyMesh(NewBReps[Index], CADFileData.GetImportParameters(), Body.Unit, BodyMesh);
		}
	} 
	else
	{
		TechSoftUtils::FillBodyMesh(Representation, CADFileData.GetImportParameters(), Body.Unit, BodyMesh);
	}

	if (BodyMesh.TriangleCount == 0)
	{
		// the mesh of the body is empty, the body is deleted.
		Body.Delete();
	}

	// Convert material
	for (FTessellationData& Tessellation : BodyMesh.Faces)
	{
		// Don't add material of empty face (i.e. face with empty tessellation
		if (Tessellation.VertexIndices.Num() == 0)
		{
			continue;
		}

		// Extract proper color or material based on style index
		FMaterialUId CachedStyleIndex = Tessellation.MaterialUId;
		Tessellation.MaterialUId = 0;

		if (CachedStyleIndex != FTechSoftDefaultValue::Style)
		{
			ExtractGraphStyleProperties(CachedStyleIndex, Tessellation);
		}
		Tessellation.DefineGraphicsPropertiesFromNoOverwrite(Body);

		BodyMesh.AddGraphicPropertiesFrom(Tessellation);
	}

	Body.ColorFaceSet = BodyMesh.ColorSet;
	Body.MaterialFaceSet = BodyMesh.MaterialSet;

	if (Body.ColorUId == 0 && Body.ColorFaceSet.Num())
	{
		Body.ColorUId = *Body.ColorFaceSet.begin();
	}
	if (Body.MaterialUId == 0 && Body.MaterialFaceSet.Num())
	{
		Body.MaterialUId = *Body.MaterialFaceSet.begin();
	}

	// Write part's representation as Prc file if it is a BRep
	A3DEEntityType Type;
	A3DEntityGetType(Representation, &Type);

	if (Type == kA3DTypeRiBrepModel)
	{
#ifndef CADKERNEL_DEV
		FString FilePath = CADFileData.GetBodyCachePath(Body.MeshActorUId);
		if (!FilePath.IsEmpty())
		{
			TSharedPtr<FJsonObject> JsonObject = MakeShared<FJsonObject>();

			// Save body unit and default color and material attributes in a json string
			// This will be used when the file is reloaded
			JsonObject->SetNumberField(JSON_ENTRY_BODY_UNIT, Body.Unit);

			if(Body.ColorUId)
			{
				JsonObject->SetNumberField(JSON_ENTRY_COLOR_NAME, Body.ColorUId);
			}
			if(Body.MaterialUId)
			{
				JsonObject->SetNumberField(JSON_ENTRY_MATERIAL_NAME, Body.MaterialUId);
			}

			FString JsonString;
			TSharedRef<TJsonWriter<TCHAR, TPrettyJsonPrintPolicy<TCHAR>>> JsonWriter = TJsonWriterFactory<TCHAR, TPrettyJsonPrintPolicy<TCHAR>>::Create(&JsonString);

			FJsonSerializer::Serialize(JsonObject.ToSharedRef(), JsonWriter);
			TechSoftUtils::SaveBodiesToPrcFile(&Representation, 1, FilePath, JsonString);
		}
#endif
	}
}

void FTechSoftFileParser::ReserveCADFileData()
{
	// TODO: Could be more accurate
	CountUnderModel();

	CADFileData.ReserveBodyMeshes(ComponentCount[EComponentType::Body]);

	SceneGraph.Reserve(ComponentCount);
	uint32 MaterialNum = CountColorAndMaterial();
	SceneGraph.MaterialHIdToMaterial.Reserve(MaterialNum);
}

void FTechSoftFileParser::CountUnderModel()
{
	TUniqueTSObj<A3DAsmModelFileData> ModelFileData(ModelFile.Get());
	if (!ModelFileData.IsValid())
	{
		return;
	}

	ComponentCount[EComponentType::Reference] ++;

	for (uint32 Index = 0; Index < ModelFileData->m_uiPOccurrencesSize; ++Index)
	{
		if (IsConfigurationSet(ModelFileData->m_ppPOccurrences[Index]))
		{
			CountUnderConfigurationSet(ModelFileData->m_ppPOccurrences[Index]);
		}
		else
		{
			CountUnderOccurrence(ModelFileData->m_ppPOccurrences[Index]);
		}
	}

	ReferenceCache.Empty();
}

ECADParsingResult FTechSoftFileParser::TraverseModel()
{
	TUniqueTSObj<A3DAsmModelFileData> ModelFileData(ModelFile.Get());
	if (!ModelFileData.IsValid())
	{
		return ECADParsingResult::ProcessFailed;
	}

	FArchiveInstance EmptyInstance;
	FArchiveReference& Reference = SceneGraph.AddReference(EmptyInstance);
	ExtractSpecificMetaData(ModelFile.Get(), Reference);
	Reference.Unit = FileUnit;

	if(ModelFileData->m_uiPOccurrencesSize == 0)
	{
		CADFileData.AddWarningMessages(FString::Printf(TEXT("File %s is empty."), *CADFileData.GetCADFileDescription().GetFileName()));
		return ECADParsingResult::ProcessFailed;
	}

	if (ModelFileData->m_uiPOccurrencesSize > 1)
	{
		CADFileData.AddWarningMessages(FString::Printf(TEXT("File %s has many root components, only the first is loaded."), *CADFileData.GetCADFileDescription().GetFileName()));
	}

	if (IsConfigurationSet(ModelFileData->m_ppPOccurrences[0]))
	{
		TraverseConfigurationSet(ModelFileData->m_ppPOccurrences[0], Reference);
	}
	else
	{
		TraverseReference(ModelFileData->m_ppPOccurrences[0], Reference);
	}

	return ECADParsingResult::ProcessOk;
}

void FTechSoftFileParser::TraverseConfigurationSet(const A3DAsmProductOccurrence* ConfigurationSetPtr, FArchiveReference& Reference)
{
	TUniqueTSObj<A3DAsmProductOccurrenceData> ConfigurationSetData(ConfigurationSetPtr);
	if (!ConfigurationSetData.IsValid())
	{
		return;
	}

	ExtractMetaData(ConfigurationSetPtr, Reference);
	ExtractSpecificMetaData(ConfigurationSetPtr, Reference);
	BuildReferenceName(Reference);

	const FString& ConfigurationToLoad = CADFileData.GetCADFileDescription().GetConfiguration();

	A3DMiscTransformation* Transform = ConfigurationSetData->m_pLocation;
	ExtractTransformation(Transform, Reference);

	TUniqueTSObj<A3DAsmProductOccurrenceData> ConfigurationData;
	for (unsigned int Index = 0; Index < ConfigurationSetData->m_uiPOccurrencesSize; ++Index)
	{
		ConfigurationData.FillFrom(ConfigurationSetData->m_ppPOccurrences[Index]);
		if (!ConfigurationData.IsValid())
		{
			continue;
		}

>>>>>>> d731a049
		if (ConfigurationData->m_uiProductFlags & A3D_PRODUCT_FLAG_CONFIG)
		{
			bool bIsConfigurationToLoad = false;
			if (!ConfigurationToLoad.IsEmpty())
<<<<<<< HEAD
			{
				FEntityMetaData ConfigurationMetaData;
				ExtractMetaData(ConfigurationSetData->m_ppPOccurrences[Index], ConfigurationMetaData);
				const FString* Configuration = ConfigurationMetaData.MetaData.Find(TEXT("SDKName"));
				if (Configuration)
				{
					bIsConfigurationToLoad = (Configuration->Equals(ConfigurationToLoad));
				}
			}
			else
			{
=======
			{
				FArchiveCADObject Configuration;
				ExtractMetaData(ConfigurationSetData->m_ppPOccurrences[Index], Configuration);
				if (!Configuration.Label.IsEmpty())
				{
					bIsConfigurationToLoad = (Configuration.Label.Equals(ConfigurationToLoad));
				}
			}
			else
			{
>>>>>>> d731a049
				bIsConfigurationToLoad = ConfigurationData->m_uiProductFlags & A3D_PRODUCT_FLAG_DEFAULT;
			}

			if (bIsConfigurationToLoad)
			{
<<<<<<< HEAD
				TraverseReference(ConfigurationSetData->m_ppPOccurrences[Index], ConfigurationName, TransformMatrix, OccurenceUnit);
=======
				TraverseReference(ConfigurationSetData->m_ppPOccurrences[Index], Reference);
>>>>>>> d731a049
				return;
			}
		}
	}

	if (ConfigurationToLoad.IsEmpty())
	{
<<<<<<< HEAD
		// no default configuration, traverse the first configuration
=======
		// no default configuration, traverse the first occurence
>>>>>>> d731a049
		for (unsigned int Index = 0; Index < ConfigurationSetData->m_uiPOccurrencesSize; ++Index)
		{
			ConfigurationData.FillFrom(ConfigurationSetData->m_ppPOccurrences[Index]);
			if (!ConfigurationData.IsValid())
			{
				return;
			}

			if (ConfigurationData->m_uiProductFlags & A3D_PRODUCT_FLAG_CONFIG)
			{
<<<<<<< HEAD
				TraverseReference(ConfigurationSetData->m_ppPOccurrences[Index], ConfigurationName, TransformMatrix, OccurenceUnit);
=======
				TraverseReference(ConfigurationSetData->m_ppPOccurrences[Index], Reference);
>>>>>>> d731a049
			}
		}
	}
}

void FTechSoftFileParser::CountUnderConfigurationSet(const A3DAsmProductOccurrence* ConfigurationSetPtr)
{
	TUniqueTSObj<A3DAsmProductOccurrenceData> ConfigurationSetData(ConfigurationSetPtr);
	if (!ConfigurationSetData.IsValid())
	{
		return;
	}

	const FString& ConfigurationToLoad = CADFileData.GetCADFileDescription().GetConfiguration();

	TUniqueTSObj<A3DAsmProductOccurrenceData> ConfigurationData;
	for (unsigned int Index = 0; Index < ConfigurationSetData->m_uiPOccurrencesSize; ++Index)
	{
		ConfigurationData.FillFrom(ConfigurationSetData->m_ppPOccurrences[Index]);
		if (!ConfigurationData.IsValid())
		{
			continue;
		}

		if (ConfigurationData->m_uiProductFlags & A3D_PRODUCT_FLAG_CONFIG)
<<<<<<< HEAD
		{
			bool bIsConfigurationToLoad = false;
			if (!ConfigurationToLoad.IsEmpty())
			{
				FEntityMetaData ConfigurationMetaData;
				ExtractMetaData(ConfigurationSetData->m_ppPOccurrences[Index], ConfigurationMetaData);
				const FString* ConfigurationName = ConfigurationMetaData.MetaData.Find(TEXT("SDKName"));
				if (ConfigurationName)
				{
					bIsConfigurationToLoad = (ConfigurationName->Equals(ConfigurationToLoad));
				}
			}
			else
			{
				bIsConfigurationToLoad = ConfigurationData->m_uiProductFlags & A3D_PRODUCT_FLAG_DEFAULT;
			}

			if (bIsConfigurationToLoad)
			{
				CountUnderOccurrence(ConfigurationSetData->m_ppPOccurrences[Index]);
				return;
			}
		}
	}

	if (ConfigurationToLoad.IsEmpty())
	{
		// no default configuration, traverse the first configuration
		for (unsigned int Index = 0; Index < ConfigurationSetData->m_uiPOccurrencesSize; ++Index)
		{
			ConfigurationData.FillFrom(ConfigurationSetData->m_ppPOccurrences[Index]);
			if (!ConfigurationData.IsValid())
			{
				return;
			}

			if (ConfigurationData->m_uiProductFlags & A3D_PRODUCT_FLAG_CONFIG)
			{
				CountUnderOccurrence(ConfigurationSetData->m_ppPOccurrences[Index]);
=======
		{
			bool bIsConfigurationToLoad = false;
			if (!ConfigurationToLoad.IsEmpty())
			{
				FArchiveCADObject Configuration;
				ExtractMetaData(ConfigurationSetData->m_ppPOccurrences[Index], Configuration);
				if (!Configuration.Label.IsEmpty())
				{
					bIsConfigurationToLoad = (Configuration.Label.Equals(ConfigurationToLoad));
				}
			}
			else
			{
				bIsConfigurationToLoad = ConfigurationData->m_uiProductFlags & A3D_PRODUCT_FLAG_DEFAULT;
			}

			if (bIsConfigurationToLoad)
			{
				CountUnderOccurrence(ConfigurationSetData->m_ppPOccurrences[Index]);
				return;
>>>>>>> d731a049
			}
		}
	}
}

void FTechSoftFileParser::TraverseReference(const A3DAsmProductOccurrence* ReferencePtr, const FString& RootName, const FMatrix& ParentMatrix, double ParentUnit)
{
	FEntityMetaData MetaData;
	ExtractMetaData(ReferencePtr, MetaData);

<<<<<<< HEAD
	if (MetaData.bRemoved || !MetaData.bShow)
	{
		return;
	}

	ExtractSpecificMetaData(ReferencePtr, MetaData);

	if (!RootName.IsEmpty())
	{
		MetaData.MetaData.FindOrAdd(TEXT("Name"), RootName);
	}
	else
	{
		BuildReferenceName(MetaData);
	}

	FArchiveInstance EmptyInstance;
	FArchiveComponent& Component = FTechSoftFileParser::AddComponent(MetaData, EmptyInstance);

	TUniqueTSObj<A3DAsmProductOccurrenceData> ReferenceData(ReferencePtr);
	if (!ReferenceData.IsValid())
	{
		return;
	}

	FMatrix ReferenceMatrix = FMatrix::Identity;
	double ReferenceUnit = ParentUnit;

	A3DMiscTransformation* Location = ReferenceData->m_pLocation;
	if (Location)
	{
		ReferenceMatrix = ExtractTransformation(Location, ReferenceUnit);
	}

	Component.TransformMatrix = ParentMatrix * ReferenceMatrix;

	const FString& OccurenceNameBase = Component.MetaData.FindOrAdd(TEXT("Name"));
	for (uint32 OccurenceIndex = 0; OccurenceIndex < ReferenceData->m_uiPOccurrencesSize; ++OccurenceIndex)
	{
		int32 ChildrenId = TraverseOccurrence(ReferenceData->m_ppPOccurrences[OccurenceIndex], OccurenceNameBase + TEXT("_") + FString::FromInt(OccurenceIndex+1), ReferenceUnit);
		Component.Children.Add(ChildrenId);
=======
	if (ConfigurationToLoad.IsEmpty())
	{
		// no default configuration, traverse the first configuration
		for (unsigned int Index = 0; Index < ConfigurationSetData->m_uiPOccurrencesSize; ++Index)
		{
			ConfigurationData.FillFrom(ConfigurationSetData->m_ppPOccurrences[Index]);
			if (!ConfigurationData.IsValid())
			{
				return;
			}

			if (ConfigurationData->m_uiProductFlags & A3D_PRODUCT_FLAG_CONFIG)
			{
				CountUnderOccurrence(ConfigurationSetData->m_ppPOccurrences[Index]);
			}
		}
>>>>>>> d731a049
	}
}

<<<<<<< HEAD
	if (ReferenceData->m_pPart)
	{
		TraversePartDefinition(ReferenceData->m_pPart, Component, ReferenceUnit);
	}
}

FArchiveInstance& FTechSoftFileParser::AddInstance(FEntityMetaData& InstanceMetaData)
{
	FCadId InstanceId = LastEntityId++;
	int32 InstanceIndex = CADFileData.AddInstance(InstanceId);
	FArchiveInstance& Instance = CADFileData.GetInstanceAt(InstanceIndex);
	Instance.MetaData = MoveTemp(InstanceMetaData.MetaData);
	return Instance;
}

FArchiveComponent& FTechSoftFileParser::AddComponent(FEntityMetaData& ComponentMetaData, FArchiveInstance& Instance)
{
	FCadId ComponentId = LastEntityId++;
	int32 ComponentIndex = CADFileData.AddComponent(ComponentId);
	FArchiveComponent& Prototype = CADFileData.GetComponentAt(ComponentIndex);
	Prototype.MetaData = MoveTemp(ComponentMetaData.MetaData);

	Instance.ReferenceNodeId = ComponentId;

	return Prototype;
}

FArchiveUnloadedComponent& FTechSoftFileParser::AddUnloadedComponent(FEntityMetaData& ComponentMetaData, FArchiveInstance& Instance)
{
	FCadId ComponentId = LastEntityId++;
	int32 ComponentIndex = CADFileData.AddUnloadedComponent(ComponentId);
	FArchiveUnloadedComponent& Component = CADFileData.GetUnloadedComponentAt(ComponentIndex);
	Component.MetaData = MoveTemp(ComponentMetaData.MetaData);

	Instance.bIsExternalReference = true;
	Instance.ReferenceNodeId = ComponentId;

	// Make sure that the ExternalFile path is right otherwise try to find the file and update.
	TechSoftFileParserImpl::UpdateFileDescriptor(ComponentMetaData.ExternalFile);

	Instance.ExternalReference = ComponentMetaData.ExternalFile;

	if (Format == ECADFormat::SOLIDWORKS /*|| CADFileData.FileFormat() == ECADFormat::JT*/)
	{
		if (FString* ConfigurationName = Component.MetaData.Find(TEXT("ConfigurationName")))
		{
			Instance.ExternalReference.SetConfiguration(*ConfigurationName);
		}
	}

	CADFileData.AddExternalRef(Instance.ExternalReference);

	return Component;
}

FArchiveComponent& FTechSoftFileParser::AddOccurence(FEntityMetaData& InstanceMetaData, FCadId& OutComponentId)
{
	FArchiveInstance& Instance = AddInstance(InstanceMetaData);
	OutComponentId = Instance.ObjectId;
	FEntityMetaData ReferenceMetaData;
	FArchiveComponent& Prototype = AddComponent(ReferenceMetaData, Instance);
	return Prototype;
}

FArchiveComponent& FTechSoftFileParser::AddOccurence(FEntityMetaData& InstanceMetaData, FEntityMetaData& ReferenceMetaData, FCadId& OutComponentId)
{
	FArchiveInstance& Instance = AddInstance(InstanceMetaData);
	OutComponentId = Instance.ObjectId;
	FArchiveComponent& Prototype = AddComponent(ReferenceMetaData, Instance);
	return Prototype;
}

int32 FTechSoftFileParser::AddBody(FEntityMetaData& BodyMetaData, const FMatrix& Matrix, const FCadId ParentId, double BodyUnit)
{
	FCadId BodyId = LastEntityId++;
	int32 BodyIndex = CADFileData.AddBody(BodyId);
	FArchiveBody& Body = CADFileData.GetBodyAt(BodyIndex);
	Body.ParentId = ParentId;
	Body.TransformMatrix = Matrix;
	Body.BodyUnit = BodyUnit;
	Body.MetaData = MoveTemp(BodyMetaData.MetaData);
	if (BodyMetaData.ColorName != 0)
	{
		Body.ColorFaceSet.Add(BodyMetaData.ColorName);
	}
	if (BodyMetaData.MaterialName != 0)
	{
		Body.MaterialFaceSet.Add(BodyMetaData.MaterialName);
	}
	return BodyIndex;
}

FCadId FTechSoftFileParser::TraverseOccurrence(const A3DAsmProductOccurrence* OccurrencePtr, const FString& DefaultOccurrenceName, double ParentUnit)
{
	// first product occurence with m_pPart != nullptr || m_uiPOccurrencesSize > 0
	const A3DAsmProductOccurrence* CachedOccurrencePtr = OccurrencePtr;
	TUniqueTSObj<A3DAsmProductOccurrenceData> OccurrenceData(OccurrencePtr);
	if (!OccurrenceData.IsValid())
	{
		return 0;
	}

	bool bContinueTraverse = OccurrenceData->m_pPrototype
		|| OccurrenceData->m_pExternalData
		|| OccurrenceData->m_pPart
		|| OccurrenceData->m_uiPOccurrencesSize > 0;
	if (!bContinueTraverse)
	{
		return 0;
	}

	// Todo
	// the life time of FEntityMetaData end at the creation of FArchiveInstance.
	// This variable should not be accessible after
	FEntityMetaData InstanceMetaData;
	ExtractMetaData(OccurrencePtr, InstanceMetaData);

	if (InstanceMetaData.bRemoved || !InstanceMetaData.bShow)
	{
		return 0;
	}

	ExtractSpecificMetaData(OccurrencePtr, InstanceMetaData);
	BuildInstanceName(InstanceMetaData, DefaultOccurrenceName);

	FArchiveInstance& Instance = AddInstance(InstanceMetaData);

	A3DMiscTransformation* Location = OccurrenceData->m_pLocation;

	// Todo
	// the life time of FEntityMetaData end at the creation of FArchive(Unloaded)Component.
	// This variable should not be accessible after
	FEntityMetaData PrototypeMetaData;
	if (OccurrenceData->m_pPrototype)
	{
		ProcessPrototype(OccurrenceData->m_pPrototype, PrototypeMetaData, &Location);
	}

	double OccurrenceUnit = ParentUnit;
	if (Location)
	{
		Instance.TransformMatrix = ExtractTransformation(Location, OccurrenceUnit);
	}

	if (PrototypeMetaData.bUnloaded)
	{
		FArchiveUnloadedComponent& UnloadedComponent = AddUnloadedComponent(PrototypeMetaData, Instance);
		return Instance.ObjectId;
	}
	
	// If the prototype hasn't name, set its name with the name of the instance 
	{
		FString& PrototypeName = PrototypeMetaData.MetaData.FindOrAdd(TEXT("Name"));
		if (PrototypeName.IsEmpty())
		{
			const FString& InstanceName = Instance.MetaData.FindOrAdd(TEXT("Name"));
			PrototypeName = InstanceName;
		}
	}

	FArchiveComponent& Component = AddComponent(PrototypeMetaData, Instance);

	while (OccurrenceData->m_pPrototype != nullptr && OccurrenceData->m_pPart == nullptr && OccurrenceData->m_uiPOccurrencesSize == 0 && OccurrenceData->m_pExternalData == nullptr)
	{
		CachedOccurrencePtr = OccurrenceData->m_pPrototype;
		OccurrenceData.FillFrom(OccurrenceData->m_pPrototype);
	}

	if(OccurrenceData->m_pPart == nullptr && OccurrenceData->m_uiPOccurrencesSize == 0 && OccurrenceData->m_pExternalData == nullptr)
	{
		return Instance.ObjectId;
	}

	// Add part
	while (OccurrenceData->m_pPrototype != nullptr && OccurrenceData->m_pPart == nullptr)
	{
		OccurrenceData.FillFrom(OccurrenceData->m_pPrototype);
	}
	if (OccurrenceData->m_pPart != nullptr)
	{
		A3DAsmPartDefinition* PartDefinition = OccurrenceData->m_pPart;
		TraversePartDefinition(PartDefinition, Component, OccurrenceUnit);
	}

	// Add Occurrence's Children
	OccurrenceData.FillFrom(CachedOccurrencePtr);
	while (OccurrenceData->m_pPrototype != nullptr && OccurrenceData->m_uiPOccurrencesSize == 0)
	{
		OccurrenceData.FillFrom(OccurrenceData->m_pPrototype);
	}

	uint32 ChildrenCount = OccurrenceData->m_uiPOccurrencesSize;
	A3DAsmProductOccurrence** Children = OccurrenceData->m_ppPOccurrences;
	const FString& InstanceName = Instance.MetaData.FindOrAdd(TEXT("Name"));
	for (uint32 Index = 0; Index < ChildrenCount; ++Index)
	{
		const FString DefaultChildName = InstanceName + TEXT("_") + FString::FromInt(Index + 1);
		int32 ChildrenId = TraverseOccurrence(Children[Index], DefaultChildName, OccurrenceUnit);
		Component.Children.Add(ChildrenId);
	}

	// Add External data
	OccurrenceData.FillFrom(CachedOccurrencePtr);
	while (OccurrenceData->m_pPrototype != nullptr && OccurrenceData->m_pExternalData == nullptr)
	{
		OccurrenceData.FillFrom(OccurrenceData->m_pPrototype);
	}
	if (OccurrenceData->m_pExternalData != nullptr)
	{
		TUniqueTSObj<A3DAsmProductOccurrenceData> ExternalData(OccurrenceData->m_pExternalData);
		if (ExternalData->m_pPart != nullptr)
		{
			A3DAsmPartDefinition* PartDefinition = ExternalData->m_pPart;
			TraversePartDefinition(PartDefinition, Component, OccurrenceUnit);
		}

		uint32 ExternalChildrenCount = ExternalData->m_uiPOccurrencesSize;
		A3DAsmProductOccurrence** ExternalChildren = ExternalData->m_ppPOccurrences;
		for (uint32 Index = 0; Index < ExternalChildrenCount; ++Index)
		{
			const FString DefaultChildName = InstanceName + TEXT("_") + FString::FromInt(Index + 1);
			int32 ChildId = TraverseOccurrence(ExternalChildren[Index], DefaultChildName, OccurrenceUnit);
			Component.Children.Add(ChildId);
		}
	}

	return Instance.ObjectId;
}

void FTechSoftFileParser::CountUnderOccurrence(const A3DAsmProductOccurrence* Occurrence)
{
	TUniqueTSObj<A3DAsmProductOccurrenceData> OccurrenceData(Occurrence);
	if (Occurrence && OccurrenceData.IsValid())
	{
		ComponentCount[EComponentType::Occurrence]++;
		ComponentCount[EComponentType::Reference]++;

		const A3DAsmProductOccurrence* CachedOccurrencePtr = Occurrence;
		while (OccurrenceData->m_pPrototype != nullptr && OccurrenceData->m_pPart == nullptr && OccurrenceData->m_uiPOccurrencesSize == 0 && OccurrenceData->m_pExternalData == nullptr)
		{
			CachedOccurrencePtr = OccurrenceData->m_pPrototype;
			OccurrenceData.FillFrom(OccurrenceData->m_pPrototype);
		}

		if (OccurrenceData->m_pPart == nullptr && OccurrenceData->m_uiPOccurrencesSize == 0 && OccurrenceData->m_pExternalData == nullptr)
		{
			return;
		}

		// count under part
		while (OccurrenceData->m_pPrototype != nullptr && OccurrenceData->m_pPart == nullptr)
		{
			OccurrenceData.FillFrom(OccurrenceData->m_pPrototype);
		}
		if (OccurrenceData->m_pPart != nullptr)
		{
			CountUnderPartDefinition(OccurrenceData->m_pPart);
		}

		// count under Occurrence
		OccurrenceData.FillFrom(CachedOccurrencePtr);
		while (OccurrenceData->m_pPrototype != nullptr && OccurrenceData->m_uiPOccurrencesSize == 0)
		{
			OccurrenceData.FillFrom(OccurrenceData->m_pPrototype);
		}

		uint32 ChildrenCount = OccurrenceData->m_uiPOccurrencesSize;
		A3DAsmProductOccurrence** Children = OccurrenceData->m_ppPOccurrences;
		for (uint32 Index = 0; Index < ChildrenCount; ++Index)
		{
			CountUnderOccurrence(Children[Index]);
		}

		// count under External data
		OccurrenceData.FillFrom(CachedOccurrencePtr);
		while (OccurrenceData->m_pPrototype != nullptr && OccurrenceData->m_pExternalData == nullptr)
		{
			OccurrenceData.FillFrom(OccurrenceData->m_pPrototype);
		}
		if (OccurrenceData->m_pExternalData != nullptr)
		{
			TUniqueTSObj<A3DAsmProductOccurrenceData> ExternalData(OccurrenceData->m_pExternalData);
			if (ExternalData->m_pPart != nullptr)
			{
				CountUnderPartDefinition(ExternalData->m_pPart);
			}

			uint32 ExternalChildrenCount = ExternalData->m_uiPOccurrencesSize;
			A3DAsmProductOccurrence** ExternalChildren = ExternalData->m_ppPOccurrences;
			for (uint32 Index = 0; Index < ExternalChildrenCount; ++Index)
			{
				CountUnderOccurrence(ExternalChildren[Index]);
			}
		}
	}
}

void FTechSoftFileParser::CountUnderSubPrototype(const A3DAsmProductOccurrence* InPrototypePtr)
{
	TUniqueTSObj<A3DAsmProductOccurrenceData> SubPrototypeData(InPrototypePtr);
	if (!SubPrototypeData.IsValid())
	{
		return;
	}

	for (uint32 Index = 0; Index < SubPrototypeData->m_uiPOccurrencesSize; ++Index)
	{
		CountUnderOccurrence(SubPrototypeData->m_ppPOccurrences[Index]);
	}

	if (SubPrototypeData->m_pPart)
	{
		CountUnderPartDefinition(SubPrototypeData->m_pPart);
	}

	if (SubPrototypeData->m_pPrototype && !SubPrototypeData->m_uiPOccurrencesSize && !SubPrototypeData->m_pPart)
	{
		CountUnderSubPrototype(SubPrototypeData->m_pPrototype);
	}
}

void FTechSoftFileParser::ProcessPrototype(const A3DAsmProductOccurrence* InPrototypePtr, FEntityMetaData& OutPrototypeMetaData, A3DMiscTransformation** OutLocation)
{
	OutPrototypeMetaData.bUnloaded = true;

	const A3DAsmProductOccurrence* PrototypePtr = InPrototypePtr;
	TUniqueTSObj<A3DAsmProductOccurrenceData> PrototypeData;
	while (PrototypePtr)
	{
		PrototypeData.FillFrom(PrototypePtr);
		if (!PrototypeData.IsValid())
		{
			return;
		}

		if (PrototypeData->m_pPart != nullptr || PrototypeData->m_uiPOccurrencesSize != 0 || PrototypeData->m_pExternalData != nullptr || PrototypeData->m_pPrototype == nullptr)
		{
			ExtractMetaData(PrototypePtr, OutPrototypeMetaData);
			ExtractSpecificMetaData(PrototypePtr, OutPrototypeMetaData);

			TUniqueTSObj<A3DUTF8Char*> FilePathUTF8Ptr;
			FilePathUTF8Ptr.FillWith(&TechSoftInterface::GetFilePathName, PrototypePtr);
			if (!FilePathUTF8Ptr.IsValid() || *FilePathUTF8Ptr == nullptr)
			{
				FilePathUTF8Ptr.FillWith(&TechSoftInterface::GetOriginalFilePathName, PrototypePtr);
			}
			if (FilePathUTF8Ptr.IsValid() && *FilePathUTF8Ptr != nullptr)
			{
				FString FilePath = UTF8_TO_TCHAR(*FilePathUTF8Ptr);
				FPaths::NormalizeFilename(FilePath);
				FString FileName = FPaths::GetCleanFilename(FilePath);
				if (!FileName.IsEmpty() && FileName != CADFileData.GetCADFileDescription().GetFileName())
				{
					OutPrototypeMetaData.ExternalFile = FFileDescriptor(*FilePath, nullptr, *CADFileData.GetCADFileDescription().GetRootFolder());
				}
			}
		}
		
		// Case of DWG file, external reference is in fact internal data as a part or a component
		// Case of CATProduct referencing CGR files: unloaded references are saved in ExternalData. In this case non empty ExternalFile means unloaded reference
		if (PrototypeData->m_pPart != nullptr|| PrototypeData->m_uiPOccurrencesSize != 0 || (PrototypeData->m_pExternalData != nullptr && OutPrototypeMetaData.ExternalFile.IsEmpty()))
		{
			OutPrototypeMetaData.bUnloaded = false;
			PrototypePtr = nullptr;
		}
		else
		{
			PrototypePtr = PrototypeData->m_pPrototype;
		}

		if (!*OutLocation)
		{
			*OutLocation = PrototypeData->m_pLocation;
		}
	}

	if (!*OutLocation)
	{
		while (PrototypeData.IsValid() && PrototypeData->m_pLocation == nullptr && PrototypeData->m_pPrototype != nullptr)
		{
			PrototypeData.FillFrom(PrototypeData->m_pPrototype);
		}
		if (PrototypeData.IsValid())
		{
			*OutLocation = PrototypeData->m_pLocation;
		}
	}

	if (OutPrototypeMetaData.bUnloaded)
	{
		OutPrototypeMetaData.MetaData.Add(TEXT("Name"), OutPrototypeMetaData.ExternalFile.GetFileName());
	}
	else
	{
		OutPrototypeMetaData.ExternalFile.Empty();
	}

	BuildReferenceName(OutPrototypeMetaData);
}

void FTechSoftFileParser::CountUnderPrototype(const A3DAsmProductOccurrence* Prototype)
{
	TUniqueTSObj<A3DAsmProductOccurrenceData> PrototypeData(Prototype);
	if (!PrototypeData.IsValid())
	{
		return;
	}

	ComponentCount[EComponentType::Reference] ++;
}

void FTechSoftFileParser::TraversePartDefinition(const A3DAsmPartDefinition* PartDefinitionPtr, FArchiveComponent& Part, double ParentUnit)
{
	FEntityMetaData PartMetaData;
	ExtractMetaData(PartDefinitionPtr, PartMetaData);

	if (PartMetaData.bRemoved || !PartMetaData.bShow)
	{
		return;
	}

	ExtractSpecificMetaData(PartDefinitionPtr, PartMetaData);

	// A top/down propagation of the color and material is needed. This is done in 5.0.3 with minimal code modification. 
	// However the model parsing need to be rewrite in the next version. (Jira UE-152691)
	const FString* Material = Part.MetaData.Find(TEXT("MaterialName"));
	const FString* Color = Part.MetaData.Find(TEXT("ColorName"));
	if (Material && !Material->IsEmpty() && PartMetaData.MaterialName == 0)
	{
		uint32 MaterialName = (uint32) FCString::Atoi64(**Material);
		PartMetaData.MetaData.Add(TEXT("Material"), *Material);
		PartMetaData.MaterialName = MaterialName;
	}
	if (Color && !Color->IsEmpty() && PartMetaData.ColorName == 0)
	{
		uint32 ColorName = (uint32)FCString::Atoi64(**Color);
		PartMetaData.MetaData.Add(TEXT("Color"), *Color);
		PartMetaData.ColorName = ColorName;
	}

	BuildPartName(PartMetaData, Part);

	TUniqueTSObj<A3DAsmPartDefinitionData> PartData(PartDefinitionPtr);
	if (PartData.IsValid())
	{
		for (unsigned int Index = 0; Index < PartData->m_uiRepItemsSize; ++Index)
		{
			int32 ChildId = TraverseRepresentationItem(PartData->m_ppRepItems[Index], PartMetaData, Part.ObjectId, ParentUnit, Index);
			Part.Children.Add(ChildId);
		}
	}
}

void FTechSoftFileParser::CountUnderPartDefinition(const A3DAsmPartDefinition* PartDefinition)
{
	TUniqueTSObj<A3DAsmPartDefinitionData> PartData(PartDefinition);
	if (PartDefinition && PartData.IsValid())
	{
		ComponentCount[EComponentType::Reference] ++;
		ComponentCount[EComponentType::Occurrence] ++;

		for (unsigned int Index = 0; Index < PartData->m_uiRepItemsSize; ++Index)
		{
			CountUnderRepresentationItem(PartData->m_ppRepItems[Index]);
		}
	}
}

FCadId FTechSoftFileParser::TraverseRepresentationItem(A3DRiRepresentationItem* RepresentationItem, const FEntityMetaData& PartMetaData, const FCadId ParentId, double ParentUnit, int32 ItemIndex)
{
	A3DEEntityType Type;
	A3DEntityGetType(RepresentationItem, &Type);

	switch (Type)
	{
	case kA3DTypeRiSet:
		return TraverseRepresentationSet(RepresentationItem, PartMetaData, ParentUnit);
	case kA3DTypeRiBrepModel:
		return TraverseBRepModel(RepresentationItem, PartMetaData, ParentId, ParentUnit, ItemIndex);
	case kA3DTypeRiPolyBrepModel:
		return TraversePolyBRepModel(RepresentationItem, PartMetaData, ParentId, ParentUnit, ItemIndex);
	default:
		break;
	}
	return 0;
}

void FTechSoftFileParser::CountUnderRepresentationItem(const A3DRiRepresentationItem* RepresentationItem)
{
	A3DEEntityType Type;
	A3DEntityGetType(RepresentationItem, &Type);

	switch (Type)
	{
	case kA3DTypeRiSet:
		CountUnderRepresentationSet(RepresentationItem);
		break;
	case kA3DTypeRiBrepModel:
	case kA3DTypeRiPolyBrepModel:
		ComponentCount[EComponentType::Body] ++;
		break;

	default:
		break;
	}
}

FCadId FTechSoftFileParser::TraverseRepresentationSet(const A3DRiSet* RepresentationSetPtr, const FEntityMetaData& PartMetaData, double ParentUnit)
{
	TUniqueTSObj<A3DRiSetData> RepresentationSetData(RepresentationSetPtr);
	if (!RepresentationSetData.IsValid())
	{
		return 0;
	}

	FEntityMetaData RepresentationSetMetaData;
	ExtractMetaData(RepresentationSetPtr, RepresentationSetMetaData);

	if (RepresentationSetMetaData.bRemoved || !RepresentationSetMetaData.bShow)
	{
		return 0;
	}

	FCadId RepresentationSetId = 0;
	FArchiveComponent& RepresentationSet = AddOccurence(RepresentationSetMetaData, RepresentationSetId);

	for (A3DUns32 Index = 0; Index < RepresentationSetData->m_uiRepItemsSize; ++Index)
	{
		int32 ChildId = TraverseRepresentationItem(RepresentationSetData->m_ppRepItems[Index], RepresentationSetMetaData, RepresentationSet.ObjectId, ParentUnit, Index);
		RepresentationSet.Children.Add(ChildId);
	}
	return RepresentationSetId;
}

void FTechSoftFileParser::CountUnderRepresentationSet(const A3DRiSet* RepresentationSet)
{
	TUniqueTSObj<A3DRiSetData> RepresentationSetData(RepresentationSet);
	if (RepresentationSet && RepresentationSetData.IsValid())
	{
		ComponentCount[EComponentType::Occurrence] ++;
		ComponentCount[EComponentType::Reference] ++;

		for (A3DUns32 Index = 0; Index < RepresentationSetData->m_uiRepItemsSize; ++Index)
		{
			CountUnderRepresentationItem(RepresentationSetData->m_ppRepItems[Index]);
		}
	}
}

FCadId FTechSoftFileParser::TraverseBRepModel(A3DRiBrepModel* BRepModelPtr, const FEntityMetaData& PartMetaData, const FCadId ParentId, double ParentUnit, int32 ItemIndex)
{
	if (!BRepModelPtr)
	{
		return 0;
	}

	FEntityMetaData BRepMetaData;
	ExtractMetaData(BRepModelPtr, BRepMetaData);

	if (!BRepMetaData.bShow || BRepMetaData.bRemoved)
	{
		return 0;
	}

	TUniqueTSObj<A3DRiBrepModelData> BRepModelData(BRepModelPtr);
	BuildBodyName(BRepMetaData, PartMetaData, ItemIndex, (bool) BRepModelData->m_bSolid);

	if (int32* BodyIndexPtr = RepresentationItemsCache.Find(BRepModelPtr))
	{
		return CADFileData.GetBodyAt(*BodyIndexPtr).ObjectId;
	}

	// if BRep model has not material or color, use the ones from the part
	// A top/down propagation of the color and material is needed. This is done in 5.0.3 with minimal code modification. 
	// However the model parsing need to be rewrite in the next version. (Jira UE-152691)
	if (BRepMetaData.MaterialName == 0 && BRepMetaData.ColorName == 0)
	{
		if (PartMetaData.MaterialName)
		{
			BRepMetaData.MaterialName = PartMetaData.MaterialName;
			BRepMetaData.MetaData.Add(TEXT("MaterialName"), FString::Printf(TEXT("%u"), PartMetaData.MaterialName));
		}
		if (PartMetaData.ColorName)
		{
			BRepMetaData.ColorName = PartMetaData.ColorName;
			BRepMetaData.MetaData.Add(TEXT("ColorName"), FString::Printf(TEXT("%u"), PartMetaData.ColorName));
=======
void FTechSoftFileParser::TraverseReference(const A3DAsmProductOccurrence* A3DReferencePtr, FArchiveReference& Reference)
{
	TUniqueTSObj<A3DAsmProductOccurrenceData> ReferenceData(A3DReferencePtr);
	if (!ReferenceData.IsValid())
	{
		SceneGraph.RemoveLastReference();
		return;
	}

	ExtractMetaData(A3DReferencePtr, Reference);

	if (Reference.bIsRemoved || !Reference.bShow)
	{
		SceneGraph.RemoveLastReference();
		return;
	}

	ExtractSpecificMetaData(A3DReferencePtr, Reference);

	BuildReferenceName(Reference);

	FMatrix ReferenceMatrix = FMatrix::Identity;
	A3DMiscTransformation* Transform = ReferenceData->m_pLocation;
	ExtractTransformation(Transform, Reference);
	
	Reference.TransformMatrix = Reference.TransformMatrix * ReferenceMatrix;

	FArchiveInstance EmptyInstance;
	ProcessReference(A3DReferencePtr, EmptyInstance, Reference);
}

void FTechSoftFileParser::ProcessUnloadedReference(const FArchiveInstance& Instance, FArchiveUnloadedReference& Reference)
{
	// Make sure that the ExternalFile path is right otherwise try to find the file and update.
	TechSoftFileParserImpl::UpdateFileDescriptor(Reference.ExternalFile);

	switch (Format)
	{
	case ECADFormat::SOLIDWORKS:
		if (const FString* ConfigurationName = Instance.MetaData.Find(TEXT("ConfigurationName")))
		{
			Reference.ExternalFile.SetConfiguration(*ConfigurationName);
		}
		break;

	default:
		break;
	}

	SceneGraph.AddExternalReferenceFile(Reference);
}

void FTechSoftFileParser::TraverseOccurrence(const A3DAsmProductOccurrence* OccurrencePtr, FArchiveReference& ParentReference)
{
	// first product occurence with m_pPart != nullptr || m_uiPOccurrencesSize > 0
	const A3DAsmProductOccurrence* CachedOccurrencePtr = OccurrencePtr;
	TUniqueTSObj<A3DAsmProductOccurrenceData> OccurrenceData(OccurrencePtr);
	if (!OccurrenceData.IsValid())
	{
		return;
	}

	bool bContinueTraverse = OccurrenceData->m_pPrototype
		|| OccurrenceData->m_pExternalData
		|| OccurrenceData->m_pPart
		|| OccurrenceData->m_uiPOccurrencesSize > 0;
	if (!bContinueTraverse)
	{
		return;
	}

	FArchiveInstance& Instance = SceneGraph.AddInstance(ParentReference);
	ExtractMetaData(OccurrencePtr, Instance);
	Instance.DefineGraphicsPropertiesFromNoOverwrite(ParentReference);

	if (Instance.bIsRemoved || !Instance.bShow)
	{
		SceneGraph.RemoveLastInstance();
		return;
	}

	ParentReference.AddChild(Instance.Id);

	ExtractSpecificMetaData(OccurrencePtr, Instance);
	BuildInstanceName(Instance, ParentReference);

	A3DMiscTransformation* Transform = OccurrenceData->m_pLocation;
	
	A3DAsmProductOccurrence* ReferencePtr = ProductOccurrence::GetReference(*OccurrenceData);

	// Is the Reference already processed ?
	if(ReferencePtr)
	{
		FCadId* ReferenceId = ReferenceCache.Find(ReferencePtr);
		if (ReferenceId != nullptr)
		{
			Instance.ReferenceNodeId = *ReferenceId;

			if (SceneGraph.IsAUnloadedReference(Instance.ReferenceNodeId))
			{
				Instance.bIsExternalReference = true;
			}

			ExtractTransformation(Transform, Instance);

			double ReferenceUnit = 1;
			if (SceneGraph.IsAReference(Instance.ReferenceNodeId))
			{
				FArchiveReference& Reference = SceneGraph.GetReference(Instance.ReferenceNodeId);
				ReferenceUnit = Reference.Unit;
			}
			else if (SceneGraph.IsAUnloadedReference(Instance.ReferenceNodeId))
			{
				FArchiveUnloadedReference& Reference = SceneGraph.GetUnloadedReference(Instance.ReferenceNodeId);
				ReferenceUnit = Reference.Unit;
			}

			// check if the instance unit is nearly equal to the existing reference unit, otherwise add a scale component to the instance transform
			double Scale = 1;
			if (!FMath::IsNearlyZero(ReferenceUnit))
			{
				Scale = Instance.Unit / ReferenceUnit;
				if (!FMath::IsNearlyEqual(Scale, 1.))
				{
					Instance.TransformMatrix.ApplyScale(Scale);
				}
			}

			return;
		}
	}

	FArchiveUnloadedReference& UnloadedReference = SceneGraph.AddUnloadedReference(Instance);

	bool bIsUnloaded = OccurrenceData->m_uiProductFlags & A3D_PRODUCT_FLAG_EXTERNAL_REFERENCE;

	// Extract metadata and define if it's an unloaded reference or not
	if (ReferencePtr)
	{
		ProcessPrototype(ReferencePtr, UnloadedReference, &Transform);
	}
	else
	{
		UnloadedReference.bIsUnloaded = false;
	}

	ExtractTransformation(Transform, Instance);
	UnloadedReference.Unit = Instance.Unit;

	if (UnloadedReference.bIsUnloaded)
	{
		ProcessUnloadedReference(Instance, UnloadedReference);
	}
	else
	{
		FArchiveReference& NewReference = SceneGraph.AddReference(UnloadedReference);
		Instance.bIsExternalReference = false;
		ProcessReference(OccurrencePtr, Instance, NewReference);
	}

	if(ReferencePtr)
	{
		ReferenceCache.Add(ReferencePtr, Instance.ReferenceNodeId);
	}
}

void FTechSoftFileParser::ProcessReference(const A3DAsmProductOccurrence* OccurrencePtr, FArchiveInstance& Instance, FArchiveReference& Reference)
{
	const A3DAsmProductOccurrence* CachedOccurrencePtr = OccurrencePtr;
	TUniqueTSObj<A3DAsmProductOccurrenceData> OccurrenceData(OccurrencePtr);

	// If the prototype hasn't name, set its name with the name of the instance 
	if (!Reference.IsNameDefined())
	{
		Reference.Label = Instance.Label;
	}

	while (ProductOccurrence::HasNoPartNoChildButHasReference(*OccurrenceData))
	{
		CachedOccurrencePtr = ProductOccurrence::GetReference(*OccurrenceData);
		OccurrenceData.FillFrom(CachedOccurrencePtr);
	}

	if(ProductOccurrence::HasNoPartNoChild(*OccurrenceData))
	{
		return;
	}

	// Add part
	while (ProductOccurrence::HasNoPartButHasReference(*OccurrenceData))
	{
		OccurrenceData.FillFrom(ProductOccurrence::GetReference(*OccurrenceData));
	}
	if (OccurrenceData->m_pPart != nullptr)
	{
		A3DAsmPartDefinition* PartDefinition = OccurrenceData->m_pPart;
		TraversePartDefinition(PartDefinition, Reference);
	}

	// Add Occurrence's Children
	OccurrenceData.FillFrom(CachedOccurrencePtr);
	while (ProductOccurrence::HasNoChildButHasReference(*OccurrenceData))
	{
		OccurrenceData.FillFrom(ProductOccurrence::GetReference(*OccurrenceData));
	}

	uint32 ChildrenCount = OccurrenceData->m_uiPOccurrencesSize;
	A3DAsmProductOccurrence** Children = OccurrenceData->m_ppPOccurrences;
	for (uint32 Index = 0; Index < ChildrenCount; ++Index)
	{
		TraverseOccurrence(Children[Index], Reference);
	}
}

void FTechSoftFileParser::CountUnderOccurrence(const A3DAsmProductOccurrence* Occurrence)
{
	TUniqueTSObj<A3DAsmProductOccurrenceData> OccurrenceData(Occurrence);
	if (Occurrence && OccurrenceData.IsValid())
	{
		ComponentCount[EComponentType::Instance]++;

		A3DAsmProductOccurrence* ReferencePtr = ProductOccurrence::GetReference(*OccurrenceData);

		// Is the Reference already processed ?
		if(ReferencePtr)
		{
			FCadId* ReferenceId = ReferenceCache.Find(ReferencePtr);
			if (ReferenceId != nullptr)
			{
				return;
			}
			ReferenceCache.Add(ReferencePtr, 1);
		}
		ComponentCount[EComponentType::Reference]++;

		const A3DAsmProductOccurrence* CachedOccurrencePtr = Occurrence;
		while (ProductOccurrence::HasNoPartNoChildButHasReference(*OccurrenceData))
		{
			CachedOccurrencePtr = ProductOccurrence::GetReference(*OccurrenceData);
			OccurrenceData.FillFrom(CachedOccurrencePtr);
		}

		if (ProductOccurrence::HasNoPartNoChild(*OccurrenceData))
		{
			return;
		}

		// count under part
		while (ProductOccurrence::HasNoPartButHasReference(*OccurrenceData))
		{
			OccurrenceData.FillFrom(ProductOccurrence::GetReference(*OccurrenceData));
		}
		if (OccurrenceData->m_pPart != nullptr)
		{
			CountUnderPartDefinition(OccurrenceData->m_pPart);
>>>>>>> d731a049
		}
	}

	ExtractSpecificMetaData(BRepModelPtr, BRepMetaData);

	FMatrix Matrix = FMatrix::Identity;
	double BRepUnit = ParentUnit;
	TUniqueTSObj<A3DRiRepresentationItemData> RepresentationData(BRepModelPtr);
	if (RepresentationData->m_pCoordinateSystem)
	{
		Matrix = ExtractCoordinateSystem(RepresentationData->m_pCoordinateSystem, BRepUnit);
	}

	int32 BodyIndex = AddBody(BRepMetaData, Matrix, ParentId, BRepUnit);
	FArchiveBody& Body = CADFileData.GetBodyAt(BodyIndex);

	RepresentationItemsCache.Add(BRepModelPtr, BodyIndex);

	return Body.ObjectId;
}

<<<<<<< HEAD
FCadId FTechSoftFileParser::TraversePolyBRepModel(A3DRiPolyBrepModel* PolygonalPtr, const FEntityMetaData& PartMetaData, const FCadId ParentId, double ParentUnit, int32 ItemIndex)
{
	if (!PolygonalPtr)
	{
		return 0;
	}

	FEntityMetaData BRepMetaData;
	ExtractMetaData(PolygonalPtr, BRepMetaData);

	if (!BRepMetaData.bShow || BRepMetaData.bRemoved)
	{
		return 0;
	}

	TUniqueTSObj<A3DRiPolyBrepModelData> BRepModelData(PolygonalPtr);
	BuildBodyName(BRepMetaData, PartMetaData, ItemIndex, (bool) BRepModelData->m_bIsClosed);

	if (int32* BodyIndexPtr = RepresentationItemsCache.Find(PolygonalPtr))
	{
		return CADFileData.GetBodyAt(*BodyIndexPtr).ObjectId;
=======
		// count under Occurrence
		OccurrenceData.FillFrom(CachedOccurrencePtr);
		while (ProductOccurrence::HasNoChildButHasReference(*OccurrenceData))
		{
			OccurrenceData.FillFrom(ProductOccurrence::GetReference(*OccurrenceData));
		}

		uint32 ChildrenCount = OccurrenceData->m_uiPOccurrencesSize;
		A3DAsmProductOccurrence** Children = OccurrenceData->m_ppPOccurrences;
		for (uint32 Index = 0; Index < ChildrenCount; ++Index)
		{
			CountUnderOccurrence(Children[Index]);
		}
>>>>>>> d731a049
	}
}

<<<<<<< HEAD
	// if BRep model has not material or color, add part one
	if (BRepMetaData.MaterialName == 0 && BRepMetaData.ColorName == 0)
	{
		if (PartMetaData.MaterialName)
		{
			BRepMetaData.MaterialName = PartMetaData.MaterialName;
			BRepMetaData.MetaData.Add(TEXT("MaterialName"), FString::Printf(TEXT("%u"), PartMetaData.MaterialName));
		}
		if (PartMetaData.ColorName)
		{
			BRepMetaData.ColorName = PartMetaData.ColorName;
			BRepMetaData.MetaData.Add(TEXT("ColorName"), FString::Printf(TEXT("%u"), PartMetaData.ColorName));
		}
	}

	ExtractSpecificMetaData(PolygonalPtr, BRepMetaData);

	FMatrix Matrix = FMatrix::Identity;
	double BRepUnit = ParentUnit;
	TUniqueTSObj<A3DRiRepresentationItemData> RepresentationData(PolygonalPtr);
	if (RepresentationData->m_pCoordinateSystem)
	{
		Matrix = ExtractCoordinateSystem(RepresentationData->m_pCoordinateSystem, BRepUnit);
	}

	int32 BodyIndex = AddBody(BRepMetaData, Matrix, ParentId, BRepUnit);
	FArchiveBody& Body = CADFileData.GetBodyAt(BodyIndex);

	RepresentationItemsCache.Add(PolygonalPtr, BodyIndex);

	return Body.ObjectId;
}

void FTechSoftFileParser::ExtractMetaData(const A3DEntity* Entity, FEntityMetaData& OutMetaData)
{
	TUniqueTSObj<A3DRootBaseData> MetaData(Entity);
	if (MetaData.IsValid())
	{
		if (MetaData->m_pcName && MetaData->m_pcName[0] != '\0')
		{
			FString SDKName = UTF8_TO_TCHAR(MetaData->m_pcName);
			if(SDKName != TEXT("unnamed"))  // "unnamed" is create by Techsoft. This name is ignored 
			{
				SDKName = TechSoftUtils::CleanSdkName(SDKName);
				OutMetaData.MetaData.Emplace(TEXT("SDKName"), SDKName);
			}
		}

		TUniqueTSObj<A3DMiscAttributeData> AttributeData;
		for (A3DUns32 Index = 0; Index < MetaData->m_uiSize; ++Index)
		{
			AttributeData.FillFrom(MetaData->m_ppAttributes[Index]);
			if (AttributeData.IsValid())
			{
				TechSoftFileParserImpl::TraverseAttribute(*AttributeData, OutMetaData.MetaData);
			}
		}
	}

	if (A3DEntityIsBaseWithGraphicsType(Entity))
	{
		TUniqueTSObj<A3DRootBaseWithGraphicsData> MetaDataWithGraphics(Entity);
		if (MetaDataWithGraphics.IsValid())
		{
			if (MetaDataWithGraphics->m_pGraphics != NULL)
			{
				ExtractGraphicProperties(MetaDataWithGraphics->m_pGraphics, OutMetaData);
			}
		}
	}
}

void FTechSoftFileParser::BuildReferenceName(FEntityMetaData& ReferenceData)
{
	TMap<FString, FString>& MetaData = ReferenceData.MetaData;
	if (MetaData.IsEmpty())
	{
		return;
	}

	FString* NamePtr = MetaData.Find(TEXT("InstanceName"));
	if (NamePtr != nullptr && !NamePtr->IsEmpty())
	{
		FString& Name = MetaData.FindOrAdd(TEXT("Name"));
		Name = *NamePtr;
		if (Format == ECADFormat::CATIA)
		{
			Name = TechSoftUtils::CleanCatiaReferenceName(Name);
		}
		return;
	}

	if (Format == ECADFormat::JT)
	{
		if (TechSoftUtils::ReplaceOrAddNameValue(MetaData, TEXT("SDKName")))
		{
			return;
		}
	}

	if (TechSoftUtils::CheckIfNameExists(MetaData))
	{
		return;
	}

	if (TechSoftUtils::ReplaceOrAddNameValue(MetaData, TEXT("PartNumber")))
	{
		return;
	}

	NamePtr = MetaData.Find(TEXT("SDKName"));
	if (NamePtr != nullptr && !NamePtr->IsEmpty())
	{
		FString SdkName = *NamePtr;

		switch (Format)
		{
		case ECADFormat::CATIA_3DXML:
			SdkName = TechSoftUtils::Clean3dxmlReferenceSdkName(SdkName);
			break;

		case ECADFormat::SOLIDWORKS:
			SdkName = TechSoftUtils::CleanSwReferenceSdkName(SdkName);
			break;

		default:
			break;
		}

		MetaData.FindOrAdd(TEXT("Name"), SdkName);
		return;
	}
}

void FTechSoftFileParser::BuildInstanceName(FEntityMetaData& InstanceData, const FString& DefaultName)
{
	TMap<FString, FString>& MetaData = InstanceData.MetaData;

	if (TechSoftFileParserImpl::ReplaceOrAddNameValue(MetaData, TEXT("InstanceName")))
	{
		return;
	}

	if (TechSoftFileParserImpl::CheckIfNameExists(MetaData))
	{
		return;
	}

	FString* NamePtr = MetaData.Find(TEXT("SDKName"));
	if (NamePtr != nullptr && !NamePtr->IsEmpty())
	{
		FString SdkName = *NamePtr;

		switch (Format)
		{
		case ECADFormat::CATIA:
			SdkName = TechSoftUtils::CleanCatiaInstanceSdkName(SdkName);
			break;
		
		case ECADFormat::CATIA_3DXML:
			SdkName = TechSoftUtils::Clean3dxmlInstanceSdkName(SdkName);
			break;

		case ECADFormat::SOLIDWORKS:
			SdkName = TechSoftUtils::CleanSwInstanceSdkName(SdkName);
			break;

		default:
			break;
=======
void FTechSoftFileParser::ProcessPrototype(const A3DAsmProductOccurrence* InPrototypePtr, FArchiveUnloadedReference& OutReference, A3DMiscTransformation** OutTransform)
{
	const A3DAsmProductOccurrence* PrototypePtr = InPrototypePtr;
	TUniqueTSObj<A3DAsmProductOccurrenceData> PrototypeData;

	while (PrototypePtr)
	{
		PrototypeData.FillFrom(PrototypePtr);
		if (!PrototypeData.IsValid())
		{
			return;
		}

		ExtractMetaData(PrototypePtr, OutReference);
		ExtractSpecificMetaData(PrototypePtr, OutReference);

		if (OutReference.ExternalFile.IsEmpty())
		{
			TUniqueTSObj<A3DUTF8Char*> FilePathUTF8Ptr;
			FilePathUTF8Ptr.FillWith(&TechSoftInterface::GetFilePathName, PrototypePtr);
			if (!FilePathUTF8Ptr.IsValid() || *FilePathUTF8Ptr == nullptr)
			{
				FilePathUTF8Ptr.FillWith(&TechSoftInterface::GetOriginalFilePathName, PrototypePtr);
			}
			if (FilePathUTF8Ptr.IsValid() && *FilePathUTF8Ptr != nullptr)
			{
				FString FilePath = UTF8_TO_TCHAR(*FilePathUTF8Ptr);
				FPaths::NormalizeFilename(FilePath);
				FString FileName = FPaths::GetCleanFilename(FilePath);
				if (!FileName.IsEmpty() && FileName != CADFileData.GetCADFileDescription().GetFileName())
				{
					OutReference.ExternalFile = FFileDescriptor(*FilePath, nullptr, *CADFileData.GetCADFileDescription().GetRootFolder());
				}
			}
		}
		
		if (ProductOccurrence::HasPartOrChild(*PrototypeData) )
		{
			OutReference.bIsUnloaded = false;
			PrototypePtr = nullptr;
		}
		else
		{
			PrototypePtr = ProductOccurrence::GetReference(*PrototypeData);
		}

		if (!*OutTransform)
		{
			*OutTransform = PrototypeData->m_pLocation;
		}
	}

	if (!*OutTransform)
	{
		while (PrototypeData->m_pLocation == nullptr && ProductOccurrence::PrototypeIsValid(*PrototypeData))
		{
			PrototypeData.FillFrom(ProductOccurrence::GetReference(*PrototypeData));
		}
		if (PrototypeData.IsValid())
		{
			*OutTransform = PrototypeData->m_pLocation;
>>>>>>> d731a049
		}

		MetaData.FindOrAdd(TEXT("Name"), SdkName);
		return;
	}

<<<<<<< HEAD
	if (TechSoftFileParserImpl::ReplaceOrAddNameValue(MetaData, TEXT("PartNumber")))
	{
		return;
=======
	if (OutReference.bIsUnloaded)
	{
		if(OutReference.Label.IsEmpty())
		{
			OutReference.Label = OutReference.ExternalFile.GetFileName();
		}
>>>>>>> d731a049
	}
	else
	{
		OutReference.ExternalFile.Empty();
	}

<<<<<<< HEAD
	FString& Name = MetaData.FindOrAdd(TEXT("Name"));
	if (Name.IsEmpty())
	{
		Name = DefaultName;
	}
}

void FTechSoftFileParser::BuildPartName(FEntityMetaData& PartData, const FArchiveComponent& Component)
{
	TMap<FString, FString>& MetaData = PartData.MetaData;
	if (!MetaData.IsEmpty())
	{
		if (TechSoftFileParserImpl::CheckIfNameExists(MetaData))
=======
	BuildReferenceName(OutReference);
}

void FTechSoftFileParser::TraversePartDefinition(const A3DAsmPartDefinition* PartDefinitionPtr, FArchiveReference& Part)
{
	ExtractMetaData(PartDefinitionPtr, Part);

	if (Part.bIsRemoved || !Part.bShow)
	{
		return;
	}

	ExtractSpecificMetaData(PartDefinitionPtr, Part);

	BuildPartName(Part);

	TUniqueTSObj<A3DAsmPartDefinitionData> PartData(PartDefinitionPtr);
	if (PartData.IsValid())
	{
		for (A3DUns32 Index = 0; Index < PartData->m_uiRepItemsSize; ++Index)
		{
			TraverseRepresentationItem(PartData->m_ppRepItems[Index], Part);
		}
	}
}

void FTechSoftFileParser::CountUnderPartDefinition(const A3DAsmPartDefinition* PartDefinition)
{
	TUniqueTSObj<A3DAsmPartDefinitionData> PartData(PartDefinition);
	if (PartDefinition && PartData.IsValid())
	{
		ComponentCount[EComponentType::Reference] ++;
		ComponentCount[EComponentType::Instance] ++;

		for (unsigned int Index = 0; Index < PartData->m_uiRepItemsSize; ++Index)
>>>>>>> d731a049
		{
			CountUnderRepresentationItem(PartData->m_ppRepItems[Index]);
		}
	}
}

<<<<<<< HEAD
		if (TechSoftFileParserImpl::ReplaceOrAddNameValue(MetaData, TEXT("PartNumber")))
		{
			return;
		}

		if (TechSoftFileParserImpl::ReplaceOrAddNameValue(MetaData, TEXT("SDKName")))
		{
			return;
		}
	}

	// If a name hasn't been found for the Part, the name of its parent (component) is used
	const FString* ComponentName = Component.MetaData.Find(TEXT("Name"));
	if (ComponentName && !ComponentName->IsEmpty())
	{
		MetaData.Add(TEXT("Name"), *ComponentName);
		return;
	}
}

void FTechSoftFileParser::BuildBodyName(FEntityMetaData& BodyData, const FEntityMetaData& PartMetaData, int32 ItemIndex, bool bIsSolid)
{
	TMap<FString, FString>& MetaData = BodyData.MetaData;

	if (TechSoftUtils::CheckIfNameExists(MetaData))
	{
		return;
=======
void FTechSoftFileParser::TraverseRepresentationItem(A3DRiRepresentationItem* RepresentationItem, FArchiveReference& Part)
{
	if (!RepresentationItem)
	{
		return;
	}

	if (FCadId* BodyIndexPtr = RepresentationItemsCache.Find(RepresentationItem))
	{
		Part.AddChild(*BodyIndexPtr);
		return;
	}

	A3DEEntityType Type;
	A3DEntityGetType(RepresentationItem, &Type);

	switch (Type)
	{
	case kA3DTypeRiSet:
		return TraverseRepresentationSet(RepresentationItem, Part);
	case kA3DTypeRiBrepModel:
		return TraverseBRepModel(RepresentationItem, Part);
	case kA3DTypeRiPolyBrepModel:
		return TraversePolyBRepModel(RepresentationItem, Part);
	default:
		break;
	}
}

void FTechSoftFileParser::CountUnderRepresentationItem(const A3DRiRepresentationItem* RepresentationItem)
{
	A3DEEntityType Type;
	A3DEntityGetType(RepresentationItem, &Type);

	switch (Type)
	{
	case kA3DTypeRiSet:
		CountUnderRepresentationSet(RepresentationItem);
		break;
	case kA3DTypeRiBrepModel:
	case kA3DTypeRiPolyBrepModel:
		ComponentCount[EComponentType::Body] ++;
		break;

	default:
		break;
>>>>>>> d731a049
	}
}

<<<<<<< HEAD
	FString* NamePtr = MetaData.Find(TEXT("SDKName"));
	if (NamePtr != nullptr)
	{
		FString SdkName = *NamePtr;
		if (Format == ECADFormat::CREO)
		{
			SdkName = TechSoftUtils::CleanNameByRemoving_prt(SdkName);
		}

		MetaData.FindOrAdd(TEXT("Name"), SdkName);
		return;
	}

	if (Format == ECADFormat::CATIA)
	{
		NamePtr = MetaData.Find(TEXT("BodyID"));
		if (NamePtr != nullptr && !NamePtr->IsEmpty())
		{
			MetaData.FindOrAdd(TEXT("Name"), *NamePtr);
			return;
=======
void FTechSoftFileParser::TraverseRepresentationSet(const A3DRiSet* RepresentationSetPtr, FArchiveReference& Parent)
{
	TUniqueTSObj<A3DRiSetData> RepresentationSetData(RepresentationSetPtr);
	if (!RepresentationSetData.IsValid())
	{
		return;
	}

	FCadId RepresentationSetId = 0;
	FArchiveReference& RepresentationSet = SceneGraph.AddOccurence(Parent);
	ExtractMetaData(RepresentationSetPtr, RepresentationSet);
	RepresentationSet.DefineGraphicsPropertiesFromNoOverwrite(Parent);
	BuildRepresentationSetName(RepresentationSet, Parent);

	if (RepresentationSet.bIsRemoved || !RepresentationSet.bShow)
	{
		Parent.RemoveLastChild();
		SceneGraph.RemoveLastOccurence();
		return;
	}

	for (A3DUns32 Index = 0; Index < RepresentationSetData->m_uiRepItemsSize; ++Index)
	{
		TraverseRepresentationItem(RepresentationSetData->m_ppRepItems[Index], RepresentationSet);
	}
}

void FTechSoftFileParser::CountUnderRepresentationSet(const A3DRiSet* RepresentationSet)
{
	TUniqueTSObj<A3DRiSetData> RepresentationSetData(RepresentationSet);
	if (RepresentationSet && RepresentationSetData.IsValid())
	{
		ComponentCount[EComponentType::Instance] ++;
		ComponentCount[EComponentType::Reference] ++;

		for (A3DUns32 Index = 0; Index < RepresentationSetData->m_uiRepItemsSize; ++Index)
		{
			CountUnderRepresentationItem(RepresentationSetData->m_ppRepItems[Index]);
>>>>>>> d731a049
		}
	}
}

void FTechSoftFileParser::TraverseBRepModel(A3DRiBrepModel* BRepModelPtr, FArchiveReference& Parent)
{
	FArchiveBody& BRep = SceneGraph.AddBody(Parent);
	ExtractMetaData(BRepModelPtr, BRep);
	BRep.DefineGraphicsPropertiesFromNoOverwrite(Parent);

<<<<<<< HEAD
	FString& Name = MetaData.FindOrAdd(TEXT("Name"));
	if (Name.IsEmpty())
	{
		const FString* PartName = PartMetaData.MetaData.Find(TEXT("Name"));
		if (PartName != nullptr && !PartName->IsEmpty())
		{
			Name = *PartName;
		}

		if (!Name.IsEmpty())
		{
			Name += TEXT("_body");
		}
		else
		{
			if (bIsSolid)
			{
				Name = TEXT("Solid");
			}
			else
			{
				Name = TEXT("Shell");
=======
	ExtractSpecificMetaData(BRepModelPtr, BRep);

	if (!BRep.bShow || BRep.bIsRemoved)
	{
		SceneGraph.RemoveLastBody();
		return;
	}

	Parent.AddChild(BRep.Id);
	RepresentationItemsCache.Add(BRepModelPtr, BRep.Id);

	TUniqueTSObj<A3DRiBrepModelData> BRepModelData(BRepModelPtr);
	BRep.bIsASolid = (bool)BRepModelData->m_bSolid;
	BuildBodyName(BRep, Parent);

	TUniqueTSObj<A3DRiRepresentationItemData> RepresentationData(BRepModelPtr);
	ExtractCoordinateSystem(RepresentationData->m_pCoordinateSystem, BRep);
}

void FTechSoftFileParser::TraversePolyBRepModel(A3DRiPolyBrepModel* PolygonalPtr, FArchiveReference& Parent)
{
	FArchiveBody& BRep = SceneGraph.AddBody(Parent);
	BRep.bIsFromCad = false;

	ExtractMetaData(PolygonalPtr, BRep);
	BRep.DefineGraphicsPropertiesFromNoOverwrite(Parent);

	ExtractSpecificMetaData(PolygonalPtr, BRep);

	if (!BRep.bShow || BRep.bIsRemoved)
	{
		SceneGraph.RemoveLastBody();
		return;
	}

	Parent.AddChild(BRep.Id);
	RepresentationItemsCache.Add(PolygonalPtr, BRep.Id);

	TUniqueTSObj<A3DRiPolyBrepModelData> BRepModelData(PolygonalPtr);
	BRep.bIsASolid = (bool)BRepModelData->m_bIsClosed;
	BuildBodyName(BRep, Parent);

	TUniqueTSObj<A3DRiRepresentationItemData> RepresentationData(PolygonalPtr);
	ExtractCoordinateSystem(RepresentationData->m_pCoordinateSystem, BRep);
}


void FTechSoftFileParser::ExtractMetaData(const A3DEntity* Entity, FArchiveCADObject& OutObject)
{
	TUniqueTSObj<A3DRootBaseData> MetaData(Entity);
	if (MetaData.IsValid())
	{
		if (OutObject.Label.IsEmpty() && MetaData->m_pcName && MetaData->m_pcName[0] != '\0')
		{
			FString Name = UTF8_TO_TCHAR(MetaData->m_pcName);
			if(Name != TEXT("unnamed"))  // "unnamed" is create by Techsoft. This name is ignored 
			{
				Name = TechSoftUtils::CleanLabel(Name);
				OutObject.Label = Name;
			}
		}

		TUniqueTSObj<A3DMiscAttributeData> AttributeData;
		for (A3DUns32 Index = 0; Index < MetaData->m_uiSize; ++Index)
		{
			AttributeData.FillFrom(MetaData->m_ppAttributes[Index]);
			if (AttributeData.IsValid())
			{
				TechSoftFileParserImpl::TraverseAttribute(*AttributeData, OutObject.MetaData);
			}
		}
	}

	if (A3DEntityIsBaseWithGraphicsType(Entity))
	{
		TUniqueTSObj<A3DRootBaseWithGraphicsData> MetaDataWithGraphics(Entity);
		if (MetaDataWithGraphics.IsValid())
		{
			if (MetaDataWithGraphics->m_pGraphics != NULL)
			{
				ExtractGraphicProperties(MetaDataWithGraphics->m_pGraphics, OutObject);
>>>>>>> d731a049
			}
		}
		Name += FString::FromInt(ItemIndex + 1);
	}
}
<<<<<<< HEAD

void FTechSoftFileParser::ExtractSpecificMetaData(const A3DAsmProductOccurrence* Occurrence, FEntityMetaData& OutMetaData)
{
	//----------- Export Specific information per CAD format -----------
	switch (ModellerType)
	{
	case ModellerSlw:
	{
		TUniqueTSObj<A3DAsmProductOccurrenceDataSLW> SolidWorksSpecificData(Occurrence);
		if (SolidWorksSpecificData.IsValid())
		{
			if (SolidWorksSpecificData->m_psCfgName)
			{
				FString ConfigurationName = UTF8_TO_TCHAR(SolidWorksSpecificData->m_psCfgName);
				OutMetaData.MetaData.Emplace(TEXT("ConfigurationName"), ConfigurationName);
				FString ConfigurationIndex = FString::FromInt(SolidWorksSpecificData->m_iIndexCfg);
				OutMetaData.MetaData.Emplace(TEXT("ConfigurationIndex"), ConfigurationIndex);
			}
		}
		break;
	}
	case ModellerUnigraphics:
	{
		TUniqueTSObj<A3DAsmProductOccurrenceDataUg> UnigraphicsSpecificData(Occurrence);
		if (UnigraphicsSpecificData.IsValid())
		{
			if (UnigraphicsSpecificData->m_psPartUID)
			{
				FString PartUID = UTF8_TO_TCHAR(UnigraphicsSpecificData->m_psPartUID);
				OutMetaData.MetaData.Emplace(TEXT("UnigraphicsPartUID"), PartUID);
			}
			if (UnigraphicsSpecificData->m_psInstanceFileName)
			{
				FString InstanceFileName = UTF8_TO_TCHAR(UnigraphicsSpecificData->m_psInstanceFileName);
				OutMetaData.MetaData.Emplace(TEXT("UnigraphicsPartUID"), InstanceFileName);
			}

			if (UnigraphicsSpecificData->m_uiInstanceTag)
			{
				FString InstanceTag = FString::FromInt(UnigraphicsSpecificData->m_uiInstanceTag);
				OutMetaData.MetaData.Emplace(TEXT("UnigraphicsInstanceTag"), InstanceTag);
			}
		}
		break;
	}

	case ModellerCatiaV5:
	{
		TUniqueTSObj<A3DAsmProductOccurrenceDataCV5> CatiaV5SpecificData(Occurrence);
		if (CatiaV5SpecificData.IsValid())
		{
			if (CatiaV5SpecificData->m_psVersion)
			{
				FString Version = UTF8_TO_TCHAR(CatiaV5SpecificData->m_psVersion);
				OutMetaData.MetaData.Emplace(TEXT("CatiaVersion"), Version);
			}

			if (CatiaV5SpecificData->m_psPartNumber)
			{
				FString PartNumber = UTF8_TO_TCHAR(CatiaV5SpecificData->m_psPartNumber);
				OutMetaData.MetaData.Emplace(TEXT("CatiaPartNumber"), PartNumber);
			}
		}
		break;
	}
=======

void FTechSoftFileParser::BuildReferenceName(FArchiveCADObject& ReferenceData)
{
	TMap<FString, FString>& MetaData = ReferenceData.MetaData;

	FString* NamePtr = MetaData.Find(TEXT("InstanceName"));
	if (NamePtr != nullptr && !NamePtr->IsEmpty())
	{
		if (Format == ECADFormat::CATIA)
		{
			ReferenceData.Label = TechSoftUtils::CleanCatiaReferenceLabel(*NamePtr);
		}
		else
		{
			ReferenceData.Label = *NamePtr;
		}
		return;
	}

	if (ReferenceData.SetNameWithAttributeValue(TEXT("PartNumber")))
	{
		return;
	}

	switch (Format)
	{
	case ECADFormat::CATIA_3DXML:
		ReferenceData.Label = TechSoftUtils::Clean3dxmlReferenceLabel(ReferenceData.Label);
		break;

	case ECADFormat::SOLIDWORKS:
		ReferenceData.Label = TechSoftUtils::CleanSwReferenceLabel(ReferenceData.Label);
		break;
>>>>>>> d731a049

	default:
		break;
	}
}
<<<<<<< HEAD

FArchiveColor& FTechSoftFileParser::FindOrAddColor(uint32 ColorIndex, uint8 Alpha)
{
	uint32 ColorHId = BuildColorId(ColorIndex, Alpha);
	if (FArchiveColor* Color = CADFileData.FindColor(ColorHId))
	{
		return *Color;
	}

	FArchiveColor& NewColor = CADFileData.AddColor(ColorHId);
	NewColor.Color = TechSoftUtils::GetColorAt(ColorIndex);
	NewColor.Color.A = Alpha;
	
	NewColor.UEMaterialName = BuildColorName(NewColor.Color);
	return NewColor;
}

FArchiveMaterial& FTechSoftFileParser::AddMaterialAt(uint32 MaterialIndexToSave, uint32 GraphMaterialIndex, const A3DGraphStyleData& GraphStyleData)
{
	FArchiveMaterial& NewMaterial = CADFileData.AddMaterial(GraphMaterialIndex);
	FCADMaterial& Material = NewMaterial.Material;

	TUniqueTSObjFromIndex<A3DGraphMaterialData> MaterialData(MaterialIndexToSave);
	if(MaterialData.IsValid())
	{
		Material.Diffuse = TechSoftUtils::GetColorAt(MaterialData->m_uiDiffuse);
		Material.Ambient = TechSoftUtils::GetColorAt(MaterialData->m_uiAmbient);
		Material.Specular = TechSoftUtils::GetColorAt(MaterialData->m_uiSpecular);
		Material.Shininess = MaterialData->m_dShininess;
		if(GraphStyleData.m_bIsTransparencyDefined)
		{
			Material.Transparency = 1. - GraphStyleData.m_ucTransparency/255.;
		}
		// todo: find how to convert Emissive color into ? reflexion coef...
		// Material.Emissive = GetColor(MaterialData->m_uiEmissive);
		// Material.Reflexion;
	}
	NewMaterial.UEMaterialName = BuildMaterialName(Material);
	return NewMaterial;
}


// Look at TechSoftUtils::BuildCADMaterial if any loigc changes in this method
// or any of the methos it calls
FArchiveMaterial& FTechSoftFileParser::FindOrAddMaterial(uint32 MaterialIndex, const A3DGraphStyleData& GraphStyleData)
{
	if (FArchiveMaterial* MaterialArchive = CADFileData.FindMaterial(MaterialIndex))
	{
		return *MaterialArchive;
=======

void FTechSoftFileParser::BuildInstanceName(FArchiveInstance& InstanceData, const FArchiveReference& Parent)
{
	TMap<FString, FString>& MetaData = InstanceData.MetaData;

	if (InstanceData.SetNameWithAttributeValue(TEXT("InstanceName")))
	{
		return;
	}

	if (InstanceData.IsNameDefined())
	{
		switch (Format)
		{
		case ECADFormat::CATIA:
			InstanceData.Label = TechSoftUtils::CleanCatiaInstanceLabel(InstanceData.Label);
			break;
		
		case ECADFormat::CATIA_3DXML:
			InstanceData.Label = TechSoftUtils::Clean3dxmlInstanceLabel(InstanceData.Label);
			break;

		case ECADFormat::SOLIDWORKS:
			InstanceData.Label = TechSoftUtils::CleanSwInstanceLabel(InstanceData.Label);
			break;

		default:
			break;
		}
		return;
	}

	if (InstanceData.Label.IsEmpty())
	{
		InstanceData.Label = Parent.Label + "_" + FString::FromInt(Parent.Children.Num());
	}
}

void FTechSoftFileParser::BuildPartName(FArchiveCADObject& PartData)
{
	if (PartData.SetNameWithAttributeValue(TEXT("PartNumber")))
	{
		return;
>>>>>>> d731a049
	}
}

<<<<<<< HEAD
	bool bIsTexture = TechSoftInterface::IsMaterialTexture(MaterialIndex);
	if (bIsTexture)
	{
		TUniqueTSObjFromIndex<A3DGraphTextureApplicationData> TextureData(MaterialIndex);
		if (TextureData.IsValid())
		{
			return AddMaterialAt(TextureData->m_uiMaterialIndex, MaterialIndex, GraphStyleData);
			
#ifdef NOTYETDEFINE
			TUniqueTSObj<A3DGraphTextureDefinitionData> TextureDefinitionData(TextureData->m_uiTextureDefinitionIndex);
			if (TextureDefinitionData.IsValid())
			{
				TUniqueTSObj<A3DGraphPictureData> PictureData(TextureDefinitionData->m_uiPictureIndex);
			}
#endif
		}
		return AddMaterialAt(MaterialIndex, 0, GraphStyleData);
	}
	else
	{
		return AddMaterial(MaterialIndex, GraphStyleData);
=======
void FTechSoftFileParser::BuildBodyName(FArchiveBody& Body, const FArchiveReference& Parent)
{
	if (Format == ECADFormat::CREO)
	{
		Body.Label = TechSoftUtils::CleanCreoLabel(Body.Label);
	}

	if(Body.IsNameDefined())
	{
		return;
>>>>>>> d731a049
	}
}

<<<<<<< HEAD
void FTechSoftFileParser::ExtractGraphicProperties(const A3DGraphics* Graphics, FEntityMetaData& OutMetaData)
{
	TUniqueTSObj<A3DGraphicsData> GraphicsData(Graphics);
	if (!GraphicsData.IsValid())
	{
		return;
	}

	bool bFatherHeritColor = GraphicsData->m_usBehaviour & kA3DGraphicsFatherHeritColor;
	bool bSonHeritColor = GraphicsData->m_usBehaviour & kA3DGraphicsSonHeritColor;

	//To do if needed
	//bool bFatherHeritLayer = GraphicsData->m_usBehaviour & kA3DGraphicsFatherHeritLayer;
	//bool bSonHeritLayer = GraphicsData->m_usBehaviour & kA3DGraphicsSonHeritLayer;
	//bool bFatherHeritTransparency = GraphicsData->m_usBehaviour & kA3DGraphicsFatherHeritTransparency;
	//bool bSonHeritTransparency = GraphicsData->m_usBehaviour & kA3DGraphicsSonHeritTransparency;

	OutMetaData.bRemoved = GraphicsData->m_usBehaviour & kA3DGraphicsRemoved;
	OutMetaData.bShow = GraphicsData->m_usBehaviour & kA3DGraphicsShow;

	if (GraphicsData->m_uiStyleIndex == A3D_DEFAULT_STYLE_INDEX)
	{
		return;
	}

	FCADUUID& ColorName = OutMetaData.ColorName;
	FCADUUID& MaterialName = OutMetaData.MaterialName;

	ExtractGraphStyleProperties(GraphicsData->m_uiStyleIndex, ColorName, MaterialName);

	if(bSonHeritColor)
	{
		OutMetaData.MetaData.Add(TEXT("GraphicsBehaviour"), TEXT("SonHerit"));
	}
	else if (bFatherHeritColor)
	{
		OutMetaData.MetaData.Add(TEXT("GraphicsBehaviour"), TEXT("FatherHerit"));
	}

	if (ColorName)
	{
		OutMetaData.MetaData.Add(TEXT("ColorName"), FString::Printf(TEXT("%u"), ColorName));
	}

	if (MaterialName)
	{
		OutMetaData.MetaData.Add(TEXT("MaterialName"), FString::Printf(TEXT("%u"), MaterialName));
	}
}

// Please review TechSoftUtils::GetMaterialValues if anything changes
// in this method or the methods it calls
void FTechSoftFileParser::ExtractGraphStyleProperties(uint32 StyleIndex, FCADUUID& OutColorName, FCADUUID& OutMaterialName)
{
	TUniqueTSObjFromIndex<A3DGraphStyleData> GraphStyleData(StyleIndex);

	if (GraphStyleData.IsValid())
	{
		if (GraphStyleData->m_bMaterial)
		{
			FArchiveMaterial& MaterialArchive = FindOrAddMaterial(GraphStyleData->m_uiRgbColorIndex, *GraphStyleData);
			OutMaterialName = MaterialArchive.UEMaterialName;
		}
		else
		{
			uint8 Alpha = 255;
			if (GraphStyleData->m_bIsTransparencyDefined)
			{
				Alpha = GraphStyleData->m_ucTransparency;
			}

			FArchiveColor& ColorArchive = FindOrAddColor(GraphStyleData->m_uiRgbColorIndex, Alpha);
			OutColorName = ColorArchive.UEMaterialName;
		}
	}
}

FMatrix FTechSoftFileParser::ExtractTransformation3D(const A3DMiscTransformation* CartesianTransformation, double& InOutUnit)
{
	TUniqueTSObj<A3DMiscCartesianTransformationData> CartesianTransformationData(CartesianTransformation);

	if (CartesianTransformationData.IsValid())
	{
		FVector Origin(CartesianTransformationData->m_sOrigin.m_dX, CartesianTransformationData->m_sOrigin.m_dY, CartesianTransformationData->m_sOrigin.m_dZ);
		FVector XVector(CartesianTransformationData->m_sXVector.m_dX, CartesianTransformationData->m_sXVector.m_dY, CartesianTransformationData->m_sXVector.m_dZ);;
		FVector YVector(CartesianTransformationData->m_sYVector.m_dX, CartesianTransformationData->m_sYVector.m_dY, CartesianTransformationData->m_sYVector.m_dZ);;

		FVector ZVector = XVector ^ YVector;

		Origin *= InOutUnit;

		const A3DVector3dData& A3DScale = CartesianTransformationData->m_sScale;
		FVector3d Scale(A3DScale.m_dX, A3DScale.m_dY, A3DScale.m_dZ);
		double UniformScale = TechSoftFileParserImpl::ExtractUniformScale(Scale);

		XVector *= Scale.X;
		YVector *= Scale.Y;
		ZVector *= Scale.Z;

		InOutUnit *= UniformScale;

		FMatrix Matrix(XVector, YVector, ZVector, FVector::ZeroVector);

		if (CartesianTransformationData->m_ucBehaviour & kA3DTransformationMirror)
		{
			Matrix.M[2][0] *= -1;
			Matrix.M[2][1] *= -1;
			Matrix.M[2][2] *= -1;
=======
	if (Format == ECADFormat::CATIA)
	{
		if(Body.SetNameWithAttributeValue(TEXT("BodyID")))
		{
			return;
		}
	}

	FString& Label = Body.Label;
	if (Parent.IsNameDefined())
	{
		Label = Parent.Label + TEXT("_body");
	}
	else
	{
		if (Body.bIsASolid)
		{
			Label = TEXT("Solid");
		}
		else
		{
			Label = TEXT("Shell");
		}
	}
	Label += FString::FromInt(Parent.Children.Num());
}

void FTechSoftFileParser::BuildRepresentationSetName(FArchiveCADObject& Occurrence, const FArchiveReference& Parent)
{
	if (Occurrence.IsNameDefined())
	{
		return;
	}

	FString& Label = Occurrence.Label;
	if (Parent.IsNameDefined())
	{
		Label = Parent.Label;
	}
	else
	{
		Label = TEXT("Product");
	}
	Label += FString::FromInt(Parent.Children.Num());
}

void FTechSoftFileParser::ExtractSpecificMetaData(const A3DAsmProductOccurrence* Occurrence, FArchiveCADObject& OutMetaData)
{
	//----------- Export Specific information per CAD format -----------
	switch (ModellerType)
	{
	case ModellerSlw:
	{
		TUniqueTSObj<A3DAsmProductOccurrenceDataSLW> SolidWorksSpecificData(Occurrence);
		if (SolidWorksSpecificData.IsValid())
		{
			if (SolidWorksSpecificData->m_psCfgName)
			{
				FString ConfigurationName = UTF8_TO_TCHAR(SolidWorksSpecificData->m_psCfgName);
				OutMetaData.MetaData.Emplace(TEXT("ConfigurationName"), ConfigurationName);
				FString ConfigurationIndex = FString::FromInt(SolidWorksSpecificData->m_iIndexCfg);
				OutMetaData.MetaData.Emplace(TEXT("ConfigurationIndex"), ConfigurationIndex);
			}
		}
		break;
	}
	case ModellerUnigraphics:
	{
#ifdef WIP
		TUniqueTSObj<A3DAsmProductOccurrenceDataUg> UnigraphicsSpecificData(Occurrence);
		if (UnigraphicsSpecificData.IsValid())
		{
			if (UnigraphicsSpecificData->m_psPartUID)
			{
				FString PartUID = UTF8_TO_TCHAR(UnigraphicsSpecificData->m_psPartUID);
				OutMetaData.MetaData.Emplace(TEXT("UnigraphicsPartUID"), PartUID);
			}
			if (UnigraphicsSpecificData->m_psFileName)
			{
				FString FileName = UTF8_TO_TCHAR(UnigraphicsSpecificData->m_psFileName);
				OutMetaData.MetaData.Emplace(TEXT("UnigraphicsFileName"), FileName);
			}
			if (UnigraphicsSpecificData->m_psInstanceFileName)
			{
				FString InstanceFileName = UTF8_TO_TCHAR(UnigraphicsSpecificData->m_psInstanceFileName);
				OutMetaData.MetaData.Emplace(TEXT("UnigraphicsInstanceFileName"), InstanceFileName);
			}
			if (UnigraphicsSpecificData->m_psRefSet)
			{
				FString RefSet = UTF8_TO_TCHAR(UnigraphicsSpecificData->m_psRefSet);
				OutMetaData.MetaData.Emplace(TEXT("UnigraphicsInstanceRefSet"), RefSet);
			}
			if (UnigraphicsSpecificData->m_psPartUID)
			{
				FString PartUID = UTF8_TO_TCHAR(UnigraphicsSpecificData->m_psPartUID);
				OutMetaData.MetaData.Emplace(TEXT("UnigraphicsInstancePartUID"), PartUID);
			}

			if (UnigraphicsSpecificData->m_uiInstanceTag)
			{
				FString InstanceTag = FString::FromInt(UnigraphicsSpecificData->m_uiInstanceTag);
				OutMetaData.MetaData.Emplace(TEXT("UnigraphicsInstanceTag"), InstanceTag);
			}

			for (uint32 Index = 0; Index < UnigraphicsSpecificData->m_uiPromotedBodiesSize; ++Index)
			{
				A3DPromotedBodyUg PromotedBody = UnigraphicsSpecificData->m_asPromotedBodies[Index];
			}

			for (uint32 Index = 0; Index < UnigraphicsSpecificData->m_uiChildrenByRefsetsSize; ++Index)
			{
				A3DElementsByRefsetUg Refset = UnigraphicsSpecificData->m_asChildrenByRefsets[Index];
			}

			if(UnigraphicsSpecificData->m_uiSolidsByRefsetsSize)
			{
				for (uint32 Index = 0; Index < UnigraphicsSpecificData->m_uiSolidsByRefsetsSize; ++Index)
				{
					A3DElementsByRefsetUg Refset = UnigraphicsSpecificData->m_asSolidsByRefsets[Index];

					FString ReferenceSetName = UTF8_TO_TCHAR(Refset.m_psRefset);
					if (ReferenceSetName == CADFileData.GetCADFileDescription().GetConfiguration())
					{
						UnigraphicsReferenceSet.Reserve(Refset.m_uiElementsSize);
						for (uint32 Andex = 0; Andex < Refset.m_uiElementsSize; ++Andex)
						{
							UnigraphicsReferenceSet.Add(Refset.m_auiElements[Andex]);
						}
					}
				}
			}
		}
#endif
		break;
	}

	case ModellerCatiaV5:
	{
		TUniqueTSObj<A3DAsmProductOccurrenceDataCV5> CatiaV5SpecificData(Occurrence);
		if (CatiaV5SpecificData.IsValid())
		{
			if (CatiaV5SpecificData->m_psVersion)
			{
				FString Version = UTF8_TO_TCHAR(CatiaV5SpecificData->m_psVersion);
				OutMetaData.MetaData.Emplace(TEXT("CatiaVersion"), Version);
			}

			if (CatiaV5SpecificData->m_psPartNumber)
			{
				FString PartNumber = UTF8_TO_TCHAR(CatiaV5SpecificData->m_psPartNumber);
				OutMetaData.MetaData.Emplace(TEXT("CatiaPartNumber"), PartNumber);
			}
		}
		break;
	}

	default:
		break;
	}
}

FArchiveColor& FTechSoftFileParser::FindOrAddColor(uint32 ColorIndex, uint8 Alpha)
{
	FMaterialUId ColorHId = BuildColorFastUId(ColorIndex, Alpha);
	if (FArchiveColor* Color = CADFileData.FindColor(ColorHId))
	{
		return *Color;
	}

	FArchiveColor& NewColor = CADFileData.AddColor(ColorHId);
	NewColor.Color = TechSoftUtils::GetColorAt(ColorIndex);
	NewColor.Color.A = Alpha;
	
	NewColor.UEMaterialUId = BuildColorUId(NewColor.Color);
	return NewColor;
}

FArchiveMaterial& FTechSoftFileParser::AddMaterialAt(uint32 MaterialIndexToSave, uint32 GraphMaterialIndex, const A3DGraphStyleData& GraphStyleData)
{
	FArchiveMaterial& NewMaterial = CADFileData.AddMaterial(GraphMaterialIndex);
	FCADMaterial& Material = NewMaterial.Material;

	TUniqueTSObjFromIndex<A3DGraphMaterialData> MaterialData(MaterialIndexToSave);
	if(MaterialData.IsValid())
	{
		Material.Diffuse = TechSoftUtils::GetColorAt(MaterialData->m_uiDiffuse);
		Material.Ambient = TechSoftUtils::GetColorAt(MaterialData->m_uiAmbient);
		Material.Specular = TechSoftUtils::GetColorAt(MaterialData->m_uiSpecular);
		Material.Shininess = MaterialData->m_dShininess;
		if(GraphStyleData.m_bIsTransparencyDefined)
		{
			Material.Transparency = 1. - GraphStyleData.m_ucTransparency/255.;
		}
		// todo: find how to convert Emissive color into ? reflexion coef...
		// Material.Emissive = GetColor(MaterialData->m_uiEmissive);
		// Material.Reflexion;
	}
	NewMaterial.UEMaterialUId = BuildMaterialUId(Material);
	return NewMaterial;
}


// Look at TechSoftUtils::BuildCADMaterial if any loigc changes in this method
// or any of the methods it calls
FArchiveMaterial& FTechSoftFileParser::FindOrAddMaterial(FMaterialUId MaterialIndex, const A3DGraphStyleData& GraphStyleData)
{
	if (FArchiveMaterial* MaterialArchive = CADFileData.FindMaterial(MaterialIndex))
	{
		return *MaterialArchive;
	}

	bool bIsTexture = TechSoftInterface::IsMaterialTexture(MaterialIndex);
	if (bIsTexture)
	{
		TUniqueTSObjFromIndex<A3DGraphTextureApplicationData> TextureData(MaterialIndex);
		if (TextureData.IsValid())
		{
			return AddMaterialAt(TextureData->m_uiMaterialIndex, MaterialIndex, GraphStyleData);
			
#ifdef NOTYETDEFINE
			TUniqueTSObj<A3DGraphTextureDefinitionData> TextureDefinitionData(TextureData->m_uiTextureDefinitionIndex);
			if (TextureDefinitionData.IsValid())
			{
				TUniqueTSObj<A3DGraphPictureData> PictureData(TextureDefinitionData->m_uiPictureIndex);
			}
#endif
>>>>>>> d731a049
		}
		return AddMaterialAt(MaterialIndex, 0, GraphStyleData);
	}
	else
	{
		return AddMaterial(MaterialIndex, GraphStyleData);
	}
}

<<<<<<< HEAD
		Matrix.SetOrigin(Origin);
		return Matrix;
	}

	return FMatrix::Identity;
}

FMatrix FTechSoftFileParser::ExtractGeneralTransformation(const A3DMiscTransformation* GeneralTransformation, double& InOutUnit)
{
	TUniqueTSObj<A3DMiscGeneralTransformationData> GeneralTransformationData(GeneralTransformation);
	if (GeneralTransformationData.IsValid())
	{
		FMatrix Matrix = FMatrix::Identity;;
		int32 Index = 0;
		for (int32 Andex = 0; Andex < 4; ++Andex)
		{
			for (int32 Bndex = 0; Bndex < 4; ++Bndex, ++Index)
			{
				Matrix.M[Andex][Bndex] = GeneralTransformationData->m_adCoeff[Index];
			}
		}

		FTransform3d Transform(Matrix);
		FVector3d Scale = Transform.GetScale3D();
		if (Scale.Equals(FVector3d::OneVector, KINDA_SMALL_NUMBER))
		{
			for (Index = 0; Index < 3; ++Index, ++Index)
			{
				Matrix.M[3][Index] *= InOutUnit;
			}
			return Matrix;
		}

		FVector3d Translation = Transform.GetTranslation();

		double UniformScale = TechSoftFileParserImpl::ExtractUniformScale(Scale);
		InOutUnit *= UniformScale;

		FQuat4d Rotation = Transform.GetRotation();

		FTransform3d NewTransform;
		NewTransform.SetScale3D(Scale);
		NewTransform.SetRotation(Rotation);

		FMatrix NewMatrix = NewTransform.ToMatrixWithScale();
		NewMatrix.SetOrigin(Translation);

		return NewMatrix;
	}
	return FMatrix::Identity;
}

FMatrix FTechSoftFileParser::ExtractTransformation(const A3DMiscTransformation* Transformation3D, double& InOutUnit)
{
	if (Transformation3D == NULL)
	{
		return FMatrix::Identity;
	}

	A3DEEntityType Type = kA3DTypeUnknown;
	A3DEntityGetType(Transformation3D, &Type);

	if (Type == kA3DTypeMiscCartesianTransformation)
	{
		return ExtractTransformation3D(Transformation3D, InOutUnit);
	}
	else if (Type == kA3DTypeMiscGeneralTransformation)
	{
		return ExtractGeneralTransformation(Transformation3D, InOutUnit);
	}
	return FMatrix::Identity;
}

FMatrix FTechSoftFileParser::ExtractCoordinateSystem(const A3DRiCoordinateSystem* CoordinateSystem, double& InOutUnit)
{
	TUniqueTSObj<A3DRiCoordinateSystemData> CoordinateSystemData(CoordinateSystem);
	if (CoordinateSystemData.IsValid())
	{
		return ExtractTransformation3D(CoordinateSystemData->m_pTransformation, InOutUnit);
	}
	return FMatrix::Identity;
}

bool FTechSoftFileParser::IsConfigurationSet(const A3DAsmProductOccurrence* Occurrence)
{
	TUniqueTSObj<A3DAsmProductOccurrenceData> OccurrenceData(Occurrence);
	if (!OccurrenceData.IsValid())
	{
		return false;
	}

	bool bIsConfiguration = false;
	if (OccurrenceData->m_uiPOccurrencesSize)
	{
		TUniqueTSObj<A3DAsmProductOccurrenceData> ChildData;
		for (uint32 Index = 0; Index < OccurrenceData->m_uiPOccurrencesSize; ++Index)
		{
			if (ChildData.FillFrom(OccurrenceData->m_ppPOccurrences[Index]) == A3D_SUCCESS)
			{
				if (ChildData->m_uiProductFlags & A3D_PRODUCT_FLAG_CONFIG)
				{
					bIsConfiguration = true;
				}
				break;
			}
		}
	}
	return bIsConfiguration;
}

uint32 FTechSoftFileParser::CountColorAndMaterial()
{
	A3DGlobal* GlobalPtr = TechSoftInterface::GetGlobalPointer();
	if (GlobalPtr == nullptr)
	{
		return 0;
	}

	A3DInt32 iRet = A3D_SUCCESS;
	TUniqueTSObj<A3DGlobalData> GlobalData(GlobalPtr);
	if (!GlobalData.IsValid())
	{
		return 0;
	}

	uint32 ColorCount = GlobalData->m_uiColorsSize;
	uint32 MaterialCount = GlobalData->m_uiMaterialsSize;
	uint32 TextureDefinitionCount = GlobalData->m_uiTextureDefinitionsSize;

	return ColorCount + MaterialCount + TextureDefinitionCount;
}

void ExtractTextureDefinition(const A3DGraphTextureDefinitionData& TextureDefinitionData)
{
	// To do
	//TextureDefinitionData.m_uiPictureIndex;
	//TextureDefinitionData.m_ucTextureDimension;
	//TextureDefinitionData.m_eMappingType;
	//TextureDefinitionData.m_eMappingOperator;

	//TextureDefinitionData.m_pOperatorTransfo;

	//TextureDefinitionData.m_uiMappingAttributes;
	//TextureDefinitionData.m_uiMappingAttributesIntensitySize,
	//TextureDefinitionData.m_pdMappingAttributesIntensity;
	//TextureDefinitionData.m_uiMappingAttributesComponentsSize,
	//TextureDefinitionData.m_pucMappingAttributesComponents;
	//TextureDefinitionData.m_eTextureFunction;
	//TextureDefinitionData.m_dRed;
	//TextureDefinitionData.m_dGreen;
	//TextureDefinitionData.m_dBlue;
	//TextureDefinitionData.m_dAlpha;
	//TextureDefinitionData.m_eBlend_src_RGB;
	//TextureDefinitionData.m_eBlend_dst_RGB;
	//TextureDefinitionData.m_eBlend_src_Alpha;
	//TextureDefinitionData.m_eBlend_dst_Alpha;
	//TextureDefinitionData.m_ucTextureApplyingMode;
	//TextureDefinitionData.m_eTextureAlphaTest;
	//TextureDefinitionData.m_dAlphaTestReference;
	//TextureDefinitionData.m_eTextureWrappingModeS;
	//TextureDefinitionData.m_eTextureWrappingModeT;

	//if (TextureDefinitionData.m_pTextureTransfo != nullptr)
	//{
	//	TUniqueTSObj<A3DGraphTextureTransformationData> TransfoData(TextureDefinitionData.m_pTextureTransfo);
	//}
}

void FTechSoftFileParser::ReadMaterialsAndColors()
=======
void FTechSoftFileParser::ExtractGraphicProperties(const A3DGraphics* Graphics, FArchiveCADObject& OutMetaData)
{
	TUniqueTSObj<A3DGraphicsData> GraphicsData(Graphics);
	if (!GraphicsData.IsValid())
	{
		return;
	}

	OutMetaData.bIsRemoved = GraphicsData->m_usBehaviour & kA3DGraphicsRemoved;
	OutMetaData.bShow = GraphicsData->m_usBehaviour & kA3DGraphicsShow;

	if (GraphicsData->m_usBehaviour & kA3DGraphicsFatherHeritColor)
	{
		OutMetaData.Inheritance = ECADGraphicPropertyInheritance::FatherHerit;
	}
	else if (GraphicsData->m_usBehaviour & kA3DGraphicsSonHeritColor)
	{
		OutMetaData.Inheritance = ECADGraphicPropertyInheritance::ChildHerit;
	}

	if (GraphicsData->m_uiStyleIndex == A3D_DEFAULT_STYLE_INDEX)
	{
		return;
	}

	ExtractGraphStyleProperties(GraphicsData->m_uiStyleIndex, OutMetaData);
}

// Please review TechSoftUtils::GetMaterialValues if anything changes
// in this method or the methods it calls
void FTechSoftFileParser::ExtractGraphStyleProperties(uint32 StyleIndex, FArchiveGraphicProperties& OutGraphicProperties)
{
	TUniqueTSObjFromIndex<A3DGraphStyleData> GraphStyleData(StyleIndex);

	if (GraphStyleData.IsValid())
	{
		if (GraphStyleData->m_bMaterial)
		{
			FArchiveMaterial& MaterialArchive = FindOrAddMaterial(GraphStyleData->m_uiRgbColorIndex, *GraphStyleData);
			OutGraphicProperties.MaterialUId = MaterialArchive.UEMaterialUId;
		}
		else
		{
			uint8 Alpha = 255;
			if (GraphStyleData->m_bIsTransparencyDefined)
			{
				Alpha = GraphStyleData->m_ucTransparency;
			}

			FArchiveColor& ColorArchive = FindOrAddColor(GraphStyleData->m_uiRgbColorIndex, Alpha);
			OutGraphicProperties.ColorUId = ColorArchive.UEMaterialUId;
		}
	}
}

void FTechSoftFileParser::ExtractTransformation3D(const A3DMiscTransformation* CartesianTransformation, FArchiveCADObject& Component)
{
	TUniqueTSObj<A3DMiscCartesianTransformationData> CartesianTransformationData(CartesianTransformation);

	if (CartesianTransformationData.IsValid())
	{
		FVector Origin(CartesianTransformationData->m_sOrigin.m_dX, CartesianTransformationData->m_sOrigin.m_dY, CartesianTransformationData->m_sOrigin.m_dZ);
		FVector XVector(CartesianTransformationData->m_sXVector.m_dX, CartesianTransformationData->m_sXVector.m_dY, CartesianTransformationData->m_sXVector.m_dZ);;
		FVector YVector(CartesianTransformationData->m_sYVector.m_dX, CartesianTransformationData->m_sYVector.m_dY, CartesianTransformationData->m_sYVector.m_dZ);;

		FVector ZVector = XVector ^ YVector;

		Origin *= Component.Unit * FImportParameters::GUnitScale;

		const A3DVector3dData& A3DScale = CartesianTransformationData->m_sScale;
		FVector3d Scale(A3DScale.m_dX, A3DScale.m_dY, A3DScale.m_dZ);
		double UniformScale = TechSoftFileParserImpl::ExtractUniformScale(Scale);

		XVector *= Scale.X;
		YVector *= Scale.Y;
		ZVector *= Scale.Z;

		Component.Unit *= UniformScale;

		Component.TransformMatrix = FMatrix(XVector, YVector, ZVector, FVector::ZeroVector);

		if (CartesianTransformationData->m_ucBehaviour & kA3DTransformationMirror)
		{
			Component.TransformMatrix.M[2][0] *= -1;
			Component.TransformMatrix.M[2][1] *= -1;
			Component.TransformMatrix.M[2][2] *= -1;
		}

		Component.TransformMatrix.SetOrigin(Origin);
	}
	else
	{
		Component.TransformMatrix = FMatrix::Identity;
	}
}

void FTechSoftFileParser::ExtractGeneralTransformation(const A3DMiscTransformation* GeneralTransformation, FArchiveCADObject& Component)
{
	TUniqueTSObj<A3DMiscGeneralTransformationData> GeneralTransformationData(GeneralTransformation);
	if (GeneralTransformationData.IsValid())
	{
		FMatrix Matrix = FMatrix::Identity;;
		int32 Index = 0;
		for (int32 Andex = 0; Andex < 4; ++Andex)
		{
			for (int32 Bndex = 0; Bndex < 4; ++Bndex, ++Index)
			{
				Matrix.M[Andex][Bndex] = GeneralTransformationData->m_adCoeff[Index];
			}
		}

		FTransform3d Transform(Matrix);
		FVector3d Scale = Transform.GetScale3D();
		if (Scale.Equals(FVector3d::OneVector, KINDA_SMALL_NUMBER))
		{
			const double TranslationScale = Component.Unit * FImportParameters::GUnitScale;
			for (Index = 0; Index < 3; ++Index, ++Index)
			{
				Matrix.M[3][Index] *= TranslationScale;
			}
			Component.TransformMatrix = Matrix;
		}
		else
		{
		FVector3d Translation = Transform.GetTranslation();
		Translation *= FImportParameters::GUnitScale;

		double UniformScale = TechSoftFileParserImpl::ExtractUniformScale(Scale);
			Component.Unit *= UniformScale;

		FQuat4d Rotation = Transform.GetRotation();

		FTransform3d NewTransform;
		NewTransform.SetScale3D(Scale);
		NewTransform.SetRotation(Rotation);

			Component.TransformMatrix = NewTransform.ToMatrixWithScale();
			Component.TransformMatrix.SetOrigin(Translation);
		}
	}
	else
	{
		Component.TransformMatrix = FMatrix::Identity;
	}
}

void FTechSoftFileParser::ExtractTransformation(const A3DMiscTransformation* Transformation3D, FArchiveCADObject& Component)
{
	if (Transformation3D == NULL)
	{
		return;
	}

	A3DEEntityType Type = kA3DTypeUnknown;
	A3DEntityGetType(Transformation3D, &Type);

	if (Type == kA3DTypeMiscCartesianTransformation)
	{
		ExtractTransformation3D(Transformation3D, Component);
	}
	else if (Type == kA3DTypeMiscGeneralTransformation)
	{
		ExtractGeneralTransformation(Transformation3D, Component);
	}
}

void FTechSoftFileParser::ExtractCoordinateSystem(const A3DRiCoordinateSystem* CoordinateSystem, FArchiveCADObject& OutMetaData)
{
	TUniqueTSObj<A3DRiCoordinateSystemData> CoordinateSystemData(CoordinateSystem);
	if (CoordinateSystemData.IsValid())
	{
		ExtractTransformation3D(CoordinateSystemData->m_pTransformation, OutMetaData);
	}
	else
	{
		OutMetaData.TransformMatrix = FMatrix::Identity;
	}
}

bool FTechSoftFileParser::IsConfigurationSet(const A3DAsmProductOccurrence* Occurrence)
{
	TUniqueTSObj<A3DAsmProductOccurrenceData> OccurrenceData(Occurrence);
	if (!OccurrenceData.IsValid())
	{
		return false;
	}

	return OccurrenceData->m_uiProductFlags & A3D_PRODUCT_FLAG_CONTAINER;
}

uint32 FTechSoftFileParser::CountColorAndMaterial()
>>>>>>> d731a049
{
	A3DGlobal* GlobalPtr = TechSoftInterface::GetGlobalPointer();
	if (GlobalPtr == nullptr)
	{
<<<<<<< HEAD
		return;
=======
		return 0;
>>>>>>> d731a049
	}

	A3DInt32 iRet = A3D_SUCCESS;
	TUniqueTSObj<A3DGlobalData> GlobalData(GlobalPtr);
	if (!GlobalData.IsValid())
	{
<<<<<<< HEAD
		return;
	}

=======
		return 0;
	}

	uint32 ColorCount = GlobalData->m_uiColorsSize;
	uint32 MaterialCount = GlobalData->m_uiMaterialsSize;
	uint32 TextureDefinitionCount = GlobalData->m_uiTextureDefinitionsSize;

	return ColorCount + MaterialCount + TextureDefinitionCount;
}

void ExtractTextureDefinition(const A3DGraphTextureDefinitionData& TextureDefinitionData)
{
	// To do
	//TextureDefinitionData.m_uiPictureIndex;
	//TextureDefinitionData.m_ucTextureDimension;
	//TextureDefinitionData.m_eMappingType;
	//TextureDefinitionData.m_eMappingOperator;

	//TextureDefinitionData.m_pOperatorTransfo;

	//TextureDefinitionData.m_uiMappingAttributes;
	//TextureDefinitionData.m_uiMappingAttributesIntensitySize,
	//TextureDefinitionData.m_pdMappingAttributesIntensity;
	//TextureDefinitionData.m_uiMappingAttributesComponentsSize,
	//TextureDefinitionData.m_pucMappingAttributesComponents;
	//TextureDefinitionData.m_eTextureFunction;
	//TextureDefinitionData.m_dRed;
	//TextureDefinitionData.m_dGreen;
	//TextureDefinitionData.m_dBlue;
	//TextureDefinitionData.m_dAlpha;
	//TextureDefinitionData.m_eBlend_src_RGB;
	//TextureDefinitionData.m_eBlend_dst_RGB;
	//TextureDefinitionData.m_eBlend_src_Alpha;
	//TextureDefinitionData.m_eBlend_dst_Alpha;
	//TextureDefinitionData.m_ucTextureApplyingMode;
	//TextureDefinitionData.m_eTextureAlphaTest;
	//TextureDefinitionData.m_dAlphaTestReference;
	//TextureDefinitionData.m_eTextureWrappingModeS;
	//TextureDefinitionData.m_eTextureWrappingModeT;

	//if (TextureDefinitionData.m_pTextureTransfo != nullptr)
	//{
	//	TUniqueTSObj<A3DGraphTextureTransformationData> TransfoData(TextureDefinitionData.m_pTextureTransfo);
	//}
}

void FTechSoftFileParser::ReadMaterialsAndColors()
{
	A3DGlobal* GlobalPtr = TechSoftInterface::GetGlobalPointer();
	if (GlobalPtr == nullptr)
	{
		return;
	}

	A3DInt32 iRet = A3D_SUCCESS;
	TUniqueTSObj<A3DGlobalData> GlobalData(GlobalPtr);
	if (!GlobalData.IsValid())
	{
		return;
	}

>>>>>>> d731a049
	{
		uint32 TextureDefinitionCount = GlobalData->m_uiTextureDefinitionsSize;
		if (TextureDefinitionCount)
		{
			TUniqueTSObjFromIndex<A3DGraphTextureDefinitionData> TextureDefinitionData;
			for (uint32 TextureIndex = 0; TextureIndex < TextureDefinitionCount; ++TextureIndex)
			{
				TextureDefinitionData.FillFrom(TextureIndex);
				ExtractTextureDefinition(*TextureDefinitionData);
			}
		}
	}

	{
		uint32 PictureCount = GlobalData->m_uiPicturesSize;
		if (PictureCount)
		{
			TUniqueTSObjFromIndex<A3DGraphPictureData> PictureData;
			for (uint32 PictureIndex = 0; PictureIndex < PictureCount; ++PictureIndex)
			{
				A3DEntity* PicturePtr = TechSoftInterface::GetPointerFromIndex(PictureIndex, kA3DTypeGraphPicture);
				if (PicturePtr)
				{
<<<<<<< HEAD
					FEntityMetaData PictureMetaData;
=======
					FArchiveCADObject PictureMetaData;
>>>>>>> d731a049
					ExtractMetaData(PicturePtr, PictureMetaData);
				}

				PictureData.FillFrom(PictureIndex);
				// To do
			}
		}
	}
}

#endif  

} // ns CADLibrary<|MERGE_RESOLUTION|>--- conflicted
+++ resolved
@@ -9,16 +9,6 @@
 #include "TUniqueTechSoftObj.h"
 
 #include "HAL/FileManager.h"
-<<<<<<< HEAD
-#include "Serialization/JsonSerializer.h"
-#include "Serialization/JsonWriter.h"
-#include "Templates/UnrealTemplate.h"
-
-namespace CADLibrary
-{
-
-#ifdef USE_TECHSOFT_SDK
-=======
 #ifndef CADKERNEL_DEV
 #include "Serialization/JsonSerializer.h"
 #include "Serialization/JsonWriter.h"
@@ -70,7 +60,6 @@
 
 
 }
->>>>>>> d731a049
 
 namespace TechSoftFileParserImpl
 {
@@ -148,26 +137,6 @@
 	StringToClean = MoveTemp(NewString);
 }
 
-<<<<<<< HEAD
-bool CheckIfNameExists(TMap<FString, FString>& MetaData)
-{
-	FString* NamePtr = MetaData.Find(TEXT("Name"));
-	if (NamePtr != nullptr)
-	{
-		return true;
-	}
-	return false;
-}
-
-bool ReplaceOrAddNameValue(TMap<FString, FString>& MetaData, const TCHAR* Key)
-{
-	FString* NamePtr = MetaData.Find(Key);
-	if (NamePtr != nullptr)
-	{
-		FString& Name = MetaData.FindOrAdd(TEXT("Name"));
-		Name = *NamePtr;
-		return true;
-=======
 // Functions used in traverse model process
 
 void TraverseAttribute(const A3DMiscAttributeData& AttributeData, TMap<FString, FString>& OutMetaData)
@@ -182,30 +151,23 @@
 	else if (AttributeData.m_pcTitle && AttributeData.m_pcTitle[0] != '\0')
 	{
 		AttributeFamillyName = UTF8_TO_TCHAR(AttributeData.m_pcTitle);
->>>>>>> d731a049
-	}
-	return false;
-}
-
-<<<<<<< HEAD
-// Functions used in traverse model process
-
-void TraverseAttribute(const A3DMiscAttributeData& AttributeData, TMap<FString, FString>& OutMetaData)
-{
-	FString AttributeName;
-	if (AttributeData.m_bTitleIsInt)
-	{
-		A3DUns32 UnsignedValue = 0;
-		memcpy(&UnsignedValue, AttributeData.m_pcTitle, sizeof(A3DUns32));
-		AttributeName = FString::Printf(TEXT("%u"), UnsignedValue);
-	}
-	else if (AttributeData.m_pcTitle && AttributeData.m_pcTitle[0] != '\0')
-	{
-		AttributeName = UTF8_TO_TCHAR(AttributeData.m_pcTitle);
 	}
 
 	for (A3DUns32 Index = 0; Index < AttributeData.m_uiSize; ++Index)
 	{
+		FString AttributeName = AttributeFamillyName;
+		{
+			FString AttributeTitle = UTF8_TO_TCHAR(AttributeData.m_asSingleAttributesData[Index].m_pcTitle);
+			if (AttributeTitle.Len())
+			{
+				AttributeName += TEXT(" ") + AttributeTitle;
+			}
+			else if(Index > 0)
+			{
+				AttributeName += TEXT(" ") + FString::FromInt((int32)Index);
+			}
+		}
+
 		FString AttributeValue;
 		switch (AttributeData.m_asSingleAttributesData[Index].m_eType)
 		{
@@ -226,43 +188,6 @@
 			break;
 		}
 
-=======
-	for (A3DUns32 Index = 0; Index < AttributeData.m_uiSize; ++Index)
-	{
-		FString AttributeName = AttributeFamillyName;
-		{
-			FString AttributeTitle = UTF8_TO_TCHAR(AttributeData.m_asSingleAttributesData[Index].m_pcTitle);
-			if (AttributeTitle.Len())
-			{
-				AttributeName += TEXT(" ") + AttributeTitle;
-			}
-			else if(Index > 0)
-			{
-				AttributeName += TEXT(" ") + FString::FromInt((int32)Index);
-			}
-		}
-
-		FString AttributeValue;
-		switch (AttributeData.m_asSingleAttributesData[Index].m_eType)
-		{
-		case kA3DModellerAttributeTypeTime:
-		case kA3DModellerAttributeTypeInt:
-		{
-			A3DInt32 Value;
-			memcpy(&Value, AttributeData.m_asSingleAttributesData[Index].m_pcData, sizeof(A3DInt32));
-			AttributeValue = FString::Printf(TEXT("%d"), Value);
-			break;
-		}
-
-		case kA3DModellerAttributeTypeReal:
-		{
-			A3DDouble Value;
-			memcpy(&Value, AttributeData.m_asSingleAttributesData[Index].m_pcData, sizeof(A3DDouble));
-			AttributeValue = FString::Printf(TEXT("%f"), Value);
-			break;
-		}
-
->>>>>>> d731a049
 		case kA3DModellerAttributeTypeString:
 		{
 			if (AttributeData.m_asSingleAttributesData[Index].m_pcData && AttributeData.m_asSingleAttributesData[Index].m_pcData[0] != '\0')
@@ -274,21 +199,6 @@
 
 		default:
 			break;
-<<<<<<< HEAD
-		}
-
-		if (AttributeName.Len())
-		{
-			if (Index)
-			{
-				OutMetaData.Emplace(FString::Printf(TEXT("%s_%u"), *AttributeName, (int32)Index), AttributeValue);
-			}
-			else
-			{
-				OutMetaData.Emplace(AttributeName, AttributeValue);
-			}
-		}
-=======
 		}
 
 		if (AttributeName.Len())
@@ -329,83 +239,8 @@
 	{
 		OutForceSew = true;
 		break;
->>>>>>> d731a049
-	}
-}
-
-void SetIOOption(A3DImport& Importer)
-{
-	// A3DRWParamsGeneralData Importer.m_sGeneral
-	Importer.m_sLoadData.m_sGeneral.m_bReadSolids = A3D_TRUE;
-	Importer.m_sLoadData.m_sGeneral.m_bReadSurfaces = A3D_TRUE;
-	Importer.m_sLoadData.m_sGeneral.m_bReadWireframes = A3D_FALSE;
-	Importer.m_sLoadData.m_sGeneral.m_bReadPmis = A3D_FALSE;
-	Importer.m_sLoadData.m_sGeneral.m_bReadAttributes = A3D_TRUE;
-	Importer.m_sLoadData.m_sGeneral.m_bReadHiddenObjects = A3D_FALSE;
-	Importer.m_sLoadData.m_sGeneral.m_bReadConstructionAndReferences = A3D_FALSE;
-	Importer.m_sLoadData.m_sGeneral.m_bReadActiveFilter = A3D_FALSE;
-	Importer.m_sLoadData.m_sGeneral.m_eReadingMode2D3D = kA3DRead_3D;
-
-	Importer.m_sLoadData.m_sGeneral.m_eReadGeomTessMode = kA3DReadGeomAndTess/*kA3DReadGeomOnly*/;
-	Importer.m_sLoadData.m_sGeneral.m_bReadFeature = A3D_FALSE;
-
-	Importer.m_sLoadData.m_sGeneral.m_bReadConstraints = A3D_FALSE;
-	Importer.m_sLoadData.m_sGeneral.m_iNbMultiProcess = 1;
-
-	Importer.m_sLoadData.m_sIncremental.m_bLoadNoDependencies = CADLibrary::FImportParameters::bGEnableCADCache;
-	Importer.m_sLoadData.m_sIncremental.m_bLoadStructureOnly = false;
-}
-
-<<<<<<< HEAD
-void UpdateIOOptionAccordingToFormat(const CADLibrary::ECADFormat Format, A3DImport& Importer, bool& OutForceSew)
-{
-	switch (Format)
-	{
-	case CADLibrary::ECADFormat::IGES:
-	{
-		OutForceSew = true;
-		break;
-	}
-
-	case CADLibrary::ECADFormat::CATIA:
-	{
-		break;
-	}
-
-	case CADLibrary::ECADFormat::SOLIDWORKS:
-	{
-		Importer.m_sLoadData.m_sSpecifics.m_sSolidworks.m_bLoadAllConfigsData = true;
-		break;
-	}
-
-	case CADLibrary::ECADFormat::JT:
-	{
-		if (FImportParameters::bGPreferJtFileEmbeddedTessellation)
-		{
-			Importer.m_sLoadData.m_sGeneral.m_eReadGeomTessMode = kA3DReadTessOnly;
-			Importer.m_sLoadData.m_sSpecifics.m_sJT.m_eReadTessellationLevelOfDetail = A3DEJTReadTessellationLevelOfDetail::kA3DJTTessLODHigh;
-			break;
-		}
-	}
-
-	case CADLibrary::ECADFormat::INVENTOR:
-	case CADLibrary::ECADFormat::CATIA_3DXML:
-	{
-		Importer.m_sLoadData.m_sIncremental.m_bLoadNoDependencies = false;
-		break;
-	}
-
-	default:
-		break;
-	};
-}
-
-double ExtractUniformScale(FVector3d& Scale)
-{
-	double UniformScale = (Scale.X + Scale.Y + Scale.Z) / 3.;
-	double Tolerance = UniformScale * KINDA_SMALL_NUMBER;
-
-=======
+	}
+
 	case CADLibrary::ECADFormat::CATIA:
 	{
 		break;
@@ -452,7 +287,6 @@
 	double UniformScale = (Scale.X + Scale.Y + Scale.Z) / 3.;
 	double Tolerance = UniformScale * KINDA_SMALL_NUMBER;
 
->>>>>>> d731a049
 	if (!FMath::IsNearlyEqual(UniformScale, Scale.X, Tolerance) && !FMath::IsNearlyEqual(UniformScale, Scale.Y, Tolerance))
 	{
 		// non uniform scale 
@@ -481,10 +315,7 @@
 
 FTechSoftFileParser::FTechSoftFileParser(FCADFileData& InCADData, const FString& EnginePluginsPath)
 	: CADFileData(InCADData)
-<<<<<<< HEAD
-=======
 	, SceneGraph(InCADData.GetSceneGraphArchive())
->>>>>>> d731a049
 	, TechSoftInterface(FTechSoftInterface::Get())
 {
 	TechSoftInterface.InitializeKernel(*EnginePluginsPath);
@@ -507,7 +338,6 @@
 	// Add specific options according to format
 	Format = File.GetFileFormat();
 	TechSoftFileParserImpl::UpdateIOOptionAccordingToFormat(Format, Import, bForceSew);
-<<<<<<< HEAD
 
 	A3DStatus LoadStatus = A3DStatus::A3D_SUCCESS;
 	ModelFile = TechSoftInterface::LoadModelFileFromFile(Import, LoadStatus);
@@ -536,36 +366,6 @@
 
 		case A3DStatus::A3D_LOAD_INVALID_FILE_FORMAT:
 		{
-=======
-
-	A3DStatus LoadStatus = A3DStatus::A3D_SUCCESS;
-	ModelFile = TechSoftInterface::LoadModelFileFromFile(Import, LoadStatus);
-
-	if (!ModelFile.IsValid())
-	{
-		switch (LoadStatus)
-		{
-		case A3DStatus::A3D_LOAD_FILE_TOO_OLD:
-		{
-			CADFileData.AddWarningMessages(FString::Printf(TEXT("File %s hasn't been loaded because the version is less than the oldest supported version."), *File.GetFileName()));
-			break;
-		}
-
-		case A3DStatus::A3D_LOAD_FILE_TOO_RECENT:
-		{
-			CADFileData.AddWarningMessages(FString::Printf(TEXT("File %s hasn't been loaded because the version is more recent than supported version."), *File.GetFileName()));
-			break;
-		}
-
-		case A3DStatus::A3D_LOAD_CANNOT_ACCESS_CADFILE:
-		{
-			CADFileData.AddWarningMessages(FString::Printf(TEXT("File %s hasn't been loaded because the input path cannot be opened by the running process for reading."), *File.GetFileName()));
-			break;
-		}
-
-		case A3DStatus::A3D_LOAD_INVALID_FILE_FORMAT:
-		{
->>>>>>> d731a049
 			CADFileData.AddWarningMessages(FString::Printf(TEXT("File %s hasn't been loaded because the format is not supported."), *File.GetFileName()));
 			break;
 		}
@@ -579,18 +379,11 @@
 		return ECADParsingResult::ProcessFailed;
 	}
 
-<<<<<<< HEAD
 	{
 		TUniqueTSObj<A3DAsmModelFileData> ModelFileData(ModelFile.Get());
 		if (!ModelFileData.IsValid())
 		{
 			return ECADParsingResult::ProcessFailed;
-=======
-	{
-		TUniqueTSObj<A3DAsmModelFileData> ModelFileData(ModelFile.Get());
-		if (!ModelFileData.IsValid())
-		{
-			return ECADParsingResult::ProcessFailed;
 		}
 
 		ModellerType = (EModellerType)ModelFileData->m_eModellerType;
@@ -634,54 +427,7 @@
 		{
 			FArchiveReference& RootReference = SceneGraph.GetReference(1);
 			RootReference.MetaData.Add(TEXT("TechsoftVersion"), TechSoftVersion);
->>>>>>> d731a049
-		}
-	}
-
-	ModelFile.Reset();
-
-<<<<<<< HEAD
-		ModellerType = (EModellerType)ModelFileData->m_eModellerType;
-		FileUnit = TechSoftInterface::GetModelFileUnit(ModelFile.Get());
-	}
-
-	// save the file for the next load
-	if (CADFileData.IsCacheDefined())
-	{
-		FString CacheFilePath = CADFileData.GetCADCachePath();
-		if (CacheFilePath != File.GetPathOfFileToLoad())
-		{
-			TechSoftUtils::SaveModelFileToPrcFile(ModelFile.Get(), CacheFilePath);
-		}
-	}
-
-	// Adapt BRep to CADKernel
-	if (AdaptBRepModel() != A3D_SUCCESS)
-	{
-		return ECADParsingResult::ProcessFailed;
-	}
-
-	// Some formats (like IGES) require a sew all the time. In this case, bForceSew = true
-	if (bForceSew || CADFileData.GetImportParameters().GetStitchingTechnique() == StitchingSew)
-	{
-		SewModel();
-	}
-
-	ReserveCADFileData();
-
-	ReadMaterialsAndColors();
-
-	ECADParsingResult Result = TraverseModel();
-
-	if (Result == ECADParsingResult::ProcessOk)
-	{
-		GenerateBodyMeshes();
-	}
-
-	FString TechSoftVersion = TechSoftInterface::GetTechSoftVersion();
-	if (!TechSoftVersion.IsEmpty() && CADFileData.ComponentCount() > 0)
-	{
-		CADFileData.GetComponentAt(0).MetaData.Add(TEXT("TechsoftVersion"), TechSoftVersion);
+		}
 	}
 
 	ModelFile.Reset();
@@ -700,17 +446,17 @@
 
 void FTechSoftFileParser::GenerateBodyMeshes()
 {
-	for (TPair<A3DRiRepresentationItem*, int32>& Entry : RepresentationItemsCache)
+	for (TPair<A3DRiRepresentationItem*, FCadId>& Entry : RepresentationItemsCache)
 	{
 		A3DRiRepresentationItem* RepresentationItemPtr = Entry.Key;
-		FArchiveBody& Body = CADFileData.GetBodyAt(Entry.Value);
+		FArchiveBody& Body = SceneGraph.GetBody(Entry.Value);
 		GenerateBodyMesh(RepresentationItemPtr, Body);
 	}
 }
 
 void FTechSoftFileParser::GenerateBodyMesh(A3DRiRepresentationItem* Representation, FArchiveBody& Body)
 {
-	FBodyMesh& BodyMesh = CADFileData.AddBodyMesh(Body.ObjectId, Body);
+	FBodyMesh& BodyMesh = CADFileData.AddBodyMesh(Body.Id, Body);
 
 	uint32 NewBRepCount = 0;
 	A3DRiBrepModel** NewBReps = nullptr;
@@ -731,229 +477,6 @@
 	{
 		for (uint32 Index = 0; Index < NewBRepCount; ++Index)
 		{
-			TechSoftUtils::FillBodyMesh(NewBReps[Index], CADFileData.GetImportParameters(), Body.BodyUnit, BodyMesh);
-		}
-	} 
-	else
-	{
-		TechSoftUtils::FillBodyMesh(Representation, CADFileData.GetImportParameters(), Body.BodyUnit, BodyMesh);
-	}
-
-	if (BodyMesh.TriangleCount == 0)
-	{
-		// the mesh of the body is empty, the body is deleted.
-		// Todo (jira UETOOL-5148): add a boolean in Body to flag that the body should not be build
-		Body.ParentId = 0;
-		Body.MeshActorName = 0;
-	}
-
-	// Convert material
-	FCADUUID DefaultColorName = Body.ColorFaceSet.Num() > 0 ? *Body.ColorFaceSet.begin() : 0;
-	FCADUUID DefaultMaterialName = Body.MaterialFaceSet.Num() > 0 ? *Body.MaterialFaceSet.begin() : 0;
-
-	for (FTessellationData& Tessellation : BodyMesh.Faces)
-	{
-		FCADUUID ColorName = DefaultColorName;
-		FCADUUID MaterialName = DefaultMaterialName;
-
-		// Extract proper color or material based on style index
-		uint32 CachedStyleIndex = Tessellation.MaterialName;
-		Tessellation.MaterialName = 0;
-
-		constexpr uint32 GraphStyleDataDefaultValue =  65535;
-		if (CachedStyleIndex != GraphStyleDataDefaultValue)
-		{
-			ExtractGraphStyleProperties(CachedStyleIndex, ColorName, MaterialName);
-		}
-
-		if (ColorName)
-		{
-			Tessellation.ColorName = ColorName;
-			BodyMesh.ColorSet.Add(ColorName);
-		}
-
-		if (MaterialName)
-		{
-			Tessellation.MaterialName = MaterialName;
-			BodyMesh.MaterialSet.Add(MaterialName);
-		}
-	}
-
-	Body.ColorFaceSet = BodyMesh.ColorSet;
-	Body.MaterialFaceSet = BodyMesh.MaterialSet;
-
-	// Write part's representation as Prc file if it is a BRep
-	A3DEEntityType Type;
-	A3DEntityGetType(Representation, &Type);
-
-	if (Type == kA3DTypeRiBrepModel)
-	{
-		FString FilePath = CADFileData.GetBodyCachePath(Body.MeshActorName);
-		if (!FilePath.IsEmpty())
-		{
-			TSharedPtr<FJsonObject> JsonObject = MakeShared<FJsonObject>();
-
-			// Save body unit and default color and material attributes in a json string
-			// This will be used when the file is reloaded
-			JsonObject->SetNumberField(JSON_ENTRY_BODY_UNIT, Body.BodyUnit);
-			JsonObject->SetNumberField(JSON_ENTRY_COLOR_NAME, DefaultColorName);
-			JsonObject->SetNumberField(JSON_ENTRY_MATERIAL_NAME, DefaultMaterialName);
-
-			FString JsonString;
-			TSharedRef< TJsonWriter< TCHAR, TPrettyJsonPrintPolicy<TCHAR> > > JsonWriter = TJsonWriterFactory< TCHAR, TPrettyJsonPrintPolicy<TCHAR> >::Create(&JsonString);
-
-			FJsonSerializer::Serialize(JsonObject.ToSharedRef(), JsonWriter);
-
-			TechSoftUtils::SaveBodiesToPrcFile(&Representation, 1, FilePath, JsonString);
-		}
-	}
-}
-
-void FTechSoftFileParser::ReserveCADFileData()
-{
-	// TODO: Could be more accurate
-	CountUnderModel();
-
-	CADFileData.ReserveBodyMeshes(ComponentCount[EComponentType::Body]);
-
-	FArchiveSceneGraph& SceneGraphArchive = CADFileData.GetSceneGraphArchive();
-	SceneGraphArchive.Reserve(ComponentCount[EComponentType::Occurrence], ComponentCount[EComponentType::Reference], ComponentCount[EComponentType::Body]);
-
-	uint32 MaterialNum = CountColorAndMaterial();
-	SceneGraphArchive.MaterialHIdToMaterial.Reserve(MaterialNum);
-}
-
-void FTechSoftFileParser::CountUnderModel()
-{
-	TUniqueTSObj<A3DAsmModelFileData> ModelFileData(ModelFile.Get());
-	if (!ModelFileData.IsValid())
-	{
-		return;
-	}
-
-	ComponentCount[EComponentType::Occurrence] ++;
-
-	for (uint32 Index = 0; Index < ModelFileData->m_uiPOccurrencesSize; ++Index)
-	{
-		if (IsConfigurationSet(ModelFileData->m_ppPOccurrences[Index]))
-		{
-			CountUnderConfigurationSet(ModelFileData->m_ppPOccurrences[Index]);
-		}
-		else
-		{
-			CountUnderOccurrence(ModelFileData->m_ppPOccurrences[Index]);
-		}
-	}
-}
-
-ECADParsingResult FTechSoftFileParser::TraverseModel()
-{
-	TUniqueTSObj<A3DAsmModelFileData> ModelFileData(ModelFile.Get());
-	if (!ModelFileData.IsValid())
-	{
-		return ECADParsingResult::ProcessFailed;
-	}
-
-	FEntityMetaData MetaData;
-	ExtractMetaData(ModelFile.Get(), MetaData);
-	ExtractSpecificMetaData(ModelFile.Get(), MetaData);
-	BuildReferenceName(MetaData);
-
-	for (uint32 Index = 0; Index < ModelFileData->m_uiPOccurrencesSize; ++Index)
-	{
-		if (IsConfigurationSet(ModelFileData->m_ppPOccurrences[Index]))
-		{
-			TraverseConfigurationSet(ModelFileData->m_ppPOccurrences[Index], FileUnit);
-		}
-		else
-		{
-			FString* ModelNamePtr = MetaData.MetaData.Find(TEXT("Name"));
-			TraverseReference(ModelFileData->m_ppPOccurrences[Index], ModelNamePtr ? *ModelNamePtr : FString(), FMatrix::Identity, FileUnit);
-		}
-	}
-
-	return ECADParsingResult::ProcessOk;
-}
-
-void FTechSoftFileParser::TraverseConfigurationSet(const A3DAsmProductOccurrence* ConfigurationSetPtr, double ParentUnit)
-{
-	TUniqueTSObj<A3DAsmProductOccurrenceData> ConfigurationSetData(ConfigurationSetPtr);
-	if (!ConfigurationSetData.IsValid())
-	{
-		return;
-	}
-
-	FEntityMetaData MetaData;
-	ExtractMetaData(ConfigurationSetPtr, MetaData);
-	ExtractSpecificMetaData(ConfigurationSetPtr, MetaData);
-	BuildReferenceName(MetaData);
-	FString ConfigurationName = MetaData.MetaData.FindOrAdd(TEXT("Name"));
-
-	const FString& ConfigurationToLoad = CADFileData.GetCADFileDescription().GetConfiguration();
-
-	FMatrix TransformMatrix = FMatrix::Identity;;
-	double OccurenceUnit = ParentUnit;
-	A3DMiscTransformation* Location = ConfigurationSetData->m_pLocation;
-	if (Location)
-	{
-		TransformMatrix = ExtractTransformation(Location, OccurenceUnit);
-	}
-
-	TUniqueTSObj<A3DAsmProductOccurrenceData> ConfigurationData;
-	for (unsigned int Index = 0; Index < ConfigurationSetData->m_uiPOccurrencesSize; ++Index)
-	{
-		ConfigurationData.FillFrom(ConfigurationSetData->m_ppPOccurrences[Index]);
-		if (!ConfigurationData.IsValid())
-		{
-			continue;
-		}
-
-=======
-	return Result;
-}
-
-void FTechSoftFileParser::SewModel()
-{
-	CADLibrary::TUniqueTSObj<A3DSewOptionsData> SewData;
-	SewData->m_bComputePreferredOpenShellOrientation = false;
-	
-	TechSoftInterface::SewModel(ModelFile.Get(), CADLibrary::FImportParameters::GStitchingTolerance, SewData.GetPtr());
-}
-
-
-void FTechSoftFileParser::GenerateBodyMeshes()
-{
-	for (TPair<A3DRiRepresentationItem*, FCadId>& Entry : RepresentationItemsCache)
-	{
-		A3DRiRepresentationItem* RepresentationItemPtr = Entry.Key;
-		FArchiveBody& Body = SceneGraph.GetBody(Entry.Value);
-		GenerateBodyMesh(RepresentationItemPtr, Body);
-	}
-}
-
-void FTechSoftFileParser::GenerateBodyMesh(A3DRiRepresentationItem* Representation, FArchiveBody& Body)
-{
-	FBodyMesh& BodyMesh = CADFileData.AddBodyMesh(Body.Id, Body);
-
-	uint32 NewBRepCount = 0;
-	A3DRiBrepModel** NewBReps = nullptr;
-
-	if (CADFileData.GetImportParameters().GetStitchingTechnique() == StitchingHeal)
-	{
-		TUniqueTSObj<A3DSewOptionsData> SewData;
-		SewData->m_bComputePreferredOpenShellOrientation = false;
-		const uint32 BRepCount = 1;
-		A3DStatus Status = TechSoftInterface::SewBReps(&Representation, BRepCount, CADLibrary::FImportParameters::GStitchingTolerance, FileUnit, SewData.GetPtr(), &NewBReps, NewBRepCount);
-		if (Status != A3DStatus::A3D_SUCCESS)
-		{
-			CADFileData.AddWarningMessages(TEXT("A body healing failed. A body could be missing."));
-		}
-	}
-
-	if (NewBRepCount > 0)
-	{
-		for (uint32 Index = 0; Index < NewBRepCount; ++Index)
-		{
 			TechSoftUtils::FillBodyMesh(NewBReps[Index], CADFileData.GetImportParameters(), Body.Unit, BodyMesh);
 		}
 	} 
@@ -1136,24 +659,10 @@
 			continue;
 		}
 
->>>>>>> d731a049
 		if (ConfigurationData->m_uiProductFlags & A3D_PRODUCT_FLAG_CONFIG)
 		{
 			bool bIsConfigurationToLoad = false;
 			if (!ConfigurationToLoad.IsEmpty())
-<<<<<<< HEAD
-			{
-				FEntityMetaData ConfigurationMetaData;
-				ExtractMetaData(ConfigurationSetData->m_ppPOccurrences[Index], ConfigurationMetaData);
-				const FString* Configuration = ConfigurationMetaData.MetaData.Find(TEXT("SDKName"));
-				if (Configuration)
-				{
-					bIsConfigurationToLoad = (Configuration->Equals(ConfigurationToLoad));
-				}
-			}
-			else
-			{
-=======
 			{
 				FArchiveCADObject Configuration;
 				ExtractMetaData(ConfigurationSetData->m_ppPOccurrences[Index], Configuration);
@@ -1164,17 +673,12 @@
 			}
 			else
 			{
->>>>>>> d731a049
 				bIsConfigurationToLoad = ConfigurationData->m_uiProductFlags & A3D_PRODUCT_FLAG_DEFAULT;
 			}
 
 			if (bIsConfigurationToLoad)
 			{
-<<<<<<< HEAD
-				TraverseReference(ConfigurationSetData->m_ppPOccurrences[Index], ConfigurationName, TransformMatrix, OccurenceUnit);
-=======
 				TraverseReference(ConfigurationSetData->m_ppPOccurrences[Index], Reference);
->>>>>>> d731a049
 				return;
 			}
 		}
@@ -1182,11 +686,7 @@
 
 	if (ConfigurationToLoad.IsEmpty())
 	{
-<<<<<<< HEAD
-		// no default configuration, traverse the first configuration
-=======
 		// no default configuration, traverse the first occurence
->>>>>>> d731a049
 		for (unsigned int Index = 0; Index < ConfigurationSetData->m_uiPOccurrencesSize; ++Index)
 		{
 			ConfigurationData.FillFrom(ConfigurationSetData->m_ppPOccurrences[Index]);
@@ -1197,11 +697,7 @@
 
 			if (ConfigurationData->m_uiProductFlags & A3D_PRODUCT_FLAG_CONFIG)
 			{
-<<<<<<< HEAD
-				TraverseReference(ConfigurationSetData->m_ppPOccurrences[Index], ConfigurationName, TransformMatrix, OccurenceUnit);
-=======
 				TraverseReference(ConfigurationSetData->m_ppPOccurrences[Index], Reference);
->>>>>>> d731a049
 			}
 		}
 	}
@@ -1227,47 +723,6 @@
 		}
 
 		if (ConfigurationData->m_uiProductFlags & A3D_PRODUCT_FLAG_CONFIG)
-<<<<<<< HEAD
-		{
-			bool bIsConfigurationToLoad = false;
-			if (!ConfigurationToLoad.IsEmpty())
-			{
-				FEntityMetaData ConfigurationMetaData;
-				ExtractMetaData(ConfigurationSetData->m_ppPOccurrences[Index], ConfigurationMetaData);
-				const FString* ConfigurationName = ConfigurationMetaData.MetaData.Find(TEXT("SDKName"));
-				if (ConfigurationName)
-				{
-					bIsConfigurationToLoad = (ConfigurationName->Equals(ConfigurationToLoad));
-				}
-			}
-			else
-			{
-				bIsConfigurationToLoad = ConfigurationData->m_uiProductFlags & A3D_PRODUCT_FLAG_DEFAULT;
-			}
-
-			if (bIsConfigurationToLoad)
-			{
-				CountUnderOccurrence(ConfigurationSetData->m_ppPOccurrences[Index]);
-				return;
-			}
-		}
-	}
-
-	if (ConfigurationToLoad.IsEmpty())
-	{
-		// no default configuration, traverse the first configuration
-		for (unsigned int Index = 0; Index < ConfigurationSetData->m_uiPOccurrencesSize; ++Index)
-		{
-			ConfigurationData.FillFrom(ConfigurationSetData->m_ppPOccurrences[Index]);
-			if (!ConfigurationData.IsValid())
-			{
-				return;
-			}
-
-			if (ConfigurationData->m_uiProductFlags & A3D_PRODUCT_FLAG_CONFIG)
-			{
-				CountUnderOccurrence(ConfigurationSetData->m_ppPOccurrences[Index]);
-=======
 		{
 			bool bIsConfigurationToLoad = false;
 			if (!ConfigurationToLoad.IsEmpty())
@@ -1288,60 +743,10 @@
 			{
 				CountUnderOccurrence(ConfigurationSetData->m_ppPOccurrences[Index]);
 				return;
->>>>>>> d731a049
-			}
-		}
-	}
-}
-
-void FTechSoftFileParser::TraverseReference(const A3DAsmProductOccurrence* ReferencePtr, const FString& RootName, const FMatrix& ParentMatrix, double ParentUnit)
-{
-	FEntityMetaData MetaData;
-	ExtractMetaData(ReferencePtr, MetaData);
-
-<<<<<<< HEAD
-	if (MetaData.bRemoved || !MetaData.bShow)
-	{
-		return;
-	}
-
-	ExtractSpecificMetaData(ReferencePtr, MetaData);
-
-	if (!RootName.IsEmpty())
-	{
-		MetaData.MetaData.FindOrAdd(TEXT("Name"), RootName);
-	}
-	else
-	{
-		BuildReferenceName(MetaData);
-	}
-
-	FArchiveInstance EmptyInstance;
-	FArchiveComponent& Component = FTechSoftFileParser::AddComponent(MetaData, EmptyInstance);
-
-	TUniqueTSObj<A3DAsmProductOccurrenceData> ReferenceData(ReferencePtr);
-	if (!ReferenceData.IsValid())
-	{
-		return;
-	}
-
-	FMatrix ReferenceMatrix = FMatrix::Identity;
-	double ReferenceUnit = ParentUnit;
-
-	A3DMiscTransformation* Location = ReferenceData->m_pLocation;
-	if (Location)
-	{
-		ReferenceMatrix = ExtractTransformation(Location, ReferenceUnit);
-	}
-
-	Component.TransformMatrix = ParentMatrix * ReferenceMatrix;
-
-	const FString& OccurenceNameBase = Component.MetaData.FindOrAdd(TEXT("Name"));
-	for (uint32 OccurenceIndex = 0; OccurenceIndex < ReferenceData->m_uiPOccurrencesSize; ++OccurenceIndex)
-	{
-		int32 ChildrenId = TraverseOccurrence(ReferenceData->m_ppPOccurrences[OccurenceIndex], OccurenceNameBase + TEXT("_") + FString::FromInt(OccurenceIndex+1), ReferenceUnit);
-		Component.Children.Add(ChildrenId);
-=======
+			}
+		}
+	}
+
 	if (ConfigurationToLoad.IsEmpty())
 	{
 		// no default configuration, traverse the first configuration
@@ -1358,111 +763,69 @@
 				CountUnderOccurrence(ConfigurationSetData->m_ppPOccurrences[Index]);
 			}
 		}
->>>>>>> d731a049
-	}
-}
-
-<<<<<<< HEAD
-	if (ReferenceData->m_pPart)
-	{
-		TraversePartDefinition(ReferenceData->m_pPart, Component, ReferenceUnit);
-	}
-}
-
-FArchiveInstance& FTechSoftFileParser::AddInstance(FEntityMetaData& InstanceMetaData)
-{
-	FCadId InstanceId = LastEntityId++;
-	int32 InstanceIndex = CADFileData.AddInstance(InstanceId);
-	FArchiveInstance& Instance = CADFileData.GetInstanceAt(InstanceIndex);
-	Instance.MetaData = MoveTemp(InstanceMetaData.MetaData);
-	return Instance;
-}
-
-FArchiveComponent& FTechSoftFileParser::AddComponent(FEntityMetaData& ComponentMetaData, FArchiveInstance& Instance)
-{
-	FCadId ComponentId = LastEntityId++;
-	int32 ComponentIndex = CADFileData.AddComponent(ComponentId);
-	FArchiveComponent& Prototype = CADFileData.GetComponentAt(ComponentIndex);
-	Prototype.MetaData = MoveTemp(ComponentMetaData.MetaData);
-
-	Instance.ReferenceNodeId = ComponentId;
-
-	return Prototype;
-}
-
-FArchiveUnloadedComponent& FTechSoftFileParser::AddUnloadedComponent(FEntityMetaData& ComponentMetaData, FArchiveInstance& Instance)
-{
-	FCadId ComponentId = LastEntityId++;
-	int32 ComponentIndex = CADFileData.AddUnloadedComponent(ComponentId);
-	FArchiveUnloadedComponent& Component = CADFileData.GetUnloadedComponentAt(ComponentIndex);
-	Component.MetaData = MoveTemp(ComponentMetaData.MetaData);
-
-	Instance.bIsExternalReference = true;
-	Instance.ReferenceNodeId = ComponentId;
-
+	}
+}
+
+void FTechSoftFileParser::TraverseReference(const A3DAsmProductOccurrence* A3DReferencePtr, FArchiveReference& Reference)
+{
+	TUniqueTSObj<A3DAsmProductOccurrenceData> ReferenceData(A3DReferencePtr);
+	if (!ReferenceData.IsValid())
+	{
+		SceneGraph.RemoveLastReference();
+		return;
+	}
+
+	ExtractMetaData(A3DReferencePtr, Reference);
+
+	if (Reference.bIsRemoved || !Reference.bShow)
+	{
+		SceneGraph.RemoveLastReference();
+		return;
+	}
+
+	ExtractSpecificMetaData(A3DReferencePtr, Reference);
+
+	BuildReferenceName(Reference);
+
+	FMatrix ReferenceMatrix = FMatrix::Identity;
+	A3DMiscTransformation* Transform = ReferenceData->m_pLocation;
+	ExtractTransformation(Transform, Reference);
+	
+	Reference.TransformMatrix = Reference.TransformMatrix * ReferenceMatrix;
+
+	FArchiveInstance EmptyInstance;
+	ProcessReference(A3DReferencePtr, EmptyInstance, Reference);
+}
+
+void FTechSoftFileParser::ProcessUnloadedReference(const FArchiveInstance& Instance, FArchiveUnloadedReference& Reference)
+{
 	// Make sure that the ExternalFile path is right otherwise try to find the file and update.
-	TechSoftFileParserImpl::UpdateFileDescriptor(ComponentMetaData.ExternalFile);
-
-	Instance.ExternalReference = ComponentMetaData.ExternalFile;
-
-	if (Format == ECADFormat::SOLIDWORKS /*|| CADFileData.FileFormat() == ECADFormat::JT*/)
-	{
-		if (FString* ConfigurationName = Component.MetaData.Find(TEXT("ConfigurationName")))
-		{
-			Instance.ExternalReference.SetConfiguration(*ConfigurationName);
-		}
-	}
-
-	CADFileData.AddExternalRef(Instance.ExternalReference);
-
-	return Component;
-}
-
-FArchiveComponent& FTechSoftFileParser::AddOccurence(FEntityMetaData& InstanceMetaData, FCadId& OutComponentId)
-{
-	FArchiveInstance& Instance = AddInstance(InstanceMetaData);
-	OutComponentId = Instance.ObjectId;
-	FEntityMetaData ReferenceMetaData;
-	FArchiveComponent& Prototype = AddComponent(ReferenceMetaData, Instance);
-	return Prototype;
-}
-
-FArchiveComponent& FTechSoftFileParser::AddOccurence(FEntityMetaData& InstanceMetaData, FEntityMetaData& ReferenceMetaData, FCadId& OutComponentId)
-{
-	FArchiveInstance& Instance = AddInstance(InstanceMetaData);
-	OutComponentId = Instance.ObjectId;
-	FArchiveComponent& Prototype = AddComponent(ReferenceMetaData, Instance);
-	return Prototype;
-}
-
-int32 FTechSoftFileParser::AddBody(FEntityMetaData& BodyMetaData, const FMatrix& Matrix, const FCadId ParentId, double BodyUnit)
-{
-	FCadId BodyId = LastEntityId++;
-	int32 BodyIndex = CADFileData.AddBody(BodyId);
-	FArchiveBody& Body = CADFileData.GetBodyAt(BodyIndex);
-	Body.ParentId = ParentId;
-	Body.TransformMatrix = Matrix;
-	Body.BodyUnit = BodyUnit;
-	Body.MetaData = MoveTemp(BodyMetaData.MetaData);
-	if (BodyMetaData.ColorName != 0)
-	{
-		Body.ColorFaceSet.Add(BodyMetaData.ColorName);
-	}
-	if (BodyMetaData.MaterialName != 0)
-	{
-		Body.MaterialFaceSet.Add(BodyMetaData.MaterialName);
-	}
-	return BodyIndex;
-}
-
-FCadId FTechSoftFileParser::TraverseOccurrence(const A3DAsmProductOccurrence* OccurrencePtr, const FString& DefaultOccurrenceName, double ParentUnit)
+	TechSoftFileParserImpl::UpdateFileDescriptor(Reference.ExternalFile);
+
+	switch (Format)
+	{
+	case ECADFormat::SOLIDWORKS:
+		if (const FString* ConfigurationName = Instance.MetaData.Find(TEXT("ConfigurationName")))
+		{
+			Reference.ExternalFile.SetConfiguration(*ConfigurationName);
+		}
+		break;
+
+	default:
+		break;
+	}
+
+	SceneGraph.AddExternalReferenceFile(Reference);
+}
+
+void FTechSoftFileParser::TraverseOccurrence(const A3DAsmProductOccurrence* OccurrencePtr, FArchiveReference& ParentReference)
 {
 	// first product occurence with m_pPart != nullptr || m_uiPOccurrencesSize > 0
 	const A3DAsmProductOccurrence* CachedOccurrencePtr = OccurrencePtr;
 	TUniqueTSObj<A3DAsmProductOccurrenceData> OccurrenceData(OccurrencePtr);
 	if (!OccurrenceData.IsValid())
 	{
-		return 0;
+		return;
 	}
 
 	bool bContinueTraverse = OccurrenceData->m_pPrototype
@@ -1471,553 +834,6 @@
 		|| OccurrenceData->m_uiPOccurrencesSize > 0;
 	if (!bContinueTraverse)
 	{
-		return 0;
-	}
-
-	// Todo
-	// the life time of FEntityMetaData end at the creation of FArchiveInstance.
-	// This variable should not be accessible after
-	FEntityMetaData InstanceMetaData;
-	ExtractMetaData(OccurrencePtr, InstanceMetaData);
-
-	if (InstanceMetaData.bRemoved || !InstanceMetaData.bShow)
-	{
-		return 0;
-	}
-
-	ExtractSpecificMetaData(OccurrencePtr, InstanceMetaData);
-	BuildInstanceName(InstanceMetaData, DefaultOccurrenceName);
-
-	FArchiveInstance& Instance = AddInstance(InstanceMetaData);
-
-	A3DMiscTransformation* Location = OccurrenceData->m_pLocation;
-
-	// Todo
-	// the life time of FEntityMetaData end at the creation of FArchive(Unloaded)Component.
-	// This variable should not be accessible after
-	FEntityMetaData PrototypeMetaData;
-	if (OccurrenceData->m_pPrototype)
-	{
-		ProcessPrototype(OccurrenceData->m_pPrototype, PrototypeMetaData, &Location);
-	}
-
-	double OccurrenceUnit = ParentUnit;
-	if (Location)
-	{
-		Instance.TransformMatrix = ExtractTransformation(Location, OccurrenceUnit);
-	}
-
-	if (PrototypeMetaData.bUnloaded)
-	{
-		FArchiveUnloadedComponent& UnloadedComponent = AddUnloadedComponent(PrototypeMetaData, Instance);
-		return Instance.ObjectId;
-	}
-	
-	// If the prototype hasn't name, set its name with the name of the instance 
-	{
-		FString& PrototypeName = PrototypeMetaData.MetaData.FindOrAdd(TEXT("Name"));
-		if (PrototypeName.IsEmpty())
-		{
-			const FString& InstanceName = Instance.MetaData.FindOrAdd(TEXT("Name"));
-			PrototypeName = InstanceName;
-		}
-	}
-
-	FArchiveComponent& Component = AddComponent(PrototypeMetaData, Instance);
-
-	while (OccurrenceData->m_pPrototype != nullptr && OccurrenceData->m_pPart == nullptr && OccurrenceData->m_uiPOccurrencesSize == 0 && OccurrenceData->m_pExternalData == nullptr)
-	{
-		CachedOccurrencePtr = OccurrenceData->m_pPrototype;
-		OccurrenceData.FillFrom(OccurrenceData->m_pPrototype);
-	}
-
-	if(OccurrenceData->m_pPart == nullptr && OccurrenceData->m_uiPOccurrencesSize == 0 && OccurrenceData->m_pExternalData == nullptr)
-	{
-		return Instance.ObjectId;
-	}
-
-	// Add part
-	while (OccurrenceData->m_pPrototype != nullptr && OccurrenceData->m_pPart == nullptr)
-	{
-		OccurrenceData.FillFrom(OccurrenceData->m_pPrototype);
-	}
-	if (OccurrenceData->m_pPart != nullptr)
-	{
-		A3DAsmPartDefinition* PartDefinition = OccurrenceData->m_pPart;
-		TraversePartDefinition(PartDefinition, Component, OccurrenceUnit);
-	}
-
-	// Add Occurrence's Children
-	OccurrenceData.FillFrom(CachedOccurrencePtr);
-	while (OccurrenceData->m_pPrototype != nullptr && OccurrenceData->m_uiPOccurrencesSize == 0)
-	{
-		OccurrenceData.FillFrom(OccurrenceData->m_pPrototype);
-	}
-
-	uint32 ChildrenCount = OccurrenceData->m_uiPOccurrencesSize;
-	A3DAsmProductOccurrence** Children = OccurrenceData->m_ppPOccurrences;
-	const FString& InstanceName = Instance.MetaData.FindOrAdd(TEXT("Name"));
-	for (uint32 Index = 0; Index < ChildrenCount; ++Index)
-	{
-		const FString DefaultChildName = InstanceName + TEXT("_") + FString::FromInt(Index + 1);
-		int32 ChildrenId = TraverseOccurrence(Children[Index], DefaultChildName, OccurrenceUnit);
-		Component.Children.Add(ChildrenId);
-	}
-
-	// Add External data
-	OccurrenceData.FillFrom(CachedOccurrencePtr);
-	while (OccurrenceData->m_pPrototype != nullptr && OccurrenceData->m_pExternalData == nullptr)
-	{
-		OccurrenceData.FillFrom(OccurrenceData->m_pPrototype);
-	}
-	if (OccurrenceData->m_pExternalData != nullptr)
-	{
-		TUniqueTSObj<A3DAsmProductOccurrenceData> ExternalData(OccurrenceData->m_pExternalData);
-		if (ExternalData->m_pPart != nullptr)
-		{
-			A3DAsmPartDefinition* PartDefinition = ExternalData->m_pPart;
-			TraversePartDefinition(PartDefinition, Component, OccurrenceUnit);
-		}
-
-		uint32 ExternalChildrenCount = ExternalData->m_uiPOccurrencesSize;
-		A3DAsmProductOccurrence** ExternalChildren = ExternalData->m_ppPOccurrences;
-		for (uint32 Index = 0; Index < ExternalChildrenCount; ++Index)
-		{
-			const FString DefaultChildName = InstanceName + TEXT("_") + FString::FromInt(Index + 1);
-			int32 ChildId = TraverseOccurrence(ExternalChildren[Index], DefaultChildName, OccurrenceUnit);
-			Component.Children.Add(ChildId);
-		}
-	}
-
-	return Instance.ObjectId;
-}
-
-void FTechSoftFileParser::CountUnderOccurrence(const A3DAsmProductOccurrence* Occurrence)
-{
-	TUniqueTSObj<A3DAsmProductOccurrenceData> OccurrenceData(Occurrence);
-	if (Occurrence && OccurrenceData.IsValid())
-	{
-		ComponentCount[EComponentType::Occurrence]++;
-		ComponentCount[EComponentType::Reference]++;
-
-		const A3DAsmProductOccurrence* CachedOccurrencePtr = Occurrence;
-		while (OccurrenceData->m_pPrototype != nullptr && OccurrenceData->m_pPart == nullptr && OccurrenceData->m_uiPOccurrencesSize == 0 && OccurrenceData->m_pExternalData == nullptr)
-		{
-			CachedOccurrencePtr = OccurrenceData->m_pPrototype;
-			OccurrenceData.FillFrom(OccurrenceData->m_pPrototype);
-		}
-
-		if (OccurrenceData->m_pPart == nullptr && OccurrenceData->m_uiPOccurrencesSize == 0 && OccurrenceData->m_pExternalData == nullptr)
-		{
-			return;
-		}
-
-		// count under part
-		while (OccurrenceData->m_pPrototype != nullptr && OccurrenceData->m_pPart == nullptr)
-		{
-			OccurrenceData.FillFrom(OccurrenceData->m_pPrototype);
-		}
-		if (OccurrenceData->m_pPart != nullptr)
-		{
-			CountUnderPartDefinition(OccurrenceData->m_pPart);
-		}
-
-		// count under Occurrence
-		OccurrenceData.FillFrom(CachedOccurrencePtr);
-		while (OccurrenceData->m_pPrototype != nullptr && OccurrenceData->m_uiPOccurrencesSize == 0)
-		{
-			OccurrenceData.FillFrom(OccurrenceData->m_pPrototype);
-		}
-
-		uint32 ChildrenCount = OccurrenceData->m_uiPOccurrencesSize;
-		A3DAsmProductOccurrence** Children = OccurrenceData->m_ppPOccurrences;
-		for (uint32 Index = 0; Index < ChildrenCount; ++Index)
-		{
-			CountUnderOccurrence(Children[Index]);
-		}
-
-		// count under External data
-		OccurrenceData.FillFrom(CachedOccurrencePtr);
-		while (OccurrenceData->m_pPrototype != nullptr && OccurrenceData->m_pExternalData == nullptr)
-		{
-			OccurrenceData.FillFrom(OccurrenceData->m_pPrototype);
-		}
-		if (OccurrenceData->m_pExternalData != nullptr)
-		{
-			TUniqueTSObj<A3DAsmProductOccurrenceData> ExternalData(OccurrenceData->m_pExternalData);
-			if (ExternalData->m_pPart != nullptr)
-			{
-				CountUnderPartDefinition(ExternalData->m_pPart);
-			}
-
-			uint32 ExternalChildrenCount = ExternalData->m_uiPOccurrencesSize;
-			A3DAsmProductOccurrence** ExternalChildren = ExternalData->m_ppPOccurrences;
-			for (uint32 Index = 0; Index < ExternalChildrenCount; ++Index)
-			{
-				CountUnderOccurrence(ExternalChildren[Index]);
-			}
-		}
-	}
-}
-
-void FTechSoftFileParser::CountUnderSubPrototype(const A3DAsmProductOccurrence* InPrototypePtr)
-{
-	TUniqueTSObj<A3DAsmProductOccurrenceData> SubPrototypeData(InPrototypePtr);
-	if (!SubPrototypeData.IsValid())
-	{
-		return;
-	}
-
-	for (uint32 Index = 0; Index < SubPrototypeData->m_uiPOccurrencesSize; ++Index)
-	{
-		CountUnderOccurrence(SubPrototypeData->m_ppPOccurrences[Index]);
-	}
-
-	if (SubPrototypeData->m_pPart)
-	{
-		CountUnderPartDefinition(SubPrototypeData->m_pPart);
-	}
-
-	if (SubPrototypeData->m_pPrototype && !SubPrototypeData->m_uiPOccurrencesSize && !SubPrototypeData->m_pPart)
-	{
-		CountUnderSubPrototype(SubPrototypeData->m_pPrototype);
-	}
-}
-
-void FTechSoftFileParser::ProcessPrototype(const A3DAsmProductOccurrence* InPrototypePtr, FEntityMetaData& OutPrototypeMetaData, A3DMiscTransformation** OutLocation)
-{
-	OutPrototypeMetaData.bUnloaded = true;
-
-	const A3DAsmProductOccurrence* PrototypePtr = InPrototypePtr;
-	TUniqueTSObj<A3DAsmProductOccurrenceData> PrototypeData;
-	while (PrototypePtr)
-	{
-		PrototypeData.FillFrom(PrototypePtr);
-		if (!PrototypeData.IsValid())
-		{
-			return;
-		}
-
-		if (PrototypeData->m_pPart != nullptr || PrototypeData->m_uiPOccurrencesSize != 0 || PrototypeData->m_pExternalData != nullptr || PrototypeData->m_pPrototype == nullptr)
-		{
-			ExtractMetaData(PrototypePtr, OutPrototypeMetaData);
-			ExtractSpecificMetaData(PrototypePtr, OutPrototypeMetaData);
-
-			TUniqueTSObj<A3DUTF8Char*> FilePathUTF8Ptr;
-			FilePathUTF8Ptr.FillWith(&TechSoftInterface::GetFilePathName, PrototypePtr);
-			if (!FilePathUTF8Ptr.IsValid() || *FilePathUTF8Ptr == nullptr)
-			{
-				FilePathUTF8Ptr.FillWith(&TechSoftInterface::GetOriginalFilePathName, PrototypePtr);
-			}
-			if (FilePathUTF8Ptr.IsValid() && *FilePathUTF8Ptr != nullptr)
-			{
-				FString FilePath = UTF8_TO_TCHAR(*FilePathUTF8Ptr);
-				FPaths::NormalizeFilename(FilePath);
-				FString FileName = FPaths::GetCleanFilename(FilePath);
-				if (!FileName.IsEmpty() && FileName != CADFileData.GetCADFileDescription().GetFileName())
-				{
-					OutPrototypeMetaData.ExternalFile = FFileDescriptor(*FilePath, nullptr, *CADFileData.GetCADFileDescription().GetRootFolder());
-				}
-			}
-		}
-		
-		// Case of DWG file, external reference is in fact internal data as a part or a component
-		// Case of CATProduct referencing CGR files: unloaded references are saved in ExternalData. In this case non empty ExternalFile means unloaded reference
-		if (PrototypeData->m_pPart != nullptr|| PrototypeData->m_uiPOccurrencesSize != 0 || (PrototypeData->m_pExternalData != nullptr && OutPrototypeMetaData.ExternalFile.IsEmpty()))
-		{
-			OutPrototypeMetaData.bUnloaded = false;
-			PrototypePtr = nullptr;
-		}
-		else
-		{
-			PrototypePtr = PrototypeData->m_pPrototype;
-		}
-
-		if (!*OutLocation)
-		{
-			*OutLocation = PrototypeData->m_pLocation;
-		}
-	}
-
-	if (!*OutLocation)
-	{
-		while (PrototypeData.IsValid() && PrototypeData->m_pLocation == nullptr && PrototypeData->m_pPrototype != nullptr)
-		{
-			PrototypeData.FillFrom(PrototypeData->m_pPrototype);
-		}
-		if (PrototypeData.IsValid())
-		{
-			*OutLocation = PrototypeData->m_pLocation;
-		}
-	}
-
-	if (OutPrototypeMetaData.bUnloaded)
-	{
-		OutPrototypeMetaData.MetaData.Add(TEXT("Name"), OutPrototypeMetaData.ExternalFile.GetFileName());
-	}
-	else
-	{
-		OutPrototypeMetaData.ExternalFile.Empty();
-	}
-
-	BuildReferenceName(OutPrototypeMetaData);
-}
-
-void FTechSoftFileParser::CountUnderPrototype(const A3DAsmProductOccurrence* Prototype)
-{
-	TUniqueTSObj<A3DAsmProductOccurrenceData> PrototypeData(Prototype);
-	if (!PrototypeData.IsValid())
-	{
-		return;
-	}
-
-	ComponentCount[EComponentType::Reference] ++;
-}
-
-void FTechSoftFileParser::TraversePartDefinition(const A3DAsmPartDefinition* PartDefinitionPtr, FArchiveComponent& Part, double ParentUnit)
-{
-	FEntityMetaData PartMetaData;
-	ExtractMetaData(PartDefinitionPtr, PartMetaData);
-
-	if (PartMetaData.bRemoved || !PartMetaData.bShow)
-	{
-		return;
-	}
-
-	ExtractSpecificMetaData(PartDefinitionPtr, PartMetaData);
-
-	// A top/down propagation of the color and material is needed. This is done in 5.0.3 with minimal code modification. 
-	// However the model parsing need to be rewrite in the next version. (Jira UE-152691)
-	const FString* Material = Part.MetaData.Find(TEXT("MaterialName"));
-	const FString* Color = Part.MetaData.Find(TEXT("ColorName"));
-	if (Material && !Material->IsEmpty() && PartMetaData.MaterialName == 0)
-	{
-		uint32 MaterialName = (uint32) FCString::Atoi64(**Material);
-		PartMetaData.MetaData.Add(TEXT("Material"), *Material);
-		PartMetaData.MaterialName = MaterialName;
-	}
-	if (Color && !Color->IsEmpty() && PartMetaData.ColorName == 0)
-	{
-		uint32 ColorName = (uint32)FCString::Atoi64(**Color);
-		PartMetaData.MetaData.Add(TEXT("Color"), *Color);
-		PartMetaData.ColorName = ColorName;
-	}
-
-	BuildPartName(PartMetaData, Part);
-
-	TUniqueTSObj<A3DAsmPartDefinitionData> PartData(PartDefinitionPtr);
-	if (PartData.IsValid())
-	{
-		for (unsigned int Index = 0; Index < PartData->m_uiRepItemsSize; ++Index)
-		{
-			int32 ChildId = TraverseRepresentationItem(PartData->m_ppRepItems[Index], PartMetaData, Part.ObjectId, ParentUnit, Index);
-			Part.Children.Add(ChildId);
-		}
-	}
-}
-
-void FTechSoftFileParser::CountUnderPartDefinition(const A3DAsmPartDefinition* PartDefinition)
-{
-	TUniqueTSObj<A3DAsmPartDefinitionData> PartData(PartDefinition);
-	if (PartDefinition && PartData.IsValid())
-	{
-		ComponentCount[EComponentType::Reference] ++;
-		ComponentCount[EComponentType::Occurrence] ++;
-
-		for (unsigned int Index = 0; Index < PartData->m_uiRepItemsSize; ++Index)
-		{
-			CountUnderRepresentationItem(PartData->m_ppRepItems[Index]);
-		}
-	}
-}
-
-FCadId FTechSoftFileParser::TraverseRepresentationItem(A3DRiRepresentationItem* RepresentationItem, const FEntityMetaData& PartMetaData, const FCadId ParentId, double ParentUnit, int32 ItemIndex)
-{
-	A3DEEntityType Type;
-	A3DEntityGetType(RepresentationItem, &Type);
-
-	switch (Type)
-	{
-	case kA3DTypeRiSet:
-		return TraverseRepresentationSet(RepresentationItem, PartMetaData, ParentUnit);
-	case kA3DTypeRiBrepModel:
-		return TraverseBRepModel(RepresentationItem, PartMetaData, ParentId, ParentUnit, ItemIndex);
-	case kA3DTypeRiPolyBrepModel:
-		return TraversePolyBRepModel(RepresentationItem, PartMetaData, ParentId, ParentUnit, ItemIndex);
-	default:
-		break;
-	}
-	return 0;
-}
-
-void FTechSoftFileParser::CountUnderRepresentationItem(const A3DRiRepresentationItem* RepresentationItem)
-{
-	A3DEEntityType Type;
-	A3DEntityGetType(RepresentationItem, &Type);
-
-	switch (Type)
-	{
-	case kA3DTypeRiSet:
-		CountUnderRepresentationSet(RepresentationItem);
-		break;
-	case kA3DTypeRiBrepModel:
-	case kA3DTypeRiPolyBrepModel:
-		ComponentCount[EComponentType::Body] ++;
-		break;
-
-	default:
-		break;
-	}
-}
-
-FCadId FTechSoftFileParser::TraverseRepresentationSet(const A3DRiSet* RepresentationSetPtr, const FEntityMetaData& PartMetaData, double ParentUnit)
-{
-	TUniqueTSObj<A3DRiSetData> RepresentationSetData(RepresentationSetPtr);
-	if (!RepresentationSetData.IsValid())
-	{
-		return 0;
-	}
-
-	FEntityMetaData RepresentationSetMetaData;
-	ExtractMetaData(RepresentationSetPtr, RepresentationSetMetaData);
-
-	if (RepresentationSetMetaData.bRemoved || !RepresentationSetMetaData.bShow)
-	{
-		return 0;
-	}
-
-	FCadId RepresentationSetId = 0;
-	FArchiveComponent& RepresentationSet = AddOccurence(RepresentationSetMetaData, RepresentationSetId);
-
-	for (A3DUns32 Index = 0; Index < RepresentationSetData->m_uiRepItemsSize; ++Index)
-	{
-		int32 ChildId = TraverseRepresentationItem(RepresentationSetData->m_ppRepItems[Index], RepresentationSetMetaData, RepresentationSet.ObjectId, ParentUnit, Index);
-		RepresentationSet.Children.Add(ChildId);
-	}
-	return RepresentationSetId;
-}
-
-void FTechSoftFileParser::CountUnderRepresentationSet(const A3DRiSet* RepresentationSet)
-{
-	TUniqueTSObj<A3DRiSetData> RepresentationSetData(RepresentationSet);
-	if (RepresentationSet && RepresentationSetData.IsValid())
-	{
-		ComponentCount[EComponentType::Occurrence] ++;
-		ComponentCount[EComponentType::Reference] ++;
-
-		for (A3DUns32 Index = 0; Index < RepresentationSetData->m_uiRepItemsSize; ++Index)
-		{
-			CountUnderRepresentationItem(RepresentationSetData->m_ppRepItems[Index]);
-		}
-	}
-}
-
-FCadId FTechSoftFileParser::TraverseBRepModel(A3DRiBrepModel* BRepModelPtr, const FEntityMetaData& PartMetaData, const FCadId ParentId, double ParentUnit, int32 ItemIndex)
-{
-	if (!BRepModelPtr)
-	{
-		return 0;
-	}
-
-	FEntityMetaData BRepMetaData;
-	ExtractMetaData(BRepModelPtr, BRepMetaData);
-
-	if (!BRepMetaData.bShow || BRepMetaData.bRemoved)
-	{
-		return 0;
-	}
-
-	TUniqueTSObj<A3DRiBrepModelData> BRepModelData(BRepModelPtr);
-	BuildBodyName(BRepMetaData, PartMetaData, ItemIndex, (bool) BRepModelData->m_bSolid);
-
-	if (int32* BodyIndexPtr = RepresentationItemsCache.Find(BRepModelPtr))
-	{
-		return CADFileData.GetBodyAt(*BodyIndexPtr).ObjectId;
-	}
-
-	// if BRep model has not material or color, use the ones from the part
-	// A top/down propagation of the color and material is needed. This is done in 5.0.3 with minimal code modification. 
-	// However the model parsing need to be rewrite in the next version. (Jira UE-152691)
-	if (BRepMetaData.MaterialName == 0 && BRepMetaData.ColorName == 0)
-	{
-		if (PartMetaData.MaterialName)
-		{
-			BRepMetaData.MaterialName = PartMetaData.MaterialName;
-			BRepMetaData.MetaData.Add(TEXT("MaterialName"), FString::Printf(TEXT("%u"), PartMetaData.MaterialName));
-		}
-		if (PartMetaData.ColorName)
-		{
-			BRepMetaData.ColorName = PartMetaData.ColorName;
-			BRepMetaData.MetaData.Add(TEXT("ColorName"), FString::Printf(TEXT("%u"), PartMetaData.ColorName));
-=======
-void FTechSoftFileParser::TraverseReference(const A3DAsmProductOccurrence* A3DReferencePtr, FArchiveReference& Reference)
-{
-	TUniqueTSObj<A3DAsmProductOccurrenceData> ReferenceData(A3DReferencePtr);
-	if (!ReferenceData.IsValid())
-	{
-		SceneGraph.RemoveLastReference();
-		return;
-	}
-
-	ExtractMetaData(A3DReferencePtr, Reference);
-
-	if (Reference.bIsRemoved || !Reference.bShow)
-	{
-		SceneGraph.RemoveLastReference();
-		return;
-	}
-
-	ExtractSpecificMetaData(A3DReferencePtr, Reference);
-
-	BuildReferenceName(Reference);
-
-	FMatrix ReferenceMatrix = FMatrix::Identity;
-	A3DMiscTransformation* Transform = ReferenceData->m_pLocation;
-	ExtractTransformation(Transform, Reference);
-	
-	Reference.TransformMatrix = Reference.TransformMatrix * ReferenceMatrix;
-
-	FArchiveInstance EmptyInstance;
-	ProcessReference(A3DReferencePtr, EmptyInstance, Reference);
-}
-
-void FTechSoftFileParser::ProcessUnloadedReference(const FArchiveInstance& Instance, FArchiveUnloadedReference& Reference)
-{
-	// Make sure that the ExternalFile path is right otherwise try to find the file and update.
-	TechSoftFileParserImpl::UpdateFileDescriptor(Reference.ExternalFile);
-
-	switch (Format)
-	{
-	case ECADFormat::SOLIDWORKS:
-		if (const FString* ConfigurationName = Instance.MetaData.Find(TEXT("ConfigurationName")))
-		{
-			Reference.ExternalFile.SetConfiguration(*ConfigurationName);
-		}
-		break;
-
-	default:
-		break;
-	}
-
-	SceneGraph.AddExternalReferenceFile(Reference);
-}
-
-void FTechSoftFileParser::TraverseOccurrence(const A3DAsmProductOccurrence* OccurrencePtr, FArchiveReference& ParentReference)
-{
-	// first product occurence with m_pPart != nullptr || m_uiPOccurrencesSize > 0
-	const A3DAsmProductOccurrence* CachedOccurrencePtr = OccurrencePtr;
-	TUniqueTSObj<A3DAsmProductOccurrenceData> OccurrenceData(OccurrencePtr);
-	if (!OccurrenceData.IsValid())
-	{
-		return;
-	}
-
-	bool bContinueTraverse = OccurrenceData->m_pPrototype
-		|| OccurrenceData->m_pExternalData
-		|| OccurrenceData->m_pPart
-		|| OccurrenceData->m_uiPOccurrencesSize > 0;
-	if (!bContinueTraverse)
-	{
 		return;
 	}
 
@@ -2205,51 +1021,8 @@
 		if (OccurrenceData->m_pPart != nullptr)
 		{
 			CountUnderPartDefinition(OccurrenceData->m_pPart);
->>>>>>> d731a049
-		}
-	}
-
-	ExtractSpecificMetaData(BRepModelPtr, BRepMetaData);
-
-	FMatrix Matrix = FMatrix::Identity;
-	double BRepUnit = ParentUnit;
-	TUniqueTSObj<A3DRiRepresentationItemData> RepresentationData(BRepModelPtr);
-	if (RepresentationData->m_pCoordinateSystem)
-	{
-		Matrix = ExtractCoordinateSystem(RepresentationData->m_pCoordinateSystem, BRepUnit);
-	}
-
-	int32 BodyIndex = AddBody(BRepMetaData, Matrix, ParentId, BRepUnit);
-	FArchiveBody& Body = CADFileData.GetBodyAt(BodyIndex);
-
-	RepresentationItemsCache.Add(BRepModelPtr, BodyIndex);
-
-	return Body.ObjectId;
-}
-
-<<<<<<< HEAD
-FCadId FTechSoftFileParser::TraversePolyBRepModel(A3DRiPolyBrepModel* PolygonalPtr, const FEntityMetaData& PartMetaData, const FCadId ParentId, double ParentUnit, int32 ItemIndex)
-{
-	if (!PolygonalPtr)
-	{
-		return 0;
-	}
-
-	FEntityMetaData BRepMetaData;
-	ExtractMetaData(PolygonalPtr, BRepMetaData);
-
-	if (!BRepMetaData.bShow || BRepMetaData.bRemoved)
-	{
-		return 0;
-	}
-
-	TUniqueTSObj<A3DRiPolyBrepModelData> BRepModelData(PolygonalPtr);
-	BuildBodyName(BRepMetaData, PartMetaData, ItemIndex, (bool) BRepModelData->m_bIsClosed);
-
-	if (int32* BodyIndexPtr = RepresentationItemsCache.Find(PolygonalPtr))
-	{
-		return CADFileData.GetBodyAt(*BodyIndexPtr).ObjectId;
-=======
+		}
+
 		// count under Occurrence
 		OccurrenceData.FillFrom(CachedOccurrencePtr);
 		while (ProductOccurrence::HasNoChildButHasReference(*OccurrenceData))
@@ -2263,181 +1036,9 @@
 		{
 			CountUnderOccurrence(Children[Index]);
 		}
->>>>>>> d731a049
-	}
-}
-
-<<<<<<< HEAD
-	// if BRep model has not material or color, add part one
-	if (BRepMetaData.MaterialName == 0 && BRepMetaData.ColorName == 0)
-	{
-		if (PartMetaData.MaterialName)
-		{
-			BRepMetaData.MaterialName = PartMetaData.MaterialName;
-			BRepMetaData.MetaData.Add(TEXT("MaterialName"), FString::Printf(TEXT("%u"), PartMetaData.MaterialName));
-		}
-		if (PartMetaData.ColorName)
-		{
-			BRepMetaData.ColorName = PartMetaData.ColorName;
-			BRepMetaData.MetaData.Add(TEXT("ColorName"), FString::Printf(TEXT("%u"), PartMetaData.ColorName));
-		}
-	}
-
-	ExtractSpecificMetaData(PolygonalPtr, BRepMetaData);
-
-	FMatrix Matrix = FMatrix::Identity;
-	double BRepUnit = ParentUnit;
-	TUniqueTSObj<A3DRiRepresentationItemData> RepresentationData(PolygonalPtr);
-	if (RepresentationData->m_pCoordinateSystem)
-	{
-		Matrix = ExtractCoordinateSystem(RepresentationData->m_pCoordinateSystem, BRepUnit);
-	}
-
-	int32 BodyIndex = AddBody(BRepMetaData, Matrix, ParentId, BRepUnit);
-	FArchiveBody& Body = CADFileData.GetBodyAt(BodyIndex);
-
-	RepresentationItemsCache.Add(PolygonalPtr, BodyIndex);
-
-	return Body.ObjectId;
-}
-
-void FTechSoftFileParser::ExtractMetaData(const A3DEntity* Entity, FEntityMetaData& OutMetaData)
-{
-	TUniqueTSObj<A3DRootBaseData> MetaData(Entity);
-	if (MetaData.IsValid())
-	{
-		if (MetaData->m_pcName && MetaData->m_pcName[0] != '\0')
-		{
-			FString SDKName = UTF8_TO_TCHAR(MetaData->m_pcName);
-			if(SDKName != TEXT("unnamed"))  // "unnamed" is create by Techsoft. This name is ignored 
-			{
-				SDKName = TechSoftUtils::CleanSdkName(SDKName);
-				OutMetaData.MetaData.Emplace(TEXT("SDKName"), SDKName);
-			}
-		}
-
-		TUniqueTSObj<A3DMiscAttributeData> AttributeData;
-		for (A3DUns32 Index = 0; Index < MetaData->m_uiSize; ++Index)
-		{
-			AttributeData.FillFrom(MetaData->m_ppAttributes[Index]);
-			if (AttributeData.IsValid())
-			{
-				TechSoftFileParserImpl::TraverseAttribute(*AttributeData, OutMetaData.MetaData);
-			}
-		}
-	}
-
-	if (A3DEntityIsBaseWithGraphicsType(Entity))
-	{
-		TUniqueTSObj<A3DRootBaseWithGraphicsData> MetaDataWithGraphics(Entity);
-		if (MetaDataWithGraphics.IsValid())
-		{
-			if (MetaDataWithGraphics->m_pGraphics != NULL)
-			{
-				ExtractGraphicProperties(MetaDataWithGraphics->m_pGraphics, OutMetaData);
-			}
-		}
-	}
-}
-
-void FTechSoftFileParser::BuildReferenceName(FEntityMetaData& ReferenceData)
-{
-	TMap<FString, FString>& MetaData = ReferenceData.MetaData;
-	if (MetaData.IsEmpty())
-	{
-		return;
-	}
-
-	FString* NamePtr = MetaData.Find(TEXT("InstanceName"));
-	if (NamePtr != nullptr && !NamePtr->IsEmpty())
-	{
-		FString& Name = MetaData.FindOrAdd(TEXT("Name"));
-		Name = *NamePtr;
-		if (Format == ECADFormat::CATIA)
-		{
-			Name = TechSoftUtils::CleanCatiaReferenceName(Name);
-		}
-		return;
-	}
-
-	if (Format == ECADFormat::JT)
-	{
-		if (TechSoftUtils::ReplaceOrAddNameValue(MetaData, TEXT("SDKName")))
-		{
-			return;
-		}
-	}
-
-	if (TechSoftUtils::CheckIfNameExists(MetaData))
-	{
-		return;
-	}
-
-	if (TechSoftUtils::ReplaceOrAddNameValue(MetaData, TEXT("PartNumber")))
-	{
-		return;
-	}
-
-	NamePtr = MetaData.Find(TEXT("SDKName"));
-	if (NamePtr != nullptr && !NamePtr->IsEmpty())
-	{
-		FString SdkName = *NamePtr;
-
-		switch (Format)
-		{
-		case ECADFormat::CATIA_3DXML:
-			SdkName = TechSoftUtils::Clean3dxmlReferenceSdkName(SdkName);
-			break;
-
-		case ECADFormat::SOLIDWORKS:
-			SdkName = TechSoftUtils::CleanSwReferenceSdkName(SdkName);
-			break;
-
-		default:
-			break;
-		}
-
-		MetaData.FindOrAdd(TEXT("Name"), SdkName);
-		return;
-	}
-}
-
-void FTechSoftFileParser::BuildInstanceName(FEntityMetaData& InstanceData, const FString& DefaultName)
-{
-	TMap<FString, FString>& MetaData = InstanceData.MetaData;
-
-	if (TechSoftFileParserImpl::ReplaceOrAddNameValue(MetaData, TEXT("InstanceName")))
-	{
-		return;
-	}
-
-	if (TechSoftFileParserImpl::CheckIfNameExists(MetaData))
-	{
-		return;
-	}
-
-	FString* NamePtr = MetaData.Find(TEXT("SDKName"));
-	if (NamePtr != nullptr && !NamePtr->IsEmpty())
-	{
-		FString SdkName = *NamePtr;
-
-		switch (Format)
-		{
-		case ECADFormat::CATIA:
-			SdkName = TechSoftUtils::CleanCatiaInstanceSdkName(SdkName);
-			break;
-		
-		case ECADFormat::CATIA_3DXML:
-			SdkName = TechSoftUtils::Clean3dxmlInstanceSdkName(SdkName);
-			break;
-
-		case ECADFormat::SOLIDWORKS:
-			SdkName = TechSoftUtils::CleanSwInstanceSdkName(SdkName);
-			break;
-
-		default:
-			break;
-=======
+	}
+}
+
 void FTechSoftFileParser::ProcessPrototype(const A3DAsmProductOccurrence* InPrototypePtr, FArchiveUnloadedReference& OutReference, A3DMiscTransformation** OutTransform)
 {
 	const A3DAsmProductOccurrence* PrototypePtr = InPrototypePtr;
@@ -2499,46 +1100,21 @@
 		if (PrototypeData.IsValid())
 		{
 			*OutTransform = PrototypeData->m_pLocation;
->>>>>>> d731a049
-		}
-
-		MetaData.FindOrAdd(TEXT("Name"), SdkName);
-		return;
-	}
-
-<<<<<<< HEAD
-	if (TechSoftFileParserImpl::ReplaceOrAddNameValue(MetaData, TEXT("PartNumber")))
-	{
-		return;
-=======
+		}
+	}
+
 	if (OutReference.bIsUnloaded)
 	{
 		if(OutReference.Label.IsEmpty())
 		{
 			OutReference.Label = OutReference.ExternalFile.GetFileName();
 		}
->>>>>>> d731a049
 	}
 	else
 	{
 		OutReference.ExternalFile.Empty();
 	}
 
-<<<<<<< HEAD
-	FString& Name = MetaData.FindOrAdd(TEXT("Name"));
-	if (Name.IsEmpty())
-	{
-		Name = DefaultName;
-	}
-}
-
-void FTechSoftFileParser::BuildPartName(FEntityMetaData& PartData, const FArchiveComponent& Component)
-{
-	TMap<FString, FString>& MetaData = PartData.MetaData;
-	if (!MetaData.IsEmpty())
-	{
-		if (TechSoftFileParserImpl::CheckIfNameExists(MetaData))
-=======
 	BuildReferenceName(OutReference);
 }
 
@@ -2574,42 +1150,12 @@
 		ComponentCount[EComponentType::Instance] ++;
 
 		for (unsigned int Index = 0; Index < PartData->m_uiRepItemsSize; ++Index)
->>>>>>> d731a049
 		{
 			CountUnderRepresentationItem(PartData->m_ppRepItems[Index]);
 		}
 	}
 }
 
-<<<<<<< HEAD
-		if (TechSoftFileParserImpl::ReplaceOrAddNameValue(MetaData, TEXT("PartNumber")))
-		{
-			return;
-		}
-
-		if (TechSoftFileParserImpl::ReplaceOrAddNameValue(MetaData, TEXT("SDKName")))
-		{
-			return;
-		}
-	}
-
-	// If a name hasn't been found for the Part, the name of its parent (component) is used
-	const FString* ComponentName = Component.MetaData.Find(TEXT("Name"));
-	if (ComponentName && !ComponentName->IsEmpty())
-	{
-		MetaData.Add(TEXT("Name"), *ComponentName);
-		return;
-	}
-}
-
-void FTechSoftFileParser::BuildBodyName(FEntityMetaData& BodyData, const FEntityMetaData& PartMetaData, int32 ItemIndex, bool bIsSolid)
-{
-	TMap<FString, FString>& MetaData = BodyData.MetaData;
-
-	if (TechSoftUtils::CheckIfNameExists(MetaData))
-	{
-		return;
-=======
 void FTechSoftFileParser::TraverseRepresentationItem(A3DRiRepresentationItem* RepresentationItem, FArchiveReference& Part)
 {
 	if (!RepresentationItem)
@@ -2656,32 +1202,9 @@
 
 	default:
 		break;
->>>>>>> d731a049
-	}
-}
-
-<<<<<<< HEAD
-	FString* NamePtr = MetaData.Find(TEXT("SDKName"));
-	if (NamePtr != nullptr)
-	{
-		FString SdkName = *NamePtr;
-		if (Format == ECADFormat::CREO)
-		{
-			SdkName = TechSoftUtils::CleanNameByRemoving_prt(SdkName);
-		}
-
-		MetaData.FindOrAdd(TEXT("Name"), SdkName);
-		return;
-	}
-
-	if (Format == ECADFormat::CATIA)
-	{
-		NamePtr = MetaData.Find(TEXT("BodyID"));
-		if (NamePtr != nullptr && !NamePtr->IsEmpty())
-		{
-			MetaData.FindOrAdd(TEXT("Name"), *NamePtr);
-			return;
-=======
+	}
+}
+
 void FTechSoftFileParser::TraverseRepresentationSet(const A3DRiSet* RepresentationSetPtr, FArchiveReference& Parent)
 {
 	TUniqueTSObj<A3DRiSetData> RepresentationSetData(RepresentationSetPtr);
@@ -2720,7 +1243,6 @@
 		for (A3DUns32 Index = 0; Index < RepresentationSetData->m_uiRepItemsSize; ++Index)
 		{
 			CountUnderRepresentationItem(RepresentationSetData->m_ppRepItems[Index]);
->>>>>>> d731a049
 		}
 	}
 }
@@ -2731,30 +1253,6 @@
 	ExtractMetaData(BRepModelPtr, BRep);
 	BRep.DefineGraphicsPropertiesFromNoOverwrite(Parent);
 
-<<<<<<< HEAD
-	FString& Name = MetaData.FindOrAdd(TEXT("Name"));
-	if (Name.IsEmpty())
-	{
-		const FString* PartName = PartMetaData.MetaData.Find(TEXT("Name"));
-		if (PartName != nullptr && !PartName->IsEmpty())
-		{
-			Name = *PartName;
-		}
-
-		if (!Name.IsEmpty())
-		{
-			Name += TEXT("_body");
-		}
-		else
-		{
-			if (bIsSolid)
-			{
-				Name = TEXT("Solid");
-			}
-			else
-			{
-				Name = TEXT("Shell");
-=======
 	ExtractSpecificMetaData(BRepModelPtr, BRep);
 
 	if (!BRep.bShow || BRep.bIsRemoved)
@@ -2836,79 +1334,10 @@
 			if (MetaDataWithGraphics->m_pGraphics != NULL)
 			{
 				ExtractGraphicProperties(MetaDataWithGraphics->m_pGraphics, OutObject);
->>>>>>> d731a049
-			}
-		}
-		Name += FString::FromInt(ItemIndex + 1);
-	}
-}
-<<<<<<< HEAD
-
-void FTechSoftFileParser::ExtractSpecificMetaData(const A3DAsmProductOccurrence* Occurrence, FEntityMetaData& OutMetaData)
-{
-	//----------- Export Specific information per CAD format -----------
-	switch (ModellerType)
-	{
-	case ModellerSlw:
-	{
-		TUniqueTSObj<A3DAsmProductOccurrenceDataSLW> SolidWorksSpecificData(Occurrence);
-		if (SolidWorksSpecificData.IsValid())
-		{
-			if (SolidWorksSpecificData->m_psCfgName)
-			{
-				FString ConfigurationName = UTF8_TO_TCHAR(SolidWorksSpecificData->m_psCfgName);
-				OutMetaData.MetaData.Emplace(TEXT("ConfigurationName"), ConfigurationName);
-				FString ConfigurationIndex = FString::FromInt(SolidWorksSpecificData->m_iIndexCfg);
-				OutMetaData.MetaData.Emplace(TEXT("ConfigurationIndex"), ConfigurationIndex);
-			}
-		}
-		break;
-	}
-	case ModellerUnigraphics:
-	{
-		TUniqueTSObj<A3DAsmProductOccurrenceDataUg> UnigraphicsSpecificData(Occurrence);
-		if (UnigraphicsSpecificData.IsValid())
-		{
-			if (UnigraphicsSpecificData->m_psPartUID)
-			{
-				FString PartUID = UTF8_TO_TCHAR(UnigraphicsSpecificData->m_psPartUID);
-				OutMetaData.MetaData.Emplace(TEXT("UnigraphicsPartUID"), PartUID);
-			}
-			if (UnigraphicsSpecificData->m_psInstanceFileName)
-			{
-				FString InstanceFileName = UTF8_TO_TCHAR(UnigraphicsSpecificData->m_psInstanceFileName);
-				OutMetaData.MetaData.Emplace(TEXT("UnigraphicsPartUID"), InstanceFileName);
-			}
-
-			if (UnigraphicsSpecificData->m_uiInstanceTag)
-			{
-				FString InstanceTag = FString::FromInt(UnigraphicsSpecificData->m_uiInstanceTag);
-				OutMetaData.MetaData.Emplace(TEXT("UnigraphicsInstanceTag"), InstanceTag);
-			}
-		}
-		break;
-	}
-
-	case ModellerCatiaV5:
-	{
-		TUniqueTSObj<A3DAsmProductOccurrenceDataCV5> CatiaV5SpecificData(Occurrence);
-		if (CatiaV5SpecificData.IsValid())
-		{
-			if (CatiaV5SpecificData->m_psVersion)
-			{
-				FString Version = UTF8_TO_TCHAR(CatiaV5SpecificData->m_psVersion);
-				OutMetaData.MetaData.Emplace(TEXT("CatiaVersion"), Version);
-			}
-
-			if (CatiaV5SpecificData->m_psPartNumber)
-			{
-				FString PartNumber = UTF8_TO_TCHAR(CatiaV5SpecificData->m_psPartNumber);
-				OutMetaData.MetaData.Emplace(TEXT("CatiaPartNumber"), PartNumber);
-			}
-		}
-		break;
-	}
-=======
+			}
+		}
+	}
+}
 
 void FTechSoftFileParser::BuildReferenceName(FArchiveCADObject& ReferenceData)
 {
@@ -2942,63 +1371,11 @@
 	case ECADFormat::SOLIDWORKS:
 		ReferenceData.Label = TechSoftUtils::CleanSwReferenceLabel(ReferenceData.Label);
 		break;
->>>>>>> d731a049
 
 	default:
 		break;
 	}
 }
-<<<<<<< HEAD
-
-FArchiveColor& FTechSoftFileParser::FindOrAddColor(uint32 ColorIndex, uint8 Alpha)
-{
-	uint32 ColorHId = BuildColorId(ColorIndex, Alpha);
-	if (FArchiveColor* Color = CADFileData.FindColor(ColorHId))
-	{
-		return *Color;
-	}
-
-	FArchiveColor& NewColor = CADFileData.AddColor(ColorHId);
-	NewColor.Color = TechSoftUtils::GetColorAt(ColorIndex);
-	NewColor.Color.A = Alpha;
-	
-	NewColor.UEMaterialName = BuildColorName(NewColor.Color);
-	return NewColor;
-}
-
-FArchiveMaterial& FTechSoftFileParser::AddMaterialAt(uint32 MaterialIndexToSave, uint32 GraphMaterialIndex, const A3DGraphStyleData& GraphStyleData)
-{
-	FArchiveMaterial& NewMaterial = CADFileData.AddMaterial(GraphMaterialIndex);
-	FCADMaterial& Material = NewMaterial.Material;
-
-	TUniqueTSObjFromIndex<A3DGraphMaterialData> MaterialData(MaterialIndexToSave);
-	if(MaterialData.IsValid())
-	{
-		Material.Diffuse = TechSoftUtils::GetColorAt(MaterialData->m_uiDiffuse);
-		Material.Ambient = TechSoftUtils::GetColorAt(MaterialData->m_uiAmbient);
-		Material.Specular = TechSoftUtils::GetColorAt(MaterialData->m_uiSpecular);
-		Material.Shininess = MaterialData->m_dShininess;
-		if(GraphStyleData.m_bIsTransparencyDefined)
-		{
-			Material.Transparency = 1. - GraphStyleData.m_ucTransparency/255.;
-		}
-		// todo: find how to convert Emissive color into ? reflexion coef...
-		// Material.Emissive = GetColor(MaterialData->m_uiEmissive);
-		// Material.Reflexion;
-	}
-	NewMaterial.UEMaterialName = BuildMaterialName(Material);
-	return NewMaterial;
-}
-
-
-// Look at TechSoftUtils::BuildCADMaterial if any loigc changes in this method
-// or any of the methos it calls
-FArchiveMaterial& FTechSoftFileParser::FindOrAddMaterial(uint32 MaterialIndex, const A3DGraphStyleData& GraphStyleData)
-{
-	if (FArchiveMaterial* MaterialArchive = CADFileData.FindMaterial(MaterialIndex))
-	{
-		return *MaterialArchive;
-=======
 
 void FTechSoftFileParser::BuildInstanceName(FArchiveInstance& InstanceData, const FArchiveReference& Parent)
 {
@@ -3042,33 +1419,9 @@
 	if (PartData.SetNameWithAttributeValue(TEXT("PartNumber")))
 	{
 		return;
->>>>>>> d731a049
-	}
-}
-
-<<<<<<< HEAD
-	bool bIsTexture = TechSoftInterface::IsMaterialTexture(MaterialIndex);
-	if (bIsTexture)
-	{
-		TUniqueTSObjFromIndex<A3DGraphTextureApplicationData> TextureData(MaterialIndex);
-		if (TextureData.IsValid())
-		{
-			return AddMaterialAt(TextureData->m_uiMaterialIndex, MaterialIndex, GraphStyleData);
-			
-#ifdef NOTYETDEFINE
-			TUniqueTSObj<A3DGraphTextureDefinitionData> TextureDefinitionData(TextureData->m_uiTextureDefinitionIndex);
-			if (TextureDefinitionData.IsValid())
-			{
-				TUniqueTSObj<A3DGraphPictureData> PictureData(TextureDefinitionData->m_uiPictureIndex);
-			}
-#endif
-		}
-		return AddMaterialAt(MaterialIndex, 0, GraphStyleData);
-	}
-	else
-	{
-		return AddMaterial(MaterialIndex, GraphStyleData);
-=======
+	}
+}
+
 void FTechSoftFileParser::BuildBodyName(FArchiveBody& Body, const FArchiveReference& Parent)
 {
 	if (Format == ECADFormat::CREO)
@@ -3079,120 +1432,8 @@
 	if(Body.IsNameDefined())
 	{
 		return;
->>>>>>> d731a049
-	}
-}
-
-<<<<<<< HEAD
-void FTechSoftFileParser::ExtractGraphicProperties(const A3DGraphics* Graphics, FEntityMetaData& OutMetaData)
-{
-	TUniqueTSObj<A3DGraphicsData> GraphicsData(Graphics);
-	if (!GraphicsData.IsValid())
-	{
-		return;
-	}
-
-	bool bFatherHeritColor = GraphicsData->m_usBehaviour & kA3DGraphicsFatherHeritColor;
-	bool bSonHeritColor = GraphicsData->m_usBehaviour & kA3DGraphicsSonHeritColor;
-
-	//To do if needed
-	//bool bFatherHeritLayer = GraphicsData->m_usBehaviour & kA3DGraphicsFatherHeritLayer;
-	//bool bSonHeritLayer = GraphicsData->m_usBehaviour & kA3DGraphicsSonHeritLayer;
-	//bool bFatherHeritTransparency = GraphicsData->m_usBehaviour & kA3DGraphicsFatherHeritTransparency;
-	//bool bSonHeritTransparency = GraphicsData->m_usBehaviour & kA3DGraphicsSonHeritTransparency;
-
-	OutMetaData.bRemoved = GraphicsData->m_usBehaviour & kA3DGraphicsRemoved;
-	OutMetaData.bShow = GraphicsData->m_usBehaviour & kA3DGraphicsShow;
-
-	if (GraphicsData->m_uiStyleIndex == A3D_DEFAULT_STYLE_INDEX)
-	{
-		return;
-	}
-
-	FCADUUID& ColorName = OutMetaData.ColorName;
-	FCADUUID& MaterialName = OutMetaData.MaterialName;
-
-	ExtractGraphStyleProperties(GraphicsData->m_uiStyleIndex, ColorName, MaterialName);
-
-	if(bSonHeritColor)
-	{
-		OutMetaData.MetaData.Add(TEXT("GraphicsBehaviour"), TEXT("SonHerit"));
-	}
-	else if (bFatherHeritColor)
-	{
-		OutMetaData.MetaData.Add(TEXT("GraphicsBehaviour"), TEXT("FatherHerit"));
-	}
-
-	if (ColorName)
-	{
-		OutMetaData.MetaData.Add(TEXT("ColorName"), FString::Printf(TEXT("%u"), ColorName));
-	}
-
-	if (MaterialName)
-	{
-		OutMetaData.MetaData.Add(TEXT("MaterialName"), FString::Printf(TEXT("%u"), MaterialName));
-	}
-}
-
-// Please review TechSoftUtils::GetMaterialValues if anything changes
-// in this method or the methods it calls
-void FTechSoftFileParser::ExtractGraphStyleProperties(uint32 StyleIndex, FCADUUID& OutColorName, FCADUUID& OutMaterialName)
-{
-	TUniqueTSObjFromIndex<A3DGraphStyleData> GraphStyleData(StyleIndex);
-
-	if (GraphStyleData.IsValid())
-	{
-		if (GraphStyleData->m_bMaterial)
-		{
-			FArchiveMaterial& MaterialArchive = FindOrAddMaterial(GraphStyleData->m_uiRgbColorIndex, *GraphStyleData);
-			OutMaterialName = MaterialArchive.UEMaterialName;
-		}
-		else
-		{
-			uint8 Alpha = 255;
-			if (GraphStyleData->m_bIsTransparencyDefined)
-			{
-				Alpha = GraphStyleData->m_ucTransparency;
-			}
-
-			FArchiveColor& ColorArchive = FindOrAddColor(GraphStyleData->m_uiRgbColorIndex, Alpha);
-			OutColorName = ColorArchive.UEMaterialName;
-		}
-	}
-}
-
-FMatrix FTechSoftFileParser::ExtractTransformation3D(const A3DMiscTransformation* CartesianTransformation, double& InOutUnit)
-{
-	TUniqueTSObj<A3DMiscCartesianTransformationData> CartesianTransformationData(CartesianTransformation);
-
-	if (CartesianTransformationData.IsValid())
-	{
-		FVector Origin(CartesianTransformationData->m_sOrigin.m_dX, CartesianTransformationData->m_sOrigin.m_dY, CartesianTransformationData->m_sOrigin.m_dZ);
-		FVector XVector(CartesianTransformationData->m_sXVector.m_dX, CartesianTransformationData->m_sXVector.m_dY, CartesianTransformationData->m_sXVector.m_dZ);;
-		FVector YVector(CartesianTransformationData->m_sYVector.m_dX, CartesianTransformationData->m_sYVector.m_dY, CartesianTransformationData->m_sYVector.m_dZ);;
-
-		FVector ZVector = XVector ^ YVector;
-
-		Origin *= InOutUnit;
-
-		const A3DVector3dData& A3DScale = CartesianTransformationData->m_sScale;
-		FVector3d Scale(A3DScale.m_dX, A3DScale.m_dY, A3DScale.m_dZ);
-		double UniformScale = TechSoftFileParserImpl::ExtractUniformScale(Scale);
-
-		XVector *= Scale.X;
-		YVector *= Scale.Y;
-		ZVector *= Scale.Z;
-
-		InOutUnit *= UniformScale;
-
-		FMatrix Matrix(XVector, YVector, ZVector, FVector::ZeroVector);
-
-		if (CartesianTransformationData->m_ucBehaviour & kA3DTransformationMirror)
-		{
-			Matrix.M[2][0] *= -1;
-			Matrix.M[2][1] *= -1;
-			Matrix.M[2][2] *= -1;
-=======
+	}
+
 	if (Format == ECADFormat::CATIA)
 	{
 		if(Body.SetNameWithAttributeValue(TEXT("BodyID")))
@@ -3419,7 +1660,6 @@
 				TUniqueTSObj<A3DGraphPictureData> PictureData(TextureDefinitionData->m_uiPictureIndex);
 			}
 #endif
->>>>>>> d731a049
 		}
 		return AddMaterialAt(MaterialIndex, 0, GraphStyleData);
 	}
@@ -3429,15 +1669,103 @@
 	}
 }
 
-<<<<<<< HEAD
-		Matrix.SetOrigin(Origin);
-		return Matrix;
-	}
-
-	return FMatrix::Identity;
-}
-
-FMatrix FTechSoftFileParser::ExtractGeneralTransformation(const A3DMiscTransformation* GeneralTransformation, double& InOutUnit)
+void FTechSoftFileParser::ExtractGraphicProperties(const A3DGraphics* Graphics, FArchiveCADObject& OutMetaData)
+{
+	TUniqueTSObj<A3DGraphicsData> GraphicsData(Graphics);
+	if (!GraphicsData.IsValid())
+	{
+		return;
+	}
+
+	OutMetaData.bIsRemoved = GraphicsData->m_usBehaviour & kA3DGraphicsRemoved;
+	OutMetaData.bShow = GraphicsData->m_usBehaviour & kA3DGraphicsShow;
+
+	if (GraphicsData->m_usBehaviour & kA3DGraphicsFatherHeritColor)
+	{
+		OutMetaData.Inheritance = ECADGraphicPropertyInheritance::FatherHerit;
+	}
+	else if (GraphicsData->m_usBehaviour & kA3DGraphicsSonHeritColor)
+	{
+		OutMetaData.Inheritance = ECADGraphicPropertyInheritance::ChildHerit;
+	}
+
+	if (GraphicsData->m_uiStyleIndex == A3D_DEFAULT_STYLE_INDEX)
+	{
+		return;
+	}
+
+	ExtractGraphStyleProperties(GraphicsData->m_uiStyleIndex, OutMetaData);
+}
+
+// Please review TechSoftUtils::GetMaterialValues if anything changes
+// in this method or the methods it calls
+void FTechSoftFileParser::ExtractGraphStyleProperties(uint32 StyleIndex, FArchiveGraphicProperties& OutGraphicProperties)
+{
+	TUniqueTSObjFromIndex<A3DGraphStyleData> GraphStyleData(StyleIndex);
+
+	if (GraphStyleData.IsValid())
+	{
+		if (GraphStyleData->m_bMaterial)
+		{
+			FArchiveMaterial& MaterialArchive = FindOrAddMaterial(GraphStyleData->m_uiRgbColorIndex, *GraphStyleData);
+			OutGraphicProperties.MaterialUId = MaterialArchive.UEMaterialUId;
+		}
+		else
+		{
+			uint8 Alpha = 255;
+			if (GraphStyleData->m_bIsTransparencyDefined)
+			{
+				Alpha = GraphStyleData->m_ucTransparency;
+			}
+
+			FArchiveColor& ColorArchive = FindOrAddColor(GraphStyleData->m_uiRgbColorIndex, Alpha);
+			OutGraphicProperties.ColorUId = ColorArchive.UEMaterialUId;
+		}
+	}
+}
+
+void FTechSoftFileParser::ExtractTransformation3D(const A3DMiscTransformation* CartesianTransformation, FArchiveCADObject& Component)
+{
+	TUniqueTSObj<A3DMiscCartesianTransformationData> CartesianTransformationData(CartesianTransformation);
+
+	if (CartesianTransformationData.IsValid())
+	{
+		FVector Origin(CartesianTransformationData->m_sOrigin.m_dX, CartesianTransformationData->m_sOrigin.m_dY, CartesianTransformationData->m_sOrigin.m_dZ);
+		FVector XVector(CartesianTransformationData->m_sXVector.m_dX, CartesianTransformationData->m_sXVector.m_dY, CartesianTransformationData->m_sXVector.m_dZ);;
+		FVector YVector(CartesianTransformationData->m_sYVector.m_dX, CartesianTransformationData->m_sYVector.m_dY, CartesianTransformationData->m_sYVector.m_dZ);;
+
+		FVector ZVector = XVector ^ YVector;
+
+		Origin *= Component.Unit * FImportParameters::GUnitScale;
+
+		const A3DVector3dData& A3DScale = CartesianTransformationData->m_sScale;
+		FVector3d Scale(A3DScale.m_dX, A3DScale.m_dY, A3DScale.m_dZ);
+		double UniformScale = TechSoftFileParserImpl::ExtractUniformScale(Scale);
+
+		XVector *= Scale.X;
+		YVector *= Scale.Y;
+		ZVector *= Scale.Z;
+
+		Component.Unit *= UniformScale;
+
+		Component.TransformMatrix = FMatrix(XVector, YVector, ZVector, FVector::ZeroVector);
+
+		if (CartesianTransformationData->m_ucBehaviour & kA3DTransformationMirror)
+		{
+			Component.TransformMatrix.M[2][0] *= -1;
+			Component.TransformMatrix.M[2][1] *= -1;
+			Component.TransformMatrix.M[2][2] *= -1;
+		}
+
+		Component.TransformMatrix.SetOrigin(Origin);
+	}
+	else
+	{
+		Component.TransformMatrix = FMatrix::Identity;
+	}
+}
+
+void FTechSoftFileParser::ExtractGeneralTransformation(const A3DMiscTransformation* GeneralTransformation, FArchiveCADObject& Component)
 {
 	TUniqueTSObj<A3DMiscGeneralTransformationData> GeneralTransformationData(GeneralTransformation);
 	if (GeneralTransformationData.IsValid())
@@ -3456,17 +1784,20 @@
 		FVector3d Scale = Transform.GetScale3D();
 		if (Scale.Equals(FVector3d::OneVector, KINDA_SMALL_NUMBER))
 		{
+			const double TranslationScale = Component.Unit * FImportParameters::GUnitScale;
 			for (Index = 0; Index < 3; ++Index, ++Index)
 			{
-				Matrix.M[3][Index] *= InOutUnit;
-			}
-			return Matrix;
-		}
-
+				Matrix.M[3][Index] *= TranslationScale;
+			}
+			Component.TransformMatrix = Matrix;
+		}
+		else
+		{
 		FVector3d Translation = Transform.GetTranslation();
+		Translation *= FImportParameters::GUnitScale;
 
 		double UniformScale = TechSoftFileParserImpl::ExtractUniformScale(Scale);
-		InOutUnit *= UniformScale;
+			Component.Unit *= UniformScale;
 
 		FQuat4d Rotation = Transform.GetRotation();
 
@@ -3474,19 +1805,21 @@
 		NewTransform.SetScale3D(Scale);
 		NewTransform.SetRotation(Rotation);
 
-		FMatrix NewMatrix = NewTransform.ToMatrixWithScale();
-		NewMatrix.SetOrigin(Translation);
-
-		return NewMatrix;
-	}
-	return FMatrix::Identity;
-}
-
-FMatrix FTechSoftFileParser::ExtractTransformation(const A3DMiscTransformation* Transformation3D, double& InOutUnit)
+			Component.TransformMatrix = NewTransform.ToMatrixWithScale();
+			Component.TransformMatrix.SetOrigin(Translation);
+		}
+	}
+	else
+	{
+		Component.TransformMatrix = FMatrix::Identity;
+	}
+}
+
+void FTechSoftFileParser::ExtractTransformation(const A3DMiscTransformation* Transformation3D, FArchiveCADObject& Component)
 {
 	if (Transformation3D == NULL)
 	{
-		return FMatrix::Identity;
+		return;
 	}
 
 	A3DEEntityType Type = kA3DTypeUnknown;
@@ -3494,23 +1827,25 @@
 
 	if (Type == kA3DTypeMiscCartesianTransformation)
 	{
-		return ExtractTransformation3D(Transformation3D, InOutUnit);
+		ExtractTransformation3D(Transformation3D, Component);
 	}
 	else if (Type == kA3DTypeMiscGeneralTransformation)
 	{
-		return ExtractGeneralTransformation(Transformation3D, InOutUnit);
-	}
-	return FMatrix::Identity;
-}
-
-FMatrix FTechSoftFileParser::ExtractCoordinateSystem(const A3DRiCoordinateSystem* CoordinateSystem, double& InOutUnit)
+		ExtractGeneralTransformation(Transformation3D, Component);
+	}
+}
+
+void FTechSoftFileParser::ExtractCoordinateSystem(const A3DRiCoordinateSystem* CoordinateSystem, FArchiveCADObject& OutMetaData)
 {
 	TUniqueTSObj<A3DRiCoordinateSystemData> CoordinateSystemData(CoordinateSystem);
 	if (CoordinateSystemData.IsValid())
 	{
-		return ExtractTransformation3D(CoordinateSystemData->m_pTransformation, InOutUnit);
-	}
-	return FMatrix::Identity;
+		ExtractTransformation3D(CoordinateSystemData->m_pTransformation, OutMetaData);
+	}
+	else
+	{
+		OutMetaData.TransformMatrix = FMatrix::Identity;
+	}
 }
 
 bool FTechSoftFileParser::IsConfigurationSet(const A3DAsmProductOccurrence* Occurrence)
@@ -3521,23 +1856,7 @@
 		return false;
 	}
 
-	bool bIsConfiguration = false;
-	if (OccurrenceData->m_uiPOccurrencesSize)
-	{
-		TUniqueTSObj<A3DAsmProductOccurrenceData> ChildData;
-		for (uint32 Index = 0; Index < OccurrenceData->m_uiPOccurrencesSize; ++Index)
-		{
-			if (ChildData.FillFrom(OccurrenceData->m_ppPOccurrences[Index]) == A3D_SUCCESS)
-			{
-				if (ChildData->m_uiProductFlags & A3D_PRODUCT_FLAG_CONFIG)
-				{
-					bIsConfiguration = true;
-				}
-				break;
-			}
-		}
-	}
-	return bIsConfiguration;
+	return OccurrenceData->m_uiProductFlags & A3D_PRODUCT_FLAG_CONTAINER;
 }
 
 uint32 FTechSoftFileParser::CountColorAndMaterial()
@@ -3599,281 +1918,20 @@
 }
 
 void FTechSoftFileParser::ReadMaterialsAndColors()
-=======
-void FTechSoftFileParser::ExtractGraphicProperties(const A3DGraphics* Graphics, FArchiveCADObject& OutMetaData)
-{
-	TUniqueTSObj<A3DGraphicsData> GraphicsData(Graphics);
-	if (!GraphicsData.IsValid())
-	{
-		return;
-	}
-
-	OutMetaData.bIsRemoved = GraphicsData->m_usBehaviour & kA3DGraphicsRemoved;
-	OutMetaData.bShow = GraphicsData->m_usBehaviour & kA3DGraphicsShow;
-
-	if (GraphicsData->m_usBehaviour & kA3DGraphicsFatherHeritColor)
-	{
-		OutMetaData.Inheritance = ECADGraphicPropertyInheritance::FatherHerit;
-	}
-	else if (GraphicsData->m_usBehaviour & kA3DGraphicsSonHeritColor)
-	{
-		OutMetaData.Inheritance = ECADGraphicPropertyInheritance::ChildHerit;
-	}
-
-	if (GraphicsData->m_uiStyleIndex == A3D_DEFAULT_STYLE_INDEX)
-	{
-		return;
-	}
-
-	ExtractGraphStyleProperties(GraphicsData->m_uiStyleIndex, OutMetaData);
-}
-
-// Please review TechSoftUtils::GetMaterialValues if anything changes
-// in this method or the methods it calls
-void FTechSoftFileParser::ExtractGraphStyleProperties(uint32 StyleIndex, FArchiveGraphicProperties& OutGraphicProperties)
-{
-	TUniqueTSObjFromIndex<A3DGraphStyleData> GraphStyleData(StyleIndex);
-
-	if (GraphStyleData.IsValid())
-	{
-		if (GraphStyleData->m_bMaterial)
-		{
-			FArchiveMaterial& MaterialArchive = FindOrAddMaterial(GraphStyleData->m_uiRgbColorIndex, *GraphStyleData);
-			OutGraphicProperties.MaterialUId = MaterialArchive.UEMaterialUId;
-		}
-		else
-		{
-			uint8 Alpha = 255;
-			if (GraphStyleData->m_bIsTransparencyDefined)
-			{
-				Alpha = GraphStyleData->m_ucTransparency;
-			}
-
-			FArchiveColor& ColorArchive = FindOrAddColor(GraphStyleData->m_uiRgbColorIndex, Alpha);
-			OutGraphicProperties.ColorUId = ColorArchive.UEMaterialUId;
-		}
-	}
-}
-
-void FTechSoftFileParser::ExtractTransformation3D(const A3DMiscTransformation* CartesianTransformation, FArchiveCADObject& Component)
-{
-	TUniqueTSObj<A3DMiscCartesianTransformationData> CartesianTransformationData(CartesianTransformation);
-
-	if (CartesianTransformationData.IsValid())
-	{
-		FVector Origin(CartesianTransformationData->m_sOrigin.m_dX, CartesianTransformationData->m_sOrigin.m_dY, CartesianTransformationData->m_sOrigin.m_dZ);
-		FVector XVector(CartesianTransformationData->m_sXVector.m_dX, CartesianTransformationData->m_sXVector.m_dY, CartesianTransformationData->m_sXVector.m_dZ);;
-		FVector YVector(CartesianTransformationData->m_sYVector.m_dX, CartesianTransformationData->m_sYVector.m_dY, CartesianTransformationData->m_sYVector.m_dZ);;
-
-		FVector ZVector = XVector ^ YVector;
-
-		Origin *= Component.Unit * FImportParameters::GUnitScale;
-
-		const A3DVector3dData& A3DScale = CartesianTransformationData->m_sScale;
-		FVector3d Scale(A3DScale.m_dX, A3DScale.m_dY, A3DScale.m_dZ);
-		double UniformScale = TechSoftFileParserImpl::ExtractUniformScale(Scale);
-
-		XVector *= Scale.X;
-		YVector *= Scale.Y;
-		ZVector *= Scale.Z;
-
-		Component.Unit *= UniformScale;
-
-		Component.TransformMatrix = FMatrix(XVector, YVector, ZVector, FVector::ZeroVector);
-
-		if (CartesianTransformationData->m_ucBehaviour & kA3DTransformationMirror)
-		{
-			Component.TransformMatrix.M[2][0] *= -1;
-			Component.TransformMatrix.M[2][1] *= -1;
-			Component.TransformMatrix.M[2][2] *= -1;
-		}
-
-		Component.TransformMatrix.SetOrigin(Origin);
-	}
-	else
-	{
-		Component.TransformMatrix = FMatrix::Identity;
-	}
-}
-
-void FTechSoftFileParser::ExtractGeneralTransformation(const A3DMiscTransformation* GeneralTransformation, FArchiveCADObject& Component)
-{
-	TUniqueTSObj<A3DMiscGeneralTransformationData> GeneralTransformationData(GeneralTransformation);
-	if (GeneralTransformationData.IsValid())
-	{
-		FMatrix Matrix = FMatrix::Identity;;
-		int32 Index = 0;
-		for (int32 Andex = 0; Andex < 4; ++Andex)
-		{
-			for (int32 Bndex = 0; Bndex < 4; ++Bndex, ++Index)
-			{
-				Matrix.M[Andex][Bndex] = GeneralTransformationData->m_adCoeff[Index];
-			}
-		}
-
-		FTransform3d Transform(Matrix);
-		FVector3d Scale = Transform.GetScale3D();
-		if (Scale.Equals(FVector3d::OneVector, KINDA_SMALL_NUMBER))
-		{
-			const double TranslationScale = Component.Unit * FImportParameters::GUnitScale;
-			for (Index = 0; Index < 3; ++Index, ++Index)
-			{
-				Matrix.M[3][Index] *= TranslationScale;
-			}
-			Component.TransformMatrix = Matrix;
-		}
-		else
-		{
-		FVector3d Translation = Transform.GetTranslation();
-		Translation *= FImportParameters::GUnitScale;
-
-		double UniformScale = TechSoftFileParserImpl::ExtractUniformScale(Scale);
-			Component.Unit *= UniformScale;
-
-		FQuat4d Rotation = Transform.GetRotation();
-
-		FTransform3d NewTransform;
-		NewTransform.SetScale3D(Scale);
-		NewTransform.SetRotation(Rotation);
-
-			Component.TransformMatrix = NewTransform.ToMatrixWithScale();
-			Component.TransformMatrix.SetOrigin(Translation);
-		}
-	}
-	else
-	{
-		Component.TransformMatrix = FMatrix::Identity;
-	}
-}
-
-void FTechSoftFileParser::ExtractTransformation(const A3DMiscTransformation* Transformation3D, FArchiveCADObject& Component)
-{
-	if (Transformation3D == NULL)
-	{
-		return;
-	}
-
-	A3DEEntityType Type = kA3DTypeUnknown;
-	A3DEntityGetType(Transformation3D, &Type);
-
-	if (Type == kA3DTypeMiscCartesianTransformation)
-	{
-		ExtractTransformation3D(Transformation3D, Component);
-	}
-	else if (Type == kA3DTypeMiscGeneralTransformation)
-	{
-		ExtractGeneralTransformation(Transformation3D, Component);
-	}
-}
-
-void FTechSoftFileParser::ExtractCoordinateSystem(const A3DRiCoordinateSystem* CoordinateSystem, FArchiveCADObject& OutMetaData)
-{
-	TUniqueTSObj<A3DRiCoordinateSystemData> CoordinateSystemData(CoordinateSystem);
-	if (CoordinateSystemData.IsValid())
-	{
-		ExtractTransformation3D(CoordinateSystemData->m_pTransformation, OutMetaData);
-	}
-	else
-	{
-		OutMetaData.TransformMatrix = FMatrix::Identity;
-	}
-}
-
-bool FTechSoftFileParser::IsConfigurationSet(const A3DAsmProductOccurrence* Occurrence)
-{
-	TUniqueTSObj<A3DAsmProductOccurrenceData> OccurrenceData(Occurrence);
-	if (!OccurrenceData.IsValid())
-	{
-		return false;
-	}
-
-	return OccurrenceData->m_uiProductFlags & A3D_PRODUCT_FLAG_CONTAINER;
-}
-
-uint32 FTechSoftFileParser::CountColorAndMaterial()
->>>>>>> d731a049
 {
 	A3DGlobal* GlobalPtr = TechSoftInterface::GetGlobalPointer();
 	if (GlobalPtr == nullptr)
 	{
-<<<<<<< HEAD
-		return;
-=======
-		return 0;
->>>>>>> d731a049
+		return;
 	}
 
 	A3DInt32 iRet = A3D_SUCCESS;
 	TUniqueTSObj<A3DGlobalData> GlobalData(GlobalPtr);
 	if (!GlobalData.IsValid())
 	{
-<<<<<<< HEAD
-		return;
-	}
-
-=======
-		return 0;
-	}
-
-	uint32 ColorCount = GlobalData->m_uiColorsSize;
-	uint32 MaterialCount = GlobalData->m_uiMaterialsSize;
-	uint32 TextureDefinitionCount = GlobalData->m_uiTextureDefinitionsSize;
-
-	return ColorCount + MaterialCount + TextureDefinitionCount;
-}
-
-void ExtractTextureDefinition(const A3DGraphTextureDefinitionData& TextureDefinitionData)
-{
-	// To do
-	//TextureDefinitionData.m_uiPictureIndex;
-	//TextureDefinitionData.m_ucTextureDimension;
-	//TextureDefinitionData.m_eMappingType;
-	//TextureDefinitionData.m_eMappingOperator;
-
-	//TextureDefinitionData.m_pOperatorTransfo;
-
-	//TextureDefinitionData.m_uiMappingAttributes;
-	//TextureDefinitionData.m_uiMappingAttributesIntensitySize,
-	//TextureDefinitionData.m_pdMappingAttributesIntensity;
-	//TextureDefinitionData.m_uiMappingAttributesComponentsSize,
-	//TextureDefinitionData.m_pucMappingAttributesComponents;
-	//TextureDefinitionData.m_eTextureFunction;
-	//TextureDefinitionData.m_dRed;
-	//TextureDefinitionData.m_dGreen;
-	//TextureDefinitionData.m_dBlue;
-	//TextureDefinitionData.m_dAlpha;
-	//TextureDefinitionData.m_eBlend_src_RGB;
-	//TextureDefinitionData.m_eBlend_dst_RGB;
-	//TextureDefinitionData.m_eBlend_src_Alpha;
-	//TextureDefinitionData.m_eBlend_dst_Alpha;
-	//TextureDefinitionData.m_ucTextureApplyingMode;
-	//TextureDefinitionData.m_eTextureAlphaTest;
-	//TextureDefinitionData.m_dAlphaTestReference;
-	//TextureDefinitionData.m_eTextureWrappingModeS;
-	//TextureDefinitionData.m_eTextureWrappingModeT;
-
-	//if (TextureDefinitionData.m_pTextureTransfo != nullptr)
-	//{
-	//	TUniqueTSObj<A3DGraphTextureTransformationData> TransfoData(TextureDefinitionData.m_pTextureTransfo);
-	//}
-}
-
-void FTechSoftFileParser::ReadMaterialsAndColors()
-{
-	A3DGlobal* GlobalPtr = TechSoftInterface::GetGlobalPointer();
-	if (GlobalPtr == nullptr)
-	{
-		return;
-	}
-
-	A3DInt32 iRet = A3D_SUCCESS;
-	TUniqueTSObj<A3DGlobalData> GlobalData(GlobalPtr);
-	if (!GlobalData.IsValid())
-	{
-		return;
-	}
-
->>>>>>> d731a049
+		return;
+	}
+
 	{
 		uint32 TextureDefinitionCount = GlobalData->m_uiTextureDefinitionsSize;
 		if (TextureDefinitionCount)
@@ -3897,11 +1955,7 @@
 				A3DEntity* PicturePtr = TechSoftInterface::GetPointerFromIndex(PictureIndex, kA3DTypeGraphPicture);
 				if (PicturePtr)
 				{
-<<<<<<< HEAD
-					FEntityMetaData PictureMetaData;
-=======
 					FArchiveCADObject PictureMetaData;
->>>>>>> d731a049
 					ExtractMetaData(PicturePtr, PictureMetaData);
 				}
 
