// Copyright Epic Games, Inc. All Rights Reserved.

#include "DatasmithWireTranslator.h"

#include "CADOptions.h"
#include "Containers/List.h"
#include "DatasmithImportOptions.h"
#include "DatasmithSceneFactory.h"
#include "DatasmithTranslator.h"
#include "DatasmithUtils.h"
#include "DatasmithWireTranslatorModule.h"
#include "HAL/ConsoleManager.h"
#include "IDatasmithSceneElements.h"
#include "Misc/FileHelper.h"
#include "Misc/Paths.h"
#include "OpenModelUtils.h"
#include "Utility/DatasmithMeshHelper.h"

#include "StaticMeshDescription.h"
#include "StaticMeshOperations.h"

#if WITH_EDITOR
#include "Editor.h"
#include "IMessageLogListing.h"
#include "Logging/TokenizedMessage.h"
#include "MessageLogModule.h"
#include "Modules/ModuleManager.h"
#endif

#include "AliasBrepConverter.h"
#include "AliasModelToCADKernelConverter.h"
#include "AliasModelToTechSoftConverter.h" // requires Techsoft as public dependency
#include "CADInterfacesModule.h"

#if PLATFORM_WINDOWS
#include "Windows/AllowWindowsPlatformTypes.h"
#endif

#ifdef USE_OPENMODEL
#include <AlChannel.h>
#include <AlDagNode.h>
#include <AlGroupNode.h>
#include <AlLayer.h>
#include <AlLinkItem.h>
#include <AlList.h>
#include <AlMesh.h>
#include <AlMeshNode.h>
#include <AlPersistentID.h>
#include <AlRetrieveOptions.h>
#include <AlShader.h>
#include <AlShadingFieldItem.h>
#include <AlShell.h>
#include <AlShellNode.h>
#include <AlSurface.h>
#include <AlSurfaceNode.h>
#include <AlTesselate.h>
#include <AlTrimRegion.h>
#include <AlTM.h>
#include <AlUniverse.h>
#endif

DEFINE_LOG_CATEGORY_STATIC(LogDatasmithWireTranslator, Log, All);

#define LOCTEXT_NAMESPACE "DatasmithWireTranslator"

#define WRONG_VERSION_TEXT "Unsupported version of Alias detected. Please upgrade to Alias 2021.3 (or later version)."
#define CAD_INTERFACE_UNAVAILABLE "CAD Interface module is unavailable. Meshing will be done by Alias."

#ifdef OPEN_MODEL_2023_0

static bool bGAliasSewByMaterial = false;
FAutoConsoleVariableRef GAliasSewByMaterial(
	TEXT("ds.CADTranslator.Alias.SewByMaterial"),
	bGAliasSewByMaterial,
	TEXT("Enable Sew action merges BReps according to their material i.e. only BReps associated with same material can be merged together.\
Default is disable\n"),
ECVF_Default);

static bool bGAliasLayerAsActor = false;
FAutoConsoleVariableRef GAliasLayerAsActor(
	TEXT("ds.CADTranslator.Alias.LayersAsActors"),
	bGAliasLayerAsActor,
	TEXT("If true, the first level of actors in the outliner is the layers.\
Default is false\n"),
ECVF_Default);

#endif 


namespace UE_DATASMITHWIRETRANSLATOR_NAMESPACE
{

static bool bGSewByMaterial = false;
static bool bGLayersAsActors = false;

static const FColor DefaultColor = FColor(200, 200, 200);

#ifdef USE_OPENMODEL

const uint64 LibAliasNext_Version = 0xffffffffffffffffull;
const uint64 LibAlias2023_1_0_Version = 8162778619576619;
const uint64 LibAlias2023_0_0_Version = 8162774324609149;
const uint64 LibAlias2022_2_0_Version = 7881307937833405;
const uint64 LibAlias2022_1_0_Version = 7881303642865885;
const uint64 LibAlias2022_0_1_Version = 7881299347964005;
const uint64 LibAlias2021_3_2_Version = 7599833027117059;
const uint64 LibAlias2021_3_1_Version = 7599824433840131;
const uint64 LibAlias2021_3_0_Version = 7599824424206339;
const uint64 LibAlias2021_Version = 7599824377020416;
const uint64 LibAlias2020_Version = 7318349414924288;
const uint64 LibAlias2019_Version = 5000000000000000;

#if defined(OPEN_MODEL_2020)
const uint64 LibAliasVersionMin = LibAlias2019_Version;
const uint64 LibAliasVersionMax = LibAlias2021_3_0_Version;
const FString AliasSdkVersion   = TEXT("2020");
#elif defined(OPEN_MODEL_2021_3)
const uint64 LibAliasVersionMin = LibAlias2021_3_0_Version;
const uint64 LibAliasVersionMax = LibAlias2022_0_1_Version;
const FString AliasSdkVersion   = TEXT("2021.3");
#elif defined(OPEN_MODEL_2022)
const uint64 LibAliasVersionMin = LibAlias2022_0_1_Version;
const uint64 LibAliasVersionMax = LibAlias2022_1_0_Version;
const FString AliasSdkVersion   = TEXT("2022");
#elif defined(OPEN_MODEL_2022_1)
const uint64 LibAliasVersionMin = LibAlias2022_1_0_Version;
const uint64 LibAliasVersionMax = LibAlias2022_2_0_Version;
const FString AliasSdkVersion   = TEXT("2022.1");
#elif defined(OPEN_MODEL_2022_2)
const uint64 LibAliasVersionMin = LibAlias2022_2_0_Version;
const uint64 LibAliasVersionMax = LibAlias2023_0_0_Version;
const FString AliasSdkVersion   = TEXT("2022.2");
#elif defined(OPEN_MODEL_2023_0)
const uint64 LibAliasVersionMin = LibAlias2023_0_0_Version;
const uint64 LibAliasVersionMax = LibAlias2023_1_0_Version;
<<<<<<< HEAD
const FString AliasVersionChar = TEXT("AliasStudio 2023.0, Model files");
#elif defined(OPEN_MODEL_2023_1)
const uint64 LibAliasVersionMin = LibAlias2023_1_0_Version;
const uint64 LibAliasVersionMax = LibAliasNext_Version;
const FString AliasVersionChar = TEXT("AliasStudio 2023.1, Model files");
=======
const FString AliasSdkVersion   = TEXT("2023.0");
#elif defined(OPEN_MODEL_2023_1)      
const uint64 LibAliasVersionMin = LibAlias2023_1_0_Version;
const uint64 LibAliasVersionMax = LibAliasNext_Version;
const FString AliasSdkVersion   = TEXT("2023.1");
>>>>>>> 74d0b334
#endif

// Alias material management (to allow sew of BReps of different materials):
// To be compatible with "Retessellate" function, Alias material management as to be the same than CAD (TechSoft) import. 
// As a reminder: the name and slot of UE Material from CAD is based on CAD material/color data i.e. RGBA Color components => "UE Material slot" (int32) and "UE Material name" (FString = FString::FromInt("UE Material slot"))
// UE Material Label is free.
// 
// During Retessellate step, Color/Material of each CAD Faces are known, so "UE Material slot" can be deduced.
// 
// For Alias import:
// Alias BRep is exported in CAD modeler (CADKernel, TechSoft, ...)
// Material is build in UE, 
// From an Alias Material, a unique Color is generated.
// This Color is associated to the BRep Shell/face in the CAD modeler
// The name and slot of the associated UE Material is defined from this color
// So at the retessellate step, nothing changes from the CAD Retessellate process
// 
// The unique Color of an Alias Material is defined as follows:
// TypeHash(Alias Material Name) => uint24 == 3 uint8 => RGB components of the color  

FColor CreateShaderColorFromShaderName(const FString& ShaderName)
{
	const uint32 ShaderHash = GetTypeHash(*ShaderName);
	const uint32 Red = (ShaderHash & 0xff000000) >> 24;
	const uint32 Green = (ShaderHash & 0x00ff0000) >> 16;
	const uint32 Blue = (ShaderHash & 0x0000ff00) >> 8;
	return FColor(Red, Green, Blue);
}

int32 CreateShaderId(const FColor& ShaderColor)
{
	return FMath::Abs((int32)GetTypeHash(ShaderColor));
}

class BodyData
{
private:
	TArray<TPair<TSharedPtr<AlDagNode>, FColor>> Shells;
	TSet<FString> ShaderNames;

	FString Label;
	FString LayerName;
	bool bCadData = true;

public:

	BodyData(const FString& InLayerName, bool bInCadData)
		: bCadData(bInCadData)
	{
		LayerName = InLayerName;
	};

	bool IsCadData() const
	{
		return bCadData;
	}

	void SetLabel(const FString& InLabel)
	{
		Label = InLabel;
	}

	FColor LastColor;
	bool bWarningNotLogYet = true;
	void Add(const TSharedPtr<AlDagNode>& Node, FColor Color, const FString& ShaderName)
	{
		using namespace CADLibrary;
		if (ShaderNames.Num() == FImportParameters::GMaxMaterialCountPerMesh)
		{
			if (!ShaderNames.Contains(ShaderName))
			{
				UE_LOG(LogDatasmithWireTranslator, Warning, TEXT("The main UE5 rendering systems do not support more than 256 materials per mesh and the limit has been defined to %d materials. Only the first %d materials are kept. The others are replaced by the last one"), FImportParameters::GMaxMaterialCountPerMesh, FImportParameters::GMaxMaterialCountPerMesh);
				bWarningNotLogYet = false;
				Color = LastColor;
			}
		}
		else
		{
			ShaderNames.Add(ShaderName);
			LastColor = Color;
		}
		Shells.Emplace(Node, Color);
	}

	void Reserve(int32 MaxElement)
	{
		Shells.Reserve(MaxElement);
		ShaderNames.Reserve(MaxElement);
	}

	const TSet<FString>& GetShaderNames() const
	{
		return ShaderNames;
	}

	const FString& GetLayerName() const
	{
		return LayerName;
	}

	const TArray<TPair<TSharedPtr<AlDagNode>, FColor>>& GetShells() const
	{
		return Shells;
	}

	// Generates BodyData's unique id from AlDagNode objects
	uint32 GetUuid(const uint32& ParentUuid)
	{
		if (Shells.Num() == 0)
		{
			return ParentUuid;
		}

		if (Shells.Num() > 1)
		{
			Shells.Sort([&](const TPair<TSharedPtr<AlDagNode>, FColor>& NodeA, const TPair<TSharedPtr<AlDagNode>, FColor>& NodeB) { return OpenModelUtils::GetAlDagNodeUuid(*NodeA.Key) < OpenModelUtils::GetAlDagNodeUuid(*NodeB.Key); });
		}

		uint32 BodyUUID = 0;
		for (const TPair<TSharedPtr<AlDagNode>, FColor>& DagNode : Shells)
		{
			BodyUUID = HashCombine(BodyUUID, OpenModelUtils::GetAlDagNodeUuid(*DagNode.Key));
		}

		return HashCombine(ParentUuid, BodyUUID);
	}
};

uint32 GetSceneFileHash(const FString& FullPath, const FString& FileName)
{
	FFileStatData FileStatData = IFileManager::Get().GetStatData(*FullPath);

	int64 FileSize = FileStatData.FileSize;
	FDateTime ModificationTime = FileStatData.ModificationTime;

	uint32 FileHash = GetTypeHash(FileName);
	FileHash = HashCombine(FileHash, GetTypeHash(FileSize));
	FileHash = HashCombine(FileHash, GetTypeHash(ModificationTime));

	return FileHash;
}

class FWireTranslatorImpl
{
public:
	FWireTranslatorImpl(const FString& InSceneFullName, TSharedRef<IDatasmithScene> InScene)
		: DatasmithScene(InScene)
		, SceneName(FPaths::GetBaseFilename(InSceneFullName))
		, CurrentPath(FPaths::GetPath(InSceneFullName))
		, SceneFullPath(InSceneFullName)
		, SceneFileHash(0)
		, AlRootNode(nullptr)
	{

		const FString AliasProductVersion = FString::Printf(TEXT("Alias %s"), *AliasSdkVersion);
		DatasmithScene->SetHost(TEXT("Alias"));
		DatasmithScene->SetVendor(TEXT("Autodesk"));
		DatasmithScene->SetProductName(TEXT("Alias Tools"));
		DatasmithScene->SetExporterSDKVersion(*AliasSdkVersion);
		DatasmithScene->SetProductVersion(*AliasProductVersion);

		CADLibrary::FImportParameters ImportParameters;
		if (CADLibrary::FImportParameters::bGDisableCADKernelTessellation)
		{
			TSharedRef<FAliasModelToTechSoftConverter> AliasToTechSoftConverter = MakeShared<FAliasModelToTechSoftConverter>(ImportParameters);
			CADModelConverter = AliasToTechSoftConverter;
			AliasBRepConverter = AliasToTechSoftConverter;
		}
		else
		{
			TSharedRef<FAliasModelToCADKernelConverter> AliasToCADKernelConverter = MakeShared<FAliasModelToCADKernelConverter>(ImportParameters);
			CADModelConverter = AliasToCADKernelConverter;
			AliasBRepConverter = AliasToCADKernelConverter;
		}

		IConsoleVariable* CVarDSAliasSewByMaterialEnabled = IConsoleManager::Get().FindConsoleVariable(TEXT("ds.CADTranslator.Alias.SewByMaterial"));
		if (CVarDSAliasSewByMaterialEnabled)
		{
			bGSewByMaterial = CVarDSAliasSewByMaterialEnabled->GetBool();
		}

		IConsoleVariable* CVarDSAliasLayersAsActorsEnabled = IConsoleManager::Get().FindConsoleVariable(TEXT("ds.CADTranslator.Alias.LayersAsActors"));
		if (CVarDSAliasLayersAsActorsEnabled)
		{
			bGLayersAsActors = CVarDSAliasLayersAsActorsEnabled->GetBool();
		}
	}

	~FWireTranslatorImpl()
	{
		AlUniverse::deleteAll();
	}

	bool Read();
	TOptional<FMeshDescription> GetMeshDescription(TSharedRef<IDatasmithMeshElement> MeshElement, CADLibrary::FMeshParameters& OutMeshParameters);
	TOptional<FMeshDescription> GetMeshDescription(TSharedRef<IDatasmithMeshElement> MeshElement, CADLibrary::FMeshParameters& MeshParameters, TSharedRef<BodyData> BodyTemp);

	void SetTessellationOptions(const FDatasmithTessellationOptions& Options);
	void SetOutputPath(const FString& Path) { OutputPath = Path; }

	bool LoadStaticMesh(const TSharedRef<IDatasmithMeshElement> MeshElement, FDatasmithMeshElementPayload& OutMeshPayload, const FDatasmithTessellationOptions& InTessellationOptions);

private:

	struct FDagNodeInfo
	{
		uint32 Uuid;  // Use for actor name
		FString Label;
		TSharedPtr<IDatasmithActorElement> ActorElement;
		FString LayerName;
		bool bLayerIsVisible = true;

		TMap<FString, TSharedPtr<IDatasmithActorElement>> LayerToActorElement;
		FDagNodeInfo* ParentInfo = nullptr;

		FDagNodeInfo(FDagNodeInfo& InParentInfo)
			: ParentInfo(&InParentInfo)
		{}

		FDagNodeInfo()
			: ParentInfo(nullptr)
		{}

		void ExtractDagNodeInfo(AlDagNode& CurrentNode);
		void ExtractDagNodeInfo(BodyData& CurrentNode);
		void ExtractDagNodeLayer(const AlDagNode& InDagNode);
	};

	bool GetDagLeaves();
	bool GetShader();
	bool RecurseDagForLeaves(const TSharedPtr<AlDagNode>& DagNode, FDagNodeInfo& ParentInfo);
	void RecurseDagForLeavesNoMerge(const TSharedPtr<AlDagNode>& DagNode, FDagNodeInfo& ParentInfo);
	void DagForLeavesNoMerge(const TSharedPtr<AlDagNode>& DagNode, FDagNodeInfo& ParentInfo);
	bool ProcessAlGroupNode(AlDagNode& GroupNode, FDagNodeInfo& ParentInfo);
	void ProcessAlShellNode(const TSharedPtr<AlDagNode>& ShellNode, FDagNodeInfo& ParentInfo, const FString& ShaderName);
	void ProcessBodyNode(const TSharedPtr<BodyData>& Body, FDagNodeInfo& ParentInfo);
	TSharedPtr<IDatasmithMeshElement> FindOrAddMeshElement(const TSharedPtr<BodyData>& Body, const FDagNodeInfo& ParentInfo);
	TSharedPtr<IDatasmithMeshElement> FindOrAddMeshElement(const TSharedPtr<AlDagNode>& ShellNode, const FDagNodeInfo& ParentInfo, const FString& ShaderName);
	TSharedPtr<IDatasmithActorElement> FindOrAddParentActor(FDagNodeInfo& ParentInfo, const FString& LayerName);
	TSharedPtr<IDatasmithActorElement> FindOrAddLayerActor(const FString& LayerName);

	void RecurseDeleteEmptyActor(TSharedPtr<IDatasmithActorElement> Actor);

	TOptional<FMeshDescription> GetMeshOfShellNode(AlDagNode& DagNode, TSharedRef<IDatasmithMeshElement> MeshElement, CADLibrary::FMeshParameters& MeshParameters);
	TOptional<FMeshDescription> GetMeshOfNodeMesh(AlDagNode& DagNode, TSharedRef<IDatasmithMeshElement> MeshElement, CADLibrary::FMeshParameters& MeshParameters, AlMatrix4x4* AlMeshInvGlobalMatrix = nullptr);
	TOptional<FMeshDescription> GetMeshOfShellBody(TSharedRef<BodyData> DagNode, TSharedRef<IDatasmithMeshElement> MeshElement, CADLibrary::FMeshParameters& MeshParameters);
	TOptional<FMeshDescription> GetMeshOfMeshBody(TSharedRef<BodyData> DagNode, TSharedRef<IDatasmithMeshElement> MeshElement, CADLibrary::FMeshParameters& MeshParameters);

	void AddNodeInBodyGroup(TSharedPtr<AlDagNode>& DagNode, const FString& ShaderName, TMap<uint32, TSharedPtr<BodyData>>& ShellToProcess, bool bIsAPatch, uint32 MaxSize);

	TOptional<FMeshDescription> MeshDagNodeWithExternalMesher(AlDagNode& DagNode, TSharedRef<IDatasmithMeshElement> MeshElement, CADLibrary::FMeshParameters& MeshParameters);
	TOptional<FMeshDescription> MeshDagNodeWithExternalMesher(TSharedRef<BodyData> DagNode, TSharedRef<IDatasmithMeshElement> MeshElement, CADLibrary::FMeshParameters& MeshParameters);

	TOptional<FMeshDescription> ImportMesh(AlMesh& Mesh, TSharedRef<IDatasmithMeshElement> MeshElement, CADLibrary::FMeshParameters& MeshParameters);

	FORCEINLINE bool IsTransparent(FColor& TransparencyColor)
	{
		float Opacity = 1.0f - ((float)(TransparencyColor.R + TransparencyColor.G + TransparencyColor.B)) / 765.0f;
		return !FMath::IsNearlyEqual(Opacity, 1.0f);
	}

	FORCEINLINE bool GetCommonParameters(AlShadingFields Field, double Value, FColor& Color, FColor& TransparencyColor, FColor& IncandescenceColor, double GlowIntensity)
	{
		switch (Field)
		{
		case AlShadingFields::kFLD_SHADING_COMMON_COLOR_R:
			Color.R = (uint8)Value;
			return true;
		case AlShadingFields::kFLD_SHADING_COMMON_COLOR_G:
			Color.G = (uint8)Value;
			return true;
		case  AlShadingFields::kFLD_SHADING_COMMON_COLOR_B:
			Color.B = (uint8)Value;
			return true;
		case AlShadingFields::kFLD_SHADING_COMMON_INCANDESCENCE_R:
			IncandescenceColor.R = (uint8)Value;
			return true;
		case AlShadingFields::kFLD_SHADING_COMMON_INCANDESCENCE_G:
			IncandescenceColor.G = (uint8)Value;
			return true;
		case AlShadingFields::kFLD_SHADING_COMMON_INCANDESCENCE_B:
			IncandescenceColor.B = (uint8)Value;
			return true;
		case  AlShadingFields::kFLD_SHADING_COMMON_TRANSPARENCY_R:
			TransparencyColor.R = (uint8)Value;
			return true;
		case  AlShadingFields::kFLD_SHADING_COMMON_TRANSPARENCY_G:
			TransparencyColor.G = (uint8)Value;
			return true;
		case  AlShadingFields::kFLD_SHADING_COMMON_TRANSPARENCY_B:
			TransparencyColor.B = (uint8)Value;
			return true;
		case AlShadingFields::kFLD_SHADING_COMMON_GLOW_INTENSITY:
			GlowIntensity = Value;
			return true;
		default:
			return false;
		}
	}

	void AddAlBlinnParameters(const TUniquePtr<AlShader>& Shader, TSharedRef<IDatasmithUEPbrMaterialElement> MaterialElement);
	void AddAlLambertParameters(const TUniquePtr<AlShader>& Shader, TSharedRef<IDatasmithUEPbrMaterialElement> MaterialElement);
	void AddAlLightSourceParameters(const TUniquePtr<AlShader>& Shader, TSharedRef<IDatasmithUEPbrMaterialElement> MaterialElement);
	void AddAlPhongParameters(const TUniquePtr<AlShader>& Shader, TSharedRef<IDatasmithUEPbrMaterialElement> MaterialElement);

private:
	TSharedRef<IDatasmithScene> DatasmithScene;
	FString SceneName;
	FString CurrentPath;
	FString OutputPath;
	FString SceneFullPath;

	// Hash value of the scene file used to check if the file has been modified for re-import
	uint32 SceneFileHash;

	TSharedPtr<AlDagNode> AlRootNode;

	/** Table of correspondence between mesh identifier and associated Datasmith mesh element */
	TMap<uint32, TSharedPtr<IDatasmithMeshElement>> ShellUuidToMeshElementMap;
	TMap<uint32, TSharedPtr<IDatasmithMeshElement>> BodyUuidToMeshElementMap;

	/** Datasmith mesh elements to OpenModel objects */
	TMap<IDatasmithMeshElement*, TSharedPtr<AlDagNode>> MeshElementToAlDagNodeMap;

	TMap<IDatasmithMeshElement*, TSharedPtr<BodyData>> MeshElementToBodyMap;

	TMap<IDatasmithMeshElement*, FString> MeshElementToShaderName;
	TMap<FString, FColor> ShaderNameToColor;
	TMap<FString, TSharedPtr<IDatasmithMaterialIDElement>> ShaderNameToUEMaterialId;

	TMap<FString, TSharedPtr<IDatasmithActorElement>> LayerNameToActor;

	FDatasmithTessellationOptions TessellationOptions;

	TSharedPtr<CADLibrary::ICADModelConverter> CADModelConverter;
	TSharedPtr<IAliasBRepConverter> AliasBRepConverter;

};

void FWireTranslatorImpl::SetTessellationOptions(const FDatasmithTessellationOptions& Options)
{
	TessellationOptions = Options;
	CADModelConverter->SetImportParameters(Options.ChordTolerance, Options.MaxEdgeLength, Options.NormalTolerance, (CADLibrary::EStitchingTechnique)Options.StitchingTechnique);
	SceneFileHash = HashCombine(Options.GetHash(), GetSceneFileHash(SceneFullPath, SceneName));
}

bool FWireTranslatorImpl::Read()
{
	// Initialize Alias.
	AlUniverse::initialize();

	if (AlUniverse::retrieve(TCHAR_TO_UTF8(*SceneFullPath)) != sSuccess)
	{
		return false;
	}

	AlRetrieveOptions options;
	AlUniverse::retrieveOptions(options);

	// Make material
	if (!GetShader())
	{
		return false;
	}

	// Parse and extract the DAG leaf nodes.
	// Note that Alias file unit is cm like UE
	return GetDagLeaves();
}

void FWireTranslatorImpl::AddAlBlinnParameters(const TUniquePtr<AlShader>& Shader, TSharedRef<IDatasmithUEPbrMaterialElement> MaterialElement)
{
	// Default values for a Blinn material
	FColor Color(145, 148, 153);
	FColor TransparencyColor(0, 0, 0);
	FColor IncandescenceColor(0, 0, 0);
	FColor SpecularColor(38, 38, 38);
	double Diffuse = 1.0;
	double GlowIntensity = 0.0;
	double Gloss = 0.8;
	double Eccentricity = 0.35;
	double Specularity = 1.0;
	double Reflectivity = 0.5;
	double SpecularRolloff = 0.5;

	AlList* List = Shader->fields();
	for (AlShadingFieldItem* Item = static_cast<AlShadingFieldItem*>(List->first()); Item; Item = Item->nextField())
	{
		double Value = 0.0f;
		statusCode ErrorCode = Shader->parameter(Item->field(), Value);
		if (ErrorCode != 0)
		{
			continue;
		}

		if (GetCommonParameters(Item->field(), Value, Color, TransparencyColor, IncandescenceColor, GlowIntensity))
		{
			continue;
		}

		switch (Item->field())
		{
		case AlShadingFields::kFLD_SHADING_BLINN_DIFFUSE:
			Diffuse = Value;
			break;
		case AlShadingFields::kFLD_SHADING_BLINN_GLOSS_:
			Gloss = Value;
			break;
		case AlShadingFields::kFLD_SHADING_BLINN_SPECULAR_R:
			SpecularColor.R = (uint8)(255.f * Value);
			break;
		case AlShadingFields::kFLD_SHADING_BLINN_SPECULAR_G:
			SpecularColor.G = (uint8)(255.f * Value);;
			break;
		case AlShadingFields::kFLD_SHADING_BLINN_SPECULAR_B:
			SpecularColor.B = (uint8)(255.f * Value);;
			break;
		case AlShadingFields::kFLD_SHADING_BLINN_SPECULARITY_:
			Specularity = Value;
			break;
		case AlShadingFields::kFLD_SHADING_BLINN_SPECULAR_ROLLOFF:
			SpecularRolloff = Value;
			break;
		case AlShadingFields::kFLD_SHADING_BLINN_ECCENTRICITY:
			Eccentricity = Value;
			break;
		case AlShadingFields::kFLD_SHADING_BLINN_REFLECTIVITY:
			Reflectivity = Value;
			break;
		}
	}

	bool bIsTransparent = IsTransparent(TransparencyColor);

	// Construct parameter expressions
	IDatasmithMaterialExpressionScalar* DiffuseExpression = MaterialElement->AddMaterialExpression<IDatasmithMaterialExpressionScalar>();
	DiffuseExpression->GetScalar() = Diffuse;
	DiffuseExpression->SetName(TEXT("Diffuse"));

	IDatasmithMaterialExpressionScalar* GlossExpression = MaterialElement->AddMaterialExpression<IDatasmithMaterialExpressionScalar>();
	GlossExpression->GetScalar() = Gloss;
	GlossExpression->SetName(TEXT("Gloss"));

	IDatasmithMaterialExpressionColor* SpecularColorExpression = MaterialElement->AddMaterialExpression<IDatasmithMaterialExpressionColor>();
	SpecularColorExpression->SetName(TEXT("SpecularColor"));
	SpecularColorExpression->GetColor() = FLinearColor::FromSRGBColor(SpecularColor);

	IDatasmithMaterialExpressionScalar* SpecularityExpression = MaterialElement->AddMaterialExpression<IDatasmithMaterialExpressionScalar>();
	SpecularityExpression->GetScalar() = Specularity * 0.3;
	SpecularityExpression->SetName(TEXT("Specularity"));

	IDatasmithMaterialExpressionScalar* SpecularRolloffExpression = MaterialElement->AddMaterialExpression<IDatasmithMaterialExpressionScalar>();
	SpecularRolloffExpression->GetScalar() = SpecularRolloff;
	SpecularRolloffExpression->SetName(TEXT("SpecularRolloff"));

	IDatasmithMaterialExpressionScalar* EccentricityExpression = MaterialElement->AddMaterialExpression<IDatasmithMaterialExpressionScalar>();
	EccentricityExpression->GetScalar() = Eccentricity;
	EccentricityExpression->SetName(TEXT("Eccentricity"));

	IDatasmithMaterialExpressionScalar* ReflectivityExpression = MaterialElement->AddMaterialExpression<IDatasmithMaterialExpressionScalar>();
	ReflectivityExpression->GetScalar() = Reflectivity;
	ReflectivityExpression->SetName(TEXT("Reflectivity"));

	IDatasmithMaterialExpressionColor* ColorExpression = MaterialElement->AddMaterialExpression<IDatasmithMaterialExpressionColor>();
	ColorExpression->SetName(TEXT("Color"));
	ColorExpression->GetColor() = FLinearColor::FromSRGBColor(Color);

	IDatasmithMaterialExpressionColor* IncandescenceColorExpression = MaterialElement->AddMaterialExpression<IDatasmithMaterialExpressionColor>();
	IncandescenceColorExpression->SetName(TEXT("IncandescenceColor"));
	IncandescenceColorExpression->GetColor() = FLinearColor::FromSRGBColor(IncandescenceColor);

	IDatasmithMaterialExpressionColor* TransparencyColorExpression = MaterialElement->AddMaterialExpression<IDatasmithMaterialExpressionColor>();
	TransparencyColorExpression->SetName(TEXT("TransparencyColor"));
	TransparencyColorExpression->GetColor() = FLinearColor::FromSRGBColor(TransparencyColor);

	IDatasmithMaterialExpressionScalar* GlowIntensityExpression = MaterialElement->AddMaterialExpression<IDatasmithMaterialExpressionScalar>();
	GlowIntensityExpression->GetScalar() = GlowIntensity;
	GlowIntensityExpression->SetName(TEXT("GlowIntensity"));

	// Create aux expressions
	IDatasmithMaterialExpressionGeneric* ColorSpecLerp = MaterialElement->AddMaterialExpression<IDatasmithMaterialExpressionGeneric>();
	ColorSpecLerp->SetExpressionName(TEXT("LinearInterpolate"));

	IDatasmithMaterialExpressionScalar* ColorSpecLerpValue = MaterialElement->AddMaterialExpression<IDatasmithMaterialExpressionScalar>();
	ColorSpecLerpValue->GetScalar() = 0.96f;

	IDatasmithMaterialExpressionGeneric* ColorMetallicLerp = MaterialElement->AddMaterialExpression<IDatasmithMaterialExpressionGeneric>();
	ColorMetallicLerp->SetExpressionName(TEXT("LinearInterpolate"));

	IDatasmithMaterialExpressionGeneric* DiffuseLerp = MaterialElement->AddMaterialExpression<IDatasmithMaterialExpressionGeneric>();
	DiffuseLerp->SetExpressionName(TEXT("LinearInterpolate"));

	IDatasmithMaterialExpressionScalar* DiffuseLerpA = MaterialElement->AddMaterialExpression<IDatasmithMaterialExpressionScalar>();
	DiffuseLerpA->GetScalar() = 0.04f;

	IDatasmithMaterialExpressionScalar* DiffuseLerpB = MaterialElement->AddMaterialExpression<IDatasmithMaterialExpressionScalar>();
	DiffuseLerpB->GetScalar() = 1.0f;

	IDatasmithMaterialExpressionGeneric* BaseColorMultiply = MaterialElement->AddMaterialExpression<IDatasmithMaterialExpressionGeneric>();
	BaseColorMultiply->SetExpressionName(TEXT("Multiply"));

	IDatasmithMaterialExpressionGeneric* BaseColorAdd = MaterialElement->AddMaterialExpression<IDatasmithMaterialExpressionGeneric>();
	BaseColorAdd->SetExpressionName(TEXT("Add"));

	IDatasmithMaterialExpressionGeneric* BaseColorTransparencyMultiply = MaterialElement->AddMaterialExpression<IDatasmithMaterialExpressionGeneric>();
	BaseColorTransparencyMultiply->SetExpressionName(TEXT("Multiply"));

	IDatasmithMaterialExpressionGeneric* IncandescenceMultiply = MaterialElement->AddMaterialExpression<IDatasmithMaterialExpressionGeneric>();
	IncandescenceMultiply->SetExpressionName(TEXT("Multiply"));

	IDatasmithMaterialExpressionGeneric* IncandescenceScaleMultiply = MaterialElement->AddMaterialExpression<IDatasmithMaterialExpressionGeneric>();
	IncandescenceScaleMultiply->SetExpressionName(TEXT("Multiply"));

	IDatasmithMaterialExpressionScalar* IncandescenceScale = MaterialElement->AddMaterialExpression<IDatasmithMaterialExpressionScalar>();
	IncandescenceScale->GetScalar() = 100.0f;

	IDatasmithMaterialExpressionGeneric* EccentricityMultiply = MaterialElement->AddMaterialExpression<IDatasmithMaterialExpressionGeneric>();
	EccentricityMultiply->SetExpressionName(TEXT("Multiply"));

	IDatasmithMaterialExpressionGeneric* EccentricityOneMinus = MaterialElement->AddMaterialExpression<IDatasmithMaterialExpressionGeneric>();
	EccentricityOneMinus->SetExpressionName(TEXT("OneMinus"));

	IDatasmithMaterialExpressionGeneric* RoughnessOneMinus = MaterialElement->AddMaterialExpression<IDatasmithMaterialExpressionGeneric>();
	RoughnessOneMinus->SetExpressionName(TEXT("OneMinus"));

	IDatasmithMaterialExpressionScalar* FresnelExponent = MaterialElement->AddMaterialExpression<IDatasmithMaterialExpressionScalar>();
	FresnelExponent->GetScalar() = 4.0f;

	IDatasmithMaterialExpressionFunctionCall* FresnelFunc = MaterialElement->AddMaterialExpression<IDatasmithMaterialExpressionFunctionCall>();
	FresnelFunc->SetFunctionPathName(TEXT("/Engine/Functions/Engine_MaterialFunctions02/Fresnel_Function.Fresnel_Function"));

	IDatasmithMaterialExpressionGeneric* FresnelLerp = MaterialElement->AddMaterialExpression<IDatasmithMaterialExpressionGeneric>();
	FresnelLerp->SetExpressionName(TEXT("LinearInterpolate"));

	IDatasmithMaterialExpressionScalar* FresnelLerpA = MaterialElement->AddMaterialExpression<IDatasmithMaterialExpressionScalar>();
	FresnelLerpA->GetScalar() = 1.0f;

	IDatasmithMaterialExpressionScalar* SpecularPowerExp = MaterialElement->AddMaterialExpression<IDatasmithMaterialExpressionScalar>();
	SpecularPowerExp->GetScalar() = 0.5f;

	IDatasmithMaterialExpressionGeneric* Power = MaterialElement->AddMaterialExpression<IDatasmithMaterialExpressionGeneric>();
	Power->SetExpressionName(TEXT("Power"));

	IDatasmithMaterialExpressionGeneric* FresnelMultiply = MaterialElement->AddMaterialExpression<IDatasmithMaterialExpressionGeneric>();
	FresnelMultiply->SetExpressionName(TEXT("Multiply"));

	IDatasmithMaterialExpressionGeneric* TransparencyOneMinus = MaterialElement->AddMaterialExpression<IDatasmithMaterialExpressionGeneric>();
	TransparencyOneMinus->SetExpressionName(TEXT("OneMinus"));

	IDatasmithMaterialExpressionFunctionCall* BreakFloat3 = nullptr;
	IDatasmithMaterialExpressionGeneric* AddRG = nullptr;
	IDatasmithMaterialExpressionGeneric* AddRGB = nullptr;
	IDatasmithMaterialExpressionGeneric* Divide = nullptr;
	IDatasmithMaterialExpressionScalar* DivideConstant = nullptr;
	if (bIsTransparent)
	{
		BreakFloat3 = MaterialElement->AddMaterialExpression<IDatasmithMaterialExpressionFunctionCall>();
		BreakFloat3->SetFunctionPathName(TEXT("/Engine/Functions/Engine_MaterialFunctions02/Utility/BreakFloat3Components.BreakFloat3Components"));

		AddRG = MaterialElement->AddMaterialExpression<IDatasmithMaterialExpressionGeneric>();
		AddRG->SetExpressionName(TEXT("Add"));

		AddRGB = MaterialElement->AddMaterialExpression<IDatasmithMaterialExpressionGeneric>();
		AddRGB->SetExpressionName(TEXT("Add"));

		Divide = MaterialElement->AddMaterialExpression<IDatasmithMaterialExpressionGeneric>();
		Divide->SetExpressionName(TEXT("Divide"));

		DivideConstant = MaterialElement->AddMaterialExpression<IDatasmithMaterialExpressionScalar>();
		DivideConstant->GetScalar() = 3.0f;
	}

	// Connect expressions
	SpecularColorExpression->ConnectExpression(*ColorSpecLerp->GetInput(0));
	ColorExpression->ConnectExpression(*ColorSpecLerp->GetInput(1));
	ColorSpecLerpValue->ConnectExpression(*ColorSpecLerp->GetInput(2));

	ColorExpression->ConnectExpression(*ColorMetallicLerp->GetInput(0));
	ColorSpecLerp->ConnectExpression(*ColorMetallicLerp->GetInput(1));
	GlossExpression->ConnectExpression(*ColorMetallicLerp->GetInput(2));

	DiffuseLerpA->ConnectExpression(*DiffuseLerp->GetInput(0));
	DiffuseLerpB->ConnectExpression(*DiffuseLerp->GetInput(1));
	DiffuseExpression->ConnectExpression(*DiffuseLerp->GetInput(2));

	ColorMetallicLerp->ConnectExpression(*BaseColorMultiply->GetInput(0));
	DiffuseLerp->ConnectExpression(*BaseColorMultiply->GetInput(1));

	BaseColorMultiply->ConnectExpression(*BaseColorAdd->GetInput(0));
	IncandescenceColorExpression->ConnectExpression(*BaseColorAdd->GetInput(1));

	BaseColorAdd->ConnectExpression(*BaseColorTransparencyMultiply->GetInput(0));
	TransparencyOneMinus->ConnectExpression(*BaseColorTransparencyMultiply->GetInput(1));

	GlowIntensityExpression->ConnectExpression(*IncandescenceScaleMultiply->GetInput(0));
	IncandescenceScale->ConnectExpression(*IncandescenceScaleMultiply->GetInput(1));

	BaseColorTransparencyMultiply->ConnectExpression(*IncandescenceMultiply->GetInput(0));
	IncandescenceScaleMultiply->ConnectExpression(*IncandescenceMultiply->GetInput(1));

	EccentricityExpression->ConnectExpression(*EccentricityOneMinus->GetInput(0));

	EccentricityOneMinus->ConnectExpression(*EccentricityMultiply->GetInput(0));
	SpecularityExpression->ConnectExpression(*EccentricityMultiply->GetInput(1));

	EccentricityMultiply->ConnectExpression(*RoughnessOneMinus->GetInput(0));

	FresnelExponent->ConnectExpression(*FresnelFunc->GetInput(3));

	SpecularRolloffExpression->ConnectExpression(*Power->GetInput(0));
	SpecularPowerExp->ConnectExpression(*Power->GetInput(1));

	FresnelLerpA->ConnectExpression(*FresnelLerp->GetInput(0));
	FresnelFunc->ConnectExpression(*FresnelLerp->GetInput(1));
	Power->ConnectExpression(*FresnelLerp->GetInput(2));

	FresnelLerp->ConnectExpression(*FresnelMultiply->GetInput(0));
	ReflectivityExpression->ConnectExpression(*FresnelMultiply->GetInput(1));

	TransparencyColorExpression->ConnectExpression(*TransparencyOneMinus->GetInput(0));

	if (bIsTransparent)
	{
		TransparencyOneMinus->ConnectExpression(*BreakFloat3->GetInput(0));

		BreakFloat3->ConnectExpression(*AddRG->GetInput(0), 0);
		BreakFloat3->ConnectExpression(*AddRG->GetInput(1), 1);

		AddRG->ConnectExpression(*AddRGB->GetInput(0));
		BreakFloat3->ConnectExpression(*AddRGB->GetInput(1), 2);

		AddRGB->ConnectExpression(*Divide->GetInput(0));
		DivideConstant->ConnectExpression(*Divide->GetInput(1));
	}

	// Connect material outputs
	MaterialElement->GetBaseColor().SetExpression(BaseColorTransparencyMultiply);
	MaterialElement->GetMetallic().SetExpression(GlossExpression);
	MaterialElement->GetSpecular().SetExpression(FresnelMultiply);
	MaterialElement->GetRoughness().SetExpression(RoughnessOneMinus);
	MaterialElement->GetEmissiveColor().SetExpression(IncandescenceMultiply);

	if (bIsTransparent)
	{
		MaterialElement->GetOpacity().SetExpression(Divide);
		MaterialElement->SetParentLabel(TEXT("M_DatasmithAliasBlinnTransparent"));
	}
	else
	{
		MaterialElement->SetParentLabel(TEXT("M_DatasmithAliasBlinn"));
	}

}

void FWireTranslatorImpl::AddAlLambertParameters(const TUniquePtr<AlShader>& Shader, TSharedRef<IDatasmithUEPbrMaterialElement> MaterialElement)
{
	// Default values for a Lambert material
	FColor Color(145, 148, 153);
	FColor TransparencyColor(0, 0, 0);
	FColor IncandescenceColor(0, 0, 0);
	double Diffuse = 1.0;
	double GlowIntensity = 0.0;

	AlList* List = Shader->fields();
	for (AlShadingFieldItem* Item = static_cast<AlShadingFieldItem*>(List->first()); Item; Item = Item->nextField())
	{
		double Value = 0.0f;
		statusCode ErrorCode = Shader->parameter(Item->field(), Value);
		if (ErrorCode != 0)
		{
			continue;
		}

		if (GetCommonParameters(Item->field(), Value, Color, TransparencyColor, IncandescenceColor, GlowIntensity))
		{
			continue;
		}

		switch (Item->field())
		{
		case AlShadingFields::kFLD_SHADING_LAMBERT_DIFFUSE:
			Diffuse = Value;
			break;
		}
	}

	bool bIsTransparent = IsTransparent(TransparencyColor);

	// Construct parameter expressions
	IDatasmithMaterialExpressionScalar* DiffuseExpression = MaterialElement->AddMaterialExpression<IDatasmithMaterialExpressionScalar>();
	DiffuseExpression->GetScalar() = Diffuse;
	DiffuseExpression->SetName(TEXT("Diffuse"));

	IDatasmithMaterialExpressionColor* ColorExpression = MaterialElement->AddMaterialExpression<IDatasmithMaterialExpressionColor>();
	ColorExpression->SetName(TEXT("Color"));
	ColorExpression->GetColor() = FLinearColor::FromSRGBColor(Color);

	IDatasmithMaterialExpressionColor* IncandescenceColorExpression = MaterialElement->AddMaterialExpression<IDatasmithMaterialExpressionColor>();
	IncandescenceColorExpression->SetName(TEXT("IncandescenceColor"));
	IncandescenceColorExpression->GetColor() = FLinearColor::FromSRGBColor(IncandescenceColor);

	IDatasmithMaterialExpressionColor* TransparencyColorExpression = MaterialElement->AddMaterialExpression<IDatasmithMaterialExpressionColor>();
	TransparencyColorExpression->SetName(TEXT("TransparencyColor"));
	TransparencyColorExpression->GetColor() = FLinearColor::FromSRGBColor(TransparencyColor);

	IDatasmithMaterialExpressionScalar* GlowIntensityExpression = MaterialElement->AddMaterialExpression<IDatasmithMaterialExpressionScalar>();
	GlowIntensityExpression->GetScalar() = GlowIntensity;
	GlowIntensityExpression->SetName(TEXT("GlowIntensity"));

	// Create aux expressions
	IDatasmithMaterialExpressionGeneric* DiffuseLerp = MaterialElement->AddMaterialExpression<IDatasmithMaterialExpressionGeneric>();
	DiffuseLerp->SetExpressionName(TEXT("LinearInterpolate"));

	IDatasmithMaterialExpressionScalar* DiffuseLerpA = MaterialElement->AddMaterialExpression<IDatasmithMaterialExpressionScalar>();
	DiffuseLerpA->GetScalar() = 0.04f;

	IDatasmithMaterialExpressionScalar* DiffuseLerpB = MaterialElement->AddMaterialExpression<IDatasmithMaterialExpressionScalar>();
	DiffuseLerpB->GetScalar() = 1.0f;

	IDatasmithMaterialExpressionGeneric* BaseColorMultiply = MaterialElement->AddMaterialExpression<IDatasmithMaterialExpressionGeneric>();
	BaseColorMultiply->SetExpressionName(TEXT("Multiply"));

	IDatasmithMaterialExpressionGeneric* BaseColorAdd = MaterialElement->AddMaterialExpression<IDatasmithMaterialExpressionGeneric>();
	BaseColorAdd->SetExpressionName(TEXT("Add"));

	IDatasmithMaterialExpressionGeneric* BaseColorTransparencyMultiply = MaterialElement->AddMaterialExpression<IDatasmithMaterialExpressionGeneric>();
	BaseColorTransparencyMultiply->SetExpressionName(TEXT("Multiply"));

	IDatasmithMaterialExpressionGeneric* IncandescenceMultiply = MaterialElement->AddMaterialExpression<IDatasmithMaterialExpressionGeneric>();
	IncandescenceMultiply->SetExpressionName(TEXT("Multiply"));

	IDatasmithMaterialExpressionGeneric* IncandescenceScaleMultiply = MaterialElement->AddMaterialExpression<IDatasmithMaterialExpressionGeneric>();
	IncandescenceScaleMultiply->SetExpressionName(TEXT("Multiply"));

	IDatasmithMaterialExpressionScalar* IncandescenceScale = MaterialElement->AddMaterialExpression<IDatasmithMaterialExpressionScalar>();
	IncandescenceScale->GetScalar() = 100.0f;

	IDatasmithMaterialExpressionGeneric* TransparencyOneMinus = MaterialElement->AddMaterialExpression<IDatasmithMaterialExpressionGeneric>();
	TransparencyOneMinus->SetExpressionName(TEXT("OneMinus"));

	IDatasmithMaterialExpressionFunctionCall* BreakFloat3 = nullptr;
	IDatasmithMaterialExpressionGeneric* AddRG = nullptr;
	IDatasmithMaterialExpressionGeneric* AddRGB = nullptr;
	IDatasmithMaterialExpressionGeneric* Divide = nullptr;
	IDatasmithMaterialExpressionScalar* DivideConstant = nullptr;
	if (bIsTransparent)
	{
		BreakFloat3 = MaterialElement->AddMaterialExpression<IDatasmithMaterialExpressionFunctionCall>();
		BreakFloat3->SetFunctionPathName(TEXT("/Engine/Functions/Engine_MaterialFunctions02/Utility/BreakFloat3Components.BreakFloat3Components"));

		AddRG = MaterialElement->AddMaterialExpression<IDatasmithMaterialExpressionGeneric>();
		AddRG->SetExpressionName(TEXT("Add"));

		AddRGB = MaterialElement->AddMaterialExpression<IDatasmithMaterialExpressionGeneric>();
		AddRGB->SetExpressionName(TEXT("Add"));

		Divide = MaterialElement->AddMaterialExpression<IDatasmithMaterialExpressionGeneric>();
		Divide->SetExpressionName(TEXT("Divide"));

		DivideConstant = MaterialElement->AddMaterialExpression<IDatasmithMaterialExpressionScalar>();
		DivideConstant->GetScalar() = 3.0f;
	}

	// Connect expressions
	DiffuseLerpA->ConnectExpression(*DiffuseLerp->GetInput(0));
	DiffuseLerpB->ConnectExpression(*DiffuseLerp->GetInput(1));
	DiffuseExpression->ConnectExpression(*DiffuseLerp->GetInput(2));

	ColorExpression->ConnectExpression(*BaseColorMultiply->GetInput(0));
	DiffuseLerp->ConnectExpression(*BaseColorMultiply->GetInput(1));

	BaseColorMultiply->ConnectExpression(*BaseColorAdd->GetInput(0));
	IncandescenceColorExpression->ConnectExpression(*BaseColorAdd->GetInput(1));

	BaseColorAdd->ConnectExpression(*BaseColorTransparencyMultiply->GetInput(0));
	TransparencyOneMinus->ConnectExpression(*BaseColorTransparencyMultiply->GetInput(1));

	GlowIntensityExpression->ConnectExpression(*IncandescenceScaleMultiply->GetInput(0));
	IncandescenceScale->ConnectExpression(*IncandescenceScaleMultiply->GetInput(1));

	BaseColorTransparencyMultiply->ConnectExpression(*IncandescenceMultiply->GetInput(0));
	IncandescenceScaleMultiply->ConnectExpression(*IncandescenceMultiply->GetInput(1));

	TransparencyColorExpression->ConnectExpression(*TransparencyOneMinus->GetInput(0));

	if (bIsTransparent)
	{
		TransparencyOneMinus->ConnectExpression(*BreakFloat3->GetInput(0));

		BreakFloat3->ConnectExpression(*AddRG->GetInput(0), 0);
		BreakFloat3->ConnectExpression(*AddRG->GetInput(1), 1);

		AddRG->ConnectExpression(*AddRGB->GetInput(0));
		BreakFloat3->ConnectExpression(*AddRGB->GetInput(1), 2);

		AddRGB->ConnectExpression(*Divide->GetInput(0));
		DivideConstant->ConnectExpression(*Divide->GetInput(1));
	}

	// Connect material outputs
	MaterialElement->GetBaseColor().SetExpression(BaseColorTransparencyMultiply);
	MaterialElement->GetEmissiveColor().SetExpression(IncandescenceMultiply);
	if (bIsTransparent)
	{
		MaterialElement->GetOpacity().SetExpression(Divide);
		MaterialElement->SetParentLabel(TEXT("M_DatasmithAliasLambertTransparent"));
	}
	else {
		MaterialElement->SetParentLabel(TEXT("M_DatasmithAliasLambert"));
	}

}

void FWireTranslatorImpl::AddAlLightSourceParameters(const TUniquePtr<AlShader>& Shader, TSharedRef<IDatasmithUEPbrMaterialElement> MaterialElement)
{
	// Default values for a LightSource material
	FColor Color(145, 148, 153);
	FColor TransparencyColor(0, 0, 0);
	FColor IncandescenceColor(0, 0, 0);
	double GlowIntensity = 0.0;

	AlList* List = Shader->fields();
	for (AlShadingFieldItem* Item = static_cast<AlShadingFieldItem*>(List->first()); Item; Item = Item->nextField())
	{
		double Value = 0.0f;
		statusCode ErrorCode = Shader->parameter(Item->field(), Value);
		if (ErrorCode != 0)
		{
			continue;
		}

		GetCommonParameters(Item->field(), Value, Color, TransparencyColor, IncandescenceColor, GlowIntensity);
	}

	bool bIsTransparent = IsTransparent(TransparencyColor);

	// Construct parameter expressions
	IDatasmithMaterialExpressionColor* ColorExpression = MaterialElement->AddMaterialExpression<IDatasmithMaterialExpressionColor>();
	ColorExpression->SetName(TEXT("Color"));
	ColorExpression->GetColor() = FLinearColor::FromSRGBColor(Color);

	IDatasmithMaterialExpressionColor* IncandescenceColorExpression = MaterialElement->AddMaterialExpression<IDatasmithMaterialExpressionColor>();
	IncandescenceColorExpression->SetName(TEXT("IncandescenceColor"));
	IncandescenceColorExpression->GetColor() = FLinearColor::FromSRGBColor(IncandescenceColor);

	IDatasmithMaterialExpressionColor* TransparencyColorExpression = MaterialElement->AddMaterialExpression<IDatasmithMaterialExpressionColor>();
	TransparencyColorExpression->SetName(TEXT("TransparencyColor"));
	TransparencyColorExpression->GetColor() = FLinearColor::FromSRGBColor(TransparencyColor);

	IDatasmithMaterialExpressionScalar* GlowIntensityExpression = MaterialElement->AddMaterialExpression<IDatasmithMaterialExpressionScalar>();
	GlowIntensityExpression->GetScalar() = GlowIntensity;
	GlowIntensityExpression->SetName(TEXT("GlowIntensity"));

	// Create aux expressions
	IDatasmithMaterialExpressionGeneric* BaseColorAdd = MaterialElement->AddMaterialExpression<IDatasmithMaterialExpressionGeneric>();
	BaseColorAdd->SetExpressionName(TEXT("Add"));

	IDatasmithMaterialExpressionGeneric* BaseColorTransparencyMultiply = MaterialElement->AddMaterialExpression<IDatasmithMaterialExpressionGeneric>();
	BaseColorTransparencyMultiply->SetExpressionName(TEXT("Multiply"));

	IDatasmithMaterialExpressionGeneric* IncandescenceMultiply = MaterialElement->AddMaterialExpression<IDatasmithMaterialExpressionGeneric>();
	IncandescenceMultiply->SetExpressionName(TEXT("Multiply"));

	IDatasmithMaterialExpressionGeneric* IncandescenceScaleMultiply = MaterialElement->AddMaterialExpression<IDatasmithMaterialExpressionGeneric>();
	IncandescenceScaleMultiply->SetExpressionName(TEXT("Multiply"));

	IDatasmithMaterialExpressionScalar* IncandescenceScale = MaterialElement->AddMaterialExpression<IDatasmithMaterialExpressionScalar>();
	IncandescenceScale->GetScalar() = 100.0f;

	IDatasmithMaterialExpressionGeneric* TransparencyOneMinus = MaterialElement->AddMaterialExpression<IDatasmithMaterialExpressionGeneric>();
	TransparencyOneMinus->SetExpressionName(TEXT("OneMinus"));

	IDatasmithMaterialExpressionFunctionCall* BreakFloat3 = nullptr;
	IDatasmithMaterialExpressionGeneric* AddRG = nullptr;
	IDatasmithMaterialExpressionGeneric* AddRGB = nullptr;
	IDatasmithMaterialExpressionGeneric* Divide = nullptr;
	IDatasmithMaterialExpressionScalar* DivideConstant = nullptr;
	if (bIsTransparent)
	{
		BreakFloat3 = MaterialElement->AddMaterialExpression<IDatasmithMaterialExpressionFunctionCall>();
		BreakFloat3->SetFunctionPathName(TEXT("/Engine/Functions/Engine_MaterialFunctions02/Utility/BreakFloat3Components.BreakFloat3Components"));

		AddRG = MaterialElement->AddMaterialExpression<IDatasmithMaterialExpressionGeneric>();
		AddRG->SetExpressionName(TEXT("Add"));

		AddRGB = MaterialElement->AddMaterialExpression<IDatasmithMaterialExpressionGeneric>();
		AddRGB->SetExpressionName(TEXT("Add"));

		Divide = MaterialElement->AddMaterialExpression<IDatasmithMaterialExpressionGeneric>();
		Divide->SetExpressionName(TEXT("Divide"));

		DivideConstant = MaterialElement->AddMaterialExpression<IDatasmithMaterialExpressionScalar>();
		DivideConstant->GetScalar() = 3.0f;
	}

	// Connect expressions
	ColorExpression->ConnectExpression(*BaseColorAdd->GetInput(0));
	IncandescenceColorExpression->ConnectExpression(*BaseColorAdd->GetInput(1));

	BaseColorAdd->ConnectExpression(*BaseColorTransparencyMultiply->GetInput(0));
	TransparencyOneMinus->ConnectExpression(*BaseColorTransparencyMultiply->GetInput(1));

	GlowIntensityExpression->ConnectExpression(*IncandescenceScaleMultiply->GetInput(0));
	IncandescenceScale->ConnectExpression(*IncandescenceScaleMultiply->GetInput(1));

	BaseColorTransparencyMultiply->ConnectExpression(*IncandescenceMultiply->GetInput(0));
	IncandescenceScaleMultiply->ConnectExpression(*IncandescenceMultiply->GetInput(1));

	TransparencyColorExpression->ConnectExpression(*TransparencyOneMinus->GetInput(0));

	if (bIsTransparent)
	{
		TransparencyOneMinus->ConnectExpression(*BreakFloat3->GetInput(0));

		BreakFloat3->ConnectExpression(*AddRG->GetInput(0), 0);
		BreakFloat3->ConnectExpression(*AddRG->GetInput(1), 1);

		AddRG->ConnectExpression(*AddRGB->GetInput(0));
		BreakFloat3->ConnectExpression(*AddRGB->GetInput(1), 2);

		AddRGB->ConnectExpression(*Divide->GetInput(0));
		DivideConstant->ConnectExpression(*Divide->GetInput(1));
	}

	// Connect material outputs
	MaterialElement->GetBaseColor().SetExpression(BaseColorTransparencyMultiply);
	MaterialElement->GetEmissiveColor().SetExpression(IncandescenceMultiply);

	if (bIsTransparent)
	{
		MaterialElement->GetOpacity().SetExpression(Divide);
		MaterialElement->SetParentLabel(TEXT("M_DatasmithAliasLightSourceTransparent"));
	}
	else {
		MaterialElement->SetParentLabel(TEXT("M_DatasmithAliasLightSource"));
	}

}

void FWireTranslatorImpl::AddAlPhongParameters(const TUniquePtr<AlShader>& Shader, TSharedRef<IDatasmithUEPbrMaterialElement> MaterialElement)
{
	// Default values for a Phong material
	FColor Color(145, 148, 153);
	FColor TransparencyColor(0, 0, 0);
	FColor IncandescenceColor(0, 0, 0);
	FColor SpecularColor(38, 38, 38);
	double Diffuse = 1.0;
	double GlowIntensity = 0.0;
	double Gloss = 0.8;
	double Shinyness = 20.0;
	double Specularity = 1.0;
	double Reflectivity = 0.5;

	AlList* List = Shader->fields();
	for (AlShadingFieldItem* Item = static_cast<AlShadingFieldItem*>(List->first()); Item; Item = Item->nextField())
	{
		double Value = 0.0f;
		statusCode ErrorCode = Shader->parameter(Item->field(), Value);
		if (ErrorCode != 0)
		{
			continue;
		}

		if (GetCommonParameters(Item->field(), Value, Color, TransparencyColor, IncandescenceColor, GlowIntensity))
		{
			continue;
		}

		switch (Item->field())
		{
		case AlShadingFields::kFLD_SHADING_PHONG_DIFFUSE:
			Diffuse = Value;
			break;
		case AlShadingFields::kFLD_SHADING_PHONG_GLOSS_:
			Gloss = Value;
			break;
		case AlShadingFields::kFLD_SHADING_PHONG_SPECULAR_R:
			SpecularColor.R = (uint8)(255.f * Value);;
			break;
		case AlShadingFields::kFLD_SHADING_PHONG_SPECULAR_G:
			SpecularColor.G = (uint8)(255.f * Value);;
			break;
		case AlShadingFields::kFLD_SHADING_PHONG_SPECULAR_B:
			SpecularColor.B = (uint8)(255.f * Value);;
			break;
		case AlShadingFields::kFLD_SHADING_PHONG_SPECULARITY_:
			Specularity = Value;
			break;
		case AlShadingFields::kFLD_SHADING_PHONG_SHINYNESS:
			Shinyness = Value;
			break;
		case AlShadingFields::kFLD_SHADING_PHONG_REFLECTIVITY:
			Reflectivity = Value;
			break;
		}
	}

	bool bIsTransparent = IsTransparent(TransparencyColor);

	// Construct parameter expressions
	IDatasmithMaterialExpressionScalar* DiffuseExpression = MaterialElement->AddMaterialExpression<IDatasmithMaterialExpressionScalar>();
	DiffuseExpression->GetScalar() = Diffuse;
	DiffuseExpression->SetName(TEXT("Diffuse"));

	IDatasmithMaterialExpressionScalar* GlossExpression = MaterialElement->AddMaterialExpression<IDatasmithMaterialExpressionScalar>();
	GlossExpression->GetScalar() = Gloss;
	GlossExpression->SetName(TEXT("Gloss"));

	IDatasmithMaterialExpressionColor* SpecularColorExpression = MaterialElement->AddMaterialExpression<IDatasmithMaterialExpressionColor>();
	SpecularColorExpression->SetName(TEXT("SpecularColor"));
	SpecularColorExpression->GetColor() = FLinearColor::FromSRGBColor(SpecularColor);

	IDatasmithMaterialExpressionScalar* SpecularityExpression = MaterialElement->AddMaterialExpression<IDatasmithMaterialExpressionScalar>();
	SpecularityExpression->GetScalar() = Specularity * 0.3;
	SpecularityExpression->SetName(TEXT("Specularity"));

	IDatasmithMaterialExpressionScalar* ShinynessExpression = MaterialElement->AddMaterialExpression<IDatasmithMaterialExpressionScalar>();
	ShinynessExpression->GetScalar() = Shinyness;
	ShinynessExpression->SetName(TEXT("Shinyness"));

	IDatasmithMaterialExpressionScalar* ReflectivityExpression = MaterialElement->AddMaterialExpression<IDatasmithMaterialExpressionScalar>();
	ReflectivityExpression->GetScalar() = Reflectivity;
	ReflectivityExpression->SetName(TEXT("Reflectivity"));

	IDatasmithMaterialExpressionColor* ColorExpression = MaterialElement->AddMaterialExpression<IDatasmithMaterialExpressionColor>();
	ColorExpression->SetName(TEXT("Color"));
	ColorExpression->GetColor() = FLinearColor::FromSRGBColor(Color);

	IDatasmithMaterialExpressionColor* IncandescenceColorExpression = MaterialElement->AddMaterialExpression<IDatasmithMaterialExpressionColor>();
	IncandescenceColorExpression->SetName(TEXT("IncandescenceColor"));
	IncandescenceColorExpression->GetColor() = FLinearColor::FromSRGBColor(IncandescenceColor);

	IDatasmithMaterialExpressionColor* TransparencyColorExpression = MaterialElement->AddMaterialExpression<IDatasmithMaterialExpressionColor>();
	TransparencyColorExpression->SetName(TEXT("TransparencyColor"));
	TransparencyColorExpression->GetColor() = FLinearColor::FromSRGBColor(TransparencyColor);

	IDatasmithMaterialExpressionScalar* GlowIntensityExpression = MaterialElement->AddMaterialExpression<IDatasmithMaterialExpressionScalar>();
	GlowIntensityExpression->GetScalar() = GlowIntensity;
	GlowIntensityExpression->SetName(TEXT("GlowIntensity"));

	// Create aux expressions
	IDatasmithMaterialExpressionGeneric* ColorSpecLerp = MaterialElement->AddMaterialExpression<IDatasmithMaterialExpressionGeneric>();
	ColorSpecLerp->SetExpressionName(TEXT("LinearInterpolate"));

	IDatasmithMaterialExpressionScalar* ColorSpecLerpValue = MaterialElement->AddMaterialExpression<IDatasmithMaterialExpressionScalar>();
	ColorSpecLerpValue->GetScalar() = 0.96f;

	IDatasmithMaterialExpressionGeneric* ColorMetallicLerp = MaterialElement->AddMaterialExpression<IDatasmithMaterialExpressionGeneric>();
	ColorMetallicLerp->SetExpressionName(TEXT("LinearInterpolate"));

	IDatasmithMaterialExpressionGeneric* DiffuseLerp = MaterialElement->AddMaterialExpression<IDatasmithMaterialExpressionGeneric>();
	DiffuseLerp->SetExpressionName(TEXT("LinearInterpolate"));

	IDatasmithMaterialExpressionScalar* DiffuseLerpA = MaterialElement->AddMaterialExpression<IDatasmithMaterialExpressionScalar>();
	DiffuseLerpA->GetScalar() = 0.04f;

	IDatasmithMaterialExpressionScalar* DiffuseLerpB = MaterialElement->AddMaterialExpression<IDatasmithMaterialExpressionScalar>();
	DiffuseLerpB->GetScalar() = 1.0f;

	IDatasmithMaterialExpressionGeneric* BaseColorMultiply = MaterialElement->AddMaterialExpression<IDatasmithMaterialExpressionGeneric>();
	BaseColorMultiply->SetExpressionName(TEXT("Multiply"));

	IDatasmithMaterialExpressionGeneric* BaseColorAdd = MaterialElement->AddMaterialExpression<IDatasmithMaterialExpressionGeneric>();
	BaseColorAdd->SetExpressionName(TEXT("Add"));

	IDatasmithMaterialExpressionGeneric* BaseColorTransparencyMultiply = MaterialElement->AddMaterialExpression<IDatasmithMaterialExpressionGeneric>();
	BaseColorTransparencyMultiply->SetExpressionName(TEXT("Multiply"));

	IDatasmithMaterialExpressionGeneric* IncandescenceMultiply = MaterialElement->AddMaterialExpression<IDatasmithMaterialExpressionGeneric>();
	IncandescenceMultiply->SetExpressionName(TEXT("Multiply"));

	IDatasmithMaterialExpressionGeneric* IncandescenceScaleMultiply = MaterialElement->AddMaterialExpression<IDatasmithMaterialExpressionGeneric>();
	IncandescenceScaleMultiply->SetExpressionName(TEXT("Multiply"));

	IDatasmithMaterialExpressionScalar* IncandescenceScale = MaterialElement->AddMaterialExpression<IDatasmithMaterialExpressionScalar>();
	IncandescenceScale->GetScalar() = 100.0f;

	IDatasmithMaterialExpressionGeneric* ShinynessSubtract = MaterialElement->AddMaterialExpression<IDatasmithMaterialExpressionGeneric>();
	ShinynessSubtract->SetExpressionName(TEXT("Subtract"));

	IDatasmithMaterialExpressionScalar* ShinynessSubtract2 = MaterialElement->AddMaterialExpression<IDatasmithMaterialExpressionScalar>();
	ShinynessSubtract2->GetScalar() = 2.0f;

	IDatasmithMaterialExpressionGeneric* ShinynessDivide = MaterialElement->AddMaterialExpression<IDatasmithMaterialExpressionGeneric>();
	ShinynessDivide->SetExpressionName(TEXT("Divide"));

	IDatasmithMaterialExpressionScalar* ShinynessDivide98 = MaterialElement->AddMaterialExpression<IDatasmithMaterialExpressionScalar>();
	ShinynessDivide98->GetScalar() = 98.0f;

	IDatasmithMaterialExpressionGeneric* SpecularityMultiply = MaterialElement->AddMaterialExpression<IDatasmithMaterialExpressionGeneric>();
	SpecularityMultiply->SetExpressionName(TEXT("Multiply"));

	IDatasmithMaterialExpressionGeneric* RoughnessOneMinus = MaterialElement->AddMaterialExpression<IDatasmithMaterialExpressionGeneric>();
	RoughnessOneMinus->SetExpressionName(TEXT("OneMinus"));

	IDatasmithMaterialExpressionGeneric* TransparencyOneMinus = MaterialElement->AddMaterialExpression<IDatasmithMaterialExpressionGeneric>();
	TransparencyOneMinus->SetExpressionName(TEXT("OneMinus"));

	IDatasmithMaterialExpressionFunctionCall* BreakFloat3 = nullptr;
	IDatasmithMaterialExpressionGeneric* AddRG = nullptr;
	IDatasmithMaterialExpressionGeneric* AddRGB = nullptr;
	IDatasmithMaterialExpressionGeneric* Divide = nullptr;
	IDatasmithMaterialExpressionScalar* DivideConstant = nullptr;
	if (bIsTransparent)
	{
		BreakFloat3 = MaterialElement->AddMaterialExpression<IDatasmithMaterialExpressionFunctionCall>();
		BreakFloat3->SetFunctionPathName(TEXT("/Engine/Functions/Engine_MaterialFunctions02/Utility/BreakFloat3Components.BreakFloat3Components"));

		AddRG = MaterialElement->AddMaterialExpression<IDatasmithMaterialExpressionGeneric>();
		AddRG->SetExpressionName(TEXT("Add"));

		AddRGB = MaterialElement->AddMaterialExpression<IDatasmithMaterialExpressionGeneric>();
		AddRGB->SetExpressionName(TEXT("Add"));

		Divide = MaterialElement->AddMaterialExpression<IDatasmithMaterialExpressionGeneric>();
		Divide->SetExpressionName(TEXT("Divide"));

		DivideConstant = MaterialElement->AddMaterialExpression<IDatasmithMaterialExpressionScalar>();
		DivideConstant->GetScalar() = 3.0f;
	}

	// Connect expressions
	SpecularColorExpression->ConnectExpression(*ColorSpecLerp->GetInput(0));
	ColorExpression->ConnectExpression(*ColorSpecLerp->GetInput(1));
	ColorSpecLerpValue->ConnectExpression(*ColorSpecLerp->GetInput(2));

	ColorExpression->ConnectExpression(*ColorMetallicLerp->GetInput(0));
	ColorSpecLerp->ConnectExpression(*ColorMetallicLerp->GetInput(1));
	GlossExpression->ConnectExpression(*ColorMetallicLerp->GetInput(2));

	DiffuseLerpA->ConnectExpression(*DiffuseLerp->GetInput(0));
	DiffuseLerpB->ConnectExpression(*DiffuseLerp->GetInput(1));
	DiffuseExpression->ConnectExpression(*DiffuseLerp->GetInput(2));

	ColorMetallicLerp->ConnectExpression(*BaseColorMultiply->GetInput(0));
	DiffuseLerp->ConnectExpression(*BaseColorMultiply->GetInput(1));

	BaseColorMultiply->ConnectExpression(*BaseColorAdd->GetInput(0));
	IncandescenceColorExpression->ConnectExpression(*BaseColorAdd->GetInput(1));

	BaseColorAdd->ConnectExpression(*BaseColorTransparencyMultiply->GetInput(0));
	TransparencyOneMinus->ConnectExpression(*BaseColorTransparencyMultiply->GetInput(1));

	GlowIntensityExpression->ConnectExpression(*IncandescenceScaleMultiply->GetInput(0));
	IncandescenceScale->ConnectExpression(*IncandescenceScaleMultiply->GetInput(1));

	BaseColorTransparencyMultiply->ConnectExpression(*IncandescenceMultiply->GetInput(0));
	IncandescenceScaleMultiply->ConnectExpression(*IncandescenceMultiply->GetInput(1));

	ShinynessExpression->ConnectExpression(*ShinynessSubtract->GetInput(0));
	ShinynessSubtract2->ConnectExpression(*ShinynessSubtract->GetInput(1));

	ShinynessSubtract->ConnectExpression(*ShinynessDivide->GetInput(0));
	ShinynessDivide98->ConnectExpression(*ShinynessDivide->GetInput(1));

	ShinynessDivide->ConnectExpression(*SpecularityMultiply->GetInput(0));
	SpecularityExpression->ConnectExpression(*SpecularityMultiply->GetInput(1));

	SpecularityMultiply->ConnectExpression(*RoughnessOneMinus->GetInput(0));

	TransparencyColorExpression->ConnectExpression(*TransparencyOneMinus->GetInput(0));

	if (bIsTransparent)
	{
		TransparencyOneMinus->ConnectExpression(*BreakFloat3->GetInput(0));

		BreakFloat3->ConnectExpression(*AddRG->GetInput(0), 0);
		BreakFloat3->ConnectExpression(*AddRG->GetInput(1), 1);

		AddRG->ConnectExpression(*AddRGB->GetInput(0));
		BreakFloat3->ConnectExpression(*AddRGB->GetInput(1), 2);

		AddRGB->ConnectExpression(*Divide->GetInput(0));
		DivideConstant->ConnectExpression(*Divide->GetInput(1));
	}

	// Connect material outputs
	MaterialElement->GetBaseColor().SetExpression(BaseColorTransparencyMultiply);
	MaterialElement->GetMetallic().SetExpression(GlossExpression);
	MaterialElement->GetSpecular().SetExpression(ReflectivityExpression);
	MaterialElement->GetRoughness().SetExpression(RoughnessOneMinus);
	MaterialElement->GetEmissiveColor().SetExpression(IncandescenceMultiply);
	if (bIsTransparent)
	{
		MaterialElement->GetOpacity().SetExpression(Divide);
		MaterialElement->SetParentLabel(TEXT("M_DatasmithAliasPhongTransparent"));
	}
	else {
		MaterialElement->SetParentLabel(TEXT("M_DatasmithAliasPhong"));
	}
}

// Make material
bool FWireTranslatorImpl::GetShader()
{
	for (TUniquePtr<AlShader> Shader(AlUniverse::firstShader()); Shader.IsValid(); Shader = TUniquePtr<AlShader>(AlUniverse::nextShader(Shader.Get())))
	{
		const FString ShaderName = UTF8_TO_TCHAR(Shader->name());
		const FString ShaderModelName = Shader->shadingModel();

		const FColor Color = CreateShaderColorFromShaderName(ShaderName);
		ShaderNameToColor.Add(ShaderName, Color);

		const int32 ShaderId = CreateShaderId(Color);
		const FString MaterialElementName = FString::FromInt(ShaderId);

		TSharedRef<IDatasmithUEPbrMaterialElement> MaterialElement = FDatasmithSceneFactory::CreateUEPbrMaterial(*MaterialElementName);
		MaterialElement->SetLabel(*ShaderName);

		if (ShaderModelName.Equals(TEXT("BLINN")))
		{
			AddAlBlinnParameters(Shader, MaterialElement);
		}
		else if (ShaderModelName.Equals(TEXT("LAMBERT")))
		{
			AddAlLambertParameters(Shader, MaterialElement);
		}
		else if (ShaderModelName.Equals(TEXT("LIGHTSOURCE")))
		{
			AddAlLightSourceParameters(Shader, MaterialElement);
		}
		else if (ShaderModelName.Equals(TEXT("PHONG")))
		{
			AddAlPhongParameters(Shader, MaterialElement);
		}

		DatasmithScene->AddMaterial(MaterialElement);

		TSharedPtr<IDatasmithMaterialIDElement> MaterialIDElement = FDatasmithSceneFactory::CreateMaterialId(MaterialElement->GetName());
		ShaderNameToUEMaterialId.Add(*ShaderName, MaterialIDElement);
	}
	return true;
}

bool FWireTranslatorImpl::GetDagLeaves()
{
	FDagNodeInfo RootContainer;
	AlRootNode = TSharedPtr<AlDagNode>(AlUniverse::firstDagNode());
	if (AlRootNode.IsValid())
	{
		TArray<TSharedPtr<IDatasmithActorElement>> ActorsToRemove;
		if (RecurseDagForLeaves(AlRootNode, RootContainer))
		{
			// Delete empty branches
			for (int32 Index = DatasmithScene->GetActorsCount() - 1; Index >= 0; --Index)
			{
				TSharedPtr<IDatasmithActorElement> Actor = DatasmithScene->GetActor(Index);
				if (Actor.IsValid() && !Actor->IsA(EDatasmithElementType::StaticMeshActor))
				{
					RecurseDeleteEmptyActor(Actor);
					if (Actor->GetChildrenCount() == 0)
					{
						ActorsToRemove.Add(Actor);
					}
				}
			}
			for (const TSharedPtr<IDatasmithActorElement>& Actor : ActorsToRemove)
			{
				DatasmithScene->RemoveActor(Actor, EDatasmithActorRemovalRule::RemoveChildren);
			}
			return true;
		}
	}

	return false;
}

void FWireTranslatorImpl::RecurseDeleteEmptyActor(TSharedPtr<IDatasmithActorElement> Actor)
{
	for (int32 Index = Actor->GetChildrenCount() - 1; Index >= 0; --Index)
	{
		TSharedPtr<IDatasmithActorElement> ActorChild = Actor->GetChild(Index);
		if (ActorChild.IsValid() && !ActorChild->IsA(EDatasmithElementType::StaticMeshActor))
		{
			RecurseDeleteEmptyActor(ActorChild);
			if (ActorChild->GetChildrenCount() == 0)
			{
				Actor->RemoveChild(ActorChild);
			}
		}
	}
}


void FWireTranslatorImpl::FDagNodeInfo::ExtractDagNodeLayer(const AlDagNode& InDagNode)
{
	AlLayer* LayerPtr = InDagNode.layer();
	if (LayerPtr)
	{
		TUniquePtr<AlLayer> Layer(LayerPtr);
		LayerName = UTF8_TO_TCHAR(Layer->name());
		bLayerIsVisible = !Layer->invisible();
		if (ActorElement.IsValid())
		{
			ActorElement->SetLayer(*LayerName);
			LayerToActorElement.Add(LayerName, ActorElement);
		}
	}
}

void FWireTranslatorImpl::FDagNodeInfo::ExtractDagNodeInfo(AlDagNode& CurrentNode)
{
	Label = UTF8_TO_TCHAR(CurrentNode.name());
	uint32 ThisGroupNodeUuid = OpenModelUtils::GetAlDagNodeUuid(CurrentNode);
	Uuid = HashCombine(ParentInfo ? ParentInfo->Uuid : 1, ThisGroupNodeUuid);
}

void FWireTranslatorImpl::FDagNodeInfo::ExtractDagNodeInfo(BodyData& CurrentNode)
{
	if (!ParentInfo)
	{
		return;
	}
	Label = ParentInfo->Label;
	CurrentNode.SetLabel(ParentInfo->Label);
	Uuid = CurrentNode.GetUuid(ParentInfo->Uuid);
}

TSharedPtr<IDatasmithActorElement> FWireTranslatorImpl::FindOrAddLayerActor(const FString& LayerName)
{
	if (!bGLayersAsActors || LayerName.IsEmpty())
	{
		return TSharedPtr<IDatasmithActorElement>();
	}

	TSharedPtr<IDatasmithActorElement>* LayerActor = LayerNameToActor.Find(LayerName);
	if (LayerActor)
	{
		return *LayerActor;
	}

	uint32 LayerUuid = GetTypeHash(LayerName);
	TSharedRef<IDatasmithActorElement> NewLayerActor = FDatasmithSceneFactory::CreateActor(*OpenModelUtils::UuidToString(LayerUuid));
	NewLayerActor->SetLabel(*LayerName);
	NewLayerActor->SetLayer(*LayerName);
	DatasmithScene->AddActor(NewLayerActor);
	LayerNameToActor.Add(LayerName, NewLayerActor);
	return NewLayerActor;
}

TSharedPtr<IDatasmithActorElement> FWireTranslatorImpl::FindOrAddParentActor(FDagNodeInfo& ParentInfo, const FString& LayerName)
{
	if (!ParentInfo.ActorElement.IsValid())
	{
		if (!LayerName.IsEmpty())
		{
			return FindOrAddLayerActor(LayerName);
		}
		return TSharedPtr<IDatasmithActorElement>();
	}

	if (!bGLayersAsActors)
	{
		return ParentInfo.ActorElement;
	}

	TSharedPtr<IDatasmithActorElement>* ActorParent = ParentInfo.LayerToActorElement.Find(LayerName);
	if (ActorParent)
	{
		return *ActorParent;
	}

	uint32 LayerActorUuid = HashCombine(ParentInfo.Uuid, GetTypeHash(LayerName));

	TSharedPtr<IDatasmithActorElement> LayerActorParent = FDatasmithSceneFactory::CreateActor(*OpenModelUtils::UuidToString(LayerActorUuid));
	LayerActorParent->SetLabel(*ParentInfo.Label);
	LayerActorParent->SetLayer(*LayerName);

	ParentInfo.LayerToActorElement.Add(LayerName, LayerActorParent);

	TSharedPtr<IDatasmithActorElement> GrandParentActor = FindOrAddParentActor(*ParentInfo.ParentInfo, LayerName);
	if (GrandParentActor.IsValid())
	{
		GrandParentActor->AddChild(LayerActorParent);
	}
	else
	{
		TSharedPtr<IDatasmithActorElement> LayerActor = FindOrAddLayerActor(LayerName);
		LayerActor->AddChild(LayerActorParent);
	}

	return LayerActorParent;
}

bool FWireTranslatorImpl::ProcessAlGroupNode(AlDagNode& GroupNode, FDagNodeInfo& ParentInfo)
{
	AlGroupNode* AlGroup = GroupNode.asGroupNodePtr();
	if (!AlIsValid(AlGroup))
	{
		return false;
	}

	AlDagNode* AlChildPtr = AlGroup->childNode();
	if (!AlIsValid(AlChildPtr))
	{
		return false;
	}

	TSharedPtr<AlDagNode> ChildNode(AlChildPtr);

	FDagNodeInfo ThisGroupNodeInfo(ParentInfo);
	ThisGroupNodeInfo.ExtractDagNodeInfo(GroupNode);

	ThisGroupNodeInfo.ActorElement = FDatasmithSceneFactory::CreateActor(*OpenModelUtils::UuidToString(ThisGroupNodeInfo.Uuid));
	ThisGroupNodeInfo.ActorElement->SetLabel(*ThisGroupNodeInfo.Label);
	ThisGroupNodeInfo.ExtractDagNodeLayer(GroupNode);

	TSharedPtr<IDatasmithActorElement> ParentActorElement = FindOrAddParentActor(ParentInfo, ThisGroupNodeInfo.LayerName);
	if (ParentActorElement.IsValid())
	{
		ParentActorElement->AddChild(ThisGroupNodeInfo.ActorElement);
	}
	else
	{
		DatasmithScene->AddActor(ThisGroupNodeInfo.ActorElement);
	}

	RecurseDagForLeaves(ChildNode, ThisGroupNodeInfo);

	// Apply local transform to actor element
	OpenModelUtils::SetActorTransform(ThisGroupNodeInfo.ActorElement, GroupNode);

	return true;
}

TSharedPtr<IDatasmithMeshElement> FWireTranslatorImpl::FindOrAddMeshElement(const TSharedPtr<BodyData>& Body, const FDagNodeInfo& NodeInfo)
{
	TSharedPtr<IDatasmithMeshElement>* MeshElementPtr = BodyUuidToMeshElementMap.Find(NodeInfo.Uuid);
	if (MeshElementPtr != nullptr)
	{
		return *MeshElementPtr;
	}

	TSharedPtr<IDatasmithMeshElement> MeshElement = FDatasmithSceneFactory::CreateMesh(*OpenModelUtils::UuidToString(NodeInfo.Uuid));
	MeshElement->SetLabel(*NodeInfo.Label);
	MeshElement->SetLightmapSourceUV(-1);

	const TSet<FString>& ShaderNames = Body->GetShaderNames();
	for (const FString& ShaderName : ShaderNames)
	{
		TSharedPtr<IDatasmithMaterialIDElement> MaterialElement = ShaderNameToUEMaterialId[ShaderName];
		if (MaterialElement.IsValid())
		{
			const FColor* ShaderColor = ShaderNameToColor.Find(ShaderName);
			if (ShaderColor)
			{
				int32 ShaderId = CreateShaderId(*ShaderColor);
				MeshElement->SetMaterial(MaterialElement->GetName(), ShaderId);
			}
		}
	}

	DatasmithScene->AddMesh(MeshElement);

	ShellUuidToMeshElementMap.Add(NodeInfo.Uuid, MeshElement);
	MeshElementToBodyMap.Add(MeshElement.Get(), Body);

	BodyUuidToMeshElementMap.Add(NodeInfo.Uuid, MeshElement);

	return MeshElement;
}

TSharedPtr<IDatasmithMeshElement> FWireTranslatorImpl::FindOrAddMeshElement(const TSharedPtr<AlDagNode>& ShellNode, const FDagNodeInfo& ShellNodeInfo, const FString& ShaderName)
{
	uint32 ShellUuid = OpenModelUtils::GetAlDagNodeUuid(*ShellNode);

	// Look if geometry has not been already processed, return it if found
	TSharedPtr<IDatasmithMeshElement>* MeshElementPtr = ShellUuidToMeshElementMap.Find(ShellUuid);
	if (MeshElementPtr != nullptr)
	{
		return *MeshElementPtr;
	}

	TSharedPtr<IDatasmithMeshElement> MeshElement = FDatasmithSceneFactory::CreateMesh(*OpenModelUtils::UuidToString(ShellNodeInfo.Uuid));
	MeshElement->SetLabel(*ShellNodeInfo.Label);
	MeshElement->SetLightmapSourceUV(-1);

	// Set MeshElement FileHash used for re-import task
	FMD5 MD5; // unique Value that define the mesh
	MD5.Update(reinterpret_cast<const uint8*>(&SceneFileHash), sizeof SceneFileHash);
	// MeshActor Name
	MD5.Update(reinterpret_cast<const uint8*>(&ShellUuid), sizeof ShellUuid);
	FMD5Hash Hash;
	Hash.Set(MD5);
	MeshElement->SetFileHash(Hash);

	if (ShaderName.Len())
	{
		TSharedPtr<IDatasmithMaterialIDElement> MaterialElement = ShaderNameToUEMaterialId[ShaderName];
		if (MaterialElement.IsValid())
		{
			const FColor* ShaderColor = ShaderNameToColor.Find(ShaderName);
			if (ShaderColor)
			{
				int32 ShaderId = CreateShaderId(*ShaderColor);
				MeshElement->SetMaterial(MaterialElement->GetName(), ShaderId);
			}
		}

	}

	DatasmithScene->AddMesh(MeshElement);

	ShellUuidToMeshElementMap.Add(ShellUuid, MeshElement);
	MeshElementToAlDagNodeMap.Add(MeshElement.Get(), ShellNode);
	MeshElementToShaderName.Add(MeshElement.Get(), ShaderName);

	return MeshElement;
}

void FWireTranslatorImpl::ProcessAlShellNode(const TSharedPtr<AlDagNode>& ShellNode, FDagNodeInfo& ParentInfo, const FString& ShaderName)
{
	FDagNodeInfo ShellInfo(ParentInfo);
	ShellInfo.ExtractDagNodeInfo(*ShellNode);

	TSharedPtr<IDatasmithMeshElement> MeshElement = FindOrAddMeshElement(ShellNode, ShellInfo, ShaderName);
	if (!MeshElement.IsValid())
	{
		return;
	}

	TSharedPtr<IDatasmithMeshActorElement> ActorElement = FDatasmithSceneFactory::CreateMeshActor(*OpenModelUtils::UuidToString(ShellInfo.Uuid));
	if (!ActorElement.IsValid())
	{
		return;
	}

	ActorElement->SetLabel(*ShellInfo.Label);
	ActorElement->SetStaticMeshPathName(MeshElement->GetName());
	ShellInfo.ActorElement = ActorElement;

	ShellInfo.ExtractDagNodeLayer(*ShellNode);
	if (!ShellInfo.bLayerIsVisible)
	{
		return;
	}

	// Apply materials on the current part
	if (ShaderName.Len())
	{
		const TSharedPtr<IDatasmithMaterialIDElement>& MaterialIDElement = ShaderNameToUEMaterialId[ShaderName];
		if (MaterialIDElement.IsValid())
		{
			for (int32 Index = 0; Index < MeshElement->GetMaterialSlotCount(); ++Index)
			{
				MaterialIDElement->SetId(MeshElement->GetMaterialSlotAt(Index)->GetId());
				ActorElement->AddMaterialOverride(MaterialIDElement);
			}
		}
	}

	TSharedPtr<IDatasmithActorElement> ParentElement = FindOrAddParentActor(ParentInfo, ShellInfo.LayerName);
	if (ParentElement.IsValid())
	{
		ParentElement->AddChild(ActorElement);
	}
	else
	{
		DatasmithScene->AddActor(ActorElement);
	}

	OpenModelUtils::SetActorTransform(ShellInfo.ActorElement, *ShellNode);
}

void FWireTranslatorImpl::ProcessBodyNode(const TSharedPtr<BodyData>& Body, FDagNodeInfo& ParentInfo)
{

	if (!Body.IsValid())
	{
		return;
	}

	if (Body->GetShells().Num() == 1)
	{
		DagForLeavesNoMerge(Body->GetShells()[0].Key, ParentInfo);
		return;
	}

	FDagNodeInfo ShellInfo(ParentInfo);
	ShellInfo.ExtractDagNodeInfo(*Body);

	TSharedPtr<IDatasmithMeshElement> MeshElement = FindOrAddMeshElement(Body, ShellInfo);
	if (!MeshElement.IsValid())
	{
		return;
	}

	TSharedPtr<IDatasmithMeshActorElement> ActorElement = FDatasmithSceneFactory::CreateMeshActor(*OpenModelUtils::UuidToString(ShellInfo.Uuid));
	if (!ActorElement.IsValid())
	{
		return;
	}

	ActorElement->SetLabel(ShellInfo.Label.IsEmpty() ? *Body->GetLayerName() : *ShellInfo.Label);
	ActorElement->SetStaticMeshPathName(MeshElement->GetName());
	ShellInfo.ActorElement = ActorElement;

	ActorElement->SetLayer(*Body->GetLayerName());

	// Apply materials on the current part
	int32 Index = 0;
	const TSet<FString>& ShaderNames = Body->GetShaderNames();
	for (const FString& ShaderName : ShaderNames)
	{
		TSharedPtr<IDatasmithMaterialIDElement> MaterialIDElement = ShaderNameToUEMaterialId[ShaderName];
		if (MaterialIDElement.IsValid())
		{
			MaterialIDElement->SetId(MeshElement->GetMaterialSlotAt(Index)->GetId());
			ActorElement->AddMaterialOverride(MaterialIDElement);
			Index++;
		}
	}

	TSharedPtr<IDatasmithActorElement> ParentElement = FindOrAddParentActor(ParentInfo, Body->GetLayerName());
	if (ParentElement.IsValid())
	{
		ParentElement->AddChild(ActorElement);
	}
	else
	{
		DatasmithScene->AddActor(ActorElement);
	}

	return;
}

TSharedPtr<AlDagNode> GetNextNode(const TSharedPtr<AlDagNode>& DagNode)
{
	// Grab the next sibling before deleting the node.
	AlDagNode* SiblingNode = DagNode->nextNode();
	if (AlIsValid(SiblingNode))
	{
		return TSharedPtr<AlDagNode>(SiblingNode);
	}
	else
	{
		return TSharedPtr<AlDagNode>();
	}
}

uint32 GetBodyGroupUuid(const FString& ShaderName, const FString& LayerName, bool bCadData)
{
	uint32 Uuid = HashCombine(GetTypeHash(LayerName), GetTypeHash(bCadData));
	if (bGSewByMaterial)
	{
		Uuid = HashCombine(GetTypeHash(ShaderName), Uuid);
	}
	return Uuid;
}

uint32 GetPatchCount(const TUniquePtr<AlShell>& Shell)
{
	uint32 PatchCount = 0;
	TUniquePtr<AlTrimRegion> TrimRegion(Shell->firstTrimRegion());
	while (TrimRegion.IsValid())
	{
		PatchCount++;
		TrimRegion = TUniquePtr<AlTrimRegion>(TrimRegion->nextRegion());
	}
	return PatchCount;
}

void FWireTranslatorImpl::AddNodeInBodyGroup(TSharedPtr<AlDagNode>& DagNode, const FString& ShaderName, TMap<uint32, TSharedPtr<BodyData>>& ShellToProcess, bool bIsAPatch, uint32 MaxSize)
{
	FString LayerName;

	AlLayer* LayerPtr = DagNode->layer();
	if (AlIsValid(LayerPtr))
	{
		const TUniquePtr<AlLayer> Layer(LayerPtr);
		LayerName = UTF8_TO_TCHAR(Layer->name());
		if (Layer->invisible())
		{
			return;
		}
	}

	uint32 SetId = GetBodyGroupUuid(ShaderName, LayerName, bIsAPatch);

	TSharedPtr<BodyData> Body;
	if (TSharedPtr<BodyData>* PBody = ShellToProcess.Find(SetId))
	{
		Body = *PBody;
	}
	else
	{
		TSharedRef<BodyData> BodyRef = MakeShared<BodyData>(LayerName, bIsAPatch);
		ShellToProcess.Add(SetId, BodyRef);
		BodyRef->Reserve(MaxSize);
		Body = BodyRef;
	}

	const FColor& Color = ShaderNameToColor[ShaderName];
	Body->Add(DagNode, Color, ShaderName);
}

bool FWireTranslatorImpl::RecurseDagForLeaves(const TSharedPtr<AlDagNode>& FirstDagNode, FDagNodeInfo& ParentInfo)
{
	if (TessellationOptions.StitchingTechnique != EDatasmithCADStitchingTechnique::StitchingSew)
	{
		RecurseDagForLeavesNoMerge(FirstDagNode, ParentInfo);
		return true;
	}

	TSharedPtr<AlDagNode> DagNode = FirstDagNode;
	uint32 MaxSize = 0;
	while (DagNode)
	{
		MaxSize++;
		DagNode = GetNextNode(DagNode);
	}

	DagNode = FirstDagNode;

	TMap<uint32, TSharedPtr<BodyData>> ShellToProcess;

	const char* ShaderName = nullptr;

	while (DagNode)
	{
		AlObjectType objectType = DagNode->type();

		// Process the current node.
		switch (objectType)
		{
			// Push all leaf nodes into 'leaves'
		case kShellNodeType:
		{
			AlShellNode* ShellNode = DagNode->asShellNodePtr();
			if (!AlIsValid(ShellNode))
			{
				break;
			}

			AlShell* ShellPtr = ShellNode->shell();
			if (!AlIsValid(ShellPtr))
			{
				break;
			}

			TUniquePtr<AlShell> Shell(ShellPtr);
			uint32 NbPatch = GetPatchCount(Shell);

			TUniquePtr<AlShader> Shader(Shell->firstShader());
			if (Shader.IsValid())
			{
				ShaderName = Shader->name();
			}

			if (NbPatch == 1)
			{
				AddNodeInBodyGroup(DagNode, ShaderName, ShellToProcess, true, MaxSize);
			}
			else
			{
				ProcessAlShellNode(DagNode, ParentInfo, ShaderName);
			}
			break;
		}

		case kSurfaceNodeType:
		{
			AlSurfaceNode* SurfaceNode = DagNode->asSurfaceNodePtr();
			TUniquePtr<AlSurface> Surface(SurfaceNode->surface());
			if (Surface.IsValid())
			{
				TUniquePtr<AlShader> Shader(Surface->firstShader());
				if (Shader.IsValid())
				{
					ShaderName = Shader->name();
				}
			}
			AddNodeInBodyGroup(DagNode, ShaderName, ShellToProcess, true, MaxSize);
			break;
		}

		case kMeshNodeType:
		{
			AlMeshNode* MeshNode = DagNode->asMeshNodePtr();
			TUniquePtr<AlMesh> Mesh(MeshNode->mesh());
			if (Mesh.IsValid())
			{
				TUniquePtr<AlShader> Shader(Mesh->firstShader());
				if (Shader.IsValid())
				{
					ShaderName = Shader->name();
				}
			}
			AddNodeInBodyGroup(DagNode, ShaderName, ShellToProcess, false, MaxSize);
			break;
		}

		// Traverse down through groups
		case kGroupNodeType:
		{
			ProcessAlGroupNode(*DagNode, ParentInfo);
			break;
		}

		default:
		{
			break;
		}
		}

		DagNode = GetNextNode(DagNode);
	}

	for (const TPair<uint32, TSharedPtr<BodyData>>& Body : ShellToProcess)
	{
		ProcessBodyNode(Body.Value, ParentInfo);
	}
	return true;
}

void FWireTranslatorImpl::RecurseDagForLeavesNoMerge(const TSharedPtr<AlDagNode>& FirstDagNode, FDagNodeInfo& ParentInfo)
{
	TSharedPtr<AlDagNode> DagNode = FirstDagNode;
	while (DagNode)
	{
		DagForLeavesNoMerge(DagNode, ParentInfo);
		DagNode = GetNextNode(DagNode);
	}
}

void FWireTranslatorImpl::DagForLeavesNoMerge(const TSharedPtr<AlDagNode>& DagNode, FDagNodeInfo& ParentInfo)
{
	const char* ShaderName = nullptr;

	// Process the current node.
	AlObjectType objectType = DagNode->type();
	switch (objectType)
	{
		// Push all leaf nodes into 'leaves'
	case kShellNodeType:
	{
		AlShellNode* ShellNode = DagNode->asShellNodePtr();
		TUniquePtr<AlShell> Shell(ShellNode->shell());
		if (Shell.IsValid())
		{
			TUniquePtr<AlShader> Shader(Shell->firstShader());
			if (Shader.IsValid())
			{
				ShaderName = Shader->name();
			}

			ProcessAlShellNode(DagNode, ParentInfo, ShaderName);
		}
		break;
	}
	case kSurfaceNodeType:
	{
		AlSurfaceNode* SurfaceNode = DagNode->asSurfaceNodePtr();
		TUniquePtr<AlSurface> Surface(SurfaceNode->surface());
		if (Surface.IsValid())
		{
			TUniquePtr<AlShader> Shader(Surface->firstShader());
			if (Shader.IsValid())
			{
				ShaderName = Shader->name();
			}
		}
		ProcessAlShellNode(DagNode, ParentInfo, ShaderName);
		break;
	}

	case kMeshNodeType:
	{
		AlMeshNode* MeshNode = DagNode->asMeshNodePtr();
		TUniquePtr<AlMesh> Mesh(MeshNode->mesh());
		if (Mesh.IsValid())
		{
			TUniquePtr<AlShader> Shader(Mesh->firstShader());
			if (Shader.IsValid())
			{
				ShaderName = Shader->name();
			}
		}
		ProcessAlShellNode(DagNode, ParentInfo, ShaderName);
		break;
	}

	// Traverse down through groups
	case kGroupNodeType:
	{
		ProcessAlGroupNode(*DagNode, ParentInfo);
		break;
	}

	default:
	{
		break;
	}

	}
}

TOptional<FMeshDescription> FWireTranslatorImpl::MeshDagNodeWithExternalMesher(AlDagNode& DagNode, TSharedRef<IDatasmithMeshElement> MeshElement, CADLibrary::FMeshParameters& MeshParameters)
{
	// Wire unit is cm
	CADModelConverter->InitializeProcess();

	EAliasObjectReference ObjectReference = EAliasObjectReference::LocalReference;

	if (MeshParameters.bIsSymmetric)
	{
		// All actors of a Alias symmetric layer are defined in the world Reference i.e. they have identity transform. So Mesh actor has to be defined in the world reference.
		ObjectReference = EAliasObjectReference::WorldReference;
	}

	const FColor* ColorPtr = nullptr;
	const FString* ShaderName = MeshElementToShaderName.Find(&MeshElement.Get());
	if (ShaderName)
	{
		ColorPtr = ShaderNameToColor.Find(*ShaderName);
	}
	if (!ColorPtr) // Should never happen
	{
		ColorPtr = &DefaultColor;
	}

	AliasBRepConverter->AddBRep(DagNode, *ColorPtr, ObjectReference);

	CADModelConverter->RepairTopology();

	CADModelConverter->SaveModel(*OutputPath, MeshElement);

	FMeshDescription MeshDescription;
	DatasmithMeshHelper::PrepareAttributeForStaticMesh(MeshDescription);

	bool bRet = CADModelConverter->Tessellate(MeshParameters, MeshDescription);
	if (!bRet)
	{
		const TCHAR* StaticMeshLable = MeshElement->GetLabel();
		const TCHAR* StaticMeshName = MeshElement->GetName();
<<<<<<< HEAD
		UE_LOG(LogDatasmithWireTranslator, Warning, TEXT("Failed to generate the mesh of \"%s\" (%s) StaticMesh."), *StaticMeshLable, *StaticMeshName);
=======
		UE_LOG(LogDatasmithWireTranslator, Warning, TEXT("Failed to generate the mesh of \"%s\" (%s) StaticMesh."), StaticMeshLable, StaticMeshName);
>>>>>>> 74d0b334
	}

	return MoveTemp(MeshDescription);
}

TOptional<FMeshDescription> FWireTranslatorImpl::MeshDagNodeWithExternalMesher(TSharedRef<BodyData> Body, TSharedRef<IDatasmithMeshElement> MeshElement, CADLibrary::FMeshParameters& MeshParameters)
{
	// Wire unit is cm
	CADModelConverter->InitializeProcess();

	EAliasObjectReference ObjectReference = EAliasObjectReference::LocalReference;
	if (MeshParameters.bIsSymmetric)
	{
		// All actors of a Alias symmetric layer are defined in the world Reference i.e. they have identity transform. So Mesh actor has to be defined in the world reference.
		ObjectReference = EAliasObjectReference::WorldReference;
	}
	else if (TessellationOptions.StitchingTechnique == EDatasmithCADStitchingTechnique::StitchingSew)
	{
		// In the case of StitchingSew, AlDagNode children of a GroupNode are merged together. To be merged, they have to be defined in the reference of parent GroupNode.
		ObjectReference = EAliasObjectReference::ParentReference;
	}

	for (const TPair<TSharedPtr<AlDagNode>, FColor>& DagNode : Body->GetShells())
	{
		AliasBRepConverter->AddBRep(*DagNode.Key, DagNode.Value, ObjectReference);
	}

	CADModelConverter->RepairTopology();

	CADModelConverter->SaveModel(*OutputPath, MeshElement);

	FMeshDescription MeshDescription;
	DatasmithMeshHelper::PrepareAttributeForStaticMesh(MeshDescription);

	CADModelConverter->Tessellate(MeshParameters, MeshDescription);

	return MoveTemp(MeshDescription);
}

TOptional<FMeshDescription> FWireTranslatorImpl::GetMeshOfShellNode(AlDagNode& DagNode, TSharedRef<IDatasmithMeshElement> MeshElement, CADLibrary::FMeshParameters& MeshParameters)
{
	if (CADModelConverter->IsSessionValid())
	{
		TOptional<FMeshDescription> UEMesh = MeshDagNodeWithExternalMesher(DagNode, MeshElement, MeshParameters);
		return UEMesh;
	}
	else
	{
		AlMatrix4x4 AlMatrix;
		DagNode.inverseGlobalTransformationMatrix(AlMatrix);
		// TODO: the best way, should be to don't have to apply inverse global transform to the generated mesh
		TSharedPtr<AlDagNode> TesselatedNode = OpenModelUtils::TesselateDagLeaf(DagNode, ETesselatorType::Fast, TessellationOptions.ChordTolerance);
		if (TesselatedNode.IsValid())
		{
			// Get the meshes from the dag nodes. Note that removing the mesh's DAG.
			// will also removes the meshes, so we have to do it later.
			TOptional<FMeshDescription> UEMesh = GetMeshOfNodeMesh(*TesselatedNode, MeshElement, MeshParameters, &AlMatrix);
			return UEMesh;
		}
	}
	return TOptional<FMeshDescription>();
}

TOptional<FMeshDescription> FWireTranslatorImpl::GetMeshOfShellBody(TSharedRef<BodyData> Body, TSharedRef<IDatasmithMeshElement> MeshElement, CADLibrary::FMeshParameters& MeshParameters)
{
	TOptional<FMeshDescription> UEMesh = MeshDagNodeWithExternalMesher(Body, MeshElement, MeshParameters);
	return UEMesh;
}

TOptional<FMeshDescription> FWireTranslatorImpl::GetMeshOfMeshBody(TSharedRef<BodyData> Body, TSharedRef<IDatasmithMeshElement> MeshElement, CADLibrary::FMeshParameters& MeshParameters)
{
	FMeshDescription MeshDescription;
	DatasmithMeshHelper::PrepareAttributeForStaticMesh(MeshDescription);
	MeshDescription.Empty();

	for (const TPair<TSharedPtr<AlDagNode>, FColor>& DagNode : Body->GetShells())
	{
		AlMeshNode* MeshNode = DagNode.Key->asMeshNodePtr();
		if (!AlIsValid(MeshNode))
		{
			continue;
		}

		AlMesh* MeshPtr = MeshNode->mesh();
		if (!AlIsValid(MeshPtr))
		{
			continue;
		}
		TUniquePtr<AlMesh> Mesh(MeshPtr);

		AlMatrix4x4 AlMatrix;
		DagNode.Key->localTransformationMatrix(AlMatrix);

		Mesh->transform(AlMatrix);

		const FColor& ShaderColor = DagNode.Value;
		const int32 ShaderId = CreateShaderId(ShaderColor);
		const FString SlotMaterialName = FString::FromInt(ShaderId);

		const bool bMerge = true;
		OpenModelUtils::TransferAlMeshToMeshDescription(*MeshPtr, *SlotMaterialName, MeshDescription, MeshParameters, bMerge);
	}

	// Build edge meta data
	FStaticMeshOperations::DetermineEdgeHardnessesFromVertexInstanceNormals(MeshDescription);

	return MoveTemp(MeshDescription);
}

TOptional<FMeshDescription> FWireTranslatorImpl::GetMeshOfNodeMesh(AlDagNode& TesselatedNode, TSharedRef<IDatasmithMeshElement> MeshElement, CADLibrary::FMeshParameters& MeshParameters, AlMatrix4x4* AlMeshInvGlobalMatrix)
{
	AlMeshNode* MeshNode = TesselatedNode.asMeshNodePtr();
	if (!AlIsValid(MeshNode))
	{
		return TOptional<FMeshDescription>();
	}

	AlMesh* Mesh = MeshNode->mesh();
	if (!AlIsValid(Mesh))
	{
		return TOptional<FMeshDescription>();
	}

	TUniquePtr<AlMesh> SharedMesh(Mesh);
	if (AlMeshInvGlobalMatrix != nullptr)
	{
		SharedMesh->transform(*AlMeshInvGlobalMatrix);
	}

	return ImportMesh(*Mesh, MeshElement, MeshParameters);
}

TOptional<FMeshDescription> FWireTranslatorImpl::GetMeshDescription(TSharedRef<IDatasmithMeshElement> MeshElement, CADLibrary::FMeshParameters& MeshParameters, TSharedRef<BodyData> Body)
{
	if (Body->GetShells().Num() == 0)
	{
		return TOptional<FMeshDescription>();
	}

	const TArray<TPair<TSharedPtr<AlDagNode>, FColor>>& Shells = Body->GetShells();
	TSharedPtr<AlDagNode> DagNode = Shells[0].Key;
	AlLayer* LayerPtr = DagNode->layer();
	if (AlIsValid(LayerPtr))
	{
		const TUniquePtr<AlLayer> Layer(LayerPtr);
		if (LayerPtr->isSymmetric())
		{
			MeshParameters.bIsSymmetric = true;
			double Normal[3], Origin[3];
			LayerPtr->symmetricNormal(Normal[0], Normal[1], Normal[2]);
			LayerPtr->symmetricOrigin(Origin[0], Origin[1], Origin[2]);

			MeshParameters.SymmetricOrigin.X = (float)Origin[0];
			MeshParameters.SymmetricOrigin.Y = (float)Origin[1];
			MeshParameters.SymmetricOrigin.Z = (float)Origin[2];
			MeshParameters.SymmetricNormal.X = (float)Normal[0];
			MeshParameters.SymmetricNormal.Y = (float)Normal[1];
			MeshParameters.SymmetricNormal.Z = (float)Normal[2];
		}
	}

	if (Body->IsCadData())
	{
		return GetMeshOfShellBody(Body, MeshElement, MeshParameters);
	}
	else
	{
		return GetMeshOfMeshBody(Body, MeshElement, MeshParameters);
	}
}

TOptional<FMeshDescription> FWireTranslatorImpl::GetMeshDescription(TSharedRef<IDatasmithMeshElement> MeshElement, CADLibrary::FMeshParameters& MeshParameters)
{
	TSharedPtr<AlDagNode>* DagNodeTemp = MeshElementToAlDagNodeMap.Find(&MeshElement.Get());
	if (DagNodeTemp == nullptr || !DagNodeTemp->IsValid())
	{
		TSharedPtr<BodyData>* BodyTemp = MeshElementToBodyMap.Find(&MeshElement.Get());
		if (BodyTemp != nullptr && BodyTemp->IsValid())
		{
			return GetMeshDescription(MeshElement, MeshParameters, (*BodyTemp).ToSharedRef());
		}
		return TOptional<FMeshDescription>();
	}

	AlDagNode& DagNode = **DagNodeTemp;
	AlObjectType objectType = DagNode.type();

	if (objectType == kShellNodeType || objectType == kSurfaceNodeType || objectType == kMeshNodeType)
	{
		boolean bAlOrientation;
		DagNode.getSurfaceOrientation(bAlOrientation);
		MeshParameters.bNeedSwapOrientation = (bool)bAlOrientation;

		AlLayer* LayerPtr = DagNode.layer();
		if (AlIsValid(LayerPtr))
		{
			const TUniquePtr<AlLayer> Layer(LayerPtr);
			if (LayerPtr->isSymmetric())
			{
				MeshParameters.bIsSymmetric = true;
				double Normal[3], Origin[3];
				LayerPtr->symmetricNormal(Normal[0], Normal[1], Normal[2]);
				LayerPtr->symmetricOrigin(Origin[0], Origin[1], Origin[2]);

				MeshParameters.SymmetricOrigin.X = (float)Origin[0];
				MeshParameters.SymmetricOrigin.Y = (float)Origin[1];
				MeshParameters.SymmetricOrigin.Z = (float)Origin[2];
				MeshParameters.SymmetricNormal.X = (float)Normal[0];
				MeshParameters.SymmetricNormal.Y = (float)Normal[1];
				MeshParameters.SymmetricNormal.Z = (float)Normal[2];
			}
		}
	}

	switch (objectType)
	{
	case kShellNodeType:
	case kSurfaceNodeType:
	{
		return GetMeshOfShellNode(DagNode, MeshElement, MeshParameters);
		break;
	}

	case kMeshNodeType:
	{
		return GetMeshOfNodeMesh(DagNode, MeshElement, MeshParameters);
		break;
	}

	default:
		break;
	}

	return TOptional<FMeshDescription>();
}


// Note that Alias file unit is cm like UE
TOptional<FMeshDescription> FWireTranslatorImpl::ImportMesh(AlMesh& InMesh, TSharedRef<IDatasmithMeshElement> MeshElement, CADLibrary::FMeshParameters& InMeshParameters)
{
	FMeshDescription MeshDescription;
	DatasmithMeshHelper::PrepareAttributeForStaticMesh(MeshDescription);

	const FColor* ShaderColorPtr = nullptr;
	const FString* ShaderName = MeshElementToShaderName.Find(&MeshElement.Get());
	if (ShaderName)
	{
		ShaderColorPtr = ShaderNameToColor.Find(*ShaderName);
	}
	if (!ShaderColorPtr) // Should never happen
	{
		ShaderColorPtr = &DefaultColor;
	}
	int32 ShaderId = CreateShaderId(*ShaderColorPtr);
	FString SlotMaterialName = FString::FromInt(ShaderId);

	const bool bMerge = false;
	OpenModelUtils::TransferAlMeshToMeshDescription(InMesh, *SlotMaterialName, MeshDescription, InMeshParameters, bMerge);

	// Build edge meta data
	FStaticMeshOperations::DetermineEdgeHardnessesFromVertexInstanceNormals(MeshDescription);

	return MoveTemp(MeshDescription);
}

bool FWireTranslatorImpl::LoadStaticMesh(const TSharedRef<IDatasmithMeshElement> MeshElement, FDatasmithMeshElementPayload& OutMeshPayload, const FDatasmithTessellationOptions& InTessellationOptions)
{
	CADLibrary::FMeshParameters MeshParameters;
	if (TOptional<FMeshDescription> Mesh = GetMeshDescription(MeshElement, MeshParameters))
	{
		OutMeshPayload.LodMeshes.Add(MoveTemp(Mesh.GetValue()));
		CADModelConverter->AddSurfaceDataForMesh(MeshElement->GetFile(), MeshParameters, InTessellationOptions, OutMeshPayload);
	}
	return OutMeshPayload.LodMeshes.Num() > 0;
}


#endif

//////////////////////////////////////////////////////////////////////////
// UDatasmithWireTranslator
//////////////////////////////////////////////////////////////////////////

FDatasmithWireTranslator::FDatasmithWireTranslator()
	: Translator(nullptr)
{
}

void FDatasmithWireTranslator::Initialize(FDatasmithTranslatorCapabilities& OutCapabilities)
{
#if WITH_EDITOR
	if (GIsEditor && !GEditor->PlayWorld && !GIsPlayInEditorWorld)
	{
#ifdef USE_OPENMODEL
		static void* DllHandle = FPlatformProcess::GetDllHandle(TEXT("libalias_api.dll"));
		if (DllHandle)
		{
			// Check installed version of Alias Tools because binaries before 2021.3 are not compatible with Alias 2022
			uint64 FileVersion = FPlatformMisc::GetFileVersion(TEXT("libalias_api.dll"));

#ifdef OPEN_MODEL_2020
			if (LibAlias2020_Version < FileVersion && FileVersion < LibAlias2021_Version)
			{
				TFunction<bool()> DisplayMessage = []() -> bool
				{
					UE_LOG(LogDatasmithWireTranslator, Warning, TEXT(WRONG_VERSION_TEXT)); return true;
				};
				static const bool bIsDispaly = DisplayMessage();
				OutCapabilities.bIsEnabled = false;
				return;
			}
#endif

			if (LibAliasVersionMin <= FileVersion && FileVersion < LibAliasVersionMax)
			{
				const FString AliasVersion = FString::Printf(TEXT("AliasStudio %s model files"), *AliasSdkVersion);
				OutCapabilities.SupportedFileFormats.Add(FFileFormatInfo{ TEXT("wire"), *AliasVersion });
				OutCapabilities.bIsEnabled = true;
				return;
			}

			OutCapabilities.bIsEnabled = false;
			return;
		}
#endif
	}
#endif

	OutCapabilities.bIsEnabled = false;
}

bool FDatasmithWireTranslator::IsSourceSupported(const FDatasmithSceneSource& Source)
{
#ifdef USE_OPENMODEL
	return true;
#else
	return false;
#endif
}

bool FDatasmithWireTranslator::LoadScene(TSharedRef<IDatasmithScene> OutScene)
{
#ifdef USE_OPENMODEL
	const FString& Filename = GetSource().GetSourceFile();

	Translator = MakeShared<FWireTranslatorImpl>(Filename, OutScene);
	if (!Translator)
	{
		return false;
	}

	UE_LOG(LogDatasmithWireTranslator, Display, TEXT("CAD translation [%s]."), *Filename);
	UE_LOG(LogDatasmithWireTranslator, Display, TEXT(" - Parsing Library:      %s"), TEXT("Alias"));
	UE_LOG(LogDatasmithWireTranslator, Display, TEXT(" - Tessellation Library: %s"), CADLibrary::FImportParameters::bGDisableCADKernelTessellation ? TEXT("TechSoft") : TEXT("CADKernel"));

	FString OutputPath = FPaths::ConvertRelativePathToFull(FPaths::Combine(FDatasmithWireTranslatorModule::Get().GetTempDir(), TEXT("Cache"), GetSource().GetSceneName()));
	IFileManager::Get().MakeDirectory(*OutputPath, true);
	Translator->SetOutputPath(OutputPath);

	Translator->SetTessellationOptions(GetCommonTessellationOptions());

	return Translator->Read();

#else
	return false;
#endif
}

void FDatasmithWireTranslator::UnloadScene()
{
}

bool FDatasmithWireTranslator::LoadStaticMesh(const TSharedRef<IDatasmithMeshElement> MeshElement, FDatasmithMeshElementPayload& OutMeshPayload)
{
#ifdef USE_OPENMODEL
	if (Translator)
	{
		return Translator->LoadStaticMesh(MeshElement, OutMeshPayload, GetCommonTessellationOptions());
	}
#endif
	return false;
}

void FDatasmithWireTranslator::SetSceneImportOptions(const TArray<TObjectPtr<UDatasmithOptionsBase>>& Options)
{
#ifdef USE_OPENMODEL
	FParametricSurfaceTranslator::SetSceneImportOptions(Options);

	if (Translator)
	{
		Translator->SetTessellationOptions(GetCommonTessellationOptions());
	}
#endif
}

} // namespace

#undef LOCTEXT_NAMESPACE // "DatasmithWireTranslator"

#if PLATFORM_WINDOWS
#include "Windows/HideWindowsPlatformTypes.h"
#endif<|MERGE_RESOLUTION|>--- conflicted
+++ resolved
@@ -133,19 +133,11 @@
 #elif defined(OPEN_MODEL_2023_0)
 const uint64 LibAliasVersionMin = LibAlias2023_0_0_Version;
 const uint64 LibAliasVersionMax = LibAlias2023_1_0_Version;
-<<<<<<< HEAD
-const FString AliasVersionChar = TEXT("AliasStudio 2023.0, Model files");
-#elif defined(OPEN_MODEL_2023_1)
-const uint64 LibAliasVersionMin = LibAlias2023_1_0_Version;
-const uint64 LibAliasVersionMax = LibAliasNext_Version;
-const FString AliasVersionChar = TEXT("AliasStudio 2023.1, Model files");
-=======
 const FString AliasSdkVersion   = TEXT("2023.0");
 #elif defined(OPEN_MODEL_2023_1)      
 const uint64 LibAliasVersionMin = LibAlias2023_1_0_Version;
 const uint64 LibAliasVersionMax = LibAliasNext_Version;
 const FString AliasSdkVersion   = TEXT("2023.1");
->>>>>>> 74d0b334
 #endif
 
 // Alias material management (to allow sew of BReps of different materials):
@@ -2081,11 +2073,7 @@
 	{
 		const TCHAR* StaticMeshLable = MeshElement->GetLabel();
 		const TCHAR* StaticMeshName = MeshElement->GetName();
-<<<<<<< HEAD
-		UE_LOG(LogDatasmithWireTranslator, Warning, TEXT("Failed to generate the mesh of \"%s\" (%s) StaticMesh."), *StaticMeshLable, *StaticMeshName);
-=======
 		UE_LOG(LogDatasmithWireTranslator, Warning, TEXT("Failed to generate the mesh of \"%s\" (%s) StaticMesh."), StaticMeshLable, StaticMeshName);
->>>>>>> 74d0b334
 	}
 
 	return MoveTemp(MeshDescription);
