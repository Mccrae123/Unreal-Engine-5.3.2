// Copyright Epic Games, Inc. All Rights Reserved.

#include "DatasmithWireTranslator.h"

#include "CADOptions.h"
#include "Containers/List.h"
#include "DatasmithImportOptions.h"
#include "DatasmithSceneFactory.h"
#include "DatasmithTranslator.h"
#include "DatasmithUtils.h"
#include "DatasmithWireTranslatorModule.h"
#include "HAL/ConsoleManager.h"
#include "IDatasmithSceneElements.h"
#include "Misc/FileHelper.h"
#include "Misc/Paths.h"
#include "OpenModelUtils.h"
#include "Utility/DatasmithMeshHelper.h"

#include "StaticMeshDescription.h"
#include "StaticMeshOperations.h"

#if WITH_EDITOR
#include "Editor.h"
#include "IMessageLogListing.h"
#include "Logging/TokenizedMessage.h"
#include "MessageLogModule.h"
#include "Modules/ModuleManager.h"
#endif

#include "AliasBrepConverter.h"
#include "AliasModelToCADKernelConverter.h"
<<<<<<< HEAD
#include "AliasModelToCoretechConverter.h" // requires CoreTech as public dependency
#include "AliasModelToTechSoftConverter.h" // requires Techsoft as public dependency
#include "CADInterfacesModule.h"
#include "CoreTechSurfaceExtension.h"
#include "CoreTechSurfaceHelper.h"
=======
#include "AliasModelToTechSoftConverter.h" // requires Techsoft as public dependency
#include "CADInterfacesModule.h"

#if PLATFORM_WINDOWS
#include "Windows/AllowWindowsPlatformTypes.h"
#endif
>>>>>>> d731a049

#if PLATFORM_WINDOWS
#include "Windows/AllowWindowsPlatformTypes.h"
#endif

#ifdef USE_OPENMODEL
#include <AlChannel.h>
#include <AlDagNode.h>
#include <AlGroupNode.h>
#include <AlLayer.h>
#include <AlLinkItem.h>
#include <AlList.h>
#include <AlMesh.h>
#include <AlMeshNode.h>
#include <AlPersistentID.h>
#include <AlRetrieveOptions.h>
#include <AlShader.h>
#include <AlShadingFieldItem.h>
#include <AlShell.h>
#include <AlShellNode.h>
#include <AlSurface.h>
#include <AlSurfaceNode.h>
#include <AlTesselate.h>
#include <AlTrimRegion.h>
#include <AlTM.h>
#include <AlUniverse.h>
#endif

DEFINE_LOG_CATEGORY_STATIC(LogDatasmithWireTranslator, Log, All);

#define LOCTEXT_NAMESPACE "DatasmithWireTranslator"

#define WRONG_VERSION_TEXT "Unsupported version of Alias detected. Please upgrade to Alias 2021.3 (or later version)."
#define CAD_INTERFACE_UNAVAILABLE "CAD Interface module is unavailable. Meshing will be done by Alias."

<<<<<<< HEAD
namespace UE_DATASMITHWIRETRANSLATOR_NAMESPACE
{

static bool bGAliasSewByColor = false;
=======
#ifdef OPEN_MODEL_2023_0

static bool bGAliasSewByMaterial = false;
FAutoConsoleVariableRef GAliasSewByMaterial(
	TEXT("ds.CADTranslator.Alias.SewByMaterial"),
	bGAliasSewByMaterial,
	TEXT("Enable Sew action merges BReps according to their material i.e. only BReps associated with same material can be merged together.\
Default is disable\n"),
ECVF_Default);

static bool bGAliasLayerAsActor = false;
FAutoConsoleVariableRef GAliasLayerAsActor(
	TEXT("ds.CADTranslator.Alias.LayersAsActors"),
	bGAliasLayerAsActor,
	TEXT("If true, the first level of actors in the outliner is the layers.\
Default is false\n"),
ECVF_Default);

#endif 


namespace UE_DATASMITHWIRETRANSLATOR_NAMESPACE
{

static bool bGSewByMaterial = false;
static bool bGLayersAsActors = false;
>>>>>>> d731a049

static const FColor DefaultColor = FColor(200, 200, 200);

#ifdef USE_OPENMODEL

<<<<<<< HEAD
const uint64 LibAliasNext_Version = 17881307937833405;
=======
const uint64 LibAliasNext_Version = 0xffffffffffffffffull;
const uint64 LibAlias2023_0_0_Version = 8162774324609149;
>>>>>>> d731a049
const uint64 LibAlias2022_2_0_Version = 7881307937833405;
const uint64 LibAlias2022_1_0_Version = 7881303642865885;
const uint64 LibAlias2022_0_1_Version = 7881299347964005;
const uint64 LibAlias2021_3_2_Version = 7599833027117059;
const uint64 LibAlias2021_3_1_Version = 7599824433840131;
const uint64 LibAlias2021_3_0_Version = 7599824424206339;
const uint64 LibAlias2021_Version = 7599824377020416;
const uint64 LibAlias2020_Version = 7318349414924288;
const uint64 LibAlias2019_Version = 5000000000000000;

#if defined(OPEN_MODEL_2020)
const uint64 LibAliasVersionMin = LibAlias2019_Version;
const uint64 LibAliasVersionMax = LibAlias2021_3_0_Version;
const FString AliasVersionChar = TEXT("AliasStudio 2020, Model files");
#elif defined(OPEN_MODEL_2021_3)
const uint64 LibAliasVersionMin = LibAlias2021_3_0_Version;
const uint64 LibAliasVersionMax = LibAlias2022_0_1_Version;
const FString  AliasVersionChar = TEXT("AliasStudio 2021.3, Model files");
#elif defined(OPEN_MODEL_2022)
const uint64 LibAliasVersionMin = LibAlias2022_0_1_Version;
const uint64 LibAliasVersionMax = LibAlias2022_1_0_Version;
const FString AliasVersionChar = TEXT("AliasStudio 2022, Model files");
#elif defined(OPEN_MODEL_2022_1)
const uint64 LibAliasVersionMin = LibAlias2022_1_0_Version;
const uint64 LibAliasVersionMax = LibAlias2022_2_0_Version;
const FString AliasVersionChar = TEXT("AliasStudio 2022.1, Model files");
#elif defined(OPEN_MODEL_2022_2)
const uint64 LibAliasVersionMin = LibAlias2022_2_0_Version;
<<<<<<< HEAD
const uint64 LibAliasVersionMax = LibAliasNext_Version;
const FString AliasVersionChar = TEXT("AliasStudio 2022.2, Model files");
#endif

// Alias material management (to allow sew of BReps of different materials):
// To be compatible with "Retessellate" function, Alias material management has to be the same than CAD (TechSoft) import. 
=======
const uint64 LibAliasVersionMax = LibAlias2023_0_0_Version;
const FString AliasVersionChar = TEXT("AliasStudio 2022.2, Model files");
#elif defined(OPEN_MODEL_2023_0)
const uint64 LibAliasVersionMin = LibAlias2023_0_0_Version;
const uint64 LibAliasVersionMax = LibAliasNext_Version;
const FString AliasVersionChar = TEXT("AliasStudio 2023.0, Model files");
#endif

// Alias material management (to allow sew of BReps of different materials):
// To be compatible with "Retessellate" function, Alias material management as to be the same than CAD (TechSoft) import. 
>>>>>>> d731a049
// As a reminder: the name and slot of UE Material from CAD is based on CAD material/color data i.e. RGBA Color components => "UE Material slot" (int32) and "UE Material name" (FString = FString::FromInt("UE Material slot"))
// UE Material Label is free.
// 
// During Retessellate step, Color/Material of each CAD Faces are known, so "UE Material slot" can be deduced.
// 
// For Alias import:
// Alias BRep is exported in CAD modeler (CADKernel, TechSoft, ...)
// Material is build in UE, 
// From an Alias Material, a unique Color is generated.
// This Color is associated to the BRep Shell/face in the CAD modeler
// The name and slot of the associated UE Material is defined from this color
// So at the retessellate step, nothing changes from the CAD Retessellate process
// 
// The unique Color of an Alias Material is defined as follows:
// TypeHash(Alias Material Name) => uint24 == 3 uint8 => RGB components of the color  

FColor CreateShaderColorFromShaderName(const FString& ShaderName)
{
	const uint32 ShaderHash = GetTypeHash(*ShaderName);
	const uint32 Red = (ShaderHash & 0xff000000) >> 24;
	const uint32 Green = (ShaderHash & 0x00ff0000) >> 16;
	const uint32 Blue = (ShaderHash & 0x0000ff00) >> 8;
	return FColor(Red, Green, Blue);
}

int32 CreateShaderId(const FColor& ShaderColor)
{
	return FMath::Abs((int32)GetTypeHash(ShaderColor));
}

class BodyData
{
private:
	TArray<TPair<TSharedPtr<AlDagNode>, FColor>> Shells;
	TSet<FString> ShaderNames;

	FString Label;
	FString LayerName;
	bool bCadData = true;

public:

	BodyData(const FString& InLayerName, bool bInCadData)
		: bCadData(bInCadData)
	{
		LayerName = InLayerName;
	};

<<<<<<< HEAD
	bool IsCadData() const 
=======
	bool IsCadData() const
>>>>>>> d731a049
	{
		return bCadData;
	}

	void SetLabel(const FString& InLabel)
	{
		Label = InLabel;
	}

<<<<<<< HEAD
	void Add(const TSharedPtr<AlDagNode>& Node, FColor Color, const FString& ShaderName)
	{
		ShaderNames.Add(ShaderName);
=======
	FColor LastColor;
	bool bWarningNotLogYet = true;
	void Add(const TSharedPtr<AlDagNode>& Node, FColor Color, const FString& ShaderName)
	{
		using namespace CADLibrary;
		if (ShaderNames.Num() == FImportParameters::GMaxMaterialCountPerMesh)
		{
			if (!ShaderNames.Contains(ShaderName))
			{
			UE_LOG(LogDatasmithWireTranslator, Warning, TEXT("The main UE5 rendering systems do not support more than 256 materials per mesh and the limit has been defined to %d materials. Only the first %d materials are kept. The others are replaced by the last one"), FImportParameters::GMaxMaterialCountPerMesh, FImportParameters::GMaxMaterialCountPerMesh);
				bWarningNotLogYet = false;
				Color = LastColor;
			}
		}
		else
		{
			ShaderNames.Add(ShaderName);
			LastColor = Color;
		}
>>>>>>> d731a049
		Shells.Emplace(Node, Color);
	}

	void Reserve(int32 MaxElement)
	{
		Shells.Reserve(MaxElement);
		ShaderNames.Reserve(MaxElement);
	}

	const TSet<FString>& GetShaderNames() const
	{
		return ShaderNames;
	}

	const FString& GetLayerName() const
	{
		return LayerName;
	}

	const TArray<TPair<TSharedPtr<AlDagNode>, FColor>>& GetShells() const
	{
		return Shells;
	}

	// Generates BodyData's unique id from AlDagNode objects
	uint32 GetUuid(const uint32& ParentUuid)
	{
		if (Shells.Num() == 0)
		{
			return ParentUuid;
		}

		if (Shells.Num() > 1)
		{
			Shells.Sort([&](const TPair<TSharedPtr<AlDagNode>, FColor>& NodeA, const TPair<TSharedPtr<AlDagNode>, FColor>& NodeB) { return OpenModelUtils::GetAlDagNodeUuid(*NodeA.Key) < OpenModelUtils::GetAlDagNodeUuid(*NodeB.Key); });
		}

		uint32 BodyUUID = 0;
		for (const TPair<TSharedPtr<AlDagNode>, FColor>& DagNode : Shells)
		{
			BodyUUID = HashCombine(BodyUUID, OpenModelUtils::GetAlDagNodeUuid(*DagNode.Key));
		}

		return HashCombine(ParentUuid, BodyUUID);
	}
};

uint32 GetSceneFileHash(const FString& FullPath, const FString& FileName)
{
	FFileStatData FileStatData = IFileManager::Get().GetStatData(*FullPath);

	int64 FileSize = FileStatData.FileSize;
	FDateTime ModificationTime = FileStatData.ModificationTime;

	uint32 FileHash = GetTypeHash(FileName);
	FileHash = HashCombine(FileHash, GetTypeHash(FileSize));
	FileHash = HashCombine(FileHash, GetTypeHash(ModificationTime));

	return FileHash;
}

class FWireTranslatorImpl
{
public:
	FWireTranslatorImpl(const FString& InSceneFullName, TSharedRef<IDatasmithScene> InScene)
		: DatasmithScene(InScene)
		, SceneName(FPaths::GetBaseFilename(InSceneFullName))
		, CurrentPath(FPaths::GetPath(InSceneFullName))
		, SceneFullPath(InSceneFullName)
		, SceneFileHash(0)
		, AlRootNode(nullptr)
	{
		// Set ProductName, ProductVersion in DatasmithScene for Analytics purpose
		uint64 AliasFileVersion = FPlatformMisc::GetFileVersion(TEXT("libalias_api.dll"));

		DatasmithScene->SetHost(TEXT("Alias"));
		DatasmithScene->SetVendor(TEXT("Autodesk"));
		DatasmithScene->SetProductName(TEXT("Alias Tools"));

		if (AliasFileVersion < LibAlias2020_Version)
		{
			DatasmithScene->SetExporterSDKVersion(TEXT("2019"));
			DatasmithScene->SetProductVersion(TEXT("Alias 2019"));
		}
		else if (AliasFileVersion < LibAlias2021_Version)
<<<<<<< HEAD
		{
			DatasmithScene->SetExporterSDKVersion(TEXT("2020"));
			DatasmithScene->SetProductVersion(TEXT("Alias 2020"));
		}
		else if (AliasFileVersion < LibAlias2021_3_0_Version)
		{
			DatasmithScene->SetExporterSDKVersion(TEXT("2021.0"));
			DatasmithScene->SetProductVersion(TEXT("Alias 2021.0"));
		}
		else if (AliasFileVersion < LibAlias2021_3_1_Version)
		{
			DatasmithScene->SetExporterSDKVersion(TEXT("2021.3.0"));
			DatasmithScene->SetProductVersion(TEXT("Alias 2021.3.0"));
		}
		else if (AliasFileVersion < LibAlias2021_3_2_Version)
		{
			DatasmithScene->SetExporterSDKVersion(TEXT("2021.3.1"));
			DatasmithScene->SetProductVersion(TEXT("Alias 2021.3.1"));
		}
		else if (AliasFileVersion < LibAlias2022_0_1_Version)
		{
			DatasmithScene->SetExporterSDKVersion(TEXT("2021.3.2"));
			DatasmithScene->SetProductVersion(TEXT("Alias 2021.3.2"));
		}
		else if (AliasFileVersion < LibAlias2022_1_0_Version)
		{
			DatasmithScene->SetExporterSDKVersion(TEXT("2022"));
			DatasmithScene->SetProductVersion(TEXT("Alias 2022"));
		}
		else if (AliasFileVersion < LibAlias2022_2_0_Version)
		{
			DatasmithScene->SetExporterSDKVersion(TEXT("2022.1"));
			DatasmithScene->SetProductVersion(TEXT("Alias 2022.1"));
		}
		else
		{
			DatasmithScene->SetExporterSDKVersion(TEXT("2022.2"));
			DatasmithScene->SetProductVersion(TEXT("Alias 2022.2"));
		}

		const double MetricUnit = 0.001; // ImportParameters MetricUnit is defined in meter
		const double ScaleFactor = 1.;   // Default scale set to 1 because BRep are created in mm and modeler unit is assumed to be mm
		CADLibrary::FImportParameters ImportParameters(MetricUnit, ScaleFactor);
		if(CADLibrary::FImportParameters::bGDisableCADKernelTessellation)
		{
			if (CADLibrary::FImportParameters::GCADLibrary == TEXT("KernelIO"))
			{
				TSharedRef<FAliasModelToCoretechConverter> AliasToCoretechConverter = MakeShared<FAliasModelToCoretechConverter>(TEXT("Al2CTSharedSession"), ImportParameters);
				CADModelConverter = AliasToCoretechConverter;
				AliasBRepConverter = AliasToCoretechConverter;
			}
			else if (CADLibrary::FImportParameters::GCADLibrary == TEXT("TechSoft"))
			{
				TSharedRef<FAliasModelToTechSoftConverter> AliasToTechSoftConverter = MakeShared<FAliasModelToTechSoftConverter>(ImportParameters);
				CADModelConverter = AliasToTechSoftConverter;
				AliasBRepConverter = AliasToTechSoftConverter;
			}
=======
		{
			DatasmithScene->SetExporterSDKVersion(TEXT("2020"));
			DatasmithScene->SetProductVersion(TEXT("Alias 2020"));
		}
		else if (AliasFileVersion < LibAlias2021_3_0_Version)
		{
			DatasmithScene->SetExporterSDKVersion(TEXT("2021.0"));
			DatasmithScene->SetProductVersion(TEXT("Alias 2021.0"));
		}
		else if (AliasFileVersion < LibAlias2021_3_1_Version)
		{
			DatasmithScene->SetExporterSDKVersion(TEXT("2021.3.0"));
			DatasmithScene->SetProductVersion(TEXT("Alias 2021.3.0"));
		}
		else if (AliasFileVersion < LibAlias2021_3_2_Version)
		{
			DatasmithScene->SetExporterSDKVersion(TEXT("2021.3.1"));
			DatasmithScene->SetProductVersion(TEXT("Alias 2021.3.1"));
		}
		else if (AliasFileVersion < LibAlias2022_0_1_Version)
		{
			DatasmithScene->SetExporterSDKVersion(TEXT("2021.3.2"));
			DatasmithScene->SetProductVersion(TEXT("Alias 2021.3.2"));
		}
		else if (AliasFileVersion < LibAlias2022_1_0_Version)
		{
			DatasmithScene->SetExporterSDKVersion(TEXT("2022"));
			DatasmithScene->SetProductVersion(TEXT("Alias 2022"));
		}
		else if (AliasFileVersion < LibAlias2022_2_0_Version)
		{
			DatasmithScene->SetExporterSDKVersion(TEXT("2022.1"));
			DatasmithScene->SetProductVersion(TEXT("Alias 2022.1"));
		}
		else
		{
			DatasmithScene->SetExporterSDKVersion(TEXT("2022.2"));
			DatasmithScene->SetProductVersion(TEXT("Alias 2022.2"));
		}

		CADLibrary::FImportParameters ImportParameters;
		if (CADLibrary::FImportParameters::bGDisableCADKernelTessellation)
		{
			TSharedRef<FAliasModelToTechSoftConverter> AliasToTechSoftConverter = MakeShared<FAliasModelToTechSoftConverter>(ImportParameters);
			CADModelConverter = AliasToTechSoftConverter;
			AliasBRepConverter = AliasToTechSoftConverter;
>>>>>>> d731a049
		}
		else
		{
			TSharedRef<FAliasModelToCADKernelConverter> AliasToCADKernelConverter = MakeShared<FAliasModelToCADKernelConverter>(ImportParameters);
			CADModelConverter = AliasToCADKernelConverter;
			AliasBRepConverter = AliasToCADKernelConverter;
		}

		IConsoleVariable* CVarDSAliasSewByMaterialEnabled = IConsoleManager::Get().FindConsoleVariable(TEXT("ds.CADTranslator.Alias.SewByMaterial"));
		if (CVarDSAliasSewByMaterialEnabled)
		{
			bGSewByMaterial = CVarDSAliasSewByMaterialEnabled->GetBool();
		}

		IConsoleVariable* CVarDSAliasLayersAsActorsEnabled = IConsoleManager::Get().FindConsoleVariable(TEXT("ds.CADTranslator.Alias.LayersAsActors"));
		if (CVarDSAliasLayersAsActorsEnabled)
		{
			bGLayersAsActors = CVarDSAliasLayersAsActorsEnabled->GetBool();
		}
	}

	~FWireTranslatorImpl()
	{
		AlUniverse::deleteAll();
	}

	bool Read();
	TOptional<FMeshDescription> GetMeshDescription(TSharedRef<IDatasmithMeshElement> MeshElement, CADLibrary::FMeshParameters& OutMeshParameters);
	TOptional<FMeshDescription> GetMeshDescription(TSharedRef<IDatasmithMeshElement> MeshElement, CADLibrary::FMeshParameters& MeshParameters, TSharedRef<BodyData> BodyTemp);

	void SetTessellationOptions(const FDatasmithTessellationOptions& Options);
	void SetOutputPath(const FString& Path) { OutputPath = Path; }

	bool LoadStaticMesh(const TSharedRef<IDatasmithMeshElement> MeshElement, FDatasmithMeshElementPayload& OutMeshPayload, const FDatasmithTessellationOptions& InTessellationOptions);

private:

	struct FDagNodeInfo
	{
		uint32 Uuid;  // Use for actor name
		FString Label;
		TSharedPtr<IDatasmithActorElement> ActorElement;
		FString LayerName;
		bool bLayerIsVisible = true;

		TMap<FString, TSharedPtr<IDatasmithActorElement>> LayerToActorElement;
		FDagNodeInfo* ParentInfo = nullptr;

		FDagNodeInfo(FDagNodeInfo& InParentInfo)
			: ParentInfo(&InParentInfo)
		{}

		FDagNodeInfo()
			: ParentInfo(nullptr)
		{}

		void ExtractDagNodeInfo(AlDagNode& CurrentNode);
		void ExtractDagNodeInfo(BodyData& CurrentNode);
		void ExtractDagNodeLayer(const AlDagNode& InDagNode);
	};

	bool GetDagLeaves();
	bool GetShader();
<<<<<<< HEAD
	bool RecurseDagForLeaves(const TSharedPtr<AlDagNode>& DagNode, const FDagNodeInfo& ParentInfo);
	void RecurseDagForLeavesNoMerge(const TSharedPtr<AlDagNode>& DagNode, const FDagNodeInfo& ParentInfo);
	void DagForLeavesNoMerge(const TSharedPtr<AlDagNode>& DagNode, const FDagNodeInfo& ParentInfo);
	bool ProcessAlGroupNode(AlDagNode& GroupNode, const FDagNodeInfo& ParentInfo);
	bool ProcessAlShellNode(const TSharedPtr<AlDagNode>& ShellNode, const FDagNodeInfo& ParentInfo, const FString& ShaderName);
	void ProcessBodyNode(const TSharedPtr<BodyData>& Body, const FDagNodeInfo& ParentInfo);
	TSharedPtr<IDatasmithMeshElement> FindOrAddMeshElement(const TSharedPtr<BodyData>& Body, const FDagNodeInfo& ParentInfo);
	TSharedPtr<IDatasmithMeshElement> FindOrAddMeshElement(const TSharedPtr<AlDagNode>& ShellNode, const FDagNodeInfo& ParentInfo, const FString& ShaderName);
	void GetDagNodeInfo(AlDagNode& GroupNode, const FDagNodeInfo& ParentInfo, FDagNodeInfo& CurrentNodeInfo);
	void GetDagNodeInfo(BodyData& CurrentNode, const FDagNodeInfo& ParentInfo, FDagNodeInfo& CurrentNodeInfo);
	void GetDagNodeMeta(const AlDagNode& InDagNode, TSharedPtr<IDatasmithActorElement> OutActorElement);
=======
	bool RecurseDagForLeaves(const TSharedPtr<AlDagNode>& DagNode, FDagNodeInfo& ParentInfo);
	void RecurseDagForLeavesNoMerge(const TSharedPtr<AlDagNode>& DagNode, FDagNodeInfo& ParentInfo);
	void DagForLeavesNoMerge(const TSharedPtr<AlDagNode>& DagNode, FDagNodeInfo& ParentInfo);
	bool ProcessAlGroupNode(AlDagNode& GroupNode, FDagNodeInfo& ParentInfo);
	void ProcessAlShellNode(const TSharedPtr<AlDagNode>& ShellNode, FDagNodeInfo& ParentInfo, const FString& ShaderName);
	void ProcessBodyNode(const TSharedPtr<BodyData>& Body, FDagNodeInfo& ParentInfo);
	TSharedPtr<IDatasmithMeshElement> FindOrAddMeshElement(const TSharedPtr<BodyData>& Body, const FDagNodeInfo& ParentInfo);
	TSharedPtr<IDatasmithMeshElement> FindOrAddMeshElement(const TSharedPtr<AlDagNode>& ShellNode, const FDagNodeInfo& ParentInfo, const FString& ShaderName);
	TSharedPtr<IDatasmithActorElement> FindOrAddParentActor(FDagNodeInfo& ParentInfo, const FString& LayerName);
	TSharedPtr<IDatasmithActorElement> FindOrAddLayerActor(const FString& LayerName);

	void RecurseDeleteEmptyActor(TSharedPtr<IDatasmithActorElement> Actor);
>>>>>>> d731a049

	TOptional<FMeshDescription> GetMeshOfShellNode(AlDagNode& DagNode, TSharedRef<IDatasmithMeshElement> MeshElement, CADLibrary::FMeshParameters& MeshParameters);
	TOptional<FMeshDescription> GetMeshOfNodeMesh(AlDagNode& DagNode, TSharedRef<IDatasmithMeshElement> MeshElement, CADLibrary::FMeshParameters& MeshParameters, AlMatrix4x4* AlMeshInvGlobalMatrix = nullptr);
	TOptional<FMeshDescription> GetMeshOfShellBody(TSharedRef<BodyData> DagNode, TSharedRef<IDatasmithMeshElement> MeshElement, CADLibrary::FMeshParameters& MeshParameters);
	TOptional<FMeshDescription> GetMeshOfMeshBody(TSharedRef<BodyData> DagNode, TSharedRef<IDatasmithMeshElement> MeshElement, CADLibrary::FMeshParameters& MeshParameters);

	void AddNodeInBodyGroup(TSharedPtr<AlDagNode>& DagNode, const FString& ShaderName, TMap<uint32, TSharedPtr<BodyData>>& ShellToProcess, bool bIsAPatch, uint32 MaxSize);

	TOptional<FMeshDescription> MeshDagNodeWithExternalMesher(AlDagNode& DagNode, TSharedRef<IDatasmithMeshElement> MeshElement, CADLibrary::FMeshParameters& MeshParameters);
	TOptional<FMeshDescription> MeshDagNodeWithExternalMesher(TSharedRef<BodyData> DagNode, TSharedRef<IDatasmithMeshElement> MeshElement, CADLibrary::FMeshParameters& MeshParameters);

	TOptional<FMeshDescription> ImportMesh(AlMesh& Mesh, TSharedRef<IDatasmithMeshElement> MeshElement, CADLibrary::FMeshParameters& MeshParameters);

	FORCEINLINE bool IsTransparent(FColor& TransparencyColor)
	{
		float Opacity = 1.0f - ((float)(TransparencyColor.R + TransparencyColor.G + TransparencyColor.B)) / 765.0f;
		return !FMath::IsNearlyEqual(Opacity, 1.0f);
	}

	FORCEINLINE bool GetCommonParameters(AlShadingFields Field, double Value, FColor& Color, FColor& TransparencyColor, FColor& IncandescenceColor, double GlowIntensity)
	{
		switch (Field)
		{
		case AlShadingFields::kFLD_SHADING_COMMON_COLOR_R:
			Color.R = (uint8)Value;
			return true;
		case AlShadingFields::kFLD_SHADING_COMMON_COLOR_G:
			Color.G = (uint8)Value;
			return true;
		case  AlShadingFields::kFLD_SHADING_COMMON_COLOR_B:
			Color.B = (uint8)Value;
			return true;
		case AlShadingFields::kFLD_SHADING_COMMON_INCANDESCENCE_R:
			IncandescenceColor.R = (uint8)Value;
			return true;
		case AlShadingFields::kFLD_SHADING_COMMON_INCANDESCENCE_G:
			IncandescenceColor.G = (uint8)Value;
			return true;
		case AlShadingFields::kFLD_SHADING_COMMON_INCANDESCENCE_B:
			IncandescenceColor.B = (uint8)Value;
			return true;
		case  AlShadingFields::kFLD_SHADING_COMMON_TRANSPARENCY_R:
			TransparencyColor.R = (uint8)Value;
			return true;
		case  AlShadingFields::kFLD_SHADING_COMMON_TRANSPARENCY_G:
			TransparencyColor.G = (uint8)Value;
			return true;
		case  AlShadingFields::kFLD_SHADING_COMMON_TRANSPARENCY_B:
			TransparencyColor.B = (uint8)Value;
			return true;
		case AlShadingFields::kFLD_SHADING_COMMON_GLOW_INTENSITY:
			GlowIntensity = Value;
			return true;
		default:
			return false;
		}
	}

	void AddAlBlinnParameters(const TUniquePtr<AlShader>& Shader, TSharedRef<IDatasmithUEPbrMaterialElement> MaterialElement);
	void AddAlLambertParameters(const TUniquePtr<AlShader>& Shader, TSharedRef<IDatasmithUEPbrMaterialElement> MaterialElement);
	void AddAlLightSourceParameters(const TUniquePtr<AlShader>& Shader, TSharedRef<IDatasmithUEPbrMaterialElement> MaterialElement);
	void AddAlPhongParameters(const TUniquePtr<AlShader>& Shader, TSharedRef<IDatasmithUEPbrMaterialElement> MaterialElement);

private:
	TSharedRef<IDatasmithScene> DatasmithScene;
	FString SceneName;
	FString CurrentPath;
	FString OutputPath;
	FString SceneFullPath;

	// Hash value of the scene file used to check if the file has been modified for re-import
	uint32 SceneFileHash;

	TSharedPtr<AlDagNode> AlRootNode;

	/** Table of correspondence between mesh identifier and associated Datasmith mesh element */
	TMap<uint32, TSharedPtr<IDatasmithMeshElement>> ShellUuidToMeshElementMap;
	TMap<uint32, TSharedPtr<IDatasmithMeshElement>> BodyUuidToMeshElementMap;

	/** Datasmith mesh elements to OpenModel objects */
	TMap<IDatasmithMeshElement*, TSharedPtr<AlDagNode>> MeshElementToAlDagNodeMap;

	TMap<IDatasmithMeshElement*, TSharedPtr<BodyData>> MeshElementToBodyMap;
<<<<<<< HEAD
	
=======

>>>>>>> d731a049
	TMap<IDatasmithMeshElement*, FString> MeshElementToShaderName;
	TMap<FString, FColor> ShaderNameToColor;
	TMap<FString, TSharedPtr<IDatasmithMaterialIDElement>> ShaderNameToUEMaterialId;

	TMap<FString, TSharedPtr<IDatasmithActorElement>> LayerNameToActor;

	FDatasmithTessellationOptions TessellationOptions;

	TSharedPtr<CADLibrary::ICADModelConverter> CADModelConverter;
	TSharedPtr<IAliasBRepConverter> AliasBRepConverter;

};

void FWireTranslatorImpl::SetTessellationOptions(const FDatasmithTessellationOptions& Options)
{
	TessellationOptions = Options;
	CADModelConverter->SetImportParameters(Options.ChordTolerance, Options.MaxEdgeLength, Options.NormalTolerance, (CADLibrary::EStitchingTechnique)Options.StitchingTechnique);
	SceneFileHash = HashCombine(Options.GetHash(), GetSceneFileHash(SceneFullPath, SceneName));
}

bool FWireTranslatorImpl::Read()
{
	// Initialize Alias.
	AlUniverse::initialize();

	if (AlUniverse::retrieve(TCHAR_TO_UTF8(*SceneFullPath)) != sSuccess)
	{
		return false;
	}

	AlRetrieveOptions options;
	AlUniverse::retrieveOptions(options);

	// Make material
	if (!GetShader())
	{
		return false;
	}

	// Parse and extract the DAG leaf nodes.
	// Note that Alias file unit is cm like UE
	return GetDagLeaves();
}

void FWireTranslatorImpl::AddAlBlinnParameters(const TUniquePtr<AlShader>& Shader, TSharedRef<IDatasmithUEPbrMaterialElement> MaterialElement)
{
	// Default values for a Blinn material
	FColor Color(145, 148, 153);
	FColor TransparencyColor(0, 0, 0);
	FColor IncandescenceColor(0, 0, 0);
	FColor SpecularColor(38, 38, 38);
	double Diffuse = 1.0;
	double GlowIntensity = 0.0;
	double Gloss = 0.8;
	double Eccentricity = 0.35;
	double Specularity = 1.0;
	double Reflectivity = 0.5;
	double SpecularRolloff = 0.5;

	AlList* List = Shader->fields();
	for (AlShadingFieldItem* Item = static_cast<AlShadingFieldItem*>(List->first()); Item; Item = Item->nextField())
	{
		double Value = 0.0f;
		statusCode ErrorCode = Shader->parameter(Item->field(), Value);
		if (ErrorCode != 0)
		{
			continue;
		}

		if (GetCommonParameters(Item->field(), Value, Color, TransparencyColor, IncandescenceColor, GlowIntensity))
		{
			continue;
		}

		switch (Item->field())
		{
		case AlShadingFields::kFLD_SHADING_BLINN_DIFFUSE:
			Diffuse = Value;
			break;
		case AlShadingFields::kFLD_SHADING_BLINN_GLOSS_:
			Gloss = Value;
			break;
		case AlShadingFields::kFLD_SHADING_BLINN_SPECULAR_R:
			SpecularColor.R = (uint8)(255.f * Value);
			break;
		case AlShadingFields::kFLD_SHADING_BLINN_SPECULAR_G:
			SpecularColor.G = (uint8)(255.f * Value);;
			break;
		case AlShadingFields::kFLD_SHADING_BLINN_SPECULAR_B:
			SpecularColor.B = (uint8)(255.f * Value);;
			break;
		case AlShadingFields::kFLD_SHADING_BLINN_SPECULARITY_:
			Specularity = Value;
			break;
		case AlShadingFields::kFLD_SHADING_BLINN_SPECULAR_ROLLOFF:
			SpecularRolloff = Value;
			break;
		case AlShadingFields::kFLD_SHADING_BLINN_ECCENTRICITY:
			Eccentricity = Value;
			break;
		case AlShadingFields::kFLD_SHADING_BLINN_REFLECTIVITY:
			Reflectivity = Value;
			break;
		}
	}

	bool bIsTransparent = IsTransparent(TransparencyColor);

	// Construct parameter expressions
	IDatasmithMaterialExpressionScalar* DiffuseExpression = MaterialElement->AddMaterialExpression<IDatasmithMaterialExpressionScalar>();
	DiffuseExpression->GetScalar() = Diffuse;
	DiffuseExpression->SetName(TEXT("Diffuse"));

	IDatasmithMaterialExpressionScalar* GlossExpression = MaterialElement->AddMaterialExpression<IDatasmithMaterialExpressionScalar>();
	GlossExpression->GetScalar() = Gloss;
	GlossExpression->SetName(TEXT("Gloss"));

	IDatasmithMaterialExpressionColor* SpecularColorExpression = MaterialElement->AddMaterialExpression<IDatasmithMaterialExpressionColor>();
	SpecularColorExpression->SetName(TEXT("SpecularColor"));
	SpecularColorExpression->GetColor() = FLinearColor::FromSRGBColor(SpecularColor);

	IDatasmithMaterialExpressionScalar* SpecularityExpression = MaterialElement->AddMaterialExpression<IDatasmithMaterialExpressionScalar>();
	SpecularityExpression->GetScalar() = Specularity * 0.3;
	SpecularityExpression->SetName(TEXT("Specularity"));

	IDatasmithMaterialExpressionScalar* SpecularRolloffExpression = MaterialElement->AddMaterialExpression<IDatasmithMaterialExpressionScalar>();
	SpecularRolloffExpression->GetScalar() = SpecularRolloff;
	SpecularRolloffExpression->SetName(TEXT("SpecularRolloff"));

	IDatasmithMaterialExpressionScalar* EccentricityExpression = MaterialElement->AddMaterialExpression<IDatasmithMaterialExpressionScalar>();
	EccentricityExpression->GetScalar() = Eccentricity;
	EccentricityExpression->SetName(TEXT("Eccentricity"));

	IDatasmithMaterialExpressionScalar* ReflectivityExpression = MaterialElement->AddMaterialExpression<IDatasmithMaterialExpressionScalar>();
	ReflectivityExpression->GetScalar() = Reflectivity;
	ReflectivityExpression->SetName(TEXT("Reflectivity"));

	IDatasmithMaterialExpressionColor* ColorExpression = MaterialElement->AddMaterialExpression<IDatasmithMaterialExpressionColor>();
	ColorExpression->SetName(TEXT("Color"));
	ColorExpression->GetColor() = FLinearColor::FromSRGBColor(Color);

	IDatasmithMaterialExpressionColor* IncandescenceColorExpression = MaterialElement->AddMaterialExpression<IDatasmithMaterialExpressionColor>();
	IncandescenceColorExpression->SetName(TEXT("IncandescenceColor"));
	IncandescenceColorExpression->GetColor() = FLinearColor::FromSRGBColor(IncandescenceColor);

	IDatasmithMaterialExpressionColor* TransparencyColorExpression = MaterialElement->AddMaterialExpression<IDatasmithMaterialExpressionColor>();
	TransparencyColorExpression->SetName(TEXT("TransparencyColor"));
	TransparencyColorExpression->GetColor() = FLinearColor::FromSRGBColor(TransparencyColor);

	IDatasmithMaterialExpressionScalar* GlowIntensityExpression = MaterialElement->AddMaterialExpression<IDatasmithMaterialExpressionScalar>();
	GlowIntensityExpression->GetScalar() = GlowIntensity;
	GlowIntensityExpression->SetName(TEXT("GlowIntensity"));

	// Create aux expressions
	IDatasmithMaterialExpressionGeneric* ColorSpecLerp = MaterialElement->AddMaterialExpression<IDatasmithMaterialExpressionGeneric>();
	ColorSpecLerp->SetExpressionName(TEXT("LinearInterpolate"));

	IDatasmithMaterialExpressionScalar* ColorSpecLerpValue = MaterialElement->AddMaterialExpression<IDatasmithMaterialExpressionScalar>();
	ColorSpecLerpValue->GetScalar() = 0.96f;

	IDatasmithMaterialExpressionGeneric* ColorMetallicLerp = MaterialElement->AddMaterialExpression<IDatasmithMaterialExpressionGeneric>();
	ColorMetallicLerp->SetExpressionName(TEXT("LinearInterpolate"));

	IDatasmithMaterialExpressionGeneric* DiffuseLerp = MaterialElement->AddMaterialExpression<IDatasmithMaterialExpressionGeneric>();
	DiffuseLerp->SetExpressionName(TEXT("LinearInterpolate"));

	IDatasmithMaterialExpressionScalar* DiffuseLerpA = MaterialElement->AddMaterialExpression<IDatasmithMaterialExpressionScalar>();
	DiffuseLerpA->GetScalar() = 0.04f;

	IDatasmithMaterialExpressionScalar* DiffuseLerpB = MaterialElement->AddMaterialExpression<IDatasmithMaterialExpressionScalar>();
	DiffuseLerpB->GetScalar() = 1.0f;

	IDatasmithMaterialExpressionGeneric* BaseColorMultiply = MaterialElement->AddMaterialExpression<IDatasmithMaterialExpressionGeneric>();
	BaseColorMultiply->SetExpressionName(TEXT("Multiply"));

	IDatasmithMaterialExpressionGeneric* BaseColorAdd = MaterialElement->AddMaterialExpression<IDatasmithMaterialExpressionGeneric>();
	BaseColorAdd->SetExpressionName(TEXT("Add"));

	IDatasmithMaterialExpressionGeneric* BaseColorTransparencyMultiply = MaterialElement->AddMaterialExpression<IDatasmithMaterialExpressionGeneric>();
	BaseColorTransparencyMultiply->SetExpressionName(TEXT("Multiply"));

	IDatasmithMaterialExpressionGeneric* IncandescenceMultiply = MaterialElement->AddMaterialExpression<IDatasmithMaterialExpressionGeneric>();
	IncandescenceMultiply->SetExpressionName(TEXT("Multiply"));

	IDatasmithMaterialExpressionGeneric* IncandescenceScaleMultiply = MaterialElement->AddMaterialExpression<IDatasmithMaterialExpressionGeneric>();
	IncandescenceScaleMultiply->SetExpressionName(TEXT("Multiply"));

	IDatasmithMaterialExpressionScalar* IncandescenceScale = MaterialElement->AddMaterialExpression<IDatasmithMaterialExpressionScalar>();
	IncandescenceScale->GetScalar() = 100.0f;

	IDatasmithMaterialExpressionGeneric* EccentricityMultiply = MaterialElement->AddMaterialExpression<IDatasmithMaterialExpressionGeneric>();
	EccentricityMultiply->SetExpressionName(TEXT("Multiply"));

	IDatasmithMaterialExpressionGeneric* EccentricityOneMinus = MaterialElement->AddMaterialExpression<IDatasmithMaterialExpressionGeneric>();
	EccentricityOneMinus->SetExpressionName(TEXT("OneMinus"));

	IDatasmithMaterialExpressionGeneric* RoughnessOneMinus = MaterialElement->AddMaterialExpression<IDatasmithMaterialExpressionGeneric>();
	RoughnessOneMinus->SetExpressionName(TEXT("OneMinus"));

	IDatasmithMaterialExpressionScalar* FresnelExponent = MaterialElement->AddMaterialExpression<IDatasmithMaterialExpressionScalar>();
	FresnelExponent->GetScalar() = 4.0f;

	IDatasmithMaterialExpressionFunctionCall* FresnelFunc = MaterialElement->AddMaterialExpression<IDatasmithMaterialExpressionFunctionCall>();
	FresnelFunc->SetFunctionPathName(TEXT("/Engine/Functions/Engine_MaterialFunctions02/Fresnel_Function.Fresnel_Function"));

	IDatasmithMaterialExpressionGeneric* FresnelLerp = MaterialElement->AddMaterialExpression<IDatasmithMaterialExpressionGeneric>();
	FresnelLerp->SetExpressionName(TEXT("LinearInterpolate"));

	IDatasmithMaterialExpressionScalar* FresnelLerpA = MaterialElement->AddMaterialExpression<IDatasmithMaterialExpressionScalar>();
	FresnelLerpA->GetScalar() = 1.0f;

	IDatasmithMaterialExpressionScalar* SpecularPowerExp = MaterialElement->AddMaterialExpression<IDatasmithMaterialExpressionScalar>();
	SpecularPowerExp->GetScalar() = 0.5f;

	IDatasmithMaterialExpressionGeneric* Power = MaterialElement->AddMaterialExpression<IDatasmithMaterialExpressionGeneric>();
	Power->SetExpressionName(TEXT("Power"));

	IDatasmithMaterialExpressionGeneric* FresnelMultiply = MaterialElement->AddMaterialExpression<IDatasmithMaterialExpressionGeneric>();
	FresnelMultiply->SetExpressionName(TEXT("Multiply"));

	IDatasmithMaterialExpressionGeneric* TransparencyOneMinus = MaterialElement->AddMaterialExpression<IDatasmithMaterialExpressionGeneric>();
	TransparencyOneMinus->SetExpressionName(TEXT("OneMinus"));

	IDatasmithMaterialExpressionFunctionCall* BreakFloat3 = nullptr;
	IDatasmithMaterialExpressionGeneric* AddRG = nullptr;
	IDatasmithMaterialExpressionGeneric* AddRGB = nullptr;
	IDatasmithMaterialExpressionGeneric* Divide = nullptr;
	IDatasmithMaterialExpressionScalar* DivideConstant = nullptr;
	if (bIsTransparent)
	{
		BreakFloat3 = MaterialElement->AddMaterialExpression<IDatasmithMaterialExpressionFunctionCall>();
		BreakFloat3->SetFunctionPathName(TEXT("/Engine/Functions/Engine_MaterialFunctions02/Utility/BreakFloat3Components.BreakFloat3Components"));

		AddRG = MaterialElement->AddMaterialExpression<IDatasmithMaterialExpressionGeneric>();
		AddRG->SetExpressionName(TEXT("Add"));

		AddRGB = MaterialElement->AddMaterialExpression<IDatasmithMaterialExpressionGeneric>();
		AddRGB->SetExpressionName(TEXT("Add"));

		Divide = MaterialElement->AddMaterialExpression<IDatasmithMaterialExpressionGeneric>();
		Divide->SetExpressionName(TEXT("Divide"));

		DivideConstant = MaterialElement->AddMaterialExpression<IDatasmithMaterialExpressionScalar>();
		DivideConstant->GetScalar() = 3.0f;
	}

	// Connect expressions
	SpecularColorExpression->ConnectExpression(*ColorSpecLerp->GetInput(0));
	ColorExpression->ConnectExpression(*ColorSpecLerp->GetInput(1));
	ColorSpecLerpValue->ConnectExpression(*ColorSpecLerp->GetInput(2));

	ColorExpression->ConnectExpression(*ColorMetallicLerp->GetInput(0));
	ColorSpecLerp->ConnectExpression(*ColorMetallicLerp->GetInput(1));
	GlossExpression->ConnectExpression(*ColorMetallicLerp->GetInput(2));

	DiffuseLerpA->ConnectExpression(*DiffuseLerp->GetInput(0));
	DiffuseLerpB->ConnectExpression(*DiffuseLerp->GetInput(1));
	DiffuseExpression->ConnectExpression(*DiffuseLerp->GetInput(2));

	ColorMetallicLerp->ConnectExpression(*BaseColorMultiply->GetInput(0));
	DiffuseLerp->ConnectExpression(*BaseColorMultiply->GetInput(1));

	BaseColorMultiply->ConnectExpression(*BaseColorAdd->GetInput(0));
	IncandescenceColorExpression->ConnectExpression(*BaseColorAdd->GetInput(1));

	BaseColorAdd->ConnectExpression(*BaseColorTransparencyMultiply->GetInput(0));
	TransparencyOneMinus->ConnectExpression(*BaseColorTransparencyMultiply->GetInput(1));

	GlowIntensityExpression->ConnectExpression(*IncandescenceScaleMultiply->GetInput(0));
	IncandescenceScale->ConnectExpression(*IncandescenceScaleMultiply->GetInput(1));

	BaseColorTransparencyMultiply->ConnectExpression(*IncandescenceMultiply->GetInput(0));
	IncandescenceScaleMultiply->ConnectExpression(*IncandescenceMultiply->GetInput(1));

	EccentricityExpression->ConnectExpression(*EccentricityOneMinus->GetInput(0));

	EccentricityOneMinus->ConnectExpression(*EccentricityMultiply->GetInput(0));
	SpecularityExpression->ConnectExpression(*EccentricityMultiply->GetInput(1));

	EccentricityMultiply->ConnectExpression(*RoughnessOneMinus->GetInput(0));

	FresnelExponent->ConnectExpression(*FresnelFunc->GetInput(3));

	SpecularRolloffExpression->ConnectExpression(*Power->GetInput(0));
	SpecularPowerExp->ConnectExpression(*Power->GetInput(1));

	FresnelLerpA->ConnectExpression(*FresnelLerp->GetInput(0));
	FresnelFunc->ConnectExpression(*FresnelLerp->GetInput(1));
	Power->ConnectExpression(*FresnelLerp->GetInput(2));

	FresnelLerp->ConnectExpression(*FresnelMultiply->GetInput(0));
	ReflectivityExpression->ConnectExpression(*FresnelMultiply->GetInput(1));

	TransparencyColorExpression->ConnectExpression(*TransparencyOneMinus->GetInput(0));

	if (bIsTransparent)
	{
		TransparencyOneMinus->ConnectExpression(*BreakFloat3->GetInput(0));

		BreakFloat3->ConnectExpression(*AddRG->GetInput(0), 0);
		BreakFloat3->ConnectExpression(*AddRG->GetInput(1), 1);

		AddRG->ConnectExpression(*AddRGB->GetInput(0));
		BreakFloat3->ConnectExpression(*AddRGB->GetInput(1), 2);

		AddRGB->ConnectExpression(*Divide->GetInput(0));
		DivideConstant->ConnectExpression(*Divide->GetInput(1));
	}

	// Connect material outputs
	MaterialElement->GetBaseColor().SetExpression(BaseColorTransparencyMultiply);
	MaterialElement->GetMetallic().SetExpression(GlossExpression);
	MaterialElement->GetSpecular().SetExpression(FresnelMultiply);
	MaterialElement->GetRoughness().SetExpression(RoughnessOneMinus);
	MaterialElement->GetEmissiveColor().SetExpression(IncandescenceMultiply);

	if (bIsTransparent)
	{
		MaterialElement->GetOpacity().SetExpression(Divide);
		MaterialElement->SetParentLabel(TEXT("M_DatasmithAliasBlinnTransparent"));
	}
	else
	{
		MaterialElement->SetParentLabel(TEXT("M_DatasmithAliasBlinn"));
	}

}

void FWireTranslatorImpl::AddAlLambertParameters(const TUniquePtr<AlShader>& Shader, TSharedRef<IDatasmithUEPbrMaterialElement> MaterialElement)
{
	// Default values for a Lambert material
	FColor Color(145, 148, 153);
	FColor TransparencyColor(0, 0, 0);
	FColor IncandescenceColor(0, 0, 0);
	double Diffuse = 1.0;
	double GlowIntensity = 0.0;

	AlList* List = Shader->fields();
	for (AlShadingFieldItem* Item = static_cast<AlShadingFieldItem*>(List->first()); Item; Item = Item->nextField())
	{
		double Value = 0.0f;
		statusCode ErrorCode = Shader->parameter(Item->field(), Value);
		if (ErrorCode != 0)
		{
			continue;
		}

		if (GetCommonParameters(Item->field(), Value, Color, TransparencyColor, IncandescenceColor, GlowIntensity))
		{
			continue;
		}

		switch (Item->field())
		{
		case AlShadingFields::kFLD_SHADING_LAMBERT_DIFFUSE:
			Diffuse = Value;
			break;
		}
	}

	bool bIsTransparent = IsTransparent(TransparencyColor);

	// Construct parameter expressions
	IDatasmithMaterialExpressionScalar* DiffuseExpression = MaterialElement->AddMaterialExpression<IDatasmithMaterialExpressionScalar>();
	DiffuseExpression->GetScalar() = Diffuse;
	DiffuseExpression->SetName(TEXT("Diffuse"));

	IDatasmithMaterialExpressionColor* ColorExpression = MaterialElement->AddMaterialExpression<IDatasmithMaterialExpressionColor>();
	ColorExpression->SetName(TEXT("Color"));
	ColorExpression->GetColor() = FLinearColor::FromSRGBColor(Color);

	IDatasmithMaterialExpressionColor* IncandescenceColorExpression = MaterialElement->AddMaterialExpression<IDatasmithMaterialExpressionColor>();
	IncandescenceColorExpression->SetName(TEXT("IncandescenceColor"));
	IncandescenceColorExpression->GetColor() = FLinearColor::FromSRGBColor(IncandescenceColor);

	IDatasmithMaterialExpressionColor* TransparencyColorExpression = MaterialElement->AddMaterialExpression<IDatasmithMaterialExpressionColor>();
	TransparencyColorExpression->SetName(TEXT("TransparencyColor"));
	TransparencyColorExpression->GetColor() = FLinearColor::FromSRGBColor(TransparencyColor);

	IDatasmithMaterialExpressionScalar* GlowIntensityExpression = MaterialElement->AddMaterialExpression<IDatasmithMaterialExpressionScalar>();
	GlowIntensityExpression->GetScalar() = GlowIntensity;
	GlowIntensityExpression->SetName(TEXT("GlowIntensity"));

	// Create aux expressions
	IDatasmithMaterialExpressionGeneric* DiffuseLerp = MaterialElement->AddMaterialExpression<IDatasmithMaterialExpressionGeneric>();
	DiffuseLerp->SetExpressionName(TEXT("LinearInterpolate"));

	IDatasmithMaterialExpressionScalar* DiffuseLerpA = MaterialElement->AddMaterialExpression<IDatasmithMaterialExpressionScalar>();
	DiffuseLerpA->GetScalar() = 0.04f;

	IDatasmithMaterialExpressionScalar* DiffuseLerpB = MaterialElement->AddMaterialExpression<IDatasmithMaterialExpressionScalar>();
	DiffuseLerpB->GetScalar() = 1.0f;

	IDatasmithMaterialExpressionGeneric* BaseColorMultiply = MaterialElement->AddMaterialExpression<IDatasmithMaterialExpressionGeneric>();
	BaseColorMultiply->SetExpressionName(TEXT("Multiply"));

	IDatasmithMaterialExpressionGeneric* BaseColorAdd = MaterialElement->AddMaterialExpression<IDatasmithMaterialExpressionGeneric>();
	BaseColorAdd->SetExpressionName(TEXT("Add"));

	IDatasmithMaterialExpressionGeneric* BaseColorTransparencyMultiply = MaterialElement->AddMaterialExpression<IDatasmithMaterialExpressionGeneric>();
	BaseColorTransparencyMultiply->SetExpressionName(TEXT("Multiply"));

	IDatasmithMaterialExpressionGeneric* IncandescenceMultiply = MaterialElement->AddMaterialExpression<IDatasmithMaterialExpressionGeneric>();
	IncandescenceMultiply->SetExpressionName(TEXT("Multiply"));

	IDatasmithMaterialExpressionGeneric* IncandescenceScaleMultiply = MaterialElement->AddMaterialExpression<IDatasmithMaterialExpressionGeneric>();
	IncandescenceScaleMultiply->SetExpressionName(TEXT("Multiply"));

	IDatasmithMaterialExpressionScalar* IncandescenceScale = MaterialElement->AddMaterialExpression<IDatasmithMaterialExpressionScalar>();
	IncandescenceScale->GetScalar() = 100.0f;

	IDatasmithMaterialExpressionGeneric* TransparencyOneMinus = MaterialElement->AddMaterialExpression<IDatasmithMaterialExpressionGeneric>();
	TransparencyOneMinus->SetExpressionName(TEXT("OneMinus"));

	IDatasmithMaterialExpressionFunctionCall* BreakFloat3 = nullptr;
	IDatasmithMaterialExpressionGeneric* AddRG = nullptr;
	IDatasmithMaterialExpressionGeneric* AddRGB = nullptr;
	IDatasmithMaterialExpressionGeneric* Divide = nullptr;
	IDatasmithMaterialExpressionScalar* DivideConstant = nullptr;
	if (bIsTransparent)
	{
		BreakFloat3 = MaterialElement->AddMaterialExpression<IDatasmithMaterialExpressionFunctionCall>();
		BreakFloat3->SetFunctionPathName(TEXT("/Engine/Functions/Engine_MaterialFunctions02/Utility/BreakFloat3Components.BreakFloat3Components"));

		AddRG = MaterialElement->AddMaterialExpression<IDatasmithMaterialExpressionGeneric>();
		AddRG->SetExpressionName(TEXT("Add"));

		AddRGB = MaterialElement->AddMaterialExpression<IDatasmithMaterialExpressionGeneric>();
		AddRGB->SetExpressionName(TEXT("Add"));

		Divide = MaterialElement->AddMaterialExpression<IDatasmithMaterialExpressionGeneric>();
		Divide->SetExpressionName(TEXT("Divide"));

		DivideConstant = MaterialElement->AddMaterialExpression<IDatasmithMaterialExpressionScalar>();
		DivideConstant->GetScalar() = 3.0f;
	}

	// Connect expressions
	DiffuseLerpA->ConnectExpression(*DiffuseLerp->GetInput(0));
	DiffuseLerpB->ConnectExpression(*DiffuseLerp->GetInput(1));
	DiffuseExpression->ConnectExpression(*DiffuseLerp->GetInput(2));

	ColorExpression->ConnectExpression(*BaseColorMultiply->GetInput(0));
	DiffuseLerp->ConnectExpression(*BaseColorMultiply->GetInput(1));

	BaseColorMultiply->ConnectExpression(*BaseColorAdd->GetInput(0));
	IncandescenceColorExpression->ConnectExpression(*BaseColorAdd->GetInput(1));

	BaseColorAdd->ConnectExpression(*BaseColorTransparencyMultiply->GetInput(0));
	TransparencyOneMinus->ConnectExpression(*BaseColorTransparencyMultiply->GetInput(1));

	GlowIntensityExpression->ConnectExpression(*IncandescenceScaleMultiply->GetInput(0));
	IncandescenceScale->ConnectExpression(*IncandescenceScaleMultiply->GetInput(1));

	BaseColorTransparencyMultiply->ConnectExpression(*IncandescenceMultiply->GetInput(0));
	IncandescenceScaleMultiply->ConnectExpression(*IncandescenceMultiply->GetInput(1));

	TransparencyColorExpression->ConnectExpression(*TransparencyOneMinus->GetInput(0));

	if (bIsTransparent)
	{
		TransparencyOneMinus->ConnectExpression(*BreakFloat3->GetInput(0));

		BreakFloat3->ConnectExpression(*AddRG->GetInput(0), 0);
		BreakFloat3->ConnectExpression(*AddRG->GetInput(1), 1);

		AddRG->ConnectExpression(*AddRGB->GetInput(0));
		BreakFloat3->ConnectExpression(*AddRGB->GetInput(1), 2);

		AddRGB->ConnectExpression(*Divide->GetInput(0));
		DivideConstant->ConnectExpression(*Divide->GetInput(1));
	}

	// Connect material outputs
	MaterialElement->GetBaseColor().SetExpression(BaseColorTransparencyMultiply);
	MaterialElement->GetEmissiveColor().SetExpression(IncandescenceMultiply);
	if (bIsTransparent)
	{
		MaterialElement->GetOpacity().SetExpression(Divide);
		MaterialElement->SetParentLabel(TEXT("M_DatasmithAliasLambertTransparent"));
	}
	else {
		MaterialElement->SetParentLabel(TEXT("M_DatasmithAliasLambert"));
	}

}

void FWireTranslatorImpl::AddAlLightSourceParameters(const TUniquePtr<AlShader>& Shader, TSharedRef<IDatasmithUEPbrMaterialElement> MaterialElement)
{
	// Default values for a LightSource material
	FColor Color(145, 148, 153);
	FColor TransparencyColor(0, 0, 0);
	FColor IncandescenceColor(0, 0, 0);
	double GlowIntensity = 0.0;

	AlList* List = Shader->fields();
	for (AlShadingFieldItem* Item = static_cast<AlShadingFieldItem*>(List->first()); Item; Item = Item->nextField())
	{
		double Value = 0.0f;
		statusCode ErrorCode = Shader->parameter(Item->field(), Value);
		if (ErrorCode != 0)
		{
			continue;
		}

		GetCommonParameters(Item->field(), Value, Color, TransparencyColor, IncandescenceColor, GlowIntensity);
	}

	bool bIsTransparent = IsTransparent(TransparencyColor);

	// Construct parameter expressions
	IDatasmithMaterialExpressionColor* ColorExpression = MaterialElement->AddMaterialExpression<IDatasmithMaterialExpressionColor>();
	ColorExpression->SetName(TEXT("Color"));
	ColorExpression->GetColor() = FLinearColor::FromSRGBColor(Color);

	IDatasmithMaterialExpressionColor* IncandescenceColorExpression = MaterialElement->AddMaterialExpression<IDatasmithMaterialExpressionColor>();
	IncandescenceColorExpression->SetName(TEXT("IncandescenceColor"));
	IncandescenceColorExpression->GetColor() = FLinearColor::FromSRGBColor(IncandescenceColor);

	IDatasmithMaterialExpressionColor* TransparencyColorExpression = MaterialElement->AddMaterialExpression<IDatasmithMaterialExpressionColor>();
	TransparencyColorExpression->SetName(TEXT("TransparencyColor"));
	TransparencyColorExpression->GetColor() = FLinearColor::FromSRGBColor(TransparencyColor);

	IDatasmithMaterialExpressionScalar* GlowIntensityExpression = MaterialElement->AddMaterialExpression<IDatasmithMaterialExpressionScalar>();
	GlowIntensityExpression->GetScalar() = GlowIntensity;
	GlowIntensityExpression->SetName(TEXT("GlowIntensity"));

	// Create aux expressions
	IDatasmithMaterialExpressionGeneric* BaseColorAdd = MaterialElement->AddMaterialExpression<IDatasmithMaterialExpressionGeneric>();
	BaseColorAdd->SetExpressionName(TEXT("Add"));

	IDatasmithMaterialExpressionGeneric* BaseColorTransparencyMultiply = MaterialElement->AddMaterialExpression<IDatasmithMaterialExpressionGeneric>();
	BaseColorTransparencyMultiply->SetExpressionName(TEXT("Multiply"));

	IDatasmithMaterialExpressionGeneric* IncandescenceMultiply = MaterialElement->AddMaterialExpression<IDatasmithMaterialExpressionGeneric>();
	IncandescenceMultiply->SetExpressionName(TEXT("Multiply"));

	IDatasmithMaterialExpressionGeneric* IncandescenceScaleMultiply = MaterialElement->AddMaterialExpression<IDatasmithMaterialExpressionGeneric>();
	IncandescenceScaleMultiply->SetExpressionName(TEXT("Multiply"));

	IDatasmithMaterialExpressionScalar* IncandescenceScale = MaterialElement->AddMaterialExpression<IDatasmithMaterialExpressionScalar>();
	IncandescenceScale->GetScalar() = 100.0f;

	IDatasmithMaterialExpressionGeneric* TransparencyOneMinus = MaterialElement->AddMaterialExpression<IDatasmithMaterialExpressionGeneric>();
	TransparencyOneMinus->SetExpressionName(TEXT("OneMinus"));

	IDatasmithMaterialExpressionFunctionCall* BreakFloat3 = nullptr;
	IDatasmithMaterialExpressionGeneric* AddRG = nullptr;
	IDatasmithMaterialExpressionGeneric* AddRGB = nullptr;
	IDatasmithMaterialExpressionGeneric* Divide = nullptr;
	IDatasmithMaterialExpressionScalar* DivideConstant = nullptr;
	if (bIsTransparent)
	{
		BreakFloat3 = MaterialElement->AddMaterialExpression<IDatasmithMaterialExpressionFunctionCall>();
		BreakFloat3->SetFunctionPathName(TEXT("/Engine/Functions/Engine_MaterialFunctions02/Utility/BreakFloat3Components.BreakFloat3Components"));

		AddRG = MaterialElement->AddMaterialExpression<IDatasmithMaterialExpressionGeneric>();
		AddRG->SetExpressionName(TEXT("Add"));

		AddRGB = MaterialElement->AddMaterialExpression<IDatasmithMaterialExpressionGeneric>();
		AddRGB->SetExpressionName(TEXT("Add"));

		Divide = MaterialElement->AddMaterialExpression<IDatasmithMaterialExpressionGeneric>();
		Divide->SetExpressionName(TEXT("Divide"));

		DivideConstant = MaterialElement->AddMaterialExpression<IDatasmithMaterialExpressionScalar>();
		DivideConstant->GetScalar() = 3.0f;
	}

	// Connect expressions
	ColorExpression->ConnectExpression(*BaseColorAdd->GetInput(0));
	IncandescenceColorExpression->ConnectExpression(*BaseColorAdd->GetInput(1));

	BaseColorAdd->ConnectExpression(*BaseColorTransparencyMultiply->GetInput(0));
	TransparencyOneMinus->ConnectExpression(*BaseColorTransparencyMultiply->GetInput(1));

	GlowIntensityExpression->ConnectExpression(*IncandescenceScaleMultiply->GetInput(0));
	IncandescenceScale->ConnectExpression(*IncandescenceScaleMultiply->GetInput(1));

	BaseColorTransparencyMultiply->ConnectExpression(*IncandescenceMultiply->GetInput(0));
	IncandescenceScaleMultiply->ConnectExpression(*IncandescenceMultiply->GetInput(1));

	TransparencyColorExpression->ConnectExpression(*TransparencyOneMinus->GetInput(0));

	if (bIsTransparent)
	{
		TransparencyOneMinus->ConnectExpression(*BreakFloat3->GetInput(0));

		BreakFloat3->ConnectExpression(*AddRG->GetInput(0), 0);
		BreakFloat3->ConnectExpression(*AddRG->GetInput(1), 1);

		AddRG->ConnectExpression(*AddRGB->GetInput(0));
		BreakFloat3->ConnectExpression(*AddRGB->GetInput(1), 2);

		AddRGB->ConnectExpression(*Divide->GetInput(0));
		DivideConstant->ConnectExpression(*Divide->GetInput(1));
	}

	// Connect material outputs
	MaterialElement->GetBaseColor().SetExpression(BaseColorTransparencyMultiply);
	MaterialElement->GetEmissiveColor().SetExpression(IncandescenceMultiply);

	if (bIsTransparent)
	{
		MaterialElement->GetOpacity().SetExpression(Divide);
		MaterialElement->SetParentLabel(TEXT("M_DatasmithAliasLightSourceTransparent"));
	}
	else {
		MaterialElement->SetParentLabel(TEXT("M_DatasmithAliasLightSource"));
	}

}

void FWireTranslatorImpl::AddAlPhongParameters(const TUniquePtr<AlShader>& Shader, TSharedRef<IDatasmithUEPbrMaterialElement> MaterialElement)
{
	// Default values for a Phong material
	FColor Color(145, 148, 153);
	FColor TransparencyColor(0, 0, 0);
	FColor IncandescenceColor(0, 0, 0);
	FColor SpecularColor(38, 38, 38);
	double Diffuse = 1.0;
	double GlowIntensity = 0.0;
	double Gloss = 0.8;
	double Shinyness = 20.0;
	double Specularity = 1.0;
	double Reflectivity = 0.5;

	AlList* List = Shader->fields();
	for (AlShadingFieldItem* Item = static_cast<AlShadingFieldItem*>(List->first()); Item; Item = Item->nextField())
	{
		double Value = 0.0f;
		statusCode ErrorCode = Shader->parameter(Item->field(), Value);
		if (ErrorCode != 0)
		{
			continue;
		}

		if (GetCommonParameters(Item->field(), Value, Color, TransparencyColor, IncandescenceColor, GlowIntensity))
		{
			continue;
		}

		switch (Item->field())
		{
		case AlShadingFields::kFLD_SHADING_PHONG_DIFFUSE:
			Diffuse = Value;
			break;
		case AlShadingFields::kFLD_SHADING_PHONG_GLOSS_:
			Gloss = Value;
			break;
		case AlShadingFields::kFLD_SHADING_PHONG_SPECULAR_R:
			SpecularColor.R = (uint8)(255.f * Value);;
			break;
		case AlShadingFields::kFLD_SHADING_PHONG_SPECULAR_G:
			SpecularColor.G = (uint8)(255.f * Value);;
			break;
		case AlShadingFields::kFLD_SHADING_PHONG_SPECULAR_B:
			SpecularColor.B = (uint8)(255.f * Value);;
			break;
		case AlShadingFields::kFLD_SHADING_PHONG_SPECULARITY_:
			Specularity = Value;
			break;
		case AlShadingFields::kFLD_SHADING_PHONG_SHINYNESS:
			Shinyness = Value;
			break;
		case AlShadingFields::kFLD_SHADING_PHONG_REFLECTIVITY:
			Reflectivity = Value;
			break;
		}
	}

	bool bIsTransparent = IsTransparent(TransparencyColor);

	// Construct parameter expressions
	IDatasmithMaterialExpressionScalar* DiffuseExpression = MaterialElement->AddMaterialExpression<IDatasmithMaterialExpressionScalar>();
	DiffuseExpression->GetScalar() = Diffuse;
	DiffuseExpression->SetName(TEXT("Diffuse"));

	IDatasmithMaterialExpressionScalar* GlossExpression = MaterialElement->AddMaterialExpression<IDatasmithMaterialExpressionScalar>();
	GlossExpression->GetScalar() = Gloss;
	GlossExpression->SetName(TEXT("Gloss"));

	IDatasmithMaterialExpressionColor* SpecularColorExpression = MaterialElement->AddMaterialExpression<IDatasmithMaterialExpressionColor>();
	SpecularColorExpression->SetName(TEXT("SpecularColor"));
	SpecularColorExpression->GetColor() = FLinearColor::FromSRGBColor(SpecularColor);

	IDatasmithMaterialExpressionScalar* SpecularityExpression = MaterialElement->AddMaterialExpression<IDatasmithMaterialExpressionScalar>();
	SpecularityExpression->GetScalar() = Specularity * 0.3;
	SpecularityExpression->SetName(TEXT("Specularity"));

	IDatasmithMaterialExpressionScalar* ShinynessExpression = MaterialElement->AddMaterialExpression<IDatasmithMaterialExpressionScalar>();
	ShinynessExpression->GetScalar() = Shinyness;
	ShinynessExpression->SetName(TEXT("Shinyness"));

	IDatasmithMaterialExpressionScalar* ReflectivityExpression = MaterialElement->AddMaterialExpression<IDatasmithMaterialExpressionScalar>();
	ReflectivityExpression->GetScalar() = Reflectivity;
	ReflectivityExpression->SetName(TEXT("Reflectivity"));

	IDatasmithMaterialExpressionColor* ColorExpression = MaterialElement->AddMaterialExpression<IDatasmithMaterialExpressionColor>();
	ColorExpression->SetName(TEXT("Color"));
	ColorExpression->GetColor() = FLinearColor::FromSRGBColor(Color);

	IDatasmithMaterialExpressionColor* IncandescenceColorExpression = MaterialElement->AddMaterialExpression<IDatasmithMaterialExpressionColor>();
	IncandescenceColorExpression->SetName(TEXT("IncandescenceColor"));
	IncandescenceColorExpression->GetColor() = FLinearColor::FromSRGBColor(IncandescenceColor);

	IDatasmithMaterialExpressionColor* TransparencyColorExpression = MaterialElement->AddMaterialExpression<IDatasmithMaterialExpressionColor>();
	TransparencyColorExpression->SetName(TEXT("TransparencyColor"));
	TransparencyColorExpression->GetColor() = FLinearColor::FromSRGBColor(TransparencyColor);

	IDatasmithMaterialExpressionScalar* GlowIntensityExpression = MaterialElement->AddMaterialExpression<IDatasmithMaterialExpressionScalar>();
	GlowIntensityExpression->GetScalar() = GlowIntensity;
	GlowIntensityExpression->SetName(TEXT("GlowIntensity"));

	// Create aux expressions
	IDatasmithMaterialExpressionGeneric* ColorSpecLerp = MaterialElement->AddMaterialExpression<IDatasmithMaterialExpressionGeneric>();
	ColorSpecLerp->SetExpressionName(TEXT("LinearInterpolate"));

	IDatasmithMaterialExpressionScalar* ColorSpecLerpValue = MaterialElement->AddMaterialExpression<IDatasmithMaterialExpressionScalar>();
	ColorSpecLerpValue->GetScalar() = 0.96f;

	IDatasmithMaterialExpressionGeneric* ColorMetallicLerp = MaterialElement->AddMaterialExpression<IDatasmithMaterialExpressionGeneric>();
	ColorMetallicLerp->SetExpressionName(TEXT("LinearInterpolate"));

	IDatasmithMaterialExpressionGeneric* DiffuseLerp = MaterialElement->AddMaterialExpression<IDatasmithMaterialExpressionGeneric>();
	DiffuseLerp->SetExpressionName(TEXT("LinearInterpolate"));

	IDatasmithMaterialExpressionScalar* DiffuseLerpA = MaterialElement->AddMaterialExpression<IDatasmithMaterialExpressionScalar>();
	DiffuseLerpA->GetScalar() = 0.04f;

	IDatasmithMaterialExpressionScalar* DiffuseLerpB = MaterialElement->AddMaterialExpression<IDatasmithMaterialExpressionScalar>();
	DiffuseLerpB->GetScalar() = 1.0f;

	IDatasmithMaterialExpressionGeneric* BaseColorMultiply = MaterialElement->AddMaterialExpression<IDatasmithMaterialExpressionGeneric>();
	BaseColorMultiply->SetExpressionName(TEXT("Multiply"));

	IDatasmithMaterialExpressionGeneric* BaseColorAdd = MaterialElement->AddMaterialExpression<IDatasmithMaterialExpressionGeneric>();
	BaseColorAdd->SetExpressionName(TEXT("Add"));

	IDatasmithMaterialExpressionGeneric* BaseColorTransparencyMultiply = MaterialElement->AddMaterialExpression<IDatasmithMaterialExpressionGeneric>();
	BaseColorTransparencyMultiply->SetExpressionName(TEXT("Multiply"));

	IDatasmithMaterialExpressionGeneric* IncandescenceMultiply = MaterialElement->AddMaterialExpression<IDatasmithMaterialExpressionGeneric>();
	IncandescenceMultiply->SetExpressionName(TEXT("Multiply"));

	IDatasmithMaterialExpressionGeneric* IncandescenceScaleMultiply = MaterialElement->AddMaterialExpression<IDatasmithMaterialExpressionGeneric>();
	IncandescenceScaleMultiply->SetExpressionName(TEXT("Multiply"));

	IDatasmithMaterialExpressionScalar* IncandescenceScale = MaterialElement->AddMaterialExpression<IDatasmithMaterialExpressionScalar>();
	IncandescenceScale->GetScalar() = 100.0f;

	IDatasmithMaterialExpressionGeneric* ShinynessSubtract = MaterialElement->AddMaterialExpression<IDatasmithMaterialExpressionGeneric>();
	ShinynessSubtract->SetExpressionName(TEXT("Subtract"));

	IDatasmithMaterialExpressionScalar* ShinynessSubtract2 = MaterialElement->AddMaterialExpression<IDatasmithMaterialExpressionScalar>();
	ShinynessSubtract2->GetScalar() = 2.0f;

	IDatasmithMaterialExpressionGeneric* ShinynessDivide = MaterialElement->AddMaterialExpression<IDatasmithMaterialExpressionGeneric>();
	ShinynessDivide->SetExpressionName(TEXT("Divide"));

	IDatasmithMaterialExpressionScalar* ShinynessDivide98 = MaterialElement->AddMaterialExpression<IDatasmithMaterialExpressionScalar>();
	ShinynessDivide98->GetScalar() = 98.0f;

	IDatasmithMaterialExpressionGeneric* SpecularityMultiply = MaterialElement->AddMaterialExpression<IDatasmithMaterialExpressionGeneric>();
	SpecularityMultiply->SetExpressionName(TEXT("Multiply"));

	IDatasmithMaterialExpressionGeneric* RoughnessOneMinus = MaterialElement->AddMaterialExpression<IDatasmithMaterialExpressionGeneric>();
	RoughnessOneMinus->SetExpressionName(TEXT("OneMinus"));

	IDatasmithMaterialExpressionGeneric* TransparencyOneMinus = MaterialElement->AddMaterialExpression<IDatasmithMaterialExpressionGeneric>();
	TransparencyOneMinus->SetExpressionName(TEXT("OneMinus"));

	IDatasmithMaterialExpressionFunctionCall* BreakFloat3 = nullptr;
	IDatasmithMaterialExpressionGeneric* AddRG = nullptr;
	IDatasmithMaterialExpressionGeneric* AddRGB = nullptr;
	IDatasmithMaterialExpressionGeneric* Divide = nullptr;
	IDatasmithMaterialExpressionScalar* DivideConstant = nullptr;
	if (bIsTransparent)
	{
		BreakFloat3 = MaterialElement->AddMaterialExpression<IDatasmithMaterialExpressionFunctionCall>();
		BreakFloat3->SetFunctionPathName(TEXT("/Engine/Functions/Engine_MaterialFunctions02/Utility/BreakFloat3Components.BreakFloat3Components"));

		AddRG = MaterialElement->AddMaterialExpression<IDatasmithMaterialExpressionGeneric>();
		AddRG->SetExpressionName(TEXT("Add"));

		AddRGB = MaterialElement->AddMaterialExpression<IDatasmithMaterialExpressionGeneric>();
		AddRGB->SetExpressionName(TEXT("Add"));

		Divide = MaterialElement->AddMaterialExpression<IDatasmithMaterialExpressionGeneric>();
		Divide->SetExpressionName(TEXT("Divide"));

		DivideConstant = MaterialElement->AddMaterialExpression<IDatasmithMaterialExpressionScalar>();
		DivideConstant->GetScalar() = 3.0f;
	}

	// Connect expressions
	SpecularColorExpression->ConnectExpression(*ColorSpecLerp->GetInput(0));
	ColorExpression->ConnectExpression(*ColorSpecLerp->GetInput(1));
	ColorSpecLerpValue->ConnectExpression(*ColorSpecLerp->GetInput(2));

	ColorExpression->ConnectExpression(*ColorMetallicLerp->GetInput(0));
	ColorSpecLerp->ConnectExpression(*ColorMetallicLerp->GetInput(1));
	GlossExpression->ConnectExpression(*ColorMetallicLerp->GetInput(2));

	DiffuseLerpA->ConnectExpression(*DiffuseLerp->GetInput(0));
	DiffuseLerpB->ConnectExpression(*DiffuseLerp->GetInput(1));
	DiffuseExpression->ConnectExpression(*DiffuseLerp->GetInput(2));

	ColorMetallicLerp->ConnectExpression(*BaseColorMultiply->GetInput(0));
	DiffuseLerp->ConnectExpression(*BaseColorMultiply->GetInput(1));

	BaseColorMultiply->ConnectExpression(*BaseColorAdd->GetInput(0));
	IncandescenceColorExpression->ConnectExpression(*BaseColorAdd->GetInput(1));

	BaseColorAdd->ConnectExpression(*BaseColorTransparencyMultiply->GetInput(0));
	TransparencyOneMinus->ConnectExpression(*BaseColorTransparencyMultiply->GetInput(1));

	GlowIntensityExpression->ConnectExpression(*IncandescenceScaleMultiply->GetInput(0));
	IncandescenceScale->ConnectExpression(*IncandescenceScaleMultiply->GetInput(1));

	BaseColorTransparencyMultiply->ConnectExpression(*IncandescenceMultiply->GetInput(0));
	IncandescenceScaleMultiply->ConnectExpression(*IncandescenceMultiply->GetInput(1));

	ShinynessExpression->ConnectExpression(*ShinynessSubtract->GetInput(0));
	ShinynessSubtract2->ConnectExpression(*ShinynessSubtract->GetInput(1));

	ShinynessSubtract->ConnectExpression(*ShinynessDivide->GetInput(0));
	ShinynessDivide98->ConnectExpression(*ShinynessDivide->GetInput(1));

	ShinynessDivide->ConnectExpression(*SpecularityMultiply->GetInput(0));
	SpecularityExpression->ConnectExpression(*SpecularityMultiply->GetInput(1));

	SpecularityMultiply->ConnectExpression(*RoughnessOneMinus->GetInput(0));

	TransparencyColorExpression->ConnectExpression(*TransparencyOneMinus->GetInput(0));

	if (bIsTransparent)
	{
		TransparencyOneMinus->ConnectExpression(*BreakFloat3->GetInput(0));

		BreakFloat3->ConnectExpression(*AddRG->GetInput(0), 0);
		BreakFloat3->ConnectExpression(*AddRG->GetInput(1), 1);

		AddRG->ConnectExpression(*AddRGB->GetInput(0));
		BreakFloat3->ConnectExpression(*AddRGB->GetInput(1), 2);

		AddRGB->ConnectExpression(*Divide->GetInput(0));
		DivideConstant->ConnectExpression(*Divide->GetInput(1));
	}

	// Connect material outputs
	MaterialElement->GetBaseColor().SetExpression(BaseColorTransparencyMultiply);
	MaterialElement->GetMetallic().SetExpression(GlossExpression);
	MaterialElement->GetSpecular().SetExpression(ReflectivityExpression);
	MaterialElement->GetRoughness().SetExpression(RoughnessOneMinus);
	MaterialElement->GetEmissiveColor().SetExpression(IncandescenceMultiply);
	if (bIsTransparent)
	{
		MaterialElement->GetOpacity().SetExpression(Divide);
		MaterialElement->SetParentLabel(TEXT("M_DatasmithAliasPhongTransparent"));
	}
	else {
		MaterialElement->SetParentLabel(TEXT("M_DatasmithAliasPhong"));
	}
}

// Make material
bool FWireTranslatorImpl::GetShader()
{
	for (TUniquePtr<AlShader> Shader(AlUniverse::firstShader()); Shader.IsValid(); Shader = TUniquePtr<AlShader>(AlUniverse::nextShader(Shader.Get())))
	{
		const FString ShaderName = UTF8_TO_TCHAR(Shader->name());
		const FString ShaderModelName = Shader->shadingModel();

		const FColor Color = CreateShaderColorFromShaderName(ShaderName);
		ShaderNameToColor.Add(ShaderName, Color);

		const int32 ShaderId = CreateShaderId(Color);
		const FString MaterialElementName = FString::FromInt(ShaderId);

		TSharedRef<IDatasmithUEPbrMaterialElement> MaterialElement = FDatasmithSceneFactory::CreateUEPbrMaterial(*MaterialElementName);
		MaterialElement->SetLabel(*ShaderName);

		if (ShaderModelName.Equals(TEXT("BLINN")))
		{
			AddAlBlinnParameters(Shader, MaterialElement);
		}
		else if (ShaderModelName.Equals(TEXT("LAMBERT")))
		{
			AddAlLambertParameters(Shader, MaterialElement);
		}
		else if (ShaderModelName.Equals(TEXT("LIGHTSOURCE")))
		{
			AddAlLightSourceParameters(Shader, MaterialElement);
		}
		else if (ShaderModelName.Equals(TEXT("PHONG")))
		{
			AddAlPhongParameters(Shader, MaterialElement);
		}

		DatasmithScene->AddMaterial(MaterialElement);

		TSharedPtr<IDatasmithMaterialIDElement> MaterialIDElement = FDatasmithSceneFactory::CreateMaterialId(MaterialElement->GetName());
		ShaderNameToUEMaterialId.Add(*ShaderName, MaterialIDElement);
	}
	return true;
}

bool FWireTranslatorImpl::GetDagLeaves()
{
	FDagNodeInfo RootContainer;
	AlRootNode = TSharedPtr<AlDagNode>(AlUniverse::firstDagNode());
	if (AlRootNode.IsValid())
	{
<<<<<<< HEAD
		return RecurseDagForLeaves(AlRootNode, RootContainer);
	}
	return false;
=======
		TArray<TSharedPtr<IDatasmithActorElement>> ActorsToRemove;
		if (RecurseDagForLeaves(AlRootNode, RootContainer))
		{
			// Delete empty branches
			for (int32 Index = DatasmithScene->GetActorsCount() - 1; Index >= 0; --Index)
			{
				TSharedPtr<IDatasmithActorElement> Actor = DatasmithScene->GetActor(Index);
				if (Actor.IsValid() && !Actor->IsA(EDatasmithElementType::StaticMeshActor))
				{
					RecurseDeleteEmptyActor(Actor);
					if (Actor->GetChildrenCount() == 0)
					{
						ActorsToRemove.Add(Actor);
					}
				}
			}
			for (const TSharedPtr<IDatasmithActorElement>& Actor : ActorsToRemove)
			{
				DatasmithScene->RemoveActor(Actor, EDatasmithActorRemovalRule::RemoveChildren);
			}
			return true;
		}
	}

	return false;
}

void FWireTranslatorImpl::RecurseDeleteEmptyActor(TSharedPtr<IDatasmithActorElement> Actor)
{
	for (int32 Index = Actor->GetChildrenCount() - 1; Index >= 0; --Index)
	{
		TSharedPtr<IDatasmithActorElement> ActorChild = Actor->GetChild(Index);
		if (ActorChild.IsValid() && !ActorChild->IsA(EDatasmithElementType::StaticMeshActor))
		{
			RecurseDeleteEmptyActor(ActorChild);
			if (ActorChild->GetChildrenCount() == 0)
			{
				Actor->RemoveChild(ActorChild);
			}
		}
	}
>>>>>>> d731a049
}


void FWireTranslatorImpl::FDagNodeInfo::ExtractDagNodeLayer(const AlDagNode& InDagNode)
{
	AlLayer* LayerPtr = InDagNode.layer();
	if (LayerPtr)
	{
		TUniquePtr<AlLayer> Layer(LayerPtr);
		LayerName = UTF8_TO_TCHAR(Layer->name());
		bLayerIsVisible = !Layer->invisible();
		if (ActorElement.IsValid())
		{
			ActorElement->SetLayer(*LayerName);
			LayerToActorElement.Add(LayerName, ActorElement);
		}
	}
}

<<<<<<< HEAD
void FWireTranslatorImpl::GetDagNodeInfo(AlDagNode& CurrentNode, const FDagNodeInfo& ParentInfo, FDagNodeInfo& CurrentNodeInfo)
{
	CurrentNodeInfo.Label = UTF8_TO_TCHAR(CurrentNode.name());
=======
void FWireTranslatorImpl::FDagNodeInfo::ExtractDagNodeInfo(AlDagNode& CurrentNode)
{
	Label = UTF8_TO_TCHAR(CurrentNode.name());
>>>>>>> d731a049
	uint32 ThisGroupNodeUuid = OpenModelUtils::GetAlDagNodeUuid(CurrentNode);
	Uuid = HashCombine(ParentInfo ? ParentInfo->Uuid : 1, ThisGroupNodeUuid);
}

void FWireTranslatorImpl::FDagNodeInfo::ExtractDagNodeInfo(BodyData& CurrentNode)
{
	if (!ParentInfo)
	{
		return;
	}
	Label = ParentInfo->Label;
	CurrentNode.SetLabel(ParentInfo->Label);
	Uuid = CurrentNode.GetUuid(ParentInfo->Uuid);
}

TSharedPtr<IDatasmithActorElement> FWireTranslatorImpl::FindOrAddLayerActor(const FString& LayerName)
{
	if (!bGLayersAsActors || LayerName.IsEmpty())
	{
		return TSharedPtr<IDatasmithActorElement>();
	}

	TSharedPtr<IDatasmithActorElement>* LayerActor = LayerNameToActor.Find(LayerName);
	if (LayerActor)
	{
		return *LayerActor;
	}

	uint32 LayerUuid = GetTypeHash(LayerName);
	TSharedRef<IDatasmithActorElement> NewLayerActor = FDatasmithSceneFactory::CreateActor(*OpenModelUtils::UuidToString(LayerUuid));
	NewLayerActor->SetLabel(*LayerName);
	NewLayerActor->SetLayer(*LayerName);
	DatasmithScene->AddActor(NewLayerActor);
	LayerNameToActor.Add(LayerName, NewLayerActor);
	return NewLayerActor;
}

<<<<<<< HEAD
void FWireTranslatorImpl::GetDagNodeInfo(BodyData& CurrentNode, const FDagNodeInfo& ParentInfo, FDagNodeInfo& CurrentNodeInfo)
{
	CurrentNode.SetLabel(ParentInfo.Label);
	CurrentNodeInfo.Label = ParentInfo.Label;
	CurrentNodeInfo.Uuid = CurrentNode.GetUuid(ParentInfo.Uuid);
=======
TSharedPtr<IDatasmithActorElement> FWireTranslatorImpl::FindOrAddParentActor(FDagNodeInfo& ParentInfo, const FString& LayerName)
{
	if (!ParentInfo.ActorElement.IsValid())
	{
		if (!LayerName.IsEmpty())
		{
			return FindOrAddLayerActor(LayerName);
		}
		return TSharedPtr<IDatasmithActorElement>();
	}

	if (!bGLayersAsActors)
	{
		return ParentInfo.ActorElement;
	}

	TSharedPtr<IDatasmithActorElement>* ActorParent = ParentInfo.LayerToActorElement.Find(LayerName);
	if (ActorParent)
	{
		return *ActorParent;
	}

	uint32 LayerActorUuid = HashCombine(ParentInfo.Uuid, GetTypeHash(LayerName));

	TSharedPtr<IDatasmithActorElement> LayerActorParent = FDatasmithSceneFactory::CreateActor(*OpenModelUtils::UuidToString(LayerActorUuid));
	LayerActorParent->SetLabel(*ParentInfo.Label);
	LayerActorParent->SetLayer(*LayerName);

	ParentInfo.LayerToActorElement.Add(LayerName, LayerActorParent);

	TSharedPtr<IDatasmithActorElement> GrandParentActor = FindOrAddParentActor(*ParentInfo.ParentInfo, LayerName);
	if (GrandParentActor.IsValid())
	{
		GrandParentActor->AddChild(LayerActorParent);
	}
	else
	{
		TSharedPtr<IDatasmithActorElement> LayerActor = FindOrAddLayerActor(LayerName);
		LayerActor->AddChild(LayerActorParent);
	}

	return LayerActorParent;
>>>>>>> d731a049
}

bool FWireTranslatorImpl::ProcessAlGroupNode(AlDagNode& GroupNode, FDagNodeInfo& ParentInfo)
{
	AlGroupNode* AlGroup = GroupNode.asGroupNodePtr();
	if (!AlIsValid(AlGroup))
	{
		return false;
	}

	AlDagNode* AlChildPtr = AlGroup->childNode();
	if (!AlIsValid(AlChildPtr))
	{
		return false;
	}

	TSharedPtr<AlDagNode> ChildNode(AlChildPtr);

<<<<<<< HEAD
	FDagNodeInfo ThisGroupNodeInfo;
	GetDagNodeInfo(GroupNode, ParentInfo, ThisGroupNodeInfo);
=======
	FDagNodeInfo ThisGroupNodeInfo(ParentInfo);
	ThisGroupNodeInfo.ExtractDagNodeInfo(GroupNode);
>>>>>>> d731a049

	ThisGroupNodeInfo.ActorElement = FDatasmithSceneFactory::CreateActor(*OpenModelUtils::UuidToString(ThisGroupNodeInfo.Uuid));
	ThisGroupNodeInfo.ActorElement->SetLabel(*ThisGroupNodeInfo.Label);
	ThisGroupNodeInfo.ExtractDagNodeLayer(GroupNode);

	// Apply local transform to actor element
	OpenModelUtils::SetActorTransform(ThisGroupNodeInfo.ActorElement, GroupNode);

	TSharedPtr<IDatasmithActorElement> ParentActorElement = FindOrAddParentActor(ParentInfo, ThisGroupNodeInfo.LayerName);
	if (ParentActorElement.IsValid())
	{
		ParentActorElement->AddChild(ThisGroupNodeInfo.ActorElement);
	}
	else
	{
		DatasmithScene->AddActor(ThisGroupNodeInfo.ActorElement);
	}

	RecurseDagForLeaves(ChildNode, ThisGroupNodeInfo);

	return true;
}

TSharedPtr<IDatasmithMeshElement> FWireTranslatorImpl::FindOrAddMeshElement(const TSharedPtr<BodyData>& Body, const FDagNodeInfo& NodeInfo)
{
	TSharedPtr<IDatasmithMeshElement>* MeshElementPtr = BodyUuidToMeshElementMap.Find(NodeInfo.Uuid);
	if (MeshElementPtr != nullptr)
	{
		return *MeshElementPtr;
	}

	TSharedPtr<IDatasmithMeshElement> MeshElement = FDatasmithSceneFactory::CreateMesh(*OpenModelUtils::UuidToString(NodeInfo.Uuid));
	MeshElement->SetLabel(*NodeInfo.Label);
	MeshElement->SetLightmapSourceUV(-1);

	const TSet<FString>& ShaderNames = Body->GetShaderNames();
<<<<<<< HEAD
	for(const FString& ShaderName : ShaderNames)
=======
	for (const FString& ShaderName : ShaderNames)
>>>>>>> d731a049
	{
		TSharedPtr<IDatasmithMaterialIDElement> MaterialElement = ShaderNameToUEMaterialId[ShaderName];
		if (MaterialElement.IsValid())
		{
			const FColor* ShaderColor = ShaderNameToColor.Find(ShaderName);
<<<<<<< HEAD
			if(ShaderColor)
=======
			if (ShaderColor)
>>>>>>> d731a049
			{
				int32 ShaderId = CreateShaderId(*ShaderColor);
				MeshElement->SetMaterial(MaterialElement->GetName(), ShaderId);
			}
		}
	}

	DatasmithScene->AddMesh(MeshElement);

	ShellUuidToMeshElementMap.Add(NodeInfo.Uuid, MeshElement);
	MeshElementToBodyMap.Add(MeshElement.Get(), Body);

	BodyUuidToMeshElementMap.Add(NodeInfo.Uuid, MeshElement);

	return MeshElement;
}

TSharedPtr<IDatasmithMeshElement> FWireTranslatorImpl::FindOrAddMeshElement(const TSharedPtr<AlDagNode>& ShellNode, const FDagNodeInfo& ShellNodeInfo, const FString& ShaderName)
{
	uint32 ShellUuid = OpenModelUtils::GetAlDagNodeUuid(*ShellNode);

	// Look if geometry has not been already processed, return it if found
	TSharedPtr<IDatasmithMeshElement>* MeshElementPtr = ShellUuidToMeshElementMap.Find(ShellUuid);
	if (MeshElementPtr != nullptr)
	{
		return *MeshElementPtr;
	}

	TSharedPtr<IDatasmithMeshElement> MeshElement = FDatasmithSceneFactory::CreateMesh(*OpenModelUtils::UuidToString(ShellNodeInfo.Uuid));
	MeshElement->SetLabel(*ShellNodeInfo.Label);
	MeshElement->SetLightmapSourceUV(-1);

	// Set MeshElement FileHash used for re-import task
	FMD5 MD5; // unique Value that define the mesh
	MD5.Update(reinterpret_cast<const uint8*>(&SceneFileHash), sizeof SceneFileHash);
	// MeshActor Name
	MD5.Update(reinterpret_cast<const uint8*>(&ShellUuid), sizeof ShellUuid);
	FMD5Hash Hash;
	Hash.Set(MD5);
	MeshElement->SetFileHash(Hash);

	if (ShaderName.Len())
	{
		TSharedPtr<IDatasmithMaterialIDElement> MaterialElement = ShaderNameToUEMaterialId[ShaderName];
		if (MaterialElement.IsValid())
		{
			const FColor* ShaderColor = ShaderNameToColor.Find(ShaderName);
			if (ShaderColor)
			{
				int32 ShaderId = CreateShaderId(*ShaderColor);
				MeshElement->SetMaterial(MaterialElement->GetName(), ShaderId);
			}
		}

	}

	DatasmithScene->AddMesh(MeshElement);

	ShellUuidToMeshElementMap.Add(ShellUuid, MeshElement);
	MeshElementToAlDagNodeMap.Add(MeshElement.Get(), ShellNode);
	MeshElementToShaderName.Add(MeshElement.Get(), ShaderName);

	return MeshElement;
}

void FWireTranslatorImpl::ProcessAlShellNode(const TSharedPtr<AlDagNode>& ShellNode, FDagNodeInfo& ParentInfo, const FString& ShaderName)
{
<<<<<<< HEAD
	FDagNodeInfo ShellInfo;
	GetDagNodeInfo(*ShellNode, ParentInfo, ShellInfo);
=======
	FDagNodeInfo ShellInfo(ParentInfo);
	ShellInfo.ExtractDagNodeInfo(*ShellNode);
>>>>>>> d731a049

	TSharedPtr<IDatasmithMeshElement> MeshElement = FindOrAddMeshElement(ShellNode, ShellInfo, ShaderName);
	if (!MeshElement.IsValid())
	{
		return;
	}

	TSharedPtr<IDatasmithMeshActorElement> ActorElement = FDatasmithSceneFactory::CreateMeshActor(*OpenModelUtils::UuidToString(ShellInfo.Uuid));
	if (!ActorElement.IsValid())
	{
		return;
	}

	ActorElement->SetLabel(*ShellInfo.Label);
	ActorElement->SetStaticMeshPathName(MeshElement->GetName());
	ShellInfo.ActorElement = ActorElement;

	ShellInfo.ExtractDagNodeLayer(*ShellNode);
	if (!ShellInfo.bLayerIsVisible)
	{
		return;
	}

	OpenModelUtils::SetActorTransform(ShellInfo.ActorElement, *ShellNode);

	// Apply materials on the current part
	if (ShaderName.Len())
	{
		const TSharedPtr<IDatasmithMaterialIDElement>& MaterialIDElement = ShaderNameToUEMaterialId[ShaderName];
		if (MaterialIDElement.IsValid())
		{
			for (int32 Index = 0; Index < MeshElement->GetMaterialSlotCount(); ++Index)
			{
				MaterialIDElement->SetId(MeshElement->GetMaterialSlotAt(Index)->GetId());
				ActorElement->AddMaterialOverride(MaterialIDElement);
			}
		}
	}

	TSharedPtr<IDatasmithActorElement> ParentElement = FindOrAddParentActor(ParentInfo, ShellInfo.LayerName);
	if (ParentElement.IsValid())
	{
		ParentElement->AddChild(ActorElement);
	}
	else
	{
		DatasmithScene->AddActor(ActorElement);
	}
}

<<<<<<< HEAD
void FWireTranslatorImpl::ProcessBodyNode(const TSharedPtr<BodyData>& Body, const FDagNodeInfo& ParentInfo)
=======
void FWireTranslatorImpl::ProcessBodyNode(const TSharedPtr<BodyData>& Body, FDagNodeInfo& ParentInfo)
>>>>>>> d731a049
{

	if (!Body.IsValid())
	{
		return;
	}

	if (Body->GetShells().Num() == 1)
	{
		DagForLeavesNoMerge(Body->GetShells()[0].Key, ParentInfo);
		return;
	}

<<<<<<< HEAD
	FDagNodeInfo ShellInfo;
	GetDagNodeInfo(*Body, ParentInfo, ShellInfo);
=======
	FDagNodeInfo ShellInfo(ParentInfo);
	ShellInfo.ExtractDagNodeInfo(*Body);
>>>>>>> d731a049

	TSharedPtr<IDatasmithMeshElement> MeshElement = FindOrAddMeshElement(Body, ShellInfo);
	if (!MeshElement.IsValid())
	{
		return;
	}

	TSharedPtr<IDatasmithMeshActorElement> ActorElement = FDatasmithSceneFactory::CreateMeshActor(*OpenModelUtils::UuidToString(ShellInfo.Uuid));
	if (!ActorElement.IsValid())
	{
		return;
	}

	ActorElement->SetLabel(ShellInfo.Label.IsEmpty() ? *Body->GetLayerName() : *ShellInfo.Label);
	ActorElement->SetStaticMeshPathName(MeshElement->GetName());
	ShellInfo.ActorElement = ActorElement;

	ActorElement->SetLayer(*Body->GetLayerName());

	// Apply materials on the current part
	int32 Index = 0;
	const TSet<FString>& ShaderNames = Body->GetShaderNames();
	for (const FString& ShaderName : ShaderNames)
	{
		TSharedPtr<IDatasmithMaterialIDElement> MaterialIDElement = ShaderNameToUEMaterialId[ShaderName];
		if (MaterialIDElement.IsValid())
		{
			MaterialIDElement->SetId(MeshElement->GetMaterialSlotAt(Index)->GetId());
			ActorElement->AddMaterialOverride(MaterialIDElement);
			Index++;
		}
	}

	TSharedPtr<IDatasmithActorElement> ParentElement = FindOrAddParentActor(ParentInfo, Body->GetLayerName());
	if (ParentElement.IsValid())
	{
		ParentElement->AddChild(ActorElement);
	}
<<<<<<< HEAD
=======
	else
	{
		DatasmithScene->AddActor(ActorElement);
	}

>>>>>>> d731a049
	return;
}

TSharedPtr<AlDagNode> GetNextNode(const TSharedPtr<AlDagNode>& DagNode)
{
	// Grab the next sibling before deleting the node.
	AlDagNode* SiblingNode = DagNode->nextNode();
	if (AlIsValid(SiblingNode))
	{
		return TSharedPtr<AlDagNode>(SiblingNode);
	}
	else
	{
		return TSharedPtr<AlDagNode>();
	}
}

uint32 GetBodyGroupUuid(const FString& ShaderName, const FString& LayerName, bool bCadData)
{
<<<<<<< HEAD
	uint32 Uuid = HashCombine(GetTypeHash(LayerName), GetTypeHash(bCadData)); 
	if(bGAliasSewByColor)
=======
	uint32 Uuid = HashCombine(GetTypeHash(LayerName), GetTypeHash(bCadData));
	if (bGSewByMaterial)
>>>>>>> d731a049
	{
		Uuid = HashCombine(GetTypeHash(ShaderName), Uuid);
	}
	return Uuid;
}

uint32 GetPatchCount(const TUniquePtr<AlShell>& Shell)
{
	uint32 PatchCount = 0;
	TUniquePtr<AlTrimRegion> TrimRegion(Shell->firstTrimRegion());
	while (TrimRegion.IsValid())
	{
		PatchCount++;
		TrimRegion = TUniquePtr<AlTrimRegion>(TrimRegion->nextRegion());
	}
	return PatchCount;
}

void FWireTranslatorImpl::AddNodeInBodyGroup(TSharedPtr<AlDagNode>& DagNode, const FString& ShaderName, TMap<uint32, TSharedPtr<BodyData>>& ShellToProcess, bool bIsAPatch, uint32 MaxSize)
{
	FString LayerName;

	AlLayer* LayerPtr = DagNode->layer();
	if (AlIsValid(LayerPtr))
	{
		const TUniquePtr<AlLayer> Layer(LayerPtr);
		LayerName = UTF8_TO_TCHAR(Layer->name());
		if (Layer->invisible())
		{
			return;
		}
	}

	uint32 SetId = GetBodyGroupUuid(ShaderName, LayerName, bIsAPatch);

	TSharedPtr<BodyData> Body;
	if (TSharedPtr<BodyData>* PBody = ShellToProcess.Find(SetId))
	{
		Body = *PBody;
	}
	else
	{
		TSharedRef<BodyData> BodyRef = MakeShared<BodyData>(LayerName, bIsAPatch);
		ShellToProcess.Add(SetId, BodyRef);
		BodyRef->Reserve(MaxSize);
		Body = BodyRef;
	}

	const FColor& Color = ShaderNameToColor[ShaderName];
	Body->Add(DagNode, Color, ShaderName);
}

bool FWireTranslatorImpl::RecurseDagForLeaves(const TSharedPtr<AlDagNode>& FirstDagNode, FDagNodeInfo& ParentInfo)
{
	if (TessellationOptions.StitchingTechnique != EDatasmithCADStitchingTechnique::StitchingSew)
	{
		RecurseDagForLeavesNoMerge(FirstDagNode, ParentInfo);
		return true;
	}

	TSharedPtr<AlDagNode> DagNode = FirstDagNode;
	uint32 MaxSize = 0;
	while (DagNode)
	{
		MaxSize++;
		DagNode = GetNextNode(DagNode);
	}

	DagNode = FirstDagNode;

	TMap<uint32, TSharedPtr<BodyData>> ShellToProcess;

	const char* ShaderName = nullptr;

	while (DagNode)
	{
		AlObjectType objectType = DagNode->type();

		// Process the current node.
		switch (objectType)
		{
			// Push all leaf nodes into 'leaves'
<<<<<<< HEAD
			case kShellNodeType:
=======
		case kShellNodeType:
		{
			AlShellNode* ShellNode = DagNode->asShellNodePtr();
			if (!AlIsValid(ShellNode))
>>>>>>> d731a049
			{
				break;
			}

			AlShell* ShellPtr = ShellNode->shell();
			if (!AlIsValid(ShellPtr))
			{
				break;
			}

			TUniquePtr<AlShell> Shell(ShellPtr);
			uint32 NbPatch = GetPatchCount(Shell);

			TUniquePtr<AlShader> Shader(Shell->firstShader());
			if (Shader.IsValid())
			{
				ShaderName = Shader->name();
			}

<<<<<<< HEAD
			case kSurfaceNodeType:
=======
			if (NbPatch == 1)
>>>>>>> d731a049
			{
				AddNodeInBodyGroup(DagNode, ShaderName, ShellToProcess, true, MaxSize);
			}
			else
			{
				ProcessAlShellNode(DagNode, ParentInfo, ShaderName);
			}
			break;
		}

		case kSurfaceNodeType:
		{
			AlSurfaceNode* SurfaceNode = DagNode->asSurfaceNodePtr();
			TUniquePtr<AlSurface> Surface(SurfaceNode->surface());
			if (Surface.IsValid())
			{
				TUniquePtr<AlShader> Shader(Surface->firstShader());
				if (Shader.IsValid())
				{
					ShaderName = Shader->name();
				}
			}
			AddNodeInBodyGroup(DagNode, ShaderName, ShellToProcess, true, MaxSize);
			break;
		}

<<<<<<< HEAD
			// Traverse down through groups
			case kGroupNodeType:
			{
				ProcessAlGroupNode(*DagNode, ParentInfo);
				break;
			}

			default:
=======
		case kMeshNodeType:
		{
			AlMeshNode* MeshNode = DagNode->asMeshNodePtr();
			TUniquePtr<AlMesh> Mesh(MeshNode->mesh());
			if (Mesh.IsValid())
>>>>>>> d731a049
			{
				TUniquePtr<AlShader> Shader(Mesh->firstShader());
				if (Shader.IsValid())
				{
					ShaderName = Shader->name();
				}
			}
<<<<<<< HEAD
=======
			AddNodeInBodyGroup(DagNode, ShaderName, ShellToProcess, false, MaxSize);
			break;
		}

		// Traverse down through groups
		case kGroupNodeType:
		{
			ProcessAlGroupNode(*DagNode, ParentInfo);
			break;
		}

		default:
		{
			break;
		}
>>>>>>> d731a049
		}

		DagNode = GetNextNode(DagNode);
	}

	for (const TPair<uint32, TSharedPtr<BodyData>>& Body : ShellToProcess)
	{
		ProcessBodyNode(Body.Value, ParentInfo);
	}
	return true;
}

<<<<<<< HEAD
void FWireTranslatorImpl::RecurseDagForLeavesNoMerge(const TSharedPtr<AlDagNode>& FirstDagNode, const FDagNodeInfo& ParentInfo)
=======
void FWireTranslatorImpl::RecurseDagForLeavesNoMerge(const TSharedPtr<AlDagNode>& FirstDagNode, FDagNodeInfo& ParentInfo)
>>>>>>> d731a049
{
	TSharedPtr<AlDagNode> DagNode = FirstDagNode;
	while (DagNode)
	{
		DagForLeavesNoMerge(DagNode, ParentInfo);
		DagNode = GetNextNode(DagNode);
	}
}

<<<<<<< HEAD
void FWireTranslatorImpl::DagForLeavesNoMerge(const TSharedPtr<AlDagNode>& DagNode, const FDagNodeInfo& ParentInfo)
=======
void FWireTranslatorImpl::DagForLeavesNoMerge(const TSharedPtr<AlDagNode>& DagNode, FDagNodeInfo& ParentInfo)
>>>>>>> d731a049
{
	const char* ShaderName = nullptr;

	// Process the current node.
	AlObjectType objectType = DagNode->type();
	switch (objectType)
<<<<<<< HEAD
	{
		// Push all leaf nodes into 'leaves'
	case kShellNodeType:
	{
=======
	{
		// Push all leaf nodes into 'leaves'
	case kShellNodeType:
	{
>>>>>>> d731a049
		AlShellNode* ShellNode = DagNode->asShellNodePtr();
		TUniquePtr<AlShell> Shell(ShellNode->shell());
		if (Shell.IsValid())
		{
			TUniquePtr<AlShader> Shader(Shell->firstShader());
			if (Shader.IsValid())
			{
				ShaderName = Shader->name();
			}

			ProcessAlShellNode(DagNode, ParentInfo, ShaderName);
		}
		break;
	}
	case kSurfaceNodeType:
	{
		AlSurfaceNode* SurfaceNode = DagNode->asSurfaceNodePtr();
		TUniquePtr<AlSurface> Surface(SurfaceNode->surface());
		if (Surface.IsValid())
		{
			TUniquePtr<AlShader> Shader(Surface->firstShader());
			if (Shader.IsValid())
			{
				ShaderName = Shader->name();
			}
		}
		ProcessAlShellNode(DagNode, ParentInfo, ShaderName);
		break;
	}

	case kMeshNodeType:
	{
		AlMeshNode* MeshNode = DagNode->asMeshNodePtr();
		TUniquePtr<AlMesh> Mesh(MeshNode->mesh());
		if (Mesh.IsValid())
		{
			TUniquePtr<AlShader> Shader(Mesh->firstShader());
			if (Shader.IsValid())
			{
				ShaderName = Shader->name();
			}
		}
		ProcessAlShellNode(DagNode, ParentInfo, ShaderName);
		break;
	}

	// Traverse down through groups
	case kGroupNodeType:
	{
		ProcessAlGroupNode(*DagNode, ParentInfo);
		break;
	}

	default:
	{
		break;
	}

	}
}

TOptional<FMeshDescription> FWireTranslatorImpl::MeshDagNodeWithExternalMesher(AlDagNode& DagNode, TSharedRef<IDatasmithMeshElement> MeshElement, CADLibrary::FMeshParameters& MeshParameters)
{
	// Wire unit is cm
	CADModelConverter->InitializeProcess();

	EAliasObjectReference ObjectReference = EAliasObjectReference::LocalReference;

	if (MeshParameters.bIsSymmetric)
	{
		// All actors of a Alias symmetric layer are defined in the world Reference i.e. they have identity transform. So Mesh actor has to be defined in the world reference.
		ObjectReference = EAliasObjectReference::WorldReference;
	}

	const FColor* ColorPtr = nullptr;
	const FString* ShaderName = MeshElementToShaderName.Find(&MeshElement.Get());
<<<<<<< HEAD
	if(ShaderName)
=======
	if (ShaderName)
>>>>>>> d731a049
	{
		ColorPtr = ShaderNameToColor.Find(*ShaderName);
	}
	if (!ColorPtr) // Should never happen
	{
		ColorPtr = &DefaultColor;
	}

	AliasBRepConverter->AddBRep(DagNode, *ColorPtr, ObjectReference);

	CADModelConverter->RepairTopology();

	CADModelConverter->SaveModel(*OutputPath, MeshElement);

	FMeshDescription MeshDescription;
	DatasmithMeshHelper::PrepareAttributeForStaticMesh(MeshDescription);

	bool bRet = CADModelConverter->Tessellate(MeshParameters, MeshDescription);
	if (!bRet)
	{
		FString StaticMeshLable = MeshElement->GetLabel();
		FString StaticMeshName = MeshElement->GetName();
		UE_LOG(LogDatasmithWireTranslator, Warning, TEXT("Failed to generate the mesh of \"%s\" (%s) StaticMesh."), *StaticMeshLable, *StaticMeshName);
	}

	return MoveTemp(MeshDescription);
}

TOptional<FMeshDescription> FWireTranslatorImpl::MeshDagNodeWithExternalMesher(TSharedRef<BodyData> Body, TSharedRef<IDatasmithMeshElement> MeshElement, CADLibrary::FMeshParameters& MeshParameters)
{
	// Wire unit is cm
	CADModelConverter->InitializeProcess();

	EAliasObjectReference ObjectReference = EAliasObjectReference::LocalReference;
	if (MeshParameters.bIsSymmetric)
	{
		// All actors of a Alias symmetric layer are defined in the world Reference i.e. they have identity transform. So Mesh actor has to be defined in the world reference.
		ObjectReference = EAliasObjectReference::WorldReference;
	}
	else if (TessellationOptions.StitchingTechnique == EDatasmithCADStitchingTechnique::StitchingSew)
	{
		// In the case of StitchingSew, AlDagNode children of a GroupNode are merged together. To be merged, they have to be defined in the reference of parent GroupNode.
		ObjectReference = EAliasObjectReference::ParentReference;
	}

	for (const TPair<TSharedPtr<AlDagNode>, FColor>& DagNode : Body->GetShells())
	{
		AliasBRepConverter->AddBRep(*DagNode.Key, DagNode.Value, ObjectReference);
	}

	CADModelConverter->RepairTopology();

	CADModelConverter->SaveModel(*OutputPath, MeshElement);

	FMeshDescription MeshDescription;
	DatasmithMeshHelper::PrepareAttributeForStaticMesh(MeshDescription);

	CADModelConverter->Tessellate(MeshParameters, MeshDescription);

	return MoveTemp(MeshDescription);
}

TOptional<FMeshDescription> FWireTranslatorImpl::GetMeshOfShellNode(AlDagNode& DagNode, TSharedRef<IDatasmithMeshElement> MeshElement, CADLibrary::FMeshParameters& MeshParameters)
{
	if (CADModelConverter->IsSessionValid())
	{
		TOptional<FMeshDescription> UEMesh = MeshDagNodeWithExternalMesher(DagNode, MeshElement, MeshParameters);
		return UEMesh;
	}
	else
	{
		AlMatrix4x4 AlMatrix;
		DagNode.inverseGlobalTransformationMatrix(AlMatrix);
		// TODO: the best way, should be to don't have to apply inverse global transform to the generated mesh
		TSharedPtr<AlDagNode> TesselatedNode = OpenModelUtils::TesselateDagLeaf(DagNode, ETesselatorType::Fast, TessellationOptions.ChordTolerance);
		if (TesselatedNode.IsValid())
		{
			// Get the meshes from the dag nodes. Note that removing the mesh's DAG.
			// will also removes the meshes, so we have to do it later.
			TOptional<FMeshDescription> UEMesh = GetMeshOfNodeMesh(*TesselatedNode, MeshElement, MeshParameters, &AlMatrix);
			return UEMesh;
		}
	}
	return TOptional<FMeshDescription>();
}

TOptional<FMeshDescription> FWireTranslatorImpl::GetMeshOfShellBody(TSharedRef<BodyData> Body, TSharedRef<IDatasmithMeshElement> MeshElement, CADLibrary::FMeshParameters& MeshParameters)
{
	TOptional<FMeshDescription> UEMesh = MeshDagNodeWithExternalMesher(Body, MeshElement, MeshParameters);
	return UEMesh;
}

TOptional<FMeshDescription> FWireTranslatorImpl::GetMeshOfMeshBody(TSharedRef<BodyData> Body, TSharedRef<IDatasmithMeshElement> MeshElement, CADLibrary::FMeshParameters& MeshParameters)
{
	FMeshDescription MeshDescription;
	DatasmithMeshHelper::PrepareAttributeForStaticMesh(MeshDescription);
	MeshDescription.Empty();

	for (const TPair<TSharedPtr<AlDagNode>, FColor>& DagNode : Body->GetShells())
	{
		AlMeshNode* MeshNode = DagNode.Key->asMeshNodePtr();
		if (!AlIsValid(MeshNode))
		{
			continue;
		}

		AlMesh* MeshPtr = MeshNode->mesh();
		if (!AlIsValid(MeshPtr))
		{
			continue;
		}
		TUniquePtr<AlMesh> Mesh(MeshPtr);

		AlMatrix4x4 AlMatrix;
		DagNode.Key->localTransformationMatrix(AlMatrix);

		Mesh->transform(AlMatrix);

		const FColor& ShaderColor = DagNode.Value;
		const int32 ShaderId = CreateShaderId(ShaderColor);
		const FString SlotMaterialName = FString::FromInt(ShaderId);

		const bool bMerge = true;
		OpenModelUtils::TransferAlMeshToMeshDescription(*MeshPtr, *SlotMaterialName, MeshDescription, MeshParameters, bMerge);
	}

	// Build edge meta data
	FStaticMeshOperations::DetermineEdgeHardnessesFromVertexInstanceNormals(MeshDescription);

	return MoveTemp(MeshDescription);
}

TOptional<FMeshDescription> FWireTranslatorImpl::GetMeshOfNodeMesh(AlDagNode& TesselatedNode, TSharedRef<IDatasmithMeshElement> MeshElement, CADLibrary::FMeshParameters& MeshParameters, AlMatrix4x4* AlMeshInvGlobalMatrix)
{
	AlMeshNode* MeshNode = TesselatedNode.asMeshNodePtr();
	if (!AlIsValid(MeshNode))
	{
		return TOptional<FMeshDescription>();
	}

	AlMesh* Mesh = MeshNode->mesh();
	if (!AlIsValid(Mesh))
	{
		return TOptional<FMeshDescription>();
	}

	TUniquePtr<AlMesh> SharedMesh(Mesh);
	if (AlMeshInvGlobalMatrix != nullptr)
	{
		SharedMesh->transform(*AlMeshInvGlobalMatrix);
	}

	return ImportMesh(*Mesh, MeshElement, MeshParameters);
}

TOptional<FMeshDescription> FWireTranslatorImpl::GetMeshDescription(TSharedRef<IDatasmithMeshElement> MeshElement, CADLibrary::FMeshParameters& MeshParameters, TSharedRef<BodyData> Body)
{
	if (Body->GetShells().Num() == 0)
	{
		return TOptional<FMeshDescription>();
	}

	const TArray<TPair<TSharedPtr<AlDagNode>, FColor>>& Shells = Body->GetShells();
	TSharedPtr<AlDagNode> DagNode = Shells[0].Key;
	AlLayer* LayerPtr = DagNode->layer();
	if (AlIsValid(LayerPtr))
	{
		const TUniquePtr<AlLayer> Layer(LayerPtr);
		if (LayerPtr->isSymmetric())
		{
			MeshParameters.bIsSymmetric = true;
			double Normal[3], Origin[3];
			LayerPtr->symmetricNormal(Normal[0], Normal[1], Normal[2]);
			LayerPtr->symmetricOrigin(Origin[0], Origin[1], Origin[2]);

			MeshParameters.SymmetricOrigin.X = (float)Origin[0];
			MeshParameters.SymmetricOrigin.Y = (float)Origin[1];
			MeshParameters.SymmetricOrigin.Z = (float)Origin[2];
			MeshParameters.SymmetricNormal.X = (float)Normal[0];
			MeshParameters.SymmetricNormal.Y = (float)Normal[1];
			MeshParameters.SymmetricNormal.Z = (float)Normal[2];
		}
	}

	if (Body->IsCadData())
	{
		return GetMeshOfShellBody(Body, MeshElement, MeshParameters);
	}
	else
	{
		return GetMeshOfMeshBody(Body, MeshElement, MeshParameters);
	}
}

TOptional<FMeshDescription> FWireTranslatorImpl::GetMeshDescription(TSharedRef<IDatasmithMeshElement> MeshElement, CADLibrary::FMeshParameters& MeshParameters)
{
	TSharedPtr<AlDagNode>* DagNodeTemp = MeshElementToAlDagNodeMap.Find(&MeshElement.Get());
	if (DagNodeTemp == nullptr || !DagNodeTemp->IsValid())
	{
		TSharedPtr<BodyData>* BodyTemp = MeshElementToBodyMap.Find(&MeshElement.Get());
		if (BodyTemp != nullptr && BodyTemp->IsValid())
		{
			return GetMeshDescription(MeshElement, MeshParameters, (*BodyTemp).ToSharedRef());
		}
		return TOptional<FMeshDescription>();
	}

	AlDagNode& DagNode = **DagNodeTemp;
	AlObjectType objectType = DagNode.type();

	if (objectType == kShellNodeType || objectType == kSurfaceNodeType || objectType == kMeshNodeType)
	{
		boolean bAlOrientation;
		DagNode.getSurfaceOrientation(bAlOrientation);
		MeshParameters.bNeedSwapOrientation = (bool)bAlOrientation;

		AlLayer* LayerPtr = DagNode.layer();
		if (AlIsValid(LayerPtr))
		{
			const TUniquePtr<AlLayer> Layer(LayerPtr);
			if (LayerPtr->isSymmetric())
			{
				MeshParameters.bIsSymmetric = true;
				double Normal[3], Origin[3];
				LayerPtr->symmetricNormal(Normal[0], Normal[1], Normal[2]);
				LayerPtr->symmetricOrigin(Origin[0], Origin[1], Origin[2]);

				MeshParameters.SymmetricOrigin.X = (float)Origin[0];
				MeshParameters.SymmetricOrigin.Y = (float)Origin[1];
				MeshParameters.SymmetricOrigin.Z = (float)Origin[2];
				MeshParameters.SymmetricNormal.X = (float)Normal[0];
				MeshParameters.SymmetricNormal.Y = (float)Normal[1];
				MeshParameters.SymmetricNormal.Z = (float)Normal[2];
			}
		}
	}

	switch (objectType)
	{
	case kShellNodeType:
	case kSurfaceNodeType:
	{
		return GetMeshOfShellNode(DagNode, MeshElement, MeshParameters);
		break;
	}

	case kMeshNodeType:
	{
		return GetMeshOfNodeMesh(DagNode, MeshElement, MeshParameters);
		break;
	}

	default:
		break;
	}

	return TOptional<FMeshDescription>();
}


// Note that Alias file unit is cm like UE
TOptional<FMeshDescription> FWireTranslatorImpl::ImportMesh(AlMesh& InMesh, TSharedRef<IDatasmithMeshElement> MeshElement, CADLibrary::FMeshParameters& InMeshParameters)
{
	FMeshDescription MeshDescription;
	DatasmithMeshHelper::PrepareAttributeForStaticMesh(MeshDescription);

	const FColor* ShaderColorPtr = nullptr;
	const FString* ShaderName = MeshElementToShaderName.Find(&MeshElement.Get());
	if (ShaderName)
	{
		ShaderColorPtr = ShaderNameToColor.Find(*ShaderName);
	}
	if (!ShaderColorPtr) // Should never happen
	{
		ShaderColorPtr = &DefaultColor;
	}
	int32 ShaderId = CreateShaderId(*ShaderColorPtr);
	FString SlotMaterialName = FString::FromInt(ShaderId);

	const bool bMerge = false;
	OpenModelUtils::TransferAlMeshToMeshDescription(InMesh, *SlotMaterialName, MeshDescription, InMeshParameters, bMerge);

	// Build edge meta data
	FStaticMeshOperations::DetermineEdgeHardnessesFromVertexInstanceNormals(MeshDescription);

	return MoveTemp(MeshDescription);
}

bool FWireTranslatorImpl::LoadStaticMesh(const TSharedRef<IDatasmithMeshElement> MeshElement, FDatasmithMeshElementPayload& OutMeshPayload, const FDatasmithTessellationOptions& InTessellationOptions)
{
	CADLibrary::FMeshParameters MeshParameters;
	if (TOptional<FMeshDescription> Mesh = GetMeshDescription(MeshElement, MeshParameters))
	{
		OutMeshPayload.LodMeshes.Add(MoveTemp(Mesh.GetValue()));
		CADModelConverter->AddSurfaceDataForMesh(MeshElement->GetFile(), MeshParameters, InTessellationOptions, OutMeshPayload);
	}
	return OutMeshPayload.LodMeshes.Num() > 0;
}


#endif

//////////////////////////////////////////////////////////////////////////
// UDatasmithWireTranslator
//////////////////////////////////////////////////////////////////////////

FDatasmithWireTranslator::FDatasmithWireTranslator()
	: Translator(nullptr)
{
}

void FDatasmithWireTranslator::Initialize(FDatasmithTranslatorCapabilities& OutCapabilities)
{
#if WITH_EDITOR
	if (GIsEditor && !GEditor->PlayWorld && !GIsPlayInEditorWorld)
	{
#ifdef USE_OPENMODEL
<<<<<<< HEAD
 		static void* DllHandle = FPlatformProcess::GetDllHandle(TEXT("libalias_api.dll"));
 		if (DllHandle)
=======
		static void* DllHandle = FPlatformProcess::GetDllHandle(TEXT("libalias_api.dll"));
		if (DllHandle)
>>>>>>> d731a049
		{
			// Check installed version of Alias Tools because binaries before 2021.3 are not compatible with Alias 2022
			uint64 FileVersion = FPlatformMisc::GetFileVersion(TEXT("libalias_api.dll"));

#ifdef OPEN_MODEL_2020
			if (LibAlias2020_Version < FileVersion && FileVersion < LibAlias2021_Version)
			{
<<<<<<< HEAD
				UE_LOG(LogDatasmithWireTranslator, Warning, TEXT(WRONG_VERSION_TEXT));
=======
				TFunction<bool()> DisplayMessage = []() -> bool
				{
					UE_LOG(LogDatasmithWireTranslator, Warning, TEXT(WRONG_VERSION_TEXT)); return true;
				};
				static const bool bIsDispaly = DisplayMessage();
>>>>>>> d731a049
				OutCapabilities.bIsEnabled = false;
				return;
			}
#endif

			if (LibAliasVersionMin <= FileVersion && FileVersion < LibAliasVersionMax)
			{
				OutCapabilities.SupportedFileFormats.Add(FFileFormatInfo{ TEXT("wire"), *AliasVersionChar });
				OutCapabilities.bIsEnabled = true;
				return;
			}

			OutCapabilities.bIsEnabled = false;
			return;
		}
#endif
	}
#endif

	OutCapabilities.bIsEnabled = false;
}

bool FDatasmithWireTranslator::IsSourceSupported(const FDatasmithSceneSource& Source)
{
#ifdef USE_OPENMODEL
	return true;
#else
	return false;
#endif
}

bool FDatasmithWireTranslator::LoadScene(TSharedRef<IDatasmithScene> OutScene)
{
#ifdef USE_OPENMODEL
	const FString& Filename = GetSource().GetSourceFile();

	Translator = MakeShared<FWireTranslatorImpl>(Filename, OutScene);
	if (!Translator)
	{
		return false;
	}

	UE_LOG(LogDatasmithWireTranslator, Display, TEXT("CAD translation [%s]."), *Filename);
	UE_LOG(LogDatasmithWireTranslator, Display, TEXT(" - Parsing Library:      %s"), TEXT("Alias"));
	UE_LOG(LogDatasmithWireTranslator, Display, TEXT(" - Tessellation Library: %s"), CADLibrary::FImportParameters::bGDisableCADKernelTessellation ? TEXT("TechSoft") : TEXT("CADKernel"));

	FString OutputPath = FPaths::ConvertRelativePathToFull(FPaths::Combine(FDatasmithWireTranslatorModule::Get().GetTempDir(), TEXT("Cache"), GetSource().GetSceneName()));
	IFileManager::Get().MakeDirectory(*OutputPath, true);
	Translator->SetOutputPath(OutputPath);

	Translator->SetTessellationOptions(GetCommonTessellationOptions());

	return Translator->Read();

#else
	return false;
#endif
}

void FDatasmithWireTranslator::UnloadScene()
{
}

bool FDatasmithWireTranslator::LoadStaticMesh(const TSharedRef<IDatasmithMeshElement> MeshElement, FDatasmithMeshElementPayload& OutMeshPayload)
{
#ifdef USE_OPENMODEL
	if (Translator)
	{
		return Translator->LoadStaticMesh(MeshElement, OutMeshPayload, GetCommonTessellationOptions());
	}
#endif
	return false;
}

void FDatasmithWireTranslator::SetSceneImportOptions(const TArray<TObjectPtr<UDatasmithOptionsBase>>& Options)
{
#ifdef USE_OPENMODEL
	FParametricSurfaceTranslator::SetSceneImportOptions(Options);

	if (Translator)
	{
		Translator->SetTessellationOptions(GetCommonTessellationOptions());
	}
#endif
}

} // namespace

#undef LOCTEXT_NAMESPACE // "DatasmithWireTranslator"

#if PLATFORM_WINDOWS
#include "Windows/HideWindowsPlatformTypes.h"
#endif<|MERGE_RESOLUTION|>--- conflicted
+++ resolved
@@ -29,20 +29,8 @@
 
 #include "AliasBrepConverter.h"
 #include "AliasModelToCADKernelConverter.h"
-<<<<<<< HEAD
-#include "AliasModelToCoretechConverter.h" // requires CoreTech as public dependency
 #include "AliasModelToTechSoftConverter.h" // requires Techsoft as public dependency
 #include "CADInterfacesModule.h"
-#include "CoreTechSurfaceExtension.h"
-#include "CoreTechSurfaceHelper.h"
-=======
-#include "AliasModelToTechSoftConverter.h" // requires Techsoft as public dependency
-#include "CADInterfacesModule.h"
-
-#if PLATFORM_WINDOWS
-#include "Windows/AllowWindowsPlatformTypes.h"
-#endif
->>>>>>> d731a049
 
 #if PLATFORM_WINDOWS
 #include "Windows/AllowWindowsPlatformTypes.h"
@@ -78,12 +66,6 @@
 #define WRONG_VERSION_TEXT "Unsupported version of Alias detected. Please upgrade to Alias 2021.3 (or later version)."
 #define CAD_INTERFACE_UNAVAILABLE "CAD Interface module is unavailable. Meshing will be done by Alias."
 
-<<<<<<< HEAD
-namespace UE_DATASMITHWIRETRANSLATOR_NAMESPACE
-{
-
-static bool bGAliasSewByColor = false;
-=======
 #ifdef OPEN_MODEL_2023_0
 
 static bool bGAliasSewByMaterial = false;
@@ -110,18 +92,13 @@
 
 static bool bGSewByMaterial = false;
 static bool bGLayersAsActors = false;
->>>>>>> d731a049
 
 static const FColor DefaultColor = FColor(200, 200, 200);
 
 #ifdef USE_OPENMODEL
 
-<<<<<<< HEAD
-const uint64 LibAliasNext_Version = 17881307937833405;
-=======
 const uint64 LibAliasNext_Version = 0xffffffffffffffffull;
 const uint64 LibAlias2023_0_0_Version = 8162774324609149;
->>>>>>> d731a049
 const uint64 LibAlias2022_2_0_Version = 7881307937833405;
 const uint64 LibAlias2022_1_0_Version = 7881303642865885;
 const uint64 LibAlias2022_0_1_Version = 7881299347964005;
@@ -150,14 +127,6 @@
 const FString AliasVersionChar = TEXT("AliasStudio 2022.1, Model files");
 #elif defined(OPEN_MODEL_2022_2)
 const uint64 LibAliasVersionMin = LibAlias2022_2_0_Version;
-<<<<<<< HEAD
-const uint64 LibAliasVersionMax = LibAliasNext_Version;
-const FString AliasVersionChar = TEXT("AliasStudio 2022.2, Model files");
-#endif
-
-// Alias material management (to allow sew of BReps of different materials):
-// To be compatible with "Retessellate" function, Alias material management has to be the same than CAD (TechSoft) import. 
-=======
 const uint64 LibAliasVersionMax = LibAlias2023_0_0_Version;
 const FString AliasVersionChar = TEXT("AliasStudio 2022.2, Model files");
 #elif defined(OPEN_MODEL_2023_0)
@@ -168,7 +137,6 @@
 
 // Alias material management (to allow sew of BReps of different materials):
 // To be compatible with "Retessellate" function, Alias material management as to be the same than CAD (TechSoft) import. 
->>>>>>> d731a049
 // As a reminder: the name and slot of UE Material from CAD is based on CAD material/color data i.e. RGBA Color components => "UE Material slot" (int32) and "UE Material name" (FString = FString::FromInt("UE Material slot"))
 // UE Material Label is free.
 // 
@@ -217,11 +185,7 @@
 		LayerName = InLayerName;
 	};
 
-<<<<<<< HEAD
-	bool IsCadData() const 
-=======
 	bool IsCadData() const
->>>>>>> d731a049
 	{
 		return bCadData;
 	}
@@ -231,11 +195,6 @@
 		Label = InLabel;
 	}
 
-<<<<<<< HEAD
-	void Add(const TSharedPtr<AlDagNode>& Node, FColor Color, const FString& ShaderName)
-	{
-		ShaderNames.Add(ShaderName);
-=======
 	FColor LastColor;
 	bool bWarningNotLogYet = true;
 	void Add(const TSharedPtr<AlDagNode>& Node, FColor Color, const FString& ShaderName)
@@ -255,7 +214,6 @@
 			ShaderNames.Add(ShaderName);
 			LastColor = Color;
 		}
->>>>>>> d731a049
 		Shells.Emplace(Node, Color);
 	}
 
@@ -341,65 +299,6 @@
 			DatasmithScene->SetProductVersion(TEXT("Alias 2019"));
 		}
 		else if (AliasFileVersion < LibAlias2021_Version)
-<<<<<<< HEAD
-		{
-			DatasmithScene->SetExporterSDKVersion(TEXT("2020"));
-			DatasmithScene->SetProductVersion(TEXT("Alias 2020"));
-		}
-		else if (AliasFileVersion < LibAlias2021_3_0_Version)
-		{
-			DatasmithScene->SetExporterSDKVersion(TEXT("2021.0"));
-			DatasmithScene->SetProductVersion(TEXT("Alias 2021.0"));
-		}
-		else if (AliasFileVersion < LibAlias2021_3_1_Version)
-		{
-			DatasmithScene->SetExporterSDKVersion(TEXT("2021.3.0"));
-			DatasmithScene->SetProductVersion(TEXT("Alias 2021.3.0"));
-		}
-		else if (AliasFileVersion < LibAlias2021_3_2_Version)
-		{
-			DatasmithScene->SetExporterSDKVersion(TEXT("2021.3.1"));
-			DatasmithScene->SetProductVersion(TEXT("Alias 2021.3.1"));
-		}
-		else if (AliasFileVersion < LibAlias2022_0_1_Version)
-		{
-			DatasmithScene->SetExporterSDKVersion(TEXT("2021.3.2"));
-			DatasmithScene->SetProductVersion(TEXT("Alias 2021.3.2"));
-		}
-		else if (AliasFileVersion < LibAlias2022_1_0_Version)
-		{
-			DatasmithScene->SetExporterSDKVersion(TEXT("2022"));
-			DatasmithScene->SetProductVersion(TEXT("Alias 2022"));
-		}
-		else if (AliasFileVersion < LibAlias2022_2_0_Version)
-		{
-			DatasmithScene->SetExporterSDKVersion(TEXT("2022.1"));
-			DatasmithScene->SetProductVersion(TEXT("Alias 2022.1"));
-		}
-		else
-		{
-			DatasmithScene->SetExporterSDKVersion(TEXT("2022.2"));
-			DatasmithScene->SetProductVersion(TEXT("Alias 2022.2"));
-		}
-
-		const double MetricUnit = 0.001; // ImportParameters MetricUnit is defined in meter
-		const double ScaleFactor = 1.;   // Default scale set to 1 because BRep are created in mm and modeler unit is assumed to be mm
-		CADLibrary::FImportParameters ImportParameters(MetricUnit, ScaleFactor);
-		if(CADLibrary::FImportParameters::bGDisableCADKernelTessellation)
-		{
-			if (CADLibrary::FImportParameters::GCADLibrary == TEXT("KernelIO"))
-			{
-				TSharedRef<FAliasModelToCoretechConverter> AliasToCoretechConverter = MakeShared<FAliasModelToCoretechConverter>(TEXT("Al2CTSharedSession"), ImportParameters);
-				CADModelConverter = AliasToCoretechConverter;
-				AliasBRepConverter = AliasToCoretechConverter;
-			}
-			else if (CADLibrary::FImportParameters::GCADLibrary == TEXT("TechSoft"))
-			{
-				TSharedRef<FAliasModelToTechSoftConverter> AliasToTechSoftConverter = MakeShared<FAliasModelToTechSoftConverter>(ImportParameters);
-				CADModelConverter = AliasToTechSoftConverter;
-				AliasBRepConverter = AliasToTechSoftConverter;
-			}
-=======
 		{
 			DatasmithScene->SetExporterSDKVersion(TEXT("2020"));
 			DatasmithScene->SetProductVersion(TEXT("Alias 2020"));
@@ -446,7 +345,6 @@
 			TSharedRef<FAliasModelToTechSoftConverter> AliasToTechSoftConverter = MakeShared<FAliasModelToTechSoftConverter>(ImportParameters);
 			CADModelConverter = AliasToTechSoftConverter;
 			AliasBRepConverter = AliasToTechSoftConverter;
->>>>>>> d731a049
 		}
 		else
 		{
@@ -510,19 +408,6 @@
 
 	bool GetDagLeaves();
 	bool GetShader();
-<<<<<<< HEAD
-	bool RecurseDagForLeaves(const TSharedPtr<AlDagNode>& DagNode, const FDagNodeInfo& ParentInfo);
-	void RecurseDagForLeavesNoMerge(const TSharedPtr<AlDagNode>& DagNode, const FDagNodeInfo& ParentInfo);
-	void DagForLeavesNoMerge(const TSharedPtr<AlDagNode>& DagNode, const FDagNodeInfo& ParentInfo);
-	bool ProcessAlGroupNode(AlDagNode& GroupNode, const FDagNodeInfo& ParentInfo);
-	bool ProcessAlShellNode(const TSharedPtr<AlDagNode>& ShellNode, const FDagNodeInfo& ParentInfo, const FString& ShaderName);
-	void ProcessBodyNode(const TSharedPtr<BodyData>& Body, const FDagNodeInfo& ParentInfo);
-	TSharedPtr<IDatasmithMeshElement> FindOrAddMeshElement(const TSharedPtr<BodyData>& Body, const FDagNodeInfo& ParentInfo);
-	TSharedPtr<IDatasmithMeshElement> FindOrAddMeshElement(const TSharedPtr<AlDagNode>& ShellNode, const FDagNodeInfo& ParentInfo, const FString& ShaderName);
-	void GetDagNodeInfo(AlDagNode& GroupNode, const FDagNodeInfo& ParentInfo, FDagNodeInfo& CurrentNodeInfo);
-	void GetDagNodeInfo(BodyData& CurrentNode, const FDagNodeInfo& ParentInfo, FDagNodeInfo& CurrentNodeInfo);
-	void GetDagNodeMeta(const AlDagNode& InDagNode, TSharedPtr<IDatasmithActorElement> OutActorElement);
-=======
 	bool RecurseDagForLeaves(const TSharedPtr<AlDagNode>& DagNode, FDagNodeInfo& ParentInfo);
 	void RecurseDagForLeavesNoMerge(const TSharedPtr<AlDagNode>& DagNode, FDagNodeInfo& ParentInfo);
 	void DagForLeavesNoMerge(const TSharedPtr<AlDagNode>& DagNode, FDagNodeInfo& ParentInfo);
@@ -535,7 +420,6 @@
 	TSharedPtr<IDatasmithActorElement> FindOrAddLayerActor(const FString& LayerName);
 
 	void RecurseDeleteEmptyActor(TSharedPtr<IDatasmithActorElement> Actor);
->>>>>>> d731a049
 
 	TOptional<FMeshDescription> GetMeshOfShellNode(AlDagNode& DagNode, TSharedRef<IDatasmithMeshElement> MeshElement, CADLibrary::FMeshParameters& MeshParameters);
 	TOptional<FMeshDescription> GetMeshOfNodeMesh(AlDagNode& DagNode, TSharedRef<IDatasmithMeshElement> MeshElement, CADLibrary::FMeshParameters& MeshParameters, AlMatrix4x4* AlMeshInvGlobalMatrix = nullptr);
@@ -619,11 +503,7 @@
 	TMap<IDatasmithMeshElement*, TSharedPtr<AlDagNode>> MeshElementToAlDagNodeMap;
 
 	TMap<IDatasmithMeshElement*, TSharedPtr<BodyData>> MeshElementToBodyMap;
-<<<<<<< HEAD
-	
-=======
-
->>>>>>> d731a049
+
 	TMap<IDatasmithMeshElement*, FString> MeshElementToShaderName;
 	TMap<FString, FColor> ShaderNameToColor;
 	TMap<FString, TSharedPtr<IDatasmithMaterialIDElement>> ShaderNameToUEMaterialId;
@@ -1538,11 +1418,6 @@
 	AlRootNode = TSharedPtr<AlDagNode>(AlUniverse::firstDagNode());
 	if (AlRootNode.IsValid())
 	{
-<<<<<<< HEAD
-		return RecurseDagForLeaves(AlRootNode, RootContainer);
-	}
-	return false;
-=======
 		TArray<TSharedPtr<IDatasmithActorElement>> ActorsToRemove;
 		if (RecurseDagForLeaves(AlRootNode, RootContainer))
 		{
@@ -1584,7 +1459,6 @@
 			}
 		}
 	}
->>>>>>> d731a049
 }
 
 
@@ -1604,15 +1478,9 @@
 	}
 }
 
-<<<<<<< HEAD
-void FWireTranslatorImpl::GetDagNodeInfo(AlDagNode& CurrentNode, const FDagNodeInfo& ParentInfo, FDagNodeInfo& CurrentNodeInfo)
-{
-	CurrentNodeInfo.Label = UTF8_TO_TCHAR(CurrentNode.name());
-=======
 void FWireTranslatorImpl::FDagNodeInfo::ExtractDagNodeInfo(AlDagNode& CurrentNode)
 {
 	Label = UTF8_TO_TCHAR(CurrentNode.name());
->>>>>>> d731a049
 	uint32 ThisGroupNodeUuid = OpenModelUtils::GetAlDagNodeUuid(CurrentNode);
 	Uuid = HashCombine(ParentInfo ? ParentInfo->Uuid : 1, ThisGroupNodeUuid);
 }
@@ -1650,13 +1518,6 @@
 	return NewLayerActor;
 }
 
-<<<<<<< HEAD
-void FWireTranslatorImpl::GetDagNodeInfo(BodyData& CurrentNode, const FDagNodeInfo& ParentInfo, FDagNodeInfo& CurrentNodeInfo)
-{
-	CurrentNode.SetLabel(ParentInfo.Label);
-	CurrentNodeInfo.Label = ParentInfo.Label;
-	CurrentNodeInfo.Uuid = CurrentNode.GetUuid(ParentInfo.Uuid);
-=======
 TSharedPtr<IDatasmithActorElement> FWireTranslatorImpl::FindOrAddParentActor(FDagNodeInfo& ParentInfo, const FString& LayerName)
 {
 	if (!ParentInfo.ActorElement.IsValid())
@@ -1699,7 +1560,6 @@
 	}
 
 	return LayerActorParent;
->>>>>>> d731a049
 }
 
 bool FWireTranslatorImpl::ProcessAlGroupNode(AlDagNode& GroupNode, FDagNodeInfo& ParentInfo)
@@ -1718,13 +1578,8 @@
 
 	TSharedPtr<AlDagNode> ChildNode(AlChildPtr);
 
-<<<<<<< HEAD
-	FDagNodeInfo ThisGroupNodeInfo;
-	GetDagNodeInfo(GroupNode, ParentInfo, ThisGroupNodeInfo);
-=======
 	FDagNodeInfo ThisGroupNodeInfo(ParentInfo);
 	ThisGroupNodeInfo.ExtractDagNodeInfo(GroupNode);
->>>>>>> d731a049
 
 	ThisGroupNodeInfo.ActorElement = FDatasmithSceneFactory::CreateActor(*OpenModelUtils::UuidToString(ThisGroupNodeInfo.Uuid));
 	ThisGroupNodeInfo.ActorElement->SetLabel(*ThisGroupNodeInfo.Label);
@@ -1761,21 +1616,13 @@
 	MeshElement->SetLightmapSourceUV(-1);
 
 	const TSet<FString>& ShaderNames = Body->GetShaderNames();
-<<<<<<< HEAD
-	for(const FString& ShaderName : ShaderNames)
-=======
 	for (const FString& ShaderName : ShaderNames)
->>>>>>> d731a049
 	{
 		TSharedPtr<IDatasmithMaterialIDElement> MaterialElement = ShaderNameToUEMaterialId[ShaderName];
 		if (MaterialElement.IsValid())
 		{
 			const FColor* ShaderColor = ShaderNameToColor.Find(ShaderName);
-<<<<<<< HEAD
-			if(ShaderColor)
-=======
 			if (ShaderColor)
->>>>>>> d731a049
 			{
 				int32 ShaderId = CreateShaderId(*ShaderColor);
 				MeshElement->SetMaterial(MaterialElement->GetName(), ShaderId);
@@ -1843,13 +1690,8 @@
 
 void FWireTranslatorImpl::ProcessAlShellNode(const TSharedPtr<AlDagNode>& ShellNode, FDagNodeInfo& ParentInfo, const FString& ShaderName)
 {
-<<<<<<< HEAD
-	FDagNodeInfo ShellInfo;
-	GetDagNodeInfo(*ShellNode, ParentInfo, ShellInfo);
-=======
 	FDagNodeInfo ShellInfo(ParentInfo);
 	ShellInfo.ExtractDagNodeInfo(*ShellNode);
->>>>>>> d731a049
 
 	TSharedPtr<IDatasmithMeshElement> MeshElement = FindOrAddMeshElement(ShellNode, ShellInfo, ShaderName);
 	if (!MeshElement.IsValid())
@@ -1900,11 +1742,7 @@
 	}
 }
 
-<<<<<<< HEAD
-void FWireTranslatorImpl::ProcessBodyNode(const TSharedPtr<BodyData>& Body, const FDagNodeInfo& ParentInfo)
-=======
 void FWireTranslatorImpl::ProcessBodyNode(const TSharedPtr<BodyData>& Body, FDagNodeInfo& ParentInfo)
->>>>>>> d731a049
 {
 
 	if (!Body.IsValid())
@@ -1918,13 +1756,8 @@
 		return;
 	}
 
-<<<<<<< HEAD
-	FDagNodeInfo ShellInfo;
-	GetDagNodeInfo(*Body, ParentInfo, ShellInfo);
-=======
 	FDagNodeInfo ShellInfo(ParentInfo);
 	ShellInfo.ExtractDagNodeInfo(*Body);
->>>>>>> d731a049
 
 	TSharedPtr<IDatasmithMeshElement> MeshElement = FindOrAddMeshElement(Body, ShellInfo);
 	if (!MeshElement.IsValid())
@@ -1963,14 +1796,11 @@
 	{
 		ParentElement->AddChild(ActorElement);
 	}
-<<<<<<< HEAD
-=======
 	else
 	{
 		DatasmithScene->AddActor(ActorElement);
 	}
 
->>>>>>> d731a049
 	return;
 }
 
@@ -1990,13 +1820,8 @@
 
 uint32 GetBodyGroupUuid(const FString& ShaderName, const FString& LayerName, bool bCadData)
 {
-<<<<<<< HEAD
-	uint32 Uuid = HashCombine(GetTypeHash(LayerName), GetTypeHash(bCadData)); 
-	if(bGAliasSewByColor)
-=======
 	uint32 Uuid = HashCombine(GetTypeHash(LayerName), GetTypeHash(bCadData));
 	if (bGSewByMaterial)
->>>>>>> d731a049
 	{
 		Uuid = HashCombine(GetTypeHash(ShaderName), Uuid);
 	}
@@ -2079,14 +1904,10 @@
 		switch (objectType)
 		{
 			// Push all leaf nodes into 'leaves'
-<<<<<<< HEAD
-			case kShellNodeType:
-=======
 		case kShellNodeType:
 		{
 			AlShellNode* ShellNode = DagNode->asShellNodePtr();
 			if (!AlIsValid(ShellNode))
->>>>>>> d731a049
 			{
 				break;
 			}
@@ -2106,11 +1927,7 @@
 				ShaderName = Shader->name();
 			}
 
-<<<<<<< HEAD
-			case kSurfaceNodeType:
-=======
 			if (NbPatch == 1)
->>>>>>> d731a049
 			{
 				AddNodeInBodyGroup(DagNode, ShaderName, ShellToProcess, true, MaxSize);
 			}
@@ -2137,22 +1954,11 @@
 			break;
 		}
 
-<<<<<<< HEAD
-			// Traverse down through groups
-			case kGroupNodeType:
-			{
-				ProcessAlGroupNode(*DagNode, ParentInfo);
-				break;
-			}
-
-			default:
-=======
 		case kMeshNodeType:
 		{
 			AlMeshNode* MeshNode = DagNode->asMeshNodePtr();
 			TUniquePtr<AlMesh> Mesh(MeshNode->mesh());
 			if (Mesh.IsValid())
->>>>>>> d731a049
 			{
 				TUniquePtr<AlShader> Shader(Mesh->firstShader());
 				if (Shader.IsValid())
@@ -2160,8 +1966,6 @@
 					ShaderName = Shader->name();
 				}
 			}
-<<<<<<< HEAD
-=======
 			AddNodeInBodyGroup(DagNode, ShaderName, ShellToProcess, false, MaxSize);
 			break;
 		}
@@ -2177,7 +1981,6 @@
 		{
 			break;
 		}
->>>>>>> d731a049
 		}
 
 		DagNode = GetNextNode(DagNode);
@@ -2190,11 +1993,7 @@
 	return true;
 }
 
-<<<<<<< HEAD
-void FWireTranslatorImpl::RecurseDagForLeavesNoMerge(const TSharedPtr<AlDagNode>& FirstDagNode, const FDagNodeInfo& ParentInfo)
-=======
 void FWireTranslatorImpl::RecurseDagForLeavesNoMerge(const TSharedPtr<AlDagNode>& FirstDagNode, FDagNodeInfo& ParentInfo)
->>>>>>> d731a049
 {
 	TSharedPtr<AlDagNode> DagNode = FirstDagNode;
 	while (DagNode)
@@ -2204,28 +2003,17 @@
 	}
 }
 
-<<<<<<< HEAD
-void FWireTranslatorImpl::DagForLeavesNoMerge(const TSharedPtr<AlDagNode>& DagNode, const FDagNodeInfo& ParentInfo)
-=======
 void FWireTranslatorImpl::DagForLeavesNoMerge(const TSharedPtr<AlDagNode>& DagNode, FDagNodeInfo& ParentInfo)
->>>>>>> d731a049
 {
 	const char* ShaderName = nullptr;
 
 	// Process the current node.
 	AlObjectType objectType = DagNode->type();
 	switch (objectType)
-<<<<<<< HEAD
 	{
 		// Push all leaf nodes into 'leaves'
 	case kShellNodeType:
 	{
-=======
-	{
-		// Push all leaf nodes into 'leaves'
-	case kShellNodeType:
-	{
->>>>>>> d731a049
 		AlShellNode* ShellNode = DagNode->asShellNodePtr();
 		TUniquePtr<AlShell> Shell(ShellNode->shell());
 		if (Shell.IsValid())
@@ -2302,11 +2090,7 @@
 
 	const FColor* ColorPtr = nullptr;
 	const FString* ShaderName = MeshElementToShaderName.Find(&MeshElement.Get());
-<<<<<<< HEAD
-	if(ShaderName)
-=======
 	if (ShaderName)
->>>>>>> d731a049
 	{
 		ColorPtr = ShaderNameToColor.Find(*ShaderName);
 	}
@@ -2624,13 +2408,8 @@
 	if (GIsEditor && !GEditor->PlayWorld && !GIsPlayInEditorWorld)
 	{
 #ifdef USE_OPENMODEL
-<<<<<<< HEAD
- 		static void* DllHandle = FPlatformProcess::GetDllHandle(TEXT("libalias_api.dll"));
- 		if (DllHandle)
-=======
 		static void* DllHandle = FPlatformProcess::GetDllHandle(TEXT("libalias_api.dll"));
 		if (DllHandle)
->>>>>>> d731a049
 		{
 			// Check installed version of Alias Tools because binaries before 2021.3 are not compatible with Alias 2022
 			uint64 FileVersion = FPlatformMisc::GetFileVersion(TEXT("libalias_api.dll"));
@@ -2638,15 +2417,11 @@
 #ifdef OPEN_MODEL_2020
 			if (LibAlias2020_Version < FileVersion && FileVersion < LibAlias2021_Version)
 			{
-<<<<<<< HEAD
-				UE_LOG(LogDatasmithWireTranslator, Warning, TEXT(WRONG_VERSION_TEXT));
-=======
 				TFunction<bool()> DisplayMessage = []() -> bool
 				{
 					UE_LOG(LogDatasmithWireTranslator, Warning, TEXT(WRONG_VERSION_TEXT)); return true;
 				};
 				static const bool bIsDispaly = DisplayMessage();
->>>>>>> d731a049
 				OutCapabilities.bIsEnabled = false;
 				return;
 			}
