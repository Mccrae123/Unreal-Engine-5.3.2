--- conflicted
+++ resolved
@@ -23,13 +23,8 @@
                 "CADTools",
                 "DatasmithContent",
 				"DatasmithCore",
-<<<<<<< HEAD
-				"DatasmithCoreTechExtension",
-				"DatasmithImporter",
-=======
 				"DatasmithCoreTechParametricSurfaceData",
 				"DatasmithTranslator",
->>>>>>> 90fae962
 				"Engine",
 				"MeshDescription",
                 "StaticMeshDescription",
