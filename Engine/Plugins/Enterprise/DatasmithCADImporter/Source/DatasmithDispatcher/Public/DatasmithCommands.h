// Copyright Epic Games, Inc. All Rights Reserved.

#pragma once

#include "CoreMinimal.h"

#include "CADData.h"
#include "CADOptions.h"
#include "DatasmithDispatcherTask.h"

class FArchive;

namespace DatasmithDispatcher
{

enum class ECommandId : uint8
{
	Invalid,
	Ping,
	BackPing,
	RunTask,
	NotifyEndTask,
	ImportParams,
	Terminate,
	Last
};



class ICommand
{
public:
	virtual ~ICommand() = default;

	virtual ECommandId GetType() const = 0;

	friend void operator<<(FArchive& Ar, ICommand& C) { C.SerializeImpl(Ar); }

protected:
	virtual void SerializeImpl(FArchive&) {}
};
	


// Create a new command from its type
TSharedPtr<ICommand> CreateCommand(ECommandId CommandType);

// Converts a command into a byte buffer
void SerializeCommand(ICommand& Command, TArray<uint8>& OutBuffer);

// Converts byte buffer back into a Command
// returns nullptr in case of error
TSharedPtr<ICommand> DeserializeCommand(const TArray<uint8>& InBuffer);



class FTerminateCommand : public ICommand
{
public:
	virtual ECommandId GetType() const override { return ECommandId::Terminate; }
};


class FPingCommand : public ICommand
{
public:
	virtual ECommandId GetType() const override { return ECommandId::Ping; }
};


class FBackPingCommand : public ICommand
{
public:
	virtual ECommandId GetType() const override { return ECommandId::BackPing; }
};


class FRunTaskCommand : public ICommand
{
public:
	FRunTaskCommand() = default;
	FRunTaskCommand(const FTask& Task) 
		: JobFileDescription(Task.FileDescription)
		, Mesher(Task.Mesher)
		, JobIndex(Task.Index) 
	{}
	virtual ECommandId GetType() const override { return ECommandId::RunTask; }

protected:
	virtual void SerializeImpl(FArchive&) override;

public:
	CADLibrary::FFileDescriptor JobFileDescription;
<<<<<<< HEAD
=======
	CADLibrary::EMesher Mesher;

>>>>>>> 4af6daef
	int32 JobIndex = -1;
};

class FCompletedTaskCommand : public ICommand
{
public:
	virtual ECommandId GetType() const override { return ECommandId::NotifyEndTask; }

protected:
	virtual void SerializeImpl(FArchive&) override;

public:
	TArray<CADLibrary::FFileDescriptor> ExternalReferences;
	FString SceneGraphFileName;
	FString GeomFileName;
	ETaskState ProcessResult = ETaskState::Unknown;
	TArray<TPair<uint8, FString>> Messages;
};

class FImportParametersCommand : public ICommand
{
public:
	FImportParametersCommand(const CADLibrary::FImportParameters& InImportParameters)
		: ImportParameters(InImportParameters)
	{
	}

	FImportParametersCommand()
	{
	}

	virtual ECommandId GetType() const override { return ECommandId::ImportParams; }

protected:
	virtual void SerializeImpl(FArchive&) override;

public:
	CADLibrary::FImportParameters ImportParameters;
};

} // ns DatasmithDispatcher<|MERGE_RESOLUTION|>--- conflicted
+++ resolved
@@ -91,11 +91,8 @@
 
 public:
 	CADLibrary::FFileDescriptor JobFileDescription;
-<<<<<<< HEAD
-=======
 	CADLibrary::EMesher Mesher;
 
->>>>>>> 4af6daef
 	int32 JobIndex = -1;
 };
 
