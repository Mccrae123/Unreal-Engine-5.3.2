--- conflicted
+++ resolved
@@ -7,11 +7,7 @@
 
 namespace DatasmithDispatcher
 {
-<<<<<<< HEAD
-using ETaskState = CADLibrary::ECoreTechParsingResult;
-=======
 using ETaskState = CADLibrary::ECADParsingResult;
->>>>>>> 6bbb88c8
 
 struct FTask
 {
