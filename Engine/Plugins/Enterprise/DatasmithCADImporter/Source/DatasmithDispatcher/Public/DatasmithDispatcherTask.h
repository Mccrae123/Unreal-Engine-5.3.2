--- conflicted
+++ resolved
@@ -14,23 +14,15 @@
 {
 	FTask() = default;
 
-<<<<<<< HEAD
-	FTask(const CADLibrary::FFileDescriptor& InFile)
-		: FileDescription(InFile)
-=======
 	FTask(const CADLibrary::FFileDescriptor& InFile, const CADLibrary::EMesher InMesher)
 		: FileDescription(InFile)
 		, Mesher(InMesher)
->>>>>>> 4af6daef
 		, State(ETaskState::UnTreated)
 	{
 	}
 
 	CADLibrary::FFileDescriptor FileDescription;
-<<<<<<< HEAD
-=======
 	CADLibrary::EMesher Mesher;
->>>>>>> 4af6daef
 	int32 Index = -1;
 	ETaskState State = ETaskState::Unknown;
 
