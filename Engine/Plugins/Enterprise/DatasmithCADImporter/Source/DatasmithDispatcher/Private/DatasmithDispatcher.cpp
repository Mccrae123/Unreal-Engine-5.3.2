--- conflicted
+++ resolved
@@ -4,10 +4,7 @@
 
 #include "CADFileData.h"
 #include "CADFileReader.h"
-<<<<<<< HEAD
-=======
 #include "CADOptions.h"
->>>>>>> 4af6daef
 #include "DatasmithDispatcherConfig.h"
 #include "DatasmithDispatcherLog.h"
 #include "DatasmithDispatcherTask.h"
@@ -25,8 +22,6 @@
 namespace DatasmithDispatcher
 {
 
-<<<<<<< HEAD
-=======
 bool bCheckMemory = true;
 bool bEnableMemoryControl = true;
 FAutoConsoleVariableRef GCADTranslatorEnableMemoryControl(
@@ -39,7 +34,6 @@
 ECVF_Default);
 
 
->>>>>>> 4af6daef
 static uint64 EstimationOfMemoryUsedByStaticMeshes = 0;
 static uint64 AvailableMemory = 0;
 static bool bDisplayWorkerWarning = true;
@@ -70,11 +64,7 @@
 }
 
 
-<<<<<<< HEAD
-FDatasmithDispatcher::FDatasmithDispatcher(const CADLibrary::FImportParameters& InImportParameters, const FString& InCacheDir, int32 InNumberOfWorkers, TMap<uint32, FString>& OutCADFileToUnrealFileMap, TMap<uint32, FString>& OutCADFileToUnrealGeomMap)
-=======
 FDatasmithDispatcher::FDatasmithDispatcher(const CADLibrary::FImportParameters& InImportParameters, const FString& InCacheDir, TMap<uint32, FString>& OutCADFileToUnrealFileMap, TMap<uint32, FString>& OutCADFileToUnrealGeomMap)
->>>>>>> 4af6daef
 	: NextTaskIndex(0)
 	, CompletedTaskCount(0)
 	, CADFileToUnrealFileMap(OutCADFileToUnrealFileMap)
@@ -84,8 +74,6 @@
 	, NumberOfWorkers(0)
 	, NextWorkerId(0)
 {
-<<<<<<< HEAD
-=======
 	constexpr double RecommandedRamPerWorkers = 6.;
 	constexpr double OneGigaByte = 1024. * 1024. * 1024.;
 	const double AvailableRamGB = (double)(FPlatformMemory::GetStats().AvailablePhysical / OneGigaByte);
@@ -102,7 +90,6 @@
 		NumberOfWorkers = FMath::Min(CADLibrary::GMaxImportThreads, MaxNumberOfWorkers);
 	}
 
->>>>>>> 4af6daef
 	if (CADLibrary::FImportParameters::bGEnableCADCache)
 	{
 		// init cache folders
@@ -113,11 +100,7 @@
 	}
 }
 
-<<<<<<< HEAD
-void FDatasmithDispatcher::AddTask(const CADLibrary::FFileDescriptor& InFileDescription)
-=======
 void FDatasmithDispatcher::AddTask(const CADLibrary::FFileDescriptor& InFileDescription, const CADLibrary::EMesher Mesher)
->>>>>>> 4af6daef
 {
 	using namespace CADLibrary;
 	FScopeLock Lock(&TaskPoolCriticalSection);
@@ -197,12 +180,6 @@
 		FTask& Task = TaskPool[TaskIndex];
 		Task.State = TaskState;
 		FileDescriptor = Task.FileDescription;
-<<<<<<< HEAD
-
-		switch (TaskState)
-		{
-		case ETaskState::Unknown:
-=======
 
 		switch (TaskState)
 		{
@@ -229,24 +206,11 @@
 
 		case ETaskState::ProcessOk:
 		case ETaskState::FileNotFound:
->>>>>>> 4af6daef
-		{
-			Task.State = ETaskState::ProcessOk;
+		{
 			CompletedTaskCount++;
 			break;
 		}
 
-<<<<<<< HEAD
-		case ETaskState::ProcessOk:
-		case ETaskState::ProcessFailed:
-		case ETaskState::FileNotFound:
-		{
-			CompletedTaskCount++;
-			break;
-		}
-
-=======
->>>>>>> 4af6daef
 		case ETaskState::UnTreated:
 		{
 			NextTaskIndex = TaskIndex;
@@ -266,10 +230,6 @@
 
 void FDatasmithDispatcher::Process(bool bWithProcessor)
 {
-<<<<<<< HEAD
-	EstimationOfMemoryUsedByStaticMeshes = 0;
-	bool bCheckMemory = true;
-=======
 	if (TaskPool.Num() == 1 && !TaskPool[0].FileDescription.CanReferenceOtherFiles())
 	{
 		NumberOfWorkers = 1;
@@ -277,7 +237,6 @@
 
 	EstimationOfMemoryUsedByStaticMeshes = 0;
 	bCheckMemory = bEnableMemoryControl & !CADLibrary::FImportParameters::bValidationProcess;
->>>>>>> 4af6daef
 
 	// This function is added in 5.1.1 but is cloned with the lines 370 to 387
 	TFunction<bool()> CanImportContinue = [&]() -> bool
@@ -451,14 +410,6 @@
 
 void FDatasmithDispatcher::ProcessLocal()
 {
-<<<<<<< HEAD
-	bool bCheckMemory = true;
-	while (TOptional<FTask> Task = GetNextTask())
-	{
-		CADLibrary::FFileDescriptor& FileDescription = Task->FileDescription;
-
-		CADLibrary::FCADFileReader FileReader(ImportParameters, FileDescription, *FPaths::EnginePluginsDir(), ProcessCacheFolder);
-=======
 	using namespace CADLibrary;
 	EMesher DefaultMesher = FImportParameters::bGDisableCADKernelTessellation ? EMesher::TechSoft : EMesher::CADKernel;
 
@@ -468,7 +419,6 @@
 		FImportParameters FileImporParameters(ImportParameters, Task->Mesher);
 
 		FCADFileReader FileReader(FileImporParameters, FileDescription, *FPaths::EnginePluginsDir(), ProcessCacheFolder);
->>>>>>> 4af6daef
 		ETaskState ProcessResult = FileReader.ProcessFile();
 
 		ETaskState TaskState = ProcessResult;
@@ -476,15 +426,6 @@
 
 		switch (TaskState)
 		{
-<<<<<<< HEAD
-			const CADLibrary::FCADFileData& CADFileData = FileReader.GetCADFileData();
-			const TArray<CADLibrary::FFileDescriptor>& ExternalRefSet = CADFileData.GetExternalRefSet();
-			if (ExternalRefSet.Num() > 0)
-			{
-				for (const CADLibrary::FFileDescriptor& ExternalFile : ExternalRefSet)
-				{
-					AddTask(ExternalFile);
-=======
 		case ETaskState::ProcessOk:
 		{
 			const FCADFileData& CADFileData = FileReader.GetCADFileData();
@@ -496,38 +437,6 @@
 					AddTask(ExternalFile, DefaultMesher);
 				}
 			}
-
-			// update the available memory to get into account possible memory leak
-			AvailableMemory = FPlatformMemory::GetStats().AvailablePhysical;
-
-			LinkCTFileToUnrealCacheFile(CADFileData.GetCADFileDescription(), CADFileData.GetSceneGraphFileName(), CADFileData.GetMeshFileName());
-
-			// This block is added in 5.1.1 but is cloned with function of the lines 166 to 204
-			// This will be refactor in 5.2 (jira UE-172253)  
-			if (bCheckMemory && AvailableMemory < EstimationOfMemoryUsedByStaticMeshes)
-			{
-				const EAppReturnType::Type Choice = OpenMessageDialog(AvailableMemory, EstimationOfMemoryUsedByStaticMeshes, bDisplayWorkerWarning);
-
-				if (Choice == EAppReturnType::Cancel)
-				{
-					while ((Task = GetNextTask()))
-					{
-						UE_LOG(LogDatasmithDispatcher, Error, TEXT("   - %s"), *Task->FileDescription.GetFileName());
-					}
-					break;
->>>>>>> 4af6daef
-				}
-				bCheckMemory = false;
-			}
-			break;
-		}
-		case ETaskState::ProcessFailed:
-		{
-			if (Task->Mesher == EMesher::CADKernel)
-			{
-				AddTask(Task->FileDescription, EMesher::TechSoft);
-			}
-<<<<<<< HEAD
 
 			// update the available memory to get into account possible memory leak
 			AvailableMemory = FPlatformMemory::GetStats().AvailablePhysical;
@@ -550,12 +459,18 @@
 				}
 				bCheckMemory = false;
 			}
-=======
+			break;
+		}
+		case ETaskState::ProcessFailed:
+		{
+			if (Task->Mesher == EMesher::CADKernel)
+			{
+				AddTask(Task->FileDescription, EMesher::TechSoft);
+			}
 			break;
 		}
 		default:
 			break;
->>>>>>> 4af6daef
 		}
 	}
 }
