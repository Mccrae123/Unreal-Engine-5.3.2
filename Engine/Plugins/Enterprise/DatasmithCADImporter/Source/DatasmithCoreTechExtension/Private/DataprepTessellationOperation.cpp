// Copyright Epic Games, Inc. All Rights Reserved.

#include "DataprepTessellationOperation.h"

#ifdef CAD_LIBRARY
#include "CoreTechHelper.h"
#include "CoreTechMeshLoader.h"
#include "CoreTechBlueprintLibrary.h"
#endif
#include "DatasmithAdditionalData.h"
#include "DatasmithAssetImportData.h"
#include "DatasmithUtils.h"

#include "IDataprepProgressReporter.h"

#include "ActorEditorUtils.h"
#include "Engine/StaticMesh.h"
#include "StaticMeshAttributes.h"
#include "GenericPlatform/GenericPlatformTime.h"
#include "Logging/LogMacros.h"
#include "Misc/FileHelper.h"

#define LOCTEXT_NAMESPACE "DataprepTessellationOperation"

DEFINE_LOG_CATEGORY_STATIC(LogCADLibrary, Log, All)

void UDataprepTessellationOperation::PostLoad()
{
	if( HasAnyFlags(RF_WasLoaded) && TessellationSettings_DEPRECATED.ChordTolerance != -MAX_FLT)
	{
		ChordTolerance = TessellationSettings_DEPRECATED.ChordTolerance;
		MaxEdgeLength = TessellationSettings_DEPRECATED.MaxEdgeLength;
		NormalTolerance = TessellationSettings_DEPRECATED.NormalTolerance;
		// Mark TessellationSettings_DEPRECATED as non usable
		TessellationSettings_DEPRECATED.ChordTolerance = -MAX_FLT;

		MarkPackageDirty();
	}

	Super::PostLoad();
}

void UDataprepTessellationOperation::OnExecution_Implementation(const FDataprepContext& InContext)
{
#ifdef CAD_LIBRARY
	// Collect start time to log amount of time spent to import incoming file
	uint64 StartTime = FPlatformTime::Cycles64();

	TSet<UStaticMesh*> SelectedMeshes;

	for (UObject* Object : InContext.Objects)
	{
		if ( UStaticMesh* StaticMesh = Cast<UStaticMesh>(Object) )
		{
			SelectedMeshes.Add( StaticMesh );
		}
		else if (AActor* Actor = Cast<AActor>(Object) )
		{
			TInlineComponentArray<UStaticMeshComponent*> StaticMeshComponents( Actor );
			for (UStaticMeshComponent* StaticMeshComponent : StaticMeshComponents)
			{
				if((StaticMesh = StaticMeshComponent->GetStaticMesh()) != nullptr)
				{
					SelectedMeshes.Add( StaticMesh );
				}
			}
		}
	}

	if(	!IsCancelled() && SelectedMeshes.Num() > 0)
	{
		FDatasmithTessellationOptions TessellationSettings( ChordTolerance, MaxEdgeLength, NormalTolerance );

		TSharedPtr<FDataprepWorkReporter> Task = CreateTask( LOCTEXT( "LogCADLibrary_Tessellating", "Tessellating meshes ..." ), (float)SelectedMeshes.Num() );

		TArray<UObject*> ModifiedStaticMeshes;
		ModifiedStaticMeshes.Reserve( SelectedMeshes.Num() );

		for( UStaticMesh* StaticMesh : SelectedMeshes )
		{
			if( IsCancelled() )
			{
				break;
			}

			Task->ReportNextStep( FText::Format( LOCTEXT( "LogCADLibrary_Tessellating_One_Mesh", "Tessellating {0} ..."), FText::FromString( StaticMesh->GetName() ) ) );

			if( StaticMesh->IsMeshDescriptionValid( 0 ) )
			{
				FText OutReason;
<<<<<<< HEAD
				if( UCoreTechBlueprintLibrary::RetessellateStaticMesh( StaticMesh, TessellationSettings, false, OutReason ) )
				{
					ModifiedStaticMeshes.Add( StaticMesh );
=======
				if( UCoreTechBlueprintLibrary::RetessellateStaticMeshWithNotification( StaticMesh, TessellationSettings, false, OutReason ) )
				{
					ModifiedStaticMeshes.Add( StaticMesh );
					if (!OutReason.IsEmpty())
					{
						FText WarningMsg = FText::Format(LOCTEXT("DataprepTessellationOperation_TessellationCompletedWithWarning", "{0}"), OutReason);
						LogInfo(WarningMsg);
					}
>>>>>>> 90fae962
				}
				else
				{
					FText WarningMsg = FText::Format( LOCTEXT( "DataprepTessellationOperation_TessellationFailed", "{0}" ), OutReason );
					LogWarning( WarningMsg );
				}
			}
			else
			{
				FText WarningMsg = FText::Format( LOCTEXT( "DataprepTessellationOperation_EmptyMesh", "No triangles in static mesh {0}" ), FText::FromString( StaticMesh->GetName() ) );
				LogWarning( WarningMsg );
			}
		}

		// Log time spent to import incoming file in minutes and seconds
		double ElapsedSeconds = FPlatformTime::ToSeconds64(FPlatformTime::Cycles64() - StartTime);

		int ElapsedMin = int(ElapsedSeconds / 60.0);
		ElapsedSeconds -= 60.0 * (double)ElapsedMin;
		UE_LOG( LogCADLibrary, Log, TEXT("Tessellation of %d out of %d static mesh(es) in [%d min %.3f s]"), ModifiedStaticMeshes.Num(), SelectedMeshes.Num(), ElapsedMin, ElapsedSeconds );

		if(ModifiedStaticMeshes.Num() > 0)
		{
			AssetsModified( MoveTemp( ModifiedStaticMeshes ) );
		}
	}

#else
	UE_LOG( LogCADLibrary, Warning, TEXT("Tessellation not performed") );
#endif
}

#undef LOCTEXT_NAMESPACE<|MERGE_RESOLUTION|>--- conflicted
+++ resolved
@@ -88,11 +88,6 @@
 			if( StaticMesh->IsMeshDescriptionValid( 0 ) )
 			{
 				FText OutReason;
-<<<<<<< HEAD
-				if( UCoreTechBlueprintLibrary::RetessellateStaticMesh( StaticMesh, TessellationSettings, false, OutReason ) )
-				{
-					ModifiedStaticMeshes.Add( StaticMesh );
-=======
 				if( UCoreTechBlueprintLibrary::RetessellateStaticMeshWithNotification( StaticMesh, TessellationSettings, false, OutReason ) )
 				{
 					ModifiedStaticMeshes.Add( StaticMesh );
@@ -101,7 +96,6 @@
 						FText WarningMsg = FText::Format(LOCTEXT("DataprepTessellationOperation_TessellationCompletedWithWarning", "{0}"), OutReason);
 						LogInfo(WarningMsg);
 					}
->>>>>>> 90fae962
 				}
 				else
 				{
