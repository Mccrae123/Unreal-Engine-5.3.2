--- conflicted
+++ resolved
@@ -13,11 +13,6 @@
 class ON_BoundingBox;
 class ON_3dVector;
 
-<<<<<<< HEAD
-class FRhinoCoretechWrapper : public CADLibrary::CTSession
-{
-public:
-=======
 class BRepToKernelIOBodyTranslator
 {
 public:
@@ -43,7 +38,6 @@
 class FRhinoCoretechWrapper : public CADLibrary::CTSession
 {
 public:
->>>>>>> 90fae962
 	/**
 	 * Make sure CT is initialized, and a main object is ready.
 	 * Handle input file unit and an output unit
@@ -57,9 +51,6 @@
 	{
 	}
 
-<<<<<<< HEAD
-	CADLibrary::CheckedCTError AddBRep(ON_Brep& brep);
-=======
 	/**
 	 * Set BRep to tessellate, offsetting it prior to tessellation(used to set mesh pivot at the center of the surface bounding box)
 	 *
@@ -68,7 +59,6 @@
 	 */
 	CADLibrary::CheckedCTError AddBRep(ON_Brep& Brep, const ON_3dVector& Offset);
 	
->>>>>>> 90fae962
 	static TSharedPtr<FRhinoCoretechWrapper> GetSharedSession(double SceneUnit, double ScaleFactor);
 
 	CT_IO_ERROR Tessellate(FMeshDescription& Mesh, CADLibrary::FMeshParameters& MeshParameters);
@@ -77,8 +67,4 @@
 	static TWeakPtr<FRhinoCoretechWrapper> SharedSession;
 };
 
-<<<<<<< HEAD
-#endif
-=======
-#endif // defined(CAD_LIBRARY) && defined(USE_OPENNURBS)
->>>>>>> 90fae962
+#endif // defined(CAD_LIBRARY) && defined(USE_OPENNURBS)