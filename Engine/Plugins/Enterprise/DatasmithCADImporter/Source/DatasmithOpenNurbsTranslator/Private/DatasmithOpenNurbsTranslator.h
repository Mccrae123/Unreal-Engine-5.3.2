// Copyright Epic Games, Inc. All Rights Reserved.

#pragma once

<<<<<<< HEAD
#include "DatasmithCoreTechTranslator.h"
#include "DatasmithImportOptions.h"
=======
#include "CoreMinimal.h"

#include "DatasmithTranslator.h"
#include "DatasmithOpenNurbsImportOptions.h"
>>>>>>> 90fae962

#include "CoreMinimal.h"

class FOpenNurbsTranslatorImpl;

class FDatasmithOpenNurbsTranslator : public IDatasmithTranslator
{
public:
	virtual FName GetFName() const override { return "DatasmithOpenNurbsTranslator"; }

#ifndef USE_OPENNURBS
	virtual void Initialize(FDatasmithTranslatorCapabilities& OutCapabilities) override { OutCapabilities.bIsEnabled = false; }
#else // USE_OPENNURBS

	virtual void Initialize(FDatasmithTranslatorCapabilities& OutCapabilities) override;

	virtual bool LoadScene(TSharedRef<IDatasmithScene> OutScene) override;

	virtual void UnloadScene() override;

	virtual bool LoadStaticMesh(const TSharedRef<IDatasmithMeshElement> MeshElement, FDatasmithMeshElementPayload& OutMeshPayload) override;

	virtual void SetSceneImportOptions(TArray<TStrongObjectPtr<UDatasmithOptionsBase>>& Options) override;

	virtual void GetSceneImportOptions(TArray<TStrongObjectPtr<UDatasmithOptionsBase>>& Options) override;

private:
	TSharedPtr<FOpenNurbsTranslatorImpl> Translator;

	// Temporarily store this here for UE-81278 so that we can trigger the recreation of
	// static meshes if we're reimporting with new materials that haven't been assigned yet
	FDatasmithImportBaseOptions BaseOptions;
<<<<<<< HEAD
=======

	FDatasmithOpenNurbsOptions OpenNurbsOptions;
#endif // USE_OPENNURBS
>>>>>>> 90fae962
};
<|MERGE_RESOLUTION|>--- conflicted
+++ resolved
@@ -2,15 +2,10 @@
 
 #pragma once
 
-<<<<<<< HEAD
-#include "DatasmithCoreTechTranslator.h"
-#include "DatasmithImportOptions.h"
-=======
 #include "CoreMinimal.h"
 
 #include "DatasmithTranslator.h"
 #include "DatasmithOpenNurbsImportOptions.h"
->>>>>>> 90fae962
 
 #include "CoreMinimal.h"
 
@@ -43,10 +38,7 @@
 	// Temporarily store this here for UE-81278 so that we can trigger the recreation of
 	// static meshes if we're reimporting with new materials that haven't been assigned yet
 	FDatasmithImportBaseOptions BaseOptions;
-<<<<<<< HEAD
-=======
 
 	FDatasmithOpenNurbsOptions OpenNurbsOptions;
 #endif // USE_OPENNURBS
->>>>>>> 90fae962
 };
