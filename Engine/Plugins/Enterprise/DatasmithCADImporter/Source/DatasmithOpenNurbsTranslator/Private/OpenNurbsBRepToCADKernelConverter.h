--- conflicted
+++ resolved
@@ -19,11 +19,7 @@
 class ON_NurbsSurface;
 class ON_3dVector;
 
-<<<<<<< HEAD
-namespace CADKernel
-=======
 namespace UE::CADKernel
->>>>>>> d731a049
 {
 class FShell;
 class FSurface;
@@ -46,13 +42,8 @@
 	/**
 	 * Set BRep to tessellate, offsetting it prior to tessellation(used to set mesh pivot at the center of the surface bounding box)
 	 *
-<<<<<<< HEAD
-	 * @param  Brep	a brep to tessellate
-	 * @param  Offset translate brep by this value before tessellating
-=======
 	 * @param  Brep	a BRep to tessellate
 	 * @param  Offset translate BRep by this value before tessellating
->>>>>>> d731a049
 	 */
 	bool AddBRep(ON_Brep& Brep, const ON_3dVector& Offset);
 
@@ -70,19 +61,7 @@
 	 */
 	void LinkEdgesLoop(const ON_BrepLoop& OpenNurbsLoop, UE::CADKernel::FTopologicalLoop& Loop);
 
-<<<<<<< HEAD
-	TSharedPtr<CADKernel::FTopologicalLoop> AddLoop(const ON_BrepLoop& OpenNurbsLoop, TSharedRef<CADKernel::FSurface>& CarrierSurface, const bool bIsExternal);
-
-	/**
-	 * Build face's links with its neighbor have to be done after the loop is finalize.
-	 * This is to avoid to link an edge with another and then to delete it...
-	 */
-	void LinkEdgesLoop(const ON_BrepLoop& OpenNurbsLoop, CADKernel::FTopologicalLoop& Loop);
-
-	TSharedPtr<CADKernel::FTopologicalEdge> AddEdge(const ON_BrepTrim& OpenNurbsTrim, TSharedRef<CADKernel::FSurface>& CarrierSurface);
-=======
 	TSharedPtr<UE::CADKernel::FTopologicalEdge> AddEdge(const ON_BrepTrim& OpenNurbsTrim, TSharedPtr<UE::CADKernel::FSurface>& CarrierSurface);
->>>>>>> d731a049
 
 protected:
 
