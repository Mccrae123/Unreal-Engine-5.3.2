--- conflicted
+++ resolved
@@ -40,14 +40,6 @@
 	{
 		using namespace CADLibrary;
 		// Apply stitching if applicable
-<<<<<<< HEAD
-		if(ImportParameters.GetStitchingTechnique() != CADLibrary::StitchingNone)
-		{
-			// the joining tolerance is set to 0.1 mm until the user can specify it
-			double JoiningTolerance = ImportParameters.ConvertMMToImportUnit(0.1);
-			CADKernel::FTopomaker Topomaker(CADKernelSession, JoiningTolerance);
-			Topomaker.Sew();
-=======
 		if(ImportParameters.GetStitchingTechnique() != StitchingNone)
 		{
 			const double JoiningTolerance = FImportParameters::GStitchingTolerance * 10.; //CM to MM
@@ -56,7 +48,6 @@
 			bool bRemoveThinFaces = FImportParameters::bGStitchingRemoveThinFaces;
 			UE::CADKernel::FTopomaker Topomaker(CADKernelSession, JoiningTolerance, ForceFactor);
 			Topomaker.Sew(bForceJoining, bRemoveThinFaces);
->>>>>>> d731a049
 			Topomaker.OrientShells();
 		}
 
@@ -73,16 +64,11 @@
 
 	virtual bool Tessellate(const CADLibrary::FMeshParameters& InMeshParameters, FMeshDescription& OutMeshDescription) override
 	{
-<<<<<<< HEAD
-		CADKernel::FModel& Model = CADKernelSession.GetModel();
-		return CADLibrary::FCADKernelTools::Tessellate(Model, ImportParameters, InMeshParameters, OutMeshDescription);
-=======
 		UE::CADKernel::FModel& Model = CADKernelSession.GetModel();
 		
 		CADLibrary::FMeshConversionContext Context(ImportParameters, InMeshParameters);
 
 		return CADLibrary::FCADKernelTools::Tessellate(Model, Context, OutMeshDescription);
->>>>>>> d731a049
 	}
 
 	virtual void SetImportParameters(double ChordTolerance, double MaxEdgeLength, double NormalTolerance, CADLibrary::EStitchingTechnique StitchingTechnique) override
