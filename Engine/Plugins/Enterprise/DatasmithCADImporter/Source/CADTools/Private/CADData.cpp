--- conflicted
+++ resolved
@@ -71,38 +71,22 @@
 
 FArchive& operator<<(FArchive& Ar, FFileDescriptor& File)
 {
-<<<<<<< HEAD
-	Ar << File.Path;
-	Ar << File.OriginalPath;
-=======
 	Ar << File.SourceFilePath;
 	Ar << File.CacheFilePath;
->>>>>>> 6bbb88c8
 	Ar << File.Name;
 	Ar << File.Configuration;
-<<<<<<< HEAD
-	Ar << File.MainCadFilePath;
-
-=======
 	Ar << File.Format;
 	Ar << File.RootFolder;
->>>>>>> 6bbb88c8
 	return Ar;
 }
 
 FArchive& operator<<(FArchive& Ar, FTessellationData& TessellationData)
 {
-<<<<<<< HEAD
-	Ar << TessellationData.PatchId;
-
-	Ar << TessellationData.VertexArray;
-=======
 	Ar << TessellationData.PositionArray;
 
 	Ar << TessellationData.PositionIndices;
 	Ar << TessellationData.VertexIndices;
 
->>>>>>> 6bbb88c8
 	Ar << TessellationData.NormalArray;
 	Ar << TessellationData.TexCoordArray;
 
@@ -174,16 +158,6 @@
 	if (!OutExtension.IsEmpty() && FCString::IsNumeric(*OutExtension))
 	{
 		BaseFile = OutFilename;
-<<<<<<< HEAD
-		BaseFile.Split(TEXT("."), &OutFilename, &OutExtension, ESearchCase::CaseSensitive, ESearchDir::FromEnd);
-		OutExtension = OutExtension + TEXT(".*");
-		return;
-	}
-
-	if (OutExtension.IsEmpty())
-	{
-		OutFilename = BaseFile;
-=======
 		FString NewExtension;
 		BaseFile.Split(TEXT("."), &OutFilename, &NewExtension, ESearchCase::CaseSensitive, ESearchDir::FromEnd);
 		if (!NewExtension.IsEmpty())
@@ -308,22 +282,7 @@
 	else
 	{
 		return ECADFormat::OTHER;
->>>>>>> 6bbb88c8
-	}
-}
-
-uint32 FFileDescription::GetFileHash()
-{
-	FFileStatData FileStatData = IFileManager::Get().GetStatData(*OriginalPath);
-
-	FDateTime ModificationTime = FileStatData.ModificationTime;
-
-	uint32 FileHash = GetTypeHash(*Name);
-	FileHash = HashCombine(FileHash, GetTypeHash(*Configuration));
-	FileHash = HashCombine(FileHash, GetTypeHash(FileStatData.FileSize));
-	FileHash = HashCombine(FileHash, GetTypeHash(ModificationTime));
-
-	return FileHash;
+	}
 }
 
 }