// Copyright Epic Games, Inc. All Rights Reserved.
#include "CADData.h"

#include "CADOptions.h"

#include "HAL/FileManager.h"
#include "Misc/FileHelper.h"
#include "Misc/Paths.h"

namespace CADLibrary
{
uint32 BuildColorId(uint32 ColorId, uint8 Alpha)
{
	if (Alpha == 0)
	{
		Alpha = 1;
	}
	return ColorId | Alpha << 24;
}

void GetCTColorIdAlpha(ColorId ColorId, uint32& CTColorId, uint8& Alpha)
{
	CTColorId = ColorId & 0x00ffffff;
	Alpha = (uint8)((ColorId & 0xff000000) >> 24);
}

int32 BuildColorName(const FColor& Color)
{
	FString Name = FString::Printf(TEXT("%02x%02x%02x%02x"), Color.R, Color.G, Color.B, Color.A);
	return FGenericPlatformMath::Abs((int32)GetTypeHash(Name));
}

int32 BuildMaterialName(const FCADMaterial& Material)
{
	FString Name;
	if (!Material.MaterialName.IsEmpty())
	{
		Name += Material.MaterialName;  // we add material name because it could be used by the end user so two material with same parameters but different name are different.
	}
	Name += FString::Printf(TEXT("%02x%02x%02x "), Material.Diffuse.R, Material.Diffuse.G, Material.Diffuse.B);
	Name += FString::Printf(TEXT("%02x%02x%02x "), Material.Ambient.R, Material.Ambient.G, Material.Ambient.B);
	Name += FString::Printf(TEXT("%02x%02x%02x "), Material.Specular.R, Material.Specular.G, Material.Specular.B);
	Name += FString::Printf(TEXT("%02x%02x%02x"), (int)(Material.Shininess * 255.0), (int)(Material.Transparency * 255.0), (int)(Material.Reflexion * 255.0));

	if (!Material.TextureName.IsEmpty())
	{
		Name += Material.TextureName;
	}
	return FMath::Abs((int32)GetTypeHash(Name));
}

FArchive& operator<<(FArchive& Ar, FCADMaterial& Material)
{
	Ar << Material.MaterialName;
	Ar << Material.Diffuse;
	Ar << Material.Ambient;
	Ar << Material.Specular;
	Ar << Material.Shininess;
	Ar << Material.Transparency;
	Ar << Material.Reflexion;
	Ar << Material.TextureName;
	return Ar;
}

FArchive& operator<<(FArchive& Ar, FFileDescription& File)
{
	Ar << File.Path;
	Ar << File.Name;
	Ar << File.Extension;
	Ar << File.Configuration;
	return Ar;
}

FArchive& operator<<(FArchive& Ar, FTessellationData& TessellationData)
{
	Ar << TessellationData.PatchId;

	Ar << TessellationData.VertexArray;
	Ar << TessellationData.NormalArray;
	Ar << TessellationData.IndexArray;
	Ar << TessellationData.TexCoordArray;

	Ar << TessellationData.StartVertexIndex;

	Ar << TessellationData.ColorName;
	Ar << TessellationData.MaterialName;

	return Ar;
}

FArchive& operator<<(FArchive& Ar, FBodyMesh& BodyMesh)
{
	Ar << BodyMesh.TriangleCount;
	Ar << BodyMesh.BodyID;
	Ar << BodyMesh.MeshActorName;
	Ar << BodyMesh.Faces;

	Ar << BodyMesh.BBox;

	Ar << BodyMesh.MaterialSet;
	Ar << BodyMesh.ColorSet;

	return Ar;
}

void SerializeBodyMeshSet(const TCHAR* Filename, TArray<FBodyMesh>& InBodySet)
{
	TUniquePtr<FArchive> Archive(IFileManager::Get().CreateFileWriter(Filename));

	uint32 type = 234561;
	*Archive << type;

	*Archive << InBodySet;

	Archive->Close();
}

void DeserializeBodyMeshFile(const TCHAR* Filename, TArray<FBodyMesh>& OutBodySet)
{
	TUniquePtr<FArchive> Archive(IFileManager::Get().CreateFileReader(Filename));

	uint32 type = 0;
	*Archive << type;
	if (type != 234561)
	{
		Archive->Close();
		return;
	}

	*Archive << OutBodySet;
	Archive->Close();
}

// Duplicated with FDatasmithUtils::GetCleanFilenameAndExtension, to delete as soon as possible
void GetCleanFilenameAndExtension(const FString& InFilePath, FString& OutFilename, FString& OutExtension)
{
	if (InFilePath.IsEmpty())
	{
		OutFilename.Empty();
		OutExtension.Empty();
		return;
	}

	FString BaseFile = FPaths::GetCleanFilename(InFilePath);
	BaseFile.Split(TEXT("."), &OutFilename, &OutExtension, ESearchCase::CaseSensitive, ESearchDir::FromEnd);

	if (!OutExtension.IsEmpty() && FCString::IsNumeric(*OutExtension))
	{
		BaseFile = OutFilename;
		BaseFile.Split(TEXT("."), &OutFilename, &OutExtension, ESearchCase::CaseSensitive, ESearchDir::FromEnd);
		OutExtension = OutExtension + TEXT(".*");
		return;
<<<<<<< HEAD
	}

	if (OutExtension.IsEmpty())
	{
		OutFilename = BaseFile;
=======
>>>>>>> 3aae9151
	}

	if (OutExtension.IsEmpty())
	{
		OutFilename = BaseFile;
	}
}

uint32 FFileDescription::GetFileHash()
{
	FFileStatData FileStatData = IFileManager::Get().GetStatData(*OriginalPath);

	FDateTime ModificationTime = FileStatData.ModificationTime;

	uint32 FileHash = GetTypeHash(*Name);
	FileHash = HashCombine(FileHash, GetTypeHash(*Configuration));
	FileHash = HashCombine(FileHash, GetTypeHash(FileStatData.FileSize));
	FileHash = HashCombine(FileHash, GetTypeHash(ModificationTime));

	return FileHash;
}

}<|MERGE_RESOLUTION|>--- conflicted
+++ resolved
@@ -150,14 +150,6 @@
 		BaseFile.Split(TEXT("."), &OutFilename, &OutExtension, ESearchCase::CaseSensitive, ESearchDir::FromEnd);
 		OutExtension = OutExtension + TEXT(".*");
 		return;
-<<<<<<< HEAD
-	}
-
-	if (OutExtension.IsEmpty())
-	{
-		OutFilename = BaseFile;
-=======
->>>>>>> 3aae9151
 	}
 
 	if (OutExtension.IsEmpty())
