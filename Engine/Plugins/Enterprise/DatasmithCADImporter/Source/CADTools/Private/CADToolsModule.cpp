--- conflicted
+++ resolved
@@ -18,11 +18,7 @@
 
 uint32 FCADToolsModule::GetCacheVersion()
 {
-<<<<<<< HEAD
-	return 503;
-=======
 	return 530;
->>>>>>> 4af6daef
 }
 
 IMPLEMENT_MODULE(FCADToolsModule, CADTools);
