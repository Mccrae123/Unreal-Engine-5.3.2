--- conflicted
+++ resolved
@@ -18,11 +18,7 @@
 
 uint32 FCADToolsModule::GetCacheVersion()
 {
-<<<<<<< HEAD
-	return 10;
-=======
 	return 501;
->>>>>>> 6bbb88c8
 }
 
 IMPLEMENT_MODULE(FCADToolsModule, CADTools);
