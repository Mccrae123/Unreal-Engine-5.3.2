--- conflicted
+++ resolved
@@ -18,11 +18,7 @@
 
 uint32 FCADToolsModule::GetCacheVersion()
 {
-<<<<<<< HEAD
-	return 501;
-=======
 	return 503;
->>>>>>> d731a049
 }
 
 IMPLEMENT_MODULE(FCADToolsModule, CADTools);
