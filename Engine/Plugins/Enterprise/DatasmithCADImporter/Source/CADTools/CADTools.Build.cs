--- conflicted
+++ resolved
@@ -13,13 +13,8 @@
 				{
                     "Core",
 					"DatasmithCore"
-<<<<<<< HEAD
-                }
-            );
-=======
 				}
 			);
->>>>>>> 6bbb88c8
 
 			PrivateDependencyModuleNames.AddRange(
 				new string[]
