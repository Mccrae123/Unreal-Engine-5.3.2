--- conflicted
+++ resolved
@@ -3,10 +3,7 @@
 #pragma once
 
 #include "DatasmithUtils.h"
-<<<<<<< HEAD
-=======
 #include "HAL/IConsoleManager.h"
->>>>>>> 6bbb88c8
 #include "Math/Vector.h"
 #include "Misc/Paths.h"
 #include "Templates/TypeHash.h"
@@ -39,20 +36,6 @@
 
 	class FImportParameters
 	{
-<<<<<<< HEAD
-		double MetricUnit = 0.001;
-		double ScaleFactor = 0.1;
-		double ChordTolerance = 0.2;
-		double MaxEdgeLength = 0.0;
-		double MaxNormalAngle = 20.0;
-		EStitchingTechnique StitchingTechnique = EStitchingTechnique::StitchingNone;
-		FDatasmithUtils::EModelCoordSystem ModelCoordSys = FDatasmithUtils::EModelCoordSystem::ZUp_RightHanded;
-		EDisplayDataPropagationMode Propagation = EDisplayDataPropagationMode::TopDown;
-		EDisplayPreference DisplayPreference = EDisplayPreference::MaterialPrefered;
-		bool bScaleUVMap = true;
-		bool bEnableCacheUsage = true;
-		bool bEnableTimeControl = true;
-=======
 	private:
 		double MetricUnit;
 		double ScaleFactor;
@@ -110,7 +93,6 @@
 			MetricUnit = NewMetricUnit;
 			ScaleFactor = NewMetricUnit / 0.01;
 		}
->>>>>>> 6bbb88c8
 
 		uint32 GetHash() const
 		{
