// Copyright Epic Games, Inc. All Rights Reserved.
#pragma once

#include "CoreMinimal.h"

#include "Containers/Array.h"
#include "Math/Color.h"
#include "Misc/Paths.h"

class FArchive;

using FCadId = uint32; // Identifier defined in the input CAD file
using FColorId = uint32; // Identifier defined in the input CAD file
using FMaterialId = uint32; // Identifier defined in the input CAD file
using FCADUUID = uint32;  // Universal unique identifier that be used for the unreal asset name (Actor, Material)


namespace CADLibrary
{

enum class ECADFormat
{
	ACIS,
	AUTOCAD,
	CATIA,
	CATIA_CGR,
	CATIA_3DXML,
	CATIAV4,
	CREO,
	DWG,
	DGN,
	TECHSOFT,
	IFC,
	IGES,
	INVENTOR,
	JT,
	NX,
	MICROSTATION,
	PARASOLID,
	SOLID_EDGE,
	SOLIDWORKS,
	STEP,
	OTHER
};

CADTOOLS_API ECADFormat FileFormat(const FString& Extension);

enum class ECADParsingResult : uint8
{
	Unknown,
	Running,
	UnTreated,
	ProcessOk,
	ProcessFailed,
	FileNotFound,
};

// TODO: Remove from hear and replace by DatasmithUtils::GetCleanFilenameAndExtension... But need to remove DatasmithCore dependancies 
CADTOOLS_API void GetCleanFilenameAndExtension(const FString& InFilePath, FString& OutFilename, FString& OutExtension);
CADTOOLS_API FString GetExtension(const FString& InFilePath);


class CADTOOLS_API FCADMaterial
{
public:
	friend CADTOOLS_API FArchive& operator<<(FArchive& Ar, FCADMaterial& Material);

public:
	FString MaterialName;
	FColor Diffuse;
	FColor Ambient;
	FColor Specular;
	float Shininess;
	float Transparency;
	float Reflexion;
	FString TextureName;
};

struct CADTOOLS_API FObjectDisplayDataId
{
	FCADUUID DefaultMaterialName = 0;
	FMaterialId Material = 0;
	FColorId Color = 0; // => FastHash == ColorId+Transparency
};

class CADTOOLS_API FFileDescriptor
{
<<<<<<< HEAD
	explicit FFileDescription(const TCHAR* InFilePath = nullptr, const TCHAR* InConfiguration = nullptr, const TCHAR* InRootFilePath = nullptr)
		: Path(InFilePath)
		, OriginalPath(InFilePath)
=======
public:
	FFileDescriptor() = default;
	
	explicit FFileDescriptor(const TCHAR* InFilePath, const TCHAR* InConfiguration = nullptr, const TCHAR* InRootFolder = nullptr)
		: SourceFilePath(InFilePath)
>>>>>>> 6bbb88c8
		, Configuration(InConfiguration)
	{
		Name = FPaths::GetCleanFilename(InFilePath);
		Format = FileFormat(GetExtension(InFilePath));
		RootFolder = InRootFolder ? InRootFolder : FPaths::GetPath(InFilePath);
	}

	/**
	 * Used define and then load the cache of the CAD File instead of the source file
	 */ 
	void SetCacheFile(const FString& InCacheFilePath)
	{
		CacheFilePath = InCacheFilePath;
	}

	bool operator==(const FFileDescriptor& Other) const
	{
		return (Name.Equals(Other.Name, ESearchCase::IgnoreCase) && (Configuration == Other.Configuration));
	}

	bool IsEmpty()
	{
		return Name.IsEmpty();
	}

	void Empty()
	{
		SourceFilePath.Empty(); 
		CacheFilePath.Empty();
		Name.Empty();
		Configuration.Empty();
		RootFolder.Empty();
		DescriptorHash = 0;
	}

	friend CADTOOLS_API FArchive& operator<<(FArchive& Ar, FFileDescriptor& File);

	friend CADTOOLS_API uint32 GetTypeHash(const FFileDescriptor& FileDescription);

	uint32 GetDescriptorHash() const
	{
		if (!DescriptorHash)
		{
			DescriptorHash = GetTypeHash(*this);
		}
		return DescriptorHash;
	}

	const FString& GetSourcePath() const 
	{
		return SourceFilePath;
	}
	
	bool HasConfiguration() const
	{
		return !Configuration.IsEmpty();
	}

	const FString& GetConfiguration() const
	{
		return Configuration;
	}

	void SetConfiguration(const FString& NewConfiguration)
	{
		Configuration = NewConfiguration;
	}

	ECADFormat GetFileFormat() const
	{
		return Format;
	}

	const FString& GetPathOfFileToLoad() const
	{
<<<<<<< HEAD
		return (Name.Equals(Other.Name, ESearchCase::IgnoreCase) && (Configuration == Other.Configuration));
=======
		if (CacheFilePath.IsEmpty())
		{
			return SourceFilePath;
		}
		else
		{
			return CacheFilePath;
		}
>>>>>>> 6bbb88c8
	}

	/** Set the file path if SourceFilePath was not the real path */
	void SetSourceFilePath(const FString& NewFilePath)
	{
		SourceFilePath = NewFilePath;
	}

<<<<<<< HEAD
	uint32 GetFileHash();

	FString Path;
	FString OriginalPath;
	FString Name;
	FString Extension;
	FString Configuration;
	FString MainCadFilePath;
=======
	const FString& GetRootFolder() const 
	{
		return RootFolder;
	}

	const FString& GetFileName() const
	{
		return Name;
	}

private:

	FString SourceFilePath; // e.g. d:/folder/content.jt
	FString CacheFilePath; // if the file has already been loaded 
	FString Name; // content.jt
	ECADFormat Format; // ECADFormat::JT
	FString Configuration; // dedicated to JT or SW file to read the good configuration (SW) or only a sub-file (JT)
	FString RootFolder; // alternative folder where the file could be if its path is not valid.

	mutable uint32 DescriptorHash = 0;
>>>>>>> 6bbb88c8
};

/**
 * Helper struct to store tessellation data from CoreTech or CADKernel
 *
 * FBodyMesh and FTessellationData are design to manage mesh from CoreTech and CADKernel.
 * FTessellationData is the mesh of a face
 * FBodyMesh is the mesh of a body composed by an array of FTessellationData (one FTessellationData by body face)
 *
 * CoreTech mesh are defined surface by surface. The mesh is not connected
 * CADKernel mesh is connected.
 */
struct CADTOOLS_API FTessellationData
{
	friend CADTOOLS_API FArchive& operator<<(FArchive& Ar, FTessellationData& Tessellation);

<<<<<<< HEAD
	int32    PatchId = 0;

	TArray<FVector> VertexArray;
=======
	/** Empty with CADKernel as set in FBodyMesh, Set by CoreTech (this is only the vertices of the face) */
	TArray<FVector> PositionArray;

	/** Index of each vertex in FBody::VertexArray. Empty with CoreTech and filled by FillKioVertexPosition */
	TArray<int32> PositionIndices;

	/** Index of Vertices of each face in the local Vertices set (i.e. VerticesBodyIndex for CADKernel, VertexArray for Coretech) */
	TArray<int32> VertexIndices;

	/** Normal of each vertex */
>>>>>>> 6bbb88c8
	TArray<FVector> NormalArray;

	/** UV coordinates of each vertex */
	TArray<FVector2D> TexCoordArray;

	FCADUUID ColorName = 0;
	FCADUUID MaterialName = 0;

	int32 PatchId;
};

class CADTOOLS_API FBodyMesh
{
public:
	FBodyMesh(FCadId InBodyID = 0) : BodyID(InBodyID)
	{
		BBox.Init();
	}

	friend FArchive& operator<<(FArchive& Ar, FBodyMesh& BodyMesh);

public:
	TArray<FVector> VertexArray; // set by CADKernel, filled by FillKioVertexPosition that merges coincident vertices (CoreTechHelper)
	TArray<FTessellationData> Faces;
	FBox BBox;

	uint32 TriangleCount = 0;
	FCadId BodyID = 0;
	FCADUUID MeshActorName = 0;

	TArray<int32> VertexIds;  // StaticMesh FVertexID NO Serialize, filled by FillKioVertexPosition or FillVertexPosition
	TArray<int32> SymmetricVertexIds; // StaticMesh FVertexID for sym part NO Serialize, filled by FillKioVertexPosition or FillVertexPosition

	TSet<uint32> MaterialSet;
	TSet<uint32> ColorSet;
};

CADTOOLS_API uint32 BuildColorId(uint32 ColorId, uint8 Alpha);
CADTOOLS_API void GetCTColorIdAlpha(uint32 ColorHash, uint32& OutColorId, uint8& OutAlpha);

CADTOOLS_API int32 BuildColorName(const FColor& Color);
CADTOOLS_API int32 BuildMaterialName(const FCADMaterial& Material);

CADTOOLS_API void SerializeBodyMeshSet(const TCHAR* Filename, TArray<FBodyMesh>& InBodySet);
CADTOOLS_API void DeserializeBodyMeshFile(const TCHAR* Filename, TArray<FBodyMesh>& OutBodySet);

inline void CopyValue(const uint8* Source, int Offset, uint8 Size, bool bIs3D, FVector& Dest, const FMatrix* Matrix = nullptr)
{
	if (Source == nullptr)
	{
		return;
	}

	switch (Size)
	{
		case sizeof(uint8) :
		{
			Dest[0] = ((uint8*)Source)[Offset + 0] / 255.;
			Dest[1] = ((uint8*)Source)[Offset + 1] / 255.;
			Dest[2] = bIs3D ? ((uint8*)Source)[Offset + 2] / 255. : 0.;
			break;
		}
		case sizeof(float) :
		{
			Dest[0] = ((float*)Source)[Offset + 0];
			Dest[1] = ((float*)Source)[Offset + 1];
			Dest[2] = bIs3D ? ((float*)Source)[Offset + 2] : 0.;
			break;
		}
		case sizeof(double) :
		{
			Dest[0] = ((double*)Source)[Offset + 0];
			Dest[1] = ((double*)Source)[Offset + 1];
			Dest[2] = bIs3D ? ((double*)Source)[Offset + 2] : 0.;
			break;
		}
		default:
		{
			Dest[0] = 0.;
			Dest[1] = 0.;
			Dest[2] = 0.;
			break;
		}
	}

	if (bIs3D && Matrix != nullptr)
	{
		Dest = Matrix->TransformPosition(Dest);
	}
}

inline void CopyValue(const void* Source, int Offset, uint8 Size, int32 Dest[3])
{
	if (Source == nullptr)
	{
		return;
	}

	switch (Size)
	{
		case sizeof(uint8) :
		{
			Dest[0] = ((uint8*)Source)[Offset + 0];
			Dest[1] = ((uint8*)Source)[Offset + 1];
			Dest[2] = ((uint8*)Source)[Offset + 2];
			break;
		}
		case sizeof(uint16) :
		{
			Dest[0] = ((uint16*)Source)[Offset + 0];
			Dest[1] = ((uint16*)Source)[Offset + 1];
			Dest[2] = ((uint16*)Source)[Offset + 2];
			break;
		}
		case sizeof(uint32) :
		{
			Dest[0] = ((uint32*)Source)[Offset + 0];
			Dest[1] = ((uint32*)Source)[Offset + 1];
			Dest[2] = ((uint32*)Source)[Offset + 2];
			break;
		}
		default:
		{
			Dest[0] = 0.;
			Dest[1] = 0.;
			Dest[2] = 0.;
			break;
		}
	}
}

}
<|MERGE_RESOLUTION|>--- conflicted
+++ resolved
@@ -85,17 +85,11 @@
 
 class CADTOOLS_API FFileDescriptor
 {
-<<<<<<< HEAD
-	explicit FFileDescription(const TCHAR* InFilePath = nullptr, const TCHAR* InConfiguration = nullptr, const TCHAR* InRootFilePath = nullptr)
-		: Path(InFilePath)
-		, OriginalPath(InFilePath)
-=======
 public:
 	FFileDescriptor() = default;
 	
 	explicit FFileDescriptor(const TCHAR* InFilePath, const TCHAR* InConfiguration = nullptr, const TCHAR* InRootFolder = nullptr)
 		: SourceFilePath(InFilePath)
->>>>>>> 6bbb88c8
 		, Configuration(InConfiguration)
 	{
 		Name = FPaths::GetCleanFilename(InFilePath);
@@ -171,9 +165,6 @@
 
 	const FString& GetPathOfFileToLoad() const
 	{
-<<<<<<< HEAD
-		return (Name.Equals(Other.Name, ESearchCase::IgnoreCase) && (Configuration == Other.Configuration));
-=======
 		if (CacheFilePath.IsEmpty())
 		{
 			return SourceFilePath;
@@ -182,7 +173,6 @@
 		{
 			return CacheFilePath;
 		}
->>>>>>> 6bbb88c8
 	}
 
 	/** Set the file path if SourceFilePath was not the real path */
@@ -191,16 +181,6 @@
 		SourceFilePath = NewFilePath;
 	}
 
-<<<<<<< HEAD
-	uint32 GetFileHash();
-
-	FString Path;
-	FString OriginalPath;
-	FString Name;
-	FString Extension;
-	FString Configuration;
-	FString MainCadFilePath;
-=======
 	const FString& GetRootFolder() const 
 	{
 		return RootFolder;
@@ -221,7 +201,6 @@
 	FString RootFolder; // alternative folder where the file could be if its path is not valid.
 
 	mutable uint32 DescriptorHash = 0;
->>>>>>> 6bbb88c8
 };
 
 /**
@@ -238,11 +217,6 @@
 {
 	friend CADTOOLS_API FArchive& operator<<(FArchive& Ar, FTessellationData& Tessellation);
 
-<<<<<<< HEAD
-	int32    PatchId = 0;
-
-	TArray<FVector> VertexArray;
-=======
 	/** Empty with CADKernel as set in FBodyMesh, Set by CoreTech (this is only the vertices of the face) */
 	TArray<FVector> PositionArray;
 
@@ -253,7 +227,6 @@
 	TArray<int32> VertexIndices;
 
 	/** Normal of each vertex */
->>>>>>> 6bbb88c8
 	TArray<FVector> NormalArray;
 
 	/** UV coordinates of each vertex */
