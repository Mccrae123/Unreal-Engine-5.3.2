--- conflicted
+++ resolved
@@ -32,11 +32,7 @@
 	IGES,
 	INVENTOR,
 	JT,
-<<<<<<< HEAD
-	NX,
-=======
 	N_X,  
->>>>>>> d731a049
 	MICROSTATION,
 	PARASOLID,
 	SOLID_EDGE,
