// Copyright Epic Games, Inc. All Rights Reserved.
#pragma once

#include "CoreMinimal.h"

#include "CADData.h"
#include "CADOptions.h"

namespace UE::CADKernel
{
<<<<<<< HEAD
	class FBody;
	class FBodyMesh;
	class FFaceMesh;
	class FTopologicalShapeEntity;
	class FModelMesh;
=======
class FBody;
class FBodyMesh;
class FFaceMesh;
class FTopologicalShapeEntity;
class FModelMesh;
>>>>>>> d731a049
}

struct FMeshDescription;

namespace CADLibrary
{
class FImportParameters;
struct FMeshParameters;

<<<<<<< HEAD
	class CADLIBRARY_API FCADKernelTools
	{
	public:
		static void DefineMeshCriteria(CADKernel::FModelMesh& MeshModel, const FImportParameters& ImportParameters, double GeometricTolerance);

		static void GetBodyTessellation(const CADKernel::FModelMesh& ModelMesh, const CADKernel::FBody& Body, FBodyMesh& OutBodyMesh);

		/**
		 * Tessellate a CADKernel entity and update the MeshDescription
		 */
		static bool Tessellate(CADKernel::FTopologicalShapeEntity& InCADKernelEntity, const FImportParameters& ImportParameters, const FMeshParameters& MeshParameters, FMeshDescription& OutMeshDescription);

		static uint32 GetFaceTessellation(CADKernel::FFaceMesh& FaceMesh, FBodyMesh& OutBodyMesh, FObjectDisplayDataId FaceMaterial);
	};
=======
struct FMeshConversionContext;

class CADLIBRARY_API FCADKernelTools
{
public:
	static void DefineMeshCriteria(UE::CADKernel::FModelMesh& MeshModel, const FImportParameters& ImportParameters, double GeometricTolerance);

	static void GetBodyTessellation(const UE::CADKernel::FModelMesh& ModelMesh, const UE::CADKernel::FBody& Body, FBodyMesh& OutBodyMesh);

	/**
	 * Tessellate a CADKernel entity and update the MeshDescription
	 */
	static bool Tessellate(UE::CADKernel::FTopologicalShapeEntity& InCADKernelEntity, FMeshConversionContext& Context, FMeshDescription& OutMeshDescription);

	static uint32 GetFaceTessellation(UE::CADKernel::FFaceMesh& FaceMesh, FBodyMesh& OutBodyMesh, FObjectDisplayDataId FaceMaterial);
};
>>>>>>> d731a049
}<|MERGE_RESOLUTION|>--- conflicted
+++ resolved
@@ -8,19 +8,11 @@
 
 namespace UE::CADKernel
 {
-<<<<<<< HEAD
-	class FBody;
-	class FBodyMesh;
-	class FFaceMesh;
-	class FTopologicalShapeEntity;
-	class FModelMesh;
-=======
 class FBody;
 class FBodyMesh;
 class FFaceMesh;
 class FTopologicalShapeEntity;
 class FModelMesh;
->>>>>>> d731a049
 }
 
 struct FMeshDescription;
@@ -30,22 +22,6 @@
 class FImportParameters;
 struct FMeshParameters;
 
-<<<<<<< HEAD
-	class CADLIBRARY_API FCADKernelTools
-	{
-	public:
-		static void DefineMeshCriteria(CADKernel::FModelMesh& MeshModel, const FImportParameters& ImportParameters, double GeometricTolerance);
-
-		static void GetBodyTessellation(const CADKernel::FModelMesh& ModelMesh, const CADKernel::FBody& Body, FBodyMesh& OutBodyMesh);
-
-		/**
-		 * Tessellate a CADKernel entity and update the MeshDescription
-		 */
-		static bool Tessellate(CADKernel::FTopologicalShapeEntity& InCADKernelEntity, const FImportParameters& ImportParameters, const FMeshParameters& MeshParameters, FMeshDescription& OutMeshDescription);
-
-		static uint32 GetFaceTessellation(CADKernel::FFaceMesh& FaceMesh, FBodyMesh& OutBodyMesh, FObjectDisplayDataId FaceMaterial);
-	};
-=======
 struct FMeshConversionContext;
 
 class CADLIBRARY_API FCADKernelTools
@@ -62,5 +38,4 @@
 
 	static uint32 GetFaceTessellation(UE::CADKernel::FFaceMesh& FaceMesh, FBodyMesh& OutBodyMesh, FObjectDisplayDataId FaceMaterial);
 };
->>>>>>> d731a049
 }