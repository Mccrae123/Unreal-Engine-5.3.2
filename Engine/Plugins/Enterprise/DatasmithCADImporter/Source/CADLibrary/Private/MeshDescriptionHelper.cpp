--- conflicted
+++ resolved
@@ -160,47 +160,16 @@
 			}
 
 			FVertexID VertexID = MeshDescription.CreateVertex();
-<<<<<<< HEAD
-			Body.VertexIds.Add(VertexID);
-			VertexPositions[VertexID] = (FVector3f)FDatasmithUtils::ConvertVector((FDatasmithUtils::EModelCoordSystem) ImportParams.GetModelCoordSys(), VertexDataSet[VertexIndex].Coordinates);
-			VertexDataSet[VertexIndex].VertexID = VertexID;
-=======
 			const FVector3f VertexPosition = FDatasmithUtils::ConvertVector((FDatasmithUtils::EModelCoordSystem)MeshConversionContext.ImportParameters.GetModelCoordSys(), Vertex);
 			const FVector4f SymmetricPosition = FVector4f(SymmetricMatrix.TransformPosition(VertexPosition));
 			VertexPositions[VertexID] = FVector3f(SymmetricPosition);
 			SymmetricVertexIds[VertexIndex++] = VertexID;
->>>>>>> d731a049
-		}
-	}
-}
-
-<<<<<<< HEAD
-		if (bIsSymmetricMesh)
-		{
-			Body.SymmetricVertexIds.Reserve(Body.VertexIds.Num());
-			for (int32 VertexIndex = 0; VertexIndex < GlobalVertexCount; ++VertexIndex)
-			{
-				int32 RealIndex = VertexDataSet[VertexIndex].Index;
-
-				// Vertex is outside bbox
-				if (RealIndex < 0)
-				{
-					continue;
-				}
-
-				if (IndexOfCoincidentNode[RealIndex] != RealIndex)
-				{
-					continue;
-				}
-
-				FVertexID VertexID = MeshDescription.CreateVertex();
-				Body.SymmetricVertexIds.Add(VertexID);
-				VertexPositions[VertexID] = (FVector3f)FDatasmithUtils::ConvertVector((FDatasmithUtils::EModelCoordSystem) ImportParams.GetModelCoordSys(), VertexDataSet[VertexIndex].Coordinates);
-				VertexPositions[VertexID] = FVector4f(SymmetricMatrix.TransformPosition((FVector)VertexPositions[VertexID]));
-=======
+		}
+	}
+}
+
 // PolygonAttributes name used into modeling tools (ExtendedMeshAttribute::PolyTriGroups)
 const FName PolyTriGroups("PolyTriGroups");
->>>>>>> d731a049
 
 // Copy of FMeshDescriptionBuilder::EnablePolyGroups()
 TPolygonAttributesRef<int32> EnableCADPatchGroups(FMeshDescription& OutMeshDescription)
@@ -230,60 +199,7 @@
 	}
 	}
 
-<<<<<<< HEAD
-	void MergeCoincidentVertices(TArray<FVector>& VertexArray, TArray<int32>& VertexIdSet)
-	{
-		const double CoincidenceTolerance = 0.001;
-
-		// Create a list of vertex Z/index pairs
-		TArray<FVertexData> VertexDataSet;
-		VertexDataSet.Reserve(VertexArray.Num());
-
-		const FVector* Position = VertexArray.GetData();
-		const int32* VertexId = VertexIdSet.GetData();
-		for (int32 Index = 0; Index < VertexArray.Num(); ++Index, ++Position, ++VertexId)
-		{
-			VertexDataSet.Emplace(*VertexId, *Position);
-		}
-
-		// Sort the vertices by z value
-		VertexDataSet.Sort(FCompareVertexZ());
-
-		// Search for duplicates
-		for (int32 Index = 0; Index < VertexDataSet.Num(); Index++)
-		{
-			if (VertexDataSet[Index].bIsMerged)
-			{
-				continue;
-			}
-
-			VertexDataSet[Index].bIsMerged = true;
-			int32 NewIndex = VertexDataSet[Index].Index;
-
-			const FVector& PositionA = VertexDataSet[Index].Coordinates;
-
-			// only need to search forward, since we add pairs both ways
-			for (int32 Andex = Index + 1; Andex < VertexDataSet.Num(); Andex++)
-			{
-				if (FMath::Abs(VertexDataSet[Andex].Z - VertexDataSet[Index].Z) > 3.*CoincidenceTolerance)
-				{
-					break; // can't be any more duplicated
-				}
-
-				const FVector& PositionB = VertexDataSet[Andex].Coordinates;
-				if (PositionA.Equals(PositionB, CoincidenceTolerance))
-				{
-					VertexDataSet[Andex].bIsMerged = true;
-					VertexIdSet[VertexDataSet[Andex].Index] = NewIndex;
-				}
-			}
-		}
-	}
-
-	void FillVertexPosition(const FImportParameters& ImportParams, const FMeshParameters& MeshParameters, FBodyMesh& Body, FMeshDescription& MeshDescription)
-=======
 FMeshDescriptionDataCache::FMeshDescriptionDataCache(FMeshDescription& MeshSource)
->>>>>>> d731a049
 	{
 	FStaticMeshAttributes MeshSourceAttributes(MeshSource);
 
@@ -336,29 +252,14 @@
 				// else PatchGroupeID doesn't exist in MeshSource
 			}
 
-<<<<<<< HEAD
-			FVertexID VertexID = MeshDescription.CreateVertex();
-			VertexPositions[VertexID] = (FVector3f)FDatasmithUtils::ConvertVector((FDatasmithUtils::EModelCoordSystem) ImportParams.GetModelCoordSys(), Vertex);
-			VertexIdSet[VertexIndex] = VertexID;
-=======
 			LastPatchGroupId = PatchGroupID;
->>>>>>> d731a049
-		}
-	}
-}
-
-<<<<<<< HEAD
-		MergeCoincidentVertices(VertexArray, VertexIdSet);
-
-		// if Symmetric mesh, the symmetric side of the mesh have to be generated
-		if (MeshParameters.bIsSymmetric)
-		{
-			FMatrix SymmetricMatrix = FDatasmithUtils::GetSymmetricMatrix(MeshParameters.SymmetricOrigin, MeshParameters.SymmetricNormal);
-=======
+		}
+	}
+}
+
 bool FillMesh(const FMeshConversionContext& MeshConversionContext, FBodyMesh& BodyTessellation, FMeshDescription& MeshDescription)
 {
 	TRACE_CPUPROFILER_EVENT_SCOPE(CADLibrary::FillMesh);
->>>>>>> d731a049
 
 	const int32 UVChannel = 0;
 	const int32 VertexCountPerFace = 3;
@@ -368,18 +269,7 @@
 	TArray<FVertexInstanceID> TriangleVertexInstanceIDs;
 	TriangleVertexInstanceIDs.SetNum(VertexCountPerFace);
 
-<<<<<<< HEAD
-				FVertexID VertexID = MeshDescription.CreateVertex();
-				const FVector VertexPosition = FDatasmithUtils::ConvertVector((FDatasmithUtils::EModelCoordSystem) ImportParams.GetModelCoordSys(), Vertex);
-				const FVector4f SymmetricPosition = FVector4f(SymmetricMatrix.TransformPosition(VertexPosition));
-				VertexPositions[VertexID] = FVector3f(SymmetricPosition);
-				SymmetricVertexIds[VertexIndex++] = VertexID;
-			}
-		}
-	}
-=======
 	TArray<FVertexInstanceID> MeshVertexInstanceIDs;
->>>>>>> d731a049
 
 	// Gather all array data
 	FStaticMeshAttributes Attributes(MeshDescription);
@@ -425,45 +315,7 @@
 	FPolygonGroupID PolyGroupID = 0;
 	for (auto& Material : MaterialToPolygonGroupMapping)
 	{
-<<<<<<< HEAD
-		const int32 UVChannel = 0;
-		const int32 VertexCountPerFace = 3;
-		const TriangleIndex Clockwise = { 0, 1, 2 };
-		const TriangleIndex CounterClockwise = { 0, 2, 1 };
-
-		TArray<FVertexInstanceID> TriangleVertexInstanceIDs;
-		TriangleVertexInstanceIDs.SetNum(VertexCountPerFace);
-
-		TArray<FVertexInstanceID> MeshVertexInstanceIDs;
-		TArray<uint32> NewFaceIndex;  // new CT face index to remove degenerated face
-
-		// Gather all array data
-		FStaticMeshAttributes Attributes(MeshDescription);
-		TVertexInstanceAttributesRef<FVector3f> VertexInstanceNormals = Attributes.GetVertexInstanceNormals();
-		TVertexInstanceAttributesRef<FVector3f> VertexInstanceTangents = Attributes.GetVertexInstanceTangents();
-		TVertexInstanceAttributesRef<float> VertexInstanceBinormalSigns = Attributes.GetVertexInstanceBinormalSigns();
-		TVertexInstanceAttributesRef<FVector4f> VertexInstanceColors = Attributes.GetVertexInstanceColors();
-		TVertexInstanceAttributesRef<FVector2f> VertexInstanceUVs = Attributes.GetVertexInstanceUVs();
-		TPolygonGroupAttributesRef<FName> PolygonGroupImportedMaterialSlotNames = Attributes.GetPolygonGroupMaterialSlotNames();
-
-		if (!VertexInstanceNormals.IsValid() || !VertexInstanceTangents.IsValid() || !VertexInstanceBinormalSigns.IsValid() || !VertexInstanceColors.IsValid() || !VertexInstanceUVs.IsValid() || !PolygonGroupImportedMaterialSlotNames.IsValid())
-		{
-			return false;
-		}
-
-		// Find all the materials used
-		TMap<uint32, FPolygonGroupID> MaterialToPolygonGroupMapping;
-		for (const FTessellationData& FaceTessellation : BodyTessellation.Faces)
-		{
-			// material is preferred over color
-			MaterialToPolygonGroupMapping.Add(FaceTessellation.MaterialName ? FaceTessellation.MaterialName : FaceTessellation.ColorName, INDEX_NONE);
-		}
-
-		// Add to the mesh, a polygon groups per material
-		for (auto& Material : MaterialToPolygonGroupMapping)
-=======
 		if (PolyGroupIndex < FImportParameters::GMaxMaterialCountPerMesh)
->>>>>>> d731a049
 		{
 			uint32 MaterialHash = Material.Key;
 			FName ImportedSlotName = *LexToString<uint32>(MaterialHash);
@@ -512,17 +364,10 @@
 				continue;
 			}
 
-<<<<<<< HEAD
-				// Get the polygonGroup (material is preferred over color)
-				FCADUUID GraphicName = Tessellation.MaterialName ? Tessellation.MaterialName : Tessellation.ColorName;
-				const FPolygonGroupID* PolygonGroupID = MaterialToPolygonGroupMapping.Find(GraphicName);
-				if (PolygonGroupID == nullptr)
-=======
 			if (!Step)
 			{
 				FDatasmithUtils::ConvertVectorArray(MeshConversionContext.ImportParameters.GetModelCoordSys(), Tessellation.NormalArray);
 				for (FVector3f& Normal : Tessellation.NormalArray)
->>>>>>> d731a049
 				{
 					Normal = Normal.GetSafeNormal();
 				}
@@ -595,15 +440,7 @@
 					UVIndices.SetNum(Tessellation.VertexIndices.Num());
 					for (int32 Index = 0; Index < Tessellation.VertexIndices.Num(); ++Index)
 					{
-<<<<<<< HEAD
-						for (int32 VertexIndex = 0; VertexIndex < VertexCountPerFace; VertexIndex++)
-						{
-							const FVertexInstanceID& VertexInstanceID = MeshVertexInstanceIDs[FaceIndex + Orientation[VertexIndex]];
-							VertexInstanceUVs.Set(VertexInstanceID, UVChannel, FVector2f(Tessellation.TexCoordArray[NewFaceIndex[FaceIndex + Orientation[VertexIndex]]]));
-						}
-=======
 						UVIndices[Index] = Index;
->>>>>>> d731a049
 					}
 					const FVector2f OneVector(1.f, 1.f);
 					MergeCoincidents(Tessellation.TexCoordArray, OneVector, KINDA_SMALL_NUMBER, UVIndices);
@@ -611,13 +448,7 @@
 
 				if (Tessellation.NormalArray.Num() == 1)
 				{
-<<<<<<< HEAD
-					VertexInstanceColors[VertexInstanceID] = FLinearColor::White;
-					VertexInstanceTangents[VertexInstanceID] = FVector3f(ForceInitToZero);
-					VertexInstanceBinormalSigns[VertexInstanceID] = 0.0f;
-=======
 					NormalIndices.Init(0, Tessellation.VertexIndices.Num());
->>>>>>> d731a049
 				}
 				else
 				{
@@ -653,16 +484,7 @@
 
 				if (FaceVertexPositionIndices[0] == INDEX_NONE || FaceVertexPositionIndices[1] == INDEX_NONE || FaceVertexPositionIndices[2] == INDEX_NONE)
 				{
-<<<<<<< HEAD
-					const FVector& Normal = Tessellation.NormalArray[0];
-					for (int32 Index = 0; Index < NewFaceIndex.Num(); Index++)
-					{
-						const FVertexInstanceID VertexInstanceID = MeshVertexInstanceIDs[Index];
-						VertexInstanceNormals[VertexInstanceID] = (FVector3f)Normal;
-					}
-=======
 					continue;
->>>>>>> d731a049
 				}
 
 				FaceVertexIDs[0] = (FVertexID) VertexIdSet[FaceVertexPositionIndices[0]];
@@ -672,18 +494,7 @@
 				// Verify the 3 input indices are not defining a degenerated triangle
 				if (FaceVertexIDs[0] == FaceVertexIDs[1] || FaceVertexIDs[0] == FaceVertexIDs[2] || FaceVertexIDs[1] == FaceVertexIDs[2])
 				{
-<<<<<<< HEAD
-					for (int32 IndexFace = 0; IndexFace < NewFaceIndex.Num(); IndexFace += 3)
-					{
-						for (int32 Index = 0; Index < 3; Index++)
-						{
-							const FVertexInstanceID VertexInstanceID = MeshVertexInstanceIDs[IndexFace + Orientation[Index]];
-							VertexInstanceNormals[VertexInstanceID] = (FVector3f)Tessellation.NormalArray[NewFaceIndex[IndexFace + Orientation[Index]]];
-						}
-					}
-=======
 					continue;
->>>>>>> d731a049
 				}
 
 				TriangleVertexInstanceIDs[0] = FindOrAddVertexInstanceID(FaceVertexIDs[0], FaceVertexIndices[0]);
@@ -697,11 +508,7 @@
 					VertexIdsToTriangle.Emplace(TTuple<FVertexInstanceID, FVertexInstanceID, FVertexInstanceID>(FaceVertexIDs[0], FaceVertexIDs[1], FaceVertexIDs[2]), &bIsAlreadyInSet);
 					if (bIsAlreadyInSet)
 					{
-<<<<<<< HEAD
-						VertexInstanceNormals[VertexInstanceID] = FVector4f(SymmetricMatrix.TransformVector((FVector)VertexInstanceNormals[VertexInstanceID]));
-=======
 						continue;
->>>>>>> d731a049
 					}
 				}
 
@@ -810,12 +617,6 @@
 		Scalar->GetScalar() = LinearColor.A;
 		Scalar->SetName(TEXT("Opacity Level"));
 
-<<<<<<< HEAD
-		// Set a diffuse color if there's nothing in the BaseColor
-		if (MaterialElement->GetBaseColor().GetExpression() == nullptr)
-		{
-			FLinearColor LinearColor = FLinearColor::FromSRGBColor(InMaterial.Diffuse);
-=======
 		MaterialElement->GetOpacity().SetExpression(Scalar);
 		MaterialElement->SetParentLabel(TEXT("M_DatasmithCADTransparent"));
 	}
@@ -823,7 +624,6 @@
 	{
 		MaterialElement->SetParentLabel(TEXT("M_DatasmithCAD"));
 	}
->>>>>>> d731a049
 
 	return MaterialElement;
 }
