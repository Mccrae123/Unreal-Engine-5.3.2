--- conflicted
+++ resolved
@@ -82,21 +82,12 @@
 		{
 			continue;
 		}
-<<<<<<< HEAD
 
 		GeometicDataArray[Index].bIsMerged = true;
 		int32 NewIndex = GeometicDataArray[Index].Index;
 
 		const VectorType& PositionA = GeometicDataArray[Index].Coordinates;
 
-=======
-
-		GeometicDataArray[Index].bIsMerged = true;
-		int32 NewIndex = GeometicDataArray[Index].Index;
-
-		const VectorType& PositionA = GeometicDataArray[Index].Coordinates;
-
->>>>>>> 4af6daef
 		// only need to search forward, since we add pairs both ways
 		for (int32 Bndex = Index + 1; Bndex < GeometicDataArray.Num(); Bndex++)
 		{
@@ -274,7 +265,6 @@
 	const int32 VertexCountPerFace = 3;
 	const TriangleIndex Clockwise = { 0, 1, 2 };
 	const TriangleIndex CounterClockwise = { 0, 2, 1 };
-<<<<<<< HEAD
 
 	TArray<FVertexInstanceID> TriangleVertexInstanceIDs;
 	TriangleVertexInstanceIDs.SetNum(VertexCountPerFace);
@@ -305,38 +295,6 @@
 	TMap<uint32, FPolygonGroupID> MaterialToPolygonGroupMapping;
 	for (const FTessellationData& FaceTessellation : BodyTessellation.Faces)
 	{
-=======
-
-	TArray<FVertexInstanceID> TriangleVertexInstanceIDs;
-	TriangleVertexInstanceIDs.SetNum(VertexCountPerFace);
-
-	TArray<FVertexInstanceID> MeshVertexInstanceIDs;
-
-	// Gather all array data
-	FStaticMeshAttributes Attributes(MeshDescription);
-	TVertexInstanceAttributesRef<FVector3f> VertexInstanceNormals = Attributes.GetVertexInstanceNormals();
-	TVertexInstanceAttributesRef<FVector3f> VertexInstanceTangents = Attributes.GetVertexInstanceTangents();
-	TVertexInstanceAttributesRef<float> VertexInstanceBinormalSigns = Attributes.GetVertexInstanceBinormalSigns();
-	TVertexInstanceAttributesRef<FVector4f> VertexInstanceColors = Attributes.GetVertexInstanceColors();
-	TVertexInstanceAttributesRef<FVector2f> VertexInstanceUVs = Attributes.GetVertexInstanceUVs();
-	TPolygonGroupAttributesRef<FName> PolygonGroupImportedMaterialSlotNames = Attributes.GetPolygonGroupMaterialSlotNames();
-
-	if (!VertexInstanceNormals.IsValid() || !VertexInstanceTangents.IsValid() || !VertexInstanceBinormalSigns.IsValid() || !VertexInstanceColors.IsValid() || !VertexInstanceUVs.IsValid() || !PolygonGroupImportedMaterialSlotNames.IsValid())
-	{
-		return false;
-	}
-
-	// To avoid duplicated triangle
-	TSet<TTuple<FVertexInstanceID, FVertexInstanceID, FVertexInstanceID>> VertexIdsToTriangle;
-
-	const TSet<int32>& ExistingPatches = MeshConversionContext.PatchesToMesh;
-	bool bImportOnlyAlreadyPresent = (bool)ExistingPatches.Num();
-
-	// Find all the materials used
-	TMap<uint32, FPolygonGroupID> MaterialToPolygonGroupMapping;
-	for (const FTessellationData& FaceTessellation : BodyTessellation.Faces)
-	{
->>>>>>> 4af6daef
 		// don't add material of empty face
 		if (FaceTessellation.VertexIndices.Num() == 0)
 		{
@@ -502,7 +460,6 @@
 					MergeCoincidents(Tessellation.NormalArray, FVector3f::OneVector, KINDA_SMALL_NUMBER, NormalIndices);
 				}
 			}
-<<<<<<< HEAD
 
 			int32 FaceVertexIDs[3];
 			int32 FaceVertexIndices[3];
@@ -538,66 +495,19 @@
 				if (FaceVertexIDs[0] == FaceVertexIDs[1] || FaceVertexIDs[0] == FaceVertexIDs[2] || FaceVertexIDs[1] == FaceVertexIDs[2])
 				{
 					continue;
-			}
-=======
-
-			int32 FaceVertexIDs[3];
-			int32 FaceVertexIndices[3];
-			int32 FaceVertexPositionIndices[3];
-			FVector Temp3D = { 0, 0, 0 };
-			FVector2D TexCoord2D = { 0, 0 };
-
-			MeshVertexInstanceIDs.Empty(Tessellation.VertexIndices.Num());
-
-			PatchIndex++;
-
-			// build each valid face i.e. 3 different indexes
-			for (int32 FaceIndex = 0; FaceIndex < Tessellation.VertexIndices.Num(); FaceIndex += VertexCountPerFace)
-			{
-				FaceVertexIndices[0] = Tessellation.VertexIndices[FaceIndex + Orientation[0]];
-				FaceVertexIndices[1] = Tessellation.VertexIndices[FaceIndex + Orientation[1]];
-				FaceVertexIndices[2] = Tessellation.VertexIndices[FaceIndex + Orientation[2]];
-
-				FaceVertexPositionIndices[0] = Tessellation.PositionIndices[FaceVertexIndices[0]];
-				FaceVertexPositionIndices[1] = Tessellation.PositionIndices[FaceVertexIndices[1]];
-				FaceVertexPositionIndices[2] = Tessellation.PositionIndices[FaceVertexIndices[2]];
-
-				if (FaceVertexPositionIndices[0] == INDEX_NONE || FaceVertexPositionIndices[1] == INDEX_NONE || FaceVertexPositionIndices[2] == INDEX_NONE)
-				{
-					continue;
-				}
-
-				FaceVertexIDs[0] = (FVertexID) VertexIdSet[FaceVertexPositionIndices[0]];
-				FaceVertexIDs[1] = (FVertexID) VertexIdSet[FaceVertexPositionIndices[1]];
-				FaceVertexIDs[2] = (FVertexID) VertexIdSet[FaceVertexPositionIndices[2]];
-
-				// Verify the 3 input indices are not defining a degenerated triangle
-				if (FaceVertexIDs[0] == FaceVertexIDs[1] || FaceVertexIDs[0] == FaceVertexIDs[2] || FaceVertexIDs[1] == FaceVertexIDs[2])
-				{
-					continue;
-				}
->>>>>>> 4af6daef
+				}
 
 				TriangleVertexInstanceIDs[0] = FindOrAddVertexInstanceID(FaceVertexIDs[0], FaceVertexIndices[0]);
 				TriangleVertexInstanceIDs[1] = FindOrAddVertexInstanceID(FaceVertexIDs[1], FaceVertexIndices[1]);
 				TriangleVertexInstanceIDs[2] = FindOrAddVertexInstanceID(FaceVertexIDs[2], FaceVertexIndices[2]);
 
 				if(FImportParameters::bGRemoveDuplicatedTriangle)
-<<<<<<< HEAD
-			{
-					Sort(FaceVertexIDs, 3);
-					bool bIsAlreadyInSet;
-					VertexIdsToTriangle.Emplace(TTuple<FVertexInstanceID, FVertexInstanceID, FVertexInstanceID>(FaceVertexIDs[0], FaceVertexIDs[1], FaceVertexIDs[2]), &bIsAlreadyInSet);
-					if (bIsAlreadyInSet)
-				{
-=======
 				{
 					Algo::Sort(FaceVertexIDs);
 					bool bIsAlreadyInSet;
 					VertexIdsToTriangle.Emplace(TTuple<FVertexInstanceID, FVertexInstanceID, FVertexInstanceID>(FaceVertexIDs[0], FaceVertexIDs[1], FaceVertexIDs[2]), &bIsAlreadyInSet);
 					if (bIsAlreadyInSet)
 					{
->>>>>>> 4af6daef
 						continue;
 					}
 				}
@@ -741,7 +651,6 @@
 		ColorExpression->GetColor() = LinearColor;
 
 		MaterialElement->GetBaseColor().SetExpression(ColorExpression);
-<<<<<<< HEAD
 	}
 
 	if (InMaterial.Transparency > 0.0f)
@@ -753,19 +662,6 @@
 		MaterialElement->GetOpacity().SetExpression(Scalar);
 		MaterialElement->SetParentLabel(TEXT("M_DatasmithCADTransparent"));
 	}
-=======
-	}
-
-	if (InMaterial.Transparency > 0.0f)
-	{
-		MaterialElement->SetBlendMode(/*EBlendMode::BLEND_Translucent*/2);
-		IDatasmithMaterialExpressionScalar* Scalar = MaterialElement->AddMaterialExpression<IDatasmithMaterialExpressionScalar>();
-		Scalar->GetScalar() = InMaterial.Transparency;
-		Scalar->SetName(TEXT("Opacity Level"));
-		MaterialElement->GetOpacity().SetExpression(Scalar);
-		MaterialElement->SetParentLabel(TEXT("M_DatasmithCADTransparent"));
-	}
->>>>>>> 4af6daef
 	else
 	{
 		MaterialElement->SetParentLabel(TEXT("M_DatasmithCAD"));
