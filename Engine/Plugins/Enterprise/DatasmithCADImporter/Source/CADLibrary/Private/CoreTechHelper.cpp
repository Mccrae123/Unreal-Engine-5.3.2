--- conflicted
+++ resolved
@@ -567,13 +567,9 @@
 
 		FLinearColor LinearColor = FLinearColor::FromSRGBColor(InColor);
 
-<<<<<<< HEAD
-	FLinearColor LinearColor = FLinearColor::FromSRGBColor(InColor);
-=======
 		IDatasmithMaterialExpressionColor* ColorExpression = MaterialElement->AddMaterialExpression<IDatasmithMaterialExpressionColor>();
 		ColorExpression->SetName(TEXT("Base Color"));
 		ColorExpression->GetColor() = LinearColor;
->>>>>>> 24776ab6
 
 		MaterialElement->GetBaseColor().SetExpression(ColorExpression);
 
@@ -659,14 +655,7 @@
 			Parser.GetBodyTessellation(BodyId, MainObjectId, BodyMesh, 0, /*bNeedRepair*/ true);
 		}
 
-<<<<<<< HEAD
-	while (CT_OBJECT_ID BodyId = Objects.IteratorIter())
-	{
-		Parser.GetBodyTessellation(BodyId, MainObjectId, BodyMesh, 0, /*bNeedRepair*/ true);
-	}
-=======
 		bool bTessellated = ConvertCTBodySetToMeshDescription(ImportParams, MeshParameters, BodyMesh, MeshDesc);
->>>>>>> 24776ab6
 
 		CheckedCTError ConversionResult;
 		if (!bTessellated)
