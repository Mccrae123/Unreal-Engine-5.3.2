--- conflicted
+++ resolved
@@ -14,13 +14,8 @@
 			new string[]
 			{
 				"Core",
-<<<<<<< HEAD
-				"CADInterfaces",
-				"CADTools",
-=======
 				"CADTools",
 				"CADKernel",
->>>>>>> 6bbb88c8
 				"DatasmithCore",
 				"MeshDescription",
 				"StaticMeshDescription"
