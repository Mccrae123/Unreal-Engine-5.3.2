--- conflicted
+++ resolved
@@ -259,16 +259,11 @@
 		// Adds geom file to load and returns Id to use in InstantiateMesh later(after all is loaded)
 		int32 AddMeshToLoad(const FString& FullPath)
 		{
-<<<<<<< HEAD
-			CADLibrary::FFileDescriptor FileDescription(*FullPath);
-			DatasmithDispatcher->AddTask(FileDescription);
-=======
 			using namespace CADLibrary;
 			const EMesher Mesher = FImportParameters::bGDisableCADKernelTessellation ? EMesher::TechSoft : EMesher::CADKernel;
 
 			FFileDescriptor FileDescription(*FullPath);
 			DatasmithDispatcher->AddTask(FileDescription, Mesher);
->>>>>>> 4af6daef
 			return FilePaths.Add(FullPath);
 		}
 
