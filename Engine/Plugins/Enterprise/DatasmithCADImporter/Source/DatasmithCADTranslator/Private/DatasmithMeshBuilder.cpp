// Copyright Epic Games, Inc. All Rights Reserved.
#include "DatasmithMeshBuilder.h"

<<<<<<< HEAD
#include "CoreTechHelper.h"

=======
#include "CADData.h"
>>>>>>> 6bbb88c8
#include "IDatasmithSceneElements.h"
#include "MeshDescriptionHelper.h"
#include "Utility/DatasmithMeshHelper.h"

#include "HAL/FileManager.h"
#include "MeshDescription.h"
#include "Misc/Paths.h"

<<<<<<< HEAD
using namespace CADLibrary;

=======
>>>>>>> 6bbb88c8
FDatasmithMeshBuilder::FDatasmithMeshBuilder(TMap<uint32, FString>& CADFileToMeshFile, const FString& InCachePath, const CADLibrary::FImportParameters& InImportParameters)
	: CachePath(InCachePath)
	, ImportParameters(InImportParameters)
{
	LoadMeshFiles(CADFileToMeshFile);
}

void FDatasmithMeshBuilder::LoadMeshFiles(TMap<uint32, FString>& CADFileToMeshFile)
{
	BodyMeshes.Reserve(CADFileToMeshFile.Num());

	for (const auto& FilePair : CADFileToMeshFile)
	{
		FString MeshFile = FPaths::Combine(CachePath, TEXT("mesh"), FilePair.Value + TEXT(".gm"));
		if (!IFileManager::Get().FileExists(*MeshFile))
		{
			continue;
		}
		TArray<CADLibrary::FBodyMesh>& BodyMeshSet = BodyMeshes.Emplace_GetRef();
		DeserializeBodyMeshFile(*MeshFile, BodyMeshSet);
		for (CADLibrary::FBodyMesh& Body : BodyMeshSet)
		{
			MeshActorNameToBodyMesh.Emplace(Body.MeshActorName, &Body);
		}
	}
}

TOptional<FMeshDescription> FDatasmithMeshBuilder::GetMeshDescription(TSharedRef<IDatasmithMeshElement> OutMeshElement, CADLibrary::FMeshParameters& OutMeshParameters)
{
	const TCHAR* NameLabel = OutMeshElement->GetName();
	FCADUUID BodyUuid = (FCADUUID) FCString::Atoi64(OutMeshElement->GetName() + 2);  // +2 to remove 2 first char (Ox)
	if (BodyUuid == 0)
	{
		return TOptional<FMeshDescription>();
	}

	CADLibrary::FBodyMesh** PPBody = MeshActorNameToBodyMesh.Find(BodyUuid);
	if(PPBody == nullptr || *PPBody == nullptr)
	{
		return TOptional<FMeshDescription>();
	}

	CADLibrary::FBodyMesh& Body = **PPBody;

	// FDatasmithSceneBaseGraphBuilder::BuildBody is performing a special treatment for
	// FBodyMesh without color. Replicate the treatment here too.
	int32 Num = Body.ColorSet.Num() + Body.MaterialSet.Num();
	if (!Num)
	{
		ensure(OutMeshElement->GetMaterialSlotCount() == 1);
		int32 MaterialSlotId = OutMeshElement->GetMaterialSlotAt(0)->GetId();

		Body.ColorSet.Add(MaterialSlotId);

		for (CADLibrary::FTessellationData& Face : Body.Faces)
		{
			Face.ColorName = MaterialSlotId;
		}
	}

	// FDatasmithSceneBaseGraphBuilder::BuildBody is performing a special treatment for
	// FBodyMesh without color. Replicate the treatment here too.
	int32 Num = Body.ColorSet.Num();
	if (!Body.ColorSet.Num())
	{
		ensure(OutMeshElement->GetMaterialSlotCount() == 1);
		int32 MaterialSlotId = OutMeshElement->GetMaterialSlotAt(0)->GetId();

		Body.ColorSet.Add(MaterialSlotId);

		for (FTessellationData& Face : Body.Faces)
		{
			Face.ColorName = MaterialSlotId;
		}
	}

	FMeshDescription MeshDescription;
	DatasmithMeshHelper::PrepareAttributeForStaticMesh(MeshDescription);

	if (ConvertBodyMeshToMeshDescription(ImportParameters, OutMeshParameters, Body, MeshDescription))
	{
		return MoveTemp(MeshDescription);
	}

	return TOptional<FMeshDescription>();
}<|MERGE_RESOLUTION|>--- conflicted
+++ resolved
@@ -1,12 +1,7 @@
 // Copyright Epic Games, Inc. All Rights Reserved.
 #include "DatasmithMeshBuilder.h"
 
-<<<<<<< HEAD
-#include "CoreTechHelper.h"
-
-=======
 #include "CADData.h"
->>>>>>> 6bbb88c8
 #include "IDatasmithSceneElements.h"
 #include "MeshDescriptionHelper.h"
 #include "Utility/DatasmithMeshHelper.h"
@@ -15,11 +10,6 @@
 #include "MeshDescription.h"
 #include "Misc/Paths.h"
 
-<<<<<<< HEAD
-using namespace CADLibrary;
-
-=======
->>>>>>> 6bbb88c8
 FDatasmithMeshBuilder::FDatasmithMeshBuilder(TMap<uint32, FString>& CADFileToMeshFile, const FString& InCachePath, const CADLibrary::FImportParameters& InImportParameters)
 	: CachePath(InCachePath)
 	, ImportParameters(InImportParameters)
@@ -80,22 +70,6 @@
 		}
 	}
 
-	// FDatasmithSceneBaseGraphBuilder::BuildBody is performing a special treatment for
-	// FBodyMesh without color. Replicate the treatment here too.
-	int32 Num = Body.ColorSet.Num();
-	if (!Body.ColorSet.Num())
-	{
-		ensure(OutMeshElement->GetMaterialSlotCount() == 1);
-		int32 MaterialSlotId = OutMeshElement->GetMaterialSlotAt(0)->GetId();
-
-		Body.ColorSet.Add(MaterialSlotId);
-
-		for (FTessellationData& Face : Body.Faces)
-		{
-			Face.ColorName = MaterialSlotId;
-		}
-	}
-
 	FMeshDescription MeshDescription;
 	DatasmithMeshHelper::PrepareAttributeForStaticMesh(MeshDescription);
 
