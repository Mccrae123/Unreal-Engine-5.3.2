--- conflicted
+++ resolved
@@ -214,16 +214,10 @@
 	if (!FImportParameters::bGDisableCADKernelTessellation)
 	{
 		UE_LOG(LogCADTranslator, Display, TEXT("     - Stitching Options:"));
-<<<<<<< HEAD
-		UE_LOG(LogCADTranslator, Display, TEXT("         - ForceSew:        %s"), ImportParameters.bGStitchingForceSew ? TEXT("True") : TEXT("False"));
-		UE_LOG(LogCADTranslator, Display, TEXT("         - RemoveThinFaces: %s"), ImportParameters.bGStitchingRemoveThinFaces ? TEXT("True") : TEXT("False"));
-		UE_LOG(LogCADTranslator, Display, TEXT("         - ForceFactor:     %f"), ImportParameters.GStitchingForceFactor);
-=======
 		UE_LOG(LogCADTranslator, Display, TEXT("         - ForceSew:              %s"), ImportParameters.bGStitchingForceSew ? TEXT("True") : TEXT("False"));
 		UE_LOG(LogCADTranslator, Display, TEXT("         - RemoveThinFaces:       %s"), ImportParameters.bGStitchingRemoveThinFaces ? TEXT("True") : TEXT("False"));
 		UE_LOG(LogCADTranslator, Display, TEXT("         - RemoveDuplicatedFaces: %s"), ImportParameters.bGStitchingRemoveDuplicatedFaces ? TEXT("True") : TEXT("False"));
 		UE_LOG(LogCADTranslator, Display, TEXT("         - ForceFactor:           %f"), ImportParameters.GStitchingForceFactor);
->>>>>>> 74d0b334
 	}
 
 	switch (FileDescriptor.GetFileFormat())
@@ -284,7 +278,6 @@
 
 			// User choice but limited by the number of cores. More brings nothing
 			if (GMaxImportThreads > 1)
-<<<<<<< HEAD
 			{
 				NumberOfWorkers = FMath::Min(GMaxImportThreads, MaxNumberOfWorkers);
 			}
@@ -295,18 +288,6 @@
 				NumberOfWorkers = 1;
 			}
 
-=======
-			{
-				NumberOfWorkers = FMath::Min(GMaxImportThreads, MaxNumberOfWorkers);
-			}
-
-			// If the file cannot have reference. One worker is enough.
-			if (GMaxImportThreads != 1 && !FileDescriptor.CanReferenceOtherFiles())
-			{
-				NumberOfWorkers = 1;
-			}
-
->>>>>>> 74d0b334
 			DatasmithDispatcher::FDatasmithDispatcher Dispatcher(ImportParameters, CachePath, NumberOfWorkers, CADFileToUEFileMap, CADFileToUEGeomMap);
 			Dispatcher.AddTask(FileDescriptor);
 
