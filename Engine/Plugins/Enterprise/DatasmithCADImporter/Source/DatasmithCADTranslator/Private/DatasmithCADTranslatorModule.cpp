// Copyright Epic Games, Inc. All Rights Reserved.

#include "DatasmithCADTranslatorModule.h"

#include "CADOptions.h"
#include "CADToolsModule.h"
#include "DatasmithCADTranslator.h"

#include "HAL/IConsoleManager.h"
#include "HAL/FileManager.h"
#include "HAL/PlatformFileManager.h"
#include "Misc/Paths.h"
#include "Modules/ModuleInterface.h"
#include "Modules/ModuleManager.h"


IMPLEMENT_MODULE(FDatasmithCADTranslatorModule, DatasmithCADTranslator);

void FDatasmithCADTranslatorModule::StartupModule()
{
	const int32 CacheVersion = FCADToolsModule::Get().GetCacheVersion();

	// Delete incompatible cache directory 
	const FString Request = FPaths::ConvertRelativePathToFull(FPaths::Combine(FPaths::ProjectIntermediateDir(), TEXT("DatasmithCADCache"), TEXT("*")));
	const FString CurrentCadCacheName = FString::FromInt(CacheVersion);

	TArray<FString> CadCacheContents;
	IFileManager::Get().FindFiles(CadCacheContents, *Request, false, true);

	for (const FString& Directory : CadCacheContents)
	{
		if (Directory != CurrentCadCacheName)
		{
			const FString OldCacheDirectory = FPaths::ConvertRelativePathToFull(FPaths::Combine(FPaths::ProjectIntermediateDir(), TEXT("DatasmithCADCache"), *Directory));
			IFileManager::Get().DeleteDirectory(*OldCacheDirectory, true, true);
		}
	}

	// Create root cache directory which will be used by cad library sdk to store import data
	CacheDir = FPaths::ConvertRelativePathToFull(FPaths::Combine(FPaths::ProjectIntermediateDir(), TEXT("DatasmithCADCache"), *FString::FromInt(CacheVersion)));
	if (!IFileManager::Get().MakeDirectory(*CacheDir, true))
	{
		CacheDir.Empty();
		CADLibrary::FImportParameters::bGEnableCADCache = false; // very weak protection: user could turn that on later, while the cache path is invalid
	}

<<<<<<< HEAD
	CacheDir = FPaths::ConvertRelativePathToFull(FPaths::Combine(FPaths::ProjectIntermediateDir(), TEXT("DatasmithCADCache"), *FString::FromInt(CacheVersion)));
	if (!IFileManager::Get().MakeDirectory(*CacheDir, true))
	{
		CacheDir.Empty();
		CADLibrary::FImportParameters::bGEnableCADCache = false; // very weak protection: user could turn that on later, while the cache path is invalid
	}

	// Create body cache directory since this one is used even if bGEnableCADCache is false
	if (!CacheDir.IsEmpty())
	{
=======
	// Create body cache directory since this one is used even if bGEnableCADCache is false
	if (!CacheDir.IsEmpty())
	{
>>>>>>> d731a049
		IFileManager::Get().MakeDirectory(*FPaths::Combine(CacheDir, TEXT("body")), true);
	}

	Datasmith::RegisterTranslator<FDatasmithCADTranslator>();
}

void FDatasmithCADTranslatorModule::ShutdownModule()
{
	Datasmith::UnregisterTranslator<FDatasmithCADTranslator>();
}


FString FDatasmithCADTranslatorModule::GetCacheDir() const
{
	return CacheDir;
}
<|MERGE_RESOLUTION|>--- conflicted
+++ resolved
@@ -44,22 +44,9 @@
 		CADLibrary::FImportParameters::bGEnableCADCache = false; // very weak protection: user could turn that on later, while the cache path is invalid
 	}
 
-<<<<<<< HEAD
-	CacheDir = FPaths::ConvertRelativePathToFull(FPaths::Combine(FPaths::ProjectIntermediateDir(), TEXT("DatasmithCADCache"), *FString::FromInt(CacheVersion)));
-	if (!IFileManager::Get().MakeDirectory(*CacheDir, true))
-	{
-		CacheDir.Empty();
-		CADLibrary::FImportParameters::bGEnableCADCache = false; // very weak protection: user could turn that on later, while the cache path is invalid
-	}
-
 	// Create body cache directory since this one is used even if bGEnableCADCache is false
 	if (!CacheDir.IsEmpty())
 	{
-=======
-	// Create body cache directory since this one is used even if bGEnableCADCache is false
-	if (!CacheDir.IsEmpty())
-	{
->>>>>>> d731a049
 		IFileManager::Get().MakeDirectory(*FPaths::Combine(CacheDir, TEXT("body")), true);
 	}
 
