--- conflicted
+++ resolved
@@ -15,11 +15,7 @@
 
 void FDatasmithCADTranslatorModule::StartupModule()
 {
-<<<<<<< HEAD
-	const int32 CacheVersion = 2;
-=======
 	const int32 CacheVersion = FCADToolsModule::Get().GetCacheVersion();
->>>>>>> 90fae962
 
 	// Create temporary directory which will be used by CoreTech to store tessellation data
 	for (int32 Version = 0; Version < CacheVersion; ++Version)
