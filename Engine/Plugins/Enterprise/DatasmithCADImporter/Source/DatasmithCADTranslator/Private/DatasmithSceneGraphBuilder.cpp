--- conflicted
+++ resolved
@@ -38,40 +38,47 @@
 			return;
 		}
 
-<<<<<<< HEAD
-		FTransform LocalTransform(Instance.TransformMatrix);
-		FTransform LocalUETransform = FDatasmithUtils::ConvertTransform(ImportParameters.ModelCoordSys, LocalTransform);
-=======
 		FTransform LocalTransform(Object.TransformMatrix);
 		FTransform LocalUETransform = FDatasmithUtils::ConvertTransform(ImportParameters.GetModelCoordSys(), LocalTransform);
->>>>>>> 6bbb88c8
 
 		Actor->SetTranslation(LocalUETransform.GetTranslation() * ImportParameters.GetScaleFactor());
 		Actor->SetScale(LocalUETransform.GetScale3D());
 		Actor->SetRotation(LocalUETransform.GetRotation());
 	}
-}
-
-<<<<<<< HEAD
-FDatasmithSceneGraphBuilder::FDatasmithSceneGraphBuilder(
-	TMap<uint32, FString>& InCADFileToUE4FileMap, 
-=======
+
+	// Method to reduce the size of huge label. The length of the package path, based on label, cannot be bigger than ~256
+	void CleanName(FString& Label)
+	{
+		const int32 MaxLabelSize = 50; // If the label is smaller than this value, the label is not modified. This size of package name is "acceptable"
+		const int32 ReasonableLabelSize = 20; // If the label has to be cut, a label that is not too long is preferred. 
+		const int32 MinLabelSize = 5; // If the label is smaller than this value, the label is too much reduce. Therefore a ReasonableLabelSize is preferred 
+
+		if (Label.Len() < MaxLabelSize)
+		{
+			return;
+		}
+
+		FString NewLabel;
+		NewLabel = FPaths::GetCleanFilename(Label);
+		if ((NewLabel.Len() < MaxLabelSize) && (NewLabel.Len() > MinLabelSize))
+		{
+			Label = NewLabel;
+			return;
+		}
+
+		Label = Label.Right(ReasonableLabelSize);
+	}
+}
+
 
 FDatasmithSceneGraphBuilder::FDatasmithSceneGraphBuilder(
 	TMap<uint32, FString>& InCADFileToUnrealFileMap, 
->>>>>>> 6bbb88c8
 	const FString& InCachePath, 
 	TSharedRef<IDatasmithScene> InScene, 
 	const FDatasmithSceneSource& InSource, 
 	const CADLibrary::FImportParameters& InImportParameters)
-<<<<<<< HEAD
-		: FDatasmithSceneBaseGraphBuilder(nullptr, InScene, InSource, InImportParameters)
-		, CADFileToSceneGraphDescriptionFile(InCADFileToUE4FileMap)
-		, CachePath(InCachePath)
-=======
 		: FDatasmithSceneBaseGraphBuilder(nullptr, InCachePath, InScene, InSource, InImportParameters)
 		, CADFileToSceneGraphDescriptionFile(InCADFileToUnrealFileMap)
->>>>>>> 6bbb88c8
 {
 }
 
@@ -118,27 +125,6 @@
 	}
 }
 
-<<<<<<< HEAD
-	return FDatasmithSceneBaseGraphBuilder::Build();
-}
-
-void FDatasmithSceneGraphBuilder::LoadSceneGraphDescriptionFiles()
-{
-	ArchiveMockUps.Reserve(CADFileToSceneGraphDescriptionFile.Num());
-	CADFileToSceneGraphArchive.Reserve(CADFileToSceneGraphDescriptionFile.Num());
-
-	for (const auto& FilePair : CADFileToSceneGraphDescriptionFile)
-	{
-		FString MockUpDescriptionFile = FPaths::Combine(CachePath, TEXT("scene"), FilePair.Value + TEXT(".sg"));
-
-		CADLibrary::FArchiveSceneGraph& MockUpDescription = ArchiveMockUps.Emplace_GetRef();
-
-		CADFileToSceneGraphArchive.Add(FilePair.Key, &MockUpDescription);
-
-		MockUpDescription.DeserializeMockUpFile(*MockUpDescriptionFile);
-
-		for(const auto& ColorPair : MockUpDescription.ColorHIdToColor)
-=======
 void FDatasmithSceneGraphBuilder::FillAnchorActor(const TSharedRef<IDatasmithActorElement>& ActorElement, const FString& CleanFilenameOfCADFile)
 {
 	CADLibrary::FFileDescriptor AnchorDescription(*CleanFilenameOfCADFile);
@@ -190,32 +176,10 @@
 	{
 		ColorNameToColorArchive.Reserve(SceneGraph->ColorHIdToColor.Num());
 		for(const auto& ColorPair : SceneGraph->ColorHIdToColor)
->>>>>>> 6bbb88c8
 		{
 			ColorNameToColorArchive.Emplace(ColorPair.Value.UEMaterialName, ColorPair.Value);
 		}
 
-<<<<<<< HEAD
-		for (const auto& MaterialPair : MockUpDescription.MaterialHIdToMaterial)
-		{
-			MaterialNameToMaterialArchive.Emplace(MaterialPair.Value.UEMaterialName, MaterialPair.Value);
-		}
-
-	}
-}
-
-void FDatasmithSceneGraphBuilder::FillAnchorActor(const TSharedRef<IDatasmithActorElement>& ActorElement, const FString& CleanFilenameOfCADFile)
-{
-	CADLibrary::FFileDescription AnchorDescription(*CleanFilenameOfCADFile);
-	SceneGraph = CADFileToSceneGraphArchive.FindRef(GetTypeHash(AnchorDescription));
-	if (!SceneGraph)
-	{
-		return;
-	}
-
-	CadId RootId = 1;
-	int32* Index = SceneGraph->CADIdToComponentIndex.Find(RootId);
-=======
 		MaterialNameToMaterialArchive.Reserve(SceneGraph->MaterialHIdToMaterial.Num());
 		for (const auto& MaterialPair : SceneGraph->MaterialHIdToMaterial)
 		{
@@ -228,38 +192,12 @@
 {
 	FCadId RootId = 1;
 	const int32* Index = SceneGraph->CADIdToComponentIndex.Find(RootId);
->>>>>>> 6bbb88c8
 	if (!Index)
 	{
-		return;
+		return false;
 	}
 
 	ActorData Data(TEXT(""));
-<<<<<<< HEAD
-
-	// TODO: check ParentData and Index validity?
-	ActorData ParentData(ActorElement->GetName());
-	CADLibrary::FArchiveComponent& Component = SceneGraph->ComponentSet[*Index];
-
-	TMap<FString, FString> InstanceNodeMetaDataMap;
-	FString ActorUUID;
-	FString ActorLabel;
-	GetNodeUUIDAndName(InstanceNodeMetaDataMap, Component.MetaData, 1, ParentData.Uuid, ActorUUID, ActorLabel);
-
-	AddMetaData(ActorElement, InstanceNodeMetaDataMap, Component.MetaData);
-
-	ActorData ComponentData(*ActorUUID, ParentData);
-	DatasmithSceneGraphBuilderImpl::GetMainMaterial(Component.MetaData, ComponentData, bMaterialPropagationIsTopDown);
-
-	AddChildren(ActorElement, Component, ComponentData);
-
-	ActorElement->SetLabel(*ActorLabel);
-}
-
-TSharedPtr<IDatasmithMeshElement> FDatasmithSceneGraphBuilder::FindOrAddMeshElement(CADLibrary::FArchiveBody & Body, FString & InLabel)
-{
-	if (TSharedPtr<IDatasmithMeshElement> MeshElement = FDatasmithSceneBaseGraphBuilder::FindOrAddMeshElement(Body, InLabel))
-=======
 	CADLibrary::FArchiveComponent& Component = SceneGraph->Components[*Index];
 	TSharedPtr< IDatasmithActorElement > RootActor = BuildComponent(Component, Data);
 	DatasmithScene->AddActor(RootActor);
@@ -269,38 +207,10 @@
 	DatasmithScene->SetVendor(TEXT("Techsoft"));
 
 	if (const FString* ProductVersion = Component.MetaData.Find(TEXT("TechsoftVersion")))
->>>>>>> 6bbb88c8
-	{
-		FString BodyFile = FString::Printf(TEXT("UEx%08x"), Body.MeshActorName);
-		MeshElement->SetFile(*FPaths::Combine(CachePath, TEXT("body"), BodyFile + TEXT(".ct")));
-
-		return MeshElement;
-	}
-
-<<<<<<< HEAD
-	return TSharedPtr<IDatasmithMeshElement>();
-}
-
-FDatasmithSceneBaseGraphBuilder::FDatasmithSceneBaseGraphBuilder(CADLibrary::FArchiveSceneGraph* InSceneGraph, TSharedRef<IDatasmithScene> InScene, const FDatasmithSceneSource& InSource, const CADLibrary::FImportParameters& InImportParameters)
-	: SceneGraph(InSceneGraph)
-	, DatasmithScene(InScene)
-	, ImportParameters(InImportParameters)
-	, ImportParametersHash(ImportParameters.GetHash())
-	, rootFileDescription(*InSource.GetSourceFile())
-{
-	if (InSceneGraph)
-	{
-		ColorNameToColorArchive.Reserve(SceneGraph->ColorHIdToColor.Num());
-		for(const auto& ColorPair : SceneGraph->ColorHIdToColor)
-		{
-			ColorNameToColorArchive.Emplace(ColorPair.Value.UEMaterialName, ColorPair.Value);
-		}
-
-		MaterialNameToMaterialArchive.Reserve(SceneGraph->MaterialHIdToMaterial.Num());
-		for (const auto& MaterialPair : SceneGraph->MaterialHIdToMaterial)
-		{
-			MaterialNameToMaterialArchive.Emplace(MaterialPair.Value.UEMaterialName, MaterialPair.Value);
-=======
+	{
+		DatasmithScene->SetProductVersion(**ProductVersion);
+	}
+
 	FString ProductName;
 	const FString* ProductNamePtr = Component.MetaData.Find(TEXT("Input_Format_and_Emitter"));
 	if(ProductNamePtr)
@@ -310,33 +220,10 @@
 		if (!ProductName.IsEmpty())
 		{
 			DatasmithScene->SetProductName(*ProductName);
->>>>>>> 6bbb88c8
-		}
-	}
-}
-
-bool FDatasmithSceneBaseGraphBuilder::Build()
-{
-	CadId RootId = 1;
-	int32* Index = SceneGraph->CADIdToComponentIndex.Find(RootId);
-	if (!Index)
-	{
-		return false;
-	}
-
-	ActorData Data(TEXT(""));
-	CADLibrary::FArchiveComponent& Component = SceneGraph->ComponentSet[*Index];
-	TSharedPtr< IDatasmithActorElement > RootActor = BuildComponent(Component, Data);
-	DatasmithScene->AddActor(RootActor);
-
-	// Set ProductName, ProductVersion in DatasmithScene for Analytics purpose
-	// application_name is something like "Catia V5"
-	DatasmithScene->SetVendor(TEXT("CoreTechnologie"));
-
-<<<<<<< HEAD
-=======
+		}
+	}
+
 	if(ProductName.IsEmpty())
->>>>>>> 6bbb88c8
 	{
 		switch (RootFileDescription.GetFileFormat())
 		{
@@ -391,14 +278,6 @@
 		}
 	}
 
-<<<<<<< HEAD
-	if (FString* ProductVersion = Component.MetaData.Find(TEXT("Input_Format_and_Emitter")))
-	{
-		DatasmithScene->SetProductVersion(**ProductVersion);
-	}
-
-=======
->>>>>>> 6bbb88c8
 	return true;
 }
 
@@ -496,13 +375,8 @@
 }
 
 void FDatasmithSceneBaseGraphBuilder::GetNodeUUIDAndName(
-<<<<<<< HEAD
-	TMap<FString, FString>& InInstanceNodeMetaDataMap,
-	TMap<FString, FString>& InReferenceNodeMetaDataMap,
-=======
 	const TMap<FString, FString>& InInstanceNodeMetaDataMap,
 	const TMap<FString, FString>& InReferenceNodeMetaDataMap,
->>>>>>> 6bbb88c8
 	int32 InComponentIndex,
 	const TCHAR* InParentUEUUID,
 	FString& OutUEUUID,
@@ -571,11 +445,7 @@
 	OutUEUUID = FString::Printf(TEXT("0x%08x"), UEUUID);
 }
 
-<<<<<<< HEAD
-TSharedPtr< IDatasmithActorElement > FDatasmithSceneBaseGraphBuilder::BuildComponent(CADLibrary::FArchiveComponent& Component, const ActorData& ParentData)
-=======
 TSharedPtr<IDatasmithActorElement> FDatasmithSceneBaseGraphBuilder::BuildComponent(CADLibrary::FArchiveComponent& Component, const ActorData& ParentData)
->>>>>>> 6bbb88c8
 {
 	TMap<FString, FString> InstanceNodeMetaDataMap;
 
@@ -601,11 +471,7 @@
 	return Actor;
 }
 
-<<<<<<< HEAD
-TSharedPtr< IDatasmithActorElement > FDatasmithSceneBaseGraphBuilder::BuildBody(int32 BodyIndex, const ActorData& ParentData)
-=======
 TSharedPtr<IDatasmithActorElement> FDatasmithSceneBaseGraphBuilder::BuildBody(int32 BodyIndex, const ActorData& ParentData)
->>>>>>> 6bbb88c8
 {
 	TMap<FString, FString> InstanceNodeMetaDataMap;
 
@@ -689,29 +555,6 @@
 	Hash.Set(MD5);
 	MeshElement->SetFileHash(Hash);
 
-<<<<<<< HEAD
-	MeshElement->SetFile(*(ShellUuidName + TEXT(".ct")));
-
-
-	// TODO: Set bounding box 
-	//float BoundingBox[6];
-	//FString Buffer = GetStringAttribute(GeomID, TEXT("UE_MESH_BBOX"));
-	//if (FString::ToHexBlob(Buffer, (uint8*)BoundingBox, sizeof(BoundingBox)))
-	//{
-	//	MeshElement->SetDimensions(BoundingBox[3] - BoundingBox[0], BoundingBox[4] - BoundingBox[1], BoundingBox[5] - BoundingBox[2], 0.0f);
-	//}
-
-	// Currently we assume that face has only colors
-	TSet<uint32>& MaterialSet = Body.ColorFaceSet;
-
-	for (uint32 MaterialSlotId : MaterialSet)
-	{
-		TSharedPtr< IDatasmithMaterialIDElement > PartMaterialIDElement;
-		PartMaterialIDElement = FindOrAddMaterial(MaterialSlotId);
-
-		MeshElement->SetMaterial(PartMaterialIDElement->GetName(), MaterialSlotId);
-	}
-=======
 	TFunction<void(TSet<uint32>&)> SetMaterialToDatasmithMeshElement = [&](TSet<uint32>& MaterialSet)
 	{
 		for (uint32 MaterialSlotId : MaterialSet)
@@ -724,7 +567,6 @@
 
 	SetMaterialToDatasmithMeshElement(Body.ColorFaceSet);
 	SetMaterialToDatasmithMeshElement(Body.MaterialFaceSet);
->>>>>>> 6bbb88c8
 
 	DatasmithScene->AddMesh(MeshElement);
 
@@ -909,11 +751,7 @@
 }
 
 
-<<<<<<< HEAD
-void FDatasmithSceneBaseGraphBuilder::AddChildren(TSharedPtr< IDatasmithActorElement > Actor, CADLibrary::FArchiveComponent& Component, const ActorData& ParentData)
-=======
 void FDatasmithSceneBaseGraphBuilder::AddChildren(TSharedPtr< IDatasmithActorElement > Actor, const CADLibrary::FArchiveComponent& Component, const ActorData& ParentData)
->>>>>>> 6bbb88c8
 {
 	for (const int32 ChildId : Component.Children)
 	{
