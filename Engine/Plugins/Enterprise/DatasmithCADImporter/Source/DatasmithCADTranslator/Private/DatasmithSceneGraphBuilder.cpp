--- conflicted
+++ resolved
@@ -17,11 +17,7 @@
 
 namespace
 {
-<<<<<<< HEAD
-	void GetMainMaterial(const TMap<FString, FString>& InNodeMetaDataMap, FCTNode* InNode, ActorData& OutNodeData, bool bMaterialPropagationIsTopDown)
-=======
 	void GetMainMaterial(const TMap<FString, FString>& InNodeMetaDataMap, ActorData& OutNodeData, bool bMaterialPropagationIsTopDown)
->>>>>>> 26610698
 	{
 		if (const FString* MaterialNameStr = InNodeMetaDataMap.Find(TEXT("MaterialName")))
 		{
@@ -39,235 +35,6 @@
 			}
 		}
 	}
-<<<<<<< HEAD
-}
-
-
-FCTRawDataFile::FCTRawDataFile(const FString& InFileName) 
-	: FileName(InFileName)
-{
-	ReadFile();
-}
-
-void FCTRawDataFile::GetMaterialDescription(int32 LineNumber, CADLibrary::FCADMaterial& Material) const
-{
-	FString OutMaterialName;
-	uint8 OutDiffuse[3];
-	uint8 OutAmbient[3];
-	uint8 OutSpecular[3];
-	float OutShininess, OutTransparency, OutReflexion;
-	FString OutTextureName;
-
-	OutDiffuse[0] = OutDiffuse[1] = OutDiffuse[2] = 255;
-	OutAmbient[0] = OutAmbient[1] = OutAmbient[2] = 255;
-	OutSpecular[0] = OutSpecular[1] = OutSpecular[2] = 255;
-	OutShininess = OutReflexion = 0;
-	OutTransparency = 255;
-	OutMaterialName = TEXT("");
-	OutTextureName = TEXT("");
-
-	const FString& MaterialLine1 = GetString(LineNumber);
-	FString MaterialIdStr;
-	MaterialLine1.Split(SPACE, &MaterialIdStr, &OutMaterialName);
-
-	const FString& MaterialLine2 = GetString(LineNumber+1);
-	TArray<FString> MaterialParameters;
-	MaterialLine2.ParseIntoArray(MaterialParameters, *SPACE);
-
-	for (int32 index = 0; index < 3; index++)
-	{
-		OutDiffuse[index] = FCString::Atoi(*MaterialParameters[index + 2]);
-		OutAmbient[index] = FCString::Atoi(*MaterialParameters[index + 5]);
-		OutSpecular[index] = FCString::Atoi(*MaterialParameters[index + 8]);
-	}
-	OutShininess = FCString::Atof(*MaterialParameters[11]);
-	OutTransparency = FCString::Atof(*MaterialParameters[12]);
-	OutReflexion = FCString::Atof(*MaterialParameters[13]);
-	if (MaterialParameters.Num() > 14)
-	{
-		OutTextureName = MaterialParameters[14];
-	}
-
-	Material.MaterialId = FCString::Atoi(*MaterialParameters[0]);
-	Material.MaterialName = OutMaterialName;
-	Material.Diffuse= FColor(OutDiffuse[0], OutDiffuse[1], OutDiffuse[2]);
-	Material.Ambient = FColor(OutAmbient[0], OutAmbient[1], OutAmbient[2]);
-	Material.Specular = FColor(OutSpecular[0], OutSpecular[1], OutSpecular[2]);
-	Material.Shininess = OutShininess;
-	Material.Transparency = OutTransparency;
-	Material.Reflexion = OutReflexion;
-	Material.TextureName = OutTextureName;
-}
-
-bool FCTRawDataFile::GetColor(uint32 ColorHId, FColor& Color) const
-{
-	uint32 ColorId;
-	uint8 Alpha;
-	CADLibrary::UnhashFastColorHash(ColorHId, ColorId, Alpha);
-	const FColor* ColorOpac = ColorIdToColor.Find(ColorId);
-	if (ColorOpac)
-	{
-		Color = *ColorOpac;
-		Color.A = Alpha;
-		return true;
-	}
-	return false;
-}
-
-bool FCTRawDataFile::GetMaterial(int32 MaterialId, CADLibrary::FCADMaterial& Material) const
-{
-	const CADLibrary::FCADMaterial* PMaterial = MaterialIdToMaterial.Find(MaterialId);
-	if (PMaterial)
-	{
-		Material = *PMaterial;
-		return true;
-	}
-	return false;
-}
-
-void FCTRawDataFile::ReadFile()
-{
-	FFileHelper::LoadFileToStringArray(RawData, *FileName);
-	if (RawData.Num() < 10)
-		return;
-
-	FileName = FPaths::GetBaseFilename(FileName);
-
-	FString Left, Right;
-	FString HeaderCTId = RawData[MAPCTIDLINE];
-	HeaderCTId.Split(SPACE, &Left, &Right);
-	int32 Line = FCString::Atoi(*Right);
-
-	TArray<FString> HeaderCTIdSplit;
-	RawData[Line].ParseIntoArray(HeaderCTIdSplit, TEXT(" "));
-
-	for (int32 index = 0; index < HeaderCTIdSplit.Num(); index += 2)
-	{
-		CTIdToRawEntryMap.Emplace(FCString::Atoi(*HeaderCTIdSplit[index]), FCTNode(*this, FCString::Atoi(*HeaderCTIdSplit[index + 1])));
-	}
-
-	// Parse color
-	HeaderCTId = RawData[COLORSETLINE];
-	HeaderCTId.Split(SPACE, &Left, &Right);
-	if (Right != TEXT("0"))
-	{
-		Line = FCString::Atoi(*Right);
-		FString ColorString = RawData[Line];
-		while (!ColorString.IsEmpty())
-		{
-			TArray<FString> ColorData;
-			ColorString.ParseIntoArray(ColorData, TEXT(" "));
-			ColorIdToColor.Emplace(FCString::Atoi(*ColorData[0]), FColor(FCString::Atoi(*ColorData[1]), FCString::Atoi(*ColorData[2]), FCString::Atoi(*ColorData[3])));
-			Line++;
-			ColorString = RawData[Line];
-		}
-	}
-	
-	// Parse material
-	HeaderCTId = RawData[MATERIALSETLINE];
-	HeaderCTId.Split(SPACE, &Left, &Right);
-	if (Right != TEXT("0"))
-	{
-		Line = FCString::Atoi(*Right);
-		FString MaterialString = RawData[Line];
-		while (!MaterialString.IsEmpty())
-		{
-			CADLibrary::FCADMaterial Material;
-			GetMaterialDescription(Line, Material);
-			MaterialIdToMaterial.Add(Material.MaterialId, Material);
-			Line += 2;
-			MaterialString = RawData[Line];
-		}
-	}
-
-}
-
-void FCTRawDataFile::SetMaterialMaps(TMap< uint32, FColor>& MaterialUuidToColor, TMap< uint32, CADLibrary::FCADMaterial>& MaterialUuidToMaterial)
-{
-	for (const auto& Color : ColorIdToColor)
-	{
-		uint32 ColorHash = CADLibrary::BuildColorHash(Color.Value);
-		MaterialUuidToColor.Add(ColorHash, Color.Value);
-	}
-	for (const auto& Material : MaterialIdToMaterial)
-	{
-		uint32 MaterialHash = CADLibrary::BuildMaterialHash(Material.Value);
-		MaterialUuidToMaterial.Add(MaterialHash, Material.Value);
-	}
-}
-
-
-void FCTNode::GetMetaDatas(TMap<FString, FString>& MetaDataMap)
-{
-	const FString& RawDataString = RawData.GetString(Line+1);
-	if (RawDataString.GetCharArray()[0] != L'M')
-	{
-		return;
-	}
-
-	FString Left, Right;
-	RawDataString.Split(SPACE, &Left, &Right);
-	StartMeta = Line + 2;
-	EndMeta = FCString::Atoi(*Right);
-	MetaDataMap.Reserve(EndMeta / 2);
-	EndMeta += StartMeta;
-	for (int32 LineIndex = StartMeta; LineIndex < EndMeta; LineIndex += 2)
-	{
-		MetaDataMap.Add(RawData.GetString(LineIndex), RawData.GetString(LineIndex + 1));
-	}
-}
-
-void FCTNode::GetMaterialSet(TMap<uint32, uint32>& MaterialIdToMaterialHashMap)
-{
-	const FString& MaterialString = RawData.GetString(EndMeta);
-	TArray<FString> MaterialIDToHashSet;
-	MaterialString.ParseIntoArray(MaterialIDToHashSet, TEXT(" "));
-	if (MaterialIDToHashSet[0] != TEXT("materialMap"))
-	{
-		return;
-	}
-
-	for (int32 index = 1; index < MaterialIDToHashSet.Num(); index++)
-	{
-		uint32 MaterialId = FCString::Atoi64(*MaterialIDToHashSet[index]); 
-		index++;
-		uint32 MaterialHash = FCString::Atoi64(*MaterialIDToHashSet[index]);
-		MaterialIdToMaterialHashMap.Add(MaterialId, MaterialHash);
-	}
-}
-
-void FCTNode::GetChildren(TArray<int32>& Children)
-{
-	if(EndMeta == -1)
-	{
-		TMap<FString, FString> TempMap;
-		GetMetaDatas(TempMap);
-	}
-
-	const FString& RawDataString = RawData.GetString(EndMeta);
-	if (RawDataString.GetCharArray()[0] != L'c')
-	{
-		return;
-	}
-
-	FString Left, Right;
-	RawDataString.Split(SPACE, &Left, &Right);
-	int32 nbChildren = FCString::Atoi(*Right);
-	Children.Reserve(nbChildren);
-
-	int32 StartChildren = EndMeta + 1;
-	int32 EndChildren = StartChildren + nbChildren;
-	for (int32 LineIndex = StartChildren; LineIndex < EndChildren; LineIndex += 1)
-	{
-		Children.Add(FCString::Atoi(*RawData.GetString(LineIndex)));
-	}
-}
-
-void FCTNode::GetNodeReference(int32& RefId, FString& ExternalFile, NODE_TYPE& NodeType)
-{
-	RefId = 0;
-	ExternalFile = "";
-=======
 
 	void AddTransformToActor(CADLibrary::FArchiveInstance& Instance, TSharedPtr< IDatasmithActorElement > Actor, const CADLibrary::FImportParameters& ImportParameters)
 	{
@@ -278,152 +45,16 @@
 
 		FTransform LocalTransform(Instance.TransformMatrix);
 		FTransform LocalUETransform = FDatasmithUtils::ConvertTransform((FDatasmithUtils::EModelCoordSystem) ImportParameters.ModelCoordSys, LocalTransform);
->>>>>>> 26610698
 
 		Actor->SetTranslation(LocalUETransform.GetTranslation() * ImportParameters.ScaleFactor);
 		Actor->SetScale(LocalUETransform.GetScale3D());
 		Actor->SetRotation(LocalUETransform.GetRotation());
 	}
 
-<<<<<<< HEAD
-	const FString& RawDataString = RawData.GetString(EndMeta + 1);
-
-	FString TypeStr, Right;
-	RawDataString.Split(SPACE, &TypeStr, &Right);
-
-	if (TypeStr == TEXT("ref"))
-	{
-		RefId = FCString::Atoi(*Right);
-		NodeType = COMPONENT;
-	}
-	else if (TypeStr == TEXT("ext"))
-	{
-		FString RefIdString;
-		Right.Split(SPACE, &RefIdString, &ExternalFile);
-		RefId = FCString::Atoi(*RefIdString);
-		NodeType = EXTERNALCOMPONENT;
-	}
-	else
-	{
-		NodeType = UNDEFINED;
-		return;
-	}
-}
-
-void FCTNode::AddTransformToActor(TSharedPtr< IDatasmithActorElement > Actor, const CADLibrary::FImportParameters& ImportParameters)
-{
-	if (!Actor.IsValid())
-	{
-		return;
-	}
-
-	const FString& RawDataString = RawData.GetString(EndMeta);
-	TArray<FString> TransformString;
-	RawDataString.ParseIntoArray(TransformString, TEXT(" "));
-
-	if (TransformString[0] != TEXT("matrix"))
-	{
-		return;
-	}
-
-	if (TransformString.Num() != 17)
-	{
-		return;
-	}
-
-	FMatrix Matrix;
-	float* MatrixFloats = (float*)Matrix.M;
-	for(int32 index = 0; index < 16; index++)
-	{
-		MatrixFloats[index] = FCString::Atof(*TransformString[index + 1]);
-	}
-
-	FTransform LocalTransform(Matrix);
-	FTransform LocalUETransform = FDatasmithUtils::ConvertTransform((FDatasmithUtils::EModelCoordSystem) ImportParameters.ModelCoordSys, LocalTransform);
-
-	FQuat Quat;
-	FDatasmithTransformUtils::GetRotation(LocalUETransform, Quat);
-	
-	Actor->SetTranslation(LocalUETransform.GetTranslation() * ImportParameters.ScaleFactor);
-	Actor->SetScale(LocalUETransform.GetScale3D());
-	Actor->SetRotation(Quat);
-}
-
-void FCTNode::SetNodeType()
-{
-	if (Line == 0)
-	{
-		Type = UNDEFINED;
-	} 
-	else
-	{
-		const FString& RawDataString = RawData.GetString(Line);
-		switch (RawDataString.GetCharArray()[0])
-		{
-		case L'C':
-			Type = COMPONENT;
-			break;
-		case L'I':
-			Type = INSTANCE;
-			break;
-		case L'B':
-			Type = BODY;
-			break;
-		case L'E':
-			Type = EXTERNALCOMPONENT;
-			break;
-		default:
-			Type = UNDEFINED;
-			break;
-		}
-	}
-}
-
-uint32 FCTNode::GetStaticMeshUuid()
-{
-	if (!BodyUUID)
-	{
-		BodyUUID = GetTypeHash(RawData.GetFileName());
-		BodyUUID = HashCombine(BodyUUID, GetTypeHash(*RawData.GetString(Line)));  // "B "+TEXT(CT_OBJECT_ID)
-	}
-	return BodyUUID;
-}
-
-bool FCTNode::GetColor(int32 ColorHId, FColor& OutColor) const
-{
-	return RawData.GetColor(ColorHId, OutColor);
-}
-
-bool FCTNode::GetMaterial(int32 MaterialId, CADLibrary::FCADMaterial& OutMaterial) const
-{
-	return RawData.GetMaterial(MaterialId, OutMaterial);
-}
-
-FCTNode* FCTNode::GetCTNode(int32 NodeId)
-{
-	return RawData.GetCTNode(NodeId);
-}
-
-FCTNode::FCTNode(FCTRawDataFile& InRawData, int32 InLine)
-	: RawData(InRawData)
-	, Line(InLine)
-	, StartMeta(-1)
-	, EndMeta(-1)
-	, Type(UNKNOWN)
-	, BodyUUID(0)
-{
-	SetNodeType();
-}
-
-FDatasmithSceneGraphBuilder::FDatasmithSceneGraphBuilder(TMap<FString, FString>& InCADFileToUE4FileMap, TMap< TSharedPtr< IDatasmithMeshElement >, uint32 >& InMeshElementToCTBodyUuidMap, const FString& InCachePath, TSharedRef<IDatasmithScene> InScene, const FDatasmithSceneSource& InSource, const CADLibrary::FImportParameters& InImportParameters)
-	: CADFileToRawDataFile(InCADFileToUE4FileMap)
-	, MeshElementToCTBodyUuidMap(InMeshElementToCTBodyUuidMap)
-=======
 }
 
 FDatasmithSceneGraphBuilder::FDatasmithSceneGraphBuilder(TMap<FString, FString>& InCADFileToUE4FileMap, const FString& InCachePath, TSharedRef<IDatasmithScene> InScene, const FDatasmithSceneSource& InSource, const CADLibrary::FImportParameters& InImportParameters)
 	: CADFileToSceneGraphDescriptionFile(InCADFileToUE4FileMap)
->>>>>>> 26610698
 	, CachePath(InCachePath)
 	, DatasmithScene(InScene)
 	, Source(InSource)
@@ -434,29 +65,19 @@
 
 bool FDatasmithSceneGraphBuilder::Build()
 {
-	LoadRawDataFile();
+	LoadSceneGraphDescriptionFiles();
 
 	const FString& RootFile = FPaths::GetCleanFilename(Source.GetSourceFile());
 
-<<<<<<< HEAD
-	FCTRawDataFile** RawData = CADFileToRawData.Find(RootFile);
-	if (RawData == nullptr || *RawData == nullptr)
-=======
 	CurrentMockUp = CADFileToArchiveMockUp.FindRef(RootFile);
 	if (!CurrentMockUp)
->>>>>>> 26610698
 	{
 		return false;
 	}
 
-<<<<<<< HEAD
-	FCTNode* RootNode = (*RawData)->GetCTNode(1);
-	if (RootNode == nullptr)
-=======
 	CadId RootId = 1;
 	int32* Index = CurrentMockUp->CADIdToComponentIndex.Find(RootId);
 	if (!Index)
->>>>>>> 26610698
 	{
 		return false;
 	}
@@ -468,32 +89,6 @@
 	return true;
 }
 
-<<<<<<< HEAD
-void FDatasmithSceneGraphBuilder::Clear()
-{
-	CADFileToRawData.Empty();
-	RawDataArray.Empty();
-	BodyUuidToMeshElementMap.Empty();
-}
-
-void FDatasmithSceneGraphBuilder::LoadRawDataFile()
-{
-	RawDataArray.Reserve(CADFileToRawDataFile.Num());
-	CADFileToRawData.Reserve(CADFileToRawDataFile.Num());
-	for (auto FilePair : CADFileToRawDataFile)
-	{
-		//OutSgFile = FilePair.Value;
-		FString RawDataFile = FPaths::Combine(CachePath, TEXT("scene"), FilePair.Value + TEXT(".sg"));
-		uint32 index = RawDataArray.Emplace(RawDataFile);
-		RawDataArray[index].SetMaterialMaps(MaterialUuidToColor, MaterialUuidToMaterial);
-		CADFileToRawData.Emplace(FilePair.Key, &RawDataArray[index]);
-	}
-}
-
-TSharedPtr< IDatasmithActorElement >  FDatasmithSceneGraphBuilder::BuildNode(FCTNode& Node, ActorData& ParentData)
-{
-	NODE_TYPE Type = Node.GetNodeType();
-=======
 void FDatasmithSceneGraphBuilder::LoadSceneGraphDescriptionFiles()
 {
 	ArchiveMockUps.Reserve(CADFileToSceneGraphDescriptionFile.Num());
@@ -504,7 +99,6 @@
 		FString MockUpDescriptionFile = FPaths::Combine(CachePath, TEXT("scene"), FilePair.Value + TEXT(".sg"));
 
 		CADLibrary::FArchiveMockUp& MockUpDescription = ArchiveMockUps.Emplace_GetRef();
->>>>>>> 26610698
 
 		CADFileToArchiveMockUp.Add(FilePair.Key, &MockUpDescription);
 	
@@ -523,29 +117,13 @@
 	}
 }
 
-<<<<<<< HEAD
-TSharedPtr< IDatasmithActorElement >  FDatasmithSceneGraphBuilder::BuildInstance(FCTNode& Node, ActorData& ParentData)
-=======
 TSharedPtr< IDatasmithActorElement >  FDatasmithSceneGraphBuilder::BuildInstance(CADLibrary::FArchiveInstance& Instance, ActorData& ParentData)
->>>>>>> 26610698
 {
 	CADLibrary::FArchiveComponent* Reference = nullptr;
 	CADLibrary::FArchiveComponent EmptyReference;
 
-<<<<<<< HEAD
-	GetNodeUUIDAndName(InstanceNodeMetaDataMap, ReferenceNodeMetaDataMap, ParentData.Uuid, ActorUUID, ActorLabel);
-
-	int32 RefId; 
-	NODE_TYPE NodeType;
-	FString ReferenceFile;
-	Node.GetNodeReference(RefId, ReferenceFile, NodeType);
-
-	FCTNode* ComponentNode = nullptr;
-	switch(NodeType)
-=======
 	CADLibrary::FArchiveMockUp* InstanceMockUp = CurrentMockUp;
 	if (Instance.bIsExternalRef)
->>>>>>> 26610698
 	{
 		if (!Instance.ExternalRef.IsEmpty())
 		{
@@ -563,18 +141,9 @@
 
 		if(!Reference)
 		{
-<<<<<<< HEAD
-			FCTRawDataFile** RawData = CADFileToRawData.Find(ReferenceFile);
-			if (RawData != nullptr && *RawData != nullptr)
-			{
-				ComponentNode = (*RawData)->GetCTNode(1);
-			}
-			else
-=======
 			CurrentMockUp = InstanceMockUp;
 			int32* Index = CurrentMockUp->CADIdToUnloadedComponentIndex.Find(Instance.ReferenceNodeId);
 			if (Index)
->>>>>>> 26610698
 			{
 				Reference = &(CurrentMockUp->UnloadedComponentSet[*Index]);
 			}
@@ -670,11 +239,11 @@
 	{
 		UEUUID = HashCombine(UEUUID, GetTypeHash(*IUUID));
 	}
-	else if (IOriginalName)
+	if (IOriginalName)
 	{
 		UEUUID = HashCombine(UEUUID, GetTypeHash(*IOriginalName));
 	}
-	else if (IName)
+	if (IName)
 	{
 		UEUUID = HashCombine(UEUUID, GetTypeHash(*IName));
 	}
@@ -683,11 +252,11 @@
 	{
 		UEUUID = HashCombine(UEUUID, GetTypeHash(*RUUID));
 	}
-	else if (ROriginalName)
+	if (ROriginalName)
 	{
 		UEUUID = HashCombine(UEUUID, GetTypeHash(*ROriginalName));
 	}
-	else if (RName)
+	if (RName)
 	{
 		UEUUID = HashCombine(UEUUID, GetTypeHash(*RName));
 	}
@@ -695,11 +264,7 @@
 	OutUEUUID = FString::Printf(TEXT("0x%08x"), UEUUID);
 }
 
-<<<<<<< HEAD
-TSharedPtr< IDatasmithActorElement > FDatasmithSceneGraphBuilder::BuildComponent(FCTNode& Node, ActorData& ParentData)
-=======
 TSharedPtr< IDatasmithActorElement > FDatasmithSceneGraphBuilder::BuildComponent(CADLibrary::FArchiveComponent& Component, ActorData& ParentData)
->>>>>>> 26610698
 {
 	TMap<FString, FString> InstanceNodeMetaDataMap;
 
@@ -724,11 +289,7 @@
 	return Actor;
 }
 
-<<<<<<< HEAD
-TSharedPtr< IDatasmithActorElement > FDatasmithSceneGraphBuilder::BuildBody(FCTNode& Node, ActorData& ParentData)
-=======
 TSharedPtr< IDatasmithActorElement > FDatasmithSceneGraphBuilder::BuildBody(CADLibrary::FArchiveBody& Body, ActorData& ParentData)
->>>>>>> 26610698
 {
 	TMap<FString, FString> InstanceNodeMetaDataMap;
 	
@@ -776,11 +337,7 @@
 	return ActorElement;
 }
 
-<<<<<<< HEAD
-TSharedPtr< IDatasmithMeshElement > FDatasmithSceneGraphBuilder::FindOrAddMeshElement(FCTNode& Node, FString& BodyName)
-=======
 TSharedPtr< IDatasmithMeshElement > FDatasmithSceneGraphBuilder::FindOrAddMeshElement(CADLibrary::FArchiveBody& Body, FString& BodyName)
->>>>>>> 26610698
 {
 	FString ShellUuidName = FString::Printf(TEXT("0x%012u"), Body.MeshActorName);
 
@@ -834,12 +391,7 @@
 
 	DatasmithScene->AddMesh(MeshElement);
 
-<<<<<<< HEAD
-	BodyUuidToMeshElementMap.Add(ShellUuid, MeshElement);
-	MeshElementToCTBodyUuidMap.Add(MeshElement, ShellUuid);
-=======
 	BodyUuidToMeshElement.Add(Body.MeshActorName, MeshElement);
->>>>>>> 26610698
 
 	return MeshElement;
 }
@@ -1006,21 +558,12 @@
 	return false;
 }
 
-<<<<<<< HEAD
-void FDatasmithSceneGraphBuilder::AddChildren(TSharedPtr< IDatasmithActorElement > Actor, FCTNode& ComponentNode, ActorData& ParentData)
-=======
 
 void FDatasmithSceneGraphBuilder::AddChildren(TSharedPtr< IDatasmithActorElement > Actor, CADLibrary::FArchiveComponent& Component, ActorData& ParentData)
->>>>>>> 26610698
 {
 	for (const int32 ChildId : Component.Children)
 	{
-<<<<<<< HEAD
-		FCTNode* ChildNode = ComponentNode.GetCTNode(ChildId);
-		if (ChildNode == nullptr)
-=======
 		if (int32* ChildNodeIndex = CurrentMockUp->CADIdToInstanceIndex.Find(ChildId))
->>>>>>> 26610698
 		{
 			TSharedPtr< IDatasmithActorElement > ChildActor = BuildInstance(CurrentMockUp->InstanceSet[*ChildNodeIndex], ParentData);
 			if (ChildActor.IsValid() && DoesActorHaveChildrenOrIsAStaticMesh(ChildActor))
