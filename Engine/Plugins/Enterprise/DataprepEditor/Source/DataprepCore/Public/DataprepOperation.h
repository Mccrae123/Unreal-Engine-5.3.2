// Copyright Epic Games, Inc. All Rights Reserved.

#pragma once

#include "DataprepParameterizableObject.h"

#include "CoreMinimal.h"
#include "Delegates/DelegateCombinations.h"
#include "UObject/Object.h"
#include "UObject/ObjectMacros.h"
#include "UObject/TextProperty.h"

#include "DataprepOperation.generated.h"

/**
 * Delegate used by a Dataprep operation to add a copy of an asset to the Dataprep's working set
 * @return	A new asset which is either a duplicate of Asset if not null or of class AssetClass and name AssetName
 * @remark	Returns nullptr if Asset and AssetClass is null
 * @remark	If Asset is not null, it will not be added to the list of assets tracked by Dataprep. It can safely be deleted
 */
DECLARE_DELEGATE_RetVal_TwoParams(UObject* /* NewAsset */, FDataprepAddAsset, const UObject* /* Asset */, const TCHAR* /* Assetname */ )

/**
 * Delegate used by a Dataprep operation to create and add an asset to the Dataprep's working set
 * @return	A new asset which is either a duplicate of Asset if not null or of class AssetClass and name AssetName
 * @remark	Returns nullptr if Asset and AssetClass is null
 * @remark	If Asset is not null, it will not be added to the list of assets tracked by Dataprep. It can safely be deleted
 */
DECLARE_DELEGATE_RetVal_TwoParams(UObject* /* NewAsset */, FDataprepCreateAsset, UClass* /* AssetClass */, const TCHAR* /* Assetname */ )

/**
 * Delegate used by a Dataprep operation to add an actor to the Dataprep's working set
 * @return	A new Actor of class ActorClass and name ActorName added to the Dataprep's transient world
 */
DECLARE_DELEGATE_RetVal_TwoParams(class AActor* /* Actor */, FDataprepCreateActor, UClass* /* ActorClass */, const TCHAR* /* ActorName */ )

/**
 * Delegate used by a Dataprep operation to remove an object
 * If bLocalContext is true, the object is removed from the working set of the action owning the operation
 * Otherwise, the object is removed from the Dataprep's working set
 * @remark If the object is removed from the Dataprep's working set, the operation is therefore owning the object.
 */
DECLARE_DELEGATE_TwoParams(FDataprepRemoveObject, UObject* /* Object */, bool /* bLocalContext */ )

/**
 * Delegate used by a Dataprep operation to indicates an asset has been modified
 */
DECLARE_DELEGATE_OneParam(FDataprepAssetsModified, TArray<UObject*> /* Objects */ )

/**
 * Delegate used by a Dataprep operation to remove and delete an array of objects from the Dataprep's working set.
 * After execution, Object will not be accessible by subsequent operations.
 * The asset is NOT immediately deleted. This is a deferred deletion.
 */
DECLARE_DELEGATE_OneParam(FDataprepDeleteObjects, TArray<UObject*> /* Objects */ )

class DATAPREPCORE_API FDataprepOperationCategories
{
public:
	static FText ActorOperation;
	static FText AssetOperation;
	static FText MeshOperation;
	static FText ObjectOperation;
};

class FDataprepWorkReporter;
class UDataprepEditingOperation;

/** Experimental struct. Todo add struct wide comment */
USTRUCT(BlueprintType)
struct FDataprepContext
{
	GENERATED_BODY()

	/**
	 * This is the objects on which an operation can operate
	 */
	UPROPERTY( BlueprintReadOnly, Category = "Dataprep")
	TArray<UObject*> Objects;
};

/**
 * Contains all data regarding the context in which an operation will be executed
 */
struct FDataprepOperationContext
{
	// The context contains on which the operation should operate on.
	TSharedPtr<struct FDataprepContext> Context;

	/**
	 * Delegate to indicate an asset has been modified
	 */
	FDataprepAssetsModified AssetsModifiedDelegate;

	/**
	 * Delegate to duplicate and add an asset to the Dataprep content
	 * Only effective if the operation is of class UDataprepEditingOperation
	 */
	FDataprepAddAsset AddAssetDelegate;

	/**
	 * Delegate to create and add an asset to the Dataprep content
	 * Only effective if the operation is of class UDataprepEditingOperation
	 */
	FDataprepCreateAsset CreateAssetDelegate;

	/**
	 * Delegate to create and add an actor to the Dataprep content
	 * Only effective if the operation is of class UDataprepEditingOperation
	 */
	FDataprepCreateActor CreateActorDelegate;

	/**
	 * Delegate to remove an object from the Dataprep's or the action's working set
	 * Only effective if the operation is of class UDataprepEditingOperation
	 */
	FDataprepRemoveObject RemoveObjectDelegate;

	/**
	 * Delegate to remove an asset from the Dataprep content
	 * Only effective if the operation is of class UDataprepEditingOperation
	 */
	FDataprepDeleteObjects DeleteObjectsDelegate;

	// Optional Logger to capture the log produced by an operation (via the functions LogInfo, LogWarning and LogError).
	TSharedPtr<class IDataprepLogger> DataprepLogger;

	// Optional Progress Reporter to capture any progress reported by an operation.
	TSharedPtr<class IDataprepProgressReporter> DataprepProgressReporter;
};

/**
 * Base class for all Dataprep operations
 * Dataprep operations act on a set of input obejcts and can modify their properties: f.e. change materials, add metadata etc.
 */
<<<<<<< HEAD
UCLASS(Experimental, Abstract, Blueprintable)
=======
UCLASS(Abstract, Blueprintable)
>>>>>>> 56c511cf
class DATAPREPCORE_API UDataprepOperation : public UDataprepParameterizableObject
{
	GENERATED_BODY()

	// User friendly interface start here ======================================================================
public:

	/**
	 * Execute the operation
	 * @param InObjects The objects that the operation will operate on
	 */
	UFUNCTION(BlueprintCallable, Category = "Execution")
	void Execute(const TArray<UObject*>& InObjects);

protected:
	
	/**
	 * This function is called when the operation is executed.
	 * If your defining your operation in Blueprint or Python this is the function to override.
	 * @param InContext The context contains the data that the operation should operate on.
	 */
	UFUNCTION(BlueprintNativeEvent)
	void OnExecution(const FDataprepContext& InContext);

	/**
	 * This function is the same has OnExcution, but it's the extension point for an operation defined in c++.
	 * It will be called on the operation execution.
	 * @param InContext The context contains the data that the operation should operate on
	 */
	virtual void OnExecution_Implementation(const FDataprepContext& InContext);

	/**
	 * Add an info to the log
	 * @param InLogText The text to add to the log
	 */
	UFUNCTION(BlueprintCallable, Category = "Log", meta = (HideSelfPin = "true"))
	void LogInfo(const FText& InLogText);

	/**
	 * Add a warning to the log
	 * @param InLogText The text to add to the log
	 */
	UFUNCTION(BlueprintCallable,  Category = "Log", meta = (HideSelfPin = "true"))
	void LogWarning(const FText& InLogText);

	/**
	 * Add Error to the log
	 * @param InLogText The text to add to the log
	 */
	UFUNCTION(BlueprintCallable,  Category = "Log", meta = (HideSelfPin = "true"))
	void LogError(const FText& InLogError);

	/**
	 * Indicates the beginning of a new work to report on
	 * @param InDescription		Text describing the work about to begin
	 * @param InAmountOfWork	Expected total amount of work
	 */
	UFUNCTION(BlueprintCallable,  Category = "Report", meta = (HideSelfPin = "true"))
	void BeginWork( const FText& InDescription, float InAmountOfWork );

	/** Indicates the end of the work */
	UFUNCTION(BlueprintCallable,  Category = "Report", meta = (HideSelfPin = "true"))
	void EndWork();

	/**
	 * Report foreseen progress on the current work
	 * @param IncrementOfWork	Amount of progress foreseen until the next call
	 * @param InMessage			Message to be displayed along side the reported progress
	 */
	UFUNCTION(BlueprintCallable,  Category = "Report", meta = (HideSelfPin = "true"))
	void ReportProgress( float IncrementOfWork, const FText& InMessage );

	/**
	 * Indicates an array of assets has changed during the operation. It is important to use this function
	 * if the modifications on the assets impact their appearance
	 * @param Assets			Array of assets which have been modified
	 */
	UFUNCTION(BlueprintCallable,  Category = "Dataprep | Operation")
	void AssetsModified( TArray<UObject*> Assets );

	/**
	 * Create a task to report progress during the execution of an operation
	 * @param InDescription		The description of the task about to be performed
	 * @param InAmountOfWork	Expected amount of work for the task
	 * @param InIncrementOfWork	Expected increment during the execution of the task
	 */
	TSharedPtr<FDataprepWorkReporter> CreateTask( const FText& InDescription, float InAmountOfWork, float InIncrementOfWork = 1.0f );

	/** Returns true if the operation was canceled during execution */
	bool IsCancelled();

	// User friendly interface end here ========================================================================

public:
	/**
	 * Prepare the operation for the execution and execute it.
	 * This allow the operation to report information such as log to the operation context
	 * @param InOperationContext This contains the data necessary for the setup of the operation and also the DataprepContext
	 */
	void ExecuteOperation(TSharedRef<FDataprepOperationContext>& InOperationContext);

	/** 
	 * Allows to change the name of the fetcher for the ui if needed.
	 */
	UFUNCTION(BlueprintNativeEvent,  Category = "Display")
	FText GetDisplayOperationName() const;

	/**
	 * Allows to change the tooltip of the fetcher for the ui if needed.
	 */
	UFUNCTION(BlueprintNativeEvent,  Category = "Display")
	FText GetTooltip() const;

	/**
	 * Allows to change the tooltip of the fetcher for the ui if needed.
	 */
	UFUNCTION(BlueprintNativeEvent,  Category = "Display")
	FText GetCategory() const;

	/**
	 * Allows to add more keywords for when a user is searching for the fetcher in the ui.
	 */
	UFUNCTION(BlueprintNativeEvent,  Category = "Display|Search")
	FText GetAdditionalKeyword() const;

	virtual FText GetDisplayOperationName_Implementation() const;
	virtual FText GetTooltip_Implementation() const;
	virtual FText GetCategory_Implementation() const;
	virtual FText GetAdditionalKeyword_Implementation() const;

	// Everything below is only for the Dataprep systems internal use =========================================
private:
	TSharedPtr<const FDataprepOperationContext> OperationContext;

	friend class UDataprepEditingOperation;
};


/**
 * Base class for all Dataprep editing operations
 * Dataprep editing operations act on a set of input obejcts and can modify their properties, 
 * but also can create new objects or delete existing ones (like assets and actors), based on the 
 * information they receive as an input
 */
<<<<<<< HEAD
UCLASS(Experimental, Abstract, Blueprintable)
=======
UCLASS(Abstract, Blueprintable)
>>>>>>> 56c511cf
class DATAPREPCORE_API UDataprepEditingOperation : public UDataprepOperation
{
	GENERATED_BODY()

protected:
	/**
	 * DUplicate and add an asset to the Dataprep's and action's working set
	 * @param Asset			If not null, the asset will be duplicated
	 * @param AssetName		Name of the asset to create. Name collision will be checked and fixed before naming the asset
	 * @returns				The asset newly created
	 */
	UFUNCTION(BlueprintCallable,  Category = "Dataprep | Editing Operation")
	UObject* AddAsset(const UObject* Asset, const FString& AssetName );

	/**
	 * Create and add an asset to the Dataprep's and action's working set
	 * @param AssetClass	If Asset is null, an asset of the given class will be returned
	 * @param AssetName		Name of the asset to create. Name collision will be checked and fixed before naming the asset
	 * @returns				The asset newly created
	 */
	UFUNCTION(BlueprintCallable,  Category = "Dataprep | Editing Operation")
	UObject* CreateAsset(UClass* AssetClass, const FString& AssetName );

	/**
	 * Add an actor to the Dataprep's transient world and action's working set
	 * @param ActorClass	Class of the actor to create
	 * @param ActorName		Name of the actor to create. Name collision will be performed before naming the asset
	 * @returns				The actor newly created
	 */
	UFUNCTION(BlueprintCallable,  Category = "Dataprep | Editing Operation")
	AActor* CreateActor( UClass* ActorClass, const FString& ActorName );

	/**
	 * Remove an object from the Dataprep's and/or action's working set
	 * @param Object			Object to be removed from the working set 
	 * @param bLocalContext		If set to true, the object is removed from the current working set.
	 *							The object will not be accessible to any subsequent operation using the current context.
	 *							If set to false, the object is removed from the Dataprep's working set.
	 *							The object will not be accessible to any subsequent operation in the Dataprep's pipeline.
	 */
	UFUNCTION(BlueprintCallable,  Category = "Dataprep | Editing Operation")
	void RemoveObject(UObject* Object, bool bLocalContext = false);

	/**
	 * Remove an array of objects from the Dataprep's and/or action's working set
	 * @param Objects			An array of objects to be removed from the working set 
	 * @param bLocalContext		If set to true, the object is removed from the current working set.
	 *							The object will not be accessible to any subsequent operation using the current context.
	 *							If set to false, the object is removed from the Dataprep's working set.
	 *							The object will not be accessible to any subsequent operation in the Dataprep's pipeline.
	 */
	UFUNCTION(BlueprintCallable,  Category = "Dataprep | Editing Operation")
	void RemoveObjects(TArray<UObject*> Objects, bool bLocalContext = false);

	/**
	 * Delete an object from the Dataprep's working set
	 * @param Object		The object to be deleted
	 * @remark	The deletion of the object is deferred. However, if the object is not an asset, it is removed from
	 *			the Dataprep's transient world. If the object is an asset, it is moved to the transient package, no
	 *			action is taken to clean up any object referencing this asset.
	 * @remark	After execution, the object is not accessible by any subsequent operation in the Dataprep's pipeline.
	 */
	UFUNCTION(BlueprintCallable,  Category = "Dataprep | Editing Operation")
	void DeleteObject(UObject* Objects);

	/**
	 * Delete an array of objects from the Dataprep's and action's working set
	 * @param Objects		The array of objects to delete
	 * @remark	The deletion of the object is deferred. However, if the object is not an asset, it is removed from
	 *			the Dataprep's transient world. If the object is an asset, it is moved to the transient package, no
	 *			action is taken to clean up any object referencing this asset.
	 * @remark	After execution, the object is not accessible by any subsequent operation in the Dataprep's pipeline.
	 */
	UFUNCTION(BlueprintCallable,  Category = "Dataprep | Editing Operation")
	void DeleteObjects(TArray<UObject*> Objects);
};<|MERGE_RESOLUTION|>--- conflicted
+++ resolved
@@ -133,11 +133,7 @@
  * Base class for all Dataprep operations
  * Dataprep operations act on a set of input obejcts and can modify their properties: f.e. change materials, add metadata etc.
  */
-<<<<<<< HEAD
-UCLASS(Experimental, Abstract, Blueprintable)
-=======
 UCLASS(Abstract, Blueprintable)
->>>>>>> 56c511cf
 class DATAPREPCORE_API UDataprepOperation : public UDataprepParameterizableObject
 {
 	GENERATED_BODY()
@@ -282,11 +278,7 @@
  * but also can create new objects or delete existing ones (like assets and actors), based on the 
  * information they receive as an input
  */
-<<<<<<< HEAD
-UCLASS(Experimental, Abstract, Blueprintable)
-=======
 UCLASS(Abstract, Blueprintable)
->>>>>>> 56c511cf
 class DATAPREPCORE_API UDataprepEditingOperation : public UDataprepOperation
 {
 	GENERATED_BODY()
