--- conflicted
+++ resolved
@@ -132,10 +132,6 @@
 					SourceModel.BuildSettings.bRecomputeNormals = !(Attributes.GetVertexInstanceNormals().IsValid() && Attributes.GetVertexInstanceNormals().GetNumChannels() > 0);
 					SourceModel.BuildSettings.bRecomputeTangents = false;
 					SourceModel.BuildSettings.DistanceFieldResolutionScale = 0;
-<<<<<<< HEAD
-					//SourceModel.BuildSettings.bBuildAdjacencyBuffer = false;
-=======
->>>>>>> 6bbb88c8
 					//SourceModel.BuildSettings.bBuildReversedIndexBuffer = false;
 				}
 			}
@@ -182,8 +178,6 @@
 		{
 			StaticMesh->PreEditChange( nullptr );
 			StaticMesh->SetRenderData( nullptr );
-<<<<<<< HEAD
-=======
 		}
 	}
 }
@@ -205,7 +199,6 @@
 		if ( ConstantMaterialInstance->BasePropertyOverrides.bOverride_BlendMode == true )
 		{
 			ConstantMaterialInstance->ForceRecompileForRendering();
->>>>>>> 6bbb88c8
 		}
 		else
 		{
@@ -323,138 +316,4 @@
 	}
 }
 
-void DataprepCorePrivateUtils::CompileMaterial(UMaterialInterface* MaterialInterface)
-{
-	if (MaterialInterface == nullptr)
-	{
-		return;
-	}
-
-	FMaterialUpdateContext MaterialUpdateContext;
-
-	MaterialUpdateContext.AddMaterialInterface( MaterialInterface );
-
-	if ( UMaterialInstanceConstant* ConstantMaterialInstance = Cast< UMaterialInstanceConstant >( MaterialInterface ) )
-	{
-		// If BlendMode override property has been changed, make sure this combination of the parent material is compiled
-		if ( ConstantMaterialInstance->BasePropertyOverrides.bOverride_BlendMode == true )
-		{
-			ConstantMaterialInstance->ForceRecompileForRendering();
-		}
-		else
-		{
-			// If a switch is overridden, we need to recompile
-			FStaticParameterSet StaticParameters;
-			ConstantMaterialInstance->GetStaticParameterValues( StaticParameters );
-
-			for ( FStaticSwitchParameter& Switch : StaticParameters.StaticSwitchParameters )
-			{
-				if ( Switch.bOverride )
-				{
-					ConstantMaterialInstance->ForceRecompileForRendering();
-					break;
-				}
-			}
-		}
-	}
-
-	MaterialInterface->PreEditChange( nullptr );
-	MaterialInterface->PostEditChange();
-}
-
-void DataprepCorePrivateUtils::Analytics::RecipeExecuted( UDataprepAssetInterface* InDataprepAsset )
-{
-	if ( FEngineAnalytics::IsAvailable() )
-	{
-		TArray<FAnalyticsEventAttribute> EventAttributes;
-
-		EventAttributes.Emplace( TEXT("EpicAccountID"), FPlatformMisc::GetEpicAccountId() );
-		EventAttributes.Emplace( TEXT("EngineVersion"), FEngineVersion::Current().ToString( EVersionComponent::Patch ) );
-		
-		const TArray<UDataprepActionAsset*>& Actions = InDataprepAsset->GetActions();
-		int32 NumStepsTotal = 0;
-
-		for( const UDataprepActionAsset* Action : Actions )
-		{
-			NumStepsTotal += Action->GetStepsCount();
-		}
-
-		EventAttributes.Emplace( TEXT("ActionsCount"), Actions.Num() );
-		EventAttributes.Emplace( TEXT("StepsCount"), NumStepsTotal );
-
-		const bool bIsDataprepInstance = InDataprepAsset->IsA<UDataprepAssetInstance>();
-		const FString EventText = bIsDataprepInstance ? TEXT("Editor.Dataprep.Executed.Instance") : TEXT("Editor.Dataprep.Executed.Asset");
-
-		FEngineAnalytics::GetProvider().RecordEvent( EventText, EventAttributes );
-	}
-}
-
-void DataprepCorePrivateUtils::Analytics::DataprepAssetCreated( UDataprepAssetInterface* InDataprepAsset )
-{
-	if ( FEngineAnalytics::IsAvailable() )
-	{
-		TArray<FAnalyticsEventAttribute> EventAttributes;
-
-		EventAttributes.Emplace( TEXT("EpicAccountID"), FPlatformMisc::GetEpicAccountId() );
-		EventAttributes.Emplace( TEXT("EngineVersion"), FEngineVersion::Current().ToString( EVersionComponent::Patch ) );
-
-		const bool bIsDataprepInstance = InDataprepAsset->IsA<UDataprepAssetInstance>();
-		const FString EventText = bIsDataprepInstance ? TEXT("Editor.Dataprep.Created.Instance") : TEXT("Editor.Dataprep.Created.Asset");
-
-		FEngineAnalytics::GetProvider().RecordEvent( EventText, EventAttributes );
-	}
-}
-
-void DataprepCorePrivateUtils::Analytics::DataprepEditorOpened( UDataprepAssetInterface* InDataprepAsset )
-{
-	if ( FEngineAnalytics::IsAvailable() )
-	{
-		TArray<FAnalyticsEventAttribute> EventAttributes;
-
-		EventAttributes.Emplace( TEXT("EpicAccountID"), FPlatformMisc::GetEpicAccountId() );
-		EventAttributes.Emplace( TEXT("EngineVersion"), FEngineVersion::Current().ToString( EVersionComponent::Patch ) );
-
-		FEngineAnalytics::GetProvider().RecordEvent( TEXT("Editor.Dataprep.EditorOpened"), EventAttributes );
-	}
-}
-
-void DataprepCorePrivateUtils::Analytics::ExecuteTriggered( UDataprepAssetInterface* InDataprepAsset )
-{
-	if ( FEngineAnalytics::IsAvailable() )
-	{
-		TArray<FAnalyticsEventAttribute> EventAttributes;
-
-		EventAttributes.Emplace( TEXT("EpicAccountID"), FPlatformMisc::GetEpicAccountId() );
-		EventAttributes.Emplace( TEXT("EngineVersion"), FEngineVersion::Current().ToString( EVersionComponent::Patch ) );
-
-		FEngineAnalytics::GetProvider().RecordEvent( TEXT("Editor.Dataprep.ExecuteTriggered"), EventAttributes );
-	}
-}
-
-void DataprepCorePrivateUtils::Analytics::ImportTriggered( UDataprepAssetInterface* InDataprepAsset )
-{
-	if ( FEngineAnalytics::IsAvailable() )
-	{
-		TArray<FAnalyticsEventAttribute> EventAttributes;
-
-		EventAttributes.Emplace( TEXT("EpicAccountID"), FPlatformMisc::GetEpicAccountId() );
-		EventAttributes.Emplace( TEXT("EngineVersion"), FEngineVersion::Current().ToString( EVersionComponent::Patch ) );
-
-		FEngineAnalytics::GetProvider().RecordEvent( TEXT("Editor.Dataprep.ImportTriggered"), EventAttributes );
-	}
-}
-
-void DataprepCorePrivateUtils::Analytics::CommitTriggered( UDataprepAssetInterface* InDataprepAsset )
-{
-	if ( FEngineAnalytics::IsAvailable() )
-	{
-		TArray<FAnalyticsEventAttribute> EventAttributes;
-
-		EventAttributes.Emplace( TEXT("EpicAccountID"), FPlatformMisc::GetEpicAccountId() );
-		EventAttributes.Emplace( TEXT("EngineVersion"), FEngineVersion::Current().ToString( EVersionComponent::Patch ) );
-
-		FEngineAnalytics::GetProvider().RecordEvent( TEXT("Editor.Dataprep.CommitTriggered"), EventAttributes );
-	}
-}
-
 #undef LOCTEXT_NAMESPACE