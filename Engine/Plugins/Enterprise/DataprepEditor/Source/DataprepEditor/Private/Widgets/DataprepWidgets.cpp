--- conflicted
+++ resolved
@@ -125,11 +125,7 @@
 		TSharedPtr< FDetailColumnSizeData > ColumnSizeData;
 	};
 
-<<<<<<< HEAD
-	TSharedRef<SWidget> CreatePropertyWidget( TSharedPtr<SWidget> NameWidget, TSharedPtr<SWidget> ValueWidget, TSharedPtr< FDataprepDetailsViewColumnSizeData > ColumnSizeData, float Spacing, bool bResizableColumn = true)
-=======
 	TSharedRef<SWidget> CreatePropertyWidget( TSharedPtr<SWidget> NameWidget, TSharedPtr<SWidget> ValueWidget, TSharedPtr< FDetailColumnSizeData > ColumnSizeData, float Spacing, bool bResizableColumn = true)
->>>>>>> 6bbb88c8
 	{
 		if (bResizableColumn)
 		{
