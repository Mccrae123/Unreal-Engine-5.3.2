--- conflicted
+++ resolved
@@ -395,11 +395,8 @@
 					const UStaticMesh* StaticMesh = SceneMeshComponent->GetStaticMesh();
 					const FTransform& ComponentToWorldTransform = SceneMeshComponent->GetComponentTransform();
 					SceneBounds += StaticMesh->GetExtendedBounds().GetBox().TransformBy( ComponentToWorldTransform );
-<<<<<<< HEAD
-=======
 
 					bCanShowNaniteFallbackMenu |= StaticMesh->NaniteSettings.bEnabled;
->>>>>>> 6bbb88c8
 				}
 			}
 
@@ -626,10 +623,6 @@
 		if(UStaticMeshComponent* MeshComponent = PreviewMeshComponent.Get())
 		{
 			UStaticMesh* StaticMesh = MeshComponent->GetStaticMesh();
-<<<<<<< HEAD
-			TrianglesCount += StaticMesh->GetRenderData()->LODResources[0].GetNumTriangles();
-			VerticesCount += StaticMesh->GetRenderData()->LODResources[0].GetNumVertices();
-=======
 
 			FStaticMeshLODResources& LODResource = StaticMesh->GetRenderData()->LODResources[0];
 
@@ -647,18 +640,10 @@
 				TrianglesCount += LODResource.GetNumTriangles();
 				VerticesCount += LODResource.GetNumVertices();
 			}
->>>>>>> 6bbb88c8
 			StaticMeshes.Add(StaticMesh);
 		}
 	}
 
-<<<<<<< HEAD
-	TextItems.Add(FOverlayTextItem(
-		FText::Format(LOCTEXT( "Triangles_F", "#Triangles:  {0}"), FText::AsNumber(TrianglesCount))));
-
-	TextItems.Add(FOverlayTextItem(
-		FText::Format(LOCTEXT( "Vertices_F", "#Vertices:  {0}"), FText::AsNumber(VerticesCount))));
-=======
 	if (NaniteTrianglesCount > 0)
 	{
 		static FText ShowingNaniteFallback = LOCTEXT("ShowingNaniteFallback", "(Showing Fallback)");
@@ -689,7 +674,6 @@
 
 	TextItems.Add(FOverlayTextItem(
 		FText::Format(LOCTEXT("Vertices_F", "#Vertices: {0}"), FText::AsNumber(VerticesCount))));
->>>>>>> 6bbb88c8
 
 	FVector SceneExtents = SceneBounds.GetExtent();
 	TextItems.Add(FOverlayTextItem(
@@ -1670,10 +1654,6 @@
 		return nullptr;
 	}
 
-<<<<<<< HEAD
-	const FStaticMeshLODResourcesArray& LODResources = GetStaticMesh()->GetRenderData()->LODResources;
-	if (LODResources.Num() == 0	|| LODResources[FMath::Clamp<int32>(GetStaticMesh()->GetMinLOD().Default, 0, LODResources.Num()-1)].VertexBuffers.StaticMeshVertexBuffer.GetNumVertices() == 0)
-=======
 	// Do not overwrite proxy if Nanite supported and there is built Nanite data for the static mesh
 	// #ueent_todo: Track changes to Nanite::FSceneProxy code in case wireframe display is supported
 	if (ShouldCreateNaniteProxy() && !bDisplayNaniteFallbackMesh)
@@ -1683,7 +1663,6 @@
 
 	const FStaticMeshLODResourcesArray& LODResources = GetStaticMesh()->GetRenderData()->LODResources;
 	if (LODResources.Num() == 0	|| LODResources[FMath::Clamp<int32>(GetStaticMesh()->GetDefaultMinLOD(), 0, LODResources.Num()-1)].VertexBuffers.StaticMeshVertexBuffer.GetNumVertices() == 0)
->>>>>>> 6bbb88c8
 	{
 		return nullptr;
 	}
