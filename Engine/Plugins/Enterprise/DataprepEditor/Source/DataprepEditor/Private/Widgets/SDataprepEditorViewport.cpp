// Copyright Epic Games, Inc. All Rights Reserved.

#include "SDataprepEditorViewport.h"

#include "AdvancedPreviewScene.h"
#include "DataprepCorePrivateUtils.h"
#include "DataprepCoreUtils.h"
#include "DataprepEditor.h"

#include "DataprepEditorLogCategory.h"

#include "ActorEditorUtils.h"
#include "AssetViewerSettings.h"
#include "ComponentReregisterContext.h"
#include "Editor/UnrealEdTypes.h"
#include "Engine/StaticMesh.h"
#include "Engine/StaticMeshSourceData.h"
#include "StaticMeshResources.h"
<<<<<<< HEAD
=======
#include "Rendering/NaniteResources.h"
>>>>>>> 4af6daef
#include "EngineLogs.h"
#include "StaticMeshSceneProxy.h"
#include "Engine/TextureCube.h"
#include "EngineUtils.h"
#include "Framework/Commands/UICommandList.h"
#include "Materials/Material.h"
#include "Materials/MaterialInstanceConstant.h"
#include "MeshDescription.h"
#include "Misc/ConfigCacheIni.h"
#include "Misc/ScopedSlowTask.h"
#include "SEditorViewportToolBarMenu.h"
#include "Slate/SceneViewport.h"
#include "Viewports.h"
#include "Widgets/Text/STextBlock.h"

#define LOCTEXT_NAMESPACE "DataprepEditorViewport"

TStrongObjectPtr<UMaterial> SDataprepEditorViewport::PreviewMaterial;
TStrongObjectPtr<UMaterial> SDataprepEditorViewport::XRayMaterial;
TStrongObjectPtr<UMaterial> SDataprepEditorViewport::BackFaceMaterial;
TStrongObjectPtr<UMaterial> SDataprepEditorViewport::PerMeshMaterial;
TStrongObjectPtr<UMaterial> SDataprepEditorViewport::ReflectionMaterial;
TStrongObjectPtr<UMaterialInstanceConstant> SDataprepEditorViewport::TransparentMaterial;
TArray<TStrongObjectPtr<UMaterialInstanceConstant>> SDataprepEditorViewport::PerMeshMaterialInstances;
int32 SDataprepEditorViewport::AssetViewerProfileIndex = INDEX_NONE;


const FColor PerMeshColor[] =
{
	FColor(255, 49,  0),
	FColor(255,135,  0),
	FColor( 11,182,255),
	FColor(  0,255,103),

	FColor(255,181,164),
	FColor(255,212,164),
	FColor(168,229,255),
	FColor(164,255,201),

	FColor(255,139,112),
	FColor(255,188,112),
	FColor(118,214,255),
	FColor(112,255,170),

	FColor(217, 41,  0),
	FColor(217,115,  0),
	FColor(  0, 95,137),
	FColor(  0,156, 63),

	FColor(167, 32,  0),
	FColor(167, 88,  0),
	FColor(  0, 73,105),
	FColor(  0,120, 49),
};

namespace ViewportDebug
{
	static bool bLogTiming = false;

	class FTimeLogger
	{
	public:
		FTimeLogger(const FString& InText)
			: StartTime( FPlatformTime::Cycles64() )
			, Text( InText )
		{
			if( bLogTiming )
			{
				UE_LOG( LogDataprepEditor, Log, TEXT("%s ..."), *Text );
			}
		}

		~FTimeLogger()
		{
			if( bLogTiming )
			{
				// Log time spent to import incoming file in minutes and seconds
				double ElapsedSeconds = FPlatformTime::ToSeconds64(FPlatformTime::Cycles64() - StartTime);

				int ElapsedMin = int(ElapsedSeconds / 60.0);
				ElapsedSeconds -= 60.0 * (double)ElapsedMin;
				UE_LOG( LogDataprepEditor, Log, TEXT("%s took [%d min %.3f s]"), *Text, ElapsedMin, ElapsedSeconds );
			}
		}

	private:
		uint64 StartTime;
		FString Text;
	};
}

// Extension of the FStaticMeshSceneProxy class to allow wireframe display per individual mesh
// #ueent_remark: Could we unify this behavior across classes deriving from UMeshComponent?
class FStaticMeshSceneProxyExt : public FStaticMeshSceneProxy
{
public:
	FStaticMeshSceneProxyExt(UStaticMeshComponent* Component, bool bForceLODsShareStaticLighting)
		: FStaticMeshSceneProxy( Component, bForceLODsShareStaticLighting )
	{
		CustomComponent = Cast<UCustomStaticMeshComponent>(Component);
		check( CustomComponent );
	}

	virtual bool GetMeshElement(
		int32 LODIndex,
		int32 BatchIndex,
		int32 ElementIndex,
		uint8 InDepthPriorityGroup,
		bool bUseSelectionOutline,
		bool bAllowPreCulledIndices,
		FMeshBatch& OutMeshBatch) const override
	{
		if(FStaticMeshSceneProxy::GetMeshElement(LODIndex, BatchIndex, ElementIndex, InDepthPriorityGroup, bUseSelectionOutline, bAllowPreCulledIndices, OutMeshBatch))
		{
			OutMeshBatch.bWireframe = CustomComponent->bForceWireframe;
			OutMeshBatch.bUseWireframeSelectionColoring = 0;

			return true;
		}

		return false;
	}

	virtual bool GetWireframeMeshElement(int32 LODIndex, int32 BatchIndex, const FMaterialRenderProxy* WireframeRenderProxy, uint8 InDepthPriorityGroup, bool bAllowPreCulledIndices, FMeshBatch& OutMeshBatch) const override
	{
		if(FStaticMeshSceneProxy::GetWireframeMeshElement(LODIndex, BatchIndex, WireframeRenderProxy, InDepthPriorityGroup, bAllowPreCulledIndices, OutMeshBatch))
		{
			OutMeshBatch.bWireframe = CustomComponent->bForceWireframe;
			OutMeshBatch.bUseWireframeSelectionColoring = 0;

			return true;
		}

		return false;
	}

private:
	UCustomStaticMeshComponent* CustomComponent;
};

namespace DataprepEditor3DPreviewUtils
{
	/** Build the render data based on the current geometry available in the static mesh */
	void BuildStaticMeshes(TSet<UStaticMesh*>& StaticMeshes, TArray<UStaticMesh*>& BuiltMeshes);

	void FindMeshComponents(const AActor * InActor, TArray<UStaticMeshComponent*>& MeshComponents, bool bRecursive );

	/** Returns array of static mesh components in world */
	template<class T>
	TArray< T* > GetComponentsFromWorld( UWorld* World )
	{
		static_assert(TPointerIsConvertibleFromTo<T, const UMeshComponent>::Value, "'T' template parameter to FindComponentByClass must be derived from UActorComponent");

		TArray< T* > Result;

		const EActorIteratorFlags Flags = EActorIteratorFlags::SkipPendingKill;
		for (TActorIterator<AActor> It( World, AActor::StaticClass(), Flags ); It; ++It)
		{
			AActor* Actor = *It;

			// Don't consider transient actors in non-play worlds
			// Don't consider the builder brush
			// Don't consider the WorldSettings actor, even though it is technically editable
			const bool bIsValid = Actor != nullptr && Actor->IsEditable() && !Actor->IsTemplate() /*&& !Actor->HasAnyFlags(RF_Transient) */&& !FActorEditorUtils::IsABuilderBrush(Actor) && !Actor->IsA(AWorldSettings::StaticClass());

			if ( bIsValid )
			{
				TArray< T* > Components;
				Actor->GetComponents<T>( Components );
				for( T* Component : Components )
				{
					// If a mesh is displayable, it should have at least one material
					if( Component->GetNumMaterials() > 0 )
					{
						Result.Add( Component );
					}
				}
			}
		}

		return Result;
	}
}

//
// SDataprepEditorViewport Class
//

SDataprepEditorViewport::SDataprepEditorViewport()
	: PreviewScene( MakeShareable( new FAdvancedPreviewScene( FPreviewScene::ConstructionValues() ) ) )
	, Extender( MakeShareable( new FExtender ) )
	, WorldToPreview( nullptr )
	, RenderingMaterialType( ERenderingMaterialType::OriginalRenderingMaterial )
	, CurrentSelectionMode( ESelectionModeType::OutlineSelectionMode )
	, bWireframeRenderingMode( false )
#ifdef VIEWPORT_EXPERIMENTAL
	, bShowOrientedBox( false )
#endif
{
}

SDataprepEditorViewport::~SDataprepEditorViewport()
{
	CastChecked<UEditorEngine>(GEngine)->OnPreviewFeatureLevelChanged().Remove(PreviewFeatureLevelChangedHandle);
	ClearScene();
}

void SDataprepEditorViewport::Construct(const FArguments& InArgs, TSharedPtr<FDataprepEditor> InDataprepEditor)
{
	DataprepEditor = InDataprepEditor;

	FDataprepEditorViewportCommands::Register();

	// restore last used feature level
	UWorld* PreviewSceneWorld = PreviewScene->GetWorld();
	if (PreviewSceneWorld != nullptr)
	{
		PreviewSceneWorld->ChangeFeatureLevel(GWorld->GetFeatureLevel());
	}

	// Listen to and act on changes in feature level
	UEditorEngine* Editor = CastChecked<UEditorEngine>(GEngine);
	PreviewFeatureLevelChangedHandle = Editor->OnPreviewFeatureLevelChanged().AddLambda([&PreviewSceneWorld](ERHIFeatureLevel::Type NewFeatureLevel)
	{
		PreviewSceneWorld->ChangeFeatureLevel(NewFeatureLevel);
	});

	TFunction<AActor* (USceneComponent*, const TCHAR*)> CreateActor;
	CreateActor = [&PreviewSceneWorld](USceneComponent* ParentComponent, const TCHAR* ActorName)-> AActor*
		{
			AActor* Actor = PreviewSceneWorld->SpawnActor<AActor>( AActor::StaticClass(), FTransform::Identity );

			if ( Actor->GetRootComponent() == nullptr )
			{
				USceneComponent* RootComponent = NewObject< USceneComponent >( Actor, USceneComponent::StaticClass(), ActorName, RF_NoFlags );
				Actor->SetRootComponent( RootComponent );
			}

			if(ParentComponent)
			{
				Actor->GetRootComponent()->AttachToComponent( ParentComponent, FAttachmentTransformRules::KeepRelativeTransform );
			}

			Actor->RegisterAllComponents();

			return Actor;
		};

	// Create root actor of 3D viewport's world
	AActor* RootActor = CreateActor(nullptr, TEXT("RootPreviewActor"));
	RootActorComponent = RootActor->GetRootComponent();


	// Create actor to hold all 'Static' preview mesh components
	StaticActor = CreateActor(RootActorComponent.Get(), TEXT("StaticPreviewActor"));
	StaticActor->GetRootComponent()->SetMobility(EComponentMobility::Static);

	// If HW supports it, create actor to hold all 'Movable' preview mesh components
	if(GEditor->PreviewPlatform.GetEffectivePreviewFeatureLevel() > ERHIFeatureLevel::ES3_1)
	{
		MovableActor = CreateActor(RootActorComponent.Get(), TEXT("MovablePreviewActor"));
		MovableActor->GetRootComponent()->SetMobility(EComponentMobility::Movable);
	}

	WorldToPreview = InArgs._WorldToPreview;
	check(WorldToPreview);

	SEditorViewport::Construct( SEditorViewport::FArguments() );
}

void SDataprepEditorViewport::ClearScene()
{
	const int32 PreviousCount = PreviewMeshComponents.Num();
	
	FDetachmentTransformRules DetachmentRules(EDetachmentRule::KeepRelative, true);

	StaticActor->UnregisterAllComponents();
	MovableActor->UnregisterAllComponents();
	
	TArray<UObject*> ObjectsToDelete;
	ObjectsToDelete.Reserve(PreviousCount);

	for( const TWeakObjectPtr< UStaticMeshComponent >& PreviewMeshComponent : PreviewMeshComponents )
	{
		if(UStaticMeshComponent* MeshComponent = PreviewMeshComponent.Get())
		{
			MeshComponent->DetachFromComponent(DetachmentRules);
			MeshComponent->SetStaticMesh(nullptr);

			MeshComponent->EmptyOverrideMaterials();
			ObjectsToDelete.Add( MeshComponent );
		}
	}

	StaticActor->RegisterAllComponents();
	MovableActor->RegisterAllComponents();

	FDataprepCoreUtils::PurgeObjects( MoveTemp( ObjectsToDelete ) );

	PreviewMeshComponents.Empty(PreviousCount);
	MeshComponentsMapping.Empty(PreviousCount);
	MeshComponentsReverseMapping.Empty(PreviousCount);
	SelectedPreviewComponents.Empty(SelectedPreviewComponents.Num());

	OverlayTextVerticalBox->ClearChildren();
}

void SDataprepEditorViewport::UpdateScene()
{
	TRACE_CPUPROFILER_EVENT_SCOPE(SDataprepEditorViewport::UpdateScene);

	ClearScene();

	ViewportDebug::FTimeLogger TimeLogger( TEXT("Updating viewport") );

	SceneBounds = FBox( FVector::ZeroVector, FVector(100.0f) );
	SceneUniformScale = 1.0f;

	// Gather all static meshes used by actors in PreviewWorld
	TArray< UStaticMeshComponent* > SceneMeshComponents = DataprepEditor3DPreviewUtils::GetComponentsFromWorld<UStaticMeshComponent>( WorldToPreview );

	bCanShowNaniteFallbackMenu = false;

	if(SceneMeshComponents.Num() > 0)
	{
		int32 InvalidStaticMeshesCount = 0;

		for( UStaticMeshComponent*& MeshComponent : SceneMeshComponents )
		{
			if( UStaticMesh* StaticMesh = MeshComponent->GetStaticMesh() )
			{
				if( !StaticMesh->GetRenderData() || !StaticMesh->GetRenderData()->IsInitialized())
				{
					++InvalidStaticMeshesCount;
					MeshComponent = nullptr;
				}
			}
			else
			{
				++InvalidStaticMeshesCount;
				MeshComponent = nullptr;
			}
		}

		if( SceneMeshComponents.Num() > InvalidStaticMeshesCount )
		{
			FScopedSlowTask SlowTask( 100.0f, LOCTEXT("UpdateMeshes_Title", "Updating 3D viewport ...") );
			SlowTask.MakeDialog(false);

			// Unregister all actors components to avoid excessive refresh in the 3D engine while updating materials.
			for (TObjectIterator<AActor> ActorIterator; ActorIterator; ++ActorIterator)
			{
				if (ActorIterator->GetWorld())
				{
					ActorIterator->UnregisterAllComponents( /* bForReregister = */true);
				}
			}

			InitializeDefaultMaterials();

			// Materials have been updated, we can register everything back.
			for (TObjectIterator<AActor> ActorIterator; ActorIterator; ++ActorIterator)
			{
				if (ActorIterator->GetWorld())
				{
					ActorIterator->RegisterAllComponents();
				}
			}

			PreviewMeshComponents.Empty( SceneMeshComponents.Num() );

			// Compute bounding box of scene to determine camera position and scaling to apply for smooth navigation
			SlowTask.EnterProgressFrame( 10.0f, LOCTEXT("UpdateMeshes_Prepare", "Computing scene's bounding box ...") );
			SceneBounds.Init();
			for( UStaticMeshComponent* SceneMeshComponent : SceneMeshComponents )
			{
				if(SceneMeshComponent != nullptr)
				{
					const UStaticMesh* StaticMesh = SceneMeshComponent->GetStaticMesh();
					const FTransform& ComponentToWorldTransform = SceneMeshComponent->GetComponentTransform();
					SceneBounds += StaticMesh->GetExtendedBounds().GetBox().TransformBy( ComponentToWorldTransform );

<<<<<<< HEAD
					bCanShowNaniteFallbackMenu |= StaticMesh->NaniteSettings.bEnabled;
=======
					bCanShowNaniteFallbackMenu |= StaticMesh->IsNaniteEnabled();
>>>>>>> 4af6daef
				}
			}

			// Compute uniform scale
			FVector Extents = SceneBounds.GetExtent();
			if(Extents.GetMax() < 100.0f)
			{
				SceneUniformScale = 100.0f / ( Extents.GetMax() * 1.1f );
			}
			SceneBounds.Max *= SceneUniformScale;
			SceneBounds.Min *= SceneUniformScale;

			// Set uniform scale on root actor's root component
			RootActorComponent->SetRelativeTransform( FTransform( FRotator::ZeroRotator, FVector::ZeroVector, FVector( SceneUniformScale ) ) );

			const int32 PerMeshColorsCount = sizeof(PerMeshColor);
			int32 PerMeshColorIndex = 0;
			// Replicate mesh component from world to preview in preview world
			SlowTask.EnterProgressFrame( 90.0f, LOCTEXT("UpdateMeshes_Components", "Adding meshes to viewport ...") );
			{
				FScopedSlowTask SubSlowTask( float(SceneMeshComponents.Num() - InvalidStaticMeshesCount), LOCTEXT("UpdateMeshes_Components", "Adding meshes to viewport ...") );

				for( UStaticMeshComponent* SceneMeshComponent : SceneMeshComponents )
				{
					if(SceneMeshComponent != nullptr)
					{
						const FText Message = FText::Format( LOCTEXT("UpdateMeshes_AddOneComponent", "Adding {0} ..."), FText::FromString( SceneMeshComponent->GetOwner()->GetActorLabel() ) );
						SubSlowTask.EnterProgressFrame( 1.0f, Message );

						EComponentMobility::Type Mobility = EComponentMobility::Static;
						if(MovableActor.IsValid())
						{
							Mobility = SceneMeshComponent->Mobility;
						}

						AActor* PreviewActor = Mobility == EComponentMobility::Movable ? MovableActor.Get() : StaticActor.Get();

						UCustomStaticMeshComponent* PreviewMeshComponent = NewObject< UCustomStaticMeshComponent >( PreviewActor, NAME_None, RF_Transient );
						PreviewMeshComponent->SetMobility( Mobility );

						PreviewMeshComponent->bOverrideLightMapRes = SceneMeshComponent->bOverrideLightMapRes;
						PreviewMeshComponent->OverriddenLightMapRes = SceneMeshComponent->OverriddenLightMapRes;
						PreviewMeshComponent->bForceWireframe = bWireframeRenderingMode;
						PreviewMeshComponent->MeshColorIndex = PerMeshColorIndex % PerMeshColorsCount;
						++PerMeshColorIndex;

						UStaticMesh* StaticMesh = SceneMeshComponent->GetStaticMesh();

						FComponentReregisterContext ReregisterContext( PreviewMeshComponent );
						PreviewMeshComponent->SetStaticMesh( StaticMesh );

<<<<<<< HEAD
						PreviewMeshComponent->bDisplayNaniteFallbackMesh = bShowNaniteFallbackMenuChecked && StaticMesh->NaniteSettings.bEnabled;
=======
						PreviewMeshComponent->bDisplayNaniteFallbackMesh = bShowNaniteFallbackMenuChecked && StaticMesh->IsNaniteEnabled();
>>>>>>> 4af6daef

						FTransform ComponentToWorldTransform = SceneMeshComponent->GetComponentTransform();

						PreviewMeshComponent->AttachToComponent( PreviewActor->GetRootComponent(), FAttachmentTransformRules::KeepRelativeTransform );
						PreviewMeshComponent->SetRelativeTransform( ComponentToWorldTransform );

						// Apply preview material to preview static mesh component
						for(int32 Index = 0; Index < StaticMesh->GetStaticMaterials().Num(); ++Index)
						{
							UMaterialInterface* MaterialInterface = SceneMeshComponent->GetMaterial(Index);

							if(MaterialInterface == nullptr)
							{
								MaterialInterface = StaticMesh->GetStaticMaterials()[Index].MaterialInterface;
							}

							PreviewMeshComponent->SetMaterial( Index, MaterialInterface );
						}

						PreviewMeshComponent->SelectionOverrideDelegate = UPrimitiveComponent::FSelectionOverride::CreateRaw( this, &SDataprepEditorViewport::IsComponentSelected );

						PreviewMeshComponent->RegisterComponentWithWorld( PreviewScene->GetWorld() );

						PreviewMeshComponents.Emplace( PreviewMeshComponent );

						MeshComponentsMapping.Add( SceneMeshComponent, PreviewMeshComponent );
						MeshComponentsReverseMapping.Add( PreviewMeshComponent, SceneMeshComponent );
					}
				}
			}

#ifdef VIEWPORT_EXPERIMENTAL
			{
				ViewportDebug::FTimeLogger LapTimeLogger( TEXT("Building mesh properties") );

				TSet<UStaticMesh*> StaticMeshes;
				for( const TWeakObjectPtr< UStaticMeshComponent >& PreviewMeshComponentPtr : PreviewMeshComponents )
				{
					if(UCustomStaticMeshComponent* PreviewMeshComponent = Cast<UCustomStaticMeshComponent>(PreviewMeshComponentPtr.Get()))
					{
						StaticMeshes.Add( PreviewMeshComponent->GetStaticMesh() );
					}
				}

				TMap<UStaticMesh*, FPrototypeOrientedBox> MeshPropertiesMap;
				TArray<UStaticMesh*> StaticMeshesToBuild = StaticMeshes.Array();

				if( StaticMeshes.Num() > 1 )
				{
					TArray<FPrototypeOrientedBox> MeshProperties;
					MeshProperties.AddDefaulted( StaticMeshes.Num() );

					ParallelFor( StaticMeshesToBuild.Num(), [&]( int32 Index ) {
						MeshProperties[Index] = MeshDescriptionPrototype::GenerateOrientedBox( StaticMeshesToBuild[Index] );
					});

					for(int32 Index = 0; Index < StaticMeshesToBuild.Num(); ++Index)
					{
						MeshPropertiesMap.Add( StaticMeshesToBuild[Index], MeshProperties[Index]);
					}
				}
				else
				{
					MeshPropertiesMap.Add( StaticMeshesToBuild[0], MeshDescriptionPrototype::GenerateOrientedBox( StaticMeshesToBuild[0] ) );
				}

				TSet<UStaticMesh*> ShouldBeInstanced;
				MeshDescriptionPrototype::IdentifyInstances( MeshPropertiesMap, ShouldBeInstanced);

				for( const TWeakObjectPtr< UStaticMeshComponent >& PreviewMeshComponentPtr : PreviewMeshComponents )
				{
					if(UCustomStaticMeshComponent* PreviewMeshComponent = Cast<UCustomStaticMeshComponent>(PreviewMeshComponentPtr.Get()))
					{
						PreviewMeshComponent->bShouldBeInstanced = ShouldBeInstanced.Contains(PreviewMeshComponent->GetStaticMesh());
						PreviewMeshComponent->MeshProperties = MeshPropertiesMap[PreviewMeshComponent->GetStaticMesh()];
					}
				}
			}
#endif
		}
	}

	PreviewScene->SetFloorOffset(-SceneBounds.Min.Z );

	UpdateOverlayText();

	if (RenderingMaterialType != ERenderingMaterialType::OriginalRenderingMaterial)
	{
		ApplyRenderingMaterial();
	}

	SceneViewport->Invalidate();
}

void SDataprepEditorViewport::FocusViewportOnScene()
{
	EditorViewportClient->FocusViewportOnBox( SceneBounds );
}

TSharedRef<SEditorViewport> SDataprepEditorViewport::GetViewportWidget()
{
	return SharedThis(this);
}

TSharedPtr<FExtender> SDataprepEditorViewport::GetExtenders() const
{
	return Extender;
}

void SDataprepEditorViewport::OnFloatingButtonClicked()
{
}

TSharedRef<FEditorViewportClient> SDataprepEditorViewport::MakeEditorViewportClient()
{
	EditorViewportClient = MakeShareable( new FDataprepEditorViewportClient( SharedThis(this), PreviewScene.ToSharedRef() ) );

	EditorViewportClient->ViewportType = LVT_Perspective;
	EditorViewportClient->bSetListenerPosition = false;
	EditorViewportClient->SetViewLocation( EditorViewportDefs::DefaultPerspectiveViewLocation );
	EditorViewportClient->SetViewRotation( EditorViewportDefs::DefaultPerspectiveViewRotation );
	EditorViewportClient->SetRealtime( true );

	return EditorViewportClient.ToSharedRef();
}

TSharedPtr<SWidget> SDataprepEditorViewport::MakeViewportToolbar()
{
	return SNew(SDataprepEditorViewportToolbar, SharedThis(this));
}

void SDataprepEditorViewport::PopulateViewportOverlays(TSharedRef<SOverlay> Overlay)
{
	SEditorViewport::PopulateViewportOverlays(Overlay);

	FPSText = SNew(STextBlock)
		.TextStyle(FAppStyle::Get(), "TextBlock.ShadowedText");

	DrawCallsText = SNew(STextBlock)
		.TextStyle(FAppStyle::Get(), "TextBlock.ShadowedText");

	Overlay->AddSlot()
	.VAlign(VAlign_Top)
	.HAlign(HAlign_Left)
	.Padding(FMargin(10.0f, 40.0f, 10.0f, 10.0f))
	[
		SAssignNew(OverlayTextVerticalBox, SVerticalBox)
	];

	// this widget will display the current viewed feature level
	Overlay->AddSlot()
	.VAlign(VAlign_Bottom)
	.HAlign(HAlign_Right)
	.Padding(5.0f)
	[
		BuildFeatureLevelWidget()
	];
}

void SDataprepEditorViewport::UpdateOverlayText()
{
	TArray<FOverlayTextItem> TextItems;

	TSet<UStaticMesh*> StaticMeshes;

	int32 NaniteTrianglesCount = 0;
	int32 NaniteVerticesCount = 0;
	int32 TrianglesCount = 0;
	int32 VerticesCount = 0;
	for( const TWeakObjectPtr< UStaticMeshComponent >& PreviewMeshComponent : PreviewMeshComponents )
	{
		if(UStaticMeshComponent* MeshComponent = PreviewMeshComponent.Get())
		{
			UStaticMesh* StaticMesh = MeshComponent->GetStaticMesh();

			FStaticMeshLODResources& LODResource = StaticMesh->GetRenderData()->LODResources[0];

<<<<<<< HEAD
			if (StaticMesh->NaniteSettings.bEnabled && StaticMesh->HasValidNaniteData())
			{
				const Nanite::FResources& Resources = StaticMesh->GetRenderData()->NaniteResources;
=======
			if (StaticMesh->IsNaniteEnabled() && StaticMesh->HasValidNaniteData())
			{
				const Nanite::FResources& Resources = *StaticMesh->GetRenderData()->NaniteResourcesPtr.Get();
>>>>>>> 4af6daef
				if (Resources.RootData.Num() > 0)
				{
					NaniteTrianglesCount += bShowNaniteFallbackMenuChecked ? LODResource.GetNumTriangles() : Resources.NumInputTriangles;
					NaniteVerticesCount += bShowNaniteFallbackMenuChecked ? LODResource.GetNumVertices() : Resources.NumInputVertices;
				}
			}
			else
			{
				TrianglesCount += LODResource.GetNumTriangles();
				VerticesCount += LODResource.GetNumVertices();
			}
			StaticMeshes.Add(StaticMesh);
		}
	}

	if (NaniteTrianglesCount > 0)
	{
		static FText ShowingNaniteFallback = LOCTEXT("ShowingNaniteFallback", "(Showing Fallback)");

		TextItems.Add(FOverlayTextItem(
			FText::Format(LOCTEXT("NaniteEnabled", "Nanite Enabled {0}"), bShowNaniteFallbackMenuChecked ? ShowingNaniteFallback : FText::GetEmpty())));

		if (bShowNaniteFallbackMenuChecked)
		{
			TextItems.Add(FOverlayTextItem(
				FText::Format(LOCTEXT("Fallback_Triangles", "#Fallback_Triangles: {0}"), FText::AsNumber(NaniteTrianglesCount))));

			TextItems.Add(FOverlayTextItem(
				FText::Format(LOCTEXT("Fallback_Vertices", "#Fallback_Vertices: {0}"), FText::AsNumber(NaniteVerticesCount))));
		}
		else
		{
			TextItems.Add(FOverlayTextItem(
				FText::Format(LOCTEXT("Nanite_Triangles", "#Nanite_Triangles: {0}"), FText::AsNumber(NaniteTrianglesCount))));

			TextItems.Add(FOverlayTextItem(
				FText::Format(LOCTEXT("Nanite_Vertices", "#Nanite_Vertices: {0}"), FText::AsNumber(NaniteVerticesCount))));
		}
	}

	TextItems.Add(FOverlayTextItem(
		FText::Format(LOCTEXT("Triangles_F", "#Triangles: {0}"), FText::AsNumber(TrianglesCount))));

	TextItems.Add(FOverlayTextItem(
		FText::Format(LOCTEXT("Vertices_F", "#Vertices: {0}"), FText::AsNumber(VerticesCount))));

	FVector SceneExtents = SceneBounds.GetExtent();
	TextItems.Add(FOverlayTextItem(
		FText::Format(LOCTEXT( "ApproxSize_F", "Approx Size: {0}x{1}x{2}"),
		FText::AsNumber(int32(SceneExtents.X * 2.0f)), // x2 as artists wanted length not radius
		FText::AsNumber(int32(SceneExtents.Y * 2.0f)),
		FText::AsNumber(int32(SceneExtents.Z * 2.0f)))));
	
	OverlayTextVerticalBox->ClearChildren();

	OverlayTextVerticalBox->AddSlot()
	[
		FPSText.ToSharedRef()
	];

	OverlayTextVerticalBox->AddSlot()
	[
		DrawCallsText.ToSharedRef()
	];

	for (const auto& TextItem : TextItems)
	{
		OverlayTextVerticalBox->AddSlot()
		[
			SNew(STextBlock)
			.Text(TextItem.Text)
			.TextStyle(FAppStyle::Get(), TextItem.Style)
		];
	}
}

void SDataprepEditorViewport::UpdatePerfStats()
{
	FNumberFormattingOptions FormatOptions;
	FormatOptions.MinimumFractionalDigits = 0;
	FormatOptions.MaximumFractionalDigits = 0;

	extern ENGINE_API float GAverageFPS;

	DrawCallsAccumulator += GNumDrawCallsRHI[0];
	++CurrentDrawCalls;

	if (CurrentDrawCalls >= DrawCallsUpdateInterval)
	{
		AverageDrawCalls = DrawCallsAccumulator / CurrentDrawCalls;
		CurrentDrawCalls = 0;
		DrawCallsAccumulator = 0;
	}

	FPSText->SetText(FText::Format(LOCTEXT( "FPS_F", "FPS:  {0}"), FText::AsNumber(GAverageFPS, &FormatOptions)));
	DrawCallsText->SetText(FText::Format(LOCTEXT( "DrawCalls_F", "Num Draw Calls:  {0}"), AverageDrawCalls));
}

void SDataprepEditorViewport::BindCommands()
{
	SEditorViewport::BindCommands();

	const FDataprepEditorViewportCommands& Commands = FDataprepEditorViewportCommands::Get();

	TSharedRef<FDataprepEditorViewportClient> EditorViewportClientRef = EditorViewportClient.ToSharedRef();

	CommandList->MapAction(
		Commands.SetShowGrid,
		FExecuteAction::CreateSP( EditorViewportClientRef, &FEditorViewportClient::SetShowGrid ),
		FCanExecuteAction(),
		FIsActionChecked::CreateSP( EditorViewportClientRef, &FEditorViewportClient::IsSetShowGridChecked ) );

	CommandList->MapAction(
		Commands.SetShowBounds,
		FExecuteAction::CreateSP( EditorViewportClientRef, &FEditorViewportClient::ToggleShowBounds ),
		FCanExecuteAction(),
		FIsActionChecked::CreateSP(EditorViewportClientRef, &FEditorViewportClient::IsSetShowBoundsChecked ) );

	CommandList->MapAction(
		Commands.SetShowNaniteFallback,
		FExecuteAction::CreateSP(this, &SDataprepEditorViewport::ToggleShowNaniteFallback),
		FCanExecuteAction(),
		FIsActionChecked::CreateSP(this, &SDataprepEditorViewport::IsSetShowNaniteFallbackChecked),
		FIsActionButtonVisible::CreateSP(this, &SDataprepEditorViewport::IsShowNaniteFallbackVisible));

	CommandList->MapAction(
		Commands.ApplyOriginalMaterial,
		FExecuteAction::CreateSP( this, &SDataprepEditorViewport::SetRenderingMaterial, ERenderingMaterialType::OriginalRenderingMaterial ),
		FCanExecuteAction(),
		FIsActionChecked::CreateSP( this, &SDataprepEditorViewport::IsRenderingMaterialApplied, ERenderingMaterialType::OriginalRenderingMaterial ) );

	CommandList->MapAction(
		Commands.ApplyBackFaceMaterial,
		FExecuteAction::CreateSP( this, &SDataprepEditorViewport::SetRenderingMaterial, ERenderingMaterialType::BackFaceRenderingMaterial ),
		FCanExecuteAction(),
		FIsActionChecked::CreateSP( this, &SDataprepEditorViewport::IsRenderingMaterialApplied, ERenderingMaterialType::BackFaceRenderingMaterial ) );

	CommandList->MapAction(
		Commands.ApplyXRayMaterial,
		FExecuteAction::CreateSP( this, &SDataprepEditorViewport::SetRenderingMaterial, ERenderingMaterialType::XRayRenderingMaterial ),
		FCanExecuteAction(),
		FIsActionChecked::CreateSP( this, &SDataprepEditorViewport::IsRenderingMaterialApplied, ERenderingMaterialType::XRayRenderingMaterial ) );

	CommandList->MapAction(
		Commands.ApplyPerMeshMaterial,
		FExecuteAction::CreateSP( this, &SDataprepEditorViewport::SetRenderingMaterial, ERenderingMaterialType::PerMeshRenderingMaterial ),
		FCanExecuteAction(),
		FIsActionChecked::CreateSP( this, &SDataprepEditorViewport::IsRenderingMaterialApplied, ERenderingMaterialType::PerMeshRenderingMaterial ) );

	CommandList->MapAction(
		Commands.ApplyReflectionMaterial,
		FExecuteAction::CreateSP( this, &SDataprepEditorViewport::SetRenderingMaterial, ERenderingMaterialType::ReflectionRenderingMaterial ),
		FCanExecuteAction(),
		FIsActionChecked::CreateSP( this, &SDataprepEditorViewport::IsRenderingMaterialApplied, ERenderingMaterialType::ReflectionRenderingMaterial ) );

	CommandList->MapAction(
		Commands.ApplyOutlineSelection,
		FExecuteAction::CreateSP( this, &SDataprepEditorViewport::SetSelectionMode, ESelectionModeType::OutlineSelectionMode ),
		FCanExecuteAction(),
		FIsActionChecked::CreateSP( this, &SDataprepEditorViewport::IsSetSelectionModeApplied, ESelectionModeType::OutlineSelectionMode ) );

	CommandList->MapAction(
		Commands.ApplyXRaySelection,
		FExecuteAction::CreateSP( this, &SDataprepEditorViewport::SetSelectionMode, ESelectionModeType::XRaySelectionMode ),
		FCanExecuteAction(),
		FIsActionChecked::CreateSP( this, &SDataprepEditorViewport::IsSetSelectionModeApplied, ESelectionModeType::XRaySelectionMode ) );

	CommandList->MapAction(
		Commands.ApplyWireframeMode,
		FExecuteAction::CreateSP( this, &SDataprepEditorViewport::ToggleWireframeRenderingMode ),
		FCanExecuteAction(),
		FIsActionChecked::CreateSP( this, &SDataprepEditorViewport::IsWireframeRenderingModeOn ) );

#ifdef VIEWPORT_EXPERIMENTAL
	CommandList->MapAction(
		Commands.ShowOOBs,
		FExecuteAction::CreateSP( this, &SDataprepEditorViewport::ToggleShowOrientedBox ),
		FCanExecuteAction(),
		FIsActionChecked::CreateSP( this, &SDataprepEditorViewport::IsShowOrientedBoxOn ) );
#endif
}

EVisibility SDataprepEditorViewport::OnGetViewportContentVisibility() const
{
	return EVisibility::Visible/*IsVisible() ? EVisibility::Visible : EVisibility::Collapsed*/;
}

void SDataprepEditorViewport::OnFocusViewportToSelection()
{
	if(SelectedPreviewComponents.Num() == 0)
	{
		EditorViewportClient->FocusViewportOnBox( SceneBounds );
		return;
	}

	FBox SelectionBounds;
	SelectionBounds.Init();

	// Compute bounding box of scene to determine camera position and scaling to apply
	for( UStaticMeshComponent* SelectedComponent : SelectedPreviewComponents )
	{
		if(SelectedComponent != nullptr)
		{
			const UStaticMesh* StaticMesh = SelectedComponent->GetStaticMesh();
			const FTransform& ComponentToWorldTransform = SelectedComponent->GetComponentTransform();
			SelectionBounds += StaticMesh->GetExtendedBounds().GetBox().TransformBy( ComponentToWorldTransform );
		}
	}

	FVector Center = SelectionBounds.GetCenter();
	FVector Extents = SelectionBounds.GetExtent() * 1.1f;
	EditorViewportClient->FocusViewportOnBox( FBox(Center - Extents, Center + Extents) );

	SceneViewport->Invalidate();
}

void SDataprepEditorViewport::InitializeDefaultMaterials()
{
	auto CreateMaterialFunc = [](FString MaterialName) -> UMaterial*
	{
		FSoftObjectPath MaterialSoftPath = FSoftObjectPath(FString("/DataprepEditor/") + MaterialName + "." + MaterialName);
		if(UMaterial* BaseMaterial = Cast< UMaterial >( MaterialSoftPath.TryLoad() ))
		{
			// Temporary solution to fix UE-170536: Duplicate material asset
			// TODO: Proper solution is to use material instances for the get go. Will be done in future release.
			UMaterial* Material = DuplicateObject< UMaterial >(BaseMaterial, nullptr);
			Material->ClearFlags(RF_AllFlags);
			Material->SetFlags(RF_Transient);

			return Material;
		}

		check(false);
		return nullptr;
	};

	if(!PreviewMaterial.IsValid())
	{
		TransparentMaterial.Reset();

		PreviewMaterial = TStrongObjectPtr<UMaterial>( CreateMaterialFunc("PreviewMaterial") );
		check( PreviewMaterial.IsValid() );

		DataprepCorePrivateUtils::CompileMaterial(PreviewMaterial.Get());
	}

	if(!TransparentMaterial.IsValid())
	{
		TransparentMaterial = TStrongObjectPtr<UMaterialInstanceConstant>( NewObject<UMaterialInstanceConstant>( GetTransientPackage(), NAME_None, EObjectFlags::RF_Transient) );
		check( TransparentMaterial.IsValid() );

		TransparentMaterial->Parent = PreviewMaterial.Get();

		TransparentMaterial->BasePropertyOverrides.bOverride_BlendMode = true;
		TransparentMaterial->BasePropertyOverrides.BlendMode = BLEND_Translucent;

		TransparentMaterial->SetScalarParameterValueEditorOnly( TEXT("Transparency"), 0.75f );
		TransparentMaterial->SetVectorParameterValueEditorOnly( TEXT( "DiffuseColor" ), FLinearColor::Gray );

		DataprepCorePrivateUtils::CompileMaterial(TransparentMaterial.Get());
	}

	if(!XRayMaterial.IsValid())
	{
		XRayMaterial = TStrongObjectPtr<UMaterial>( CreateMaterialFunc("xray_material") );
		check( XRayMaterial.IsValid() );

		DataprepCorePrivateUtils::CompileMaterial(XRayMaterial.Get());
	}

	if(!BackFaceMaterial.IsValid())
	{
		BackFaceMaterial = TStrongObjectPtr<UMaterial>( CreateMaterialFunc("BackFaceMaterial") );

		DataprepCorePrivateUtils::CompileMaterial(BackFaceMaterial.Get());
	}

	if(!PerMeshMaterial.IsValid())
	{
		PerMeshMaterialInstances.Empty();

		PerMeshMaterial = TStrongObjectPtr<UMaterial>( CreateMaterialFunc("PerMeshMaterial") );
		check( PerMeshMaterial.IsValid() );

		DataprepCorePrivateUtils::CompileMaterial(PerMeshMaterial.Get());
	}

	if(PerMeshMaterialInstances.Num() == 0)
	{
		PerMeshMaterialInstances.AddDefaulted( sizeof(PerMeshColor) );
	}

	for(int32 Index = 0; Index < PerMeshMaterialInstances.Num(); ++Index)
	{
		TStrongObjectPtr<UMaterialInstanceConstant>& PerMeshMaterialInstance = PerMeshMaterialInstances[Index];

		if(!PerMeshMaterialInstance.IsValid())
		{
			PerMeshMaterialInstance = TStrongObjectPtr<UMaterialInstanceConstant>( NewObject<UMaterialInstanceConstant>( GetTransientPackage(), NAME_None, EObjectFlags::RF_Transient) );
			check( PerMeshMaterialInstance.IsValid() );

			PerMeshMaterialInstance->Parent = PerMeshMaterial.Get();

			check( PerMeshMaterialInstance.IsValid() );

			PerMeshMaterialInstance->SetVectorParameterValueEditorOnly( TEXT( "Color" ), FLinearColor( PerMeshColor[Index] ) );

			DataprepCorePrivateUtils::CompileMaterial(PerMeshMaterialInstance.Get());
		}
	}

	if(!ReflectionMaterial.IsValid())
	{
		ReflectionMaterial = TStrongObjectPtr<UMaterial>( CreateMaterialFunc("ReflectionMaterial") );
		check( ReflectionMaterial.IsValid() );

		DataprepCorePrivateUtils::CompileMaterial(ReflectionMaterial.Get());
	}
}

void SDataprepEditorViewport::ReleaseDefaultMaterials()
{
	PreviewMaterial.Reset();
	XRayMaterial.Reset();
	BackFaceMaterial.Reset();
	ReflectionMaterial.Reset();
	TransparentMaterial.Reset();
	PerMeshMaterialInstances.Empty();
	PerMeshMaterial.Reset();
}

void SDataprepEditorViewport::SetSelection(UStaticMeshComponent* Component)
{
	SelectedPreviewComponents.Empty( 1 );
	SelectedPreviewComponents.Add( Component );
	UpdateSelection();
}

void SDataprepEditorViewport::AddToSelection(UStaticMeshComponent* Component)
{
	int32 PrevSelectedCount = SelectedPreviewComponents.Num();

	SelectedPreviewComponents.Add( Component );

	if(PrevSelectedCount != SelectedPreviewComponents.Num())
	{
		UpdateSelection();
	}
}

void SDataprepEditorViewport::RemoveFromSelection(UStaticMeshComponent* Component)
{
	int32 PrevSelectedCount = SelectedPreviewComponents.Num();

	SelectedPreviewComponents.Remove( Component );

	if(PrevSelectedCount != SelectedPreviewComponents.Num())
	{
		UpdateSelection();
	}
}


void SDataprepEditorViewport::ClearSelection(bool bNotify)
{
	if(SelectedPreviewComponents.Num() > 0)
	{
		SelectedPreviewComponents.Empty();
		ApplyRenderingMaterial();

		if(bNotify)
		{
			TSharedPtr<FDataprepEditor> DataprepEditorPtr = DataprepEditor.Pin();

			if(DataprepEditorPtr.IsValid())
			{
				DataprepEditorPtr->SetWorldObjectsSelection( TSet<TWeakObjectPtr<UObject>>(), FDataprepEditor::EWorldSelectionFrom::Viewport );
			}
		}
	}
}

void SDataprepEditorViewport::SelectActors(const TArray< AActor* >& SelectedActors)
{
	// Deselect all if array of selected actors is empty
	if(SelectedActors.Num() == 0)
	{
		ClearSelection();
		return;
	}

	TArray<UStaticMeshComponent*> NewSelectedPreviewComponents;
	NewSelectedPreviewComponents.Reserve( SelectedActors.Num() );

	for(const AActor* SelectedActor : SelectedActors)
	{
		TArray<UStaticMeshComponent*> Components;
		SelectedActor->GetComponents( Components );
		for( UStaticMeshComponent* SelectedComponent : Components )
		{
			// If a mesh is displayable, it should have at least one material
			if(SelectedComponent->GetStaticMesh())
			{
				// If a mesh is displayable, it should have at least one material
				if(UStaticMeshComponent** PreviewComponentPtr = MeshComponentsMapping.Find(SelectedComponent))
				{
					NewSelectedPreviewComponents.Add( *PreviewComponentPtr );
				}
			}
		}
	}

	if(NewSelectedPreviewComponents.Num() == 0)
	{
		ClearSelection();
		return;
	}

	SelectedPreviewComponents.Empty( NewSelectedPreviewComponents.Num() );

	SelectedPreviewComponents.Append( MoveTemp( NewSelectedPreviewComponents ) );

	UpdateSelection(false);
}

void SDataprepEditorViewport::SetActorVisibility(AActor* SceneActor, bool bInVisibility)
{
	TArray<UStaticMeshComponent*> SceneComponents;
	SceneActor->GetComponents(SceneComponents);
	for (UStaticMeshComponent* SceneComponent : SceneComponents)
	{
		UStaticMeshComponent** PreviewComponent = MeshComponentsMapping.Find(SceneComponent);
		if (PreviewComponent)
		{
			(*PreviewComponent)->SetVisibility(bInVisibility);
		}
	}
}

void SDataprepEditorViewport::UpdateSelection(bool bNotify)
{
	TSharedPtr<FDataprepEditor> DataprepEditorPtr = DataprepEditor.Pin();

	if(SelectedPreviewComponents.Num() == 0)
	{
		if(DataprepEditorPtr.IsValid())
		{
			DataprepEditorPtr->SetWorldObjectsSelection( TSet<TWeakObjectPtr<UObject>>(), FDataprepEditor::EWorldSelectionFrom::Viewport );
		}

		ClearSelection();
		return;
	}

	// Apply materials. Only selected ones will be affected
	ApplyRenderingMaterial();

	// UpdateScene Dataprep editor with new selection
	TSet<TWeakObjectPtr<UObject>> SelectedActors;
	SelectedActors.Empty(SelectedPreviewComponents.Num());

	for(UStaticMeshComponent* SelectedComponent : SelectedPreviewComponents)
	{
		UStaticMeshComponent* SceneMeshComponent = MeshComponentsReverseMapping[SelectedComponent];
		SelectedActors.Emplace(SceneMeshComponent->GetOwner());
	}

	if(DataprepEditorPtr.IsValid() && bNotify)
	{
		DataprepEditorPtr->SetWorldObjectsSelection( MoveTemp(SelectedActors), FDataprepEditor::EWorldSelectionFrom::Viewport );
	}

	SceneViewport->Invalidate();
}

bool SDataprepEditorViewport::IsComponentSelected(const UPrimitiveComponent* InPrimitiveComponent)
{
	UPrimitiveComponent* PrimitiveComponent = const_cast<UPrimitiveComponent*>(InPrimitiveComponent);
	return SelectedPreviewComponents.Contains( Cast<UCustomStaticMeshComponent>(PrimitiveComponent) ) && CurrentSelectionMode == ESelectionModeType::OutlineSelectionMode;
}

void SDataprepEditorViewport::SetRenderingMaterial(ERenderingMaterialType InRenderingMaterialType)
{
	if(RenderingMaterialType != InRenderingMaterialType)
	{
		RenderingMaterialType = InRenderingMaterialType;
		ApplyRenderingMaterial();
	}
}

void SDataprepEditorViewport::ToggleWireframeRenderingMode()
{
	bWireframeRenderingMode = !bWireframeRenderingMode;

	for( const TWeakObjectPtr< UStaticMeshComponent >& PreviewMeshComponent : PreviewMeshComponents )
	{
		if(UCustomStaticMeshComponent* CustomComponent = Cast<UCustomStaticMeshComponent>(PreviewMeshComponent))
		{
			CustomComponent->bForceWireframe = bWireframeRenderingMode;
			PreviewMeshComponent->MarkRenderStateDirty();
		}
	}

	SceneViewport->Invalidate();
}

void SDataprepEditorViewport::SetSelectionMode(ESelectionModeType InSelectionMode)
{
	if(CurrentSelectionMode != InSelectionMode)
	{
		CurrentSelectionMode = InSelectionMode;

		ApplyRenderingMaterial();
	}
}

UMaterialInterface* SDataprepEditorViewport::GetRenderingMaterial(UStaticMeshComponent* PreviewMeshComponent)
{
	switch(RenderingMaterialType)
	{
		case ERenderingMaterialType::XRayRenderingMaterial:
		{
			return XRayMaterial.Get();
		}

		case ERenderingMaterialType::BackFaceRenderingMaterial:
		{
			return BackFaceMaterial.Get();
		}

		case ERenderingMaterialType::PerMeshRenderingMaterial:
		{
			if(UCustomStaticMeshComponent* CustomComponent = Cast<UCustomStaticMeshComponent>(PreviewMeshComponent))
			{
				return PerMeshMaterialInstances[CustomComponent->MeshColorIndex].Get();
			}
		}

		case ERenderingMaterialType::ReflectionRenderingMaterial:
		{
			return ReflectionMaterial.Get();
		}

		case ERenderingMaterialType::OriginalRenderingMaterial:
		default:
		{
			break;
		}
	}

	return nullptr;
}

void SDataprepEditorViewport::ApplyRenderingMaterial()
{
	auto ApplyMaterial = [&](UStaticMeshComponent* PreviewMeshComponent)
	{
		UMaterialInterface* RenderingMaterial = GetRenderingMaterial( PreviewMeshComponent );

		UStaticMeshComponent* SceneMeshComponent = MeshComponentsReverseMapping[PreviewMeshComponent];

		UStaticMesh* StaticMesh = SceneMeshComponent->GetStaticMesh();

		for(int32 Index = 0; Index < StaticMesh->GetStaticMaterials().Num(); ++Index)
		{
			UMaterialInterface* MaterialInterface = SceneMeshComponent->GetMaterial(Index);

			if(MaterialInterface == nullptr)
			{
				MaterialInterface = StaticMesh->GetStaticMaterials()[Index].MaterialInterface;
			}

			PreviewMeshComponent->SetMaterial( Index, RenderingMaterial ? RenderingMaterial : MaterialInterface );
		}

		PreviewMeshComponent->MarkRenderStateDirty();
	};

	if(SelectedPreviewComponents.Num() > 0)
	{
		switch(CurrentSelectionMode)
		{
			case ESelectionModeType::XRaySelectionMode:
			{
				// Apply transparent material on all mesh components
				for( const TWeakObjectPtr< UStaticMeshComponent >& PreviewMeshComponentPtr : PreviewMeshComponents )
				{
					if(UStaticMeshComponent* PreviewMeshComponent = PreviewMeshComponentPtr.Get())
					{
						UStaticMesh* StaticMesh = PreviewMeshComponent->GetStaticMesh();

						for(int32 Index = 0; Index < StaticMesh->GetStaticMaterials().Num(); ++Index)
						{
							PreviewMeshComponent->SetMaterial( Index, TransparentMaterial.Get() );
						}

						PreviewMeshComponent->MarkRenderStateDirty();
					}
				}

				// Apply rendering material only on selected mesh components
				for( UStaticMeshComponent* PreviewMeshComponent : SelectedPreviewComponents )
				{
					ApplyMaterial( PreviewMeshComponent );
				}
			}
			break;

			default:
			case ESelectionModeType::OutlineSelectionMode:
			{
				for( const TWeakObjectPtr< UStaticMeshComponent >& PreviewMeshComponentPtr : PreviewMeshComponents )
				{
					if(UStaticMeshComponent* PreviewMeshComponent = PreviewMeshComponentPtr.Get())
					{
						ApplyMaterial( PreviewMeshComponent );
					}
				}
			}
			break;
		}
	}
	else
	{
		for( const TWeakObjectPtr< UStaticMeshComponent >& PreviewMeshComponentPtr : PreviewMeshComponents )
		{
			if(UStaticMeshComponent* PreviewMeshComponent = PreviewMeshComponentPtr.Get())
			{
				ApplyMaterial( PreviewMeshComponent );
			}
		}
	}

	SceneViewport->Invalidate();
}

void SDataprepEditorViewport::LoadDefaultSettings()
{
	// Find index of Dataprep's viewport's settings
	const TCHAR* DataprepViewportSettingProfileName = TEXT("DataprepViewportSetting");

	UAssetViewerSettings* DefaultSettings = UAssetViewerSettings::Get();
	check(DefaultSettings);

	for(int32 Index = 0; Index < DefaultSettings->Profiles.Num(); ++Index)
	{
		if(DefaultSettings->Profiles[Index].ProfileName == DataprepViewportSettingProfileName)
		{
			AssetViewerProfileIndex = Index;
			break;
		}
	}

	// No profile found, create one
	if(AssetViewerProfileIndex == INDEX_NONE)
	{
		FPreviewSceneProfile Profile = DefaultSettings->Profiles[0];

		Profile.bSharedProfile = false;
		Profile.ProfileName = DataprepViewportSettingProfileName;
		AssetViewerProfileIndex = DefaultSettings->Profiles.Num();

		DefaultSettings->Profiles.Add( Profile );
		const bool bWarnIfFail = false;
		DefaultSettings->Save(bWarnIfFail);
	}

	// Update the profile with the settings for the project
	FPreviewSceneProfile& DataprepViewportSettingProfile = 	DefaultSettings->Profiles[AssetViewerProfileIndex];

	// Read default settings, tessellation and import, for Datasmith file producer
	const FString DataprepEditorIni = FConfigCacheIni::NormalizeConfigIniPath(FString::Printf(TEXT("%s%s/%s.ini"), *FPaths::GeneratedConfigDir(), ANSI_TO_TCHAR(FPlatformProperties::PlatformName()), TEXT("DataprepEditor")));

	const TCHAR* ViewportSectionName = TEXT("ViewportSettings");
	if(GConfig->DoesSectionExist( ViewportSectionName, DataprepEditorIni ))
	{
		FString EnvironmentCubeMapPath = GConfig->GetStr( ViewportSectionName, TEXT("EnvironmentCubeMap"), DataprepEditorIni);

		if(EnvironmentCubeMapPath != DataprepViewportSettingProfile.EnvironmentCubeMapPath)
		{
			// Check that the Cube map does exist
			FSoftObjectPath EnvironmentCubeMap( EnvironmentCubeMapPath );
			UObject* LoadedObject = EnvironmentCubeMap.TryLoad();

			while (UObjectRedirector* Redirector = Cast<UObjectRedirector>( LoadedObject ))
			{
				LoadedObject = Redirector->DestinationObject;
			}

			// Good to go, update the profile's related parameters
			if( Cast<UTextureCube>( LoadedObject ) != nullptr )
			{
				DataprepViewportSettingProfile.EnvironmentCubeMapPath = EnvironmentCubeMapPath;
				DataprepViewportSettingProfile.EnvironmentCubeMap = LoadedObject;
			}
		}
	}
}

void SDataprepEditorViewport::SetShowNaniteFallback(bool bShow)
{
	bShowNaniteFallbackMenuChecked = bShow;

	for (const TWeakObjectPtr< UStaticMeshComponent >& PreviewMeshComponentPtr : PreviewMeshComponents)
	{
		if (UCustomStaticMeshComponent* PreviewMeshComponent = Cast<UCustomStaticMeshComponent>(PreviewMeshComponentPtr.Get()))
		{
			const UStaticMesh* StaticMesh = PreviewMeshComponent->GetStaticMesh();
<<<<<<< HEAD
			if (StaticMesh && StaticMesh->NaniteSettings.bEnabled)
			{
				PreviewMeshComponent->bDisplayNaniteFallbackMesh = bShowNaniteFallbackMenuChecked && StaticMesh->NaniteSettings.bEnabled;
=======
			if (StaticMesh && StaticMesh->IsNaniteEnabled())
			{
				PreviewMeshComponent->bDisplayNaniteFallbackMesh = bShowNaniteFallbackMenuChecked;
>>>>>>> 4af6daef
				PreviewMeshComponent->MarkRenderStateDirty();
			}
		}
	}

	UpdateOverlayText();
}

//
// FDataprepEditorViewportClient Class
//

FDataprepEditorViewportClient::FDataprepEditorViewportClient(const TSharedRef<SEditorViewport>& InDataprepEditorViewport, const TSharedRef<FAdvancedPreviewScene>& InPreviewScene)
	: FEditorViewportClient( nullptr, &InPreviewScene.Get(), InDataprepEditorViewport )
	, AdvancedPreviewScene( nullptr )
	, DataprepEditorViewport( nullptr )
{
	EngineShowFlags.SetSelectionOutline( true );

	if (EditorViewportWidget.IsValid())
	{
		DataprepEditorViewport = static_cast<SDataprepEditorViewport*>( EditorViewportWidget.Pin().Get() );
	}

	AdvancedPreviewScene = static_cast<FAdvancedPreviewScene*>(PreviewScene);
	check(AdvancedPreviewScene);

	AdvancedPreviewScene->SetProfileIndex( SDataprepEditorViewport::AssetViewerProfileIndex );
}

bool FDataprepEditorViewportClient::InputKey(const FInputKeyEventArgs& EventArgs)
{
	bool bHandled = false;
	
	// #ueent_todo: Put code for specific handling

	return bHandled ? true : FEditorViewportClient::InputKey(EventArgs);
}

void FDataprepEditorViewportClient::ProcessClick(FSceneView& View, HHitProxy* HitProxy, FKey Key, EInputEvent Event, uint32 HitX, uint32 HitY)
{
	if(DataprepEditorViewport != nullptr)
	{
		if(HitProxy != nullptr)
		{
			if( HitProxy->IsA( HActor::StaticGetType() ) )
			{
				// A static mesh component has been selected
				if( UStaticMeshComponent* Component = Cast<UStaticMeshComponent>( ((HActor*)HitProxy)->PrimComponent ))
				{
					// A static mesh component part of the ones to preview has been selected
					if( DataprepEditorViewport->IsAPreviewComponent(Component) )
					{
						// Applies the selection logic
						if(Key == EKeys::LeftMouseButton)
						{
							if( DataprepEditorViewport->IsSelected(Component) )
							{
								if( IsCtrlPressed() || IsShiftPressed() )
								{
									DataprepEditorViewport->RemoveFromSelection(Component);
								}
							}
							else
							{
								if( IsCtrlPressed() || IsShiftPressed() )
								{
									DataprepEditorViewport->AddToSelection(Component);
								}
								else
								{
									DataprepEditorViewport->SetSelection(Component);
								}
							}

							return;
						}
					}
				}
			}
		}
		// No geometry picked, de-select all
		else if(Key == EKeys::LeftMouseButton)
		{
			DataprepEditorViewport->ClearSelection(true);
			return;
		}
	}

	// Nothing to be done, delegate to base class
	FEditorViewportClient::ProcessClick(View, HitProxy, Key, Event, HitX, HitY );
}

void FDataprepEditorViewportClient::DrawCanvas(FViewport& InViewport, FSceneView& View, FCanvas& Canvas)
{
	DataprepEditorViewport->UpdatePerfStats();
	FEditorViewportClient::DrawCanvas(InViewport, View, Canvas);
}

void FDataprepEditorViewportClient::Draw(const FSceneView* View, FPrimitiveDrawInterface* PDI)
{
	FEditorViewportClient::Draw(View, PDI);

#ifdef VIEWPORT_EXPERIMENTAL
	if(DataprepEditorViewport->IsShowOrientedBoxOn())
	{
		for(TWeakObjectPtr< UStaticMeshComponent >& ComponentPtr : DataprepEditorViewport->PreviewMeshComponents)
		{
			if(UCustomStaticMeshComponent* MeshComponent = Cast<UCustomStaticMeshComponent>(ComponentPtr.Get()))
			{
				FPrototypeOrientedBox& Box = MeshComponent->MeshProperties;
				FTransform Transform = MeshComponent->GetComponentToWorld();

				FVector Positions[8];

				Positions[0] = Transform.TransformPosition(Box.Center + (Box.HalfExtents.X * Box.LocalXAxis) + (Box.HalfExtents.Y * Box.LocalYAxis) + (Box.HalfExtents.Z * Box.LocalZAxis));
				Positions[1] = Transform.TransformPosition(Box.Center - (Box.HalfExtents.X * Box.LocalXAxis) + (Box.HalfExtents.Y * Box.LocalYAxis) + (Box.HalfExtents.Z * Box.LocalZAxis));
				Positions[2] = Transform.TransformPosition(Box.Center - (Box.HalfExtents.X * Box.LocalXAxis) - (Box.HalfExtents.Y * Box.LocalYAxis) + (Box.HalfExtents.Z * Box.LocalZAxis));
				Positions[3] = Transform.TransformPosition(Box.Center + (Box.HalfExtents.X * Box.LocalXAxis) - (Box.HalfExtents.Y * Box.LocalYAxis) + (Box.HalfExtents.Z * Box.LocalZAxis));
				Positions[4] = Transform.TransformPosition(Box.Center + (Box.HalfExtents.X * Box.LocalXAxis) + (Box.HalfExtents.Y * Box.LocalYAxis) - (Box.HalfExtents.Z * Box.LocalZAxis));
				Positions[5] = Transform.TransformPosition(Box.Center - (Box.HalfExtents.X * Box.LocalXAxis) + (Box.HalfExtents.Y * Box.LocalYAxis) - (Box.HalfExtents.Z * Box.LocalZAxis));
				Positions[6] = Transform.TransformPosition(Box.Center - (Box.HalfExtents.X * Box.LocalXAxis) - (Box.HalfExtents.Y * Box.LocalYAxis) - (Box.HalfExtents.Z * Box.LocalZAxis));
				Positions[7] = Transform.TransformPosition(Box.Center + (Box.HalfExtents.X * Box.LocalXAxis) - (Box.HalfExtents.Y * Box.LocalYAxis) - (Box.HalfExtents.Z * Box.LocalZAxis));

				int32 Indices[24] = { 0, 1, 1, 2, 2, 3, 3, 0, 4, 5, 5, 6, 6, 7, 7, 4, 0, 4, 1, 5, 2, 6, 3, 7 };

				for(int32 Index = 0; Index < 24; Index += 2)
				{
					PDI->DrawLine( Positions[Indices[Index + 0]], Positions[Indices[Index + 1]], MeshComponent->bShouldBeInstanced ? FColor( 255, 0, 0 ) : FColor( 255, 255, 0 ), SDPG_World );
				}

				FVector TransformedCenter = Transform.TransformPosition(Box.Center);
				PDI->DrawLine( TransformedCenter, Transform.TransformPosition(Box.Center + /*Box.Moments.X*/10.0f * Box.LocalXAxis), FColor( 0, 0, 255 ), SDPG_World );
				PDI->DrawLine( TransformedCenter, Transform.TransformPosition(Box.Center + /*Box.Moments.Y*/10.0f * Box.LocalYAxis), FColor( 0, 0, 255 ), SDPG_World );
				PDI->DrawLine( TransformedCenter, Transform.TransformPosition(Box.Center + /*Box.Moments.Z*/10.0f * Box.LocalZAxis), FColor( 0, 0, 255 ), SDPG_World );
			}
		}
	}
#endif
}

void FDataprepEditorViewportClient::Draw(FViewport* InViewport, FCanvas* InCanvas)
{
	FEditorViewportClient::Draw(InViewport, InCanvas);
}

///////////////////////////////////////////////////////////
// SDataprepEditorViewportToolbar

void SDataprepEditorViewportToolbar::Construct(const FArguments& InArgs, TSharedPtr<class ICommonEditorViewportToolbarInfoProvider> InInfoProvider)
{
	// Create default widgets in toolbar: View, 
	SCommonEditorViewportToolbarBase::Construct(SCommonEditorViewportToolbarBase::FArguments(), InInfoProvider);
}

TSharedRef<SWidget> SDataprepEditorViewportToolbar::GenerateShowMenu() const
{
	GetInfoProvider().OnFloatingButtonClicked();

	TSharedRef<SEditorViewport> ViewportRef = GetInfoProvider().GetViewportWidget();

	const bool bInShouldCloseWindowAfterMenuSelection = true;
	FMenuBuilder ShowMenuBuilder(bInShouldCloseWindowAfterMenuSelection, ViewportRef->GetCommandList());
	{
		ShowMenuBuilder.AddMenuEntry(FDataprepEditorViewportCommands::Get().SetShowGrid);
		ShowMenuBuilder.AddMenuEntry(FDataprepEditorViewportCommands::Get().SetShowBounds);
		ShowMenuBuilder.AddMenuEntry(FDataprepEditorViewportCommands::Get().SetShowNaniteFallback);
	}

	// #ueent_remark: Look at SAnimViewportToolBar::GenerateShowMenu in SAnimViewportToolBar.cpp for adding ShowFlagFilter to the Show menu

	return ShowMenuBuilder.MakeWidget();
}

void SDataprepEditorViewportToolbar::ExtendLeftAlignedToolbarSlots(TSharedPtr<SHorizontalBox> MainBoxPtr, TSharedPtr<SViewportToolBar> ParentToolBarPtr) const
{
	const FMargin ToolbarSlotPadding(2.0f, 2.0f);
	const FMargin ToolbarButtonPadding(2.0f, 0.0f);
	static const FName DefaultForegroundName("DefaultForeground");

	if (!MainBoxPtr.IsValid())
	{
		return;
	}

	MainBoxPtr->AddSlot()
	.AutoWidth()
	.Padding(ToolbarSlotPadding)
	[
		SNew(SEditorViewportToolbarMenu)
		.Label( LOCTEXT("DataprepEditor_Rendering", "Rendering") )
		.ToolTipText(LOCTEXT("DataprepEditor_RenderingTooltip", "Rendering Options. Use this enable/disable the rendering of types of meshes."))
		.ParentToolBar( ParentToolBarPtr )
		.Cursor(EMouseCursor::Default)
		.AddMetaData<FTagMetaData>(FTagMetaData(TEXT("RenderingMenuButton")))
		.OnGetMenuContent( this, &SDataprepEditorViewportToolbar::GenerateRenderingMenu)
	];

#ifdef VIEWPORT_EXPERIMENTAL
	MainBoxPtr->AddSlot()
	.AutoWidth()
	.Padding(ToolbarSlotPadding)
	[
		SNew(SEditorViewportToolbarMenu)
		.Label( LOCTEXT("DataprepEditor_Experimental", "Experimental") )
		.ToolTipText(LOCTEXT("DataprepEditor_ExperimentalTooltip", "Experimental viewing modes or actions."))
		.ParentToolBar( ParentToolBarPtr )
		.Cursor(EMouseCursor::Default)
		.AddMetaData<FTagMetaData>(FTagMetaData(TEXT("ExperimentalMenuButton")))
		.OnGetMenuContent( this, &SDataprepEditorViewportToolbar::GenerateExperimentalMenu)
	];
#endif
}

bool SDataprepEditorViewportToolbar::IsViewModeSupported(EViewModeIndex ViewModeIndex) const
{
	// #ueent_todo: Eliminate view mode we do not want
	return true;
}

TSharedRef<SWidget> SDataprepEditorViewportToolbar::GenerateRenderingMenu() const
{
	TSharedPtr<FExtender> MenuExtender = GetInfoProvider().GetExtenders();
	TSharedPtr<SEditorViewport> Viewport = GetInfoProvider().GetViewportWidget();
	TSharedPtr<FUICommandList> CommandList = Viewport->GetCommandList();

	const FDataprepEditorViewportCommands& Commands = FDataprepEditorViewportCommands::Get();

	const bool bInShouldCloseWindowAfterMenuSelection = true;
	FMenuBuilder MenuBuilder(bInShouldCloseWindowAfterMenuSelection, CommandList, MenuExtender);

	MenuBuilder.PushCommandList( CommandList.ToSharedRef() );
	MenuBuilder.PushExtender( MenuExtender.ToSharedRef() );
	{
		MenuBuilder.BeginSection("DataprepEditorViewportRenderingMenu", LOCTEXT("DataprepEditor_RenderingMaterial", "Materials"));
		MenuBuilder.AddMenuEntry(Commands.ApplyOriginalMaterial);
		MenuBuilder.AddMenuEntry(Commands.ApplyBackFaceMaterial);
#ifdef VIEWPORT_EXPERIMENTAL
		MenuBuilder.AddMenuEntry(Commands.ApplyXRayMaterial);
#endif
		MenuBuilder.AddMenuEntry(Commands.ApplyPerMeshMaterial);
		MenuBuilder.AddMenuEntry(Commands.ApplyReflectionMaterial);
		MenuBuilder.EndSection();
		MenuBuilder.BeginSection("DataprepEditorViewportRenderingMenu", LOCTEXT("DataprepEditor_SelectionMode", "Selection"));
		MenuBuilder.AddMenuEntry(Commands.ApplyOutlineSelection);
		MenuBuilder.AddMenuEntry(Commands.ApplyXRaySelection);
		MenuBuilder.EndSection();
		MenuBuilder.BeginSection("DataprepEditorViewportRenderingMenu", LOCTEXT("DataprepEditor_RenderingMode", "Modes"));
		MenuBuilder.AddMenuEntry(Commands.ApplyWireframeMode);
		MenuBuilder.EndSection();
	}

	MenuBuilder.PopCommandList();
	MenuBuilder.PopExtender();

	return MenuBuilder.MakeWidget();
}

#ifdef VIEWPORT_EXPERIMENTAL
TSharedRef<SWidget> SDataprepEditorViewportToolbar::GenerateExperimentalMenu() const
{
	TSharedPtr<FExtender> MenuExtender = GetInfoProvider().GetExtenders();
	TSharedPtr<SEditorViewport> Viewport = GetInfoProvider().GetViewportWidget();
	TSharedPtr<FUICommandList> CommandList = Viewport->GetCommandList();

	const FDataprepEditorViewportCommands& Commands = FDataprepEditorViewportCommands::Get();

	const bool bInShouldCloseWindowAfterMenuSelection = true;
	FMenuBuilder MenuBuilder(bInShouldCloseWindowAfterMenuSelection, CommandList, MenuExtender);

	MenuBuilder.PushCommandList( CommandList.ToSharedRef() );
	MenuBuilder.PushExtender( MenuExtender.ToSharedRef() );
	{
		MenuBuilder.BeginSection("DataprepEditorViewportExperimentalMenu", LOCTEXT("DataprepEditor_Experimental_Viewing", "Viewing"));
		MenuBuilder.AddMenuEntry(Commands.ShowOOBs);
		MenuBuilder.EndSection();
		MenuBuilder.BeginSection("DataprepEditorViewportExperimentalMenu", LOCTEXT("DataprepEditor_Experimental_Actions", "Actions"));
		MenuBuilder.EndSection();
	}

	MenuBuilder.PopCommandList();
	MenuBuilder.PopExtender();

	return MenuBuilder.MakeWidget();
}

void SDataprepEditorViewport::ToggleShowOrientedBox()
{
	bShowOrientedBox = !bShowOrientedBox;

	SceneViewport->Invalidate();
}
#endif

//////////////////////////////////////////////////////////////////////////
// FDataprepEditorViewportCommands

void FDataprepEditorViewportCommands::RegisterCommands()
{
	// Show menu
	UI_COMMAND(SetShowGrid, "Grid", "Displays the viewport grid.", EUserInterfaceActionType::ToggleButton, FInputChord(EModifierKey::Control, EKeys::G));
	UI_COMMAND(SetShowBounds, "Bounds", "Toggles display of the bounds of the selected component.", EUserInterfaceActionType::ToggleButton, FInputChord(EModifierKey::Control, EKeys::B));
	UI_COMMAND(SetShowNaniteFallback, "Nanite Fallback", "Toggles the display of the Nanite fallback mesh.", EUserInterfaceActionType::ToggleButton, FInputChord(EModifierKey::Control, EKeys::N));

	// Rendering Material
	UI_COMMAND(ApplyOriginalMaterial, "None", "Display all meshes with original materials.", EUserInterfaceActionType::RadioButton, FInputChord());
	UI_COMMAND(ApplyBackFaceMaterial, "BackFace", "Display front face and back face of triangles with different colors.", EUserInterfaceActionType::RadioButton, FInputChord());
	UI_COMMAND(ApplyXRayMaterial, "XRay", "Use XRay material to render meshes.", EUserInterfaceActionType::RadioButton, FInputChord());
	UI_COMMAND(ApplyPerMeshMaterial, "MultiColored", "Assign a different color for each rendered mesh.", EUserInterfaceActionType::RadioButton, FInputChord());
	UI_COMMAND(ApplyReflectionMaterial, "ReflectionLines", "Use reflective material to show lines of reflection.", EUserInterfaceActionType::RadioButton, FInputChord());

	// Selection Mode
	UI_COMMAND(ApplyOutlineSelection, "Outline", "Outline selected meshes with a colored contour.", EUserInterfaceActionType::RadioButton, FInputChord());
	UI_COMMAND(ApplyXRaySelection, "XRay", "Use XRay material on non selected meshes.", EUserInterfaceActionType::RadioButton, FInputChord());

	// Rendering Mode
	UI_COMMAND(ApplyWireframeMode, "Wireframe", "Display all meshes in wireframe.", EUserInterfaceActionType::ToggleButton, FInputChord());

#ifdef VIEWPORT_EXPERIMENTAL
	// Experimental
	UI_COMMAND(ShowOOBs, "OrientedBox", "Display object oriented bounding boxes.", EUserInterfaceActionType::ToggleButton, FInputChord());
#endif
}

// Copied from UStaticMeshComponent::CreateSceneProxy
FPrimitiveSceneProxy* UCustomStaticMeshComponent::CreateSceneProxy()
{
	if (GetStaticMesh() == nullptr || GetStaticMesh()->GetRenderData() == nullptr)
	{
		return nullptr;
	}

	// Do not overwrite proxy if Nanite supported and there is built Nanite data for the static mesh
	// #ueent_todo: Track changes to Nanite::FSceneProxy code in case wireframe display is supported
	if (ShouldCreateNaniteProxy() && !bDisplayNaniteFallbackMesh)
	{
		return UStaticMeshComponent::CreateSceneProxy();
	}

	const FStaticMeshLODResourcesArray& LODResources = GetStaticMesh()->GetRenderData()->LODResources;
	if (LODResources.Num() == 0	|| LODResources[FMath::Clamp<int32>(GetStaticMesh()->GetDefaultMinLOD(), 0, LODResources.Num()-1)].VertexBuffers.StaticMeshVertexBuffer.GetNumVertices() == 0)
	{
		return nullptr;
	}
	LLM_SCOPE(ELLMTag::StaticMesh);

	FPrimitiveSceneProxy* Proxy = ::new FStaticMeshSceneProxyExt(this, false);
#if STATICMESH_ENABLE_DEBUG_RENDERING
	SendRenderDebugPhysics(Proxy);
#endif

	return Proxy;
}

namespace DataprepEditor3DPreviewUtils
{
	void BuildStaticMeshes(TSet<UStaticMesh*>& StaticMeshes, TArray<UStaticMesh*>& BuiltMeshes)
	{
		ViewportDebug::FTimeLogger LapTimeLogger( TEXT("Building static meshes") );

		BuiltMeshes.Empty( StaticMeshes.Num() );

		TArray< TArray<FMeshBuildSettings> > StaticMeshesSettings;
		StaticMeshesSettings.Reserve( StaticMeshes.Num() );

		for(UStaticMesh* StaticMesh : StaticMeshes)
		{
			if(StaticMesh && (!StaticMesh->GetRenderData() || !StaticMesh->GetRenderData()->IsInitialized()))
			{
				BuiltMeshes.Add( StaticMesh );
			}
		}

		if(BuiltMeshes.Num() > 0)
		{
			FScopedSlowTask SlowTask( BuiltMeshes.Num(), LOCTEXT("BuildStaticMeshes_Title", "Building static meshes ...") );
			SlowTask.MakeDialog(false);

			auto ProgressFunction = [&](UStaticMesh* StaticMesh)
			{
				SlowTask.EnterProgressFrame(1.f, FText::FromString(FString::Printf(TEXT("Building Static Mesh %s ..."), *StaticMesh->GetName())));
				return true;
			};

			// Start with the biggest mesh first to help balancing tasks on threads
			BuiltMeshes.Sort(
				[](const UStaticMesh& Lhs, const UStaticMesh& Rhs) 
			{ 
				int32 LhsVerticesNum = Lhs.IsMeshDescriptionValid(0) ? Lhs.GetMeshDescription(0)->Vertices().Num() : 0;
				int32 RhsVerticesNum = Rhs.IsMeshDescriptionValid(0) ? Rhs.GetMeshDescription(0)->Vertices().Num() : 0;

				return LhsVerticesNum > RhsVerticesNum;
			}
			);

			//Cache the BuildSettings and update them before building the meshes.
			for (UStaticMesh* StaticMesh : BuiltMeshes)
			{
				int32 NumSourceModels = StaticMesh->GetNumSourceModels();
				TArray<FMeshBuildSettings> BuildSettings;
				BuildSettings.Reserve(NumSourceModels);

				for (int32 LodIndex = 0; LodIndex < NumSourceModels; LodIndex++)
				{
					FStaticMeshSourceModel& SourceModel = StaticMesh->GetSourceModel(LodIndex);

					BuildSettings.Add(SourceModel.BuildSettings);

					SourceModel.BuildSettings.bGenerateLightmapUVs = false;
					SourceModel.BuildSettings.bRecomputeNormals = false;
					SourceModel.BuildSettings.bRecomputeTangents = false;
					SourceModel.BuildSettings.bBuildReversedIndexBuffer = false;
				}

				StaticMeshesSettings.Add(MoveTemp(BuildSettings));				
			}

			// Disable warnings from LogStaticMesh. Not useful
			ELogVerbosity::Type PrevLogStaticMeshVerbosity = LogStaticMesh.GetVerbosity();
			LogStaticMesh.SetVerbosity( ELogVerbosity::Error );

			UStaticMesh::BatchBuild(BuiltMeshes, true, ProgressFunction);

			// Restore LogStaticMesh verbosity
			LogStaticMesh.SetVerbosity( PrevLogStaticMeshVerbosity );

			for(int32 Index = 0; Index < BuiltMeshes.Num(); ++Index)
			{
				UStaticMesh* StaticMesh = BuiltMeshes[Index];
				TArray<FMeshBuildSettings>& PrevBuildSettings = StaticMeshesSettings[Index];

				int32 NumSourceModels = StaticMesh->GetNumSourceModels();

				for(int32 SourceModelIndex = 0; SourceModelIndex < NumSourceModels; ++SourceModelIndex)
				{
					StaticMesh->GetSourceModel(SourceModelIndex).BuildSettings = PrevBuildSettings[SourceModelIndex];
				}

				for ( FStaticMeshLODResources& LODResources : StaticMesh->GetRenderData()->LODResources )
				{
					LODResources.bHasColorVertexData = true;
				}
			}
		}
	}

	void FindMeshComponents(const AActor * InActor, TArray<UStaticMeshComponent*>& MeshComponents, bool bRecursive )
	{
		if(InActor == nullptr)
		{
			return;
		}

		TArray<UStaticMeshComponent*> StaticMeshComponents;
		InActor->GetComponents( StaticMeshComponents );
		for(UStaticMeshComponent* StaticMeshComponent : StaticMeshComponents)
		{
			MeshComponents.Add( StaticMeshComponent );
		}

		if(bRecursive)
		{
			TArray<AActor*> Children;
			InActor->GetAttachedActors( Children );
			for(AActor* ChildActor : Children)
			{
				FindMeshComponents( ChildActor, MeshComponents, bRecursive );
			}
		}
	}
}

#undef LOCTEXT_NAMESPACE<|MERGE_RESOLUTION|>--- conflicted
+++ resolved
@@ -16,10 +16,7 @@
 #include "Engine/StaticMesh.h"
 #include "Engine/StaticMeshSourceData.h"
 #include "StaticMeshResources.h"
-<<<<<<< HEAD
-=======
 #include "Rendering/NaniteResources.h"
->>>>>>> 4af6daef
 #include "EngineLogs.h"
 #include "StaticMeshSceneProxy.h"
 #include "Engine/TextureCube.h"
@@ -402,11 +399,7 @@
 					const FTransform& ComponentToWorldTransform = SceneMeshComponent->GetComponentTransform();
 					SceneBounds += StaticMesh->GetExtendedBounds().GetBox().TransformBy( ComponentToWorldTransform );
 
-<<<<<<< HEAD
-					bCanShowNaniteFallbackMenu |= StaticMesh->NaniteSettings.bEnabled;
-=======
 					bCanShowNaniteFallbackMenu |= StaticMesh->IsNaniteEnabled();
->>>>>>> 4af6daef
 				}
 			}
 
@@ -458,11 +451,7 @@
 						FComponentReregisterContext ReregisterContext( PreviewMeshComponent );
 						PreviewMeshComponent->SetStaticMesh( StaticMesh );
 
-<<<<<<< HEAD
-						PreviewMeshComponent->bDisplayNaniteFallbackMesh = bShowNaniteFallbackMenuChecked && StaticMesh->NaniteSettings.bEnabled;
-=======
 						PreviewMeshComponent->bDisplayNaniteFallbackMesh = bShowNaniteFallbackMenuChecked && StaticMesh->IsNaniteEnabled();
->>>>>>> 4af6daef
 
 						FTransform ComponentToWorldTransform = SceneMeshComponent->GetComponentTransform();
 
@@ -640,15 +629,9 @@
 
 			FStaticMeshLODResources& LODResource = StaticMesh->GetRenderData()->LODResources[0];
 
-<<<<<<< HEAD
-			if (StaticMesh->NaniteSettings.bEnabled && StaticMesh->HasValidNaniteData())
-			{
-				const Nanite::FResources& Resources = StaticMesh->GetRenderData()->NaniteResources;
-=======
 			if (StaticMesh->IsNaniteEnabled() && StaticMesh->HasValidNaniteData())
 			{
 				const Nanite::FResources& Resources = *StaticMesh->GetRenderData()->NaniteResourcesPtr.Get();
->>>>>>> 4af6daef
 				if (Resources.RootData.Num() > 0)
 				{
 					NaniteTrianglesCount += bShowNaniteFallbackMenuChecked ? LODResource.GetNumTriangles() : Resources.NumInputTriangles;
@@ -1357,15 +1340,9 @@
 		if (UCustomStaticMeshComponent* PreviewMeshComponent = Cast<UCustomStaticMeshComponent>(PreviewMeshComponentPtr.Get()))
 		{
 			const UStaticMesh* StaticMesh = PreviewMeshComponent->GetStaticMesh();
-<<<<<<< HEAD
-			if (StaticMesh && StaticMesh->NaniteSettings.bEnabled)
-			{
-				PreviewMeshComponent->bDisplayNaniteFallbackMesh = bShowNaniteFallbackMenuChecked && StaticMesh->NaniteSettings.bEnabled;
-=======
 			if (StaticMesh && StaticMesh->IsNaniteEnabled())
 			{
 				PreviewMeshComponent->bDisplayNaniteFallbackMesh = bShowNaniteFallbackMenuChecked;
->>>>>>> 4af6daef
 				PreviewMeshComponent->MarkRenderStateDirty();
 			}
 		}
