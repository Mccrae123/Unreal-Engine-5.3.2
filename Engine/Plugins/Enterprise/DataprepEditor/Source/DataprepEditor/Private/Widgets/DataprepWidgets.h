--- conflicted
+++ resolved
@@ -22,10 +22,7 @@
 
 struct FAssetData;
 class UDataprepStringFilterMatchingArray;
-<<<<<<< HEAD
-=======
 class FDetailColumnSizeData;
->>>>>>> 6bbb88c8
 
 namespace DataprepWidgetUtils
 {
@@ -103,10 +100,7 @@
 		SLATE_ARGUMENT(float, Spacing)
 		SLATE_ARGUMENT(bool, ColumnPadding)
 		SLATE_ARGUMENT(bool, ResizableColumn)
-<<<<<<< HEAD
-=======
 		SLATE_ARGUMENT(TSharedPtr< FDetailColumnSizeData >, ColumnSizeData)
->>>>>>> 6bbb88c8
 	SLATE_END_ARGS()
 
 public:
@@ -159,20 +153,6 @@
 	 * @param ParameterizationContext	Parameterization context of the associated property
 	 */
 	void CreateDefaultWidget(int32 Index, TSharedPtr< SWidget >& NameWidget, TSharedPtr< SWidget >& ValueWidget, float LeftPadding, const FDataprepParameterizationContext& ParameterizationContext, bool bAddExpander = false, bool bChildNode = false );
-<<<<<<< HEAD
-
-	/** Callback used by all splitters in the details view, so that they move in sync */
-	void OnLeftColumnResized(float InNewWidth)
-	{
-		// This has to be bound or the splitter will take it upon itself to determine the size
-		// We do nothing here because it is handled by the column size data
-	}
-
-	float OnGetLeftColumnWidth() const { return 1.0f - ColumnWidth; }
-	float OnGetRightColumnWidth() const { return ColumnWidth; }
-	void OnSetColumnWidth(float InWidth) { ColumnWidth = InWidth < 0.5f ? 0.5f : InWidth; }
-=======
->>>>>>> 6bbb88c8
 
 	/** Callback to track property changes on array properties */
 	void OnPropertyChanged( const struct FPropertyChangedEvent& InEvent );
