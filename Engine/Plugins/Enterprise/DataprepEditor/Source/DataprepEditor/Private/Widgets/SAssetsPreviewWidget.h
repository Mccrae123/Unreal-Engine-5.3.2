--- conflicted
+++ resolved
@@ -77,10 +77,7 @@
 
 		FOnSelectionChanged& OnSelectionChanged() { return OnSelectionChangedDelegate; }
 		FOnContextMenu& OnContextMenu() { return OnContextMenuDelegate; }
-<<<<<<< HEAD
-=======
 		FDataprepEditorUtils::FOnKeyDown& OnKeyDown() { return OnKeyDownDelegate; }
->>>>>>> 6bbb88c8
 
 		FText OnGetHighlightText() const;
 
@@ -109,8 +106,6 @@
 
 		void SetSelectedAssets(TSet<UObject*> InSelectionSet, ESelectInfo::Type SelectionInfo);
 
-<<<<<<< HEAD
-=======
 		virtual FReply OnKeyDown( const FGeometry& MyGeometry, const FKeyEvent& InKeyEvent ) override
 		{
 			if( OnKeyDownDelegate.IsBound() )
@@ -120,7 +115,6 @@
 			return FReply::Unhandled();
 		}
 
->>>>>>> 6bbb88c8
 	private:
 
 		friend struct FAssetTreeItem;
@@ -183,10 +177,7 @@
 
 		FOnSelectionChanged OnSelectionChangedDelegate;
 		FOnContextMenu OnContextMenuDelegate;
-<<<<<<< HEAD
-=======
 		FDataprepEditorUtils::FOnKeyDown OnKeyDownDelegate;
->>>>>>> 6bbb88c8
 
 		FName SortingColumn;
 		EColumnSortMode::Type SortingMode;
