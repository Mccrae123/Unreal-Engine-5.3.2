// Copyright Epic Games, Inc. All Rights Reserved.

#pragma once

#include "DataprepActionAsset.h"
#include "DataprepAssetInterface.h"
#include "DataprepGraph/DataprepGraph.h"
#include "DataprepStats.h"
#include "Widgets/SDataprepStats.h"
#include "PreviewSystem/DataprepPreviewSystem.h"

#include "CoreMinimal.h"
#include "EditorUndoClient.h"
#include "Engine/EngineBaseTypes.h"
#include "GraphEditor.h"
#include "Misc/NotifyHook.h"
#include "SceneOutlinerFwd.h"
#include "Toolkits/AssetEditorToolkit.h"
#include "Toolkits/IToolkitHost.h"
#include "UObject/GCObject.h"
#include "UObject/SoftObjectPath.h"

class UDataprepParameterizableObject;

class FSpawnTabArgs;
class FTabManager;
class FUICommandList;
class IMessageLogListing;
class IMessageToken;
class SDataprepGraphEditor;
class SDockableTab;
class SGraphEditor;
class SGraphNodeDetailsWidget;
class SInspectorView;
class SWidget;
class UDataprepGraph;
class UEdGraphNode;

namespace UE
{
	namespace Dataprep
	{
		namespace Private
		{
			class FScopeDataprepEditorSelectionCache;
		}
	}
}

namespace AssetPreviewWidget
{
	class SAssetsPreviewWidget;
}

/** Tuple linking an asset package path, a unique identifier and the UClass of the asset*/
typedef TTuple< FString, UClass*, EObjectFlags > FSnapshotDataEntry;

struct FDataprepSnapshot
{
	bool bIsValid;
	TArray<FSnapshotDataEntry> DataEntries;

	FDataprepSnapshot() : bIsValid(false) {}
};

typedef TTuple< UClass*, FText, FText > DataprepEditorClassDescription;

class FDataprepEditor : public FAssetEditorToolkit, public FEditorUndoClient, public FNotifyHook, public FGCObject
{
public:
	FDataprepEditor();
	virtual ~FDataprepEditor();

	DECLARE_MULTICAST_DELEGATE(FOnDataprepAssetProducerChanged);

	FOnDataprepAssetProducerChanged& OnDataprepAssetProducerChanged()
	{
		return DataprepAssetProducerChangedDelegate;
	}

	DECLARE_MULTICAST_DELEGATE(FOnDataprepAssetConsumerChanged);

	FOnDataprepAssetConsumerChanged& OnDataprepAssetConsumerChanged()
	{
		return DataprepAssetConsumerChangedDelegate;
	}

	virtual void RegisterTabSpawners(const TSharedRef<FTabManager>& TabManager) override;
	virtual void UnregisterTabSpawners(const TSharedRef<FTabManager>& TabManager) override;

	void InitDataprepEditor(const EToolkitMode::Type Mode, const TSharedPtr< IToolkitHost >& InitToolkitHost, UDataprepAssetInterface* InDataprepAssetInterface);

	/** IToolkit interface */
	virtual FName GetToolkitFName() const override;
	virtual FText GetBaseToolkitName() const override;
	virtual FString GetWorldCentricTabPrefix() const override;

	/** @return Returns the color and opacity to use for the color that appears behind the tab text for this toolkit's tab in world-centric mode. */
	virtual FLinearColor GetWorldCentricTabColorScale() const override;

	UDataprepAssetInterface* GetDataprepAsset() const
	{
		return DataprepAssetInterfacePtr.Get();
	}

	/** Gets or sets the flag for context sensitivity in the graph action menu */
	bool& GetIsContextSensitive() { return bIsActionMenuContextSensitive; }

	/** Returns root package which all transient packages are created under */
	static const FString& GetRootPackagePath();

	/** Returns root directory which all transient directories and data are created under */
	static const FString& GetRootTemporaryDir();

	/** Return the selected object from the scene outliner / world preview */
	const TSet<TWeakObjectPtr<UObject>>& GetWorldItemsSelection() const { return WorldItemsSelection; };

	enum class EWorldSelectionFrom : uint8
	{
		SceneOutliner,
		Viewport,
		Unknow,
	};

	/** Set the selection of the world items */
	void SetWorldObjectsSelection(TSet<TWeakObjectPtr<UObject>>&& NewSelection, EWorldSelectionFrom SelectionFrom = EWorldSelectionFrom::Unknow, bool bSetAsDetailsObject = true);

	/** Setup the preview system to observe those steps */
	void SetPreviewedObjects(const TArrayView<UDataprepParameterizableObject*>& ObservedObjects);

	/** Clear any ongoing preview from the step preview system for this editor */
	void ClearPreviewedObjects();

	/** Is the preview system observing this step */
	bool IsPreviewingStep(const UDataprepParameterizableObject* StepObject) const;

	/** Return the number of steps the preview system is currently previewing */
	int32 GetCountOfPreviewedSteps() const;

	/** Select all actors and assets that have status Pass from the preview system */
	void SyncSelectionToPreviewSystem();

<<<<<<< HEAD
=======
	/** Return a weak pointer to asset preview view */
	TWeakPtr<AssetPreviewWidget::SAssetsPreviewWidget> GetAssetPreviewView() { return AssetPreviewView; }

>>>>>>> 3aae9151
	/** FGCObject interface */
	virtual void AddReferencedObjects(FReferenceCollector& Collector) override;
	virtual FString GetReferencerName() const override;
	virtual bool GetReferencerPropertyName(UObject* Object, FString& OutPropertyName) const override;

<<<<<<< HEAD
=======
	/** Returns content folder under which all assets are stored after execution of all producers */
	FString GetTransientContentFolder();

>>>>>>> 3aae9151
private:
	void BindCommands();
	void OnSaveScene();
	void OnBuildWorld();
	void ResetBuildWorld();
	void CleanPreviewWorld();
	void OnExecutePipeline();
	void OnCommitWorld();

	/** Updates asset preview, scene outliner and 3D viewport if applicable */
	void UpdatePreviewPanels(bool bInclude3dViewport = true);

	void CreateTabs();

	// Scene outliner context menus
	void RegisterCopyNameAndLabelMenu();
	void RegisterSelectReferencedAssetsMenu();
	void RegisterSelectReferencingActorsMenu();

	void CreateScenePreviewTab();

	void CreateAssetPreviewTab();

	TSharedRef<SDockTab> SpawnTabAssetPreview(const FSpawnTabArgs& Args);
	TSharedRef<SDockTab> SpawnTabScenePreview(const FSpawnTabArgs& Args);
	TSharedRef<SDockTab> SpawnTabPalette(const FSpawnTabArgs& Args);
	TSharedRef<SDockTab> SpawnTabDetails(const FSpawnTabArgs& Args);
	TSharedRef<SDockTab> SpawnTabDataprep(const FSpawnTabArgs& Args);
	TSharedRef<SDockTab> SpawnTabSceneViewport( const FSpawnTabArgs& Args );
	TSharedRef<SDockTab> SpawnTabStatistics(const FSpawnTabArgs& Args);
	TSharedRef<SDockTab> SpawnTabGraphEditor(const FSpawnTabArgs & Args);

	TSharedRef<FTabManager::FLayout> CreateDataprepLayout();
	TSharedRef<FTabManager::FLayout> CreateDataprepInstanceLayout();

	void TryInvokingDetailsTab(bool bFlash);

	/** Extends the toolbar menu to include static mesh editor options */
	void ExtendMenu();

	/** Builds the Data Prep Editor toolbar. */
	void ExtendToolBar();

	void CreateDetailsViews();

	/** Gets a multi-cast delegate which is called whenever the graph object is changed to a different graph. */
	//FOnGraphChanged& OnGraphChanged();

	/** Called whenever the selected nodes in the graph editor changes. */
	void OnPipelineEditorSelectionChanged(const TSet<UObject*>& SelectedNodes);

	/** 
	 * Change the objects display by the details panel
	 * @param bCanEditProperties Should the details view let the user modify the objects.
	 */
	void SetDetailsObjects(const TSet<UObject*>& Objects, bool bCanEditProperties);

	bool CanExecutePipeline();
	bool CanBuildWorld();
	bool CanCommitWorld();

	virtual bool OnRequestClose() override;

	/** Create a snapshot of the world and tracked assets */
	void TakeSnapshot();

	/** Recreate preview world from snapshot */
	void RestoreFromSnapshot( bool bUpdateViewport = false );

	/** Handles changes in the Dataprep asset */
	void OnDataprepAssetChanged(FDataprepAssetChangeType ChangeType);

	/** Remove all temporary data remaining from previous runs of the Dataprep editor */
	void CleanUpTemporaryDirectories();

	/** Handles change to selection in SceneOutliner */
	void OnSceneOutlinerSelectionChanged(SceneOutliner::FTreeItemPtr ItemPtr, ESelectInfo::Type SelectionMode);

	bool OnCanExecuteNextStep(UDataprepActionAsset* ActionAsset);

	/** Handles change to the content passed to an action */
	void OnActionsContextChanged( const UDataprepActionAsset* ActionAsset, bool bWorldChanged, bool bAssetsChanged, const TArray< TWeakObjectPtr<UObject> >& NewAssets );

	/** Refresh the columns of the scene preview (outliner) and the asset preview */
	void RefreshColumnsForPreviewSystem();

	/** Update the data used by the preview system */
	void UpdateDataForPreviewSystem();

	void OnStepObjectsAboutToBeDeleted(const TArrayView<UDataprepParameterizableObject*>& StepObject);

	TSharedPtr<SWidget> OnSceneOutlinerContextMenuOpening();

	virtual void PostUndo( bool bSuccess ) override;
	virtual void PostRedo( bool bSuccess ) override;

	void CreateGraphEditor();

<<<<<<< HEAD
=======
	void RefreshStatsTab();

>>>>>>> 3aae9151
	// A scoped object responsible of trying to conserve the selection across imports
	friend UE::Dataprep::Private::FScopeDataprepEditorSelectionCache;

private:
	bool bWorldBuilt;
	bool bIsFirstRun;
	bool bPipelineChanged;
	bool bIsDataprepInstance;
	TWeakObjectPtr<UDataprepAssetInterface> DataprepAssetInterfacePtr;

	FOnDataprepAssetProducerChanged DataprepAssetProducerChangedDelegate;
	FOnDataprepAssetConsumerChanged DataprepAssetConsumerChangedDelegate;

	TWeakPtr<SDockTab> DetailsTabPtr;
	TSharedPtr<class SDataprepEditorViewport> SceneViewportView;
	TSharedPtr<AssetPreviewWidget::SAssetsPreviewWidget> AssetPreviewView;
	TSharedPtr<SWidget> ScenePreviewView;
	TSharedPtr<SGraphNodeDetailsWidget> DetailsView;
	TSharedPtr<class SDataprepAssetView > DataprepAssetView;
	TSharedPtr<SDataprepGraphEditor> GraphEditor;

	TSharedPtr<class ICustomSceneOutliner> SceneOutliner;

	/** Command list for the pipeline editor */
	TSharedPtr<FUICommandList> GraphEditorCommands;
	bool bIsActionMenuContextSensitive;
	bool bSaveIntermediateBuildProducts;

	/** 
	 * Track the user selection from the scene outliner
	 * This is referred to the garbage collector as a week reference
	 */
	TSet<TWeakObjectPtr<UObject>> WorldItemsSelection;

	/**
	 * All assets tracked for this editor.
	 */
	TArray<TWeakObjectPtr<UObject>> Assets;
	TSet<FSoftObjectPath> CachedAssets;

	/**
	 * The world used to preview the inputs
	 */
	UWorld* PreviewWorld;

	/**
	 * The package that contains the assets of a dataprep import
	 */
	UPackage* AssetsTransientPackage;

	/**
	 * The graph used to manipulate actions and steps
	 */
	UDataprepGraph* DataprepGraph;

	TSet<class AActor*> DefaultActorsInPreviewWorld;

	/** flag raised to prevent this editor to be closed */
	bool bIgnoreCloseRequest;

	/** Array of UClasses deriving from UDataprepContentConsumer */
	TArray< DataprepEditorClassDescription > ConsumerDescriptions;

	/** Temporary folder used to store content from snapshot */
	FString TempDir;

	/** Unique identifier assigned to each opened Dataprep editor to avoid name collision on cached data */
	FString SessionID;

	/** Structure to hold on the content of the latest call to OnBuildWorld */
	FDataprepSnapshot ContentSnapshot;

	/** Helper member to record classes of assets' sub-objects */
	TMap<FString, UClass*> SnapshotClassesMap;

	/** Steps Preview System */
	TSharedRef<FDataprepPreviewSystem> PreviewSystem;

	TSharedPtr<FDataprepActionContext> ActionsContext;

	TSharedPtr<FDataprepStats> PreExecuteStatsPtr;
	TSharedPtr<FDataprepStats> PostExecuteStatsPtr;
	TWeakPtr<SDataprepStats> StatsWidgetPtr;
	TWeakPtr<SDockTab> StatsTabPtr;

	/**	The tab ids for all the tabs used */
	static const FName ScenePreviewTabId;
	static const FName AssetPreviewTabId;
	static const FName PaletteTabId;
	static const FName DetailsTabId;
	static const FName DataprepAssetTabId;
	static const FName SceneViewportTabId;
	static const FName DataprepStatisticsTabId;
	static const FName DataprepGraphEditorTabId;

	static const FName StatNameDrawCalls;
};<|MERGE_RESOLUTION|>--- conflicted
+++ resolved
@@ -140,23 +140,17 @@
 	/** Select all actors and assets that have status Pass from the preview system */
 	void SyncSelectionToPreviewSystem();
 
-<<<<<<< HEAD
-=======
 	/** Return a weak pointer to asset preview view */
 	TWeakPtr<AssetPreviewWidget::SAssetsPreviewWidget> GetAssetPreviewView() { return AssetPreviewView; }
 
->>>>>>> 3aae9151
 	/** FGCObject interface */
 	virtual void AddReferencedObjects(FReferenceCollector& Collector) override;
 	virtual FString GetReferencerName() const override;
 	virtual bool GetReferencerPropertyName(UObject* Object, FString& OutPropertyName) const override;
 
-<<<<<<< HEAD
-=======
 	/** Returns content folder under which all assets are stored after execution of all producers */
 	FString GetTransientContentFolder();
 
->>>>>>> 3aae9151
 private:
 	void BindCommands();
 	void OnSaveScene();
@@ -255,11 +249,8 @@
 
 	void CreateGraphEditor();
 
-<<<<<<< HEAD
-=======
 	void RefreshStatsTab();
 
->>>>>>> 3aae9151
 	// A scoped object responsible of trying to conserve the selection across imports
 	friend UE::Dataprep::Private::FScopeDataprepEditorSelectionCache;
 
