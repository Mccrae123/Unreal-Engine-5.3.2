--- conflicted
+++ resolved
@@ -20,11 +20,8 @@
 #include "Toolkits/IToolkitHost.h"
 #include "UObject/GCObject.h"
 #include "UObject/SoftObjectPath.h"
-<<<<<<< HEAD
-=======
 #include "Widgets/SWidget.h"
 #include "Widgets/DeclarativeSyntaxSupport.h"
->>>>>>> 6bbb88c8
 
 class UDataprepParameterizableObject;
 
@@ -165,23 +162,17 @@
 	virtual void AddReferencedObjects(FReferenceCollector& Collector) override;
 	virtual FString GetReferencerName() const override;
 	virtual bool GetReferencerPropertyName(UObject* Object, FString& OutPropertyName) const override;
-<<<<<<< HEAD
-=======
 	/** Handles change to selection in SceneOutliner */
 	void OnSceneOutlinerSelectionChanged(FSceneOutlinerTreeItemPtr ItemPtr, ESelectInfo::Type SelectionMode);
->>>>>>> 6bbb88c8
 
 	/** Returns content folder under which all assets are stored after execution of all producers */
 	FString GetTransientContentFolder();
 
-<<<<<<< HEAD
-=======
 	UWorld* GetWorld()
 	{
 		return PreviewWorld;
 	}
 
->>>>>>> 6bbb88c8
 private:
 	void BindCommands();
 	void OnSaveScene();
