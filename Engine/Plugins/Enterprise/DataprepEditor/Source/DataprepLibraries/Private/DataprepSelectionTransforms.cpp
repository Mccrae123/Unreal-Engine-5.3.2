--- conflicted
+++ resolved
@@ -174,7 +174,6 @@
 		}
 		return false;
 	};
-<<<<<<< HEAD
 
 	TSet<AActor*> Actors = DataprepSelectionTransformsUtils::GetDataprepObjects<AActor>();
 	TSet<UStaticMesh*> Meshes = DataprepSelectionTransformsUtils::GetDataprepObjects<UStaticMesh>();
@@ -182,17 +181,7 @@
 
 	for (UObject* Object : InObjects)
 	{
-		if (!ensure(Object) || Object->IsPendingKill())
-=======
-
-	TSet<AActor*> Actors = DataprepSelectionTransformsUtils::GetDataprepObjects<AActor>();
-	TSet<UStaticMesh*> Meshes = DataprepSelectionTransformsUtils::GetDataprepObjects<UStaticMesh>();
-	TSet<UMaterialInterface*> Materials = DataprepSelectionTransformsUtils::GetDataprepObjects<UMaterialInterface>();
-
-	for (UObject* Object : InObjects)
-	{
 		if (!ensure(Object) || !IsValidChecked(Object))
->>>>>>> 6bbb88c8
 		{
 			continue;
 		}
@@ -201,7 +190,6 @@
 		{
 			// Collect actors referencing this mesh
 			for (AActor* Actor : Actors)
-<<<<<<< HEAD
 			{
 				TInlineComponentArray<UStaticMeshComponent*> StaticMeshComponents(Actor);
 				for (UStaticMeshComponent* StaticMeshComponent : StaticMeshComponents)
@@ -222,28 +210,6 @@
 				TInlineComponentArray<UMeshComponent*> MeshComponents(Actor);
 				for (UMeshComponent* MeshComponent : MeshComponents)
 				{
-=======
-			{
-				TInlineComponentArray<UStaticMeshComponent*> StaticMeshComponents(Actor);
-				for (UStaticMeshComponent* StaticMeshComponent : StaticMeshComponents)
-				{
-					UStaticMesh* ActorMesh = StaticMeshComponent->GetStaticMesh();
-					if (ActorMesh == StaticMesh)
-					{
-						Assets.Add(Actor);
-					}
-				}
-			}
-		}
-		else if (UMaterialInterface* MaterialInterface = Cast< UMaterialInterface >(Object))
-		{
-			// Collect actor components referencing this material (material overrides)
-			for (AActor* Actor : Actors)
-			{
-				TInlineComponentArray<UMeshComponent*> MeshComponents(Actor);
-				for (UMeshComponent* MeshComponent : MeshComponents)
-				{
->>>>>>> 6bbb88c8
 					for (UMaterialInterface* MeshComponentMaterialInterface : MeshComponent->OverrideMaterials)
 					{
 						if (MeshComponentMaterialInterface == MaterialInterface)
@@ -269,7 +235,6 @@
 
 			// Collect material instances referencing this material
 			if (UMaterial* Material = Cast<UMaterial>(MaterialInterface))
-<<<<<<< HEAD
 			{
 				for (UMaterialInterface* MatInterface : Materials)
 				{
@@ -285,23 +250,6 @@
 			// Collect materials referencing this texture
 			for (UMaterialInterface* MatInterface : Materials)
 			{
-=======
-			{
-				for (UMaterialInterface* MatInterface : Materials)
-				{
-					if (MatInterface->GetMaterial() == Material)
-					{
-						Assets.Add(MatInterface);
-					}
-				}
-			}
-		}
-		else if (UTexture* Texture = Cast< UTexture >(Object))
-		{
-			// Collect materials referencing this texture
-			for (UMaterialInterface* MatInterface : Materials)
-			{
->>>>>>> 6bbb88c8
 				if (DoesMaterialUseTexture(MatInterface, Texture))
 				{
 					if (UMaterialInstance* MaterialInstance = Cast<UMaterialInstance>(MatInterface))
@@ -408,11 +356,7 @@
 
 	for (UObject* Object : InObjects)
 	{
-<<<<<<< HEAD
-		if (!ensure(Object) || Object->IsPendingKill())
-=======
 		if (!ensure(Object) || ! IsValidChecked(Object))
->>>>>>> 6bbb88c8
 		{
 			continue;
 		}
@@ -443,11 +387,7 @@
 
 	for (UObject* Object : InObjects)
 	{
-<<<<<<< HEAD
-		if (!ensure(Object) || Object->IsPendingKill())
-=======
 		if (!ensure(Object) || !IsValidChecked(Object))
->>>>>>> 6bbb88c8
 		{
 			continue;
 		}
