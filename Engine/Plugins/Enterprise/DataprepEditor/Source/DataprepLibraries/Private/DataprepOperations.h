// Copyright Epic Games, Inc. All Rights Reserved.

#pragma once

#include "CoreMinimal.h"

#include "DataprepOperation.h"

#include "DataprepOperationsLibrary.h"

#include "EditorStaticMeshLibrary.h"
#include "Engine/EngineTypes.h"
#include "IDetailCustomization.h"
#include "PropertyHandle.h"

class SWidget;
class UMaterialInterface;
class UDataTable;

#include "DataprepOperations.generated.h"

/** Local struct used by UDataprepSetLODsOperation to better control UX */
USTRUCT(BlueprintType)
struct FDataprepSetLODsReductionSettings
{
	GENERATED_BODY()

	// Percentage of triangles to keep. Ranges from 0.0 to 1.0: 1.0 = no reduction, 0.0 = no triangles.
	UPROPERTY(EditAnywhere, BlueprintReadWrite, Category = SetLODsReductionSettings, meta=(UIMin = "0.0", UIMax = "1.0"))
	float PercentTriangles = 0.5f;

	// ScreenSize to display this LOD. Ranges from 0.0 to 1.0.
	UPROPERTY(EditAnywhere, BlueprintReadWrite, Category = SetLODsReductionSettings, meta=(UIMin = "0.0", UIMax = "1.0"))
	float ScreenSize = 0.5f;
};

UCLASS(Category = MeshOperation, Meta = (DisplayName="Set LODs", ToolTip = "For each static mesh to process, replace the existing static mesh's LODs with new ones based on the set of reduction settings") )
class UDataprepSetLODsOperation : public UDataprepOperation
{
	GENERATED_BODY()

	UDataprepSetLODsOperation()
		: bAutoComputeLODScreenSize(true)
	{
	}

public:
	// If true, the screen sizes at which LODs swap are computed automatically
	UPROPERTY(EditAnywhere, BlueprintReadWrite, Category = MeshOperation, meta = (DisplayName = "Auto Screen Size", ToolTip = "If true, the screen sizes at which LODs swap are automatically computed"))
	bool bAutoComputeLODScreenSize;

	// Array of reduction settings to apply to each new LOD.
	UPROPERTY(EditAnywhere, BlueprintReadWrite, Category = MeshOperation, Meta = (ToolTip = "Array of LOD reduction settings") )
	TArray<FDataprepSetLODsReductionSettings> ReductionSettings;

	//~ Begin UDataprepOperation Interface
public:
	virtual FText GetCategory_Implementation() const override
	{
		return FDataprepOperationCategories::MeshOperation;
	}

protected:
	virtual void OnExecution_Implementation(const FDataprepContext& InContext) override;
	//~ End UDataprepOperation Interface
};

UCLASS(Category = MeshOperation, Meta = (DisplayName="Set LOD Group", ToolTip = "For each static mesh to process, replace the existing static mesh's LODs with new ones based on selected group") )
class UDataprepSetLODGroupOperation : public UDataprepOperation
{
	GENERATED_BODY()

public:
	UDataprepSetLODGroupOperation();

	//~ Begin UDataprepOperation Interface
public:
	virtual FText GetCategory_Implementation() const override
	{
		return FDataprepOperationCategories::MeshOperation;
	}

protected:
	virtual void OnExecution_Implementation(const FDataprepContext& InContext) override;
	//~ End UDataprepOperation Interface

private:
	// Name of the pre-defined LOD group to apply on the selected objects
	UPROPERTY(EditAnywhere, Category = SetLOGGroup_Internal, meta = (ToolTip = ""))
	FName GroupName;

	friend class FDataprepSetLODGroupDetails;
};

UCLASS(Category = MeshOperation, Meta = (DisplayName="Set Simple Collision", ToolTip = "For each static mesh to process, replace the existing static mesh's collision setup with a simple one based on selected shape") )
class UDataprepSetSimpleCollisionOperation : public UDataprepOperation
{
	GENERATED_BODY()

	UDataprepSetSimpleCollisionOperation()
		: ShapeType(EScriptingCollisionShapeType::Box)
	{
	}

public:
	// Shape's of the collision geometry encompassing the static mesh
	UPROPERTY(EditAnywhere, BlueprintReadWrite, Category = MeshOperation, meta = (ToolTip = "Shape's of the collision geometry encompassing the static mesh"))
	EScriptingCollisionShapeType ShapeType;

	//~ Begin UDataprepOperation Interface
public:
	virtual FText GetCategory_Implementation() const override
	{
		return FDataprepOperationCategories::MeshOperation;
	}

protected:
	virtual void OnExecution_Implementation(const FDataprepContext& InContext) override;
	//~ End UDataprepOperation Interface
};

UCLASS(Category = MeshOperation, Meta = (DisplayName="Set Convex Collision", ToolTip = "For each static mesh to process, replace the existing static mesh's collision setup with a convex decomposition one computed using the Hull settings") )
class UDataprepSetConvexDecompositionCollisionOperation : public UDataprepOperation
{
	GENERATED_BODY()

	UDataprepSetConvexDecompositionCollisionOperation()
		: HullCount(4)
		, MaxHullVerts(16)
		, HullPrecision(100000)
	{
	}

public:
	// Maximum number of convex pieces that will be created
	UPROPERTY(EditAnywhere, BlueprintReadWrite, Category = MeshOperation, meta = (ToolTip = "Maximum number of convex pieces that will be created"))
	int32 HullCount;
	
	// Maximum number of vertices allowed for any generated convex hulls
	UPROPERTY(EditAnywhere, BlueprintReadWrite, Category = MeshOperation, meta = (ToolTip = "Maximum number of vertices allowed for any generated convex hulls"))
	int32 MaxHullVerts;
	
	// Number of voxels to use when generating collision
	UPROPERTY(EditAnywhere, BlueprintReadWrite, Category = MeshOperation, meta = (ToolTip = "Number of voxels to use when generating collision"))
	int32 HullPrecision;

	//~ Begin UDataprepOperation Interface
public:
	virtual FText GetCategory_Implementation() const override
	{
		return FDataprepOperationCategories::MeshOperation;
	}

protected:
	virtual void OnExecution_Implementation(const FDataprepContext& InContext) override;
	//~ End UDataprepOperation Interface
};

UCLASS(Category = ActorOperation, Meta = (DisplayName="Set Mobility", ToolTip = "For each actor to process, update its mobilty with the selected value") )
class UDataprepSetMobilityOperation : public UDataprepOperation
{
	GENERATED_BODY()

	UDataprepSetMobilityOperation()
		: MobilityType(EComponentMobility::Static)
	{
	}

public:
	// Type of mobility to set on mesh actors
	UPROPERTY(EditAnywhere, BlueprintReadWrite, Category = ActorOperation, meta = (ToolTip = "Type of mobility to set on actors"))
	TEnumAsByte<EComponentMobility::Type> MobilityType;

	//~ Begin UDataprepOperation Interface
public:
	virtual FText GetCategory_Implementation() const override
	{
		return FDataprepOperationCategories::ActorOperation;
	}

protected:
	virtual void OnExecution_Implementation(const FDataprepContext& InContext) override;
	//~ End UDataprepOperation Interface
};

UCLASS(Category = MeshOperation, Meta = (DisplayName="Set Material", ToolTip = "On each static mesh or actor to process, replace any materials used with the specified one") )
class UDataprepSetMaterialOperation : public UDataprepOperation
{
	GENERATED_BODY()

	UDataprepSetMaterialOperation()
		: Material(nullptr)
	{
	}

public:
	// Material to use as a substitute
	UPROPERTY(EditAnywhere, BlueprintReadWrite, Category = MeshOperation, meta = (ToolTip = "Material to use as a substitute"))
	UMaterialInterface* Material;

	//~ Begin UDataprepOperation Interface
public:
	virtual FText GetCategory_Implementation() const override
	{
		return FDataprepOperationCategories::ObjectOperation;
	}

protected:
	virtual void OnExecution_Implementation(const FDataprepContext& InContext) override;
	//~ End UDataprepOperation Interface
};

UCLASS(Category = MeshOperation, Meta = (DisplayName="Substitute Material", ToolTip = "On each static mesh or actor to process, replace the material matching the criteria with the specified one") )
class UDataprepSubstituteMaterialOperation : public UDataprepOperation
{
	GENERATED_BODY()

	UDataprepSubstituteMaterialOperation()
		: MaterialSearch(TEXT("*"))
		, StringMatch(EEditorScriptingStringMatchType::MatchesWildcard)
		, MaterialSubstitute(nullptr)
	{
	}

public:
	// Name of the material(s) to search for. Wildcard is supported
	UPROPERTY(EditAnywhere, BlueprintReadWrite, Category = MeshOperation, meta = (ToolTip = "Name of the material(s) to search for. Wildcard is supported"))
	FString MaterialSearch;

	// Type of matching to perform with MaterialSearch string
	UPROPERTY(EditAnywhere, BlueprintReadWrite, Category = MeshOperation, meta = (ToolTip = "Type of matching to perform with MaterialSearch string"))
	EEditorScriptingStringMatchType StringMatch;

	// Material to use as a substitute
	UPROPERTY(EditAnywhere, BlueprintReadWrite, Category = MeshOperation, meta = (ToolTip = "Material to use as a substitute"))
	UMaterialInterface* MaterialSubstitute;

	//~ Begin UDataprepOperation Interface
public:
	virtual FText GetCategory_Implementation() const override
	{
		return FDataprepOperationCategories::ObjectOperation;
	}

protected:
	virtual void OnExecution_Implementation(const FDataprepContext& InContext) override;
	//~ End UDataprepOperation Interface
};

UCLASS(Category = MeshOperation, Meta = (DisplayName="Substitute Material By Table", ToolTip = "On each static mesh or actor to process, replace the material found in the first column of the table with the one from the second column in the same row") )
class UDataprepSubstituteMaterialByTableOperation : public UDataprepOperation
{
	GENERATED_BODY()

	UDataprepSubstituteMaterialByTableOperation()
		: MaterialDataTable(nullptr)
	{
	}

public:
	// Data table to use for the substitution
	UPROPERTY(EditAnywhere, BlueprintReadWrite, Category = MeshOperation, meta = (ToolTip = "Data table to use for the substitution"))
	UDataTable* MaterialDataTable;

	//~ Begin UDataprepOperation Interface
public:
	virtual FText GetCategory_Implementation() const override
	{
		return FDataprepOperationCategories::ObjectOperation;
	}

protected:
	virtual void OnExecution_Implementation(const FDataprepContext& InContext) override;
	//~ End UDataprepOperation Interface
};

// Customization of the details of the Datasmith Scene for the data prep editor.
class FDataprepSetLODGroupDetails : public IDetailCustomization
{
public:
	static TSharedRef< IDetailCustomization > MakeDetails() { return MakeShared<FDataprepSetLODGroupDetails>(); };

	FDataprepSetLODGroupDetails() : DataprepOperation(nullptr) {}

	/** Called when details should be customized */
	virtual void CustomizeDetails( IDetailLayoutBuilder& DetailBuilder ) override;

private:
	TSharedRef< SWidget > CreateWidget();
	void OnLODGroupChanged(TSharedPtr<FString> NewValue, ESelectInfo::Type SelectInfo);

private:
	UDataprepSetLODGroupOperation* DataprepOperation;

	/** LOD group options. */
	TArray< TSharedPtr< FString > > LODGroupOptions;
	TArray<FName>					LODGroupNames;

	TSharedPtr<IPropertyHandle> LodGroupPropertyHandle;
};

UCLASS(Category = ActorOperation, Meta = (DisplayName="Set Mesh", ToolTip = "On each actor to process, replace any meshes used with the specified one") )
class UDataprepSetMeshOperation : public UDataprepOperation
{
	GENERATED_BODY()

	UDataprepSetMeshOperation()
	: StaticMesh(nullptr)
	{
	}

public:
	// Mesh to use as a substitute
	UPROPERTY(EditAnywhere, BlueprintReadWrite, Category = ActorOperation, meta = (ToolTip = "Mesh to use as a substitute"))
	UStaticMesh* StaticMesh;

	//~ Begin UDataprepOperation Interface
public:
	virtual FText GetCategory_Implementation() const override
	{
		return FDataprepOperationCategories::ActorOperation;
	}

protected:
	virtual void OnExecution_Implementation(const FDataprepContext& InContext) override;
	//~ End UDataprepOperation Interface
};

UCLASS(Category = ActorOperation, Meta = (DisplayName = "Add Tags", ToolTip = "On each actor to process, add specified tags"))
class UDataprepAddTagsOperation : public UDataprepOperation
{
	GENERATED_BODY()

public:
	// Array of reduction settings to apply to each new LOD.
	UPROPERTY(EditAnywhere, BlueprintReadWrite, Category = ActorOperation, Meta = (ToolTip = "Array of tags to add"))
	TArray<FName> Tags;

	//~ Begin UDataprepOperation Interface
public:
	virtual FText GetCategory_Implementation() const override
	{
		return FDataprepOperationCategories::ActorOperation;
	}

protected:
	virtual void OnExecution_Implementation(const FDataprepContext& InContext) override;
	//~ End UDataprepOperation Interface
};

UCLASS(Category = ActorOperation, Meta = (DisplayName = "Set Metadata", ToolTip = "On each actor to process set metadata value"))
class UDataprepSetMetadataOperation : public UDataprepOperation
{
	GENERATED_BODY()

private:
	// Table of metadata keys/values.
	UPROPERTY(EditAnywhere, Category = ActorOperation, Meta = (ToolTip = "Array of metadata values"))
	TMap<FName, FString> Metadata;

	//~ Begin UDataprepOperation Interface
public:
	virtual FText GetCategory_Implementation() const override
	{
		return FDataprepOperationCategories::ActorOperation;
	}

protected:
	virtual void OnExecution_Implementation(const FDataprepContext& InContext) override;
	//~ End UDataprepOperation Interface
};

<<<<<<< HEAD
UCLASS(Experimental, Category = AssetOperation, Meta = (DisplayName = "Replace Asset References", ToolTip = "Replace references to each asset with the first asset in the list"))
=======
UCLASS(Category = AssetOperation, Meta = (DisplayName = "Replace Asset References", ToolTip = "Replace references to each asset with the first asset in the list"))
>>>>>>> 56c511cf
class UDataprepConsolidateObjectsOperation : public UDataprepOperation
{
	GENERATED_BODY()

public:

	//~ Begin UDataprepOperation Interface
public:
	virtual FText GetCategory_Implementation() const override
	{
		return FDataprepOperationCategories::AssetOperation;
	}

protected:
	virtual void OnExecution_Implementation(const FDataprepContext& InContext) override;
	//~ End UDataprepOperation Interface
};

UCLASS(Category = ActorOperation, Meta = (DisplayName = "Random Offset Transform", ToolTip = "For each actor in the input set, offset its position/rotation/scale with random vector generated from X/Y/Z Min-Max."))
class UDataprepRandomizeTransformOperation : public UDataprepOperation
{
	GENERATED_BODY()

	UDataprepRandomizeTransformOperation()
		: TransformType(ERandomizeTransformType::Location) 
		, ReferenceFrame(ERandomizeTransformReferenceFrame::Relative)
	{
	}

	//~ Begin UDataprepOperation Interface
public:
	virtual FText GetCategory_Implementation() const override
	{
		return FDataprepOperationCategories::ActorOperation;
	}

	UPROPERTY(EditAnywhere, Category = ActorOperation, Meta = (ToolTip = "Transform component to randomize"))
	ERandomizeTransformType TransformType;

	UPROPERTY(EditAnywhere, Category = ActorOperation, Meta = (ToolTip = "Reference frame to use (relative/world)"))
	ERandomizeTransformReferenceFrame ReferenceFrame;

	UPROPERTY(EditAnywhere, Category = ActorOperation, Meta = (ToolTip = "Min random value"))
	FVector Min;

	UPROPERTY(EditAnywhere, Category = ActorOperation, Meta = (ToolTip = "Max random value"))
	FVector Max;

protected:
	virtual void OnExecution_Implementation(const FDataprepContext& InContext) override;
	//~ End UDataprepOperation Interface

	// Track Min/Max changes and force values to be meaningful: Min<=Max
	virtual void PostEditChangeProperty(FPropertyChangedEvent& PropertyChangedEvent) override;
};

UCLASS(Category = ActorOperation, Meta = (DisplayName = "Flip Faces", ToolTip = "On each actor to process, flip faces of each mesh"))
class UDataprepFlipFacesOperation : public UDataprepOperation
{
	GENERATED_BODY()

public:

	//~ Begin UDataprepOperation Interface
public:
	virtual FText GetCategory_Implementation() const override
	{
		return FDataprepOperationCategories::MeshOperation;
	}

protected:
	virtual void OnExecution_Implementation(const FDataprepContext& InContext) override;
	//~ End UDataprepOperation Interface
};

UCLASS(Category = AssetOperation, Meta = (DisplayName="Output to Folder", ToolTip = "For each asset to process, set the sub-folder to save it to.\nThe sub-folder is relative to the folder specified to the Dataprep consumer.") )
class UDataprepSetOutputFolder : public UDataprepOperation
{
	GENERATED_BODY()

	UDataprepSetOutputFolder()
	: FolderName(TEXT("MySubFolder"))
	{
	}

public:
	// If true, the screen sizes at which LODs swap are computed automatically
	UPROPERTY(EditAnywhere, BlueprintReadWrite, Category = AssetOperation, meta = (DisplayName = "Folder Name", ToolTip = "Name of the sub folder the assets to be saved to"))
	FString FolderName;

	//~ Begin UDataprepOperation Interface
public:
	virtual FText GetCategory_Implementation() const override
	{
		return FDataprepOperationCategories::AssetOperation;
	}

protected:
	virtual void OnExecution_Implementation(const FDataprepContext& InContext) override;
	//~ End UDataprepOperation Interface
};
// Customization of the details of the "Output to Folder" operation.
class FDataprepSetOutputFolderDetails : public IDetailCustomization
{
public:
	static TSharedRef< IDetailCustomization > MakeDetails() { return MakeShared<FDataprepSetOutputFolderDetails>(); };

	/** Called when details should be customized */
	virtual void CustomizeDetails( IDetailLayoutBuilder& DetailBuilder ) override;

private:
	void FolderName_TextChanged(const FText& Text);
	void FolderName_TextCommited(const FText& InText, ETextCommit::Type InCommitType);

private:
	UDataprepSetOutputFolder* Operation = nullptr;

	TSharedPtr<IPropertyHandle> FolderNamePropertyHandle;

	bool bValidFolderName = true;

	TSharedPtr< class SEditableTextBox > TextBox;
};

UCLASS(Category = ActorOperation, Meta = (DisplayName = "Add To Layer", ToolTip = "On each actor to process, add the actor to the layer"))
class UDataprepAddToLayerOperation : public UDataprepOperation
{
	GENERATED_BODY()

public:
	// Name of the layer to add the actors to.
	UPROPERTY(EditAnywhere, BlueprintReadWrite, Category = ActorOperation, Meta = (ToolTip = "Name of the layer to add the actors to"))
	FName LayerName;

	//~ Begin UDataprepOperation Interface
public:
	virtual FText GetCategory_Implementation() const override
	{
		return FDataprepOperationCategories::ActorOperation;
	}

protected:
	virtual void OnExecution_Implementation(const FDataprepContext& InContext) override;
	//~ End UDataprepOperation Interface
};<|MERGE_RESOLUTION|>--- conflicted
+++ resolved
@@ -370,11 +370,7 @@
 	//~ End UDataprepOperation Interface
 };
 
-<<<<<<< HEAD
-UCLASS(Experimental, Category = AssetOperation, Meta = (DisplayName = "Replace Asset References", ToolTip = "Replace references to each asset with the first asset in the list"))
-=======
 UCLASS(Category = AssetOperation, Meta = (DisplayName = "Replace Asset References", ToolTip = "Replace references to each asset with the first asset in the list"))
->>>>>>> 56c511cf
 class UDataprepConsolidateObjectsOperation : public UDataprepOperation
 {
 	GENERATED_BODY()
