--- conflicted
+++ resolved
@@ -30,10 +30,7 @@
 					"ToolMenus",
 					"UnrealEd",
 					"PhysicsCore",
-<<<<<<< HEAD
-=======
 					"StaticMeshEditor"
->>>>>>> 6bbb88c8
 				}
 			);
 
