// Copyright 1998-2019 Epic Games, Inc. All Rights Reserved.

#pragma once

#include "GameFramework/Actor.h"

#include "DatasmithSceneActor.generated.h"

class UFactory;

UCLASS()
class DATASMITHCONTENT_API ADatasmithSceneActor : public AActor
{
	GENERATED_BODY()

public:

	ADatasmithSceneActor();

	virtual ~ADatasmithSceneActor();

	UPROPERTY(VisibleAnywhere, Category="Datasmith")
	class UDatasmithScene* Scene;

	/** Map of all the actors related to this Datasmith Scene */
	UPROPERTY(VisibleAnywhere, Category="Datasmith", AdvancedDisplay)
	TMap< FName, TSoftObjectPtr< AActor > > RelatedActors;

private:
#if WITH_EDITOR
<<<<<<< HEAD
	// Cleans the invalid Soft Object Ptr
	void OnActorDeleted(AActor* ActorDeleted);

=======
	// For backward compatibility with UE <= 4.21
	void EnsureDatasmithIdsForRelatedActors();

	// Backward compatibility fix will happen on PostLoad.
	void PostLoad() override;

	// We need this to monitor when a sub-level is loaded
	void OnMapChange(uint32 MapChangeFlags);

	// Cleans the invalid Soft Object Ptr
	void OnActorDeleted(AActor* ActorDeleted);

	// Reattach newly imported actors if they've been moved / cut and pasted
	void OnAssetPostImport(UFactory* InFactory, UObject* ActorAdded);

>>>>>>> a1e6ec07
	FDelegateHandle OnActorDeletedDelegateHandle;
#endif // WITH_EDITOR
};<|MERGE_RESOLUTION|>--- conflicted
+++ resolved
@@ -28,11 +28,6 @@
 
 private:
 #if WITH_EDITOR
-<<<<<<< HEAD
-	// Cleans the invalid Soft Object Ptr
-	void OnActorDeleted(AActor* ActorDeleted);
-
-=======
 	// For backward compatibility with UE <= 4.21
 	void EnsureDatasmithIdsForRelatedActors();
 
@@ -48,7 +43,6 @@
 	// Reattach newly imported actors if they've been moved / cut and pasted
 	void OnAssetPostImport(UFactory* InFactory, UObject* ActorAdded);
 
->>>>>>> a1e6ec07
 	FDelegateHandle OnActorDeletedDelegateHandle;
 #endif // WITH_EDITOR
 };