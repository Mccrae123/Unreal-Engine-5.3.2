--- conflicted
+++ resolved
@@ -12,10 +12,6 @@
 
 UObject* UDatasmithAreaLightActorTemplate::UpdateObject( UObject* Destination, bool bForce )
 {
-<<<<<<< HEAD
-#if WITH_EDITORONLY_DATA
-=======
->>>>>>> 9ba46998
 	const USceneComponent* SceneComponent = Cast< USceneComponent >( Destination );
 	ADatasmithAreaLightActor* AreaLightActor = Cast< ADatasmithAreaLightActor >( SceneComponent ? SceneComponent->GetOwner() : Destination );
 
