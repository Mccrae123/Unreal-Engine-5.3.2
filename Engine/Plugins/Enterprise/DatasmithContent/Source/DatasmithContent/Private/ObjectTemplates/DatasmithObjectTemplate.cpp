// Copyright 1998-2019 Epic Games, Inc. All Rights Reserved.
#include "ObjectTemplates/DatasmithObjectTemplate.h"

#include "DatasmithAssetUserData.h"
#include "Interfaces/Interface_AssetUserData.h"
#include "UObject/Object.h"
#include "GameFramework/Actor.h"


namespace
{

IInterface_AssetUserData* GetUserDataInterface(UObject* Outer)
{
#if WITH_EDITORONLY_DATA
	if (Outer && Outer->GetClass()->IsChildOf(AActor::StaticClass()))
	{
		// The root Component holds AssetUserData on behalf of the actor
		Outer = Cast<AActor>(Outer)->GetRootComponent();
	}

	if (!Outer || !Outer->GetClass()->ImplementsInterface(UInterface_AssetUserData::StaticClass()))
	{
		return nullptr;
	}

	return Cast< IInterface_AssetUserData >(Outer);
#else
	return nullptr;
#endif // #if WITH_EDITORONLY_DATA
}

}

bool FDatasmithObjectTemplateUtils::HasObjectTemplates(UObject* Outer)
{
#if WITH_EDITORONLY_DATA
	IInterface_AssetUserData* AssetUserDataInterface = GetUserDataInterface(Outer);
	if (!AssetUserDataInterface)
	{
		return false;
	}

	UDatasmithAssetUserData* UserData = AssetUserDataInterface->GetAssetUserData< UDatasmithAssetUserData >();

	return UserData != nullptr && UserData->ObjectTemplates.Num() > 0;
#else
	return false;
#endif // #if WITH_EDITORONLY_DATA
}


TMap< TSubclassOf< UDatasmithObjectTemplate >, UDatasmithObjectTemplate* >* FDatasmithObjectTemplateUtils::FindOrCreateObjectTemplates(UObject* Outer)
{
#if WITH_EDITORONLY_DATA
	IInterface_AssetUserData* AssetUserDataInterface = GetUserDataInterface(Outer);
	if (!AssetUserDataInterface)
	{
		return nullptr;
	}

	UDatasmithAssetUserData* UserData = AssetUserDataInterface->GetAssetUserData< UDatasmithAssetUserData >();

	if (!UserData)
	{
		EObjectFlags Flags = RF_Public /*| RF_Transactional*/; // RF_Transactional Disabled as is can cause a crash in the transaction system for blueprints
<<<<<<< HEAD
=======

		if ( Outer->GetClass()->IsChildOf<AActor>() )
		{
			// The outer should never be an actor. (UE-70039)
			Outer = static_cast<AActor*>(Outer)->GetRootComponent();
		}

>>>>>>> 5edfa17c
		UserData = NewObject< UDatasmithAssetUserData >(Outer, NAME_None, Flags);
		AssetUserDataInterface->AddAssetUserData(UserData);
	}

	return &UserData->ObjectTemplates;
#else
	return nullptr;
#endif // #if WITH_EDITORONLY_DATA
}

UDatasmithObjectTemplate* FDatasmithObjectTemplateUtils::GetObjectTemplate(UObject* Outer, TSubclassOf< UDatasmithObjectTemplate > Subclass)
{
#if WITH_EDITORONLY_DATA
	TMap< TSubclassOf< UDatasmithObjectTemplate >, UDatasmithObjectTemplate* >* ObjectTemplatesMap = FindOrCreateObjectTemplates(Outer);

	if (!ObjectTemplatesMap)
	{
		return nullptr;
	}

	UDatasmithObjectTemplate** ObjectTemplatePtr = ObjectTemplatesMap->Find(Subclass);

	return ObjectTemplatePtr ? *ObjectTemplatePtr : nullptr;
#else
	return nullptr;
#endif // #if WITH_EDITORONLY_DATA
}

void FDatasmithObjectTemplateUtils::SetObjectTemplate(UObject* Outer, UDatasmithObjectTemplate* ObjectTemplate)
{
#if WITH_EDITORONLY_DATA
	TMap< TSubclassOf< UDatasmithObjectTemplate >, UDatasmithObjectTemplate* >* ObjectTemplatesMap = FindOrCreateObjectTemplates(Outer);
	ensure(ObjectTemplatesMap);

	if (!ObjectTemplatesMap)
	{
		return;
	}

	ObjectTemplatesMap->FindOrAdd(ObjectTemplate->GetClass()) = ObjectTemplate;
#endif // #if WITH_EDITORONLY_DATA
}

TSet<FName> FDatasmithObjectTemplateUtils::ThreeWaySetMerge(const TSet<FName>& OldSet, const TSet<FName>& CurrentSet, const TSet<FName>& NewSet)
{
	TSet<FName> UserRemoved = OldSet.Difference(CurrentSet);
	TSet<FName> UserAdded = CurrentSet.Difference(OldSet);
	return NewSet.Union(UserAdded).Difference(UserRemoved);
}

bool FDatasmithObjectTemplateUtils::SetsEquals(const TSet<FName>& Left, const TSet<FName>& Right)
{
	return Left.Num() == Right.Num() && Left.Includes(Right);
}
<|MERGE_RESOLUTION|>--- conflicted
+++ resolved
@@ -64,8 +64,6 @@
 	if (!UserData)
 	{
 		EObjectFlags Flags = RF_Public /*| RF_Transactional*/; // RF_Transactional Disabled as is can cause a crash in the transaction system for blueprints
-<<<<<<< HEAD
-=======
 
 		if ( Outer->GetClass()->IsChildOf<AActor>() )
 		{
@@ -73,7 +71,6 @@
 			Outer = static_cast<AActor*>(Outer)->GetRootComponent();
 		}
 
->>>>>>> 5edfa17c
 		UserData = NewObject< UDatasmithAssetUserData >(Outer, NAME_None, Flags);
 		AssetUserDataInterface->AddAssetUserData(UserData);
 	}
