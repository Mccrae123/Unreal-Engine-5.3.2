// Copyright 1998-2019 Epic Games, Inc. All Rights Reserved.

namespace UnrealBuildTool.Rules
{
	public class DatasmithContent : ModuleRules
	{
		public DatasmithContent(ReadOnlyTargetRules Target)
			: base(Target)
		{
			PublicDependencyModuleNames.AddRange(
				new string[]
				{
					"CinematicCamera",
					"Core",
					"CoreUObject",
					"Engine",
					"RenderCore",
				}
			);

			PrivateDependencyModuleNames.AddRange(
				new string[]
				{
					"Landscape",
					"LevelSequence",
					"MeshDescription",
<<<<<<< HEAD
                    "Projects",
                }
=======
					"Projects"
				}
>>>>>>> 9ba46998
			);

			if (Target.Type == TargetType.Editor)
			{
				PrivateDependencyModuleNames.AddRange(
					new string[]
					{
						"UnrealEd"
					}
				);
			}
		}
	}
}<|MERGE_RESOLUTION|>--- conflicted
+++ resolved
@@ -24,13 +24,8 @@
 					"Landscape",
 					"LevelSequence",
 					"MeshDescription",
-<<<<<<< HEAD
-                    "Projects",
-                }
-=======
 					"Projects"
 				}
->>>>>>> 9ba46998
 			);
 
 			if (Target.Type == TargetType.Editor)
