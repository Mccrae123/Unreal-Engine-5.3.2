// Copyright Epic Games, Inc. All Rights Reserved.

namespace UnrealBuildTool.Rules
{
	public class DatasmithContentEditor : ModuleRules
	{
		public DatasmithContentEditor(ReadOnlyTargetRules Target)
			: base(Target)
		{
			PublicDependencyModuleNames.AddRange(
				new string[]
				{
					"Core",
					"CoreUObject",
					"DatasmithContent",
					"DesktopPlatform",
					"EditorFramework",
					"EditorStyle",
					"Engine",
					"Projects",
					"UnrealEd",
				}
			);

			PrivateDependencyModuleNames.AddRange(
				new string[]
				{
					"InputCore",
					"PropertyEditor",
					"SlateCore",
					"Slate",
<<<<<<< HEAD
=======
					"ToolMenus",
>>>>>>> 6bbb88c8
					"DetailCustomizations",
                }
			);
		}
	}
}<|MERGE_RESOLUTION|>--- conflicted
+++ resolved
@@ -29,10 +29,7 @@
 					"PropertyEditor",
 					"SlateCore",
 					"Slate",
-<<<<<<< HEAD
-=======
 					"ToolMenus",
->>>>>>> 6bbb88c8
 					"DetailCustomizations",
                 }
 			);
