--- conflicted
+++ resolved
@@ -105,12 +105,6 @@
 	virtual void UnregisterDatasmithImporter(const void* Registrar) = 0;
 	virtual TArray<FImporterDescription> GetDatasmithImporters() = 0;
 
-<<<<<<< HEAD
-	/** Category bit associated with Datasmith related content */
-	static DATASMITHCONTENTEDITOR_API EAssetTypeCategories::Type DatasmithAssetCategoryBit;
-
-=======
->>>>>>> 4af6daef
 	/**
 	 * Delegate to enable or disable AutoReimport of an asset.
 	 */
