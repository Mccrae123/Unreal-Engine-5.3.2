--- conflicted
+++ resolved
@@ -101,10 +101,7 @@
 
 	bool                               bGenerateLightmapUVs = false;
 	float                              ImportScale = 100.f;
-<<<<<<< HEAD
-=======
 	bool                               bAnimationFrameRateFromFile = false;
->>>>>>> 6bbb88c8
 	TSet<int32>                        ImportedMeshes;
 
 	TMap<IDatasmithMeshElement*, int32> MeshElementToGLTFMeshIndex; // track where Datasmith element originated from to extract data later
