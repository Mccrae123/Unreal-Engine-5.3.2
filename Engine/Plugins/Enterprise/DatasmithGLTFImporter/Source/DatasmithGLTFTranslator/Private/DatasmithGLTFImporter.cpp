// Copyright Epic Games, Inc. All Rights Reserved.

#include "DatasmithGLTFImporter.h"

#include "DatasmithGLTFAnimationImporter.h"
#include "DatasmithGLTFImportOptions.h"
#include "DatasmithGLTFMaterialElement.h"
#include "DatasmithGLTFTextureFactory.h"

#include "GLTFAsset.h"
#include "GLTFMaterialFactory.h"
#include "GLTFReader.h"
#include "GLTFMesh.h"
#include "GLTFMeshFactory.h"

#include "DatasmithAssetImportData.h"
#include "DatasmithSceneFactory.h"
#include "DatasmithUtils.h"
#include "IDatasmithSceneElements.h"
#include "ObjectTemplates/DatasmithStaticMeshTemplate.h"
#include "Utility/DatasmithMeshHelper.h"

#include "AssetRegistryModule.h"
#include "Engine/StaticMesh.h"
#include "Misc/Paths.h"
#include "Misc/SecureHash.h"

DEFINE_LOG_CATEGORY(LogDatasmithGLTFImport);

#define LOCTEXT_NAMESPACE "DatasmithGLTFImporter"

class FGLTFMaterialElementFactory : public GLTF::IMaterialElementFactory
{
public:
	IDatasmithScene* CurrentScene;

public:
	FGLTFMaterialElementFactory()
	    : CurrentScene(nullptr)
	{
	}

	virtual GLTF::FMaterialElement* CreateMaterial(const TCHAR* Name, UObject* ParentPackage, EObjectFlags Flags) override
	{
		check(CurrentScene);

		TSharedPtr<IDatasmithUEPbrMaterialElement> MaterialElement = FDatasmithSceneFactory::CreateUEPbrMaterial(Name);
		CurrentScene->AddMaterial(MaterialElement);
		return new FDatasmithGLTFMaterialElement(MaterialElement);
	}
};

FDatasmithGLTFImporter::FDatasmithGLTFImporter(TSharedRef<IDatasmithScene>& OutScene, UDatasmithGLTFImportOptions* InOptions)
    : DatasmithScene(OutScene)
	, GLTFReader(new GLTF::FFileReader())
    , GLTFAsset(new GLTF::FAsset())
    , MaterialFactory(new GLTF::FMaterialFactory(new FGLTFMaterialElementFactory(), new FDatasmithGLTFTextureFactory()))
    , AnimationImporter(new FDatasmithGLTFAnimationImporter(LogMessages))
{
	if (InOptions)
	{
		bGenerateLightmapUVs = InOptions->bGenerateLightmapUVs;
		ImportScale = InOptions->ImportScale;
<<<<<<< HEAD
=======
		bAnimationFrameRateFromFile = InOptions->bAnimationFrameRateFromFile;
>>>>>>> 6bbb88c8
	}
}

FDatasmithGLTFImporter::~FDatasmithGLTFImporter() {}

void FDatasmithGLTFImporter::SetImportOptions(UDatasmithGLTFImportOptions* InOptions)
{
	if (InOptions)
	{
		bGenerateLightmapUVs = InOptions->bGenerateLightmapUVs;
		ImportScale = InOptions->ImportScale;
<<<<<<< HEAD
=======
		bAnimationFrameRateFromFile = InOptions->bAnimationFrameRateFromFile;
>>>>>>> 6bbb88c8
	}
}

const TArray<GLTF::FLogMessage>& FDatasmithGLTFImporter::GetLogMessages() const
{
	LogMessages.Append(GLTFReader->GetLogMessages());
	return LogMessages;
}

bool FDatasmithGLTFImporter::OpenFile(const FString& InFileName)
{
	LogMessages.Empty();

	GLTFReader->ReadFile(InFileName, false, true, *GLTFAsset);
	const GLTF::FLogMessage* Found = GLTFReader->GetLogMessages().FindByPredicate(
	    [](const GLTF::FLogMessage& Message) { return Message.Get<0>() == GLTF::EMessageSeverity::Error; });
	if (Found)
	{
		return false;
	}
	check(GLTFAsset->ValidationCheck() == GLTF::FAsset::Valid);

	GLTFAsset->GenerateNames(FPaths::GetBaseFilename(InFileName));

	// check extensions supported
	static const TArray<GLTF::EExtension> SupportedExtensions = {GLTF::EExtension::KHR_MaterialsPbrSpecularGlossiness,
																 GLTF::EExtension::KHR_MaterialsUnlit,
																 GLTF::EExtension::KHR_LightsPunctual,
																 GLTF::EExtension::KHR_MaterialsClearCoat,
																 GLTF::EExtension::KHR_MaterialsTransmission,
																 GLTF::EExtension::KHR_MaterialsSheen,
																 GLTF::EExtension::KHR_MaterialsVariants};

	for (GLTF::EExtension Extension : GLTFAsset->ExtensionsUsed)
	{
		if (SupportedExtensions.Find(Extension) == INDEX_NONE)
		{
			LogMessages.Emplace(GLTF::EMessageSeverity::Warning, FString::Printf(TEXT("Extension is not supported: %s"), GLTF::ToString(Extension)));
		}
	}

	return true;
}

TSharedPtr<IDatasmithActorElement> FDatasmithGLTFImporter::CreateCameraActor(int32 CameraIndex) const
{
	const GLTF::FCamera& Camera = GLTFAsset->Cameras[CameraIndex];

	TSharedRef<IDatasmithCameraActorElement> CameraElement = FDatasmithSceneFactory::CreateCameraActor(*Camera.Name);

	float       AspectRatio;
	float       FocalLength;
	const float SensorWidth = 36.f;  // mm
	CameraElement->SetSensorWidth(SensorWidth);
	if (Camera.bIsPerspective)
	{
		AspectRatio = Camera.Perspective.AspectRatio;
		FocalLength = (SensorWidth / Camera.Perspective.AspectRatio) / (2.0 * tan(Camera.Perspective.Fov / 2.0));
	}
	else
	{
		AspectRatio = Camera.Orthographic.XMagnification / Camera.Orthographic.YMagnification;
		FocalLength = (SensorWidth / AspectRatio) / (AspectRatio * tan(AspectRatio / 4.0));  // can only approximate Fov
	}

	CameraElement->SetSensorAspectRatio(AspectRatio);
	CameraElement->SetFocalLength(FocalLength);
	CameraElement->SetEnableDepthOfField(false);
	// ignore znear and zfar

	return CameraElement;
}

TSharedPtr<IDatasmithActorElement> FDatasmithGLTFImporter::CreateLightActor(int32 LightIndex) const
{
	const GLTF::FLight& Light = GLTFAsset->Lights[LightIndex];

	TSharedPtr<IDatasmithLightActorElement> LightElement;

	switch (Light.Type)
	{
		case GLTF::FLight::EType::Point:
		{
			TSharedRef<IDatasmithPointLightElement> Point = FDatasmithSceneFactory::CreatePointLight(*Light.Name);
			//  NOTE. spot light should also have these
			Point->SetIntensityUnits(EDatasmithLightUnits::Candelas);
			check(Light.Range > 0.f);
			if (Light.Range)
			{
				Point->SetAttenuationRadius(Light.Range * ImportScale);
			}
			LightElement = Point;
		}
		break;
		case GLTF::FLight::EType::Spot:
		{
			TSharedRef<IDatasmithSpotLightElement> Spot = FDatasmithSceneFactory::CreateSpotLight(*Light.Name);
			Spot->SetIntensityUnits(EDatasmithLightUnits::Candelas);
			Spot->SetInnerConeAngle(FMath::RadiansToDegrees(Light.Spot.InnerConeAngle));
			Spot->SetOuterConeAngle(FMath::RadiansToDegrees(Light.Spot.OuterConeAngle));
			LightElement = Spot;
		}
		break;
		case GLTF::FLight::EType::Directional:
		{
			TSharedRef<IDatasmithDirectionalLightElement> Directional = FDatasmithSceneFactory::CreateDirectionalLight(*Light.Name);
			LightElement                                              = Directional;
		}
		break;
		default:
			check(false);
			break;
	}

	// https://github.com/KhronosGroup/glTF/blob/master/extensions/2.0/Khronos/KHR_lights_punctual/README.md
	// "Brightness of light in.The units that this is defined in depend on the type of light.point and spot lights use luminous intensity in candela(lm / sr) while directional lights use illuminance in lux(lm / m2)"
	LightElement->SetIntensity(Light.Intensity);
	LightElement->SetColor(FLinearColor(Light.Color));

	return LightElement;
}

TSharedPtr<IDatasmithMeshActorElement> FDatasmithGLTFImporter::CreateStaticMeshActor(int32 MeshIndex)
{
	TSharedPtr<IDatasmithMeshActorElement> MeshActorElement;

	if (!ImportedMeshes.Contains(MeshIndex))
	{
		ImportedMeshes.Add(MeshIndex);

		const GLTF::FMesh& Mesh = GLTFAsset->Meshes[MeshIndex];

		TSharedRef<IDatasmithMeshElement> MeshElement = FDatasmithSceneFactory::CreateMesh(*Mesh.Name);

		FMD5 MD5;

		FMD5Hash MeshHash = Mesh.GetHash();
		MD5.Update(MeshHash.GetBytes(), MeshHash.GetSize());

		const TArray<GLTF::FMaterialElement*>& Materials = MaterialFactory->GetMaterials();
		for (int32 MaterialID = 0; MaterialID < Materials.Num(); ++MaterialID)
		{
			GLTF::FMaterialElement* Material = Materials[MaterialID];
			MeshElement->SetMaterial(*Material->GetName(), MaterialID);

			FMD5Hash MaterialHash = Material->GetGLTFMaterialHash();
			MD5.Update(MaterialHash.GetBytes(), MaterialHash.GetSize());
		}

		if (bGenerateLightmapUVs)
		{
			MeshElement->SetLightmapSourceUV(0);
			MeshElement->SetLightmapCoordinateIndex(-1);
		}
		else
		{
			MeshElement->SetLightmapCoordinateIndex(0);
		}

		uint8 GenerateLightmapUVs = static_cast<uint8>(bGenerateLightmapUVs);
		MD5.Update(&GenerateLightmapUVs, 1);

		FMD5Hash Result;
		Result.Set(MD5);
		MeshElement->SetFileHash(Result);

		MeshElementToGLTFMeshIndex.Add(&MeshElement.Get(), MeshIndex);
		GLTFMeshIndexToMeshElement.Add(MeshIndex, MeshElement);
		DatasmithScene->AddMesh(MeshElement);
	}

	MeshActorElement = FDatasmithSceneFactory::CreateMeshActor(TEXT("TempName"));
	MeshActorElement->SetStaticMeshPathName(*FDatasmithUtils::SanitizeObjectName(GLTFAsset->Meshes[MeshIndex].Name));

	return MeshActorElement;
}

void FDatasmithGLTFImporter::CreateMaterialVariants(TSharedPtr<IDatasmithMeshActorElement> MeshActorElement, int32 MeshIndex)
{
	for (const GLTF::FPrimitive& Primitive : GLTFAsset->Meshes[MeshIndex].Primitives)
	{
		for (const GLTF::FVariantMapping& VariantMapping : Primitive.VariantMappings)
		{
			for (int32 VariantIndex : VariantMapping.VariantIndices)
			{
				if (!VariantSets.IsValid())
				{
					VariantSets = FDatasmithSceneFactory::CreateLevelVariantSets(TEXT("LevelVariantSets"));
					VariantSet = FDatasmithSceneFactory::CreateVariantSet(TEXT("VariantSet"));
					VariantSets->AddVariantSet(VariantSet.ToSharedRef());
				}

				ensure(GLTFAsset->Variants.IsValidIndex(VariantIndex));
				const FString& VariantName = GLTFAsset->Variants[VariantIndex];

				TSharedPtr<IDatasmithVariantElement> Variant;

				if (!VariantNameToVariantElement.Contains(VariantName))
				{
					Variant = FDatasmithSceneFactory::CreateVariant(*VariantName);
					VariantNameToVariantElement.Add(VariantName, Variant.ToSharedRef());
					VariantSet->AddVariant(Variant.ToSharedRef());
				}
				else
				{
					Variant = VariantNameToVariantElement[VariantName];
				}

				const TArray<GLTF::FMaterialElement*>& Materials = MaterialFactory->GetMaterials();

				FDatasmithGLTFMaterialElement* Material = static_cast<FDatasmithGLTFMaterialElement*>(Materials[VariantMapping.MaterialIndex]);
				check(Material);

				TSharedRef<IDatasmithObjectPropertyCaptureElement> PropCapture = FDatasmithSceneFactory::CreateObjectPropertyCapture();
				PropCapture->SetCategory(EDatasmithPropertyCategory::Material);
				PropCapture->SetRecordedObject(Material->GetMaterial());

				// Assign mesh material to variant
				TSharedRef<IDatasmithActorBindingElement> Binding = FDatasmithSceneFactory::CreateActorBinding();
				Binding->SetActor(MeshActorElement);
				Binding->AddPropertyCapture(PropCapture);
			
				Variant->AddActorBinding(Binding);
			}
		}
	}
}

TSharedPtr<IDatasmithActorElement> FDatasmithGLTFImporter::ConvertNode(int32 NodeIndex)
{
	TSharedPtr<IDatasmithActorElement> ActorElement;

	GLTF::FNode& Node = GLTFAsset->Nodes[NodeIndex];
	check(!Node.Name.IsEmpty());

	FTransform Transform = Node.Transform;

	switch (Node.Type)
	{
		case GLTF::FNode::EType::Mesh:
		case GLTF::FNode::EType::MeshSkinned:
			if (GLTFAsset->Meshes.IsValidIndex(Node.MeshIndex))
			{
				TSharedPtr<IDatasmithMeshActorElement> MeshActorElement = CreateStaticMeshActor(Node.MeshIndex);

				ActorElement = MeshActorElement;
				ActorElement->SetName(*Node.Name);

				CreateMaterialVariants(MeshActorElement, Node.MeshIndex);
			}
			break;
		case GLTF::FNode::EType::Camera:
			ActorElement = CreateCameraActor(Node.CameraIndex);
			// fix GLTF camera orientation
			// https://github.com/KhronosGroup/glTF/tree/master/specification/2.0#cameras
			Transform.ConcatenateRotation(FRotator(0, -90, 0).Quaternion());
			ActorElement->SetName(*Node.Name);
			break;
		case GLTF::FNode::EType::Light:
			ActorElement = CreateLightActor(Node.LightIndex);
			Transform.ConcatenateRotation(FRotator(0, -90, 0).Quaternion());
			ActorElement->SetName(*Node.Name);
			break;
		case GLTF::FNode::EType::Transform:
		case GLTF::FNode::EType::Joint:
		default:
			// Create regular actor
			ActorElement = FDatasmithSceneFactory::CreateActor(*Node.Name);
			break;
	}

	if (!ActorElement)
	{
		return ActorElement;
	}

	FString NodeOriginalName = Node.Name.RightChop(Node.Name.Find(TEXT("_")) + 1);
	ActorElement->AddTag(*NodeOriginalName);
	ActorElement->SetLabel(*NodeOriginalName);

	SetActorElementTransform(ActorElement, Transform);

	for (int32 Index = 0; Index < Node.Children.Num(); ++Index)
	{
		AddActorElementChild(ActorElement, ConvertNode(Node.Children[Index]));
	}

	return ActorElement;
}

bool FDatasmithGLTFImporter::SendSceneToDatasmith()
{
	if (GLTFAsset->ValidationCheck() != GLTF::FAsset::Valid)
	{
		return false;
	}

	// Setup importer
	AnimationImporter->SetUniformScale(ImportScale);

	FDatasmithGLTFTextureFactory& TextureFactory     = static_cast<FDatasmithGLTFTextureFactory&>(MaterialFactory->GetTextureFactory());
	FGLTFMaterialElementFactory&  ElementFactory     = static_cast<FGLTFMaterialElementFactory&>(MaterialFactory->GetMaterialElementFactory());
	TextureFactory.CurrentScene                      = &DatasmithScene.Get();
	ElementFactory.CurrentScene                      = &DatasmithScene.Get();
	const TArray<GLTF::FMaterialElement*>& Materials = MaterialFactory->CreateMaterials(*GLTFAsset, nullptr, EObjectFlags::RF_NoFlags);
	check(Materials.Num() == GLTFAsset->Materials.Num());

	// Perform conversion
	ImportedMeshes.Empty();

	TArray<int32> RootNodes;
	GLTFAsset->GetRootNodes(RootNodes);
	for (int32 RootIndex : RootNodes)
	{
		const GLTF::FNode& Node = GLTFAsset->Nodes[RootIndex];

		const TSharedPtr<IDatasmithActorElement> NodeActor = ConvertNode(RootIndex);
		if (NodeActor.IsValid())
		{
			DatasmithScene->AddActor(NodeActor);
		}
	}

	AnimationImporter->CurrentScene = &DatasmithScene.Get();
	AnimationImporter->CreateAnimations(*GLTFAsset, bAnimationFrameRateFromFile);

	if (VariantSets.IsValid())
	{
		DatasmithScene->AddLevelVariantSets(VariantSets);
	}

	return true;
}

void FDatasmithGLTFImporter::GetGeometriesForMeshElementAndRelease(const TSharedRef<IDatasmithMeshElement> MeshElement, TArray<FMeshDescription>& OutMeshDescriptions)
{
	if (int32* MeshIndexPtr = MeshElementToGLTFMeshIndex.Find(&MeshElement.Get()))
	{
		int32 MeshIndex = *MeshIndexPtr;

		FMeshDescription MeshDescription;
		DatasmithMeshHelper::PrepareAttributeForStaticMesh(MeshDescription);

		GLTF::FMeshFactory LocalMeshFactory;
		LocalMeshFactory.SetUniformScale(ImportScale);

		LocalMeshFactory.FillMeshDescription(GLTFAsset->Meshes[MeshIndex], &MeshDescription);

		LogMessages.Append(LocalMeshFactory.GetLogMessages());
		LocalMeshFactory.CleanUp();

		OutMeshDescriptions.Add(MoveTemp(MeshDescription));
	}
}

const TArray<TSharedRef<IDatasmithLevelSequenceElement>>& FDatasmithGLTFImporter::GetImportedSequences()
{
	return AnimationImporter->GetImportedSequences();
}

void FDatasmithGLTFImporter::UnloadScene()
{
	MaterialFactory->CleanUp();
	GLTFAsset->Clear(8 * 1024, 512);

	GLTFReader.Reset(new GLTF::FFileReader());
	GLTFAsset.Reset(new GLTF::FAsset());
	MaterialFactory.Reset(new GLTF::FMaterialFactory(new FGLTFMaterialElementFactory(), new FDatasmithGLTFTextureFactory()));
}

void FDatasmithGLTFImporter::SetActorElementTransform(TSharedPtr<IDatasmithActorElement> ActorElement, const FTransform &Transform)
{
	if (Transform.GetRotation().IsNormalized())
	{
		ActorElement->SetRotation(Transform.GetRotation());
	}
	else
	{
		LogMessages.Emplace(GLTF::EMessageSeverity::Warning, FString::Printf(TEXT("Actor %s rotation is not normalized"), ActorElement->GetLabel()));
	}

	if (Transform.GetScale3D().IsNearlyZero())
	{
		FVector Scale = Transform.GetScale3D();
		LogMessages.Emplace(GLTF::EMessageSeverity::Warning, FString::Printf(TEXT("Actor %s scale(%f, %f, %f) is nearly zero"), ActorElement->GetLabel(), Scale.X, Scale.Y, Scale.Z));
	}
	ActorElement->SetScale(Transform.GetScale3D());

	ActorElement->SetTranslation(Transform.GetTranslation() * ImportScale);
}

void FDatasmithGLTFImporter::AddActorElementChild(TSharedPtr<IDatasmithActorElement> ActorElement, const TSharedPtr<IDatasmithActorElement>& ChildNodeActor)
{
	if (ChildNodeActor.IsValid())
	{
		ActorElement->AddChild(ChildNodeActor, bTransformIsLocal ? EDatasmithActorAttachmentRule::KeepRelativeTransform : EDatasmithActorAttachmentRule::KeepWorldTransform);
	}
}

#undef LOCTEXT_NAMESPACE<|MERGE_RESOLUTION|>--- conflicted
+++ resolved
@@ -61,10 +61,7 @@
 	{
 		bGenerateLightmapUVs = InOptions->bGenerateLightmapUVs;
 		ImportScale = InOptions->ImportScale;
-<<<<<<< HEAD
-=======
 		bAnimationFrameRateFromFile = InOptions->bAnimationFrameRateFromFile;
->>>>>>> 6bbb88c8
 	}
 }
 
@@ -76,10 +73,7 @@
 	{
 		bGenerateLightmapUVs = InOptions->bGenerateLightmapUVs;
 		ImportScale = InOptions->ImportScale;
-<<<<<<< HEAD
-=======
 		bAnimationFrameRateFromFile = InOptions->bAnimationFrameRateFromFile;
->>>>>>> 6bbb88c8
 	}
 }
 
