--- conflicted
+++ resolved
@@ -134,13 +134,8 @@
 		void LogInfo();
 
 	private:
-<<<<<<< HEAD
-		void*										        DsoHandle;
-		mi::base::Handle<mi::neuraylib::INeuray>	        NeurayHandle;
-=======
 		void*                                               DsoHandle;
 		mi::base::Handle<mi::neuraylib::INeuray>            NeurayHandle;
->>>>>>> 3aae9151
 		mi::base::Handle<mi::neuraylib::IMdl_configuration> ConfigHandle;
 		mi::base::Handle<mi::neuraylib::IMdl_compiler>      CompilerHandle;
 		mi::base::Handle<mi::neuraylib::IDatabase>          DatabaseHandle;
