--- conflicted
+++ resolved
@@ -208,12 +208,7 @@
 		}
 
 		const FString AbsolutePath = NormalizeDirectoryPathForMdl(*ModulesPath);
-<<<<<<< HEAD
-		const char*   PathANSI           = TCHAR_TO_ANSI(*AbsolutePath);
-		MDL_CHECK_RESULT()               = ConfigHandle->add_mdl_path(PathANSI);
-=======
 		MDL_CHECK_RESULT() = ConfigHandle->add_mdl_path(TCHAR_TO_ANSI(*AbsolutePath));
->>>>>>> 6bbb88c8
 	}
 
 	void FApiContext::RemoveSearchPath(const FString& ModulesPath)
@@ -224,12 +219,7 @@
 		}
 
 		const FString AbsolutePath = NormalizeDirectoryPathForMdl(*ModulesPath);
-<<<<<<< HEAD
-		const char*   PathANSI           = TCHAR_TO_ANSI(*AbsolutePath);
-		MDL_CHECK_RESULT()               = ConfigHandle->remove_mdl_path(PathANSI);
-=======
 		MDL_CHECK_RESULT() = ConfigHandle->remove_mdl_path(TCHAR_TO_ANSI(*AbsolutePath));
->>>>>>> 6bbb88c8
 	}
 
 	void FApiContext::AddResourceSearchPath(const FString& ResourcesPath)
@@ -240,12 +230,7 @@
 		}
 
 		const FString AbsolutePath = NormalizeDirectoryPathForMdl(*ResourcesPath);
-<<<<<<< HEAD
-		const char*   PathANSI     = TCHAR_TO_ANSI(*AbsolutePath);
-		MDL_CHECK_RESULT()         = ConfigHandle->add_resource_path(PathANSI);
-=======
 		MDL_CHECK_RESULT() = ConfigHandle->add_resource_path(TCHAR_TO_ANSI(*AbsolutePath));
->>>>>>> 6bbb88c8
 	}
 
 	void FApiContext::RemoveResourceSearchPath(const FString& ResourcesPath)
@@ -256,12 +241,7 @@
 		}
 
 		const FString AbsolutePath = NormalizeDirectoryPathForMdl(*ResourcesPath);
-<<<<<<< HEAD
-		const char*   PathANSI     = TCHAR_TO_ANSI(*AbsolutePath);
-		MDL_CHECK_RESULT()         = ConfigHandle->remove_resource_path(PathANSI);
-=======
 		MDL_CHECK_RESULT() = ConfigHandle->remove_resource_path(TCHAR_TO_ANSI(*AbsolutePath));
->>>>>>> 6bbb88c8
 	}
 
 	bool FApiContext::LoadModule(const FString& InModuleName, FMaterialCollection& OutMaterials)
