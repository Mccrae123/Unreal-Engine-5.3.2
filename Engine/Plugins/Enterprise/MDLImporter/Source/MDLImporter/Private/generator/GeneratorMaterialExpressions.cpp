// Copyright Epic Games, Inc. All Rights Reserved.

#include "MaterialExpressions.h"

#include "common/Logging.h"

namespace Generator
{
	bool   EvaluateBool(const FMaterialExpressionConnection& Connection);
	float  EvaluateFloat(const FMaterialExpressionConnection& Connection);
	uint32 ComponentCount(const FMaterialExpressionConnection& Input);

	void SetMaterialExpressionGroup(const FString& GroupName, UMaterialExpression* ParameterExpression)
	{
		if (ParameterExpression->IsA<UMaterialExpressionParameter>())
		{
			Cast<UMaterialExpressionParameter>(ParameterExpression)->Group = *GroupName;
		}
		else if (ParameterExpression->IsA<UMaterialExpressionTextureObjectParameter>())
		{
			Cast<UMaterialExpressionTextureObjectParameter>(ParameterExpression)->Group = *GroupName;
		}
	}

	bool EvaluateBool(const FMaterialExpressionConnection& Connection)
	{
		check((Connection.ConnectionType == Expression) && Connection.ExpressionData.Expression);
		// Note: IsBool() is too restrictive here, as constants are viewed as bool here, but not in IsBool() !
		check(IsScalar(Connection));

		if (Connection.ExpressionData.Expression->IsA<UMaterialExpressionConstant>())
		{
			return (Cast<UMaterialExpressionConstant>(Connection.ExpressionData.Expression)->R != 0.0f);
		}
		else if (Connection.ExpressionData.Expression->IsA<UMaterialExpressionIf>())
		{
			UMaterialExpressionIf* If = Cast<UMaterialExpressionIf>(Connection.ExpressionData.Expression);
			float                  A  = EvaluateFloat({If->A.Expression, If->A.OutputIndex});
			float                  B  = If->B.Expression ? EvaluateFloat({If->B.Expression, If->B.OutputIndex}) : If->ConstB;
			if (A < B)
			{
				return EvaluateBool({If->ALessThanB.Expression, If->ALessThanB.OutputIndex});
			}
			else if (A == B)
			{
				return EvaluateBool({If->AEqualsB.Expression, If->AEqualsB.OutputIndex});
			}
			else
			{
				return EvaluateBool({If->AGreaterThanB.Expression, If->AGreaterThanB.OutputIndex});
			}
		}
		else if (Connection.ExpressionData.Expression->IsA<UMaterialExpressionStaticBool>())
		{
			return Cast<UMaterialExpressionStaticBool>(Connection.ExpressionData.Expression)->Value;
		}
		else if (Connection.ExpressionData.Expression->IsA<UMaterialExpressionStaticBoolParameter>())
		{
			return Cast<UMaterialExpressionStaticBoolParameter>(Connection.ExpressionData.Expression)->DefaultValue;
		}
		else if (Connection.ExpressionData.Expression->IsA<UMaterialExpressionStaticSwitch>())
		{
			UMaterialExpressionStaticSwitch* StaticSwitch = Cast<UMaterialExpressionStaticSwitch>(Connection.ExpressionData.Expression);
			return (StaticSwitch->Value.Expression ? EvaluateBool({StaticSwitch->Value.Expression, StaticSwitch->Value.OutputIndex})
			                                       : StaticSwitch->DefaultValue)
			           ? EvaluateBool({StaticSwitch->A.Expression, StaticSwitch->A.OutputIndex})
			           : EvaluateBool({StaticSwitch->B.Expression, StaticSwitch->B.OutputIndex});
		}
		else
		{
			check(false);
			return false;
		}
	}

	float EvaluateFloat(const FMaterialExpressionConnection& Connection)
	{
		check((Connection.ConnectionType == Expression) && Connection.ExpressionData.Expression);
		check(IsScalar(Connection));

		if (Connection.ExpressionData.Expression->IsA<UMaterialExpressionConstant>())
		{
			return Cast<UMaterialExpressionConstant>(Connection.ExpressionData.Expression)->R;
		}
		else if (Connection.ExpressionData.Expression->IsA<UMaterialExpressionScalarParameter>())
		{
			return Cast<UMaterialExpressionScalarParameter>(Connection.ExpressionData.Expression)->DefaultValue;
		}
		else
		{
			check(false);
			return 0.0f;
		}
	}

	bool IsBool(const FMaterialExpressionConnection& Input)
	{
		switch (Input.ConnectionType)
		{
			case Expression:
				if (Input.ExpressionData.Expression->IsA<UMaterialExpressionIf>())
				{
					UMaterialExpressionIf* If            = Cast<UMaterialExpressionIf>(Input.ExpressionData.Expression);
					bool                   bIsALessThanB = IsBool({If->ALessThanB.Expression, If->ALessThanB.OutputIndex});
					check((bIsALessThanB == IsBool({If->AGreaterThanB.Expression, If->AGreaterThanB.OutputIndex})) &&
					      (!If->AEqualsB.Expression || (bIsALessThanB == IsBool({If->AEqualsB.Expression, If->AEqualsB.OutputIndex}))));
					return bIsALessThanB;
				}
				else if (Input.ExpressionData.Expression->IsA<UMaterialExpressionFunctionInput>())
				{
					return (Cast<UMaterialExpressionFunctionInput>(Input.ExpressionData.Expression)->InputType == FunctionInput_StaticBool);
				}
				else if (Input.ExpressionData.Expression->IsA<UMaterialExpressionMaterialFunctionCall>())
				{
					UMaterialExpressionMaterialFunctionCall* MaterialFunctionCall =
					    Cast<UMaterialExpressionMaterialFunctionCall>(Input.ExpressionData.Expression);
					check(MaterialFunctionCall->FunctionOutputs[Input.ExpressionData.Index].ExpressionOutput->A.Expression);
					return IsBool({MaterialFunctionCall->FunctionOutputs[Input.ExpressionData.Index].ExpressionOutput->A.Expression,
					               MaterialFunctionCall->FunctionOutputs[Input.ExpressionData.Index].ExpressionOutput->A.OutputIndex});
				}
				else if (Input.ExpressionData.Expression->IsA<UMaterialExpressionStaticBool>() ||
				         Input.ExpressionData.Expression->IsA<UMaterialExpressionStaticBoolParameter>())
				{
					return true;
				}
				else if (Input.ExpressionData.Expression->IsA<UMaterialExpressionStaticSwitch>())
				{
					UMaterialExpressionStaticSwitch* StaticSwitch = Cast<UMaterialExpressionStaticSwitch>(Input.ExpressionData.Expression);
					bool                             bValue       = IsBool({StaticSwitch->A.Expression, StaticSwitch->A.OutputIndex});
					check(bValue == IsBool({StaticSwitch->B.Expression, StaticSwitch->B.OutputIndex}));
					return bValue;
				}
				else
				{
					check(Input.ExpressionData.Expression->IsA<UMaterialExpressionAbs>() ||
						Input.ExpressionData.Expression->IsA<UMaterialExpressionAdd>() ||
						Input.ExpressionData.Expression->IsA<UMaterialExpressionAppendVector>() ||
						Input.ExpressionData.Expression->IsA<UMaterialExpressionComponentMask>() ||
						Input.ExpressionData.Expression->IsA<UMaterialExpressionConstant>() ||
						Input.ExpressionData.Expression->IsA<UMaterialExpressionConstant3Vector>() ||
						Input.ExpressionData.Expression->IsA<UMaterialExpressionCosine>() ||
						Input.ExpressionData.Expression->IsA<UMaterialExpressionDivide>() ||
						Input.ExpressionData.Expression->IsA<UMaterialExpressionDotProduct>() ||
						Input.ExpressionData.Expression->IsA<UMaterialExpressionLinearInterpolate>() ||
						Input.ExpressionData.Expression->IsA<UMaterialExpressionMakeMaterialAttributes>() ||
						Input.ExpressionData.Expression->IsA<UMaterialExpressionMax>() ||
						Input.ExpressionData.Expression->IsA<UMaterialExpressionMultiply>() ||
						Input.ExpressionData.Expression->IsA<UMaterialExpressionNormalize>() ||
						Input.ExpressionData.Expression->IsA<UMaterialExpressionOneMinus>() ||
						Input.ExpressionData.Expression->IsA<UMaterialExpressionScalarParameter>() ||
						Input.ExpressionData.Expression->IsA<UMaterialExpressionSine>() ||
						Input.ExpressionData.Expression->IsA<UMaterialExpressionSubtract>() ||
						Input.ExpressionData.Expression->IsA<UMaterialExpressionVectorParameter>() ||
						Input.ExpressionData.Expression->IsA<UMaterialExpressionTransform>() ||
						Input.ExpressionData.Expression->IsA<UMaterialExpressionTransformPosition>());
					return false;
				}
			case Boolean:
				return true;
			case Float:
			case Float2:
			case Float3:
			case Float4:
			case Texture:
			case TextureSelection:
				return false;
			default:
				check(false);
				return false;
		}
	}

	bool IsMaterialAttribute(const FMaterialExpressionConnection& Input)
	{
		if (Input.ConnectionType == EConnectionType::Expression)
		{
			check(Input.ExpressionData.Expression);
			if (Input.ExpressionData.Expression->IsA<UMaterialExpressionFunctionInput>())
			{
				return (Cast<UMaterialExpressionFunctionInput>(Input.ExpressionData.Expression)->InputType == FunctionInput_MaterialAttributes);
			}
			else if (Input.ExpressionData.Expression->IsA<UMaterialExpressionIf>())
			{
				UMaterialExpressionIf* If               = Cast<UMaterialExpressionIf>(Input.ExpressionData.Expression);
				bool                   bIsAGreaterThanB = IsMaterialAttribute({If->AGreaterThanB.Expression, If->AGreaterThanB.OutputIndex});
				check((!If->AEqualsB.Expression || (bIsAGreaterThanB == IsMaterialAttribute({If->AEqualsB.Expression, If->AEqualsB.OutputIndex}))) &&
				      (bIsAGreaterThanB == IsMaterialAttribute({If->ALessThanB.Expression, If->ALessThanB.OutputIndex})));
				return bIsAGreaterThanB;
			}
			else if (Input.ExpressionData.Expression->IsA<UMaterialExpressionMakeMaterialAttributes>())
			{
				return true;
			}
			else if (Input.ExpressionData.Expression->IsA<UMaterialExpressionMaterialFunctionCall>())
			{
				UMaterialExpressionMaterialFunctionCall* MaterialFunctionCall =
				    Cast<UMaterialExpressionMaterialFunctionCall>(Input.ExpressionData.Expression);
				check(MaterialFunctionCall->FunctionOutputs[Input.ExpressionData.Index].ExpressionOutput->A.Expression);
				return IsMaterialAttribute({MaterialFunctionCall->FunctionOutputs[Input.ExpressionData.Index].ExpressionOutput->A.Expression,
				                            MaterialFunctionCall->FunctionOutputs[Input.ExpressionData.Index].ExpressionOutput->A.OutputIndex});
			}
			else if (Input.ExpressionData.Expression->IsA<UMaterialExpressionStaticSwitch>())
			{
				UMaterialExpressionStaticSwitch* StaticSwitch = Cast<UMaterialExpressionStaticSwitch>(Input.ExpressionData.Expression);
				bool                             bValue       = IsMaterialAttribute({StaticSwitch->A.Expression, StaticSwitch->A.OutputIndex});
				check(bValue == IsMaterialAttribute({StaticSwitch->B.Expression, StaticSwitch->B.OutputIndex}));
				return bValue;
			}
			else
			{
				check(Input.ExpressionData.Expression->IsA<UMaterialExpressionAbs>() ||
				      Input.ExpressionData.Expression->IsA<UMaterialExpressionAdd>() ||
				      Input.ExpressionData.Expression->IsA<UMaterialExpressionAppendVector>() ||
				      Input.ExpressionData.Expression->IsA<UMaterialExpressionClamp>() ||
				      Input.ExpressionData.Expression->IsA<UMaterialExpressionComponentMask>() ||
				      Input.ExpressionData.Expression->IsA<UMaterialExpressionConstant>() ||
				      Input.ExpressionData.Expression->IsA<UMaterialExpressionConstant3Vector>() ||
				      Input.ExpressionData.Expression->IsA<UMaterialExpressionCosine>() ||
				      Input.ExpressionData.Expression->IsA<UMaterialExpressionCustom>() ||
				      Input.ExpressionData.Expression->IsA<UMaterialExpressionDivide>() ||
				      Input.ExpressionData.Expression->IsA<UMaterialExpressionDotProduct>() ||
				      Input.ExpressionData.Expression->IsA<UMaterialExpressionLinearInterpolate>() ||
				      Input.ExpressionData.Expression->IsA<UMaterialExpressionMax>() ||
				      Input.ExpressionData.Expression->IsA<UMaterialExpressionMultiply>() ||
				      Input.ExpressionData.Expression->IsA<UMaterialExpressionNormalize>() ||
				      Input.ExpressionData.Expression->IsA<UMaterialExpressionOneMinus>() ||
				      Input.ExpressionData.Expression->IsA<UMaterialExpressionPower>() ||
				      Input.ExpressionData.Expression->IsA<UMaterialExpressionScalarParameter>() ||
				      Input.ExpressionData.Expression->IsA<UMaterialExpressionSine>() ||
				      Input.ExpressionData.Expression->IsA<UMaterialExpressionSubtract>() ||
				      Input.ExpressionData.Expression->IsA<UMaterialExpressionTextureObject>() ||
				      Input.ExpressionData.Expression->IsA<UMaterialExpressionTextureSample>() ||
				      Input.ExpressionData.Expression->IsA<UMaterialExpressionTransform>() ||
				      Input.ExpressionData.Expression->IsA<UMaterialExpressionTransformPosition>() ||
				      Input.ExpressionData.Expression->IsA<UMaterialExpressionVectorParameter>());
				return false;
			}
		}
		return false;
	}

	bool IsScalar(const FMaterialExpressionConnection& Input)
	{
		// no expression always means, it's a fit
		return ((Input.ConnectionType == EConnectionType::Expression) && !Input.ExpressionData.Expression) || (ComponentCount(Input) == 1);
	}

	bool IsStatic(const FMaterialExpressionConnection& Input)
	{
		// check that, if Input is a StaticSwitch and Input->A is Static, then Input->B has to be Static as well
		check(!(Input.ExpressionData.Expression->IsA<UMaterialExpressionStaticSwitch>() &&
		        IsStatic(Cast<UMaterialExpressionStaticSwitch>(Input.ExpressionData.Expression)->A.Expression)) ||
		      IsStatic(Cast<UMaterialExpressionStaticSwitch>(Input.ExpressionData.Expression)->B.Expression));

		return Input.ExpressionData.Expression->IsA<UMaterialExpressionStaticBool>() ||
		       Input.ExpressionData.Expression->IsA<UMaterialExpressionStaticBoolParameter>() ||
		       (Input.ExpressionData.Expression->IsA<UMaterialExpressionStaticSwitch>() &&
		        IsStatic(Cast<UMaterialExpressionStaticSwitch>(Input.ExpressionData.Expression)->A.Expression));
	}

	bool IsTexture(const FMaterialExpressionConnection& Input)
	{
		switch (Input.ConnectionType)
		{
			case EConnectionType::Expression:
				check(Input.ExpressionData.Expression);
				if (Input.ExpressionData.Expression->IsA<UMaterialExpressionFunctionInput>())
				{
					return (Cast<UMaterialExpressionFunctionInput>(Input.ExpressionData.Expression)->InputType == FunctionInput_Texture2D);
				}
				else if (Input.ExpressionData.Expression->IsA<UMaterialExpressionIf>())
				{
					UMaterialExpressionIf* If     = Cast<UMaterialExpressionIf>(Input.ExpressionData.Expression);
					bool                   bIsTex = IsTexture({If->ALessThanB.Expression, If->ALessThanB.OutputIndex});
					check((bIsTex == IsTexture({If->AEqualsB.Expression, If->AEqualsB.OutputIndex})) &&
					      (bIsTex == IsTexture({If->AGreaterThanB.Expression, If->AGreaterThanB.OutputIndex})));
					return bIsTex;
				}
				else if (Input.ExpressionData.Expression->IsA<UMaterialExpressionStaticSwitch>())
				{
					UMaterialExpressionStaticSwitch* StaticSwitch = Cast<UMaterialExpressionStaticSwitch>(Input.ExpressionData.Expression);
					bool                             bValue       = IsTexture({StaticSwitch->A.Expression, StaticSwitch->A.OutputIndex});
					check(bValue == IsTexture({StaticSwitch->B.Expression, StaticSwitch->B.OutputIndex}));
					return bValue;
				}
				else if (Input.ExpressionData.Expression->IsA<UMaterialExpressionTextureObject>() ||
				         Input.ExpressionData.Expression->IsA<UMaterialExpressionTextureObjectParameter>())
				{
					return true;
				}
				else
				{
					check(Input.ExpressionData.Expression->IsA<UMaterialExpressionAbs>() ||
					      Input.ExpressionData.Expression->IsA<UMaterialExpressionAdd>() ||
					      Input.ExpressionData.Expression->IsA<UMaterialExpressionBreakMaterialAttributes>() ||
					      Input.ExpressionData.Expression->IsA<UMaterialExpressionComponentMask>() ||
					      Input.ExpressionData.Expression->IsA<UMaterialExpressionConstant>() ||
					      Input.ExpressionData.Expression->IsA<UMaterialExpressionConstant3Vector>() ||
					      Input.ExpressionData.Expression->IsA<UMaterialExpressionCosine>() ||
					      Input.ExpressionData.Expression->IsA<UMaterialExpressionDivide>() ||
					      Input.ExpressionData.Expression->IsA<UMaterialExpressionLinearInterpolate>() ||
					      Input.ExpressionData.Expression->IsA<UMaterialExpressionMakeMaterialAttributes>() ||
					      Input.ExpressionData.Expression->IsA<UMaterialExpressionMaterialFunctionCall>() ||
					      Input.ExpressionData.Expression->IsA<UMaterialExpressionMultiply>() ||
					      Input.ExpressionData.Expression->IsA<UMaterialExpressionNormalize>() ||
					      Input.ExpressionData.Expression->IsA<UMaterialExpressionOneMinus>() ||
					      Input.ExpressionData.Expression->IsA<UMaterialExpressionPower>() ||
					      Input.ExpressionData.Expression->IsA<UMaterialExpressionScalarParameter>() ||
					      Input.ExpressionData.Expression->IsA<UMaterialExpressionSine>() ||
					      Input.ExpressionData.Expression->IsA<UMaterialExpressionSubtract>() ||
					      Input.ExpressionData.Expression->IsA<UMaterialExpressionTextureSample>() ||
					      Input.ExpressionData.Expression->IsA<UMaterialExpressionTransform>() ||
					      Input.ExpressionData.Expression->IsA<UMaterialExpressionTransformPosition>() ||
					      Input.ExpressionData.Expression->IsA<UMaterialExpressionVectorParameter>());
					return false;
				}
			case EConnectionType::Texture:
				return !!Input.Texture;
			case EConnectionType::Boolean:
			case EConnectionType::Float:
			case EConnectionType::Float2:
			case EConnectionType::Float3:
			case EConnectionType::Float4:
				return false;
			default:
				check(false);
				return false;
		}
	}

	bool IsVector3(const FMaterialExpressionConnection& Input)
	{
		// no expression always means, it's a fit
		return ((Input.ConnectionType == EConnectionType::Expression) && !Input.ExpressionData.Expression) || (ComponentCount(Input) == 3);
	}

	void CheckedConnect(UObject* Parent, const FMaterialExpressionConnection& Connection, FExpressionInput& Input)
	{
		switch (Connection.ConnectionType)
		{
			case EConnectionType::Expression:
				if (Connection.ExpressionData.Expression)
				{
					Input.Connect(Connection.ExpressionData.Index, Connection.ExpressionData.Expression);
				}
				break;
			case EConnectionType::Boolean:
				Input.Connect(0, NewMaterialExpressionStaticBool(Parent, Connection.bValue));
				break;
			case EConnectionType::Float:
				Input.Connect(0, NewMaterialExpressionConstant(Parent, Connection.Values[0]));
				break;
			case EConnectionType::Float2:
				Input.Connect(0, NewMaterialExpressionConstant(Parent, Connection.Values[0], Connection.Values[1]));
				break;
			case EConnectionType::Float3:
				Input.Connect(0, NewMaterialExpressionConstant(Parent, Connection.Values[0], Connection.Values[1], Connection.Values[2]));
				break;
			case EConnectionType::Float4:
				Input.Connect(
				    0, NewMaterialExpressionConstant(Parent, Connection.Values[0], Connection.Values[1], Connection.Values[2], Connection.Values[3]));
				break;
			case EConnectionType::Texture:
				check(Connection.Texture);
				Input.Connect(0, NewMaterialExpressionTextureObject(Parent, Connection.Texture));
				break;
			default:
				check(false);
		}
	}

	void CheckedConnect(UObject* Parent, const FMaterialExpressionConnection& Connection, FExpressionInput& Input, float& Value)
	{
		if (Connection.ConnectionType == EConnectionType::Float)
		{
			Value = Connection.Values[0];
		}
		else
		{
			CheckedConnect(Parent, Connection, Input);
		}
	}

	void CheckedConnect(UObject* Parent, const FMaterialExpressionConnection& Connection, FExpressionInput& Input, UTexture** TexturePtr)
	{
		if (Connection.ConnectionType == EConnectionType::Texture)
		{
			check(TexturePtr && Connection.Texture);
			*TexturePtr = Connection.Texture;
		}
		else
		{
			CheckedConnect(Parent, Connection, Input);
		}
	}

	uint32 ComponentCount(const FMaterialExpressionConnection& Input)
	{
		switch (Input.ConnectionType)
		{
			case Expression:
				if (!ensure(Input.ExpressionData.Expression))
				{
					return 0;
				}
				if (Input.ExpressionData.Expression->IsA<UMaterialExpressionAbs>())
				{
					UMaterialExpressionAbs* Abs = Cast<UMaterialExpressionAbs>(Input.ExpressionData.Expression);
					return ComponentCount({Abs->Input.Expression, Abs->Input.OutputIndex});
				}
				else if (Input.ExpressionData.Expression->IsA<UMaterialExpressionAdd>())
				{
					UMaterialExpressionAdd* Add    = Cast<UMaterialExpressionAdd>(Input.ExpressionData.Expression);
					uint32                  ACount = Add->A.Expression ? ComponentCount({Add->A.Expression, Add->A.OutputIndex}) : 1;
					uint32                  BCount = Add->B.Expression ? ComponentCount({Add->B.Expression, Add->B.OutputIndex}) : 1;
					check((ACount == 1) || (BCount == 1) || (ACount == BCount));
					return FMath::Max(ACount, BCount);
				}
				else if (Input.ExpressionData.Expression->IsA<UMaterialExpressionAppendVector>())
				{
					UMaterialExpressionAppendVector* AppendVector = Cast<UMaterialExpressionAppendVector>(Input.ExpressionData.Expression);
					return ComponentCount({AppendVector->A.Expression, AppendVector->A.OutputIndex}) +
					       ComponentCount({AppendVector->B.Expression, AppendVector->B.OutputIndex});
				}
				else if (Input.ExpressionData.Expression->IsA<UMaterialExpressionArccosine>())
				{
					// arccosine always returns a float... check that it also just gets one!
					check(ComponentCount({Cast<UMaterialExpressionArccosine>(Input.ExpressionData.Expression)->Input.Expression,
					                      Input.ExpressionData.Index}) == 1);
					return 1;
				}
				else if (Input.ExpressionData.Expression->IsA<UMaterialExpressionArctangent2>())
				{
					// arctangent2 always returns a float... check that it also just gets one!
					UMaterialExpressionArctangent2* ArcTangent2 = Cast<UMaterialExpressionArctangent2>(Input.ExpressionData.Expression);
					check(ComponentCount({ArcTangent2->Y.Expression, ArcTangent2->Y.OutputIndex}) == 1);
					check(ComponentCount({ArcTangent2->X.Expression, ArcTangent2->X.OutputIndex}) == 1);
					return 1;
				}
				else if (Input.ExpressionData.Expression->IsA<UMaterialExpressionBlackBody>())
				{
					// BlackBody always returns a color, and digests a float
					UMaterialExpressionBlackBody* BlackBody = Cast<UMaterialExpressionBlackBody>(Input.ExpressionData.Expression);
					check(ComponentCount({BlackBody->Temp.Expression, BlackBody->Temp.OutputIndex}) == 1);
					return 3;
				}
				else if (Input.ExpressionData.Expression->IsA<UMaterialExpressionBreakMaterialAttributes>())
				{
					check(Input.ExpressionData.Index < Input.ExpressionData.Expression->Outputs.Num());
					FExpressionOutput const& Output = Input.ExpressionData.Expression->Outputs[Input.ExpressionData.Index];
					return Output.MaskR + Output.MaskG + Output.MaskB + Output.MaskA;
				}
				else if (Input.ExpressionData.Expression->IsA<UMaterialExpressionCameraVectorWS>())
				{
					return 3;
				}
				else if (Input.ExpressionData.Expression->IsA<UMaterialExpressionVertexNormalWS>())
				{
					return 3;
				}
				else if (Input.ExpressionData.Expression->IsA<UMaterialExpressionPixelNormalWS>())
				{
					return 3;
				}
				else if (Input.ExpressionData.Expression->IsA<UMaterialExpressionClamp>())
				{
					UMaterialExpressionClamp* Clamp = Cast<UMaterialExpressionClamp>(Input.ExpressionData.Expression);
					return ComponentCount({Clamp->Input.Expression, Clamp->Input.OutputIndex});
				}
				else if (Input.ExpressionData.Expression->IsA<UMaterialExpressionComponentMask>())
				{
					UMaterialExpressionComponentMask* ComponentMask = Cast<UMaterialExpressionComponentMask>(Input.ExpressionData.Expression);
					return ComponentMask->R + ComponentMask->G + ComponentMask->B + ComponentMask->A;
				}
				else if (Input.ExpressionData.Expression->IsA<UMaterialExpressionConstant>())
				{
					return 1;
				}
				else if (Input.ExpressionData.Expression->IsA<UMaterialExpressionConstant2Vector>())
				{
					return 2;
				}
				else if (Input.ExpressionData.Expression->IsA<UMaterialExpressionConstant3Vector>())
				{
					return 3;
				}
				else if (Input.ExpressionData.Expression->IsA<UMaterialExpressionCosine>())
				{
					// cosine always returns a float... check that it also just gets one!
					check(ComponentCount(
					          {Cast<UMaterialExpressionCosine>(Input.ExpressionData.Expression)->Input.Expression, Input.ExpressionData.Index}) == 1);
					return 1;
				}
				else if (Input.ExpressionData.Expression->IsA<UMaterialExpressionCrossProduct>())
				{
					// cross product always returns a float3... check that it also just gets such!
					UMaterialExpressionCrossProduct* CrossProduct = Cast<UMaterialExpressionCrossProduct>(Input.ExpressionData.Expression);
					check(ComponentCount({CrossProduct->A.Expression, CrossProduct->A.OutputIndex}) == 3);
					check(ComponentCount({CrossProduct->B.Expression, CrossProduct->B.OutputIndex}) == 3);
					return 3;
				}
				else if (Input.ExpressionData.Expression->IsA<UMaterialExpressionCustom>())
				{
					UMaterialExpressionCustom* Custom = Cast<UMaterialExpressionCustom>(Input.ExpressionData.Expression);
					switch (Custom->OutputType)
					{
						case CMOT_Float1:
							return 1;
						case CMOT_Float2:
							return 2;
						case CMOT_Float3:
							return 3;
						case CMOT_Float4:
							return 4;
						default:
							check(false);
							return 0;
					}
				}
				else if (Input.ExpressionData.Expression->IsA<UMaterialExpressionDistance>())
				{
					UMaterialExpressionDistance* Distance = Cast<UMaterialExpressionDistance>(Input.ExpressionData.Expression);
					uint32                       ACount   = ComponentCount({Distance->A.Expression, Distance->A.OutputIndex});
					uint32                       BCount   = ComponentCount({Distance->B.Expression, Distance->B.OutputIndex});
					check((1 == ACount) || (1 == BCount) || (ACount == BCount));
					return 1;
				}
				else if (Input.ExpressionData.Expression->IsA<UMaterialExpressionDivide>())
				{
					UMaterialExpressionDivide* Divide = Cast<UMaterialExpressionDivide>(Input.ExpressionData.Expression);
					uint32                     ACount = Divide->A.Expression ? ComponentCount({Divide->A.Expression, Divide->A.OutputIndex}) : 1;
					uint32                     BCount = Divide->B.Expression ? ComponentCount({Divide->B.Expression, Divide->B.OutputIndex}) : 1;
					check((1 == ACount) || (1 == BCount) || (ACount == BCount));
					return FMath::Max(ACount, BCount);
				}
				else if (Input.ExpressionData.Expression->IsA<UMaterialExpressionDotProduct>())
				{
					return 1;
				}
				else if (Input.ExpressionData.Expression->IsA<UMaterialExpressionFloor>())
				{
					UMaterialExpressionFloor* Floor = Cast<UMaterialExpressionFloor>(Input.ExpressionData.Expression);
					return ComponentCount({Floor->Input.Expression, Floor->Input.OutputIndex});
				}
				else if (Input.ExpressionData.Expression->IsA<UMaterialExpressionFmod>())
				{
					UMaterialExpressionFmod* Fmod   = Cast<UMaterialExpressionFmod>(Input.ExpressionData.Expression);
					uint32                   ACount = ComponentCount({Fmod->A.Expression, Fmod->A.OutputIndex});
					check(ACount == ComponentCount({Fmod->B.Expression, Fmod->B.OutputIndex}));
					return ACount;
				}
				else if (Input.ExpressionData.Expression->IsA<UMaterialExpressionFrac>())
				{
					UMaterialExpressionFrac* Frac = Cast<UMaterialExpressionFrac>(Input.ExpressionData.Expression);
					return ComponentCount({Frac->Input.Expression, Frac->Input.OutputIndex});
				}
				else if (Input.ExpressionData.Expression->IsA<UMaterialExpressionFresnel>())
				{
					return 1;
				}
				else if (Input.ExpressionData.Expression->IsA<UMaterialExpressionFunctionInput>())
				{
					switch (Cast<UMaterialExpressionFunctionInput>(Input.ExpressionData.Expression)->InputType)
					{
						case FunctionInput_Scalar:
							return 1;
						case FunctionInput_Vector2:
							return 2;
						case FunctionInput_Vector3:
							return 3;
						case FunctionInput_Vector4:
							return 4;
						case FunctionInput_Texture2D:
						case FunctionInput_TextureCube:
						case FunctionInput_StaticBool:
						case FunctionInput_MaterialAttributes:
						default:
							check(false);
							return 0;
					}
				}
				else if (Input.ExpressionData.Expression->IsA<UMaterialExpressionIf>())
				{
					UMaterialExpressionIf* If              = Cast<UMaterialExpressionIf>(Input.ExpressionData.Expression);
					uint32                 ALessThanBCount = ComponentCount({If->ALessThanB.Expression, If->ALessThanB.OutputIndex});
					check((!If->AEqualsB.Expression || (ALessThanBCount == ComponentCount({If->AEqualsB.Expression, If->AEqualsB.OutputIndex}))) &&
					      (ALessThanBCount == ComponentCount({If->AGreaterThanB.Expression, If->AGreaterThanB.OutputIndex})));
					return ALessThanBCount;
				}
				else if (Input.ExpressionData.Expression->IsA<UMaterialExpressionLinearInterpolate>())
				{
					UMaterialExpressionLinearInterpolate* LinearInterpolate =
					    Cast<UMaterialExpressionLinearInterpolate>(Input.ExpressionData.Expression);
					uint32 ACount =
					    LinearInterpolate->A.Expression ? ComponentCount({LinearInterpolate->A.Expression, LinearInterpolate->A.OutputIndex}) : 1;
					check(
					    ACount ==
					    (LinearInterpolate->B.Expression ? ComponentCount({LinearInterpolate->B.Expression, LinearInterpolate->B.OutputIndex}) : 1));
					return ACount;
				}
				else if (Input.ExpressionData.Expression->IsA<UMaterialExpressionLogarithm2>())
				{
					UMaterialExpressionLogarithm2* Logarithm2 = Cast<UMaterialExpressionLogarithm2>(Input.ExpressionData.Expression);
					return ComponentCount({Logarithm2->X.Expression, Logarithm2->X.OutputIndex});
				}
				else if (Input.ExpressionData.Expression->IsA<UMaterialExpressionMaterialFunctionCall>())
				{
					UMaterialExpressionMaterialFunctionCall* MaterialFunctionCall =
					    Cast<UMaterialExpressionMaterialFunctionCall>(Input.ExpressionData.Expression);
					check(MaterialFunctionCall->FunctionOutputs[Input.ExpressionData.Index].ExpressionOutput->A.Expression);
					return ComponentCount({MaterialFunctionCall->FunctionOutputs[Input.ExpressionData.Index].ExpressionOutput->A.Expression,
					                       MaterialFunctionCall->FunctionOutputs[Input.ExpressionData.Index].ExpressionOutput->A.OutputIndex});
				}
				else if (Input.ExpressionData.Expression->IsA<UMaterialExpressionMax>())
				{
					UMaterialExpressionMax* Max    = Cast<UMaterialExpressionMax>(Input.ExpressionData.Expression);
					uint32                  ACount = Max->A.Expression ? ComponentCount({Max->A.Expression, Max->A.OutputIndex}) : 1;
					check(ACount == (Max->B.Expression ? ComponentCount({Max->B.Expression, Max->B.OutputIndex}) : 1));
					return ACount;
				}
				else if (Input.ExpressionData.Expression->IsA<UMaterialExpressionMin>())
				{
					UMaterialExpressionMin* Min    = Cast<UMaterialExpressionMin>(Input.ExpressionData.Expression);
					uint32                  ACount = Min->A.Expression ? ComponentCount({Min->A.Expression, Min->A.OutputIndex}) : 1;
					check(ACount == (Min->B.Expression ? ComponentCount({Min->B.Expression, Min->B.OutputIndex}) : 1));
					return ACount;
				}
				else if (Input.ExpressionData.Expression->IsA<UMaterialExpressionMultiply>())
				{
					UMaterialExpressionMultiply* Multiply = Cast<UMaterialExpressionMultiply>(Input.ExpressionData.Expression);
					uint32 ACount = Multiply->A.Expression ? ComponentCount({Multiply->A.Expression, Multiply->A.OutputIndex}) : 1;
					uint32 BCount = Multiply->B.Expression ? ComponentCount({Multiply->B.Expression, Multiply->B.OutputIndex}) : 1;
					check((ACount == 1) || (BCount == 1) || (ACount == BCount));
					return FMath::Max(ACount, BCount);
				}
				else if (Input.ExpressionData.Expression->IsA<UMaterialExpressionNormalize>())
				{
					UMaterialExpressionNormalize* Normalize = Cast<UMaterialExpressionNormalize>(Input.ExpressionData.Expression);
					return ComponentCount({Normalize->VectorInput.Expression, Normalize->VectorInput.OutputIndex});
				}
				else if (Input.ExpressionData.Expression->IsA<UMaterialExpressionOneMinus>())
				{
					UMaterialExpressionOneMinus* OneMinus = Cast<UMaterialExpressionOneMinus>(Input.ExpressionData.Expression);
					return ComponentCount({OneMinus->Input.Expression, OneMinus->Input.OutputIndex});
				}
				else if (Input.ExpressionData.Expression->IsA<UMaterialExpressionPower>())
				{
					UMaterialExpressionPower* Power = Cast<UMaterialExpressionPower>(Input.ExpressionData.Expression);
					return ComponentCount({Power->Base.Expression, Power->Base.OutputIndex});
				}
				else if (Input.ExpressionData.Expression->IsA<UMaterialExpressionScalarParameter>())
				{
					return 1;
				}
				else if (Input.ExpressionData.Expression->IsA<UMaterialExpressionSine>())
				{
					// sine always returns a float... check that it also just gets one!
					check(ComponentCount(
					          {Cast<UMaterialExpressionSine>(Input.ExpressionData.Expression)->Input.Expression, Input.ExpressionData.Index}) == 1);
					return 1;
				}
				else if (Input.ExpressionData.Expression->IsA<UMaterialExpressionSphereMask>())
				{
					UMaterialExpressionSphereMask* SphereMask = Cast<UMaterialExpressionSphereMask>(Input.ExpressionData.Expression);
					check(ComponentCount({SphereMask->A.Expression, SphereMask->A.OutputIndex}) ==
					      ComponentCount({SphereMask->B.Expression, SphereMask->B.OutputIndex}));
					return 1;
				}
				else if (Input.ExpressionData.Expression->IsA<UMaterialExpressionSquareRoot>())
				{
					UMaterialExpressionSquareRoot* SquareRoot = Cast<UMaterialExpressionSquareRoot>(Input.ExpressionData.Expression);
					return ComponentCount({SquareRoot->Input.Expression, SquareRoot->Input.OutputIndex});
				}
				else if (Input.ExpressionData.Expression->IsA<UMaterialExpressionStaticBool>())
				{
					return 1;
				}
				else if (Input.ExpressionData.Expression->IsA<UMaterialExpressionStaticSwitch>())
				{
					UMaterialExpressionStaticSwitch* StaticSwitch = Cast<UMaterialExpressionStaticSwitch>(Input.ExpressionData.Expression);
					uint32                           ACount       = ComponentCount({StaticSwitch->A.Expression, StaticSwitch->A.OutputIndex});
					uint32                           BCount       = ComponentCount({StaticSwitch->B.Expression, StaticSwitch->B.OutputIndex});
					check(ACount == BCount);
					return ACount;
				}
				else if (Input.ExpressionData.Expression->IsA<UMaterialExpressionSubtract>())
				{
					UMaterialExpressionSubtract* Subtract = Cast<UMaterialExpressionSubtract>(Input.ExpressionData.Expression);
					uint32 ACount = Subtract->A.Expression ? ComponentCount({Subtract->A.Expression, Subtract->A.OutputIndex}) : 1;
					uint32 BCount = Subtract->B.Expression ? ComponentCount({Subtract->B.Expression, Subtract->B.OutputIndex}) : 1;
					check((ACount == 1) || (BCount == 1) || (ACount == BCount));
					return FMath::Max(ACount, BCount);
				}
				else if (Input.ExpressionData.Expression->IsA<UMaterialExpressionTextureCoordinate>())
				{
					return 2;
				}
				else if (Input.ExpressionData.Expression->IsA<UMaterialExpressionTextureProperty>())
				{
					return 2;
				}
				else if (Input.ExpressionData.Expression->IsA<UMaterialExpressionTextureSample>())
				{
					return (Input.ExpressionData.Index == 0) ? 3 : 1;  // output 0 is color, the others are floats
				}
				else if (Input.ExpressionData.Expression->IsA<UMaterialExpressionTransform>())
				{
					UMaterialExpressionTransform* Transform = Cast<UMaterialExpressionTransform>(Input.ExpressionData.Expression);
					return ComponentCount({Transform->Input.Expression, Transform->Input.OutputIndex});
				}
				else if (Input.ExpressionData.Expression->IsA<UMaterialExpressionTransformPosition>())
				{
					UMaterialExpressionTransformPosition* TransformPosition =
					    Cast<UMaterialExpressionTransformPosition>(Input.ExpressionData.Expression);
					return ComponentCount({TransformPosition->Input.Expression, TransformPosition->Input.OutputIndex});
				}
				else if (Input.ExpressionData.Expression->IsA<UMaterialExpressionTwoSidedSign>())
				{
					return 1;
				}
				else if (Input.ExpressionData.Expression->IsA<UMaterialExpressionVectorParameter>())
				{
					return (Input.ExpressionData.Index == 0) ? 3 : 1;  // output 0 is color, the others are floats
				}
				else if (Input.ExpressionData.Expression->IsA<UMaterialExpressionWorldPosition>())
				{
					return 3;
				}
				else if (Input.ExpressionData.Expression->IsA<UMaterialExpressionFunctionOutput>())
				{
					UMaterialExpressionFunctionOutput* Output = Cast<UMaterialExpressionFunctionOutput>(Input.ExpressionData.Expression);
					return ComponentCount(Output->A.Expression);
				}
				else if (Input.ExpressionData.Expression->IsA<UMaterialExpressionSaturate>())
				{
					UMaterialExpressionSaturate* Saturate = Cast<UMaterialExpressionSaturate>(Input.ExpressionData.Expression);
					return ComponentCount(Saturate->Input.Expression);
				}
				else if (Input.ExpressionData.Expression->IsA<UMaterialExpressionDesaturation>())
				{
					UMaterialExpressionDesaturation* Desaturate = Cast<UMaterialExpressionDesaturation>(Input.ExpressionData.Expression);
					return ComponentCount(Desaturate->Input.Expression);
				}
				ensure(false);
				return 0;
			case Boolean:
			case Float:
				return 1;
			case Float2:
				return 2;
			case Float3:
				return 3;
			case Float4:
				return 4;
			case Texture:
			default:
				ensure(false);
				return 0;
		}
	}

	template <typename ExpressionType>
	int32 CountExpressions(const TArray<class UMaterialExpression*>& Expressions)
	{
		int32 Count = 0;
		for (UMaterialExpression* Expression : Expressions)
		{
			if (Expression->IsA<ExpressionType>())
			{
				++Count;
			}
		}
		return Count;
	}

	UMaterialExpressionAbs* NewMaterialExpressionAbs(UObject* Parent, const FMaterialExpressionConnection& Input)
	{
		// can digest any number of components
		UMaterialExpressionAbs* Expression = NewMaterialExpression<UMaterialExpressionAbs>(Parent);
		CheckedConnect(Parent, Input, Expression->Input);
		return Expression;
	}

	UMaterialExpressionAdd* NewMaterialExpressionAdd(UObject* Parent, const FMaterialExpressionConnection& A, const FMaterialExpressionConnection& B)
	{
		uint32 ACount = ComponentCount(A);
		uint32 BCount = ComponentCount(B);
		check((ACount == 1) || (BCount == 1) || (ACount == BCount));

		UMaterialExpressionAdd* Expression = NewMaterialExpression<UMaterialExpressionAdd>(Parent);
		CheckedConnect(Parent, A, Expression->A, Expression->ConstA);
		CheckedConnect(Parent, B, Expression->B, Expression->ConstB);
		return Expression;
	}

	UMaterialExpressionAdd* NewMaterialExpressionAddRecursive(UObject* Parent, uint32 Begin, uint32 End,
	                                                          const TArray<FMaterialExpressionConnection>& Arguments)
	{
		uint32 Count = End - Begin;
		check(1 < Count);
		switch (Count)
		{
			case 2:
				return NewMaterialExpressionAdd(Parent, Arguments[Begin], Arguments[Begin + 1]);
			case 3:
				return NewMaterialExpressionAdd(Parent, NewMaterialExpressionAdd(Parent, Arguments[Begin], Arguments[Begin + 1]),
				                                Arguments[Begin + 2]);
			default:
			{
				uint32 Center = Begin + Count / 2;
				return NewMaterialExpressionAdd(Parent, NewMaterialExpressionAddRecursive(Parent, Begin, Center, Arguments),
				                                NewMaterialExpressionAddRecursive(Parent, Center, End, Arguments));
			}
		}
	}

	UMaterialExpressionAdd* NewMaterialExpressionAdd(UObject* Parent, const TArray<FMaterialExpressionConnection>& Arguments)
	{
		return NewMaterialExpressionAddRecursive(Parent, 0, Arguments.Num(), Arguments);
	}

	UMaterialExpressionAppendVector* NewMaterialExpressionAppendVector(UObject* Parent, const FMaterialExpressionConnection& A,
	                                                                   const FMaterialExpressionConnection& B)
	{
		// can digest any number of components
		UMaterialExpressionAppendVector* Expression = NewMaterialExpression<UMaterialExpressionAppendVector>(Parent);
		CheckedConnect(Parent, A, Expression->A);
		CheckedConnect(Parent, B, Expression->B);
		return Expression;
	}

	UMaterialExpressionAppendVector* NewMaterialExpressionAppendVector(UObject* Parent, const FMaterialExpressionConnection& A,
	                                                                   const FMaterialExpressionConnection& B, const FMaterialExpressionConnection& C)
	{
		return NewMaterialExpressionAppendVector(Parent, NewMaterialExpressionAppendVector(Parent, A, B), C);
	}

	UMaterialExpressionArccosine* NewMaterialExpressionArccosine(UObject* Parent, const FMaterialExpressionConnection& Input)
	{
		check(IsScalar(Input));
		UMaterialExpressionArccosine* Expression = NewMaterialExpression<UMaterialExpressionArccosine>(Parent);
		CheckedConnect(Parent, Input, Expression->Input);
		return Expression;
	}

	UMaterialExpressionArcsine* NewMaterialExpressionArcsine(UObject* Parent, const FMaterialExpressionConnection& Input)
	{
		check(IsScalar(Input));
		UMaterialExpressionArcsine* Expression = NewMaterialExpression<UMaterialExpressionArcsine>(Parent);
		CheckedConnect(Parent, Input, Expression->Input);
		return Expression;
	}

	UMaterialExpressionArctangent* NewMaterialExpressionArctangent(UObject* Parent, const FMaterialExpressionConnection& Input)
	{
		check(IsScalar(Input));
		UMaterialExpressionArctangent* Expression = NewMaterialExpression<UMaterialExpressionArctangent>(Parent);
		CheckedConnect(Parent, Input, Expression->Input);
		return Expression;
	}

	UMaterialExpressionArctangent2* NewMaterialExpressionArctangent2(UObject* Parent, const FMaterialExpressionConnection& Y,
	                                                                 const FMaterialExpressionConnection& X)
	{
		check(IsScalar(Y) && IsScalar(X));
		UMaterialExpressionArctangent2* Expression = NewMaterialExpression<UMaterialExpressionArctangent2>(Parent);
		CheckedConnect(Parent, Y, Expression->Y);
		CheckedConnect(Parent, X, Expression->X);
		return Expression;
	}

	UMaterialExpressionBlackBody* NewMaterialExpressionBlackBody(UObject* Parent, const FMaterialExpressionConnection& Temp)
	{
		check(IsScalar(Temp));  // can digest any number of components, but uses just the first
		UMaterialExpressionBlackBody* Expression = NewMaterialExpression<UMaterialExpressionBlackBody>(Parent);
		CheckedConnect(Parent, Temp, Expression->Temp);
		return Expression;
	}

	UMaterialExpressionBreakMaterialAttributes* NewMaterialExpressionBreakMaterialAttributes(UObject*                             Parent,
	                                                                                         const FMaterialExpressionConnection& MaterialAttributes)
	{
		check(IsMaterialAttribute(MaterialAttributes));
		UMaterialExpressionBreakMaterialAttributes* Expression = NewMaterialExpression<UMaterialExpressionBreakMaterialAttributes>(Parent);
		CheckedConnect(Parent, MaterialAttributes, Expression->MaterialAttributes);
		return Expression;
	}

	UMaterialExpressionCeil* NewMaterialExpressionCeil(UObject* Parent, const FMaterialExpressionConnection& Input)
	{
		// can digest any number of components
		UMaterialExpressionCeil* Expression = NewMaterialExpression<UMaterialExpressionCeil>(Parent);
		CheckedConnect(Parent, Input, Expression->Input);
		return Expression;
	}

	UMaterialExpressionClamp* NewMaterialExpressionClamp(UObject* Parent, const FMaterialExpressionConnection& Input,
	                                                     const FMaterialExpressionConnection& Min, const FMaterialExpressionConnection& Max)
	{
		uint32 InputCount = ComponentCount(Input);
		uint32 MinCount   = ComponentCount(Min);
		uint32 MaxCount   = ComponentCount(Max);
		check(((InputCount == 2) && (MinCount == 2) && (MaxCount == 2)) || ((InputCount != 2) && (MinCount != 2) && (MaxCount != 2)));

		UMaterialExpressionClamp* Expression = NewMaterialExpression<UMaterialExpressionClamp>(Parent);
		CheckedConnect(Parent, Input, Expression->Input);
		CheckedConnect(Parent, Min, Expression->Min, Expression->MinDefault);
		CheckedConnect(Parent, Max, Expression->Max, Expression->MaxDefault);
		return Expression;
	}

	UMaterialExpressionComponentMask* NewMaterialExpressionComponentMask(UObject* Parent, const FMaterialExpressionConnection& Input, uint32 Mask)
	{
		// can digest any number of components
		UMaterialExpressionComponentMask* Expression = NewMaterialExpression<UMaterialExpressionComponentMask>(Parent);
		CheckedConnect(Parent, Input, Expression->Input);
		Expression->R = !!(Mask & 1);
		Expression->G = !!(Mask & 2);
		Expression->B = !!(Mask & 4);
		Expression->A = !!(Mask & 8);
		return Expression;
	}

	UMaterialExpressionClearCoatNormalCustomOutput* NewMaterialExpressionClearCoatNormalCustomOutput(UObject*                             Parent,
	                                                                                                 const FMaterialExpressionConnection& Input)
	{
		// can digest any number of components
		UMaterialExpressionClearCoatNormalCustomOutput* Expression = NewMaterialExpression<UMaterialExpressionClearCoatNormalCustomOutput>(Parent);
		CheckedConnect(Parent, Input, Expression->Input);
		return Expression;
	}

	UMaterialExpressionConstant* NewMaterialExpressionConstant(UObject* Parent, float X)
	{
		UMaterialExpressionConstant* Expression = NewMaterialExpression<UMaterialExpressionConstant>(Parent);
		Expression->R                           = X;
		return Expression;
	}

	UMaterialExpressionConstant2Vector* NewMaterialExpressionConstant(UObject* Parent, float X, float Y)
	{
		UMaterialExpressionConstant2Vector* Expression = NewMaterialExpression<UMaterialExpressionConstant2Vector>(Parent);
		Expression->R                                  = X;
		Expression->G                                  = Y;
		return Expression;
	}

	UMaterialExpressionConstant3Vector* NewMaterialExpressionConstant(UObject* Parent, float X, float Y, float Z)
	{
		UMaterialExpressionConstant3Vector* Expression = NewMaterialExpression<UMaterialExpressionConstant3Vector>(Parent);
		Expression->Constant                           = FLinearColor(X, Y, Z);
		return Expression;
	}

	UMaterialExpressionConstant4Vector* NewMaterialExpressionConstant(UObject* Parent, float X, float Y, float Z, float W)
	{
		UMaterialExpressionConstant4Vector* Expression = NewMaterialExpression<UMaterialExpressionConstant4Vector>(Parent);
		Expression->Constant                           = FLinearColor(X, Y, Z, W);
		return Expression;
	}

	UMaterialExpressionCosine* NewMaterialExpressionCosine(UObject* Parent, const FMaterialExpressionConnection& Input)
	{
		check(IsScalar(Input));
		UMaterialExpressionCosine* Expression = NewMaterialExpression<UMaterialExpressionCosine>(Parent);
		Expression->Period                    = 2 * PI;
		CheckedConnect(Parent, Input, Expression->Input);
		return Expression;
	}

	UMaterialExpressionCrossProduct* NewMaterialExpressionCrossProduct(UObject* Parent, const FMaterialExpressionConnection& A,
	                                                                   const FMaterialExpressionConnection& B)
	{
		check(IsVector3(A) && IsVector3(B));  // can consume scalar as well, but only vector3 are meaningfull !
		UMaterialExpressionCrossProduct* Expression = NewMaterialExpression<UMaterialExpressionCrossProduct>(Parent);
		CheckedConnect(Parent, A, Expression->A);
		CheckedConnect(Parent, B, Expression->B);
		return Expression;
	}

	UMaterialExpressionDistance* NewMaterialExpressionDistance(UObject* Parent, const FMaterialExpressionConnection& A,
	                                                           const FMaterialExpressionConnection& B)
	{
		check(ComponentCount(A) == ComponentCount(B));
		UMaterialExpressionDistance* Expression = NewMaterialExpression<UMaterialExpressionDistance>(Parent);
		CheckedConnect(Parent, A, Expression->A);
		CheckedConnect(Parent, B, Expression->B);
		return Expression;
	}

	UMaterialExpressionDivide* NewMaterialExpressionDivide(UObject* Parent, const FMaterialExpressionConnection& A,
	                                                       const FMaterialExpressionConnection& B)
	{
		uint32 ACount = ComponentCount(A);
		uint32 BCount = ComponentCount(B);
		check((ACount == 1) || (BCount == 1) || (ACount == BCount));

		UMaterialExpressionDivide* Expression = NewMaterialExpression<UMaterialExpressionDivide>(Parent);
		CheckedConnect(Parent, A, Expression->A, Expression->ConstA);
		CheckedConnect(Parent, B, Expression->B, Expression->ConstB);
		return Expression;
	}

	UMaterialExpressionDotProduct* NewMaterialExpressionDotProduct(UObject* Parent, const FMaterialExpressionConnection& A,
	                                                               const FMaterialExpressionConnection& B)
	{
		check(ComponentCount(A) == ComponentCount(B));
		UMaterialExpressionDotProduct* Expression = NewMaterialExpression<UMaterialExpressionDotProduct>(Parent);
		CheckedConnect(Parent, A, Expression->A);
		CheckedConnect(Parent, B, Expression->B);
		return Expression;
	}

	UMaterialExpressionFloor* NewMaterialExpressionFloor(UObject* Parent, const FMaterialExpressionConnection& Input)
	{
		// can digest any number of components
		UMaterialExpressionFloor* Expression = NewMaterialExpression<UMaterialExpressionFloor>(Parent);
		CheckedConnect(Parent, Input, Expression->Input);
		return Expression;
	}

	UMaterialExpressionFmod* NewMaterialExpressionFmod(UObject* Parent, const FMaterialExpressionConnection& A,
	                                                   const FMaterialExpressionConnection& B)
	{
		check(ComponentCount(A) == ComponentCount(B));
		UMaterialExpressionFmod* Expression = NewMaterialExpression<UMaterialExpressionFmod>(Parent);
		CheckedConnect(Parent, A, Expression->A);
		CheckedConnect(Parent, B, Expression->B);
		return Expression;
	}

	UMaterialExpressionFrac* NewMaterialExpressionFrac(UObject* Parent, const FMaterialExpressionConnection& Input)
	{
		// can digest any number of components
		UMaterialExpressionFrac* Expression = NewMaterialExpression<UMaterialExpressionFrac>(Parent);
		CheckedConnect(Parent, Input, Expression->Input);
		return Expression;
	}

	UMaterialExpressionFresnel* NewMaterialExpressionFresnel(UObject* Parent, const FMaterialExpressionConnection& Exponent,
	                                                         const FMaterialExpressionConnection& BaseReflectFraction,
	                                                         const FMaterialExpressionConnection& Normal)
	{
		check(IsScalar(Exponent) && IsScalar(BaseReflectFraction) && IsVector3(Normal));
		UMaterialExpressionFresnel* Expression = NewMaterialExpression<UMaterialExpressionFresnel>(Parent);
		CheckedConnect(Parent, Exponent, Expression->ExponentIn, Expression->Exponent);
		CheckedConnect(Parent, BaseReflectFraction, Expression->BaseReflectFractionIn, Expression->BaseReflectFraction);
		CheckedConnect(Parent, Normal, Expression->Normal);
		return Expression;
	}

	UMaterialExpressionFunctionInput* NewMaterialExpressionFunctionInput(UObject* Parent, const FString& Name, EFunctionInputType Type)
	{
		check(Parent->IsA<UMaterialFunction>());

		UMaterialExpressionFunctionInput* Expression = NewMaterialExpression<UMaterialExpressionFunctionInput>(Parent);
		Expression->Id                               = FGuid::NewGuid();
		Expression->InputName                        = *Name;
		Expression->InputType                        = Type;
		Expression->SortPriority = CountExpressions<UMaterialExpressionFunctionInput>(Cast<UMaterialFunction>(Parent)->FunctionExpressions);
		Expression->bCollapsed   = true;
		return Expression;
	}

	UMaterialExpressionFunctionInput* NewMaterialExpressionFunctionInput(UObject* Parent, const FString& Name, EFunctionInputType Type,
	                                                                     const FMaterialExpressionConnection& DefaultExpression)
	{
		UMaterialExpressionFunctionInput* Expression = NewMaterialExpressionFunctionInput(Parent, Name, Type);
		Expression->bUsePreviewValueAsDefault        = true;
		CheckedConnect(Parent, DefaultExpression, Expression->Preview);
		return Expression;
	}

	UMaterialExpressionFunctionOutput* NewMaterialExpressionFunctionOutput(UObject* Parent, const FString& Name,
	                                                                       const FMaterialExpressionConnection& Output)
	{
		check(Parent->IsA<UMaterialFunction>());

		UMaterialExpressionFunctionOutput* Expression = NewMaterialExpression<UMaterialExpressionFunctionOutput>(Parent);
		Expression->Id                                = FGuid::NewGuid();
		Expression->OutputName                        = *Name;
		CheckedConnect(Parent, Output, Expression->A);
		Expression->SortPriority = CountExpressions<UMaterialExpressionFunctionOutput>(Cast<UMaterialFunction>(Parent)->FunctionExpressions);
		Expression->bCollapsed   = true;
		return Expression;
	}

	UMaterialExpressionIf* NewMaterialExpressionIf(UObject* Parent, const FMaterialExpressionConnection& A, const FMaterialExpressionConnection& B,
	                                               const FMaterialExpressionConnection& Less, const FMaterialExpressionConnection& Equal,
	                                               const FMaterialExpressionConnection& Greater)
	{
		ensure(IsScalar(A) && IsScalar(B) &&
		      (((ComponentCount(Less) == ComponentCount(Greater)) &&
		        (!Equal.ExpressionData.Expression || (ComponentCount(Less) == ComponentCount(Equal))))));
		UMaterialExpressionIf* Expression = NewMaterialExpression<UMaterialExpressionIf>(Parent);
		CheckedConnect(Parent, A, Expression->A);
		CheckedConnect(Parent, B, Expression->B, Expression->ConstB);
		CheckedConnect(Parent, Less, Expression->ALessThanB);
		CheckedConnect(Parent, Equal, Expression->AEqualsB);
		CheckedConnect(Parent, Greater, Expression->AGreaterThanB);
		return Expression;
	}

	UMaterialExpressionIf* NewMaterialExpressionIfEqual(UObject* Parent, const FMaterialExpressionConnection& A,
	                                                    const FMaterialExpressionConnection& B, const FMaterialExpressionConnection& Yes,
	                                                    const FMaterialExpressionConnection& No)
	{
		if (B.ConnectionType == EConnectionType::Float3)
		{
			return NewMaterialExpressionIfEqual(
			    Parent, NewMaterialExpressionComponentMask(Parent, A, 1), B.Values[0],
			    NewMaterialExpressionIfEqual(
			        Parent, NewMaterialExpressionComponentMask(Parent, A, 2), B.Values[1],
			        NewMaterialExpressionIfEqual(Parent, NewMaterialExpressionComponentMask(Parent, A, 4), B.Values[2], Yes, No), No),
			    No);
		}
		else
		{
			return NewMaterialExpressionIf(Parent, A, B, No, Yes, No);
		}
	}

	UMaterialExpressionIf* NewMaterialExpressionIfGreater(UObject* Parent, const FMaterialExpressionConnection& A,
	                                                      const FMaterialExpressionConnection& B, const FMaterialExpressionConnection& Yes,
	                                                      const FMaterialExpressionConnection& No)
	{
		return NewMaterialExpressionIf(Parent, A, B, No, No, Yes);
	}

	UMaterialExpressionIf* NewMaterialExpressionIfLess(UObject* Parent, const FMaterialExpressionConnection& A,
	                                                   const FMaterialExpressionConnection& B, const FMaterialExpressionConnection& Yes,
	                                                   const FMaterialExpressionConnection& No)
	{
		return NewMaterialExpressionIf(Parent, A, B, Yes, No, No);
	}

	UMaterialExpressionIf* NewMaterialExpressionSwitchRecursive(UObject* Parent, const FMaterialExpressionConnection& Switch, uint32 Begin,
	                                                            uint32 End, const TArray<FMaterialExpressionConnection>& Cases)
	{
		uint32 Count = End - Begin;
		check(1 < Count);
		switch (Count)
		{
			case 2:
				return NewMaterialExpressionIfEqual(Parent, Switch, static_cast<float>(Begin), Cases[Begin], Cases[Begin + 1]);
			case 3:
				return NewMaterialExpressionIf(Parent, Switch, static_cast<float>(Begin + 1), Cases[Begin], Cases[Begin + 1], Cases[Begin + 2]);
			default:
			{
				uint32 Center = Begin + Count / 2;
				return NewMaterialExpressionIf(
				    Parent, Switch, static_cast<float>(Center), NewMaterialExpressionSwitchRecursive(Parent, Switch, Begin, Center, Cases),
				    Cases[Center],
				    (End - Center == 2) ? Cases[Center + 1] : NewMaterialExpressionSwitchRecursive(Parent, Switch, Center + 1, End, Cases));
			}
		}
	}

	UMaterialExpressionIf* NewMaterialExpressionSwitch(UObject* Parent, const FMaterialExpressionConnection& Switch,
	                                                   const TArray<FMaterialExpressionConnection>& Cases)
	{
		return NewMaterialExpressionSwitchRecursive(Parent, Switch, 0, Cases.Num(), Cases);
	}

	UMaterialExpressionLinearInterpolate* NewMaterialExpressionLinearInterpolate(UObject* Parent, const FMaterialExpressionConnection& A,
	                                                                             const FMaterialExpressionConnection& B,
	                                                                             const FMaterialExpressionConnection& Alpha)
	{
		uint32 ACount     = ComponentCount(A);
		uint32 BCount     = ComponentCount(B);
		uint32 AlphaCount = ComponentCount(Alpha);
		ensure(((ACount == 1) || (BCount == 1) || (ACount == BCount)) && ((AlphaCount == 1) || ((AlphaCount == ACount) && (AlphaCount == BCount))));

		UMaterialExpressionLinearInterpolate* Expression = NewMaterialExpression<UMaterialExpressionLinearInterpolate>(Parent);
		CheckedConnect(Parent, A, Expression->A, Expression->ConstA);
		CheckedConnect(Parent, B, Expression->B, Expression->ConstB);
		CheckedConnect(Parent, Alpha, Expression->Alpha, Expression->ConstAlpha);
		return Expression;
	}

	UMaterialExpression* NewMaterialExpressionLinearInterpolateRecursive(UObject* Function, const FMaterialExpressionConnection& Alpha, int32 Begin,
	                                                                     int32 End, const TArray<FMaterialExpressionConnection>& Values,
	                                                                     const FMaterialExpressionConnection& Weight)
	{
		check(Begin < End);

		int32 Center = (Begin + End) / 2;
		int32 Count  = End - Begin;
		check(1 < Count);
		switch (Count)
		{
			case 2:
				return NewMaterialExpressionLinearInterpolate(Function, Values[Begin], Values[Begin + 1], Weight);
			case 3:
				return NewMaterialExpressionIf(Function, Alpha, static_cast<float>(Center),
				                               NewMaterialExpressionLinearInterpolate(Function, Values[Begin], Values[Begin + 1], Weight),
				                               Values[Center],
				                               NewMaterialExpressionLinearInterpolate(Function, Values[Center], Values[Center + 1], Weight));
			default:
				return NewMaterialExpressionIf(Function, Alpha, static_cast<float>(Center),
				                               NewMaterialExpressionLinearInterpolateRecursive(Function, Alpha, Begin, Center + 1, Values, Weight),
				                               Values[Center],
				                               NewMaterialExpressionLinearInterpolateRecursive(Function, Alpha, Center, End, Values, Weight));
		}
	}

	UMaterialExpression* NewMaterialExpressionLinearInterpolate(UObject* Function, const TArray<FMaterialExpressionConnection>& Values,
	                                                            const FMaterialExpressionConnection& Alpha)
	{
		check(1 < Values.Num());
		return NewMaterialExpressionLinearInterpolateRecursive(Function, Alpha, 0, Values.Num(), Values, NewMaterialExpressionFrac(Function, Alpha));
	}

	UMaterialExpressionLogarithm2* NewMaterialExpressionLogarithm2(UObject* Parent, const FMaterialExpressionConnection& X)
	{
		ensure(IsScalar(X));
		UMaterialExpressionLogarithm2* Expression = NewMaterialExpression<UMaterialExpressionLogarithm2>(Parent);
		CheckedConnect(Parent, X, Expression->X);
		return Expression;
	}

	UMaterialExpressionMaterialFunctionCall* NewMaterialExpressionFunctionCall(UObject* Parent, UMaterialFunction* Function,
	                                                                           const TArray<FMaterialExpressionConnection>& Inputs)
	{
		check(Parent && Function);

		UMaterialExpressionMaterialFunctionCall* Expression = NewMaterialExpression<UMaterialExpressionMaterialFunctionCall>(Parent);
		Expression->SetMaterialFunction(Function);

		if (Expression->FunctionInputs.Num() < Inputs.Num())
<<<<<<< HEAD
		{
			UE_LOG(LogMDLImporter, Warning, TEXT("Function <%s> received too many inputs - expected %d, but got %d!\n"), *(Function->GetName()), Expression->FunctionInputs.Num(), Inputs.Num());
		}
		else
		{
=======
		{
			UE_LOG(LogMDLImporter, Warning, TEXT("Function <%s> received too many inputs - expected %d, but got %d!\n"), *(Function->GetName()), Expression->FunctionInputs.Num(), Inputs.Num());
		}
		else
		{
>>>>>>> 90fae962
			for (int32 i = 0; i < Inputs.Num(); i++)
			{
				if ((Inputs[i].ConnectionType != EConnectionType::Expression) || !Inputs[i].ExpressionData.bIsDefault)
				{
					CheckedConnect(Parent, Inputs[i], Expression->FunctionInputs[i].Input);
				}
			}
		}
		
		Expression->UpdateFromFunctionResource();
		return Expression;
	}

	UMaterialExpressionMakeMaterialAttributes* NewMaterialExpressionMakeMaterialAttributes(
	    UObject* Parent, const FMaterialExpressionConnection& BaseColor, const FMaterialExpressionConnection& Metallic,
	    const FMaterialExpressionConnection& Specular, const FMaterialExpressionConnection& Roughness,
	    const FMaterialExpressionConnection& EmissiveColor, const FMaterialExpressionConnection& Opacity,
	    const FMaterialExpressionConnection& OpacityMask, const FMaterialExpressionConnection& Normal,
	    const FMaterialExpressionConnection& WorldPositionOffset, const FMaterialExpressionConnection& WorldDisplacement,
	    const FMaterialExpressionConnection& TessellationMultiplier, const FMaterialExpressionConnection& SubsurfaceColor,
	    const FMaterialExpressionConnection& ClearCoat, const FMaterialExpressionConnection& ClearCoatRoughness,
	    const FMaterialExpressionConnection& AmbientOcclusion, const FMaterialExpressionConnection& Refraction,
	    const FMaterialExpressionConnection& CustomizedUVs0, const FMaterialExpressionConnection& CustomizedUVs1,
	    const FMaterialExpressionConnection& CustomizedUVs2, const FMaterialExpressionConnection& CustomizedUVs3,
	    const FMaterialExpressionConnection& CustomizedUVs4, const FMaterialExpressionConnection& CustomizedUVs5,
	    const FMaterialExpressionConnection& CustomizedUVs6, const FMaterialExpressionConnection& CustomizedUVs7,
	    const FMaterialExpressionConnection& PixelDepthOffset)
	{
		check(IsScalar(Metallic) && IsScalar(Specular) && IsScalar(Roughness) && IsScalar(Opacity) && IsScalar(OpacityMask) &&
		      IsScalar(TessellationMultiplier) && IsScalar(ClearCoat) && IsScalar(ClearCoatRoughness) && IsScalar(AmbientOcclusion) &&
		      IsScalar(PixelDepthOffset));

		UMaterialExpressionMakeMaterialAttributes* Expression = NewMaterialExpression<UMaterialExpressionMakeMaterialAttributes>(Parent);

		CheckedConnect(Parent, BaseColor, Expression->BaseColor);
		CheckedConnect(Parent, Metallic, Expression->Metallic);
		CheckedConnect(Parent, Specular, Expression->Specular);
		CheckedConnect(Parent, Roughness, Expression->Roughness);
		CheckedConnect(Parent, EmissiveColor, Expression->EmissiveColor);
		CheckedConnect(Parent, Opacity, Expression->Opacity);
		CheckedConnect(Parent, OpacityMask, Expression->OpacityMask);
		CheckedConnect(Parent, Normal, Expression->Normal);
		CheckedConnect(Parent, WorldPositionOffset, Expression->WorldPositionOffset);
		CheckedConnect(Parent, WorldDisplacement, Expression->WorldDisplacement);
		CheckedConnect(Parent, TessellationMultiplier, Expression->TessellationMultiplier);
		CheckedConnect(Parent, SubsurfaceColor, Expression->SubsurfaceColor);
		CheckedConnect(Parent, ClearCoat, Expression->ClearCoat);
		CheckedConnect(Parent, ClearCoatRoughness, Expression->ClearCoatRoughness);
		CheckedConnect(Parent, AmbientOcclusion, Expression->AmbientOcclusion);
		CheckedConnect(Parent, Refraction, Expression->Refraction);
		CheckedConnect(Parent, CustomizedUVs0, Expression->CustomizedUVs[0]);
		CheckedConnect(Parent, CustomizedUVs1, Expression->CustomizedUVs[1]);
		CheckedConnect(Parent, CustomizedUVs2, Expression->CustomizedUVs[2]);
		CheckedConnect(Parent, CustomizedUVs3, Expression->CustomizedUVs[3]);
		CheckedConnect(Parent, CustomizedUVs4, Expression->CustomizedUVs[4]);
		CheckedConnect(Parent, CustomizedUVs5, Expression->CustomizedUVs[5]);
		CheckedConnect(Parent, CustomizedUVs6, Expression->CustomizedUVs[6]);
		CheckedConnect(Parent, CustomizedUVs7, Expression->CustomizedUVs[7]);
		CheckedConnect(Parent, PixelDepthOffset, Expression->PixelDepthOffset);
		return Expression;
	}

	UMaterialExpressionMax* NewMaterialExpressionMax(UObject* Parent, const FMaterialExpressionConnection& A, const FMaterialExpressionConnection& B)
	{
		uint32 ACount = ComponentCount(A);
		uint32 BCount = ComponentCount(B);
		check((ACount == 1) || (BCount == 1) || (ACount == BCount));

		UMaterialExpressionMax* Expression = NewMaterialExpression<UMaterialExpressionMax>(Parent);
		CheckedConnect(Parent, A, Expression->A, Expression->ConstA);
		CheckedConnect(Parent, B, Expression->B, Expression->ConstB);
		return Expression;
	}

	UMaterialExpressionMax* NewMaterialExpressionMax(UObject* Parent, const FMaterialExpressionConnection& A, const FMaterialExpressionConnection& B,
	                                                 const FMaterialExpressionConnection& C)
	{
		return NewMaterialExpressionMax(Parent, NewMaterialExpressionMax(Parent, A, B), C);
	}

	UMaterialExpressionMin* NewMaterialExpressionMin(UObject* Parent, const FMaterialExpressionConnection& A, const FMaterialExpressionConnection& B)
	{
		uint32 ACount = ComponentCount(A);
		uint32 BCount = ComponentCount(B);
		check((ACount == 1) || (BCount == 1) || (ACount == BCount));

		UMaterialExpressionMin* Expression = NewMaterialExpression<UMaterialExpressionMin>(Parent);
		CheckedConnect(Parent, A, Expression->A, Expression->ConstA);
		CheckedConnect(Parent, B, Expression->B, Expression->ConstB);
		return Expression;
	}

	UMaterialExpressionMin* NewMaterialExpressionMin(UObject* Parent, const FMaterialExpressionConnection& A, const FMaterialExpressionConnection& B,
	                                                 const FMaterialExpressionConnection& C)
	{
		return NewMaterialExpressionMin(Parent, NewMaterialExpressionMin(Parent, A, B), C);
	}

	UMaterialExpressionMultiply* NewMaterialExpressionMultiply(UObject* Parent, const FMaterialExpressionConnection& A,
	                                                           const FMaterialExpressionConnection& B)
	{
		uint32 ACount = ComponentCount(A);
		uint32 BCount = ComponentCount(B);
		UMaterialExpressionMultiply* Expression = NewMaterialExpression<UMaterialExpressionMultiply>(Parent);
		
		if (ensure((ACount == 1) || (BCount == 1) || (ACount == BCount)))
		{
			CheckedConnect(Parent, A, Expression->A, Expression->ConstA);
			CheckedConnect(Parent, B, Expression->B, Expression->ConstB);
		}

		return Expression;
	}

	UMaterialExpressionMultiply* NewMaterialExpressionMultiplyRecursive(UObject* Parent, uint32 Begin, uint32 End,
	                                                                    const TArray<FMaterialExpressionConnection>& Arguments)
	{
		uint32 Count = End - Begin;
		check(1 < Count);
		switch (Count)
		{
			case 2:
				return NewMaterialExpressionMultiply(Parent, Arguments[Begin], Arguments[Begin + 1]);
			case 3:
				return NewMaterialExpressionMultiply(Parent, NewMaterialExpressionMultiply(Parent, Arguments[Begin], Arguments[Begin + 1]),
				                                     Arguments[Begin + 2]);
			default:
			{
				uint32 Center = Begin + Count / 2;
				return NewMaterialExpressionMultiply(Parent, NewMaterialExpressionMultiplyRecursive(Parent, Begin, Center, Arguments),
				                                     NewMaterialExpressionMultiplyRecursive(Parent, Center, End, Arguments));
			}
		}
	}

	UMaterialExpressionMultiply* NewMaterialExpressionMultiply(UObject* Parent, const TArray<FMaterialExpressionConnection>& Arguments)
	{
		return NewMaterialExpressionMultiplyRecursive(Parent, 0, Arguments.Num(), Arguments);
	}

	UMaterialExpressionMultiply* NewMaterialExpressionSquare(UObject* Parent, const FMaterialExpressionConnection& A)
	{
		return NewMaterialExpressionMultiply(Parent, A, A);
	}

	UMaterialExpressionNoise* NewMaterialExpressionNoise(UObject* Parent, const FMaterialExpressionConnection& Position, int32 Quality)
	{
		uint32 Count = ComponentCount(Position);
		check((Count == 1) || (Count == 3));
		UMaterialExpressionNoise* Expression = NewMaterialExpression<UMaterialExpressionNoise>(Parent);
		CheckedConnect(Parent, Position, Expression->Position);
		Expression->Quality = Quality;
		return Expression;
	}

	UMaterialExpressionVectorNoise* NewMaterialExpressionVectorNoise(UObject* Parent, const FMaterialExpressionConnection& Position, int32 Quality)
	{
		uint32 Count = ComponentCount(Position);
		check((Count == 1) || (Count == 3));
		UMaterialExpressionVectorNoise* Expression = NewMaterialExpression<UMaterialExpressionVectorNoise>(Parent);
		CheckedConnect(Parent, Position, Expression->Position);
		Expression->Quality = Quality;
		return Expression;
	}

	UMaterialExpressionNormalize* NewMaterialExpressionNormalize(UObject* Parent, const FMaterialExpressionConnection& Input)
	{
		// digests any dimensionality on Input
		UMaterialExpressionNormalize* Expression = NewMaterialExpression<UMaterialExpressionNormalize>(Parent);
		CheckedConnect(Parent, Input, Expression->VectorInput);
		return Expression;
	}

	UMaterialExpressionOneMinus* NewMaterialExpressionOneMinus(UObject* Parent, const FMaterialExpressionConnection& Input)
	{
		// digests any dimensionality on Input
		UMaterialExpressionOneMinus* Expression = NewMaterialExpression<UMaterialExpressionOneMinus>(Parent);
		CheckedConnect(Parent, Input, Expression->Input);
		return Expression;
	}

	template <typename T>
	T* NewMaterialExpressionParameter(UObject* Parent, const FString& Name)
	{
		T* Expression              = NewMaterialExpression<T>(Parent);
		Expression->ExpressionGUID = FGuid::NewGuid();
		Expression->ParameterName  = *Name;
		return Expression;
	}

	UMaterialExpressionPower* NewMaterialExpressionPower(UObject* Parent, const FMaterialExpressionConnection& Base,
	                                                     const FMaterialExpressionConnection& Exponent)
	{
		uint32 BaseCount     = ComponentCount(Base);
		uint32 ExponentCount = ComponentCount(Exponent);
		check((BaseCount == 1) || (ExponentCount == 1) || (BaseCount == ExponentCount));

		UMaterialExpressionPower* Expression = NewMaterialExpression<UMaterialExpressionPower>(Parent);
		CheckedConnect(Parent, Base, Expression->Base);
		CheckedConnect(Parent, Exponent, Expression->Exponent, Expression->ConstExponent);
		return Expression;
	}

	UMaterialExpressionReflectionVectorWS* NewMaterialExpressionReflectionVectorWS(UObject*                             Parent,
	                                                                               const FMaterialExpressionConnection& CustomWorldNormal)
	{
		check(ComponentCount(CustomWorldNormal) != 2);
		UMaterialExpressionReflectionVectorWS* Expression = NewMaterialExpression<UMaterialExpressionReflectionVectorWS>(Parent);
		CheckedConnect(Parent, CustomWorldNormal, Expression->CustomWorldNormal);
		return Expression;
	}

	UMaterialExpressionSaturate* NewMaterialExpressionSaturate(UObject* Parent, const FMaterialExpressionConnection& Input)
	{
		// digests any dimensionality on Input
		UMaterialExpressionSaturate* Expression = NewMaterialExpression<UMaterialExpressionSaturate>(Parent);
		CheckedConnect(Parent, Input, Expression->Input);
		return Expression;
	}

	UMaterialExpressionScalarParameter* NewMaterialExpressionScalarParameter(UObject* Parent, const FString& Name, float DefaultValue)
	{
		UMaterialExpressionScalarParameter* Expression = NewMaterialExpressionParameter<UMaterialExpressionScalarParameter>(Parent, Name);
		Expression->DefaultValue                       = DefaultValue;
		return Expression;
	}

	UMaterialExpressionSine* NewMaterialExpressionSine(UObject* Parent, const FMaterialExpressionConnection& Input)
	{
		check(IsScalar(Input));
		UMaterialExpressionSine* Expression = NewMaterialExpression<UMaterialExpressionSine>(Parent);
		Expression->Period                  = 2 * PI;
		CheckedConnect(Parent, Input, Expression->Input);
		return Expression;
	}

	UMaterialExpressionSquareRoot* NewMaterialExpressionSquareRoot(UObject* Parent, const FMaterialExpressionConnection& Input)
	{
		// digests any dimensionality on Input
		UMaterialExpressionSquareRoot* Expression = NewMaterialExpression<UMaterialExpressionSquareRoot>(Parent);
		CheckedConnect(Parent, Input, Expression->Input);
		return Expression;
	}

	UMaterialExpressionStaticBool* NewMaterialExpressionStaticBool(UObject* Parent, bool Value)
	{
		UMaterialExpressionStaticBool* Expression = NewMaterialExpression<UMaterialExpressionStaticBool>(Parent);
		Expression->Value                         = Value;
		return Expression;
	}

	UMaterialExpressionStaticBoolParameter* NewMaterialExpressionStaticBoolParameter(UObject* Parent, const FString& Name, bool bDefaultValue,
	                                                                                 const FString& Group)
	{
		UMaterialExpressionStaticBoolParameter* Expression = NewMaterialExpressionParameter<UMaterialExpressionStaticBoolParameter>(Parent, Name);
		Expression->DefaultValue                           = bDefaultValue ? 1 : 0;
		Expression->Group                                  = *Group;
		return Expression;
	}

	UMaterialExpressionStaticSwitch* NewMaterialExpressionStaticSwitch(UObject* Parent, const FMaterialExpressionConnection& Value,
	                                                                   const FMaterialExpressionConnection& A, const FMaterialExpressionConnection& B)
	{
		check(IsBool(Value) &&
		      ((IsBool(A) && IsBool(B)) || (IsMaterialAttribute(A) && IsMaterialAttribute(B)) || (ComponentCount(A) == ComponentCount(B))));
		UMaterialExpressionStaticSwitch* Expression = NewMaterialExpression<UMaterialExpressionStaticSwitch>(Parent);
		CheckedConnect(Parent, A, Expression->A);
		CheckedConnect(Parent, B, Expression->B);

		// needs some special coding, as DefaultValue is not a float!
		if ((Value.ConnectionType == EConnectionType::Expression) && Value.ExpressionData.Expression)
		{
			Expression->Value.Connect(Value.ExpressionData.Index, Value.ExpressionData.Expression);
		}
		else
		{
			check(Value.ConnectionType == EConnectionType::Float);
			Expression->DefaultValue = !!Value.Values[0];
		}
		return Expression;
	}

	UMaterialExpressionSubtract* NewMaterialExpressionNegate(UObject* Parent, const FMaterialExpressionConnection& Input)
	{
		return NewMaterialExpressionSubtract(Parent, 0.0f, Input);
	}

	UMaterialExpressionSubtract* NewMaterialExpressionSubtract(UObject* Parent, const FMaterialExpressionConnection& A,
	                                                           const FMaterialExpressionConnection& B)
	{
		uint32 ACount = ComponentCount(A);
		uint32 BCount = ComponentCount(B);
		check((ACount == 1) || (BCount == 1) || (ACount == BCount));

		UMaterialExpressionSubtract* Expression = NewMaterialExpression<UMaterialExpressionSubtract>(Parent);
		CheckedConnect(Parent, A, Expression->A, Expression->ConstA);
		CheckedConnect(Parent, B, Expression->B, Expression->ConstB);
		return Expression;
	}

	UMaterialExpressionSubtract* NewMaterialExpressionSubtract(UObject* Parent, const FMaterialExpressionConnection& A,
	                                                           const FMaterialExpressionConnection& B, const FMaterialExpressionConnection& C)
	{
		return NewMaterialExpressionSubtract(Parent, NewMaterialExpressionSubtract(Parent, A, B), C);
	}

	template <typename T>
	T* NewMaterialExpressionTextureType(UObject* Parent, UTexture* Texture)
	{
		T* Expression = NewMaterialExpression<T>(Parent);

		if (Texture)
		{
			const bool bIsVirtualTexture = Texture->VirtualTextureStreaming;
			Expression->Texture = Texture;
			if (Texture->IsNormalMap())
			{
				Expression->SamplerType = bIsVirtualTexture ? SAMPLERTYPE_VirtualNormal : SAMPLERTYPE_Normal;
			}
			else if (Texture->SRGB)
			{
				Expression->SamplerType = bIsVirtualTexture ? SAMPLERTYPE_VirtualColor : SAMPLERTYPE_Color;
			}
			else
			{
				Expression->SamplerType = bIsVirtualTexture ? SAMPLERTYPE_VirtualLinearColor : SAMPLERTYPE_LinearColor;
			}
		}

		return Expression;
	}

	UMaterialExpressionTangent* NewMaterialExpressionTangent(UObject* Parent, const FMaterialExpressionConnection& Input)
	{
		check(IsScalar(Input));
		UMaterialExpressionTangent* Expression = NewMaterialExpression<UMaterialExpressionTangent>(Parent);
		CheckedConnect(Parent, Input, Expression->Input);
		return Expression;
	}

	UMaterialExpressionTextureCoordinate* NewMaterialExpressionTextureCoordinate(UObject* Parent, int32 CoordinateIndex)
	{
		UMaterialExpressionTextureCoordinate* Expression = NewMaterialExpression<UMaterialExpressionTextureCoordinate>(Parent);
		Expression->CoordinateIndex                      = CoordinateIndex;
		return Expression;
	}

	UMaterialExpressionTextureObject* NewMaterialExpressionTextureObject(UObject* Parent, UTexture* Texture)
	{
		return NewMaterialExpressionTextureType<UMaterialExpressionTextureObject>(Parent, Texture);
	}

	UMaterialExpressionTextureObjectParameter* NewMaterialExpressionTextureObjectParameter(UObject* Parent, const FString& Name, UTexture* Texture)
	{
		UMaterialExpressionTextureObjectParameter* Expression =
		    NewMaterialExpressionTextureType<UMaterialExpressionTextureObjectParameter>(Parent, Texture);
		Expression->ParameterName = *Name;
		return Expression;
	}

	UMaterialExpressionTextureProperty* NewMaterialExpressionTextureProperty(UObject* Parent, const FMaterialExpressionConnection& TextureObject,
	                                                                         EMaterialExposedTextureProperty Property)
	{
		check(IsTexture(TextureObject));
		UMaterialExpressionTextureProperty* Expression = NewMaterialExpression<UMaterialExpressionTextureProperty>(Parent);
		CheckedConnect(Parent, TextureObject, Expression->TextureObject);
		Expression->Property = Property;
		return Expression;
	}

	UMaterialExpressionTextureSample* NewMaterialExpressionTextureSample(UObject* Parent, const FMaterialExpressionConnection& TextureObject,
	                                                                     const FMaterialExpressionConnection& Coordinates)
	{
		check(IsTexture(TextureObject) && ((!Coordinates.ExpressionData.Expression || ComponentCount(Coordinates) < 3)));
		UMaterialExpressionTextureSample* Expression = NewMaterialExpression<UMaterialExpressionTextureSample>(Parent);
		CheckedConnect(Parent, TextureObject, Expression->TextureObject, &Expression->Texture);
		CheckedConnect(Parent, Coordinates, Expression->Coordinates);
		return Expression;
	}

	UMaterialExpressionTransform* NewMaterialExpressionTransform(UObject* Parent, const FMaterialExpressionConnection& Input,
	                                                             EMaterialVectorCoordTransformSource SourceType,
	                                                             EMaterialVectorCoordTransform       DestinationType)
	{
		check(2 < ComponentCount(Input));
		UMaterialExpressionTransform* Expression = NewMaterialExpression<UMaterialExpressionTransform>(Parent);
		CheckedConnect(Parent, Input, Expression->Input);
		Expression->TransformSourceType = SourceType;
		Expression->TransformType       = DestinationType;
		return Expression;
	}

	UMaterialExpressionTransformPosition* NewMaterialExpressionTransformPosition(UObject* Parent, const FMaterialExpressionConnection& Input,
	                                                                             EMaterialPositionTransformSource SourceType,
	                                                                             EMaterialPositionTransformSource DestinationType)
	{
		check(2 < ComponentCount(Input));
		UMaterialExpressionTransformPosition* Expression = NewMaterialExpression<UMaterialExpressionTransformPosition>(Parent);
		CheckedConnect(Parent, Input, Expression->Input);
		Expression->TransformSourceType = SourceType;
		Expression->TransformType       = DestinationType;
		return Expression;
	}

	UMaterialExpressionTwoSidedSign* NewMaterialExpressionTwoSidedSign(UObject* Parent)
	{
		return NewMaterialExpression<UMaterialExpressionTwoSidedSign>(Parent);
	}

	UMaterialExpressionVectorNoise* NewMaterialExpressionVectorNoise(UObject* Parent, const FMaterialExpressionConnection& Position,
	                                                                 EVectorNoiseFunction NoiseFunction, int32 Quality)
	{
		check(ComponentCount(Position) != 2);
		UMaterialExpressionVectorNoise* Expression = NewMaterialExpression<UMaterialExpressionVectorNoise>(Parent);
		CheckedConnect(Parent, Position, Expression->Position);
		Expression->NoiseFunction = NoiseFunction;
		Expression->Quality       = Quality;
		return Expression;
	}

	UMaterialExpressionVectorParameter* NewMaterialExpressionVectorParameter(UObject* Parent, const FString& Name, const FLinearColor& DefaultValue)
	{
		UMaterialExpressionVectorParameter* Expression = NewMaterialExpressionParameter<UMaterialExpressionVectorParameter>(Parent, Name);
		Expression->DefaultValue                       = DefaultValue;
		return Expression;
	}

}  // namespace Generator<|MERGE_RESOLUTION|>--- conflicted
+++ resolved
@@ -1228,19 +1228,11 @@
 		Expression->SetMaterialFunction(Function);
 
 		if (Expression->FunctionInputs.Num() < Inputs.Num())
-<<<<<<< HEAD
 		{
 			UE_LOG(LogMDLImporter, Warning, TEXT("Function <%s> received too many inputs - expected %d, but got %d!\n"), *(Function->GetName()), Expression->FunctionInputs.Num(), Inputs.Num());
 		}
 		else
 		{
-=======
-		{
-			UE_LOG(LogMDLImporter, Warning, TEXT("Function <%s> received too many inputs - expected %d, but got %d!\n"), *(Function->GetName()), Expression->FunctionInputs.Num(), Inputs.Num());
-		}
-		else
-		{
->>>>>>> 90fae962
 			for (int32 i = 0; i < Inputs.Num(); i++)
 			{
 				if ((Inputs[i].ConnectionType != EConnectionType::Expression) || !Inputs[i].ExpressionData.bIsDefault)
