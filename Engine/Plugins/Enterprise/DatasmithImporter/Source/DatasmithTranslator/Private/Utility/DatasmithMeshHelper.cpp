--- conflicted
+++ resolved
@@ -346,13 +346,8 @@
 
 		for (const FTriangleID TriangleID : Mesh.Triangles().GetElementIDs())
 		{
-<<<<<<< HEAD
-			FVector Corners[3];
-			for (const FTriangleID& TriangleID : Mesh.GetPolygonTriangleIDs(PolygonID))
-=======
 			TArrayView<const FVertexID> VertexIDs = Mesh.GetTriangleVertices(TriangleID);
 			FVector Corners[3] =
->>>>>>> 6bbb88c8
 			{
 				(FVector)VertexPositions[VertexIDs[0]],
 				(FVector)VertexPositions[VertexIDs[1]],
