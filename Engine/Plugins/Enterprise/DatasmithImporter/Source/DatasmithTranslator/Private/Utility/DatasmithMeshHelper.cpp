// Copyright Epic Games, Inc. All Rights Reserved.

#include "Utility/DatasmithMeshHelper.h"

#include "StaticMeshAttributes.h"
#include "Engine/StaticMesh.h"
#include "StaticMeshOperations.h"
#include "DatasmithMesh.h"
#include "RawMesh.h"
#include "DatasmithUtils.h"
#include "DatasmithMeshUObject.h"
#include "Misc/SecureHash.h"
#include "UVMapSettings.h"


namespace DatasmithMeshHelper
{

	int32 GetPolygonCount(const FMeshDescription& Mesh)
	{
		return Mesh.Polygons().Num();
	}

	int32 GetTriangleCount(const FMeshDescription& Mesh)
	{
		return Mesh.Triangles().Num();
	}

	void ExtractVertexPositions(const FMeshDescription& Mesh, TArray<FVector3f>& OutPositions)
	{
<<<<<<< HEAD
		FStaticMeshConstAttributes Attributes(Mesh);
		const TVertexAttributesConstRef<FVector3f> VertexPositions = Attributes.GetVertexPositions();
		if (VertexPositions.IsValid())
		{
			Positions.Reserve(VertexPositions.GetNumElements());
			for (const FVertexID VertexID : Mesh.Vertices().GetElementIDs())
			{
				Positions.Add((FVector)VertexPositions[VertexID]);
			}
		}
=======
		FDatasmithMeshUtils::ExtractVertexPositions(Mesh, OutPositions);
>>>>>>> d731a049
	}

	void PrepareAttributeForStaticMesh(FMeshDescription& Mesh)
	{
		FStaticMeshAttributes(Mesh).Register();
	}

	bool IsTriangleDegenerated(const FMeshDescription& Mesh, const FTriangleID TriangleID)
	{
		TVertexAttributesConstRef<FVector3f> VertexPositions = Mesh.GetVertexPositions();
		TArrayView<const FVertexID> TriangleVerts = Mesh.GetTriangleVertices(TriangleID);
		float NormalLengthSquare = ((VertexPositions[TriangleVerts[1]] - VertexPositions[TriangleVerts[2]]) ^ (VertexPositions[TriangleVerts[0]] - VertexPositions[TriangleVerts[2]])).SizeSquared();
		return NormalLengthSquare < SMALL_NUMBER;
	}


	void RemoveEmptyPolygonGroups(FMeshDescription& Mesh)
	{
		bool bRemovedSection = false;
		for (const FPolygonGroupID PolygonGroupID : Mesh.PolygonGroups().GetElementIDs())
		{
			if (Mesh.GetNumPolygonGroupPolygons(PolygonGroupID) == 0)
			{
				Mesh.DeletePolygonGroup(PolygonGroupID);
				bRemovedSection = true;
			}
		}

		if (bRemovedSection)
		{
			FElementIDRemappings Remappings;
			Mesh.Compact(Remappings);
		}
	}

#if WITH_EDITOR
	FMeshDescription* InitMeshDescription(UStaticMesh* StaticMesh, int32 LodIndex)
	{
		if (!ensure(StaticMesh))
		{
			return nullptr;
		}

		while (!StaticMesh->IsSourceModelValid(LodIndex))
		{
			StaticMesh->AddSourceModel();
		}

		return StaticMesh->CreateMeshDescription(LodIndex);
	}

	void FillUStaticMesh(UStaticMesh* StaticMesh, int32 LodIndex, FRawMesh& RawMesh, const TMap<int32, FName>* InMaterialMapInverse)
	{
		FMeshDescription MeshDescription;
		PrepareAttributeForStaticMesh(MeshDescription);
		if (InMaterialMapInverse == nullptr)
		{
			// no explicit mapping, build one from UStaticMesh
			TMap<FName, int32> MaterialMap; // unused
			TMap<int32, FName> MaterialMapInverse;

 			BuildMaterialMappingFromStaticMesh(StaticMesh, MaterialMap, MaterialMapInverse);
			FStaticMeshOperations::ConvertFromRawMesh(RawMesh, MeshDescription, MaterialMapInverse);
		}
		else
		{
			FStaticMeshOperations::ConvertFromRawMesh(RawMesh, MeshDescription, *InMaterialMapInverse);
		}

		FillUStaticMesh(StaticMesh, LodIndex, MoveTemp(MeshDescription));
	}

	void FillUStaticMesh(UStaticMesh* StaticMesh, int32 LodIndex, FDatasmithMesh& DsMesh)
	{
		FMeshDescription MeshDescription;
		PrepareAttributeForStaticMesh(MeshDescription);
		if (FDatasmithMeshUtils::ToMeshDescription(DsMesh, MeshDescription))
		{
			FillUStaticMesh(StaticMesh, LodIndex, MoveTemp(MeshDescription));
		}
	}

	void FillUStaticMesh(UStaticMesh* StaticMesh, int LodIndex, FMeshDescription&& MeshDescription)
	{
		if ( !IsMeshValid( MeshDescription ) )
		{
			return;
		}

		FMeshDescription* OriginalMeshDescription = InitMeshDescription(StaticMesh, LodIndex);
		if (ensure(OriginalMeshDescription))
		{
			// #ueent_todo: validate attributes too make sure we don't push incompatible MeshDescriptions
			*OriginalMeshDescription = MoveTemp(MeshDescription);
		}
	}

	void FillUStaticMeshByCopy(UStaticMesh* StaticMesh, int LodIndex, FMeshDescription MeshDescription)
	{
		FillUStaticMesh(StaticMesh, LodIndex, MoveTemp(MeshDescription));
	}

	void PrepareStaticMaterials(UStaticMesh* StaticMesh, int32 MaterialCount)
	{
		if (!ensure(StaticMesh))
		{
			return;
		}

		MaterialCount = FMath::Max(MaterialCount, 1);

		// Don't touch the StaticMesh if it's not needed (would break the template system on reimport)
		if (MaterialCount != StaticMesh->GetStaticMaterials().Num())
		{
			StaticMesh->GetStaticMaterials().Empty(MaterialCount);
			// Declare materials applied to the StaticMesh according to fit the logic in UDatasmithImportFactory::UpdateMaterials
			for (int MaterialIndex = 0; MaterialIndex < MaterialCount; MaterialIndex++)
			{
				StaticMesh->GetSectionInfoMap().Set(0, MaterialIndex, FMeshSectionInfo(MaterialIndex));
				FName SlotName = DefaultSlotName(MaterialIndex);
				StaticMesh->GetStaticMaterials().Add(FStaticMaterial(nullptr, SlotName, SlotName));
			}
		}
	}

	void BuildMaterialMappingFromStaticMesh(UStaticMesh* StaticMesh, TMap<FName, int32>& MaterialMap, TMap<int32, FName>& MaterialMapInverse)
	{
		if (!ensure(StaticMesh))
		{
			return;
		}

		int32 MatCount = StaticMesh->GetStaticMaterials().Num();
		ensure(MatCount);
		MaterialMap.Empty(MatCount);
		MaterialMapInverse.Empty(MatCount);

		for ( int32 MaterialIndex = 0; MaterialIndex < MatCount; ++MaterialIndex )
		{
			FName& MatName = StaticMesh->GetStaticMaterials()[MaterialIndex].ImportedMaterialSlotName;
			MaterialMap.Add(MatName, MaterialIndex);
			MaterialMapInverse.Add(MaterialIndex, MatName);
		}
	}

	void HashMeshLOD(UStaticMesh* StaticMesh, int32 LodIndex, FMD5& MD5)
	{
		if (ensure(StaticMesh))
		{
			const FMeshDescription* Mesh = StaticMesh->GetMeshDescription(LodIndex);
			if (ensure(Mesh))
			{
				HashMeshDescription(*Mesh, MD5);
			}
		}
	}
#endif //WITH_EDITOR

	void HashMeshDescription(const FMeshDescription& Mesh, FMD5& MD5)
	{
		auto HashAttributeSet = [](FMD5& InMD5, const FAttributesSetBase& AttributeSet)
		{
			TArray<FName> OutAttributeNames;
			AttributeSet.GetAttributeNames(OutAttributeNames);
			for (const FName& AttributeName: OutAttributeNames)
			{
				int32 AttributeHash = AttributeSet.GetHash(AttributeName);
				InMD5.Update((uint8*)&AttributeHash, sizeof(AttributeHash));
				// #ueent_todo better hash function...
				// see FDatasmithFBXSceneMesh::GetHash
			}
		};

		HashAttributeSet(MD5, Mesh.VertexAttributes());
		HashAttributeSet(MD5, Mesh.VertexInstanceAttributes());
		HashAttributeSet(MD5, Mesh.EdgeAttributes());
		HashAttributeSet(MD5, Mesh.PolygonAttributes());
		HashAttributeSet(MD5, Mesh.PolygonGroupAttributes());
	}

	FName DefaultSlotName(int32 MaterialIndex)
	{
		return FName( *FString::FromInt(MaterialIndex) );
	}

	int32 GetNumUVChannel(const FMeshDescription& Mesh)
	{
		TVertexInstanceAttributesConstRef<FVector2f> UVChannels = FStaticMeshConstAttributes(Mesh).GetVertexInstanceUVs();
		return UVChannels.GetNumChannels();
	}

	bool HasUVChannel(const FMeshDescription& Mesh, int32 ChannelIndex)
	{
		return ChannelIndex >= 0 && ChannelIndex < GetNumUVChannel(Mesh);
	}

	bool HasUVData(const FMeshDescription& Mesh, int32 ChannelIndex)
	{
		if (HasUVChannel(Mesh, ChannelIndex))
		{
			TVertexInstanceAttributesConstRef<FVector2f> UVChannels = FStaticMeshConstAttributes(Mesh).GetVertexInstanceUVs();
			const FVector2f DefValue = UVChannels.GetDefaultValue();
			for (FVertexInstanceID InstanceID : Mesh.VertexInstances().GetElementIDs())
			{
				if (UVChannels.Get(InstanceID, ChannelIndex) != DefValue)
				{
					return true;
				}
			}
		}
		return false;
	}

	bool RequireUVChannel(FMeshDescription& Mesh, int32 ChannelIndex)
	{
		if (ChannelIndex < 0 || ChannelIndex >= MAX_MESH_TEXTURE_COORDS_MD)
		{
			return false;
		}

		if (!HasUVChannel(Mesh, ChannelIndex))
		{
			TVertexInstanceAttributesRef<FVector2f> UVChannels = FStaticMeshAttributes(Mesh).GetVertexInstanceUVs();
			UVChannels.SetNumChannels(ChannelIndex + 1);
		}
		return true;
	}

	void CreateDefaultUVs(FDatasmithMesh& DatasmithMesh)
	{
		FDatasmithMeshUtils::CreateDefaultUVsWithLOD(DatasmithMesh);
	}

	void CreateDefaultUVs(FMeshDescription& MeshDescription)
	{
		FBox MeshBoundingBox = MeshDescription.ComputeBoundingBox();
		FUVMapParameters UVParameters(MeshBoundingBox.GetCenter(), FQuat::Identity, MeshBoundingBox.GetSize(), FVector::OneVector, FVector2D::UnitVector);
		TMap<FVertexInstanceID, FVector2D> TexCoords;
		FStaticMeshOperations::GenerateBoxUV(MeshDescription, UVParameters, TexCoords);

		TVertexInstanceAttributesRef<FVector2f> UVs = FStaticMeshAttributes(MeshDescription).GetVertexInstanceUVs();
		if (UVs.GetNumChannels() == 0)
		{
			UVs.SetNumChannels(1);
		}

		for (const FVertexInstanceID VertexInstanceID : MeshDescription.VertexInstances().GetElementIDs())
		{
			if (const FVector2D* UVCoord = TexCoords.Find(VertexInstanceID))
			{
				UVs.Set(VertexInstanceID, 0, FVector2f(*UVCoord));
			}
			else
			{
				ensureMsgf(false, TEXT("Tried to apply UV data that did not match the MeshDescription."));
			}
		}
	}

	bool IsMeshValid(const FMeshDescription& Mesh, FVector3f BuildScale)
	{
		TVertexAttributesConstRef<FVector3f> VertexPositions = Mesh.GetVertexPositions();
		FVector3f RawNormalScale(BuildScale.Y*BuildScale.Z, BuildScale.X*BuildScale.Z, BuildScale.X*BuildScale.Y); // Component-wise scale

		for (const FTriangleID TriangleID : Mesh.Triangles().GetElementIDs())
		{
			TArrayView<const FVertexID> VertexIDs = Mesh.GetTriangleVertices(TriangleID);
			FVector3f Corners[3] =
			{
				(FVector)VertexPositions[VertexIDs[0]],
				(FVector)VertexPositions[VertexIDs[1]],
				(FVector)VertexPositions[VertexIDs[2]]
			};

			FVector3f RawNormal = (Corners[1] - Corners[2]) ^ (Corners[0] - Corners[2]);
			RawNormal *= RawNormalScale;
			float FourSquaredTriangleArea = RawNormal.SizeSquared();

			// We support even small triangles, but this function is still useful to
			// see if we have at least one valid triangle in the mesh
			if (FourSquaredTriangleArea > 0.0f)
			{
				return true;
			}
		}

		// all faces are degenerated, mesh is invalid
		return false;
	}

} // namespace DatasmithMeshHelper<|MERGE_RESOLUTION|>--- conflicted
+++ resolved
@@ -28,20 +28,7 @@
 
 	void ExtractVertexPositions(const FMeshDescription& Mesh, TArray<FVector3f>& OutPositions)
 	{
-<<<<<<< HEAD
-		FStaticMeshConstAttributes Attributes(Mesh);
-		const TVertexAttributesConstRef<FVector3f> VertexPositions = Attributes.GetVertexPositions();
-		if (VertexPositions.IsValid())
-		{
-			Positions.Reserve(VertexPositions.GetNumElements());
-			for (const FVertexID VertexID : Mesh.Vertices().GetElementIDs())
-			{
-				Positions.Add((FVector)VertexPositions[VertexID]);
-			}
-		}
-=======
 		FDatasmithMeshUtils::ExtractVertexPositions(Mesh, OutPositions);
->>>>>>> d731a049
 	}
 
 	void PrepareAttributeForStaticMesh(FMeshDescription& Mesh)
@@ -311,9 +298,9 @@
 			TArrayView<const FVertexID> VertexIDs = Mesh.GetTriangleVertices(TriangleID);
 			FVector3f Corners[3] =
 			{
-				(FVector)VertexPositions[VertexIDs[0]],
-				(FVector)VertexPositions[VertexIDs[1]],
-				(FVector)VertexPositions[VertexIDs[2]]
+				VertexPositions[VertexIDs[0]],
+				VertexPositions[VertexIDs[1]],
+				VertexPositions[VertexIDs[2]]
 			};
 
 			FVector3f RawNormal = (Corners[1] - Corners[2]) ^ (Corners[0] - Corners[2]);
