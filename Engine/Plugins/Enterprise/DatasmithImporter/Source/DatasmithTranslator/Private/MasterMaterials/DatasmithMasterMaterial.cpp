// Copyright Epic Games, Inc. All Rights Reserved.

#include "MasterMaterials/DatasmithMasterMaterial.h"

#include "Materials/Material.h"

#include "UObject/SoftObjectPath.h"

FDatasmithMasterMaterial::FDatasmithMasterMaterial()
	: Material( nullptr )
{
}

void FDatasmithMasterMaterial::FromMaterial( UMaterial* InMaterial )
{
	if ( InMaterial )
	{
		TArray< FGuid > ParameterIds;

		TArray< FMaterialParameterInfo > VectorParameterInfo;
		InMaterial->GetAllVectorParameterInfo(VectorParameterInfo, ParameterIds);
		for ( const FMaterialParameterInfo& Info : VectorParameterInfo )
<<<<<<< HEAD
		{
			VectorParams.Add( Info.Name.ToString() );
		}

		TArray< FMaterialParameterInfo > ScalarParameterInfo;
		InMaterial->GetAllScalarParameterInfo(ScalarParameterInfo, ParameterIds);
		for (const FMaterialParameterInfo& Info : ScalarParameterInfo)
		{
			ScalarParams.Add(Info.Name.ToString());
		}

		TArray< FMaterialParameterInfo > TextureParameterInfo;
		InMaterial->GetAllTextureParameterInfo(TextureParameterInfo, ParameterIds);
		for (const FMaterialParameterInfo& Info : TextureParameterInfo)
		{
			TextureParams.Add(Info.Name.ToString());
		}

		TArray< FMaterialParameterInfo > BoolParameterInfo;
		InMaterial->GetAllStaticSwitchParameterInfo(BoolParameterInfo, ParameterIds);
		for (const FMaterialParameterInfo& Info : BoolParameterInfo)
		{
=======
		{
			VectorParams.Add( Info.Name.ToString() );
		}

		TArray< FMaterialParameterInfo > ScalarParameterInfo;
		InMaterial->GetAllScalarParameterInfo(ScalarParameterInfo, ParameterIds);
		for (const FMaterialParameterInfo& Info : ScalarParameterInfo)
		{
			ScalarParams.Add(Info.Name.ToString());
		}

		TArray< FMaterialParameterInfo > TextureParameterInfo;
		InMaterial->GetAllTextureParameterInfo(TextureParameterInfo, ParameterIds);
		for (const FMaterialParameterInfo& Info : TextureParameterInfo)
		{
			TextureParams.Add(Info.Name.ToString());
		}

#if WITH_EDITORONLY_DATA
		TArray< FMaterialParameterInfo > BoolParameterInfo;
		InMaterial->GetAllStaticSwitchParameterInfo(BoolParameterInfo, ParameterIds);
		for (const FMaterialParameterInfo& Info : BoolParameterInfo)
		{
>>>>>>> 24776ab6
			BoolParams.Add(Info.Name.ToString());
		}
#endif
	}

	Material = InMaterial;
}

void FDatasmithMasterMaterial::FromSoftObjectPath( const FSoftObjectPath& InObjectPath)
{
	FromMaterial( Cast< UMaterial >(InObjectPath.TryLoad() ) );
}<|MERGE_RESOLUTION|>--- conflicted
+++ resolved
@@ -20,30 +20,6 @@
 		TArray< FMaterialParameterInfo > VectorParameterInfo;
 		InMaterial->GetAllVectorParameterInfo(VectorParameterInfo, ParameterIds);
 		for ( const FMaterialParameterInfo& Info : VectorParameterInfo )
-<<<<<<< HEAD
-		{
-			VectorParams.Add( Info.Name.ToString() );
-		}
-
-		TArray< FMaterialParameterInfo > ScalarParameterInfo;
-		InMaterial->GetAllScalarParameterInfo(ScalarParameterInfo, ParameterIds);
-		for (const FMaterialParameterInfo& Info : ScalarParameterInfo)
-		{
-			ScalarParams.Add(Info.Name.ToString());
-		}
-
-		TArray< FMaterialParameterInfo > TextureParameterInfo;
-		InMaterial->GetAllTextureParameterInfo(TextureParameterInfo, ParameterIds);
-		for (const FMaterialParameterInfo& Info : TextureParameterInfo)
-		{
-			TextureParams.Add(Info.Name.ToString());
-		}
-
-		TArray< FMaterialParameterInfo > BoolParameterInfo;
-		InMaterial->GetAllStaticSwitchParameterInfo(BoolParameterInfo, ParameterIds);
-		for (const FMaterialParameterInfo& Info : BoolParameterInfo)
-		{
-=======
 		{
 			VectorParams.Add( Info.Name.ToString() );
 		}
@@ -67,7 +43,6 @@
 		InMaterial->GetAllStaticSwitchParameterInfo(BoolParameterInfo, ParameterIds);
 		for (const FMaterialParameterInfo& Info : BoolParameterInfo)
 		{
->>>>>>> 24776ab6
 			BoolParams.Add(Info.Name.ToString());
 		}
 #endif
