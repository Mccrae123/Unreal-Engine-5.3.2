// Copyright Epic Games, Inc. All Rights Reserved.

#pragma once

#include "Containers/Map.h"
#include "CoreMinimal.h"
#include "Engine/EngineTypes.h"
#include "Logging/TokenizedMessage.h"
#include "MaterialShared.h"
#include "Misc/SecureHash.h"
#include "UObject/ObjectMacros.h"
#include "UObject/StrongObjectPtr.h"

#include "DatasmithUtils.h"
#include "DatasmithImportOptions.h"
#include "InterchangeManager.h"

class AActor;
class ADatasmithSceneActor;
struct FDatasmithImportContext;
class FJsonObject;
class FMessageLogModule;
class IDatasmithBaseMaterialElement;
class IDatasmithClothElement;
class IDatasmithElement;
class IDatasmithLevelSequenceElement;
class IDatasmithLevelVariantSetsElement;
class IDatasmithMeshElement;
class IDatasmithScene;
class IDatasmithTextureElement;
class ILayers;
class IMessageLogListing;
class UBlueprint;
class UDatasmithScene;
class ULevelSequence;
class ULevelVariantSets;
class UMaterialInterface;
class UMaterialFunction;
class UPackage;
class USceneComponent;
class UStaticMesh;
class UWorld;
class UTexture;

class SDatasmithImportOptions;
class UDatasmithImportOptions;
class IDatasmithTranslator;

namespace UE::DatasmithImporter
{
	class FExternalSource;
}

/**
 * Provides unique actor label.
 * @note: Use a cache of known labels and a LUT of indices to speedup that step. Replaces FActorLabelUtilities::SetActorLabelUnique.
 */
class DATASMITHIMPORTER_API FDatasmithActorUniqueLabelProvider : public FDatasmithUniqueNameProvider
{
public:
	explicit FDatasmithActorUniqueLabelProvider(UWorld* World=nullptr);
	void PopulateLabelFrom(UWorld* World);
};

/**
 * Helper class that handle Messaging service and formating.
 * The instance destructor will display all messages pushed during its lifetime.
 */
class DATASMITHIMPORTER_API FScopedLogger
{
public:
	FScopedLogger(FName LogTitle, const FText& LogLabel);
	~FScopedLogger();

	FScopedLogger(const FScopedLogger&) = delete;
	FScopedLogger& operator = (const FScopedLogger&) = delete;
	FScopedLogger(FScopedLogger&&) = delete;
	FScopedLogger& operator = (FScopedLogger&&) = delete;

	/** Append a message */
	TSharedRef<FTokenizedMessage> Push(EMessageSeverity::Type Severity, const FText& Message);

	/** Display pending messages, show the log window */
	void Dump(bool bClearPrevious = false);

	/** Clear log window */
	void ClearLog();

private:
	void ClearPending();

private:
	FName Title;
	FMessageLogModule& MessageLogModule;
	TSharedPtr<IMessageLogListing> LogListing;
	TArray<TSharedRef<FTokenizedMessage>> TokenizedMessages;
	FCriticalSection TokenizedMessageCS;
};

struct FDatasmithActorImportContext
{
	explicit FDatasmithActorImportContext(UWorld* World = nullptr);

	bool Init();

	FDatasmithActorUniqueLabelProvider UniqueNameProvider;

	/** The Scene actor on which the actors will be imported */
	ADatasmithSceneActor* ImportSceneActor;

	/** The targeted scene actors for the finalize */
	TSet< ADatasmithSceneActor* > FinalSceneActors;

	/** The targeted scene that the importer is currently finalizing */
	ADatasmithSceneActor* CurrentTargetedScene;

	UWorld* ImportWorld;
	UWorld* FinalWorld;

	/** List of the datasmith actor element id that aren't imported because of the imports settings */
	TSet< FName > NonImportedDatasmithActors;
};

struct DATASMITHIMPORTER_API FDatasmithAssetsImportContext
{
	FDatasmithAssetsImportContext( FDatasmithImportContext& ImportContext );

	/**
	 * Inits the context by setting the paths and creating the packages to be ready to import assets.
	 */
	bool Init();

	/**
	* Updates all package paths based on a new root folder path e.g. "/Game/NewScene"
	*/
	void ReInit(const FString& NewRootFolder);

	/** The parent context that this context is a part of */
	FDatasmithImportContext* ParentContext;
	const FDatasmithImportContext& GetParentContext() const { return *ParentContext;  }
	FDatasmithImportContext& GetParentContext() { return *ParentContext; }


	/** Root folder path, used to derive the other paths */
	FString RootFolderPath;

	/** Package where new static meshes will be stored */
	TStrongObjectPtr< UPackage > StaticMeshesFinalPackage;

	/** Package where new materials will be stored */
	TStrongObjectPtr< UPackage > MaterialsFinalPackage;

	/** Package where new textures will be stored */
	TStrongObjectPtr< UPackage > TexturesFinalPackage;

	/** Package where new lights will be stored */
	TStrongObjectPtr< UPackage > LightPackage;

	/** Package where new level sequences will be stored */
	TStrongObjectPtr< UPackage > LevelSequencesFinalPackage;

	/** Package where new level sequences will be stored */
	TStrongObjectPtr< UPackage > LevelVariantSetsFinalPackage;

	/** Transient folder path, used to derive the other transient paths */
	FString TransientFolderPath;

	/** Package where the static meshes are stored until they are finalized */
	TStrongObjectPtr< UPackage > StaticMeshesImportPackage;

	/** Package where the textures are stored until they are finalized */
	TStrongObjectPtr< UPackage > TexturesImportPackage;

	/** Package where the materials are stored until they are finalized */
	TStrongObjectPtr< UPackage > MaterialsImportPackage;

	/** Package where the reference/parent materials are stored until they are finalized */
	TStrongObjectPtr< UPackage > ReferenceMaterialsImportPackage;

	/** Package where the material functions are stored until they are finalized */
	TStrongObjectPtr< UPackage > MaterialFunctionsImportPackage;

	/** Package where the level sequences are stored until they are finalized */
	TStrongObjectPtr< UPackage > LevelSequencesImportPackage;

	/** Package where the level variant sets are stored until they are finalized */
	TStrongObjectPtr< UPackage > LevelVariantSetsImportPackage;

	/** Ensures uniqueness of the name of the materials being imported */
	FDatasmithUniqueNameProvider MaterialNameProvider;

	/** Ensures uniqueness of the name of the materials being imported in the reference material package */
	FDatasmithUniqueNameProvider MaterialInstanceNameProvider;

	/** Ensures uniqueness of the name of the material functions being imported in the material function material package */
	FDatasmithUniqueNameProvider MaterialFunctionNameProvider;

	/** Ensures uniqueness of the name of the static meshes being imported */
	FDatasmithUniqueNameProvider StaticMeshNameProvider;

	/** Ensures uniqueness of the name of the textures being imported */
	FDatasmithUniqueNameProvider TextureNameProvider;

	/** Map of requirements on mesh building for each material */
	TMap<FString, int32> MaterialsRequirements;

	/** Set of virtual textures that needs to be converted back to non-virtual texture because not all feature support them yet. */
	TSet<UTexture2D*> VirtualTexturesToConvert;
};

struct DATASMITHIMPORTER_API FDatasmithImportContext
{
	UE_DEPRECATED(5.0, "Please use constructor using ExternalSource")
	FDatasmithImportContext(const FString& InFileName, bool bLoadConfig, const FName& LoggerName, const FText& LoggerLabel, TSharedPtr<IDatasmithTranslator> InSceneTranslator = nullptr);
<<<<<<< HEAD
=======

	FDatasmithImportContext(const TSharedPtr<UE::DatasmithImporter::FExternalSource>& InExternalSource, bool bLoadConfig, const FName& LoggerName, const FText& LoggerLabel);
>>>>>>> d731a049

	FDatasmithImportContext(const TSharedPtr<UE::DatasmithImporter::FExternalSource>& InExternalSource, bool bLoadConfig, const FName& LoggerName, const FText& LoggerLabel);
	
	/** Cached MD5 hash value for faster processing */
	FMD5Hash FileHash;

	/** Name of the scene being created */
	FString SceneName;

	/** Name of the scene being created */
	TSharedPtr<IDatasmithTranslator> SceneTranslator;

	/** Object flags to apply to newly imported objects */
	EObjectFlags ObjectFlags;

	/** Settings related to the import of a Datasmith scene */
	TObjectPtr<UDatasmithImportOptions> Options;

	/** Per-Translator settings related to the import of a Datasmith scene */
	TArray<TObjectPtr<UDatasmithOptionsBase>> AdditionalImportOptions;

	/** Stack of parent components we're currently importing under */
	TArray< USceneComponent* > Hierarchy;

	/** Scene asset */
	UDatasmithScene* SceneAsset;

	/** List of previously parsed IES files */
	TSet<FString> ParsedIesFiles;

	/** Indicates if the user has canceled the import process  */
	TAtomic<bool> bUserCancelled;

	bool bIsAReimport;
	bool bImportedViaScript;

	/** IDatasmithScene object requested to be imported to UE editor */
	TSharedPtr< IDatasmithScene > Scene;

	/** IDatasmithScene object filtered with only what will actually go through the import process*/
	TSharedPtr< IDatasmithScene > FilteredScene;

	/** Map of imported mesh for each mesh element */
	TMap< TSharedRef< IDatasmithMeshElement >, UStaticMesh* > ImportedStaticMeshes;

	TMap< TSharedRef< IDatasmithClothElement >, UObject* > ImportedClothes; // #ue_ds_cloth_arch UChaosClothAsset

	TArray< UObject* > ImportedClothPresets; // #ue_ds_cloth_arch: UChaosClothPreset // #ue_ds_cloth_todo: map with a dedicated element so that clothes can share presets // #ue_ds_cloth_existing presets

	/** Register IDatasmithMeshElement by their name so they can be searched faster */
	TMap< FString, TSharedRef < IDatasmithMeshElement > > ImportedStaticMeshesByName;

	/** Map of imported texture for each texture element */
	TMap< TSharedRef< IDatasmithTextureElement >, UE::Interchange::FAssetImportResultRef > ImportedTextures;

	/** Map of imported material for each material element */
	TMap< TSharedRef< IDatasmithBaseMaterialElement >, UMaterialInterface* > ImportedMaterials;

	/** Map of imported material function for each material element, they are only imported as a per-required basis */
	TMap< TSharedRef< IDatasmithBaseMaterialElement >, UMaterialFunction* > ImportedMaterialFunctions;

	/** Register IDatasmithMeshElement by their name so they can be searched faster */
	TMap< FString, TSharedRef < IDatasmithBaseMaterialElement > > ImportedMaterialFunctionsByName;

	/** List of potential parent materials with their hash. Used to create material instances from. */
	TMap< uint32, UMaterialInterface* > ImportedParentMaterials;

	/** Map of imported level sequences for each level sequence element */
	TMap< TSharedRef< IDatasmithLevelSequenceElement >, ULevelSequence* > ImportedLevelSequences;

	/** Map of imported level variant sets for each level variant set element */
	TMap< TSharedRef< IDatasmithLevelVariantSetsElement >, ULevelVariantSets* > ImportedLevelVariantSets;

	/** Feedback context provided by ImportFactory. Used to display import progress */
	FFeedbackContext* FeedbackContext;

	/** Actors specific import context */
	FDatasmithActorImportContext ActorsContext;

	/** Assets specific import context */
	FDatasmithAssetsImportContext AssetsContext;

	/** Generic extension */
	TSharedPtr< void > ContextExtension;

public:
	/**
	 * Initialize members required before loading anything
	 *
	 * @param Scene		The IDatasmithScene that we will be importing
	 * @param InParent	The package in which we are
	 * @param bSilent	Doesn't display the options dialog and skips other user input requests
	 */
	UE_DEPRECATED(5.0, "The options initialization should not require a scene. Please use other implemetantion of Init() and call InitScene() individually.")
	bool Init(TSharedRef< IDatasmithScene > InScene, const FString& InImportPath, EObjectFlags InFlags, FFeedbackContext* InWarn, const TSharedPtr<FJsonObject>& ImportSettingsJson, bool bSilent);

	/**
	 * Initialize members required before loading anything, must call InitScene() independendly when using this function.
	 *
	 * @param InImportPath			The path where the scene will be imported
	 * @param InFlags				Flags applied to all generated objects during the following import
	 * @param InWarn				Feedback context for the following import
	 * @param ImportSettingsJson	When bSilent, options as json
	 * @param bSilent				Doesn't display the options dialog and skips other user input requests
	 */
	bool Init(const FString& InImportPath, EObjectFlags InFlags, FFeedbackContext* InWarn, const TSharedPtr<FJsonObject>& ImportSettingsJson, bool bSilent);
<<<<<<< HEAD
	
=======

>>>>>>> d731a049
	/**
	 * First part of the Init process, replaces Init, requires a call to SetupDestination and InitScene after that.
	 * Displays the options to the end-user (blocking call), and updates translator accordingly.
	 * When silent, Json options are parsed instead.
	 *
	 * @param InScene              Scene that the context will use for the translation and import
	 * @param ImportSettingsJson   When bSilent, options as json
	 * @param bSilent              Flag that prevents options to be displayed and edited
	 * @return false if the user canceled -> import should not occurs in that case.
	 */
	UE_DEPRECATED(5.0, "Please use other InitOptions() implementations, having a valid scene should not be a requirement for initializing the options.")
	bool InitOptions(TSharedRef< IDatasmithScene > InScene, const TSharedPtr<FJsonObject>& ImportSettingsJson, bool bSilent);

	/**
	 * First part of the Init process, requires a call to SetupDestination and InitScene after that.
	 * Displays the options to the end-user (blocking call), and updates translator accordingly.
	 * When silent, Json options are parsed instead.
	 *
	 * @param ImportSettingsJson   When bSilent, options as json
	 * @param InImportPath         Optional import path displayed when bSilent is false.
	 * @param bSilent              Flag that prevents options to be displayed and edited
	 * @return false if the user canceled -> import should not occurs in that case.
	 */
	bool InitOptions(const TSharedPtr<FJsonObject>& ImportSettingsJson, const TOptional<FString>& InImportPath, bool bSilent);

	/**
	 * Second part of the Init process, replaces Init, requires a call to InitOptions before that.
	 * Setup destination packages
	 *
	 * @param InImportPath   Destination package's name
	 * @param InFlags        Flags applied to all generated objects during the following import
	 * @param InWarn         Feedback context for the following import
	 * @param bSilent        When false, prompt the user to save dirty packages
	 * @return false if the user canceled -> import should not occurs in that case.
	 */
	bool SetupDestination(const FString& InImportPath, EObjectFlags InFlags, FFeedbackContext* InWarn, bool bSilent);

	/**
	 * Set the scene and initialize related members. Should be called before starting the import process.
	 *
	 * @param InScene	Scene that will be used for the import, it should already be translated/loaded.
	 */
	void InitScene(const TSharedRef<IDatasmithScene>& InScene);

	/**
	 * Replace or add options based on it's UClass.
	 */
	void UpdateImportOption(UDatasmithOptionsBase* Option);

	/** Push messages for display to the end-user */
	TSharedRef<FTokenizedMessage> LogError(const FText& InErrorMessage);
	TSharedRef<FTokenizedMessage> LogWarning(const FText& InWarningMessage, bool bPerformance = false);
	TSharedRef<FTokenizedMessage> LogInfo(const FText& InInfoMessage);

	bool ShouldImportActors() const;

	/** Add newly created Actor to context's map */
	void AddImportedActor(AActor* InActor);

	TArray<AActor*> GetImportedActors() const;

	/** Add newly created SceneComponent to context's map */
	void AddSceneComponent(const FString& InName, USceneComponent* InMeshComponent);

	/** Displays all the messages that were added through AddMessage in the MessageLogModule */
	void DisplayMessages();

private:
	void SetupBaseOptionsVisibility();
	void ResetBaseOptionsVisibility();

private:

	/** Handles messages logged during the import process */
	FScopedLogger Logger;

	/** Map of StaticMeshActor objects added to the World at import */
	TMap<FString, AActor*> ImportedActorMap;

	/** Map of SceneComponent objects added to the World at import */
	TMap<FString, USceneComponent*> ImportedSceneComponentMap;

	int32 CurrentSceneActorIndex;

private:
	/** GC UObject own by DatasmithImportContext */
	struct FInternalReferenceCollector : FGCObject
	{
		FInternalReferenceCollector(FDatasmithImportContext* InImportContext);

		//~ FGCObject interface
		virtual void AddReferencedObjects(FReferenceCollector& Collector) override;
		virtual FString GetReferencerName() const override
		{
			return TEXT("FDatasmithImportContext::FInternalReferenceCollector");
		}
	private:
		FDatasmithImportContext* ImportContext;
	};
	FInternalReferenceCollector ReferenceCollector;
	friend FInternalReferenceCollector;
};<|MERGE_RESOLUTION|>--- conflicted
+++ resolved
@@ -212,14 +212,9 @@
 {
 	UE_DEPRECATED(5.0, "Please use constructor using ExternalSource")
 	FDatasmithImportContext(const FString& InFileName, bool bLoadConfig, const FName& LoggerName, const FText& LoggerLabel, TSharedPtr<IDatasmithTranslator> InSceneTranslator = nullptr);
-<<<<<<< HEAD
-=======
 
 	FDatasmithImportContext(const TSharedPtr<UE::DatasmithImporter::FExternalSource>& InExternalSource, bool bLoadConfig, const FName& LoggerName, const FText& LoggerLabel);
->>>>>>> d731a049
-
-	FDatasmithImportContext(const TSharedPtr<UE::DatasmithImporter::FExternalSource>& InExternalSource, bool bLoadConfig, const FName& LoggerName, const FText& LoggerLabel);
-	
+
 	/** Cached MD5 hash value for faster processing */
 	FMD5Hash FileHash;
 
@@ -323,11 +318,7 @@
 	 * @param bSilent				Doesn't display the options dialog and skips other user input requests
 	 */
 	bool Init(const FString& InImportPath, EObjectFlags InFlags, FFeedbackContext* InWarn, const TSharedPtr<FJsonObject>& ImportSettingsJson, bool bSilent);
-<<<<<<< HEAD
-	
-=======
-
->>>>>>> d731a049
+
 	/**
 	 * First part of the Init process, replaces Init, requires a call to SetupDestination and InitScene after that.
 	 * Displays the options to the end-user (blocking call), and updates translator accordingly.
