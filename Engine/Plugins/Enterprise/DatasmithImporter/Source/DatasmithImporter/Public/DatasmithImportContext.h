// Copyright Epic Games, Inc. All Rights Reserved.

#pragma once

#include "Containers/Map.h"
#include "CoreMinimal.h"
#include "Engine/EngineTypes.h"
#include "Logging/TokenizedMessage.h"
#include "MaterialShared.h"
#include "Misc/SecureHash.h"
#include "UObject/ObjectMacros.h"
#include "UObject/StrongObjectPtr.h"

#include "DatasmithUtils.h"
#include "DatasmithImportOptions.h"
#include "InterchangeManager.h"

class AActor;
class ADatasmithSceneActor;
struct FDatasmithImportContext;
class FJsonObject;
class FMessageLogModule;
class IDatasmithBaseMaterialElement;
class IDatasmithClothElement;
class IDatasmithElement;
class IDatasmithLevelSequenceElement;
class IDatasmithLevelVariantSetsElement;
class IDatasmithMeshElement;
class IDatasmithScene;
class IDatasmithTextureElement;
class ILayers;
class IMessageLogListing;
class UBlueprint;
class UDatasmithScene;
class ULevelSequence;
class ULevelVariantSets;
class UMaterialInterface;
class UMaterialFunction;
class UPackage;
class USceneComponent;
class UStaticMesh;
class UWorld;
class UTexture;

class SDatasmithImportOptions;
class UDatasmithImportOptions;
class IDatasmithTranslator;

namespace UE::DatasmithImporter
{
	class FExternalSource;
}

/**
 * Provides unique actor label.
 * @note: Use a cache of known labels and a LUT of indices to speedup that step. Replaces FActorLabelUtilities::SetActorLabelUnique.
 */
class DATASMITHIMPORTER_API FDatasmithActorUniqueLabelProvider : public FDatasmithUniqueNameProvider
{
public:
	explicit FDatasmithActorUniqueLabelProvider(UWorld* World=nullptr);
	void PopulateLabelFrom(UWorld* World);
};

/**
 * Helper class that handle Messaging service and formating.
 * The instance destructor will display all messages pushed during its lifetime.
 */
class DATASMITHIMPORTER_API FScopedLogger
{
public:
	FScopedLogger(FName LogTitle, const FText& LogLabel);
	~FScopedLogger();

	FScopedLogger(const FScopedLogger&) = delete;
	FScopedLogger& operator = (const FScopedLogger&) = delete;
	FScopedLogger(FScopedLogger&&) = delete;
	FScopedLogger& operator = (FScopedLogger&&) = delete;

	/** Append a message */
	TSharedRef<FTokenizedMessage> Push(EMessageSeverity::Type Severity, const FText& Message);

	/** Display pending messages, show the log window */
	void Dump(bool bClearPrevious = false);

	/** Clear log window */
	void ClearLog();

private:
	void ClearPending();

private:
	FName Title;
	FMessageLogModule& MessageLogModule;
	TSharedPtr<IMessageLogListing> LogListing;
	TArray<TSharedRef<FTokenizedMessage>> TokenizedMessages;
	FCriticalSection TokenizedMessageCS;
};

struct FDatasmithActorImportContext
{
	explicit FDatasmithActorImportContext(UWorld* World = nullptr);

	bool Init();

	FDatasmithActorUniqueLabelProvider UniqueNameProvider;

	/** The Scene actor on which the actors will be imported */
	TObjectPtr<ADatasmithSceneActor> ImportSceneActor;

	/** The targeted scene actors for the finalize */
	TSet< ADatasmithSceneActor* > FinalSceneActors;

	/** The targeted scene that the importer is currently finalizing */
	ADatasmithSceneActor* CurrentTargetedScene;

	TObjectPtr<UWorld> ImportWorld;
	TObjectPtr<UWorld> FinalWorld;

	/** List of the datasmith actor element id that aren't imported because of the imports settings */
	TSet< FName > NonImportedDatasmithActors;
};

struct DATASMITHIMPORTER_API FDatasmithAssetsImportContext
{
	FDatasmithAssetsImportContext( FDatasmithImportContext& ImportContext );

	/**
	 * Inits the context by setting the paths and creating the packages to be ready to import assets.
	 */
	bool Init();

	/**
	* Updates all package paths based on a new root folder path e.g. "/Game/NewScene"
	*/
	void ReInit(const FString& NewRootFolder);

	/** The parent context that this context is a part of */
	FDatasmithImportContext* ParentContext;
	const FDatasmithImportContext& GetParentContext() const { return *ParentContext;  }
	FDatasmithImportContext& GetParentContext() { return *ParentContext; }


	/** Root folder path, used to derive the other paths */
	FString RootFolderPath;

	/** Package where new static meshes will be stored */
	TStrongObjectPtr< UPackage > StaticMeshesFinalPackage;

	/** Package where new materials will be stored */
	TStrongObjectPtr< UPackage > MaterialsFinalPackage;

	/** Package where new textures will be stored */
	TStrongObjectPtr< UPackage > TexturesFinalPackage;

	/** Package where new lights will be stored */
	TStrongObjectPtr< UPackage > LightPackage;

	/** Package where new level sequences will be stored */
	TStrongObjectPtr< UPackage > LevelSequencesFinalPackage;

	/** Package where new level sequences will be stored */
	TStrongObjectPtr< UPackage > LevelVariantSetsFinalPackage;

	/** Transient folder path, used to derive the other transient paths */
	FString TransientFolderPath;

	/** Package where the static meshes are stored until they are finalized */
	TStrongObjectPtr< UPackage > StaticMeshesImportPackage;

	/** Package where the textures are stored until they are finalized */
	TStrongObjectPtr< UPackage > TexturesImportPackage;

	/** Package where the materials are stored until they are finalized */
	TStrongObjectPtr< UPackage > MaterialsImportPackage;

	/** Package where the reference/parent materials are stored until they are finalized */
	TStrongObjectPtr< UPackage > ReferenceMaterialsImportPackage;

	/** Package where the material functions are stored until they are finalized */
	TStrongObjectPtr< UPackage > MaterialFunctionsImportPackage;

	/** Package where the level sequences are stored until they are finalized */
	TStrongObjectPtr< UPackage > LevelSequencesImportPackage;

	/** Package where the level variant sets are stored until they are finalized */
	TStrongObjectPtr< UPackage > LevelVariantSetsImportPackage;

	/** Ensures uniqueness of the name of the materials being imported */
	FDatasmithUniqueNameProvider MaterialNameProvider;

	/** Ensures uniqueness of the name of the materials being imported in the reference material package */
	FDatasmithUniqueNameProvider MaterialInstanceNameProvider;

	/** Ensures uniqueness of the name of the material functions being imported in the material function material package */
	FDatasmithUniqueNameProvider MaterialFunctionNameProvider;

	/** Ensures uniqueness of the name of the static meshes being imported */
	FDatasmithUniqueNameProvider StaticMeshNameProvider;

	/** Ensures uniqueness of the name of the textures being imported */
	FDatasmithUniqueNameProvider TextureNameProvider;

	/** Map of requirements on mesh building for each material */
	TMap<FString, int32> MaterialsRequirements;

	/** Set of virtual textures that needs to be converted back to non-virtual texture because not all feature support them yet. */
	TSet<UTexture2D*> VirtualTexturesToConvert;
};

struct DATASMITHIMPORTER_API FDatasmithImportContext
{
	UE_DEPRECATED(5.0, "Please use constructor using ExternalSource")
	FDatasmithImportContext(const FString& InFileName, bool bLoadConfig, const FName& LoggerName, const FText& LoggerLabel, TSharedPtr<IDatasmithTranslator> InSceneTranslator = nullptr);

	FDatasmithImportContext(const TSharedPtr<UE::DatasmithImporter::FExternalSource>& InExternalSource, bool bLoadConfig, const FName& LoggerName, const FText& LoggerLabel);

	/** Cached MD5 hash value for faster processing */
	FMD5Hash FileHash;

	/** Name of the scene being created */
	FString SceneName;

	/** Name of the scene being created */
	TSharedPtr<IDatasmithTranslator> SceneTranslator;

	/** Object flags to apply to newly imported objects */
	EObjectFlags ObjectFlags;

	/** Settings related to the import of a Datasmith scene */
	TObjectPtr<UDatasmithImportOptions> Options;

	/** Per-Translator settings related to the import of a Datasmith scene */
	TArray<TObjectPtr<UDatasmithOptionsBase>> AdditionalImportOptions;

	/** Stack of parent components we're currently importing under */
	TArray< USceneComponent* > Hierarchy;

	/** Scene asset */
	TObjectPtr<UDatasmithScene> SceneAsset;

	/** List of previously parsed IES files */
	TSet<FString> ParsedIesFiles;

	/** Indicates if the user has canceled the import process  */
	TAtomic<bool> bUserCancelled;

	bool bIsAReimport;
	bool bImportedViaScript;

	/** IDatasmithScene object requested to be imported to UE editor */
	TSharedPtr< IDatasmithScene > Scene;

	/** IDatasmithScene object filtered with only what will actually go through the import process*/
	TSharedPtr< IDatasmithScene > FilteredScene;

	/** Map of imported mesh for each mesh element */
	TMap< TSharedRef< IDatasmithMeshElement >, TObjectPtr<UStaticMesh> > ImportedStaticMeshes;

	TMap< TSharedRef< IDatasmithClothElement >, TObjectPtr<UObject> > ImportedClothes;

	TArray< UObject* > ImportedClothPresets;

	TMap< TSharedRef< IDatasmithClothElement >, UObject* > ImportedClothes;

	TArray< UObject* > ImportedClothPresets;

	/** Register IDatasmithMeshElement by their name so they can be searched faster */
	TMap< FString, TSharedRef < IDatasmithMeshElement > > ImportedStaticMeshesByName;

	/** Map of imported texture for each texture element */
	TMap< TSharedRef< IDatasmithTextureElement >, UE::Interchange::FAssetImportResultRef > ImportedTextures;

	/** Map of imported material for each material element */
	TMap< TSharedRef< IDatasmithBaseMaterialElement >, TObjectPtr<UMaterialInterface> > ImportedMaterials;

	/** Map of imported material function for each material element, they are only imported as a per-required basis */
	TMap< TSharedRef< IDatasmithBaseMaterialElement >, UMaterialFunction* > ImportedMaterialFunctions;

	/** Register IDatasmithMeshElement by their name so they can be searched faster */
	TMap< FString, TSharedRef < IDatasmithBaseMaterialElement > > ImportedMaterialFunctionsByName;

	/** List of potential parent materials with their hash. Used to create material instances from. */
<<<<<<< HEAD
	TMap< uint32, UMaterialInterface* > ImportedParentMaterials;
=======
	TMap< uint32, TObjectPtr<UMaterialInterface> > ImportedParentMaterials;
>>>>>>> 4af6daef

	/** Map of imported level sequences for each level sequence element */
	TMap< TSharedRef< IDatasmithLevelSequenceElement >, TObjectPtr<ULevelSequence> > ImportedLevelSequences;

	/** Map of imported level variant sets for each level variant set element */
	TMap< TSharedRef< IDatasmithLevelVariantSetsElement >, TObjectPtr<ULevelVariantSets> > ImportedLevelVariantSets;

	/** Feedback context provided by ImportFactory. Used to display import progress */
	FFeedbackContext* FeedbackContext;

	/** Actors specific import context */
	FDatasmithActorImportContext ActorsContext;

	/** Assets specific import context */
	FDatasmithAssetsImportContext AssetsContext;

	/** Generic extension */
	TSharedPtr< void > ContextExtension;

public:
	/**
	 * Initialize members required before loading anything
	 *
	 * @param Scene		The IDatasmithScene that we will be importing
	 * @param InParent	The package in which we are
	 * @param bSilent	Doesn't display the options dialog and skips other user input requests
	 */
	UE_DEPRECATED(5.0, "The options initialization should not require a scene. Please use other implemetantion of Init() and call InitScene() individually.")
	bool Init(TSharedRef< IDatasmithScene > InScene, const FString& InImportPath, EObjectFlags InFlags, FFeedbackContext* InWarn, const TSharedPtr<FJsonObject>& ImportSettingsJson, bool bSilent);

	/**
	 * Initialize members required before loading anything, must call InitScene() independendly when using this function.
	 *
	 * @param InImportPath			The path where the scene will be imported
	 * @param InFlags				Flags applied to all generated objects during the following import
	 * @param InWarn				Feedback context for the following import
	 * @param ImportSettingsJson	When bSilent, options as json
	 * @param bSilent				Doesn't display the options dialog and skips other user input requests
	 */
	bool Init(const FString& InImportPath, EObjectFlags InFlags, FFeedbackContext* InWarn, const TSharedPtr<FJsonObject>& ImportSettingsJson, bool bSilent);

	/**
	 * First part of the Init process, replaces Init, requires a call to SetupDestination and InitScene after that.
	 * Displays the options to the end-user (blocking call), and updates translator accordingly.
	 * When silent, Json options are parsed instead.
	 *
	 * @param InScene              Scene that the context will use for the translation and import
	 * @param ImportSettingsJson   When bSilent, options as json
	 * @param bSilent              Flag that prevents options to be displayed and edited
	 * @return false if the user canceled -> import should not occurs in that case.
	 */
	UE_DEPRECATED(5.0, "Please use other InitOptions() implementations, having a valid scene should not be a requirement for initializing the options.")
	bool InitOptions(TSharedRef< IDatasmithScene > InScene, const TSharedPtr<FJsonObject>& ImportSettingsJson, bool bSilent);

	/**
	 * First part of the Init process, requires a call to SetupDestination and InitScene after that.
	 * Displays the options to the end-user (blocking call), and updates translator accordingly.
	 * When silent, Json options are parsed instead.
	 *
	 * @param ImportSettingsJson   When bSilent, options as json
	 * @param InImportPath         Optional import path displayed when bSilent is false.
	 * @param bSilent              Flag that prevents options to be displayed and edited
	 * @return false if the user canceled -> import should not occurs in that case.
	 */
	bool InitOptions(const TSharedPtr<FJsonObject>& ImportSettingsJson, const TOptional<FString>& InImportPath, bool bSilent);

	/**
	 * Second part of the Init process, replaces Init, requires a call to InitOptions before that.
	 * Setup destination packages
	 *
	 * @param InImportPath   Destination package's name
	 * @param InFlags        Flags applied to all generated objects during the following import
	 * @param InWarn         Feedback context for the following import
	 * @param bSilent        When false, prompt the user to save dirty packages
	 * @return false if the user canceled -> import should not occurs in that case.
	 */
	bool SetupDestination(const FString& InImportPath, EObjectFlags InFlags, FFeedbackContext* InWarn, bool bSilent);

	/**
	 * Set the scene and initialize related members. Should be called before starting the import process.
	 *
	 * @param InScene	Scene that will be used for the import, it should already be translated/loaded.
	 */
	void InitScene(const TSharedRef<IDatasmithScene>& InScene);

	/**
	 * Replace or add options based on it's UClass.
	 */
	void UpdateImportOption(UDatasmithOptionsBase* Option);

	/** Push messages for display to the end-user */
	TSharedRef<FTokenizedMessage> LogError(const FText& InErrorMessage);
	TSharedRef<FTokenizedMessage> LogWarning(const FText& InWarningMessage, bool bPerformance = false);
	TSharedRef<FTokenizedMessage> LogInfo(const FText& InInfoMessage);

	bool ShouldImportActors() const;

	/** Add newly created Actor to context's map */
	void AddImportedActor(AActor* InActor);

	TArray<AActor*> GetImportedActors() const;

	/** Add newly created SceneComponent to context's map */
	void AddSceneComponent(const FString& InName, USceneComponent* InMeshComponent);

	/** Displays all the messages that were added through AddMessage in the MessageLogModule */
	void DisplayMessages();

private:
	void SetupBaseOptionsVisibility();
	void ResetBaseOptionsVisibility();

private:

	/** Handles messages logged during the import process */
	FScopedLogger Logger;

	/** Map of StaticMeshActor objects added to the World at import */
	TMap<FString, TObjectPtr<AActor>> ImportedActorMap;

	/** Map of SceneComponent objects added to the World at import */
	TMap<FString, TObjectPtr<USceneComponent>> ImportedSceneComponentMap;

	int32 CurrentSceneActorIndex;

private:
	/** GC UObject own by DatasmithImportContext */
	struct FInternalReferenceCollector : FGCObject
	{
		FInternalReferenceCollector(FDatasmithImportContext* InImportContext);

		//~ FGCObject interface
		virtual void AddReferencedObjects(FReferenceCollector& Collector) override;
		virtual FString GetReferencerName() const override
		{
			return TEXT("FDatasmithImportContext::FInternalReferenceCollector");
		}
	private:
		FDatasmithImportContext* ImportContext;
	};
	FInternalReferenceCollector ReferenceCollector;
	friend FInternalReferenceCollector;
};<|MERGE_RESOLUTION|>--- conflicted
+++ resolved
@@ -261,10 +261,6 @@
 
 	TArray< UObject* > ImportedClothPresets;
 
-	TMap< TSharedRef< IDatasmithClothElement >, UObject* > ImportedClothes;
-
-	TArray< UObject* > ImportedClothPresets;
-
 	/** Register IDatasmithMeshElement by their name so they can be searched faster */
 	TMap< FString, TSharedRef < IDatasmithMeshElement > > ImportedStaticMeshesByName;
 
@@ -281,11 +277,7 @@
 	TMap< FString, TSharedRef < IDatasmithBaseMaterialElement > > ImportedMaterialFunctionsByName;
 
 	/** List of potential parent materials with their hash. Used to create material instances from. */
-<<<<<<< HEAD
-	TMap< uint32, UMaterialInterface* > ImportedParentMaterials;
-=======
 	TMap< uint32, TObjectPtr<UMaterialInterface> > ImportedParentMaterials;
->>>>>>> 4af6daef
 
 	/** Map of imported level sequences for each level sequence element */
 	TMap< TSharedRef< IDatasmithLevelSequenceElement >, TObjectPtr<ULevelSequence> > ImportedLevelSequences;
