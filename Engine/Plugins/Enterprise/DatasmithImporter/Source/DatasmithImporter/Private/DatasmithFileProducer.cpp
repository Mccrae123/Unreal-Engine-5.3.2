--- conflicted
+++ resolved
@@ -1041,17 +1041,10 @@
 void UDatasmithDirProducer::SetFileProducerSettings()
 {
 	// Set translator options
-<<<<<<< HEAD
-	TArray< TStrongObjectPtr<UDatasmithOptionsBase> > Options = FileProducer->GetTranslatorImportOptions();
-
-	bool bHasTesselationOptions = false;
-	for (TStrongObjectPtr<UDatasmithOptionsBase> Option : Options)
-=======
 	TArray< TObjectPtr<UDatasmithOptionsBase> > Options = FileProducer->GetTranslatorImportOptions();
 
 	bool bHasTesselationOptions = false;
 	for (TObjectPtr<UDatasmithOptionsBase> Option : Options)
->>>>>>> d731a049
 	{
 		if (UDatasmithCommonTessellationOptions* TesselationOption = Cast<UDatasmithCommonTessellationOptions>(Option.Get()))
 		{
@@ -1820,35 +1813,6 @@
 	[
 		SNew(SHorizontalBox)
 		+ SHorizontalBox::Slot()
-<<<<<<< HEAD
-		.VAlign(VAlign_Top)
-		.AutoWidth()
-		.Padding(0, 0, 3, 0)
-		[
-			SNew(SButton)
-			.ButtonStyle(FEditorStyle::Get(), "HoverHintOnly")
-			.IsFocusable(false)
-			.OnClicked_Lambda([DirProducer]() -> FReply
-			{
-				DirProducer->OnChangeImportSettings();
-				return FReply::Handled();
-			})
-			.ToolTipText(LOCTEXT("ChangeImportSettings_Tooltip", "Import Settings"))
-			[
-				SNew(STextBlock)
-				.Font(FEditorStyle::Get().GetFontStyle("FontAwesome.11"))
-				.ColorAndOpacity(FLinearColor::White)
-				.Text(FEditorFontGlyphs::Cog)
-			]
-		]
-		+ SHorizontalBox::Slot()
-		.VAlign(VAlign_Top)
-		.AutoWidth()
-		.Padding(0, 3, 3, 0)
-		[
-			SAssignNew(IconText, STextBlock)
-			.Font(FEditorStyle::Get().GetFontStyle("FontAwesome.11"))
-=======
 		.VAlign(VAlign_Top)
 		.AutoWidth()
 		.Padding(0, 0, 3, 0)
@@ -1876,7 +1840,6 @@
 		[
 			SAssignNew(IconText, STextBlock)
 			.Font(FAppStyle::Get().GetFontStyle("FontAwesome.11"))
->>>>>>> d731a049
 			.Text(MakeAttributeLambda([=]
 			{
 				return IsProducerSuperseded() ? FEditorFontGlyphs::Exclamation_Triangle : FEditorFontGlyphs::Folder;
