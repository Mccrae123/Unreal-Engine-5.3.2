// Copyright Epic Games, Inc. All Rights Reserved.

#include "DatasmithFileProducer.h"

#include "IDataprepLogger.h"
#include "IDataprepProgressReporter.h"

#include "DatasmithActorImporter.h"
#include "DatasmithAssetUserData.h"
#include "DatasmithContentBlueprintLibrary.h"
#include "DatasmithImportContext.h"
#include "DatasmithImportOptions.h"
#include "DatasmithImporter.h"
#include "DatasmithScene.h"
#include "DatasmithSceneActor.h"
#include "DatasmithSceneFactory.h"
#include "DatasmithStaticMeshImporter.h"
#include "DataprepAssetProducers.h"
#include "DatasmithTranslatorManager.h"
#include "IDatasmithSceneElements.h"
#include "Utility/DatasmithImporterUtils.h"

#include "Async/ParallelFor.h"
#include "Algo/Count.h"
#include "AssetRegistryModule.h"
#include "AssetToolsModule.h"
#include "Containers/UnrealString.h"
#include "DesktopPlatformModule.h"
#include "DetailCategoryBuilder.h"
#include "DetailLayoutBuilder.h"
#include "DetailWidgetRow.h"
#include "EditorDirectories.h"
#include "EditorFontGlyphs.h"
#include "Engine/StaticMesh.h"
#include "ExternalSource.h"
#include "ExternalSourceModule.h"
#include "Framework/Application/SlateApplication.h"
#include "HAL/FileManager.h"
#include "IDesktopPlatform.h"
#include "Input/HittestGrid.h"
#include "Internationalization/Internationalization.h"
#include "Interfaces/IMainFrameModule.h"
<<<<<<< HEAD
=======
#include "IUriManager.h"
>>>>>>> 6bbb88c8
#include "LevelSequence.h"
#include "LevelVariantSets.h"
#include "Materials/Material.h"
#include "Materials/MaterialInterface.h"
#include "Materials/MaterialInstance.h"
#include "Misc/ConfigCacheIni.h"
#include "Misc/FileHelper.h"
#include "ObjectTools.h"
#include "ObjectEditorUtils.h"
#include "PropertyHandle.h"
#include "PropertyEditorModule.h"
#include "ScopedTransaction.h"
#include "SourceUri.h"
#include "Widgets/Images/SImage.h"
#include "Widgets/Input/SCheckBox.h"
#include "Widgets/Input/SButton.h"
#include "Widgets/Input/SEditableTextBox.h"
#include "Widgets/SBoxPanel.h"
#include "Widgets/SWidget.h"
#include "Widgets/Text/STextBlock.h"
#include "Widgets/Layout/SUniformGridPanel.h"
#include "Widgets/Layout/SGridPanel.h"
#include "Widgets/Text/SInlineEditableTextBlock.h"

#define LOCTEXT_NAMESPACE "DatasmithFileProducer"

const FText DatasmithFileProducerLabel( LOCTEXT( "DatasmithFileProducerLabel", "Datasmith file importer" ) );
const FText DatasmithFileProducerDescription( LOCTEXT( "DatasmithFileProducerDesc", "Reads a Datasmith or CAD file and its dependent assets" ) );

const FText DatasmithDirProducerLabel( LOCTEXT( "DatasmithDirProducerLabel", "Datasmith folder importer" ) );
const FText DatasmithDirProducerDescription( LOCTEXT( "DatasmithDirProducerDesc", "Reads all Datasmith or CAD files and their dependent assets from a directory" ) );

const TCHAR* WildCharCriteria = TEXT( "*.*" );
const TCHAR* ExtensionPrefix = TEXT( "*." );

TSet< FString > UDatasmithDirProducer::SupportedFormats;

FDatasmithTessellationOptions UDatasmithFileProducer::DefaultTessellationOptions( 0.3f, 0.0f, 30.0f, EDatasmithCADStitchingTechnique::StitchingSew );
FDatasmithImportBaseOptions UDatasmithFileProducer::DefaultImportOptions;

namespace FDatasmithFileProducerUtils
{
	/** Delete all the assets stored under the specified path */
	void DeletePackagePath( const FString& PathToDelete );

	/** Delete all the packages created by the Datasmith importer */
	void DeletePackagesPath(TSet<FString>& PathsToDelete)
	{
		for(FString& PathToDelete : PathsToDelete)
		{
			DeletePackagePath( PathToDelete );
		}
	}

	/** Display OS browser, i.e. Windows explorer, to let user select a file */
	FString SelectFileToImport();

	/** Display OS browser, i.e. Windows explorer, to let user select a directory */
	FString SelectDirectory();


	class SFileProducerImportOptionsWindow : public SCompoundWidget
	{
	public:
		SLATE_BEGIN_ARGS(SFileProducerImportOptionsWindow)
		{}
		SLATE_ARGUMENT(TArray<UObject*>, ImportOptions)
		SLATE_ARGUMENT(TSharedPtr<SWindow>, WidgetWindow)
		SLATE_ARGUMENT(int32, MinDetailHeight)
		SLATE_ARGUMENT(int32, MinDetailWidth)
		SLATE_END_ARGS()

	public:
		void Construct(const FArguments& InArgs)
		{
			ImportOptions = InArgs._ImportOptions;
			Window = InArgs._WidgetWindow;

			TSharedPtr<SBox> DetailsViewBox;

			ChildSlot
			[
				SNew(SVerticalBox)
				+ SVerticalBox::Slot()
				.AutoHeight()
				.Padding(2)
				[
					SAssignNew(DetailsViewBox, SBox)
					.MinDesiredHeight(InArgs._MinDetailHeight)
					.MinDesiredWidth(InArgs._MinDetailWidth)
				]
			];

			FPropertyEditorModule& PropertyEditorModule = FModuleManager::GetModuleChecked<FPropertyEditorModule>("PropertyEditor");
			FDetailsViewArgs DetailsViewArgs;
			DetailsViewArgs.bAllowSearch = false;
			DetailsViewArgs.bAllowMultipleTopLevelObjects = true;
			DetailsViewArgs.NameAreaSettings = FDetailsViewArgs::HideNameArea;
			TSharedPtr<IDetailsView> DetailsView = PropertyEditorModule.CreateDetailView(DetailsViewArgs);

			DetailsViewBox->SetContent(DetailsView.ToSharedRef());
			DetailsView->SetObjects(ImportOptions);
		}

		virtual bool SupportsKeyboardFocus() const override { return true; }

		virtual FReply OnKeyDown(const FGeometry& MyGeometry, const FKeyEvent& InKeyEvent) override
		{
			if (InKeyEvent.GetKey() == EKeys::Escape)
			{
				if (Window.IsValid())
				{
					Window.Pin()->RequestDestroyWindow();
				}
				return FReply::Handled();
			}

			return FReply::Unhandled();
		}

	private:
		TArray<UObject*> ImportOptions;
		TWeakPtr< SWindow > Window;
	};
}

bool UDatasmithFileProducer::Initialize()
{
	using namespace UE::DatasmithImporter;
	FText TaskDescription = FText::Format( LOCTEXT( "DatasmithFileProducer_LoadingFile", "Loading {0} ..."), FText::FromString( FilePath ) );
	ProgressTaskPtr = MakeUnique< FDataprepWorkReporter >( Context.ProgressReporterPtr, TaskDescription, 10.0f, 1.0f );

	ProgressTaskPtr->ReportNextStep( TaskDescription, 7.0f );

	if( FilePath.IsEmpty() )
	{
		LogError( LOCTEXT( "DatasmithFileProducer_Incomplete", "No file has been selected." ) );
		return false;
	}

	// Check file exists
	if(!FPaths::FileExists( FilePath ))
	{
		LogError( FText::Format( LOCTEXT( "DatasmithFileProducer_NotFound", "File {0} does not exist." ), FText::FromString( FilePath ) ) );
		return false;
	}

	// Create transient package if it wasn't specified
	if (!TransientPackage)
	{
		TransientPackage = NewObject< UPackage >(nullptr, *FPaths::Combine(Context.RootPackagePtr->GetPathName(), *GetName()), RF_Transient);
	}

	TransientPackage->FullyLoad();

	// Create the transient Datasmith scene
	DatasmithScene =  NewObject< UDatasmithScene >( TransientPackage, *GetName() );
	check( DatasmithScene->IsValidLowLevel() );

<<<<<<< HEAD
	if (!TranslatableSourcePtr.IsValid() && !InitTranslator())
=======
	if (!ExternalSourcePtr.IsValid() && !InitTranslator())
>>>>>>> 6bbb88c8
	{
		return false;
	}

<<<<<<< HEAD
	TSharedPtr<IDatasmithTranslator> TranslatorPtr = TranslatableSourcePtr->GetTranslator();

	const FDatasmithSceneSource& Source = TranslatorPtr->GetSource();

=======
>>>>>>> 6bbb88c8
	// Create and initialize context
	ImportContextPtr = MakeUnique< FDatasmithImportContext >( ExternalSourcePtr.ToSharedRef(), false, TEXT("DatasmithFileProducer"), LOCTEXT("DatasmithFileProducerDescription", "Datasmith File Producer") );

	// Set import options to default
	ImportContextPtr->Options->BaseOptions = DefaultImportOptions;
	ImportContextPtr->AdditionalImportOptions = ImportOptionsOverride.Num() > 0 ? ImportOptionsOverride : GetTranslatorImportOptions();

	ImportContextPtr->SceneAsset = DatasmithScene;
	ImportContextPtr->ActorsContext.ImportWorld = Context.WorldPtr.Get();

	FString SceneOuterPath = DatasmithScene->GetOutermost()->GetName();
	FString RootPath = FPackageName::GetLongPackagePath( SceneOuterPath );

	if ( Algo::Count( RootPath, TEXT('/') ) > 1 )
	{
		// Remove the scene folder as it shouldn't be considered in the import path
		RootPath.Split( TEXT("/"), &RootPath, nullptr, ESearchCase::IgnoreCase, ESearchDir::FromEnd );
	}

	FPaths::NormalizeDirectoryName( RootPath );

	constexpr EObjectFlags LocalObjectFlags = RF_Public | RF_Standalone | RF_Transactional;
	FFeedbackContext* InFeedbackContext = Context.ProgressReporterPtr ? Context.ProgressReporterPtr->GetFeedbackContext() : nullptr;
	const bool bIsSilent = true;
	if (!ImportContextPtr->Init( RootPath, LocalObjectFlags, InFeedbackContext, TSharedPtr< FJsonObject >(), bIsSilent ))
	{
		LogError( LOCTEXT( "DatasmithFileProducer_Initialization", "Initialization of producer failed." ) );
		return false;
	}

	// Fill up scene element with content of input file
	if (TSharedPtr< IDatasmithScene > SceneElement = ExternalSourcePtr->TryLoad())
	{
		ImportContextPtr->InitScene( SceneElement.ToSharedRef() );
	}
	else
	{
		LogError( LOCTEXT( "DatasmithFileProducer_Translation", "Translation to Datasmith scene failed." ) );
		return false;
	}

	return true;
}

bool UDatasmithFileProducer::InitTranslator()
{
<<<<<<< HEAD
	FDatasmithSceneSource Source;
	Source.SetSourceFile( FilePath );

	TranslatableSourcePtr = MakeUnique< FDatasmithTranslatableSceneSource >( Source );
	if ( !TranslatableSourcePtr->IsTranslatable() )
	{
		LogError( LOCTEXT( "DatasmithFileProducer_CannotInit", "No suitable translator found for this source." ) );
		TranslatableSourcePtr.Reset();
=======
	using namespace UE::DatasmithImporter;

	const FSourceUri SourceUri = FSourceUri::FromFilePath( FilePath );
	ExternalSourcePtr = IExternalSourceModule::GetOrCreateExternalSource( SourceUri );

	if ( !ExternalSourcePtr || !ExternalSourcePtr->GetAssetTranslator() )
	{
		LogError( LOCTEXT( "DatasmithFileProducer_CannotInit", "No suitable translator found for this source." ) );
		ExternalSourcePtr.Reset();
>>>>>>> 6bbb88c8
		return false;
	}

	return true;
}

TArray<TStrongObjectPtr<UDatasmithOptionsBase>> UDatasmithFileProducer::GetTranslatorImportOptions()
{
	TArray<TStrongObjectPtr<UDatasmithOptionsBase>> Result;

<<<<<<< HEAD
	if (!TranslatableSourcePtr.IsValid() && !InitTranslator())
=======
	if (!ExternalSourcePtr.IsValid() && !InitTranslator())
>>>>>>> 6bbb88c8
	{
		return Result;
	}

	if (!bTranslatorImportOptionsInitialized)
	{
		// Set all import options to defaults for Dataprep

<<<<<<< HEAD
		TSharedPtr<IDatasmithTranslator> TranslatorPtr = TranslatableSourcePtr->GetTranslator();
=======
		TSharedPtr<IDatasmithTranslator> TranslatorPtr = ExternalSourcePtr->GetAssetTranslator();
>>>>>>> 6bbb88c8

		if (IDatasmithTranslator* Translator = TranslatorPtr.Get())
		{
			TArray< TStrongObjectPtr<UDatasmithOptionsBase> > Options;
			Translator->GetSceneImportOptions(Options);

			for (TStrongObjectPtr<UDatasmithOptionsBase> Option : Options)
			{
				UDatasmithOptionsBase* MyOption = DuplicateObject<UDatasmithOptionsBase>(Option.Get(), this);
				if (UDatasmithCommonTessellationOptions* TesselationOption = Cast<UDatasmithCommonTessellationOptions>(MyOption))
				{
					TesselationOption->Options = DefaultTessellationOptions;
					TranslatorImportOptions.Add(MyOption);
					continue;
				}
				else if (UDatasmithImportOptions* DatasmithOptions = Cast<UDatasmithImportOptions>(Option.Get()))
				{
					continue;
				}

				// Only add option if it has visible properties
				for (TFieldIterator<FProperty> It(MyOption->GetClass()); It; ++It)
				{
					if (!FObjectEditorUtils::IsVariableCategoryHiddenFromClass(*It, MyOption->GetClass()))
					{
						TranslatorImportOptions.Add(MyOption);
						break;
					}
				}
			}
		}

		bTranslatorImportOptionsInitialized = true;
	}

	for (UDatasmithOptionsBase* Option : TranslatorImportOptions)
	{
		Result.Add(TStrongObjectPtr<UDatasmithOptionsBase>(Option));
	}

	return MoveTemp(Result);
}

bool UDatasmithFileProducer::Execute(TArray< TWeakObjectPtr< UObject > >& OutAssets)
{
	if ( !IsValid() )
	{
		return false;
	}

	if ( IsCancelled() )
	{
		return false;
	}

	ProgressTaskPtr->ReportNextStep( FText::Format( LOCTEXT( "DatasmithFileProducer_ConvertingFile", "Converting {0} ..."), FText::FromString( FilePath ) ), 2.0f );
	SceneElementToWorld();

	if ( IsCancelled() )
	{
		return false;
	}

	ProgressTaskPtr->ReportNextStep( LOCTEXT( "DatasmithFileProducer_CleaningData", "Cleaning data ...") );
	PreventNameCollision();

	OutAssets.Append( MoveTemp( Assets ) );

	return !IsCancelled();
}

// Borrowed from DatasmithImportFactoryImpl::ImportDatasmithScene
void UDatasmithFileProducer::SceneElementToWorld()
{
	TRACE_CPUPROFILER_EVENT_SCOPE(UDatasmithFileProducer::SceneElementToWorld);

	// Filter element that need to be imported depending on dirty state (or eventually depending on options)
	FDatasmithImporter::FilterElementsToImport( *ImportContextPtr ); // #ueent_wip_reimport handle hashes

	// TEXTURES
	// We need the textures before the materials
	FDatasmithImporter::ImportTextures( *ImportContextPtr );

	// MATERIALS
	// We need to import the materials before the static meshes to know about the meshes build requirements that are driven by the materials
	FDatasmithImporter::ImportMaterials( *ImportContextPtr );

	// SCENE ASSET
	// Note the Datasmith scene has already been created, it will be reused
	//DatasmithImportFactoryImpl::CreateSceneAsset( *ImportContextPtr );

	// STATIC MESHES
	FDatasmithImporter::ImportStaticMeshes( *ImportContextPtr );

	FDatasmithStaticMeshImporter::PreBuildStaticMeshes( *ImportContextPtr );

	// ACTORS
	{
		FDatasmithImporter::ImportActors( *ImportContextPtr );
		
		// ImportSceneActor is created in FDatasmithImporter::ImportActors
		ImportSceneActor = ImportContextPtr->ActorsContext.ImportSceneActor;

		// Level sequences have to be imported after the actors to be able to bind the tracks to the actors to be animated
		FDatasmithImporter::ImportLevelSequences( *ImportContextPtr );

		// Level variant sets have to be imported after the actors and materials to be able to bind to them correctly
		FDatasmithImporter::ImportLevelVariantSets( *ImportContextPtr );
	}

	// Find the lights texture profile (This is for the IES textures)
	UPackage* LightPackage = ImportContextPtr->AssetsContext.LightPackage.Get();
	TArray< FAssetData > AssetsData;
	FAssetRegistryModule& AssetRegistryModule = FModuleManager::LoadModuleChecked<FAssetRegistryModule>("AssetRegistry");
	AssetRegistryModule.Get().GetAssetsByPath( *LightPackage->GetPathName( ), AssetsData, true );

	Assets.Reserve( ImportContextPtr->ImportedStaticMeshes.Num() +
		ImportContextPtr->ImportedTextures.Num() +
		ImportContextPtr->ImportedMaterials.Num() +
		ImportContextPtr->ImportedParentMaterials.Num() +
		ImportContextPtr->ImportedLevelSequences.Num() +
		ImportContextPtr->ImportedLevelVariantSets.Num() +
		AssetsData.Num()
	);

	for ( FAssetData& AssetData : AssetsData )
	{
		if ( UObject* Object = AssetData.GetAsset() )
		{
			Assets.Emplace( Object );
		}
	}

	TArray<UStaticMesh*> StaticMeshes;
	ImportContextPtr->ImportedStaticMeshes.GenerateValueArray(StaticMeshes);

	// Note: Some of the assets might be null (incomplete or failed import), only add non-null ones to Assets

	for(UStaticMesh* StaticMesh : StaticMeshes)
	{
		if(StaticMesh)
		{
			Assets.Emplace( StaticMesh );
		}
	}

	for ( TPair< TSharedRef< IDatasmithTextureElement >, UE::Interchange::FAssetImportResultRef >& AssetPair : ImportContextPtr->ImportedTextures )
	{
		AssetPair.Value->WaitUntilDone();

		if ( UTexture* ImportedTexture = Cast< UTexture >( AssetPair.Value->GetFirstAssetOfClass( UTexture::StaticClass() ) ) )
		{
			Assets.Emplace( ImportedTexture );
		}
	}

	for ( TPair< TSharedRef< IDatasmithBaseMaterialElement >, UMaterialInterface* >& AssetPair : ImportContextPtr->ImportedMaterials )
	{
		if(AssetPair.Value)
		{
			Assets.Emplace( AssetPair.Value );

			if (UMaterial* SourceMaterial = Cast< UMaterial >(AssetPair.Value))
			{
				SourceMaterial->UpdateCachedExpressionData();

				for (const FMaterialFunctionInfo& MaterialFunctionInfo : SourceMaterial->GetCachedExpressionData().FunctionInfos)
				{
					if (MaterialFunctionInfo.Function && MaterialFunctionInfo.Function->GetOutermost() == SourceMaterial->GetOutermost())
					{
						Assets.Emplace( MaterialFunctionInfo.Function );
					}
				}
			}
		}
	}

	for ( TPair< uint32, UMaterialInterface* >& AssetPair : ImportContextPtr->ImportedParentMaterials )
	{
		if(AssetPair.Value)
		{
			Assets.Emplace( AssetPair.Value );
		}
	}

	for ( TPair< TSharedRef< IDatasmithBaseMaterialElement >, UMaterialFunction* >& AssetPair : ImportContextPtr->ImportedMaterialFunctions )
	{
		if(AssetPair.Value)
		{
			Assets.Emplace( AssetPair.Value );
		}
	}

	for ( TPair< TSharedRef< IDatasmithLevelSequenceElement >, ULevelSequence* >& AssetPair : ImportContextPtr->ImportedLevelSequences )
	{
		if(AssetPair.Value)
		{
			Assets.Emplace( AssetPair.Value );
		}
	}

	for ( TPair< TSharedRef< IDatasmithLevelVariantSetsElement >, ULevelVariantSets* >& AssetPair : ImportContextPtr->ImportedLevelVariantSets )
	{
		if(AssetPair.Value)
		{
			Assets.Emplace( AssetPair.Value );
		}
	}
}

void UDatasmithFileProducer::PreventNameCollision()
{
	// Create packages where assets must be moved to avoid name collision
	FString TransientFolderPath = DatasmithScene->GetOutermost()->GetPathName();

	// Clean up transient package path. It should be empty
	FDatasmithFileProducerUtils::DeletePackagePath( TransientFolderPath );

	// Create packages to move assets to
	UPackage* StaticMeshesImportPackage = NewObject< UPackage >( nullptr, *FPaths::Combine( TransientFolderPath, TEXT("Geometries") ), RF_Transient );
	StaticMeshesImportPackage->FullyLoad();

	UPackage* TexturesImportPackage = NewObject< UPackage >( nullptr, *FPaths::Combine( TransientFolderPath, TEXT("Textures") ), RF_Transient );
	TexturesImportPackage->FullyLoad();

	UPackage* MaterialsImportPackage = NewObject< UPackage >( nullptr, *FPaths::Combine( TransientFolderPath, TEXT("Materials") ), RF_Transient );
	MaterialsImportPackage->FullyLoad();

	UPackage* MasterMaterialsImportPackage = NewObject< UPackage >(nullptr, *FPaths::Combine(TransientFolderPath, TEXT("Materials/Master")), RF_Transient);
	MasterMaterialsImportPackage->FullyLoad();

	UPackage* LevelSequencesImportPackage = NewObject< UPackage >( nullptr, *FPaths::Combine( TransientFolderPath, TEXT("Animations") ), RF_Transient );
	LevelSequencesImportPackage->FullyLoad();

	UPackage* LevelVariantSetsImportPackage = NewObject< UPackage >( nullptr, *FPaths::Combine( TransientFolderPath, TEXT("Variants") ), RF_Transient );
	LevelVariantSetsImportPackage->FullyLoad();

	UPackage* LightsImportPackage = NewObject< UPackage >(nullptr, *FPaths::Combine(TransientFolderPath, TEXT("Lights")), RF_Transient);
	LightsImportPackage->FullyLoad();

	UPackage* OtherImportPackage = NewObject< UPackage >( nullptr, *FPaths::Combine( TransientFolderPath, TEXT("Others") ), RF_Transient );
	OtherImportPackage->FullyLoad();

	// Set of transient packages which are not used anymore
	TSet<FString> PathsToDelete;

	// Set of packages containing level sequences which actor's reference will need to be updated after actors are renamed
	TSet<UPackage*> LevelSequencePackagesToCheck;

	// Set of packages containing level variant sets which actor's reference will need to be updated after actors are renamed
	TSet<UPackage*> LevelVariantSetsPackagesToCheck;

	// Move assets in 2 passes: 1st pass skip UMaterial objects which are not referenced by a UMaterialInstance one, 2nd pass move unreferenced UMaterial objects
	// This is done to mimic how the direct import (from the editor's toolbar) behaves
	{
		// Array of packages containing templates which are referring to assets as TSoftObjectPtr or FSoftObjectPath
		TArray<UPackage*> PackagesToCheck;

		// Map containing mapping between previous package to new one
		TMap<FSoftObjectPath, FSoftObjectPath> AssetRedirectorMap;

		UDatasmithContentBlueprintLibrary* DatasmithContentLibrary = Cast< UDatasmithContentBlueprintLibrary >( UDatasmithContentBlueprintLibrary::StaticClass()->GetDefaultObject() );

		auto MoveAsset = [&](UObject* Object, UPackage* NewPackage, bool bCheckPackage)
		{
			if(Object->GetOutermost()->GetName() != NewPackage->GetName())
			{
				FSoftObjectPath PreviousObjectPath(Object);

				Object->Rename( nullptr, NewPackage, REN_DontCreateRedirectors | REN_NonTransactional );

				// Replace unique name id with hash of package path to avoid asset's name collision
				const FString DatasmithUniqueId = DatasmithContentLibrary->GetDatasmithUserDataValueForKey( Object, UDatasmithAssetUserData::UniqueIdMetaDataKey );
				const FString ObjectIdent = DatasmithUniqueId + DatasmithScene->GetName() + Object->GetName() + Object->GetClass()->GetName();
				FString NewUniqueId = FMD5::HashBytes( reinterpret_cast<const uint8*>(*ObjectIdent), ObjectIdent.Len() * sizeof(TCHAR) );

				UDatasmithAssetUserData::SetDatasmithUserDataValueForKey(Object, *(FString(TEXT("Old")) + UDatasmithAssetUserData::UniqueIdMetaDataKey), DatasmithUniqueId );
				UDatasmithAssetUserData::SetDatasmithUserDataValueForKey(Object, UDatasmithAssetUserData::UniqueIdMetaDataKey, NewUniqueId );

				AssetRedirectorMap.Emplace( PreviousObjectPath, Object );
				if(bCheckPackage)
				{
					PackagesToCheck.Add( Object->GetOutermost() );
				}
			}
		};

		// First pass: No UMaterial objects, parent materials are collected if applicable
		TSet<UMaterialInterface*> ParentMaterials;
		TSet<UMaterialFunctionInterface*> MaterialFunctions;

		for(int32 Index = 0; Index < Assets.Num(); ++Index)
		{
			if( UObject* Object = Assets[Index].Get() )
			{
				PathsToDelete.Add( Object->GetOutermost()->GetPathName() );

				if( Cast<UStaticMesh>( Object ) != nullptr )
				{
					MoveAsset( Object, StaticMeshesImportPackage, false );
				}
				else if ( Cast<UTextureLightProfile>(Object) )
				{
					MoveAsset( Object, LightsImportPackage, false );
				}
				else if( Cast<UTexture>(Object) != nullptr )
				{
					MoveAsset( Object, TexturesImportPackage, false );
				}
				else if( Cast<UMaterialFunctionInterface>(Object) != nullptr )
				{
					MoveAsset( Object, MaterialsImportPackage, true );
				}
				else if( UMaterialInstance* MaterialInstance = Cast<UMaterialInstance>(Object) )
				{
					if (UMaterial* SourceMaterial = Cast< UMaterial >(MaterialInstance))
					{
						for (const FMaterialFunctionInfo& MaterialFunctionInfo : SourceMaterial->GetCachedExpressionData().FunctionInfos)
						{
							if (MaterialFunctionInfo.Function && MaterialFunctionInfo.Function->GetOutermost() == SourceMaterial->GetOutermost())
							{
								MaterialFunctions.Add( MaterialFunctionInfo.Function );
							}
						}
					}

					if ( UMaterialInterface* MaterialParent = MaterialInstance->Parent )
					{
						FString MaterialInstancePath = MaterialInstance->GetOutermost()->GetName();
						FString ParentPath = MaterialParent->GetOutermost()->GetName();

						if ( ParentPath.StartsWith( MaterialInstancePath ) )
						{
							MoveAsset( MaterialParent, MasterMaterialsImportPackage, true );
							ParentMaterials.Add( MaterialParent );
						}
					}

					MoveAsset( Object, MaterialsImportPackage, true );
				}
				else if( Cast<ULevelSequence>(Object) != nullptr )
				{
					MoveAsset( Object, LevelSequencesImportPackage, false );
					LevelSequencePackagesToCheck.Add( Object->GetOutermost() );
				}
				else if( Cast<ULevelVariantSets>(Object) != nullptr )
				{
					MoveAsset( Object, LevelVariantSetsImportPackage, false );
					LevelVariantSetsPackagesToCheck.Add( Object->GetOutermost() );
				}
				// Move unsupported asset types to Others package, except UMaterial objects which are dealt with in two passes
				else if( Cast<UMaterial>(Object) == nullptr )
				{
					MoveAsset( Object, OtherImportPackage, false );
				}
			}
		}

		// 2nd pass: Move UMaterial objects which are not referenced
		for(int32 Index = 0; Index < Assets.Num(); ++Index)
		{
			if( UMaterial* Material = Cast<UMaterial>( Assets[Index].Get() ) )
			{
				if( !ParentMaterials.Contains( Material ) )
				{
					PathsToDelete.Add( FPaths::GetPath( Material->GetOutermost()->GetName() ) );
					MoveAsset( Material, MaterialsImportPackage, true );
				}
			}
			else if( UMaterialFunctionInterface* MaterialFunction = Cast<UMaterialFunctionInterface>( Assets[Index].Get() ) )
			{
				if( !MaterialFunctions.Contains( MaterialFunction ) )
				{
					PathsToDelete.Add( FPaths::GetPath( MaterialFunction->GetOutermost()->GetName() ) );
					MoveAsset( MaterialFunction, MaterialsImportPackage, true );
				}
			}
		}

		// Apply soft object path redirection to identified packages
		if (PackagesToCheck.Num() > 0 && AssetRedirectorMap.Num() > 0)
		{
			IAssetTools& AssetTools = FModuleManager::LoadModuleChecked<FAssetToolsModule>("AssetTools").Get();
			AssetTools.RenameReferencingSoftObjectPaths(PackagesToCheck, AssetRedirectorMap);
		}
	}

	// Prefix UniqueIdMetaDataKey of newly created actors with producer namespace to avoid name collision
	const FString Namespace = GetNamespace();

	TMap< FSoftObjectPath, FSoftObjectPath > ActorRedirectorMap;

	for (ULevel* Level : Context.WorldPtr->GetLevels())
	{
		for (int32 i = 0; i < Level->Actors.Num(); i++)
		{
			if( ADatasmithSceneActor* SceneActor = Cast<ADatasmithSceneActor>( Level->Actors[i] ) )
			{
				if(SceneActor->Scene == DatasmithScene)
				{
					// Append prefix to all children of scene actor
					for( TPair< FName, TSoftObjectPtr< AActor > >& ActorPair : SceneActor->RelatedActors)
					{
						if ( AActor* Actor = ActorPair.Value.Get() )
						{
							if( UDatasmithAssetUserData* AssetUserData = UDatasmithContentBlueprintLibrary::GetDatasmithUserData( Actor ) )
							{
								if( FString* ValuePtr = AssetUserData->MetaData.Find( UDatasmithAssetUserData::UniqueIdMetaDataKey ) )
								{
									FSoftObjectPath PreviousActorSoftPath(Actor);

									FString& Value = *ValuePtr;

									// Set Actor's name to the one from its old unique Id.
									// Rationale: The unique Id is used to reconstruct the IDatasmithActorElement in the Datasmith consumer.
									// Important Note: No need to prefix the actor's name with the namespace, it will be done by the parent class, UDataprepContentProducer
									// Important Note: Value of unique Id might collide with name of scene actor. See JIRA UE-80831
									if( !Actor->Rename( *Value, nullptr, REN_Test ) )
									{
										Value = MakeUniqueObjectName( Actor->GetOuter(), Actor->GetClass(), *Value ).ToString();
									}

									Actor->Rename( *Value );

									ActorRedirectorMap.Emplace( PreviousActorSoftPath, Actor );

									// Prefix actor's unique Id with the namespace
									Value = Namespace + TEXT("_") + Value;
								}
							}
						}
					}

					// Remove reference to Datasmith scene
					SceneActor->Scene = nullptr;
				}
			}
		}
	}

	// Update reference of LevelSequence assets if necessary
	if(LevelSequencePackagesToCheck.Num() > 0)
	{
		IAssetTools& AssetTools = FModuleManager::LoadModuleChecked<FAssetToolsModule>("AssetTools").Get();
		AssetTools.RenameReferencingSoftObjectPaths( LevelSequencePackagesToCheck.Array(), ActorRedirectorMap );
	}

	// Update reference of LevelVariantSets assets if necessary
	if(LevelVariantSetsPackagesToCheck.Num() > 0)
	{
		IAssetTools& AssetTools = FModuleManager::LoadModuleChecked<FAssetToolsModule>("AssetTools").Get();
		AssetTools.RenameReferencingSoftObjectPaths( LevelVariantSetsPackagesToCheck.Array(), ActorRedirectorMap );
	}

	FDatasmithFileProducerUtils::DeletePackagesPath( PathsToDelete );
}

void UDatasmithFileProducer::OnFilePathChanged()
{
	FilePath = FPaths::ConvertRelativePathToFull( FilePath );
<<<<<<< HEAD
	TranslatableSourcePtr.Reset();
=======
	ExternalSourcePtr.Reset();
>>>>>>> 6bbb88c8
	TranslatorImportOptions.Empty();
	bTranslatorImportOptionsInitialized = false;
	UpdateName();
	OnChanged.Broadcast( this );
}

void UDatasmithFileProducer::Reset()
{
	DatasmithScene = nullptr;
	ImportContextPtr.Reset();
	ExternalSourcePtr.Reset();
	ProgressTaskPtr.Reset();
	Assets.Empty();
	TransientPackage = nullptr;

	UDataprepContentProducer::Reset();
}

const FText& UDatasmithFileProducer::GetLabel() const
{
	return DatasmithFileProducerLabel;
}

const FText& UDatasmithFileProducer::GetDescription() const
{
	return DatasmithFileProducerDescription;
}

FString UDatasmithFileProducer::GetNamespace() const
{
	return FString::FromInt( GetTypeHash( FilePath ) );
}

void UDatasmithFileProducer::SetFilePath( const FString& InFilePath )
{
	Modify();

	FilePath = InFilePath;

	OnFilePathChanged();
}

void UDatasmithFileProducer::OnChangeImportSettings()
{
<<<<<<< HEAD
	if (!TranslatableSourcePtr.IsValid() && !InitTranslator())
=======
	if (!ExternalSourcePtr.IsValid() && !InitTranslator())
>>>>>>> 6bbb88c8
	{
		return;
	}

	TSharedPtr<SWindow> ParentWindow;

	if (FModuleManager::Get().IsModuleLoaded("MainFrame"))
	{
		IMainFrameModule& MainFrame = FModuleManager::LoadModuleChecked<IMainFrameModule>("MainFrame");
		ParentWindow = MainFrame.GetParentWindow();
	}

<<<<<<< HEAD
	TSharedPtr<IDatasmithTranslator> TranslatorPtr = TranslatableSourcePtr->GetTranslator();
=======
	TSharedPtr<IDatasmithTranslator> TranslatorPtr = ExternalSourcePtr->GetAssetTranslator();
>>>>>>> 6bbb88c8

	TSharedRef<SWindow> Window = SNew(SWindow)
		.Title(FText::Format(LOCTEXT("ImportSettingsTitle", "{0} Import Settings"), FText::FromName(TranslatorPtr->GetFName())))
		.SizingRule(ESizingRule::Autosized);

	TArray<TStrongObjectPtr<UDatasmithOptionsBase>> Options = GetTranslatorImportOptions();

	if (Options.Num() == 0)
	{
		UE_LOG(LogDatasmithImport, Warning, TEXT( "No import settings for selected file type." ));
		return;
	}

	TArray<UObject*> OptionsRaw;
	for(TStrongObjectPtr<UDatasmithOptionsBase>& ObjectPtr : Options)
	{
		OptionsRaw.Add(ObjectPtr.Get());
	}

	TSharedPtr<FDatasmithFileProducerUtils::SFileProducerImportOptionsWindow> OptionsWindow;
	Window->SetContent
	(
		SAssignNew(OptionsWindow, FDatasmithFileProducerUtils::SFileProducerImportOptionsWindow)
		.ImportOptions(OptionsRaw)
		.WidgetWindow(Window)
		.MinDetailHeight(320.f)
		.MinDetailWidth(450.f)
	);

	FSlateApplication::Get().AddModalWindow(Window, ParentWindow, false);
}

void UDatasmithFileProducer::UpdateName()
{
	if(!FilePath.IsEmpty())
	{
		// Rename producer to name of file
		FString CleanName = ObjectTools::SanitizeObjectName( FPaths::GetCleanFilename( FilePath ) );
		if ( !Rename( *CleanName, nullptr, REN_Test ) )
		{
			CleanName = MakeUniqueObjectName( GetOuter(), GetClass(), *CleanName ).ToString();
		}

		Rename( *CleanName, nullptr, REN_DontCreateRedirectors | REN_NonTransactional );
	}
}

bool UDatasmithFileProducer::Supersede(const UDataprepContentProducer* OtherProducer) const
{
	const UDatasmithFileProducer* OtherFileProducer = Cast<const UDatasmithFileProducer>(OtherProducer);

	return OtherFileProducer != nullptr &&
		!OtherFileProducer->FilePath.IsEmpty() &&
		FilePath == OtherFileProducer->FilePath;
}

bool UDatasmithFileProducer::CanAddToProducersArray(bool bIsAutomated)
{
	if ( bIsAutomated )
	{
		return true;
	}

	FilePath = FDatasmithFileProducerUtils::SelectFileToImport();
	if ( !FilePath.IsEmpty() )
	{
		UpdateName();
		return true;
	}

	return false;
}

void UDatasmithFileProducer::PostEditUndo()
{
	UDataprepContentProducer::PostEditUndo();

	OnChanged.Broadcast( this );
}

void UDatasmithFileProducer::PostEditChangeProperty(FPropertyChangedEvent& PropertyChangedEvent)
{
	FProperty* EditedProperty = PropertyChangedEvent.Property;

	if ( !EditedProperty || EditedProperty->GetFName() == GET_MEMBER_NAME_CHECKED(UDatasmithFileProducer, FilePath) )
	{
		OnFilePathChanged();
	}
}

UDatasmithDirProducer::UDatasmithDirProducer()
	: ExtensionString( TEXT("*.*") )
	, bRecursive(true)
	, bHasWildCardSearch(true)
{
	TessellationOptions = CreateDefaultSubobject<UDatasmithCommonTessellationOptions>(FName(TEXT("TessellationOptions")));

	if( !HasAnyFlags( RF_ClassDefaultObject ) && SupportedFormats.Num() == 0 )
	{
		const TArray<FString>& Formats = FDatasmithTranslatorManager::Get().GetSupportedFormats();
		// Verify that at least one required extension is supported
		for( const FString& Format : Formats )
		{
			TArray<FString> FormatComponents;
			Format.ParseIntoArray( FormatComponents, TEXT( ";" ), false );

			for ( int32 ComponentIndex = 0; ComponentIndex < FormatComponents.Num(); ComponentIndex += 2 )
			{
				check( FormatComponents.IsValidIndex( ComponentIndex + 1 ) );
				const FString Extension = FormatComponents[ComponentIndex].ToLower();

				SupportedFormats.Add( Extension );
			}
		}
	}
}

bool UDatasmithDirProducer::Initialize()
{
	if( FolderPath.IsEmpty() )
	{
		LogError( LOCTEXT( "DatasmithDirProducerNoFolder", "Initialization failed: No folder has been specified" ) );
		return false;
	}

	// Abort initialization as there is no extension to look for
	if( !bHasWildCardSearch && FixedExtensionSet.Num() == 0 )
	{
		LogError( LOCTEXT( "DatasmithDirProducerNoExtension", "Initialization failed: No extension has been specified" ) );
		return false;
	}

	FilesToProcess = GetSetOfFiles();

	// Abort initialization as there is no file to process
	if( FilesToProcess.Num() == 0 )
	{
		LogError( LOCTEXT( "DatasmithDirProducerNoFile", "Initialization failed: No file to process: either no file matched the extension set or none of the file's extensions were supported" ) );
		return false;
	}

	FileProducer = NewObject< UDatasmithFileProducer >( GetTransientPackage(), NAME_None, RF_Transient );

	return true;
}

bool UDatasmithDirProducer::Execute(TArray< TWeakObjectPtr< UObject > >& OutAssets)
{
	if(!IsValid())
	{
		LogError( LOCTEXT( "DatasmithProducerInvalid", "Execution failed: Producer is not valid." ) );
		return false;
	}

	FDataprepWorkReporter Task( Context.ProgressReporterPtr, LOCTEXT( "DatasmithFileProducer_LoadingFromDirectory", "Loading files from directory ..." ), (float)FilesToProcess.Num(), 1.0f );

	// Cache context's package
	UPackage* CachedPackage = Context.RootPackagePtr.Get();

	FString RootPath = FPaths::Combine( Context.RootPackagePtr->GetPathName(), *GetName() );
	UPackage* RootTransientPackage = NewObject< UPackage >( nullptr, *RootPath, RF_Transient );
	RootTransientPackage->FullyLoad();

	TArray<FString> FilesNotProcessed; // these files will be processed one by one
	if (!ImportAsPlmXml(RootTransientPackage, OutAssets, FilesNotProcessed))
	{
		FilesNotProcessed = FilesToProcess.Array();
	}
	
	for( const FString& FileName : FilesNotProcessed )
	{
		if ( IsCancelled() )
		{
			break;
		}

		// Import content of file into the proper content folder to avoid name collision
		UPackage* TransientPackage = RootTransientPackage;
		FString FilePath = FPaths::GetPath( FileName );
		if(FilePath != FolderPath)
		{
			FString SubFolder = FilePath.Right(FilePath.Len() - FolderPath.Len() - 1 /* Remove leading '/' */);
			TransientPackage = NewObject< UPackage >( nullptr, *FPaths::Combine( RootPath, SubFolder ), RF_Transient );
			TransientPackage->FullyLoad();
		}

		Context.SetRootPackage( TransientPackage );

		// Update file producer's filename
		FileProducer->FilePath =  FPaths::ConvertRelativePathToFull( FileName );
		FileProducer->UpdateName();

		Task.ReportNextStep( FText::Format( LOCTEXT( "DatasmithFileProducer_LoadingFile", "Loading {0} ..."), FText::FromString( FileName ) ) );

		SetFileProducerSettings();

		if( !FileProducer->Produce( Context, OutAssets ) )
		{
			FText ErrorReport = FText::Format( LOCTEXT( "DatasmithDirProducer_FailedLoad", "Failed to load {0} ..."), FText::FromString( FileName ) );
			LogError( ErrorReport );
		}
	}

	// Restore context's package
	Context.SetRootPackage( CachedPackage );

	return !IsCancelled();
}

void UDatasmithDirProducer::OnChangeImportSettings()
{
	TSharedPtr<SWindow> ParentWindow;

	if (FModuleManager::Get().IsModuleLoaded("MainFrame"))
	{
		IMainFrameModule& MainFrame = FModuleManager::LoadModuleChecked<IMainFrameModule>("MainFrame");
		ParentWindow = MainFrame.GetParentWindow();
	}

	TSharedRef<SWindow> Window = SNew(SWindow)
		.Title(FText::Format(LOCTEXT("ImportSettingsTitle", "{0} Import Settings"), FText::FromString(TEXT("Datasmith Tessellation"))))
		.SizingRule(ESizingRule::Autosized);

	TArray<UObject*> OptionsRaw = { TessellationOptions };

	TSharedPtr<FDatasmithFileProducerUtils::SFileProducerImportOptionsWindow> OptionsWindow;
	Window->SetContent
	(
		SAssignNew(OptionsWindow, FDatasmithFileProducerUtils::SFileProducerImportOptionsWindow)
		.ImportOptions(OptionsRaw)
		.WidgetWindow(Window)
		.MinDetailHeight(320.f)
		.MinDetailWidth(450.f)
	);

	FSlateApplication::Get().AddModalWindow(Window, ParentWindow, false);
}

void UDatasmithDirProducer::SetFileProducerSettings()
{
	// Set translator options
	TArray< TStrongObjectPtr<UDatasmithOptionsBase> > Options = FileProducer->GetTranslatorImportOptions();

	bool bHasTesselationOptions = false;
	for (TStrongObjectPtr<UDatasmithOptionsBase> Option : Options)
	{
		if (UDatasmithCommonTessellationOptions* TesselationOption = Cast<UDatasmithCommonTessellationOptions>(Option.Get()))
		{
			TesselationOption->Options = TessellationOptions->Options;
			bHasTesselationOptions = true;
		}
	}

	if (bHasTesselationOptions)
	{
		FileProducer->SetTranslatorImportOptions(Options);
	}
}

// #ueent_todo:  ImportAsPlmXml should be replaced by a new object which will be responsible for the dispatch of import files which are supported by Datasmith
/** Try to import as many files as possible using PlmXml translator. This is a temporary solution which enables importing multiple files at once using as many CPU cores as possible(fastest).
 *  DatasmithDispatcher is able to import multiple files in parallel and PlmXmlTranslator is making use of this property of the DatasmithDispatcher.
 *  Returns false if no files were processed
 */
bool UDatasmithDirProducer::ImportAsPlmXml(UPackage* RootPackage, TArray<TWeakObjectPtr<UObject>>& OutAssets, TArray<FString>& FilesNotProcessed)
{
	FString PlmXmlFileName;
	FString TempDir = FPaths::Combine(FPaths::ProjectIntermediateDir(), TEXT("DatasmithDirProducerTemp"));
	if (!IFileManager::Get().DirectoryExists(*TempDir))
	{
		IFileManager::Get().MakeDirectory(*TempDir);
	}
	PlmXmlFileName = FPaths::Combine(TempDir, FPaths::GetBaseFilename(FolderPath) + TEXT(".plmxml"));

	if (!FDatasmithImporterUtils::CreatePlmXmlSceneFromCADFiles(PlmXmlFileName, FilesToProcess, FilesNotProcessed))
	{
		return false;
	}

	// Import content of file into the proper content folder to avoid name collision
	UPackage* TransientPackage = RootPackage;

	Context.SetRootPackage(TransientPackage);
<<<<<<< HEAD

	// Update file producer's filename
	FileProducer->FilePath = PlmXmlFileName;
	FileProducer->UpdateName();

	// Set transient package to be the root package, overriding default behavior - this way we avoid extra 'PlmXml' folder  in content folder hierarchy
	FileProducer->TransientPackage = RootPackage;

=======

	// Update file producer's filename
	FileProducer->FilePath = PlmXmlFileName;
	FileProducer->UpdateName();

	// Set transient package to be the root package, overriding default behavior - this way we avoid extra 'PlmXml' folder  in content folder hierarchy
	FileProducer->TransientPackage = RootPackage;

>>>>>>> 6bbb88c8
	SetFileProducerSettings();

	bool bSuccess = FileProducer->Produce(Context, OutAssets);
	if (bSuccess)
	{
		FixPlmXmlHierarchy();
	}
	else
	{
		FText ErrorReport = FText::Format(LOCTEXT("DatasmithPlmXmlProducer_FailedProduce", "Failed to produce assets with PlmXml file, {0}, for parallel loading ..."), FText::FromString(PlmXmlFileName));
		LogError(ErrorReport);
	}

	return bSuccess;
}

void UDatasmithDirProducer::FixPlmXmlHierarchy()
{
	TFunction<void(AActor*, ADatasmithSceneActor*, const TMap<AActor*, FName>&)> AddActorHierachyToRelatedActors = [&AddActorHierachyToRelatedActors](AActor* Actor, ADatasmithSceneActor* SceneActor, const TMap<AActor*, FName>& NameForRelatedActor)
	{
		// Add all attached actors to related actors of a SceneActor
		const FName* NamePtr = NameForRelatedActor.Find(Actor);
		if (ensure(NamePtr))
		{
			SceneActor->RelatedActors.FindOrAdd(*NamePtr) = Actor;
		}

		TArray<class AActor*> AttachedActors;
		Actor->GetAttachedActors(AttachedActors);
		for (AActor* Child : AttachedActors)
		{
			AddActorHierachyToRelatedActors(Child, SceneActor, NameForRelatedActor);
		}
	};

	ADatasmithSceneActor* ImportSceneActor = FileProducer->ImportSceneActor.Get();
	if (ImportSceneActor)
	{
		// Convert each child actor of ImportSceneActor into ADatasmithSceneActor
		TArray<class AActor*> ImportSceneActorChildren;
		ImportSceneActor->GetAttachedActors(ImportSceneActorChildren);
		for (AActor* ImportSceneActorChild : ImportSceneActorChildren)
		{
			FString Label = ImportSceneActorChild->GetActorLabel();

			ADatasmithSceneActor* SceneActor = Cast<ADatasmithSceneActor>(Context.WorldPtr->SpawnActor(ADatasmithSceneActor::StaticClass(), nullptr, nullptr));
			if (!ensure(SceneActor))
			{
				continue;
			}
			SceneActor->SetActorLabel(Label);
			SceneActor->SpriteScale = 0.1f;

<<<<<<< HEAD
			USceneComponent* RootComponent = RootComponent = NewObject<USceneComponent>(SceneActor, *Label, RF_Transactional);
=======
			USceneComponent* RootComponent = NewObject<USceneComponent>(SceneActor, *Label, RF_Transactional);
>>>>>>> 6bbb88c8
			RootComponent->SetWorldTransform(FTransform::Identity);
			RootComponent->Mobility = EComponentMobility::Static;
			RootComponent->bVisualizeComponent = true;
			RootComponent->RegisterComponent();
			SceneActor->SetRootComponent(RootComponent);
			SceneActor->AddInstanceComponent(RootComponent);

			// Create map of related actors to their names 
			TMap<AActor*, FName> NameForRelatedActor;
			for (TPair<FName, TSoftObjectPtr<AActor>>& ActorPair : ImportSceneActor->RelatedActors)
			{
				NameForRelatedActor.Add(ActorPair.Value.LoadSynchronous(), ActorPair.Key);
			}

			// Move child actors and related actors to new SceneActor
			TArray<class AActor*> AttachedActors;
			ImportSceneActorChild->GetAttachedActors(AttachedActors);
			for (AActor* AttachedActor : AttachedActors)
			{
				AttachedActor->DetachFromActor(FDetachmentTransformRules::KeepWorldTransform);
				AttachedActor->AttachToActor(SceneActor, FAttachmentTransformRules::KeepWorldTransform);
				AddActorHierachyToRelatedActors(AttachedActor, SceneActor, NameForRelatedActor);
			}
			Context.WorldPtr.Get()->EditorDestroyActor(ImportSceneActorChild, true);
		}
		Context.WorldPtr.Get()->EditorDestroyActor(ImportSceneActor, true);
		FileProducer->ImportSceneActor.Reset();
	}

}

void UDatasmithDirProducer::Reset()
{
	FilesToProcess.Empty();
	FileProducer = nullptr;

	UDataprepContentProducer::Reset();
}

const FText& UDatasmithDirProducer::GetLabel() const
{
	return DatasmithDirProducerLabel;
}

const FText& UDatasmithDirProducer::GetDescription() const
{
	return DatasmithDirProducerDescription;
}

FString UDatasmithDirProducer::GetNamespace() const
{
	return FString::FromInt( GetTypeHash( FolderPath ) );
}

void UDatasmithDirProducer::Serialize( FArchive& Ar )
{
	Super::Serialize( Ar );

	if( Ar.IsLoading() )
	{
		UpdateExtensions();
	}
}

void UDatasmithDirProducer::PostLoad()
{
	Super::PostLoad();

	if (!TessellationOptions)
	{
		TessellationOptions = NewObject<UDatasmithCommonTessellationOptions>(this);
	}
}

void UDatasmithDirProducer::PostEditChangeProperty(FPropertyChangedEvent& PropertyChangedEvent)
{
	FProperty* EditedProperty = PropertyChangedEvent.Property;

	if ( !EditedProperty || EditedProperty->GetFName() == GET_MEMBER_NAME_CHECKED(UDatasmithDirProducer, FolderPath) )
	{
		//OnEditFolderPathChanged();
	}

	if ( !EditedProperty || EditedProperty->GetFName() == GET_MEMBER_NAME_CHECKED(UDatasmithDirProducer, ExtensionString) )
	{
		OnExtensionsChanged();
	}

	if ( !EditedProperty || EditedProperty->GetFName() == GET_MEMBER_NAME_CHECKED(UDatasmithDirProducer, bRecursive) )
	{
		OnRecursivityChanged();
	}
}

void UDatasmithDirProducer::SetFolderPath( const FString& InFolderPath )
{
	Modify();
	FolderPath = InFolderPath;
	OnFolderPathChanged();
}

FString UDatasmithDirProducer::GetFolderPath() const
{
	return FolderPath;
}

void UDatasmithDirProducer::SetExtensionString(const FString& InExtensionString)
{
	Modify();
	ExtensionString = InExtensionString;
	OnExtensionsChanged();
}

FString UDatasmithDirProducer::GetExtensionString() const
{
	return ExtensionString;
}

void UDatasmithDirProducer::SetIsRecursive(bool bInRecursive)
{
	Modify();
	bRecursive = bInRecursive;
	OnRecursivityChanged();
}

bool UDatasmithDirProducer::IsRecursive() const
{
	return bRecursive;
}

void UDatasmithDirProducer::UpdateName()
{
	if(!FolderPath.IsEmpty())
	{
		FString BaseName = FPaths::IsDrive( FolderPath ) ? (FolderPath.Left(1) + TEXT("_Drive")) : (FPaths::GetBaseFilename( FolderPath ) + TEXT("_Dir"));

		// Rename producer to name of file
		FString CleanName = ObjectTools::SanitizeObjectName( BaseName );
		if ( !Rename( *CleanName, nullptr, REN_Test ) )
		{
			CleanName = MakeUniqueObjectName( GetOuter(), GetClass(), *CleanName ).ToString();
		}

		Rename( *CleanName, nullptr, REN_DontCreateRedirectors | REN_NonTransactional );
	}
}

bool UDatasmithDirProducer::Supersede(const UDataprepContentProducer* OtherProducer) const
{
	// If ExtensionString is empty, this producer does not generate anything
	if( FolderPath.IsEmpty() || ExtensionString.IsEmpty() )
	{
		return false;
	}

	if( const UDatasmithDirProducer* OtherDirProducer = Cast<const UDatasmithDirProducer>( OtherProducer ) )
	{
		if( OtherDirProducer->FolderPath.IsEmpty() || OtherDirProducer->ExtensionString.IsEmpty() )
		{
			return false;
		}

		// Potential superseding if other producer has same path and same recursiveness
		// or other producer's path is a sub folder and this producer is recursive
		bool bCouldSupersede = ( OtherDirProducer->FolderPath == FolderPath && OtherDirProducer->bRecursive == bRecursive ) ||
							   ( OtherDirProducer->FolderPath.StartsWith( FolderPath ) && bRecursive );

		// Check if this producer will generate a super-set of the set of files generated by the other one
		if(bCouldSupersede)
		{
			TSet< FString > ThisFilesToProcess = GetSetOfFiles();
			TSet< FString > OtherFilesToProcess = OtherDirProducer->GetSetOfFiles();

			if( OtherFilesToProcess.Num() > ThisFilesToProcess.Num() )
			{
				return false;
			}

			for(const FString& OtherFileToProcess : OtherFilesToProcess)
			{
				if( !ThisFilesToProcess.Contains( OtherFileToProcess ) )
				{
					return false;
				}
			}
		}

		return bCouldSupersede;
	}
	else if(const UDatasmithFileProducer* OtherFileProducer = Cast<const UDatasmithFileProducer>(OtherProducer))
	{
		const FString& FilePath = OtherFileProducer->GetFilePath();
		if( FilePath.StartsWith( FolderPath ) )
		{
			if( bHasWildCardSearch && ( FPaths::GetPath( FilePath ) == FolderPath || bRecursive == true ) )
			{
				return true;
			}

			FString Extension = FPaths::GetExtension( FilePath ).ToLower();
			return FixedExtensionSet.Contains( Extension );
		}
	}

	return false;
}

bool UDatasmithDirProducer::CanAddToProducersArray(bool bIsAutomated)
{
	if ( bIsAutomated )
	{
		return true;
	}


	FolderPath = FDatasmithFileProducerUtils::SelectDirectory();
	if ( !FolderPath.IsEmpty() )
	{
		UpdateName();
		return true;
	}

	return false;
}

void UDatasmithDirProducer::OnFolderPathChanged()
{
	FolderPath = FPaths::ConvertRelativePathToFull( FolderPath );
	UpdateName();
	OnChanged.Broadcast(this);
}

void UDatasmithDirProducer::OnRecursivityChanged()
{
	OnChanged.Broadcast( this );
}

void UDatasmithDirProducer::OnExtensionsChanged()
{
	UpdateExtensions();
	OnChanged.Broadcast( this );
}

void UDatasmithDirProducer::UpdateExtensions()
{
	bHasWildCardSearch = ExtensionString.Contains( WildCharCriteria );

	FixedExtensionSet.Reset();

	if( !bHasWildCardSearch)
	{
		TArray<FString> StringArray;
		ExtensionString.ParseIntoArray( StringArray, TEXT(";"), true );

		// #ueent_todo: Handle extension with a wildcard, i.e. prt* from Creo
		TSet<FString> StringSet;
		for (const FString& String : StringArray)
		{
			if( String.StartsWith( ExtensionPrefix ) )
			{
				// Only store the extension without its prefix and if it is supported
				FString Extension( *String.ToLower() + 2 );

				// If this is an extension with wild card, look for matching supported format
				if( Extension.Contains( TEXT("*") ) )
				{
					for( const FString& Format : SupportedFormats )
					{
						if( Format.MatchesWildcard( Extension ) )
						{
							FixedExtensionSet.Add( Format );
						}
					}
				}
				else if(SupportedFormats.Contains( Extension ))
				{
					FixedExtensionSet.Add( Extension );
				}
			}
		}
	}
}

TSet<FString> UDatasmithDirProducer::GetSetOfFiles() const
{
	TSet< FString > FoundFiles;

	const TSet< FString >& ExtensionSearchSet = bHasWildCardSearch ? SupportedFormats : FixedExtensionSet;

	// Build the list of files to process
	auto VisitDirectory = [this, &FoundFiles, &ExtensionSearchSet](const TCHAR* InFilenameOrDirectory, const bool bIsDirectory) -> bool
	{
		if (!bIsDirectory)
		{
			FString Extension = FPaths::GetExtension( InFilenameOrDirectory ).ToLower();

			if ( ExtensionSearchSet.Find( Extension ) )
			{
				FoundFiles.Add( FPaths::ConvertRelativePathToFull( InFilenameOrDirectory ) );
			}
		}

		return true; // continue iteration
	};

	if(bRecursive)
	{
		IFileManager::Get().IterateDirectoryRecursively( *FolderPath, VisitDirectory );
	}
	else
	{
		IFileManager::Get().IterateDirectory( *FolderPath, VisitDirectory );
	}

	return FoundFiles;
}

class SDatasmithFileProducerFileProperty : public SCompoundWidget
{
public:
	SLATE_BEGIN_ARGS(SDatasmithFileProducerFileProperty)
	{}

	SLATE_ARGUMENT(UDatasmithFileProducer*, Producer)
	SLATE_END_ARGS()

public:
	void Construct(const FArguments& InArgs)
	{
		ProducerPtr = TWeakObjectPtr< UDatasmithFileProducer >( InArgs._Producer );

		FSlateFontInfo FontInfo = IDetailLayoutBuilder::GetDetailFont();

		ChildSlot
		[
			SNew(SHorizontalBox)
			+ SHorizontalBox::Slot()
			.VAlign(VAlign_Center)
			[
				SAssignNew(FileName, SEditableText)
				.IsReadOnly(true)
				.Text(this, &SDatasmithFileProducerFileProperty::GetFilenameText)
				.ToolTipText(this, &SDatasmithFileProducerFileProperty::GetFilenameText)
				.Font( FontInfo )
			]
			+SHorizontalBox::Slot()
			.VAlign(VAlign_Center)
			.AutoWidth()
			[
				SNew(SButton)
				.OnClicked(this, &SDatasmithFileProducerFileProperty::OnChangePathClicked )
				.ToolTipText(LOCTEXT("ChangeSourcePath_Tooltip", "Browse for a new source file path"))
				[
					SNew(STextBlock)
					.Text(LOCTEXT("...", "..."))
					.Font( FontInfo )
				]
			]
		];
	}

private:
	FReply OnChangePathClicked() const
	{
		if( !ProducerPtr.IsValid() )
		{
			return FReply::Unhandled();
		}

		FString SelectedFile = FDatasmithFileProducerUtils::SelectFileToImport();
		if(!SelectedFile.IsEmpty())
		{
			const FScopedTransaction Transaction( LOCTEXT("Producer_SetFilename", "Set Filename") );

			ProducerPtr->SetFilePath( SelectedFile );
			FileName->SetText( GetFilenameText() );
		}

		return FReply::Handled();
	}

	FText GetFilenameText() const
	{
		return ProducerPtr->FilePath.IsEmpty() ? FText::FromString( TEXT("Select a file") ) : FText::FromString( ProducerPtr->FilePath );
	}

private:
	TWeakObjectPtr< UDatasmithFileProducer > ProducerPtr;
	TSharedPtr< SEditableText > FileName;
};

void FDataprepContentProducerDetails::CustomizeDetails(IDetailLayoutBuilder& DetailBuilder)
{
	TArray< TWeakObjectPtr< UObject > > Objects;
	DetailBuilder.GetObjectsBeingCustomized(Objects);
	check(Objects.Num() > 0);
<<<<<<< HEAD

	Producer = Cast< UDataprepContentProducer >(Objects[0].Get());
	check(Producer);

	AssetProducers = Cast<UDataprepAssetProducers>(Producer->GetOuter());
	check(AssetProducers);

	ProducerIndex = INDEX_NONE;
	for (int Index = 0; Index < AssetProducers->GetProducersCount(); ++Index)
	{
		if (Producer == AssetProducers->GetProducer(Index))
		{
			ProducerIndex = Index;
			break;
		}
	}
}

=======

	Producer = Cast< UDataprepContentProducer >(Objects[0].Get());
	check(Producer);

	AssetProducers = Cast<UDataprepAssetProducers>(Producer->GetOuter());
	check(AssetProducers);

	ProducerIndex = INDEX_NONE;
	for (int Index = 0; Index < AssetProducers->GetProducersCount(); ++Index)
	{
		if (Producer == AssetProducers->GetProducer(Index))
		{
			ProducerIndex = Index;
			break;
		}
	}
}

>>>>>>> 6bbb88c8
FSlateColor FDataprepContentProducerDetails::GetStatusColorAndOpacity() const
{
	return  IsProducerSuperseded() ? FLinearColor::Red : FEditorStyle::Get().GetSlateColor("DefaultForeground");
}

bool FDataprepContentProducerDetails::IsProducerSuperseded() const
{
	return ProducerIndex != INDEX_NONE ? AssetProducers->IsProducerSuperseded(ProducerIndex) : false;
}

void FDatasmithFileProducerDetails::CustomizeDetails(IDetailLayoutBuilder& DetailBuilder)
{
	FDataprepContentProducerDetails::CustomizeDetails(DetailBuilder);

	UDatasmithFileProducer* FileProducer = Cast< UDatasmithFileProducer >(Producer);
	check( FileProducer );

	// #ueent_todo: Remove handling of warning category when this is not considered experimental anymore
	TArray<FName> CategoryNames;
	DetailBuilder.GetCategoryNames( CategoryNames );
	CategoryNames.Remove( FName(TEXT("Warning")) );

	DetailBuilder.HideCategory(FName( TEXT( "Warning" ) ) );

	//FName CategoryName( TEXT("DatasmithFileProducerCustom") );
	IDetailCategoryBuilder& ImportSettingsCategoryBuilder = DetailBuilder.EditCategory( NAME_None, FText::GetEmpty(), ECategoryPriority::Important );

	TSharedRef<IPropertyHandle> PropertyHandle = DetailBuilder.GetProperty( TEXT("FilePath"), UDatasmithFileProducer::StaticClass() );
	PropertyHandle->MarkHiddenByCustomization();

	FDetailWidgetRow& CustomAssetImportRow = ImportSettingsCategoryBuilder.AddCustomRow( FText::FromString( TEXT( "Import File" ) ) );

	TSharedPtr<STextBlock> IconText;

	TArray<TStrongObjectPtr<UDatasmithOptionsBase>> Options = FileProducer->GetTranslatorImportOptions();

	CustomAssetImportRow.NameContent()
	[
		SNew(SHorizontalBox)
		+ SHorizontalBox::Slot()
		.VAlign(VAlign_Center)
		.AutoWidth()
		.Padding(0, 0, 3, 0)
		[
			SNew(SButton)
			.ButtonStyle(FEditorStyle::Get(), "HoverHintOnly")
			.IsFocusable(false)
			.IsEnabled(Options.Num() > 0)
			.OnClicked_Lambda( [FileProducer]() -> FReply 
			{ 
				FileProducer->OnChangeImportSettings(); 
				return FReply::Handled(); 
			})
			.ToolTipText(LOCTEXT("ChangeImportSettings_Tooltip", "Import Settings"))
			[
				SNew(STextBlock)
				.Font(FEditorStyle::Get().GetFontStyle("FontAwesome.11"))
				.ColorAndOpacity(FLinearColor::White)
				.Text(FEditorFontGlyphs::Cog)
			]
		]

		+ SHorizontalBox::Slot()
		.VAlign(VAlign_Center)
		.AutoWidth()
		[
			SAssignNew(IconText, STextBlock)
				.Font(FEditorStyle::Get().GetFontStyle("FontAwesome.11"))
				.Text(MakeAttributeLambda([=]
				{
					return IsProducerSuperseded() ? FEditorFontGlyphs::Exclamation_Triangle : FEditorFontGlyphs::File;
				}))
				.ColorAndOpacity(this, &FDataprepContentProducerDetails::GetStatusColorAndOpacity)
		]
	];

	IconText->SetToolTipText(MakeAttributeLambda([=]
	{
		if (IsProducerSuperseded())
		{
			return LOCTEXT("FDatasmithFileProducerDetails_StatusTextTooltip_Superseded", "This producer is superseded by another one and will be skipped when run.");
		}
		return LOCTEXT("FDatasmithFileProducerDetails_StatusTextTooltip", "File input");
	}));

	CustomAssetImportRow.ValueContent()
	.MinDesiredWidth( 2000.0f )
	[
		SNew( SDatasmithFileProducerFileProperty )
		.Producer( FileProducer )
	];
}

class SDatasmithDirProducerFolderProperty : public SCompoundWidget
{
public:
	SLATE_BEGIN_ARGS(SDatasmithDirProducerFolderProperty)
	{}

	SLATE_ARGUMENT( UDatasmithDirProducer*, Producer )
	SLATE_END_ARGS()

public:
	void Construct(const FArguments& InArgs)
	{
		ProducerPtr = TWeakObjectPtr< UDatasmithDirProducer >( InArgs._Producer );

		FSlateFontInfo FontInfo = IDetailLayoutBuilder::GetDetailFont();

		ChildSlot
		[
			SNew(SVerticalBox)
			+ SVerticalBox::Slot()
			[
				SNew(SHorizontalBox)
				+ SHorizontalBox::Slot()
				.VAlign(VAlign_Center)
				[
					SAssignNew(FolderName, SEditableText)
					.IsReadOnly(true)
					.Text(this, &SDatasmithDirProducerFolderProperty::GetFilenameText)
					.ToolTipText(this, &SDatasmithDirProducerFolderProperty::GetFilenameText)
					.Font(FontInfo)
				]
				+SHorizontalBox::Slot()
				.VAlign(VAlign_Center)
				.AutoWidth()
				[
					SNew(SButton)
					.OnClicked( this, &SDatasmithDirProducerFolderProperty::OnChangePathClicked )
					.ToolTipText(LOCTEXT("ChangePath_Tooltip", "Browse for a new folder path"))
					[
						SNew(STextBlock)
						.Text(LOCTEXT("...", "..."))
						.Font( FontInfo )
					]
				]
			]
			+ SVerticalBox::Slot()
			[
				SNew(SHorizontalBox)
				+ SHorizontalBox::Slot()
				.AutoWidth()
				[
					SNew(SHorizontalBox)
					+ SHorizontalBox::Slot()
					.VAlign(VAlign_Center)
					.Padding(2, 0, 0, 0)
					.AutoWidth()
					[
						SNew(STextBlock)
						.Text(LOCTEXT("FileProducer_Extension", "Extension"))
						.Font(IDetailLayoutBuilder::GetDetailFont())
					]
					+ SHorizontalBox::Slot()
					.VAlign(VAlign_Center)
					.Padding(2, 0, 0, 0)
					[
						SNew(SBox)
						.WidthOverride(80)
						[
							SNew(SEditableTextBox)
							.Text(LOCTEXT("*.*", "*.*"))
							.Font(IDetailLayoutBuilder::GetDetailFont())
							.OnTextCommitted(this, &SDatasmithDirProducerFolderProperty::OnExtensionStringChanged)
						]
					]
				]
				+ SHorizontalBox::Slot()
				.Padding(30, 0, 0, 0)
				[
					SNew(SHorizontalBox)
					+ SHorizontalBox::Slot()
					.AutoWidth()
					.VAlign(VAlign_Center)
					[
						SNew(STextBlock)
						.Text(LOCTEXT("FileProducer_Recursive", "Recursive"))
						.Font(IDetailLayoutBuilder::GetDetailFont())
					]
					+ SHorizontalBox::Slot()
					.Padding(2, 0, 0, 0)
					[
						SNew(SCheckBox)
						.IsChecked(this, &SDatasmithDirProducerFolderProperty::IsRecursiveChecked)
						.OnCheckStateChanged(this, &SDatasmithDirProducerFolderProperty::OnRecursiveStateChanged)
					]
				]
			]
		];
	}

private:
	FReply OnChangePathClicked() const
	{
		if( !ProducerPtr.IsValid() )
		{
			return FReply::Unhandled();
		}

		const FString SelectedFolder = FDatasmithFileProducerUtils::SelectDirectory();
		if( !SelectedFolder.IsEmpty() )
		{
			const FScopedTransaction Transaction( LOCTEXT("Producer_SetFolderName", "Set Folder Name") );
			ProducerPtr->SetFolderPath( SelectedFolder );

			FolderName->SetText( GetFilenameText() );
		}

		return FReply::Handled();
	}

	FText GetFilenameText() const
	{
		return ProducerPtr->FolderPath.IsEmpty() ? FText::FromString( TEXT("Select a folder") ) : FText::FromString( ProducerPtr->FolderPath );
	}

	ECheckBoxState IsRecursiveChecked() const
	{
		return ProducerPtr->bRecursive ? ECheckBoxState::Checked : ECheckBoxState::Unchecked;
	}

	void OnRecursiveStateChanged(ECheckBoxState NewState)
	{
		ProducerPtr->bRecursive = (NewState == ECheckBoxState::Checked);
	}

	void OnExtensionStringChanged( const FText &NewExtensionString, ETextCommit::Type CommitType )
	{
		ProducerPtr->ExtensionString = NewExtensionString.ToString();
		ProducerPtr->UpdateExtensions();

	}

private:
	TWeakObjectPtr< UDatasmithDirProducer > ProducerPtr;
	TSharedPtr< SEditableText > FolderName;
};

void FDatasmithDirProducerDetails::CustomizeDetails( IDetailLayoutBuilder& DetailBuilder )
{
	FDataprepContentProducerDetails::CustomizeDetails(DetailBuilder);

	UDatasmithDirProducer* DirProducer = Cast< UDatasmithDirProducer >(Producer);
	check(DirProducer);

	// #ueent_todo: Remove handling of warning category when this is not considered experimental anymore
	TArray<FName> CategoryNames;
	DetailBuilder.GetCategoryNames( CategoryNames );
	CategoryNames.Remove( FName(TEXT("Warning")) );

	DetailBuilder.HideCategory(FName( TEXT( "Warning" ) ) );

	FName CategoryName( TEXT("DatasmithDirProducerCustom") );
	IDetailCategoryBuilder& ImportSettingsCategoryBuilder = DetailBuilder.EditCategory( CategoryName, FText::GetEmpty(), ECategoryPriority::Important );

	FDetailWidgetRow& CustomAssetImportRow = ImportSettingsCategoryBuilder.AddCustomRow( FText::FromString( TEXT( "Import Folder" ) ) );

	TSharedPtr<STextBlock> IconText;

	CustomAssetImportRow.NameContent()
	[
		SNew(SHorizontalBox)
		+ SHorizontalBox::Slot()
		.VAlign(VAlign_Top)
		.AutoWidth()
		.Padding(0, 0, 3, 0)
		[
			SNew(SButton)
			.ButtonStyle(FEditorStyle::Get(), "HoverHintOnly")
			.IsFocusable(false)
			.OnClicked_Lambda([DirProducer]() -> FReply
			{
				DirProducer->OnChangeImportSettings();
				return FReply::Handled();
			})
			.ToolTipText(LOCTEXT("ChangeImportSettings_Tooltip", "Import Settings"))
			[
				SNew(STextBlock)
				.Font(FEditorStyle::Get().GetFontStyle("FontAwesome.11"))
				.ColorAndOpacity(FLinearColor::White)
				.Text(FEditorFontGlyphs::Cog)
			]
		]
		+ SHorizontalBox::Slot()
		.VAlign(VAlign_Top)
		.AutoWidth()
		.Padding(0, 3, 3, 0)
		[
			SAssignNew(IconText, STextBlock)
			.Font(FEditorStyle::Get().GetFontStyle("FontAwesome.11"))
			.Text(MakeAttributeLambda([=]
			{
				return IsProducerSuperseded() ? FEditorFontGlyphs::Exclamation_Triangle : FEditorFontGlyphs::Folder;
			}))
			.ColorAndOpacity(this, &FDataprepContentProducerDetails::GetStatusColorAndOpacity)
		]
	];

	IconText->SetToolTipText(MakeAttributeLambda([=]
	{
		if (IsProducerSuperseded())
		{
			return LOCTEXT("FDatasmithDirProducerDetails_StatusTextTooltip_Superseded", "This producer is superseded by another one and will be skipped when run.");
		}
		return LOCTEXT("DatasmithDirProducerDetails_ImportDirTooltip", "The folder which to load files from");
	}));

	CustomAssetImportRow.ValueContent()
	.MinDesiredWidth( 2000.0f )
	[
		SNew( SDatasmithDirProducerFolderProperty )
		.Producer( DirProducer )
	];

	DetailBuilder.HideProperty(GET_MEMBER_NAME_CHECKED(UDatasmithDirProducer, ExtensionString));
	DetailBuilder.HideProperty(GET_MEMBER_NAME_CHECKED(UDatasmithDirProducer, bRecursive));
}

void FDatasmithFileProducerUtils::DeletePackagePath( const FString& PathToDelete )
{
	if(PathToDelete.IsEmpty())
	{
		return;
	}

	// Inspired from ContentBrowserUtils::DeleteFolders
	// Inspired from ContentBrowserUtils::LoadAssetsIfNeeded

	// Form a filter from the paths
	FAssetRegistryModule& AssetRegistryModule = FModuleManager::Get().LoadModuleChecked<FAssetRegistryModule>(TEXT("AssetRegistry"));

	FARFilter Filter;
	Filter.bRecursivePaths = true;
	new (Filter.PackagePaths) FName(*PathToDelete);

	// Query for a list of assets in the selected paths
	TArray<FAssetData> AssetDataList;
	AssetRegistryModule.Get().GetAssets(Filter, AssetDataList);

	bool bAllowFolderDelete = false;

	{
		struct FEmptyFolderVisitor : public IPlatformFile::FDirectoryVisitor
		{
			bool bIsEmpty;

			FEmptyFolderVisitor()
				: bIsEmpty(true)
			{
			}

			virtual bool Visit(const TCHAR* FilenameOrDirectory, bool bIsDirectory) override
			{
				if (!bIsDirectory)
				{
					bIsEmpty = false;
					return false; // abort searching
				}

				return true; // continue searching
			}
		};

		FString PathToDeleteOnDisk;
		if (FPackageName::TryConvertLongPackageNameToFilename(PathToDelete, PathToDeleteOnDisk))
		{
			// Look for files on disk in case the folder contains things not tracked by the asset registry
			FEmptyFolderVisitor EmptyFolderVisitor;
			IFileManager::Get().IterateDirectoryRecursively(*PathToDeleteOnDisk, EmptyFolderVisitor);

			if (EmptyFolderVisitor.bIsEmpty && IFileManager::Get().DeleteDirectory(*PathToDeleteOnDisk, false, true))
			{
				AssetRegistryModule.Get().RemovePath(PathToDelete);
			}
		}
	}
}

void UDatasmithFileProducer::LoadDefaultSettings()
{
	// Read default settings, tessellation and import, for Datasmith file producer
	const FString DatasmithImporterIni = FString::Printf(TEXT("%s%s/%s.ini"), *FPaths::GeneratedConfigDir(), ANSI_TO_TCHAR(FPlatformProperties::PlatformName()), TEXT("DatasmithImporter") );

	const TCHAR* TessellationSectionName = TEXT("FileProducerTessellationOptions");
	if(GConfig->DoesSectionExist( TessellationSectionName, DatasmithImporterIni ))
	{

		GConfig->GetFloat( TessellationSectionName, TEXT("ChordTolerance"), DefaultTessellationOptions.ChordTolerance, DatasmithImporterIni);
		GConfig->GetFloat( TessellationSectionName, TEXT("MaxEdgeLength"), DefaultTessellationOptions.MaxEdgeLength, DatasmithImporterIni);
		GConfig->GetFloat( TessellationSectionName, TEXT("NormalTolerance"), DefaultTessellationOptions.NormalTolerance, DatasmithImporterIni);

		FString StitchingTechnique = GConfig->GetStr( TessellationSectionName, TEXT("StitchingTechnique"), DatasmithImporterIni);
		if(StitchingTechnique == TEXT("StitchingHeal"))
		{
			DefaultTessellationOptions.StitchingTechnique =  EDatasmithCADStitchingTechnique::StitchingHeal;
		}
		else if(StitchingTechnique == TEXT("StitchingSew"))
		{
			DefaultTessellationOptions.StitchingTechnique =  EDatasmithCADStitchingTechnique::StitchingSew;
		}
		else
		{
			DefaultTessellationOptions.StitchingTechnique =  EDatasmithCADStitchingTechnique::StitchingNone;
		}
	}

	const TCHAR* ImportSectionName = TEXT("FileProducerImportOptions");
	if(GConfig->DoesSectionExist( ImportSectionName, DatasmithImporterIni ))
	{
		GConfig->GetBool( ImportSectionName, TEXT("IncludeGeometry"), DefaultImportOptions.bIncludeGeometry, DatasmithImporterIni);
		GConfig->GetBool( ImportSectionName, TEXT("IncludeMaterial"), DefaultImportOptions.bIncludeMaterial, DatasmithImporterIni);
		GConfig->GetBool( ImportSectionName, TEXT("IncludeLight"), DefaultImportOptions.bIncludeLight, DatasmithImporterIni);
		GConfig->GetBool( ImportSectionName, TEXT("IncludeCamera"), DefaultImportOptions.bIncludeCamera, DatasmithImporterIni);
		GConfig->GetBool( ImportSectionName, TEXT("IncludeAnimation"), DefaultImportOptions.bIncludeAnimation, DatasmithImporterIni);

		FString SceneHandling = GConfig->GetStr( ImportSectionName, TEXT("SceneHandling"), DatasmithImporterIni);
		if(SceneHandling == TEXT("NewLevel"))
		{
			DefaultImportOptions.SceneHandling =  EDatasmithImportScene::NewLevel;
		}
		else if(SceneHandling == TEXT("AssetsOnly"))
		{
			DefaultImportOptions.SceneHandling =  EDatasmithImportScene::AssetsOnly;
		}
		else
		{
			DefaultImportOptions.SceneHandling =  EDatasmithImportScene::CurrentLevel;
		}
	}
}

FString FDatasmithFileProducerUtils::SelectFileToImport()
{
	const TArray<FString>& Formats = FDatasmithTranslatorManager::Get().GetSupportedFormats();

	FString FileTypes;
	FString AllExtensions;

	for( const FString& Format : Formats )
	{
		TArray<FString> FormatComponents;
		Format.ParseIntoArray( FormatComponents, TEXT( ";" ), false );

		for ( int32 ComponentIndex = 0; ComponentIndex < FormatComponents.Num(); ComponentIndex += 2 )
		{
			check( FormatComponents.IsValidIndex( ComponentIndex + 1 ) );
			const FString& Extension = FormatComponents[ComponentIndex];
			const FString& Description = FormatComponents[ComponentIndex + 1];

			if ( !AllExtensions.IsEmpty() )
			{
				AllExtensions.AppendChar( TEXT( ';' ) );
			}
			AllExtensions.Append( TEXT( "*." ) );
			AllExtensions.Append( Extension );

			if ( !FileTypes.IsEmpty() )
			{
				FileTypes.AppendChar( TEXT( '|' ) );
			}

			FileTypes.Append( FString::Printf( TEXT( "%s (*.%s)|*.%s" ), *Description, *Extension, *Extension ) );
		}
	}

	FString SupportedExtensions( FString::Printf( TEXT( "All Files (%s)|%s|%s" ), *AllExtensions, *AllExtensions, *FileTypes ) );

	TArray<FString> OpenedFiles;
	FString DefaultLocation( FEditorDirectories::Get().GetLastDirectory( ELastDirectory::GENERIC_IMPORT ) );
	IDesktopPlatform* DesktopPlatform = FDesktopPlatformModule::Get();

	bool bOpened = false;
	if ( DesktopPlatform )
	{
		bOpened = DesktopPlatform->OpenFileDialog(
			FSlateApplication::Get().FindBestParentWindowHandleForDialogs( nullptr ),
			LOCTEXT( "FileDialogTitle", "Import Datasmith" ).ToString(),
			DefaultLocation,
			TEXT( "" ),
			SupportedExtensions,
			EFileDialogFlags::None,
			OpenedFiles
		);
	}

	if ( bOpened && OpenedFiles.Num() > 0 )
	{
		const FString& OpenedFile = OpenedFiles[0];
		FEditorDirectories::Get().SetLastDirectory( ELastDirectory::GENERIC_IMPORT, FPaths::GetPath(OpenedFile) );

		return FPaths::ConvertRelativePathToFull( OpenedFile );
	}

	return FString();
}

FString FDatasmithFileProducerUtils::SelectDirectory()
{
	if( IDesktopPlatform* DesktopPlatform = FDesktopPlatformModule::Get() )
	{
		FString DestinationFolder;
		const void* ParentWindowHandle = FSlateApplication::Get().FindBestParentWindowHandleForDialogs(nullptr);
		const FString Title = LOCTEXT("DatasmithDirProducerFolderTitle", "Choose a folder").ToString();
		const FString DefaultLocation( FEditorDirectories::Get().GetLastDirectory( ELastDirectory::GENERIC_IMPORT ) );

		const bool bFolderSelected = DesktopPlatform->OpenDirectoryDialog(
			ParentWindowHandle,
			Title,
			DefaultLocation,
			DestinationFolder
		);

		if( bFolderSelected )
		{
			FEditorDirectories::Get().SetLastDirectory(ELastDirectory::GENERIC_EXPORT, DestinationFolder);

			return FPaths::ConvertRelativePathToFull( DestinationFolder );
		}
	}

	return FString();
}

#undef LOCTEXT_NAMESPACE<|MERGE_RESOLUTION|>--- conflicted
+++ resolved
@@ -40,10 +40,7 @@
 #include "Input/HittestGrid.h"
 #include "Internationalization/Internationalization.h"
 #include "Interfaces/IMainFrameModule.h"
-<<<<<<< HEAD
-=======
 #include "IUriManager.h"
->>>>>>> 6bbb88c8
 #include "LevelSequence.h"
 #include "LevelVariantSets.h"
 #include "Materials/Material.h"
@@ -203,22 +200,11 @@
 	DatasmithScene =  NewObject< UDatasmithScene >( TransientPackage, *GetName() );
 	check( DatasmithScene->IsValidLowLevel() );
 
-<<<<<<< HEAD
-	if (!TranslatableSourcePtr.IsValid() && !InitTranslator())
-=======
 	if (!ExternalSourcePtr.IsValid() && !InitTranslator())
->>>>>>> 6bbb88c8
 	{
 		return false;
 	}
 
-<<<<<<< HEAD
-	TSharedPtr<IDatasmithTranslator> TranslatorPtr = TranslatableSourcePtr->GetTranslator();
-
-	const FDatasmithSceneSource& Source = TranslatorPtr->GetSource();
-
-=======
->>>>>>> 6bbb88c8
 	// Create and initialize context
 	ImportContextPtr = MakeUnique< FDatasmithImportContext >( ExternalSourcePtr.ToSharedRef(), false, TEXT("DatasmithFileProducer"), LOCTEXT("DatasmithFileProducerDescription", "Datasmith File Producer") );
 
@@ -265,16 +251,6 @@
 
 bool UDatasmithFileProducer::InitTranslator()
 {
-<<<<<<< HEAD
-	FDatasmithSceneSource Source;
-	Source.SetSourceFile( FilePath );
-
-	TranslatableSourcePtr = MakeUnique< FDatasmithTranslatableSceneSource >( Source );
-	if ( !TranslatableSourcePtr->IsTranslatable() )
-	{
-		LogError( LOCTEXT( "DatasmithFileProducer_CannotInit", "No suitable translator found for this source." ) );
-		TranslatableSourcePtr.Reset();
-=======
 	using namespace UE::DatasmithImporter;
 
 	const FSourceUri SourceUri = FSourceUri::FromFilePath( FilePath );
@@ -284,7 +260,6 @@
 	{
 		LogError( LOCTEXT( "DatasmithFileProducer_CannotInit", "No suitable translator found for this source." ) );
 		ExternalSourcePtr.Reset();
->>>>>>> 6bbb88c8
 		return false;
 	}
 
@@ -295,11 +270,7 @@
 {
 	TArray<TStrongObjectPtr<UDatasmithOptionsBase>> Result;
 
-<<<<<<< HEAD
-	if (!TranslatableSourcePtr.IsValid() && !InitTranslator())
-=======
 	if (!ExternalSourcePtr.IsValid() && !InitTranslator())
->>>>>>> 6bbb88c8
 	{
 		return Result;
 	}
@@ -308,11 +279,7 @@
 	{
 		// Set all import options to defaults for Dataprep
 
-<<<<<<< HEAD
-		TSharedPtr<IDatasmithTranslator> TranslatorPtr = TranslatableSourcePtr->GetTranslator();
-=======
 		TSharedPtr<IDatasmithTranslator> TranslatorPtr = ExternalSourcePtr->GetAssetTranslator();
->>>>>>> 6bbb88c8
 
 		if (IDatasmithTranslator* Translator = TranslatorPtr.Get())
 		{
@@ -773,11 +740,7 @@
 void UDatasmithFileProducer::OnFilePathChanged()
 {
 	FilePath = FPaths::ConvertRelativePathToFull( FilePath );
-<<<<<<< HEAD
-	TranslatableSourcePtr.Reset();
-=======
 	ExternalSourcePtr.Reset();
->>>>>>> 6bbb88c8
 	TranslatorImportOptions.Empty();
 	bTranslatorImportOptionsInitialized = false;
 	UpdateName();
@@ -822,11 +785,7 @@
 
 void UDatasmithFileProducer::OnChangeImportSettings()
 {
-<<<<<<< HEAD
-	if (!TranslatableSourcePtr.IsValid() && !InitTranslator())
-=======
 	if (!ExternalSourcePtr.IsValid() && !InitTranslator())
->>>>>>> 6bbb88c8
 	{
 		return;
 	}
@@ -839,11 +798,7 @@
 		ParentWindow = MainFrame.GetParentWindow();
 	}
 
-<<<<<<< HEAD
-	TSharedPtr<IDatasmithTranslator> TranslatorPtr = TranslatableSourcePtr->GetTranslator();
-=======
 	TSharedPtr<IDatasmithTranslator> TranslatorPtr = ExternalSourcePtr->GetAssetTranslator();
->>>>>>> 6bbb88c8
 
 	TSharedRef<SWindow> Window = SNew(SWindow)
 		.Title(FText::Format(LOCTEXT("ImportSettingsTitle", "{0} Import Settings"), FText::FromName(TranslatorPtr->GetFName())))
@@ -1127,7 +1082,6 @@
 	UPackage* TransientPackage = RootPackage;
 
 	Context.SetRootPackage(TransientPackage);
-<<<<<<< HEAD
 
 	// Update file producer's filename
 	FileProducer->FilePath = PlmXmlFileName;
@@ -1136,16 +1090,6 @@
 	// Set transient package to be the root package, overriding default behavior - this way we avoid extra 'PlmXml' folder  in content folder hierarchy
 	FileProducer->TransientPackage = RootPackage;
 
-=======
-
-	// Update file producer's filename
-	FileProducer->FilePath = PlmXmlFileName;
-	FileProducer->UpdateName();
-
-	// Set transient package to be the root package, overriding default behavior - this way we avoid extra 'PlmXml' folder  in content folder hierarchy
-	FileProducer->TransientPackage = RootPackage;
-
->>>>>>> 6bbb88c8
 	SetFileProducerSettings();
 
 	bool bSuccess = FileProducer->Produce(Context, OutAssets);
@@ -1199,11 +1143,7 @@
 			SceneActor->SetActorLabel(Label);
 			SceneActor->SpriteScale = 0.1f;
 
-<<<<<<< HEAD
-			USceneComponent* RootComponent = RootComponent = NewObject<USceneComponent>(SceneActor, *Label, RF_Transactional);
-=======
 			USceneComponent* RootComponent = NewObject<USceneComponent>(SceneActor, *Label, RF_Transactional);
->>>>>>> 6bbb88c8
 			RootComponent->SetWorldTransform(FTransform::Identity);
 			RootComponent->Mobility = EComponentMobility::Static;
 			RootComponent->bVisualizeComponent = true;
@@ -1265,16 +1205,6 @@
 	if( Ar.IsLoading() )
 	{
 		UpdateExtensions();
-	}
-}
-
-void UDatasmithDirProducer::PostLoad()
-{
-	Super::PostLoad();
-
-	if (!TessellationOptions)
-	{
-		TessellationOptions = NewObject<UDatasmithCommonTessellationOptions>(this);
 	}
 }
 
@@ -1600,7 +1530,6 @@
 	TArray< TWeakObjectPtr< UObject > > Objects;
 	DetailBuilder.GetObjectsBeingCustomized(Objects);
 	check(Objects.Num() > 0);
-<<<<<<< HEAD
 
 	Producer = Cast< UDataprepContentProducer >(Objects[0].Get());
 	check(Producer);
@@ -1619,26 +1548,6 @@
 	}
 }
 
-=======
-
-	Producer = Cast< UDataprepContentProducer >(Objects[0].Get());
-	check(Producer);
-
-	AssetProducers = Cast<UDataprepAssetProducers>(Producer->GetOuter());
-	check(AssetProducers);
-
-	ProducerIndex = INDEX_NONE;
-	for (int Index = 0; Index < AssetProducers->GetProducersCount(); ++Index)
-	{
-		if (Producer == AssetProducers->GetProducer(Index))
-		{
-			ProducerIndex = Index;
-			break;
-		}
-	}
-}
-
->>>>>>> 6bbb88c8
 FSlateColor FDataprepContentProducerDetails::GetStatusColorAndOpacity() const
 {
 	return  IsProducerSuperseded() ? FLinearColor::Red : FEditorStyle::Get().GetSlateColor("DefaultForeground");
