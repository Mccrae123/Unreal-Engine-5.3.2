--- conflicted
+++ resolved
@@ -68,11 +68,7 @@
 	 * });
 	 */
 	template<typename TargetType, typename Func>
-<<<<<<< HEAD
-	static inline typename TEnableIf<std::is_same_v<TargetType, IDatasmithLevelVariantSetsElement>, bool>::Type ForVariantElement(const TSharedPtr<IDatasmithScene>& RootObject, Func Function)
-=======
 	static inline bool ForVariantElement(const TSharedPtr<IDatasmithScene>& RootObject, Func Function)
->>>>>>> 4af6daef
 	{
 		for (int32 Index = 0; Index < RootObject->GetLevelVariantSetsCount(); ++Index)
 		{
@@ -81,35 +77,10 @@
 			{
 				bKeepIterating = Function(RootObject->GetLevelVariantSets(Index));
 			}
-<<<<<<< HEAD
-		}
-		return true;
-	}
-	template<typename TargetType, typename Func>
-	static inline typename TEnableIf<!std::is_same_v<TargetType, IDatasmithLevelVariantSetsElement>, bool>::Type ForVariantElement(const TSharedPtr<IDatasmithScene>& RootObject, Func Function)
-	{
-		for (int32 Index = 0; Index < RootObject->GetLevelVariantSetsCount(); ++Index)
-		{
-			bool bKeepIterating = ForVariantElement<TargetType>(RootObject->GetLevelVariantSets(Index), Function);
-			if (!bKeepIterating)
-=======
 			else
->>>>>>> 4af6daef
 			{
 				bKeepIterating = ForVariantElement<TargetType>(RootObject->GetLevelVariantSets(Index), Function);
 			}
-<<<<<<< HEAD
-		}
-		return true;
-	}
-	template<typename TargetType, typename Func>
-	static inline typename TEnableIf<std::is_same_v<TargetType, IDatasmithVariantSetElement>, bool>::Type ForVariantElement(const TSharedPtr<IDatasmithLevelVariantSetsElement>& RootObject, Func Function)
-	{
-		for (int32 Index = 0; Index < RootObject->GetVariantSetsCount(); ++Index)
-		{
-			bool bKeepIterating = Function(RootObject->GetVariantSet(Index));
-=======
->>>>>>> 4af6daef
 			if (!bKeepIterating)
 			{
 				return false;
@@ -118,11 +89,7 @@
 		return true;
 	}
 	template<typename TargetType, typename Func>
-<<<<<<< HEAD
-	static inline typename TEnableIf<!std::is_same_v<TargetType, IDatasmithVariantSetElement>, bool>::Type ForVariantElement(const TSharedPtr<IDatasmithLevelVariantSetsElement>& RootObject, Func Function)
-=======
 	static inline bool ForVariantElement(const TSharedPtr<IDatasmithLevelVariantSetsElement>& RootObject, Func Function)
->>>>>>> 4af6daef
 	{
 		for (int32 Index = 0; Index < RootObject->GetVariantSetsCount(); ++Index)
 		{
@@ -144,11 +111,7 @@
 	}
 
 	template<typename TargetType, typename Func>
-<<<<<<< HEAD
-	static inline typename TEnableIf<std::is_same_v<TargetType, IDatasmithVariantElement>, bool>::Type ForVariantElement(const TSharedPtr<IDatasmithVariantSetElement>& RootObject, Func Function)
-=======
 	static inline bool ForVariantElement(const TSharedPtr<IDatasmithVariantSetElement>& RootObject, Func Function)
->>>>>>> 4af6daef
 	{
 		for (int32 Index = 0; Index < RootObject->GetVariantsCount(); ++Index)
 		{
@@ -157,35 +120,10 @@
 			{
 				bKeepIterating = Function(RootObject->GetVariant(Index));
 			}
-<<<<<<< HEAD
-		}
-		return true;
-	}
-	template<typename TargetType, typename Func>
-	static inline typename TEnableIf<!std::is_same_v<TargetType, IDatasmithVariantElement>, bool>::Type ForVariantElement(const TSharedPtr<IDatasmithVariantSetElement>& RootObject, Func Function)
-	{
-		for (int32 Index = 0; Index < RootObject->GetVariantsCount(); ++Index)
-		{
-			bool bKeepIterating = ForVariantElement<TargetType>(RootObject->GetVariant(Index), Function);
-			if (!bKeepIterating)
-=======
 			else
->>>>>>> 4af6daef
 			{
 				bKeepIterating = ForVariantElement<TargetType>(RootObject->GetVariant(Index), Function);
 			}
-<<<<<<< HEAD
-		}
-		return true;
-	}
-	template<typename TargetType, typename Func>
-	static inline typename TEnableIf<std::is_same_v<TargetType, IDatasmithActorBindingElement>, bool>::Type ForVariantElement(const TSharedPtr<IDatasmithVariantElement>& RootObject, Func Function)
-	{
-		for (int32 Index = 0; Index < RootObject->GetActorBindingsCount(); ++Index)
-		{
-			bool bKeepIterating = Function(RootObject->GetActorBinding(Index));
-=======
->>>>>>> 4af6daef
 			if (!bKeepIterating)
 			{
 				return false;
@@ -194,11 +132,7 @@
 		return true;
 	}
 	template<typename TargetType, typename Func>
-<<<<<<< HEAD
-	static inline typename TEnableIf<!std::is_same_v<TargetType, IDatasmithActorBindingElement>, bool>::Type ForVariantElement(const TSharedPtr<IDatasmithVariantElement>& RootObject, Func Function)
-=======
 	static inline bool ForVariantElement(const TSharedPtr<IDatasmithVariantElement>& RootObject, Func Function)
->>>>>>> 4af6daef
 	{
 		for (int32 Index = 0; Index < RootObject->GetActorBindingsCount(); ++Index)
 		{
