--- conflicted
+++ resolved
@@ -340,11 +340,7 @@
 					{
 						if ( ChildComponent->GetOwner() != Actor && !ChildComponent->GetOwner()->IsActorBeingDestroyed() )
 						{
-<<<<<<< HEAD
-							// If the component has a template pointing to the parent about to be deleted, update the template 
-=======
 							// If the component has a template pointing to the parent about to be deleted, update the template
->>>>>>> 3aae9151
 							// to the new parent to avoid creating a template override where there was none.
 							if ( UDatasmithSceneComponentTemplate* ComponentTemplate = FDatasmithObjectTemplateUtils::GetObjectTemplate<UDatasmithSceneComponentTemplate>( ChildComponent ) )
 							{
@@ -422,11 +418,7 @@
 			}
 		}
 
-<<<<<<< HEAD
-		// Make sure actor is deselected before deletion 
-=======
 		// Make sure actor is deselected before deletion
->>>>>>> 3aae9151
 		if (GEditor && Actor.IsSelected())
 		{
 			GEditor->SelectActor( &Actor, false, true );
