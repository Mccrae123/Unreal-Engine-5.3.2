// Copyright Epic Games, Inc. All Rights Reserved.

#include "DatasmithImporterImpl.h"

#include "DatasmithActorImporter.h"
#include "DatasmithAdditionalData.h"
#include "DatasmithAssetImportData.h"
#include "DatasmithAssetUserData.h"
#include "DatasmithCameraImporter.h"
#include "DatasmithImportContext.h"
#include "DatasmithLevelSequenceImporter.h"
#include "DatasmithLevelVariantSetsImporter.h"
#include "DatasmithLightImporter.h"
#include "DatasmithMaterialImporter.h"
#include "DatasmithPayload.h"
#include "DatasmithPostProcessImporter.h"
#include "DatasmithScene.h"
#include "DatasmithSceneActor.h"
#include "DatasmithSceneFactory.h"
#include "DatasmithStaticMeshImporter.h"
#include "DatasmithTranslator.h"
#include "DatasmithTextureImporter.h"
#include "IDatasmithSceneElements.h"
#include "DatasmithAnimationElements.h"
#include "LevelVariantSets.h"
#include "ObjectTemplates/DatasmithObjectTemplate.h"
#include "Utility/DatasmithImporterUtils.h"
#include "Utility/DatasmithTextureResize.h"

#include "AssetRegistryModule.h"
#include "AssetToolsModule.h"
#include "Async/Async.h"
#include "Async/AsyncWork.h"
#include "CineCameraComponent.h"
#include "ComponentReregisterContext.h"
#include "Components/HierarchicalInstancedStaticMeshComponent.h"
#include "Containers/Map.h"
#include "CoreMinimal.h"
#include "Editor/UnrealEdEngine.h"
#include "EditorLevelUtils.h"
#include "Engine/Engine.h"
#include "Engine/StaticMesh.h"
#include "Engine/StaticMeshActor.h"
#include "HAL/FileManager.h"
#include "IAssetTools.h"
#include "ISourceControlModule.h"
#include "ISourceControlProvider.h"
#include "Kismet2/KismetEditorUtilities.h"
#include "Landscape.h"
#include "Layers/LayersSubsystem.h"
#include "LevelSequence.h"
#include "MaterialEditingLibrary.h"
#include "MaterialShared.h"
#include "Materials/Material.h"
#include "Materials/MaterialFunction.h"
#include "Materials/MaterialInstanceConstant.h"
#include "Misc/FeedbackContext.h"
#include "Misc/FileHelper.h"
#include "Misc/PackageName.h"
#include "Misc/ScopedSlowTask.h"
#include "Misc/UObjectToken.h"
#include "ObjectTools.h"
#include "PackageTools.h"
#include "Serialization/ArchiveReplaceObjectRef.h"
#include "Serialization/MemoryReader.h"
#include "Serialization/ObjectReader.h"
#include "Settings/EditorExperimentalSettings.h"
#include "SourceControlOperations.h"
#include "Subsystems/AssetEditorSubsystem.h"
#include "Templates/UniquePtr.h"
#include "UObject/Package.h"
#include "UnrealEdGlobals.h"

extern UNREALED_API UEditorEngine* GEditor;

#define LOCTEXT_NAMESPACE "DatasmithImporter"


namespace DatasmithImporter
{
namespace Private
{
namespace DatasmithImporterImpl
{
	class FDatasmithWriter final : public FObjectWriter
	{
	public:
		FDatasmithWriter(UObject& Object, TArray< uint8 >& Bytes)
			: FObjectWriter(Bytes)
		{
				SetIsLoading(false);
				SetIsSaving(true);
				SetIsPersistent(true);

				SetPortFlags(GetPortFlags() | PPF_Duplicate);

				Object.Serialize(*this);
		}
	};

	class FDatasmithReader final : public FObjectReader
	{
	public:
		FDatasmithReader(UObject& Object, const TArray< uint8 >& Bytes)
			: FObjectReader(Bytes)
		{
			SetIsLoading(true);
			SetIsSaving(false);
			SetIsPersistent(true);

			SetPortFlags(GetPortFlags() | PPF_Duplicate);

			Object.Serialize(*this);
		}
	};
}
}
}

void FDatasmithImporterImpl::ReportProgress(FScopedSlowTask* SlowTask, const float ExpectedWorkThisFrame, const FText& Text)
{
	if (SlowTask)
	{
		SlowTask->EnterProgressFrame(ExpectedWorkThisFrame, Text);
	}
}

void FDatasmithImporterImpl::ReportProgress(FScopedSlowTask* SlowTask, const float ExpectedWorkThisFrame, FText&& Text)
{
	if (SlowTask)
	{
		SlowTask->EnterProgressFrame(ExpectedWorkThisFrame, Text);
	}
}

bool FDatasmithImporterImpl::HasUserCancelledTask(FFeedbackContext* FeedbackContext)
{
	if (FeedbackContext)
	{
		return FeedbackContext->ReceivedUserCancel();
	}

	return false;
}

UObject* FDatasmithImporterImpl::PublicizeAsset( UObject* SourceAsset, const TCHAR* DestinationPath, UObject* ExistingAsset )
{
	TRACE_CPUPROFILER_EVENT_SCOPE(FDatasmithImporterImpl::PublicizeAsset);

	UPackage* DestinationPackage;

	if ( !ExistingAsset )
	{
		const FString AssetName = SourceAsset->GetName();
		bool bPathIsComplete = AssetName == FPaths::GetBaseFilename( DestinationPath );
		FString DestinationPackagePath = UPackageTools::SanitizePackageName( bPathIsComplete ? DestinationPath : FPaths::Combine( DestinationPath, AssetName ) );
		FString DestinationAssetPath = DestinationPackagePath + TEXT(".") + UPackageTools::SanitizePackageName( AssetName );

		ExistingAsset = FDatasmithImporterUtils::FindObject<UObject>( nullptr, DestinationAssetPath );

		DestinationPackage = ExistingAsset ? ExistingAsset->GetOutermost() : CreatePackage( *DestinationPackagePath );
	}
	else
	{
		DestinationPackage = ExistingAsset->GetOutermost();
	}

	// Close editors opened on existing asset if applicable
	UAssetEditorSubsystem* AssetEditorSubsystem = GEditor->GetEditorSubsystem<UAssetEditorSubsystem>();
	if (ExistingAsset && AssetEditorSubsystem->FindEditorForAsset(ExistingAsset, false) != nullptr)
	{
		AssetEditorSubsystem->CloseAllEditorsForAsset(ExistingAsset);
	}

	DestinationPackage->FullyLoad();

	UObject* DestinationAsset = ExistingAsset;

	FString OldAssetPathName;

	// If the object already exist, then we need to fix up the reference
	if ( ExistingAsset != nullptr && ExistingAsset != SourceAsset )
	{
		OldAssetPathName = ExistingAsset->GetPathName();

		DestinationAsset = FDatasmithImporterUtils::DuplicateObject( SourceAsset, DestinationPackage, ExistingAsset->GetFName() );

		// If mesh's label has changed, update its name
		if ( ExistingAsset->GetFName() != SourceAsset->GetFName() )
		{
			DestinationAsset->Rename( *SourceAsset->GetName(), DestinationPackage, REN_DontCreateRedirectors | REN_NonTransactional );
		}

		if ( UStaticMesh* DestinationMesh = Cast< UStaticMesh >( DestinationAsset ) )
		{
			// This is done during the mesh build process but we need to redo it after the DuplicateObject since the links are now valid
			for ( TObjectIterator< UStaticMeshComponent > It; It; ++It )
			{
				if ( It->GetStaticMesh() == DestinationMesh )
				{
					It->FixupOverrideColorsIfNecessary( true );
					It->InvalidateLightingCache();
				}
			}
		}
	}
	else
	{
		SourceAsset->Rename( *SourceAsset->GetName(), DestinationPackage, REN_DontCreateRedirectors | REN_NonTransactional );
		DestinationAsset = SourceAsset;
	}

	DestinationAsset->SetFlags( RF_Public );
	DestinationAsset->MarkPackageDirty();

	if ( !ExistingAsset )
	{
		FAssetRegistryModule::AssetCreated( DestinationAsset );
	}
	else if ( !OldAssetPathName.IsEmpty() )
	{
		FAssetRegistryModule::AssetRenamed( DestinationAsset, OldAssetPathName );
	}

	return DestinationAsset;
}

void FDatasmithImporterImpl::CheckAssetPersistenceValidity(UObject* Asset, FDatasmithImportContext& ImportContext)
{
	if (Asset == nullptr)
	{
		return;
	}

	UPackage* Package = Asset->GetOutermost();
	const FString PackageName = Package->GetName();

	CheckAssetPersistenceValidity(PackageName, ImportContext, Asset->IsA<UWorld>() ? FPackageName::GetMapPackageExtension() : FPackageName::GetAssetPackageExtension());
}

/** Set the texture mode on each texture element based on its usage in the materials */
void FDatasmithImporterImpl::SetTexturesMode( FDatasmithImportContext& ImportContext )
{
	const int32 TexturesCount = ImportContext.FilteredScene->GetTexturesCount();
	const int32 MaterialsCount = ImportContext.FilteredScene->GetMaterialsCount();

	FFeedbackContext* FeedbackContext = ImportContext.FeedbackContext;
	for ( int32 TextureIndex = 0; TextureIndex < TexturesCount && !ImportContext.bUserCancelled; ++TextureIndex )
	{
		if (FDatasmithImporterImpl::HasUserCancelledTask(ImportContext.FeedbackContext))
		{
			ImportContext.bUserCancelled = true;
		}

		TSharedPtr< IDatasmithTextureElement > TextureElement = ImportContext.FilteredScene->GetTexture( TextureIndex );
		if (TextureElement->GetTextureMode() == EDatasmithTextureMode::Ies)
		{
			continue;
		}

		const FString TextureName = ObjectTools::SanitizeObjectName( TextureElement->GetName() );

		for ( int32 MaterialIndex = 0; MaterialIndex < MaterialsCount; ++MaterialIndex )
		{
			const TSharedPtr< IDatasmithBaseMaterialElement >& BaseMaterialElement = ImportContext.FilteredScene->GetMaterial( MaterialIndex );

			if ( BaseMaterialElement->IsA( EDatasmithElementType::Material ) )
			{
				const TSharedPtr< IDatasmithMaterialElement >& MaterialElement = StaticCastSharedPtr< IDatasmithMaterialElement >( BaseMaterialElement );

				for ( int32 s = 0; s < MaterialElement->GetShadersCount(); ++s )
				{
					const TSharedPtr< IDatasmithShaderElement >& ShaderElement = MaterialElement->GetShader(s);

					if ( FCString::Strlen( ShaderElement->GetDiffuseTexture() ) > 0 && ShaderElement->GetDiffuseTexture() == TextureName)
					{
						TextureElement->SetTextureMode(EDatasmithTextureMode::Diffuse);
					}
					else if ( FCString::Strlen( ShaderElement->GetReflectanceTexture() ) > 0 && ShaderElement->GetReflectanceTexture() == TextureName)
					{
						TextureElement->SetTextureMode(EDatasmithTextureMode::Specular);
					}
					else if ( FCString::Strlen( ShaderElement->GetNormalTexture() ) > 0 && ShaderElement->GetNormalTexture() == TextureName)
					{
						if (!ShaderElement->GetNormalTextureSampler().bInvert)
						{
							TextureElement->SetTextureMode(EDatasmithTextureMode::Normal);
						}
						else
						{
							TextureElement->SetTextureMode(EDatasmithTextureMode::NormalGreenInv);
						}
					}
				}
			}
			else if ( BaseMaterialElement->IsA( EDatasmithElementType::UEPbrMaterial ) )
			{
				const TSharedPtr< IDatasmithUEPbrMaterialElement >& MaterialElement = StaticCastSharedPtr< IDatasmithUEPbrMaterialElement >( BaseMaterialElement );

				TFunction< bool( IDatasmithMaterialExpression* ) > IsTextureConnected;
				IsTextureConnected = [ &TextureName, &IsTextureConnected ]( IDatasmithMaterialExpression* MaterialExpression ) -> bool
				{
					if ( !MaterialExpression )
					{
						return false;
					}

					if ( MaterialExpression->IsSubType( EDatasmithMaterialExpressionType::Texture ) )
					{
						IDatasmithMaterialExpressionTexture* TextureExpression = static_cast< IDatasmithMaterialExpressionTexture* >( MaterialExpression );

						if ( TextureExpression->GetTexturePathName() == TextureName )
						{
							return true;
						}
					}

					for ( int32 InputIndex = 0; InputIndex < MaterialExpression->GetInputCount(); ++InputIndex )
					{
						IDatasmithMaterialExpression* ConnectedExpression = MaterialExpression->GetInput( InputIndex )->GetExpression();

						if ( ConnectedExpression && IsTextureConnected( ConnectedExpression ) )
						{
							return true;
						}
					}

					return false;
				};

				if ( IsTextureConnected( MaterialElement->GetBaseColor().GetExpression() ) )
				{
					TextureElement->SetTextureMode(EDatasmithTextureMode::Diffuse);
				}
				else if ( IsTextureConnected( MaterialElement->GetSpecular().GetExpression() ) )
				{
					TextureElement->SetTextureMode(EDatasmithTextureMode::Specular);
				}
				else if ( IsTextureConnected( MaterialElement->GetNormal().GetExpression() ) )
				{
					if ( TextureElement->GetTextureMode() != EDatasmithTextureMode::Bump
					  && TextureElement->GetTextureMode() != EDatasmithTextureMode::NormalGreenInv)
					{
						TextureElement->SetTextureMode(EDatasmithTextureMode::Normal);
					}
				}
			}
		}
	}
}

void FDatasmithImporterImpl::CompileMaterial( UObject* Material, FMaterialUpdateContext* MaterialUpdateContext)
{
	if ( !Material->IsA< UMaterialInterface >() && !Material->IsA< UMaterialFunctionInterface >() )
	{
		return;
	}

	TRACE_CPUPROFILER_EVENT_SCOPE(FDatasmithImporterImpl::CompileMaterial);

	TUniquePtr<FMaterialUpdateContext> LocalMaterialUpdateContext;
	if (MaterialUpdateContext == nullptr)
	{
		LocalMaterialUpdateContext = MakeUnique<FMaterialUpdateContext>();
		MaterialUpdateContext = LocalMaterialUpdateContext.Get();
	}

	if ( UMaterialInterface* MaterialInterface = Cast< UMaterialInterface >( Material ) )
	{
		MaterialUpdateContext->AddMaterialInterface( MaterialInterface );
	}

	if ( UMaterialInstanceConstant* ConstantMaterialInstance = Cast< UMaterialInstanceConstant >( Material ) )
	{
		// If BlendMode override property has been changed, make sure this combination of the parent material is compiled
		if ( ConstantMaterialInstance->BasePropertyOverrides.bOverride_BlendMode == true )
		{
			ConstantMaterialInstance->ForceRecompileForRendering();
		}
		else
		{
			// If a switch is overriden, we need to recompile
			FStaticParameterSet StaticParameters;
			ConstantMaterialInstance->GetStaticParameterValues( StaticParameters );

			for ( FStaticSwitchParameter& Switch : StaticParameters.StaticSwitchParameters )
			{
				if ( Switch.bOverride )
				{
					ConstantMaterialInstance->ForceRecompileForRendering();
					break;
				}
			}
		}
	}

	Material->PreEditChange( nullptr );
	Material->PostEditChange();
}

void FDatasmithImporterImpl::FixReferencesForObject( UObject* Object, const TMap< UObject*, UObject* >& ReferencesToRemap )
{
	if ( ReferencesToRemap.Num() > 0 )
	{
		constexpr EArchiveReplaceObjectFlags ReplaceFlags = (EArchiveReplaceObjectFlags::IgnoreOuterRef | EArchiveReplaceObjectFlags::IgnoreArchetypeRef);
		FArchiveReplaceObjectRef< UObject > ArchiveReplaceObjectRef( Object, ReferencesToRemap, ReplaceFlags);
	}
}

/**
	* Creates templates to apply the values from the SourceObject on the DestinationObject.
	*
	* @returns An array of template pairs. The key is the template for the object, the value is a template to force apply to the object,
	*			it contains the values from the key and any overrides that were present on the DestinationObject.
	*/
TArray< FDatasmithImporterImpl::FMigratedTemplatePairType > FDatasmithImporterImpl::MigrateTemplates( UObject* SourceObject, UObject* DestinationObject, const TMap< UObject*, UObject* >* ReferencesToRemap, bool bIsForActor )
{
	TArray< FMigratedTemplatePairType > Results;

	if ( !SourceObject )
	{
		return Results;
	}

	TMap< TSubclassOf< UDatasmithObjectTemplate >, TObjectPtr<UDatasmithObjectTemplate> >* SourceTemplates = FDatasmithObjectTemplateUtils::FindOrCreateObjectTemplates( SourceObject );

	if ( !SourceTemplates )
	{
		return Results;
	}

	for ( const TPair< TSubclassOf< UDatasmithObjectTemplate >, TObjectPtr<UDatasmithObjectTemplate> >& SourceTemplatePair : *SourceTemplates )
	{
		if ( bIsForActor == SourceTemplatePair.Value->bIsActorTemplate )
		{
			FMigratedTemplatePairType& Result = Results.AddDefaulted_GetRef();

			TStrongObjectPtr< UDatasmithObjectTemplate > SourceTemplate{ NewObject< UDatasmithObjectTemplate >(GetTransientPackage(), SourceTemplatePair.Key.Get()) }; // The SourceTemplate is the one we will persist so set its outer as DestinationObject

			SourceTemplate->Load(SourceObject);

			if ( ReferencesToRemap )
			{
				FixReferencesForObject(SourceTemplate.Get(), *ReferencesToRemap);
			}

			Result.Key = SourceTemplate;

			if (IsValid(DestinationObject) && !DestinationObject->IsUnreachable())
			{
				Result.Value = TStrongObjectPtr< UDatasmithObjectTemplate >(UDatasmithObjectTemplate::GetDifference( DestinationObject, SourceTemplate.Get()));
			}
			else
			{
				Result.Value = SourceTemplate;
			}
		}
	}

	return Results;
}

/**
	* Applies the templates created from MigrateTemplates to DestinationObject.
	*
	* For an Object A that should be duplicated over an existing A', for which we want to keep the Datasmith overrides:
	* - Call MigrateTemplates(A, A')
	* - Duplicate A over A'
	* - ApplyMigratedTemplates(A')
	*/
void FDatasmithImporterImpl::ApplyMigratedTemplates( TArray< FMigratedTemplatePairType >& MigratedTemplates, UObject* DestinationObject )
{
	for ( FMigratedTemplatePairType& MigratedTemplate : MigratedTemplates )
	{
		UDatasmithObjectTemplate* SourceTemplate = MigratedTemplate.Key.Get();
		UDatasmithObjectTemplate* DestinationTemplate = MigratedTemplate.Value.Get();

		DestinationTemplate->Apply(DestinationObject, true); // Restore the overrides
		FDatasmithObjectTemplateUtils::SetObjectTemplate(DestinationObject, SourceTemplate); // Set SourceTemplate as our template so that any differences are considered overrides

	}
}

UObject* FDatasmithImporterImpl::FinalizeAsset( UObject* SourceAsset, const TCHAR* AssetPath, UObject* ExistingAsset, TMap< UObject*, UObject* >* ReferencesToRemap )
{
	if ( ReferencesToRemap )
	{
		FixReferencesForObject( SourceAsset, *ReferencesToRemap );
	}

	TArray< FMigratedTemplatePairType > MigratedTemplates = MigrateTemplates( SourceAsset, ExistingAsset, ReferencesToRemap, false );

	UObject* FinalAsset = PublicizeAsset( SourceAsset, AssetPath, ExistingAsset ); //-V595

	ApplyMigratedTemplates( MigratedTemplates, FinalAsset );

	if ( ReferencesToRemap && SourceAsset && SourceAsset != FinalAsset )
	{
		ReferencesToRemap->Add( SourceAsset, FinalAsset );
	}

	return FinalAsset;
}

void FDatasmithImporterImpl::DeleteImportSceneActorIfNeeded(FDatasmithActorImportContext& ActorContext, bool bForce)
{
	ADatasmithSceneActor*& ImportSceneActor = ActorContext.ImportSceneActor;
	if ( !ActorContext.FinalSceneActors.Contains(ImportSceneActor) || bForce )
	{
		if ( ImportSceneActor )
		{

			TArray< TSoftObjectPtr< AActor > > RelatedActors;
			ImportSceneActor->RelatedActors.GenerateValueArray( RelatedActors );

			ImportSceneActor->Scene = nullptr;
			ImportSceneActor->RelatedActors.Empty();

			while(RelatedActors.Num() > 0)
			{
				TSoftObjectPtr< AActor > ActorPtr = RelatedActors.Pop(false);
				if(AActor* RelatedActor = ActorPtr.Get())
				{
					FDatasmithImporterUtils::DeleteActor( *RelatedActor );
				}
			}

			FDatasmithImporterUtils::DeleteActor( *ImportSceneActor );

			// Null also the ImportSceneActor from the Actor Context because it's a ref to it.
			ImportSceneActor = nullptr;
		}
	}
}

UActorComponent* FDatasmithImporterImpl::PublicizeComponent(UActorComponent& SourceComponent, UActorComponent* DestinationComponent, AActor& DestinationActor, TMap< UObject*, UObject* >& ReferencesToRemap, TArray<uint8>& ReusableBuffer)
{
	TRACE_CPUPROFILER_EVENT_SCOPE(FDatasmithImporterImpl::PublicizeComponent);

	if ( !SourceComponent.HasAnyFlags( RF_Transient | RF_TextExportTransient | RF_DuplicateTransient ) )
	{
		if (!DestinationComponent || !IsValidChecked(DestinationComponent) || DestinationComponent->IsUnreachable())
		{
			if (DestinationComponent)
			{
				// Change the name of the old component so that the new object won't recycle the old one.
				DestinationComponent->Rename(nullptr, nullptr, REN_DontCreateRedirectors | REN_NonTransactional);
			}

			if ( UActorComponent* OldComponent = static_cast<UActorComponent*>( FindObjectWithOuter( &DestinationActor, UActorComponent::StaticClass(), SourceComponent.GetFName() ) ) )
			{
				OldComponent->DestroyComponent( true );
				// Change the name of the old component so that the new object won't recycle the old one.
				OldComponent->Rename(nullptr, nullptr, REN_DontCreateRedirectors | REN_NonTransactional);
			}

			// Create a new component
			DestinationComponent = NewObject<UActorComponent>(&DestinationActor, SourceComponent.GetClass(), SourceComponent.GetFName(), RF_Transactional);
		}

		check(DestinationComponent);

		if ( &SourceComponent != DestinationComponent )
		{
			CopyObject( SourceComponent, *DestinationComponent, ReusableBuffer );
<<<<<<< HEAD
	
=======

>>>>>>> 6bbb88c8
			if ( DestinationComponent->GetFName() != SourceComponent.GetFName() )
			{
				DestinationComponent->Rename( *SourceComponent.GetName() );
			}
		}

		ReferencesToRemap.Add(&SourceComponent, DestinationComponent);

		PublicizeSubObjects( SourceComponent, *DestinationComponent, ReferencesToRemap, ReusableBuffer );

		return DestinationComponent;
	}

	return nullptr;
}

USceneComponent* FDatasmithImporterImpl::FinalizeSceneComponent(FDatasmithImportContext& ImportContext, USceneComponent& SourceComponent, AActor& DestinationActor, USceneComponent* DestinationParent, TMap<UObject *, UObject *>& ReferencesToRemap, TArray<uint8>& ReusableBuffer, TArray<TPair<USceneComponent&, TArray<FMigratedTemplatePairType>>>& ComponentsToApplyMigratedTemplate)
{
	USceneComponent* DestinationComponent = static_cast<USceneComponent*>( FindObjectWithOuter( &DestinationActor, SourceComponent.GetClass(), SourceComponent.GetFName() ) );
	FName SourceComponentDatasmithId = FDatasmithImporterUtils::GetDatasmithElementId(&SourceComponent);

	if ( SourceComponentDatasmithId.IsNone() )
	{
		// This component is not tracked by datasmith
		if ( !DestinationComponent || !IsValidChecked(DestinationComponent) || DestinationComponent->IsUnreachable() )
		{
			DestinationComponent = static_cast<USceneComponent*> ( PublicizeComponent(SourceComponent, DestinationComponent, DestinationActor, ReferencesToRemap, ReusableBuffer) );
			if ( DestinationComponent )
			{
				// Put back the components in a proper state
				DestinationComponent->UpdateComponentToWorld();
			}
		}
	}
	else
	{
<<<<<<< HEAD
	
		if ( !DestinationComponent )
		{
			// Improvement suggestion. We should build a cache in finalize scene components (It could be done in O(n*k)). 
			// Currently this can be highly inefficient on the first import of a dataprep scene where some actors would have a absurd amount components.
			//  O(n^2*k) where n is the number of components on the actor and k is the avergage lenght of a datasmith ID (we need to hash the string representing the ID to convert it to a FName).
			// 
			// Look at components of the actor, we might find the scene component we are looking for. 
=======

		if ( !DestinationComponent )
		{
			// Improvement suggestion. We should build a cache in finalize scene components (It could be done in O(n*k)).
			// Currently this can be highly inefficient on the first import of a dataprep scene where some actors would have a absurd amount components.
			//  O(n^2*k) where n is the number of components on the actor and k is the avergage lenght of a datasmith ID (we need to hash the string representing the ID to convert it to a FName).
			//
			// Look at components of the actor, we might find the scene component we are looking for.
>>>>>>> 6bbb88c8
			for ( UActorComponent* Component : DestinationActor.GetInstanceComponents() )
			{
				if ( Component && Component->IsA( SourceComponent.GetClass() ) )
				{
					FName ComponentDatasmithId = FDatasmithImporterUtils::GetDatasmithElementId( Component );
					if ( ComponentDatasmithId.IsEqual( SourceComponentDatasmithId ) )
					{
						DestinationComponent = static_cast< USceneComponent* >( Component );
						break;
					}
				}
			}
<<<<<<< HEAD
=======

			// If a DestinationComponent was found using DatasmithElementId (without using the name), make sure that there is no other component with the SourceComponent Name.
			if (DestinationComponent)
			{
				if (UActorComponent* OldComponent = static_cast<UActorComponent*>(FindObjectWithOuter(&DestinationActor, UActorComponent::StaticClass(), SourceComponent.GetFName())))
				{
					// It's okay to rename to null at this point as either the OldComponent was flagged for deletion by DeleteNonImportedDatasmithElementFromSceneActor()
					// at this point OR this component is in the reimported scene and we'll find it back using the the DatasmithElementId.
					OldComponent->Rename(nullptr, OldComponent->GetOuter(), REN_DontCreateRedirectors | REN_NonTransactional);
				}
			}
>>>>>>> 6bbb88c8
		}

		TArray< FMigratedTemplatePairType > MigratedTemplates = MigrateTemplates(
			&SourceComponent,
			DestinationComponent,
			&ReferencesToRemap,
			false
		);

		DestinationComponent = static_cast< USceneComponent* > ( PublicizeComponent( SourceComponent, DestinationComponent, DestinationActor, ReferencesToRemap, ReusableBuffer ) );

		if ( DestinationComponent )
		{
			ComponentsToApplyMigratedTemplate.Emplace( *DestinationComponent, MoveTemp(MigratedTemplates) );
		}
	}

	USceneComponent* AttachParentForChildren = DestinationComponent  ? nullptr : DestinationParent;
	for ( USceneComponent* Child : SourceComponent.GetAttachChildren() )
	{
		// Only finalize components that are from the same actor
		if ( Child && Child->GetOuter() == SourceComponent.GetOuter() )
		{
			if ( USceneComponent* DestinationChild = FinalizeSceneComponent( ImportContext, *Child, DestinationActor, AttachParentForChildren, ReferencesToRemap, ReusableBuffer, ComponentsToApplyMigratedTemplate))
<<<<<<< HEAD
			{ 
=======
			{
>>>>>>> 6bbb88c8
				if ( AttachParentForChildren )
				{
					DestinationChild->AttachToComponent(AttachParentForChildren, FAttachmentTransformRules::KeepRelativeTransform);
				}
			}
		}
	}

	return DestinationComponent;
}

void FDatasmithImporterImpl::FinalizeComponents(FDatasmithImportContext& ImportContext, AActor& SourceActor, AActor& DestinationActor, TMap<UObject *, UObject *>& ReferencesToRemap, TArray<uint8>& ReusableBuffer, TArray<TPair<USceneComponent&, TArray<FMigratedTemplatePairType>>>& ComponentsToApplyMigratedTemplate)
{
	USceneComponent* ParentComponent = nullptr;

	// Find the parent component
	UObject** ObjectPtr = ReferencesToRemap.Find( SourceActor.GetRootComponent()->GetAttachParent() );
	if ( ObjectPtr )
	{
		ParentComponent = Cast<USceneComponent>( *ObjectPtr );
	}

	// Finalize the scene components recursively
	{
		USceneComponent* RootComponent = SourceActor.GetRootComponent();
		if ( RootComponent )
		{
			FinalizeSceneComponent( ImportContext, *RootComponent, DestinationActor, ParentComponent, ReferencesToRemap, ReusableBuffer, ComponentsToApplyMigratedTemplate );
		}
	}


	for ( UActorComponent* SourceComponent : SourceActor.GetComponents() )
	{
		// Only the non scene component haven't been finalize
		if ( SourceComponent && !SourceComponent->GetClass()->IsChildOf<USceneComponent>() )
		{
			UActorComponent* DestinationComponent = static_cast< UActorComponent* >( FindObjectWithOuter( &DestinationActor, SourceComponent->GetClass(), SourceComponent->GetFName() ) );
			if (!DestinationComponent)
			{
				DestinationComponent = PublicizeComponent( *SourceComponent, DestinationComponent, DestinationActor, ReferencesToRemap, ReusableBuffer );
			}
		}
	}
}

void FDatasmithImporterImpl::PublicizeSubObjects(UObject& SourceObject, UObject& DestinationObject, TMap< UObject*, UObject* >& ReferencesToRemap, TArray<uint8>& ReusableBuffer)
{
	TRACE_CPUPROFILER_EVENT_SCOPE(FDatasmithImporterImpl::PublicizeSubObjects);
	TArray<UObject*> SourceSubObjects;
	ForEachObjectWithOuter( &SourceObject, [&SourceSubObjects](UObject* SourceSubObject)
		{
			SourceSubObjects.Add(SourceSubObject);
		}
		, false );

	for(UObject* SourceSubObject : SourceSubObjects)
	{
		// We don't want to deal with components since this done in finalize components
		if ( !SourceSubObject->IsA<UActorComponent>() && !SourceSubObject->HasAnyFlags( RF_Transient | RF_TextExportTransient | RF_DuplicateTransient | RF_BeginDestroyed | RF_FinishDestroyed ) )
		{
			UObject* DestinationSubObject = FindObjectFast<UObject>( &DestinationObject, SourceSubObject->GetFName() );

<<<<<<< HEAD
			if ( !DestinationSubObject || DestinationSubObject->IsPendingKillOrUnreachable() || DestinationSubObject->GetClass() !=  SourceSubObject->GetClass() )
=======
			if ( !DestinationSubObject || !IsValidChecked(DestinationSubObject) || DestinationSubObject->IsUnreachable() || DestinationSubObject->GetClass() !=  SourceSubObject->GetClass() )
>>>>>>> 6bbb88c8
			{
				if ( DestinationSubObject )
				{
					// Move away the existing object.
					DestinationSubObject->Rename( nullptr, GetTransientPackage(), REN_DontCreateRedirectors | REN_NonTransactional );
				}

				DestinationSubObject = NewObject<UObject>( &DestinationObject, SourceSubObject->GetClass(), SourceSubObject->GetFName(), SourceSubObject->GetFlags() );
			}

			CopyObject( *SourceSubObject, *DestinationSubObject, ReusableBuffer );

			ReferencesToRemap.Add( SourceSubObject, DestinationSubObject );

			PublicizeSubObjects( *SourceSubObject, *DestinationSubObject, ReferencesToRemap, ReusableBuffer );
		}

	}
}

void FDatasmithImporterImpl::CopyObject(UObject& Source, UObject& Destination, TArray<uint8>& TempBuffer)
{
	// Keep the previous allocation
	TempBuffer.Reset();
	using namespace DatasmithImporter::Private::DatasmithImporterImpl;
	FDatasmithWriter DatasmithWriter( Source, TempBuffer );
	FDatasmithReader DatasmithReader( Destination, TempBuffer );
}

void FDatasmithImporterImpl::GatherUnsupportedVirtualTexturesAndMaterials(const TMap<TSharedRef< IDatasmithBaseMaterialElement >, UMaterialInterface*>& ImportedMaterials, TSet<UTexture2D*>& VirtualTexturesToConvert, TArray<UMaterial*>& MaterialsToRefreshAfterVirtualTextureConversion)
{
	//Multimap cache to avoid parsing the same base material multiple times.
	TMultiMap<UMaterial*, FMaterialParameterInfo> TextureParametersToConvertMap;

	//Loops through all imported material instances and add to VirtualTexturesToConvert all the texture parameters that don't support texturing in the base material.
	for (const TPair< TSharedRef< IDatasmithBaseMaterialElement >, UMaterialInterface* >& ImportedMaterialPair : ImportedMaterials)
	{
		UMaterialInterface* CurrentMaterialInterface = ImportedMaterialPair.Value;
		UMaterial* BaseMaterial = CurrentMaterialInterface->GetMaterial();

		if(!TextureParametersToConvertMap.Contains(BaseMaterial))
		{
			bool bRequiresTextureCheck = false;
			TArray<FMaterialParameterInfo> OutParameterInfo;
			TArray<FGuid> Guids;
			BaseMaterial->GetAllTextureParameterInfo(OutParameterInfo, Guids);

			for (int32 ParameterInfoIndex = 0; ParameterInfoIndex < OutParameterInfo.Num(); ++ParameterInfoIndex)
			{
				UTexture* TextureParameter = nullptr;

				if (BaseMaterial->GetTextureParameterValue(OutParameterInfo[ParameterInfoIndex], TextureParameter) && VirtualTexturesToConvert.Contains(Cast<UTexture2D>(TextureParameter)))
				{
					bRequiresTextureCheck = true;
					TextureParametersToConvertMap.Add(BaseMaterial, OutParameterInfo[ParameterInfoIndex]);
				}
			}

			if (bRequiresTextureCheck)
			{
				MaterialsToRefreshAfterVirtualTextureConversion.Add(BaseMaterial);
			}
			else
			{
				//Adding a dummy MaterialParameterInfo so that we don't have to parse this Base Material again.
				TextureParametersToConvertMap.Add(BaseMaterial, FMaterialParameterInfo());

				//If no unsupported texture parameters were found, it's possible that a texture needing conversion is simply not exposed as a parameter, so we still need to check for those.
				for (UObject* ReferencedTexture : BaseMaterial->GetCachedExpressionData().ReferencedTextures)
				{
					if (VirtualTexturesToConvert.Contains(Cast<UTexture2D>(ReferencedTexture)))
					{
						MaterialsToRefreshAfterVirtualTextureConversion.Add(BaseMaterial);
						break;
					}
				}
			}
		}

		for (auto ParameterInfoIt = TextureParametersToConvertMap.CreateKeyIterator(BaseMaterial); ParameterInfoIt; ++ParameterInfoIt)
		{
			UTexture* TextureParameter = nullptr;

			if (CurrentMaterialInterface->GetTextureParameterValue(ParameterInfoIt.Value(), TextureParameter) &&
				TextureParameter && TextureParameter->VirtualTextureStreaming)
			{
				if (UTexture2D* TextureToConvert = Cast<UTexture2D>(TextureParameter))
				{
					VirtualTexturesToConvert.Add(TextureToConvert);
				}
			}
		}
	}
}

void FDatasmithImporterImpl::ConvertUnsupportedVirtualTexture(FDatasmithImportContext& ImportContext, TSet<UTexture2D*>& VirtualTexturesToConvert, const TMap<UObject*, UObject*>& ReferencesToRemap)
{
	TArray<UMaterial*> MaterialsToRefreshAfterVirtualTextureConversion;
	GatherUnsupportedVirtualTexturesAndMaterials(ImportContext.ImportedMaterials, ImportContext.AssetsContext.VirtualTexturesToConvert, MaterialsToRefreshAfterVirtualTextureConversion);

	if (VirtualTexturesToConvert.Num() != 0)
	{
		for (UTexture2D*& TextureToConvert : VirtualTexturesToConvert)
		{
			if (UObject* const* RemappedTexture = ReferencesToRemap.Find(TextureToConvert))
			{
				TextureToConvert = Cast<UTexture2D>(*RemappedTexture);
			}

			ImportContext.LogWarning(FText::Format(LOCTEXT("DatasmithVirtualTextureConverted", "The imported texture {0} could not be imported as texture as it is not supported in all the materials using it."), FText::FromString(TextureToConvert->GetName())));
		}

		for (int32 MaterialIndex = 0; MaterialIndex < MaterialsToRefreshAfterVirtualTextureConversion.Num(); ++MaterialIndex)
		{
			if (UObject* const* RemappedMaterial = ReferencesToRemap.Find(MaterialsToRefreshAfterVirtualTextureConversion[MaterialIndex]))
			{
				MaterialsToRefreshAfterVirtualTextureConversion[MaterialIndex] = Cast<UMaterial>(*RemappedMaterial);
			}
		}

		TArray<UTexture2D*> TexturesToConvertList(VirtualTexturesToConvert.Array());
		IAssetTools& AssetTools = FModuleManager::LoadModuleChecked<FAssetToolsModule>("AssetTools").Get();
		AssetTools.ConvertVirtualTextures(TexturesToConvertList, true, &MaterialsToRefreshAfterVirtualTextureConversion);
	}
}

FDatasmithImporterImpl::FScopedFinalizeActorChanges::FScopedFinalizeActorChanges(AActor* InFinalizedActor, FDatasmithImportContext& InImportContext)
	: ImportContext(InImportContext)
	, FinalizedActor(InFinalizedActor)
{
	// In order to allow modification on components owned by ExistingActor, unregister all of them
	FinalizedActor->UnregisterAllComponents( /* bForReregister = */true);

	//Some new components might be created when finalizing the actor, only validate those that we unregistered.
	for (UActorComponent* Component : FinalizedActor->GetComponents())
	{
		ComponentsToValidate.Add(Component);
	}
}

FDatasmithImporterImpl::FScopedFinalizeActorChanges::~FScopedFinalizeActorChanges()
{
	for (UActorComponent* Component : FinalizedActor->GetComponents())
	{
		if (Component->IsRegistered() && ComponentsToValidate.Contains(Component))
		{
			ensureMsgf(false, TEXT("All components should still be unregistered at this point. Otherwise some datasmith templates might not have been applied properly."));
			break;
		}
	}

	FinalizedActor->PostEditImport();
	FinalizedActor->PostEditChange();
}

bool FDatasmithImporterImpl::CheckAssetPersistenceValidity(const FString& PackageName, FDatasmithImportContext& ImportContext, const FString& Extension)
{
	FText OutReason;
	if(!CheckAssetPersistenceValidity(PackageName, ImportContext, Extension, OutReason))
	{
		ImportContext.LogWarning(OutReason);
		return false;
	}

	return true;
}

bool FDatasmithImporterImpl::CheckAssetPersistenceValidity(const FString& PackageName, FDatasmithImportContext& ImportContext, const FString& Extension, FText& OutReason)
{
	// Check that package can be saved
	const FString BasePackageFileName = FPackageName::LongPackageNameToFilename( PackageName );
	const FString AbsolutePathToAsset = FPaths::ConvertRelativePathToFull( BasePackageFileName );

	// Create fake filename of same length of final asset file name to test ability to write
	const FString FakeAbsolutePathToAsset = AbsolutePathToAsset + Extension;

	OutReason = FText::GetEmpty();

	// Verify asset file name does not exceed OS' maximum path length
	if( FPlatformMisc::GetMaxPathLength() < FakeAbsolutePathToAsset.Len() )
	{
		OutReason = FText::Format(LOCTEXT("DatasmithImportInvalidLength", "Saving may partially fail because path for asset {0} is too long. Rename before saving."), FText::FromString( PackageName ));
	}
	// Verify user can overwrite existing file
	else if( IFileManager::Get().FileExists( *FakeAbsolutePathToAsset ) )
	{
		FFileStatData FileStatData = IFileManager::Get().GetStatData( *FakeAbsolutePathToAsset );
		if ( FileStatData.bIsReadOnly )
		{
			// Check to see if the file is not under source control
			bool bCanCheckedOut = false;

			ISourceControlProvider& SourceControlProvider = ISourceControlModule::Get().GetProvider();
			if (SourceControlProvider.IsAvailable() && SourceControlProvider.IsEnabled())
			{
				SourceControlProvider.Execute(ISourceControlOperation::Create<FUpdateStatus>(), FakeAbsolutePathToAsset);
				FSourceControlStatePtr SourceControlState = SourceControlProvider.GetState(FakeAbsolutePathToAsset, EStateCacheUsage::Use);
				if( SourceControlState.IsValid() && SourceControlState->CanCheckout() )
				{
					// User will be prompted to check out this file when he/she saves the asset. No need to warn.
					bCanCheckedOut = true;
				}
			}

			if(!bCanCheckedOut)
			{
				OutReason = FText::Format(LOCTEXT("DatasmithImportInvalidSaving", "Saving may partially fail because file asset {0} cannot be overwritten. Check your privileges."), FText::FromString( PackageName ));
			}
		}
	}
	// Verify user has privileges to write in folder where asset file will be stored
<<<<<<< HEAD
	else if (GUnrealEd != nullptr && !GUnrealEd->HasMountWritePersmissionForPackage(PackageName))
=======
	else if (GUnrealEd != nullptr && !GUnrealEd->HasMountWritePermissionForPackage(PackageName))
>>>>>>> 6bbb88c8
	{
		OutReason = FText::Format(LOCTEXT("DatasmithImportInvalidFolder", "Cannot write in folder {0} to store asset {1}. Check access to folder."), FText::FromString( FPaths::GetPath( FakeAbsolutePathToAsset ) ), FText::FromString( PackageName ));
	}

	// Check that package can be cooked
	// Value for MaxGameNameLen directly taken from ContentBrowserUtils::GetPackageLengthForCooking
	constexpr int32 MaxGameNameLen = 20;

	// Pad out the game name to the maximum allowed
	const FString GameName = FApp::GetProjectName();
	FString GameNamePadded = GameName;
	while (GameNamePadded.Len() < MaxGameNameLen)
	{
		GameNamePadded += TEXT(" ");
	}

	const FString AbsoluteGamePath = FPaths::ConvertRelativePathToFull(FPaths::ProjectDir());
	const FString AbsoluteGameCookPath = AbsoluteGamePath / TEXT("Saved") / TEXT("Cooked") / TEXT("Windows") / GameName;

	FString AssetPathWithinCookDir = AbsolutePathToAsset;
	FPaths::RemoveDuplicateSlashes(AssetPathWithinCookDir);
	AssetPathWithinCookDir.RemoveFromStart(AbsoluteGamePath, ESearchCase::CaseSensitive);

	// Test that the package can be cooked based on the current project path
	FString AbsoluteCookPathToAsset = AbsoluteGameCookPath / AssetPathWithinCookDir;

	AbsoluteCookPathToAsset.ReplaceInline(*GameName, *GameNamePadded, ESearchCase::CaseSensitive);

	// Get the longest path allowed by the system or use 260 as the longest which is the shortest max path of any platforms that support cooking
	const int32 MaxCookPath = GetDefault<UEditorExperimentalSettings>()->bEnableLongPathsSupport ? FPlatformMisc::GetMaxPathLength() : 260 /* MAX_PATH */;

	if (AbsoluteCookPathToAsset.Len() > MaxCookPath)
	{
		OutReason = FText::Format(LOCTEXT("DatasmithImportInvalidCooking", "Cooking may fail because path for asset {0} is too long. Rename before cooking."), FText::FromString(PackageName));
	}

	return OutReason.IsEmpty();
}

#undef LOCTEXT_NAMESPACE<|MERGE_RESOLUTION|>--- conflicted
+++ resolved
@@ -563,11 +563,7 @@
 		if ( &SourceComponent != DestinationComponent )
 		{
 			CopyObject( SourceComponent, *DestinationComponent, ReusableBuffer );
-<<<<<<< HEAD
-	
-=======
-
->>>>>>> 6bbb88c8
+
 			if ( DestinationComponent->GetFName() != SourceComponent.GetFName() )
 			{
 				DestinationComponent->Rename( *SourceComponent.GetName() );
@@ -604,16 +600,6 @@
 	}
 	else
 	{
-<<<<<<< HEAD
-	
-		if ( !DestinationComponent )
-		{
-			// Improvement suggestion. We should build a cache in finalize scene components (It could be done in O(n*k)). 
-			// Currently this can be highly inefficient on the first import of a dataprep scene where some actors would have a absurd amount components.
-			//  O(n^2*k) where n is the number of components on the actor and k is the avergage lenght of a datasmith ID (we need to hash the string representing the ID to convert it to a FName).
-			// 
-			// Look at components of the actor, we might find the scene component we are looking for. 
-=======
 
 		if ( !DestinationComponent )
 		{
@@ -622,7 +608,6 @@
 			//  O(n^2*k) where n is the number of components on the actor and k is the avergage lenght of a datasmith ID (we need to hash the string representing the ID to convert it to a FName).
 			//
 			// Look at components of the actor, we might find the scene component we are looking for.
->>>>>>> 6bbb88c8
 			for ( UActorComponent* Component : DestinationActor.GetInstanceComponents() )
 			{
 				if ( Component && Component->IsA( SourceComponent.GetClass() ) )
@@ -635,8 +620,6 @@
 					}
 				}
 			}
-<<<<<<< HEAD
-=======
 
 			// If a DestinationComponent was found using DatasmithElementId (without using the name), make sure that there is no other component with the SourceComponent Name.
 			if (DestinationComponent)
@@ -648,7 +631,6 @@
 					OldComponent->Rename(nullptr, OldComponent->GetOuter(), REN_DontCreateRedirectors | REN_NonTransactional);
 				}
 			}
->>>>>>> 6bbb88c8
 		}
 
 		TArray< FMigratedTemplatePairType > MigratedTemplates = MigrateTemplates(
@@ -673,11 +655,7 @@
 		if ( Child && Child->GetOuter() == SourceComponent.GetOuter() )
 		{
 			if ( USceneComponent* DestinationChild = FinalizeSceneComponent( ImportContext, *Child, DestinationActor, AttachParentForChildren, ReferencesToRemap, ReusableBuffer, ComponentsToApplyMigratedTemplate))
-<<<<<<< HEAD
-			{ 
-=======
-			{
->>>>>>> 6bbb88c8
+			{
 				if ( AttachParentForChildren )
 				{
 					DestinationChild->AttachToComponent(AttachParentForChildren, FAttachmentTransformRules::KeepRelativeTransform);
@@ -741,11 +719,7 @@
 		{
 			UObject* DestinationSubObject = FindObjectFast<UObject>( &DestinationObject, SourceSubObject->GetFName() );
 
-<<<<<<< HEAD
-			if ( !DestinationSubObject || DestinationSubObject->IsPendingKillOrUnreachable() || DestinationSubObject->GetClass() !=  SourceSubObject->GetClass() )
-=======
 			if ( !DestinationSubObject || !IsValidChecked(DestinationSubObject) || DestinationSubObject->IsUnreachable() || DestinationSubObject->GetClass() !=  SourceSubObject->GetClass() )
->>>>>>> 6bbb88c8
 			{
 				if ( DestinationSubObject )
 				{
@@ -957,11 +931,7 @@
 		}
 	}
 	// Verify user has privileges to write in folder where asset file will be stored
-<<<<<<< HEAD
-	else if (GUnrealEd != nullptr && !GUnrealEd->HasMountWritePersmissionForPackage(PackageName))
-=======
 	else if (GUnrealEd != nullptr && !GUnrealEd->HasMountWritePermissionForPackage(PackageName))
->>>>>>> 6bbb88c8
 	{
 		OutReason = FText::Format(LOCTEXT("DatasmithImportInvalidFolder", "Cannot write in folder {0} to store asset {1}. Check access to folder."), FText::FromString( FPaths::GetPath( FakeAbsolutePathToAsset ) ), FText::FromString( PackageName ));
 	}
