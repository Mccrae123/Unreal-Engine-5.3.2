--- conflicted
+++ resolved
@@ -31,11 +31,6 @@
 public:
 	UDatasmithConsumer();
 
-<<<<<<< HEAD
-	UPROPERTY( BlueprintReadOnly, Category = DatasmithConsumerInternal, DuplicateTransient )
-	TSoftObjectPtr<UDatasmithScene> DatasmithScene;
-
-=======
 	// UObject interface
 	virtual void PostLoad() override;
 	virtual void PostInitProperties() override;
@@ -44,7 +39,6 @@
 	UPROPERTY( BlueprintReadOnly, Category = DatasmithConsumerInternal, DuplicateTransient )
 	TSoftObjectPtr<UDatasmithScene> DatasmithScene;
 
->>>>>>> 90fae962
 	/** Stores the level used on the last call to UDatasmithConsumer::Run */
 	UPROPERTY( BlueprintReadOnly, Category = DatasmithConsumerInternal )
 	FString UniqueID;
@@ -56,11 +50,6 @@
 	// Begin UDataprepContentConsumer overrides
 	virtual const FText& GetLabel() const override;
 	virtual const FText& GetDescription() const override;
-<<<<<<< HEAD
-	virtual bool SetLevelName(const FString& InLevelName, FText& OutReason ) override;
-	virtual bool SetTargetContentFolder(const FString& InTargetContentFolder, FText& OutReason) override;
-=======
->>>>>>> 90fae962
 
 protected:
 	/** Getter/setter on consumer's output level */
