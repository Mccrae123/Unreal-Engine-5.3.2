--- conflicted
+++ resolved
@@ -230,11 +230,7 @@
 		{
 			SceneTranslator->GetSceneImportOptions(AdditionalImportOptions);
 		}
-<<<<<<< HEAD
-		
-=======
-
->>>>>>> d731a049
+
 		const FString FileName = InExternalSource->GetFallbackFilepath();
 		Options->FileName = FPaths::GetCleanFilename(FileName);
 		Options->FilePath = FPaths::ConvertRelativePathToFull(FileName);
