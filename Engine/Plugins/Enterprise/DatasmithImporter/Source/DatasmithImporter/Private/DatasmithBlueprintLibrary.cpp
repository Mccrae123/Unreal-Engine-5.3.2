--- conflicted
+++ resolved
@@ -172,10 +172,7 @@
 	bool ImportDatasmithSceneFromCADFiles(const FString& DestinationFolder, const TArray<FString>& FilePaths, FDatasmithImportFactoryCreateFileResult& Result, TArray<FString>& FilesNotProcessed)
 	{
 		using namespace DatasmithBlueprintLibraryImpl;
-<<<<<<< HEAD
-=======
 		using namespace UE::DatasmithImporter;
->>>>>>> 6bbb88c8
 
 		// Make a unique filename to store file in the Saved folder for reimport
 		FString SaveDir = FPaths::Combine(FPlatformMisc::ProjectDir(), TEXT("Saved"), TEXT("Datasmith"));
@@ -191,23 +188,6 @@
 			return false;
 		}
 
-<<<<<<< HEAD
-		FDatasmithSceneSource Source;
-		Source.SetSourceFile(PlmXmlFileName);
-
-		FDatasmithTranslatableSceneSource TranslatableSource(Source);
-
-		if (!TranslatableSource.IsTranslatable())
-		{
-			UE_LOG(LogDatasmithImport, Error, TEXT("Datasmith import error: no suitable translator found for this source. Abort import."));
-			return false;
-		}
-
-		TSharedRef<IDatasmithScene> Scene = FDatasmithSceneFactory::CreateScene(*Source.GetSceneName());
-
-		const bool bLoadConfig = false; // don't load values from ini files
-		FDatasmithImportContext ImportContext(Source.GetSourceFile(), bLoadConfig, GetLoggerName(), GetDisplayName(), TranslatableSource.GetTranslator());
-=======
 		TSharedPtr<FExternalSource> ExternalSource = IExternalSourceModule::GetOrCreateExternalSource(FSourceUri::FromFilePath(PlmXmlFileName));
 		if (!ExternalSource)
 		{
@@ -217,7 +197,6 @@
 
 		const bool bLoadConfig = false; // don't load values from ini files
 		FDatasmithImportContext ImportContext(ExternalSource.ToSharedRef(), bLoadConfig, GetLoggerName(), GetDisplayName());
->>>>>>> 6bbb88c8
 
 		UPackage* DestinationPackage;
 		const TCHAR* OutFailureReason = TEXT("");
@@ -228,13 +207,6 @@
 		}
 
 		const bool bSilent = true; // don't pop options window
-<<<<<<< HEAD
-		ImportContext.InitOptions(Scene, nullptr, bSilent);
-
-		if (!TranslatableSource.Translate(Scene))
-		{
-			UE_LOG(LogDatasmithImport, Error, TEXT("Datasmith import error: Scene translation failure. Abort import."));
-=======
 		ImportContext.InitOptions(nullptr, TOptional<FString>(), bSilent);
 
 		if (TSharedPtr<IDatasmithScene> LoadedScene = ExternalSource->TryLoad())
@@ -243,7 +215,6 @@
 		}
 		else
 		{
->>>>>>> 6bbb88c8
 			return false;
 		}
 
@@ -278,10 +249,7 @@
 	TArray<FDatasmithImportFactoryCreateFileResult> ImportDatasmithScenesFromFiles(const FString & DestinationFolder, const TArray<FString> & FilePaths)
 	{
 		using namespace DatasmithBlueprintLibraryImpl;
-<<<<<<< HEAD
-=======
 		using namespace UE::DatasmithImporter;
->>>>>>> 6bbb88c8
 		TArray<FDatasmithImportFactoryCreateFileResult> Result;
 		Result.SetNum(FilePaths.Num()); // Allocate result for each input file
 
@@ -321,48 +289,14 @@
 		}
 		else
 		{
-<<<<<<< HEAD
-			FDatasmithSceneSource PlmXmlSource;
-			PlmXmlSource.SetSourceFile(PlmXmlFileName);
-
-			FDatasmithTranslatableSceneSource PlmXmlTranslatableSource(PlmXmlSource);
-
-			if (!PlmXmlTranslatableSource.IsTranslatable())
-=======
 			TSharedPtr<FExternalSource> ExternalSource = IExternalSourceModule::GetOrCreateExternalSource(FSourceUri::FromFilePath(PlmXmlFileName));
 			if (!ExternalSource.IsValid() || !ExternalSource->GetAssetTranslator().IsValid())
->>>>>>> 6bbb88c8
 			{
 				// Process all files separately if PlmXml if not translatable
 				FilesNotProcessed = FilePaths;
 			}
 			else
 			{
-<<<<<<< HEAD
-				TSharedPtr<IDatasmithTranslator> PlmXmlTranslatorPtr = PlmXmlTranslatableSource.GetTranslator();
-
-				if (IDatasmithTranslator* Translator = PlmXmlTranslatorPtr.Get())
-				{
-					SetDefaultTranslatorOptions(Translator);
-				}
-
-				TSharedRef<IDatasmithScene> PlmXmlScene = FDatasmithSceneFactory::CreateScene(*PlmXmlSource.GetSceneName());
-
-				const bool bLoadConfig = false; // don't load values from ini files
-				// Context for importing assets - assets(static meshes etc) from all files will be imported using single context
-				TUniquePtr<FDatasmithImportContext> PlmXmlImportContextPtr(new FDatasmithImportContext(PlmXmlSource.GetSourceFile(), bLoadConfig, GetLoggerName(), GetDisplayName(), PlmXmlTranslatorPtr));
-
-				PlmXmlImportContextPtr->InitOptions(PlmXmlScene, nullptr, true);
-				PlmXmlImportContextPtr->Options->BaseOptions.SceneHandling = EDatasmithImportScene::AssetsOnly;
-
-				if (!PlmXmlTranslatableSource.Translate(PlmXmlScene))
-				{
-					// Process all files separately if PlmXml if not translatable
-					FilesNotProcessed = FilePaths;
-				}
-				else
-				{
-=======
 				const TSharedPtr<IDatasmithTranslator> Translator = ExternalSource->GetAssetTranslator();
 				SetDefaultTranslatorOptions(Translator.Get());
 
@@ -377,7 +311,6 @@
 				{
 					TSharedRef<IDatasmithScene> PlmXmlScene = LoadedScene.ToSharedRef();
 					PlmXmlImportContextPtr->InitScene(PlmXmlScene);
->>>>>>> 6bbb88c8
 					// Inlined bool FDatasmithImportContext::SetupDestination
 					// Overriding RootPackagePath
 					PlmXmlImportContextPtr->Options->BaseOptions.AssetOptions.PackagePath = FName(*DestinationPackage->GetName());
@@ -428,22 +361,6 @@
 						}
 
 						// Make sure filename set to context is the same that would be used if scene was imported separately
-<<<<<<< HEAD
-						FDatasmithSceneSource ActorSceneSource;
-						ActorSceneSource.SetSourceFile(FilePaths[FileIndex]);
-
-						FDatasmithTranslatableSceneSource TranslatableSource(ActorSceneSource);
-
-						TSharedPtr<IDatasmithTranslator> TranslatorPtr = TranslatableSource.GetTranslator();
-
-						if (IDatasmithTranslator* Translator = TranslatorPtr.Get())
-						{
-							SetDefaultTranslatorOptions(Translator);
-						}
-
-						// Create ImportContext for each separate scene
-						TSharedPtr<FDatasmithImportContext> ImportContextPtr(new FDatasmithImportContext(ActorSceneSource.GetSourceFile(), false, GetLoggerName(), GetDisplayName(), TranslatorPtr));
-=======
 						const FSourceUri SourceUri = FSourceUri::FromFilePath(FilePaths[FileIndex]);
 						TSharedPtr<UE::DatasmithImporter::FExternalSource> ActorExternalSource = IExternalSourceModule::GetOrCreateExternalSource(SourceUri);
 						if (!ActorExternalSource)
@@ -458,20 +375,10 @@
 
 						// Create ImportContext for each separate scene
 						TSharedPtr<FDatasmithImportContext> ImportContextPtr = MakeShared<FDatasmithImportContext>(ActorExternalSource.ToSharedRef(), false, GetLoggerName(), GetDisplayName());
->>>>>>> 6bbb88c8
 						FDatasmithImportContext& ImportContext = *ImportContextPtr;
 						{
 							ImportContexts.Add(ImportContextPtr);
 
-<<<<<<< HEAD
-							const bool bSilent = true; // don't pop options window
-							ImportContextPtr->InitOptions(SceneForRootActor, nullptr, bSilent);
-
-							const EObjectFlags NewObjectFlags = RF_Public | RF_Standalone | RF_Transactional;
-							const bool bIsSilent = true;
-
-							if (!ImportContext.SetupDestination(DestinationPackage->GetName(), NewObjectFlags, GWarn, bIsSilent))
-=======
 							ImportContextPtr->InitScene(SceneForRootActor);
 
 							const bool bSilent = true; // don't pop options window
@@ -479,7 +386,6 @@
 
 							const EObjectFlags NewObjectFlags = RF_Public | RF_Standalone | RF_Transactional;
 							if (!ImportContext.SetupDestination(DestinationPackage->GetName(), NewObjectFlags, GWarn, bSilent))
->>>>>>> 6bbb88c8
 							{
 								continue;
 							}
@@ -532,10 +438,7 @@
 								ReImportSceneData->AdditionalOptions.Add(OptionObj);
 							}
 							ReImportSceneData->Update(ImportContext.Options->FilePath, ImportContext.FileHash.IsValid() ? &ImportContext.FileHash : nullptr);
-<<<<<<< HEAD
-=======
 							ReImportSceneData->DatasmithImportInfo = FDatasmithImportInfo(ImportContext.Options->SourceUri, ImportContext.Options->SourceHash);
->>>>>>> 6bbb88c8
 
 							FAssetRegistryModule::AssetCreated(ReImportSceneData);
 
@@ -568,14 +471,11 @@
 						FDatasmithImporter::FinalizeImport(*ImportContext, TSet<UObject*>());
 					}
 				}
-<<<<<<< HEAD
-=======
 				else
 				{
 					// Process all files separately if PlmXml if not translatable
 					FilesNotProcessed = FilePaths;
 				}
->>>>>>> 6bbb88c8
 			}
 		}
 
@@ -588,28 +488,6 @@
 				continue;
 			}
 
-<<<<<<< HEAD
-			FString FileName = FilePaths[FileIndex];
-
-			FDatasmithSceneSource Source;
-			Source.SetSourceFile(FileName);
-
-			FDatasmithTranslatableSceneSource TranslatableSource(Source);
-			if (!TranslatableSource.IsTranslatable())
-			{
-				UE_LOG(LogDatasmithImport, Warning, TEXT("Datasmith import error: no suitable translator found for '%s' source. Skipping."), *FileName);
-				continue;
-			}
-
-			TSharedRef<IDatasmithScene> Scene = FDatasmithSceneFactory::CreateScene(*Source.GetSceneName());
-
-			TUniquePtr<FDatasmithImportContext> ImportContextPtr(new FDatasmithImportContext(Source.GetSourceFile(), false, GetLoggerName(), GetDisplayName(), TranslatableSource.GetTranslator()));
-			ImportContextPtr->InitOptions(Scene, nullptr, true);
-
-			if (!TranslatableSource.Translate(Scene))
-			{
-				UE_LOG(LogDatasmithImport, Warning, TEXT("Datasmith import error: Scene translation failure for '%s'. Skipping."), *FileName);
-=======
 			const FString& FileName = FilePaths[FileIndex];
 			TSharedPtr<FExternalSource> ExternalSource = IExternalSourceModule::GetOrCreateExternalSource(FSourceUri::FromFilePath(FileName));
 
@@ -627,7 +505,6 @@
 			}
 			else
 			{
->>>>>>> 6bbb88c8
 				continue;
 			}
 
@@ -825,11 +702,7 @@
 		return Result;
 	}
 
-<<<<<<< HEAD
-	if (!ImportContextPtr.IsValid() || !GetSceneElement().IsValid())
-=======
 	if (!ImportContextPtr.IsValid() || !ExternalSourcePtr.IsValid())
->>>>>>> 6bbb88c8
 	{
 		UE_LOG(LogDatasmithImport, Error, TEXT("Invalid State. Ensure ConstructDatasmithSceneFromFile has been called."));
 		return Result;
@@ -1219,13 +1092,8 @@
 		for (int32 CornerIndex = 0; CornerIndex < 3; ++CornerIndex)
 		{
 			uint32 VertexIndex = IndexBuffer.GetIndex(TriangleIndex * 3 + CornerIndex);
-<<<<<<< HEAD
-			VertexPosition[CornerIndex] = PositionBuffer.VertexPosition(VertexIndex);
-			LightmapUVs[CornerIndex] = VertexBuffer.GetVertexUV(VertexIndex, StaticMesh->GetLightMapCoordinateIndex());
-=======
 			VertexPosition[CornerIndex] = (FVector)PositionBuffer.VertexPosition(VertexIndex);
 			LightmapUVs[CornerIndex] = FVector2D(VertexBuffer.GetVertexUV(VertexIndex, StaticMesh->GetLightMapCoordinateIndex()));
->>>>>>> 6bbb88c8
 		}
 
 		const float PolygonArea = DatasmithStaticMeshBlueprintLibraryUtil::ParallelogramArea(VertexPosition[0], VertexPosition[1], VertexPosition[2]);
