--- conflicted
+++ resolved
@@ -60,11 +60,7 @@
 				FString Name = ObjectTools::SanitizeObjectName(Source->GetSourceName());
 				FString PackageName = ObjectTools::SanitizeInvalidChars(FPaths::Combine( *CorrectPath, *Name ), INVALID_LONGPACKAGE_CHARACTERS);
 
-<<<<<<< HEAD
-				UPackage* Pkg = CreatePackage(*PackageName);
-=======
 				TStrongObjectPtr<UPackage> Pkg(CreatePackage(*PackageName));
->>>>>>> 6bbb88c8
 				if (!ensure(Pkg))
 				{
 					// Failed to create the package to hold this asset for some reason
