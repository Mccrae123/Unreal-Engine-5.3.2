--- conflicted
+++ resolved
@@ -289,15 +289,8 @@
 		}
 
 		bool bUpdateResource = false;
-<<<<<<< HEAD
+
 		bUpdateResource |= Texture->Filter != TexFilter;
-		bUpdateResource |= Texture->AddressX != (TextureAddress)TextureElement->GetTextureAddressX();
-		bUpdateResource |= Texture->AddressY != (TextureAddress)TextureElement->GetTextureAddressY();
-
-=======
-
-		bUpdateResource |= Texture->Filter != TexFilter;
->>>>>>> 6bbb88c8
 		Texture->Filter = TexFilter;
 
 		if (UTexture2D* Texture2D = Cast<UTexture2D>(Texture))
@@ -394,8 +387,6 @@
 	return IESTexture;
 }
 
-<<<<<<< HEAD
-=======
 UE::Interchange::FAssetImportResultRef FDatasmithTextureImporter::CreateTextureAsync(const TSharedPtr<IDatasmithTextureElement>& TextureElement)
 {
 	UE::Interchange::FScopedSourceData ScopedSourceData( TextureElement->GetFile() );
@@ -562,5 +553,4 @@
 	return true;
 }
 
->>>>>>> 6bbb88c8
 #undef LOCTEXT_NAMESPACE