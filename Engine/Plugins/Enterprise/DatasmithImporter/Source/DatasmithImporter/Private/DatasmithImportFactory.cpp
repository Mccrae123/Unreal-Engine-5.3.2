--- conflicted
+++ resolved
@@ -348,21 +348,12 @@
 
 				// Log tessellator if CADKernel has been used
 				bool bUseCADKernel = false;
-<<<<<<< HEAD
-				TArray<TStrongObjectPtr<UDatasmithOptionsBase>> Options;
-				ImportContext.SceneTranslator->GetSceneImportOptions(Options);
-
-				for (const TStrongObjectPtr<UDatasmithOptionsBase>& Option : Options)
-				{
-					if (UDatasmithCommonTessellationOptions* TessellationOptionsObject = Cast<UDatasmithCommonTessellationOptions>(Option.Get()))
-=======
 				TArray<TObjectPtr<UDatasmithOptionsBase>> Options;
 				ImportContext.SceneTranslator->GetSceneImportOptions(Options);
 
 				for (const TObjectPtr<UDatasmithOptionsBase>& Option : Options)
 				{
 					if (UDatasmithCommonTessellationOptions* TessellationOptionsObject = Cast<UDatasmithCommonTessellationOptions>(Option))
->>>>>>> d731a049
 					{
 						bUseCADKernel = TessellationOptionsObject->Options.bUseCADKernel;
 					}
@@ -514,16 +505,10 @@
 		UE_LOG(LogDatasmithImport, Warning, TEXT("Datasmith import error: no suitable external source found for this file path. Abort import."));
 		return nullptr;
 	}
-	
+
 	return CreateFromExternalSource(InClass, InParent, InName, InFlags, ExternalSource.ToSharedRef(), InParms, InWarn, bOutOperationCanceled);
 }
 
-<<<<<<< HEAD
-=======
-	return CreateFromExternalSource(InClass, InParent, InName, InFlags, ExternalSource.ToSharedRef(), InParms, InWarn, bOutOperationCanceled);
-}
-
->>>>>>> d731a049
 UObject* UDatasmithImportFactory::CreateFromExternalSource(UClass* InClass, UObject* InParent, FName InName, EObjectFlags InFlags, const TSharedRef<UE::DatasmithImporter::FExternalSource>& InExternalSource, const TCHAR* InParms, FFeedbackContext* InWarn, bool& bOutOperationCanceled)
 {
 	TRACE_CPUPROFILER_EVENT_SCOPE(UDatasmithImportFactory::CreateFromExternalSource);
@@ -867,11 +852,7 @@
 	}
 
 	UDatasmithSceneImportData& AssetImportData = *SceneAsset->AssetImportData;
-<<<<<<< HEAD
-	
-=======
-
->>>>>>> d731a049
+
 	TSharedPtr<FExternalSource> ExternalSource = IExternalSourceModule::Get().GetManager().TryGetExternalSourceFromImportData(AssetImportData);
 	if (!ExternalSource)
 	{
