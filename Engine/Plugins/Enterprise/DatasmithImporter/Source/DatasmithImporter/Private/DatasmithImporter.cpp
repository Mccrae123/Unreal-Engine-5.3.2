--- conflicted
+++ resolved
@@ -651,14 +651,9 @@
 
 		FDatasmithTextureResize::Initialize();
 
-<<<<<<< HEAD
-		// Try to import textures async first, if possible
-		if ( GetDefault<UEditorExperimentalSettings>()->bEnableInterchangeFramework )
-=======
 		// Try to import textures async first, this does not work with DatasmithImportFactory as it creates a deadlock on the main thread.
 		const bool bInterchangeImport = false; /*GetDefault<UEditorExperimentalSettings>()->bEnableInterchangeFramework*/
 		if ( bInterchangeImport )
->>>>>>> d731a049
 		{
 			for ( int32 TextureIndex = 0; TextureIndex < FilteredTextureElements.Num(); TextureIndex++ )
 			{
