--- conflicted
+++ resolved
@@ -93,11 +93,7 @@
 				{
 					// Contains the name of the parameters for a material that isn't use as a function and the set of names used the by material functions it call
 					TMap<TSharedPtr<IDatasmithUEPbrMaterialElement>,TArray<TSharedRef<TSet<TPair<FName, EDatasmithMaterialExpressionType>>>>> TopMaterialAndNamesUsedByType;
-<<<<<<< HEAD
-					TMap<EDatasmithMaterialExpressionType, FDatasmithUniqueNameProvider> ExpressionTypeToUniqueNameProvider;
-=======
 					TMap<EDatasmithMaterialExpressionType, TUniquePtr<FDatasmithUniqueNameProvider>> ExpressionTypeToUniqueNameProvider;
->>>>>>> 6bbb88c8
 					using FFunctionAndMaterialsThatUseIt = FDatasmithImporterUtils::FFunctionAndMaterialsThatUseIt;
 
 					TMap<TSharedPtr<IDatasmithUEPbrMaterialElement>, int32> MaterialToIndexInArray;
@@ -136,37 +132,25 @@
 					auto HandleExpressionNameForMaterialFunction =
 						[&ExpressionTypeToUniqueNameProvider, &CheckIfNameIsUsed] (uint32 MaterialHash, const TSharedPtr<IDatasmithUEPbrMaterialElement>& Material, FName Expression, EDatasmithMaterialExpressionType ExpressionType, int32 ExpressionIndex, TSet<TPair<FName, EDatasmithMaterialExpressionType>>& NameUsed)
 						{
-<<<<<<< HEAD
-							FDatasmithUniqueNameProvider& UniqueNameProvider = ExpressionTypeToUniqueNameProvider.FindOrAdd( ExpressionType );
-=======
 							TUniquePtr<FDatasmithUniqueNameProvider>& UniqueNameProvider = ExpressionTypeToUniqueNameProvider.FindOrAdd( ExpressionType );
 							if ( !UniqueNameProvider )
 							{
 								UniqueNameProvider = MakeUnique<FDatasmithUniqueNameProvider>();
 							}
 
->>>>>>> 6bbb88c8
 							FString ChosenName;
 
 							if ( CheckIfNameIsUsed( MaterialHash, Material, GetTypeHash( Expression ), Expression, ExpressionType ) )
 							{
 								// Make the name unique
-<<<<<<< HEAD
-								ChosenName = UniqueNameProvider.GenerateUniqueName( Expression.ToString() );
-=======
 								ChosenName = UniqueNameProvider->GenerateUniqueName( Expression.ToString() );
->>>>>>> 6bbb88c8
 								Material->GetExpression( ExpressionIndex )->SetName( *ChosenName );
 							}
 							else
 							{
 								// Keep track of the used names
 								ChosenName = Expression.ToString();
-<<<<<<< HEAD
-								UniqueNameProvider.AddExistingName( ChosenName );
-=======
 								UniqueNameProvider->AddExistingName( ChosenName );
->>>>>>> 6bbb88c8
 							}
 
 							NameUsed.Add( TPair<FName, EDatasmithMaterialExpressionType>( *ChosenName, ExpressionType ) );
@@ -174,9 +158,6 @@
 							if ( ExpressionType != EDatasmithMaterialExpressionType::Generic )
 							{
 								// Always add to the generic, we don't know what type of parameter a generic expression would be
-<<<<<<< HEAD
-								ExpressionTypeToUniqueNameProvider.FindOrAdd( EDatasmithMaterialExpressionType::Generic ).AddExistingName( ChosenName );
-=======
 								TUniquePtr<FDatasmithUniqueNameProvider>& GenericUniqueNameProvider = ExpressionTypeToUniqueNameProvider.FindOrAdd( EDatasmithMaterialExpressionType::Generic );
 								if ( !GenericUniqueNameProvider )
 								{
@@ -184,7 +165,6 @@
 								}
 
 								GenericUniqueNameProvider->AddExistingName( ChosenName );
->>>>>>> 6bbb88c8
 								NameUsed.Add( TPair<FName, EDatasmithMaterialExpressionType>( *ChosenName, EDatasmithMaterialExpressionType::Generic ) );
 							}
 						};
@@ -1325,13 +1305,9 @@
 		// Setup the actor to allow modifications.
 		FDatasmithImporterImpl::FScopedFinalizeActorChanges ScopedFinalizedActorChanges(DestinationActor, ImportContext);
 
-<<<<<<< HEAD
+
 		ReferencesToRemap.Add(&SourceActor, DestinationActor);
-=======
-
-		ReferencesToRemap.Add(&SourceActor, DestinationActor);
-
->>>>>>> 6bbb88c8
+
 
 		TArray< FDatasmithImporterImpl::FMigratedTemplatePairType > MigratedTemplates = FDatasmithImporterImpl::MigrateTemplates(
 			&SourceActor,
@@ -1347,10 +1323,6 @@
 		FDatasmithImporterImpl::CopyObject( SourceActor, *DestinationActor, ReusableBuffer );
 
 		FDatasmithImporterImpl::PublicizeSubObjects( SourceActor, *DestinationActor, ReferencesToRemap , ReusableBuffer );
-<<<<<<< HEAD
-
-=======
->>>>>>> 6bbb88c8
 
 		FDatasmithImporterImpl::FixReferencesForObject( DestinationActor, ReferencesToRemap );
 
@@ -1371,24 +1343,16 @@
 			Pair.Key.PostEditChange();
 		}
 
-<<<<<<< HEAD
+
 		// The templates for the actor need to be applied after the components were created.
 		FDatasmithImporterImpl::ApplyMigratedTemplates( MigratedTemplates, DestinationActor );
-=======
-
-		// The templates for the actor need to be applied after the components were created.
-		FDatasmithImporterImpl::ApplyMigratedTemplates( MigratedTemplates, DestinationActor );
-
->>>>>>> 6bbb88c8
+
 	}
 
 	// Update label to match the source actor's
 	DestinationActor->SetActorLabel( ImportContext.ActorsContext.UniqueNameProvider.GenerateUniqueName( SourceActor.GetActorLabel() ) );
 
-<<<<<<< HEAD
-=======
-
->>>>>>> 6bbb88c8
+
 	return DestinationActor;
 }
 
@@ -1798,19 +1762,6 @@
 
 		ExistingTexture = FinalizeTexture(SourceTexture, *DestinationPackagePath, ExistingTexture, &ReferencesToRemap);
 		if (ImportContext.SceneAsset)
-<<<<<<< HEAD
-		{
-			*(ImportContext.SceneAsset->Textures.Find(TextureId)) = ExistingTexture;
-		}
-		FDatasmithImporterImpl::CheckAssetPersistenceValidity(ExistingTexture, ImportContext);
-	}
-
-	// Unregister all actors component to avoid excessive refresh in the 3D engine while updating materials.
-	for (TObjectIterator<AActor> ActorIterator; ActorIterator; ++ActorIterator)
-	{
-		if (ActorIterator->GetWorld())
-=======
->>>>>>> 6bbb88c8
 		{
 			*(ImportContext.SceneAsset->Textures.Find(TextureId)) = ExistingTexture;
 		}
@@ -1839,31 +1790,16 @@
 			FName MaterialFunctionId = ImportedMaterialFunctionPair.Key->GetName();
 			FDatasmithImporterImpl::ReportProgress(Progress, 1.f, FText::FromString(FString::Printf(TEXT("Finalizing assets %d/%d (Material Function %s) ..."), ++AssetIndex, NumAssetsToFinalize, *SourceMaterialFunction->GetName())));
 
-<<<<<<< HEAD
-		UMaterialFunction* ExistingMaterialFunction = ImportContext.SceneAsset ? ImportContext.SceneAsset->MaterialFunctions.FindOrAdd(MaterialFunctionId).Get() : nullptr;
-=======
 			UMaterialFunction* ExistingMaterialFunction = ImportContext.SceneAsset ? ImportContext.SceneAsset->MaterialFunctions.FindOrAdd(MaterialFunctionId).Get() : nullptr;
->>>>>>> 6bbb88c8
 
 			FString SourcePackagePath = SourceMaterialFunction->GetOutermost()->GetName();
 			FString DestinationPackagePath = SourcePackagePath.Replace(*TransientFolderPath, *RootFolderPath, ESearchCase::CaseSensitive);
 
-<<<<<<< HEAD
-		ExistingMaterialFunction = FinalizeMaterialFunction(SourceMaterialFunction, *DestinationPackagePath, ExistingMaterialFunction, &ReferencesToRemap);
-		if (ImportContext.SceneAsset)
-		{
-			ImportContext.SceneAsset->MaterialFunctions[MaterialFunctionId] = ExistingMaterialFunction;
-		}
-
-		FDatasmithImporterImpl::CheckAssetPersistenceValidity(ExistingMaterialFunction, ImportContext);
-	}
-=======
 			ExistingMaterialFunction = FinalizeMaterialFunction(SourceMaterialFunction, *DestinationPackagePath, ExistingMaterialFunction, &ReferencesToRemap);
 			if (ImportContext.SceneAsset)
 			{
 				ImportContext.SceneAsset->MaterialFunctions[MaterialFunctionId] = ExistingMaterialFunction;
 			}
->>>>>>> 6bbb88c8
 
 			FDatasmithImporterImpl::CheckAssetPersistenceValidity(ExistingMaterialFunction, ImportContext);
 		}
@@ -1883,11 +1819,7 @@
 				continue;
 			}
 
-<<<<<<< HEAD
-		UMaterialInterface* ExistingMaterial = ImportContext.SceneAsset ? ImportContext.SceneAsset->Materials.FindOrAdd(MaterialId).Get() : NULL;
-=======
 			FName MaterialId = ImportedMaterialPair.Key->GetName();
->>>>>>> 6bbb88c8
 
 			FDatasmithImporterImpl::ReportProgress(Progress, 1.f, FText::FromString(FString::Printf(TEXT("Finalizing assets %d/%d (Material %s) ..."), ++AssetIndex, NumAssetsToFinalize, *SourceMaterialInterface->GetName())));
 
@@ -1911,34 +1843,6 @@
 					}
 				}
 
-<<<<<<< HEAD
-			TArray<UMaterialFunctionInterface*> FinalizableFunctions;
-			for (const FMaterialFunctionInfo& MaterialFunctionInfo : SourceMaterial->GetCachedExpressionData().FunctionInfos)
-			{
-				if (MaterialFunctionInfo.Function && MaterialFunctionInfo.Function->GetOutermost() == SourceMaterial->GetOutermost())
-				{
-					FinalizableFunctions.Add(MaterialFunctionInfo.Function);
-				}
-			}
-
-			for (UMaterialFunctionInterface* Function : FinalizableFunctions)
-			{
-				FinalizeMaterial(Function, *DestinationPackagePath, *TransientFolderPath, *RootFolderPath, nullptr, &ReferencesToRemap);
-			}
-		}
-
-		ExistingMaterial = Cast<UMaterialInterface>( FinalizeMaterial(SourceMaterialInterface, *DestinationPackagePath, *TransientFolderPath, *RootFolderPath, ExistingMaterial, &ReferencesToRemap) );
-		if (ImportContext.SceneAsset)
-		{
-			ImportContext.SceneAsset->Materials[MaterialId] = ExistingMaterial;
-		}
-
-		// Add material to array of packages to apply soft object path redirection to
-		if (ExistingMaterial)
-		{
-			PackagesToCheck.Add(ExistingMaterial->GetOutermost());
-			FDatasmithImporterImpl::CheckAssetPersistenceValidity(ExistingMaterial, ImportContext);
-=======
 				TArray<UMaterialFunctionInterface*> FinalizableFunctions;
 				for (const FMaterialFunctionInfo& MaterialFunctionInfo : SourceMaterial->GetCachedExpressionData().FunctionInfos)
 				{
@@ -1966,7 +1870,6 @@
 				PackagesToCheck.Add(ExistingMaterial->GetOutermost());
 				FDatasmithImporterImpl::CheckAssetPersistenceValidity(ExistingMaterial, ImportContext);
 			}
->>>>>>> 6bbb88c8
 		}
 	}
 
