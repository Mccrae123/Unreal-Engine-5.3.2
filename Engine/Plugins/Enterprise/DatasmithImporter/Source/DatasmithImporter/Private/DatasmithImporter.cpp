--- conflicted
+++ resolved
@@ -37,13 +37,8 @@
 #include "Components/HierarchicalInstancedStaticMeshComponent.h"
 #include "Containers/Map.h"
 #include "CoreMinimal.h"
-<<<<<<< HEAD
-#include "EditorLevelUtils.h"
-#include "Editor/UnrealEdEngine.h"
-=======
 #include "Editor/UnrealEdEngine.h"
 #include "EditorLevelUtils.h"
->>>>>>> 90fae962
 #include "Engine/Engine.h"
 #include "Engine/StaticMesh.h"
 #include "Engine/StaticMeshActor.h"
@@ -57,13 +52,8 @@
 #include "LevelSequence.h"
 #include "MaterialEditingLibrary.h"
 #include "MaterialShared.h"
-<<<<<<< HEAD
-#include "Materials/MaterialFunction.h"
-#include "Materials/Material.h"
-=======
 #include "Materials/Material.h"
 #include "Materials/MaterialFunction.h"
->>>>>>> 90fae962
 #include "Materials/MaterialInstanceConstant.h"
 #include "Misc/FeedbackContext.h"
 #include "Misc/FileHelper.h"
@@ -77,793 +67,9 @@
 #include "Serialization/ObjectWriter.h"
 #include "Settings/EditorExperimentalSettings.h"
 #include "SourceControlOperations.h"
-<<<<<<< HEAD
-#include "UnrealEdGlobals.h"
-#include "UObject/Package.h"
-
-extern UNREALED_API UEditorEngine* GEditor;
-
-#define LOCTEXT_NAMESPACE "DatasmithImporter"
-
-namespace DatasmithImporterImpl
-{
-	static UObject* PublicizeAsset( UObject* SourceAsset, const TCHAR* DestinationPath, UObject* ExistingAsset )
-	{
-		TRACE_CPUPROFILER_EVENT_SCOPE(DatasmithImporterImpl::PublicizeAsset);
-
-		UPackage* DestinationPackage;
-
-		if ( !ExistingAsset )
-		{
-			FString DestinationPackagePath = UPackageTools::SanitizePackageName( FPaths::Combine( DestinationPath, SourceAsset->GetName() ) );
-			FString DestinationAssetPath = DestinationPackagePath + TEXT(".") + UPackageTools::SanitizePackageName( SourceAsset->GetName() );
-
-			ExistingAsset = FDatasmithImporterUtils::FindObject<UObject>( nullptr, DestinationAssetPath );
-
-			DestinationPackage = ExistingAsset ? ExistingAsset->GetOutermost() : CreatePackage( nullptr, *DestinationPackagePath );
-		}
-		else
-		{
-			DestinationPackage = ExistingAsset->GetOutermost();
-		}
-
-		DestinationPackage->FullyLoad();
-
-		UObject* DestinationAsset = ExistingAsset;
-
-		FString OldAssetPathName;
-
-		// If the object already exist, then we need to fix up the reference
-		if ( ExistingAsset != nullptr && ExistingAsset != SourceAsset )
-		{
-			OldAssetPathName = ExistingAsset->GetPathName();
-
-			DestinationAsset = DuplicateObject< UObject >( SourceAsset, DestinationPackage, ExistingAsset->GetFName() );
-
-			// If mesh's label has changed, update its name
-			if ( ExistingAsset->GetFName() != SourceAsset->GetFName() )
-			{
-				DestinationAsset->Rename( *SourceAsset->GetName(), DestinationPackage, REN_DontCreateRedirectors | REN_NonTransactional );
-			}
-
-			if ( UStaticMesh* DestinationMesh = Cast< UStaticMesh >( DestinationAsset ) )
-			{
-				// This is done during the static mesh build process but we need to redo it after the DuplicateObject since the links are now valid
-				for ( TObjectIterator< UStaticMeshComponent > It; It; ++It )
-				{
-					if ( It->GetStaticMesh() == DestinationMesh )
-					{
-						It->FixupOverrideColorsIfNecessary( true );
-						It->InvalidateLightingCache();
-					}
-				}
-			}
-		}
-		else
-		{
-			SourceAsset->Rename( *SourceAsset->GetName(), DestinationPackage, REN_DontCreateRedirectors | REN_NonTransactional );
-			DestinationAsset = SourceAsset;
-		}
-
-		DestinationAsset->SetFlags( RF_Public );
-		DestinationAsset->MarkPackageDirty();
-
-		if ( !ExistingAsset )
-		{
-			FAssetRegistryModule::AssetCreated( DestinationAsset );
-		}
-		else if ( !OldAssetPathName.IsEmpty() )
-		{
-			FAssetRegistryModule::AssetRenamed( DestinationAsset, OldAssetPathName );
-		}
-
-		return DestinationAsset;
-	}
-
-	/**
-	 * Verifies the input asset can successfully be saved and/or cooked.
-	 * The code below is heavily inspired from:
-	 *			- ContentBrowserUtils::IsValidPackageForCooking
-	 * #ueent_todo Make ContentBrowserUtils::IsValidPackageForCooking public. Not game to do it so late in 4.22
-	 */
-	static void CheckAssetPersistenceValidity(UObject* Asset, FDatasmithImportContext& ImportContext)
-	{
-		if (Asset == nullptr)
-		{
-			return;
-		}
-
-		UPackage* Package = Asset->GetOutermost();
-		const FString PackageName = Package->GetName();
-
-		// Check that package can be saved
-		const FString BasePackageFileName = FPackageName::LongPackageNameToFilename( PackageName );
-		const FString AbsolutePathToAsset = FPaths::ConvertRelativePathToFull( BasePackageFileName );
-
-		// Create fake filename of same length of final asset file name to test ability to write
-		const FString FakeAbsolutePathToAsset = AbsolutePathToAsset + TEXT( ".uasset" );
-
-		// Verify asset file name does not exceed OS' maximum path length
-		if( FPlatformMisc::GetMaxPathLength() < FakeAbsolutePathToAsset.Len() )
-		{
-			ImportContext.LogWarning(FText::Format(LOCTEXT("DatasmithImportInvalidLength", "Saving may partially fail because path for asset {0} is too long. Rename before saving."), FText::FromString( PackageName )));
-		}
-		// Verify user can overwrite existing file
-		else if( IFileManager::Get().FileExists( *FakeAbsolutePathToAsset ) )
-		{
-			FFileStatData FileStatData = IFileManager::Get().GetStatData( *FakeAbsolutePathToAsset );
-			if ( FileStatData.bIsReadOnly )
-			{
-				// Check to see if the file is not under source control
-				bool bWarnUser = true;
-
-				ISourceControlProvider& SourceControlProvider = ISourceControlModule::Get().GetProvider();
-				if (SourceControlProvider.IsAvailable() && SourceControlProvider.IsEnabled())
-				{
-					SourceControlProvider.Execute(ISourceControlOperation::Create<FUpdateStatus>(), FakeAbsolutePathToAsset);
-					FSourceControlStatePtr SourceControlState = SourceControlProvider.GetState(FakeAbsolutePathToAsset, EStateCacheUsage::Use);
-					if( SourceControlState.IsValid() && SourceControlState->CanCheckout() )
-					{
-						// User will be prompted to check out this file when he/she saves the asset. No need to warn.
-						bWarnUser = false;
-					}
-				}
-
-				if(bWarnUser)
-				{
-					ImportContext.LogWarning(FText::Format(LOCTEXT("DatasmithImportInvalidSaving", "Saving may partially fail because file asset {0} cannot be overwritten. Check your privileges."), FText::FromString( PackageName )));
-				}
-			}
-		}
-		// Verify user has privileges to write in folder where asset file will be stored
-		else
-		{
-			// We can't just check for the target content folders with IFileManager::Get().GetStatData here as those will
-			// only be created when UUnrealEdEngine::GetWarningStateForWritePermission is called to check for
-			// write permissions the first time, as the result is cached in GUnrealEd->PackagesCheckedForWritePermission.
-			// To check for permission, we need to first check this cache, and if the PackageName hasn't been
-			// checked yet, we need to replicate what UUnrealEdEngine::GetWarningStateForWritePermission does
-			EWriteDisallowedWarningState WarningState = EWriteDisallowedWarningState::WDWS_MAX;
-			if (GUnrealEd != nullptr && GUnrealEd->PackagesCheckedForWritePermission.Find(PackageName))
-			{
-				WarningState = (EWriteDisallowedWarningState)*GUnrealEd->PackagesCheckedForWritePermission.Find(PackageName);
-			}
-			else if (FFileHelper::SaveStringToFile(TEXT("Write Test"), *FakeAbsolutePathToAsset))
-			{
-				// We can successfully write to the folder containing the package.
-				// Delete the temp file.
-				IFileManager::Get().Delete(*FakeAbsolutePathToAsset);
-				WarningState = EWriteDisallowedWarningState::WDWS_WarningUnnecessary;
-			}
-
-			if(WarningState != EWriteDisallowedWarningState::WDWS_WarningUnnecessary)
-			{
-				ImportContext.LogWarning(FText::Format(LOCTEXT("DatasmithImportInvalidFolder", "Cannot write in folder {0} to store asset {1}. Check access to folder."), FText::FromString( FPaths::GetPath( FakeAbsolutePathToAsset ) ), FText::FromString( PackageName )));
-			}
-		}
-
-		// Check that package can be cooked
-		// Value for MaxGameNameLen directly taken from ContentBrowserUtils::GetPackageLengthForCooking
-		constexpr int32 MaxGameNameLen = 20;
-
-		// Pad out the game name to the maximum allowed
-		const FString GameName = FApp::GetProjectName();
-		FString GameNamePadded = GameName;
-		while (GameNamePadded.Len() < MaxGameNameLen)
-		{
-			GameNamePadded += TEXT(" ");
-		}
-
-		const FString AbsoluteGamePath = FPaths::ConvertRelativePathToFull(FPaths::ProjectDir());
-		const FString AbsoluteGameCookPath = AbsoluteGamePath / TEXT("Saved") / TEXT("Cooked") / TEXT("WindowsNoEditor") / GameName;
-
-		FString AssetPathWithinCookDir = AbsolutePathToAsset;
-		FPaths::RemoveDuplicateSlashes(AssetPathWithinCookDir);
-		AssetPathWithinCookDir.RemoveFromStart(AbsoluteGamePath, ESearchCase::CaseSensitive);
-
-		// Test that the package can be cooked based on the current project path
-		FString AbsoluteCookPathToAsset = AbsoluteGameCookPath / AssetPathWithinCookDir;
-
-		AbsoluteCookPathToAsset.ReplaceInline(*GameName, *GameNamePadded, ESearchCase::CaseSensitive);
-
-		// Get the longest path allowed by the system or use 260 as the longest which is the shortest max path of any platforms that support cooking
-		const int32 MaxCookPath = GetDefault<UEditorExperimentalSettings>()->bEnableLongPathsSupport ? FPlatformMisc::GetMaxPathLength() : 260 /* MAX_PATH */;
-
-		if (AbsoluteCookPathToAsset.Len() > MaxCookPath)
-		{
-			ImportContext.LogWarning(FText::Format(LOCTEXT("DatasmithImportInvalidCooking", "Cooking may fail because path for asset {0} is too long. Rename before cooking."), FText::FromString(PackageName)));
-		}
-	}
-
-	/** Set the texture mode on each texture element based on its usage in the materials */
-	static void SetTexturesMode( FDatasmithImportContext& ImportContext )
-	{
-		const int32 TexturesCount = ImportContext.FilteredScene->GetTexturesCount();
-		const int32 MaterialsCount = ImportContext.FilteredScene->GetMaterialsCount();
-
-		for ( int32 TextureIndex = 0; TextureIndex < TexturesCount && !ImportContext.bUserCancelled; ++TextureIndex )
-		{
-			ImportContext.bUserCancelled |= ImportContext.Warn->ReceivedUserCancel();
-
-			TSharedPtr< IDatasmithTextureElement > TextureElement = ImportContext.FilteredScene->GetTexture( TextureIndex );
-			const FString TextureName = ObjectTools::SanitizeObjectName( TextureElement->GetName() );
-
-			for ( int32 MaterialIndex = 0; MaterialIndex < MaterialsCount; ++MaterialIndex )
-			{
-				const TSharedPtr< IDatasmithBaseMaterialElement >& BaseMaterialElement = ImportContext.FilteredScene->GetMaterial( MaterialIndex );
-
-				if ( BaseMaterialElement->IsA( EDatasmithElementType::Material ) )
-				{
-					const TSharedPtr< IDatasmithMaterialElement >& MaterialElement = StaticCastSharedPtr< IDatasmithMaterialElement >( BaseMaterialElement );
-
-					for ( int32 s = 0; s < MaterialElement->GetShadersCount(); ++s )
-					{
-						const TSharedPtr< IDatasmithShaderElement >& ShaderElement = MaterialElement->GetShader(s);
-
-						if ( FCString::Strlen( ShaderElement->GetDiffuseTexture() ) > 0 && ShaderElement->GetDiffuseTexture() == TextureName)
-						{
-							TextureElement->SetTextureMode(EDatasmithTextureMode::Diffuse);
-						}
-						else if ( FCString::Strlen( ShaderElement->GetReflectanceTexture() ) > 0 && ShaderElement->GetReflectanceTexture() == TextureName)
-						{
-							TextureElement->SetTextureMode(EDatasmithTextureMode::Specular);
-						}
-						else if ( FCString::Strlen( ShaderElement->GetDisplaceTexture() ) > 0 && ShaderElement->GetDisplaceTexture() == TextureName)
-						{
-							TextureElement->SetTextureMode(EDatasmithTextureMode::Displace);
-						}
-						else if ( FCString::Strlen( ShaderElement->GetNormalTexture() ) > 0 && ShaderElement->GetNormalTexture() == TextureName)
-						{
-							if (!ShaderElement->GetNormalTextureSampler().bInvert)
-							{
-								TextureElement->SetTextureMode(EDatasmithTextureMode::Normal);
-							}
-							else
-							{
-								TextureElement->SetTextureMode(EDatasmithTextureMode::NormalGreenInv);
-							}
-						}
-					}
-				}
-				else if ( BaseMaterialElement->IsA( EDatasmithElementType::UEPbrMaterial ) )
-				{
-					const TSharedPtr< IDatasmithUEPbrMaterialElement >& MaterialElement = StaticCastSharedPtr< IDatasmithUEPbrMaterialElement >( BaseMaterialElement );
-
-					TFunction< bool( IDatasmithMaterialExpression* ) > IsTextureConnected;
-					IsTextureConnected = [ &TextureName, &IsTextureConnected ]( IDatasmithMaterialExpression* MaterialExpression ) -> bool
-					{
-						if ( !MaterialExpression )
-						{
-							return false;
-						}
-
-						if ( MaterialExpression->IsA( EDatasmithMaterialExpressionType::Texture ) )
-						{
-							IDatasmithMaterialExpressionTexture* TextureExpression = static_cast< IDatasmithMaterialExpressionTexture* >( MaterialExpression );
-
-							if ( TextureExpression->GetTexturePathName() == TextureName )
-							{
-								return true;
-							}
-						}
-
-						for ( int32 InputIndex = 0; InputIndex < MaterialExpression->GetInputCount(); ++InputIndex )
-						{
-							IDatasmithMaterialExpression* ConnectedExpression = MaterialExpression->GetInput( InputIndex )->GetExpression();
-
-							if ( ConnectedExpression && IsTextureConnected( ConnectedExpression ) )
-							{
-								return true;
-							}
-						}
-
-						return false;
-					};
-
-					if ( IsTextureConnected( MaterialElement->GetBaseColor().GetExpression() ) )
-					{
-						TextureElement->SetTextureMode(EDatasmithTextureMode::Diffuse);
-					}
-					else if ( IsTextureConnected( MaterialElement->GetSpecular().GetExpression() ) )
-					{
-						TextureElement->SetTextureMode(EDatasmithTextureMode::Specular);
-					}
-					else if ( IsTextureConnected( MaterialElement->GetNormal().GetExpression() ) )
-					{
-						if ( TextureElement->GetTextureMode() != EDatasmithTextureMode::Bump )
-						{
-							TextureElement->SetTextureMode(EDatasmithTextureMode::Normal);
-						}
-					}
-				}
-			}
-		}
-	}
-
-	static void CompileMaterial( UObject* Material )
-	{
-		if ( !Material->IsA< UMaterialInterface >() && !Material->IsA< UMaterialFunctionInterface >() )
-		{
-			return;
-		}
-
-		TRACE_CPUPROFILER_EVENT_SCOPE(DatasmithImporterImpl::CompileMaterial);
-
-		FMaterialUpdateContext MaterialUpdateContext;
-
-		if ( UMaterialInterface* MaterialInterface = Cast< UMaterialInterface >( Material ) )
-		{
-			MaterialUpdateContext.AddMaterialInterface( MaterialInterface );
-		}
-
-		if ( UMaterialInstanceConstant* ConstantMaterialInstance = Cast< UMaterialInstanceConstant >( Material ) )
-		{
-			// If BlendMode override property has been changed, make sure this combination of the parent material is compiled
-			if ( ConstantMaterialInstance->BasePropertyOverrides.bOverride_BlendMode == true )
-			{
-				ConstantMaterialInstance->ForceRecompileForRendering();
-			}
-			else
-			{
-				// If a static switch is overriden, we need to recompile
-				FStaticParameterSet StaticParameters;
-				ConstantMaterialInstance->GetStaticParameterValues( StaticParameters );
-
-				for ( FStaticSwitchParameter& Switch : StaticParameters.StaticSwitchParameters )
-				{
-					if ( Switch.bOverride )
-					{
-						ConstantMaterialInstance->ForceRecompileForRendering();
-						break;
-					}
-				}
-			}
-		}
-
-		Material->PreEditChange( nullptr );
-		Material->PostEditChange();
-	}
-
-	static void FixReferencesForObject( UObject* Object, const TMap< UObject*, UObject* >& ReferencesToRemap )
-	{
-		constexpr bool bNullPrivateRefs = false;
-		constexpr bool bIgnoreOuterRef = true;
-		constexpr bool bIgnoreArchetypeRef = true;
-
-		if ( ReferencesToRemap.Num() > 0 )
-		{
-			FArchiveReplaceObjectRef< UObject > ArchiveReplaceObjectRef( Object, ReferencesToRemap, bNullPrivateRefs, bIgnoreOuterRef, bIgnoreArchetypeRef );
-		}
-	}
-
-	using FMigratedTemplatePairType = TPair< TStrongObjectPtr< UDatasmithObjectTemplate >, TStrongObjectPtr< UDatasmithObjectTemplate > >;
-
-	/**
-	 * Creates templates to apply the values from the SourceObject on the DestinationObject.
-	 *
-	 * @returns An array of template pairs. The key is the template for the object, the value is a template to force apply to the object,
-	 *			it contains the values from the key and any overrides that were present on the DestinationObject.
-	 */
-	static TArray< FMigratedTemplatePairType > MigrateTemplates( UObject* SourceObject, UObject* DestinationObject, const TMap< UObject*, UObject* >* ReferencesToRemap, bool bIsForActor )
-	{
-		TArray< FMigratedTemplatePairType > Results;
-
-		if ( !SourceObject )
-		{
-			return Results;
-		}
-
-		TMap< TSubclassOf< UDatasmithObjectTemplate >, UDatasmithObjectTemplate* >* SourceTemplates = FDatasmithObjectTemplateUtils::FindOrCreateObjectTemplates( SourceObject );
-
-		if ( !SourceTemplates )
-		{
-			return Results;
-		}
-
-		for ( const TPair< TSubclassOf< UDatasmithObjectTemplate >, UDatasmithObjectTemplate* >& SourceTemplatePair : *SourceTemplates )
-		{
-			if ( bIsForActor == SourceTemplatePair.Value->bIsActorTemplate )
-			{
-				FMigratedTemplatePairType& Result = Results.AddDefaulted_GetRef();
-
-				TStrongObjectPtr< UDatasmithObjectTemplate > SourceTemplate{ NewObject< UDatasmithObjectTemplate >(GetTransientPackage(), SourceTemplatePair.Key.Get()) }; // The SourceTemplate is the one we will persist so set its outer as DestinationObject
-
-				SourceTemplate->Load(SourceObject);
-
-				if ( ReferencesToRemap )
-				{
-					FixReferencesForObject(SourceTemplate.Get(), *ReferencesToRemap);
-				}
-
-				Result.Key = SourceTemplate;
-
-				if (DestinationObject && !DestinationObject->IsPendingKillOrUnreachable())
-				{
-					Result.Value = TStrongObjectPtr< UDatasmithObjectTemplate >(UDatasmithObjectTemplate::GetDifference( DestinationObject, SourceTemplate.Get()));
-				}
-				else
-				{
-					Result.Value = SourceTemplate;
-				}
-			}
-		}
-
-		return Results;
-	}
-
-	/**
-	 * Applies the templates created from MigrateTemplates to DestinationObject.
-	 *
-	 * For an Object A that should be duplicated over an existing A', for which we want to keep the Datasmith overrides:
-	 * - Call MigrateTemplates(A, A')
-	 * - Duplicate A over A'
-	 * - ApplyMigratedTemplates(A')
-	 */
-	static void ApplyMigratedTemplates( TArray< FMigratedTemplatePairType >& MigratedTemplates, UObject* DestinationObject )
-	{
-		for ( FMigratedTemplatePairType& MigratedTemplate : MigratedTemplates )
-		{
-			UDatasmithObjectTemplate* SourceTemplate = MigratedTemplate.Key.Get();
-			UDatasmithObjectTemplate* DestinationTemplate = MigratedTemplate.Value.Get();
-
-			DestinationTemplate->Apply(DestinationObject, true); // Restore the overrides
-			FDatasmithObjectTemplateUtils::SetObjectTemplate(DestinationObject, SourceTemplate); // Set SourceTemplate as our template so that any differences are considered overrides
-
-		}
-	}
-
-	static UObject* FinalizeAsset( UObject* SourceAsset, const TCHAR* AssetPath, UObject* ExistingAsset, TMap< UObject*, UObject* >* ReferencesToRemap )
-	{
-		if ( ReferencesToRemap )
-		{
-			FixReferencesForObject( SourceAsset, *ReferencesToRemap );
-		}
-
-		TArray< FMigratedTemplatePairType > MigratedTemplates = MigrateTemplates( SourceAsset, ExistingAsset, ReferencesToRemap, false );
-
-		UObject* FinalAsset = PublicizeAsset( SourceAsset, AssetPath, ExistingAsset );
-
-		ApplyMigratedTemplates( MigratedTemplates, FinalAsset );
-
-		if ( ReferencesToRemap && SourceAsset && SourceAsset != FinalAsset )
-		{
-			ReferencesToRemap->Add( SourceAsset, FinalAsset );
-		}
-
-		return FinalAsset;
-	}
-
-	class FActorWriter final: public FObjectWriter
-	{
-	public:
-		FActorWriter( UObject* Object, TArray< uint8 >& Bytes )
-			: FObjectWriter( Bytes )
-		{
-			SetIsLoading(false);
-			SetIsSaving(true);
-			SetIsPersistent(false);
-
-			Object->Serialize(*this); // virtual call in ctr -> final class
-		}
-
-		virtual bool ShouldSkipProperty(const UProperty* InProperty) const override
-		{
-			bool bSkip = false;
-
-			if ( InProperty->IsA< UObjectPropertyBase >() )
-			{
-				bSkip = true;
-			}
-			else if ( InProperty->HasAnyPropertyFlags(CPF_Transient) || !InProperty->HasAnyPropertyFlags(CPF_Edit | CPF_Interp) )
-			{
-				bSkip = true;
-			}
-
-			return bSkip;
-		}
-	};
-
-	class FComponentWriter final : public FObjectWriter
-	{
-	public:
-		FComponentWriter( UObject* Object, TArray< uint8 >& Bytes )
-			: FObjectWriter( Bytes )
-		{
-			SetIsLoading(false);
-			SetIsSaving(true);
-			SetIsPersistent(false);
-
-			Object->Serialize(*this); // virtual call in ctr -> final class
-		}
-
-		virtual bool ShouldSkipProperty(const UProperty* InProperty) const override
-		{
-			bool bSkip = false;
-
-			if ( InProperty->HasAnyPropertyFlags(CPF_Transient) || !InProperty->HasAnyPropertyFlags(CPF_Edit | CPF_Interp) )
-			{
-				bSkip = true;
-			}
-
-			return bSkip;
-		}
-	};
-
-	static void DeleteImportSceneActorIfNeeded(FDatasmithActorImportContext& ActorContext, bool bForce = false)
-	{
-		ADatasmithSceneActor*& ImportSceneActor = ActorContext.ImportSceneActor;
-		if ( !ActorContext.FinalSceneActors.Contains(ImportSceneActor) || bForce )
-		{
-			if ( ImportSceneActor )
-			{
-
-				TArray< TSoftObjectPtr< AActor > > RelatedActors;
-				ImportSceneActor->RelatedActors.GenerateValueArray( RelatedActors );
-
-				ImportSceneActor->Scene = nullptr;
-				ImportSceneActor->RelatedActors.Empty();
-
-				while(RelatedActors.Num() > 0)
-				{
-					TSoftObjectPtr< AActor > ActorPtr = RelatedActors.Pop(false);
-					if(AActor* RelatedActor = ActorPtr.Get())
-					{
-						FDatasmithImporterUtils::DeleteActor( *RelatedActor );
-					}
-				}
-
-				FDatasmithImporterUtils::DeleteActor( *ImportSceneActor );
-
-				// Null also the ImportSceneActor from the Actor Context because it's a ref to it.
-				ImportSceneActor = nullptr;
-			}
-		}
-	}
-
-	static UActorComponent* PublicizeComponent(UActorComponent& SourceComponent, UActorComponent* DestinationComponent, AActor& DestinationActor, TMap< UObject*, UObject* >& ReferencesToRemap, USceneComponent* DestinationParent = nullptr )
-	{
-		TRACE_CPUPROFILER_EVENT_SCOPE(DatasmithImporterImpl::PublicizeComponent);
-
-		if ( !SourceComponent.HasAnyFlags( RF_Transient | RF_TextExportTransient ) )
-		{
-			if (!DestinationComponent || DestinationComponent->IsPendingKillOrUnreachable())
-			{
-				if (DestinationComponent)
-				{
-					// Change the name of the old component so that the new object won't recycle the old one.
-					DestinationComponent->Rename(nullptr, nullptr, REN_DontCreateRedirectors | REN_NonTransactional);
-				}
-
-				if ( UActorComponent* OldComponent = static_cast<UActorComponent*>( FindObjectWithOuter( &DestinationActor, UActorComponent::StaticClass(), SourceComponent.GetFName() ) ) )
-				{
-					OldComponent->DestroyComponent( true );
-					// Change the name of the old component so that the new object won't recycle the old one.
-					OldComponent->Rename(nullptr, nullptr, REN_DontCreateRedirectors | REN_NonTransactional);
-				}
-
-				// Create a new component
-				DestinationComponent = NewObject<UActorComponent>(&DestinationActor, SourceComponent.GetClass(), SourceComponent.GetFName(), RF_Transactional);
-				DestinationActor.AddInstanceComponent(DestinationComponent);
-
-				if (USceneComponent* NewSceneComponent = Cast<USceneComponent>(DestinationComponent))
-				{
-					if ( !DestinationActor.GetRootComponent() )
-					{
-						DestinationActor.SetRootComponent(NewSceneComponent);
-					}
-					if ( DestinationParent )
-					{
-						NewSceneComponent->AttachToComponent( DestinationParent, FAttachmentTransformRules::KeepRelativeTransform );
-					}
-				}
-
-				DestinationComponent->RegisterComponent();
-			}
-
-			check(DestinationComponent);
-
-			// Copy component data
-			{
-				TArray< uint8 > Bytes;
-				FComponentWriter ObjectWriter(&SourceComponent, Bytes);
-				FObjectReader ObjectReader(DestinationComponent, Bytes);
-			}
-
-			FixReferencesForObject(DestinationComponent, ReferencesToRemap);
-
-			// #ueent_todo: we shouldn't be copying instanced object pointers in the first place
-			UDatasmithAssetUserData* SourceAssetUserData = DestinationComponent->GetAssetUserData< UDatasmithAssetUserData >();
-
-			if ( SourceAssetUserData )
-			{
-				UDatasmithAssetUserData* DestinationAssetUserData = DuplicateObject< UDatasmithAssetUserData >( SourceAssetUserData, DestinationComponent );
-				DestinationComponent->RemoveUserDataOfClass( UDatasmithAssetUserData::StaticClass() );
-				DestinationComponent->AddAssetUserData( DestinationAssetUserData );
-			}
-
-			ReferencesToRemap.Add( &SourceComponent, DestinationComponent );
-
-			return DestinationComponent;
-		}
-
-		return nullptr;
-	}
-
-	static void FinalizeSceneComponent(FDatasmithImportContext& ImportContext, USceneComponent& SourceComponent, AActor& DestinationActor, USceneComponent* DestinationParent, TMap<UObject *, UObject *>& ReferencesToRemap )
-	{
-		USceneComponent* DestinationComponent = static_cast<USceneComponent*>( FindObjectWithOuter( &DestinationActor, SourceComponent.GetClass(), SourceComponent.GetFName() ) );
-		FName SourceComponentDatasmithId = FDatasmithImporterUtils::GetDatasmithElementId(&SourceComponent);
-
-		if ( SourceComponentDatasmithId.IsNone() )
-		{
-			// This component is not tracked by datasmith
-			if ( !DestinationComponent || DestinationComponent->IsPendingKillOrUnreachable() )
-			{
-				DestinationComponent = static_cast<USceneComponent*> ( PublicizeComponent(SourceComponent, DestinationComponent, DestinationActor, ReferencesToRemap, DestinationParent) );
-				if ( DestinationComponent )
-				{
-					// Put back the components in a proper state
-					DestinationComponent->UpdateComponentToWorld();
-				}
-			}
-		}
-		else
-		{
-			check(ImportContext.ActorsContext.CurrentTargetedScene);
-
-			TArray< FMigratedTemplatePairType > MigratedTemplates = MigrateTemplates(
-				&SourceComponent,
-				DestinationComponent,
-				&ReferencesToRemap,
-				false
-			);
-
-			DestinationComponent = static_cast< USceneComponent* > ( PublicizeComponent( SourceComponent, DestinationComponent, DestinationActor, ReferencesToRemap, DestinationParent ) );
-
-			if ( DestinationComponent )
-			{
-				// Put back the components in a proper state (Unfortunately without this the set relative transform might not work)
-				DestinationComponent->UpdateComponentToWorld();
-				ApplyMigratedTemplates( MigratedTemplates, DestinationComponent );
-				DestinationComponent->PostEditChange();
-			}
-		}
-
-		USceneComponent* AttachParentForChildren = DestinationComponent  ? DestinationComponent : DestinationParent;
-		for ( USceneComponent* Child : SourceComponent.GetAttachChildren() )
-		{
-			// Only finalize components that are from the same actor
-			if ( Child && Child->GetOuter() == SourceComponent.GetOuter() )
-			{
-				FinalizeSceneComponent( ImportContext, *Child, DestinationActor, AttachParentForChildren, ReferencesToRemap );
-			}
-		}
-	}
-
-	static void FinalizeComponents(FDatasmithImportContext& ImportContext, AActor& SourceActor, AActor& DestinationActor, TMap<UObject *, UObject *>& ReferencesToRemap)
-	{
-		USceneComponent* ParentComponent = nullptr;
-
-		// Find the parent component
-		UObject** ObjectPtr = ReferencesToRemap.Find( SourceActor.GetRootComponent()->GetAttachParent() );
-		if ( ObjectPtr )
-		{
-			ParentComponent = Cast<USceneComponent>( *ObjectPtr );
-		}
-
-		// Finalize the scene components recursively
-		{
-			USceneComponent* RootComponent = SourceActor.GetRootComponent();
-			if ( RootComponent )
-			{
-				FinalizeSceneComponent( ImportContext, *RootComponent, DestinationActor, ParentComponent, ReferencesToRemap );
-			}
-		}
-
-
-		for ( UActorComponent* SourceComponent : SourceActor.GetComponents() )
-		{
-			// Only the non scene component haven't been finalize
-			if ( SourceComponent && !SourceComponent->GetClass()->IsChildOf<USceneComponent>() )
-			{
-				UActorComponent* DestinationComponent = static_cast< UActorComponent* >( FindObjectWithOuter( &DestinationActor, SourceComponent->GetClass(), SourceComponent->GetFName() ) );
-				if (!DestinationComponent)
-				{
-					DestinationComponent = PublicizeComponent( *SourceComponent, DestinationComponent, DestinationActor, ReferencesToRemap );
-				}
-			}
-		}
-	}
-
-	static void GatherUnsupportedVirtualTexturesAndMaterials(const TMap<TSharedRef< IDatasmithBaseMaterialElement >, UMaterialInterface*>& ImportedMaterials, TSet<UTexture2D*>& VirtualTexturesToConvert, TArray<UMaterial*>& MaterialsToRefreshAfterVirtualTextureConversion)
-	{
-		//Multimap cache to avoid parsing the same base material multiple times.
-		TMultiMap<UMaterial*, FMaterialParameterInfo> TextureParametersToConvertMap;
-
-		//Loops through all imported material instances and add to VirtualTexturesToConvert all the virtual texture parameters that don't support virtual texturing in the base material.
-		for (const TPair< TSharedRef< IDatasmithBaseMaterialElement >, UMaterialInterface* >& ImportedMaterialPair : ImportedMaterials)
-		{
-			UMaterialInterface* CurrentMaterialInterface = ImportedMaterialPair.Value;
-			UMaterial* BaseMaterial = CurrentMaterialInterface->GetMaterial();
-
-			if(!TextureParametersToConvertMap.Contains(BaseMaterial))
-			{
-				bool bRequiresTextureCheck = false;
-				TArray<FMaterialParameterInfo> OutParameterInfo;
-				TArray<FGuid> Guids;
-				BaseMaterial->GetAllTextureParameterInfo(OutParameterInfo, Guids);
-
-				for (int32 ParameterInfoIndex = 0; ParameterInfoIndex < OutParameterInfo.Num(); ++ParameterInfoIndex)
-				{
-					UTexture* TextureParameter = nullptr;
-
-					if (BaseMaterial->GetTextureParameterValue(OutParameterInfo[ParameterInfoIndex], TextureParameter) && VirtualTexturesToConvert.Contains(Cast<UTexture2D>(TextureParameter)))
-					{
-						bRequiresTextureCheck = true;
-						TextureParametersToConvertMap.Add(BaseMaterial, OutParameterInfo[ParameterInfoIndex]);
-					}
-				}
-
-				if (bRequiresTextureCheck)
-				{
-					MaterialsToRefreshAfterVirtualTextureConversion.Add(BaseMaterial);
-				}
-				else
-				{
-					//Adding a dummy MaterialParameterInfo so that we don't have to parse this Base Material again.
-					TextureParametersToConvertMap.Add(BaseMaterial, FMaterialParameterInfo());
-
-					//If no unsupported virtual texture parameters were found, it's possible that a texture needing conversion is simply not exposed as a parameter, so we still need to check for those.
-					TArray<UObject*> ReferencedTextures;
-					BaseMaterial->AppendReferencedTextures(ReferencedTextures);
-					for (UObject* ReferencedTexture : ReferencedTextures)
-					{
-						if (VirtualTexturesToConvert.Contains(Cast<UTexture2D>(ReferencedTexture)))
-						{
-							MaterialsToRefreshAfterVirtualTextureConversion.Add(BaseMaterial);
-							break;
-						}
-					}
-				}
-			}
-
-			for (auto ParameterInfoIt = TextureParametersToConvertMap.CreateKeyIterator(BaseMaterial); ParameterInfoIt; ++ParameterInfoIt)
-			{
-				UTexture* TextureParameter = nullptr;
-
-				if (CurrentMaterialInterface->GetTextureParameterValue(ParameterInfoIt.Value(), TextureParameter) &&
-					TextureParameter && TextureParameter->VirtualTextureStreaming)
-				{
-					if (UTexture2D* TextureToConvert = Cast<UTexture2D>(TextureParameter))
-					{
-						VirtualTexturesToConvert.Add(TextureToConvert);
-					}
-				}
-			}
-		}
-	}
-
-	static void ConvertUnsupportedVirtualTexture(FDatasmithImportContext& ImportContext, TSet<UTexture2D*>& VirtualTexturesToConvert, const TMap<UObject*, UObject*>& ReferencesToRemap)
-	{
-		TArray<UMaterial*> MaterialsToRefreshAfterVirtualTextureConversion;
-		GatherUnsupportedVirtualTexturesAndMaterials(ImportContext.ImportedMaterials, ImportContext.AssetsContext.VirtualTexturesToConvert, MaterialsToRefreshAfterVirtualTextureConversion);
-
-		if (VirtualTexturesToConvert.Num() != 0)
-		{
-			for (UTexture2D*& TextureToConvert : VirtualTexturesToConvert)
-			{
-				if (UObject* const* RemappedTexture = ReferencesToRemap.Find(TextureToConvert))
-				{
-					TextureToConvert = Cast<UTexture2D>(*RemappedTexture);
-				}
-
-				ImportContext.LogWarning(FText::Format(LOCTEXT("DatasmithVirtualTextureConverted", "The imported texture {0} could not be imported as virtual texture as it is not supported in all the materials using it."), FText::FromString(TextureToConvert->GetName())));
-			}
-=======
 #include "Templates/UniquePtr.h"
 #include "UObject/Package.h"
 #include "UnrealEdGlobals.h"
->>>>>>> 90fae962
 
 extern UNREALED_API UEditorEngine* GEditor;
 
@@ -880,10 +86,6 @@
 
 	TRACE_CPUPROFILER_EVENT_SCOPE(FDatasmithImporter::ImportStaticMeshes);
 
-<<<<<<< HEAD
-	FScopedSlowTask Progress(StaticMeshesCount, LOCTEXT("ImportStaticMeshes", "Importing Static Meshes..."), true, *ImportContext.Warn );
-	Progress.MakeDialog(true);
-=======
 	TUniquePtr<FScopedSlowTask> ProgressPtr;
 
 	if ( ImportContext.FeedbackContext )
@@ -891,7 +93,6 @@
 		ProgressPtr = MakeUnique<FScopedSlowTask>(StaticMeshesCount, LOCTEXT("ImportStaticMeshes", "Importing Static Meshes..."), true, *ImportContext.FeedbackContext );
 		ProgressPtr->MakeDialog(true);
 	}
->>>>>>> 90fae962
 
 	TMap<TSharedRef<IDatasmithMeshElement>, TFuture<FDatasmithMeshElementPayload*>> MeshElementPayloads;
 
@@ -952,11 +153,7 @@
 
 		TSharedRef< IDatasmithMeshElement > MeshElement = ImportContext.FilteredScene->GetMesh( MeshIndex ).ToSharedRef();
 
-<<<<<<< HEAD
-		Progress.EnterProgressFrame( 1.f, FText::FromString( FString::Printf( TEXT("Importing static mesh %d/%d (%s) ..."), MeshIndex + 1, StaticMeshesCount, MeshElement->GetLabel() ) ) );
-=======
 		FDatasmithImporterImpl::ReportProgress( Progress, 1.f, FText::FromString( FString::Printf( TEXT("Importing static mesh %d/%d (%s) ..."), MeshIndex + 1, StaticMeshesCount, MeshElement->GetLabel() ) ) );
->>>>>>> 90fae962
 
 		UStaticMesh* ExistingStaticMesh = nullptr;
 
@@ -1067,13 +264,7 @@
 
 UStaticMesh* FDatasmithImporter::FinalizeStaticMesh( UStaticMesh* SourceStaticMesh, const TCHAR* StaticMeshesFolderPath, UStaticMesh* ExistingStaticMesh, TMap< UObject*, UObject* >* ReferencesToRemap, bool bBuild)
 {
-<<<<<<< HEAD
-	using namespace DatasmithImporterImpl;
-
-	UStaticMesh* DestinationStaticMesh = Cast< UStaticMesh >( FinalizeAsset( SourceStaticMesh, StaticMeshesFolderPath, ExistingStaticMesh, ReferencesToRemap ) );
-=======
 	UStaticMesh* DestinationStaticMesh = Cast< UStaticMesh >( FDatasmithImporterImpl::FinalizeAsset( SourceStaticMesh, StaticMeshesFolderPath, ExistingStaticMesh, ReferencesToRemap ) );
->>>>>>> 90fae962
 
 	if (bBuild)
 	{
@@ -1109,11 +300,7 @@
 {
 	TRACE_CPUPROFILER_EVENT_SCOPE(FDatasmithImporter::ImportTextures);
 
-<<<<<<< HEAD
-	DatasmithImporterImpl::SetTexturesMode( ImportContext );
-=======
 	FDatasmithImporterImpl::SetTexturesMode( ImportContext );
->>>>>>> 90fae962
 
 	const int32 TexturesCount = ImportContext.FilteredScene->GetTexturesCount();
 
@@ -1152,11 +339,10 @@
 		};
 		TArray<FAsyncData> AsyncData;
 		AsyncData.SetNum(FilteredTextureElements.Num());
-<<<<<<< HEAD
 
 		for ( int32 TextureIndex = 0; TextureIndex < FilteredTextureElements.Num(); TextureIndex++ )
 		{
-			ImportContext.bUserCancelled |= ImportContext.Warn->ReceivedUserCancel();
+			ImportContext.bUserCancelled |= FDatasmithImporterImpl::HasUserCancelledTask( ImportContext.FeedbackContext );
 
 			AsyncData[TextureIndex].Result = 
 				Async(
@@ -1173,30 +359,6 @@
 				);
 		}
 
-		for ( int32 TextureIndex = 0; TextureIndex < FilteredTextureElements.Num(); TextureIndex++ )
-		{
-			if ((ImportContext.bUserCancelled |= ImportContext.Warn->ReceivedUserCancel()))
-=======
-
-		for ( int32 TextureIndex = 0; TextureIndex < FilteredTextureElements.Num(); TextureIndex++ )
-		{
-			ImportContext.bUserCancelled |= FDatasmithImporterImpl::HasUserCancelledTask( ImportContext.FeedbackContext );
-
-			AsyncData[TextureIndex].Result = 
-				Async(
-					EAsyncExecution::LargeThreadPool,
-					[&ImportContext, &AsyncData, &FilteredTextureElements, &DatasmithTextureImporter, TextureIndex]()
-					{
-						if (ImportContext.bUserCancelled)
-						{
-							return false;
-						}
-
-						return DatasmithTextureImporter.GetTextureData(FilteredTextureElements[TextureIndex], AsyncData[TextureIndex].TextureData, AsyncData[TextureIndex].Extension);
-					}
-				);
-		}
-
 		// Avoid a call to IsValid for each item
 		FScopedSlowTask* Progress = ProgressPtr.Get();
 
@@ -1205,7 +367,6 @@
 			ImportContext.bUserCancelled |= FDatasmithImporterImpl::HasUserCancelledTask( ImportContext.FeedbackContext );
 
 			if ( ImportContext.bUserCancelled )
->>>>>>> 90fae962
 			{
 				// If operation has been canceled, just wait for other threads to also cancel
 				AsyncData[TextureIndex].Result.Wait();
@@ -1214,18 +375,13 @@
 			{
 				const TSharedPtr< IDatasmithTextureElement >& TextureElement = FilteredTextureElements[TextureIndex];
 
-<<<<<<< HEAD
-				Progress.EnterProgressFrame( 1.f, FText::FromString( FString::Printf( TEXT("Importing texture %d/%d (%s) ..."), TextureIndex + 1, FilteredTextureElements.Num(), TextureElement->GetLabel() ) ) );
-=======
 				FDatasmithImporterImpl::ReportProgress( Progress, 1.f, FText::FromString( FString::Printf( TEXT("Importing texture %d/%d (%s) ..."), TextureIndex + 1, FilteredTextureElements.Num(), TextureElement->GetLabel() ) ) );
->>>>>>> 90fae962
 
 				UTexture* ExistingTexture = nullptr;
 
 				if ( ImportContext.SceneAsset )
 				{
 					TSoftObjectPtr< UTexture >* ExistingTexturePtr = ImportContext.SceneAsset->Textures.Find( TextureElement->GetName() );
-<<<<<<< HEAD
 
 					if ( ExistingTexturePtr )
 					{
@@ -1233,15 +389,6 @@
 					}
 				}
 
-=======
-
-					if ( ExistingTexturePtr )
-					{
-						ExistingTexture = ExistingTexturePtr->LoadSynchronous();
-					}
-				}
-
->>>>>>> 90fae962
 				if (AsyncData[TextureIndex].Result.Get())
 				{
 					ImportTexture( ImportContext, DatasmithTextureImporter, TextureElement.ToSharedRef(), ExistingTexture, AsyncData[TextureIndex].TextureData, AsyncData[TextureIndex].Extension );
@@ -1274,11 +421,7 @@
 
 UTexture* FDatasmithImporter::FinalizeTexture( UTexture* SourceTexture, const TCHAR* TexturesFolderPath, UTexture* ExistingTexture, TMap< UObject*, UObject* >* ReferencesToRemap )
 {
-<<<<<<< HEAD
-	return Cast< UTexture >( DatasmithImporterImpl::FinalizeAsset( SourceTexture, TexturesFolderPath, ExistingTexture, ReferencesToRemap ) );
-=======
 	return Cast< UTexture >( FDatasmithImporterImpl::FinalizeAsset( SourceTexture, TexturesFolderPath, ExistingTexture, ReferencesToRemap ) );
->>>>>>> 90fae962
 }
 
 void FDatasmithImporter::ImportMaterials( FDatasmithImportContext& ImportContext )
@@ -1298,15 +441,9 @@
 
 		ImportContext.AssetsContext.MaterialsRequirements.Empty( ImportContext.FilteredScene->GetMaterialsCount() );
 
-<<<<<<< HEAD
-		for ( int32 MaterialIndex = 0; MaterialIndex < ImportContext.FilteredScene->GetMaterialsCount(); ++MaterialIndex )
-		{
-			TSharedRef< IDatasmithBaseMaterialElement > MaterialElement = ImportContext.FilteredScene->GetMaterial( MaterialIndex ).ToSharedRef();
-=======
 		for (FDatasmithImporterUtils::FDatasmithMaterialImportIterator It(ImportContext); It; ++It)
 		{
 			TSharedRef< IDatasmithBaseMaterialElement > MaterialElement = It.Value().ToSharedRef();
->>>>>>> 90fae962
 
 			UMaterialInterface* ExistingMaterial = nullptr;
 
@@ -1399,11 +536,7 @@
 	return ImportedMaterial;
 }
 
-<<<<<<< HEAD
-UObject* FDatasmithImporter::FinalizeMaterial( UObject* SourceMaterial, const TCHAR* MaterialsFolderPath, UMaterialInterface* ExistingMaterial, TMap< UObject*, UObject* >* ReferencesToRemap )
-=======
 UObject* FDatasmithImporter::FinalizeMaterial( UObject* SourceMaterial, const TCHAR* MaterialFolderPath, const TCHAR* TransientPackagePath, const TCHAR* RootFolderPath, UMaterialInterface* ExistingMaterial, TMap< UObject*, UObject* >* ReferencesToRemap)
->>>>>>> 90fae962
 {
 	TRACE_CPUPROFILER_EVENT_SCOPE(FDatasmithImporter::FinalizeMaterial);
 
@@ -1419,20 +552,6 @@
 	{
 		if ( UMaterialInterface* SourceMaterialParent = SourceMaterialInstance->Parent )
 		{
-<<<<<<< HEAD
-			FString SourceMaterialPath = SourceMaterialInstance->GetOutermost()->GetName();
-			FString SourceParentPath = SourceMaterialParent->GetOutermost()->GetName();
-
-			if ( SourceParentPath.StartsWith( SourceMaterialPath ) )
-			{
-				// Simply finalize the source parent material.
-				// Note that the parent material will be overridden on the existing material instance
-				FString DestinationParentPath = SourceParentPath;
-				DestinationParentPath.RemoveFromStart( SourceMaterialPath );
-				DestinationParentPath = MaterialsFolderPath / DestinationParentPath;
-
-				FinalizeMaterial( SourceMaterialParent, *DestinationParentPath, nullptr, ReferencesToRemap );
-=======
 			// Do not finalize parent material more than once by verifying it is not already in ReferencesToRemap
 			if (!ReferencesToRemap->Contains(SourceMaterialParent))
 			{
@@ -1447,22 +566,15 @@
 
 					FinalizeMaterial( SourceMaterialParent, *DestinationParentPath, TransientPackagePath, RootFolderPath, nullptr, ReferencesToRemap );
 				}
->>>>>>> 90fae962
 			}
 		}
 	}
 
 	UMaterialEditingLibrary::DeleteAllMaterialExpressions( Cast< UMaterial >( ExistingMaterial ) );
 
-<<<<<<< HEAD
-	UObject* DestinationMaterial = FinalizeAsset( SourceMaterial, MaterialsFolderPath, ExistingMaterial, ReferencesToRemap );
-
-	DatasmithImporterImpl::CompileMaterial( DestinationMaterial );
-=======
 	UObject* DestinationMaterial = FDatasmithImporterImpl::FinalizeAsset( SourceMaterial, MaterialFolderPath, ExistingMaterial, ReferencesToRemap );
 
 	FDatasmithImporterImpl::CompileMaterial( DestinationMaterial );
->>>>>>> 90fae962
 
 	return DestinationMaterial;
 }
@@ -1483,11 +595,7 @@
 			continue;
 		}
 
-<<<<<<< HEAD
-		if ( ImportContext.SceneAsset == SceneActor->Scene )
-=======
 		if ( ImportContext.SceneAsset == SceneActor->Scene && SceneActor->GetLevel() == ImportContext.ActorsContext.FinalWorld->GetCurrentLevel())
->>>>>>> 90fae962
 		{
 			for ( TPair< FName, TSoftObjectPtr< AActor > >& Pair : SceneActor->RelatedActors )
 			{
@@ -1513,14 +621,6 @@
 
 	const int32 ActorsCount = ImportContext.Scene->GetActorsCount();
 
-<<<<<<< HEAD
-	FScopedSlowTask Progress( (float)ActorsCount, LOCTEXT("ImportActors", "Spawning actors..."), true, *ImportContext.Warn );
-	Progress.MakeDialog(true);
-
-	if ( ImportSceneActor )
-	{
-		ImportContext.Hierarchy.Push( ImportSceneActor->GetRootComponent() );
-=======
 	TUniquePtr<FScopedSlowTask> ProgressPtr;
 
 	if ( ImportContext.FeedbackContext )
@@ -1536,7 +636,6 @@
 		ImportContext.Hierarchy.Push( ImportSceneActor->GetRootComponent() );
 
 		FDatasmithActorUniqueLabelProvider UniqueNameProvider;
->>>>>>> 90fae962
 
 		for (int32 i = 0; i < ActorsCount && !ImportContext.bUserCancelled; ++i)
 		{
@@ -1546,19 +645,11 @@
 
 			if ( ActorElement.IsValid() )
 			{
-<<<<<<< HEAD
-				Progress.EnterProgressFrame( 1.f, FText::FromString( FString::Printf( TEXT("Spawning actor %d/%d (%s) ..."), ( i + 1 ), ActorsCount, ActorElement->GetLabel() ) ) );
-
-				if ( ActorElement->IsAComponent() )
-				{
-					ImportActorAsComponent( ImportContext, ActorElement.ToSharedRef(), ImportSceneActor );
-=======
 				FDatasmithImporterImpl::ReportProgress( Progress, 1.f, FText::FromString( FString::Printf( TEXT("Spawning actor %d/%d (%s) ..."), ( i + 1 ), ActorsCount, ActorElement->GetLabel() ) ) );
 
 				if ( ActorElement->IsAComponent() )
 				{
 					ImportActorAsComponent( ImportContext, ActorElement.ToSharedRef(), ImportSceneActor, UniqueNameProvider );
->>>>>>> 90fae962
 				}
 				else
 				{
@@ -1600,11 +691,7 @@
 
 	if ( ImportContext.bUserCancelled )
 	{
-<<<<<<< HEAD
-		DatasmithImporterImpl::DeleteImportSceneActorIfNeeded(ImportContext.ActorsContext, true );
-=======
 		FDatasmithImporterImpl::DeleteImportSceneActorIfNeeded(ImportContext.ActorsContext, true );
->>>>>>> 90fae962
 	}
 }
 
@@ -1618,11 +705,7 @@
 	if (ActorElement->IsA(EDatasmithElementType::HierarchicalInstanceStaticMesh))
 	{
 		TSharedRef< IDatasmithHierarchicalInstancedStaticMeshActorElement > HISMActorElement = StaticCastSharedRef< IDatasmithHierarchicalInstancedStaticMeshActorElement >( ActorElement );
-<<<<<<< HEAD
-		ImportedActor =  FDatasmithActorImporter::ImportHierarchicalInstancedStaticMeshAsActor( ImportContext, HISMActorElement );
-=======
 		ImportedActor =  FDatasmithActorImporter::ImportHierarchicalInstancedStaticMeshAsActor( ImportContext, HISMActorElement, UniqueNameProvider );
->>>>>>> 90fae962
 	}
 	else if (ActorElement->IsA(EDatasmithElementType::StaticMeshActor))
 	{
@@ -1643,11 +726,7 @@
 	}
 	else if (ActorElement->IsA(EDatasmithElementType::CustomActor))
 	{
-<<<<<<< HEAD
-		ImportedActor = FDatasmithActorImporter::ImportCustomActor( ImportContext, StaticCastSharedRef< IDatasmithCustomActorElement >(ActorElement) );
-=======
 		ImportedActor = FDatasmithActorImporter::ImportCustomActor( ImportContext, StaticCastSharedRef< IDatasmithCustomActorElement >(ActorElement), UniqueNameProvider );
->>>>>>> 90fae962
 	}
 	else if (ActorElement->IsA(EDatasmithElementType::Landscape))
 	{
@@ -1687,11 +766,7 @@
 			}
 			else if ( ImportedActor ) // Don't import the components of an actor that we didn't import
 			{
-<<<<<<< HEAD
-				ImportActorAsComponent( ImportContext, ChildActorElement.ToSharedRef(), ImportedActor );
-=======
 				ImportActorAsComponent( ImportContext, ChildActorElement.ToSharedRef(), ImportedActor, UniqueNameProvider );
->>>>>>> 90fae962
 			}
 		}
 	}
@@ -1776,11 +851,6 @@
 {
 	TRACE_CPUPROFILER_EVENT_SCOPE(FDatasmithImporter::FinalizeActors);
 
-<<<<<<< HEAD
-	using namespace DatasmithImporterImpl;
-
-=======
->>>>>>> 90fae962
 	if ( !ImportContext.bUserCancelled )
 	{
 		// Ensure a proper setup for the finalize of the actors
@@ -1838,11 +908,7 @@
 				continue;
 			}
 
-<<<<<<< HEAD
-			if ( ImportSceneActor->Scene != DestinationSceneActor->Scene )
-=======
 			if ( ImportSceneActor->Scene != DestinationSceneActor->Scene  || DestinationSceneActor->GetLevel() != ImportContext.ActorsContext.FinalWorld->GetCurrentLevel())
->>>>>>> 90fae962
 			{
 				continue;
 			}
@@ -1900,11 +966,7 @@
 			{
 				if ( AActor* Actor = DestinationActorPair.Value.Get() )
 				{
-<<<<<<< HEAD
-					FixReferencesForObject( Actor, PerSceneActorReferencesToRemap );
-=======
 					FDatasmithImporterImpl::FixReferencesForObject( Actor, PerSceneActorReferencesToRemap );
->>>>>>> 90fae962
 				}
 			}
 
@@ -1938,11 +1000,7 @@
 		AssetToolsModule.Get().RenameReferencingSoftObjectPaths( PackagesToFix, RenamedActorsMap );
 	}
 
-<<<<<<< HEAD
-	DeleteImportSceneActorIfNeeded( ImportContext.ActorsContext );
-=======
 	FDatasmithImporterImpl::DeleteImportSceneActorIfNeeded( ImportContext.ActorsContext );
->>>>>>> 90fae962
 
 	// Ensure layer visibility is properly updated for new actors associated with existing layers
 	ULayersSubsystem* LayersSubsystem = GEditor->GetEditorSubsystem<ULayersSubsystem>();
@@ -1963,83 +1021,22 @@
 	}
 
 	TArray< AActor* > Children;
-<<<<<<< HEAD
-	if ( ExistingActor )
-	{
-		ExistingActor->GetAttachedActors( Children );
-
-		// In order to allow modification on components owned by ExistingActor, unregister all of them
-		ExistingActor->UnregisterAllComponents( /* bForReregister = */true );
-	}
-
 	AActor* DestinationActor = ExistingActor;
 	if ( !DestinationActor )
 	{
 		DestinationActor = ImportContext.ActorsContext.FinalWorld->SpawnActor( SourceActor.GetClass() );
-=======
-	AActor* DestinationActor = ExistingActor;
-	if ( !DestinationActor )
-	{
-		DestinationActor = ImportContext.ActorsContext.FinalWorld->SpawnActor( SourceActor.GetClass() );
 	}
 	else
 	{
 		// Backup hierarchy
 		ExistingActor->GetAttachedActors( Children );
->>>>>>> 90fae962
 	}
 
 	// Update label to match the source actor's
 	DestinationActor->SetActorLabel( ImportContext.ActorsContext.UniqueNameProvider.GenerateUniqueName( SourceActor.GetActorLabel() ) );
-<<<<<<< HEAD
 
 	check( DestinationActor );
-	ReferencesToRemap.Add( &SourceActor ) = DestinationActor;
-
-	TArray< FMigratedTemplatePairType > MigratedTemplates = MigrateTemplates(
-		&SourceActor,
-		ExistingActor,
-		&ReferencesToRemap,
-		true
-	);
-=======
->>>>>>> 90fae962
-
-	check( DestinationActor );
-	{
-<<<<<<< HEAD
-		TArray< uint8 > Bytes;
-		FActorWriter ObjectWriter( &SourceActor, Bytes );
-		FObjectReader ObjectReader( DestinationActor, Bytes );
-	}
-
-	FixReferencesForObject( DestinationActor, ReferencesToRemap );
-
-	DatasmithImporterImpl::FinalizeComponents( ImportContext, SourceActor, *DestinationActor, ReferencesToRemap );
-
-	// The templates for the actor need to be applied after the components were created.
-	ApplyMigratedTemplates( MigratedTemplates, DestinationActor );
-
-	// Restore hierarchy
-	for ( AActor* Child : Children )
-	{
-		Child->AttachToActor( DestinationActor, FAttachmentTransformRules::KeepWorldTransform );
-	}
-
-	// Hotfix for UE-69555
-	TInlineComponentArray<UHierarchicalInstancedStaticMeshComponent*> HierarchicalInstancedStaticMeshComponents;
-	DestinationActor->GetComponents(HierarchicalInstancedStaticMeshComponents);
-	for (UHierarchicalInstancedStaticMeshComponent* HierarchicalInstancedStaticMeshComponent : HierarchicalInstancedStaticMeshComponents )
-	{
-		HierarchicalInstancedStaticMeshComponent->BuildTreeIfOutdated( true, true );
-	}
-
-	if ( ALandscape* Landscape = Cast< ALandscape >( DestinationActor ) )
-	{
-		FPropertyChangedEvent MaterialPropertyChangedEvent( FindFieldChecked< UProperty >( Landscape->GetClass(), FName("LandscapeMaterial") ) );
-		Landscape->PostEditChangeProperty( MaterialPropertyChangedEvent );
-	}
-=======
+	{
 		// Setup the actor to allow modifications.
 		FDatasmithImporterImpl::FScopedFinalizeActorChanges ScopedFinalizedActorChanges(DestinationActor, ImportContext);
 		
@@ -2065,7 +1062,6 @@
 
 		// The templates for the actor need to be applied after the components were created.
 		FDatasmithImporterImpl::ApplyMigratedTemplates( MigratedTemplates, DestinationActor );
->>>>>>> 90fae962
 
 		// Restore hierarchy
 		for ( AActor* Child : Children )
@@ -2156,13 +1152,8 @@
 			}
 		}
 
-<<<<<<< HEAD
-			FString SequenceName = ObjectTools::SanitizeObjectName( SequenceElement->GetName() );
-			Progress.EnterProgressFrame( 1.f, FText::FromString( FString::Printf( TEXT("Importing level sequence %d/%d (%s) ..."), NumImported + 1, HardLoopCounter, *SequenceName ) ) );
-=======
 		FString SequenceName = ObjectTools::SanitizeObjectName(SequenceElement->GetName());
 		FDatasmithImporterImpl::ReportProgress( Progress, 1.f, FText::FromString( FString::Printf(TEXT("Importing level sequence %d/%d (%s) ..."), NumImported + 1, HardLoopCounter, *SequenceName ) ) );
->>>>>>> 90fae962
 
 		ULevelSequence*& ImportedLevelSequence = ImportContext.ImportedLevelSequences.FindOrAdd( SequenceElement.ToSharedRef() );
 		if (ImportContext.SceneTranslator)
@@ -2201,11 +1192,7 @@
 
 ULevelSequence* FDatasmithImporter::FinalizeLevelSequence( ULevelSequence* SourceLevelSequence, const TCHAR* AnimationsFolderPath, ULevelSequence* ExistingLevelSequence )
 {
-<<<<<<< HEAD
-	return Cast< ULevelSequence >( DatasmithImporterImpl::PublicizeAsset( SourceLevelSequence, AnimationsFolderPath, ExistingLevelSequence ) );
-=======
 	return Cast< ULevelSequence >( FDatasmithImporterImpl::PublicizeAsset( SourceLevelSequence, AnimationsFolderPath, ExistingLevelSequence ) );
->>>>>>> 90fae962
 }
 
 void FDatasmithImporter::ImportLevelVariantSets( FDatasmithImportContext& ImportContext )
@@ -2218,10 +1205,6 @@
 
 	TRACE_CPUPROFILER_EVENT_SCOPE(FDatasmithImporter::ImportLevelVariantSets);
 
-<<<<<<< HEAD
-	FScopedSlowTask Progress( (float)LevelVariantSetsCount, LOCTEXT("ImportingLevelVariantSets", "Importing Level Variant Sets..."), true, *ImportContext.Warn );
-	Progress.MakeDialog(true);
-=======
 	TUniquePtr<FScopedSlowTask> ProgressPtr;
 	if ( ImportContext.FeedbackContext )
 	{
@@ -2230,7 +1213,6 @@
 	}
 
 	FScopedSlowTask* Progress = ProgressPtr.Get();
->>>>>>> 90fae962
 
 	for ( int32 LevelVariantSetIndex = 0; LevelVariantSetIndex < LevelVariantSetsCount && !ImportContext.bUserCancelled; ++LevelVariantSetIndex )
 	{
@@ -2253,14 +1235,9 @@
 			}
 		}
 
-<<<<<<< HEAD
-		FString LevelVariantSetsName = ObjectTools::SanitizeObjectName( LevelVariantSetsElement->GetName() );
-		Progress.EnterProgressFrame( 1.f, FText::FromString( FString::Printf( TEXT("Importing level variant sets %d/%d (%s) ..."), LevelVariantSetIndex + 1, LevelVariantSetsCount, *LevelVariantSetsName ) ) );
-=======
 
 		FString LevelVariantSetsName = ObjectTools::SanitizeObjectName(LevelVariantSetsElement->GetName());
 		FDatasmithImporterImpl::ReportProgress(Progress, 1.f, FText::FromString(FString::Printf(TEXT("Importing level variant sets %d/%d (%s) ..."), LevelVariantSetIndex + 1, LevelVariantSetsCount, *LevelVariantSetsName)));
->>>>>>> 90fae962
 
 		ULevelVariantSets*& ImportedLevelVariantSets = ImportContext.ImportedLevelVariantSets.FindOrAdd( LevelVariantSetsElement.ToSharedRef() );
 		ImportedLevelVariantSets = FDatasmithLevelVariantSetsImporter::ImportLevelVariantSets( LevelVariantSetsElement.ToSharedRef(), ImportContext, ExistingLevelVariantSets );
@@ -2272,11 +1249,7 @@
 
 ULevelVariantSets* FDatasmithImporter::FinalizeLevelVariantSets( ULevelVariantSets* SourceLevelVariantSets, const TCHAR* VariantsFolderPath, ULevelVariantSets* ExistingLevelVariantSets )
 {
-<<<<<<< HEAD
-	return Cast< ULevelVariantSets >( DatasmithImporterImpl::PublicizeAsset( SourceLevelVariantSets, VariantsFolderPath, ExistingLevelVariantSets ) );
-=======
 	return Cast< ULevelVariantSets >( FDatasmithImporterImpl::PublicizeAsset( SourceLevelVariantSets, VariantsFolderPath, ExistingLevelVariantSets ) );
->>>>>>> 90fae962
 }
 
 void FDatasmithImporter::ImportMetaDataForObject(FDatasmithImportContext& ImportContext, const TSharedRef<IDatasmithElement>& DatasmithElement, UObject* Object)
@@ -2395,15 +1368,6 @@
 	for (int32 MeshIndex = 0; MeshIndex < ImportContext.Scene->GetMeshesCount(); ++MeshIndex)
 	{
 		TSharedRef< IDatasmithMeshElement > MeshElement = ImportContext.Scene->GetMesh( MeshIndex ).ToSharedRef();
-<<<<<<< HEAD
-
-		bool bNeedsReimport = true;
-		FString AssetName = MeshElement->GetName();
-		if ( StaticMeshes.Contains( MeshElement->GetName() ) )
-		{
-			AssetName = StaticMeshes[ MeshElement->GetName() ].ToString();
-			bNeedsReimport = ElementNeedsReimport(AssetName, MeshElement, ImportContext.Options->FilePath );
-=======
 		bool bNeedsReimport = true;
 		FString AssetName = MeshElement->GetName();
 		
@@ -2412,7 +1376,6 @@
 			AssetName = StaticMeshes[ MeshElement->GetName() ].ToString();
 			// If we are reimporting with different options we should not try to skip the reimport.
 			bNeedsReimport = bDifferentStaticMeshOptions || ElementNeedsReimport(AssetName, MeshElement, ImportContext.Options->FilePath );
->>>>>>> 90fae962
 		}
 
 		if ( bNeedsReimport )
