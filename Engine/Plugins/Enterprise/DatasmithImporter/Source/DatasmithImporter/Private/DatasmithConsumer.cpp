// Copyright Epic Games, Inc. All Rights Reserved.

#include "DatasmithConsumer.h"

#include "DatasmithActorImporter.h"
#include "DatasmithAreaLightActor.h"
#include "DatasmithAssetImportData.h"
#include "DatasmithAssetUserData.h"
#include "DatasmithContentEditorModule.h"
#include "DatasmithContentBlueprintLibrary.h"
#include "DatasmithScene.h"
#include "DatasmithSceneActor.h"
#include "DatasmithSceneFactory.h"
#include "IDatasmithSceneElements.h"
#include "DatasmithStaticMeshImporter.h"
#include "DataprepAssetUserData.h"
#include "DataprepAssetInterface.h"
#include "LevelVariantSets.h"
#include "ObjectTemplates/DatasmithActorTemplate.h"
#include "ObjectTemplates/DatasmithAreaLightActorTemplate.h"
#include "ObjectTemplates/DatasmithCineCameraComponentTemplate.h"
#include "ObjectTemplates/DatasmithLightComponentTemplate.h"
#include "ObjectTemplates/DatasmithMaterialInstanceTemplate.h"
#include "ObjectTemplates/DatasmithPointLightComponentTemplate.h"
#include "ObjectTemplates/DatasmithObjectTemplate.h"
#include "ObjectTemplates/DatasmithSceneComponentTemplate.h"
#include "ObjectTemplates/DatasmithStaticMeshTemplate.h"
#include "ObjectTemplates/DatasmithSkyLightComponentTemplate.h"
#include "ObjectTemplates/DatasmithStaticMeshComponentTemplate.h"
#include "Utility/DatasmithImporterUtils.h"
#include "Utility/DatasmithImporterImpl.h"

#include "Algo/Count.h"
#include "AssetRegistryModule.h"
<<<<<<< HEAD
=======
#include "AssetToolsModule.h"
>>>>>>> 90fae962
#include "CineCameraActor.h"
#include "CineCameraComponent.h"
#include "ComponentReregisterContext.h"
#include "Components/HierarchicalInstancedStaticMeshComponent.h"
#include "Components/PointLightComponent.h"
<<<<<<< HEAD
=======
#include "Editor.h"
>>>>>>> 90fae962
#include "EditorLevelUtils.h"
#include "Engine/Level.h"
#include "Engine/LevelStreamingAlwaysLoaded.h"
#include "Engine/Light.h"
#include "Engine/Selection.h"
#include "Engine/StaticMesh.h"
#include "Engine/StaticMeshActor.h"
#include "Engine/World.h"
#include "Factories/WorldFactory.h"
#include "FileHelpers.h"
#include "GameFramework/PhysicsVolume.h"
#include "GameFramework/WorldSettings.h"
#include "HAL/FileManager.h"
#include "HAL/PlatformApplicationMisc.h"
#include "IAssetTools.h"
#include "Internationalization/Internationalization.h"
#include "LevelSequence.h"
#include "LevelUtils.h"
#include "Materials/Material.h"
#include "Materials/MaterialInstanceConstant.h"
#include "Materials/MaterialInterface.h"
#include "Misc/Guid.h"
#include "Misc/MessageDialog.h"
#include "Misc/PackageName.h"
#include "Misc/Paths.h"
#include "Misc/SecureHash.h"
#include "ObjectTools.h"
#include "PackageTools.h"
#include "UObject/Package.h"
#include "UObject/SoftObjectPtr.h"
#include "UObject/UnrealType.h"

#define LOCTEXT_NAMESPACE "DatasmithConsumer"

const FText DatasmithConsumerLabel( LOCTEXT( "DatasmithConsumerLabel", "Datasmith writer" ) );
const FText DatasmithConsumerDescription( LOCTEXT( "DatasmithConsumerDesc", "Writes data prep world's current level and assets to current level" ) );

const TCHAR* DatasmithSceneSuffix = TEXT("_Scene");

namespace DatasmithConsumerUtils
{
	/** Helper to generate actor element from a scene actor */
	void ConvertSceneActorsToActors( FDatasmithImportContext& ImportContext );

	/** Helper to pre-build all static meshes from the array of assets passed to a consumer */
	void AddAssetsToContext( FDatasmithImportContext& ImportContext, TArray< TWeakObjectPtr< UObject > >& Assets );

	FString GetObjectUniqueId(UObject* Object)
	{
		UDatasmithContentBlueprintLibrary* DatasmithContentLibrary = Cast< UDatasmithContentBlueprintLibrary >( UDatasmithContentBlueprintLibrary::StaticClass()->GetDefaultObject() );
		FString DatasmithUniqueId = DatasmithContentLibrary->GetDatasmithUserDataValueForKey( Object, UDatasmithAssetUserData::UniqueIdMetaDataKey );

		return DatasmithUniqueId.Len() == 0 ? Object->GetName() : DatasmithUniqueId;
	}

	void SaveMap(UWorld* WorldToSave);

	const FString& GetMarker(UObject* Object, const FString& Name);

	void SetMarker(UObject* Object, const FString& Name, const FString& Value);

	void MoveActorsToLevel(const TArray<AActor*>& ActorsToMove, ULevel* DestLevel, TMap< FName, TSoftObjectPtr< AActor > >& ActorsMap, const TArray<UPackage*>& PackagesToCheck, bool bDuplicate);

	template<class AssetClass>
	void SetMarker(const TMap<FName, TSoftObjectPtr< AssetClass >>& AssetMap, const FString& Name, const FString& Value)
	{
		for(const TPair<FName, TSoftObjectPtr< AssetClass >>& Entry : AssetMap)
		{
			if(UObject* Asset = Entry.Value.Get())
			{
				SetMarker(Asset, Name, Value);
			}
		}
	}

	template<class AssetClass>
	void CollectAssetsToSave(TMap<FName, TSoftObjectPtr< AssetClass >>& AssetMap, TArray<UPackage*>& OutPackages)
	{
		if(AssetMap.Num() > 0)
		{
			OutPackages.Reserve(OutPackages.Num() + AssetMap.Num());

			for(TPair<FName, TSoftObjectPtr< AssetClass >>& Entry : AssetMap)
			{
				if(UObject* Asset = Entry.Value.Get())
				{
					OutPackages.Add(Asset->GetOutermost());
				}
			}
		}
	}

	template<class AssetClass>
	TArray<UPackage*> ApplyFolderDirective(TMap<FName, TSoftObjectPtr< AssetClass >>& AssetMap, const FString& RootPackagePath, TMap<FSoftObjectPath, FSoftObjectPath>& AssetRedirectorMap, TFunction<void(ELogVerbosity::Type, FText)> ReportCallback)
	{
		auto CanMoveAsset = [&ReportCallback](UObject* Source, UObject* Target) -> bool
		{
			// Overwrite existing owned asset with the new one
			if( GetMarker(Source, UDatasmithConsumer::ConsumerMarkerID) == GetMarker(Target, UDatasmithConsumer::ConsumerMarkerID))
			{
				TArray<UObject*> ObjectsToReplace(&Target, 1);
				ObjectTools::ForceReplaceReferences( Source, ObjectsToReplace );

				Target->Rename(nullptr, GetTransientPackage(), REN_DontCreateRedirectors | REN_NonTransactional);

				return true;
			}

			if(Source->GetClass() != Target->GetClass())
			{
				const FText AssetName = FText::FromString( Source->GetName() );
				const FText AssetFolder = FText::FromString( FPaths::GetPath(Source->GetPathName()) );
				const FText Message = FText::Format( LOCTEXT( "FolderDirective_ClassIssue", "Cannot move {0} to {1}. An asset with same name but different class exists"), AssetName, AssetFolder );
				ReportCallback(ELogVerbosity::Error, Message);
			}
			else
			{
				const FText AssetName = FText::FromString( Source->GetName() );
				const FText AssetFolder = FText::FromString( FPaths::GetPath(Source->GetPathName()) );
				const FText Message = FText::Format( LOCTEXT( "FolderDirective_Overwrite", "Cannot move {0} to {1}. An asset with same name and same class exists"), AssetName, AssetFolder );
				ReportCallback(ELogVerbosity::Error, Message);
			}

			return false;
		};

		TArray<UPackage*> PackagesProcessed;
		PackagesProcessed.Reserve(AssetMap.Num());

		// Reserve room for new entries in remapping table
		AssetRedirectorMap.Reserve(AssetRedirectorMap.Num() + AssetMap.Num());

		for(TPair<FName, TSoftObjectPtr< AssetClass >>& Entry : AssetMap)
		{
			if(UObject* Asset = Entry.Value.Get())
			{
				const FString& OutputFolder = GetMarker(Asset, UDataprepContentConsumer::RelativeOutput);
				if(OutputFolder.Len() > 0)
				{
					UPackage* SourcePackage = Entry.Value->GetOutermost();
					FString TargetPackagePath = FPaths::Combine(RootPackagePath, OutputFolder, Asset->GetName());


					if( ensure(SourcePackage) && SourcePackage->GetPathName() != TargetPackagePath)
					{
						FString PackageFilename;
						FPackageName::TryConvertLongPackageNameToFilename( TargetPackagePath, PackageFilename, FPackageName::GetAssetPackageExtension() );

						bool bCanMove = true;

						FString TargetAssetFullPath = TargetPackagePath + "." + Asset->GetName();
						if(UObject* MemoryObject = FSoftObjectPath(TargetAssetFullPath).ResolveObject())
						{
							bCanMove = CanMoveAsset( Asset, MemoryObject);
						}
						else if(FPaths::FileExists(PackageFilename))
						{
							bCanMove = CanMoveAsset( Asset, FSoftObjectPath(TargetAssetFullPath).TryLoad());
						}

						if(bCanMove)
						{
							FSoftObjectPath& SoftObjectPathRef = AssetRedirectorMap.Emplace( Asset );

							UPackage* TargetPackage = CreatePackage(nullptr, *TargetPackagePath);
							TargetPackage->FullyLoad();

							Asset->Rename(nullptr, TargetPackage, REN_DontCreateRedirectors | REN_NonTransactional);

							// Update asset registry with renaming
							FAssetRegistryModule::AssetRenamed( Asset, SourcePackage->GetPathName() + TEXT(".") + Asset->GetName() );

							Entry.Value = Asset;
							SoftObjectPathRef = Asset;
							PackagesProcessed.Add(TargetPackage);

							// Clean up flags on source package. It is not useful anymore
							SourcePackage->SetDirtyFlag(false);
							SourcePackage->SetFlags(RF_Transient);
							SourcePackage->ClearFlags(RF_Standalone | RF_Public);
						}
					}
					else
					{
						PackagesProcessed.Add(SourcePackage);
					}
				}
				else
				{
					PackagesProcessed.Add(Entry.Value->GetOutermost());
				}
			}
		}

		return PackagesProcessed;
	}
}

const FString UDatasmithConsumer::ConsumerMarkerID = TEXT("DatasmithConsumer_UniqueID");

UDatasmithConsumer::UDatasmithConsumer()
	: DatasmithScene(nullptr)
	, WorkingWorld(nullptr)
	, PrimaryLevel(nullptr)
{
	if(!HasAnyFlags(RF_NeedLoad|RF_ClassDefaultObject))
	{
		UniqueID = FGuid::NewGuid().ToString(EGuidFormats::Short);
	}
}

void UDatasmithConsumer::PostLoad()
{
	UDataprepContentConsumer::PostLoad();

	// Update UniqueID for previous version of the consumer
	if(HasAnyFlags(RF_WasLoaded))
	{
		bool bMarkDirty = false;
		if(UniqueID.Len() == 0)
		{
			UniqueID = FGuid::NewGuid().ToString(EGuidFormats::Short);
			bMarkDirty = true;
		}

		if(LevelName.Len() == 0)
		{
			LevelName = GetOuter()->GetName() + TEXT("_Map");
		}

		if(OutputLevelSoftObject.GetAssetPathString().Len() == 0)
		{
			OutputLevelSoftObject = FSoftObjectPath(FPaths::Combine(TargetContentFolder, LevelName) + "." + LevelName);

			bMarkDirty = true;
		}

		if(bMarkDirty)
		{
			const FText AssetName = FText::FromString( GetOuter()->GetName() );
			const FText WarningMessage = FText::Format( LOCTEXT( "DataprepConsumerOldVersion", "{0} is from an old version and has been updated. Please save asset to complete update."), AssetName );
			const FText NotificationText = FText::Format( LOCTEXT( "DataprepConsumerOldVersionNotif", "{0} is from an old version and has been updated."), AssetName );
			LogWarning(WarningMessage);
			//DataprepCorePrivateUtils::LogMessage( EMessageSeverity::Warning, WarningMessage, NotificationText );

			GetOutermost()->SetDirtyFlag(true);
		}
	}
}

void UDatasmithConsumer::PostInitProperties()
{
	UDataprepContentConsumer::PostInitProperties();

	if(!HasAnyFlags(RF_NeedLoad|RF_ClassDefaultObject))
	{
		if(LevelName.Len() == 0)
		{
			LevelName = GetOuter()->GetName() + TEXT("_Map");
		}

		OutputLevelSoftObject = FSoftObjectPath(FPaths::Combine( TargetContentFolder, LevelName) + TEXT(".") + LevelName);
	}
}

bool UDatasmithConsumer::Initialize()
{
	FText TaskDescription = LOCTEXT( "DatasmithImportFactory_Initialize", "Preparing world ..." );
	ProgressTaskPtr = MakeUnique< FDataprepWorkReporter >( Context.ProgressReporterPtr, TaskDescription, 3.0f, 1.0f );

	ProgressTaskPtr->ReportNextStep( LOCTEXT( "DatasmithImportFactory_Initialize", "Preparing world ...") );

<<<<<<< HEAD
	UpdateScene();

	MoveLevel();

	UpdateLevel();

	UPackage* ParentPackage = CreatePackage( nullptr, *GetTargetPackagePath() );
	ParentPackage->FullyLoad();
=======
	if(!ValidateAssets())
	{
		return false;
	}

	UpdateScene();
>>>>>>> 90fae962

	// Re-create the DatasmithScene if it is invalid
	if ( !DatasmithScene.IsValid() )
	{
<<<<<<< HEAD

		FString DatasmithSceneName = GetOuter()->GetName() + DatasmithSceneSuffix;

		UPackage* Package = CreatePackage( nullptr, *FPaths::Combine( ParentPackage->GetPathName(), DatasmithSceneName ) );
		Package->FullyLoad();

		if( UObject* ExistingObject = StaticFindObject( nullptr, Package, *DatasmithSceneName, true ) )
		{
			bool bDatasmithSceneFound = false;

			// Check to see if existing scene is not from same Dataprep asset
			if( UDatasmithScene* ExistingDatasmithScene = Cast<UDatasmithScene>( ExistingObject ) )
			{
				if ( ExistingDatasmithScene->GetClass()->ImplementsInterface( UInterface_AssetUserData::StaticClass() ) )
				{
					if ( IInterface_AssetUserData* AssetUserDataInterface = Cast< IInterface_AssetUserData >( ExistingDatasmithScene ) )
					{
						if( UDataprepAssetUserData* DataprepAssetUserData = AssetUserDataInterface->GetAssetUserData< UDataprepAssetUserData >() )
						{
							UDataprepAssetInterface* DataprepAssetInterface = Cast< UDataprepAssetInterface >( GetOuter() );
							check( DataprepAssetInterface );

							if( DataprepAssetUserData->DataprepAssetPtr == DataprepAssetInterface )
							{
								DatasmithScene.Reset();
								DatasmithScene = ExistingDatasmithScene;
								Package = nullptr;
								bDatasmithSceneFound = true;
							}
						}
					}
				}
			}

			if( !bDatasmithSceneFound )
			{
				DatasmithSceneName = MakeUniqueObjectName( ParentPackage, UDatasmithScene::StaticClass(), *DatasmithSceneName ).ToString();
				Package = CreatePackage( nullptr, *FPaths::Combine( ParentPackage->GetPathName(), DatasmithSceneName ) );
				Package->FullyLoad();
			}
		}

		if(Package != nullptr)
		{
			DatasmithScene = NewObject< UDatasmithScene >( Package, *DatasmithSceneName, GetFlags() | RF_Standalone | RF_Public | RF_Transactional );
		}
=======
		FString PackageName = FPaths::Combine( GetTargetPackagePath(), GetOuter()->GetName() + DatasmithSceneSuffix );

		UPackage* Package = UPackageTools::FindOrCreatePackageForAssetType( FName( *PackageName ), UDatasmithScene::StaticClass() );
		check( Package );

		FString DatasmithSceneName = FPaths::GetBaseFilename( Package->GetFullName(), true );
		
		DatasmithScene = NewObject< UDatasmithScene >( Package, *DatasmithSceneName, GetFlags() | RF_Standalone | RF_Public | RF_Transactional );
>>>>>>> 90fae962
		check( DatasmithScene.IsValid() );

		DatasmithScene->MarkPackageDirty();

		FAssetRegistryModule::AssetCreated( DatasmithScene.Get() );

		DatasmithScene->AssetImportData = NewObject< UDatasmithSceneImportData >( DatasmithScene.Get(), UDatasmithSceneImportData::StaticClass() );
		check( DatasmithScene->AssetImportData );
<<<<<<< HEAD

		// Store a Dataprep asset pointer into the scene asset in order to be able to later re-execute the dataprep pipeline
		if ( DatasmithScene->GetClass()->ImplementsInterface(UInterface_AssetUserData::StaticClass()) )
		{
			if ( IInterface_AssetUserData* AssetUserDataInterface = Cast< IInterface_AssetUserData >( DatasmithScene.Get() ) )
			{
				UDataprepAssetUserData* DataprepAssetUserData = AssetUserDataInterface->GetAssetUserData< UDataprepAssetUserData >();

				if ( !DataprepAssetUserData )
				{
					EObjectFlags Flags = RF_Public;
					DataprepAssetUserData = NewObject< UDataprepAssetUserData >( DatasmithScene.Get(), NAME_None, Flags );
					AssetUserDataInterface->AddAssetUserData( DataprepAssetUserData );
				}

				UDataprepAssetInterface* DataprepAssetInterface = Cast< UDataprepAssetInterface >( GetOuter() );
				check( DataprepAssetInterface );

				DataprepAssetUserData->DataprepAssetPtr = DataprepAssetInterface;
			}
		}
	}

	if ( !BuildContexts( Context.WorldPtr.Get() ) )
	{
		return false;
	}

	// Check if the finalize should be threated as a reimport
	if (FDatasmithImporterUtils::FindSceneActors( ImportContextPtr->ActorsContext.FinalWorld, ImportContextPtr->SceneAsset).Num() > 0 )
	{
		ADatasmithSceneActor* FoundSceneActor = nullptr;
		for( AActor* Actor : ImportContextPtr->ActorsContext.FinalWorld->GetCurrentLevel()->Actors )
=======

		// Store a Dataprep asset pointer into the scene asset in order to be able to later re-execute the dataprep pipeline
		if ( DatasmithScene->GetClass()->ImplementsInterface(UInterface_AssetUserData::StaticClass()) )
>>>>>>> 90fae962
		{
			if ( IInterface_AssetUserData* AssetUserDataInterface = Cast< IInterface_AssetUserData >( DatasmithScene.Get() ) )
			{
				UDataprepAssetUserData* DataprepAssetUserData = AssetUserDataInterface->GetAssetUserData< UDataprepAssetUserData >();

				if ( !DataprepAssetUserData )
				{
					EObjectFlags Flags = RF_Public;
					DataprepAssetUserData = NewObject< UDataprepAssetUserData >( DatasmithScene.Get(), NAME_None, Flags );
					AssetUserDataInterface->AddAssetUserData( DataprepAssetUserData );
				}

				UDataprepAssetInterface* DataprepAssetInterface = Cast< UDataprepAssetInterface >( GetOuter() );
				check( DataprepAssetInterface );

				DataprepAssetUserData->DataprepAssetPtr = DataprepAssetInterface;
			}
		}
	}

	CreateWorld();

	if ( !BuildContexts() )
	{
		return false;
	}

	// Check if the finalize should be threated as a reimport
	ImportContextPtr->ActorsContext.FinalSceneActors.Append(FDatasmithImporterUtils::FindSceneActors( ImportContextPtr->ActorsContext.FinalWorld, ImportContextPtr->SceneAsset));
	if (ImportContextPtr->ActorsContext.FinalSceneActors.Num() > 0 )
	{
		ImportContextPtr->bIsAReimport = true;
		ImportContextPtr->Options->ReimportOptions.bRespawnDeletedActors = false;
		ImportContextPtr->Options->ReimportOptions.bUpdateActors = true;
		ImportContextPtr->Options->UpdateNotDisplayedConfig( true );
	}

	return true;
}

// Inspired from FDataprepDatasmithImporter::FinalizeAssets
bool UDatasmithConsumer::Run()
{
	// Pre-build static meshes
	ProgressTaskPtr->ReportNextStep( LOCTEXT( "DatasmithImportFactory_PreBuild", "Pre-building assets ...") );
	FDatasmithStaticMeshImporter::PreBuildStaticMeshes( *ImportContextPtr );

	// No need to have a valid set of assets.
	// All assets have been added to the AssetContext in UDatasmithConsumer::BuildContexts
	ProgressTaskPtr->ReportNextStep( LOCTEXT( "DatasmithImportFactory_Finalize", "Finalizing commit ...") );
	FDatasmithImporter::FinalizeImport( *ImportContextPtr, TSet<UObject*>() );

<<<<<<< HEAD
	// Store the level name for subsequent call to Run
	LastLevelName = LevelName;
=======
	// Apply UDataprepConsumerUserData directives for assets
	UDatasmithScene* SceneAsset = ImportContextPtr->SceneAsset;

	TFunction<void(ELogVerbosity::Type, FText)> ReportFunc = [&](ELogVerbosity::Type Verbosity, FText Message)
	{
		switch(Verbosity)
		{
			case ELogVerbosity::Warning:
			LogWarning(Message);
			break;

			case ELogVerbosity::Error:
			LogError(Message);
			break;

			default:
			LogInfo(Message);
			break;
		}
	};

	// Array to store materials which soft references might need to be fixed
	TArray<UPackage*> PackagesToCheck;

	// Array to store level sequences and level variants which soft references might need to be fixed
	TArray<UPackage*> PackagesToFix;

	// Table of remapping to contain moved assets
	TMap<FSoftObjectPath, FSoftObjectPath> AssetRedirectorMap;

	DatasmithConsumerUtils::SetMarker(SceneAsset->Textures, UDatasmithConsumer::ConsumerMarkerID, UniqueID);
	DatasmithConsumerUtils::ApplyFolderDirective(SceneAsset->Textures, TargetContentFolder, AssetRedirectorMap, ReportFunc );

	DatasmithConsumerUtils::SetMarker(SceneAsset->StaticMeshes, UDatasmithConsumer::ConsumerMarkerID, UniqueID);
	DatasmithConsumerUtils::ApplyFolderDirective(SceneAsset->StaticMeshes, TargetContentFolder, AssetRedirectorMap, ReportFunc );

	DatasmithConsumerUtils::SetMarker(SceneAsset->Materials, UDatasmithConsumer::ConsumerMarkerID, UniqueID);
	PackagesToCheck.Append(DatasmithConsumerUtils::ApplyFolderDirective(SceneAsset->Materials, TargetContentFolder, AssetRedirectorMap, ReportFunc ));

	DatasmithConsumerUtils::SetMarker(SceneAsset->MaterialFunctions, UDatasmithConsumer::ConsumerMarkerID, UniqueID);
	DatasmithConsumerUtils::ApplyFolderDirective(SceneAsset->MaterialFunctions, TargetContentFolder, AssetRedirectorMap, ReportFunc );

	DatasmithConsumerUtils::SetMarker(SceneAsset->LevelSequences, UDatasmithConsumer::ConsumerMarkerID, UniqueID);
	PackagesToFix.Append(DatasmithConsumerUtils::ApplyFolderDirective(SceneAsset->LevelSequences, TargetContentFolder, AssetRedirectorMap, ReportFunc ));

	DatasmithConsumerUtils::SetMarker(SceneAsset->LevelVariantSets, UDatasmithConsumer::ConsumerMarkerID, UniqueID);
	PackagesToFix.Append(DatasmithConsumerUtils::ApplyFolderDirective(SceneAsset->LevelVariantSets, TargetContentFolder, AssetRedirectorMap, ReportFunc ));

	if(AssetRedirectorMap.Num() > 0 && PackagesToCheck.Num() > 0)
	{
		IAssetTools& AssetTools = FModuleManager::LoadModuleChecked<FAssetToolsModule>("AssetTools").Get();
		AssetTools.RenameReferencingSoftObjectPaths(PackagesToCheck, AssetRedirectorMap);
	}

	return true;
}

bool UDatasmithConsumer::FinalizeRun()
{
	UDatasmithScene* SceneAsset = ImportContextPtr->SceneAsset;

	// Save all assets
	TArray<UPackage*> PackagesToSave;
	PackagesToSave.Add(DatasmithScene->GetOutermost());

	DatasmithConsumerUtils::CollectAssetsToSave(SceneAsset->Textures, PackagesToSave);
	DatasmithConsumerUtils::CollectAssetsToSave(SceneAsset->MaterialFunctions, PackagesToSave);
	DatasmithConsumerUtils::CollectAssetsToSave(SceneAsset->Materials, PackagesToSave);
	DatasmithConsumerUtils::CollectAssetsToSave(SceneAsset->StaticMeshes, PackagesToSave);
	DatasmithConsumerUtils::CollectAssetsToSave(SceneAsset->LevelSequences, PackagesToSave);
	DatasmithConsumerUtils::CollectAssetsToSave(SceneAsset->LevelVariantSets, PackagesToSave);

	const bool bCheckDirty = false;
	const bool bPromptToSave = false;
	const FEditorFileUtils::EPromptReturnCode Return = FEditorFileUtils::PromptForCheckoutAndSave(PackagesToSave, bCheckDirty, bPromptToSave);

	// Save secondary levels
	const TArray<ULevel*>& Levels = WorkingWorld->GetLevels();

	for(ULevel* Level : Levels)
	{
		if(Level)
		{
			UWorld* World = Cast<UWorld>(Level->GetOuter());

			if(World != WorkingWorld.Get())
			{
				DatasmithConsumerUtils::SaveMap(World);
			}
		}
	}

	// Save primary level now
	WorkingWorld->PersistentLevel = PrimaryLevel;
	DatasmithConsumerUtils::SaveMap(WorkingWorld.Get());

	return true;
}

bool UDatasmithConsumer::CreateWorld()
{
	ensure(!WorkingWorld.IsValid());

	WorkingWorld = TStrongObjectPtr<UWorld>(GWorld.GetReference());

	TArray<ULevel*> Levels = WorkingWorld->GetLevels();

	// Find level associated with this consumer
	PrimaryLevel = nullptr;
	for(ULevel* Level : Levels)
	{
		if(Level && Level->GetOuter()->GetName() == LevelName)
		{
			// Found a level with the same name, make sure it is the same package path
			if(UWorld* LevelWorld = Cast<UWorld>(Level->GetOuter()))
			{
				FSoftObjectPath LevelWorldPath(LevelWorld);

				// If paths differ, remove level with same name from world
				if(LevelWorldPath != OutputLevelSoftObject)
				{
					if(DatasmithConsumerUtils::GetMarker(Level, ConsumerMarkerID) == UniqueID)
					{
						if(Levels.Num() > 0)
						{
							const bool bShowDialog = !Context.bSilentMode && !IsRunningCommandlet();
							bool bUnloadLevel = true;

							if(bShowDialog)
							{
								const FTextFormat Format(LOCTEXT("DatasmithConsumer_AlreadyLoaded_Dlg", "Level {0} with a different path from the same Dataprep asset is already loaded.\n\nDo you want to unload it?"));
								const FText WarningMessage = FText::Format( Format, FText::FromString(LevelName) );
								const FText DialogTitle( LOCTEXT("DatasmithConsumerAlreadyLoaded_DlgTitle", "Warning - Level already loaded") );

								if(FMessageDialog::Open(EAppMsgType::YesNo, WarningMessage, &DialogTitle) != EAppReturnType::Yes)
								{
									bUnloadLevel = false;
								}
							}
							else
							{
								const FTextFormat Format(LOCTEXT("DatasmithConsumer_AlreadyLoaded_Overwrite", "Level {0} with a different path from the same Dataprep asset is already loaded.It will be unloaded."));
								const FText WarningMessage = FText::Format( Format, FText::FromString(LevelName));
								LogWarning(WarningMessage);
							}

							if(bUnloadLevel)
							{
								WorkingWorld->RemoveLevel(Level);
								if(ULevelStreaming* StreamingLevel = WorkingWorld->GetLevelStreamingForPackageName(*LevelWorldPath.GetLongPackageName()))
								{
									WorkingWorld->RemoveStreamingLevel(StreamingLevel);
									WorkingWorld->UpdateLevelStreaming();
								}
							}
						}
					}
				}
				else
				{
					PrimaryLevel = Level;
				}
			}
			else
			{
				check(false);
			}

			break;
		}
	}

	if(PrimaryLevel == nullptr)
	{
		PrimaryLevel = FindOrAddLevel(LevelName);
		ensure(PrimaryLevel);
	}

	OriginalCurrentLevel = WorkingWorld->GetCurrentLevel();
	WorkingWorld->SetCurrentLevel(PrimaryLevel);
>>>>>>> 90fae962

	return true;
}

void UDatasmithConsumer::ClearWorld()
{
	if(WorkingWorld.IsValid())
	{
		WorkingWorld->SetCurrentLevel(OriginalCurrentLevel);
		WorkingWorld.Reset();
	}
}

void UDatasmithConsumer::Reset()
{
	ImportContextPtr.Reset();
	ProgressTaskPtr.Reset();
	UDataprepContentConsumer::Reset();

	ClearWorld();
}

const FText& UDatasmithConsumer::GetLabel() const
{
	return DatasmithConsumerLabel;
}

const FText& UDatasmithConsumer::GetDescription() const
{
	return DatasmithConsumerDescription;
}

bool UDatasmithConsumer::BuildContexts()
{
	const FString FilePath = FPaths::Combine( FPaths::ProjectIntermediateDir(), ( DatasmithScene->GetName() + TEXT( ".udatasmith" ) ) );

	ImportContextPtr = MakeUnique< FDatasmithImportContext >( FilePath, false, TEXT("DatasmithImport"), LOCTEXT("DatasmithImportFactoryDescription", "Datasmith") );

	// Update import context with consumer's data
	ImportContextPtr->Options->BaseOptions.SceneHandling = EDatasmithImportScene::CurrentLevel;
	ImportContextPtr->SceneAsset = DatasmithScene.Get();
	ImportContextPtr->ActorsContext.ImportWorld = Context.WorldPtr.Get();
	ImportContextPtr->Scene = FDatasmithSceneFactory::CreateScene( *DatasmithScene->GetName() );
	ImportContextPtr->SceneName = ImportContextPtr->Scene->GetName();

	// Convert all incoming Datasmith scene actors as regular actors
	DatasmithConsumerUtils::ConvertSceneActorsToActors( *ImportContextPtr );

	// Recreate scene graph from actors in world
	ImportContextPtr->Scene->SetHost( TEXT( "DatasmithConsumer" ) );

	TArray<AActor*> RootActors;
	ImportContextPtr->ActorsContext.ImportSceneActor->GetAttachedActors( RootActors );
	FDatasmithImporterUtils::FillSceneElement( ImportContextPtr->Scene, RootActors );

	// Initialize context
	FString SceneOuterPath = DatasmithScene->GetOutermost()->GetName();
	FString RootPath = FPackageName::GetLongPackagePath( SceneOuterPath );

	if ( Algo::Count( RootPath, TEXT('/') ) > 1 )
	{
		// Remove the scene folder as it shouldn't be considered in the import path
		RootPath.Split( TEXT("/"), &RootPath, nullptr, ESearchCase::IgnoreCase, ESearchDir::FromEnd );
	}

	FPaths::NormalizeDirectoryName( RootPath );

	if ( !ImportContextPtr->Init( ImportContextPtr->Scene.ToSharedRef(), RootPath, RF_Public | RF_Standalone | RF_Transactional, GWarn, TSharedPtr< FJsonObject >(), true ) )
	{
		FText Message = LOCTEXT( "DatasmithConsumer_BuildContexts", "Initialization of consumer failed" );
		LogError( Message );
		return false;
	}

	// Set the feedback context
	ImportContextPtr->FeedbackContext = Context.ProgressReporterPtr ? Context.ProgressReporterPtr->GetFeedbackContext() : nullptr;

	// Update ImportContext's package data
	ImportContextPtr->AssetsContext.RootFolderPath = TargetContentFolder;
	ImportContextPtr->AssetsContext.TransientFolderPath = Context.TransientContentFolder;

	ImportContextPtr->AssetsContext.StaticMeshesFinalPackage.Reset();
	ImportContextPtr->AssetsContext.MaterialsFinalPackage.Reset();
	ImportContextPtr->AssetsContext.TexturesFinalPackage.Reset();
	ImportContextPtr->AssetsContext.LightPackage.Reset();
	ImportContextPtr->AssetsContext.LevelSequencesFinalPackage.Reset();
	ImportContextPtr->AssetsContext.LevelVariantSetsFinalPackage.Reset();

	ImportContextPtr->AssetsContext.StaticMeshesImportPackage.Reset();
	ImportContextPtr->AssetsContext.TexturesImportPackage.Reset();
	ImportContextPtr->AssetsContext.MaterialsImportPackage.Reset();
	ImportContextPtr->AssetsContext.MasterMaterialsImportPackage.Reset();
	ImportContextPtr->AssetsContext.MaterialFunctionsImportPackage.Reset();
	ImportContextPtr->AssetsContext.LevelSequencesImportPackage.Reset();
	ImportContextPtr->AssetsContext.LevelVariantSetsImportPackage.Reset();

	// Set the destination world as the one in the level editor
	ImportContextPtr->ActorsContext.FinalWorld = WorkingWorld.Get();

	// Initialize ActorsContext's UniqueNameProvider with actors in the GWorld not the Import world
	ImportContextPtr->ActorsContext.UniqueNameProvider = FDatasmithActorUniqueLabelProvider();
<<<<<<< HEAD
	ImportContextPtr->ActorsContext.UniqueNameProvider.PopulateLabelFrom( GWorld );
=======
	ImportContextPtr->ActorsContext.UniqueNameProvider.PopulateLabelFrom( ImportContextPtr->ActorsContext.FinalWorld );
>>>>>>> 90fae962

	// Add assets as if they have been imported using the current import context
	DatasmithConsumerUtils::AddAssetsToContext( *ImportContextPtr, Context.Assets );

	// Store IDatasmithScene(Element) in UDatasmithScene
	FDatasmithImporterUtils::SaveDatasmithScene( ImportContextPtr->Scene.ToSharedRef(), ImportContextPtr->SceneAsset );
	return true;
}

bool UDatasmithConsumer::SetLevelNameImplementation(const FString& InLevelName, FText& OutReason, const bool bIsAutomated)
{
	if(InLevelName.Len() == 0)
	{
		OutReason = LOCTEXT( "DatasmithConsumer_NameEmpty", "The level name is empty. Please enter a valid name." );
		return false;
	}

	int32 Index;
	if(InLevelName.FindChar( L'.', Index) || InLevelName.FindChar( L'/', Index))
	{
		OutReason = LOCTEXT( "DatasmithConsumer_IsAPath", "Path or relative path is not accepted as a folder name. Please enter a valid name." );
		return false;
	}

	FString SanitizedName = ObjectTools::SanitizeObjectName(InLevelName);
	if(SanitizedName != InLevelName)
	{
		OutReason = LOCTEXT( "DatasmithConsumer_InValidCharacters", "The level name contains invalid characters. Please enter a valid name." );
		return false;
	}

	if(!CanCreateLevel(TargetContentFolder, InLevelName, !bIsAutomated && !IsRunningCommandlet()))
	{
		return false;
	}

	if(SetOutputLevel(InLevelName))
	{
		Modify();

		LevelName = InLevelName;

		OnChanged.Broadcast();

		return true;
	}

	// Warn user new name has not been set
	OutReason = FText::Format( LOCTEXT("DatasmithConsumer_BadLevelName", "Cannot create level named {0}."), FText::FromString( InLevelName ) );

	return false;
}

bool UDatasmithConsumer::CanCreateLevel(const FString& RequestedFolder, const FString& RequestedName, const bool bShowDialog)
{
	FSoftObjectPath ObjectPath(FPaths::Combine(RequestedFolder, RequestedName) + TEXT(".") + RequestedName);

	const FString AssetPathName = ObjectPath.GetAssetPathString();

	bool bCanCreateAsset = false;

	// Check in the asset registry to see if there could be any conflict
	if(FDatasmithImporterUtils::CanCreateAsset(AssetPathName, UWorld::StaticClass()) == FDatasmithImporterUtils::EAssetCreationStatus::CS_CanCreate)
	{
		bCanCreateAsset = true;

		// No conflict in the AssetRegistry, check if no unregistered asset in memory could conflict
		if(UObject* Asset = ObjectPath.ResolveObject())
		{
			bCanCreateAsset = Cast<UWorld>(Asset) != nullptr;
		}
	}

	if(bCanCreateAsset)
	{
		FText OutReason;
		if(FDatasmithImporterImpl::CheckAssetPersistenceValidity(ObjectPath.GetLongPackageName(), *ImportContextPtr, FPackageName::GetMapPackageExtension(), OutReason))
		{
			FString PackageFilename;
			FPackageName::TryConvertLongPackageNameToFilename( ObjectPath.GetLongPackageName(), PackageFilename, FPackageName::GetMapPackageExtension() );

			if(FPaths::FileExists(PackageFilename))
			{
				if(UWorld* World = Cast<UWorld>(ObjectPath.TryLoad()))
				{
					if(DatasmithConsumerUtils::GetMarker(World->PersistentLevel, ConsumerMarkerID) != UniqueID)
					{
						if(bShowDialog)
						{
							const FTextFormat Format(LOCTEXT("DatasmithConsumer_SetTargetContentFolder_Update_Dlg", "Level {0} already exists in {1} but is not from this Dataprep asset.\n\nDo you want to update it?"));
							const FText WarningMessage = FText::Format( Format, FText::FromString(RequestedName), FText::FromString(RequestedFolder));
							const FText DialogTitle( LOCTEXT("DatasmithConsumer_Update_DlgTitle", "Warning - Level already exists") );

							EAppReturnType::Type Result = FMessageDialog::Open(EAppMsgType::YesNo, EAppReturnType::No, WarningMessage, &DialogTitle);

							if(Result != EAppReturnType::Yes)
							{
								return false;
							}
						}
						else
						{
							const FTextFormat Format(LOCTEXT("DatasmithConsumer_SetTargetContentFolder_Overwrite", "Level {0} already exists in {1} but is not from this Dataprep asset.It will be updated."));
							const FText WarningMessage = FText::Format( Format, FText::FromString(RequestedName), FText::FromString(RequestedFolder));
							LogWarning(WarningMessage);
						}
					}
				}
			}
		}
		else
		{
			FString PackageFilename;
			FPackageName::TryConvertLongPackageNameToFilename( ObjectPath.GetLongPackageName(), PackageFilename, FPackageName::GetMapPackageExtension() );

			const FTextFormat Format(LOCTEXT("DatasmithConsumer_SetTargetContentFolder_CantCreateFile_Dlg", "Cannot create map file associated with level {0} in directory {1}.\nPlease choose another name for the level or fix the creation issue."));
			const FText Message = FText::Format( Format, FText::FromString(RequestedName), FText::FromString( FPaths::ConvertRelativePathToFull(FPaths::GetPath(PackageFilename)) ));

			if(bShowDialog)
			{
				const FText DialogTitle( LOCTEXT("DatasmithConsumer_CantCreateFile_DlgTitle", "Warning - Cannot create level") );

				FMessageDialog::Open(EAppMsgType::Ok, Message, &DialogTitle);
			}
			else
			{
				LogError(Message);
			}

			return false;
		}
	}
	else
	{
		const FTextFormat Format(LOCTEXT("DatasmithConsumer_SetTargetContentFolder_CantCreate_Dlg", "Cannot create level {0} in folder {1}.\nAn asset of different class already exists in this folder with the same name."));
		const FText Message = FText::Format( Format, FText::FromString(RequestedName), FText::FromString(RequestedFolder));

		if(bShowDialog)
		{
			const FText DialogTitle( LOCTEXT("DatasmithConsumer_CantCreate_DlgTitle", "Warning - Cannot create level") );

			FMessageDialog::Open(EAppMsgType::Ok, Message, &DialogTitle);
		}
		else
		{
			LogError(Message);
		}

		return false;
	}

	return true;
}

bool UDatasmithConsumer::SetTargetContentFolderImplementation(const FString& InTargetContentFolder, FText& OutFailureReason, const bool bIsAutomated)
{
	if(InTargetContentFolder == TargetContentFolder)
	{
		// #ueent_todo: This is weird it happens in some cases to investigate
		return true;
	}

	if(InTargetContentFolder.StartsWith( TEXT("..")))
	{
		const FText Message = LOCTEXT( "DatasmithConsumer_RelativePath", "Relative path is not accepted as level name. Please enter a valid name." );
		LogInfo(Message);
		return false;
	}

	if(!CanCreateLevel(InTargetContentFolder, LevelName, !bIsAutomated && !IsRunningCommandlet()))
	{
		return false;
	}

	if ( Super::SetTargetContentFolderImplementation( InTargetContentFolder, OutFailureReason, bIsAutomated ) )
	{
		// Inform user if related Datasmith scene is not in package path and force re-creation of Datasmith scene
		const FText Message = FText::Format( LOCTEXT("DatasmithConsumer_SetTargetContentFolder", "Package path {0} different from path previously used. Previous content will not be updated."), FText::FromString( TargetContentFolder ) );
		LogInfo(Message);

		DatasmithScene.Reset();

		return SetOutputLevel( LevelName );
	}

	return false;
}

void UDatasmithConsumer::UpdateScene()
{
	// Do nothing if this is the First call to Run, DatasmithScene is null
	if( !DatasmithScene.IsValid() )
	{
		return;
	}

	// Check if name of owning Dataprep asset has not changed
	const FString DatasmithSceneName = GetOuter()->GetName() + DatasmithSceneSuffix;
	if( DatasmithScene->GetName() != DatasmithSceneName )
	{
		// Force re-creation of Datasmith scene
		DatasmithScene.Reset();
	}
}

bool UDatasmithConsumer::SetOutputLevel(const FString& InLevelName)
{
	if(InLevelName.Len() > 0)
	{
		Modify();

		OutputLevelSoftObject = FSoftObjectPath(FPaths::Combine( TargetContentFolder, InLevelName) + TEXT(".") + InLevelName);

		MarkPackageDirty();

		OnChanged.Broadcast();

		return true;
	}

	return false;
}

ULevel* UDatasmithConsumer::FindOrAddLevel(const FString& InLevelName)
{
	FString LevelPackageName = FPaths::Combine(TargetContentFolder, InLevelName);

	if(ULevelStreaming* StreamingLevel = FLevelUtils::FindStreamingLevel(WorkingWorld.Get(), *LevelPackageName))
	{
		if(ULevel* Level = StreamingLevel->GetLoadedLevel())
		{
			return Level;
		}
		else
		{
			WorkingWorld->LoadSecondaryLevels();
			ensure(StreamingLevel->GetLoadedLevel());
			return StreamingLevel->GetLoadedLevel();
		}
	}

	ULevel* CurrentLevel = WorkingWorld->PersistentLevel;

	// The level is not part of the world
	FString PackageFilename;
	FPackageName::TryConvertLongPackageNameToFilename( LevelPackageName, PackageFilename, FPackageName::GetMapPackageExtension() );
	FSoftObjectPath LevelSoftObjectPath(LevelPackageName + TEXT(".") + InLevelName);

	ULevelStreaming* StreamingLevel = nullptr;
	// If it already exists on disk or in memory, add it to the working world
	if(FPaths::FileExists(PackageFilename) || LevelSoftObjectPath.ResolveObject())
	{
		FTransform LevelTransform;
		StreamingLevel = UEditorLevelUtils::AddLevelToWorld(WorkingWorld.Get(), *LevelPackageName, ULevelStreamingAlwaysLoaded::StaticClass(), LevelTransform);
		if(StreamingLevel)
		{

			WorkingWorld->LoadSecondaryLevels();
			ensure(StreamingLevel->GetLoadedLevel());
		}
		else
		{
			ensure(false);
		}
	}
	// If it does not exist, create a new one and add it to the working world
	else
	{
		StreamingLevel = EditorLevelUtils::CreateNewStreamingLevelForWorld( *WorkingWorld, ULevelStreamingAlwaysLoaded::StaticClass(), *PackageFilename );
		ensure(StreamingLevel);
	}

	WorkingWorld->PersistentLevel = CurrentLevel;
	WorkingWorld->SetCurrentLevel(CurrentLevel);

	// Mark level as generated by this consumer
	if(StreamingLevel)
	{
		if(ULevel* NewLevel = StreamingLevel->GetLoadedLevel())
		{
			DatasmithConsumerUtils::SetMarker(NewLevel, ConsumerMarkerID, UniqueID);

			WorkingWorld->AddLevel(NewLevel);

			return NewLevel;
		}
		else
		{
			ensure(false);
		}

	}

	return nullptr;
}

bool UDatasmithConsumer::ValidateAssets()
{
	auto CanCreateAsset = [&](const FString& AssetPathName,const UClass* AssetClass)
	{
		FText OutReason;
		if(!FDatasmithImporterUtils::CanCreateAsset(AssetPathName, AssetClass, OutReason))
		{
			const FTextFormat TextFormat(LOCTEXT( "DatasmithConsumer_CannotCreateAsset", "Cannot create asset {0}. {1}" ));
			const FText Message = FText::Format( TextFormat, FText::FromString(AssetPathName), OutReason );
			LogError(Message);

			return false;
		}

		return true;
	};
	
	// Collect garbage to clear out the destroyed level
	CollectGarbage( GARBAGE_COLLECTION_KEEPFLAGS );

	TArray< TWeakObjectPtr< UObject > > Assets = MoveTemp(Context.Assets);
	Context.Assets.Reserve(Assets.Num());

	// Map holding requested package path and actual package path
	TMap<UObject*, TPair<FString, FString> > AssetPackageInfoMap;
	AssetPackageInfoMap.Reserve(Assets.Num());

	TSet< FString > AssetsToCreate;
	AssetsToCreate.Reserve(Assets.Num());

	TSet< UObject* > AssetsWithIssues;
	AssetsWithIssues.Reserve(Assets.Num());

	for(const TWeakObjectPtr< UObject >& AssetPtr : Assets)
	{
		if(UObject* Asset = AssetPtr.Get())
		{
			TPair<FString, FString>& AssetPackageInfo = AssetPackageInfoMap.Add(Asset);

			bool bAssetWithMarker = false;

			const FString& OutputFolder = DatasmithConsumerUtils::GetMarker(Asset, UDataprepContentConsumer::RelativeOutput);
			if(!OutputFolder.IsEmpty())
			{
				const FString AssetName = Asset->GetName();
				const FSoftObjectPath AssetSoftObjectPath(FPaths::Combine(TargetContentFolder, OutputFolder, AssetName) + "." + AssetName);

				AssetPackageInfo.Key = AssetSoftObjectPath.GetLongPackageName();

				// If asset can be created in memory, do nothing
				if(!CanCreateAsset(AssetSoftObjectPath.GetAssetPathString(), Asset->GetClass()))
				{
				}
				// Verify there is no collision with other assets to be moved
				else if(AssetsToCreate.Contains(AssetPackageInfo.Key))
				{
					const FTextFormat TextFormat(LOCTEXT( "DatasmithConsumer_DuplicateAsset", "Cannot create asset {0}. Another asset with the same name will be created in the same folder {1}." ));
					const FText Message = FText::Format( TextFormat, FText::FromString(AssetSoftObjectPath.GetAssetPathString()), FText::FromString(FPaths::Combine(TargetContentFolder, OutputFolder)) );
					LogError(Message);
				}
				else
				{
					// Asset could be created in memory using output folder directive
					AssetsToCreate.Add(AssetPackageInfo.Key);
					AssetPackageInfo.Value = AssetPackageInfo.Key;
					bAssetWithMarker = true;
				}
			}

			// Check if asset can be created in memory using policy based on target content folder
			if(AssetPackageInfo.Value.IsEmpty())
			{
				const FSoftObjectPath AssetSoftObjectPath(Asset);
				const FString AssetPath = AssetSoftObjectPath.GetAssetPathString().Replace(*Context.TransientContentFolder, *TargetContentFolder);
				const FString LongPackageName = AssetSoftObjectPath.GetLongPackageName().Replace(*Context.TransientContentFolder, *TargetContentFolder);

				if(!CanCreateAsset(AssetPath, Asset->GetClass()))
				{
					// Asset without output folder directive cannot be saved
					if(AssetPackageInfo.Key.IsEmpty())
					{
						AssetPackageInfo.Key = LongPackageName;
					}

					AssetsWithIssues.Add(Asset);
				}
				// Asset with output folder directive could be saved using regular policy
				else if(!AssetPackageInfo.Key.IsEmpty())
				{
					DatasmithConsumerUtils::SetMarker(Asset, UDataprepContentConsumer::RelativeOutput, TEXT(""));
					AssetPackageInfo.Value = LongPackageName;
					AssetsWithIssues.Add(Asset);
				}
				else
				{
					AssetPackageInfo.Key = LongPackageName;
					AssetPackageInfo.Value = AssetPackageInfo.Key;
				}
			}

			// Verify asset can be saved to disk
			if(!AssetPackageInfo.Value.IsEmpty())
			{
				FText OutReason = FText::GetEmpty();

				// If asset cannot be saved to disk using output folder, check if it can do so using regular folder policy
				if(!FDatasmithImporterImpl::CheckAssetPersistenceValidity(AssetPackageInfo.Value, *ImportContextPtr, FPackageName::GetAssetPackageExtension(), OutReason) && bAssetWithMarker)
				{
					LogWarning(OutReason);

					// Overwrite output folder directive
					DatasmithConsumerUtils::SetMarker(Asset, UDataprepContentConsumer::RelativeOutput, TEXT(""));

<<<<<<< HEAD
bool UDatasmithConsumer::SetTargetContentFolder(const FString& InTargetContentFolder, FText& OutReason)
{
	if ( Super::SetTargetContentFolder( InTargetContentFolder, OutReason ) )
	{
		UpdateScene();
		return true;
	}

	return false;
}

void UDatasmithConsumer::UpdateScene()
{
	// Do nothing if this is the First call to Run, DatasmithScene is null
	if( !DatasmithScene.IsValid() )
	{
		return;
	}
=======
					FSoftObjectPath AssetSoftObjectPath(Asset);
					const FString AssetPath = AssetSoftObjectPath.GetAssetPathString().Replace(*Context.TransientContentFolder, *TargetContentFolder);
>>>>>>> 90fae962

					const FTextFormat Format(LOCTEXT("DatasmithConsumer_OutputFolderFailed", "Cannot save {0} in output folder, trying to save as {1}."));
					OutReason = FText::Format( Format, FText::FromString(Asset->GetName()), FText::FromString(FPaths::GetBaseFilename(AssetPath, false)));
					LogWarning(OutReason);

<<<<<<< HEAD
	// Warn user if related Datasmith scene is not in package path and force re-creation of Datasmith scene
	FString DatasmithScenePath = FPaths::GetPath( DatasmithScene->GetPathName() );
	if( DatasmithScenePath != TargetContentFolder )
	{
		// Force re-creation of Datasmith scene
		DatasmithScene.Reset();

		FText WarningMessage = FText::Format(LOCTEXT("DatasmithConsumer_NoSceneAsset", "Package path {0} different from path previously used, {1}.\nPrevious content will not be updated."), FText::FromString (TargetContentFolder ), FText::FromString ( DatasmithScenePath ) );
		FMessageDialog::Open(EAppMsgType::Ok, WarningMessage, &DialogTitle );

		UE_LOG( LogDatasmithImport, Warning, TEXT("%s"), *WarningMessage.ToString() );
	}
	// Check if name of owning Dataprep asset has not changed
	else
	{
		const FString DatasmithSceneName = GetOuter()->GetName() + DatasmithSceneSuffix;

		if( DatasmithScene->GetName() != DatasmithSceneName )
		{
			// Force re-creation of Datasmith scene
			DatasmithScene.Reset();
		}
	}

}
=======
					if(CanCreateAsset(AssetPath, Asset->GetClass()))
					{
						const FString LongPackageName = AssetSoftObjectPath.GetLongPackageName().Replace(*Context.TransientContentFolder, *TargetContentFolder);
						OutReason = FText::GetEmpty();

						if(FDatasmithImporterImpl::CheckAssetPersistenceValidity(LongPackageName, *ImportContextPtr, FPackageName::GetAssetPackageExtension(), OutReason))
						{
							AssetPackageInfo.Value = LongPackageName;
							Context.Assets.Emplace(Asset);

							AssetsWithIssues.Add(Asset);
						}
						else
						{
							LogWarning(OutReason);

							AssetPackageInfo.Value = FString();
							AssetsWithIssues.Add(Asset);
						}
					}
					else
					{
						AssetPackageInfo.Value = FString();
						AssetsWithIssues.Add(Asset);
					}
				}
				else
				{
					Context.Assets.Emplace(Asset);
				}
			}
		}
	}
>>>>>>> 90fae962

	if(AssetsWithIssues.Num() > 0)
	{
		const bool bShowDialog = !Context.bSilentMode && !IsRunningCommandlet();

		
		if(bShowDialog)
		{
			FString AssetsToBeSkippedString;
			FString AssetsNotMovedString;
			for(UObject* Asset : AssetsWithIssues)
			{
				const TPair<FString, FString>& AssetPackageInfo = AssetPackageInfoMap[Asset];
				if(AssetPackageInfo.Value.IsEmpty())
				{
					AssetsToBeSkippedString.Append(FString::Printf(TEXT("\t%s\n"), *AssetPackageInfo.Key));
				}
				else
				{
					AssetsNotMovedString.Append(FString::Printf(TEXT("\t%s will be created as %s\n"), *AssetPackageInfo.Key, *AssetPackageInfo.Value));
				}
			}

			FText AssetsToBeSkippedText;
			if(!AssetsToBeSkippedString.IsEmpty())
			{
				AssetsToBeSkippedText = FText::Format( LOCTEXT( "DatasmithConsumer_AssetsToBeSkipped", "The follwing assets will not be saved:\n{0}\n"), FText::FromString(AssetsToBeSkippedString) );
			}

			FText AssetsNotMovedText;
			if(!AssetsNotMovedString.IsEmpty())
			{
				AssetsNotMovedText = FText::Format( LOCTEXT( "DatasmithConsumer_AssetsNotMoved", "The follwing assets will not be saved in their output folder:\n{0}\n"), FText::FromString(AssetsNotMovedString) );
			}

			const FText Title( LOCTEXT( "DatasmithConsumer_SavingIssues", "Some assets may not be saved properly..." ) );
			const FText Message = FText::Format( LOCTEXT( "DatasmithConsumer_AssetsWithIssues", "All assets cannot be created in their destination folder.\nBelow is the list of assets with issues. See output log for details.\nClick \'Yes\' to continue with the commit.\n\n{0}{1}\n" ), AssetsToBeSkippedText, AssetsNotMovedText);

			if(FMessageDialog::Open(EAppMsgType::YesNo, Message, &Title) != EAppReturnType::Yes)
			{
				return false;
			}
		}
		else
		{
			const FText Message = LOCTEXT( "DatasmithConsumer_CommitWithErrors", "All assets could not be saved in their destination folder. Committing anyway. Check your log for details." );
			LogWarning(Message);
		}
	}

	return true;
}

void UDatasmithConsumer::ApplySubLevelDirective(const TArray<UPackage*>& PackagesToCheck)
{
	TMap< FName, TSoftObjectPtr< AActor > >& RelatedActors = ImportContextPtr->ActorsContext.CurrentTargetedScene->RelatedActors;

	TMap<FString, ULevel*> LevelMap;
	TMap<ULevel*, TArray<AActor*>> ActorsToMove;

	LevelMap.Add(LevelName, PrimaryLevel);
	ActorsToMove.Add(PrimaryLevel);

	for(TPair< FName, TSoftObjectPtr< AActor > >& Entry : RelatedActors)
	{
		if(AActor* Actor = Entry.Value.Get())
		{
			ULevel* TargetLevel = PrimaryLevel;

			const FString& OutputDirectiveName = DatasmithConsumerUtils::GetMarker(Actor->GetRootComponent(), UDataprepContentConsumer::RelativeOutput);
			if(OutputDirectiveName.Len() > 0 && OutputDirectiveName != LevelName)
			{
				ULevel* Level = nullptr;
				if(ULevel** OutputLevelPtr = LevelMap.Find(OutputDirectiveName))
				{
					Level = *OutputLevelPtr;
				}
				else
				{
					Level = FindOrAddLevel(OutputDirectiveName);

					if(Level)
					{
						// Tag new level as owned by consumer
						LevelMap.Add(OutputDirectiveName, Level);
						DatasmithConsumerUtils::SetMarker(Level, ConsumerMarkerID, UniqueID);
					}
					else
					{
						FText Message = LOCTEXT( "DatasmithConsumer_ApplySubLevelDirective", "Cannot create level..." );
						LogWarning( Message );
					}
				}

				if(Level)
				{
					TargetLevel = Level;
				}

			}

			if(Actor->GetLevel() != TargetLevel)
			{
<<<<<<< HEAD
				FText Message = LOCTEXT( "DatasmithConsumer_UpdateLevel", "Cannot create level..." );
				LogWarning( Message );
				Level = FinalWorld->PersistentLevel;
=======
				ActorsToMove.FindOrAdd(TargetLevel).Add(Actor);
>>>>>>> 90fae962
			}
		}
	}

	TMap<FSoftObjectPath, FSoftObjectPath> AssetRedirectorMap;

	for(TPair<ULevel*, TArray<AActor*>> Entry : ActorsToMove)
	{
		DatasmithConsumerUtils::MoveActorsToLevel( Entry.Value, Entry.Key, RelatedActors, PackagesToCheck, false);
	}
}

namespace DatasmithConsumerUtils
{
	const FString& GetMarker(UObject* Object, const FString& Name)
	{
		if ( IInterface_AssetUserData* AssetUserDataInterface = Cast< IInterface_AssetUserData >( Object ) )
		{
			UDataprepConsumerUserData* DataprepContentUserData = AssetUserDataInterface->GetAssetUserData< UDataprepConsumerUserData >();

			if ( DataprepContentUserData )
			{
				return DataprepContentUserData->GetMarker(Name);
			}
		}

		static FString NullString;

		return NullString;
	}

	void SetMarker(UObject* Object, const FString& Name, const FString& Value)
	{
		if ( IInterface_AssetUserData* AssetUserDataInterface = Cast< IInterface_AssetUserData >( Object ) )
		{
			UDataprepConsumerUserData* DataprepContentUserData = AssetUserDataInterface->GetAssetUserData< UDataprepConsumerUserData >();

			if ( !DataprepContentUserData )
			{
				EObjectFlags Flags = RF_Public;
				DataprepContentUserData = NewObject< UDataprepConsumerUserData >( Object, NAME_None, Flags );
				AssetUserDataInterface->AddAssetUserData( DataprepContentUserData );
			}

			return DataprepContentUserData->AddMarker(Name, Value);
		}
	}

	void ConvertSceneActorsToActors( FDatasmithImportContext& ImportContext )
	{
		UWorld* ImportWorld = ImportContext.ActorsContext.ImportWorld;

		// Find all ADatasmithSceneActor in the world
		TArray< ADatasmithSceneActor* > SceneActorsToConvert;
		TArray<AActor*> Actors( ImportWorld->GetCurrentLevel()->Actors );
		for( AActor* Actor : Actors )
		{
			if( ADatasmithSceneActor* ImportSceneActor = Cast<ADatasmithSceneActor>( Actor ) )
			{
				SceneActorsToConvert.Add( ImportSceneActor );
			}
		}

		// Create the import scene actor for the import context
		ADatasmithSceneActor* RootSceneActor = FDatasmithImporterUtils::CreateImportSceneActor( ImportContext, FTransform::Identity );
		if (RootSceneActor == nullptr)
		{
			return;
		}
		RootSceneActor->Scene = ImportContext.SceneAsset;

		ImportContext.ActorsContext.ImportSceneActor = RootSceneActor;

		// Add existing scene actors as regular actors
		TMap< FName, TSoftObjectPtr< AActor > >& RelatedActors = RootSceneActor->RelatedActors;
		RelatedActors.Reserve( ImportWorld->GetCurrentLevel()->Actors.Num() );

		USceneComponent* NewSceneActorRootComponent = RootSceneActor->GetRootComponent();
		ImportContext.Hierarchy.Push( NewSceneActorRootComponent );

		TArray<AActor*> ActorsToVisit;

		for( ADatasmithSceneActor* SceneActor : SceneActorsToConvert )
		{
			// Create AActor to replace scene actor
			const FString SceneActorName = SceneActor->GetName();
			const FString SceneActorLabel = SceneActor->GetActorLabel();
			SceneActor->Rename( nullptr, nullptr, REN_DontCreateRedirectors | REN_NonTransactional );

			// Use actor's label instead of name.
			// Rationale: Datasmith scene actors are created with the same name and label and their name can change when calling SetLabel.
			TSharedRef< IDatasmithActorElement > RootActorElement = FDatasmithSceneFactory::CreateActor( *SceneActorLabel );
			RootActorElement->SetLabel( *SceneActorLabel );

			AActor* Actor = FDatasmithActorImporter::ImportBaseActor( ImportContext, RootActorElement );
			check( Actor && Actor->GetRootComponent());

			FDatasmithImporter::ImportMetaDataForObject( ImportContext, RootActorElement, Actor );


			// Copy the transforms
			USceneComponent* ActorRootComponent = Actor->GetRootComponent();
			check( ActorRootComponent );

			USceneComponent* SceneActorRootComponent = SceneActor->GetRootComponent();

			ActorRootComponent->SetRelativeTransform( SceneActorRootComponent->GetRelativeTransform() );
			ActorRootComponent->SetComponentToWorld( SceneActorRootComponent->GetComponentToWorld() );

			// Reparent children of root scene actor to new root actor
			TArray<USceneComponent*> AttachedChildren;
			SceneActor->GetRootComponent()->GetChildrenComponents(false, AttachedChildren);

			for(USceneComponent* SceneComponent : AttachedChildren)
			{
				SceneComponent->AttachToComponent( ActorRootComponent, FAttachmentTransformRules::KeepRelativeTransform );
			}

			// Attach new actor to root scene actor
			ActorRootComponent->AttachToComponent( NewSceneActorRootComponent, FAttachmentTransformRules::KeepRelativeTransform );

			// Copy AssetUserData - it is done by known classes but should be improved
			if ( IInterface_AssetUserData* SourceAssetUserDataInterface = Cast< IInterface_AssetUserData >( SceneActorRootComponent ) )
			{
				if(IInterface_AssetUserData* TargetAssetUserDataInterface = Cast< IInterface_AssetUserData >(ActorRootComponent))
				{
					if(UDatasmithAssetUserData* SourceDatasmithUserData = SourceAssetUserDataInterface->GetAssetUserData<UDatasmithAssetUserData>())
					{
						if(UDatasmithAssetUserData* TargetDatasmithUserData = TargetAssetUserDataInterface->GetAssetUserData<UDatasmithAssetUserData>())
						{
							TargetDatasmithUserData->MetaData.Append(SourceDatasmithUserData->MetaData);
							TargetDatasmithUserData->ObjectTemplates.Append(SourceDatasmithUserData->ObjectTemplates);
						}
						else
						{
							TargetDatasmithUserData = DuplicateObject<UDatasmithAssetUserData>(SourceDatasmithUserData, ActorRootComponent);
							TargetAssetUserDataInterface->AddAssetUserData(TargetDatasmithUserData);
						}
					}

					if(UAssetUserData* SourceConsumerUserData = SourceAssetUserDataInterface->GetAssetUserData<UDataprepConsumerUserData>())
					{
						UAssetUserData* TargetConsumerUserData = DuplicateObject<UAssetUserData>(SourceConsumerUserData, ActorRootComponent);
						TargetAssetUserDataInterface->AddAssetUserData(TargetConsumerUserData);
					}
				}
			}


			// Delete root scene actor since it is not needed anymore
			ImportWorld->DestroyActor( SceneActor, false, true );
			SceneActor->UnregisterAllComponents();

			SceneActor->Rename( nullptr, GetTransientPackage(), REN_DontCreateRedirectors | REN_NonTransactional );

			Actor->RegisterAllComponents();

			// Append children of actor to be later added as related actors
			TArray<AActor*> Children;
			Actor->GetAttachedActors( Children );

			ActorsToVisit.Append( Children );
		}

		// Recursively add all children of previous scene actors as related to new scene actor
		while ( ActorsToVisit.Num() > 0)
		{
			AActor* VisitedActor = ActorsToVisit.Pop();
			if (VisitedActor == nullptr)
			{
				continue;
			}

			// Add visited actor as actor related to scene actor
			RelatedActors.Add( FName( *GetObjectUniqueId( VisitedActor ) ), VisitedActor );

			// Continue with children
			TArray<AActor*> Children;
			VisitedActor->GetAttachedActors( Children );

			ActorsToVisit.Append( Children );
		}

		auto IsUnregisteredActor = [&](AActor* Actor)
		{
			// Skip non-imported actors
			if( Actor == RootSceneActor || Actor == nullptr || Actor->GetRootComponent() == nullptr || Actor->IsA<AWorldSettings>() || Actor->IsA<APhysicsVolume>() || Actor->IsA<ABrush>() )
			{
				return false;
			}

			// Skip actor which we have already processed
			return RelatedActors.Find( *GetObjectUniqueId( Actor ) ) ? false : true;
		};

		// Find remaining root actors (non scene actors)
		TArray< AActor* > RootActors;
		for( AActor* Actor : ImportWorld->GetCurrentLevel()->Actors )
		{
			if( IsUnregisteredActor( Actor ) )
			{
				// Find root actor
				AActor* RootActor = Actor;

				while( RootActor->GetAttachParentActor() != nullptr )
				{
					RootActor = RootActor->GetAttachParentActor();
				}

				// Attach root actor to root scene actor
				RootActor->GetRootComponent()->AttachToComponent( NewSceneActorRootComponent, FAttachmentTransformRules::KeepRelativeTransform );

				// Add root actor and its children as related to new scene actor
				ActorsToVisit.Add( RootActor );

				while ( ActorsToVisit.Num() > 0)
				{
					AActor* VisitedActor = ActorsToVisit.Pop();
					if (VisitedActor == nullptr)
					{
						continue;
					}

					// Add visited actor as actor related to scene actor
					RelatedActors.Add( FName( *GetObjectUniqueId( VisitedActor ) ), VisitedActor );

					// Continue with children
					TArray<AActor*> Children;
					VisitedActor->GetAttachedActors( Children );

					ActorsToVisit.Append( Children );
				}
			}
		}
	}

	void AddAssetsToContext(FDatasmithImportContext& ImportContext, TArray<TWeakObjectPtr<UObject>>& Assets)
	{
		// Addition is done in 2 passes to properly collect UMaterial objects referenced by UMaterialInstance ones
		// Templates are added to assets which have not been created through Datasmith

		// Add template and Datasmith unique Id to source object
		auto AddTemplate = [](UClass* TemplateClass, UObject* Source)
		{
			UDatasmithObjectTemplate* DatasmithTemplate = NewObject< UDatasmithObjectTemplate >( Source, TemplateClass );
			DatasmithTemplate->Load( Source );
			FDatasmithObjectTemplateUtils::SetObjectTemplate( Source, DatasmithTemplate );

			UDatasmithAssetUserData::SetDatasmithUserDataValueForKey(Source, UDatasmithAssetUserData::UniqueIdMetaDataKey, Source->GetName() );
		};

		// First skip UMaterial objects which are not referenced by a UmaterialInstance one
		int32 MaterialCount = 0;
		TSet< UMaterialInterface* > ParentMaterials;
		TSet< UMaterialFunctionInterface* > MaterialFunctions;
		for(TWeakObjectPtr<UObject>& AssetPtr : Assets)
		{
			if( UObject* Asset = AssetPtr.Get() )
			{
				FString AssetTag = FDatasmithImporterUtils::GetDatasmithElementIdString( Asset );

				if(UTexture* Texture = Cast<UTexture>(Asset))
				{
					TSharedRef< IDatasmithTextureElement > TextureElement = FDatasmithSceneFactory::CreateTexture( *AssetTag );
					TextureElement->SetLabel( *Texture->GetName() );

					ImportContext.ImportedTextures.Add( TextureElement, Texture );
					ImportContext.Scene->AddTexture( TextureElement );
				}
				else if(UMaterialInstance* MaterialInstance = Cast<UMaterialInstance>(Asset))
				{
					TSharedRef< IDatasmithBaseMaterialElement > MaterialElement = FDatasmithSceneFactory::CreateMaterial( *AssetTag );
					MaterialElement->SetLabel( *MaterialInstance->GetName() );

					if (UMaterial* SourceMaterial = Cast< UMaterial >(MaterialInstance))
					{
						MaterialElement = StaticCastSharedRef< IDatasmithBaseMaterialElement >( FDatasmithSceneFactory::CreateUEPbrMaterial( *AssetTag ) );
						MaterialElement->SetLabel( *MaterialInstance->GetName() );
					}

					if ( UMaterialInterface* MaterialParent = MaterialInstance->Parent )
					{
						FString MaterialInstancePath = MaterialInstance->GetOutermost()->GetName();
						FString ParentPath = MaterialParent->GetOutermost()->GetName();

						// Add parent material to ImportedParentMaterials if applicable
						if ( ParentPath.StartsWith( MaterialInstancePath ) )
						{
							ImportContext.ImportedParentMaterials.Add( MaterialCount, MaterialParent );
							MaterialCount++;

							ParentMaterials.Add( MaterialParent );
						}
					}

					if(UMaterialInstanceConstant* MaterialInstanceConstant = Cast<UMaterialInstanceConstant>(MaterialInstance))
					{
						if(!FDatasmithObjectTemplateUtils::GetObjectTemplate<UDatasmithMaterialInstanceTemplate>( MaterialInstanceConstant ))
						{
							AddTemplate( UDatasmithMaterialInstanceTemplate::StaticClass(), MaterialInstanceConstant );
						}
					}

					ImportContext.ImportedMaterials.Add( MaterialElement, MaterialInstance );
					ImportContext.Scene->AddMaterial( MaterialElement );
				}
				else if(UStaticMesh* StaticMesh = Cast<UStaticMesh>(Asset))
				{
					// Clean up static meshes which have incomplete render data.
					if(StaticMesh->RenderData.IsValid() && !StaticMesh->RenderData->IsInitialized())
					{
						StaticMesh->RenderData.Reset();
					}

					if(FDatasmithObjectTemplateUtils::GetObjectTemplate<UDatasmithStaticMeshTemplate>( StaticMesh ) == nullptr)
					{
						AddTemplate( UDatasmithStaticMeshTemplate::StaticClass(), StaticMesh );
					}

					TSharedRef< IDatasmithMeshElement > MeshElement = FDatasmithSceneFactory::CreateMesh( *AssetTag );
					MeshElement->SetLabel( *StaticMesh->GetName() );


					for(int32 Index = 0; Index < StaticMesh->GetNumSections( 0 ); ++Index)
					{
						const FString MaterialTag = FDatasmithImporterUtils::GetDatasmithElementIdString( StaticMesh->GetMaterial( Index ) );
						MeshElement->SetMaterial( *MaterialTag, Index );
					}

					ImportContext.ImportedStaticMeshes.Add( MeshElement, StaticMesh );
					ImportContext.Scene->AddMesh( MeshElement );
				}
				else if(ULevelSequence* LevelSequence = Cast<ULevelSequence>(Asset))
				{
					TSharedRef< IDatasmithLevelSequenceElement > LevelSequenceElement = FDatasmithSceneFactory::CreateLevelSequence( *AssetTag );
					LevelSequenceElement->SetLabel( *LevelSequence->GetName() );

					ImportContext.ImportedLevelSequences.Add( LevelSequenceElement, LevelSequence );
					ImportContext.Scene->AddLevelSequence( LevelSequenceElement );
				}
				else if(ULevelVariantSets* LevelVariantSets = Cast<ULevelVariantSets>(Asset))
				{
					TSharedRef< IDatasmithLevelVariantSetsElement > LevelVariantSetsElement = FDatasmithSceneFactory::CreateLevelVariantSets( *AssetTag );
					LevelVariantSetsElement->SetLabel( *LevelVariantSets->GetName() );

					ImportContext.ImportedLevelVariantSets.Add( LevelVariantSetsElement, LevelVariantSets );
					ImportContext.Scene->AddLevelVariantSets( LevelVariantSetsElement );
				}
				// #ueent_todo: Add support for assets which are not of the classes above
			}
		}

		// Second take care UMaterial objects which are not referenced by a UmaterialInstance one
		for( TWeakObjectPtr<UObject>& AssetPtr : Assets )
		{
			UObject* AssetObject = AssetPtr.Get();
			if( UMaterial* Material = Cast<UMaterial>( AssetObject ) )
			{
				if( !ParentMaterials.Contains( Material ) )
				{
					FString AssetTag = FDatasmithImporterUtils::GetDatasmithElementIdString( Material );
					TSharedRef< IDatasmithMaterialElement > MaterialElement = FDatasmithSceneFactory::CreateMaterial( *AssetTag );
					MaterialElement->SetLabel( *Material->GetName() );

					ImportContext.ImportedMaterials.Add( MaterialElement, Material );
					ImportContext.Scene->AddMaterial( MaterialElement );
				}
			}
			else if( UMaterialFunction* MaterialFunction = Cast<UMaterialFunction>( AssetObject ) )
			{
				if( !MaterialFunctions.Contains( Cast<UMaterialFunctionInterface>( MaterialFunction ) ) )
				{
					FString AssetTag = FDatasmithImporterUtils::GetDatasmithElementIdString( MaterialFunction );

					TSharedRef< IDatasmithUEPbrMaterialElement > UEPbrMaterialFunctionElement = FDatasmithSceneFactory::CreateUEPbrMaterial( *AssetTag );

					UEPbrMaterialFunctionElement->SetLabel( *MaterialFunction->GetName() );
					UEPbrMaterialFunctionElement->SetMaterialFunctionOnly( true );

					TSharedRef< IDatasmithBaseMaterialElement > BaseMaterialElement = StaticCastSharedRef< IDatasmithBaseMaterialElement >( UEPbrMaterialFunctionElement );

					ImportContext.ImportedMaterialFunctions.Add( BaseMaterialElement, MaterialFunction );
					ImportContext.ImportedMaterialFunctionsByName.Add( BaseMaterialElement->GetName(), BaseMaterialElement );

					ImportContext.Scene->AddMaterial( BaseMaterialElement );
				}
			}
<<<<<<< HEAD
=======
		}
	}

	void SaveMap(UWorld* WorldToSave)
	{
		const bool bHasStandaloneFlag = WorldToSave->HasAnyFlags(RF_Standalone);
		FSoftObjectPath WorldSoftObject(WorldToSave);

		// Delete map file if it already exists
		FString PackageFilename;
		FPackageName::TryConvertLongPackageNameToFilename( WorldSoftObject.GetLongPackageName(), PackageFilename, FPackageName::GetMapPackageExtension() );

		IFileManager::Get().Delete(*PackageFilename, /*RequireExists=*/ false, /*EvenReadOnly=*/ true, /*Quiet=*/ true);

		// Add RF_Standalone flag to properly save the completed world
		WorldToSave->SetFlags(RF_Standalone);

		UEditorLoadingAndSavingUtils::SaveMap(WorldToSave, WorldSoftObject.GetLongPackageName() );

		// Clear RF_Standalone from flag to properly delete and garbage collect the completed world
		if(!bHasStandaloneFlag)
		{
			WorldToSave->ClearFlags(RF_Standalone);
		}

		WorldToSave->GetOutermost()->SetDirtyFlag(false);
	}

	TArray<AActor*> MoveActorsToLevel(const TArray<AActor*>& ActorsToMove, ULevel* DestLevel, const TArray<UPackage*>& PackagesToCheck, bool bDuplicate)
	{
		if(DestLevel == nullptr || ActorsToMove.Num() == 0)
		{
			return TArray<AActor*>();
		}

		UWorld* OwningWorld = DestLevel->OwningWorld;

		// Backup the current contents of the clipboard string as we'll be using cut/paste features to move actors
		// between levels and this will trample over the clipboard data.
		FString OriginalClipboardContent;
		FPlatformApplicationMisc::ClipboardPaste(OriginalClipboardContent);

		TMap<FSoftObjectPath, FSoftObjectPath> ActorPathMapping;
		GEditor->SelectNone(false, true, false);

		USelection* ActorSelection = GEditor->GetSelectedActors();
		ActorSelection->BeginBatchSelectOperation();
		for (AActor* Actor : ActorsToMove)
		{
			ActorPathMapping.Add(FSoftObjectPath(Actor), FSoftObjectPath());
			GEditor->SelectActor(Actor, true, false);
		}
		ActorSelection->EndBatchSelectOperation(false);

		if(GEditor->GetSelectedActorCount() == 0)
		{
			return TArray<AActor*>();
		}

		// Cache the old level
		ULevel* OldCurrentLevel = OwningWorld->GetCurrentLevel();

		// If we are moving the actors, cut them to remove them from the existing level
		const bool bShoudCut = !bDuplicate;
		const bool bIsMove = bShoudCut;
		GEditor->CopySelectedActorsToClipboard(OwningWorld, bShoudCut, bIsMove, /*bWarnAboutReferences =*/ false);

		UEditorLevelUtils::SetLevelVisibility(DestLevel, true, false, ELevelVisibilityDirtyMode::DontModify);

		// Scope this so that Actors that have been pasted will have their final levels set before doing the actor mapping
		{
			// Set the new level and force it visible while we do the paste
			FLevelPartitionOperationScope LevelPartitionScope(DestLevel);
			OwningWorld->SetCurrentLevel(LevelPartitionScope.GetLevel());

			//const bool bDuplicate = false;
			const bool bOffsetLocations = false;
			const bool bWarnIfHidden = false;
			GEditor->edactPasteSelected(OwningWorld, bDuplicate, bOffsetLocations, bWarnIfHidden);

			// Restore the original current level
			OwningWorld->SetCurrentLevel(OldCurrentLevel);
		}

		TArray<AActor*> NewActors;
		NewActors.Reserve(GEditor->GetSelectedActorCount());

		// Build a remapping of old to new names so we can do a fixup
		for (FSelectionIterator It(GEditor->GetSelectedActorIterator()); It; ++It)
		{
			AActor* Actor = static_cast<AActor*>(*It);
			if(!Actor)
			{
				continue;
			}

			NewActors.Add(Actor);
			FSoftObjectPath NewPath = FSoftObjectPath(Actor);

			bool bFoundMatch = false;

			// First try exact match
			for (TPair<FSoftObjectPath, FSoftObjectPath>& Pair : ActorPathMapping)
			{
				if (Pair.Value.IsNull() && NewPath.GetSubPathString() == Pair.Key.GetSubPathString())
				{
					bFoundMatch = true;
					Pair.Value = NewPath;
					break;
				}
			}

			if (!bFoundMatch)
			{
				// Remove numbers from end as it may have had to add some to disambiguate
				FString PartialPath = NewPath.GetSubPathString();
				int32 IgnoreNumber;
				FActorLabelUtilities::SplitActorLabel(PartialPath, IgnoreNumber);

				for (TPair<FSoftObjectPath, FSoftObjectPath>& Pair : ActorPathMapping)
				{
					if (Pair.Value.IsNull())
					{
						FString KeyPartialPath = Pair.Key.GetSubPathString();
						FActorLabelUtilities::SplitActorLabel(KeyPartialPath, IgnoreNumber);
						if (PartialPath == KeyPartialPath)
						{
							bFoundMatch = true;
							Pair.Value = NewPath;
							break;
						}
					}
				}
			}

			if (!bFoundMatch)
			{
				UE_LOG(LogDatasmithImport, Error, TEXT("Cannot find remapping for moved actor ID %s, any soft references pointing to it will be broken!"), *Actor->GetPathName());
			}
		}

		IAssetTools& AssetTools = FModuleManager::LoadModuleChecked<FAssetToolsModule>("AssetTools").Get();
		TArray<FAssetRenameData> RenameData;

		for (TPair<FSoftObjectPath, FSoftObjectPath>& Pair : ActorPathMapping)
		{
			if (Pair.Value.IsValid())
			{
				RenameData.Add(FAssetRenameData(Pair.Key, Pair.Value, true));
			}
		}

		if (RenameData.Num() > 0)
		{
			AssetTools.RenameAssets(RenameData);

			// Fix soft references in level sequences and variants
			if(PackagesToCheck.Num() > 0)
			{
				AssetTools.RenameReferencingSoftObjectPaths(PackagesToCheck, ActorPathMapping);
			}
		}

		// Restore the original clipboard contents
		FPlatformApplicationMisc::ClipboardCopy(*OriginalClipboardContent);

		return NewActors;
	}

	void MoveActorsToLevel(const TArray<AActor*>& ActorsToMove, ULevel* DestLevel, TMap<FName,TSoftObjectPtr<AActor>>& ActorsMap, const TArray<UPackage*>& PackagesToCheck, bool bDuplicate)
	{
		if(ActorsToMove.Num() > 0)
		{
			UWorld* PrevGWorld = GWorld;
			GWorld = DestLevel->OwningWorld;

			// Cache Destination flags
			EObjectFlags DestLevelFlags = DestLevel->GetFlags();
			EObjectFlags DestWorldFlags = DestLevel->GetOuter()->GetFlags();
			EObjectFlags DestPackageFlags = DestLevel->GetOutermost()->GetFlags();

			TArray<AActor*> NewActors = MoveActorsToLevel( ActorsToMove, DestLevel, PackagesToCheck, bDuplicate);

			GWorld = PrevGWorld;

			// Update map of related actors with new actors
			UDatasmithContentBlueprintLibrary* DatasmithContentLibrary = Cast< UDatasmithContentBlueprintLibrary >( UDatasmithContentBlueprintLibrary::StaticClass()->GetDefaultObject() );

			for(AActor* Actor : DestLevel->Actors)
			{
				const FString DatasmithUniqueId = DatasmithContentLibrary->GetDatasmithUserDataValueForKey( Actor, UDatasmithAssetUserData::UniqueIdMetaDataKey );
				if(DatasmithUniqueId.Len() > 0)
				{
					if(TSoftObjectPtr<AActor>* SoftObjectPtr = ActorsMap.Find(FName(*DatasmithUniqueId)))
					{
						*SoftObjectPtr = Actor;
					}
				}
			}

			// Restore Destination flags
			DestLevel->SetFlags(DestLevelFlags);
			DestLevel->GetOuter()->SetFlags(DestWorldFlags);
			DestLevel->GetOutermost()->SetFlags(DestPackageFlags);
>>>>>>> 90fae962
		}
	}
}

#undef LOCTEXT_NAMESPACE<|MERGE_RESOLUTION|>--- conflicted
+++ resolved
@@ -32,19 +32,13 @@
 
 #include "Algo/Count.h"
 #include "AssetRegistryModule.h"
-<<<<<<< HEAD
-=======
 #include "AssetToolsModule.h"
->>>>>>> 90fae962
 #include "CineCameraActor.h"
 #include "CineCameraComponent.h"
 #include "ComponentReregisterContext.h"
 #include "Components/HierarchicalInstancedStaticMeshComponent.h"
 #include "Components/PointLightComponent.h"
-<<<<<<< HEAD
-=======
 #include "Editor.h"
->>>>>>> 90fae962
 #include "EditorLevelUtils.h"
 #include "Engine/Level.h"
 #include "Engine/LevelStreamingAlwaysLoaded.h"
@@ -317,75 +311,16 @@
 
 	ProgressTaskPtr->ReportNextStep( LOCTEXT( "DatasmithImportFactory_Initialize", "Preparing world ...") );
 
-<<<<<<< HEAD
+	if(!ValidateAssets())
+	{
+		return false;
+	}
+
 	UpdateScene();
-
-	MoveLevel();
-
-	UpdateLevel();
-
-	UPackage* ParentPackage = CreatePackage( nullptr, *GetTargetPackagePath() );
-	ParentPackage->FullyLoad();
-=======
-	if(!ValidateAssets())
-	{
-		return false;
-	}
-
-	UpdateScene();
->>>>>>> 90fae962
 
 	// Re-create the DatasmithScene if it is invalid
 	if ( !DatasmithScene.IsValid() )
 	{
-<<<<<<< HEAD
-
-		FString DatasmithSceneName = GetOuter()->GetName() + DatasmithSceneSuffix;
-
-		UPackage* Package = CreatePackage( nullptr, *FPaths::Combine( ParentPackage->GetPathName(), DatasmithSceneName ) );
-		Package->FullyLoad();
-
-		if( UObject* ExistingObject = StaticFindObject( nullptr, Package, *DatasmithSceneName, true ) )
-		{
-			bool bDatasmithSceneFound = false;
-
-			// Check to see if existing scene is not from same Dataprep asset
-			if( UDatasmithScene* ExistingDatasmithScene = Cast<UDatasmithScene>( ExistingObject ) )
-			{
-				if ( ExistingDatasmithScene->GetClass()->ImplementsInterface( UInterface_AssetUserData::StaticClass() ) )
-				{
-					if ( IInterface_AssetUserData* AssetUserDataInterface = Cast< IInterface_AssetUserData >( ExistingDatasmithScene ) )
-					{
-						if( UDataprepAssetUserData* DataprepAssetUserData = AssetUserDataInterface->GetAssetUserData< UDataprepAssetUserData >() )
-						{
-							UDataprepAssetInterface* DataprepAssetInterface = Cast< UDataprepAssetInterface >( GetOuter() );
-							check( DataprepAssetInterface );
-
-							if( DataprepAssetUserData->DataprepAssetPtr == DataprepAssetInterface )
-							{
-								DatasmithScene.Reset();
-								DatasmithScene = ExistingDatasmithScene;
-								Package = nullptr;
-								bDatasmithSceneFound = true;
-							}
-						}
-					}
-				}
-			}
-
-			if( !bDatasmithSceneFound )
-			{
-				DatasmithSceneName = MakeUniqueObjectName( ParentPackage, UDatasmithScene::StaticClass(), *DatasmithSceneName ).ToString();
-				Package = CreatePackage( nullptr, *FPaths::Combine( ParentPackage->GetPathName(), DatasmithSceneName ) );
-				Package->FullyLoad();
-			}
-		}
-
-		if(Package != nullptr)
-		{
-			DatasmithScene = NewObject< UDatasmithScene >( Package, *DatasmithSceneName, GetFlags() | RF_Standalone | RF_Public | RF_Transactional );
-		}
-=======
 		FString PackageName = FPaths::Combine( GetTargetPackagePath(), GetOuter()->GetName() + DatasmithSceneSuffix );
 
 		UPackage* Package = UPackageTools::FindOrCreatePackageForAssetType( FName( *PackageName ), UDatasmithScene::StaticClass() );
@@ -394,7 +329,6 @@
 		FString DatasmithSceneName = FPaths::GetBaseFilename( Package->GetFullName(), true );
 		
 		DatasmithScene = NewObject< UDatasmithScene >( Package, *DatasmithSceneName, GetFlags() | RF_Standalone | RF_Public | RF_Transactional );
->>>>>>> 90fae962
 		check( DatasmithScene.IsValid() );
 
 		DatasmithScene->MarkPackageDirty();
@@ -403,45 +337,9 @@
 
 		DatasmithScene->AssetImportData = NewObject< UDatasmithSceneImportData >( DatasmithScene.Get(), UDatasmithSceneImportData::StaticClass() );
 		check( DatasmithScene->AssetImportData );
-<<<<<<< HEAD
 
 		// Store a Dataprep asset pointer into the scene asset in order to be able to later re-execute the dataprep pipeline
 		if ( DatasmithScene->GetClass()->ImplementsInterface(UInterface_AssetUserData::StaticClass()) )
-		{
-			if ( IInterface_AssetUserData* AssetUserDataInterface = Cast< IInterface_AssetUserData >( DatasmithScene.Get() ) )
-			{
-				UDataprepAssetUserData* DataprepAssetUserData = AssetUserDataInterface->GetAssetUserData< UDataprepAssetUserData >();
-
-				if ( !DataprepAssetUserData )
-				{
-					EObjectFlags Flags = RF_Public;
-					DataprepAssetUserData = NewObject< UDataprepAssetUserData >( DatasmithScene.Get(), NAME_None, Flags );
-					AssetUserDataInterface->AddAssetUserData( DataprepAssetUserData );
-				}
-
-				UDataprepAssetInterface* DataprepAssetInterface = Cast< UDataprepAssetInterface >( GetOuter() );
-				check( DataprepAssetInterface );
-
-				DataprepAssetUserData->DataprepAssetPtr = DataprepAssetInterface;
-			}
-		}
-	}
-
-	if ( !BuildContexts( Context.WorldPtr.Get() ) )
-	{
-		return false;
-	}
-
-	// Check if the finalize should be threated as a reimport
-	if (FDatasmithImporterUtils::FindSceneActors( ImportContextPtr->ActorsContext.FinalWorld, ImportContextPtr->SceneAsset).Num() > 0 )
-	{
-		ADatasmithSceneActor* FoundSceneActor = nullptr;
-		for( AActor* Actor : ImportContextPtr->ActorsContext.FinalWorld->GetCurrentLevel()->Actors )
-=======
-
-		// Store a Dataprep asset pointer into the scene asset in order to be able to later re-execute the dataprep pipeline
-		if ( DatasmithScene->GetClass()->ImplementsInterface(UInterface_AssetUserData::StaticClass()) )
->>>>>>> 90fae962
 		{
 			if ( IInterface_AssetUserData* AssetUserDataInterface = Cast< IInterface_AssetUserData >( DatasmithScene.Get() ) )
 			{
@@ -494,10 +392,6 @@
 	ProgressTaskPtr->ReportNextStep( LOCTEXT( "DatasmithImportFactory_Finalize", "Finalizing commit ...") );
 	FDatasmithImporter::FinalizeImport( *ImportContextPtr, TSet<UObject*>() );
 
-<<<<<<< HEAD
-	// Store the level name for subsequent call to Run
-	LastLevelName = LevelName;
-=======
 	// Apply UDataprepConsumerUserData directives for assets
 	UDatasmithScene* SceneAsset = ImportContextPtr->SceneAsset;
 
@@ -678,7 +572,6 @@
 
 	OriginalCurrentLevel = WorkingWorld->GetCurrentLevel();
 	WorkingWorld->SetCurrentLevel(PrimaryLevel);
->>>>>>> 90fae962
 
 	return true;
 }
@@ -780,11 +673,7 @@
 
 	// Initialize ActorsContext's UniqueNameProvider with actors in the GWorld not the Import world
 	ImportContextPtr->ActorsContext.UniqueNameProvider = FDatasmithActorUniqueLabelProvider();
-<<<<<<< HEAD
-	ImportContextPtr->ActorsContext.UniqueNameProvider.PopulateLabelFrom( GWorld );
-=======
 	ImportContextPtr->ActorsContext.UniqueNameProvider.PopulateLabelFrom( ImportContextPtr->ActorsContext.FinalWorld );
->>>>>>> 90fae962
 
 	// Add assets as if they have been imported using the current import context
 	DatasmithConsumerUtils::AddAssetsToContext( *ImportContextPtr, Context.Assets );
@@ -1194,61 +1083,13 @@
 					// Overwrite output folder directive
 					DatasmithConsumerUtils::SetMarker(Asset, UDataprepContentConsumer::RelativeOutput, TEXT(""));
 
-<<<<<<< HEAD
-bool UDatasmithConsumer::SetTargetContentFolder(const FString& InTargetContentFolder, FText& OutReason)
-{
-	if ( Super::SetTargetContentFolder( InTargetContentFolder, OutReason ) )
-	{
-		UpdateScene();
-		return true;
-	}
-
-	return false;
-}
-
-void UDatasmithConsumer::UpdateScene()
-{
-	// Do nothing if this is the First call to Run, DatasmithScene is null
-	if( !DatasmithScene.IsValid() )
-	{
-		return;
-	}
-=======
 					FSoftObjectPath AssetSoftObjectPath(Asset);
 					const FString AssetPath = AssetSoftObjectPath.GetAssetPathString().Replace(*Context.TransientContentFolder, *TargetContentFolder);
->>>>>>> 90fae962
 
 					const FTextFormat Format(LOCTEXT("DatasmithConsumer_OutputFolderFailed", "Cannot save {0} in output folder, trying to save as {1}."));
 					OutReason = FText::Format( Format, FText::FromString(Asset->GetName()), FText::FromString(FPaths::GetBaseFilename(AssetPath, false)));
 					LogWarning(OutReason);
 
-<<<<<<< HEAD
-	// Warn user if related Datasmith scene is not in package path and force re-creation of Datasmith scene
-	FString DatasmithScenePath = FPaths::GetPath( DatasmithScene->GetPathName() );
-	if( DatasmithScenePath != TargetContentFolder )
-	{
-		// Force re-creation of Datasmith scene
-		DatasmithScene.Reset();
-
-		FText WarningMessage = FText::Format(LOCTEXT("DatasmithConsumer_NoSceneAsset", "Package path {0} different from path previously used, {1}.\nPrevious content will not be updated."), FText::FromString (TargetContentFolder ), FText::FromString ( DatasmithScenePath ) );
-		FMessageDialog::Open(EAppMsgType::Ok, WarningMessage, &DialogTitle );
-
-		UE_LOG( LogDatasmithImport, Warning, TEXT("%s"), *WarningMessage.ToString() );
-	}
-	// Check if name of owning Dataprep asset has not changed
-	else
-	{
-		const FString DatasmithSceneName = GetOuter()->GetName() + DatasmithSceneSuffix;
-
-		if( DatasmithScene->GetName() != DatasmithSceneName )
-		{
-			// Force re-creation of Datasmith scene
-			DatasmithScene.Reset();
-		}
-	}
-
-}
-=======
 					if(CanCreateAsset(AssetPath, Asset->GetClass()))
 					{
 						const FString LongPackageName = AssetSoftObjectPath.GetLongPackageName().Replace(*Context.TransientContentFolder, *TargetContentFolder);
@@ -1282,7 +1123,6 @@
 			}
 		}
 	}
->>>>>>> 90fae962
 
 	if(AssetsWithIssues.Num() > 0)
 	{
@@ -1386,13 +1226,7 @@
 
 			if(Actor->GetLevel() != TargetLevel)
 			{
-<<<<<<< HEAD
-				FText Message = LOCTEXT( "DatasmithConsumer_UpdateLevel", "Cannot create level..." );
-				LogWarning( Message );
-				Level = FinalWorld->PersistentLevel;
-=======
 				ActorsToMove.FindOrAdd(TargetLevel).Add(Actor);
->>>>>>> 90fae962
 			}
 		}
 	}
@@ -1780,8 +1614,6 @@
 					ImportContext.Scene->AddMaterial( BaseMaterialElement );
 				}
 			}
-<<<<<<< HEAD
-=======
 		}
 	}
 
@@ -1986,7 +1818,6 @@
 			DestLevel->SetFlags(DestLevelFlags);
 			DestLevel->GetOuter()->SetFlags(DestWorldFlags);
 			DestLevel->GetOutermost()->SetFlags(DestPackageFlags);
->>>>>>> 90fae962
 		}
 	}
 }
