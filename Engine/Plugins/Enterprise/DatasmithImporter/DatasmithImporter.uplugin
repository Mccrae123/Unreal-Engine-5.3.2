{
	"FileVersion" : 3,
	"Version" : 1,
	"VersionName" : "1.0",
	"FriendlyName" : "Datasmith Importer",
	"Description" : "Importer for Datasmith files.",
	"Category" : "Importers",
	"CreatedBy" : "Epic Games, Inc.",
	"CreatedByURL" : "http://epicgames.com",
	"DocsURL" : "https://docs.unrealengine.com/en-US/WorkingWithContent/Importing/Datasmith/",
	"MarketplaceURL" : "",
	"SupportURL" : "",
	"EnabledByDefault" : false,
	"CanContainContent" : false,
	"IsBetaVersion" : false,
	"Installed" : false,
	"Modules": [
		{
			"Name": "DatasmithExternalSource",
<<<<<<< HEAD
			"Type": "Editor",
=======
			"Type": "Runtime",
>>>>>>> d731a049
			"LoadingPhase": "Default"
		},
		{
			"Name": "DatasmithImporter",
			"Type": "Editor",
			"LoadingPhase": "Default"
		},
		{
			"Name": "DatasmithTranslator",
			"Type": "Runtime",
			"LoadingPhase": "Default"
		},
		{
			"Name": "DatasmithNativeTranslator",
			"Type": "Runtime",
			"LoadingPhase": "Default"
		},
		{
			"Name": "DirectLinkExtension",
<<<<<<< HEAD
=======
			"Type": "Runtime",
			"LoadingPhase": "Default"
		},
		{
			"Name": "DirectLinkExtensionEditor",
>>>>>>> d731a049
			"Type": "Editor",
			"LoadingPhase": "Default"
		},
		{
			"Name": "ExternalSource",
			"Type": "Runtime",
			"LoadingPhase": "Default"
		},
		{
			"Name": "DirectLinkTest",
			"Type": "Runtime",
			"LoadingPhase": "Default"
		}
	],
	"Plugins": [
		{
			"Name": "DatasmithContent",
			"Enabled": true
		},
		{
			"Name": "EditorScriptingUtilities",
			"Enabled": true
		},
		{
			"Name": "DataPrepEditor",
			"Enabled": true
		},
		{
			"Name": "InterchangeEditor",
			"Enabled": true
		},
		{
			"Name": "VariantManagerContent",
			"Enabled": true
		},
		{
			"Name": "VariantManager",
			"Enabled": true
		},
		{
			"Name": "UdpMessaging",
			"Enabled": true
		}
	]
}<|MERGE_RESOLUTION|>--- conflicted
+++ resolved
@@ -17,11 +17,7 @@
 	"Modules": [
 		{
 			"Name": "DatasmithExternalSource",
-<<<<<<< HEAD
-			"Type": "Editor",
-=======
 			"Type": "Runtime",
->>>>>>> d731a049
 			"LoadingPhase": "Default"
 		},
 		{
@@ -41,14 +37,11 @@
 		},
 		{
 			"Name": "DirectLinkExtension",
-<<<<<<< HEAD
-=======
 			"Type": "Runtime",
 			"LoadingPhase": "Default"
 		},
 		{
 			"Name": "DirectLinkExtensionEditor",
->>>>>>> d731a049
 			"Type": "Editor",
 			"LoadingPhase": "Default"
 		},
