{
	"FileVersion" : 3,
	"Version" : 1,
	"VersionName" : "1.0",
	"FriendlyName" : "Datasmith Importer",
	"Description" : "Importer for Datasmith files.",
	"Category" : "Importers",
	"CreatedBy" : "Epic Games, Inc.",
	"CreatedByURL" : "https://epicgames.com",
	"DocsURL" : "https://docs.unrealengine.com/en-US/WorkingWithContent/Importing/Datasmith/",
	"MarketplaceURL" : "",
	"SupportURL" : "",
	"EnabledByDefault" : false,
	"CanContainContent" : false,
	"IsBetaVersion" : false,
	"Installed" : false,
	"Modules": [
		{
			"Name": "DatasmithExternalSource",
			"Type": "Runtime",
			"LoadingPhase": "Default"
		},
		{
			"Name": "DatasmithImporter",
			"Type": "Editor",
			"LoadingPhase": "Default"
		},
		{
			"Name": "DatasmithTranslator",
			"Type": "Runtime",
			"LoadingPhase": "Default"
		},
		{
			"Name": "DatasmithNativeTranslator",
			"Type": "Runtime",
			"LoadingPhase": "Default"
		},
		{
			"Name": "DirectLinkExtension",
			"Type": "Runtime",
			"LoadingPhase": "Default"
		},
		{
			"Name": "DirectLinkExtensionEditor",
			"Type": "Editor",
			"LoadingPhase": "Default"
		},
		{
			"Name": "ExternalSource",
			"Type": "Runtime",
			"LoadingPhase": "Default"
		},
		{
			"Name": "DirectLinkTest",
			"Type": "Runtime",
			"LoadingPhase": "Default"
		}
	],
	"Plugins": [
		{
			"Name": "DatasmithContent",
			"Enabled": true
		},
		{
			"Name": "EditorScriptingUtilities",
			"Enabled": true
		},
		{
			"Name": "DataPrepEditor",
			"Enabled": true,
			"TargetAllowList": [
				"Editor"
			]
		},
		{
			"Name": "InterchangeEditor",
			"Enabled": true,
			"TargetAllowList": [
				"Editor"
			]
		},
		{
			"Name": "VariantManagerContent",
			"Enabled": true
		},
		{
			"Name": "VariantManager",
			"Enabled": true
		},
		{
			"Name": "UdpMessaging",
			"Enabled": true
<<<<<<< HEAD
=======
		},
		{
			"Name": "ChaosClothAsset",
			"Enabled": true
>>>>>>> 74d0b334
		}
	]
}<|MERGE_RESOLUTION|>--- conflicted
+++ resolved
@@ -90,13 +90,10 @@
 		{
 			"Name": "UdpMessaging",
 			"Enabled": true
-<<<<<<< HEAD
-=======
 		},
 		{
 			"Name": "ChaosClothAsset",
 			"Enabled": true
->>>>>>> 74d0b334
 		}
 	]
 }