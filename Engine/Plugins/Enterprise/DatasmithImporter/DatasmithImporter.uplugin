--- conflicted
+++ resolved
@@ -36,8 +36,6 @@
 			"LoadingPhase": "Default"
 		},
 		{
-<<<<<<< HEAD
-=======
 			"Name": "DirectLinkExtension",
 			"Type": "Editor",
 			"LoadingPhase": "Default"
@@ -48,7 +46,6 @@
 			"LoadingPhase": "Default"
 		},
 		{
->>>>>>> 6bbb88c8
 			"Name": "DirectLinkTest",
 			"Type": "Runtime",
 			"LoadingPhase": "Default"
