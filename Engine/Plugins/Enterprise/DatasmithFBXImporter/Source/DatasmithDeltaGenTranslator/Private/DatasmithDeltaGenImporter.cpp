--- conflicted
+++ resolved
@@ -210,11 +210,8 @@
 bool FDatasmithDeltaGenImporter::ProcessScene()
 {
 	FDatasmithDeltaGenSceneProcessor Processor(IntermediateScene.Get());
-<<<<<<< HEAD
-=======
 
 	Processor.FindDuplicatedMaterials();
->>>>>>> 90fae962
 
 	if (ImportOptions->ShadowTextureMode != EShadowTextureMode::Ignore)
 	{
@@ -228,11 +225,6 @@
 	Processor.SplitLightNodes();
 
 	Processor.DecomposePivots(TmlTimelines);
-<<<<<<< HEAD
-
-	Processor.FindDuplicatedMaterials();
-=======
->>>>>>> 90fae962
 
 	if (ImportOptions->bRemoveInvisibleNodes)
 	{
@@ -248,14 +240,6 @@
 
 	Processor.RemoveEmptyNodes();
 
-<<<<<<< HEAD
-	if (ImportOptions->bOptimizeDuplicatedNodes)
-	{
-		Processor.OptimizeDuplicatedNodes();
-	}
-
-=======
->>>>>>> 90fae962
 	Processor.FixMeshNames();
 
 	return true;
@@ -823,47 +807,9 @@
 		FFrameRate Framerate = FFrameRate(static_cast<uint32>(InFramerate + 0.5f), 1);
 		FFrameNumber StartFrame = Framerate.AsFrameNumber(ValueInterpolator->GetMinTime() + DelayS);
 
-<<<<<<< HEAD
-	EDatasmithTransformType DSType = EDatasmithTransformType::Count;
-	switch(Track.Type)
-	{
-	case EDeltaGenTmlDataAnimationTrackType::Translation:
-	{
-		DSType = EDatasmithTransformType::Translation;
-		break;
-	}
-	// We convert Rotation to Euler on import as well
-	case EDeltaGenTmlDataAnimationTrackType::Rotation:
-	case EDeltaGenTmlDataAnimationTrackType::RotationDeltaGenEuler:
-	{
-		DSType = EDatasmithTransformType::Rotation;
-		break;
-	}
-	case EDeltaGenTmlDataAnimationTrackType::Scale:
-	{
-		DSType = EDatasmithTransformType::Scale;
-		break;
-	}
-	case EDeltaGenTmlDataAnimationTrackType::Center:
-	{
-		UE_LOG(LogDatasmithDeltaGenImport, Warning, TEXT("Center animations are currently not supported!"));
-		return;
-		break;
-	}
-	default:
-	{
-		return;
-	}
-	}
-
-	FRichCurve Curves[3];
-	float MinKey = FLT_MAX;
-	float MaxKey = -FLT_MAX;
-=======
 		// If we use AsFrameNumber it will floor, and we might lose the very end of the animation
 		const double TimeAsFrame = (double(ValueInterpolator->GetMaxTime() + DelayS) * Framerate.Numerator) / Framerate.Denominator;
 		FFrameNumber EndFrame = FFrameNumber(static_cast<int32>(FMath::CeilToDouble(TimeAsFrame)));
->>>>>>> 90fae962
 
 		// We go to EndFrame.Value+1 here so that if its a 2 second animation at 30fps, frame 60 belongs
 		// to the actual animation, as opposed to being range [0, 59]. This guarantees that the animation will
