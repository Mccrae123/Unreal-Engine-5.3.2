// Copyright Epic Games, Inc. All Rights Reserved.
#pragma once

#include "CoreMinimal.h"
#include "Curves/CurveVector.h"
#include "Engine/DataTable.h"

enum class EObjectSetDataType : uint8
{
	None,
	Translation,
	Rotation,
	Scaling,
	Visibility,
	Center,
};

enum class EDeltaGenVarDataVariantSwitchType : uint8
{
	Unsupported,
	Camera,
	Geometry,
	Package,
	SwitchObject,
	ObjectSet
};

struct FDeltaGenVarDataGeometryVariant
{
	FString Name;
	TArray<FName> VisibleMeshes;
	TArray<FName> HiddenMeshes;
};

struct FDeltaGenVarDataCameraVariant
{
	FString Name;
	FVector Location;
	FRotator Rotation;
};

struct FDeltaGenVarDataPackageVariant
{
	FString Name;
	TArray<int32> SelectedVariants; // variant id for variant selected in  each variant set(TargetVariantSet)
};

struct FDeltaGenVarDataSwitchObjectVariant
{
	FString Name;
	int32 Selection;
};

struct FDeltaGenVarDataObjectSetVariantValue
{
	FName TargetNodeNameSanitized = NAME_None;
	EObjectSetDataType DataType = EObjectSetDataType::None;
	TArray<uint8> Data;
};

struct FDeltaGenVarDataObjectSetVariant
{
	FString Name;
	TArray<FDeltaGenVarDataObjectSetVariantValue> Values;
};

struct FDeltaGenVarDataVariantSwitchCamera
{
	TArray<FDeltaGenVarDataCameraVariant> Variants;
};

struct FDeltaGenVarDataVariantSwitchGeometry
{
	TArray<FName> TargetNodes;
	TArray<FDeltaGenVarDataGeometryVariant> Variants;
};

struct FDeltaGenVarDataVariantSwitchPackage
{
	TArray<FString> TargetVariantSets;
	TArray<FDeltaGenVarDataPackageVariant> Variants;
};

struct FDeltaGenVarDataVariantSwitchSwitchObject
{
	FName TargetSwitchObject;
	TArray<FDeltaGenVarDataSwitchObjectVariant> Variants;
};

struct FDeltaGenVarDataVariantSwitchObjectSet
{
	TArray<FDeltaGenVarDataObjectSetVariant> Variants;
};

struct FDeltaGenVarDataVariantSwitch : public FTableRowBase
{
	FString Name;
	EDeltaGenVarDataVariantSwitchType Type;
	TMap<int32, int32> VariantIDToVariantIndex;
	TMap<int32, FString> VariantIDToVariantName;

	FDeltaGenVarDataVariantSwitchCamera Camera;
	FDeltaGenVarDataVariantSwitchGeometry Geometry;
	FDeltaGenVarDataVariantSwitchSwitchObject SwitchObject;
	FDeltaGenVarDataVariantSwitchPackage Package;
	FDeltaGenVarDataVariantSwitchObjectSet ObjectSet;
};

struct FDeltaGenVarData
{
	TArray<FDeltaGenVarDataVariantSwitch> VariantSwitches;
};

struct FDeltaGenPosDataState : public FTableRowBase
{
	// Name of the actual state
	FString Name;

	// Maps Actor name to whether it's on or off (visibility)
	TMap<FString, bool> States;

	// Maps Actor name to a switch choice (index of the child that is visible)
	TMap<FName, int> Switches;

	// Maps Actor name to a material name
	TMap<FString, FString> Materials;
};

struct FDeltaGenPosData
{
	TArray<FDeltaGenPosDataState> States;
};

<<<<<<< HEAD
UENUM(BlueprintType)
=======
>>>>>>> 90fae962
enum class EDeltaGenTmlDataAnimationTrackType : uint8
{
	Unsupported = 0,
	Translation = 1,
	Rotation = 2,
	RotationDeltaGenEuler = 4,
	Scale = 8,
	Center = 16
};
ENUM_CLASS_FLAGS(EDeltaGenTmlDataAnimationTrackType);

<<<<<<< HEAD
ENUM_CLASS_FLAGS(EDeltaGenTmlDataAnimationTrackType);

USTRUCT(BlueprintType)
struct FDeltaGenTmlDataAnimationTrack
{
	GENERATED_USTRUCT_BODY()

	UPROPERTY(BlueprintReadWrite, EditAnywhere, Category=DeltaGen)
	EDeltaGenTmlDataAnimationTrackType Type;
=======
enum class EDeltaGenAnimationInterpolation : uint8
{
	Unsupported = 0,
	Constant = 1,
	Linear = 2,
	Cubic = 3,
};
>>>>>>> 90fae962

struct FDeltaGenTmlDataAnimationTrack
{
	EDeltaGenTmlDataAnimationTrackType Type = EDeltaGenTmlDataAnimationTrackType::Unsupported;
	EDeltaGenAnimationInterpolation ValueInterpolation = EDeltaGenAnimationInterpolation::Unsupported;
	EDeltaGenAnimationInterpolation KeyInterpolation = EDeltaGenAnimationInterpolation::Unsupported;
	TArray<float> Keys;
	TArray<FVector> KeyControlPoints;
	TArray<FVector> Values;
	TArray<FVector> ValueControlPoints;
	float DelayMs = 0.0f;
};

struct FDeltaGenTmlDataTimelineAnimation
{
	FName TargetNode;
	TArray<FDeltaGenTmlDataAnimationTrack> Tracks;
	float DelayMs = 0.0f;
};

struct FDeltaGenTmlDataTimeline : public FTableRowBase
{
	FString Name;
	float Framerate;
	TArray<FDeltaGenTmlDataTimelineAnimation> Animations;
};

struct FDeltaGenAnimationsData
{
	TArray<FDeltaGenTmlDataTimeline> Timelines;
};<|MERGE_RESOLUTION|>--- conflicted
+++ resolved
@@ -131,10 +131,6 @@
 	TArray<FDeltaGenPosDataState> States;
 };
 
-<<<<<<< HEAD
-UENUM(BlueprintType)
-=======
->>>>>>> 90fae962
 enum class EDeltaGenTmlDataAnimationTrackType : uint8
 {
 	Unsupported = 0,
@@ -146,17 +142,6 @@
 };
 ENUM_CLASS_FLAGS(EDeltaGenTmlDataAnimationTrackType);
 
-<<<<<<< HEAD
-ENUM_CLASS_FLAGS(EDeltaGenTmlDataAnimationTrackType);
-
-USTRUCT(BlueprintType)
-struct FDeltaGenTmlDataAnimationTrack
-{
-	GENERATED_USTRUCT_BODY()
-
-	UPROPERTY(BlueprintReadWrite, EditAnywhere, Category=DeltaGen)
-	EDeltaGenTmlDataAnimationTrackType Type;
-=======
 enum class EDeltaGenAnimationInterpolation : uint8
 {
 	Unsupported = 0,
@@ -164,7 +149,6 @@
 	Linear = 2,
 	Cubic = 3,
 };
->>>>>>> 90fae962
 
 struct FDeltaGenTmlDataAnimationTrack
 {
