// Copyright Epic Games, Inc. All Rights Reserved.

#pragma once

#include "DatasmithFBXImportOptions.h"

#include "CoreMinimal.h"
#include "UObject/ObjectMacros.h"
#include "UObject/Object.h"
#include "Engine/EngineTypes.h"

#include "DatasmithDeltaGenImportOptions.generated.h"

class UDatasmithFBXSceneImportData;

UENUM()
enum class EShadowTextureMode : uint8
{
	Ignore UMETA(Tooltip="Ignore exported shadow textures"),
	AmbientOcclusion UMETA(Tooltip="Use shadow textures as ambient occlusion maps"),
	Multiplier UMETA(Tooltip="Use shadow textures as multipliers for base color and specular"),
	AmbientOcclusionAndMultiplier UMETA(Tooltip="Use shadow textures as ambient occlusion maps as well as multipliers for base color and specular")
};

UCLASS(config = EditorPerProjectUserSettings, HideCategories=(Debug))
class UDatasmithDeltaGenImportOptions : public UDatasmithFBXImportOptions
{
	GENERATED_UCLASS_BODY()

public:
<<<<<<< HEAD
	UPROPERTY(config, EditAnywhere, BlueprintReadWrite, Category = Processing, meta = (ToolTip = "Finds duplicated scene nodes which could be replaced with a single instance"))
	bool bOptimizeDuplicatedNodes;

=======
>>>>>>> 90fae962
	UPROPERTY(config, EditAnywhere, BlueprintReadWrite, Category = Processing, meta = (ToolTip = "Don't keep nodes that marked invisible in FBX(an din the original scene), except switch variants"))
	bool bRemoveInvisibleNodes;

	UPROPERTY(config, EditAnywhere, BlueprintReadWrite, Category = Processing, meta = (ToolTip = "Collapse nodes that have identity transform, have no mesh and not used in animation/variants/switches"))
	bool bSimplifyNodeHierarchy;

	UPROPERTY(config, EditAnywhere, BlueprintReadWrite, Category=AssetImporting, meta=(DisplayName="Import Variants", ToolTip="import VAR files"))
	bool bImportVar;

	UPROPERTY(EditAnywhere, BlueprintReadWrite, Category=AssetImporting, meta=(DisplayName="Variants file path", EditCondition = "bImportVar", ToolTip="Path to the *.var file. By default it will search for a *.var file in the same folder as the FBX file, with the same base filename as it", FilePathFilter="var"))
	FFilePath VarPath;

	UPROPERTY(config, EditAnywhere, BlueprintReadWrite, Category=AssetImporting, meta=(DisplayName="Import POS States", ToolTip="import POS files"))
	bool bImportPos;

	UPROPERTY(EditAnywhere, BlueprintReadWrite, Category=AssetImporting, meta=(DisplayName="POS file path", EditCondition = "bImportPos", ToolTip="Path to the *.pos file. By default it will search for a *.pos file in the same folder as the FBX file, with the same base filename as it", FilePathFilter="pos"))
	FFilePath PosPath;

	UPROPERTY(config, EditAnywhere, BlueprintReadWrite, Category=AssetImporting, meta=(DisplayName="Import TML Animations", ToolTip="import TML files"))
	bool bImportTml;

	UPROPERTY(EditAnywhere, BlueprintReadWrite, Category=AssetImporting, meta=(DisplayName="TML file path", EditCondition = "bImportTml", ToolTip="Path to the *.tml file. By default it will search for a *.tml file in the same folder as the FBX file, with the same base filename as it", FilePathFilter="tml"))
	FFilePath TmlPath;

	UPROPERTY(config, EditAnywhere, BlueprintReadWrite, Category=AssetImporting, meta=(DisplayName="Shadow Textures", ToolTip="How to handle shadow textures"))
	EShadowTextureMode ShadowTextureMode;

public:
	void ResetPaths(const FString& InFBXFilename, bool bJustEmptyPaths=true);
};<|MERGE_RESOLUTION|>--- conflicted
+++ resolved
@@ -28,12 +28,6 @@
 	GENERATED_UCLASS_BODY()
 
 public:
-<<<<<<< HEAD
-	UPROPERTY(config, EditAnywhere, BlueprintReadWrite, Category = Processing, meta = (ToolTip = "Finds duplicated scene nodes which could be replaced with a single instance"))
-	bool bOptimizeDuplicatedNodes;
-
-=======
->>>>>>> 90fae962
 	UPROPERTY(config, EditAnywhere, BlueprintReadWrite, Category = Processing, meta = (ToolTip = "Don't keep nodes that marked invisible in FBX(an din the original scene), except switch variants"))
 	bool bRemoveInvisibleNodes;
 
