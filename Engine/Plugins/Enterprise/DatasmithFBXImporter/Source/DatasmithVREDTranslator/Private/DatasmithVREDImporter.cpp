// Copyright Epic Games, Inc. All Rights Reserved.

#include "DatasmithVREDImporter.h"

#include "DatasmithFBXFileImporter.h"
#include "DatasmithFBXImportOptions.h"
#include "DatasmithFBXScene.h"
#include "DatasmithVREDClipProcessor.h"
#include "DatasmithVREDImportData.h"
#include "DatasmithVREDImporterAuxFiles.h"
#include "DatasmithVREDImportOptions.h"
#include "DatasmithVREDLog.h"
#include "DatasmithVREDSceneProcessor.h"
#include "DatasmithVREDTranslatorModule.h"
#include "DatasmithVREDVariantConverter.h"

#include "DatasmithDefinitions.h" // For EDatasmithTextureAddress::Wrap
#include "DatasmithScene.h"
#include "DatasmithSceneFactory.h"
#include "DatasmithUtils.h"
#include "IDatasmithSceneElements.h"
#include "DatasmithVariantElements.h"

#include "Curves/CurveFloat.h"
#include "FbxImporter.h"
#include "HAL/FileManager.h"
#include "HAL/PlatformFilemanager.h"
#include "LevelSequence.h"
#include "Misc/MessageDialog.h"
#include "Misc/Paths.h"
#include "Serialization/Archive.h"

DEFINE_LOG_CATEGORY(LogDatasmithVREDImport);

#define LOCTEXT_NAMESPACE "DatasmithVREDImporter"

// Use some suffix to make names unique
#define UNIQUE_NAME_SUFFIX TEXT(NAMECLASH1_KEY)

// Do not allow mesh names longer than this value
#define MAX_MESH_NAME_LENGTH 48

// Internally, attachment performed in USceneComponent::AttachToComponent(). This function determines LastAttachIndex
// using some logic, then inserts new actor as FIRST element in child array, i.e. adding actors 1,2,3 will result
// these actors in reverse order (3,2,1). We're using logic which prevents this by iterating children in reverse order.
#define REVERSE_ATTACH_ORDER 1

#define MATCHING_EXPORTER_VERSION TEXT("3")

struct FImportedAnim
{
	FString Name;
	TSharedPtr<IDatasmithLevelSequenceElement> ImportedSequence;
	float OriginalStartSeconds;
	float OriginalEndSeconds;
};

// If an AnimBlock was ever split in scene processing (e.g. due to a node having a rotation pivot)
// a CombinedAnimBlock will contain the names of the AnimNodes originating from the split, as well
// as pointers to all blocks that were created for the split. These will all have the same name
struct FCombinedAnimBlock
{
	TMap<FString, FDatasmithFBXSceneAnimBlock*> NodeNameToBlock;

	// Returns the combined, min start time for all blocks we have
	float GetStartSeconds()
	{
 		float MinStartTime = FLT_MAX;

		for (const auto& Pair : NodeNameToBlock)
		{
			const FString& AnimNodeName = Pair.Key;
			const FDatasmithFBXSceneAnimBlock* Block = Pair.Value;

			for (const FDatasmithFBXSceneAnimCurve& Curve : Block->Curves)
			{
				if (!FMath::IsNearlyEqual(Curve.StartTimeSeconds, FLT_MAX))
				{
					MinStartTime = FMath::Min(MinStartTime, Curve.StartTimeSeconds);
				}
				else
				{
					int32 NumPts = Curve.Points.Num();
					if (NumPts > 0)
					{
						MinStartTime = FMath::Min(MinStartTime, Curve.Points[0].Time);
					}
				}
			}
		}

		return MinStartTime;
	}

	// Returns the combined, max end time for all blocks we have
	float GetEndSeconds()
	{
		float MaxEndTime = -FLT_MAX;

		for (const auto& Pair : NodeNameToBlock)
		{
			const FString& AnimNodeName = Pair.Key;
			const FDatasmithFBXSceneAnimBlock* Block = Pair.Value;

			for (const FDatasmithFBXSceneAnimCurve& Curve : Block->Curves)
			{
				int32 NumPts = Curve.Points.Num();
				if (NumPts > 0)
				{
					MaxEndTime = FMath::Max(MaxEndTime, Curve.Points[NumPts-1].Time);
				}
			}
		}

		return MaxEndTime;
	}
};

class FAsyncReleaseFbxScene : public FNonAbandonableTask
{
public:
	FAsyncReleaseFbxScene( UnFbx::FFbxImporter* InFbxImporter )
		: FbxImporter( InFbxImporter )
	{
	}

	void DoWork()
	{
		FbxImporter->ReleaseScene();
	}

	FORCEINLINE TStatId GetStatId() const
	{
		RETURN_QUICK_DECLARE_CYCLE_STAT(FAsyncReleaseFbxScene, STATGROUP_ThreadPoolAsyncTasks);
	}

private:
	UnFbx::FFbxImporter* FbxImporter;
};

FDatasmithVREDImporter::FDatasmithVREDImporter(TSharedRef<IDatasmithScene>& OutScene, UDatasmithVREDImportOptions* InOptions)
	: FDatasmithFBXImporter()
	, DatasmithScene(OutScene)
	, ImportOptions(InOptions)
{
}

FDatasmithVREDImporter::~FDatasmithVREDImporter()
{
}

void FDatasmithVREDImporter::SetImportOptions(UDatasmithVREDImportOptions* InOptions)
{
	ImportOptions = InOptions;
}

bool FDatasmithVREDImporter::OpenFile(const FString& FilePath)
{
	// Need to do this before we parse the FBX file as we'll need the stuff in the .clips file to properly
	// identify the FBX animation curves
	ParseAuxFiles(FilePath);

	if (!ParseFbxFile(FilePath))
	{
		return false;
	}

	FDatasmithFBXScene::FStats Stats = IntermediateScene->GetStats();
	UE_LOG(LogDatasmithVREDImport, Log, TEXT("Scene %s has %d nodes, %d geometries, %d meshes, %d materials"),
		*FilePath, Stats.NodeCount, Stats.GeometryCount, Stats.MeshCount, Stats.MaterialCount);

	ProcessScene();

	Stats = IntermediateScene->GetStats();
	UE_LOG(LogDatasmithVREDImport, Log, TEXT("Processed scene %s has %d nodes, %d geometries, %d meshes, %d materials"),
		*FilePath, Stats.NodeCount, Stats.GeometryCount, Stats.MeshCount, Stats.MaterialCount);

	return true;
}

bool inline CheckFbxScene(fbxsdk::FbxScene* Scene)
{
	/* In the DatasmithExporter VRED plugin we place these extra empty nodes to signal
	metadata, since the API doesn't provide any better way of doing so.

	VRED2Unreal is an illegal node name in the exporter, so if we ever find a node with
	this name, we can be sure it's made by the exporter itself to signal metadata.

	The metadata hierarchy is as follows:

	Root node
		|
	(Node named "VRED2Unreal")
		|
	(Node whose name is the DatasmithExporter version string, e.g. 1_4_2)
		|
	(Node whose name is VRED's version string or "Unknown", e.g. 11_0)
	*/

	fbxsdk::FbxNode* VRED2UnrealNode = nullptr;
	fbxsdk::FbxNode* ExporterVersionNode = nullptr;
	fbxsdk::FbxNode* VREDVersionNode = nullptr;

	VRED2UnrealNode = Scene->FindNodeByName("VRED2Unreal");
	if (VRED2UnrealNode != nullptr)
	{
		int32 NodeCount = VRED2UnrealNode->GetChildCount();
		if (NodeCount == 1)
		{
			ExporterVersionNode = VRED2UnrealNode->GetChild(0);
			if (ExporterVersionNode != nullptr)
			{
				NodeCount = ExporterVersionNode->GetChildCount();
				if (NodeCount == 1)
				{
					VREDVersionNode = ExporterVersionNode->GetChild(0);
				}
			}
		}
	}

	FString VREDVersion;
	FString ExporterVersion;

	if (VREDVersionNode != nullptr)
	{
		VREDVersion = UTF8_TO_TCHAR(VREDVersionNode->GetName());
		Scene->RemoveNode(VREDVersionNode);
	}

	if (ExporterVersionNode != nullptr)
	{
		ExporterVersion = UTF8_TO_TCHAR(ExporterVersionNode->GetName());
		Scene->RemoveNode(ExporterVersionNode);
	}

	if (VRED2UnrealNode != nullptr)
	{
		Scene->RemoveNode(VRED2UnrealNode);
	}

	if (ExporterVersion.IsEmpty() || VREDVersion.IsEmpty())
	{
		return false;
	}

	UE_LOG(LogDatasmithVREDImport, Log, TEXT("Scene was exported from VRED version '%s', with DatasmithExporter plugin version '%s'"), *VREDVersion, *ExporterVersion);

	if(ExporterVersion != MATCHING_EXPORTER_VERSION)
	{
		UE_LOG(LogDatasmithVREDImport, Warning, TEXT("Imported data may be innacurate! For the best results, please re-export the scene from VRED with version '%s' of the DatasmithExporter plugin!"), MATCHING_EXPORTER_VERSION);
	}

	return true;
}

// Uses the names of imported nodes to clean up any empty variants, variant sets or variants that target non-existent
// nodes or materials
void CleanImportedVariants(TArray<FVREDCppVariant>& VariantSwitches, const FDatasmithFBXScene* VREDScene)
{
	// Catalogue existing items
	TSet<FString> NodeNames;
	FDatasmithFBXSceneNode::Traverse(VREDScene->RootNode, [&](const TSharedPtr<FDatasmithFBXSceneNode>& Node)
	{
		NodeNames.Add(Node->OriginalName); // OriginalName will become our NameID
	});
	TSet<FString> MaterialNames;
	for (const TSharedPtr<FDatasmithFBXSceneMaterial>& Mat : VREDScene->Materials)
	{
		MaterialNames.Add(Mat->Name);
	}

	UE_LOG(LogDatasmithVREDImport, Log, TEXT("Attempting to remove invalid or empty variants, variant sets and variant set references. This step can be disabled on the import options menu."));

	// Cleanup variants
	for (int32 VarIndex = VariantSwitches.Num() - 1; VarIndex >= 0; VarIndex--)
	{
		FVREDCppVariant& Var = VariantSwitches[VarIndex];
		FString& VarName = Var.Name;

		switch (Var.Type)
		{
		case EVREDCppVariantType::Camera:
		{
			UE_LOG(LogDatasmithVREDImport, Log, TEXT("Removed camera variant %s"), *Var.Name);
			VariantSwitches.RemoveAt(VarIndex);
			break;
		}
		case EVREDCppVariantType::Geometry:
		{
			FVREDCppVariantGeometry& Geom = Var.Geometry;

			// Clean options
			for (int32 OptionIndex = Geom.Options.Num() - 1; OptionIndex >= 0; OptionIndex--)
			{
				FVREDCppVariantGeometryOption& Option = Geom.Options[OptionIndex];

				Option.HiddenMeshes.RemoveAll([&NodeNames](FString& HiddenMeshName)
				{
					return !NodeNames.Contains(HiddenMeshName);
				});
				Option.VisibleMeshes.RemoveAll([&NodeNames](FString& HiddenMeshName)
				{
					return !NodeNames.Contains(HiddenMeshName);
				});

				if (Option.HiddenMeshes.Num() + Option.VisibleMeshes.Num() == 0)
				{
					UE_LOG(LogDatasmithVREDImport, Log, TEXT("Removed option %s from geometry variant %s"), *Option.Name, *VarName);
					Geom.Options.RemoveAt(OptionIndex);
				}
			}

			// Clean target nodes
			Geom.TargetNodes.RemoveAll([&NodeNames](FString& TargetNodeName)
			{
				return !NodeNames.Contains(TargetNodeName);
			});

			// Clean ourselves
			if (Geom.TargetNodes.Num() + Geom.Options.Num() == 0)
			{
				UE_LOG(LogDatasmithVREDImport, Log, TEXT("Removed geometry variant %s"), *VarName);
				VariantSwitches.RemoveAt(VarIndex);
			}
			break;
		}
		case EVREDCppVariantType::Light:
		{
			FVREDCppVariantLight& Light = Var.Light;
			Light.TargetNodes.RemoveAll([&NodeNames](FString& TargetNodeName)
			{
				return !NodeNames.Contains(TargetNodeName);
			});

			if (Light.TargetNodes.Num() == 0)
			{
				UE_LOG(LogDatasmithVREDImport, Log, TEXT("Removed light variant %s"), *VarName);
				VariantSwitches.RemoveAt(VarIndex);
			}
			break;
		}
		case EVREDCppVariantType::Material:
		{
			FVREDCppVariantMaterial& Mat = Var.Material;
			Mat.Options.RemoveAll([&MaterialNames, &VarName](FVREDCppVariantMaterialOption& Option)
			{
				if (!MaterialNames.Contains(Option.Name))
				{
					UE_LOG(LogDatasmithVREDImport, Log, TEXT("Removed option %s from material variant %s"), *Option.Name, *VarName);
					return true;
				}
				return false;
			});

			Mat.TargetNodes.RemoveAll([&NodeNames](FString& TargetNodeName)
			{
				return !NodeNames.Contains(TargetNodeName);
			});

			if (Mat.Options.Num() == 0 || Mat.TargetNodes.Num() == 0)
			{
				UE_LOG(LogDatasmithVREDImport, Log, TEXT("Removed material variant %s"), *VarName);
				VariantSwitches.RemoveAt(VarIndex);
			}
			break;
		}
		case EVREDCppVariantType::Transform:
		{
			FVREDCppVariantTransform& Trans = Var.Transform;
			Trans.TargetNodes.RemoveAll([&NodeNames](FString& TargetNodeName)
			{
				return !NodeNames.Contains(TargetNodeName);
			});

			if (Trans.Options.Num() == 0 || Trans.TargetNodes.Num() == 0)
			{
				UE_LOG(LogDatasmithVREDImport, Log, TEXT("Removed transform variant %s"), *VarName);
				VariantSwitches.RemoveAt(VarIndex);
			}
			break;
		}
		case EVREDCppVariantType::VariantSet:
			break;
		case EVREDCppVariantType::Unsupported:  // Intended fallthrough
		default:
			VariantSwitches.RemoveAt(VarIndex);
			break;
		}
	}

	// Now that we may have removed some variants, we need to update invalid variant sets
	for (int32 VarIndex = VariantSwitches.Num() - 1; VarIndex >= 0; VarIndex--)
	{
		FVREDCppVariant& Var = VariantSwitches[VarIndex];
		FString& VarName = Var.Name;
		if (Var.Type != EVREDCppVariantType::VariantSet)
		{
			continue;
		}

		FVREDCppVariantSet& VarSet = Var.VariantSet;

		for (int32 OptionIndex = VarSet.TargetVariantNames.Num() - 1; OptionIndex >= 0; OptionIndex--)
		{
			FString& TargetVariantName = VarSet.TargetVariantNames[OptionIndex];
			FString& ChosenOptionName = VarSet.ChosenOptions[OptionIndex];
			bool bValidOption = true;

			FVREDCppVariant* TargetVarPtr = VariantSwitches.FindByPredicate([&TargetVariantName](const FVREDCppVariant& Var)
			{
				return Var.Name == TargetVariantName;
			});

			// Check if target variant exist
			if (TargetVarPtr)
			{
				FVREDCppVariant TargetVar = *TargetVarPtr;

				// Check if option exists within target variant
				switch (TargetVar.Type)
				{
				case EVREDCppVariantType::Camera:
					bValidOption = TargetVar.Camera.Options.ContainsByPredicate([&ChosenOptionName](const FVREDCppVariantCameraOption& Option)
					{
						return Option.Name == ChosenOptionName;
					});
					break;
				case EVREDCppVariantType::Geometry:
					bValidOption = TargetVar.Geometry.Options.ContainsByPredicate([&ChosenOptionName](const FVREDCppVariantGeometryOption& Option)
					{
						return Option.Name == ChosenOptionName;
					});
					break;
				case EVREDCppVariantType::Light:
					bValidOption = (ChosenOptionName == TEXT("!Enable") || ChosenOptionName == TEXT("!Disable"));
					break;
				case EVREDCppVariantType::Material:
					bValidOption = TargetVar.Material.Options.ContainsByPredicate([&ChosenOptionName](const FVREDCppVariantMaterialOption& Option)
					{
						return Option.Name == ChosenOptionName;
					});
					break;
				case EVREDCppVariantType::Transform:
					bValidOption = TargetVar.Transform.Options.ContainsByPredicate([&ChosenOptionName](const FVREDCppVariantTransformOption& Option)
					{
						return Option.Name == ChosenOptionName;
					});
					break;
				case EVREDCppVariantType::Unsupported:
					bValidOption = false;
					break;
				case EVREDCppVariantType::VariantSet:
					bValidOption = false;
					break;
				default:
					bValidOption = false;
					break;
				}
			}
			else
			{
				bValidOption = false;
			}

			if (!bValidOption)
			{
				UE_LOG(LogDatasmithVREDImport, Log, TEXT("Removed reference to variant %s with chosen option %s from variant set %s"), *TargetVariantName, *ChosenOptionName, *Var.Name);
				VarSet.TargetVariantNames.RemoveAt(OptionIndex);
				VarSet.ChosenOptions.RemoveAt(OptionIndex);
			}
		}

		if (VarSet.ChosenOptions.Num() == 0 || VarSet.TargetVariantNames.Num() == 0)
		{
			VariantSwitches.RemoveAt(VarIndex);
		}
	}
}

bool FDatasmithVREDImporter::ParseFbxFile(const FString& FBXPath)
{
	UnFbx::FFbxImporter* FbxImporter = UnFbx::FFbxImporter::GetInstance();
	UnFbx::FBXImportOptions* GlobalImportSettings = FbxImporter->GetImportOptions();
	UnFbx::FBXImportOptions::ResetOptions(GlobalImportSettings);

	if (!FbxImporter->ImportFromFile(FBXPath, FPaths::GetExtension(FBXPath), false))
	{
		UE_LOG(LogDatasmithVREDImport, Error, TEXT("Error parsing FBX file: %s"), FbxImporter->GetErrorMessage());

		( new FAutoDeleteAsyncTask< FAsyncReleaseFbxScene >( FbxImporter ) )->StartBackgroundTask();
		return false;
	}

	// Check if the FBX was imported through the exporter plugin
	bool bIsVREDScene = CheckFbxScene(FbxImporter->Scene);
	if (!bIsVREDScene)
	{
		EAppReturnType::Type Result = FMessageDialog::Open(EAppMsgType::YesNo, FText::Format(LOCTEXT("DatasmithVREDImporter", "Warning:\n\nThe FBX scene '{0}' has not been exported through the DatasmithExporter VRED plugin. Continuing the import process will likely lead to errors. \n\nWould you like to continue importing?"), FText::FromString(FPaths::ConvertRelativePathToFull(FBXPath))));

		if (Result == EAppReturnType::No)
		{
			( new FAutoDeleteAsyncTask< FAsyncReleaseFbxScene >( FbxImporter ) )->StartBackgroundTask();
			return false;
		}
	}

	// TODO: BaseOptions
	FDatasmithImportBaseOptions DefaultBaseOptions;

	FDatasmithFBXFileImporter Importer(FbxImporter->Scene, IntermediateScene.Get(), ImportOptions, &DefaultBaseOptions);
	Importer.ImportScene();

	// TODO: BaseOptions
	//if (bIsVREDScene && Context.Options->BaseOptions.bIncludeAnimation && !Options->bImportClipInfo && VREDScene->AnimNodes.Num() > 0)
	//{
	//	Context.LogWarning(FText::FromString(TEXT("Importing a VRED scene with animations but without a .clips file!. During the VRED export process the animation curves are modified, and intended to be parsed with the information obtained from the .clips file. Without that data the parsed animation curves might contain artifacts and strange behaviour. It is recommended to provide a .clips file or export a regular FBX scene from VRED.")));
	//}

	if ( FbxImporter->Scene && FbxImporter->Scene->GetSceneInfo() )
	{
		DatasmithScene->SetProductName( UTF8_TO_TCHAR( FbxImporter->Scene->GetSceneInfo()->Original_ApplicationName.Get().Buffer() ) );
		DatasmithScene->SetProductVersion( UTF8_TO_TCHAR( FbxImporter->Scene->GetSceneInfo()->Original_ApplicationVersion.Get().Buffer() ) );
		DatasmithScene->SetVendor( UTF8_TO_TCHAR( FbxImporter->Scene->GetSceneInfo()->Original_ApplicationVendor.Get().Buffer() ) );
	}

	( new FAutoDeleteAsyncTask< FAsyncReleaseFbxScene >( FbxImporter ) )->StartBackgroundTask();
	return true;
}

void FDatasmithVREDImporter::UnloadScene()
{
}

// This will replace the AnimCurves in Dst with the AnimCurves in Src that have the same DSID.
// The curve points, type and component will be moved across
void MoveCurvesByDSID(TArray<FDatasmithFBXSceneAnimNode>& Dst, TArray<FDatasmithFBXSceneAnimNode>& Src)
{
	TMap<int32, FDatasmithFBXSceneAnimCurve*> CurveData;
	for (FDatasmithFBXSceneAnimNode& AnimNode : Src)
	{
		for (FDatasmithFBXSceneAnimBlock& Block : AnimNode.Blocks)
		{
			for (FDatasmithFBXSceneAnimCurve& Curve : Block.Curves)
			{
				if (CurveData.Contains(Curve.DSID))
				{
					UE_LOG(LogDatasmithVREDImport, Warning, TEXT("Warning: More than one curve with DSID %d"), Curve.DSID);
				}

				CurveData.Add(Curve.DSID, &Curve);
			}
		}
	}

	for (FDatasmithFBXSceneAnimNode& AnimNode : Dst)
	{
		for (FDatasmithFBXSceneAnimBlock& Block : AnimNode.Blocks)
		{
			for (FDatasmithFBXSceneAnimCurve& Curve : Block.Curves)
			{
				if (FDatasmithFBXSceneAnimCurve** FoundCurve = CurveData.Find(Curve.DSID))
				{
					Curve.Type = (*FoundCurve)->Type;
					Curve.Component = (*FoundCurve)->Component;
					Curve.Points = MoveTemp((*FoundCurve)->Points);
				}
				else
				{
					// This is OK, as a bunch of curves won't make it to the FBX file for being unused/empty
					//UE_LOG(LogDatasmithVREDImport, Warning, TEXT("Warning: Clips file had no description of curve with DSID %d"), Curve.DSID);
				}
			}
		}
	}
}

// When we retrieve the animation keys from the FBX file, they will be correctly in seconds (not frames), and will end up
// baked to 30fps when passing to Datasmith.
// In VRED though, while they are also stored in seconds internally, the user controls two numbers: BaseTime, which
// is the native framerate of the animation; and PlaybackSpeed, which is the rate with which the animations are played.
// The ratio BaseTime/PlaybackSpeed is the DurationMultiplier we pass in here. This ensures that a 1 second VRED animation
// at 96 base fps (e.g. with keys at frame 0 and 96) played back at 24 fps takes 4 seconds total, as it should.
// Note how we don't care about framerate and playback speed here specifically, only the ratio: A 1 second animation
// with base framerate of 24 fps played back at 24 fps will take 1 second, the same as if it had a base of 96 fps and
// were played back at 96 fps
void ApplyCurveDurationMultiplier(TArray<FDatasmithFBXSceneAnimNode>& AnimNodes, TArray<FDatasmithFBXSceneAnimClip>& AnimClips, double DurationMultiplier)
{
	for (FDatasmithFBXSceneAnimNode& AnimNode : AnimNodes)
	{
		for (FDatasmithFBXSceneAnimBlock& Block : AnimNode.Blocks)
		{
			for (FDatasmithFBXSceneAnimCurve& Curve : Block.Curves)
			{
				for (FDatasmithFBXSceneAnimPoint& Pt : Curve.Points)
				{
					Pt.Time *= DurationMultiplier;
				}
			}
		}
	}

	for (FDatasmithFBXSceneAnimClip& Clip : AnimClips)
	{
		for (FDatasmithFBXSceneAnimUsage& Usage : Clip.AnimUsages)
		{
			Usage.StartTime *= DurationMultiplier;
			Usage.EndTime *= DurationMultiplier;
		}
	}
}

void FDatasmithVREDImporter::ParseAuxFiles(const FString& FBXPath)
{
	// TODO: BaseOptions
	if(/*Context.Options->BaseOptions.bIncludeLight && */ImportOptions->bImportLightInfo)
	{
		FDatasmithVREDImportLightsResult LightsResult = FDatasmithVREDAuxFiles::ParseLightsFile(ImportOptions->LightInfoPath.FilePath);
		ParsedLightsInfo = LightsResult.Lights;
	}

	// TODO: BaseOptions
	if (/*Context.Options->BaseOptions.bIncludeAnimation && */ImportOptions->bImportClipInfo)
	{
		FDatasmithVREDImportClipsResult ClipsResult = FDatasmithVREDAuxFiles::ParseClipsFile(ImportOptions->ClipInfoPath.FilePath);
		IntermediateScene->AnimNodes = MoveTemp(ClipsResult.AnimNodes);
		IntermediateScene->TagTime = ClipsResult.KeyTime;
		IntermediateScene->BaseTime = ClipsResult.BaseTime;
		IntermediateScene->PlaybackSpeed = ClipsResult.PlaybackSpeed;
		ParsedAnimClips = MoveTemp(ClipsResult.AnimClips);
	}

	// Import variants data
	if (ImportOptions->bImportVar)
	{
		FDatasmithVREDImportVariantsResult VarResult = FDatasmithVREDAuxFiles::ParseVarFile(ImportOptions->VarPath.FilePath);
		for (FString Name : VarResult.SwitchObjects)
		{
			IntermediateScene->SwitchObjects.Add(FName(*Name));
		}
		for (FString Name : VarResult.SwitchMaterialObjects)
		{
			IntermediateScene->SwitchMaterialObjects.Add(FName(*Name));
		}
		for (FString Name : VarResult.TransformVariantObjects)
		{
			IntermediateScene->TransformVariantObjects.Add(FName(*Name));
		}
		ParsedVariants = VarResult.VariantSwitches;
	}

	// TODO: BaseOptions
	// Import materials from .mats file
	if (ImportOptions->bImportMats)
	{
		FDatasmithVREDImportMatsResult MatsResult = FDatasmithVREDAuxFiles::ParseMatsFile(ImportOptions->MatsPath.FilePath);
		ParsedMats = MatsResult.Mats;
	}
}

void FDatasmithVREDImporter::ProcessScene()
{
	// TODO: BaseOptions
	if (/*Context.Options->BaseOptions.bIncludeAnimation && */ImportOptions->bImportClipInfo)
	{
		ApplyCurveDurationMultiplier(IntermediateScene->AnimNodes, ParsedAnimClips, IntermediateScene->BaseTime / IntermediateScene->PlaybackSpeed);

		FDatasmithVREDClipProcessor ClipProcessor(ParsedAnimClips, IntermediateScene->AnimNodes);
		ClipProcessor.Process();
	}

	// TODO: BaseOptions
	// Keep track of the names of animated objects
	// This is done here as these might come from the FBX file or .clips file
	// if (Context.Options->BaseOptions.bIncludeAnimation)
	{
		for (const FDatasmithFBXSceneAnimNode& AnimNode : IntermediateScene->AnimNodes)
		{
			IntermediateScene->AnimatedObjects.Add(FName(*AnimNode.Name));
		}
	}

	FDatasmithVREDSceneProcessor Processor(IntermediateScene.Get());

	// TODO: BaseOptions
	// if (Context.Options->BaseOptions.bIncludeLight)
	{
		Processor.AddExtraLightInfo(&ParsedLightsInfo);
	}

	// TODO: BaseOptions
	if (/*Context.Options->BaseOptions.bIncludeMaterial && */ImportOptions->bImportMats)
	{
		Processor.AddMatsMaterials(&ParsedMats);
	}

	Processor.RemoveLightMapNodes();

	Processor.FindPersistentNodes();

	// TODO: BaseOptions
	// if (Context.Options->BaseOptions.bIncludeLight)
	{
		Processor.SplitLightNodes();
	}

	// TODO: BaseOptions
	// if (Context.Options->BaseOptions.bIncludeCamera)
	{
		Processor.SplitCameraNodes();
	}

	Processor.DecomposeRotationPivots();

	Processor.DecomposeScalingPivots();

	Processor.FindDuplicatedMaterials();

	Processor.FindDuplicatedMeshes();

	Processor.RemoveEmptyNodes();

	Processor.RemoveTempNodes();

<<<<<<< HEAD
	if (ImportOptions->bOptimizeDuplicatedNodes)
	{
		Processor.OptimizeDuplicatedNodes();
	}

=======
>>>>>>> 90fae962
	Processor.FixMeshNames();
}

bool FDatasmithVREDImporter::CheckNodeType(const TSharedPtr<FDatasmithFBXSceneNode>& Node)
{
	if (Node->Mesh.IsValid() && Node->Camera.IsValid())
	{
		UE_LOG(LogDatasmithVREDImport, Error, TEXT("Node '%s' can't have a mesh and a camera at the same time!"), *Node->Name);
		return false;
	}
	else if (Node->Mesh.IsValid() && Node->Light.IsValid())
	{
		UE_LOG(LogDatasmithVREDImport, Error, TEXT("Node '%s' can't have a mesh and a light at the same time!"), *Node->Name);
		return false;
	}
	else if (Node->Light.IsValid() && Node->Camera.IsValid())
	{
		UE_LOG(LogDatasmithVREDImport, Error, TEXT("Node '%s' can't have a light and a camera at the same time!"), *Node->Name);
		return false;
	}

	return true;
}

TSharedPtr<IDatasmithActorElement> FDatasmithVREDImporter::ConvertNode(const TSharedPtr<FDatasmithFBXSceneNode>& Node)
{
	FVector LocalPos = Node->LocalTransform.GetLocation();

	TSharedPtr<IDatasmithActorElement> ActorElement;

	// Check if node can be converted into a datasmith actor
	if (!CheckNodeType(Node))
	{
		return ActorElement;
	}

	if (Node->Mesh.IsValid())
	{
		TSharedPtr<FDatasmithFBXSceneMesh> ThisMesh = Node->Mesh;
		FName MeshName = FName(*ThisMesh->Name);

		TSharedPtr<FDatasmithFBXSceneMesh>* FoundMesh = MeshNameToFBXMesh.Find(MeshName);
		if (FoundMesh && (*FoundMesh).IsValid())
		{
			// Meshes should all have unique names by now
			ensure(*FoundMesh == ThisMesh);
		}
		else
		{
			// Create a mesh
			MeshNameToFBXMesh.Add(MeshName, ThisMesh);
			TSharedRef<IDatasmithMeshElement> MeshElement = FDatasmithSceneFactory::CreateMesh(*ThisMesh->Name);

			DatasmithScene->AddMesh(MeshElement);
		}

		TSharedPtr<IDatasmithMeshActorElement> MeshActorElement = FDatasmithSceneFactory::CreateMeshActor(*Node->Name);
		MeshActorElement->SetStaticMeshPathName(*ThisMesh->Name);

		// Assign materials to the actor
		for (int32 MaterialID = 0; MaterialID < Node->Materials.Num(); MaterialID++)
		{
			TSharedPtr<FDatasmithFBXSceneMaterial>& Material = Node->Materials[MaterialID];
			TSharedPtr<IDatasmithBaseMaterialElement> MaterialElement = ConvertMaterial(Material);
			TSharedRef<IDatasmithMaterialIDElement> MaterialIDElement(FDatasmithSceneFactory::CreateMaterialId(MaterialElement->GetName()));
			MaterialIDElement->SetId(MaterialID);
			MeshActorElement->AddMaterialOverride(MaterialIDElement);
		}

		ActorElement = MeshActorElement;
	}
	else if (Node->Light.IsValid())
	{
		TSharedPtr<IDatasmithLightActorElement> LightActor;
		TSharedPtr<FDatasmithFBXSceneLight> Light = Node->Light;

		// Create the correct type of light and set some type-specific properties. Some others will be set just below this
		// switch, and yet others will be set on post-import, since they're not exposed on the IDatasmithLightActorElement hierarchy
		switch (Light->LightType)
		{
			case ELightType::Point:
			{
				TSharedRef<IDatasmithPointLightElement> PointLight = FDatasmithSceneFactory::CreatePointLight(*Node->Name);
				LightActor = PointLight;
				break;
			}
			case ELightType::Directional:
			{
				TSharedRef<IDatasmithDirectionalLightElement> DirLight = FDatasmithSceneFactory::CreateDirectionalLight(*Node->Name);
				LightActor = DirLight;
				break;
			}
			case ELightType::Spot:
			{
				TSharedRef<IDatasmithSpotLightElement> SpotLight = FDatasmithSceneFactory::CreateSpotLight(*Node->Name);
				SpotLight->SetInnerConeAngle(Light->ConeInnerAngle);
				SpotLight->SetOuterConeAngle(Light->ConeOuterAngle);
				LightActor = SpotLight;
				break;
			}
			case ELightType::Area:
			{
				TSharedRef<IDatasmithAreaLightElement> AreaLight = FDatasmithSceneFactory::CreateAreaLight(*Node->Name);
				AreaLight->SetInnerConeAngle(Light->ConeInnerAngle);
				AreaLight->SetOuterConeAngle(Light->ConeOuterAngle);
				AreaLight->SetLightShape(Light->AreaLightShape);

				if ( !Light->VisualizationVisible )
				{
					AreaLight->SetLightShape( EDatasmithLightShape::None );
				}

				// On VRED the user doesn't set the area light size, they just seem to spawn
				// with 20x20cm size by default, with a Scale3D of 100,100,100. To replicate this,
				// let's create a 0.2x0.2 cm size area light, also with a scale of 100,100,100
				AreaLight->SetWidth(0.2f);
				AreaLight->SetLength(0.2f);

				if (Light->UseIESProfile)
				{
					AreaLight->SetLightType(EDatasmithAreaLightType::IES_DEPRECATED);
				}
				else if (Light->AreaLightUseConeAngle)
				{
					AreaLight->SetLightType(EDatasmithAreaLightType::Spot);
				}
				else
				{
					AreaLight->SetLightType(EDatasmithAreaLightType::Point);
				}

				LightActor = AreaLight;
				break;
			}
			default:
			{
				TSharedRef<IDatasmithLightActorElement> DefaultLight = FDatasmithSceneFactory::CreateAreaLight(*Node->Name);
				LightActor = DefaultLight;
			}
		}

		//Set light units. Only IES-profile based lights seem to use lumens
		if (LightActor->IsA(EDatasmithElementType::PointLight | EDatasmithElementType::AreaLight | EDatasmithElementType::SpotLight))
		{
			IDatasmithPointLightElement* LightAsPointLight = static_cast<IDatasmithPointLightElement*>(LightActor.Get());
			if (LightAsPointLight)
			{
				if (Light->UseIESProfile)
				{
					LightAsPointLight->SetIntensityUnits(EDatasmithLightUnits::Lumens);
				}
				else
				{
					LightAsPointLight->SetIntensityUnits(EDatasmithLightUnits::Candelas);
				}
			}
		}

		LightActor->SetEnabled(Light->Enabled);
		LightActor->SetIntensity(Light->Intensity);
		LightActor->SetColor(Light->DiffuseColor);
		LightActor->SetTemperature(Light->Temperature);
		LightActor->SetUseTemperature(Light->UseTemperature);
		LightActor->SetIesFile(*Light->IESPath);
		LightActor->SetUseIes(Light->UseIESProfile);

		ActorElement = LightActor;
	}
	else if (Node->Camera.IsValid())
	{
		TSharedPtr<FDatasmithFBXSceneCamera> Camera = Node->Camera;
		TSharedPtr<IDatasmithCameraActorElement> CameraActor = FDatasmithSceneFactory::CreateCameraActor(*Node->Name);

		CameraActor->SetFocalLength(Camera->FocalLength);
		CameraActor->SetFocusDistance(Camera->FocusDistance);
		CameraActor->SetSensorAspectRatio(Camera->SensorAspectRatio);
		CameraActor->SetSensorWidth(Camera->SensorWidth);

		//We will apply the roll value when splitting the camera node in the scene processor, since
		//we would affect the camera's children otherwise

		ActorElement = CameraActor;
	}
	else
	{
		// Create regular actor
		ActorElement = FDatasmithSceneFactory::CreateActor(*Node->Name);
	}

	ActorElement->AddTag(*Node->OriginalName);
	ActorElement->AddTag(*FString::FromInt(Node->SplitNodeID));

	const FTransform& Transform = Node->GetWorldTransform();
	ActorElement->SetTranslation(Transform.GetTranslation());
	ActorElement->SetScale(Transform.GetScale3D());
	ActorElement->SetRotation(Transform.GetRotation());
	ActorElement->SetVisibility( FMath::IsNearlyZero( Node->Visibility ) );

#if !REVERSE_ATTACH_ORDER
	for (int32 Index = 0; Index < Node->Children.Num(); Index++)
#else
	for (int32 Index = Node->Children.Num() - 1; Index >= 0; Index--)
#endif
	{
		TSharedPtr<FDatasmithFBXSceneNode>& ChildNode = Node->Children[Index];
		TSharedPtr<IDatasmithActorElement> ChildNodeActor = ConvertNode(ChildNode);

		if (ChildNodeActor.IsValid())
		{
			ActorElement->AddChild(ChildNodeActor);
		}
	}

	return ActorElement;
}

void AddBoolProperty(IDatasmithMasterMaterialElement* Element, const FString& PropertyName, bool Value)
{
	TSharedPtr<IDatasmithKeyValueProperty> MaterialProperty = FDatasmithSceneFactory::CreateKeyValueProperty(*PropertyName);
	MaterialProperty->SetPropertyType(EDatasmithKeyValuePropertyType::Bool);
	MaterialProperty->SetValue(Value ? TEXT("True") : TEXT("False"));
	Element->AddProperty(MaterialProperty);
}

void AddColorProperty(IDatasmithMasterMaterialElement* Element, const FString& PropertyName, const FVector4& Value)
{
	if (Value.ContainsNaN())
	{
		UE_LOG(LogDatasmithVREDImport, Error, TEXT("Ignored vector parameter '%s' of material '%s' for being a NaN/infinite"), *PropertyName, Element->GetName());
		return;
	}

	TSharedPtr<IDatasmithKeyValueProperty> MaterialProperty = FDatasmithSceneFactory::CreateKeyValueProperty(*PropertyName);
	MaterialProperty->SetPropertyType(EDatasmithKeyValuePropertyType::Color);
	FLinearColor Color(Value.X, Value.Y, Value.Z, Value.W);
	MaterialProperty->SetValue(*Color.ToString());
	Element->AddProperty(MaterialProperty);
}

void AddFloatProperty(IDatasmithMasterMaterialElement* Element, const FString& PropertyName, float Value)
{
	if (!FMath::IsFinite(Value))
	{
		UE_LOG(LogDatasmithVREDImport, Error, TEXT("Ignored vector parameter '%s' of material '%s' for being a NaN/infinite"), *PropertyName, Element->GetName());
		return;
	}

	TSharedPtr<IDatasmithKeyValueProperty> MaterialProperty = FDatasmithSceneFactory::CreateKeyValueProperty(*PropertyName);
	MaterialProperty->SetPropertyType(EDatasmithKeyValuePropertyType::Float);
	MaterialProperty->SetValue(*FString::SanitizeFloat(Value));
	Element->AddProperty(MaterialProperty);
}

void AddStringProperty(IDatasmithMasterMaterialElement* Element, const FString& PropertyName, const FString& Value)
{
	TSharedPtr<IDatasmithKeyValueProperty> MaterialProperty = FDatasmithSceneFactory::CreateKeyValueProperty(*PropertyName);
	MaterialProperty->SetPropertyType(EDatasmithKeyValuePropertyType::String);
	MaterialProperty->SetValue(*Value);
	Element->AddProperty(MaterialProperty);
}

void AddTextureProperty(IDatasmithMasterMaterialElement* Element, const FString& PropertyName, const FString& Path)
{
	TSharedPtr<IDatasmithKeyValueProperty> MaterialProperty = FDatasmithSceneFactory::CreateKeyValueProperty(*PropertyName);
	MaterialProperty->SetPropertyType(EDatasmithKeyValuePropertyType::Texture);
	MaterialProperty->SetValue(*Path);
	Element->AddProperty(MaterialProperty);
}

// Pack all "texture properties". These are really material properties, but we'll use these to help
// map the texture correctly. Datasmith will bind these values to the material instance on creation and it will
// do that by property name, so make sure the names match the ones on the master materials
void AddTextureMappingProperties(IDatasmithMasterMaterialElement* Element, const FString& TexHandle, const FDatasmithFBXSceneMaterial::FTextureParams& Tex)
{
	AddTextureProperty(Element, TexHandle + TEXT("Path"), Tex.Path);
	AddBoolProperty(Element, TexHandle + TEXT("IsActive"), !Tex.Path.IsEmpty() && Tex.bEnabled);
	AddFloatProperty(Element, TexHandle + TEXT("RepeatMode"), 1.0f * (uint8)Tex.RepeatMode);
	AddColorProperty(Element, TexHandle + TEXT("Color"), Tex.Color);

	// Displacement textures would trigger the usage of tessellation shaders, where transforming to local space is not supported.
	// This means we can't use planar or triplanar mapping for displacement textures at the moment, as those require
	// using local space (VRED does planar/triplanar projection in object/local space)
	ETextureMapType MappingType = Tex.ProjectionType;
	if (TexHandle == TEXT("TexDisplacement") && MappingType != ETextureMapType::UV)
	{
		UE_LOG(LogDatasmithVREDImport, Error, TEXT("Displacement textures are only supported with UV mapping. Texture '%s' will use UV mapping instead"), *Tex.Path);
		MappingType = ETextureMapType::UV;
	}

	// We need to break the projeciton enum into bools so that they can be used in static bools and switches and
	// lead to discrete materials. If we don't do this, all samplings will be done every time, which would also
	// disable the usage of displacement maps altogether as they are not supported with planar/triplanar mapping
	AddBoolProperty(Element, TexHandle + TEXT("ProjectionIsUV"), MappingType == ETextureMapType::UV);
	AddBoolProperty(Element, TexHandle + TEXT("ProjectionIsPlanar"), MappingType == ETextureMapType::Planar);

	// Send all parameters every time, as a material might have properties for multiple projection types
	// and the user can decide to switch them while in UE4 already
	AddBoolProperty(Element, TexHandle + TEXT("LimitedProjectionSize"), Tex.Scale.Z != FLT_MAX);
	AddColorProperty(Element, TexHandle + TEXT("ProjectionCenter"), Tex.Translation);
	AddColorProperty(Element, TexHandle + TEXT("ProjectionOrientation"), Tex.Rotation);
	AddColorProperty(Element, TexHandle + TEXT("ProjectionSize"), Tex.Scale);
	AddColorProperty(Element, TexHandle + TEXT("TriplanarRotation"), Tex.TriplanarRotation);
	AddColorProperty(Element, TexHandle + TEXT("TriplanarOffsetU"), Tex.TriplanarOffsetU);
	AddColorProperty(Element, TexHandle + TEXT("TriplanarOffsetV"), Tex.TriplanarOffsetV);
	AddColorProperty(Element, TexHandle + TEXT("TriplanarRepeatU"), Tex.TriplanarRepeatU);
	AddColorProperty(Element, TexHandle + TEXT("TriplanarRepeatV"), Tex.TriplanarRepeatV);
	AddFloatProperty(Element, TexHandle + TEXT("TriplanarBlendBias"), Tex.TriplanarBlendBias);
	AddColorProperty(Element, TexHandle + TEXT("TriplanarTextureSize"), Tex.TriplanarTextureSize);

	// Texture-space transformations (common to all projection types)
	AddColorProperty(Element, TexHandle + TEXT("Offset"), Tex.Offset);
	AddColorProperty(Element, TexHandle + TEXT("Repeat"), Tex.Repeat);
	AddFloatProperty(Element, TexHandle + TEXT("Rotate"), Tex.Rotate);
}

TSharedPtr<IDatasmithTextureElement> CreateTextureElement(IDatasmithMasterMaterialElement* Element, const FString& TexHandle, const FString& TexturePath)
{
	using TextureModeEntry = TPairInitializer<const FString&, const EDatasmithTextureMode&>;
	const static TMap<FString, EDatasmithTextureMode> TextureHandleToModes
	({
		TextureModeEntry(TEXT("TexDiffuse"), EDatasmithTextureMode::Diffuse),
		TextureModeEntry(TEXT("TexGlossy"), EDatasmithTextureMode::Specular),
		TextureModeEntry(TEXT("TexSpecular"), EDatasmithTextureMode::Specular),
		TextureModeEntry(TEXT("TexIncandescence"), EDatasmithTextureMode::Diffuse),
		TextureModeEntry(TEXT("TexBump"), EDatasmithTextureMode::Normal),
		TextureModeEntry(TEXT("TexTransparent"), EDatasmithTextureMode::Other),
		TextureModeEntry(TEXT("TexScatter"), EDatasmithTextureMode::Other),
		TextureModeEntry(TEXT("TexRoughness"), EDatasmithTextureMode::Other),
		TextureModeEntry(TEXT("TexDisplacement"), EDatasmithTextureMode::Displace),
		TextureModeEntry(TEXT("TexFresnel"), EDatasmithTextureMode::Other),
		TextureModeEntry(TEXT("TexRotation"), EDatasmithTextureMode::Other),
		TextureModeEntry(TEXT("TexIndexOfRefraction"), EDatasmithTextureMode::Other),
		TextureModeEntry(TEXT("TexSpecularBump"), EDatasmithTextureMode::Specular)
	});

	EDatasmithTextureMode TextureMode = EDatasmithTextureMode::Other;
	if (const EDatasmithTextureMode* FoundMode = TextureHandleToModes.Find(TexHandle))
	{
		TextureMode = *FoundMode;
	}

	TSharedRef<IDatasmithTextureElement> DSTexture = FDatasmithSceneFactory::CreateTexture(*FPaths::GetBaseFilename(TexturePath));
	DSTexture->SetTextureMode(TextureMode);
	DSTexture->SetFile(*TexturePath);

	// We handle repeat modes with material functions applied directly to UVs, so we can import a texture
	// only once and allow different materials to use different repeat modes. Since Wrap is the most common,
	// on the material side we just "pass the UVs through" for the Wrap case, meaning they need to be enforced Wrap here
	DSTexture->SetTextureAddressX(EDatasmithTextureAddress::Wrap);
	DSTexture->SetTextureAddressY(EDatasmithTextureAddress::Wrap);

	return DSTexture;
}

namespace VREDImporterImpl
{
	// This will search for a texture with a matching filename first in Path, then in the Textures folder
	FString SearchForFile(FString Path, const TArray<FDirectoryPath>& TextureFolders)
	{
		// The expected behaviour should be that even if the path is correct, if we provide no textures folder
		// it shouldn't import any textures
		if (Path.IsEmpty() || TextureFolders.Num() == 0)
		{
			return FString();
		}

		FPaths::NormalizeFilename(Path);
		if (FPaths::FileExists(Path))
		{
			return Path;
		}

		FString CleanFilename = FPaths::GetCleanFilename(Path);

		for (const FDirectoryPath& TextureFolderDir : TextureFolders)
		{
			const FString& TextureFolder = TextureFolderDir.Path;

			FString InTextureFolder = FPaths::Combine(TextureFolder, CleanFilename);
			if (FPaths::FileExists(InTextureFolder))
			{
				return InTextureFolder;
			}

			// Search recursively inside texture folder
			TArray<FString> FoundFiles;
			IFileManager::Get().FindFilesRecursive(FoundFiles, *TextureFolder, *CleanFilename, true, false);
			if (FoundFiles.Num() > 0)
			{
				return FoundFiles[0];
			}
		}

		return FString();
	}
}

TSharedPtr<IDatasmithBaseMaterialElement> FDatasmithVREDImporter::ConvertMaterial(const TSharedPtr<FDatasmithFBXSceneMaterial>& Material)
{
	TSharedPtr<IDatasmithBaseMaterialElement>* OldMaterial = ImportedMaterials.Find(Material);
	if (OldMaterial != nullptr)
	{
		return *OldMaterial;
	}

	TSharedPtr<IDatasmithMasterMaterialElement> MaterialElement = FDatasmithSceneFactory::CreateMasterMaterial(*Material->Name);
	ImportedMaterials.Add(Material, MaterialElement);

	// Base colors used for Chrome and BrushedMetal materials
	using MetalColorEntry = TPairInitializer<const int32&, const FVector4&>;
	const static TMap<int32, FVector4> MetalColors
	({															       // From UE4 docs    // Experimental
		MetalColorEntry( 0, FVector4(0.950f, 0.950f, 0.950f, 1.000f)),                     // Highly reflective
		MetalColorEntry( 1, FVector4(0.913f, 0.921f, 0.925f, 1.000f)), // Aluminium
		MetalColorEntry( 2, FVector4(0.300f, 0.300f, 0.280f, 1.000f)),                     // Amorphous Carbon
		MetalColorEntry( 3, FVector4(0.972f, 0.960f, 0.915f, 1.000f)), // Silver
		MetalColorEntry( 4, FVector4(1.000f, 0.766f, 0.336f, 1.000f)), // Gold
		MetalColorEntry( 5, FVector4(0.662f, 0.655f, 0.634f, 1.000f)), // Cobalt
		MetalColorEntry( 6, FVector4(0.955f, 0.637f, 0.538f, 1.000f)), // Copper
		MetalColorEntry( 7, FVector4(0.550f, 0.556f, 0.554f, 1.000f)), // Chromium
		MetalColorEntry( 8, FVector4(0.930f, 0.940f, 0.900f, 1.000f)),                    // Lithium
		MetalColorEntry( 9, FVector4(0.780f, 0.779f, 0.779f, 1.000f)),                    // Mercury
		MetalColorEntry(10, FVector4(0.660f, 0.609f, 0.526f, 1.000f)), // Nickel
		MetalColorEntry(11, FVector4(0.910f, 0.918f, 0.920f, 1.000f)),                    // Potassium
		MetalColorEntry(12, FVector4(0.672f, 0.637f, 0.585f, 1.000f)), // Platinum
		MetalColorEntry(13, FVector4(0.672f, 0.637f, 0.585f, 1.000f)),                    // Iridium
		MetalColorEntry(14, FVector4(0.500f, 0.510f, 0.525f, 1.000f)),                    // Silicon
		MetalColorEntry(15, FVector4(0.550f, 0.560f, 0.565f, 1.000f)),                    // Amorphous Silicon
		MetalColorEntry(16, FVector4(0.979f, 0.928f, 0.930f, 1.000f)),                    // Sodium
		MetalColorEntry(17, FVector4(0.925f, 0.921f, 0.905f, 1.000f)),                    // Rhodium
		MetalColorEntry(18, FVector4(0.925f, 0.835f, 0.757f, 1.000f)),                    // Tungsten
		MetalColorEntry(19, FVector4(0.945f, 0.894f, 0.780f, 1.000f)),                    // Vanadium
		MetalColorEntry(20, FVector4(0.560f, 0.570f, 0.580f, 1.000f))  // Iron
	});

	IDatasmithMasterMaterialElement* El = MaterialElement.Get();

	if (Material->Type.Equals(TEXT("UGlassMaterial")))
	{
		if (FVector4* FoundInteriorColor = Material->VectorParams.Find(TEXT("InteriorColor")))
		{
			// If it has a non-default interior color it means the backface of the mesh is visible with
			// this color in VRED, so let's turn on two-sided mode so that we can see it
			if (!FoundInteriorColor->Equals(FVector4(1.0f, 1.0f, 1.0f, 1.0f)))
			{
				Material->BoolParams.Add(TEXT("UseTwoSided"), true);
			}
		}

		// We do this so that all glass materials are transparent by default, while also allowing the
		// UE4 user to move the opacity back to 1.0f and have it not be transparent. This also helps to match
		// VRED's multiply blend mode behaviour for translucent materials
		if (float* OldOpacity = Material->ScalarParams.Find(TEXT("Opacity")))
		{
			Material->ScalarParams[TEXT("Opacity")] = (*OldOpacity)/2.0f;
		}
	}
	else if (Material->Type.Equals(TEXT("UReflectivePlasticMaterial")))
	{
		// A reflective plastic is almost exactly the same as a regular plastic with roughness 0
		// The only difference in VRED is that it seems as though reflective plastics display accurate
		// reflections, but all of our materials can handle reflection probes just the same
		Material->Type = TEXT("UPlasticMaterial");
		Material->ScalarParams.Add(TEXT("Roughness"), 0.0f);
	}
	else if (Material->Type.Equals(TEXT("UChromeMaterial")))
	{
		FVector4 BaseColor(0.950f, 0.950f, 0.950f, 1.000f);

		if (float* MetalTypeFloat = Material->ScalarParams.Find(TEXT("MetalType")))
		{
			const int32 MetalType = (int32)(*MetalTypeFloat + 0.5f);
			if (const FVector4* FoundColor = MetalColors.Find(MetalType))
			{
				BaseColor = *FoundColor;
			}
		}

		Material->VectorParams.Add(TEXT("BaseColor"), BaseColor);
	}
	else if (Material->Type.Equals(TEXT("UBrushedMetalMaterial")))
	{
		// This material type has a special type of planar/triplanar mapping.
		// We will force all textures to triplanar mapping for now (the default),
		// as the planar mapping modes don't even match regular planar mapping
		FVector4 TriplanarRotate(0.0f, 0.0f, 0.0f, 1.0f);
		if (const FVector4* FoundRotate = Material->VectorParams.Find(TEXT("TriplanarRotate")))
		{
			TriplanarRotate = *FoundRotate;
		}
		for (auto& Pair : Material->TextureParams)
		{
			FString& TexName = Pair.Key;
			FDatasmithFBXSceneMaterial::FTextureParams& Tex = Pair.Value;

			Tex.ProjectionType = ETextureMapType::Triplanar;
			Tex.TriplanarRotation = TriplanarRotate;
		}

		// For raytracing, VRED allows different roughness directions. We don't support
		// that in UE4, so let's just combine the roughness values like VRED does in its
		// viewport so that it's easier to manipulate in the material instance
		const float* RoughnessU = Material->ScalarParams.Find(TEXT("RoughnessU"));
		const float* RoughnessV = Material->ScalarParams.Find(TEXT("RoughnessV"));
		if (RoughnessU != nullptr && RoughnessV != nullptr)
		{
			Material->ScalarParams.Add(TEXT("Roughness"), FMath::Min(*RoughnessU, *RoughnessV));
			Material->ScalarParams.Remove(TEXT("RoughnessU"));
			Material->ScalarParams.Remove(TEXT("RoughnessV"));
		}
		else if (RoughnessU != nullptr)
		{
			Material->ScalarParams.Add(TEXT("Roughness"), *RoughnessU);
			Material->ScalarParams.Remove(TEXT("RoughnessU"));
		}
		else if (RoughnessV != nullptr)
		{
			Material->ScalarParams.Add(TEXT("Roughness"), *RoughnessV);
			Material->ScalarParams.Remove(TEXT("RoughnessV"));
		}

		// MetalType 0 allows a custom diffuse color, so we'll let it pass unaltered
		// For all other cases we want to place a color according to the metal type
		if (float* MetalTypeFloat = Material->ScalarParams.Find(TEXT("MetalType")))
		{
			const int32 MetalType = (int32)(*MetalTypeFloat + 0.5f);

			if (MetalType != 0)
			{
				// VRED disables the diffuse texture if we have a pre-set metal selected
				if (FDatasmithFBXSceneMaterial::FTextureParams* DiffuseTex = Material->TextureParams.Find(TEXT("TexDiffuse")))
				{
					DiffuseTex->bEnabled = false;
				}

				if (const FVector4* FoundColor = MetalColors.Find(MetalType))
				{
					Material->VectorParams.Add(TEXT("DiffuseColor"), *FoundColor);
				}
			}
		}
	}

	// Add properties
	AddStringProperty(MaterialElement.Get(), TEXT("Type"), Material->Type);

	for (const auto& Pair : Material->TextureParams)
	{
		const FString& TexName = Pair.Key;
		const FDatasmithFBXSceneMaterial::FTextureParams& Tex = Pair.Value;

		// Change first character to upper case
		FString TexHandle = TexName;
		TexHandle[0] = TexHandle.Left(1).ToUpper()[0];

		AddTextureMappingProperties(El, TexHandle, Tex);

		FString FoundTexturePath = VREDImporterImpl::SearchForFile(Tex.Path, ImportOptions->TextureDirs);
		if (FoundTexturePath.IsEmpty())
		{
			continue;
		}

		if (!CreatedTextureElementPaths.Contains(FoundTexturePath))
		{
			TSharedPtr<IDatasmithTextureElement> CreatedTexture = CreateTextureElement(El, TexHandle, FoundTexturePath);
			if (CreatedTexture.IsValid())
			{
				DatasmithScene->AddTexture(CreatedTexture);
				CreatedTextureElementPaths.Add(FoundTexturePath);
			}
		}
	}
	for (const auto& Pair : Material->BoolParams)
	{
		const FString& ParamName = Pair.Key;
		const bool bValue = Pair.Value;

		AddBoolProperty(El, ParamName, bValue);
	}
	for (const auto& Pair : Material->ScalarParams)
	{
		const FString& ParamName = Pair.Key;
		const float Value = Pair.Value;

		AddFloatProperty(El, ParamName, Value);
	}
	for (const auto& Pair : Material->VectorParams)
	{
		const FString& ParamName = Pair.Key;
		const FVector4& Value = Pair.Value;

		AddColorProperty(El, ParamName, Value);
	}

	return MaterialElement;
}

void PopulateTransformAnimation(IDatasmithTransformAnimationElement& TransformAnimation, EDatasmithTransformType AnimationType, const FDatasmithFBXSceneAnimCurve* CurveX, const FDatasmithFBXSceneAnimCurve* CurveY, const FDatasmithFBXSceneAnimCurve* CurveZ, double ScaleFactor, float Framerate)
{
	if (!CurveX && !CurveY && !CurveZ)
	{
		return;
	}

	FVector Conversion = FVector(1.0f, 1.0f, 1.0f);

	switch(AnimationType)
	{
	case EDatasmithTransformType::Translation:
	{
		Conversion = FVector(ScaleFactor, -ScaleFactor, ScaleFactor); // Flip Y due to LH->RH conversion
		break;
	}
	case EDatasmithTransformType::Rotation:
	{
		break;
	}
	case EDatasmithTransformType::Scale:
	{
		Conversion = FVector(ScaleFactor, ScaleFactor, ScaleFactor);
		break;
	}
	default:
	{
		return;
	}
	}

	FRichCurve RichCurves[(int32)EDatasmithFBXSceneAnimationCurveComponent::Num];
	float MinKey = FLT_MAX;
	float MaxKey = -FLT_MAX;

	EDatasmithTransformChannels Channels = TransformAnimation.GetEnabledTransformChannels();
	ETransformChannelComponents Components = FDatasmithAnimationUtils::GetChannelTypeComponents(Channels, AnimationType);

	// Note that each component may have a different number of keys

	if (CurveX && CurveX->Points.Num() > 0)
	{
		Components |= ETransformChannelComponents::X;

		TArray<FRichCurveKey>& KeysX = RichCurves[(int32)EDatasmithFBXSceneAnimationCurveComponent::X].Keys;
		KeysX.Reserve(CurveX->Points.Num());
		for(const FDatasmithFBXSceneAnimPoint& Point : CurveX->Points)
		{
			FRichCurveKey* CurvePoint = new (KeysX) FRichCurveKey;
			CurvePoint->InterpMode = Point.InterpolationMode;
			CurvePoint->TangentMode = Point.TangentMode;
			CurvePoint->Time = Point.Time;
			CurvePoint->Value = Point.Value;
			CurvePoint->ArriveTangent = Point.ArriveTangent;
			CurvePoint->LeaveTangent = Point.LeaveTangent;

			MinKey = FMath::Min(MinKey, CurvePoint->Time);
			MaxKey = FMath::Max(MaxKey, CurvePoint->Time);
		}
	}

	if (CurveY && CurveY->Points.Num() > 0)
	{
		Components |= ETransformChannelComponents::Y;

		TArray<FRichCurveKey>& KeysY = RichCurves[(int32)EDatasmithFBXSceneAnimationCurveComponent::Y].Keys;
		KeysY.Reserve(CurveY->Points.Num());
		for(const FDatasmithFBXSceneAnimPoint& Point : CurveY->Points)
		{
			FRichCurveKey* CurvePoint = new (KeysY) FRichCurveKey;
			CurvePoint->InterpMode = Point.InterpolationMode;
			CurvePoint->TangentMode = Point.TangentMode;
			CurvePoint->Time = Point.Time;
			CurvePoint->Value = Point.Value;
			CurvePoint->ArriveTangent = Point.ArriveTangent;
			CurvePoint->LeaveTangent = Point.LeaveTangent;

			MinKey = FMath::Min(MinKey, CurvePoint->Time);
			MaxKey = FMath::Max(MaxKey, CurvePoint->Time);
		}
	}

	if (CurveZ && CurveZ->Points.Num() > 0)
	{
		Components |= ETransformChannelComponents::Z;

		TArray<FRichCurveKey>& KeysZ = RichCurves[(int32)EDatasmithFBXSceneAnimationCurveComponent::Z].Keys;
		KeysZ.Reserve(CurveZ->Points.Num());
		for(const FDatasmithFBXSceneAnimPoint& Point : CurveZ->Points)
		{
			FRichCurveKey* CurvePoint = new (KeysZ) FRichCurveKey;
			CurvePoint->InterpMode = Point.InterpolationMode;
			CurvePoint->TangentMode = Point.TangentMode;
			CurvePoint->Time = Point.Time;
			CurvePoint->Value = Point.Value;
			CurvePoint->ArriveTangent = Point.ArriveTangent;
			CurvePoint->LeaveTangent = Point.LeaveTangent;

			MinKey = FMath::Min(MinKey, CurvePoint->Time);
			MaxKey = FMath::Max(MaxKey, CurvePoint->Time);
		}
	}

	TransformAnimation.SetEnabledTransformChannels(Channels | FDatasmithAnimationUtils::SetChannelTypeComponents(Components, AnimationType));

	FFrameRate FrameRate = FFrameRate(static_cast<uint32>(Framerate + 0.5f), 1);
	FFrameNumber StartFrame = FrameRate.AsFrameNumber(MinKey);
	FFrameNumber EndFrame = FrameRate.AsFrameTime(MaxKey).CeilToFrame();

	// We go to EndFrame.Value+1 here so that if its a 2 second animation at 30fps, frame 60 belongs
	// to the actual animation, as opposed to being range [0, 59]. I don't think this is the standard
	// for UE4, but it is exactly how it works in VRED and it also guarantees that the animation will
	// actually complete within its range, which is necessary in order to play it as a subsequence
	// to its completion
	for (int32 Frame = StartFrame.Value; Frame <= EndFrame.Value + 1; ++Frame)
	{
		float TimeSeconds = FrameRate.AsSeconds(Frame);

		float XVal = RichCurves[(int32)EDatasmithFBXSceneAnimationCurveComponent::X].Eval(TimeSeconds);
		float YVal = RichCurves[(int32)EDatasmithFBXSceneAnimationCurveComponent::Y].Eval(TimeSeconds);
		float ZVal = RichCurves[(int32)EDatasmithFBXSceneAnimationCurveComponent::Z].Eval(TimeSeconds);

		// It doesn't matter what we place there really, as the channel will be disabled
		if (!CurveX)
		{
			XVal = MAX_flt;
		}
		if (!CurveY)
		{
			YVal = MAX_flt;
		}
		if (!CurveZ)
		{
			ZVal = MAX_flt;
		}

		FVector Val = FVector(XVal, YVal, ZVal);
		FDatasmithTransformFrameInfo FrameInfo = FDatasmithTransformFrameInfo(Frame, Val);
		TransformAnimation.AddFrame(AnimationType, FrameInfo);

		//UE_LOG(LogTemp, Warning, TEXT("Adding frame %d of type %u at %f, vec: (%f, %f, %f)"), Frame, (uint8)AnimationType, TimeSeconds, Val.X, Val.Y, Val.Z);
	}
}

void PopulateVisibilityAnimation(IDatasmithVisibilityAnimationElement& VisibilityAnimation, const FDatasmithFBXSceneAnimCurve* Curve, float Framerate)
{
	if (Curve == nullptr || Curve->Points.Num() == 0)
	{
		return;
	}

	FRichCurve RichCurve;
	float MinKey = FLT_MAX;
	float MaxKey = -FLT_MAX;

	TArray<FRichCurveKey>& Keys = RichCurve.Keys;
	Keys.Reserve(Curve->Points.Num());
	for(const FDatasmithFBXSceneAnimPoint& Point : Curve->Points)
	{
		FRichCurveKey* CurvePoint = new (Keys) FRichCurveKey;
		CurvePoint->InterpMode = Point.InterpolationMode;
		CurvePoint->TangentMode = Point.TangentMode;
		CurvePoint->Time = Point.Time;
		CurvePoint->Value = Point.Value;
		CurvePoint->ArriveTangent = Point.ArriveTangent;
		CurvePoint->LeaveTangent = Point.LeaveTangent;

		MinKey = FMath::Min(MinKey, CurvePoint->Time);
		MaxKey = FMath::Max(MaxKey, CurvePoint->Time);
	}

	FFrameRate FrameRate = FFrameRate(static_cast<uint32>(Framerate + 0.5f), 1);
	FFrameNumber StartFrame = FrameRate.AsFrameNumber(MinKey);
	FFrameNumber EndFrame = FrameRate.AsFrameTime(MaxKey).CeilToFrame();

	// We go to EndFrame.Value+1 here so that if its a 2 second animation at 30fps, frame 60 belongs
	// to the actual animation, as opposed to being frame [0, 59]. I don't think this is the standard
	// for UE4, but it is exactly how it works in VRED and it also guarantees that the animation will
	// actually complete within its range, which is necessary in order to play it as a subsequence
	// to its completion
	for (int32 Frame = StartFrame.Value; Frame <= EndFrame.Value + 1; ++Frame)
	{
		float TimeSeconds = FrameRate.AsSeconds(Frame);
		bool bVisible = RichCurve.Eval(TimeSeconds) >= 1.0f;

		FDatasmithVisibilityFrameInfo FrameInfo = FDatasmithVisibilityFrameInfo(Frame, bVisible);
		VisibilityAnimation.AddFrame(FrameInfo);
	}
}

using CurveMap = TMap<EDatasmithFBXSceneAnimationCurveType, TArray<const FDatasmithFBXSceneAnimCurve*>>;
void FetchCurvesForCurveType(CurveMap& Map, EDatasmithFBXSceneAnimationCurveType CurveType, const FDatasmithFBXSceneAnimCurve*& OutCurveX, const FDatasmithFBXSceneAnimCurve*& OutCurveY, const FDatasmithFBXSceneAnimCurve*& OutCurveZ)
{
	OutCurveX = nullptr;
	OutCurveY = nullptr;
	OutCurveZ = nullptr;

	if (TArray<const FDatasmithFBXSceneAnimCurve*>* Curves = Map.Find(CurveType))
	{
		for (const FDatasmithFBXSceneAnimCurve* Curve : *Curves)
		{
			if (Curve == nullptr || Curve->Points.Num() == 0)
			{
				continue;
			}

			if (OutCurveX == nullptr && Curve->Component == EDatasmithFBXSceneAnimationCurveComponent::X)
			{
				OutCurveX = Curve;
			}
			else if (OutCurveY == nullptr && Curve->Component == EDatasmithFBXSceneAnimationCurveComponent::Y)
			{
				OutCurveY = Curve;
			}
			else if (OutCurveZ == nullptr && Curve->Component == EDatasmithFBXSceneAnimationCurveComponent::Z)
			{
				OutCurveZ = Curve;
			}
		}
	}
}

TSharedPtr<IDatasmithLevelSequenceElement> FDatasmithVREDImporter::ConvertAnimBlock(const FCombinedAnimBlock& CombinedBlock)
{
	if (CombinedBlock.NodeNameToBlock.Num() < 1)
	{
		return nullptr;
	}

	FString BlockName = CombinedBlock.NodeNameToBlock.CreateConstIterator().Value()->Name;

	TSharedRef<IDatasmithLevelSequenceElement> SequenceElement = FDatasmithSceneFactory::CreateLevelSequence(*BlockName);
	SequenceElement->SetFrameRate(IntermediateScene->BaseTime);

	for (const auto& Pair : CombinedBlock.NodeNameToBlock)
	{
		TSharedPtr<IDatasmithVisibilityAnimationElement> VisibilityAnimation = nullptr;
		TSharedPtr<IDatasmithTransformAnimationElement> TransformAnimation = nullptr;

		const FString& NodeName = Pair.Key;
		FDatasmithFBXSceneAnimBlock* AnimBlock = Pair.Value;

		// An anim block may have something like 2 transform curves, 3 scale curves, a rotation curve and a visibility curve
		CurveMap CurvesPerType;
		for (const FDatasmithFBXSceneAnimCurve& Curve : AnimBlock->Curves)
		{
			TArray<const FDatasmithFBXSceneAnimCurve*>& Curves = CurvesPerType.FindOrAdd(Curve.Type);
			Curves.Add(&Curve);
		}

		if (CurvesPerType.Contains(EDatasmithFBXSceneAnimationCurveType::Translation))
		{
			const FDatasmithFBXSceneAnimCurve* CurveX;
			const FDatasmithFBXSceneAnimCurve* CurveY;
			const FDatasmithFBXSceneAnimCurve* CurveZ;
			FetchCurvesForCurveType(CurvesPerType, EDatasmithFBXSceneAnimationCurveType::Translation, CurveX, CurveY, CurveZ);

			if (CurveX || CurveY || CurveZ)
			{
				if (!TransformAnimation.IsValid())
				{
					TransformAnimation = FDatasmithSceneFactory::CreateTransformAnimation(*NodeName);
					TransformAnimation->SetEnabledTransformChannels(EDatasmithTransformChannels::None);
				}

				if (TransformAnimation.IsValid())
				{
					PopulateTransformAnimation(TransformAnimation.ToSharedRef().Get(), EDatasmithTransformType::Translation, CurveX, CurveY, CurveZ, IntermediateScene->ScaleFactor, IntermediateScene->BaseTime);
				}
			}
		}

		if (CurvesPerType.Contains(EDatasmithFBXSceneAnimationCurveType::Scale))
		{
			const FDatasmithFBXSceneAnimCurve* CurveX;
			const FDatasmithFBXSceneAnimCurve* CurveY;
			const FDatasmithFBXSceneAnimCurve* CurveZ;
			FetchCurvesForCurveType(CurvesPerType, EDatasmithFBXSceneAnimationCurveType::Scale, CurveX, CurveY, CurveZ);

			if (CurveX || CurveY || CurveZ)
			{
				if (!TransformAnimation.IsValid())
				{
					TransformAnimation = FDatasmithSceneFactory::CreateTransformAnimation(*NodeName);
					TransformAnimation->SetEnabledTransformChannels(EDatasmithTransformChannels::None);
				}

				if (TransformAnimation.IsValid())
				{
					PopulateTransformAnimation(TransformAnimation.ToSharedRef().Get(), EDatasmithTransformType::Scale, CurveX, CurveY, CurveZ, IntermediateScene->ScaleFactor, IntermediateScene->BaseTime);
				}
			}
		}

		if (CurvesPerType.Contains(EDatasmithFBXSceneAnimationCurveType::Rotation))
		{
			const FDatasmithFBXSceneAnimCurve* CurveX;
			const FDatasmithFBXSceneAnimCurve* CurveY;
			const FDatasmithFBXSceneAnimCurve* CurveZ;
			FetchCurvesForCurveType(CurvesPerType, EDatasmithFBXSceneAnimationCurveType::Rotation, CurveX, CurveY, CurveZ);

			if (CurveX || CurveY || CurveZ)
			{
				if (!TransformAnimation.IsValid())
				{
					TransformAnimation = FDatasmithSceneFactory::CreateTransformAnimation(*NodeName);
					TransformAnimation->SetEnabledTransformChannels(EDatasmithTransformChannels::None);
				}

				if (TransformAnimation.IsValid())
				{
					PopulateTransformAnimation(TransformAnimation.ToSharedRef().Get(), EDatasmithTransformType::Rotation, CurveX, CurveY, CurveZ, IntermediateScene->ScaleFactor, IntermediateScene->BaseTime);
				}
			}
		}

		if (CurvesPerType.Contains(EDatasmithFBXSceneAnimationCurveType::Visible))
		{
			TArray<const FDatasmithFBXSceneAnimCurve*>& Curves = CurvesPerType[EDatasmithFBXSceneAnimationCurveType::Visible];
			if (Curves.Num() > 1)
			{
				UE_LOG(LogDatasmithVREDImport, Error, TEXT("AnimBlock for node '%s' has more than one Visibility curve. The first one will be used."), *NodeName);
			}

			if (Curves.Num() > 0 && Curves[0] != nullptr && Curves[0]->Points.Num() > 0)
			{
				if (!VisibilityAnimation.IsValid())
				{
					VisibilityAnimation = FDatasmithSceneFactory::CreateVisibilityAnimation(*NodeName);
				}

				if (VisibilityAnimation.IsValid())
				{
					VisibilityAnimation->SetPropagateToChildren(true);
<<<<<<< HEAD
					PopulateVisibilityAnimation(VisibilityAnimation.ToSharedRef().Get(), Curves[0]);
=======
					PopulateVisibilityAnimation(VisibilityAnimation.ToSharedRef().Get(), Curves[0], IntermediateScene->BaseTime);
>>>>>>> 90fae962
				}
			}
		}

		if (TransformAnimation.IsValid())
		{
			TransformAnimation->SetCompletionMode(EDatasmithCompletionMode::KeepState);
			SequenceElement->AddAnimation(TransformAnimation.ToSharedRef());
		}

		if (VisibilityAnimation.IsValid())
		{
			VisibilityAnimation->SetCompletionMode(EDatasmithCompletionMode::KeepState);
			SequenceElement->AddAnimation(VisibilityAnimation.ToSharedRef());
		}
	}

	return SequenceElement;
}

void ConvertAnimClips(TArray<FDatasmithFBXSceneAnimClip>& AnimClips, TMap<FString, FImportedAnim>& ImportedAnims, TArray<TSharedPtr<IDatasmithLevelSequenceElement>>& OutCreatedClips, float Framerate)
{
	TArray<FDatasmithFBXSceneAnimClip> ClipsRemaining = AnimClips;

	while (ClipsRemaining.Num() > 0)
	{
		int32 NumClipsParsedThisLoop = 0;
		for (int32 ClipIndex = ClipsRemaining.Num()-1; ClipIndex >= 0; ClipIndex--)
		{
			FDatasmithFBXSceneAnimClip& Clip = ClipsRemaining[ClipIndex];

			// Check if we can parse this clip
			bool bCanParse = true;
			TArray<FString> MissingParsedUsages;
			for (FDatasmithFBXSceneAnimUsage& Usage : Clip.AnimUsages)
			{
				if (!ImportedAnims.Contains(Usage.AnimName))
				{
					bCanParse = false;
					MissingParsedUsages.Add(Usage.AnimName);
					//break;
				}
			}
			if (!bCanParse)
			{
				UE_LOG(LogDatasmithVREDImport, Verbose, TEXT("Postponed parsing AnimClip '%s'. It still needs these usages:"), *Clip.Name);
				for (const FString& Usage : MissingParsedUsages)
				{
					UE_LOG(LogDatasmithVREDImport, VeryVerbose, TEXT("\t%s"), *Usage);
				}

				UE_LOG(LogDatasmithVREDImport, VeryVerbose, TEXT("This is what has been imported so far:"));
				for (const auto& Pair : ImportedAnims)
				{
					UE_LOG(LogDatasmithVREDImport, VeryVerbose, TEXT("\t%s"), *Pair.Key);
				}
				continue;
			}

			UE_LOG(LogDatasmithVREDImport, Verbose, TEXT("Parsing AnimClip '%s'"), *Clip.Name);

			// Create a IDatasmithLevelSequenceElement and populate it with pointers to the target subsequence elements
			TSharedPtr<IDatasmithLevelSequenceElement> SequenceElement = FDatasmithSceneFactory::CreateLevelSequence(*Clip.Name);
			SequenceElement->SetFrameRate(Framerate);

			FFrameRate FrameRate = FFrameRate(static_cast<uint32>(Framerate + 0.5f), 1);

			float MinStartTime = FLT_MAX;
			float MaxEndTime = -FLT_MAX;

			for (FDatasmithFBXSceneAnimUsage& Usage : Clip.AnimUsages)
			{
				if (FImportedAnim* FoundAnim = ImportedAnims.Find(Usage.AnimName))
				{
					TSharedPtr<IDatasmithSubsequenceAnimationElement> SubsequenceAnimation = FDatasmithSceneFactory::CreateSubsequenceAnimation(*Usage.AnimName);
					SubsequenceAnimation->SetSubsequence(FoundAnim->ImportedSequence);

					float TargetDurationSeconds = Usage.EndTime - Usage.StartTime;
					float OriginalDurationSeconds = FoundAnim->OriginalEndSeconds - FoundAnim->OriginalStartSeconds;
					float TimeScale = OriginalDurationSeconds / TargetDurationSeconds;

					MinStartTime = FMath::Min(MinStartTime, Usage.StartTime);
					MaxEndTime = FMath::Max(MaxEndTime, Usage.EndTime);

					FFrameNumber StartFrame = FrameRate.AsFrameNumber(Usage.StartTime);

					// RoundToFrame here because we will add one extra frame anyway
					// If the last subframe is larger than 0.5, it seems the sequencer will "play it",
					// so flooring and adding our +1 frame would not be enough. Additionally, doing a ceil might
					// cause some floating point errors to generate an extra, unnecessary, additional frame
					FFrameNumber EndFrame = FrameRate.AsFrameTime(Usage.EndTime).RoundToFrame();

					// Note how we add +1 here and not to MaxEndTime: This ensures every subsequence animation
					// we create will have one extra frame than what Usage.EndTime says (which is necessary because
					// we add 1 extra frame when populating transform/visibility animations), but that these
					// +1 will not pile up as we progressively nest subsequences
					SubsequenceAnimation->SetDuration((EndFrame - StartFrame).Value + 1);
					SubsequenceAnimation->SetStartTime(StartFrame);
					SubsequenceAnimation->SetTimeScale(TimeScale);
					SubsequenceAnimation->SetCompletionMode(EDatasmithCompletionMode::KeepState);

					UE_LOG(LogDatasmithVREDImport, VeryVerbose, TEXT("\tParsed subsequence animation. TargetClip: '%s', StartTime: %d, TimeScale: %f, OrigStart: %f, OrigEnd: %f, UsageStart: %f, UsageEnd: %f"), *Usage.AnimName, StartFrame.Value, TimeScale, FoundAnim->OriginalStartSeconds, FoundAnim->OriginalEndSeconds, Usage.StartTime, Usage.EndTime);
					SequenceElement->AddAnimation(SubsequenceAnimation.ToSharedRef());
				}
			}

			UE_LOG(LogDatasmithVREDImport, Verbose, TEXT("Parsed AnimClip '%s', which depends on the following clips:"), *Clip.Name);
			for (FDatasmithFBXSceneAnimUsage& Usage : Clip.AnimUsages)
			{
				UE_LOG(LogDatasmithVREDImport, Verbose, TEXT("\t%s"), *Usage.AnimName);
			}

			// Add our created IDatasmithLevelSequenceElement to our output and our dict, so that it can
			// be used to parse nested clips. We make sure all AnimNodes have unique names in VRED before
			// exporting
			ensure(!ImportedAnims.Contains(Clip.Name));

			FImportedAnim NewImportedAnim;
			NewImportedAnim.Name = Clip.Name;
			NewImportedAnim.ImportedSequence = SequenceElement;
			NewImportedAnim.OriginalStartSeconds = MinStartTime;
			NewImportedAnim.OriginalEndSeconds = MaxEndTime;
			ImportedAnims.Add(NewImportedAnim.Name, NewImportedAnim);
			OutCreatedClips.Add(SequenceElement);

			// Update control flow
			NumClipsParsedThisLoop++;
			ClipsRemaining.RemoveAt(ClipIndex);
		}

		// If this clip network is well-behaved, we should be able to parse at least one clip per pass
		if (NumClipsParsedThisLoop == 0)
		{
			FString ErrorMessage = TEXT("Ran into a lock trying to parse AnimClips. These are the remaining clips:\n");
			for (FDatasmithFBXSceneAnimClip& Clip : ClipsRemaining)
			{
				ErrorMessage += FString(TEXT("\t")) + Clip.Name + TEXT("\n");
			}
			ErrorMessage.RemoveFromEnd(TEXT("\n"));
			UE_LOG(LogDatasmithVREDImport, Error, TEXT("%s"), *ErrorMessage);
			break;
		}
	}
}

struct FNameDuplicateFinder
{
	TMap<FString, int32> NodeNames;
	TMap<FString, int32> MeshNames;
	TMap<FString, int32> MaterialNames;

	TSet< TSharedPtr<FDatasmithFBXSceneMesh> > ProcessedMeshes;
	TSet< TSharedPtr<FDatasmithFBXSceneMaterial> > ProcessedMaterials;

	void MakeUniqueName(FString& Name, TMap<FString, int32>& NameList)
	{
		// We're using lowercase name value to make NameList case-insensitive. These names
		// should be case-insensitive because uasset file names directly depends on them.
		FString LowercaseName = Name.ToLower();
		int32* LastValue = NameList.Find(LowercaseName);
		if (LastValue == nullptr)
		{
			// Simplest case: name is not yet used
			NameList.Add(LowercaseName, 0);
			return;
		}

		// Append a numeric suffix
		int32 NameIndex = *LastValue + 1;
		FString NewName;
		do
		{
			NewName = FString::Printf(TEXT("%s%s%d"), *Name, UNIQUE_NAME_SUFFIX, NameIndex);
		} while (NameList.Contains(NewName));

		// Remember the new name
		*LastValue = NameIndex;
		NameList.Add(NewName.ToLower());
		Name = NewName;
	}

	void ResolveDuplicatedObjectNamesRecursive(TSharedPtr<FDatasmithFBXSceneNode>& Node)
	{
		// Process node name
		MakeUniqueName(Node->Name, NodeNames);

		// Process mesh name
		TSharedPtr<FDatasmithFBXSceneMesh>& Mesh = Node->Mesh;
		if (Mesh.IsValid() && !ProcessedMeshes.Contains(Mesh))
		{
			if (Mesh->Name.Len() > MAX_MESH_NAME_LENGTH)
			{
				// Truncate the mesh name if it is too long
				FString NewName = Mesh->Name.Left(MAX_MESH_NAME_LENGTH - 3) + TEXT("_tr");
				UE_LOG(LogDatasmithVREDImport, Warning, TEXT("Mesh name '%s' is too long, renaming to '%s'"), *Mesh->Name, *NewName);
				Mesh->Name = NewName;
			}

			MakeUniqueName(Mesh->Name, MeshNames);
			ProcessedMeshes.Add(Mesh);
		}

		// Process material names
		for (int32 MaterialIndex = 0; MaterialIndex < Node->Materials.Num(); MaterialIndex++)
		{
			TSharedPtr<FDatasmithFBXSceneMaterial>& Material = Node->Materials[MaterialIndex];
			if (Material.IsValid() && !ProcessedMaterials.Contains(Material))
			{
				MakeUniqueName(Material->Name, MaterialNames);
				ProcessedMaterials.Add(Material);
			}
		}

		for (int32 ChildIndex = 0; ChildIndex < Node->Children.Num(); ChildIndex++)
		{
			ResolveDuplicatedObjectNamesRecursive(Node->Children[ChildIndex]);
		}
	}
};

// AnimBlocks are supposed to have unique names, except when they originated from a
// node being split, in which case all generated blocks will have the same names. This
// function groups those split blocks into CombinedAnimBlock objects
TArray<FCombinedAnimBlock> CombineBlocks(TArray<FDatasmithFBXSceneAnimNode>& InNodes)
{
	struct FBlockAndParent
	{
		FDatasmithFBXSceneAnimBlock* Block;
		FDatasmithFBXSceneAnimNode* Parent;
	};

	TMap<FString, TArray<FBlockAndParent>> BlocksWithSameName;
	for (FDatasmithFBXSceneAnimNode& Node : InNodes)
	{
		for (FDatasmithFBXSceneAnimBlock& Block : Node.Blocks)
		{
			TArray<FBlockAndParent>& BlocksWithThisName = BlocksWithSameName.FindOrAdd(Block.Name);

			FBlockAndParent* NewBlockAndParent = new(BlocksWithThisName) FBlockAndParent;
			NewBlockAndParent->Block = &Block;
			NewBlockAndParent->Parent = &Node;
		}
	}

	TArray<FCombinedAnimBlock> Result;
	for (auto& Pair : BlocksWithSameName)
	{
		FString& BlockName = Pair.Key;
		TArray<FBlockAndParent>& Blocks = Pair.Value;

		FCombinedAnimBlock* NewCombinedBlock = new(Result) FCombinedAnimBlock;
		for (const FBlockAndParent& BnP : Blocks)
		{
			NewCombinedBlock->NodeNameToBlock.Add(BnP.Parent->Name, BnP.Block);
		}
	}

	return Result;
}

bool FDatasmithVREDImporter::SendSceneToDatasmith()
{
	if (!IntermediateScene->RootNode.IsValid())
	{
		UE_LOG(LogDatasmithVREDImport, Error, TEXT("FBX Scene root is invalid!"));
		return false;
	}
	// Ensure nodes, meshes and materials have unique names
	FNameDuplicateFinder NameDupContext;
	NameDupContext.ResolveDuplicatedObjectNamesRecursive(IntermediateScene->RootNode);

	// Perform conversion
	TSharedPtr<IDatasmithActorElement> NodeActor = ConvertNode(IntermediateScene->RootNode);

	if (NodeActor.IsValid())
	{
		// We need the root node as that is what carries the scaling factor conversion
		DatasmithScene->AddActor(NodeActor);

		for (TSharedPtr<FDatasmithFBXSceneMaterial>& Material : IntermediateScene->Materials)
		{
			TSharedPtr<IDatasmithBaseMaterialElement> ConvertedMaterial = ConvertMaterial(Material);
			DatasmithScene->AddMaterial(ConvertedMaterial);
		}

		TMap<FString, FImportedAnim> ImportedAnimElements;

		// During scene processing, we might split a node with rotation/scaling pivots into multiple nodes
		// and each receives part of the curves. In that case we will create blocks with the same name for all
		// of them. Blocks have unique names otherwise, so this means they should be combined
		// Over here we build this structure so that we can create a single SequenceElement from it, allowing
		// clips to not really care if nodes were split or not
		TArray<FCombinedAnimBlock> CombinedBlocks = CombineBlocks(IntermediateScene->AnimNodes);

		for (FCombinedAnimBlock& CombinedBlock : CombinedBlocks)
		{
			TSharedPtr<IDatasmithLevelSequenceElement> ConvertedBlock = ConvertAnimBlock(CombinedBlock);
			if (ConvertedBlock.IsValid())
			{
				DatasmithScene->AddLevelSequence(ConvertedBlock.ToSharedRef());

				FImportedAnim NewImportedAnim;
				NewImportedAnim.Name = FString(ConvertedBlock->GetName());
				NewImportedAnim.ImportedSequence = ConvertedBlock;
				NewImportedAnim.OriginalStartSeconds = CombinedBlock.GetStartSeconds();
				NewImportedAnim.OriginalEndSeconds = CombinedBlock.GetEndSeconds();
				ImportedAnimElements.Add(NewImportedAnim.Name, NewImportedAnim);
			}
		}

		TArray<TSharedPtr<IDatasmithLevelSequenceElement>> CreatedClips;
		ConvertAnimClips(ParsedAnimClips, ImportedAnimElements, CreatedClips, IntermediateScene->BaseTime);

		for (const TSharedPtr<IDatasmithLevelSequenceElement>& CreatedClip : CreatedClips)
		{
			if (CreatedClip.IsValid())
			{
				UE_LOG(LogDatasmithVREDImport, Verbose, TEXT("Added clip level sequence '%s' to the scene"), CreatedClip->GetName());
				DatasmithScene->AddLevelSequence(CreatedClip.ToSharedRef());
			}
		}

		FActorMap ImportedActorsByOriginalName;
		FMaterialMap ImportedMaterialsByName;
		BuildAssetMaps(DatasmithScene, ImportedActorsByOriginalName, ImportedMaterialsByName);

		if (ImportOptions->bImportVar)
		{
			TSharedPtr<IDatasmithLevelVariantSetsElement> LevelVariantSets = FVREDVariantConverter::ConvertVariants(ParsedVariants, ImportedActorsByOriginalName, ImportedMaterialsByName);
			if (LevelVariantSets.IsValid())
			{
				DatasmithScene->AddLevelVariantSets(LevelVariantSets.ToSharedRef());
			}
		}
	}
	else
	{
		UE_LOG(LogDatasmithVREDImport, Error, TEXT("Root node '%s' failed to convert!"), *IntermediateScene->RootNode->Name);
		return false;
	}
	return true;
}

#undef LOCTEXT_NAMESPACE<|MERGE_RESOLUTION|>--- conflicted
+++ resolved
@@ -722,14 +722,6 @@
 
 	Processor.RemoveTempNodes();
 
-<<<<<<< HEAD
-	if (ImportOptions->bOptimizeDuplicatedNodes)
-	{
-		Processor.OptimizeDuplicatedNodes();
-	}
-
-=======
->>>>>>> 90fae962
 	Processor.FixMeshNames();
 }
 
@@ -1662,11 +1654,7 @@
 				if (VisibilityAnimation.IsValid())
 				{
 					VisibilityAnimation->SetPropagateToChildren(true);
-<<<<<<< HEAD
-					PopulateVisibilityAnimation(VisibilityAnimation.ToSharedRef().Get(), Curves[0]);
-=======
 					PopulateVisibilityAnimation(VisibilityAnimation.ToSharedRef().Get(), Curves[0], IntermediateScene->BaseTime);
->>>>>>> 90fae962
 				}
 			}
 		}
