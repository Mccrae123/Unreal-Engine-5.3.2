--- conflicted
+++ resolved
@@ -862,11 +862,7 @@
 			for (uint8 Channel = 0; Channel < CurveNode->GetChannelsCount(); Channel++)
 			{
 				uint32 CurveCount = CurveNode->GetCurveCount(Channel);
-<<<<<<< HEAD
-				UE_LOG(LogDatasmithFBXImport, Verbose, TEXT("\tFound %d curves for property %s, channel %d"), CurveCount, PropertyName.Get(), Channel);
-=======
 				UE_LOG(LogDatasmithFBXImport, Verbose, TEXT("\tFound %d curves for property %hs, channel %d"), CurveCount, PropertyName.Get(), Channel);
->>>>>>> 4af6daef
 
 				for (uint32 CurveIndex = 0; CurveIndex < CurveCount; CurveIndex++)
 				{
