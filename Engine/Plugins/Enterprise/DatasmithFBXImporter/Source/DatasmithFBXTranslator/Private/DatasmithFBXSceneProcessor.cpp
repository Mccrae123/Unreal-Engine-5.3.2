--- conflicted
+++ resolved
@@ -366,303 +366,6 @@
 	}
 }
 
-<<<<<<< HEAD
-struct FSwitchState
-{
-	FSwitchState(TSharedPtr<FDatasmithFBXSceneNode> Node)
-	{
-		while (true)
-		{
-			TSharedPtr<FDatasmithFBXSceneNode> Parent = Node->Parent.Pin();
-			if (!Parent.IsValid())
-			{
-				break;
-			}
-			if (EnumHasAnyFlags(Parent->GetNodeType(), ENodeType::Switch))
-			{
-				// Parent is a switch, Node is switch value
-				check(SwitchValues.Find(Parent->Name) == nullptr);
-				SwitchValues.Add(Parent->Name, Node->Name);
-			}
-			Node = Parent;
-		}
-	}
-
-	/** Function compares two switch states and returns true if they doesn't have a possibility to be visible together */
-	bool AreNodesMutuallyInvisible(const FSwitchState& Other)
-	{
-		for (auto& It : SwitchValues)
-		{
-			// Find this switch in Other's switch list
-			auto* Found = Other.SwitchValues.Find(It.Key);
-			if (Found != nullptr)
-			{
-				if (It.Value != *Found)
-				{
-					// At least one of switches has different values
-					return true;
-				}
-			}
-		}
-		// No identical switches found
-		return false;
-	}
-
-	/** Mapping switch name to its value */
-	TMap<FString, FString> SwitchValues;
-};
-
-// An idea behind this optimization is to locate scene subtrees which are the same and which are used
-// in different switch combinations. Such subtrees will never be visible at the same time. These subtrees
-// will be replaced with a "shared node" blueprint, which will use the single instance of subtree, and
-// this subtree will be reattached to "shared node" as child nodes when "shared node" will became visible.
-struct FDuplicatedNodeFinder
-{
-	FDuplicatedNodeFinder(FDatasmithFBXScene* InScene)
-	: Scene(InScene)
-	{
-	}
-
-	void PrepareNodeHashMap()
-	{
-		PrepareNodeHashMapRecursive(Scene->RootNode);
-	}
-
-	void PrepareNodeHashMapRecursive(const TSharedPtr<FDatasmithFBXSceneNode>& Node)
-	{
-		// Register node's hash
-		const FMD5Hash& NodeHash = Node->GetHash();
-		TArray< TSharedPtr<FDatasmithFBXSceneNode> >* HashMap = HashToNodes.Find(NodeHash);
-		if (HashMap == nullptr)
-		{
-			// This hash didn't appear in scene yet
-			TArray< TSharedPtr<FDatasmithFBXSceneNode> > NewHashMap;
-			HashMap = &HashToNodes.Add(NodeHash, NewHashMap);
-		}
-		HashMap->Add(Node);
-
-		// Recurse
-		for (TSharedPtr<FDatasmithFBXSceneNode>& Child : Node->Children)
-		{
-			PrepareNodeHashMapRecursive(Child);
-		}
-	}
-
-	void ExclideFromHashMap(TSharedPtr<FDatasmithFBXSceneNode>& Node)
-	{
-		TArray< TSharedPtr<FDatasmithFBXSceneNode> >* NodesWithSameHash = HashToNodes.Find(Node->GetHash());
-		check(NodesWithSameHash != nullptr);
-		NodesWithSameHash->Remove(Node);
-	}
-
-	TArray< TSharedPtr<FDatasmithFBXSceneNode> > FindNodesForSharing(TSharedPtr<FDatasmithFBXSceneNode> Node)
-	{
-		TArray< TSharedPtr<FDatasmithFBXSceneNode> > FoundNodes;
-
-		TArray< TSharedPtr<FDatasmithFBXSceneNode> >* NodesWithSameHash = HashToNodes.Find(Node->GetHash());
-		// We always have 'Node' in this list, so result will never be null
-		check(NodesWithSameHash != nullptr);
-		int32 InstanceCount = NodesWithSameHash->Num();
-		if (InstanceCount < 2)
-		{
-			// We have just this node, and nothing else, return empty list
-			return FoundNodes;
-		}
-
-		// This technique is intended to optimize number of nodes for very complex scenes. Check if we're going to
-		// optimize a too simple subtree.
-		int32 NodesInSubtree = Node->GetChildrenCountRecursive();
-		if (NodesInSubtree < MIN_NODES_IN_SUBTREE_TO_OPTIMIZE)
-		{
-			// It is not worth replacing (say) 2 nodes with 1 node
-			return FoundNodes;
-		}
-
-		// Verify number of nodes we could release if all instances are suitable for optimization
-		int32 NumReleasedNodes = (InstanceCount - 1) * NodesInSubtree;
-		if (NumReleasedNodes < MIN_TOTAL_NODES_TO_OPTIMIZE)
-		{
-			// Too simple optimization, not worth doing.
-			return FoundNodes;
-		}
-
-		// Verify all nodes with same hash. Check their switch combinations, and find nodes
-		// which could be safely reused - in a case if they don't share the same configuration.
-		// An example of node which could share configuration: a car have 4 wheels which are
-		// usually same, but we can't use shared node for them because all 4 wheels are always
-		// visible simultaneously.
-
-		// Build switch configuration for current node
-		FSwitchState NodeState(Node);
-
-		// This array will hold all configurations which we will verify. If node A is "compatible"
-		// with node B, and node A compatible with node C, this doesn't mean that B is compatible
-		// with C, so we'll accumulate verified states here.
-		TArray<FSwitchState> States;
-		States.Add(NodeState);
-
-		for (TSharedPtr<FDatasmithFBXSceneNode>& NodeToCheck : *NodesWithSameHash)
-		{
-			if (NodeToCheck == Node)
-			{
-				continue;
-			}
-
-			bool bCompatible = true;
-			FSwitchState CheckState(NodeToCheck);
-			for (FSwitchState& ExistingState : States)
-			{
-				if (ExistingState.AreNodesMutuallyInvisible(CheckState) == false)
-				{
-					bCompatible = false;
-					break;
-				}
-			}
-
-			if (bCompatible)
-			{
-				FoundNodes.Add(NodeToCheck);
-				States.Add(CheckState);
-			}
-		}
-
-		// Now check optimization effectiveness again
-		if (FoundNodes.Num() * NodesInSubtree < MIN_TOTAL_NODES_TO_OPTIMIZE)
-		{
-			FoundNodes.Empty();
-		}
-
-		return FoundNodes;
-	}
-
-	void ProcessTreeRecursive(TSharedPtr<FDatasmithFBXSceneNode> Node)
-	{
-		TArray< TSharedPtr<FDatasmithFBXSceneNode> > Instances = FindNodesForSharing(Node);
-		if (Instances.Num())
-		{
-			// Replace nodes with instances
-			//
-			// Node
-			//   + Child_1
-			//   + Child_2
-			// Other_Node
-			//   + Child_1
-			//   + Child_2
-			//
-			// ... will become
-			//
-			// SharedNode(Node) -> Node
-			//   + Node
-			//     + Child_1
-			//     + Child_2
-			// SharedNode(OtherNode) -> Node
-
-			// Create a shared node (a kind of proxy) which will replace 'Node' and use this 'Node' as SharedContent
-			TSharedPtr<FDatasmithFBXSceneNode> SharedContent = Node;
-			TSharedPtr<FDatasmithFBXSceneNode> SharedNode(new FDatasmithFBXSceneNode());
-			SharedNode->Name = Node->Name;
-			SharedNode->OriginalName = Node->Name;
-			Node->Name += SHARED_CONTENT_SUFFIX;
-			// Insert SharedNode into hierarchy between Node->Parent and Node
-			TSharedPtr<FDatasmithFBXSceneNode> Parent = Node->Parent.Pin();
-			for (TSharedPtr<FDatasmithFBXSceneNode>& Sibling : Parent->Children)
-			{
-				if (Sibling == Node)
-				{
-					// this parent's child is 'Node', replace it with SharedNode
-					Sibling = SharedNode;
-					SharedNode->Parent = Parent;
-					Node->Parent = SharedNode;
-					SharedNode->Children.Add(Node);
-					break;
-				}
-			}
-			// Finalize creation of SharedNode
-			SharedNode->MarkSharedNode(SharedContent);
-			// SharedNode (proxy) should have transform of node which we're sharing, so 'Node' will have identity transform
-			// and could be correctly reattached to another parent.
-			SharedNode->LocalTransform = Node->LocalTransform;
-			Node->LocalTransform = FTransform::Identity;
-			ExclideFromHashMap(Node);
-
-			// Process instances
-			for (int32 InstanceIndex = 0; InstanceIndex < Instances.Num(); InstanceIndex++)
-			{
-				TSharedPtr<FDatasmithFBXSceneNode>& InstanceNode = Instances[InstanceIndex];
-				// Remove instance's children
-				UnhashNodesRecursive(InstanceNode);
-				InstanceNode->Children.Empty();
-				// In a case if this node is a switch, the switch functionality will be in SharedContent
-				// node, and InstanceNode should became a SharedNode.
-				InstanceNode->ResetNodeType();
-				InstanceNode->MarkSharedNode(SharedContent);
-			}
-		}
-		else
-		{
-			// Recurse to children
-			for (TSharedPtr<FDatasmithFBXSceneNode>& Child : Node->Children)
-			{
-				ProcessTreeRecursive(Child);
-			}
-		}
-	}
-
-	void UnhashNodesRecursive(TSharedPtr<FDatasmithFBXSceneNode>& Node)
-	{
-		ExclideFromHashMap(Node);
-
-		// Recurse to children
-		for (TSharedPtr<FDatasmithFBXSceneNode>& Child : Node->Children)
-		{
-			UnhashNodesRecursive(Child);
-		}
-	}
-
-	void InvalidateHashesRecursive(TSharedPtr<FDatasmithFBXSceneNode>& Node)
-	{
-		Node->InvalidateHash();
-		for (TSharedPtr<FDatasmithFBXSceneNode>& Child : Node->Children)
-		{
-			InvalidateHashesRecursive(Child);
-		}
-	}
-
-	FDatasmithFBXScene* Scene;
-	TMap< FMD5Hash, TArray< TSharedPtr<FDatasmithFBXSceneNode> > > HashToNodes;
-};
-
-void FDatasmithFBXSceneProcessor::OptimizeDuplicatedNodes()
-{
-	// FDuplicatedNodeFinder performs optimization of top-level nodes. When it finds a node which could be
-	// shared between different parents, it won't optimize content of that node. To perform optimization
-	// better, we're doing multiple passes. Doing optimization in a single pass (for example, recursing
-	// into shared content nodes immediately after it has been found) would require too complex code
-	// because we're using node hash maps there to optimize search - we'd need to modify these structures
-	// too often. So, it's easier to do multiple passes instead.
-
-	for (int32 Pass = 1; Pass <= 4; Pass++)
-	{
-		int32 TotalNodeCount = Scene->RootNode->GetChildrenCountRecursive(true);
-		FDuplicatedNodeFinder Finder(Scene);
-		Finder.PrepareNodeHashMap();
-		Finder.ProcessTreeRecursive(Scene->RootNode);
-		int32 NewTotalNodeCount = Scene->RootNode->GetChildrenCountRecursive(true);
-
-		if (NewTotalNodeCount == TotalNodeCount)
-		{
-			// Nothing has been optimized
-			UE_LOG(LogDatasmithFBXImport, Log, TEXT("Optimized duplicated nodes (pass %d): nothing has been done"), Pass);
-			break;
-		}
-
-		UE_LOG(LogDatasmithFBXImport, Log, TEXT("Optimized duplicated nodes (pass %d): reduced node count from %d to %d"), Pass, TotalNodeCount, NewTotalNodeCount);
-		Finder.InvalidateHashesRecursive(Scene->RootNode);
-	}
-}
-
-=======
->>>>>>> 90fae962
 void FDatasmithFBXSceneProcessor::RemoveInvisibleNodes()
 {
 	struct FInvisibleNodesRemover {
