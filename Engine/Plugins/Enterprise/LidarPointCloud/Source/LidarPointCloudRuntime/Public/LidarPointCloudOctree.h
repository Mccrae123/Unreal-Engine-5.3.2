--- conflicted
+++ resolved
@@ -25,9 +25,6 @@
 {
 	struct FMeshBuffers;
 };
-
-class FLidarPointCloudRenderBuffer;
-class FLidarPointCloudVertexFactory;
 
 /**
  * WARNING: Exercise caution when modifying the contents of the Octree, as it may be in use by the Rendering Thread via FPointCloudSceneProxy
@@ -108,12 +105,8 @@
 	/** Holds render data for this node */
 	TSharedPtr<FLidarPointCloudRenderBuffer> DataCache;
 	TSharedPtr<FLidarPointCloudVertexFactory> VertexFactory;
-<<<<<<< HEAD
-
-=======
 	TSharedPtr<FLidarPointCloudRayTracingGeometry> RayTracingGeometry;
 	
->>>>>>> d731a049
 	bool bRenderDataDirty;
 
 	/** Used to keep track, which data is available for rendering */
@@ -142,12 +135,9 @@
 
 	/** Return a pointer to the vertex factory containing pre-cached geometry */
 	FORCEINLINE TSharedPtr<FLidarPointCloudVertexFactory> GetVertexFactory() { return VertexFactory; }
-<<<<<<< HEAD
-=======
 	
 	/** Return a pointer to the ray tracing geometry */
 	FORCEINLINE TSharedPtr<FLidarPointCloudRayTracingGeometry> GetRayTracingGeometry() { return RayTracingGeometry; }
->>>>>>> d731a049
 
 	/**
 	 * Builds and updates the necessary render data buffers
@@ -294,24 +284,11 @@
 	FByteBulkData BulkData;
 
 #if WITH_EDITOR
-<<<<<<< HEAD
-	struct FLidarPointCloudBulkData : public FByteBulkData
-	{
-		FLidarPointCloudOctree* Octree;
-		int32 ElementSize = 1;
-		
-		FLidarPointCloudBulkData(FLidarPointCloudOctree* Octree);
-		virtual int32 GetElementSize() const override { return ElementSize; }
-		virtual void SerializeElements(FArchive& Ar, void* Data) override { Octree->SerializeBulkData(Ar); }
-		virtual bool RequiresSingleElementSerialization(FArchive& Ar) override { return true; }
-		void Serialize(FArchive& Ar);
-=======
 	struct FLidarPointCloudBulkData : public FBulkData
 	{
 		FSerializeBulkDataElements SerializeElementsCallback;
 		
 		FLidarPointCloudBulkData(FLidarPointCloudOctree* Octree);
->>>>>>> d731a049
 	} SavingBulkData;
 #endif
 	
