--- conflicted
+++ resolved
@@ -188,11 +188,7 @@
 	UFUNCTION(BlueprintPure, Category = "Lidar Point Cloud")
 	bool HasPointsByRay(FVector Origin, FVector Direction, float Radius, bool bVisibleOnly) const
 	{
-<<<<<<< HEAD
-		return HasPointsByRay(FLidarPointCloudRay(Origin, Direction), Radius, bVisibleOnly);
-=======
 		return HasPointsByRay(FLidarPointCloudRay((FVector3f)Origin, (FVector3f)Direction), Radius, bVisibleOnly);
->>>>>>> 6bbb88c8
 	}
 	bool HasPointsByRay(const FLidarPointCloudRay& Ray, float Radius, bool bVisibleOnly) const
 	{
@@ -485,11 +481,7 @@
 
 	/** Removes the first point hit by the given ray */
 	UFUNCTION(BlueprintCallable, Category = "Lidar Point Cloud")
-<<<<<<< HEAD
-	void RemoveFirstPointByRay(FVector Origin, FVector Direction, float Radius, bool bVisibleOnly) { RemoveFirstPointByRay(FLidarPointCloudRay(Origin, Direction), Radius, bVisibleOnly); }
-=======
 	void RemoveFirstPointByRay(FVector Origin, FVector Direction, float Radius, bool bVisibleOnly) { RemoveFirstPointByRay(FLidarPointCloudRay((FVector3f)Origin, (FVector3f)Direction), Radius, bVisibleOnly); }
->>>>>>> 6bbb88c8
 	void RemoveFirstPointByRay(const FLidarPointCloudRay& Ray, const float& Radius, bool bVisibleOnly)
 	{
 		if (PointCloud)
