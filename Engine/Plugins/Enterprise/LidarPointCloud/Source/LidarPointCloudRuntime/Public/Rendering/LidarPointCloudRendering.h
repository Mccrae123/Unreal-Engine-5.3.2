--- conflicted
+++ resolved
@@ -29,10 +29,7 @@
 	 */
 	TSharedPtr<class FLidarPointCloudRenderBuffer> DataCache;
 	TSharedPtr<class FLidarPointCloudVertexFactory> VertexFactory;
-<<<<<<< HEAD
-=======
 	TSharedPtr<class FLidarPointCloudRayTracingGeometry> RayTracingGeometry;
->>>>>>> d731a049
 
 	FLidarPointCloudProxyUpdateDataNode() : FLidarPointCloudProxyUpdateDataNode(0, 0, nullptr) {}
 	FLidarPointCloudProxyUpdateDataNode(uint8 VirtualDepth, int64 NumVisiblePoints, FLidarPointCloudOctreeNode* DataNode)
@@ -41,19 +38,12 @@
 		, NumVisiblePoints(NumVisiblePoints)
 		, DataCache(nullptr)
 		, VertexFactory(nullptr)
-<<<<<<< HEAD
-=======
 		, RayTracingGeometry(nullptr)
->>>>>>> d731a049
 	{
 	}
 
 	/** Passthrough method */
-<<<<<<< HEAD
-	bool BuildDataCache(bool bUseStaticBuffers);
-=======
 	bool BuildDataCache(bool bUseStaticBuffers, bool bUseRayTracing);
->>>>>>> d731a049
 };
 
 /** Used to pass data to RT to update the proxy's render data */
