// Copyright Epic Games, Inc. All Rights Reserved.

#pragma once

#include "CoreMinimal.h"
#include "LidarPointCloudShared.generated.h"

DECLARE_LOG_CATEGORY_EXTERN(LogLidarPointCloud, Log, All);
DECLARE_STATS_GROUP(TEXT("Lidar Point Cloud"), STATGROUP_LidarPointCloud, STATCAT_Advanced);

#define PC_LOG(Format, ...) UE_LOG(LogLidarPointCloud, Log, TEXT(Format), ##__VA_ARGS__)
#define PC_WARNING(Format, ...) UE_LOG(LogLidarPointCloud, Warning, TEXT(Format), ##__VA_ARGS__)
#define PC_ERROR(Format, ...) UE_LOG(LogLidarPointCloud, Error, TEXT(Format), ##__VA_ARGS__)

<<<<<<< HEAD
#if !CPP
USTRUCT(noexport)
struct FDoubleVector
{
	UPROPERTY()
	double X = 0.0;

	UPROPERTY()
	double Y = 0.0;

	UPROPERTY()
	double Z = 0.0;
};
#endif

struct LIDARPOINTCLOUDRUNTIME_API FDoubleVector
=======
#pragma pack(push)
#pragma pack(1)
/** 3D vector represented using only a single byte per component */
USTRUCT(BlueprintType)
struct LIDARPOINTCLOUDRUNTIME_API FLidarPointCloudNormal
>>>>>>> 6bbb88c8
{
	GENERATED_BODY()

public:
	UPROPERTY(EditAnywhere, BlueprintReadWrite, Category = "Lidar Point Normal")
	uint8 X;
	
	UPROPERTY(EditAnywhere, BlueprintReadWrite, Category = "Lidar Point Normal")
	uint8 Y;

	UPROPERTY(EditAnywhere, BlueprintReadWrite, Category = "Lidar Point Normal")
	uint8 Z;

public:
	FLidarPointCloudNormal() { Reset(); }
	FLidarPointCloudNormal(const FVector3f& Normal) { SetFromVector(Normal); }
	FLidarPointCloudNormal(const FPlane& Normal) { SetFromFloats(Normal.X, Normal.Y, Normal.Z); }
	FLidarPointCloudNormal(const float& X, const float& Y, const float& Z) { SetFromFloats(X, Y, Z); }

	bool operator==(const FLidarPointCloudNormal& Other) const { return X == Other.X && Y == Other.Y && Z == Other.Z; }

	FORCEINLINE bool IsValid() const { return X != 127 || Y != 127 || Z != 127; }

	FORCEINLINE void SetFromVector(const FVector3f& Normal)
	{
		SetFromFloats(Normal.X, Normal.Y, Normal.Z);
	}
	FORCEINLINE void SetFromFloats(const float& InX, const float& InY, const float& InZ)
	{
		X = FMath::Min((InX + 1) * 127.5f, 255.0f);
		Y = FMath::Min((InY + 1) * 127.5f, 255.0f);
		Z = FMath::Min((InZ + 1) * 127.5f, 255.0f);
	}

<<<<<<< HEAD
	FORCEINLINE FDoubleVector operator^(const FDoubleVector& V) const
	{
		return FDoubleVector
		(
			Y * V.Z - Z * V.Y,
			Z * V.X - X * V.Z,
			X * V.Y - Y * V.X
		);
	}

	FORCEINLINE bool Equals(const FDoubleVector& V, float Tolerance = KINDA_SMALL_NUMBER) const
=======
	FORCEINLINE void Reset()
>>>>>>> 6bbb88c8
	{
		X = Y = Z = 127;
	}

<<<<<<< HEAD
	FORCEINLINE bool IsZero(float Tolerance = KINDA_SMALL_NUMBER) const
	{
		return Equals(FDoubleVector::ZeroVector, Tolerance);
	}

	FORCEINLINE bool IsNearlyZero(float Tolerance) const
	{
		return FMath::Abs(X) <= Tolerance && FMath::Abs(Y) <= Tolerance && FMath::Abs(Z) <= Tolerance;
	}

	FORCEINLINE float GetMax() const { return FMath::Max3(X, Y, Z); }

	/** Ported solution from FQuat::RotateVector */
	FORCEINLINE FDoubleVector RotateVector(const FQuat& Quat) const
	{
		const FDoubleVector V = *this;
		const FDoubleVector Q(Quat.X, Quat.Y, Quat.Z);
		const FDoubleVector T = (Q ^ V) * 2;
		const FDoubleVector Result = V + (T * Quat.W) + (Q ^ T);
		return Result;
	}

	FORCEINLINE FVector ToVector() const { return FVector(X, Y, Z); }
	FORCEINLINE FIntVector ToIntVector() const { return FIntVector(X, Y, Z); }

	FORCEINLINE FString ToString() const { return FString::Printf(TEXT("X=%f Y=%f Z=%f"), X, Y, Z); }

	friend FArchive& operator<<(FArchive& Ar, FDoubleVector& V)
	{
		Ar << V.X << V.Y << V.Z;
		return Ar;
	}
};

/** Essentially a double-based version of FBox */
struct LIDARPOINTCLOUDRUNTIME_API FDoubleBox
{
public:
	FDoubleVector Min;
	FDoubleVector Max;
	uint8 IsValid;

public:
	FDoubleBox() { }
	explicit FDoubleBox(EForceInit) { Init(); }
	FDoubleBox(const FDoubleVector& InMin, const FDoubleVector& InMax) : Min(InMin), Max(InMax), IsValid(1) { }
	FDoubleBox(const FBox& Box) : Min(Box.Min), Max(Box.Max), IsValid(1) { }

public:
	FORCEINLINE FDoubleBox& operator+=(const FDoubleVector& Other)
	{
		if (IsValid)
		{
			Min.X = FMath::Min(Min.X, Other.X);
			Min.Y = FMath::Min(Min.Y, Other.Y);
			Min.Z = FMath::Min(Min.Z, Other.Z);

			Max.X = FMath::Max(Max.X, Other.X);
			Max.Y = FMath::Max(Max.Y, Other.Y);
			Max.Z = FMath::Max(Max.Z, Other.Z);
		}
		else
		{
			Min = Max = Other;
			IsValid = 1;
		}

		return *this;
	}
	FORCEINLINE FDoubleBox operator+(const FDoubleVector& Other) const
	{
		return FDoubleBox(*this) += Other;
	}
	FORCEINLINE FDoubleBox& operator+=(const FDoubleBox& Other)
	{
		if (IsValid && Other.IsValid)
		{
			Min.X = FMath::Min(Min.X, Other.Min.X);
			Min.Y = FMath::Min(Min.Y, Other.Min.Y);
			Min.Z = FMath::Min(Min.Z, Other.Min.Z);

			Max.X = FMath::Max(Max.X, Other.Max.X);
			Max.Y = FMath::Max(Max.Y, Other.Max.Y);
			Max.Z = FMath::Max(Max.Z, Other.Max.Z);
		}
		else if (Other.IsValid)
		{
			*this = Other;
		}

		return *this;
	}
	FORCEINLINE FDoubleBox operator+(const FDoubleBox& Other) const
	{
		return FDoubleBox(*this) += Other;
	}

public:
	FORCEINLINE FDoubleBox ShiftBy(const FDoubleVector& Offset) const { return FDoubleBox(Min + Offset, Max + Offset); }
	FORCEINLINE FDoubleVector GetCenter() const { return FDoubleVector((Min + Max) * 0.5f); }
	FORCEINLINE FDoubleVector GetExtent() const { return (Max - Min) * 0.5f; }
	FORCEINLINE FDoubleVector GetSize() const { return (Max - Min); }

public:
	FORCEINLINE void Init()
	{
		Min = Max = FDoubleVector::ZeroVector;
		IsValid = 0;
	}

	FORCEINLINE FDoubleBox& FlipY()
	{
		const double Tmp = Min.Y;
		Min.Y = -Max.Y;
		Max.Y = -Tmp;
		return *this;
	}

	FORCEINLINE FBox ToBox() const { return FBox(Min.ToVector(), Max.ToVector()); }

	FORCEINLINE FString ToString() const
	{
		return FString::Printf(TEXT("IsValid=%s, Min=(%s), Max=(%s)"), IsValid ? TEXT("true") : TEXT("false"), *Min.ToString(), *Max.ToString());
	}
};

#pragma pack(push)
#pragma pack(1)
/** 3D vector represented using only a single byte per component */
USTRUCT(BlueprintType)
struct LIDARPOINTCLOUDRUNTIME_API FLidarPointCloudNormal
{
	GENERATED_BODY()

public:
	UPROPERTY(EditAnywhere, BlueprintReadWrite, Category = "Lidar Point Normal")
	uint8 X;
	
	UPROPERTY(EditAnywhere, BlueprintReadWrite, Category = "Lidar Point Normal")
	uint8 Y;

	UPROPERTY(EditAnywhere, BlueprintReadWrite, Category = "Lidar Point Normal")
	uint8 Z;

public:
	FLidarPointCloudNormal() { Reset(); }
	FLidarPointCloudNormal(const FVector& Normal) { SetFromVector(Normal); }
	FLidarPointCloudNormal(const float& X, const float& Y, const float& Z) { SetFromFloats(X, Y, Z); }

	bool operator==(const FLidarPointCloudNormal& Other) const { return X == Other.X && Y == Other.Y && Z == Other.Z; }

	FORCEINLINE bool IsValid() const { return X != 127 || Y != 127 || Z != 127; }

	FORCEINLINE void SetFromVector(const FVector& Normal)
	{
		SetFromFloats(Normal.X, Normal.Y, Normal.Z);
	}
	FORCEINLINE void SetFromFloats(const float& InX, const float& InY, const float& InZ)
	{
		X = FMath::Min((InX + 1) * 127.5f, 255.0f);
		Y = FMath::Min((InY + 1) * 127.5f, 255.0f);
		Z = FMath::Min((InZ + 1) * 127.5f, 255.0f);
	}

	FORCEINLINE void Reset()
	{
		X = Y = Z = 127;
	}

	FORCEINLINE FVector ToVector() const { return FVector(X / 127.5f - 1, Y / 127.5f - 1, Z / 127.5f - 1); }
};

/** Used for backwards compatibility with pre-normal datasets */
struct FLidarPointCloudPoint_Legacy
{
	FVector Location;
	FColor Color;
	uint8 bVisible : 1;
	uint8 ClassificationID : 5;
	uint8 Dummy : 2;
};

=======
	FORCEINLINE FVector3f ToVector() const { return FVector3f(X / 127.5f - 1, Y / 127.5f - 1, Z / 127.5f - 1); }
};

/** Used for backwards compatibility with pre-normal datasets */
struct FLidarPointCloudPoint_Legacy
{
	FVector3f Location;
	FColor Color;
	uint8 bVisible : 1;
	uint8 ClassificationID : 5;
	uint8 Dummy : 2;
};

>>>>>>> 6bbb88c8
USTRUCT(BlueprintType)
struct LIDARPOINTCLOUDRUNTIME_API FLidarPointCloudPoint
{
	GENERATED_BODY()

public:
	UPROPERTY(EditAnywhere, BlueprintReadWrite, Category = "Lidar Point Cloud Point")
	FVector3f Location;

	UPROPERTY(EditAnywhere, BlueprintReadWrite, Category = "Lidar Point Cloud Point")
	FColor Color;

	UPROPERTY(EditAnywhere, BlueprintReadWrite, Category = "Lidar Point Cloud Point")
	FLidarPointCloudNormal Normal;

	UPROPERTY(EditAnywhere, BlueprintReadWrite, Category = "Lidar Point Cloud Point")
	uint8 bVisible : 1;

	/** Valid range is 0 - 31. */
	uint8 ClassificationID : 5;

	uint8 bSelected : 1;

private:	
	uint8 bMarkedForDeletion : 1;

public:
	FLidarPointCloudPoint()
		: Location(FVector3f::ZeroVector)
		, Color(FColor::White)
		, Normal()
		, bVisible(true)
		, ClassificationID(0)
		, bSelected(false)
		, bMarkedForDeletion(false)
	{
	}
	FLidarPointCloudPoint(const float& X, const float& Y, const float& Z)
		: FLidarPointCloudPoint()
	{
		Location.X = X;
		Location.Y = Y;
		Location.Z = Z;
	}
	FLidarPointCloudPoint(const float& X, const float& Y, const float& Z, const float& I)
		: FLidarPointCloudPoint(X, Y, Z)
	{
		Color.A = FMath::RoundToInt(FMath::Clamp(I, 0.0f, 1.0f) * 255.f);
	}
	FLidarPointCloudPoint(const float& X, const float& Y, const float& Z, const float& R, const float& G, const float& B, const float& A = 1.0f)
		: FLidarPointCloudPoint(X, Y, Z)
	{
		Color = FLinearColor(R, G, B, A).ToFColor(false);
	}
	FLidarPointCloudPoint(const float& X, const float& Y, const float& Z, const float& R, const float& G, const float& B, const float& A, const float& NX, const float& NY, const float& NZ)
		: FLidarPointCloudPoint(X, Y, Z)
	{
		Color = FLinearColor(R, G, B, A).ToFColor(false);
		Normal.SetFromFloats(NX, NY, NZ);
	}
<<<<<<< HEAD
	FLidarPointCloudPoint(const FVector& Location) : FLidarPointCloudPoint(Location.X, Location.Y, Location.Z) {}
	FLidarPointCloudPoint(const FVector& Location, const float& R, const float& G, const float& B, const float& A = 1.0f)
=======
	FLidarPointCloudPoint(const FVector3f& Location) : FLidarPointCloudPoint(Location.X, Location.Y, Location.Z) {}
	FLidarPointCloudPoint(const FVector3f& Location, const float& R, const float& G, const float& B, const float& A = 1.0f)
>>>>>>> 6bbb88c8
		: FLidarPointCloudPoint(Location)
	{
		Color = FLinearColor(R, G, B, A).ToFColor(false);
	}
	FLidarPointCloudPoint(const FVector3f& Location, const float& R, const float& G, const float& B, const float& A, const uint8& ClassificationID)
		: FLidarPointCloudPoint(Location, R, G, B, A)
	{
		this->ClassificationID = ClassificationID;
	}
<<<<<<< HEAD
	FLidarPointCloudPoint(const FVector& Location, const uint8& R, const uint8& G, const uint8& B, const uint8& A, const uint8& ClassificationID)
=======
	FLidarPointCloudPoint(const FVector3f& Location, const uint8& R, const uint8& G, const uint8& B, const uint8& A, const uint8& ClassificationID)
>>>>>>> 6bbb88c8
		: FLidarPointCloudPoint(Location.X, Location.Y, Location.Z)
	{
		Color = FColor(R, G, B, A);
		this->ClassificationID = ClassificationID;
	}
<<<<<<< HEAD
	FLidarPointCloudPoint(const FVector& Location, const FColor& Color, const bool& bVisible, const uint8& ClassificationID)
=======
	FLidarPointCloudPoint(const FVector3f& Location, const FColor& Color, const bool& bVisible, const uint8& ClassificationID)
>>>>>>> 6bbb88c8
		: FLidarPointCloudPoint(Location)
	{
		this->Color = Color;
		this->bVisible = bVisible;
		this->ClassificationID = ClassificationID;
	}
<<<<<<< HEAD
	FLidarPointCloudPoint(const FVector& Location, const FColor& Color, const bool& bVisible, const uint8& ClassificationID, const FLidarPointCloudNormal& Normal)
=======
	FLidarPointCloudPoint(const FVector3f& Location, const FColor& Color, const bool& bVisible, const uint8& ClassificationID, const FLidarPointCloudNormal& Normal)
>>>>>>> 6bbb88c8
		: FLidarPointCloudPoint(Location)
	{
		this->Color = Color;
		this->bVisible = bVisible;
		this->ClassificationID = ClassificationID;
		this->Normal = Normal;
	}
	FLidarPointCloudPoint(const FLidarPointCloudPoint& Other)
		: FLidarPointCloudPoint()
	{
		CopyFrom(Other);
	}
	FLidarPointCloudPoint(const FLidarPointCloudPoint_Legacy& Other)
		: FLidarPointCloudPoint(Other.Location, Other.Color, Other.bVisible, Other.ClassificationID)
	{
	}

	FORCEINLINE void CopyFrom(const FLidarPointCloudPoint& Other)
	{
		Location = Other.Location;
		Color = Other.Color;
		Normal = Other.Normal;
		bVisible = Other.bVisible;
		ClassificationID = Other.ClassificationID;
	}

	FORCEINLINE FLidarPointCloudPoint Transform(const FTransform& Transform) const
	{
		return FLidarPointCloudPoint((FVector3f)Transform.TransformPosition((FVector)Location), Color, bVisible, ClassificationID);
	}

	bool operator==(const FLidarPointCloudPoint& P) const { return Location == P.Location && Color == P.Color && bVisible == P.bVisible && ClassificationID == P.ClassificationID && Normal == P.Normal; }

	friend class FLidarPointCloudOctree;
#if WITH_EDITOR
	friend class FLidarPointCloudEditor;
#endif
};
#pragma pack(pop)

/** Used in blueprint latent function execution */
UENUM(BlueprintType)
enum class ELidarPointCloudAsyncMode : uint8
{
	Success,
	Failure,
	Progress
};

UENUM(BlueprintType)
enum class ELidarPointCloudScalingMethod : uint8
{
	/**
	 * Points are scaled based on the estimated density of their containing node.
	 * Recommended for assets with high variance of point densities, but may produce less fine detail overall.
	 * Default method in 4.25 and 4.26
	 */
	PerNode,

	/**
	 * Similar to PerNode, but the density is calculated adaptively based on the current view.
	 * Produces good amount of fine detail while being generally resistant to density variance.
	 */
	PerNodeAdaptive,

	/**
	 * Points are scaled based on their individual calculated depth.
	 * Capable of resolving the highest amount of fine detail, but is the most susceptible to 
	 * density changes across the dataset, and may result in patches of varying point sizes.
	 */
	PerPoint,

	/**
	 * Sprites will be rendered using screen-space scaling method.
	 * In that mode, Point Size property will work as Screen Percentage.
	 */
	FixedScreenSize
};

/** Used to help track multiple buffer allocations */
class LIDARPOINTCLOUDRUNTIME_API FLidarPointCloudDataBuffer
{
public:
	FLidarPointCloudDataBuffer() : bInUse(false), PendingSize(0) {}
	~FLidarPointCloudDataBuffer() = default;
	FLidarPointCloudDataBuffer(const FLidarPointCloudDataBuffer& Other)
	{
		Data = Other.Data;
		bInUse = false;
	}
	FLidarPointCloudDataBuffer(FLidarPointCloudDataBuffer&&) = delete;
	FLidarPointCloudDataBuffer& operator=(const FLidarPointCloudDataBuffer& Other)
	{
		Data = Other.Data;
		bInUse = false;
		return *this;
	}
	FLidarPointCloudDataBuffer& operator=(FLidarPointCloudDataBuffer&&) = delete;

	FORCEINLINE uint8* GetData() { return Data.GetData(); }
	FORCEINLINE bool InUse() const { return bInUse; }
	
	/** Marks the buffer as no longer in use so it can be reassigned to another read thread. */
	void MarkAsFree();
	void Initialize(const int32& Size);
	void Resize(const int32& NewBufferSize, bool bForce = false);

private:
	TAtomic<bool> bInUse;
	TArray<uint8> Data;
	int32 PendingSize;

	friend class FLidarPointCloudDataBufferManager;
};

/** Used to help track multiple buffer allocations */
class LIDARPOINTCLOUDRUNTIME_API FLidarPointCloudDataBufferManager
{
public:
	/** If MaxNumberOfBuffers is 0, no limit is applied */
	FLidarPointCloudDataBufferManager(const int32& BufferSize, const int32& MaxNumberOfBuffers = 0);
	~FLidarPointCloudDataBufferManager();
	FLidarPointCloudDataBufferManager(const FLidarPointCloudDataBufferManager&) = delete;
	FLidarPointCloudDataBufferManager(FLidarPointCloudDataBufferManager&&) = delete;
	FLidarPointCloudDataBufferManager& operator=(const FLidarPointCloudDataBufferManager&) = delete;
	FLidarPointCloudDataBufferManager& operator=(FLidarPointCloudDataBufferManager&&) = delete;

	FLidarPointCloudDataBuffer* GetFreeBuffer();

	void Resize(const int32& NewBufferSize);

private:
	int32 BufferSize;
	int32 MaxNumberOfBuffers;
	int32 NumBuffersCreated;
	TList<FLidarPointCloudDataBuffer> Head;
	TList<FLidarPointCloudDataBuffer>* Tail;
};

/** Used for Raycasting */
struct LIDARPOINTCLOUDRUNTIME_API FLidarPointCloudRay
{
public:
	FVector3f Origin;

private:
<<<<<<< HEAD
	FVector Direction;
	FVector InvDirection;
=======
	FVector3f Direction;
	FVector3f InvDirection;
>>>>>>> 6bbb88c8

public:
	FLidarPointCloudRay() : FLidarPointCloudRay(FVector3f::ZeroVector, FVector3f::ForwardVector) {}
	FLidarPointCloudRay(const FVector3f& Origin, const FVector3f& Direction) : Origin(Origin)
	{
		SetDirection(Direction);
	}
	FLidarPointCloudRay(const FVector& Origin, const FVector& Direction) : FLidarPointCloudRay((FVector3f)Origin, (FVector3f)Direction) {}

	static FORCEINLINE FLidarPointCloudRay FromLocations(const FVector3f& Origin, const FVector3f& Destination)
	{
		return FLidarPointCloudRay(Origin, (Destination - Origin).GetSafeNormal());
	}

<<<<<<< HEAD
	static FORCEINLINE FLidarPointCloudRay FromLocations(const FVector& Origin, const FVector& Destination)
	{
		return FLidarPointCloudRay(Origin, (Destination - Origin).GetSafeNormal());
	}

=======
>>>>>>> 6bbb88c8
	FLidarPointCloudRay& TransformBy(const FTransform& Transform)
	{
		Origin = (FVector3f)Transform.TransformPosition((FVector)Origin);
		SetDirection((FVector3f)Transform.TransformVector((FVector)Direction));
		return *this;
	}
	FLidarPointCloudRay TransformBy(const FTransform& Transform) const
	{
<<<<<<< HEAD
		return FLidarPointCloudRay(Transform.TransformPosition(Origin), Transform.TransformVector(Direction));
	}
	FORCEINLINE FLidarPointCloudRay ShiftBy(const FVector& Offset) const
=======
		return FLidarPointCloudRay(Transform.TransformPosition((FVector)Origin), Transform.TransformVector((FVector)Direction));
	}
	FORCEINLINE FLidarPointCloudRay ShiftBy(const FVector3f& Offset) const
>>>>>>> 6bbb88c8
	{
		return FLidarPointCloudRay(Origin + Offset, Direction);
	}
	FORCEINLINE FLidarPointCloudRay ShiftBy(const FVector& Offset) const
	{
		return FLidarPointCloudRay(Origin + (FVector3f)Offset, Direction);
	}

	FORCEINLINE FVector3f GetDirection() const { return Direction; }
	FORCEINLINE void SetDirection(const FVector3f& NewDirection)
	{
		Direction = NewDirection;
<<<<<<< HEAD
		InvDirection = FVector(Direction.X == 0 ? 0 : 1 / Direction.X,
=======
		InvDirection = FVector3f(Direction.X == 0 ? 0 : 1 / Direction.X,
>>>>>>> 6bbb88c8
								Direction.Y == 0 ? 0 : 1 / Direction.Y,
								Direction.Z == 0 ? 0 : 1 / Direction.Z);
	}

	/** An Efficient and Robust Ray-Box Intersection Algorithm. Amy Williams et al. 2004. */
	FORCEINLINE bool Intersects(const FBox& Box) const
	{
		float tmin, tmax, tymin, tymax, tzmin, tzmax;

		tmin = ((InvDirection.X < 0 ? Box.Max.X : Box.Min.X) - Origin.X) * InvDirection.X;
		tmax = ((InvDirection.X < 0 ? Box.Min.X : Box.Max.X) - Origin.X) * InvDirection.X;
		tymin = ((InvDirection.Y < 0 ? Box.Max.Y : Box.Min.Y) - Origin.Y) * InvDirection.Y;
		tymax = ((InvDirection.Y < 0 ? Box.Min.Y : Box.Max.Y) - Origin.Y) * InvDirection.Y;

		if ((tmin > tymax) || (tymin > tmax))
		{
			return false;
		}

		if (tymin > tmin)
		{
			tmin = tymin;
		}

		if (tymax < tmax)
		{
			tmax = tymax;
		}

		tzmin = ((InvDirection.Z < 0 ? Box.Max.Z : Box.Min.Z) - Origin.Z) * InvDirection.Z;
		tzmax = ((InvDirection.Z < 0 ? Box.Min.Z : Box.Max.Z) - Origin.Z) * InvDirection.Z;

		if ((tmin > tzmax) || (tzmin > tmax))
		{
			return false;
		}

		return true;
	}
	FORCEINLINE bool Intersects(const FLidarPointCloudPoint* Point, const float& RadiusSq) const
	{
<<<<<<< HEAD
		const FVector L = Point->Location - Origin;
		const float tca = FVector::DotProduct(L, Direction);
=======
		const FVector3f L = Point->Location - Origin;
		const float tca = FVector3f::DotProduct(L, Direction);
>>>>>>> 6bbb88c8
		
		if (tca < 0)
		{
			return false;
		}
		
<<<<<<< HEAD
		const float d2 = FVector::DotProduct(L, L) - tca * tca;
=======
		const float d2 = FVector3f::DotProduct(L, L) - tca * tca;
>>>>>>> 6bbb88c8

		return d2 <= RadiusSq;
	}
};

UENUM(BlueprintType)
enum class ELidarClippingVolumeMode : uint8
{
	/** This will clip all points inside the volume */
	ClipInside,
	/** This will clip all points outside of the volume */
	ClipOutside,
};

/** Used to pass clipping information for async processing, to avoid accessing UObjects in non-GT */
struct FLidarPointCloudClippingVolumeParams
{
	ELidarClippingVolumeMode Mode;
	int32 Priority;
	FBox Bounds;
	FMatrix PackedShaderData;

	FORCEINLINE bool operator<(const FLidarPointCloudClippingVolumeParams& O) const
	{
		return (Priority < O.Priority) || (Priority == O.Priority && Mode > O.Mode);
	}

	FLidarPointCloudClippingVolumeParams(const class ALidarClippingVolume* ClippingVolume);
};

UENUM(BlueprintType)
enum class ELidarPointCloudColorationMode : uint8
{
	/** Uses color tint only */
	None,
	/** Uses imported RGB / Intensity data */
	Data,
	/** The cloud's color will be overridden with elevation-based color */
	Elevation,
	/** The cloud's color will be overridden with relative position-based color */
	Position,
	/** Uses Classification ID of the point along with the component's Classification Colors property to sample the color */
	Classification
};

UENUM(BlueprintType)
enum class ELidarPointCloudSpriteShape : uint8
{
	Square,
	Circle,
};

/** Convenience struct to group all component's rendering params into one */
struct FLidarPointCloudComponentRenderParams
{
	int32 MinDepth;
	int32 MaxDepth;

	float BoundsScale;
<<<<<<< HEAD
	FVector BoundsSize;
	FVector LocationOffset;
=======
	FVector3f BoundsSize;
	FVector3f LocationOffset;
>>>>>>> 6bbb88c8
	float ComponentScale;

	float PointSize;
	float PointSizeBias;
	float GapFillingStrength;
	
	bool bOwnedByEditor;
	bool bDrawNodeBounds;
	bool bUseScreenSizeScaling;
	bool bShouldRenderFacingNormals;
	bool bUseFrustumCulling;

	ELidarPointCloudColorationMode ColorSource;
	ELidarPointCloudSpriteShape PointShape;
	ELidarPointCloudScalingMethod ScalingMethod;

<<<<<<< HEAD
	FVector4 Saturation;
	FVector4 Contrast;
	FVector4 Gamma;
	FVector4 Offset;
	FVector ColorTint;
=======
	FVector4f Saturation;
	FVector4f Contrast;
	FVector4f Gamma;
	FVector4f Offset;
	FVector3f ColorTint;
>>>>>>> 6bbb88c8
	float IntensityInfluence;

	TMap<int32, FLinearColor> ClassificationColors;
	FLinearColor ElevationColorBottom;
	FLinearColor ElevationColorTop;

	class UMaterialInterface* Material = nullptr;

	void UpdateFromComponent(class ULidarPointCloudComponent* Component);
};

struct FBenchmarkTimer
{
	static void Reset()
	{
		Time = FPlatformTime::Seconds();
	}
	static double Split(uint8 Decimal = 2)
	{
		double Now = FPlatformTime::Seconds();
		double Delta = Now - Time;
		Time = Now;

		uint32 Multiplier = FMath::Pow(10.f, Decimal);

		return FMath::RoundToDouble(Delta * Multiplier * 1000) / Multiplier;
	}
	static void Log(FString Text, uint8 Decimal = 2)
	{
		const double SplitTime = Split(Decimal);
		PC_LOG("%s: %f ms", *Text, SplitTime);
	}

private:
	static double Time;
};

struct FScopeBenchmarkTimer
{
public:
	bool bActive;

private:
	double Time;
	FString Label;
	float* OutTimer;

public:
	FScopeBenchmarkTimer(const FString& Label)
		: bActive(true)
		, Time(FPlatformTime::Seconds())
		, Label(Label)
		, OutTimer(nullptr)
	{
	}
	FScopeBenchmarkTimer(float* OutTimer)
		: bActive(true)
		, Time(FPlatformTime::Seconds())
		, OutTimer(OutTimer)
	{
	}
	~FScopeBenchmarkTimer()
	{
		if (bActive)
		{
			float Delta = FMath::RoundToDouble((FPlatformTime::Seconds() - Time) * 100000) * 0.01;

			if (OutTimer)
			{
				*OutTimer += Delta;
			}
			else
			{
				PC_LOG("%s: %f ms", *Label, Delta);
			}
		}
	}
};<|MERGE_RESOLUTION|>--- conflicted
+++ resolved
@@ -12,30 +12,11 @@
 #define PC_WARNING(Format, ...) UE_LOG(LogLidarPointCloud, Warning, TEXT(Format), ##__VA_ARGS__)
 #define PC_ERROR(Format, ...) UE_LOG(LogLidarPointCloud, Error, TEXT(Format), ##__VA_ARGS__)
 
-<<<<<<< HEAD
-#if !CPP
-USTRUCT(noexport)
-struct FDoubleVector
-{
-	UPROPERTY()
-	double X = 0.0;
-
-	UPROPERTY()
-	double Y = 0.0;
-
-	UPROPERTY()
-	double Z = 0.0;
-};
-#endif
-
-struct LIDARPOINTCLOUDRUNTIME_API FDoubleVector
-=======
 #pragma pack(push)
 #pragma pack(1)
 /** 3D vector represented using only a single byte per component */
 USTRUCT(BlueprintType)
 struct LIDARPOINTCLOUDRUNTIME_API FLidarPointCloudNormal
->>>>>>> 6bbb88c8
 {
 	GENERATED_BODY()
 
@@ -70,209 +51,11 @@
 		Z = FMath::Min((InZ + 1) * 127.5f, 255.0f);
 	}
 
-<<<<<<< HEAD
-	FORCEINLINE FDoubleVector operator^(const FDoubleVector& V) const
-	{
-		return FDoubleVector
-		(
-			Y * V.Z - Z * V.Y,
-			Z * V.X - X * V.Z,
-			X * V.Y - Y * V.X
-		);
-	}
-
-	FORCEINLINE bool Equals(const FDoubleVector& V, float Tolerance = KINDA_SMALL_NUMBER) const
-=======
 	FORCEINLINE void Reset()
->>>>>>> 6bbb88c8
 	{
 		X = Y = Z = 127;
 	}
 
-<<<<<<< HEAD
-	FORCEINLINE bool IsZero(float Tolerance = KINDA_SMALL_NUMBER) const
-	{
-		return Equals(FDoubleVector::ZeroVector, Tolerance);
-	}
-
-	FORCEINLINE bool IsNearlyZero(float Tolerance) const
-	{
-		return FMath::Abs(X) <= Tolerance && FMath::Abs(Y) <= Tolerance && FMath::Abs(Z) <= Tolerance;
-	}
-
-	FORCEINLINE float GetMax() const { return FMath::Max3(X, Y, Z); }
-
-	/** Ported solution from FQuat::RotateVector */
-	FORCEINLINE FDoubleVector RotateVector(const FQuat& Quat) const
-	{
-		const FDoubleVector V = *this;
-		const FDoubleVector Q(Quat.X, Quat.Y, Quat.Z);
-		const FDoubleVector T = (Q ^ V) * 2;
-		const FDoubleVector Result = V + (T * Quat.W) + (Q ^ T);
-		return Result;
-	}
-
-	FORCEINLINE FVector ToVector() const { return FVector(X, Y, Z); }
-	FORCEINLINE FIntVector ToIntVector() const { return FIntVector(X, Y, Z); }
-
-	FORCEINLINE FString ToString() const { return FString::Printf(TEXT("X=%f Y=%f Z=%f"), X, Y, Z); }
-
-	friend FArchive& operator<<(FArchive& Ar, FDoubleVector& V)
-	{
-		Ar << V.X << V.Y << V.Z;
-		return Ar;
-	}
-};
-
-/** Essentially a double-based version of FBox */
-struct LIDARPOINTCLOUDRUNTIME_API FDoubleBox
-{
-public:
-	FDoubleVector Min;
-	FDoubleVector Max;
-	uint8 IsValid;
-
-public:
-	FDoubleBox() { }
-	explicit FDoubleBox(EForceInit) { Init(); }
-	FDoubleBox(const FDoubleVector& InMin, const FDoubleVector& InMax) : Min(InMin), Max(InMax), IsValid(1) { }
-	FDoubleBox(const FBox& Box) : Min(Box.Min), Max(Box.Max), IsValid(1) { }
-
-public:
-	FORCEINLINE FDoubleBox& operator+=(const FDoubleVector& Other)
-	{
-		if (IsValid)
-		{
-			Min.X = FMath::Min(Min.X, Other.X);
-			Min.Y = FMath::Min(Min.Y, Other.Y);
-			Min.Z = FMath::Min(Min.Z, Other.Z);
-
-			Max.X = FMath::Max(Max.X, Other.X);
-			Max.Y = FMath::Max(Max.Y, Other.Y);
-			Max.Z = FMath::Max(Max.Z, Other.Z);
-		}
-		else
-		{
-			Min = Max = Other;
-			IsValid = 1;
-		}
-
-		return *this;
-	}
-	FORCEINLINE FDoubleBox operator+(const FDoubleVector& Other) const
-	{
-		return FDoubleBox(*this) += Other;
-	}
-	FORCEINLINE FDoubleBox& operator+=(const FDoubleBox& Other)
-	{
-		if (IsValid && Other.IsValid)
-		{
-			Min.X = FMath::Min(Min.X, Other.Min.X);
-			Min.Y = FMath::Min(Min.Y, Other.Min.Y);
-			Min.Z = FMath::Min(Min.Z, Other.Min.Z);
-
-			Max.X = FMath::Max(Max.X, Other.Max.X);
-			Max.Y = FMath::Max(Max.Y, Other.Max.Y);
-			Max.Z = FMath::Max(Max.Z, Other.Max.Z);
-		}
-		else if (Other.IsValid)
-		{
-			*this = Other;
-		}
-
-		return *this;
-	}
-	FORCEINLINE FDoubleBox operator+(const FDoubleBox& Other) const
-	{
-		return FDoubleBox(*this) += Other;
-	}
-
-public:
-	FORCEINLINE FDoubleBox ShiftBy(const FDoubleVector& Offset) const { return FDoubleBox(Min + Offset, Max + Offset); }
-	FORCEINLINE FDoubleVector GetCenter() const { return FDoubleVector((Min + Max) * 0.5f); }
-	FORCEINLINE FDoubleVector GetExtent() const { return (Max - Min) * 0.5f; }
-	FORCEINLINE FDoubleVector GetSize() const { return (Max - Min); }
-
-public:
-	FORCEINLINE void Init()
-	{
-		Min = Max = FDoubleVector::ZeroVector;
-		IsValid = 0;
-	}
-
-	FORCEINLINE FDoubleBox& FlipY()
-	{
-		const double Tmp = Min.Y;
-		Min.Y = -Max.Y;
-		Max.Y = -Tmp;
-		return *this;
-	}
-
-	FORCEINLINE FBox ToBox() const { return FBox(Min.ToVector(), Max.ToVector()); }
-
-	FORCEINLINE FString ToString() const
-	{
-		return FString::Printf(TEXT("IsValid=%s, Min=(%s), Max=(%s)"), IsValid ? TEXT("true") : TEXT("false"), *Min.ToString(), *Max.ToString());
-	}
-};
-
-#pragma pack(push)
-#pragma pack(1)
-/** 3D vector represented using only a single byte per component */
-USTRUCT(BlueprintType)
-struct LIDARPOINTCLOUDRUNTIME_API FLidarPointCloudNormal
-{
-	GENERATED_BODY()
-
-public:
-	UPROPERTY(EditAnywhere, BlueprintReadWrite, Category = "Lidar Point Normal")
-	uint8 X;
-	
-	UPROPERTY(EditAnywhere, BlueprintReadWrite, Category = "Lidar Point Normal")
-	uint8 Y;
-
-	UPROPERTY(EditAnywhere, BlueprintReadWrite, Category = "Lidar Point Normal")
-	uint8 Z;
-
-public:
-	FLidarPointCloudNormal() { Reset(); }
-	FLidarPointCloudNormal(const FVector& Normal) { SetFromVector(Normal); }
-	FLidarPointCloudNormal(const float& X, const float& Y, const float& Z) { SetFromFloats(X, Y, Z); }
-
-	bool operator==(const FLidarPointCloudNormal& Other) const { return X == Other.X && Y == Other.Y && Z == Other.Z; }
-
-	FORCEINLINE bool IsValid() const { return X != 127 || Y != 127 || Z != 127; }
-
-	FORCEINLINE void SetFromVector(const FVector& Normal)
-	{
-		SetFromFloats(Normal.X, Normal.Y, Normal.Z);
-	}
-	FORCEINLINE void SetFromFloats(const float& InX, const float& InY, const float& InZ)
-	{
-		X = FMath::Min((InX + 1) * 127.5f, 255.0f);
-		Y = FMath::Min((InY + 1) * 127.5f, 255.0f);
-		Z = FMath::Min((InZ + 1) * 127.5f, 255.0f);
-	}
-
-	FORCEINLINE void Reset()
-	{
-		X = Y = Z = 127;
-	}
-
-	FORCEINLINE FVector ToVector() const { return FVector(X / 127.5f - 1, Y / 127.5f - 1, Z / 127.5f - 1); }
-};
-
-/** Used for backwards compatibility with pre-normal datasets */
-struct FLidarPointCloudPoint_Legacy
-{
-	FVector Location;
-	FColor Color;
-	uint8 bVisible : 1;
-	uint8 ClassificationID : 5;
-	uint8 Dummy : 2;
-};
-
-=======
 	FORCEINLINE FVector3f ToVector() const { return FVector3f(X / 127.5f - 1, Y / 127.5f - 1, Z / 127.5f - 1); }
 };
 
@@ -286,7 +69,6 @@
 	uint8 Dummy : 2;
 };
 
->>>>>>> 6bbb88c8
 USTRUCT(BlueprintType)
 struct LIDARPOINTCLOUDRUNTIME_API FLidarPointCloudPoint
 {
@@ -347,13 +129,8 @@
 		Color = FLinearColor(R, G, B, A).ToFColor(false);
 		Normal.SetFromFloats(NX, NY, NZ);
 	}
-<<<<<<< HEAD
-	FLidarPointCloudPoint(const FVector& Location) : FLidarPointCloudPoint(Location.X, Location.Y, Location.Z) {}
-	FLidarPointCloudPoint(const FVector& Location, const float& R, const float& G, const float& B, const float& A = 1.0f)
-=======
 	FLidarPointCloudPoint(const FVector3f& Location) : FLidarPointCloudPoint(Location.X, Location.Y, Location.Z) {}
 	FLidarPointCloudPoint(const FVector3f& Location, const float& R, const float& G, const float& B, const float& A = 1.0f)
->>>>>>> 6bbb88c8
 		: FLidarPointCloudPoint(Location)
 	{
 		Color = FLinearColor(R, G, B, A).ToFColor(false);
@@ -363,32 +140,20 @@
 	{
 		this->ClassificationID = ClassificationID;
 	}
-<<<<<<< HEAD
-	FLidarPointCloudPoint(const FVector& Location, const uint8& R, const uint8& G, const uint8& B, const uint8& A, const uint8& ClassificationID)
-=======
 	FLidarPointCloudPoint(const FVector3f& Location, const uint8& R, const uint8& G, const uint8& B, const uint8& A, const uint8& ClassificationID)
->>>>>>> 6bbb88c8
 		: FLidarPointCloudPoint(Location.X, Location.Y, Location.Z)
 	{
 		Color = FColor(R, G, B, A);
 		this->ClassificationID = ClassificationID;
 	}
-<<<<<<< HEAD
-	FLidarPointCloudPoint(const FVector& Location, const FColor& Color, const bool& bVisible, const uint8& ClassificationID)
-=======
 	FLidarPointCloudPoint(const FVector3f& Location, const FColor& Color, const bool& bVisible, const uint8& ClassificationID)
->>>>>>> 6bbb88c8
 		: FLidarPointCloudPoint(Location)
 	{
 		this->Color = Color;
 		this->bVisible = bVisible;
 		this->ClassificationID = ClassificationID;
 	}
-<<<<<<< HEAD
-	FLidarPointCloudPoint(const FVector& Location, const FColor& Color, const bool& bVisible, const uint8& ClassificationID, const FLidarPointCloudNormal& Normal)
-=======
 	FLidarPointCloudPoint(const FVector3f& Location, const FColor& Color, const bool& bVisible, const uint8& ClassificationID, const FLidarPointCloudNormal& Normal)
->>>>>>> 6bbb88c8
 		: FLidarPointCloudPoint(Location)
 	{
 		this->Color = Color;
@@ -535,13 +300,8 @@
 	FVector3f Origin;
 
 private:
-<<<<<<< HEAD
-	FVector Direction;
-	FVector InvDirection;
-=======
 	FVector3f Direction;
 	FVector3f InvDirection;
->>>>>>> 6bbb88c8
 
 public:
 	FLidarPointCloudRay() : FLidarPointCloudRay(FVector3f::ZeroVector, FVector3f::ForwardVector) {}
@@ -556,14 +316,6 @@
 		return FLidarPointCloudRay(Origin, (Destination - Origin).GetSafeNormal());
 	}
 
-<<<<<<< HEAD
-	static FORCEINLINE FLidarPointCloudRay FromLocations(const FVector& Origin, const FVector& Destination)
-	{
-		return FLidarPointCloudRay(Origin, (Destination - Origin).GetSafeNormal());
-	}
-
-=======
->>>>>>> 6bbb88c8
 	FLidarPointCloudRay& TransformBy(const FTransform& Transform)
 	{
 		Origin = (FVector3f)Transform.TransformPosition((FVector)Origin);
@@ -572,15 +324,9 @@
 	}
 	FLidarPointCloudRay TransformBy(const FTransform& Transform) const
 	{
-<<<<<<< HEAD
-		return FLidarPointCloudRay(Transform.TransformPosition(Origin), Transform.TransformVector(Direction));
-	}
-	FORCEINLINE FLidarPointCloudRay ShiftBy(const FVector& Offset) const
-=======
 		return FLidarPointCloudRay(Transform.TransformPosition((FVector)Origin), Transform.TransformVector((FVector)Direction));
 	}
 	FORCEINLINE FLidarPointCloudRay ShiftBy(const FVector3f& Offset) const
->>>>>>> 6bbb88c8
 	{
 		return FLidarPointCloudRay(Origin + Offset, Direction);
 	}
@@ -593,11 +339,7 @@
 	FORCEINLINE void SetDirection(const FVector3f& NewDirection)
 	{
 		Direction = NewDirection;
-<<<<<<< HEAD
-		InvDirection = FVector(Direction.X == 0 ? 0 : 1 / Direction.X,
-=======
 		InvDirection = FVector3f(Direction.X == 0 ? 0 : 1 / Direction.X,
->>>>>>> 6bbb88c8
 								Direction.Y == 0 ? 0 : 1 / Direction.Y,
 								Direction.Z == 0 ? 0 : 1 / Direction.Z);
 	}
@@ -639,24 +381,15 @@
 	}
 	FORCEINLINE bool Intersects(const FLidarPointCloudPoint* Point, const float& RadiusSq) const
 	{
-<<<<<<< HEAD
-		const FVector L = Point->Location - Origin;
-		const float tca = FVector::DotProduct(L, Direction);
-=======
 		const FVector3f L = Point->Location - Origin;
 		const float tca = FVector3f::DotProduct(L, Direction);
->>>>>>> 6bbb88c8
 		
 		if (tca < 0)
 		{
 			return false;
 		}
 		
-<<<<<<< HEAD
-		const float d2 = FVector::DotProduct(L, L) - tca * tca;
-=======
 		const float d2 = FVector3f::DotProduct(L, L) - tca * tca;
->>>>>>> 6bbb88c8
 
 		return d2 <= RadiusSq;
 	}
@@ -716,13 +449,8 @@
 	int32 MaxDepth;
 
 	float BoundsScale;
-<<<<<<< HEAD
-	FVector BoundsSize;
-	FVector LocationOffset;
-=======
 	FVector3f BoundsSize;
 	FVector3f LocationOffset;
->>>>>>> 6bbb88c8
 	float ComponentScale;
 
 	float PointSize;
@@ -739,19 +467,11 @@
 	ELidarPointCloudSpriteShape PointShape;
 	ELidarPointCloudScalingMethod ScalingMethod;
 
-<<<<<<< HEAD
-	FVector4 Saturation;
-	FVector4 Contrast;
-	FVector4 Gamma;
-	FVector4 Offset;
-	FVector ColorTint;
-=======
 	FVector4f Saturation;
 	FVector4f Contrast;
 	FVector4f Gamma;
 	FVector4f Offset;
 	FVector3f ColorTint;
->>>>>>> 6bbb88c8
 	float IntensityInfluence;
 
 	TMap<int32, FLinearColor> ClassificationColors;
