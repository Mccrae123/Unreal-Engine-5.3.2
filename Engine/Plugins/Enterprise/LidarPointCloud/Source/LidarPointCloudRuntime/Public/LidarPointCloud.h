// Copyright Epic Games, Inc. All Rights Reserved.

#pragma once

#include "CoreMinimal.h"
#include "Curves/CurveFloat.h"
#include "LidarPointCloudShared.h"
#include "LidarPointCloudOctree.h"
#include "HAL/ThreadSafeBool.h"
#include "Engine/EngineTypes.h"
#include "LidarPointCloudSettings.h"
#include "Kismet/BlueprintFunctionLibrary.h"
#include "Engine/LatentActionManager.h"
#include "ConvexVolume.h"
#include "Interfaces/Interface_CollisionDataProvider.h"
#include "GameFramework/Volume.h"
#include "LidarPointCloud.generated.h"

class ALidarPointCloudActor;
class ULidarPointCloudComponent;
class UBodySetup;
class FLidarPointCloudCollisionRendering;
class FLidarPointCloudNotification;

/**
 * Used for ULidarPointCloud::CreateFromXXXX calls
 */
struct FLidarPointCloudAsyncParameters
{
	/** Should the creation use async operation */
	bool bUseAsync;

	/**
	 * Called every time at least 1% progress is generated.
	 * The parameter is within 0.0 - 1.0 range.
	 */
	TFunction<void(float)> ProgressCallback;

	/**
	 * Called once, when the operation completes.
	 * The parameter specifies whether it has been executed successfully.
	 */
	TFunction<void(bool)> CompletionCallback;

	FLidarPointCloudAsyncParameters(bool bUseAsync, TFunction<void(float)> ProgressCallback = nullptr, TFunction<void(bool)> CompletionCallback = nullptr)
		: bUseAsync(bUseAsync)
		, ProgressCallback(MoveTemp(ProgressCallback))
		, CompletionCallback(MoveTemp(CompletionCallback))
	{
	}
};

/** Used to notify the component it should refresh its state. */
DECLARE_EVENT(ULidarPointCloud, FOnPointCloudChanged);

/**
 * Represents the Point Cloud asset
 */
UCLASS(BlueprintType, AutoExpandCategories=("Performance", "Rendering|Sprite"), AutoCollapseCategories=("Import Settings"))
class LIDARPOINTCLOUDRUNTIME_API ULidarPointCloud : public UObject, public IInterface_CollisionDataProvider
{
	GENERATED_BODY()

private:
	/** Stores the path to the original source file. Empty if dynamically created. */
	UPROPERTY(EditAnywhere, Category = "Import Settings", meta = (AllowPrivateAccess = "true"))
	FFilePath SourcePath;

public:
	/**
	 * Determines the maximum error (in cm) of the collision for this point cloud.
	 * NOTE: Lower values will require more time to build.
	 * Rebuild collision for the changes to take effect.
	 */
	UPROPERTY(EditAnywhere, BlueprintReadWrite, Category = "Collision")
	float MaxCollisionError;

	UPROPERTY(meta = (DeprecatedProperty, DeprecationMessage = "Use MaxCollisionError instead."))
	float CollisionAccuracy_DEPRECATED;

	/** Higher values will generally result in more accurate calculations, at the expense of time */
	UPROPERTY(EditAnywhere, BlueprintReadWrite, Category = "Normals", meta = (ClampMin = "1", ClampMax = "100", DisplayName = "Quality"))
	int32 NormalsQuality;

	/**
	 * Higher values are less susceptible to noise, but will most likely lose finer details, especially around hard edges.
	 * Lower values retain more detail, at the expense of time.
	 * NOTE: setting this too low will cause visual artifacts and geometry holes in noisier datasets.
	 */
	UPROPERTY(EditAnywhere, BlueprintReadWrite, Category = "Normals", meta = (ClampMin = "0.0", DisplayName = "Noise Tolerance"))
	float NormalsNoiseTolerance;
<<<<<<< HEAD
=======

	/** Stores the original offset as a double. */
	UPROPERTY(EditAnywhere, BlueprintReadOnly, Category="Coordinates")
	FVector OriginalCoordinates;
>>>>>>> 6bbb88c8

private:
	/**
	 * Disables the LOD pipeline, allowing for much faster data operations (insert/remove/set)
	 * at a potential expense of runtime performance. The whole asset will be treated as a single,
	 * large asset with no granular density control, nor occlusion culling.
	 * 
	 * Recommended for assets, which have their data updated per-frame (such as live streaming).
	 */
	UPROPERTY(EditAnywhere, Category = "Performance", meta = (AllowPrivateAccess = "true"))
	bool bOptimizedForDynamicData;

public:
	/** Holds pointer to the Import Settings used for the import. */
	TSharedPtr<struct FLidarPointCloudImportSettings> ImportSettings;

	FLidarPointCloudOctree Octree;
	FLidarPointCloudCollisionRendering* CollisionRendering;

	/** Contains an offset to be added to all points when rendering */
	UPROPERTY()
	FVector LocationOffset;

	/** Required for file versioning */
	static const FGuid PointCloudFileGUID;
	static const int32 PointCloudFileVersion;

private:
	/** Used for caching the asset registry tag data. */
	struct FLidarPointCloudAssetRegistryCache
	{
		FString PointCount;
		FString ApproxSize;
	} PointCloudAssetRegistryCache;

	/** Contains the list of imported classification IDs */
	UPROPERTY()
	TArray<uint8> ClassificationsImported;

	/** Used for async processing */
	FThreadSafeBool bAsyncCancelled;
	FCriticalSection ProcessingLock;
<<<<<<< HEAD

	/** Notifications we hold on to, that indicate status and progress. */
	class FLidarPointCloudNotificationManager
	{
		TArray<TSharedRef<FLidarPointCloudNotification, ESPMode::ThreadSafe>> Notifications;
		TWeakObjectPtr<ULidarPointCloud> Owner;

=======

	/** Notifications we hold on to, that indicate status and progress. */
	class FLidarPointCloudNotificationManager
	{
		TArray<TSharedRef<FLidarPointCloudNotification, ESPMode::ThreadSafe>> Notifications;
		TWeakObjectPtr<ULidarPointCloud> Owner;

>>>>>>> 6bbb88c8
	public:
		FLidarPointCloudNotificationManager() : FLidarPointCloudNotificationManager(nullptr) {}
		FLidarPointCloudNotificationManager(TWeakObjectPtr<ULidarPointCloud> Owner) : Owner(Owner) {}
		TSharedRef<FLidarPointCloudNotification, ESPMode::ThreadSafe> Create(const FString& Text, FThreadSafeBool* bCancelPtr = nullptr, const FString& Icon = "ClassIcon32.LidarPointCloud");
		void CloseAll();
	} Notifications;

	/** Description of collision */
	UPROPERTY(transient, duplicatetransient)
	UBodySetup* BodySetup;
	UPROPERTY(transient, duplicatetransient)
	UBodySetup* NewBodySetup;

	/** Used for collision building */
	FThreadSafeBool bCollisionBuildInProgress;

	FOnPointCloudChanged OnPointCloudRebuiltEvent;
	FOnPointCloudChanged OnPointCloudUpdateCollisionEvent;
	FOnPointCloudChanged OnPreSaveCleanupEvent;

public:
	ULidarPointCloud();

	FOnPointCloudChanged& OnPointCloudRebuilt() { return OnPointCloudRebuiltEvent; }
	FOnPointCloudChanged& OnPointCloudCollisionUpdated() { return OnPointCloudUpdateCollisionEvent; }
	FOnPointCloudChanged& OnPreSaveCleanup() { return OnPreSaveCleanupEvent; }

	// Begin UObject Interface.
	virtual void Serialize(FArchive& Ar) override;
	virtual void PostLoad() override;
	virtual void GetAssetRegistryTags(TArray<FAssetRegistryTag>& OutTags) const override;
	virtual void BeginDestroy() override;
	virtual void PreSave(FObjectPreSaveContext ObjectSaveContext) override;
#if WITH_EDITOR
	virtual void ClearAllCachedCookedPlatformData() override;
<<<<<<< HEAD
	virtual void PostEditChangeProperty(FPropertyChangedEvent & PropertyChangedEvent) override;
=======
	virtual void PostEditChangeProperty(FPropertyChangedEvent& PropertyChangedEvent) override;
>>>>>>> 6bbb88c8
#endif
	// End UObject Interface.

	UFUNCTION(BlueprintPure, Category = "Lidar Point Cloud")
	int32 GetNumLODs() const { return Octree.GetNumLODs(); }

	UFUNCTION(BlueprintPure, Category = "Lidar Point Cloud")
	int64 GetNumPoints() const { return Octree.GetNumPoints(); }

	UFUNCTION(BlueprintPure, Category = "Lidar Point Cloud")
	int64 GetNumVisiblePoints() const { return Octree.GetNumVisiblePoints(); }

	UFUNCTION(BlueprintPure, Category = "Lidar Point Cloud")
	int32 GetNumNodes() const { return Octree.GetNumNodes(); }

	UFUNCTION(BlueprintPure, Category = "Lidar Point Cloud")
	FORCEINLINE float GetEstimatedPointSpacing() const { return Octree.GetEstimatedPointSpacing(); }

	/** Returns the amount of memory in MB used to store the point cloud. */
	UFUNCTION(BlueprintPure, Category = "Lidar Point Cloud")
	int32 GetDataSize() const;

	UFUNCTION(BlueprintPure, Category = "Lidar Point Cloud")
	FString GetSourcePath() const { return SourcePath.FilePath; }

	UFUNCTION(BlueprintPure, Category = "Lidar Point Cloud")
	bool IsOptimizedForDynamicData() const { return bOptimizedForDynamicData; }
<<<<<<< HEAD

	UFUNCTION(BlueprintPure, Category = "Lidar Point Cloud")
	FBox GetBounds() const { return Octree.GetBounds().ShiftBy(LocationOffset.ToVector()); }
	FDoubleBox GetPreciseBounds(bool bUseOriginalCoordinates) const { return FDoubleBox(Octree.GetBounds()).ShiftBy(bUseOriginalCoordinates ? OriginalCoordinates : LocationOffset); }

	/** Returns the Cloud's offset from the 0,0,0 coordinate */
	FDoubleVector GetLocationOffset() const { return LocationOffset; }
=======
>>>>>>> 6bbb88c8

	UFUNCTION(BlueprintPure, Category = "Lidar Point Cloud")
	FBox GetBounds(bool bUseOriginalCoordinates = false) const { return Octree.GetBounds().ShiftBy(bUseOriginalCoordinates ? OriginalCoordinates : LocationOffset); }
	
	/** Recalculates and updates points bounds. */
	UFUNCTION(BlueprintCallable, Category = "Lidar Point Cloud")
	void RefreshBounds();

	/** Returns true, if the Octree has collision built */
	UFUNCTION(BlueprintPure, Category = "Lidar Point Cloud")
	bool HasCollisionData() const;

	UFUNCTION(BlueprintCallable, Category = "Lidar Point Cloud")
	void RefreshRendering();

	TArray<uint8> GetClassificationsImported() { return ClassificationsImported; }

	/** Returns true if there are any points within the given sphere. */
	UFUNCTION(BlueprintPure, Category = "Lidar Point Cloud")
	bool HasPointsInSphere(FVector Center, float Radius, bool bVisibleOnly) const
	{
		return HasPointsInSphere(FSphere(Center, Radius), bVisibleOnly);
	}
	bool HasPointsInSphere(const FSphere& Sphere, bool bVisibleOnly) const
	{
<<<<<<< HEAD
		return Octree.HasPointsInSphere(FSphere(Sphere.Center - LocationOffset.ToVector(), Sphere.W), bVisibleOnly);
=======
		return Octree.HasPointsInSphere(FSphere(Sphere.Center - LocationOffset, Sphere.W), bVisibleOnly);
>>>>>>> 6bbb88c8
	}

	/** Returns true if there are any points within the given box. */
	UFUNCTION(BlueprintPure, Category = "Lidar Point Cloud")
	bool HasPointsInBox(FVector Center, FVector Extent, bool bVisibleOnly) const
<<<<<<< HEAD
	{
		return HasPointsInBox(FBox(Center - Extent, Center + Extent), bVisibleOnly);
	}
	bool HasPointsInBox(const FBox& Box, bool bVisibleOnly) const
	{
		return Octree.HasPointsInBox(Box.ShiftBy(-LocationOffset.ToVector()), bVisibleOnly);
	}

	/** Returns true if there are any points hit by the given ray. */
	UFUNCTION(BlueprintPure, Category = "Lidar Point Cloud")
	bool HasPointsByRay(FVector Origin, FVector Direction, float Radius, bool bVisibleOnly) const
	{
		return HasPointsByRay(FLidarPointCloudRay(Origin, Direction), Radius, bVisibleOnly);
	}
	bool HasPointsByRay(const FLidarPointCloudRay& Ray, float Radius, bool bVisibleOnly) const
	{
		return Octree.HasPointsByRay(Ray.ShiftBy(-LocationOffset.ToVector()), Radius, bVisibleOnly);
	}

=======
	{
		return HasPointsInBox(FBox(Center - Extent, Center + Extent), bVisibleOnly);
	}
	bool HasPointsInBox(const FBox& Box, bool bVisibleOnly) const
	{
		return Octree.HasPointsInBox(Box.ShiftBy(-LocationOffset), bVisibleOnly);
	}

	/** Returns true if there are any points hit by the given ray. */
	UFUNCTION(BlueprintPure, Category = "Lidar Point Cloud")
	bool HasPointsByRay(FVector Origin, FVector Direction, float Radius, bool bVisibleOnly) const
	{
		return HasPointsByRay(FLidarPointCloudRay(Origin, Direction), Radius, bVisibleOnly);
	}
	bool HasPointsByRay(const FLidarPointCloudRay& Ray, float Radius, bool bVisibleOnly) const
	{
		return Octree.HasPointsByRay(Ray.ShiftBy(-LocationOffset), Radius, bVisibleOnly);
	}

>>>>>>> 6bbb88c8
	/** Populates the given array with points from the tree */
	void GetPoints(TArray<FLidarPointCloudPoint*>& Points, int64 StartIndex = 0, int64 Count = -1);
	void GetPoints(TArray64<FLidarPointCloudPoint*>& Points, int64 StartIndex = 0, int64 Count = -1);

	/** Populates the array with the list of points within the given sphere. */
	void GetPointsInSphere(TArray<FLidarPointCloudPoint*>& SelectedPoints, const FSphere& Sphere, const bool& bVisibleOnly);
	void GetPointsInSphere(TArray64<FLidarPointCloudPoint*>& SelectedPoints, const FSphere& Sphere, const bool& bVisibleOnly);

	/** Populates the array with the list of points within the given box. */
	void GetPointsInBox(TArray<FLidarPointCloudPoint*>& SelectedPoints, const FBox& Box, const bool& bVisibleOnly);
	void GetPointsInBox(TArray64<FLidarPointCloudPoint*>& SelectedPoints, const FBox& Box, const bool& bVisibleOnly);

	/**
	 * Populates the array with the list of points within the given convex volume.
	 * The volume is assumed to include the LocationOffset of the asset
	 */
	void GetPointsInConvexVolume(TArray<FLidarPointCloudPoint*>& SelectedPoints, const FConvexVolume& ConvexVolume, const bool& bVisibleOnly);
	void GetPointsInConvexVolume(TArray64<FLidarPointCloudPoint*>& SelectedPoints, const FConvexVolume& ConvexVolume, const bool& bVisibleOnly);

	/**
	 * Returns an array with copies of points from the tree
	 * If ReturnWorldSpace is selected, the points' locations will be converted into absolute value, otherwise they will be relative to the center of the cloud.
	 */
	UFUNCTION(BlueprintPure, Category = "Lidar Point Cloud")
	TArray<FLidarPointCloudPoint> GetPointsAsCopies(bool bReturnWorldSpace, int32 StartIndex = 0, int32 Count = -1) const;
	void GetPointsAsCopies(TArray<FLidarPointCloudPoint>& Points, bool bReturnWorldSpace, int64 StartIndex = 0, int64 Count = -1) const;
	void GetPointsAsCopies(TArray64<FLidarPointCloudPoint>& Points, bool bReturnWorldSpace, int64 StartIndex = 0, int64 Count = -1) const;

	/**
	 * Returns an array with copies of points within the given sphere
	 * If ReturnWorldSpace is selected, the points' locations will be converted into absolute value, otherwise they will be relative to the center of the cloud.
	 */
	UFUNCTION(BlueprintPure, Category = "Lidar Point Cloud")
	TArray<FLidarPointCloudPoint> GetPointsInSphereAsCopies(FVector Center, float Radius, bool bVisibleOnly, bool bReturnWorldSpace);
	void GetPointsInSphereAsCopies(TArray<FLidarPointCloudPoint>& SelectedPoints, const FSphere& Sphere, const bool& bVisibleOnly, bool bReturnWorldSpace) const;
	void GetPointsInSphereAsCopies(TArray64<FLidarPointCloudPoint>& SelectedPoints, const FSphere& Sphere, const bool& bVisibleOnly, bool bReturnWorldSpace) const;

	/**
	 * Returns an array with copies of points within the given box
	 * If ReturnWorldSpace is selected, the points' locations will be converted into absolute value, otherwise they will be relative to the center of the cloud.
	 */
	UFUNCTION(BlueprintPure, Category = "Lidar Point Cloud")
	TArray<FLidarPointCloudPoint> GetPointsInBoxAsCopies(FVector Center, FVector Extent, bool bVisibleOnly, bool bReturnWorldSpace);
	void GetPointsInBoxAsCopies(TArray<FLidarPointCloudPoint>& SelectedPoints, const FBox& Box, const bool& bVisibleOnly, bool bReturnWorldSpace) const;
	void GetPointsInBoxAsCopies(TArray64<FLidarPointCloudPoint>& SelectedPoints, const FBox& Box, const bool& bVisibleOnly, bool bReturnWorldSpace) const;

	/** Performs a raycast test against the point cloud. Returns the pointer if hit or nullptr otherwise. */
	UFUNCTION(BlueprintPure, Category = "Lidar Point Cloud", meta = (Keywords = "raycast"))
	bool LineTraceSingle(FVector Origin, FVector Direction, float Radius, bool bVisibleOnly, FLidarPointCloudPoint& PointHit);
	FLidarPointCloudPoint* LineTraceSingle(const FLidarPointCloudRay& Ray, const float& Radius, const bool& bVisibleOnly) { return Octree.RaycastSingle(Ray.ShiftBy(-LocationOffset), Radius, bVisibleOnly); }

	/**
	 * Performs a raycast test against the point cloud.
	 * Populates OutHits array with the results.
	 * If ReturnWorldSpace is selected, the points' locations will be converted into absolute value, otherwise they will be relative to the center of the cloud.
	 * Returns true it anything has been hit.
	 */
	UFUNCTION(BlueprintPure, Category = "Lidar Point Cloud", meta = (Keywords = "raycast"))
	bool LineTraceMulti(FVector Origin, FVector Direction, float Radius, bool bVisibleOnly, bool bReturnWorldSpace, TArray<FLidarPointCloudPoint>& OutHits) { return LineTraceMulti(FLidarPointCloudRay(Origin, Direction), Radius, bVisibleOnly, bReturnWorldSpace, OutHits); }
	bool LineTraceMulti(const FLidarPointCloudRay& Ray, const float& Radius, bool bVisibleOnly, bool bReturnWorldSpace, TArray<FLidarPointCloudPoint>& OutHits)
	{
		FTransform LocalToWorld(LocationOffset);
		return Octree.RaycastMulti(Ray.ShiftBy(-LocationOffset), Radius, bVisibleOnly, bReturnWorldSpace ? &LocalToWorld : nullptr, OutHits);
	}
	bool LineTraceMulti(const FLidarPointCloudRay& Ray, const float& Radius, bool bVisibleOnly, TArray<FLidarPointCloudPoint*>& OutHits) { return Octree.RaycastMulti(Ray.ShiftBy(-LocationOffset), Radius, bVisibleOnly, OutHits); }

	/** Sets visibility of points within the given sphere. */
	UFUNCTION(BlueprintCallable, Category = "Lidar Point Cloud")
	void SetVisibilityOfPointsInSphere(bool bNewVisibility, FVector Center, float Radius) { SetVisibilityOfPointsInSphere(bNewVisibility, FSphere(Center, Radius)); }
	void SetVisibilityOfPointsInSphere(const bool& bNewVisibility, FSphere Sphere)
	{
		Sphere.Center -= LocationOffset;
		Octree.SetVisibilityOfPointsInSphere(bNewVisibility, Sphere);
	}

	/** Sets visibility of points within the given box. */
	UFUNCTION(BlueprintCallable, Category = "Lidar Point Cloud")
	void SetVisibilityOfPointsInBox(bool bNewVisibility, FVector Center, FVector Extent) { SetVisibilityOfPointsInBox(bNewVisibility, FBox(Center - Extent, Center + Extent)); }
	void SetVisibilityOfPointsInBox(const bool& bNewVisibility, const FBox& Box) { Octree.SetVisibilityOfPointsInBox(bNewVisibility, Box.ShiftBy(-LocationOffset)); }

	/** Sets visibility of the first point hit by the given ray. */
	UFUNCTION(BlueprintCallable, Category = "Lidar Point Cloud")
	void SetVisibilityOfFirstPointByRay(bool bNewVisibility, FVector Origin, FVector Direction, float Radius) { SetVisibilityOfFirstPointByRay(bNewVisibility, FLidarPointCloudRay(Origin, Direction), Radius); }
	void SetVisibilityOfFirstPointByRay(const bool& bNewVisibility, const FLidarPointCloudRay& Ray, const float& Radius) { Octree.SetVisibilityOfFirstPointByRay(bNewVisibility, Ray.ShiftBy(-LocationOffset), Radius); }

	/** Sets visibility of points hit by the given ray. */
	UFUNCTION(BlueprintCallable, Category = "Lidar Point Cloud")
	void SetVisibilityOfPointsByRay(bool bNewVisibility, FVector Origin, FVector Direction, float Radius) { SetVisibilityOfPointsByRay(bNewVisibility, FLidarPointCloudRay(Origin, Direction), Radius); }
	void SetVisibilityOfPointsByRay(const bool& bNewVisibility, const FLidarPointCloudRay& Ray, const float& Radius) { Octree.SetVisibilityOfPointsByRay(bNewVisibility, Ray.ShiftBy(-LocationOffset), Radius); }

	/** Marks all points hidden */
	UFUNCTION(BlueprintCallable, Category = "Lidar Point Cloud")
	void HideAll() { Octree.HideAll(); }

	/** Marks all points visible */
	UFUNCTION(BlueprintCallable, Category = "Lidar Point Cloud")
	void UnhideAll() { Octree.UnhideAll(); }

	/** Executes the provided action on each of the points. */
	void ExecuteActionOnAllPoints(TFunction<void(FLidarPointCloudPoint*)> Action, const bool& bVisibleOnly) { Octree.ExecuteActionOnAllPoints(MoveTemp(Action), bVisibleOnly); }

	/** Executes the provided action on each of the points within the given sphere. */
	void ExecuteActionOnPointsInSphere(TFunction<void(FLidarPointCloudPoint*)> Action, const FVector& Center, const float& Radius, const bool& bVisibleOnly) { ExecuteActionOnPointsInSphere(MoveTemp(Action), FSphere(Center, Radius), bVisibleOnly); }
	void ExecuteActionOnPointsInSphere(TFunction<void(FLidarPointCloudPoint*)> Action, FSphere Sphere, const bool& bVisibleOnly)
	{
		Sphere.Center -= LocationOffset;
		Octree.ExecuteActionOnPointsInSphere(MoveTemp(Action), Sphere, bVisibleOnly);
	}
	
	/** Executes the provided action on each of the points within the given box. */
	void ExecuteActionOnPointsInBox(TFunction<void(FLidarPointCloudPoint*)> Action, const FVector& Center, const FVector& Extent, const bool& bVisibleOnly) { ExecuteActionOnPointsInBox(MoveTemp(Action), FBox(Center - Extent, Center + Extent), bVisibleOnly); }
	void ExecuteActionOnPointsInBox(TFunction<void(FLidarPointCloudPoint*)> Action, const FBox& Box, const bool& bVisibleOnly) { Octree.ExecuteActionOnPointsInBox(MoveTemp(Action), Box.ShiftBy(-LocationOffset), bVisibleOnly); }

	/** Executes the provided action on the first point hit by the given ray. */
	void ExecuteActionOnFirstPointByRay(TFunction<void(FLidarPointCloudPoint*)> Action, const FLidarPointCloudRay& Ray, const float& Radius, bool bVisibleOnly) { Octree.ExecuteActionOnFirstPointByRay(MoveTemp(Action), Ray.ShiftBy(-LocationOffset), Radius, bVisibleOnly); }

	/** Executes the provided action on each of the points hit by the given ray. */
	void ExecuteActionOnPointsByRay(TFunction<void(FLidarPointCloudPoint*)> Action, const FLidarPointCloudRay& Ray, const float& Radius, bool bVisibleOnly) { Octree.ExecuteActionOnPointsByRay(MoveTemp(Action), Ray.ShiftBy(-LocationOffset), Radius, bVisibleOnly); }

	/** Applies the given color to all points */
	UFUNCTION(BlueprintCallable, Category = "Lidar Point Cloud")
	void ApplyColorToAllPoints(const FColor& NewColor, const bool& bVisibleOnly) { Octree.ApplyColorToAllPoints(NewColor, bVisibleOnly); }

	/** Applies the given color to all points within the sphere */
	UFUNCTION(BlueprintCallable, Category = "Lidar Point Cloud")
	void ApplyColorToPointsInSphere(FColor NewColor, FVector Center, float Radius, bool bVisibleOnly) { ApplyColorToPointsInSphere(NewColor, FSphere(Center, Radius), bVisibleOnly); }
	void ApplyColorToPointsInSphere(const FColor& NewColor, FSphere Sphere, const bool& bVisibleOnly)
	{
		Sphere.Center -= LocationOffset;
		Octree.ApplyColorToPointsInSphere(NewColor, Sphere, bVisibleOnly);
	}

	/** Applies the given color to all points within the box */
	UFUNCTION(BlueprintCallable, Category = "Lidar Point Cloud")
	void ApplyColorToPointsInBox(FColor NewColor, FVector Center, FVector Extent, bool bVisibleOnly) { ApplyColorToPointsInBox(NewColor, FBox(Center - Extent, Center + Extent), bVisibleOnly); }
	void ApplyColorToPointsInBox(const FColor& NewColor, const FBox& Box, const bool& bVisibleOnly) { Octree.ApplyColorToPointsInBox(NewColor, Box.ShiftBy(-LocationOffset), bVisibleOnly); }

	/** Applies the given color to the first point hit by the given ray */
	UFUNCTION(BlueprintCallable, Category = "Lidar Point Cloud")
	void ApplyColorToFirstPointByRay(FColor NewColor, FVector Origin, FVector Direction, float Radius, bool bVisibleOnly) { ApplyColorToFirstPointByRay(NewColor, FLidarPointCloudRay(Origin, Direction), Radius, bVisibleOnly); }
	void ApplyColorToFirstPointByRay(const FColor& NewColor, const FLidarPointCloudRay& Ray, const float& Radius, bool bVisibleOnly) { Octree.ApplyColorToFirstPointByRay(NewColor, Ray.ShiftBy(-LocationOffset), Radius, bVisibleOnly); }

	/** Applies the given color to all points hit by the given ray */
	UFUNCTION(BlueprintCallable, Category = "Lidar Point Cloud")
	void ApplyColorToPointsByRay(FColor NewColor, FVector Origin, FVector Direction, float Radius, bool bVisibleOnly) { ApplyColorToPointsByRay(NewColor, FLidarPointCloudRay(Origin, Direction), Radius, bVisibleOnly); }
	void ApplyColorToPointsByRay(const FColor& NewColor, const FLidarPointCloudRay& Ray, const float& Radius, bool bVisibleOnly) { Octree.ApplyColorToPointsByRay(NewColor, Ray.ShiftBy(-LocationOffset), Radius, bVisibleOnly); }

	/**
	 * This should to be called if any manual modification to individual points' visibility has been made.
	 * If not marked dirty, the rendering may work sub-optimally.
	 */
	UFUNCTION(BlueprintCallable, Category = "Lidar Point Cloud")
	void MarkPointVisibilityDirty() { Octree.MarkPointVisibilityDirty(); }

	UFUNCTION(BlueprintCallable, Category = "Lidar Point Cloud")
	void SetSourcePath(const FString& NewSourcePath);

	UFUNCTION(BlueprintCallable, Category = "Lidar Point Cloud")
	void SetOptimizedForDynamicData(bool bNewOptimizedForDynamicData);

	/**
	 * Re-initializes the asset with new bounds.
	 * Warning: Will erase all currently held data!
	 */
	UFUNCTION(BlueprintCallable, Category = "Lidar Point Cloud")
	void Initialize(const FBox& NewBounds) { Initialize(FDoubleBox(NewBounds)); }
	void Initialize(const FDoubleBox& NewBounds)
	{
		LocationOffset = OriginalCoordinates = NewBounds.GetCenter();
<<<<<<< HEAD
		Octree.Initialize(NewBounds.GetExtent().ToVector());
=======
		Octree.Initialize((FVector3f)NewBounds.GetExtent());
>>>>>>> 6bbb88c8
	}

	/** Builds collision mesh for the cloud, using current collision settings */
	UFUNCTION(BlueprintCallable, Category = "Lidar Point Cloud")
	void BuildCollision();

	/** Removes collision mesh from the cloud. */
	UFUNCTION(BlueprintCallable, Category = "Lidar Point Cloud")
	void RemoveCollision();

	/** Returns true, if the cloud is fully and persistently loaded. */
	UFUNCTION(BlueprintPure, Category = "Lidar Point Cloud")
	bool IsFullyLoaded() const { return Octree.IsFullyLoaded(); }

	/** Persistently loads all nodes. */
	UFUNCTION(BlueprintCallable, Category = "Lidar Point Cloud")
	void LoadAllNodes() { Octree.LoadAllNodes(true); }

	/** Applies given offset to this point cloud. */
	UFUNCTION(BlueprintCallable, Category = "Lidar Point Cloud")
	void SetLocationOffset(FVector Offset);

	/** Centers this cloud */
	UFUNCTION(BlueprintCallable, Category = "Lidar Point Cloud")
	void CenterPoints() { SetLocationOffset(FVector::ZeroVector); }

	/** Restores original coordinates */
	UFUNCTION(BlueprintCallable, Category = "Lidar Point Cloud")
	void RestoreOriginalCoordinates() { SetLocationOffset(OriginalCoordinates); }

	/** Returns true, if the cloud has been centered. */
	UFUNCTION(BlueprintCallable, Category = "Lidar Point Cloud")
	bool IsCentered() const { return LocationOffset.IsNearlyZero(0.1f); }

	/** Re-imports the cloud from it's original source file, overwriting any current point information. */
	UFUNCTION(BlueprintCallable, Category = "Lidar Point Cloud", meta = (Latent, WorldContext = "WorldContextObject", LatentInfo = "LatentInfo", ExpandEnumAsExecs = "AsyncMode"))
	void Reimport(UObject* WorldContextObject, bool bUseAsync, FLatentActionInfo LatentInfo, ELidarPointCloudAsyncMode& AsyncMode, float& Progress);
	void Reimport(const FLidarPointCloudAsyncParameters& AsyncParameters);

	/**
	 * Exports this Point Cloud to the given filename.
	 * Consult supported export formats.
	 * Returns true if successful
	 */
	UFUNCTION(BlueprintCallable, Category = "Lidar Point Cloud")
	bool Export(const FString& Filename);

	/**
	 * Inserts the given point into the Octree structure.
	 * If bRefreshPointsBounds is set to false, make sure you call RefreshBounds() manually or cloud centering may not work correctly.
	 */
	UFUNCTION(BlueprintCallable, Category = "Lidar Point Cloud")
	void InsertPoint(const FLidarPointCloudPoint& Point, ELidarPointCloudDuplicateHandling DuplicateHandling, bool bRefreshPointsBounds, const FVector& Translation);

	/**
	 * Inserts group of points into the Octree structure, multi-threaded.
	 * If bRefreshPointsBounds is set to false, make sure you call RefreshBounds() manually or cloud centering may not work correctly.
	 */
	UFUNCTION(BlueprintCallable, Category = "Lidar Point Cloud")
	void InsertPoints(const TArray<FLidarPointCloudPoint>& Points, ELidarPointCloudDuplicateHandling DuplicateHandling, bool bRefreshPointsBounds, const FVector& Translation) { InsertPoints(Points.GetData(), Points.Num(), DuplicateHandling, bRefreshPointsBounds, Translation); }

	/**
	 * Inserts group of points into the Octree structure, multi-threaded.
	 * If bRefreshPointsBounds is set to false, make sure you call RefreshBounds() manually or cloud centering may not work correctly.
	 * Can be optionally passed a cancellation pointer - if it ever becomes non-null with value of true, process will be canceled.
	 * May also provide progress callback, called approximately every 1% of progress.
	 * Returns false if canceled.
	 */
	bool InsertPoints(FLidarPointCloudPoint* InPoints, const int64& Count, ELidarPointCloudDuplicateHandling DuplicateHandling, bool bRefreshPointsBounds, const FVector& Translation, FThreadSafeBool* bCanceled = nullptr, TFunction<void(float)> ProgressCallback = TFunction<void(float)>());
	bool InsertPoints(const FLidarPointCloudPoint* InPoints, const int64& Count, ELidarPointCloudDuplicateHandling DuplicateHandling, bool bRefreshPointsBounds, const FVector& Translation, FThreadSafeBool* bCanceled = nullptr, TFunction<void(float)> ProgressCallback = TFunction<void(float)>());
	bool InsertPoints(FLidarPointCloudPoint** InPoints, const int64& Count, ELidarPointCloudDuplicateHandling DuplicateHandling, bool bRefreshPointsBounds, const FVector& Translation, FThreadSafeBool* bCanceled = nullptr, TFunction<void(float)> ProgressCallback = TFunction<void(float)>());
	bool InsertPoints_NoLock(FLidarPointCloudPoint* InPoints, const int64& Count, ELidarPointCloudDuplicateHandling DuplicateHandling, bool bRefreshPointsBounds, const FVector& Translation, FThreadSafeBool* bCanceled = nullptr, TFunction<void(float)> ProgressCallback = TFunction<void(float)>());
	bool InsertPoints_NoLock(const FLidarPointCloudPoint* InPoints, const int64& Count, ELidarPointCloudDuplicateHandling DuplicateHandling, bool bRefreshPointsBounds, const FVector& Translation, FThreadSafeBool* bCanceled = nullptr, TFunction<void(float)> ProgressCallback = TFunction<void(float)>());
	bool InsertPoints_NoLock(FLidarPointCloudPoint** InPoints, const int64& Count, ELidarPointCloudDuplicateHandling DuplicateHandling, bool bRefreshPointsBounds, const FVector& Translation, FThreadSafeBool* bCanceled = nullptr, TFunction<void(float)> ProgressCallback = TFunction<void(float)>());

	/** Attempts to remove the given point. */
	UFUNCTION(BlueprintCallable, Category = "Lidar Point Cloud")
	void RemovePoint(FLidarPointCloudPoint Point)
	{
		FScopeLock Lock(&Octree.DataLock);
		Octree.RemovePoint(Point);
	}
	void RemovePoint_NoLock(FLidarPointCloudPoint Point)
	{
		Octree.RemovePoint(Point);
	}
	void RemovePoint(const FLidarPointCloudPoint* Point)
	{
		FScopeLock Lock(&Octree.DataLock);
		RemovePoint_NoLock(Point);
	}
	void RemovePoint_NoLock(const FLidarPointCloudPoint* Point)
	{
		Octree.RemovePoint(Point);
	}

	/** Removes points in bulk */
	void RemovePoints(TArray<FLidarPointCloudPoint*>& Points)
	{
		FScopeLock Lock(&Octree.DataLock);
		RemovePoints_NoLock(Points);
	}
	void RemovePoints(TArray64<FLidarPointCloudPoint*>& Points)
	{
		FScopeLock Lock(&Octree.DataLock);
		RemovePoints_NoLock(Points);
	}
	void RemovePoints_NoLock(TArray<FLidarPointCloudPoint*>& Points) { Octree.RemovePoints(Points); }
	void RemovePoints_NoLock(TArray64<FLidarPointCloudPoint*>& Points) { Octree.RemovePoints(Points); }

	/** Removes all points within the given sphere  */
	UFUNCTION(BlueprintCallable, Category = "Lidar Point Cloud")
	void RemovePointsInSphere(FVector Center, float Radius, bool bVisibleOnly) { RemovePointsInSphere(FSphere(Center, Radius), bVisibleOnly); }
	void RemovePointsInSphere(FSphere Sphere, const bool& bVisibleOnly)
	{
		Sphere.Center -= LocationOffset;
		Octree.RemovePointsInSphere(Sphere, bVisibleOnly);
	}

	/** Removes all points within the given box */
	UFUNCTION(BlueprintCallable, Category = "Lidar Point Cloud")
	void RemovePointsInBox(FVector Center, FVector Extent, bool bVisibleOnly) { RemovePointsInBox(FBox(Center - Extent, Center + Extent), bVisibleOnly); }
	void RemovePointsInBox(const FBox& Box, const bool& bVisibleOnly) { Octree.RemovePointsInBox(Box.ShiftBy(-LocationOffset), bVisibleOnly); }

	/** Removes the first point hit by the given ray */
	UFUNCTION(BlueprintCallable, Category = "Lidar Point Cloud")
	void RemoveFirstPointByRay(FVector Origin, FVector Direction, float Radius, bool bVisibleOnly) { RemoveFirstPointByRay(FLidarPointCloudRay(Origin, Direction), Radius, bVisibleOnly); }
	void RemoveFirstPointByRay(const FLidarPointCloudRay& Ray, const float& Radius, bool bVisibleOnly) { Octree.RemoveFirstPointByRay(Ray.ShiftBy(-LocationOffset), Radius, bVisibleOnly); }

	/** Removes the first point hit by the given ray */
	UFUNCTION(BlueprintCallable, Category = "Lidar Point Cloud")
	void RemoveFirstPointByRay(FVector Origin, FVector Direction, float Radius, bool bVisibleOnly) { RemoveFirstPointByRay(FLidarPointCloudRay(Origin, Direction), Radius, bVisibleOnly); }
	void RemoveFirstPointByRay(const FLidarPointCloudRay& Ray, const float& Radius, bool bVisibleOnly) { Octree.RemoveFirstPointByRay(Ray.ShiftBy(-LocationOffset.ToVector()), Radius, bVisibleOnly); }

	/** Removes all points hit by the given ray */
	UFUNCTION(BlueprintCallable, Category = "Lidar Point Cloud")
	void RemovePointsByRay(FVector Origin, FVector Direction, float Radius, bool bVisibleOnly) { RemovePointsByRay(FLidarPointCloudRay(Origin, Direction), Radius, bVisibleOnly); }
	void RemovePointsByRay(const FLidarPointCloudRay& Ray, const float& Radius, const bool& bVisibleOnly) { Octree.RemovePointsByRay(Ray.ShiftBy(-LocationOffset), Radius, bVisibleOnly); }

	/** Removes all hidden points */
	UFUNCTION(BlueprintCallable, Category = "Lidar Point Cloud")
	void RemoveHiddenPoints() { Octree.RemoveHiddenPoints(); }

	/** Reinitializes the cloud with the new set of data. */
	UFUNCTION(BlueprintCallable, Category = "Lidar Point Cloud")
	bool SetData(const TArray<FLidarPointCloudPoint>& Points) { return SetData(Points.GetData(), Points.Num()); }
	bool SetData(TArray<FLidarPointCloudPoint*>& Points) { return SetData(Points.GetData(), Points.Num()); }
	bool SetData(const TArray64<FLidarPointCloudPoint>& Points) { return SetData(Points.GetData(), Points.Num()); }
	bool SetData(TArray64<FLidarPointCloudPoint*>& Points) { return SetData(Points.GetData(), Points.Num()); }
	bool SetData(const FLidarPointCloudPoint* Points, const int64& Count, TFunction<void(float)> ProgressCallback = TFunction<void(float)>());
	bool SetData(FLidarPointCloudPoint** Points, const int64& Count, TFunction<void(float)> ProgressCallback = TFunction<void(float)>());

	/** Merges this point cloud with the ones provided */
	UFUNCTION(BlueprintCallable, Category = "Lidar Point Cloud")
	void Merge(TArray<ULidarPointCloud*> PointCloudsToMerge) { Merge(PointCloudsToMerge, nullptr); }
	void Merge(TArray<ULidarPointCloud*> PointCloudsToMerge, TFunction<void(void)> ProgressCallback);

	/** Merges this point cloud with the one provided */
	UFUNCTION(BlueprintCallable, Category = "Lidar Point Cloud")
	void MergeSingle(ULidarPointCloud* PointCloudToMerge) { Merge(TArray<ULidarPointCloud*>({ PointCloudToMerge })); }

	/** Calculates Normals for this point cloud */
	UFUNCTION(BlueprintCallable, Category = "Lidar Point Cloud", meta = (Latent, LatentInfo = "LatentInfo"))
	void CalculateNormals(FLatentActionInfo LatentInfo);

	/**
	 * Calculates Normals for the provided points
	 * If a nullptr is passed as Points, the calculation will be executed on the whole cloud.
	 */
	void CalculateNormals(TArray64<FLidarPointCloudPoint*>* Points, TFunction<void(void)> CompletionCallback);

	//~ Begin Interface_CollisionDataProvider Interface
	virtual bool GetPhysicsTriMeshData(FTriMeshCollisionData* CollisionData, bool InUseAllTriData) override;
	virtual bool ContainsPhysicsTriMeshData(bool InUseAllTriData) const override { return HasCollisionData(); }
	virtual bool WantsNegXTriMesh() override { return false; }
	//~ End Interface_CollisionDataProvider Interface

	UBodySetup* GetBodySetup();

	//~ Begin Deprecated
	UE_DEPRECATED(4.27, "Use GetPointsInConvexVolume instead.")
	void GetPointsInFrustum(TArray<FLidarPointCloudPoint*>& SelectedPoints, const FConvexVolume& Frustum, const bool& bVisibleOnly);
	UE_DEPRECATED(4.27, "Use GetPointsInConvexVolume instead.")
	void GetPointsInFrustum(TArray64<FLidarPointCloudPoint*>& SelectedPoints, const FConvexVolume& Frustum, const bool& bVisibleOnly);
	//~ End Deprecated

public:
	/** Aligns provided clouds based on the relative offset between their Original Coordinates. Retains overall centering of the group. */
	static void AlignClouds(TArray<ULidarPointCloud*> PointCloudsToAlign);

	/**
	 * Returns new Point Cloud object imported using the settings provided.
	 * Use nullptr as ImportSettings parameter to use default set of settings instead.
	 */
	static ULidarPointCloud* CreateFromFile(const FString& Filename, TSharedPtr<struct FLidarPointCloudImportSettings> ImportSettings = nullptr, UObject* InParent = (UObject*)GetTransientPackage(), FName InName = NAME_None, EObjectFlags Flags = RF_NoFlags)
	{
		return CreateFromFile(Filename, FLidarPointCloudAsyncParameters(GetDefault<ULidarPointCloudSettings>()->bUseAsyncImport), ImportSettings, InParent, InName, Flags);
	}
	static ULidarPointCloud* CreateFromFile(const FString& Filename, const FLidarPointCloudAsyncParameters& AsyncParameters, TSharedPtr<struct FLidarPointCloudImportSettings> ImportSettings = nullptr, UObject* InParent = (UObject*)GetTransientPackage(), FName InName = NAME_None, EObjectFlags Flags = RF_NoFlags);

	/*
	 * Returns new Point Cloud object created from the data provided.
	 * Warning: If using Async, make sure the data does not get invalidated during processing!
	 */
	template<typename T>
	static ULidarPointCloud* CreateFromData(T Points, const int64& Count, const FLidarPointCloudAsyncParameters& AsyncParameters);
	static ULidarPointCloud* CreateFromData(const TArray<FLidarPointCloudPoint>& Points, const bool& bUseAsync);
	static ULidarPointCloud* CreateFromData(const TArray64<FLidarPointCloudPoint>& Points, const bool& bUseAsync);
	static ULidarPointCloud* CreateFromData(const TArray<FLidarPointCloudPoint>& Points, const FLidarPointCloudAsyncParameters& AsyncParameters);
	static ULidarPointCloud* CreateFromData(const TArray64<FLidarPointCloudPoint>& Points, const FLidarPointCloudAsyncParameters& AsyncParameters);
	static ULidarPointCloud* CreateFromData(TArray<FLidarPointCloudPoint*>& Points, const bool& bUseAsync);
	static ULidarPointCloud* CreateFromData(TArray64<FLidarPointCloudPoint*>& Points, const bool& bUseAsync);
	static ULidarPointCloud* CreateFromData(TArray<FLidarPointCloudPoint*>& Points, const FLidarPointCloudAsyncParameters& AsyncParameters);
	static ULidarPointCloud* CreateFromData(TArray64<FLidarPointCloudPoint*>& Points, const FLidarPointCloudAsyncParameters& AsyncParameters);

	/** Returns bounds fitting the given list of points */
	static FBox CalculateBoundsFromPoints(const FLidarPointCloudPoint* Points, const int64& Count);
	static FBox CalculateBoundsFromPoints(FLidarPointCloudPoint** Points, const int64& Count);

private:
	/** Once async physics cook is done, create needed state */
<<<<<<< HEAD
	void FinishPhysicsAsyncCook(UBodySetup* NewBodySetup, TSharedRef<FLidarPointCloudNotification, ESPMode::ThreadSafe> Notification) { FinishPhysicsAsyncCook(true, NewBodySetup, Notification); }
	void FinishPhysicsAsyncCook(bool bSuccess, UBodySetup* NewBodySetup, TSharedRef<FLidarPointCloudNotification, ESPMode::ThreadSafe> Notification);
=======
	void FinishPhysicsAsyncCook(TSharedRef<FLidarPointCloudNotification, ESPMode::ThreadSafe> Notification) { FinishPhysicsAsyncCook(true, Notification); }
	void FinishPhysicsAsyncCook(bool bSuccess, TSharedRef<FLidarPointCloudNotification, ESPMode::ThreadSafe> Notification);
>>>>>>> 6bbb88c8

	void InitializeCollisionRendering();
	void ReleaseCollisionRendering(bool bDestroyAfterRelease);

	template <typename T>
	void GetPoints_Internal(TArray<FLidarPointCloudPoint*, T>& Points, int64 StartIndex = 0, int64 Count = -1);
	template <typename T>
	void GetPointsInSphere_Internal(TArray<FLidarPointCloudPoint*, T>& SelectedPoints, FSphere Sphere, const bool& bVisibleOnly);
	template <typename T>
	void GetPointsInBox_Internal(TArray<FLidarPointCloudPoint*, T>& SelectedPoints, const FBox& Box, const bool& bVisibleOnly);
	template <typename T>
	void GetPointsInConvexVolume_Internal(TArray<FLidarPointCloudPoint*, T>& SelectedPoints, const FConvexVolume& ConvexVolume, const bool& bVisibleOnly);
	template <typename T>
	void GetPointsAsCopies_Internal(TArray<FLidarPointCloudPoint, T>& Points, bool bReturnWorldSpace, int64 StartIndex = 0, int64 Count = -1) const;
	template <typename T>
	void GetPointsInSphereAsCopies_Internal(TArray<FLidarPointCloudPoint, T>& SelectedPoints, FSphere Sphere, const bool& bVisibleOnly, bool bReturnWorldSpace) const;
	template <typename T>
	void GetPointsInBoxAsCopies_Internal(TArray<FLidarPointCloudPoint, T>& SelectedPoints, const FBox& Box, const bool& bVisibleOnly, bool bReturnWorldSpace) const;

	template<typename T>
	bool InsertPoints_Internal(T InPoints, const int64& Count, ELidarPointCloudDuplicateHandling DuplicateHandling, bool bRefreshPointsBounds, const FVector& Translation, FThreadSafeBool* bCanceled = nullptr, TFunction<void(float)> ProgressCallback = TFunction<void(float)>());
	template<typename T>
	bool InsertPoints_NoLock_Internal(T InPoints, const int64& Count, ELidarPointCloudDuplicateHandling DuplicateHandling, bool bRefreshPointsBounds, const FVector& Translation, FThreadSafeBool* bCanceled = nullptr, TFunction<void(float)> ProgressCallback = TFunction<void(float)>());

	template<typename T>
	bool SetData_Internal(T Points, const int64& Count, TFunction<void(float)> ProgressCallback = TFunction<void(float)>());
};

USTRUCT(BlueprintType)
struct FLidarPointCloudTraceHit
{
	GENERATED_BODY()

public:
	UPROPERTY(EditAnywhere, BlueprintReadWrite, Category = "Collision")
	ALidarPointCloudActor* Actor = nullptr;

	UPROPERTY(EditAnywhere, BlueprintReadWrite, Category = "Collision")
	ULidarPointCloudComponent* Component = nullptr;

	UPROPERTY(EditAnywhere, BlueprintReadWrite, Category = "Collision")
	TArray<FLidarPointCloudPoint> Points;

	FLidarPointCloudTraceHit() {}

	FLidarPointCloudTraceHit(ALidarPointCloudActor* Actor, ULidarPointCloudComponent* Component)
		: Actor(Actor)
		, Component(Component)
	{
	}
};

/**
 * Blueprint library for the Point Cloud assets
 */
UCLASS(BlueprintType)
class LIDARPOINTCLOUDRUNTIME_API ULidarPointCloudBlueprintLibrary : public UBlueprintFunctionLibrary
{
	GENERATED_BODY()

public:
	/** Returns new, empty Point Cloud object. */
	UFUNCTION(BlueprintPure, Category = "Lidar Point Cloud", meta = (DisplayName = "Create Empty Lidar Point Cloud"))
	static ULidarPointCloud* CreatePointCloudEmpty() { return NewObject<ULidarPointCloud>(); }

	/**
	 * Returns new Point Cloud object imported using default settings.
	 * If using Async, the process runs in the background without blocking the game thread.
	 */
	UFUNCTION(BlueprintCallable, Category = "Lidar Point Cloud", meta = (Latent, WorldContext = "WorldContextObject", LatentInfo = "LatentInfo", ExpandEnumAsExecs = "AsyncMode", DisplayName = "Create Lidar Point Cloud From File"))
	static void CreatePointCloudFromFile(UObject* WorldContextObject, const FString& Filename, bool bUseAsync, FLatentActionInfo LatentInfo, ELidarPointCloudAsyncMode& AsyncMode, float& Progress, ULidarPointCloud*& PointCloud);
	static void CreatePointCloudFromFile(UObject* WorldContextObject, const FString& Filename, bool bUseAsync, FLatentActionInfo LatentInfo, TSharedPtr<struct FLidarPointCloudImportSettings> ImportSettings, ELidarPointCloudAsyncMode& AsyncMode, float& Progress, ULidarPointCloud*& PointCloud);

	/*
	 * Returns new Point Cloud object created from the data provided.
	 * Warning: If using Async, make sure the data does not get invalidated during processing!
	 */
	UFUNCTION(BlueprintCallable, Category = "Lidar Point Cloud", meta = (Latent, WorldContext = "WorldContextObject", LatentInfo = "LatentInfo", ExpandEnumAsExecs = "AsyncMode", DisplayName = "Create Lidar Point Cloud From Data"))
	static void CreatePointCloudFromData(UObject* WorldContextObject, const TArray<FLidarPointCloudPoint>& Points, bool bUseAsync, FLatentActionInfo LatentInfo, ELidarPointCloudAsyncMode& AsyncMode, float& Progress, ULidarPointCloud*& PointCloud);

	/**
	 * Exports the Point Cloud to the given filename.
	 * Consult supported export formats.
	 * Returns true if successful
	 */
	UFUNCTION(BlueprintCallable, Category = "Lidar Point Cloud")
	static bool ExportPointCloudToFile(ULidarPointCloud* PointCloud, const FString& Filename) { return PointCloud && PointCloud->Export(Filename); }

	/** Aligns provided clouds based on the relative offset between their Original Coordinates. Retains overall centering of the group. */
	UFUNCTION(BlueprintCallable, Category = "Lidar Point Cloud")
	static void AlignClouds(TArray<ULidarPointCloud*> PointCloudsToAlign) { ULidarPointCloud::AlignClouds(PointCloudsToAlign); }

	/** Returns true if there are any points within the given sphere. */
	UFUNCTION(BlueprintPure, Category = "Lidar Point Cloud", meta = (WorldContext = "WorldContextObject"))
	static bool ArePointsInSphere(UObject* WorldContextObject, FVector Center, float Radius, bool bVisibleOnly);

	/** Returns true if there are any points within the given box. */
	UFUNCTION(BlueprintPure, Category = "Lidar Point Cloud", meta = (WorldContext = "WorldContextObject"))
	static bool ArePointsInBox(UObject* WorldContextObject, FVector Center, FVector Extent, bool bVisibleOnly);

	/** Returns true if there are any points hit by the given ray. */
	UFUNCTION(BlueprintPure, Category = "Lidar Point Cloud", meta = (WorldContext = "WorldContextObject"))
	static bool ArePointsByRay(UObject* WorldContextObject, FVector Origin, FVector Direction, float Radius, bool bVisibleOnly);

	/** Returns an array with copies of points within the given sphere */
	UFUNCTION(BlueprintPure, Category = "Lidar Point Cloud", meta = (WorldContext = "WorldContextObject"))
	static void GetPointsInSphereAsCopies(UObject* WorldContextObject, TArray<FLidarPointCloudPoint>& SelectedPoints, FVector Center, float Radius, bool bVisibleOnly);

	/** Returns an array with copies of points within the given box */
	UFUNCTION(BlueprintPure, Category = "Lidar Point Cloud", meta = (WorldContext = "WorldContextObject"))
	static void GetPointsInBoxAsCopies(UObject* WorldContextObject, TArray<FLidarPointCloudPoint>& SelectedPoints, FVector Center, FVector Extent, const bool& bVisibleOnly);

	/** Does a collision trace along the given line and returns the first blocking hit encountered. */
	UFUNCTION(BlueprintPure, Category = "Lidar Point Cloud", meta = (WorldContext = "WorldContextObject", DisplayName = "LineTraceForLidarPointCloud", Keywords = "raycast"))
	static bool LineTraceSingle(UObject* WorldContextObject, FVector Origin, FVector Direction, float Radius, bool bVisibleOnly, FLidarPointCloudTraceHit& Hit);

	/** Does a collision trace along the given line and returns all hits encountered up to and including the first blocking hit. */
	UFUNCTION(BlueprintPure, Category = "Lidar Point Cloud", meta = (WorldContext = "WorldContextObject", DisplayName = "LineTraceMultiForLidarPointCloud", Keywords = "raycast"))
	static bool LineTraceMulti(UObject* WorldContextObject, FVector Origin, FVector Direction, float Radius, bool bVisibleOnly, TArray<FLidarPointCloudTraceHit>& Hits);

	/** Sets visibility of points within the given sphere. */
	UFUNCTION(BlueprintCallable, Category = "Lidar Point Cloud", meta = (WorldContext = "WorldContextObject"))
	static void SetVisibilityOfPointsInSphere(UObject* WorldContextObject, bool bNewVisibility, FVector Center, float Radius);

	/** Sets visibility of points within the given box. */
	UFUNCTION(BlueprintCallable, Category = "Lidar Point Cloud", meta = (WorldContext = "WorldContextObject"))
	static void SetVisibilityOfPointsInBox(UObject* WorldContextObject, bool bNewVisibility, FVector Center, FVector Extent);

	/** Sets visibility of the first point hit by the given ray. */
	UFUNCTION(BlueprintCallable, Category = "Lidar Point Cloud", meta = (WorldContext = "WorldContextObject"))
	static void SetVisibilityOfFirstPointByRay(UObject* WorldContextObject, bool bNewVisibility, FVector Origin, FVector Direction, float Radius);

	/** Sets visibility of points hit by the given ray. */
	UFUNCTION(BlueprintCallable, Category = "Lidar Point Cloud", meta = (WorldContext = "WorldContextObject"))
	static void SetVisibilityOfPointsByRay(UObject* WorldContextObject, bool bNewVisibility, FVector Origin, FVector Direction, float Radius);

	/** Applies the given color to all points within the sphere */
	UFUNCTION(BlueprintCallable, Category = "Lidar Point Cloud", meta = (WorldContext = "WorldContextObject"))
	static void ApplyColorToPointsInSphere(UObject* WorldContextObject, FColor NewColor, FVector Center, float Radius, bool bVisibleOnly);

	/** Applies the given color to all points within the box */
	UFUNCTION(BlueprintCallable, Category = "Lidar Point Cloud", meta = (WorldContext = "WorldContextObject"))
	static void ApplyColorToPointsInBox(UObject* WorldContextObject, FColor NewColor, FVector Center, FVector Extent, bool bVisibleOnly);

	/** Applies the given color to the first point hit by the given ray */
	UFUNCTION(BlueprintCallable, Category = "Lidar Point Cloud", meta = (WorldContext = "WorldContextObject"))
	static void ApplyColorToFirstPointByRay(UObject* WorldContextObject, FColor NewColor, FVector Origin, FVector Direction, float Radius, bool bVisibleOnly);

	/** Applies the given color to all points hit by the given ray */
	UFUNCTION(BlueprintCallable, Category = "Lidar Point Cloud", meta = (WorldContext = "WorldContextObject"))
	static void ApplyColorToPointsByRay(UObject* WorldContextObject, FColor NewColor, FVector Origin, FVector Direction, float Radius, bool bVisibleOnly);

	/** Removes all points within the given sphere  */
	UFUNCTION(BlueprintCallable, Category = "Lidar Point Cloud", meta = (WorldContext = "WorldContextObject"))
	static void RemovePointsInSphere(UObject* WorldContextObject, FVector Center, float Radius, bool bVisibleOnly);

	/** Removes all points within the given box */
	UFUNCTION(BlueprintCallable, Category = "Lidar Point Cloud", meta = (WorldContext = "WorldContextObject"))
	static void RemovePointsInBox(UObject* WorldContextObject, FVector Center, FVector Extent, bool bVisibleOnly);

	/** Removes the first point hit by the given ray */
	UFUNCTION(BlueprintCallable, Category = "Lidar Point Cloud", meta = (WorldContext = "WorldContextObject"))
	static void RemoveFirstPointByRay(UObject* WorldContextObject, FVector Origin, FVector Direction, float Radius, bool bVisibleOnly);

	/** Removes all points hit by the given ray */
	UFUNCTION(BlueprintCallable, Category = "Lidar Point Cloud", meta = (WorldContext = "WorldContextObject"))
	static void RemovePointsByRay(UObject* WorldContextObject, FVector Origin, FVector Direction, float Radius, bool bVisibleOnly);

	/** Sets the given normal using provided vector */
	UFUNCTION(BlueprintCallable, Category = "Lidar Point Cloud")
<<<<<<< HEAD
	static void NormalFromVector(UPARAM(ref) FLidarPointCloudNormal& Normal, FVector Vector) { Normal.SetFromVector(Vector); }

	/** Converts a Lidar Point Cloud Normal to a Vector */
	UFUNCTION(BlueprintPure, meta = (DisplayName = "Normal to Vector", CompactNodeTitle = "->", BlueprintAutocast), Category = "Lidar Point Cloud")
	static FVector Conv_LidarPointCloudNormalToVector(const FLidarPointCloudNormal& Normal) { return Normal.ToVector(); }

	/** Converts a Vector to a Lidar Point Cloud Normal */
	UFUNCTION(BlueprintPure, meta = (DisplayName = "Vector to Normal", CompactNodeTitle = "->", BlueprintAutocast), Category = "Lidar Point Cloud")
	static FLidarPointCloudNormal Conv_VectorToLidarPointCloudNormal(const FVector& Vector) { return FLidarPointCloudNormal(Vector); }
=======
	static void NormalFromVector(UPARAM(ref) FLidarPointCloudNormal& Normal, FVector Vector) { Normal.SetFromVector((FVector3f)Vector); }

	/** Converts a Lidar Point Cloud Normal to a Vector */
	UFUNCTION(BlueprintPure, meta = (DisplayName = "Normal to Vector", CompactNodeTitle = "->", BlueprintAutocast), Category = "Lidar Point Cloud")
	static FVector Conv_LidarPointCloudNormalToVector(const FLidarPointCloudNormal& Normal) { return (FVector)Normal.ToVector(); }

	/** Converts a Vector to a Lidar Point Cloud Normal */
	UFUNCTION(BlueprintPure, meta = (DisplayName = "Vector to Normal", CompactNodeTitle = "->", BlueprintAutocast), Category = "Lidar Point Cloud")
	static FLidarPointCloudNormal Conv_VectorToLidarPointCloudNormal(const FVector& Vector) { return FLidarPointCloudNormal((FVector3f)Vector); }
>>>>>>> 6bbb88c8
};

UCLASS(hidecategories = (Collision, Brush, Attachment, Physics, Volume, BrushBuilder), MinimalAPI)
class ALidarClippingVolume : public AVolume
{
	GENERATED_BODY()

public:
	UPROPERTY(EditAnywhere, BlueprintReadWrite, Category = "Clipping Volume")
	bool bEnabled;

	/** Affects how this volume affects points */
	UPROPERTY(EditAnywhere, BlueprintReadWrite, Category = "Clipping Volume")
	ELidarClippingVolumeMode Mode;

	/**
	 * Determines the processing order of the nodes, in case they overlap.
	 * Higher values take priority over lower ones.
	 */
	UPROPERTY(EditAnywhere, BlueprintReadWrite, Category = "Clipping Volume")
	int32 Priority;

	ALidarClippingVolume();
};<|MERGE_RESOLUTION|>--- conflicted
+++ resolved
@@ -89,13 +89,10 @@
 	 */
 	UPROPERTY(EditAnywhere, BlueprintReadWrite, Category = "Normals", meta = (ClampMin = "0.0", DisplayName = "Noise Tolerance"))
 	float NormalsNoiseTolerance;
-<<<<<<< HEAD
-=======
 
 	/** Stores the original offset as a double. */
 	UPROPERTY(EditAnywhere, BlueprintReadOnly, Category="Coordinates")
 	FVector OriginalCoordinates;
->>>>>>> 6bbb88c8
 
 private:
 	/**
@@ -138,7 +135,6 @@
 	/** Used for async processing */
 	FThreadSafeBool bAsyncCancelled;
 	FCriticalSection ProcessingLock;
-<<<<<<< HEAD
 
 	/** Notifications we hold on to, that indicate status and progress. */
 	class FLidarPointCloudNotificationManager
@@ -146,15 +142,6 @@
 		TArray<TSharedRef<FLidarPointCloudNotification, ESPMode::ThreadSafe>> Notifications;
 		TWeakObjectPtr<ULidarPointCloud> Owner;
 
-=======
-
-	/** Notifications we hold on to, that indicate status and progress. */
-	class FLidarPointCloudNotificationManager
-	{
-		TArray<TSharedRef<FLidarPointCloudNotification, ESPMode::ThreadSafe>> Notifications;
-		TWeakObjectPtr<ULidarPointCloud> Owner;
-
->>>>>>> 6bbb88c8
 	public:
 		FLidarPointCloudNotificationManager() : FLidarPointCloudNotificationManager(nullptr) {}
 		FLidarPointCloudNotificationManager(TWeakObjectPtr<ULidarPointCloud> Owner) : Owner(Owner) {}
@@ -190,11 +177,7 @@
 	virtual void PreSave(FObjectPreSaveContext ObjectSaveContext) override;
 #if WITH_EDITOR
 	virtual void ClearAllCachedCookedPlatformData() override;
-<<<<<<< HEAD
-	virtual void PostEditChangeProperty(FPropertyChangedEvent & PropertyChangedEvent) override;
-=======
 	virtual void PostEditChangeProperty(FPropertyChangedEvent& PropertyChangedEvent) override;
->>>>>>> 6bbb88c8
 #endif
 	// End UObject Interface.
 
@@ -222,16 +205,6 @@
 
 	UFUNCTION(BlueprintPure, Category = "Lidar Point Cloud")
 	bool IsOptimizedForDynamicData() const { return bOptimizedForDynamicData; }
-<<<<<<< HEAD
-
-	UFUNCTION(BlueprintPure, Category = "Lidar Point Cloud")
-	FBox GetBounds() const { return Octree.GetBounds().ShiftBy(LocationOffset.ToVector()); }
-	FDoubleBox GetPreciseBounds(bool bUseOriginalCoordinates) const { return FDoubleBox(Octree.GetBounds()).ShiftBy(bUseOriginalCoordinates ? OriginalCoordinates : LocationOffset); }
-
-	/** Returns the Cloud's offset from the 0,0,0 coordinate */
-	FDoubleVector GetLocationOffset() const { return LocationOffset; }
-=======
->>>>>>> 6bbb88c8
 
 	UFUNCTION(BlueprintPure, Category = "Lidar Point Cloud")
 	FBox GetBounds(bool bUseOriginalCoordinates = false) const { return Octree.GetBounds().ShiftBy(bUseOriginalCoordinates ? OriginalCoordinates : LocationOffset); }
@@ -257,23 +230,18 @@
 	}
 	bool HasPointsInSphere(const FSphere& Sphere, bool bVisibleOnly) const
 	{
-<<<<<<< HEAD
-		return Octree.HasPointsInSphere(FSphere(Sphere.Center - LocationOffset.ToVector(), Sphere.W), bVisibleOnly);
-=======
 		return Octree.HasPointsInSphere(FSphere(Sphere.Center - LocationOffset, Sphere.W), bVisibleOnly);
->>>>>>> 6bbb88c8
 	}
 
 	/** Returns true if there are any points within the given box. */
 	UFUNCTION(BlueprintPure, Category = "Lidar Point Cloud")
 	bool HasPointsInBox(FVector Center, FVector Extent, bool bVisibleOnly) const
-<<<<<<< HEAD
 	{
 		return HasPointsInBox(FBox(Center - Extent, Center + Extent), bVisibleOnly);
 	}
 	bool HasPointsInBox(const FBox& Box, bool bVisibleOnly) const
 	{
-		return Octree.HasPointsInBox(Box.ShiftBy(-LocationOffset.ToVector()), bVisibleOnly);
+		return Octree.HasPointsInBox(Box.ShiftBy(-LocationOffset), bVisibleOnly);
 	}
 
 	/** Returns true if there are any points hit by the given ray. */
@@ -284,30 +252,9 @@
 	}
 	bool HasPointsByRay(const FLidarPointCloudRay& Ray, float Radius, bool bVisibleOnly) const
 	{
-		return Octree.HasPointsByRay(Ray.ShiftBy(-LocationOffset.ToVector()), Radius, bVisibleOnly);
-	}
-
-=======
-	{
-		return HasPointsInBox(FBox(Center - Extent, Center + Extent), bVisibleOnly);
-	}
-	bool HasPointsInBox(const FBox& Box, bool bVisibleOnly) const
-	{
-		return Octree.HasPointsInBox(Box.ShiftBy(-LocationOffset), bVisibleOnly);
-	}
-
-	/** Returns true if there are any points hit by the given ray. */
-	UFUNCTION(BlueprintPure, Category = "Lidar Point Cloud")
-	bool HasPointsByRay(FVector Origin, FVector Direction, float Radius, bool bVisibleOnly) const
-	{
-		return HasPointsByRay(FLidarPointCloudRay(Origin, Direction), Radius, bVisibleOnly);
-	}
-	bool HasPointsByRay(const FLidarPointCloudRay& Ray, float Radius, bool bVisibleOnly) const
-	{
 		return Octree.HasPointsByRay(Ray.ShiftBy(-LocationOffset), Radius, bVisibleOnly);
 	}
 
->>>>>>> 6bbb88c8
 	/** Populates the given array with points from the tree */
 	void GetPoints(TArray<FLidarPointCloudPoint*>& Points, int64 StartIndex = 0, int64 Count = -1);
 	void GetPoints(TArray64<FLidarPointCloudPoint*>& Points, int64 StartIndex = 0, int64 Count = -1);
@@ -473,15 +420,10 @@
 	 * Warning: Will erase all currently held data!
 	 */
 	UFUNCTION(BlueprintCallable, Category = "Lidar Point Cloud")
-	void Initialize(const FBox& NewBounds) { Initialize(FDoubleBox(NewBounds)); }
-	void Initialize(const FDoubleBox& NewBounds)
+	void Initialize(const FBox& NewBounds)
 	{
 		LocationOffset = OriginalCoordinates = NewBounds.GetCenter();
-<<<<<<< HEAD
-		Octree.Initialize(NewBounds.GetExtent().ToVector());
-=======
 		Octree.Initialize((FVector3f)NewBounds.GetExtent());
->>>>>>> 6bbb88c8
 	}
 
 	/** Builds collision mesh for the cloud, using current collision settings */
@@ -610,11 +552,6 @@
 	UFUNCTION(BlueprintCallable, Category = "Lidar Point Cloud")
 	void RemoveFirstPointByRay(FVector Origin, FVector Direction, float Radius, bool bVisibleOnly) { RemoveFirstPointByRay(FLidarPointCloudRay(Origin, Direction), Radius, bVisibleOnly); }
 	void RemoveFirstPointByRay(const FLidarPointCloudRay& Ray, const float& Radius, bool bVisibleOnly) { Octree.RemoveFirstPointByRay(Ray.ShiftBy(-LocationOffset), Radius, bVisibleOnly); }
-
-	/** Removes the first point hit by the given ray */
-	UFUNCTION(BlueprintCallable, Category = "Lidar Point Cloud")
-	void RemoveFirstPointByRay(FVector Origin, FVector Direction, float Radius, bool bVisibleOnly) { RemoveFirstPointByRay(FLidarPointCloudRay(Origin, Direction), Radius, bVisibleOnly); }
-	void RemoveFirstPointByRay(const FLidarPointCloudRay& Ray, const float& Radius, bool bVisibleOnly) { Octree.RemoveFirstPointByRay(Ray.ShiftBy(-LocationOffset.ToVector()), Radius, bVisibleOnly); }
 
 	/** Removes all points hit by the given ray */
 	UFUNCTION(BlueprintCallable, Category = "Lidar Point Cloud")
@@ -703,13 +640,8 @@
 
 private:
 	/** Once async physics cook is done, create needed state */
-<<<<<<< HEAD
-	void FinishPhysicsAsyncCook(UBodySetup* NewBodySetup, TSharedRef<FLidarPointCloudNotification, ESPMode::ThreadSafe> Notification) { FinishPhysicsAsyncCook(true, NewBodySetup, Notification); }
-	void FinishPhysicsAsyncCook(bool bSuccess, UBodySetup* NewBodySetup, TSharedRef<FLidarPointCloudNotification, ESPMode::ThreadSafe> Notification);
-=======
 	void FinishPhysicsAsyncCook(TSharedRef<FLidarPointCloudNotification, ESPMode::ThreadSafe> Notification) { FinishPhysicsAsyncCook(true, Notification); }
 	void FinishPhysicsAsyncCook(bool bSuccess, TSharedRef<FLidarPointCloudNotification, ESPMode::ThreadSafe> Notification);
->>>>>>> 6bbb88c8
 
 	void InitializeCollisionRendering();
 	void ReleaseCollisionRendering(bool bDestroyAfterRelease);
@@ -880,17 +812,6 @@
 
 	/** Sets the given normal using provided vector */
 	UFUNCTION(BlueprintCallable, Category = "Lidar Point Cloud")
-<<<<<<< HEAD
-	static void NormalFromVector(UPARAM(ref) FLidarPointCloudNormal& Normal, FVector Vector) { Normal.SetFromVector(Vector); }
-
-	/** Converts a Lidar Point Cloud Normal to a Vector */
-	UFUNCTION(BlueprintPure, meta = (DisplayName = "Normal to Vector", CompactNodeTitle = "->", BlueprintAutocast), Category = "Lidar Point Cloud")
-	static FVector Conv_LidarPointCloudNormalToVector(const FLidarPointCloudNormal& Normal) { return Normal.ToVector(); }
-
-	/** Converts a Vector to a Lidar Point Cloud Normal */
-	UFUNCTION(BlueprintPure, meta = (DisplayName = "Vector to Normal", CompactNodeTitle = "->", BlueprintAutocast), Category = "Lidar Point Cloud")
-	static FLidarPointCloudNormal Conv_VectorToLidarPointCloudNormal(const FVector& Vector) { return FLidarPointCloudNormal(Vector); }
-=======
 	static void NormalFromVector(UPARAM(ref) FLidarPointCloudNormal& Normal, FVector Vector) { Normal.SetFromVector((FVector3f)Vector); }
 
 	/** Converts a Lidar Point Cloud Normal to a Vector */
@@ -900,7 +821,6 @@
 	/** Converts a Vector to a Lidar Point Cloud Normal */
 	UFUNCTION(BlueprintPure, meta = (DisplayName = "Vector to Normal", CompactNodeTitle = "->", BlueprintAutocast), Category = "Lidar Point Cloud")
 	static FLidarPointCloudNormal Conv_VectorToLidarPointCloudNormal(const FVector& Vector) { return FLidarPointCloudNormal((FVector3f)Vector); }
->>>>>>> 6bbb88c8
 };
 
 UCLASS(hidecategories = (Collision, Brush, Attachment, Physics, Volume, BrushBuilder), MinimalAPI)
