--- conflicted
+++ resolved
@@ -70,12 +70,9 @@
 	/** Stores the number of points in visible frustum during last frame */
 	FThreadSafeCounter64 NumPointsInFrustum;
 
-<<<<<<< HEAD
-=======
 	/** Stores the last calculated point budget */
 	uint32 LastPointBudget;
 
->>>>>>> 6bbb88c8
 public:
 	FLidarPointCloudLODManager();
 
@@ -101,21 +98,15 @@
 	 * Returns the number of points in visible frustum
 	 */
 	int64 ProcessLOD(const TArray<FRegisteredProxy>& RegisteredProxies, const float CurrentTime, const uint32 PointBudget, const TArray<FLidarPointCloudClippingVolumeParams>& ClippingVolumes);
-<<<<<<< HEAD
-=======
 
 	/** Forces a refresh of the LOD processing. Must be called from a GT */
 	void ForceProcessLOD();
->>>>>>> 6bbb88c8
 
 	/** Called to prepare the proxies for processing */
 	void PrepareProxies();
 
 	/** Compiles a list of all clipping volumes affecting any of the registered proxies */
 	TArray<FLidarPointCloudClippingVolumeParams> GetClippingVolumes() const;
-<<<<<<< HEAD
-=======
 
 	static FLidarPointCloudLODManager& Get();
->>>>>>> 6bbb88c8
 };