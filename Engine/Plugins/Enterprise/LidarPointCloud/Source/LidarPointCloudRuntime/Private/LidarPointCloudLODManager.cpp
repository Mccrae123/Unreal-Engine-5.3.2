--- conflicted
+++ resolved
@@ -19,9 +19,6 @@
 #include "EditorViewportClient.h"
 #endif
 
-FCriticalSection ProxyComponentMapLock;
-TMap<TWeakPtr<FLidarPointCloudSceneProxyWrapper, ESPMode::ThreadSafe>, TWeakObjectPtr<ULidarPointCloudComponent>> ProxyComponentMap;
-
 DECLARE_CYCLE_STAT(TEXT("Node Selection"), STAT_NodeSelection, STATGROUP_LidarPointCloud)
 DECLARE_CYCLE_STAT(TEXT("Node Processing"), STAT_NodeProcessing, STATGROUP_LidarPointCloud)
 DECLARE_CYCLE_STAT(TEXT("Render Data Update"), STAT_UpdateRenderData, STATGROUP_LidarPointCloud)
@@ -369,11 +366,7 @@
 
 				const float MaxTickRate = GEngine->GetMaxTickRate(0.001f, false);
 				const float RequestedTargetFPS = CVarTargetFPS.GetValueOnAnyThread();
-<<<<<<< HEAD
-				const float TargetFPS = MaxTickRate > 0 ? FMath::Min(RequestedTargetFPS, MaxTickRate) : RequestedTargetFPS;
-=======
 				const float TargetFPS = GEngine->bUseFixedFrameRate ? GEngine->FixedFrameRate : (MaxTickRate > 0 ? FMath::Min(RequestedTargetFPS, MaxTickRate) : RequestedTargetFPS);
->>>>>>> 3aae9151
 
 				// The -0.5f is to prevent the system treating values as unachievable (as the frame time is usually just under)
 				const float AdjustedTargetFPS = FMath::Max(TargetFPS - 0.5f, 1.0f);
@@ -382,11 +375,7 @@
 				CurrentFrameTimes.Sort();
 				const float AvgFrameTime = CurrentFrameTimes[CurrentFrameTimes.Num() / 2];
 
-<<<<<<< HEAD
-				const int32 DeltaBudget = (1 / AdjustedTargetFPS - AvgFrameTime) * 10000000;
-=======
 				const int32 DeltaBudget = (1 / AdjustedTargetFPS - AvgFrameTime) * 10000000 * (GEngine->bUseFixedFrameRate ? 4 : 1);;
->>>>>>> 3aae9151
 
 				// Prevent constant small fluctuations, unless using fixed frame rate
 				if (GEngine->bUseFixedFrameRate || FMath::Abs(DeltaBudget) > DeltaBudgetDeadzone)
@@ -459,22 +448,12 @@
 	if (IsValid(Component))
 	{
 		static FLidarPointCloudLODManager Instance;
-<<<<<<< HEAD
-
-		if (TSharedPtr<FLidarPointCloudSceneProxyWrapper, ESPMode::ThreadSafe> SceneProxyWrapperShared = SceneProxyWrapper.Pin())
-		{
-			FScopeLock Lock(&ProxyComponentMapLock);
-
-			Instance.RegisteredProxies.Emplace(Component, SceneProxyWrapper);
-			ProxyComponentMap.Add(SceneProxyWrapper, Component);
-=======
 		static FCriticalSection ProxyLock;
 
 		if (TSharedPtr<FLidarPointCloudSceneProxyWrapper, ESPMode::ThreadSafe> SceneProxyWrapperShared = SceneProxyWrapper.Pin())
 		{
 			FScopeLock Lock(&ProxyLock);
 			Instance.RegisteredProxies.Emplace(Component, SceneProxyWrapper);
->>>>>>> 3aae9151
 		}
 	}
 }
@@ -709,12 +688,6 @@
 					{
 						for (const FLidarPointCloudProxyUpdateDataNode& Node : UpdateData.SelectedNodes)
 						{
-<<<<<<< HEAD
-							if (Node.DataNode->BuildDataCache())
-							{
-								MaxPointsPerNode = FMath::Max(MaxPointsPerNode, Node.DataNode->GetNumVisiblePoints());
-							}
-=======
 							if (Node.DataNode->BuildDataCache(UpdateData.bUseStaticBuffers))
 							{
 								MaxPointsPerNode = FMath::Max(MaxPointsPerNode, Node.DataNode->GetNumVisiblePoints());
@@ -725,7 +698,6 @@
 							{
 								break;
 							}
->>>>>>> 3aae9151
 						}
 
 						SceneProxyWrapper->Proxy->UpdateRenderData(UpdateData);
@@ -761,75 +733,6 @@
 		// Acquire a Shared Pointer from the Weak Pointer and check that it references a valid object
 		if (TSharedPtr<FLidarPointCloudSceneProxyWrapper, ESPMode::ThreadSafe> SceneProxyWrapper = RegisteredProxy.SceneProxyWrapper.Pin())
 		{
-<<<<<<< HEAD
-			ULidarPointCloudComponent* Component = nullptr;
-			if (TWeakObjectPtr<ULidarPointCloudComponent>* PtrToWeakComponent = ProxyComponentMap.Find(RegisteredProxy.SceneProxyWrapper))
-			{
-				Component = (*PtrToWeakComponent).Get();
-
-				if (!Component)
-				{
-					ProxyComponentMap.Remove(SceneProxyWrapper);
-				}
-			}
-
-			if (Component)
-			{
-				if (ULidarPointCloud* PointCloud = Component->GetPointCloud())
-				{
-#if WITH_EDITOR
-					// Avoid doubling the point allocation of the same asset (once in Editor world and once in PIE world)
-					RegisteredProxy.bSkip = ViewData.bPIE && Component->GetWorld() && Component->GetWorld()->WorldType == EWorldType::Type::Editor;
-#endif
-
-					// Check if the component's transform has changed, and invalidate the Traversal Octree if so
-					const FTransform Transform = Component->GetComponentTransform();
-					if (!RegisteredProxy.LastComponentTransform.Equals(Transform))
-					{
-						RegisteredProxy.TraversalOctree->bValid = false;
-						RegisteredProxy.LastComponentTransform = Transform;
-					}
-
-					// Re-initialize the traversal octree, if needed
-					if (!RegisteredProxy.TraversalOctree->bValid)
-					{
-						// Update asset reference
-						RegisteredProxy.PointCloud = PointCloud;
-
-						// Recreate the Traversal Octree
-						RegisteredProxy.TraversalOctree = MakeShareable(new FLidarPointCloudTraversalOctree(&PointCloud->Octree, Component->GetComponentTransform()));
-						RegisteredProxy.PointCloud->Octree.RegisterTraversalOctree(RegisteredProxy.TraversalOctree);
-					}
-
-					// If this is an editor component, use its own ViewportClient
-					if (TSharedPtr<FViewportClient> Client = Component->GetOwningViewportClient().Pin())
-					{
-						// If the ViewData cannot be successfully retrieved from the editor viewport, fall back to using main view
-						if (!RegisteredProxy.ViewData.ComputeFromEditorViewportClient(Client.Get()))
-						{
-							RegisteredProxy.ViewData = ViewData;
-						}
-					}
-					// ... otherwise, use the ViewData provided
-					else
-					{
-						RegisteredProxy.ViewData = ViewData;
-					}
-
-					// Increase priority, if the viewport has focus
-					if (bPrioritizeActiveViewport && RegisteredProxy.ViewData.bHasFocus)
-					{
-						RegisteredProxy.ViewData.ScreenSizeFactor *= 6;
-					}
-
-					// Don't count the skippable proxies
-					if (!RegisteredProxy.bSkip)
-					{
-						TotalPointCount += PointCloud->GetNumPoints();
-					}
-
-					bValidProxy = true;
-=======
 			if (ULidarPointCloudComponent* Component = RegisteredProxy.Component.Get())
 			{
 				if (ULidarPointCloud* PointCloud = RegisteredProxy.PointCloud.Get())
@@ -893,7 +796,6 @@
 
 						bValidProxy = true;
 					}
->>>>>>> 3aae9151
 				}
 			}
 		}
