--- conflicted
+++ resolved
@@ -81,11 +81,7 @@
 
 	FGridAllocation Allocation;
 	Allocation.Index = GridX * FLidarPointCloudOctree::NodeGridResolution * FLidarPointCloudOctree::NodeGridResolution + GridY * FLidarPointCloudOctree::NodeGridResolution + GridZ;
-<<<<<<< HEAD
-	Allocation.DistanceFromCenter = (FVector(GridX + 0.5f, GridY + 0.5f, GridZ + 0.5f) * LODData.GridSize3D - OffsetLocation).SizeSquared();
-=======
 	Allocation.DistanceFromCenter = (FVector3f(GridX + 0.5f, GridY + 0.5f, GridZ + 0.5f) * LODData.GridSize3D - OffsetLocation).SizeSquared();
->>>>>>> 6bbb88c8
 	Allocation.ChildNodeLocation = (CenterRelativeLocation.X > 0 ? 4 : 0) + (CenterRelativeLocation.Y > 0 ? 2 : 0) + (CenterRelativeLocation.Z > 0);
 
 	return Allocation;
@@ -100,28 +96,16 @@
 
 //////////////////////////////////////////////////////////// FSharedLODData
 
-<<<<<<< HEAD
-FLidarPointCloudOctree::FSharedLODData::FSharedLODData(const FVector& InExtent)
+FLidarPointCloudOctree::FSharedLODData::FSharedLODData(const FVector3f& InExtent)
 {
 	const float UniformExtent = InExtent.GetMax();
 
-	Extent = FVector(UniformExtent);
-=======
-FLidarPointCloudOctree::FSharedLODData::FSharedLODData(const FVector3f& InExtent)
-{
-	const float UniformExtent = InExtent.GetMax();
-
 	Extent = FVector3f(UniformExtent);
->>>>>>> 6bbb88c8
 	Radius = UniformExtent * 1.73205081f; // sqrt(3)
 	RadiusSq = Radius * Radius;
 	Size = UniformExtent * 2;
 	GridSize = Size / FLidarPointCloudOctree::NodeGridResolution;
-<<<<<<< HEAD
-	GridSize3D = FVector(GridSize);
-=======
 	GridSize3D = FVector3f(GridSize);
->>>>>>> 6bbb88c8
 	NormalizationMultiplier = FLidarPointCloudOctree::NodeGridResolution / Size;
 }
 
@@ -159,8 +143,6 @@
 		delete Children[i];
 		Children[i] = nullptr;
 	}
-
-	ReleaseDataCache();
 }
 
 void FLidarPointCloudOctreeNode::UpdateNumVisiblePoints()
@@ -206,30 +188,13 @@
 }
 
 bool FLidarPointCloudOctreeNode::BuildDataCache(bool bUseStaticBuffers)
-<<<<<<< HEAD
-{
-=======
 {	
->>>>>>> 6bbb88c8
 	// Only include nodes with available data
 	if (HasData() && GetNumVisiblePoints())
 	{
 		// Make sure to release the unnecessary buffer
 		if (bUseStaticBuffers)
 		{
-<<<<<<< HEAD
-			if (DataCache)
-			{
-				DataCache->ReleaseResource();
-				delete DataCache;
-				DataCache = nullptr;
-				bRenderDataDirty = true;
-			}
-
-			if (!VertexFactory)
-			{
-				VertexFactory = new FLidarPointCloudVertexFactory();
-=======
 			if (DataCache.IsValid())
 			{
 				DataCache->ReleaseResource();
@@ -240,25 +205,11 @@
 			if (!VertexFactory.IsValid())
 			{
 				VertexFactory = MakeShareable(new FLidarPointCloudVertexFactory());
->>>>>>> 6bbb88c8
 				bRenderDataDirty = true;
 			}
 		}
 		else
 		{
-<<<<<<< HEAD
-			if (VertexFactory)
-			{
-				VertexFactory->ReleaseResource();
-				delete VertexFactory;
-				VertexFactory = nullptr;
-				bRenderDataDirty = true;
-			}
-
-			if (!DataCache)
-			{
-				DataCache = new FLidarPointCloudRenderBuffer();
-=======
 			if (VertexFactory.IsValid())
 			{
 				VertexFactory->ReleaseResource();
@@ -269,42 +220,26 @@
 			if (!DataCache.IsValid())
 			{
 				DataCache = MakeShareable(new FLidarPointCloudRenderBuffer());
->>>>>>> 6bbb88c8
 				bRenderDataDirty = true;
 			}
 		}
 
 		if (bRenderDataDirty)
 		{
-<<<<<<< HEAD
-			if (DataCache)
+			if (DataCache.IsValid())
 			{
 				DataCache->Resize(GetNumVisiblePoints() * 5);
 
-				uint8* StructuredBuffer = (uint8*)RHILockVertexBuffer(DataCache->Buffer, 0, GetNumVisiblePoints() * sizeof(FLidarPointCloudPoint), RLM_WriteOnly);
-=======
-			if (DataCache.IsValid())
-			{
-				DataCache->Resize(GetNumVisiblePoints() * 5);
-
 				uint8* StructuredBuffer = (uint8*)RHILockBuffer(DataCache->Buffer, 0, GetNumVisiblePoints() * sizeof(FLidarPointCloudPoint), RLM_WriteOnly);
->>>>>>> 6bbb88c8
 				for (FLidarPointCloudPoint* P = GetData(), *DataEnd = P + GetNumVisiblePoints(); P != DataEnd; ++P)
 				{
 					FMemory::Memcpy(StructuredBuffer, P, sizeof(FLidarPointCloudPoint));
 					StructuredBuffer += sizeof(FLidarPointCloudPoint);
 				}
-<<<<<<< HEAD
-				RHIUnlockVertexBuffer(DataCache->Buffer);
-			}
-
-			if (VertexFactory)
-=======
 				RHIUnlockBuffer(DataCache->Buffer);
 			}
 
 			if (VertexFactory.IsValid())
->>>>>>> 6bbb88c8
 			{
 				VertexFactory->Initialize(GetData(), GetNumVisiblePoints());
 			}
@@ -353,20 +288,12 @@
 	return Bitmask;
 }
 
-<<<<<<< HEAD
-void FLidarPointCloudOctreeNode::InsertPoints(const FLidarPointCloudPoint* Points, const int64& Count, ELidarPointCloudDuplicateHandling DuplicateHandling, const FVector& Translation)
-=======
 void FLidarPointCloudOctreeNode::InsertPoints(const FLidarPointCloudPoint* Points, const int64& Count, ELidarPointCloudDuplicateHandling DuplicateHandling, const FVector3f& Translation)
->>>>>>> 6bbb88c8
 {
 	InsertPoints_Internal(Points, Count, DuplicateHandling, Translation);
 }
 
-<<<<<<< HEAD
-void FLidarPointCloudOctreeNode::InsertPoints_Dynamic(const FLidarPointCloudPoint* Points, const int64& Count, const FVector& Translation)
-=======
 void FLidarPointCloudOctreeNode::InsertPoints_Dynamic(const FLidarPointCloudPoint* Points, const int64& Count, const FVector3f& Translation)
->>>>>>> 6bbb88c8
 {
 	if (Translation.IsNearlyZero())
 	{
@@ -381,11 +308,7 @@
 	}
 }
 
-<<<<<<< HEAD
-void FLidarPointCloudOctreeNode::InsertPoints_Static(const FLidarPointCloudPoint* Points, const int64& Count, ELidarPointCloudDuplicateHandling DuplicateHandling, const FVector& Translation)
-=======
 void FLidarPointCloudOctreeNode::InsertPoints_Static(const FLidarPointCloudPoint* Points, const int64& Count, ELidarPointCloudDuplicateHandling DuplicateHandling, const FVector3f& Translation)
->>>>>>> 6bbb88c8
 {
 	const FLidarPointCloudOctree::FSharedLODData& LODData = Tree->SharedData[Depth];
 
@@ -453,10 +376,6 @@
 		for (int32 i = 0; i < Data.Num(); ++i)
 		{
 			FGridAllocation InGridData = CalculateGridCellData(Data[i].Location, Center, LODData);
-<<<<<<< HEAD
-			FGridAllocation* GridCell = CurrentGridAllocationMap.Find(InGridData.Index);
-=======
->>>>>>> 6bbb88c8
 
 			// Attempt to allocate the point to this node
 			if (FGridAllocation* GridCell = CurrentGridAllocationMap.Find(InGridData.Index))
@@ -571,30 +490,17 @@
 	{
 		if (PointBuckets[i].Num() > 0)
 		{
-<<<<<<< HEAD
-			GetChildNodeAtLocation(i)->InsertPoints_Static(PointBuckets[i].GetData(), PointBuckets[i].Num(), DuplicateHandling, FVector::ZeroVector);
-		}
-	}
-}
-
-void FLidarPointCloudOctreeNode::InsertPoints(FLidarPointCloudPoint** Points, const int64& Count, ELidarPointCloudDuplicateHandling DuplicateHandling, const FVector& Translation)
-=======
 			GetChildNodeAtLocation(i)->InsertPoints_Static(PointBuckets[i].GetData(), PointBuckets[i].Num(), DuplicateHandling, FVector3f::ZeroVector);
 		}
 	}
 }
 
 void FLidarPointCloudOctreeNode::InsertPoints(FLidarPointCloudPoint** Points, const int64& Count, ELidarPointCloudDuplicateHandling DuplicateHandling, const FVector3f& Translation)
->>>>>>> 6bbb88c8
 {
 	InsertPoints_Internal(Points, Count, DuplicateHandling, Translation);
 }
 
-<<<<<<< HEAD
-void FLidarPointCloudOctreeNode::InsertPoints_Dynamic(FLidarPointCloudPoint** Points, const int64& Count, const FVector& Translation)
-=======
 void FLidarPointCloudOctreeNode::InsertPoints_Dynamic(FLidarPointCloudPoint** Points, const int64& Count, const FVector3f& Translation)
->>>>>>> 6bbb88c8
 {
 	if (Translation.IsNearlyZero())
 	{
@@ -613,11 +519,7 @@
 	}
 }
 
-<<<<<<< HEAD
-void FLidarPointCloudOctreeNode::InsertPoints_Static(FLidarPointCloudPoint** Points, const int64& Count, ELidarPointCloudDuplicateHandling DuplicateHandling, const FVector& Translation)
-=======
 void FLidarPointCloudOctreeNode::InsertPoints_Static(FLidarPointCloudPoint** Points, const int64& Count, ELidarPointCloudDuplicateHandling DuplicateHandling, const FVector3f& Translation)
->>>>>>> 6bbb88c8
 {
 	const FLidarPointCloudOctree::FSharedLODData& LODData = Tree->SharedData[Depth];
 
@@ -685,10 +587,6 @@
 		for (int32 i = 0; i < Data.Num(); ++i)
 		{
 			FGridAllocation InGridData = CalculateGridCellData(Data[i].Location, Center, LODData);
-<<<<<<< HEAD
-			FGridAllocation* GridCell = CurrentGridAllocationMap.Find(InGridData.Index);
-=======
->>>>>>> 6bbb88c8
 
 			// Attempt to allocate the point to this node
 			if (FGridAllocation* GridCell = CurrentGridAllocationMap.Find(InGridData.Index))
@@ -803,21 +701,13 @@
 	{
 		if (PointBuckets[i].Num() > 0)
 		{
-<<<<<<< HEAD
-			GetChildNodeAtLocation(i)->InsertPoints_Static(PointBuckets[i].GetData(), PointBuckets[i].Num(), DuplicateHandling, FVector::ZeroVector);
-=======
 			GetChildNodeAtLocation(i)->InsertPoints_Static(PointBuckets[i].GetData(), PointBuckets[i].Num(), DuplicateHandling, FVector3f::ZeroVector);
->>>>>>> 6bbb88c8
 		}
 	}
 }
 
 template <typename T>
-<<<<<<< HEAD
-void FLidarPointCloudOctreeNode::InsertPoints_Internal(T Points, const int64& Count, ELidarPointCloudDuplicateHandling DuplicateHandling, const FVector& Translation)
-=======
 void FLidarPointCloudOctreeNode::InsertPoints_Internal(T Points, const int64& Count, ELidarPointCloudDuplicateHandling DuplicateHandling, const FVector3f& Translation)
->>>>>>> 6bbb88c8
 {
 	if (Tree->IsOptimizedForDynamicData())
 	{
@@ -915,27 +805,6 @@
 
 void FLidarPointCloudOctreeNode::ReleaseDataCache()
 {
-<<<<<<< HEAD
-	if (VertexFactory || DataCache)
-	{
-		ENQUEUE_RENDER_COMMAND(LidarPointCloudOctreeNode_ReleaseDataCache)([DataCache = DataCache, VertexFactory = VertexFactory](FRHICommandListImmediate& RHICmdList)
-			{
-				if (DataCache)
-				{
-					DataCache->ReleaseResource();
-					delete DataCache;
-				}
-
-				if (VertexFactory)
-				{
-					VertexFactory->ReleaseResource();
-					delete VertexFactory;
-				}
-			});
-
-		DataCache = nullptr;
-		VertexFactory = nullptr;
-=======
 	if (VertexFactory.IsValid() || DataCache.IsValid())
 	{
 		ENQUEUE_RENDER_COMMAND(LidarPointCloudOctreeNode_ReleaseDataCache)([DataCache = DataCache, VertexFactory = VertexFactory](FRHICommandListImmediate& RHICmdList)
@@ -953,7 +822,6 @@
 
 		DataCache.Reset();
 		VertexFactory.Reset();
->>>>>>> 6bbb88c8
 	}
 }
 
@@ -977,17 +845,11 @@
 //////////////////////////////////////////////////////////// FLidarPointCloudOctree
 
 FLidarPointCloudOctree::FLidarPointCloudOctree(ULidarPointCloud* Owner)
-<<<<<<< HEAD
-	: Root(nullptr, 0)
-	, Owner(Owner)
-	, BulkData(this)
-=======
 	: Root(new FLidarPointCloudOctreeNode(nullptr, 0))
 	, Owner(Owner)
 #if WITH_EDITOR
 	, SavingBulkData(this)
 #endif
->>>>>>> 6bbb88c8
 	, bStreamingBusy(false)
 	, bIsFullyLoaded(false)
 {
@@ -998,11 +860,7 @@
 	// Account for the Root
 	NodeCount[0].Increment();
 
-<<<<<<< HEAD
-	Root.Tree = this;
-=======
 	Root->Tree = this;
->>>>>>> 6bbb88c8
 }
 
 FLidarPointCloudOctree::~FLidarPointCloudOctree()
@@ -1253,7 +1111,6 @@
 
 template <typename T>
 void FLidarPointCloudOctree::GetPointsInBox_Internal(TArray<const FLidarPointCloudPoint*, T>& SelectedPoints, const FBox& Box, const bool& bVisibleOnly) const
-<<<<<<< HEAD
 {
 	SelectedPoints.Reset();
 	PROCESS_IN_BOX_CONST({ SelectedPoints.Add(Point); });
@@ -1267,21 +1124,6 @@
 }
 
 template <typename T>
-=======
-{
-	SelectedPoints.Reset();
-	PROCESS_IN_BOX_CONST({ SelectedPoints.Add(Point); });
-}
-
-template <typename T>
-void FLidarPointCloudOctree::GetPointsInConvexVolume_Internal(TArray<FLidarPointCloudPoint*, T>& SelectedPoints, const FConvexVolume& ConvexVolume, const bool& bVisibleOnly)
-{
-	SelectedPoints.Reset();
-	PROCESS_IN_CONVEX_VOLUME({ SelectedPoints.Add(Point); });
-}
-
-template <typename T>
->>>>>>> 6bbb88c8
 void FLidarPointCloudOctree::GetPointsAsCopies_Internal(TArray<FLidarPointCloudPoint, T>& Points, const FTransform* LocalToWorld, int64 StartIndex, int64 Count) const
 {
 	// If empty, abort
@@ -1452,11 +1294,7 @@
 
 	TQueue<FLidarPointCloudOctreeNode*> Nodes;
 	FLidarPointCloudOctreeNode* CurrentNode = nullptr;
-<<<<<<< HEAD
-	Nodes.Enqueue(&Root);
-=======
 	Nodes.Enqueue(Root);
->>>>>>> 6bbb88c8
 	while (Nodes.Dequeue(CurrentNode))
 	{
 		FOR_RO(Point, CurrentNode)
@@ -1910,9 +1748,6 @@
 	bIsFullyLoaded = false;
 }
 
-<<<<<<< HEAD
-void FLidarPointCloudOctree::InsertPoint(const FLidarPointCloudPoint* Point, ELidarPointCloudDuplicateHandling DuplicateHandling, bool bRefreshPointsBounds, const FVector& Translation)
-=======
 void FLidarPointCloudOctree::InsertPoint(const FLidarPointCloudPoint* Point, ELidarPointCloudDuplicateHandling DuplicateHandling, bool bRefreshPointsBounds, const FVector3f& Translation)
 {
 	InsertPoints_Internal(Point, 1, DuplicateHandling, bRefreshPointsBounds, Translation);
@@ -1929,27 +1764,6 @@
 }
 
 void FLidarPointCloudOctree::InsertPoints(FLidarPointCloudPoint* Points, const int64& Count, ELidarPointCloudDuplicateHandling DuplicateHandling, bool bRefreshPointsBounds, const FVector3f& Translation)
-{
-	InsertPoints_Internal(Points, Count, DuplicateHandling, bRefreshPointsBounds, Translation);
-}
-
-void FLidarPointCloudOctree::RemovePoint(const FLidarPointCloudPoint* Point)
->>>>>>> 6bbb88c8
-{
-	InsertPoints_Internal(Point, 1, DuplicateHandling, bRefreshPointsBounds, Translation);
-}
-
-void FLidarPointCloudOctree::InsertPoints(FLidarPointCloudPoint** Points, const int64& Count, ELidarPointCloudDuplicateHandling DuplicateHandling, bool bRefreshPointsBounds, const FVector& Translation)
-{
-	InsertPoints_Internal(Points, Count, DuplicateHandling, bRefreshPointsBounds, Translation);
-}
-
-void FLidarPointCloudOctree::InsertPoints(const FLidarPointCloudPoint* Points, const int64& Count, ELidarPointCloudDuplicateHandling DuplicateHandling, bool bRefreshPointsBounds, const FVector& Translation)
-{
-	InsertPoints_Internal(Points, Count, DuplicateHandling, bRefreshPointsBounds, Translation);
-}
-
-void FLidarPointCloudOctree::InsertPoints(FLidarPointCloudPoint* Points, const int64& Count, ELidarPointCloudDuplicateHandling DuplicateHandling, bool bRefreshPointsBounds, const FVector& Translation)
 {
 	InsertPoints_Internal(Points, Count, DuplicateHandling, bRefreshPointsBounds, Translation);
 }
@@ -2249,8 +2063,6 @@
 	{
 		Count.Reset();
 	}
-
-	MarkTraversalOctreesForInvalidation();
 }
 
 void FLidarPointCloudOctree::UnregisterTraversalOctree(FLidarPointCloudTraversalOctree* TraversalOctree)
@@ -2288,7 +2100,6 @@
 void FLidarPointCloudOctree::StreamNodes(TArray<FLidarPointCloudOctreeNode*>& Nodes, const float& CurrentTime)
 {
 	const float BulkDataLifetime = CurrentTime + GetDefault<ULidarPointCloudSettings>()->CachedNodeLifetime;
-<<<<<<< HEAD
 
 	for (FLidarPointCloudOctreeNode* Node : Nodes)
 	{
@@ -2304,23 +2115,6 @@
 	{
 		bStreamingBusy = true;
 
-=======
-
-	for (FLidarPointCloudOctreeNode* Node : Nodes)
-	{
-		// Refresh lifetime of the BulkData
-		Node->BulkDataLifetime = BulkDataLifetime;
-
-		// Enqueue for processing
-		QueuedNodes.Enqueue(Node);
-	}
-
-	// Only one process at a time
-	if (!bStreamingBusy)
-	{
-		bStreamingBusy = true;
-
->>>>>>> 6bbb88c8
 		// Add previously queued nodes
 		FLidarPointCloudOctreeNode* QueuedNode;
 		while (QueuedNodes.Dequeue(QueuedNode))
@@ -2420,11 +2214,7 @@
 		bIsFullyLoaded = true;
 
 		// Insert data back into the tree
-<<<<<<< HEAD
-		InsertPoints_Internal(SourceData.GetData(), SourceData.Num(), ELidarPointCloudDuplicateHandling::Ignore, false, FVector::ZeroVector);
-=======
 		InsertPoints_Internal(SourceData.GetData(), SourceData.Num(), ELidarPointCloudDuplicateHandling::Ignore, false, FVector3f::ZeroVector);
->>>>>>> 6bbb88c8
 	}
 }
 
@@ -2433,11 +2223,7 @@
 	if (IsOptimizedForDynamicData())
 	{
 		// Move data out of the root node
-<<<<<<< HEAD
-		TArray<FLidarPointCloudPoint> SourceData = MoveTemp(Root.Data);
-=======
 		TArray<FLidarPointCloudPoint> SourceData = MoveTemp(Root->Data);
->>>>>>> 6bbb88c8
 		
 		// Destroy current tree structure
 		Empty(true);
@@ -2445,11 +2231,7 @@
 		bIsFullyLoaded = true;
 
 		// Insert data back into the tree
-<<<<<<< HEAD
-		InsertPoints_Internal(SourceData.GetData(), SourceData.Num(), ELidarPointCloudDuplicateHandling::Ignore, false, FVector::ZeroVector);
-=======
 		InsertPoints_Internal(SourceData.GetData(), SourceData.Num(), ELidarPointCloudDuplicateHandling::Ignore, false, FVector3f::ZeroVector);
->>>>>>> 6bbb88c8
 	}
 }
 
@@ -2474,15 +2256,9 @@
 }
 
 template <typename T>
-<<<<<<< HEAD
-void FLidarPointCloudOctree::InsertPoints_Internal(T Points, const int64& Count, ELidarPointCloudDuplicateHandling DuplicateHandling, bool bRefreshPointsBounds, const FVector& Translation)
-{
-	Root.InsertPoints(Points, Count, DuplicateHandling, Translation);
-=======
 void FLidarPointCloudOctree::InsertPoints_Internal(T Points, const int64& Count, ELidarPointCloudDuplicateHandling DuplicateHandling, bool bRefreshPointsBounds, const FVector3f& Translation)
 {
 	Root->InsertPoints(Points, Count, DuplicateHandling, Translation);
->>>>>>> 6bbb88c8
 	MarkTraversalOctreesForInvalidation();
 	if (bRefreshPointsBounds)
 	{
@@ -2665,11 +2441,7 @@
 		if (Ar.IsSaving())
 		{
 			LoadAllNodes(true);
-<<<<<<< HEAD
-			BulkData.CloseReadHandle();
-=======
 			CloseReadHandle();
->>>>>>> 6bbb88c8
 		}
 
 		int64 BulkDataOffset = 0;
@@ -2684,21 +2456,12 @@
 			Ar << CurrentNode->BulkDataSize << CurrentNode->BulkDataOffset;
 
 			if (Ar.IsSaving())
-<<<<<<< HEAD
 			{
 				// Make sure the points are in optimized order before saving
 				CurrentNode->SortVisiblePoints();
 			}
 			else
 			{
-=======
-			{
-				// Make sure the points are in optimized order before saving
-				CurrentNode->SortVisiblePoints();
-			}
-			else
-			{
->>>>>>> 6bbb88c8
 				PointCount[CurrentNode->Depth].Add(CurrentNode->NumPoints);
 				CurrentNode->NumVisiblePoints = CurrentNode->NumPoints;
 
@@ -2710,12 +2473,6 @@
 				}
 			}
 		}, true);
-<<<<<<< HEAD
-
-		BulkData.Serialize(Ar, Owner);
-	}
-
-=======
 		
 #if WITH_EDITOR
 		if(Ar.IsSaving())
@@ -2729,7 +2486,6 @@
 		}
 	}
 
->>>>>>> 6bbb88c8
 	// Legacy Points Extent
 	{
 		if (Ar.CustomVer(ULidarPointCloud::PointCloudFileGUID) < 17)
@@ -2743,11 +2499,7 @@
 
 			if (Ar.CustomVer(ULidarPointCloud::PointCloudFileGUID) > 15)
 			{
-<<<<<<< HEAD
-				Extent = PointsBounds.GetExtent();
-=======
 				Extent = (FVector3f)PointsBounds.GetExtent();
->>>>>>> 6bbb88c8
 				Owner->LocationOffset = PointsBounds.GetCenter();
 			}
 			else
@@ -2766,88 +2518,13 @@
 {
 	if (Ar.IsSaving())
 	{
-<<<<<<< HEAD
-		ITERATE_NODES({ Ar.Serialize(CurrentNode->Data.GetData(), CurrentNode->BulkDataSize); }, true);
-	}
-	else
-	{
-		ITERATE_NODES({
-			CurrentNode->Data.SetNumUninitialized(CurrentNode->NumPoints);
-			CurrentNode->bCanReleaseData = false;
-			Ar.Serialize(CurrentNode->Data.GetData(), CurrentNode->BulkDataSize);
-			CurrentNode->bHasData = true;
-			CurrentNode->bRenderDataDirty = true;
-=======
 		ITERATE_NODES({
 			Ar.Serialize(CurrentNode->Data.GetData(), CurrentNode->BulkDataSize);
 			CurrentNode->ReleaseData(true);
->>>>>>> 6bbb88c8
 		}, true);
 	}
 }
 
-<<<<<<< HEAD
-void FLidarPointCloudOctree::StreamNodeData(FLidarPointCloudOctreeNode* Node)
-{
-	Node->Data.SetNumUninitialized(Node->NumPoints);
-	Node->bHasData = BulkData.ReadRequest(Node->BulkDataOffset, Node->BulkDataSize, (uint8*)Node->Data.GetData());
-	
-	if (!Node->bHasData)
-	{
-		Node->Data.Empty();
-	}
-}
-
-//////////////////////////////////////////////////////////// FLidarPointCloudOctree::FLidarPointCloudBulkData
-
-FLidarPointCloudOctree::FLidarPointCloudBulkData::FLidarPointCloudBulkData(FLidarPointCloudOctree* Octree)
-	: Octree(Octree)
-{
-	SetBulkDataFlags(BULKDATA_Force_NOT_InlinePayload | BULKDATA_Size64Bit);
-
-	// Dummy
-	Lock(LOCK_READ_WRITE);
-	*(uint8*)Realloc(1) = 0;
-	Unlock();
-}
-
-FLidarPointCloudOctree::FLidarPointCloudBulkData::~FLidarPointCloudBulkData()
-{
-	CloseReadHandle();
-}
-
-bool FLidarPointCloudOctree::FLidarPointCloudBulkData::ReadRequest(int64 Offset, int64 BytesToRead, uint8* UserSuppliedMemory)
-{
-	if (!ReadHandle)
-	{
-		ReadHandle = OpenAsyncReadHandle();
-	}
-
-	if (ReadHandle)
-	{
-		IAsyncReadRequest* ReadRequest = ReadHandle->ReadRequest(GetBulkDataOffsetInFile() + Offset, BytesToRead, AIOP_Normal, nullptr, UserSuppliedMemory);
-		ReadRequest->WaitCompletion();
-		delete ReadRequest;
-		return true;
-	}
-
-	return false;
-}
-
-void FLidarPointCloudOctree::FLidarPointCloudBulkData::CloseReadHandle()
-{
-	if (ReadHandle)
-	{
-		delete ReadHandle;
-		ReadHandle = nullptr;
-	}
-}
-
-void FLidarPointCloudOctree::FLidarPointCloudBulkData::SerializeElements(FArchive& Ar, void* Data)
-{
-	Octree->SerializeBulkData(Ar);
-}
-=======
 IAsyncReadFileHandle* FLidarPointCloudOctree::GetReadHandle()
 {
 	if(!ReadHandle)
@@ -2907,7 +2584,6 @@
 	ElementSize = 1;
 }
 #endif
->>>>>>> 6bbb88c8
 
 //////////////////////////////////////////////////////////// FLidarPointCloudTraversalOctreeNode
 
@@ -2919,11 +2595,7 @@
 
 }
 
-<<<<<<< HEAD
-void FLidarPointCloudTraversalOctreeNode::Build(FLidarPointCloudTraversalOctree* TraversalOctree, FLidarPointCloudOctreeNode* Node, const FTransform& LocalToWorld, const FVector& LocationOffset)
-=======
 void FLidarPointCloudTraversalOctreeNode::Build(FLidarPointCloudTraversalOctree* TraversalOctree, FLidarPointCloudOctreeNode* Node, const FTransform& LocalToWorld, const FVector3f& LocationOffset)
->>>>>>> 6bbb88c8
 {
 	Octree = TraversalOctree;
 	DataNode = Node;
@@ -3048,14 +2720,10 @@
 	}
 
 	// Star cloning the node data
-<<<<<<< HEAD
-	Root.Build(this, &Octree->Root, LocalToWorld, Octree->Owner->GetLocationOffset().ToVector());
-=======
 	Root.Build(this, Octree->Root, LocalToWorld, (FVector3f)Octree->Owner->LocationOffset);
 
 	bValid = NumLODs > 0;
 }
->>>>>>> 6bbb88c8
 
 void FLidarPointCloudTraversalOctree::CalculateVisibilityStructure(TArray<uint32>& OutData)
 {
@@ -3119,68 +2787,6 @@
 	}
 }
 
-void FLidarPointCloudTraversalOctree::CalculateVisibilityStructure(TArray<uint32>& OutData)
-{
-	FLidarPointCloudTraversalOctreeNode* CurrentNode = nullptr;
-	TQueue<FLidarPointCloudTraversalOctreeNode*> Nodes;
-	Nodes.Enqueue(&Root);
-
-	uint16 NumNodesInQueue = 1;
-
-	while (Nodes.Dequeue(CurrentNode))
-	{
-		uint32& Data = OutData[OutData.AddZeroed()];
-		Data |= (0x00FFFF00 & (NumNodesInQueue-- << 8));
-		Data |= 0xFF000000 & (CurrentNode->VirtualDepth << 24);
-
-		for (uint8 i = 0; i < 8; ++i)
-		{
-			for (FLidarPointCloudTraversalOctreeNode& Child : CurrentNode->Children)
-			{
-				if (Child.bSelected && Child.DataNode->LocationInParent == i)
-				{
-					Nodes.Enqueue(&Child);
-					Data |= 1 << i;
-					++NumNodesInQueue;
-				}
-			}
-		}
-	}
-}
-
-void FLidarPointCloudTraversalOctree::CalculateLevelWeightsForSelectedNodes(TArray<float>& OutLevelWeights)
-{
-	FLidarPointCloudTraversalOctreeNode* CurrentNode = nullptr;
-	TQueue<FLidarPointCloudTraversalOctreeNode*> Nodes;
-	Nodes.Enqueue(&Root);
-
-	OutLevelWeights.Empty();
-	OutLevelWeights.AddZeroed(NumLODs);
-	TArray<int64> PointCount;
-	PointCount.AddZeroed(NumLODs);
-	int64 NumPoints = 0;
-
-	while (Nodes.Dequeue(CurrentNode))
-	{
-		for (FLidarPointCloudTraversalOctreeNode& Child : CurrentNode->Children)
-		{
-			if (Child.bSelected)
-			{
-				Nodes.Enqueue(&Child);
-			}
-		}
-
-		const int32 NumPointsInNode = CurrentNode->DataNode->GetNumVisiblePoints();
-		PointCount[CurrentNode->Depth] += NumPointsInNode;
-		NumPoints += NumPointsInNode;
-	}
-
-	for (int32 i = 0; i < OutLevelWeights.Num(); i++)
-	{
-		OutLevelWeights[i] = NumPoints > 0 ? (float)PointCount[i] / NumPoints : 0;
-	}
-}
-
 FLidarPointCloudTraversalOctree::~FLidarPointCloudTraversalOctree()
 {
 	if (bValid)
