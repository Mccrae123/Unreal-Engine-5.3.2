// Copyright Epic Games, Inc. All Rights Reserved.

#include "Rendering/LidarPointCloudRendering.h"
#include "LidarPointCloudRenderBuffers.h"
#include "LidarPointCloudComponent.h"
#include "LidarPointCloud.h"
#include "LidarPointCloudShared.h"
#include "LidarPointCloudOctree.h"
#include "LidarPointCloudLODManager.h"
#include "PrimitiveSceneProxy.h"
#include "MeshBatch.h"
#include "Engine/Engine.h"
#include "SceneInterface.h"
#include "SceneManagement.h"
#include "LocalVertexFactory.h"
#include "Materials/Material.h"
#include "Materials/MaterialRenderProxy.h"
#if RHI_RAYTRACING
#include "RayTracingInstance.h"
#endif

DECLARE_DWORD_COUNTER_STAT(TEXT("Draw Calls"), STAT_DrawCallCount, STATGROUP_LidarPointCloud)

bool FLidarPointCloudProxyUpdateDataNode::BuildDataCache(bool bUseStaticBuffers, bool bUseRayTracing)
{
	if(DataNode && DataNode->BuildDataCache(bUseStaticBuffers, bUseRayTracing))
	{
		VertexFactory = DataNode->GetVertexFactory();
		DataCache = DataNode->GetDataCache();
		RayTracingGeometry = DataNode->GetRayTracingGeometry();
		DataNode = nullptr;
		return  true;
	}
	
	return false;
}

FLidarPointCloudProxyUpdateData::FLidarPointCloudProxyUpdateData()
	: NumElements(0)
	, VDMultiplier(1)
	, RootCellSize(1)
{
}

class FLidarPointCloudCollisionRendering
{
public:
	FLidarPointCloudCollisionRendering()
		: NumPrimitives(0)
		, MaxVertexIndex(0)
	{
	}
	~FLidarPointCloudCollisionRendering()
	{
		Release();
	}

	void Initialize(FLidarPointCloudOctree* Octree)
	{
		// Create collision visualization buffers
		if (Octree->HasCollisionData())
		{
			const FTriMeshCollisionData* CollisionData = Octree->GetCollisionData();
			
			// Initialize the buffers
			VertexBuffer.Initialize(CollisionData->Vertices.GetData(), CollisionData->Vertices.Num());
			VertexFactory.Initialize(&VertexBuffer);
			IndexBuffer.Initialize((int32*)CollisionData->Indices.GetData(), CollisionData->Indices.Num() * 3);

			NumPrimitives = CollisionData->Indices.Num();
			MaxVertexIndex = CollisionData->Vertices.Num() - 1;
		}
	}
	void Release()
	{
		VertexFactory.ReleaseResource();
		VertexBuffer.ReleaseResource();
		IndexBuffer.ReleaseResource();
	}

	const FVertexFactory* GetVertexFactory() const { return &VertexFactory; }
	const FIndexBuffer* GetIndexBuffer() const { return &IndexBuffer; }
	const int32 GetNumPrimitives() const { return NumPrimitives; }
	const int32 GetMaxVertexIndex() const { return MaxVertexIndex; }

	bool ShouldRenderCollision() const
	{
		return NumPrimitives > 0 && VertexFactory.IsInitialized();
	}

private:
	class FLidarPointCloudCollisionVertexFactory : public FLocalVertexFactory
	{
	public:
		FLidarPointCloudCollisionVertexFactory() : FLocalVertexFactory(ERHIFeatureLevel::SM5, "") { }

		void Initialize(FVertexBuffer* InVertexBuffer)
		{
			FRHICommandListBase& RHICmdList = FRHICommandListImmediate::Get();

			FDataType NewData;
			NewData.PositionComponent = FVertexStreamComponent(InVertexBuffer, 0, 12, VET_Float3);
			NewData.ColorComponent = FVertexStreamComponent(&GNullColorVertexBuffer, 0, 0, VET_Color, EVertexStreamUsage::ManualFetch);
			NewData.TangentBasisComponents[0] = FVertexStreamComponent(&GNullColorVertexBuffer, 0, 0, VET_PackedNormal, EVertexStreamUsage::ManualFetch);
			NewData.TangentBasisComponents[1] = FVertexStreamComponent(&GNullColorVertexBuffer, 0, 0, VET_PackedNormal, EVertexStreamUsage::ManualFetch);

			if (RHISupportsManualVertexFetch(GMaxRHIShaderPlatform))
			{
				NewData.PositionComponentSRV = RHICmdList.CreateShaderResourceView(InVertexBuffer->VertexBufferRHI, 4, PF_R32_FLOAT);
				NewData.ColorComponentsSRV = GNullColorVertexBuffer.VertexBufferSRV;
				NewData.TangentsSRV = GNullColorVertexBuffer.VertexBufferSRV;
				NewData.TextureCoordinatesSRV = GNullColorVertexBuffer.VertexBufferSRV;
			}

			Data = NewData;
			InitResource(RHICmdList);
		}
	} VertexFactory;
	class FLidarPointCloudCollisionVertexBuffer : public FVertexBuffer
	{
		const FVector3f* Data;
		int32 DataLength;

	public:
		void Initialize(const FVector3f* InData, int32 InDataLength)
		{
			Data = InData;
			DataLength = InDataLength;

			InitResource(FRHICommandListImmediate::Get());
		}

		virtual void InitRHI(FRHICommandListBase& RHICmdList) override
		{
			const uint32 Size = DataLength * sizeof(FVector3f);

			FRHIResourceCreateInfo CreateInfo(TEXT("FLidarPointCloudCollisionVertexBuffer"));
			VertexBufferRHI = RHICmdList.CreateBuffer(Size, BUF_Static | BUF_VertexBuffer | BUF_ShaderResource, 0, ERHIAccess::VertexOrIndexBuffer | ERHIAccess::SRVMask, CreateInfo);
			void* Buffer = RHICmdList.LockBuffer(VertexBufferRHI, 0, Size, RLM_WriteOnly);
			FMemory::Memcpy(Buffer, Data, Size);
			RHICmdList.UnlockBuffer(VertexBufferRHI);
		}
	} VertexBuffer;
	class FLidarPointCloudCollisionIndexBuffer : public FIndexBuffer
	{
		const int32* Data;
		int32 DataLength;

	public:
		void Initialize(const int32* InData, int32 InDataLength)
		{
			Data = InData;
			DataLength = InDataLength;

			InitResource(FRHICommandListImmediate::Get());
		}

		virtual void InitRHI(FRHICommandListBase& RHICmdList) override
		{
			const uint32 Size = DataLength * sizeof(uint32);

			FRHIResourceCreateInfo CreateInfo(TEXT("FLidarPointCloudCollisionIndexBuffer"));
			IndexBufferRHI = RHICmdList.CreateBuffer(Size, BUF_Static | BUF_IndexBuffer, sizeof(uint32), ERHIAccess::VertexOrIndexBuffer, CreateInfo);
			void* Buffer = RHICmdList.LockBuffer(IndexBufferRHI, 0, Size, RLM_WriteOnly);
			FMemory::Memcpy(Buffer, Data, Size);
			RHICmdList.UnlockBuffer(IndexBufferRHI);
		}
	} IndexBuffer;

	int32 NumPrimitives;
	int32 MaxVertexIndex;
};

class FLidarOneFrameResource : public FOneFrameResource
{
public:
	TArray<FLidarPointCloudBatchElementUserData> Payload;
	virtual ~FLidarOneFrameResource() {}
};

class FLidarPointCloudSceneProxy : public ILidarPointCloudSceneProxy, public FPrimitiveSceneProxy
{
public:
	FLidarPointCloudSceneProxy(ULidarPointCloudComponent* Component)
		: FPrimitiveSceneProxy(Component)
		, ProxyWrapper(MakeShared<FLidarPointCloudSceneProxyWrapper, ESPMode::ThreadSafe>(this))
		, bCompatiblePlatform(GetScene().GetFeatureLevel() >= ERHIFeatureLevel::SM5)
		, Owner(Component->GetOwner())
		, CollisionRenderingPtr(&Component->GetPointCloud()->CollisionRendering)
	{
		// Skip material verification - async update could occasionally cause it to crash
		bVerifyUsedMaterials = false;

		TreeBuffer = new FLidarPointCloudRenderBuffer();

		MaterialRelevance = Component->GetMaterialRelevance(GetScene().GetFeatureLevel());
	}
	virtual ~FLidarPointCloudSceneProxy()
	{
		// Proxy is accessed only via RT, so there should not be any concurrency issues here
		ProxyWrapper->Proxy = nullptr;
	}

	virtual void GetDynamicMeshElements(const TArray<const FSceneView*>& Views, const FSceneViewFamily& ViewFamily, uint32 VisibilityMap, FMeshElementCollector& Collector) const override
	{
		QUICK_SCOPE_CYCLE_COUNTER(STAT_PointCloudSceneProxy_GetDynamicMeshElements);

		if (!CanBeRendered() || !RenderData.RenderParams.Material)
		{
			return;
		}

		for (int32 ViewIndex = 0; ViewIndex < Views.Num(); ViewIndex++)
		{
			const FSceneView* View = Views[ViewIndex];

			if (IsShown(View) && (VisibilityMap & (1 << ViewIndex)))
			{
				// Prepare the draw call
				if (RenderData.NumElements)
				{
					TArray<FLidarPointCloudBatchElementUserData>& UserData = Collector.AllocateOneFrameResource<FLidarOneFrameResource>().Payload;
					UserData.Reserve(RenderData.SelectedNodes.Num());

					for (const FLidarPointCloudProxyUpdateDataNode& Node : RenderData.SelectedNodes)
					{
						if ((RenderData.bUseStaticBuffers && Node.VertexFactory.IsValid() && Node.VertexFactory->IsInitialized()) ||
							(!RenderData.bUseStaticBuffers && Node.DataCache.IsValid()))
						{
							FMeshBatch& MeshBatch = Collector.AllocateMesh();
							
							SetupMeshBatch(MeshBatch, Node, &UserData[UserData.Add(BuildUserDataElement(View, Node))]);

							Collector.AddMesh(ViewIndex, MeshBatch);

							INC_DWORD_STAT(STAT_DrawCallCount);
						}
					}
				}

#if !(UE_BUILD_SHIPPING)
				FPrimitiveDrawInterface* PDI = Collector.GetPDI(ViewIndex);

				// Draw selected nodes' bounds
				if (RenderData.RenderParams.bDrawNodeBounds)
				{
					for (const FBox& Node : RenderData.Bounds)
					{
						DrawWireBox(PDI, Node, FColor(72, 72, 255), SDPG_World);
					}
				}

				// Render bounds
				if (ViewFamily.EngineShowFlags.Bounds)
				{
					RenderBounds(PDI, ViewFamily.EngineShowFlags, GetBounds(), !Owner || IsSelected());
				}

				// Render collision wireframe
				FLidarPointCloudCollisionRendering* CollisionRendering = *CollisionRenderingPtr;
				if (ViewFamily.EngineShowFlags.Collision && IsCollisionEnabled() && CollisionRendering && CollisionRendering->ShouldRenderCollision())
				{
					// Create colored proxy
					FColoredMaterialRenderProxy* CollisionMaterialInstance;
					CollisionMaterialInstance = new FColoredMaterialRenderProxy(GEngine->WireframeMaterial->GetRenderProxy(), FColor(0, 255, 255, 255));
					Collector.RegisterOneFrameMaterialProxy(CollisionMaterialInstance);

					FMeshBatch& MeshBatch = Collector.AllocateMesh();
					MeshBatch.Type = PT_TriangleList;
					MeshBatch.VertexFactory = CollisionRendering->GetVertexFactory();
					MeshBatch.bWireframe = true;
					MeshBatch.MaterialRenderProxy = CollisionMaterialInstance;
					MeshBatch.ReverseCulling = !IsLocalToWorldDeterminantNegative();
					MeshBatch.DepthPriorityGroup = SDPG_World;
					MeshBatch.CastShadow = false;

					FMeshBatchElement& BatchElement = MeshBatch.Elements[0];
					BatchElement.IndexBuffer = CollisionRendering->GetIndexBuffer();
					BatchElement.FirstIndex = 0;
					BatchElement.NumPrimitives = CollisionRendering->GetNumPrimitives();
					BatchElement.MinVertexIndex = 0;
					BatchElement.MaxVertexIndex = CollisionRendering->GetMaxVertexIndex();

					Collector.AddMesh(ViewIndex, MeshBatch);
				}
#endif // !(UE_BUILD_SHIPPING)
			}
		}
	}

	virtual FPrimitiveViewRelevance GetViewRelevance(const FSceneView* View) const override
	{
		FPrimitiveViewRelevance Result;

		if (CanBeRendered())
		{
			Result.bDrawRelevance = IsShown(View);
			Result.bShadowRelevance = IsShadowCast(View);
			Result.bDynamicRelevance = true;
			Result.bStaticRelevance = false;
			Result.bRenderInMainPass = ShouldRenderInMainPass();
			Result.bUsesLightingChannels = GetLightingChannelMask() != GetDefaultLightingChannelMask();
			Result.bRenderCustomDepth = ShouldRenderCustomDepth();
			MaterialRelevance.SetPrimitiveViewRelevance(Result);
			Result.bVelocityRelevance = DrawsVelocity() && Result.bOpaque && Result.bRenderInMainPass;
		}

		return Result;
	}

	/** UserData is used to pass rendering information to the VertexFactory */
	FLidarPointCloudBatchElementUserData BuildUserDataElement(const FSceneView* InView, const FLidarPointCloudProxyUpdateDataNode& Node) const
	{	
		FLidarPointCloudBatchElementUserData UserDataElement;

		const bool bUsesSprites = RenderData.RenderParams.PointSize > 0;

		// Update shader parameters
		UserDataElement.bEditorView = RenderData.RenderParams.bOwnedByEditor;
		UserDataElement.ReversedVirtualDepthMultiplier = RenderData.VDMultiplier;
		UserDataElement.VirtualDepth = RenderData.VDMultiplier * Node.VirtualDepth;
		UserDataElement.SpriteSizeMultiplier = bUsesSprites ? (RenderData.RenderParams.PointSize + RenderData.RenderParams.GapFillingStrength * 0.005f) * RenderData.RenderParams.ComponentScale : 0;
		UserDataElement.bUseScreenSizeScaling = RenderData.RenderParams.ScalingMethod == ELidarPointCloudScalingMethod::FixedScreenSize;;
		UserDataElement.bUsePerPointScaling = RenderData.RenderParams.ScalingMethod == ELidarPointCloudScalingMethod::PerPoint;
		UserDataElement.bUseStaticBuffers = RenderData.bUseStaticBuffers;
		UserDataElement.RootCellSize = RenderData.RootCellSize;
		UserDataElement.RootExtent = FVector3f(RenderData.RenderParams.BoundsSize.GetAbsMax() * 0.5f);

		UserDataElement.LocationOffset = RenderData.RenderParams.LocationOffset;
		UserDataElement.ViewRightVector = InView ? (FVector3f)InView->GetViewRight() : FVector3f::RightVector;
		UserDataElement.ViewUpVector = InView ? (FVector3f)InView->GetViewUp() : FVector3f::ForwardVector;
		UserDataElement.bUseCameraFacing = !RenderData.RenderParams.bShouldRenderFacingNormals;
		UserDataElement.BoundsSize = RenderData.RenderParams.BoundsSize;
		UserDataElement.ElevationColorBottom = FVector3f(RenderData.RenderParams.ColorSource == ELidarPointCloudColorationMode::None ? FColor::White : RenderData.RenderParams.ElevationColorBottom);
		UserDataElement.ElevationColorTop = FVector3f(RenderData.RenderParams.ColorSource == ELidarPointCloudColorationMode::None ? FColor::White : RenderData.RenderParams.ElevationColorTop);
		UserDataElement.bUseCircle = bUsesSprites && RenderData.RenderParams.PointShape == ELidarPointCloudSpriteShape::Circle;
		UserDataElement.bUseColorOverride = RenderData.RenderParams.ColorSource != ELidarPointCloudColorationMode::Data && RenderData.RenderParams.ColorSource != ELidarPointCloudColorationMode::DataWithClassificationAlpha;
		UserDataElement.bUseElevationColor = RenderData.RenderParams.ColorSource == ELidarPointCloudColorationMode::Elevation || RenderData.RenderParams.ColorSource == ELidarPointCloudColorationMode::None;
		UserDataElement.Offset = RenderData.RenderParams.Offset;
		UserDataElement.Contrast = RenderData.RenderParams.Contrast;
		UserDataElement.Saturation = RenderData.RenderParams.Saturation;
		UserDataElement.Gamma = RenderData.RenderParams.Gamma;
		UserDataElement.Tint = RenderData.RenderParams.ColorTint;
		UserDataElement.IntensityInfluence = RenderData.RenderParams.IntensityInfluence;

		UserDataElement.bUseClassification = RenderData.RenderParams.ColorSource == ELidarPointCloudColorationMode::Classification;
		UserDataElement.bUseClassificationAlpha = RenderData.RenderParams.ColorSource == ELidarPointCloudColorationMode::DataWithClassificationAlpha;
		UserDataElement.SetClassificationColors(RenderData.RenderParams.ClassificationColors);
				
		UserDataElement.NumClippingVolumes = FMath::Min(RenderData.ClippingVolumes.Num(), 16);

		for (uint32 i = 0; i < UserDataElement.NumClippingVolumes; ++i)
		{
			const FLidarPointCloudClippingVolumeParams& ClippingVolume = RenderData.ClippingVolumes[i];

			UserDataElement.ClippingVolume[i] = FMatrix44f(ClippingVolume.PackedShaderData);
			UserDataElement.bStartClipped |= ClippingVolume.Mode == ELidarClippingVolumeMode::ClipOutside;
		}

		UserDataElement.TreeBuffer = TreeBuffer->SRV;

		return UserDataElement;
	}

	virtual bool CanBeOccluded() const override { return !MaterialRelevance.bDisableDepthTest; }
	virtual uint32 GetMemoryFootprint() const override { return(sizeof(*this) + GetAllocatedSize()); }
	uint32 GetAllocatedSize() const { return(FPrimitiveSceneProxy::GetAllocatedSize()); }
	bool CanBeRendered() const { return bCompatiblePlatform; }

	virtual SIZE_T GetTypeHash() const override
	{
		static size_t UniquePointer;
		return reinterpret_cast<size_t>(&UniquePointer);
	}

	virtual void UpdateRenderData(const FLidarPointCloudProxyUpdateData& InRenderData) override
	{
		RenderData = InRenderData;
		FRHICommandListBase& RHICmdList = FRHICommandListImmediate::Get();

		const int32 NumTreeStructure = RenderData.TreeStructure.Num() > 0 ? RenderData.TreeStructure.Num() : 16;
		TreeBuffer->Resize(NumTreeStructure);
		uint8* DataPtr = (uint8*)RHICmdList.LockBuffer(TreeBuffer->Buffer, 0, NumTreeStructure * sizeof(uint32), RLM_WriteOnly);
		FMemory::Memzero(DataPtr, NumTreeStructure * sizeof(uint32));
		if (RenderData.TreeStructure.Num() > 0)
		{
			FMemory::Memcpy(DataPtr, RenderData.TreeStructure.GetData(), NumTreeStructure * sizeof(uint32));
		}
		RHICmdList.UnlockBuffer(TreeBuffer->Buffer);
	}

	void SetupMeshBatch(FMeshBatch& MeshBatch, const FLidarPointCloudProxyUpdateDataNode& Node, const FLidarPointCloudBatchElementUserData* UserData) const
	{
		const bool bUsesSprites = RenderData.RenderParams.PointSize > 0;
		
		MeshBatch.Type = bUsesSprites ? PT_TriangleList : PT_PointList;
		MeshBatch.LODIndex = 0;
		MeshBatch.VertexFactory = RenderData.bUseStaticBuffers ? Node.VertexFactory.Get() : (FVertexFactory*)&GLidarPointCloudSharedVertexFactory;
		MeshBatch.bWireframe = false;
		MeshBatch.MaterialRenderProxy = RenderData.RenderParams.Material->GetRenderProxy();
		MeshBatch.ReverseCulling = IsLocalToWorldDeterminantNegative();
		MeshBatch.DepthPriorityGroup = SDPG_World;
		MeshBatch.bCanApplyViewModeOverrides = true;
		
		FMeshBatchElement& BatchElement = MeshBatch.Elements[0];
		BatchElement.PrimitiveUniformBuffer = GetUniformBuffer();
		BatchElement.IndexBuffer = &GLidarPointCloudIndexBuffer;
		BatchElement.FirstIndex = bUsesSprites ? 0 : GLidarPointCloudIndexBuffer.PointOffset;
		BatchElement.MinVertexIndex = 0;
		BatchElement.NumPrimitives = Node.NumVisiblePoints * (bUsesSprites ? 2 : 1);
		BatchElement.MaxVertexIndex = Node.NumVisiblePoints * (bUsesSprites ? 4 : 1);
		BatchElement.UserData = UserData;
		BatchElement.VertexFactoryUserData = RenderData.bUseStaticBuffers ? Node.VertexFactory->GetUniformBuffer() : Node.DataCache->GetUniformBuffer();
	}

<<<<<<< HEAD
	void SetupMeshBatch(FMeshBatch& MeshBatch, const FLidarPointCloudProxyUpdateDataNode& Node, const FLidarPointCloudBatchElementUserData* UserData) const
	{
		const bool bUsesSprites = RenderData.RenderParams.PointSize > 0;
		
		MeshBatch.Type = bUsesSprites ? PT_TriangleList : PT_PointList;
		MeshBatch.LODIndex = 0;
		MeshBatch.VertexFactory = RenderData.bUseStaticBuffers ? Node.VertexFactory.Get() : (FVertexFactory*)&GLidarPointCloudSharedVertexFactory;
		MeshBatch.bWireframe = false;
		MeshBatch.MaterialRenderProxy = RenderData.RenderParams.Material->GetRenderProxy();
		MeshBatch.ReverseCulling = IsLocalToWorldDeterminantNegative();
		MeshBatch.DepthPriorityGroup = SDPG_World;
		MeshBatch.bCanApplyViewModeOverrides = true;
		
		FMeshBatchElement& BatchElement = MeshBatch.Elements[0];
		BatchElement.PrimitiveUniformBuffer = GetUniformBuffer();
		BatchElement.IndexBuffer = &GLidarPointCloudIndexBuffer;
		BatchElement.FirstIndex = bUsesSprites ? 0 : GLidarPointCloudIndexBuffer.PointOffset;
		BatchElement.MinVertexIndex = 0;
		BatchElement.NumPrimitives = Node.NumVisiblePoints * (bUsesSprites ? 2 : 1);
		BatchElement.MaxVertexIndex = Node.NumVisiblePoints * (bUsesSprites ? 4 : 1);
		BatchElement.UserData = UserData;
		BatchElement.VertexFactoryUserData = RenderData.bUseStaticBuffers ? Node.VertexFactory->GetUniformBuffer() : Node.DataCache->GetUniformBuffer();
	}

=======
>>>>>>> 4af6daef
#if RHI_RAYTRACING
	virtual bool IsRayTracingRelevant() const override { return true; }

	virtual void GetDynamicRayTracingInstances(FRayTracingMaterialGatheringContext& Context, TArray<FRayTracingInstance>& OutRayTracingInstances) override
	{
		if (RenderData.NumElements)
		{
			TArray<FLidarPointCloudBatchElementUserData>& UserData = Context.RayTracingMeshResourceCollector.AllocateOneFrameResource<FLidarOneFrameResource>().Payload;
			UserData.Reserve(RenderData.SelectedNodes.Num());

			CachedRayTracingMaterials.Reset();
			const FMatrix& ThisLocalToWorld = GetLocalToWorld();

			for (const FLidarPointCloudProxyUpdateDataNode& Node : RenderData.SelectedNodes)
			{
				if (Node.RayTracingGeometry.IsValid() && Node.RayTracingGeometry->IsInitialized())
				{
					TArray<FMeshBatch> &NodeRayTracingMaterials = CachedRayTracingMaterials.AddDefaulted_GetRef();
					FMeshBatch &MeshBatch = NodeRayTracingMaterials.AddDefaulted_GetRef();
					SetupMeshBatch(MeshBatch, Node, &UserData[UserData.Add(BuildUserDataElement(nullptr, Node))]);
					MeshBatch.SegmentIndex = 0;
					MeshBatch.CastRayTracedShadow = IsShadowCast(Context.ReferenceView);

					FLidarPointCloudRayTracingGeometry* Geometry = Node.RayTracingGeometry.Get();
					FRayTracingInstance &RayTracingInstance = OutRayTracingInstances.AddDefaulted_GetRef();
					RayTracingInstance.Geometry = Geometry;
					RayTracingInstance.InstanceTransformsView = MakeArrayView(&ThisLocalToWorld, 1);
					RayTracingInstance.MaterialsView = MakeArrayView(NodeRayTracingMaterials);

					Context.DynamicRayTracingGeometriesToUpdate.Add(
						FRayTracingDynamicGeometryUpdateParams
						{
							NodeRayTracingMaterials,
							false,
							Geometry->GetNumVertices(),
							Geometry->GetBufferSize(),
							Geometry->GetNumPrimitives(),
							Geometry,
							nullptr,
							true
						}
					);
				}
			}
		}
	}
#endif // RHI_RAYTRACING
	
public:
	TSharedPtr<FLidarPointCloudSceneProxyWrapper, ESPMode::ThreadSafe> ProxyWrapper;

private:
	FLidarPointCloudProxyUpdateData RenderData;

	FLidarPointCloudRenderBuffer* TreeBuffer;
	FMaterialRelevance MaterialRelevance;

	TArray<TArray<FMeshBatch>> CachedRayTracingMaterials;
	
	bool bCompatiblePlatform;
	
	AActor* Owner;

	FLidarPointCloudCollisionRendering** CollisionRenderingPtr;
};

FPrimitiveSceneProxy* ULidarPointCloudComponent::CreateSceneProxy()
{
	FLidarPointCloudSceneProxy* Proxy = nullptr;
	if (PointCloud)
	{
		Proxy = new FLidarPointCloudSceneProxy(this);
		
		if (Proxy->CanBeRendered())
		{
			FLidarPointCloudLODManager::RegisterProxy(this, Proxy->ProxyWrapper);
		}
	}
	return Proxy;
}

void ULidarPointCloud::InitializeCollisionRendering()
{
	// Do not process, if the app is incapable of rendering
	if (!FApp::CanEverRender())
	{
		return;
	}

	if (IsInRenderingThread())
	{
		FScopeLock Lock(&Octree.DataLock);

		if (!CollisionRendering)
		{
			CollisionRendering = new FLidarPointCloudCollisionRendering();
		}

		CollisionRendering->Initialize(&Octree);
	}
	else
	{
		ENQUEUE_RENDER_COMMAND(InitializeCollisionRendering)(
			[this](FRHICommandListImmediate& RHICmdList)
			{
				InitializeCollisionRendering();
			});
	}
}

void ULidarPointCloud::ReleaseCollisionRendering(bool bDestroyAfterRelease)
{
	// Do not process, if the app in incapable of rendering
	if (!FApp::CanEverRender())
	{
		return;
	}

	if (IsInRenderingThread())
	{
		if (CollisionRendering)
		{
			if (bDestroyAfterRelease)
			{
				delete CollisionRendering;
				CollisionRendering = nullptr;
			}
			else
			{
				CollisionRendering->Release();
			}
		}
	}
	else
	{
		ENQUEUE_RENDER_COMMAND(ReleaseCollisionRendering)(
			[this, bDestroyAfterRelease](FRHICommandListImmediate& RHICmdList)
			{
				ReleaseCollisionRendering(bDestroyAfterRelease);
			});
	}
}<|MERGE_RESOLUTION|>--- conflicted
+++ resolved
@@ -413,33 +413,6 @@
 		BatchElement.VertexFactoryUserData = RenderData.bUseStaticBuffers ? Node.VertexFactory->GetUniformBuffer() : Node.DataCache->GetUniformBuffer();
 	}
 
-<<<<<<< HEAD
-	void SetupMeshBatch(FMeshBatch& MeshBatch, const FLidarPointCloudProxyUpdateDataNode& Node, const FLidarPointCloudBatchElementUserData* UserData) const
-	{
-		const bool bUsesSprites = RenderData.RenderParams.PointSize > 0;
-		
-		MeshBatch.Type = bUsesSprites ? PT_TriangleList : PT_PointList;
-		MeshBatch.LODIndex = 0;
-		MeshBatch.VertexFactory = RenderData.bUseStaticBuffers ? Node.VertexFactory.Get() : (FVertexFactory*)&GLidarPointCloudSharedVertexFactory;
-		MeshBatch.bWireframe = false;
-		MeshBatch.MaterialRenderProxy = RenderData.RenderParams.Material->GetRenderProxy();
-		MeshBatch.ReverseCulling = IsLocalToWorldDeterminantNegative();
-		MeshBatch.DepthPriorityGroup = SDPG_World;
-		MeshBatch.bCanApplyViewModeOverrides = true;
-		
-		FMeshBatchElement& BatchElement = MeshBatch.Elements[0];
-		BatchElement.PrimitiveUniformBuffer = GetUniformBuffer();
-		BatchElement.IndexBuffer = &GLidarPointCloudIndexBuffer;
-		BatchElement.FirstIndex = bUsesSprites ? 0 : GLidarPointCloudIndexBuffer.PointOffset;
-		BatchElement.MinVertexIndex = 0;
-		BatchElement.NumPrimitives = Node.NumVisiblePoints * (bUsesSprites ? 2 : 1);
-		BatchElement.MaxVertexIndex = Node.NumVisiblePoints * (bUsesSprites ? 4 : 1);
-		BatchElement.UserData = UserData;
-		BatchElement.VertexFactoryUserData = RenderData.bUseStaticBuffers ? Node.VertexFactory->GetUniformBuffer() : Node.DataCache->GetUniformBuffer();
-	}
-
-=======
->>>>>>> 4af6daef
 #if RHI_RAYTRACING
 	virtual bool IsRayTracingRelevant() const override { return true; }
 
