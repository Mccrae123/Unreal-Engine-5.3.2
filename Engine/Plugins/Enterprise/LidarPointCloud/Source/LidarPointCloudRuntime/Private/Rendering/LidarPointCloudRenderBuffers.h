// Copyright Epic Games, Inc. All Rights Reserved.

#pragma once

#include "CoreMinimal.h"
#include "RenderResource.h"
#include "DataDrivenShaderPlatformInfo.h"
#include "RayTracingGeometry.h"
#include "VertexFactory.h"
#include "LidarPointCloudShared.h"
#include "HAL/ThreadSafeBool.h"
#include "MeshMaterialShader.h"

class FLidarPointCloudVertexFactory;

BEGIN_GLOBAL_SHADER_PARAMETER_STRUCT(FLidarPointCloudVertexFactoryUniformShaderParameters,)
	SHADER_PARAMETER_SRV(Buffer<float>, VertexFetch_Buffer)
END_GLOBAL_SHADER_PARAMETER_STRUCT()

/**
 * Base class for the buffers
 */
class FLidarPointCloudBuffer
{
public:
	FLidarPointCloudBuffer() : FLidarPointCloudBuffer(100000) {}
	FLidarPointCloudBuffer(uint32 Capacity) : Capacity(Capacity) {}

	/** Resizes the buffer to the specified capacity, if necessary. Must be called from Rendering thread. */
	virtual void Resize(const uint32& RequestedCapacity) = 0;
	
	FORCEINLINE uint32 GetCapacity() const { return Capacity; }

protected:
	uint32 Capacity;
};

/**
 * This class creates an IndexBuffer shared between all assets and all instances.
 */
class FLidarPointCloudIndexBuffer : public FLidarPointCloudBuffer, public FIndexBuffer
{
public:
	FLidarPointCloudIndexBuffer() : FLidarPointCloudBuffer(100000) {}

	uint32 PointOffset;

	virtual void Resize(const uint32& RequestedCapacity) override;
	virtual void InitRHI(FRHICommandListBase& RHICmdList) override;	
};

/**
 * Encapsulates a GPU read buffer with its SRV.
 */
class FLidarPointCloudRenderBuffer : public FLidarPointCloudBuffer, public FRenderResource
{
public:
	FLidarPointCloudRenderBuffer() : FLidarPointCloudBuffer() {}
	FLidarPointCloudRenderBuffer(uint32 Capacity) : FLidarPointCloudBuffer(Capacity) {}

	void Initialize(FLidarPointCloudPoint* Data, int32 NumPoints);
	
	virtual FRHIUniformBuffer* GetUniformBuffer() const { return UniformBuffer.GetReference(); }

	FBufferRHIRef Buffer;
	FShaderResourceViewRHIRef SRV;

	int32 PointCount;

	virtual void Resize(const uint32& RequestedCapacity) override;	
	virtual void InitRHI(FRHICommandListBase& RHICmdList) override;
	virtual void ReleaseRHI() override;

private:
	TUniformBufferRef<FLidarPointCloudVertexFactoryUniformShaderParameters> UniformBuffer;
};

class FLidarPointCloudRayTracingGeometry : public FRayTracingGeometry
{
public:
	FLidarPointCloudRayTracingGeometry() {}
	virtual ~FLidarPointCloudRayTracingGeometry() {}
	
	void Initialize(int32 NumPoints);

	uint32 GetNumVertices() const { return NumVertices; }
	uint32 GetNumPrimitives() const { return NumPrimitives; }
	uint32 GetBufferSize() const { return NumVertices * sizeof(FLidarPointCloudPoint); }

private:
	uint32 NumVertices;
	uint32 NumPrimitives;
};

/**
 * Holds all data to be passed to the FLidarPointCloudVertexFactoryShaderParameters as UserData
 */
struct FLidarPointCloudBatchElementUserData
{
	FRHIShaderResourceView* TreeBuffer;
	int32 bEditorView;
	FVector3f SelectionColor;
	FVector3f LocationOffset;
	float RootCellSize;
	FVector3f RootExtent;
	int32 bUsePerPointScaling;
	float VirtualDepth;
	float SpriteSizeMultiplier;
	float ReversedVirtualDepthMultiplier;
	FVector3f ViewRightVector;
	FVector3f ViewUpVector;
	int32 bUseCameraFacing;
	int32 bUseScreenSizeScaling;
	int32 bUseStaticBuffers;
	FVector3f BoundsSize;
	FVector3f ElevationColorBottom;
	FVector3f ElevationColorTop;
	int32 bUseCircle;
	int32 bUseColorOverride;
	int32 bUseElevationColor;
	FVector4f Offset;
	FVector4f Contrast;
	FVector4f Saturation;
	FVector4f Gamma;
	FVector3f Tint;
	float IntensityInfluence;
	int32 bUseClassification;
	int32 bUseClassificationAlpha;
	FVector4f ClassificationColors[32];
	FMatrix44f ClippingVolume[16];
	uint32 NumClippingVolumes;
	uint32 bStartClipped;

	FLidarPointCloudBatchElementUserData();

	void SetClassificationColors(const TMap<int32, FLinearColor>& InClassificationColors);
};

/**
 * Binds shader parameters necessary for rendering
 */
class FLidarPointCloudVertexFactoryShaderParameters : public FVertexFactoryShaderParameters
{
	DECLARE_TYPE_LAYOUT(FLidarPointCloudVertexFactoryShaderParameters, NonVirtual);

public:
	void Bind(const FShaderParameterMap& ParameterMap);
	void GetElementShaderBindings(const class FSceneInterface* Scene, const FSceneView* View, const FMeshMaterialShader* Shader, const EVertexInputStreamType InputStreamType, ERHIFeatureLevel::Type FeatureLevel,
		const FVertexFactory* VertexFactory, const FMeshBatchElement& BatchElement, class FMeshDrawSingleShaderBindings& ShaderBindings, FVertexInputStreamArray& VertexStreams) const;

	LAYOUT_FIELD(FShaderResourceParameter, TreeBuffer);
	LAYOUT_FIELD(FShaderParameter, bEditorView);
	LAYOUT_FIELD(FShaderParameter, SelectionColor);
	LAYOUT_FIELD(FShaderParameter, LocationOffset);
	LAYOUT_FIELD(FShaderParameter, RootCellSize);
	LAYOUT_FIELD(FShaderParameter, RootExtent);
	LAYOUT_FIELD(FShaderParameter, bUsePerPointScaling);
	LAYOUT_FIELD(FShaderParameter, VirtualDepth);
	LAYOUT_FIELD(FShaderParameter, SpriteSizeMultiplier);
	LAYOUT_FIELD(FShaderParameter, ReversedVirtualDepthMultiplier);
	LAYOUT_FIELD(FShaderParameter, ViewRightVector);
	LAYOUT_FIELD(FShaderParameter, ViewUpVector);
	LAYOUT_FIELD(FShaderParameter, bUseCameraFacing);
	LAYOUT_FIELD(FShaderParameter, bUseScreenSizeScaling);
	LAYOUT_FIELD(FShaderParameter, bUseStaticBuffers);
	LAYOUT_FIELD(FShaderParameter, BoundsSize);
	LAYOUT_FIELD(FShaderParameter, ElevationColorBottom);
	LAYOUT_FIELD(FShaderParameter, ElevationColorTop);
	LAYOUT_FIELD(FShaderParameter, bUseCircle);
	LAYOUT_FIELD(FShaderParameter, bUseColorOverride);
	LAYOUT_FIELD(FShaderParameter, bUseElevationColor);
	LAYOUT_FIELD(FShaderParameter, Offset);
	LAYOUT_FIELD(FShaderParameter, Contrast);
	LAYOUT_FIELD(FShaderParameter, Saturation);
	LAYOUT_FIELD(FShaderParameter, Gamma);
	LAYOUT_FIELD(FShaderParameter, Tint);
	LAYOUT_FIELD(FShaderParameter, IntensityInfluence);
	LAYOUT_FIELD(FShaderParameter, bUseClassification);
	LAYOUT_FIELD(FShaderParameter, bUseClassificationAlpha);
	LAYOUT_FIELD(FShaderParameter, ClassificationColors);
	LAYOUT_FIELD(FShaderParameter, ClippingVolume);
	LAYOUT_FIELD(FShaderParameter, NumClippingVolumes);
	LAYOUT_FIELD(FShaderParameter, bStartClipped);
};

class FLidarPointCloudVertexFactoryBase : public FVertexFactory
{
	DECLARE_VERTEX_FACTORY_TYPE(FLidarPointCloudVertexFactoryBase);
	
public:
	static bool ShouldCache(const FVertexFactoryShaderPermutationParameters& Parameters) { return IsFeatureLevelSupported(Parameters.Platform, ERHIFeatureLevel::SM5); }
	static bool ShouldCompilePermutation(const FVertexFactoryShaderPermutationParameters& Parameters);
	static void ModifyCompilationEnvironment(const FVertexFactoryShaderPermutationParameters& Parameters, FShaderCompilerEnvironment& OutEnvironment);

	FLidarPointCloudVertexFactoryBase() : FVertexFactory(ERHIFeatureLevel::SM5) { }

	virtual FVertexBuffer* GetVertexBuffer() { return nullptr; }
	virtual FBufferRHIRef GetVertexBufferRHI() { return GetVertexBuffer() ? GetVertexBuffer()->VertexBufferRHI : nullptr; }
	virtual FShaderResourceViewRHIRef GetVertexBufferSRV();
	virtual FRHIUniformBuffer* GetUniformBuffer() const { return UniformBuffer.GetReference(); }
	
<<<<<<< HEAD
	virtual void InitRHI() override;
=======
	virtual void InitRHI(FRHICommandListBase& RHICmdList) override;
>>>>>>> 4af6daef
	virtual void ReleaseRHI() override;

protected:
	TUniformBufferRef<FLidarPointCloudVertexFactoryUniformShaderParameters> UniformBuffer;
};

class FLidarPointCloudVertexFactory : public FLidarPointCloudVertexFactoryBase
{
public:
	void Initialize(FLidarPointCloudPoint* Data, int32 NumPoints);
	
	virtual FVertexBuffer* GetVertexBuffer() override { return &VertexBuffer; }
	virtual FShaderResourceViewRHIRef GetVertexBufferSRV() override { return VertexBuffer.VertexBufferSRV; }

private:
	class FPointCloudVertexBuffer : public FVertexBuffer
	{
		FLidarPointCloudPoint* Data;
		int32 NumPoints;
		FShaderResourceViewRHIRef VertexBufferSRV;

	public:
		virtual void InitRHI(FRHICommandListBase& RHICmdList) override;
		virtual FString GetFriendlyName() const override { return TEXT("FPointCloudVertexBuffer"); }
		friend FLidarPointCloudVertexFactory;
	} VertexBuffer;

	virtual void InitRHI(FRHICommandListBase& RHICmdList) override;
	virtual void ReleaseRHI() override;
};

/**
 * Implementation of the custom Vertex Factory, containing only a ZeroStride position stream.
 */
class FLidarPointCloudSharedVertexFactory : public FLidarPointCloudVertexFactoryBase
{
public:
	virtual FVertexBuffer* GetVertexBuffer() override { return &VertexBuffer; }

private:
	/** Very simple implementation of a ZeroStride Vertex Buffer */
	class FPointCloudVertexBuffer : public FVertexBuffer
	{
		FShaderResourceViewRHIRef VertexBufferSRV;
	public:
		virtual void InitRHI(FRHICommandListBase& RHICmdList) override;
		virtual FString GetFriendlyName() const override { return TEXT("FPointCloudVertexBuffer"); }
	} VertexBuffer;
	
<<<<<<< HEAD
	virtual void InitRHI() override;
=======
	virtual void InitRHI(FRHICommandListBase& RHICmdList) override;
>>>>>>> 4af6daef
	virtual void ReleaseRHI() override;
};

/** A set of global render resources shared between all Lidar Point Cloud proxies */
extern TGlobalResource<FLidarPointCloudIndexBuffer> GLidarPointCloudIndexBuffer;
extern TGlobalResource<FLidarPointCloudSharedVertexFactory> GLidarPointCloudSharedVertexFactory;
extern TGlobalResource<FLidarPointCloudRenderBuffer> GDummyLidarPointCloudRenderBuffer;<|MERGE_RESOLUTION|>--- conflicted
+++ resolved
@@ -199,11 +199,7 @@
 	virtual FShaderResourceViewRHIRef GetVertexBufferSRV();
 	virtual FRHIUniformBuffer* GetUniformBuffer() const { return UniformBuffer.GetReference(); }
 	
-<<<<<<< HEAD
-	virtual void InitRHI() override;
-=======
-	virtual void InitRHI(FRHICommandListBase& RHICmdList) override;
->>>>>>> 4af6daef
+	virtual void InitRHI(FRHICommandListBase& RHICmdList) override;
 	virtual void ReleaseRHI() override;
 
 protected:
@@ -253,11 +249,7 @@
 		virtual FString GetFriendlyName() const override { return TEXT("FPointCloudVertexBuffer"); }
 	} VertexBuffer;
 	
-<<<<<<< HEAD
-	virtual void InitRHI() override;
-=======
-	virtual void InitRHI(FRHICommandListBase& RHICmdList) override;
->>>>>>> 4af6daef
+	virtual void InitRHI(FRHICommandListBase& RHICmdList) override;
 	virtual void ReleaseRHI() override;
 };
 
