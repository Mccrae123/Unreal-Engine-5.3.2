// Copyright Epic Games, Inc. All Rights Reserved.

#include "IO/LidarPointCloudFileIO_ASCII.h"
#include "LidarPointCloudShared.h"
#include "LidarPointCloud.h"
#include "Misc/Paths.h"
#include "HAL/FileManager.h"
#include "Misc/FileHelper.h"

#define MAX_BUFFER_SIZE 52428800LL

// #todo: Simplify those
#define PC_STREAMTEXTFILE_OFFSET(Offset)															\
	{																								\
		uint32 ReadSize = FMath::Min(RemainingSize, MAX_BUFFER_SIZE - Offset);						\
		DataPtr = Data + Offset;																	\
		Reader->Serialize(DataPtr, ReadSize);														\
		RemainingLoadedSize = ReadSize;																\
		RemainingSize -= ReadSize;																	\
	}

#define PC_STREAMTEXTFILE if (--RemainingLoadedSize <= 0 && RemainingSize > 0) { PC_STREAMTEXTFILE_OFFSET(0) }
#define PC_STREAMTEXTFILE_WITHCHECK																	\
	if (--RemainingLoadedSize <= 0 && RemainingSize > 0)											\
	{																								\
		uint32 OldBufferSize = DataPtr - (uint8*)ChunkStart;										\
																									\
		if (OldBufferSize > 0)																		\
		{																							\
			FMemory::Memcpy(Data, ChunkStart, OldBufferSize);										\
			ChunkStart = (char*)Data;																\
		}																							\
																									\
		PC_STREAMTEXTFILE_OFFSET(OldBufferSize)														\
	}

TSharedPtr<FLidarPointCloudImportSettings_ASCII> MakeImportSettings(const FString& Filename, const FVector2D& RGBRange, const FLidarPointCloudImportSettings_ASCII_Columns& Columns)
{
	TSharedPtr<FLidarPointCloudImportSettings_ASCII> ImportSettings = MakeShared<FLidarPointCloudImportSettings_ASCII>(Filename);
	ImportSettings->RGBRange = RGBRange;
	ImportSettings->SelectedColumns = {
		FMath::Max(-1, Columns.LocationX),
		FMath::Max(-1, Columns.LocationY),
		FMath::Max(-1, Columns.LocationZ),
		FMath::Max(-1, Columns.Red),
		FMath::Max(-1, Columns.Green),
		FMath::Max(-1, Columns.Blue),
		FMath::Max(-1, Columns.Intensity),
		FMath::Max(-1, Columns.NormalX),
		FMath::Max(-1, Columns.NormalY),
		FMath::Max(-1, Columns.NormalZ)};

	return ImportSettings;
}

bool ULidarPointCloudFileIO_ASCII::HandleImport(const FString& Filename, TSharedPtr<FLidarPointCloudImportSettings> ImportSettings, FLidarPointCloudImportResults &OutImportResults)
{
	if (!ValidateImportSettings(ImportSettings, Filename))
	{
		return false;
	}

	FLidarPointCloudImportSettings_ASCII* Settings = (FLidarPointCloudImportSettings_ASCII*)ImportSettings.Get();

	// Modified FFileHelper::LoadFileToString, FFileHelper::LoadFileToStringArray and String::ParseIntoArray
	TUniquePtr<FArchive> Reader(IFileManager::Get().CreateFileReader(*Filename));
	if (Reader)
	{
		TArray<int32> SelectedColumns = Settings->SelectedColumns;
		const FVector2D IntensityRange = Settings->ReadFileMinMaxColumns({ SelectedColumns[6] }, true);
		FVector2D RGBRange = Settings->RGBRange;

		// If the range has not been set, set it now
		if (FMath::IsNearlyZero(RGBRange.X) && FMath::IsNearlyZero(RGBRange.Y))
		{
			RGBRange = Settings->ReadFileMinMaxColumns({ SelectedColumns[3], SelectedColumns[4], SelectedColumns[5] }, true);
		}

		const float RGBMulti = 1 / (RGBRange.Y - RGBRange.X);
		const float IntensityMulti = 1 / (IntensityRange.Y - IntensityRange.X);

		// Flags which columns should have data assigned and used
		TArray<bool> IsColumnPopulated;
		IsColumnPopulated.AddZeroed(SelectedColumns.Num());

		OutImportResults.SetPointCount(Settings->EstimatedPointCount);
		OutImportResults.ClassificationsImported.Empty();
		OutImportResults.ClassificationsImported.Add(0);

		uint8 LoadedColumns = 0;

		int32 LargestColumnIndex = -1;
		TArray<int32> ColumnUsageCount;
		TArray<TArray<int32>> LookupTable;

		// Build lookup table
		{
			// Determine the largest index out of all selected columns
			for (int32 SelectedColumnIndex : SelectedColumns)
			{
				LargestColumnIndex = FMath::Max(LargestColumnIndex, SelectedColumnIndex);
			}

			// Only build the lookup table if there are columns assigned
			if (LargestColumnIndex > -1)
			{
				// Reserve necessary space
				ColumnUsageCount.AddDefaulted(LargestColumnIndex + 1);

				for (int32 ColumnIndex = 0; ColumnIndex <= LargestColumnIndex; ++ColumnIndex)
				{
					ColumnUsageCount[ColumnIndex] = 0;

					// Scans selected columns and count the number of times each index is used
					for (int32 SelectedColumnIndex : SelectedColumns)
					{
						if (ColumnIndex == SelectedColumnIndex)
						{
							ColumnUsageCount[ColumnIndex]++;
						}
					}
				}

				// Reserve necessary space
				LookupTable.AddDefaulted(LargestColumnIndex + 1);

				for (int32 ColumnIndex = 0; ColumnIndex <= LargestColumnIndex; ++ColumnIndex)
				{
					// Reserve necessary space
					LookupTable[ColumnIndex].AddDefaulted(ColumnUsageCount[ColumnIndex]);

					// Scans selected columns and assigns them as data sources
					for (int32 AssociatedDataSourceIndex = 0, UsageIndex = 0; AssociatedDataSourceIndex < SelectedColumns.Num(); ++AssociatedDataSourceIndex)
					{
						if (SelectedColumns[AssociatedDataSourceIndex] == ColumnIndex)
						{
							LookupTable[ColumnIndex][UsageIndex++] = AssociatedDataSourceIndex;
						}
					}
				}
			}
		}

		// Read and process the data, if the lookup table exists
		if(LookupTable.Num() > 0)
		{
			int64 TotalSize = Reader->TotalSize();
			int64 RemainingSize = TotalSize;
			int64 RemainingLoadedSize = 0;

			const float ImportScale = GetDefault<ULidarPointCloudSettings>()->ImportScale;

			bool bFirstPointSet = false;

			// Prepare pointers
			uint8 *Data = (uint8*)FMemory::Malloc(MAX_BUFFER_SIZE);
			uint8 *DataPtr = nullptr;

			PC_STREAMTEXTFILE;

			TArray<double> TempDoubles;
			TempDoubles.AddZeroed(SelectedColumns.Num());
			int32 CurrentColumnIndex = 0;
			int64 LineIndex = 0;
			bool bEndOfLine = false;
			while (RemainingLoadedSize > 0 && !OutImportResults.IsCancelled())
			{
				const char* ChunkStart = (char*)DataPtr;
				while (RemainingLoadedSize > 0 && *DataPtr != '\r' && *DataPtr != '\n' && *DataPtr != Settings->Delimiter[0])
				{
					DataPtr++;
					PC_STREAMTEXTFILE_WITHCHECK;
				}

				// Don't parse until the header is skipped
				if (LineIndex >= Settings->LinesToSkip)
				{
					// Number of data slots associated with this column
					int32 DataAssociationCount = CurrentColumnIndex <= LargestColumnIndex ? ColumnUsageCount[CurrentColumnIndex] : 0;

					if (DataAssociationCount)
					{
						double value = atof(ChunkStart);

						for (int32 UsageIndex = 0; UsageIndex < DataAssociationCount; ++UsageIndex)
						{
							const int32 AssociatedDataSourceIndex = LookupTable[CurrentColumnIndex][UsageIndex];

							IsColumnPopulated[AssociatedDataSourceIndex] = true;
							TempDoubles[AssociatedDataSourceIndex] = value;
						}

						LoadedColumns += DataAssociationCount;
					}

					++CurrentColumnIndex;
				}

				if (*DataPtr == Settings->Delimiter[0])
				{
					DataPtr++;
					PC_STREAMTEXTFILE;
				}
				if (*DataPtr == '\r')
				{
					DataPtr++;
					PC_STREAMTEXTFILE;
					bEndOfLine = true;
				}
				if (*DataPtr == '\n')
				{
					DataPtr++;
					PC_STREAMTEXTFILE;
					bEndOfLine = true;
				}
				if (*DataPtr == 0)
				{
					bEndOfLine = true;
				}

				if (bEndOfLine)
				{
					// There is no point in loading data with just 1 column
					if (LoadedColumns > 1)
					{
						// Convert to UU and flip Y axis
						FVector Location(TempDoubles[0] * ImportScale, -TempDoubles[1] * ImportScale, TempDoubles[2] * ImportScale);

						if (!bFirstPointSet)
						{
							OutImportResults.OriginalCoordinates = Location;
							bFirstPointSet = true;
						}

						// Shift to protect from precision loss
						Location -= OutImportResults.OriginalCoordinates;

						const float X = IsColumnPopulated[0] ? Location.X : 0;
						const float Y = IsColumnPopulated[1] ? Location.Y : 0;
						const float Z = IsColumnPopulated[2] ? Location.Z : 0;
						const float R = IsColumnPopulated[3] ? FMath::Clamp((float(TempDoubles[3]) - RGBRange.X) * RGBMulti, 0.0f, 1.0f) : 1;
						const float G = IsColumnPopulated[4] ? FMath::Clamp((float(TempDoubles[4]) - RGBRange.X) * RGBMulti, 0.0f, 1.0f) : 1;
						const float B = IsColumnPopulated[5] ? FMath::Clamp((float(TempDoubles[5]) - RGBRange.X) * RGBMulti, 0.0f, 1.0f) : 1;
						const float A = IsColumnPopulated[6] ? FMath::Clamp((float(TempDoubles[6]) - IntensityRange.X) * IntensityMulti, 0.0f, 1.0f) : 1;

						// If normals are assigned, use the appropriate constructor
						if (IsColumnPopulated[7] && IsColumnPopulated[8] && IsColumnPopulated[9])
						{
							OutImportResults.AddPoint(X, Y, Z, R, G, B, A, TempDoubles[7], TempDoubles[8], TempDoubles[9]);
						}
						else
						{
							OutImportResults.AddPoint(X, Y, Z, R, G, B, A);
						}
					}

					CurrentColumnIndex = 0;
					++LineIndex;
					bEndOfLine = false;
					LoadedColumns = 0;
				}
			}

			FMemory::Free(Data);
		}

		Reader->Close();

		return !OutImportResults.IsCancelled();
	}

	return false;
}

bool ULidarPointCloudFileIO_ASCII::HandleExport(const FString& Filename, class ULidarPointCloud* PointCloud)
{
	// Store the point count
	FFileHelper::SaveStringToFile(FString::Printf(TEXT("%d\n"), PointCloud->GetNumPoints()), *Filename);

	const float ExportScale = GetDefault<ULidarPointCloudSettings>()->ExportScale;

<<<<<<< HEAD
	const FDoubleVector LocationOffset = PointCloud->LocationOffset;
=======
	const FVector LocationOffset = PointCloud->LocationOffset;
>>>>>>> 6bbb88c8

	TArray<FString> Lines;
	Lines.Reserve(5000000);
	PointCloud->Octree.GetPointsAsCopiesInBatches([&LocationOffset, &ExportScale, Filename, &Lines](TSharedPtr<TArray64<FLidarPointCloudPoint>> Points)
	{
		Lines.Reset();

		for (FLidarPointCloudPoint* Data = Points->GetData(), *DestEnd = Data + Points->Num(); Data != DestEnd; ++Data)
		{
<<<<<<< HEAD
			const FDoubleVector Location = (LocationOffset + Data->Location) * ExportScale;
			const FVector Normal = Data->Normal.ToVector();
=======
			const FVector Location = (LocationOffset + (FVector)Data->Location) * ExportScale;
			const FVector Normal = (FVector)Data->Normal.ToVector();
>>>>>>> 6bbb88c8
			Lines.Emplace(FString::Printf(TEXT("%f,%f,%f,%d,%d,%d,%d,%f,%f,%f"), Location.X, -Location.Y, Location.Z, Data->Color.R, Data->Color.G, Data->Color.B, Data->Color.A, Normal.X, Normal.Y, Normal.Z));
		}

		FFileHelper::SaveStringArrayToFile(Lines, *Filename, FFileHelper::EEncodingOptions::ForceAnsi, &IFileManager::Get(), EFileWrite::FILEWRITE_Append);
	}, 5000000, false);

	return true;
}

void ULidarPointCloudFileIO_ASCII::CreatePointCloudFromFile(UObject* WorldContextObject, const FString& Filename, bool bUseAsync, FVector2D RGBRange, FLidarPointCloudImportSettings_ASCII_Columns Columns, FLatentActionInfo LatentInfo, ELidarPointCloudAsyncMode& AsyncMode, float& Progress, ULidarPointCloud*& PointCloud)
{
	ULidarPointCloudBlueprintLibrary::CreatePointCloudFromFile(WorldContextObject, Filename, bUseAsync, LatentInfo, MakeImportSettings(Filename, RGBRange, Columns), AsyncMode, Progress, PointCloud);
}

ULidarPointCloud* ULidarPointCloudFileIO_ASCII::CreatePointCloudFromFile(const FString& Filename, const FLidarPointCloudAsyncParameters& AsyncParameters, const FVector2D& RGBRange, const FLidarPointCloudImportSettings_ASCII_Columns& Columns)
{
	return ULidarPointCloud::CreateFromFile(Filename, AsyncParameters, MakeImportSettings(Filename, RGBRange, Columns));
}

FLidarPointCloudImportSettings_ASCII::FLidarPointCloudImportSettings_ASCII(const FString& Filename)
	: FLidarPointCloudImportSettings(Filename)
	, LinesToSkip(0)
	, EstimatedPointCount(0)
	, RGBRange(FVector2D::ZeroVector)
{
	// Initialize all 10 columns as -1 (none)
	for (int32 i = 0; i < 10; i++)
	{
		SelectedColumns.Add(-1);
	}

	ReadFileHeader(Filename);
}

bool FLidarPointCloudImportSettings_ASCII::IsFileCompatible(const FString& InFilename) const
{
	FLidarPointCloudImportSettings_ASCII OtherFile(InFilename);
	return (OtherFile.LinesToSkip == LinesToSkip) && (OtherFile.Columns.Num() == Columns.Num());
}

void FLidarPointCloudImportSettings_ASCII::Serialize(FArchive& Ar)
{
	FLidarPointCloudImportSettings::Serialize(Ar);

	// Used for backwards compatibility
	int32 Dummy32;

	if (Ar.CustomVer(ULidarPointCloud::PointCloudFileGUID) >= 18)
	{
		Ar << LinesToSkip << Delimiter << Columns << SelectedColumns << RGBRange;
	}
	else if (Ar.CustomVer(ULidarPointCloud::PointCloudFileGUID) >= 10)
	{
		Ar << LinesToSkip << Dummy32 << Delimiter << Columns << SelectedColumns << RGBRange;
	}
	else
	{
		Ar << LinesToSkip << Dummy32 << Delimiter << Columns << SelectedColumns << RGBRange << Dummy32 << Dummy32;
	}
}

void FLidarPointCloudImportSettings_ASCII::ReadFileHeader(const FString& InFilename)
{
	TUniquePtr<FArchive> Reader(IFileManager::Get().CreateFileReader(*InFilename));
	if (Reader)
	{
		int64 TotalSize = Reader->TotalSize();
		if (TotalSize > 0)
		{
			Filename = FPaths::IsRelative(InFilename) ? FPaths::ConvertRelativePathToFull(InFilename) : InFilename;

			int64 Size = FMath::Min(TotalSize, (int64)204800);

			uint8* Data = (uint8*)FMemory::Malloc(Size + 1);
			Reader->Serialize(Data, Size);
			Reader->Close();
			Reader = nullptr;
			uint8* DataPtr = Data;

			Data[Size] = 0;
			LinesToSkip = 0;

			FString Line;
			uint8* LineStart = nullptr;

			while (*DataPtr != 0)
			{
				LineStart = DataPtr;

				while (*DataPtr != 0 && *DataPtr != '\r' && *DataPtr != '\n')
				{
					DataPtr++;
				}

				FFileHelper::BufferToString(Line, LineStart, DataPtr - LineStart);

				// Determine Delimiter
				if (Line.Contains(","))
				{
					Delimiter = ",";
				}
				else if (Line.Contains(" "))
				{
					Delimiter = " ";
				}
				else if (Line.Contains("\t"))
				{
					Delimiter = "\t";
				}

				Line.ParseIntoArray(Columns, *Delimiter);

				if (Columns.Num() >= 3)
				{
					// Skip this line, if it is a text-based header
					for (int32 i = 0; i < Columns.Num(); ++i)
					{
						if (!FCString::IsNumeric(*Columns[i]))
						{
							LinesToSkip++;
							break;
						}
					}

					break;
				}

				LinesToSkip++;

				if (*DataPtr == '\r')
				{
					DataPtr++;
				}
				if (*DataPtr == '\n')
				{
					DataPtr++;
				}
			}

			LineStart = nullptr;

			// Attempt to assign named columns
			bool bNamedColumns = false;
			for (int32 i = 0; i < Columns.Num(); i++)
			{
				FString ColName = *Columns[i];

				// Clean the name
				ColName = ColName.Replace(TEXT("\\"), TEXT("")).Replace(TEXT("/"), TEXT(""));

				bool bNamedColumn = true;

				if (ColName.Equals("x", ESearchCase::IgnoreCase))
				{
					SelectedColumns[0] = i;
				}
				else if (ColName.Equals("y", ESearchCase::IgnoreCase))
				{
					SelectedColumns[1] = i;
				}
				else if (ColName.Equals("z", ESearchCase::IgnoreCase))
				{
					SelectedColumns[2] = i;
				}
				else if (ColName.Equals("r", ESearchCase::IgnoreCase) || ColName.Contains("red"))
				{
					SelectedColumns[3] = i;
				}
				else if (ColName.Equals("g", ESearchCase::IgnoreCase) || ColName.Contains("green"))
				{
					SelectedColumns[4] = i;
				}
				else if (ColName.Equals("b", ESearchCase::IgnoreCase) || ColName.Contains("blue"))
				{
					SelectedColumns[5] = i;
				}
				else if (ColName.Equals("intensity", ESearchCase::IgnoreCase) || ColName.Contains("alpha"))
				{
					SelectedColumns[6] = i;
				}
				else
				{
					bNamedColumn = false;
				}

				bNamedColumns |= bNamedColumn;
			}

			// If named columns were not found, fallback to index-based assignment
			if (!bNamedColumns)
			{
				// Assume at least XYZ
				if (Columns.Num() >= 3)
				{
					SelectedColumns[0] = 0;
					SelectedColumns[1] = 1;
					SelectedColumns[2] = 2;

					// Assume XYZ I
					if (Columns.Num() == 4)
					{
						SelectedColumns[6] = 3;
					}
					// Assume XYZ I RGB
					else if (Columns.Num() == 7)
					{
						SelectedColumns[3] = 4;
						SelectedColumns[4] = 5;
						SelectedColumns[5] = 6;
						SelectedColumns[6] = 3;
					}
					// Assume XYZ RGB
					else if (Columns.Num() >= 6)
					{
						SelectedColumns[3] = 3;
						SelectedColumns[4] = 4;
						SelectedColumns[5] = 5;
					}
				}
			}

			// Estimate number of points
			uint64 ContentSize = TotalSize;
			if (LinesToSkip > 0)
			{
				Size -= Line.Len() + 1;
				ContentSize -= Line.Len() + 1;

				if (*DataPtr == '\r')
				{
					DataPtr++;
				}
				if (*DataPtr == '\n')
				{
					DataPtr++;
				}
			}

			int64 LineCount = 0;
			int32 Count = 0;
			while (*DataPtr != 0)
			{
				while (*DataPtr != 0 && *DataPtr != '\r' && *DataPtr != '\n')
				{
					Count++;
					DataPtr++;
				}

				if (Count > 0)
				{
					LineCount++;
					Count = 0;
				}

				if (*DataPtr == '\r')
				{
					DataPtr++;
				}
				if (*DataPtr == '\n')
				{
					DataPtr++;
				}
			}

			EstimatedPointCount = ContentSize * LineCount / Size;

			FMemory::Free(Data);
			DataPtr = nullptr;
		}
	}
}

FVector2D FLidarPointCloudImportSettings_ASCII::ReadFileMinMaxColumns(TArray<int32> ColumnsToScan, bool bBestMatch)
{
	// Check if we actually have any columns to search for
	bool bHasValidColumns = false;
	for (int32 i = 0; i < ColumnsToScan.Num(); i++)
	{
		if (ColumnsToScan[i] > -1)
		{
			bHasValidColumns = true;
			break;
		}
	}

	if (!bHasValidColumns)
	{
		return FVector2D::ZeroVector;
	}

	FVector2D Result;

	TUniquePtr<FArchive> Reader(IFileManager::Get().CreateFileReader(*Filename));
	if (Reader)
	{
		Result = FVector2D(FLT_MAX, -FLT_MAX);
		float Tmp = 0;

		const int64 TotalSize = Reader->TotalSize();
		int64 RemainingSize = TotalSize;
		int64 RemainingLoadedSize = 0;

		// Prepare pointers
		uint8 *Data = (uint8*)FMemory::Malloc(MAX_BUFFER_SIZE);
		uint8 *DataPtr = nullptr;

		PC_STREAMTEXTFILE;

		uint8 Iterator = 0;
		bool bEndOfLine = false;
		int64 LineNumber = 0;
		while (RemainingLoadedSize > 0 && LineNumber < 100000)
		{
			const char* ChunkStart = (char*)DataPtr;
			while (RemainingLoadedSize > 0 && *DataPtr != '\r' && *DataPtr != '\n' && *DataPtr != Delimiter[0])
			{
				DataPtr++;
				PC_STREAMTEXTFILE_WITHCHECK;
			}

			// Make sure we skip the header
			if (LineNumber >= LinesToSkip && ColumnsToScan.Contains(Iterator++))
			{
				Tmp = (float)atof(ChunkStart);
				Result.X = FMath::Min(Result.X, Tmp);
				Result.Y = FMath::Max(Result.Y, Tmp);
			}

			if (*DataPtr == Delimiter[0])
			{
				DataPtr++;
				PC_STREAMTEXTFILE;
			}
			if (*DataPtr == '\r')
			{
				DataPtr++;
				PC_STREAMTEXTFILE;
				bEndOfLine = true;
			}
			if (*DataPtr == '\n')
			{
				DataPtr++;
				PC_STREAMTEXTFILE;
				bEndOfLine = true;
			}

			if (bEndOfLine)
			{
				Iterator = 0;
				bEndOfLine = false;
				LineNumber++;
			}
		}

		Reader->Close();
		Reader = nullptr;
		FMemory::Free(Data);
		Data = nullptr;
		DataPtr = nullptr;
	}

	if (bBestMatch)
	{
		if (Result.X < 0)
		{
			if (Result.Y > 32768) { return Result; }	// Not really sure the scale here, return original
			else if (Result.Y > 512) { return FVector2D(-32767, 32768); }
			else if (Result.Y > 128) { return FVector2D(-511, 512); }
			else { return FVector2D(-127, 128); }
		}
		else
		{
			if (Result.Y > 65535) { return Result; }	// Not really sure the scale here, return original
			else if (Result.Y > 4095) { return FVector2D(0, 65535); }
			else if (Result.Y > 1023) { return FVector2D(0, 4095); }
			else if (Result.Y > 255) { return FVector2D(0, 1023); }
			else if (Result.Y > 1) { return FVector2D(0, 255); }
			else { return FVector2D(0, 1); }
		}
	}
	else
	{
		return Result;
	}
}

#if WITH_EDITOR
#define LOCTEXT_NAMESPACE "PointCloudImportSettings"

#define ADD_DROPDOWN(Index, Label) 	+ SHorizontalBox::Slot()	\
									.Padding(2)	\
									[	\
										SNew(SComboBox<TSharedPtr<FString>>)	\
										.OptionsSource(&Options)	\
										.InitiallySelectedItem(Options[SelectedColumns[Index] + 1])	\
										.OnSelectionChanged_Lambda([this](TSharedPtr<FString> NewItem, ESelectInfo::Type SelectInfo) { SelectedColumns[Index] = Options.IndexOfByKey(NewItem) - 1; })	\
										.OnGenerateWidget_Lambda([this](TSharedPtr<FString> Item) { return HandleGenerateWidget(*Item); })	\
										[	\
											HandleGenerateWidget(Label)	\
										]	\
									]

#include "DetailLayoutBuilder.h"
#include "Widgets/Text/STextBlock.h"
#include "Widgets/Input/SComboBox.h"
#include "Widgets/Input/SButton.h"

TSharedPtr<SWidget> FLidarPointCloudImportSettings_ASCII::GetWidget()
{	
	Options.Empty();
	Options.Add(MakeShared<FString>(TEXT("- NONE -")));

	for (int32 i = 0; i < Columns.Num(); i++)
	{
		Options.Add(MakeShared<FString>(*Columns[i]));
	}		

	TSharedPtr<SVerticalBox> SettingsWidget;
	
	// Initialize widget structure
	{
		SAssignNew(SettingsWidget, SVerticalBox)
		+ SVerticalBox::Slot()
		.AutoHeight()
		.Padding(2)
		[
			SNew(STextBlock).Text(FText::Format(LOCTEXT("PointCount", "Estimated Point Count: {0}"), FText::AsNumber(EstimatedPointCount))).Font(IDetailLayoutBuilder::GetDetailFont())
		]
		+ SVerticalBox::Slot()
		.AutoHeight()
		.Padding(2, 10, 2, 2)
		[
			SNew(STextBlock).Text(LOCTEXT("AssignColumns", "Specify data source for each property.")).Font(IDetailLayoutBuilder::GetDetailFont())
		]
		+ SVerticalBox::Slot()
		.AutoHeight()
		[
			SNew(SHorizontalBox)
			ADD_DROPDOWN(0, "Loc X")
			ADD_DROPDOWN(1, "Loc Y")
			ADD_DROPDOWN(2, "Loc Z")
			ADD_DROPDOWN(3, "Red")
			ADD_DROPDOWN(4, "Green")
			ADD_DROPDOWN(5, "Blue")
			ADD_DROPDOWN(6, "Intensity")
			ADD_DROPDOWN(7, "Norm X")
			ADD_DROPDOWN(8, "Norm Y")
			ADD_DROPDOWN(9, "Norm Z")
		]
		+ SVerticalBox::Slot()
		.AutoHeight()
		.Padding(2, 10, 2, 2)
		[
			SNew(STextBlock).Text(LOCTEXT("RGBRange", "Specify color range to use for normalization. Leave both at 0 for auto-matching.")).Font(IDetailLayoutBuilder::GetDetailFont())
		]
		+ SVerticalBox::Slot()
		.AutoHeight()
		.Padding(2)
		[
			SNew(SHorizontalBox)
			+ SHorizontalBox::Slot()
			.FillWidth(0.65f)
			[
				SNew(SHorizontalBox)
				.ToolTipText(LOCTEXT("PointCloudImportSettings_RGBRange_ToolTip", "Values outside the specified range will be clamped to either MIN or MAX value.\nLeaving both values at 0 will auto-determine the range."))
				+ SHorizontalBox::Slot()
				.Padding(2)
				.FillWidth(0.5f)
				[
					SAssignNew(RGBRangeMin, SSpinBox<float>)
					.MinValue(-FLT_MAX)
					.MaxValue(FLT_MAX)
					.Value(RGBRange.X)
					.OnValueChanged_Lambda([this](float NewValue) { RGBRange.X = NewValue; })
				]
				+ SHorizontalBox::Slot()
				.Padding(2)
				.FillWidth(0.5f)
				[
					SAssignNew(RGBRangeMax, SSpinBox<float>)
					.MinValue(-FLT_MAX)
					.MaxValue(FLT_MAX)
					.Value(RGBRange.Y)
					.OnValueChanged_Lambda([this](float NewValue) { RGBRange.Y = NewValue; })
				]
			]
			+ SHorizontalBox::Slot()
			.FillWidth(0.125f)
			.Padding(2)
			[
				SNew(SButton)
				.HAlign(HAlign_Center)
				.Text(LOCTEXT("GetMinMaxScal", "Scan"))
				.ToolTipText(LOCTEXT("GetMinMaxScan_ToolTip", "This will scan through the file to determine the min and max values."))
				.OnClicked_Lambda([this]()
				{
					RGBRange = ReadFileMinMaxColumns({ SelectedColumns[3], SelectedColumns[4], SelectedColumns[5] }, false);
					RGBRangeMin->SetValue(RGBRange.X);
					RGBRangeMax->SetValue(RGBRange.Y);
					return FReply::Handled();
				})
			]
			+ SHorizontalBox::Slot()
			.FillWidth(0.225f)
			.Padding(2)
			[
				SNew(SButton)
				.HAlign(HAlign_Center)
				.Text(LOCTEXT("GetMinMaxMatch", "Scan & Match"))
				.ToolTipText(LOCTEXT("GetMinMaxMatch_ToolTip", "This will scan through the file to determine the min and max values. Best matching range will be chosen."))
				.OnClicked_Lambda([this]()
				{
					RGBRange = ReadFileMinMaxColumns({ SelectedColumns[3], SelectedColumns[4], SelectedColumns[5] }, true);
					RGBRangeMin->SetValue(RGBRange.X);
					RGBRangeMax->SetValue(RGBRange.Y);
					return FReply::Handled();
				})
			]
		];
	}

	return SettingsWidget;
}

TSharedRef<SWidget> FLidarPointCloudImportSettings_ASCII::HandleGenerateWidget(FString Item) const
{
	TSharedPtr<STextBlock> NewItem = SNew(STextBlock).Text(FText::FromString(Item)).Font(IDetailLayoutBuilder::GetDetailFont());
	NewItem->SetMargin(FMargin(2, 2, 5, 2));
	return NewItem.ToSharedRef();
}

#undef ADD_DROPDOWN
#undef LOCTEXT_NAMESPACE
#endif // WITH_EDITOR

#undef PC_STREAMTEXTFILE
#undef PC_STREAMTEXTFILE_OFFSET
#undef PC_STREAMTEXTFILE_WITHCHECK<|MERGE_RESOLUTION|>--- conflicted
+++ resolved
@@ -279,11 +279,7 @@
 
 	const float ExportScale = GetDefault<ULidarPointCloudSettings>()->ExportScale;
 
-<<<<<<< HEAD
-	const FDoubleVector LocationOffset = PointCloud->LocationOffset;
-=======
 	const FVector LocationOffset = PointCloud->LocationOffset;
->>>>>>> 6bbb88c8
 
 	TArray<FString> Lines;
 	Lines.Reserve(5000000);
@@ -293,13 +289,8 @@
 
 		for (FLidarPointCloudPoint* Data = Points->GetData(), *DestEnd = Data + Points->Num(); Data != DestEnd; ++Data)
 		{
-<<<<<<< HEAD
-			const FDoubleVector Location = (LocationOffset + Data->Location) * ExportScale;
-			const FVector Normal = Data->Normal.ToVector();
-=======
 			const FVector Location = (LocationOffset + (FVector)Data->Location) * ExportScale;
 			const FVector Normal = (FVector)Data->Normal.ToVector();
->>>>>>> 6bbb88c8
 			Lines.Emplace(FString::Printf(TEXT("%f,%f,%f,%d,%d,%d,%d,%f,%f,%f"), Location.X, -Location.Y, Location.Z, Data->Color.R, Data->Color.G, Data->Color.B, Data->Color.A, Normal.X, Normal.Y, Normal.Z));
 		}
 
