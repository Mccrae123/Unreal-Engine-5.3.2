// Copyright Epic Games, Inc. All Rights Reserved.

#if LIBE57SUPPORTED

#include "IO/LidarPointCloudFileIO_E57.h"
#include "LidarPointCloudShared.h"
#include "LidarPointCloud.h"
#include "HAL/FileManager.h"
#include "Misc/FileHelper.h"
#include "Async/Async.h"
#include "Misc/ScopeLock.h"
#include "HAL/ThreadSafeCounter64.h"
#include "Interfaces/IPluginManager.h"

#pragma pack(push)
#pragma pack(1)
struct FE57Point
{
	FVector Location;
	FColor Color;
	FVector3f Normal;
};
#pragma pack(pop)

FCriticalSection _E57DLLLock;

#define LOADFUNC(Return,Name,...) typedef Return(*Name##_def)(__VA_ARGS__); static Name##_def h##Name = (Name##_def)FPlatformProcess::GetDllExport(GetDLLHandle(), TEXT(#Name))

struct FE57PoseTransform
{
	FQuat Rotation;
	FVector Translation;

	FE57PoseTransform()
		: Rotation(FQuat::Identity)
		, Translation(FVector::ZeroVector)
	{
	}
};

class FE57Wrapper
{
	typedef TFunction<bool(uint32, uint32, bool, bool, FE57PoseTransform)> FBatchCallback;

	void* ImageFile;

public:
	FE57Wrapper() : ImageFile(nullptr) {}
	~FE57Wrapper()
	{
		CloseFile();
	}

	bool OpenFile(const FString& Filename)
	{
		LOADFUNC(void*, OpenFile, const char*);
		ImageFile = hOpenFile(TCHAR_TO_ANSI(*Filename.Replace(TEXT("\\"), TEXT("/"))));
		return !!ImageFile;
	}

	void CloseFile()
	{		
		if (ImageFile)
		{
			LOADFUNC(void, CloseFile, void*&);
			hCloseFile(ImageFile);
		}
	}

	int64 GetNumPoints()
	{
		if (ImageFile)
		{
			LOADFUNC(int64, GetNumPoints, void*);
			return hGetNumPoints(ImageFile);
		}
		else
		{
			return -1;
		}
	}

	uint32 GetNumScans()
	{
		if (ImageFile)
		{
			LOADFUNC(uint32, GetNumScans, void*);
			return hGetNumScans(ImageFile);
		}
		else
		{
			return -1;
		}
	}

	FBox GetBounds(uint32 ScanID)
	{
		if (ImageFile)
		{
			LOADFUNC(FBox, GetBounds, void*, uint32);
			return hGetBounds(ImageFile, ScanID);
		}
		else
		{
			return FBox(EForceInit::ForceInit);
		}
	}

	FE57PoseTransform GetPoseTransform(uint32 ScanID)
	{
		if (ImageFile)
		{
			LOADFUNC(FE57PoseTransform, GetPoseTransform, void*, uint32);
			return hGetPoseTransform(ImageFile, ScanID);
		}
		else
		{
			return FE57PoseTransform();
		}
	}

	void GetFirstLocation(FVector& OutLocation, FE57PoseTransform& OutTransform)
	{
		if (ImageFile)
		{
			LOADFUNC(void, GetFirstLocation, void*, FVector&, FE57PoseTransform&);
			return hGetFirstLocation(ImageFile, OutLocation, OutTransform);
		}
	}

	void ReadPoints(void* Buffer, uint32 BatchSize, FBatchCallback InBatchCallback)
	{		
		if (ImageFile)
		{
			LOADFUNC(void, ReadPoints, void*, void*, uint32, void*, void*);
			hReadPoints(ImageFile, Buffer, BatchSize, &ReadPointsCallbackFunc, &InBatchCallback);
		}
	}

private:
	static bool ReadPointsCallbackFunc(uint32 ScanID, uint32 NumPointsRead, bool bHasRGB, bool bHasIntensity, FE57PoseTransform Transform, FBatchCallback* Callback)
	{
		return (*Callback)(ScanID, NumPointsRead, bHasRGB, bHasIntensity, Transform);
	}

	void* GetDLLHandle()
	{
		static void* v_dllHandle = nullptr;

		if (!v_dllHandle)
		{
			FString DllDirectory = FPaths::Combine(IPluginManager::Get().FindPlugin(TEXT("LidarPointCloud"))->GetBaseDir(), TEXT("Source/ThirdParty/LibE57"));
#if PLATFORM_WINDOWS
			FPlatformProcess::GetDllHandle(*FPaths::Combine(DllDirectory, TEXT("Win64/xerces-c_3_2.dll")));
			v_dllHandle = FPlatformProcess::GetDllHandle(*FPaths::Combine(DllDirectory, TEXT("Win64/E57UE4.dll")));
#endif
		}
		
		return v_dllHandle;
	}
};

#undef LOADFUNC

bool ULidarPointCloudFileIO_E57::HandleImport(const FString& Filename, TSharedPtr<FLidarPointCloudImportSettings> ImportSettings, FLidarPointCloudImportResults& OutImportResults)
{
	FScopeLock DllLock(&_E57DLLLock);

	FE57Wrapper Reader;
	if (!Reader.OpenFile(Filename))
	{
		PC_ERROR("ULidarPointCloudFileIO_E57: Cannot create reader for file: '%s'", *Filename);
		return false;
	}

	const int64 TotalPointsToRead = Reader.GetNumPoints();

	if (TotalPointsToRead < 1)
	{
		PC_ERROR("ULidarPointCloudFileIO_E57: Incorrect number of points: %lld", TotalPointsToRead);
		return false;
	}

	OutImportResults.SetMaxProgressCounter(TotalPointsToRead);

	const float ImportScale = GetDefault<ULidarPointCloudSettings>()->ImportScale;

	// Clear any existing data
	OutImportResults.Bounds.Init();
	OutImportResults.Points.Empty();

	// Get scan offset
	{
		FE57PoseTransform Transform;
		Reader.GetFirstLocation(OutImportResults.OriginalCoordinates, Transform);
		
		OutImportResults.OriginalCoordinates = (Transform.Rotation.RotateVector(OutImportResults.OriginalCoordinates) + Transform.Translation) * ImportScale;
		OutImportResults.OriginalCoordinates.Y = -OutImportResults.OriginalCoordinates.Y;
	}

	FCriticalSection SyncLock;
	TArray<TFuture<void>> ThreadResults;

	constexpr int64 MaxBufferSize = 2000000LL;
	const uint32 MaxPointsToRead = FMath::Min(TotalPointsToRead, MaxBufferSize);

	static FLidarPointCloudDataBufferManager BufferManager(MaxBufferSize * sizeof(FE57Point));
	FLidarPointCloudDataBuffer* Buffer = BufferManager.GetFreeBuffer();

	// Read actual data
	Reader.ReadPoints(Buffer->GetData(), MaxPointsToRead,
		[Buffer, &OutImportResults, ImportScale, &SyncLock, &ThreadResults](uint32 ScanID, uint32 NumPointsRead, bool bHasRGB, bool bHasIntensity, FE57PoseTransform Transform)
		{
			FLidarPointCloudDataBuffer* ThreadBuffer = BufferManager.GetFreeBuffer();
			FMemory::Memcpy(ThreadBuffer->GetData(), Buffer->GetData(), NumPointsRead * sizeof(FE57Point));

			ThreadResults.Add(Async(EAsyncExecution::Thread, [NumPointsRead, bHasRGB, bHasIntensity, Transform, &OutImportResults, ImportScale, &SyncLock, ThreadBuffer]{
				TArray64<FLidarPointCloudPoint> Points;
				Points.Reserve(NumPointsRead);
				FBox Bounds(EForceInit::ForceInit);

				for (FE57Point* Data = (FE57Point*)ThreadBuffer->GetData(), *DataEnd = Data + NumPointsRead; Data != DataEnd; ++Data)
				{
					// Apply transformations
					Data->Location = (Transform.Rotation.RotateVector(Data->Location) + Transform.Translation) * ImportScale;
					Data->Location.Y = -Data->Location.Y;

					// Shift to protect from precision loss
					Data->Location -= OutImportResults.OriginalCoordinates;
<<<<<<< HEAD

					// Convert location to floats
					const FVector ProcessedLocation = Data->Location;

					Bounds += ProcessedLocation;
=======
					
					Bounds += Data->Location;
>>>>>>> d731a049

					if (!bHasRGB)
					{
						Data->Color.R = Data->Color.G = Data->Color.B = 255;
					}

<<<<<<< HEAD
					Points.Emplace((FVector3f)ProcessedLocation, Data->Color.B, Data->Color.G, Data->Color.R, bHasIntensity ? Data->Color.A : 255, 0);
=======
					if(!bHasIntensity)
					{
						Data->Color.A = 255;
					}

					Points.Emplace((FVector3f)Data->Location, Data->Color, true, 0, FLidarPointCloudNormal(Data->Normal));
>>>>>>> d731a049
				}

				ThreadBuffer->MarkAsFree();

				// Data Sync
				FScopeLock Sync(&SyncLock);

				OutImportResults.AddPointsBulk(Points);
				OutImportResults.Bounds += Bounds;
			}));

			return !OutImportResults.IsCancelled();
		});

	Buffer->MarkAsFree();

	// Sync threads
	for (const TFuture<void>& ThreadResult : ThreadResults)
	{
		ThreadResult.Get();
	}

	// Make sure to progress the counter to the end before returning
	OutImportResults.IncrementProgressCounter(TotalPointsToRead);

	return !OutImportResults.IsCancelled();
}

#endif<|MERGE_RESOLUTION|>--- conflicted
+++ resolved
@@ -227,32 +227,20 @@
 
 					// Shift to protect from precision loss
 					Data->Location -= OutImportResults.OriginalCoordinates;
-<<<<<<< HEAD
-
-					// Convert location to floats
-					const FVector ProcessedLocation = Data->Location;
-
-					Bounds += ProcessedLocation;
-=======
 					
 					Bounds += Data->Location;
->>>>>>> d731a049
 
 					if (!bHasRGB)
 					{
 						Data->Color.R = Data->Color.G = Data->Color.B = 255;
 					}
 
-<<<<<<< HEAD
-					Points.Emplace((FVector3f)ProcessedLocation, Data->Color.B, Data->Color.G, Data->Color.R, bHasIntensity ? Data->Color.A : 255, 0);
-=======
 					if(!bHasIntensity)
 					{
 						Data->Color.A = 255;
 					}
 
 					Points.Emplace((FVector3f)Data->Location, Data->Color, true, 0, FLidarPointCloudNormal(Data->Normal));
->>>>>>> d731a049
 				}
 
 				ThreadBuffer->MarkAsFree();
