// Copyright Epic Games, Inc. All Rights Reserved.

#include "LidarPointCloud.h"
#include "LidarPointCloudShared.h"
#include "LidarPointCloudActor.h"
#include "LidarPointCloudComponent.h"
#include "IO/LidarPointCloudFileIO.h"
#include "Async/Async.h"
#include "Async/Future.h"
#include "Serialization/CustomVersion.h"
#include "Misc/ScopeTryLock.h"
#include "Misc/ConfigCacheIni.h"
#include "Misc/ScopedSlowTask.h"
#include "Engine/Engine.h"
#include "LatentActions.h"
#include "PhysicsEngine/BodySetup.h"
#include "Framework/Notifications/NotificationManager.h"
#include "Engine/CollisionProfile.h"
#include "EngineUtils.h"
#include "Components/BrushComponent.h"
#include "Widgets/Notifications/SNotificationList.h"
<<<<<<< HEAD
=======
#include "UObject/ObjectSaveContext.h"
>>>>>>> 6bbb88c8

#if WITH_EDITOR
#include "IContentBrowserSingleton.h"
#include "ContentBrowserModule.h"
#include "AssetRegistryModule.h"
#include "Editor.h"
#include "Styling/SlateStyleRegistry.h"
#include "Misc/MessageDialog.h"
#include "UObject/UObjectGlobals.h"
#endif

#define IS_PROPERTY(Name) PropertyChangedEvent.MemberProperty->GetName().Equals(#Name)

const FGuid ULidarPointCloud::PointCloudFileGUID('P', 'C', 'P', 'F');
const int32 ULidarPointCloud::PointCloudFileVersion(20);
FCustomVersionRegistration PCPFileVersion(ULidarPointCloud::PointCloudFileGUID, ULidarPointCloud::PointCloudFileVersion, TEXT("LiDAR Point Cloud File Version"));

#define LOCTEXT_NAMESPACE "LidarPointCloud"

#if WITH_EDITOR
#include "PackageTools.h"

/* Registers for the package modified callback to catch point clouds that have been saved and automatically reloads the asset to release the bulk data */
class FLidarPackageReloader : public FTickableGameObject
{
	TArray<TWeakObjectPtr<UPackage>> PackagesToReload;

public:
<<<<<<< HEAD
	FLidarPackageReloader() { UPackage::PackageSavedEvent.AddRaw(this, &FLidarPackageReloader::OnPackageSaved); }
	virtual ~FLidarPackageReloader() { UPackage::PackageSavedEvent.RemoveAll(this); }
=======
	FLidarPackageReloader() { UPackage::PackageSavedWithContextEvent.AddRaw(this, &FLidarPackageReloader::OnPackageSaved); }
	virtual ~FLidarPackageReloader() { UPackage::PackageSavedWithContextEvent.RemoveAll(this); }
>>>>>>> 6bbb88c8
	virtual TStatId GetStatId() const override { RETURN_QUICK_DECLARE_CYCLE_STAT(LidarPackageReloader, STATGROUP_Tickables); }
	virtual ETickableTickType GetTickableTickType() const override { return ETickableTickType::Always; }
	virtual bool IsTickableInEditor() const override { return true; }

	virtual void Tick(float DeltaTime) override
	{
		TArray<UPackage*> TopLevelPackages;

		for (TWeakObjectPtr<UPackage> Package : PackagesToReload)
		{
			if (UPackage* PackagePtr = Package.Get())
			{
				TopLevelPackages.Add(PackagePtr);
			}
		}

		if (TopLevelPackages.Num() > 0)
		{
			UPackageTools::ReloadPackages(TopLevelPackages);
		}

		PackagesToReload.Reset();
	}

private:
<<<<<<< HEAD
	void OnPackageSaved(const FString& Filename, UObject* Obj)
	{
		if (GetDefault<ULidarPointCloudSettings>()->bReleaseAssetAfterSaving)
		{
			UPackage* Package = Cast<UPackage>(Obj);
=======
	void OnPackageSaved(const FString& Filename, UPackage* Package, FObjectPostSaveContext ObjectSaveContext)
	{
		if (GetDefault<ULidarPointCloudSettings>()->bReleaseAssetAfterSaving)
		{
>>>>>>> 6bbb88c8
			if (Cast<ULidarPointCloud>(Package->FindAssetInPackage()))
			{
				PackagesToReload.Add(Package);
			}
		}
	}
};
#endif

/////////////////////////////////////////////////
// FPointCloudLatentAction

class FPointCloudLatentAction : public FPendingLatentAction
{
public:
	FName ExecutionFunction;
	int32 OutputLink;
	FWeakObjectPtr CallbackTarget;
	ELidarPointCloudAsyncMode* Mode = nullptr;

	FPointCloudLatentAction(const FLatentActionInfo& LatentInfo, ELidarPointCloudAsyncMode& Mode)
		: ExecutionFunction(LatentInfo.ExecutionFunction)
		, OutputLink(LatentInfo.Linkage)
		, CallbackTarget(LatentInfo.CallbackTarget)
		, Mode(&Mode)
	{
	}

	virtual void UpdateOperation(FLatentResponse& Response) override
	{
		if (*Mode != ELidarPointCloudAsyncMode::Progress)
		{
			Response.FinishAndTriggerIf(true, ExecutionFunction, OutputLink, CallbackTarget);
		}
		else
		{
			Response.TriggerLink(ExecutionFunction, OutputLink, CallbackTarget);
		}
	}
};

/////////////////////////////////////////////////
// FLidarPointCloudNotification

/** Wrapper around a NotificationItem to make the notification handling more centralized */
class FLidarPointCloudNotification
{
	/** Stores the pointer to the actual notification item */
	TSharedPtr<SNotificationItem> NotificationItem;

	FString CurrentText;
	int8 CurrentProgress;

public:
	FLidarPointCloudNotification(const FString& Text, TWeakObjectPtr<ULidarPointCloud> Owner, FThreadSafeBool* bCancelPtr, const FString& Icon)
		: CurrentText(Text)
		, CurrentProgress(-1)
	{
#if WITH_EDITOR
		if (GIsEditor)
		{
			// Build the notification widget
			FNotificationInfo Info(FText::FromString(CurrentText));
			Info.bFireAndForget = false;
			Info.Image = FSlateStyleRegistry::FindSlateStyle("LidarPointCloudStyle")->GetBrush(*Icon);

			if (ULidarPointCloud* OwnerPtr = Owner.Get())
			{
				const FSoftObjectPath SoftObjectPath(OwnerPtr);

				Info.Hyperlink = FSimpleDelegate::CreateLambda([SoftObjectPath] {
					// Select the cloud in Content Browser when the hyperlink is clicked
					TArray<FAssetData> AssetData;
					AssetData.Add(FModuleManager::LoadModuleChecked<FAssetRegistryModule>("AssetRegistry").Get().GetAssetByObjectPath(SoftObjectPath.GetAssetPathName()));
					FModuleManager::LoadModuleChecked<FContentBrowserModule>("ContentBrowser").Get().SyncBrowserToAssets(AssetData);
					});
				Info.HyperlinkText = FText::FromString(FPaths::GetBaseFilename(SoftObjectPath.ToString()));
			}

			if (bCancelPtr)
			{
				Info.ButtonDetails.Emplace(
					LOCTEXT("OpCancel", "Cancel"),
					LOCTEXT("OpCancelToolTip", "Cancels the point cloud operation in progress."),
					FSimpleDelegate::CreateLambda([bCancelPtr] { *bCancelPtr = true; })
				);
			}

			NotificationItem = FSlateNotificationManager::Get().AddNotification(Info);
			if (NotificationItem.IsValid())
			{
				NotificationItem->SetCompletionState(SNotificationItem::CS_Pending);
			}
		}
#endif
	}
	~FLidarPointCloudNotification()
	{
		Close(false);
	}

	void SetText(const FString& Text)
	{
#if WITH_EDITOR
		CurrentText = Text;
		UpdateStatus();
#endif
	}
	void SetProgress(int8 Progress)
	{
#if WITH_EDITOR
		CurrentProgress = Progress;
		UpdateStatus();
#endif
	}
	void SetTextWithProgress(const FString& Text, int8 Progress)
	{
#if WITH_EDITOR
		CurrentText = Text;
		CurrentProgress = Progress;
		UpdateStatus();
#endif
	}
	void Close(bool bSuccess)
	{
#if WITH_EDITOR
		if (NotificationItem.IsValid())
		{
			// Do not use fadeout if the engine is shutting down
			if(FSlateApplication::IsInitialized())
			{
				CurrentText.Append(bSuccess ? " Complete" : " Failed");
				CurrentProgress = -1;
				UpdateStatus();
				NotificationItem->SetCompletionState(bSuccess ? SNotificationItem::CS_Success : SNotificationItem::CS_Fail);
				NotificationItem->ExpireAndFadeout();
			}
			NotificationItem.Reset();
		}
#endif
	}

private:
	void UpdateStatus()
	{
#if WITH_EDITOR
		if (NotificationItem.IsValid())
		{
			if (IsInGameThread())
			{
				FString Message;

				if (CurrentProgress >= 0)
				{
					Message = FString::Printf(TEXT("%s: %d%%"), *CurrentText, CurrentProgress);
				}
				else
				{
					Message = FString::Printf(TEXT("%s"), *CurrentText);
				}

				NotificationItem->SetText(FText::FromString(Message));
			}
			else
			{
				AsyncTask(ENamedThreads::GameThread, [this] { UpdateStatus(); });
			}
		}
#endif
	}
};

TSharedRef<FLidarPointCloudNotification, ESPMode::ThreadSafe> ULidarPointCloud::FLidarPointCloudNotificationManager::Create(const FString& Text, FThreadSafeBool* bCancelPtr, const FString& Icon)
{
	return Notifications[Notifications.Add(MakeShared<FLidarPointCloudNotification, ESPMode::ThreadSafe>(Text, Owner, bCancelPtr, Icon))];
}

void ULidarPointCloud::FLidarPointCloudNotificationManager::CloseAll()
{
	for (TSharedRef<FLidarPointCloudNotification, ESPMode::ThreadSafe> Notification : Notifications)
	{
		Notification->Close(false);
	}

	Notifications.Empty();
}

/////////////////////////////////////////////////
// ULidarPointCloud

ULidarPointCloud::ULidarPointCloud()
	: MaxCollisionError(100)
	, NormalsQuality(40)
	, NormalsNoiseTolerance(1)
<<<<<<< HEAD
	, bOptimizedForDynamicData(false)
	, Octree(this)
	, OriginalCoordinates(FDoubleVector::ZeroVector)
	, LocationOffset(FDoubleVector::ZeroVector)
=======
	, OriginalCoordinates(FVector::ZeroVector)
	, bOptimizedForDynamicData(false)
	, Octree(this)
	, LocationOffset(FVector::ZeroVector)
>>>>>>> 6bbb88c8
	, Notifications(this)
	, BodySetup(nullptr)
	, NewBodySetup(nullptr)
	, bCollisionBuildInProgress(false)
{
	// Make sure we are transactional to allow undo redo
	this->SetFlags(RF_Transactional);

#if WITH_EDITOR
	static FLidarPackageReloader LidarPackageReloader;
#endif
}

void ULidarPointCloud::Serialize(FArchive& Ar)
{
	DECLARE_SCOPE_CYCLE_COUNTER(TEXT("ULidarPointCloud::Serialize"), STAT_PointCLoud_Serialize, STATGROUP_LoadTime);

	Ar.UsingCustomVersion(PointCloudFileGUID);

	Super::Serialize(Ar);
		
	int32 Version = Ar.CustomVer(PointCloudFileGUID);

	if (Version > 13)
	{
		Ar << BodySetup;

		if (Ar.IsCountingMemory())
		{
			if (BodySetup)
			{
				BodySetup->Serialize(Ar);
			}
		}
	}

	// Make sure to serialize only actual data
	if (Ar.ShouldSkipBulkData() || Ar.IsObjectReferenceCollector() || !Ar.IsPersistent())
	{
		return;
	}
	
	ULidarPointCloudFileIO::SerializeImportSettings(Ar, ImportSettings);

	// Do not save the Octree, if in the middle of processing or the access to the data is blocked
	{
		FScopeTryLock LockProcessing(&ProcessingLock);
		FScopeTryLock LockOctree(&Octree.DataLock);

		bool bValidOctree = LockProcessing.IsLocked() && LockOctree.IsLocked();
		Ar << bValidOctree;
		if (bValidOctree)
		{
			Ar << Octree;
		}
	}
}

void ULidarPointCloud::PostLoad()
{
	Super::PostLoad();

	InitializeCollisionRendering();
}

void ULidarPointCloud::GetAssetRegistryTags(TArray<FAssetRegistryTag>& OutTags) const
{
	OutTags.Add(FAssetRegistryTag("PointCount", PointCloudAssetRegistryCache.PointCount, FAssetRegistryTag::TT_Numerical));
	OutTags.Add(FAssetRegistryTag("ApproxSize", PointCloudAssetRegistryCache.ApproxSize, FAssetRegistryTag::TT_Dimensional));

	Super::GetAssetRegistryTags(OutTags);
}

void ULidarPointCloud::BeginDestroy()
{
	Super::BeginDestroy();

	// Cancel async import and wait for it to exit
	bAsyncCancelled = true;
	FScopeLock LockImport(&ProcessingLock);

	// Hide any notifications, if still present
	Notifications.CloseAll();

	// Wait for ongoing data access to finish
	FScopeLock LockOctree(&Octree.DataLock);

	// Release and destroy any collision rendering data, if present
	ReleaseCollisionRendering(true);
}

void ULidarPointCloud::PreSave(FObjectPreSaveContext ObjectSaveContext)
{
	Super::PreSave(ObjectSaveContext);
	OnPreSaveCleanupEvent.Broadcast();
}

#if WITH_EDITOR
void ULidarPointCloud::ClearAllCachedCookedPlatformData()
{
	if (GetDefault<ULidarPointCloudSettings>()->bReleaseAssetAfterCooking)
	{
<<<<<<< HEAD
		UPackageTools::ReloadPackages({ GetOutermost() });
=======
		Octree.ReleaseAllNodes(true);
>>>>>>> 6bbb88c8
	}
}

void ULidarPointCloud::PostEditChangeProperty(FPropertyChangedEvent& PropertyChangedEvent)
{
	if (PropertyChangedEvent.MemberProperty)
	{		
		if (IS_PROPERTY(SourcePath))
		{
			SetSourcePath(SourcePath.FilePath);
		}

		if (IS_PROPERTY(bOptimizedForDynamicData))
		{
			SetOptimizedForDynamicData(bOptimizedForDynamicData);
		}

		if (IS_PROPERTY(MaxCollisionError))
		{
			if (MaxCollisionError < Octree.GetEstimatedPointSpacing())
			{
				FMessageDialog::Open(EAppMsgType::Type::Ok, FText::FromString(FString::Printf(TEXT("Average point spacing is estimated to be around %f cm.\nSetting accuracy close to or lower than that value may result in collision holes."), FMath::RoundToFloat(Octree.GetEstimatedPointSpacing() * 100) * 0.01f)));
			}
		}
	}

	Super::PostEditChangeProperty(PropertyChangedEvent);
}
#endif

int32 ULidarPointCloud::GetDataSize() const
{
	const int64 OctreeSize = Octree.GetAllocatedSize();
	const int64 CollisionSize = Octree.GetCollisionData()->Indices.GetAllocatedSize() + Octree.GetCollisionData()->Vertices.GetAllocatedSize();

	return (OctreeSize + CollisionSize) >> 20;
}

void ULidarPointCloud::RefreshBounds()
{
	Octree.RefreshBounds();
}

bool ULidarPointCloud::HasCollisionData() const
{
	return Octree.HasCollisionData();
}

void ULidarPointCloud::RefreshRendering()
{
	Octree.MarkRenderDataDirty();
	OnPointCloudRebuiltEvent.Broadcast();
}

void ULidarPointCloud::GetPoints(TArray64<FLidarPointCloudPoint*>& Points, int64 StartIndex /*= 0*/, int64 Count /*= -1*/)
{
	GetPoints_Internal(Points, StartIndex, Count);
}

void ULidarPointCloud::GetPoints(TArray<FLidarPointCloudPoint*>& Points, int64 StartIndex /*= 0*/, int64 Count /*= -1*/)
{
	GetPoints_Internal(Points, StartIndex, Count);
}

void ULidarPointCloud::GetPointsInSphere(TArray64<FLidarPointCloudPoint*>& SelectedPoints, const FSphere& Sphere, const bool& bVisibleOnly)
{
	GetPointsInSphere_Internal(SelectedPoints, Sphere, bVisibleOnly);
}

void ULidarPointCloud::GetPointsInSphere(TArray<FLidarPointCloudPoint*>& SelectedPoints, const FSphere& Sphere, const bool& bVisibleOnly)
{
	GetPointsInSphere_Internal(SelectedPoints, Sphere, bVisibleOnly);
}

void ULidarPointCloud::GetPointsInBox(TArray64<FLidarPointCloudPoint*>& SelectedPoints, const FBox& Box, const bool& bVisibleOnly)
{
	GetPointsInBox_Internal(SelectedPoints, Box, bVisibleOnly);
}

void ULidarPointCloud::GetPointsInBox(TArray<FLidarPointCloudPoint*>& SelectedPoints, const FBox& Box, const bool& bVisibleOnly)
{
	GetPointsInBox_Internal(SelectedPoints, Box, bVisibleOnly);
}

void ULidarPointCloud::GetPointsInConvexVolume(TArray64<FLidarPointCloudPoint*>& SelectedPoints, const FConvexVolume& ConvexVolume, const bool& bVisibleOnly)
{
	GetPointsInConvexVolume_Internal(SelectedPoints, ConvexVolume, bVisibleOnly);
}

void ULidarPointCloud::GetPointsInConvexVolume(TArray<FLidarPointCloudPoint*>& SelectedPoints, const FConvexVolume& ConvexVolume, const bool& bVisibleOnly)
{
	GetPointsInConvexVolume_Internal(SelectedPoints, ConvexVolume, bVisibleOnly);
}

void ULidarPointCloud::GetPointsInFrustum(TArray64<FLidarPointCloudPoint*>& SelectedPoints, const FConvexVolume& Frustum, const bool& bVisibleOnly)
{
	GetPointsInConvexVolume_Internal(SelectedPoints, Frustum, bVisibleOnly);
}

void ULidarPointCloud::GetPointsInFrustum(TArray<FLidarPointCloudPoint*>& SelectedPoints, const FConvexVolume& Frustum, const bool& bVisibleOnly)
{
	GetPointsInConvexVolume_Internal(SelectedPoints, Frustum, bVisibleOnly);
}

TArray<FLidarPointCloudPoint> ULidarPointCloud::GetPointsAsCopies(bool bReturnWorldSpace, int32 StartIndex, int32 Count) const
{
	TArray<FLidarPointCloudPoint> Points;
	GetPointsAsCopies(Points, bReturnWorldSpace, StartIndex, Count);
	return Points;
}

void ULidarPointCloud::GetPointsAsCopies(TArray64<FLidarPointCloudPoint>& Points, bool bReturnWorldSpace, int64 StartIndex /*= 0*/, int64 Count /*= -1*/) const
{
	GetPointsAsCopies_Internal(Points, bReturnWorldSpace, StartIndex, Count);
}

void ULidarPointCloud::GetPointsAsCopies(TArray<FLidarPointCloudPoint>& Points, bool bReturnWorldSpace, int64 StartIndex /*= 0*/, int64 Count /*= -1*/) const
{
	GetPointsAsCopies_Internal(Points, bReturnWorldSpace, StartIndex, Count);
}

TArray<FLidarPointCloudPoint> ULidarPointCloud::GetPointsInSphereAsCopies(FVector Center, float Radius, bool bVisibleOnly, bool bReturnWorldSpace)
{
	TArray<FLidarPointCloudPoint> Points;
	GetPointsInSphereAsCopies(Points, FSphere(Center, Radius), bVisibleOnly, bReturnWorldSpace);
	return Points;
}

void ULidarPointCloud::GetPointsInSphereAsCopies(TArray64<FLidarPointCloudPoint>& SelectedPoints, const FSphere& Sphere, const bool& bVisibleOnly, bool bReturnWorldSpace) const
{
	GetPointsInSphereAsCopies_Internal(SelectedPoints, Sphere, bVisibleOnly, bReturnWorldSpace);
}

void ULidarPointCloud::GetPointsInSphereAsCopies(TArray<FLidarPointCloudPoint>& SelectedPoints, const FSphere& Sphere, const bool& bVisibleOnly, bool bReturnWorldSpace) const
{
	GetPointsInSphereAsCopies_Internal(SelectedPoints, Sphere, bVisibleOnly, bReturnWorldSpace);
}

TArray<FLidarPointCloudPoint> ULidarPointCloud::GetPointsInBoxAsCopies(FVector Center, FVector Extent, bool bVisibleOnly, bool bReturnWorldSpace)
{
	TArray<FLidarPointCloudPoint> Points;
	GetPointsInBoxAsCopies(Points, FBox(Center - Extent, Center + Extent), bVisibleOnly, bReturnWorldSpace);
	return Points;
}

void ULidarPointCloud::GetPointsInBoxAsCopies(TArray64<FLidarPointCloudPoint>& SelectedPoints, const FBox& Box, const bool& bVisibleOnly, bool bReturnWorldSpace) const
{
	GetPointsInBoxAsCopies_Internal(SelectedPoints, Box, bVisibleOnly, bReturnWorldSpace);
}

void ULidarPointCloud::GetPointsInBoxAsCopies(TArray<FLidarPointCloudPoint>& SelectedPoints, const FBox& Box, const bool& bVisibleOnly, bool bReturnWorldSpace) const
{
	GetPointsInBoxAsCopies_Internal(SelectedPoints, Box, bVisibleOnly, bReturnWorldSpace);
}

bool ULidarPointCloud::LineTraceSingle(FVector Origin, FVector Direction, float Radius, bool bVisibleOnly, FLidarPointCloudPoint& PointHit)
{
	FLidarPointCloudPoint* Point = LineTraceSingle(FLidarPointCloudRay((FVector3f)Origin, (FVector3f)Direction), Radius, bVisibleOnly);
	if (Point)
	{
		PointHit = *Point;
		return true;
	}

	return false;
}

void ULidarPointCloud::SetSourcePath(const FString& NewSourcePath)
{
	SourcePath.FilePath = NewSourcePath;

	if (FPaths::FileExists(SourcePath.FilePath))
	{
		if (FPaths::IsRelative(SourcePath.FilePath))
		{
			SourcePath.FilePath = FPaths::ConvertRelativePathToFull(SourcePath.FilePath);
		}

		// Generate new ImportSettings if the source path has changed
		ImportSettings = ULidarPointCloudFileIO::GetImportSettings(SourcePath.FilePath);
	}
	else
	{
		// Invalidate ImportSettings if the source path is invalid too
		ImportSettings = nullptr;
	}
}

void ULidarPointCloud::SetOptimizedForDynamicData(bool bNewOptimizedForDynamicData)
{
#if WITH_EDITOR
	FScopedSlowTask ProgressDialog(1, LOCTEXT("Optimize", "Optimizing Point Clouds..."));
	ProgressDialog.MakeDialog();
#endif

	bOptimizedForDynamicData = bNewOptimizedForDynamicData;

	if (bOptimizedForDynamicData)
	{
		Octree.OptimizeForDynamicData();
	}
	else
	{
		Octree.OptimizeForStaticData();
	}
}

void ULidarPointCloud::BuildCollision()
{
	if (bCollisionBuildInProgress)
	{
		PC_ERROR("Another collision operation already in progress.");
		return;
	}

	TSharedRef<FLidarPointCloudNotification, ESPMode::ThreadSafe> Notification = Notifications.Create("Building Collision", nullptr, "LidarPointCloudEditor.BuildCollision");
	
	bCollisionBuildInProgress = true;
	MarkPackageDirty();

	NewBodySetup = NewObject<UBodySetup>(this);
	NewBodySetup->BodySetupGuid = FGuid::NewGuid();
	NewBodySetup->CollisionTraceFlag = CTF_UseComplexAsSimple;
	NewBodySetup->bHasCookedCollisionData = true;

<<<<<<< HEAD
	Async(EAsyncExecution::Thread, [this, Notification, NewBodySetup]{
=======
	Async(EAsyncExecution::Thread, [this, Notification]{
>>>>>>> 6bbb88c8
		Octree.BuildCollision(MaxCollisionError, true);

		FBenchmarkTimer::Reset();
#if WITH_PHYSX  && PHYSICS_INTERFACE_PHYSX
<<<<<<< HEAD
		AsyncTask(ENamedThreads::GameThread, [this, NewBodySetup, Notification] {
			NewBodySetup->CreatePhysicsMeshesAsync(FOnAsyncPhysicsCookFinished::CreateUObject(this, &ULidarPointCloud::FinishPhysicsAsyncCook, NewBodySetup, Notification));
		});
#elif WITH_CHAOS
		NewBodySetup->CreatePhysicsMeshes();
		AsyncTask(ENamedThreads::GameThread, [this, NewBodySetup, Notification] { FinishPhysicsAsyncCook(true, NewBodySetup, Notification); });
=======
		AsyncTask(ENamedThreads::GameThread, [this, Notification] {
			NewBodySetup->CreatePhysicsMeshesAsync(FOnAsyncPhysicsCookFinished::CreateUObject(this, &ULidarPointCloud::FinishPhysicsAsyncCook, Notification));
		});
#elif WITH_CHAOS
		NewBodySetup->CreatePhysicsMeshes();
		AsyncTask(ENamedThreads::GameThread, [this, Notification] { FinishPhysicsAsyncCook(true, Notification); });
>>>>>>> 6bbb88c8
#endif		
	});
}

void ULidarPointCloud::RemoveCollision()
{
	if (bCollisionBuildInProgress)
	{
		PC_ERROR("Another collision operation already in progress.");
		return;
	}

	bCollisionBuildInProgress = true;
	
	MarkPackageDirty();

	Octree.RemoveCollision();

	BodySetup = NewObject<UBodySetup>(this);
	ReleaseCollisionRendering(false);
	InitializeCollisionRendering();
	OnPointCloudUpdateCollisionEvent.Broadcast();

	bCollisionBuildInProgress = false;
}

void ULidarPointCloud::SetLocationOffset(FVector Offset)
{
	LocationOffset = Offset;
	MarkPackageDirty();
	OnPointCloudRebuiltEvent.Broadcast();
}

void ULidarPointCloud::Reimport(const FLidarPointCloudAsyncParameters& AsyncParameters)
{
	if (FPaths::FileExists(SourcePath.FilePath))
	{
		FScopeTryLock Lock(&ProcessingLock);

		if (!Lock.IsLocked())
		{
			PC_ERROR("Cannot reimport the asset - data is currently being used.");
			return;
		}

		bAsyncCancelled = false;
		TSharedRef<FLidarPointCloudNotification, ESPMode::ThreadSafe> Notification = Notifications.Create("Importing Point Cloud", &bAsyncCancelled);

		const bool bCenter = GetDefault<ULidarPointCloudSettings>()->bAutoCenterOnImport;

		// Reset the data optimization flag on import
		bOptimizedForDynamicData = false;

		// The actual import function to be executed
		auto ImportFunction = [this, Notification, AsyncParameters, bCenter]
		{
			// This will take over the lock
			FScopeLock Lock(&ProcessingLock);

			bool bSuccess = false;

			// Wait for rendering to complete before proceeding and lock the access to the data
			FScopeLock DataLock(&Octree.DataLock);

			FLidarPointCloudImportResults ImportResults;

			// If the file supports concurrent insertion, we can stream the data in chunks and perform async insertion at the same time
			if (ULidarPointCloudFileIO::FileSupportsConcurrentInsertion(SourcePath.FilePath))
			{
				PC_LOG("Using Concurrent Insertion");

				ImportResults = FLidarPointCloudImportResults(&bAsyncCancelled,
				[this, Notification, AsyncParameters](float Progress)
				{
					Notification->SetProgress(100.0f * Progress);
					if (AsyncParameters.ProgressCallback)
					{
						AsyncParameters.ProgressCallback(100.0f * Progress);
					}
				},
<<<<<<< HEAD
				[this](const FDoubleBox& Bounds, FDoubleVector InOriginalCoordinates)
				{
					Initialize(Bounds.ShiftBy(-InOriginalCoordinates).ToBox());
				},
				[this](TArray64<FLidarPointCloudPoint>* Points)
				{
					Octree.InsertPoints(Points->GetData(), Points->Num(), GetDefault<ULidarPointCloudSettings>()->DuplicateHandling, false, -LocationOffset.ToVector());
=======
				[this](const FBox& Bounds, FVector InOriginalCoordinates)
				{
					Initialize(Bounds.ShiftBy(-InOriginalCoordinates));
				},
				[this](TArray64<FLidarPointCloudPoint>* Points)
				{
					Octree.InsertPoints(Points->GetData(), Points->Num(), GetDefault<ULidarPointCloudSettings>()->DuplicateHandling, false, (FVector3f)-LocationOffset);
>>>>>>> 6bbb88c8
				});

				bSuccess = ULidarPointCloudFileIO::Import(SourcePath.FilePath, ImportSettings, ImportResults);
			}
			else
			{
				ImportResults = FLidarPointCloudImportResults(&bAsyncCancelled, [this, Notification, AsyncParameters](float Progress)
				{
					Notification->SetProgress(50.0f * Progress);
					if (AsyncParameters.ProgressCallback)
					{
						AsyncParameters.ProgressCallback(50.0f * Progress);
					}
				});

				if (ULidarPointCloudFileIO::Import(SourcePath.FilePath, ImportSettings, ImportResults))
				{
					// Re-initialize the Octree
					Initialize(ImportResults.Bounds);

					FScopeBenchmarkTimer BenchmarkTimer("Octree Build-Up");

<<<<<<< HEAD
					bSuccess = InsertPoints_NoLock(ImportResults.Points.GetData(), ImportResults.Points.Num(), GetDefault<ULidarPointCloudSettings>()->DuplicateHandling, false, -LocationOffset.ToVector(), &bAsyncCancelled, [this, Notification, AsyncParameters](float Progress)
=======
					bSuccess = InsertPoints_NoLock(ImportResults.Points.GetData(), ImportResults.Points.Num(), GetDefault<ULidarPointCloudSettings>()->DuplicateHandling, false, -LocationOffset, &bAsyncCancelled, [this, Notification, AsyncParameters](float Progress)
>>>>>>> 6bbb88c8
					{
						Notification->SetProgress(50.0f + 50.0f * Progress);
						if (AsyncParameters.ProgressCallback)
						{
							AsyncParameters.ProgressCallback(50.0f + 50.0f * Progress);
						}
					});

					if (!bSuccess)
					{
						BenchmarkTimer.bActive = false;
					}
				}
			}

			if (bSuccess)
			{
				ClassificationsImported = ImportResults.ClassificationsImported;

				RefreshBounds();
				OriginalCoordinates = LocationOffset + ImportResults.OriginalCoordinates;

				// Show the cloud at its original location, if selected
<<<<<<< HEAD
				LocationOffset = bCenter ? FDoubleVector::ZeroVector : OriginalCoordinates;
=======
				LocationOffset = bCenter ? FVector::ZeroVector : OriginalCoordinates;
>>>>>>> 6bbb88c8

				// Adjust default max collision error
				MaxCollisionError = FMath::CeilToInt(Octree.GetEstimatedPointSpacing() * 300) * 0.01f;
			}
			else
			{
				Octree.Empty(true);

<<<<<<< HEAD
				OriginalCoordinates = FDoubleVector::ZeroVector;
				LocationOffset = FDoubleVector::ZeroVector;
=======
				OriginalCoordinates = FVector::ZeroVector;
				LocationOffset = FVector::ZeroVector;
>>>>>>> 6bbb88c8

				// Update PointCloudAssetRegistryCache
				PointCloudAssetRegistryCache.PointCount = FString::FromInt(Octree.GetNumPoints());
			}

			// Only process those if not being destroyed
			if (!HasAnyFlags(RF_BeginDestroyed))
			{
				auto PostFunction = [this, Notification, bSuccess]() {
					MarkPackageDirty();
					Notification->Close(bSuccess);
					OnPointCloudRebuiltEvent.Broadcast();

					if (bSuccess)
					{
						FScopeLock Lock(&ProcessingLock);

						if (GetDefault<ULidarPointCloudSettings>()->bAutoCalculateNormalsOnImport)
						{
							CalculateNormals(nullptr, nullptr);
						}
						
						if (GetDefault<ULidarPointCloudSettings>()->bAutoBuildCollisionOnImport)
						{
							BuildCollision();
						}

					}
				};

				// Make sure the call is executed on the correct thread if using async
				if (IsInGameThread())
				{
					PostFunction();
				}
				else
				{
					AsyncTask(ENamedThreads::GameThread, MoveTemp(PostFunction));
				}
			}	
			
			if (AsyncParameters.CompletionCallback)
			{
				AsyncParameters.CompletionCallback(bSuccess);
			}

			if(!bSuccess)
			{
				PC_ERROR("Point Cloud importing failed or cancelled.");
			}
		};

		if (AsyncParameters.bUseAsync)
		{
			Async(EAsyncExecution::Thread, MoveTemp(ImportFunction));
		}
		else
		{
			ImportFunction();
		}
	}
	else
	{
		PC_ERROR("Reimport failed, provided source path '%s' could not be found.", *SourcePath.FilePath);

		if (AsyncParameters.CompletionCallback)
		{
			AsyncParameters.CompletionCallback(false);
		}
	}
}

void ULidarPointCloud::Reimport(UObject* WorldContextObject, bool bUseAsync, FLatentActionInfo LatentInfo, ELidarPointCloudAsyncMode& AsyncMode, float& Progress)
{
	if (UWorld* World = GEngine->GetWorldFromContextObject(WorldContextObject, EGetWorldErrorMode::LogAndReturnNull))
	{
		FLatentActionManager& LatentActionManager = World->GetLatentActionManager();
		if (LatentActionManager.FindExistingAction<FPointCloudLatentAction>(LatentInfo.CallbackTarget, LatentInfo.UUID) == nullptr)
		{
			AsyncMode = ELidarPointCloudAsyncMode::Progress;
			FPointCloudLatentAction* CompletionAction = new FPointCloudLatentAction(LatentInfo, AsyncMode);

			LatentActionManager.AddNewAction(LatentInfo.CallbackTarget, LatentInfo.UUID, CompletionAction);

			Reimport(FLidarPointCloudAsyncParameters(bUseAsync,
				[&Progress, &AsyncMode](float InProgress)
				{
					Progress = InProgress;
				},
				[&AsyncMode](bool bSuccess)
				{
					AsyncMode = bSuccess ? ELidarPointCloudAsyncMode::Success : ELidarPointCloudAsyncMode::Failure;
				}));
		}
	}
}

bool ULidarPointCloud::Export(const FString& Filename)
{
	return ULidarPointCloudFileIO::Export(Filename, this);
}

void ULidarPointCloud::InsertPoint(const FLidarPointCloudPoint& Point, ELidarPointCloudDuplicateHandling DuplicateHandling, bool bRefreshPointsBounds, const FVector& Translation)
{
	FScopeLock Lock(&Octree.DataLock);

	Octree.InsertPoint(&Point, DuplicateHandling, bRefreshPointsBounds, (FVector3f)Translation);

	// Update PointCloudAssetRegistryCache
	PointCloudAssetRegistryCache.PointCount = FString::FromInt(Octree.GetNumPoints());
}

bool ULidarPointCloud::InsertPoints(FLidarPointCloudPoint* InPoints, const int64& Count, ELidarPointCloudDuplicateHandling DuplicateHandling, bool bRefreshPointsBounds, const FVector& Translation, FThreadSafeBool* bCanceled /*= nullptr*/, TFunction<void(float)> ProgressCallback /*= TFunction<void(float)>()*/)
{
	return InsertPoints_Internal(InPoints, Count, DuplicateHandling, bRefreshPointsBounds, Translation, bCanceled, MoveTemp(ProgressCallback));
}

bool ULidarPointCloud::InsertPoints(const FLidarPointCloudPoint* InPoints, const int64& Count, ELidarPointCloudDuplicateHandling DuplicateHandling, bool bRefreshPointsBounds, const FVector& Translation, FThreadSafeBool* bCanceled /*= nullptr*/, TFunction<void(float)> ProgressCallback /*= TFunction<void(float)>()*/)
{
	return InsertPoints_Internal(InPoints, Count, DuplicateHandling, bRefreshPointsBounds, Translation, bCanceled, MoveTemp(ProgressCallback));
}

bool ULidarPointCloud::InsertPoints(FLidarPointCloudPoint** InPoints, const int64& Count, ELidarPointCloudDuplicateHandling DuplicateHandling, bool bRefreshPointsBounds, const FVector& Translation, FThreadSafeBool* bCanceled /*= nullptr*/, TFunction<void(float)> ProgressCallback /*= TFunction<void(float)>()*/)
{
	return InsertPoints_Internal(InPoints, Count, DuplicateHandling, bRefreshPointsBounds, Translation, bCanceled, MoveTemp(ProgressCallback));
}

bool ULidarPointCloud::InsertPoints_NoLock(FLidarPointCloudPoint* InPoints, const int64& Count, ELidarPointCloudDuplicateHandling DuplicateHandling, bool bRefreshPointsBounds, const FVector& Translation, FThreadSafeBool* bCanceled /*= nullptr*/, TFunction<void(float)> ProgressCallback /*= TFunction<void(float)>()*/)
{
	return InsertPoints_NoLock_Internal(InPoints, Count, DuplicateHandling, bRefreshPointsBounds, Translation, bCanceled, MoveTemp(ProgressCallback));
}

bool ULidarPointCloud::InsertPoints_NoLock(const FLidarPointCloudPoint* InPoints, const int64& Count, ELidarPointCloudDuplicateHandling DuplicateHandling, bool bRefreshPointsBounds, const FVector& Translation, FThreadSafeBool* bCanceled /*= nullptr*/, TFunction<void(float)> ProgressCallback /*= TFunction<void(float)>()*/)
{
	return InsertPoints_NoLock_Internal(InPoints, Count, DuplicateHandling, bRefreshPointsBounds, Translation, bCanceled, MoveTemp(ProgressCallback));
}

bool ULidarPointCloud::InsertPoints_NoLock(FLidarPointCloudPoint** InPoints, const int64& Count, ELidarPointCloudDuplicateHandling DuplicateHandling, bool bRefreshPointsBounds, const FVector& Translation, FThreadSafeBool* bCanceled /*= nullptr*/, TFunction<void(float)> ProgressCallback /*= TFunction<void(float)>()*/)
{
	return InsertPoints_NoLock_Internal(InPoints, Count, DuplicateHandling, bRefreshPointsBounds, Translation, bCanceled, MoveTemp(ProgressCallback));
}

template<typename T>
bool ULidarPointCloud::InsertPoints_NoLock_Internal(T InPoints, const int64& Count, ELidarPointCloudDuplicateHandling DuplicateHandling, bool bRefreshPointsBounds, const FVector& Translation, FThreadSafeBool* bCanceled, TFunction<void(float)> ProgressCallback)
{
	if (bOptimizedForDynamicData)
	{
<<<<<<< HEAD
		Octree.InsertPoints(InPoints, Count, DuplicateHandling, bRefreshPointsBounds, Translation);
=======
		Octree.InsertPoints(InPoints, Count, DuplicateHandling, bRefreshPointsBounds, (FVector3f)Translation);
>>>>>>> 6bbb88c8
		
		if (ProgressCallback)
		{
			ProgressCallback(1.0);
		}
		
		return true;
	}
	else
	{
		const int32 MaxBatchSize = GetDefault<ULidarPointCloudSettings>()->MultithreadingInsertionBatchSize;

		// Minimum amount of points to progress to count as 1%
		int64 RefreshStatusFrequency = Count * 0.01f;
		FThreadSafeCounter64 ProcessedPoints(0);
		int64 TotalProcessedPoints = 0;

		const int32 NumThreads = FMath::Min(FPlatformMisc::NumberOfCoresIncludingHyperthreads() - 1, (int32)(Count / MaxBatchSize) + 1);
		TArray<TFuture<void>>ThreadResults;
		ThreadResults.Reserve(NumThreads);
		const int64 NumPointsPerThread = Count / NumThreads + 1;

		FCriticalSection ProgressCallbackLock;

		// Fire threads
		for (int32 ThreadID = 0; ThreadID < NumThreads; ThreadID++)
		{
			ThreadResults.Add(Async(EAsyncExecution::Thread, [this, ThreadID, DuplicateHandling, bRefreshPointsBounds, MaxBatchSize, NumPointsPerThread, RefreshStatusFrequency, &ProcessedPoints, &TotalProcessedPoints, InPoints, Count, &ProgressCallback, &ProgressCallbackLock, &bCanceled, &Translation]
				{
					int64 Idx = ThreadID * NumPointsPerThread;
					int64 MaxIdx = FMath::Min(Idx + NumPointsPerThread, Count);
					T DataPointer = InPoints + Idx;

					while (Idx < MaxIdx)
					{
						int32 BatchSize = FMath::Min(MaxIdx - Idx, (int64)MaxBatchSize);

						Octree.InsertPoints(DataPointer, BatchSize, DuplicateHandling, bRefreshPointsBounds, (FVector3f)Translation);

						if (ProgressCallback)
						{
							ProcessedPoints.Add(BatchSize);
							if (ProcessedPoints.GetValue() > RefreshStatusFrequency)
							{
								FScopeLock Lock(&ProgressCallbackLock);
								TotalProcessedPoints += ProcessedPoints.GetValue();
								ProcessedPoints.Reset();
								ProgressCallback((double)TotalProcessedPoints / Count);
							}
						}

						if (bCanceled && *bCanceled)
						{
							break;
						}

						Idx += BatchSize;
						DataPointer += BatchSize;
					}
				}));
		}

		// Sync
		for (const TFuture<void>& ThreadResult : ThreadResults)
		{
			ThreadResult.Get();
		}

		// Do not attempt to touch Render Data if being destroyed
		if (!HasAnyFlags(RF_BeginDestroyed))
		{
			// Update PointCloudAssetRegistryCache
			PointCloudAssetRegistryCache.PointCount = FString::FromInt(Octree.GetNumPoints());
		}

		return !bCanceled || !(*bCanceled);
	}
}

template<typename T>
bool ULidarPointCloud::SetData_Internal(T Points, const int64& Count, TFunction<void(float)> ProgressCallback)
{
	// Lock the point cloud
	FScopeLock Lock(&ProcessingLock);

	// Calculate the bounds
	FBox Bounds = CalculateBoundsFromPoints(Points, Count);

	bool bSuccess = false;

	// Only proceed if the bounds are valid
	if (Bounds.IsValid)
	{
		// Wait for rendering to complete before proceeding and lock the access to the data
		FScopeLock DataLock(&Octree.DataLock);

		// Initialize the Octree
		Initialize(Bounds);

		bSuccess = InsertPoints_NoLock(Points, Count, GetDefault<ULidarPointCloudSettings>()->DuplicateHandling, false, -LocationOffset, nullptr, MoveTemp(ProgressCallback));

		if (!bSuccess)
		{
			Octree.Empty(true);
		}

		// Only process those if not being destroyed
		if (!HasAnyFlags(RF_BeginDestroyed))
		{
			auto PostFunction = [this, bSuccess]() {
				MarkPackageDirty();
				OnPointCloudRebuiltEvent.Broadcast();
			};

			// Make sure the call is executed on the correct thread if using async
			if (IsInGameThread())
			{
				PostFunction();
			}
			else
			{
				AsyncTask(ENamedThreads::GameThread, MoveTemp(PostFunction));
			}
		}
	}

	if (!bSuccess)
	{
		PC_ERROR("Setting Point Cloud data failed.");
	}

	return bSuccess;
}

bool ULidarPointCloud::SetData(const FLidarPointCloudPoint* Points, const int64& Count, TFunction<void(float)> ProgressCallback /*= TFunction<void(float)>()*/)
{
	return SetData_Internal(Points, Count, MoveTemp(ProgressCallback));
}

bool ULidarPointCloud::SetData(FLidarPointCloudPoint** Points, const int64& Count, TFunction<void(float)> ProgressCallback /*= TFunction<void(float)>()*/)
{
	return SetData_Internal(Points, Count, MoveTemp(ProgressCallback));
}

void ULidarPointCloud::Merge(TArray<ULidarPointCloud*> PointCloudsToMerge, TFunction<void(void)> ProgressCallback)
{
	for (int32 i = 0; i < PointCloudsToMerge.Num(); i++)
	{
		if (!IsValid(PointCloudsToMerge[i]) || PointCloudsToMerge[i] == this)
		{
			PointCloudsToMerge.RemoveAtSwap(i--, 1, false);
		}
	}

	PointCloudsToMerge.Shrink();

	// Abort if no valid assets are found
	if (PointCloudsToMerge.Num() == 0)
	{
		return;
	}

	FScopeBenchmarkTimer Timer("Merge");

	// Lock the point cloud
	FScopeLock Lock(&ProcessingLock);
	FScopeLock DataLock(&Octree.DataLock);

	if (ProgressCallback)
	{
		ProgressCallback();
	}

	// Calculate new, combined bounds
<<<<<<< HEAD
	FDoubleBox NewBounds(EForceInit::ForceInit);
	FDoubleBox NewAbsoluteBounds(EForceInit::ForceInit);
=======
	FBox NewBounds(EForceInit::ForceInit);
	FBox NewAbsoluteBounds(EForceInit::ForceInit);
>>>>>>> 6bbb88c8

	// Only include this asset if it actually has any data
	if (GetNumPoints() > 0)
	{
<<<<<<< HEAD
		NewBounds += GetPreciseBounds(false);
		NewAbsoluteBounds += GetPreciseBounds(true);
=======
		NewBounds += GetBounds(false);
		NewAbsoluteBounds += GetBounds(true);
>>>>>>> 6bbb88c8
	}

	for (ULidarPointCloud* Asset : PointCloudsToMerge)
	{
<<<<<<< HEAD
		NewBounds += Asset->GetPreciseBounds(false);
		NewAbsoluteBounds += Asset->GetPreciseBounds(true);
=======
		NewBounds += Asset->GetBounds(false);
		NewAbsoluteBounds += Asset->GetBounds(true);
>>>>>>> 6bbb88c8

		for (uint8& Classification : Asset->ClassificationsImported)
		{
			ClassificationsImported.AddUnique(Classification);
		}
	}

	// Make a copy of current points, as the data will be reinitialized
	TArray<FLidarPointCloudPoint> Points;
	GetPointsAsCopies(Points, false);

	FVector OldLocationOffset = LocationOffset;

	// Initialize the Octree
	Initialize(NewBounds);

	OriginalCoordinates = NewAbsoluteBounds.GetCenter();

	// Re-insert original points
	InsertPoints(Points, GetDefault<ULidarPointCloudSettings>()->DuplicateHandling, false, OldLocationOffset - LocationOffset);

	Points.Empty();

	TArray<TFuture<void>> ThreadResults;

	const ULidarPointCloudSettings* Settings = GetDefault<ULidarPointCloudSettings>();
	const int32 MaxBatchSize = Settings->MultithreadingInsertionBatchSize;
	const ELidarPointCloudDuplicateHandling DuplicateHandling = Settings->DuplicateHandling;

	// Insert other points
	for (ULidarPointCloud* Asset : PointCloudsToMerge)
	{
		if (ProgressCallback)
		{
			ProgressCallback();
		}

<<<<<<< HEAD
		const FVector Translation = (Asset->LocationOffset - LocationOffset).ToVector();
=======
		const FVector3f Translation = (FVector3f)(Asset->LocationOffset - LocationOffset);
>>>>>>> 6bbb88c8
		Asset->Octree.GetPointsAsCopiesInBatches([this, &ThreadResults, DuplicateHandling, Translation](TSharedPtr<TArray64<FLidarPointCloudPoint>> Points)
		{
			ThreadResults.Add(Async(EAsyncExecution::ThreadPool, [this, Points, DuplicateHandling, Translation]() {
				Octree.InsertPoints(Points->GetData(), Points->Num(), DuplicateHandling, false, Translation);
			}));
		}, MaxBatchSize, false);
	}

	// Sync
	if (ProgressCallback)
	{
		ProgressCallback();
	}

	for (const TFuture<void>& ThreadResult : ThreadResults)
	{
		ThreadResult.Get();
	}

	MarkPackageDirty();
	OnPointCloudRebuiltEvent.Broadcast();
}

void ULidarPointCloud::CalculateNormals(FLatentActionInfo LatentInfo)
{
	if (UWorld* World = GetWorld())
	{
		FLatentActionManager& LatentActionManager = World->GetLatentActionManager();
		if (LatentActionManager.FindExistingAction<FPointCloudLatentAction>(LatentInfo.CallbackTarget, LatentInfo.UUID) == nullptr)
		{
			ELidarPointCloudAsyncMode AsyncMode = ELidarPointCloudAsyncMode::Progress;
			FPointCloudLatentAction* CompletionAction = new FPointCloudLatentAction(LatentInfo, AsyncMode);
			LatentActionManager.AddNewAction(LatentInfo.CallbackTarget, LatentInfo.UUID, CompletionAction);
			CalculateNormals(nullptr, [&AsyncMode] { AsyncMode = ELidarPointCloudAsyncMode::Success; });
		}
	}
}

void ULidarPointCloud::CalculateNormals(TArray64<FLidarPointCloudPoint*>* Points, TFunction<void(void)> CompletionCallback)
{
	FScopeTryLock Lock(&ProcessingLock);

	if (!Lock.IsLocked())
	{
		PC_ERROR("Cannot calculate normals for the asset - data is currently being used.");
		return;
	}

	bAsyncCancelled = false;
	TSharedRef<FLidarPointCloudNotification, ESPMode::ThreadSafe> Notification = Notifications.Create("Calculating Normals", &bAsyncCancelled);
	Async(EAsyncExecution::Thread,
	[this, Points]
	{
		// This will take over the lock
		FScopeLock Lock(&ProcessingLock);

		// Wait for rendering to complete before proceeding and lock the access to the data
		FScopeLock DataLock(&Octree.DataLock);

		Octree.CalculateNormals(&bAsyncCancelled, NormalsQuality, NormalsNoiseTolerance, Points);
	},
	[this, Notification, _CompletionCallback = MoveTemp(CompletionCallback)]
	{
		AsyncTask(ENamedThreads::GameThread, [this, Notification]
		{
			MarkPackageDirty();
			Notification->Close(!bAsyncCancelled);
		});

		if (_CompletionCallback)
		{
			_CompletionCallback();
		}
	});
}

bool ULidarPointCloud::GetPhysicsTriMeshData(FTriMeshCollisionData* CollisionData, bool InUseAllTriData)
{
	CollisionData->Vertices = Octree.GetCollisionData()->Vertices;
	CollisionData->Indices = Octree.GetCollisionData()->Indices;

	return true;
}

UBodySetup* ULidarPointCloud::GetBodySetup()
{
	return IsValid(BodySetup) ? BodySetup : nullptr;
}

void ULidarPointCloud::AlignClouds(TArray<ULidarPointCloud*> PointCloudsToAlign)
{
<<<<<<< HEAD
	FDoubleBox CombinedBounds(EForceInit::ForceInit);
=======
	FBox CombinedBounds(EForceInit::ForceInit);
>>>>>>> 6bbb88c8

	// Calculate combined bounds
	for (ULidarPointCloud* Asset : PointCloudsToAlign)
	{
<<<<<<< HEAD
		CombinedBounds += Asset->GetPreciseBounds(true);
=======
		CombinedBounds += Asset->GetBounds(true);
>>>>>>> 6bbb88c8
	}

	// Calculate and apply individual shifts
	for (ULidarPointCloud* Asset : PointCloudsToAlign)
	{
		Asset->SetLocationOffset(Asset->OriginalCoordinates - CombinedBounds.GetCenter());
	}
}

ULidarPointCloud* ULidarPointCloud::CreateFromFile(const FString& Filename, const FLidarPointCloudAsyncParameters& AsyncParameters, TSharedPtr<struct FLidarPointCloudImportSettings> ImportSettings, UObject* InParent, FName InName, EObjectFlags Flags)
{
#if WITH_EDITOR
	FOnPointCloudChanged OnPointCloudRebuiltEvent;
	FOnPointCloudChanged OnPointCloudUpdateCollisionEvent;
	bool bOldPointCloudExists = false;

	// See if Point Cloud already exists
	ULidarPointCloud* OldPointCloud = Cast<ULidarPointCloud>(StaticFindObjectFast(nullptr, InParent, InName, true));
	if (OldPointCloud)
	{
		bOldPointCloudExists = true;

		// If so, store event references to re-apply to the new object
		OnPointCloudRebuiltEvent = OldPointCloud->OnPointCloudRebuiltEvent;
		OnPointCloudUpdateCollisionEvent = OldPointCloud->OnPointCloudUpdateCollisionEvent;
	}
#endif

	ULidarPointCloud* PointCloud = NewObject<ULidarPointCloud>(InParent, InName, Flags);

#if WITH_EDITOR
	if (bOldPointCloudExists)
	{
		PointCloud->OnPointCloudRebuiltEvent = OnPointCloudRebuiltEvent;
		PointCloud->OnPointCloudUpdateCollisionEvent = OnPointCloudUpdateCollisionEvent;
	}
#endif

	PointCloud->SetSourcePath(Filename);
	PointCloud->ImportSettings = ImportSettings;
	PointCloud->Reimport(AsyncParameters);

	return PointCloud;
}

template<typename T>
ULidarPointCloud* ULidarPointCloud::CreateFromData(T Points, const int64& Count, const FLidarPointCloudAsyncParameters& AsyncParameters)
{
	ULidarPointCloud* PC = NewObject<ULidarPointCloud>();

	// Process points, if there are any available
	if (Points && Count > 0)
	{
		// Start the process
		if (AsyncParameters.bUseAsync)
		{
			Async(EAsyncExecution::Thread, [PC, AsyncParameters, Points, Count]
			{
				bool bSuccess = PC->SetData(Points, Count, AsyncParameters.ProgressCallback);				
				if (AsyncParameters.CompletionCallback)
				{
					AsyncParameters.CompletionCallback(bSuccess);
				}
			});
		}
		else
		{
			PC->SetData(Points, Count);
		}
	}

	return PC;
}

ULidarPointCloud* ULidarPointCloud::CreateFromData(const TArray<FLidarPointCloudPoint>& Points, const bool& bUseAsync)
{
	return CreateFromData(Points.GetData(), Points.Num(), FLidarPointCloudAsyncParameters(bUseAsync));
}

ULidarPointCloud* ULidarPointCloud::CreateFromData(const TArray64<FLidarPointCloudPoint>& Points, const bool& bUseAsync)
{
	return CreateFromData(Points.GetData(), Points.Num(), FLidarPointCloudAsyncParameters(bUseAsync));
}

ULidarPointCloud* ULidarPointCloud::CreateFromData(const TArray<FLidarPointCloudPoint>& Points, const FLidarPointCloudAsyncParameters& AsyncParameters)
{
	return CreateFromData(Points.GetData(), Points.Num(), AsyncParameters);
}

ULidarPointCloud* ULidarPointCloud::CreateFromData(const TArray64<FLidarPointCloudPoint>& Points, const FLidarPointCloudAsyncParameters& AsyncParameters)
{
	return CreateFromData(Points.GetData(), Points.Num(), AsyncParameters);
}

ULidarPointCloud* ULidarPointCloud::CreateFromData(TArray<FLidarPointCloudPoint*>& Points, const bool& bUseAsync)
{
	return CreateFromData(Points.GetData(), Points.Num(), FLidarPointCloudAsyncParameters(bUseAsync));
}

ULidarPointCloud* ULidarPointCloud::CreateFromData(TArray64<FLidarPointCloudPoint*>& Points, const bool& bUseAsync)
{
	return CreateFromData(Points.GetData(), Points.Num(), FLidarPointCloudAsyncParameters(bUseAsync));
}

ULidarPointCloud* ULidarPointCloud::CreateFromData(TArray<FLidarPointCloudPoint*>& Points, const FLidarPointCloudAsyncParameters& AsyncParameters)
{
	return CreateFromData(Points.GetData(), Points.Num(), AsyncParameters);
}

ULidarPointCloud* ULidarPointCloud::CreateFromData(TArray64<FLidarPointCloudPoint*>& Points, const FLidarPointCloudAsyncParameters& AsyncParameters)
{
	return CreateFromData(Points.GetData(), Points.Num(), AsyncParameters);
}

FBox ULidarPointCloud::CalculateBoundsFromPoints(const FLidarPointCloudPoint* Points, const int64& Count)
{
	FBox Bounds(EForceInit::ForceInit);

	// Process points, if there are any available
	if (Points && Count > 0)
	{
		for (const FLidarPointCloudPoint* Data = Points, *DataEnd = Data + Count; Data != DataEnd; ++Data)
		{
			Bounds += (FVector)Data->Location;
		}
	}

	return Bounds;
}

FBox ULidarPointCloud::CalculateBoundsFromPoints(FLidarPointCloudPoint** Points, const int64& Count)
{
	FBox Bounds(EForceInit::ForceInit);

	// Process points, if there are any available
	if (Points && Count > 0)
	{
		for (FLidarPointCloudPoint** Data = Points, **DataEnd = Data + Count; Data != DataEnd; ++Data)
		{
			Bounds += (FVector)(*Data)->Location;
		}
	}

	return Bounds;
}

<<<<<<< HEAD
void ULidarPointCloud::FinishPhysicsAsyncCook(bool bSuccess, UBodySetup* NewBodySetup, TSharedRef<FLidarPointCloudNotification, ESPMode::ThreadSafe> Notification)
=======
void ULidarPointCloud::FinishPhysicsAsyncCook(bool bSuccess, TSharedRef<FLidarPointCloudNotification, ESPMode::ThreadSafe> Notification)
>>>>>>> 6bbb88c8
{
	FBenchmarkTimer::Log("CookingCollision");
	Notification->Close(bSuccess);

	if (bSuccess)
	{
		BodySetup = NewBodySetup;
		ReleaseCollisionRendering(false); 
		InitializeCollisionRendering();
		OnPointCloudUpdateCollisionEvent.Broadcast();
	}

	bCollisionBuildInProgress = false;
}

template <typename T>
void ULidarPointCloud::GetPoints_Internal(TArray<FLidarPointCloudPoint*, T>& Points, int64 StartIndex /*= 0*/, int64 Count /*= -1*/)
{
	Octree.GetPoints(Points, StartIndex, Count);
}

template <typename T>
void ULidarPointCloud::GetPointsInSphere_Internal(TArray<FLidarPointCloudPoint*, T>& SelectedPoints, FSphere Sphere, const bool& bVisibleOnly)
{
<<<<<<< HEAD
	Sphere.Center -= LocationOffset.ToVector();
=======
	Sphere.Center -= LocationOffset;
>>>>>>> 6bbb88c8
	Octree.GetPointsInSphere(SelectedPoints, Sphere, bVisibleOnly);
}

template <typename T>
void ULidarPointCloud::GetPointsInBox_Internal(TArray<FLidarPointCloudPoint*, T>& SelectedPoints, const FBox& Box, const bool& bVisibleOnly)
{
<<<<<<< HEAD
	Octree.GetPointsInBox(SelectedPoints, Box.ShiftBy(-LocationOffset.ToVector()), bVisibleOnly);
=======
	Octree.GetPointsInBox(SelectedPoints, Box.ShiftBy(-LocationOffset), bVisibleOnly);
>>>>>>> 6bbb88c8
}

template <typename T>
void ULidarPointCloud::GetPointsInConvexVolume_Internal(TArray<FLidarPointCloudPoint*, T>& SelectedPoints, const FConvexVolume& ConvexVolume, const bool& bVisibleOnly)
{
	Octree.GetPointsInConvexVolume(SelectedPoints, ConvexVolume, bVisibleOnly);
}

template <typename T>
void ULidarPointCloud::GetPointsAsCopies_Internal(TArray<FLidarPointCloudPoint, T>& Points, bool bReturnWorldSpace, int64 StartIndex /*= 0*/, int64 Count /*= -1*/) const
{
<<<<<<< HEAD
	FTransform LocalToWorld(LocationOffset.ToVector());
=======
	FTransform LocalToWorld(LocationOffset);
>>>>>>> 6bbb88c8
	Octree.GetPointsAsCopies(Points, bReturnWorldSpace ? &LocalToWorld : nullptr, StartIndex, Count);
}

template <typename T>
void ULidarPointCloud::GetPointsInSphereAsCopies_Internal(TArray<FLidarPointCloudPoint, T>& SelectedPoints, FSphere Sphere, const bool& bVisibleOnly, bool bReturnWorldSpace) const
{
<<<<<<< HEAD
	FTransform LocalToWorld(LocationOffset.ToVector());
	Sphere.Center -= LocationOffset.ToVector();
=======
	FTransform LocalToWorld(LocationOffset);
	Sphere.Center -= LocationOffset;
>>>>>>> 6bbb88c8
	Octree.GetPointsInSphereAsCopies(SelectedPoints, Sphere, bVisibleOnly, bReturnWorldSpace ? &LocalToWorld : nullptr);
}

template <typename T>
void ULidarPointCloud::GetPointsInBoxAsCopies_Internal(TArray<FLidarPointCloudPoint, T>& SelectedPoints, const FBox& Box, const bool& bVisibleOnly, bool bReturnWorldSpace) const
{
<<<<<<< HEAD
	FTransform LocalToWorld(LocationOffset.ToVector());
	Octree.GetPointsInBoxAsCopies(SelectedPoints, Box.ShiftBy(-LocationOffset.ToVector()), bVisibleOnly, bReturnWorldSpace ? &LocalToWorld : nullptr);
=======
	FTransform LocalToWorld(LocationOffset);
	Octree.GetPointsInBoxAsCopies(SelectedPoints, Box.ShiftBy(-LocationOffset), bVisibleOnly, bReturnWorldSpace ? &LocalToWorld : nullptr);
>>>>>>> 6bbb88c8
}

template<typename T>
bool ULidarPointCloud::InsertPoints_Internal(T InPoints, const int64& Count, ELidarPointCloudDuplicateHandling DuplicateHandling, bool bRefreshPointsBounds, const FVector& Translation, FThreadSafeBool* bCanceled /*= nullptr*/, TFunction<void(float)> ProgressCallback /*= TFunction<void(float)>()*/)
{
	FScopeLock Lock(&Octree.DataLock);
	return InsertPoints_NoLock_Internal(InPoints, Count, DuplicateHandling, bRefreshPointsBounds, Translation, bCanceled, MoveTemp(ProgressCallback));
}

/*********************************************************************************************** ULidarPointCloudBlueprintLibrary */

#define ITERATE_CLOUDS(Action)\
if (UWorld* World = WorldContextObject ? WorldContextObject->GetWorld() : nullptr)\
{\
	for (TActorIterator<ALidarPointCloudActor> Itr(World); Itr; ++Itr)\
	{\
		ALidarPointCloudActor* Actor = *Itr;\
		ULidarPointCloudComponent* Component = Actor->GetPointCloudComponent();\
		{ Action }\
	}\
}

void ULidarPointCloudBlueprintLibrary::CreatePointCloudFromFile(UObject* WorldContextObject, const FString& Filename, bool bUseAsync, FLatentActionInfo LatentInfo, ELidarPointCloudAsyncMode& AsyncMode, float& Progress, ULidarPointCloud*& PointCloud)
{	
	CreatePointCloudFromFile(WorldContextObject, Filename, bUseAsync, LatentInfo, FLidarPointCloudImportSettings::MakeGeneric(Filename), AsyncMode, Progress, PointCloud);
}

void ULidarPointCloudBlueprintLibrary::CreatePointCloudFromFile(UObject* WorldContextObject, const FString& Filename, bool bUseAsync, FLatentActionInfo LatentInfo, TSharedPtr<FLidarPointCloudImportSettings> ImportSettings, ELidarPointCloudAsyncMode& AsyncMode, float& Progress, ULidarPointCloud*& PointCloud)
{
	PointCloud = nullptr;
	if (UWorld* World = GEngine->GetWorldFromContextObject(WorldContextObject, EGetWorldErrorMode::LogAndReturnNull))
	{
		FLatentActionManager& LatentActionManager = World->GetLatentActionManager();
		if (LatentActionManager.FindExistingAction<FPointCloudLatentAction>(LatentInfo.CallbackTarget, LatentInfo.UUID) == nullptr)
		{
			AsyncMode = ELidarPointCloudAsyncMode::Progress;
			FPointCloudLatentAction* CompletionAction = new FPointCloudLatentAction(LatentInfo, AsyncMode);

			LatentActionManager.AddNewAction(LatentInfo.CallbackTarget, LatentInfo.UUID, CompletionAction);

			PointCloud = ULidarPointCloud::CreateFromFile(Filename, FLidarPointCloudAsyncParameters(bUseAsync,
				[&Progress, &AsyncMode](float InProgress)
				{
					Progress = InProgress;
				},
				[&AsyncMode](bool bSuccess)
				{
					AsyncMode = bSuccess ? ELidarPointCloudAsyncMode::Success : ELidarPointCloudAsyncMode::Failure;
				}),
				ImportSettings);
		}
	}
}

void ULidarPointCloudBlueprintLibrary::CreatePointCloudFromData(UObject* WorldContextObject, const TArray<FLidarPointCloudPoint>& Points, bool bUseAsync, FLatentActionInfo LatentInfo, ELidarPointCloudAsyncMode& AsyncMode, float& Progress, ULidarPointCloud*& PointCloud)
{
	PointCloud = nullptr;
	if (UWorld* World = GEngine->GetWorldFromContextObject(WorldContextObject, EGetWorldErrorMode::LogAndReturnNull))
	{
		FLatentActionManager& LatentActionManager = World->GetLatentActionManager();
		if (LatentActionManager.FindExistingAction<FPointCloudLatentAction>(LatentInfo.CallbackTarget, LatentInfo.UUID) == nullptr)
		{
			AsyncMode = ELidarPointCloudAsyncMode::Progress;
			FPointCloudLatentAction* CompletionAction = new FPointCloudLatentAction(LatentInfo, AsyncMode);

			LatentActionManager.AddNewAction(LatentInfo.CallbackTarget, LatentInfo.UUID, CompletionAction);

			PointCloud = ULidarPointCloud::CreateFromData(Points, FLidarPointCloudAsyncParameters(bUseAsync,
				[&Progress, &AsyncMode](float InProgress)
				{
					Progress = InProgress;
				},
				[&AsyncMode](bool bSuccess)
				{
					AsyncMode = bSuccess ? ELidarPointCloudAsyncMode::Success : ELidarPointCloudAsyncMode::Failure;
				}));
		}
	}
}

bool ULidarPointCloudBlueprintLibrary::ArePointsInSphere(UObject* WorldContextObject, FVector Center, float Radius, bool bVisibleOnly)
{
	ITERATE_CLOUDS({
		if (Component->HasPointsInSphere(Center, Radius, bVisibleOnly))
		{
			return true;
		}
	});
	return false;
}

bool ULidarPointCloudBlueprintLibrary::ArePointsInBox(UObject* WorldContextObject, FVector Center, FVector Extent, bool bVisibleOnly)
{
	ITERATE_CLOUDS({
		if(Component->HasPointsInBox(Center, Extent, bVisibleOnly))
		{
			return true;
		} 
	});
	return false;
}

bool ULidarPointCloudBlueprintLibrary::ArePointsByRay(UObject* WorldContextObject, FVector Origin, FVector Direction, float Radius, bool bVisibleOnly)
{
	ITERATE_CLOUDS({
		if(Component->HasPointsByRay(Origin, Direction, Radius, bVisibleOnly))
		{
			return true;
		} 
	});
	return false;
}

void ULidarPointCloudBlueprintLibrary::GetPointsInSphereAsCopies(UObject* WorldContextObject, TArray<FLidarPointCloudPoint>& SelectedPoints, FVector Center, float Radius, bool bVisibleOnly)
{
	SelectedPoints.Reset();

	const FSphere Sphere(Center, Radius);

	ITERATE_CLOUDS({
		TArray<FLidarPointCloudPoint> _SelectedPoints;
		Component->GetPointsInSphereAsCopies(_SelectedPoints, Sphere, bVisibleOnly, true);
		SelectedPoints.Append(_SelectedPoints);
	});
}

void ULidarPointCloudBlueprintLibrary::GetPointsInBoxAsCopies(UObject* WorldContextObject, TArray<FLidarPointCloudPoint>& SelectedPoints, FVector Center, FVector Extent, const bool& bVisibleOnly)
{
	SelectedPoints.Reset();

	const FBox Box(Center - Extent, Center + Extent);

	ITERATE_CLOUDS({
		TArray<FLidarPointCloudPoint> _SelectedPoints;
		Component->GetPointsInBoxAsCopies(_SelectedPoints, Box, bVisibleOnly, true);
		SelectedPoints.Append(_SelectedPoints);
	});
}

bool ULidarPointCloudBlueprintLibrary::LineTraceSingle(UObject* WorldContextObject, FVector Origin, FVector Direction, float Radius, bool bVisibleOnly, FLidarPointCloudTraceHit& Hit)
{
<<<<<<< HEAD
	const FLidarPointCloudRay Ray(Origin, Direction);
=======
	const FLidarPointCloudRay Ray((FVector3f)Origin, (FVector3f)Direction);
>>>>>>> 6bbb88c8

	ITERATE_CLOUDS({
		if (FLidarPointCloudPoint* Point = Component->LineTraceSingle(Ray, Radius, bVisibleOnly))
		{
			Hit = FLidarPointCloudTraceHit(Actor, Component);
			Hit.Points.Add(*Point);
			return true;
		}
	});

	return false;
}

bool ULidarPointCloudBlueprintLibrary::LineTraceMulti(UObject* WorldContextObject, FVector Origin, FVector Direction, float Radius, bool bVisibleOnly, TArray<FLidarPointCloudTraceHit>& Hits)
{
	Hits.Reset();
<<<<<<< HEAD
	const FLidarPointCloudRay Ray(Origin, Direction);
=======
	const FLidarPointCloudRay Ray((FVector3f)Origin, (FVector3f)Direction);
>>>>>>> 6bbb88c8

	ITERATE_CLOUDS({
		FLidarPointCloudTraceHit Hit(Actor, Component);
		if (Component->LineTraceMulti(Ray, Radius, bVisibleOnly, true, Hit.Points))
		{
			Hits.Add(Hit);
			return true;
		}
	});

	return Hits.Num() > 0;
}

void ULidarPointCloudBlueprintLibrary::SetVisibilityOfPointsInSphere(UObject* WorldContextObject, bool bNewVisibility, FVector Center, float Radius)
{
	ITERATE_CLOUDS({ Component->SetVisibilityOfPointsInSphere(bNewVisibility, Center, Radius); });
}

void ULidarPointCloudBlueprintLibrary::SetVisibilityOfPointsInBox(UObject* WorldContextObject, bool bNewVisibility, FVector Center, FVector Extent)
{
	ITERATE_CLOUDS({ Component->SetVisibilityOfPointsInBox(bNewVisibility, Center, Extent); });
}

void ULidarPointCloudBlueprintLibrary::SetVisibilityOfFirstPointByRay(UObject* WorldContextObject, bool bNewVisibility, FVector Origin, FVector Direction, float Radius)
{
	float MinDistance = FLT_MAX;
	ULidarPointCloudComponent* ClosestComponent = nullptr;

<<<<<<< HEAD
	const FLidarPointCloudRay Ray(Origin, Direction);
=======
	const FLidarPointCloudRay Ray((FVector3f)Origin, (FVector3f)Direction);
>>>>>>> 6bbb88c8

	ITERATE_CLOUDS({
		if (FLidarPointCloudPoint* Point = Component->LineTraceSingle(Ray, Radius, false))
		{
<<<<<<< HEAD
			const float DistanceSq = (Point->Location - Origin).SizeSquared();
=======
			const float DistanceSq = ((FVector)Point->Location - Origin).SizeSquared();
>>>>>>> 6bbb88c8
			if (DistanceSq < MinDistance)
			{
				MinDistance = DistanceSq;
				ClosestComponent = Component;
			}
		}
	});

	if (ClosestComponent)
	{
		ClosestComponent->SetVisibilityOfFirstPointByRay(bNewVisibility, Ray, Radius);
	}
}

void ULidarPointCloudBlueprintLibrary::SetVisibilityOfPointsByRay(UObject* WorldContextObject, bool bNewVisibility, FVector Origin, FVector Direction, float Radius)
{
	ITERATE_CLOUDS({ Component->SetVisibilityOfPointsByRay(bNewVisibility, Origin, Direction, Radius); });
}

void ULidarPointCloudBlueprintLibrary::ApplyColorToPointsInSphere(UObject* WorldContextObject, FColor NewColor, FVector Center, float Radius, bool bVisibleOnly)
{
	ITERATE_CLOUDS({ Component->ApplyColorToPointsInSphere(NewColor, Center, Radius, bVisibleOnly); });
}

void ULidarPointCloudBlueprintLibrary::ApplyColorToPointsInBox(UObject* WorldContextObject, FColor NewColor, FVector Center, FVector Extent, bool bVisibleOnly)
{
	ITERATE_CLOUDS({ Component->ApplyColorToPointsInBox(NewColor, Center, Extent, bVisibleOnly); });
}

void ULidarPointCloudBlueprintLibrary::ApplyColorToFirstPointByRay(UObject* WorldContextObject, FColor NewColor, FVector Origin, FVector Direction, float Radius, bool bVisibleOnly)
{
	float MinDistance = FLT_MAX;
	ULidarPointCloudComponent* ClosestComponent = nullptr;

<<<<<<< HEAD
	const FLidarPointCloudRay Ray(Origin, Direction);
=======
	const FLidarPointCloudRay Ray((FVector3f)Origin, (FVector3f)Direction);
>>>>>>> 6bbb88c8

	ITERATE_CLOUDS({
		if (FLidarPointCloudPoint* Point = Component->LineTraceSingle(Ray, Radius, bVisibleOnly))
		{
<<<<<<< HEAD
			const float DistanceSq = (Point->Location - Origin).SizeSquared();
=======
			const float DistanceSq = ((FVector)Point->Location - Origin).SizeSquared();
>>>>>>> 6bbb88c8
			if (DistanceSq < MinDistance)
			{
				MinDistance = DistanceSq;
				ClosestComponent = Component;
			}
		}
		});

	if (ClosestComponent)
	{
		ClosestComponent->ApplyColorToFirstPointByRay(NewColor, Ray, Radius, bVisibleOnly);
	}
}

void ULidarPointCloudBlueprintLibrary::ApplyColorToPointsByRay(UObject* WorldContextObject, FColor NewColor, FVector Origin, FVector Direction, float Radius, bool bVisibleOnly)
{
	ITERATE_CLOUDS({ Component->ApplyColorToPointsByRay(NewColor, Origin, Direction, Radius, bVisibleOnly); });
}

void ULidarPointCloudBlueprintLibrary::RemovePointsInSphere(UObject* WorldContextObject, FVector Center, float Radius, bool bVisibleOnly)
{
	ITERATE_CLOUDS({ Component->RemovePointsInSphere(Center, Radius, bVisibleOnly); });
}

void ULidarPointCloudBlueprintLibrary::RemovePointsInBox(UObject* WorldContextObject, FVector Center, FVector Extent, bool bVisibleOnly)
{
	ITERATE_CLOUDS({ Component->RemovePointsInBox(Center, Extent, bVisibleOnly); });
}

void ULidarPointCloudBlueprintLibrary::RemoveFirstPointByRay(UObject* WorldContextObject, FVector Origin, FVector Direction, float Radius, bool bVisibleOnly)
{
	float MinDistance = FLT_MAX;
	ULidarPointCloudComponent* ClosestComponent = nullptr;

<<<<<<< HEAD
	const FLidarPointCloudRay Ray(Origin, Direction);
=======
	const FLidarPointCloudRay Ray((FVector3f)Origin, (FVector3f)Direction);
>>>>>>> 6bbb88c8

	ITERATE_CLOUDS({
		if (FLidarPointCloudPoint* Point = Component->LineTraceSingle(Ray, Radius, bVisibleOnly))
		{
<<<<<<< HEAD
			const float DistanceSq = (Point->Location - Origin).SizeSquared();
=======
			const float DistanceSq = ((FVector)Point->Location - Origin).SizeSquared();
>>>>>>> 6bbb88c8
			if (DistanceSq < MinDistance)
			{
				MinDistance = DistanceSq;
				ClosestComponent = Component;
			}
		}
		});

	if (ClosestComponent)
	{
		ClosestComponent->RemoveFirstPointByRay(Ray, Radius, bVisibleOnly);
	}
}

void ULidarPointCloudBlueprintLibrary::RemovePointsByRay(UObject* WorldContextObject, FVector Origin, FVector Direction, float Radius, bool bVisibleOnly)
{
	ITERATE_CLOUDS({ Component->RemovePointsByRay(Origin, Direction, Radius, bVisibleOnly); });
}

#undef ITERATE_CLOUDS

/*********************************************************************************************** ALidarClippingVolume */

ALidarClippingVolume::ALidarClippingVolume()
	: bEnabled(true)
	, Mode(ELidarClippingVolumeMode::ClipOutside)
	, Priority(0)
{
	bColored = true;
	BrushColor.R = 0;
	BrushColor.G = 128;
	BrushColor.B = 128;
	BrushColor.A = 255;

	GetBrushComponent()->SetMobility(EComponentMobility::Movable);

	SetActorScale3D(FVector(50));
}

#undef LOCTEXT_NAMESPACE<|MERGE_RESOLUTION|>--- conflicted
+++ resolved
@@ -19,10 +19,7 @@
 #include "EngineUtils.h"
 #include "Components/BrushComponent.h"
 #include "Widgets/Notifications/SNotificationList.h"
-<<<<<<< HEAD
-=======
 #include "UObject/ObjectSaveContext.h"
->>>>>>> 6bbb88c8
 
 #if WITH_EDITOR
 #include "IContentBrowserSingleton.h"
@@ -51,13 +48,8 @@
 	TArray<TWeakObjectPtr<UPackage>> PackagesToReload;
 
 public:
-<<<<<<< HEAD
-	FLidarPackageReloader() { UPackage::PackageSavedEvent.AddRaw(this, &FLidarPackageReloader::OnPackageSaved); }
-	virtual ~FLidarPackageReloader() { UPackage::PackageSavedEvent.RemoveAll(this); }
-=======
 	FLidarPackageReloader() { UPackage::PackageSavedWithContextEvent.AddRaw(this, &FLidarPackageReloader::OnPackageSaved); }
 	virtual ~FLidarPackageReloader() { UPackage::PackageSavedWithContextEvent.RemoveAll(this); }
->>>>>>> 6bbb88c8
 	virtual TStatId GetStatId() const override { RETURN_QUICK_DECLARE_CYCLE_STAT(LidarPackageReloader, STATGROUP_Tickables); }
 	virtual ETickableTickType GetTickableTickType() const override { return ETickableTickType::Always; }
 	virtual bool IsTickableInEditor() const override { return true; }
@@ -83,18 +75,10 @@
 	}
 
 private:
-<<<<<<< HEAD
-	void OnPackageSaved(const FString& Filename, UObject* Obj)
+	void OnPackageSaved(const FString& Filename, UPackage* Package, FObjectPostSaveContext ObjectSaveContext)
 	{
 		if (GetDefault<ULidarPointCloudSettings>()->bReleaseAssetAfterSaving)
 		{
-			UPackage* Package = Cast<UPackage>(Obj);
-=======
-	void OnPackageSaved(const FString& Filename, UPackage* Package, FObjectPostSaveContext ObjectSaveContext)
-	{
-		if (GetDefault<ULidarPointCloudSettings>()->bReleaseAssetAfterSaving)
-		{
->>>>>>> 6bbb88c8
 			if (Cast<ULidarPointCloud>(Package->FindAssetInPackage()))
 			{
 				PackagesToReload.Add(Package);
@@ -289,17 +273,10 @@
 	: MaxCollisionError(100)
 	, NormalsQuality(40)
 	, NormalsNoiseTolerance(1)
-<<<<<<< HEAD
-	, bOptimizedForDynamicData(false)
-	, Octree(this)
-	, OriginalCoordinates(FDoubleVector::ZeroVector)
-	, LocationOffset(FDoubleVector::ZeroVector)
-=======
 	, OriginalCoordinates(FVector::ZeroVector)
 	, bOptimizedForDynamicData(false)
 	, Octree(this)
 	, LocationOffset(FVector::ZeroVector)
->>>>>>> 6bbb88c8
 	, Notifications(this)
 	, BodySetup(nullptr)
 	, NewBodySetup(nullptr)
@@ -402,11 +379,7 @@
 {
 	if (GetDefault<ULidarPointCloudSettings>()->bReleaseAssetAfterCooking)
 	{
-<<<<<<< HEAD
-		UPackageTools::ReloadPackages({ GetOutermost() });
-=======
 		Octree.ReleaseAllNodes(true);
->>>>>>> 6bbb88c8
 	}
 }
 
@@ -632,30 +605,17 @@
 	NewBodySetup->CollisionTraceFlag = CTF_UseComplexAsSimple;
 	NewBodySetup->bHasCookedCollisionData = true;
 
-<<<<<<< HEAD
-	Async(EAsyncExecution::Thread, [this, Notification, NewBodySetup]{
-=======
 	Async(EAsyncExecution::Thread, [this, Notification]{
->>>>>>> 6bbb88c8
 		Octree.BuildCollision(MaxCollisionError, true);
 
 		FBenchmarkTimer::Reset();
 #if WITH_PHYSX  && PHYSICS_INTERFACE_PHYSX
-<<<<<<< HEAD
-		AsyncTask(ENamedThreads::GameThread, [this, NewBodySetup, Notification] {
-			NewBodySetup->CreatePhysicsMeshesAsync(FOnAsyncPhysicsCookFinished::CreateUObject(this, &ULidarPointCloud::FinishPhysicsAsyncCook, NewBodySetup, Notification));
-		});
-#elif WITH_CHAOS
-		NewBodySetup->CreatePhysicsMeshes();
-		AsyncTask(ENamedThreads::GameThread, [this, NewBodySetup, Notification] { FinishPhysicsAsyncCook(true, NewBodySetup, Notification); });
-=======
 		AsyncTask(ENamedThreads::GameThread, [this, Notification] {
 			NewBodySetup->CreatePhysicsMeshesAsync(FOnAsyncPhysicsCookFinished::CreateUObject(this, &ULidarPointCloud::FinishPhysicsAsyncCook, Notification));
 		});
 #elif WITH_CHAOS
 		NewBodySetup->CreatePhysicsMeshes();
 		AsyncTask(ENamedThreads::GameThread, [this, Notification] { FinishPhysicsAsyncCook(true, Notification); });
->>>>>>> 6bbb88c8
 #endif		
 	});
 }
@@ -736,15 +696,6 @@
 						AsyncParameters.ProgressCallback(100.0f * Progress);
 					}
 				},
-<<<<<<< HEAD
-				[this](const FDoubleBox& Bounds, FDoubleVector InOriginalCoordinates)
-				{
-					Initialize(Bounds.ShiftBy(-InOriginalCoordinates).ToBox());
-				},
-				[this](TArray64<FLidarPointCloudPoint>* Points)
-				{
-					Octree.InsertPoints(Points->GetData(), Points->Num(), GetDefault<ULidarPointCloudSettings>()->DuplicateHandling, false, -LocationOffset.ToVector());
-=======
 				[this](const FBox& Bounds, FVector InOriginalCoordinates)
 				{
 					Initialize(Bounds.ShiftBy(-InOriginalCoordinates));
@@ -752,7 +703,6 @@
 				[this](TArray64<FLidarPointCloudPoint>* Points)
 				{
 					Octree.InsertPoints(Points->GetData(), Points->Num(), GetDefault<ULidarPointCloudSettings>()->DuplicateHandling, false, (FVector3f)-LocationOffset);
->>>>>>> 6bbb88c8
 				});
 
 				bSuccess = ULidarPointCloudFileIO::Import(SourcePath.FilePath, ImportSettings, ImportResults);
@@ -775,11 +725,7 @@
 
 					FScopeBenchmarkTimer BenchmarkTimer("Octree Build-Up");
 
-<<<<<<< HEAD
-					bSuccess = InsertPoints_NoLock(ImportResults.Points.GetData(), ImportResults.Points.Num(), GetDefault<ULidarPointCloudSettings>()->DuplicateHandling, false, -LocationOffset.ToVector(), &bAsyncCancelled, [this, Notification, AsyncParameters](float Progress)
-=======
 					bSuccess = InsertPoints_NoLock(ImportResults.Points.GetData(), ImportResults.Points.Num(), GetDefault<ULidarPointCloudSettings>()->DuplicateHandling, false, -LocationOffset, &bAsyncCancelled, [this, Notification, AsyncParameters](float Progress)
->>>>>>> 6bbb88c8
 					{
 						Notification->SetProgress(50.0f + 50.0f * Progress);
 						if (AsyncParameters.ProgressCallback)
@@ -803,11 +749,7 @@
 				OriginalCoordinates = LocationOffset + ImportResults.OriginalCoordinates;
 
 				// Show the cloud at its original location, if selected
-<<<<<<< HEAD
-				LocationOffset = bCenter ? FDoubleVector::ZeroVector : OriginalCoordinates;
-=======
 				LocationOffset = bCenter ? FVector::ZeroVector : OriginalCoordinates;
->>>>>>> 6bbb88c8
 
 				// Adjust default max collision error
 				MaxCollisionError = FMath::CeilToInt(Octree.GetEstimatedPointSpacing() * 300) * 0.01f;
@@ -816,13 +758,8 @@
 			{
 				Octree.Empty(true);
 
-<<<<<<< HEAD
-				OriginalCoordinates = FDoubleVector::ZeroVector;
-				LocationOffset = FDoubleVector::ZeroVector;
-=======
 				OriginalCoordinates = FVector::ZeroVector;
 				LocationOffset = FVector::ZeroVector;
->>>>>>> 6bbb88c8
 
 				// Update PointCloudAssetRegistryCache
 				PointCloudAssetRegistryCache.PointCount = FString::FromInt(Octree.GetNumPoints());
@@ -970,11 +907,7 @@
 {
 	if (bOptimizedForDynamicData)
 	{
-<<<<<<< HEAD
-		Octree.InsertPoints(InPoints, Count, DuplicateHandling, bRefreshPointsBounds, Translation);
-=======
 		Octree.InsertPoints(InPoints, Count, DuplicateHandling, bRefreshPointsBounds, (FVector3f)Translation);
->>>>>>> 6bbb88c8
 		
 		if (ProgressCallback)
 		{
@@ -1149,35 +1082,20 @@
 	}
 
 	// Calculate new, combined bounds
-<<<<<<< HEAD
-	FDoubleBox NewBounds(EForceInit::ForceInit);
-	FDoubleBox NewAbsoluteBounds(EForceInit::ForceInit);
-=======
 	FBox NewBounds(EForceInit::ForceInit);
 	FBox NewAbsoluteBounds(EForceInit::ForceInit);
->>>>>>> 6bbb88c8
 
 	// Only include this asset if it actually has any data
 	if (GetNumPoints() > 0)
 	{
-<<<<<<< HEAD
-		NewBounds += GetPreciseBounds(false);
-		NewAbsoluteBounds += GetPreciseBounds(true);
-=======
 		NewBounds += GetBounds(false);
 		NewAbsoluteBounds += GetBounds(true);
->>>>>>> 6bbb88c8
 	}
 
 	for (ULidarPointCloud* Asset : PointCloudsToMerge)
 	{
-<<<<<<< HEAD
-		NewBounds += Asset->GetPreciseBounds(false);
-		NewAbsoluteBounds += Asset->GetPreciseBounds(true);
-=======
 		NewBounds += Asset->GetBounds(false);
 		NewAbsoluteBounds += Asset->GetBounds(true);
->>>>>>> 6bbb88c8
 
 		for (uint8& Classification : Asset->ClassificationsImported)
 		{
@@ -1215,11 +1133,7 @@
 			ProgressCallback();
 		}
 
-<<<<<<< HEAD
-		const FVector Translation = (Asset->LocationOffset - LocationOffset).ToVector();
-=======
 		const FVector3f Translation = (FVector3f)(Asset->LocationOffset - LocationOffset);
->>>>>>> 6bbb88c8
 		Asset->Octree.GetPointsAsCopiesInBatches([this, &ThreadResults, DuplicateHandling, Translation](TSharedPtr<TArray64<FLidarPointCloudPoint>> Points)
 		{
 			ThreadResults.Add(Async(EAsyncExecution::ThreadPool, [this, Points, DuplicateHandling, Translation]() {
@@ -1311,20 +1225,12 @@
 
 void ULidarPointCloud::AlignClouds(TArray<ULidarPointCloud*> PointCloudsToAlign)
 {
-<<<<<<< HEAD
-	FDoubleBox CombinedBounds(EForceInit::ForceInit);
-=======
 	FBox CombinedBounds(EForceInit::ForceInit);
->>>>>>> 6bbb88c8
 
 	// Calculate combined bounds
 	for (ULidarPointCloud* Asset : PointCloudsToAlign)
 	{
-<<<<<<< HEAD
-		CombinedBounds += Asset->GetPreciseBounds(true);
-=======
 		CombinedBounds += Asset->GetBounds(true);
->>>>>>> 6bbb88c8
 	}
 
 	// Calculate and apply individual shifts
@@ -1471,11 +1377,7 @@
 	return Bounds;
 }
 
-<<<<<<< HEAD
-void ULidarPointCloud::FinishPhysicsAsyncCook(bool bSuccess, UBodySetup* NewBodySetup, TSharedRef<FLidarPointCloudNotification, ESPMode::ThreadSafe> Notification)
-=======
 void ULidarPointCloud::FinishPhysicsAsyncCook(bool bSuccess, TSharedRef<FLidarPointCloudNotification, ESPMode::ThreadSafe> Notification)
->>>>>>> 6bbb88c8
 {
 	FBenchmarkTimer::Log("CookingCollision");
 	Notification->Close(bSuccess);
@@ -1500,22 +1402,14 @@
 template <typename T>
 void ULidarPointCloud::GetPointsInSphere_Internal(TArray<FLidarPointCloudPoint*, T>& SelectedPoints, FSphere Sphere, const bool& bVisibleOnly)
 {
-<<<<<<< HEAD
-	Sphere.Center -= LocationOffset.ToVector();
-=======
 	Sphere.Center -= LocationOffset;
->>>>>>> 6bbb88c8
 	Octree.GetPointsInSphere(SelectedPoints, Sphere, bVisibleOnly);
 }
 
 template <typename T>
 void ULidarPointCloud::GetPointsInBox_Internal(TArray<FLidarPointCloudPoint*, T>& SelectedPoints, const FBox& Box, const bool& bVisibleOnly)
 {
-<<<<<<< HEAD
-	Octree.GetPointsInBox(SelectedPoints, Box.ShiftBy(-LocationOffset.ToVector()), bVisibleOnly);
-=======
 	Octree.GetPointsInBox(SelectedPoints, Box.ShiftBy(-LocationOffset), bVisibleOnly);
->>>>>>> 6bbb88c8
 }
 
 template <typename T>
@@ -1527,37 +1421,23 @@
 template <typename T>
 void ULidarPointCloud::GetPointsAsCopies_Internal(TArray<FLidarPointCloudPoint, T>& Points, bool bReturnWorldSpace, int64 StartIndex /*= 0*/, int64 Count /*= -1*/) const
 {
-<<<<<<< HEAD
-	FTransform LocalToWorld(LocationOffset.ToVector());
-=======
 	FTransform LocalToWorld(LocationOffset);
->>>>>>> 6bbb88c8
 	Octree.GetPointsAsCopies(Points, bReturnWorldSpace ? &LocalToWorld : nullptr, StartIndex, Count);
 }
 
 template <typename T>
 void ULidarPointCloud::GetPointsInSphereAsCopies_Internal(TArray<FLidarPointCloudPoint, T>& SelectedPoints, FSphere Sphere, const bool& bVisibleOnly, bool bReturnWorldSpace) const
 {
-<<<<<<< HEAD
-	FTransform LocalToWorld(LocationOffset.ToVector());
-	Sphere.Center -= LocationOffset.ToVector();
-=======
 	FTransform LocalToWorld(LocationOffset);
 	Sphere.Center -= LocationOffset;
->>>>>>> 6bbb88c8
 	Octree.GetPointsInSphereAsCopies(SelectedPoints, Sphere, bVisibleOnly, bReturnWorldSpace ? &LocalToWorld : nullptr);
 }
 
 template <typename T>
 void ULidarPointCloud::GetPointsInBoxAsCopies_Internal(TArray<FLidarPointCloudPoint, T>& SelectedPoints, const FBox& Box, const bool& bVisibleOnly, bool bReturnWorldSpace) const
 {
-<<<<<<< HEAD
-	FTransform LocalToWorld(LocationOffset.ToVector());
-	Octree.GetPointsInBoxAsCopies(SelectedPoints, Box.ShiftBy(-LocationOffset.ToVector()), bVisibleOnly, bReturnWorldSpace ? &LocalToWorld : nullptr);
-=======
 	FTransform LocalToWorld(LocationOffset);
 	Octree.GetPointsInBoxAsCopies(SelectedPoints, Box.ShiftBy(-LocationOffset), bVisibleOnly, bReturnWorldSpace ? &LocalToWorld : nullptr);
->>>>>>> 6bbb88c8
 }
 
 template<typename T>
@@ -1699,11 +1579,7 @@
 
 bool ULidarPointCloudBlueprintLibrary::LineTraceSingle(UObject* WorldContextObject, FVector Origin, FVector Direction, float Radius, bool bVisibleOnly, FLidarPointCloudTraceHit& Hit)
 {
-<<<<<<< HEAD
-	const FLidarPointCloudRay Ray(Origin, Direction);
-=======
 	const FLidarPointCloudRay Ray((FVector3f)Origin, (FVector3f)Direction);
->>>>>>> 6bbb88c8
 
 	ITERATE_CLOUDS({
 		if (FLidarPointCloudPoint* Point = Component->LineTraceSingle(Ray, Radius, bVisibleOnly))
@@ -1720,11 +1596,7 @@
 bool ULidarPointCloudBlueprintLibrary::LineTraceMulti(UObject* WorldContextObject, FVector Origin, FVector Direction, float Radius, bool bVisibleOnly, TArray<FLidarPointCloudTraceHit>& Hits)
 {
 	Hits.Reset();
-<<<<<<< HEAD
-	const FLidarPointCloudRay Ray(Origin, Direction);
-=======
 	const FLidarPointCloudRay Ray((FVector3f)Origin, (FVector3f)Direction);
->>>>>>> 6bbb88c8
 
 	ITERATE_CLOUDS({
 		FLidarPointCloudTraceHit Hit(Actor, Component);
@@ -1753,20 +1625,12 @@
 	float MinDistance = FLT_MAX;
 	ULidarPointCloudComponent* ClosestComponent = nullptr;
 
-<<<<<<< HEAD
-	const FLidarPointCloudRay Ray(Origin, Direction);
-=======
 	const FLidarPointCloudRay Ray((FVector3f)Origin, (FVector3f)Direction);
->>>>>>> 6bbb88c8
 
 	ITERATE_CLOUDS({
 		if (FLidarPointCloudPoint* Point = Component->LineTraceSingle(Ray, Radius, false))
 		{
-<<<<<<< HEAD
-			const float DistanceSq = (Point->Location - Origin).SizeSquared();
-=======
 			const float DistanceSq = ((FVector)Point->Location - Origin).SizeSquared();
->>>>>>> 6bbb88c8
 			if (DistanceSq < MinDistance)
 			{
 				MinDistance = DistanceSq;
@@ -1801,20 +1665,12 @@
 	float MinDistance = FLT_MAX;
 	ULidarPointCloudComponent* ClosestComponent = nullptr;
 
-<<<<<<< HEAD
-	const FLidarPointCloudRay Ray(Origin, Direction);
-=======
 	const FLidarPointCloudRay Ray((FVector3f)Origin, (FVector3f)Direction);
->>>>>>> 6bbb88c8
 
 	ITERATE_CLOUDS({
 		if (FLidarPointCloudPoint* Point = Component->LineTraceSingle(Ray, Radius, bVisibleOnly))
 		{
-<<<<<<< HEAD
-			const float DistanceSq = (Point->Location - Origin).SizeSquared();
-=======
 			const float DistanceSq = ((FVector)Point->Location - Origin).SizeSquared();
->>>>>>> 6bbb88c8
 			if (DistanceSq < MinDistance)
 			{
 				MinDistance = DistanceSq;
@@ -1849,20 +1705,12 @@
 	float MinDistance = FLT_MAX;
 	ULidarPointCloudComponent* ClosestComponent = nullptr;
 
-<<<<<<< HEAD
-	const FLidarPointCloudRay Ray(Origin, Direction);
-=======
 	const FLidarPointCloudRay Ray((FVector3f)Origin, (FVector3f)Direction);
->>>>>>> 6bbb88c8
 
 	ITERATE_CLOUDS({
 		if (FLidarPointCloudPoint* Point = Component->LineTraceSingle(Ray, Radius, bVisibleOnly))
 		{
-<<<<<<< HEAD
-			const float DistanceSq = (Point->Location - Origin).SizeSquared();
-=======
 			const float DistanceSq = ((FVector)Point->Location - Origin).SizeSquared();
->>>>>>> 6bbb88c8
 			if (DistanceSq < MinDistance)
 			{
 				MinDistance = DistanceSq;
