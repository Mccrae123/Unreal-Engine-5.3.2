// Copyright Epic Games, Inc. All Rights Reserved.

#include "LidarPointCloudEditorViewportClient.h"
#include "LidarPointCloudEditor.h"
#include "LidarPointCloudEditorViewport.h"
#include "LidarPointCloud.h"
#include "LidarPointCloudShared.h"
#include "LidarPointCloudComponent.h"

#include "ConvexVolume.h"
#include "CanvasTypes.h"
#include "CanvasItem.h"
#include "Settings/LevelEditorViewportSettings.h"
#include "Editor/EditorPerProjectUserSettings.h"
#include "Classes/EditorStyleSettings.h"
#include "AssetViewerSettings.h"

#include "GeomTools.h"

#define LOCTEXT_NAMESPACE "FLidarPointCloudEditorViewportClient"

namespace UE {
	namespace Lidar {
		namespace Private {
			namespace Editor
			{
				// Distance Square between the first and last points of the polygonal selection, where the shape will be considered as closed
				constexpr int32 PolySnapDistanceSq = 40;

				// Affects the frequency of new point injections when drawing lasso-based shapes
				constexpr int32 LassoSpacingSq = 400;

				// Affects the max depth delta when painting. Prevents the brush from "falling through" the gaps.
				constexpr float PaintMaxDeviation = 0.15f;

				// Defaults for the common draw helper
				constexpr float GridSize = 2048.0f;
				constexpr int32 CellSize = 16;
			}
		}
	}
}

TArray<FVector2D> ToVectorArray(const TArray<FIntPoint>& Points)
{
	TArray<FVector2D> VectorPoints;
	VectorPoints.Reserve(Points.Num());
	for (const FIntPoint& Point : Points)
	{
		VectorPoints.Add(Point);
	}
	return VectorPoints;
}

// Slow, O(n2), but sufficient for the current problem
bool IsPolygonSelfIntersecting(const TArray<FVector2D>& Points, bool bAllowLooping)
{
	const int32 MaxIndex = bAllowLooping ? Points.Num() : Points.Num() - 1;

	for (int32 i = 0; i < MaxIndex; ++i)
	{
		const int32 i1 = i < Points.Num() - 1 ? i + 1 : 0;

		const FVector2D P1 = Points[i];
		const FVector2D P2 = Points[i1];

		for (int32 j = 0; j < MaxIndex; ++j)
		{
			const int32 j1 = j < Points.Num() - 1 ? j + 1 : 0;

			if (j1 != i && j != i && j != i1)
			{
				// Modified, inlined FMath::SegmentIntersection2D
				const FVector2D SegmentStartA = P1;
				const FVector2D SegmentEndA = P2;
				const FVector2D SegmentStartB = Points[j];
				const FVector2D SegmentEndB = Points[j1];
				const FVector2D VectorA = P2 - SegmentStartA;
				const FVector2D VectorB = SegmentEndB - SegmentStartB;

				const float S = (-VectorA.Y * (SegmentStartA.X - SegmentStartB.X) + VectorA.X * (SegmentStartA.Y - SegmentStartB.Y)) / (-VectorB.X * VectorA.Y + VectorA.X * VectorB.Y);
				const float T = (VectorB.X * (SegmentStartA.Y - SegmentStartB.Y) - VectorB.Y * (SegmentStartA.X - SegmentStartB.X)) / (-VectorB.X * VectorA.Y + VectorA.X * VectorB.Y);

				if (S >= 0 && S <= 1 && T >= 0 && T <= 1)
				{
					return true;
				}
			}
		}
	}

	return false;
}


// Copied from GeomTools.cpp and converted to work with FIntPoint
bool IsPolygonConvex(const TArray<FIntPoint>& Points)
{
	const int32 PointCount = Points.Num();
	int32 Sign = 0;
	for (int32 PointIndex = 0; PointIndex < PointCount; ++PointIndex)
	{
		const FIntPoint& A = Points[PointIndex];
		const FIntPoint& B = Points[(PointIndex + 1) % PointCount];
		const FIntPoint& C = Points[(PointIndex + 2) % PointCount];
		int32 Det = (B.X - A.X) * (C.Y - B.Y) - (B.Y - A.Y) * (C.X - B.X);
		int32 DetSign = FMath::Sign(Det);
		if (DetSign != 0)
		{
			if (Sign == 0)
			{
				Sign = DetSign;
			}
			else if (Sign != DetSign)
			{
				return false;
			}
		}
	}

	return true;
}

FLidarPointCloudEditorViewportClient::FLidarPointCloudEditorViewportClient(TWeakPtr<FLidarPointCloudEditor> InPointCloudEditor, const TSharedRef<SLidarPointCloudEditorViewport>& InPointCloudEditorViewport, FAdvancedPreviewScene* InPreviewScene, ULidarPointCloud* InPreviewPointCloud, ULidarPointCloudComponent* InPreviewPointCloudComponent)
	: FEditorViewportClient(nullptr, InPreviewScene, StaticCastSharedRef<SEditorViewport>(InPointCloudEditorViewport))
	, PointCloudComponent(InPreviewPointCloudComponent)
	, PointCloudEditorPtr(InPointCloudEditor)
	, PointCloudEditorViewportPtr(InPointCloudEditorViewport)
	, SelectionMethod(ELidarPointCloudSelectionMethod::Box)
	, SelectionMode(ELidarPointCloudSelectionMode::None)
	, PaintingRadius(500)
{
	// Setup defaults for the common draw helper.
	DrawHelper.bDrawPivot = false;
	DrawHelper.bDrawWorldBox = false;
	DrawHelper.bDrawKillZ = false;
	DrawHelper.bDrawGrid = true;
	DrawHelper.GridColorAxis = FColor(160, 160, 160);
	DrawHelper.GridColorMajor = FColor(144, 144, 144);
	DrawHelper.GridColorMinor = FColor(128, 128, 128);
	DrawHelper.PerspectiveGridSize = UE::Lidar::Private::Editor::GridSize;
	DrawHelper.NumCells = DrawHelper.PerspectiveGridSize / (UE::Lidar::Private::Editor::CellSize * 2);

	SetViewMode(VMI_Unlit);

	EngineShowFlags.SetSeparateTranslucency(true);
	EngineShowFlags.SetSnap(0);
	EngineShowFlags.SetCompositeEditorPrimitives(true);
	OverrideNearClipPlane(1.0f);
	bUsingOrbitCamera = true;

	AdvancedPreviewScene = static_cast<FAdvancedPreviewScene*>(PreviewScene);

	// Register delegate to update the show flags when the post processing is turned on or off
	UAssetViewerSettings::Get()->OnAssetViewerSettingsChanged().AddRaw(this, &FLidarPointCloudEditorViewportClient::OnAssetViewerSettingsChanged);

	// Set correct flags according to current profile settings
	SetAdvancedShowFlagsForScene(UAssetViewerSettings::Get()->Profiles[GetMutableDefault<UEditorPerProjectUserSettings>()->AssetViewerProfileIndex].bPostProcessingEnabled);
}

FLidarPointCloudEditorViewportClient::~FLidarPointCloudEditorViewportClient()
{
	UAssetViewerSettings::Get()->OnAssetViewerSettingsChanged().RemoveAll(this);
}

void FLidarPointCloudEditorViewportClient::Tick(float DeltaSeconds)
{
	using UE::Lidar::Private::Editor::PaintMaxDeviation;

	FEditorViewportClient::Tick(DeltaSeconds);

	// Tick the preview scene world.
	if (!GIntraFrameDebuggingGameThread)
	{
		PreviewScene->GetWorld()->Tick(LEVELTICK_All, DeltaSeconds);
	}

	// Process line traces if in Paint mode
	if (SelectionMethod == ELidarPointCloudSelectionMethod::Paint)
	{
		if (TSharedPtr<FLidarPointCloudEditor> Editor = PointCloudEditorPtr.Pin())
		{
			ULidarPointCloud* PC = Editor->GetPointCloudBeingEdited();

			if (Editor->IsEditMode())
			{
				const bool bPainting = Viewport->KeyState(EKeys::LeftMouseButton) && bLineTraceHit;
				const float TraceRadius = FMath::Max(PC->GetEstimatedPointSpacing(), 0.5f);

				const FLidarPointCloudRay Ray = DeprojectCurrentMousePosition();
				if (FLidarPointCloudPoint* Point = PC->LineTraceSingle(Ray, TraceRadius, true))
				{
<<<<<<< HEAD
					const float NewDistance = FVector::Dist(Point->Location, Ray.Origin);
=======
					const float NewDistance = FVector3f::Dist(Point->Location, Ray.Origin);
>>>>>>> 6bbb88c8
					const float Deviation = (NewDistance - LineTraceDistance) / LineTraceDistance;

					// If painting, prevent large depth changes
					// If not, query larger trace radius - if it passes the deviation test, it was a gap
<<<<<<< HEAD
					if (Deviation > PaintMaxDeviation && (bPainting || (FVector::Dist(PC->LineTraceSingle(Ray, TraceRadius * 6, true)->Location, Ray.Origin) - LineTraceDistance) / LineTraceDistance <= PaintMaxDeviation))
					{
						LineTraceHitPoint = Ray.Origin + Ray.GetDirection() * LineTraceDistance;
					}
					else
					{
						LineTraceHitPoint = Point->Location;
=======
					if (Deviation > PaintMaxDeviation && (bPainting || (FVector3f::Dist(PC->LineTraceSingle(Ray, TraceRadius * 6, true)->Location, Ray.Origin) - LineTraceDistance) / LineTraceDistance <= PaintMaxDeviation))
					{
						LineTraceHitPoint = FVector(Ray.Origin + Ray.GetDirection() * LineTraceDistance);
					}
					else
					{
						LineTraceHitPoint = (FVector)Point->Location;
>>>>>>> 6bbb88c8
						LineTraceDistance = NewDistance;
					}

					bLineTraceHit = true;
				}
				else if(!bPainting)
				{
					bLineTraceHit = false;
				}
			}
		}
	}
}

bool FLidarPointCloudEditorViewportClient::InputKey(FViewport* InViewport, int32 ControllerId, FKey Key, EInputEvent Event, float AmountDepressed, bool Gamepad)
{
	using UE::Lidar::Private::Editor::PolySnapDistanceSq;

	bool bHandled = false;

	const bool bAlt = Key == EKeys::LeftAlt || Key == EKeys::RightAlt;
	const bool bCtrl = Key == EKeys::LeftControl || Key == EKeys::RightControl;

	if (TSharedPtr<FLidarPointCloudEditor> Editor = PointCloudEditorPtr.Pin())
	{
		// Edit Mode
		if (Editor->IsEditMode())
		{
			if (Event == IE_Pressed)
			{
				if (Key == EKeys::Delete)
				{
					if (Viewport->KeyState(EKeys::LeftShift) || Viewport->KeyState(EKeys::RightShift))
					{
						Editor->DeletePoints();
					}
					else
					{
						Editor->HidePoints();
					}

					bHandled = true;
				}
				else if (Key == EKeys::Escape)
				{
					Editor->DeselectPoints();
					SelectionPoints.Empty();
					bHandled = true;
				}
				else if (Key == EKeys::Enter)
				{
					if (SelectionMethod == ELidarPointCloudSelectionMethod::Polygonal)
					{
						OnPolygonalSelectionEnd();
						SelectionPoints.Empty();
						bHandled = true;
					}
				}
				else if (bAlt)
				{
					bHandled = true;
					SelectionMode = ELidarPointCloudSelectionMode::Subtract;
				}
				else if (bCtrl)
				{
					bHandled = true;
					SelectionMode = ELidarPointCloudSelectionMode::Add;
				}
				else if (Key == EKeys::LeftMouseButton)
				{
					bHandled = true;

					// Selection start
					if (SelectionMethod == ELidarPointCloudSelectionMethod::Box)
					{
						// Mark the cursor location for selection start
						InViewport->GetMousePos(SelectionPoints[SelectionPoints.AddUninitialized()]);
					}
					else if (SelectionMethod == ELidarPointCloudSelectionMethod::Polygonal)
					{
						// Add new lasso point
						FIntPoint NewPoint;
						InViewport->GetMousePos(NewPoint);

						// Don't allow duplicates
						if (SelectionPoints.Num() == 0 || SelectionPoints.Last() != NewPoint)
						{
							TArray<FVector2D> VectorPoints = ToVectorArray(SelectionPoints);
							VectorPoints.Add(NewPoint);

							if (!IsPolygonSelfIntersecting(VectorPoints, false))
							{
								// Snap to first point
								if (SelectionPoints.Num() > 1 && (NewPoint - SelectionPoints[0]).SizeSquared() < PolySnapDistanceSq)
								{
									OnPolygonalSelectionEnd();
									SelectionPoints.Empty();
								}
								else
								{
									SelectionPoints.Add(NewPoint);
								}
							}
						}
					}
					else if (SelectionMethod == ELidarPointCloudSelectionMethod::Lasso)
					{
						InViewport->GetMousePos(SelectionPoints[SelectionPoints.AddUninitialized()]);
					}
					else if (SelectionMethod == ELidarPointCloudSelectionMethod::Paint)
					{
						OnPaintSelection();
					}
				}

				if (SelectionMethod == ELidarPointCloudSelectionMethod::Paint)
				{
					// Do not block ability to change camera speed
					if (!Viewport->KeyState(EKeys::RightMouseButton))
					{
						if (Key == EKeys::MouseScrollUp)
						{
							PaintingRadius *= 1.1f;
							bHandled = true;
						}
						else if (Key == EKeys::MouseScrollDown)
						{
							PaintingRadius /= 1.1f;
							bHandled = true;
						}
					}
				}
			}
			else if (Event == IE_Released)
			{
				if (bAlt || bCtrl)
				{
					SelectionMode = ELidarPointCloudSelectionMode::None;
					bHandled = true;
				}
				else if (Key == EKeys::LeftMouseButton)
				{
					bHandled = true;

					if (SelectionMethod == ELidarPointCloudSelectionMethod::Box)
					{
						// Mark the cursor location for selection end
						InViewport->GetMousePos(SelectionPoints[SelectionPoints.AddUninitialized()]);
						OnBoxSelectionEnd();
						SelectionPoints.Empty();
					}
					else if (SelectionMethod == ELidarPointCloudSelectionMethod::Lasso)
					{
						OnLassoSelectionEnd();
						SelectionPoints.Empty();
					}
				}
			}
		}
		// Navigation Mode
		else
		{

		}
	}

	if (!bHandled)
	{
		bHandled = FEditorViewportClient::InputKey(InViewport, ControllerId, Key, Event, AmountDepressed, false);

		// Handle viewport screenshot.
		bHandled |= InputTakeScreenshot(InViewport, Key, Event);

		bHandled |= AdvancedPreviewScene->HandleInputKey(InViewport, ControllerId, Key, Event, AmountDepressed, Gamepad);

	}

	return bHandled;
}

bool FLidarPointCloudEditorViewportClient::InputAxis(FViewport* InViewport, int32 ControllerId, FKey Key, float Delta, float DeltaTime, int32 NumSamples, bool bGamepad)
{
	using UE::Lidar::Private::Editor::LassoSpacingSq;

	bool bHandled = false;

	if (!bDisableInput)
	{
		if (TSharedPtr<FLidarPointCloudEditor> Editor = PointCloudEditorPtr.Pin())
		{
			if (Editor->IsEditMode())
			{
				if (Viewport->KeyState(EKeys::LeftMouseButton))
				{
					if (SelectionMethod == ELidarPointCloudSelectionMethod::Lasso)
					{
						FIntPoint NewPoint;
						InViewport->GetMousePos(NewPoint);

						// Check if the spacing is sufficient
						if ((NewPoint - SelectionPoints.Last()).SizeSquared() > LassoSpacingSq)
						{
							SelectionPoints.Add(NewPoint);
						}

						bHandled = true;
					}
					else if (SelectionMethod == ELidarPointCloudSelectionMethod::Paint)
					{
						OnPaintSelection();
						bHandled = true;
					}
				}
			}
		}

		if(!bHandled)
		{
			bHandled = AdvancedPreviewScene->HandleViewportInput(InViewport, ControllerId, Key, Delta, DeltaTime, NumSamples, bGamepad);
			if (bHandled)
			{
				Invalidate();
			}
			else
			{
				bHandled = FEditorViewportClient::InputAxis(InViewport, ControllerId, Key, Delta, DeltaTime, NumSamples, bGamepad);
			}
		}
	}

	return bHandled;
}

void FLidarPointCloudEditorViewportClient::DrawCanvas(FViewport& InViewport, FSceneView& View, FCanvas& Canvas)
{
	TArray<SLidarPointCloudEditorViewport::FOverlayTextItem> TextItems;

	if (TSharedPtr<FLidarPointCloudEditor> Editor = PointCloudEditorPtr.Pin())
	{
		if (Editor->IsEditMode())
		{
			TArray<FString> Labels;

			// Add mode-specific labels
			switch (SelectionMethod)
			{
			case ELidarPointCloudSelectionMethod::Box:
				DrawSelectionBox(Canvas);
				Labels.Append({
					"BOX SELECTION MODE",
					"",
					"Click + Drag to replace selection",
					"[CTRL] to add selection",
					"[ALT] to subtract selection"
				});
				break;

			case ELidarPointCloudSelectionMethod::Polygonal:
				DrawSelectionPolygonal(Canvas);
				Labels.Append({
					"POLYGONAL SELECTION MODE",
					"",
					"[CTRL] to add selection",
					"[ALT] to subtract selection"
					});
				break;

			case ELidarPointCloudSelectionMethod::Lasso:
				DrawSelectionLasso(Canvas);
				Labels.Append({
					"LASSO SELECTION MODE",
					"",
					"Click + Drag to paint selection shape",
					"[CTRL] to add selection",
					"[ALT] to subtract selection"
				});
				break;

			case ELidarPointCloudSelectionMethod::Paint:
				DrawSelectionPaint(Canvas);
				Labels.Append({
					"PAINT SELECTION MODE",
					"",
					"Click + Drag to paint selection",
					"[SCROLL] to change brush size",
					"[ALT] to subtract selection"
				});
				break;

			default:
				break;
			}

			// Add common labels
			Labels.Append({
				"",
				"[ESCAPE] to de-select all points",
				"[DELETE] to hide selected points",
				"[SHIFT] + [DELETE] to permanently delete selected points",
				"",
				FString::Printf(TEXT("Selected Points: %d"), Editor->GetSelectedPoints().Num())
			});

			// Convert to text entries
			TextItems.Reserve(Labels.Num());
			for (const FString& Label : Labels)
			{
				TextItems.Add(SLidarPointCloudEditorViewport::FOverlayTextItem(FText::FromString(Label)));
			}
		}
	}

	if (TSharedPtr<SLidarPointCloudEditorViewport> PointCloudEditorViewport = PointCloudEditorViewportPtr.Pin())
	{
		PointCloudEditorViewport->PopulateOverlayText(TextItems);
	}
}

bool FLidarPointCloudEditorViewportClient::ShouldOrbitCamera() const
{
	if (TSharedPtr<FLidarPointCloudEditor> Editor = PointCloudEditorPtr.Pin())
	{
		if (Editor->IsEditMode())
		{
			return false;
		}
	}

	return GetDefault<ULevelEditorViewportSettings>()->bUseUE3OrbitControls || FEditorViewportClient::ShouldOrbitCamera();
}

void FLidarPointCloudEditorViewportClient::LostFocus(FViewport* InViewport)
{
	FEditorViewportClient::LostFocus(InViewport);

	// Cancel selection
	SelectionMode = ELidarPointCloudSelectionMode::None;
	SelectionPoints.Empty();
}

void FLidarPointCloudEditorViewportClient::ReceivedFocus(FViewport* InViewport)
{
	// This is needed if the user presses Alt / Ctrl / Shift before the client acquires focus
	if (Viewport->KeyState(EKeys::LeftAlt) || Viewport->KeyState(EKeys::RightAlt))
	{
		SelectionMode = ELidarPointCloudSelectionMode::Subtract;
	}
	else if (Viewport->KeyState(EKeys::LeftControl) || Viewport->KeyState(EKeys::RightControl))
	{
		SelectionMode = ELidarPointCloudSelectionMode::Add;
	}
}

void FLidarPointCloudEditorViewportClient::PerspectiveCameraMoved()
{
	FEditorViewportClient::PerspectiveCameraMoved();

	// If in the process of transitioning to a new location, don't update the orbit camera position.
	// On the final update of the transition, we will get here with IsPlaying()==false, and the editor camera position will
	// be correctly updated.
	if (GetViewTransform().IsPlaying())
	{
		return;
	}

	ToggleOrbitCamera(bUsingOrbitCamera);
}

void FLidarPointCloudEditorViewportClient::OnAssetViewerSettingsChanged(const FName& InPropertyName)
{
	if (InPropertyName == GET_MEMBER_NAME_CHECKED(FPreviewSceneProfile, bPostProcessingEnabled) || InPropertyName == NAME_None)
	{
		UAssetViewerSettings* Settings = UAssetViewerSettings::Get();
		const int32 ProfileIndex = AdvancedPreviewScene->GetCurrentProfileIndex();
		if (Settings->Profiles.IsValidIndex(ProfileIndex))
		{
			SetAdvancedShowFlagsForScene(Settings->Profiles[ProfileIndex].bPostProcessingEnabled);
		}
	}
}

void FLidarPointCloudEditorViewportClient::SetAdvancedShowFlagsForScene(const bool bAdvancedShowFlags)
{
	if (bAdvancedShowFlags)
	{
		EngineShowFlags.EnableAdvancedFeatures();
	}
	else
	{
		EngineShowFlags.DisableAdvancedFeatures();
	}
}

FSceneView* FLidarPointCloudEditorViewportClient::GetView()
{
	if (TSharedPtr<FLidarPointCloudEditor> Editor = PointCloudEditorPtr.Pin())
	{
		// Compute a view.
		FSceneViewFamilyContext ViewFamily(FSceneViewFamily::ConstructionValues(Viewport, GetScene(), EngineShowFlags).SetRealtimeUpdate(IsRealtime()));
		FSceneView* View = CalcSceneView(&ViewFamily);

<<<<<<< HEAD
		const FVector LocationOffset = Editor->GetPointCloudBeingEdited()->LocationOffset.ToVector();
=======
		const FVector LocationOffset = Editor->GetPointCloudBeingEdited()->LocationOffset;
>>>>>>> 6bbb88c8

		// Adjust for the LocationOffset
		if (View->IsPerspectiveProjection())
		{
			View->ViewLocation -= LocationOffset;
			View->UpdateViewMatrix();
		}

		return View;
	}

	return nullptr;
}

FLidarPointCloudRay FLidarPointCloudEditorViewportClient::DeprojectCurrentMousePosition()
{
	FSceneView* View = GetView();
	const FMatrix InvViewProjectionMatrix = View->ViewMatrices.GetInvViewProjectionMatrix();

	FIntPoint CurrentMousePosition;
	Viewport->GetMousePos(CurrentMousePosition);

	FVector Origin, Direction;
	FSceneView::DeprojectScreenToWorld(FVector2D(CurrentMousePosition), FIntRect(FIntPoint(0, 0), Viewport->GetSizeXY()), InvViewProjectionMatrix, Origin, Direction);

<<<<<<< HEAD
	return FLidarPointCloudRay(Origin, Direction);
=======
	return FLidarPointCloudRay((FVector3f)Origin, (FVector3f)Direction);
>>>>>>> 6bbb88c8
}

void FLidarPointCloudEditorViewportClient::OnBoxSelectionEnd()
{
	if (ULidarPointCloudComponent* PointCloudComponentRawPtr = PointCloudComponent.Get())
	{
		if (TSharedPtr<FLidarPointCloudEditor> Editor = PointCloudEditorPtr.Pin())
		{
			if (SelectionPoints[0] == SelectionPoints.Last())
			{
				Editor->DeselectPoints();
				return;
			}

			FIntVector4 SelectionArea;
			SelectionArea.X = FMath::Min(SelectionPoints[0].X, SelectionPoints[1].X);
			SelectionArea.Y = FMath::Min(SelectionPoints[0].Y, SelectionPoints[1].Y);
			SelectionArea.Z = FMath::Max(SelectionPoints[0].X, SelectionPoints[1].X);
			SelectionArea.W = FMath::Max(SelectionPoints[0].Y, SelectionPoints[1].Y);

			const FConvexVolume ConvexVolume = BuildConvexVolumeForPoints(TArray<FVector2D>({
				FVector2D(SelectionArea.X, SelectionArea.Y),
				FVector2D(SelectionArea.X, SelectionArea.W),
				FVector2D(SelectionArea.Z, SelectionArea.W),
				FVector2D(SelectionArea.Z, SelectionArea.Y) }));

			if (SelectionMode == ELidarPointCloudSelectionMode::Subtract)
			{
				Editor->DeselectPointsByConvexVolume(ConvexVolume);
			}
			else
			{
				Editor->SelectPointsByConvexVolume(ConvexVolume, SelectionMode == ELidarPointCloudSelectionMode::Add);
			}
		}
	}
}

void FLidarPointCloudEditorViewportClient::OnPolygonalSelectionEnd()
{
	// Skip invalid selections
	if (SelectionPoints.Num() < 3)
	{
		return;
	}

	if (ULidarPointCloudComponent* PointCloudComponentRawPtr = PointCloudComponent.Get())
	{
		if (TSharedPtr<FLidarPointCloudEditor> Editor = PointCloudEditorPtr.Pin())
		{
			TArray<TArray<FVector2D>> ConvexShapes;
			TArray<FVector2D> VectorPoints = ToVectorArray(SelectionPoints);

			if (IsPolygonConvex(SelectionPoints))
			{
				ConvexShapes.Add(VectorPoints);
			}
			else
			{
				// Check for self-intersecting shape
				if (!IsPolygonSelfIntersecting(VectorPoints, true))
				{
					// The separation needs points in CCW order
					if (!FGeomTools2D::IsPolygonWindingCCW(VectorPoints))
					{
						Algo::Reverse(VectorPoints);
					}

					TArray<FVector2D> Triangles;
					FGeomTools2D::TriangulatePoly(Triangles, VectorPoints, false);
					FGeomTools2D::GenerateConvexPolygonsFromTriangles(ConvexShapes, Triangles);
				}
			}

			for (int32 i = 0; i < ConvexShapes.Num(); ++i)
			{
				const FConvexVolume ConvexVolume = BuildConvexVolumeForPoints(ConvexShapes[i]);

				if (SelectionMode == ELidarPointCloudSelectionMode::Subtract)
				{
					Editor->DeselectPointsByConvexVolume(ConvexVolume);
				}
				else
				{
					// Consecutive shapes need to be additive
					Editor->SelectPointsByConvexVolume(ConvexVolume, i > 0 || SelectionMode == ELidarPointCloudSelectionMode::Add);
				}
			}
		}
	}
}

void FLidarPointCloudEditorViewportClient::OnLassoSelectionEnd()
{
	OnPolygonalSelectionEnd();
}

void FLidarPointCloudEditorViewportClient::OnPaintSelection()
{
	if (TSharedPtr<FLidarPointCloudEditor> Editor = PointCloudEditorPtr.Pin())
	{
		if (bLineTraceHit)
		{
			if (SelectionMode == ELidarPointCloudSelectionMode::Subtract)
			{
				Editor->DeselectPointsBySphere(FSphere(LineTraceHitPoint, PaintingRadius));
			}
			else
			{
				Editor->SelectPointsBySphere(FSphere(LineTraceHitPoint, PaintingRadius));
			}
		}
	}
}

void FLidarPointCloudEditorViewportClient::DrawSelectionBox(FCanvas& Canvas)
{
	if (SelectionPoints.Num() == 0)
	{
		return;
	}

	const FIntPoint SelectionStartLocation = SelectionPoints[0];
	FIntPoint SelectionCurrentLocation;
	Viewport->GetMousePos(SelectionCurrentLocation);

	const float InvScale = 1.0f / Viewport->GetClient()->GetDPIScale();
	
	const float X = FMath::Min(SelectionStartLocation.X, SelectionCurrentLocation.X) * InvScale;
	const float Y = FMath::Min(SelectionStartLocation.Y, SelectionCurrentLocation.Y) * InvScale;
	const float SizeX = FMath::Max(SelectionStartLocation.X, SelectionCurrentLocation.X) * InvScale - X;
	const float SizeY = FMath::Max(SelectionStartLocation.Y, SelectionCurrentLocation.Y) * InvScale - Y;

	FLinearColor SelectionColor = GetDefault<UEditorStyleSettings>()->SelectionColor;
	SelectionColor.A = 0.35f;

	Canvas.DrawTile(X, Y, SizeX, SizeY, 0, 0, 0, 0, SelectionColor);

	// Selection Border
	{
		FCanvasLineItem Line;
		Line.SetColor(GetDefault<UEditorStyleSettings>()->SelectionColor);
		Line.LineThickness = 2;

		Line.Origin = FVector(X, Y, 0);
		Line.EndPos = FVector(X + SizeX, Y, 0);
		Canvas.DrawItem(Line);

		Line.Origin = Line.EndPos;
		Line.EndPos = FVector(X + SizeX, Y + SizeY, 0);
		Canvas.DrawItem(Line);

		Line.Origin = Line.EndPos;
		Line.EndPos = FVector(X, Y + SizeY, 0);
		Canvas.DrawItem(Line);

		Line.Origin = Line.EndPos;
		Line.EndPos = FVector(X, Y, 0);
		Canvas.DrawItem(Line);
	}
}

void FLidarPointCloudEditorViewportClient::DrawSelectionPolygonal(FCanvas& Canvas)
{
	using UE::Lidar::Private::Editor::PolySnapDistanceSq;

	if (SelectionPoints.Num() == 0)
	{
		return;
	}

	// Create a local copy of selection points, injecting the current mouse position at the end
	TArray<FIntPoint> DrawSelectionPoints = SelectionPoints;
	Viewport->GetMousePos(DrawSelectionPoints[DrawSelectionPoints.AddUninitialized()]);

	if (DrawSelectionPoints.Last() == DrawSelectionPoints.Last(1))
	{
		DrawSelectionPoints.RemoveAt(DrawSelectionPoints.Num() - 1, 1, false);
	}

	TArray<FVector2D> VectorPoints = ToVectorArray(DrawSelectionPoints);

	// Account for DPI
	const float InvScale = 1.0f / Viewport->GetClient()->GetDPIScale();
	for(FVector2D& DrawPoint : VectorPoints)
	{
		DrawPoint *= InvScale;
	}

	// Calculate visual indication of complete polygon for the user
	const bool bPolyComplete = DrawSelectionPoints.Num() > 2 && (DrawSelectionPoints.Last() - DrawSelectionPoints[0]).SizeSquared() < PolySnapDistanceSq;
	const bool bSelfIntersecting = DrawSelectionPoints.Num() > 2 && IsPolygonSelfIntersecting(VectorPoints, true);
	FLinearColor SelectionColor = bSelfIntersecting ? FLinearColor::Red : bPolyComplete ? FLinearColor::Green : GetDefault<UEditorStyleSettings>()->SelectionColor;

	// Selection Area
	if (VectorPoints.Num() > 2 && !bSelfIntersecting)
	{
		FCanvasUVTri Tri;
		Tri.V0_Pos = Tri.V1_Pos = Tri.V2_Pos = Tri.V0_UV = Tri.V1_UV = Tri.V2_UV = FVector2D::ZeroVector;
		SelectionColor.A = 0.35f;
		Tri.V0_Color = Tri.V1_Color = Tri.V2_Color = SelectionColor;

		TArray<FCanvasUVTri> TriangleList;
		TArray<TArray<FVector2D>> Polygons;

		if (IsPolygonConvex(DrawSelectionPoints))
		{
			Polygons.Add(VectorPoints);
			TriangleList.Reserve(VectorPoints.Num() - 2);
		}
		else
		{
			// The separation needs points in CCW order
			if (!FGeomTools2D::IsPolygonWindingCCW(VectorPoints))
			{
				Algo::Reverse(VectorPoints);
			}

			TArray<FVector2D> Triangles;
			if (FGeomTools2D::TriangulatePoly(Triangles, VectorPoints, false))
			{
				FGeomTools2D::GenerateConvexPolygonsFromTriangles(Polygons, Triangles);

				// Calculate the number of triangles and reserve space
				int32 NumTriangles = 0;
				for (const TArray<FVector2D>& Polygon : Polygons)
				{
					NumTriangles += Polygon.Num() - 2;
				}
				TriangleList.Reserve(NumTriangles);
			}
		}

		for (const TArray<FVector2D>& Polygon : Polygons)
		{
			for (int32 i = 2; i < Polygon.Num(); ++i)
			{
				Tri.V0_Pos = Polygon[i];
				Tri.V1_Pos = Polygon[0];
				Tri.V2_Pos = Polygon[i - 1];
				TriangleList.Add(Tri);
			}
		}

		if (TriangleList.Num() > 0)
		{
			FCanvasTriangleItem Selection(TriangleList, GWhiteTexture);
			Selection.BlendMode = SE_BLEND_AlphaBlend;
			Canvas.DrawItem(Selection);
		}
	}

	// Selection Border
	{
		FCanvasLineItem Line;
		Line.SetColor(SelectionColor);
		Line.LineThickness = 2;

		for (int32 i = 1; i < VectorPoints.Num(); ++i)
		{
			Line.Origin = FVector(VectorPoints[i], 0);
			Line.EndPos = FVector(VectorPoints[i - 1], 0);
			Canvas.DrawItem(Line);
		}
	}
}

void FLidarPointCloudEditorViewportClient::DrawSelectionLasso(FCanvas& Canvas)
{
	DrawSelectionPolygonal(Canvas);
}

void FLidarPointCloudEditorViewportClient::DrawSelectionPaint(FCanvas& Canvas)
{
	if (TSharedPtr<FLidarPointCloudEditor> Editor = PointCloudEditorPtr.Pin())
	{
		if (TSharedPtr<SLidarPointCloudEditorViewport> EditorViewport = PointCloudEditorViewportPtr.Pin())
		{
			EditorViewport->PaintBrush->SetVisibility(bLineTraceHit);
			EditorViewport->PaintBrush->SetWorldScale3D(FVector(PaintingRadius * 0.02f));
			EditorViewport->PaintBrush->SetWorldLocation(LineTraceHitPoint);
		}
	}
}

FConvexVolume FLidarPointCloudEditorViewportClient::BuildConvexVolumeForPoints(const TArray<FVector2D>& Points)
{
	FConvexVolume ConvexVolume;

	if (TSharedPtr<FLidarPointCloudEditor> Editor = PointCloudEditorPtr.Pin())
	{
		FSceneView* View = GetView();
<<<<<<< HEAD
		const FVector LocationOffset = Editor->GetPointCloudBeingEdited()->LocationOffset.ToVector();
=======
		const FVector LocationOffset = Editor->GetPointCloudBeingEdited()->LocationOffset;
>>>>>>> 6bbb88c8
		const FMatrix InvViewProjectionMatrix = View->ViewMatrices.GetInvViewProjectionMatrix();

		TArray<FVector> Origins; Origins.AddUninitialized(Points.Num() + 2);
		TArray<FVector> Normals; Normals.AddUninitialized(Points.Num() + 2);
		TArray<FVector> Directions; Directions.AddUninitialized(Points.Num());
		FVector MeanCenter = FVector::ZeroVector;

		for (int32 i = 0; i < Points.Num(); ++i)
		{
			FSceneView::DeprojectScreenToWorld(Points[i], FIntRect(FIntPoint(0, 0), Viewport->GetSizeXY()), InvViewProjectionMatrix, Origins[i], Directions[i]);
			MeanCenter += Origins[i];
		}

		MeanCenter /= Points.Num();

		const FVector& ViewDirection = View->GetViewDirection();

		// Shared calculations
		Normals.Last(1) = ViewDirection;
		Normals.Last() = -ViewDirection;
		Origins.Last(1) = Origins[0] + ViewDirection * 99999999.0f;

		// Calculate plane normals
		bool bFlipNormals = false;
		for (int32 i = 0; i < Points.Num(); ++i)
		{
			Normals[i] = ((Origins[(i + 1) % Points.Num()] - Origins[i]).GetSafeNormal() ^ Directions[i]).GetSafeNormal();

			if (i == 0)
			{
				bFlipNormals = FVector::DotProduct(Normals[i], (MeanCenter - Origins[i])) > 0;
			}

			if (bFlipNormals)
			{
				Normals[i] = -Normals[i];
			}
		}

		// Perspective View
		if (View->IsPerspectiveProjection())
		{
			Origins.Last() = Origins[0];
		}
		// Ortho Views
		else
		{
			// Adjust for the LocationOffset
			for (int32 i = 0; i < Points.Num(); ++i)
			{
				Origins[i] -= LocationOffset;
			}

			Origins.Last() = -Origins.Last(1);
		}

		for (int32 i = 0; i < Origins.Num(); ++i)
		{
			ConvexVolume.Planes.Emplace(Origins[i], Normals[i]);
		}

		ConvexVolume.Init();
	}

	return ConvexVolume;
}

void FLidarPointCloudEditorViewportClient::ResetCamera()
{
	if (ULidarPointCloudComponent* PointCloudComponentRawPtr = PointCloudComponent.Get())
	{
		FBox FocusBounds(EForceInit::ForceInit);

		// Focus on selection, if possible
		if (TSharedPtr<FLidarPointCloudEditor> Editor = PointCloudEditorPtr.Pin())
		{
			for (FLidarPointCloudPoint** Point = Editor->GetSelectedPoints().GetData(), **DataEnd = Point + Editor->GetSelectedPoints().Num(); Point != DataEnd; ++Point)
			{
<<<<<<< HEAD
				FocusBounds += (*Point)->Location;
=======
				FocusBounds += (FVector)(*Point)->Location;
>>>>>>> 6bbb88c8
			}
		}

		// Fallback to the whole cloud's bounds
		if(!FocusBounds.IsValid)
		{
			FocusBounds = PointCloudComponentRawPtr->Bounds.GetBox();
		}

		FocusViewportOnBox(FocusBounds);
		Invalidate();
	}
}

void FLidarPointCloudEditorViewportClient::ToggleShowNodes()
{
	if (ULidarPointCloudComponent* PointCloudComponentRawPtr = PointCloudComponent.Get())
	{
		PointCloudComponentRawPtr->bDrawNodeBounds = !PointCloudComponentRawPtr->bDrawNodeBounds;
		Invalidate();
	}
}

bool FLidarPointCloudEditorViewportClient::IsSetShowNodesChecked() const
{
	if (ULidarPointCloudComponent* PointCloudComponentRawPtr = PointCloudComponent.Get())
	{
		return PointCloudComponentRawPtr->bDrawNodeBounds;
	}
	
	return false;
}

void FLidarPointCloudEditorViewportClient::SetSelectionMethod(ELidarPointCloudSelectionMethod NewSelectionMethod)
{
	SelectionMethod = NewSelectionMethod;

	if (TSharedPtr<SLidarPointCloudEditorViewport> EditorViewport = PointCloudEditorViewportPtr.Pin())
	{
		EditorViewport->PaintBrush->SetVisibility(SelectionMethod == ELidarPointCloudSelectionMethod::Paint);
	}
}

#undef LOCTEXT_NAMESPACE <|MERGE_RESOLUTION|>--- conflicted
+++ resolved
@@ -190,32 +190,18 @@
 				const FLidarPointCloudRay Ray = DeprojectCurrentMousePosition();
 				if (FLidarPointCloudPoint* Point = PC->LineTraceSingle(Ray, TraceRadius, true))
 				{
-<<<<<<< HEAD
-					const float NewDistance = FVector::Dist(Point->Location, Ray.Origin);
-=======
 					const float NewDistance = FVector3f::Dist(Point->Location, Ray.Origin);
->>>>>>> 6bbb88c8
 					const float Deviation = (NewDistance - LineTraceDistance) / LineTraceDistance;
 
 					// If painting, prevent large depth changes
 					// If not, query larger trace radius - if it passes the deviation test, it was a gap
-<<<<<<< HEAD
-					if (Deviation > PaintMaxDeviation && (bPainting || (FVector::Dist(PC->LineTraceSingle(Ray, TraceRadius * 6, true)->Location, Ray.Origin) - LineTraceDistance) / LineTraceDistance <= PaintMaxDeviation))
-					{
-						LineTraceHitPoint = Ray.Origin + Ray.GetDirection() * LineTraceDistance;
+					if (Deviation > PaintMaxDeviation && (bPainting || (FVector3f::Dist(PC->LineTraceSingle(Ray, TraceRadius * 6, true)->Location, Ray.Origin) - LineTraceDistance) / LineTraceDistance <= PaintMaxDeviation))
+					{
+						LineTraceHitPoint = FVector(Ray.Origin + Ray.GetDirection() * LineTraceDistance);
 					}
 					else
 					{
-						LineTraceHitPoint = Point->Location;
-=======
-					if (Deviation > PaintMaxDeviation && (bPainting || (FVector3f::Dist(PC->LineTraceSingle(Ray, TraceRadius * 6, true)->Location, Ray.Origin) - LineTraceDistance) / LineTraceDistance <= PaintMaxDeviation))
-					{
-						LineTraceHitPoint = FVector(Ray.Origin + Ray.GetDirection() * LineTraceDistance);
-					}
-					else
-					{
 						LineTraceHitPoint = (FVector)Point->Location;
->>>>>>> 6bbb88c8
 						LineTraceDistance = NewDistance;
 					}
 
@@ -617,11 +603,7 @@
 		FSceneViewFamilyContext ViewFamily(FSceneViewFamily::ConstructionValues(Viewport, GetScene(), EngineShowFlags).SetRealtimeUpdate(IsRealtime()));
 		FSceneView* View = CalcSceneView(&ViewFamily);
 
-<<<<<<< HEAD
-		const FVector LocationOffset = Editor->GetPointCloudBeingEdited()->LocationOffset.ToVector();
-=======
 		const FVector LocationOffset = Editor->GetPointCloudBeingEdited()->LocationOffset;
->>>>>>> 6bbb88c8
 
 		// Adjust for the LocationOffset
 		if (View->IsPerspectiveProjection())
@@ -647,11 +629,7 @@
 	FVector Origin, Direction;
 	FSceneView::DeprojectScreenToWorld(FVector2D(CurrentMousePosition), FIntRect(FIntPoint(0, 0), Viewport->GetSizeXY()), InvViewProjectionMatrix, Origin, Direction);
 
-<<<<<<< HEAD
-	return FLidarPointCloudRay(Origin, Direction);
-=======
 	return FLidarPointCloudRay((FVector3f)Origin, (FVector3f)Direction);
->>>>>>> 6bbb88c8
 }
 
 void FLidarPointCloudEditorViewportClient::OnBoxSelectionEnd()
@@ -944,11 +922,7 @@
 	if (TSharedPtr<FLidarPointCloudEditor> Editor = PointCloudEditorPtr.Pin())
 	{
 		FSceneView* View = GetView();
-<<<<<<< HEAD
-		const FVector LocationOffset = Editor->GetPointCloudBeingEdited()->LocationOffset.ToVector();
-=======
 		const FVector LocationOffset = Editor->GetPointCloudBeingEdited()->LocationOffset;
->>>>>>> 6bbb88c8
 		const FMatrix InvViewProjectionMatrix = View->ViewMatrices.GetInvViewProjectionMatrix();
 
 		TArray<FVector> Origins; Origins.AddUninitialized(Points.Num() + 2);
@@ -1027,11 +1001,7 @@
 		{
 			for (FLidarPointCloudPoint** Point = Editor->GetSelectedPoints().GetData(), **DataEnd = Point + Editor->GetSelectedPoints().Num(); Point != DataEnd; ++Point)
 			{
-<<<<<<< HEAD
-				FocusBounds += (*Point)->Location;
-=======
 				FocusBounds += (FVector)(*Point)->Location;
->>>>>>> 6bbb88c8
 			}
 		}
 
