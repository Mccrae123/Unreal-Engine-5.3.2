--- conflicted
+++ resolved
@@ -44,11 +44,7 @@
 	void ResetCamera();
 
 	/** Component for the preview point cloud. */
-<<<<<<< HEAD
-	ULidarPointCloudComponent* PreviewCloudComponent;
-=======
 	TObjectPtr<ULidarPointCloudComponent> PreviewCloudComponent;
->>>>>>> 4af6daef
 	
 	/**
 	 *	Sets up the point cloud that the Point Cloud editor is viewing.
