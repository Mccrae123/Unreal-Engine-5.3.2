--- conflicted
+++ resolved
@@ -114,33 +114,13 @@
 		ULidarPointCloud* PC = NewObject<ULidarPointCloud>(MergedCloudPackage, FName(*FPaths::GetBaseFilename(MergedCloudPackage->GetName())), EObjectFlags::RF_Public | EObjectFlags::RF_Standalone | EObjectFlags::RF_Transactional);
 		if (IsValid(PC))
 		{
-<<<<<<< HEAD
-			TArray<FString> Names({ "Initializing", "Self" });
-
-			for (ULidarPointCloud* Asset : PointClouds)
-			{
-				Names.Add(FPaths::GetBaseFilename(FStringAssetReference(Asset).ToString()));
-			}
-
 			FScopedSlowTask ProgressDialog(PointClouds.Num() + 2, LOCTEXT("Merge", "Merging Point Clouds..."));
 			ProgressDialog.MakeDialog();
-			int32 i = 0;
-
-			PC->Merge(PointClouds, [&ProgressDialog, &i, &Names](float Progress) {
-				ProgressDialog.EnterProgressFrame(1.f, FText::FromString(Names[i++]));
-			});
+
+			PC->Merge(PointClouds, [&ProgressDialog]() { ProgressDialog.EnterProgressFrame(1.f); });
 
 			PC->MarkPackageDirty();
 
-=======
-			FScopedSlowTask ProgressDialog(PointClouds.Num() + 2, LOCTEXT("Merge", "Merging Point Clouds..."));
-			ProgressDialog.MakeDialog();
-
-			PC->Merge(PointClouds, [&ProgressDialog]() { ProgressDialog.EnterProgressFrame(1.f); });
-
-			PC->MarkPackageDirty();
-
->>>>>>> 24776ab6
 			FAssetRegistryModule::AssetCreated(PC);
 		}
 	}
