--- conflicted
+++ resolved
@@ -392,23 +392,6 @@
 	 * @param CompletionDelegate - Completion delegate called when ReportGameMatchResults is complete
 	 */
 	virtual void ReportGameMatchResults(const FUniqueNetId& UserId, const FString& MatchId, const FFinalGameMatchReport& FinalReport, const FOnGameMatchReportComplete& CompletionDelegate) = 0;
-<<<<<<< HEAD
-	
-	/**
-	 * Provides a way to leave feedback on a game match
-	 *
-	 * This call will invoke a UI for the player to provide feedback about the recent match they participated in
-	 *
-	 * @param UserId - Id of the user leaving feedback on the match
-	 * @param MatchId - Id of the match to leave feedback on
-	 * @param bReviewTeam - Whether not to review a team or only the members of the team
-	 * @param CompletionDelegate - Completion delegate called when GameMatchFeedback is complete
-	 */
-	UE_DEPRECATED(5.0, "ProvideGameMatchFeedback is now deprecated and will be removed.")
-	virtual void ProvideGameMatchFeedback(const FUniqueNetId& UserId, const FString& MatchId, const bool bReviewTeam, const FOnGameMatchFeedbackComplete& CompletionDelegate) {}
-
-=======
->>>>>>> 4af6daef
 };
 
 #if UE_ENABLE_INCLUDE_ORDER_DEPRECATED_IN_5_2
