--- conflicted
+++ resolved
@@ -856,19 +856,6 @@
  * @param LocalUserId - id of user that initiated the request
  * @param PartyId - id associated with the party
  * @param Result - result of the operation
-<<<<<<< HEAD
- * @param NotApprovedReason - client defined value describing why you were not approved
- */
-UE_DEPRECATED(5.1, "Use FOnQueryPartyJoinabilityCompleteEx")
-DECLARE_DELEGATE_FourParams(FOnQueryPartyJoinabilityComplete, const FUniqueNetId& /*LocalUserId*/, const FOnlinePartyId& /*PartyId*/, const EJoinPartyCompletionResult /*Result*/, const int32 /*NotApprovedReason*/);
-/**
- * Party query joinability async task completed callback
- *
- * @param LocalUserId - id of user that initiated the request
- * @param PartyId - id associated with the party
- * @param Result - result of the operation
-=======
->>>>>>> 4af6daef
  */
 DECLARE_DELEGATE_ThreeParams(FOnQueryPartyJoinabilityCompleteEx, const FUniqueNetId& /*LocalUserId*/, const FOnlinePartyId& /*PartyId*/, const FQueryPartyJoinabilityResult& /*Result*/);
 /**
@@ -993,23 +980,6 @@
 PARTY_DECLARE_DELEGATETYPE(OnPartyStateChanged);
 
 /**
-<<<<<<< HEAD
-* Notification when a player has been approved for JIP
-* @param LocalUserId - id associated with this notification
-* @param PartyId - id associated with the party
-* @param Success - whether the join in progress action succeeded
-* @param DeniedResultCode - descriptive reason for a failure to join
-*/
-DECLARE_MULTICAST_DELEGATE_ThreeParams(F_PREFIX(OnPartyJIP), const FUniqueNetId& /*LocalUserId*/, const FOnlinePartyId& /*PartyId*/, bool /*Success*/);
-UE_DEPRECATED(5.1, "Use the new join in progress flow with USocialParty::RequestJoinInProgress.")
-typedef FOnPartyJIP::FDelegate FOnPartyJIPDelegate;
-DECLARE_MULTICAST_DELEGATE_FourParams(F_PREFIX(OnPartyJIPResponse), const FUniqueNetId& /*LocalUserId*/, const FOnlinePartyId& /*PartyId*/, bool /*Success*/, int32 /*DeniedResultCode*/);
-UE_DEPRECATED(5.1, "Use the new join in progress flow with USocialParty::RequestJoinInProgress.")
-PARTY_DECLARE_DELEGATETYPE(OnPartyJIPResponse);
-
-/**
-=======
->>>>>>> 4af6daef
  * Notification when player promotion is locked out.
  * @param LocalUserId - id associated with this notification
  * @param PartyId - id associated with the party
@@ -1027,20 +997,6 @@
 DECLARE_MULTICAST_DELEGATE_ThreeParams(F_PREFIX(OnPartyConfigChanged), const FUniqueNetId& /*LocalUserId*/, const FOnlinePartyId& /*PartyId*/, const FPartyConfiguration& /*PartyConfig*/);
 PARTY_DECLARE_DELEGATETYPE(OnPartyConfigChanged);
 
-<<<<<<< HEAD
-/**
- * Notification when party data is updated
- * Deprecated - Use OnPartyDataReceived
- * @param LocalUserId - id associated with this notification
- * @param PartyId - id associated with the party
- * @param PartyData - party data that was updated
- */
-DECLARE_MULTICAST_DELEGATE_ThreeParams(F_PREFIX(OnPartyDataReceivedConst), const FUniqueNetId& /*LocalUserId*/, const FOnlinePartyId& /*PartyId*/, const FOnlinePartyData& /*PartyData*/);
-UE_DEPRECATED(5.1, "Use OnPartyDataReceived instead of OnPartyDataReceivedConst")
-typedef FOnPartyDataReceivedConst::FDelegate FOnPartyDataReceivedConstDelegate;
-
-=======
->>>>>>> 4af6daef
 /**
  * Notification when party data is updated
  * @param LocalUserId - id associated with this notification
@@ -1081,21 +1037,6 @@
 
 /**
  * Notification when party member data is updated
-<<<<<<< HEAD
- * Deprecated - Use OnPartyMemberDataReceived
- * @param LocalUserId - id associated with this notification
- * @param PartyId - id associated with the party
- * @param MemberId - id of member that had updated data
- * @param PartyMemberData - party member data that was updated
- */
-DECLARE_MULTICAST_DELEGATE_FourParams(F_PREFIX(OnPartyMemberDataReceivedConst), const FUniqueNetId& /*LocalUserId*/, const FOnlinePartyId& /*PartyId*/, const FUniqueNetId& /*MemberId*/, const FOnlinePartyData& /*PartyMemberData*/);
-UE_DEPRECATED(5.1, "Use OnPartyMemberDataReceived instead of OnPartyMemberDataReceivedConst")
-typedef FOnPartyMemberDataReceivedConst::FDelegate FOnPartyMemberDataReceivedConstDelegate;
-
-/**
- * Notification when party member data is updated
-=======
->>>>>>> 4af6daef
  * @param LocalUserId - id associated with this notification
  * @param PartyId - id associated with the party
  * @param MemberId - id of member that had updated data
@@ -1124,20 +1065,6 @@
 
 /**
  * Notification when a new invite is received
-<<<<<<< HEAD
- * Deprecated - Use OnPartyInviteReceivedEx
- * @param LocalUserId id associated with this notification
- * @param PartyId id associated with the party
- * @param SenderId id of member that sent the invite
- */
-DECLARE_MULTICAST_DELEGATE_ThreeParams(F_PREFIX(OnPartyInviteReceived), const FUniqueNetId& /*LocalUserId*/, const FOnlinePartyId& /*PartyId*/, const FUniqueNetId& /*SenderId*/);
-UE_DEPRECATED(5.1, "Use OnPartyInviteReceivedEx instead of OnPartyInviteReceived")
-typedef FOnPartyInviteReceived::FDelegate FOnPartyInviteReceivedDelegate;
-
-/**
- * Notification when a new invite is received
-=======
->>>>>>> 4af6daef
  * @param LocalUserId id associated with this notification
  * @param Invitation the invitation that was received
  */
@@ -1146,21 +1073,6 @@
 
 /**
  * Notification when an invite has been removed
-<<<<<<< HEAD
- * Deprecated - Use OnPartyInviteRemovedEx
- * @param LocalUserId id associated with this notification
- * @param PartyId id associated with the party
- * @param SenderId id of member that sent the invite
- * @param Reason reason the invite has been removed
- */
-DECLARE_MULTICAST_DELEGATE_FourParams(F_PREFIX(OnPartyInviteRemoved), const FUniqueNetId& /*LocalUserId*/, const FOnlinePartyId& /*PartyId*/, const FUniqueNetId& /*SenderId*/, EPartyInvitationRemovedReason /*Reason*/);
-UE_DEPRECATED(5.1, "Use OnPartyInviteRemovedEx instead of OnPartyInviteRemoved")
-typedef FOnPartyInviteRemoved::FDelegate FOnPartyInviteRemovedDelegate;
-
-/**
- * Notification when an invite has been removed
-=======
->>>>>>> 4af6daef
  * @param LocalUserId id associated with this notification
  * @param Invitation the invitation that was removed
  * @param Reason reason the invite has been removed
@@ -1187,21 +1099,6 @@
 DECLARE_MULTICAST_DELEGATE_ThreeParams(F_PREFIX(OnPartyJoinRequestReceived), const FUniqueNetId& /*LocalUserId*/, const FOnlinePartyId& /*PartyId*/, const IOnlinePartyPendingJoinRequestInfo& /*JoinRequestInfo*/);
 PARTY_DECLARE_DELEGATETYPE(OnPartyJoinRequestReceived);
 
-<<<<<<< HEAD
-/**
- * Notification when a new reservation request is received
- * @param LocalUserId - id associated with this notification
- * @param PartyId - id associated with the party
- * @param SenderId - id of member that sent the request
- * @param Platform - platform of member that sent the request
- * @param PartyData - data provided by the sender for the leader to use to determine joinability
- */
-DECLARE_MULTICAST_DELEGATE_ThreeParams(F_PREFIX(OnPartyJIPRequestReceived), const FUniqueNetId& /*LocalUserId*/, const FOnlinePartyId& /*PartyId*/, const FUniqueNetId& /*SenderId*/);
-UE_DEPRECATED(5.1, "Use the new join in progress flow with USocialParty::RequestJoinInProgress.")
-PARTY_DECLARE_DELEGATETYPE(OnPartyJIPRequestReceived);
-
-=======
->>>>>>> 4af6daef
 /**
  * Notification when a player wants to know if the party is in a joinable state
  * @param LocalUserId - id associated with this notification
@@ -1257,18 +1154,6 @@
 DECLARE_MULTICAST_DELEGATE_FiveParams(F_PREFIX(OnPartyRequestToJoinRemoved), const FUniqueNetId& /*LocalUserId*/, const FOnlinePartyId& /*PartyId*/, const FUniqueNetId& /*RequesterId*/, const IOnlinePartyRequestToJoinInfo& /*Request*/, EPartyRequestToJoinRemovedReason /*Reason*/);
 PARTY_DECLARE_DELEGATETYPE(OnPartyRequestToJoinRemoved);
 
-#define DEFINE_DEPRECATED_PARTY_DELEGATE(DeprecatedDelegateName, DelegateName) \
-	virtual void Clear##DeprecatedDelegateName##Delegate_Handle(FDelegateHandle& Handle) \
-	{ \
-		DelegateName##Delegates.Remove(Handle); \
-		Handle.Reset(); \
-	} \
-	virtual void Clear##DeprecatedDelegateName##Delegates(void* Object) \
-	{ \
-		DelegateName##Delegates.RemoveAll(Object); \
-	}
-
-
 /**
  * Interface definition for the online party services 
  * Allows for forming a party and communicating with party members
@@ -1360,35 +1245,6 @@
 	virtual void ClearRequestToJoinParty(const FUniqueNetId& LocalUserId, const FOnlinePartyId& PartyId, const FUniqueNetId& Sender, EPartyRequestToJoinRemovedReason Reason) = 0;
 
 	/**
-<<<<<<< HEAD
-	* Join an existing game session from within a party
-	*
-	* @param LocalUserId - user making the request
-	* @param OnlinePartyJoinInfo - join information containing data such as party id, leader id
-	* @param Delegate - called on completion
-	*
-	* @return true if task was started
-	*/
-	UE_DEPRECATED(5.1, "Use the new join in progress flow with USocialParty::RequestJoinInProgress.")
-	virtual bool JIPFromWithinParty(const FUniqueNetId& LocalUserId, const FOnlinePartyId& PartyId, const FUniqueNetId& PartyLeaderId) { return false; }
-
-	/**
-	 * Query a party to check it's current joinability
-	 * Intended to be used before a call to LeaveParty (to leave your existing party, which would then be followed by JoinParty)
-	 * Note that the party's joinability can change from moment to moment so a successful response for this does not guarantee a successful JoinParty
-	 *
-	 * @param LocalUserId - user making the request
-	 * @param OnlinePartyJoinInfo - join information containing data such as party id, leader id
-	 * @param Delegate - called on completion
-	 */
-	PRAGMA_DISABLE_DEPRECATION_WARNINGS // Suppress deprecation warning for FOnQueryPartyJoinabilityComplete
-	UE_DEPRECATED(5.1, "Use QueryPartyJoinability with the FOnQueryPartyJoinabilityCompleteEx delegate instead")
-	virtual void QueryPartyJoinability(const FUniqueNetId& LocalUserId, const IOnlinePartyJoinInfo& OnlinePartyJoinInfo, const FOnQueryPartyJoinabilityComplete& Delegate);
-	PRAGMA_ENABLE_DEPRECATION_WARNINGS
-
-	/**
-=======
->>>>>>> 4af6daef
 	 * Query a party to check it's current joinability
 	 * Intended to be used before a call to LeaveParty (to leave your existing party, which would then be followed by JoinParty)
 	 * Note that the party's joinability can change from moment to moment so a successful response for this does not guarantee a successful JoinParty
@@ -1451,23 +1307,6 @@
 	virtual bool ApproveJoinRequest(const FUniqueNetId& LocalUserId, const FOnlinePartyId& PartyId, const FUniqueNetId& RecipientId, bool bIsApproved, int32 DeniedResultCode = 0) = 0;
 
 	/**
-<<<<<<< HEAD
-	* Approve a request to join the JIP match a party is in.
-	*
-	* @param LocalUserId - user making the request
-	* @param PartyId - id of an existing party
-	* @param RecipientId - id of the user being invited
-	* @param bIsApproved - whether the join request was approved or not
-	* @param DeniedResultCode - used when bIsApproved is false - client defined value to return when leader denies approval
-	*
-	* @return true if task was started
-	*/
-	UE_DEPRECATED(5.1, "Use the new join in progress flow with USocialParty::RequestJoinInProgress.")
-	virtual bool ApproveJIPRequest(const FUniqueNetId& LocalUserId, const FOnlinePartyId& PartyId, const FUniqueNetId& RecipientId, bool bIsApproved, int32 DeniedResultCode = 0) { return false; }
-
-	/**
-=======
->>>>>>> 4af6daef
 	 * Respond to a query joinability request.  This reflects the current party's joinability state and can change from moment to moment, and therefore does not guarantee a successful join.
 	 *
 	 * @param LocalUserId - user making the request
@@ -1841,20 +1680,6 @@
 	DEFINE_ONLINE_DELEGATE_FOUR_PARAM(OnPartyStateChanged, const FUniqueNetId& /*LocalUserId*/, const FOnlinePartyId& /*PartyId*/, EPartyState /*State*/, EPartyState /*PreviousState*/);
 
 	/**
-<<<<<<< HEAD
-	* notification of when a player had been approved to Join In Progress
-	* @param LocalUserId - id associated with this notification
-	* @param PartyId - id associated with the party
-	* @param Success - whether the join in progress action succeeded
-	* @param DeniedResultCode - descriptive reason for a failure to join
-	*/
-	PRAGMA_DISABLE_DEPRECATION_WARNINGS
-	DEFINE_ONLINE_DELEGATE_FOUR_PARAM(OnPartyJIPResponse, const FUniqueNetId& /*LocalUserId*/, const FOnlinePartyId& /*PartyId*/, bool /*Success*/, int32 /*DeniedResultCode*/);
-	PRAGMA_ENABLE_DEPRECATION_WARNINGS
-
-	/**
-=======
->>>>>>> 4af6daef
 	 * Notification when player promotion is locked out.
 	 *
 	 * @param PartyId - id associated with the party
@@ -1935,14 +1760,6 @@
 	 * @param Invitation - the invitation that was received
 	 */
 	DEFINE_ONLINE_DELEGATE_TWO_PARAM(OnPartyInviteReceivedEx, const FUniqueNetId& /*LocalUserId*/, const IOnlinePartyJoinInfo& /*Invitation*/);
-<<<<<<< HEAD
-	PRAGMA_DISABLE_DEPRECATION_WARNINGS // Suppress deprecation warning for FOnPartyInviteReceivedDelegate
-	UE_DEPRECATED(5.1, "Use OnPartyInviteReceivedEx instead of OnPartyInviteReceived")
-	virtual FDelegateHandle AddOnPartyInviteReceivedDelegate_Handle(const FOnPartyInviteReceivedDelegate& Delegate);
-	DEFINE_DEPRECATED_PARTY_DELEGATE(OnPartyInviteReceived, OnPartyInviteReceivedEx);
-	PRAGMA_ENABLE_DEPRECATION_WARNINGS
-=======
->>>>>>> 4af6daef
 
 	/**
 	 * Notification when an invite has been removed
@@ -1951,11 +1768,6 @@
 	 * @param Reason reason the invitation was removed
 	 */
 	DEFINE_ONLINE_DELEGATE_THREE_PARAM(OnPartyInviteRemovedEx, const FUniqueNetId& /*LocalUserId*/, const IOnlinePartyJoinInfo& /*Invitation*/, EPartyInvitationRemovedReason /*Reason*/);
-	PRAGMA_DISABLE_DEPRECATION_WARNINGS // Suppress deprecation warning for FOnPartyInviteRemovedDelegate
-	UE_DEPRECATED(5.1, "Use OnPartyInviteRemovedEx instead of OnPartyInviteRemoved")
-	virtual FDelegateHandle AddOnPartyInviteRemovedDelegate_Handle(const FOnPartyInviteRemovedDelegate& Delegate);
-	DEFINE_DEPRECATED_PARTY_DELEGATE(OnPartyInviteRemoved, OnPartyInviteRemovedEx);
-	PRAGMA_ENABLE_DEPRECATION_WARNINGS
 
 	/**
 	 * Notification when an invitation response is received
@@ -1976,22 +1788,6 @@
 	DEFINE_ONLINE_DELEGATE_THREE_PARAM(OnPartyJoinRequestReceived, const FUniqueNetId& /*LocalUserId*/, const FOnlinePartyId& /*PartyId*/, const IOnlinePartyPendingJoinRequestInfo& /*JoinRequestInfo*/);
 
 	/**
-<<<<<<< HEAD
-	* Notification when a new reservation request is received
-	* Subscriber is expected to call ApproveJoinRequest
-	* @param LocalUserId - id associated with this notification
-	* @param PartyId - id associated with the party
-	* @param SenderId - id of member that sent the request
-	* @param Platform - platform of member that sent the request
-	* @param PartyData - data provided by the sender for the leader to use to determine joinability
-	*/
-	PRAGMA_DISABLE_DEPRECATION_WARNINGS
-	DEFINE_ONLINE_DELEGATE_THREE_PARAM(OnPartyJIPRequestReceived, const FUniqueNetId& /*LocalUserId*/, const FOnlinePartyId& /*PartyId*/, const FUniqueNetId& /*SenderId*/);
-	PRAGMA_ENABLE_DEPRECATION_WARNINGS
-
-	/**
-=======
->>>>>>> 4af6daef
 	 * Notification when a player wants to know if the party is in a joinable state
 	 * Subscriber is expected to call RespondToQueryJoinability
 	 * @param LocalUserId - id associated with this notification
