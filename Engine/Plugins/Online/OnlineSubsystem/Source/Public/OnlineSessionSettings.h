// Copyright Epic Games, Inc. All Rights Reserved.

#pragma once

<<<<<<< HEAD
#include "OnlineSubsystemTypes.h"
#include "OnlineKeyValuePair.h"
=======
#include "OnlineKeyValuePair.h"
#include "OnlineSubsystem.h"
>>>>>>> 4af6daef

// NOTE:  Session setting names have been moved to OnlineBase in OnlineSessionNames.h

#define INVALID_SESSION_SETTING_ID -1

/**
 *	One setting describing an online session
 * contains a key, value and how this setting is advertised to others, if at all
 */
struct FOnlineSessionSetting
{
public:
	/** Settings value */
	FVariantData Data;
	/** How is this session setting advertised with the backend or searches */
	EOnlineDataAdvertisementType::Type AdvertisementType;
	/** Optional ID used in some platforms as the index instead of the session name */
	int32 ID;

public:
	/** Default constructor, used when serializing a network packet */
	FOnlineSessionSetting()
		: AdvertisementType(EOnlineDataAdvertisementType::DontAdvertise)
		, ID(INVALID_SESSION_SETTING_ID)
	{
	}

	/** Constructor for settings created/defined on the host for a session */
	template<typename Type>
	FOnlineSessionSetting(Type&& InData)
		: Data(Forward<Type>(InData))
		, AdvertisementType(EOnlineDataAdvertisementType::DontAdvertise)
		, ID(INVALID_SESSION_SETTING_ID)
	{
	}

	/** Constructor for settings created/defined on the host for a session */
	template<typename Type>
	FOnlineSessionSetting(Type&& InData, EOnlineDataAdvertisementType::Type InAdvertisementType)
		: Data(Forward<Type>(InData))
		, AdvertisementType(InAdvertisementType)
		, ID(INVALID_SESSION_SETTING_ID)
	{
	}

	/** Constructor for settings created/defined on the host for a session */
	template<typename Type>
	FOnlineSessionSetting(Type&& InData, EOnlineDataAdvertisementType::Type InAdvertisementType, int32 InID)
		: Data(Forward<Type>(InData))
		, AdvertisementType(InAdvertisementType)
		, ID(InID)
	{
	}

	/**
	*	Comparison operator
	*/
	bool operator==(const FOnlineSessionSetting& Other) const
	{
		// Advertisement type not compared because it is not passed to clients
		return Data == Other.Data;
	}

	bool operator!=(const FOnlineSessionSetting& Other) const
	{
		return !operator==(Other);
	}

	FString ToString() const
	{
		if (ID == INVALID_SESSION_SETTING_ID)
		{
			return FString::Printf(TEXT("%s : %s"), *Data.ToString(), EOnlineDataAdvertisementType::ToString(AdvertisementType));
		}
		else
		{
			return FString::Printf(TEXT("%s : %s : %d"), *Data.ToString(), EOnlineDataAdvertisementType::ToString(AdvertisementType), ID);
		}
	}
};

/** Type defining an array of session settings accessible by key */
typedef FOnlineKeyValuePairs<FName, FOnlineSessionSetting> FSessionSettings;

/**
 *	One search parameter in an online session query
 *  contains a value and how this setting is compared
 */
class FOnlineSessionSearchParam
{
private:
	/** Hidden on purpose */
	FOnlineSessionSearchParam() = delete;

public:
	/** Search value */
	FVariantData Data;
	/** How is this session setting compared on the backend searches */
	EOnlineComparisonOp::Type ComparisonOp;
	/** Optional ID used on some platform to index the session setting */
	int32 ID;

public:
	/** Constructor for setting search parameters in a query */
	template<typename Type>
	FOnlineSessionSearchParam(Type&& InData)
		: Data(Forward<Type>(InData))
		, ComparisonOp(EOnlineComparisonOp::Equals)
		, ID(INVALID_SESSION_SETTING_ID)
	{
	}

	/** Constructor for setting search parameters in a query */
	template<typename Type>
	FOnlineSessionSearchParam(Type&& InData, EOnlineComparisonOp::Type InComparisonOp)
		: Data(Forward<Type>(InData))
		, ComparisonOp(InComparisonOp)
		, ID(INVALID_SESSION_SETTING_ID)
	{
	}

	/** Constructor for setting search parameters in a query */
	template<typename Type>
	FOnlineSessionSearchParam(Type&& InData, EOnlineComparisonOp::Type InComparisonOp, int32 InID)
		: Data(Forward<Type>(InData))
		, ComparisonOp(InComparisonOp)
		, ID(InID)
	{
	}

	/**
	 *	Comparison operator
	 */
	bool operator==(const FOnlineSessionSearchParam& Other) const
	{
		// Don't compare ComparisonOp so we don't get the same data with different ops
		return Data == Other.Data;
	}

	bool operator!=(const FOnlineSessionSearchParam& Other) const
	{
		return !operator==(Other);
	}

	FString ToString() const
	{
		return FString::Printf(TEXT("Value=%s : %s : %d"), *Data.ToString(), EOnlineComparisonOp::ToString(ComparisonOp), ID);
	}
};

/** Type defining an array of search parameters accessible by key */
typedef FOnlineKeyValuePairs<FName, FOnlineSessionSearchParam> FSearchParams;

/**
 *	Container for all parameters describing a single session search
 */
class ONLINESUBSYSTEM_API FOnlineSearchSettings
{
public:
	/** Array of custom search settings */
	FSearchParams SearchParams;

public:
	FOnlineSearchSettings() = default;

	FOnlineSearchSettings(FOnlineSearchSettings&&) = default;
	FOnlineSearchSettings(const FOnlineSearchSettings&) = default;
	FOnlineSearchSettings& operator=(FOnlineSearchSettings&&) = default;
	FOnlineSearchSettings& operator=(const FOnlineSearchSettings&) = default;

	virtual ~FOnlineSearchSettings() = default;

	/**
	 *	Sets a key value pair combination that defines a search parameter
	 *
	 * @param Key key for the setting
	 * @param Value value of the setting
	 * @param InType type of comparison
	 * @param ID ID of comparison
	 */
	template<typename ValueType>
	void Set(FName Key, const ValueType& Value, EOnlineComparisonOp::Type InType, int32 ID);

	/**
	 *	Sets a key value pair combination that defines a search parameter
	 *
	 * @param Key key for the setting
	 * @param Value value of the setting
	 * @param InType type of comparison
	 */
	template<typename ValueType>
	void Set(FName Key, const ValueType& Value, EOnlineComparisonOp::Type InType);

	/**
	 *	Gets a key value pair combination that defines a search parameter
	 *
	 * @param Key key for the setting
	 * @param Value value of the setting
	 *
	 * @return true if found, false otherwise
	 */
	template<typename ValueType>
	bool Get(FName Key, ValueType& Value) const;

	/**
	 * Retrieve a search parameter comparison op
	 *
	 * @param Key key of the setting
	 *
	 * @return the comparison op for the setting
	 */
	EOnlineComparisonOp::Type GetComparisonOp(FName Key) const;
};

/**
 *	Container for all settings describing a single online session
 */
class ONLINESUBSYSTEM_API FOnlineSessionSettings
{
public:
	/** The number of publicly available connections advertised */
	int32 NumPublicConnections;
	/** The number of connections that are private (invite/password) only */
	int32 NumPrivateConnections;
	/** Whether this match is publicly advertised on the online service */
	bool bShouldAdvertise;
	/** Whether joining in progress is allowed or not */
	bool bAllowJoinInProgress;
	/** This game will be lan only and not be visible to external players */
	bool bIsLANMatch;
	/** Whether the server is dedicated or player hosted */
	bool bIsDedicated;
	/** Whether the match should gather stats or not */
	bool bUsesStats;
	/** Whether the match allows invitations for this session or not */
	bool bAllowInvites;
	/** Whether to display user presence information or not */
	bool bUsesPresence;
	/** Whether joining via player presence is allowed or not */
	bool bAllowJoinViaPresence;
	/** Whether joining via player presence is allowed for friends only or not */
	bool bAllowJoinViaPresenceFriendsOnly;
	/** Whether the server employs anti-cheat (punkbuster, vac, etc) */
	bool bAntiCheatProtected;
	/** Whether to prefer lobbies APIs if the platform supports them */
	bool bUseLobbiesIfAvailable;
	/** Whether to create (and auto join) a voice chat room for the lobby, if the platform supports it */
	bool bUseLobbiesVoiceChatIfAvailable;
	/** Manual override for the Session Id instead of having one assigned by the backend. Its size may be restricted depending on the platform */
	FString SessionIdOverride;

	/** Used to keep different builds from seeing each other during searches */
	int32 BuildUniqueId;
	/** Array of custom session settings */
	FSessionSettings Settings;

	/** Map of custom settings per session member (Not currently used by every OSS) */
	TUniqueNetIdMap<FSessionSettings> MemberSettings;

public:
	/** Default constructor, used when serializing a network packet */
	FOnlineSessionSettings()
		: NumPublicConnections(0)
		, NumPrivateConnections(0)
		, bShouldAdvertise(false)
		, bAllowJoinInProgress(false)
		, bIsLANMatch(false)
		, bIsDedicated(false)
		, bUsesStats(false)
		, bAllowInvites(false)
		, bUsesPresence(false)
		, bAllowJoinViaPresence(false)
		, bAllowJoinViaPresenceFriendsOnly(false)
		, bAntiCheatProtected(false)
		, bUseLobbiesIfAvailable(false)
		, bUseLobbiesVoiceChatIfAvailable(false)
<<<<<<< HEAD
		, BuildUniqueId(0)
=======
		, BuildUniqueId(GetBuildUniqueId())
>>>>>>> 4af6daef
	{
		// Example usage of settings
//		Set(SETTING_MAPNAME, FString(TEXT("")), EOnlineDataAdvertisementType::ViaOnlineService);
//		Set(SETTING_NUMBOTS, 0, EOnlineDataAdvertisementType::ViaOnlineService);
//		Set(SETTING_GAMEMODE, FString(TEXT("")), EOnlineDataAdvertisementType::ViaOnlineService);
	}

	virtual ~FOnlineSessionSettings()
	{
	}

	FOnlineSessionSettings(FOnlineSessionSettings&&) = default;
	FOnlineSessionSettings(const FOnlineSessionSettings&) = default;
	FOnlineSessionSettings& operator=(FOnlineSessionSettings&&) = default;
	FOnlineSessionSettings& operator=(const FOnlineSessionSettings&) = default;

	/**
	 *	Sets a key value pair combination that defines a session setting with an ID
	 *
	 * @param Key key for the setting
	 * @param Value value of the setting
	 * @param InType type of online advertisement
	 * @param ID ID for this session setting
	 */
	template<typename ValueType>
	void Set(FName Key, const ValueType& Value, EOnlineDataAdvertisementType::Type InType, int32 InID);

	/**
	 *	Sets a key value pair combination that defines a session setting
	 *
	 * @param Key key for the setting
	 * @param Value value of the setting
	 * @param InType type of online advertisement
	 */
	template<typename ValueType>
	void Set(FName Key, const ValueType& Value, EOnlineDataAdvertisementType::Type InType);

	/**
	 *	Sets a key value pair combination that defines a session setting
	 * from an existing session setting
	 *
	 * @param Key key for the setting
	 * @param SrcSetting setting values
	 */
	void Set(FName Key, const FOnlineSessionSetting& SrcSetting);

	/**
	 *	Gets a key value pair combination that defines a session setting
	 *
	 * @param Key key for the setting
	 * @param Value value of the setting
	 *
	 * @return true if found, false otherwise
	 */
	template<typename ValueType>
	bool Get(FName Key, ValueType& Value) const;

	/**
	 *  Removes a key value pair combination
	 *
	 * @param Key key to remove
	 *
	 * @return true if found and removed, false otherwise
	 */
	bool Remove(FName Key);

	/**
	 * Retrieve a session setting's advertisement type
	 *
	 * @param Key key of the setting
	 *
	 * @return the advertisement type for the setting
	 */
	EOnlineDataAdvertisementType::Type GetAdvertisementType(FName Key) const;

	/**
	* Retrieve a session setting's ID
	*
	* @param Key key of the setting
	*
	* @return the ID for the setting
	*/
	int32 GetID(FName Key) const;

};

/** Basic session information serializable into a NamedSession or SearchResults */
class FOnlineSession
{
public:
	/** Owner of the session */
	FUniqueNetIdPtr OwningUserId;
	/** Owner name of the session */
	FString OwningUserName;
	/** The settings associated with this session */
	FOnlineSessionSettings SessionSettings;
	/** The platform specific session information */
	TSharedPtr<class FOnlineSessionInfo> SessionInfo;
	/** The number of private connections that are available (read only) */
	int32 NumOpenPrivateConnections;
	/** The number of publicly available connections that are available (read only) */
	int32 NumOpenPublicConnections;

public:
	/** Default constructor, used when serializing a network packet */
	FOnlineSession() :
		OwningUserId(nullptr),
		SessionInfo(nullptr),
		NumOpenPrivateConnections(0),
		NumOpenPublicConnections(0)
	{
	}

	/** Constructor */
	FOnlineSession(const FOnlineSessionSettings& InSessionSettings) :
		OwningUserId(nullptr),
		SessionSettings(InSessionSettings),
		SessionInfo(nullptr),
		NumOpenPrivateConnections(0),
		NumOpenPublicConnections(0)
	{
	}

	FOnlineSession(FOnlineSession&&) = default;
	FOnlineSession(const FOnlineSession&) = default;
	FOnlineSession& operator=(FOnlineSession&&) = default;
	FOnlineSession& operator=(const FOnlineSession&) = default;

	virtual ~FOnlineSession() = default;

	/** @return the session id for the session as a string */
	FString GetSessionIdStr() const
	{
		if (SessionInfo.IsValid() && SessionInfo->IsValid())
		{
			return SessionInfo->GetSessionId().ToString();
		}

		return TEXT("InvalidSession");
	}
};

/** Holds the per session information for named sessions */
class FNamedOnlineSession : public FOnlineSession
{
protected:
	FNamedOnlineSession() :
		SessionName(NAME_None),
		HostingPlayerNum(INDEX_NONE),
		SessionState(EOnlineSessionState::NoSession)
	{
	}

public:
	/** The name of the session */
	const FName SessionName;
	/** Index of the player who created the session [host] or joined it [client] */
	int32 HostingPlayerNum;
	/** Whether or not the local player is hosting this session */
	bool bHosting;

	/** NetId of the local player that created this named session.  Could be the host, or a player joining a session. Will entirely replace HostingPlayerNum */
	FUniqueNetIdPtr LocalOwnerId;

	/** List of players registered in the session */
	TArray< FUniqueNetIdRef > RegisteredPlayers;
	/** State of the session (game thread write only) */
	EOnlineSessionState::Type SessionState;

	/** Constructor used to create a named session directly */
	FNamedOnlineSession(FName InSessionName, const FOnlineSessionSettings& InSessionSettings)
		: FOnlineSession(InSessionSettings)
		, SessionName(InSessionName)
		, HostingPlayerNum(INDEX_NONE)
		, bHosting(false)
		, SessionState(EOnlineSessionState::NoSession)
	{
	}

	/** Constructor used to create a named session directly */
	FNamedOnlineSession(FName InSessionName, const FOnlineSession& Session)
		: FOnlineSession(Session)
		, SessionName(InSessionName)
		, HostingPlayerNum(INDEX_NONE)
		, bHosting(false)
		, SessionState(EOnlineSessionState::NoSession)
	{
	}

	virtual ~FNamedOnlineSession()
	{
	}

	FNamedOnlineSession(const FNamedOnlineSession& Other) = default;
	FNamedOnlineSession(FNamedOnlineSession&& Other) = default;

	// We delete the equals operator as SessionName is immutable
	FNamedOnlineSession& operator=(const FNamedOnlineSession& Other) = delete;
	FNamedOnlineSession& operator=(FNamedOnlineSession&& Other) = delete;

	/**
	 * Calculate the possible joinability state of this session
	 * check the values from left to right in order of precedence
	 *
	 * @param bPublicJoinable [out] is the game joinable by anyone at all
	 * @param bFriendJoinable [out] is the game joinable by friends via presence (doesn't require invite)
	 * @param bInviteOnly [out] is the game joinable via explicit invites
	 * @param bAllowInvites [out] are invites possible (use with bInviteOnly to determine if invites are available right now)
	 *
	 * @return true if the out params are valid, false otherwise
	 */
	bool GetJoinability(bool& bPublicJoinable, bool& bFriendJoinable, bool& bInviteOnly, bool& bAllowInvites) const
	{
		// Only states that have a valid session are considered
		if (SessionState != EOnlineSessionState::NoSession && SessionState != EOnlineSessionState::Creating && SessionState != EOnlineSessionState::Destroying)
		{
			bool bAllowJIP = SessionSettings.bAllowJoinInProgress || (SessionState != EOnlineSessionState::Starting && SessionState != EOnlineSessionState::InProgress);
			if (bAllowJIP)
			{
				bPublicJoinable = SessionSettings.bShouldAdvertise || SessionSettings.bAllowJoinViaPresence;
				bFriendJoinable = SessionSettings.bAllowJoinViaPresenceFriendsOnly;
				bInviteOnly = !bPublicJoinable && !bFriendJoinable && SessionSettings.bAllowInvites;
				bAllowInvites = SessionSettings.bAllowInvites;
			}
			else
			{
				bPublicJoinable = false;
				bFriendJoinable = false;
				bInviteOnly = false;
				bAllowInvites = false;
			}

			// Valid session, joinable or otherwise
			return true;
		}

		// Invalid session
		return false;
	}
};

using FNamedOnlineSessionPtr = TSharedPtr<FNamedOnlineSession, ESPMode::ThreadSafe>;
using FNamedOnlineSessionRef = TSharedRef<FNamedOnlineSession, ESPMode::ThreadSafe>;

/** Value returned on unreachable or otherwise bad search results */
#define MAX_QUERY_PING 9999

/** Representation of a single search result from a FindSession() call */
class FOnlineSessionSearchResult
{
public:
	/** All advertised session information */
	FOnlineSession Session;
	/** Ping to the search result, MAX_QUERY_PING is unreachable */
	int32 PingInMs;

	FOnlineSessionSearchResult()
		: PingInMs(MAX_QUERY_PING)
	{
	}

	/**
	 *	@return true if the search result is valid, false otherwise
	 */
	bool IsValid() const
	{
		return (Session.OwningUserId.IsValid() && IsSessionInfoValid());
	}

	/** 
	 * Check if the session info is valid, for cases where we don't need the OwningUserId
	 * @return true if the session info is valid, false otherwise
	 */
	bool IsSessionInfoValid() const
	{
		return (Session.SessionInfo.IsValid() && Session.SessionInfo->IsValid());
	}

	/** @return the session id for a given session search result */
	FString GetSessionIdStr() const
	{
		return Session.GetSessionIdStr();
	}
};

/**
 * Encapsulation of a search for sessions request.
 * Contains all the search parameters and any search results returned after
 * the OnFindSessionsCompleteDelegate has triggered
 * Check the SearchState for Done/Failed state before using the data
 */
class FOnlineSessionSearch
{
public:
	/** Array of all sessions found when searching for the given criteria */
	TArray<FOnlineSessionSearchResult> SearchResults;
	/** State of the search */
	EOnlineAsyncTaskState::Type SearchState;
	/** Max number of queries returned by the matchmaking service */
	int32 MaxSearchResults;
	/** The query to use for finding matching servers */
	FOnlineSearchSettings QuerySettings;
	/** Whether the query is intended for LAN matches or not */
	bool bIsLanQuery;
	/**
	 * Used to sort games into buckets since a the difference in terms of feel for ping
	 * in the same bucket is often not a useful comparison and skill is better
	 */
	int32 PingBucketSize;
	/** Search hash used by the online subsystem to disambiguate search queries, stamped every time FindSession is called */
	int32 PlatformHash;
	/** Amount of time to wait for the search results. May not apply to all platforms. */
	float TimeoutInSeconds;

public:
	/** Constructor */
	FOnlineSessionSearch()
		: SearchState(EOnlineAsyncTaskState::NotStarted)
		, MaxSearchResults(1)
		, bIsLanQuery(false)
		, PingBucketSize(0)
		, PlatformHash(0)
		, TimeoutInSeconds(0.0f)
	{
		// Examples of setting search parameters
		// QuerySettings.Set(SETTING_MAPNAME, FString(), EOnlineComparisonOp::Equals);
		// QuerySettings.Set(SEARCH_DEDICATED_ONLY, false, EOnlineComparisonOp::Equals);
		// QuerySettings.Set(SEARCH_EMPTY_SERVERS_ONLY, false, EOnlineComparisonOp::Equals);
		// QuerySettings.Set(SEARCH_SECURE_SERVERS_ONLY, false, EOnlineComparisonOp::Equals);
	}

	virtual ~FOnlineSessionSearch()
	{
	}

	FOnlineSessionSearch(FOnlineSessionSearch&&) = default;
	FOnlineSessionSearch(const FOnlineSessionSearch&) = default;
	FOnlineSessionSearch& operator=(FOnlineSessionSearch&&) = default;
	FOnlineSessionSearch& operator=(const FOnlineSessionSearch&) = default;

	/**
	 *	Give the game a chance to sort the returned results
	 */
	virtual void SortSearchResults() {}

	/**
	 * Get the default session settings for this search type
	 * Allows games to set reasonable defaults that aren't advertised
	 * but would be setup for each instantiated search result
	 */
	virtual TSharedPtr<FOnlineSessionSettings> GetDefaultSessionSettings() const
	{
		return MakeShared<FOnlineSessionSettings>();
	}
};

/**
 * Logs session properties used from the session settings
 *
 * @param NamedSession the session to log the information for
 */
void ONLINESUBSYSTEM_API DumpNamedSession(const FNamedOnlineSession* NamedSession);

/**
 * Logs session properties used from the session settings
 *
 * @param Session the session to log the information for
 */
void ONLINESUBSYSTEM_API DumpSession(const FOnlineSession* Session);

/**
 * Logs session properties used from the session settings
 *
 * @param SessionSettings the session to log the information for
 */
void ONLINESUBSYSTEM_API DumpSessionSettings(const FOnlineSessionSettings* SessionSettings);


#if UE_ENABLE_INCLUDE_ORDER_DEPRECATED_IN_5_2
#include "CoreMinimal.h"
#include "Online/OnlineSessionNames.h"
#include "OnlineSubsystemPackage.h"
#endif<|MERGE_RESOLUTION|>--- conflicted
+++ resolved
@@ -2,13 +2,8 @@
 
 #pragma once
 
-<<<<<<< HEAD
-#include "OnlineSubsystemTypes.h"
-#include "OnlineKeyValuePair.h"
-=======
 #include "OnlineKeyValuePair.h"
 #include "OnlineSubsystem.h"
->>>>>>> 4af6daef
 
 // NOTE:  Session setting names have been moved to OnlineBase in OnlineSessionNames.h
 
@@ -285,11 +280,7 @@
 		, bAntiCheatProtected(false)
 		, bUseLobbiesIfAvailable(false)
 		, bUseLobbiesVoiceChatIfAvailable(false)
-<<<<<<< HEAD
-		, BuildUniqueId(0)
-=======
 		, BuildUniqueId(GetBuildUniqueId())
->>>>>>> 4af6daef
 	{
 		// Example usage of settings
 //		Set(SETTING_MAPNAME, FString(TEXT("")), EOnlineDataAdvertisementType::ViaOnlineService);
