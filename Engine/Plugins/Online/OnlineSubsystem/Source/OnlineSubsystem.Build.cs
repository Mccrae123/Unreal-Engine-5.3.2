// Copyright Epic Games, Inc. All Rights Reserved.

using UnrealBuildTool;

public class OnlineSubsystem : ModuleRules
{
	public OnlineSubsystem(ReadOnlyTargetRules Target) : base(Target)
    {
		PCHUsage = ModuleRules.PCHUsageMode.UseExplicitOrSharedPCHs;
		
		PublicDependencyModuleNames.AddRange(
			new string[] {
				"Json"
            }
		);

		PublicIncludePaths.Add(ModuleDirectory);

        PublicDefinitions.Add("ONLINESUBSYSTEM_PACKAGE=1");
		PublicDefinitions.Add("DEBUG_LAN_BEACON=0");

		PrivateDependencyModuleNames.AddRange(
			new string[] { 
				"Core", 
				"CoreUObject",
				"ImageCore",
				"Sockets",
				"JsonUtilities",
<<<<<<< HEAD
				"AudioMixer"
=======
				"AudioMixerCore",
				"SignalProcessing",
>>>>>>> 90fae962
			}
		);
	}
}<|MERGE_RESOLUTION|>--- conflicted
+++ resolved
@@ -26,12 +26,8 @@
 				"ImageCore",
 				"Sockets",
 				"JsonUtilities",
-<<<<<<< HEAD
-				"AudioMixer"
-=======
 				"AudioMixerCore",
 				"SignalProcessing",
->>>>>>> 90fae962
 			}
 		);
 	}
