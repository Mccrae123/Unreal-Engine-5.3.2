// Copyright Epic Games, Inc. All Rights Reserved.

#pragma once

#include "CoreMinimal.h"
#include "OnlineSubsystemTypes.h"
#include "OnlineSubsystemOculusPackage.h"
#include "OVR_Platform.h"

<<<<<<< HEAD
using FUniqueNetIdOculusPtr = TSharedPtr<const class FUniqueNetIdOculus, UNIQUENETID_ESPMODE>;
using FUniqueNetIdOculusRef = TSharedRef<const class FUniqueNetIdOculus, UNIQUENETID_ESPMODE>;
=======
using FUniqueNetIdOculusPtr = TSharedPtr<const class FUniqueNetIdOculus>;
using FUniqueNetIdOculusRef = TSharedRef<const class FUniqueNetIdOculus>;
>>>>>>> 6bbb88c8

class FUniqueNetIdOculus : public FUniqueNetId {
private:
	ovrID ID;

protected:
	bool Compare(const FUniqueNetId& Other) const override
	{
		if (Other.GetType() != GetType())
		{
			return false;
		}

		if (Other.GetSize() != sizeof(ovrID))
		{
			return false;
		}

		return ID == static_cast<const FUniqueNetIdOculus&>(Other).ID;
	}

public:
	template<typename... TArgs>
	static FUniqueNetIdOculusRef Create(TArgs&&... Args)
	{
<<<<<<< HEAD
		return MakeShared<FUniqueNetIdOculus, UNIQUENETID_ESPMODE>(Forward<TArgs>(Args)...);
	}

	/** Allow MakeShared to see private constructors */
	friend class SharedPointerInternals::TIntrusiveReferenceController<FUniqueNetIdOculus>;

	static const FUniqueNetIdOculus& Cast(const FUniqueNetId& NetId)
	{
		check(NetId.GetType() == OCULUS_SUBSYSTEM);
		return *static_cast<const FUniqueNetIdOculus*>(&NetId);
	}

	FUniqueNetIdOculusRef AsShared() const
	{
=======
		return MakeShareable(new FUniqueNetIdOculus(Forward<TArgs>(Args)...));
	}

	static const FUniqueNetIdOculus& Cast(const FUniqueNetId& NetId)
	{
		check(NetId.GetType() == OCULUS_SUBSYSTEM);
		return *static_cast<const FUniqueNetIdOculus*>(&NetId);
	}

	FUniqueNetIdOculusRef AsShared() const
	{
>>>>>>> 6bbb88c8
		return StaticCastSharedRef<const FUniqueNetIdOculus>(FUniqueNetId::AsShared());
	}

	virtual FName GetType() const override
	{
		return OCULUS_SUBSYSTEM;
	}

	// IOnlinePlatformData

	virtual const uint8* GetBytes() const override
	{
		return reinterpret_cast<const uint8*>(&ID);
	}

	virtual int32 GetSize() const override
	{
		return sizeof(ID);
	}

	virtual bool IsValid() const override
	{
		// Not completely accurate, but safe to assume numbers below this is invalid
		return ID > 100000;
	}

	ovrID GetID() const
	{
		return ID;
	}

	virtual FString ToString() const override
	{
		return FString::Printf(TEXT("%llu"), ID);
	}

	virtual FString ToDebugString() const override
	{
		const FString UniqueNetIdStr = FString::Printf(TEXT("%llu"), ID);
		return TEXT("ovrID:") + OSS_UNIQUEID_REDACT(*this, UniqueNetIdStr);
	}

	/** Needed for TMap::GetTypeHash() */
	friend uint32 GetTypeHash(const FUniqueNetIdOculus& A)
	{
		return GetTypeHash((uint64)A.ID);
	}

	/** global static instance of invalid (zero) id */
	static const FUniqueNetIdOculusRef& EmptyId()
	{
		static const FUniqueNetIdOculusRef EmptyId(Create());
		return EmptyId;
	}

private:
	/** Default constructor */
	FUniqueNetIdOculus()
	{
		ID = 0;
	}

	FUniqueNetIdOculus(const ovrID& id)
	{
		ID = id;
	}

	FUniqueNetIdOculus(const FString& id)
	{
		ovrID_FromString(&ID, TCHAR_TO_ANSI(*id));
	}

	/**
	* Copy Constructor
	*
	* @param Src the id to copy
	*/
	explicit FUniqueNetIdOculus(const FUniqueNetId& Src)
	{
		if (Src.GetType() == OCULUS_SUBSYSTEM)
		{
			ID = FUniqueNetIdOculus::Cast(Src).ID;
		}
	}
};

/**
* Implementation of session information
*/
class FOnlineSessionInfoOculus : public FOnlineSessionInfo
{
protected:

	/** Hidden on purpose */
	FOnlineSessionInfoOculus(const FOnlineSessionInfoOculus& Src) = delete;
	FOnlineSessionInfoOculus& operator=(const FOnlineSessionInfoOculus& Src) = delete;

PACKAGE_SCOPE:

	FOnlineSessionInfoOculus(ovrID RoomId);

	/** Unique Id for this session */
	FUniqueNetIdOculusRef SessionId;

public:

	virtual ~FOnlineSessionInfoOculus() {}

	bool operator==(const FOnlineSessionInfoOculus& Other) const
	{
		return *Other.SessionId == *SessionId;
	}

	virtual const uint8* GetBytes() const override
	{
		return nullptr;
	}

	virtual int32 GetSize() const override
	{
		return 0;
	}

	virtual bool IsValid() const override
	{
		return true;
	}

	virtual FString ToString() const override
	{
		return SessionId->ToString();
	}

	virtual FString ToDebugString() const override
	{
		return FString::Printf(TEXT("SessionId: %s"), *SessionId->ToDebugString());
	}

	virtual const FUniqueNetId& GetSessionId() const override
	{
		return *SessionId;
	}
};<|MERGE_RESOLUTION|>--- conflicted
+++ resolved
@@ -7,13 +7,8 @@
 #include "OnlineSubsystemOculusPackage.h"
 #include "OVR_Platform.h"
 
-<<<<<<< HEAD
-using FUniqueNetIdOculusPtr = TSharedPtr<const class FUniqueNetIdOculus, UNIQUENETID_ESPMODE>;
-using FUniqueNetIdOculusRef = TSharedRef<const class FUniqueNetIdOculus, UNIQUENETID_ESPMODE>;
-=======
 using FUniqueNetIdOculusPtr = TSharedPtr<const class FUniqueNetIdOculus>;
 using FUniqueNetIdOculusRef = TSharedRef<const class FUniqueNetIdOculus>;
->>>>>>> 6bbb88c8
 
 class FUniqueNetIdOculus : public FUniqueNetId {
 private:
@@ -39,22 +34,6 @@
 	template<typename... TArgs>
 	static FUniqueNetIdOculusRef Create(TArgs&&... Args)
 	{
-<<<<<<< HEAD
-		return MakeShared<FUniqueNetIdOculus, UNIQUENETID_ESPMODE>(Forward<TArgs>(Args)...);
-	}
-
-	/** Allow MakeShared to see private constructors */
-	friend class SharedPointerInternals::TIntrusiveReferenceController<FUniqueNetIdOculus>;
-
-	static const FUniqueNetIdOculus& Cast(const FUniqueNetId& NetId)
-	{
-		check(NetId.GetType() == OCULUS_SUBSYSTEM);
-		return *static_cast<const FUniqueNetIdOculus*>(&NetId);
-	}
-
-	FUniqueNetIdOculusRef AsShared() const
-	{
-=======
 		return MakeShareable(new FUniqueNetIdOculus(Forward<TArgs>(Args)...));
 	}
 
@@ -66,7 +45,6 @@
 
 	FUniqueNetIdOculusRef AsShared() const
 	{
->>>>>>> 6bbb88c8
 		return StaticCastSharedRef<const FUniqueNetIdOculus>(FUniqueNetId::AsShared());
 	}
 
