// Copyright 1998-2014 Epic Games, Inc. All Rights Reserved.

#include "OnlineSubsystemOculusPrivatePCH.h"
#include "OnlineSubsystemOculus.h"

#include "OnlineAchievementsInterfaceOculus.h"
#include "OnlineFriendsInterfaceOculus.h"
#include "OnlineIdentityOculus.h"
#include "OnlineLeaderboardInterfaceOculus.h"
#include "OnlineSessionInterfaceOculus.h"
#include "OnlineUserCloudOculus.h"

#if PLATFORM_ANDROID
#include "AndroidApplication.h"
#endif

#if PLATFORM_ANDROID
#include "AndroidApplication.h"
#endif

#if !OVRPL_DISABLED && WITH_EDITOR
OVRPL_PUBLIC_FUNCTION(void) ovr_ResetInitAndContext();
#endif

IOnlineSessionPtr FOnlineSubsystemOculus::GetSessionInterface() const
{
	return SessionInterface;
}

IOnlineGroupsPtr FOnlineSubsystemOculus::GetGroupsInterface() const
{
	return nullptr;
}

IOnlineFriendsPtr FOnlineSubsystemOculus::GetFriendsInterface() const
{
	return FriendsInterface;
}

IOnlineSharedCloudPtr FOnlineSubsystemOculus::GetSharedCloudInterface() const
{
	return nullptr;
}

IOnlineUserCloudPtr FOnlineSubsystemOculus::GetUserCloudInterface() const
{
	return UserCloudInterface;
}

IOnlineEntitlementsPtr FOnlineSubsystemOculus::GetEntitlementsInterface() const
{
	return nullptr;
};

IOnlineLeaderboardsPtr FOnlineSubsystemOculus::GetLeaderboardsInterface() const
{
	return LeaderboardsInterface;
}

IOnlineVoicePtr FOnlineSubsystemOculus::GetVoiceInterface() const
{
	return nullptr;
}

IOnlineExternalUIPtr FOnlineSubsystemOculus::GetExternalUIInterface() const
{
	return nullptr;
}

IOnlineTimePtr FOnlineSubsystemOculus::GetTimeInterface() const
{
	return nullptr;
}

IOnlineIdentityPtr FOnlineSubsystemOculus::GetIdentityInterface() const
{
	return IdentityInterface;
}

IOnlinePartyPtr FOnlineSubsystemOculus::GetPartyInterface() const
{
	return nullptr;
}

IOnlineTitleFilePtr FOnlineSubsystemOculus::GetTitleFileInterface() const
{
	return nullptr;
}

IOnlineStorePtr FOnlineSubsystemOculus::GetStoreInterface() const
{
	return nullptr;
}

IOnlineStoreV2Ptr FOnlineSubsystemOculus::GetStoreV2Interface() const
{
	return nullptr;
}

IOnlinePurchasePtr FOnlineSubsystemOculus::GetPurchaseInterface() const
{
	return nullptr;
}

IOnlineEventsPtr FOnlineSubsystemOculus::GetEventsInterface() const
{
	return nullptr;
}

IOnlineAchievementsPtr FOnlineSubsystemOculus::GetAchievementsInterface() const
{
	return AchievementsInterface;
}

IOnlineSharingPtr FOnlineSubsystemOculus::GetSharingInterface() const
{
	return nullptr;
}

IOnlineUserPtr FOnlineSubsystemOculus::GetUserInterface() const
{
	return nullptr;
}

IOnlineMessagePtr FOnlineSubsystemOculus::GetMessageInterface() const
{
	return nullptr;
}

IOnlinePresencePtr FOnlineSubsystemOculus::GetPresenceInterface() const
{
	return nullptr;
}

IOnlineChatPtr FOnlineSubsystemOculus::GetChatInterface() const
{
	return nullptr;
}

IOnlineTurnBasedPtr FOnlineSubsystemOculus::GetTurnBasedInterface() const
{
	return nullptr;
}

bool FOnlineSubsystemOculus::Tick(float DeltaTime)
{
	if (!FOnlineSubsystemImpl::Tick(DeltaTime))
	{
		return false;
	}

	if (SessionInterface.IsValid())
	{
		SessionInterface->TickPendingInvites(DeltaTime);
	}

	if (MessageTaskManager.IsValid())
	{
		if (!MessageTaskManager->Tick(DeltaTime))
		{
			UE_LOG_ONLINE(Error, TEXT("An error occured when processing the message queue"));
		}
	}

	return true;
}

void FOnlineSubsystemOculus::AddRequestDelegate(ovrRequest RequestId, FOculusMessageOnCompleteDelegate&& Delegate)
{
	check(MessageTaskManager);
	MessageTaskManager->AddRequestDelegate(RequestId, MoveTemp(Delegate));
}

FOculusMulticastMessageOnCompleteDelegate& FOnlineSubsystemOculus::GetNotifDelegate(ovrMessageType MessageType)
{
	check(MessageTaskManager);
	return MessageTaskManager->GetNotifDelegate(MessageType);
}

void FOnlineSubsystemOculus::RemoveNotifDelegate(ovrMessageType MessageType, const FDelegateHandle& Delegate)
{
	check(MessageTaskManager);
	return MessageTaskManager->RemoveNotifDelegate(MessageType, Delegate);
}

bool FOnlineSubsystemOculus::Init()
{
	bool bOculusInit = false;
#if PLATFORM_WINDOWS
	bOculusInit = InitWithWindowsPlatform();
#elif PLATFORM_ANDROID
	bOculusInit = InitWithAndroidPlatform();
#endif
	if (bOculusInit)
	{
		MessageTaskManager = MakeUnique<FOnlineMessageTaskManagerOculus>();
		check(MessageTaskManager);

		IdentityInterface = MakeShareable(new FOnlineIdentityOculus(*this));
		AchievementsInterface = MakeShareable(new FOnlineAchievementsOculus(*this));
		FriendsInterface = MakeShareable(new FOnlineFriendsOculus(*this));
		SessionInterface = MakeShareable(new FOnlineSessionOculus(*this));
		LeaderboardsInterface = MakeShareable(new FOnlineLeaderboardOculus(*this));
<<<<<<< HEAD
=======
		UserCloudInterface = MakeShareable(new FOnlineUserCloudOculus(*this));
>>>>>>> 92a3597a
	}
	else
	{
		// Only do the parent shutdown since nothing else is setup and we don't want to do
		// any LibOVRPlatform calls against an invalid or missing dll
		FOnlineSubsystemImpl::Shutdown();
	}

	return bOculusInit;
}

#if PLATFORM_WINDOWS
bool FOnlineSubsystemOculus::InitWithWindowsPlatform()
{
	UE_LOG_ONLINE(Display, TEXT("FOnlineSubsystemOculus::InitWithWindowsPlatform()"));
	auto OculusAppId = GetAppId();
	if (OculusAppId.IsEmpty())
	{
		UE_LOG_ONLINE(Error, TEXT("Missing OculusAppId key in OnlineSubsystemOculus of DefaultEngine.ini"));
		return false;
	}

	auto InitResult = ovr_PlatformInitializeWindows(TCHAR_TO_ANSI(*OculusAppId));
	if (InitResult != ovrPlatformInitialize_Success)
	{
<<<<<<< HEAD
=======
		UE_LOG_ONLINE(Warning, TEXT("Failed to initialize the Oculus Platform SDK! Error code: %d"), (int)InitResult);
		return false;
	}
	return true;
}
#elif PLATFORM_ANDROID
bool FOnlineSubsystemOculus::InitWithAndroidPlatform()
{
	UE_LOG_ONLINE(Display, TEXT("FOnlineSubsystemOculus::InitWithAndroidPlatform()"));
	auto OculusAppId = GetAppId();
	if (OculusAppId.IsEmpty())
	{
		UE_LOG_ONLINE(Error, TEXT("Missing OculusAppId key in OnlineSubsystemOculus of DefaultEngine.ini"));
		return false;
	}

	JNIEnv* Env = FAndroidApplication::GetJavaEnv();

	if (Env == nullptr)
	{
		UE_LOG_ONLINE(Error, TEXT("Missing JNIEnv"));
		return false;
	}

	auto InitResult = ovr_PlatformInitializeAndroid(TCHAR_TO_ANSI(*OculusAppId), FAndroidApplication::GetGameActivityThis(), Env);
	if (InitResult != ovrPlatformInitialize_Success)
	{
>>>>>>> 92a3597a
		UE_LOG_ONLINE(Error, TEXT("Failed to initialize the Oculus Platform SDK! Error code: %d"), (int)InitResult);
		return false;
	}

	return true;
}
<<<<<<< HEAD
#elif PLATFORM_ANDROID
bool FOnlineSubsystemOculus::InitWithAndroidPlatform()
{
	UE_LOG_ONLINE(Display, TEXT("FOnlineSubsystemOculus::InitWithAndroidPlatform()"));
	auto OculusAppId = GetAppId();
	if (OculusAppId.IsEmpty())
	{
		UE_LOG_ONLINE(Error, TEXT("Missing OculusAppId key in OnlineSubsystemOculus of DefaultEngine.ini"));
		return false;
	}

	JNIEnv* Env = FAndroidApplication::GetJavaEnv();

	if (Env == nullptr)
	{
		UE_LOG_ONLINE(Error, TEXT("Missing JNIEnv"));
		return false;
	}

	auto InitResult = ovr_PlatformInitializeAndroid(TCHAR_TO_ANSI(*OculusAppId), FAndroidApplication::GetGameActivityThis(), Env);
	if (InitResult != ovrPlatformInitialize_Success)
	{
		UE_LOG_ONLINE(Error, TEXT("Failed to initialize the Oculus Platform SDK! Error code: %d"), (int)InitResult);
		return false;
	}

	return true;
}
=======
>>>>>>> 92a3597a
#endif

bool FOnlineSubsystemOculus::Shutdown()
{
	UE_LOG_ONLINE(Display, TEXT("FOnlineSubsystemOculus::Shutdown()"));

	FOnlineSubsystemImpl::Shutdown();

	AchievementsInterface.Reset();
	FriendsInterface.Reset();
	IdentityInterface.Reset();
	SessionInterface.Reset();
	LeaderboardsInterface.Reset();
<<<<<<< HEAD
=======
	UserCloudInterface.Reset();
>>>>>>> 92a3597a

	if (MessageTaskManager.IsValid())
	{
		MessageTaskManager.Release();
	}

#if !OVRPL_DISABLED && WITH_EDITOR
	// If we are playing in the editor,
	// Destroy the context and reset the init status
	ovr_ResetInitAndContext();
#endif

	return true;
}

FString FOnlineSubsystemOculus::GetAppId() const
{
	return GConfig->GetStr(TEXT("OnlineSubsystemOculus"), TEXT("OculusAppId"), GEngineIni);
}

bool FOnlineSubsystemOculus::Exec(UWorld* InWorld, const TCHAR* Cmd, FOutputDevice& Ar)
{
	return false;
}

bool FOnlineSubsystemOculus::IsEnabled()
{
	bool bEnableOculus = true;
	GConfig->GetBool(TEXT("OnlineSubsystemOculus"), TEXT("bEnabled"), bEnableOculus, GEngineIni);
	return bEnableOculus;
}<|MERGE_RESOLUTION|>--- conflicted
+++ resolved
@@ -14,10 +14,6 @@
 #include "AndroidApplication.h"
 #endif
 
-#if PLATFORM_ANDROID
-#include "AndroidApplication.h"
-#endif
-
 #if !OVRPL_DISABLED && WITH_EDITOR
 OVRPL_PUBLIC_FUNCTION(void) ovr_ResetInitAndContext();
 #endif
@@ -201,10 +197,7 @@
 		FriendsInterface = MakeShareable(new FOnlineFriendsOculus(*this));
 		SessionInterface = MakeShareable(new FOnlineSessionOculus(*this));
 		LeaderboardsInterface = MakeShareable(new FOnlineLeaderboardOculus(*this));
-<<<<<<< HEAD
-=======
 		UserCloudInterface = MakeShareable(new FOnlineUserCloudOculus(*this));
->>>>>>> 92a3597a
 	}
 	else
 	{
@@ -230,8 +223,6 @@
 	auto InitResult = ovr_PlatformInitializeWindows(TCHAR_TO_ANSI(*OculusAppId));
 	if (InitResult != ovrPlatformInitialize_Success)
 	{
-<<<<<<< HEAD
-=======
 		UE_LOG_ONLINE(Warning, TEXT("Failed to initialize the Oculus Platform SDK! Error code: %d"), (int)InitResult);
 		return false;
 	}
@@ -259,44 +250,12 @@
 	auto InitResult = ovr_PlatformInitializeAndroid(TCHAR_TO_ANSI(*OculusAppId), FAndroidApplication::GetGameActivityThis(), Env);
 	if (InitResult != ovrPlatformInitialize_Success)
 	{
->>>>>>> 92a3597a
 		UE_LOG_ONLINE(Error, TEXT("Failed to initialize the Oculus Platform SDK! Error code: %d"), (int)InitResult);
 		return false;
 	}
 
 	return true;
 }
-<<<<<<< HEAD
-#elif PLATFORM_ANDROID
-bool FOnlineSubsystemOculus::InitWithAndroidPlatform()
-{
-	UE_LOG_ONLINE(Display, TEXT("FOnlineSubsystemOculus::InitWithAndroidPlatform()"));
-	auto OculusAppId = GetAppId();
-	if (OculusAppId.IsEmpty())
-	{
-		UE_LOG_ONLINE(Error, TEXT("Missing OculusAppId key in OnlineSubsystemOculus of DefaultEngine.ini"));
-		return false;
-	}
-
-	JNIEnv* Env = FAndroidApplication::GetJavaEnv();
-
-	if (Env == nullptr)
-	{
-		UE_LOG_ONLINE(Error, TEXT("Missing JNIEnv"));
-		return false;
-	}
-
-	auto InitResult = ovr_PlatformInitializeAndroid(TCHAR_TO_ANSI(*OculusAppId), FAndroidApplication::GetGameActivityThis(), Env);
-	if (InitResult != ovrPlatformInitialize_Success)
-	{
-		UE_LOG_ONLINE(Error, TEXT("Failed to initialize the Oculus Platform SDK! Error code: %d"), (int)InitResult);
-		return false;
-	}
-
-	return true;
-}
-=======
->>>>>>> 92a3597a
 #endif
 
 bool FOnlineSubsystemOculus::Shutdown()
@@ -310,10 +269,7 @@
 	IdentityInterface.Reset();
 	SessionInterface.Reset();
 	LeaderboardsInterface.Reset();
-<<<<<<< HEAD
-=======
 	UserCloudInterface.Reset();
->>>>>>> 92a3597a
 
 	if (MessageTaskManager.IsValid())
 	{
