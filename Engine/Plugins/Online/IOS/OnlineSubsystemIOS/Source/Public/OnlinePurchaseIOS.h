// Copyright Epic Games, Inc. All Rights Reserved.

#pragma once

#include "Interfaces/OnlinePurchaseInterface.h"
#include "RetainedObjCInstance.h"

enum class EPurchaseTransactionState : uint8;
struct FOnlinePurchaseTransactionIOS;
struct FOnlinePurchaseInProgressTransactionIOS;
@class SKPaymentTransaction;
@class FStoreKitPurchaseProxy;

/**
 * Implementation for online purchase via IOS services
 */
class FOnlinePurchaseIOS :
	public IOnlinePurchase,
	public TSharedFromThis<FOnlinePurchaseIOS, ESPMode::ThreadSafe>
{

public:

	// IOnlinePurchase

	virtual bool IsAllowedToPurchase(const FUniqueNetId& UserId) override;
	virtual void Checkout(const FUniqueNetId& UserId, const FPurchaseCheckoutRequest& CheckoutRequest, const FOnPurchaseCheckoutComplete& Delegate) override;
	virtual void Checkout(const FUniqueNetId& UserId, const FPurchaseCheckoutRequest& CheckoutRequest, const FOnPurchaseReceiptlessCheckoutComplete& Delegate) override;
	virtual void FinalizePurchase(const FUniqueNetId& UserId, const FString& ReceiptId) override;
	virtual void RedeemCode(const FUniqueNetId& UserId, const FRedeemCodeRequest& RedeemCodeRequest, const FOnPurchaseRedeemCodeComplete& Delegate) override;
	virtual void QueryReceipts(const FUniqueNetId& UserId, bool bRestoreReceipts, const FOnQueryReceiptsComplete& Delegate) override;
	virtual void GetReceipts(const FUniqueNetId& UserId, TArray<FPurchaseReceipt>& OutReceipts) const override;
	virtual void FinalizeReceiptValidationInfo(const FUniqueNetId& UserId, FString& InReceiptValidationInfo, const FOnFinalizeReceiptValidationInfoComplete& Delegate) override;

	// FOnlinePurchaseIOS

	/**
	 * Constructor
	 *
	 * @param InSubsystem IOS subsystem being used
	 */
	FOnlinePurchaseIOS(class FOnlineSubsystemIOS* InSubsystem);

	/**
	 * Destructor
	 */
	virtual ~FOnlinePurchaseIOS();
	
	/**
	 * Log App Receipt content
	 */
	void DumpAppReceipt();
<<<<<<< HEAD

    /**
     * Method used internally by FStoreKitPurchaseProxy to notify that a transaction was completed. Not meant to be called by user code
     */
	void OnTransactionComplete(EPurchaseTransactionState Result, const FOnlinePurchaseTransactionIOS& TransactionData);

    /**
     * Method used internally by FStoreKitPurchaseProxy to notify that transactions were restored. Not meant to be called by user code
     */
    void OnRestoreTransactionsComplete(EPurchaseTransactionState Result);
private:
    /**
     * Add Transaction data to cache avoiding duplicates and return proper receipt
     */
    TSharedRef<FPurchaseReceipt> TryStoreTransactionAndGetReceipt(const TSharedRef<FPurchaseReceipt>& Receipt, const FOnlinePurchaseTransactionIOS& Transaction);

=======
	
	/**
	 * Method used internally by FStoreKitPurchaseProxy to handle a known transactions. Not meant to be called by user code
	 */
	void OnUpdatedTransactions(const TArray<FOnlinePurchaseTransactionIOS>& Transactions);
	
    /**
     * Method used internally by FStoreKitPurchaseProxy to notify that transactions were restored. Not meant to be called by user code
     */
    void OnQueryReceiptsComplete(bool bSuccess, const TSharedPtr<TArray<FOnlinePurchaseTransactionIOS>>& Transactions);
private:
	/** Entry data for a known completed transaction (restored or purchased) */
	struct FKnownTransaction
	{
		explicit FKnownTransaction(TSharedRef<FPurchaseReceipt> InReceipt, SKPaymentTransaction* InTransaction)
		: Receipt(InReceipt)
		, PaymentTransaction(InTransaction)
		{
		}

		TSharedRef<FPurchaseReceipt> Receipt;
		TRetainedObjCInstance<SKPaymentTransaction*> PaymentTransaction;
	};

	/**
     * Add receipt information for transaction data to intermediate cache avoiding duplicates and return stored receipt
     */
	static void AddReceiptToCache(TArray<FKnownTransaction>& Cache, const TSharedRef<FPurchaseReceipt>& Receipt, const FOnlinePurchaseTransactionIOS& Transaction);

>>>>>>> 4af6daef
    /**
     * Generate a receipt for a failed purchase
     */
    static TSharedRef<FPurchaseReceipt> GenerateFailReceipt(const FPurchaseCheckoutRequest& CheckoutRequest);
    
    /**
     * Generate a receipt for a successful purchase which was received offline
     */
<<<<<<< HEAD
    static TSharedRef<FPurchaseReceipt> GenerateOfflineReceipt(EPurchaseTransactionState Result, const FOnlinePurchaseTransactionIOS& Transaction);
=======
    static TSharedRef<FPurchaseReceipt> GenerateOfflineReceipt(const FOnlinePurchaseTransactionIOS& Transaction);
>>>>>>> 4af6daef

    /**
     * Generate a final receipt for the purchase currently in progress
     */
<<<<<<< HEAD
    static TSharedRef<FPurchaseReceipt> GenerateReceipt(EPurchaseTransactionState Result, const FPurchaseCheckoutRequest& CheckoutRequest, const FOnlinePurchaseTransactionIOS& Transaction);
=======
    static TSharedRef<FPurchaseReceipt> GenerateReceipt(const FPurchaseCheckoutRequest& CheckoutRequest, const FOnlinePurchaseTransactionIOS& Transaction);
>>>>>>> 4af6daef
private:
	
	/** Proxy helper to communicate from/to StoreKit*/
    TRetainedObjCInstance<FStoreKitPurchaseProxy*> StoreKitProxy;
	
<<<<<<< HEAD
	/** Are transactions current being restored */
	bool bRestoringTransactions;
=======
	/** Are receipts being queried */
	bool bQueryingReceipts;
>>>>>>> 4af6daef

	/** Transient delegate to fire when restoring transactions (QueryReceipts with bRestoreReceipts=true)*/
	FOnQueryReceiptsComplete QueryReceiptsComplete;
	
	/** Keeps track of in progress user transaction */
    TSharedPtr<const FOnlinePurchaseInProgressTransactionIOS> InProgressTransaction;
<<<<<<< HEAD
	
	/** Entry data for a known completed transaction (restored or purchased) */
    struct FKnownTransaction
    {
        explicit FKnownTransaction(TSharedRef<FPurchaseReceipt> InReceipt, SKPaymentTransaction* InTransaction)
        : Receipt(InReceipt)
        , PaymentTransaction(InTransaction)
        {
        }

        TSharedRef<FPurchaseReceipt> Receipt;
        TRetainedObjCInstance<SKPaymentTransaction*> PaymentTransaction;
    };
	/** Cache of completed transactions */
    TArray< FKnownTransaction > Transactions;
=======
>>>>>>> 4af6daef
	
	/** Cache of known transactions */
	TArray< FKnownTransaction > CachedReceipts;

	/** Reference to the parent subsystem */
	FOnlineSubsystemIOS* Subsystem;
};

typedef TSharedPtr<FOnlinePurchaseIOS, ESPMode::ThreadSafe> FOnlinePurchaseIOSPtr;<|MERGE_RESOLUTION|>--- conflicted
+++ resolved
@@ -50,24 +50,6 @@
 	 * Log App Receipt content
 	 */
 	void DumpAppReceipt();
-<<<<<<< HEAD
-
-    /**
-     * Method used internally by FStoreKitPurchaseProxy to notify that a transaction was completed. Not meant to be called by user code
-     */
-	void OnTransactionComplete(EPurchaseTransactionState Result, const FOnlinePurchaseTransactionIOS& TransactionData);
-
-    /**
-     * Method used internally by FStoreKitPurchaseProxy to notify that transactions were restored. Not meant to be called by user code
-     */
-    void OnRestoreTransactionsComplete(EPurchaseTransactionState Result);
-private:
-    /**
-     * Add Transaction data to cache avoiding duplicates and return proper receipt
-     */
-    TSharedRef<FPurchaseReceipt> TryStoreTransactionAndGetReceipt(const TSharedRef<FPurchaseReceipt>& Receipt, const FOnlinePurchaseTransactionIOS& Transaction);
-
-=======
 	
 	/**
 	 * Method used internally by FStoreKitPurchaseProxy to handle a known transactions. Not meant to be called by user code
@@ -97,7 +79,6 @@
      */
 	static void AddReceiptToCache(TArray<FKnownTransaction>& Cache, const TSharedRef<FPurchaseReceipt>& Receipt, const FOnlinePurchaseTransactionIOS& Transaction);
 
->>>>>>> 4af6daef
     /**
      * Generate a receipt for a failed purchase
      */
@@ -106,56 +87,25 @@
     /**
      * Generate a receipt for a successful purchase which was received offline
      */
-<<<<<<< HEAD
-    static TSharedRef<FPurchaseReceipt> GenerateOfflineReceipt(EPurchaseTransactionState Result, const FOnlinePurchaseTransactionIOS& Transaction);
-=======
     static TSharedRef<FPurchaseReceipt> GenerateOfflineReceipt(const FOnlinePurchaseTransactionIOS& Transaction);
->>>>>>> 4af6daef
 
     /**
      * Generate a final receipt for the purchase currently in progress
      */
-<<<<<<< HEAD
-    static TSharedRef<FPurchaseReceipt> GenerateReceipt(EPurchaseTransactionState Result, const FPurchaseCheckoutRequest& CheckoutRequest, const FOnlinePurchaseTransactionIOS& Transaction);
-=======
     static TSharedRef<FPurchaseReceipt> GenerateReceipt(const FPurchaseCheckoutRequest& CheckoutRequest, const FOnlinePurchaseTransactionIOS& Transaction);
->>>>>>> 4af6daef
 private:
 	
 	/** Proxy helper to communicate from/to StoreKit*/
     TRetainedObjCInstance<FStoreKitPurchaseProxy*> StoreKitProxy;
 	
-<<<<<<< HEAD
-	/** Are transactions current being restored */
-	bool bRestoringTransactions;
-=======
 	/** Are receipts being queried */
 	bool bQueryingReceipts;
->>>>>>> 4af6daef
 
 	/** Transient delegate to fire when restoring transactions (QueryReceipts with bRestoreReceipts=true)*/
 	FOnQueryReceiptsComplete QueryReceiptsComplete;
 	
 	/** Keeps track of in progress user transaction */
     TSharedPtr<const FOnlinePurchaseInProgressTransactionIOS> InProgressTransaction;
-<<<<<<< HEAD
-	
-	/** Entry data for a known completed transaction (restored or purchased) */
-    struct FKnownTransaction
-    {
-        explicit FKnownTransaction(TSharedRef<FPurchaseReceipt> InReceipt, SKPaymentTransaction* InTransaction)
-        : Receipt(InReceipt)
-        , PaymentTransaction(InTransaction)
-        {
-        }
-
-        TSharedRef<FPurchaseReceipt> Receipt;
-        TRetainedObjCInstance<SKPaymentTransaction*> PaymentTransaction;
-    };
-	/** Cache of completed transactions */
-    TArray< FKnownTransaction > Transactions;
-=======
->>>>>>> 4af6daef
 	
 	/** Cache of known transactions */
 	TArray< FKnownTransaction > CachedReceipts;
