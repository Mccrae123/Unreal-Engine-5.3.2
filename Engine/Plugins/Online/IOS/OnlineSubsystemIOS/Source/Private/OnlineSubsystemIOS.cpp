// Copyright Epic Games, Inc. All Rights Reserved.

#include "OnlineSubsystemIOS.h"
#include "IOS/IOSAppDelegate.h"
#import "OnlineStoreKitHelper.h"
#import "OnlineAppStoreUtils.h"
#include "Misc/ConfigCacheIni.h"
#include "Stats/Stats.h"
<<<<<<< HEAD

#if (defined(__IPHONE_OS_VERSION_MIN_REQUIRED) && __IPHONE_OS_VERSION_MIN_REQUIRED <= __IPHONE_12_0) || (defined(__TV_OS_VERSION_MIN_REQUIRED) && __TV_OS_VERSION_MIN_REQUIRED <= __TVOS_12_0)
#define USE_DEPRECATED_PLAYERID 1
#else
#define USE_DEPRECATED_PLAYERID 0
#endif
=======
>>>>>>> 6bbb88c8

FOnlineSubsystemIOS::FOnlineSubsystemIOS(FName InInstanceName)
	: FOnlineSubsystemImpl(IOS_SUBSYSTEM, InInstanceName)
	, StoreHelper(nil)
	, AppStoreHelper(nil)
{
	StoreHelper = nil;
}

IOnlineSessionPtr FOnlineSubsystemIOS::GetSessionInterface() const
{
	return SessionInterface;
}

IOnlineFriendsPtr FOnlineSubsystemIOS::GetFriendsInterface() const
{
	return FriendsInterface;
}

IOnlinePartyPtr FOnlineSubsystemIOS::GetPartyInterface() const
{
	return nullptr;
}

IOnlineGroupsPtr FOnlineSubsystemIOS::GetGroupsInterface() const
{
	return nullptr;
}

IOnlineSharedCloudPtr FOnlineSubsystemIOS::GetSharedCloudInterface() const
{
	return SharedCloudInterface;
}

IOnlineUserCloudPtr FOnlineSubsystemIOS::GetUserCloudInterface() const
{
	return UserCloudInterface;
}

IOnlineLeaderboardsPtr FOnlineSubsystemIOS::GetLeaderboardsInterface() const
{
	return LeaderboardsInterface;
}

IOnlineVoicePtr FOnlineSubsystemIOS::GetVoiceInterface() const
{
	return nullptr;
}

IOnlineExternalUIPtr FOnlineSubsystemIOS::GetExternalUIInterface() const
{
	return ExternalUIInterface;
}

IOnlineTimePtr FOnlineSubsystemIOS::GetTimeInterface() const
{
	return nullptr;
}

IOnlineIdentityPtr FOnlineSubsystemIOS::GetIdentityInterface() const
{
	return IdentityInterface;
}

IOnlineTitleFilePtr FOnlineSubsystemIOS::GetTitleFileInterface() const
{
	return nullptr;
}

IOnlineEntitlementsPtr FOnlineSubsystemIOS::GetEntitlementsInterface() const
{
	return nullptr;
}

IOnlineStorePtr FOnlineSubsystemIOS::GetStoreInterface() const
{
	return StoreInterface;
}

IOnlineStoreV2Ptr FOnlineSubsystemIOS::GetStoreV2Interface() const
{
	return StoreV2Interface;
}

IOnlinePurchasePtr FOnlineSubsystemIOS::GetPurchaseInterface() const
{
	return PurchaseInterface;
}

IOnlineEventsPtr FOnlineSubsystemIOS::GetEventsInterface() const
{
	return nullptr;
}

IOnlineAchievementsPtr FOnlineSubsystemIOS::GetAchievementsInterface() const
{
	return AchievementsInterface;
}

IOnlineSharingPtr FOnlineSubsystemIOS::GetSharingInterface() const
{
	return nullptr;
}

IOnlineUserPtr FOnlineSubsystemIOS::GetUserInterface() const
{
	return nullptr;
}

IOnlineMessagePtr FOnlineSubsystemIOS::GetMessageInterface() const
{
	return nullptr;
}

IOnlinePresencePtr FOnlineSubsystemIOS::GetPresenceInterface() const
{
	return nullptr;
}

IOnlineChatPtr FOnlineSubsystemIOS::GetChatInterface() const
{
	return nullptr;
}

IOnlineStatsPtr FOnlineSubsystemIOS::GetStatsInterface() const
{
	return nullptr;
}

IOnlineTurnBasedPtr FOnlineSubsystemIOS::GetTurnBasedInterface() const
{
	return TurnBasedInterface;
}

IOnlineTournamentPtr FOnlineSubsystemIOS::GetTournamentInterface() const
{
	return nullptr;
}

bool FOnlineSubsystemIOS::Init() 
{
	bool bSuccessfullyStartedUp = true;
	UE_LOG_ONLINE(VeryVerbose, TEXT("FOnlineSubsystemIOS::Init()"));
	
	if( !IsEnabled() )
	{
		UE_LOG_ONLINE(Warning, TEXT("All iOS online features have been disabled in the system settings"));
		bSuccessfullyStartedUp = false;
	}
	else
	{
		SessionInterface = MakeShareable(new FOnlineSessionIOS(this));
		IdentityInterface = MakeShareable(new FOnlineIdentityIOS(this));

		if (IsGameCenterEnabled())
		{
			FriendsInterface = MakeShareable(new FOnlineFriendsIOS(this));
			LeaderboardsInterface = MakeShareable(new FOnlineLeaderboardsIOS(this));
			AchievementsInterface = MakeShareable(new FOnlineAchievementsIOS(this));
			ExternalUIInterface = MakeShareable(new FOnlineExternalUIIOS(this));
			TurnBasedInterface = MakeShareable(new FOnlineTurnBasedIOS());
		}

		UserCloudInterface = MakeShareable(new FOnlineUserCloudInterfaceIOS());
		SharedCloudInterface = MakeShareable(new FOnlineSharedCloudInterfaceIOS());

		if (IsInAppPurchasingEnabled())
		{
			if (IsV2StoreEnabled())
			{
				StoreV2Interface = MakeShareable(new FOnlineStoreIOS(this));
				PurchaseInterface = MakeShareable(new FOnlinePurchaseIOS(this));
				InitStoreKitHelper();
			}
			else
			{
				StoreInterface = MakeShareable(new FOnlineStoreInterfaceIOS());
			}
		}

		if (UserCloudInterface && IsCloudKitEnabled())
		{
			FString IOSCloudKitSyncStrategy = "";
			GConfig->GetString(TEXT("/Script/IOSRuntimeSettings.IOSRuntimeSettings"), TEXT("IOSCloudKitSyncStrategy"), IOSCloudKitSyncStrategy, GEngineIni);

			if (!IOSCloudKitSyncStrategy.Equals("None"))
			{
				UserCloudInterface->InitCloudSave(IOSCloudKitSyncStrategy.Equals("Always"));
			}
		}

		InitAppStoreHelper();
	}

	return bSuccessfullyStartedUp;
}

void FOnlineSubsystemIOS::InitStoreKitHelper()
{
	StoreHelper = [[FStoreKitHelperV2 alloc] init];
	[StoreHelper retain];
	
	// Give each interface a chance to bind to the store kit helper
	StoreV2Interface->InitStoreKit(StoreHelper);
	PurchaseInterface->InitStoreKit(StoreHelper);

	// Pump the event queue to handle any events that came in between launch and now.
	[StoreHelper pumpObserverEventQueue];
}

void FOnlineSubsystemIOS::CleanupStoreKitHelper()
{
	[StoreHelper release];
	StoreHelper = nil;
}

void FOnlineSubsystemIOS::InitAppStoreHelper()
{
	AppStoreHelper = [[FAppStoreUtils alloc] init];
	[AppStoreHelper retain];
}

void FOnlineSubsystemIOS::CleanupAppStoreHelper()
{
	[AppStoreHelper release];
	AppStoreHelper = nil;
}

FAppStoreUtils* FOnlineSubsystemIOS::GetAppStoreUtils()
{
	return AppStoreHelper;
}

bool FOnlineSubsystemIOS::Tick(float DeltaTime)
{
	QUICK_SCOPE_CYCLE_COUNTER(STAT_FOnlineSubsystemIOS_Tick);

	if (!FOnlineSubsystemImpl::Tick(DeltaTime))
	{
		return false;
	}

	if (SessionInterface.IsValid())
	{
		SessionInterface->Tick(DeltaTime);
	}
	return true;
}

FText FOnlineSubsystemIOS::GetOnlineServiceName() const
{
	return NSLOCTEXT("OnlineSubsystemIOS", "OnlineServiceName", "Game Center");
}

bool FOnlineSubsystemIOS::Shutdown() 
{
	bool bSuccessfullyShutdown = true;
	UE_LOG_ONLINE(VeryVerbose, TEXT("FOnlineSubsystemIOS::Shutdown()"));

	bSuccessfullyShutdown = FOnlineSubsystemImpl::Shutdown();
	
#define DESTRUCT_INTERFACE(Interface) \
	if (Interface.IsValid()) \
	{ \
		UE_LOG_ONLINE(Display, TEXT(#Interface));\
		ensure(Interface.IsUnique()); \
		Interface = nullptr; \
	}
	
	DESTRUCT_INTERFACE(SessionInterface);
	DESTRUCT_INTERFACE(IdentityInterface);
	DESTRUCT_INTERFACE(FriendsInterface);
	DESTRUCT_INTERFACE(LeaderboardsInterface);
	DESTRUCT_INTERFACE(AchievementsInterface);
	DESTRUCT_INTERFACE(ExternalUIInterface);
	DESTRUCT_INTERFACE(TurnBasedInterface);
	DESTRUCT_INTERFACE(UserCloudInterface);
	DESTRUCT_INTERFACE(SharedCloudInterface);
	DESTRUCT_INTERFACE(StoreInterface);
	DESTRUCT_INTERFACE(StoreV2Interface);
	DESTRUCT_INTERFACE(PurchaseInterface);

#undef DESTRUCT_INTERFACE
	
	// Cleanup after the interfaces are free
	CleanupStoreKitHelper();
	CleanupAppStoreHelper();
	
	return bSuccessfullyShutdown;
}

FString FOnlineSubsystemIOS::GetAppId() const 
{
	return TEXT( "" );
}

bool FOnlineSubsystemIOS::Exec(UWorld* InWorld, const TCHAR* Cmd, FOutputDevice& Ar)  
{
	bool bWasHandled = false;
	if (FOnlineSubsystemImpl::Exec(InWorld, Cmd, Ar))
	{
		bWasHandled = true;
	}
	else
	{ 
		if (FParse::Command(&Cmd, TEXT("PURCHASE")))
		{
			bWasHandled = HandlePurchaseExecCommands(InWorld, Cmd, Ar);
		}
	}

	return bWasHandled;
}

bool FOnlineSubsystemIOS::HandlePurchaseExecCommands(UWorld* InWorld, const TCHAR* Cmd, FOutputDevice& Ar)
{
	bool bWasHandled = false;

	if (FParse::Command(&Cmd, TEXT("DUMPAPPRECEIPT")))
	{
		[StoreHelper dumpAppReceipt];
	}

	return bWasHandled;
}

bool FOnlineSubsystemIOS::IsEnabled() const
{
	bool bEnableGameCenter = IsGameCenterEnabled();

	const bool bEnableCloudKit = IsCloudKitEnabled();

	const bool bIsInAppPurchasingEnabled = IsInAppPurchasingEnabled();
	const bool bIsEnabledByConfig = FOnlineSubsystemImpl::IsEnabled(); // TODO: Do we want to enable this by this config?
	
	return bEnableGameCenter || bEnableCloudKit || bIsInAppPurchasingEnabled || bIsEnabledByConfig;
}

bool FOnlineSubsystemIOS::IsGameCenterEnabled()
{
	bool bEnableGameCenter = false;
	GConfig->GetBool(TEXT("/Script/IOSRuntimeSettings.IOSRuntimeSettings"), TEXT("bEnableGameCenterSupport"), bEnableGameCenter, GEngineIni);

	return bEnableGameCenter;
}

bool FOnlineSubsystemIOS::IsCloudKitEnabled()
{
	bool bEnableCloudKit;
	GConfig->GetBool(TEXT("/Script/IOSRuntimeSettings.IOSRuntimeSettings"), TEXT("bEnableCloudKitSupport"), bEnableCloudKit, GEngineIni);

	return bEnableCloudKit;
}


bool FOnlineSubsystemIOS::IsV2StoreEnabled()
{
	bool bUseStoreV2 = false;
	GConfig->GetBool(TEXT("OnlineSubsystemIOS.Store"), TEXT("bUseStoreV2"), bUseStoreV2, GEngineIni);
	return bUseStoreV2;
}

bool FOnlineSubsystemIOS::IsInAppPurchasingEnabled()
{
	bool bEnableIAP = false;
	GConfig->GetBool(TEXT("OnlineSubsystemIOS.Store"), TEXT("bSupportsInAppPurchasing"), bEnableIAP, GEngineIni);
	
	bool bEnableIAP1 = false;
	GConfig->GetBool(TEXT("OnlineSubsystemIOS.Store"), TEXT("bSupportInAppPurchasing"), bEnableIAP1, GEngineIni);
	return bEnableIAP || bEnableIAP1;
}

NSString* FOnlineSubsystemIOS::GetPlayerId(GKPlayer* Player)
{
<<<<<<< HEAD
#if USE_DEPRECATED_PLAYERID
	if ([GKPlayer respondsToSelector:@selector(gamePlayerID)] == YES)
	{
		return Player.gamePlayerID;
	}
	else
	{
		return Player.playerID;
	}
#else
	return Player.gamePlayerID;
#endif
=======
	return Player.gamePlayerID;
>>>>>>> 6bbb88c8
}

NSString* FOnlineSubsystemIOS::GetPlayerId(GKLocalPlayer* Player)
{
<<<<<<< HEAD
#if USE_DEPRECATED_PLAYERID
	if ([GKLocalPlayer respondsToSelector:@selector(gamePlayerID)] == YES)
	{
		return Player.gamePlayerID;
	}
	else
	{
		return Player.playerID;
	}
#else
	return Player.gamePlayerID;
#endif
=======
	return Player.gamePlayerID;
>>>>>>> 6bbb88c8
}
<|MERGE_RESOLUTION|>--- conflicted
+++ resolved
@@ -6,15 +6,6 @@
 #import "OnlineAppStoreUtils.h"
 #include "Misc/ConfigCacheIni.h"
 #include "Stats/Stats.h"
-<<<<<<< HEAD
-
-#if (defined(__IPHONE_OS_VERSION_MIN_REQUIRED) && __IPHONE_OS_VERSION_MIN_REQUIRED <= __IPHONE_12_0) || (defined(__TV_OS_VERSION_MIN_REQUIRED) && __TV_OS_VERSION_MIN_REQUIRED <= __TVOS_12_0)
-#define USE_DEPRECATED_PLAYERID 1
-#else
-#define USE_DEPRECATED_PLAYERID 0
-#endif
-=======
->>>>>>> 6bbb88c8
 
 FOnlineSubsystemIOS::FOnlineSubsystemIOS(FName InInstanceName)
 	: FOnlineSubsystemImpl(IOS_SUBSYSTEM, InInstanceName)
@@ -389,40 +380,10 @@
 
 NSString* FOnlineSubsystemIOS::GetPlayerId(GKPlayer* Player)
 {
-<<<<<<< HEAD
-#if USE_DEPRECATED_PLAYERID
-	if ([GKPlayer respondsToSelector:@selector(gamePlayerID)] == YES)
-	{
-		return Player.gamePlayerID;
-	}
-	else
-	{
-		return Player.playerID;
-	}
-#else
 	return Player.gamePlayerID;
-#endif
-=======
+}
+
+NSString* FOnlineSubsystemIOS::GetPlayerId(GKLocalPlayer* Player)
+{
 	return Player.gamePlayerID;
->>>>>>> 6bbb88c8
-}
-
-NSString* FOnlineSubsystemIOS::GetPlayerId(GKLocalPlayer* Player)
-{
-<<<<<<< HEAD
-#if USE_DEPRECATED_PLAYERID
-	if ([GKLocalPlayer respondsToSelector:@selector(gamePlayerID)] == YES)
-	{
-		return Player.gamePlayerID;
-	}
-	else
-	{
-		return Player.playerID;
-	}
-#else
-	return Player.gamePlayerID;
-#endif
-=======
-	return Player.gamePlayerID;
->>>>>>> 6bbb88c8
-}
+}
