--- conflicted
+++ resolved
@@ -53,94 +53,6 @@
 bool FOnlineFriendsIOS::ReadFriendsList(int32 LocalUserNum, const FString& ListName, const FOnReadFriendsListComplete& Delegate /*= FOnReadFriendsListComplete()*/)
 {
 	UE_LOG_ONLINE_FRIEND(Verbose, TEXT("FOnlineFriendsIOS::ReadFriendsList()"));
-<<<<<<< HEAD
-#if __IPHONE_OS_VERSION_MIN_REQUIRED < __IPHONE_10_0
-	bool bSuccessfullyBeganReadFriends = false;
-
-	if( IdentityInterface->GetLocalGameCenterUser() != NULL && IdentityInterface->GetLocalGameCenterUser().isAuthenticated )
-	{
-		bSuccessfullyBeganReadFriends = true;
-		dispatch_async(dispatch_get_main_queue(), ^
-		{
-		// Get the friends list for the local player from the server
-            if ([[GKLocalPlayer localPlayer] respondsToSelector:@selector(loadFriendPlayersWithCompletionHandler)] == YES)
-            {
-				PRAGMA_DISABLE_DEPRECATION_WARNINGS
-                [[GKLocalPlayer localPlayer] loadFriendPlayersWithCompletionHandler:
-				PRAGMA_ENABLE_DEPRECATION_WARNINGS
-                 ^(NSArray* Friends, NSError* Error)
-                 {
-                    if( Error )
-                    {
-                        FString ErrorStr(FString::Printf(TEXT("FOnlineFriendsIOS::ReadFriendsList() - Failed to read friends list with error: [%i]"), [Error code]));
-                        UE_LOG_ONLINE_FRIEND(Verbose, TEXT("%s"), *ErrorStr);
-                 
-                        // Report back to the game thread whether this succeeded.
-                        [FIOSAsyncTask CreateTaskWithBlock : ^ bool(void)
-                         {
-                            Delegate.ExecuteIfBound(0, false, ListName, ErrorStr);
-                            return true;
-                         }];
-                    }
-                    else
-                    {
-                        [GKPlayer loadPlayersForIdentifiers:Friends withCompletionHandler:
-                         ^(NSArray* Players, NSError* Error2)
-                         {
-                            FString ErrorStr;
-                            bool bWasSuccessful = false;
-                            if( Error2 )
-                            {
-                                ErrorStr = FString::Printf(TEXT("FOnlineFriendsIOS::ReadFriendsList() - Failed to loadPlayersForIdentifiers with error: [%i]"), [Error2 code]);
-                            }
-                            else
-                            {
-                                // Clear our previosly cached friends before we repopulate the cache.
-                                CachedFriends.Empty();
-                                for( int32 FriendIdx = 0; FriendIdx < [Players count]; FriendIdx++ )
-                                {
-                                    GKPlayer* Friend = Players[ FriendIdx ];
-                  
-                                    // Add new friend entry to list
-                                    TSharedRef<FOnlineFriendIOS> FriendEntry(
-										new FOnlineFriendIOS(*FString(FOnlineSubsystemIOS::GetPlayerId(Friend)))
-                                    );
-                                    FriendEntry->AccountData.Add(
-                                        TEXT("nickname"), *FString(Friend.alias)
-                                    );
-                                    CachedFriends.Add(FriendEntry);
-                  
-                                    UE_LOG_ONLINE_FRIEND(Verbose, TEXT("GCFriend - Id:%s Alias:%s"),
-										*FString(FOnlineSubsystemIOS::GetPlayerId(Friend)),
-                                        *FriendEntry->GetDisplayName()
-									);
-                                }
-                  
-                                bWasSuccessful = true;
-                            }
-                  
-                            // Report back to the game thread whether this succeeded.
-                            [FIOSAsyncTask CreateTaskWithBlock : ^ bool(void)
-                             {
-                                Delegate.ExecuteIfBound(0, bWasSuccessful, ListName, ErrorStr);
-                                return true;
-                             }];
-                         }];
-                    }
-                 }];
-            }
-		});
-	}
-	else
-	{
-		// no gamecenter login means we cannot read the friends.
-		Delegate.ExecuteIfBound( 0 , false, ListName, TEXT("not logged in") );
-	}
-
-	return bSuccessfullyBeganReadFriends;
-#else
-=======
->>>>>>> 6bbb88c8
 	Delegate.ExecuteIfBound(LocalUserNum, false, ListName, FString(TEXT("ReadFriendsList() is not supported as of UE 4.21")));
 	return false;
 }
