// Copyright Epic Games, Inc. All Rights Reserved.

// Module includes
#include "OnlineLeaderboardsInterfaceIOS.h"
#include "OnlineSubsystemIOS.h"

// GameCenter includes
#include <GameKit/GKLeaderboard.h>
#include <GameKit/GKScore.h>
#include <GameKit/GKLocalPlayer.h>

FOnlineLeaderboardsIOS::FOnlineLeaderboardsIOS(FOnlineSubsystemIOS* InSubsystem)
{
	UE_LOG_ONLINE_LEADERBOARD(Display, TEXT("FOnlineLeaderboardsIOS::FOnlineLeaderboardsIOS()"));

	// Cache a reference to the OSS Identity and Friends interfaces, we will need these when we are performing leaderboard actions
	IdentityInterface = (FOnlineIdentityIOS*)InSubsystem->GetIdentityInterface().Get();
	check(IdentityInterface);

	FriendsInterface = (FOnlineFriendsIOS*)InSubsystem->GetFriendsInterface().Get();
	check(FriendsInterface);

	UnreportedScores = nil;
}


FOnlineLeaderboardsIOS::~FOnlineLeaderboardsIOS()
{
	if(UnreportedScores)
	{
		[UnreportedScores release];
		UnreportedScores = nil;
	}
    
    if (CachedLeaderboard)
    {
        [CachedLeaderboard release];
        CachedLeaderboard = nil;
    }
    
    if (LeaderboardPlayer)
    {
        [LeaderboardPlayer release];
        LeaderboardPlayer = nil;
    }
    
}

bool FOnlineLeaderboardsIOS::ReadLeaderboardCompletionDelegate(NSArray* players, FOnlineLeaderboardReadRef& InReadObject)
{
    auto ReadObject = InReadObject;
	bool bTriggeredReadRequest = true;

    CachedLeaderboard = [GKLeaderboard alloc];
<<<<<<< HEAD
	if ([GKLeaderboard instancesRespondToSelector:@selector(initWithPlayers:)] == YES)
	{
        [CachedLeaderboard loadEntriesForPlayers:players timeScope:GKLeaderboardTimeScopeAllTime completionHandler: ^(GKLeaderboardEntry *entries, NSArray<GKLeaderboardEntry *> *scores, NSError *Error)
         {
            //GKLeaderboardEntry *entriesCopy = entries;
            bool bWasSuccessful = (Error == nil) && [scores count] > 0;
                        
            if (bWasSuccessful)
            {
                bWasSuccessful = [scores count] > 0;
                UE_LOG_ONLINE_LEADERBOARD(Display, TEXT("FOnlineLeaderboardsIOS::loadScoresWithCompletionHandler() - %s"), (bWasSuccessful ? TEXT("Success!") : TEXT("Failed!, no scores retrieved")));
=======
        [CachedLeaderboard loadEntriesForPlayers:players timeScope:GKLeaderboardTimeScopeAllTime completionHandler: ^(GKLeaderboardEntry *entries, NSArray<GKLeaderboardEntry *> *scores, NSError *Error)
         {
            bReadLeaderboardFinished = true;

            bool bWasSuccessful = (Error == nil) && [scores count] > 0;
                        
			UE_LOG_ONLINE_LEADERBOARD(Display, TEXT("FOnlineLeaderboardsIOS::loadScoresWithCompletionHandler() - %s"), (bWasSuccessful ? TEXT("Success!") : TEXT("Failed!, no scores retrieved")));
		
            if (bWasSuccessful)
            {
                bWasSuccessful = [scores count] > 0;
>>>>>>> d731a049
                for (GKLeaderboardEntry *entry in scores)
                {
                    FString PlayerIDString;
                        
                    if ([entry respondsToSelector:@selector(player)] == YES)
                    {
                        PlayerIDString = FString(FOnlineSubsystemIOS::GetPlayerId(entry.player));
                        LeaderboardPlayer = entry.player;
                    }
                        
                    UE_LOG_ONLINE_LEADERBOARD(Display, TEXT("----------------------------------------------------------------"));
                    UE_LOG_ONLINE_LEADERBOARD(Display, TEXT("PlayerId: %s"), *PlayerIDString);
                    UE_LOG_ONLINE_LEADERBOARD(Display, TEXT("Value: %d"), entry.score);
                    UE_LOG_ONLINE_LEADERBOARD(Display, TEXT("----------------------------------------------------------------"));
                        
                    FUniqueNetIdRef UserId = FUniqueNetIdIOS::Create(PlayerIDString);
                        
                    FOnlineStatsRow* UserRow = ReadObject.Get().FindPlayerRecord(UserId.Get());
                    if (UserRow == NULL)
                    {
                        UserRow = new (ReadObject->Rows) FOnlineStatsRow(PlayerIDString, UserId);
                    }
                        
                    for (int32 StatIdx = 0; StatIdx < ReadObject->ColumnMetadata.Num(); StatIdx++)
                    {
                        const FColumnMetaData& ColumnMeta = ReadObject->ColumnMetadata[StatIdx];
                        
                        switch (ColumnMeta.DataType)
                        {
                            case EOnlineKeyValuePairDataType::Int32:
<<<<<<< HEAD
                            {
                                int32 Value = entry.score;
                                UserRow->Columns.Add(ColumnMeta.ColumnName, FVariantData(Value));
                                bWasSuccessful = true;
                                break;
                            }
                        
                            default:
                            {
=======
                            {
                                int32 Value = entry.score;
                                UserRow->Columns.Add(ColumnMeta.ColumnName, FVariantData(Value));
                                bWasSuccessful = true;
                                break;
                            }
                        
                            default:
                            {
>>>>>>> d731a049
                                UE_LOG_ONLINE_LEADERBOARD(Warning, TEXT("Unsupported key value pair during retrieval from GameCenter %s"), *ColumnMeta.ColumnName.ToString());
                                break;
                            }
                        }
                    }
                }
            }
            else if (Error)
            {
<<<<<<< HEAD
=======
				LeaderboardPlayer = nil;
			
>>>>>>> d731a049
                // if we have failed to read the leaderboard then report this
                NSDictionary *userInfo = [Error userInfo];
                NSString *errstr = [[userInfo objectForKey : NSUnderlyingErrorKey] localizedDescription];
                UE_LOG_ONLINE_LEADERBOARD(Display, TEXT("FOnlineLeaderboardsIOS::loadScoresWithCompletionHandler() - Failed to read leaderboard with error: [%s]"), *FString(errstr));
                UE_LOG_ONLINE_LEADERBOARD(Warning, TEXT("You should check that the leaderboard name matches that of one in ITunesConnect"));
            }
                        
            // Report back to the game thread whether this succeeded.
            [FIOSAsyncTask CreateTaskWithBlock : ^ bool(void)
             {
                ReadObject->ReadState = bWasSuccessful ? EOnlineAsyncTaskState::Done : EOnlineAsyncTaskState::Failed;
                TriggerOnLeaderboardReadCompleteDelegates(bWasSuccessful);
                return true;
             }];
        }];
<<<<<<< HEAD
    }
    
    // If we have failed to kick off a read request, we should still tell whoever is listening.
    if (!bTriggeredReadRequest)
    {
        UE_LOG_ONLINE_LEADERBOARD(Display, TEXT("FOnlineLeaderboardsIOS::loadScoresWithCompletionHandler() - Failed!"));
        TriggerOnLeaderboardReadCompleteDelegates(false);
    }
=======
>>>>>>> d731a049
    
    return bTriggeredReadRequest;
}

bool FOnlineLeaderboardsIOS::ReadLeaderboards(const TArray< FUniqueNetIdRef >& Players, FOnlineLeaderboardReadRef& InReadObject)
{
	__block FOnlineLeaderboardReadRef ReadObject = InReadObject;

	UE_LOG_ONLINE_LEADERBOARD(Display, TEXT("FOnlineLeaderboardsIOS::ReadLeaderboards()"));

    bReadLeaderboardFinished = false;
	ReadObject->ReadState = EOnlineAsyncTaskState::Failed;
	ReadObject->Rows.Empty();
	
	if ((IdentityInterface != nullptr) && (IdentityInterface->GetLocalGameCenterUser() != NULL) && IdentityInterface->GetLocalGameCenterUser().isAuthenticated)
	{
		ReadObject->ReadState = EOnlineAsyncTaskState::InProgress;

		// Populate a list of id's for our friends which we want to look up.
		NSMutableArray* FriendIds = [NSMutableArray arrayWithCapacity: (Players.Num() + 1)];
		
		// Add the local player to the list of ids to look up.
		FUniqueNetIdPtr LocalPlayerUID = IdentityInterface->GetUniquePlayerId(0);
		check(LocalPlayerUID.IsValid());

		FriendIds[0] = [NSString stringWithFString:LocalPlayerUID->ToString()];

		// Add the other requested players
		for (int32 FriendIdx = 0; FriendIdx < Players.Num(); FriendIdx++)
		{
			FriendIds[FriendIdx + 1] = [NSString stringWithFString:Players[FriendIdx]->ToString()];
		}

		// Kick off a game center read request for the list of users
<<<<<<< HEAD
		if ([GKLeaderboard instancesRespondToSelector:@selector(loadEntriesForPlayerScope:timeScope:range:completionHandler:)] == YES)
		{
            [GKPlayer loadPlayersForIdentifiers:FriendIds withCompletionHandler:^(NSArray *players, NSError *Error)
             {
                bool bWasSuccessful = (Error == nil) && [players count] > 0;
             
                if (bWasSuccessful)
                {
                    bWasSuccessful = [players count] > 0;
					ReadLeaderboardCompletionDelegate(players, ReadObject);
				}
             }];
        }
        else
        {
			return false;
        }
=======
                 GKLocalPlayer* GKLocalUser = [GKLocalPlayer localPlayer];
                 [GKLocalUser loadFriendsWithIdentifiers:(NSArray<NSString *> *)FriendIds completionHandler:^(NSArray<GKPlayer *> *players, NSError *Error)
		 {
			bool bWasSuccessful = (Error == nil) && [players count] > 0;
			if (bWasSuccessful)
			{
				bWasSuccessful = [players count] > 0;
			}
			// even if not successful, need to call the delegate to initialize Leaderboard and LocalPlayer
			ReadLeaderboardCompletionDelegate(players, ReadObject);
		}];
	}
	else
	{
		return false;
>>>>>>> d731a049
	}

	return true;
}


bool FOnlineLeaderboardsIOS::ReadLeaderboardsForFriends(int32 LocalUserNum, FOnlineLeaderboardReadRef& ReadObject)
{
	UE_LOG_ONLINE_LEADERBOARD(Display, TEXT("FOnlineLeaderboardsIOS::ReadLeaderboardsForFriends()"));
	if( IdentityInterface->GetLocalGameCenterUser() != NULL && IdentityInterface->GetLocalGameCenterUser().isAuthenticated )
	{
		// Gather the friends from the local players game center friends list and perform a read request for these
		TArray< TSharedRef<FOnlineFriend> > Friends;
		FriendsInterface->GetFriendsList( 0, EFriendsLists::ToString(EFriendsLists::Default), Friends );

		TArray< FUniqueNetIdRef > FriendIds;
		for( int32 Idx = 0; Idx < Friends.Num(); Idx++ )
		{
			FriendIds.Add( Friends[ Idx ]->GetUserId() );
		}
		ReadLeaderboards( FriendIds, ReadObject );
	}
	
	return true;
}

bool FOnlineLeaderboardsIOS::ReadLeaderboardsAroundRank(int32 Rank, uint32 Range, FOnlineLeaderboardReadRef& ReadObject)
{
	UE_LOG_ONLINE_LEADERBOARD(Warning, TEXT("FOnlineLeaderboardsIOS::ReadLeaderboardsAroundRank is currently not supported."));
	return false;
}
bool FOnlineLeaderboardsIOS::ReadLeaderboardsAroundUser(FUniqueNetIdRef Player, uint32 Range, FOnlineLeaderboardReadRef& ReadObject)
{
	UE_LOG_ONLINE_LEADERBOARD(Warning, TEXT("FOnlineLeaderboardsIOS::ReadLeaderboardsAroundUser is currently not supported."));
	return false;
}

void FOnlineLeaderboardsIOS::FreeStats(FOnlineLeaderboardRead& ReadObject)
{
	UE_LOG_ONLINE_LEADERBOARD(Display, TEXT("FOnlineLeaderboardsIOS::FreeStats()"));
	// not implemented for gc leaderboards
}


bool FOnlineLeaderboardsIOS::WriteLeaderboards(const FName& SessionName, const FUniqueNetId& Player, FOnlineLeaderboardWrite& WriteObject)
{
	UE_LOG_ONLINE_LEADERBOARD(Display, TEXT("FOnlineLeaderboardsIOS::WriteLeaderboards()"));
	bool bWroteAnyLeaderboard = false;

	// Make sure we have storage space for scores
	if (UnreportedScores == nil)
	{
		UnreportedScores = [[NSMutableArray alloc] initWithCapacity : WriteObject.Properties.Num()];
	}

	//@TODO: Note: The array of leaderboard names is ignored, because they offer no data.
	// Instead the stat names are used as the leaderboard names for iOS for now.  This whole API needs rework!

	// Queue up the leaderboard stat writes
	for (FStatPropertyArray::TConstIterator It(WriteObject.Properties); It; ++It)
	{
		// Access the stat and the value.
		const FVariantData& Stat = It.Value();

		FString LeaderboardName(It.Key().ToString());
		NSString* Category = [NSString stringWithFString:LeaderboardName];

		bool bIsValidScore = false;

        int32 Value;

		// Setup the score with the value we are writing from the variant type
		switch (Stat.GetType())
		{
			case EOnlineKeyValuePairDataType::Int32:
			{
				Stat.GetValue(Value);
					
				bIsValidScore = true;
				break;
			}

			default:
			{
				UE_LOG_ONLINE_LEADERBOARD(Warning, TEXT("FOnlineLeaderboardsIOS::WriteLeaderboards(Leaderboard: %s) Invalid data type (only Int32 is currently supported)"), *LeaderboardName);
				break;
			}
		}

		if (bIsValidScore)
		{
			UE_LOG_ONLINE_LEADERBOARD(Display, TEXT("FOnlineLeaderboardsIOS::WriteLeaderboards() Queued score %d on leaderboard %s"), Value, *LeaderboardName);

			[UnreportedScores addObject:[NSNumber numberWithInteger:Value]];
			bWroteAnyLeaderboard = true;
		}
	}
	
	// Return whether any stat was cached.
	return bWroteAnyLeaderboard;
}


bool FOnlineLeaderboardsIOS::FlushLeaderboards(const FName& SessionName)
{
    UE_LOG_ONLINE_LEADERBOARD(Display, TEXT("FOnlineLeaderboardsIOS::FlushLeaderboards()"));
<<<<<<< HEAD
=======
    
    
    int SleepLimit = 30;
    while(!bReadLeaderboardFinished && SleepLimit != 0)
    {
        usleep(100000);
        --SleepLimit;
    }
    if (SleepLimit == 0)
    {
        UE_LOG_ONLINE_LEADERBOARD(Warning, TEXT("Leaderboard Could not be flusshed"));
        return false;
    }
    
>>>>>>> d731a049
    bool bBeganFlushingScores = false;
    
    if ((IdentityInterface->GetLocalGameCenterUser() != NULL) && IdentityInterface->GetLocalGameCenterUser().isAuthenticated)
    {
        const int32 UnreportedScoreCount = UnreportedScores.count;
        bBeganFlushingScores = UnreportedScoreCount > 0;
        
<<<<<<< HEAD
        if (bBeganFlushingScores)
        {
            NSMutableArray *ArrayCopy = [[NSMutableArray alloc] initWithArray:UnreportedScores];
            
            [UnreportedScores release];
            UnreportedScores = nil;
            
            dispatch_async(dispatch_get_main_queue(), ^
                           {
                for (NSNumber* scoreReport in ArrayCopy)
                {
                    NSInteger ScoreReportInt = [scoreReport integerValue];
                    
                    [CachedLeaderboard submitScore:ScoreReportInt context:0 player:LeaderboardPlayer completionHandler: ^ (NSError *error)
                     {
                        // Tell whoever was listening that we have written (or failed to write) to the leaderboard
                        bool bSucceeded = error == NULL;
                        if (bSucceeded)
                        {
                            UE_LOG_ONLINE_LEADERBOARD(Display, TEXT("Flushed %d scores to Game Center"), UnreportedScoreCount);
                        }
                        else
                        {
                            UE_LOG_ONLINE_LEADERBOARD(Display, TEXT("Error while flushing scores (code %d)"), [error code]);
                        }
                        
                        [ArrayCopy release];
                        
                        // Report back to the game thread whether this succeeded.
                        [FIOSAsyncTask CreateTaskWithBlock : ^ bool(void)
                         {
                            TriggerOnLeaderboardFlushCompleteDelegates(SessionName, bSucceeded);
                            return true;
                        }];
                    }];
                }
            });
        }
        
=======
		if (bBeganFlushingScores)
		{
			NSMutableArray *ArrayCopy = [[NSMutableArray alloc] initWithArray:UnreportedScores];
			
			[UnreportedScores release];
			UnreportedScores = nil;
			
            if (LeaderboardPlayer != nil)
            {
			dispatch_async(dispatch_get_main_queue(),
			^{
					for (NSNumber* scoreReport in ArrayCopy)
					{
						NSInteger ScoreReportInt = [scoreReport integerValue];
						
						[CachedLeaderboard submitScore:ScoreReportInt context:0 player:LeaderboardPlayer completionHandler: ^ (NSError *error)
						 {
							// Tell whoever was listening that we have written (or failed to write) to the leaderboard
							bool bSucceeded = error == NULL;
							if (bSucceeded)
							{
								UE_LOG_ONLINE_LEADERBOARD(Display, TEXT("Flushed %d scores to Game Center"), UnreportedScoreCount);
							}
							else
							{
								UE_LOG_ONLINE_LEADERBOARD(Display, TEXT("Error while flushing scores (code %d)"), [error code]);
							}
							
							// Report back to the game thread whether this succeeded.
							[FIOSAsyncTask CreateTaskWithBlock : ^ bool(void)
							 {
								TriggerOnLeaderboardFlushCompleteDelegates(SessionName, bSucceeded);
								return true;
							}];
						}];
					}
                [ArrayCopy release];
                });
				}
            else
            {
				[ArrayCopy release];
            }
		}
	
>>>>>>> d731a049
        // If we didn't begin writing to the leaderboard we should still notify whoever was listening.
        if (!bBeganFlushingScores)
        {
            TriggerOnLeaderboardFlushCompleteDelegates(SessionName, false);
            UE_LOG_ONLINE_LEADERBOARD(Display, TEXT("Failed to flush scores to leaderboard"));
        }
        
    }
    return bBeganFlushingScores;
}


bool FOnlineLeaderboardsIOS::WriteOnlinePlayerRatings(const FName& SessionName, int32 LeaderboardId, const TArray<FOnlinePlayerScore>& PlayerScores)
{
	UE_LOG_ONLINE_LEADERBOARD(Display, TEXT("FOnlineLeaderboardsIOS::WriteOnlinePlayerRatings()"));
	// not implemented for gc leaderboards
	
	return false;
}<|MERGE_RESOLUTION|>--- conflicted
+++ resolved
@@ -52,19 +52,6 @@
 	bool bTriggeredReadRequest = true;
 
     CachedLeaderboard = [GKLeaderboard alloc];
-<<<<<<< HEAD
-	if ([GKLeaderboard instancesRespondToSelector:@selector(initWithPlayers:)] == YES)
-	{
-        [CachedLeaderboard loadEntriesForPlayers:players timeScope:GKLeaderboardTimeScopeAllTime completionHandler: ^(GKLeaderboardEntry *entries, NSArray<GKLeaderboardEntry *> *scores, NSError *Error)
-         {
-            //GKLeaderboardEntry *entriesCopy = entries;
-            bool bWasSuccessful = (Error == nil) && [scores count] > 0;
-                        
-            if (bWasSuccessful)
-            {
-                bWasSuccessful = [scores count] > 0;
-                UE_LOG_ONLINE_LEADERBOARD(Display, TEXT("FOnlineLeaderboardsIOS::loadScoresWithCompletionHandler() - %s"), (bWasSuccessful ? TEXT("Success!") : TEXT("Failed!, no scores retrieved")));
-=======
         [CachedLeaderboard loadEntriesForPlayers:players timeScope:GKLeaderboardTimeScopeAllTime completionHandler: ^(GKLeaderboardEntry *entries, NSArray<GKLeaderboardEntry *> *scores, NSError *Error)
          {
             bReadLeaderboardFinished = true;
@@ -76,7 +63,6 @@
             if (bWasSuccessful)
             {
                 bWasSuccessful = [scores count] > 0;
->>>>>>> d731a049
                 for (GKLeaderboardEntry *entry in scores)
                 {
                     FString PlayerIDString;
@@ -107,7 +93,6 @@
                         switch (ColumnMeta.DataType)
                         {
                             case EOnlineKeyValuePairDataType::Int32:
-<<<<<<< HEAD
                             {
                                 int32 Value = entry.score;
                                 UserRow->Columns.Add(ColumnMeta.ColumnName, FVariantData(Value));
@@ -117,17 +102,6 @@
                         
                             default:
                             {
-=======
-                            {
-                                int32 Value = entry.score;
-                                UserRow->Columns.Add(ColumnMeta.ColumnName, FVariantData(Value));
-                                bWasSuccessful = true;
-                                break;
-                            }
-                        
-                            default:
-                            {
->>>>>>> d731a049
                                 UE_LOG_ONLINE_LEADERBOARD(Warning, TEXT("Unsupported key value pair during retrieval from GameCenter %s"), *ColumnMeta.ColumnName.ToString());
                                 break;
                             }
@@ -137,11 +111,8 @@
             }
             else if (Error)
             {
-<<<<<<< HEAD
-=======
 				LeaderboardPlayer = nil;
 			
->>>>>>> d731a049
                 // if we have failed to read the leaderboard then report this
                 NSDictionary *userInfo = [Error userInfo];
                 NSString *errstr = [[userInfo objectForKey : NSUnderlyingErrorKey] localizedDescription];
@@ -157,17 +128,6 @@
                 return true;
              }];
         }];
-<<<<<<< HEAD
-    }
-    
-    // If we have failed to kick off a read request, we should still tell whoever is listening.
-    if (!bTriggeredReadRequest)
-    {
-        UE_LOG_ONLINE_LEADERBOARD(Display, TEXT("FOnlineLeaderboardsIOS::loadScoresWithCompletionHandler() - Failed!"));
-        TriggerOnLeaderboardReadCompleteDelegates(false);
-    }
-=======
->>>>>>> d731a049
     
     return bTriggeredReadRequest;
 }
@@ -202,25 +162,6 @@
 		}
 
 		// Kick off a game center read request for the list of users
-<<<<<<< HEAD
-		if ([GKLeaderboard instancesRespondToSelector:@selector(loadEntriesForPlayerScope:timeScope:range:completionHandler:)] == YES)
-		{
-            [GKPlayer loadPlayersForIdentifiers:FriendIds withCompletionHandler:^(NSArray *players, NSError *Error)
-             {
-                bool bWasSuccessful = (Error == nil) && [players count] > 0;
-             
-                if (bWasSuccessful)
-                {
-                    bWasSuccessful = [players count] > 0;
-					ReadLeaderboardCompletionDelegate(players, ReadObject);
-				}
-             }];
-        }
-        else
-        {
-			return false;
-        }
-=======
                  GKLocalPlayer* GKLocalUser = [GKLocalPlayer localPlayer];
                  [GKLocalUser loadFriendsWithIdentifiers:(NSArray<NSString *> *)FriendIds completionHandler:^(NSArray<GKPlayer *> *players, NSError *Error)
 		 {
@@ -236,7 +177,6 @@
 	else
 	{
 		return false;
->>>>>>> d731a049
 	}
 
 	return true;
@@ -343,8 +283,6 @@
 bool FOnlineLeaderboardsIOS::FlushLeaderboards(const FName& SessionName)
 {
     UE_LOG_ONLINE_LEADERBOARD(Display, TEXT("FOnlineLeaderboardsIOS::FlushLeaderboards()"));
-<<<<<<< HEAD
-=======
     
     
     int SleepLimit = 30;
@@ -359,7 +297,6 @@
         return false;
     }
     
->>>>>>> d731a049
     bool bBeganFlushingScores = false;
     
     if ((IdentityInterface->GetLocalGameCenterUser() != NULL) && IdentityInterface->GetLocalGameCenterUser().isAuthenticated)
@@ -367,47 +304,6 @@
         const int32 UnreportedScoreCount = UnreportedScores.count;
         bBeganFlushingScores = UnreportedScoreCount > 0;
         
-<<<<<<< HEAD
-        if (bBeganFlushingScores)
-        {
-            NSMutableArray *ArrayCopy = [[NSMutableArray alloc] initWithArray:UnreportedScores];
-            
-            [UnreportedScores release];
-            UnreportedScores = nil;
-            
-            dispatch_async(dispatch_get_main_queue(), ^
-                           {
-                for (NSNumber* scoreReport in ArrayCopy)
-                {
-                    NSInteger ScoreReportInt = [scoreReport integerValue];
-                    
-                    [CachedLeaderboard submitScore:ScoreReportInt context:0 player:LeaderboardPlayer completionHandler: ^ (NSError *error)
-                     {
-                        // Tell whoever was listening that we have written (or failed to write) to the leaderboard
-                        bool bSucceeded = error == NULL;
-                        if (bSucceeded)
-                        {
-                            UE_LOG_ONLINE_LEADERBOARD(Display, TEXT("Flushed %d scores to Game Center"), UnreportedScoreCount);
-                        }
-                        else
-                        {
-                            UE_LOG_ONLINE_LEADERBOARD(Display, TEXT("Error while flushing scores (code %d)"), [error code]);
-                        }
-                        
-                        [ArrayCopy release];
-                        
-                        // Report back to the game thread whether this succeeded.
-                        [FIOSAsyncTask CreateTaskWithBlock : ^ bool(void)
-                         {
-                            TriggerOnLeaderboardFlushCompleteDelegates(SessionName, bSucceeded);
-                            return true;
-                        }];
-                    }];
-                }
-            });
-        }
-        
-=======
 		if (bBeganFlushingScores)
 		{
 			NSMutableArray *ArrayCopy = [[NSMutableArray alloc] initWithArray:UnreportedScores];
@@ -453,7 +349,6 @@
             }
 		}
 	
->>>>>>> d731a049
         // If we didn't begin writing to the leaderboard we should still notify whoever was listening.
         if (!bBeganFlushingScores)
         {
