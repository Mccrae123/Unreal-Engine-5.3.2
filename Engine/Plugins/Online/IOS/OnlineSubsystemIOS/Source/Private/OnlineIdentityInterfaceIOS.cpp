--- conflicted
+++ resolved
@@ -7,12 +7,6 @@
 #include "IOS/IOSAppDelegate.h"
 #import "OnlineAppStoreUtils.h"
 
-#if (defined(__IPHONE_13_0) && __IPHONE_OS_VERSION_MAX_ALLOWED >= __IPHONE_13_0) || (defined(__TVOS_13_0) && __TV_OS_VERSION_MAX_ALLOWED >= __TVOS_13_0)
-#define SUPPORTS_PERSISTENT_SCOPEIDS 1
-#else
-#define SUPPORTS_PERSISTENT_SCOPEIDS 0
-#endif
-
 FOnlineIdentityIOS::FOnlineIdentityIOS()
 	: UniqueNetId(nullptr)
 {
@@ -64,11 +58,6 @@
 	{
 		// Now logged in
 		bStartedLogin = true;
-<<<<<<< HEAD
-		
-#if SUPPORTS_PERSISTENT_SCOPEIDS
-=======
->>>>>>> 6bbb88c8
 		if ([GKPlayer respondsToSelector:@selector(scopedIDsArePersistent)] == YES)
 		{
 			if ([GKLocalUser scopedIDsArePersistent])
@@ -90,10 +79,6 @@
 			}
 		}
 		else
-<<<<<<< HEAD
-#endif
-=======
->>>>>>> 6bbb88c8
 		{
 			const FString PlayerId(FString(FOnlineSubsystemIOS::GetPlayerId(GKLocalUser)));
 
@@ -132,10 +117,6 @@
 						GKLocalPlayer* GKLocalUserAuth = [GKLocalPlayer localPlayer];
 
 						/* Perform additional tasks for the authenticated player here */
-<<<<<<< HEAD
-#if SUPPORTS_PERSISTENT_SCOPEIDS
-=======
->>>>>>> 6bbb88c8
 						if ([GKPlayer respondsToSelector:@selector(scopedIDsArePersistent)] == YES)
 						{
 							if ([GKLocalUserAuth scopedIDsArePersistent])
@@ -153,10 +134,6 @@
 							}
 						}
 						else
-<<<<<<< HEAD
-#endif
-=======
->>>>>>> 6bbb88c8
 						{
 							PlayerId = FString(FOnlineSubsystemIOS::GetPlayerId(GKLocalUserAuth));
 
