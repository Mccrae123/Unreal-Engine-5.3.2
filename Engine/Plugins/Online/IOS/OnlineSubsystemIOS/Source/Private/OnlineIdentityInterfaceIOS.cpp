--- conflicted
+++ resolved
@@ -163,22 +163,14 @@
 					{
 						if (PlayerId.IsSet())
 						{
-<<<<<<< HEAD
-							UniqueNetId = MakeShareable(new FUniqueNetIdIOS(PlayerId.GetValue()));
-=======
 							UniqueNetId = FUniqueNetIdIOS::Create(PlayerId.GetValue());
->>>>>>> 3aae9151
 						}
 						else
 						{
 							UniqueNetId.Reset();
 						}
 
-<<<<<<< HEAD
-						TSharedPtr<FUniqueNetIdIOS> UniqueIdForUser = UniqueNetId.IsValid() ? UniqueNetId : MakeShareable(new FUniqueNetIdIOS());
-=======
 						FUniqueNetIdIOSRef UniqueIdForUser = UniqueNetId.IsValid() ? UniqueNetId.ToSharedRef() : FUniqueNetIdIOS::EmptyId();
->>>>>>> 3aae9151
 						TriggerOnLoginCompleteDelegates(LocalUserNum, bWasSuccessful, *UniqueIdForUser, *ErrorMessage);
 
 						return true;
