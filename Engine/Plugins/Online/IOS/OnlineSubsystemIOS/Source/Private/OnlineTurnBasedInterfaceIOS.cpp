--- conflicted
+++ resolved
@@ -118,16 +118,6 @@
         if ([GKTurnBasedParticipant respondsToSelector:@selector(player)] == YES)
         {
 			PlayerIDString = FOnlineSubsystemIOS::GetPlayerId(participant.player);
-<<<<<<< HEAD
-        }
-        else
-#endif
-        {
-#if __IPHONE_OS_VERSION_MIN_REQUIRED < __IPHONE_8_0
-            PlayerIDString = participant.playerID;
-#endif
-=======
->>>>>>> 7d5968f5
         }
 		if ([playerID isEqualToString : PlayerIDString])
 		{
@@ -170,16 +160,6 @@
         if ([GKTurnBasedParticipant respondsToSelector:@selector(player)] == YES)
         {
 			PlayerIDString = FOnlineSubsystemIOS::GetPlayerId(participant.player);
-<<<<<<< HEAD
-        }
-        else
-#endif
-        {
-#if __IPHONE_OS_VERSION_MIN_REQUIRED < __IPHONE_8_0
-            PlayerIDString = participant.playerID;
-#endif
-=======
->>>>>>> 7d5968f5
         }
 		if ([PlayerIDString isEqualToString : PlayerID])
 		{
@@ -611,16 +591,6 @@
         if ([GKTurnBasedParticipant respondsToSelector:@selector(player)] == YES)
         {
 			PlayerIDString = FOnlineSubsystemIOS::GetPlayerId(participant.player);
-<<<<<<< HEAD
-        }
-        else
-#endif
-        {
-#if __IPHONE_OS_VERSION_MIN_REQUIRED < __IPHONE_8_0
-            PlayerIDString = participant.playerID;
-#endif
-=======
->>>>>>> 7d5968f5
         }
 		if (!PlayerIDString)
 		{
