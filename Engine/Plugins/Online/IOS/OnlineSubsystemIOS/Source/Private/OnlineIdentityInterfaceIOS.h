// Copyright 1998-2019 Epic Games, Inc. All Rights Reserved.


#pragma once

<<<<<<< HEAD
=======
#import <UIKit/UIKit.h>
>>>>>>> 69078e53
#import <GameKit/GameKit.h>

#include "OnlineSubsystemIOSTypes.h"
#include "Interfaces/OnlineIdentityInterface.h"
#include "OnlineSubsystemIOSPackage.h"

class FOnlineIdentityIOS :
	public IOnlineIdentity
{
private:
	/** UID for this identity */
	TSharedPtr< FUniqueNetIdIOS > UniqueNetId;
	FOnlineSubsystemIOS* Subsystem;

	FOnlineIdentityIOS();

PACKAGE_SCOPE:

	/**
	 * Default Constructor
	 */
	FOnlineIdentityIOS(FOnlineSubsystemIOS* InSubsystem);

	TSharedPtr<FUniqueNetIdIOS> GetLocalPlayerUniqueId() const;

	void SetLocalPlayerUniqueId(const TSharedPtr<FUniqueNetIdIOS>& UniqueId);

public:

	//~ Begin IOnlineIdentity Interface
	virtual bool Login(int32 LocalUserNum, const FOnlineAccountCredentials& AccountCredentials) override;
	virtual bool Logout(int32 LocalUserNum) override;
	virtual bool AutoLogin(int32 LocalUserNum) override;
	virtual TSharedPtr<FUserOnlineAccount> GetUserAccount(const FUniqueNetId& UserId) const override;
	virtual TArray<TSharedPtr<FUserOnlineAccount> > GetAllUserAccounts() const override;
	virtual TSharedPtr<const FUniqueNetId> GetUniquePlayerId(int32 LocalUserNum) const override;
	virtual TSharedPtr<const FUniqueNetId> CreateUniquePlayerId(uint8* Bytes, int32 Size) override;
	virtual TSharedPtr<const FUniqueNetId> CreateUniquePlayerId(const FString& Str) override;
	virtual ELoginStatus::Type GetLoginStatus(int32 LocalUserNum) const override;
	virtual ELoginStatus::Type GetLoginStatus(const FUniqueNetId& UserId) const override;
	virtual FString GetPlayerNickname(int32 LocalUserNum) const override;
	virtual FString GetPlayerNickname(const FUniqueNetId& UserId) const override;
	virtual FString GetAuthToken(int32 LocalUserNum) const override;
	virtual void RevokeAuthToken(const FUniqueNetId& UserId, const FOnRevokeAuthTokenCompleteDelegate& Delegate) override;
	virtual void GetUserPrivilege(const FUniqueNetId& UserId, EUserPrivileges::Type Privilege, const FOnGetUserPrivilegeCompleteDelegate& Delegate) override;
	virtual FPlatformUserId GetPlatformUserIdFromUniqueNetId(const FUniqueNetId& UniqueNetId) const override;
	virtual FString GetAuthType() const override;
	//~ End IOnlineIdentity Interface

public:

	/**
	 * Destructor
	 */
	virtual ~FOnlineIdentityIOS() {};
	

	/**
	 * Get a reference to the GKLocalPlayer
	 *
	 * @return - The game center local player
	 */
	GKLocalPlayer* GetLocalGameCenterUser() const
	{
		return [GKLocalPlayer localPlayer];
	}
};


typedef TSharedPtr<FOnlineIdentityIOS, ESPMode::ThreadSafe> FOnlineIdentityIOSPtr;<|MERGE_RESOLUTION|>--- conflicted
+++ resolved
@@ -3,10 +3,7 @@
 
 #pragma once
 
-<<<<<<< HEAD
-=======
 #import <UIKit/UIKit.h>
->>>>>>> 69078e53
 #import <GameKit/GameKit.h>
 
 #include "OnlineSubsystemIOSTypes.h"
