--- conflicted
+++ resolved
@@ -18,10 +18,7 @@
 	NSMutableArray *UnreportedScores;
     GKPlayer *LeaderboardPlayer;
     GKLeaderboard *CachedLeaderboard;
-<<<<<<< HEAD
-=======
 	bool bReadLeaderboardFinished;
->>>>>>> d731a049
     
     bool ReadLeaderboardCompletionDelegate(NSArray* players, FOnlineLeaderboardReadRef& ReadObject);
     
