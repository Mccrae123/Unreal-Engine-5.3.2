// Copyright Epic Games, Inc. All Rights Reserved.

#include "EOSSettings.h"
#include "OnlineSubsystemEOS.h"
<<<<<<< HEAD
#include "OnlineSubsystemEOSModule.h"
=======
>>>>>>> 4af6daef
#include "OnlineSubsystemEOSPrivate.h"

#include "Algo/Transform.h"
#include "Misc/CommandLine.h"
#include "Misc/ConfigCacheIni.h"

#include UE_INLINE_GENERATED_CPP_BY_NAME(EOSSettings)

#if WITH_EDITOR
	#include "Misc/MessageDialog.h"
#endif

#define LOCTEXT_NAMESPACE "EOS"

#define INI_SECTION TEXT("/Script/OnlineSubsystemEOS.EOSSettings")

inline bool IsAnsi(const FString& Source)
{
	for (const TCHAR& IterChar : Source)
	{
		if (!FChar::IsPrint(IterChar))
		{
			return false;
		}
	}
	return true;
}

inline bool IsHex(const FString& Source)
{
	for (const TCHAR& IterChar : Source)
	{
		if (!FChar::IsHexDigit(IterChar))
		{
			return false;
		}
	}
	return true;
}

inline bool ContainsWhitespace(const FString& Source)
{
	for (const TCHAR& IterChar : Source)
	{
		if (FChar::IsWhitespace(IterChar))
		{
			return true;
		}
	}
	return false;
}

FEOSArtifactSettings FArtifactSettings::ToNative() const
{
	FEOSArtifactSettings Native;

	Native.ArtifactName = ArtifactName;
	Native.ClientId = ClientId;
	Native.ClientSecret = ClientSecret;
	Native.DeploymentId = DeploymentId;
	Native.EncryptionKey = ClientEncryptionKey;
	Native.ProductId = ProductId;
	Native.SandboxId = SandboxId;

	return Native;
}

inline FString StripQuotes(const FString& Source)
{
	if (Source.StartsWith(TEXT("\"")))
	{
		return Source.Mid(1, Source.Len() - 2);
	}
	return Source;
}

FEOSArtifactSettings ParseArtifactSettingsFromConfigString(const FString& RawLine)
{
	FEOSArtifactSettings Result;

	const TCHAR* Delims[4] = { TEXT("("), TEXT(")"), TEXT("="), TEXT(",") };
	TArray<FString> Values;
	RawLine.ParseIntoArray(Values, Delims, 4, false);
	for (int32 ValueIndex = 0; ValueIndex < Values.Num(); ValueIndex++)
	{
		if (Values[ValueIndex].IsEmpty())
		{
			continue;
		}

		// Parse which struct field
		if (Values[ValueIndex] == TEXT("ArtifactName"))
		{
			Result.ArtifactName = StripQuotes(Values[ValueIndex + 1]);
		}
		else if (Values[ValueIndex] == TEXT("ClientId"))
		{
			Result.ClientId = StripQuotes(Values[ValueIndex + 1]);
		}
		else if (Values[ValueIndex] == TEXT("ClientSecret"))
		{
			Result.ClientSecret = StripQuotes(Values[ValueIndex + 1]);
		}
		else if (Values[ValueIndex] == TEXT("ProductId"))
		{
			Result.ProductId = StripQuotes(Values[ValueIndex + 1]);
		}
		else if (Values[ValueIndex] == TEXT("SandboxId"))
		{
			Result.SandboxId = StripQuotes(Values[ValueIndex + 1]);
		}
		else if (Values[ValueIndex] == TEXT("DeploymentId"))
		{
			Result.DeploymentId = StripQuotes(Values[ValueIndex + 1]);
		}
		// EncryptionKey is problematic as a key name as it gets removed by IniKeyDenyList, so lots of EOS config has moved to ClientEncryptionKey instead.
		// That specific issue doesn't affect this specific case as it's part of a config _value_, but supporting both names for consistency and back-compat.
		else if (Values[ValueIndex] == TEXT("EncryptionKey") || Values[ValueIndex] == TEXT("ClientEncryptionKey"))
		{
			Result.EncryptionKey = StripQuotes(Values[ValueIndex + 1]);
		}
		ValueIndex++;
	}

	return Result;
}

FEOSSettings UEOSSettings::GetSettings()
{
	if (UObjectInitialized())
	{
		return UEOSSettings::AutoGetSettings();
	}

	return UEOSSettings::ManualGetSettings();
}

FEOSSettings UEOSSettings::AutoGetSettings()
{
	return GetDefault<UEOSSettings>()->ToNative();
}

const FEOSSettings& UEOSSettings::ManualGetSettings()
{
	static TOptional<FEOSSettings> CachedSettings;

	if (!CachedSettings.IsSet())
	{
		CachedSettings.Emplace();

		GConfig->GetString(INI_SECTION, TEXT("CacheDir"), CachedSettings->CacheDir, GEngineIni);
		GConfig->GetString(INI_SECTION, TEXT("DefaultArtifactName"), CachedSettings->DefaultArtifactName, GEngineIni);
		GConfig->GetInt(INI_SECTION, TEXT("TickBudgetInMilliseconds"), CachedSettings->TickBudgetInMilliseconds, GEngineIni);
		GConfig->GetInt(INI_SECTION, TEXT("TitleStorageReadChunkLength"), CachedSettings->TitleStorageReadChunkLength, GEngineIni);
		GConfig->GetBool(INI_SECTION, TEXT("bEnableOverlay"), CachedSettings->bEnableOverlay, GEngineIni);
		GConfig->GetBool(INI_SECTION, TEXT("bEnableSocialOverlay"), CachedSettings->bEnableSocialOverlay, GEngineIni);
		GConfig->GetBool(INI_SECTION, TEXT("bEnableEditorOverlay"), CachedSettings->bEnableEditorOverlay, GEngineIni);
		GConfig->GetBool(INI_SECTION, TEXT("bShouldEnforceBeingLaunchedByEGS"), CachedSettings->bShouldEnforceBeingLaunchedByEGS, GEngineIni);
		GConfig->GetBool(INI_SECTION, TEXT("bUseEAS"), CachedSettings->bUseEAS, GEngineIni);
		GConfig->GetBool(INI_SECTION, TEXT("bUseEOSConnect"), CachedSettings->bUseEOSConnect, GEngineIni);
		GConfig->GetBool(INI_SECTION, TEXT("bUseEOSSessions"), CachedSettings->bUseEOSSessions, GEngineIni);
		GConfig->GetBool(INI_SECTION, TEXT("bMirrorStatsToEOS"), CachedSettings->bMirrorStatsToEOS, GEngineIni);
		GConfig->GetBool(INI_SECTION, TEXT("bMirrorAchievementsToEOS"), CachedSettings->bMirrorAchievementsToEOS, GEngineIni);
		GConfig->GetBool(INI_SECTION, TEXT("bMirrorPresenceToEAS"), CachedSettings->bMirrorPresenceToEAS, GEngineIni);
		// Artifacts explicitly skipped
		GConfig->GetArray(INI_SECTION, TEXT("TitleStorageTags"), CachedSettings->TitleStorageTags, GEngineIni);
		GConfig->GetArray(INI_SECTION, TEXT("AuthScopeFlags"), CachedSettings->AuthScopeFlags, GEngineIni);
	}

	return *CachedSettings;
}

FEOSSettings UEOSSettings::ToNative() const
{
	FEOSSettings Native;

	Native.CacheDir = CacheDir;
	Native.DefaultArtifactName = DefaultArtifactName;
	Native.TickBudgetInMilliseconds = TickBudgetInMilliseconds;
	Native.TitleStorageReadChunkLength = TitleStorageReadChunkLength;
	Native.bEnableOverlay = bEnableOverlay;
	Native.bEnableSocialOverlay = bEnableSocialOverlay;
	Native.bEnableEditorOverlay = bEnableEditorOverlay;
	Native.bShouldEnforceBeingLaunchedByEGS = bShouldEnforceBeingLaunchedByEGS;
	Native.bUseEAS = bUseEAS;
	Native.bUseEOSConnect = bUseEOSConnect;
	Native.bUseEOSSessions = bUseEOSSessions;
	Native.bMirrorStatsToEOS = bMirrorStatsToEOS;
	Native.bMirrorAchievementsToEOS = bMirrorAchievementsToEOS;
	Native.bMirrorPresenceToEAS = bMirrorPresenceToEAS;
	Algo::Transform(Artifacts, Native.Artifacts, &FArtifactSettings::ToNative);
	Native.TitleStorageTags = TitleStorageTags;
	Native.AuthScopeFlags = AuthScopeFlags;

	return Native;
}

bool UEOSSettings::GetSelectedArtifactSettings(FEOSArtifactSettings& OutSettings)
{
	// Get default artifact name from config.
	FString ArtifactName = GetDefaultArtifactName();
	// Prefer -epicapp over config. This generally comes from EGS.
	FParse::Value(FCommandLine::Get(), TEXT("EpicApp="), ArtifactName);
	// Prefer -EOSArtifactNameOverride over previous.
	FParse::Value(FCommandLine::Get(), TEXT("EOSArtifactNameOverride="), ArtifactName);

	// Get the sandbox id, which only comes in via EGS. If present, grab the settings where both match.
	FString SandboxId;
	if (FParse::Value(FCommandLine::Get(), TEXT("EpicSandboxId="), SandboxId))
	{
<<<<<<< HEAD
		const bool bSuccess = GetArtifactSettings(ArtifactName, SandboxId, OutSettings);
		UE_CLOG_ONLINE(!bSuccess, Error, TEXT("UEOSSettings::GetSelectedArtifactSettings() ArtifactName=[%s] SandboxId=[%s] no settings found."), *ArtifactName, *SandboxId);
		return bSuccess;
=======
		if (GetArtifactSettings(ArtifactName, SandboxId, OutSettings))
		{
			return true;
		}

		UE_LOG_ONLINE(Log, TEXT("UEOSSettings::GetSelectedArtifactSettings() ArtifactName=[%s] SandboxId=[%s] no settings found for pair, falling back on just ArtifactName."), *ArtifactName, *SandboxId);
>>>>>>> 4af6daef
	}

	// Fall back on just matching the Artifact name. This assumes non-EGS and only one settings entry per ArtifactName in config.
	const bool bSuccess = GetArtifactSettings(ArtifactName, OutSettings);
	UE_CLOG_ONLINE(!bSuccess, Error, TEXT("UEOSSettings::GetSelectedArtifactSettings() ArtifactName=[%s] no settings found."), *ArtifactName);
	return bSuccess;
}

FString UEOSSettings::GetDefaultArtifactName()
{
	if (UObjectInitialized())
	{
		return GetDefault<UEOSSettings>()->DefaultArtifactName;
	}

	FString DefaultArtifactName;
	GConfig->GetString(INI_SECTION, TEXT("DefaultArtifactName"), DefaultArtifactName, GEngineIni);
	return DefaultArtifactName;
}

bool UEOSSettings::GetArtifactSettings(const FString& ArtifactName, FEOSArtifactSettings& OutSettings)
{
	return GetArtifactSettingsImpl(ArtifactName, TOptional<FString>(), OutSettings);
}

bool UEOSSettings::GetArtifactSettings(const FString& ArtifactName, const FString& SandboxId, FEOSArtifactSettings& OutSettings)
{
	return GetArtifactSettingsImpl(ArtifactName, SandboxId, OutSettings);
}

bool UEOSSettings::GetArtifactSettingsImpl(const FString& ArtifactName, const TOptional<FString>& SandboxId, FEOSArtifactSettings& OutSettings)
{
	if (UObjectInitialized())
	{
		const UEOSSettings* This = GetDefault<UEOSSettings>();
		const FArtifactSettings* Found = This->Artifacts.FindByPredicate([&ArtifactName, &SandboxId](const FArtifactSettings& Element)
<<<<<<< HEAD
		{
			return Element.ArtifactName == ArtifactName
				&& (!SandboxId.IsSet() || Element.SandboxId == SandboxId);
		});
		if (Found)
		{
=======
		{
			return Element.ArtifactName == ArtifactName
				&& (!SandboxId.IsSet() || Element.SandboxId == SandboxId);
		});
		if (Found)
		{
>>>>>>> 4af6daef
			OutSettings = Found->ToNative();
			return true;
		}
		return false;
	}
	else
	{
		const TArray<FEOSArtifactSettings>& CachedSettings = GetCachedArtifactSettings();
		const FEOSArtifactSettings* Found = CachedSettings.FindByPredicate([&ArtifactName, &SandboxId](const FEOSArtifactSettings& Element)
		{
			return Element.ArtifactName == ArtifactName
				&& (!SandboxId.IsSet() || Element.SandboxId == SandboxId);
		});
		if (Found)
		{
			OutSettings = *Found;
			return true;
		}
		return false;
	}
}

const TArray<FEOSArtifactSettings>& UEOSSettings::GetCachedArtifactSettings()
{
	static TArray<FEOSArtifactSettings> CachedArtifactSettings = []()
	{
		TArray<FString> ConfigArray;
		GConfig->GetArray(INI_SECTION, TEXT("Artifacts"), ConfigArray, GEngineIni);

		TArray<FEOSArtifactSettings> Result;
		Algo::Transform(ConfigArray, Result, &ParseArtifactSettingsFromConfigString);

		return Result;
	}();
	return CachedArtifactSettings;
}

#if WITH_EDITOR
void UEOSSettings::PostEditChangeProperty(FPropertyChangedEvent& PropertyChangedEvent)
{
	if (PropertyChangedEvent.Property == nullptr)
	{
		Super::PostEditChangeProperty(PropertyChangedEvent);
		return;
	}

	// Turning off the overlay in general turns off the social overlay too
	if (PropertyChangedEvent.Property->GetFName() == FName(TEXT("bEnableOverlay")))
	{
		if (!bEnableOverlay)
		{
			bEnableSocialOverlay = false;
			bEnableEditorOverlay = false;
		}
	}

	// Turning on the social overlay requires the base overlay too
	if (PropertyChangedEvent.Property->GetFName() == FName(TEXT("bEnableSocialOverlay")))
	{
		if (bEnableSocialOverlay)
		{
			bEnableOverlay = true;
		}
	}

	if (PropertyChangedEvent.MemberProperty != nullptr &&
		PropertyChangedEvent.MemberProperty->GetFName() == FName(TEXT("Artifacts")) &&
		(PropertyChangedEvent.ChangeType & EPropertyChangeType::ValueSet))
	{
		// Loop through all entries validating them
		for (FArtifactSettings& Artifact : Artifacts)
		{
			if (!Artifact.ClientId.IsEmpty())
			{
				if (!Artifact.ClientId.StartsWith(TEXT("xyz")))
				{
					FMessageDialog::Open(EAppMsgType::Ok,
						LOCTEXT("ClientIdInvalidMsg", "Client ids created after SDK version 1.5 start with xyz. Double check that you did not use your BPT Client Id instead."));
				}
				if (!IsAnsi(Artifact.ClientId) || ContainsWhitespace(Artifact.ClientId))
				{
					FMessageDialog::Open(EAppMsgType::Ok,
						LOCTEXT("ClientIdNotAnsiMsg", "Client ids must contain ANSI printable characters only with no whitespace"));
					Artifact.ClientId.Empty();
				}
			}

			if (!Artifact.ClientSecret.IsEmpty())
			{
				if (!IsAnsi(Artifact.ClientSecret) || ContainsWhitespace(Artifact.ClientSecret))
				{
					FMessageDialog::Open(EAppMsgType::Ok,
						LOCTEXT("ClientSecretNotAnsiMsg", "ClientSecret must contain ANSI printable characters only with no whitespace"));
					Artifact.ClientSecret.Empty();
				}
			}

			if (!Artifact.ClientEncryptionKey.IsEmpty())
			{
				if (!IsHex(Artifact.ClientEncryptionKey) || Artifact.ClientEncryptionKey.Len() != 64)
				{
					FMessageDialog::Open(EAppMsgType::Ok,
						LOCTEXT("EncryptionKeyNotHexMsg", "ClientEncryptionKey must contain 64 hex characters"));
					Artifact.ClientEncryptionKey.Empty();
				}
			}
		}
	}

	// Turning off EAS disables presence mirroring too
	if (PropertyChangedEvent.Property->GetFName() == FName(TEXT("bUseEAS")))
	{
		if (!bUseEAS)
		{
			bMirrorPresenceToEAS = false;
		}
	}

	// Turning on presence requires EAS
	if (PropertyChangedEvent.Property->GetFName() == FName(TEXT("bMirrorPresenceToEAS")))
	{
		if (bMirrorPresenceToEAS)
		{
			bUseEAS = true;
		}
	}

	// Turning off EAS disables presence mirroring too
	if (PropertyChangedEvent.Property->GetFName() == FName(TEXT("bUseEOSConnect")))
	{
		if (!bUseEOSConnect)
		{
			bMirrorAchievementsToEOS = false;
			bMirrorStatsToEOS = false;
			bUseEOSSessions = false;
		}
	}

	// These all require EOS turned on if they are on
	if (PropertyChangedEvent.Property->GetFName() == FName(TEXT("bMirrorAchievementsToEOS")) ||
		PropertyChangedEvent.Property->GetFName() == FName(TEXT("bMirrorStatsToEOS")) ||
		PropertyChangedEvent.Property->GetFName() == FName(TEXT("bUseEOSSessions")))
	{
		if (bMirrorAchievementsToEOS || bMirrorStatsToEOS || bUseEOSSessions)
		{
			bUseEOSConnect = true;
		}
	}

	Super::PostEditChangeProperty(PropertyChangedEvent);
}

#endif

#undef LOCTEXT_NAMESPACE
<|MERGE_RESOLUTION|>--- conflicted
+++ resolved
@@ -2,10 +2,6 @@
 
 #include "EOSSettings.h"
 #include "OnlineSubsystemEOS.h"
-<<<<<<< HEAD
-#include "OnlineSubsystemEOSModule.h"
-=======
->>>>>>> 4af6daef
 #include "OnlineSubsystemEOSPrivate.h"
 
 #include "Algo/Transform.h"
@@ -216,18 +212,12 @@
 	FString SandboxId;
 	if (FParse::Value(FCommandLine::Get(), TEXT("EpicSandboxId="), SandboxId))
 	{
-<<<<<<< HEAD
-		const bool bSuccess = GetArtifactSettings(ArtifactName, SandboxId, OutSettings);
-		UE_CLOG_ONLINE(!bSuccess, Error, TEXT("UEOSSettings::GetSelectedArtifactSettings() ArtifactName=[%s] SandboxId=[%s] no settings found."), *ArtifactName, *SandboxId);
-		return bSuccess;
-=======
 		if (GetArtifactSettings(ArtifactName, SandboxId, OutSettings))
 		{
 			return true;
 		}
 
 		UE_LOG_ONLINE(Log, TEXT("UEOSSettings::GetSelectedArtifactSettings() ArtifactName=[%s] SandboxId=[%s] no settings found for pair, falling back on just ArtifactName."), *ArtifactName, *SandboxId);
->>>>>>> 4af6daef
 	}
 
 	// Fall back on just matching the Artifact name. This assumes non-EGS and only one settings entry per ArtifactName in config.
@@ -264,21 +254,12 @@
 	{
 		const UEOSSettings* This = GetDefault<UEOSSettings>();
 		const FArtifactSettings* Found = This->Artifacts.FindByPredicate([&ArtifactName, &SandboxId](const FArtifactSettings& Element)
-<<<<<<< HEAD
 		{
 			return Element.ArtifactName == ArtifactName
 				&& (!SandboxId.IsSet() || Element.SandboxId == SandboxId);
 		});
 		if (Found)
 		{
-=======
-		{
-			return Element.ArtifactName == ArtifactName
-				&& (!SandboxId.IsSet() || Element.SandboxId == SandboxId);
-		});
-		if (Found)
-		{
->>>>>>> 4af6daef
 			OutSettings = Found->ToNative();
 			return true;
 		}
