--- conflicted
+++ resolved
@@ -748,14 +748,10 @@
 		{
 		case EOS_ELobbyMemberStatus::EOS_LMS_JOINED:
 			{
-<<<<<<< HEAD
-				AddLobbyMember(LobbyNetId, TargetUserId);
-=======
 				EOSSubsystem->UserManager->ResolveUniqueNetId(TargetUserId, [this, LobbyNetId](FUniqueNetIdEOSRef ResolvedUniqueNetId)
 					{
 						UpdateOrAddLobbyMember(LobbyNetId, ResolvedUniqueNetId);
 					});
->>>>>>> d731a049
 			}
 
 			break;
@@ -1303,11 +1299,7 @@
 
 	FName SessionName = Session->SessionName;
 
-<<<<<<< HEAD
-	FUpdateSessionCallback* CallbackObj = new FUpdateSessionCallback();
-=======
 	FUpdateSessionCallback* CallbackObj = new FUpdateSessionCallback(FOnlineSessionEOSWeakPtr(AsShared()));
->>>>>>> d731a049
 	CallbackObj->CallbackLambda = [this, SessionName](const EOS_Sessions_UpdateSessionCallbackInfo* Data)
 	{
 		bool bWasSuccessful = false;
@@ -1321,11 +1313,7 @@
 				TSharedPtr<FOnlineSessionInfoEOS> SessionInfo = StaticCastSharedPtr<FOnlineSessionInfoEOS>(Session->SessionInfo);
 				if (SessionInfo.IsValid())
 				{
-<<<<<<< HEAD
-					SessionInfo->SessionId = FUniqueNetIdEOS::Create(Data->SessionId);
-=======
 					SessionInfo->SessionId = FUniqueNetIdEOSSession::Create(UTF8_TO_TCHAR(Data->SessionId));
->>>>>>> d731a049
 				}
 
 				Session->SessionState = EOnlineSessionState::Pending;
@@ -1478,13 +1466,6 @@
 {
 	Session->SessionState = EOnlineSessionState::Starting;
 
-<<<<<<< HEAD
-	EOSSubsystem->ExecuteNextTick([this, Session]()
-	{
-		Session->SessionState = EOnlineSessionState::InProgress;
-
-		TriggerOnStartSessionCompleteDelegates(Session->SessionName, true);
-=======
 	EOSSubsystem->ExecuteNextTick([this, SessionName = Session->SessionName]()
 	{
 		if (FNamedOnlineSession* Session = GetNamedSession(SessionName))
@@ -1497,7 +1478,6 @@
 		}
 
 		TriggerOnStartSessionCompleteDelegates(SessionName, true);
->>>>>>> d731a049
 	});
 
 	return ONLINE_IO_PENDING;
@@ -1983,11 +1963,7 @@
 		CurrentSessionSearch->SearchState = EOnlineAsyncTaskState::InProgress;
 
 		StartLobbySearch(EOSSubsystem->UserManager->GetLocalUserNumFromUniqueNetId(SearchingUserId), LobbySearchHandle, CurrentSessionSearch.ToSharedRef(),
-<<<<<<< HEAD
-			FOnSingleSessionResultCompleteDelegate::CreateLambda([this, OrigCallback = FOnSingleSessionResultCompleteDelegate(CompletionDelegate), SessId = CreateSessionIdFromString(SessionId.ToString())](int32 LocalUserNum, bool bWasSuccessful, const FOnlineSessionSearchResult& EOSResult)
-=======
 			FOnSingleSessionResultCompleteDelegate::CreateLambda([this, OrigCallback = FOnSingleSessionResultCompleteDelegate(CompletionDelegate), SessId = FUniqueNetIdEOSSession::Create(SessionId.ToString())](int32 LocalUserNum, bool bWasSuccessful, const FOnlineSessionSearchResult& EOSResult)
->>>>>>> d731a049
 		{
 			if (bWasSuccessful)
 			{
@@ -2326,78 +2302,6 @@
 	EOS_SessionSearch_Find(SearchHandle, &FindOptions, CallbackObj, CallbackObj->GetCallbackPtr());
 }
 
-void FOnlineSessionEOS::FindEOSSessionById(int32 LocalUserNum, const FUniqueNetId& SessionId, const FOnSingleSessionResultCompleteDelegate& CompletionDelegate)
-{
-	EOS_HSessionSearch SearchHandle = nullptr;
-	EOS_Sessions_CreateSessionSearchOptions HandleOptions = { };
-	HandleOptions.ApiVersion = EOS_SESSIONS_CREATESESSIONSEARCH_API_LATEST;
-	HandleOptions.MaxSearchResults = 1;
-
-	EOS_EResult ResultCode = EOS_Sessions_CreateSessionSearch(EOSSubsystem->SessionsHandle, &HandleOptions, &SearchHandle);
-	if (ResultCode != EOS_EResult::EOS_Success)
-	{
-		UE_LOG_ONLINE_SESSION(Warning, TEXT("EOS_Sessions_CreateSessionSearch() failed with EOS result code (%s)"), ANSI_TO_TCHAR(EOS_EResult_ToString(ResultCode)));
-		CompletionDelegate.ExecuteIfBound(LocalUserNum, false, FOnlineSessionSearchResult());
-		return;
-	}
-
-	const FTCHARToUTF8 Utf8SessionId(*SessionId.ToString());
-	EOS_SessionSearch_SetSessionIdOptions Options = { };
-	Options.ApiVersion = EOS_SESSIONSEARCH_SETSESSIONID_API_LATEST;
-	Options.SessionId = Utf8SessionId.Get();
-	ResultCode = EOS_SessionSearch_SetSessionId(SearchHandle, &Options);
-	if (ResultCode != EOS_EResult::EOS_Success)
-	{
-		UE_LOG_ONLINE_SESSION(Warning, TEXT("EOS_SessionSearch_SetSessionId() failed with EOS result code (%s)"), ANSI_TO_TCHAR(EOS_EResult_ToString(ResultCode)));
-		CompletionDelegate.ExecuteIfBound(LocalUserNum, false, FOnlineSessionSearchResult());
-		return;
-	}
-
-	// Store our search handle for use/cleanup later
-	CurrentSearchHandle = MakeShareable(new FSessionSearchEOS(SearchHandle));
-
-	FFindSessionsCallback* CallbackObj = new FFindSessionsCallback();
-	CallbackObj->CallbackLambda = [this, LocalUserNum, OnComplete = FOnSingleSessionResultCompleteDelegate(CompletionDelegate)](const EOS_SessionSearch_FindCallbackInfo* Data)
-	{
-		TSharedRef<FOnlineSessionSearch> LocalSessionSearch = MakeShareable(new FOnlineSessionSearch());
-		LocalSessionSearch->SearchState = EOnlineAsyncTaskState::InProgress;
-
-		bool bWasSuccessful = Data->ResultCode == EOS_EResult::EOS_Success;
-		if (bWasSuccessful)
-		{
-			EOS_SessionSearch_GetSearchResultCountOptions SearchResultOptions = { };
-			SearchResultOptions.ApiVersion = EOS_SESSIONSEARCH_GETSEARCHRESULTCOUNT_API_LATEST;
-			int32 NumSearchResults = EOS_SessionSearch_GetSearchResultCount(CurrentSearchHandle->SearchHandle, &SearchResultOptions);
-
-			EOS_SessionSearch_CopySearchResultByIndexOptions IndexOptions = { };
-			IndexOptions.ApiVersion = EOS_SESSIONSEARCH_COPYSEARCHRESULTBYINDEX_API_LATEST;
-			for (int32 Index = 0; Index < NumSearchResults; Index++)
-			{
-				EOS_HSessionDetails SessionHandle = nullptr;
-				IndexOptions.SessionIndex = Index;
-				EOS_EResult Result = EOS_SessionSearch_CopySearchResultByIndex(CurrentSearchHandle->SearchHandle, &IndexOptions, &SessionHandle);
-				if (Result == EOS_EResult::EOS_Success)
-				{
-					AddSearchResult(SessionHandle, LocalSessionSearch);
-				}
-			}
-			LocalSessionSearch->SearchState = EOnlineAsyncTaskState::Done;
-		}
-		else
-		{
-			LocalSessionSearch->SearchState = EOnlineAsyncTaskState::Failed;
-			UE_LOG_ONLINE_SESSION(Error, TEXT("EOS_SessionSearch_Find() failed with EOS result code (%s)"), ANSI_TO_TCHAR(EOS_EResult_ToString(Data->ResultCode)));
-		}
-		OnComplete.ExecuteIfBound(LocalUserNum, LocalSessionSearch->SearchState == EOnlineAsyncTaskState::Done, LocalSessionSearch->SearchResults.Last());
-	};
-
-	EOS_SessionSearch_FindOptions FindOptions = { };
-	FindOptions.ApiVersion = EOS_SESSIONSEARCH_FIND_API_LATEST;
-	FindOptions.LocalUserId = EOSSubsystem->UserManager->GetLocalProductUserId(LocalUserNum);
-
-	EOS_SessionSearch_Find(SearchHandle, &FindOptions, CallbackObj, CallbackObj->GetCallbackPtr());
-}
-
 uint32 FOnlineSessionEOS::FindLANSession()
 {
 	uint32 Return = ONLINE_FAIL;
@@ -2590,11 +2494,7 @@
 
 	FName SessionName = Session->SessionName;
 
-<<<<<<< HEAD
-	FJoinSessionCallback* CallbackObj = new FJoinSessionCallback();
-=======
 	FJoinSessionCallback* CallbackObj = new FJoinSessionCallback(FOnlineSessionEOSWeakPtr(AsShared()));
->>>>>>> d731a049
 	CallbackObj->CallbackLambda = [this, SessionName](const EOS_Sessions_JoinSessionCallbackInfo* Data)
 	{
 		bool bWasSuccessful = false;
@@ -3091,11 +2991,7 @@
 	return RegisterPlayers(SessionName, Players, bWasInvited);
 }
 
-<<<<<<< HEAD
-typedef TEOSCallback<EOS_Sessions_OnRegisterPlayersCallback, EOS_Sessions_RegisterPlayersCallbackInfo> FRegisterPlayersCallback;
-=======
 typedef TEOSCallback<EOS_Sessions_OnRegisterPlayersCallback, EOS_Sessions_RegisterPlayersCallbackInfo, FOnlineSessionEOS> FRegisterPlayersCallback;
->>>>>>> d731a049
 
 bool FOnlineSessionEOS::RegisterPlayers(FName SessionName, const TArray< FUniqueNetIdRef >& Players, bool bWasInvited)
 {
@@ -3117,19 +3013,6 @@
 			{
 				Session->RegisteredPlayers.Add(PlayerId);
 				if (bRegisterEOS)
-<<<<<<< HEAD
-				{
-					EOSIds.Add(EOSSubsystem->UserManager->GetProductUserId(*PlayerId));
-				}
-
-				// update number of open connections
-				if (Session->NumOpenPublicConnections > 0)
-				{
-					Session->NumOpenPublicConnections--;
-				}
-				else if (Session->NumOpenPrivateConnections > 0)
-=======
->>>>>>> d731a049
 				{
 					EOSIds.Add(PlayerEOSId.GetProductUserId());
 				}
@@ -3141,10 +3024,7 @@
 				UE_LOG_ONLINE_SESSION(Log, TEXT("Player %s already registered in session %s"), *PlayerId->ToDebugString(), *SessionName.ToString());
 			}
 		}
-<<<<<<< HEAD
-=======
-
->>>>>>> d731a049
+
 		if (bRegisterEOS && EOSIds.Num() > 0)
 		{
 			EOS_Sessions_RegisterPlayersOptions Options = { };
@@ -3154,11 +3034,7 @@
 			const FTCHARToUTF8 Utf8SessionName(*SessionName.ToString());
 			Options.SessionName = Utf8SessionName.Get();
 
-<<<<<<< HEAD
-			FRegisterPlayersCallback* CallbackObj = new FRegisterPlayersCallback();
-=======
 			FRegisterPlayersCallback* CallbackObj = new FRegisterPlayersCallback(FOnlineSessionEOSWeakPtr(AsShared()));
->>>>>>> d731a049
 			CallbackObj->CallbackLambda = [this, SessionName, RegisteredPlayers = TArray<FUniqueNetIdRef>(Players)](const EOS_Sessions_RegisterPlayersCallbackInfo* Data)
 			{
 				bool bWasSuccessful = Data->ResultCode == EOS_EResult::EOS_Success || Data->ResultCode == EOS_EResult::EOS_NoChange;
@@ -3188,11 +3064,7 @@
 	return UnregisterPlayers(SessionName, Players);
 }
 
-<<<<<<< HEAD
-typedef TEOSCallback<EOS_Sessions_OnUnregisterPlayersCallback, EOS_Sessions_UnregisterPlayersCallbackInfo> FUnregisterPlayersCallback;
-=======
 typedef TEOSCallback<EOS_Sessions_OnUnregisterPlayersCallback, EOS_Sessions_UnregisterPlayersCallbackInfo, FOnlineSessionEOS> FUnregisterPlayersCallback;
->>>>>>> d731a049
 
 bool FOnlineSessionEOS::UnregisterPlayers(FName SessionName, const TArray< FUniqueNetIdRef >& Players)
 {
@@ -3214,19 +3086,6 @@
 			{
 				Session->RegisteredPlayers.RemoveAtSwap(RegistrantIndex);
 				if (bUnregisterEOS)
-<<<<<<< HEAD
-				{
-					EOSIds.Add(EOSSubsystem->UserManager->GetProductUserId(*PlayerId));
-				}
-
-				// update number of open connections
-				if (Session->NumOpenPublicConnections < Session->SessionSettings.NumPublicConnections)
-				{
-					Session->NumOpenPublicConnections++;
-				}
-				else if (Session->NumOpenPrivateConnections < Session->SessionSettings.NumPrivateConnections)
-=======
->>>>>>> d731a049
 				{
 					EOSIds.Add(PlayerEOSId.GetProductUserId());
 				}
@@ -3247,11 +3106,7 @@
 			const FTCHARToUTF8 Utf8SessionName(*SessionName.ToString());
 			Options.SessionName = Utf8SessionName.Get();
 
-<<<<<<< HEAD
-			FUnregisterPlayersCallback* CallbackObj = new FUnregisterPlayersCallback();
-=======
 			FUnregisterPlayersCallback* CallbackObj = new FUnregisterPlayersCallback(FOnlineSessionEOSWeakPtr(AsShared()));
->>>>>>> d731a049
 			CallbackObj->CallbackLambda = [this, SessionName, UnregisteredPlayers = TArray<FUniqueNetIdRef>(Players)](const EOS_Sessions_UnregisterPlayersCallbackInfo* Data)
 			{
 				bool bWasSuccessful = Data->ResultCode == EOS_EResult::EOS_Success || Data->ResultCode == EOS_EResult::EOS_NoChange;
@@ -3800,7 +3655,7 @@
 
 			FLobbyJoinedCallback* CallbackObj = new FLobbyJoinedCallback(FOnlineSessionEOSWeakPtr(AsShared()));
 			LobbyJoinedCallback = CallbackObj;
-			CallbackObj->CallbackLambda = [this, SessionName, LocalUserNetId, LobbyDetailsHandle](const EOS_Lobby_JoinLobbyCallbackInfo* Data)
+			CallbackObj->CallbackLambda = [this, SessionName, LocalUserNetId](const EOS_Lobby_JoinLobbyCallbackInfo* Data)
 			{
 				FNamedOnlineSession* Session = GetNamedSession(SessionName);
 				if (Session)
@@ -3811,21 +3666,6 @@
 						UE_LOG_ONLINE_SESSION(Verbose, TEXT("[FOnlineSessionEOS::JoinLobbySession] JoinLobby was successful. LobbyId is %d."), Data->LobbyId);
 
 						BeginSessionAnalytics(Session);
-						
-						// Initialize the OSS's member list with the current member list of the lobby.
-						const FUniqueNetIdEOSRef LobbyNetId = FUniqueNetIdEOS::Create(UTF8_TO_TCHAR(Data->LobbyId));
-						EOS_LobbyDetails_GetMemberCountOptions GetMemberCountOptions = { 0 };
-						GetMemberCountOptions.ApiVersion = EOS_LOBBYDETAILS_GETMEMBERCOUNT_API_LATEST;
-						const uint32 MemberCount = EOS_LobbyDetails_GetMemberCount(LobbyDetailsHandle, &GetMemberCountOptions);
-						
-						EOS_LobbyDetails_GetMemberByIndexOptions GetMemberOptions = { 0 };
-						GetMemberOptions.ApiVersion = EOS_LOBBYDETAILS_GETMEMBERBYINDEX_API_LATEST;
-						for(uint32 MemberIndex = 0; MemberIndex < MemberCount; ++MemberIndex)
-						{
-							GetMemberOptions.MemberIndex = MemberIndex;
-							const EOS_ProductUserId ProductUserId = EOS_LobbyDetails_GetMemberByIndex(LobbyDetailsHandle, &GetMemberOptions);
-							AddLobbyMember(LobbyNetId, ProductUserId);
-						}
 
 #if WITH_EOS_RTC
 						if (FEOSVoiceChatUser* VoiceChatUser = static_cast<FEOSVoiceChatUser*>(EOSSubsystem->GetEOSVoiceChatUserInterface(*LocalUserNetId)))
@@ -3837,18 +3677,8 @@
 					else
 					{
 						UE_LOG_ONLINE_SESSION(Warning, TEXT("[FOnlineSessionEOS::JoinLobbySession] JoinLobby not successful. Finished with EOS_EResult %s"), ANSI_TO_TCHAR(EOS_EResult_ToString(Data->ResultCode)));
-<<<<<<< HEAD
 
 						Session->SessionState = EOnlineSessionState::NoSession;
-
-						RemoveNamedSession(SessionName);
-					}
-
-					TriggerOnJoinSessionCompleteDelegates(SessionName, bWasSuccessful ? EOnJoinSessionCompleteResult::Success : EOnJoinSessionCompleteResult::UnknownError);
-=======
-
-						Session->SessionState = EOnlineSessionState::NoSession;
->>>>>>> d731a049
 
 						RemoveNamedSession(SessionName);
 					}
@@ -3860,17 +3690,9 @@
 					UE_LOG_ONLINE_SESSION(Warning, TEXT("[FOnlineSessionEOS::JoinLobbySession] Unable to find session %s"), *SessionName.ToString());
 					TriggerOnJoinSessionCompleteDelegates(SessionName, EOnJoinSessionCompleteResult::SessionDoesNotExist);
 				}
-<<<<<<< HEAD
-				else
-				{
-					UE_LOG_ONLINE_SESSION(Warning, TEXT("[FOnlineSessionEOS::JoinLobbySession] Unable to find session %s"), *SessionName.ToString());
-					TriggerOnJoinSessionCompleteDelegates(SessionName, EOnJoinSessionCompleteResult::SessionDoesNotExist);
-				}
-=======
 
 				// Now that we have finished the join process, we can clear the cache
 				LobbySearchResultsCache.Reset();
->>>>>>> d731a049
 			};
 
 			EOS_Lobby_JoinLobby(LobbyHandle, &JoinLobbyOptions, CallbackObj, CallbackObj->GetCallbackPtr());
@@ -4028,31 +3850,6 @@
 		}
 	}
 }
-
-void FOnlineSessionEOS::AddLobbyMember(const FUniqueNetIdEOSRef LobbyNetId, const EOS_ProductUserId& TargetUserId)
-{
-	EOSSubsystem->UserManager->GetEpicAccountIdAsync(TargetUserId, [this, LobbyNetId](const EOS_ProductUserId& ProductUserId, EOS_EpicAccountId& EpicAccountId)
-		{
-			if (const FNamedOnlineSession* Session = GetNamedSessionFromLobbyId(*LobbyNetId))
-			{
-				const FUniqueNetIdPtr UniqueNetId = EOSSubsystem->UserManager->CreateUniquePlayerId(MakeNetIdStringFromIds(EpicAccountId, ProductUserId));
-
-				RegisterPlayer(Session->SessionName, *UniqueNetId, false);
-
-				// Right after registering the user, we query their member settings
-				const FTCHARToUTF8 Utf8LobbyId(*LobbyNetId->ToString());
-				OnLobbyMemberUpdateReceived(static_cast<EOS_LobbyId>(Utf8LobbyId.Get()), ProductUserId);
-
-				// Maybe redundant with the register player signal?
-				TriggerOnSessionParticipantsChangeDelegates(Session->SessionName, *UniqueNetId, true);
-			}
-			else
-			{
-				UE_LOG_ONLINE(Warning, TEXT("[FOnlineSessionEOS::AddLobbyMember] Unable to retrieve session with LobbyId %s"), *LobbyNetId->ToString());
-			}
-		});
-}
-
 
 uint32 FOnlineSessionEOS::UpdateLobbySession(FNamedOnlineSession* Session)
 {
@@ -4179,32 +3976,6 @@
 					UE_LOG_ONLINE_SESSION(Verbose, TEXT("[FOnlineSessionEOS::DestroyLobbySession] LeaveLobby was successful. LobbyId is %s."), Data->LobbyId);
 				}
 				else
-<<<<<<< HEAD
-				{
-					UE_LOG_ONLINE_SESSION(Warning, TEXT("[FOnlineSessionEOS::DestroyLobbySession] Unable to find session %s"), *SessionName.ToString());
-					TriggerOnDestroySessionCompleteDelegates(SessionName, false);
-				}
-			};
-
-			EOS_Lobby_DestroyLobby(LobbyHandle, &DestroyOptions, DestroyCallbackObj, DestroyCallbackObj->GetCallbackPtr());
-		}
-		else
-		{
-			// Leave Lobby
-			EOS_Lobby_LeaveLobbyOptions LeaveOptions = { 0 };
-			LeaveOptions.ApiVersion = EOS_LOBBY_LEAVELOBBY_API_LATEST;
-			const FTCHARToUTF8 Utf8LobbyId(*SessionInfo->GetSessionId().ToString());
-			LeaveOptions.LobbyId = (EOS_LobbyId)Utf8LobbyId.Get();
-			LeaveOptions.LocalUserId = EOSSubsystem->UserManager->GetLocalProductUserId(EOSSubsystem->UserManager->GetDefaultLocalUser()); // Maybe not split screen friendly
-
-			FLobbyLeftCallback* LeaveCallbackObj = new FLobbyLeftCallback();
-			LobbyLeftCallback = LeaveCallbackObj;
-			LeaveCallbackObj->CallbackLambda = [this, SessionName, CompletionDelegate](const EOS_Lobby_LeaveLobbyCallbackInfo* Data)
-			{
-				FNamedOnlineSession* LobbySession = GetNamedSession(SessionName);
-				if (LobbySession)
-=======
->>>>>>> d731a049
 				{
 					UE_LOG_ONLINE_SESSION(Warning, TEXT("[FOnlineSessionEOS::DestroyLobbySession] LeaveLobby not successful. Finished with EOS_EResult %s"), ANSI_TO_TCHAR(EOS_EResult_ToString(Data->ResultCode)));
 				}
@@ -4222,17 +3993,6 @@
 
 				RemoveNamedSession(SessionName);
 
-<<<<<<< HEAD
-					CompletionDelegate.ExecuteIfBound(SessionName, bWasSuccessful);
-					TriggerOnDestroySessionCompleteDelegates(SessionName, bWasSuccessful);
-				}
-				else
-				{
-					UE_LOG_ONLINE_SESSION(Warning, TEXT("[FOnlineSessionEOS::DestroyLobbySession] Unable to find session %s"), *SessionName.ToString());
-					TriggerOnDestroySessionCompleteDelegates(SessionName, false);
-				}
-			};
-=======
 				CompletionDelegate.ExecuteIfBound(SessionName, bWasSuccessful);
 				TriggerOnDestroySessionCompleteDelegates(SessionName, bWasSuccessful);
 			}
@@ -4242,7 +4002,6 @@
 				TriggerOnDestroySessionCompleteDelegates(SessionName, false);
 			}
 		};
->>>>>>> d731a049
 
 		EOS_Lobby_LeaveLobby(LobbyHandle, &LeaveOptions, LeaveCallbackObj, LeaveCallbackObj->GetCallbackPtr());
 
@@ -4316,8 +4075,6 @@
 		if (Data->ResultCode == EOS_EResult::EOS_Success)
 		{
 			UE_LOG_ONLINE_SESSION(Log, TEXT("[FOnlineSessionEOS::StartLobbySearch] LobbySearch_Find was successful."));
-
-			CurrentSessionSearch->SearchState = EOnlineAsyncTaskState::Done;
 
 			CurrentSessionSearch->SearchState = EOnlineAsyncTaskState::Done;
 
@@ -4363,14 +4120,10 @@
 					}
 				}
 
-<<<<<<< HEAD
-				CompletionDelegate.ExecuteIfBound(SearchingPlayerNum, true, SearchSettings->SearchResults.Last());
-=======
 				if (PendingLobbySearchResults.IsEmpty())
 				{
 					CompletionDelegate.ExecuteIfBound(SearchingPlayerNum, true, SearchSettings->SearchResults.Last());
 				}
->>>>>>> d731a049
 			}
 			else
 			{
@@ -4415,41 +4168,8 @@
 		SearchResult.Session.SessionInfo = MakeShareable(new FOnlineSessionInfoEOS(HostAddr, FUniqueNetIdEOSLobby::Create(LobbyDetailsInfo->LobbyId), nullptr));
 
 		// We copy the lobby data and settings
-<<<<<<< HEAD
-		CopyLobbyData(LobbyDetailsHandle, LobbyDetailsInfo, SearchResult.Session);
-
-		// Then we copy the settings for all lobby members
-		EOS_LobbyDetails_GetMemberCountOptions CountOptions = { };
-		CountOptions.ApiVersion = EOS_LOBBYDETAILS_GETMEMBERCOUNT_API_LATEST;
-		int32 Count = EOS_LobbyDetails_GetMemberCount(LobbyDetailsHandle, &CountOptions);
-
-		for (int32 Index = 0; Index < Count; Index++)
-		{
-			EOS_LobbyDetails_GetMemberByIndexOptions GetMemberByIndexOptions = { };
-			GetMemberByIndexOptions.ApiVersion = EOS_LOBBYDETAILS_GETMEMBERBYINDEX_API_LATEST;
-			GetMemberByIndexOptions.MemberIndex = Index;
-
-			EOS_ProductUserId TargetUserId = EOS_LobbyDetails_GetMemberByIndex(LobbyDetailsHandle, &GetMemberByIndexOptions);
-
-			EOSSubsystem->UserManager->GetEpicAccountIdAsync(TargetUserId, [this, LobbyDetailsHandle, SearchSettings, Position](const EOS_ProductUserId& ProductUserId, EOS_EpicAccountId& EpicAccountId) 
-				{
-					FUniqueNetIdPtr UniqueNetId = EOSSubsystem->UserManager->CreateUniquePlayerId(MakeNetIdStringFromIds(EpicAccountId, ProductUserId));
-
-					FOnlineSessionSearchResult& SearchResult = SearchSettings->SearchResults[Position];
-					if (!SearchResult.Session.SessionSettings.MemberSettings.Contains(UniqueNetId->AsShared()))
-					{
-						SearchResult.Session.SessionSettings.MemberSettings.Add(UniqueNetId->AsShared(), FSessionSettings());
-					}
-
-					CopyLobbyMemberAttributes(LobbyDetailsHandle, ProductUserId, SearchResult.Session.SessionSettings.MemberSettings[UniqueNetId->AsShared()]);
-				});
-		}
-
-		LobbySearchResultsCache.Add(FString(LobbyDetailsInfo->LobbyId), MakeShared<EOS_HLobbyDetails>(LobbyDetailsHandle));
-=======
 		LobbySearchResultsCache.Add(FString(LobbyDetailsInfo->LobbyId), LobbyDetails);
 		CopyLobbyData(LobbyDetails, LobbyDetailsInfo, SearchResult.Session, Callback);
->>>>>>> d731a049
 
 		EOS_LobbyDetails_Info_Release(LobbyDetailsInfo);
 
