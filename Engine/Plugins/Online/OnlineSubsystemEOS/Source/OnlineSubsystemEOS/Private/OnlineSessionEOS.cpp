--- conflicted
+++ resolved
@@ -25,12 +25,7 @@
 #include "eos_metrics.h"
 #include "eos_lobby.h"
 
-<<<<<<< HEAD
-/** This is the game name plus version in ansi done once for optimization */
-char BucketIdAnsi[EOS_OSS_BUCKET_ID_STRING_LENGTH + 1]; // X characters plus null terminator
-=======
 #define USES_PRESENCE_ATTRIBUTE_KEY FName("USES_PRESENCE")
->>>>>>> 4af6daef
 
 FString MakeStringFromAttributeValue(const EOS_Sessions_AttributeData* Attribute)
 {
@@ -464,11 +459,6 @@
 
 void FOnlineSessionEOS::Init()
 {
-<<<<<<< HEAD
-	FCStringAnsi::Strncpy(BucketIdAnsi, TCHAR_TO_UTF8(*InBucketId), sizeof(BucketIdAnsi));
-
-=======
->>>>>>> 4af6daef
 	// Register for session invite notifications
 	FSessionInviteAcceptedCallback* SessionInviteAcceptedCallbackObj = new FSessionInviteAcceptedCallback(FOnlineSessionEOSWeakPtr(AsShared()));
 	SessionInviteAcceptedCallback = SessionInviteAcceptedCallbackObj;
@@ -512,12 +502,9 @@
 
 	bIsUsingP2PSockets = false;
 
-<<<<<<< HEAD
-=======
 	// Presence usage used to be guessed from other session parameters like permission level, with this new logic we have a reliable way of transmitting that information, in the form of a session attribute
 	GConfig->GetBool(TEXT("OnlineSubsystemEOS"), TEXT("bUseSessionPresenceAttribute"), bUsePresenceAttribute, GEngineIni);
 
->>>>>>> 4af6daef
  	if (!GConfig->GetBool(TEXT("/Script/OnlineSubsystemEOS.NetDriverEOS"), TEXT("bIsUsingP2PSockets"), bIsUsingP2PSockets, GEngineIni))
 	{
 		// Fallback to base location
@@ -633,8 +620,6 @@
 	return Result;
 }
 
-<<<<<<< HEAD
-=======
 int32 FOnlineSessionEOS::GetDefaultLocalUserForLobby(const FUniqueNetIdString& SessionId)
 {
 	if (FOnlineSession * Session = GetOnlineSessionFromLobbyId(FUniqueNetIdEOSLobby::Cast(SessionId)))
@@ -653,7 +638,6 @@
 	return INVALID_LOCAL_USER;
 }
 
->>>>>>> 4af6daef
 void FOnlineSessionEOS::RegisterLobbyNotifications()
 {
 	// Lobby data updates
@@ -665,7 +649,7 @@
 	LobbyUpdateReceivedCallback = LobbyUpdateReceivedCallbackObj;
 	LobbyUpdateReceivedCallbackObj->CallbackLambda = [this](const EOS_Lobby_LobbyUpdateReceivedCallbackInfo* Data)
 	{
-		OnLobbyUpdateReceived(Data->LobbyId, EOSSubsystem->UserManager->GetLocalProductUserId());
+		OnLobbyUpdateReceived(Data->LobbyId);
 	};
 
 	LobbyUpdateReceivedId = EOS_Lobby_AddNotifyLobbyUpdateReceived(LobbyHandle, &AddNotifyLobbyUpdateReceivedOptions, LobbyUpdateReceivedCallbackObj, LobbyUpdateReceivedCallbackObj->GetCallbackPtr());
@@ -729,14 +713,11 @@
 	JoinLobbyAcceptedId = EOS_Lobby_AddNotifyJoinLobbyAccepted(LobbyHandle, &AddNotifyJoinLobbyAcceptedOptions, JoinLobbyAcceptedCallbackObj, JoinLobbyAcceptedCallbackObj->GetCallbackPtr());
 }
 
-void FOnlineSessionEOS::OnLobbyUpdateReceived(const EOS_LobbyId& LobbyId, const EOS_ProductUserId& LocalUserId)
+void FOnlineSessionEOS::OnLobbyUpdateReceived(const EOS_LobbyId& LobbyId)
 {
 	const FUniqueNetIdEOSLobbyRef LobbyNetId = FUniqueNetIdEOSLobby::Create(UTF8_TO_TCHAR(LobbyId));
-<<<<<<< HEAD
-=======
 	const EOS_ProductUserId LocalUserId = EOSSubsystem->UserManager->GetLocalProductUserId(GetDefaultLocalUserForLobby(*LobbyNetId));
 
->>>>>>> 4af6daef
 	FNamedOnlineSession* Session = GetNamedSessionFromLobbyId(*LobbyNetId);
 	if (Session)
 	{
@@ -793,11 +774,7 @@
 {
 	const FUniqueNetIdEOSLobbyRef LobbyNetId = FUniqueNetIdEOSLobby::Create(UTF8_TO_TCHAR(LobbyId));
 
-<<<<<<< HEAD
-	EOSSubsystem->UserManager->ResolveUniqueNetId(TargetUserId, [this, TargetUserId, LobbyNetId](FUniqueNetIdEOSRef ResolvedUniqueNetId)
-=======
 	EOSSubsystem->UserManager->ResolveUniqueNetId(EOSSubsystem->UserManager->GetDefaultLocalUser(), TargetUserId, [this, TargetUserId, LobbyNetId](FUniqueNetIdEOSRef ResolvedUniqueNetId)
->>>>>>> 4af6daef
 		{
 			UpdateOrAddLobbyMember(LobbyNetId, ResolvedUniqueNetId);
 		});
@@ -813,11 +790,7 @@
 		{
 		case EOS_ELobbyMemberStatus::EOS_LMS_JOINED:
 			{
-<<<<<<< HEAD
-				EOSSubsystem->UserManager->ResolveUniqueNetId(TargetUserId, [this, LobbyNetId](FUniqueNetIdEOSRef ResolvedUniqueNetId)
-=======
 				EOSSubsystem->UserManager->ResolveUniqueNetId(EOSSubsystem->UserManager->GetDefaultLocalUser(), TargetUserId, [this, LobbyNetId](FUniqueNetIdEOSRef ResolvedUniqueNetId)
->>>>>>> 4af6daef
 					{
 						UpdateOrAddLobbyMember(LobbyNetId, ResolvedUniqueNetId);
 					});
@@ -826,11 +799,7 @@
 			break;
 		case EOS_ELobbyMemberStatus::EOS_LMS_LEFT:
 			{
-<<<<<<< HEAD
-				EOSSubsystem->UserManager->ResolveUniqueNetId(TargetUserId, [this, LobbyNetId](FUniqueNetIdEOSRef ResolvedUniqueNetId)
-=======
 				EOSSubsystem->UserManager->ResolveUniqueNetId(EOSSubsystem->UserManager->GetDefaultLocalUser(), TargetUserId, [this, LobbyNetId](FUniqueNetIdEOSRef ResolvedUniqueNetId)
->>>>>>> 4af6daef
 					{
 						FNamedOnlineSession* Session = GetNamedSessionFromLobbyId(*LobbyNetId);
 						if (Session)
@@ -848,11 +817,7 @@
 			break;
 		case EOS_ELobbyMemberStatus::EOS_LMS_DISCONNECTED:
 			{
-<<<<<<< HEAD
-				EOSSubsystem->UserManager->ResolveUniqueNetId(TargetUserId, [this, LobbyNetId](FUniqueNetIdEOSRef ResolvedUniqueNetId)
-=======
 				EOSSubsystem->UserManager->ResolveUniqueNetId(EOSSubsystem->UserManager->GetDefaultLocalUser(), TargetUserId, [this, LobbyNetId](FUniqueNetIdEOSRef ResolvedUniqueNetId)
->>>>>>> 4af6daef
 					{
 						FNamedOnlineSession* Session = GetNamedSessionFromLobbyId(*LobbyNetId);
 						if (Session)
@@ -870,11 +835,7 @@
 			break;
 		case EOS_ELobbyMemberStatus::EOS_LMS_KICKED:
 			{
-<<<<<<< HEAD
-				EOSSubsystem->UserManager->ResolveUniqueNetId(TargetUserId, [this, LobbyNetId](FUniqueNetIdEOSRef ResolvedUniqueNetId)
-=======
 				EOSSubsystem->UserManager->ResolveUniqueNetId(EOSSubsystem->UserManager->GetDefaultLocalUser(), TargetUserId, [this, LobbyNetId](FUniqueNetIdEOSRef ResolvedUniqueNetId)
->>>>>>> 4af6daef
 					{
 						FNamedOnlineSession* Session = GetNamedSessionFromLobbyId(*LobbyNetId);
 						if (Session)
@@ -892,11 +853,7 @@
 			break;
 		case EOS_ELobbyMemberStatus::EOS_LMS_PROMOTED:
 			{
-<<<<<<< HEAD
-				EOSSubsystem->UserManager->ResolveUniqueNetId(TargetUserId, [this, LobbyNetId](FUniqueNetIdEOSRef ResolvedUniqueNetId)
-=======
 				EOSSubsystem->UserManager->ResolveUniqueNetId(EOSSubsystem->UserManager->GetDefaultLocalUser(), TargetUserId, [this, LobbyNetId](FUniqueNetIdEOSRef ResolvedUniqueNetId)
->>>>>>> 4af6daef
 					{
 						FNamedOnlineSession* Session = GetNamedSessionFromLobbyId(*LobbyNetId);
 						if (Session)
@@ -928,11 +885,7 @@
 			break;
 		case EOS_ELobbyMemberStatus::EOS_LMS_CLOSED:
 			{
-<<<<<<< HEAD
-				EOSSubsystem->UserManager->ResolveUniqueNetId(TargetUserId, [this, LobbyNetId](FUniqueNetIdEOSRef ResolvedUniqueNetId)
-=======
 				EOSSubsystem->UserManager->ResolveUniqueNetId(EOSSubsystem->UserManager->GetDefaultLocalUser(), TargetUserId, [this, LobbyNetId](FUniqueNetIdEOSRef ResolvedUniqueNetId)
->>>>>>> 4af6daef
 					{
 						FNamedOnlineSession* Session = GetNamedSessionFromLobbyId(*LobbyNetId);
 						if (Session)
@@ -1349,10 +1302,6 @@
 	{
 		ApiVersion = 4;
 		UE_EOS_CHECK_API_MISMATCH(EOS_SESSIONS_CREATESESSIONMODIFICATION_API_LATEST, 4);
-<<<<<<< HEAD
-		BucketId = BucketIdAnsi;
-=======
->>>>>>> 4af6daef
 	}
 };
 
@@ -1575,7 +1524,6 @@
 		bool bWasSuccessful = false;
 
 		if (FNamedOnlineSession* Session = GetNamedSession(SessionName))
-<<<<<<< HEAD
 		{
 			Session->SessionState = EOnlineSessionState::InProgress;
 
@@ -1587,19 +1535,6 @@
 		}
 		else
 		{
-=======
-		{
-			Session->SessionState = EOnlineSessionState::InProgress;
-
-			bWasSuccessful = Data->ResultCode == EOS_EResult::EOS_Success;
-			if (!bWasSuccessful)
-			{
-				UE_LOG_ONLINE_SESSION(Error, TEXT("EOS_Sessions_StartSession() failed with EOS result code (%s)"), ANSI_TO_TCHAR(EOS_EResult_ToString(Data->ResultCode)));
-			}
-		}
-		else
-		{
->>>>>>> 4af6daef
 			UE_LOG_ONLINE_SESSION(Verbose, TEXT("Session [%s] not found"), *SessionName.ToString());
 		}
 
@@ -1716,12 +1651,7 @@
 			bWasSuccessful = Data->ResultCode == EOS_EResult::EOS_Success || Data->ResultCode == EOS_EResult::EOS_Sessions_OutOfSync;
 			if (!bWasSuccessful)
 			{
-<<<<<<< HEAD
-				Session->SessionState = EOnlineSessionState::NoSession;
-				UE_LOG_ONLINE_SESSION(Error, TEXT("EOS_Sessions_UpdateSession() failed with EOS result code (%s)"), ANSI_TO_TCHAR(EOS_EResult_ToString(Data->ResultCode)));
-=======
 				UE_LOG_ONLINE_SESSION(Warning, TEXT("EOS_Sessions_UpdateSession() failed with EOS result code (%s)"), ANSI_TO_TCHAR(EOS_EResult_ToString(Data->ResultCode)));
->>>>>>> 4af6daef
 			}
 		}
 		else
@@ -2183,8 +2113,6 @@
 	OutSession.SessionSettings.NumPrivateConnections = SessionInfo->Settings->NumPublicConnections;
 	OutSession.SessionSettings.bAllowJoinInProgress = SessionInfo->Settings->bAllowJoinInProgress == EOS_TRUE;
 	OutSession.SessionSettings.bAllowInvites = SessionInfo->Settings->bInvitesAllowed == EOS_TRUE;
-<<<<<<< HEAD
-=======
 
 	TEMP_LogPresenceAttribWarning();
 
@@ -2193,25 +2121,16 @@
 		OutSession.SessionSettings.bUsesPresence = true;
 	}
 
->>>>>>> 4af6daef
 	switch (SessionInfo->Settings->PermissionLevel)
 	{
 		case EOS_EOnlineSessionPermissionLevel::EOS_OSPF_InviteOnly:
 		{
-<<<<<<< HEAD
-			OutSession.SessionSettings.bUsesPresence = true;
-=======
->>>>>>> 4af6daef
 			OutSession.SessionSettings.bAllowJoinViaPresence = false;
 			break;
 		}
 		case EOS_EOnlineSessionPermissionLevel::EOS_OSPF_JoinViaPresence:
 		case EOS_EOnlineSessionPermissionLevel::EOS_OSPF_PublicAdvertised:
 		{
-<<<<<<< HEAD
-			OutSession.SessionSettings.bUsesPresence = true;
-=======
->>>>>>> 4af6daef
 			OutSession.SessionSettings.bAllowJoinViaPresence = true;
 			break;
 		}
@@ -3065,7 +2984,6 @@
 }
 
 void FOnlineSessionEOS::UpdateOrAddLobbyMember(const FUniqueNetIdEOSLobbyRef& LobbyNetId, const FUniqueNetIdEOSRef& PlayerId)
-<<<<<<< HEAD
 {
 	if (FNamedOnlineSession* Session = GetNamedSessionFromLobbyId(*LobbyNetId))
 	{
@@ -3084,7 +3002,7 @@
 			Options.ApiVersion = 1;
 			UE_EOS_CHECK_API_MISMATCH(EOS_LOBBY_COPYLOBBYDETAILSHANDLE_API_LATEST, 1);
 			Options.LobbyId = (EOS_LobbyId)Utf8LobbyId.Get();
-			Options.LocalUserId = EOSSubsystem->UserManager->GetLocalProductUserId();
+			Options.LocalUserId = EOSSubsystem->UserManager->GetLocalProductUserId(GetDefaultLocalUserForLobby(*LobbyNetId));
 
 			EOS_HLobbyDetails LobbyDetailsHandle;
 
@@ -3146,244 +3064,6 @@
 
 			Session->SessionSettings.MemberSettings.Add(PlayerId, FSessionSettings());
 
-			return true;
-		}
-	}
-	else
-	{
-		UE_LOG_ONLINE_SESSION(Warning, TEXT("[FOnlineSessionEOS::AddOnlineSessionMember] Could not find session with name: %s"), *SessionName.ToString());
-	}
-
-	return false;
-}
-
-bool FOnlineSessionEOS::RemoveOnlineSessionMember(FName SessionName, const FUniqueNetIdRef& PlayerId)
-{
-	FNamedOnlineSession* Session = GetNamedSession(SessionName);
-	if (Session)
-	{
-		// update number of open connections
-		if (Session->NumOpenPublicConnections < Session->SessionSettings.NumPublicConnections)
-		{
-			Session->NumOpenPublicConnections++;
-		}
-		else if (Session->NumOpenPrivateConnections < Session->SessionSettings.NumPrivateConnections)
-		{
-			Session->NumOpenPrivateConnections++;
-		}
-
-		Session->SessionSettings.MemberSettings.Remove(PlayerId);
-
-		return true;
-	}
-	else
-	{
-		UE_LOG_ONLINE_SESSION(Warning, TEXT("[FOnlineSessionEOS::RemoveOnlineSessionMember] Could not find session with name: %s"), *SessionName.ToString());
-	}
-
-	return false;
-}
-
-bool FOnlineSessionEOS::RegisterPlayer(FName SessionName, const FUniqueNetId& PlayerId, bool bWasInvited)
-{
-	TArray< FUniqueNetIdRef > Players;
-	Players.Add(PlayerId.AsShared());
-	return RegisterPlayers(SessionName, Players, bWasInvited);
-}
-
-typedef TEOSCallback<EOS_Sessions_OnRegisterPlayersCallback, EOS_Sessions_RegisterPlayersCallbackInfo, FOnlineSessionEOS> FRegisterPlayersCallback;
-
-bool FOnlineSessionEOS::RegisterPlayers(FName SessionName, const TArray< FUniqueNetIdRef >& Players, bool bWasInvited)
-=======
->>>>>>> 4af6daef
-{
-	if (FNamedOnlineSession* Session = GetNamedSessionFromLobbyId(*LobbyNetId))
-	{
-<<<<<<< HEAD
-		TArray<EOS_ProductUserId> EOSIds;
-		bSuccess = true;
-		bool bRegisterEOS = !Session->SessionSettings.bUseLobbiesIfAvailable;
-=======
-		// First we add the player to the session, if it wasn't already there
-		bool bWasLobbyMemberAdded = false;
-		if (!Session->SessionSettings.MemberSettings.Contains(PlayerId))
-		{
-			bWasLobbyMemberAdded = AddOnlineSessionMember(Session->SessionName, PlayerId);
-		}
->>>>>>> 4af6daef
-
-		if (FSessionSettings* MemberSettings = Session->SessionSettings.MemberSettings.Find(PlayerId))
-		{
-<<<<<<< HEAD
-			const FUniqueNetIdRef& PlayerId = Players[PlayerIdx];
-			const FUniqueNetIdEOS& PlayerEOSId = FUniqueNetIdEOS::Cast(*PlayerId);
-=======
-			const FTCHARToUTF8 Utf8LobbyId(*LobbyNetId->ToString());
->>>>>>> 4af6daef
-
-			EOS_Lobby_CopyLobbyDetailsHandleOptions Options = {};
-			Options.ApiVersion = 1;
-			UE_EOS_CHECK_API_MISMATCH(EOS_LOBBY_COPYLOBBYDETAILSHANDLE_API_LATEST, 1);
-			Options.LobbyId = (EOS_LobbyId)Utf8LobbyId.Get();
-			Options.LocalUserId = EOSSubsystem->UserManager->GetLocalProductUserId(GetDefaultLocalUserForLobby(*LobbyNetId));
-
-			EOS_HLobbyDetails LobbyDetailsHandle;
-
-			EOS_EResult Result = EOS_Lobby_CopyLobbyDetailsHandle(LobbyHandle, &Options, &LobbyDetailsHandle);
-			if (Result == EOS_EResult::EOS_Success)
-			{
-<<<<<<< HEAD
-				Session->RegisteredPlayers.Add(PlayerId);
-				if (bRegisterEOS)
-				{
-					EOSIds.Add(PlayerEOSId.GetProductUserId());
-				}
-
-				AddOnlineSessionMember(SessionName, PlayerId);
-			}
-			else
-			{
-				UE_LOG_ONLINE_SESSION(Log, TEXT("Player %s already registered in session %s"), *PlayerId->ToDebugString(), *SessionName.ToString());
-			}
-		}
-
-		if (bRegisterEOS && EOSIds.Num() > 0)
-		{
-			EOS_Sessions_RegisterPlayersOptions Options = { };
-			Options.ApiVersion = 3;
-			UE_EOS_CHECK_API_MISMATCH(EOS_SESSIONS_REGISTERPLAYERS_API_LATEST, 3);
-			Options.PlayersToRegister = EOSIds.GetData();
-			Options.PlayersToRegisterCount = EOSIds.Num();
-			const FTCHARToUTF8 Utf8SessionName(*SessionName.ToString());
-			Options.SessionName = Utf8SessionName.Get();
-
-			FRegisterPlayersCallback* CallbackObj = new FRegisterPlayersCallback(FOnlineSessionEOSWeakPtr(AsShared()));
-			CallbackObj->CallbackLambda = [this, SessionName, RegisteredPlayers = TArray<FUniqueNetIdRef>(Players)](const EOS_Sessions_RegisterPlayersCallbackInfo* Data)
-			{
-				bool bWasSuccessful = Data->ResultCode == EOS_EResult::EOS_Success || Data->ResultCode == EOS_EResult::EOS_NoChange;
-				TriggerOnRegisterPlayersCompleteDelegates(SessionName, RegisteredPlayers, bWasSuccessful);
-			};
-			EOS_Sessions_RegisterPlayers(EOSSubsystem->SessionsHandle, &Options, CallbackObj, CallbackObj->GetCallbackPtr());
-			return true;
-=======
-				FLobbyDetailsEOS LobbyDetails(LobbyDetailsHandle);
-
-				// Then we update their attributes
-				CopyLobbyMemberAttributes(LobbyDetails, PlayerId->GetProductUserId(), *MemberSettings);
-
-				if (bWasLobbyMemberAdded)
-				{
-					TriggerOnSessionParticipantJoinedDelegates(Session->SessionName, *PlayerId);
-				}
-				else
-				{
-					TriggerOnSessionParticipantSettingsUpdatedDelegates(Session->SessionName, *PlayerId, Session->SessionSettings);
-				}
-			}
-			else
-			{
-				UE_LOG_ONLINE_SESSION(Warning, TEXT("[FOnlineSessionEOS::UpdateOrAddLobbyMember] EOS_LobbyDetails_CopyLobbyDetailsHandle not successful. Finished with EOS_EResult %s"), ANSI_TO_TCHAR(EOS_EResult_ToString(Result)));
-			}
-		}
-		else
-		{
-			UE_LOG_ONLINE_SESSION(Warning, TEXT("[FOnlineSessionEOS::UpdateOrAddLobbyMember] UniqueNetId %s not registered in the session's member settings."), *PlayerId->ToString());
->>>>>>> 4af6daef
-		}
-	}
-	else
-	{
-		UE_LOG_ONLINE_SESSION(Warning, TEXT("[FOnlineSessionEOS::UpdateOrAddLobbyMember] Unable to retrieve session with LobbyId %s"), *LobbyNetId->ToString());
-	}
-<<<<<<< HEAD
-
-	EOSSubsystem->ExecuteNextTick([this, SessionName, RegisteredPlayers = TArray<FUniqueNetIdRef>(Players), bSuccess]()
-	{
-		TriggerOnRegisterPlayersCompleteDelegates(SessionName, RegisteredPlayers, bSuccess);
-	});
-
-	return true;
-}
-
-bool FOnlineSessionEOS::UnregisterPlayer(FName SessionName, const FUniqueNetId& PlayerId)
-{
-	TArray< FUniqueNetIdRef > Players;
-	Players.Add(PlayerId.AsShared());
-	return UnregisterPlayers(SessionName, Players);
-}
-
-typedef TEOSCallback<EOS_Sessions_OnUnregisterPlayersCallback, EOS_Sessions_UnregisterPlayersCallbackInfo, FOnlineSessionEOS> FUnregisterPlayersCallback;
-
-bool FOnlineSessionEOS::UnregisterPlayers(FName SessionName, const TArray< FUniqueNetIdRef >& Players)
-=======
-}
-
-bool FOnlineSessionEOS::AddOnlineSessionMember(FName SessionName, const FUniqueNetIdRef& PlayerId)
->>>>>>> 4af6daef
-{
-	FNamedOnlineSession* Session = GetNamedSession(SessionName);
-	if (Session)
-	{
-<<<<<<< HEAD
-		TArray<EOS_ProductUserId> EOSIds;
-		bool bUnregisterEOS = !Session->SessionSettings.bUseLobbiesIfAvailable;
-		for (int32 PlayerIdx=0; PlayerIdx < Players.Num(); PlayerIdx++)
-		{
-			const FUniqueNetIdRef& PlayerId = Players[PlayerIdx];
-			const FUniqueNetIdEOS& PlayerEOSId = FUniqueNetIdEOS::Cast(*PlayerId);
-
-			FUniqueNetIdMatcher PlayerMatch(*PlayerId);
-			int32 RegistrantIndex = Session->RegisteredPlayers.IndexOfByPredicate(PlayerMatch);
-			if (RegistrantIndex != INDEX_NONE)
-			{
-				Session->RegisteredPlayers.RemoveAtSwap(RegistrantIndex);
-				if (bUnregisterEOS)
-				{
-					EOSIds.Add(PlayerEOSId.GetProductUserId());
-				}
-
-				RemoveOnlineSessionMember(SessionName, PlayerId);
-=======
-		if (!Session->SessionSettings.MemberSettings.Contains(PlayerId))
-		{
-			// update number of open connections
-			if (Session->NumOpenPublicConnections > 0)
-			{
-				Session->NumOpenPublicConnections--;
-			}
-			else if (Session->NumOpenPrivateConnections > 0)
-			{
-				Session->NumOpenPrivateConnections--;
->>>>>>> 4af6daef
-			}
-			else
-			{
-				UE_LOG_ONLINE_SESSION(Warning, TEXT("[FOnlineSessionEOS::AddOnlineSessionMember] Could not add new member to session %s, no Public or Private connections open"), *SessionName.ToString());
-
-				return false;
-			}
-
-			Session->SessionSettings.MemberSettings.Add(PlayerId, FSessionSettings());
-
-			return true;
-		}
-		if (bUnregisterEOS && EOSIds.Num() > 0)
-		{
-			EOS_Sessions_UnregisterPlayersOptions Options = { };
-			Options.ApiVersion = 2;
-			UE_EOS_CHECK_API_MISMATCH(EOS_SESSIONS_UNREGISTERPLAYERS_API_LATEST, 2);
-			Options.PlayersToUnregister = EOSIds.GetData();
-			Options.PlayersToUnregisterCount = EOSIds.Num();
-			const FTCHARToUTF8 Utf8SessionName(*SessionName.ToString());
-			Options.SessionName = Utf8SessionName.Get();
-
-			FUnregisterPlayersCallback* CallbackObj = new FUnregisterPlayersCallback(FOnlineSessionEOSWeakPtr(AsShared()));
-			CallbackObj->CallbackLambda = [this, SessionName, UnregisteredPlayers = TArray<FUniqueNetIdRef>(Players)](const EOS_Sessions_UnregisterPlayersCallbackInfo* Data)
-			{
-				bool bWasSuccessful = Data->ResultCode == EOS_EResult::EOS_Success || Data->ResultCode == EOS_EResult::EOS_NoChange;
-				TriggerOnUnregisterPlayersCompleteDelegates(SessionName, UnregisteredPlayers, bWasSuccessful);
-			};
-			EOS_Sessions_UnregisterPlayers(EOSSubsystem->SessionsHandle, &Options, CallbackObj, CallbackObj->GetCallbackPtr());
 			return true;
 		}
 	}
@@ -3955,7 +3635,6 @@
 
 	FNamedOnlineSession* Session = GetNamedSession(SessionName);
 	if (Session == nullptr)
-<<<<<<< HEAD
 	{
 		UE_LOG_ONLINE_SESSION(Verbose, TEXT("[FOnlineSessionEOS::GetRTCRoomNameFromLobbyId] Unable to find session with name %s"), *SessionName.ToString());
 		return RTCRoomNameStr;
@@ -3982,34 +3661,6 @@
 		UE_LOG_ONLINE_SESSION(Verbose, TEXT("[FOnlineSessionEOS::GetRTCRoomNameFromLobbyId] EOS_Lobby_GetRTCRoomName not successful. Finished with EOS_EResult %s"), *LexToString(Result));
 	}
 
-=======
-	{
-		UE_LOG_ONLINE_SESSION(Verbose, TEXT("[FOnlineSessionEOS::GetRTCRoomNameFromLobbyId] Unable to find session with name %s"), *SessionName.ToString());
-		return RTCRoomNameStr;
-	}
-
-	const FUniqueNetIdEOSLobby& LobbyId = FUniqueNetIdEOSLobby::Cast(Session->SessionInfo->GetSessionId());
-	const auto LobbyIdUTF8 = StringCast<UTF8CHAR>(*LobbyId.ToString());	
-
-	EOS_Lobby_GetRTCRoomNameOptions GetRTCRoomNameOptions = {};
-	GetRTCRoomNameOptions.ApiVersion = 1;
-	UE_EOS_CHECK_API_MISMATCH(EOS_LOBBY_GETRTCROOMNAME_API_LATEST, 1);
-	GetRTCRoomNameOptions.LobbyId = (const char*)LobbyIdUTF8.Get();
-	GetRTCRoomNameOptions.LocalUserId = EOSSubsystem->UserManager->GetLocalProductUserId(LocalUserNum);
-
-	char RTCRoomNameUTF8[256];
-	uint32_t RTCRoomNameUTF8Length = UE_ARRAY_COUNT(RTCRoomNameUTF8);
-	const EOS_EResult Result = EOS_Lobby_GetRTCRoomName(LobbyHandle, &GetRTCRoomNameOptions, RTCRoomNameUTF8, &RTCRoomNameUTF8Length);
-	if (Result == EOS_EResult::EOS_Success)
-	{
-		RTCRoomNameStr = UTF8_TO_TCHAR(RTCRoomNameUTF8);
-	}
-	else
-	{
-		UE_LOG_ONLINE_SESSION(Verbose, TEXT("[FOnlineSessionEOS::GetRTCRoomNameFromLobbyId] EOS_Lobby_GetRTCRoomName not successful. Finished with EOS_EResult %s"), *LexToString(Result));
-	}
-
->>>>>>> 4af6daef
 	return RTCRoomNameStr;
 }
 
@@ -4091,8 +3742,6 @@
 	const FUniqueNetIdPtr LocalUserNetId = EOSSubsystem->UserManager->GetLocalUniqueNetIdEOS(HostingPlayerNum);
 	bool bUseHostMigration = true;
 	Session->SessionSettings.Get(SETTING_HOST_MIGRATION, bUseHostMigration);
-<<<<<<< HEAD
-=======
 
 	TEMP_LogPresenceAttribWarning();
 	if (bUsePresenceAttribute)
@@ -4107,7 +3756,6 @@
 			Session->SessionSettings.bAllowJoinViaPresenceFriendsOnly = false;
 		}
 	}
->>>>>>> 4af6daef
 
 	EOS_Lobby_CreateLobbyOptions CreateLobbyOptions = { 0 };
 	CreateLobbyOptions.ApiVersion = 8;
@@ -4117,12 +3765,8 @@
 	CreateLobbyOptions.PermissionLevel = GetLobbyPermissionLevelFromSessionSettings(Session->SessionSettings);
 	CreateLobbyOptions.bPresenceEnabled = Session->SessionSettings.bUsesPresence;
 	CreateLobbyOptions.bAllowInvites = Session->SessionSettings.bAllowInvites;
-<<<<<<< HEAD
-	CreateLobbyOptions.BucketId = BucketIdAnsi;
-=======
 	const auto BucketIdUtf8 = StringCast<UTF8CHAR>(*GetBucketId(Session->SessionSettings));
 	CreateLobbyOptions.BucketId = (const char*)BucketIdUtf8.Get();
->>>>>>> 4af6daef
 	CreateLobbyOptions.bDisableHostMigration = !bUseHostMigration;
 #if WITH_EOS_RTC
 	CreateLobbyOptions.bEnableRTCRoom = Session->SessionSettings.bUseLobbiesVoiceChatIfAvailable;
@@ -4143,11 +3787,7 @@
 	FName SessionName = Session->SessionName;
 	FLobbyCreatedCallback* CallbackObj = new FLobbyCreatedCallback(FOnlineSessionEOSWeakPtr(AsShared()));
 	LobbyCreatedCallback = CallbackObj;
-<<<<<<< HEAD
-	CallbackObj->CallbackLambda = [this, SessionName, LocalProductUserId, LocalUserNetId](const EOS_Lobby_CreateLobbyCallbackInfo* Data)
-=======
 	CallbackObj->CallbackLambda = [this, HostingPlayerNum, SessionName, LocalProductUserId, LocalUserNetId](const EOS_Lobby_CreateLobbyCallbackInfo* Data)
->>>>>>> 4af6daef
 	{
 		FNamedOnlineSession* Session = GetNamedSession(SessionName);
 		if (Session)
@@ -4164,11 +3804,7 @@
 				FInternetAddrEOS TempAddr(LexToString(LocalProductUserId), SessionName.ToString(), FURL::UrlConfig.DefaultPort);
 				FString HostAddr = TempAddr.ToString(true);
 
-<<<<<<< HEAD
-				Session->SessionInfo = MakeShareable(new FOnlineSessionInfoEOS(HostAddr, FUniqueNetIdEOSLobby::Create(Data->LobbyId), nullptr));
-=======
 				Session->SessionInfo = MakeShareable(new FOnlineSessionInfoEOS(HostAddr, FUniqueNetIdEOSLobby::Create(UTF8_TO_TCHAR(Data->LobbyId)), nullptr));
->>>>>>> 4af6daef
 
 #if WITH_EOS_RTC
 				if (FEOSVoiceChatUser* VoiceChatUser = static_cast<FEOSVoiceChatUser*>(EOSSubsystem->GetEOSVoiceChatUserInterface(*LocalUserNetId)))
@@ -4329,11 +3965,7 @@
 						}
 #endif
 
-<<<<<<< HEAD
-						OnLobbyUpdateReceived(Data->LobbyId, LocalUserNetId->GetProductUserId());
-=======
 						OnLobbyUpdateReceived(Data->LobbyId); // We could use LocalUserNetId here instead of the default local user for the session, but the end result should be the same
->>>>>>> 4af6daef
 					}
 					else
 					{
@@ -4345,21 +3977,12 @@
 					}
 
 					TriggerOnJoinSessionCompleteDelegates(SessionName, bWasSuccessful ? EOnJoinSessionCompleteResult::Success : EOnJoinSessionCompleteResult::UnknownError);
-<<<<<<< HEAD
 				}
 				else
 				{
 					UE_LOG_ONLINE_SESSION(Warning, TEXT("[FOnlineSessionEOS::JoinLobbySession] Unable to find session %s"), *SessionName.ToString());
 					TriggerOnJoinSessionCompleteDelegates(SessionName, EOnJoinSessionCompleteResult::SessionDoesNotExist);
 				}
-=======
-				}
-				else
-				{
-					UE_LOG_ONLINE_SESSION(Warning, TEXT("[FOnlineSessionEOS::JoinLobbySession] Unable to find session %s"), *SessionName.ToString());
-					TriggerOnJoinSessionCompleteDelegates(SessionName, EOnJoinSessionCompleteResult::SessionDoesNotExist);
-				}
->>>>>>> 4af6daef
 
 				// Now that we have finished the join process, we can clear the cache
 				LobbySearchResultsCache.Reset();
@@ -4506,21 +4129,10 @@
 			const FName KeyName = It.Key();
 			const FOnlineSessionSetting& Setting = It.Value();
 
-<<<<<<< HEAD
-				// Skip unsupported types or non session advertised settings
-				if (Setting.AdvertisementType < EOnlineDataAdvertisementType::ViaOnlineService || !IsSessionSettingTypeSupported(Setting.Data.GetType()))
-				{
-					continue;
-				}
-
-				const FLobbyAttributeOptions Attribute(TCHAR_TO_UTF8(*KeyName.ToString()), Setting.Data);
-				AddLobbyMemberAttribute(LobbyModificationHandle, &Attribute);
-=======
 			// Skip unsupported types or non session advertised settings
 			if (Setting.AdvertisementType < EOnlineDataAdvertisementType::ViaOnlineService || !IsSessionSettingTypeSupported(Setting.Data.GetType()))
 			{
 				continue;
->>>>>>> 4af6daef
 			}
 
 			const FLobbyAttributeOptions Attribute(TCHAR_TO_UTF8(*KeyName.ToString()), Setting.Data);
@@ -4583,11 +4195,7 @@
 
 			FName SessionName = Session->SessionName;
 			FLobbyUpdatedCallback* CallbackObj = new FLobbyUpdatedCallback(FOnlineSessionEOSWeakPtr(AsShared()));
-<<<<<<< HEAD
-			CallbackObj->CallbackLambda = [this, SessionName](const EOS_Lobby_UpdateLobbyCallbackInfo* Data)
-=======
 			CallbackObj->CallbackLambda = [this, SessionName, CompletionDelegate](const EOS_Lobby_UpdateLobbyCallbackInfo* Data)
->>>>>>> 4af6daef
 			{
 				FNamedOnlineSession* Session = GetNamedSession(SessionName);
 				if (Session)
@@ -4598,20 +4206,12 @@
 						UE_LOG_ONLINE_SESSION(Warning, TEXT("[FOnlineSessionEOS::UpdateLobbySession] UpdateLobby not successful. Finished with EOS_EResult %s"), ANSI_TO_TCHAR(EOS_EResult_ToString(Data->ResultCode)));
 					}
 
-<<<<<<< HEAD
-					TriggerOnUpdateSessionCompleteDelegates(SessionName, bWasSuccessful);
-=======
 					CompletionDelegate.ExecuteIfBound(SessionName, bWasSuccessful);
->>>>>>> 4af6daef
 				}
 				else
 				{
 					UE_LOG_ONLINE_SESSION(Warning, TEXT("[FOnlineSessionEOS::UpdateLobbySession] Unable to find session %s"), *SessionName.ToString());
-<<<<<<< HEAD
-					TriggerOnUpdateSessionCompleteDelegates(SessionName, false);
-=======
 					CompletionDelegate.ExecuteIfBound(SessionName, false);
->>>>>>> 4af6daef
 				}
 			};
 
@@ -4676,20 +4276,12 @@
 		UE_EOS_CHECK_API_MISMATCH(EOS_LOBBY_LEAVELOBBY_API_LATEST, 1);
 		const FTCHARToUTF8 Utf8LobbyId(*SessionInfo->GetSessionId().ToString());
 		LeaveOptions.LobbyId = (EOS_LobbyId)Utf8LobbyId.Get();
-<<<<<<< HEAD
-		LeaveOptions.LocalUserId = EOSSubsystem->UserManager->GetLocalProductUserId(EOSSubsystem->UserManager->GetDefaultLocalUser()); // Maybe not split screen friendly
-=======
 		LeaveOptions.LocalUserId = EOSSubsystem->UserManager->GetLocalProductUserId(LocalUserNum);
->>>>>>> 4af6daef
 
 		FName SessionName = Session->SessionName;
 		FLobbyLeftCallback* LeaveCallbackObj = new FLobbyLeftCallback(FOnlineSessionEOSWeakPtr(AsShared()));
 		LobbyLeftCallback = LeaveCallbackObj;
-<<<<<<< HEAD
-		LeaveCallbackObj->CallbackLambda = [this, SessionName, CompletionDelegate](const EOS_Lobby_LeaveLobbyCallbackInfo* Data)
-=======
 		LeaveCallbackObj->CallbackLambda = [this, LocalUserNum, SessionName, CompletionDelegate](const EOS_Lobby_LeaveLobbyCallbackInfo* Data)
->>>>>>> 4af6daef
 		{
 			FNamedOnlineSession* LobbySession = GetNamedSession(SessionName);
 			if (LobbySession)
@@ -4697,11 +4289,7 @@
 				bool bWasSuccessful = Data->ResultCode == EOS_EResult::EOS_Success;
 				if (bWasSuccessful)
 				{
-<<<<<<< HEAD
-					UE_LOG_ONLINE_SESSION(Verbose, TEXT("[FOnlineSessionEOS::DestroyLobbySession] LeaveLobby was successful. LobbyId is %s."), Data->LobbyId);
-=======
 					UE_LOG_ONLINE_SESSION(Verbose, TEXT("[FOnlineSessionEOS::DestroyLobbySession] LeaveLobby was successful. LobbyId is %s."), UTF8_TO_TCHAR(Data->LobbyId));
->>>>>>> 4af6daef
 				}
 				else
 				{
@@ -4709,11 +4297,7 @@
 				}
 
 #if WITH_EOS_RTC
-<<<<<<< HEAD
-				if (FEOSVoiceChatUser* VoiceChatUser = static_cast<FEOSVoiceChatUser*>(EOSSubsystem->GetEOSVoiceChatUserInterface(*EOSSubsystem->UserManager->GetLocalUniqueNetIdEOS())))
-=======
 				if (FEOSVoiceChatUser* VoiceChatUser = static_cast<FEOSVoiceChatUser*>(EOSSubsystem->GetEOSVoiceChatUserInterface(*EOSSubsystem->UserManager->GetLocalUniqueNetIdEOS(LocalUserNum))))
->>>>>>> 4af6daef
 				{
 					VoiceChatUser->RemoveLobbyRoom(UTF8_TO_TCHAR(Data->LobbyId));
 				}
@@ -4905,17 +4489,10 @@
 		FInternetAddrEOS TempAddr(LexToString(LobbyDetailsInfo->LobbyOwnerUserId), NetDriverName.ToString(), GetTypeHash(NetDriverName.ToString()));
 		FString HostAddr = TempAddr.ToString(true);
 
-<<<<<<< HEAD
-		SearchResult.Session.SessionInfo = MakeShareable(new FOnlineSessionInfoEOS(HostAddr, FUniqueNetIdEOSLobby::Create(LobbyDetailsInfo->LobbyId), nullptr));
-
-		// We copy the lobby data and settings
-		LobbySearchResultsCache.Add(FString(LobbyDetailsInfo->LobbyId), LobbyDetails);
-=======
 		SearchResult.Session.SessionInfo = MakeShareable(new FOnlineSessionInfoEOS(HostAddr, FUniqueNetIdEOSLobby::Create(UTF8_TO_TCHAR(LobbyDetailsInfo->LobbyId)), nullptr));
 
 		// We copy the lobby data and settings
 		LobbySearchResultsCache.Add(FString(UTF8_TO_TCHAR(LobbyDetailsInfo->LobbyId)), LobbyDetails);
->>>>>>> 4af6daef
 		CopyLobbyData(LobbyDetails, LobbyDetailsInfo, SearchResult.Session, Callback);
 
 		EOS_LobbyDetails_Info_Release(LobbyDetailsInfo);
@@ -4929,12 +4506,8 @@
 		{
 			UE_LOG_ONLINE_SESSION(Warning, TEXT("[FOnlineSessionEOS::AddLobbySearchResult] LobbyDetails_CopyInfo not successful. Finished with EOS_EResult %s"), *LexToString(CopyResult));
 
-<<<<<<< HEAD
-		Callback(false);
-=======
 			Callback(false);
 		});
->>>>>>> 4af6daef
 	}
 }
 
@@ -5002,11 +4575,7 @@
 
 	if (!TargetUserIds.IsEmpty())
 	{
-<<<<<<< HEAD
-		EOSSubsystem->UserManager->ResolveUniqueNetIds(TargetUserIds, [this, LobbyDetails, LobbyId = FUniqueNetIdEOSLobby::Create(LobbyDetailsInfo->LobbyId), OriginalCallback = Callback](TMap<EOS_ProductUserId, FUniqueNetIdEOSRef> ResolvedUniqueNetIds)
-=======
 		EOSSubsystem->UserManager->ResolveUniqueNetIds(EOSSubsystem->UserManager->GetDefaultLocalUser(), TargetUserIds, [this, LobbyDetails, LobbyId = FUniqueNetIdEOSLobby::Create(UTF8_TO_TCHAR(LobbyDetailsInfo->LobbyId)), OriginalCallback = Callback](TMap<EOS_ProductUserId, FUniqueNetIdEOSRef> ResolvedUniqueNetIds)
->>>>>>> 4af6daef
 			{
 				
 				FOnlineSession* Session = GetOnlineSessionFromLobbyId(*LobbyId);
@@ -5039,15 +4608,11 @@
 	}
 	else
 	{
-<<<<<<< HEAD
-		Callback(true);
-=======
 		// ResolveUniqueNetIds is an asynchronous operation, so we'll delay the execution of this callback to match the flow
 		EOSSubsystem->ExecuteNextTick([Callback]()
 		{
 			Callback(true);
 		});
->>>>>>> 4af6daef
 	}
 }
 
@@ -5071,10 +4636,6 @@
 		EOS_EResult ResultCode = EOS_LobbyDetails_CopyAttributeByIndex(LobbyDetails->LobbyDetailsHandle, &AttrOptions, &Attribute);
 		if (ResultCode == EOS_EResult::EOS_Success)
 		{
-<<<<<<< HEAD
-			FString Key = UTF8_TO_TCHAR(Attribute->Data->Key);
-			if (Key == TEXT("NumPublicConnections"))
-=======
 			TEMP_LogPresenceAttribWarning();
 			FString Key = UTF8_TO_TCHAR(Attribute->Data->Key);
 			if (bUsePresenceAttribute && Key == USES_PRESENCE_ATTRIBUTE_KEY.ToString())
@@ -5082,7 +4643,6 @@
 				OutSession.SessionSettings.bUsesPresence = Attribute->Data->Value.AsBool == EOS_TRUE;
 			}
 			else if (Key == TEXT("NumPublicConnections"))
->>>>>>> 4af6daef
 			{
 				OutSession.SessionSettings.NumPublicConnections = Attribute->Data->Value.AsInt64;
 			}
@@ -5202,8 +4762,6 @@
 	}
 }
 
-<<<<<<< HEAD
-=======
 void FOnlineSessionEOS::TEMP_LogPresenceAttribWarning()
 {
 	static bool bLogged = false;
@@ -5211,5 +4769,4 @@
 	bLogged = true;
 }
 
->>>>>>> 4af6daef
 #endif // WITH_EOS_SDK