// Copyright Epic Games, Inc. All Rights Reserved.

#include "OnlineSessionEOS.h"

#if WITH_EOS_SDK

#include "Misc/Guid.h"
#include "Online/OnlineBase.h"
#include "Online/OnlineSessionNames.h"
#include "OnlineSubsystem.h"
#include "OnlineSubsystemEOS.h"
#include "OnlineSubsystemEOSPrivate.h"
#include "OnlineSubsystemEOSTypes.h"
#include "UserManagerEOS.h"
#include "OnlineSubsystemUtils.h"
#include "OnlineAsyncTaskManager.h"
#include "SocketSubsystemEOS.h"
#include "NboSerializerEOS.h"
#include "InternetAddrEOS.h"
#include "IEOSSDKManager.h"
#include "NetDriverEOS.h"
#include "EOSVoiceChatUser.h"

#include "eos_sessions.h"
#include "eos_metrics.h"
#include "eos_lobby.h"

/** This is the game name plus version in ansi done once for optimization */
char BucketIdAnsi[EOS_OSS_BUCKET_ID_STRING_LENGTH + 1]; // X characters plus null terminator

FString MakeStringFromAttributeValue(const EOS_Sessions_AttributeData* Attribute)
{
	switch (Attribute->ValueType)
	{
		case EOS_ESessionAttributeType::EOS_SAT_Int64:
		{
			int32 Value = Attribute->Value.AsInt64;
			return FString::Printf(TEXT("%d"), Value);
		}
		case EOS_ESessionAttributeType::EOS_SAT_Double:
		{
			double Value = Attribute->Value.AsDouble;
			return FString::Printf(TEXT("%f"), Value);
		}
		case EOS_ESessionAttributeType::EOS_SAT_String:
		{
			return FString(UTF8_TO_TCHAR(Attribute->Value.AsUtf8));
		}
	}
	return TEXT("");
}

bool IsSessionSettingTypeSupported(EOnlineKeyValuePairDataType::Type InType)
{
	switch (InType)
	{
		case EOnlineKeyValuePairDataType::Int32:
		case EOnlineKeyValuePairDataType::UInt32:
		case EOnlineKeyValuePairDataType::Int64:
		case EOnlineKeyValuePairDataType::Double:
		case EOnlineKeyValuePairDataType::String:
		case EOnlineKeyValuePairDataType::Float:
		case EOnlineKeyValuePairDataType::Bool:
		case EOnlineKeyValuePairDataType::Json:
		{
			return true;
		}
	}
	return false;
}

EOS_EOnlineComparisonOp ToEOSSearchOp(EOnlineComparisonOp::Type Op)
{
	switch (Op)
	{
		case EOnlineComparisonOp::Equals:
		{
			return EOS_EOnlineComparisonOp::EOS_OCO_EQUAL;
		}
		case EOnlineComparisonOp::NotEquals:
		{
			return EOS_EOnlineComparisonOp::EOS_OCO_NOTEQUAL;
		}
		case EOnlineComparisonOp::GreaterThan:
		{
			return EOS_EOnlineComparisonOp::EOS_OCO_GREATERTHAN;
		}
		case EOnlineComparisonOp::GreaterThanEquals:
		{
			return EOS_EOnlineComparisonOp::EOS_OCO_GREATERTHANOREQUAL;
		}
		case EOnlineComparisonOp::LessThan:
		{
			return EOS_EOnlineComparisonOp::EOS_OCO_LESSTHAN;
		}
		case EOnlineComparisonOp::LessThanEquals:
		{
			return EOS_EOnlineComparisonOp::EOS_OCO_LESSTHANOREQUAL;
		}
		case EOnlineComparisonOp::Near:
		{
			return EOS_EOnlineComparisonOp::EOS_OCO_DISTANCE;
		}
		case EOnlineComparisonOp::In:
		{
			return EOS_EOnlineComparisonOp::EOS_OCO_ANYOF;
		}
		case EOnlineComparisonOp::NotIn:
		{
			return EOS_EOnlineComparisonOp::EOS_OCO_NOTANYOF;
		}
	}
	return EOS_EOnlineComparisonOp::EOS_OCO_EQUAL;
}

struct FAttributeOptions :
	public EOS_Sessions_AttributeData
{
	char KeyAnsi[EOS_OSS_STRING_BUFFER_LENGTH];
	char ValueAnsi[EOS_OSS_STRING_BUFFER_LENGTH];

	FAttributeOptions(const char* InKey, const char* InValue) :
		EOS_Sessions_AttributeData()
	{
		ApiVersion = 1;
		UE_EOS_CHECK_API_MISMATCH(EOS_SESSIONS_SESSIONATTRIBUTEDATA_API_LATEST, 1);
		ValueType = EOS_ESessionAttributeType::EOS_SAT_String;
		Value.AsUtf8 = ValueAnsi;
		Key = KeyAnsi;
		FCStringAnsi::Strncpy(KeyAnsi, InKey, EOS_OSS_STRING_BUFFER_LENGTH);
		FCStringAnsi::Strncpy(ValueAnsi, InValue, EOS_OSS_STRING_BUFFER_LENGTH);
	}

	FAttributeOptions(const char* InKey, bool InValue) :
		EOS_Sessions_AttributeData()
	{
		ApiVersion = 1;
		UE_EOS_CHECK_API_MISMATCH(EOS_SESSIONS_SESSIONATTRIBUTEDATA_API_LATEST, 1);
		ValueType = EOS_ESessionAttributeType::EOS_SAT_Boolean;
		Value.AsBool = InValue ? EOS_TRUE : EOS_FALSE;
		Key = KeyAnsi;
		FCStringAnsi::Strncpy(KeyAnsi, InKey, EOS_OSS_STRING_BUFFER_LENGTH);
	}

	FAttributeOptions(const char* InKey, float InValue) :
		EOS_Sessions_AttributeData()
	{
		ApiVersion = 1;
		UE_EOS_CHECK_API_MISMATCH(EOS_SESSIONS_SESSIONATTRIBUTEDATA_API_LATEST, 1);
		ValueType = EOS_ESessionAttributeType::EOS_SAT_Double;
		Value.AsDouble = InValue;
		Key = KeyAnsi;
		FCStringAnsi::Strncpy(KeyAnsi, InKey, EOS_OSS_STRING_BUFFER_LENGTH);
	}

	FAttributeOptions(const char* InKey, int32 InValue) :
		EOS_Sessions_AttributeData()
	{
		ApiVersion = 1;
		UE_EOS_CHECK_API_MISMATCH(EOS_SESSIONS_SESSIONATTRIBUTEDATA_API_LATEST, 1);
		ValueType = EOS_ESessionAttributeType::EOS_SAT_Int64;
		Value.AsInt64 = InValue;
		Key = KeyAnsi;
		FCStringAnsi::Strncpy(KeyAnsi, InKey, EOS_OSS_STRING_BUFFER_LENGTH);
	}

	FAttributeOptions(const char* InKey, const FVariantData& InValue) :
		EOS_Sessions_AttributeData()
	{
		ApiVersion = 1;
		UE_EOS_CHECK_API_MISMATCH(EOS_SESSIONS_SESSIONATTRIBUTEDATA_API_LATEST, 1);

		switch (InValue.GetType())
		{
			case EOnlineKeyValuePairDataType::Int32:
			{
				ValueType = EOS_ESessionAttributeType::EOS_SAT_Int64;
				int32 RawValue = 0;
				InValue.GetValue(RawValue);
				Value.AsInt64 = RawValue;
				break;
			}
			case EOnlineKeyValuePairDataType::UInt32:
			{
				ValueType = EOS_ESessionAttributeType::EOS_SAT_Int64;
				uint32 RawValue = 0;
				InValue.GetValue(RawValue);
				Value.AsInt64 = RawValue;
				break;
			}
			case EOnlineKeyValuePairDataType::Int64:
			{
				ValueType = EOS_ESessionAttributeType::EOS_SAT_Int64;
				int64 RawValue = 0;
				InValue.GetValue(RawValue);
				Value.AsInt64 = RawValue;
				break;
			}
			case EOnlineKeyValuePairDataType::Bool:
			{
				ValueType = EOS_ESessionAttributeType::EOS_SAT_Boolean;
				bool RawValue = false;
				InValue.GetValue(RawValue);
				Value.AsBool = RawValue ? EOS_TRUE : EOS_FALSE;
				break;
			}
			case EOnlineKeyValuePairDataType::Double:
			{
				ValueType = EOS_ESessionAttributeType::EOS_SAT_Double;
				double RawValue = 0.0;
				InValue.GetValue(RawValue);
				Value.AsDouble = RawValue;
				break;
			}
			case EOnlineKeyValuePairDataType::Float:
			{
				ValueType = EOS_ESessionAttributeType::EOS_SAT_Double;
				float RawValue = 0.0;
				InValue.GetValue(RawValue);
				Value.AsDouble = RawValue;
				break;
			}
			case EOnlineKeyValuePairDataType::String:
			{
				ValueType = EOS_ESessionAttributeType::EOS_SAT_String;
				Value.AsUtf8 = ValueAnsi;
				Key = KeyAnsi;
				FString OutString;
				InValue.GetValue(OutString);
				FCStringAnsi::Strncpy(ValueAnsi, TCHAR_TO_UTF8(*OutString), EOS_OSS_STRING_BUFFER_LENGTH);
				break;
			}
		}
		Key = KeyAnsi;
		FCStringAnsi::Strncpy(KeyAnsi, InKey, EOS_OSS_STRING_BUFFER_LENGTH);
	}
};

struct FLobbyAttributeOptions :
	public EOS_Lobby_AttributeData
{
	char KeyAnsi[EOS_OSS_STRING_BUFFER_LENGTH];
	char ValueAnsi[EOS_OSS_STRING_BUFFER_LENGTH];

	FLobbyAttributeOptions(const char* InKey, const char* InValue) :
		EOS_Lobby_AttributeData()
	{
		ApiVersion = 1;
		UE_EOS_CHECK_API_MISMATCH(EOS_LOBBY_ATTRIBUTEDATA_API_LATEST, 1);
		ValueType = EOS_ELobbyAttributeType::EOS_SAT_String;
		Value.AsUtf8 = ValueAnsi;
		Key = KeyAnsi;
		FCStringAnsi::Strncpy(KeyAnsi, InKey, EOS_OSS_STRING_BUFFER_LENGTH);
		FCStringAnsi::Strncpy(ValueAnsi, InValue, EOS_OSS_STRING_BUFFER_LENGTH);
	}

	FLobbyAttributeOptions(const char* InKey, bool InValue) :
		EOS_Lobby_AttributeData()
	{
		ApiVersion = 1;
		UE_EOS_CHECK_API_MISMATCH(EOS_LOBBY_ATTRIBUTEDATA_API_LATEST, 1);
		ValueType = EOS_ELobbyAttributeType::EOS_SAT_Boolean;
		Value.AsBool = InValue ? EOS_TRUE : EOS_FALSE;
		Key = KeyAnsi;
		FCStringAnsi::Strncpy(KeyAnsi, InKey, EOS_OSS_STRING_BUFFER_LENGTH);
	}

	FLobbyAttributeOptions(const char* InKey, float InValue) :
		EOS_Lobby_AttributeData()
	{
		ApiVersion = 1;
		UE_EOS_CHECK_API_MISMATCH(EOS_LOBBY_ATTRIBUTEDATA_API_LATEST, 1);
		ValueType = EOS_ELobbyAttributeType::EOS_SAT_Double;
		Value.AsDouble = InValue;
		Key = KeyAnsi;
		FCStringAnsi::Strncpy(KeyAnsi, InKey, EOS_OSS_STRING_BUFFER_LENGTH);
	}

	FLobbyAttributeOptions(const char* InKey, int32 InValue) :
		EOS_Lobby_AttributeData()
	{
		ApiVersion = 1;
		UE_EOS_CHECK_API_MISMATCH(EOS_LOBBY_ATTRIBUTEDATA_API_LATEST, 1);
		ValueType = EOS_ELobbyAttributeType::EOS_SAT_Int64;
		Value.AsInt64 = InValue;
		Key = KeyAnsi;
		FCStringAnsi::Strncpy(KeyAnsi, InKey, EOS_OSS_STRING_BUFFER_LENGTH);
	}

	FLobbyAttributeOptions(const char* InKey, const FVariantData& InValue) :
		EOS_Lobby_AttributeData()
	{
		ApiVersion = 1;
		UE_EOS_CHECK_API_MISMATCH(EOS_LOBBY_ATTRIBUTEDATA_API_LATEST, 1);

		switch (InValue.GetType())
		{
		case EOnlineKeyValuePairDataType::Int32:
		{
			ValueType = EOS_ELobbyAttributeType::EOS_SAT_Int64;
			int32 RawValue = 0;
			InValue.GetValue(RawValue);
			Value.AsInt64 = RawValue;
			break;
		}
		case EOnlineKeyValuePairDataType::UInt32:
		{
			ValueType = EOS_ELobbyAttributeType::EOS_SAT_Int64;
			uint32 RawValue = 0;
			InValue.GetValue(RawValue);
			Value.AsInt64 = RawValue;
			break;
		}
		case EOnlineKeyValuePairDataType::Int64:
		{
			ValueType = EOS_ELobbyAttributeType::EOS_SAT_Int64;
			int64 RawValue = 0;
			InValue.GetValue(RawValue);
			Value.AsInt64 = RawValue;
			break;
		}
		case EOnlineKeyValuePairDataType::Bool:
		{
			ValueType = EOS_ELobbyAttributeType::EOS_SAT_Boolean;
			bool RawValue = false;
			InValue.GetValue(RawValue);
			Value.AsBool = RawValue ? EOS_TRUE : EOS_FALSE;
			break;
		}
		case EOnlineKeyValuePairDataType::Double:
		{
			ValueType = EOS_ELobbyAttributeType::EOS_SAT_Double;
			double RawValue = 0.0;
			InValue.GetValue(RawValue);
			Value.AsDouble = RawValue;
			break;
		}
		case EOnlineKeyValuePairDataType::Float:
		{
			ValueType = EOS_ELobbyAttributeType::EOS_SAT_Double;
			float RawValue = 0.0;
			InValue.GetValue(RawValue);
			Value.AsDouble = RawValue;
			break;
		}
		case EOnlineKeyValuePairDataType::String:
		case EOnlineKeyValuePairDataType::Json:
		{
			ValueType = EOS_ELobbyAttributeType::EOS_SAT_String;
			Value.AsUtf8 = ValueAnsi;
			Key = KeyAnsi;
			FString OutString;
			InValue.GetValue(OutString);
			FCStringAnsi::Strncpy(ValueAnsi, TCHAR_TO_UTF8(*OutString), EOS_OSS_STRING_BUFFER_LENGTH);
			break;
		}
		}
		Key = KeyAnsi;
		FCStringAnsi::Strncpy(KeyAnsi, InKey, EOS_OSS_STRING_BUFFER_LENGTH);
	}
};

FOnlineSessionInfoEOS::FOnlineSessionInfoEOS()
	: HostAddr(nullptr)
	, SessionId(FUniqueNetIdString::EmptyId())
	, SessionHandle(nullptr)
	, bIsFromClone(false)
{
}

FOnlineSessionInfoEOS::FOnlineSessionInfoEOS(const FString& InHostIp, FUniqueNetIdStringRef UniqueNetId, EOS_HSessionDetails InSessionHandle)
	: FOnlineSessionInfo()
	, SessionId(UniqueNetId)
	, SessionHandle(InSessionHandle)
	, bIsFromClone(false)
{
	if (InHostIp.StartsWith(EOS_CONNECTION_URL_PREFIX, ESearchCase::IgnoreCase))
	{
		HostAddr = ISocketSubsystem::Get(EOS_SOCKETSUBSYSTEM)->GetAddressFromString(InHostIp);
		EOSAddress = InHostIp;
	}
	else
	{
		HostAddr = ISocketSubsystem::Get(PLATFORM_SOCKETSUBSYSTEM)->GetAddressFromString(InHostIp);
		HostAddr->SetPort(FURL::UrlConfig.DefaultPort);
	}
}

FOnlineSessionInfoEOS::~FOnlineSessionInfoEOS()
{
	if (SessionHandle != nullptr && !bIsFromClone)
	{
		EOS_SessionDetails_Release(SessionHandle);
	}
}

void FOnlineSessionInfoEOS::InitLAN(FOnlineSubsystemEOS* Subsystem)
{
	// Read the IP from the system
	bool bCanBindAll;
	HostAddr = ISocketSubsystem::Get(PLATFORM_SOCKETSUBSYSTEM)->GetLocalHostAddr(*GLog, bCanBindAll);

	// The below is a workaround for systems that set hostname to a distinct address from 127.0.0.1 on a loopback interface.
	// See e.g. https://www.debian.org/doc/manuals/debian-reference/ch05.en.html#_the_hostname_resolution
	// and http://serverfault.com/questions/363095/why-does-my-hostname-appear-with-the-address-127-0-1-1-rather-than-127-0-0-1-in
	// Since we bind to 0.0.0.0, we won't answer on 127.0.1.1, so we need to advertise ourselves as 127.0.0.1 for any other loopback address we may have.
	uint32 HostIp = 0;
	HostAddr->GetIp(HostIp); // will return in host order
	// if this address is on loopback interface, advertise it as 127.0.0.1
	if ((HostIp & 0xff000000) == 0x7f000000)
	{
		HostAddr->SetIp(0x7f000001);	// 127.0.0.1
	}

	// Now set the port that was configured
	HostAddr->SetPort(GetPortFromNetDriver(Subsystem->GetInstanceName()));

	FGuid OwnerGuid;
	FPlatformMisc::CreateGuid(OwnerGuid);
	SessionId = FUniqueNetIdEOSSession::Create(OwnerGuid.ToString());
}

typedef TEOSGlobalCallback<EOS_Sessions_OnSessionInviteReceivedCallback, EOS_Sessions_SessionInviteReceivedCallbackInfo, FOnlineSessionEOS> FSessionInviteReceivedCallback;
typedef TEOSGlobalCallback<EOS_Sessions_OnSessionInviteAcceptedCallback, EOS_Sessions_SessionInviteAcceptedCallbackInfo, FOnlineSessionEOS> FSessionInviteAcceptedCallback;

// Lobby session callbacks
typedef TEOSCallback<EOS_Lobby_OnCreateLobbyCallback, EOS_Lobby_CreateLobbyCallbackInfo, FOnlineSessionEOS> FLobbyCreatedCallback;
typedef TEOSCallback<EOS_Lobby_OnUpdateLobbyCallback, EOS_Lobby_UpdateLobbyCallbackInfo, FOnlineSessionEOS> FLobbyUpdatedCallback;
typedef TEOSCallback<EOS_Lobby_OnJoinLobbyCallback, EOS_Lobby_JoinLobbyCallbackInfo, FOnlineSessionEOS> FLobbyJoinedCallback;
typedef TEOSCallback<EOS_Lobby_OnLeaveLobbyCallback, EOS_Lobby_LeaveLobbyCallbackInfo, FOnlineSessionEOS> FLobbyLeftCallback;
typedef TEOSCallback<EOS_Lobby_OnDestroyLobbyCallback, EOS_Lobby_DestroyLobbyCallbackInfo, FOnlineSessionEOS> FLobbyDestroyedCallback;
typedef TEOSCallback<EOS_Lobby_OnSendInviteCallback, EOS_Lobby_SendInviteCallbackInfo, FOnlineSessionEOS> FLobbySendInviteCallback;
typedef TEOSCallback<EOS_Lobby_OnKickMemberCallback, EOS_Lobby_KickMemberCallbackInfo, FOnlineSessionEOS> FLobbyRemovePlayerCallback;
typedef TEOSCallback<EOS_LobbySearch_OnFindCallback, EOS_LobbySearch_FindCallbackInfo, FOnlineSessionEOS> FLobbySearchFindCallback;

// Lobby notification callbacks
typedef TEOSGlobalCallback<EOS_Lobby_OnLobbyUpdateReceivedCallback, EOS_Lobby_LobbyUpdateReceivedCallbackInfo, FOnlineSessionEOS> FLobbyUpdateReceivedCallback;
typedef TEOSGlobalCallback<EOS_Lobby_OnLobbyMemberUpdateReceivedCallback, EOS_Lobby_LobbyMemberUpdateReceivedCallbackInfo, FOnlineSessionEOS> FLobbyMemberUpdateReceivedCallback;
typedef TEOSGlobalCallback<EOS_Lobby_OnLobbyMemberStatusReceivedCallback, EOS_Lobby_LobbyMemberStatusReceivedCallbackInfo, FOnlineSessionEOS> FLobbyMemberStatusReceivedCallback;
typedef TEOSGlobalCallback<EOS_Lobby_OnLobbyInviteAcceptedCallback, EOS_Lobby_LobbyInviteAcceptedCallbackInfo, FOnlineSessionEOS> FLobbyInviteAcceptedCallback;
typedef TEOSGlobalCallback<EOS_Lobby_OnJoinLobbyAcceptedCallback, EOS_Lobby_JoinLobbyAcceptedCallbackInfo, FOnlineSessionEOS> FJoinLobbyAcceptedCallback;

FOnlineSessionEOS::~FOnlineSessionEOS()
{
	EOS_Sessions_RemoveNotifySessionInviteAccepted(EOSSubsystem->SessionsHandle, SessionInviteAcceptedId);
	delete SessionInviteAcceptedCallback;

	EOS_Lobby_RemoveNotifyLobbyUpdateReceived(LobbyHandle, LobbyUpdateReceivedId);
	EOS_Lobby_RemoveNotifyLobbyMemberUpdateReceived(LobbyHandle, LobbyMemberUpdateReceivedId);
	EOS_Lobby_RemoveNotifyLobbyMemberStatusReceived(LobbyHandle, LobbyMemberStatusReceivedId);
	EOS_Lobby_RemoveNotifyLobbyInviteAccepted(LobbyHandle, LobbyInviteAcceptedId);
	EOS_Lobby_RemoveNotifyJoinLobbyAccepted(LobbyHandle, JoinLobbyAcceptedId);

	delete LobbyUpdateReceivedCallback;
	delete LobbyMemberUpdateReceivedCallback;
	delete LobbyMemberStatusReceivedCallback;
	delete LobbyInviteAcceptedCallback;
	delete JoinLobbyAcceptedCallback;
}

void FOnlineSessionEOS::Init(const FString& InBucketId)
{
	FCStringAnsi::Strncpy(BucketIdAnsi, TCHAR_TO_UTF8(*InBucketId), sizeof(BucketIdAnsi));

	// Register for session invite notifications
	FSessionInviteAcceptedCallback* SessionInviteAcceptedCallbackObj = new FSessionInviteAcceptedCallback(FOnlineSessionEOSWeakPtr(AsShared()));
	SessionInviteAcceptedCallback = SessionInviteAcceptedCallbackObj;
	SessionInviteAcceptedCallbackObj->CallbackLambda = [this](const EOS_Sessions_SessionInviteAcceptedCallbackInfo* Data)
	{
		FUniqueNetIdEOSPtr NetId = EOSSubsystem->UserManager->GetLocalUniqueNetIdEOS(Data->LocalUserId);
		if (!NetId.IsValid())
		{
			UE_LOG_ONLINE_SESSION(Warning, TEXT("Cannot accept invite due to unknown user (%s)"), *LexToString(Data->LocalUserId));
			TriggerOnSessionUserInviteAcceptedDelegates(false, 0, NetId, FOnlineSessionSearchResult());
			return;
		}
		int32 LocalUserNum = EOSSubsystem->UserManager->GetLocalUserNumFromUniqueNetId(*NetId);

		EOS_Sessions_CopySessionHandleByInviteIdOptions Options = { };
		Options.ApiVersion = 1;
		UE_EOS_CHECK_API_MISMATCH(EOS_SESSIONS_COPYSESSIONHANDLEBYINVITEID_API_LATEST, 1);
		Options.InviteId = Data->InviteId;
		EOS_HSessionDetails SessionDetails = nullptr;
		EOS_EResult Result = EOS_Sessions_CopySessionHandleByInviteId(EOSSubsystem->SessionsHandle, &Options, &SessionDetails);
		if (Result == EOS_EResult::EOS_Success)
		{
			LastInviteSearch = MakeShared<FOnlineSessionSearch>();
			AddSearchResult(SessionDetails, LastInviteSearch.ToSharedRef());
			TriggerOnSessionUserInviteAcceptedDelegates(true, LocalUserNum, NetId, LastInviteSearch->SearchResults[0]);
		}
		else
		{
			UE_LOG_ONLINE_SESSION(Warning, TEXT("EOS_Sessions_CopySessionHandleByInviteId not successful. Finished with EOS_EResult %s"), ANSI_TO_TCHAR(EOS_EResult_ToString(Result)));
			TriggerOnSessionUserInviteAcceptedDelegates(false, LocalUserNum, NetId, FOnlineSessionSearchResult());
		}
	};
	EOS_Sessions_AddNotifySessionInviteAcceptedOptions Options = { };
	Options.ApiVersion = 1;
	UE_EOS_CHECK_API_MISMATCH(EOS_SESSIONS_ADDNOTIFYSESSIONINVITEACCEPTED_API_LATEST, 1);
	SessionInviteAcceptedId = EOS_Sessions_AddNotifySessionInviteAccepted(EOSSubsystem->SessionsHandle, &Options, SessionInviteAcceptedCallbackObj, SessionInviteAcceptedCallbackObj->GetCallbackPtr());

	// Lobbies
	LobbyHandle = EOS_Platform_GetLobbyInterface(*EOSSubsystem->EOSPlatformHandle);
	RegisterLobbyNotifications();

	bIsDedicatedServer = IsRunningDedicatedServer();
	bIsUsingP2PSockets = false;

 	if (!GConfig->GetBool(TEXT("/Script/OnlineSubsystemEOS.NetDriverEOS"), TEXT("bIsUsingP2PSockets"), bIsUsingP2PSockets, GEngineIni))
	{
		// Fallback to base location
		GConfig->GetBool(TEXT("/Script/SocketSubsystemEOS.NetDriverEOSBase"), TEXT("bIsUsingP2PSockets"), bIsUsingP2PSockets, GEngineIni);
	}
}

/**
 * Searches the named session array for the specified session
 *
 * @param LobbyId the lobby id to search for
 *
 * @return pointer to the struct if found, NULL otherwise
 */
FNamedOnlineSession* FOnlineSessionEOS::GetNamedSessionFromLobbyId(const FUniqueNetIdEOSLobby& LobbyId)
{
	FNamedOnlineSession* Result = nullptr;

	FScopeLock ScopeLock(&SessionLock);
	for (int32 SearchIndex = 0; SearchIndex < Sessions.Num(); SearchIndex++)
	{
		FNamedOnlineSession& Session = Sessions[SearchIndex];
		if (Session.SessionInfo.IsValid())
		{
			FOnlineSessionInfoEOS* SessionInfo = (FOnlineSessionInfoEOS*)Session.SessionInfo.Get();

			// We'll check if the session is a Lobby session before comparing the ids
			if (!Session.SessionSettings.bIsLANMatch && Session.SessionSettings.bUseLobbiesIfAvailable && *SessionInfo->SessionId == LobbyId)
			{
				Result = &Sessions[SearchIndex];
				break;
			}
		}
	}

	return Result;
}

/**
 * Searches the search results and invites arrays for the specified session
 *
 * @param LobbyId the lobby id to search for
 *
 * @return pointer to the struct if found, NULL otherwise
 */
FOnlineSessionSearchResult* FOnlineSessionEOS::GetSearchResultFromLobbyId(const FUniqueNetIdEOSLobby& LobbyId)
{
	FOnlineSessionSearchResult* Result = nullptr;

	TArray<FOnlineSessionSearchResult*> CombinedSearchResults;

	if (CurrentSessionSearch.IsValid())
	{
		for (FOnlineSessionSearchResult& SearchResult : CurrentSessionSearch->SearchResults)
		{
			CombinedSearchResults.Add(&SearchResult);
		}
	}

	if (LastInviteSearch.IsValid())
	{
		for (FOnlineSessionSearchResult& SearchResult : LastInviteSearch->SearchResults)
		{
			CombinedSearchResults.Add(&SearchResult);
		}
	}

	for (FOnlineSessionSearchResult* SearchResult : CombinedSearchResults)
	{
		const FOnlineSession& Session = SearchResult->Session;
		if (Session.SessionInfo.IsValid())
		{
			FOnlineSessionInfoEOS* SessionInfo = (FOnlineSessionInfoEOS*)Session.SessionInfo.Get();

			// We'll check if the session is a Lobby session before comparing the ids
			if (!Session.SessionSettings.bIsLANMatch && Session.SessionSettings.bUseLobbiesIfAvailable && *SessionInfo->SessionId == LobbyId)
			{
				Result = SearchResult;
				break;
			}
		}
	}

	return Result;
}

/**
 * Searches all local sessions containers for the specified session
 *
 * @param LobbyId the lobby id to search for
 *
 * @return pointer to the struct if found, NULL otherwise
 */
FOnlineSession* FOnlineSessionEOS::GetOnlineSessionFromLobbyId(const FUniqueNetIdEOSLobby& LobbyId)
{
	// First we try to retrieve a named session matching the given lobby id

	FOnlineSession* Result = GetNamedSessionFromLobbyId(LobbyId);

	if (!Result)
	{
		// If no named session were found with that lobby id, we look amongst the sessions in the latest search results
		if (FOnlineSessionSearchResult* SearchResult = GetSearchResultFromLobbyId(LobbyId))
		{
			Result = &SearchResult->Session;
		}
		else
		{
			UE_LOG_ONLINE_SESSION(Verbose, TEXT("[FOnlineSessionEOS::GetOnlineSessionFromLobbyId] Session with LobbyId [%s] not found."), *LobbyId.ToString());
		}
	}

	return Result;
}

void FOnlineSessionEOS::RegisterLobbyNotifications()
{
	// Lobby data updates
	EOS_Lobby_AddNotifyLobbyUpdateReceivedOptions AddNotifyLobbyUpdateReceivedOptions = { 0 };
	AddNotifyLobbyUpdateReceivedOptions.ApiVersion = 1;
	UE_EOS_CHECK_API_MISMATCH(EOS_LOBBY_ADDNOTIFYLOBBYUPDATERECEIVED_API_LATEST, 1);

	FLobbyUpdateReceivedCallback* LobbyUpdateReceivedCallbackObj = new FLobbyUpdateReceivedCallback(FOnlineSessionEOSWeakPtr(AsShared()));
	LobbyUpdateReceivedCallback = LobbyUpdateReceivedCallbackObj;
	LobbyUpdateReceivedCallbackObj->CallbackLambda = [this](const EOS_Lobby_LobbyUpdateReceivedCallbackInfo* Data)
	{
		OnLobbyUpdateReceived(Data->LobbyId, EOSSubsystem->UserManager->GetLocalProductUserId());
	};

	LobbyUpdateReceivedId = EOS_Lobby_AddNotifyLobbyUpdateReceived(LobbyHandle, &AddNotifyLobbyUpdateReceivedOptions, LobbyUpdateReceivedCallbackObj, LobbyUpdateReceivedCallbackObj->GetCallbackPtr());

	// Lobby member data updates
	EOS_Lobby_AddNotifyLobbyMemberUpdateReceivedOptions AddNotifyLobbyMemberUpdateReceivedOptions = { 0 };
	AddNotifyLobbyMemberUpdateReceivedOptions.ApiVersion = 1;
	UE_EOS_CHECK_API_MISMATCH(EOS_LOBBY_ADDNOTIFYLOBBYMEMBERUPDATERECEIVED_API_LATEST, 1);

	FLobbyMemberUpdateReceivedCallback* LobbyMemberUpdateReceivedCallbackObj = new FLobbyMemberUpdateReceivedCallback(FOnlineSessionEOSWeakPtr(AsShared()));
	LobbyMemberUpdateReceivedCallback = LobbyMemberUpdateReceivedCallbackObj;
	LobbyMemberUpdateReceivedCallbackObj->CallbackLambda = [this](const EOS_Lobby_LobbyMemberUpdateReceivedCallbackInfo* Data)
	{
		OnLobbyMemberUpdateReceived(Data->LobbyId, Data->TargetUserId);
	};

	LobbyMemberUpdateReceivedId = EOS_Lobby_AddNotifyLobbyMemberUpdateReceived(LobbyHandle, &AddNotifyLobbyMemberUpdateReceivedOptions, LobbyMemberUpdateReceivedCallbackObj, LobbyMemberUpdateReceivedCallbackObj->GetCallbackPtr());

	// Lobby member status updates (joined/left/disconnected/kicked/promoted)
	EOS_Lobby_AddNotifyLobbyMemberStatusReceivedOptions AddNotifyLobbyMemberStatusReceivedOptions = { 0 };
	AddNotifyLobbyMemberStatusReceivedOptions.ApiVersion = 1;
	UE_EOS_CHECK_API_MISMATCH(EOS_LOBBY_ADDNOTIFYLOBBYMEMBERSTATUSRECEIVED_API_LATEST, 1);

	FLobbyMemberStatusReceivedCallback* LobbyMemberStatusReceivedCallbackObj = new FLobbyMemberStatusReceivedCallback(FOnlineSessionEOSWeakPtr(AsShared()));
	LobbyMemberStatusReceivedCallback = LobbyMemberStatusReceivedCallbackObj;
	LobbyMemberStatusReceivedCallbackObj->CallbackLambda = [this](const EOS_Lobby_LobbyMemberStatusReceivedCallbackInfo* Data)
	{
		OnMemberStatusReceived(Data->LobbyId, Data->TargetUserId, Data->CurrentStatus);
	};

	LobbyMemberStatusReceivedId = EOS_Lobby_AddNotifyLobbyMemberStatusReceived(LobbyHandle, &AddNotifyLobbyMemberStatusReceivedOptions, LobbyMemberStatusReceivedCallbackObj, LobbyMemberStatusReceivedCallbackObj->GetCallbackPtr());

	// LobbyInviteReceived we can skip, since it will pop up as system UI

	// Accepted lobby invite notifications
	EOS_Lobby_AddNotifyLobbyInviteAcceptedOptions AddNotifyLobbyInviteAcceptedOptions = { 0 };
	AddNotifyLobbyInviteAcceptedOptions.ApiVersion = 1;
	UE_EOS_CHECK_API_MISMATCH(EOS_LOBBY_ADDNOTIFYLOBBYINVITEACCEPTED_API_LATEST, 1);

	FLobbyInviteAcceptedCallback* LobbyInviteAcceptedCallbackObj = new FLobbyInviteAcceptedCallback(FOnlineSessionEOSWeakPtr(AsShared()));
	LobbyInviteAcceptedCallback = LobbyInviteAcceptedCallbackObj;
	LobbyInviteAcceptedCallbackObj->CallbackLambda = [this](const EOS_Lobby_LobbyInviteAcceptedCallbackInfo* Data)
	{
		OnLobbyInviteAccepted(Data->InviteId, Data->LocalUserId, Data->TargetUserId);
	};

	LobbyInviteAcceptedId = EOS_Lobby_AddNotifyLobbyInviteAccepted(LobbyHandle, &AddNotifyLobbyInviteAcceptedOptions, LobbyInviteAcceptedCallbackObj, LobbyInviteAcceptedCallbackObj->GetCallbackPtr());

	// Accepted lobby join notifications
	EOS_Lobby_AddNotifyJoinLobbyAcceptedOptions AddNotifyJoinLobbyAcceptedOptions = { 0 };
	AddNotifyJoinLobbyAcceptedOptions.ApiVersion = 1;
	UE_EOS_CHECK_API_MISMATCH(EOS_LOBBY_ADDNOTIFYJOINLOBBYACCEPTED_API_LATEST, 1);

	FJoinLobbyAcceptedCallback* JoinLobbyAcceptedCallbackObj = new FJoinLobbyAcceptedCallback(FOnlineSessionEOSWeakPtr(AsShared()));
	JoinLobbyAcceptedCallback = JoinLobbyAcceptedCallbackObj;
	JoinLobbyAcceptedCallbackObj->CallbackLambda = [this](const EOS_Lobby_JoinLobbyAcceptedCallbackInfo* Data)
	{
		OnJoinLobbyAccepted(Data->LocalUserId, Data->UiEventId);
	};

	JoinLobbyAcceptedId = EOS_Lobby_AddNotifyJoinLobbyAccepted(LobbyHandle, &AddNotifyJoinLobbyAcceptedOptions, JoinLobbyAcceptedCallbackObj, JoinLobbyAcceptedCallbackObj->GetCallbackPtr());
}

void FOnlineSessionEOS::OnLobbyUpdateReceived(const EOS_LobbyId& LobbyId, const EOS_ProductUserId& LocalUserId)
{
	const FUniqueNetIdEOSLobbyRef LobbyNetId = FUniqueNetIdEOSLobby::Create(UTF8_TO_TCHAR(LobbyId));
	FNamedOnlineSession* Session = GetNamedSessionFromLobbyId(*LobbyNetId);
	if (Session)
	{
		EOS_Lobby_CopyLobbyDetailsHandleOptions Options = {};
		Options.ApiVersion = 1;
		UE_EOS_CHECK_API_MISMATCH(EOS_LOBBY_COPYLOBBYDETAILSHANDLE_API_LATEST, 1);
		Options.LobbyId = LobbyId;
		Options.LocalUserId = LocalUserId;

		EOS_HLobbyDetails LobbyDetailsHandle;

		EOS_EResult CopyLobbyDetailsResult = EOS_Lobby_CopyLobbyDetailsHandle(LobbyHandle, &Options, &LobbyDetailsHandle);
		if (CopyLobbyDetailsResult == EOS_EResult::EOS_Success)
		{
			TSharedRef<FLobbyDetailsEOS> LobbyDetails = MakeShared<FLobbyDetailsEOS>(LobbyDetailsHandle);

			EOS_LobbyDetails_Info* LobbyDetailsInfo = nullptr;
			EOS_LobbyDetails_CopyInfoOptions CopyOptions = { };
			CopyOptions.ApiVersion = 1;
			UE_EOS_CHECK_API_MISMATCH(EOS_LOBBYDETAILS_COPYINFO_API_LATEST, 1);

			EOS_EResult CopyInfoResult = EOS_LobbyDetails_CopyInfo(LobbyDetails->LobbyDetailsHandle, &CopyOptions, &LobbyDetailsInfo);
			if (CopyInfoResult == EOS_EResult::EOS_Success)
			{
				CopyLobbyData(LobbyDetails, LobbyDetailsInfo, *Session, [this, SessionName = Session->SessionName, LobbyDetails](bool bWasSuccessful) {
					if (bWasSuccessful)
					{
						if (FNamedOnlineSession* Session = GetNamedSession(SessionName))
						{
							TriggerOnSessionSettingsUpdatedDelegates(SessionName, Session->SessionSettings);
						}
					}
				});

				EOS_LobbyDetails_Info_Release(LobbyDetailsInfo);
			}
			else
			{
				UE_LOG_ONLINE_SESSION(Warning, TEXT("[FOnlineSessionEOS::OnLobbyUpdateReceived] EOS_LobbyDetails_CopyInfo not successful. Finished with EOS_EResult %s"), ANSI_TO_TCHAR(EOS_EResult_ToString(CopyInfoResult)));
			}
		}
		else
		{
			UE_LOG_ONLINE_SESSION(Warning, TEXT("[FOnlineSessionEOS::OnLobbyUpdateReceived] EOS_Lobby_CopyLobbyDetailsHandle not successful. Finished with EOS_EResult %s"), ANSI_TO_TCHAR(EOS_EResult_ToString(CopyLobbyDetailsResult)));
		}
	}
	else
	{
		UE_LOG_ONLINE_SESSION(Warning, TEXT("[FOnlineSessionEOS::OnLobbyUpdateReceived] Unable to retrieve session with LobbyId %s"), *LobbyNetId->ToString());
	}
}

void FOnlineSessionEOS::OnLobbyMemberUpdateReceived(const EOS_LobbyId& LobbyId, const EOS_ProductUserId& TargetUserId)
{
	const FUniqueNetIdEOSLobbyRef LobbyNetId = FUniqueNetIdEOSLobby::Create(UTF8_TO_TCHAR(LobbyId));

	EOSSubsystem->UserManager->ResolveUniqueNetId(TargetUserId, [this, TargetUserId, LobbyNetId](FUniqueNetIdEOSRef ResolvedUniqueNetId)
		{
			UpdateOrAddLobbyMember(LobbyNetId, ResolvedUniqueNetId);
		});
}

void FOnlineSessionEOS::OnMemberStatusReceived(const EOS_LobbyId& LobbyId, const EOS_ProductUserId& TargetUserId, EOS_ELobbyMemberStatus CurrentStatus)
{
	const FUniqueNetIdEOSLobbyRef LobbyNetId = FUniqueNetIdEOSLobby::Create(UTF8_TO_TCHAR(LobbyId));
	FNamedOnlineSession* Session = GetNamedSessionFromLobbyId(*LobbyNetId);
	if (Session)
	{
		switch (CurrentStatus)
		{
		case EOS_ELobbyMemberStatus::EOS_LMS_JOINED:
			{
				EOSSubsystem->UserManager->ResolveUniqueNetId(TargetUserId, [this, LobbyNetId](FUniqueNetIdEOSRef ResolvedUniqueNetId)
					{
						UpdateOrAddLobbyMember(LobbyNetId, ResolvedUniqueNetId);
					});
			}

			break;
		case EOS_ELobbyMemberStatus::EOS_LMS_LEFT:
			{
				EOSSubsystem->UserManager->ResolveUniqueNetId(TargetUserId, [this, LobbyNetId](FUniqueNetIdEOSRef ResolvedUniqueNetId)
					{
						FNamedOnlineSession* Session = GetNamedSessionFromLobbyId(*LobbyNetId);
						if (Session)
						{
							RemoveOnlineSessionMember(Session->SessionName, ResolvedUniqueNetId);

							TriggerOnSessionParticipantLeftDelegates(Session->SessionName, *ResolvedUniqueNetId, EOnSessionParticipantLeftReason::Left);
						}
						else
						{
							UE_LOG_ONLINE_SESSION(VeryVerbose, TEXT("[FOnlineSessionEOS::OnMemberStatusReceived] EOS_LMS_LEFT: Unable to retrieve session with LobbyId %s"), *LobbyNetId->ToString());
						}
					});
			}
			break;
		case EOS_ELobbyMemberStatus::EOS_LMS_DISCONNECTED:
			{
				EOSSubsystem->UserManager->ResolveUniqueNetId(TargetUserId, [this, LobbyNetId](FUniqueNetIdEOSRef ResolvedUniqueNetId)
					{
						FNamedOnlineSession* Session = GetNamedSessionFromLobbyId(*LobbyNetId);
						if (Session)
						{
							RemoveOnlineSessionMember(Session->SessionName, ResolvedUniqueNetId);

							TriggerOnSessionParticipantLeftDelegates(Session->SessionName, *ResolvedUniqueNetId, EOnSessionParticipantLeftReason::Disconnected);
						}
						else
						{
							UE_LOG_ONLINE_SESSION(VeryVerbose, TEXT("[FOnlineSessionEOS::OnMemberStatusReceived] EOS_LMS_DISCONNECTED: Unable to retrieve session with LobbyId %s"), *LobbyNetId->ToString());
						}
					});
			}
			break;
		case EOS_ELobbyMemberStatus::EOS_LMS_KICKED:
			{
				EOSSubsystem->UserManager->ResolveUniqueNetId(TargetUserId, [this, LobbyNetId](FUniqueNetIdEOSRef ResolvedUniqueNetId)
					{
						FNamedOnlineSession* Session = GetNamedSessionFromLobbyId(*LobbyNetId);
						if (Session)
						{
							RemoveOnlineSessionMember(Session->SessionName, ResolvedUniqueNetId);

							TriggerOnSessionParticipantLeftDelegates(Session->SessionName, *ResolvedUniqueNetId, EOnSessionParticipantLeftReason::Kicked);
						}
						else
						{
							UE_LOG_ONLINE_SESSION(VeryVerbose, TEXT("[FOnlineSessionEOS::OnMemberStatusReceived] EOS_LMS_KICKED: Unable to retrieve session with LobbyId %s"), *LobbyNetId->ToString());
						}
					});
			}
			break;
		case EOS_ELobbyMemberStatus::EOS_LMS_PROMOTED:
			{
				EOSSubsystem->UserManager->ResolveUniqueNetId(TargetUserId, [this, LobbyNetId](FUniqueNetIdEOSRef ResolvedUniqueNetId)
					{
						FNamedOnlineSession* Session = GetNamedSessionFromLobbyId(*LobbyNetId);
						if (Session)
						{
							int32 DefaultLocalUser = EOSSubsystem->UserManager->GetDefaultLocalUser();
							FUniqueNetIdPtr LocalPlayerUniqueNetId = EOSSubsystem->UserManager->GetUniquePlayerId(DefaultLocalUser);

							if (*LocalPlayerUniqueNetId == *ResolvedUniqueNetId)
							{
								Session->OwningUserId = LocalPlayerUniqueNetId;
								Session->OwningUserName = EOSSubsystem->UserManager->GetPlayerNickname(DefaultLocalUser);;
								Session->bHosting = true;

								UpdateLobbySession(Session);
							}

							// If we are not the new owner, the new owner will update the session and we'll receive the notification, updating ours as well
						}
						else
						{
							UE_LOG_ONLINE_SESSION(Warning, TEXT("[FOnlineSessionEOS::OnMemberStatusReceived] EOS_LMS_PROMOTED: Unable to retrieve session with LobbyId %s"), *LobbyNetId->ToString());
						}
					});
			}
			break;
		case EOS_ELobbyMemberStatus::EOS_LMS_CLOSED:
			{
				EOSSubsystem->UserManager->ResolveUniqueNetId(TargetUserId, [this, LobbyNetId](FUniqueNetIdEOSRef ResolvedUniqueNetId)
					{
						FNamedOnlineSession* Session = GetNamedSessionFromLobbyId(*LobbyNetId);
						if (Session)
						{
							RemoveOnlineSessionMember(Session->SessionName, ResolvedUniqueNetId);

							TriggerOnSessionParticipantLeftDelegates(Session->SessionName, *ResolvedUniqueNetId, EOnSessionParticipantLeftReason::Closed);
						}
						else
						{
							UE_LOG_ONLINE_SESSION(VeryVerbose, TEXT("[FOnlineSessionEOS::OnMemberStatusReceived] EOS_LMS_CLOSED: Unable to retrieve session with LobbyId %s"), *LobbyNetId->ToString());
						}
					});
			}
			break;
		}
	}
	else
	{
		UE_LOG_ONLINE_SESSION(Warning, TEXT("[FOnlineSessionEOS::OnMemberStatusReceived] Unable to retrieve session with LobbyId %s"), *LobbyNetId->ToString());
	}
}

void FOnlineSessionEOS::OnLobbyInviteAccepted(const char* InviteId, const EOS_ProductUserId& LocalUserId, const EOS_ProductUserId& TargetUserId)
{
	FUniqueNetIdEOSPtr NetId = EOSSubsystem->UserManager->GetLocalUniqueNetIdEOS(LocalUserId);
	if (!NetId.IsValid())
	{
		UE_LOG_ONLINE_SESSION(Warning, TEXT("[FOnlineSessionEOS::OnLobbyInviteAccepted] Cannot accept lobby invite due to unknown user (%s)"), *LexToString(LocalUserId));
		TriggerOnSessionUserInviteAcceptedDelegates(false, 0, NetId, FOnlineSessionSearchResult());
		return;
	}
	int32 LocalUserNum = EOSSubsystem->UserManager->GetLocalUserNumFromUniqueNetId(*NetId);

	EOS_Lobby_CopyLobbyDetailsHandleByInviteIdOptions Options = { };
	Options.ApiVersion = 1;
	UE_EOS_CHECK_API_MISMATCH(EOS_LOBBY_COPYLOBBYDETAILSHANDLEBYINVITEID_API_LATEST, 1);
	Options.InviteId = InviteId;

	EOS_HLobbyDetails LobbyDetailsHandle;

	EOS_EResult Result = EOS_Lobby_CopyLobbyDetailsHandleByInviteId(LobbyHandle, &Options, &LobbyDetailsHandle);
	if (Result == EOS_EResult::EOS_Success)
	{
		TSharedRef<FLobbyDetailsEOS> LobbyDetails = MakeShared<FLobbyDetailsEOS>(LobbyDetailsHandle);

		LastInviteSearch = MakeShared<FOnlineSessionSearch>();
		AddLobbySearchResult(LobbyDetails, LastInviteSearch.ToSharedRef(), [this, LocalUserNum, NetId](bool bWasSuccessful)
		{
			// If we fail to copy the lobby data, we won't add a new search result, so we'll return an empty one
			TriggerOnSessionUserInviteAcceptedDelegates(bWasSuccessful, LocalUserNum, NetId, bWasSuccessful ? LastInviteSearch->SearchResults.Last() : FOnlineSessionSearchResult());
		});
	}
	else
	{
		UE_LOG_ONLINE_SESSION(Warning, TEXT("[FOnlineSessionEOS::OnLobbyInviteAccepted] EOS_Lobby_CopyLobbyDetailsHandleByInviteId failed with EOS result code (%s)"), ANSI_TO_TCHAR(EOS_EResult_ToString(Result)));
		TriggerOnSessionUserInviteAcceptedDelegates(false, LocalUserNum, NetId, FOnlineSessionSearchResult());
	}
}

void FOnlineSessionEOS::OnJoinLobbyAccepted(const EOS_ProductUserId& LocalUserId, const EOS_UI_EventId& UiEventId)
{
	FUniqueNetIdEOSPtr NetId = EOSSubsystem->UserManager->GetLocalUniqueNetIdEOS(LocalUserId);
	if (!NetId.IsValid())
	{
		UE_LOG_ONLINE_SESSION(Warning, TEXT("[FOnlineSessionEOS::OnJoinLobbyAccepted] Cannot join lobby due to unknown user (%s)"), *LexToString(LocalUserId));
		TriggerOnSessionUserInviteAcceptedDelegates(false, 0, NetId, FOnlineSessionSearchResult());
		return;
	}
	int32 LocalUserNum = EOSSubsystem->UserManager->GetLocalUserNumFromUniqueNetId(*NetId);

	EOS_Lobby_CopyLobbyDetailsHandleByUiEventIdOptions Options = { 0 };
	Options.ApiVersion = 1;
	UE_EOS_CHECK_API_MISMATCH(EOS_LOBBY_COPYLOBBYDETAILSHANDLEBYUIEVENTID_API_LATEST, 1);
	Options.UiEventId = UiEventId;

	EOS_HLobbyDetails LobbyDetailsHandle;
	EOS_EResult Result = EOS_Lobby_CopyLobbyDetailsHandleByUiEventId(LobbyHandle, &Options, &LobbyDetailsHandle);
	if (Result == EOS_EResult::EOS_Success)
	{
		TSharedRef<FLobbyDetailsEOS> LobbyDetails = MakeShared<FLobbyDetailsEOS>(LobbyDetailsHandle);

		LastInviteSearch = MakeShared<FOnlineSessionSearch>();
		AddLobbySearchResult(LobbyDetails, LastInviteSearch.ToSharedRef(), [this, LocalUserNum, NetId](bool bWasSuccessful)
		{
			// If we fail to copy the lobby data, we won't add a new search result, so we'll return an empty one
			TriggerOnSessionUserInviteAcceptedDelegates(bWasSuccessful, LocalUserNum, NetId, bWasSuccessful ? LastInviteSearch->SearchResults.Last() : FOnlineSessionSearchResult());
		});
	}
	else
	{
		UE_LOG_ONLINE_SESSION(Warning, TEXT("[FOnlineSessionEOS::OnJoinLobbyAccepted] EOS_Lobby_CopyLobbyDetailsHandleByUiEventId failed with EOS result code (%s)"), ANSI_TO_TCHAR(EOS_EResult_ToString(Result)));
		TriggerOnSessionUserInviteAcceptedDelegates(false, LocalUserNum, NetId, FOnlineSessionSearchResult());
	}
}

bool FOnlineSessionEOS::CreateSession(int32 HostingPlayerNum, FName SessionName, const FOnlineSessionSettings& NewSessionSettings)
{
	uint32 Result = ONLINE_FAIL;

	// Check for an existing session
	FNamedOnlineSession* Session = GetNamedSession(SessionName);
	if (Session == nullptr)
	{
		if (bIsDedicatedServer || EOSSubsystem->UserManager->GetLoginStatus(HostingPlayerNum) >= ELoginStatus::UsingLocalProfile)
		{
			// Create a new session and deep copy the game settings
			Session = AddNamedSession(SessionName, NewSessionSettings);
			check(Session);
			Session->SessionState = EOnlineSessionState::Creating;

			Session->OwningUserId = EOSSubsystem->UserManager->GetUniquePlayerId(HostingPlayerNum);
			Session->OwningUserName = EOSSubsystem->UserManager->GetPlayerNickname(HostingPlayerNum);

			if (bIsDedicatedServer || (Session->OwningUserId.IsValid() && Session->OwningUserId->IsValid()))
			{
				// RegisterPlayer will update these values for the local player
				Session->NumOpenPrivateConnections = NewSessionSettings.NumPrivateConnections;
				Session->NumOpenPublicConnections = NewSessionSettings.NumPublicConnections;

				Session->HostingPlayerNum = HostingPlayerNum;

				// Unique identifier of this build for compatibility
				Session->SessionSettings.BuildUniqueId = GetBuildUniqueId();

				// Create Internet or LAN match
				if (!NewSessionSettings.bIsLANMatch)
				{
					if (Session->SessionSettings.bUseLobbiesIfAvailable)
					{
						Result = CreateLobbySession(HostingPlayerNum, Session);
					}
					else
					{
						Result = CreateEOSSession(HostingPlayerNum, Session);
					}
				}
				else
				{
					Result = CreateLANSession(HostingPlayerNum, Session);
				}
			}
			else
			{
				UE_LOG_ONLINE_SESSION(Warning, TEXT("Cannot create session '%s': invalid user (%d)."), *SessionName.ToString(), HostingPlayerNum);
			}

			if (Result != ONLINE_IO_PENDING)
			{
				// Set the game state as pending (not started)
				Session->SessionState = EOnlineSessionState::Pending;

				if (Result != ONLINE_SUCCESS)
				{
					// Clean up the session info so we don't get into a confused state
					RemoveNamedSession(SessionName);
				}
				else
				{
					RegisterLocalPlayers(Session);
				}
			}
		}
		else
		{
			UE_LOG_ONLINE_SESSION(Warning, TEXT("Cannot create session '%s': user not logged in (%d)."), *SessionName.ToString(), HostingPlayerNum);
		}
	}
	else
	{
		UE_LOG_ONLINE_SESSION(Warning, TEXT("Cannot create session '%s': session already exists."), *SessionName.ToString());
	}

	if (Result != ONLINE_IO_PENDING)
	{
		EOSSubsystem->ExecuteNextTick([this, SessionName, Result]()
			{
				TriggerOnCreateSessionCompleteDelegates(SessionName, Result == ONLINE_SUCCESS);
			});
	}

	return true;
}

bool FOnlineSessionEOS::CreateSession(const FUniqueNetId& HostingPlayerId, FName SessionName, const FOnlineSessionSettings& NewSessionSettings)
{
	return CreateSession(EOSSubsystem->UserManager->GetLocalUserNumFromUniqueNetId(HostingPlayerId), SessionName, NewSessionSettings);
}

uint32 FOnlineSessionEOS::CreateLANSession(int32 HostingPlayerNum, FNamedOnlineSession* Session)
{
	check(Session);
	uint32 Result = ONLINE_SUCCESS;

	// Setup the host session info
	FOnlineSessionInfoEOS* NewSessionInfo = new FOnlineSessionInfoEOS();
	NewSessionInfo->InitLAN(EOSSubsystem);
	Session->SessionInfo = MakeShareable(NewSessionInfo);

	// Don't create a the beacon if advertising is off
	if (Session->SessionSettings.bShouldAdvertise)
	{
		if (!LANSession.IsValid())
		{
			LANSession = MakeShareable(new FLANSession());
		}

		FOnValidQueryPacketDelegate QueryPacketDelegate = FOnValidQueryPacketDelegate::CreateRaw(this, &FOnlineSessionEOS::OnValidQueryPacketReceived);
		if (!LANSession->Host(QueryPacketDelegate))
		{
			Result = ONLINE_FAIL;
		}
	}

	return Result;
}

void FOnlineSessionEOS::SetPermissionLevel(EOS_HSessionModification SessionModHandle, FNamedOnlineSession* Session)
{
	EOS_SessionModification_SetPermissionLevelOptions Options = { };
	Options.ApiVersion = 1;
	UE_EOS_CHECK_API_MISMATCH(EOS_SESSIONMODIFICATION_SETPERMISSIONLEVEL_API_LATEST, 1);
	if (Session->SessionSettings.NumPublicConnections > 0)
	{
		Options.PermissionLevel = EOS_EOnlineSessionPermissionLevel::EOS_OSPF_PublicAdvertised;
	}
	else if (Session->SessionSettings.bAllowJoinViaPresence)
	{
		Options.PermissionLevel = EOS_EOnlineSessionPermissionLevel::EOS_OSPF_JoinViaPresence;
	}
	else
	{
		Options.PermissionLevel = EOS_EOnlineSessionPermissionLevel::EOS_OSPF_InviteOnly;
	}

	UE_LOG_ONLINE_SESSION(Log, TEXT("EOS_SessionModification_SetPermissionLevel() set to (%d) for session (%s)"), (int32)Options.PermissionLevel, *Session->SessionName.ToString());

	EOS_EResult ResultCode = EOS_SessionModification_SetPermissionLevel(SessionModHandle, &Options);
	if (ResultCode != EOS_EResult::EOS_Success)
	{
		UE_LOG_ONLINE_SESSION(Error, TEXT("EOS_SessionModification_SetPermissionLevel() failed with EOS result code (%s)"), *LexToString(ResultCode));
	}
}

void FOnlineSessionEOS::SetMaxPlayers(EOS_HSessionModification SessionModHandle, FNamedOnlineSession* Session)
{
	EOS_SessionModification_SetMaxPlayersOptions Options = { };
	Options.ApiVersion = 1;
	UE_EOS_CHECK_API_MISMATCH(EOS_SESSIONMODIFICATION_SETMAXPLAYERS_API_LATEST, 1);
	Options.MaxPlayers = Session->SessionSettings.NumPrivateConnections + Session->SessionSettings.NumPublicConnections;

	UE_LOG_ONLINE_SESSION(Log, TEXT("EOS_SessionModification_SetMaxPlayers() set to (%d) for session (%s)"), Options.MaxPlayers, *Session->SessionName.ToString());

	const EOS_EResult ResultCode = EOS_SessionModification_SetMaxPlayers(SessionModHandle, &Options);
	if (ResultCode != EOS_EResult::EOS_Success)
	{
		UE_LOG_ONLINE_SESSION(Error, TEXT("EOS_SessionModification_SetMaxPlayers() failed with EOS result code (%s)"), *LexToString(ResultCode));
	}
}

void FOnlineSessionEOS::SetInvitesAllowed(EOS_HSessionModification SessionModHandle, FNamedOnlineSession* Session)
{
	EOS_SessionModification_SetInvitesAllowedOptions Options = { };
	Options.ApiVersion = 1;
	UE_EOS_CHECK_API_MISMATCH(EOS_SESSIONMODIFICATION_SETINVITESALLOWED_API_LATEST, 1);
	Options.bInvitesAllowed = Session->SessionSettings.bAllowInvites ? EOS_TRUE : EOS_FALSE;

	UE_LOG_ONLINE_SESSION(Log, TEXT("EOS_SessionModification_SetInvitesAllowed() set to (%s) for session (%s)"), *LexToString(Options.bInvitesAllowed), *Session->SessionName.ToString());

	const EOS_EResult ResultCode = EOS_SessionModification_SetInvitesAllowed(SessionModHandle, &Options);
	if (ResultCode != EOS_EResult::EOS_Success)
	{
		UE_LOG_ONLINE_SESSION(Error, TEXT("EOS_SessionModification_SetInvitesAllowed() failed with EOS result code (%s)"), *LexToString(ResultCode));
	}
}

void FOnlineSessionEOS::SetJoinInProgress(EOS_HSessionModification SessionModHandle, FNamedOnlineSession* Session)
{
	EOS_SessionModification_SetJoinInProgressAllowedOptions Options = { };
	Options.ApiVersion = 1;
	UE_EOS_CHECK_API_MISMATCH(EOS_SESSIONMODIFICATION_SETJOININPROGRESSALLOWED_API_LATEST, 1);
	Options.bAllowJoinInProgress = Session->SessionSettings.bAllowJoinInProgress ? EOS_TRUE : EOS_FALSE;

	UE_LOG_ONLINE_SESSION(Log, TEXT("EOS_SessionModification_SetJoinInProgressAllowed() set to (%s) for session (%s)"), *LexToString(Options.bAllowJoinInProgress), *Session->SessionName.ToString());

	EOS_EResult ResultCode = EOS_SessionModification_SetJoinInProgressAllowed(SessionModHandle, &Options);
	if (ResultCode != EOS_EResult::EOS_Success)
	{
		UE_LOG_ONLINE_SESSION(Error, TEXT("EOS_SessionModification_SetJoinInProgressAllowed() failed with EOS result code (%s)"), *LexToString(ResultCode));
	}
}

void FOnlineSessionEOS::AddAttribute(EOS_HSessionModification SessionModHandle, const EOS_Sessions_AttributeData* Attribute)
{
	EOS_SessionModification_AddAttributeOptions Options = { };
	Options.ApiVersion = 1;
	UE_EOS_CHECK_API_MISMATCH(EOS_SESSIONMODIFICATION_ADDATTRIBUTE_API_LATEST, 1);
	Options.AdvertisementType = EOS_ESessionAttributeAdvertisementType::EOS_SAAT_Advertise;
	Options.SessionAttribute = Attribute;

	UE_LOG_ONLINE_SESSION(Log, TEXT("EOS_SessionModification_AddAttribute() named (%s) with value (%s)"), UTF8_TO_TCHAR(Attribute->Key), *MakeStringFromAttributeValue(Attribute));

	EOS_EResult ResultCode = EOS_SessionModification_AddAttribute(SessionModHandle, &Options);
	if (ResultCode != EOS_EResult::EOS_Success)
	{
		UE_LOG_ONLINE_SESSION(Error, TEXT("EOS_SessionModification_AddAttribute() failed for attribute name (%s) with EOS result code (%s)"), *FString(Attribute->Key), *LexToString(ResultCode));
	}
}

void FOnlineSessionEOS::SetAttributes(EOS_HSessionModification SessionModHandle, FNamedOnlineSession* Session)
{
	// The first will let us find it on session searches
	const FString SearchPresence(SEARCH_PRESENCE.ToString());
	const FAttributeOptions SearchPresenceAttribute(TCHAR_TO_UTF8(*SearchPresence), true);
	AddAttribute(SessionModHandle, &SearchPresenceAttribute);

	FAttributeOptions Opt1("NumPrivateConnections", Session->SessionSettings.NumPrivateConnections);
	AddAttribute(SessionModHandle, &Opt1);

	FAttributeOptions Opt2("NumPublicConnections", Session->SessionSettings.NumPublicConnections);
	AddAttribute(SessionModHandle, &Opt2);

<<<<<<< HEAD
	if (Session->OwningUserId.IsValid() && Session->OwningUserId->IsValid())
	{
		FAttributeOptions OwningUserId("OwningUserId", TCHAR_TO_UTF8(*Session->OwningUserId->ToString()));
		AddAttribute(SessionModHandle, &OwningUserId);
	}

	// Handle auto generation of dedicated server names
	if (Session->OwningUserName.IsEmpty())
	{
		FString OwningPlayerName(TEXT("DedicatedServer - "));

		FString UserName = FPlatformProcess::UserName();
		if (UserName.IsEmpty())
		{
			FString ComputerName = FPlatformProcess::ComputerName();
			OwningPlayerName += ComputerName;
		}
		else
		{
			OwningPlayerName += UserName;
		}
		Session->OwningUserName = OwningPlayerName;
	}

	FAttributeOptions OwningUserName("OwningUserName", TCHAR_TO_UTF8(*Session->OwningUserName));
	AddAttribute(SessionModHandle, &OwningUserName);

=======
>>>>>>> 74d0b334
	FAttributeOptions Opt5("bAntiCheatProtected", Session->SessionSettings.bAntiCheatProtected);
	AddAttribute(SessionModHandle, &Opt5);

	FAttributeOptions Opt6("bUsesStats", Session->SessionSettings.bUsesStats);
	AddAttribute(SessionModHandle, &Opt6);

	FAttributeOptions Opt7("bIsDedicated", Session->SessionSettings.bIsDedicated);
	AddAttribute(SessionModHandle, &Opt7);

	FAttributeOptions Opt8("BuildUniqueId", Session->SessionSettings.BuildUniqueId);
	AddAttribute(SessionModHandle, &Opt8);

	// Add all of the session settings
	for (FSessionSettings::TConstIterator It(Session->SessionSettings.Settings); It; ++It)
	{
		const FName KeyName = It.Key();
		const FOnlineSessionSetting& Setting = It.Value();

		// Skip unsupported types or non session advertised settings
		if (Setting.AdvertisementType < EOnlineDataAdvertisementType::ViaOnlineService || !IsSessionSettingTypeSupported(Setting.Data.GetType()))
		{
			continue;
		}

		FAttributeOptions Attribute(TCHAR_TO_UTF8(*KeyName.ToString()), Setting.Data);
		AddAttribute(SessionModHandle, &Attribute);
	}
}

struct FBeginMetricsOptions :
	public EOS_Metrics_BeginPlayerSessionOptions
{
	char DisplayNameAnsi[EOS_OSS_STRING_BUFFER_LENGTH];
	char ServerIpAnsi[EOS_OSS_STRING_BUFFER_LENGTH];
	char SessionIdAnsi[EOS_OSS_STRING_BUFFER_LENGTH];
	char ExternalIdAnsi[EOS_OSS_STRING_BUFFER_LENGTH];

	FBeginMetricsOptions() :
		EOS_Metrics_BeginPlayerSessionOptions()
	{
		ApiVersion = 1;
		UE_EOS_CHECK_API_MISMATCH(EOS_METRICS_BEGINPLAYERSESSION_API_LATEST, 1);
		GameSessionId = SessionIdAnsi;
		DisplayName = DisplayNameAnsi;
		ServerIp = ServerIpAnsi;
		AccountId.External = ExternalIdAnsi;
	}
};

void FOnlineSessionEOS::BeginSessionAnalytics(FNamedOnlineSession* Session)
{
	int32 LocalUserNum = EOSSubsystem->UserManager->GetDefaultLocalUser();
	FOnlineUserPtr LocalUser = EOSSubsystem->UserManager->GetLocalOnlineUser(LocalUserNum);
	if (LocalUser.IsValid())
	{
		TSharedPtr<const FOnlineSessionInfoEOS> SessionInfoEOS = StaticCastSharedPtr<const FOnlineSessionInfoEOS>(Session->SessionInfo);

		FBeginMetricsOptions Options;
		FCStringAnsi::Strncpy(Options.ServerIpAnsi, TCHAR_TO_UTF8(*SessionInfoEOS->HostAddr->ToString(false)), EOS_OSS_STRING_BUFFER_LENGTH);
		FString DisplayName = LocalUser->GetDisplayName();
		FCStringAnsi::Strncpy(Options.DisplayNameAnsi, TCHAR_TO_UTF8(*DisplayName), EOS_OSS_STRING_BUFFER_LENGTH);
		Options.AccountIdType = EOS_EMetricsAccountIdType::EOS_MAIT_Epic;
		Options.AccountId.Epic = EOSSubsystem->UserManager->GetLocalEpicAccountId(LocalUserNum);

		EOS_EResult Result = EOS_Metrics_BeginPlayerSession(EOSSubsystem->MetricsHandle, &Options);
		if (Result != EOS_EResult::EOS_Success)
		{
			UE_LOG_ONLINE_SESSION(Error, TEXT("EOS_Metrics_BeginPlayerSession() returned EOS result code (%s)"), ANSI_TO_TCHAR(EOS_EResult_ToString(Result)));
		}
	}
}

template<typename BaseStruct>
struct TNamedSessionOptions :
	public BaseStruct
{
	char SessionNameAnsi[EOS_OSS_STRING_BUFFER_LENGTH];

	TNamedSessionOptions(const char* InSessionNameAnsi)
		: BaseStruct()
	{
		FCStringAnsi::Strncpy(SessionNameAnsi, InSessionNameAnsi, EOS_OSS_STRING_BUFFER_LENGTH);
		this->SessionName = SessionNameAnsi;
	}
};

struct FSessionCreateOptions :
	public TNamedSessionOptions<EOS_Sessions_CreateSessionModificationOptions>
{
	FSessionCreateOptions(const char* InSessionNameAnsi) :
		TNamedSessionOptions<EOS_Sessions_CreateSessionModificationOptions>(InSessionNameAnsi)
	{
		ApiVersion = 4;
		UE_EOS_CHECK_API_MISMATCH(EOS_SESSIONS_CREATESESSIONMODIFICATION_API_LATEST, 4);
		BucketId = BucketIdAnsi;
	}
};

uint32 FOnlineSessionEOS::CreateEOSSession(int32 HostingPlayerNum, FNamedOnlineSession* Session)
{
	check(Session != nullptr);

	EOS_HSessionModification SessionModHandle = nullptr;

	FSessionCreateOptions Options(TCHAR_TO_UTF8(*Session->SessionName.ToString()));
	Options.MaxPlayers = Session->SessionSettings.NumPrivateConnections + Session->SessionSettings.NumPublicConnections;
	Options.LocalUserId = EOSSubsystem->UserManager->GetLocalProductUserId(HostingPlayerNum);
	Options.bPresenceEnabled = (Session->SessionSettings.bUsesPresence ||
		Session->SessionSettings.bAllowJoinViaPresence ||
		Session->SessionSettings.bAllowJoinViaPresenceFriendsOnly ||
		Session->SessionSettings.bAllowInvites) ? EOS_TRUE : EOS_FALSE;

	EOS_EResult ResultCode = EOS_Sessions_CreateSessionModification(EOSSubsystem->SessionsHandle, &Options, &SessionModHandle);
	if (ResultCode != EOS_EResult::EOS_Success)
	{
		UE_LOG_ONLINE_SESSION(Error, TEXT("EOS_Sessions_CreateSessionModification() failed with EOS result code (%s)"), ANSI_TO_TCHAR(EOS_EResult_ToString(ResultCode)));
		return ONLINE_FAIL;
	}

	Session->SessionState = EOnlineSessionState::Creating;
	Session->bHosting = true;

	FString HostAddr;
	// If we are not a dedicated server and are using p2p sockets, then we need to add a custom URL for connecting
	if (!bIsDedicatedServer && bIsUsingP2PSockets)
	{
		// Because some platforms remap ports, we will use the ID of the name of the net driver to be our port instead
		FName NetDriverName = GetDefault<UNetDriverEOS>()->NetDriverName;
		FInternetAddrEOS TempAddr(LexToString(Options.LocalUserId), NetDriverName.ToString(), GetTypeHash(NetDriverName.ToString()));
		HostAddr = TempAddr.ToString(true);
		char HostAddrAnsi[EOS_OSS_STRING_BUFFER_LENGTH];
		FCStringAnsi::Strncpy(HostAddrAnsi, TCHAR_TO_UTF8(*HostAddr), EOS_OSS_STRING_BUFFER_LENGTH);

		EOS_SessionModification_SetHostAddressOptions HostOptions = { };
		HostOptions.ApiVersion = 1;
		UE_EOS_CHECK_API_MISMATCH(EOS_SESSIONMODIFICATION_SETHOSTADDRESS_API_LATEST, 1);
		// Expect URLs to look like "EOS:PUID:SocketName:Channel" and channel can be optional
		HostOptions.HostAddress = HostAddrAnsi;
		EOS_EResult HostResult = EOS_SessionModification_SetHostAddress(SessionModHandle, &HostOptions);
		UE_LOG_ONLINE_SESSION(Log, TEXT("EOS_SessionModification_SetHostAddress(%s) returned (%s)"), *HostAddr, ANSI_TO_TCHAR(EOS_EResult_ToString(HostResult)));
	}
	else
	{
		// This is basically ignored
		HostAddr = TEXT("127.0.0.1");
	}
	Session->SessionInfo = MakeShareable(new FOnlineSessionInfoEOS(HostAddr, FUniqueNetIdEOSSession::Create(FString()), nullptr));

	FName SessionName = Session->SessionName;

	FUpdateSessionCallback* CallbackObj = new FUpdateSessionCallback(FOnlineSessionEOSWeakPtr(AsShared()));
	CallbackObj->CallbackLambda = [this, SessionName](const EOS_Sessions_UpdateSessionCallbackInfo* Data)
	{
		bool bWasSuccessful = false;

		FNamedOnlineSession* Session = GetNamedSession(SessionName);
		if (Session)
		{
			bWasSuccessful = Data->ResultCode == EOS_EResult::EOS_Success || Data->ResultCode == EOS_EResult::EOS_Sessions_OutOfSync;
			if (bWasSuccessful)
			{
				TSharedPtr<FOnlineSessionInfoEOS> SessionInfo = StaticCastSharedPtr<FOnlineSessionInfoEOS>(Session->SessionInfo);
				if (SessionInfo.IsValid())
				{
					SessionInfo->SessionId = FUniqueNetIdEOSSession::Create(UTF8_TO_TCHAR(Data->SessionId));
				}

				Session->SessionState = EOnlineSessionState::Pending;
				BeginSessionAnalytics(Session);

				RegisterLocalPlayers(Session);
			}
			else
			{
				UE_LOG_ONLINE_SESSION(Error, TEXT("EOS_Sessions_UpdateSession() failed with EOS result code (%s)"), ANSI_TO_TCHAR(EOS_EResult_ToString(Data->ResultCode)));

				Session->SessionState = EOnlineSessionState::NoSession;

				RemoveNamedSession(SessionName);
			}
		}

		TriggerOnCreateSessionCompleteDelegates(SessionName, bWasSuccessful);
	};

	return SharedSessionUpdate(SessionModHandle, Session, CallbackObj);
}

uint32 FOnlineSessionEOS::SharedSessionUpdate(EOS_HSessionModification SessionModHandle, FNamedOnlineSession* Session, FUpdateSessionCallback* Callback)
{
	// Set joinability flags
	SetPermissionLevel(SessionModHandle, Session);
	// Set max players
	SetMaxPlayers(SessionModHandle, Session);
	// Set invite flags
	SetInvitesAllowed(SessionModHandle, Session);
	// Set JIP flag
	SetJoinInProgress(SessionModHandle, Session);
	// Add any attributes for filtering by searchers
	SetAttributes(SessionModHandle, Session);

	// Commit the session changes
	EOS_Sessions_UpdateSessionOptions CreateOptions = { };
	CreateOptions.ApiVersion = 1;
	UE_EOS_CHECK_API_MISMATCH(EOS_SESSIONS_UPDATESESSION_API_LATEST, 1);
	CreateOptions.SessionModificationHandle = SessionModHandle;
	EOS_Sessions_UpdateSession(EOSSubsystem->SessionsHandle, &CreateOptions, Callback, Callback->GetCallbackPtr());

	EOS_SessionModification_Release(SessionModHandle);

	return ONLINE_IO_PENDING;
}

bool FOnlineSessionEOS::StartSession(FName SessionName)
{
	uint32 Result = ONLINE_FAIL;
	// Grab the session information by name
	FNamedOnlineSession* Session = GetNamedSession(SessionName);
	if (Session)
	{
		// Can't start a match multiple times
		if (Session->SessionState == EOnlineSessionState::Pending ||
			Session->SessionState == EOnlineSessionState::Ended)
		{
			if (!Session->SessionSettings.bIsLANMatch)
			{
				if (Session->SessionSettings.bUseLobbiesIfAvailable)
				{
					Result = StartLobbySession(Session);
				}
				else
				{
					Result = StartEOSSession(Session);
				}
			}
			else
			{
				// If this lan match has join in progress disabled, shut down the beacon
				if (!Session->SessionSettings.bAllowJoinInProgress)
				{
					LANSession->StopLANSession();
				}
				Result = ONLINE_SUCCESS;
				Session->SessionState = EOnlineSessionState::InProgress;
			}
		}
		else
		{
			UE_LOG_ONLINE_SESSION(Warning, TEXT("Can't start an online session (%s) in state %s"),
				*SessionName.ToString(),
				EOnlineSessionState::ToString(Session->SessionState));
		}
	}
	else
	{
		UE_LOG_ONLINE_SESSION(Warning, TEXT("Can't start an online game for session (%s) that hasn't been created"), *SessionName.ToString());
	}

	if (Result != ONLINE_IO_PENDING)
	{
		EOSSubsystem->ExecuteNextTick([this, SessionName, Result]()
			{
				TriggerOnStartSessionCompleteDelegates(SessionName, Result == ONLINE_SUCCESS);
			});
	}

	return true;
}

struct FSessionStartOptions :
	public TNamedSessionOptions<EOS_Sessions_StartSessionOptions>
{
	FSessionStartOptions(const char* InSessionNameAnsi) :
		TNamedSessionOptions<EOS_Sessions_StartSessionOptions>(InSessionNameAnsi)
	{
		ApiVersion = 1;
		UE_EOS_CHECK_API_MISMATCH(EOS_SESSIONS_STARTSESSION_API_LATEST, 1);
	}
};

typedef TEOSCallback<EOS_Sessions_OnStartSessionCallback, EOS_Sessions_StartSessionCallbackInfo, FOnlineSessionEOS> FStartSessionCallback;

uint32 FOnlineSessionEOS::StartEOSSession(FNamedOnlineSession* Session)
{
	Session->SessionState = EOnlineSessionState::Starting;

	FSessionStartOptions Options(TCHAR_TO_UTF8(*Session->SessionName.ToString()));
	FStartSessionCallback* CallbackObj = new FStartSessionCallback(FOnlineSessionEOSWeakPtr(AsShared()));
	CallbackObj->CallbackLambda = [this, SessionName = Session->SessionName](const EOS_Sessions_StartSessionCallbackInfo* Data)
	{
		bool bWasSuccessful = false;

		if (FNamedOnlineSession* Session = GetNamedSession(SessionName))
		{
			Session->SessionState = EOnlineSessionState::InProgress;

			bWasSuccessful = Data->ResultCode == EOS_EResult::EOS_Success;
			if (!bWasSuccessful)
			{
				UE_LOG_ONLINE_SESSION(Error, TEXT("EOS_Sessions_StartSession() failed with EOS result code (%s)"), ANSI_TO_TCHAR(EOS_EResult_ToString(Data->ResultCode)));
			}
		}
		else
		{
			UE_LOG_ONLINE_SESSION(Verbose, TEXT("Session [%s] not found"), *SessionName.ToString());
		}

		TriggerOnStartSessionCompleteDelegates(SessionName, bWasSuccessful);
	};

	EOS_Sessions_StartSession(EOSSubsystem->SessionsHandle, &Options, CallbackObj, CallbackObj->GetCallbackPtr());

	return ONLINE_IO_PENDING;
}

uint32 FOnlineSessionEOS::StartLobbySession(FNamedOnlineSession* Session)
{
	Session->SessionState = EOnlineSessionState::Starting;

	EOSSubsystem->ExecuteNextTick([this, SessionName = Session->SessionName]()
	{
		if (FNamedOnlineSession* Session = GetNamedSession(SessionName))
		{
			Session->SessionState = EOnlineSessionState::InProgress;
		}
		else
		{
			UE_LOG_ONLINE_SESSION(Verbose, TEXT("Session [%s] not found"), *SessionName.ToString());
		}

		TriggerOnStartSessionCompleteDelegates(SessionName, true);
	});

	return ONLINE_IO_PENDING;
}

bool FOnlineSessionEOS::UpdateSession(FName SessionName, FOnlineSessionSettings& UpdatedSessionSettings, bool bShouldRefreshOnlineData)
{
	int32 Result = ONLINE_FAIL;

	// Grab the session information by name
	FNamedOnlineSession* Session = GetNamedSession(SessionName);
	if (Session)
	{
		Session->SessionSettings = UpdatedSessionSettings;

		if (!Session->SessionSettings.bIsLANMatch)
		{
			if (Session->SessionSettings.bUseLobbiesIfAvailable)
			{
				Result = UpdateLobbySession(Session);
			}
			else
			{
				Result = UpdateEOSSession(Session);
			}
		}
		else
		{
			Result = ONLINE_SUCCESS;
		}
	}
	else
	{
		UE_LOG_ONLINE_SESSION(Warning, TEXT("No session (%s) found for update!"), *SessionName.ToString());
	}

	if (Result != ONLINE_IO_PENDING)
	{
		EOSSubsystem->ExecuteNextTick([this, SessionName, Result]()
			{
				TriggerOnUpdateSessionCompleteDelegates(SessionName, Result == ONLINE_SUCCESS);
			});
	}

	return true;
}

struct FSessionUpdateOptions :
	public TNamedSessionOptions<EOS_Sessions_UpdateSessionModificationOptions>
{
	FSessionUpdateOptions(const char* InSessionNameAnsi) :
		TNamedSessionOptions<EOS_Sessions_UpdateSessionModificationOptions>(InSessionNameAnsi)
	{
		ApiVersion = 1;
		UE_EOS_CHECK_API_MISMATCH(EOS_SESSIONS_UPDATESESSIONMODIFICATION_API_LATEST, 1);
	}
};

uint32 FOnlineSessionEOS::UpdateEOSSession(FNamedOnlineSession* Session)
{
	if (Session->SessionState == EOnlineSessionState::Creating)
	{
		return ONLINE_IO_PENDING;
	}

	EOS_HSessionModification SessionModHandle = NULL;
	FSessionUpdateOptions Options(TCHAR_TO_UTF8(*Session->SessionName.ToString()));

	EOS_EResult ResultCode = EOS_Sessions_UpdateSessionModification(EOSSubsystem->SessionsHandle, &Options, &SessionModHandle);
	if (ResultCode != EOS_EResult::EOS_Success)
	{
		UE_LOG_ONLINE_SESSION(Error, TEXT("EOS_Sessions_UpdateSessionModification() failed with EOS result code (%s)"), ANSI_TO_TCHAR(EOS_EResult_ToString(ResultCode)));
		return ONLINE_FAIL;
	}

	FUpdateSessionCallback* CallbackObj = new FUpdateSessionCallback(FOnlineSessionEOSWeakPtr(AsShared()));
	CallbackObj->CallbackLambda = [this, SessionName = Session->SessionName](const EOS_Sessions_UpdateSessionCallbackInfo* Data)
	{
		bool bWasSuccessful = false;
		
		if (FNamedOnlineSession* Session = GetNamedSession(SessionName))
		{
			bWasSuccessful = Data->ResultCode == EOS_EResult::EOS_Success || Data->ResultCode == EOS_EResult::EOS_Sessions_OutOfSync;
			if (!bWasSuccessful)
			{
				Session->SessionState = EOnlineSessionState::NoSession;
				UE_LOG_ONLINE_SESSION(Error, TEXT("EOS_Sessions_UpdateSession() failed with EOS result code (%s)"), ANSI_TO_TCHAR(EOS_EResult_ToString(Data->ResultCode)));
			}
		}
		else
		{
			UE_LOG_ONLINE_SESSION(Verbose, TEXT("Session [%s] not found"), *SessionName.ToString());
		}

		TriggerOnUpdateSessionCompleteDelegates(SessionName, bWasSuccessful);
	};

	return SharedSessionUpdate(SessionModHandle, Session, CallbackObj);
}

bool FOnlineSessionEOS::EndSession(FName SessionName)
{
	uint32 Result = ONLINE_FAIL;

	// Grab the session information by name
	FNamedOnlineSession* Session = GetNamedSession(SessionName);
	if (Session)
	{
		// Can't end a match that isn't in progress
		if (Session->SessionState == EOnlineSessionState::InProgress)
		{
			if (!Session->SessionSettings.bIsLANMatch)
			{
				if (Session->SessionSettings.bUseLobbiesIfAvailable)
				{
					Result = EndLobbySession(Session);
				}
				else
				{
					Result = EndEOSSession(Session);
				}
			}
			else
			{
				// If the session should be advertised and the lan beacon was destroyed, recreate
				if (Session->SessionSettings.bShouldAdvertise &&
					!LANSession.IsValid() &&
					LANSession->LanBeacon == nullptr &&
					EOSSubsystem->IsServer())
				{
					// Recreate the beacon
					Result = CreateLANSession(Session->HostingPlayerNum, Session);
				}
				else
				{
					Result = ONLINE_SUCCESS;
				}
			}
		}
		else
		{
			UE_LOG_ONLINE_SESSION(Warning, TEXT("Can't end session (%s) in state %s"),
				*SessionName.ToString(),
				EOnlineSessionState::ToString(Session->SessionState));
		}
	}
	else
	{
		UE_LOG_ONLINE_SESSION(Warning, TEXT("Can't end an online game for session (%s) that hasn't been created"),
			*SessionName.ToString());
	}

	if (Result != ONLINE_IO_PENDING)
	{
		EOSSubsystem->ExecuteNextTick([this, Session, SessionName, Result]()
			{
				if (Session)
				{
					Session->SessionState = EOnlineSessionState::Ended;
				}

				TriggerOnEndSessionCompleteDelegates(SessionName, Result == ONLINE_SUCCESS);
			});
	}

	return true;
}

struct FSessionEndOptions :
	public TNamedSessionOptions<EOS_Sessions_EndSessionOptions>
{
	FSessionEndOptions(const char* InSessionNameAnsi) :
		TNamedSessionOptions<EOS_Sessions_EndSessionOptions>(InSessionNameAnsi)
	{
		ApiVersion = 1;
		UE_EOS_CHECK_API_MISMATCH(EOS_SESSIONS_ENDSESSION_API_LATEST, 1);
	}
};

typedef TEOSCallback<EOS_Sessions_OnEndSessionCallback, EOS_Sessions_EndSessionCallbackInfo, FOnlineSessionEOS> FEndSessionCallback;

uint32 FOnlineSessionEOS::EndEOSSession(FNamedOnlineSession* Session)
{
	// Only called from EndSession/DestroySession and presumes only in InProgress state
	check(Session && Session->SessionState == EOnlineSessionState::InProgress);

	Session->SessionState = EOnlineSessionState::Ending;

	FSessionEndOptions Options(TCHAR_TO_UTF8(*Session->SessionName.ToString()));
	FEndSessionCallback* CallbackObj = new FEndSessionCallback(FOnlineSessionEOSWeakPtr(AsShared()));
	CallbackObj->CallbackLambda = [this, SessionName = Session->SessionName](const EOS_Sessions_EndSessionCallbackInfo* Data)
	{
		bool bWasSuccessful = false;

		if (FNamedOnlineSession* Session = GetNamedSession(SessionName))
		{
			Session->SessionState = EOnlineSessionState::Ended;

			bWasSuccessful = Data->ResultCode == EOS_EResult::EOS_Success;
			if (!bWasSuccessful)
			{
				UE_LOG_ONLINE_SESSION(Error, TEXT("EOS_Sessions_EndSession() failed with EOS result code (%s)"), ANSI_TO_TCHAR(EOS_EResult_ToString(Data->ResultCode)));
			}
		}
		else
		{
			UE_LOG_ONLINE_SESSION(Verbose, TEXT("Session [%s] not found"), *SessionName.ToString());
		}

		TriggerOnEndSessionCompleteDelegates(SessionName, bWasSuccessful);
	};

	EOS_Sessions_EndSession(EOSSubsystem->SessionsHandle, &Options, CallbackObj, CallbackObj->GetCallbackPtr());

	return ONLINE_IO_PENDING;
}

bool FOnlineSessionEOS::DestroySession(FName SessionName, const FOnDestroySessionCompleteDelegate& CompletionDelegate)
{
	uint32 Result = ONLINE_FAIL;

	// Find the session in question
	FNamedOnlineSession* Session = GetNamedSession(SessionName);
	if (Session)
	{
		if (Session->SessionState != EOnlineSessionState::Destroying)
		{
			if (!Session->SessionSettings.bIsLANMatch)
			{
				if (Session->SessionState == EOnlineSessionState::InProgress)
				{
					if (Session->SessionSettings.bUseLobbiesIfAvailable)
					{
						Result = EndLobbySession(Session);
					}
					else
					{
						Result = EndEOSSession(Session);
					}
				}

				if (Session->SessionSettings.bUseLobbiesIfAvailable)
				{
					Result = DestroyLobbySession(Session, CompletionDelegate);
				}
				else
				{
					Result = DestroyEOSSession(Session, CompletionDelegate);
				}
			}
			else
			{
				if (LANSession.IsValid())
				{
					// Tear down the LAN beacon
					LANSession->StopLANSession();
					LANSession = nullptr;
				}

				Result = ONLINE_SUCCESS;
			}

			if (Result != ONLINE_IO_PENDING)
			{
				EOSSubsystem->ExecuteNextTick([this, CompletionDelegate, SessionName, Result]()
					{
						// The session info is no longer needed
						RemoveNamedSession(SessionName);
						CompletionDelegate.ExecuteIfBound(SessionName, Result == ONLINE_SUCCESS);
						TriggerOnDestroySessionCompleteDelegates(SessionName, Result == ONLINE_SUCCESS);
					});
			}
		}
		else
		{
			// Purposefully skip the delegate call as one should already be in flight
			UE_LOG_ONLINE_SESSION(Warning, TEXT("Already in process of destroying session (%s)"), *SessionName.ToString());
		}
	}
	else
	{
		EOSSubsystem->ExecuteNextTick([this, CompletionDelegate, SessionName, Result]()
			{
				UE_LOG_ONLINE_SESSION(Warning, TEXT("Can't destroy a null online session (%s)"), *SessionName.ToString());
				CompletionDelegate.ExecuteIfBound(SessionName, false);
				TriggerOnDestroySessionCompleteDelegates(SessionName, false);
			});
	}

	return true;
}

struct FEndMetricsOptions :
	public EOS_Metrics_EndPlayerSessionOptions
{
	char ExternalIdAnsi[EOS_OSS_STRING_BUFFER_LENGTH];

	FEndMetricsOptions() :
		EOS_Metrics_EndPlayerSessionOptions()
	{
		ApiVersion = 1;
		UE_EOS_CHECK_API_MISMATCH(EOS_METRICS_ENDPLAYERSESSION_API_LATEST, 1);
		AccountId.External = ExternalIdAnsi;
	}
};

void FOnlineSessionEOS::EndSessionAnalytics()
{
	int32 LocalUserNum = EOSSubsystem->UserManager->GetDefaultLocalUser();
	FOnlineUserPtr LocalUser = EOSSubsystem->UserManager->GetLocalOnlineUser(LocalUserNum);
	if (LocalUser.IsValid())
	{
		FEndMetricsOptions Options;
		Options.AccountIdType = EOS_EMetricsAccountIdType::EOS_MAIT_Epic;
		Options.AccountId.Epic = EOSSubsystem->UserManager->GetLocalEpicAccountId(LocalUserNum);

		EOS_EResult Result = EOS_Metrics_EndPlayerSession(EOSSubsystem->MetricsHandle, &Options);
		if (Result != EOS_EResult::EOS_Success)
		{
			UE_LOG_ONLINE_SESSION(Error, TEXT("EOS_Metrics_EndPlayerSession() returned EOS result code (%s)"), ANSI_TO_TCHAR(EOS_EResult_ToString(Result)));
		}
	}
}

struct FSessionDestroyOptions :
	public TNamedSessionOptions<EOS_Sessions_DestroySessionOptions>
{
	FSessionDestroyOptions(const char* InSessionNameAnsi) :
		TNamedSessionOptions<EOS_Sessions_DestroySessionOptions>(InSessionNameAnsi)
	{
		ApiVersion = 1;
		UE_EOS_CHECK_API_MISMATCH(EOS_SESSIONS_DESTROYSESSION_API_LATEST, 1);
	}
};

typedef TEOSCallback<EOS_Sessions_OnDestroySessionCallback, EOS_Sessions_DestroySessionCallbackInfo, FOnlineSessionEOS> FDestroySessionCallback;

uint32 FOnlineSessionEOS::DestroyEOSSession(FNamedOnlineSession* Session, const FOnDestroySessionCompleteDelegate& CompletionDelegate)
{
	Session->SessionState = EOnlineSessionState::Destroying;

	FSessionDestroyOptions Options(TCHAR_TO_UTF8(*Session->SessionName.ToString()));
	FDestroySessionCallback* CallbackObj = new FDestroySessionCallback(FOnlineSessionEOSWeakPtr(AsShared()));
	CallbackObj->CallbackLambda = [this, SessionName = Session->SessionName](const EOS_Sessions_DestroySessionCallbackInfo* Data)
	{
		EndSessionAnalytics();

		bool bWasSuccessful = false;
		if (FNamedOnlineSession* Session = GetNamedSession(SessionName))
		{
			Session->SessionState = EOnlineSessionState::NoSession;

			bWasSuccessful = Data->ResultCode == EOS_EResult::EOS_Success;
			if (!bWasSuccessful)
			{
				UE_LOG_ONLINE_SESSION(Error, TEXT("EOS_Sessions_DestroySession() failed with EOS result code (%s)"), ANSI_TO_TCHAR(EOS_EResult_ToString(Data->ResultCode)));
			}
		}
		else
		{
			UE_LOG_ONLINE_SESSION(Verbose, TEXT("Session [%s] not found"), *SessionName.ToString());
		}

		RemoveNamedSession(SessionName);
		TriggerOnDestroySessionCompleteDelegates(SessionName, bWasSuccessful);
	};

	EOS_Sessions_DestroySession(EOSSubsystem->SessionsHandle, &Options, CallbackObj, CallbackObj->GetCallbackPtr());

	return ONLINE_IO_PENDING;
}

bool FOnlineSessionEOS::IsPlayerInSession(FName SessionName, const FUniqueNetId& UniqueId)
{
	return IsPlayerInSessionImpl(this, SessionName, UniqueId);
}

bool FOnlineSessionEOS::StartMatchmaking(const TArray< FUniqueNetIdRef >& LocalPlayers, FName SessionName, const FOnlineSessionSettings& NewSessionSettings, TSharedRef<FOnlineSessionSearch>& SearchSettings)
{
	EOSSubsystem->ExecuteNextTick([this, SessionName]()
		{
			UE_LOG_ONLINE_SESSION(Warning, TEXT("StartMatchmaking is not supported on this platform. Use FindSessions or FindSessionById."));
			TriggerOnMatchmakingCompleteDelegates(SessionName, false);
		});

	return true;
}

bool FOnlineSessionEOS::CancelMatchmaking(int32 SearchingPlayerNum, FName SessionName)
{
	EOSSubsystem->ExecuteNextTick([this, SessionName]()
		{
			UE_LOG_ONLINE_SESSION(Warning, TEXT("CancelMatchmaking is not supported on this platform. Use CancelFindSessions."));
			TriggerOnCancelMatchmakingCompleteDelegates(SessionName, false);
		});

	return true;
}

bool FOnlineSessionEOS::CancelMatchmaking(const FUniqueNetId& SearchingPlayerId, FName SessionName)
{
	EOSSubsystem->ExecuteNextTick([this, SessionName]()
		{
			UE_LOG_ONLINE_SESSION(Warning, TEXT("CancelMatchmaking is not supported on this platform. Use CancelFindSessions."));
			TriggerOnCancelMatchmakingCompleteDelegates(SessionName, false);
		});

	return true;
}

bool FOnlineSessionEOS::FindSessions(int32 SearchingPlayerNum, const TSharedRef<FOnlineSessionSearch>& SearchSettings)
{
	uint32 Return = ONLINE_FAIL;

	// Don't start another search while one is in progress
	if (!CurrentSessionSearch.IsValid() || SearchSettings->SearchState != EOnlineAsyncTaskState::InProgress)
	{
		// LAN searching uses this as an approximation for ping so make sure to set it
		SessionSearchStartInSeconds = FPlatformTime::Seconds();

		// Free up previous results
		SearchSettings->SearchResults.Empty();
		// Copy the search pointer so we can keep it around
		CurrentSessionSearch = SearchSettings;

		// Check if its a LAN query
		if (!SearchSettings->bIsLanQuery)
		{
			bool bUssLobbiesIfAvailable = false;
			if (SearchSettings->QuerySettings.Get(SEARCH_LOBBIES, bUssLobbiesIfAvailable) && bUssLobbiesIfAvailable)
			{
				Return = FindLobbySession(SearchingPlayerNum, SearchSettings);
			}
			else
			{
				Return = FindEOSSession(SearchingPlayerNum, SearchSettings);
			}
		}
		else
		{
			Return = FindLANSession();
		}

		if (Return == ONLINE_IO_PENDING)
		{
			SearchSettings->SearchState = EOnlineAsyncTaskState::InProgress;
		}
	}
	else
	{
		UE_LOG_ONLINE_SESSION(Warning, TEXT("Ignoring game search request while another search is pending"));
		Return = ONLINE_IO_PENDING;
	}

	return Return == ONLINE_SUCCESS || Return == ONLINE_IO_PENDING;
}

bool FOnlineSessionEOS::FindSessions(const FUniqueNetId& SearchingPlayerId, const TSharedRef<FOnlineSessionSearch>& SearchSettings)
{
	// This function doesn't use the SearchingPlayerNum parameter, so passing in anything is fine.
	return FindSessions(EOSSubsystem->UserManager->GetLocalUserNumFromUniqueNetId(SearchingPlayerId), SearchSettings);
}

bool FOnlineSessionEOS::FindSessionById(const FUniqueNetId& SearchingUserId, const FUniqueNetId& SessionId, const FUniqueNetId& FriendId, const FOnSingleSessionResultCompleteDelegate& CompletionDelegate)
{
	bool bResult = false;

	// We create the search handle
	EOS_HLobbySearch LobbySearchHandle;
	EOS_Lobby_CreateLobbySearchOptions CreateLobbySearchOptions = { 0 };
	CreateLobbySearchOptions.ApiVersion = 1;
	UE_EOS_CHECK_API_MISMATCH(EOS_LOBBY_CREATELOBBYSEARCH_API_LATEST, 1);
	CreateLobbySearchOptions.MaxResults = EOS_SESSIONS_MAX_SEARCH_RESULTS;

	EOS_EResult CreateLobbySearchResult = EOS_Lobby_CreateLobbySearch(LobbyHandle, &CreateLobbySearchOptions, &LobbySearchHandle);
	if (CreateLobbySearchResult == EOS_EResult::EOS_Success)
	{
		const FTCHARToUTF8 Utf8LobbyId(*SessionId.ToString());
		// Set the lobby id we want to use to find lobbies			
		EOS_LobbySearch_SetLobbyIdOptions SetLobbyIdOptions = { 0 };
		SetLobbyIdOptions.ApiVersion = 1;
		UE_EOS_CHECK_API_MISMATCH(EOS_LOBBYSEARCH_SETLOBBYID_API_LATEST, 1);
		SetLobbyIdOptions.LobbyId = (EOS_LobbyId)Utf8LobbyId.Get();

		EOS_LobbySearch_SetLobbyId(LobbySearchHandle, &SetLobbyIdOptions);

		// Then perform the search
		CurrentSessionSearch = MakeShareable(new FOnlineSessionSearch());
		CurrentSessionSearch->SearchState = EOnlineAsyncTaskState::InProgress;

		StartLobbySearch(EOSSubsystem->UserManager->GetLocalUserNumFromUniqueNetId(SearchingUserId), LobbySearchHandle, CurrentSessionSearch.ToSharedRef(),
			FOnSingleSessionResultCompleteDelegate::CreateLambda([this, OrigCallback = FOnSingleSessionResultCompleteDelegate(CompletionDelegate), SessId = FUniqueNetIdEOSSession::Create(SessionId.ToString())](int32 LocalUserNum, bool bWasSuccessful, const FOnlineSessionSearchResult& EOSResult)
		{
			if (bWasSuccessful)
			{
				OrigCallback.ExecuteIfBound(LocalUserNum, bWasSuccessful, EOSResult);
				return;
			}
			// Didn't find a lobby so search sessions
			FindEOSSessionById(LocalUserNum, *SessId, OrigCallback);
		}));

		bResult = true;
	}
	else
	{
		UE_LOG_ONLINE_SESSION(Warning, TEXT("[FOnlineSessionEOS::FindSessionById] CreateLobbySearch not successful. Finished with EOS_EResult %s"), ANSI_TO_TCHAR(EOS_EResult_ToString(CreateLobbySearchResult)));
	}

	return bResult;
}

void FOnlineSessionEOS::AddSearchAttribute(EOS_HSessionSearch SearchHandle, const EOS_Sessions_AttributeData* Attribute, EOS_EOnlineComparisonOp ComparisonOp)
{
	EOS_SessionSearch_SetParameterOptions Options = { };
	Options.ApiVersion = 1;
	UE_EOS_CHECK_API_MISMATCH(EOS_SESSIONSEARCH_SETPARAMETER_API_LATEST, 1);
	Options.Parameter = Attribute;
	Options.ComparisonOp = ComparisonOp;

	EOS_EResult ResultCode = EOS_SessionSearch_SetParameter(SearchHandle, &Options);
	if (ResultCode != EOS_EResult::EOS_Success)
	{
		UE_LOG_ONLINE_SESSION(Error, TEXT("EOS_SessionSearch_SetParameter() failed with EOS result code (%s)"), ANSI_TO_TCHAR(EOS_EResult_ToString(ResultCode)));
	}
}

void FOnlineSessionEOS::AddLobbySearchAttribute(EOS_HLobbySearch LobbySearchHandle, const EOS_Lobby_AttributeData* Attribute, EOS_EOnlineComparisonOp ComparisonOp)
{
	EOS_LobbySearch_SetParameterOptions Options = { };
	Options.ApiVersion = 1;
	UE_EOS_CHECK_API_MISMATCH(EOS_LOBBYSEARCH_SETPARAMETER_API_LATEST, 1);
	Options.Parameter = Attribute;
	Options.ComparisonOp = ComparisonOp;

	EOS_EResult ResultCode = EOS_LobbySearch_SetParameter(LobbySearchHandle, &Options);
	if (ResultCode != EOS_EResult::EOS_Success)
	{
		UE_LOG_ONLINE_SESSION(Error, TEXT("EOS_LobbySearch_SetParameter() failed with EOS result code (%s)"), ANSI_TO_TCHAR(EOS_EResult_ToString(ResultCode)));
	}
}

void FOnlineSessionEOS::CopySearchResult(EOS_HSessionDetails SessionHandle, EOS_SessionDetails_Info* SessionInfo, FOnlineSession& OutSession)
{
	OutSession.NumOpenPrivateConnections = SessionInfo->NumOpenPublicConnections;
	OutSession.SessionSettings.NumPrivateConnections = SessionInfo->Settings->NumPublicConnections;
	OutSession.SessionSettings.bAllowJoinInProgress = SessionInfo->Settings->bAllowJoinInProgress == EOS_TRUE;
	OutSession.SessionSettings.bAllowInvites = SessionInfo->Settings->bInvitesAllowed == EOS_TRUE;
	switch (SessionInfo->Settings->PermissionLevel)
	{
		case EOS_EOnlineSessionPermissionLevel::EOS_OSPF_InviteOnly:
		{
			OutSession.SessionSettings.bUsesPresence = true;
			OutSession.SessionSettings.bAllowJoinViaPresence = false;
			break;
		}
		case EOS_EOnlineSessionPermissionLevel::EOS_OSPF_JoinViaPresence:
		case EOS_EOnlineSessionPermissionLevel::EOS_OSPF_PublicAdvertised:
		{
			OutSession.SessionSettings.bUsesPresence = true;
			OutSession.SessionSettings.bAllowJoinViaPresence = true;
			break;
		}
	}

	CopyAttributes(SessionHandle, OutSession);
}

void FOnlineSessionEOS::CopyAttributes(EOS_HSessionDetails SessionHandle, FOnlineSession& OutSession)
{
	EOS_SessionDetails_GetSessionAttributeCountOptions CountOptions = { };
	CountOptions.ApiVersion = 1;
	UE_EOS_CHECK_API_MISMATCH(EOS_SESSIONDETAILS_GETSESSIONATTRIBUTECOUNT_API_LATEST, 1);
	int32 Count = EOS_SessionDetails_GetSessionAttributeCount(SessionHandle, &CountOptions);

	for (int32 Index = 0; Index < Count; Index++)
	{
		EOS_SessionDetails_CopySessionAttributeByIndexOptions AttrOptions = { };
		AttrOptions.ApiVersion = 1;
		UE_EOS_CHECK_API_MISMATCH(EOS_SESSIONDETAILS_COPYSESSIONATTRIBUTEBYINDEX_API_LATEST, 1);
		AttrOptions.AttrIndex = Index;

		EOS_SessionDetails_Attribute* Attribute = NULL;
		EOS_EResult ResultCode = EOS_SessionDetails_CopySessionAttributeByIndex(SessionHandle, &AttrOptions, &Attribute);
		if (ResultCode == EOS_EResult::EOS_Success)
		{
			FString Key = Attribute->Data->Key;
			if (Key == TEXT("NumPublicConnections"))
			{
				// Adjust the public connections based upon this
				OutSession.SessionSettings.NumPublicConnections = Attribute->Data->Value.AsInt64;
			}
			else if (Key == TEXT("NumPrivateConnections"))
			{
				// Adjust the private connections based upon this
				OutSession.SessionSettings.NumPrivateConnections = Attribute->Data->Value.AsInt64;
			}
			else if (Key == TEXT("bAntiCheatProtected"))
			{
				OutSession.SessionSettings.bAntiCheatProtected = Attribute->Data->Value.AsBool == EOS_TRUE;
			}
			else if (Key == TEXT("bUsesStats"))
			{
				OutSession.SessionSettings.bUsesStats = Attribute->Data->Value.AsBool == EOS_TRUE;
			}
			else if (Key == TEXT("bIsDedicated"))
			{
				OutSession.SessionSettings.bIsDedicated = Attribute->Data->Value.AsBool == EOS_TRUE;
			}
			else if (Key == TEXT("BuildUniqueId"))
			{
				OutSession.SessionSettings.BuildUniqueId = Attribute->Data->Value.AsInt64;
			}
			// Handle FOnlineSessionSetting settings
			else
			{
				FOnlineSessionSetting Setting;
				switch (Attribute->Data->ValueType)
				{
					case EOS_ESessionAttributeType::EOS_SAT_Boolean:
					{
						Setting.Data.SetValue(Attribute->Data->Value.AsBool == EOS_TRUE);
						break;
					}
					case EOS_ESessionAttributeType::EOS_SAT_Int64:
					{
						Setting.Data.SetValue(int64(Attribute->Data->Value.AsInt64));
						break;
					}
					case EOS_ESessionAttributeType::EOS_SAT_Double:
					{
						Setting.Data.SetValue(Attribute->Data->Value.AsDouble);
						break;
					}
					case EOS_ESessionAttributeType::EOS_SAT_String:
					{
						Setting.Data.SetValue(UTF8_TO_TCHAR(Attribute->Data->Value.AsUtf8));
						break;
					}
				}
				OutSession.SessionSettings.Settings.Add(FName(Key), Setting);
			}
		}

		EOS_SessionDetails_Attribute_Release(Attribute);
	}
}

void FOnlineSessionEOS::AddSearchResult(EOS_HSessionDetails SessionHandle, const TSharedRef<FOnlineSessionSearch>& SearchSettings)
{
	EOS_SessionDetails_Info* SessionInfo = nullptr;
	EOS_SessionDetails_CopyInfoOptions CopyOptions = { };
	CopyOptions.ApiVersion = 1;
	UE_EOS_CHECK_API_MISMATCH(EOS_SESSIONDETAILS_COPYINFO_API_LATEST, 1);
	EOS_EResult CopyResult = EOS_SessionDetails_CopyInfo(SessionHandle, &CopyOptions, &SessionInfo);
	if (CopyResult == EOS_EResult::EOS_Success)
	{
		int32 Position = SearchSettings->SearchResults.AddZeroed();
		FOnlineSessionSearchResult& SearchResult = SearchSettings->SearchResults[Position];
		// This will set the host address and port
		SearchResult.Session.SessionInfo = MakeShareable(new FOnlineSessionInfoEOS(SessionInfo->HostAddress, FUniqueNetIdEOSSession::Create(SessionInfo->SessionId), SessionHandle));

		CopySearchResult(SessionHandle, SessionInfo, SearchResult.Session);

		EOS_SessionDetails_Info_Release(SessionInfo);
	}
}

typedef TEOSCallback<EOS_SessionSearch_OnFindCallback, EOS_SessionSearch_FindCallbackInfo, FOnlineSessionEOS> FFindSessionsCallback;

uint32 FOnlineSessionEOS::FindEOSSession(int32 SearchingPlayerNum, const TSharedRef<FOnlineSessionSearch>& SearchSettings)
{
	EOS_HSessionSearch SearchHandle = nullptr;
	EOS_Sessions_CreateSessionSearchOptions HandleOptions = { };
	HandleOptions.ApiVersion = 1;
	UE_EOS_CHECK_API_MISMATCH(EOS_SESSIONS_CREATESESSIONSEARCH_API_LATEST, 1);
	HandleOptions.MaxSearchResults = FMath::Clamp(SearchSettings->MaxSearchResults, 0, EOS_SESSIONS_MAX_SEARCH_RESULTS);

	EOS_EResult ResultCode = EOS_Sessions_CreateSessionSearch(EOSSubsystem->SessionsHandle, &HandleOptions, &SearchHandle);
	if (ResultCode != EOS_EResult::EOS_Success)
	{
		UE_LOG_ONLINE_SESSION(Error, TEXT("EOS_Sessions_CreateSessionSearch() failed with EOS result code (%s)"), ANSI_TO_TCHAR(EOS_EResult_ToString(ResultCode)));
		return ONLINE_FAIL;
	}
	// Store our search handle for use/cleanup later
	CurrentSearchHandle = MakeShareable(new FSessionSearchEOS(SearchHandle));

	FAttributeOptions Opt1("NumPublicConnections", 1);
	AddSearchAttribute(SearchHandle, &Opt1, EOS_EOnlineComparisonOp::EOS_OCO_GREATERTHANOREQUAL);

	FAttributeOptions Opt2(EOS_SESSIONS_SEARCH_BUCKET_ID, BucketIdAnsi);
	AddSearchAttribute(SearchHandle, &Opt2, EOS_EOnlineComparisonOp::EOS_OCO_EQUAL);

	// Add the search settings
	for (FSearchParams::TConstIterator It(SearchSettings->QuerySettings.SearchParams); It; ++It)
	{
		const FName Key = It.Key();
		const FOnlineSessionSearchParam& SearchParam = It.Value();

		if (!IsSessionSettingTypeSupported(SearchParam.Data.GetType()))
		{
			continue;
		}

#if UE_BUILD_DEBUG
		UE_LOG_ONLINE_SESSION(Log, TEXT("Adding search param named (%s), (%s)"), *Key.ToString(), *SearchParam.ToString());
#endif
		FString ParamName(Key.ToString());
		FAttributeOptions Attribute(TCHAR_TO_UTF8(*ParamName), SearchParam.Data);
		AddSearchAttribute(SearchHandle, &Attribute, ToEOSSearchOp(SearchParam.ComparisonOp));
	}

	FFindSessionsCallback* CallbackObj = new FFindSessionsCallback(FOnlineSessionEOSWeakPtr(AsShared()));
	CallbackObj->CallbackLambda = [this, SearchSettings](const EOS_SessionSearch_FindCallbackInfo* Data)
	{
		bool bWasSuccessful = Data->ResultCode == EOS_EResult::EOS_Success;
		if (bWasSuccessful)
		{
			EOS_SessionSearch_GetSearchResultCountOptions SearchResultOptions = { };
			SearchResultOptions.ApiVersion = 1;
			UE_EOS_CHECK_API_MISMATCH(EOS_SESSIONSEARCH_GETSEARCHRESULTCOUNT_API_LATEST, 1);
			int32 NumSearchResults = EOS_SessionSearch_GetSearchResultCount(CurrentSearchHandle->SearchHandle, &SearchResultOptions);

			EOS_SessionSearch_CopySearchResultByIndexOptions IndexOptions = { };
			IndexOptions.ApiVersion = 1;
			UE_EOS_CHECK_API_MISMATCH(EOS_SESSIONSEARCH_COPYSEARCHRESULTBYINDEX_API_LATEST, 1);
			for (int32 Index = 0; Index < NumSearchResults; Index++)
			{
				EOS_HSessionDetails SessionHandle = nullptr;
				IndexOptions.SessionIndex = Index;
				EOS_EResult Result = EOS_SessionSearch_CopySearchResultByIndex(CurrentSearchHandle->SearchHandle, &IndexOptions, &SessionHandle);
				if (Result == EOS_EResult::EOS_Success)
				{
					AddSearchResult(SessionHandle, SearchSettings);
				}
			}
			SearchSettings->SearchState = EOnlineAsyncTaskState::Done;
		}
		else
		{
			SearchSettings->SearchState = EOnlineAsyncTaskState::Failed;
			UE_LOG_ONLINE_SESSION(Error, TEXT("EOS_SessionSearch_Find() failed with EOS result code (%s)"), ANSI_TO_TCHAR(EOS_EResult_ToString(Data->ResultCode)));
		}
		TriggerOnFindSessionsCompleteDelegates(bWasSuccessful);
	};

	SearchSettings->SearchState = EOnlineAsyncTaskState::InProgress;

	// Execute the search
	EOS_SessionSearch_FindOptions Options = { };
	Options.ApiVersion = 2;
	UE_EOS_CHECK_API_MISMATCH(EOS_SESSIONSEARCH_FIND_API_LATEST, 2);
	Options.LocalUserId = EOSSubsystem->UserManager->GetLocalProductUserId(SearchingPlayerNum);
	EOS_SessionSearch_Find(SearchHandle, &Options, CallbackObj, CallbackObj->GetCallbackPtr());

	return ONLINE_IO_PENDING;
}

void FOnlineSessionEOS::FindEOSSessionById(int32 LocalUserNum, const FUniqueNetId& SessionId, const FOnSingleSessionResultCompleteDelegate& CompletionDelegate)
{
	EOS_HSessionSearch SearchHandle = nullptr;
	EOS_Sessions_CreateSessionSearchOptions HandleOptions = { };
	HandleOptions.ApiVersion = 1;
	UE_EOS_CHECK_API_MISMATCH(EOS_SESSIONS_CREATESESSIONSEARCH_API_LATEST, 1);
	HandleOptions.MaxSearchResults = 1;

	EOS_EResult ResultCode = EOS_Sessions_CreateSessionSearch(EOSSubsystem->SessionsHandle, &HandleOptions, &SearchHandle);
	if (ResultCode != EOS_EResult::EOS_Success)
	{
		UE_LOG_ONLINE_SESSION(Warning, TEXT("EOS_Sessions_CreateSessionSearch() failed with EOS result code (%s)"), ANSI_TO_TCHAR(EOS_EResult_ToString(ResultCode)));
		CompletionDelegate.ExecuteIfBound(LocalUserNum, false, FOnlineSessionSearchResult());
		return;
	}

	const FTCHARToUTF8 Utf8SessionId(*SessionId.ToString());
	EOS_SessionSearch_SetSessionIdOptions Options = { };
	Options.ApiVersion = 1;
	UE_EOS_CHECK_API_MISMATCH(EOS_SESSIONSEARCH_SETSESSIONID_API_LATEST, 1);
	Options.SessionId = Utf8SessionId.Get();
	ResultCode = EOS_SessionSearch_SetSessionId(SearchHandle, &Options);
	if (ResultCode != EOS_EResult::EOS_Success)
	{
		UE_LOG_ONLINE_SESSION(Warning, TEXT("EOS_SessionSearch_SetSessionId() failed with EOS result code (%s)"), ANSI_TO_TCHAR(EOS_EResult_ToString(ResultCode)));
		CompletionDelegate.ExecuteIfBound(LocalUserNum, false, FOnlineSessionSearchResult());
		return;
	}

	// Store our search handle for use/cleanup later
	CurrentSearchHandle = MakeShareable(new FSessionSearchEOS(SearchHandle));

	FFindSessionsCallback* CallbackObj = new FFindSessionsCallback(FOnlineSessionEOSWeakPtr(AsShared()));
	CallbackObj->CallbackLambda = [this, LocalUserNum, OnComplete = FOnSingleSessionResultCompleteDelegate(CompletionDelegate)](const EOS_SessionSearch_FindCallbackInfo* Data)
	{
		TSharedRef<FOnlineSessionSearch> LocalSessionSearch = MakeShareable(new FOnlineSessionSearch());
		LocalSessionSearch->SearchState = EOnlineAsyncTaskState::InProgress;

		bool bWasSuccessful = Data->ResultCode == EOS_EResult::EOS_Success;
		if (bWasSuccessful)
		{
			EOS_SessionSearch_GetSearchResultCountOptions SearchResultOptions = { };
			SearchResultOptions.ApiVersion = 1;
			UE_EOS_CHECK_API_MISMATCH(EOS_SESSIONSEARCH_GETSEARCHRESULTCOUNT_API_LATEST, 1);
			int32 NumSearchResults = EOS_SessionSearch_GetSearchResultCount(CurrentSearchHandle->SearchHandle, &SearchResultOptions);

			EOS_SessionSearch_CopySearchResultByIndexOptions IndexOptions = { };
			IndexOptions.ApiVersion = 1;
			UE_EOS_CHECK_API_MISMATCH(EOS_SESSIONSEARCH_COPYSEARCHRESULTBYINDEX_API_LATEST, 1);
			for (int32 Index = 0; Index < NumSearchResults; Index++)
			{
				EOS_HSessionDetails SessionHandle = nullptr;
				IndexOptions.SessionIndex = Index;
				EOS_EResult Result = EOS_SessionSearch_CopySearchResultByIndex(CurrentSearchHandle->SearchHandle, &IndexOptions, &SessionHandle);
				if (Result == EOS_EResult::EOS_Success)
				{
					AddSearchResult(SessionHandle, LocalSessionSearch);
				}
			}
			LocalSessionSearch->SearchState = EOnlineAsyncTaskState::Done;
		}
		else
		{
			LocalSessionSearch->SearchState = EOnlineAsyncTaskState::Failed;
			UE_LOG_ONLINE_SESSION(Error, TEXT("EOS_SessionSearch_Find() failed with EOS result code (%s)"), ANSI_TO_TCHAR(EOS_EResult_ToString(Data->ResultCode)));
		}

		OnComplete.ExecuteIfBound(LocalUserNum, LocalSessionSearch->SearchState == EOnlineAsyncTaskState::Done, !LocalSessionSearch->SearchResults.IsEmpty() ? LocalSessionSearch->SearchResults.Last() : FOnlineSessionSearchResult());
	};

	EOS_SessionSearch_FindOptions FindOptions = { };
	FindOptions.ApiVersion = 2;
	UE_EOS_CHECK_API_MISMATCH(EOS_SESSIONSEARCH_FIND_API_LATEST, 2);
	FindOptions.LocalUserId = EOSSubsystem->UserManager->GetLocalProductUserId(LocalUserNum);

	EOS_SessionSearch_Find(SearchHandle, &FindOptions, CallbackObj, CallbackObj->GetCallbackPtr());
}

uint32 FOnlineSessionEOS::FindLANSession()
{
	uint32 Return = ONLINE_FAIL;

	if (!LANSession.IsValid())
	{
		LANSession = MakeShareable(new FLANSession());
	}

	// Recreate the unique identifier for this client
	GenerateNonce((uint8*)&LANSession->LanNonce, 8);

	FOnValidResponsePacketDelegate ResponseDelegate = FOnValidResponsePacketDelegate::CreateRaw(this, &FOnlineSessionEOS::OnValidResponsePacketReceived);
	FOnSearchingTimeoutDelegate TimeoutDelegate = FOnSearchingTimeoutDelegate::CreateRaw(this, &FOnlineSessionEOS::OnLANSearchTimeout);

	FNboSerializeToBufferEOS Packet(LAN_BEACON_MAX_PACKET_SIZE);
	LANSession->CreateClientQueryPacket(Packet, LANSession->LanNonce);
	if (LANSession->Search(Packet, ResponseDelegate, TimeoutDelegate))
	{
		Return = ONLINE_IO_PENDING;
	}

	if (Return == ONLINE_FAIL)
	{
		EOSSubsystem->ExecuteNextTick([this]()
			{
				CurrentSessionSearch->SearchState = EOnlineAsyncTaskState::Failed;

				// Just trigger the delegate as having failed
				TriggerOnFindSessionsCompleteDelegates(false);
			});
	}

	return Return;
}

bool FOnlineSessionEOS::CancelFindSessions()
{
	uint32 Return = ONLINE_FAIL;
	if (CurrentSessionSearch.IsValid() && CurrentSessionSearch->SearchState == EOnlineAsyncTaskState::InProgress)
	{
		// Make sure it's the right type
		if (CurrentSessionSearch->bIsLanQuery)
		{
			check(LANSession);
			Return = ONLINE_SUCCESS;
			LANSession->StopLANSession();
			CurrentSessionSearch->SearchState = EOnlineAsyncTaskState::Failed;
			CurrentSessionSearch = nullptr;
		}
		else
		{
			Return = ONLINE_SUCCESS;
			// NULLing out the object will prevent the async event from adding the results
			CurrentSessionSearch->SearchState = EOnlineAsyncTaskState::Failed;
			CurrentSessionSearch = nullptr;
		}
	}
	else
	{
		UE_LOG_ONLINE_SESSION(Warning, TEXT("Can't cancel a search that isn't in progress"));
	}

	if (Return != ONLINE_IO_PENDING)
	{
		EOSSubsystem->ExecuteNextTick([this]()
			{
				TriggerOnCancelFindSessionsCompleteDelegates(true);
			});
	}

	return true;
}

bool FOnlineSessionEOS::JoinSession(int32 PlayerNum, FName SessionName, const FOnlineSessionSearchResult& DesiredSession)
{
	uint32 Return = ONLINE_FAIL;
	FNamedOnlineSession* Session = GetNamedSession(SessionName);
	// Don't join a session if already in one or hosting one
	if (Session == nullptr)
	{
		// Create a named session from the search result data
		Session = AddNamedSession(SessionName, DesiredSession.Session);
		Session->HostingPlayerNum = PlayerNum;

		// Create Internet or LAN match
		if (!Session->SessionSettings.bIsLANMatch)
		{
			if (DesiredSession.Session.SessionInfo.IsValid())
			{
				TSharedPtr<const FOnlineSessionInfoEOS> SearchSessionInfo = StaticCastSharedPtr<const FOnlineSessionInfoEOS>(DesiredSession.Session.SessionInfo);

				FOnlineSessionInfoEOS* NewSessionInfo = new FOnlineSessionInfoEOS(*SearchSessionInfo);
				Session->SessionInfo = MakeShareable(NewSessionInfo);

				if (DesiredSession.Session.SessionSettings.bUseLobbiesIfAvailable)
				{
					Return = JoinLobbySession(PlayerNum, Session, &DesiredSession.Session);
				}
				else
				{
					Return = JoinEOSSession(PlayerNum, Session, &DesiredSession.Session);
				}
			}
			else
			{
				UE_LOG_ONLINE_SESSION(Warning, TEXT("Invalid session info on search result"), *SessionName.ToString());
			}
		}
		else
		{
			FOnlineSessionInfoEOS* NewSessionInfo = new FOnlineSessionInfoEOS();
			Session->SessionInfo = MakeShareable(NewSessionInfo);

			Return = JoinLANSession(PlayerNum, Session, &DesiredSession.Session);
		}

		if (Return != ONLINE_IO_PENDING)
		{
			if (Return != ONLINE_SUCCESS)
			{
				// Clean up the session info so we don't get into a confused state
				RemoveNamedSession(SessionName);
			}
			else
			{
				RegisterLocalPlayers(Session);
			}
		}
	}
	else
	{
		UE_LOG_ONLINE_SESSION(Warning, TEXT("Session (%s) already exists, can't join twice"), *SessionName.ToString());
	}

	if (Return != ONLINE_IO_PENDING)
	{
		EOSSubsystem->ExecuteNextTick([this, SessionName, Return]()
			{
				// Just trigger the delegate as having failed
				TriggerOnJoinSessionCompleteDelegates(SessionName, Return == ONLINE_SUCCESS ? EOnJoinSessionCompleteResult::Success : EOnJoinSessionCompleteResult::UnknownError);
			});
	}

	return true;
}

bool FOnlineSessionEOS::JoinSession(const FUniqueNetId& SearchingUserId, FName SessionName, const FOnlineSessionSearchResult& DesiredSession)
{
	return JoinSession(EOSSubsystem->UserManager->GetLocalUserNumFromUniqueNetId(SearchingUserId), SessionName, DesiredSession);
}

struct FJoinSessionOptions :
	public TNamedSessionOptions<EOS_Sessions_JoinSessionOptions>
{
	FJoinSessionOptions(const char* InSessionNameAnsi) :
		TNamedSessionOptions<EOS_Sessions_JoinSessionOptions>(InSessionNameAnsi)
	{
		ApiVersion = 2;
		UE_EOS_CHECK_API_MISMATCH(EOS_SESSIONS_JOINSESSION_API_LATEST, 2);
	}
};

typedef TEOSCallback<EOS_Sessions_OnJoinSessionCallback, EOS_Sessions_JoinSessionCallbackInfo, FOnlineSessionEOS> FJoinSessionCallback;

uint32 FOnlineSessionEOS::JoinEOSSession(int32 PlayerNum, FNamedOnlineSession* Session, const FOnlineSession* SearchSession)
{
	if (!Session->SessionInfo.IsValid())
	{
		UE_LOG_ONLINE_SESSION(Error, TEXT("Session (%s) has invalid session info"), *Session->SessionName.ToString());
		return ONLINE_FAIL;
	}
	EOS_ProductUserId ProductUserId = EOSSubsystem->UserManager->GetLocalProductUserId(PlayerNum);
	if (ProductUserId == nullptr)
	{
		UE_LOG_ONLINE_SESSION(Error, TEXT("Session (%s) invalid user id (%d)"), *Session->SessionName.ToString(), PlayerNum);
		return ONLINE_FAIL;
	}
	TSharedPtr<FOnlineSessionInfoEOS> EOSSessionInfo = StaticCastSharedPtr<FOnlineSessionInfoEOS>(Session->SessionInfo);
	if (!EOSSessionInfo->SessionId->IsValid())
	{
		UE_LOG_ONLINE_SESSION(Error, TEXT("Session (%s) has invalid session id"), *Session->SessionName.ToString());
		return ONLINE_FAIL;
	}

	// Copy the session info over
	TSharedPtr<const FOnlineSessionInfoEOS> SearchSessionInfo = StaticCastSharedPtr<const FOnlineSessionInfoEOS>(SearchSession->SessionInfo);
	EOSSessionInfo->HostAddr = SearchSessionInfo->HostAddr->Clone();

	Session->SessionState = EOnlineSessionState::Pending;

	FName SessionName = Session->SessionName;

	FJoinSessionCallback* CallbackObj = new FJoinSessionCallback(FOnlineSessionEOSWeakPtr(AsShared()));
	CallbackObj->CallbackLambda = [this, SessionName](const EOS_Sessions_JoinSessionCallbackInfo* Data)
	{
		bool bWasSuccessful = false;

		FNamedOnlineSession* Session = GetNamedSession(SessionName);
		if (Session)
		{
			bWasSuccessful = Data->ResultCode == EOS_EResult::EOS_Success;
			if (bWasSuccessful)
			{
				BeginSessionAnalytics(Session);
			}
			else
			{
				UE_LOG_ONLINE_SESSION(Error, TEXT("EOS_Sessions_JoinSession() failed for session (%s) with EOS result code (%s)"), *SessionName.ToString(), ANSI_TO_TCHAR(EOS_EResult_ToString(Data->ResultCode)));

				Session->SessionState = EOnlineSessionState::NoSession;

				RemoveNamedSession(SessionName);
			}
		}

		TriggerOnJoinSessionCompleteDelegates(SessionName, bWasSuccessful ? EOnJoinSessionCompleteResult::Success : EOnJoinSessionCompleteResult::UnknownError);
	};

	FJoinSessionOptions Options(TCHAR_TO_UTF8(*Session->SessionName.ToString()));
	Options.LocalUserId = ProductUserId;
	Options.SessionHandle = EOSSessionInfo->SessionHandle;
	EOS_Sessions_JoinSession(EOSSubsystem->SessionsHandle, &Options, CallbackObj, CallbackObj->GetCallbackPtr());

	return ONLINE_IO_PENDING;
}

uint32 FOnlineSessionEOS::JoinLANSession(int32 PlayerNum, FNamedOnlineSession* Session, const FOnlineSession* SearchSession)
{
	uint32 Result = ONLINE_FAIL;
	Session->SessionState = EOnlineSessionState::Pending;

	if (Session->SessionInfo.IsValid())
	{
		// Copy the session info over
		TSharedPtr<const FOnlineSessionInfoEOS> SearchSessionInfo = StaticCastSharedPtr<const FOnlineSessionInfoEOS>(SearchSession->SessionInfo);
		TSharedPtr<FOnlineSessionInfoEOS> SessionInfo = StaticCastSharedPtr<FOnlineSessionInfoEOS>(Session->SessionInfo);
		SessionInfo->HostAddr = SearchSessionInfo->HostAddr->Clone();
		Result = ONLINE_SUCCESS;
	}
	else
	{
		UE_LOG_ONLINE_SESSION(Warning, TEXT("Session (%s) has invalid session info"), *Session->SessionName.ToString());
	}

	return Result;
}

bool FOnlineSessionEOS::FindFriendSession(int32 LocalUserNum, const FUniqueNetId& Friend)
{
	bool bResult = false;

	// So far there is only a lobby implementation for this

	// We create the search handle
	EOS_HLobbySearch LobbySearchHandle;
	EOS_Lobby_CreateLobbySearchOptions CreateLobbySearchOptions = { 0 };
	CreateLobbySearchOptions.ApiVersion = 1;
	UE_EOS_CHECK_API_MISMATCH(EOS_LOBBY_CREATELOBBYSEARCH_API_LATEST, 1);
	CreateLobbySearchOptions.MaxResults = EOS_SESSIONS_MAX_SEARCH_RESULTS;

	EOS_EResult CreateLobbySearchResult = EOS_Lobby_CreateLobbySearch(LobbyHandle, &CreateLobbySearchOptions, &LobbySearchHandle);
	if (CreateLobbySearchResult == EOS_EResult::EOS_Success)
	{
		const FUniqueNetIdEOS& FriendEOSId = FUniqueNetIdEOS::Cast(Friend);

		// Set the user we wan to use to find lobbies
		EOS_LobbySearch_SetTargetUserIdOptions SetTargetUserIdOptions = { 0 };
		SetTargetUserIdOptions.ApiVersion = 1;
		UE_EOS_CHECK_API_MISMATCH(EOS_LOBBYSEARCH_SETTARGETUSERID_API_LATEST, 1);
		SetTargetUserIdOptions.TargetUserId = FriendEOSId.GetProductUserId();

		// TODO: Using this as a search parameter only works if we use the owner's id (search for lobbies we're already in). Pending API fix so it works with other users too.
		EOS_LobbySearch_SetTargetUserId(LobbySearchHandle, &SetTargetUserIdOptions);

		// Then perform the search
		CurrentSessionSearch = MakeShareable(new FOnlineSessionSearch());
		CurrentSessionSearch->SearchState = EOnlineAsyncTaskState::InProgress;

		StartLobbySearch(LocalUserNum, LobbySearchHandle, CurrentSessionSearch.ToSharedRef(), FOnSingleSessionResultCompleteDelegate::CreateLambda([this](int32 LocalUserNum, bool bWasSuccessful, const FOnlineSessionSearchResult& EOSResult)
		{
			TriggerOnFindSessionsCompleteDelegates(bWasSuccessful);
		}));

		bResult = true;
	}
	else
	{
		UE_LOG_ONLINE_SESSION(Warning, TEXT("[FOnlineSessionEOS::FindFriendSession] CreateLobbySearch not successful. Finished with EOS_EResult %s"), ANSI_TO_TCHAR(EOS_EResult_ToString(CreateLobbySearchResult)));
		EOSSubsystem->ExecuteNextTick([this]()
		{
			TriggerOnFindSessionsCompleteDelegates(false);
		});
	}

	return bResult;
};

bool FOnlineSessionEOS::FindFriendSession(const FUniqueNetId& LocalUserId, const FUniqueNetId& Friend)
{
	return FindFriendSession(EOSSubsystem->UserManager->GetLocalUserNumFromUniqueNetId(LocalUserId), Friend);
}

bool FOnlineSessionEOS::FindFriendSession(const FUniqueNetId& LocalUserId, const TArray<FUniqueNetIdRef>& FriendList)
{
	EOSSubsystem->ExecuteNextTick([this, LocalUserIdRef = LocalUserId.AsShared()]()
		{
			// this function has to exist due to interface definition, but it does not have a meaningful implementation in EOS subsystem yet
			TArray<FOnlineSessionSearchResult> EmptySearchResult;
			TriggerOnFindFriendSessionCompleteDelegates(EOSSubsystem->UserManager->GetLocalUserNumFromUniqueNetId(*LocalUserIdRef), false, EmptySearchResult);
		});

	return true;
}

struct FSendSessionInviteOptions :
	public TNamedSessionOptions<EOS_Sessions_SendInviteOptions>
{
	FSendSessionInviteOptions(const char* InSessionNameAnsi) :
		TNamedSessionOptions<EOS_Sessions_SendInviteOptions>(InSessionNameAnsi)
	{
		ApiVersion = 1;
		UE_EOS_CHECK_API_MISMATCH(EOS_SESSIONS_SENDINVITE_API_LATEST, 1);
	}
};

typedef TEOSCallback<EOS_Sessions_OnSendInviteCallback, EOS_Sessions_SendInviteCallbackInfo, FOnlineSessionEOS> FSendSessionInviteCallback;

bool FOnlineSessionEOS::SendSessionInvite(FName SessionName, EOS_ProductUserId SenderId, EOS_ProductUserId ReceiverId)
{
	bool bResult = false;

	FNamedOnlineSession* Session = GetNamedSession(SessionName);
	if (Session != nullptr)
	{
		if (Session->SessionSettings.bUseLobbiesIfAvailable)
		{
			bResult = SendLobbyInvite(SessionName, SenderId, ReceiverId);
		}
		else
		{
			bResult = SendEOSSessionInvite(SessionName, SenderId, ReceiverId);
		}
	}
	else
	{
		UE_LOG_ONLINE_SESSION(Warning, TEXT("[FOnlineSessionEOS::SendSessionInvite] Session with name %s not valid"), *SessionName.ToString());
	}

	return bResult;
}

bool FOnlineSessionEOS::SendLobbyInvite(FName SessionName, EOS_ProductUserId SenderId, EOS_ProductUserId ReceiverId)
{
	EOS_Lobby_SendInviteOptions SendInviteOptions = { 0 };
	SendInviteOptions.ApiVersion = 1;
	UE_EOS_CHECK_API_MISMATCH(EOS_LOBBY_SENDINVITE_API_LATEST, 1);
	const FTCHARToUTF8 Utf8LobbyId(*GetNamedSession(SessionName)->SessionInfo->GetSessionId().ToString());
	SendInviteOptions.LobbyId = (EOS_LobbyId)Utf8LobbyId.Get();
	SendInviteOptions.LocalUserId = SenderId;
	SendInviteOptions.TargetUserId = ReceiverId;
	
	FLobbySendInviteCallback* CallbackObj = new FLobbySendInviteCallback(FOnlineSessionEOSWeakPtr(AsShared()));
	LobbySendInviteCallback = CallbackObj;
	CallbackObj->CallbackLambda = [this](const EOS_Lobby_SendInviteCallbackInfo* Data)
	{
		if (Data->ResultCode == EOS_EResult::EOS_Success)
		{
			UE_LOG_ONLINE_SESSION(Log, TEXT("[FOnlineSessionEOS::SendLobbyInvite] SendInvite was successful."));
		}
		else
		{
			UE_LOG_ONLINE_SESSION(Warning, TEXT("[FOnlineSessionEOS::SendLobbyInvite] SendInvite not successful. Finished with EOS_EResult %s"), ANSI_TO_TCHAR(EOS_EResult_ToString(Data->ResultCode)));
		}
	};

	EOS_Lobby_SendInvite(LobbyHandle, &SendInviteOptions, CallbackObj, CallbackObj->GetCallbackPtr());

	return true;
}

bool FOnlineSessionEOS::SendEOSSessionInvite(FName SessionName, EOS_ProductUserId SenderId, EOS_ProductUserId ReceiverId)
{
	FSendSessionInviteOptions Options(TCHAR_TO_UTF8(*SessionName.ToString()));
	Options.LocalUserId = SenderId;
	Options.TargetUserId = ReceiverId;

	FSendSessionInviteCallback* CallbackObj = new FSendSessionInviteCallback(FOnlineSessionEOSWeakPtr(AsShared()));
	CallbackObj->CallbackLambda = [this, SessionName](const EOS_Sessions_SendInviteCallbackInfo* Data)
	{
		bool bWasSuccessful = Data->ResultCode == EOS_EResult::EOS_Success;
		if (!bWasSuccessful)
		{
			UE_LOG_ONLINE_SESSION(Error, TEXT("SendSessionInvite() failed for session (%s) with EOS result code (%s)"), *SessionName.ToString(), ANSI_TO_TCHAR(EOS_EResult_ToString(Data->ResultCode)));
		}
	};

	EOS_Sessions_SendInvite(EOSSubsystem->SessionsHandle, &Options, CallbackObj, CallbackObj->GetCallbackPtr());
	
	return true;
}

bool FOnlineSessionEOS::SendSessionInviteToFriend(int32 LocalUserNum, FName SessionName, const FUniqueNetId& Friend)
{
	EOS_ProductUserId LocalUserId = EOSSubsystem->UserManager->GetLocalProductUserId(LocalUserNum);
	if (LocalUserId == nullptr)
	{
		UE_LOG_ONLINE_SESSION(Error, TEXT("SendSessionInviteToFriend() failed due to user (%d) being not logged in"), (int32)LocalUserNum);
		return false;
	}
	const FUniqueNetIdEOS& FriendEOSId = FUniqueNetIdEOS::Cast(Friend);
	const EOS_ProductUserId FriendId = FriendEOSId.GetProductUserId();
	if (EOS_ProductUserId_IsValid(FriendId) == EOS_FALSE)
	{
		UE_LOG_ONLINE_SESSION(Error, TEXT("SendSessionInviteToFriend() failed due to target user (%s) having not played this game"), *Friend.ToDebugString());
		return false;
	}

	return SendSessionInvite(SessionName, LocalUserId, FriendId);
};

bool FOnlineSessionEOS::SendSessionInviteToFriend(const FUniqueNetId& LocalNetId, FName SessionName, const FUniqueNetId& Friend)
{
	const FUniqueNetIdEOS& LocalEOSId = FUniqueNetIdEOS::Cast(LocalNetId);
	const EOS_ProductUserId LocalUserId = LocalEOSId.GetProductUserId();
	if (EOS_ProductUserId_IsValid(LocalUserId) == EOS_FALSE)
	{
		UE_LOG_ONLINE_SESSION(Error, TEXT("SendSessionInviteToFriend() failed due to user (%s) being not logged in"), *LocalNetId.ToDebugString());
		return false;
	}
	const FUniqueNetIdEOS& FriendEOSId = FUniqueNetIdEOS::Cast(Friend);
	const EOS_ProductUserId FriendId = FriendEOSId.GetProductUserId();
	if (EOS_ProductUserId_IsValid(FriendId) == EOS_FALSE)
	{
		UE_LOG_ONLINE_SESSION(Error, TEXT("SendSessionInviteToFriend() failed due to target user (%s) having not played this game"), *Friend.ToDebugString());
		return false;
	}

	return SendSessionInvite(SessionName, LocalUserId, FriendId);
}

bool FOnlineSessionEOS::SendSessionInviteToFriends(int32 LocalUserNum, FName SessionName, const TArray< FUniqueNetIdRef >& Friends)
{
	for (const FUniqueNetIdRef& NetId : Friends)
	{
		if (SendSessionInviteToFriend(LocalUserNum, SessionName, *NetId) == false)
		{
			return false;
		}
	}
	return true;
};

bool FOnlineSessionEOS::SendSessionInviteToFriends(const FUniqueNetId& LocalUserId, FName SessionName, const TArray< FUniqueNetIdRef >& Friends)
{
	for (const FUniqueNetIdRef& NetId : Friends)
	{
		if (SendSessionInviteToFriend(LocalUserId, SessionName, *NetId) == false)
		{
			return false;
		}
	}
	return true;
}

bool FOnlineSessionEOS::PingSearchResults(const FOnlineSessionSearchResult& SearchResult)
{
	return false;
}

/** Get a resolved connection string from a session info */
static bool GetConnectStringFromSessionInfo(TSharedPtr<FOnlineSessionInfoEOS>& SessionInfo, FString& ConnectInfo, int32 PortOverride=0)
{
	if (!SessionInfo.IsValid() || !SessionInfo->HostAddr.IsValid())
	{
		return false;
	}

	if (PortOverride != 0)
	{
		ConnectInfo = FString::Printf(TEXT("%s:%d"), *SessionInfo->HostAddr->ToString(false), PortOverride);
	}
	else if (SessionInfo->EOSAddress.Len() > 0)
	{
		ConnectInfo = SessionInfo->EOSAddress;
	}
	else
	{
		ConnectInfo = SessionInfo->HostAddr->ToString(true);
	}

	return true;
}

bool FOnlineSessionEOS::GetResolvedConnectString(FName SessionName, FString& ConnectInfo, FName PortType)
{
	bool bSuccess = false;
	// Find the session
	FNamedOnlineSession* Session = GetNamedSession(SessionName);
	if (Session != nullptr)
	{
		TSharedPtr<FOnlineSessionInfoEOS> SessionInfo = StaticCastSharedPtr<FOnlineSessionInfoEOS>(Session->SessionInfo);
		if (PortType == NAME_BeaconPort)
		{
			int32 BeaconListenPort = GetBeaconPortFromSessionSettings(Session->SessionSettings);
			bSuccess = GetConnectStringFromSessionInfo(SessionInfo, ConnectInfo, BeaconListenPort);
		}
		else if (PortType == NAME_GamePort)
		{
			bSuccess = GetConnectStringFromSessionInfo(SessionInfo, ConnectInfo);
		}

		if (!bSuccess)
		{
			UE_LOG_ONLINE_SESSION(Warning, TEXT("Invalid session info for session %s in GetResolvedConnectString()"), *SessionName.ToString());
		}
	}
	else
	{
		UE_LOG_ONLINE_SESSION(Warning,
			TEXT("Unknown session name (%s) specified to GetResolvedConnectString()"),
			*SessionName.ToString());
	}

	return bSuccess;
}

bool FOnlineSessionEOS::GetResolvedConnectString(const FOnlineSessionSearchResult& SearchResult, FName PortType, FString& ConnectInfo)
{
	bool bSuccess = false;
	if (SearchResult.Session.SessionInfo.IsValid())
	{
		TSharedPtr<FOnlineSessionInfoEOS> SessionInfo = StaticCastSharedPtr<FOnlineSessionInfoEOS>(SearchResult.Session.SessionInfo);

		if (PortType == NAME_BeaconPort)
		{
			int32 BeaconListenPort = GetBeaconPortFromSessionSettings(SearchResult.Session.SessionSettings);
			bSuccess = GetConnectStringFromSessionInfo(SessionInfo, ConnectInfo, BeaconListenPort);

		}
		else if (PortType == NAME_GamePort)
		{
			bSuccess = GetConnectStringFromSessionInfo(SessionInfo, ConnectInfo);
		}
	}
	
	if (!bSuccess || ConnectInfo.IsEmpty())
	{
		UE_LOG_ONLINE_SESSION(Warning, TEXT("Invalid session info in search result to GetResolvedConnectString()"));
	}

	return bSuccess;
}

FOnlineSessionSettings* FOnlineSessionEOS::GetSessionSettings(FName SessionName) 
{
	FNamedOnlineSession* Session = GetNamedSession(SessionName);
	if (Session)
	{
		return &Session->SessionSettings;
	}
	return nullptr;
}

void FOnlineSessionEOS::RegisterLocalPlayers(FNamedOnlineSession* Session)
{

}

void FOnlineSessionEOS::UpdateOrAddLobbyMember(const FUniqueNetIdEOSLobbyRef& LobbyNetId, const FUniqueNetIdEOSRef& PlayerId)
{
	if (FNamedOnlineSession* Session = GetNamedSessionFromLobbyId(*LobbyNetId))
	{
		// First we add the player to the session, if it wasn't already there
		bool bWasLobbyMemberAdded = false;
		if (!Session->SessionSettings.MemberSettings.Contains(PlayerId))
		{
			bWasLobbyMemberAdded = AddOnlineSessionMember(Session->SessionName, PlayerId);
		}

		if (FSessionSettings* MemberSettings = Session->SessionSettings.MemberSettings.Find(PlayerId))
		{
			const FTCHARToUTF8 Utf8LobbyId(*LobbyNetId->ToString());

			EOS_Lobby_CopyLobbyDetailsHandleOptions Options = {};
			Options.ApiVersion = 1;
			UE_EOS_CHECK_API_MISMATCH(EOS_LOBBY_COPYLOBBYDETAILSHANDLE_API_LATEST, 1);
			Options.LobbyId = (EOS_LobbyId)Utf8LobbyId.Get();
			Options.LocalUserId = EOSSubsystem->UserManager->GetLocalProductUserId();

			EOS_HLobbyDetails LobbyDetailsHandle;

			EOS_EResult Result = EOS_Lobby_CopyLobbyDetailsHandle(LobbyHandle, &Options, &LobbyDetailsHandle);
			if (Result == EOS_EResult::EOS_Success)
			{
				FLobbyDetailsEOS LobbyDetails(LobbyDetailsHandle);

				// Then we update their attributes
				CopyLobbyMemberAttributes(LobbyDetails, PlayerId->GetProductUserId(), *MemberSettings);

				if (bWasLobbyMemberAdded)
				{
					TriggerOnSessionParticipantJoinedDelegates(Session->SessionName, *PlayerId);
				}
				else
				{
					TriggerOnSessionParticipantSettingsUpdatedDelegates(Session->SessionName, *PlayerId, Session->SessionSettings);
				}
			}
			else
			{
				UE_LOG_ONLINE_SESSION(Warning, TEXT("[FOnlineSessionEOS::UpdateOrAddLobbyMember] EOS_LobbyDetails_CopyLobbyDetailsHandle not successful. Finished with EOS_EResult %s"), ANSI_TO_TCHAR(EOS_EResult_ToString(Result)));
			}
		}
		else
		{
			UE_LOG_ONLINE_SESSION(Warning, TEXT("[FOnlineSessionEOS::UpdateOrAddLobbyMember] UniqueNetId %s not registered in the session's member settings."), *PlayerId->ToString());
		}
	}
	else
	{
		UE_LOG_ONLINE_SESSION(Warning, TEXT("[FOnlineSessionEOS::UpdateOrAddLobbyMember] Unable to retrieve session with LobbyId %s"), *LobbyNetId->ToString());
	}
}

bool FOnlineSessionEOS::AddOnlineSessionMember(FName SessionName, const FUniqueNetIdRef& PlayerId)
{
	FNamedOnlineSession* Session = GetNamedSession(SessionName);
	if (Session)
	{
		if (!Session->SessionSettings.MemberSettings.Contains(PlayerId))
		{
			// update number of open connections
			if (Session->NumOpenPublicConnections > 0)
			{
				Session->NumOpenPublicConnections--;
			}
			else if (Session->NumOpenPrivateConnections > 0)
			{
				Session->NumOpenPrivateConnections--;
			}
			else
			{
				UE_LOG_ONLINE_SESSION(Warning, TEXT("[FOnlineSessionEOS::AddOnlineSessionMember] Could not add new member to session %s, no Public or Private connections open"), *SessionName.ToString());

				return false;
			}

			Session->SessionSettings.MemberSettings.Add(PlayerId, FSessionSettings());

			return true;
		}
	}
	else
	{
		UE_LOG_ONLINE_SESSION(Warning, TEXT("[FOnlineSessionEOS::AddOnlineSessionMember] Could not find session with name: %s"), *SessionName.ToString());
	}

	return false;
}

bool FOnlineSessionEOS::RemoveOnlineSessionMember(FName SessionName, const FUniqueNetIdRef& PlayerId)
{
	FNamedOnlineSession* Session = GetNamedSession(SessionName);
	if (Session)
	{
		// update number of open connections
		if (Session->NumOpenPublicConnections < Session->SessionSettings.NumPublicConnections)
		{
			Session->NumOpenPublicConnections++;
		}
		else if (Session->NumOpenPrivateConnections < Session->SessionSettings.NumPrivateConnections)
		{
			Session->NumOpenPrivateConnections++;
		}

		Session->SessionSettings.MemberSettings.Remove(PlayerId);

		return true;
	}
	else
	{
		UE_LOG_ONLINE_SESSION(Warning, TEXT("[FOnlineSessionEOS::RemoveOnlineSessionMember] Could not find session with name: %s"), *SessionName.ToString());
	}

	return false;
}

bool FOnlineSessionEOS::RegisterPlayer(FName SessionName, const FUniqueNetId& PlayerId, bool bWasInvited)
{
	TArray< FUniqueNetIdRef > Players;
	Players.Add(PlayerId.AsShared());
	return RegisterPlayers(SessionName, Players, bWasInvited);
}

typedef TEOSCallback<EOS_Sessions_OnRegisterPlayersCallback, EOS_Sessions_RegisterPlayersCallbackInfo, FOnlineSessionEOS> FRegisterPlayersCallback;

bool FOnlineSessionEOS::RegisterPlayers(FName SessionName, const TArray< FUniqueNetIdRef >& Players, bool bWasInvited)
{
	bool bSuccess = false;
	FNamedOnlineSession* Session = GetNamedSession(SessionName);
	if (Session)
	{
		TArray<EOS_ProductUserId> EOSIds;
		bSuccess = true;
		bool bRegisterEOS = !Session->SessionSettings.bUseLobbiesIfAvailable;

		for (int32 PlayerIdx=0; PlayerIdx<Players.Num(); PlayerIdx++)
		{
			const FUniqueNetIdRef& PlayerId = Players[PlayerIdx];
			const FUniqueNetIdEOS& PlayerEOSId = FUniqueNetIdEOS::Cast(*PlayerId);

			FUniqueNetIdMatcher PlayerMatch(*PlayerId);
			if (Session->RegisteredPlayers.IndexOfByPredicate(PlayerMatch) == INDEX_NONE)
			{
				Session->RegisteredPlayers.Add(PlayerId);
				if (bRegisterEOS)
				{
					EOSIds.Add(PlayerEOSId.GetProductUserId());
				}

				AddOnlineSessionMember(SessionName, PlayerId);
			}
			else
			{
				UE_LOG_ONLINE_SESSION(Log, TEXT("Player %s already registered in session %s"), *PlayerId->ToDebugString(), *SessionName.ToString());
			}
		}

		if (bRegisterEOS && EOSIds.Num() > 0)
		{
			EOS_Sessions_RegisterPlayersOptions Options = { };
			Options.ApiVersion = 3;
			UE_EOS_CHECK_API_MISMATCH(EOS_SESSIONS_REGISTERPLAYERS_API_LATEST, 3);
			Options.PlayersToRegister = EOSIds.GetData();
			Options.PlayersToRegisterCount = EOSIds.Num();
			const FTCHARToUTF8 Utf8SessionName(*SessionName.ToString());
			Options.SessionName = Utf8SessionName.Get();

			FRegisterPlayersCallback* CallbackObj = new FRegisterPlayersCallback(FOnlineSessionEOSWeakPtr(AsShared()));
			CallbackObj->CallbackLambda = [this, SessionName, RegisteredPlayers = TArray<FUniqueNetIdRef>(Players)](const EOS_Sessions_RegisterPlayersCallbackInfo* Data)
			{
				bool bWasSuccessful = Data->ResultCode == EOS_EResult::EOS_Success || Data->ResultCode == EOS_EResult::EOS_NoChange;
				TriggerOnRegisterPlayersCompleteDelegates(SessionName, RegisteredPlayers, bWasSuccessful);
			};
			EOS_Sessions_RegisterPlayers(EOSSubsystem->SessionsHandle, &Options, CallbackObj, CallbackObj->GetCallbackPtr());
			return true;
		}
	}
	else
	{
		UE_LOG_ONLINE_SESSION(Warning, TEXT("No game present to join for session (%s)"), *SessionName.ToString());
	}

	EOSSubsystem->ExecuteNextTick([this, SessionName, RegisteredPlayers = TArray<FUniqueNetIdRef>(Players), bSuccess]()
	{
		TriggerOnRegisterPlayersCompleteDelegates(SessionName, RegisteredPlayers, bSuccess);
	});

	return true;
}

bool FOnlineSessionEOS::UnregisterPlayer(FName SessionName, const FUniqueNetId& PlayerId)
{
	TArray< FUniqueNetIdRef > Players;
	Players.Add(PlayerId.AsShared());
	return UnregisterPlayers(SessionName, Players);
}

typedef TEOSCallback<EOS_Sessions_OnUnregisterPlayersCallback, EOS_Sessions_UnregisterPlayersCallbackInfo, FOnlineSessionEOS> FUnregisterPlayersCallback;

bool FOnlineSessionEOS::UnregisterPlayers(FName SessionName, const TArray< FUniqueNetIdRef >& Players)
{
	bool bSuccess = true;

	FNamedOnlineSession* Session = GetNamedSession(SessionName);
	if (Session)
	{
		TArray<EOS_ProductUserId> EOSIds;
		bool bUnregisterEOS = !Session->SessionSettings.bUseLobbiesIfAvailable;
		for (int32 PlayerIdx=0; PlayerIdx < Players.Num(); PlayerIdx++)
		{
			const FUniqueNetIdRef& PlayerId = Players[PlayerIdx];
			const FUniqueNetIdEOS& PlayerEOSId = FUniqueNetIdEOS::Cast(*PlayerId);

			FUniqueNetIdMatcher PlayerMatch(*PlayerId);
			int32 RegistrantIndex = Session->RegisteredPlayers.IndexOfByPredicate(PlayerMatch);
			if (RegistrantIndex != INDEX_NONE)
			{
				Session->RegisteredPlayers.RemoveAtSwap(RegistrantIndex);
				if (bUnregisterEOS)
				{
					EOSIds.Add(PlayerEOSId.GetProductUserId());
				}

				RemoveOnlineSessionMember(SessionName, PlayerId);
			}
			else
			{
				UE_LOG_ONLINE_SESSION(Warning, TEXT("Player %s is not part of session (%s)"), *PlayerId->ToDebugString(), *SessionName.ToString());
			}
		}
		if (bUnregisterEOS && EOSIds.Num() > 0)
		{
			EOS_Sessions_UnregisterPlayersOptions Options = { };
			Options.ApiVersion = 2;
			UE_EOS_CHECK_API_MISMATCH(EOS_SESSIONS_UNREGISTERPLAYERS_API_LATEST, 2);
			Options.PlayersToUnregister = EOSIds.GetData();
			Options.PlayersToUnregisterCount = EOSIds.Num();
			const FTCHARToUTF8 Utf8SessionName(*SessionName.ToString());
			Options.SessionName = Utf8SessionName.Get();

			FUnregisterPlayersCallback* CallbackObj = new FUnregisterPlayersCallback(FOnlineSessionEOSWeakPtr(AsShared()));
			CallbackObj->CallbackLambda = [this, SessionName, UnregisteredPlayers = TArray<FUniqueNetIdRef>(Players)](const EOS_Sessions_UnregisterPlayersCallbackInfo* Data)
			{
				bool bWasSuccessful = Data->ResultCode == EOS_EResult::EOS_Success || Data->ResultCode == EOS_EResult::EOS_NoChange;
				TriggerOnUnregisterPlayersCompleteDelegates(SessionName, UnregisteredPlayers, bWasSuccessful);
			};
			EOS_Sessions_UnregisterPlayers(EOSSubsystem->SessionsHandle, &Options, CallbackObj, CallbackObj->GetCallbackPtr());
			return true;
		}
	}
	else
	{
		UE_LOG_ONLINE_SESSION(Warning, TEXT("No game present to leave for session (%s)"), *SessionName.ToString());
		bSuccess = false;
	}

	EOSSubsystem->ExecuteNextTick([this, SessionName, Players, bSuccess]()
		{
			TriggerOnUnregisterPlayersCompleteDelegates(SessionName, Players, bSuccess);
		});

	return true;
}

void FOnlineSessionEOS::Tick(float DeltaTime)
{
	SCOPE_CYCLE_COUNTER(STAT_Session_Interface);
	TickLanTasks(DeltaTime);
}

void FOnlineSessionEOS::TickLanTasks(float DeltaTime)
{
	if (LANSession.IsValid() &&
		LANSession->GetBeaconState() > ELanBeaconState::NotUsingLanBeacon)
	{
		LANSession->Tick(DeltaTime);
	}
}

void FOnlineSessionEOS::AppendSessionToPacket(FNboSerializeToBufferEOS& Packet, FOnlineSession* Session)
{
	/** Owner of the session */
	((FNboSerializeToBuffer&)Packet) << Session->OwningUserId->ToString()
		<< Session->OwningUserName
		<< Session->NumOpenPrivateConnections
		<< Session->NumOpenPublicConnections;

	// Try to get the actual port the netdriver is using
	SetPortFromNetDriver(*EOSSubsystem, Session->SessionInfo);

	// Write host info (host addr, session id, and key)
	Packet << *StaticCastSharedPtr<FOnlineSessionInfoEOS>(Session->SessionInfo);

	// Now append per game settings
	AppendSessionSettingsToPacket(Packet, &Session->SessionSettings);
}

void FOnlineSessionEOS::AppendSessionSettingsToPacket(FNboSerializeToBufferEOS& Packet, FOnlineSessionSettings* SessionSettings)
{
#if DEBUG_LAN_BEACON
	UE_LOG_ONLINE_SESSION(Verbose, TEXT("Sending session settings to client"));
#endif 

	// Members of the session settings class
	((FNboSerializeToBuffer&)Packet) << SessionSettings->NumPublicConnections
		<< SessionSettings->NumPrivateConnections
		<< (uint8)SessionSettings->bShouldAdvertise
		<< (uint8)SessionSettings->bIsLANMatch
		<< (uint8)SessionSettings->bIsDedicated
		<< (uint8)SessionSettings->bUsesStats
		<< (uint8)SessionSettings->bAllowJoinInProgress
		<< (uint8)SessionSettings->bAllowInvites
		<< (uint8)SessionSettings->bUsesPresence
		<< (uint8)SessionSettings->bAllowJoinViaPresence
		<< (uint8)SessionSettings->bAllowJoinViaPresenceFriendsOnly
		<< (uint8)SessionSettings->bAntiCheatProtected
	    << SessionSettings->BuildUniqueId;

	// First count number of advertised keys
	int32 NumAdvertisedProperties = 0;
	for (FSessionSettings::TConstIterator It(SessionSettings->Settings); It; ++It)
	{	
		const FOnlineSessionSetting& Setting = It.Value();
		if (Setting.AdvertisementType >= EOnlineDataAdvertisementType::ViaOnlineService)
		{
			NumAdvertisedProperties++;
		}
	}

	// Add count of advertised keys and the data
	((FNboSerializeToBuffer&)Packet) << (int32)NumAdvertisedProperties;
	for (FSessionSettings::TConstIterator It(SessionSettings->Settings); It; ++It)
	{
		const FOnlineSessionSetting& Setting = It.Value();
		if (Setting.AdvertisementType >= EOnlineDataAdvertisementType::ViaOnlineService)
		{
			((FNboSerializeToBuffer&)Packet) << It.Key();
			Packet << Setting;
#if DEBUG_LAN_BEACON
			UE_LOG_ONLINE_SESSION(Verbose, TEXT("%s"), *Setting.ToString());
#endif
		}
	}
}

void FOnlineSessionEOS::OnValidQueryPacketReceived(uint8* PacketData, int32 PacketLength, uint64 ClientNonce)
{
	// Iterate through all registered sessions and respond for each LAN match
	FScopeLock ScopeLock(&SessionLock);
	for (int32 SessionIndex = 0; SessionIndex < Sessions.Num(); SessionIndex++)
	{
		FNamedOnlineSession* Session = &Sessions[SessionIndex];

		// Don't respond to query if the session is not a joinable LAN match.
		if (Session != nullptr)
		{
			const FOnlineSessionSettings& Settings = Session->SessionSettings;

			const bool bIsMatchInProgress = Session->SessionState == EOnlineSessionState::InProgress;

			const bool bIsMatchJoinable = Settings.bIsLANMatch &&
				(!bIsMatchInProgress || Settings.bAllowJoinInProgress) &&
				Settings.NumPublicConnections > 0;

			if (bIsMatchJoinable)
			{
				FNboSerializeToBufferEOS Packet(LAN_BEACON_MAX_PACKET_SIZE);
				// Create the basic header before appending additional information
				LANSession->CreateHostResponsePacket(Packet, ClientNonce);

				// Add all the session details
				AppendSessionToPacket(Packet, Session);

				// Broadcast this response so the client can see us
				LANSession->BroadcastPacket(Packet, Packet.GetByteCount());
			}
		}
	}
}

void FOnlineSessionEOS::ReadSessionFromPacket(FNboSerializeFromBufferEOS& Packet, FOnlineSession* Session)
{
#if DEBUG_LAN_BEACON
	UE_LOG_ONLINE_SESSION(Verbose, TEXT("Reading session information from server"));
#endif

	/** Owner of the session */
	FString OwningUserIdStr;
	Packet >> OwningUserIdStr
		>> Session->OwningUserName
		>> Session->NumOpenPrivateConnections
		>> Session->NumOpenPublicConnections;

	Session->OwningUserId = FUniqueNetIdEOSRegistry::FindOrAdd(OwningUserIdStr);

	// Allocate and read the connection data
	FOnlineSessionInfoEOS* EOSSessionInfo = new FOnlineSessionInfoEOS();
	EOSSessionInfo->HostAddr = ISocketSubsystem::Get(PLATFORM_SOCKETSUBSYSTEM)->CreateInternetAddr();
	Packet >> *EOSSessionInfo;
	Session->SessionInfo = MakeShareable(EOSSessionInfo); 

	// Read any per object data using the server object
	ReadSettingsFromPacket(Packet, Session->SessionSettings);
}

void FOnlineSessionEOS::ReadSettingsFromPacket(FNboSerializeFromBufferEOS& Packet, FOnlineSessionSettings& SessionSettings)
{
#if DEBUG_LAN_BEACON
	UE_LOG_ONLINE_SESSION(Verbose, TEXT("Reading game settings from server"));
#endif

	// Clear out any old settings
	SessionSettings.Settings.Empty();

	// Members of the session settings class
	Packet >> SessionSettings.NumPublicConnections
		>> SessionSettings.NumPrivateConnections;
	uint8 Read = 0;
	// Read all the bools as bytes
	Packet >> Read;
	SessionSettings.bShouldAdvertise = !!Read;
	Packet >> Read;
	SessionSettings.bIsLANMatch = !!Read;
	Packet >> Read;
	SessionSettings.bIsDedicated = !!Read;
	Packet >> Read;
	SessionSettings.bUsesStats = !!Read;
	Packet >> Read;
	SessionSettings.bAllowJoinInProgress = !!Read;
	Packet >> Read;
	SessionSettings.bAllowInvites = !!Read;
	Packet >> Read;
	SessionSettings.bUsesPresence = !!Read;
	Packet >> Read;
	SessionSettings.bAllowJoinViaPresence = !!Read;
	Packet >> Read;
	SessionSettings.bAllowJoinViaPresenceFriendsOnly = !!Read;
	Packet >> Read;
	SessionSettings.bAntiCheatProtected = !!Read;

	// BuildId
	Packet >> SessionSettings.BuildUniqueId;

	// Now read the contexts and properties from the settings class
	int32 NumAdvertisedProperties = 0;
	// First, read the number of advertised properties involved, so we can presize the array
	Packet >> NumAdvertisedProperties;
	if (Packet.HasOverflow() == false)
	{
		FName Key;
		// Now read each context individually
		for (int32 Index = 0;
			Index < NumAdvertisedProperties && Packet.HasOverflow() == false;
			Index++)
		{
			FOnlineSessionSetting Setting;
			Packet >> Key;
			Packet >> Setting;
			SessionSettings.Set(Key, Setting);

#if DEBUG_LAN_BEACON
			UE_LOG_ONLINE_SESSION(Verbose, TEXT("%s"), *Setting->ToString());
#endif
		}
	}
	
	// If there was an overflow, treat the string settings/properties as broken
	if (Packet.HasOverflow())
	{
		SessionSettings.Settings.Empty();
		UE_LOG_ONLINE_SESSION(Verbose, TEXT("Packet overflow detected in ReadGameSettingsFromPacket()"));
	}
}

void FOnlineSessionEOS::OnValidResponsePacketReceived(uint8* PacketData, int32 PacketLength)
{
	// Create an object that we'll copy the data to
	FOnlineSessionSettings NewServer;
	if (CurrentSessionSearch.IsValid())
	{
		// Add space in the search results array
		FOnlineSessionSearchResult* NewResult = new (CurrentSessionSearch->SearchResults) FOnlineSessionSearchResult();
		// this is not a correct ping, but better than nothing
		NewResult->PingInMs = static_cast<int32>((FPlatformTime::Seconds() - SessionSearchStartInSeconds) * 1000);

		FOnlineSession* NewSession = &NewResult->Session;

		// Prepare to read data from the packet
		FNboSerializeFromBufferEOS Packet(PacketData, PacketLength);
		
		ReadSessionFromPacket(Packet, NewSession);

		// NOTE: we don't notify until the timeout happens
	}
	else
	{
		UE_LOG_ONLINE_SESSION(Warning, TEXT("Failed to create new online game settings object"));
	}
}

void FOnlineSessionEOS::OnLANSearchTimeout()
{
	// See if there were any sessions that were marked as hosting before the search started
	bool bWasHosting = false;

	{
		FScopeLock ScopeLock(&SessionLock);
		for (int32 SessionIdx = 0; SessionIdx < Sessions.Num(); SessionIdx++)
		{
			FNamedOnlineSession& Session = Sessions[SessionIdx];
			if (Session.SessionSettings.bShouldAdvertise &&
				Session.SessionSettings.bIsLANMatch &&
				EOSSubsystem->IsServer())
			{
				bWasHosting = true;
				break;
			}
		}
	}

	if (bWasHosting)
	{
		FOnValidQueryPacketDelegate QueryPacketDelegate = FOnValidQueryPacketDelegate::CreateRaw(this, &FOnlineSessionEOS::OnValidQueryPacketReceived);
		// Maintain lan beacon if there was a session that was marked as hosting
		if (LANSession->Host(QueryPacketDelegate))
		{
			UE_LOG_ONLINE_SESSION(Warning, TEXT("Failed to restart hosted LAN session after search completion"));
		}
	}
	else
	{
		// Stop future timeouts since we aren't searching any more
		LANSession->StopLANSession();
	}

	if (CurrentSessionSearch.IsValid())
	{
		if (CurrentSessionSearch->SearchResults.Num() > 0)
		{
			// Allow game code to sort the servers
			CurrentSessionSearch->SortSearchResults();
		}

		CurrentSessionSearch->SearchState = EOnlineAsyncTaskState::Done;

		CurrentSessionSearch = nullptr;
	}

	// Trigger the delegate as complete
	EOSSubsystem->ExecuteNextTick([this]()
		{
			TriggerOnFindSessionsCompleteDelegates(true);
		});
}

int32 FOnlineSessionEOS::GetNumSessions()
{
	FScopeLock ScopeLock(&SessionLock);
	return Sessions.Num();
}

void FOnlineSessionEOS::DumpSessionState()
{
	FScopeLock ScopeLock(&SessionLock);

	for (int32 SessionIdx=0; SessionIdx < Sessions.Num(); SessionIdx++)
	{
		DumpNamedSession(&Sessions[SessionIdx]);
	}
}

void FOnlineSessionEOS::RegisterLocalPlayer(const FUniqueNetId& PlayerId, FName SessionName, const FOnRegisterLocalPlayerCompleteDelegate& Delegate)
{
	Delegate.ExecuteIfBound(PlayerId, EOnJoinSessionCompleteResult::Success);
}

void FOnlineSessionEOS::UnregisterLocalPlayer(const FUniqueNetId& PlayerId, FName SessionName, const FOnUnregisterLocalPlayerCompleteDelegate& Delegate)
{
	Delegate.ExecuteIfBound(PlayerId, true);
}

void FOnlineSessionEOS::RemovePlayerFromSession(int32 LocalUserNum, FName SessionName, const FUniqueNetId& TargetPlayerId)
{
	FNamedOnlineSession* Session = GetNamedSession(SessionName);
	if (Session)
	{
		const FUniqueNetIdEOS& TargetPlayerEOSId = FUniqueNetIdEOS::Cast(TargetPlayerId);

		EOS_Lobby_KickMemberOptions KickMemberOptions = {};
		KickMemberOptions.ApiVersion = 1;
		UE_EOS_CHECK_API_MISMATCH(EOS_LOBBY_KICKMEMBER_API_LATEST, 1);
		const FTCHARToUTF8 Utf8LobbyId(*Session->SessionInfo->GetSessionId().ToString());
		KickMemberOptions.LobbyId = (EOS_LobbyId)Utf8LobbyId.Get();
		KickMemberOptions.LocalUserId = EOSSubsystem->UserManager->GetLocalProductUserId(LocalUserNum);
		KickMemberOptions.TargetUserId = TargetPlayerEOSId.GetProductUserId();

		FLobbyRemovePlayerCallback* CallbackObj = new FLobbyRemovePlayerCallback(FOnlineSessionEOSWeakPtr(AsShared()));
		CallbackObj->CallbackLambda = [this](const EOS_Lobby_KickMemberCallbackInfo* Data)
		{
			if (Data->ResultCode == EOS_EResult::EOS_Success)
			{
				UE_LOG_ONLINE_SESSION(Verbose, TEXT("[FOnlineSessionEOS::RemovePlayerFromSession] KickMember finished successfully for lobby %d."), Data->LobbyId);
			}
			else
			{
				UE_LOG_ONLINE_SESSION(Warning, TEXT("[FOnlineSessionEOS::RemovePlayerFromSession] KickMember not successful. Finished with EOS_EResult %s"), ANSI_TO_TCHAR(EOS_EResult_ToString(Data->ResultCode)));
			}
		};

		EOS_Lobby_KickMember(LobbyHandle, &KickMemberOptions, CallbackObj, CallbackObj->GetCallbackPtr());
	}
	else
	{
		UE_LOG_ONLINE_SESSION(Warning, TEXT("[FOnlineSessionEOS::RemovePlayerFromSession] Unable to retrieve session named %s"), *SessionName.ToString());
	}
}

void FOnlineSessionEOS::SetPortFromNetDriver(const FOnlineSubsystemEOS& Subsystem, const TSharedPtr<FOnlineSessionInfo>& SessionInfo)
{
	auto NetDriverPort = GetPortFromNetDriver(Subsystem.GetInstanceName());
	auto SessionInfoEOS = StaticCastSharedPtr<FOnlineSessionInfoEOS>(SessionInfo);
	if (SessionInfoEOS.IsValid() && SessionInfoEOS->HostAddr.IsValid())
	{
		SessionInfoEOS->HostAddr->SetPort(NetDriverPort);
	}
}

bool FOnlineSessionEOS::IsHost(const FNamedOnlineSession& Session) const
{
	if (EOSSubsystem->IsDedicated())
	{
		return true;
	}

	FUniqueNetIdPtr UserId = EOSSubsystem->UserManager->GetUniquePlayerId(Session.HostingPlayerNum);
	return (UserId.IsValid() && (*UserId == *Session.OwningUserId));
}

FUniqueNetIdPtr FOnlineSessionEOS::CreateSessionIdFromString(const FString& SessionIdStr)
{
	return FUniqueNetIdEOSSession::Create(SessionIdStr);
}

FString FOnlineSessionEOS::GetVoiceChatRoomName(int32 LocalUserNum, const FName& SessionName)
{
	FString RTCRoomNameStr;

	FNamedOnlineSession* Session = GetNamedSession(SessionName);
	if (Session == nullptr)
	{
		UE_LOG_ONLINE_SESSION(Verbose, TEXT("[FOnlineSessionEOS::GetRTCRoomNameFromLobbyId] Unable to find session with name %s"), *SessionName.ToString());
		return RTCRoomNameStr;
	}

	const FUniqueNetIdEOSLobby& LobbyId = FUniqueNetIdEOSLobby::Cast(Session->SessionInfo->GetSessionId());
	const auto LobbyIdUTF8 = StringCast<UTF8CHAR>(*LobbyId.ToString());	

	EOS_Lobby_GetRTCRoomNameOptions GetRTCRoomNameOptions = {};
	GetRTCRoomNameOptions.ApiVersion = 1;
	UE_EOS_CHECK_API_MISMATCH(EOS_LOBBY_GETRTCROOMNAME_API_LATEST, 1);
	GetRTCRoomNameOptions.LobbyId = (const char*)LobbyIdUTF8.Get();
	GetRTCRoomNameOptions.LocalUserId = EOSSubsystem->UserManager->GetLocalProductUserId(LocalUserNum);

	char RTCRoomNameUTF8[256];
	uint32_t RTCRoomNameUTF8Length = UE_ARRAY_COUNT(RTCRoomNameUTF8);
	const EOS_EResult Result = EOS_Lobby_GetRTCRoomName(LobbyHandle, &GetRTCRoomNameOptions, RTCRoomNameUTF8, &RTCRoomNameUTF8Length);
	if (Result == EOS_EResult::EOS_Success)
	{
		RTCRoomNameStr = UTF8_TO_TCHAR(RTCRoomNameUTF8);
	}
	else
	{
		UE_LOG_ONLINE_SESSION(Verbose, TEXT("[FOnlineSessionEOS::GetRTCRoomNameFromLobbyId] EOS_Lobby_GetRTCRoomName not successful. Finished with EOS_EResult %s"), *LexToString(Result));
	}

	return RTCRoomNameStr;
}

EOS_ELobbyPermissionLevel FOnlineSessionEOS::GetLobbyPermissionLevelFromSessionSettings(const FOnlineSessionSettings& SessionSettings)
{
	EOS_ELobbyPermissionLevel Result;

	if (SessionSettings.NumPublicConnections > 0)
	{
		Result = EOS_ELobbyPermissionLevel::EOS_LPL_PUBLICADVERTISED;
	}
	else if (SessionSettings.bAllowJoinViaPresence)
	{
		Result = EOS_ELobbyPermissionLevel::EOS_LPL_JOINVIAPRESENCE;
	}
	else
	{
		Result = EOS_ELobbyPermissionLevel::EOS_LPL_INVITEONLY;
	}

	return Result;
}

uint32_t FOnlineSessionEOS::GetLobbyMaxMembersFromSessionSettings(const FOnlineSessionSettings& SessionSettings)
{
	return SessionSettings.NumPrivateConnections + SessionSettings.NumPublicConnections;
}

uint32 FOnlineSessionEOS::CreateLobbySession(int32 HostingPlayerNum, FNamedOnlineSession* Session)
{
	check(Session != nullptr);

	Session->SessionState = EOnlineSessionState::Creating;
	Session->bHosting = true;

	const EOS_ProductUserId LocalProductUserId = EOSSubsystem->UserManager->GetLocalProductUserId(HostingPlayerNum);
	const FUniqueNetIdPtr LocalUserNetId = EOSSubsystem->UserManager->GetLocalUniqueNetIdEOS(HostingPlayerNum);
	bool bUseHostMigration = true;
	Session->SessionSettings.Get(SETTING_HOST_MIGRATION, bUseHostMigration);

	EOS_Lobby_CreateLobbyOptions CreateLobbyOptions = { 0 };
	CreateLobbyOptions.ApiVersion = 8;
	UE_EOS_CHECK_API_MISMATCH(EOS_LOBBY_CREATELOBBY_API_LATEST, 8);
	CreateLobbyOptions.LocalUserId = LocalProductUserId;
	CreateLobbyOptions.MaxLobbyMembers = GetLobbyMaxMembersFromSessionSettings(Session->SessionSettings);
	CreateLobbyOptions.PermissionLevel = GetLobbyPermissionLevelFromSessionSettings(Session->SessionSettings);
	CreateLobbyOptions.bPresenceEnabled = Session->SessionSettings.bUsesPresence;
	CreateLobbyOptions.bAllowInvites = Session->SessionSettings.bAllowInvites;
	CreateLobbyOptions.BucketId = BucketIdAnsi;
	CreateLobbyOptions.bDisableHostMigration = !bUseHostMigration;
#if WITH_EOS_RTC
	CreateLobbyOptions.bEnableRTCRoom = Session->SessionSettings.bUseLobbiesVoiceChatIfAvailable;
#endif
	const FTCHARToUTF8 Utf8SessionIdOverride(*Session->SessionSettings.SessionIdOverride);
	if (Session->SessionSettings.SessionIdOverride.Len() >= EOS_LOBBY_MIN_LOBBYIDOVERRIDE_LENGTH && Session->SessionSettings.SessionIdOverride.Len() <= EOS_LOBBY_MAX_LOBBYIDOVERRIDE_LENGTH)
	{
		CreateLobbyOptions.LobbyId = Utf8SessionIdOverride.Get();
	}
	else if (!Session->SessionSettings.SessionIdOverride.IsEmpty())
	{
		UE_LOG_ONLINE_SESSION(Warning, TEXT("[FOnlineSessionEOS::CreateLobbySession] Session setting SessionIdOverride is of invalid length [%d]. Valid length range is between %d and %d."), Session->SessionSettings.SessionIdOverride.Len(), EOS_LOBBY_MIN_LOBBYIDOVERRIDE_LENGTH, EOS_LOBBY_MAX_LOBBYIDOVERRIDE_LENGTH)
	}

	/*When the operation finishes, the EOS_Lobby_OnCreateLobbyCallback will run with an EOS_Lobby_CreateLobbyCallbackInfo data structure.
	If the data structure's ResultCode field indicates success, its LobbyId field contains the new lobby's ID value, which we will need to interact with the lobby further.*/

	FName SessionName = Session->SessionName;
	FLobbyCreatedCallback* CallbackObj = new FLobbyCreatedCallback(FOnlineSessionEOSWeakPtr(AsShared()));
	LobbyCreatedCallback = CallbackObj;
	CallbackObj->CallbackLambda = [this, SessionName, LocalProductUserId, LocalUserNetId](const EOS_Lobby_CreateLobbyCallbackInfo* Data)
	{
		FNamedOnlineSession* Session = GetNamedSession(SessionName);
		if (Session)
		{
			bool bWasSuccessful = Data->ResultCode == EOS_EResult::EOS_Success;
			if (bWasSuccessful)
			{
				UE_LOG_ONLINE_SESSION(Verbose, TEXT("[FOnlineSessionEOS::CreateLobbySession] CreateLobby was successful. LobbyId is %d."), Data->LobbyId);

				Session->SessionState = EOnlineSessionState::Pending;

				// Because some platforms remap ports, we will use the ID of the name of the net driver to be our port instead
				FName NetDriverName = GetDefault<UNetDriverEOS>()->NetDriverName;
				FInternetAddrEOS TempAddr(LexToString(LocalProductUserId), SessionName.ToString(), FURL::UrlConfig.DefaultPort);
				FString HostAddr = TempAddr.ToString(true);

				Session->SessionInfo = MakeShareable(new FOnlineSessionInfoEOS(HostAddr, FUniqueNetIdEOSLobby::Create(Data->LobbyId), nullptr));

#if WITH_EOS_RTC
				if (FEOSVoiceChatUser* VoiceChatUser = static_cast<FEOSVoiceChatUser*>(EOSSubsystem->GetEOSVoiceChatUserInterface(*LocalUserNetId)))
				{
					VoiceChatUser->AddLobbyRoom(UTF8_TO_TCHAR(Data->LobbyId));
				}
#endif

				BeginSessionAnalytics(Session);

				UpdateLobbySession(Session);
			}
			else
			{
				UE_LOG_ONLINE_SESSION(Warning, TEXT("[FOnlineSessionEOS::CreateLobbySession] CreateLobby not successful. Finished with EOS_EResult %s"), ANSI_TO_TCHAR(EOS_EResult_ToString(Data->ResultCode)));

				Session->SessionState = EOnlineSessionState::NoSession;

				RemoveNamedSession(SessionName);
			}

			TriggerOnCreateSessionCompleteDelegates(SessionName, bWasSuccessful);
		}
	};

	EOS_Lobby_CreateLobby(LobbyHandle, &CreateLobbyOptions, CallbackObj, CallbackObj->GetCallbackPtr());

	return ONLINE_IO_PENDING;
}

uint32 FOnlineSessionEOS::JoinLobbySession(int32 PlayerNum, FNamedOnlineSession* Session, const FOnlineSession* SearchSession)
{
	check(Session != nullptr);

	uint32 Result = ONLINE_FAIL;

	if (Session->SessionInfo.IsValid())
	{
		FOnlineSessionInfoEOS* EOSSessionInfo = (FOnlineSessionInfoEOS*)(Session->SessionInfo.Get());
		if (EOSSessionInfo->SessionId->IsValid())
		{
			const FOnlineSessionInfoEOS* SearchSessionInfo = (const FOnlineSessionInfoEOS*)(SearchSession->SessionInfo.Get());
			EOSSessionInfo->HostAddr = SearchSessionInfo->HostAddr;
			EOSSessionInfo->EOSAddress = SearchSessionInfo->EOSAddress;
			EOSSessionInfo->SessionHandle = SearchSessionInfo->SessionHandle;
			EOSSessionInfo->SessionId = SearchSessionInfo->SessionId;
			EOSSessionInfo->bIsFromClone = SearchSessionInfo->bIsFromClone;

			Session->SessionState = EOnlineSessionState::Pending;
			
			// We retrieve the cached LobbyDetailsHandle and we start the join operation
			EOS_Lobby_JoinLobbyOptions JoinLobbyOptions = { 0 };
			JoinLobbyOptions.ApiVersion = 3;
			UE_EOS_CHECK_API_MISMATCH(EOS_LOBBY_JOINLOBBY_API_LATEST, 3);
			JoinLobbyOptions.LocalUserId = EOSSubsystem->UserManager->GetLocalProductUserId(PlayerNum);
			JoinLobbyOptions.bPresenceEnabled = Session->SessionSettings.bUsesPresence;

 			TSharedRef<FLobbyDetailsEOS> LobbyDetails = LobbySearchResultsCache[Session->SessionInfo->GetSessionId().ToString()];
 			JoinLobbyOptions.LobbyDetailsHandle = LobbyDetails->LobbyDetailsHandle;

			const FName SessionName = Session->SessionName;
			const FUniqueNetIdEOSPtr LocalUserNetId = EOSSubsystem->UserManager->GetLocalUniqueNetIdEOS(PlayerNum);

			FLobbyJoinedCallback* CallbackObj = new FLobbyJoinedCallback(FOnlineSessionEOSWeakPtr(AsShared()));
			LobbyJoinedCallback = CallbackObj;
			CallbackObj->CallbackLambda = [this, SessionName, LocalUserNetId](const EOS_Lobby_JoinLobbyCallbackInfo* Data)
			{
				FNamedOnlineSession* Session = GetNamedSession(SessionName);
				if (Session)
				{
					const bool bWasSuccessful = Data->ResultCode == EOS_EResult::EOS_Success;
					if (bWasSuccessful)
					{
						UE_LOG_ONLINE_SESSION(Verbose, TEXT("[FOnlineSessionEOS::JoinLobbySession] JoinLobby was successful. LobbyId is %d."), Data->LobbyId);

						BeginSessionAnalytics(Session);

#if WITH_EOS_RTC
						if (FEOSVoiceChatUser* VoiceChatUser = static_cast<FEOSVoiceChatUser*>(EOSSubsystem->GetEOSVoiceChatUserInterface(*LocalUserNetId)))
						{
							VoiceChatUser->AddLobbyRoom(UTF8_TO_TCHAR(Data->LobbyId));
						}
#endif

						OnLobbyUpdateReceived(Data->LobbyId, LocalUserNetId->GetProductUserId());
					}
					else
					{
						UE_LOG_ONLINE_SESSION(Warning, TEXT("[FOnlineSessionEOS::JoinLobbySession] JoinLobby not successful. Finished with EOS_EResult %s"), ANSI_TO_TCHAR(EOS_EResult_ToString(Data->ResultCode)));

						Session->SessionState = EOnlineSessionState::NoSession;

						RemoveNamedSession(SessionName);
					}

					TriggerOnJoinSessionCompleteDelegates(SessionName, bWasSuccessful ? EOnJoinSessionCompleteResult::Success : EOnJoinSessionCompleteResult::UnknownError);
				}
				else
				{
					UE_LOG_ONLINE_SESSION(Warning, TEXT("[FOnlineSessionEOS::JoinLobbySession] Unable to find session %s"), *SessionName.ToString());
					TriggerOnJoinSessionCompleteDelegates(SessionName, EOnJoinSessionCompleteResult::SessionDoesNotExist);
				}

				// Now that we have finished the join process, we can clear the cache
				LobbySearchResultsCache.Reset();
			};

			EOS_Lobby_JoinLobby(LobbyHandle, &JoinLobbyOptions, CallbackObj, CallbackObj->GetCallbackPtr());

			Result = ONLINE_IO_PENDING;
		}
		else
		{
			UE_LOG_ONLINE_SESSION(Warning, TEXT("[FOnlineSessionEOS::JoinLobbySession] SessionId not valid"));
		}
	}
	else
	{
		UE_LOG_ONLINE_SESSION(Warning, TEXT("[FOnlineSessionEOS::JoinLobbySession] SessionInfo not valid."));
	}

	return Result;
}

void FOnlineSessionEOS::SetLobbyPermissionLevel(EOS_HLobbyModification LobbyModificationHandle, FNamedOnlineSession* Session)
{
	check(Session != nullptr);

	EOS_LobbyModification_SetPermissionLevelOptions Options = { 0 };
	Options.ApiVersion = 1;
	UE_EOS_CHECK_API_MISMATCH(EOS_SESSIONMODIFICATION_SETPERMISSIONLEVEL_API_LATEST, 1);
	Options.PermissionLevel = GetLobbyPermissionLevelFromSessionSettings(Session->SessionSettings);

	EOS_EResult ResultCode = EOS_LobbyModification_SetPermissionLevel(LobbyModificationHandle, &Options);
	if (ResultCode != EOS_EResult::EOS_Success)
	{
		UE_LOG_ONLINE_SESSION(Warning, TEXT("[FOnlineSessionEOS::SetLobbyPermissionLevel] LobbyModification_SetPermissionLevel not successful. Finished with EOS_EResult %s"), ANSI_TO_TCHAR(EOS_EResult_ToString(ResultCode)));
	}
}

void FOnlineSessionEOS::SetLobbyMaxMembers(EOS_HLobbyModification LobbyModificationHandle, FNamedOnlineSession* Session)
{
	check(Session != nullptr);

	EOS_LobbyModification_SetMaxMembersOptions Options = { };
	Options.ApiVersion = 1;
	UE_EOS_CHECK_API_MISMATCH(EOS_LOBBYMODIFICATION_SETMAXMEMBERS_API_LATEST, 1);
	Options.MaxMembers = GetLobbyMaxMembersFromSessionSettings(Session->SessionSettings);

	EOS_EResult ResultCode = EOS_LobbyModification_SetMaxMembers(LobbyModificationHandle, &Options);
	if (ResultCode != EOS_EResult::EOS_Success)
	{
		UE_LOG_ONLINE_SESSION(Warning, TEXT("[FOnlineSessionEOS::SetLobbyMaxMembers] LobbyModification_SetJoinInProgressAllowed not successful. Finished with EOS_EResult %s"), ANSI_TO_TCHAR(EOS_EResult_ToString(ResultCode)));
	}
}

void FOnlineSessionEOS::AddLobbyAttribute(EOS_HLobbyModification LobbyModificationHandle, const EOS_Lobby_AttributeData* Attribute)
{
	EOS_LobbyModification_AddAttributeOptions Options = { };
	Options.ApiVersion = 1;
	UE_EOS_CHECK_API_MISMATCH(EOS_LOBBYMODIFICATION_ADDATTRIBUTE_API_LATEST, 1);
	Options.Visibility = EOS_ELobbyAttributeVisibility::EOS_LAT_PUBLIC;
	Options.Attribute = Attribute;

	EOS_EResult ResultCode = EOS_LobbyModification_AddAttribute(LobbyModificationHandle, &Options);
	if (ResultCode != EOS_EResult::EOS_Success)
	{
		UE_LOG_ONLINE_SESSION(Error, TEXT("[FOnlineSessionEOS::AddLobbyAttribute] LobbyModification_AddAttribute for attribute name (%s) not successful. Finished with EOS_EResult %s"), *FString(Attribute->Key), ANSI_TO_TCHAR(EOS_EResult_ToString(ResultCode)));
	}
}

void FOnlineSessionEOS::AddLobbyMemberAttribute(EOS_HLobbyModification LobbyModificationHandle, const EOS_Lobby_AttributeData* Attribute)
{
	EOS_LobbyModification_AddMemberAttributeOptions Options = { };
	Options.ApiVersion = 1;
	UE_EOS_CHECK_API_MISMATCH(EOS_LOBBYMODIFICATION_ADDMEMBERATTRIBUTE_API_LATEST, 1);
	Options.Visibility = EOS_ELobbyAttributeVisibility::EOS_LAT_PUBLIC;
	Options.Attribute = Attribute;

	EOS_EResult ResultCode = EOS_LobbyModification_AddMemberAttribute(LobbyModificationHandle, &Options);
	if (ResultCode != EOS_EResult::EOS_Success)
	{
		UE_LOG_ONLINE_SESSION(Error, TEXT("[FOnlineSessionEOS::AddLobbyMemberAttribute] LobbyModification_AddMemberAttribute for attribute name (%s) not successful. Finished with EOS_EResult %s"), *FString(Attribute->Key), ANSI_TO_TCHAR(EOS_EResult_ToString(ResultCode)));
	}
}

void FOnlineSessionEOS::SetLobbyAttributes(EOS_HLobbyModification LobbyModificationHandle, FNamedOnlineSession* Session)
{
	check(Session != nullptr);

	// The first will let us find it on session searches
	const FString SearchPresence(SEARCH_PRESENCE.ToString());
	const FLobbyAttributeOptions SearchPresenceAttribute(TCHAR_TO_UTF8(*SearchPresence), true);
	AddLobbyAttribute(LobbyModificationHandle, &SearchPresenceAttribute);

	// The second will let us find it on lobby searches
	const FString SearchLobbies(SEARCH_LOBBIES.ToString());
	const FLobbyAttributeOptions SearchLobbiesAttribute(TCHAR_TO_UTF8(*SearchLobbies), true);
	AddLobbyAttribute(LobbyModificationHandle, &SearchLobbiesAttribute);

	// Now the session settings
	const FLobbyAttributeOptions Opt1("NumPrivateConnections", Session->SessionSettings.NumPrivateConnections);
	AddLobbyAttribute(LobbyModificationHandle, &Opt1);

	const FLobbyAttributeOptions Opt2("NumPublicConnections", Session->SessionSettings.NumPublicConnections);
	AddLobbyAttribute(LobbyModificationHandle, &Opt2);

	const FLobbyAttributeOptions Opt5("bAntiCheatProtected", Session->SessionSettings.bAntiCheatProtected);
	AddLobbyAttribute(LobbyModificationHandle, &Opt5);

	const FLobbyAttributeOptions Opt6("bUsesStats", Session->SessionSettings.bUsesStats);
	AddLobbyAttribute(LobbyModificationHandle, &Opt6);

	// Likely unnecessary for lobbies
	const FLobbyAttributeOptions Opt7("bIsDedicated", Session->SessionSettings.bIsDedicated);
	AddLobbyAttribute(LobbyModificationHandle, &Opt7);

	const FLobbyAttributeOptions Opt8("BuildUniqueId", Session->SessionSettings.BuildUniqueId);
	AddLobbyAttribute(LobbyModificationHandle, &Opt8);

	// Add all of the custom settings
	for (FSessionSettings::TConstIterator It(Session->SessionSettings.Settings); It; ++It)
	{
		const FName KeyName = It.Key();
		const FOnlineSessionSetting& Setting = It.Value();

		// Skip unsupported types or non session advertised settings
		if (Setting.AdvertisementType < EOnlineDataAdvertisementType::ViaOnlineService || !IsSessionSettingTypeSupported(Setting.Data.GetType()))
		{
			continue;
		}

		const FLobbyAttributeOptions Attribute(TCHAR_TO_UTF8(*KeyName.ToString()), Setting.Data);
		AddLobbyAttribute(LobbyModificationHandle, &Attribute);
	}

	// Add all of the member settings
	for (TPair<FUniqueNetIdRef, FSessionSettings> MemberSettings : Session->SessionSettings.MemberSettings)
	{
		// We'll only copy our local player's attributes
		if (*EOSSubsystem->UserManager->GetUniquePlayerId(EOSSubsystem->UserManager->GetDefaultLocalUser()) == *MemberSettings.Key)
		{
			for (FSessionSettings::TConstIterator It(MemberSettings.Value); It; ++It)
			{
				const FName KeyName = It.Key();
				const FOnlineSessionSetting& Setting = It.Value();

				// Skip unsupported types or non session advertised settings
				if (Setting.AdvertisementType < EOnlineDataAdvertisementType::ViaOnlineService || !IsSessionSettingTypeSupported(Setting.Data.GetType()))
				{
					continue;
				}

				const FLobbyAttributeOptions Attribute(TCHAR_TO_UTF8(*KeyName.ToString()), Setting.Data);
				AddLobbyMemberAttribute(LobbyModificationHandle, &Attribute);
			}
		}
	}
}

uint32 FOnlineSessionEOS::UpdateLobbySession(FNamedOnlineSession* Session)
{
	check(Session != nullptr);

	uint32 Result = ONLINE_FAIL;

	if (Session->SessionState == EOnlineSessionState::Creating)
	{
		Result = ONLINE_IO_PENDING;
	}
	else
	{
		EOS_Lobby_UpdateLobbyModificationOptions UpdateLobbyModificationOptions = { 0 };
		UpdateLobbyModificationOptions.ApiVersion = 1;
		UE_EOS_CHECK_API_MISMATCH(EOS_LOBBY_UPDATELOBBYMODIFICATION_API_LATEST, 1);
		const FTCHARToUTF8 Utf8LobbyId(*Session->SessionInfo->GetSessionId().ToString());
		UpdateLobbyModificationOptions.LobbyId = (EOS_LobbyId)Utf8LobbyId.Get();
		UpdateLobbyModificationOptions.LocalUserId = EOSSubsystem->UserManager->GetLocalProductUserId(EOSSubsystem->UserManager->GetDefaultLocalUser()); // Maybe not split screen friendly

		EOS_HLobbyModification LobbyModificationHandle;

		EOS_EResult LobbyModificationResult = EOS_Lobby_UpdateLobbyModification(LobbyHandle, &UpdateLobbyModificationOptions, &LobbyModificationHandle);
		if (LobbyModificationResult == EOS_EResult::EOS_Success)
		{
			SetLobbyPermissionLevel(LobbyModificationHandle, Session);
			SetLobbyMaxMembers(LobbyModificationHandle, Session);
			SetLobbyAttributes(LobbyModificationHandle, Session);

			EOS_Lobby_UpdateLobbyOptions UpdateLobbyOptions = { 0 };
			UpdateLobbyOptions.ApiVersion = 1;
			UE_EOS_CHECK_API_MISMATCH(EOS_LOBBY_UPDATELOBBY_API_LATEST, 1);
			UpdateLobbyOptions.LobbyModificationHandle = LobbyModificationHandle;

			FName SessionName = Session->SessionName;
			FLobbyUpdatedCallback* CallbackObj = new FLobbyUpdatedCallback(FOnlineSessionEOSWeakPtr(AsShared()));
			CallbackObj->CallbackLambda = [this, SessionName](const EOS_Lobby_UpdateLobbyCallbackInfo* Data)
			{
				FNamedOnlineSession* Session = GetNamedSession(SessionName);
				if (Session)
				{
					bool bWasSuccessful = Data->ResultCode == EOS_EResult::EOS_Success || Data->ResultCode == EOS_EResult::EOS_Sessions_OutOfSync;
					if (!bWasSuccessful)
					{
						Session->SessionState = EOnlineSessionState::NoSession;
						UE_LOG_ONLINE_SESSION(Warning, TEXT("[FOnlineSessionEOS::UpdateLobbySession] UpdateLobby not successful. Finished with EOS_EResult %s"), ANSI_TO_TCHAR(EOS_EResult_ToString(Data->ResultCode)));
					}

					TriggerOnUpdateSessionCompleteDelegates(SessionName, bWasSuccessful);
				}
				else
				{
					UE_LOG_ONLINE_SESSION(Warning, TEXT("[FOnlineSessionEOS::UpdateLobbySession] Unable to find session %s"), *SessionName.ToString());
					TriggerOnUpdateSessionCompleteDelegates(SessionName, false);
				}
			};

			EOS_Lobby_UpdateLobby(LobbyHandle, &UpdateLobbyOptions, CallbackObj, CallbackObj->GetCallbackPtr());

			EOS_LobbyModification_Release(LobbyModificationHandle);

			Result = ONLINE_IO_PENDING;
		}
		else
		{
			UE_LOG_ONLINE_SESSION(Warning, TEXT("[FOnlineSessionEOS::UpdateLobbySession] UpdateLobbyModification not successful. Finished with EOS_EResult %s"), ANSI_TO_TCHAR(EOS_EResult_ToString(LobbyModificationResult)));
		}
	}

	return Result;
}

uint32 FOnlineSessionEOS::EndLobbySession(FNamedOnlineSession* Session)
{
	// Only called from EndSession/DestroySession and presumes only in InProgress state
	check(Session && Session->SessionState == EOnlineSessionState::InProgress);

	EOSSubsystem->ExecuteNextTick([this, SessionName = Session->SessionName]()
	{
		if (FNamedOnlineSession* Session = GetNamedSession(SessionName))
		{
			Session->SessionState = EOnlineSessionState::Ended;			
		}
		else
		{
			UE_LOG_ONLINE_SESSION(Verbose, TEXT("Session [%s] not found"), *SessionName.ToString());
		}

		TriggerOnEndSessionCompleteDelegates(SessionName, true);
	});

	return ONLINE_IO_PENDING;
}

uint32 FOnlineSessionEOS::DestroyLobbySession(FNamedOnlineSession* Session, const FOnDestroySessionCompleteDelegate& CompletionDelegate)
{
	check(Session != nullptr);

	uint32 Result = ONLINE_FAIL;

	if (Session->SessionInfo.IsValid())
	{
		Session->SessionState = EOnlineSessionState::Destroying;

		FOnlineSessionInfoEOS* SessionInfo = (FOnlineSessionInfoEOS*)(Session->SessionInfo.Get());
		check(Session->SessionSettings.bUseLobbiesIfAvailable); // We check if it's a lobby session

		// EOS will use the host migration setting to decide if the lobby is destroyed if it's the owner leaving
		EOS_Lobby_LeaveLobbyOptions LeaveOptions = { 0 };
		LeaveOptions.ApiVersion = 1;
		UE_EOS_CHECK_API_MISMATCH(EOS_LOBBY_LEAVELOBBY_API_LATEST, 1);
		const FTCHARToUTF8 Utf8LobbyId(*SessionInfo->GetSessionId().ToString());
		LeaveOptions.LobbyId = (EOS_LobbyId)Utf8LobbyId.Get();
		LeaveOptions.LocalUserId = EOSSubsystem->UserManager->GetLocalProductUserId(EOSSubsystem->UserManager->GetDefaultLocalUser()); // Maybe not split screen friendly

		FName SessionName = Session->SessionName;
		FLobbyLeftCallback* LeaveCallbackObj = new FLobbyLeftCallback(FOnlineSessionEOSWeakPtr(AsShared()));
		LobbyLeftCallback = LeaveCallbackObj;
		LeaveCallbackObj->CallbackLambda = [this, SessionName, CompletionDelegate](const EOS_Lobby_LeaveLobbyCallbackInfo* Data)
		{
			FNamedOnlineSession* LobbySession = GetNamedSession(SessionName);
			if (LobbySession)
			{
				bool bWasSuccessful = Data->ResultCode == EOS_EResult::EOS_Success;
				if (bWasSuccessful)
				{
					UE_LOG_ONLINE_SESSION(Verbose, TEXT("[FOnlineSessionEOS::DestroyLobbySession] LeaveLobby was successful. LobbyId is %s."), Data->LobbyId);
				}
				else
				{
					UE_LOG_ONLINE_SESSION(Warning, TEXT("[FOnlineSessionEOS::DestroyLobbySession] LeaveLobby not successful. Finished with EOS_EResult %s"), ANSI_TO_TCHAR(EOS_EResult_ToString(Data->ResultCode)));
				}

#if WITH_EOS_RTC
				if (FEOSVoiceChatUser* VoiceChatUser = static_cast<FEOSVoiceChatUser*>(EOSSubsystem->GetEOSVoiceChatUserInterface(*EOSSubsystem->UserManager->GetLocalUniqueNetIdEOS())))
				{
					VoiceChatUser->RemoveLobbyRoom(UTF8_TO_TCHAR(Data->LobbyId));
				}
#endif

				EndSessionAnalytics();

				LobbySession->SessionState = EOnlineSessionState::NoSession;

				RemoveNamedSession(SessionName);

				CompletionDelegate.ExecuteIfBound(SessionName, bWasSuccessful);
				TriggerOnDestroySessionCompleteDelegates(SessionName, bWasSuccessful);
			}
			else
			{
				UE_LOG_ONLINE_SESSION(Warning, TEXT("[FOnlineSessionEOS::DestroyLobbySession] Unable to find session %s"), *SessionName.ToString());
				TriggerOnDestroySessionCompleteDelegates(SessionName, false);
			}
		};

		EOS_Lobby_LeaveLobby(LobbyHandle, &LeaveOptions, LeaveCallbackObj, LeaveCallbackObj->GetCallbackPtr());

		Result = ONLINE_IO_PENDING;
	}

	return Result;
}

uint32 FOnlineSessionEOS::FindLobbySession(int32 SearchingPlayerNum, const TSharedRef<FOnlineSessionSearch>& SearchSettings)
{
	uint32 Result = ONLINE_FAIL;

	EOS_Lobby_CreateLobbySearchOptions CreateLobbySearchOptions = { 0 };
	CreateLobbySearchOptions.ApiVersion = 1;
	UE_EOS_CHECK_API_MISMATCH(EOS_LOBBY_CREATELOBBYSEARCH_API_LATEST, 1);
	CreateLobbySearchOptions.MaxResults = FMath::Clamp(SearchSettings->MaxSearchResults, 0, EOS_SESSIONS_MAX_SEARCH_RESULTS);

	EOS_HLobbySearch LobbySearchHandle;

	EOS_EResult SearchResult = EOS_Lobby_CreateLobbySearch(LobbyHandle, &CreateLobbySearchOptions, &LobbySearchHandle);
	if (SearchResult == EOS_EResult::EOS_Success)
	{
		// We add the search parameters
		for (FSearchParams::TConstIterator It(SearchSettings->QuerySettings.SearchParams); It; ++It)
		{
			const FName Key = It.Key();
			const FOnlineSessionSearchParam& SearchParam = It.Value();

			if (!IsSessionSettingTypeSupported(SearchParam.Data.GetType()))
			{
				continue;
			}

			UE_LOG_ONLINE_SESSION(VeryVerbose, TEXT("[FOnlineSessionEOS::FindLobbySession] Adding lobby search param named (%s), (%s)"), *Key.ToString(), *SearchParam.ToString());

			FString ParamName(Key.ToString());
			FLobbyAttributeOptions Attribute(TCHAR_TO_UTF8(*ParamName), SearchParam.Data);
			AddLobbySearchAttribute(LobbySearchHandle, &Attribute, ToEOSSearchOp(SearchParam.ComparisonOp));
		}

		StartLobbySearch(SearchingPlayerNum, LobbySearchHandle, SearchSettings, FOnSingleSessionResultCompleteDelegate::CreateLambda([this](int32 LocalUserNum, bool bWasSuccessful, const FOnlineSessionSearchResult& EOSResult)
		{
			TriggerOnFindSessionsCompleteDelegates(bWasSuccessful);
		}));

		Result = ONLINE_IO_PENDING;
	}
	else
	{
		UE_LOG_ONLINE_SESSION(Warning, TEXT("[FOnlineSessionEOS::FindLobbySession] CreateLobbySearch not successful. Finished with EOS_EResult %s"), ANSI_TO_TCHAR(EOS_EResult_ToString(SearchResult)));
	}

	return Result;
}

void FOnlineSessionEOS::StartLobbySearch(int32 SearchingPlayerNum, EOS_HLobbySearch LobbySearchHandle, const TSharedRef<FOnlineSessionSearch>& SearchSettings, const FOnSingleSessionResultCompleteDelegate& CompletionDelegate)
{
	// When starting a new search, we'll reset the cache
	LobbySearchResultsCache.Reset();

	SessionSearchStartInSeconds = FPlatformTime::Seconds();

	EOS_LobbySearch_FindOptions FindOptions = { 0 };
	FindOptions.ApiVersion = 1;
	UE_EOS_CHECK_API_MISMATCH(EOS_LOBBYSEARCH_FIND_API_LATEST, 1);
	FindOptions.LocalUserId = EOSSubsystem->UserManager->GetLocalProductUserId(SearchingPlayerNum);

	FLobbySearchFindCallback* CallbackObj = new FLobbySearchFindCallback(FOnlineSessionEOSWeakPtr(AsShared()));
	LobbySearchFindCallback = CallbackObj;
	CallbackObj->CallbackLambda = [this, SearchingPlayerNum, LobbySearchHandle, SearchSettings, CompletionDelegate](const EOS_LobbySearch_FindCallbackInfo* Data)
	{
		if (Data->ResultCode == EOS_EResult::EOS_Success)
		{
			UE_LOG_ONLINE_SESSION(Log, TEXT("[FOnlineSessionEOS::StartLobbySearch] LobbySearch_Find was successful."));

			CurrentSessionSearch->SearchState = EOnlineAsyncTaskState::Done;

			EOS_LobbySearch_GetSearchResultCountOptions GetSearchResultCountOptions = { 0 };
			GetSearchResultCountOptions.ApiVersion = 1;
			UE_EOS_CHECK_API_MISMATCH(EOS_LOBBYSEARCH_GETSEARCHRESULTCOUNT_API_LATEST, 1);

			uint32_t SearchResultsCount = EOS_LobbySearch_GetSearchResultCount(LobbySearchHandle, &GetSearchResultCountOptions);

			if (SearchResultsCount > 0)
			{
				EOS_LobbySearch_CopySearchResultByIndexOptions CopySearchResultByIndexOptions = { 0 };
				CopySearchResultByIndexOptions.ApiVersion = 1;
				UE_EOS_CHECK_API_MISMATCH(EOS_LOBBYSEARCH_COPYSEARCHRESULTBYINDEX_API_LATEST, 1);

				for (uint32_t LobbyIndex = 0; LobbyIndex < SearchResultsCount; LobbyIndex++)
				{
					EOS_HLobbyDetails LobbyDetailsHandle;

					CopySearchResultByIndexOptions.LobbyIndex = LobbyIndex;

					EOS_EResult Result = EOS_LobbySearch_CopySearchResultByIndex(LobbySearchHandle, &CopySearchResultByIndexOptions, &LobbyDetailsHandle);
					if (Result == EOS_EResult::EOS_Success)
					{
						UE_LOG_ONLINE_SESSION(Verbose, TEXT("[FOnlineSessionEOS::StartLobbySearch::FLobbySearchFindCallback] LobbySearch_CopySearchResultByIndex was successful."));
						TSharedRef<FLobbyDetailsEOS> LobbyDetails = MakeShared<FLobbyDetailsEOS>(LobbyDetailsHandle);
						PendingLobbySearchResults.Add(LobbyDetails);
					}
					else
					{
						UE_LOG_ONLINE_SESSION(Warning, TEXT("[FOnlineSessionEOS::StartLobbySearch::FLobbySearchFindCallback] LobbySearch_CopySearchResultByIndex not successful. Finished with EOS_EResult %s"), ANSI_TO_TCHAR(EOS_EResult_ToString(Data->ResultCode)));
					}
				}

				// Make a copy to iterate over, as the AddLobbySearchResult delegate removes entries.
				const TArray<TSharedRef<FLobbyDetailsEOS>> PendingLobbySearchResultsCopy = PendingLobbySearchResults;
				for (const TSharedRef<FLobbyDetailsEOS>& LobbyDetails : PendingLobbySearchResultsCopy)
				{
					AddLobbySearchResult(LobbyDetails, SearchSettings, [this, LobbyDetails, CompletionDelegate, SearchingPlayerNum, SearchSettings](bool bWasSuccessful)
					{
						PendingLobbySearchResults.Remove(LobbyDetails);

						if (PendingLobbySearchResults.IsEmpty())
						{
							// If we fail to copy the lobby data, we won't add a new search result, so we'll return an empty one
							CompletionDelegate.ExecuteIfBound(SearchingPlayerNum, bWasSuccessful, bWasSuccessful ? SearchSettings->SearchResults.Last() : FOnlineSessionSearchResult());
						}
					});
				}

				if (PendingLobbySearchResults.IsEmpty())
				{
					CompletionDelegate.ExecuteIfBound(SearchingPlayerNum, true, SearchSettings->SearchResults.Last());
				}
			}
			else
			{
				UE_LOG_ONLINE_SESSION(Log, TEXT("[FOnlineSessionEOS::StartLobbySearch::FLobbySearchFindCallback] LobbySearch_GetSearchResultCount returned no results"));

				CompletionDelegate.ExecuteIfBound(SearchingPlayerNum, true, FOnlineSessionSearchResult());
			}
		}
		else
		{
			UE_LOG_ONLINE_SESSION(Warning, TEXT("[FOnlineSessionEOS::StartLobbySearch::FLobbySearchFindCallback] LobbySearch_Find not successful. Finished with EOS_EResult %s"), ANSI_TO_TCHAR(EOS_EResult_ToString(Data->ResultCode)));

			CurrentSessionSearch->SearchState = EOnlineAsyncTaskState::Failed;

			CompletionDelegate.ExecuteIfBound(SearchingPlayerNum, false, FOnlineSessionSearchResult());
		}

		EOS_LobbySearch_Release(LobbySearchHandle);
	};

	EOS_LobbySearch_Find(LobbySearchHandle, &FindOptions, CallbackObj, CallbackObj->GetCallbackPtr());
}

void FOnlineSessionEOS::AddLobbySearchResult(const TSharedRef<FLobbyDetailsEOS>& LobbyDetails, const TSharedRef<FOnlineSessionSearch>& SearchSettings, const FOnCopyLobbyDataCompleteCallback& Callback)
{
	EOS_LobbyDetails_Info* LobbyDetailsInfo = nullptr;
	EOS_LobbyDetails_CopyInfoOptions CopyOptions = { };
	CopyOptions.ApiVersion = 1;
	UE_EOS_CHECK_API_MISMATCH(EOS_LOBBYDETAILS_COPYINFO_API_LATEST, 1);
	EOS_EResult CopyResult = EOS_LobbyDetails_CopyInfo(LobbyDetails->LobbyDetailsHandle, &CopyOptions, &LobbyDetailsInfo);
	if (CopyResult == EOS_EResult::EOS_Success)
	{
		int32 Position = SearchSettings->SearchResults.AddZeroed();
		FOnlineSessionSearchResult& SearchResult = SearchSettings->SearchResults[Position];
		SearchResult.PingInMs = static_cast<int32>((FPlatformTime::Seconds() - SessionSearchStartInSeconds) * 1000);
		
		// This will set the host address and port
		// Because some platforms remap ports, we will use the ID of the name of the net driver to be our port instead
		FName NetDriverName = GetDefault<UNetDriverEOS>()->NetDriverName;
		FInternetAddrEOS TempAddr(LexToString(LobbyDetailsInfo->LobbyOwnerUserId), NetDriverName.ToString(), GetTypeHash(NetDriverName.ToString()));
		FString HostAddr = TempAddr.ToString(true);

		SearchResult.Session.SessionInfo = MakeShareable(new FOnlineSessionInfoEOS(HostAddr, FUniqueNetIdEOSLobby::Create(LobbyDetailsInfo->LobbyId), nullptr));

		// We copy the lobby data and settings
		LobbySearchResultsCache.Add(FString(LobbyDetailsInfo->LobbyId), LobbyDetails);
		CopyLobbyData(LobbyDetails, LobbyDetailsInfo, SearchResult.Session, Callback);

		EOS_LobbyDetails_Info_Release(LobbyDetailsInfo);

		// We don't release the details handle here, because we'll use it for the join operation
	}
	else
	{
		UE_LOG_ONLINE_SESSION(Warning, TEXT("[FOnlineSessionEOS::AddLobbySearchResult] LobbyDetails_CopyInfo not successful. Finished with EOS_EResult %s"), ANSI_TO_TCHAR(EOS_EResult_ToString(CopyResult)));

		Callback(false);
	}
}

void FOnlineSessionEOS::CopyLobbyData(const TSharedRef<FLobbyDetailsEOS>& LobbyDetails, EOS_LobbyDetails_Info* LobbyDetailsInfo, FOnlineSession& OutSession, const FOnCopyLobbyDataCompleteCallback& Callback)
{
	OutSession.SessionSettings.bUseLobbiesIfAvailable = true;
	OutSession.SessionSettings.bIsLANMatch = false;
	OutSession.SessionSettings.Set(SETTING_HOST_MIGRATION, LobbyDetailsInfo->bAllowHostMigration, EOnlineDataAdvertisementType::DontAdvertise);
#if WITH_EOS_RTC
	OutSession.SessionSettings.bUseLobbiesVoiceChatIfAvailable = LobbyDetailsInfo->bRTCRoomEnabled == EOS_TRUE;
#endif

	switch (LobbyDetailsInfo->PermissionLevel)
	{
	case EOS_ELobbyPermissionLevel::EOS_LPL_PUBLICADVERTISED:
	case EOS_ELobbyPermissionLevel::EOS_LPL_JOINVIAPRESENCE:
		OutSession.SessionSettings.bUsesPresence = true;
		OutSession.SessionSettings.bAllowJoinViaPresence = true;

		OutSession.SessionSettings.NumPublicConnections = LobbyDetailsInfo->MaxMembers;
		OutSession.NumOpenPublicConnections = LobbyDetailsInfo->AvailableSlots;

		break;
	case EOS_ELobbyPermissionLevel::EOS_LPL_INVITEONLY:
		OutSession.SessionSettings.bUsesPresence = false;
		OutSession.SessionSettings.bAllowJoinViaPresence = false;

		OutSession.SessionSettings.NumPrivateConnections = LobbyDetailsInfo->MaxMembers;
		OutSession.NumOpenPrivateConnections = LobbyDetailsInfo->AvailableSlots;

		break;
	}

	OutSession.SessionSettings.bAllowInvites = (bool)LobbyDetailsInfo->bAllowInvites;

	// We copy the settings related to lobby attributes
	CopyLobbyAttributes(LobbyDetails, OutSession);

	// Then we copy the settings for all lobby members
	EOS_LobbyDetails_GetMemberCountOptions CountOptions = { };
	CountOptions.ApiVersion = 1;
	UE_EOS_CHECK_API_MISMATCH(EOS_LOBBYDETAILS_GETMEMBERCOUNT_API_LATEST, 1);
	int32 Count = EOS_LobbyDetails_GetMemberCount(LobbyDetails->LobbyDetailsHandle, &CountOptions);

	TArray<EOS_ProductUserId> TargetUserIds;
	TargetUserIds.Reserve(Count);
	for (int32 Index = 0; Index < Count; Index++)
	{
		EOS_LobbyDetails_GetMemberByIndexOptions GetMemberByIndexOptions = { };
		GetMemberByIndexOptions.ApiVersion = 1;
		UE_EOS_CHECK_API_MISMATCH(EOS_LOBBYDETAILS_GETMEMBERBYINDEX_API_LATEST, 1);
		GetMemberByIndexOptions.MemberIndex = Index;

		EOS_ProductUserId TargetUserId = EOS_LobbyDetails_GetMemberByIndex(LobbyDetails->LobbyDetailsHandle, &GetMemberByIndexOptions);

		TargetUserIds.Add(TargetUserId);
	}

	if (!TargetUserIds.IsEmpty())
	{
		EOSSubsystem->UserManager->ResolveUniqueNetIds(TargetUserIds, [this, LobbyDetails, LobbyId = FUniqueNetIdEOSLobby::Create(LobbyDetailsInfo->LobbyId), OriginalCallback = Callback](TMap<EOS_ProductUserId, FUniqueNetIdEOSRef> ResolvedUniqueNetIds)
			{
				
				FOnlineSession* Session = GetOnlineSessionFromLobbyId(*LobbyId);
				if (Session)
				{
					// One of the resolved ids will be the Owner's, so we'll set that too
					EOS_LobbyDetails_GetLobbyOwnerOptions GetLobbyOwnerOptions = {};
					GetLobbyOwnerOptions.ApiVersion = 1;
					UE_EOS_CHECK_API_MISMATCH(EOS_LOBBYDETAILS_GETLOBBYOWNER_API_LATEST, 1);

					const EOS_ProductUserId LobbyOwner = EOS_LobbyDetails_GetLobbyOwner(LobbyDetails->LobbyDetailsHandle, &GetLobbyOwnerOptions);

					if (FUniqueNetIdEOSRef* OwnerNetId = ResolvedUniqueNetIds.Find(LobbyOwner))
					{
						Session->OwningUserId = *OwnerNetId;
						Session->OwningUserName = EOSSubsystem->UserManager->GetPlayerNickname(**OwnerNetId);
					}

					for (TMap<EOS_ProductUserId, FUniqueNetIdEOSRef>::TConstIterator It(ResolvedUniqueNetIds); It; ++It)
					{
						FSessionSettings& MemberSettings = Session->SessionSettings.MemberSettings.FindOrAdd(It.Value());

						CopyLobbyMemberAttributes(*LobbyDetails, It.Key(), MemberSettings);
					}
				}

				const bool bWasSuccessful = Session != nullptr;
				OriginalCallback(bWasSuccessful);
			});
	}
	else
	{
		Callback(true);
	}
}

void FOnlineSessionEOS::CopyLobbyAttributes(const TSharedRef<FLobbyDetailsEOS>& LobbyDetails, FOnlineSession& OutSession)
{
	// In this method we are updating/adding attributes, but not removing

	EOS_LobbyDetails_GetAttributeCountOptions CountOptions = { };
	CountOptions.ApiVersion = 1;
	UE_EOS_CHECK_API_MISMATCH(EOS_LOBBYDETAILS_GETATTRIBUTECOUNT_API_LATEST, 1);
	int32 Count = EOS_LobbyDetails_GetAttributeCount(LobbyDetails->LobbyDetailsHandle, &CountOptions);

	for (int32 Index = 0; Index < Count; Index++)
	{
		EOS_LobbyDetails_CopyAttributeByIndexOptions AttrOptions = { };
		AttrOptions.ApiVersion = 1;
		UE_EOS_CHECK_API_MISMATCH(EOS_LOBBYDETAILS_COPYATTRIBUTEBYINDEX_API_LATEST, 1);
		AttrOptions.AttrIndex = Index;

		EOS_Lobby_Attribute* Attribute = NULL;
		EOS_EResult ResultCode = EOS_LobbyDetails_CopyAttributeByIndex(LobbyDetails->LobbyDetailsHandle, &AttrOptions, &Attribute);
		if (ResultCode == EOS_EResult::EOS_Success)
		{
			FString Key = UTF8_TO_TCHAR(Attribute->Data->Key);
			if (Key == TEXT("NumPublicConnections"))
			{
				OutSession.SessionSettings.NumPublicConnections = Attribute->Data->Value.AsInt64;
			}
			else if (Key == TEXT("NumPrivateConnections"))
			{
				OutSession.SessionSettings.NumPrivateConnections = Attribute->Data->Value.AsInt64;
			}
			else if (Key == TEXT("bAntiCheatProtected"))
			{
				OutSession.SessionSettings.bAntiCheatProtected = Attribute->Data->Value.AsBool == EOS_TRUE;
			}
			else if (Key == TEXT("bUsesStats"))
			{
				OutSession.SessionSettings.bUsesStats = Attribute->Data->Value.AsBool == EOS_TRUE;
			}
			else if (Key == TEXT("bIsDedicated"))
			{
				OutSession.SessionSettings.bIsDedicated = Attribute->Data->Value.AsBool == EOS_TRUE;
			}
			else if (Key == TEXT("BuildUniqueId"))
			{
				OutSession.SessionSettings.BuildUniqueId = Attribute->Data->Value.AsInt64;
			}
			// Handle FSessionSettings
			else
			{
				FOnlineSessionSetting Setting;
				switch (Attribute->Data->ValueType)
				{
				case EOS_ESessionAttributeType::EOS_SAT_Boolean:
				{
					Setting.Data.SetValue(Attribute->Data->Value.AsBool == EOS_TRUE);
					break;
				}
				case EOS_ESessionAttributeType::EOS_SAT_Int64:
				{
					Setting.Data.SetValue(int64(Attribute->Data->Value.AsInt64));
					break;
				}
				case EOS_ESessionAttributeType::EOS_SAT_Double:
				{
					Setting.Data.SetValue(Attribute->Data->Value.AsDouble);
					break;
				}
				case EOS_ESessionAttributeType::EOS_SAT_String:
				{
					Setting.Data.SetValue(UTF8_TO_TCHAR(Attribute->Data->Value.AsUtf8));
					break;
				}
				}

				OutSession.SessionSettings.Settings.Emplace(FName(Key), MoveTemp(Setting));
			}
		}

		EOS_Lobby_Attribute_Release(Attribute);
	}
}

void FOnlineSessionEOS::CopyLobbyMemberAttributes(const FLobbyDetailsEOS& LobbyDetails, const EOS_ProductUserId& TargetUserId, FSessionSettings& OutSessionSettings)
{
	// In this method we are updating/adding attributes, but not removing

	EOS_LobbyDetails_GetMemberAttributeCountOptions GetMemberAttributeCountOptions = {};
	GetMemberAttributeCountOptions.ApiVersion = 1;
	UE_EOS_CHECK_API_MISMATCH(EOS_LOBBYDETAILS_GETMEMBERATTRIBUTECOUNT_API_LATEST, 1);
	GetMemberAttributeCountOptions.TargetUserId = TargetUserId;

	uint32_t MemberAttributeCount = EOS_LobbyDetails_GetMemberAttributeCount(LobbyDetails.LobbyDetailsHandle, &GetMemberAttributeCountOptions);
	for (uint32_t MemberAttributeIndex = 0; MemberAttributeIndex < MemberAttributeCount; MemberAttributeIndex++)
	{
		EOS_LobbyDetails_CopyMemberAttributeByIndexOptions AttrOptions = { };
		AttrOptions.ApiVersion = 1;
		UE_EOS_CHECK_API_MISMATCH(EOS_LOBBYDETAILS_COPYMEMBERATTRIBUTEBYINDEX_API_LATEST, 1);
		AttrOptions.AttrIndex = MemberAttributeIndex;

		EOS_Lobby_Attribute* Attribute = NULL;
		EOS_EResult ResultCode = EOS_LobbyDetails_CopyMemberAttributeByIndex(LobbyDetails.LobbyDetailsHandle, &AttrOptions, &Attribute);
		if (ResultCode == EOS_EResult::EOS_Success)
		{
			FString Key = Attribute->Data->Key;

			FOnlineSessionSetting Setting;
			switch (Attribute->Data->ValueType)
			{
			case EOS_ESessionAttributeType::EOS_SAT_Boolean:
			{
				Setting.Data.SetValue(Attribute->Data->Value.AsBool == EOS_TRUE);
				break;
			}
			case EOS_ESessionAttributeType::EOS_SAT_Int64:
			{
				Setting.Data.SetValue(int64(Attribute->Data->Value.AsInt64));
				break;
			}
			case EOS_ESessionAttributeType::EOS_SAT_Double:
			{
				Setting.Data.SetValue(Attribute->Data->Value.AsDouble);
				break;
			}
			case EOS_ESessionAttributeType::EOS_SAT_String:
			{
				Setting.Data.SetValue(UTF8_TO_TCHAR(Attribute->Data->Value.AsUtf8));
				break;
			}
			}

			if (OutSessionSettings.Contains(FName(Key)))
			{
				OutSessionSettings[FName(Key)] = Setting;
			}
			else
			{
				OutSessionSettings.Add(FName(Key), Setting);
			}
		}
	}
}

#endif // WITH_EOS_SDK<|MERGE_RESOLUTION|>--- conflicted
+++ resolved
@@ -1185,36 +1185,6 @@
 	FAttributeOptions Opt2("NumPublicConnections", Session->SessionSettings.NumPublicConnections);
 	AddAttribute(SessionModHandle, &Opt2);
 
-<<<<<<< HEAD
-	if (Session->OwningUserId.IsValid() && Session->OwningUserId->IsValid())
-	{
-		FAttributeOptions OwningUserId("OwningUserId", TCHAR_TO_UTF8(*Session->OwningUserId->ToString()));
-		AddAttribute(SessionModHandle, &OwningUserId);
-	}
-
-	// Handle auto generation of dedicated server names
-	if (Session->OwningUserName.IsEmpty())
-	{
-		FString OwningPlayerName(TEXT("DedicatedServer - "));
-
-		FString UserName = FPlatformProcess::UserName();
-		if (UserName.IsEmpty())
-		{
-			FString ComputerName = FPlatformProcess::ComputerName();
-			OwningPlayerName += ComputerName;
-		}
-		else
-		{
-			OwningPlayerName += UserName;
-		}
-		Session->OwningUserName = OwningPlayerName;
-	}
-
-	FAttributeOptions OwningUserName("OwningUserName", TCHAR_TO_UTF8(*Session->OwningUserName));
-	AddAttribute(SessionModHandle, &OwningUserName);
-
-=======
->>>>>>> 74d0b334
 	FAttributeOptions Opt5("bAntiCheatProtected", Session->SessionSettings.bAntiCheatProtected);
 	AddAttribute(SessionModHandle, &Opt5);
 
