--- conflicted
+++ resolved
@@ -33,7 +33,6 @@
 {
 public:
 	static const FUniqueNetIdEOS& Cast(const FUniqueNetId& NetId);
-<<<<<<< HEAD
 
 	/** global static instance of invalid (zero) id */
 	static const FUniqueNetIdEOSRef& EmptyId();
@@ -80,9 +79,15 @@
 class FUniqueNetIdEOSRegistry
 {
 public:
-	static FUniqueNetIdEOSPtr FindOrAdd(const FString& NetIdStr) { return Get().FindOrAddImpl(NetIdStr); }
-	static FUniqueNetIdEOSPtr FindOrAdd(const uint8* Bytes, int32 Size) { return Get().FindOrAddImpl(Bytes, Size); }
-	static FUniqueNetIdEOSPtr FindOrAdd(EOS_EpicAccountId EpicAccountId, EOS_ProductUserId ProductUserId) { return Get().FindOrAddImpl(EpicAccountId, ProductUserId); }
+	static FUniqueNetIdEOSRef FindOrAdd(const FString& NetIdStr) { return Get().FindOrAddImpl(NetIdStr); }
+	static FUniqueNetIdEOSRef FindOrAdd(const uint8* Bytes, int32 Size) { return Get().FindOrAddImpl(Bytes, Size); }
+	static FUniqueNetIdEOSRef FindOrAdd(EOS_EpicAccountId EpicAccountId, EOS_ProductUserId ProductUserId) { return Get().FindOrAddImpl(EpicAccountId, ProductUserId); }
+
+	static FUniqueNetIdEOSPtr Find(EOS_EpicAccountId EpicAccountId) { return Get().FindImpl(EpicAccountId); }
+	static FUniqueNetIdEOSPtr Find(EOS_ProductUserId ProductUserId) { return Get().FindImpl(ProductUserId); }
+
+	static FUniqueNetIdEOSRef FindChecked(EOS_EpicAccountId EpicAccountId) { return Get().FindCheckedImpl(EpicAccountId); }
+	static FUniqueNetIdEOSRef FindChecked(EOS_ProductUserId ProductUserId) { return Get().FindCheckedImpl(ProductUserId); }
 
 private:
 	FRWLock Lock;
@@ -91,73 +96,6 @@
 
 	static FUniqueNetIdEOSRegistry& Get();
 
-	FUniqueNetIdEOSPtr FindOrAddImpl(const FString& NetIdStr);
-	FUniqueNetIdEOSPtr FindOrAddImpl(const uint8* Bytes, int32 Size);
-	FUniqueNetIdEOSPtr FindOrAddImpl(EOS_EpicAccountId EpicAccountId, EOS_ProductUserId ProductUserId);
-=======
-
-	/** global static instance of invalid (zero) id */
-	static const FUniqueNetIdEOSRef& EmptyId();
-
-	static FName GetTypeStatic();
-
-	virtual FName GetType() const override;
-	virtual const uint8* GetBytes() const override;
-	virtual int32 GetSize() const override;
-	virtual bool IsValid() const override;
-	virtual uint32 GetTypeHash() const override;
-	virtual FString ToString() const override;
-	virtual FString ToDebugString() const override;
-
-	virtual const EOS_EpicAccountId GetEpicAccountId() const override
-	{
-		return EpicAccountId;
-	}
-
-	virtual const EOS_ProductUserId GetProductUserId() const override
-	{
-		return ProductUserId;
-	}
-
-private:
-	EOS_EpicAccountId EpicAccountId = nullptr;
-	EOS_ProductUserId ProductUserId = nullptr;
-	uint8 RawBytes[EOS_ID_BYTE_SIZE] = { 0 };
-
-	friend class FUniqueNetIdEOSRegistry;
-
-	template<typename... TArgs>
-	static FUniqueNetIdEOSRef Create(TArgs&&... Args)
-	{
-		return MakeShareable(new FUniqueNetIdEOS(Forward<TArgs>(Args)...));
-	}
-
-	FUniqueNetIdEOS() = default;
-	
-	explicit FUniqueNetIdEOS(const uint8* Bytes, int32 Size);
-	explicit FUniqueNetIdEOS(EOS_EpicAccountId InEpicAccountId, EOS_ProductUserId InProductUserId);
-};
-
-class FUniqueNetIdEOSRegistry
-{
-public:
-	static FUniqueNetIdEOSRef FindOrAdd(const FString& NetIdStr) { return Get().FindOrAddImpl(NetIdStr); }
-	static FUniqueNetIdEOSRef FindOrAdd(const uint8* Bytes, int32 Size) { return Get().FindOrAddImpl(Bytes, Size); }
-	static FUniqueNetIdEOSRef FindOrAdd(EOS_EpicAccountId EpicAccountId, EOS_ProductUserId ProductUserId) { return Get().FindOrAddImpl(EpicAccountId, ProductUserId); }
-
-	static FUniqueNetIdEOSPtr Find(EOS_EpicAccountId EpicAccountId) { return Get().FindImpl(EpicAccountId); }
-	static FUniqueNetIdEOSPtr Find(EOS_ProductUserId ProductUserId) { return Get().FindImpl(ProductUserId); }
-
-	static FUniqueNetIdEOSRef FindChecked(EOS_EpicAccountId EpicAccountId) { return Get().FindCheckedImpl(EpicAccountId); }
-	static FUniqueNetIdEOSRef FindChecked(EOS_ProductUserId ProductUserId) { return Get().FindCheckedImpl(ProductUserId); }
-
-private:
-	FRWLock Lock;
-	TMap<EOS_EpicAccountId, FUniqueNetIdEOSRef> EasToNetId;
-	TMap<EOS_ProductUserId, FUniqueNetIdEOSRef> PuidToNetId;
-
-	static FUniqueNetIdEOSRegistry& Get();
-
 	FUniqueNetIdEOSRef FindOrAddImpl(const FString& NetIdStr);
 	FUniqueNetIdEOSRef FindOrAddImpl(const uint8* Bytes, int32 Size);
 	FUniqueNetIdEOSRef FindOrAddImpl(EOS_EpicAccountId EpicAccountId, EOS_ProductUserId ProductUserId);
@@ -167,7 +105,6 @@
 
 	FUniqueNetIdEOSRef FindCheckedImpl(EOS_EpicAccountId EpicAccountId);
 	FUniqueNetIdEOSRef FindCheckedImpl(EOS_ProductUserId ProductUserId);
->>>>>>> 4af6daef
 };
 
 #ifndef AUTH_ATTR_REFRESH_TOKEN
@@ -391,61 +328,6 @@
 	EInviteStatus::Type InviteStatus;
 };
 
-<<<<<<< HEAD
-/** Class to handle all callbacks generically using a lambda to process callback results */
-template<typename CallbackFuncType, typename CallbackType, typename OwningType>
-class TEOSCallback :
-	public FCallbackBase
-{
-public:
-	TFunction<void(const CallbackType*)> CallbackLambda;
-
-	TEOSCallback(TWeakPtr<OwningType> InOwner)
-		: FCallbackBase()
-		, Owner(InOwner)
-	{
-	}
-	TEOSCallback(TWeakPtr<const OwningType> InOwner)
-		: FCallbackBase()
-		, Owner(InOwner)
-	{
-	}
-	virtual ~TEOSCallback() = default;
-
-
-	CallbackFuncType GetCallbackPtr()
-	{
-		return &CallbackImpl;
-	}
-
-protected:
-	/** The object that needs to be checked for lifetime before calling the callback */
-	TWeakPtr<const OwningType> Owner;
-
-private:
-	static void EOS_CALL CallbackImpl(const CallbackType* Data)
-	{
-		if (EOS_EResult_IsOperationComplete(Data->ResultCode) == EOS_FALSE)
-		{
-			// Ignore
-			return;
-		}
-		check(IsInGameThread());
-
-		TEOSCallback* CallbackThis = (TEOSCallback*)Data->ClientData;
-		check(CallbackThis);
-
-		if (CallbackThis->Owner.IsValid())
-		{
-			check(CallbackThis->CallbackLambda);
-			CallbackThis->CallbackLambda(Data);
-		}
-		delete CallbackThis;
-	}
-};
-
-=======
->>>>>>> 4af6daef
 namespace OSSInternalCallback
 {
 	/** Create a callback for a non-SDK function that is tied to the lifetime of an arbitrary shared pointer. */
