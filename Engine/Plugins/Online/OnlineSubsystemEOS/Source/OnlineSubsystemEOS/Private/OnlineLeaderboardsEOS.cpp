// Copyright Epic Games, Inc. All Rights Reserved.

#include "OnlineLeaderboardsEOS.h"
#include "OnlineSubsystem.h"
#include "OnlineSubsystemEOS.h"
#include "OnlineSubsystemEOSPrivate.h"
#include "OnlineSubsystemEOSTypes.h"
#include "UserManagerEOS.h"
#include "OnlineStatsEOS.h"

#if WITH_EOS_SDK
#include "eos_leaderboards.h"
#include "eos_userinfo.h"

struct FQueryLeaderboardForUserOptions :
	public EOS_Leaderboards_QueryLeaderboardUserScoresOptions
{
	TArray<char*> PointerArray;
	TArray<EOS_Leaderboards_UserScoresQueryStatInfo> StatInfoArray;
	TArray<EOS_ProductUserId> ProductUserIds;

	FQueryLeaderboardForUserOptions(const uint32 InNumColumns, TArray<EOS_ProductUserId>& InProductUserIds)
		: EOS_Leaderboards_QueryLeaderboardUserScoresOptions()
		, ProductUserIds(MoveTemp(InProductUserIds))
	{
		ApiVersion = 2;
		UE_EOS_CHECK_API_MISMATCH(EOS_LEADERBOARDS_QUERYLEADERBOARDUSERSCORES_API_LATEST, 2);

		StartTime = EOS_LEADERBOARDS_TIME_UNDEFINED;
		EndTime = EOS_LEADERBOARDS_TIME_UNDEFINED;

		PointerArray.AddZeroed(InNumColumns);
		for (int32 Index = 0; Index < PointerArray.Num(); Index++)
		{
			PointerArray[Index] = new char[EOS_OSS_STRING_BUFFER_LENGTH];
		}

		StatInfoArray.AddZeroed(InNumColumns);
		StatInfo = StatInfoArray.GetData();
		StatInfoCount = InNumColumns;

		UserIds = ProductUserIds.GetData();
		UserIdsCount = ProductUserIds.Num();
	}

	~FQueryLeaderboardForUserOptions()
	{
		for (int32 Index = 0; Index < PointerArray.Num(); Index++)
		{
			delete[] PointerArray[Index];
		}
	}
};

struct FQueryLeaderboardForUsersContext
{
	TArray<FUniqueNetIdRef> Players;
	FOnlineLeaderboardReadRef ReadObject;

	FQueryLeaderboardForUsersContext(const TArray<FUniqueNetIdRef>& InPlayers, FOnlineLeaderboardReadRef& InReadObject)
		: Players(InPlayers)
		, ReadObject(InReadObject)
	{
	}

	void AddEmptyRowForPlayer(FUniqueNetIdRef NetId, const FString& Nickname)
	{
		FOnlineStatsRow Row(Nickname, NetId);
		for (const FColumnMetaData& Column : ReadObject->ColumnMetadata)
		{
			Row.Columns.Add(Column.ColumnName, FVariantData());
		}
		Row.Rank = -1;
		ReadObject->Rows.Add(Row);
	}
};

typedef TEOSCallback<EOS_Leaderboards_OnQueryLeaderboardUserScoresCompleteCallback, EOS_Leaderboards_OnQueryLeaderboardUserScoresCompleteCallbackInfo, FOnlineLeaderboardsEOS> FQueryLeaderboardForUsersCallback;

bool FOnlineLeaderboardsEOS::ReadLeaderboards(const TArray<FUniqueNetIdRef>& Players, FOnlineLeaderboardReadRef& ReadObject)
{
	if (Players.Num() == 0)
	{
		EOSSubsystem->ExecuteNextTick([this]()
			{
				TriggerOnLeaderboardReadCompleteDelegates(false);
			});
		return true;
	}

	TArray<EOS_ProductUserId> ProductUserIds;
	ProductUserIds.Empty(Players.Num());
	// Validate the number of known users
	for (const FUniqueNetIdRef& NetId : Players)
	{
		const FUniqueNetIdEOS& EOSId = FUniqueNetIdEOS::Cast(*NetId);
		const EOS_ProductUserId UserId = EOSId.GetProductUserId();
		if (UserId != nullptr)
		{
			ProductUserIds.Add(UserId);
		}
	}

	FQueryLeaderboardForUserOptions Options(ReadObject->ColumnMetadata.Num(), ProductUserIds);
	Options.LocalUserId = EOSSubsystem->UserManager->GetLocalProductUserId(0);
	// Convert the column names to stats
	int32 Index = 0;
	for (const FColumnMetaData& Column : ReadObject->ColumnMetadata)
	{
		FCStringAnsi::Strncpy(Options.PointerArray[Index], TCHAR_TO_UTF8(*Column.ColumnName.ToString()), EOS_OSS_STRING_BUFFER_LENGTH);
		EOS_Leaderboards_UserScoresQueryStatInfo& StatInfo = Options.StatInfoArray[Index];
		StatInfo.ApiVersion = 1;
		UE_EOS_CHECK_API_MISMATCH(EOS_LEADERBOARDS_USERSCORESQUERYSTATINFO_API_LATEST, 1);
		StatInfo.StatName = Options.PointerArray[Index];
		StatInfo.Aggregation = EOS_ELeaderboardAggregation::EOS_LA_Latest;
		Index++;
	}

	TSharedPtr<FQueryLeaderboardForUsersContext> QueryContext = MakeShared<FQueryLeaderboardForUsersContext>(Players, ReadObject);

	FQueryLeaderboardForUsersCallback* CallbackObj = new FQueryLeaderboardForUsersCallback(FOnlineLeaderboardsEOSWeakPtr(AsShared()));
	CallbackObj->CallbackLambda = [this, QueryContext](const EOS_Leaderboards_OnQueryLeaderboardUserScoresCompleteCallbackInfo* Data)
	{
		bool bWasSuccessful = Data->ResultCode == EOS_EResult::EOS_Success;
		if (!bWasSuccessful)
		{
	
			UE_LOG_ONLINE_LEADERBOARD(Error, TEXT("EOS_Leaderboards_QueryLeaderboardUserScores() failed with EOS result code (%s)"), ANSI_TO_TCHAR(EOS_EResult_ToString(Data->ResultCode)));
			QueryContext->ReadObject->ReadState = EOnlineAsyncTaskState::Failed;
			TriggerOnLeaderboardReadCompleteDelegates(false);
			return;
		}

		char StatName[EOS_OSS_STRING_BUFFER_LENGTH];

		for (FUniqueNetIdRef NetId : QueryContext->Players)
		{
			FString Nickname = EOSSubsystem->UserManager->GetPlayerNickname(*NetId);
			const FUniqueNetIdEOS& EOSId = FUniqueNetIdEOS::Cast(*NetId);
			const EOS_ProductUserId UserId = EOSId.GetProductUserId();
			if (UserId == nullptr)
			{
				QueryContext->AddEmptyRowForPlayer(NetId, Nickname);
				continue;
			}

			FOnlineStatsRow Row(Nickname, NetId);

			EOS_Leaderboards_CopyLeaderboardUserScoreByUserIdOptions UserCopyOptions = { };
			UserCopyOptions.ApiVersion = 1;
			UE_EOS_CHECK_API_MISMATCH(EOS_LEADERBOARDS_COPYLEADERBOARDUSERSCOREBYUSERID_API_LATEST, 1);
			UserCopyOptions.UserId = UserId;
			UserCopyOptions.StatName = StatName;

			// Read each stat from the leaderboard
			for (const FColumnMetaData& Column : QueryContext->ReadObject->ColumnMetadata)
			{
				// Update which stat we are requesting
				FCStringAnsi::Strncpy(StatName, TCHAR_TO_UTF8(*Column.ColumnName.ToString()), EOS_OSS_STRING_BUFFER_LENGTH);

				EOS_Leaderboards_LeaderboardUserScore* LeaderboardUserScore = nullptr;
				EOS_EResult UserCopyResult = EOS_Leaderboards_CopyLeaderboardUserScoreByUserId(EOSSubsystem->LeaderboardsHandle, &UserCopyOptions, &LeaderboardUserScore);
				if (UserCopyResult != EOS_EResult::EOS_Success)
				{
					Row.Columns.Add(Column.ColumnName, FVariantData());
					continue;
				}

				Row.Columns.Add(Column.ColumnName, FVariantData(LeaderboardUserScore->Score));

				EOS_Leaderboards_LeaderboardUserScore_Release(LeaderboardUserScore);
			}
			QueryContext->ReadObject->Rows.Add(Row);
		}

		// Manually build the ranks by sorting and then assigning rank values
		FName SortedColumn = QueryContext->ReadObject->SortedColumn;
		QueryContext->ReadObject->Rows.Sort([SortedColumn](const FOnlineStatsRow& RowA, const FOnlineStatsRow& RowB)
		{
			const FVariantData& ValueA = RowA.Columns[SortedColumn];
			const FVariantData& ValueB = RowB.Columns[SortedColumn];
			if (ValueA.GetType() == ValueB.GetType())
			{
				int32 ScoreA = 0;
				int32 ScoreB = 0;
				ValueA.GetValue(ScoreA);
				ValueB.GetValue(ScoreB);
				return ScoreA >= ScoreB;
			}
			return true;
		});
		int32 Rank = 1;
		for (FOnlineStatsRow& Row : QueryContext->ReadObject->Rows)
		{
			Row.Rank = Rank++;
		}

		QueryContext->ReadObject->ReadState = EOnlineAsyncTaskState::Done;

		TriggerOnLeaderboardReadCompleteDelegates(true);
	};

	ReadObject->ReadState = EOnlineAsyncTaskState::InProgress;

	EOS_Leaderboards_QueryLeaderboardUserScores(EOSSubsystem->LeaderboardsHandle, &Options, CallbackObj, CallbackObj->GetCallbackPtr());

	return true;
}

bool FOnlineLeaderboardsEOS::ReadLeaderboardsForFriends(int32 LocalUserNum, FOnlineLeaderboardReadRef& ReadObject)
{
	TArray<TSharedRef<FOnlineFriend>> Friends;
	EOSSubsystem->UserManager->GetFriendsList(LocalUserNum, FString(), Friends);
	if (Friends.Num() == 0)
	{
		EOSSubsystem->ExecuteNextTick([this]()
			{
				TriggerOnLeaderboardReadCompleteDelegates(false);
			});
		return true;
	}

	TArray<FUniqueNetIdRef> Players;
	Players.Reset(Friends.Num());

	for (TSharedRef<const FOnlineFriend> Friend : Friends)
	{
		Players.Add(Friend->GetUserId());
	}

	return ReadLeaderboards(Players, ReadObject);
}

typedef TEOSCallback<EOS_Leaderboards_OnQueryLeaderboardRanksCompleteCallback, EOS_Leaderboards_OnQueryLeaderboardRanksCompleteCallbackInfo, FOnlineLeaderboardsEOS> FQueryLeaderboardCallback;

bool FOnlineLeaderboardsEOS::ReadLeaderboardsAroundRank(int32 Rank, uint32 Range, FOnlineLeaderboardReadRef& ReadObject)
{
	if (Rank > EOS_MAX_NUM_RANKINGS)
	{
		UE_LOG_ONLINE_LEADERBOARD(Warning, TEXT("ReadLeaderboardsAroundRank() - Rank (%d) must be <= 1000"), Rank);
		EOSSubsystem->ExecuteNextTick([this]()
			{
				TriggerOnLeaderboardReadCompleteDelegates(false);
			});
		return true;
	}

	// Calculate the range that we'll copy out of the full results
	uint32 StartIndex = (uint32)FMath::Clamp<int32>(Rank - (int32)Range, 0, EOS_MAX_NUM_RANKINGS);
	uint32 EndIndex = FMath::Clamp<uint32>(Rank + (int32)Range, 0, EOS_MAX_NUM_RANKINGS - 1);

	char LeaderboardId[EOS_OSS_STRING_BUFFER_LENGTH];
	EOS_Leaderboards_QueryLeaderboardRanksOptions Options = { };
	Options.ApiVersion = 2;
	UE_EOS_CHECK_API_MISMATCH(EOS_LEADERBOARDS_QUERYLEADERBOARDRANKS_API_LATEST, 2);
	Options.LeaderboardId = LeaderboardId;
	Options.LocalUserId = EOSSubsystem->UserManager->GetLocalProductUserId(0);
	FCStringAnsi::Strncpy(LeaderboardId, TCHAR_TO_UTF8(*ReadObject->LeaderboardName.ToString()), EOS_OSS_STRING_BUFFER_LENGTH);

	FQueryLeaderboardCallback* CallbackObj = new FQueryLeaderboardCallback(FOnlineLeaderboardsEOSWeakPtr(AsShared()));
	FOnlineLeaderboardReadRef LambdaReadObject = ReadObject;
	CallbackObj->CallbackLambda = [this, LambdaReadObject, StartIndex, EndIndex](const EOS_Leaderboards_OnQueryLeaderboardRanksCompleteCallbackInfo* Data)
	{
		bool bWasSuccessful = Data->ResultCode == EOS_EResult::EOS_Success;
		if (!bWasSuccessful)
		{
			UE_LOG_ONLINE_LEADERBOARD(Error, TEXT("EOS_Leaderboards_QueryLeaderboardRanks() failed with EOS result code (%s)"), ANSI_TO_TCHAR(EOS_EResult_ToString(Data->ResultCode)));
			LambdaReadObject->ReadState = EOnlineAsyncTaskState::Failed;
			TriggerOnLeaderboardReadCompleteDelegates(false);
			return;
		}
		EOS_Leaderboards_GetLeaderboardRecordCountOptions CountOptions = { };
		CountOptions.ApiVersion = 1;
		UE_EOS_CHECK_API_MISMATCH(EOS_LEADERBOARDS_GETLEADERBOARDRECORDCOUNT_API_LATEST, 1);

		uint32 LeaderboardCount = EOS_Leaderboards_GetLeaderboardRecordCount(EOSSubsystem->LeaderboardsHandle, &CountOptions);
		// Handle fewer entries than our start index
		if (LeaderboardCount <= StartIndex)
		{
			LambdaReadObject->ReadState = EOnlineAsyncTaskState::Done;
			TriggerOnLeaderboardReadCompleteDelegates(false);
			return;
		}
		// Handle fewer entries than our ending page index
		uint32 NewEndIndex = FMath::Clamp<uint32>(EndIndex, 0, LeaderboardCount - 1);

		EOS_Leaderboards_CopyLeaderboardRecordByIndexOptions CopyOptions = { };
		CopyOptions.ApiVersion = 2;
		UE_EOS_CHECK_API_MISMATCH(EOS_LEADERBOARDS_COPYLEADERBOARDRECORDBYINDEX_API_LATEST, 2);

		EOS_Connect_GetProductUserIdMappingOptions Options = { };
		Options.ApiVersion = 1;
		UE_EOS_CHECK_API_MISMATCH(EOS_CONNECT_GETPRODUCTUSERIDMAPPING_API_LATEST, 1);
		Options.AccountIdType = EOS_EExternalAccountType::EOS_EAT_EPIC;
		Options.LocalUserId = EOSSubsystem->UserManager->GetLocalProductUserId(0);

		// Allow for us reading a page out of the whole stats range returned
		for (uint32 Index = StartIndex; Index <= NewEndIndex; Index++)
		{
			CopyOptions.LeaderboardRecordIndex = Index;

			EOS_Leaderboards_LeaderboardRecord* Record = nullptr;
			EOS_EResult Result = EOS_Leaderboards_CopyLeaderboardRecordByIndex(EOSSubsystem->LeaderboardsHandle, &CopyOptions, &Record);
			if (Result == EOS_EResult::EOS_Success)
			{
				char EpicIdStr[EOS_CONNECT_EXTERNAL_ACCOUNT_ID_MAX_LENGTH+1];
				int32 EpicIdStrSize = sizeof(EpicIdStr);
				Options.TargetProductUserId = Record->UserId;

				Result = EOS_Connect_GetProductUserIdMapping(EOSSubsystem->ConnectHandle, &Options, EpicIdStr, &EpicIdStrSize);
				if (Result == EOS_EResult::EOS_Success)
				{
					FString Nickname = UTF8_TO_TCHAR(Record->UserDisplayName);
					if(Nickname.IsEmpty())
					{
						Nickname = TEXT("Unknown Player");
					}
					const EOS_EpicAccountId AccountId = EOS_EpicAccountId_FromString(EpicIdStr);
<<<<<<< HEAD
					const FUniqueNetIdEOSRef NetId = FUniqueNetIdEOSRegistry::FindOrAdd(AccountId, Record->UserId).ToSharedRef();
=======
					const FUniqueNetIdEOSRef NetId = FUniqueNetIdEOSRegistry::FindOrAdd(AccountId, Record->UserId);
>>>>>>> 4af6daef

					FOnlineStatsRow* Row = new(LambdaReadObject->Rows) FOnlineStatsRow(Nickname, NetId);
					Row->Rank = Record->Rank;
					Row->Columns.Add(LambdaReadObject->SortedColumn, FVariantData(Record->Score));
				}
			}
		}

		LambdaReadObject->ReadState = EOnlineAsyncTaskState::Done;
		TriggerOnLeaderboardReadCompleteDelegates(true);
	};

	ReadObject->ReadState = EOnlineAsyncTaskState::InProgress;

	EOS_Leaderboards_QueryLeaderboardRanks(EOSSubsystem->LeaderboardsHandle, &Options, CallbackObj, CallbackObj->GetCallbackPtr());

	return true;
}

bool FOnlineLeaderboardsEOS::ReadLeaderboardsAroundUser(FUniqueNetIdRef Player, uint32 Range, FOnlineLeaderboardReadRef& ReadObject)
{
	TArray<FUniqueNetIdRef> Players;
	Players.Add(Player);

	return ReadLeaderboards(Players, ReadObject);
}

void FOnlineLeaderboardsEOS::FreeStats(FOnlineLeaderboardRead& ReadObject)
{
	// Nothing needed to be done here
}

bool FOnlineLeaderboardsEOS::WriteLeaderboards(const FName& SessionName, const FUniqueNetId& Player, FOnlineLeaderboardWrite& WriteObject)
{
	TArray<FOnlineStatsUserUpdatedStats> StatsToWrite;

	FOnlineStatsUserUpdatedStats& UpdatedStats = StatsToWrite.Emplace_GetRef(Player.AsShared());
	for (const TPair<FName, FVariantData>& Stat : WriteObject.Properties)
	{
		UpdatedStats.Stats.Add(Stat.Key.ToString(), FOnlineStatUpdate(Stat.Value, FOnlineStatUpdate::EOnlineStatModificationType::Unknown));
	}

	EOSSubsystem->StatsInterfacePtr->UpdateStats(Player.AsShared(), StatsToWrite, FOnlineStatsUpdateStatsComplete());
	return true;
}

bool FOnlineLeaderboardsEOS::FlushLeaderboards(const FName& SessionName)
{
	UE_LOG_ONLINE_LEADERBOARD(Warning, TEXT("FlushLeaderboards() is not supported"));

	EOSSubsystem->ExecuteNextTick([this, SessionName]()
		{
			TriggerOnLeaderboardFlushCompleteDelegates(SessionName, false);
		});
	
	return true;
}

bool FOnlineLeaderboardsEOS::WriteOnlinePlayerRatings(const FName& SessionName, int32 LeaderboardId, const TArray<FOnlinePlayerScore>& PlayerScores)
{
	return false;
}

#endif<|MERGE_RESOLUTION|>--- conflicted
+++ resolved
@@ -316,11 +316,7 @@
 						Nickname = TEXT("Unknown Player");
 					}
 					const EOS_EpicAccountId AccountId = EOS_EpicAccountId_FromString(EpicIdStr);
-<<<<<<< HEAD
-					const FUniqueNetIdEOSRef NetId = FUniqueNetIdEOSRegistry::FindOrAdd(AccountId, Record->UserId).ToSharedRef();
-=======
 					const FUniqueNetIdEOSRef NetId = FUniqueNetIdEOSRegistry::FindOrAdd(AccountId, Record->UserId);
->>>>>>> 4af6daef
 
 					FOnlineStatsRow* Row = new(LambdaReadObject->Rows) FOnlineStatsRow(Nickname, NetId);
 					Row->Rank = Record->Rank;
