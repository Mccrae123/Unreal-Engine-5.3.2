--- conflicted
+++ resolved
@@ -108,11 +108,7 @@
 void FOnlineStatsEOS::QueryStats(const FUniqueNetIdRef LocalUserId, const TArray<FUniqueNetIdRef>& StatUsers, const TArray<FString>& StatNames, const FOnlineStatsQueryUsersStatsComplete& Delegate)
 {
 	const FUniqueNetIdEOS& LocalEOSId = FUniqueNetIdEOS::Cast(*LocalUserId);
-<<<<<<< HEAD
-	EOS_ProductUserId LocalEOSUserId = EOS_ProductUserId_FromString(TCHAR_TO_UTF8(*LocalEOSId.ProductUserIdStr));
-=======
 	const EOS_ProductUserId LocalEOSUserId = LocalEOSId.GetProductUserId();
->>>>>>> d731a049
 	if (StatNames.Num() == 0)
 	{
 		UE_LOG_ONLINE_STATS(Warning, TEXT("QueryStats() without a list of stats names to query is not supported"));
@@ -152,11 +148,7 @@
 	for (const FUniqueNetIdRef& StatUserId : StatUsers)
 	{
 		const FUniqueNetIdEOS& EOSId = FUniqueNetIdEOS::Cast(*StatUserId);
-<<<<<<< HEAD
-		const EOS_ProductUserId TargetEOSUserId = EOS_ProductUserId_FromString(TCHAR_TO_UTF8(*EOSId.ProductUserIdStr));
-=======
 		const EOS_ProductUserId TargetEOSUserId = EOSId.GetProductUserId();
->>>>>>> d731a049
 		if (TargetEOSUserId == nullptr)
 		{
 			continue;
