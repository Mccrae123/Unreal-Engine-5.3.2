// Copyright Epic Games, Inc. All Rights Reserved.

#include "OnlineStatsEOS.h"
#include "OnlineSubsystem.h"
#include "OnlineSubsystemEOS.h"
#include "OnlineSubsystemEOSPrivate.h"
#include "OnlineSubsystemEOSTypes.h"
#include "UserManagerEOS.h"

#if WITH_EOS_SDK
#include "eos_stats.h"

#define FLOAT_STAT_SCALER 1000.f

inline int32 FloatStatToIntStat(float Value)
{
	return FMath::TruncToInt(Value * FLOAT_STAT_SCALER);
}

inline float IntStatToFloatStat(int32 Value)
{
	return (float)Value / FLOAT_STAT_SCALER;
}

struct FStatNameBuffer
{
	char StatName[EOS_OSS_STRING_BUFFER_LENGTH];
};


void FOnlineStatsEOS::QueryStats(const FUniqueNetIdRef LocalUserId, const FUniqueNetIdRef StatsUser, const FOnlineStatsQueryUserStatsComplete& Delegate)
{
	UE_LOG_ONLINE_STATS(Warning, TEXT("QueryStats() without a list of stats names to query is not supported"));
	const TSharedPtr<const FOnlineStatsUserStats> Result = MakeShared<const FOnlineStatsUserStats>(StatsUser);
	Delegate.ExecuteIfBound(FOnlineError(EOnlineErrorResult::NotImplemented), Result);
}

struct FQueryStatsOptions :
	public EOS_Stats_QueryStatsOptions
{
	TArray<char*> PointerArray;

	FQueryStatsOptions(const uint32 InNumStatIds) :
		EOS_Stats_QueryStatsOptions()
	{
		ApiVersion = 3;
		UE_EOS_CHECK_API_MISMATCH(EOS_STATS_QUERYSTATS_API_LATEST, 3);

		StartTime = EOS_STATS_TIME_UNDEFINED;
		EndTime = EOS_STATS_TIME_UNDEFINED;

		PointerArray.AddZeroed(InNumStatIds);
		for (int32 Index = 0; Index < PointerArray.Num(); Index++)
		{
			PointerArray[Index] = new char[EOS_OSS_STRING_BUFFER_LENGTH];
		}
		StatNames = (const char**)PointerArray.GetData();
		StatNamesCount = InNumStatIds;
	}

	~FQueryStatsOptions()
	{
		for (int32 Index = 0; Index < PointerArray.Num(); Index++)
		{
			delete [] PointerArray[Index];
		}
	}
};

typedef TEOSCallback<EOS_Stats_OnQueryStatsCompleteCallback, EOS_Stats_OnQueryStatsCompleteCallbackInfo, FOnlineStatsEOS> FReadStatsCallback;

struct FStatsQueryContext
{
	int32 NumPlayerReads;
	TArray<FString> StatNames;
	FOnlineStatsQueryUsersStatsComplete Delegate;
	/** Stats are added here as they come in from the service. They are added to the global cache at the end */
	TUniqueNetIdMap<TSharedRef<FOnlineStatsUserStats>> StatsCache;

	FStatsQueryContext(int32 InNumPlayerReads, const TArray<FString>& InStatNames, const FOnlineStatsQueryUsersStatsComplete& InDelegate)
		: NumPlayerReads(InNumPlayerReads)
		, StatNames(InStatNames)
		, Delegate(InDelegate)
	{
	}
};

typedef TSharedPtr<FStatsQueryContext> FStatsQueryContextPtr;

// N^2 append operation
void AppendStats(TUniqueNetIdMap<TSharedRef<FOnlineStatsUserStats>>& StatsCache, const TUniqueNetIdMap<TSharedRef<FOnlineStatsUserStats>>& StatsCacheToAppend)
{
	for (const TPair<FUniqueNetIdRef, TSharedRef<FOnlineStatsUserStats>>& StatsUser : StatsCacheToAppend)
	{
		TSharedRef<FOnlineStatsUserStats>* UserCachedStats = StatsCache.Find(StatsUser.Key);
		if (!UserCachedStats)
		{
			UserCachedStats = &StatsCache.Emplace(StatsUser.Key, MakeShared<FOnlineStatsUserStats>(StatsUser.Key));
		}

		for (TPair<FString, FOnlineStatValue>& NewStat : StatsUser.Value->Stats)
		{
			FOnlineStatValue& StatToUpdate = (*UserCachedStats)->Stats.FindOrAdd(NewStat.Key);
			StatToUpdate = NewStat.Value;
		}
	}
}

void FOnlineStatsEOS::QueryStats(const FUniqueNetIdRef LocalUserId, const TArray<FUniqueNetIdRef>& StatUsers, const TArray<FString>& StatNames, const FOnlineStatsQueryUsersStatsComplete& Delegate)
{
	const FUniqueNetIdEOS& LocalEOSId = FUniqueNetIdEOS::Cast(*LocalUserId);
	const EOS_ProductUserId LocalEOSUserId = LocalEOSId.GetProductUserId();
	if (StatNames.Num() == 0)
	{
		UE_LOG_ONLINE_STATS(Warning, TEXT("QueryStats() without a list of stats names to query is not supported"));
		Delegate.ExecuteIfBound(FOnlineError(EOnlineErrorResult::NotImplemented), TArray<TSharedRef<const FOnlineStatsUserStats>>());
		return;
	}
	if (StatUsers.Num() == 0)
	{
		UE_LOG_ONLINE_STATS(Warning, TEXT("QueryStats() without a list of users to query is not supported"));
		Delegate.ExecuteIfBound(FOnlineError(EOnlineErrorResult::NotImplemented), TArray<TSharedRef<const FOnlineStatsUserStats>>());
		return;
	}

	// Do the stat name building once rather than for each person
	FQueryStatsOptions Options(StatNames.Num());
	for (int32 Index = 0; Index < StatNames.Num(); Index++)
	{
		FCStringAnsi::Strncpy(Options.PointerArray[Index], TCHAR_TO_UTF8(*StatNames[Index].ToUpper()), EOS_OSS_STRING_BUFFER_LENGTH);
	}

	int32 NumKnownUsers = 0;
	// Validate the number of known users
	for (const FUniqueNetIdRef& StatUserId : StatUsers)
	{
		const FUniqueNetIdEOS& EOSId = FUniqueNetIdEOS::Cast(*StatUserId);
		const EOS_ProductUserId UserId = EOSId.GetProductUserId();
		if (UserId == nullptr)
		{
			continue;
		}
		NumKnownUsers++;
	}

	// This object will live across all calls and be freed at the end
	FStatsQueryContextPtr StatsQueryContext = MakeShareable(new FStatsQueryContext(NumKnownUsers, StatNames, Delegate));
	// Kick off a read for each user
	for (const FUniqueNetIdRef& StatUserId : StatUsers)
	{
		const FUniqueNetIdEOS& EOSId = FUniqueNetIdEOS::Cast(*StatUserId);
		const EOS_ProductUserId TargetEOSUserId = EOSId.GetProductUserId();
		if (TargetEOSUserId == nullptr)
		{
			continue;
		}

		Options.LocalUserId = LocalEOSUserId;
		Options.TargetUserId = TargetEOSUserId;

		FReadStatsCallback* CallbackObj = new FReadStatsCallback(FOnlineStatsEOSWeakPtr(AsShared()));
		CallbackObj->CallbackLambda = [this, StatUserId, StatsQueryContext](const EOS_Stats_OnQueryStatsCompleteCallbackInfo* Data)
		{
			StatsQueryContext->NumPlayerReads--;
			bool bWasSuccessful = Data->ResultCode == EOS_EResult::EOS_Success;
			if (bWasSuccessful)
			{
				char StatNameANSI[EOS_OSS_STRING_BUFFER_LENGTH];
				EOS_Stats_CopyStatByNameOptions Options = { };
				Options.ApiVersion = 1;
				UE_EOS_CHECK_API_MISMATCH(EOS_STATS_COPYSTATBYNAME_API_LATEST, 1);
				Options.TargetUserId = Data->TargetUserId;
				Options.Name = StatNameANSI;

				TSharedPtr<FOnlineStatsUserStats> UserStats = StatsCache.Emplace(StatUserId, MakeShared<FOnlineStatsUserStats>(StatUserId));
				// Read each stat that we were looking for so we can mark missing ones as "empty"
				for (const FString& StatName : StatsQueryContext->StatNames)
				{
					FCStringAnsi::Strncpy(StatNameANSI, TCHAR_TO_UTF8(*StatName.ToUpper()), EOS_OSS_STRING_BUFFER_LENGTH);

					EOS_Stats_Stat* ReadStat = nullptr;
					if (EOS_Stats_CopyStatByName(EOSSubsystem->StatsHandle, &Options, &ReadStat) == EOS_EResult::EOS_Success)
<<<<<<< HEAD
					{
						UE_LOG_ONLINE_STATS(VeryVerbose, TEXT("Found value for stat %s"), *StatName);

						UserStats->Stats.Add(StatName, FOnlineStatValue(ReadStat->Value));

						EOS_Stats_Stat_Release(ReadStat);
					}
					else
					{
=======
					{
						UE_LOG_ONLINE_STATS(VeryVerbose, TEXT("Found value for stat %s"), *StatName);

						UserStats->Stats.Add(StatName, FOnlineStatValue(ReadStat->Value));

						EOS_Stats_Stat_Release(ReadStat);
					}
					else
					{
>>>>>>> 4af6daef
						// Put an empty stat in
						UE_LOG_ONLINE_STATS(VeryVerbose, TEXT("Value not found for stat %s, adding empty value"), *StatName);
						UserStats->Stats.Add(StatName, FOnlineStatValue());
					}
				}
			}
			else
			{
				UE_LOG_ONLINE_STATS(Error, TEXT("EOS_Stats_QueryStats() for user (%s) failed with EOS result code (%s)"), *LexToString(Data->TargetUserId), *LexToString(Data->ResultCode));
			}
			if (StatsQueryContext->NumPlayerReads <= 0)
			{
				TArray<TSharedRef<const FOnlineStatsUserStats>> OutArray;
				for (const TPair<FUniqueNetIdRef, TSharedRef<FOnlineStatsUserStats>>& StatsUser : StatsCache)
				{
					OutArray.Add(StatsUser.Value);
				}
				StatsQueryContext->Delegate.ExecuteIfBound(FOnlineError(StatsCache.Num() > 0), OutArray);
			}
		};
		EOS_Stats_QueryStats(EOSSubsystem->StatsHandle, &Options, CallbackObj, CallbackObj->GetCallbackPtr());
	}
}

TSharedPtr<const FOnlineStatsUserStats> FOnlineStatsEOS::GetStats(const FUniqueNetIdRef StatsUserId) const
{
	if (const TSharedRef<FOnlineStatsUserStats>* const FoundStats = StatsCache.Find(StatsUserId))
	{
		return *FoundStats;
	}
	return nullptr;
}

inline int32 GetVariantValue(const FOnlineStatValue& Data)
{
	int32 Value = 0;
	switch (Data.GetType())
	{
		case EOnlineKeyValuePairDataType::Int32:
		{
			Data.GetValue(Value);
			break;
		}
		case EOnlineKeyValuePairDataType::UInt32:
		{
			uint32 Value1 = 0;
			Data.GetValue(Value);
			Value = (int32)Value1;
			break;
		}
		case EOnlineKeyValuePairDataType::Int64:
		{
			int64 Value1 = 0;
			Data.GetValue(Value1);
			Value = (int32)Value1;
			break;
		}
		case EOnlineKeyValuePairDataType::UInt64:
		{
			uint64 Value1 = 0;
			Data.GetValue(Value1);
			Value = (int32)Value1;
			break;
		}
		case EOnlineKeyValuePairDataType::Bool:
		{
			bool Value1 = false;
			Data.GetValue(Value1);
			Value = Value1 ? 1 : 0;
			break;
		}
		case EOnlineKeyValuePairDataType::Float:
		{
			float Value1 = 0.f;
			Data.GetValue(Value1);
			Value = FloatStatToIntStat(Value1);
			break;
		}
		case EOnlineKeyValuePairDataType::Double:
		{
			double Value1 = 0.f;
			Data.GetValue(Value1);
			Value = FloatStatToIntStat(Value1);
			break;
		}
	}
	return Value;
}

typedef TEOSCallback<EOS_Stats_OnIngestStatCompleteCallback, EOS_Stats_IngestStatCompleteCallbackInfo, FOnlineStatsEOS> FWriteStatsCallback;

void FOnlineStatsEOS::WriteStats(EOS_ProductUserId LocalUserId, EOS_ProductUserId UserId, const FOnlineStatsUserUpdatedStats& PlayerStats)
{
	TArray<EOS_Stats_IngestData> EOSData;
	TArray<FStatNameBuffer> EOSStatNames;
	// Preallocate all of the memory
	EOSData.AddZeroed(PlayerStats.Stats.Num());
	EOSStatNames.AddZeroed(PlayerStats.Stats.Num());
	uint32 Index = 0;
	// Convert the stats to the EOS format
	for (const TPair<FString, FOnlineStatUpdate>& Stat : PlayerStats.Stats)
	{
		EOS_Stats_IngestData& EOSStat = EOSData[Index];
		EOSStat.ApiVersion = 1;
		UE_EOS_CHECK_API_MISMATCH(EOS_STATS_INGESTDATA_API_LATEST, 1);

		EOSStat.IngestAmount = GetVariantValue(Stat.Value.GetValue());
		FCStringAnsi::Strncpy(EOSStatNames[Index].StatName, TCHAR_TO_UTF8(*Stat.Key.ToUpper()), EOS_OSS_STRING_BUFFER_LENGTH);
		EOSStat.StatName = EOSStatNames[Index].StatName;

		Index++;
	}

	EOS_Stats_IngestStatOptions Options = { };
	Options.ApiVersion = 3;
	UE_EOS_CHECK_API_MISMATCH(EOS_STATS_INGESTSTAT_API_LATEST, 3);
	Options.LocalUserId = LocalUserId;
	Options.TargetUserId = UserId;
	Options.Stats = EOSData.GetData();
	Options.StatsCount = EOSData.Num();

	FWriteStatsCallback* CallbackObj = new FWriteStatsCallback(FOnlineStatsEOSWeakPtr(AsShared()));
	CallbackObj->CallbackLambda = [this](const EOS_Stats_IngestStatCompleteCallbackInfo* Data)
	{
		bool bWasSuccessful = Data->ResultCode == EOS_EResult::EOS_Success;
		if (!bWasSuccessful)
		{
			UE_LOG_ONLINE_STATS(Error, TEXT("EOS_Stats_IngestStat() failed with EOS result code (%s)"), ANSI_TO_TCHAR(EOS_EResult_ToString(Data->ResultCode)));
		}
	};
	EOS_Stats_IngestStat(EOSSubsystem->StatsHandle, &Options, CallbackObj, CallbackObj->GetCallbackPtr());
}

void FOnlineStatsEOS::UpdateStats(const FUniqueNetIdRef LocalUserId, const TArray<FOnlineStatsUserUpdatedStats>& UpdatedUserStats, const FOnlineStatsUpdateStatsComplete& Delegate)
{
<<<<<<< HEAD
	const FUniqueNetIdEOS& EOSId = FUniqueNetIdEOS::Cast(*LocalUserId);
	const EOS_ProductUserId UserId = EOSId.GetProductUserId();
	if (UserId == nullptr)
	{
		UE_LOG_ONLINE_STATS(Error, TEXT("UpdateStats() failed for unknown player (%s)"), *EOSId.ToDebugString());
		Delegate.ExecuteIfBound(FOnlineError(EOnlineErrorResult::InvalidCreds));
		return;
=======
	EOS_ProductUserId UserId = nullptr;
	if (!IsRunningDedicatedServer()) // We'll keep the calling user as null for dedicated servers
	{
		const FUniqueNetIdEOS& EOSId = FUniqueNetIdEOS::Cast(*LocalUserId);
		UserId = EOSId.GetProductUserId();
		if (UserId == nullptr)
		{
			UE_LOG_ONLINE_STATS(Error, TEXT("UpdateStats() failed for unknown player (%s)"), *EOSId.ToDebugString());
			Delegate.ExecuteIfBound(FOnlineError(EOnlineErrorResult::InvalidCreds));
			return;
		}
>>>>>>> 4af6daef
	}

	if (UpdatedUserStats.Num() == 0 )
	{
		UE_LOG_ONLINE_STATS(Error, TEXT("UpdateStats() failed for player due to no user stats being specified"));
		Delegate.ExecuteIfBound(FOnlineError(EOnlineErrorResult::InvalidParams));
		return;
	}

	// Trigger one write for each user
	for (const FOnlineStatsUserUpdatedStats& StatsUpdate : UpdatedUserStats)
	{
		const FUniqueNetIdEOS& AccountEOSId = FUniqueNetIdEOS::Cast(*StatsUpdate.Account);
		const EOS_ProductUserId StatsUser = AccountEOSId.GetProductUserId();
		if (StatsUser != nullptr)
		{
			WriteStats(UserId, StatsUser, StatsUpdate);
		}
		else
		{
			UE_LOG_ONLINE_STATS(Error, TEXT("UpdateStats() failed for unknown player (%s)"), *StatsUpdate.Account->ToDebugString());
		}
	}
	// Mabye these wrote correctly...
	Delegate.ExecuteIfBound(FOnlineError(EOnlineErrorResult::Success));
}

#if !UE_BUILD_SHIPPING
void FOnlineStatsEOS::ResetStats(const FUniqueNetIdRef StatsUserId)
{
	UE_LOG_ONLINE_STATS(Warning, TEXT("ResetStats() is not supported"));
}
#endif

#endif<|MERGE_RESOLUTION|>--- conflicted
+++ resolved
@@ -180,7 +180,6 @@
 
 					EOS_Stats_Stat* ReadStat = nullptr;
 					if (EOS_Stats_CopyStatByName(EOSSubsystem->StatsHandle, &Options, &ReadStat) == EOS_EResult::EOS_Success)
-<<<<<<< HEAD
 					{
 						UE_LOG_ONLINE_STATS(VeryVerbose, TEXT("Found value for stat %s"), *StatName);
 
@@ -190,17 +189,6 @@
 					}
 					else
 					{
-=======
-					{
-						UE_LOG_ONLINE_STATS(VeryVerbose, TEXT("Found value for stat %s"), *StatName);
-
-						UserStats->Stats.Add(StatName, FOnlineStatValue(ReadStat->Value));
-
-						EOS_Stats_Stat_Release(ReadStat);
-					}
-					else
-					{
->>>>>>> 4af6daef
 						// Put an empty stat in
 						UE_LOG_ONLINE_STATS(VeryVerbose, TEXT("Value not found for stat %s, adding empty value"), *StatName);
 						UserStats->Stats.Add(StatName, FOnlineStatValue());
@@ -336,15 +324,6 @@
 
 void FOnlineStatsEOS::UpdateStats(const FUniqueNetIdRef LocalUserId, const TArray<FOnlineStatsUserUpdatedStats>& UpdatedUserStats, const FOnlineStatsUpdateStatsComplete& Delegate)
 {
-<<<<<<< HEAD
-	const FUniqueNetIdEOS& EOSId = FUniqueNetIdEOS::Cast(*LocalUserId);
-	const EOS_ProductUserId UserId = EOSId.GetProductUserId();
-	if (UserId == nullptr)
-	{
-		UE_LOG_ONLINE_STATS(Error, TEXT("UpdateStats() failed for unknown player (%s)"), *EOSId.ToDebugString());
-		Delegate.ExecuteIfBound(FOnlineError(EOnlineErrorResult::InvalidCreds));
-		return;
-=======
 	EOS_ProductUserId UserId = nullptr;
 	if (!IsRunningDedicatedServer()) // We'll keep the calling user as null for dedicated servers
 	{
@@ -356,7 +335,6 @@
 			Delegate.ExecuteIfBound(FOnlineError(EOnlineErrorResult::InvalidCreds));
 			return;
 		}
->>>>>>> 4af6daef
 	}
 
 	if (UpdatedUserStats.Num() == 0 )
