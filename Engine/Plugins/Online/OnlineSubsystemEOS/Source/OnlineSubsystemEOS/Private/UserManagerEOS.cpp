// Copyright Epic Games, Inc. All Rights Reserved.

#include "UserManagerEOS.h"
#include "OnlineSubsystemEOS.h"
#include "Misc/CommandLine.h"
#include "Misc/Guid.h"
#include "Misc/OutputDeviceRedirector.h"
#include "IPAddress.h"
#include "SocketSubsystem.h"
#include "OnlineError.h"
#include "EOSSettings.h"
#include "CoreMinimal.h"
#include "IEOSSDKManager.h"

#include COMPILED_PLATFORM_HEADER(EOSHelpers.h)

#if WITH_EOS_SDK

#include "eos_auth.h"
#include "eos_userinfo.h"
#include "eos_friends.h"
#include "eos_presence.h"
#include "eos_ui.h"

static inline EInviteStatus::Type ToEInviteStatus(EOS_EFriendsStatus InStatus)
{
	switch (InStatus)
	{
		case EOS_EFriendsStatus::EOS_FS_InviteSent:
		{
			return EInviteStatus::PendingOutbound;
		}
		case EOS_EFriendsStatus::EOS_FS_InviteReceived:
		{
			return EInviteStatus::PendingInbound;
		}
		case EOS_EFriendsStatus::EOS_FS_Friends:
		{
			return EInviteStatus::Accepted;
		}
	}
	return EInviteStatus::Unknown;
}

static inline EOnlinePresenceState::Type ToEOnlinePresenceState(EOS_Presence_EStatus InStatus)
{
	switch (InStatus)
	{
		case EOS_Presence_EStatus::EOS_PS_Online:
		{
			return EOnlinePresenceState::Online;
		}
		case EOS_Presence_EStatus::EOS_PS_Away:
		{
			return EOnlinePresenceState::Away;
		}
		case EOS_Presence_EStatus::EOS_PS_ExtendedAway:
		{
			return EOnlinePresenceState::ExtendedAway;
		}
		case EOS_Presence_EStatus::EOS_PS_DoNotDisturb:
		{
			return EOnlinePresenceState::DoNotDisturb;
		}
	}
	return EOnlinePresenceState::Offline;
}

static inline EOS_Presence_EStatus ToEOS_Presence_EStatus(EOnlinePresenceState::Type InStatus)
{
	switch (InStatus)
	{
		case EOnlinePresenceState::Online:
		{
			return EOS_Presence_EStatus::EOS_PS_Online;
		}
		case EOnlinePresenceState::Away:
		{
			return EOS_Presence_EStatus::EOS_PS_Away;
		}
		case EOnlinePresenceState::ExtendedAway:
		{
			return EOS_Presence_EStatus::EOS_PS_ExtendedAway;
		}
		case EOnlinePresenceState::DoNotDisturb:
		{
			return EOS_Presence_EStatus::EOS_PS_DoNotDisturb;
		}
	}
	return EOS_Presence_EStatus::EOS_PS_Offline;
}

static inline EOS_EExternalCredentialType ToEOS_EExternalCredentialType(FName OSSName, const FOnlineAccountCredentials& AccountCredentials)
{
	if (OSSName == STEAM_SUBSYSTEM)
	{
		return EOS_EExternalCredentialType::EOS_ECT_STEAM_APP_TICKET;
	}
	else if (OSSName == PS4_SUBSYSTEM || USE_PSN_ID_TOKEN)
	{
		return EOS_EExternalCredentialType::EOS_ECT_PSN_ID_TOKEN;
	}
<<<<<<< HEAD
PRAGMA_DISABLE_DEPRECATION_WARNINGS
=======
>>>>>>> efc9b2f3
	else if (OSSName == LIVE_SUBSYSTEM || USE_XBL_XSTS_TOKEN)
	{
		return EOS_EExternalCredentialType::EOS_ECT_XBL_XSTS_TOKEN;
	}
PRAGMA_ENABLE_DEPRECATION_WARNINGS
	else if (OSSName == SWITCH_SUBSYSTEM)
	{
		if (AccountCredentials.Type == TEXT("NintendoAccount"))
		{
			return EOS_EExternalCredentialType::EOS_ECT_NINTENDO_ID_TOKEN;
		}
		else
		{
			return EOS_EExternalCredentialType::EOS_ECT_NINTENDO_NSA_ID_TOKEN;
		}
	}
	else if (OSSName == APPLE_SUBSYSTEM)
	{
		return EOS_EExternalCredentialType::EOS_ECT_APPLE_ID_TOKEN;
	}
	// Unknown means OpenID
	return EOS_EExternalCredentialType::EOS_ECT_OPENID_ACCESS_TOKEN;
}

/** Delegates that are used for internal calls and are meant to be ignored */
IOnlinePresence::FOnPresenceTaskCompleteDelegate IgnoredPresenceDelegate;
IOnlineUser::FOnQueryExternalIdMappingsComplete IgnoredMappingDelegate;

typedef TEOSGlobalCallback<EOS_UI_OnDisplaySettingsUpdatedCallback, EOS_UI_OnDisplaySettingsUpdatedCallbackInfo> FOnDisplaySettingsUpdatedCallback;

FUserManagerEOS::FUserManagerEOS(FOnlineSubsystemEOS* InSubsystem)
	: EOSSubsystem(InSubsystem)
	, DefaultLocalUser(-1)
	, LoginNotificationId(0)
	, LoginNotificationCallback(nullptr)
	, FriendsNotificationId(0)
	, FriendsNotificationCallback(nullptr)
	, PresenceNotificationId(0)
	, PresenceNotificationCallback(nullptr)
{
	// This delegate would cause a crash when running a dedicated server
	if (!IsRunningDedicatedServer())
	{
	// Adding subscription to external ui display change event
	EOS_UI_AddNotifyDisplaySettingsUpdatedOptions Options = {};
	Options.ApiVersion = EOS_UI_ADDNOTIFYDISPLAYSETTINGSUPDATED_API_LATEST;

	FOnDisplaySettingsUpdatedCallback* CallbackObj = new FOnDisplaySettingsUpdatedCallback();
	DisplaySettingsUpdatedCallback = CallbackObj;
	CallbackObj->CallbackLambda = [this](const EOS_UI_OnDisplaySettingsUpdatedCallbackInfo* Data)
	{
		TriggerOnExternalUIChangeDelegates((bool)Data->bIsVisible);
	};

	DisplaySettingsUpdatedId = EOS_UI_AddNotifyDisplaySettingsUpdated(EOSSubsystem->UIHandle, &Options, CallbackObj, CallbackObj->GetCallbackPtr());
}
}

FUserManagerEOS::~FUserManagerEOS()
{
	// Removing subscription to external ui display change event
	EOS_UI_RemoveNotifyDisplaySettingsUpdated(EOSSubsystem->UIHandle, DisplaySettingsUpdatedId);

	delete DisplaySettingsUpdatedCallback;
}

void FUserManagerEOS::LoginStatusChanged(const EOS_Auth_LoginStatusChangedCallbackInfo* Data)
{
	if (Data->CurrentStatus == EOS_ELoginStatus::EOS_LS_NotLoggedIn)
	{
		if (AccountIdToUserNumMap.Contains(Data->LocalUserId))
		{
			int32 LocalUserNum = AccountIdToUserNumMap[Data->LocalUserId];
			FUniqueNetIdEOSPtr UserNetId = UserNumToNetIdMap[LocalUserNum];
			TriggerOnLoginStatusChangedDelegates(LocalUserNum, ELoginStatus::LoggedIn, ELoginStatus::NotLoggedIn, *UserNetId);
			// Need to remove the local user
			RemoveLocalUser(LocalUserNum);

			// Clean up user based notifies if we have no logged in users
			if (UserNumToNetIdMap.Num() == 0)
			{
				if (LoginNotificationId > 0)
				{
					// Remove the callback
					EOS_Auth_RemoveNotifyLoginStatusChanged(EOSSubsystem->AuthHandle, LoginNotificationId);
					delete LoginNotificationCallback;
					LoginNotificationCallback = nullptr;
					LoginNotificationId = 0;
				}
				if (FriendsNotificationId > 0)
				{
					EOS_Friends_RemoveNotifyFriendsUpdate(EOSSubsystem->FriendsHandle, FriendsNotificationId);
					delete FriendsNotificationCallback;
					FriendsNotificationCallback = nullptr;
					FriendsNotificationId = 0;
				}
				if (PresenceNotificationId > 0)
				{
					EOS_Presence_RemoveNotifyOnPresenceChanged(EOSSubsystem->PresenceHandle, PresenceNotificationId);
					delete PresenceNotificationCallback;
					PresenceNotificationCallback = nullptr;
					PresenceNotificationId = 0;
				}
				// Remove the per user connect login notification
				if (LocalUserNumToConnectLoginNotifcationMap.Contains(LocalUserNum))
				{
					FNotificationIdCallbackPair* NotificationPair = LocalUserNumToConnectLoginNotifcationMap[LocalUserNum];
					LocalUserNumToConnectLoginNotifcationMap.Remove(LocalUserNum);

					EOS_Connect_RemoveNotifyAuthExpiration(EOSSubsystem->ConnectHandle, NotificationPair->NotificationId);

					delete NotificationPair;
				}
			}
		}
	}
}

IOnlineSubsystem* FUserManagerEOS::GetPlatformOSS()
{
	IOnlineSubsystem* PlatformOSS = IOnlineSubsystem::GetByPlatform();
	if (PlatformOSS == nullptr)
#if !PLATFORM_DESKTOP
	{
		UE_LOG_ONLINE(Error, TEXT("GetPlatformOSS() failed due to no platform OSS being configured"));
	}
#else
	{
		// Attempt to load Steam before treating it as an error
		PlatformOSS = IOnlineSubsystem::Get(STEAM_SUBSYSTEM);
	}
#endif
	return PlatformOSS;
}

void FUserManagerEOS::GetPlatformAuthToken(int32 LocalUserNum, const FOnGetLinkedAccountAuthTokenCompleteDelegate& Delegate)
{
	IOnlineSubsystem* PlatformOSS = GetPlatformOSS();
	if (PlatformOSS == nullptr)
	{
		UE_LOG_ONLINE(Error, TEXT("ConnectLoginNoEAS(%d) failed due to no platform OSS"), LocalUserNum);
		Delegate.ExecuteIfBound(LocalUserNum, false, FExternalAuthToken());
		return;
	}
	IOnlineIdentityPtr PlatformIdentity = PlatformOSS->GetIdentityInterface();
	if (!PlatformIdentity.IsValid())
	{
		UE_LOG_ONLINE(Error, TEXT("ConnectLoginNoEAS(%d) failed due to no platform OSS identity interface"), LocalUserNum);
		Delegate.ExecuteIfBound(LocalUserNum, false, FExternalAuthToken());
		return;
	}
	// Request the auth token from the platform
	PlatformIdentity->GetLinkedAccountAuthToken(LocalUserNum, Delegate);
}

typedef TEOSCallback<EOS_Auth_OnLoginCallback, EOS_Auth_LoginCallbackInfo> FLoginCallback;
typedef TEOSCallback<EOS_Connect_OnLoginCallback, EOS_Connect_LoginCallbackInfo> FConnectLoginCallback;

// Chose arbitrarily since the SDK doesn't define it
#define EOS_MAX_TOKEN_SIZE 4096

struct FAuthCredentials :
	public EOS_Auth_Credentials
{
	FAuthCredentials() :
		EOS_Auth_Credentials()
	{
		ApiVersion = EOS_AUTH_CREDENTIALS_API_LATEST;
		Id = IdAnsi;
		Token = TokenAnsi;
	}

	FAuthCredentials(EOS_EExternalCredentialType InExternalType, const FExternalAuthToken& AuthToken) :
		EOS_Auth_Credentials()
	{
		if (AuthToken.HasTokenData())
		{
			Init(InExternalType, AuthToken.TokenData);
		}
		else if (AuthToken.HasTokenString())
		{
			Init(InExternalType, AuthToken.TokenString);
		}
		else
		{
			UE_LOG_ONLINE(Error, TEXT("FAuthCredentials object cannot be constructed with invalid FExternalAuthToken parameter"));
		}
	}

	void Init(EOS_EExternalCredentialType InExternalType, const FString& InTokenString)
	{
		ApiVersion = EOS_AUTH_CREDENTIALS_API_LATEST;
		Type = EOS_ELoginCredentialType::EOS_LCT_ExternalAuth;
		ExternalType = InExternalType;
		Id = IdAnsi;
		Token = TokenAnsi;

		FCStringAnsi::Strncpy(TokenAnsi, TCHAR_TO_UTF8(*InTokenString), InTokenString.Len()+1);
	}

	void Init(EOS_EExternalCredentialType InExternalType, const TArray<uint8>& InToken)
	{
		ApiVersion = EOS_AUTH_CREDENTIALS_API_LATEST;
		Type = EOS_ELoginCredentialType::EOS_LCT_ExternalAuth;
		ExternalType = InExternalType;
		Id = IdAnsi;
		Token = TokenAnsi;

		uint32_t InOutBufferLength = EOS_OSS_STRING_BUFFER_LENGTH;
		EOS_ByteArray_ToString(InToken.GetData(), InToken.Num(), TokenAnsi, &InOutBufferLength);
	}

	char IdAnsi[EOS_OSS_STRING_BUFFER_LENGTH];
	char TokenAnsi[EOS_MAX_TOKEN_SIZE];
};

bool FUserManagerEOS::Login(int32 LocalUserNum, const FOnlineAccountCredentials& AccountCredentials)
{
	LocalUserNumToLastLoginCredentials.Emplace(LocalUserNum, MakeShared<FOnlineAccountCredentials>(AccountCredentials));

	FEOSSettings Settings = UEOSSettings::GetSettings();

	// Are we configured to run at all?
	if (!EOSSubsystem->bIsDefaultOSS && !EOSSubsystem->bIsPlatformOSS && !Settings.bUseEAS && !Settings.bUseEOSConnect)
	{
		UE_LOG_ONLINE(Warning, TEXT("Neither EAS nor EOS are configured to be used. Failed to login in user (%d)"), LocalUserNum);
		TriggerOnLoginCompleteDelegates(LocalUserNum, false, *FUniqueNetIdEOS::EmptyId(), FString(TEXT("Not configured")));
		return true;
	}

	// See if we are configured to just use EOS and not EAS
	if (!EOSSubsystem->bIsDefaultOSS && !EOSSubsystem->bIsPlatformOSS && !Settings.bUseEAS && Settings.bUseEOSConnect)
	{
		// Call the EOS + Platform login path
		return ConnectLoginNoEAS(LocalUserNum);
	}

	// We don't support offline logged in, so they are either logged in or not
	if (GetLoginStatus(LocalUserNum) == ELoginStatus::LoggedIn)
	{
		UE_LOG_ONLINE(Warning, TEXT("User (%d) already logged in."), LocalUserNum);
		TriggerOnLoginCompleteDelegates(LocalUserNum, false, *FUniqueNetIdEOS::EmptyId(), FString(TEXT("Already logged in")));
		return true;
	}

	// See if we are logging in using platform credentials to link to EAS
	if (!EOSSubsystem->bIsDefaultOSS && !EOSSubsystem->bIsPlatformOSS && Settings.bUseEAS)
	{
		LoginViaExternalAuth(LocalUserNum);
		return true;
	}

	EOS_Auth_LoginOptions LoginOptions = { };
	LoginOptions.ApiVersion = EOS_AUTH_LOGIN_API_LATEST;
	LoginOptions.ScopeFlags = EOS_EAuthScopeFlags::EOS_AS_BasicProfile | EOS_EAuthScopeFlags::EOS_AS_FriendsList | EOS_EAuthScopeFlags::EOS_AS_Presence;

	FPlatformEOSHelpersPtr EOSHelpers = EOSSubsystem->GetEOSHelpers();

	FAuthCredentials Credentials;
	LoginOptions.Credentials = &Credentials;
	EOSHelpers->PlatformAuthCredentials(Credentials);

	if (AccountCredentials.Type == TEXT("exchangecode"))
	{
		// This is how the Epic launcher will pass credentials to you
		FCStringAnsi::Strncpy(Credentials.TokenAnsi, TCHAR_TO_UTF8(*AccountCredentials.Token), EOS_MAX_TOKEN_SIZE);
		Credentials.Type = EOS_ELoginCredentialType::EOS_LCT_ExchangeCode;
	}
	else if (AccountCredentials.Type == TEXT("developer"))
	{
		// This is auth via the EOS auth tool
		Credentials.Type = EOS_ELoginCredentialType::EOS_LCT_Developer;
		FCStringAnsi::Strncpy(Credentials.IdAnsi, TCHAR_TO_UTF8(*AccountCredentials.Id), EOS_OSS_STRING_BUFFER_LENGTH);
		FCStringAnsi::Strncpy(Credentials.TokenAnsi, TCHAR_TO_UTF8(*AccountCredentials.Token), EOS_MAX_TOKEN_SIZE);
	}
	else if (AccountCredentials.Type == TEXT("accountportal"))
	{
		// This is auth via the EOS Account Portal
		Credentials.Type = EOS_ELoginCredentialType::EOS_LCT_AccountPortal;
	}
	else
	{
		UE_LOG_ONLINE(Warning, TEXT("Unable to Login() user (%d) due to missing auth parameters"), LocalUserNum);
		TriggerOnLoginCompleteDelegates(LocalUserNum, false, *FUniqueNetIdEOS::EmptyId(), FString(TEXT("Missing auth parameters")));
		return false;
	}

	FLoginCallback* CallbackObj = new FLoginCallback();
	CallbackObj->CallbackLambda = [this, LocalUserNum](const EOS_Auth_LoginCallbackInfo* Data)
	{
		if (Data->ResultCode == EOS_EResult::EOS_Success)
		{
			// Continue the login process by getting the product user id for EAS only
			ConnectLoginEAS(LocalUserNum, Data->LocalUserId);
		}
		else
		{
			FString ErrorString = FString::Printf(TEXT("Login(%d) failed with EOS result code (%s)"), LocalUserNum, ANSI_TO_TCHAR(EOS_EResult_ToString(Data->ResultCode)));
			UE_LOG_ONLINE(Warning, TEXT("%s"), *ErrorString);
			TriggerOnLoginCompleteDelegates(LocalUserNum, false, *FUniqueNetIdEOS::EmptyId(), ErrorString);
		}
	};
	// Perform the auth call
	EOS_Auth_Login(EOSSubsystem->AuthHandle, &LoginOptions, (void*)CallbackObj, CallbackObj->GetCallbackPtr());
	return true;
}

void FUserManagerEOS::LoginViaExternalAuth(int32 LocalUserNum)
{
	GetPlatformAuthToken(LocalUserNum,
		FOnGetLinkedAccountAuthTokenCompleteDelegate::CreateLambda([this](int32 LocalUserNum, bool bWasSuccessful, const FExternalAuthToken& AuthToken)
		{
			if (!bWasSuccessful || !AuthToken.IsValid())
			{
				UE_LOG_ONLINE(Warning, TEXT("Unable to Login() user (%d) due to an empty platform auth token"), LocalUserNum);
				TriggerOnLoginCompleteDelegates(LocalUserNum, false, *FUniqueNetIdEOS::EmptyId(), FString(TEXT("Missing platform auth token")));
				return;
			}

			EOS_Auth_LoginOptions LoginOptions = { };
			LoginOptions.ApiVersion = EOS_AUTH_LOGIN_API_LATEST;
			LoginOptions.ScopeFlags = EOS_EAuthScopeFlags::EOS_AS_BasicProfile | EOS_EAuthScopeFlags::EOS_AS_FriendsList | EOS_EAuthScopeFlags::EOS_AS_Presence;

			check(LocalUserNumToLastLoginCredentials.Contains(LocalUserNum));
			FAuthCredentials Credentials(ToEOS_EExternalCredentialType(GetPlatformOSS()->GetSubsystemName(), *LocalUserNumToLastLoginCredentials[LocalUserNum]), AuthToken);
			LoginOptions.Credentials = &Credentials;

			FLoginCallback* CallbackObj = new FLoginCallback();
			CallbackObj->CallbackLambda = [this, LocalUserNum](const EOS_Auth_LoginCallbackInfo* Data)
			{
				if (Data->ResultCode == EOS_EResult::EOS_Success)
				{
					ConnectLoginEAS(LocalUserNum, Data->LocalUserId);
				}
				else if (Data->ResultCode == EOS_EResult::EOS_InvalidUser)
				{
					// Link the account
					LinkEAS(LocalUserNum, Data->ContinuanceToken);
				}
				else
				{
					FString ErrorString = FString::Printf(TEXT("Login(%d) failed with EOS result code (%s)"), LocalUserNum, ANSI_TO_TCHAR(EOS_EResult_ToString(Data->ResultCode)));
					UE_LOG_ONLINE(Warning, TEXT("%s"), *ErrorString);
					TriggerOnLoginCompleteDelegates(LocalUserNum, false, *FUniqueNetIdEOS::EmptyId(), ErrorString);
				}
			};
			// Perform the auth call
			EOS_Auth_Login(EOSSubsystem->AuthHandle, &LoginOptions, (void*)CallbackObj, CallbackObj->GetCallbackPtr());
		}));
}

struct FLinkAccountOptions :
	public EOS_Auth_LinkAccountOptions
{
	FLinkAccountOptions(EOS_ContinuanceToken Token)
		: EOS_Auth_LinkAccountOptions()
	{
		ApiVersion = EOS_AUTH_LINKACCOUNT_API_LATEST;
		ContinuanceToken = Token;
	}
};

typedef TEOSCallback<EOS_Auth_OnLinkAccountCallback, EOS_Auth_LinkAccountCallbackInfo> FLinkAccountCallback;

void FUserManagerEOS::LinkEAS(int32 LocalUserNum, EOS_ContinuanceToken Token)
{
	FLinkAccountOptions Options(Token);
	FLinkAccountCallback* CallbackObj = new FLinkAccountCallback();
	CallbackObj->CallbackLambda = [this, LocalUserNum](const EOS_Auth_LinkAccountCallbackInfo* Data)
	{
		if (Data->ResultCode == EOS_EResult::EOS_Success)
		{
			// Continue the login process by getting the product user id
			ConnectLoginEAS(LocalUserNum, Data->LocalUserId);
		}
		else
		{
			FString ErrorString = FString::Printf(TEXT("Login(%d) failed with EOS result code (%s)"), LocalUserNum, ANSI_TO_TCHAR(EOS_EResult_ToString(Data->ResultCode)));
			UE_LOG_ONLINE(Warning, TEXT("%s"), *ErrorString);
			TriggerOnLoginCompleteDelegates(LocalUserNum, false, *FUniqueNetIdEOS::EmptyId(), ErrorString);
		}
	};
	EOS_Auth_LinkAccount(EOSSubsystem->AuthHandle, &Options, CallbackObj, CallbackObj->GetCallbackPtr());
}

struct FConnectCredentials :
	public EOS_Connect_Credentials
{
	FConnectCredentials(EOS_EExternalCredentialType InType, const TArray<uint8>& InToken)
		: EOS_Connect_Credentials()
	{
		ApiVersion = EOS_CONNECT_CREDENTIALS_API_LATEST;
		Token = TokenAnsi;
		Type = InType;

		uint32_t InOutBufferLength = EOS_MAX_TOKEN_SIZE;
		EOS_ByteArray_ToString(InToken.GetData(), InToken.Num(), TokenAnsi, &InOutBufferLength);
	}
	char TokenAnsi[EOS_MAX_TOKEN_SIZE];
};

bool FUserManagerEOS::ConnectLoginNoEAS(int32 LocalUserNum)
{
	GetPlatformAuthToken(LocalUserNum,
		FOnGetLinkedAccountAuthTokenCompleteDelegate::CreateLambda([this](int32 LocalUserNum, bool bWasSuccessful, const FExternalAuthToken& AuthToken)
		{
			if (!bWasSuccessful || !AuthToken.HasTokenData())
			{
				UE_LOG_ONLINE(Error, TEXT("ConnectLoginNoEAS(%d) failed due to the platform OSS giving an empty auth token"), LocalUserNum);
				return;
			}

			// Now login into our EOS account
			check(LocalUserNumToLastLoginCredentials.Contains(LocalUserNum));
			FConnectCredentials Credentials(ToEOS_EExternalCredentialType(GetPlatformOSS()->GetSubsystemName(), *LocalUserNumToLastLoginCredentials[LocalUserNum]), AuthToken.TokenData);
			EOS_Connect_LoginOptions Options = { };
			Options.ApiVersion = EOS_CONNECT_LOGIN_API_LATEST;
			Options.Credentials = &Credentials;

			FConnectLoginCallback* CallbackObj = new FConnectLoginCallback();
			CallbackObj->CallbackLambda = [this, LocalUserNum](const EOS_Connect_LoginCallbackInfo* Data)
			{
				if (Data->ResultCode == EOS_EResult::EOS_Success)
				{
					// We have an account mapping to the platform account, skip to final login
					FullLoginCallback(LocalUserNum, nullptr, Data->LocalUserId);
				}
				else if (Data->ResultCode == EOS_EResult::EOS_InvalidUser)
				{
					// We need to create the platform account mapping for this user using the continuation token
					CreateConnectedLogin(LocalUserNum, nullptr, Data->ContinuanceToken);
				}
				else
				{
					UE_LOG_ONLINE(Error, TEXT("ConnectLoginNoEAS(%d) failed with EOS result code (%s)"), LocalUserNum, ANSI_TO_TCHAR(EOS_EResult_ToString(Data->ResultCode)));
				}
			};
			EOS_Connect_Login(EOSSubsystem->ConnectHandle, &Options, CallbackObj, CallbackObj->GetCallbackPtr());
		}));

	return true;
}

bool FUserManagerEOS::ConnectLoginEAS(int32 LocalUserNum, EOS_EpicAccountId AccountId)
{
	EOS_Auth_Token* AuthToken = nullptr;
	EOS_Auth_CopyUserAuthTokenOptions CopyOptions = { };
	CopyOptions.ApiVersion = EOS_AUTH_COPYUSERAUTHTOKEN_API_LATEST;

	EOS_EResult CopyResult = EOS_Auth_CopyUserAuthToken(EOSSubsystem->AuthHandle, &CopyOptions, AccountId, &AuthToken);
	if (CopyResult == EOS_EResult::EOS_Success)
	{
		EOS_Connect_Credentials Credentials = { };
		Credentials.ApiVersion = EOS_CONNECT_CREDENTIALS_API_LATEST;
		Credentials.Type = EOS_EExternalCredentialType::EOS_ECT_EPIC;
		Credentials.Token = AuthToken->AccessToken;

		EOS_Connect_LoginOptions Options = { };
		Options.ApiVersion = EOS_CONNECT_LOGIN_API_LATEST;
		Options.Credentials = &Credentials;

		FConnectLoginCallback* CallbackObj = new FConnectLoginCallback();
		CallbackObj->CallbackLambda = [LocalUserNum, AccountId, this](const EOS_Connect_LoginCallbackInfo* Data)
		{
			if (Data->ResultCode == EOS_EResult::EOS_Success)
			{
				// We have an account mapping, skip to final login
				FullLoginCallback(LocalUserNum, AccountId, Data->LocalUserId);
			}
			else if (Data->ResultCode == EOS_EResult::EOS_InvalidUser)
			{
				// We need to create the mapping for this user using the continuation token
				CreateConnectedLogin(LocalUserNum, AccountId, Data->ContinuanceToken);
			}
			else
			{
				UE_LOG_ONLINE(Error, TEXT("ConnectLogin(%d) failed with EOS result code (%s)"), LocalUserNum, ANSI_TO_TCHAR(EOS_EResult_ToString(Data->ResultCode)));
				Logout(LocalUserNum);
			}
		};
		EOS_Connect_Login(EOSSubsystem->ConnectHandle, &Options, CallbackObj, CallbackObj->GetCallbackPtr());

		EOS_Auth_Token_Release(AuthToken);
	}
	else
	{
		UE_LOG_ONLINE(Error, TEXT("ConnectLogin(%d) failed with EOS result code (%s)"), LocalUserNum, ANSI_TO_TCHAR(EOS_EResult_ToString(CopyResult)));
		Logout(LocalUserNum);
	}
	return true;
}

void FUserManagerEOS::RefreshConnectLogin(int32 LocalUserNum)
{
	if (!UserNumToAccountIdMap.Contains(LocalUserNum))
	{
		UE_LOG_ONLINE(Error, TEXT("Can't refresh ConnectLogin(%d) since (%d) is not logged in"), LocalUserNum, LocalUserNum);
		return;
	}

	EOS_EpicAccountId AccountId = UserNumToAccountIdMap[LocalUserNum];
	EOS_Auth_Token* AuthToken = nullptr;
	EOS_Auth_CopyUserAuthTokenOptions CopyOptions = { };
	CopyOptions.ApiVersion = EOS_AUTH_COPYUSERAUTHTOKEN_API_LATEST;

	EOS_EResult CopyResult = EOS_Auth_CopyUserAuthToken(EOSSubsystem->AuthHandle, &CopyOptions, AccountId, &AuthToken);
	if (CopyResult == EOS_EResult::EOS_Success)
	{
		EOS_Connect_Credentials Credentials = { };
		Credentials.ApiVersion = EOS_CONNECT_CREDENTIALS_API_LATEST;
		Credentials.Type = EOS_EExternalCredentialType::EOS_ECT_EPIC;
		Credentials.Token = AuthToken->AccessToken;

		EOS_Connect_LoginOptions Options = { };
		Options.ApiVersion = EOS_CONNECT_LOGIN_API_LATEST;
		Options.Credentials = &Credentials;

		FConnectLoginCallback* CallbackObj = new FConnectLoginCallback();
		CallbackObj->CallbackLambda = [LocalUserNum, AccountId, this](const EOS_Connect_LoginCallbackInfo* Data)
		{
			if (Data->ResultCode != EOS_EResult::EOS_Success)
			{
				UE_LOG_ONLINE(Error, TEXT("Failed to refresh ConnectLogin(%d) failed with EOS result code (%s)"), LocalUserNum, ANSI_TO_TCHAR(EOS_EResult_ToString(Data->ResultCode)));
				Logout(LocalUserNum);
			}
		};
		EOS_Connect_Login(EOSSubsystem->ConnectHandle, &Options, CallbackObj, CallbackObj->GetCallbackPtr());

		EOS_Auth_Token_Release(AuthToken);
	}
	else
	{
		UE_LOG_ONLINE(Error, TEXT("Failed to refresh ConnectLogin(%d) failed with EOS result code (%s)"), LocalUserNum, ANSI_TO_TCHAR(EOS_EResult_ToString(CopyResult)));
		Logout(LocalUserNum);
	}
}

typedef TEOSCallback<EOS_Connect_OnCreateUserCallback, EOS_Connect_CreateUserCallbackInfo> FCreateUserCallback;

void FUserManagerEOS::CreateConnectedLogin(int32 LocalUserNum, EOS_EpicAccountId AccountId, EOS_ContinuanceToken Token)
{
	EOS_Connect_CreateUserOptions Options = { };
	Options.ApiVersion = EOS_CONNECT_CREATEUSER_API_LATEST;
	Options.ContinuanceToken = Token;

	FCreateUserCallback* CallbackObj = new FCreateUserCallback();
	CallbackObj->CallbackLambda = [LocalUserNum, AccountId, this](const EOS_Connect_CreateUserCallbackInfo* Data)
	{
		if (Data->ResultCode == EOS_EResult::EOS_Success)
		{
			FullLoginCallback(LocalUserNum, AccountId, Data->LocalUserId);
		}
		else
		{
// @todo joeg - logout?
			FString ErrorString = FString::Printf(TEXT("Login(%d) failed with EOS result code (%s)"), LocalUserNum, ANSI_TO_TCHAR(EOS_EResult_ToString(Data->ResultCode)));
			TriggerOnLoginCompleteDelegates(LocalUserNum, false, *FUniqueNetIdEOS::EmptyId(), ErrorString);
		}
	};
	EOS_Connect_CreateUser(EOSSubsystem->ConnectHandle, &Options, CallbackObj, CallbackObj->GetCallbackPtr());
}

typedef TEOSGlobalCallback<EOS_Connect_OnAuthExpirationCallback, EOS_Connect_AuthExpirationCallbackInfo> FRefreshAuthCallback;
typedef TEOSGlobalCallback<EOS_Presence_OnPresenceChangedCallback, EOS_Presence_PresenceChangedCallbackInfo> FPresenceChangedCallback;
typedef TEOSGlobalCallback<EOS_Friends_OnFriendsUpdateCallback, EOS_Friends_OnFriendsUpdateInfo> FFriendsStatusUpdateCallback;
typedef TEOSGlobalCallback<EOS_Auth_OnLoginStatusChangedCallback, EOS_Auth_LoginStatusChangedCallbackInfo> FLoginStatusChangedCallback;

void FUserManagerEOS::FullLoginCallback(int32 LocalUserNum, EOS_EpicAccountId AccountId, EOS_ProductUserId UserId)
{
	// Add our login status changed callback if not already set
	if (LoginNotificationId == 0)
	{
		FLoginStatusChangedCallback* CallbackObj = new FLoginStatusChangedCallback();
		LoginNotificationCallback = CallbackObj;
		CallbackObj->CallbackLambda = [this](const EOS_Auth_LoginStatusChangedCallbackInfo* Data)
		{
			LoginStatusChanged(Data);
		};

		EOS_Auth_AddNotifyLoginStatusChangedOptions Options = { };
		Options.ApiVersion = EOS_AUTH_ADDNOTIFYLOGINSTATUSCHANGED_API_LATEST;
		LoginNotificationId = EOS_Auth_AddNotifyLoginStatusChanged(EOSSubsystem->AuthHandle, &Options, CallbackObj, CallbackObj->GetCallbackPtr());
	}
	// Register for friends updates if not set yet
	if (FriendsNotificationId == 0)
	{
		FFriendsStatusUpdateCallback* CallbackObj = new FFriendsStatusUpdateCallback();
		FriendsNotificationCallback = CallbackObj;
		CallbackObj->CallbackLambda = [LocalUserNum, this](const EOS_Friends_OnFriendsUpdateInfo* Data)
		{
			FriendStatusChanged(Data);
		};

		EOS_Friends_AddNotifyFriendsUpdateOptions Options = { };
		Options.ApiVersion = EOS_FRIENDS_ADDNOTIFYFRIENDSUPDATE_API_LATEST;
		FriendsNotificationId = EOS_Friends_AddNotifyFriendsUpdate(EOSSubsystem->FriendsHandle, &Options, CallbackObj, CallbackObj->GetCallbackPtr());
	}
	// Register for presence updates if not set yet
	if (PresenceNotificationId == 0)
	{
		FPresenceChangedCallback* CallbackObj = new FPresenceChangedCallback();
		PresenceNotificationCallback = CallbackObj;
		CallbackObj->CallbackLambda = [LocalUserNum, this](const EOS_Presence_PresenceChangedCallbackInfo* Data)
		{
			if (EpicAccountIdToOnlineUserMap.Contains(Data->PresenceUserId))
			{
				// Update the presence data to the most recent
				UpdatePresence(Data->PresenceUserId);
				return;
			}
		};

		EOS_Presence_AddNotifyOnPresenceChangedOptions Options = { };
		Options.ApiVersion = EOS_PRESENCE_ADDNOTIFYONPRESENCECHANGED_API_LATEST;
		PresenceNotificationId = EOS_Presence_AddNotifyOnPresenceChanged(EOSSubsystem->PresenceHandle, &Options, CallbackObj, CallbackObj->GetCallbackPtr());
	}
	// Add auth refresh notification if not set for this user yet
	if (!LocalUserNumToConnectLoginNotifcationMap.Contains(LocalUserNum))
	{
		FNotificationIdCallbackPair* NotificationPair = new FNotificationIdCallbackPair();
		LocalUserNumToConnectLoginNotifcationMap.Emplace(LocalUserNum, NotificationPair);

		FRefreshAuthCallback* CallbackObj = new FRefreshAuthCallback();
		NotificationPair->Callback = CallbackObj;
		CallbackObj->CallbackLambda = [LocalUserNum, this](const EOS_Connect_AuthExpirationCallbackInfo* Data)
		{
			RefreshConnectLogin(LocalUserNum);
		};

		EOS_Connect_AddNotifyAuthExpirationOptions Options = { };
		Options.ApiVersion = EOS_CONNECT_ADDNOTIFYAUTHEXPIRATION_API_LATEST;
		NotificationPair->NotificationId = EOS_Connect_AddNotifyAuthExpiration(EOSSubsystem->ConnectHandle, &Options, CallbackObj, CallbackObj->GetCallbackPtr());
	}

	AddLocalUser(LocalUserNum, AccountId, UserId);
	FUniqueNetIdEOSPtr UserNetId = GetLocalUniqueNetIdEOS(LocalUserNum);
	check(UserNetId.IsValid());

	TriggerOnLoginCompleteDelegates(LocalUserNum, true, *UserNetId, FString());
	TriggerOnLoginStatusChangedDelegates(LocalUserNum, ELoginStatus::NotLoggedIn, ELoginStatus::LoggedIn, *UserNetId);
}

typedef TEOSCallback<EOS_Auth_OnLogoutCallback, EOS_Auth_LogoutCallbackInfo> FLogoutCallback;

bool FUserManagerEOS::Logout(int32 LocalUserNum)
{
	FUniqueNetIdEOSPtr UserId = GetLocalUniqueNetIdEOS(LocalUserNum);
	if (!UserId.IsValid())
	{
		UE_LOG_ONLINE(Warning, TEXT("No logged in user found for LocalUserNum=%d."),
			LocalUserNum);
		TriggerOnLogoutCompleteDelegates(LocalUserNum, false);
		return false;
	}

	FLogoutCallback* CallbackObj = new FLogoutCallback();
	CallbackObj->CallbackLambda = [LocalUserNum, this](const EOS_Auth_LogoutCallbackInfo* Data)
	{
		if (Data->ResultCode == EOS_EResult::EOS_Success)
		{
			RemoveLocalUser(LocalUserNum);

			TriggerOnLogoutCompleteDelegates(LocalUserNum, true);
		}
		else
		{
			TriggerOnLogoutCompleteDelegates(LocalUserNum, false);
		}
	};

	EOS_Auth_LogoutOptions LogoutOptions = { };
	LogoutOptions.ApiVersion = EOS_AUTH_LOGOUT_API_LATEST;
	LogoutOptions.LocalUserId = StringToAccountIdMap[UserId->UniqueNetIdStr];

	EOS_Auth_Logout(EOSSubsystem->AuthHandle, &LogoutOptions, CallbackObj, CallbackObj->GetCallbackPtr());

	LocalUserNumToLastLoginCredentials.Remove(LocalUserNum);

	return true;
}

bool FUserManagerEOS::AutoLogin(int32 LocalUserNum)
{
	FString LoginId;
	FString Password;
	FString AuthType;

	FParse::Value(FCommandLine::Get(), TEXT("AUTH_LOGIN="), LoginId);
	FParse::Value(FCommandLine::Get(), TEXT("AUTH_PASSWORD="), Password);
	FParse::Value(FCommandLine::Get(), TEXT("AUTH_TYPE="), AuthType);

	if (EOSSubsystem->bIsDefaultOSS && (LoginId.IsEmpty() || Password.IsEmpty() || AuthType.IsEmpty()))
	{
		UE_LOG_ONLINE(Warning, TEXT("Unable to AutoLogin user (%d) due to missing auth command line args"), LocalUserNum);
		return false;
	}
	FOnlineAccountCredentials Creds(AuthType, LoginId, Password);

	LocalUserNumToLastLoginCredentials.Emplace(LocalUserNum, MakeShared<FOnlineAccountCredentials>(Creds));

	return Login(LocalUserNum, Creds);
}

void FUserManagerEOS::AddLocalUser(int32 LocalUserNum, EOS_EpicAccountId EpicAccountId, EOS_ProductUserId UserId)
{
	// Set the default user to the first one that logs in
	if (DefaultLocalUser == -1)
	{
		DefaultLocalUser = LocalUserNum;
	}

	const FString& NetId = MakeNetIdStringFromIds(EpicAccountId, UserId);
	FUniqueNetIdEOSRef UserNetId = FUniqueNetIdEOS::Create(NetId);
	FUserOnlineAccountEOSRef UserAccountRef(new FUserOnlineAccountEOS(UserNetId));

	UserNumToNetIdMap.Emplace(LocalUserNum, UserNetId);
	UserNumToAccountIdMap.Emplace(LocalUserNum, EpicAccountId);
	AccountIdToUserNumMap.Emplace(EpicAccountId, LocalUserNum);
	NetIdStringToOnlineUserMap.Emplace(*NetId, UserAccountRef);
	StringToUserAccountMap.Emplace(NetId, UserAccountRef);
	AccountIdToStringMap.Emplace(EpicAccountId, NetId);
	ProductUserIdToStringMap.Emplace(UserId, *NetId);
	StringToAccountIdMap.Emplace(NetId, EpicAccountId);
	EpicAccountIdToAttributeAccessMap.Emplace(EpicAccountId, UserAccountRef);
	UserNumToProductUserIdMap.Emplace(LocalUserNum, UserId);
	ProductUserIdToUserNumMap.Emplace(UserId, LocalUserNum);
	StringToProductUserIdMap.Emplace(NetId, UserId);

	// Init player lists
	FFriendsListEOSRef FriendsList = MakeShareable(new FFriendsListEOS(LocalUserNum, UserNetId));
	LocalUserNumToFriendsListMap.Emplace(LocalUserNum, FriendsList);
	NetIdStringToFriendsListMap.Emplace(NetId, FriendsList);
	ReadFriendsList(LocalUserNum, FString());

	FBlockedPlayersListEOSRef BlockedPlayersList = MakeShareable(new FBlockedPlayersListEOS(LocalUserNum, UserNetId));
	LocalUserNumToBlockedPlayerListMap.Emplace(LocalUserNum, BlockedPlayersList);
	NetIdStringToBlockedPlayerListMap.Emplace(NetId, BlockedPlayersList);
	QueryBlockedPlayers(*UserNetId);

	FRecentPlayersListEOSRef RecentPlayersList = MakeShareable(new FRecentPlayersListEOS(LocalUserNum, UserNetId));
	LocalUserNumToRecentPlayerListMap.Emplace(LocalUserNum, RecentPlayersList);
	NetIdStringToRecentPlayerListMap.Emplace(NetId, RecentPlayersList);

	// Get auth token info
	EOS_Auth_Token* AuthToken = nullptr;
	EOS_Auth_CopyUserAuthTokenOptions Options = { };
	Options.ApiVersion = EOS_AUTH_COPYUSERAUTHTOKEN_API_LATEST;

	EOS_EResult CopyResult = EOS_Auth_CopyUserAuthToken(EOSSubsystem->AuthHandle, &Options, EpicAccountId, &AuthToken);
	if (CopyResult == EOS_EResult::EOS_Success)
	{
		UserAccountRef->SetAuthAttribute(AUTH_ATTR_ID_TOKEN, AuthToken->AccessToken);
		EOS_Auth_Token_Release(AuthToken);

		UpdateUserInfo(UserAccountRef, EpicAccountId, EpicAccountId);
	}
}

void FUserManagerEOS::UpdateUserInfo(IAttributeAccessInterfaceRef AttributeAccessRef, EOS_EpicAccountId LocalId, EOS_EpicAccountId AccountId)
{
	EOS_UserInfo_CopyUserInfoOptions Options = { };
	Options.ApiVersion = EOS_USERINFO_COPYUSERINFO_API_LATEST;
	Options.LocalUserId = LocalId;
	Options.TargetUserId = AccountId;

	EOS_UserInfo* UserInfo = nullptr;

	EOS_EResult CopyResult = EOS_UserInfo_CopyUserInfo(EOSSubsystem->UserInfoHandle, &Options, &UserInfo);
	if (CopyResult == EOS_EResult::EOS_Success)
	{
		AttributeAccessRef->SetInternalAttribute(USER_ATTR_DISPLAY_NAME, UTF8_TO_TCHAR(UserInfo->DisplayName));
		AttributeAccessRef->SetInternalAttribute(USER_ATTR_COUNTRY, UTF8_TO_TCHAR(UserInfo->Country));
		AttributeAccessRef->SetInternalAttribute(USER_ATTR_LANG, UTF8_TO_TCHAR(UserInfo->PreferredLanguage));
		EOS_UserInfo_Release(UserInfo);
	}
}

bool FUserManagerEOS::IsFriendQueryUserInfoOngoing(int32 LocalUserNum)
{
	// If we have an entry for this user and the corresponding array has any element, users are still being processed
	if (IsFriendQueryUserInfoOngoingForLocalUserMap.Contains(LocalUserNum))
	{
		return IsFriendQueryUserInfoOngoingForLocalUserMap[LocalUserNum].Num() > 0;
	}

	return false;
}

TSharedPtr<FUserOnlineAccount> FUserManagerEOS::GetUserAccount(const FUniqueNetId& UserId) const
{
	TSharedPtr<FUserOnlineAccount> Result;

	const FUniqueNetIdEOS& EOSID = FUniqueNetIdEOS::Cast(UserId);
	const FUserOnlineAccountEOSRef* FoundUserAccount = StringToUserAccountMap.Find(EOSID.UniqueNetIdStr);
	if (FoundUserAccount != nullptr)
	{
		return *FoundUserAccount;
	}

	return nullptr;
}

TArray<TSharedPtr<FUserOnlineAccount>> FUserManagerEOS::GetAllUserAccounts() const
{
	TArray<TSharedPtr<FUserOnlineAccount>> Result;

	for (TMap<FString, FUserOnlineAccountEOSRef>::TConstIterator It(StringToUserAccountMap); It; ++It)
	{
		Result.Add(It.Value());
	}
	return Result;
}

FUniqueNetIdPtr FUserManagerEOS::GetUniquePlayerId(int32 LocalUserNum) const
{
	return GetLocalUniqueNetIdEOS(LocalUserNum);
}

int32 FUserManagerEOS::GetLocalUserNumFromUniqueNetId(const FUniqueNetId& NetId) const
{
	const FUniqueNetIdEOS& EosId = FUniqueNetIdEOS::Cast(NetId);
	if (StringToAccountIdMap.Contains(EosId.UniqueNetIdStr))
	{
		EOS_EpicAccountId AccountId = StringToAccountIdMap[EosId.UniqueNetIdStr];
		if (AccountIdToUserNumMap.Contains(AccountId))
		{
			return AccountIdToUserNumMap[AccountId];
		}
	}
	// Use the default user if we can't find the person that they want
	return DefaultLocalUser;
}

bool FUserManagerEOS::IsLocalUser(const FUniqueNetId& NetId) const
{
	const FUniqueNetIdEOS& EosId = FUniqueNetIdEOS::Cast(NetId);
	return StringToAccountIdMap.Contains(EosId.UniqueNetIdStr);
}

FUniqueNetIdEOSPtr FUserManagerEOS::GetLocalUniqueNetIdEOS(int32 LocalUserNum) const
{
	const FUniqueNetIdEOSPtr* FoundId = UserNumToNetIdMap.Find(LocalUserNum);
	if (FoundId != nullptr)
	{
		return *FoundId;
	}
	return nullptr;
}

FUniqueNetIdEOSPtr FUserManagerEOS::GetLocalUniqueNetIdEOS(EOS_ProductUserId UserId) const
{
	if (ProductUserIdToUserNumMap.Contains(UserId))
	{
		return GetLocalUniqueNetIdEOS(ProductUserIdToUserNumMap[UserId]);
	}
	return nullptr;
}

FUniqueNetIdEOSPtr FUserManagerEOS::GetLocalUniqueNetIdEOS(EOS_EpicAccountId AccountId) const
{
	if (AccountIdToUserNumMap.Contains(AccountId))
	{
		return GetLocalUniqueNetIdEOS(AccountIdToUserNumMap[AccountId]);
	}
	return nullptr;
}

EOS_EpicAccountId FUserManagerEOS::GetLocalEpicAccountId(int32 LocalUserNum) const
{
	if (UserNumToAccountIdMap.Contains(LocalUserNum))
	{
		return UserNumToAccountIdMap[LocalUserNum];
	}
	return nullptr;
}

EOS_EpicAccountId FUserManagerEOS::GetLocalEpicAccountId() const
{
	return GetLocalEpicAccountId(DefaultLocalUser);
}

EOS_ProductUserId FUserManagerEOS::GetLocalProductUserId(int32 LocalUserNum) const
{
	if (UserNumToProductUserIdMap.Contains(LocalUserNum))
	{
		return UserNumToProductUserIdMap[LocalUserNum];
	}
	return nullptr;
}

EOS_ProductUserId FUserManagerEOS::GetLocalProductUserId() const
{
	return GetLocalProductUserId(DefaultLocalUser);
}

EOS_EpicAccountId FUserManagerEOS::GetLocalEpicAccountId(EOS_ProductUserId UserId) const
{
	if (ProductUserIdToUserNumMap.Contains(UserId))
	{
		return GetLocalEpicAccountId(ProductUserIdToUserNumMap[UserId]);
	}
	return nullptr;
}

EOS_ProductUserId FUserManagerEOS::GetLocalProductUserId(EOS_EpicAccountId AccountId) const
{
	if (AccountIdToUserNumMap.Contains(AccountId))
	{
		return GetLocalProductUserId(AccountIdToUserNumMap[AccountId]);
	}
	return nullptr;
}

EOS_EpicAccountId FUserManagerEOS::GetEpicAccountId(const FUniqueNetId& NetId) const
{
	const FUniqueNetIdEOS& EOSId = FUniqueNetIdEOS::Cast(NetId);

	if (StringToAccountIdMap.Contains(EOSId.UniqueNetIdStr))
	{
		return StringToAccountIdMap[EOSId.UniqueNetIdStr];
	}
	return nullptr;
}

EOS_ProductUserId FUserManagerEOS::GetProductUserId(const FUniqueNetId& NetId) const
{
	const FUniqueNetIdEOS& EOSId = FUniqueNetIdEOS::Cast(NetId);

	if (StringToProductUserIdMap.Contains(EOSId.UniqueNetIdStr))
	{
		return StringToProductUserIdMap[EOSId.UniqueNetIdStr];
	}
	return nullptr;
}

typedef TEOSCallback<EOS_Connect_OnQueryProductUserIdMappingsCallback, EOS_Connect_QueryProductUserIdMappingsCallbackInfo> FConnectQueryProductUserIdMappingsCallback;

/**
 * Uses the Connect API to retrieve the EOS_EpicAccountId for a given EOS_ProductUserId
 *
 * @param ProductUserId the product user id we want to query
 * @Param OutEpicAccountId the epic account id we will assign if the query is successful
 *
 * @return true if the operation was successful, false otherwise
 */
bool FUserManagerEOS::GetEpicAccountIdFromProductUserId(const EOS_ProductUserId& ProductUserId, EOS_EpicAccountId& OutEpicAccountId) const
{
	bool bResult = false;

	char EpicIdStr[EOS_CONNECT_EXTERNAL_ACCOUNT_ID_MAX_LENGTH+1];
	int32 EpicIdStrSize = sizeof(EpicIdStr);

	EOS_Connect_GetProductUserIdMappingOptions Options = { };
	Options.ApiVersion = EOS_CONNECT_GETPRODUCTUSERIDMAPPING_API_LATEST;
	Options.AccountIdType = EOS_EExternalAccountType::EOS_EAT_EPIC;
	Options.LocalUserId = GetLocalProductUserId();
	Options.TargetProductUserId = ProductUserId;

	EOS_EResult Result = EOS_Connect_GetProductUserIdMapping(EOSSubsystem->ConnectHandle, &Options, EpicIdStr, &EpicIdStrSize);
	if (Result == EOS_EResult::EOS_Success)
	{
		OutEpicAccountId = EOS_EpicAccountId_FromString(EpicIdStr);
		bResult = true;
	}
	else
	{
		UE_LOG_ONLINE(Warning, TEXT("[FUserManagerEOS::GetEpicAccountIdFromProductUserId] EOS_Connect_GetProductUserIdMapping not successful. Finished with EOS_EResult %s"), ANSI_TO_TCHAR(EOS_EResult_ToString(Result)));
	}

	return bResult;
}

void FUserManagerEOS::GetEpicAccountIdAsync(const EOS_ProductUserId& ProductUserId, const GetEpicAccountIdAsyncCallback& Callback) const
{
	// We check first if the Product User Id has already been queried, which would allow us to retrieve its Epic Account Id directly
	EOS_EpicAccountId AccountId;
	if (GetEpicAccountIdFromProductUserId(ProductUserId, AccountId))
	{
		Callback(ProductUserId, AccountId);
	}
	else
	{
		// If it's the first time we want the Epic Account Id for this Product User Id, we have to query it first
		TArray<EOS_ProductUserId> ProductUserIdList = { const_cast<EOS_ProductUserId>(ProductUserId) };

		EOS_Connect_QueryProductUserIdMappingsOptions QueryProductUserIdMappingsOptions = {};
		QueryProductUserIdMappingsOptions.ApiVersion = EOS_CONNECT_QUERYPRODUCTUSERIDMAPPINGS_API_LATEST;
		QueryProductUserIdMappingsOptions.LocalUserId = EOSSubsystem->UserManager->GetLocalProductUserId(0);
		QueryProductUserIdMappingsOptions.ProductUserIds = ProductUserIdList.GetData();
		QueryProductUserIdMappingsOptions.ProductUserIdCount = 1;

		FConnectQueryProductUserIdMappingsCallback* CallbackObj = new FConnectQueryProductUserIdMappingsCallback();
		CallbackObj->CallbackLambda = [this, ProductUserId, Callback](const EOS_Connect_QueryProductUserIdMappingsCallbackInfo* Data)
		{
			if (Data->ResultCode == EOS_EResult::EOS_Success)
			{
				EOS_EpicAccountId AccountId;
				if (GetEpicAccountIdFromProductUserId(ProductUserId, AccountId))
				{
					Callback(ProductUserId, AccountId);
				}
			}
			else
			{
				UE_LOG_ONLINE(Warning, TEXT("[FUserManagerEOS::GetEpicAccountIdAsync] EOS_Connect_QueryProductUserIdMappings not successful. Finished with EOS_EResult %s."), ANSI_TO_TCHAR(EOS_EResult_ToString(Data->ResultCode)));
			}
		};

		EOS_Connect_QueryProductUserIdMappings(EOSSubsystem->ConnectHandle, &QueryProductUserIdMappingsOptions, CallbackObj, CallbackObj->GetCallbackPtr());
	}
}

FOnlineUserPtr FUserManagerEOS::GetLocalOnlineUser(int32 LocalUserNum) const
{
	FOnlineUserPtr OnlineUser;
	if (UserNumToNetIdMap.Contains(LocalUserNum))
	{
		const FUniqueNetIdEOSPtr NetId = UserNumToNetIdMap.FindRef(LocalUserNum);
		if (NetIdStringToOnlineUserMap.Contains(*NetId->UniqueNetIdStr))
		{
			OnlineUser = NetIdStringToOnlineUserMap.FindRef(*NetId->UniqueNetIdStr);
		}
	}
	return OnlineUser;
}

FOnlineUserPtr FUserManagerEOS::GetOnlineUser(EOS_ProductUserId UserId) const
{
	FOnlineUserPtr OnlineUser;
	if (ProductUserIdToStringMap.Contains(UserId))
	{
		const FString& NetId = ProductUserIdToStringMap.FindRef(UserId);
		if (NetIdStringToOnlineUserMap.Contains(*NetId))
		{
			OnlineUser = NetIdStringToOnlineUserMap.FindRef(*NetId);
		}
	}
	return OnlineUser;
}

FOnlineUserPtr FUserManagerEOS::GetOnlineUser(EOS_EpicAccountId AccountId) const
{
	FOnlineUserPtr OnlineUser;
	if (AccountIdToStringMap.Contains(AccountId))
	{
		const FString& NetId = AccountIdToStringMap.FindRef(AccountId);
		if (NetIdStringToOnlineUserMap.Contains(*NetId))
		{
			OnlineUser = NetIdStringToOnlineUserMap.FindRef(*NetId);
		}
	}
	return OnlineUser;
}

void FUserManagerEOS::RemoveLocalUser(int32 LocalUserNum)
{
	const FUniqueNetIdEOSPtr* FoundId = UserNumToNetIdMap.Find(LocalUserNum);
	if (FoundId != nullptr)
	{
		EOSSubsystem->ReleaseVoiceChatUserInterface(**FoundId);
		LocalUserNumToFriendsListMap.Remove(LocalUserNum);
		const FString& NetId = (*FoundId)->UniqueNetIdStr;
		EOS_EpicAccountId AccountId = StringToAccountIdMap[NetId];
		AccountIdToStringMap.Remove(AccountId);
		AccountIdToUserNumMap.Remove(AccountId);
		NetIdStringToOnlineUserMap.Remove(NetId);
		StringToAccountIdMap.Remove(NetId);
		StringToUserAccountMap.Remove(NetId);
		UserNumToNetIdMap.Remove(LocalUserNum);
		UserNumToAccountIdMap.Remove(LocalUserNum);
		EOS_ProductUserId UserId = UserNumToProductUserIdMap[LocalUserNum];
		ProductUserIdToUserNumMap.Remove(UserId);
		ProductUserIdToStringMap.Remove(UserId);
		UserNumToProductUserIdMap.Remove(LocalUserNum);
	}
	// Reset this for the next user login
	if (LocalUserNum == DefaultLocalUser)
	{
		DefaultLocalUser = -1;
	}
}

FUniqueNetIdPtr FUserManagerEOS::CreateUniquePlayerId(uint8* Bytes, int32 Size)
{
	if (Bytes != nullptr && Size >= 32)
	{
		// In the case of crossplay the size might be larger, but we only know how to parse the 32
// @todo joeg crossplay
		return FUniqueNetIdEOS::Create(Bytes, 32);
	}
	return nullptr;
}

FUniqueNetIdPtr FUserManagerEOS::CreateUniquePlayerId(const FString& Str)
{
	return FUniqueNetIdEOS::Create(Str);
}

ELoginStatus::Type FUserManagerEOS::GetLoginStatus(int32 LocalUserNum) const
{
	FUniqueNetIdEOSPtr UserId = GetLocalUniqueNetIdEOS(LocalUserNum);
	if (UserId.IsValid())
	{
		return GetLoginStatus(*UserId);
	}
	return ELoginStatus::NotLoggedIn;
}

ELoginStatus::Type FUserManagerEOS::GetLoginStatus(const FUniqueNetIdEOS& UserId) const
{
	if (!StringToAccountIdMap.Contains(UserId.UniqueNetIdStr))
	{
		return ELoginStatus::NotLoggedIn;
	}

	EOS_EpicAccountId AccountId = StringToAccountIdMap[UserId.UniqueNetIdStr];
	if (AccountId == nullptr)
	{
		return ELoginStatus::NotLoggedIn;
	}

	EOS_ELoginStatus LoginStatus = EOS_Auth_GetLoginStatus(EOSSubsystem->AuthHandle, AccountId);
	switch (LoginStatus)
	{
		case EOS_ELoginStatus::EOS_LS_LoggedIn:
		{
			return ELoginStatus::LoggedIn;
		}
		case EOS_ELoginStatus::EOS_LS_UsingLocalProfile:
		{
			return ELoginStatus::UsingLocalProfile;
		}
	}
	return ELoginStatus::NotLoggedIn;
}

ELoginStatus::Type FUserManagerEOS::GetLoginStatus(const FUniqueNetId& UserId) const
{
	const FUniqueNetIdEOS& EosId = FUniqueNetIdEOS::Cast(UserId);
	return GetLoginStatus(EosId);
}

FString FUserManagerEOS::GetPlayerNickname(int32 LocalUserNum) const
{
	FUniqueNetIdEOSPtr UserId = GetLocalUniqueNetIdEOS(LocalUserNum);
	if (UserId.IsValid())
	{
		TSharedPtr<FUserOnlineAccount> UserAccount = GetUserAccount(*UserId);
		if (UserAccount.IsValid())
		{
			return UserAccount->GetDisplayName();
		}
	}
	return FString();
}

FString FUserManagerEOS::GetPlayerNickname(const FUniqueNetId& UserId) const
{
	TSharedPtr<FUserOnlineAccount> UserAccount = GetUserAccount(UserId);
	if (UserAccount.IsValid())
	{
		return UserAccount->GetDisplayName();
	}
	return FString();
}

FString FUserManagerEOS::GetAuthToken(int32 LocalUserNum) const
{
	FUniqueNetIdPtr UserId = GetUniquePlayerId(LocalUserNum);
	if (UserId.IsValid())
	{
		TSharedPtr<FUserOnlineAccount> UserAccount = GetUserAccount(*UserId);
		if (UserAccount.IsValid())
		{
			return UserAccount->GetAccessToken();
		}
	}
	return FString();
}

void FUserManagerEOS::RevokeAuthToken(const FUniqueNetId& LocalUserId, const FOnRevokeAuthTokenCompleteDelegate& Delegate)
{
	Delegate.ExecuteIfBound(LocalUserId, FOnlineError(EOnlineErrorResult::NotImplemented));
}

FPlatformUserId FUserManagerEOS::GetPlatformUserIdFromUniqueNetId(const FUniqueNetId& UniqueNetId) const
{
	return GetPlatformUserIdFromLocalUserNum(GetLocalUserNumFromUniqueNetId(UniqueNetId));
}

void FUserManagerEOS::GetUserPrivilege(const FUniqueNetId& UserId, EUserPrivileges::Type Privilege, const FOnGetUserPrivilegeCompleteDelegate& Delegate)
{
	Delegate.ExecuteIfBound(UserId, Privilege, (uint32)EPrivilegeResults::NoFailures);
}

FString FUserManagerEOS::GetAuthType() const
{
	return TEXT("epic");
}

// IOnlineExternalUI Interface

bool FUserManagerEOS::ShowLoginUI(const int ControllerIndex, bool bShowOnlineOnly, bool bShowSkipButton, const FOnLoginUIClosedDelegate& Delegate)
{
	FPlatformEOSHelpersPtr EOSHelpers = EOSSubsystem->GetEOSHelpers();
	EOSHelpers->PlatformTriggerLoginUI(EOSSubsystem, ControllerIndex, bShowOnlineOnly, bShowSkipButton, Delegate);

	return true;
}

bool FUserManagerEOS::ShowAccountCreationUI(const int ControllerIndex, const FOnAccountCreationUIClosedDelegate& Delegate)
{
	UE_LOG_ONLINE_EXTERNALUI(Warning, TEXT("[FUserManagerEOS::ShowAccountCreationUI] This method is not implemented."));
	
	EOSSubsystem->ExecuteNextTick([this, ControllerIndex, Delegate]()
		{
			Delegate.ExecuteIfBound(ControllerIndex, FOnlineAccountCredentials(), FOnlineError(EOnlineErrorResult::NotImplemented));
		});

	return true;
}

typedef TEOSCallback<EOS_UI_OnShowFriendsCallback, EOS_UI_ShowFriendsCallbackInfo> FOnShowFriendsCallback;

bool FUserManagerEOS::ShowFriendsUI(int32 LocalUserNum)
{
	EOS_UI_ShowFriendsOptions Options = {};
	Options.ApiVersion = EOS_UI_SHOWFRIENDS_API_LATEST;
	Options.LocalUserId = GetLocalEpicAccountId(LocalUserNum);

	FOnShowFriendsCallback* CallbackObj = new FOnShowFriendsCallback();
	CallbackObj->CallbackLambda = [this](const EOS_UI_ShowFriendsCallbackInfo* Data)
	{
		if (Data->ResultCode == EOS_EResult::EOS_Success)
		{
			UE_LOG_ONLINE_EXTERNALUI(VeryVerbose, TEXT("[FUserManagerEOS::ShowFriendsUI] EOS_UI_ShowFriends was successful."));
		}
		else
		{
			UE_LOG_ONLINE_EXTERNALUI(Warning, TEXT("[FUserManagerEOS::ShowFriendsUI] EOS_UI_ShowFriends was not successful. Finished with error %s"), ANSI_TO_TCHAR(EOS_EResult_ToString(Data->ResultCode)));
		}
	};

	EOS_UI_ShowFriends(EOSSubsystem->UIHandle, &Options, CallbackObj, CallbackObj->GetCallbackPtr());

	return true;
}


bool FUserManagerEOS::ShowInviteUI(int32 LocalUserNum, FName SessionName)
{
	UE_LOG_ONLINE_EXTERNALUI(Warning, TEXT("[FUserManagerEOS::ShowInviteUI] This method is not implemented."));

	return false;
}

bool FUserManagerEOS::ShowAchievementsUI(int32 LocalUserNum)
{
	UE_LOG_ONLINE_EXTERNALUI(Warning, TEXT("[FUserManagerEOS::ShowAchievementsUI] This method is not implemented."));

	return false;
}

bool FUserManagerEOS::ShowLeaderboardUI(const FString& LeaderboardName)
{
	UE_LOG_ONLINE_EXTERNALUI(Warning, TEXT("[FUserManagerEOS::ShowLeaderboardUI] This method is not implemented."));

	return false;
}

bool FUserManagerEOS::ShowWebURL(const FString& Url, const FShowWebUrlParams& ShowParams, const FOnShowWebUrlClosedDelegate& Delegate)
{
	UE_LOG_ONLINE_EXTERNALUI(Warning, TEXT("[FUserManagerEOS::ShowWebURL] This method is not implemented."));

	EOSSubsystem->ExecuteNextTick([this, Delegate]()
		{
			Delegate.ExecuteIfBound(FString());
		});

	return true;
}

bool FUserManagerEOS::CloseWebURL()
{
	UE_LOG_ONLINE_EXTERNALUI(Warning, TEXT("[FUserManagerEOS::CloseWebURL] This method is not implemented."));

	return false;
}

bool FUserManagerEOS::ShowProfileUI(const FUniqueNetId& Requestor, const FUniqueNetId& Requestee, const FOnProfileUIClosedDelegate& Delegate)
{
	UE_LOG_ONLINE_EXTERNALUI(Warning, TEXT("[FUserManagerEOS::ShowProfileUI] This method is not implemented."));

	EOSSubsystem->ExecuteNextTick([this, Delegate]()
		{
			Delegate.ExecuteIfBound();
		});

	return true;
}

bool FUserManagerEOS::ShowAccountUpgradeUI(const FUniqueNetId& UniqueId)
{
	UE_LOG_ONLINE_EXTERNALUI(Warning, TEXT("[FUserManagerEOS::ShowAccountUpgradeUI] This method is not implemented."));

	return false;
}

bool FUserManagerEOS::ShowStoreUI(int32 LocalUserNum, const FShowStoreParams& ShowParams, const FOnShowStoreUIClosedDelegate& Delegate)
{
	UE_LOG_ONLINE_EXTERNALUI(Warning, TEXT("[FUserManagerEOS::ShowStoreUI] This method is not implemented."));

	EOSSubsystem->ExecuteNextTick([this, Delegate]()
		{
			Delegate.ExecuteIfBound(false);
		});

	return true;
}

bool FUserManagerEOS::ShowSendMessageUI(int32 LocalUserNum, const FShowSendMessageParams& ShowParams, const FOnShowSendMessageUIClosedDelegate& Delegate)
{
	UE_LOG_ONLINE_EXTERNALUI(Warning, TEXT("[FUserManagerEOS::ShowSendMessageUI] This method is not implemented."));

	EOSSubsystem->ExecuteNextTick([this, Delegate]()
		{
			Delegate.ExecuteIfBound(false);
		});

	return true;
}

// ~IOnlineExternalUI Interface

typedef TEOSCallback<EOS_Friends_OnQueryFriendsCallback, EOS_Friends_QueryFriendsCallbackInfo> FReadFriendsCallback;

void FUserManagerEOS::FriendStatusChanged(const EOS_Friends_OnFriendsUpdateInfo* Data)
{
	// This seems to happen due to the SDK's local cache going from empty to filled, so ignore it
	// It's not really a valid transition since there should have been a pending invite inbetween
	if (Data->PreviousStatus == EOS_EFriendsStatus::EOS_FS_NotFriends && Data->CurrentStatus == EOS_EFriendsStatus::EOS_FS_Friends)
	{
		return;
	}

	// Get the local user information
	if (AccountIdToUserNumMap.Contains(Data->LocalUserId))
	{
		int32 LocalUserNum = AccountIdToUserNumMap[Data->LocalUserId];
		FUniqueNetIdEOSPtr LocalEOSID = UserNumToNetIdMap[LocalUserNum];
		// If we don't know them yet, then add them to kick off the reads
		if (!AccountIdToStringMap.Contains(Data->TargetUserId))
		{
			AddFriend(LocalUserNum, Data->TargetUserId);
		}
		// They are in our list now
		FOnlineUserPtr OnlineUser = EpicAccountIdToOnlineUserMap[Data->TargetUserId];
		FOnlineFriendEOSPtr Friend = LocalUserNumToFriendsListMap[LocalUserNum]->GetByNetIdString(AccountIdToStringMap[Data->TargetUserId]);
		// Figure out which notification to fire
		if (Data->CurrentStatus == EOS_EFriendsStatus::EOS_FS_Friends)
		{
			Friend->SetInviteStatus(EInviteStatus::Accepted);
			TriggerOnInviteAcceptedDelegates(*LocalEOSID, *OnlineUser->GetUserId());
		}
		else if (Data->PreviousStatus == EOS_EFriendsStatus::EOS_FS_Friends && Data->CurrentStatus == EOS_EFriendsStatus::EOS_FS_NotFriends)
		{
			LocalUserNumToFriendsListMap[LocalUserNum]->Remove(AccountIdToStringMap[Data->TargetUserId], Friend.ToSharedRef());
			Friend->SetInviteStatus(EInviteStatus::Unknown);
			TriggerOnFriendRemovedDelegates(*LocalEOSID, *OnlineUser->GetUserId());
		}
		else if (Data->PreviousStatus < EOS_EFriendsStatus::EOS_FS_Friends && Data->CurrentStatus == EOS_EFriendsStatus::EOS_FS_NotFriends)
		{
			LocalUserNumToFriendsListMap[LocalUserNum]->Remove(AccountIdToStringMap[Data->TargetUserId], Friend.ToSharedRef());
			Friend->SetInviteStatus(EInviteStatus::Unknown);
			TriggerOnInviteRejectedDelegates(*LocalEOSID, *OnlineUser->GetUserId());
		}
		else if (Data->CurrentStatus == EOS_EFriendsStatus::EOS_FS_InviteReceived)
		{
			Friend->SetInviteStatus(EInviteStatus::PendingInbound);
			TriggerOnInviteReceivedDelegates(*LocalEOSID, *OnlineUser->GetUserId());
		}
		TriggerOnFriendsChangeDelegates(LocalUserNum);
	}
}

void FUserManagerEOS::AddFriend(int32 LocalUserNum, EOS_EpicAccountId EpicAccountId)
{
	const FString NetId = LexToString(EpicAccountId);
	FUniqueNetIdEOSRef FriendNetId = FUniqueNetIdEOS::Create(NetId);
	FOnlineFriendEOSRef FriendRef = MakeShareable(new FOnlineFriendEOS(FriendNetId));
	LocalUserNumToFriendsListMap[LocalUserNum]->Add(NetId, FriendRef);

	EOS_Friends_GetStatusOptions Options = { };
	Options.ApiVersion = EOS_FRIENDS_GETSTATUS_API_LATEST;
	Options.LocalUserId = UserNumToAccountIdMap[LocalUserNum];
	Options.TargetUserId = EpicAccountId;
	EOS_EFriendsStatus Status = EOS_Friends_GetStatus(EOSSubsystem->FriendsHandle, &Options);
	
	FriendRef->SetInviteStatus(ToEInviteStatus(Status));

	// Add this friend as a remote (this will grab presence & user info)
	AddRemotePlayer(LocalUserNum, NetId, EpicAccountId, FriendNetId, FriendRef, FriendRef);
}

void FUserManagerEOS::AddRemotePlayer(int32 LocalUserNum, const FString& NetId, EOS_EpicAccountId EpicAccountId)
{
	FUniqueNetIdEOSRef EOSID = FUniqueNetIdEOS::Create(NetId);
	FOnlineUserEOSRef UserRef = MakeShareable(new FOnlineUserEOS(EOSID));
	// Add this user as a remote (this will grab presence & user info)
	AddRemotePlayer(LocalUserNum, NetId, EpicAccountId, EOSID, UserRef, UserRef);
}

void FUserManagerEOS::AddRemotePlayer(int32 LocalUserNum, const FString& NetId, EOS_EpicAccountId EpicAccountId, FUniqueNetIdEOSPtr UniqueNetId, FOnlineUserPtr OnlineUser, IAttributeAccessInterfaceRef AttributeRef)
{
	NetIdStringToOnlineUserMap.Emplace(NetId, OnlineUser);
	EpicAccountIdToOnlineUserMap.Emplace(EpicAccountId, OnlineUser);
	NetIdStringToAttributeAccessMap.Emplace(NetId, AttributeRef);
	EpicAccountIdToAttributeAccessMap.Emplace(EpicAccountId, AttributeRef);

	StringToAccountIdMap.Emplace(NetId, EpicAccountId);
	AccountIdToStringMap.Emplace(EpicAccountId, NetId);

	// Read the user info for this player
	ReadUserInfo(LocalUserNum, EpicAccountId);
	// Read presence for this remote player
	QueryPresence(*UniqueNetId, IgnoredPresenceDelegate);
	// Get their product id mapping
	FUniqueNetIdEOSPtr LocalNetId = GetLocalUniqueNetIdEOS(DefaultLocalUser);
	if (LocalNetId.IsValid())
	{
		TArray<FString> ExternalIds;
		ExternalIds.Add(NetId);
		QueryExternalIdMappings(*LocalNetId, FExternalIdQueryOptions(), ExternalIds, IgnoredMappingDelegate);
	}
}

void FUserManagerEOS::UpdateRemotePlayerProductUserId(EOS_EpicAccountId AccountId, EOS_ProductUserId UserId)
{
	// See if the net ids have changed for this user and bail if they are the same
	const FString NewNetIdStr = MakeNetIdStringFromIds(AccountId, UserId);
	const FString PrevNetIdStr = AccountIdToStringMap[AccountId];
	if (PrevNetIdStr == NewNetIdStr)
	{
		// No change, so skip any work
		return;
	}

<<<<<<< HEAD
	const FString AccountIdStr = LexToString(AccountId);
	const FString UserIdStr = LexToString(UserId);
=======
	const FString AccountIdStr = MakeStringFromEpicAccountId(AccountId);
	const FString UserIdStr = MakeStringFromProductUserId(UserId);
>>>>>>> efc9b2f3

	// Get the unique net id and rebuild the string for it
	IAttributeAccessInterfaceRef AttrAccess = NetIdStringToAttributeAccessMap[PrevNetIdStr];
	FUniqueNetIdEOSPtr NetIdEOS = AttrAccess->GetUniqueNetIdEOS();
	if (NetIdEOS.IsValid())
	{
		ConstCastSharedPtr<FUniqueNetIdEOS>(NetIdEOS)->UpdateNetIdStr(NewNetIdStr);
	}
	// Update any old friends entries with the new net id key
	for (TMap<int32, FFriendsListEOSRef>::TConstIterator It(LocalUserNumToFriendsListMap); It; ++It)
	{
		FFriendsListEOSRef FriendsList = It.Value();
		FOnlineFriendEOSPtr FoundFriend = FriendsList->GetByNetIdString(PrevNetIdStr);
		if (FoundFriend.IsValid())
		{
			FriendsList->UpdateNetIdStr(PrevNetIdStr, NewNetIdStr);
		}
	}
	// Update all of the other net id to X mappings
	AccountIdToStringMap.Remove(AccountId);
	AccountIdToStringMap.Emplace(AccountId, NewNetIdStr);
	ProductUserIdToStringMap.Remove(UserId);
	ProductUserIdToStringMap.Emplace(UserId, *NewNetIdStr);
	StringToAccountIdMap.Remove(PrevNetIdStr);
<<<<<<< HEAD
	StringToAccountIdMap.Emplace(NewNetIdStr, AccountId);
	StringToProductUserIdMap.Emplace(NewNetIdStr, UserId);
=======
	StringToAccountIdMap.Add(NewNetIdStr, AccountId);
	StringToProductUserIdMap.Add(NewNetIdStr, UserId);
>>>>>>> efc9b2f3
	// If it's the first time we're updating this remote player, it will be indexed by its epic account id
	FOnlineUserPtr OnlineUser = NetIdStringToOnlineUserMap[AccountIdStr];
	if (OnlineUser.IsValid())
	{
		NetIdStringToOnlineUserMap.Remove(AccountIdStr);
	}
	else
	{
		OnlineUser = NetIdStringToOnlineUserMap[PrevNetIdStr];
		NetIdStringToOnlineUserMap.Remove(PrevNetIdStr);
	}
<<<<<<< HEAD
	NetIdStringToOnlineUserMap.Emplace(NewNetIdStr, OnlineUser);
=======
	NetIdStringToOnlineUserMap.Add(NewNetIdStr, OnlineUser);
>>>>>>> efc9b2f3
	NetIdStringToAttributeAccessMap.Remove(PrevNetIdStr);
	NetIdStringToAttributeAccessMap.Emplace(NewNetIdStr, AttrAccess);
	// Presence may not be available for all online users
	if (NetIdStringToOnlineUserPresenceMap.Contains(PrevNetIdStr))
	{
		FOnlineUserPresenceRef UserPresence = NetIdStringToOnlineUserPresenceMap[PrevNetIdStr];
		NetIdStringToOnlineUserPresenceMap.Remove(PrevNetIdStr);
		NetIdStringToOnlineUserPresenceMap.Emplace(NewNetIdStr, UserPresence);
	}
}

// IOnlineFriends Interface

bool FUserManagerEOS::ReadFriendsList(int32 LocalUserNum, const FString& ListName, const FOnReadFriendsListComplete& Delegate)
{
	if (!UserNumToNetIdMap.Contains(LocalUserNum))
	{
		const FString ErrorStr = FString::Printf(TEXT("Can't ReadFriendsList() for user (%d) since they are not logged in"), LocalUserNum);
		UE_LOG_ONLINE_FRIEND(Warning, TEXT("%s"), *ErrorStr);
		Delegate.ExecuteIfBound(LocalUserNum, false, ListName, ErrorStr);
		return false;
	}

	// We save the information for this call even if it won't be automatically processed
	const bool bIsReadFriendsListOngoing = CachedReadUserListInfoForLocalUserMap.Contains(LocalUserNum);
	if (!bIsReadFriendsListOngoing)
	{
		CachedReadUserListInfoForLocalUserMap.Emplace(LocalUserNum);
	}
	CachedReadUserListInfoForLocalUserMap[LocalUserNum].Add(ReadUserListInfo(LocalUserNum, ListName, Delegate));

	if (bIsReadFriendsListOngoing)
	{
		UE_LOG_ONLINE_FRIEND(Verbose, TEXT("A ReadFriendsList() operation for user (%d) is already running, we'll save its information and launch it automatically later."), LocalUserNum);
		return true;
	}

	EOS_Friends_QueryFriendsOptions Options = { };
	Options.ApiVersion = EOS_FRIENDS_QUERYFRIENDS_API_LATEST;
	Options.LocalUserId = UserNumToAccountIdMap[LocalUserNum];

	FReadFriendsCallback* CallbackObj = new FReadFriendsCallback();
	CallbackObj->CallbackLambda = [this, LocalUserNum, ListName, Delegate](const EOS_Friends_QueryFriendsCallbackInfo* Data)
	{
		EOS_EResult Result = Data->ResultCode;
		if (GetLoginStatus(LocalUserNum) != ELoginStatus::LoggedIn)
		{
			// Handle the user logging out while a read is in progress
			Result = EOS_EResult::EOS_InvalidUser;
		}

		FString ErrorString;
		bool bWasSuccessful = Result == EOS_EResult::EOS_Success;
		if (bWasSuccessful)
		{
			EOS_Friends_GetFriendsCountOptions Options = { };
			Options.ApiVersion = EOS_FRIENDS_GETFRIENDSCOUNT_API_LATEST;
			Options.LocalUserId = UserNumToAccountIdMap[LocalUserNum];
			int32 FriendCount = EOS_Friends_GetFriendsCount(EOSSubsystem->FriendsHandle, &Options);

			LocalUserNumToFriendsListMap[LocalUserNum]->Empty(FriendCount);

			// Process each friend returned
			for (int32 Index = 0; Index < FriendCount; Index++)
			{
				EOS_Friends_GetFriendAtIndexOptions FriendIndexOptions = { };
				FriendIndexOptions.ApiVersion = EOS_FRIENDS_GETFRIENDATINDEX_API_LATEST;
				FriendIndexOptions.Index = Index;
				FriendIndexOptions.LocalUserId = Options.LocalUserId;
				EOS_EpicAccountId FriendEpicAccountId = EOS_Friends_GetFriendAtIndex(EOSSubsystem->FriendsHandle, &FriendIndexOptions);
				if (FriendEpicAccountId != nullptr)
				{
					AddFriend(LocalUserNum, FriendEpicAccountId);
				}
			}
		}
		else
		{
			ErrorString = FString::Printf(TEXT("ReadFriendsList(%d) failed with EOS result code (%s)"), LocalUserNum, ANSI_TO_TCHAR(EOS_EResult_ToString(Result)));
		}

		// Then evaluate the current state of the query to see what to do next
		ProcessReadFriendsListComplete(LocalUserNum, bWasSuccessful, ErrorString);
	};
	EOS_Friends_QueryFriends(EOSSubsystem->FriendsHandle, &Options, CallbackObj, CallbackObj->GetCallbackPtr());

	return true;
}

void FUserManagerEOS::ProcessReadFriendsListComplete(int32 LocalUserNum, bool bWasSuccessful, const FString& ErrorStr)
{
	// If we started any user info queries for friends, we'll just wait until they finish
	if (!IsFriendQueryUserInfoOngoing(LocalUserNum))
	{
		// If not, we'll just trigger the delegates for all cached calls
		TArray<ReadUserListInfo> CachedInfoList;
		if (CachedReadUserListInfoForLocalUserMap.RemoveAndCopyValue(LocalUserNum, CachedInfoList))
		{
			for (const ReadUserListInfo& CachedInfo : CachedInfoList)
			{
				CachedInfo.ExecuteDelegateIfBound(bWasSuccessful, ErrorStr);
			}
		}

		TriggerOnFriendsChangeDelegates(LocalUserNum);

		IsFriendQueryUserInfoOngoingForLocalUserMap.Remove(LocalUserNum);
	}
}

void FUserManagerEOS::SetFriendAlias(int32 LocalUserNum, const FUniqueNetId& FriendId, const FString& ListName, const FString& Alias, const FOnSetFriendAliasComplete& Delegate)
{
	UE_LOG_ONLINE_FRIEND(Warning, TEXT("[FUserManagerEOS::SetFriendAlias] This method is not supported."));

	EOSSubsystem->ExecuteNextTick([this, LocalUserNum, FriendId = FriendId.AsShared(), ListName, Delegate]()
		{
			Delegate.ExecuteIfBound(LocalUserNum, *FriendId, ListName, FOnlineError(EOnlineErrorResult::NotImplemented));
		});
}

void FUserManagerEOS::DeleteFriendAlias(int32 LocalUserNum, const FUniqueNetId& FriendId, const FString& ListName, const FOnDeleteFriendAliasComplete& Delegate)
{
	UE_LOG_ONLINE_FRIEND(Warning, TEXT("[FUserManagerEOS::DeleteFriendAlias] This method is not supported."));

	EOSSubsystem->ExecuteNextTick([this, LocalUserNum, FriendId = FriendId.AsShared(), ListName, Delegate]()
		{
			Delegate.ExecuteIfBound(LocalUserNum, *FriendId, ListName, FOnlineError(EOnlineErrorResult::NotImplemented));
		});
}

bool FUserManagerEOS::DeleteFriendsList(int32 LocalUserNum, const FString& ListName, const FOnDeleteFriendsListComplete& Delegate)
{
	UE_LOG_ONLINE_FRIEND(Warning, TEXT("[FUserManagerEOS::DeleteFriendsList] This method is not supported."));

	EOSSubsystem->ExecuteNextTick([this, LocalUserNum, ListName, Delegate]()
		{
			Delegate.ExecuteIfBound(LocalUserNum, false, ListName, TEXT("This method is not supported."));
		});

	return true;
}

typedef TEOSCallback<EOS_Friends_OnSendInviteCallback, EOS_Friends_SendInviteCallbackInfo> FSendInviteCallback;

bool FUserManagerEOS::SendInvite(int32 LocalUserNum, const FUniqueNetId& FriendId, const FString& ListName, const FOnSendInviteComplete& Delegate)
{
	if (!UserNumToNetIdMap.Contains(LocalUserNum))
	{
		UE_LOG_ONLINE_FRIEND(Warning, TEXT("Can't SendInvite() for user (%d) since they are not logged in"), LocalUserNum);
		Delegate.ExecuteIfBound(LocalUserNum, false, FriendId, ListName, FString(TEXT("Can't SendInvite() for user (%d) since they are not logged in"), LocalUserNum));
		return false;
	}

	const FUniqueNetIdEOS& EOSID = FUniqueNetIdEOS::Cast(FriendId);
	if (!StringToAccountIdMap.Contains(EOSID.UniqueNetIdStr))
	{
		UE_LOG_ONLINE_FRIEND(Warning, TEXT("Can't SendInvite() for user (%d) since the potential player id is unknown"), LocalUserNum);
		Delegate.ExecuteIfBound(LocalUserNum, false, FriendId, ListName, FString(TEXT("Can't SendInvite() for user (%d) since the player id is unknown"), LocalUserNum));
		return false;
	}

	FSendInviteCallback* CallbackObj = new FSendInviteCallback();
	CallbackObj->CallbackLambda = [LocalUserNum, ListName, this, Delegate](const EOS_Friends_SendInviteCallbackInfo* Data)
	{
		const FString& NetId = AccountIdToStringMap[Data->TargetUserId];

		FString ErrorString;
		bool bWasSuccessful = Data->ResultCode == EOS_EResult::EOS_Success;
		if (!bWasSuccessful)
		{
			ErrorString = FString::Printf(TEXT("Failed to send invite for user (%d) to player (%s) with result code (%s)"), LocalUserNum, *NetId, ANSI_TO_TCHAR(EOS_EResult_ToString(Data->ResultCode)));
		}
		Delegate.ExecuteIfBound(LocalUserNum, bWasSuccessful, *FUniqueNetIdEOS::Create(NetId), ListName, ErrorString);
	};

	EOS_Friends_SendInviteOptions Options = { };
	Options.ApiVersion = EOS_FRIENDS_SENDINVITE_API_LATEST;
	Options.LocalUserId = UserNumToAccountIdMap[LocalUserNum];
	Options.TargetUserId = StringToAccountIdMap[EOSID.UniqueNetIdStr];
	EOS_Friends_SendInvite(EOSSubsystem->FriendsHandle, &Options, CallbackObj, CallbackObj->GetCallbackPtr());

	return true;
}

typedef TEOSCallback<EOS_Friends_OnAcceptInviteCallback, EOS_Friends_AcceptInviteCallbackInfo> FAcceptInviteCallback;

bool FUserManagerEOS::AcceptInvite(int32 LocalUserNum, const FUniqueNetId& FriendId, const FString& ListName, const FOnAcceptInviteComplete& Delegate)
{
	if (!UserNumToNetIdMap.Contains(LocalUserNum))
	{
		UE_LOG_ONLINE_FRIEND(Warning, TEXT("Can't AcceptInvite() for user (%d) since they are not logged in"), LocalUserNum);
		Delegate.ExecuteIfBound(LocalUserNum, false, FriendId, ListName, FString(TEXT("Can't AcceptInvite() for user (%d) since they are not logged in"), LocalUserNum));
		return false;
	}

	const FUniqueNetIdEOS& EOSID = FUniqueNetIdEOS::Cast(FriendId);
	if (!StringToAccountIdMap.Contains(EOSID.UniqueNetIdStr))
	{
		UE_LOG_ONLINE_FRIEND(Warning, TEXT("Can't AcceptInvite() for user (%d) since the friend is not in their list"), LocalUserNum);
		Delegate.ExecuteIfBound(LocalUserNum, false, FriendId, ListName, FString(TEXT("Can't AcceptInvite() for user (%d) since the friend is not in their list"), LocalUserNum));
		return false;
	}

	FAcceptInviteCallback* CallbackObj = new FAcceptInviteCallback();
	CallbackObj->CallbackLambda = [LocalUserNum, ListName, this, Delegate](const EOS_Friends_AcceptInviteCallbackInfo* Data)
	{
		const FString& NetId = AccountIdToStringMap[Data->TargetUserId];

		FString ErrorString;
		bool bWasSuccessful = Data->ResultCode == EOS_EResult::EOS_Success;
		if (!bWasSuccessful)
		{
			ErrorString = FString::Printf(TEXT("Failed to accept invite for user (%d) from friend (%s) with result code (%s)"), LocalUserNum, *NetId, ANSI_TO_TCHAR(EOS_EResult_ToString(Data->ResultCode)));
		}
		Delegate.ExecuteIfBound(LocalUserNum, bWasSuccessful, *FUniqueNetIdEOS::Create(NetId), ListName, ErrorString);
	};

	EOS_Friends_AcceptInviteOptions Options = { };
	Options.ApiVersion = EOS_FRIENDS_ACCEPTINVITE_API_LATEST;
	Options.LocalUserId = UserNumToAccountIdMap[LocalUserNum];
	Options.TargetUserId = StringToAccountIdMap[EOSID.UniqueNetIdStr];
	EOS_Friends_AcceptInvite(EOSSubsystem->FriendsHandle, &Options, CallbackObj, CallbackObj->GetCallbackPtr());
	return true;
}

void EOS_CALL EOSRejectInviteCallback(const EOS_Friends_RejectInviteCallbackInfo* Data)
{
	// We don't need to notify anyone so ignore
}

bool FUserManagerEOS::RejectInvite(int32 LocalUserNum, const FUniqueNetId& FriendId, const FString& ListName)
{
	if (!UserNumToNetIdMap.Contains(LocalUserNum))
	{
		UE_LOG_ONLINE_FRIEND(Warning, TEXT("Can't RejectInvite() for user (%d) since they are not logged in"), LocalUserNum);
		return false;
	}

	const FUniqueNetIdEOS& EOSID = FUniqueNetIdEOS::Cast(FriendId);
	if (!StringToAccountIdMap.Contains(EOSID.UniqueNetIdStr))
	{
		UE_LOG_ONLINE_FRIEND(Warning, TEXT("Can't RejectInvite() for user (%d) since the friend is not in their list"), LocalUserNum);
		return false;
	}

	EOS_Friends_RejectInviteOptions Options{ 0 };
	Options.ApiVersion = EOS_FRIENDS_REJECTINVITE_API_LATEST;
	Options.LocalUserId = UserNumToAccountIdMap[LocalUserNum];
	Options.TargetUserId = StringToAccountIdMap[EOSID.UniqueNetIdStr];
	EOS_Friends_RejectInvite(EOSSubsystem->FriendsHandle, &Options, nullptr, &EOSRejectInviteCallback);
	return true;
}

bool FUserManagerEOS::DeleteFriend(int32 LocalUserNum, const FUniqueNetId& FriendId, const FString& ListName)
{
	UE_LOG_ONLINE_FRIEND(Warning, TEXT("[FUserManagerEOS::DeleteFriend] Friends may only be deleted via the Epic Games Launcher."));

	EOSSubsystem->ExecuteNextTick([this, LocalUserNum, FriendId = FriendId.AsShared(), ListName]()
		{
			TriggerOnDeleteFriendCompleteDelegates(LocalUserNum, false, *FriendId, ListName, TEXT("[FUserManagerEOS::DeleteFriend] Friends may only be deleted via the Epic Games Launcher."));
		});

	return true;
}

bool FUserManagerEOS::GetFriendsList(int32 LocalUserNum, const FString& ListName, TArray<TSharedRef<FOnlineFriend>>& OutFriends)
{
	OutFriends.Reset();
	if (LocalUserNumToFriendsListMap.Contains(LocalUserNum))
	{
		FFriendsListEOSRef FriendsList = LocalUserNumToFriendsListMap[LocalUserNum];
		for (FOnlineFriendEOSRef Friend : FriendsList->GetList())
		{
			const FOnlineUserPresence& Presence = Friend->GetPresence();
			// See if they only want online only
			if (ListName == EFriendsLists::ToString(EFriendsLists::OnlinePlayers) && !Presence.bIsOnline)
			{
				continue;
			}
			// Of if they only want friends playing this game
			else if (ListName == EFriendsLists::ToString(EFriendsLists::InGamePlayers) && !Presence.bIsPlayingThisGame)
			{
				continue;
			}
			// If the service hasn't returned the info yet, skip them
			else if (Friend->GetDisplayName().IsEmpty())
			{
				continue;
			}
			OutFriends.Add(Friend);
		}
		// Sort these by those playing the game first, alphabetically, then not playing, then not online
		OutFriends.Sort([](TSharedRef<FOnlineFriend> A, TSharedRef<FOnlineFriend> B)
		{
			const FOnlineUserPresence& APres = A->GetPresence();
			const FOnlineUserPresence& BPres = B->GetPresence();
			// If they are the same, then check playing this game
			if (APres.bIsOnline == BPres.bIsOnline)
			{
				// If they are the same, then sort by name
				if (APres.bIsPlayingThisGame == BPres.bIsPlayingThisGame)
				{
					const EInviteStatus::Type AFriendStatus = A->GetInviteStatus();
					const EInviteStatus::Type BFriendStatus = B->GetInviteStatus();
					// Sort pending friends below accepted friends
					if (AFriendStatus == BFriendStatus && AFriendStatus == EInviteStatus::Accepted)
					{
						const FString& AName = A->GetDisplayName();
						const FString& BName = B->GetDisplayName();
						return AName < BName;
					}
				}
			}
			return false;
		});
		return true;
	}
	return false;
}

TSharedPtr<FOnlineFriend> FUserManagerEOS::GetFriend(int32 LocalUserNum, const FUniqueNetId& FriendId, const FString& ListName)
{
	if (LocalUserNumToFriendsListMap.Contains(LocalUserNum))
	{
		FFriendsListEOSRef FriendsList = LocalUserNumToFriendsListMap[LocalUserNum];
		const FUniqueNetIdEOS& EosId = FUniqueNetIdEOS::Cast(FriendId);
		FOnlineFriendEOSPtr FoundFriend = FriendsList->GetByNetIdString(EosId.UniqueNetIdStr);
		if (FoundFriend.IsValid())
		{
			const FOnlineUserPresence& Presence = FoundFriend->GetPresence();
			// See if they only want online only
			if (ListName == EFriendsLists::ToString(EFriendsLists::OnlinePlayers) && !Presence.bIsOnline)
			{
				return TSharedPtr<FOnlineFriend>();
			}
			// Of if they only want friends playing this game
			else if (ListName == EFriendsLists::ToString(EFriendsLists::InGamePlayers) && !Presence.bIsPlayingThisGame)
			{
				return TSharedPtr<FOnlineFriend>();
			}
			return FoundFriend;
		}
	}
	return TSharedPtr<FOnlineFriend>();
}

bool FUserManagerEOS::IsFriend(int32 LocalUserNum, const FUniqueNetId& FriendId, const FString& ListName)
{
	return GetFriend(LocalUserNum, FriendId, ListName).IsValid();
}

bool FUserManagerEOS::QueryRecentPlayers(const FUniqueNetId& UserId, const FString& Namespace)
{
	UE_LOG_ONLINE_FRIEND(Warning, TEXT("[FUserManagerEOS::QueryRecentPlayers] This method is not supported."));

	EOSSubsystem->ExecuteNextTick([this, UserId = UserId.AsShared(), Namespace]()
		{
			TriggerOnQueryRecentPlayersCompleteDelegates(*UserId, Namespace, false, TEXT("This method is not supported."));
		});

	return true;
}

bool FUserManagerEOS::GetRecentPlayers(const FUniqueNetId& UserId, const FString& Namespace, TArray<TSharedRef<FOnlineRecentPlayer>>& OutRecentPlayers)
{
	UE_LOG_ONLINE_FRIEND(Warning, TEXT("[FUserManagerEOS::GetRecentPlayers] This method is not supported."));

	return false;
}

bool FUserManagerEOS::BlockPlayer(int32 LocalUserNum, const FUniqueNetId& PlayerId)
{
	UE_LOG_ONLINE_FRIEND(Warning, TEXT("[FUserManagerEOS::BlockPlayer] This method is not supported."));

	EOSSubsystem->ExecuteNextTick([this, LocalUserNum, PlayerId = PlayerId.AsShared()]()
		{
			TriggerOnBlockedPlayerCompleteDelegates(LocalUserNum, false, *PlayerId, TEXT(""), TEXT("This method is not supported"));
		});

	return true;
}

bool FUserManagerEOS::UnblockPlayer(int32 LocalUserNum, const FUniqueNetId& PlayerId)
{
	UE_LOG_ONLINE_FRIEND(Warning, TEXT("[FUserManagerEOS::UnblockPlayer] This method is not supported."));

	EOSSubsystem->ExecuteNextTick([this, LocalUserNum, PlayerId = PlayerId.AsShared()]()
		{
			TriggerOnUnblockedPlayerCompleteDelegates(LocalUserNum, false, *PlayerId, TEXT(""), TEXT("This method is not supported"));
		});

	return true;
}

bool FUserManagerEOS::QueryBlockedPlayers(const FUniqueNetId& UserId)
{
	UE_LOG_ONLINE_FRIEND(Warning, TEXT("[FUserManagerEOS::QueryBlockedPlayers] This method is not supported."));

	EOSSubsystem->ExecuteNextTick([this, UserId = UserId.AsShared()]()
		{
			TriggerOnQueryBlockedPlayersCompleteDelegates(*UserId, false, TEXT("This method is not supported"));
		});

	return true;
}

bool FUserManagerEOS::GetBlockedPlayers(const FUniqueNetId& UserId, TArray<TSharedRef<FOnlineBlockedPlayer>>& OutBlockedPlayers)
{
	UE_LOG_ONLINE_FRIEND(Warning, TEXT("[FUserManagerEOS::GetBlockedPlayers] This method is not supported."));

	return false;
}

void FUserManagerEOS::DumpBlockedPlayers() const
{
	UE_LOG_ONLINE_FRIEND(Warning, TEXT("[FUserManagerEOS::DumpBlockedPlayers] This method is not supported."));
}

void FUserManagerEOS::DumpRecentPlayers() const
{
	UE_LOG_ONLINE_FRIEND(Warning, TEXT("[FUserManagerEOS::DumpRecentPlayers] This method is not supported."));
}

bool FUserManagerEOS::HandleFriendsExec(UWorld* InWorld, const TCHAR* Cmd, FOutputDevice& Ar)
{
#if !UE_BUILD_SHIPPING

	bool bWasHandled = true;
	if (FParse::Command(&Cmd, TEXT("ReadFriendsList"))) /* ONLINE (EOS if using EOSPlus) FRIENDS ReadFriendsList 0 default/onlinePlayers/inGamePlayers/inGameAndSessionPlayers */
	{
		int LocalUserNum = FCString::Atoi(*FParse::Token(Cmd, false));

		FString FriendsList = FParse::Token(Cmd, false);

		ReadFriendsList(LocalUserNum, FriendsList, FOnReadFriendsListComplete());
	}
	else if (FParse::Command(&Cmd, TEXT("GetFriendsList"))) /* ONLINE (EOS if using EOSPlus) FRIENDS GetFriendsList 0 default/onlinePlayers/inGamePlayers/inGameAndSessionPlayers */
	{
		int LocalUserNum = FCString::Atoi(*FParse::Token(Cmd, false));

		FString FriendsList = FParse::Token(Cmd, false);

		TArray< TSharedRef<FOnlineFriend> > Friends;
		// Grab the friends data so we can print it out
		if (GetFriendsList(LocalUserNum, FriendsList, Friends))
		{
			UE_LOG_ONLINE_FRIEND(Log, TEXT("FUserManagerEOS::GetFriendsList returned %d friends"), Friends.Num());

			// Log each friend's data out
			for (int32 Index = 0; Index < Friends.Num(); Index++)
			{
				const FOnlineFriend& Friend = *Friends[Index];
				const FOnlineUserPresence& Presence = Friend.GetPresence();
				UE_LOG_ONLINE_FRIEND(Log, TEXT("\t%s has unique id (%s)"), *Friend.GetDisplayName(), *Friend.GetUserId()->ToDebugString());
				UE_LOG_ONLINE_FRIEND(Log, TEXT("\t\t Invite status (%s)"), EInviteStatus::ToString(Friend.GetInviteStatus()));
				UE_LOG_ONLINE_FRIEND(Log, TEXT("\t\t Presence: %s"), *Presence.Status.StatusStr);
				UE_LOG_ONLINE_FRIEND(Log, TEXT("\t\t State: %s"), EOnlinePresenceState::ToString(Presence.Status.State));
				UE_LOG_ONLINE_FRIEND(Log, TEXT("\t\t bIsOnline (%s)"), Presence.bIsOnline ? TEXT("true") : TEXT("false"));
				UE_LOG_ONLINE_FRIEND(Log, TEXT("\t\t bIsPlaying (%s)"), Presence.bIsPlaying ? TEXT("true") : TEXT("false"));
				UE_LOG_ONLINE_FRIEND(Log, TEXT("\t\t bIsPlayingThisGame (%s)"), Presence.bIsPlayingThisGame ? TEXT("true") : TEXT("false"));
				UE_LOG_ONLINE_FRIEND(Log, TEXT("\t\t bIsJoinable (%s)"), Presence.bIsJoinable ? TEXT("true") : TEXT("false"));
				UE_LOG_ONLINE_FRIEND(Log, TEXT("\t\t bHasVoiceSupport (%s)"), Presence.bHasVoiceSupport ? TEXT("true") : TEXT("false"));
			}
		}
	}
	else if (FParse::Command(&Cmd, TEXT("GetFriend"))) /* ONLINE (EOS if using EOSPlus) FRIENDS GetFriend 0 "FriendUserId|FullStr" default/onlinePlayers/inGamePlayers/inGameAndSessionPlayers */
	{
		int LocalUserNum = FCString::Atoi(*FParse::Token(Cmd, false));

		FString FriendUserIdStr = FParse::Token(Cmd, false);
		FUniqueNetIdEOSRef FriendEosId = FUniqueNetIdEOS::Create(FriendUserIdStr);

		FString FriendsList = FParse::Token(Cmd, false);

		TSharedPtr<FOnlineFriend> Friend = GetFriend(LocalUserNum, *FriendEosId, FriendsList);
		if (Friend.IsValid())
		{
			const FOnlineUserPresence& Presence = Friend->GetPresence();
			UE_LOG_ONLINE_FRIEND(Log, TEXT("\t%s has unique id (%s)"), *Friend->GetDisplayName(), *Friend->GetUserId()->ToDebugString());
			UE_LOG_ONLINE_FRIEND(Log, TEXT("\t\t Invite status (%s)"), EInviteStatus::ToString(Friend->GetInviteStatus()));
			UE_LOG_ONLINE_FRIEND(Log, TEXT("\t\t Presence: %s"), *Presence.Status.StatusStr);
			UE_LOG_ONLINE_FRIEND(Log, TEXT("\t\t State: %s"), EOnlinePresenceState::ToString(Presence.Status.State));
			UE_LOG_ONLINE_FRIEND(Log, TEXT("\t\t bIsOnline (%s)"), Presence.bIsOnline ? TEXT("true") : TEXT("false"));
			UE_LOG_ONLINE_FRIEND(Log, TEXT("\t\t bIsPlaying (%s)"), Presence.bIsPlaying ? TEXT("true") : TEXT("false"));
			UE_LOG_ONLINE_FRIEND(Log, TEXT("\t\t bIsPlayingThisGame (%s)"), Presence.bIsPlayingThisGame ? TEXT("true") : TEXT("false"));
			UE_LOG_ONLINE_FRIEND(Log, TEXT("\t\t bIsJoinable (%s)"), Presence.bIsJoinable ? TEXT("true") : TEXT("false"));
			UE_LOG_ONLINE_FRIEND(Log, TEXT("\t\t bHasVoiceSupport (%s)"), Presence.bHasVoiceSupport ? TEXT("true") : TEXT("false"));
		}
	}
	else if (FParse::Command(&Cmd, TEXT("IsFriend"))) /* ONLINE (EOS if using EOSPlus) FRIENDS IsFriend 0 "FriendUserId|FullStr" default/onlinePlayers/inGamePlayers/inGameAndSessionPlayers */
	{
		int LocalUserNum = FCString::Atoi(*FParse::Token(Cmd, false));

		FString FriendUserIdStr = FParse::Token(Cmd, false);
		FUniqueNetIdEOSRef FriendEosId = FUniqueNetIdEOS::Create(FriendUserIdStr);

		FString FriendsList = FParse::Token(Cmd, false);

		bool bIsFriend = IsFriend(LocalUserNum, *FriendEosId, FriendsList);
		UE_LOG_ONLINE_FRIEND(Log, TEXT("UserId=%s bIsFriend=%s"), *FriendUserIdStr, *LexToString(bIsFriend));
	}
	else
	{
		UE_LOG_ONLINE_FRIEND(Warning, TEXT("Unknown FRIENDS command: %s"), *FParse::Token(Cmd, true));
		bWasHandled = false;
	}

	return bWasHandled;
#else
	return false;
#endif // !UE_BUILD_SHIPPING
}

// ~IOnlineFriends Interface

struct FPresenceStrings
{
	FPresenceStrings(const FString& InKey, const FString& InValue)
		: Key(*InKey), Value(*InValue)
	{
	}
	FTCHARToUTF8 Key;
	FTCHARToUTF8 Value;
};

struct FRichTextOptions :
	public EOS_PresenceModification_SetRawRichTextOptions
{
	FRichTextOptions() :
		EOS_PresenceModification_SetRawRichTextOptions()
	{
		ApiVersion = EOS_PRESENCE_SETRAWRICHTEXT_API_LATEST;
		RichText = RichTextAnsi;
	}
	char RichTextAnsi[EOS_PRESENCE_RICH_TEXT_MAX_VALUE_LENGTH];
};

typedef TEOSCallback<EOS_Presence_SetPresenceCompleteCallback, EOS_Presence_SetPresenceCallbackInfo> FSetPresenceCallback;

void FUserManagerEOS::SetPresence(const FUniqueNetId& UserId, const FOnlineUserPresenceStatus& Status, const FOnPresenceTaskCompleteDelegate& Delegate)
{
	const FUniqueNetIdEOS& EOSID = FUniqueNetIdEOS::Cast(UserId);
	if (!StringToAccountIdMap.Contains(EOSID.UniqueNetIdStr))
	{
		UE_LOG_ONLINE(Error, TEXT("Can't SetPresence() for user (%s) since they are not logged in"), *EOSID.UniqueNetIdStr);
		return;
	}

	EOS_HPresenceModification ChangeHandle = nullptr;
	EOS_Presence_CreatePresenceModificationOptions Options = { };
	Options.ApiVersion = EOS_PRESENCE_CREATEPRESENCEMODIFICATION_API_LATEST;
	Options.LocalUserId = StringToAccountIdMap[EOSID.UniqueNetIdStr];
	EOS_Presence_CreatePresenceModification(EOSSubsystem->PresenceHandle, &Options, &ChangeHandle);
	if (ChangeHandle == nullptr)
	{
		UE_LOG_ONLINE(Error, TEXT("Failed to create a modification handle for setting presence"));
		return;
	}

	EOS_PresenceModification_SetStatusOptions StatusOptions = { };
	StatusOptions.ApiVersion = EOS_PRESENCE_SETSTATUS_API_LATEST;
	StatusOptions.Status = ToEOS_Presence_EStatus(Status.State);
	EOS_EResult SetStatusResult = EOS_PresenceModification_SetStatus(ChangeHandle, &StatusOptions);
	if (SetStatusResult != EOS_EResult::EOS_Success)
	{
		UE_LOG_ONLINE(Error, TEXT("EOS_PresenceModification_SetStatus() failed with result code (%d)"), (int32)SetStatusResult);
	}

	// Convert the status string as the rich text string
	FRichTextOptions TextOptions;
	FCStringAnsi::Strncpy(TextOptions.RichTextAnsi, TCHAR_TO_UTF8(*Status.StatusStr), EOS_PRESENCE_RICH_TEXT_MAX_VALUE_LENGTH);
	EOS_EResult SetRichTextResult = EOS_PresenceModification_SetRawRichText(ChangeHandle, &TextOptions);
	if (SetRichTextResult != EOS_EResult::EOS_Success)
	{
		UE_LOG_ONLINE(Error, TEXT("EOS_PresenceModification_SetRawRichText() failed with result code (%s)"), ANSI_TO_TCHAR(EOS_EResult_ToString(SetRichTextResult)));
	}

	TArray<FPresenceStrings, TInlineAllocator<EOS_PRESENCE_DATA_MAX_KEYS>> RawStrings;
	TArray<EOS_Presence_DataRecord, TInlineAllocator<EOS_PRESENCE_DATA_MAX_KEYS>> Records;
	int32 CurrentIndex = 0;
	// Loop through the properties building records
	for (FPresenceProperties::TConstIterator It(Status.Properties); It && CurrentIndex < EOS_PRESENCE_DATA_MAX_KEYS; ++It, ++CurrentIndex)
	{
		const FPresenceStrings& RawString = RawStrings.Emplace_GetRef(It.Key(), It.Value().ToString());

		EOS_Presence_DataRecord& Record = Records.Emplace_GetRef();
		Record.ApiVersion = EOS_PRESENCE_DATARECORD_API_LATEST;
		Record.Key = RawString.Key.Get();
		Record.Value = RawString.Value.Get();
	}
	EOS_PresenceModification_SetDataOptions DataOptions = { };
	DataOptions.ApiVersion = EOS_PRESENCE_SETDATA_API_LATEST;
	DataOptions.RecordsCount = Records.Num();
	DataOptions.Records = Records.GetData();
	EOS_EResult SetDataResult = EOS_PresenceModification_SetData(ChangeHandle, &DataOptions);
	if (SetDataResult != EOS_EResult::EOS_Success)
	{
		UE_LOG_ONLINE(Error, TEXT("EOS_PresenceModification_SetData() failed with result code (%s)"), ANSI_TO_TCHAR(EOS_EResult_ToString(SetDataResult)));
	}

	FSetPresenceCallback* CallbackObj = new FSetPresenceCallback();
	CallbackObj->CallbackLambda = [this, Delegate](const EOS_Presence_SetPresenceCallbackInfo* Data)
	{
		if (Data->ResultCode == EOS_EResult::EOS_Success && AccountIdToStringMap.Contains(Data->LocalUserId))
		{
			FUniqueNetIdEOSRef EOSID = FUniqueNetIdEOS::Create(AccountIdToStringMap[Data->LocalUserId]);
			Delegate.ExecuteIfBound(*EOSID, true);
			return;
		}
		UE_LOG_ONLINE(Error, TEXT("SetPresence() failed with result code (%s)"), ANSI_TO_TCHAR(EOS_EResult_ToString(Data->ResultCode)));
		Delegate.ExecuteIfBound(*FUniqueNetIdEOS::EmptyId(), false);
	};

	EOS_Presence_SetPresenceOptions PresOptions = { };
	PresOptions.ApiVersion = EOS_PRESENCE_SETPRESENCE_API_LATEST;
	PresOptions.LocalUserId = StringToAccountIdMap[EOSID.UniqueNetIdStr];
	PresOptions.PresenceModificationHandle = ChangeHandle;
	// Last step commit the changes
	EOS_Presence_SetPresence(EOSSubsystem->PresenceHandle, &PresOptions, CallbackObj, CallbackObj->GetCallbackPtr());
	EOS_PresenceModification_Release(ChangeHandle);
}

typedef TEOSCallback<EOS_Presence_OnQueryPresenceCompleteCallback, EOS_Presence_QueryPresenceCallbackInfo> FQueryPresenceCallback;

void FUserManagerEOS::QueryPresence(const FUniqueNetId& UserId, const FOnPresenceTaskCompleteDelegate& Delegate)
{
	if (DefaultLocalUser < 0)
	{
		UE_LOG_ONLINE(Error, TEXT("Can't QueryPresence() due to no users being signed in"));
		Delegate.ExecuteIfBound(UserId, false);
		return;
	}

	const FUniqueNetIdEOS& EOSID = FUniqueNetIdEOS::Cast(UserId);
	const FString& NetId = EOSID.UniqueNetIdStr;
	if (!StringToAccountIdMap.Contains(NetId))
	{
		UE_LOG_ONLINE(Error, TEXT("Can't QueryPresence(%s) for unknown unique net id"), *NetId);
		Delegate.ExecuteIfBound(UserId, false);
		return;
	}

	EOS_Presence_HasPresenceOptions HasOptions = { };
	HasOptions.ApiVersion = EOS_PRESENCE_HASPRESENCE_API_LATEST;
	HasOptions.LocalUserId = UserNumToAccountIdMap[DefaultLocalUser];
	HasOptions.TargetUserId = StringToAccountIdMap[NetId];
	EOS_Bool bHasPresence = EOS_Presence_HasPresence(EOSSubsystem->PresenceHandle, &HasOptions);
	if (bHasPresence == EOS_FALSE)
	{
		FQueryPresenceCallback* CallbackObj = new FQueryPresenceCallback();
		CallbackObj->CallbackLambda = [this, Delegate](const EOS_Presence_QueryPresenceCallbackInfo* Data)
		{
			if (Data->ResultCode == EOS_EResult::EOS_Success && EpicAccountIdToOnlineUserMap.Contains(Data->TargetUserId))
			{
				// Update the presence data to the most recent
				UpdatePresence(Data->TargetUserId);
				FOnlineUserPtr OnlineUser = EpicAccountIdToOnlineUserMap[Data->TargetUserId];
				Delegate.ExecuteIfBound(*OnlineUser->GetUserId(), true);
				return;
			}
			const FString& TargetUser = MakeNetIdStringFromIds(Data->TargetUserId, nullptr);
			UE_LOG_ONLINE(Error, TEXT("QueryPresence() for user (%s) failed with result code (%s)"), *TargetUser, ANSI_TO_TCHAR(EOS_EResult_ToString(Data->ResultCode)));
			Delegate.ExecuteIfBound(*FUniqueNetIdEOS::EmptyId(), false);
		};

		// Query for updated presence
		EOS_Presence_QueryPresenceOptions Options = { };
		Options.ApiVersion = EOS_PRESENCE_QUERYPRESENCE_API_LATEST;
		Options.LocalUserId = HasOptions.LocalUserId;
		Options.TargetUserId = HasOptions.TargetUserId;
		EOS_Presence_QueryPresence(EOSSubsystem->PresenceHandle, &Options, CallbackObj, CallbackObj->GetCallbackPtr());
		return;
	}

	// Update the presence data to the most recent
	UpdatePresence(HasOptions.TargetUserId);
	// It's already present so trigger that it's done
	Delegate.ExecuteIfBound(UserId, true);
}

void FUserManagerEOS::UpdatePresence(EOS_EpicAccountId AccountId)
{
	EOS_Presence_Info* PresenceInfo = nullptr;
	EOS_Presence_CopyPresenceOptions Options = { };
	Options.ApiVersion = EOS_PRESENCE_COPYPRESENCE_API_LATEST;
	Options.LocalUserId = UserNumToAccountIdMap[DefaultLocalUser];
	Options.TargetUserId = AccountId;
	EOS_EResult CopyResult = EOS_Presence_CopyPresence(EOSSubsystem->PresenceHandle, &Options, &PresenceInfo);
	if (CopyResult == EOS_EResult::EOS_Success)
	{
		const FString& NetId = AccountIdToStringMap[AccountId];
		// Create it on demand if we don't have one yet
		if (!NetIdStringToOnlineUserPresenceMap.Contains(NetId))
		{
			FOnlineUserPresenceRef PresenceRef = MakeShareable(new FOnlineUserPresence());
			NetIdStringToOnlineUserPresenceMap.Emplace(NetId, PresenceRef);
		}

		FOnlineUserPresenceRef PresenceRef = NetIdStringToOnlineUserPresenceMap[NetId];
		const FString ProductId(UTF8_TO_TCHAR(PresenceInfo->ProductId));
		const FString ProdVersion(UTF8_TO_TCHAR(PresenceInfo->ProductVersion));
		const FString Platform(UTF8_TO_TCHAR(PresenceInfo->Platform));
		// Convert the presence data to our format
		PresenceRef->Status.State = ToEOnlinePresenceState(PresenceInfo->Status);
		PresenceRef->Status.StatusStr = UTF8_TO_TCHAR(PresenceInfo->RichText);
		PresenceRef->bIsOnline = PresenceRef->Status.State == EOnlinePresenceState::Online;
		PresenceRef->bIsPlaying = !ProductId.IsEmpty();
		PresenceRef->bIsPlayingThisGame = ProductId == EOSSubsystem->ProductId && ProdVersion == EOSSubsystem->EOSSDKManager->GetProductVersion();
//		PresenceRef->bIsJoinable = ???;
//		PresenceRef->bHasVoiceSupport = ???;
		PresenceRef->Status.Properties.Add(TEXT("ProductId"), ProductId);
		PresenceRef->Status.Properties.Add(TEXT("ProductVersion"), ProdVersion);
		PresenceRef->Status.Properties.Add(TEXT("Platform"), Platform);
		for (int32 Index = 0; Index < PresenceInfo->RecordsCount; Index++)
		{
			const EOS_Presence_DataRecord& Record = PresenceInfo->Records[Index];
			PresenceRef->Status.Properties.Add(Record.Key, UTF8_TO_TCHAR(Record.Value));
		}

		// Copy the presence if this is a friend that was updated, so that their data is in sync
		UpdateFriendPresence(NetId, PresenceRef);

		EOS_Presence_Info_Release(PresenceInfo);
	}
	else
	{
		UE_LOG_ONLINE(Error, TEXT("Failed to copy presence data with error code (%s)"), ANSI_TO_TCHAR(EOS_EResult_ToString(CopyResult)));
	}
}

void FUserManagerEOS::UpdateFriendPresence(const FString& FriendId, FOnlineUserPresenceRef Presence)
{
	for (TMap<int32, FFriendsListEOSRef>::TConstIterator It(LocalUserNumToFriendsListMap); It; ++It)
	{
		FFriendsListEOSRef FriendsList = It.Value();
		FOnlineFriendEOSPtr Friend = FriendsList->GetByNetIdString(FriendId);
		if (Friend.IsValid())
		{
			Friend->SetPresence(Presence);
		}
	}
}

EOnlineCachedResult::Type FUserManagerEOS::GetCachedPresence(const FUniqueNetId& UserId, TSharedPtr<FOnlineUserPresence>& OutPresence)
{
	const FUniqueNetIdEOS& EOSID = FUniqueNetIdEOS::Cast(UserId);
	if (NetIdStringToOnlineUserPresenceMap.Contains(EOSID.UniqueNetIdStr))
	{
		OutPresence = NetIdStringToOnlineUserPresenceMap[EOSID.UniqueNetIdStr];
		return EOnlineCachedResult::Success;
	}
	return EOnlineCachedResult::NotFound;
}

EOnlineCachedResult::Type FUserManagerEOS::GetCachedPresenceForApp(const FUniqueNetId&, const FUniqueNetId& UserId, const FString&, TSharedPtr<FOnlineUserPresence>& OutPresence)
{
	return GetCachedPresence(UserId, OutPresence);
}

bool FUserManagerEOS::QueryUserInfo(int32 LocalUserNum, const TArray<FUniqueNetIdRef>& UserIds)
{
	// Trigger a query for each user in the list
	for (const FUniqueNetIdRef& NetId : UserIds)
	{
		const FUniqueNetIdEOS& EOSID = FUniqueNetIdEOS::Cast(*NetId);
		// Skip querying for local users since we already have that data
		if (StringToUserAccountMap.Contains(EOSID.UniqueNetIdStr))
		{
			continue;
		}
		// Check to see if we know about this user or not
		if (StringToAccountIdMap.Contains(EOSID.UniqueNetIdStr))
		{
			EOS_EpicAccountId AccountId = StringToAccountIdMap[EOSID.UniqueNetIdStr];
			ReadUserInfo(LocalUserNum, AccountId);
		}
		else
		{
			// We need to build this one from the string
			EOS_EpicAccountId AccountId = EOS_EpicAccountId_FromString(TCHAR_TO_UTF8(*EOSID.EpicAccountIdStr));
			if (EOS_EpicAccountId_IsValid(AccountId) == EOS_TRUE)
			{
				// Registering the player will also query the user info data
				AddRemotePlayer(LocalUserNum, EOSID.UniqueNetIdStr, AccountId);
			}
		}
	}
	return true;
}

typedef TEOSCallback<EOS_UserInfo_OnQueryUserInfoCallback, EOS_UserInfo_QueryUserInfoCallbackInfo> FReadUserInfoCallback;

void FUserManagerEOS::ReadUserInfo(int32 LocalUserNum, EOS_EpicAccountId EpicAccountId)
{
	FReadUserInfoCallback* CallbackObj = new FReadUserInfoCallback();
	CallbackObj->CallbackLambda = [this, LocalUserNum, EpicAccountId](const EOS_UserInfo_QueryUserInfoCallbackInfo* Data)
	{
		if (Data->ResultCode == EOS_EResult::EOS_Success)
		{
			IAttributeAccessInterfaceRef AttributeAccessRef = EpicAccountIdToAttributeAccessMap[Data->TargetUserId];
			UpdateUserInfo(AttributeAccessRef, Data->LocalUserId, Data->TargetUserId);
		}

		// We mark this player as processed
		IsFriendQueryUserInfoOngoingForLocalUserMap[LocalUserNum].Remove(EpicAccountId);

		ProcessReadFriendsListComplete(LocalUserNum, true, TEXT(""));
	};

	EOS_UserInfo_QueryUserInfoOptions Options = { };
	Options.ApiVersion = EOS_USERINFO_QUERYUSERINFO_API_LATEST;
	Options.LocalUserId = UserNumToAccountIdMap[DefaultLocalUser];
	Options.TargetUserId = EpicAccountId;
	EOS_UserInfo_QueryUserInfo(EOSSubsystem->UserInfoHandle, &Options, CallbackObj, CallbackObj->GetCallbackPtr());

	// We mark this player as pending for processing
	IsFriendQueryUserInfoOngoingForLocalUserMap.FindOrAdd(LocalUserNum).Add(EpicAccountId);
}

bool FUserManagerEOS::GetAllUserInfo(int32 LocalUserNum, TArray<TSharedRef<FOnlineUser>>& OutUsers)
{
	OutUsers.Reset();
	// Get remote users
	for (TMap<FString, FOnlineUserPtr>::TConstIterator It(NetIdStringToOnlineUserMap); It; ++It)
	{
		if (It.Value().IsValid())
		{
			OutUsers.Add(It.Value().ToSharedRef());
		}
	}
	// Get local users
	for (TMap<FString, FUserOnlineAccountEOSRef>::TConstIterator It(StringToUserAccountMap); It; ++It)
	{
		OutUsers.Add(It.Value());
	}
	return true;
}

TSharedPtr<FOnlineUser> FUserManagerEOS::GetUserInfo(int32 LocalUserNum, const FUniqueNetId& UserId)
{
	TSharedPtr<FOnlineUser> OnlineUser;
	const FUniqueNetIdEOS& EOSID = FUniqueNetIdEOS::Cast(UserId);
	if (NetIdStringToOnlineUserMap.Contains(EOSID.UniqueNetIdStr))
	{
		OnlineUser = NetIdStringToOnlineUserMap[EOSID.UniqueNetIdStr];
	}
	return OnlineUser;
}

struct FQueryByDisplayNameOptions :
	public EOS_UserInfo_QueryUserInfoByDisplayNameOptions
{
	FQueryByDisplayNameOptions() :
		EOS_UserInfo_QueryUserInfoByDisplayNameOptions()
	{
		ApiVersion = EOS_USERINFO_QUERYUSERINFOBYDISPLAYNAME_API_LATEST;
		DisplayName = DisplayNameAnsi;
	}
	char DisplayNameAnsi[EOS_OSS_STRING_BUFFER_LENGTH];
};

typedef TEOSCallback<EOS_UserInfo_OnQueryUserInfoByDisplayNameCallback, EOS_UserInfo_QueryUserInfoByDisplayNameCallbackInfo> FQueryInfoByNameCallback;

bool FUserManagerEOS::QueryUserIdMapping(const FUniqueNetId& UserId, const FString& DisplayNameOrEmail, const FOnQueryUserMappingComplete& Delegate)
{
	const FUniqueNetIdEOS& EOSID = FUniqueNetIdEOS::Cast(UserId);
	const FString& NetId = EOSID.UniqueNetIdStr;
	if (!StringToAccountIdMap.Contains(NetId))
	{
		UE_LOG_ONLINE(Error, TEXT("Specified local user (%s) is not known"), *EOSID.UniqueNetIdStr);
		Delegate.ExecuteIfBound(false, UserId, DisplayNameOrEmail, *FUniqueNetIdEOS::EmptyId(), FString::Printf(TEXT("Specified local user (%s) is not known"), *EOSID.UniqueNetIdStr));
		return false;
	}
	int32 LocalUserNum = GetLocalUserNumFromUniqueNetId(UserId);

	FQueryInfoByNameCallback* CallbackObj = new FQueryInfoByNameCallback();
	CallbackObj->CallbackLambda = [LocalUserNum, DisplayNameOrEmail, this, Delegate](const EOS_UserInfo_QueryUserInfoByDisplayNameCallbackInfo* Data)
	{
		EOS_EResult Result = Data->ResultCode;
		if (GetLoginStatus(LocalUserNum) != ELoginStatus::LoggedIn)
		{
			// Handle the user logging out while a read is in progress
			Result = EOS_EResult::EOS_InvalidUser;
		}

		FString ErrorString;
		bool bWasSuccessful = Result == EOS_EResult::EOS_Success;
		if (bWasSuccessful)
		{
			const FString NetIdStr = LexToString(Data->TargetUserId);
			FUniqueNetIdEOSPtr LocalUserId = UserNumToNetIdMap[DefaultLocalUser];
			if (!EpicAccountIdToOnlineUserMap.Contains(Data->TargetUserId))
			{
				// Registering the player will also query the presence/user info data
				AddRemotePlayer(LocalUserNum, NetIdStr, Data->TargetUserId);
			}

			Delegate.ExecuteIfBound(true, *LocalUserId, DisplayNameOrEmail, *FUniqueNetIdEOS::Create(NetIdStr), ErrorString);
		}
		else
		{
			ErrorString = FString::Printf(TEXT("QueryUserIdMapping(%d, '%s') failed with EOS result code (%s)"), DefaultLocalUser, *DisplayNameOrEmail, ANSI_TO_TCHAR(EOS_EResult_ToString(Result)));
		}
		Delegate.ExecuteIfBound(false, *FUniqueNetIdEOS::EmptyId(), DisplayNameOrEmail, *FUniqueNetIdEOS::EmptyId(), ErrorString);
	};

	FQueryByDisplayNameOptions Options;
	FCStringAnsi::Strncpy(Options.DisplayNameAnsi, TCHAR_TO_UTF8(*DisplayNameOrEmail), EOS_OSS_STRING_BUFFER_LENGTH);
	Options.LocalUserId = StringToAccountIdMap[NetId];
	EOS_UserInfo_QueryUserInfoByDisplayName(EOSSubsystem->UserInfoHandle, &Options, CallbackObj, CallbackObj->GetCallbackPtr());

	return true;
}

struct FQueryByStringIdsOptions :
	public EOS_Connect_QueryExternalAccountMappingsOptions
{
	FQueryByStringIdsOptions(const uint32 InNumStringIds, EOS_ProductUserId InLocalUserId) :
		EOS_Connect_QueryExternalAccountMappingsOptions()
	{
		PointerArray.AddZeroed(InNumStringIds);
		for (int32 Index = 0; Index < PointerArray.Num(); Index++)
		{
			PointerArray[Index] = new char[EOS_CONNECT_EXTERNAL_ACCOUNT_ID_MAX_LENGTH+1];
		}
		ApiVersion = EOS_CONNECT_QUERYEXTERNALACCOUNTMAPPINGS_API_LATEST;
		AccountIdType = EOS_EExternalAccountType::EOS_EAT_EPIC;
		ExternalAccountIds = (const char**)PointerArray.GetData();
		ExternalAccountIdCount = InNumStringIds;
		LocalUserId = InLocalUserId;
	}

	~FQueryByStringIdsOptions()
	{
		for (int32 Index = 0; Index < PointerArray.Num(); Index++)
		{
			delete [] PointerArray[Index];
		}
	}
	TArray<char*> PointerArray;
};

struct FGetAccountMappingOptions :
	public EOS_Connect_GetExternalAccountMappingsOptions
{
	FGetAccountMappingOptions() :
		EOS_Connect_GetExternalAccountMappingsOptions()
	{
		ApiVersion = EOS_CONNECT_GETEXTERNALACCOUNTMAPPINGS_API_LATEST;
		AccountIdType = EOS_EExternalAccountType::EOS_EAT_EPIC;
		TargetExternalUserId = AccountId;
	}
	char AccountId[EOS_CONNECT_EXTERNAL_ACCOUNT_ID_MAX_LENGTH+1];
};

typedef TEOSCallback<EOS_Connect_OnQueryExternalAccountMappingsCallback, EOS_Connect_QueryExternalAccountMappingsCallbackInfo> FQueryByStringIdsCallback;

bool FUserManagerEOS::QueryExternalIdMappings(const FUniqueNetId& UserId, const FExternalIdQueryOptions& QueryOptions, const TArray<FString>& ExternalIds, const FOnQueryExternalIdMappingsComplete& Delegate)
{
	const FUniqueNetIdEOS& EOSID = FUniqueNetIdEOS::Cast(UserId);
	if (!StringToProductUserIdMap.Contains(EOSID.UniqueNetIdStr))
	{
		Delegate.ExecuteIfBound(false, UserId, QueryOptions, ExternalIds, FString::Printf(TEXT("User (%s) is not logged in, so can't query external account ids"), *EOSID.UniqueNetIdStr));
		return false;
	}
	int32 LocalUserNum = GetLocalUserNumFromUniqueNetId(UserId);

	EOS_ProductUserId LocalUserId = StringToProductUserIdMap[EOSID.UniqueNetIdStr];
	const int32 NumBatches = (ExternalIds.Num() / EOS_CONNECT_QUERYEXTERNALACCOUNTMAPPINGS_MAX_ACCOUNT_IDS) + 1;
	int32 QueryStart = 0;
	// Process queries in batches since there's a max that can be done at once
	for (int32 BatchCount = 0; BatchCount < NumBatches; BatchCount++)
	{
		const uint32 AmountToProcess = FMath::Min(ExternalIds.Num() - QueryStart, EOS_CONNECT_QUERYEXTERNALACCOUNTMAPPINGS_MAX_ACCOUNT_IDS);
		TArray<FString> BatchIds;
		BatchIds.Empty(AmountToProcess);
		FQueryByStringIdsOptions Options(AmountToProcess, LocalUserId);
		// Build an options up per batch
		for (uint32 ProcessedCount = 0; ProcessedCount < AmountToProcess; ProcessedCount++, QueryStart++)
		{
			FCStringAnsi::Strncpy(Options.PointerArray[ProcessedCount], TCHAR_TO_UTF8(*ExternalIds[ProcessedCount]), EOS_CONNECT_EXTERNAL_ACCOUNT_ID_MAX_LENGTH+1);
			BatchIds.Add(ExternalIds[ProcessedCount]);
		}
		FQueryByStringIdsCallback* CallbackObj = new FQueryByStringIdsCallback();
		CallbackObj->CallbackLambda = [LocalUserNum, QueryOptions, BatchIds, this, Delegate](const EOS_Connect_QueryExternalAccountMappingsCallbackInfo* Data)
		{
			EOS_EResult Result = Data->ResultCode;
			if (GetLoginStatus(LocalUserNum) != ELoginStatus::LoggedIn)
			{
				// Handle the user logging out while a read is in progress
				Result = EOS_EResult::EOS_InvalidUser;
			}

			FString ErrorString;
			FUniqueNetIdEOSPtr EOSID = FUniqueNetIdEOS::EmptyId();
			if (Result == EOS_EResult::EOS_Success)
			{
				EOSID = UserNumToNetIdMap[LocalUserNum];

				FGetAccountMappingOptions Options;
				Options.LocalUserId = UserNumToProductUserIdMap[DefaultLocalUser];
				// Get the product id for each epic account passed in
				for (const FString& StringId : BatchIds)
				{
					FCStringAnsi::Strncpy(Options.AccountId, TCHAR_TO_UTF8(*StringId), EOS_CONNECT_EXTERNAL_ACCOUNT_ID_MAX_LENGTH+1);
					EOS_ProductUserId ProductUserId = EOS_Connect_GetExternalAccountMapping(EOSSubsystem->ConnectHandle, &Options);
					if (EOS_ProductUserId_IsValid(ProductUserId) == EOS_TRUE)
					{
						EOS_EpicAccountId AccountId = EOS_EpicAccountId_FromString(Options.AccountId);
						UpdateRemotePlayerProductUserId(AccountId, ProductUserId);
					}
				}
			}
			else
			{
				ErrorString = FString::Printf(TEXT("EOS_Connect_QueryExternalAccountMappings() failed with result code (%s)"), ANSI_TO_TCHAR(EOS_EResult_ToString(Result)));
			}
			Delegate.ExecuteIfBound(false, *EOSID, QueryOptions, BatchIds, ErrorString);
		};

		EOS_Connect_QueryExternalAccountMappings(EOSSubsystem->ConnectHandle, &Options, CallbackObj, CallbackObj->GetCallbackPtr());
	}
	return true;
}

void FUserManagerEOS::GetExternalIdMappings(const FExternalIdQueryOptions& QueryOptions, const TArray<FString>& ExternalIds, TArray<FUniqueNetIdPtr>& OutIds)
{
	OutIds.Reset();
	for (const FString& AccountIdStr : ExternalIds)
	{
		OutIds.Add(GetExternalIdMapping(QueryOptions, AccountIdStr));
	}
}

FUniqueNetIdPtr FUserManagerEOS::GetExternalIdMapping(const FExternalIdQueryOptions& QueryOptions, const FString& ExternalId)
{
	FUniqueNetIdPtr NetId;
	EOS_EpicAccountId AccountId = EOS_EpicAccountId_FromString(TCHAR_TO_UTF8(*ExternalId));
	if (EOS_EpicAccountId_IsValid(AccountId) == EOS_TRUE && AccountIdToStringMap.Contains(AccountId))
	{
		const FString& NetIdStr = AccountIdToStringMap[AccountId];
		NetId = NetIdStringToOnlineUserMap[NetIdStr]->GetUserId();
	}
	return NetId;
}

#endif<|MERGE_RESOLUTION|>--- conflicted
+++ resolved
@@ -100,10 +100,7 @@
 	{
 		return EOS_EExternalCredentialType::EOS_ECT_PSN_ID_TOKEN;
 	}
-<<<<<<< HEAD
 PRAGMA_DISABLE_DEPRECATION_WARNINGS
-=======
->>>>>>> efc9b2f3
 	else if (OSSName == LIVE_SUBSYSTEM || USE_XBL_XSTS_TOKEN)
 	{
 		return EOS_EExternalCredentialType::EOS_ECT_XBL_XSTS_TOKEN;
@@ -261,6 +258,7 @@
 
 typedef TEOSCallback<EOS_Auth_OnLoginCallback, EOS_Auth_LoginCallbackInfo> FLoginCallback;
 typedef TEOSCallback<EOS_Connect_OnLoginCallback, EOS_Connect_LoginCallbackInfo> FConnectLoginCallback;
+typedef TEOSCallback<EOS_Auth_OnDeletePersistentAuthCallback, EOS_Auth_DeletePersistentAuthCallbackInfo> FDeletePersistentAuthCallback;
 
 // Chose arbitrarily since the SDK doesn't define it
 #define EOS_MAX_TOKEN_SIZE 4096
@@ -274,6 +272,9 @@
 		ApiVersion = EOS_AUTH_CREDENTIALS_API_LATEST;
 		Id = IdAnsi;
 		Token = TokenAnsi;
+
+		FMemory::Memset(IdAnsi, 0, sizeof(IdAnsi));
+		FMemory::Memset(TokenAnsi, 0, sizeof(TokenAnsi));
 	}
 
 	FAuthCredentials(EOS_EExternalCredentialType InExternalType, const FExternalAuthToken& AuthToken) :
@@ -366,6 +367,8 @@
 	LoginOptions.Credentials = &Credentials;
 	EOSHelpers->PlatformAuthCredentials(Credentials);
 
+	bool bIsPersistentLogin = false;
+
 	if (AccountCredentials.Type == TEXT("exchangecode"))
 	{
 		// This is how the Epic launcher will pass credentials to you
@@ -384,6 +387,19 @@
 		// This is auth via the EOS Account Portal
 		Credentials.Type = EOS_ELoginCredentialType::EOS_LCT_AccountPortal;
 	}
+	else if (AccountCredentials.Type == TEXT("persistentauth"))
+	{
+		// Use locally stored token managed by EOSSDK keyring to attempt login.
+		Credentials.Type = EOS_ELoginCredentialType::EOS_LCT_PersistentAuth;
+
+		// Id and Token must be null when using EOS_ELoginCredentialType::EOS_LCT_PersistentAuth
+		Credentials.Id = nullptr;
+		Credentials.Token = nullptr;
+
+		// Store selection of persistent auth.
+		// The persistent auth token is handled by the EOSSDK. On a login failure the persistent token may need to be deleted if it is invalid.
+		bIsPersistentLogin = true;
+	}
 	else
 	{
 		UE_LOG_ONLINE(Warning, TEXT("Unable to Login() user (%d) due to missing auth parameters"), LocalUserNum);
@@ -392,7 +408,7 @@
 	}
 
 	FLoginCallback* CallbackObj = new FLoginCallback();
-	CallbackObj->CallbackLambda = [this, LocalUserNum](const EOS_Auth_LoginCallbackInfo* Data)
+	CallbackObj->CallbackLambda = [this, LocalUserNum, bIsPersistentLogin](const EOS_Auth_LoginCallbackInfo* Data)
 	{
 		if (Data->ResultCode == EOS_EResult::EOS_Success)
 		{
@@ -401,9 +417,37 @@
 		}
 		else
 		{
-			FString ErrorString = FString::Printf(TEXT("Login(%d) failed with EOS result code (%s)"), LocalUserNum, ANSI_TO_TCHAR(EOS_EResult_ToString(Data->ResultCode)));
-			UE_LOG_ONLINE(Warning, TEXT("%s"), *ErrorString);
-			TriggerOnLoginCompleteDelegates(LocalUserNum, false, *FUniqueNetIdEOS::EmptyId(), ErrorString);
+			auto TriggerLoginFailure = [this, LocalUserNum, LoginResultCode = Data->ResultCode]()
+			{
+				FString ErrorString = FString::Printf(TEXT("Login(%d) failed with EOS result code (%s)"), LocalUserNum, ANSI_TO_TCHAR(EOS_EResult_ToString(LoginResultCode)));
+				UE_LOG_ONLINE(Warning, TEXT("%s"), *ErrorString);
+				TriggerOnLoginCompleteDelegates(LocalUserNum, false, *FUniqueNetIdEOS::EmptyId(), ErrorString);
+			};
+
+			const bool bShouldRemoveCachedToken =
+				Data->ResultCode == EOS_EResult::EOS_InvalidAuth ||
+				Data->ResultCode == EOS_EResult::EOS_AccessDenied ||
+				Data->ResultCode == EOS_EResult::EOS_Auth_InvalidToken;
+
+			// Check for invalid persistent login credentials.
+			if (bIsPersistentLogin && bShouldRemoveCachedToken)
+			{
+				FDeletePersistentAuthCallback* DeleteAuthCallbackObj = new FDeletePersistentAuthCallback();
+				DeleteAuthCallbackObj->CallbackLambda = [this, LocalUserNum, TriggerLoginFailure](const EOS_Auth_DeletePersistentAuthCallbackInfo* Data)
+				{
+					// Deleting the auth token is best effort.
+					TriggerLoginFailure();
+				};
+
+				EOS_Auth_DeletePersistentAuthOptions DeletePersistentAuthOptions;
+				DeletePersistentAuthOptions.ApiVersion = EOS_AUTH_DELETEPERSISTENTAUTH_API_LATEST;
+				DeletePersistentAuthOptions.RefreshToken = nullptr;
+				EOS_Auth_DeletePersistentAuth(EOSSubsystem->AuthHandle, &DeletePersistentAuthOptions, (void*)DeleteAuthCallbackObj, DeleteAuthCallbackObj->GetCallbackPtr());
+			}
+			else
+			{
+				TriggerLoginFailure();
+			}
 		}
 	};
 	// Perform the auth call
@@ -762,16 +806,25 @@
 	FLogoutCallback* CallbackObj = new FLogoutCallback();
 	CallbackObj->CallbackLambda = [LocalUserNum, this](const EOS_Auth_LogoutCallbackInfo* Data)
 	{
-		if (Data->ResultCode == EOS_EResult::EOS_Success)
-		{
-			RemoveLocalUser(LocalUserNum);
-
-			TriggerOnLogoutCompleteDelegates(LocalUserNum, true);
-		}
-		else
-		{
-			TriggerOnLogoutCompleteDelegates(LocalUserNum, false);
-		}
+		FDeletePersistentAuthCallback* DeleteAuthCallbackObj = new FDeletePersistentAuthCallback();
+		DeleteAuthCallbackObj->CallbackLambda = [this, LocalUserNum, LogoutResultCode = Data->ResultCode](const EOS_Auth_DeletePersistentAuthCallbackInfo* Data)
+		{
+			if (LogoutResultCode == EOS_EResult::EOS_Success)
+			{
+				RemoveLocalUser(LocalUserNum);
+
+				TriggerOnLogoutCompleteDelegates(LocalUserNum, true);
+			}
+			else
+			{
+				TriggerOnLogoutCompleteDelegates(LocalUserNum, false);
+			}
+		};
+
+		EOS_Auth_DeletePersistentAuthOptions DeletePersistentAuthOptions;
+		DeletePersistentAuthOptions.ApiVersion = EOS_AUTH_DELETEPERSISTENTAUTH_API_LATEST;
+		DeletePersistentAuthOptions.RefreshToken = nullptr;
+		EOS_Auth_DeletePersistentAuth(EOSSubsystem->AuthHandle, &DeletePersistentAuthOptions, (void*)DeleteAuthCallbackObj, DeleteAuthCallbackObj->GetCallbackPtr());
 	};
 
 	EOS_Auth_LogoutOptions LogoutOptions = { };
@@ -1551,13 +1604,8 @@
 		return;
 	}
 
-<<<<<<< HEAD
 	const FString AccountIdStr = LexToString(AccountId);
 	const FString UserIdStr = LexToString(UserId);
-=======
-	const FString AccountIdStr = MakeStringFromEpicAccountId(AccountId);
-	const FString UserIdStr = MakeStringFromProductUserId(UserId);
->>>>>>> efc9b2f3
 
 	// Get the unique net id and rebuild the string for it
 	IAttributeAccessInterfaceRef AttrAccess = NetIdStringToAttributeAccessMap[PrevNetIdStr];
@@ -1582,13 +1630,8 @@
 	ProductUserIdToStringMap.Remove(UserId);
 	ProductUserIdToStringMap.Emplace(UserId, *NewNetIdStr);
 	StringToAccountIdMap.Remove(PrevNetIdStr);
-<<<<<<< HEAD
 	StringToAccountIdMap.Emplace(NewNetIdStr, AccountId);
 	StringToProductUserIdMap.Emplace(NewNetIdStr, UserId);
-=======
-	StringToAccountIdMap.Add(NewNetIdStr, AccountId);
-	StringToProductUserIdMap.Add(NewNetIdStr, UserId);
->>>>>>> efc9b2f3
 	// If it's the first time we're updating this remote player, it will be indexed by its epic account id
 	FOnlineUserPtr OnlineUser = NetIdStringToOnlineUserMap[AccountIdStr];
 	if (OnlineUser.IsValid())
@@ -1600,11 +1643,7 @@
 		OnlineUser = NetIdStringToOnlineUserMap[PrevNetIdStr];
 		NetIdStringToOnlineUserMap.Remove(PrevNetIdStr);
 	}
-<<<<<<< HEAD
 	NetIdStringToOnlineUserMap.Emplace(NewNetIdStr, OnlineUser);
-=======
-	NetIdStringToOnlineUserMap.Add(NewNetIdStr, OnlineUser);
->>>>>>> efc9b2f3
 	NetIdStringToAttributeAccessMap.Remove(PrevNetIdStr);
 	NetIdStringToAttributeAccessMap.Emplace(NewNetIdStr, AttrAccess);
 	// Presence may not be available for all online users
