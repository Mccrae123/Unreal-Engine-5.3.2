// Copyright Epic Games, Inc. All Rights Reserved.

#include "UserManagerEOS.h"
#include "OnlineSubsystemEOS.h"
#include "OnlineSubsystemEOSPrivate.h"
#include "Misc/CommandLine.h"
#include "Misc/Guid.h"
#include "Misc/OutputDeviceRedirector.h"
#include "IPAddress.h"
#include "SocketSubsystem.h"
#include "OnlineError.h"
#include "EOSSettings.h"
#include "CoreMinimal.h"
#include "IEOSSDKManager.h"

#include COMPILED_PLATFORM_HEADER(EOSHelpers.h)

#if WITH_EOS_SDK

#include "eos_auth.h"
#include "eos_userinfo.h"
#include "eos_friends.h"
#include "eos_presence.h"
#include "eos_ui.h"

static inline EInviteStatus::Type ToEInviteStatus(EOS_EFriendsStatus InStatus)
{
	switch (InStatus)
	{
		case EOS_EFriendsStatus::EOS_FS_InviteSent:
		{
			return EInviteStatus::PendingOutbound;
		}
		case EOS_EFriendsStatus::EOS_FS_InviteReceived:
		{
			return EInviteStatus::PendingInbound;
		}
		case EOS_EFriendsStatus::EOS_FS_Friends:
		{
			return EInviteStatus::Accepted;
		}
	}
	return EInviteStatus::Unknown;
}

static inline EOnlinePresenceState::Type ToEOnlinePresenceState(EOS_Presence_EStatus InStatus)
{
	switch (InStatus)
	{
		case EOS_Presence_EStatus::EOS_PS_Online:
		{
			return EOnlinePresenceState::Online;
		}
		case EOS_Presence_EStatus::EOS_PS_Away:
		{
			return EOnlinePresenceState::Away;
		}
		case EOS_Presence_EStatus::EOS_PS_ExtendedAway:
		{
			return EOnlinePresenceState::ExtendedAway;
		}
		case EOS_Presence_EStatus::EOS_PS_DoNotDisturb:
		{
			return EOnlinePresenceState::DoNotDisturb;
		}
	}
	return EOnlinePresenceState::Offline;
}

static inline EOS_Presence_EStatus ToEOS_Presence_EStatus(EOnlinePresenceState::Type InStatus)
{
	switch (InStatus)
	{
		case EOnlinePresenceState::Online:
		{
			return EOS_Presence_EStatus::EOS_PS_Online;
		}
		case EOnlinePresenceState::Away:
		{
			return EOS_Presence_EStatus::EOS_PS_Away;
		}
		case EOnlinePresenceState::ExtendedAway:
		{
			return EOS_Presence_EStatus::EOS_PS_ExtendedAway;
		}
		case EOnlinePresenceState::DoNotDisturb:
		{
			return EOS_Presence_EStatus::EOS_PS_DoNotDisturb;
		}
	}
	return EOS_Presence_EStatus::EOS_PS_Offline;
}

static inline EOS_EExternalCredentialType ToEOS_EExternalCredentialType(FName OSSName, const FOnlineAccountCredentials& AccountCredentials)
{
#if PLATFORM_DESKTOP
	if (OSSName == STEAM_SUBSYSTEM)
	{
		return EOS_EExternalCredentialType::EOS_ECT_STEAM_SESSION_TICKET;
	}
#endif
	if (OSSName == PS4_SUBSYSTEM || USE_PSN_ID_TOKEN)
	{
		return EOS_EExternalCredentialType::EOS_ECT_PSN_ID_TOKEN;
	}
PRAGMA_DISABLE_DEPRECATION_WARNINGS
	else if (OSSName == LIVE_SUBSYSTEM || USE_XBL_XSTS_TOKEN)
	{
		return EOS_EExternalCredentialType::EOS_ECT_XBL_XSTS_TOKEN;
	}
PRAGMA_ENABLE_DEPRECATION_WARNINGS
	else if (OSSName == SWITCH_SUBSYSTEM)
	{
		if (AccountCredentials.Type == TEXT("NintendoAccount"))
		{
			return EOS_EExternalCredentialType::EOS_ECT_NINTENDO_ID_TOKEN;
		}
		else
		{
			return EOS_EExternalCredentialType::EOS_ECT_NINTENDO_NSA_ID_TOKEN;
		}
	}
	else if (OSSName == APPLE_SUBSYSTEM)
	{
		return EOS_EExternalCredentialType::EOS_ECT_APPLE_ID_TOKEN;
	}
	// Unknown means OpenID
	return EOS_EExternalCredentialType::EOS_ECT_OPENID_ACCESS_TOKEN;
}

/** Delegates that are used for internal calls and are meant to be ignored */
IOnlinePresence::FOnPresenceTaskCompleteDelegate IgnoredPresenceDelegate;
IOnlineUser::FOnQueryExternalIdMappingsComplete IgnoredMappingDelegate;

typedef TEOSGlobalCallback<EOS_UI_OnDisplaySettingsUpdatedCallback, EOS_UI_OnDisplaySettingsUpdatedCallbackInfo, FUserManagerEOS> FOnDisplaySettingsUpdatedCallback;

FUserManagerEOS::FUserManagerEOS(FOnlineSubsystemEOS* InSubsystem)
	: TSharedFromThis<FUserManagerEOS, ESPMode::ThreadSafe>()
	, EOSSubsystem(InSubsystem)
	, DefaultLocalUser(-1)
	, LoginNotificationId(0)
	, LoginNotificationCallback(nullptr)
	, FriendsNotificationId(0)
	, FriendsNotificationCallback(nullptr)
	, PresenceNotificationId(0)
	, PresenceNotificationCallback(nullptr)
	, DisplaySettingsUpdatedId(0)
	, DisplaySettingsUpdatedCallback(nullptr)
{
}

void FUserManagerEOS::Init()
{
	// This delegate would cause a crash when running a dedicated server
	if (!IsRunningDedicatedServer())
	{
		// Adding subscription to external ui display change event
		EOS_UI_AddNotifyDisplaySettingsUpdatedOptions Options = {};
		Options.ApiVersion = EOS_UI_ADDNOTIFYDISPLAYSETTINGSUPDATED_API_LATEST;

<<<<<<< HEAD
		FOnDisplaySettingsUpdatedCallback* CallbackObj = new FOnDisplaySettingsUpdatedCallback();
=======
		FOnDisplaySettingsUpdatedCallback* CallbackObj = new FOnDisplaySettingsUpdatedCallback(AsWeak());
>>>>>>> d731a049
		DisplaySettingsUpdatedCallback = CallbackObj;
		CallbackObj->CallbackLambda = [this](const EOS_UI_OnDisplaySettingsUpdatedCallbackInfo* Data)
		{
			TriggerOnExternalUIChangeDelegates((bool)Data->bIsVisible);
		};

		DisplaySettingsUpdatedId = EOS_UI_AddNotifyDisplaySettingsUpdated(EOSSubsystem->UIHandle, &Options, CallbackObj, CallbackObj->GetCallbackPtr());
	}
<<<<<<< HEAD
=======
}

void FUserManagerEOS::Shutdown()
{
	// This delegate would cause a crash when running a dedicated server
	if (DisplaySettingsUpdatedId != EOS_INVALID_NOTIFICATIONID)
	{
		// Removing subscription to external ui display change event
		EOS_UI_RemoveNotifyDisplaySettingsUpdated(EOSSubsystem->UIHandle, DisplaySettingsUpdatedId);

		if (DisplaySettingsUpdatedCallback)
		{
			delete DisplaySettingsUpdatedCallback;
		}
	}
>>>>>>> d731a049
}

FUserManagerEOS::~FUserManagerEOS()
{
<<<<<<< HEAD
	// This delegate would cause a crash when running a dedicated server
	if (DisplaySettingsUpdatedId != EOS_INVALID_NOTIFICATIONID)
	{
		// Removing subscription to external ui display change event
		EOS_UI_RemoveNotifyDisplaySettingsUpdated(EOSSubsystem->UIHandle, DisplaySettingsUpdatedId);

		delete DisplaySettingsUpdatedCallback;
	}
=======
	Shutdown();
>>>>>>> d731a049
}

void FUserManagerEOS::LoginStatusChanged(const EOS_Auth_LoginStatusChangedCallbackInfo* Data)
{
	if (Data->CurrentStatus == EOS_ELoginStatus::EOS_LS_NotLoggedIn)
	{
		if (AccountIdToUserNumMap.Contains(Data->LocalUserId))
		{
			int32 LocalUserNum = AccountIdToUserNumMap[Data->LocalUserId];
			FUniqueNetIdEOSPtr UserNetId = UserNumToNetIdMap[LocalUserNum];
			TriggerOnLoginStatusChangedDelegates(LocalUserNum, ELoginStatus::LoggedIn, ELoginStatus::NotLoggedIn, *UserNetId);
			// Need to remove the local user
			RemoveLocalUser(LocalUserNum);

			// Clean up user based notifies if we have no logged in users
			if (UserNumToNetIdMap.Num() == 0)
			{
				if (LoginNotificationId > 0)
				{
					// Remove the callback
					EOS_Auth_RemoveNotifyLoginStatusChanged(EOSSubsystem->AuthHandle, LoginNotificationId);
					delete LoginNotificationCallback;
					LoginNotificationCallback = nullptr;
					LoginNotificationId = 0;
				}
				if (FriendsNotificationId > 0)
				{
					EOS_Friends_RemoveNotifyFriendsUpdate(EOSSubsystem->FriendsHandle, FriendsNotificationId);
					delete FriendsNotificationCallback;
					FriendsNotificationCallback = nullptr;
					FriendsNotificationId = 0;
				}
				if (PresenceNotificationId > 0)
				{
					EOS_Presence_RemoveNotifyOnPresenceChanged(EOSSubsystem->PresenceHandle, PresenceNotificationId);
					delete PresenceNotificationCallback;
					PresenceNotificationCallback = nullptr;
					PresenceNotificationId = 0;
				}
				// Remove the per user connect login notification
				if (LocalUserNumToConnectLoginNotifcationMap.Contains(LocalUserNum))
				{
					FNotificationIdCallbackPair* NotificationPair = LocalUserNumToConnectLoginNotifcationMap[LocalUserNum];
					LocalUserNumToConnectLoginNotifcationMap.Remove(LocalUserNum);

					EOS_Connect_RemoveNotifyAuthExpiration(EOSSubsystem->ConnectHandle, NotificationPair->NotificationId);

					delete NotificationPair;
				}
			}
		}
	}
}

IOnlineSubsystem* FUserManagerEOS::GetPlatformOSS() const
{
	IOnlineSubsystem* PlatformOSS = IOnlineSubsystem::GetByPlatform();
	if (PlatformOSS == nullptr)
#if !PLATFORM_DESKTOP
	{
		UE_LOG_ONLINE(Error, TEXT("GetPlatformOSS() failed due to no platform OSS being configured"));
	}
#else
	{
		// Attempt to load Steam before treating it as an error
		PlatformOSS = IOnlineSubsystem::Get(STEAM_SUBSYSTEM);
	}
#endif
	return PlatformOSS;
}

void FUserManagerEOS::GetPlatformAuthToken(int32 LocalUserNum, const FOnGetLinkedAccountAuthTokenCompleteDelegate& Delegate) const
{
	IOnlineSubsystem* PlatformOSS = GetPlatformOSS();
	if (PlatformOSS == nullptr)
	{
		UE_LOG_ONLINE(Error, TEXT("ConnectLoginNoEAS(%d) failed due to no platform OSS"), LocalUserNum);
		Delegate.ExecuteIfBound(LocalUserNum, false, FExternalAuthToken());
		return;
	}
	IOnlineIdentityPtr PlatformIdentity = PlatformOSS->GetIdentityInterface();
	if (!PlatformIdentity.IsValid())
	{
		UE_LOG_ONLINE(Error, TEXT("ConnectLoginNoEAS(%d) failed due to no platform OSS identity interface"), LocalUserNum);
		Delegate.ExecuteIfBound(LocalUserNum, false, FExternalAuthToken());
		return;
	}
	// Request the auth token from the platform
	PlatformIdentity->GetLinkedAccountAuthToken(LocalUserNum, Delegate);
}

FString FUserManagerEOS::GetPlatformDisplayName(int32 LocalUserNum) const
{
	FString Result;

	IOnlineSubsystem* PlatformOSS = GetPlatformOSS();
	if (PlatformOSS == nullptr)
	{
		UE_LOG_ONLINE(Warning, TEXT("GetPlatformDisplayName(%d) failed due to no platform OSS"), LocalUserNum);
		return Result;
	}
	IOnlineIdentityPtr PlatformIdentity = PlatformOSS->GetIdentityInterface();
	if (!PlatformIdentity.IsValid())
	{
		UE_LOG_ONLINE(Warning, TEXT("GetPlatformDisplayName(%d) failed due to no platform OSS identity interface"), LocalUserNum);
		return Result;
	}

	Result = PlatformIdentity->GetPlayerNickname(LocalUserNum);

	return Result;
}

<<<<<<< HEAD
typedef TEOSCallback<EOS_Auth_OnLoginCallback, EOS_Auth_LoginCallbackInfo> FLoginCallback;
typedef TEOSCallback<EOS_Connect_OnLoginCallback, EOS_Connect_LoginCallbackInfo> FConnectLoginCallback;
typedef TEOSCallback<EOS_Auth_OnDeletePersistentAuthCallback, EOS_Auth_DeletePersistentAuthCallbackInfo> FDeletePersistentAuthCallback;
=======
typedef TEOSCallback<EOS_Auth_OnLoginCallback, EOS_Auth_LoginCallbackInfo, FUserManagerEOS> FLoginCallback;
typedef TEOSCallback<EOS_Connect_OnLoginCallback, EOS_Connect_LoginCallbackInfo, FUserManagerEOS> FConnectLoginCallback;
typedef TEOSCallback<EOS_Auth_OnDeletePersistentAuthCallback, EOS_Auth_DeletePersistentAuthCallbackInfo, FUserManagerEOS> FDeletePersistentAuthCallback;
>>>>>>> d731a049

// Chose arbitrarily since the SDK doesn't define it
#define EOS_MAX_TOKEN_SIZE 4096

struct FAuthCredentials :
	public EOS_Auth_Credentials
{
	FAuthCredentials() :
		EOS_Auth_Credentials()
	{
		ApiVersion = EOS_AUTH_CREDENTIALS_API_LATEST;
		Id = IdAnsi;
		Token = TokenAnsi;

		FMemory::Memset(IdAnsi, 0, sizeof(IdAnsi));
		FMemory::Memset(TokenAnsi, 0, sizeof(TokenAnsi));
	}

	FAuthCredentials(const FAuthCredentials& Other)
	{
		ApiVersion = Other.ApiVersion;
		Id = IdAnsi;
		Token = TokenAnsi;
		Type = Other.Type;
		SystemAuthCredentialsOptions = Other.SystemAuthCredentialsOptions;
		ExternalType = Other.ExternalType;

		FCStringAnsi::Strncpy(IdAnsi, Other.IdAnsi, EOS_OSS_STRING_BUFFER_LENGTH);
		FCStringAnsi::Strncpy(TokenAnsi, Other.TokenAnsi, EOS_MAX_TOKEN_SIZE);
	}

	FAuthCredentials& operator=(FAuthCredentials& Other)
	{
		ApiVersion = Other.ApiVersion;
		Type = Other.Type;
		SystemAuthCredentialsOptions = Other.SystemAuthCredentialsOptions;
		ExternalType = Other.ExternalType;

		FCStringAnsi::Strncpy(IdAnsi, Other.IdAnsi, EOS_OSS_STRING_BUFFER_LENGTH);
		FCStringAnsi::Strncpy(TokenAnsi, Other.TokenAnsi, EOS_MAX_TOKEN_SIZE);

		return *this;
	}

	FAuthCredentials(EOS_EExternalCredentialType InExternalType, const FExternalAuthToken& AuthToken) :
		EOS_Auth_Credentials()
	{
		if (AuthToken.HasTokenData())
		{
			Init(InExternalType, AuthToken.TokenData);
		}
		else if (AuthToken.HasTokenString())
		{
			Init(InExternalType, AuthToken.TokenString);
		}
		else
		{
			UE_LOG_ONLINE(Error, TEXT("FAuthCredentials object cannot be constructed with invalid FExternalAuthToken parameter"));
		}
	}

	void Init(EOS_EExternalCredentialType InExternalType, const FString& InTokenString)
	{
		ApiVersion = EOS_AUTH_CREDENTIALS_API_LATEST;
		Type = EOS_ELoginCredentialType::EOS_LCT_ExternalAuth;
		ExternalType = InExternalType;
		Id = IdAnsi;
		Token = TokenAnsi;

		FCStringAnsi::Strncpy(TokenAnsi, TCHAR_TO_UTF8(*InTokenString), InTokenString.Len()+1);
	}

	void Init(EOS_EExternalCredentialType InExternalType, const TArray<uint8>& InToken)
	{
		ApiVersion = EOS_AUTH_CREDENTIALS_API_LATEST;
		Type = EOS_ELoginCredentialType::EOS_LCT_ExternalAuth;
		ExternalType = InExternalType;
		Id = IdAnsi;
		Token = TokenAnsi;

		uint32_t InOutBufferLength = EOS_MAX_TOKEN_SIZE;
		EOS_ByteArray_ToString(InToken.GetData(), InToken.Num(), TokenAnsi, &InOutBufferLength);
	}

	char IdAnsi[EOS_OSS_STRING_BUFFER_LENGTH];
	char TokenAnsi[EOS_MAX_TOKEN_SIZE];
};

bool FUserManagerEOS::Login(int32 LocalUserNum, const FOnlineAccountCredentials& AccountCredentials)
{
	LocalUserNumToLastLoginCredentials.Emplace(LocalUserNum, MakeShared<FOnlineAccountCredentials>(AccountCredentials));

	FEOSSettings Settings = UEOSSettings::GetSettings();

	// Are we configured to run at all?
	if (!EOSSubsystem->bIsDefaultOSS && !EOSSubsystem->bIsPlatformOSS && !Settings.bUseEAS && !Settings.bUseEOSConnect)
	{
		UE_LOG_ONLINE(Warning, TEXT("Neither EAS nor EOS are configured to be used. Failed to login in user (%d)"), LocalUserNum);
		TriggerOnLoginCompleteDelegates(LocalUserNum, false, *FUniqueNetIdEOS::EmptyId(), FString(TEXT("Not configured")));
		return true;
	}

	// See if we are configured to just use EOS and not EAS
	if (!EOSSubsystem->bIsDefaultOSS && !EOSSubsystem->bIsPlatformOSS && !Settings.bUseEAS && Settings.bUseEOSConnect)
	{
		// Call the EOS + Platform login path
		return ConnectLoginNoEAS(LocalUserNum);
	}

	// We don't support offline logged in, so they are either logged in or not
	if (GetLoginStatus(LocalUserNum) == ELoginStatus::LoggedIn)
	{
		UE_LOG_ONLINE(Warning, TEXT("User (%d) already logged in."), LocalUserNum);
		TriggerOnLoginCompleteDelegates(LocalUserNum, false, *FUniqueNetIdEOS::EmptyId(), FString(TEXT("Already logged in")));
		return true;
	}

	// See if we are logging in using platform credentials to link to EAS
	if (!EOSSubsystem->bIsDefaultOSS && !EOSSubsystem->bIsPlatformOSS && Settings.bUseEAS)
	{
		LoginViaExternalAuth(LocalUserNum);
		return true;
	}

	EOS_Auth_LoginOptions LoginOptions = { };
	LoginOptions.ApiVersion = EOS_AUTH_LOGIN_API_LATEST;
	LoginOptions.ScopeFlags = EOS_EAuthScopeFlags::EOS_AS_BasicProfile | EOS_EAuthScopeFlags::EOS_AS_FriendsList | EOS_EAuthScopeFlags::EOS_AS_Presence;

	FPlatformEOSHelpersPtr EOSHelpers = EOSSubsystem->GetEOSHelpers();

	FAuthCredentials Credentials;
	LoginOptions.Credentials = &Credentials;
	EOSHelpers->PlatformAuthCredentials(Credentials);

	bool bIsPersistentLogin = false;

	if (AccountCredentials.Type == TEXT("exchangecode"))
	{
		// This is how the Epic launcher will pass credentials to you
		FCStringAnsi::Strncpy(Credentials.TokenAnsi, TCHAR_TO_UTF8(*AccountCredentials.Token), EOS_MAX_TOKEN_SIZE);
		Credentials.Type = EOS_ELoginCredentialType::EOS_LCT_ExchangeCode;
	}
	else if (AccountCredentials.Type == TEXT("developer"))
	{
		// This is auth via the EOS auth tool
		Credentials.Type = EOS_ELoginCredentialType::EOS_LCT_Developer;
		FCStringAnsi::Strncpy(Credentials.IdAnsi, TCHAR_TO_UTF8(*AccountCredentials.Id), EOS_OSS_STRING_BUFFER_LENGTH);
		FCStringAnsi::Strncpy(Credentials.TokenAnsi, TCHAR_TO_UTF8(*AccountCredentials.Token), EOS_MAX_TOKEN_SIZE);
	}
	else if (AccountCredentials.Type == TEXT("password"))
	{
		// This is using a direct username / password. Restricted and not generally available.
		Credentials.Type = EOS_ELoginCredentialType::EOS_LCT_Password;
		FCStringAnsi::Strncpy(Credentials.IdAnsi, TCHAR_TO_UTF8(*AccountCredentials.Id), EOS_OSS_STRING_BUFFER_LENGTH);
		FCStringAnsi::Strncpy(Credentials.TokenAnsi, TCHAR_TO_UTF8(*AccountCredentials.Token), EOS_MAX_TOKEN_SIZE);
	}
	else if (AccountCredentials.Type == TEXT("accountportal"))
	{
		// This is auth via the EOS Account Portal
		Credentials.Type = EOS_ELoginCredentialType::EOS_LCT_AccountPortal;
	}
	else if (AccountCredentials.Type == TEXT("persistentauth"))
	{
		// Use locally stored token managed by EOSSDK keyring to attempt login.
		Credentials.Type = EOS_ELoginCredentialType::EOS_LCT_PersistentAuth;

		// Id and Token must be null when using EOS_ELoginCredentialType::EOS_LCT_PersistentAuth
		Credentials.Id = nullptr;
		Credentials.Token = nullptr;

		// Store selection of persistent auth.
		// The persistent auth token is handled by the EOSSDK. On a login failure the persistent token may need to be deleted if it is invalid.
		bIsPersistentLogin = true;
	}
	else
	{
		UE_LOG_ONLINE(Warning, TEXT("Unable to Login() user (%d) due to missing auth parameters"), LocalUserNum);
		TriggerOnLoginCompleteDelegates(LocalUserNum, false, *FUniqueNetIdEOS::EmptyId(), FString(TEXT("Missing auth parameters")));
		return false;
	}

<<<<<<< HEAD
	FLoginCallback* CallbackObj = new FLoginCallback();
=======
	FLoginCallback* CallbackObj = new FLoginCallback(AsWeak());
>>>>>>> d731a049
	CallbackObj->CallbackLambda = [this, LocalUserNum, bIsPersistentLogin](const EOS_Auth_LoginCallbackInfo* Data)
	{
		if (Data->ResultCode == EOS_EResult::EOS_Success)
		{
			// Continue the login process by getting the product user id for EAS only
			ConnectLoginEAS(LocalUserNum, Data->LocalUserId);
		}
		else
		{
			auto TriggerLoginFailure = [this, LocalUserNum, LoginResultCode = Data->ResultCode]()
			{
				FString ErrorString = FString::Printf(TEXT("Login(%d) failed with EOS result code (%s)"), LocalUserNum, ANSI_TO_TCHAR(EOS_EResult_ToString(LoginResultCode)));
				UE_LOG_ONLINE(Warning, TEXT("%s"), *ErrorString);
				TriggerOnLoginCompleteDelegates(LocalUserNum, false, *FUniqueNetIdEOS::EmptyId(), ErrorString);
			};

			const bool bShouldRemoveCachedToken =
				Data->ResultCode == EOS_EResult::EOS_InvalidAuth ||
				Data->ResultCode == EOS_EResult::EOS_AccessDenied ||
				Data->ResultCode == EOS_EResult::EOS_Auth_InvalidToken;

			// Check for invalid persistent login credentials.
			if (bIsPersistentLogin && bShouldRemoveCachedToken)
			{
<<<<<<< HEAD
				FDeletePersistentAuthCallback* DeleteAuthCallbackObj = new FDeletePersistentAuthCallback();
=======
				FDeletePersistentAuthCallback* DeleteAuthCallbackObj = new FDeletePersistentAuthCallback(AsWeak());
>>>>>>> d731a049
				DeleteAuthCallbackObj->CallbackLambda = [this, LocalUserNum, TriggerLoginFailure](const EOS_Auth_DeletePersistentAuthCallbackInfo* Data)
				{
					// Deleting the auth token is best effort.
					TriggerLoginFailure();
				};

				EOS_Auth_DeletePersistentAuthOptions DeletePersistentAuthOptions;
				DeletePersistentAuthOptions.ApiVersion = EOS_AUTH_DELETEPERSISTENTAUTH_API_LATEST;
				DeletePersistentAuthOptions.RefreshToken = nullptr;
				EOS_Auth_DeletePersistentAuth(EOSSubsystem->AuthHandle, &DeletePersistentAuthOptions, (void*)DeleteAuthCallbackObj, DeleteAuthCallbackObj->GetCallbackPtr());
			}
			else
			{
				TriggerLoginFailure();
			}
		}
	};
	// Perform the auth call
	EOS_Auth_Login(EOSSubsystem->AuthHandle, &LoginOptions, (void*)CallbackObj, CallbackObj->GetCallbackPtr());
	return true;
}

void FUserManagerEOS::LoginViaExternalAuth(int32 LocalUserNum)
{
	GetPlatformAuthToken(LocalUserNum,
		FOnGetLinkedAccountAuthTokenCompleteDelegate::CreateLambda([this, WeakThis = AsWeak()](int32 LocalUserNum, bool bWasSuccessful, const FExternalAuthToken& AuthToken)
		{
			if (FUserManagerEOSPtr StrongThis = WeakThis.Pin())
			{
				if (!bWasSuccessful || !AuthToken.IsValid())
				{
					UE_LOG_ONLINE(Warning, TEXT("Unable to Login() user (%d) due to an empty platform auth token"), LocalUserNum);
					TriggerOnLoginCompleteDelegates(LocalUserNum, false, *FUniqueNetIdEOS::EmptyId(), FString(TEXT("Missing platform auth token")));
					return;
				}

				EOS_Auth_LoginOptions LoginOptions = { };
				LoginOptions.ApiVersion = EOS_AUTH_LOGIN_API_LATEST;
				LoginOptions.ScopeFlags = EOS_EAuthScopeFlags::EOS_AS_BasicProfile | EOS_EAuthScopeFlags::EOS_AS_FriendsList | EOS_EAuthScopeFlags::EOS_AS_Presence;

				check(LocalUserNumToLastLoginCredentials.Contains(LocalUserNum));
				FAuthCredentials Credentials(ToEOS_EExternalCredentialType(GetPlatformOSS()->GetSubsystemName(), *LocalUserNumToLastLoginCredentials[LocalUserNum]), AuthToken);
				LoginOptions.Credentials = &Credentials;

				FLoginCallback* CallbackObj = new FLoginCallback(AsWeak());
				CallbackObj->CallbackLambda = [this, LocalUserNum](const EOS_Auth_LoginCallbackInfo* Data)
				{
					if (Data->ResultCode == EOS_EResult::EOS_Success)
					{
						ConnectLoginEAS(LocalUserNum, Data->LocalUserId);
					}
					else if (Data->ResultCode == EOS_EResult::EOS_InvalidUser)
					{
						// Link the account
						LinkEAS(LocalUserNum, Data->ContinuanceToken);
					}
					else
					{
						FString ErrorString = FString::Printf(TEXT("Login(%d) failed with EOS result code (%s)"), LocalUserNum, ANSI_TO_TCHAR(EOS_EResult_ToString(Data->ResultCode)));
						UE_LOG_ONLINE(Warning, TEXT("%s"), *ErrorString);
						TriggerOnLoginCompleteDelegates(LocalUserNum, false, *FUniqueNetIdEOS::EmptyId(), ErrorString);
					}
				};
				// Perform the auth call
				EOS_Auth_Login(EOSSubsystem->AuthHandle, &LoginOptions, (void*)CallbackObj, CallbackObj->GetCallbackPtr());
			}
		}));
}

struct FLinkAccountOptions :
	public EOS_Auth_LinkAccountOptions
{
	FLinkAccountOptions(EOS_ContinuanceToken Token)
		: EOS_Auth_LinkAccountOptions()
	{
		ApiVersion = EOS_AUTH_LINKACCOUNT_API_LATEST;
		ContinuanceToken = Token;
	}
};

typedef TEOSCallback<EOS_Auth_OnLinkAccountCallback, EOS_Auth_LinkAccountCallbackInfo, FUserManagerEOS> FLinkAccountCallback;

void FUserManagerEOS::LinkEAS(int32 LocalUserNum, EOS_ContinuanceToken Token)
{
	FLinkAccountOptions Options(Token);
	FLinkAccountCallback* CallbackObj = new FLinkAccountCallback(AsWeak());
	CallbackObj->CallbackLambda = [this, LocalUserNum](const EOS_Auth_LinkAccountCallbackInfo* Data)
	{
		if (Data->ResultCode == EOS_EResult::EOS_Success)
		{
			// Continue the login process by getting the product user id
			ConnectLoginEAS(LocalUserNum, Data->LocalUserId);
		}
		else
		{
			FString ErrorString = FString::Printf(TEXT("Login(%d) failed with EOS result code (%s)"), LocalUserNum, ANSI_TO_TCHAR(EOS_EResult_ToString(Data->ResultCode)));
			UE_LOG_ONLINE(Warning, TEXT("%s"), *ErrorString);
			TriggerOnLoginCompleteDelegates(LocalUserNum, false, *FUniqueNetIdEOS::EmptyId(), ErrorString);
		}
	};
	EOS_Auth_LinkAccount(EOSSubsystem->AuthHandle, &Options, CallbackObj, CallbackObj->GetCallbackPtr());
}

struct FConnectCredentials :
	public EOS_Connect_Credentials
{
	FConnectCredentials(EOS_EExternalCredentialType InType, const FExternalAuthToken& AuthToken) :
		EOS_Connect_Credentials()
	{
		if (AuthToken.HasTokenData())
		{
			Init(InType, AuthToken.TokenData);
		}
		else if (AuthToken.HasTokenString())
		{
			Init(InType, AuthToken.TokenString);
		}
		else
		{
			UE_LOG_ONLINE(Error, TEXT("FConnectCredentials object cannot be constructed with invalid FExternalAuthToken parameter"));
		}
	}

	void Init(EOS_EExternalCredentialType InType, const FString& InTokenString)
	{
		ApiVersion = EOS_CONNECT_CREDENTIALS_API_LATEST;
		Token = TokenAnsi;
		Type = InType;

		FCStringAnsi::Strncpy(TokenAnsi, TCHAR_TO_UTF8(*InTokenString), InTokenString.Len() + 1);
	}

	void Init(EOS_EExternalCredentialType InType, const TArray<uint8>& InToken)
	{
		ApiVersion = EOS_CONNECT_CREDENTIALS_API_LATEST;
		Token = TokenAnsi;
		Type = InType;

		uint32_t InOutBufferLength = EOS_MAX_TOKEN_SIZE;
		EOS_ByteArray_ToString(InToken.GetData(), InToken.Num(), TokenAnsi, &InOutBufferLength);
	}

	char TokenAnsi[EOS_MAX_TOKEN_SIZE];
};

bool FUserManagerEOS::ConnectLoginNoEAS(int32 LocalUserNum)
{
	GetPlatformAuthToken(LocalUserNum,
		FOnGetLinkedAccountAuthTokenCompleteDelegate::CreateLambda([this, WeakThis = AsWeak()](int32 LocalUserNum, bool bWasSuccessful, const FExternalAuthToken& AuthToken)
		{
<<<<<<< HEAD
			if (!bWasSuccessful || !AuthToken.IsValid())
			{
				const FString ErrorString = FString::Printf(TEXT("ConnectLoginNoEAS(%d) failed due to the platform OSS giving an empty auth token"), LocalUserNum);
				UE_LOG_ONLINE(Warning, TEXT("%s"), *ErrorString);
				TriggerOnLoginCompleteDelegates(LocalUserNum, false, *FUniqueNetIdEOS::EmptyId(), ErrorString);
				return;
			}

			// Now login into our EOS account
			check(LocalUserNumToLastLoginCredentials.Contains(LocalUserNum));
			FConnectCredentials Credentials(ToEOS_EExternalCredentialType(GetPlatformOSS()->GetSubsystemName(), *LocalUserNumToLastLoginCredentials[LocalUserNum]), AuthToken);
			EOS_Connect_LoginOptions Options = { };
			Options.ApiVersion = EOS_CONNECT_LOGIN_API_LATEST;
			Options.Credentials = &Credentials;

#if ADD_USER_LOGIN_INFO
			EOS_Connect_UserLoginInfo UserLoginInfo = {};
			UserLoginInfo.ApiVersion = EOS_CONNECT_USERLOGININFO_API_LATEST;
			const FTCHARToUTF8 DisplayNameUtf8(*GetPlatformDisplayName(LocalUserNum));
			UserLoginInfo.DisplayName = DisplayNameUtf8.Get();

			Options.UserLoginInfo = &UserLoginInfo;
#endif

			FConnectLoginCallback* CallbackObj = new FConnectLoginCallback();
			CallbackObj->CallbackLambda = [this, LocalUserNum](const EOS_Connect_LoginCallbackInfo* Data)
=======
			if (FUserManagerEOSPtr StrongThis = WeakThis.Pin())
>>>>>>> d731a049
			{
				if (!bWasSuccessful || !AuthToken.IsValid())
				{
					const FString ErrorString = FString::Printf(TEXT("ConnectLoginNoEAS(%d) failed due to the platform OSS giving an empty auth token"), LocalUserNum);
					UE_LOG_ONLINE(Warning, TEXT("%s"), *ErrorString);
					TriggerOnLoginCompleteDelegates(LocalUserNum, false, *FUniqueNetIdEOS::EmptyId(), ErrorString);
					return;
				}

				// Now login into our EOS account
				check(LocalUserNumToLastLoginCredentials.Contains(LocalUserNum));
				FConnectCredentials Credentials(ToEOS_EExternalCredentialType(GetPlatformOSS()->GetSubsystemName(), *LocalUserNumToLastLoginCredentials[LocalUserNum]), AuthToken);
				EOS_Connect_LoginOptions Options = { };
				Options.ApiVersion = EOS_CONNECT_LOGIN_API_LATEST;
				Options.Credentials = &Credentials;

#if ADD_USER_LOGIN_INFO
				EOS_Connect_UserLoginInfo UserLoginInfo = {};
				UserLoginInfo.ApiVersion = EOS_CONNECT_USERLOGININFO_API_LATEST;
				const FTCHARToUTF8 DisplayNameUtf8(*GetPlatformDisplayName(LocalUserNum));
				UserLoginInfo.DisplayName = DisplayNameUtf8.Get();

				Options.UserLoginInfo = &UserLoginInfo;
#endif

				FConnectLoginCallback* CallbackObj = new FConnectLoginCallback(AsWeak());
				CallbackObj->CallbackLambda = [this, LocalUserNum](const EOS_Connect_LoginCallbackInfo* Data)
				{
<<<<<<< HEAD
					const FString ErrorString = FString::Printf(TEXT("ConnectLoginNoEAS(%d) failed with EOS result code (%s)"), LocalUserNum, ANSI_TO_TCHAR(EOS_EResult_ToString(Data->ResultCode)));
					UE_LOG_ONLINE(Warning, TEXT("%s"), *ErrorString);
					TriggerOnLoginCompleteDelegates(LocalUserNum, false, *FUniqueNetIdEOS::EmptyId(), ErrorString);
				}
			};
			EOS_Connect_Login(EOSSubsystem->ConnectHandle, &Options, CallbackObj, CallbackObj->GetCallbackPtr());
=======
					if (Data->ResultCode == EOS_EResult::EOS_Success)
					{
						// We have an account mapping to the platform account, skip to final login
						FullLoginCallback(LocalUserNum, nullptr, Data->LocalUserId);
					}
					else if (Data->ResultCode == EOS_EResult::EOS_InvalidUser)
					{
						// We need to create the platform account mapping for this user using the continuation token
						CreateConnectedLogin(LocalUserNum, nullptr, Data->ContinuanceToken);
					}
					else
					{
						const FString ErrorString = FString::Printf(TEXT("ConnectLoginNoEAS(%d) failed with EOS result code (%s)"), LocalUserNum, ANSI_TO_TCHAR(EOS_EResult_ToString(Data->ResultCode)));
						UE_LOG_ONLINE(Warning, TEXT("%s"), *ErrorString);
						TriggerOnLoginCompleteDelegates(LocalUserNum, false, *FUniqueNetIdEOS::EmptyId(), ErrorString);
					}
				};
				EOS_Connect_Login(EOSSubsystem->ConnectHandle, &Options, CallbackObj, CallbackObj->GetCallbackPtr());
			}
>>>>>>> d731a049
		}));

	return true;
}

bool FUserManagerEOS::ConnectLoginEAS(int32 LocalUserNum, EOS_EpicAccountId AccountId)
{
	EOS_Auth_Token* AuthToken = nullptr;
	EOS_Auth_CopyUserAuthTokenOptions CopyOptions = { };
	CopyOptions.ApiVersion = EOS_AUTH_COPYUSERAUTHTOKEN_API_LATEST;

	EOS_EResult CopyResult = EOS_Auth_CopyUserAuthToken(EOSSubsystem->AuthHandle, &CopyOptions, AccountId, &AuthToken);
	if (CopyResult == EOS_EResult::EOS_Success)
	{
		EOS_Connect_Credentials Credentials = { };
		Credentials.ApiVersion = EOS_CONNECT_CREDENTIALS_API_LATEST;
		Credentials.Type = EOS_EExternalCredentialType::EOS_ECT_EPIC;
		Credentials.Token = AuthToken->AccessToken;

		EOS_Connect_LoginOptions Options = { };
		Options.ApiVersion = EOS_CONNECT_LOGIN_API_LATEST;
		Options.Credentials = &Credentials;

		FConnectLoginCallback* CallbackObj = new FConnectLoginCallback(AsWeak());
		CallbackObj->CallbackLambda = [LocalUserNum, AccountId, this](const EOS_Connect_LoginCallbackInfo* Data)
		{
			if (Data->ResultCode == EOS_EResult::EOS_Success)
			{
				// We have an account mapping, skip to final login
				FullLoginCallback(LocalUserNum, AccountId, Data->LocalUserId);
			}
			else if (Data->ResultCode == EOS_EResult::EOS_InvalidUser)
			{
				// We need to create the mapping for this user using the continuation token
				CreateConnectedLogin(LocalUserNum, AccountId, Data->ContinuanceToken);
			}
			else
			{
				UE_LOG_ONLINE(Error, TEXT("ConnectLogin(%d) failed with EOS result code (%s)"), LocalUserNum, ANSI_TO_TCHAR(EOS_EResult_ToString(Data->ResultCode)));
				Logout(LocalUserNum);
			}
		};
		EOS_Connect_Login(EOSSubsystem->ConnectHandle, &Options, CallbackObj, CallbackObj->GetCallbackPtr());

		EOS_Auth_Token_Release(AuthToken);
	}
	else
	{
		UE_LOG_ONLINE(Error, TEXT("ConnectLogin(%d) failed with EOS result code (%s)"), LocalUserNum, ANSI_TO_TCHAR(EOS_EResult_ToString(CopyResult)));
		Logout(LocalUserNum);
	}
	return true;
}

void FUserManagerEOS::RefreshConnectLogin(int32 LocalUserNum)
{
	if (!UserNumToAccountIdMap.Contains(LocalUserNum))
	{
		UE_LOG_ONLINE(Error, TEXT("Can't refresh ConnectLogin(%d) since (%d) is not logged in"), LocalUserNum, LocalUserNum);
		return;
	}

	const FEOSSettings Settings = UEOSSettings::GetSettings();
	if (Settings.bUseEAS)
	{
		EOS_EpicAccountId AccountId = UserNumToAccountIdMap[LocalUserNum];
		EOS_Auth_Token* AuthToken = nullptr;
		EOS_Auth_CopyUserAuthTokenOptions CopyOptions = { };
		CopyOptions.ApiVersion = EOS_AUTH_COPYUSERAUTHTOKEN_API_LATEST;

		EOS_EResult CopyResult = EOS_Auth_CopyUserAuthToken(EOSSubsystem->AuthHandle, &CopyOptions, AccountId, &AuthToken);
		if (CopyResult == EOS_EResult::EOS_Success)
		{
<<<<<<< HEAD
=======
			// We update the auth token cached in the user account, along with the user information
			const FUniqueNetIdEOSPtr UniqueNetId = UserNumToNetIdMap.FindChecked(LocalUserNum);
			const FUserOnlineAccountEOSRef UserAccountRef = StringToUserAccountMap.FindChecked(UniqueNetId->ToString());
			UserAccountRef->SetAuthAttribute(AUTH_ATTR_ID_TOKEN, AuthToken->AccessToken);
			UpdateUserInfo(UserAccountRef, AccountId, AccountId);

>>>>>>> d731a049
			EOS_Connect_Credentials Credentials = { };
			Credentials.ApiVersion = EOS_CONNECT_CREDENTIALS_API_LATEST;
			Credentials.Type = EOS_EExternalCredentialType::EOS_ECT_EPIC;
			Credentials.Token = AuthToken->AccessToken;

			EOS_Connect_LoginOptions Options = { };
			Options.ApiVersion = EOS_CONNECT_LOGIN_API_LATEST;
			Options.Credentials = &Credentials;

<<<<<<< HEAD
			FConnectLoginCallback* CallbackObj = new FConnectLoginCallback();
=======
			FConnectLoginCallback* CallbackObj = new FConnectLoginCallback(AsWeak());
>>>>>>> d731a049
			CallbackObj->CallbackLambda = [LocalUserNum, AccountId, this](const EOS_Connect_LoginCallbackInfo* Data)
			{
				if (Data->ResultCode != EOS_EResult::EOS_Success)
				{
					UE_LOG_ONLINE(Error, TEXT("Failed to refresh ConnectLogin(%d) failed with EOS result code (%s)"), LocalUserNum, ANSI_TO_TCHAR(EOS_EResult_ToString(Data->ResultCode)));
					Logout(LocalUserNum);
				}
			};
			EOS_Connect_Login(EOSSubsystem->ConnectHandle, &Options, CallbackObj, CallbackObj->GetCallbackPtr());

			EOS_Auth_Token_Release(AuthToken);
		}
		else
		{
			UE_LOG_ONLINE(Error, TEXT("Failed to refresh ConnectLogin(%d) failed with EOS result code (%s)"), LocalUserNum, ANSI_TO_TCHAR(EOS_EResult_ToString(CopyResult)));
			Logout(LocalUserNum);
		}
	}
	else
	{
		// Not using EAS so grab the platform auth token
		GetPlatformAuthToken(LocalUserNum,
<<<<<<< HEAD
			FOnGetLinkedAccountAuthTokenCompleteDelegate::CreateLambda([this](int32 LocalUserNum, bool bWasSuccessful, const FExternalAuthToken& AuthToken)
			{
				if (!bWasSuccessful || !AuthToken.HasTokenData())
				{
					UE_LOG_ONLINE(Error, TEXT("ConnectLoginNoEAS(%d) failed due to the platform OSS giving an empty auth token"), LocalUserNum);
					Logout(LocalUserNum);
					return;
				}

				// Now login into our EOS account
				check(LocalUserNumToLastLoginCredentials.Contains(LocalUserNum));
				const FOnlineAccountCredentials& Creds = *LocalUserNumToLastLoginCredentials[LocalUserNum];
				EOS_EExternalCredentialType CredType = ToEOS_EExternalCredentialType(GetPlatformOSS()->GetSubsystemName(), Creds);
				FConnectCredentials Credentials(CredType, AuthToken);
				EOS_Connect_LoginOptions Options = { };
				Options.ApiVersion = EOS_CONNECT_LOGIN_API_LATEST;
				Options.Credentials = &Credentials;

				FConnectLoginCallback* CallbackObj = new FConnectLoginCallback();
				CallbackObj->CallbackLambda = [this, LocalUserNum](const EOS_Connect_LoginCallbackInfo* Data)
				{
					if (Data->ResultCode != EOS_EResult::EOS_Success)
					{
						UE_LOG_ONLINE(Error, TEXT("Failed to refresh ConnectLogin(%d) failed with EOS result code (%s)"), LocalUserNum, ANSI_TO_TCHAR(EOS_EResult_ToString(Data->ResultCode)));
						Logout(LocalUserNum);
					}
				};
				EOS_Connect_Login(EOSSubsystem->ConnectHandle, &Options, CallbackObj, CallbackObj->GetCallbackPtr());
=======
			FOnGetLinkedAccountAuthTokenCompleteDelegate::CreateLambda([this, WeakThis = AsWeak()](int32 LocalUserNum, bool bWasSuccessful, const FExternalAuthToken& AuthToken)
			{
				if (FUserManagerEOSPtr StrongThis = WeakThis.Pin())
				{
					if (!bWasSuccessful || !AuthToken.IsValid())
					{
						UE_LOG_ONLINE(Error, TEXT("ConnectLoginNoEAS(%d) failed due to the platform OSS giving an empty auth token"), LocalUserNum);
						Logout(LocalUserNum);
						return;
					}

					// Now login into our EOS account
					check(LocalUserNumToLastLoginCredentials.Contains(LocalUserNum));
					const FOnlineAccountCredentials& Creds = *LocalUserNumToLastLoginCredentials[LocalUserNum];
					EOS_EExternalCredentialType CredType = ToEOS_EExternalCredentialType(GetPlatformOSS()->GetSubsystemName(), Creds);
					FConnectCredentials Credentials(CredType, AuthToken);
					EOS_Connect_LoginOptions Options = { };
					Options.ApiVersion = EOS_CONNECT_LOGIN_API_LATEST;
					Options.Credentials = &Credentials;

					FConnectLoginCallback* CallbackObj = new FConnectLoginCallback(AsWeak());
					CallbackObj->CallbackLambda = [this, LocalUserNum](const EOS_Connect_LoginCallbackInfo* Data)
					{
						if (Data->ResultCode != EOS_EResult::EOS_Success)
						{
							UE_LOG_ONLINE(Error, TEXT("Failed to refresh ConnectLogin(%d) failed with EOS result code (%s)"), LocalUserNum, ANSI_TO_TCHAR(EOS_EResult_ToString(Data->ResultCode)));
							Logout(LocalUserNum);
						}
					};
					EOS_Connect_Login(EOSSubsystem->ConnectHandle, &Options, CallbackObj, CallbackObj->GetCallbackPtr());
				}
>>>>>>> d731a049
			}));
	}
}

typedef TEOSCallback<EOS_Connect_OnCreateUserCallback, EOS_Connect_CreateUserCallbackInfo, FUserManagerEOS> FCreateUserCallback;

void FUserManagerEOS::CreateConnectedLogin(int32 LocalUserNum, EOS_EpicAccountId AccountId, EOS_ContinuanceToken Token)
{
	EOS_Connect_CreateUserOptions Options = { };
	Options.ApiVersion = EOS_CONNECT_CREATEUSER_API_LATEST;
	Options.ContinuanceToken = Token;

	FCreateUserCallback* CallbackObj = new FCreateUserCallback(AsWeak());
	CallbackObj->CallbackLambda = [LocalUserNum, AccountId, this](const EOS_Connect_CreateUserCallbackInfo* Data)
	{
		if (Data->ResultCode == EOS_EResult::EOS_Success)
		{
			FullLoginCallback(LocalUserNum, AccountId, Data->LocalUserId);
		}
		else
		{
// @todo joeg - logout?
			FString ErrorString = FString::Printf(TEXT("Login(%d) failed with EOS result code (%s)"), LocalUserNum, ANSI_TO_TCHAR(EOS_EResult_ToString(Data->ResultCode)));
			TriggerOnLoginCompleteDelegates(LocalUserNum, false, *FUniqueNetIdEOS::EmptyId(), ErrorString);
		}
	};
	EOS_Connect_CreateUser(EOSSubsystem->ConnectHandle, &Options, CallbackObj, CallbackObj->GetCallbackPtr());
}

typedef TEOSGlobalCallback<EOS_Connect_OnAuthExpirationCallback, EOS_Connect_AuthExpirationCallbackInfo, FUserManagerEOS> FRefreshAuthCallback;
typedef TEOSGlobalCallback<EOS_Presence_OnPresenceChangedCallback, EOS_Presence_PresenceChangedCallbackInfo, FUserManagerEOS> FPresenceChangedCallback;
typedef TEOSGlobalCallback<EOS_Friends_OnFriendsUpdateCallback, EOS_Friends_OnFriendsUpdateInfo, FUserManagerEOS> FFriendsStatusUpdateCallback;
typedef TEOSGlobalCallback<EOS_Auth_OnLoginStatusChangedCallback, EOS_Auth_LoginStatusChangedCallbackInfo, FUserManagerEOS> FLoginStatusChangedCallback;

void FUserManagerEOS::FullLoginCallback(int32 LocalUserNum, EOS_EpicAccountId AccountId, EOS_ProductUserId UserId)
{
	// Add our login status changed callback if not already set
	if (LoginNotificationId == 0)
	{
		FLoginStatusChangedCallback* CallbackObj = new FLoginStatusChangedCallback(AsWeak());
		LoginNotificationCallback = CallbackObj;
		CallbackObj->CallbackLambda = [this](const EOS_Auth_LoginStatusChangedCallbackInfo* Data)
		{
			LoginStatusChanged(Data);
		};

		EOS_Auth_AddNotifyLoginStatusChangedOptions Options = { };
		Options.ApiVersion = EOS_AUTH_ADDNOTIFYLOGINSTATUSCHANGED_API_LATEST;
		LoginNotificationId = EOS_Auth_AddNotifyLoginStatusChanged(EOSSubsystem->AuthHandle, &Options, CallbackObj, CallbackObj->GetCallbackPtr());
	}
	// Register for friends updates if not set yet
	if (FriendsNotificationId == 0)
	{
		FFriendsStatusUpdateCallback* CallbackObj = new FFriendsStatusUpdateCallback(AsWeak());
		FriendsNotificationCallback = CallbackObj;
		CallbackObj->CallbackLambda = [LocalUserNum, this](const EOS_Friends_OnFriendsUpdateInfo* Data)
		{
			FriendStatusChanged(Data);
		};

		EOS_Friends_AddNotifyFriendsUpdateOptions Options = { };
		Options.ApiVersion = EOS_FRIENDS_ADDNOTIFYFRIENDSUPDATE_API_LATEST;
		FriendsNotificationId = EOS_Friends_AddNotifyFriendsUpdate(EOSSubsystem->FriendsHandle, &Options, CallbackObj, CallbackObj->GetCallbackPtr());
	}
	// Register for presence updates if not set yet
	if (PresenceNotificationId == 0)
	{
		FPresenceChangedCallback* CallbackObj = new FPresenceChangedCallback(AsWeak());
		PresenceNotificationCallback = CallbackObj;
		CallbackObj->CallbackLambda = [LocalUserNum, this](const EOS_Presence_PresenceChangedCallbackInfo* Data)
		{
			if (EpicAccountIdToOnlineUserMap.Contains(Data->PresenceUserId))
			{
				// Update the presence data to the most recent
				UpdatePresence(Data->PresenceUserId);
				return;
			}
		};

		EOS_Presence_AddNotifyOnPresenceChangedOptions Options = { };
		Options.ApiVersion = EOS_PRESENCE_ADDNOTIFYONPRESENCECHANGED_API_LATEST;
		PresenceNotificationId = EOS_Presence_AddNotifyOnPresenceChanged(EOSSubsystem->PresenceHandle, &Options, CallbackObj, CallbackObj->GetCallbackPtr());
	}
	// Add auth refresh notification if not set for this user yet
	if (!LocalUserNumToConnectLoginNotifcationMap.Contains(LocalUserNum))
	{
		FNotificationIdCallbackPair* NotificationPair = new FNotificationIdCallbackPair();
		LocalUserNumToConnectLoginNotifcationMap.Emplace(LocalUserNum, NotificationPair);

		FRefreshAuthCallback* CallbackObj = new FRefreshAuthCallback(AsWeak());
		NotificationPair->Callback = CallbackObj;
		CallbackObj->CallbackLambda = [LocalUserNum, this](const EOS_Connect_AuthExpirationCallbackInfo* Data)
		{
			RefreshConnectLogin(LocalUserNum);
		};

		EOS_Connect_AddNotifyAuthExpirationOptions Options = { };
		Options.ApiVersion = EOS_CONNECT_ADDNOTIFYAUTHEXPIRATION_API_LATEST;
		NotificationPair->NotificationId = EOS_Connect_AddNotifyAuthExpiration(EOSSubsystem->ConnectHandle, &Options, CallbackObj, CallbackObj->GetCallbackPtr());
	}

	AddLocalUser(LocalUserNum, AccountId, UserId);
	FUniqueNetIdEOSPtr UserNetId = GetLocalUniqueNetIdEOS(LocalUserNum);
	check(UserNetId.IsValid());

	TriggerOnLoginCompleteDelegates(LocalUserNum, true, *UserNetId, FString());
	TriggerOnLoginStatusChangedDelegates(LocalUserNum, ELoginStatus::NotLoggedIn, ELoginStatus::LoggedIn, *UserNetId);
}

typedef TEOSCallback<EOS_Auth_OnLogoutCallback, EOS_Auth_LogoutCallbackInfo, FUserManagerEOS> FLogoutCallback;

bool FUserManagerEOS::Logout(int32 LocalUserNum)
{
	FUniqueNetIdEOSPtr UserId = GetLocalUniqueNetIdEOS(LocalUserNum);
	if (!UserId.IsValid())
	{
		UE_LOG_ONLINE(Warning, TEXT("No logged in user found for LocalUserNum=%d."),
			LocalUserNum);
		TriggerOnLogoutCompleteDelegates(LocalUserNum, false);
		return false;
	}

	FLogoutCallback* CallbackObj = new FLogoutCallback(AsWeak());
	CallbackObj->CallbackLambda = [LocalUserNum, this](const EOS_Auth_LogoutCallbackInfo* Data)
	{
<<<<<<< HEAD
		FDeletePersistentAuthCallback* DeleteAuthCallbackObj = new FDeletePersistentAuthCallback();
=======
		FDeletePersistentAuthCallback* DeleteAuthCallbackObj = new FDeletePersistentAuthCallback(AsWeak());
>>>>>>> d731a049
		DeleteAuthCallbackObj->CallbackLambda = [this, LocalUserNum, LogoutResultCode = Data->ResultCode](const EOS_Auth_DeletePersistentAuthCallbackInfo* Data)
		{
			if (LogoutResultCode == EOS_EResult::EOS_Success)
			{
				RemoveLocalUser(LocalUserNum);

				TriggerOnLogoutCompleteDelegates(LocalUserNum, true);
			}
			else
			{
				TriggerOnLogoutCompleteDelegates(LocalUserNum, false);
			}
		};

		EOS_Auth_DeletePersistentAuthOptions DeletePersistentAuthOptions;
		DeletePersistentAuthOptions.ApiVersion = EOS_AUTH_DELETEPERSISTENTAUTH_API_LATEST;
		DeletePersistentAuthOptions.RefreshToken = nullptr;
		EOS_Auth_DeletePersistentAuth(EOSSubsystem->AuthHandle, &DeletePersistentAuthOptions, (void*)DeleteAuthCallbackObj, DeleteAuthCallbackObj->GetCallbackPtr());
	};

	EOS_Auth_LogoutOptions LogoutOptions = { };
	LogoutOptions.ApiVersion = EOS_AUTH_LOGOUT_API_LATEST;
	LogoutOptions.LocalUserId = UserId->GetEpicAccountId();

	EOS_Auth_Logout(EOSSubsystem->AuthHandle, &LogoutOptions, CallbackObj, CallbackObj->GetCallbackPtr());

	LocalUserNumToLastLoginCredentials.Remove(LocalUserNum);

	return true;
}

bool FUserManagerEOS::AutoLogin(int32 LocalUserNum)
{
	FString LoginId;
	FString Password;
	FString AuthType;

	FParse::Value(FCommandLine::Get(), TEXT("AUTH_LOGIN="), LoginId);
	FParse::Value(FCommandLine::Get(), TEXT("AUTH_PASSWORD="), Password);
	FParse::Value(FCommandLine::Get(), TEXT("AUTH_TYPE="), AuthType);

	FEOSSettings Settings = UEOSSettings::GetSettings();

<<<<<<< HEAD
	if (EOSSubsystem->bIsDefaultOSS && Settings.bUseEAS && (LoginId.IsEmpty() || Password.IsEmpty() || AuthType.IsEmpty()))
=======
	if (EOSSubsystem->bIsDefaultOSS && Settings.bUseEAS && AuthType.IsEmpty())
>>>>>>> d731a049
	{
		UE_LOG_ONLINE(Warning, TEXT("Unable to AutoLogin user (%d) due to missing auth command line args"), LocalUserNum);
		return false;
	}
	FOnlineAccountCredentials Creds(AuthType, LoginId, Password);

	LocalUserNumToLastLoginCredentials.Emplace(LocalUserNum, MakeShared<FOnlineAccountCredentials>(Creds));

	return Login(LocalUserNum, Creds);
}

void FUserManagerEOS::AddLocalUser(int32 LocalUserNum, EOS_EpicAccountId EpicAccountId, EOS_ProductUserId UserId)
{
	// Set the default user to the first one that logs in
	if (DefaultLocalUser == -1)
	{
		DefaultLocalUser = LocalUserNum;
	}

	FUniqueNetIdEOSRef UserNetId = FUniqueNetIdEOSRegistry::FindOrAdd(EpicAccountId, UserId).ToSharedRef();
	const FString& NetId = UserNetId->ToString();
	FUserOnlineAccountEOSRef UserAccountRef(new FUserOnlineAccountEOS(UserNetId));

	UserNumToNetIdMap.Emplace(LocalUserNum, UserNetId);
	UserNumToAccountIdMap.Emplace(LocalUserNum, EpicAccountId);
	AccountIdToUserNumMap.Emplace(EpicAccountId, LocalUserNum);
	NetIdStringToOnlineUserMap.Emplace(*NetId, UserAccountRef);
	StringToUserAccountMap.Emplace(NetId, UserAccountRef);
	AccountIdToStringMap.Emplace(EpicAccountId, NetId);
	ProductUserIdToStringMap.Emplace(UserId, *NetId);
	EpicAccountIdToAttributeAccessMap.Emplace(EpicAccountId, UserAccountRef);
	UserNumToProductUserIdMap.Emplace(LocalUserNum, UserId);
	ProductUserIdToUserNumMap.Emplace(UserId, LocalUserNum);

	// Init player lists
	FFriendsListEOSRef FriendsList = MakeShareable(new FFriendsListEOS(LocalUserNum, UserNetId));
	LocalUserNumToFriendsListMap.Emplace(LocalUserNum, FriendsList);
	NetIdStringToFriendsListMap.Emplace(NetId, FriendsList);
	ReadFriendsList(LocalUserNum, FString());

	FBlockedPlayersListEOSRef BlockedPlayersList = MakeShareable(new FBlockedPlayersListEOS(LocalUserNum, UserNetId));
	LocalUserNumToBlockedPlayerListMap.Emplace(LocalUserNum, BlockedPlayersList);
	NetIdStringToBlockedPlayerListMap.Emplace(NetId, BlockedPlayersList);
	QueryBlockedPlayers(*UserNetId);

	FRecentPlayersListEOSRef RecentPlayersList = MakeShareable(new FRecentPlayersListEOS(LocalUserNum, UserNetId));
	LocalUserNumToRecentPlayerListMap.Emplace(LocalUserNum, RecentPlayersList);
	NetIdStringToRecentPlayerListMap.Emplace(NetId, RecentPlayersList);

	// Get auth token info
	EOS_Auth_Token* AuthToken = nullptr;
	EOS_Auth_CopyUserAuthTokenOptions Options = { };
	Options.ApiVersion = EOS_AUTH_COPYUSERAUTHTOKEN_API_LATEST;

	EOS_EResult CopyResult = EOS_Auth_CopyUserAuthToken(EOSSubsystem->AuthHandle, &Options, EpicAccountId, &AuthToken);
	if (CopyResult == EOS_EResult::EOS_Success)
	{
		UserAccountRef->SetAuthAttribute(AUTH_ATTR_ID_TOKEN, AuthToken->AccessToken);
		EOS_Auth_Token_Release(AuthToken);

		UpdateUserInfo(UserAccountRef, EpicAccountId, EpicAccountId);
	}
}

void FUserManagerEOS::UpdateUserInfo(IAttributeAccessInterfaceRef AttributeAccessRef, EOS_EpicAccountId LocalId, EOS_EpicAccountId AccountId)
{
	EOS_UserInfo_CopyUserInfoOptions Options = { };
	Options.ApiVersion = EOS_USERINFO_COPYUSERINFO_API_LATEST;
	Options.LocalUserId = LocalId;
	Options.TargetUserId = AccountId;

	EOS_UserInfo* UserInfo = nullptr;

	EOS_EResult CopyResult = EOS_UserInfo_CopyUserInfo(EOSSubsystem->UserInfoHandle, &Options, &UserInfo);
	if (CopyResult == EOS_EResult::EOS_Success)
	{
		AttributeAccessRef->SetInternalAttribute(USER_ATTR_DISPLAY_NAME, UTF8_TO_TCHAR(UserInfo->DisplayName));
		AttributeAccessRef->SetInternalAttribute(USER_ATTR_COUNTRY, UTF8_TO_TCHAR(UserInfo->Country));
		AttributeAccessRef->SetInternalAttribute(USER_ATTR_LANG, UTF8_TO_TCHAR(UserInfo->PreferredLanguage));
		EOS_UserInfo_Release(UserInfo);
	}
}

bool FUserManagerEOS::IsFriendQueryUserInfoOngoing(int32 LocalUserNum)
{
	// If we have an entry for this user and the corresponding array has any element, users are still being processed
	if (IsFriendQueryUserInfoOngoingForLocalUserMap.Contains(LocalUserNum))
	{
		if(IsFriendQueryUserInfoOngoingForLocalUserMap[LocalUserNum].Num() > 0)
		{
			return true;
		}
	}
	
	if (IsPlayerQueryExternalMappingsOngoingForLocalUserMap.Contains(LocalUserNum))
	{
		if(IsPlayerQueryExternalMappingsOngoingForLocalUserMap[LocalUserNum].Num() > 0)
		{
			return true;
		}
	}

	return false;
}

TSharedPtr<FUserOnlineAccount> FUserManagerEOS::GetUserAccount(const FUniqueNetId& UserId) const
{
	TSharedPtr<FUserOnlineAccount> Result;

	const FUniqueNetIdEOS& EOSID = FUniqueNetIdEOS::Cast(UserId);
	const FUserOnlineAccountEOSRef* FoundUserAccount = StringToUserAccountMap.Find(EOSID.ToString());
	if (FoundUserAccount != nullptr)
	{
		return *FoundUserAccount;
	}

	return nullptr;
}

TArray<TSharedPtr<FUserOnlineAccount>> FUserManagerEOS::GetAllUserAccounts() const
{
	TArray<TSharedPtr<FUserOnlineAccount>> Result;

	for (TMap<FString, FUserOnlineAccountEOSRef>::TConstIterator It(StringToUserAccountMap); It; ++It)
	{
		Result.Add(It.Value());
	}
	return Result;
}

FUniqueNetIdPtr FUserManagerEOS::GetUniquePlayerId(int32 LocalUserNum) const
{
	return GetLocalUniqueNetIdEOS(LocalUserNum);
}

int32 FUserManagerEOS::GetLocalUserNumFromUniqueNetId(const FUniqueNetId& NetId) const
{
	const FUniqueNetIdEOS& EosId = FUniqueNetIdEOS::Cast(NetId);

	const EOS_EpicAccountId AccountId = EosId.GetEpicAccountId();
	if (const int32* UserNum = AccountIdToUserNumMap.Find(AccountId))
	{
		return *UserNum;
	}

	const EOS_ProductUserId ProductUserId = EosId.GetProductUserId();
	if (const int32* UserNum = ProductUserIdToUserNumMap.Find(ProductUserId))
	{
		return *UserNum;
	}

	// Use the default user if we can't find the person that they want
	return DefaultLocalUser;
}

bool FUserManagerEOS::IsLocalUser(const FUniqueNetId& NetId) const
{
	const FUniqueNetIdEOS& EosId = FUniqueNetIdEOS::Cast(NetId);
	return AccountIdToUserNumMap.Contains(EosId.GetEpicAccountId()) || ProductUserIdToUserNumMap.Contains(EosId.GetProductUserId());
}

FUniqueNetIdEOSPtr FUserManagerEOS::GetLocalUniqueNetIdEOS(int32 LocalUserNum) const
{
	const FUniqueNetIdEOSPtr* FoundId = UserNumToNetIdMap.Find(LocalUserNum);
	if (FoundId != nullptr)
	{
		return *FoundId;
	}
	return nullptr;
}

FUniqueNetIdEOSPtr FUserManagerEOS::GetLocalUniqueNetIdEOS(EOS_ProductUserId UserId) const
{
	if (ProductUserIdToUserNumMap.Contains(UserId))
	{
		return GetLocalUniqueNetIdEOS(ProductUserIdToUserNumMap[UserId]);
	}
	return nullptr;
}

FUniqueNetIdEOSPtr FUserManagerEOS::GetLocalUniqueNetIdEOS(EOS_EpicAccountId AccountId) const
{
	if (AccountIdToUserNumMap.Contains(AccountId))
	{
		return GetLocalUniqueNetIdEOS(AccountIdToUserNumMap[AccountId]);
	}
	return nullptr;
}

EOS_EpicAccountId FUserManagerEOS::GetLocalEpicAccountId(int32 LocalUserNum) const
{
	if (UserNumToAccountIdMap.Contains(LocalUserNum))
	{
		return UserNumToAccountIdMap[LocalUserNum];
	}
	return nullptr;
}

EOS_EpicAccountId FUserManagerEOS::GetLocalEpicAccountId() const
{
	return GetLocalEpicAccountId(DefaultLocalUser);
}

EOS_ProductUserId FUserManagerEOS::GetLocalProductUserId(int32 LocalUserNum) const
{
	if (UserNumToProductUserIdMap.Contains(LocalUserNum))
	{
		return UserNumToProductUserIdMap[LocalUserNum];
	}
	return nullptr;
}

EOS_ProductUserId FUserManagerEOS::GetLocalProductUserId() const
{
	return GetLocalProductUserId(DefaultLocalUser);
}

EOS_EpicAccountId FUserManagerEOS::GetLocalEpicAccountId(EOS_ProductUserId UserId) const
{
	if (ProductUserIdToUserNumMap.Contains(UserId))
	{
		return GetLocalEpicAccountId(ProductUserIdToUserNumMap[UserId]);
	}
	return nullptr;
}

EOS_ProductUserId FUserManagerEOS::GetLocalProductUserId(EOS_EpicAccountId AccountId) const
{
	if (AccountIdToUserNumMap.Contains(AccountId))
	{
		return GetLocalProductUserId(AccountIdToUserNumMap[AccountId]);
	}
	return nullptr;
}

typedef TEOSCallback<EOS_Connect_OnQueryProductUserIdMappingsCallback, EOS_Connect_QueryProductUserIdMappingsCallbackInfo, FUserManagerEOS> FConnectQueryProductUserIdMappingsCallback;

/**
 * Uses the Connect API to retrieve the EOS_EpicAccountId for a given EOS_ProductUserId
 *
 * @param ProductUserId the product user id we want to query
 * @Param OutEpicAccountId the epic account id we will assign if the query is successful
 *
 * @return true if the operation was successful, false otherwise
 */
bool FUserManagerEOS::GetEpicAccountIdFromProductUserId(const EOS_ProductUserId& ProductUserId, EOS_EpicAccountId& OutEpicAccountId) const
{
	bool bResult = false;

	char EpicIdStr[EOS_CONNECT_EXTERNAL_ACCOUNT_ID_MAX_LENGTH+1];
	int32 EpicIdStrSize = sizeof(EpicIdStr);

	EOS_Connect_GetProductUserIdMappingOptions Options = { };
	Options.ApiVersion = EOS_CONNECT_GETPRODUCTUSERIDMAPPING_API_LATEST;
	Options.AccountIdType = EOS_EExternalAccountType::EOS_EAT_EPIC;
	Options.LocalUserId = GetLocalProductUserId();
	Options.TargetProductUserId = ProductUserId;

	EOS_EResult Result = EOS_Connect_GetProductUserIdMapping(EOSSubsystem->ConnectHandle, &Options, EpicIdStr, &EpicIdStrSize);
	if (Result == EOS_EResult::EOS_Success)
	{
		OutEpicAccountId = EOS_EpicAccountId_FromString(EpicIdStr);
		bResult = true;
	}
	else
	{
		UE_LOG_ONLINE(Verbose, TEXT("[FUserManagerEOS::GetEpicAccountIdFromProductUserId] EOS_Connect_GetProductUserIdMapping not successful for ProductUserId (%s). Finished with EOS_EResult %s"), *LexToString(ProductUserId), ANSI_TO_TCHAR(EOS_EResult_ToString(Result)));
	}

	return bResult;
}

void FUserManagerEOS::ResolveUniqueNetId(const EOS_ProductUserId& ProductUserId, const FResolveUniqueNetIdCallback& Callback) const
{
	TArray<EOS_ProductUserId> ProductUserIds = { const_cast<EOS_ProductUserId>(ProductUserId) };

	FResolveUniqueNetIdsCallback GroupCallback = [ProductUserId, OriginalCallback = Callback](TMap<EOS_ProductUserId, FUniqueNetIdEOSRef> ResolvedUniqueNetIds) {
		OriginalCallback(ResolvedUniqueNetIds[ProductUserId]);
	};

	ResolveUniqueNetIds(ProductUserIds, GroupCallback);
}

void FUserManagerEOS::ResolveUniqueNetIds(const TArray<EOS_ProductUserId>& ProductUserIds, const FResolveUniqueNetIdsCallback& Callback) const
{
	TMap<EOS_ProductUserId, FUniqueNetIdEOSRef> ResolvedUniqueNetIds;
	TArray<EOS_ProductUserId> ProductUserIdsToResolve;

	for (const EOS_ProductUserId& ProductUserId : ProductUserIds)
	{
		EOS_EpicAccountId EpicAccountId;

		// We check first if the Product User Id has already been queried, which would allow us to retrieve its Epic Account Id directly
		if (GetEpicAccountIdFromProductUserId(ProductUserId, EpicAccountId))
		{
			const FUniqueNetIdEOSRef UniqueNetId = FUniqueNetIdEOSRegistry::FindOrAdd(EpicAccountId, ProductUserId).ToSharedRef();

			ResolvedUniqueNetIds.Add(ProductUserId, UniqueNetId);
		}
		else
		{
			// If that's not the case, we'll have to query them first
			ProductUserIdsToResolve.Add(ProductUserId);
		}
	}

	if (!ProductUserIdsToResolve.IsEmpty())
	{
		EOS_Connect_QueryProductUserIdMappingsOptions QueryProductUserIdMappingsOptions = {};
		QueryProductUserIdMappingsOptions.ApiVersion = EOS_CONNECT_QUERYPRODUCTUSERIDMAPPINGS_API_LATEST;
		QueryProductUserIdMappingsOptions.LocalUserId = EOSSubsystem->UserManager->GetLocalProductUserId(0);
		QueryProductUserIdMappingsOptions.ProductUserIds = ProductUserIdsToResolve.GetData();
		QueryProductUserIdMappingsOptions.ProductUserIdCount = ProductUserIdsToResolve.Num();

		FConnectQueryProductUserIdMappingsCallback* CallbackObj = new FConnectQueryProductUserIdMappingsCallback(FUserManagerEOSConstWeakPtr(AsShared()));
		CallbackObj->CallbackLambda = [this, ProductUserIdsToResolve, ResolvedUniqueNetIds = MoveTemp(ResolvedUniqueNetIds), Callback](const EOS_Connect_QueryProductUserIdMappingsCallbackInfo* Data) mutable
		{
<<<<<<< HEAD
			EOS_EpicAccountId AccountId = nullptr;

			if (Data->ResultCode == EOS_EResult::EOS_Success)
			{
				GetEpicAccountIdFromProductUserId(ProductUserId, AccountId);
=======
			if (Data->ResultCode != EOS_EResult::EOS_Success)
			{
				UE_LOG_ONLINE(Verbose, TEXT("[FUserManagerEOS::ResolveUniqueNetIds] EOS_Connect_QueryProductUserIdMappings not successful for user (%s). Finished with EOS_EResult %s."), *LexToString(Data->LocalUserId), ANSI_TO_TCHAR(EOS_EResult_ToString(Data->ResultCode)));
>>>>>>> d731a049
			}

			for (const EOS_ProductUserId& ProductUserId : ProductUserIdsToResolve)
			{
<<<<<<< HEAD
				UE_LOG_ONLINE(Verbose, TEXT("[FUserManagerEOS::GetEpicAccountIdAsync] EOS_Connect_QueryProductUserIdMappings not successful for ProductUserId (%s). Finished with EOS_EResult %s."), *LexToString(ProductUserId), ANSI_TO_TCHAR(EOS_EResult_ToString(Data->ResultCode)));
			}

			Callback(ProductUserId, AccountId);
=======
				EOS_EpicAccountId EpicAccountId = nullptr;

				GetEpicAccountIdFromProductUserId(ProductUserId, EpicAccountId);

				const FUniqueNetIdEOSRef UniqueNetId = FUniqueNetIdEOSRegistry::FindOrAdd(EpicAccountId, ProductUserId).ToSharedRef();

				ResolvedUniqueNetIds.Add(ProductUserId, UniqueNetId);
			}

			Callback(ResolvedUniqueNetIds);
>>>>>>> d731a049
		};

		EOS_Connect_QueryProductUserIdMappings(EOSSubsystem->ConnectHandle, &QueryProductUserIdMappingsOptions, CallbackObj, CallbackObj->GetCallbackPtr());
	}
	else
	{
		Callback(ResolvedUniqueNetIds);
	}
}

FOnlineUserPtr FUserManagerEOS::GetLocalOnlineUser(int32 LocalUserNum) const
{
	FOnlineUserPtr OnlineUser;
	if (UserNumToNetIdMap.Contains(LocalUserNum))
	{
		const FUniqueNetIdEOSPtr NetId = UserNumToNetIdMap.FindRef(LocalUserNum);
		if (NetIdStringToOnlineUserMap.Contains(NetId->ToString()))
		{
			OnlineUser = NetIdStringToOnlineUserMap.FindRef(NetId->ToString());
		}
	}
	return OnlineUser;
}

FOnlineUserPtr FUserManagerEOS::GetOnlineUser(EOS_ProductUserId UserId) const
{
	FOnlineUserPtr OnlineUser;
	if (ProductUserIdToStringMap.Contains(UserId))
	{
		const FString& NetId = ProductUserIdToStringMap.FindRef(UserId);
		if (NetIdStringToOnlineUserMap.Contains(NetId))
		{
			OnlineUser = NetIdStringToOnlineUserMap.FindRef(*NetId);
		}
	}
	return OnlineUser;
}

FOnlineUserPtr FUserManagerEOS::GetOnlineUser(EOS_EpicAccountId AccountId) const
{
	FOnlineUserPtr OnlineUser;
	if (AccountIdToStringMap.Contains(AccountId))
	{
		const FString& NetId = AccountIdToStringMap.FindRef(AccountId);
		if (NetIdStringToOnlineUserMap.Contains(NetId))
		{
			OnlineUser = NetIdStringToOnlineUserMap.FindRef(NetId);
		}
	}
	return OnlineUser;
}

void FUserManagerEOS::RemoveLocalUser(int32 LocalUserNum)
{
	const FUniqueNetIdEOSPtr* FoundId = UserNumToNetIdMap.Find(LocalUserNum);
	if (FoundId != nullptr)
	{
		EOSSubsystem->ReleaseVoiceChatUserInterface(**FoundId);
		LocalUserNumToFriendsListMap.Remove(LocalUserNum);
		const FString& NetId = (*FoundId)->ToString();
		const EOS_EpicAccountId AccountId = (*FoundId)->GetEpicAccountId();
		AccountIdToStringMap.Remove(AccountId);
		AccountIdToUserNumMap.Remove(AccountId);
		NetIdStringToOnlineUserMap.Remove(NetId);
		StringToUserAccountMap.Remove(NetId);
		UserNumToNetIdMap.Remove(LocalUserNum);
		UserNumToAccountIdMap.Remove(LocalUserNum);
		EOS_ProductUserId UserId = UserNumToProductUserIdMap[LocalUserNum];
		ProductUserIdToUserNumMap.Remove(UserId);
		ProductUserIdToStringMap.Remove(UserId);
		UserNumToProductUserIdMap.Remove(LocalUserNum);
	}
	// Reset this for the next user login
	if (LocalUserNum == DefaultLocalUser)
	{
		DefaultLocalUser = -1;
	}
}

FUniqueNetIdPtr FUserManagerEOS::CreateUniquePlayerId(uint8* Bytes, int32 Size)
{
	// If we're passed an EOSPlus id, the first EOS_ID_BYTE_SIZE bytes are the EAS|EOS part we care about.
	Size = FMath::Min(Size, EOS_ID_BYTE_SIZE);
	return FUniqueNetIdEOSRegistry::FindOrAdd(Bytes, Size);
}

FUniqueNetIdPtr FUserManagerEOS::CreateUniquePlayerId(const FString& InStr)
{
	FString NetIdStr = InStr;
	// If we're passed an EOSPlus id, remove the platform id and separator.
	NetIdStr.Split(EOSPLUS_ID_SEPARATOR, nullptr, &NetIdStr);
	return FUniqueNetIdEOSRegistry::FindOrAdd(NetIdStr);
}

ELoginStatus::Type FUserManagerEOS::GetLoginStatus(int32 LocalUserNum) const
{
	FUniqueNetIdEOSPtr UserId = GetLocalUniqueNetIdEOS(LocalUserNum);
	if (UserId.IsValid())
	{
		return GetLoginStatus(*UserId);
	}
	return ELoginStatus::NotLoggedIn;
}

ELoginStatus::Type FUserManagerEOS::GetLoginStatus(const FUniqueNetIdEOS& UserId) const
{
	FEOSSettings Settings = UEOSSettings::GetSettings();
	// If the user isn't using EAS, then only check for a product user id
	if (!Settings.bUseEAS)
	{
		const EOS_ProductUserId ProductUserId = UserId.GetProductUserId();
		if (ProductUserId != nullptr)
		{
			return ELoginStatus::LoggedIn;
		}
		return ELoginStatus::NotLoggedIn;
	}

<<<<<<< HEAD
	FEOSSettings Settings = UEOSSettings::GetSettings();
	// If the user isn't using EAS, then only check for a product user id
	if (!Settings.bUseEAS)
	{
		EOS_ProductUserId ProductUserId = StringToProductUserIdMap[UserId.UniqueNetIdStr];
		if (ProductUserId != nullptr)
		{
			return ELoginStatus::LoggedIn;
		}
		return ELoginStatus::NotLoggedIn;
	}

	EOS_EpicAccountId AccountId = StringToAccountIdMap[UserId.UniqueNetIdStr];
=======
	const EOS_EpicAccountId AccountId = UserId.GetEpicAccountId();
>>>>>>> d731a049
	if (AccountId == nullptr)
	{
		return ELoginStatus::NotLoggedIn;
	}

	EOS_ELoginStatus LoginStatus = EOS_Auth_GetLoginStatus(EOSSubsystem->AuthHandle, AccountId);
	switch (LoginStatus)
	{
		case EOS_ELoginStatus::EOS_LS_LoggedIn:
		{
			return ELoginStatus::LoggedIn;
		}
		case EOS_ELoginStatus::EOS_LS_UsingLocalProfile:
		{
			return ELoginStatus::UsingLocalProfile;
		}
	}
	return ELoginStatus::NotLoggedIn;
}

ELoginStatus::Type FUserManagerEOS::GetLoginStatus(const FUniqueNetId& UserId) const
{
	const FUniqueNetIdEOS& EosId = FUniqueNetIdEOS::Cast(UserId);
	return GetLoginStatus(EosId);
}

FString FUserManagerEOS::GetPlayerNickname(int32 LocalUserNum) const
{
	FUniqueNetIdEOSPtr UserId = GetLocalUniqueNetIdEOS(LocalUserNum);
	if (UserId.IsValid())
	{
		TSharedPtr<FUserOnlineAccount> UserAccount = GetUserAccount(*UserId);
		if (UserAccount.IsValid())
		{
			return UserAccount->GetDisplayName();
		}
	}
	return FString();
}

FString FUserManagerEOS::GetPlayerNickname(const FUniqueNetId& UserId) const
{
	TSharedPtr<FUserOnlineAccount> UserAccount = GetUserAccount(UserId);
	if (UserAccount.IsValid())
	{
		return UserAccount->GetDisplayName();
	}
	return FString();
}

FString FUserManagerEOS::GetAuthToken(int32 LocalUserNum) const
{
	FUniqueNetIdPtr UserId = GetUniquePlayerId(LocalUserNum);
	if (UserId.IsValid())
	{
		TSharedPtr<FUserOnlineAccount> UserAccount = GetUserAccount(*UserId);
		if (UserAccount.IsValid())
		{
			return UserAccount->GetAccessToken();
		}
	}
	return FString();
}

void FUserManagerEOS::RevokeAuthToken(const FUniqueNetId& LocalUserId, const FOnRevokeAuthTokenCompleteDelegate& Delegate)
{
	Delegate.ExecuteIfBound(LocalUserId, FOnlineError(EOnlineErrorResult::NotImplemented));
}

FPlatformUserId FUserManagerEOS::GetPlatformUserIdFromUniqueNetId(const FUniqueNetId& UniqueNetId) const
{
	return GetPlatformUserIdFromLocalUserNum(GetLocalUserNumFromUniqueNetId(UniqueNetId));
}

void FUserManagerEOS::GetLinkedAccountAuthToken(int32 LocalUserNum, const FOnGetLinkedAccountAuthTokenCompleteDelegate& Delegate) const
{
	FExternalAuthToken ExternalToken;
	ExternalToken.TokenString = GetAuthToken(LocalUserNum);
<<<<<<< HEAD
	Delegate.ExecuteIfBound(LocalUserNum, ExternalToken.HasTokenString(), ExternalToken);
=======
	Delegate.ExecuteIfBound(LocalUserNum, ExternalToken.IsValid(), ExternalToken);
>>>>>>> d731a049
}

void FUserManagerEOS::GetUserPrivilege(const FUniqueNetId& UserId, EUserPrivileges::Type Privilege, const FOnGetUserPrivilegeCompleteDelegate& Delegate)
{
	Delegate.ExecuteIfBound(UserId, Privilege, (uint32)EPrivilegeResults::NoFailures);
}

FString FUserManagerEOS::GetAuthType() const
{
	return TEXT("epic");
}

// IOnlineExternalUI Interface

bool FUserManagerEOS::ShowLoginUI(const int ControllerIndex, bool bShowOnlineOnly, bool bShowSkipButton, const FOnLoginUIClosedDelegate& Delegate)
{
	FPlatformEOSHelpersPtr EOSHelpers = EOSSubsystem->GetEOSHelpers();
	EOSHelpers->PlatformTriggerLoginUI(EOSSubsystem, ControllerIndex, bShowOnlineOnly, bShowSkipButton, Delegate);

	return true;
}

bool FUserManagerEOS::ShowAccountCreationUI(const int ControllerIndex, const FOnAccountCreationUIClosedDelegate& Delegate)
{
	UE_LOG_ONLINE_EXTERNALUI(Warning, TEXT("[FUserManagerEOS::ShowAccountCreationUI] This method is not implemented."));
	
	EOSSubsystem->ExecuteNextTick([ControllerIndex, Delegate]()
		{
			Delegate.ExecuteIfBound(ControllerIndex, FOnlineAccountCredentials(), FOnlineError(EOnlineErrorResult::NotImplemented));
		});

	return true;
}

typedef TEOSCallback<EOS_UI_OnShowFriendsCallback, EOS_UI_ShowFriendsCallbackInfo, FUserManagerEOS> FOnShowFriendsCallback;

bool FUserManagerEOS::ShowFriendsUI(int32 LocalUserNum)
{
	EOS_UI_ShowFriendsOptions Options = {};
	Options.ApiVersion = EOS_UI_SHOWFRIENDS_API_LATEST;
	Options.LocalUserId = GetLocalEpicAccountId(LocalUserNum);

	FOnShowFriendsCallback* CallbackObj = new FOnShowFriendsCallback(AsWeak());
	CallbackObj->CallbackLambda = [](const EOS_UI_ShowFriendsCallbackInfo* Data)
	{
		if (Data->ResultCode == EOS_EResult::EOS_Success)
		{
			UE_LOG_ONLINE_EXTERNALUI(VeryVerbose, TEXT("[FUserManagerEOS::ShowFriendsUI] EOS_UI_ShowFriends was successful."));
		}
		else
		{
			UE_LOG_ONLINE_EXTERNALUI(Warning, TEXT("[FUserManagerEOS::ShowFriendsUI] EOS_UI_ShowFriends was not successful. Finished with error %s"), ANSI_TO_TCHAR(EOS_EResult_ToString(Data->ResultCode)));
		}
	};

	EOS_UI_ShowFriends(EOSSubsystem->UIHandle, &Options, CallbackObj, CallbackObj->GetCallbackPtr());

	return true;
}


bool FUserManagerEOS::ShowInviteUI(int32 LocalUserNum, FName SessionName)
{
	UE_LOG_ONLINE_EXTERNALUI(Warning, TEXT("[FUserManagerEOS::ShowInviteUI] This method is not implemented."));

	return false;
}

bool FUserManagerEOS::ShowAchievementsUI(int32 LocalUserNum)
{
	UE_LOG_ONLINE_EXTERNALUI(Warning, TEXT("[FUserManagerEOS::ShowAchievementsUI] This method is not implemented."));

	return false;
}

bool FUserManagerEOS::ShowLeaderboardUI(const FString& LeaderboardName)
{
	UE_LOG_ONLINE_EXTERNALUI(Warning, TEXT("[FUserManagerEOS::ShowLeaderboardUI] This method is not implemented."));

	return false;
}

bool FUserManagerEOS::ShowWebURL(const FString& Url, const FShowWebUrlParams& ShowParams, const FOnShowWebUrlClosedDelegate& Delegate)
{
	UE_LOG_ONLINE_EXTERNALUI(Warning, TEXT("[FUserManagerEOS::ShowWebURL] This method is not implemented."));

	if (Delegate.IsBound())
	{
<<<<<<< HEAD
		EOSSubsystem->ExecuteNextTick([this, Delegate]()
=======
		EOSSubsystem->ExecuteNextTick([Delegate]()
>>>>>>> d731a049
			{
				Delegate.ExecuteIfBound(FString());
			});
		return true;
	}
	return false;
}

bool FUserManagerEOS::CloseWebURL()
{
	UE_LOG_ONLINE_EXTERNALUI(Warning, TEXT("[FUserManagerEOS::CloseWebURL] This method is not implemented."));

	return false;
}

bool FUserManagerEOS::ShowProfileUI(const FUniqueNetId& Requestor, const FUniqueNetId& Requestee, const FOnProfileUIClosedDelegate& Delegate)
{
	UE_LOG_ONLINE_EXTERNALUI(Warning, TEXT("[FUserManagerEOS::ShowProfileUI] This method is not implemented."));

	if (Delegate.IsBound())
	{
<<<<<<< HEAD
		EOSSubsystem->ExecuteNextTick([this, Delegate]()
=======
		EOSSubsystem->ExecuteNextTick([Delegate]()
>>>>>>> d731a049
			{
				Delegate.ExecuteIfBound();
			});
		return true;
	}
	return false;
}

bool FUserManagerEOS::ShowAccountUpgradeUI(const FUniqueNetId& UniqueId)
{
	UE_LOG_ONLINE_EXTERNALUI(Warning, TEXT("[FUserManagerEOS::ShowAccountUpgradeUI] This method is not implemented."));

	return false;
}

bool FUserManagerEOS::ShowStoreUI(int32 LocalUserNum, const FShowStoreParams& ShowParams, const FOnShowStoreUIClosedDelegate& Delegate)
{
	UE_LOG_ONLINE_EXTERNALUI(Warning, TEXT("[FUserManagerEOS::ShowStoreUI] This method is not implemented."));

	if (Delegate.IsBound())
	{
<<<<<<< HEAD
		EOSSubsystem->ExecuteNextTick([this, Delegate]()
=======
		EOSSubsystem->ExecuteNextTick([Delegate]()
>>>>>>> d731a049
			{
				Delegate.ExecuteIfBound(false);
			});
		return true;
	}
	return false;
}

bool FUserManagerEOS::ShowSendMessageUI(int32 LocalUserNum, const FShowSendMessageParams& ShowParams, const FOnShowSendMessageUIClosedDelegate& Delegate)
{
	UE_LOG_ONLINE_EXTERNALUI(Warning, TEXT("[FUserManagerEOS::ShowSendMessageUI] This method is not implemented."));

	if (Delegate.IsBound())
	{
<<<<<<< HEAD
		EOSSubsystem->ExecuteNextTick([this, Delegate]()
=======
		EOSSubsystem->ExecuteNextTick([Delegate]()
>>>>>>> d731a049
			{
				Delegate.ExecuteIfBound(false);
			});
		return true;
	}
	return false;
}

// ~IOnlineExternalUI Interface

typedef TEOSCallback<EOS_Friends_OnQueryFriendsCallback, EOS_Friends_QueryFriendsCallbackInfo, FUserManagerEOS> FReadFriendsCallback;

void FUserManagerEOS::FriendStatusChanged(const EOS_Friends_OnFriendsUpdateInfo* Data)
{
	// This seems to happen due to the SDK's local cache going from empty to filled, so ignore it
	// It's not really a valid transition since there should have been a pending invite inbetween
	if (Data->PreviousStatus == EOS_EFriendsStatus::EOS_FS_NotFriends && Data->CurrentStatus == EOS_EFriendsStatus::EOS_FS_Friends)
	{
		return;
	}

	// Get the local user information
	if (AccountIdToUserNumMap.Contains(Data->LocalUserId))
	{
		int32 LocalUserNum = AccountIdToUserNumMap[Data->LocalUserId];
		FUniqueNetIdEOSPtr LocalEOSID = UserNumToNetIdMap[LocalUserNum];
		// If we don't know them yet, then add them to kick off the reads
		if (!AccountIdToStringMap.Contains(Data->TargetUserId))
		{
			AddFriend(LocalUserNum, Data->TargetUserId);
		}
		// They are in our list now
		FOnlineUserPtr OnlineUser = EpicAccountIdToOnlineUserMap[Data->TargetUserId];
		FOnlineFriendEOSPtr Friend = LocalUserNumToFriendsListMap[LocalUserNum]->GetByNetIdString(AccountIdToStringMap[Data->TargetUserId]);
		// Figure out which notification to fire
		if (Data->CurrentStatus == EOS_EFriendsStatus::EOS_FS_Friends)
		{
			Friend->SetInviteStatus(EInviteStatus::Accepted);
			TriggerOnInviteAcceptedDelegates(*LocalEOSID, *OnlineUser->GetUserId());
		}
		else if (Data->PreviousStatus == EOS_EFriendsStatus::EOS_FS_Friends && Data->CurrentStatus == EOS_EFriendsStatus::EOS_FS_NotFriends)
		{
			LocalUserNumToFriendsListMap[LocalUserNum]->Remove(AccountIdToStringMap[Data->TargetUserId], Friend.ToSharedRef());
			Friend->SetInviteStatus(EInviteStatus::Unknown);
			TriggerOnFriendRemovedDelegates(*LocalEOSID, *OnlineUser->GetUserId());
		}
		else if (Data->PreviousStatus < EOS_EFriendsStatus::EOS_FS_Friends && Data->CurrentStatus == EOS_EFriendsStatus::EOS_FS_NotFriends)
		{
			LocalUserNumToFriendsListMap[LocalUserNum]->Remove(AccountIdToStringMap[Data->TargetUserId], Friend.ToSharedRef());
			Friend->SetInviteStatus(EInviteStatus::Unknown);
			TriggerOnInviteRejectedDelegates(*LocalEOSID, *OnlineUser->GetUserId());
		}
		else if (Data->CurrentStatus == EOS_EFriendsStatus::EOS_FS_InviteReceived)
		{
			Friend->SetInviteStatus(EInviteStatus::PendingInbound);
			TriggerOnInviteReceivedDelegates(*LocalEOSID, *OnlineUser->GetUserId());
		}
		TriggerOnFriendsChangeDelegates(LocalUserNum);
	}
}

void FUserManagerEOS::AddFriend(int32 LocalUserNum, EOS_EpicAccountId EpicAccountId)
{
	FUniqueNetIdEOSRef FriendNetId = FUniqueNetIdEOSRegistry::FindOrAdd(EpicAccountId, nullptr).ToSharedRef();
	const FString NetId = FriendNetId->ToString();
	FOnlineFriendEOSRef FriendRef = MakeShareable(new FOnlineFriendEOS(FriendNetId));
	LocalUserNumToFriendsListMap[LocalUserNum]->Add(NetId, FriendRef);

	EOS_Friends_GetStatusOptions Options = { };
	Options.ApiVersion = EOS_FRIENDS_GETSTATUS_API_LATEST;
	Options.LocalUserId = UserNumToAccountIdMap[LocalUserNum];
	Options.TargetUserId = EpicAccountId;
	EOS_EFriendsStatus Status = EOS_Friends_GetStatus(EOSSubsystem->FriendsHandle, &Options);
	
	FriendRef->SetInviteStatus(ToEInviteStatus(Status));

	// Add this friend as a remote player (this will grab user info)
	AddRemotePlayer(LocalUserNum, NetId, EpicAccountId, FriendNetId, FriendRef, FriendRef);

	// Querying the presence of a non-friend would cause an SDK error.
	// Players that sent/recieved a friend invitation from us still count as "friends", so check
	// our friend relationship here.
	if(Status == EOS_EFriendsStatus::EOS_FS_Friends)
	{
		QueryPresence(*FriendNetId, IgnoredPresenceDelegate);
	}
}

void FUserManagerEOS::AddRemotePlayer(int32 LocalUserNum, const FString& NetId, EOS_EpicAccountId EpicAccountId)
{
	FUniqueNetIdEOSRef EOSID = FUniqueNetIdEOSRegistry::FindOrAdd(NetId).ToSharedRef();
	FOnlineUserEOSRef UserRef = MakeShareable(new FOnlineUserEOS(EOSID));
	// Add this user as a remote (this will grab presence & user info)
	AddRemotePlayer(LocalUserNum, NetId, EpicAccountId, EOSID, UserRef, UserRef);
}

void FUserManagerEOS::AddRemotePlayer(int32 LocalUserNum, const FString& NetId, EOS_EpicAccountId EpicAccountId, FUniqueNetIdEOSPtr UniqueNetId, FOnlineUserPtr OnlineUser, IAttributeAccessInterfaceRef AttributeRef)
{
	NetIdStringToOnlineUserMap.Emplace(NetId, OnlineUser);
	EpicAccountIdToOnlineUserMap.Emplace(EpicAccountId, OnlineUser);
	NetIdStringToAttributeAccessMap.Emplace(NetId, AttributeRef);
	EpicAccountIdToAttributeAccessMap.Emplace(EpicAccountId, AttributeRef);

	AccountIdToStringMap.Emplace(EpicAccountId, NetId);

	// Read the user info for this player
	ReadUserInfo(LocalUserNum, EpicAccountId);
}

void FUserManagerEOS::UpdateRemotePlayerProductUserId(EOS_EpicAccountId EpicAccountId, EOS_ProductUserId ProductUserId)
{
	// See if the net ids have changed for this user and bail if they are the same
	const FString PrevNetIdStr = AccountIdToStringMap[EpicAccountId];
	// Note that calling FindOrAdd with previously invalid EAS/EOS components will update the net id in place.
	const FString NewNetIdStr = FUniqueNetIdEOSRegistry::FindOrAdd(EpicAccountId, ProductUserId)->ToString();
	if (PrevNetIdStr == NewNetIdStr)
	{
		// No change, so skip any work
		return;
	}

	const FString ProductUserIdStr = LexToString(ProductUserId);

	// Get the unique net id and rebuild the string for it
	IAttributeAccessInterfaceRef AttrAccess = NetIdStringToAttributeAccessMap[PrevNetIdStr];
	FUniqueNetIdEOSPtr NetIdEOS = AttrAccess->GetUniqueNetIdEOS();
	// Update any old friends entries with the new net id key
	for (TMap<int32, FFriendsListEOSRef>::TConstIterator It(LocalUserNumToFriendsListMap); It; ++It)
	{
		FFriendsListEOSRef FriendsList = It.Value();
		FOnlineFriendEOSPtr FoundFriend = FriendsList->GetByNetIdString(PrevNetIdStr);
		if (FoundFriend.IsValid())
		{
			FriendsList->UpdateNetIdStr(PrevNetIdStr, NewNetIdStr);
		}
	}
	// Update all of the other net id to X mappings
	AccountIdToStringMap.Remove(EpicAccountId);
	AccountIdToStringMap.Emplace(EpicAccountId, NewNetIdStr);
	ProductUserIdToStringMap.Remove(ProductUserId);
	ProductUserIdToStringMap.Emplace(ProductUserId, *NewNetIdStr);
	FOnlineUserPtr OnlineUser = NetIdStringToOnlineUserMap[PrevNetIdStr];
	NetIdStringToOnlineUserMap.Remove(PrevNetIdStr);
	NetIdStringToOnlineUserMap.Emplace(NewNetIdStr, OnlineUser);
	NetIdStringToAttributeAccessMap.Remove(PrevNetIdStr);
	NetIdStringToAttributeAccessMap.Emplace(NewNetIdStr, AttrAccess);
	// Presence may not be available for all online users
	if (NetIdStringToOnlineUserPresenceMap.Contains(PrevNetIdStr))
	{
		FOnlineUserPresenceRef UserPresence = NetIdStringToOnlineUserPresenceMap[PrevNetIdStr];
		NetIdStringToOnlineUserPresenceMap.Remove(PrevNetIdStr);
		NetIdStringToOnlineUserPresenceMap.Emplace(NewNetIdStr, UserPresence);
	}
}

// IOnlineFriends Interface

bool FUserManagerEOS::ReadFriendsList(int32 LocalUserNum, const FString& ListName, const FOnReadFriendsListComplete& Delegate)
{
	if (!UserNumToNetIdMap.Contains(LocalUserNum))
	{
		const FString ErrorStr = FString::Printf(TEXT("Can't ReadFriendsList() for user (%d) since they are not logged in"), LocalUserNum);
		UE_LOG_ONLINE_FRIEND(Warning, TEXT("%s"), *ErrorStr);
		Delegate.ExecuteIfBound(LocalUserNum, false, ListName, ErrorStr);
		return false;
	}

	// We save the information for this call even if it won't be automatically processed
	const bool bIsReadFriendsListOngoing = CachedReadUserListInfoForLocalUserMap.Contains(LocalUserNum);
	if (!bIsReadFriendsListOngoing)
	{
		CachedReadUserListInfoForLocalUserMap.Emplace(LocalUserNum);
	}
	CachedReadUserListInfoForLocalUserMap[LocalUserNum].Add(ReadUserListInfo(LocalUserNum, ListName, Delegate));

	if (bIsReadFriendsListOngoing)
	{
		UE_LOG_ONLINE_FRIEND(Verbose, TEXT("A ReadFriendsList() operation for user (%d) is already running, we'll save its information and launch it automatically later."), LocalUserNum);
		return true;
	}

	EOS_Friends_QueryFriendsOptions Options = { };
	Options.ApiVersion = EOS_FRIENDS_QUERYFRIENDS_API_LATEST;
	Options.LocalUserId = UserNumToAccountIdMap[LocalUserNum];

	FReadFriendsCallback* CallbackObj = new FReadFriendsCallback(AsWeak());
	CallbackObj->CallbackLambda = [this, LocalUserNum, ListName, Delegate](const EOS_Friends_QueryFriendsCallbackInfo* Data)
	{
		EOS_EResult Result = Data->ResultCode;
		if (GetLoginStatus(LocalUserNum) != ELoginStatus::LoggedIn)
		{
			// Handle the user logging out while a read is in progress
			Result = EOS_EResult::EOS_InvalidUser;
		}

		bool bWasSuccessful = Result == EOS_EResult::EOS_Success;
		if (bWasSuccessful)
		{
			EOS_Friends_GetFriendsCountOptions Options = { };
			Options.ApiVersion = EOS_FRIENDS_GETFRIENDSCOUNT_API_LATEST;
			Options.LocalUserId = UserNumToAccountIdMap[LocalUserNum];
			int32 FriendCount = EOS_Friends_GetFriendsCount(EOSSubsystem->FriendsHandle, &Options);

			LocalUserNumToFriendsListMap[LocalUserNum]->Empty(FriendCount);

			TArray<FString> FriendEasIds;
			FriendEasIds.Reserve(FriendCount);
			// Process each friend returned
			for (int32 Index = 0; Index < FriendCount; Index++)
			{
				EOS_Friends_GetFriendAtIndexOptions FriendIndexOptions = { };
				FriendIndexOptions.ApiVersion = EOS_FRIENDS_GETFRIENDATINDEX_API_LATEST;
				FriendIndexOptions.Index = Index;
				FriendIndexOptions.LocalUserId = Options.LocalUserId;
				EOS_EpicAccountId FriendEpicAccountId = EOS_Friends_GetFriendAtIndex(EOSSubsystem->FriendsHandle, &FriendIndexOptions);
				if (FriendEpicAccountId != nullptr)
				{
					AddFriend(LocalUserNum, FriendEpicAccountId);
					FriendEasIds.Add(LexToString(FriendEpicAccountId));
				}
			}

<<<<<<< HEAD
			const TFunction<FOnQueryExternalIdMappingsComplete::TFuncType>& OnExternalIdMappingsQueriedLambda = 
				[this, LocalUserNum](bool bWasSuccessful, const FUniqueNetId& UserId, const FExternalIdQueryOptions& QueryOptions,
					const TArray<FString>& ExternalIds, const FString& Error) {
						ProcessReadFriendsListComplete(LocalUserNum, bWasSuccessful, Error);
				};

			const auto& ExternalMappingsCallback = OSSInternalCallback::Create<FOnQueryExternalIdMappingsComplete>(EOSSubsystem->UserManager, OnExternalIdMappingsQueriedLambda);
			
			QueryExternalIdMappings(*GetLocalUniqueNetIdEOS(DefaultLocalUser), FExternalIdQueryOptions(), FriendEasIds, ExternalMappingsCallback);
			
=======
			const TFunction<FOnQueryExternalIdMappingsComplete::TFuncType>& OnExternalIdMappingsQueriedLambda =
				[this, WeakThis = AsWeak(), LocalUserNum](bool bWasSuccessful, const FUniqueNetId& UserId, const FExternalIdQueryOptions& QueryOptions, const TArray<FString>& ExternalIds, const FString& Error)
			{
				if (FUserManagerEOSPtr StrongThis = WeakThis.Pin())
				{
					ProcessReadFriendsListComplete(LocalUserNum, bWasSuccessful, Error);
				}
			};

			const auto& ExternalMappingsCallback = OSSInternalCallback::Create<FOnQueryExternalIdMappingsComplete>(EOSSubsystem->UserManager, OnExternalIdMappingsQueriedLambda);

			QueryExternalIdMappings(*GetLocalUniqueNetIdEOS(DefaultLocalUser), FExternalIdQueryOptions(), FriendEasIds, ExternalMappingsCallback);

>>>>>>> d731a049
		}
		else
		{
			const FString ErrorString = FString::Printf(TEXT("ReadFriendsList(%d) failed with EOS result code (%s)"), LocalUserNum, ANSI_TO_TCHAR(EOS_EResult_ToString(Result)));
			ProcessReadFriendsListComplete(LocalUserNum, false, ErrorString);
		}
	};
	EOS_Friends_QueryFriends(EOSSubsystem->FriendsHandle, &Options, CallbackObj, CallbackObj->GetCallbackPtr());

	return true;
}

void FUserManagerEOS::ProcessReadFriendsListComplete(int32 LocalUserNum, bool bWasSuccessful, const FString& ErrorStr)
{
	// If we started any user info queries for friends, we'll just wait until they finish
	if (!IsFriendQueryUserInfoOngoing(LocalUserNum))
	{
		// If not, we'll just trigger the delegates for all cached calls
		TArray<ReadUserListInfo> CachedInfoList;
		if (CachedReadUserListInfoForLocalUserMap.RemoveAndCopyValue(LocalUserNum, CachedInfoList))
		{
			for (const ReadUserListInfo& CachedInfo : CachedInfoList)
			{
				CachedInfo.ExecuteDelegateIfBound(bWasSuccessful, ErrorStr);
			}
		}

		TriggerOnFriendsChangeDelegates(LocalUserNum);

		IsFriendQueryUserInfoOngoingForLocalUserMap.Remove(LocalUserNum);
		IsPlayerQueryExternalMappingsOngoingForLocalUserMap.Remove(LocalUserNum);
	}
}

void FUserManagerEOS::SetFriendAlias(int32 LocalUserNum, const FUniqueNetId& FriendId, const FString& ListName, const FString& Alias, const FOnSetFriendAliasComplete& Delegate)
{
	UE_LOG_ONLINE_FRIEND(Warning, TEXT("[FUserManagerEOS::SetFriendAlias] This method is not supported."));

	EOSSubsystem->ExecuteNextTick([LocalUserNum, FriendId = FriendId.AsShared(), ListName, Delegate]()
		{
			Delegate.ExecuteIfBound(LocalUserNum, *FriendId, ListName, FOnlineError(EOnlineErrorResult::NotImplemented));
		});
}

void FUserManagerEOS::DeleteFriendAlias(int32 LocalUserNum, const FUniqueNetId& FriendId, const FString& ListName, const FOnDeleteFriendAliasComplete& Delegate)
{
	UE_LOG_ONLINE_FRIEND(Warning, TEXT("[FUserManagerEOS::DeleteFriendAlias] This method is not supported."));

	EOSSubsystem->ExecuteNextTick([LocalUserNum, FriendId = FriendId.AsShared(), ListName, Delegate]()
		{
			Delegate.ExecuteIfBound(LocalUserNum, *FriendId, ListName, FOnlineError(EOnlineErrorResult::NotImplemented));
		});
}

bool FUserManagerEOS::DeleteFriendsList(int32 LocalUserNum, const FString& ListName, const FOnDeleteFriendsListComplete& Delegate)
{
	UE_LOG_ONLINE_FRIEND(Warning, TEXT("[FUserManagerEOS::DeleteFriendsList] This method is not supported."));

	EOSSubsystem->ExecuteNextTick([LocalUserNum, ListName, Delegate]()
		{
			Delegate.ExecuteIfBound(LocalUserNum, false, ListName, TEXT("This method is not supported."));
		});

	return true;
}

typedef TEOSCallback<EOS_Friends_OnSendInviteCallback, EOS_Friends_SendInviteCallbackInfo, FUserManagerEOS> FSendInviteCallback;

bool FUserManagerEOS::SendInvite(int32 LocalUserNum, const FUniqueNetId& FriendId, const FString& ListName, const FOnSendInviteComplete& Delegate)
{
	if (!UserNumToNetIdMap.Contains(LocalUserNum))
	{
		UE_LOG_ONLINE_FRIEND(Warning, TEXT("Can't SendInvite() for user (%d) since they are not logged in"), LocalUserNum);
		Delegate.ExecuteIfBound(LocalUserNum, false, FriendId, ListName, FString(TEXT("Can't SendInvite() for user (%d) since they are not logged in"), LocalUserNum));
		return false;
	}

	const FUniqueNetIdEOS& EOSID = FUniqueNetIdEOS::Cast(FriendId);
	const EOS_EpicAccountId AccountId = EOSID.GetEpicAccountId();
	if (EOS_EpicAccountId_IsValid(AccountId) == EOS_FALSE)
	{
		UE_LOG_ONLINE_FRIEND(Warning, TEXT("Can't SendInvite() for user (%d) since the potential player id is unknown"), LocalUserNum);
		Delegate.ExecuteIfBound(LocalUserNum, false, FriendId, ListName, FString(TEXT("Can't SendInvite() for user (%d) since the player id is unknown"), LocalUserNum));
		return false;
	}

	FSendInviteCallback* CallbackObj = new FSendInviteCallback(AsWeak());
	CallbackObj->CallbackLambda = [LocalUserNum, ListName, this, Delegate](const EOS_Friends_SendInviteCallbackInfo* Data)
	{
		const FString& NetId = AccountIdToStringMap[Data->TargetUserId];

		FString ErrorString;
		bool bWasSuccessful = Data->ResultCode == EOS_EResult::EOS_Success;
		if (!bWasSuccessful)
		{
			ErrorString = FString::Printf(TEXT("Failed to send invite for user (%d) to player (%s) with result code (%s)"), LocalUserNum, *NetId, ANSI_TO_TCHAR(EOS_EResult_ToString(Data->ResultCode)));
		}
		Delegate.ExecuteIfBound(LocalUserNum, bWasSuccessful, *FUniqueNetIdEOSRegistry::FindOrAdd(NetId), ListName, ErrorString);
	};

	EOS_Friends_SendInviteOptions Options = { };
	Options.ApiVersion = EOS_FRIENDS_SENDINVITE_API_LATEST;
	Options.LocalUserId = UserNumToAccountIdMap[LocalUserNum];
	Options.TargetUserId = AccountId;
	EOS_Friends_SendInvite(EOSSubsystem->FriendsHandle, &Options, CallbackObj, CallbackObj->GetCallbackPtr());

	return true;
}

typedef TEOSCallback<EOS_Friends_OnAcceptInviteCallback, EOS_Friends_AcceptInviteCallbackInfo, FUserManagerEOS> FAcceptInviteCallback;

bool FUserManagerEOS::AcceptInvite(int32 LocalUserNum, const FUniqueNetId& FriendId, const FString& ListName, const FOnAcceptInviteComplete& Delegate)
{
	if (!UserNumToNetIdMap.Contains(LocalUserNum))
	{
		UE_LOG_ONLINE_FRIEND(Warning, TEXT("Can't AcceptInvite() for user (%d) since they are not logged in"), LocalUserNum);
		Delegate.ExecuteIfBound(LocalUserNum, false, FriendId, ListName, FString(TEXT("Can't AcceptInvite() for user (%d) since they are not logged in"), LocalUserNum));
		return false;
	}

	const FUniqueNetIdEOS& EOSID = FUniqueNetIdEOS::Cast(FriendId);
	const EOS_EpicAccountId AccountId = EOSID.GetEpicAccountId();
	if (EOS_EpicAccountId_IsValid(AccountId) == EOS_FALSE)
	{
		UE_LOG_ONLINE_FRIEND(Warning, TEXT("Can't AcceptInvite() for user (%d) since the friend is not in their list"), LocalUserNum);
		Delegate.ExecuteIfBound(LocalUserNum, false, FriendId, ListName, FString(TEXT("Can't AcceptInvite() for user (%d) since the friend is not in their list"), LocalUserNum));
		return false;
	}

	FAcceptInviteCallback* CallbackObj = new FAcceptInviteCallback(AsWeak());
	CallbackObj->CallbackLambda = [LocalUserNum, ListName, this, Delegate](const EOS_Friends_AcceptInviteCallbackInfo* Data)
	{
		const FString& NetId = AccountIdToStringMap[Data->TargetUserId];

		FString ErrorString;
		bool bWasSuccessful = Data->ResultCode == EOS_EResult::EOS_Success;
		if (!bWasSuccessful)
		{
			ErrorString = FString::Printf(TEXT("Failed to accept invite for user (%d) from friend (%s) with result code (%s)"), LocalUserNum, *NetId, ANSI_TO_TCHAR(EOS_EResult_ToString(Data->ResultCode)));
		}
		Delegate.ExecuteIfBound(LocalUserNum, bWasSuccessful, *FUniqueNetIdEOSRegistry::FindOrAdd(NetId), ListName, ErrorString);
	};

	EOS_Friends_AcceptInviteOptions Options = { };
	Options.ApiVersion = EOS_FRIENDS_ACCEPTINVITE_API_LATEST;
	Options.LocalUserId = UserNumToAccountIdMap[LocalUserNum];
	Options.TargetUserId = AccountId;
	EOS_Friends_AcceptInvite(EOSSubsystem->FriendsHandle, &Options, CallbackObj, CallbackObj->GetCallbackPtr());
	return true;
}

void EOS_CALL EOSRejectInviteCallback(const EOS_Friends_RejectInviteCallbackInfo* Data)
{
	// We don't need to notify anyone so ignore
}

bool FUserManagerEOS::RejectInvite(int32 LocalUserNum, const FUniqueNetId& FriendId, const FString& ListName)
{
	if (!UserNumToNetIdMap.Contains(LocalUserNum))
	{
		UE_LOG_ONLINE_FRIEND(Warning, TEXT("Can't RejectInvite() for user (%d) since they are not logged in"), LocalUserNum);
		return false;
	}

	const FUniqueNetIdEOS& EOSID = FUniqueNetIdEOS::Cast(FriendId);
	const EOS_EpicAccountId AccountId = EOSID.GetEpicAccountId();
	if (EOS_EpicAccountId_IsValid(AccountId) == EOS_FALSE)
	{
		UE_LOG_ONLINE_FRIEND(Warning, TEXT("Can't RejectInvite() for user (%d) since the friend is not in their list"), LocalUserNum);
		return false;
	}

	EOS_Friends_RejectInviteOptions Options{ 0 };
	Options.ApiVersion = EOS_FRIENDS_REJECTINVITE_API_LATEST;
	Options.LocalUserId = UserNumToAccountIdMap[LocalUserNum];
	Options.TargetUserId = AccountId;
	EOS_Friends_RejectInvite(EOSSubsystem->FriendsHandle, &Options, nullptr, &EOSRejectInviteCallback);
	return true;
}

bool FUserManagerEOS::DeleteFriend(int32 LocalUserNum, const FUniqueNetId& FriendId, const FString& ListName)
{
	UE_LOG_ONLINE_FRIEND(Warning, TEXT("[FUserManagerEOS::DeleteFriend] Friends may only be deleted via the Epic Games Launcher."));

	EOSSubsystem->ExecuteNextTick([this, WeakThis = AsWeak(), LocalUserNum, FriendId = FriendId.AsShared(), ListName]()
		{
			if (FUserManagerEOSPtr StrongThis = WeakThis.Pin())
			{
				TriggerOnDeleteFriendCompleteDelegates(LocalUserNum, false, *FriendId, ListName, TEXT("[FUserManagerEOS::DeleteFriend] Friends may only be deleted via the Epic Games Launcher."));
			}
		});

	return true;
}

bool FUserManagerEOS::GetFriendsList(int32 LocalUserNum, const FString& ListName, TArray<TSharedRef<FOnlineFriend>>& OutFriends)
{
	OutFriends.Reset();
	if (LocalUserNumToFriendsListMap.Contains(LocalUserNum))
	{
		FFriendsListEOSRef FriendsList = LocalUserNumToFriendsListMap[LocalUserNum];
		for (FOnlineFriendEOSRef Friend : FriendsList->GetList())
		{
			const FOnlineUserPresence& Presence = Friend->GetPresence();
			// See if they only want online only
			if (ListName == EFriendsLists::ToString(EFriendsLists::OnlinePlayers) && !Presence.bIsOnline)
			{
				continue;
			}
			// Of if they only want friends playing this game
			else if (ListName == EFriendsLists::ToString(EFriendsLists::InGamePlayers) && !Presence.bIsPlayingThisGame)
			{
				continue;
			}
			// If the service hasn't returned the info yet, skip them
			else if (Friend->GetDisplayName().IsEmpty())
			{
				continue;
			}
			OutFriends.Add(Friend);
		}
		// Sort these by those playing the game first, alphabetically, then not playing, then not online
		OutFriends.Sort([](TSharedRef<FOnlineFriend> A, TSharedRef<FOnlineFriend> B)
		{
			const FOnlineUserPresence& APres = A->GetPresence();
			const FOnlineUserPresence& BPres = B->GetPresence();
			// If they are the same, then check playing this game
			if (APres.bIsOnline == BPres.bIsOnline)
			{
				// If they are the same, then sort by name
				if (APres.bIsPlayingThisGame == BPres.bIsPlayingThisGame)
				{
					const EInviteStatus::Type AFriendStatus = A->GetInviteStatus();
					const EInviteStatus::Type BFriendStatus = B->GetInviteStatus();
					// Sort pending friends below accepted friends
					if (AFriendStatus == BFriendStatus && AFriendStatus == EInviteStatus::Accepted)
					{
						const FString& AName = A->GetDisplayName();
						const FString& BName = B->GetDisplayName();
						return AName < BName;
					}
				}
			}
			return false;
		});
		return true;
	}
	return false;
}

TSharedPtr<FOnlineFriend> FUserManagerEOS::GetFriend(int32 LocalUserNum, const FUniqueNetId& FriendId, const FString& ListName)
{
	if (LocalUserNumToFriendsListMap.Contains(LocalUserNum))
	{
		FFriendsListEOSRef FriendsList = LocalUserNumToFriendsListMap[LocalUserNum];
		const FUniqueNetIdEOS& EosId = FUniqueNetIdEOS::Cast(FriendId);
		FOnlineFriendEOSPtr FoundFriend = FriendsList->GetByNetIdString(EosId.ToString());
		if (FoundFriend.IsValid())
		{
			const FOnlineUserPresence& Presence = FoundFriend->GetPresence();
			// See if they only want online only
			if (ListName == EFriendsLists::ToString(EFriendsLists::OnlinePlayers) && !Presence.bIsOnline)
			{
				return TSharedPtr<FOnlineFriend>();
			}
			// Of if they only want friends playing this game
			else if (ListName == EFriendsLists::ToString(EFriendsLists::InGamePlayers) && !Presence.bIsPlayingThisGame)
			{
				return TSharedPtr<FOnlineFriend>();
			}
			return FoundFriend;
		}
	}
	return TSharedPtr<FOnlineFriend>();
}

bool FUserManagerEOS::IsFriend(int32 LocalUserNum, const FUniqueNetId& FriendId, const FString& ListName)
{
	return GetFriend(LocalUserNum, FriendId, ListName).IsValid();
}

bool FUserManagerEOS::QueryRecentPlayers(const FUniqueNetId& UserId, const FString& Namespace)
{
	UE_LOG_ONLINE_FRIEND(Warning, TEXT("[FUserManagerEOS::QueryRecentPlayers] This method is not supported."));

	EOSSubsystem->ExecuteNextTick([this, WeakThis = AsWeak(), UserId = UserId.AsShared(), Namespace]()
		{
			if (FUserManagerEOSPtr StrongThis = WeakThis.Pin())
			{
				TriggerOnQueryRecentPlayersCompleteDelegates(*UserId, Namespace, false, TEXT("This method is not supported."));
			}
		});

	return true;
}

bool FUserManagerEOS::GetRecentPlayers(const FUniqueNetId& UserId, const FString& Namespace, TArray<TSharedRef<FOnlineRecentPlayer>>& OutRecentPlayers)
{
	UE_LOG_ONLINE_FRIEND(Warning, TEXT("[FUserManagerEOS::GetRecentPlayers] This method is not supported."));

	return false;
}

bool FUserManagerEOS::BlockPlayer(int32 LocalUserNum, const FUniqueNetId& PlayerId)
{
	UE_LOG_ONLINE_FRIEND(Warning, TEXT("[FUserManagerEOS::BlockPlayer] This method is not supported."));

	EOSSubsystem->ExecuteNextTick([this, WeakThis = AsWeak(), LocalUserNum, PlayerId = PlayerId.AsShared()]()
		{
			if (FUserManagerEOSPtr StrongThis = WeakThis.Pin())
			{
				TriggerOnBlockedPlayerCompleteDelegates(LocalUserNum, false, *PlayerId, TEXT(""), TEXT("This method is not supported"));
			}
		});

	return true;
}

bool FUserManagerEOS::UnblockPlayer(int32 LocalUserNum, const FUniqueNetId& PlayerId)
{
	UE_LOG_ONLINE_FRIEND(Warning, TEXT("[FUserManagerEOS::UnblockPlayer] This method is not supported."));

	EOSSubsystem->ExecuteNextTick([this, WeakThis = AsWeak(), LocalUserNum, PlayerId = PlayerId.AsShared()]()
		{
			if (FUserManagerEOSPtr StrongThis = WeakThis.Pin())
			{
				TriggerOnUnblockedPlayerCompleteDelegates(LocalUserNum, false, *PlayerId, TEXT(""), TEXT("This method is not supported"));
			}
		});

	return true;
}

bool FUserManagerEOS::QueryBlockedPlayers(const FUniqueNetId& UserId)
{
	UE_LOG_ONLINE_FRIEND(Warning, TEXT("[FUserManagerEOS::QueryBlockedPlayers] This method is not supported."));

	EOSSubsystem->ExecuteNextTick([this, WeakThis = AsWeak(), UserId = UserId.AsShared()]()
		{
			if (FUserManagerEOSPtr StrongThis = WeakThis.Pin())
			{
				TriggerOnQueryBlockedPlayersCompleteDelegates(*UserId, false, TEXT("This method is not supported"));
			}
		});

	return true;
}

bool FUserManagerEOS::GetBlockedPlayers(const FUniqueNetId& UserId, TArray<TSharedRef<FOnlineBlockedPlayer>>& OutBlockedPlayers)
{
	UE_LOG_ONLINE_FRIEND(Warning, TEXT("[FUserManagerEOS::GetBlockedPlayers] This method is not supported."));

	return false;
}

void FUserManagerEOS::DumpBlockedPlayers() const
{
	UE_LOG_ONLINE_FRIEND(Warning, TEXT("[FUserManagerEOS::DumpBlockedPlayers] This method is not supported."));
}

void FUserManagerEOS::DumpRecentPlayers() const
{
	UE_LOG_ONLINE_FRIEND(Warning, TEXT("[FUserManagerEOS::DumpRecentPlayers] This method is not supported."));
}

bool FUserManagerEOS::HandleFriendsExec(UWorld* InWorld, const TCHAR* Cmd, FOutputDevice& Ar)
{
#if !UE_BUILD_SHIPPING

	bool bWasHandled = true;
	if (FParse::Command(&Cmd, TEXT("ReadFriendsList"))) /* ONLINE (EOS if using EOSPlus) FRIENDS ReadFriendsList 0 default/onlinePlayers/inGamePlayers/inGameAndSessionPlayers */
	{
		int LocalUserNum = FCString::Atoi(*FParse::Token(Cmd, false));

		FString FriendsList = FParse::Token(Cmd, false);

		ReadFriendsList(LocalUserNum, FriendsList, FOnReadFriendsListComplete());
	}
	else if (FParse::Command(&Cmd, TEXT("GetFriendsList"))) /* ONLINE (EOS if using EOSPlus) FRIENDS GetFriendsList 0 default/onlinePlayers/inGamePlayers/inGameAndSessionPlayers */
	{
		int LocalUserNum = FCString::Atoi(*FParse::Token(Cmd, false));

		FString FriendsList = FParse::Token(Cmd, false);

		TArray< TSharedRef<FOnlineFriend> > Friends;
		// Grab the friends data so we can print it out
		if (GetFriendsList(LocalUserNum, FriendsList, Friends))
		{
			UE_LOG_ONLINE_FRIEND(Log, TEXT("FUserManagerEOS::GetFriendsList returned %d friends"), Friends.Num());

			// Log each friend's data out
			for (int32 Index = 0; Index < Friends.Num(); Index++)
			{
				const FOnlineFriend& Friend = *Friends[Index];
				const FOnlineUserPresence& Presence = Friend.GetPresence();
				UE_LOG_ONLINE_FRIEND(Log, TEXT("\t%s has unique id (%s)"), *Friend.GetDisplayName(), *Friend.GetUserId()->ToDebugString());
				UE_LOG_ONLINE_FRIEND(Log, TEXT("\t\t Invite status (%s)"), EInviteStatus::ToString(Friend.GetInviteStatus()));
				UE_LOG_ONLINE_FRIEND(Log, TEXT("\t\t Presence: %s"), *Presence.Status.StatusStr);
				UE_LOG_ONLINE_FRIEND(Log, TEXT("\t\t State: %s"), EOnlinePresenceState::ToString(Presence.Status.State));
				UE_LOG_ONLINE_FRIEND(Log, TEXT("\t\t bIsOnline (%s)"), Presence.bIsOnline ? TEXT("true") : TEXT("false"));
				UE_LOG_ONLINE_FRIEND(Log, TEXT("\t\t bIsPlaying (%s)"), Presence.bIsPlaying ? TEXT("true") : TEXT("false"));
				UE_LOG_ONLINE_FRIEND(Log, TEXT("\t\t bIsPlayingThisGame (%s)"), Presence.bIsPlayingThisGame ? TEXT("true") : TEXT("false"));
				UE_LOG_ONLINE_FRIEND(Log, TEXT("\t\t bIsJoinable (%s)"), Presence.bIsJoinable ? TEXT("true") : TEXT("false"));
				UE_LOG_ONLINE_FRIEND(Log, TEXT("\t\t bHasVoiceSupport (%s)"), Presence.bHasVoiceSupport ? TEXT("true") : TEXT("false"));
			}
		}
	}
	else if (FParse::Command(&Cmd, TEXT("GetFriend"))) /* ONLINE (EOS if using EOSPlus) FRIENDS GetFriend 0 "FriendUserId|FullStr" default/onlinePlayers/inGamePlayers/inGameAndSessionPlayers */
	{
		int LocalUserNum = FCString::Atoi(*FParse::Token(Cmd, false));

		FString FriendUserIdStr = FParse::Token(Cmd, false);
		FUniqueNetIdEOSRef FriendEosId = FUniqueNetIdEOSRegistry::FindOrAdd(FriendUserIdStr).ToSharedRef();

		FString FriendsList = FParse::Token(Cmd, false);

		TSharedPtr<FOnlineFriend> Friend = GetFriend(LocalUserNum, *FriendEosId, FriendsList);
		if (Friend.IsValid())
		{
			const FOnlineUserPresence& Presence = Friend->GetPresence();
			UE_LOG_ONLINE_FRIEND(Log, TEXT("\t%s has unique id (%s)"), *Friend->GetDisplayName(), *Friend->GetUserId()->ToDebugString());
			UE_LOG_ONLINE_FRIEND(Log, TEXT("\t\t Invite status (%s)"), EInviteStatus::ToString(Friend->GetInviteStatus()));
			UE_LOG_ONLINE_FRIEND(Log, TEXT("\t\t Presence: %s"), *Presence.Status.StatusStr);
			UE_LOG_ONLINE_FRIEND(Log, TEXT("\t\t State: %s"), EOnlinePresenceState::ToString(Presence.Status.State));
			UE_LOG_ONLINE_FRIEND(Log, TEXT("\t\t bIsOnline (%s)"), Presence.bIsOnline ? TEXT("true") : TEXT("false"));
			UE_LOG_ONLINE_FRIEND(Log, TEXT("\t\t bIsPlaying (%s)"), Presence.bIsPlaying ? TEXT("true") : TEXT("false"));
			UE_LOG_ONLINE_FRIEND(Log, TEXT("\t\t bIsPlayingThisGame (%s)"), Presence.bIsPlayingThisGame ? TEXT("true") : TEXT("false"));
			UE_LOG_ONLINE_FRIEND(Log, TEXT("\t\t bIsJoinable (%s)"), Presence.bIsJoinable ? TEXT("true") : TEXT("false"));
			UE_LOG_ONLINE_FRIEND(Log, TEXT("\t\t bHasVoiceSupport (%s)"), Presence.bHasVoiceSupport ? TEXT("true") : TEXT("false"));
		}
	}
	else if (FParse::Command(&Cmd, TEXT("IsFriend"))) /* ONLINE (EOS if using EOSPlus) FRIENDS IsFriend 0 "FriendUserId|FullStr" default/onlinePlayers/inGamePlayers/inGameAndSessionPlayers */
	{
		int LocalUserNum = FCString::Atoi(*FParse::Token(Cmd, false));

		FString FriendUserIdStr = FParse::Token(Cmd, false);
		FUniqueNetIdEOSRef FriendEosId = FUniqueNetIdEOSRegistry::FindOrAdd(FriendUserIdStr).ToSharedRef();

		FString FriendsList = FParse::Token(Cmd, false);

		bool bIsFriend = IsFriend(LocalUserNum, *FriendEosId, FriendsList);
		UE_LOG_ONLINE_FRIEND(Log, TEXT("UserId=%s bIsFriend=%s"), *FriendUserIdStr, *LexToString(bIsFriend));
	}
	else
	{
		UE_LOG_ONLINE_FRIEND(Warning, TEXT("Unknown FRIENDS command: %s"), *FParse::Token(Cmd, true));
		bWasHandled = false;
	}

	return bWasHandled;
#else
	return false;
#endif // !UE_BUILD_SHIPPING
}

// ~IOnlineFriends Interface

struct FPresenceStrings
{
	FPresenceStrings(const FString& InKey, const FString& InValue)
		: Key(*InKey), Value(*InValue)
	{
	}
	FTCHARToUTF8 Key;
	FTCHARToUTF8 Value;
};

struct FRichTextOptions :
	public EOS_PresenceModification_SetRawRichTextOptions
{
	FRichTextOptions() :
		EOS_PresenceModification_SetRawRichTextOptions()
	{
		ApiVersion = EOS_PRESENCE_SETRAWRICHTEXT_API_LATEST;
		RichText = RichTextAnsi;
	}
	char RichTextAnsi[EOS_PRESENCE_RICH_TEXT_MAX_VALUE_LENGTH];
};

typedef TEOSCallback<EOS_Presence_SetPresenceCompleteCallback, EOS_Presence_SetPresenceCallbackInfo, FUserManagerEOS> FSetPresenceCallback;

void FUserManagerEOS::SetPresence(const FUniqueNetId& UserId, const FOnlineUserPresenceStatus& Status, const FOnPresenceTaskCompleteDelegate& Delegate)
{
	const FUniqueNetIdEOS& EOSID = FUniqueNetIdEOS::Cast(UserId);
	const EOS_EpicAccountId AccountId = EOSID.GetEpicAccountId();
	if (EOS_EpicAccountId_IsValid(AccountId) == EOS_FALSE)
	{
		UE_LOG_ONLINE(Error, TEXT("Can't SetPresence() for user (%s) since they are not logged in"), *EOSID.ToDebugString());
		return;
	}

	EOS_HPresenceModification ChangeHandle = nullptr;
	EOS_Presence_CreatePresenceModificationOptions Options = { };
	Options.ApiVersion = EOS_PRESENCE_CREATEPRESENCEMODIFICATION_API_LATEST;
	Options.LocalUserId = AccountId;
	EOS_Presence_CreatePresenceModification(EOSSubsystem->PresenceHandle, &Options, &ChangeHandle);
	if (ChangeHandle == nullptr)
	{
		UE_LOG_ONLINE(Error, TEXT("Failed to create a modification handle for setting presence"));
		return;
	}

	EOS_PresenceModification_SetStatusOptions StatusOptions = { };
	StatusOptions.ApiVersion = EOS_PRESENCE_SETSTATUS_API_LATEST;
	StatusOptions.Status = ToEOS_Presence_EStatus(Status.State);
	EOS_EResult SetStatusResult = EOS_PresenceModification_SetStatus(ChangeHandle, &StatusOptions);
	if (SetStatusResult != EOS_EResult::EOS_Success)
	{
		UE_LOG_ONLINE(Error, TEXT("EOS_PresenceModification_SetStatus() failed with result code (%d)"), (int32)SetStatusResult);
	}

	// Convert the status string as the rich text string
	FRichTextOptions TextOptions;
	FCStringAnsi::Strncpy(TextOptions.RichTextAnsi, TCHAR_TO_UTF8(*Status.StatusStr), EOS_PRESENCE_RICH_TEXT_MAX_VALUE_LENGTH);
	EOS_EResult SetRichTextResult = EOS_PresenceModification_SetRawRichText(ChangeHandle, &TextOptions);
	if (SetRichTextResult != EOS_EResult::EOS_Success)
	{
		UE_LOG_ONLINE(Error, TEXT("EOS_PresenceModification_SetRawRichText() failed with result code (%s)"), ANSI_TO_TCHAR(EOS_EResult_ToString(SetRichTextResult)));
	}

	TArray<FPresenceStrings, TInlineAllocator<EOS_PRESENCE_DATA_MAX_KEYS>> RawStrings;
	TArray<EOS_Presence_DataRecord, TInlineAllocator<EOS_PRESENCE_DATA_MAX_KEYS>> Records;
	int32 CurrentIndex = 0;
	// Loop through the properties building records
	for (FPresenceProperties::TConstIterator It(Status.Properties); It && CurrentIndex < EOS_PRESENCE_DATA_MAX_KEYS; ++It, ++CurrentIndex)
	{
		const FPresenceStrings& RawString = RawStrings.Emplace_GetRef(It.Key(), It.Value().ToString());

		EOS_Presence_DataRecord& Record = Records.Emplace_GetRef();
		Record.ApiVersion = EOS_PRESENCE_DATARECORD_API_LATEST;
		Record.Key = RawString.Key.Get();
		Record.Value = RawString.Value.Get();
	}
	EOS_PresenceModification_SetDataOptions DataOptions = { };
	DataOptions.ApiVersion = EOS_PRESENCE_SETDATA_API_LATEST;
	DataOptions.RecordsCount = Records.Num();
	DataOptions.Records = Records.GetData();
	EOS_EResult SetDataResult = EOS_PresenceModification_SetData(ChangeHandle, &DataOptions);
	if (SetDataResult != EOS_EResult::EOS_Success)
	{
		UE_LOG_ONLINE(Error, TEXT("EOS_PresenceModification_SetData() failed with result code (%s)"), *LexToString(SetDataResult));
	}

	FSetPresenceCallback* CallbackObj = new FSetPresenceCallback(AsWeak());
	CallbackObj->CallbackLambda = [this, Delegate](const EOS_Presence_SetPresenceCallbackInfo* Data)
	{
		if (Data->ResultCode == EOS_EResult::EOS_Success && AccountIdToStringMap.Contains(Data->LocalUserId))
		{
			FUniqueNetIdEOSRef EOSID = FUniqueNetIdEOSRegistry::FindOrAdd(AccountIdToStringMap[Data->LocalUserId]).ToSharedRef();
			Delegate.ExecuteIfBound(*EOSID, true);
			return;
		}
		UE_LOG_ONLINE(Error, TEXT("SetPresence() failed with result code (%s)"), *LexToString(Data->ResultCode));
		Delegate.ExecuteIfBound(*FUniqueNetIdEOS::EmptyId(), false);
	};

	EOS_Presence_SetPresenceOptions PresOptions = { };
	PresOptions.ApiVersion = EOS_PRESENCE_SETPRESENCE_API_LATEST;
	PresOptions.LocalUserId = AccountId;
	PresOptions.PresenceModificationHandle = ChangeHandle;
	// Last step commit the changes
	EOS_Presence_SetPresence(EOSSubsystem->PresenceHandle, &PresOptions, CallbackObj, CallbackObj->GetCallbackPtr());
	EOS_PresenceModification_Release(ChangeHandle);
}

typedef TEOSCallback<EOS_Presence_OnQueryPresenceCompleteCallback, EOS_Presence_QueryPresenceCallbackInfo, FUserManagerEOS> FQueryPresenceCallback;

void FUserManagerEOS::QueryPresence(const FUniqueNetId& UserId, const FOnPresenceTaskCompleteDelegate& Delegate)
{
	if (DefaultLocalUser < 0)
	{
		UE_LOG_ONLINE(Error, TEXT("Can't QueryPresence() due to no users being signed in"));
		Delegate.ExecuteIfBound(UserId, false);
		return;
	}

	const FUniqueNetIdEOS& EOSID = FUniqueNetIdEOS::Cast(UserId);
	const EOS_EpicAccountId AccountId = EOSID.GetEpicAccountId();
	if (EOS_EpicAccountId_IsValid(AccountId) == EOS_FALSE)
	{
		UE_LOG_ONLINE(Error, TEXT("Can't QueryPresence(%s) for unknown unique net id"), *EOSID.ToDebugString());
		Delegate.ExecuteIfBound(UserId, false);
		return;
	}

	EOS_Presence_HasPresenceOptions HasOptions = { };
	HasOptions.ApiVersion = EOS_PRESENCE_HASPRESENCE_API_LATEST;
	HasOptions.LocalUserId = UserNumToAccountIdMap[DefaultLocalUser];
	HasOptions.TargetUserId = AccountId;
	EOS_Bool bHasPresence = EOS_Presence_HasPresence(EOSSubsystem->PresenceHandle, &HasOptions);
	if (bHasPresence == EOS_FALSE)
	{
		FQueryPresenceCallback* CallbackObj = new FQueryPresenceCallback(AsWeak());
		CallbackObj->CallbackLambda = [this, Delegate](const EOS_Presence_QueryPresenceCallbackInfo* Data)
		{
			if (Data->ResultCode == EOS_EResult::EOS_Success && EpicAccountIdToOnlineUserMap.Contains(Data->TargetUserId))
			{
				// Update the presence data to the most recent
				UpdatePresence(Data->TargetUserId);
				FOnlineUserPtr OnlineUser = EpicAccountIdToOnlineUserMap[Data->TargetUserId];
				Delegate.ExecuteIfBound(*OnlineUser->GetUserId(), true);
				return;
			}
			const FString& TargetUser = FUniqueNetIdEOSRegistry::FindOrAdd(Data->TargetUserId, nullptr)->ToString();
			UE_LOG_ONLINE(Error, TEXT("QueryPresence() for user (%s) failed with result code (%s)"), *TargetUser, *LexToString(Data->ResultCode));
			Delegate.ExecuteIfBound(*FUniqueNetIdEOS::EmptyId(), false);
		};

		// Query for updated presence
		EOS_Presence_QueryPresenceOptions Options = { };
		Options.ApiVersion = EOS_PRESENCE_QUERYPRESENCE_API_LATEST;
		Options.LocalUserId = HasOptions.LocalUserId;
		Options.TargetUserId = HasOptions.TargetUserId;
		EOS_Presence_QueryPresence(EOSSubsystem->PresenceHandle, &Options, CallbackObj, CallbackObj->GetCallbackPtr());
		return;
	}

	// Update the presence data to the most recent
	UpdatePresence(HasOptions.TargetUserId);
	// It's already present so trigger that it's done
	Delegate.ExecuteIfBound(UserId, true);
}

void FUserManagerEOS::UpdatePresence(EOS_EpicAccountId AccountId)
{
	EOS_Presence_Info* PresenceInfo = nullptr;
	EOS_Presence_CopyPresenceOptions Options = { };
	Options.ApiVersion = EOS_PRESENCE_COPYPRESENCE_API_LATEST;
	Options.LocalUserId = UserNumToAccountIdMap[DefaultLocalUser];
	Options.TargetUserId = AccountId;
	EOS_EResult CopyResult = EOS_Presence_CopyPresence(EOSSubsystem->PresenceHandle, &Options, &PresenceInfo);
	if (CopyResult == EOS_EResult::EOS_Success)
	{
		const FString& NetId = AccountIdToStringMap[AccountId];
		// Create it on demand if we don't have one yet
		if (!NetIdStringToOnlineUserPresenceMap.Contains(NetId))
		{
			FOnlineUserPresenceRef PresenceRef = MakeShareable(new FOnlineUserPresence());
			NetIdStringToOnlineUserPresenceMap.Emplace(NetId, PresenceRef);
		}

		FOnlineUserPresenceRef PresenceRef = NetIdStringToOnlineUserPresenceMap[NetId];
		const FString ProductId(UTF8_TO_TCHAR(PresenceInfo->ProductId));
		const FString ProdVersion(UTF8_TO_TCHAR(PresenceInfo->ProductVersion));
		const FString Platform(UTF8_TO_TCHAR(PresenceInfo->Platform));
		// Convert the presence data to our format
		PresenceRef->Status.State = ToEOnlinePresenceState(PresenceInfo->Status);
		PresenceRef->Status.StatusStr = UTF8_TO_TCHAR(PresenceInfo->RichText);
		PresenceRef->bIsOnline = PresenceRef->Status.State == EOnlinePresenceState::Online;
		PresenceRef->bIsPlaying = !ProductId.IsEmpty();
		PresenceRef->bIsPlayingThisGame = ProductId == EOSSubsystem->ProductId && ProdVersion == EOSSubsystem->EOSSDKManager->GetProductVersion();
//		PresenceRef->bIsJoinable = ???;
//		PresenceRef->bHasVoiceSupport = ???;
		PresenceRef->Status.Properties.Add(TEXT("ProductId"), ProductId);
		PresenceRef->Status.Properties.Add(TEXT("ProductVersion"), ProdVersion);
		PresenceRef->Status.Properties.Add(TEXT("Platform"), Platform);
		for (int32 Index = 0; Index < PresenceInfo->RecordsCount; Index++)
		{
			const EOS_Presence_DataRecord& Record = PresenceInfo->Records[Index];
			PresenceRef->Status.Properties.Add(Record.Key, UTF8_TO_TCHAR(Record.Value));
		}

		// Copy the presence if this is a friend that was updated, so that their data is in sync
		UpdateFriendPresence(NetId, PresenceRef);

		EOS_Presence_Info_Release(PresenceInfo);
	}
	else
	{
		UE_LOG_ONLINE(Error, TEXT("Failed to copy presence data with error code (%s)"), ANSI_TO_TCHAR(EOS_EResult_ToString(CopyResult)));
	}
}

void FUserManagerEOS::UpdateFriendPresence(const FString& FriendId, FOnlineUserPresenceRef Presence)
{
	for (TMap<int32, FFriendsListEOSRef>::TConstIterator It(LocalUserNumToFriendsListMap); It; ++It)
	{
		FFriendsListEOSRef FriendsList = It.Value();
		FOnlineFriendEOSPtr Friend = FriendsList->GetByNetIdString(FriendId);
		if (Friend.IsValid())
		{
			Friend->SetPresence(Presence);
		}
	}
}

EOnlineCachedResult::Type FUserManagerEOS::GetCachedPresence(const FUniqueNetId& UserId, TSharedPtr<FOnlineUserPresence>& OutPresence)
{
	const FUniqueNetIdEOS& EOSID = FUniqueNetIdEOS::Cast(UserId);
	if (NetIdStringToOnlineUserPresenceMap.Contains(EOSID.ToString()))
	{
		OutPresence = NetIdStringToOnlineUserPresenceMap[EOSID.ToString()];
		return EOnlineCachedResult::Success;
	}
	return EOnlineCachedResult::NotFound;
}

EOnlineCachedResult::Type FUserManagerEOS::GetCachedPresenceForApp(const FUniqueNetId&, const FUniqueNetId& UserId, const FString&, TSharedPtr<FOnlineUserPresence>& OutPresence)
{
	return GetCachedPresence(UserId, OutPresence);
}

bool FUserManagerEOS::QueryUserInfo(int32 LocalUserNum, const TArray<FUniqueNetIdRef>& UserIds)
{
	TArray<FString> UserEasIdsNeedingExternalMappings;
	UserEasIdsNeedingExternalMappings.Reserve(UserIds.Num());
	
	// Trigger a query for each user in the list
	for (const FUniqueNetIdRef& NetId : UserIds)
	{
		const FUniqueNetIdEOS& EOSID = FUniqueNetIdEOS::Cast(*NetId);
		// Skip querying for local users since we already have that data
		if (StringToUserAccountMap.Contains(EOSID.ToString()))
		{
			continue;
		}
		// Check to see if we know about this user or not
		const EOS_EpicAccountId AccountId = EOSID.GetEpicAccountId();
		if (EOS_EpicAccountId_IsValid(AccountId) == EOS_TRUE)
		{
			// If the user is already registered, we'll update their user info
			if (EpicAccountIdToAttributeAccessMap.Contains(AccountId))
			{
<<<<<<< HEAD
				UserEasIdsNeedingExternalMappings.Add(EOSID.EpicAccountIdStr);
				
=======
				ReadUserInfo(LocalUserNum, AccountId);
			}
			else
			{
				// If the user is not registered, we'll add it and query their user info
				UserEasIdsNeedingExternalMappings.Add(LexToString(AccountId));

>>>>>>> d731a049
				// Registering the player will also query the user info data
				AddRemotePlayer(LocalUserNum, EOSID.ToString(), AccountId);
			}
		}
	}

	const FUniqueNetIdEOSPtr LocalId = GetLocalUniqueNetIdEOS(LocalUserNum);
	QueryExternalIdMappings(*LocalId, FExternalIdQueryOptions(), UserEasIdsNeedingExternalMappings, IgnoredMappingDelegate);
	
	return true;
}

typedef TEOSCallback<EOS_UserInfo_OnQueryUserInfoCallback, EOS_UserInfo_QueryUserInfoCallbackInfo, FUserManagerEOS> FReadUserInfoCallback;

void FUserManagerEOS::ReadUserInfo(int32 LocalUserNum, EOS_EpicAccountId EpicAccountId)
{
	FReadUserInfoCallback* CallbackObj = new FReadUserInfoCallback(AsWeak());
	CallbackObj->CallbackLambda = [this, LocalUserNum, EpicAccountId](const EOS_UserInfo_QueryUserInfoCallbackInfo* Data)
	{
		if (Data->ResultCode == EOS_EResult::EOS_Success)
		{
			IAttributeAccessInterfaceRef AttributeAccessRef = EpicAccountIdToAttributeAccessMap[Data->TargetUserId];
			UpdateUserInfo(AttributeAccessRef, Data->LocalUserId, Data->TargetUserId);
		}

		// We mark this player as processed
		IsFriendQueryUserInfoOngoingForLocalUserMap[LocalUserNum].RemoveSwap(EpicAccountId, false);

		ProcessReadFriendsListComplete(LocalUserNum, true, TEXT(""));
	};

	EOS_UserInfo_QueryUserInfoOptions Options = { };
	Options.ApiVersion = EOS_USERINFO_QUERYUSERINFO_API_LATEST;
	Options.LocalUserId = UserNumToAccountIdMap[DefaultLocalUser];
	Options.TargetUserId = EpicAccountId;
	EOS_UserInfo_QueryUserInfo(EOSSubsystem->UserInfoHandle, &Options, CallbackObj, CallbackObj->GetCallbackPtr());

	// We mark this player as pending for processing
	IsFriendQueryUserInfoOngoingForLocalUserMap.FindOrAdd(LocalUserNum).Add(EpicAccountId);
}

bool FUserManagerEOS::GetAllUserInfo(int32 LocalUserNum, TArray<TSharedRef<FOnlineUser>>& OutUsers)
{
	OutUsers.Reset();
	// Get remote users
	for (TMap<FString, FOnlineUserPtr>::TConstIterator It(NetIdStringToOnlineUserMap); It; ++It)
	{
		if (It.Value().IsValid())
		{
			OutUsers.Add(It.Value().ToSharedRef());
		}
	}
	// Get local users
	for (TMap<FString, FUserOnlineAccountEOSRef>::TConstIterator It(StringToUserAccountMap); It; ++It)
	{
		OutUsers.Add(It.Value());
	}
	return true;
}

TSharedPtr<FOnlineUser> FUserManagerEOS::GetUserInfo(int32 LocalUserNum, const FUniqueNetId& UserId)
{
	TSharedPtr<FOnlineUser> OnlineUser;
	const FUniqueNetIdEOS& EOSID = FUniqueNetIdEOS::Cast(UserId);
	if (NetIdStringToOnlineUserMap.Contains(EOSID.ToString()))
	{
		OnlineUser = NetIdStringToOnlineUserMap[EOSID.ToString()];
	}
	return OnlineUser;
}

struct FQueryByDisplayNameOptions :
	public EOS_UserInfo_QueryUserInfoByDisplayNameOptions
{
	FQueryByDisplayNameOptions() :
		EOS_UserInfo_QueryUserInfoByDisplayNameOptions()
	{
		ApiVersion = EOS_USERINFO_QUERYUSERINFOBYDISPLAYNAME_API_LATEST;
		DisplayName = DisplayNameAnsi;
	}
	char DisplayNameAnsi[EOS_OSS_STRING_BUFFER_LENGTH];
};

typedef TEOSCallback<EOS_UserInfo_OnQueryUserInfoByDisplayNameCallback, EOS_UserInfo_QueryUserInfoByDisplayNameCallbackInfo, FUserManagerEOS> FQueryInfoByNameCallback;

bool FUserManagerEOS::QueryUserIdMapping(const FUniqueNetId& UserId, const FString& DisplayNameOrEmail, const FOnQueryUserMappingComplete& Delegate)
{
	const FUniqueNetIdEOS& EOSID = FUniqueNetIdEOS::Cast(UserId);
	const EOS_EpicAccountId AccountId = EOSID.GetEpicAccountId();
	if (EOS_EpicAccountId_IsValid(AccountId) == EOS_FALSE)
	{
		UE_LOG_ONLINE(Error, TEXT("Specified local user (%s) is not known"), *EOSID.ToDebugString());
		Delegate.ExecuteIfBound(false, UserId, DisplayNameOrEmail, *FUniqueNetIdEOS::EmptyId(), FString::Printf(TEXT("Specified local user (%s) is not known"), *EOSID.ToDebugString()));
		return false;
	}
	int32 LocalUserNum = GetLocalUserNumFromUniqueNetId(UserId);

	FQueryInfoByNameCallback* CallbackObj = new FQueryInfoByNameCallback(AsWeak());
	CallbackObj->CallbackLambda = [LocalUserNum, DisplayNameOrEmail, this, Delegate](const EOS_UserInfo_QueryUserInfoByDisplayNameCallbackInfo* Data)
	{
		EOS_EResult Result = Data->ResultCode;
		if (GetLoginStatus(LocalUserNum) != ELoginStatus::LoggedIn)
		{
			// Handle the user logging out while a read is in progress
			Result = EOS_EResult::EOS_InvalidUser;
		}

		FString ErrorString;
		bool bWasSuccessful = Result == EOS_EResult::EOS_Success;
		if (bWasSuccessful)
		{
			const FString NetIdStr = LexToString(Data->TargetUserId);
			FUniqueNetIdEOSPtr LocalUserId = UserNumToNetIdMap[DefaultLocalUser];
			if (!EpicAccountIdToOnlineUserMap.Contains(Data->TargetUserId))
			{
				// Registering the player will also query the presence/user info data
				AddRemotePlayer(LocalUserNum, NetIdStr, Data->TargetUserId);
			}

			Delegate.ExecuteIfBound(true, *LocalUserId, DisplayNameOrEmail, *FUniqueNetIdEOSRegistry::FindOrAdd(NetIdStr), ErrorString);
		}
		else
		{
			ErrorString = FString::Printf(TEXT("QueryUserIdMapping(%d, '%s') failed with EOS result code (%s)"), DefaultLocalUser, *DisplayNameOrEmail, ANSI_TO_TCHAR(EOS_EResult_ToString(Result)));
		}
		Delegate.ExecuteIfBound(false, *FUniqueNetIdEOS::EmptyId(), DisplayNameOrEmail, *FUniqueNetIdEOS::EmptyId(), ErrorString);
	};

	FQueryByDisplayNameOptions Options;
	FCStringAnsi::Strncpy(Options.DisplayNameAnsi, TCHAR_TO_UTF8(*DisplayNameOrEmail), EOS_OSS_STRING_BUFFER_LENGTH);
	Options.LocalUserId = AccountId;
	EOS_UserInfo_QueryUserInfoByDisplayName(EOSSubsystem->UserInfoHandle, &Options, CallbackObj, CallbackObj->GetCallbackPtr());

	return true;
}

struct FQueryByStringIdsOptions :
	public EOS_Connect_QueryExternalAccountMappingsOptions
{
	FQueryByStringIdsOptions(const uint32 InNumStringIds, EOS_ProductUserId InLocalUserId) :
		EOS_Connect_QueryExternalAccountMappingsOptions()
	{
		PointerArray.AddZeroed(InNumStringIds);
		for (int32 Index = 0; Index < PointerArray.Num(); Index++)
		{
			PointerArray[Index] = new char[EOS_CONNECT_EXTERNAL_ACCOUNT_ID_MAX_LENGTH+1];
		}
		ApiVersion = EOS_CONNECT_QUERYEXTERNALACCOUNTMAPPINGS_API_LATEST;
		AccountIdType = EOS_EExternalAccountType::EOS_EAT_EPIC;
		ExternalAccountIds = (const char**)PointerArray.GetData();
		ExternalAccountIdCount = InNumStringIds;
		LocalUserId = InLocalUserId;
	}

	~FQueryByStringIdsOptions()
	{
		for (int32 Index = 0; Index < PointerArray.Num(); Index++)
		{
			delete [] PointerArray[Index];
		}
	}
	TArray<char*> PointerArray;
};

struct FGetAccountMappingOptions :
	public EOS_Connect_GetExternalAccountMappingsOptions
{
	FGetAccountMappingOptions() :
		EOS_Connect_GetExternalAccountMappingsOptions()
	{
		ApiVersion = EOS_CONNECT_GETEXTERNALACCOUNTMAPPINGS_API_LATEST;
		AccountIdType = EOS_EExternalAccountType::EOS_EAT_EPIC;
		TargetExternalUserId = AccountId;
	}
	char AccountId[EOS_CONNECT_EXTERNAL_ACCOUNT_ID_MAX_LENGTH+1];
};

typedef TEOSCallback<EOS_Connect_OnQueryExternalAccountMappingsCallback, EOS_Connect_QueryExternalAccountMappingsCallbackInfo, FUserManagerEOS> FQueryByStringIdsCallback;

bool FUserManagerEOS::QueryExternalIdMappings(const FUniqueNetId& UserId, const FExternalIdQueryOptions& QueryOptions, const TArray<FString>& ExternalIds, const FOnQueryExternalIdMappingsComplete& Delegate)
{
	const FUniqueNetIdEOS& EOSID = FUniqueNetIdEOS::Cast(UserId);
	const EOS_EpicAccountId AccountId = EOSID.GetEpicAccountId();
	if (EOS_EpicAccountId_IsValid(AccountId) == EOS_FALSE)
	{
		Delegate.ExecuteIfBound(false, UserId, QueryOptions, ExternalIds, FString::Printf(TEXT("User (%s) is not logged in, so can't query external account ids"), *EOSID.ToDebugString()));
		return false;
	}

	if (ExternalIds.IsEmpty())
	{
		Delegate.ExecuteIfBound(false, UserId, QueryOptions, ExternalIds, FString::Printf(TEXT("List of ids to query is empty for User (%s), so can't query external account ids"), *EOSID.ToDebugString()));
		return false;
	}

	int32 LocalUserNum = GetLocalUserNumFromUniqueNetId(UserId);

	// Mark the queries as in progress
	IsPlayerQueryExternalMappingsOngoingForLocalUserMap.FindOrAdd(LocalUserNum).Append(ExternalIds);

<<<<<<< HEAD
	EOS_ProductUserId LocalUserId = StringToProductUserIdMap[EOSID.UniqueNetIdStr];
=======
	const EOS_ProductUserId LocalUserId = EOSID.GetProductUserId();
>>>>>>> d731a049
	const int32 NumBatches = (ExternalIds.Num() / EOS_CONNECT_QUERYEXTERNALACCOUNTMAPPINGS_MAX_ACCOUNT_IDS) + 1;
	int32 QueryStart = 0;
	// Process queries in batches since there's a max that can be done at once
	for (int32 BatchCount = 0; BatchCount < NumBatches; BatchCount++)
	{
		const uint32 AmountToProcess = FMath::Min(ExternalIds.Num() - QueryStart, EOS_CONNECT_QUERYEXTERNALACCOUNTMAPPINGS_MAX_ACCOUNT_IDS);
		TArray<FString> BatchIds;
		BatchIds.Empty(AmountToProcess);
		FQueryByStringIdsOptions Options(AmountToProcess, LocalUserId);
		// Build an options up per batch
		for (uint32 ProcessedCount = 0; ProcessedCount < AmountToProcess; ProcessedCount++, QueryStart++)
		{
			FCStringAnsi::Strncpy(Options.PointerArray[ProcessedCount], TCHAR_TO_UTF8(*ExternalIds[ProcessedCount]), EOS_CONNECT_EXTERNAL_ACCOUNT_ID_MAX_LENGTH+1);
			BatchIds.Add(ExternalIds[ProcessedCount]);
		}
		FQueryByStringIdsCallback* CallbackObj = new FQueryByStringIdsCallback(AsWeak());
		CallbackObj->CallbackLambda = [LocalUserNum, QueryOptions, BatchIds, this, Delegate](const EOS_Connect_QueryExternalAccountMappingsCallbackInfo* Data)
		{
			EOS_EResult Result = Data->ResultCode;
			if (GetLoginStatus(LocalUserNum) != ELoginStatus::LoggedIn)
			{
				// Handle the user logging out while a read is in progress
				Result = EOS_EResult::EOS_InvalidUser;
			}

			FString ErrorString;
			FUniqueNetIdEOSPtr EOSID = FUniqueNetIdEOS::EmptyId();
			if (Result == EOS_EResult::EOS_Success)
			{
				EOSID = UserNumToNetIdMap[LocalUserNum];

				FGetAccountMappingOptions Options;
				Options.LocalUserId = UserNumToProductUserIdMap[DefaultLocalUser];
				// Get the product id for each epic account passed in
				for (const FString& StringId : BatchIds)
				{
					FCStringAnsi::Strncpy(Options.AccountId, TCHAR_TO_UTF8(*StringId), EOS_CONNECT_EXTERNAL_ACCOUNT_ID_MAX_LENGTH + 1);
					EOS_ProductUserId ProductUserId = EOS_Connect_GetExternalAccountMapping(EOSSubsystem->ConnectHandle, &Options);
					if (EOS_ProductUserId_IsValid(ProductUserId) == EOS_TRUE)
					{
						EOS_EpicAccountId AccountId = EOS_EpicAccountId_FromString(Options.AccountId);
						UpdateRemotePlayerProductUserId(AccountId, ProductUserId);
					}
				}
			}
			else
			{
				ErrorString = FString::Printf(TEXT("EOS_Connect_QueryExternalAccountMappings() failed with result code (%s)"), ANSI_TO_TCHAR(EOS_EResult_ToString(Result)));
			}

			// Mark all queries as complete
			TArray<FString>& OngoingQueries = IsPlayerQueryExternalMappingsOngoingForLocalUserMap[LocalUserNum];
			for (const FString& StringId : BatchIds)
			{
				OngoingQueries.RemoveSwap(StringId, false);
			}
<<<<<<< HEAD
			
=======

>>>>>>> d731a049
			const bool bWasSuccessful = Result == EOS_EResult::EOS_Success;
			Delegate.ExecuteIfBound(bWasSuccessful, *EOSID, QueryOptions, BatchIds, ErrorString);
		};

		EOS_Connect_QueryExternalAccountMappings(EOSSubsystem->ConnectHandle, &Options, CallbackObj, CallbackObj->GetCallbackPtr());
	}
	return true;
}

void FUserManagerEOS::GetExternalIdMappings(const FExternalIdQueryOptions& QueryOptions, const TArray<FString>& ExternalIds, TArray<FUniqueNetIdPtr>& OutIds)
{
	OutIds.Reset();
	for (const FString& AccountIdStr : ExternalIds)
	{
		OutIds.Add(GetExternalIdMapping(QueryOptions, AccountIdStr));
	}
}

FUniqueNetIdPtr FUserManagerEOS::GetExternalIdMapping(const FExternalIdQueryOptions& QueryOptions, const FString& ExternalId)
{
	FUniqueNetIdPtr NetId;
	EOS_EpicAccountId AccountId = EOS_EpicAccountId_FromString(TCHAR_TO_UTF8(*ExternalId));
	if (EOS_EpicAccountId_IsValid(AccountId) == EOS_TRUE && AccountIdToStringMap.Contains(AccountId))
	{
		const FString& NetIdStr = AccountIdToStringMap[AccountId];
		NetId = NetIdStringToOnlineUserMap[NetIdStr]->GetUserId();
	}
	return NetId;
}

#endif<|MERGE_RESOLUTION|>--- conflicted
+++ resolved
@@ -158,11 +158,7 @@
 		EOS_UI_AddNotifyDisplaySettingsUpdatedOptions Options = {};
 		Options.ApiVersion = EOS_UI_ADDNOTIFYDISPLAYSETTINGSUPDATED_API_LATEST;
 
-<<<<<<< HEAD
-		FOnDisplaySettingsUpdatedCallback* CallbackObj = new FOnDisplaySettingsUpdatedCallback();
-=======
 		FOnDisplaySettingsUpdatedCallback* CallbackObj = new FOnDisplaySettingsUpdatedCallback(AsWeak());
->>>>>>> d731a049
 		DisplaySettingsUpdatedCallback = CallbackObj;
 		CallbackObj->CallbackLambda = [this](const EOS_UI_OnDisplaySettingsUpdatedCallbackInfo* Data)
 		{
@@ -171,8 +167,6 @@
 
 		DisplaySettingsUpdatedId = EOS_UI_AddNotifyDisplaySettingsUpdated(EOSSubsystem->UIHandle, &Options, CallbackObj, CallbackObj->GetCallbackPtr());
 	}
-<<<<<<< HEAD
-=======
 }
 
 void FUserManagerEOS::Shutdown()
@@ -188,23 +182,11 @@
 			delete DisplaySettingsUpdatedCallback;
 		}
 	}
->>>>>>> d731a049
 }
 
 FUserManagerEOS::~FUserManagerEOS()
 {
-<<<<<<< HEAD
-	// This delegate would cause a crash when running a dedicated server
-	if (DisplaySettingsUpdatedId != EOS_INVALID_NOTIFICATIONID)
-	{
-		// Removing subscription to external ui display change event
-		EOS_UI_RemoveNotifyDisplaySettingsUpdated(EOSSubsystem->UIHandle, DisplaySettingsUpdatedId);
-
-		delete DisplaySettingsUpdatedCallback;
-	}
-=======
 	Shutdown();
->>>>>>> d731a049
 }
 
 void FUserManagerEOS::LoginStatusChanged(const EOS_Auth_LoginStatusChangedCallbackInfo* Data)
@@ -318,15 +300,9 @@
 	return Result;
 }
 
-<<<<<<< HEAD
-typedef TEOSCallback<EOS_Auth_OnLoginCallback, EOS_Auth_LoginCallbackInfo> FLoginCallback;
-typedef TEOSCallback<EOS_Connect_OnLoginCallback, EOS_Connect_LoginCallbackInfo> FConnectLoginCallback;
-typedef TEOSCallback<EOS_Auth_OnDeletePersistentAuthCallback, EOS_Auth_DeletePersistentAuthCallbackInfo> FDeletePersistentAuthCallback;
-=======
 typedef TEOSCallback<EOS_Auth_OnLoginCallback, EOS_Auth_LoginCallbackInfo, FUserManagerEOS> FLoginCallback;
 typedef TEOSCallback<EOS_Connect_OnLoginCallback, EOS_Connect_LoginCallbackInfo, FUserManagerEOS> FConnectLoginCallback;
 typedef TEOSCallback<EOS_Auth_OnDeletePersistentAuthCallback, EOS_Auth_DeletePersistentAuthCallbackInfo, FUserManagerEOS> FDeletePersistentAuthCallback;
->>>>>>> d731a049
 
 // Chose arbitrarily since the SDK doesn't define it
 #define EOS_MAX_TOKEN_SIZE 4096
@@ -508,11 +484,7 @@
 		return false;
 	}
 
-<<<<<<< HEAD
-	FLoginCallback* CallbackObj = new FLoginCallback();
-=======
 	FLoginCallback* CallbackObj = new FLoginCallback(AsWeak());
->>>>>>> d731a049
 	CallbackObj->CallbackLambda = [this, LocalUserNum, bIsPersistentLogin](const EOS_Auth_LoginCallbackInfo* Data)
 	{
 		if (Data->ResultCode == EOS_EResult::EOS_Success)
@@ -537,11 +509,7 @@
 			// Check for invalid persistent login credentials.
 			if (bIsPersistentLogin && bShouldRemoveCachedToken)
 			{
-<<<<<<< HEAD
-				FDeletePersistentAuthCallback* DeleteAuthCallbackObj = new FDeletePersistentAuthCallback();
-=======
 				FDeletePersistentAuthCallback* DeleteAuthCallbackObj = new FDeletePersistentAuthCallback(AsWeak());
->>>>>>> d731a049
 				DeleteAuthCallbackObj->CallbackLambda = [this, LocalUserNum, TriggerLoginFailure](const EOS_Auth_DeletePersistentAuthCallbackInfo* Data)
 				{
 					// Deleting the auth token is best effort.
@@ -692,36 +660,7 @@
 	GetPlatformAuthToken(LocalUserNum,
 		FOnGetLinkedAccountAuthTokenCompleteDelegate::CreateLambda([this, WeakThis = AsWeak()](int32 LocalUserNum, bool bWasSuccessful, const FExternalAuthToken& AuthToken)
 		{
-<<<<<<< HEAD
-			if (!bWasSuccessful || !AuthToken.IsValid())
-			{
-				const FString ErrorString = FString::Printf(TEXT("ConnectLoginNoEAS(%d) failed due to the platform OSS giving an empty auth token"), LocalUserNum);
-				UE_LOG_ONLINE(Warning, TEXT("%s"), *ErrorString);
-				TriggerOnLoginCompleteDelegates(LocalUserNum, false, *FUniqueNetIdEOS::EmptyId(), ErrorString);
-				return;
-			}
-
-			// Now login into our EOS account
-			check(LocalUserNumToLastLoginCredentials.Contains(LocalUserNum));
-			FConnectCredentials Credentials(ToEOS_EExternalCredentialType(GetPlatformOSS()->GetSubsystemName(), *LocalUserNumToLastLoginCredentials[LocalUserNum]), AuthToken);
-			EOS_Connect_LoginOptions Options = { };
-			Options.ApiVersion = EOS_CONNECT_LOGIN_API_LATEST;
-			Options.Credentials = &Credentials;
-
-#if ADD_USER_LOGIN_INFO
-			EOS_Connect_UserLoginInfo UserLoginInfo = {};
-			UserLoginInfo.ApiVersion = EOS_CONNECT_USERLOGININFO_API_LATEST;
-			const FTCHARToUTF8 DisplayNameUtf8(*GetPlatformDisplayName(LocalUserNum));
-			UserLoginInfo.DisplayName = DisplayNameUtf8.Get();
-
-			Options.UserLoginInfo = &UserLoginInfo;
-#endif
-
-			FConnectLoginCallback* CallbackObj = new FConnectLoginCallback();
-			CallbackObj->CallbackLambda = [this, LocalUserNum](const EOS_Connect_LoginCallbackInfo* Data)
-=======
 			if (FUserManagerEOSPtr StrongThis = WeakThis.Pin())
->>>>>>> d731a049
 			{
 				if (!bWasSuccessful || !AuthToken.IsValid())
 				{
@@ -750,14 +689,6 @@
 				FConnectLoginCallback* CallbackObj = new FConnectLoginCallback(AsWeak());
 				CallbackObj->CallbackLambda = [this, LocalUserNum](const EOS_Connect_LoginCallbackInfo* Data)
 				{
-<<<<<<< HEAD
-					const FString ErrorString = FString::Printf(TEXT("ConnectLoginNoEAS(%d) failed with EOS result code (%s)"), LocalUserNum, ANSI_TO_TCHAR(EOS_EResult_ToString(Data->ResultCode)));
-					UE_LOG_ONLINE(Warning, TEXT("%s"), *ErrorString);
-					TriggerOnLoginCompleteDelegates(LocalUserNum, false, *FUniqueNetIdEOS::EmptyId(), ErrorString);
-				}
-			};
-			EOS_Connect_Login(EOSSubsystem->ConnectHandle, &Options, CallbackObj, CallbackObj->GetCallbackPtr());
-=======
 					if (Data->ResultCode == EOS_EResult::EOS_Success)
 					{
 						// We have an account mapping to the platform account, skip to final login
@@ -777,7 +708,6 @@
 				};
 				EOS_Connect_Login(EOSSubsystem->ConnectHandle, &Options, CallbackObj, CallbackObj->GetCallbackPtr());
 			}
->>>>>>> d731a049
 		}));
 
 	return true;
@@ -851,15 +781,12 @@
 		EOS_EResult CopyResult = EOS_Auth_CopyUserAuthToken(EOSSubsystem->AuthHandle, &CopyOptions, AccountId, &AuthToken);
 		if (CopyResult == EOS_EResult::EOS_Success)
 		{
-<<<<<<< HEAD
-=======
 			// We update the auth token cached in the user account, along with the user information
 			const FUniqueNetIdEOSPtr UniqueNetId = UserNumToNetIdMap.FindChecked(LocalUserNum);
 			const FUserOnlineAccountEOSRef UserAccountRef = StringToUserAccountMap.FindChecked(UniqueNetId->ToString());
 			UserAccountRef->SetAuthAttribute(AUTH_ATTR_ID_TOKEN, AuthToken->AccessToken);
 			UpdateUserInfo(UserAccountRef, AccountId, AccountId);
 
->>>>>>> d731a049
 			EOS_Connect_Credentials Credentials = { };
 			Credentials.ApiVersion = EOS_CONNECT_CREDENTIALS_API_LATEST;
 			Credentials.Type = EOS_EExternalCredentialType::EOS_ECT_EPIC;
@@ -869,11 +796,7 @@
 			Options.ApiVersion = EOS_CONNECT_LOGIN_API_LATEST;
 			Options.Credentials = &Credentials;
 
-<<<<<<< HEAD
-			FConnectLoginCallback* CallbackObj = new FConnectLoginCallback();
-=======
 			FConnectLoginCallback* CallbackObj = new FConnectLoginCallback(AsWeak());
->>>>>>> d731a049
 			CallbackObj->CallbackLambda = [LocalUserNum, AccountId, this](const EOS_Connect_LoginCallbackInfo* Data)
 			{
 				if (Data->ResultCode != EOS_EResult::EOS_Success)
@@ -896,36 +819,6 @@
 	{
 		// Not using EAS so grab the platform auth token
 		GetPlatformAuthToken(LocalUserNum,
-<<<<<<< HEAD
-			FOnGetLinkedAccountAuthTokenCompleteDelegate::CreateLambda([this](int32 LocalUserNum, bool bWasSuccessful, const FExternalAuthToken& AuthToken)
-			{
-				if (!bWasSuccessful || !AuthToken.HasTokenData())
-				{
-					UE_LOG_ONLINE(Error, TEXT("ConnectLoginNoEAS(%d) failed due to the platform OSS giving an empty auth token"), LocalUserNum);
-					Logout(LocalUserNum);
-					return;
-				}
-
-				// Now login into our EOS account
-				check(LocalUserNumToLastLoginCredentials.Contains(LocalUserNum));
-				const FOnlineAccountCredentials& Creds = *LocalUserNumToLastLoginCredentials[LocalUserNum];
-				EOS_EExternalCredentialType CredType = ToEOS_EExternalCredentialType(GetPlatformOSS()->GetSubsystemName(), Creds);
-				FConnectCredentials Credentials(CredType, AuthToken);
-				EOS_Connect_LoginOptions Options = { };
-				Options.ApiVersion = EOS_CONNECT_LOGIN_API_LATEST;
-				Options.Credentials = &Credentials;
-
-				FConnectLoginCallback* CallbackObj = new FConnectLoginCallback();
-				CallbackObj->CallbackLambda = [this, LocalUserNum](const EOS_Connect_LoginCallbackInfo* Data)
-				{
-					if (Data->ResultCode != EOS_EResult::EOS_Success)
-					{
-						UE_LOG_ONLINE(Error, TEXT("Failed to refresh ConnectLogin(%d) failed with EOS result code (%s)"), LocalUserNum, ANSI_TO_TCHAR(EOS_EResult_ToString(Data->ResultCode)));
-						Logout(LocalUserNum);
-					}
-				};
-				EOS_Connect_Login(EOSSubsystem->ConnectHandle, &Options, CallbackObj, CallbackObj->GetCallbackPtr());
-=======
 			FOnGetLinkedAccountAuthTokenCompleteDelegate::CreateLambda([this, WeakThis = AsWeak()](int32 LocalUserNum, bool bWasSuccessful, const FExternalAuthToken& AuthToken)
 			{
 				if (FUserManagerEOSPtr StrongThis = WeakThis.Pin())
@@ -957,7 +850,6 @@
 					};
 					EOS_Connect_Login(EOSSubsystem->ConnectHandle, &Options, CallbackObj, CallbackObj->GetCallbackPtr());
 				}
->>>>>>> d731a049
 			}));
 	}
 }
@@ -1083,11 +975,7 @@
 	FLogoutCallback* CallbackObj = new FLogoutCallback(AsWeak());
 	CallbackObj->CallbackLambda = [LocalUserNum, this](const EOS_Auth_LogoutCallbackInfo* Data)
 	{
-<<<<<<< HEAD
-		FDeletePersistentAuthCallback* DeleteAuthCallbackObj = new FDeletePersistentAuthCallback();
-=======
 		FDeletePersistentAuthCallback* DeleteAuthCallbackObj = new FDeletePersistentAuthCallback(AsWeak());
->>>>>>> d731a049
 		DeleteAuthCallbackObj->CallbackLambda = [this, LocalUserNum, LogoutResultCode = Data->ResultCode](const EOS_Auth_DeletePersistentAuthCallbackInfo* Data)
 		{
 			if (LogoutResultCode == EOS_EResult::EOS_Success)
@@ -1131,11 +1019,7 @@
 
 	FEOSSettings Settings = UEOSSettings::GetSettings();
 
-<<<<<<< HEAD
-	if (EOSSubsystem->bIsDefaultOSS && Settings.bUseEAS && (LoginId.IsEmpty() || Password.IsEmpty() || AuthType.IsEmpty()))
-=======
 	if (EOSSubsystem->bIsDefaultOSS && Settings.bUseEAS && AuthType.IsEmpty())
->>>>>>> d731a049
 	{
 		UE_LOG_ONLINE(Warning, TEXT("Unable to AutoLogin user (%d) due to missing auth command line args"), LocalUserNum);
 		return false;
@@ -1453,27 +1337,13 @@
 		FConnectQueryProductUserIdMappingsCallback* CallbackObj = new FConnectQueryProductUserIdMappingsCallback(FUserManagerEOSConstWeakPtr(AsShared()));
 		CallbackObj->CallbackLambda = [this, ProductUserIdsToResolve, ResolvedUniqueNetIds = MoveTemp(ResolvedUniqueNetIds), Callback](const EOS_Connect_QueryProductUserIdMappingsCallbackInfo* Data) mutable
 		{
-<<<<<<< HEAD
-			EOS_EpicAccountId AccountId = nullptr;
-
-			if (Data->ResultCode == EOS_EResult::EOS_Success)
-			{
-				GetEpicAccountIdFromProductUserId(ProductUserId, AccountId);
-=======
 			if (Data->ResultCode != EOS_EResult::EOS_Success)
 			{
 				UE_LOG_ONLINE(Verbose, TEXT("[FUserManagerEOS::ResolveUniqueNetIds] EOS_Connect_QueryProductUserIdMappings not successful for user (%s). Finished with EOS_EResult %s."), *LexToString(Data->LocalUserId), ANSI_TO_TCHAR(EOS_EResult_ToString(Data->ResultCode)));
->>>>>>> d731a049
 			}
 
 			for (const EOS_ProductUserId& ProductUserId : ProductUserIdsToResolve)
 			{
-<<<<<<< HEAD
-				UE_LOG_ONLINE(Verbose, TEXT("[FUserManagerEOS::GetEpicAccountIdAsync] EOS_Connect_QueryProductUserIdMappings not successful for ProductUserId (%s). Finished with EOS_EResult %s."), *LexToString(ProductUserId), ANSI_TO_TCHAR(EOS_EResult_ToString(Data->ResultCode)));
-			}
-
-			Callback(ProductUserId, AccountId);
-=======
 				EOS_EpicAccountId EpicAccountId = nullptr;
 
 				GetEpicAccountIdFromProductUserId(ProductUserId, EpicAccountId);
@@ -1484,7 +1354,6 @@
 			}
 
 			Callback(ResolvedUniqueNetIds);
->>>>>>> d731a049
 		};
 
 		EOS_Connect_QueryProductUserIdMappings(EOSSubsystem->ConnectHandle, &QueryProductUserIdMappingsOptions, CallbackObj, CallbackObj->GetCallbackPtr());
@@ -1603,23 +1472,7 @@
 		return ELoginStatus::NotLoggedIn;
 	}
 
-<<<<<<< HEAD
-	FEOSSettings Settings = UEOSSettings::GetSettings();
-	// If the user isn't using EAS, then only check for a product user id
-	if (!Settings.bUseEAS)
-	{
-		EOS_ProductUserId ProductUserId = StringToProductUserIdMap[UserId.UniqueNetIdStr];
-		if (ProductUserId != nullptr)
-		{
-			return ELoginStatus::LoggedIn;
-		}
-		return ELoginStatus::NotLoggedIn;
-	}
-
-	EOS_EpicAccountId AccountId = StringToAccountIdMap[UserId.UniqueNetIdStr];
-=======
 	const EOS_EpicAccountId AccountId = UserId.GetEpicAccountId();
->>>>>>> d731a049
 	if (AccountId == nullptr)
 	{
 		return ELoginStatus::NotLoggedIn;
@@ -1698,11 +1551,7 @@
 {
 	FExternalAuthToken ExternalToken;
 	ExternalToken.TokenString = GetAuthToken(LocalUserNum);
-<<<<<<< HEAD
-	Delegate.ExecuteIfBound(LocalUserNum, ExternalToken.HasTokenString(), ExternalToken);
-=======
 	Delegate.ExecuteIfBound(LocalUserNum, ExternalToken.IsValid(), ExternalToken);
->>>>>>> d731a049
 }
 
 void FUserManagerEOS::GetUserPrivilege(const FUniqueNetId& UserId, EUserPrivileges::Type Privilege, const FOnGetUserPrivilegeCompleteDelegate& Delegate)
@@ -1791,11 +1640,7 @@
 
 	if (Delegate.IsBound())
 	{
-<<<<<<< HEAD
-		EOSSubsystem->ExecuteNextTick([this, Delegate]()
-=======
 		EOSSubsystem->ExecuteNextTick([Delegate]()
->>>>>>> d731a049
 			{
 				Delegate.ExecuteIfBound(FString());
 			});
@@ -1817,11 +1662,7 @@
 
 	if (Delegate.IsBound())
 	{
-<<<<<<< HEAD
-		EOSSubsystem->ExecuteNextTick([this, Delegate]()
-=======
 		EOSSubsystem->ExecuteNextTick([Delegate]()
->>>>>>> d731a049
 			{
 				Delegate.ExecuteIfBound();
 			});
@@ -1843,11 +1684,7 @@
 
 	if (Delegate.IsBound())
 	{
-<<<<<<< HEAD
-		EOSSubsystem->ExecuteNextTick([this, Delegate]()
-=======
 		EOSSubsystem->ExecuteNextTick([Delegate]()
->>>>>>> d731a049
 			{
 				Delegate.ExecuteIfBound(false);
 			});
@@ -1862,11 +1699,7 @@
 
 	if (Delegate.IsBound())
 	{
-<<<<<<< HEAD
-		EOSSubsystem->ExecuteNextTick([this, Delegate]()
-=======
 		EOSSubsystem->ExecuteNextTick([Delegate]()
->>>>>>> d731a049
 			{
 				Delegate.ExecuteIfBound(false);
 			});
@@ -2089,18 +1922,6 @@
 				}
 			}
 
-<<<<<<< HEAD
-			const TFunction<FOnQueryExternalIdMappingsComplete::TFuncType>& OnExternalIdMappingsQueriedLambda = 
-				[this, LocalUserNum](bool bWasSuccessful, const FUniqueNetId& UserId, const FExternalIdQueryOptions& QueryOptions,
-					const TArray<FString>& ExternalIds, const FString& Error) {
-						ProcessReadFriendsListComplete(LocalUserNum, bWasSuccessful, Error);
-				};
-
-			const auto& ExternalMappingsCallback = OSSInternalCallback::Create<FOnQueryExternalIdMappingsComplete>(EOSSubsystem->UserManager, OnExternalIdMappingsQueriedLambda);
-			
-			QueryExternalIdMappings(*GetLocalUniqueNetIdEOS(DefaultLocalUser), FExternalIdQueryOptions(), FriendEasIds, ExternalMappingsCallback);
-			
-=======
 			const TFunction<FOnQueryExternalIdMappingsComplete::TFuncType>& OnExternalIdMappingsQueriedLambda =
 				[this, WeakThis = AsWeak(), LocalUserNum](bool bWasSuccessful, const FUniqueNetId& UserId, const FExternalIdQueryOptions& QueryOptions, const TArray<FString>& ExternalIds, const FString& Error)
 			{
@@ -2114,7 +1935,6 @@
 
 			QueryExternalIdMappings(*GetLocalUniqueNetIdEOS(DefaultLocalUser), FExternalIdQueryOptions(), FriendEasIds, ExternalMappingsCallback);
 
->>>>>>> d731a049
 		}
 		else
 		{
@@ -2838,10 +2658,6 @@
 			// If the user is already registered, we'll update their user info
 			if (EpicAccountIdToAttributeAccessMap.Contains(AccountId))
 			{
-<<<<<<< HEAD
-				UserEasIdsNeedingExternalMappings.Add(EOSID.EpicAccountIdStr);
-				
-=======
 				ReadUserInfo(LocalUserNum, AccountId);
 			}
 			else
@@ -2849,7 +2665,6 @@
 				// If the user is not registered, we'll add it and query their user info
 				UserEasIdsNeedingExternalMappings.Add(LexToString(AccountId));
 
->>>>>>> d731a049
 				// Registering the player will also query the user info data
 				AddRemotePlayer(LocalUserNum, EOSID.ToString(), AccountId);
 			}
@@ -3050,11 +2865,7 @@
 	// Mark the queries as in progress
 	IsPlayerQueryExternalMappingsOngoingForLocalUserMap.FindOrAdd(LocalUserNum).Append(ExternalIds);
 
-<<<<<<< HEAD
-	EOS_ProductUserId LocalUserId = StringToProductUserIdMap[EOSID.UniqueNetIdStr];
-=======
 	const EOS_ProductUserId LocalUserId = EOSID.GetProductUserId();
->>>>>>> d731a049
 	const int32 NumBatches = (ExternalIds.Num() / EOS_CONNECT_QUERYEXTERNALACCOUNTMAPPINGS_MAX_ACCOUNT_IDS) + 1;
 	int32 QueryStart = 0;
 	// Process queries in batches since there's a max that can be done at once
@@ -3111,11 +2922,7 @@
 			{
 				OngoingQueries.RemoveSwap(StringId, false);
 			}
-<<<<<<< HEAD
-			
-=======
-
->>>>>>> d731a049
+
 			const bool bWasSuccessful = Result == EOS_EResult::EOS_Success;
 			Delegate.ExecuteIfBound(bWasSuccessful, *EOSID, QueryOptions, BatchIds, ErrorString);
 		};
