--- conflicted
+++ resolved
@@ -980,11 +980,8 @@
 			// Skip reading EAS if not in use and if we errored at the platform level
 			if (!UEOSSettings::GetSettings().bUseEAS || !bWasSuccessful)
 			{
-<<<<<<< HEAD
-=======
 				CacheFriendListNetIds(LocalUserNum, ListName);
 
->>>>>>> d731a049
 				IntermediateComplete.ExecuteIfBound(LocalUserNum, bWasSuccessful, ListName, ErrorStr);
 				return;
 			}
@@ -992,11 +989,8 @@
 			EOSFriendsInterface->ReadFriendsList(LocalUserNum, ListName,
 				FOnReadFriendsListComplete::CreateLambda([this, OnComplete = FOnReadFriendsListComplete(IntermediateComplete)](int32 LocalUserNum, bool bWasSuccessful, const FString& ListName, const FString& ErrorStr)
 			{
-<<<<<<< HEAD
-=======
 				CacheFriendListNetIds(LocalUserNum, ListName);
 
->>>>>>> d731a049
 				OnComplete.ExecuteIfBound(LocalUserNum, bWasSuccessful, ListName, ErrorStr);
 			}));
 		}));
@@ -1233,19 +1227,11 @@
 		{
 			bIsFriend = BaseFriendsInterface->IsFriend(LocalUserNum, *NetIdPlusToBaseNetId[FriendId.ToString()], ListName);
 		}
-<<<<<<< HEAD
 	}
 	else
 	{
 		UE_LOG_ONLINE(Verbose, TEXT("[FOnlineUserEOSPlus::IsFriend] BaseFriendsInterface not valid"));
 	}
-=======
-	}
-	else
-	{
-		UE_LOG_ONLINE(Verbose, TEXT("[FOnlineUserEOSPlus::IsFriend] BaseFriendsInterface not valid"));
-	}
->>>>>>> d731a049
 
 	if (!bIsFriend && UEOSSettings::GetSettings().bUseEAS && NetIdPlusToEOSNetId.Contains(FriendId.ToString()))
 	{
