// Copyright Epic Games, Inc. All Rights Reserved.

#include "OnlineUserEOSPlus.h"
#include "OnlineSubsystem.h"
#include "OnlineSubsystemEOSPlus.h"
#include "EOSSettings.h"

#define EOSPLUS_ID_SEPARATOR TEXT("_+_")

enum class EOSSValue : uint8
{
	Null,
	Steam,
	PS4,
	Switch,
	Apple
};

static inline EOSSValue ToEOSSValue(FName OSSName)
{
	if (OSSName == STEAM_SUBSYSTEM)
	{
		return EOSSValue::Steam;
	}
	else if (OSSName == PS4_SUBSYSTEM)
	{
		return EOSSValue::PS4;
	}
<<<<<<< HEAD
PRAGMA_DISABLE_DEPRECATION_WARNINGS
	else if (OSSName == LIVE_SUBSYSTEM)
	{
		return EOSSValue::XboxLive;
	}
PRAGMA_ENABLE_DEPRECATION_WARNINGS
=======
>>>>>>> 4af6daef
	else if (OSSName == SWITCH_SUBSYSTEM)
	{
		return EOSSValue::Switch;
	}
	else if (OSSName == APPLE_SUBSYSTEM)
	{
		return EOSSValue::Apple;
	}
	return EOSSValue::Null;
}

static inline FName ToOSSName(EOSSValue OSSValue)
{
	if (OSSValue == EOSSValue::Steam)
	{
		return STEAM_SUBSYSTEM;
	}
	else if (OSSValue == EOSSValue::PS4)
	{
		return PS4_SUBSYSTEM;
	}
<<<<<<< HEAD
PRAGMA_DISABLE_DEPRECATION_WARNINGS
	else if (OSSValue == EOSSValue::XboxLive)
	{
		return LIVE_SUBSYSTEM;
	}
PRAGMA_ENABLE_DEPRECATION_WARNINGS
=======
>>>>>>> 4af6daef
	else if (OSSValue == EOSSValue::Switch)
	{
		return SWITCH_SUBSYSTEM;
	}
	else if (OSSValue == EOSSValue::Apple)
	{
		return APPLE_SUBSYSTEM;
	}
	return NULL_SUBSYSTEM;
}

<<<<<<< HEAD
inline FString BuildEOSPlusStringId(FUniqueNetIdPtr InBaseUniqueNetId, FUniqueNetIdPtr InEOSUniqueNetId)
{
	FString StrId = InBaseUniqueNetId.IsValid() ? InBaseUniqueNetId->ToString() : TEXT("");
	StrId += EOSPLUS_ID_SEPARATOR;
	StrId += InEOSUniqueNetId.IsValid() ? InEOSUniqueNetId->ToString() : TEXT("");
	return StrId;
}

=======
>>>>>>> 4af6daef
FUniqueNetIdEOSPlus::FUniqueNetIdEOSPlus(FUniqueNetIdPtr InBaseUniqueNetId, FUniqueNetIdPtr InEOSUniqueNetId)
	: BaseUniqueNetId(InBaseUniqueNetId)
	, EOSUniqueNetId(InEOSUniqueNetId)
{
	int32 TotalBytes = GetSize();
	RawBytes.Empty(TotalBytes);
	RawBytes.AddZeroed(TotalBytes);

	if (EOSUniqueNetId.IsValid())
	{
		int32 EOSSize = EOSUniqueNetId->GetSize();
		FMemory::Memcpy(RawBytes.GetData(), EOSUniqueNetId->GetBytes(), EOSSize);
	}

	int32 Offset = EOS_NETID_BYTE_SIZE;
	// Default to the NULL OSS
	*(RawBytes.GetData() + Offset) = (uint8)EOSSValue::Null;

	if (BaseUniqueNetId.IsValid())
	{
		// For crossplatform support, identify the source
		*(RawBytes.GetData() + EOS_NETID_BYTE_SIZE) = (uint8)ToEOSSValue(BaseUniqueNetId->GetType());
		Offset += BASE_NETID_TYPE_SIZE;

		int32 BaseSize = BaseUniqueNetId->GetSize();
		// Always copy above the EOS ID
		FMemory::Memcpy(RawBytes.GetData() + Offset, BaseUniqueNetId->GetBytes(), BaseSize);
	}
}

FName FUniqueNetIdEOSPlus::GetType() const
{
	static FName Type(TEXT("EOSPlus"));
	return Type;
}

const uint8* FUniqueNetIdEOSPlus::GetBytes() const
{
	return RawBytes.GetData();
}

int32 FUniqueNetIdEOSPlus::GetSize() const
{
	// Always account for EOS ID
	int32 Size = EOS_NETID_BYTE_SIZE + BASE_NETID_TYPE_SIZE;
	if (BaseUniqueNetId.IsValid())
	{
		Size += BaseUniqueNetId->GetSize();
	}
	return Size;
}

bool FUniqueNetIdEOSPlus::IsValid() const
{
	return BaseUniqueNetId.IsValid() || EOSUniqueNetId.IsValid();
}

FString FUniqueNetIdEOSPlus::ToString() const
{
	const FString BaseStr = BaseUniqueNetId.IsValid() ? BaseUniqueNetId->ToString() : FString();
	const FString EosStr = EOSUniqueNetId.IsValid() ? EOSUniqueNetId->ToString() : FString();
	return BaseStr + EOSPLUS_ID_SEPARATOR + EosStr;
}

FString FUniqueNetIdEOSPlus::ToDebugString() const
{
	const FString BaseStr = BaseUniqueNetId.IsValid() ? BaseUniqueNetId->ToDebugString() : TEXT("INVALID");
	const FString EosStr = EOSUniqueNetId.IsValid() ? EOSUniqueNetId->ToDebugString() : TEXT("INVALID");
	return BaseStr + EOSPLUS_ID_SEPARATOR + EosStr;
}

FOnlineUserEOSPlus::FOnlineUserEOSPlus(FOnlineSubsystemEOSPlus* InSubsystem)
	: EOSPlus(InSubsystem)
{
	// Some interfaces, we don't check() here, since some platforms might not implement them
	BaseUserInterface = EOSPlus->BaseOSS->GetUserInterface();
	BaseFriendsInterface = EOSPlus->BaseOSS->GetFriendsInterface();
	if (!BaseFriendsInterface.IsValid())
	{
		UE_LOG_ONLINE(Log, TEXT("[FOnlineUserEOSPlus::Initialize] BaseFriendsInterface not valid. Delegates will not be bound and methods will fall back on EOS functionality only."));
	}

	EOSFriendsInterface = EOSPlus->EosOSS->GetFriendsInterface();
	check(EOSFriendsInterface.IsValid());
	BaseIdentityInterface = EOSPlus->BaseOSS->GetIdentityInterface();
	check(BaseIdentityInterface.IsValid());
	EOSIdentityInterface = EOSPlus->EosOSS->GetIdentityInterface();
	check(EOSIdentityInterface.IsValid());
	BasePresenceInterface = EOSPlus->BaseOSS->GetPresenceInterface();
	check(BasePresenceInterface.IsValid());
	EOSPresenceInterface = EOSPlus->EosOSS->GetPresenceInterface();
	check(EOSPresenceInterface.IsValid());

	if (BaseFriendsInterface.IsValid())
	{
		BaseFriendsInterface->AddOnInviteReceivedDelegate_Handle(FOnInviteReceivedDelegate::CreateRaw(this, &FOnlineUserEOSPlus::OnInviteReceived));
		BaseFriendsInterface->AddOnInviteAcceptedDelegate_Handle(FOnInviteAcceptedDelegate::CreateRaw(this, &FOnlineUserEOSPlus::OnInviteAccepted));
		BaseFriendsInterface->AddOnInviteRejectedDelegate_Handle(FOnInviteRejectedDelegate::CreateRaw(this, &FOnlineUserEOSPlus::OnInviteRejected));
		BaseFriendsInterface->AddOnInviteAbortedDelegate_Handle(FOnInviteAbortedDelegate::CreateRaw(this, &FOnlineUserEOSPlus::OnInviteAborted));
		BaseFriendsInterface->AddOnFriendRemovedDelegate_Handle(FOnFriendRemovedDelegate::CreateRaw(this, &FOnlineUserEOSPlus::OnFriendRemoved));
	}

	EOSFriendsInterface->AddOnInviteReceivedDelegate_Handle(FOnInviteReceivedDelegate::CreateRaw(this, &FOnlineUserEOSPlus::OnInviteReceived));
	EOSFriendsInterface->AddOnInviteAcceptedDelegate_Handle(FOnInviteAcceptedDelegate::CreateRaw(this, &FOnlineUserEOSPlus::OnInviteAccepted));
	EOSFriendsInterface->AddOnInviteRejectedDelegate_Handle(FOnInviteRejectedDelegate::CreateRaw(this, &FOnlineUserEOSPlus::OnInviteRejected));
	EOSFriendsInterface->AddOnInviteAbortedDelegate_Handle(FOnInviteAbortedDelegate::CreateRaw(this, &FOnlineUserEOSPlus::OnInviteAborted));
	EOSFriendsInterface->AddOnFriendRemovedDelegate_Handle(FOnFriendRemovedDelegate::CreateRaw(this, &FOnlineUserEOSPlus::OnFriendRemoved));
	// Only rebroadcast the platform notifications
	BasePresenceInterface->AddOnPresenceReceivedDelegate_Handle(FOnPresenceReceivedDelegate::CreateRaw(this, &FOnlineUserEOSPlus::OnPresenceReceived));
	BasePresenceInterface->AddOnPresenceArrayUpdatedDelegate_Handle(FOnPresenceArrayUpdatedDelegate::CreateRaw(this, &FOnlineUserEOSPlus::OnPresenceArrayUpdated));

	BaseIdentityInterface->AddOnLoginChangedDelegate_Handle(FOnLoginChangedDelegate::CreateRaw(this, &FOnlineUserEOSPlus::OnLoginChanged));
	BaseIdentityInterface->AddOnControllerPairingChangedDelegate_Handle(FOnControllerPairingChangedDelegate::CreateRaw(this, &FOnlineUserEOSPlus::OnControllerPairingChanged));
	for (int32 LocalUserNum = 0; LocalUserNum < MAX_LOCAL_PLAYERS; LocalUserNum++)
	{
		BaseIdentityInterface->AddOnLoginStatusChangedDelegate_Handle(LocalUserNum, FOnLoginStatusChangedDelegate::CreateRaw(this, &FOnlineUserEOSPlus::OnLoginStatusChanged));
		EOSIdentityInterface->AddOnLoginCompleteDelegate_Handle(LocalUserNum, FOnLoginCompleteDelegate::CreateRaw(this, &FOnlineUserEOSPlus::OnLoginComplete));
		BaseIdentityInterface->AddOnLoginCompleteDelegate_Handle(LocalUserNum, FOnLoginCompleteDelegate::CreateRaw(this, &FOnlineUserEOSPlus::OnBaseLoginComplete));
		BaseIdentityInterface->AddOnLogoutCompleteDelegate_Handle(LocalUserNum, FOnLogoutCompleteDelegate::CreateRaw(this, &FOnlineUserEOSPlus::OnLogoutComplete));

		if (BaseFriendsInterface.IsValid())
		{
			BaseFriendsInterface->AddOnFriendsChangeDelegate_Handle(LocalUserNum, FOnFriendsChangeDelegate::CreateRaw(this, &FOnlineUserEOSPlus::OnFriendsChanged));
			BaseFriendsInterface->AddOnOutgoingInviteSentDelegate_Handle(LocalUserNum, FOnOutgoingInviteSentDelegate::CreateRaw(this, &FOnlineUserEOSPlus::OnOutgoingInviteSent));
		}

		EOSFriendsInterface->AddOnFriendsChangeDelegate_Handle(LocalUserNum, FOnFriendsChangeDelegate::CreateRaw(this, &FOnlineUserEOSPlus::OnFriendsChanged));
		EOSFriendsInterface->AddOnOutgoingInviteSentDelegate_Handle(LocalUserNum, FOnOutgoingInviteSentDelegate::CreateRaw(this, &FOnlineUserEOSPlus::OnOutgoingInviteSent));
	}
}

FOnlineUserEOSPlus::~FOnlineUserEOSPlus()
{
	BaseIdentityInterface->ClearOnLoginChangedDelegates(this);
	BaseIdentityInterface->ClearOnControllerPairingChangedDelegates(this);
	if (BaseFriendsInterface.IsValid())
	{
		BaseFriendsInterface->ClearOnInviteReceivedDelegates(this);
		BaseFriendsInterface->ClearOnInviteAcceptedDelegates(this);
		BaseFriendsInterface->ClearOnInviteRejectedDelegates(this);
		BaseFriendsInterface->ClearOnInviteAbortedDelegates(this);
		BaseFriendsInterface->ClearOnFriendRemovedDelegates(this);
	}
	EOSFriendsInterface->ClearOnInviteReceivedDelegates(this);
	EOSFriendsInterface->ClearOnInviteAcceptedDelegates(this);
	EOSFriendsInterface->ClearOnInviteRejectedDelegates(this);
	EOSFriendsInterface->ClearOnInviteAbortedDelegates(this);
	EOSFriendsInterface->ClearOnFriendRemovedDelegates(this);
	BasePresenceInterface->ClearOnPresenceReceivedDelegates(this);
	BasePresenceInterface->ClearOnPresenceArrayUpdatedDelegates(this);

	for (int32 LocalUserNum = 0; LocalUserNum < MAX_LOCAL_PLAYERS; LocalUserNum++)
	{
		if (BaseUserInterface.IsValid())
		{
			BaseUserInterface->ClearOnQueryUserInfoCompleteDelegates(LocalUserNum, this);
		}

		BaseIdentityInterface->ClearOnLoginStatusChangedDelegates(LocalUserNum, this);
		BaseIdentityInterface->ClearOnLoginCompleteDelegates(LocalUserNum, this);
		BaseIdentityInterface->ClearOnLogoutCompleteDelegates(LocalUserNum, this);

		if (BaseFriendsInterface.IsValid())
		{
			BaseFriendsInterface->ClearOnFriendsChangeDelegates(LocalUserNum, this);
			BaseFriendsInterface->ClearOnOutgoingInviteSentDelegates(LocalUserNum, this);
		}
		EOSFriendsInterface->ClearOnFriendsChangeDelegates(LocalUserNum, this);
		EOSFriendsInterface->ClearOnOutgoingInviteSentDelegates(LocalUserNum, this);
	}
}

FUniqueNetIdEOSPlusPtr FOnlineUserEOSPlus::GetNetIdPlus(const FString& SourceId) const
{
	if (NetIdPlusToNetIdPlus.Contains(SourceId))
	{
		return NetIdPlusToNetIdPlus[SourceId];
	}
	if (BaseNetIdToNetIdPlus.Contains(SourceId))
	{
		return BaseNetIdToNetIdPlus[SourceId];
	}
	if (EOSNetIdToNetIdPlus.Contains(SourceId))
	{
		return EOSNetIdToNetIdPlus[SourceId];
	}
	return nullptr;
}

FUniqueNetIdPtr FOnlineUserEOSPlus::GetBaseNetId(const FString& SourceId) const
{
	if (NetIdPlusToBaseNetId.Contains(SourceId))
	{
		return NetIdPlusToBaseNetId[SourceId];
	}
	return nullptr;
}

FUniqueNetIdPtr FOnlineUserEOSPlus::GetEOSNetId(const FString& SourceId) const
{
	if (NetIdPlusToEOSNetId.Contains(SourceId))
	{
		return NetIdPlusToEOSNetId[SourceId];
	}
	return nullptr;
}

void FOnlineUserEOSPlus::Initialize()
{
	if (BaseUserInterface.IsValid())
	{
		for (int32 LocalUserNum = 0; LocalUserNum < MAX_LOCAL_PLAYERS; LocalUserNum++)
		{
			BaseUserInterface->AddOnQueryUserInfoCompleteDelegate_Handle(LocalUserNum, FOnQueryUserInfoCompleteDelegate::CreateThreadSafeSP(this, &FOnlineUserEOSPlus::OnQueryUserInfoCompleteBase));
		}
	}
	else
	{
		UE_LOG_ONLINE(Warning, TEXT("[FOnlineUserEOSPlus::Initialize] BaseUserInterface delegates not bound. Base interface not valid"));
	}
}

// IOnlineUser Interface

bool FOnlineUserEOSPlus::QueryUserInfo(int32 LocalUserNum, const TArray<FUniqueNetIdRef>& UserIds)
{
	TArray< FUniqueNetIdRef > BaseUserIds;
	if (BaseUserInterface.IsValid())
	{
		bool bArePlayerIdsValid = true;
		for (const FUniqueNetIdRef& UserId : UserIds)
		{
			FUniqueNetIdEOSPlusPtr NetIdPlus = GetNetIdPlus(UserId->ToString());
			if (NetIdPlus.IsValid())
			{
				const bool bIsBaseNetIdValid = ensure(NetIdPlus->GetBaseNetId().IsValid());
				if (bIsBaseNetIdValid)
				{
					BaseUserIds.Add(NetIdPlus->GetBaseNetId().ToSharedRef());
				}
				else
				{
					UE_LOG_ONLINE(Warning, TEXT("[FOnlineUserEOSPlus::QueryUserInfo] Unable to call method in base interface. Base id not valid for user (%s)."), *UserId->ToDebugString());
					bArePlayerIdsValid = false;
					break;
				}
			}
			else
			{
				UE_LOG_ONLINE(Warning, TEXT("[FOnlineUserEOSPlus::QueryUserInfo] Unable to call method in base interface. User not found (%s)."), *UserId->ToDebugString());
				bArePlayerIdsValid = false;
				break;
			}
		}

		if (bArePlayerIdsValid)
		{
			return BaseUserInterface->QueryUserInfo(LocalUserNum, BaseUserIds);
		}
	}
	else
	{
		UE_LOG_ONLINE_ONCE(Warning, TEXT("[FOnlineUserEOSPlus::QueryUserInfo] Unable to call method in base interface. Base interface not valid."));
	}

	EOSPlus->ExecuteNextTick([this, LocalUserNum, BaseUserIds]() {
		TriggerOnQueryUserInfoCompleteDelegates(LocalUserNum, false, BaseUserIds, TEXT("Unable to call method in base interface."));
		});

	return true;
}

bool FOnlineUserEOSPlus::GetAllUserInfo(int32 LocalUserNum, TArray<TSharedRef<FOnlineUser>>& OutUsers)
<<<<<<< HEAD
{
	bool bResult = false;

	if (BaseUserInterface.IsValid())
	{
		TArray<TSharedRef<FOnlineUser>> BaseUsers;
		bResult = BaseUserInterface->GetAllUserInfo(LocalUserNum, BaseUsers);

		// We construct a list of Plus types to return
		for (const TSharedRef<FOnlineUser>& BaseUser : BaseUsers)
		{
			OutUsers.Add(MakeShareable(new FOnlineUserPlus(BaseUser, nullptr)));
		}
	}
	else
	{
		UE_LOG_ONLINE_ONCE(Warning, TEXT("[FOnlineUserEOSPlus::GetAllUserInfo] Unable to call method in base interface. Base interface not valid."));
	}

	return bResult;
}

TSharedPtr<FOnlineUser> FOnlineUserEOSPlus::GetUserInfo(int32 LocalUserNum, const FUniqueNetId& UserId)
{
	TSharedPtr<FOnlineUserPlus> Result = nullptr;

	FUniqueNetIdEOSPlusPtr NetIdPlus = GetNetIdPlus(UserId.ToString());
	if (NetIdPlus.IsValid())
	{
		const bool bIsBaseNetIdValid = ensure(NetIdPlus->GetBaseNetId().IsValid());
		const bool bIsBaseUserInterfaceValid = BaseUserInterface.IsValid();
		if (bIsBaseNetIdValid && bIsBaseUserInterfaceValid)
		{
=======
{
	bool bResult = false;

	if (BaseUserInterface.IsValid())
	{
		TArray<TSharedRef<FOnlineUser>> BaseUsers;
		bResult = BaseUserInterface->GetAllUserInfo(LocalUserNum, BaseUsers);

		// We construct a list of Plus types to return
		for (const TSharedRef<FOnlineUser>& BaseUser : BaseUsers)
		{
			OutUsers.Add(MakeShareable(new FOnlineUserPlus(BaseUser, nullptr)));
		}
	}
	else
	{
		UE_LOG_ONLINE_ONCE(Warning, TEXT("[FOnlineUserEOSPlus::GetAllUserInfo] Unable to call method in base interface. Base interface not valid."));
	}

	return bResult;
}

TSharedPtr<FOnlineUser> FOnlineUserEOSPlus::GetUserInfo(int32 LocalUserNum, const FUniqueNetId& UserId)
{
	TSharedPtr<FOnlineUserPlus> Result = nullptr;

	FUniqueNetIdEOSPlusPtr NetIdPlus = GetNetIdPlus(UserId.ToString());
	if (NetIdPlus.IsValid())
	{
		const bool bIsBaseNetIdValid = ensure(NetIdPlus->GetBaseNetId().IsValid());
		const bool bIsBaseUserInterfaceValid = BaseUserInterface.IsValid();
		if (bIsBaseNetIdValid && bIsBaseUserInterfaceValid)
		{
>>>>>>> 4af6daef
			// We make sure to always return a Plus type
			TSharedPtr<FOnlineUser> BaseResult = BaseUserInterface->GetUserInfo(LocalUserNum, *NetIdPlus->GetBaseNetId());
			if (BaseResult.IsValid())
			{
				Result = MakeShareable(new FOnlineUserPlus(BaseResult, nullptr));
			}
		}
		else
		{
			UE_LOG_ONLINE(Warning, TEXT("[FOnlineUserEOSPlus::GetUserInfo] Unable to call method in base interface. IsBaseNetIdValid=%s IsBaseUserInterfaceValid=%s."), *LexToString(bIsBaseNetIdValid), *LexToString(bIsBaseUserInterfaceValid));
		}
	}
	else
<<<<<<< HEAD
	{
		UE_LOG_ONLINE(Warning, TEXT("[FOnlineUserEOSPlus::GetUserInfo] Unable to call method in base interface. Unknown user (%s)"), *UserId.ToString());
	}

	return Result;
}

bool FOnlineUserEOSPlus::QueryUserIdMapping(const FUniqueNetId& UserId, const FString& DisplayNameOrEmail, const FOnQueryUserMappingComplete& Delegate)
{
	FUniqueNetIdEOSPlusPtr NetIdPlus = GetNetIdPlus(UserId.ToString());
	if (NetIdPlus.IsValid())
	{
=======
	{
		UE_LOG_ONLINE(Warning, TEXT("[FOnlineUserEOSPlus::GetUserInfo] Unable to call method in base interface. Unknown user (%s)"), *UserId.ToString());
	}

	return Result;
}

bool FOnlineUserEOSPlus::QueryUserIdMapping(const FUniqueNetId& UserId, const FString& DisplayNameOrEmail, const FOnQueryUserMappingComplete& Delegate)
{
	FUniqueNetIdEOSPlusPtr NetIdPlus = GetNetIdPlus(UserId.ToString());
	if (NetIdPlus.IsValid())
	{
>>>>>>> 4af6daef
		const bool bIsBaseNetIdValid = ensure(NetIdPlus->GetBaseNetId().IsValid());
		const bool bIsBaseUserInterfaceValid = BaseUserInterface.IsValid();
		if (bIsBaseNetIdValid && bIsBaseUserInterfaceValid)
		{
			return BaseUserInterface->QueryUserIdMapping(*NetIdPlus->GetBaseNetId(), DisplayNameOrEmail, Delegate);
<<<<<<< HEAD
		}
		else
		{
			UE_LOG_ONLINE(Warning, TEXT("[FOnlineUserEOSPlus::QueryUserIdMapping] Unable to call method in base interface. IsBaseNetIdValid=%s IsBaseUserInterfaceValid=%s."), *LexToString(bIsBaseNetIdValid), *LexToString(bIsBaseUserInterfaceValid));
		}
	}
	else
	{
		UE_LOG_ONLINE(Warning, TEXT("[FOnlineUserEOSPlus::QueryUserIdMapping] Unable to call method in base interface. Unknown user (%s)"), *UserId.ToString());
	}

	EOSPlus->ExecuteNextTick([this, NetIdPlus, DisplayNameOrEmail, Delegate]() {
		Delegate.ExecuteIfBound(false, *NetIdPlus, DisplayNameOrEmail, *FUniqueNetIdEOSPlus::EmptyId(), TEXT("Unable to call method in base interface."));
		});

	return true;
}

bool FOnlineUserEOSPlus::QueryExternalIdMappings(const FUniqueNetId& UserId, const FExternalIdQueryOptions& QueryOptions, const TArray<FString>& ExternalIds, const FOnQueryExternalIdMappingsComplete& Delegate)
{
	FUniqueNetIdEOSPlusPtr NetIdPlus = GetNetIdPlus(UserId.ToString());
	if (NetIdPlus.IsValid())
	{
		const bool bIsBaseNetIdValid = ensure(NetIdPlus->GetBaseNetId().IsValid());
		const bool bIsBaseUserInterfaceValid = BaseUserInterface.IsValid();
		if (bIsBaseNetIdValid && bIsBaseUserInterfaceValid)
		{
			return BaseUserInterface->QueryExternalIdMappings(*NetIdPlus->GetBaseNetId(), QueryOptions, ExternalIds, Delegate);
		}
		else
		{
			UE_LOG_ONLINE(Warning, TEXT("[FOnlineUserEOSPlus::QueryExternalIdMappings] Unable to call method in base interface. IsBaseNetIdValid=%s IsBaseUserInterfaceValid=%s."), *LexToString(bIsBaseNetIdValid), *LexToString(bIsBaseUserInterfaceValid));
		}
	}
	else
	{
		UE_LOG_ONLINE(Warning, TEXT("[FOnlineUserEOSPlus::QueryExternalIdMappings] Unable to call method in base interface. Unknown user (%s)"), *UserId.ToString());
	}

	EOSPlus->ExecuteNextTick([this, NetIdPlus, QueryOptions, ExternalIds, Delegate]() {
		Delegate.ExecuteIfBound(false, *NetIdPlus, QueryOptions, ExternalIds, TEXT("Unable to call method in base interface."));
	});

	return true;
}

void FOnlineUserEOSPlus::GetExternalIdMappings(const FExternalIdQueryOptions& QueryOptions, const TArray<FString>& ExternalIds, TArray<FUniqueNetIdPtr>& OutIds)
{
	if (BaseUserInterface.IsValid())
	{
		// We don't return Plus ids here because we want external id types
		BaseUserInterface->GetExternalIdMappings(QueryOptions, ExternalIds, OutIds);
	}
	else
	{
		UE_LOG_ONLINE_ONCE(Warning, TEXT("[FOnlineUserEOSPlus::GetExternalIdMappings] Unable to call method in base interface. Base interface not valid."));
	}
}

FUniqueNetIdPtr FOnlineUserEOSPlus::GetExternalIdMapping(const FExternalIdQueryOptions& QueryOptions, const FString& ExternalId)
{
	FUniqueNetIdPtr Result = nullptr;

	if (BaseUserInterface.IsValid())
	{
		// We don't return a Plus id here because we want external id types
		Result = BaseUserInterface->GetExternalIdMapping(QueryOptions, ExternalId);
	}
	else
	{
		UE_LOG_ONLINE_ONCE(Warning, TEXT("[FOnlineUserEOSPlus::GetExternalIdMapping] Unable to call method in base interface. Base interface not valid."));
	}

	return Result;
}

void FOnlineUserEOSPlus::OnQueryUserInfoCompleteBase(int32 LocalUserNum, bool bWasSuccessful, const TArray< FUniqueNetIdRef >& UserIds, const FString& ErrorStr)
{
	TArray< FUniqueNetIdRef > PlusUserIds;

	if (bWasSuccessful)
	{
		// We'll build a list of PlusUserIds from the UserIds we can find
		for (const FUniqueNetIdRef& UserId : UserIds)
		{
			FUniqueNetIdEOSPlusPtr NetIdPlus = GetNetIdPlus(UserId->ToString());
			if (NetIdPlus.IsValid())
			{
				PlusUserIds.Add(NetIdPlus.ToSharedRef());
			}
			else
			{
				UE_LOG_ONLINE(Warning, TEXT("[FOnlineUserEOSPlus::OnQueryUserInfoCompleteBase] User not found (%s)."), *UserId->ToDebugString());
			}
		}
	}

=======
		}
		else
		{
			UE_LOG_ONLINE(Warning, TEXT("[FOnlineUserEOSPlus::QueryUserIdMapping] Unable to call method in base interface. IsBaseNetIdValid=%s IsBaseUserInterfaceValid=%s."), *LexToString(bIsBaseNetIdValid), *LexToString(bIsBaseUserInterfaceValid));
		}
	}
	else
	{
		UE_LOG_ONLINE(Warning, TEXT("[FOnlineUserEOSPlus::QueryUserIdMapping] Unable to call method in base interface. Unknown user (%s)"), *UserId.ToString());
	}

	EOSPlus->ExecuteNextTick([this, NetIdPlus, DisplayNameOrEmail, Delegate]() {
		Delegate.ExecuteIfBound(false, *NetIdPlus, DisplayNameOrEmail, *FUniqueNetIdEOSPlus::EmptyId(), TEXT("Unable to call method in base interface."));
		});

	return true;
}

bool FOnlineUserEOSPlus::QueryExternalIdMappings(const FUniqueNetId& UserId, const FExternalIdQueryOptions& QueryOptions, const TArray<FString>& ExternalIds, const FOnQueryExternalIdMappingsComplete& Delegate)
{
	FUniqueNetIdEOSPlusPtr NetIdPlus = GetNetIdPlus(UserId.ToString());
	if (NetIdPlus.IsValid())
	{
		const bool bIsBaseNetIdValid = ensure(NetIdPlus->GetBaseNetId().IsValid());
		const bool bIsBaseUserInterfaceValid = BaseUserInterface.IsValid();
		if (bIsBaseNetIdValid && bIsBaseUserInterfaceValid)
		{
			return BaseUserInterface->QueryExternalIdMappings(*NetIdPlus->GetBaseNetId(), QueryOptions, ExternalIds, Delegate);
		}
		else
		{
			UE_LOG_ONLINE(Warning, TEXT("[FOnlineUserEOSPlus::QueryExternalIdMappings] Unable to call method in base interface. IsBaseNetIdValid=%s IsBaseUserInterfaceValid=%s."), *LexToString(bIsBaseNetIdValid), *LexToString(bIsBaseUserInterfaceValid));
		}
	}
	else
	{
		UE_LOG_ONLINE(Warning, TEXT("[FOnlineUserEOSPlus::QueryExternalIdMappings] Unable to call method in base interface. Unknown user (%s)"), *UserId.ToString());
	}

	EOSPlus->ExecuteNextTick([this, NetIdPlus, QueryOptions, ExternalIds, Delegate]() {
		Delegate.ExecuteIfBound(false, *NetIdPlus, QueryOptions, ExternalIds, TEXT("Unable to call method in base interface."));
	});

	return true;
}

void FOnlineUserEOSPlus::GetExternalIdMappings(const FExternalIdQueryOptions& QueryOptions, const TArray<FString>& ExternalIds, TArray<FUniqueNetIdPtr>& OutIds)
{
	if (BaseUserInterface.IsValid())
	{
		// We don't return Plus ids here because we want external id types
		BaseUserInterface->GetExternalIdMappings(QueryOptions, ExternalIds, OutIds);
	}
	else
	{
		UE_LOG_ONLINE_ONCE(Warning, TEXT("[FOnlineUserEOSPlus::GetExternalIdMappings] Unable to call method in base interface. Base interface not valid."));
	}
}

FUniqueNetIdPtr FOnlineUserEOSPlus::GetExternalIdMapping(const FExternalIdQueryOptions& QueryOptions, const FString& ExternalId)
{
	FUniqueNetIdPtr Result = nullptr;

	if (BaseUserInterface.IsValid())
	{
		// We don't return a Plus id here because we want external id types
		Result = BaseUserInterface->GetExternalIdMapping(QueryOptions, ExternalId);
	}
	else
	{
		UE_LOG_ONLINE_ONCE(Warning, TEXT("[FOnlineUserEOSPlus::GetExternalIdMapping] Unable to call method in base interface. Base interface not valid."));
	}

	return Result;
}

void FOnlineUserEOSPlus::OnQueryUserInfoCompleteBase(int32 LocalUserNum, bool bWasSuccessful, const TArray< FUniqueNetIdRef >& UserIds, const FString& ErrorStr)
{
	TArray< FUniqueNetIdRef > PlusUserIds;

	if (bWasSuccessful)
	{
		// We'll build a list of PlusUserIds from the UserIds we can find
		for (const FUniqueNetIdRef& UserId : UserIds)
		{
			FUniqueNetIdEOSPlusPtr NetIdPlus = GetNetIdPlus(UserId->ToString());
			if (NetIdPlus.IsValid())
			{
				PlusUserIds.Add(NetIdPlus.ToSharedRef());
			}
			else
			{
				UE_LOG_ONLINE(Warning, TEXT("[FOnlineUserEOSPlus::OnQueryUserInfoCompleteBase] User not found (%s)."), *UserId->ToDebugString());
			}
		}
	}

>>>>>>> 4af6daef
	TriggerOnQueryUserInfoCompleteDelegates(LocalUserNum, bWasSuccessful, PlusUserIds, ErrorStr);
}

// ~IOnlineUser Interface

bool FOnlineUserEOSPlus::Login(int32 LocalUserNum, const FOnlineAccountCredentials& AccountCredentials)
{
	LocalUserNumToLastLoginCredentials.Emplace(LocalUserNum, MakeShared<FOnlineAccountCredentials>(AccountCredentials));

	return BaseIdentityInterface->Login(LocalUserNum, AccountCredentials);
}

void FOnlineUserEOSPlus::OnLoginChanged(int32 LocalUserNum)
{
	TriggerOnLoginChangedDelegates(LocalUserNum);
}

void FOnlineUserEOSPlus::OnEOSLoginChanged(int32 LocalUserNum)
{
	const FEOSSettings& EOSSettings = UEOSSettings::GetSettings();

	if (!EOSSettings.bUseEAS && !EOSSettings.bUseEOSConnect)
	{
		return;
	}

	ELoginStatus::Type LoginStatus = EOSIdentityInterface->GetLoginStatus(LocalUserNum);
	if (LoginStatus == ELoginStatus::LoggedIn)
	{
		TriggerOnLoginChangedDelegates(LocalUserNum);
	}
	else if (LoginStatus == ELoginStatus::NotLoggedIn)
	{
		// @todo joeg - should we force a logout of the platform? Things will be broken either way...
		//		Logout(LocalUserNum);
	}
}

void FOnlineUserEOSPlus::OnLoginStatusChanged(int32 LocalUserNum, ELoginStatus::Type OldStatus, ELoginStatus::Type NewStatus, const FUniqueNetId& NewId)
{
	TriggerOnLoginStatusChangedDelegates(LocalUserNum, OldStatus, NewStatus, NewId);
}

void FOnlineUserEOSPlus::OnControllerPairingChanged(int32 LocalUserNum, FControllerPairingChangedUserInfo PreviousUser, FControllerPairingChangedUserInfo NewUser)
{
	// @todo joeg - probably needs special handling here, though I think it should be covered by login change
	TriggerOnControllerPairingChangedDelegates(LocalUserNum, PreviousUser, NewUser);
}

void FOnlineUserEOSPlus::OnLoginComplete(int32 LocalUserNum, bool bWasSuccessful, const FUniqueNetId& UserId, const FString& Error)
{
	if (!bWasSuccessful)
	{
		TriggerOnLoginCompleteDelegates(LocalUserNum, bWasSuccessful, UserId, Error);
		return;
	}

	AddPlayer(LocalUserNum);
	FUniqueNetIdEOSPlusPtr NetIdPlus = LocalUserNumToNetIdPlus[LocalUserNum];
	check(NetIdPlus.IsValid());

	TriggerOnLoginCompleteDelegates(LocalUserNum, bWasSuccessful, *NetIdPlus, Error);
}

void FOnlineUserEOSPlus::OnBaseLoginComplete(int32 LocalUserNum, bool bWasSuccessful, const FUniqueNetId& UserId, const FString& ErrorStr)
{
	if (!bWasSuccessful)
	{
		TriggerOnLoginCompleteDelegates(LocalUserNum, bWasSuccessful, UserId, ErrorStr);
		return;
	}

	const FEOSSettings& EOSSettings = UEOSSettings::GetSettings();
	const bool bForward = EOSSettings.bUseEAS || EOSSettings.bUseEOSConnect;
	if (bForward)
	{
		check(LocalUserNumToLastLoginCredentials.Contains(LocalUserNum));
		EOSIdentityInterface->Login(LocalUserNum, *LocalUserNumToLastLoginCredentials[LocalUserNum]);
	}
	else
	{
		AddPlayer(LocalUserNum);
		TriggerOnLoginCompleteDelegates(LocalUserNum, bWasSuccessful, UserId, ErrorStr);
	}
}

void FOnlineUserEOSPlus::OnLogoutComplete(int32 LocalUserNum, bool bWasSuccessful)
{
	// TODO: Make logout work the same way login does, triggering EOS after completion of Base
	TriggerOnLogoutCompleteDelegates(LocalUserNum, bWasSuccessful);
}

void FOnlineUserEOSPlus::AddPlayer(int32 LocalUserNum)
{
	if (LocalUserNumToNetIdPlus.Contains(LocalUserNum))
	{
		RemovePlayer(LocalUserNum);
	}

	FUniqueNetIdPtr BaseNetId = BaseIdentityInterface->GetUniquePlayerId(LocalUserNum);
	FUniqueNetIdPtr EOSNetId = EOSIdentityInterface->GetUniquePlayerId(LocalUserNum);
	FUniqueNetIdEOSPlusPtr PlusNetId = FUniqueNetIdEOSPlus::Create(BaseNetId, EOSNetId);

	BaseNetIdToNetIdPlus.Add(BaseNetId->ToString(), PlusNetId);
	EOSNetIdToNetIdPlus.Add(EOSNetId->ToString(), PlusNetId);
	NetIdPlusToBaseNetId.Add(PlusNetId->ToString(), BaseNetId);
	NetIdPlusToEOSNetId.Add(PlusNetId->ToString(), EOSNetId);
	NetIdPlusToNetIdPlus.Add(PlusNetId->ToString(), PlusNetId);
	LocalUserNumToNetIdPlus.Add(LocalUserNum, PlusNetId);

	// Add the local account
	TSharedPtr<FUserOnlineAccount> BaseAccount = BaseIdentityInterface->GetUserAccount(*BaseNetId);
	TSharedPtr<FUserOnlineAccount> EOSAccount = EOSIdentityInterface->GetUserAccount(*EOSNetId);
	TSharedRef<FOnlineUserAccountPlus> PlusAccount = MakeShared<FOnlineUserAccountPlus>(BaseAccount, EOSAccount);
	NetIdPlusToUserAccountMap.Add(PlusNetId->ToString(), PlusAccount);
}

FUniqueNetIdEOSPlusPtr FOnlineUserEOSPlus::AddRemotePlayer(FUniqueNetIdPtr BaseNetId, FUniqueNetIdPtr EOSNetId)
{
	FUniqueNetIdEOSPlusPtr PlusNetId = FUniqueNetIdEOSPlus::Create(BaseNetId, EOSNetId);

	// BaseNetId may not be valid for EOS friends
	if (BaseNetId.IsValid())
	{
		BaseNetIdToNetIdPlus.Add(BaseNetId->ToString(), PlusNetId);
		NetIdPlusToBaseNetId.Add(PlusNetId->ToString(), BaseNetId);
	}

	// EOSNetId may not be valid for platform friends
	if (EOSNetId.IsValid())
	{
		EOSNetIdToNetIdPlus.Add(EOSNetId->ToString(), PlusNetId);
		NetIdPlusToEOSNetId.Add(PlusNetId->ToString(), EOSNetId);
	}

	NetIdPlusToNetIdPlus.Add(PlusNetId->ToString(), PlusNetId);

	return PlusNetId;
}

void FOnlineUserEOSPlus::RemovePlayer(int32 LocalUserNum)
{
	if (!LocalUserNumToNetIdPlus.Contains(LocalUserNum))
	{
		// We don't know about this user
		return;
	}

	FUniqueNetIdPtr BaseNetId = BaseIdentityInterface->GetUniquePlayerId(LocalUserNum);
	FUniqueNetIdPtr EOSNetId = EOSIdentityInterface->GetUniquePlayerId(LocalUserNum);
	FUniqueNetIdEOSPlusPtr PlusNetId = LocalUserNumToNetIdPlus[LocalUserNum];

	// Remove the user account first
	TSharedPtr<FOnlineUserAccountPlus> PlusAccount = NetIdPlusToUserAccountMap[PlusNetId->ToString()];
	NetIdPlusToUserAccountMap.Remove(PlusNetId->ToString());

	// Clean up the net id caches
	BaseNetIdToNetIdPlus.Remove(BaseNetId->ToString());
	NetIdPlusToBaseNetId.Remove(PlusNetId->ToString());
	EOSNetIdToNetIdPlus.Remove(EOSNetId->ToString());
	NetIdPlusToEOSNetId.Remove(PlusNetId->ToString());
	LocalUserNumToNetIdPlus.Remove(LocalUserNum);
}

bool FOnlineUserEOSPlus::Logout(int32 LocalUserNum)
{
	// Clean up the cached data for this user
	RemovePlayer(LocalUserNum);

	LocalUserNumToLastLoginCredentials.Remove(LocalUserNum);

	EOSIdentityInterface->Logout(LocalUserNum);
	return BaseIdentityInterface->Logout(LocalUserNum);
}

bool FOnlineUserEOSPlus::AutoLogin(int32 LocalUserNum)
{
	LocalUserNumToLastLoginCredentials.Emplace(LocalUserNum, MakeShared<FOnlineAccountCredentials>(FOnlineAccountCredentials()));

	return BaseIdentityInterface->AutoLogin(LocalUserNum);
}

TSharedPtr<FUserOnlineAccount> FOnlineUserEOSPlus::GetUserAccount(const FUniqueNetId& UserId) const
{
	if (NetIdPlusToUserAccountMap.Contains(UserId.ToString()))
	{
		return NetIdPlusToUserAccountMap[UserId.ToString()];
	}
	return nullptr;
}

TArray<TSharedPtr<FUserOnlineAccount>> FOnlineUserEOSPlus::GetAllUserAccounts() const
{
	TArray<TSharedPtr<FUserOnlineAccount>> Result;

	for (TMap<FString, TSharedRef<FOnlineUserAccountPlus>>::TConstIterator It(NetIdPlusToUserAccountMap); It; ++It)
	{
		Result.Add(It.Value());
	}
	return Result;
}

FUniqueNetIdPtr FOnlineUserEOSPlus::GetUniquePlayerId(int32 LocalUserNum) const
{
	if (LocalUserNumToNetIdPlus.Contains(LocalUserNum))
	{
		return LocalUserNumToNetIdPlus[LocalUserNum];
	}
	return nullptr;
}

FUniqueNetIdPtr FOnlineUserEOSPlus::CreateUniquePlayerId(uint8* Bytes, int32 Size)
{
	if (Size < EOS_NETID_BYTE_SIZE)
	{
		UE_LOG_ONLINE(Error, TEXT("Invalid size (%d) passed to FOnlineUserEOSPlus::CreateUniquePlayerId()"), Size);
		return nullptr;
	}

	// We know that the first EOS_NETID_BYTE_SIZE bytes are the EOS ids
	FUniqueNetIdPtr EOSNetId = EOSIdentityInterface->CreateUniquePlayerId(Bytes, EOS_NETID_BYTE_SIZE);

	// The rest is the platform id, which might be missing if the passed bytes is from an EOS id.
	int32 BaseByteOffset = EOS_NETID_BYTE_SIZE;
	int32 PlatformIdSize = Size - BaseByteOffset - BASE_NETID_TYPE_SIZE;
	FUniqueNetIdPtr BaseNetId = nullptr;
	if (PlatformIdSize > 0)
	{	
		uint8 OSSType = *(Bytes + BaseByteOffset);
		BaseByteOffset += BASE_NETID_TYPE_SIZE;
		FName OSSName = ToOSSName((EOSSValue)OSSType);
		FName BaseOSSName = EOSPlus->BaseOSS->GetSubsystemName();
		if (BaseOSSName == OSSName)
		{
			BaseNetId = BaseIdentityInterface->CreateUniquePlayerId(Bytes + BaseByteOffset, PlatformIdSize);
		}
		else
		{
			// Just create the pass through version that holds the other platform data but doesn't interpret it
			BaseNetId = FUniqueNetIdBinary::Create(Bytes + BaseByteOffset, PlatformIdSize, OSSName);
		}
	}
	
	return AddRemotePlayer(BaseNetId, EOSNetId);
}

FUniqueNetIdPtr FOnlineUserEOSPlus::CreateUniquePlayerId(const FString& Str)
{
	// Split <platformid>_+_<eas|eos> into two strings
	FString BaseNetIdStr;
	FString EOSNetIdStr;
	if (!Str.Split(EOSPLUS_ID_SEPARATOR, &BaseNetIdStr, &EOSNetIdStr))
	{
		// If we couldn't find the EOSPlus separator, this must be an EOS net id
		EOSNetIdStr = Str;
<<<<<<< HEAD
	}

	// BaseNetId will only be valid for platform friends
	FUniqueNetIdPtr BaseNetId = nullptr;
	if (!BaseNetIdStr.IsEmpty())
	{
		BaseNetId = BaseIdentityInterface->CreateUniquePlayerId(BaseNetIdStr);
	}

=======
	}

	// BaseNetId will only be valid for platform friends
	FUniqueNetIdPtr BaseNetId = nullptr;
	if (!BaseNetIdStr.IsEmpty())
	{
		BaseNetId = BaseIdentityInterface->CreateUniquePlayerId(BaseNetIdStr);
	}

>>>>>>> 4af6daef
	// EOSNetId will only be valid for EOS friends
	FUniqueNetIdPtr EOSNetId = nullptr;
	if (!EOSNetIdStr.IsEmpty())
	{
		EOSNetId = EOSIdentityInterface->CreateUniquePlayerId(EOSNetIdStr);
	}

	return AddRemotePlayer(BaseNetId, EOSNetId);
}

ELoginStatus::Type FOnlineUserEOSPlus::GetLoginStatus(int32 LocalUserNum) const
{
	return EOSIdentityInterface->GetLoginStatus(LocalUserNum);
}

ELoginStatus::Type FOnlineUserEOSPlus::GetLoginStatus(const FUniqueNetId& UserId) const
{
	FUniqueNetIdEOSPlusPtr NetIdPlus = GetNetIdPlus(UserId.ToString());
	if (!NetIdPlus.IsValid())
	{
		UE_LOG_ONLINE(Error, TEXT("[FOnlineUserEOSPlus::GetLoginStatus] NetIdPlus not found for UserId %s"), *UserId.ToString());
		return ELoginStatus::NotLoggedIn;
	}

	return EOSIdentityInterface->GetLoginStatus(*NetIdPlus->GetEOSNetId());
}

FString FOnlineUserEOSPlus::GetPlayerNickname(int32 LocalUserNum) const
{
	return BaseIdentityInterface->GetPlayerNickname(LocalUserNum);
}

FString FOnlineUserEOSPlus::GetPlayerNickname(const FUniqueNetId& UserId) const
{
	FString Result;

	FUniqueNetIdEOSPlusPtr NetIdPlus = GetNetIdPlus(UserId.ToString());
	if (NetIdPlus.IsValid())
	{
		// Do we wrap this and map or pass through or aggregate and pass through?
		Result = BaseIdentityInterface->GetPlayerNickname(*NetIdPlus->GetBaseNetId());
	}
	else
	{
		UE_LOG_ONLINE(Warning, TEXT("[FOnlineUserEOSPlus::GetPlayerNickname] User not found (%s)"), *UserId.ToString());
	}

	return Result;
}

FString FOnlineUserEOSPlus::GetAuthToken(int32 LocalUserNum) const
{
	return BaseIdentityInterface->GetAuthToken(LocalUserNum);
}

void FOnlineUserEOSPlus::GetUserPrivilege(const FUniqueNetId& UserId, EUserPrivileges::Type Privilege, const FOnGetUserPrivilegeCompleteDelegate& Delegate)
{
	FUniqueNetIdEOSPlusPtr NetIdPlus = GetNetIdPlus(UserId.ToString());
	if (NetIdPlus.IsValid())
	{
		FOnGetUserPrivilegeCompleteDelegate IntermediateDelegate = FOnGetUserPrivilegeCompleteDelegate::CreateLambda([this, OriginalDelegate = FOnGetUserPrivilegeCompleteDelegate(Delegate)](const FUniqueNetId& UserId, EUserPrivileges::Type Privilege, uint32 PrivilegeResults)
		{
			FUniqueNetIdEOSPlusPtr NetIdPlus = GetNetIdPlus(UserId.ToString());
			if (!NetIdPlus.IsValid())
			{
				UE_LOG_ONLINE(Warning, TEXT("[FOnlineUserEOSPlus::GetUserPrivilege] User not found (%s)"), *UserId.ToString());
			}

			OriginalDelegate.ExecuteIfBound(*NetIdPlus, Privilege, PrivilegeResults);
		});

		BaseIdentityInterface->GetUserPrivilege(*NetIdPlus->GetBaseNetId(), Privilege, IntermediateDelegate);
	}
	else
	{
		UE_LOG_ONLINE(Error, TEXT("[FOnlineUserEOSPlus::GetUserPrivilege] NetIdPlus not found for UserId %s"), *UserId.ToString());
	}
}

FString FOnlineUserEOSPlus::GetAuthType() const
{
	return BaseIdentityInterface->GetAuthType();
}

void FOnlineUserEOSPlus::RevokeAuthToken(const FUniqueNetId& LocalUserId, const FOnRevokeAuthTokenCompleteDelegate& Delegate)
{
	BaseIdentityInterface->RevokeAuthToken(LocalUserId, Delegate);
}

FPlatformUserId FOnlineUserEOSPlus::GetPlatformUserIdFromUniqueNetId(const FUniqueNetId& UniqueNetId) const
{
	if (BaseNetIdToNetIdPlus.Contains(UniqueNetId.ToString()))
	{
		return BaseIdentityInterface->GetPlatformUserIdFromUniqueNetId(UniqueNetId);
	}
	if (NetIdPlusToBaseNetId.Contains(UniqueNetId.ToString()))
	{
		return BaseIdentityInterface->GetPlatformUserIdFromUniqueNetId(*NetIdPlusToBaseNetId[UniqueNetId.ToString()]);
	}
	return FPlatformUserId();
}

void FOnlineUserEOSPlus::GetLinkedAccountAuthToken(int32 LocalUserNum, const FString& TokenType, const FOnGetLinkedAccountAuthTokenCompleteDelegate& Delegate) const
{
	// Pass through to the platform layer
	BaseIdentityInterface->GetLinkedAccountAuthToken(LocalUserNum, TokenType, Delegate);
}

void FOnlineUserEOSPlus::OnFriendsChanged()
{
	for (int32 LocalUserNum = 0; LocalUserNum < MAX_LOCAL_PLAYERS; LocalUserNum++)
	{
		TriggerOnFriendsChangeDelegates(LocalUserNum);
	}
}

void FOnlineUserEOSPlus::OnOutgoingInviteSent()
{
	for (int32 LocalUserNum = 0; LocalUserNum < MAX_LOCAL_PLAYERS; LocalUserNum++)
	{
		TriggerOnOutgoingInviteSentDelegates(LocalUserNum);
	}
}

void FOnlineUserEOSPlus::OnInviteReceived(const FUniqueNetId& UserId, const FUniqueNetId& FriendId)
{
	FUniqueNetIdEOSPlusPtr NetIdPlus = GetNetIdPlus(UserId.ToString());
	if (!NetIdPlus.IsValid())
	{
		return;
	}
	FUniqueNetIdEOSPlusPtr FriendNetIdPlus = GetNetIdPlus(FriendId.ToString());
	if (!FriendNetIdPlus.IsValid())
	{
		return;
	}
	TriggerOnInviteReceivedDelegates(*NetIdPlus, *FriendNetIdPlus);
}

void FOnlineUserEOSPlus::OnInviteAccepted(const FUniqueNetId& UserId, const FUniqueNetId& FriendId)
{
	FUniqueNetIdEOSPlusPtr NetIdPlus = GetNetIdPlus(UserId.ToString());
	if (!NetIdPlus.IsValid())
	{
		return;
	}
	FUniqueNetIdEOSPlusPtr FriendNetIdPlus = GetNetIdPlus(FriendId.ToString());
	if (!FriendNetIdPlus.IsValid())
	{
		return;
	}
	TriggerOnInviteAcceptedDelegates(UserId, FriendId);
}

void FOnlineUserEOSPlus::OnInviteRejected(const FUniqueNetId& UserId, const FUniqueNetId& FriendId)
{
	FUniqueNetIdEOSPlusPtr NetIdPlus = GetNetIdPlus(UserId.ToString());
	if (!NetIdPlus.IsValid())
	{
		return;
	}
	FUniqueNetIdEOSPlusPtr FriendNetIdPlus = GetNetIdPlus(FriendId.ToString());
	if (!FriendNetIdPlus.IsValid())
	{
		return;
	}
	TriggerOnInviteRejectedDelegates(*NetIdPlus, *FriendNetIdPlus);
}

void FOnlineUserEOSPlus::OnInviteAborted(const FUniqueNetId& UserId, const FUniqueNetId& FriendId)
{
	FUniqueNetIdEOSPlusPtr NetIdPlus = GetNetIdPlus(UserId.ToString());
	if (!NetIdPlus.IsValid())
	{
		return;
	}
	FUniqueNetIdEOSPlusPtr FriendNetIdPlus = GetNetIdPlus(FriendId.ToString());
	if (!FriendNetIdPlus.IsValid())
	{
		return;
	}
	TriggerOnInviteAbortedDelegates(*NetIdPlus, *FriendNetIdPlus);
}

void FOnlineUserEOSPlus::OnFriendRemoved(const FUniqueNetId& UserId, const FUniqueNetId& FriendId)
{
	FUniqueNetIdEOSPlusPtr NetIdPlus = GetNetIdPlus(UserId.ToString());
	if (!NetIdPlus.IsValid())
	{
		return;
	}
	FUniqueNetIdEOSPlusPtr FriendNetIdPlus = GetNetIdPlus(FriendId.ToString());
	if (!FriendNetIdPlus.IsValid())
	{
		return;
	}
	TriggerOnFriendRemovedDelegates(*NetIdPlus, *FriendNetIdPlus);
}

void FOnlineUserEOSPlus::CacheFriendListNetIds(int32 LocalUserNum, const FString& ListName)
{
	TArray<TSharedRef<FOnlineFriend>> Friends;
	GetFriendsList(LocalUserNum, ListName, Friends);

	for (const TSharedRef<FOnlineFriend>& Friend : Friends)
	{
		// This call will add the friends as remote players, caching their NetIds for later use
		CreateUniquePlayerId(Friend->GetUserId()->ToString());
	}
}

bool FOnlineUserEOSPlus::ReadFriendsList(int32 LocalUserNum, const FString& ListName, const FOnReadFriendsListComplete& Delegate)
{
	if (BaseFriendsInterface.IsValid())
	{
		return BaseFriendsInterface->ReadFriendsList(LocalUserNum, ListName,
			FOnReadFriendsListComplete::CreateLambda([this, IntermediateComplete = FOnReadFriendsListComplete(Delegate)](int32 LocalUserNum, bool bWasSuccessful, const FString& ListName, const FString& ErrorStr)
		{
			// Skip reading EAS if not in use and if we errored at the platform level
			if (!UEOSSettings::GetSettings().bUseEAS || !bWasSuccessful)
			{
				CacheFriendListNetIds(LocalUserNum, ListName);

				IntermediateComplete.ExecuteIfBound(LocalUserNum, bWasSuccessful, ListName, ErrorStr);
				return;
			}
			// Read the EAS version too
			EOSFriendsInterface->ReadFriendsList(LocalUserNum, ListName,
				FOnReadFriendsListComplete::CreateLambda([this, OnComplete = FOnReadFriendsListComplete(IntermediateComplete)](int32 LocalUserNum, bool bWasSuccessful, const FString& ListName, const FString& ErrorStr)
			{
				CacheFriendListNetIds(LocalUserNum, ListName);

				OnComplete.ExecuteIfBound(LocalUserNum, bWasSuccessful, ListName, ErrorStr);
			}));
		}));
	}
	else
	{
		UE_LOG_ONLINE(Verbose, TEXT("[FOnlineUserEOSPlus::ReadFriendsList] BaseFriendsInterface not valid"));

		// Skip reading EAS if not in use
		if (!UEOSSettings::GetSettings().bUseEAS)
		{
			Delegate.ExecuteIfBound(LocalUserNum, false, ListName, FString());
			return false;
		}

		// Read the EAS version
		return EOSFriendsInterface->ReadFriendsList(LocalUserNum, ListName,
			FOnReadFriendsListComplete::CreateLambda([this, OnComplete = FOnReadFriendsListComplete(Delegate)](int32 LocalUserNum, bool bWasSuccessful, const FString& ListName, const FString& ErrorStr)
		{
			CacheFriendListNetIds(LocalUserNum, ListName);

			OnComplete.ExecuteIfBound(LocalUserNum, bWasSuccessful, ListName, ErrorStr);
		}));
	}
}

bool FOnlineUserEOSPlus::DeleteFriendsList(int32 LocalUserNum, const FString& ListName, const FOnDeleteFriendsListComplete& Delegate)
{
	if (BaseFriendsInterface.IsValid())
	{
		return BaseFriendsInterface->DeleteFriendsList(LocalUserNum, ListName, Delegate);
	}
	else
	{
		UE_LOG_ONLINE(Verbose, TEXT("[FOnlineUserEOSPlus::DeleteFriendsList] BaseFriendsInterface not valid"));
		return false;
	}
}

bool FOnlineUserEOSPlus::SendInvite(int32 LocalUserNum, const FUniqueNetId& FriendId, const FString& ListName, const FOnSendInviteComplete& Delegate)
{
	if (!NetIdPlusToBaseNetId.Contains(FriendId.ToString()))
	{
		return false;
	}

	if (BaseFriendsInterface.IsValid())
	{
		return BaseFriendsInterface->SendInvite(LocalUserNum, *NetIdPlusToBaseNetId[FriendId.ToString()], ListName, Delegate);
	}
	else
	{
		UE_LOG_ONLINE(Verbose, TEXT("[FOnlineUserEOSPlus::SendInvite] BaseFriendsInterface not valid"));
		return false;
	}
}

bool FOnlineUserEOSPlus::AcceptInvite(int32 LocalUserNum, const FUniqueNetId& FriendId, const FString& ListName, const FOnAcceptInviteComplete& Delegate)
{
	if (!NetIdPlusToBaseNetId.Contains(FriendId.ToString()))
	{
		return false;
	}

	if (BaseFriendsInterface.IsValid())
	{
		return BaseFriendsInterface->AcceptInvite(LocalUserNum, *NetIdPlusToBaseNetId[FriendId.ToString()], ListName, Delegate);
	}
	else
	{
		UE_LOG_ONLINE(Verbose, TEXT("[FOnlineUserEOSPlus::AcceptInvite] BaseFriendsInterface not valid"));
		return false;
	}
}

bool FOnlineUserEOSPlus::RejectInvite(int32 LocalUserNum, const FUniqueNetId& FriendId, const FString& ListName)
{
	if (!NetIdPlusToBaseNetId.Contains(FriendId.ToString()))
	{
		return false;
	}

	if (BaseFriendsInterface.IsValid())
	{
		return BaseFriendsInterface->RejectInvite(LocalUserNum, *NetIdPlusToBaseNetId[FriendId.ToString()], ListName);
	}
	else
	{
		UE_LOG_ONLINE(Verbose, TEXT("[FOnlineUserEOSPlus::RejectInvite] BaseFriendsInterface not valid"));
		return false;
	}
}

bool FOnlineUserEOSPlus::DeleteFriend(int32 LocalUserNum, const FUniqueNetId& FriendId, const FString& ListName)
{
	if (!NetIdPlusToBaseNetId.Contains(FriendId.ToString()))
	{
		return false;
	}

	if (BaseFriendsInterface.IsValid())
	{
		return BaseFriendsInterface->DeleteFriend(LocalUserNum, *NetIdPlusToBaseNetId[FriendId.ToString()], ListName);
	}
	else
	{
		UE_LOG_ONLINE(Verbose, TEXT("[FOnlineUserEOSPlus::DeleteFriend] BaseFriendsInterface not valid"));
		return false;
	}
}

TSharedRef<FOnlineFriendPlus> FOnlineUserEOSPlus::AddFriend(TSharedRef<FOnlineFriend> Friend)
{
	FUniqueNetIdEOSPlusPtr NetIdPlus = nullptr;
	FUniqueNetIdRef NetId = Friend->GetUserId();
	if (NetId->GetType() == TEXT("EOS"))
	{
		// Grab or make a NetIdPlus
		if (EOSNetIdToNetIdPlus.Contains(NetId->ToString()))
		{
			NetIdPlus = EOSNetIdToNetIdPlus[NetId->ToString()];
		}
		else
		{
			NetIdPlus = FUniqueNetIdEOSPlus::Create(nullptr, NetId);
			EOSNetIdToNetIdPlus.Add(NetId->ToString(), NetIdPlus);

			if (!NetIdPlusToNetIdPlus.Contains(NetIdPlus->ToString()))
			{
				NetIdPlusToNetIdPlus.Add(NetIdPlus->ToString(), NetIdPlus);
			}
		}
		// Build a new friend plus and map them in
		TSharedRef<FOnlineFriendPlus> FriendPlus = MakeShared<FOnlineFriendPlus>(nullptr, Friend);
		NetIdPlusToFriendMap.Add(NetIdPlus->ToString(), FriendPlus);
		return FriendPlus;
	}
	// Grab or make a NetIdPlus
	if (BaseNetIdToNetIdPlus.Contains(NetId->ToString()))
	{
		NetIdPlus = BaseNetIdToNetIdPlus[NetId->ToString()];
	}
	else
	{
		NetIdPlus = FUniqueNetIdEOSPlus::Create(NetId, nullptr);
		BaseNetIdToNetIdPlus.Add(NetId->ToString(), NetIdPlus);

		if (!NetIdPlusToNetIdPlus.Contains(NetIdPlus->ToString()))
		{
			NetIdPlusToNetIdPlus.Add(NetIdPlus->ToString(), NetIdPlus);
		}
	}
	// Build a new friend plus and map them in
	TSharedRef<FOnlineFriendPlus> FriendPlus = MakeShared<FOnlineFriendPlus>(Friend, nullptr);
	NetIdPlusToFriendMap.Add(NetIdPlus->ToString(), FriendPlus);
	return FriendPlus;
}

TSharedRef<FOnlineFriendPlus> FOnlineUserEOSPlus::GetFriend(TSharedRef<FOnlineFriend> Friend)
{
	FUniqueNetIdRef NetId = Friend->GetUserId();
	if (NetIdPlusToFriendMap.Contains(NetId->ToString()))
	{
		return NetIdPlusToFriendMap[NetId->ToString()];
	}
	return AddFriend(Friend);
}

bool FOnlineUserEOSPlus::GetFriendsList(int32 LocalUserNum, const FString& ListName, TArray<TSharedRef<FOnlineFriend>>& OutFriends)
{
	OutFriends.Reset();

	TArray<TSharedRef<FOnlineFriend>> Friends;

	bool bWasSuccessful = false;

	if (BaseFriendsInterface.IsValid())
<<<<<<< HEAD
	{
		bWasSuccessful = BaseFriendsInterface->GetFriendsList(LocalUserNum, ListName, Friends);
		// Build the list of base friends
		for (TSharedRef<FOnlineFriend> Friend : Friends)
		{
			OutFriends.Add(GetFriend(Friend));
		}
	}
	else
	{
=======
	{
		bWasSuccessful = BaseFriendsInterface->GetFriendsList(LocalUserNum, ListName, Friends);
		// Build the list of base friends
		for (TSharedRef<FOnlineFriend> Friend : Friends)
		{
			OutFriends.Add(GetFriend(Friend));
		}
	}
	else
	{
>>>>>>> 4af6daef
		UE_LOG_ONLINE(Verbose, TEXT("[FOnlineUserEOSPlus::GetFriendsList] BaseFriendsInterface not valid"));
	}

	if (UEOSSettings::GetSettings().bUseEAS)
	{
		Friends.Reset();
		bWasSuccessful |= EOSFriendsInterface->GetFriendsList(LocalUserNum, ListName, Friends);
		// Build the list of EOS friends
		for (TSharedRef<FOnlineFriend> Friend : Friends)
		{
			OutFriends.Add(GetFriend(Friend));
		}
	}

	return bWasSuccessful;
}

TSharedPtr<FOnlineFriend> FOnlineUserEOSPlus::GetFriend(int32 LocalUserNum, const FUniqueNetId& FriendId, const FString& ListName)
{
	if (!NetIdPlusToFriendMap.Num())
	{
		TArray<TSharedRef<FOnlineFriend>> Friends;
		GetFriendsList(LocalUserNum, ListName, Friends);
	}

	if (FriendId.GetType() == TEXT("EOS"))
	{
		TSharedPtr<FOnlineFriend> Friend = EOSFriendsInterface->GetFriend(LocalUserNum, *NetIdPlusToBaseNetId[FriendId.ToString()], ListName);
		return Friend.IsValid() ? GetFriend(Friend.ToSharedRef()) : Friend;
	}

	TSharedPtr<FOnlineFriend> Friend = EOSFriendsInterface->GetFriend(LocalUserNum, *NetIdPlusToBaseNetId[FriendId.ToString()], ListName);
	if (Friend.IsValid())
	{
		return GetFriend(Friend.ToSharedRef());
	}
	return nullptr;
}

bool FOnlineUserEOSPlus::IsFriend(int32 LocalUserNum, const FUniqueNetId& FriendId, const FString& ListName)
{
	bool bIsFriend = false;

	if (BaseFriendsInterface.IsValid())
<<<<<<< HEAD
	{
		if (NetIdPlusToBaseNetId.Contains(FriendId.ToString()))
		{
			bIsFriend = BaseFriendsInterface->IsFriend(LocalUserNum, *NetIdPlusToBaseNetId[FriendId.ToString()], ListName);
		}
	}
	else
	{
		UE_LOG_ONLINE(Verbose, TEXT("[FOnlineUserEOSPlus::IsFriend] BaseFriendsInterface not valid"));
	}
=======
	{
		if (NetIdPlusToBaseNetId.Contains(FriendId.ToString()))
		{
			bIsFriend = BaseFriendsInterface->IsFriend(LocalUserNum, *NetIdPlusToBaseNetId[FriendId.ToString()], ListName);
		}
	}
	else
	{
		UE_LOG_ONLINE(Verbose, TEXT("[FOnlineUserEOSPlus::IsFriend] BaseFriendsInterface not valid"));
	}
>>>>>>> 4af6daef

	if (!bIsFriend && UEOSSettings::GetSettings().bUseEAS && NetIdPlusToEOSNetId.Contains(FriendId.ToString()))
	{
		bIsFriend = EOSFriendsInterface->IsFriend(LocalUserNum, *NetIdPlusToEOSNetId[FriendId.ToString()], ListName);
	}
	return bIsFriend;
}

bool FOnlineUserEOSPlus::QueryRecentPlayers(const FUniqueNetId& UserId, const FString& Namespace)
{
	if (!NetIdPlusToBaseNetId.Contains(UserId.ToString()))
	{
		return false;
	}

	if (BaseFriendsInterface.IsValid())
	{
		return BaseFriendsInterface->QueryRecentPlayers(*NetIdPlusToBaseNetId[UserId.ToString()], Namespace);
	}
	else
	{
		UE_LOG_ONLINE(Verbose, TEXT("[FOnlineUserEOSPlus::QueryRecentPlayers] BaseFriendsInterface not valid"));
		return false;
	}
}

TSharedRef<FOnlineRecentPlayer> FOnlineUserEOSPlus::AddRecentPlayer(TSharedRef<FOnlineRecentPlayer> Player)
{
	FUniqueNetIdEOSPlusPtr NetIdPlus = nullptr;
	FUniqueNetIdRef NetId = Player->GetUserId();
	if (NetId->GetType() == TEXT("EOS"))
	{
		// Grab or make a NetIdPlus
		if (EOSNetIdToNetIdPlus.Contains(NetId->ToString()))
		{
			NetIdPlus = EOSNetIdToNetIdPlus[NetId->ToString()];
		}
		else
		{
			NetIdPlus = FUniqueNetIdEOSPlus::Create(nullptr, NetId);
			EOSNetIdToNetIdPlus.Add(NetId->ToString(), NetIdPlus);
		}
		// Build a new recent player plus and map them in
		TSharedRef<FOnlineRecentPlayerPlus> PlayerPlus = MakeShared<FOnlineRecentPlayerPlus>(nullptr, Player);
		NetIdPlusToRecentPlayerMap.Add(NetIdPlus->ToString(), PlayerPlus);
		return PlayerPlus;
	}
	// Grab or make a NetIdPlus
	if (BaseNetIdToNetIdPlus.Contains(NetId->ToString()))
	{
		NetIdPlus = BaseNetIdToNetIdPlus[NetId->ToString()];
	}
	else
	{
		NetIdPlus = FUniqueNetIdEOSPlus::Create(NetId, nullptr);
		BaseNetIdToNetIdPlus.Add(NetId->ToString(), NetIdPlus);
	}
	// Build a new recent player plus and map them in
	TSharedRef<FOnlineRecentPlayerPlus> PlayerPlus = MakeShared<FOnlineRecentPlayerPlus>(Player, nullptr);
	NetIdPlusToRecentPlayerMap.Add(NetIdPlus->ToString(), PlayerPlus);
	return PlayerPlus;
}

TSharedRef<FOnlineRecentPlayer> FOnlineUserEOSPlus::GetRecentPlayer(TSharedRef<FOnlineRecentPlayer> Player)
{
	FUniqueNetIdRef NetId = Player->GetUserId();
	if (NetIdPlusToRecentPlayerMap.Contains(NetId->ToString()))
	{
		return NetIdPlusToRecentPlayerMap[NetId->ToString()];
	}
	return AddRecentPlayer(Player);
}

bool FOnlineUserEOSPlus::GetRecentPlayers(const FUniqueNetId& UserId, const FString& Namespace, TArray<TSharedRef<FOnlineRecentPlayer>>& OutRecentPlayers)
{
	OutRecentPlayers.Reset();

	if (!NetIdPlusToBaseNetId.Contains(UserId.ToString()))
	{
		return false;
	}

	bool bWasSuccessful = false;

	if (BaseFriendsInterface.IsValid())
	{
		TArray<TSharedRef<FOnlineRecentPlayer>> Players;
		bWasSuccessful = BaseFriendsInterface->GetRecentPlayers(*NetIdPlusToBaseNetId[UserId.ToString()], Namespace, Players);
		for (TSharedRef<FOnlineRecentPlayer> Player : Players)
		{
			OutRecentPlayers.Add(GetRecentPlayer(Player));
		}
	}
	else
	{
		UE_LOG_ONLINE(Verbose, TEXT("[FOnlineUserEOSPlus::GetRecentPlayers] BaseFriendsInterface not valid"));
	}

	return bWasSuccessful;
}

bool FOnlineUserEOSPlus::BlockPlayer(int32 LocalUserNum, const FUniqueNetId& PlayerId)
{
	if (!NetIdPlusToBaseNetId.Contains(PlayerId.ToString()))
	{
		return false;
	}

	if (BaseFriendsInterface.IsValid())
	{
		return BaseFriendsInterface->BlockPlayer(LocalUserNum, *NetIdPlusToBaseNetId[PlayerId.ToString()]);
	}
	else
	{
		UE_LOG_ONLINE(Verbose, TEXT("[FOnlineUserEOSPlus::BlockPlayer] BaseFriendsInterface not valid"));
		return false;
	}
}

bool FOnlineUserEOSPlus::UnblockPlayer(int32 LocalUserNum, const FUniqueNetId& PlayerId)
{
	if (!NetIdPlusToBaseNetId.Contains(PlayerId.ToString()))
	{
		return false;
	}

	if (BaseFriendsInterface.IsValid())
	{
		return BaseFriendsInterface->UnblockPlayer(LocalUserNum, *NetIdPlusToBaseNetId[PlayerId.ToString()]);
	}
	else
	{
		UE_LOG_ONLINE(Verbose, TEXT("[FOnlineUserEOSPlus::UnblockPlayer] BaseFriendsInterface not valid"));
		return false;
	}
}

bool FOnlineUserEOSPlus::QueryBlockedPlayers(const FUniqueNetId& UserId)
{
	if (!NetIdPlusToBaseNetId.Contains(UserId.ToString()))
	{
		return false;
	}

	if (BaseFriendsInterface.IsValid())
	{
		return BaseFriendsInterface->QueryBlockedPlayers(*NetIdPlusToBaseNetId[UserId.ToString()]);
	}
	else
	{
		UE_LOG_ONLINE(Verbose, TEXT("[FOnlineUserEOSPlus::QueryBlockedPlayers] BaseFriendsInterface not valid"));
		return false;
	}
}

TSharedRef<FOnlineBlockedPlayer> FOnlineUserEOSPlus::AddBlockedPlayer(TSharedRef<FOnlineBlockedPlayer> Player)
{
	FUniqueNetIdEOSPlusPtr NetIdPlus = nullptr;
	FUniqueNetIdRef NetId = Player->GetUserId();
	if (NetId->GetType() == TEXT("EOS"))
	{
		if (EOSNetIdToNetIdPlus.Contains(NetId->ToString()))
		{
			NetIdPlus = EOSNetIdToNetIdPlus[NetId->ToString()];
		}
		else
		{
			NetIdPlus = FUniqueNetIdEOSPlus::Create(nullptr, NetId);
			EOSNetIdToNetIdPlus.Add(NetId->ToString(), NetIdPlus);
		}
		TSharedRef<FOnlineBlockedPlayerPlus> PlayerPlus = MakeShared<FOnlineBlockedPlayerPlus>(nullptr, Player);
		NetIdPlusToBlockedPlayerMap.Add(NetIdPlus->ToString(), PlayerPlus);
		return PlayerPlus;
	}
	if (BaseNetIdToNetIdPlus.Contains(NetId->ToString()))
	{
		NetIdPlus = BaseNetIdToNetIdPlus[NetId->ToString()];
	}
	else
	{
		NetIdPlus = FUniqueNetIdEOSPlus::Create(NetId, nullptr);
		BaseNetIdToNetIdPlus.Add(NetId->ToString(), NetIdPlus);
	}
	TSharedRef<FOnlineBlockedPlayerPlus> PlayerPlus = MakeShared<FOnlineBlockedPlayerPlus>(Player, nullptr);
	NetIdPlusToBlockedPlayerMap.Add(NetIdPlus->ToString(), PlayerPlus);
	return PlayerPlus;
}

TSharedRef<FOnlineBlockedPlayer> FOnlineUserEOSPlus::GetBlockedPlayer(TSharedRef<FOnlineBlockedPlayer> Player)
{
	FUniqueNetIdRef NetId = Player->GetUserId();
	if (NetIdPlusToBlockedPlayerMap.Contains(NetId->ToString()))
	{
		return NetIdPlusToBlockedPlayerMap[NetId->ToString()];
	}
	return AddBlockedPlayer(Player);
}

bool FOnlineUserEOSPlus::GetBlockedPlayers(const FUniqueNetId& UserId, TArray< TSharedRef<FOnlineBlockedPlayer> >& OutBlockedPlayers)
{
	OutBlockedPlayers.Reset();

	if (!NetIdPlusToBaseNetId.Contains(UserId.ToString()))
	{
		return false;
	}

	bool bWasSuccessful = false;

	if (BaseFriendsInterface.IsValid())
<<<<<<< HEAD
	{
		TArray<TSharedRef<FOnlineBlockedPlayer>> Players;
		bWasSuccessful = BaseFriendsInterface->GetBlockedPlayers(*NetIdPlusToBaseNetId[UserId.ToString()], Players);
		for (TSharedRef<FOnlineBlockedPlayer> Player : Players)
		{
			OutBlockedPlayers.Add(GetBlockedPlayer(Player));
		}
	}
	else
	{
		UE_LOG_ONLINE(Verbose, TEXT("[FOnlineUserEOSPlus::GetBlockedPlayers] BaseFriendsInterface not valid"));
	}
=======
	{
		TArray<TSharedRef<FOnlineBlockedPlayer>> Players;
		bWasSuccessful = BaseFriendsInterface->GetBlockedPlayers(*NetIdPlusToBaseNetId[UserId.ToString()], Players);
		for (TSharedRef<FOnlineBlockedPlayer> Player : Players)
		{
			OutBlockedPlayers.Add(GetBlockedPlayer(Player));
		}
	}
	else
	{
		UE_LOG_ONLINE(Verbose, TEXT("[FOnlineUserEOSPlus::GetBlockedPlayers] BaseFriendsInterface not valid"));
	}
>>>>>>> 4af6daef

	return bWasSuccessful;
}

void FOnlineUserEOSPlus::DumpBlockedPlayers() const
{
	if (BaseFriendsInterface.IsValid())
	{
		BaseFriendsInterface->DumpBlockedPlayers();
	}
	else
	{
		UE_LOG_ONLINE(Verbose, TEXT("[FOnlineUserEOSPlus::DumpBlockedPlayers] BaseFriendsInterface not valid"));
	}

	EOSFriendsInterface->DumpBlockedPlayers();
}

void FOnlineUserEOSPlus::SetFriendAlias(int32 LocalUserNum, const FUniqueNetId& FriendId, const FString& ListName, const FString& Alias, const FOnSetFriendAliasComplete& Delegate)
{
	if (BaseFriendsInterface.IsValid())
	{
		if (NetIdPlusToBaseNetId.Contains(FriendId.ToString()))
		{
			BaseFriendsInterface->SetFriendAlias(LocalUserNum, *NetIdPlusToBaseNetId[FriendId.ToString()], ListName, Alias, Delegate);
			return;
		}
<<<<<<< HEAD
	}
	else
	{
		UE_LOG_ONLINE(Verbose, TEXT("[FOnlineUserEOSPlus::SetFriendAlias] BaseFriendsInterface not valid"));
	}
=======
	}
	else
	{
		UE_LOG_ONLINE(Verbose, TEXT("[FOnlineUserEOSPlus::SetFriendAlias] BaseFriendsInterface not valid"));
	}
>>>>>>> 4af6daef

	if (NetIdPlusToEOSNetId.Contains(FriendId.ToString()))
	{
		EOSFriendsInterface->SetFriendAlias(LocalUserNum, *NetIdPlusToEOSNetId[FriendId.ToString()], ListName, Alias, Delegate);
		return;
	}
	Delegate.ExecuteIfBound(LocalUserNum, FriendId, ListName, FOnlineError(false));
}

void FOnlineUserEOSPlus::DeleteFriendAlias(int32 LocalUserNum, const FUniqueNetId& FriendId, const FString& ListName, const FOnDeleteFriendAliasComplete& Delegate)
{
	if (BaseFriendsInterface.IsValid())
	{
		if (NetIdPlusToBaseNetId.Contains(FriendId.ToString()))
		{
			BaseFriendsInterface->DeleteFriendAlias(LocalUserNum, *NetIdPlusToBaseNetId[FriendId.ToString()], ListName, Delegate);
			return;
		}
<<<<<<< HEAD
	}
	else
	{
		UE_LOG_ONLINE(Verbose, TEXT("[FOnlineUserEOSPlus::DeleteFriendAlias] BaseFriendsInterface not valid"));
	}
=======
	}
	else
	{
		UE_LOG_ONLINE(Verbose, TEXT("[FOnlineUserEOSPlus::DeleteFriendAlias] BaseFriendsInterface not valid"));
	}
>>>>>>> 4af6daef

	if (NetIdPlusToEOSNetId.Contains(FriendId.ToString()))
	{
		EOSFriendsInterface->DeleteFriendAlias(LocalUserNum, *NetIdPlusToEOSNetId[FriendId.ToString()], ListName, Delegate);
		return;
	}
	Delegate.ExecuteIfBound(LocalUserNum, FriendId, ListName, FOnlineError(false));
}

void FOnlineUserEOSPlus::DumpRecentPlayers() const
{
	if (BaseFriendsInterface.IsValid())
	{
		BaseFriendsInterface->DumpRecentPlayers();
	}
	else
	{
		UE_LOG_ONLINE(Verbose, TEXT("[FOnlineUserEOSPlus::DumpRecentPlayers] BaseFriendsInterface not valid"));
	}

	EOSFriendsInterface->DumpRecentPlayers();
}

void FOnlineUserEOSPlus::OnPresenceReceived(const FUniqueNetId& UserId, const TSharedRef<FOnlineUserPresence>& Presence)
{
	if (!BaseNetIdToNetIdPlus.Contains(UserId.ToString()))
	{
		return;
	}
	TriggerOnPresenceReceivedDelegates(*BaseNetIdToNetIdPlus[UserId.ToString()], Presence);
}

void FOnlineUserEOSPlus::OnPresenceArrayUpdated(const FUniqueNetId& UserId, const TArray<TSharedRef<FOnlineUserPresence>>& NewPresenceArray)
{
	if (!BaseNetIdToNetIdPlus.Contains(UserId.ToString()))
	{
		return;
	}
	TriggerOnPresenceArrayUpdatedDelegates(*BaseNetIdToNetIdPlus[UserId.ToString()], NewPresenceArray);
}

void FOnlineUserEOSPlus::SetPresence(const FUniqueNetId& User, const FOnlineUserPresenceStatus& Status, const FOnPresenceTaskCompleteDelegate& Delegate)
{
	const FUniqueNetIdEOSPlusPtr NetIdPlus = GetNetIdPlus(User.ToString());
	if (!NetIdPlus.IsValid())
	{
		UE_LOG_ONLINE(Error, TEXT("Failed to find user (%s) in net id plus to base net id map"), *User.ToString());
		Delegate.ExecuteIfBound(User, false);
		return;
	}
	BasePresenceInterface->SetPresence(*NetIdPlus->GetBaseNetId(), Status,
		FOnPresenceTaskCompleteDelegate::CreateLambda([this, NetIdPlus, StatusCopy = FOnlineUserPresenceStatus(Status), IntermediateComplete = FOnPresenceTaskCompleteDelegate(Delegate)](const FUniqueNetId& UserId, const bool bWasSuccessful)
	{
		// Skip setting EAS presence if not mirrored or if we errored at the platform level or the EOS user isn't found
		if (!bWasSuccessful || !NetIdPlus->GetEOSNetId().IsValid() || !UEOSSettings::GetSettings().bMirrorPresenceToEAS)
		{
			IntermediateComplete.ExecuteIfBound(UserId, bWasSuccessful);
			return;
		}
		// Set the EAS version too
		EOSPresenceInterface->SetPresence(*NetIdPlus->GetEOSNetId(), StatusCopy,
			FOnPresenceTaskCompleteDelegate::CreateLambda([this, OnComplete = FOnPresenceTaskCompleteDelegate(IntermediateComplete)](const FUniqueNetId& UserId, const bool bWasSuccessful)
		{
			// The platform one is the one that matters so if we get here we succeeded earlier
			OnComplete.ExecuteIfBound(UserId, true);
		}));
	}));
}

void FOnlineUserEOSPlus::QueryPresence(const FUniqueNetId& User, const FOnPresenceTaskCompleteDelegate& Delegate)
{
	if (!NetIdPlusToBaseNetId.Contains(User.ToString()))
	{
		Delegate.ExecuteIfBound(User, false);
		return;
	}
	BasePresenceInterface->QueryPresence(*NetIdPlusToBaseNetId[User.ToString()], Delegate);
}

EOnlineCachedResult::Type FOnlineUserEOSPlus::GetCachedPresence(const FUniqueNetId& User, TSharedPtr<FOnlineUserPresence>& OutPresence)
{
	if (!NetIdPlusToBaseNetId.Contains(User.ToString()))
	{
		return EOnlineCachedResult::NotFound;
	}
	return BasePresenceInterface->GetCachedPresence(*NetIdPlusToBaseNetId[User.ToString()], OutPresence);
}

EOnlineCachedResult::Type FOnlineUserEOSPlus::GetCachedPresenceForApp(const FUniqueNetId& LocalUserId, const FUniqueNetId& User, const FString& AppId, TSharedPtr<FOnlineUserPresence>& OutPresence)
{
	if (!NetIdPlusToBaseNetId.Contains(LocalUserId.ToString()) || !NetIdPlusToBaseNetId.Contains(User.ToString()))
	{
		return EOnlineCachedResult::NotFound;
	}
	return BasePresenceInterface->GetCachedPresenceForApp(*NetIdPlusToBaseNetId[LocalUserId.ToString()], *NetIdPlusToBaseNetId[User.ToString()], AppId, OutPresence);
}<|MERGE_RESOLUTION|>--- conflicted
+++ resolved
@@ -26,15 +26,6 @@
 	{
 		return EOSSValue::PS4;
 	}
-<<<<<<< HEAD
-PRAGMA_DISABLE_DEPRECATION_WARNINGS
-	else if (OSSName == LIVE_SUBSYSTEM)
-	{
-		return EOSSValue::XboxLive;
-	}
-PRAGMA_ENABLE_DEPRECATION_WARNINGS
-=======
->>>>>>> 4af6daef
 	else if (OSSName == SWITCH_SUBSYSTEM)
 	{
 		return EOSSValue::Switch;
@@ -56,15 +47,6 @@
 	{
 		return PS4_SUBSYSTEM;
 	}
-<<<<<<< HEAD
-PRAGMA_DISABLE_DEPRECATION_WARNINGS
-	else if (OSSValue == EOSSValue::XboxLive)
-	{
-		return LIVE_SUBSYSTEM;
-	}
-PRAGMA_ENABLE_DEPRECATION_WARNINGS
-=======
->>>>>>> 4af6daef
 	else if (OSSValue == EOSSValue::Switch)
 	{
 		return SWITCH_SUBSYSTEM;
@@ -76,17 +58,6 @@
 	return NULL_SUBSYSTEM;
 }
 
-<<<<<<< HEAD
-inline FString BuildEOSPlusStringId(FUniqueNetIdPtr InBaseUniqueNetId, FUniqueNetIdPtr InEOSUniqueNetId)
-{
-	FString StrId = InBaseUniqueNetId.IsValid() ? InBaseUniqueNetId->ToString() : TEXT("");
-	StrId += EOSPLUS_ID_SEPARATOR;
-	StrId += InEOSUniqueNetId.IsValid() ? InEOSUniqueNetId->ToString() : TEXT("");
-	return StrId;
-}
-
-=======
->>>>>>> 4af6daef
 FUniqueNetIdEOSPlus::FUniqueNetIdEOSPlus(FUniqueNetIdPtr InBaseUniqueNetId, FUniqueNetIdPtr InEOSUniqueNetId)
 	: BaseUniqueNetId(InBaseUniqueNetId)
 	, EOSUniqueNetId(InEOSUniqueNetId)
@@ -360,7 +331,6 @@
 }
 
 bool FOnlineUserEOSPlus::GetAllUserInfo(int32 LocalUserNum, TArray<TSharedRef<FOnlineUser>>& OutUsers)
-<<<<<<< HEAD
 {
 	bool bResult = false;
 
@@ -394,41 +364,6 @@
 		const bool bIsBaseUserInterfaceValid = BaseUserInterface.IsValid();
 		if (bIsBaseNetIdValid && bIsBaseUserInterfaceValid)
 		{
-=======
-{
-	bool bResult = false;
-
-	if (BaseUserInterface.IsValid())
-	{
-		TArray<TSharedRef<FOnlineUser>> BaseUsers;
-		bResult = BaseUserInterface->GetAllUserInfo(LocalUserNum, BaseUsers);
-
-		// We construct a list of Plus types to return
-		for (const TSharedRef<FOnlineUser>& BaseUser : BaseUsers)
-		{
-			OutUsers.Add(MakeShareable(new FOnlineUserPlus(BaseUser, nullptr)));
-		}
-	}
-	else
-	{
-		UE_LOG_ONLINE_ONCE(Warning, TEXT("[FOnlineUserEOSPlus::GetAllUserInfo] Unable to call method in base interface. Base interface not valid."));
-	}
-
-	return bResult;
-}
-
-TSharedPtr<FOnlineUser> FOnlineUserEOSPlus::GetUserInfo(int32 LocalUserNum, const FUniqueNetId& UserId)
-{
-	TSharedPtr<FOnlineUserPlus> Result = nullptr;
-
-	FUniqueNetIdEOSPlusPtr NetIdPlus = GetNetIdPlus(UserId.ToString());
-	if (NetIdPlus.IsValid())
-	{
-		const bool bIsBaseNetIdValid = ensure(NetIdPlus->GetBaseNetId().IsValid());
-		const bool bIsBaseUserInterfaceValid = BaseUserInterface.IsValid();
-		if (bIsBaseNetIdValid && bIsBaseUserInterfaceValid)
-		{
->>>>>>> 4af6daef
 			// We make sure to always return a Plus type
 			TSharedPtr<FOnlineUser> BaseResult = BaseUserInterface->GetUserInfo(LocalUserNum, *NetIdPlus->GetBaseNetId());
 			if (BaseResult.IsValid())
@@ -442,7 +377,6 @@
 		}
 	}
 	else
-<<<<<<< HEAD
 	{
 		UE_LOG_ONLINE(Warning, TEXT("[FOnlineUserEOSPlus::GetUserInfo] Unable to call method in base interface. Unknown user (%s)"), *UserId.ToString());
 	}
@@ -455,26 +389,11 @@
 	FUniqueNetIdEOSPlusPtr NetIdPlus = GetNetIdPlus(UserId.ToString());
 	if (NetIdPlus.IsValid())
 	{
-=======
-	{
-		UE_LOG_ONLINE(Warning, TEXT("[FOnlineUserEOSPlus::GetUserInfo] Unable to call method in base interface. Unknown user (%s)"), *UserId.ToString());
-	}
-
-	return Result;
-}
-
-bool FOnlineUserEOSPlus::QueryUserIdMapping(const FUniqueNetId& UserId, const FString& DisplayNameOrEmail, const FOnQueryUserMappingComplete& Delegate)
-{
-	FUniqueNetIdEOSPlusPtr NetIdPlus = GetNetIdPlus(UserId.ToString());
-	if (NetIdPlus.IsValid())
-	{
->>>>>>> 4af6daef
 		const bool bIsBaseNetIdValid = ensure(NetIdPlus->GetBaseNetId().IsValid());
 		const bool bIsBaseUserInterfaceValid = BaseUserInterface.IsValid();
 		if (bIsBaseNetIdValid && bIsBaseUserInterfaceValid)
 		{
 			return BaseUserInterface->QueryUserIdMapping(*NetIdPlus->GetBaseNetId(), DisplayNameOrEmail, Delegate);
-<<<<<<< HEAD
 		}
 		else
 		{
@@ -572,105 +491,6 @@
 		}
 	}
 
-=======
-		}
-		else
-		{
-			UE_LOG_ONLINE(Warning, TEXT("[FOnlineUserEOSPlus::QueryUserIdMapping] Unable to call method in base interface. IsBaseNetIdValid=%s IsBaseUserInterfaceValid=%s."), *LexToString(bIsBaseNetIdValid), *LexToString(bIsBaseUserInterfaceValid));
-		}
-	}
-	else
-	{
-		UE_LOG_ONLINE(Warning, TEXT("[FOnlineUserEOSPlus::QueryUserIdMapping] Unable to call method in base interface. Unknown user (%s)"), *UserId.ToString());
-	}
-
-	EOSPlus->ExecuteNextTick([this, NetIdPlus, DisplayNameOrEmail, Delegate]() {
-		Delegate.ExecuteIfBound(false, *NetIdPlus, DisplayNameOrEmail, *FUniqueNetIdEOSPlus::EmptyId(), TEXT("Unable to call method in base interface."));
-		});
-
-	return true;
-}
-
-bool FOnlineUserEOSPlus::QueryExternalIdMappings(const FUniqueNetId& UserId, const FExternalIdQueryOptions& QueryOptions, const TArray<FString>& ExternalIds, const FOnQueryExternalIdMappingsComplete& Delegate)
-{
-	FUniqueNetIdEOSPlusPtr NetIdPlus = GetNetIdPlus(UserId.ToString());
-	if (NetIdPlus.IsValid())
-	{
-		const bool bIsBaseNetIdValid = ensure(NetIdPlus->GetBaseNetId().IsValid());
-		const bool bIsBaseUserInterfaceValid = BaseUserInterface.IsValid();
-		if (bIsBaseNetIdValid && bIsBaseUserInterfaceValid)
-		{
-			return BaseUserInterface->QueryExternalIdMappings(*NetIdPlus->GetBaseNetId(), QueryOptions, ExternalIds, Delegate);
-		}
-		else
-		{
-			UE_LOG_ONLINE(Warning, TEXT("[FOnlineUserEOSPlus::QueryExternalIdMappings] Unable to call method in base interface. IsBaseNetIdValid=%s IsBaseUserInterfaceValid=%s."), *LexToString(bIsBaseNetIdValid), *LexToString(bIsBaseUserInterfaceValid));
-		}
-	}
-	else
-	{
-		UE_LOG_ONLINE(Warning, TEXT("[FOnlineUserEOSPlus::QueryExternalIdMappings] Unable to call method in base interface. Unknown user (%s)"), *UserId.ToString());
-	}
-
-	EOSPlus->ExecuteNextTick([this, NetIdPlus, QueryOptions, ExternalIds, Delegate]() {
-		Delegate.ExecuteIfBound(false, *NetIdPlus, QueryOptions, ExternalIds, TEXT("Unable to call method in base interface."));
-	});
-
-	return true;
-}
-
-void FOnlineUserEOSPlus::GetExternalIdMappings(const FExternalIdQueryOptions& QueryOptions, const TArray<FString>& ExternalIds, TArray<FUniqueNetIdPtr>& OutIds)
-{
-	if (BaseUserInterface.IsValid())
-	{
-		// We don't return Plus ids here because we want external id types
-		BaseUserInterface->GetExternalIdMappings(QueryOptions, ExternalIds, OutIds);
-	}
-	else
-	{
-		UE_LOG_ONLINE_ONCE(Warning, TEXT("[FOnlineUserEOSPlus::GetExternalIdMappings] Unable to call method in base interface. Base interface not valid."));
-	}
-}
-
-FUniqueNetIdPtr FOnlineUserEOSPlus::GetExternalIdMapping(const FExternalIdQueryOptions& QueryOptions, const FString& ExternalId)
-{
-	FUniqueNetIdPtr Result = nullptr;
-
-	if (BaseUserInterface.IsValid())
-	{
-		// We don't return a Plus id here because we want external id types
-		Result = BaseUserInterface->GetExternalIdMapping(QueryOptions, ExternalId);
-	}
-	else
-	{
-		UE_LOG_ONLINE_ONCE(Warning, TEXT("[FOnlineUserEOSPlus::GetExternalIdMapping] Unable to call method in base interface. Base interface not valid."));
-	}
-
-	return Result;
-}
-
-void FOnlineUserEOSPlus::OnQueryUserInfoCompleteBase(int32 LocalUserNum, bool bWasSuccessful, const TArray< FUniqueNetIdRef >& UserIds, const FString& ErrorStr)
-{
-	TArray< FUniqueNetIdRef > PlusUserIds;
-
-	if (bWasSuccessful)
-	{
-		// We'll build a list of PlusUserIds from the UserIds we can find
-		for (const FUniqueNetIdRef& UserId : UserIds)
-		{
-			FUniqueNetIdEOSPlusPtr NetIdPlus = GetNetIdPlus(UserId->ToString());
-			if (NetIdPlus.IsValid())
-			{
-				PlusUserIds.Add(NetIdPlus.ToSharedRef());
-			}
-			else
-			{
-				UE_LOG_ONLINE(Warning, TEXT("[FOnlineUserEOSPlus::OnQueryUserInfoCompleteBase] User not found (%s)."), *UserId->ToDebugString());
-			}
-		}
-	}
-
->>>>>>> 4af6daef
 	TriggerOnQueryUserInfoCompleteDelegates(LocalUserNum, bWasSuccessful, PlusUserIds, ErrorStr);
 }
 
@@ -926,7 +746,6 @@
 	{
 		// If we couldn't find the EOSPlus separator, this must be an EOS net id
 		EOSNetIdStr = Str;
-<<<<<<< HEAD
 	}
 
 	// BaseNetId will only be valid for platform friends
@@ -936,17 +755,6 @@
 		BaseNetId = BaseIdentityInterface->CreateUniquePlayerId(BaseNetIdStr);
 	}
 
-=======
-	}
-
-	// BaseNetId will only be valid for platform friends
-	FUniqueNetIdPtr BaseNetId = nullptr;
-	if (!BaseNetIdStr.IsEmpty())
-	{
-		BaseNetId = BaseIdentityInterface->CreateUniquePlayerId(BaseNetIdStr);
-	}
-
->>>>>>> 4af6daef
 	// EOSNetId will only be valid for EOS friends
 	FUniqueNetIdPtr EOSNetId = nullptr;
 	if (!EOSNetIdStr.IsEmpty())
@@ -1356,7 +1164,6 @@
 	bool bWasSuccessful = false;
 
 	if (BaseFriendsInterface.IsValid())
-<<<<<<< HEAD
 	{
 		bWasSuccessful = BaseFriendsInterface->GetFriendsList(LocalUserNum, ListName, Friends);
 		// Build the list of base friends
@@ -1367,18 +1174,6 @@
 	}
 	else
 	{
-=======
-	{
-		bWasSuccessful = BaseFriendsInterface->GetFriendsList(LocalUserNum, ListName, Friends);
-		// Build the list of base friends
-		for (TSharedRef<FOnlineFriend> Friend : Friends)
-		{
-			OutFriends.Add(GetFriend(Friend));
-		}
-	}
-	else
-	{
->>>>>>> 4af6daef
 		UE_LOG_ONLINE(Verbose, TEXT("[FOnlineUserEOSPlus::GetFriendsList] BaseFriendsInterface not valid"));
 	}
 
@@ -1423,7 +1218,6 @@
 	bool bIsFriend = false;
 
 	if (BaseFriendsInterface.IsValid())
-<<<<<<< HEAD
 	{
 		if (NetIdPlusToBaseNetId.Contains(FriendId.ToString()))
 		{
@@ -1434,18 +1228,6 @@
 	{
 		UE_LOG_ONLINE(Verbose, TEXT("[FOnlineUserEOSPlus::IsFriend] BaseFriendsInterface not valid"));
 	}
-=======
-	{
-		if (NetIdPlusToBaseNetId.Contains(FriendId.ToString()))
-		{
-			bIsFriend = BaseFriendsInterface->IsFriend(LocalUserNum, *NetIdPlusToBaseNetId[FriendId.ToString()], ListName);
-		}
-	}
-	else
-	{
-		UE_LOG_ONLINE(Verbose, TEXT("[FOnlineUserEOSPlus::IsFriend] BaseFriendsInterface not valid"));
-	}
->>>>>>> 4af6daef
 
 	if (!bIsFriend && UEOSSettings::GetSettings().bUseEAS && NetIdPlusToEOSNetId.Contains(FriendId.ToString()))
 	{
@@ -1656,7 +1438,6 @@
 	bool bWasSuccessful = false;
 
 	if (BaseFriendsInterface.IsValid())
-<<<<<<< HEAD
 	{
 		TArray<TSharedRef<FOnlineBlockedPlayer>> Players;
 		bWasSuccessful = BaseFriendsInterface->GetBlockedPlayers(*NetIdPlusToBaseNetId[UserId.ToString()], Players);
@@ -1669,20 +1450,6 @@
 	{
 		UE_LOG_ONLINE(Verbose, TEXT("[FOnlineUserEOSPlus::GetBlockedPlayers] BaseFriendsInterface not valid"));
 	}
-=======
-	{
-		TArray<TSharedRef<FOnlineBlockedPlayer>> Players;
-		bWasSuccessful = BaseFriendsInterface->GetBlockedPlayers(*NetIdPlusToBaseNetId[UserId.ToString()], Players);
-		for (TSharedRef<FOnlineBlockedPlayer> Player : Players)
-		{
-			OutBlockedPlayers.Add(GetBlockedPlayer(Player));
-		}
-	}
-	else
-	{
-		UE_LOG_ONLINE(Verbose, TEXT("[FOnlineUserEOSPlus::GetBlockedPlayers] BaseFriendsInterface not valid"));
-	}
->>>>>>> 4af6daef
 
 	return bWasSuccessful;
 }
@@ -1710,19 +1477,11 @@
 			BaseFriendsInterface->SetFriendAlias(LocalUserNum, *NetIdPlusToBaseNetId[FriendId.ToString()], ListName, Alias, Delegate);
 			return;
 		}
-<<<<<<< HEAD
 	}
 	else
 	{
 		UE_LOG_ONLINE(Verbose, TEXT("[FOnlineUserEOSPlus::SetFriendAlias] BaseFriendsInterface not valid"));
 	}
-=======
-	}
-	else
-	{
-		UE_LOG_ONLINE(Verbose, TEXT("[FOnlineUserEOSPlus::SetFriendAlias] BaseFriendsInterface not valid"));
-	}
->>>>>>> 4af6daef
 
 	if (NetIdPlusToEOSNetId.Contains(FriendId.ToString()))
 	{
@@ -1741,19 +1500,11 @@
 			BaseFriendsInterface->DeleteFriendAlias(LocalUserNum, *NetIdPlusToBaseNetId[FriendId.ToString()], ListName, Delegate);
 			return;
 		}
-<<<<<<< HEAD
 	}
 	else
 	{
 		UE_LOG_ONLINE(Verbose, TEXT("[FOnlineUserEOSPlus::DeleteFriendAlias] BaseFriendsInterface not valid"));
 	}
-=======
-	}
-	else
-	{
-		UE_LOG_ONLINE(Verbose, TEXT("[FOnlineUserEOSPlus::DeleteFriendAlias] BaseFriendsInterface not valid"));
-	}
->>>>>>> 4af6daef
 
 	if (NetIdPlusToEOSNetId.Contains(FriendId.ToString()))
 	{
