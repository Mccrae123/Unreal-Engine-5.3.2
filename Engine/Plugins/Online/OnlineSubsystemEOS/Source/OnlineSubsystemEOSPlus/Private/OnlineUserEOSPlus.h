--- conflicted
+++ resolved
@@ -57,11 +57,7 @@
 	/** global static instance of invalid (zero) id */
 	static const FUniqueNetIdEOSPlusRef& EmptyId()
 	{
-<<<<<<< HEAD
-		static const FUniqueNetIdEOSPlusRef EmptyId(Create());
-=======
 		static const FUniqueNetIdEOSPlusRef EmptyId(Create(nullptr, nullptr));
->>>>>>> 4af6daef
 		return EmptyId;
 	}
 
@@ -71,15 +67,6 @@
 	TArray<uint8> RawBytes;
 
 private:
-<<<<<<< HEAD
-	PRAGMA_DISABLE_DEPRECATION_WARNINGS
-	FUniqueNetIdEOSPlus()
-	{
-	}
-	PRAGMA_ENABLE_DEPRECATION_WARNINGS
-
-=======
->>>>>>> 4af6daef
 	explicit FUniqueNetIdEOSPlus(FUniqueNetIdPtr InBaseUniqueNetId, FUniqueNetIdPtr InEOSUniqueNetId);
 };
 
