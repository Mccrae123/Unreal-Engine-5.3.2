--- conflicted
+++ resolved
@@ -15,11 +15,7 @@
  */
 struct FGoogleTransactionData
 {
-<<<<<<< HEAD
-	FGoogleTransactionData(const FString& InOfferId, const FString& InPurchaseToken, const FString& InReceiptData, const FString& InSignature, EGooglePlayPurchaseState InPurchaseState);
-=======
 	FGoogleTransactionData(const TArray<FString>& InOfferIds, const FString& InPurchaseToken, const FString& InReceiptData, const FString& InSignature, EGooglePlayPurchaseState InPurchaseState);
->>>>>>> 4af6daef
 
 	/** @return a string that prints useful debug information about this transaction */
 	FString ToDebugString() const;
@@ -39,14 +35,10 @@
 	const FString& GetTransactionIdentifier() const	{ return PurchaseToken; }
 	/** @return the purchase state */
 	EGooglePlayPurchaseState GetPurchaseState() const { return PurchaseState; }
-<<<<<<< HEAD
-
-=======
 	/** Checks if all items reported in the transaction are present in the request */
 	bool IsMatchingRequest(const FPurchaseCheckoutRequest& Request) const;
 	/** marker found in the receipt data to indicate it refers to a subscription */
 	inline static const TCHAR* SubscriptionReceiptMarker = TEXT("isSubscription");
->>>>>>> 4af6daef
 private:
 
 	/** Easy access to transmission of data required for backend validation */
@@ -74,11 +66,7 @@
 	};
 
 	/** GooglePlay offer id */
-<<<<<<< HEAD
-	FString OfferId;
-=======
 	TArray<FString> OfferIds;
->>>>>>> 4af6daef
 	/** PurchaseToken for the transaction */
 	FString PurchaseToken;
 	/** Error on the transaction, if applicable */
@@ -134,12 +122,7 @@
 	/** Handle Java side query purchases completed notification */
 	void OnQueryExistingPurchasesComplete(EGooglePlayBillingResponseCode InResponseCode, const TArray<FGoogleTransactionData>& InExistingPurchases);
 
-<<<<<<< HEAD
-	/** Handle Java side consume purchase completed notification */
-	void OnConsumePurchaseComplete(EGooglePlayBillingResponseCode InResponseCode, const FString& InPurchaseToken);
-=======
 	static bool IsSubscriptionProductId(const FString& ProductId);
->>>>>>> 4af6daef
 private:
 	
 	/**
@@ -160,11 +143,7 @@
 	bool bDisableLocalAcknowledgeAndConsume = false;
 
 	/** Are receipts being queried */
-<<<<<<< HEAD
-	bool bQueryingReceipts;
-=======
 	bool bQueryingReceipts = false;
->>>>>>> 4af6daef
 	
 	/** Transient delegate to fire when query receipts has completed */
 	FOnQueryReceiptsComplete QueryReceiptsComplete;
@@ -176,11 +155,7 @@
 	FOnlinePurchasePurchasedTransactions KnownTransactions;
 	
 	/** Reference to the parent subsystem */
-<<<<<<< HEAD
-	FOnlineSubsystemGooglePlay* Subsystem;
-=======
 	FOnlineSubsystemGooglePlay* Subsystem = nullptr;
->>>>>>> 4af6daef
 };
 
 typedef TSharedPtr<FOnlinePurchaseGooglePlay, ESPMode::ThreadSafe> FOnlinePurchaseGooglePlayPtr;