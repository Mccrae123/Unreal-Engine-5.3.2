// Copyright Epic Games, Inc. All Rights Reserved.

#pragma once

#include "Interfaces/OnlineStoreInterfaceV2.h"
#include "OnlineStoreGooglePlayCommon.h"

class FOnlineSubsystemGooglePlay;
class FOnlineAsyncTaskGooglePlayQueryInAppPurchasesV2;

/**
 * Implementation for online store via GooglePlay services
 */
class FOnlineStoreGooglePlayV2 :
	public IOnlineStoreV2,
	public TSharedFromThis<FOnlineStoreGooglePlayV2, ESPMode::ThreadSafe>
{
public:

	// IOnlineStoreV2

	virtual void QueryCategories(const FUniqueNetId& UserId, const FOnQueryOnlineStoreCategoriesComplete& Delegate) override;
	virtual void GetCategories(TArray<FOnlineStoreCategory>& OutCategories) const override;
	virtual void QueryOffersByFilter(const FUniqueNetId& UserId, const FOnlineStoreFilter& Filter, const FOnQueryOnlineStoreOffersComplete& Delegate) override;
	virtual void QueryOffersById(const FUniqueNetId& UserId, const TArray<FUniqueOfferId>& OfferIds, const FOnQueryOnlineStoreOffersComplete& Delegate) override;
	virtual void GetOffers(TArray<FOnlineStoreOfferRef>& OutOffers) const override;
	virtual TSharedPtr<FOnlineStoreOffer> GetOffer(const FUniqueOfferId& OfferId) const override;

	// FOnlineStoreGooglePlayV2

	/**
	 * Constructor
	 *
	 * @param InSubsystem Online subsystem being used
	 */
	FOnlineStoreGooglePlayV2(FOnlineSubsystemGooglePlay* InSubsystem);

	/**
	 * Constructor
	 */
	FOnlineStoreGooglePlayV2();

	/**
	 * Destructor
	 */
	virtual ~FOnlineStoreGooglePlayV2();

<<<<<<< HEAD
	/** Initialize the interface */
	void Init();
	
=======
>>>>>>> 4af6daef
	/** Handle Java side query available iap completed notification */
	void OnGooglePlayAvailableIAPQueryComplete(EGooglePlayBillingResponseCode InResponse, const TArray<FProvidedProductInformation>& InProvidedProductInformation);

private:
	
	void AddOffer(const TSharedRef<FOnlineStoreOffer>& NewOffer);

private:
	
	/** Mapping from offer id to product information */
	typedef TMap<FUniqueOfferId, TSharedRef<FOnlineStoreOffer>> FOnlineOfferDescriptionMap;

	/** Mapping of all queried offers to their product information */
	FOnlineOfferDescriptionMap CachedOffers;

	/** The delegate to call for current query */
	FOnQueryOnlineStoreOffersComplete QueryOnlineStoreOffersCompleteDelegate;

	/** Is a query already in flight */
	bool bIsQueryInFlight;
	
	/** Reference to the parent subsystem */
	FOnlineSubsystemGooglePlay* Subsystem;

	/** Delegate fired when a query for purchases has completed, whether successful or unsuccessful */
	FOnQueryForAvailablePurchasesComplete OnQueryForAvailablePurchasesCompleteDelegate;
};

typedef TSharedPtr<FOnlineStoreGooglePlayV2, ESPMode::ThreadSafe> FOnlineStoreGooglePlayV2Ptr;<|MERGE_RESOLUTION|>--- conflicted
+++ resolved
@@ -45,12 +45,6 @@
 	 */
 	virtual ~FOnlineStoreGooglePlayV2();
 
-<<<<<<< HEAD
-	/** Initialize the interface */
-	void Init();
-	
-=======
->>>>>>> 4af6daef
 	/** Handle Java side query available iap completed notification */
 	void OnGooglePlayAvailableIAPQueryComplete(EGooglePlayBillingResponseCode InResponse, const TArray<FProvidedProductInformation>& InProvidedProductInformation);
 
