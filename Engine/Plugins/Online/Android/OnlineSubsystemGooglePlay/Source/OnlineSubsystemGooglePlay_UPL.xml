--- conflicted
+++ resolved
@@ -71,22 +71,6 @@
 		</insert>
 	</gameActivityImportAdditions>
 
-<<<<<<< HEAD
-	<!-- optional additions to GameActivity class in GameActivity.java -->
-	<gameActivityClassAdditions>
-		<insert>
-	/** Implement this if app wants to handle IAB activity launch. **/
-	GooglePlayStoreHelper.PurchaseLaunchCallback purchaseLaunchCallback = null;
-
-	public GooglePlayStoreHelper.PurchaseLaunchCallback getPurchaseLaunchCallback()
-	{
-		return purchaseLaunchCallback;
-	}
-		</insert>
-	</gameActivityClassAdditions>
-
-=======
->>>>>>> d731a049
 	<gameActivityIapSetupServiceAdditions>
 		<insert>
 		if (getPackageManager().checkPermission("com.android.vending.BILLING", getPackageName()) == getPackageManager().PERMISSION_GRANTED)
