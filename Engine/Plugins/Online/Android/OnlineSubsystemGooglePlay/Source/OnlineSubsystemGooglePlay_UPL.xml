<?xml version="1.0" encoding="utf-8"?>
<!--OnlineSubsystemGooglePlay plugin additions-->
<root xmlns:android="http://schemas.android.com/apk/res/android">	
	<init>
	  <log text="Subsystem Google Play SDK Android init"/>
	  
	  <setBoolFromProperty result="bUseGooglePlayBillingApiV2" ini="Engine" section="OnlineSubsystemGooglePlay.Store" property="bUseGooglePlayBillingApiV2" default="true"/>
	</init>
	
	<prebuildCopies>
		<if condition="bUseGooglePlayBillingApiV2">
			<true>
				<log text="Copying Google Play BillingApiV2 java files"/>
				<copyDir src="$S(PluginDir)/Java/BillingApiV2"
						 dst = "$S(BuildDir)/src" />
			</true>
			<false>
				<log text="Copying Google Play AIDL java files"/>
				<copyDir src="$S(PluginDir)/Java/AIDL"
						 dst = "$S(BuildDir)/src" />
			</false>
		</if>
	</prebuildCopies>
	
	<!-- gradle dependencies additions -->
	<buildGradleAdditions>
		<if condition="bUseGooglePlayBillingApiV2">
			<true>
				<insert>
					dependencies {
					implementation 'com.android.billingclient:billing:3.0.0'
					}
				</insert>
			</true>
		</if>
	</buildGradleAdditions>

	<gameActivityAndroidThunkJavaIapBeginPurchase>
		<insert>
public boolean AndroidThunkJava_IapBeginPurchase(String ProductId, String AccountId)
{
	Log.debug("[JAVA] - AndroidThunkJava_IapBeginPurchase");
	boolean bTriggeredPurchase = false;
	if( IapStoreHelper != null )
	{
		// sha-256 the accountId and get the hex string representation
		String ObfuscatedAccountId = null;
		if (AccountId != null)
		{
			try
			{
				MessageDigest md = MessageDigest.getInstance("SHA-256");
				byte[] sha256hash = md.digest(AccountId.getBytes("UTF-8"));
				StringBuilder builder = new StringBuilder(sha256hash.length * 2);
				for (byte b : sha256hash)
				{
					builder.append(String.format("%02x", b));
				}
				ObfuscatedAccountId = builder.toString();
			}
			catch (NoSuchAlgorithmException ae)
			{
			}
			catch (UnsupportedEncodingException ee)
			{
			}
		}
		bTriggeredPurchase = IapStoreHelper.BeginPurchase(ProductId, ObfuscatedAccountId);
	}
	else
	{
		Log.debug("[JAVA] - Store Helper is invalid");
	}
	return bTriggeredPurchase;
}
		</insert>
	</gameActivityAndroidThunkJavaIapBeginPurchase>
	
	<gameActivityOnActivityResultIapStoreHelperHandler>
		<if condition="bUseGooglePlayBillingApiV2">
			<false>
				<insert>
		else if( IapStoreHelper != null )
		{
			if(!IapStoreHelper.onActivityResult(requestCode, resultCode, data))
			{
				super.onActivityResult(requestCode, resultCode, data);
			}
			else
			{
				Log.debug("[JAVA] - Store Helper handled onActivityResult");
			}
		}
				</insert>
			</false>
		</if>
	</gameActivityOnActivityResultIapStoreHelperHandler>

	<!-- optional additions to GameActivity imports in GameActivity.java -->
	<gameActivityImportAdditions>
		<insert>
<<<<<<< HEAD
import com.epicgames.ue4.GooglePlayStoreHelper;
=======
import com.epicgames.unreal.GooglePlayStoreHelper;
>>>>>>> 6bbb88c8
import java.io.UnsupportedEncodingException;
import java.security.MessageDigest;
import java.security.NoSuchAlgorithmException;
		</insert>
	</gameActivityImportAdditions>

	<!-- optional additions to GameActivity class in GameActivity.java -->
	<gameActivityClassAdditions>
		<insert>
<<<<<<< HEAD
	/** Implement this if app wants to handle IAB activity launch. For e.g use DaydreamApi for transitions **/
=======
	/** Implement this if app wants to handle IAB activity launch. **/
>>>>>>> 6bbb88c8
	GooglePlayStoreHelper.PurchaseLaunchCallback purchaseLaunchCallback = null;

	public GooglePlayStoreHelper.PurchaseLaunchCallback getPurchaseLaunchCallback()
	{
		return purchaseLaunchCallback;
	}
		</insert>
	</gameActivityClassAdditions>

	<gameActivityIapSetupServiceAdditions>
		<insert>
		if (getPackageManager().checkPermission("com.android.vending.BILLING", getPackageName()) == getPackageManager().PERMISSION_GRANTED)
		{
			IapStoreHelper = new GooglePlayStoreHelper(InProductKey, this, Log);
			if (IapStoreHelper != null)
			{
				Log.debug("[JAVA] - AndroidThunkJava_IapSetupService - Setup started");
			}
			else
			{
				Log.debug("[JAVA] - AndroidThunkJava_IapSetupService - Failed to setup IAP service");
			}
		}
		else
		{
			Log.debug("[JAVA] - AndroidThunkJava_IapSetupService - You do not have the appropriate permission setup.");
			Log.debug("[JAVA] - AndroidThunkJava_IapSetupService - Please ensure com.android.vending.BILLING is added to the manifest.");
		}
		</insert>
	</gameActivityIapSetupServiceAdditions>
	
	<!-- optional additions to GameActivity onCreate in GameActivity.java -->
	<gameActivityOnCreateAdditions>
		<insert>
			//Google Play SDK onCreate additions
			try {
				GoogleApiClient.Builder gbuilder = new GoogleApiClient.Builder(this);
				gbuilder.addConnectionCallbacks(this);
				gbuilder.addOnConnectionFailedListener(this);
				gbuilder.addApiIfAvailable(Games.API, Games.SCOPE_GAMES);
				googleClient = gbuilder.build();
			}
			catch (Exception e)
			{
				Log.debug("GoogleApiClient exception caught: " + e.toString());
			}
			Log.debug("googleClient is " + ((googleClient == null) ? "disabled" : "valid"));
		</insert>
	</gameActivityOnCreateAdditions>

</root><|MERGE_RESOLUTION|>--- conflicted
+++ resolved
@@ -99,11 +99,7 @@
 	<!-- optional additions to GameActivity imports in GameActivity.java -->
 	<gameActivityImportAdditions>
 		<insert>
-<<<<<<< HEAD
-import com.epicgames.ue4.GooglePlayStoreHelper;
-=======
 import com.epicgames.unreal.GooglePlayStoreHelper;
->>>>>>> 6bbb88c8
 import java.io.UnsupportedEncodingException;
 import java.security.MessageDigest;
 import java.security.NoSuchAlgorithmException;
@@ -113,11 +109,7 @@
 	<!-- optional additions to GameActivity class in GameActivity.java -->
 	<gameActivityClassAdditions>
 		<insert>
-<<<<<<< HEAD
-	/** Implement this if app wants to handle IAB activity launch. For e.g use DaydreamApi for transitions **/
-=======
 	/** Implement this if app wants to handle IAB activity launch. **/
->>>>>>> 6bbb88c8
 	GooglePlayStoreHelper.PurchaseLaunchCallback purchaseLaunchCallback = null;
 
 	public GooglePlayStoreHelper.PurchaseLaunchCallback getPurchaseLaunchCallback()
