--- conflicted
+++ resolved
@@ -15,11 +15,7 @@
 	<buildGradleAdditions>
 		<insert>
 			dependencies {
-<<<<<<< HEAD
-			implementation 'com.android.billingclient:billing:5.0.0'
-=======
 			implementation 'com.android.billingclient:billing:6.0.0'
->>>>>>> 4af6daef
 			}
 		</insert>
 	</buildGradleAdditions>
