--- conflicted
+++ resolved
@@ -141,10 +141,6 @@
 	if (IsInAppPurchasingEnabled())
 	{
         StoreV2Interface = MakeShareable(new FOnlineStoreGooglePlayV2(this));
-<<<<<<< HEAD
-		StoreV2Interface->Init();
-=======
->>>>>>> 4af6daef
 		PurchaseInterface = MakeShareable(new FOnlinePurchaseGooglePlay(this));
 		PurchaseInterface->Init();
 	}
