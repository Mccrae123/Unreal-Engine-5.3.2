--- conflicted
+++ resolved
@@ -32,20 +32,6 @@
 		// Store the Subsystem pointer locally so that the OnAuthActionFinished lambda can capture it
 		FOnlineSubsystemGooglePlay* LocalSubsystem = Subsystem;
 
-<<<<<<< HEAD
-		Subsystem->GameServicesPtr = gpg::GameServices::Builder()
-			.SetDefaultOnLog(gpg::LogLevel::VERBOSE)
-			.SetOnAuthActionStarted([](gpg::AuthOperation Op) {
-				UE_LOG_ONLINE(Log, TEXT("GPG OnAuthActionStarted: %s"), *FString(DebugString(Op).c_str()));
-			})
-			.SetOnAuthActionFinished([LocalSubsystem](gpg::AuthOperation Op, gpg::AuthStatus LocalStatus) {
-				UE_LOG_ONLINE(Log, TEXT("GPG OnAuthActionFinished: %s, AuthStatus: %s"),
-					*FString(DebugString(Op).c_str()),
-					*FString(DebugString(LocalStatus).c_str()));
-				LocalSubsystem->OnAuthActionFinished(Op, LocalStatus);
-			})
-			.Create(Subsystem->PlatformConfiguration);
-=======
 		auto DefaultSettings = GetDefault<UAndroidRuntimeSettings>();
 
 		if (DefaultSettings->bEnableSnapshots)
@@ -79,7 +65,6 @@
 				})
 				.Create(Subsystem->PlatformConfiguration);
 		}
->>>>>>> 5edfa17c
 	}
 	else if(Subsystem->GameServicesPtr->IsAuthorized())
 	{
