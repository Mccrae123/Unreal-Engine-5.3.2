--- conflicted
+++ resolved
@@ -165,14 +165,6 @@
 	}
 
 	virtual uint32 GetTypeHash() const override
-<<<<<<< HEAD
-	{
-		return GetConstTypeHash();
-	}
-
-	uint32 GetConstTypeHash() const
-=======
->>>>>>> 236a65c6
 	{
 		return ::GetTypeHash(ToString(true));
 	}
