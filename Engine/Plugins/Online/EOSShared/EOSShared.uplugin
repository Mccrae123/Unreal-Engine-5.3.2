{
	"FileVersion": 3,

	"FriendlyName": "EOS Shared",
	"Version": 1,
	"VersionName": "1.0",
	"Description": "Responsible for init/shutdown of the EOSSDK runtime library.",
	"Category": "Online Platform",
	"CreatedBy": "Epic Games, Inc.",
	"CreatedByURL": "http://epicgames.com",
	"EnabledByDefault": false,

	"Modules": [
		{
			"Name": "EOSShared",
<<<<<<< HEAD
			"Type": "RuntimeNoCommandlet",
=======
			"Type": "Runtime",
>>>>>>> efc9b2f3
			"LoadingPhase": "PostConfigInit",
			"WhitelistPlatforms": [
				"Android",
				"IOS",
				"Linux",
				"Mac",
				"Win64"
			]
		}
	]
}<|MERGE_RESOLUTION|>--- conflicted
+++ resolved
@@ -13,13 +13,9 @@
 	"Modules": [
 		{
 			"Name": "EOSShared",
-<<<<<<< HEAD
 			"Type": "RuntimeNoCommandlet",
-=======
-			"Type": "Runtime",
->>>>>>> efc9b2f3
 			"LoadingPhase": "PostConfigInit",
-			"WhitelistPlatforms": [
+			"PlatformAllowList": [
 				"Android",
 				"IOS",
 				"Linux",
