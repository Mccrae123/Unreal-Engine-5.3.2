--- conflicted
+++ resolved
@@ -3,13 +3,6 @@
 #include "EOSShared.h"
 #include "EOSSharedTypes.h"
 
-<<<<<<< HEAD
-#include "eos_friends_types.h"
-
-DEFINE_LOG_CATEGORY(LogEOSSDK);
-
-bool FCallbackBase::bShouldCancelAllCallbacks = false;
-=======
 #include "eos_auth_types.h"
 #include "eos_friends_types.h"
 #include "eos_presence_types.h"
@@ -21,7 +14,6 @@
 {
 	return UTF8_TO_TCHAR(EOS_EResult_ToString(EosResult));
 }
->>>>>>> d731a049
 
 FString LexToString(const EOS_ProductUserId UserId)
 {
@@ -60,8 +52,6 @@
 	return Result;
 }
 
-<<<<<<< HEAD
-=======
 const TCHAR* LexToString(const EOS_EApplicationStatus ApplicationStatus)
 {
 	switch (ApplicationStatus)
@@ -123,7 +113,6 @@
 	}
 }
 
->>>>>>> d731a049
 const TCHAR* LexToString(const EOS_EFriendsStatus FriendStatus)
 {
 	switch (FriendStatus)
@@ -134,9 +123,6 @@
 		case EOS_EFriendsStatus::EOS_FS_InviteReceived: return TEXT("InviteReceived");
 		case EOS_EFriendsStatus::EOS_FS_Friends:		return TEXT("Friends");
 	}
-<<<<<<< HEAD
-} 
-=======
 }
 
 const TCHAR* LexToString(const EOS_ELoginStatus LoginStatus)
@@ -281,5 +267,4 @@
 		return false;
 	}
 	return true;
-}
->>>>>>> d731a049
+}