--- conflicted
+++ resolved
@@ -17,8 +17,6 @@
 
 struct FEOSPlatformHandle;
 
-struct FEOSPlatformHandle;
-
 class FEOSSDKManager : public IEOSSDKManager
 {
 public:
@@ -29,7 +27,7 @@
 	virtual EOS_EResult Initialize() override;
 	virtual bool IsInitialized() const override { return bInitialized; }
 
-	virtual IEOSPlatformHandlePtr CreatePlatform(const EOS_Platform_Options& PlatformOptions) override;
+	virtual IEOSPlatformHandlePtr CreatePlatform(EOS_Platform_Options& PlatformOptions) override;
 
 	virtual FString GetProductName() const override;
 	virtual FString GetProductVersion() const override;
@@ -44,13 +42,9 @@
 	friend struct FEOSPlatformHandle;
 
 	void ReleasePlatform(EOS_HPlatform PlatformHandle);
-<<<<<<< HEAD
 	void ReleaseReleasedPlatforms();
 	bool Tick(float);
 	void OnLogVerbosityChanged(const FLogCategoryName& CategoryName, ELogVerbosity::Type OldVerbosity, ELogVerbosity::Type NewVerbosity);
-=======
-	bool Tick(float);
->>>>>>> efc9b2f3
 
 #if EOSSDK_RUNTIME_LOAD_REQUIRED
 	void* SDKHandle = nullptr;
@@ -58,7 +52,6 @@
 
 	/** Are we currently initialized */
 	bool bInitialized = false;
-<<<<<<< HEAD
 	/** Created platforms actively ticking */
 	TArray<EOS_HPlatform> ActivePlatforms;
 	/** Contains platforms released with ReleasePlatform, which we will release on the next Tick. */
@@ -79,26 +72,6 @@
 
 	/* Reference to the EOSSDK manager */
 	FEOSSDKManager& Manager;
-=======
-	/** Created platforms */
-	TArray<EOS_HPlatform> PlatformHandles;
-	/** Handle to ticker delegate for Tick(), valid whenever EosPlatformHandles is non-empty. */
-	FDelegateHandle TickerHandle;
->>>>>>> efc9b2f3
-};
-
-struct FEOSPlatformHandle : public IEOSPlatformHandle
-{
-	FEOSPlatformHandle(FEOSSDKManager& InManager, EOS_HPlatform InPlatformHandle)
-		: IEOSPlatformHandle(InPlatformHandle), Manager(InManager)
-	{
-	}
-
-	virtual ~FEOSPlatformHandle();
-	virtual void Tick() override;
-
-	/* Reference to the EOSSDK manager */
-	FEOSSDKManager& Manager;
 };
 
 #endif // WITH_EOS_SDK