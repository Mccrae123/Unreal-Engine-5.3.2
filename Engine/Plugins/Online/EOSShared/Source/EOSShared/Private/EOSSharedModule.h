// Copyright Epic Games, Inc. All Rights Reserved.

#pragma once

#include "Misc/Fork.h"
#include "Modules/ModuleInterface.h"

#include "EOSSDKManager.h"

class FEOSSharedModule: public IModuleInterface
{
public:
	FEOSSharedModule() = default;
	~FEOSSharedModule() = default;

	static FEOSSharedModule* Get();

	const TArray<FString>& GetSuppressedLogStrings() const { return SuppressedLogStrings; }

private:
	// ~Begin IModuleInterface
	virtual void StartupModule() override;
	virtual void ShutdownModule() override;
	// ~End IModuleInterface

<<<<<<< HEAD
=======
	void OnConfigSectionsChanged(const FString& IniFilename, const TSet<FString>& SectionNames);
	void LoadConfig();


>>>>>>> 4af6daef
#if WITH_EOS_SDK
	TUniquePtr<FEOSSDKManager> SDKManager;
#endif
	TArray<FString> SuppressedLogStrings;
	FDelegateHandle OnPostForkDelegateHandle;
};<|MERGE_RESOLUTION|>--- conflicted
+++ resolved
@@ -23,13 +23,10 @@
 	virtual void ShutdownModule() override;
 	// ~End IModuleInterface
 
-<<<<<<< HEAD
-=======
 	void OnConfigSectionsChanged(const FString& IniFilename, const TSet<FString>& SectionNames);
 	void LoadConfig();
 
 
->>>>>>> 4af6daef
 #if WITH_EOS_SDK
 	TUniquePtr<FEOSSDKManager> SDKManager;
 #endif
