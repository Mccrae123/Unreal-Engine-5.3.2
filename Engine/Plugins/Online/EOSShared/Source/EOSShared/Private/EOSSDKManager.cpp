// Copyright Epic Games, Inc. All Rights Reserved.

#include "EOSSDKManager.h"

#if WITH_EOS_SDK

#include "Algo/AnyOf.h"
#include "Containers/Ticker.h"
#include "HAL/LowLevelMemTracker.h"
#include "Misc/App.h"
#include "Misc/CoreMisc.h"
#include "Misc/CoreDelegates.h"
<<<<<<< HEAD
=======
#include "Misc/Fork.h"
>>>>>>> 4af6daef
#include "Misc/NetworkVersion.h"
#include "Misc/Paths.h"
#include "Misc/ConfigCacheIni.h"
#include "ProfilingDebugging/CsvProfiler.h"
#include "ProfilingDebugging/CallstackTrace.h"
#include "Stats/Stats.h"

#include "CoreGlobals.h"

#include "EOSShared.h"
<<<<<<< HEAD
=======
#include "EOSSharedModule.h"
>>>>>>> 4af6daef
#include "EOSSharedTypes.h"

#include "eos_auth.h"
#include "eos_connect.h"
#include "eos_friends.h"
#include "eos_init.h"
#include "eos_logging.h"
#include "eos_presence.h"
#include "eos_sdk.h"
#include "eos_userinfo.h"
#include "eos_version.h"

#ifndef EOS_TRACE_MALLOC
#define EOS_TRACE_MALLOC 1
#endif

namespace
{
	static void* EOS_MEMORY_CALL EosMalloc(size_t Bytes, size_t Alignment)
	{
		LLM_SCOPE(ELLMTag::RealTimeCommunications);

#if !EOS_TRACE_MALLOC
		CALLSTACK_TRACE_LIMIT_CALLSTACKRESOLVE_SCOPE();
#endif

		return FMemory::Malloc(Bytes, Alignment);
	}

	static void* EOS_MEMORY_CALL EosRealloc(void* Ptr, size_t Bytes, size_t Alignment)
	{
		LLM_SCOPE(ELLMTag::RealTimeCommunications);

#if !EOS_TRACE_MALLOC
		CALLSTACK_TRACE_LIMIT_CALLSTACKRESOLVE_SCOPE();
#endif

		return FMemory::Realloc(Ptr, Bytes, Alignment);
	}

	static void EOS_MEMORY_CALL EosFree(void* Ptr)
	{
		LLM_SCOPE(ELLMTag::RealTimeCommunications);

#if !EOS_TRACE_MALLOC
		CALLSTACK_TRACE_LIMIT_CALLSTACKRESOLVE_SCOPE();
#endif

		FMemory::Free(Ptr);
	}

#if !NO_LOGGING
<<<<<<< HEAD
	void EOS_CALL EOSLogMessageReceived(const EOS_LogMessage* Message)
	{
#define EOSLOG(Level) UE_LOG(LogEOSSDK, Level, TEXT("%s: %s"), UTF8_TO_TCHAR(Message->Category), *MessageStr)
=======
	bool IsLogLevelSuppressable(EOS_ELogLevel Level)
	{
		return Level > EOS_ELogLevel::EOS_LOG_Off && Level < EOS_ELogLevel::EOS_LOG_Info;
	}

	void EOS_CALL EOSLogMessageReceived(const EOS_LogMessage* Message)
	{
#define EOSLOG(Level) UE_LOG(LogEOSSDK, Level, TEXT("%s: %s"), UTF8_TO_TCHAR(Message->Category), *MessageStr)
#define EOSLOG_SUPPRESS(Level) if(bSuppressLogLevel) { EOSLOG(Log); } else { EOSLOG(Level); }
>>>>>>> 4af6daef

		FString MessageStr(UTF8_TO_TCHAR(Message->Message));
		MessageStr.TrimStartAndEndInline();

		// Check if this log line is suppressed.
		bool bSuppressLogLevel = false;
		if (IsLogLevelSuppressable(Message->Level))
		{
			if(FEOSSharedModule* Module = FEOSSharedModule::Get())
			{
				bSuppressLogLevel = Algo::AnyOf(Module->GetSuppressedLogStrings(), [&MessageStr](const FString& SuppressedLogString) { return MessageStr.Contains(SuppressedLogString); });
			}
		}

		switch (Message->Level)
		{
		case EOS_ELogLevel::EOS_LOG_Fatal:			EOSLOG_SUPPRESS(Fatal); break;
		case EOS_ELogLevel::EOS_LOG_Error:			EOSLOG_SUPPRESS(Error); break;
		case EOS_ELogLevel::EOS_LOG_Warning:		EOSLOG_SUPPRESS(Warning); break;
		case EOS_ELogLevel::EOS_LOG_Info:			EOSLOG(Log); break;
		case EOS_ELogLevel::EOS_LOG_Verbose:		EOSLOG(Verbose); break;
		case EOS_ELogLevel::EOS_LOG_VeryVerbose:	EOSLOG(VeryVerbose); break;
		case EOS_ELogLevel::EOS_LOG_Off:
		default:
			// do nothing
			break;
		}
#undef EOSLOG
#undef EOSLOG_SUPPRESS
	}

	EOS_ELogLevel ConvertLogLevel(ELogVerbosity::Type LogLevel)
	{
		switch (LogLevel)
		{
		case ELogVerbosity::NoLogging:		return EOS_ELogLevel::EOS_LOG_Off;
		case ELogVerbosity::Fatal:			return EOS_ELogLevel::EOS_LOG_Fatal;
		case ELogVerbosity::Error:			return EOS_ELogLevel::EOS_LOG_Error;
		case ELogVerbosity::Warning:		return EOS_ELogLevel::EOS_LOG_Warning;
		default:							// Intentional fall through
		case ELogVerbosity::Display:		// Intentional fall through
		case ELogVerbosity::Log:			return EOS_ELogLevel::EOS_LOG_Info;
		case ELogVerbosity::Verbose:		return EOS_ELogLevel::EOS_LOG_Verbose;
		case ELogVerbosity::VeryVerbose:	return EOS_ELogLevel::EOS_LOG_VeryVerbose;
		}
	}
#endif // !NO_LOGGING

#if EOSSDK_RUNTIME_LOAD_REQUIRED
	static void* GetSdkDllHandle()
	{
		void* Result = nullptr;

		const FString ProjectBinaryPath = FPaths::ConvertRelativePathToFull(FPaths::Combine(FPaths::ProjectDir(), TEXT("Binaries"), FPlatformProcess::GetBinariesSubdirectory(), TEXT(EOSSDK_RUNTIME_LIBRARY_NAME)));
		if (FPaths::FileExists(ProjectBinaryPath))
		{
			Result = FPlatformProcess::GetDllHandle(*ProjectBinaryPath);
		}

		if (!Result)
		{
			const FString EngineBinaryPath = FPaths::ConvertRelativePathToFull(FPaths::Combine(FPaths::EngineDir(), TEXT("Binaries"), FPlatformProcess::GetBinariesSubdirectory(), TEXT(EOSSDK_RUNTIME_LIBRARY_NAME)));
			if (FPaths::FileExists(EngineBinaryPath))
			{
				Result = FPlatformProcess::GetDllHandle(*EngineBinaryPath);
			}
		}

		if (!Result)
		{
			Result = FPlatformProcess::GetDllHandle(TEXT(EOSSDK_RUNTIME_LIBRARY_NAME));
		}

		return Result;
	}
<<<<<<< HEAD

	EOS_ELogLevel ConvertLogLevel(ELogVerbosity::Type LogLevel)
	{
		switch (LogLevel)
		{
		case ELogVerbosity::NoLogging:		return EOS_ELogLevel::EOS_LOG_Off;
		case ELogVerbosity::Fatal:			return EOS_ELogLevel::EOS_LOG_Fatal;
		case ELogVerbosity::Error:			return EOS_ELogLevel::EOS_LOG_Error;
		case ELogVerbosity::Warning:		return EOS_ELogLevel::EOS_LOG_Warning;
		default:							// Intentional fall through
		case ELogVerbosity::Display:		// Intentional fall through
		case ELogVerbosity::Log:			return EOS_ELogLevel::EOS_LOG_Info;
		case ELogVerbosity::Verbose:		return EOS_ELogLevel::EOS_LOG_Verbose;
		case ELogVerbosity::VeryVerbose:	return EOS_ELogLevel::EOS_LOG_VeryVerbose;
		}
	}
#endif // !NO_LOGGING

#if EOSSDK_RUNTIME_LOAD_REQUIRED
	static void* GetSdkDllHandle()
	{
		void* Result = nullptr;

		const FString ProjectBinaryPath = FPaths::ConvertRelativePathToFull(FPaths::Combine(FPaths::ProjectDir(), TEXT("Binaries"), FPlatformProcess::GetBinariesSubdirectory(), TEXT(EOSSDK_RUNTIME_LIBRARY_NAME)));
		if (FPaths::FileExists(ProjectBinaryPath))
		{
			Result = FPlatformProcess::GetDllHandle(*ProjectBinaryPath);
		}

		if (!Result)
		{
			const FString EngineBinaryPath = FPaths::ConvertRelativePathToFull(FPaths::Combine(FPaths::EngineDir(), TEXT("Binaries"), FPlatformProcess::GetBinariesSubdirectory(), TEXT(EOSSDK_RUNTIME_LIBRARY_NAME)));
			if (FPaths::FileExists(EngineBinaryPath))
			{
				Result = FPlatformProcess::GetDllHandle(*EngineBinaryPath);
			}
		}

		if (!Result)
		{
			Result = FPlatformProcess::GetDllHandle(TEXT(EOSSDK_RUNTIME_LIBRARY_NAME));
		}

		return Result;
	}
=======
>>>>>>> 4af6daef
#endif
}


// if the platform wants to preload the EOS runtime library, then use the auto registration system to kick off
// the GetDllHandle call at a specified time. it is assumed that calling GetDllHandle here will not conflict
// with the call in FEOSSDKManager::FEOSSDKManager, and will only speed it up, even if it's not complete before
// the later one is called. if that's not the case, we will need an FEvent or similar to block the constructor
// until this is complete
#if EOSSDK_RUNTIME_LOAD_REQUIRED && defined(EOS_DLL_PRELOAD_PHASE)

#include "Misc/DelayedAutoRegister.h"
#include "Async/Async.h"

static FDelayedAutoRegisterHelper GKickoffDll(EDelayedRegisterRunPhase::EOS_DLL_PRELOAD_PHASE, []
{
	Async(EAsyncExecution::Thread, []
	{
		LLM_SCOPE(ELLMTag::RealTimeCommunications);
		SCOPED_BOOT_TIMING("Preloading EOS module");
		GetSdkDllHandle();
	});
});

#endif

FEOSSDKManager::FEOSSDKManager()
{
<<<<<<< HEAD
#if EOSSDK_RUNTIME_LOAD_REQUIRED
	LLM_SCOPE(ELLMTag::RealTimeCommunications);
	SDKHandle = GetSdkDllHandle();
	if (SDKHandle == nullptr)
	{
		UE_LOG(LogEOSSDK, Warning, TEXT("Unable to load EOSSDK dynamic library"));
		return;
	}
#endif
=======
>>>>>>> 4af6daef
}

FEOSSDKManager::~FEOSSDKManager()
{
#if EOSSDK_RUNTIME_LOAD_REQUIRED
	if (SDKHandle != nullptr)
	{
		FPlatformProcess::FreeDllHandle(SDKHandle);
	}
#endif
}

EOS_EResult FEOSSDKManager::Initialize()
{
	if (FForkProcessHelper::IsForkRequested() && !FForkProcessHelper::IsForkedChildProcess())
	{
		UE_LOG(LogEOSSDK, Error, TEXT("FEOSSDKManager::Initialize failed, pre-fork"));
		return EOS_EResult::EOS_InvalidState;
	}

#if EOSSDK_RUNTIME_LOAD_REQUIRED
	if (SDKHandle == nullptr)
	{
		LLM_SCOPE(ELLMTag::RealTimeCommunications);
		SDKHandle = GetSdkDllHandle();
	}
	if (SDKHandle == nullptr)
	{
		UE_LOG(LogEOSSDK, Log, TEXT("FEOSSDKManager::Initialize failed, SDKHandle=nullptr"));
		return EOS_EResult::EOS_InvalidState;
	}
#endif

	if (IsInitialized())
	{
		return EOS_EResult::EOS_Success;
	}
	else
	{
		UE_LOG(LogEOSSDK, Log, TEXT("Initializing EOSSDK Version:%s"), UTF8_TO_TCHAR(EOS_GetVersion()));

		const FTCHARToUTF8 ProductName(*GetProductName());
		const FTCHARToUTF8 ProductVersion(*GetProductVersion());

		EOS_InitializeOptions InitializeOptions = {};
		InitializeOptions.ApiVersion = 4;
		UE_EOS_CHECK_API_MISMATCH(EOS_INITIALIZE_API_LATEST, 4);
		InitializeOptions.AllocateMemoryFunction = &EosMalloc;
		InitializeOptions.ReallocateMemoryFunction = &EosRealloc;
		InitializeOptions.ReleaseMemoryFunction = &EosFree;
		InitializeOptions.ProductName = ProductName.Get();
		InitializeOptions.ProductVersion = ProductVersion.Length() > 0 ? ProductVersion.Get() : nullptr;
		InitializeOptions.Reserved = nullptr;
		InitializeOptions.SystemInitializeOptions = nullptr;
		InitializeOptions.OverrideThreadAffinity = nullptr;

		EOS_EResult EosResult = EOSInitialize(InitializeOptions);

		if (EosResult == EOS_EResult::EOS_Success)
		{
			bInitialized = true;

			FCoreDelegates::TSOnConfigSectionsChanged().AddRaw(this, &FEOSSDKManager::OnConfigSectionsChanged);
			LoadConfig();

#if !NO_LOGGING
			FCoreDelegates::OnLogVerbosityChanged.AddRaw(this, &FEOSSDKManager::OnLogVerbosityChanged);

			EosResult = EOS_Logging_SetCallback(&EOSLogMessageReceived);
			if (EosResult != EOS_EResult::EOS_Success)
			{
				UE_LOG(LogEOSSDK, Warning, TEXT("EOS_Logging_SetCallback failed error:%s"), *LexToString(EosResult));
			}

			EosResult = EOS_Logging_SetLogLevel(EOS_ELogCategory::EOS_LC_ALL_CATEGORIES, ConvertLogLevel(LogEOSSDK.GetVerbosity()));
			if (EosResult != EOS_EResult::EOS_Success)
			{
				UE_LOG(LogEOSSDK, Warning, TEXT("EOS_Logging_SetLogLevel failed Verbosity=%s error=[%s]"), ToString(LogEOSSDK.GetVerbosity()), *LexToString(EosResult));
			}
#endif // !NO_LOGGING

			FCoreDelegates::OnNetworkConnectionStatusChanged.AddRaw(this, &FEOSSDKManager::OnNetworkConnectionStatusChanged);
		}
		else
		{
			UE_LOG(LogEOSSDK, Warning, TEXT("EOS_Initialize failed error:%s"), *LexToString(EosResult));
		}

		return EosResult;
	}
}

const FEOSSDKPlatformConfig* FEOSSDKManager::GetPlatformConfig(const FString& PlatformConfigName, bool bLoadIfMissing)
{
	if (PlatformConfigName.IsEmpty())
	{
		UE_LOG(LogEOSSDK, Warning, TEXT("Platform name can't be empty"));
		return nullptr;
	}

	FEOSSDKPlatformConfig* PlatformConfig = PlatformConfigs.Find(PlatformConfigName);
	if (PlatformConfig || !bLoadIfMissing)
	{
		return PlatformConfig;
	}

	const FString SectionName(TEXT("EOSSDK.Platform.") + PlatformConfigName);
	if (!GConfig->DoesSectionExist(*SectionName, GEngineIni))
	{
		UE_LOG(LogEOSSDK, Warning, TEXT("Could not find platform config: %s"), *PlatformConfigName);
		return nullptr;
	}

	PlatformConfig = &PlatformConfigs.Emplace(PlatformConfigName);

	PlatformConfig->Name = PlatformConfigName;
	GConfig->GetString(*SectionName, TEXT("ProductId"), PlatformConfig->ProductId, GEngineIni);
	GConfig->GetString(*SectionName, TEXT("SandboxId"), PlatformConfig->SandboxId, GEngineIni);
	GConfig->GetString(*SectionName, TEXT("ClientId"), PlatformConfig->ClientId, GEngineIni);
	GConfig->GetString(*SectionName, TEXT("ClientSecret"), PlatformConfig->ClientSecret, GEngineIni);
	if (GConfig->GetString(*SectionName, TEXT("EncryptionKey"), PlatformConfig->EncryptionKey, GEngineIni))
	{
		// EncryptionKey gets removed from packaged builds due to IniKeyDenylist=EncryptionKey entry in BaseGame.ini.
		// Normally we could just add a remap in ConfigRedirects.ini but the section name varies with the PlatformConfigName.
		UE_LOG(LogEOSSDK, Warning, TEXT("Config section \"EOSSDK.Platform.%s\" contains deprecated key EncryptionKey, please migrate to ClientEncryptionKey."), *PlatformConfigName);
	}
	GConfig->GetString(*SectionName, TEXT("ClientEncryptionKey"), PlatformConfig->EncryptionKey, GEngineIni);
	GConfig->GetString(*SectionName, TEXT("OverrideCountryCode"), PlatformConfig->OverrideCountryCode, GEngineIni);
	GConfig->GetString(*SectionName, TEXT("OverrideLocaleCode"), PlatformConfig->OverrideLocaleCode, GEngineIni);
	GConfig->GetString(*SectionName, TEXT("DeploymentId"), PlatformConfig->DeploymentId, GEngineIni);
	GConfig->GetString(*SectionName, TEXT("CacheDirectory"), PlatformConfig->CacheDirectory, GEngineIni);
	GConfig->GetBool(*SectionName, TEXT("bIsServer"), PlatformConfig->bIsServer, GEngineIni);
	GConfig->GetBool(*SectionName, TEXT("bLoadingInEditor"), PlatformConfig->bLoadingInEditor, GEngineIni);
	GConfig->GetBool(*SectionName, TEXT("bDisableOverlay"), PlatformConfig->bDisableOverlay, GEngineIni);
	GConfig->GetBool(*SectionName, TEXT("bDisableSocialOverlay"), PlatformConfig->bDisableSocialOverlay, GEngineIni);
	GConfig->GetBool(*SectionName, TEXT("bWindowsEnableOverlayD3D9"), PlatformConfig->bWindowsEnableOverlayD3D9, GEngineIni);
	GConfig->GetBool(*SectionName, TEXT("bWindowsEnableOverlayD3D10"), PlatformConfig->bWindowsEnableOverlayD3D10, GEngineIni);
	GConfig->GetBool(*SectionName, TEXT("bWindowsEnableOverlayOpenGL"), PlatformConfig->bWindowsEnableOverlayOpenGL, GEngineIni);
	GConfig->GetBool(*SectionName, TEXT("bEnableRTC"), PlatformConfig->bEnableRTC, GEngineIni);
	GConfig->GetInt(*SectionName, TEXT("TickBudgetInMilliseconds"), PlatformConfig->TickBudgetInMilliseconds, GEngineIni);
	GConfig->GetArray(*SectionName, TEXT("OptionalConfig"), PlatformConfig->OptionalConfig, GEngineIni);

	UE_LOG(LogEOSSDK, Verbose, TEXT("Loaded platform config: %s"), *PlatformConfigName);
	return PlatformConfig;
}

bool FEOSSDKManager::AddPlatformConfig(const FEOSSDKPlatformConfig& PlatformConfig)
{
	if (PlatformConfig.Name.IsEmpty())
	{
		UE_LOG(LogEOSSDK, Warning, TEXT("Platform name can't be empty"));
		return false;
	}

	if (PlatformConfigs.Find(PlatformConfig.Name))
	{
		UE_LOG(LogEOSSDK, Warning, TEXT("Platform config already exists: %s"), *PlatformConfig.Name);
		return false;
	}

	PlatformConfigs.Emplace(PlatformConfig.Name, PlatformConfig);
	UE_LOG(LogEOSSDK, Verbose, TEXT("Added platform config: %s"), *PlatformConfig.Name);
	return true;
}

const FString& FEOSSDKManager::GetDefaultPlatformConfigName()
{
	if (DefaultPlatformConfigName.IsEmpty())
	{
		FString PlatformConfigName;
		if (GConfig->GetString(TEXT("EOSSDK"), TEXT("DefaultPlatformConfigName"), PlatformConfigName, GEngineIni))
		{
			SetDefaultPlatformConfigName(PlatformConfigName);
		}
	}

	return DefaultPlatformConfigName;
}

void FEOSSDKManager::SetDefaultPlatformConfigName(const FString& PlatformConfigName)
{
	if (DefaultPlatformConfigName != PlatformConfigName)
	{
		UE_LOG(LogEOSSDK, Verbose, TEXT("Default platform name changed: New=%s Old=%s"), *PlatformConfigName, *DefaultPlatformConfigName);
		OnDefaultPlatformConfigNameChanged.Broadcast(PlatformConfigName, DefaultPlatformConfigName);
		DefaultPlatformConfigName = PlatformConfigName;
	}
}

IEOSPlatformHandlePtr FEOSSDKManager::CreatePlatform(const FString& PlatformConfigName, FName InstanceName)
{
	if (PlatformConfigName.IsEmpty())
	{
		UE_LOG(LogEOSSDK, Warning, TEXT("Platform name can't be empty"));
		return IEOSPlatformHandlePtr();
	}

	const FEOSSDKPlatformConfig* const PlatformConfig = GetPlatformConfig(PlatformConfigName, true);
	if (!PlatformConfig)
	{
		return IEOSPlatformHandlePtr();
	}

	TMap<FName, IEOSPlatformHandleWeakPtr>* PlatformMap = PlatformHandles.Find(PlatformConfigName);
	if (PlatformMap)
	{
		IEOSPlatformHandleWeakPtr* WeakPlatformHandle = PlatformMap->Find(InstanceName);
		if (WeakPlatformHandle)
		{
			if (IEOSPlatformHandlePtr Pinned = WeakPlatformHandle->Pin())
			{
				UE_LOG(LogEOSSDK, Verbose, TEXT("Found existing platform handle: PlatformConfigName=%s InstanceName=%s"), *PlatformConfigName, *InstanceName.ToString());
				return Pinned;
			}

			UE_LOG(LogEOSSDK, Verbose, TEXT("Removing stale platform handle pointer: PlatformConfigName=%s InstanceName=%s"), *PlatformConfigName, *InstanceName.ToString());
			PlatformMap->Remove(InstanceName);
		}
	}
	else
	{
		PlatformMap = &PlatformHandles.Emplace(PlatformConfigName);
	}

	const FTCHARToUTF8 Utf8ProductId(*PlatformConfig->ProductId);
	const FTCHARToUTF8 Utf8SandboxId(*PlatformConfig->SandboxId);
	const FTCHARToUTF8 Utf8ClientId(*PlatformConfig->ClientId);
	const FTCHARToUTF8 Utf8ClientSecret(*PlatformConfig->ClientSecret);
	const FTCHARToUTF8 Utf8EncryptionKey(*PlatformConfig->EncryptionKey);
	const FTCHARToUTF8 Utf8OverrideCountryCode(*PlatformConfig->OverrideCountryCode);
	const FTCHARToUTF8 Utf8OverrideLocaleCode(*PlatformConfig->OverrideLocaleCode);
	const FTCHARToUTF8 Utf8DeploymentId(*PlatformConfig->DeploymentId);
	const FTCHARToUTF8 Utf8CacheDirectory(*PlatformConfig->CacheDirectory);

	EOS_Platform_Options PlatformOptions = {};
	PlatformOptions.ApiVersion = 12;
	UE_EOS_CHECK_API_MISMATCH(EOS_PLATFORM_OPTIONS_API_LATEST, 12);
	PlatformOptions.Reserved = nullptr;
	PlatformOptions.ProductId = Utf8ProductId.Length() ? Utf8ProductId.Get() : nullptr;
	PlatformOptions.SandboxId = Utf8SandboxId.Length() ? Utf8SandboxId.Get() : nullptr;
	PlatformOptions.ClientCredentials.ClientId = Utf8ClientId.Length() ? Utf8ClientId.Get() : nullptr;
	PlatformOptions.ClientCredentials.ClientSecret = Utf8ClientSecret.Length() ? Utf8ClientSecret.Get() : nullptr;
	PlatformOptions.bIsServer = PlatformConfig->bIsServer;
	PlatformOptions.EncryptionKey = Utf8EncryptionKey.Length() ? Utf8EncryptionKey.Get() : nullptr;
	PlatformOptions.OverrideCountryCode = Utf8OverrideCountryCode.Length() ? Utf8OverrideCountryCode.Get() : nullptr;
	PlatformOptions.OverrideLocaleCode = Utf8OverrideLocaleCode.Length() ? Utf8OverrideLocaleCode.Get() : nullptr;
	PlatformOptions.DeploymentId = Utf8DeploymentId.Length() ? Utf8DeploymentId.Get() : nullptr;

	PlatformOptions.Flags = 0;
	if (PlatformConfig->bLoadingInEditor) PlatformOptions.Flags |= EOS_PF_LOADING_IN_EDITOR;
	if (PlatformConfig->bDisableOverlay) PlatformOptions.Flags |= EOS_PF_DISABLE_OVERLAY;
	if (PlatformConfig->bDisableSocialOverlay) PlatformOptions.Flags |= EOS_PF_DISABLE_SOCIAL_OVERLAY;

	if (FPlatformMisc::IsCacheStorageAvailable())
	{
		PlatformOptions.CacheDirectory = Utf8CacheDirectory.Length() ? Utf8DeploymentId.Get() : nullptr;
	}
	else
	{
		PlatformOptions.CacheDirectory = nullptr;
	}

	PlatformOptions.TickBudgetInMilliseconds = PlatformConfig->TickBudgetInMilliseconds;

	EOS_Platform_RTCOptions PlatformRTCOptions = {};
	PlatformRTCOptions.ApiVersion = 1;
	UE_EOS_CHECK_API_MISMATCH(EOS_PLATFORM_RTCOPTIONS_API_LATEST, 1);
	PlatformRTCOptions.PlatformSpecificOptions = nullptr;
	PlatformOptions.RTCOptions = PlatformConfig->bEnableRTC ? &PlatformRTCOptions : nullptr;

	PlatformOptions.IntegratedPlatformOptionsContainerHandle = nullptr;

	IEOSPlatformHandlePtr PlatformHandle = CreatePlatform(*PlatformConfig, PlatformOptions);
	if (PlatformHandle.IsValid())
	{
		UE_LOG(LogEOSSDK, Verbose, TEXT("Created platform handle: PlatformConfigName=%s InstanceName=%s"), *PlatformConfigName, *InstanceName.ToString());
		PlatformMap->Emplace(InstanceName, PlatformHandle);
	}

	return PlatformHandle;
}

IEOSPlatformHandlePtr FEOSSDKManager::CreatePlatform(const FEOSSDKPlatformConfig& PlatformConfig, EOS_Platform_Options& PlatformOptions)
{
	OnPreCreateNamedPlatform.Broadcast(PlatformConfig, PlatformOptions);
	return CreatePlatform(PlatformOptions);
}

IEOSPlatformHandlePtr FEOSSDKManager::CreatePlatform(EOS_Platform_Options& PlatformOptions)
{
	IEOSPlatformHandlePtr SharedPlatform;

	if (IsInitialized())
	{
		OnPreCreatePlatform.Broadcast(PlatformOptions);

		const EOS_HPlatform PlatformHandle = EOS_Platform_Create(&PlatformOptions);
		if (PlatformHandle)
		{
			ActivePlatforms.Emplace(PlatformHandle);
			SharedPlatform = MakeShared<FEOSPlatformHandle, ESPMode::ThreadSafe>(*this, PlatformHandle);
			SetupTicker();

			EOS_Platform_SetApplicationStatus(PlatformHandle, CachedApplicationStatus);
			EOS_Platform_SetNetworkStatus(PlatformHandle, ConvertNetworkStatus(FPlatformMisc::GetNetworkConnectionStatus()));

			// Tick the platform once to work around EOSSDK error logging that occurs if you create then immediately destroy a platform.
			SharedPlatform->Tick();
		}
		else
		{
			UE_LOG(LogEOSSDK, Warning, TEXT("FEOSSDKManager::CreatePlatform failed. EosPlatformHandle=nullptr"));
		}
	}
	else
	{
		UE_LOG(LogEOSSDK, Warning, TEXT("FEOSSDKManager::CreatePlatform failed. SDK not initialized"));
	}

	return SharedPlatform;
}

void FEOSSDKManager::OnConfigSectionsChanged(const FString& IniFilename, const TSet<FString>& SectionNames)
{
	if (IniFilename == GEngineIni && SectionNames.Contains(TEXT("EOSSDK")))
	{
		LoadConfig();
	}
}

void FEOSSDKManager::LoadConfig()
{
<<<<<<< HEAD
	ConfigTickIntervalSeconds = 0.f;
	GConfig->GetDouble(TEXT("EOSSDK"), TEXT("TickIntervalSeconds"), ConfigTickIntervalSeconds, GEngineIni);
=======
	const TCHAR* SectionName = TEXT("EOSSDK");
	ConfigTickIntervalSeconds = 0.f;
	GConfig->GetDouble(SectionName, TEXT("TickIntervalSeconds"), ConfigTickIntervalSeconds, GEngineIni);
>>>>>>> 4af6daef

	SetupTicker();
}

void FEOSSDKManager::SetupTicker()
{
	if (TickerHandle.IsValid())
	{
		FTSTicker::GetCoreTicker().RemoveTicker(TickerHandle);
		TickerHandle.Reset();
	}

	if (ActivePlatforms.Num() > 0)
	{
		const double TickIntervalSeconds = ConfigTickIntervalSeconds > SMALL_NUMBER ? ConfigTickIntervalSeconds / ActivePlatforms.Num() : 0.f;
		TickerHandle = FTSTicker::GetCoreTicker().AddTicker(FTickerDelegate::CreateRaw(this, &FEOSSDKManager::Tick), TickIntervalSeconds);
	}
}

bool FEOSSDKManager::Tick(float)
{
	ReleaseReleasedPlatforms();

	if (ActivePlatforms.Num())
	{
		TArray<EOS_HPlatform> PlatformsToTick;
		if (ConfigTickIntervalSeconds > SMALL_NUMBER)
		{
			PlatformTickIdx = (PlatformTickIdx + 1) % ActivePlatforms.Num();
			PlatformsToTick.Emplace(ActivePlatforms[PlatformTickIdx]);
		}
		else
		{
			PlatformsToTick = ActivePlatforms;
		}

		for (EOS_HPlatform PlatformHandle : PlatformsToTick)
		{
			LLM_SCOPE(ELLMTag::RealTimeCommunications); // TODO should really be ELLMTag::EOSSDK
			QUICK_SCOPE_CYCLE_COUNTER(FEOSSDKManager_Tick);
			CSV_SCOPED_TIMING_STAT_EXCLUSIVE(EOSSDK);
			EOS_Platform_Tick(PlatformHandle);
		}
	}

	return true;
}

EOS_ENetworkStatus FEOSSDKManager::ConvertNetworkStatus(ENetworkConnectionStatus Status)
{
	switch (Status)
	{
	case ENetworkConnectionStatus::Unknown:			return EOS_ENetworkStatus::EOS_NS_Online;
	case ENetworkConnectionStatus::Disabled:		return EOS_ENetworkStatus::EOS_NS_Disabled;
	case ENetworkConnectionStatus::Local:			return EOS_ENetworkStatus::EOS_NS_Offline;
	case ENetworkConnectionStatus::Connected:		return EOS_ENetworkStatus::EOS_NS_Online;
	}

	checkNoEntry();
	return EOS_ENetworkStatus::EOS_NS_Disabled;
}

void FEOSSDKManager::OnNetworkConnectionStatusChanged(ENetworkConnectionStatus LastConnectionState, ENetworkConnectionStatus ConnectionState)
{
	const EOS_ENetworkStatus OldNetworkStatus = ConvertNetworkStatus(LastConnectionState);
	const EOS_ENetworkStatus NewNetworkStatus = ConvertNetworkStatus(ConnectionState);

	UE_LOG(LogEOSSDK, Log, TEXT("OnNetworkConnectionStatusChanged [%s] -> [%s]"), LexToString(OldNetworkStatus), LexToString(NewNetworkStatus));

	for (EOS_HPlatform PlatformHandle : ActivePlatforms)
	{
		EOS_Platform_SetNetworkStatus(PlatformHandle, NewNetworkStatus);
	}
}

void FEOSSDKManager::OnApplicationStatusChanged(EOS_EApplicationStatus ApplicationStatus)
{
	UE_LOG(LogEOSSDK, Log, TEXT("OnApplicationStatusChanged [%s] -> [%s]"), LexToString(CachedApplicationStatus), LexToString(ApplicationStatus));
	CachedApplicationStatus = ApplicationStatus;
	for (EOS_HPlatform PlatformHandle : ActivePlatforms)
	{
		EOS_Platform_SetApplicationStatus(PlatformHandle, ApplicationStatus);
	}
}

void FEOSSDKManager::OnLogVerbosityChanged(const FLogCategoryName& CategoryName, ELogVerbosity::Type OldVerbosity, ELogVerbosity::Type NewVerbosity)
{
#if !NO_LOGGING
	if (IsInitialized() &&
		CategoryName == LogEOSSDK.GetCategoryName())
	{
		const EOS_EResult EosResult = EOS_Logging_SetLogLevel(EOS_ELogCategory::EOS_LC_ALL_CATEGORIES, ConvertLogLevel(NewVerbosity));
		if (EosResult != EOS_EResult::EOS_Success)
		{
			UE_LOG(LogEOSSDK, Warning, TEXT("EOS_Logging_SetLogLevel failed Verbosity=%s error=[%s]"), ToString(NewVerbosity), *LexToString(EosResult));
		}
	}
#endif // !NO_LOGGING
}

FString FEOSSDKManager::GetProductName() const
{
	FString ProductName;
	if (!GConfig->GetString(TEXT("EOSSDK"), TEXT("ProductName"), ProductName, GEngineIni))
	{
		ProductName = FApp::GetProjectName();
	}
	return ProductName;
}

FString FEOSSDKManager::GetProductVersion() const
{
	return FApp::GetBuildVersion();
}

FString FEOSSDKManager::GetCacheDirBase() const
{
	return FPlatformProcess::UserDir();
}

FString FEOSSDKManager::GetOverrideCountryCode(const EOS_HPlatform Platform) const
{
	FString Result;

	char CountryCode[EOS_COUNTRYCODE_MAX_LENGTH + 1];
	int32_t CountryCodeLength = sizeof(CountryCode);
	if (EOS_Platform_GetOverrideCountryCode(Platform, CountryCode, &CountryCodeLength) == EOS_EResult::EOS_Success)
<<<<<<< HEAD
	{
		Result = UTF8_TO_TCHAR(CountryCode);
	}

	return Result;
}

FString FEOSSDKManager::GetOverrideLocaleCode(const EOS_HPlatform Platform) const
{
	FString Result;

	char LocaleCode[EOS_LOCALECODE_MAX_LENGTH + 1];
	int32_t LocaleCodeLength = sizeof(LocaleCode);
	if (EOS_Platform_GetOverrideLocaleCode(Platform, LocaleCode, &LocaleCodeLength) == EOS_EResult::EOS_Success)
	{
		Result = UTF8_TO_TCHAR(LocaleCode);
	}

	return Result;
}

void FEOSSDKManager::ReleasePlatform(EOS_HPlatform PlatformHandle)
{
	if (ensure(ActivePlatforms.Contains(PlatformHandle)
		&& !ReleasedPlatforms.Contains(PlatformHandle)))
	{
		ReleasedPlatforms.Emplace(PlatformHandle);
	}
}

void FEOSSDKManager::ReleaseReleasedPlatforms()
{
	if (ReleasedPlatforms.Num() > 0)
	{
=======
	{
		Result = UTF8_TO_TCHAR(CountryCode);
	}

	return Result;
}

FString FEOSSDKManager::GetOverrideLocaleCode(const EOS_HPlatform Platform) const
{
	FString Result;

	char LocaleCode[EOS_LOCALECODE_MAX_LENGTH + 1];
	int32_t LocaleCodeLength = sizeof(LocaleCode);
	if (EOS_Platform_GetOverrideLocaleCode(Platform, LocaleCode, &LocaleCodeLength) == EOS_EResult::EOS_Success)
	{
		Result = UTF8_TO_TCHAR(LocaleCode);
	}

	return Result;
}

void FEOSSDKManager::ReleasePlatform(EOS_HPlatform PlatformHandle)
{
	if (ensure(ActivePlatforms.Contains(PlatformHandle)
		&& !ReleasedPlatforms.Contains(PlatformHandle)))
	{
		ReleasedPlatforms.Emplace(PlatformHandle);
	}
}

void FEOSSDKManager::ReleaseReleasedPlatforms()
{
	if (ReleasedPlatforms.Num() > 0)
	{
>>>>>>> 4af6daef
		for (EOS_HPlatform PlatformHandle : ReleasedPlatforms)
		{
			if (ensure(ActivePlatforms.Contains(PlatformHandle)))
			{
				EOS_Platform_Release(PlatformHandle);
				ActivePlatforms.Remove(PlatformHandle);
			}
		}
		ReleasedPlatforms.Empty();
		SetupTicker();
	}
}

void FEOSSDKManager::Shutdown()
{
	if (IsInitialized())
	{
		// Release already released platforms
		ReleaseReleasedPlatforms();

		if (ActivePlatforms.Num() > 0)
		{
			UE_LOG(LogEOSSDK, Warning, TEXT("FEOSSDKManager::Shutdown Releasing %d remaining platforms"), ActivePlatforms.Num());
			ReleasedPlatforms.Append(ActivePlatforms);
			ReleaseReleasedPlatforms();
		}

		FCoreDelegates::TSOnConfigSectionsChanged().RemoveAll(this);

#if !NO_LOGGING
		FCoreDelegates::OnLogVerbosityChanged.RemoveAll(this);
#endif // !NO_LOGGING

		const EOS_EResult Result = EOS_Shutdown();
		UE_LOG(LogEOSSDK, Log, TEXT("FEOSSDKManager::Shutdown EOS_Shutdown Result=[%s]"), *LexToString(Result));

		CallbackObjects.Empty();

		bInitialized = false;

		FCoreDelegates::OnNetworkConnectionStatusChanged.RemoveAll(this);
	}
}

EOS_EResult FEOSSDKManager::EOSInitialize(EOS_InitializeOptions& Options)
{
	OnPreInitializeSDK.Broadcast(Options);

	return EOS_Initialize(&Options);
}

<<<<<<< HEAD
bool FEOSSDKManager::Exec(class UWorld* InWorld, const TCHAR* Cmd, FOutputDevice& Ar)
=======
bool FEOSSDKManager::Exec_Runtime(class UWorld* InWorld, const TCHAR* Cmd, FOutputDevice& Ar)
>>>>>>> 4af6daef
{
	if (!FParse::Command(&Cmd, TEXT("EOSSDK")))
	{
		return false;
	}

	if (FParse::Command(&Cmd, TEXT("INFO")))
	{
		LogInfo();
	}
	else
	{
		UE_LOG(LogEOSSDK, Warning, TEXT("Unknown exec command: %s]"), Cmd);
	}

	return true;
}

#define UE_LOG_EOSSDK_INFO(Format, ...) UE_LOG(LogEOSSDK, Log, TEXT("Info: %*s" Format), Indent * 2, TEXT(""), ##__VA_ARGS__)

void FEOSSDKManager::LogInfo(int32 Indent) const
{
	UE_LOG_EOSSDK_INFO("ProductName=%s", *GetProductName());
	UE_LOG_EOSSDK_INFO("ProductVersion=%s", *GetProductVersion());
	UE_LOG_EOSSDK_INFO("CacheDirBase=%s", *GetCacheDirBase());
	UE_LOG_EOSSDK_INFO("Platforms=%d", ActivePlatforms.Num());

	for (int32 PlatformIndex = 0; PlatformIndex < ActivePlatforms.Num(); PlatformIndex++)
	{
		const EOS_HPlatform Platform = ActivePlatforms[PlatformIndex];
		UE_LOG_EOSSDK_INFO("Platform=%d", PlatformIndex);
		Indent++;
		LogPlatformInfo(Platform, Indent);
		Indent--;
	}
}

void FEOSSDKManager::LogPlatformInfo(const EOS_HPlatform Platform, int32 Indent) const
{
	UE_LOG_EOSSDK_INFO("ApplicationStatus=%s", LexToString(EOS_Platform_GetApplicationStatus(Platform)));
	UE_LOG_EOSSDK_INFO("NetworkStatus=%s", LexToString(EOS_Platform_GetNetworkStatus(Platform)));
	UE_LOG_EOSSDK_INFO("OverrideCountryCode=%s", *GetOverrideCountryCode(Platform));
	UE_LOG_EOSSDK_INFO("OverrideLocaleCode=%s", *GetOverrideLocaleCode(Platform));

	EOS_Platform_GetDesktopCrossplayStatusOptions GetDesktopCrossplayStatusOptions;
	GetDesktopCrossplayStatusOptions.ApiVersion = 1;
	UE_EOS_CHECK_API_MISMATCH(EOS_PLATFORM_GETDESKTOPCROSSPLAYSTATUS_API_LATEST, 1);

	EOS_Platform_GetDesktopCrossplayStatusInfo GetDesktopCrossplayStatusInfo;
	EOS_EResult Result = EOS_Platform_GetDesktopCrossplayStatus(Platform, &GetDesktopCrossplayStatusOptions, &GetDesktopCrossplayStatusInfo);
	if (Result == EOS_EResult::EOS_Success)
	{
		UE_LOG_EOSSDK_INFO("DesktopCrossplayStatusInfo Status=%s ServiceInitResult=%d",
			LexToString(GetDesktopCrossplayStatusInfo.Status),
			GetDesktopCrossplayStatusInfo.ServiceInitResult);
	}
	else
	{
		UE_LOG_EOSSDK_INFO("DesktopCrossplayStatusInfo (EOS_Platform_GetDesktopCrossplayStatus failed: %s)", *LexToString(Result));
	}

	const EOS_HAuth AuthHandle = EOS_Platform_GetAuthInterface(Platform);
	const int32_t AuthLoggedInAccountsCount = EOS_Auth_GetLoggedInAccountsCount(AuthHandle);
	UE_LOG_EOSSDK_INFO("AuthLoggedInAccounts=%d", AuthLoggedInAccountsCount);

	for (int32_t AuthLoggedInAccountIndex = 0; AuthLoggedInAccountIndex < AuthLoggedInAccountsCount; AuthLoggedInAccountIndex++)
	{
		const EOS_EpicAccountId LoggedInAccount = EOS_Auth_GetLoggedInAccountByIndex(AuthHandle, AuthLoggedInAccountIndex);
		UE_LOG_EOSSDK_INFO("AuthLoggedInAccount=%d", AuthLoggedInAccountIndex);
		Indent++;
		LogUserInfo(Platform, LoggedInAccount, LoggedInAccount, Indent);
		LogAuthInfo(Platform, LoggedInAccount, Indent);
		LogPresenceInfo(Platform, LoggedInAccount, LoggedInAccount, Indent);
		LogFriendsInfo(Platform, LoggedInAccount, Indent);
		Indent--;
	}

	const EOS_HConnect ConnectHandle = EOS_Platform_GetConnectInterface(Platform);
	const int32_t ConnectLoggedInAccountsCount = EOS_Connect_GetLoggedInUsersCount(ConnectHandle);
	UE_LOG_EOSSDK_INFO("ConnectLoggedInAccounts=%d", ConnectLoggedInAccountsCount);

	for (int32_t ConnectLoggedInAccountIndex = 0; ConnectLoggedInAccountIndex < ConnectLoggedInAccountsCount; ConnectLoggedInAccountIndex++)
	{
		const EOS_ProductUserId LoggedInAccount = EOS_Connect_GetLoggedInUserByIndex(ConnectHandle, ConnectLoggedInAccountIndex);
		UE_LOG_EOSSDK_INFO("ConnectLoggedInAccount=%d", ConnectLoggedInAccountIndex);
		Indent++;
		LogConnectInfo(Platform, LoggedInAccount, Indent);
		Indent--;
	}
}

void FEOSSDKManager::LogAuthInfo(const EOS_HPlatform Platform, const EOS_EpicAccountId LoggedInAccount, int32 Indent) const
{
	const EOS_HAuth AuthHandle = EOS_Platform_GetAuthInterface(Platform);
	UE_LOG_EOSSDK_INFO("LoginStatus=%s", LexToString(EOS_Auth_GetLoginStatus(AuthHandle, LoggedInAccount)));

	EOS_Auth_CopyUserAuthTokenOptions CopyUserAuthTokenOptions;
	CopyUserAuthTokenOptions.ApiVersion = 1;
	UE_EOS_CHECK_API_MISMATCH(EOS_AUTH_COPYUSERAUTHTOKEN_API_LATEST, 1);

	EOS_Auth_Token* AuthToken;
	EOS_EResult Result = EOS_Auth_CopyUserAuthToken(AuthHandle, &CopyUserAuthTokenOptions, LoggedInAccount, &AuthToken);
	if (Result == EOS_EResult::EOS_Success)
	{
		UE_LOG_EOSSDK_INFO("AuthToken");
		Indent++;
		UE_LOG_EOSSDK_INFO("App=%s", UTF8_TO_TCHAR(AuthToken->App));
		UE_LOG_EOSSDK_INFO("ClientId=%s", UTF8_TO_TCHAR(AuthToken->ClientId));
#if !UE_BUILD_SHIPPING
		UE_LOG_EOSSDK_INFO("AccessToken=%s", UTF8_TO_TCHAR(AuthToken->AccessToken));
#endif // !UE_BUILD_SHIPPING
		UE_LOG_EOSSDK_INFO("ExpiresIn=%f", AuthToken->ExpiresIn);
		UE_LOG_EOSSDK_INFO("ExpiresAt=%s", UTF8_TO_TCHAR(AuthToken->ExpiresAt));
		UE_LOG_EOSSDK_INFO("AuthType=%s", LexToString(AuthToken->AuthType));
#if !UE_BUILD_SHIPPING
		UE_LOG_EOSSDK_INFO("RefreshToken=%s", UTF8_TO_TCHAR(AuthToken->RefreshToken));
#endif // !UE_BUILD_SHIPPING
		UE_LOG_EOSSDK_INFO("RefreshExpiresIn=%f", AuthToken->RefreshExpiresIn);
		UE_LOG_EOSSDK_INFO("RefreshExpiresAt=%s", UTF8_TO_TCHAR(AuthToken->RefreshExpiresAt));
		Indent--;
		EOS_Auth_Token_Release(AuthToken);
	}
	else
	{
		UE_LOG_EOSSDK_INFO("AuthToken (EOS_Auth_CopyUserAuthToken failed: %s)", *LexToString(Result));
	}

#if !UE_BUILD_SHIPPING
	EOS_Auth_CopyIdTokenOptions CopyIdTokenOptions;
	CopyIdTokenOptions.ApiVersion = 1;
	UE_EOS_CHECK_API_MISMATCH(EOS_AUTH_COPYIDTOKEN_API_LATEST, 1);
	CopyIdTokenOptions.AccountId = LoggedInAccount;

	EOS_Auth_IdToken* IdToken;
	Result = EOS_Auth_CopyIdToken(AuthHandle, &CopyIdTokenOptions, &IdToken);
	if (Result == EOS_EResult::EOS_Success)
	{
		UE_LOG_EOSSDK_INFO("IdToken=%s", UTF8_TO_TCHAR(IdToken->JsonWebToken));
		EOS_Auth_IdToken_Release(IdToken);
	}
	else
	{
		UE_LOG_EOSSDK_INFO("IdToken (EOS_Auth_CopyIdToken failed: %s)", *LexToString(Result));
	}
#endif // !UE_BUILD_SHIPPING
}

void FEOSSDKManager::LogUserInfo(const EOS_HPlatform Platform, const EOS_EpicAccountId LoggedInAccount, const EOS_EpicAccountId TargetAccount, int32 Indent) const
{
	UE_LOG_EOSSDK_INFO("EpicAccountId=%s", *LexToString(TargetAccount));

	EOS_UserInfo_CopyUserInfoOptions CopyUserInfoOptions;
	CopyUserInfoOptions.ApiVersion = 3;
	UE_EOS_CHECK_API_MISMATCH(EOS_USERINFO_COPYUSERINFO_API_LATEST, 3);
	CopyUserInfoOptions.LocalUserId = LoggedInAccount;
	CopyUserInfoOptions.TargetUserId = TargetAccount;

	const EOS_HUserInfo UserInfoHandle = EOS_Platform_GetUserInfoInterface(Platform);
	EOS_UserInfo* UserInfo;
	EOS_EResult Result = EOS_UserInfo_CopyUserInfo(UserInfoHandle, &CopyUserInfoOptions, &UserInfo);
	if (Result == EOS_EResult::EOS_Success)
	{
		UE_LOG_EOSSDK_INFO("UserInfo");
		Indent++;
		UE_LOG_EOSSDK_INFO("Country=%s", UTF8_TO_TCHAR(UserInfo->Country));
		UE_LOG_EOSSDK_INFO("DisplayName=%s", UTF8_TO_TCHAR(UserInfo->DisplayName));
		UE_LOG_EOSSDK_INFO("PreferredLanguage=%s", UTF8_TO_TCHAR(UserInfo->PreferredLanguage));
		UE_LOG_EOSSDK_INFO("Nickname=%s", UTF8_TO_TCHAR(UserInfo->Nickname));
		UE_LOG_EOSSDK_INFO("DisplayNameSanitized=%s", UTF8_TO_TCHAR(UserInfo->DisplayNameSanitized));
		Indent--;

		EOS_UserInfo_Release(UserInfo);
	}
	else
	{
		UE_LOG_EOSSDK_INFO("UserInfo (EOS_UserInfo_CopyUserInfo failed: %s)", *LexToString(Result));
	}
}

void FEOSSDKManager::LogPresenceInfo(const EOS_HPlatform Platform, const EOS_EpicAccountId LoggedInAccount, const EOS_EpicAccountId TargetAccount, int32 Indent) const
{
	EOS_Presence_HasPresenceOptions HasPresenceOptions;
	HasPresenceOptions.ApiVersion = 1;
	UE_EOS_CHECK_API_MISMATCH(EOS_PRESENCE_HASPRESENCE_API_LATEST, 1);
	HasPresenceOptions.LocalUserId = LoggedInAccount;
	HasPresenceOptions.TargetUserId = TargetAccount;

	const EOS_HPresence PresenceHandle = EOS_Platform_GetPresenceInterface(Platform);
	if (!EOS_Presence_HasPresence(PresenceHandle, &HasPresenceOptions))
	{
		UE_LOG_EOSSDK_INFO("Presence (None)");
		return;
	}

	EOS_Presence_CopyPresenceOptions CopyPresenceOptions;
	CopyPresenceOptions.ApiVersion = 3;
	UE_EOS_CHECK_API_MISMATCH(EOS_PRESENCE_COPYPRESENCE_API_LATEST, 3);
	CopyPresenceOptions.LocalUserId = LoggedInAccount;
	CopyPresenceOptions.TargetUserId = TargetAccount;

	EOS_Presence_Info* PresenceInfo;
	EOS_EResult Result = EOS_Presence_CopyPresence(PresenceHandle, &CopyPresenceOptions, &PresenceInfo);
	if (Result == EOS_EResult::EOS_Success)
	{
		UE_LOG_EOSSDK_INFO("Presence");
		Indent++;
		UE_LOG_EOSSDK_INFO("Status=%s", LexToString(PresenceInfo->Status));
		UE_LOG_EOSSDK_INFO("ProductId=%s", UTF8_TO_TCHAR(PresenceInfo->ProductId));
		UE_LOG_EOSSDK_INFO("ProductName=%s", UTF8_TO_TCHAR(PresenceInfo->ProductName));
		UE_LOG_EOSSDK_INFO("ProductVersion=%s", UTF8_TO_TCHAR(PresenceInfo->ProductVersion));
		UE_LOG_EOSSDK_INFO("Platform=%s", UTF8_TO_TCHAR(PresenceInfo->Platform));
		UE_LOG_EOSSDK_INFO("IntegratedPlatform=%s", UTF8_TO_TCHAR(PresenceInfo->IntegratedPlatform));
		UE_LOG_EOSSDK_INFO("RichText=%s", UTF8_TO_TCHAR(PresenceInfo->RichText));
		UE_LOG_EOSSDK_INFO("RecordsCount=%d", PresenceInfo->RecordsCount);
		Indent++;
		for (int32_t Index = 0; Index < PresenceInfo->RecordsCount; Index++)
		{
			UE_LOG_EOSSDK_INFO("Key=%s Value=%s", UTF8_TO_TCHAR(PresenceInfo->Records[Index].Key), UTF8_TO_TCHAR(PresenceInfo->Records[Index].Value));
		}
		Indent--;
		Indent--;

		EOS_Presence_Info_Release(PresenceInfo);
	}
	else
	{
		UE_LOG_EOSSDK_INFO("Presence (EOS_Presence_CopyPresence failed: %s)", *LexToString(Result));
	}
}

void FEOSSDKManager::LogFriendsInfo(const EOS_HPlatform Platform, const EOS_EpicAccountId LoggedInAccount, int32 Indent) const
{
	EOS_Friends_GetFriendsCountOptions FriendsCountOptions;
	FriendsCountOptions.ApiVersion = 1;
	UE_EOS_CHECK_API_MISMATCH(EOS_FRIENDS_GETFRIENDSCOUNT_API_LATEST, 1);
	FriendsCountOptions.LocalUserId = LoggedInAccount;

	const EOS_HFriends FriendsHandle = EOS_Platform_GetFriendsInterface(Platform);
	const int32_t FriendsCount = EOS_Friends_GetFriendsCount(FriendsHandle, &FriendsCountOptions);
	UE_LOG_EOSSDK_INFO("Friends=%d", FriendsCount);

	EOS_Friends_GetFriendAtIndexOptions FriendAtIndexOptions;
	FriendAtIndexOptions.ApiVersion = 1;
	UE_EOS_CHECK_API_MISMATCH(EOS_FRIENDS_GETFRIENDATINDEX_API_LATEST, 1);
	FriendAtIndexOptions.LocalUserId = LoggedInAccount;

	for (int32_t FriendIndex = 0; FriendIndex < FriendsCount; FriendIndex++)
	{
		FriendAtIndexOptions.Index = FriendIndex;
		const EOS_EpicAccountId FriendId = EOS_Friends_GetFriendAtIndex(FriendsHandle, &FriendAtIndexOptions);
		UE_LOG_EOSSDK_INFO("Friend=%d", FriendIndex);
		Indent++;

		EOS_Friends_GetStatusOptions GetStatusOptions;
		GetStatusOptions.ApiVersion = 1;
		UE_EOS_CHECK_API_MISMATCH(EOS_FRIENDS_GETSTATUS_API_LATEST, 1);
		GetStatusOptions.LocalUserId = LoggedInAccount;
		GetStatusOptions.TargetUserId = FriendId;

		const EOS_EFriendsStatus FriendStatus = EOS_Friends_GetStatus(FriendsHandle, &GetStatusOptions);
		UE_LOG_EOSSDK_INFO("FriendStatus=%s", LexToString(FriendStatus));

		LogUserInfo(Platform, LoggedInAccount, FriendId, Indent);
		LogPresenceInfo(Platform, LoggedInAccount, FriendId, Indent);
		Indent--;
	}
}

void FEOSSDKManager::LogConnectInfo(const EOS_HPlatform Platform, const EOS_ProductUserId LoggedInAccount, int32 Indent) const
{
	UE_LOG_EOSSDK_INFO("ProductUserId=%s", *LexToString(LoggedInAccount));

	const EOS_HConnect ConnectHandle = EOS_Platform_GetConnectInterface(Platform);
	UE_LOG_EOSSDK_INFO("LoginStatus=%s", LexToString(EOS_Connect_GetLoginStatus(ConnectHandle, LoggedInAccount)));

	EOS_EResult Result;

#if !UE_BUILD_SHIPPING
	EOS_Connect_CopyIdTokenOptions CopyIdTokenOptions;
	CopyIdTokenOptions.ApiVersion = 1;
	UE_EOS_CHECK_API_MISMATCH(EOS_CONNECT_COPYIDTOKEN_API_LATEST, 1);
	CopyIdTokenOptions.LocalUserId = LoggedInAccount;

	EOS_Connect_IdToken* IdToken;
	Result = EOS_Connect_CopyIdToken(ConnectHandle, &CopyIdTokenOptions, &IdToken);
	if (Result == EOS_EResult::EOS_Success)
	{
		UE_LOG_EOSSDK_INFO("IdToken=%s", UTF8_TO_TCHAR(IdToken->JsonWebToken));
		EOS_Connect_IdToken_Release(IdToken);
	}
	else
	{
		UE_LOG_EOSSDK_INFO("IdToken (EOS_Connect_CopyIdToken failed: %s)", *LexToString(Result));
	}
#endif // !UE_BUILD_SHIPPING

	EOS_Connect_GetProductUserExternalAccountCountOptions ExternalAccountCountOptions;
	ExternalAccountCountOptions.ApiVersion = 1;
	UE_EOS_CHECK_API_MISMATCH(EOS_CONNECT_GETPRODUCTUSEREXTERNALACCOUNTCOUNT_API_LATEST, 1);
	ExternalAccountCountOptions.TargetUserId = LoggedInAccount;

	const uint32_t ExternalAccountCount = EOS_Connect_GetProductUserExternalAccountCount(ConnectHandle, &ExternalAccountCountOptions);
	UE_LOG_EOSSDK_INFO("ExternalAccounts=%d", ExternalAccountCount);

	EOS_Connect_CopyProductUserExternalAccountByIndexOptions ExternalAccountByIndexOptions;
	ExternalAccountByIndexOptions.ApiVersion = 1;
	UE_EOS_CHECK_API_MISMATCH(EOS_CONNECT_COPYPRODUCTUSEREXTERNALACCOUNTBYINDEX_API_LATEST, 1);
	ExternalAccountByIndexOptions.TargetUserId = LoggedInAccount;

	for (uint32_t ExternalAccountIndex = 0; ExternalAccountIndex < ExternalAccountCount; ExternalAccountIndex++)
	{
		UE_LOG_EOSSDK_INFO("ExternalAccount=%u", ExternalAccountIndex);
		Indent++;

		ExternalAccountByIndexOptions.ExternalAccountInfoIndex = ExternalAccountIndex;
		EOS_Connect_ExternalAccountInfo* ExternalAccountInfo;
		Result = EOS_Connect_CopyProductUserExternalAccountByIndex(ConnectHandle, &ExternalAccountByIndexOptions, &ExternalAccountInfo);
		if (Result == EOS_EResult::EOS_Success)
		{
			UE_LOG_EOSSDK_INFO("ExternalAccountInfo");
			Indent++;
			UE_LOG_EOSSDK_INFO("DisplayName=%s", UTF8_TO_TCHAR(ExternalAccountInfo->DisplayName));
			UE_LOG_EOSSDK_INFO("AccountId=%s", UTF8_TO_TCHAR(ExternalAccountInfo->AccountId));
			UE_LOG_EOSSDK_INFO("AccountIdType=%s", LexToString(ExternalAccountInfo->AccountIdType));
			UE_LOG_EOSSDK_INFO("LastLoginTime=%lld", ExternalAccountInfo->LastLoginTime);
			Indent--;

			EOS_Connect_ExternalAccountInfo_Release(ExternalAccountInfo);
		}
		else
		{
			UE_LOG_EOSSDK_INFO("ExternalAccountInfo (EOS_Connect_CopyProductUserExternalAccountByIndex failed: %s)", *LexToString(Result));
		}

		Indent--;
	}
}

void FEOSSDKManager::AddCallbackObject(TUniquePtr<FCallbackBase> CallbackObj)
{
	CallbackObjects.Emplace(MoveTemp(CallbackObj));
}

FEOSPlatformHandle::~FEOSPlatformHandle()
{
	Manager.ReleasePlatform(PlatformHandle);
}

void FEOSPlatformHandle::Tick()
{
	LLM_SCOPE(ELLMTag::RealTimeCommunications);
	QUICK_SCOPE_CYCLE_COUNTER(FEOSPlatformHandle_Tick);
	CSV_SCOPED_TIMING_STAT_EXCLUSIVE(EOSSDK);
	EOS_Platform_Tick(PlatformHandle);
}

FString FEOSPlatformHandle::GetOverrideCountryCode() const
{
	return Manager.GetOverrideCountryCode(PlatformHandle);
}

FString FEOSPlatformHandle::GetOverrideLocaleCode() const
{
	return Manager.GetOverrideLocaleCode(PlatformHandle);
}

void FEOSPlatformHandle::LogInfo(int32 Indent) const
{
	Manager.LogPlatformInfo(PlatformHandle, Indent);
}

void FEOSPlatformHandle::LogAuthInfo(const EOS_EpicAccountId LoggedInAccount, int32 Indent) const
{
	Manager.LogAuthInfo(PlatformHandle, LoggedInAccount, Indent);
}

void FEOSPlatformHandle::LogUserInfo(const EOS_EpicAccountId LoggedInAccount, const EOS_EpicAccountId TargetAccount, int32 Indent) const
{
	Manager.LogUserInfo(PlatformHandle, LoggedInAccount, TargetAccount, Indent);
}

void FEOSPlatformHandle::LogPresenceInfo(const EOS_EpicAccountId LoggedInAccount, const EOS_EpicAccountId TargetAccount, int32 Indent) const
{
	Manager.LogPresenceInfo(PlatformHandle, LoggedInAccount, TargetAccount, Indent);
}

void FEOSPlatformHandle::LogFriendsInfo(const EOS_EpicAccountId LoggedInAccount, int32 Indent) const
{
	Manager.LogFriendsInfo(PlatformHandle, LoggedInAccount, Indent);
}

void FEOSPlatformHandle::LogConnectInfo(const EOS_ProductUserId LoggedInAccount, int32 Indent) const
{
	Manager.LogConnectInfo(PlatformHandle, LoggedInAccount, Indent);
}

#endif // WITH_EOS_SDK<|MERGE_RESOLUTION|>--- conflicted
+++ resolved
@@ -10,10 +10,7 @@
 #include "Misc/App.h"
 #include "Misc/CoreMisc.h"
 #include "Misc/CoreDelegates.h"
-<<<<<<< HEAD
-=======
 #include "Misc/Fork.h"
->>>>>>> 4af6daef
 #include "Misc/NetworkVersion.h"
 #include "Misc/Paths.h"
 #include "Misc/ConfigCacheIni.h"
@@ -24,10 +21,7 @@
 #include "CoreGlobals.h"
 
 #include "EOSShared.h"
-<<<<<<< HEAD
-=======
 #include "EOSSharedModule.h"
->>>>>>> 4af6daef
 #include "EOSSharedTypes.h"
 
 #include "eos_auth.h"
@@ -80,11 +74,6 @@
 	}
 
 #if !NO_LOGGING
-<<<<<<< HEAD
-	void EOS_CALL EOSLogMessageReceived(const EOS_LogMessage* Message)
-	{
-#define EOSLOG(Level) UE_LOG(LogEOSSDK, Level, TEXT("%s: %s"), UTF8_TO_TCHAR(Message->Category), *MessageStr)
-=======
 	bool IsLogLevelSuppressable(EOS_ELogLevel Level)
 	{
 		return Level > EOS_ELogLevel::EOS_LOG_Off && Level < EOS_ELogLevel::EOS_LOG_Info;
@@ -94,7 +83,6 @@
 	{
 #define EOSLOG(Level) UE_LOG(LogEOSSDK, Level, TEXT("%s: %s"), UTF8_TO_TCHAR(Message->Category), *MessageStr)
 #define EOSLOG_SUPPRESS(Level) if(bSuppressLogLevel) { EOSLOG(Log); } else { EOSLOG(Level); }
->>>>>>> 4af6daef
 
 		FString MessageStr(UTF8_TO_TCHAR(Message->Message));
 		MessageStr.TrimStartAndEndInline();
@@ -170,54 +158,6 @@
 
 		return Result;
 	}
-<<<<<<< HEAD
-
-	EOS_ELogLevel ConvertLogLevel(ELogVerbosity::Type LogLevel)
-	{
-		switch (LogLevel)
-		{
-		case ELogVerbosity::NoLogging:		return EOS_ELogLevel::EOS_LOG_Off;
-		case ELogVerbosity::Fatal:			return EOS_ELogLevel::EOS_LOG_Fatal;
-		case ELogVerbosity::Error:			return EOS_ELogLevel::EOS_LOG_Error;
-		case ELogVerbosity::Warning:		return EOS_ELogLevel::EOS_LOG_Warning;
-		default:							// Intentional fall through
-		case ELogVerbosity::Display:		// Intentional fall through
-		case ELogVerbosity::Log:			return EOS_ELogLevel::EOS_LOG_Info;
-		case ELogVerbosity::Verbose:		return EOS_ELogLevel::EOS_LOG_Verbose;
-		case ELogVerbosity::VeryVerbose:	return EOS_ELogLevel::EOS_LOG_VeryVerbose;
-		}
-	}
-#endif // !NO_LOGGING
-
-#if EOSSDK_RUNTIME_LOAD_REQUIRED
-	static void* GetSdkDllHandle()
-	{
-		void* Result = nullptr;
-
-		const FString ProjectBinaryPath = FPaths::ConvertRelativePathToFull(FPaths::Combine(FPaths::ProjectDir(), TEXT("Binaries"), FPlatformProcess::GetBinariesSubdirectory(), TEXT(EOSSDK_RUNTIME_LIBRARY_NAME)));
-		if (FPaths::FileExists(ProjectBinaryPath))
-		{
-			Result = FPlatformProcess::GetDllHandle(*ProjectBinaryPath);
-		}
-
-		if (!Result)
-		{
-			const FString EngineBinaryPath = FPaths::ConvertRelativePathToFull(FPaths::Combine(FPaths::EngineDir(), TEXT("Binaries"), FPlatformProcess::GetBinariesSubdirectory(), TEXT(EOSSDK_RUNTIME_LIBRARY_NAME)));
-			if (FPaths::FileExists(EngineBinaryPath))
-			{
-				Result = FPlatformProcess::GetDllHandle(*EngineBinaryPath);
-			}
-		}
-
-		if (!Result)
-		{
-			Result = FPlatformProcess::GetDllHandle(TEXT(EOSSDK_RUNTIME_LIBRARY_NAME));
-		}
-
-		return Result;
-	}
-=======
->>>>>>> 4af6daef
 #endif
 }
 
@@ -246,18 +186,6 @@
 
 FEOSSDKManager::FEOSSDKManager()
 {
-<<<<<<< HEAD
-#if EOSSDK_RUNTIME_LOAD_REQUIRED
-	LLM_SCOPE(ELLMTag::RealTimeCommunications);
-	SDKHandle = GetSdkDllHandle();
-	if (SDKHandle == nullptr)
-	{
-		UE_LOG(LogEOSSDK, Warning, TEXT("Unable to load EOSSDK dynamic library"));
-		return;
-	}
-#endif
-=======
->>>>>>> 4af6daef
 }
 
 FEOSSDKManager::~FEOSSDKManager()
@@ -590,14 +518,9 @@
 
 void FEOSSDKManager::LoadConfig()
 {
-<<<<<<< HEAD
-	ConfigTickIntervalSeconds = 0.f;
-	GConfig->GetDouble(TEXT("EOSSDK"), TEXT("TickIntervalSeconds"), ConfigTickIntervalSeconds, GEngineIni);
-=======
 	const TCHAR* SectionName = TEXT("EOSSDK");
 	ConfigTickIntervalSeconds = 0.f;
 	GConfig->GetDouble(SectionName, TEXT("TickIntervalSeconds"), ConfigTickIntervalSeconds, GEngineIni);
->>>>>>> 4af6daef
 
 	SetupTicker();
 }
@@ -725,7 +648,6 @@
 	char CountryCode[EOS_COUNTRYCODE_MAX_LENGTH + 1];
 	int32_t CountryCodeLength = sizeof(CountryCode);
 	if (EOS_Platform_GetOverrideCountryCode(Platform, CountryCode, &CountryCodeLength) == EOS_EResult::EOS_Success)
-<<<<<<< HEAD
 	{
 		Result = UTF8_TO_TCHAR(CountryCode);
 	}
@@ -760,42 +682,6 @@
 {
 	if (ReleasedPlatforms.Num() > 0)
 	{
-=======
-	{
-		Result = UTF8_TO_TCHAR(CountryCode);
-	}
-
-	return Result;
-}
-
-FString FEOSSDKManager::GetOverrideLocaleCode(const EOS_HPlatform Platform) const
-{
-	FString Result;
-
-	char LocaleCode[EOS_LOCALECODE_MAX_LENGTH + 1];
-	int32_t LocaleCodeLength = sizeof(LocaleCode);
-	if (EOS_Platform_GetOverrideLocaleCode(Platform, LocaleCode, &LocaleCodeLength) == EOS_EResult::EOS_Success)
-	{
-		Result = UTF8_TO_TCHAR(LocaleCode);
-	}
-
-	return Result;
-}
-
-void FEOSSDKManager::ReleasePlatform(EOS_HPlatform PlatformHandle)
-{
-	if (ensure(ActivePlatforms.Contains(PlatformHandle)
-		&& !ReleasedPlatforms.Contains(PlatformHandle)))
-	{
-		ReleasedPlatforms.Emplace(PlatformHandle);
-	}
-}
-
-void FEOSSDKManager::ReleaseReleasedPlatforms()
-{
-	if (ReleasedPlatforms.Num() > 0)
-	{
->>>>>>> 4af6daef
 		for (EOS_HPlatform PlatformHandle : ReleasedPlatforms)
 		{
 			if (ensure(ActivePlatforms.Contains(PlatformHandle)))
@@ -847,11 +733,7 @@
 	return EOS_Initialize(&Options);
 }
 
-<<<<<<< HEAD
-bool FEOSSDKManager::Exec(class UWorld* InWorld, const TCHAR* Cmd, FOutputDevice& Ar)
-=======
 bool FEOSSDKManager::Exec_Runtime(class UWorld* InWorld, const TCHAR* Cmd, FOutputDevice& Ar)
->>>>>>> 4af6daef
 {
 	if (!FParse::Command(&Cmd, TEXT("EOSSDK")))
 	{
