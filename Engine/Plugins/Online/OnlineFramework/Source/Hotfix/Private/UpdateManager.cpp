--- conflicted
+++ resolved
@@ -691,8 +691,6 @@
 			Delegate();
 			return false;
 		}), Delay);
-<<<<<<< HEAD
-=======
 }
 
 void UUpdateManager::PopulateContextDefinitions()
@@ -717,7 +715,6 @@
 
 	UE_LOG(LogHotfixManager, Warning, TEXT("Failed to find update context \"%s\". Using \"Unknown\" definition."), *ContextName);
 	return UpdateContextDefinitionUnknown;
->>>>>>> d731a049
 }
 
 UWorld* UUpdateManager::GetWorld() const
