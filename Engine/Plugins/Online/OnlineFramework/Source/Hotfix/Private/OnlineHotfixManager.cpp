--- conflicted
+++ resolved
@@ -1,20 +1,10 @@
 // Copyright Epic Games, Inc. All Rights Reserved.
 
 #include "OnlineHotfixManager.h"
-<<<<<<< HEAD
-#include "HttpModule.h"
-=======
->>>>>>> 4af6daef
 #include "Online.h"
 #include "OnlineSubsystemUtils.h"
 #include "UObject/UObjectIterator.h"
 #include "UObject/Package.h"
-<<<<<<< HEAD
-
-#include "Logging/LogSuppressionInterface.h"
-
-=======
->>>>>>> 4af6daef
 
 #include "Misc/PackageName.h"
 #include "Misc/EngineVersion.h"
@@ -891,7 +881,6 @@
 
 	// Start by searching for a known config name.
 	if (GConfig->IsKnownConfigName(FName(*StrippedIniNameNoExtension, FNAME_Find)))
-<<<<<<< HEAD
 	{
 		ConfigFile = GConfig->FindConfigFile(StrippedIniNameNoExtension);
 	}
@@ -899,15 +888,6 @@
 	// Fall back to a partial path search.
 	if (ConfigFile == nullptr)
 	{
-=======
-	{
-		ConfigFile = GConfig->FindConfigFile(StrippedIniNameNoExtension);
-	}
-
-	// Fall back to a partial path search.
-	if (ConfigFile == nullptr)
-	{
->>>>>>> 4af6daef
 		// Look for the first matching INI file entry
 		for (const FString& IniFilename : GConfig->GetFilenames())
 		{
@@ -947,13 +927,6 @@
 	TArray<UObject*> PerObjectConfigObjects;
 	int32 StartIndex = 0;
 	int32 EndIndex = 0;
-<<<<<<< HEAD
-	bool bUpdateLogSuppression = false;
-	bool bUpdateConsoleVariables = false;
-	bool bUpdateHttpConfigs = false;
-	TSet<FString> OnlineSubSections;
-=======
->>>>>>> 4af6daef
 	TSet<FString> UpdatedSectionNames;
 	// Find the set of object classes that were affected
 	while (StartIndex >= 0 && StartIndex < IniData.Len() && EndIndex >= StartIndex)
@@ -1007,35 +980,6 @@
 					break;
 				}
 
-<<<<<<< HEAD
-				if (bIsEngineIni)
-				{
-					// TODO replace all of this with bindees to FCoreDelegates::TSOnConfigSectionsChanged()
-					const TCHAR* LogConfigSection = TEXT("[Core.Log]");
-					const TCHAR* ConsoleVariableSection = TEXT("[ConsoleVariables]");
-					const TCHAR* HttpSection = TEXT("[HTTP"); // note "]" omitted on purpose since we want a partial match
-					const TCHAR* OnlineSubSectionKey = TEXT("[OnlineSubsystem"); // note "]" omitted on purpose since we want a partial match
-					if (!bUpdateLogSuppression && FCString::Strnicmp(*IniData + StartIndex, LogConfigSection, FCString::Strlen(LogConfigSection)) == 0)
-					{
-						bUpdateLogSuppression = true;
-					}
-					else if (!bUpdateConsoleVariables && FCString::Strnicmp(*IniData + StartIndex, ConsoleVariableSection, FCString::Strlen(ConsoleVariableSection)) == 0)
-					{
-						bUpdateConsoleVariables = true;
-					}
-					else if (!bUpdateHttpConfigs &&	FCString::Strnicmp(*IniData + StartIndex, HttpSection, FCString::Strlen(HttpSection)) == 0)
-					{
-						bUpdateHttpConfigs = true;
-					}
-					else if (FCString::Strnicmp(*IniData + StartIndex, OnlineSubSectionKey, FCString::Strlen(OnlineSubSectionKey)) == 0)
-					{
-						FString SectionStr = IniData.Mid(StartIndex, EndIndex - StartIndex + 1);
-						OnlineSubSections.Emplace(MoveTemp(SectionStr));
-					}
-				}
-
-=======
->>>>>>> 4af6daef
 				// Per object config entries will have a space in the name, but classes won't
 				if (PerObjectNameIndex == -1 || PerObjectNameIndex > EndIndex)
 				{
@@ -1133,37 +1077,6 @@
 
 	const FString ConfigFileName = ConfigFile->Name.ToString();
 	FCoreDelegates::TSOnConfigSectionsChanged().Broadcast(ConfigFileName, UpdatedSectionNames);
-<<<<<<< HEAD
-PRAGMA_DISABLE_DEPRECATION_WARNINGS
-	FCoreDelegates::OnConfigSectionsChanged.Broadcast(ConfigFileName, UpdatedSectionNames);
-PRAGMA_ENABLE_DEPRECATION_WARNINGS
-
-	// Reload log suppression if configs changed
-	if (bUpdateLogSuppression)
-	{
-		FLogSuppressionInterface::Get().ProcessConfigAndCommandLine();
-	}
-
-	// Reload console variables if configs changed
-	if (bUpdateConsoleVariables)
-	{
-		FConfigCacheIni::LoadConsoleVariablesFromINI();
-	}
-
-	// Reload configs relevant to the HTTP module
-	if (bUpdateHttpConfigs)
-	{
-		FHttpModule::Get().UpdateConfigs();
-	}
-
-	// Reload configs relevant to OSS config sections that were updated
-	IOnlineSubsystem* OnlineSub = IOnlineSubsystem::Get(OSSName.Len() ? FName(*OSSName, FNAME_Find) : NAME_None);
-	if (OnlineSub != nullptr)
-	{
-		OnlineSub->ReloadConfigs(OnlineSubSections);
-	}
-=======
->>>>>>> 4af6daef
 
 	UE_LOG(LogHotfixManager, Log, TEXT("Updating config from %s took %f seconds and reloaded %d objects"),
 		*FileName, FPlatformTime::Seconds() - StartTime, NumObjectsReloaded);
