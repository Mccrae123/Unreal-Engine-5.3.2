--- conflicted
+++ resolved
@@ -287,7 +287,6 @@
 	virtual void StartPlatformEnvironmentCheck();
 
 #if UPDATEMANAGER_PLATFORM_ENVIRONMENT_DETECTION
-<<<<<<< HEAD
 	/**
 	 * Platform specific implementation of platform environment detection
 	 * @return true if the detection began.  false if the detection did not begin and we should continue the checks.
@@ -303,23 +302,6 @@
 	/**
 	 * Callback when detecting platform environment completes
 	 */
-=======
-	/**
-	 * Platform specific implementation of platform environment detection
-	 * @return true if the detection began.  false if the detection did not begin and we should continue the checks.
-	 */
-	bool DetectPlatformEnvironment();
-
-	/**
-	 * Platform specific callback for logging in on console which is needed for the platform environment detection
-	 */
-	virtual void DetectPlatformEnvironment_OnLoginConsoleComplete(int32 LocalUserNum, bool bWasSuccessful, const FUniqueNetId& UserId, const FString& Error);
-#endif
-
-	/**
-	 * Callback when detecting platform environment completes
-	 */
->>>>>>> 6bbb88c8
 	void OnDetectPlatformEnvironmentComplete(const FOnlineError& Result);
 
 
