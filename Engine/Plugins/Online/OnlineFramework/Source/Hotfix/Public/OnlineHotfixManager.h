// Copyright Epic Games, Inc. All Rights Reserved.

#pragma once

#include "CoreMinimal.h"
#include "UObject/ObjectMacros.h"
#include "UObject/Object.h"
#include "UObject/ScriptMacros.h"
#include "OnlineSubsystemTypes.h"
#include "OnlineDelegateMacros.h"
#include "Misc/Paths.h"
#include "Misc/ConfigCacheIni.h"
#include "Interfaces/OnlineTitleFileInterface.h"
#include "OnlineHotfixManager.generated.h"

HOTFIX_API DECLARE_LOG_CATEGORY_EXTERN(LogHotfixManager, Display, All);
<<<<<<< HEAD
=======

class FAsyncLoadingFlushContext;
>>>>>>> 6bbb88c8

UENUM()
enum class EHotfixResult : uint8
{
	/** Failed to apply the hotfix */
	Failed,
	/** Hotfix succeeded and is ready to go */
	Success,
	/** Hotfix process succeeded but there were no changes applied */
	SuccessNoChange,
	/** Hotfix succeeded and requires the current level to be reloaded to take effect */
	SuccessNeedsReload,
	/** Hotfix succeeded and requires the process restarted to take effect */
	SuccessNeedsRelaunch
};

/**
 * Delegate fired when a check for hotfix files (but not application) completes
 *
 * @param EHotfixResult status on what happened
 */
DECLARE_DELEGATE_OneParam(FOnHotfixAvailableComplete, EHotfixResult);

/**
 * Delegate fired when the hotfix process has completed
 *
 * @param EHotfixResult status on what happened
 */
DECLARE_MULTICAST_DELEGATE_OneParam(FOnHotfixComplete, EHotfixResult);
typedef FOnHotfixComplete::FDelegate FOnHotfixCompleteDelegate;

/**
 * Delegate fired as progress of hotfix file reading happens
 *
 * @param NumDownloaded the number of files downloaded so far
 * @param TotalFiles the total number of files part of the hotfix
 * @param NumBytes the number of bytes processed so far
 * @param TotalBytes the total size of the hotfix data
 */
DECLARE_MULTICAST_DELEGATE_FourParams(FOnHotfixProgress, uint32, uint32, uint64, uint64);
typedef FOnHotfixProgress::FDelegate FOnHotfixProgressDelegate;

/**
 * Delegate fired as each file is applied
 *
 * @param FriendlyName the human readable version of the file name (DefaultEngine.ini)
 * @param CachedFileName the full path to the file on disk
 */
DECLARE_MULTICAST_DELEGATE_TwoParams(FOnHotfixProcessedFile, const FString&, const FString&);
typedef FOnHotfixProcessedFile::FDelegate FOnHotfixProcessedFileDelegate;

/**
 * This class manages the downloading and application of hotfix data
 * Hotfix data is a set of non-executable files downloaded and applied to the game.
 * The base implementation knows how to handle INI, PAK, and locres files.
 * NOTE: Each INI/PAK file must be prefixed by the platform name they are targeted at
 */
UCLASS(Config=Engine)
class HOTFIX_API UOnlineHotfixManager :
	public UObject
{
	GENERATED_BODY()

protected:
	/** The online interface to use for downloading the hotfix files */
	IOnlineTitleFilePtr OnlineTitleFile;

	/** Callbacks for when the title file interface is done */
	FOnEnumerateFilesCompleteDelegate OnEnumerateFilesCompleteDelegate;
	FOnReadFileProgressDelegate OnReadFileProgressDelegate;
	FOnReadFileCompleteDelegate OnReadFileCompleteDelegate;
	FDelegateHandle OnEnumerateFilesCompleteDelegateHandle;
	FDelegateHandle OnEnumerateFilesForAvailabilityCompleteDelegateHandle;
	FDelegateHandle OnReadFileProgressDelegateHandle;
	FDelegateHandle OnReadFileCompleteDelegateHandle;

	/**
	 * Delegate fired when the hotfix process has completed
	 *
	 * @param status of the hotfix process
	 */
	DEFINE_ONLINE_DELEGATE_ONE_PARAM(OnHotfixComplete, EHotfixResult);

	/**
	 * Delegate fired as the hotfix files are read
	 */
	DEFINE_ONLINE_DELEGATE_FOUR_PARAM(OnHotfixProgress, uint32, uint32, uint64, uint64);

	/**
	 * Delegate fired as the hotfix files are applied
	 */
	DEFINE_ONLINE_DELEGATE_TWO_PARAM(OnHotfixProcessedFile, const FString&, const FString&);

	struct FPendingFileDLProgress
	{
		uint64 Progress;

		FPendingFileDLProgress()
		{
			Progress = 0;
		}
	};

	struct FConfigFileBackup
	{
		/** Name of the ini file backed up*/
		FString IniName;
		/** Previous ini data backed up */
		FConfigFile ConfigData;
		/** UClasses reloaded as a result of the current ini */
		TArray<FString> ClassesReloaded;
	};

	/** Holds which files are pending download */
	TMap<FString, FPendingFileDLProgress> PendingHotfixFiles;
	/** The filtered list of files that are part of the hotfix */
	TArray<FCloudFileHeader> HotfixFileList;
	/** The last set of hotfix files that was applied so we can determine whether we are up to date or not */
	TArray<FCloudFileHeader> LastHotfixFileList;
	/** The set of hotfix files that have changed from the last time we applied them */
	TArray<FCloudFileHeader> ChangedHotfixFileList;
	/** The set of hotfix files that have been removed from the last time we applied them */
	TArray<FCloudFileHeader> RemovedHotfixFileList;
	/** Holds which files have been mounted for unmounting */
	TArray<FString> MountedPakFiles;
	/** Backup copies of INI files that change during hotfixing so they can be undone afterward */
	TArray<FConfigFileBackup> IniBackups;
	/** Used to match any PAK files for this platform */
	FString PlatformPrefix;
	/** Used to match any server-only hotfixes */
	FString ServerPrefix;
	/** Normally will be "Default" but could be different if we have a debug prefix */
	FString DefaultPrefix;
	/** Holds a chunk of string that will be swapped for Game during processing pak files (MyGame/Content/Maps -> /Game/Maps) */
	FString GameContentPath;
	/** Tracks how many files are being processed as part of the hotfix */
	uint32 TotalFiles;
	uint32 NumDownloaded;
	/** Tracks the size of the files being processed as part of the hotfix */
	uint64 TotalBytes;
	uint64 NumBytes;
	/** Some title file interfaces aren't re-entrant so handle it ourselves */
	bool bHotfixingInProgress;
	/** Asynchronously flush async loading before starting the hotfixing process. */
	TUniquePtr<FAsyncLoadingFlushContext> AsyncFlushContext;
	/** Set to true if any PAK file contains an update to a level that is currently loaded */
	bool bHotfixNeedsMapReload;
#if !UE_BUILD_SHIPPING
	/** Whether we want to log all of the files that are in a mounted pak file or not */
	bool bLogMountedPakContents;
#endif
	/**
	 * If we have removed or changed a currently mounted PAK file, then we'll need to restart the app
	 * because there's no simple undo for objects that were loaded and possibly rooted
	 */
	uint32 ChangedOrRemovedPakCount;
	/** Our passed-in World */
	TWeakObjectPtr<UWorld> OwnerWorld;

	virtual void Init();
	virtual void Cleanup();
	/** Looks at each file returned via the hotfix and processes them */
	EHotfixResult ApplyHotfix();
	/** Cleans up and fires the delegate indicating it's done */
	void TriggerHotfixComplete(EHotfixResult HotfixResult);
	/** Checks each file listed to see if it is a hotfix file to process */
	void FilterHotfixFiles();
	/** Starts the async reading process for the hotfix files */
	void ReadHotfixFiles();
	/** Unmounts any changed PAK files so they can be re-mounted after downloading */
	void UnmountHotfixFiles();
	/** Stores off the INI file for restoration later */
	FConfigFileBackup& BackupIniFile(const FString& IniName, const FConfigFile* ConfigFile);
	/** Restores any changed INI files to their default loaded state */
	void RestoreBackupIniFiles();
	/** Builds the list of files that are different between two runs of the hotfix process */
	void BuildHotfixFileListDeltas();

	/** Called once the list of hotfix files has been retrieved */
	void OnEnumerateFilesComplete(bool bWasSuccessful, const FString& ErrorStr);
	/** Called once the list of hotfix files has been retrieved and we only want to see if a hotfix is necessary */
	void OnEnumerateFilesForAvailabilityComplete(bool bWasSuccessful, const FString& ErrorStr, FOnHotfixAvailableComplete InCompletionDelegate);
	/** Called as files are downloaded to determine when to apply the hotfix data */
	void OnReadFileComplete(bool bWasSuccessful, const FString& FileName);
	/** Called as files are downloaded to provide progress notifications */
	void OnReadFileProgress(const FString& FileName, uint64 BytesRead);

	/** @return the config file entry for the ini file name in question */
	FConfigFile* GetConfigFile(const FString& IniName);

	/** @return the config cache key used to associate ini file entries within the config cache */
	FString BuildConfigCacheKey(const FString& IniName);
	/** @return the config file name after stripping any extra info (platform, debug prefix, etc.) */
	virtual FString GetStrippedConfigFileName(const FString& IniName);

	/** @return the human readable name of the file */
	const FString GetFriendlyNameFromDLName(const FString& DLName) const;

	virtual void PostInitProperties() override;

	bool IsMapLoaded(const FString& MapName);

	/** @return our current world */
	UWorld* GetWorld() const override;

protected:

	/**
	 * Is this hotfix file compatible with the current build
	 * If the file has version information it is compared with compatibility
	 * If the file has NO version information it is assumed compatible
	 *
	 * @param InFilename name of the file to check
	 * @param OutFilename name of file with version information stripped
	 *
	 * @return true if file is compatible, false otherwise
	 */
	bool IsCompatibleHotfixFile(const FString& InFilename, FString& OutFilename);

	/**
	 * Override this method to look at the file information for any game specific hotfix processing
	 * NOTE: Make sure to call Super to get default handling of files
	 *
	 * @param FileHeader - the information about the file to determine if it needs custom processing
	 *
	 * @return true if the file needs some kind of processing, false to have hotfixing ignore the file
	 */
	virtual bool WantsHotfixProcessing(const FCloudFileHeader& FileHeader);
	/**
	 * Called when a file needs custom processing (see above). Override this to provide your own processing methods
	 *
	 * @param FileHeader - the header information for the file in question
	 *
	 * @return whether the file was successfully processed
	 */
	virtual bool ApplyHotfixProcessing(const FCloudFileHeader& FileHeader);
	/**
	* Called prior to reading the file data.
	*
	* @param FileData - byte data of the hotfix file
	*
	* @return whether the file was successfully preprocessed
	*/
	virtual bool PreProcessDownloadedFileData(TArray<uint8>& FileData) const { return true;	}
	/**
	 * Override this to change the default INI file handling (merge delta INI changes into the config cache)
	 *
	 * @param FileName - the name of the INI being merged into the config cache
	 * @param IniData - the contents of the INI file (expected to be delta contents not a whole file)
	 *
	 * @return whether the merging was successful or not
	 */
	virtual bool HotfixIniFile(const FString& FileName, const FString& IniData);
	/**
	 * Override this to change the default PAK file handling:
	 *		- mount PAK file immediately
	 *		- Scan for any INI files contained within the PAK file and merge those in
	 *
	 * @param FileName - the name of the PAK file being mounted
	 *
	 * @return whether the mounting of the PAK file was successful or not
	 */
	virtual bool HotfixPakFile(const FCloudFileHeader& FileHeader);
	/**
	 * Override this to change the default INI file handling (merge whole INI files into the config cache)
	 *
	 * @param FileName - the name of the INI being merged into the config cache
	 *
	 * @return whether the merging was successful or not
	 */
	virtual bool HotfixPakIniFile(const FString& FileName);

	/**
	 * Override this to change the default caching directory
	 *
	 * @return the default caching directory
	 */
	virtual FString GetCachedDirectory()
	{
		return FPaths::ProjectPersistentDownloadDir();
	}

	/** Notify used by CheckAvailability() */
	virtual void OnHotfixAvailablityCheck(const TArray<FCloudFileHeader>& PendingChangedFiles, const TArray<FCloudFileHeader>& PendingRemoveFiles);

	/** Finds the header associated with the file name */
	FCloudFileHeader* GetFileHeaderFromDLName(const FString& FileName);

	/** Fires the progress delegate with our updated progress */
	void UpdateProgress(uint32 FileCount, uint64 UpdateSize);

	virtual bool ShouldWarnAboutMissingWhenPatchingFromIni(const FString& AssetPath) const { return true; }

	/** Called after any hotfixes are applied to apply last-second changes to certain asset types from .ini file data */
	virtual void PatchAssetsFromIniFiles();
	
	/** Used in PatchAssetsFromIniFiles to hotfix only a row in a table. 
	 *  If ChangedTables is not null then HandleDataTableChanged will not be called and the caller should call it on the data tables in ChangedTables when they're ready to
	 */
	void HotfixRowUpdate(UObject* Asset, const FString& AssetPath, const FString& RowName, const FString& ColumnName, const FString& NewValue, TArray<FString>& ProblemStrings, TSet<class UDataTable*>* ChangedTables = nullptr);
	
	/** Used in PatchAssetsFromIniFiles to hotfix an entire table. */
	void HotfixTableUpdate(UObject* Asset, const FString& AssetPath, const FString& JsonData, TArray<FString>& ProblemStrings);

	/** Called after modifying table values by HotfixRowUpdate() */
	virtual void OnHotfixTableValueInt64(UObject& Asset, const FString& RowName, const FString& ColumnName, const int64& OldValue, const int64& NewValue) { }
	virtual void OnHotfixTableValueDouble(UObject& Asset, const FString& RowName, const FString& ColumnName, const double& OldValue, const double& NewValue) { }
	virtual void OnHotfixTableValueFloat(UObject& Asset, const FString& RowName, const FString& ColumnName, const float& OldValue, const float& NewValue) { }
	virtual void OnHotfixTableValueString(UObject& Asset, const FString& RowName, const FString& ColumnName, const FString& OldValue, const FString& NewValue) { }
	virtual void OnHotfixTableValueName(UObject& Asset, const FString& RowName, const FString& ColumnName, const FName& OldValue, const FName& NewValue) { }
	virtual void OnHotfixTableValueObject(UObject& Asset, const FString& RowName, const FString& ColumnName, const UObject* OldValue, const UObject* NewValue) { }
<<<<<<< HEAD
=======
	virtual void OnHotfixTableValueSoftObject(UObject& Asset, const FString& RowName, const FString& ColumnName, const FSoftObjectPtr& OldValue, const FSoftObjectPtr& NewValue) { }

	virtual bool ShouldPerformHotfix();
>>>>>>> 6bbb88c8

public:
	UOnlineHotfixManager();
	UOnlineHotfixManager(FVTableHelper& Helper);
	virtual ~UOnlineHotfixManager();

	/** Tells the hotfix manager which OSS to use. Uses the default if empty */
	UPROPERTY(Config)
	FString OSSName;

	/** Tells the factory method which class to contruct */
	UPROPERTY(Config)
	FString HotfixManagerClassName;

	/** Used to prevent development work from interfering with playtests, etc. */
	UPROPERTY(Config)
	FString DebugPrefix;

	/** Starts the fetching of hotfix data from the OnlineTitleFileInterface that is registered for this game */
	UFUNCTION(BlueprintCallable, Category="Hotfix")
	virtual void StartHotfixProcess();

	/** Array of objects that we're forcing to remain resident because we've applied live hotfixes and won't get an
	    opportunity to reapply changes if the object is evicted from memory. */
	UPROPERTY(Transient)
	TArray<UObject*> AssetsHotfixedFromIniFiles;
	

	/** 
	 * Check for available hotfix files (but do not apply them) 
	 *
	 * @param InCompletionDelegate delegate to fire when the check is complete
	 */
	virtual void CheckAvailability(FOnHotfixAvailableComplete& InCompletionDelegate);

	/** Factory method that returns the configured hotfix manager */
	static UOnlineHotfixManager* Get(UWorld* World);
};<|MERGE_RESOLUTION|>--- conflicted
+++ resolved
@@ -14,11 +14,8 @@
 #include "OnlineHotfixManager.generated.h"
 
 HOTFIX_API DECLARE_LOG_CATEGORY_EXTERN(LogHotfixManager, Display, All);
-<<<<<<< HEAD
-=======
 
 class FAsyncLoadingFlushContext;
->>>>>>> 6bbb88c8
 
 UENUM()
 enum class EHotfixResult : uint8
@@ -330,12 +327,9 @@
 	virtual void OnHotfixTableValueString(UObject& Asset, const FString& RowName, const FString& ColumnName, const FString& OldValue, const FString& NewValue) { }
 	virtual void OnHotfixTableValueName(UObject& Asset, const FString& RowName, const FString& ColumnName, const FName& OldValue, const FName& NewValue) { }
 	virtual void OnHotfixTableValueObject(UObject& Asset, const FString& RowName, const FString& ColumnName, const UObject* OldValue, const UObject* NewValue) { }
-<<<<<<< HEAD
-=======
 	virtual void OnHotfixTableValueSoftObject(UObject& Asset, const FString& RowName, const FString& ColumnName, const FSoftObjectPtr& OldValue, const FSoftObjectPtr& NewValue) { }
 
 	virtual bool ShouldPerformHotfix();
->>>>>>> 6bbb88c8
 
 public:
 	UOnlineHotfixManager();
