--- conflicted
+++ resolved
@@ -14,10 +14,6 @@
 				"Core",
 				"CoreUObject",
 				"Engine",
-<<<<<<< HEAD
-                "HTTP",
-=======
->>>>>>> 4af6daef
 				"MoviePlayerProxy",
 				"OnlineSubsystemUtils"
 			}
