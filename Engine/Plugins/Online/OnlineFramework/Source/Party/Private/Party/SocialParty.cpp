--- conflicted
+++ resolved
@@ -134,29 +134,6 @@
 	return ECrossplayPreference::NoSelection;
 }
 
-<<<<<<< HEAD
-// DEPRECATED - Use the new join in progress flow with USocialParty::RequestJoinInProgress.
-FPartyJoinApproval USocialParty::EvaluateJIPRequest(const FUniqueNetId& PlayerId) const
-{
-	FPartyJoinApproval JoinApproval;
-
-	JoinApproval.SetApprovalAction(EApprovalAction::Deny);
-	JoinApproval.SetDenialReason(EPartyJoinDenialReason::GameModeRestricted);
-	for (const UPartyMember* Member : GetPartyMembers())
-	{
-		// Make sure we are already in the party.
-		if (Member->GetPrimaryNetId() == PlayerId)
-		{
-			JoinApproval.SetApprovalAction(EApprovalAction::EnqueueAndStartBeacon);
-			JoinApproval.SetDenialReason(EPartyJoinDenialReason::NoReason);
-			break;
-		}
-	}
-	return JoinApproval;
-}
-
-=======
->>>>>>> 4af6daef
 bool USocialParty::ApplyCrossplayRestriction(FPartyJoinApproval& JoinApproval, const FUserPlatform& Platform, const FOnlinePartyData& JoinData) const
 {
 	const ECrossplayPreference SenderCrossplayPreference = GetCrossplayPreferenceFromJoinData(JoinData);
@@ -509,14 +486,6 @@
 	PartyInterface->AddOnPartyMemberExitedDelegate_Handle(FOnPartyMemberExitedDelegate::CreateUObject(this, &USocialParty::HandlePartyMemberExited));
 	PartyInterface->AddOnPartySystemStateChangeDelegate_Handle(FOnPartySystemStateChangeDelegate::CreateUObject(this, &USocialParty::HandlePartySystemStateChange));
 
-<<<<<<< HEAD
-	PRAGMA_DISABLE_DEPRECATION_WARNINGS
-	PartyInterface->AddOnPartyJIPRequestReceivedDelegate_Handle(FOnPartyJIPRequestReceivedDelegate::CreateUObject(this, &USocialParty::HandlePartyJIPRequestReceived));
-	PartyInterface->AddOnPartyJIPResponseDelegate_Handle(FOnPartyJIPResponseDelegate::CreateUObject(this, &USocialParty::HandlePartyMemberJIP));
-	PRAGMA_ENABLE_DEPRECATION_WARNINGS
-
-=======
->>>>>>> 4af6daef
 	// Create a UPartyMember for every existing member on the OSS party
 	TArray<FOnlinePartyMemberConstRef> OssPartyMembers;
 	PartyInterface->GetPartyMembers(*OwningLocalUserId, GetPartyId(), OssPartyMembers);
@@ -836,61 +805,6 @@
 	}
 }
 
-<<<<<<< HEAD
-// DEPRECATED - Use the new join in progress flow with USocialParty::RequestJoinInProgress.
-void USocialParty::HandlePartyJIPRequestReceived(const FUniqueNetId& LocalUserId, const FOnlinePartyId& PartyId, const FUniqueNetId& SenderId)
-{
-	if (!IsLocalPlayerPartyLeader() || PartyId != GetPartyId())
-	{
-		return;
-	}
-
-	IOnlinePartyPtr PartyInterface = Online::GetPartyInterfaceChecked(GetWorld());
-
-	PRAGMA_DISABLE_DEPRECATION_WARNINGS
-	FPartyJoinApproval JoinApproval = EvaluateJIPRequest(SenderId);
-	PRAGMA_ENABLE_DEPRECATION_WARNINGS
-
-	if (JoinApproval.GetApprovalAction() == EApprovalAction::Enqueue ||
-		JoinApproval.GetApprovalAction() == EApprovalAction::EnqueueAndStartBeacon)
-	{
-		FUserPlatform MemberPlatform;
-		for (const UPartyMember* Member : GetPartyMembers())
-		{
-			if (Member->GetPrimaryNetId() == SenderId)
-			{
-				MemberPlatform = Member->GetRepData().GetPlatformDataPlatform();
-				break;
-			}
-		}
-
-		// Enqueue for a more opportune time
-		UE_LOG(LogParty, Verbose, TEXT("[%s] Enqueuing JIP approval request for %s"), *PartyId.ToString(), *SenderId.ToString());
-
-		FPendingMemberApproval PendingApproval;
-		PendingApproval.RecipientId.SetUniqueNetId(LocalUserId.AsShared());
-		PendingApproval.Members.Emplace(SenderId.AsShared(), MoveTemp(MemberPlatform));
-		PendingApproval.bIsJIPApproval = true;
-		PendingApprovals.Enqueue(MoveTemp(PendingApproval));
-
-		if (!ReservationBeaconClient.Get() && JoinApproval.GetApprovalAction() == EApprovalAction::EnqueueAndStartBeacon)
-		{
-			ConnectToReservationBeacon();
-		}
-	}
-	else
-	{
-		const bool bIsApproved = JoinApproval.CanJoin();
-		UE_LOG(LogParty, Verbose, TEXT("[%s] Responding to approval request for %s with %s"), *PartyId.ToString(), *SenderId.ToString(), bIsApproved ? TEXT("approved") : TEXT("denied"));
-
-		PRAGMA_DISABLE_DEPRECATION_WARNINGS
-		PartyInterface->ApproveJIPRequest(LocalUserId, PartyId, SenderId, bIsApproved, JoinApproval.GetDenialReason());
-		PRAGMA_ENABLE_DEPRECATION_WARNINGS
-	}
-}
-
-=======
->>>>>>> 4af6daef
 void USocialParty::HandleJoinabilityQueryReceived(const FUniqueNetId& LocalUserId, const FOnlinePartyId& PartyId, const IOnlinePartyPendingJoinRequestInfo& JoinRequestInfo)
 {
 	if (PartyId == GetPartyId()) 
@@ -1001,27 +915,6 @@
 	}
 }
 
-<<<<<<< HEAD
-// DEPRECATED - Use the new join in progress flow with USocialParty::RequestJoinInProgress.
-void USocialParty::HandlePartyMemberJIP(const FUniqueNetId& LocalUserId, const FOnlinePartyId& PartyId, bool Success, int32 DeniedResultCode)
-{
-	if (PartyId == GetPartyId())
-	{
-		FString DeniedResultCodeString = StaticEnum<EPartyJoinDenialReason>()->GetNameStringByValue(DeniedResultCode);
-		if (DeniedResultCodeString.IsEmpty())
-		{
-			UE_LOG(LogParty, Warning, TEXT("Failed to convert JIP result code. Value=%d"), DeniedResultCode);
-			DeniedResultCodeString = TEXT("Invalid");
-		}
-
-		// We are allowed to join the party.. start the JIP flow. 
-		OnPartyJIPApprovedEvent.Broadcast(PartyId, Success);
-		OnPartyJIPResponseEvent.Broadcast(PartyId, Success, DeniedResultCodeString);
-	}
-}
-
-=======
->>>>>>> 4af6daef
 void USocialParty::HandlePartyMemberPromoted(const FUniqueNetId& LocalUserId, const FOnlinePartyId& PartyId, const FUniqueNetId& NewLeaderId)
 {
 	if (PartyId == GetPartyId())
@@ -1644,13 +1537,6 @@
 		UE_LOG(LogParty, Log, TEXT("[%s] Responding to approval request for %s with %s"), *PartyId.ToString(), *PrimaryJoiningUserId.ToDebugString(), ToString(EPartyJoinDenialReason::Busy));
 		if (PendingApproval.bIsJIPApproval)
 		{
-<<<<<<< HEAD
-			PRAGMA_DISABLE_DEPRECATION_WARNINGS
-			PartyInterface->ApproveJIPRequest(*PendingApproval.RecipientId, PartyId, PrimaryJoiningUserId, false, (int32)EPartyJoinDenialReason::Busy);
-			PRAGMA_ENABLE_DEPRECATION_WARNINGS
-
-=======
->>>>>>> 4af6daef
 			RespondToJoinInProgressRequest(PendingApproval, EPartyJoinDenialReason::Busy);
 		}
 		else
@@ -1771,15 +1657,7 @@
 			IOnlinePartyPtr PartyInterface = Online::GetPartyInterfaceChecked(GetWorld());
 			if (PendingApproval.bIsJIPApproval)
 			{
-<<<<<<< HEAD
-				// This player is already in our party. ApproveJIPRequest
-				PRAGMA_DISABLE_DEPRECATION_WARNINGS
-				PartyInterface->ApproveJIPRequest(*PendingApproval.RecipientId, GetPartyId(), *PendingApproval.Members[0].MemberId, bReservationApproved, DenialReason);
-				PRAGMA_ENABLE_DEPRECATION_WARNINGS
-
-=======
 				// Respond to the JIP request
->>>>>>> 4af6daef
 				RespondToJoinInProgressRequest(PendingApproval, DenialReason.GetReason());
 			}
 			else if (PendingApproval.bIsPlayerRemoval)
@@ -2197,9 +2075,6 @@
 		UE_LOG(LogParty, Verbose, TEXT("RunJoinInProgressTimer: Running again in %d seconds"), NextTimer);
 		GetWorld()->GetTimerManager().SetTimer(JoinInProgressTimerHandle, this, &USocialParty::RunJoinInProgressTimer, static_cast<float>(NextTimer));
 	}
-<<<<<<< HEAD
-}
-=======
 }
 
 namespace UE::OnlineFramework::Party
@@ -2223,5 +2098,4 @@
 	}
 	return PartyMemberIds;
 }
-} // UE::OnlineFramework::Party
->>>>>>> 4af6daef
+} // UE::OnlineFramework::Party