// Copyright Epic Games, Inc. All Rights Reserved.

#include "Party/PartyPlatformSessionMonitor.h"

#include "Party/SocialParty.h"
#include "Party/PartyMember.h"
#include "SocialToolkit.h"
#include "SocialManager.h"
#include "SocialSettings.h"
<<<<<<< HEAD
=======
#include "Containers/Ticker.h"
>>>>>>> 6bbb88c8
#include "User/SocialUser.h"

#include "HAL/IConsoleManager.h"
#include "Misc/Base64.h"

#include "OnlineSubsystemSessionSettings.h"
#include "OnlineSessionSettings.h"
#include "OnlineSubsystemUtils.h"
#include "Containers/Ticker.h"
#include "Engine/LocalPlayer.h"
#include "Stats/Stats.h"

static bool IsTencentPlatform()
{
	return USocialManager::GetSocialOssName(ESocialSubsystem::Platform) == TENCENT_SUBSYSTEM;
}

//////////////////////////////////////////////////////////////////////////
// CVars
//////////////////////////////////////////////////////////////////////////

#if !UE_BUILD_SHIPPING

static int32 ForcePlatformSessionFindFailure = 0;
static FAutoConsoleVariableRef CVar_ForcePlatformSessionFindFailure(
	TEXT("Party.PlatformSession.Find.ForceFail"),
	ForcePlatformSessionFindFailure,
	TEXT("Always fail to find platform sessions.\n")
	TEXT("0: Do not force fail platform session finds (default).\n")
	TEXT("1: Fail the find without attempting it.\n"),
	ECVF_Cheat
);

static float PlatformSessionFindDelay = 0.f;
static FAutoConsoleVariableRef CVar_PlatformSessionFindDelay(
	TEXT("Party.PlatformSession.Find.Delay"),
	PlatformSessionFindDelay,
	TEXT("Simulated delay (in seconds) between beginning an attempt to find a platform session and actually making the call the OSS."),
	ECVF_Cheat
);

static int32 ForcePlatformSessionCreationFailure = 0;
static FAutoConsoleVariableRef CVar_ForcePlatformSessionCreationFailure(
	TEXT("Party.PlatformSession.Create.ForceFail"),
	ForcePlatformSessionCreationFailure,
	TEXT("Always fail to create platform sessions.\n")
	TEXT("0: Do not force fail platform session creates (default).\n")
	TEXT("1: Fail the create without attempting it.\n"),
	ECVF_Cheat
);

static float PlatformSessionCreationDelay = 0.f;
static FAutoConsoleVariableRef CVar_PlatformSessionCreationDelay(
	TEXT("Party.PlatformSession.Create.Delay"),
	PlatformSessionCreationDelay,
	TEXT("Simulated delay (in seconds) between beginning an attempt to create a platform session and actually making the call the OSS."),
	ECVF_Cheat
);

static int32 ForcePlatformSessionJoinFailure = 0;
static FAutoConsoleVariableRef CVar_ForcePlatformSessionJoinFailure(
	TEXT("Party.PlatformSession.Join.ForceFail"),
	ForcePlatformSessionJoinFailure,
	TEXT("Always fail to join platform sessions.\n")
	TEXT("0: Do not force fail platform session joins (default).\n")
	TEXT("1: Force fail the join without attempting it.\n"),
	ECVF_Cheat
);

static float PlatformSessionJoinDelay = 0.f;
static FAutoConsoleVariableRef CVar_PlatformSessionJoinDelay(
	TEXT("Party.PlatformSession.Join.Delay"),
	PlatformSessionJoinDelay,
	TEXT("Simulated delay (in seconds) between beginning an attempt to join a platform session and actually making the call to the OSS."),
	ECVF_Cheat
);

#endif

static int32 AllowCreateSessionFailure = 1;
static FAutoConsoleVariableRef CVar_AllowCreateSessionFailure(
	TEXT("Party.PlatformSession.Create.AllowFailure"),
	AllowCreateSessionFailure,
	TEXT("Are we ok with allowing party session creation to fail? If not, we'll continuously retry until we succeed or leave the party."),
	ECVF_Default
);

static float EstablishSessionRetryDelay = 30.f;
static FAutoConsoleVariableRef CVar_EstablishSessionRetryDelay(
	TEXT("Party.PlatformSession.RetryDelay"),
	EstablishSessionRetryDelay,
	TEXT("Time in seconds to wait between reattempts to create or join a party platform session."),
	ECVF_Default
);

//////////////////////////////////////////////////////////////////////////
// FPartySessionManager
//////////////////////////////////////////////////////////////////////////

static const FSocialPlatformDescription* FindPlatformDescriptionByOss(FName OssName)
{
	auto FindPlatformDescriptionByOssName = [OssName](const FSocialPlatformDescription& TestPlatformDescription)
	{
		return TestPlatformDescription.OnlineSubsystem == OssName;
	};
	return USocialSettings::GetSocialPlatformDescriptions().FindByPredicate(FindPlatformDescriptionByOssName);
}

bool FPartyPlatformSessionManager::DoesOssNeedPartySession(FName OssName)
{
	const FSocialPlatformDescription* const PlatformDescription = FindPlatformDescriptionByOss(OssName);
	return PlatformDescription && !PlatformDescription->SessionType.IsEmpty();
}

TOptional<FString> FPartyPlatformSessionManager::GetOssPartySessionType(FName OssName)
{
	TOptional<FString> SessionType;
	const FSocialPlatformDescription* const PlatformDescription = FindPlatformDescriptionByOss(OssName);
	if (PlatformDescription && !PlatformDescription->SessionType.IsEmpty())
	{
		SessionType.Emplace(PlatformDescription->SessionType);
	}
	return SessionType;
}

TSharedRef<FPartyPlatformSessionManager> FPartyPlatformSessionManager::Create(USocialManager& InSocialManager)
{
	TSharedRef<FPartyPlatformSessionManager> NewManager = MakeShareable(new FPartyPlatformSessionManager(InSocialManager));
	NewManager->InitSessionManager();
	return NewManager;
}

FPartyPlatformSessionManager::FPartyPlatformSessionManager(USocialManager& InSocialManager)
	: SocialManager(InSocialManager)
	, PlatformOssName(USocialManager::GetSocialOssName(ESocialSubsystem::Platform))
{
	check(FPartyPlatformSessionManager::DoesOssNeedPartySession(PlatformOssName));
}

void FPartyPlatformSessionManager::InitSessionManager()
{
	SocialManager.OnPartyJoined().AddSP(this, &FPartyPlatformSessionManager::HandlePartyJoined);
}

void FPartyPlatformSessionManager::CreateMonitor(USocialParty& Party)
{
	TSharedRef<FPartyPlatformSessionMonitor> NewMonitor = FPartyPlatformSessionMonitor::Create(AsShared(), Party);
	ActiveMonitors.Add(NewMonitor);
	NewMonitor->OnShutdownComplete.BindSP(this, &FPartyPlatformSessionManager::HandleMonitorShutdownComplete);
}

bool FPartyPlatformSessionManager::FindSession(const USocialUser& User, const FOnFindSessionAttemptComplete& OnAttemptComplete)
{
	UE_LOG(LogParty, Verbose, TEXT("FPartyPlatformSessionManager finding party platform session of user [%s]"), *User.GetDisplayName());

	FSessionId SessionId;
	FUniqueNetIdRepl UserPlatformId;
	if (const FOnlineUserPresence* PlatformPresence = User.GetFriendPresenceInfo(ESocialSubsystem::Platform))
	{
		if (PlatformPresence->SessionId)
		{
			SessionId = PlatformPresence->SessionId->ToString();
		}

		UserPlatformId = User.GetUserId(ESocialSubsystem::Platform);
	}
	return FindSessionInternal(SessionId, UserPlatformId, OnAttemptComplete);
}

bool FPartyPlatformSessionManager::FindSession(const FPartyPlatformSessionInfo& SessionInfo, const FOnFindSessionAttemptComplete& OnAttemptComplete)
{
	UE_LOG(LogParty, Verbose, TEXT("FPartyPlatformSessionManager finding party platform session [%s]"), *SessionInfo.ToDebugString());

	const USocialToolkit* SocialToolkit = SocialManager.GetFirstLocalUserToolkit();
	check(SocialToolkit);

	// Look up the platform Id of the session owner from their corresponding SocialUser 
	const USocialUser* SessionOwnerUser = SocialToolkit->FindUser(SessionInfo.OwnerPrimaryId);
	if (ensure(SessionOwnerUser))
	{
		return FindSessionInternal(SessionInfo.SessionId, SessionOwnerUser->GetUserId(ESocialSubsystem::Platform), OnAttemptComplete);
	}
	return false;
}

IOnlineSessionPtr FPartyPlatformSessionManager::GetSessionInterface()
{
	return Online::GetSessionInterfaceChecked(SocialManager.GetWorld(), PlatformOssName);
}

FUniqueNetIdRepl FPartyPlatformSessionManager::GetLocalUserPlatformId() const
{
	return SocialManager.GetFirstLocalUserId(ESocialSubsystem::Platform);
}

bool FPartyPlatformSessionManager::FindSessionInternal(const FSessionId& SessionIdString, const FUniqueNetIdRepl& SessionOwnerId, const FOnFindSessionAttemptComplete& OnAttemptComplete)
{
	if (!SessionIdString.IsEmpty() && SessionOwnerId.IsValid())
	{
		const FUniqueNetIdRepl& LocalUserPlatformId = GetLocalUserPlatformId();
		if (ensure(LocalUserPlatformId.IsValid()))
		{
			const IOnlineSessionPtr& SessionInterface = GetSessionInterface();
			FUniqueNetIdPtr SessionId = SessionInterface->CreateSessionIdFromString(SessionIdString);
			if (SessionId.IsValid())
			{
#if !UE_BUILD_SHIPPING
				float DelaySeconds = FMath::Max(0.f, PlatformSessionFindDelay);
				if (DelaySeconds > 0.f || ForcePlatformSessionFindFailure != 0)
				{
					UE_LOG(LogParty, Warning, TEXT("PartyPlatformSessionMonitor adding artificial delay of %0.2fs to session find attempt"), DelaySeconds);

					TWeakPtr<FPartyPlatformSessionManager> AsWeakPtr = SharedThis(this);
<<<<<<< HEAD
					FTicker::GetCoreTicker().AddTicker(FTickerDelegate::CreateLambda(
=======
					FTSTicker::GetCoreTicker().AddTicker(FTickerDelegate::CreateLambda(
>>>>>>> 6bbb88c8
						[AsWeakPtr, SessionId, SessionIdString, SessionOwnerId, LocalUserPlatformId, OnAttemptComplete, this](float)
						{
							QUICK_SCOPE_CYCLE_COUNTER(STAT_FPartyPlatformSessionManager_FindSessionAttempt);
							if (AsWeakPtr.IsValid())
							{
								if (ForcePlatformSessionFindFailure != 0)
								{
									UE_LOG(LogParty, Warning, TEXT("Forcing session find failure"));
									ProcessCompletedSessionSearch(SocialManager.GetFirstLocalUserNum(), false, FOnlineSessionSearchResult(), SessionIdString, SessionOwnerId, OnAttemptComplete);
								}
								else
								{
									GetSessionInterface()->FindSessionById(*LocalUserPlatformId, *SessionId, *LocalUserPlatformId, FOnSingleSessionResultCompleteDelegate::CreateSP(this, &FPartyPlatformSessionManager::HandleFindSessionByIdComplete, SessionIdString, SessionOwnerId, OnAttemptComplete));
								}
							}
							return false; // Don't retick
						}), DelaySeconds);
					return ForcePlatformSessionFindFailure != 0;
				}
#endif
				// Always start by trying to find the session directly by ID
				return SessionInterface->FindSessionById(*LocalUserPlatformId, *SessionId, *LocalUserPlatformId, FOnSingleSessionResultCompleteDelegate::CreateSP(this, &FPartyPlatformSessionManager::HandleFindSessionByIdComplete, SessionIdString, SessionOwnerId, OnAttemptComplete));
			}
			else
			{
				UE_LOG(LogParty, Warning, TEXT("PartyPlatformSessionMonitor could not create a session id from string [%s]"), *SessionIdString);
			}
		}
	}
	return false;
}

void FPartyPlatformSessionManager::HandleFindSessionByIdComplete(int32 LocalUserNum, bool bWasSuccessful, const FOnlineSessionSearchResult& FoundSession, FSessionId SessionId, FUniqueNetIdRepl SessionOwnerId, FOnFindSessionAttemptComplete OnAttemptComplete)
{
	UE_LOG(LogParty, Verbose, TEXT("FPartyPlatformSessionManager completed attempt to find platform session [%s] of user [%s] by SessionId with result [%d]"), *SessionId, *SessionOwnerId.ToDebugString(), (int32)bWasSuccessful);

	if (!bWasSuccessful || !FoundSession.IsSessionInfoValid())
	{
#if PARTY_PLATFORM_SESSIONS_PSN
		//@todo DanH: Obviously remove all of this asap - we need the PSN OSS to be able to get updated presence info for a single user without querying the whole frigging list
		//		Also, querying the list shouldn't wipe the existing friend infos, it should update them surgically, in which case we wouldn't need this notify regardless of additional queries

		// Only attempt again if we haven't already tried getting an updated friends list (to prevent looping)
		if (!bHasAlreadyRequeriedPSNFriends)
		{
			UE_LOG(LogParty, Log, TEXT("PartyPlatformSessionManager failed to find PSN party session, requerying PSN friends list now."));

			bHasAlreadyRequeriedPSNFriends = true;
			Online::GetFriendsInterfaceChecked(SocialManager.GetWorld(), USocialManager::GetSocialOssName(ESocialSubsystem::Platform))->ReadFriendsList(LocalUserNum, EFriendsLists::ToString(EFriendsLists::Default), FOnReadFriendsListComplete::CreateSP(this, &FPartyPlatformSessionManager::HandleReadPSNFriendsListComplete, SessionId, SessionOwnerId, OnAttemptComplete));
			return;
		}
#endif
		if (IsTencentPlatform())
		{
			// Fallback to FindFriendSession on Tencent
			const IOnlineSessionPtr& SessionInterface = GetSessionInterface();
			SessionInterface->AddOnFindFriendSessionCompleteDelegate_Handle(LocalUserNum, FOnFindFriendSessionCompleteDelegate::CreateSP(this, &FPartyPlatformSessionManager::HandleFindFriendSessionsComplete, SessionId, SessionOwnerId, OnAttemptComplete));
			SessionInterface->FindFriendSession(LocalUserNum, *SessionOwnerId);
		}
	}
	else
	{
		ProcessCompletedSessionSearch(LocalUserNum, true, FoundSession, SessionId, SessionOwnerId, OnAttemptComplete);
	}
}

void FPartyPlatformSessionManager::ProcessCompletedSessionSearch(int32 LocalUserNum, bool bWasSuccessful, const FOnlineSessionSearchResult& FoundSession, const FSessionId& SessionId, const FUniqueNetIdRepl& SessionOwnerId, const FOnFindSessionAttemptComplete& OnAttemptComplete)
{
#if PARTY_PLATFORM_SESSIONS_PSN
	bHasAlreadyRequeriedPSNFriends = false;
#endif

	UE_LOG(LogParty, Log, TEXT("PartyPlatformSessionManager has fully completed its search for session [%s] associated with user [%s] with result [%d]"), *SessionId, *SessionOwnerId.ToDebugString(), (int32)bWasSuccessful);
	OnAttemptComplete.ExecuteIfBound(bWasSuccessful, FoundSession);
}

#if PARTY_PLATFORM_SESSIONS_PSN
void FPartyPlatformSessionManager::HandleReadPSNFriendsListComplete(int32 LocalUserNum, bool bWasSuccessful, const FString& ListName, const FString& ErrorStr, FSessionId OriginalSessionId, FUniqueNetIdRepl SessionOwnerId, FOnFindSessionAttemptComplete OnAttemptComplete)
{
	UE_LOG(LogParty, Log, TEXT("PartyPlatformSessionManager completed requery of the PSN friends list for user [%s] with result [%d] and Error [%s]"), *SessionOwnerId.ToDebugString(), (int32)bWasSuccessful, *ErrorStr);

	if (bWasSuccessful)
	{
		if (USocialToolkit* SocialToolkit = SocialManager.GetSocialToolkit(LocalUserNum))
		{
			SocialToolkit->NotifyPSNFriendsListRebuilt();
		}

		// We've successfully re-queried the friends list on PSN, so run the whole thing again from the top using the session ID from the updated friend info
		USocialUser* TargetUser = SocialManager.GetSocialToolkit(LocalUserNum)->FindUser(SessionOwnerId);
		const FOnlineUserPresence* PSNPresence = ensure(TargetUser) ? TargetUser->GetFriendPresenceInfo(ESocialSubsystem::Platform) : nullptr;
		if (PSNPresence && PSNPresence->SessionId.IsValid())
		{
			FindSessionInternal(PSNPresence->SessionId->ToString(), SessionOwnerId, OnAttemptComplete);
			return;
		}
	}

	// Either the read failed or the target user doesn't exist/isn't a friend anymore, so there's no point in trying to find the session again
	ProcessCompletedSessionSearch(LocalUserNum, false, FOnlineSessionSearchResult(), OriginalSessionId, SessionOwnerId, OnAttemptComplete);
}
#endif

void FPartyPlatformSessionManager::HandleFindFriendSessionsComplete(int32 LocalUserNum, bool bWasSuccessful, const TArray<FOnlineSessionSearchResult>& FoundSessions, FSessionId SessionId, FUniqueNetIdRepl SessionOwnerId, FOnFindSessionAttemptComplete OnAttemptComplete)
{
	UE_LOG(LogParty, Verbose, TEXT("PartyPlatformSessionManager found [%d] sessions searching by friend ID [%s] (bWasSuccessful=%d)"), FoundSessions.Num(), *SessionOwnerId.ToDebugString(), (int32)bWasSuccessful);

	GetSessionInterface()->ClearOnFindFriendSessionCompleteDelegates(LocalUserNum, this);

	//@todo DanH: This assumes the session we're after is always the first one in the array. Quite the assumption...
	const FOnlineSessionSearchResult& SearchResult = bWasSuccessful && FoundSessions.Num() > 0 ? FoundSessions[0] : FOnlineSessionSearchResult();
	ProcessCompletedSessionSearch(LocalUserNum, bWasSuccessful, SearchResult, SessionId, SessionOwnerId, OnAttemptComplete);
}

void FPartyPlatformSessionManager::HandlePartyJoined(USocialParty& NewParty)
{
	for (const TSharedRef<FPartyPlatformSessionMonitor>& Monitor : ActiveMonitors)
	{
		if (Monitor->GetMonitoredPartyTypeId() == NewParty.GetPartyTypeId())
		{
			return;
		}
	}
	CreateMonitor(NewParty);
}

void FPartyPlatformSessionManager::HandleMonitorShutdownComplete(TSharedRef<FPartyPlatformSessionMonitor> Monitor)
{
	ActiveMonitors.Remove(Monitor);

	USocialParty* CurrentParty = SocialManager.GetParty(Monitor->GetMonitoredPartyTypeId());
	if (CurrentParty && !CurrentParty->IsCurrentlyLeaving())
	{
		CreateMonitor(*CurrentParty);
	}
}

//////////////////////////////////////////////////////////////////////////
// FPlatformSessionMonitor
//////////////////////////////////////////////////////////////////////////


const FName FPartyPlatformSessionMonitor::Step_FindSession = TEXT("FindSession");
const FName FPartyPlatformSessionMonitor::Step_JoinSession = TEXT("JoinSesson");
const FName FPartyPlatformSessionMonitor::Step_CreateSession = TEXT("CreateSession");

TSharedRef<FPartyPlatformSessionMonitor> FPartyPlatformSessionMonitor::Create(const TSharedRef<FPartyPlatformSessionManager>& InSessionManager, USocialParty& PartyToMonitor)
{
	TSharedRef<FPartyPlatformSessionMonitor> SessionMonitor = MakeShareable(new FPartyPlatformSessionMonitor(InSessionManager, PartyToMonitor));
	SessionMonitor->Initialize();
	return SessionMonitor;
}

FPartyPlatformSessionMonitor::FPartyPlatformSessionMonitor(const TSharedRef<FPartyPlatformSessionManager>& InSessionManager, USocialParty& PartyToMonitor)
	: SessionManager(InSessionManager)
	, MonitoredParty(&PartyToMonitor)
	, PartyTypeId(PartyToMonitor.GetPartyTypeId())
{
}

void FPartyPlatformSessionMonitor::ShutdownMonitor()
{
	if (ShutdownState == EMonitorShutdownState::None)
	{
		ShutdownState = EMonitorShutdownState::Requested;
		const EOnlineSessionState::Type CurrentState = GetOssSessionState();
		if (CurrentState >= EOnlineSessionState::Pending && CurrentState <= EOnlineSessionState::Ended)
		{
			LeaveSession();
		}
		else if (CurrentState == EOnlineSessionState::NoSession || !ensureMsgf(!RetryTickerHandle.IsValid(), TEXT("We should never be registered for a retry at establishing the session if we aren't in the NoSession state.")))
		{
			ShutdownInternal();
		}
	}
}

FPartyPlatformSessionMonitor::~FPartyPlatformSessionMonitor()
{
	if (ShutdownState != EMonitorShutdownState::Complete)
	{
		UE_LOG(LogParty, Error, TEXT("PartyPlatformSessionMonitor instance is being destructed without properly shutting down. Undesired and inaccurate session membership will result!"));

		if (ShutdownState == EMonitorShutdownState::None)
		{
			// Try to leave the session - we won't hear about how it goes
			LeaveSession();
		}
	}
}

const FOnlinePartyTypeId& FPartyPlatformSessionMonitor::GetMonitoredPartyTypeId() const
{
	return PartyTypeId;
}

EOnlineSessionState::Type FPartyPlatformSessionMonitor::GetOssSessionState() const
{
	FNamedOnlineSession* PlatformSession = SessionManager->GetSessionInterface()->GetNamedSession(NAME_PartySession);
	return PlatformSession ? PlatformSession->SessionState : EOnlineSessionState::NoSession;
}

void FPartyPlatformSessionMonitor::EvaluateCurrentSession()
{
	// Bail if we've somehow lost track of the party or are already looking for a session
	if (!ensure(MonitoredParty.IsValid()) || !TargetSessionId.IsEmpty())
	{
		return;
	}

	const IOnlineSessionPtr& SessionInterface = SessionManager->GetSessionInterface();
	if (const FNamedOnlineSession* Session = SessionInterface->GetNamedSession(NAME_PartySession))
	{
		// TODO: We need to check which of the local players are in the session and process them accordingly 
		// We already have a platform session session, so we should be all set. Just check the session ids to make sure we have the correct session.
		UPartyMember& LocalUserMember = MonitoredParty->GetOwningLocalMember();
		const FSessionId& ReplicatedSessionId = LocalUserMember.GetRepData().GetPlatformDataSessionId();
		const FSessionId TrueSessionId = Session->GetSessionIdStr();
		if (ReplicatedSessionId != TrueSessionId && ensure(DoesLocalUserOwnPlatformSession()))
		{
			UE_CLOG(!ReplicatedSessionId.IsEmpty(), LogParty, Warning, TEXT("PartyPlatformSessionMonitor: Local player's session [%s] does not match replicated session [%s]"), *TrueSessionId, *ReplicatedSessionId);
			LocalUserMember.GetMutableRepData().SetPlatformDataSessionId(TrueSessionId);
		}
	}
	else if (const FPartyPlatformSessionInfo* ExistingSessionInfo = FindLocalPlatformSessionInfo())
	{
		if (!ExistingSessionInfo->SessionId.IsEmpty())
		{
			// Verify that there's actually someone in the party in this session
			// Potentially saves a bit on traffic in edge cases where we're joining just after the former sole session owner has left
			bool bAnyMemberInParty = MonitoredParty->GetPartyMembers().ContainsByPredicate([this, ExistingSessionInfo](const UPartyMember* Member)
			{
				if (Member->GetRepData().GetPlatformDataSessionId() == ExistingSessionInfo->SessionId)
				{
					if (LastAttemptedFindSessionId.IsSet() && LastAttemptedFindSessionId.GetValue() == ExistingSessionInfo->SessionId)
					{
						return false;
					}
					// Someone else is claiming to be in the session already, so go find it now
					return true;
				}
				return false;
			});

			if (bAnyMemberInParty || MonitoredParty->ShouldAlwaysJoinPlatformSession(ExistingSessionInfo->SessionId))
			{
				FindSession(*ExistingSessionInfo);
			}
		}
		else
		{
			for (UPartyMember* Member : MonitoredParty->GetPartyMembers())
			{
				if (Member->IsLocalPlayer())
				{
					if (ExistingSessionInfo->IsSessionOwner(*Member))
					{
						// There is no session ID yet, but the session owner is a local player, so it's on us to create it now
						CreateSession(Member->GetRepData().GetPlatformDataUniqueId());
						break;
					}
				}
			}
		}
	}
	else
	{
		// No session yet for this platform at all - that means we're the first user to be on this platform and the leader doesn't know about us yet
		// Wait until the leader has updated the party data to decide on a session owner (since we could be joining along with someone else on this platform at the same time)
	}
}

void FPartyPlatformSessionMonitor::Initialize()
{
	check(MonitoredParty.IsValid());

	USocialParty& Party = *MonitoredParty;
	UE_LOG(LogParty, Verbose, TEXT("Initializing PartyPlatformSessionMonitor for party [%s]"), *Party.GetPartyId().ToDebugString());

	Party.OnPartyMemberCreated().AddSP(this, &FPartyPlatformSessionMonitor::HandlePartyMemberCreated);
	Party.OnPartyConfigurationChanged().AddSP(this, &FPartyPlatformSessionMonitor::HandlePartyConfigurationChanged);
	Party.GetRepData().OnPlatformSessionsChanged().AddSP(this, &FPartyPlatformSessionMonitor::HandlePlatformSessionsChanged);
	Party.OnPartyLeft().AddSP(this, &FPartyPlatformSessionMonitor::HandlePartyLeft);
	Party.OnPartyMemberLeft().AddSP(this, &FPartyPlatformSessionMonitor::HandlePartyMemberLeft);

	EvaluateCurrentSession();
}

void FPartyPlatformSessionMonitor::ShutdownInternal()
{
	UE_LOG(LogParty, Verbose, TEXT("Finalizing shutdown of PartyPlatformSessionMonitor for party of type [%d]"), PartyTypeId.GetValue());

	if (RetryTickerHandle.IsValid())
	{
		FTSTicker::GetCoreTicker().RemoveTicker(RetryTickerHandle);
		RetryTickerHandle.Reset();
	}

	ShutdownState = EMonitorShutdownState::Complete;
	OnShutdownComplete.ExecuteIfBound(AsShared());
}

void FPartyPlatformSessionMonitor::CreateSession(const FUniqueNetIdRepl& LocalUserPlatformId)
{
	if (ShutdownState != EMonitorShutdownState::None || !ensure(MonitoredParty.IsValid()))
	{
		return;
	}

	FOnlineSessionSettings SessionSettings;
	if (ensure(LocalUserPlatformId.IsValid()) && ensure(ConfigurePlatformSessionSettings(SessionSettings)))
	{
		SessionInitTracker.BeginStep(Step_CreateSession);
		
		const IOnlineSessionPtr& SessionInterface = SessionManager->GetSessionInterface();
		SessionInterface->AddOnCreateSessionCompleteDelegate_Handle(FOnCreateSessionCompleteDelegate::CreateSP(this, &FPartyPlatformSessionMonitor::HandleCreateSessionComplete));
		
#if !UE_BUILD_SHIPPING
		float DelaySeconds = FMath::Max(0.f, PlatformSessionCreationDelay);
		if (DelaySeconds > 0.f || ForcePlatformSessionCreationFailure != 0)
		{
			UE_LOG(LogParty, Warning, TEXT("PartyPlatformSessionMonitor adding artificial delay of %0.2fs to session creation attempt"), DelaySeconds);

			TWeakPtr<FPartyPlatformSessionMonitor> AsWeakPtr = SharedThis(this);
			FTSTicker::GetCoreTicker().AddTicker(FTickerDelegate::CreateLambda(
				[AsWeakPtr, SessionSettings, LocalUserPlatformId, this] (float)
				{
					QUICK_SCOPE_CYCLE_COUNTER(STAT_FPartyPlatformSessionManager_CreateSessionAttempt);
					if (AsWeakPtr.IsValid())
					{
						if (ForcePlatformSessionCreationFailure != 0)
						{
							UE_LOG(LogParty, Warning, TEXT("Forcing session creation failure"));
							HandleCreateSessionComplete(NAME_PartySession, false);
						}
						else
						{
							SessionManager->GetSessionInterface()->CreateSession(*LocalUserPlatformId, NAME_PartySession, SessionSettings);
						}
					}
					return false; // Don't retick
				}), DelaySeconds);
			return;
		}
#endif
		SessionInterface->CreateSession(*LocalUserPlatformId, NAME_PartySession, SessionSettings);
		UE_LOG(LogParty, Verbose, TEXT("PartyPlatformSessionMonitor creating session with the following parameters: "));
		DumpSessionSettings(&SessionSettings);
	}
}

void FPartyPlatformSessionMonitor::AddLocalPlayerToSession(UPartyMember* PartyMember)
{
	if (ensure(MonitoredParty.IsValid()) &&
		!MonitoredParty->IsMissingPlatformSession())
	{
		const IOnlineSessionPtr& SessionInterface = SessionManager->GetSessionInterface();
		const FNamedOnlineSession* Session = SessionInterface->GetNamedSession(NAME_PartySession);
		if (ensure(Session && Session->SessionInfo.IsValid()))
		{
			const FSessionId SessionId = Session->GetSessionIdStr();

			// TODO: Move SetPlatformSessionId to after AddLocalPlayerToSession completes
			PartyMember->GetMutableRepData().SetPlatformDataSessionId(SessionId);

			const FUniqueNetIdRepl PartyMemberPlatformUniqueId = PartyMember->GetRepData().GetPlatformDataUniqueId();
			if (PartyMemberPlatformUniqueId.IsValid())
			{
				UE_LOG(LogParty, Verbose, TEXT("AddLocalPlayerToSession: Registering player, PartyMember=%s PPUID=%s"), *PartyMember->ToDebugString(true), *PartyMemberPlatformUniqueId->ToDebugString());
				SessionInterface->RegisterPlayer(Session->SessionName, *PartyMemberPlatformUniqueId, false);

				SessionInterface->RegisterLocalPlayer(*PartyMemberPlatformUniqueId, Session->SessionName,
					FOnRegisterLocalPlayerCompleteDelegate::CreateLambda([](const FUniqueNetId& UserId, EOnJoinSessionCompleteResult::Type Result)
				{
					UE_LOG(LogParty, Log, TEXT("AddLocalPlayerToSession: Complete User=%s Result=%s"), *UserId.ToDebugString(), LexToString(Result));
				}));
			}
		}
	}
}

void FPartyPlatformSessionMonitor::RemoveLocalPlayerFromSession(UPartyMember* PartyMember)
{
	if (ensure(MonitoredParty.IsValid()) &&
		!MonitoredParty->IsMissingPlatformSession())
	{
		const IOnlineSessionPtr& SessionInterface = SessionManager->GetSessionInterface();
<<<<<<< HEAD
		const FNamedOnlineSession* Session = SessionInterface->GetNamedSession(PartySessionName);

		if (ensure(Session))
		{
			const FUniqueNetIdRepl PartyMemberPlatformUniqueId = PartyMember->GetRepData().GetPlatformUniqueId();
=======
		const FNamedOnlineSession* Session = SessionInterface->GetNamedSession(NAME_PartySession);

		if (ensure(Session))
		{
			const FUniqueNetIdRepl PartyMemberPlatformUniqueId = PartyMember->GetRepData().GetPlatformDataUniqueId();
>>>>>>> 6bbb88c8
			if (PartyMemberPlatformUniqueId.IsValid())
			{
				UE_LOG(LogParty, Verbose, TEXT("RemoveLocalPlayerFromSession: Unregistering player, PartyMember=%s PPUID=%s"), *PartyMember->ToDebugString(true), *PartyMemberPlatformUniqueId->ToDebugString());
				SessionInterface->UnregisterPlayer(Session->SessionName, *PartyMemberPlatformUniqueId);

				SessionInterface->UnregisterLocalPlayer(*PartyMemberPlatformUniqueId, Session->SessionName,
					FOnUnregisterLocalPlayerCompleteDelegate::CreateLambda([](const FUniqueNetId& UserId, const bool bWasSuccessful)
				{
					UE_LOG(LogParty, Log, TEXT("RemoveLocalPlayerFromSession: Complete User=%s bWasSuccessful=%s"), *UserId.ToDebugString(), *LexToString(bWasSuccessful));
				}));
			}
		}
	}
}

void FPartyPlatformSessionMonitor::FindSession(const FPartyPlatformSessionInfo& SessionInfo)
{
	if (ShutdownState == EMonitorShutdownState::None)
	{
		check(TargetSessionId.IsEmpty());

		SessionInitTracker.BeginStep(Step_FindSession);
		TargetSessionId = SessionInfo.SessionId;

		// Don't attempt to find this session again if this find fails.  This is cleared if the find is successful.
		LastAttemptedFindSessionId.Emplace(SessionInfo.SessionId);

		SessionManager->FindSession(SessionInfo, FPartyPlatformSessionManager::FOnFindSessionAttemptComplete::CreateSP(this, &FPartyPlatformSessionMonitor::HandleFindSessionComplete));
	}
}

void FPartyPlatformSessionMonitor::JoinSession(const FOnlineSessionSearchResult& SessionSearchResult)
{
	UE_LOG(LogParty, Log, TEXT("PartyPlatformSessionMonitor joining platform session [%s]"), *SessionSearchResult.GetSessionIdStr());

	const IOnlineSessionPtr& SessionInterface = SessionManager->GetSessionInterface();
	const FUniqueNetIdRepl LocalUserPlatformId = SessionManager->GetLocalUserPlatformId();
	check(LocalUserPlatformId.IsValid());
	
	SessionInitTracker.BeginStep(Step_JoinSession);
	SessionInterface->AddOnJoinSessionCompleteDelegate_Handle(FOnJoinSessionCompleteDelegate::CreateSP(this, &FPartyPlatformSessionMonitor::HandleJoinSessionComplete));

	FOnlineSessionSearchResult SearchResultCopy = SessionSearchResult;
#if PARTY_PLATFORM_SESSIONS_XBL
	// Set session to be dedicated as we are not using peer to peer features
	SearchResultCopy.Session.SessionSettings.bIsDedicated = true;
#endif
		
#if !UE_BUILD_SHIPPING
	float DelaySeconds = FMath::Max(0.f, PlatformSessionJoinDelay);
	if (DelaySeconds > 0.f || ForcePlatformSessionJoinFailure != 0)
	{
		UE_LOG(LogParty, Warning, TEXT("Adding artificial delay of %0.2fs to session join attempt"), DelaySeconds);

		TWeakPtr<FPartyPlatformSessionMonitor> AsWeakPtr = SharedThis(this);
		FTSTicker::GetCoreTicker().AddTicker(FTickerDelegate::CreateLambda(
			[AsWeakPtr, SearchResultCopy, LocalUserPlatformId, this] (float)
			{
				QUICK_SCOPE_CYCLE_COUNTER(STAT_FPartyPlatformSessionManager_JoinSessionAttempt);
				if (AsWeakPtr.IsValid())
				{
					if (ForcePlatformSessionCreationFailure != 0)
					{
						UE_LOG(LogParty, Warning, TEXT("Forcing session join failure"));
						HandleJoinSessionComplete(NAME_PartySession, EOnJoinSessionCompleteResult::UnknownError);
					}
					else
					{
						SessionManager->GetSessionInterface()->JoinSession(*LocalUserPlatformId, NAME_PartySession, SearchResultCopy);
					}
				}
				return false; // Don't retick
			}), DelaySeconds);
		return;
	}
#endif
		
	if (!SessionInterface->JoinSession(*LocalUserPlatformId, NAME_PartySession, SearchResultCopy))
	{
		UE_LOG(LogParty, Warning, TEXT("JoinSession call failed for session [%s]."), *SessionSearchResult.GetSessionIdStr());
		TargetSessionId = FSessionId();

		if (ensure(MonitoredParty.IsValid()))
		{
			MonitoredParty->SetIsMissingPlatformSession(true);
		}
	}
}

void FPartyPlatformSessionMonitor::LeaveSession()
{
	UE_LOG(LogParty, Log, TEXT("PartyPlatformSessionMonitor destroying platform party session now."));
	ShutdownState = EMonitorShutdownState::InProgress;

	const IOnlineSessionPtr& SessionInterface = SessionManager->GetSessionInterface();

	SessionInterface->ClearOnSessionFailureDelegates(this);
	SessionInterface->DestroySession(NAME_PartySession, FOnDestroySessionCompleteDelegate::CreateSP(this, &FPartyPlatformSessionMonitor::HandleDestroySessionComplete));
}

void FPartyPlatformSessionMonitor::QueuePlatformSessionUpdate()
{
	if (DoesLocalUserOwnPlatformSession() && !bHasQueuedSessionUpdate && ShutdownState == EMonitorShutdownState::None)
	{
		UE_LOG(LogParty, Verbose, TEXT("PartyPlatformSessionMonitor queuing session update for party [%s]"), *MonitoredParty->ToDebugString())
		bHasQueuedSessionUpdate = true;
		FTSTicker::GetCoreTicker().AddTicker(FTickerDelegate::CreateSP(this, &FPartyPlatformSessionMonitor::HandleQueuedSessionUpdate));
	}
}

const FPartyPlatformSessionInfo* FPartyPlatformSessionMonitor::FindLocalPlatformSessionInfo() const
{
	if (MonitoredParty.IsValid())
	{
		TOptional<FString> SessionType = FPartyPlatformSessionManager::GetOssPartySessionType(USocialManager::GetSocialOssName(ESocialSubsystem::Platform));
		if (SessionType)
		{
			for (const FPartyPlatformSessionInfo& SessionInfo : MonitoredParty->GetRepData().GetPlatformSessions())
			{
				if (SessionType.GetValue() == SessionInfo.SessionType)
				{
					return &SessionInfo;
				}
			}
		}
	}
	return nullptr;
}

bool FPartyPlatformSessionMonitor::DoesLocalUserOwnPlatformSession()
{
	if (MonitoredParty.IsValid())
	{
		if (IsTencentPlatform())
		{
			// Tencent platform sessions are all locally managed - everyone is responsible for updating their local version of it
			return true;
		}
		else
		{
			for (UPartyMember* Member : MonitoredParty->GetPartyMembers())
			{
				if (Member->IsLocalPlayer())
				{
					for (const FPartyPlatformSessionInfo& SessionInfo : MonitoredParty->GetRepData().GetPlatformSessions())
					{
						if (SessionInfo.IsSessionOwner(*Member))
						{
							return true;
						}
					}
				}
			}
		}
	}
	
	return false;
}

void FPartyPlatformSessionMonitor::HandlePlatformSessionsChanged()
{
	const bool bWasSessionOwner = DoesLocalUserOwnPlatformSession();
	
	EvaluateCurrentSession();

	if (!bWasSessionOwner && DoesLocalUserOwnPlatformSession())
	{
		UE_LOG(LogParty, Verbose, TEXT("Local user just became owner of their party platform session within party [%s]"), *MonitoredParty->ToDebugString());

		// We just took over ownership of the session on this platform
		QueuePlatformSessionUpdate();
	}
}

void FPartyPlatformSessionMonitor::HandlePartyConfigurationChanged(const FPartyConfiguration& NewConfig)
{
	QueuePlatformSessionUpdate();
}

void FPartyPlatformSessionMonitor::HandlePartyLeft(EMemberExitedReason Reason)
{
	// When the user leaves the monitored party, shut down and leave the session
	if (ensure(MonitoredParty.IsValid()))
	{
		UE_LOG(LogParty, Log, TEXT("Party [%s] left - shutting down PartyPlatformSessionMonitor"), *MonitoredParty->GetPartyId().ToDebugString());
		MonitoredParty.Reset();
	}

	ShutdownMonitor();
}

void FPartyPlatformSessionMonitor::HandlePartyMemberCreated(UPartyMember& NewMember)
{
	if (NewMember.IsInitialized())
	{
		HandlePartyMemberInitialized(&NewMember);
	}
	else
	{
		NewMember.OnInitializationComplete().AddSP(this, &FPartyPlatformSessionMonitor::HandlePartyMemberInitialized, &NewMember);
	}
}

void FPartyPlatformSessionMonitor::HandlePartyMemberInitialized(UPartyMember* InitializedMember)
{
	if (IsTencentPlatform() && InitializedMember->GetPlatformOssName() == TENCENT_SUBSYSTEM)
	{
		SessionManager->GetSessionInterface()->RegisterPlayer(NAME_PartySession, *InitializedMember->GetRepData().GetPlatformDataUniqueId(), false);
	}

	// If a local player joined the party (split screen) we add them to the platform session
	if (InitializedMember->IsLocalPlayer())
	{
		AddLocalPlayerToSession(InitializedMember);
	}
}

void FPartyPlatformSessionMonitor::HandlePartyMemberLeft(UPartyMember* OldMember, const EMemberExitedReason ExitReason)
{
	UE_LOG(LogParty, Verbose, TEXT("HandlePartyMemberLeft: PartyMember=%s User=%s ExitReason=%s"),
<<<<<<< HEAD
		*OldMember->ToDebugString(true), *OldMember->GetRepData().GetPlatformUniqueId().ToDebugString(), ToString(ExitReason));
=======
		*OldMember->ToDebugString(true), *OldMember->GetRepData().GetPlatformDataUniqueId().ToDebugString(), ToString(ExitReason));
>>>>>>> 6bbb88c8

	if (IsTencentPlatform() && OldMember->GetPlatformOssName() == TENCENT_SUBSYSTEM)
	{
		SessionManager->GetSessionInterface()->UnregisterPlayer(NAME_PartySession, *OldMember->GetRepData().GetPlatformDataUniqueId());
	}

	if (OldMember->IsLocalPlayer())
	{
		RemoveLocalPlayerFromSession(OldMember);
	}

	if (OldMember->IsLocalPlayer())
	{
		RemoveLocalPlayerFromSession(OldMember);
	}
}

void FPartyPlatformSessionMonitor::HandleCreateSessionComplete(FName SessionName, bool bWasSuccessful)
{
	QUICK_SCOPE_CYCLE_COUNTER(STAT_USocialParty_HandleCreateSessionComplete);
	UE_LOG(LogParty, Log, TEXT("PartyPlatformSessionMonitor created platform session SessionName=[%s], bWasSuccessful=[%d]"), *SessionName.ToString(), bWasSuccessful);

	const IOnlineSessionPtr& SessionInterface = SessionManager->GetSessionInterface();
	SessionInterface->ClearOnCreateSessionCompleteDelegates(this);

	if (bWasSuccessful)
	{
		SessionInitTracker.CompleteStep(Step_CreateSession);

		SessionInterface->AddOnSessionFailureDelegate_Handle(FOnSessionFailureDelegate::CreateSP(this, &FPartyPlatformSessionMonitor::HandleSessionFailure));

		if (MonitoredParty.IsValid())
		{
			MonitoredParty->SetIsMissingPlatformSession(false);

			// For all local players
			for (UPartyMember* PartyMember : MonitoredParty->GetPartyMembers())
			{
				if (PartyMember->IsLocalPlayer())
				{
					AddLocalPlayerToSession(PartyMember);
				}
			}

			bool bQueuePlatformSessionUpdate = bMissedSessionUpdateDuringCreate || PARTY_PLATFORM_SESSIONS_PSN;
			if (bQueuePlatformSessionUpdate)
			{
				bMissedSessionUpdateDuringCreate = false;
				QueuePlatformSessionUpdate();
			}
		}
		
		OnSessionEstablished.ExecuteIfBound();

		if (ShutdownState == EMonitorShutdownState::Requested)
		{
			// Leave the session we just created
			LeaveSession();
		}
	}
	else if (ShutdownState == EMonitorShutdownState::Requested)
	{
		// If we're supposed to leave, it doesn't matter if we failed to create, so just announce that we "left" and be done with it
		ShutdownInternal();
	}
	else
	{
		if (ensure(MonitoredParty.IsValid()))
		{
			MonitoredParty->SetIsMissingPlatformSession(true);
		}
		if (AllowCreateSessionFailure == 0 && ensure(!RetryTickerHandle.IsValid()))
		{
			// Unsuccessful and we aren't trying to leave, so we'll try again here in a moment
			RetryTickerHandle = FTSTicker::GetCoreTicker().AddTicker(FTickerDelegate::CreateSP(this, &FPartyPlatformSessionMonitor::HandleRetryEstablishingSession), EstablishSessionRetryDelay);
		}
	}
}

void FPartyPlatformSessionMonitor::HandleFindSessionComplete(bool bWasSuccessful, const FOnlineSessionSearchResult& FoundSession)
{
	check(!TargetSessionId.IsEmpty());

	//@todo DanH Sessions: Not necessarily complete time-wise here - decide if we want this to be additive or what. Like are we cool with completing and starting it again? And if so, how to we accumulate all the time? Ignore the new start time and wipe out the old completion time? #suggested
	SessionInitTracker.CompleteStep(Step_FindSession);

	if (ShutdownState == EMonitorShutdownState::Requested)
	{
		// Doesn't matter if we found the session successfully or not, we're shutting down
		ShutdownInternal();
	}
	else if (bWasSuccessful)
	{
		LastAttemptedFindSessionId.Reset();
		JoinSession(FoundSession);
	}
	else
	{
		UE_LOG(LogParty, Log, TEXT("PartyPlatformSessionMonitor failed to find platform session [%s]"), *TargetSessionId);
		ProcessJoinFailure();
	}
}

void FPartyPlatformSessionMonitor::HandleJoinSessionComplete(FName SessionName, EOnJoinSessionCompleteResult::Type JoinSessionResult)
{
	UE_LOG(LogParty, Log, TEXT("PartyPlatformSessionMonitor attempt to join session [%s] completed with result [%s]"), *TargetSessionId, LexToString(JoinSessionResult));

	const IOnlineSessionPtr& SessionInterface = SessionManager->GetSessionInterface();

	SessionInitTracker.CompleteStep(Step_JoinSession);
	SessionInterface->ClearOnJoinSessionCompleteDelegates(this);

	const bool bWasSuccessful = JoinSessionResult == EOnJoinSessionCompleteResult::Success || JoinSessionResult == EOnJoinSessionCompleteResult::AlreadyInSession;
	if (ShutdownState == EMonitorShutdownState::Requested)
	{
		TargetSessionId = FSessionId();
		if (bWasSuccessful)
		{
			LeaveSession();
		}
		else
		{
			ShutdownInternal();
		}
	}
	else if (bWasSuccessful && ensure(MonitoredParty.IsValid()))
	{
		TargetSessionId = FSessionId();
		MonitoredParty->SetIsMissingPlatformSession(false);
		SessionInterface->AddOnSessionFailureDelegate_Handle(FOnSessionFailureDelegate::CreateSP(this, &FPartyPlatformSessionMonitor::HandleSessionFailure));

		// For all local players
		for (UPartyMember* PartyMember : MonitoredParty->GetPartyMembers())
		{
			if (PartyMember->IsLocalPlayer())
			{
				AddLocalPlayerToSession(PartyMember);
			}
		}
		if (DoesLocalUserOwnPlatformSession())
		{
			QueuePlatformSessionUpdate();
		}

		// For all players only for Tencent
		if (IsTencentPlatform())
		{
			TArray<FUniqueNetIdRef> MemberIdsOnPlatform;
			for (UPartyMember* PartyMember : MonitoredParty->GetPartyMembers())
			{
				if (PartyMember->GetPlatformOssName() == TENCENT_SUBSYSTEM)
				{
					MemberIdsOnPlatform.Add(PartyMember->GetRepData().GetPlatformDataUniqueId().GetUniqueNetId().ToSharedRef());
				}
			}
			SessionInterface->RegisterPlayers(NAME_PartySession, MemberIdsOnPlatform);
		}
	}
	else
	{
		ProcessJoinFailure();
	}

	if (MonitoredParty.IsValid())
	{
		MonitoredParty->JoinSessionCompleteAnalytics(*TargetSessionId, LexToString(JoinSessionResult));
	}
}

void FPartyPlatformSessionMonitor::HandleDestroySessionComplete(FName SessionName, bool bWasSuccessful)
{
	UE_LOG(LogParty, Verbose, TEXT("PartyPlatformSessionMonitor finished destroying party session with result [%d]."), (int32)bWasSuccessful);

	//@todo DanH Sessions: What does it mean to fail at leaving a session? Does that mean we need to try again? Or just that we weren't in one to begin with? #suggested
	ShutdownInternal();
}

bool FPartyPlatformSessionMonitor::ConfigurePlatformSessionSettings(FOnlineSessionSettings& SessionSettings) const
{
	bool bEstablishedPartySettings = false;

	IOnlinePartyPtr PartyInterface = MonitoredParty.IsValid() ? Online::GetPartyInterface(MonitoredParty->GetWorld()) : nullptr;
	if (PartyInterface.IsValid())
	{
		const FString JoinInfoJson = PartyInterface->MakeJoinInfoJson(*MonitoredParty->GetOwningLocalUserId(), MonitoredParty->GetPartyId());
		if (ensure(!JoinInfoJson.IsEmpty()))
		{
			bEstablishedPartySettings = true;

#if PARTY_PLATFORM_SESSIONS_PSN
			SessionSettings.Set(SETTING_HOST_MIGRATION, true, EOnlineDataAdvertisementType::DontAdvertise);
			SessionSettings.Set(SETTING_CUSTOM, JoinInfoJson, EOnlineDataAdvertisementType::ViaOnlineService);
#elif PARTY_PLATFORM_SESSIONS_XBL
			// This needs to match our value on the XDP service configuration
			SessionSettings.Set(SETTING_SESSION_TEMPLATE_NAME, FString(TEXT("MultiplayerGameSession")), EOnlineDataAdvertisementType::DontAdvertise);

			// XBOX has their own value for this as SETTING_CUSTOM is hard-coded to constant data in the OSS, and is the actual originator of
			// SETTING_CUSTOM.  Everyone else co-opted it and made it dynamic, so we need to use something else just here so other OSS' still
			// work out of the box for this functionality
			// Encode our JoinInfo into Base64 to prevent XboxLive from parsing our json
			SessionSettings.Set(SETTING_CUSTOM_JOIN_INFO, FBase64::Encode(JoinInfoJson), EOnlineDataAdvertisementType::ViaOnlineService);
#elif PLATFORM_DESKTOP
			// PC (Tencent)
			SessionSettings.Set(SETTING_CUSTOM, JoinInfoJson, EOnlineDataAdvertisementType::ViaOnlineService);
#endif
		}
	}

	if (bEstablishedPartySettings)
	{
		int32 NumMembersInSession = 0;
		int32 NumMembersOnPlatform = 0;

		const FString PlatformName = IOnlineSubsystem::GetLocalPlatformName();
		for (const UPartyMember* PartyMember : MonitoredParty->GetPartyMembers())
		{
			const FPartyMemberRepData& MemberData = PartyMember->GetRepData();
			if (MemberData.GetPlatformDataPlatform() == PlatformName)
			{
				// Even if they end up joining a different session than ours, keep our session open so they could join ours if they have issues with the session they are in
				++NumMembersOnPlatform;
				if (!MemberData.GetPlatformDataSessionId().IsEmpty())
				{
					++NumMembersInSession;
				}
			}
			else if (!MemberData.GetPlatformDataPlatform().IsValid())
			{
				// We don't yet know what platform this player is on, so assume that they are the local platform to keep session open.
				++NumMembersOnPlatform;
			}
		}

		const bool bAreAllMembersInLocalPlatformSession = (NumMembersInSession == NumMembersOnPlatform);
		const FPartyJoinDenialReason PublicJoinDenialReason = MonitoredParty->GetPublicJoinability();

		const EPartyType PartyType = (PublicJoinDenialReason.HasAnyReason() && bAreAllMembersInLocalPlatformSession) ? EPartyType::Private : MonitoredParty->GetRepData().GetPrivacySettings().PartyType;
		switch (PartyType)
		{
		case EPartyType::Private:
#if PARTY_PLATFORM_SESSIONS_XBL
			// Xbox needs this false for privacy of session on dashboard
			SessionSettings.bUsesPresence = false;
#else
			SessionSettings.bUsesPresence = true;
#endif
			SessionSettings.NumPublicConnections = 0;
			SessionSettings.NumPrivateConnections = MonitoredParty->GetPartyMaxSize();
			SessionSettings.bShouldAdvertise = false;
			SessionSettings.bAllowJoinViaPresence = false;
			break;

		case EPartyType::FriendsOnly:
			SessionSettings.bUsesPresence = true;
			SessionSettings.NumPublicConnections = 0;
			SessionSettings.NumPrivateConnections = MonitoredParty->GetPartyMaxSize();
#if PARTY_PLATFORM_SESSIONS_PSN
			SessionSettings.bShouldAdvertise = false;
#else
			SessionSettings.bShouldAdvertise = true;
#endif
			SessionSettings.bAllowJoinViaPresence = true;
			break;

		case EPartyType::Public:
			SessionSettings.bUsesPresence = true;
			SessionSettings.NumPublicConnections = MonitoredParty->GetPartyMaxSize();
			SessionSettings.NumPrivateConnections = 0;
			SessionSettings.bShouldAdvertise = true;
			SessionSettings.bAllowJoinViaPresence = true;
			break;
		}

		const bool bIsAcceptingMembers = !PublicJoinDenialReason.HasAnyReason() || PublicJoinDenialReason.GetReason() == EPartyJoinDenialReason::PartyPrivate;
		SessionSettings.bAllowInvites = bIsAcceptingMembers;
		SessionSettings.bAllowJoinInProgress = bIsAcceptingMembers;

		return true;
	}

	return false;
}

bool FPartyPlatformSessionMonitor::HandleRetryEstablishingSession(float)
{
	QUICK_SCOPE_CYCLE_COUNTER(STAT_FPartyPlatformSessionMonitor_HandleRetryEstablishingSession);

	RetryTickerHandle.Reset();
	
	// Do a full re-evaluation of our target session, since things may have changed substantially since the last attempt
	EvaluateCurrentSession();
	return false;
}

void FPartyPlatformSessionMonitor::ProcessJoinFailure()
{
	const FPartyPlatformSessionInfo* ExistingSessionInfo = FindLocalPlatformSessionInfo();
	if (ExistingSessionInfo && ExistingSessionInfo->SessionId != TargetSessionId)
	{
		UE_LOG(LogParty, Verbose, TEXT("PartyPlatformSessionMonitor targeted platform session [%s] out of date - retrying with updated id [%s]"), *TargetSessionId, *ExistingSessionInfo->SessionId);
		TargetSessionId = FSessionId();

		// The ID of our platform session changed during the find attempt, so try again right away
		FindSession(*ExistingSessionInfo);
	}
	else
	{
		TargetSessionId = FSessionId();
		RetryTickerHandle = FTSTicker::GetCoreTicker().AddTicker(FTickerDelegate::CreateSP(this, &FPartyPlatformSessionMonitor::HandleRetryEstablishingSession), EstablishSessionRetryDelay);
	}
}

bool FPartyPlatformSessionMonitor::HandleQueuedSessionUpdate(float)
{
	QUICK_SCOPE_CYCLE_COUNTER(STAT_FPartyPlatformSessionMonitor_HandleQueuedSessionUpdate);
	bHasQueuedSessionUpdate = false;

	if (ShutdownState == EMonitorShutdownState::None && DoesLocalUserOwnPlatformSession())
	{
		const IOnlineSessionPtr& SessionInterface = SessionManager->GetSessionInterface();

		// Make sure the party session is in a fully created state and is not destroying
<<<<<<< HEAD
		FNamedOnlineSession* PlatformSession = SessionInterface->GetNamedSession(PartySessionName);
=======
		FNamedOnlineSession* PlatformSession = SessionInterface->GetNamedSession(NAME_PartySession);
>>>>>>> 6bbb88c8
		if (PlatformSession)
		{
			if (PlatformSession->SessionState >= EOnlineSessionState::Pending && PlatformSession->SessionState <= EOnlineSessionState::Ended)
			{
				if (ConfigurePlatformSessionSettings(PlatformSession->SessionSettings))
				{
<<<<<<< HEAD
					if (!SessionInterface->UpdateSession(PartySessionName, PlatformSession->SessionSettings, true))
=======
					if (!SessionInterface->UpdateSession(NAME_PartySession, PlatformSession->SessionSettings, true))
>>>>>>> 6bbb88c8
					{
						UE_LOG(LogParty, Warning, TEXT("PartyPlatformSessionMonitor call to UpdateSession failed"));
					}
				}
			}
			else if (PlatformSession->SessionState == EOnlineSessionState::Creating)
			{
				// Try again when the session is finished creating
				bMissedSessionUpdateDuringCreate = true;
			}
		}
	}

	// Only fire once - never retick
	return false;
}

void FPartyPlatformSessionMonitor::HandleSessionFailure(const FUniqueNetId& LocalUserId, ESessionFailure::Type FailureType)
{
	UE_LOG(LogParty, Warning, TEXT("PartyPlatformSessionMonitor HandleSessionFailure LocalUserId=%s FailureType=%s"), *LocalUserId.ToDebugString(), LexToString(FailureType));

	if (ensure(MonitoredParty.IsValid()))
	{
		MonitoredParty->SetIsMissingPlatformSession(true);

		RetryTickerHandle = FTSTicker::GetCoreTicker().AddTicker(FTickerDelegate::CreateSP(this, &FPartyPlatformSessionMonitor::HandleRetryEstablishingSession), EstablishSessionRetryDelay);
	}
}<|MERGE_RESOLUTION|>--- conflicted
+++ resolved
@@ -7,10 +7,7 @@
 #include "SocialToolkit.h"
 #include "SocialManager.h"
 #include "SocialSettings.h"
-<<<<<<< HEAD
-=======
 #include "Containers/Ticker.h"
->>>>>>> 6bbb88c8
 #include "User/SocialUser.h"
 
 #include "HAL/IConsoleManager.h"
@@ -224,11 +221,7 @@
 					UE_LOG(LogParty, Warning, TEXT("PartyPlatformSessionMonitor adding artificial delay of %0.2fs to session find attempt"), DelaySeconds);
 
 					TWeakPtr<FPartyPlatformSessionManager> AsWeakPtr = SharedThis(this);
-<<<<<<< HEAD
-					FTicker::GetCoreTicker().AddTicker(FTickerDelegate::CreateLambda(
-=======
 					FTSTicker::GetCoreTicker().AddTicker(FTickerDelegate::CreateLambda(
->>>>>>> 6bbb88c8
 						[AsWeakPtr, SessionId, SessionIdString, SessionOwnerId, LocalUserPlatformId, OnAttemptComplete, this](float)
 						{
 							QUICK_SCOPE_CYCLE_COUNTER(STAT_FPartyPlatformSessionManager_FindSessionAttempt);
@@ -616,19 +609,11 @@
 		!MonitoredParty->IsMissingPlatformSession())
 	{
 		const IOnlineSessionPtr& SessionInterface = SessionManager->GetSessionInterface();
-<<<<<<< HEAD
-		const FNamedOnlineSession* Session = SessionInterface->GetNamedSession(PartySessionName);
+		const FNamedOnlineSession* Session = SessionInterface->GetNamedSession(NAME_PartySession);
 
 		if (ensure(Session))
 		{
-			const FUniqueNetIdRepl PartyMemberPlatformUniqueId = PartyMember->GetRepData().GetPlatformUniqueId();
-=======
-		const FNamedOnlineSession* Session = SessionInterface->GetNamedSession(NAME_PartySession);
-
-		if (ensure(Session))
-		{
 			const FUniqueNetIdRepl PartyMemberPlatformUniqueId = PartyMember->GetRepData().GetPlatformDataUniqueId();
->>>>>>> 6bbb88c8
 			if (PartyMemberPlatformUniqueId.IsValid())
 			{
 				UE_LOG(LogParty, Verbose, TEXT("RemoveLocalPlayerFromSession: Unregistering player, PartyMember=%s PPUID=%s"), *PartyMember->ToDebugString(true), *PartyMemberPlatformUniqueId->ToDebugString());
@@ -849,20 +834,11 @@
 void FPartyPlatformSessionMonitor::HandlePartyMemberLeft(UPartyMember* OldMember, const EMemberExitedReason ExitReason)
 {
 	UE_LOG(LogParty, Verbose, TEXT("HandlePartyMemberLeft: PartyMember=%s User=%s ExitReason=%s"),
-<<<<<<< HEAD
-		*OldMember->ToDebugString(true), *OldMember->GetRepData().GetPlatformUniqueId().ToDebugString(), ToString(ExitReason));
-=======
 		*OldMember->ToDebugString(true), *OldMember->GetRepData().GetPlatformDataUniqueId().ToDebugString(), ToString(ExitReason));
->>>>>>> 6bbb88c8
 
 	if (IsTencentPlatform() && OldMember->GetPlatformOssName() == TENCENT_SUBSYSTEM)
 	{
 		SessionManager->GetSessionInterface()->UnregisterPlayer(NAME_PartySession, *OldMember->GetRepData().GetPlatformDataUniqueId());
-	}
-
-	if (OldMember->IsLocalPlayer())
-	{
-		RemoveLocalPlayerFromSession(OldMember);
 	}
 
 	if (OldMember->IsLocalPlayer())
@@ -1176,22 +1152,14 @@
 		const IOnlineSessionPtr& SessionInterface = SessionManager->GetSessionInterface();
 
 		// Make sure the party session is in a fully created state and is not destroying
-<<<<<<< HEAD
-		FNamedOnlineSession* PlatformSession = SessionInterface->GetNamedSession(PartySessionName);
-=======
 		FNamedOnlineSession* PlatformSession = SessionInterface->GetNamedSession(NAME_PartySession);
->>>>>>> 6bbb88c8
 		if (PlatformSession)
 		{
 			if (PlatformSession->SessionState >= EOnlineSessionState::Pending && PlatformSession->SessionState <= EOnlineSessionState::Ended)
 			{
 				if (ConfigurePlatformSessionSettings(PlatformSession->SessionSettings))
 				{
-<<<<<<< HEAD
-					if (!SessionInterface->UpdateSession(PartySessionName, PlatformSession->SessionSettings, true))
-=======
 					if (!SessionInterface->UpdateSession(NAME_PartySession, PlatformSession->SessionSettings, true))
->>>>>>> 6bbb88c8
 					{
 						UE_LOG(LogParty, Warning, TEXT("PartyPlatformSessionMonitor call to UpdateSession failed"));
 					}
