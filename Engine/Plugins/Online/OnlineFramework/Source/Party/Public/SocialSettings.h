--- conflicted
+++ resolved
@@ -15,13 +15,6 @@
 
 	FSocialPlatformDescription() { };
 
-<<<<<<< HEAD
-	UPROPERTY()
-	FString SocialPlatformTypeName;
-
-	UPROPERTY()
-	FString SocialPlatformName;
-=======
 	/**
 	 * The name of this platform
 	 * @see IOnlineSubsystem::GetLocalPlatformName
@@ -48,7 +41,6 @@
 	/** The crossplay pool this platform belongs to */
 	UPROPERTY()
 	FString CrossplayPool;
->>>>>>> 3aae9151
 };
 
 /**
