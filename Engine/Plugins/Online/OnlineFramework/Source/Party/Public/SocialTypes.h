// Copyright Epic Games, Inc. All Rights Reserved.

#pragma once

#include "PartyModule.h"
#include "OnlineSubsystemTypes.h"
#include "GameFramework/OnlineReplStructs.h"
#include "Templates/SubclassOf.h"
#include "Interactions/SocialInteractionHandle.h"
#include "SocialSettings.h"

#include "SocialTypes.generated.h"

class USocialUser;
class USocialToolkit;
class USocialManager;

/** All supported subsystems  */
UENUM()
enum class ESocialSubsystem : uint8
{
	// Publisher-level cross-platform OSS
	Primary,
	// OSS specific to the platform on which we're running (PSN, XBL, GameCenter, etc.)
	Platform,

	// External OSS' that are always available and contain linkable user accounts
	/*Facebook,
	Google,
	Twitch,*/
	MAX
};

inline const TCHAR* LexToString(ESocialSubsystem InSubsystem)
{
	switch(InSubsystem)
	{
	case ESocialSubsystem::Primary:
		return TEXT("Primary");
	case ESocialSubsystem::Platform:
		return TEXT("Platform");
	}

	return TEXT("Unknown");
}

/** Per-OSS relationship types */
UENUM()
enum class ESocialRelationship : uint8
{
	Any,
	FriendInviteReceived,
	FriendInviteSent,
	PartyInvite,
	Friend,
	BlockedPlayer,
	SuggestedFriend,
	RecentPlayer,
	// Follower, (?)
};

inline const TCHAR* LexToString(ESocialRelationship Relationship)
{
	switch (Relationship)
	{
	case ESocialRelationship::Any:
		return TEXT("Any");
	case ESocialRelationship::FriendInviteReceived:
		return TEXT("FriendInviteReceived");
	case ESocialRelationship::FriendInviteSent:
		return TEXT("FriendInviteSent");
	case ESocialRelationship::PartyInvite:
		return TEXT("PartyInvite");
	case ESocialRelationship::Friend:
		return TEXT("Friend");
	case ESocialRelationship::BlockedPlayer:
		return TEXT("BlockedPlayer");
	case ESocialRelationship::SuggestedFriend:
		return TEXT("SuggestedFriend");
	case ESocialRelationship::RecentPlayer:
		return TEXT("RecentPlayer");
	}

	return TEXT("Unknown");
}

UENUM()
enum class ECrossplayPreference : uint8
{
	NoSelection,
	OptedIn,
	OptedOut,
	OptedOutRestricted
};

/** Thin wrapper to infuse a raw platform string with some meaning */
USTRUCT()
struct PARTY_API FUserPlatform
{
	GENERATED_BODY()

public:
	FUserPlatform();
	FUserPlatform(const FString& InPlatform);

<<<<<<< HEAD
	operator const FString&() const { return PlatformDescription.SocialPlatformName; }
	const FString& ToString() const { return PlatformDescription.SocialPlatformName; }
	const FString GetTypeName() const;
=======
	operator const FString&() const { return PlatformDescription.Name; }
	const FString& ToString() const { return PlatformDescription.Name; }
	const FString& GetTypeName() const { return PlatformDescription.PlatformType; }
	const FSocialPlatformDescription& GetPlatformDescription() const { return PlatformDescription; }
>>>>>>> 3aae9151

	bool operator==(const FString& OtherStr) const;
	bool operator!=(const FString& OtherStr) const { return !operator==(OtherStr); }
	bool operator==(const FUserPlatform& Other) const;
	bool operator!=(const FUserPlatform& Other) const { return !operator==(Other); }

	bool IsValid() const;
	bool IsDesktop() const;
	bool IsMobile() const;
	bool IsConsole() const;
	bool IsCrossplayWith(const FString& OtherPlatformStr) const;
	bool IsCrossplayWith(const FUserPlatform& OtherPlatform) const;
	bool IsCrossplayWithLocalPlatform() const;

private:
	UPROPERTY()
	FSocialPlatformDescription PlatformDescription;
};

inline bool OptedOutOfCrossplay(ECrossplayPreference InPreference)
{
	switch (InPreference)
	{
	case ECrossplayPreference::OptedOut:
	case ECrossplayPreference::OptedOutRestricted:
		return true;
	}
	return false;
}

struct PARTY_API FSocialActionTimeTracker
{
	void BeginStep(FName StepName);
	void CompleteStep(FName StepName);

	double GetActionStartTime() const;
	double GetTotalDurationMs() const;

	FName GetCurrentStepName() const;
	double GetStepDurationMs(FName StepName) const;

private:
	struct FSocialActionStep
	{
		FName StepName;
		double StartTime = FPlatformTime::Seconds();
		double EndTime = 0.0;

		double GetDurationMs() const;
		bool operator==(FName OtherStepName) const { return StepName == OtherStepName; }
	};

	TArray<FSocialActionStep> ActionSteps;
};

UENUM()
enum class EPlatformIconDisplayRule : uint8
{
	Always,									// always show the platform icon
	AlwaysIfDifferent,						// always show the icon if it's a different platform from my own
	AlwaysWhenInCrossplayParty,				// always show the icon if I'm in a crossplay party
	AlwaysIfDifferentWhenInCrossplayParty,	// only show the icon if it's different from my own and I'm in a crossplay party
	Never,									// never show the icon
};

#define DECLARE_SHARED_PTR_ALIASES(Type)	\
class Type;	\
using Type##Ptr = TSharedPtr<Type>;	\
using Type##PtrConst = TSharedPtr<const Type>;	\
using Type##Ref = TSharedRef<Type>;	\
using Type##RefConst = TSharedRef<const Type>	

DECLARE_SHARED_PTR_ALIASES(ISocialUserList);
DECLARE_SHARED_PTR_ALIASES(FSocialChatMessage);

inline const TCHAR* ToString(ESocialSubsystem SocialSubsystem)
{
	switch (SocialSubsystem)
	{
	case ESocialSubsystem::Primary: return TEXT("Primary");
	case ESocialSubsystem::Platform: return TEXT("Platform");
	}
	return TEXT("Unknown");
}

inline const TCHAR* ToString(ESocialRelationship Type)
{
	switch (Type)
	{
	case ESocialRelationship::FriendInviteReceived: return TEXT("FriendInviteReceived");
	case ESocialRelationship::FriendInviteSent: return TEXT("FriendInviteSent");
	case ESocialRelationship::PartyInvite: return TEXT("PartyInvite");
	case ESocialRelationship::Friend: return TEXT("Friend");
	case ESocialRelationship::BlockedPlayer: return TEXT("BlockedPlayer");
	case ESocialRelationship::SuggestedFriend: return TEXT("SuggestedFriend");
	case ESocialRelationship::RecentPlayer: return TEXT("RecentPlayer");
	}
	return TEXT("Unknown");
}

inline const TCHAR* LexToString(ECrossplayPreference Preference)
{
	switch (Preference)
	{
	case ECrossplayPreference::NoSelection: return TEXT("NoSelection");
	case ECrossplayPreference::OptedIn: return TEXT("OptedIn");
	case ECrossplayPreference::OptedOut: return TEXT("OptedOut");
	}
	return TEXT("Unknown");
}<|MERGE_RESOLUTION|>--- conflicted
+++ resolved
@@ -103,16 +103,10 @@
 	FUserPlatform();
 	FUserPlatform(const FString& InPlatform);
 
-<<<<<<< HEAD
-	operator const FString&() const { return PlatformDescription.SocialPlatformName; }
-	const FString& ToString() const { return PlatformDescription.SocialPlatformName; }
-	const FString GetTypeName() const;
-=======
 	operator const FString&() const { return PlatformDescription.Name; }
 	const FString& ToString() const { return PlatformDescription.Name; }
 	const FString& GetTypeName() const { return PlatformDescription.PlatformType; }
 	const FSocialPlatformDescription& GetPlatformDescription() const { return PlatformDescription; }
->>>>>>> 3aae9151
 
 	bool operator==(const FString& OtherStr) const;
 	bool operator!=(const FString& OtherStr) const { return !operator==(OtherStr); }
