--- conflicted
+++ resolved
@@ -244,10 +244,6 @@
 	Other = 0,
 	/** Invite was sent from a toast */
 	Notification,
-<<<<<<< HEAD
-	/** Invite was sent with a custom method */
-	Custom1
-=======
 	/** Invite was sent via accepting "Request To Join" */
 	AcceptRequestToJoin,
 	/** Custom methods */
@@ -263,7 +259,6 @@
 	Custom9,
 
 	MAX
->>>>>>> 4af6daef
 };
 
 UENUM()
@@ -524,11 +519,7 @@
 	{	\
 		Compare##PropertyName(OldData.PropertyAccess); \
 	}	\
-<<<<<<< HEAD
-	void Compare##PropertyName(const typename TRemoveConst<PropertyType>::Type& OldData) const	\
-=======
 	void Compare##PropertyName(const std::remove_const_t<PropertyType>& OldData) const	\
->>>>>>> 4af6daef
 	{	\
 		if (PropertyAccess != OldData)	\
 		{	\
@@ -587,13 +578,10 @@
 EXPOSE_REP_DATA_PROPERTY_SETTER_ONLY(Owner, PropertyType, PropertyName, PropertyAccess, SetterPrivacy)
 
 /** Expose ustruct property for access without using StructProperty in the property name. */
-<<<<<<< HEAD
-=======
 #define EXPOSE_PRIVATE_USTRUCT_REP_DATA_PROPERTY_DIRECT(Owner, PropertyType, StructProperty, ChildProperty)	\
 EXPOSE_REP_DATA_PROPERTY_SETTER_ACCESS(Owner, PropertyType, ChildProperty, StructProperty.ChildProperty, private);
 
 /** Expose ustruct property for access without using StructProperty in the property name. */
->>>>>>> 4af6daef
 #define EXPOSE_USTRUCT_REP_DATA_PROPERTY_DIRECT(Owner, PropertyType, StructProperty, ChildProperty)	\
 EXPOSE_REP_DATA_PROPERTY_SETTER_ACCESS(Owner, PropertyType, ChildProperty, StructProperty.ChildProperty, public);
 
