--- conflicted
+++ resolved
@@ -10,10 +10,7 @@
 
 		PublicDefinitions.Add("PARTY_PLATFORM_SESSIONS_PSN=" + (bUsesPSNSessions ? "1" : "0"));
 		PublicDefinitions.Add("PARTY_PLATFORM_SESSIONS_XBL=" + (bUsesXBLSessions ? "1" : "0"));
-<<<<<<< HEAD
-=======
 		PublicDefinitions.Add("PARTY_PLATFORM_INVITE_PERMISSIONS=" + (bUsesPlatformInvitePermissions? "1" : "0"));
->>>>>>> 3aae9151
 
 		PCHUsage = ModuleRules.PCHUsageMode.UseExplicitOrSharedPCHs;
 
@@ -48,8 +45,5 @@
 
 	protected virtual bool bUsesPSNSessions { get { return false; } }
 	protected virtual bool bUsesXBLSessions { get { return false; } }
-<<<<<<< HEAD
-=======
 	protected virtual bool bUsesPlatformInvitePermissions { get { return false; } }
->>>>>>> 3aae9151
 }