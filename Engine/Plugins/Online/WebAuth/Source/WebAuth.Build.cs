--- conflicted
+++ resolved
@@ -20,10 +20,7 @@
 
 		if (Target.Platform == UnrealTargetPlatform.IOS)
 		{
-<<<<<<< HEAD
-=======
 			PrivateDependencyModuleNames.Add("ApplicationCore");
->>>>>>> 4af6daef
 			PublicFrameworks.Add("AuthenticationServices");
 		}
 
