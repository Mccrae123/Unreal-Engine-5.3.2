--- conflicted
+++ resolved
@@ -565,11 +565,7 @@
 	{
 		CreateSerializeHelper();
 		
-<<<<<<< HEAD
-		if (QueuedData.VoipSynthComponent && QueuedData.VoipSynthComponent->IsPendingKill())
-=======
 		if (IsValid(QueuedData.VoipSynthComponent))
->>>>>>> 6bbb88c8
 		{
 			QueuedData.VoipSynthComponent->Stop();
 			QueuedData.VoipSynthComponent->ClosePacketStream();
