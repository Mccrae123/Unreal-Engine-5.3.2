--- conflicted
+++ resolved
@@ -42,11 +42,7 @@
 
 				if (QueryingPlayer.IsValid())
 				{
-<<<<<<< HEAD
-					FFrame::KismetExecutionMessage(TEXT("UInAppPurchaseQueryCallbackProxy2::TriggerQuery - Querying Store Interface"), ELogVerbosity::Warning);
-=======
 					FFrame::KismetExecutionMessage(TEXT("UInAppPurchaseQueryCallbackProxy2::TriggerQuery - Querying Store Interface"), ELogVerbosity::Log);
->>>>>>> 4af6daef
 					bFailedToEvenSubmit = false;
 					StoreInterface->QueryOffersById(*QueryingPlayer, ProductIdentifiers, FOnQueryOnlineStoreOffersComplete::CreateUObject(this, &UInAppPurchaseQueryCallbackProxy2::OnInAppPurchaseRead));
 				}
