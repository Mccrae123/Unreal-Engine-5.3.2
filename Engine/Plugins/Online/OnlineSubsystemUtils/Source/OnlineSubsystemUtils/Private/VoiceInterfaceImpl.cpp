// Copyright Epic Games, Inc. All Rights Reserved.

#include "VoiceInterfaceImpl.h"
#include "Misc/ConfigCacheIni.h"
#include "EngineGlobals.h"
#include "GameFramework/OnlineReplStructs.h"
#include "Engine/Engine.h"
#include "GameFramework/PlayerController.h"
#include "Engine/LocalPlayer.h"
#include "OnlineSubsystemImpl.h"
#include "VoiceModule.h"
#include "VoiceEngineImpl.h"
#include "Interfaces/OnlineIdentityInterface.h"
#include "Interfaces/OnlineSessionInterface.h"

FOnlineVoiceImpl::FOnlineVoiceImpl(IOnlineSubsystem* InOnlineSubsystem) :
	OnlineSubsystem(InOnlineSubsystem),
	VoiceEngine(NULL)
{
}

FOnlineVoiceImpl::~FOnlineVoiceImpl()
{
	LocalTalkers.Empty();
	RemoteTalkers.Empty();
	VoiceEngine = NULL;
}

bool FOnlineVoiceImpl::Init()
{
	bool bSuccess = false;

	if (!GConfig->GetInt(TEXT("OnlineSubsystem"),TEXT("MaxLocalTalkers"), MaxLocalTalkers, GEngineIni))
	{
		MaxLocalTalkers = MAX_SPLITSCREEN_TALKERS;
		UE_LOG_ONLINE_VOICE(Warning, TEXT("Missing MaxLocalTalkers key in OnlineSubsystem of DefaultEngine.ini"));
	}
	if (!GConfig->GetInt(TEXT("OnlineSubsystem"),TEXT("MaxRemoteTalkers"), MaxRemoteTalkers, GEngineIni))
	{
		MaxRemoteTalkers = MAX_REMOTE_TALKERS;
		UE_LOG_ONLINE_VOICE(Warning, TEXT("Missing MaxRemoteTalkers key in OnlineSubsystem of DefaultEngine.ini"));
	}
	if (!GConfig->GetFloat(TEXT("OnlineSubsystem"),TEXT("VoiceNotificationDelta"), VoiceNotificationDelta, GEngineIni))
	{
		VoiceNotificationDelta = 0.2;
		UE_LOG_ONLINE_VOICE(Warning, TEXT("Missing VoiceNotificationDelta key in OnlineSubsystem of DefaultEngine.ini"));
	}

	bool bHasVoiceEnabled = false;
	if (GConfig->GetBool(TEXT("OnlineSubsystem"), TEXT("bHasVoiceEnabled"), bHasVoiceEnabled, GEngineIni) && bHasVoiceEnabled)
	{
		if (OnlineSubsystem)
		{
			SessionInt = OnlineSubsystem->GetSessionInterface().Get();
			IdentityInt = OnlineSubsystem->GetIdentityInterface().Get();
			bSuccess = SessionInt && IdentityInt;
		}

		if (bSuccess)
		{
			const bool bVoiceEngineForceDisable = OnlineSubsystem->IsDedicated() || GIsBuildMachine;
			if (!bVoiceEngineForceDisable)
			{
				VoiceEngine = CreateVoiceEngine();
				bSuccess = VoiceEngine->Init(MaxLocalTalkers, MaxRemoteTalkers);
			}
			else
			{
				MaxLocalTalkers = 0;
				MaxRemoteTalkers = 0;
			}
		}

		LocalTalkers.Init(FLocalTalker(), MaxLocalTalkers);
		RemoteTalkers.Empty(MaxRemoteTalkers);

		if (!bSuccess)
		{
			// Not necessary to log here since VoiceEngine::Init() will report its own failure
			//UE_LOG_ONLINE_VOICE(Warning, TEXT("Failed to initialize voice interface"));

			LocalTalkers.Empty();
			RemoteTalkers.Empty();
			VoiceEngine = nullptr;
		}
	}
	else
	{
		UE_LOG_ONLINE_VOICE(Log, TEXT("Voice interface disabled by config [OnlineSubsystem].bHasVoiceEnabled"));
	}

	return bSuccess;
}

void FOnlineVoiceImpl::Shutdown()
{
	VoiceData.RemotePackets.Empty();

	LocalTalkers.Empty();
	RemoteTalkers.Empty();

	VoiceEngine = nullptr;
	SessionInt = nullptr;
	IdentityInt = nullptr;
}

void FOnlineVoiceImpl::ClearVoicePackets()
{
	for (uint32 Index = 0; Index < MAX_SPLITSCREEN_TALKERS; Index++)
	{
		// Mark the local packet as processed
		VoiceData.LocalPackets[Index].ResetData();
	}
}

void FOnlineVoiceImpl::Tick(float DeltaTime)
{
	if (!OnlineSubsystem->IsDedicated())
	{
		SCOPE_CYCLE_COUNTER(STAT_Voice_Interface);

		// If we aren't in a networked match, no need to update networked voice
		if (SessionInt && SessionInt->GetNumSessions() > 0)
		{
			// Processing voice data only valid with a voice engine to capture/play
			if (VoiceEngine.IsValid())
			{
				VoiceEngine->Tick(DeltaTime);

				// Queue local packets for sending via the network
				ProcessLocalVoicePackets();
				// Submit queued packets to audio system
				ProcessRemoteVoicePackets();
				// Fire off any talking notifications for hud display
				ProcessTalkingDelegates(DeltaTime);
			}
		}
	}
}

void FOnlineVoiceImpl::StartNetworkedVoice(uint8 LocalUserNum)
{
	// Validate the range of the entry
	if (LocalUserNum >= 0 && LocalUserNum < MaxLocalTalkers)
	{
		LocalTalkers[LocalUserNum].bHasNetworkedVoice = true;
		if (VoiceEngine.IsValid())
		{
			uint32 Return = VoiceEngine->StartLocalVoiceProcessing(LocalUserNum);
			UE_LOG_ONLINE_VOICE(Log, TEXT("StartLocalProcessing(%d) returned 0x%08X"), LocalUserNum, Return);
		}
		UE_LOG_ONLINE_VOICE(Log, TEXT("Starting networked voice for user: %d"), LocalUserNum);
	}
	else
	{
		UE_LOG_ONLINE_VOICE(Log, TEXT("Invalid user specified in StartNetworkedVoice(%d)"),
			(uint32)LocalUserNum);
	}
}

void FOnlineVoiceImpl::StopNetworkedVoice(uint8 LocalUserNum)
{
	// Validate the range of the entry
	if (LocalUserNum >= 0 && LocalUserNum < MaxLocalTalkers)
	{
		if (VoiceEngine.IsValid())
		{
			uint32 Return = VoiceEngine->StopLocalVoiceProcessing(LocalUserNum);
			UE_LOG_ONLINE_VOICE(Log, TEXT("StopLocalVoiceProcessing(%d) returned 0x%08X"), LocalUserNum, Return);
		}
		LocalTalkers[LocalUserNum].bHasNetworkedVoice = false;
		UE_LOG_ONLINE_VOICE(Log, TEXT("Stopping networked voice for user: %d"), LocalUserNum);
	}
	else
	{
		UE_LOG_ONLINE_VOICE(Log, TEXT("Invalid user specified in StopNetworkedVoice(%d)"),
			(uint32)LocalUserNum);
	}
}

bool FOnlineVoiceImpl::RegisterLocalTalker(uint32 LocalUserNum)
{
	uint32 Return = ONLINE_FAIL;
	if (LocalUserNum >= 0 && LocalUserNum < (uint32)MaxLocalTalkers)
	{
		// Get at the local talker's cached data
		FLocalTalker& Talker = LocalTalkers[LocalUserNum];
		// Make local user capable of sending voice data
		StartNetworkedVoice(LocalUserNum);
		// Don't register talkers when voice is disabled
		if (VoiceEngine.IsValid())
		{
			if (Talker.bIsRegistered == false)
			{
				// Register the talker locally
				Return = VoiceEngine->RegisterLocalTalker(LocalUserNum);
				UE_LOG_ONLINE_VOICE(Log, TEXT("RegisterLocalTalker(%d) returned 0x%08X"),	LocalUserNum, Return);
				if (Return == ONLINE_SUCCESS)
				{
					Talker.bIsRegistered = true;
					if (0)
					{	
						// If enabled, voice capture is continuous and "push to talk" merely sends packets
						// Kick off the processing mode
						Return = VoiceEngine->StartLocalVoiceProcessing(LocalUserNum);
						UE_LOG_ONLINE_VOICE(Log, TEXT("StartLocalProcessing(%d) returned 0x%08X"), LocalUserNum, Return);
					}
				}
			}
			else
			{
				// Just say yes, we registered fine
				Return = ONLINE_SUCCESS;
			}
			
			// @todo ONLINE - update mute list?
		}
		else
		{
			// Not properly logged in, so skip voice for them
			Talker.bIsRegistered = false;
		}
	}
	else
	{
		UE_LOG_ONLINE_VOICE(Log, TEXT("Invalid user specified in RegisterLocalTalker(%d)"), LocalUserNum);
	}
	return Return == ONLINE_SUCCESS;
}

void FOnlineVoiceImpl::RegisterLocalTalkers()
{
	UE_LOG_ONLINE_VOICE(Log, TEXT("Registering all local talkers"));
	// Loop through the 4 available players and register them
	for (uint32 Index = 0; Index < (uint32)MaxLocalTalkers ; Index++)
	{
		// Register the local player as a local talker
		RegisterLocalTalker(Index);
	}
}

bool FOnlineVoiceImpl::UnregisterLocalTalker(uint32 LocalUserNum)
{
	uint32 Return = ONLINE_SUCCESS;
	if (LocalUserNum >= 0 && LocalUserNum < (uint32)MaxLocalTalkers)
	{
		// Get at the local talker's cached data
		FLocalTalker& Talker = LocalTalkers[LocalUserNum];
		// Skip the unregistration if not registered
		if (Talker.bIsRegistered == true &&
			// Or when voice is disabled
			VoiceEngine.IsValid())
		{
			if (OnPlayerTalkingStateChangedDelegates.IsBound() && (Talker.bIsTalking || Talker.bWasTalking))
			{
				TSharedPtr<const FUniqueNetId> UniqueId = IdentityInt->GetUniquePlayerId(LocalUserNum);
				if (UniqueId.IsValid())
				{
					OnPlayerTalkingStateChangedDelegates.Broadcast(UniqueId.ToSharedRef(), false);
				}
				else
				{
					UE_LOG_ONLINE_VOICE(Warning, TEXT("Invalid UserId for local player %d in UnregisterLocalTalker"), LocalUserNum);
				}
			}

			// Remove them from engine too
			Return = VoiceEngine->StopLocalVoiceProcessing(LocalUserNum);
			UE_LOG_ONLINE_VOICE(Log, TEXT("StopLocalVoiceProcessing(%d) returned 0x%08X"), LocalUserNum, Return);
			Return = VoiceEngine->UnregisterLocalTalker(LocalUserNum);
			UE_LOG_ONLINE_VOICE(Log, TEXT("UnregisterLocalTalker(%d) returned 0x%08X"), LocalUserNum, Return);
			Talker.bIsTalking = false;
			Talker.bWasTalking = false;
			Talker.bIsRegistered = false;
		}
	}
	else
	{
		UE_LOG_ONLINE_VOICE(Log, TEXT("Invalid user specified in UnregisterLocalTalker(%d)"), LocalUserNum);
	}
	return Return == ONLINE_SUCCESS;
}

void FOnlineVoiceImpl::UnregisterLocalTalkers()
{
	UE_LOG_ONLINE_VOICE(Log, TEXT("Unregistering all local talkers"));
	// Loop through the 4 available players and unregister them
	for (uint32 Index = 0; Index < (uint32)MaxLocalTalkers; Index++)
	{
		// Unregister the local player as a local talker
		UnregisterLocalTalker(Index);
	}
}

bool FOnlineVoiceImpl::RegisterRemoteTalker(const FUniqueNetId& UniqueId)
{
	uint32 Return = ONLINE_FAIL;
	if (OnlineSubsystem)
	{
		// Skip this if the session isn't active
		if (SessionInt && SessionInt->GetNumSessions() > 0 &&
			// Or when voice is disabled
			VoiceEngine.IsValid())
		{
			// See if this talker has already been registered or not
			FRemoteTalker* Talker = FindRemoteTalker(UniqueId);
			if (Talker == NULL)
			{
				// Add a new talker to our list
				int32 AddIndex = RemoteTalkers.AddZeroed();
				Talker = &RemoteTalkers[AddIndex];
				// Copy the UniqueId
				Talker->TalkerId = UniqueId.AsShared();

				// Register the remote talker locally
				Return = VoiceEngine->RegisterRemoteTalker(UniqueId);
				UE_LOG_ONLINE_VOICE(Log, TEXT("RegisterRemoteTalker(%s) returned 0x%08X"),
					*UniqueId.ToDebugString(), Return);
			}
			else
			{
				UE_LOG_ONLINE_VOICE(Verbose, TEXT("Remote talker %s is being re-registered"), *UniqueId.ToDebugString());
				Return = ONLINE_SUCCESS;
			}
			
			// Update muting all of the local talkers with this remote talker
			ProcessMuteChangeNotification();
			// Now start processing the remote voices
			Return = VoiceEngine->StartRemoteVoiceProcessing(UniqueId);
			UE_LOG_ONLINE_VOICE(Log, TEXT("StartRemoteVoiceProcessing(%s) returned 0x%08X"), *UniqueId.ToDebugString(), Return);
		}
	}
	return Return == ONLINE_SUCCESS;
}

bool FOnlineVoiceImpl::UnregisterRemoteTalker(const FUniqueNetId& UniqueId)
{
	uint32 Return = ONLINE_FAIL;
	if (OnlineSubsystem)
	{
		// Skip this if the session isn't active
		if (SessionInt && SessionInt->GetNumSessions() > 0 &&
			// Or when voice is disabled
			VoiceEngine.IsValid())
		{
			// Make sure the talker is valid
			if (FindRemoteTalker(UniqueId) != NULL)
			{
				// Find them in the talkers array and remove them
				for (int32 Index = 0; Index < RemoteTalkers.Num(); Index++)
				{
					const FRemoteTalker& Talker = RemoteTalkers[Index];
					// Is this the remote talker?
					if (*Talker.TalkerId == UniqueId)
					{
						// Going to remove the talker, so if they were talking recently make sure to indicate they've stopped
						if (OnPlayerTalkingStateChangedDelegates.IsBound() && (Talker.bIsTalking || Talker.bWasTalking))
						{
							OnPlayerTalkingStateChangedDelegates.Broadcast(Talker.TalkerId.ToSharedRef(), false);
						}

						RemoteTalkers.RemoveAtSwap(Index);
						break;
					}
				}
				// Remove them from voice engine
				Return = VoiceEngine->UnregisterRemoteTalker(UniqueId);
				UE_LOG_ONLINE_VOICE(Log, TEXT("UnregisterRemoteTalker(%s) returned 0x%08X"), *UniqueId.ToDebugString(), Return);
			}
			else
			{
				UE_LOG_ONLINE_VOICE(Verbose, TEXT("Unknown remote talker (%s) specified to UnregisterRemoteTalker()"), *UniqueId.ToDebugString());
			}
		}
	}
	return Return == ONLINE_SUCCESS;
}

void FOnlineVoiceImpl::RemoveAllRemoteTalkers()
{
	UE_LOG_ONLINE_VOICE(Log, TEXT("Removing all remote talkers"));
	if (VoiceEngine.IsValid())
	{
		// Work backwards through array removing the talkers
		for (int32 Index = RemoteTalkers.Num() - 1; Index >= 0; Index--)
		{
			const FRemoteTalker& Talker = RemoteTalkers[Index];

			if (OnPlayerTalkingStateChangedDelegates.IsBound() && (Talker.bIsTalking || Talker.bWasTalking))
			{
				OnPlayerTalkingStateChangedDelegates.Broadcast(Talker.TalkerId.ToSharedRef(), false);
			}

			uint32 Return = VoiceEngine->UnregisterRemoteTalker(*Talker.TalkerId);
			UE_LOG_ONLINE_VOICE(Log, TEXT("UnregisterRemoteTalker(%s) returned 0x%08X"), *Talker.TalkerId->ToDebugString(), Return);
		}
	}

	// Empty the array now that they are all unregistered
	RemoteTalkers.Empty(MaxRemoteTalkers);
}

FRemoteTalker* FOnlineVoiceImpl::FindRemoteTalker(const FUniqueNetId& UniqueId)
{
	for (int32 Index = 0; Index < RemoteTalkers.Num(); Index++)
	{
		FRemoteTalker& Talker = RemoteTalkers[Index];
		// Compare net ids to see if they match
		if (*Talker.TalkerId == UniqueId)
		{
			return &RemoteTalkers[Index];
		}
	}
	return NULL;
}

bool FOnlineVoiceImpl::IsHeadsetPresent(uint32 LocalUserNum)
{
	return VoiceEngine.IsValid() && VoiceEngine->IsHeadsetPresent(LocalUserNum);
}

bool FOnlineVoiceImpl::IsLocalPlayerTalking(uint32 LocalUserNum)
{
	return VoiceEngine.IsValid() && VoiceEngine->IsLocalPlayerTalking(LocalUserNum);
}

bool FOnlineVoiceImpl::IsRemotePlayerTalking(const FUniqueNetId& UniqueId)
{
	return VoiceEngine.IsValid() && VoiceEngine->IsRemotePlayerTalking(UniqueId);
}

bool FOnlineVoiceImpl::IsMuted(uint32 LocalUserNum, const FUniqueNetId& UniqueId) const
{
	if (LocalUserNum >= 0 && LocalUserNum < (uint32)MaxLocalTalkers)
	{
		return IsLocallyMuted(UniqueId);
	}

	return false;
}

bool FOnlineVoiceImpl::IsLocallyMuted(const FUniqueNetId& UniqueId) const
{
	int32 Index = MuteList.Find(FUniqueNetIdWrapper(UniqueId.AsShared()));
	return Index != INDEX_NONE;
}

bool FOnlineVoiceImpl::IsSystemWideMuted(const FUniqueNetId& UniqueId) const
{
	int32 Index = SystemMuteList.Find(FUniqueNetIdWrapper(UniqueId.AsShared()));
	return Index != INDEX_NONE;
}

bool FOnlineVoiceImpl::MuteRemoteTalker(uint8 LocalUserNum, const FUniqueNetId& PlayerId, bool bIsSystemWide)
{
	uint32 Return = ONLINE_FAIL;
	if (LocalUserNum >= 0 && LocalUserNum < MaxLocalTalkers )
	{
		if (bIsSystemWide)
		{
			// Add them to the system wide mute list
			SystemMuteList.AddUnique(FUniqueNetIdWrapper(PlayerId.AsShared()));
			// Should update MuteList after going up to the server and coming back down
			ProcessMuteChangeNotification();
		}
		else
		{
			// Skip this if the session isn't active
			if (SessionInt && SessionInt->GetNumSessions() > 0 &&
				// Or if voice is disabled
					VoiceEngine.IsValid())
			{
				// Find the specified talker
				FRemoteTalker* Talker = FindRemoteTalker(PlayerId);
				if (Talker != NULL)
				{
					MuteList.AddUnique(FUniqueNetIdWrapper(PlayerId.AsShared()));
					Return = ONLINE_SUCCESS;
					UE_LOG_ONLINE_VOICE(Log, TEXT("Muting remote talker (%s)"), *PlayerId.ToDebugString());
				}
				else
				{
					UE_LOG_ONLINE_VOICE(Verbose, TEXT("Unknown remote talker (%s) specified to MuteRemoteTalker()"), *PlayerId.ToDebugString());
				}
			}
		}
	}
	else
	{
		UE_LOG_ONLINE_VOICE(Warning, TEXT("Invalid user specified in MuteRemoteTalker(%d)"), LocalUserNum);
	}

	return Return == ONLINE_SUCCESS;
}

bool FOnlineVoiceImpl::UnmuteRemoteTalker(uint8 LocalUserNum, const FUniqueNetId& PlayerId, bool bIsSystemWide)
{
	uint32 Return = ONLINE_FAIL;
	if (LocalUserNum >= 0 && LocalUserNum < MaxLocalTalkers )
	{
		if (bIsSystemWide)
		{
			// Remove them from the system wide mute list
			SystemMuteList.RemoveSingleSwap(FUniqueNetIdWrapper(PlayerId.AsShared()));
			// Should update MuteList after going up to the server and coming back down
			ProcessMuteChangeNotification();
		}
		else
		{
			// Skip this if the session isn't active
			if (SessionInt && SessionInt->GetNumSessions() > 0 &&
				// Or if voice is disabled
				VoiceEngine.IsValid())
			{
				// Find the specified talker
				FRemoteTalker* Talker = FindRemoteTalker(PlayerId);
				if (Talker != NULL)
				{
					// Make sure there isn't a system mute
					bool bIsSystemMuted = IsSystemWideMuted(PlayerId);
					if (!bIsSystemMuted)
					{
						// Remove them from the mute list
						MuteList.RemoveSingleSwap(FUniqueNetIdWrapper(PlayerId.AsShared()));
						UE_LOG_ONLINE_VOICE(Log, TEXT("Unmuting remote talker (%s)"), *PlayerId.ToDebugString());
					}
				}
				else
				{
					UE_LOG_ONLINE_VOICE(Verbose, TEXT("Unknown remote talker (%s) specified to UnmuteRemoteTalker()"), *PlayerId.ToDebugString());
				}
			}
		}
	}
	else
	{
		UE_LOG_ONLINE_VOICE(Warning, TEXT("Invalid user specified in UnmuteRemoteTalker(%d)"), LocalUserNum);
	}

	return Return == ONLINE_SUCCESS; //-V547
}

void FOnlineVoiceImpl::ProcessMuteChangeNotification()
{
	// Nothing to update if there isn't an active session
	if (VoiceEngine.IsValid())
	{
		if (SessionInt && SessionInt->GetNumSessions() > 0)
		{
			// For each local user with voice
			for (int32 Index = 0; Index < MaxLocalTalkers; Index++)
			{
				// Find the very first ULocalPlayer for this ControllerId. 
				// This is imperfect and means we cannot support voice chat properly for
				// multiple UWorlds (but thats ok for the time being).
				ULocalPlayer* LP = GEngine->FindFirstLocalPlayerFromControllerId(Index);
				if (LP && LP->PlayerController)
				{
					// Use the common method of checking muting
					UpdateMuteListForLocalTalker(Index, LP->PlayerController);
				}
			}
		}
	}
}

IVoiceEnginePtr FOnlineVoiceImpl::CreateVoiceEngine()
{
	return MakeShareable(new FVoiceEngineImpl(OnlineSubsystem));
}

void FOnlineVoiceImpl::UpdateMuteListForLocalTalker(int32 TalkerIndex, APlayerController* PlayerController)
{
	// For each registered remote talker
	for (int32 RemoteIndex = 0; RemoteIndex < RemoteTalkers.Num(); RemoteIndex++)
	{
		const FRemoteTalker& Talker = RemoteTalkers[RemoteIndex];

		FUniqueNetIdRepl UniqueIdRepl(Talker.TalkerId);

		// Is the remote talker on this local player's mute list?
		if (SystemMuteList.Find(FUniqueNetIdWrapper(Talker.TalkerId->AsShared())) == INDEX_NONE)
		{
			// Unmute on the server
			PlayerController->ServerUnmutePlayer(UniqueIdRepl);
		}
		else
		{
			// Mute on the server
			PlayerController->ServerMutePlayer(UniqueIdRepl);
		}

		// The ServerUn/MutePlayer() functions will perform the muting based
		// upon gameplay settings and other player's mute list
	}
}

TSharedPtr<FVoicePacket> FOnlineVoiceImpl::SerializeRemotePacket(FArchive& Ar)
{
	TSharedPtr<FVoicePacketImpl> NewPacket = MakeShareable(new FVoicePacketImpl());
	NewPacket->Serialize(Ar);
	if (Ar.IsError() == false && NewPacket->GetBufferSize() > 0)
	{
		if (!OnlineSubsystem->IsDedicated())
		{
			if (MuteList.Find(FUniqueNetIdWrapper( NewPacket->GetSender())) == INDEX_NONE)
			{
				VoiceData.RemotePackets.Add(NewPacket);
			}
		}
		return NewPacket;
	}

	return NULL;
}

TSharedPtr<FVoicePacket> FOnlineVoiceImpl::GetLocalPacket(uint32 LocalUserNum)
{
	// duplicate the local copy of the data and set it on a shared pointer for destruction elsewhere
	if (LocalUserNum >= 0 && LocalUserNum < MAX_SPLITSCREEN_TALKERS)
	{
		FVoicePacketImpl& VoicePacket = VoiceData.LocalPackets[LocalUserNum];
		if (VoicePacket.GetBufferSize() > 0)
		{
			return MakeShareable(new FVoicePacketImpl(VoicePacket));
		}
	}

	return NULL;
}

void FOnlineVoiceImpl::ProcessTalkingDelegates(float DeltaTime)
{
	// Fire off any talker notification delegates for local talkers
	for (int32 LocalUserNum = 0; LocalUserNum < LocalTalkers.Num(); LocalUserNum++)
	{
		FLocalTalker& Talker = LocalTalkers[LocalUserNum];

		// Only check players with voice
		if (Talker.bIsRegistered)
		{
			// If the talker was not previously talking, but now is trigger the event
			bool bShouldNotify = !Talker.bWasTalking && Talker.bIsTalking;
			// If the talker was previously talking, but now isn't time delay the event
			if (!bShouldNotify && Talker.bWasTalking)
			{
				Talker.LastNotificationTime -= DeltaTime;
				if (Talker.LastNotificationTime <= 0.f)
				{
					// Clear the flag so it only activates when needed
					Talker.bIsTalking = false;
					Talker.LastNotificationTime = VoiceNotificationDelta;
					bShouldNotify = true;
				}
			}

			if (bShouldNotify)
			{
				// Skip all delegate handling if none are registered
				if (OnPlayerTalkingStateChangedDelegates.IsBound())
				{
					TSharedPtr<const FUniqueNetId> UniqueId = IdentityInt->GetUniquePlayerId(LocalUserNum);
					OnPlayerTalkingStateChangedDelegates.Broadcast(UniqueId.ToSharedRef(), Talker.bIsTalking);
				}

				Talker.bWasTalking = Talker.bIsTalking;
				UE_LOG_ONLINE_VOICE(Log, TEXT("Trigger Local %d %sTALKING"), LocalUserNum, Talker.bIsTalking ? TEXT("") : TEXT("NOT"));
			}
		}
	}
	// Now check all remote talkers
	for (int32 Index = 0; Index < RemoteTalkers.Num(); Index++)
	{
		FRemoteTalker& Talker = RemoteTalkers[Index];

		// If the talker was not previously talking, but now is trigger the event
		bool bShouldNotify = !Talker.bWasTalking && Talker.bIsTalking;
		// If the talker was previously talking, but now isn't time delay the event
		if (!bShouldNotify && Talker.bWasTalking && !Talker.bIsTalking)
		{
			Talker.LastNotificationTime -= DeltaTime;
			if (Talker.LastNotificationTime <= 0.f)
			{
				bShouldNotify = true;
			}
		}

		if (bShouldNotify)
		{
			// Skip all delegate handling if none are registered
			if (OnPlayerTalkingStateChangedDelegates.IsBound())
			{
				OnPlayerTalkingStateChangedDelegates.Broadcast(Talker.TalkerId.ToSharedRef(), Talker.bIsTalking);
			}

			UE_LOG_ONLINE_VOICE(Log, TEXT("Trigger Remote %s %sTALKING"), *Talker.TalkerId->ToString(), Talker.bIsTalking ? TEXT("") : TEXT("NOT"));

			// Clear the flag so it only activates when needed
			Talker.bWasTalking = Talker.bIsTalking;
			Talker.LastNotificationTime = VoiceNotificationDelta;
		}
	}
}

void FOnlineVoiceImpl::ProcessLocalVoicePackets()
{
	if (VoiceEngine.IsValid())
	{
		// Read the data from any local talkers
		uint32 DataReadyFlags = VoiceEngine->GetVoiceDataReadyFlags();
		// Skip processing if there is no data from a local talker
		if (DataReadyFlags)
		{
			// Process each talker with a bit set
			for (uint32 Index = 0; DataReadyFlags; Index++, DataReadyFlags >>= 1)
			{
				// Talkers needing processing will always be in lsb due to shifts
				if (DataReadyFlags & 1)
				{
					uint32 SpaceAvail = UVOIPStatics::GetMaxVoiceDataSize() - VoiceData.LocalPackets[Index].Length;
					// Figure out if there is space for this packet
					if (SpaceAvail > 0)
					{
						// Figure out where to append the data
						uint8* BufferStart = VoiceData.LocalPackets[Index].Buffer.GetData();
						BufferStart += VoiceData.LocalPackets[Index].Length;
						// Copy the sender info
						VoiceData.LocalPackets[Index].Sender = IdentityInt->GetUniquePlayerId(Index);

						uint64 SampleCount = VoiceData.LocalPackets[Index].SampleCount;

						// Process this user
						uint32 Result = VoiceEngine->ReadLocalVoiceData(Index, BufferStart, &SpaceAvail, &SampleCount);

						// Convert to Q15:
						const float Amplitude = VoiceEngine->GetMicrophoneAmplitude(Index);
						ensureAlways(Amplitude >= 0.0f && Amplitude <= 1.0f);

						VoiceData.LocalPackets[Index].MicrophoneAmplitude = (int16)(Amplitude * 32767.0f);


						if (Result == ONLINE_SUCCESS)
						{
							if (LocalTalkers[Index].bHasNetworkedVoice)
							{
								// Mark the person as talking
								LocalTalkers[Index].bIsTalking = true;
								LocalTalkers[Index].LastNotificationTime = VoiceNotificationDelta;

								// Update the length based on what it copied
								VoiceData.LocalPackets[Index].Length += SpaceAvail;
								VoiceData.LocalPackets[Index].SampleCount = SampleCount;

#if VOICE_LOOPBACK
								if (OSSConsoleVariables::CVarVoiceLoopback.GetValueOnGameThread() && SpaceAvail > 0)
								{
									VoiceData.RemotePackets.Add(MakeShareable(new FVoicePacketImpl(VoiceData.LocalPackets[Index])));
								}
#endif
							}
							else
							{
								// Zero out the data since it isn't to be sent via the network
								VoiceData.LocalPackets[Index].Length = 0;
							}
						}
						else
						{
							UE_LOG_ONLINE_VOICEENGINE(Warning, TEXT("Voice data error in ReadLocalVoiceData"));
						}
					}
					else
					{
						UE_LOG_ONLINE_VOICEENGINE(Warning, TEXT("Dropping voice data due to network layer not processing fast enough"));
						// Buffer overflow, so drop previous data
						VoiceData.LocalPackets[Index].Length = 0;
					}
				}
			}
		}
	}
}

void FOnlineVoiceImpl::ProcessRemoteVoicePackets()
{
	// Clear the talking state for remote players
	for (int32 Index = 0; Index < RemoteTalkers.Num(); Index++)
	{
		RemoteTalkers[Index].bIsTalking = false;
	}

	// Now process all pending packets from the server
	for (int32 Index = 0; Index < VoiceData.RemotePackets.Num(); Index++)
	{
		TSharedPtr<FVoicePacketImpl> VoicePacket = StaticCastSharedPtr<FVoicePacketImpl>(VoiceData.RemotePackets[Index]);
		if (VoicePacket.IsValid())
		{
			// Skip local submission of voice if dedicated server or no voice
			if (VoiceEngine.IsValid())
			{
				// Get the size since it is an in/out param
				uint32 VoiceBufferSize = VoicePacket->GetBufferSize();
				uint64 VoiceSampleCounter = VoicePacket->GetSampleCounter();
				// Submit this packet to the voice engine
				uint32 Result = VoiceEngine->SubmitRemoteVoiceData(VoicePacket->Sender, VoicePacket->Buffer.GetData(), &VoiceBufferSize, VoiceSampleCounter);
				if (Result != ONLINE_SUCCESS)
				{
					UE_LOG_ONLINE_VOICEENGINE(Warning,
						TEXT("SubmitRemoteVoiceData(%s) failed with 0x%08X"),
						*VoicePacket->Sender->ToDebugString(),
						Result);
				}

				// Convert amplitude from Q15:
				const float Amplitude = ((float)VoicePacket->MicrophoneAmplitude) / 32767.0f;
				ensureAlways(Amplitude >= 0.0f && Amplitude < 1.0f);
				Result = VoiceEngine->SetRemoteVoiceAmplitude(FUniqueNetIdWrapper(VoicePacket->Sender), Amplitude);

				if (Result != ONLINE_SUCCESS)
				{
					UE_LOG_ONLINE_VOICEENGINE(Warning,
						TEXT("SubmitRemoteVoiceData(%s) failed with 0x%08X"),
						*VoicePacket->Sender->ToDebugString(),
						Result);
				}
			}

			// Find the remote talker and mark them as talking
			for (int32 Index2 = 0; Index2 < RemoteTalkers.Num(); Index2++)
			{
				FRemoteTalker& Talker = RemoteTalkers[Index2];
				// Compare the ids
				if (*Talker.TalkerId == *VoicePacket->Sender)
				{
					// If the player is marked as muted, they can't be talking
					Talker.bIsTalking = !IsLocallyMuted(*Talker.TalkerId);
					Talker.LastNotificationTime = VoiceNotificationDelta;
				}
			}
		}
	}
	// Zero the list without causing a free/realloc
	VoiceData.RemotePackets.Reset();
}

FString FOnlineVoiceImpl::GetVoiceDebugState() const
{
	TSharedPtr<const FUniqueNetId> UniqueId;

	FString Output = TEXT("Voice state\n");
	Output += VoiceEngine.IsValid() ? VoiceEngine->GetVoiceDebugState() : TEXT("No Voice Engine!");

	Output += TEXT("\nLocal Talkers:\n");
	for (int32 idx=0; idx < LocalTalkers.Num(); idx++)
	{
		UniqueId = IdentityInt->GetUniquePlayerId(idx);
		
		const FLocalTalker& Talker = LocalTalkers[idx];
		Output += FString::Printf(TEXT("[%d]: %s\n Registered: %d\n Networked: %d\n Talking: %d\n WasTalking: %d\n Last:%0.2f\n"),
			idx,
			UniqueId.IsValid() ? *UniqueId->ToDebugString() : TEXT("NULL"), 
			Talker.bIsRegistered,
			Talker.bHasNetworkedVoice,
			Talker.bIsTalking,
			Talker.bWasTalking,
			Talker.LastNotificationTime);
	}

	Output += TEXT("\nRemote Talkers:\n");
	for (int32 idx=0; idx < RemoteTalkers.Num(); idx++)
	{
		const FRemoteTalker& Talker = RemoteTalkers[idx];
		Output += FString::Printf(TEXT("[%d]: %s\n Talking: %d\n WasTalking: %d\n Muted: %s\n Last:%0.2f\n"),
			idx,
			*Talker.TalkerId->ToDebugString(), 
			Talker.bIsTalking,
			Talker.bWasTalking,
			IsLocallyMuted(*Talker.TalkerId) ? TEXT("1") : TEXT("0"),
			Talker.LastNotificationTime);

	}

	Output += TEXT("\nRaw SystemMutelist:\n");
	for (int32 idx=0; idx < SystemMuteList.Num(); idx++)
	{
		Output += FString::Printf(TEXT("[%d]=%s\n"),
			idx,
			*SystemMuteList[idx].ToString());
	}

	Output += TEXT("\nRaw Mutelist:\n");
	for (int32 idx=0; idx < MuteList.Num(); idx++)
	{
		Output += FString::Printf(TEXT("[%d]=%s\n"),
			idx,
			*MuteList[idx].ToString());
	}

	return Output;
}

Audio::FPatchOutputStrongPtr FOnlineVoiceImpl::GetMicrophoneOutput()
{
	if (VoiceEngine.IsValid())
	{
		return VoiceEngine->GetMicrophoneOutput();
	}
	else
	{
		return nullptr;
	}
}

Audio::FPatchOutputStrongPtr FOnlineVoiceImpl::GetRemoteTalkerOutput()
{
	if (VoiceEngine.IsValid())
	{
		return VoiceEngine->GetRemoteTalkerOutput();
	}
	else
	{
		return nullptr;
	}
}

<<<<<<< HEAD
=======
float FOnlineVoiceImpl::GetAmplitudeOfRemoteTalker(const FUniqueNetId& PlayerId)
{
	if (VoiceEngine.IsValid())
	{
		return VoiceEngine->GetIncomingAudioAmplitude(FUniqueNetIdWrapper(PlayerId.AsShared()));
	}
	else
	{
		return 0.0f;
	}
}

>>>>>>> 90fae962
bool FOnlineVoiceImpl::PatchRemoteTalkerOutputToEndpoint(const FString& InDeviceName, bool bMuteInGameOutput /*= true*/)
{
	if (VoiceEngine.IsValid())
	{
		return VoiceEngine->PatchRemoteTalkerOutputToEndpoint(InDeviceName, bMuteInGameOutput);
	}
	else
	{
		return false;
	}
}

bool FOnlineVoiceImpl::PatchLocalTalkerOutputToEndpoint(const FString& InDeviceName)
{
	if (VoiceEngine.IsValid())
	{
		return VoiceEngine->PatchLocalTalkerOutputToEndpoint(InDeviceName);
	}
	else
	{
		return false;
	}
}

void FOnlineVoiceImpl::DisconnectAllEndpoints()
{
	if (VoiceEngine.IsValid())
	{
		return VoiceEngine->DisconnectAllEndpoints();
	}
}<|MERGE_RESOLUTION|>--- conflicted
+++ resolved
@@ -923,8 +923,6 @@
 	}
 }
 
-<<<<<<< HEAD
-=======
 float FOnlineVoiceImpl::GetAmplitudeOfRemoteTalker(const FUniqueNetId& PlayerId)
 {
 	if (VoiceEngine.IsValid())
@@ -937,7 +935,6 @@
 	}
 }
 
->>>>>>> 90fae962
 bool FOnlineVoiceImpl::PatchRemoteTalkerOutputToEndpoint(const FString& InDeviceName, bool bMuteInGameOutput /*= true*/)
 {
 	if (VoiceEngine.IsValid())
