// Copyright Epic Games, Inc. All Rights Reserved.

#include "OnlineBeaconHost.h"
#include "Misc/CommandLine.h"
#include "UObject/Package.h"
#include "Engine/World.h"
#include "OnlineBeaconHostObject.h"
#include "OnlineError.h"
#include "Engine/PackageMapClient.h"
#include "Kismet/GameplayStatics.h"
#include "Net/DataChannel.h"
#include "OnlineBeaconClient.h"
#include "TimerManager.h"

#include UE_INLINE_GENERATED_CPP_BY_NAME(OnlineBeaconHost)

#if !UE_BUILD_SHIPPING
namespace BeaconConsoleVariables
{
	TAutoConsoleVariable<float> CVarDelayFinishHandshake(
		TEXT("beacon.DelayFinishHandshake"),
		0.0f,
		TEXT("Delay time before finishing handshake by calling client RPC\n")
		TEXT("Time in seconds. A value of 0 means no delay, and a negative value means never call it."),
		ECVF_Default);
<<<<<<< HEAD
=======

	TAutoConsoleVariable<FString> CVarDelayFinishHandshakeType(
		TEXT("beacon.DelayFinishHandshakeBeaconType"),
		TEXT(""),
		TEXT("The type of beacon to apply the handshake delay to.\n")
		TEXT("Leave blank for all."),
		ECVF_Default);
>>>>>>> 4af6daef
}
#endif

const FText Error_UnableToParsePacket = NSLOCTEXT("NetworkErrors", "UnableToParsePacket", "Unable to parse expected packet structure: {0}.");
const FText Error_ControlFlow = NSLOCTEXT("NetworkErrors", "ControlFlowError", "Control flow error: {0}.");
const FText Error_Authentication = NSLOCTEXT("NetworkErrors", "AuthenticationFailure", "Failed to verify user authentication.");

AOnlineBeaconHost::AOnlineBeaconHost(const FObjectInitializer& ObjectInitializer) :
	Super(ObjectInitializer)
{
	NetDriverName = FName(TEXT("BeaconDriverHost"));
}

void AOnlineBeaconHost::OnNetCleanup(UNetConnection* Connection)
{
	// minor hack here. AOnlineBeaconHost is considered the connection's OwningActor until we spawn a client actor,
	// so if we get this call it means the connection has disconnected before fully joining 
	UE_LOG(LogBeacon, Log, TEXT("%s: Cleaning up in-progress connection due to closure."), *GetDebugName(Connection));
	OnConnectionClosed(Connection);
}

void AOnlineBeaconHost::OnConnectionClosed(UNetConnection* Connection)
{
	AOnlineBeaconClient* ClientActor = GetClientActor(Connection);
	if (ClientActor)
	{
		AOnlineBeaconHostObject* BeaconHostObject = GetHost(ClientActor->GetBeaconType());
		UE_LOG(LogBeacon, Verbose, TEXT("%s: Connection closed. BeaconType: %s, BeaconActor: %s, HostObject: %s"),
			*GetDebugName(Connection), *ClientActor->GetBeaconType(), *ClientActor->GetName(), *GetNameSafe(BeaconHostObject));

		if (BeaconHostObject)
		{
			BeaconHostObject->NotifyClientDisconnected(ClientActor);
		}

		RemoveClientActor(ClientActor);
	}

	ConnectionState.Remove(Connection);
}

bool AOnlineBeaconHost::GetConnectionDataForUniqueNetId(const FUniqueNetId& UniqueNetId, UNetConnection*& OutConnection, FConnectionState*& OutConnectionState)
{
	for (TMap<UNetConnection*, FConnectionState>::ElementType& ConnectionStatePair : ConnectionState)
	{
		if (ConnectionStatePair.Key->PlayerId == UniqueNetId)
		{
			OutConnection = ConnectionStatePair.Key;
			OutConnectionState = &ConnectionStatePair.Value;
			return true;
		}
	}

	return false;
}

bool AOnlineBeaconHost::InitHost()
{
	FURL URL(nullptr, TEXT(""), TRAVEL_Absolute);

	// Allow the command line to override the default port
	int32 PortOverride;
	if (FParse::Value(FCommandLine::Get(), TEXT("BeaconPort="), PortOverride) && PortOverride != 0)
	{
		ListenPort = PortOverride;
	}

	URL.Port = ListenPort;
	if(URL.Valid)
	{
		if (InitBase() && NetDriver)
		{
			FString Error;
			if (NetDriver->InitListen(this, URL, bReuseAddressAndPort, Error))
			{
				ListenPort = URL.Port;
				NetDriver->SetWorld(GetWorld());
				NetDriver->Notify = this;
				NetDriver->InitialConnectTimeout = BeaconConnectionInitialTimeout;
				NetDriver->ConnectionTimeout = BeaconConnectionTimeout;
				return true;
			}
			else
			{
				// error initializing the network stack...
				UE_LOG(LogBeacon, Log, TEXT("%s: AOnlineBeaconHost::InitHost failed"), *GetName());
				OnFailure();
			}
		}
	}

	return false;
}

void AOnlineBeaconHost::HandleNetworkFailure(UWorld* World, class UNetDriver* InNetDriver, ENetworkFailure::Type FailureType, const FString& ErrorString)
{
	if (InNetDriver && InNetDriver->NetDriverName == NetDriverName)
	{
		// Timeouts from clients are ignored
		if (FailureType != ENetworkFailure::ConnectionTimeout)
		{
			Super::HandleNetworkFailure(World, InNetDriver, FailureType, ErrorString);
		}
	}
}

void AOnlineBeaconHost::NotifyControlMessage(UNetConnection* Connection, uint8 MessageType, class FInBunch& Bunch)
{
	if (NetDriver->ServerConnection == nullptr && Connection)
	{
		// We are the server.
#if !(UE_BUILD_SHIPPING || UE_BUILD_TEST)
		UE_LOG(LogBeacon, Verbose, TEXT("%s: Host received: %s"), *GetDebugName(Connection), FNetControlMessageInfo::GetName(MessageType));
#endif
		if (!HandleControlMessage(Connection, MessageType, Bunch))
		{
			CloseHandshakeConnection(Connection);
		}
	}
}

bool AOnlineBeaconHost::HandleControlMessage(UNetConnection* Connection, uint8 MessageType, class FInBunch& Bunch)
{
	FConnectionState* ConnState = ConnectionState.Find(Connection);
	if (ConnState == nullptr)
	{
		// only setup state for the hello message
		if (MessageType != NMT_Hello || Connection->OwningActor != nullptr)
		{
			SendFailurePacket(Connection, ENetCloseResult::BeaconControlFlowError,
								FText::Format(Error_ControlFlow, FText::FromString(TEXT("NMT_Hello"))));

			return false;
		}

		// make one
		ConnState = &ConnectionState.Add(Connection, FConnectionState(*this));
		Connection->OwningActor = this; // make sure we get OnNetCleanup if this dies
	}
	check(ConnState != nullptr);

	switch (MessageType)
	{
	case NMT_Hello:
		{
			if (ConnState->bHasSentHello)
<<<<<<< HEAD
			{
				SendFailurePacket(Connection, ENetCloseResult::BeaconControlFlowError,
									FText::Format(Error_ControlFlow, FText::FromString(TEXT("NMT_Hello"))));

				return false;
			}
			ConnState->bHasSentHello = true;

			UE_LOG(LogBeacon, Log, TEXT("%s: Beacon Hello"), *GetDebugName(Connection));

			uint8 IsLittleEndian = 0;
			uint32 RemoteNetworkVersion = 0;
			FString EncryptionToken;
			EEngineNetworkRuntimeFeatures LocalNetworkFeatures = NetDriver->GetNetworkRuntimeFeatures();
			EEngineNetworkRuntimeFeatures RemoteNetworkFeatures = EEngineNetworkRuntimeFeatures::None;
	
			if (!FNetControlMessage<NMT_Hello>::Receive(Bunch, IsLittleEndian, RemoteNetworkVersion, EncryptionToken, RemoteNetworkFeatures))
			{
				SendFailurePacket(Connection, ENetCloseResult::BeaconUnableToParsePacket,
									FText::Format(Error_UnableToParsePacket, FText::FromString(TEXT("NMT_Hello"))));

				return false;
			}

			// check for net compatibility (in this case sent NMT_Upgrade)
			uint32 LocalNetworkVersion = FNetworkVersion::GetLocalNetworkVersion();
			const bool bIsCompatible = FNetworkVersion::IsNetworkCompatible(LocalNetworkVersion, RemoteNetworkVersion) && FNetworkVersion::AreNetworkRuntimeFeaturesCompatible(LocalNetworkFeatures, RemoteNetworkFeatures);

=======
			{
				SendFailurePacket(Connection, ENetCloseResult::BeaconControlFlowError,
									FText::Format(Error_ControlFlow, FText::FromString(TEXT("NMT_Hello"))));

				return false;
			}
			ConnState->bHasSentHello = true;

			UE_LOG(LogBeacon, Log, TEXT("%s: Beacon Hello"), *GetDebugName(Connection));

			uint8 IsLittleEndian = 0;
			uint32 RemoteNetworkVersion = 0;
			FString EncryptionToken;
			EEngineNetworkRuntimeFeatures LocalNetworkFeatures = NetDriver->GetNetworkRuntimeFeatures();
			EEngineNetworkRuntimeFeatures RemoteNetworkFeatures = EEngineNetworkRuntimeFeatures::None;
	
			if (!FNetControlMessage<NMT_Hello>::Receive(Bunch, IsLittleEndian, RemoteNetworkVersion, EncryptionToken, RemoteNetworkFeatures))
			{
				SendFailurePacket(Connection, ENetCloseResult::BeaconUnableToParsePacket,
									FText::Format(Error_UnableToParsePacket, FText::FromString(TEXT("NMT_Hello"))));

				return false;
			}

			// check for net compatibility (in this case sent NMT_Upgrade)
			uint32 LocalNetworkVersion = FNetworkVersion::GetLocalNetworkVersion();
			const bool bIsCompatible = FNetworkVersion::IsNetworkCompatible(LocalNetworkVersion, RemoteNetworkVersion) && FNetworkVersion::AreNetworkRuntimeFeaturesCompatible(LocalNetworkFeatures, RemoteNetworkFeatures);

>>>>>>> 4af6daef
			if (!bIsCompatible)
			{
				TStringBuilder<128> LocalNetFeaturesDescription;
				TStringBuilder<128> RemoteNetFeaturesDescription;

				FNetworkVersion::DescribeNetworkRuntimeFeaturesBitset(LocalNetworkFeatures, LocalNetFeaturesDescription);
				FNetworkVersion::DescribeNetworkRuntimeFeaturesBitset(RemoteNetworkFeatures, RemoteNetFeaturesDescription);

				UE_LOG(LogBeacon, Error, TEXT("Client not network compatible %s: LocalNetVersion=%u, RemoteNetVersion=%u, LocalNetFeatures=%s, RemoteNetFeatures=%s"), 
					*GetDebugName(Connection), 
					LocalNetworkVersion, RemoteNetworkVersion,
					LocalNetFeaturesDescription.ToString(), RemoteNetFeaturesDescription.ToString()
				);
				FNetControlMessage<NMT_Upgrade>::Send(Connection, LocalNetworkVersion);
				return false;
			}
			
			// if the client didn't specify an encryption token we're done with Hello
			if (EncryptionToken.IsEmpty())
			{
				EEncryptionFailureAction FailureResult = EEncryptionFailureAction::Default;
							
				if (FNetDelegates::OnReceivedNetworkEncryptionFailure.IsBound())
				{
					FailureResult = FNetDelegates::OnReceivedNetworkEncryptionFailure.Execute(Connection);
				}

				const bool bGameplayDisableEncryptionCheck = FailureResult == EEncryptionFailureAction::AllowConnection;
				const bool bEncryptionRequired = NetDriver != nullptr && NetDriver->IsEncryptionRequired() && !bGameplayDisableEncryptionCheck;

				if (!bEncryptionRequired)
				{
					OnHelloSequenceComplete(Connection);
				}
				else
				{
					SendFailurePacket(Connection, ENetCloseResult::EncryptionTokenMissing, FText::FromString(TEXT("Encryption token missing")));
					return false;
				}
			}
			else
			{
				// make sure the delegate is bound then route it there
				if (!FNetDelegates::OnReceivedNetworkEncryptionToken.IsBound())
				{
					static const FText ErrorTxt = NSLOCTEXT("NetworkErrors", "BeaconEncryptionNotBoundError", "Encryption failure");
					SendFailurePacket(Connection, ENetCloseResult::EncryptionFailure, ErrorTxt);
					return false;
				}

				TWeakObjectPtr<UNetConnection> WeakConnection = Connection;
				FNetDelegates::OnReceivedNetworkEncryptionToken.Execute(EncryptionToken, FOnEncryptionKeyResponse::CreateUObject(this, &AOnlineBeaconHost::OnEncryptionResponse, WeakConnection));
			}
		}
		break;
	case NMT_Login:
		{
			if (!ConnState->bHasSentChallenge || ConnState->bHasSentLogin)
			{
				SendFailurePacket(Connection, ENetCloseResult::BeaconControlFlowError,
									FText::Format(Error_ControlFlow, FText::FromString(TEXT("NMT_Login"))));

				return false;
			}
			ConnState->bHasSentLogin = true;

			// parse the packet
			FUniqueNetIdRepl UniqueIdRepl;
			FString OnlinePlatformName;
<<<<<<< HEAD

			// Expand the maximum string serialization size to accommodate an authentication token.
			Bunch.ArMaxSerializeSize += MaxAuthTokenSize;
			bool bReceived = FNetControlMessage<NMT_Login>::Receive(Bunch, Connection->ClientResponse, Connection->RequestURL, UniqueIdRepl, OnlinePlatformName);
			Bunch.ArMaxSerializeSize -= MaxAuthTokenSize;

			if (!bReceived)
			{
				SendFailurePacket(Connection, ENetCloseResult::BeaconUnableToParsePacket,
									FText::Format(Error_UnableToParsePacket, FText::FromString(TEXT("NMT_Login"))));

				return false;
			}

			if (!UniqueIdRepl.IsValid())
			{
				static const FText ErrorTxt = NSLOCTEXT("NetworkErrors", "BeaconLoginInvalidIdError", "Login Failure. Invalid ID.");
				SendFailurePacket(Connection, ENetCloseResult::BeaconLoginInvalidIdError, ErrorTxt);
				return false;
			}

			// Only the options/portal for the URL should be used during join
			FString OptionsURL;
			const int32 OptionsStart = Connection->RequestURL.Find(TEXT("?"));
			if (OptionsStart != INDEX_NONE)
			{
				OptionsURL = Connection->RequestURL.RightChop(OptionsStart);
			}

			UE_LOG(LogBeacon, Log, TEXT("%s: Login request: %s userId: %s platform: %s"),
				*GetDebugName(Connection), *OptionsURL, *UniqueIdRepl.ToDebugString(), *OnlinePlatformName);

			// keep track of net id for player associated with remote connection
			Connection->PlayerId = UniqueIdRepl;

			// keep track of the online platform the player associated with this connection is using.
			Connection->SetPlayerOnlinePlatformName(FName(*OnlinePlatformName));

			// Try to kick off verification for this player.
			const FString AuthTicket = UGameplayStatics::ParseOption(OptionsURL, TEXT("AuthTicket"));

			// Try to start deprecated auth method.
			PRAGMA_DISABLE_DEPRECATION_WARNINGS
			const bool bStartedAuthDeprecated = StartVerifyAuthentication(*UniqueIdRepl, AuthTicket);
			PRAGMA_ENABLE_DEPRECATION_WARNINGS

			// Don't start new auth method if deprecated auth is active.
			bool bStartedNewAuth = false;
			if (!bStartedAuthDeprecated)
			{
				// Create completion delegate.
				FOnAuthenticationVerificationCompleteDelegate OnAuthComplete = FOnAuthenticationVerificationCompleteDelegate::CreateWeakLambda(this, [this, WeakConnection = TWeakObjectPtr<UNetConnection>(Connection)](const FOnlineError& OnlineError)
				{
					OnAuthenticationVerificationComplete(WeakConnection.Get(), OnlineError);
				});

				bStartedNewAuth = StartVerifyAuthentication(*UniqueIdRepl, AuthTicket, OnAuthComplete);
			}

			if (!bStartedAuthDeprecated && !bStartedNewAuth)
			{
				static const FText ErrorTxt = NSLOCTEXT("NetworkErrors", "BeaconLoginInvalidAuthHandlerError", "Login Failure. Unable to process authentication.");
				SendFailurePacket(Connection, ENetCloseResult::BeaconLoginInvalidAuthHandlerError, ErrorTxt);
				return false;
			}
		}
		break;
	case NMT_Netspeed:
		{
			if (!ConnState->bHasSentWelcome || ConnState->bHasSetNetspeed)
			{
				SendFailurePacket(Connection, ENetCloseResult::BeaconControlFlowError,
									FText::Format(Error_ControlFlow, FText::FromString(TEXT("NMT_Netspeed"))));

				return false;
			}
			ConnState->bHasSetNetspeed = true;

			int32 Rate;
			if (!FNetControlMessage<NMT_Netspeed>::Receive(Bunch, Rate))
			{
				SendFailurePacket(Connection, ENetCloseResult::BeaconUnableToParsePacket,
									FText::Format(Error_UnableToParsePacket, FText::FromString(TEXT("NMT_Netspeed"))));

				return false;
			}
			Connection->CurrentNetSpeed = FMath::Clamp(Rate, 1800, NetDriver->MaxClientRate);
			UE_LOG(LogBeacon, Log, TEXT("%s: Client netspeed is %i"), *GetDebugName(Connection), Connection->CurrentNetSpeed);
		}
		break;
	case NMT_BeaconJoin:
		{
			if (!ConnState->bHasSetNetspeed || ConnState->bHasJoined || (bAuthRequired && !ConnState->bHasAuthenticated))
			{
				SendFailurePacket(Connection, ENetCloseResult::BeaconControlFlowError,
									FText::Format(Error_ControlFlow, FText::FromString(TEXT("NMT_BeaconJoin"))));

				return false;
			}
			ConnState->bHasJoined = true;

			FString BeaconType;
			FUniqueNetIdRepl UniqueId;
			if (!FNetControlMessage<NMT_BeaconJoin>::Receive(Bunch, BeaconType, UniqueId))
			{
				SendFailurePacket(Connection, ENetCloseResult::BeaconUnableToParsePacket,
									FText::Format(Error_UnableToParsePacket, FText::FromString(TEXT("NMT_BeaconJoin"))));

				return false;
			}

			// validate the player ID
			if (bAuthRequired)
			{
=======

			// Expand the maximum string serialization size to accommodate an authentication token.
			Bunch.ArMaxSerializeSize += MaxAuthTokenSize;
			bool bReceived = FNetControlMessage<NMT_Login>::Receive(Bunch, Connection->ClientResponse, Connection->RequestURL, UniqueIdRepl, OnlinePlatformName);
			Bunch.ArMaxSerializeSize -= MaxAuthTokenSize;

			if (!bReceived)
			{
				SendFailurePacket(Connection, ENetCloseResult::BeaconUnableToParsePacket,
									FText::Format(Error_UnableToParsePacket, FText::FromString(TEXT("NMT_Login"))));

				return false;
			}

			if (!UniqueIdRepl.IsValid())
			{
				static const FText ErrorTxt = NSLOCTEXT("NetworkErrors", "BeaconLoginInvalidIdError", "Login Failure. Invalid ID.");
				SendFailurePacket(Connection, ENetCloseResult::BeaconLoginInvalidIdError, ErrorTxt);
				return false;
			}

			// Only the options/portal for the URL should be used during join
			FString OptionsURL;
			const int32 OptionsStart = Connection->RequestURL.Find(TEXT("?"));
			if (OptionsStart != INDEX_NONE)
			{
				OptionsURL = Connection->RequestURL.RightChop(OptionsStart);
			}

			UE_LOG(LogBeacon, Log, TEXT("%s: Login request: %s userId: %s platform: %s"),
				*GetDebugName(Connection), *OptionsURL, *UniqueIdRepl.ToDebugString(), *OnlinePlatformName);

			// keep track of net id for player associated with remote connection
			Connection->PlayerId = UniqueIdRepl;

			// keep track of the online platform the player associated with this connection is using.
			Connection->SetPlayerOnlinePlatformName(FName(*OnlinePlatformName));

			// Try to kick off verification for this player.
			const FString AuthTicket = UGameplayStatics::ParseOption(OptionsURL, TEXT("AuthTicket"));

			bool bStartedAuth = false;

			// Try to start deprecated auth method.
			PRAGMA_DISABLE_DEPRECATION_WARNINGS
			bStartedAuth = StartVerifyAuthentication(*UniqueIdRepl, AuthTicket);
			PRAGMA_ENABLE_DEPRECATION_WARNINGS

			if (!bStartedAuth)
			{
				// Create completion delegate.
				FOnAuthenticationVerificationCompleteDelegate OnAuthComplete = FOnAuthenticationVerificationCompleteDelegate::CreateWeakLambda(this, [this, WeakConnection = TWeakObjectPtr<UNetConnection>(Connection)](const FOnlineError& OnlineError)
				{
					OnAuthenticationVerificationComplete(WeakConnection.Get(), OnlineError);
				});

				// Try to start deprecated auth method.
				PRAGMA_DISABLE_DEPRECATION_WARNINGS
				bStartedAuth = StartVerifyAuthentication(*UniqueIdRepl, AuthTicket, OnAuthComplete);
				PRAGMA_ENABLE_DEPRECATION_WARNINGS

				// Don't start new auth method if deprecated auth is active.
				if (!bStartedAuth)
				{
					bStartedAuth = StartVerifyAuthentication(*UniqueIdRepl, OptionsURL, AuthTicket, OnAuthComplete);
				}
			}

			if (!bStartedAuth)
			{
				static const FText ErrorTxt = NSLOCTEXT("NetworkErrors", "BeaconLoginInvalidAuthHandlerError", "Login Failure. Unable to process authentication.");
				SendFailurePacket(Connection, ENetCloseResult::BeaconLoginInvalidAuthHandlerError, ErrorTxt);
				return false;
			}
		}
		break;
	case NMT_Netspeed:
		{
			if (!ConnState->bHasSentWelcome || ConnState->bHasSetNetspeed)
			{
				SendFailurePacket(Connection, ENetCloseResult::BeaconControlFlowError,
									FText::Format(Error_ControlFlow, FText::FromString(TEXT("NMT_Netspeed"))));

				return false;
			}
			ConnState->bHasSetNetspeed = true;

			int32 Rate;
			if (!FNetControlMessage<NMT_Netspeed>::Receive(Bunch, Rate))
			{
				SendFailurePacket(Connection, ENetCloseResult::BeaconUnableToParsePacket,
									FText::Format(Error_UnableToParsePacket, FText::FromString(TEXT("NMT_Netspeed"))));

				return false;
			}
			Connection->CurrentNetSpeed = FMath::Clamp(Rate, 1800, NetDriver->MaxClientRate);
			UE_LOG(LogBeacon, Log, TEXT("%s: Client netspeed is %i"), *GetDebugName(Connection), Connection->CurrentNetSpeed);
		}
		break;
	case NMT_BeaconJoin:
		{
			if (!ConnState->bHasSetNetspeed || ConnState->bHasJoined || (bAuthRequired && !ConnState->bHasAuthenticated))
			{
				SendFailurePacket(Connection, ENetCloseResult::BeaconControlFlowError,
									FText::Format(Error_ControlFlow, FText::FromString(TEXT("NMT_BeaconJoin"))));

				return false;
			}
			ConnState->bHasJoined = true;

			FString BeaconType;
			FUniqueNetIdRepl UniqueId;
			if (!FNetControlMessage<NMT_BeaconJoin>::Receive(Bunch, BeaconType, UniqueId))
			{
				SendFailurePacket(Connection, ENetCloseResult::BeaconUnableToParsePacket,
									FText::Format(Error_UnableToParsePacket, FText::FromString(TEXT("NMT_BeaconJoin"))));

				return false;
			}

			// validate the player ID
			if (bAuthRequired)
			{
>>>>>>> 4af6daef
				// this should have already been set on the connection when we validated them, so it must match
				if (!UniqueId.IsValid() || UniqueId != Connection->PlayerId)
				{
					static const FText AuthErrorText = NSLOCTEXT("NetworkErrors", "BeaconAuthError", "Unable to authenticate for beacon. {0} is not valid for connection owned by {1}");

					SendFailurePacket(Connection, ENetCloseResult::BeaconAuthError,
										FText::Format(AuthErrorText, FText::FromString(UniqueId.ToDebugString()),
														FText::FromString(Connection->PlayerId.ToDebugString())));

					return false;
<<<<<<< HEAD
=======
				}

				if (!VerifyJoinForBeaconType(*UniqueId, BeaconType))
				{
					static const FText AuthErrorText = NSLOCTEXT("NetworkErrors", "BeaconAuthError", "Unable to authenticate for beacon. Verifying auth for beacon type {0} failed for connection owned by {1}");

					SendFailurePacket(Connection, ENetCloseResult::BeaconAuthError,
										FText::Format(AuthErrorText, FText::FromString(BeaconType),
														FText::FromString(Connection->PlayerId.ToDebugString())));

					return false;
>>>>>>> 4af6daef
				}
				UE_LOG(LogBeacon, Log, TEXT("%s: Beacon Join %s %s"), *GetDebugName(Connection), *BeaconType, *UniqueId.ToDebugString());
			}
			else
			{
				UE_LOG(LogBeacon, Log, TEXT("%s: Beacon Join %s %s (unauthenticated)"), *GetDebugName(Connection), *BeaconType, *UniqueId.ToDebugString());
			}

<<<<<<< HEAD
			// set the connection's client world package
			if (Connection->GetClientWorldPackageName() != NAME_None)
			{
				static const FText ErrorTxt = NSLOCTEXT("NetworkErrors", "BeaconSpawnClientWorldPackageNameError", "Join failure, existing ClientWorldPackageName.");
				SendFailurePacket(Connection, ENetCloseResult::BeaconSpawnClientWorldPackageNameError, ErrorTxt);
				return false;
			}
			AOnlineBeaconClient* ClientActor = GetClientActor(Connection);
			if (ClientActor != nullptr)
			{
				static const FText ErrorTxt = NSLOCTEXT("NetworkErrors", "BeaconSpawnExistingActorError", "Join failure, existing beacon actor.");
				SendFailurePacket(Connection, ENetCloseResult::BeaconSpawnExistingActorError, ErrorTxt);
				return false;
=======
				UE_LOG(LogBeacon, Log, TEXT("%s: Beacon Join %s %s"), *GetDebugName(Connection), *BeaconType, *UniqueId.ToDebugString());
			}
			else
			{
				UE_LOG(LogBeacon, Log, TEXT("%s: Beacon Join %s %s (unauthenticated)"), *GetDebugName(Connection), *BeaconType, *UniqueId.ToDebugString());
>>>>>>> 4af6daef
			}
			UWorld* World = GetWorld();
			Connection->SetClientWorldPackageName(World->GetOutermost()->GetFName());

<<<<<<< HEAD
=======
			// set the connection's client world package
			if (Connection->GetClientWorldPackageName() != NAME_None)
			{
				static const FText ErrorTxt = NSLOCTEXT("NetworkErrors", "BeaconSpawnClientWorldPackageNameError", "Join failure, existing ClientWorldPackageName.");
				SendFailurePacket(Connection, ENetCloseResult::BeaconSpawnClientWorldPackageNameError, ErrorTxt);
				return false;
			}
			AOnlineBeaconClient* ClientActor = GetClientActor(Connection);
			if (ClientActor != nullptr)
			{
				static const FText ErrorTxt = NSLOCTEXT("NetworkErrors", "BeaconSpawnExistingActorError", "Join failure, existing beacon actor.");
				SendFailurePacket(Connection, ENetCloseResult::BeaconSpawnExistingActorError, ErrorTxt);
				return false;
			}
			UWorld* World = GetWorld();
			Connection->SetClientWorldPackageName(World->GetOutermost()->GetFName());

>>>>>>> 4af6daef
			// spawn the beacon actor for this client
			AOnlineBeaconClient* NewClientActor = nullptr;
			FOnBeaconSpawned* OnBeaconSpawnedDelegate = OnBeaconSpawnedMapping.Find(BeaconType);
			if (OnBeaconSpawnedDelegate && OnBeaconSpawnedDelegate->IsBound())
			{
				NewClientActor = OnBeaconSpawnedDelegate->Execute(Connection);
			}

			// make sure it spawned correctly
			if (NewClientActor == nullptr || BeaconType != NewClientActor->GetBeaconType())
			{
				static const FText ErrorTxt = NSLOCTEXT("NetworkErrors", "BeaconSpawnFailureError", "Join failure, Couldn't spawn client beacon actor.");
				SendFailurePacket(Connection, ENetCloseResult::BeaconSpawnFailureError, ErrorTxt);
				return false;
			}

			Connection->SetClientLoginState(EClientLoginState::ReceivedJoin);
			NewClientActor->SetConnectionState(EBeaconConnectionState::Pending);

			FNetworkGUID NetGUID = Connection->Driver->GuidCache->AssignNewNetGUID_Server(NewClientActor);
			NewClientActor->SetNetConnection(Connection);
			Connection->PlayerId = UniqueId;
			NewClientActor->SetRole(ROLE_Authority);
			NewClientActor->SetReplicates(false);
			check(NetDriverName == NetDriver->NetDriverName);
			NewClientActor->SetNetDriverName(NetDriverName);
			ClientActors.Add(NewClientActor);

			FNetControlMessage<NMT_BeaconAssignGUID>::Send(Connection, NetGUID);
<<<<<<< HEAD
		}
		break;
	case NMT_BeaconNetGUIDAck:
		{
			if (!ConnState->bHasJoined || ConnState->bHasCompletedAck)
			{
				SendFailurePacket(Connection, ENetCloseResult::BeaconControlFlowError,
									FText::Format(Error_ControlFlow, FText::FromString(TEXT("NMT_BeaconNetGUIDAck"))));

				return false;
			}
			ConnState->bHasCompletedAck = true;

			FString BeaconType;
			if (!FNetControlMessage<NMT_BeaconNetGUIDAck>::Receive(Bunch, BeaconType))
			{
				SendFailurePacket(Connection, ENetCloseResult::BeaconUnableToParsePacket,
									FText::Format(Error_UnableToParsePacket, FText::FromString(TEXT("NMT_BeaconNetGUIDAck"))));

				return false;
			}

#if UE_BUILD_SHIPPING
			const float Delay = 0.0f;
#else
			const float Delay = BeaconConsoleVariables::CVarDelayFinishHandshake.GetValueOnGameThread();
#endif
			if (Delay == 0.0f)
			{
				FinishHandshake(Connection, MoveTemp(BeaconType));
			}
			else if (Delay > 0.0f)
			{
				UE_LOG(LogBeacon, Verbose, TEXT("%s: Delay for handshake completion: %.3f"), *GetDebugName(Connection), Delay);
				FTimerDelegate TimerDelegate = FTimerDelegate::CreateUObject(this, &AOnlineBeaconHost::FinishHandshake, Connection, MoveTemp(BeaconType));
				GetWorldTimerManager().SetTimer(ConnState->FinishHandshakeTimerHandle, TimerDelegate, Delay, false);
			}
			else
			{
				UE_LOG(LogBeacon, Verbose, TEXT("%s: Handshake will never complete, client will either timeout or hang if timeouts are disabled."), *GetDebugName(Connection));
			}
		}

		break;

	default:
		{
			static const FText ErrorTxt = NSLOCTEXT("NetworkErrors", "BeaconSpawnUnexpectedError", "Join failure, unexpected control message.");
			SendFailurePacket(Connection, ENetCloseResult::BeaconSpawnUnexpectedError, ErrorTxt);
			return false;
=======
>>>>>>> 4af6daef
		}
		break;
	case NMT_BeaconNetGUIDAck:
		{
			if (!ConnState->bHasJoined || ConnState->bHasCompletedAck)
			{
				SendFailurePacket(Connection, ENetCloseResult::BeaconControlFlowError,
									FText::Format(Error_ControlFlow, FText::FromString(TEXT("NMT_BeaconNetGUIDAck"))));

				return false;
			}
			ConnState->bHasCompletedAck = true;

			FString BeaconType;
			if (!FNetControlMessage<NMT_BeaconNetGUIDAck>::Receive(Bunch, BeaconType))
			{
				SendFailurePacket(Connection, ENetCloseResult::BeaconUnableToParsePacket,
									FText::Format(Error_UnableToParsePacket, FText::FromString(TEXT("NMT_BeaconNetGUIDAck"))));

				return false;
			}

#if UE_BUILD_SHIPPING
			const float Delay = 0.0f;
			const FString DelayBeaconType;
			const bool bDelayAllowedForBeaconType = false;
#else
			const float Delay = BeaconConsoleVariables::CVarDelayFinishHandshake.GetValueOnGameThread();
			const FString DelayBeaconType = BeaconConsoleVariables::CVarDelayFinishHandshakeType.GetValueOnGameThread();
			const bool bDelayAllowedForBeaconType = DelayBeaconType.IsEmpty() || DelayBeaconType == BeaconType;
#endif
			if (Delay == 0.0f || !bDelayAllowedForBeaconType)
			{
				FinishHandshake(Connection, MoveTemp(BeaconType));
			}
			else if (Delay > 0.0f)
			{
				UE_LOG(LogBeacon, Verbose, TEXT("%s: BeaconType: %s, Delay for handshake completion: %.3f"), *GetDebugName(Connection), *BeaconType, Delay);
				FTimerDelegate TimerDelegate = FTimerDelegate::CreateUObject(this, &AOnlineBeaconHost::FinishHandshake, Connection, MoveTemp(BeaconType));
				GetWorldTimerManager().SetTimer(ConnState->FinishHandshakeTimerHandle, TimerDelegate, Delay, false);
			}
			else
			{
				UE_LOG(LogBeacon, Verbose, TEXT("%s: BeaconType: %s, Handshake will never complete, client will either timeout or hang if timeouts are disabled."), *GetDebugName(Connection), *BeaconType);
			}
		}

		break;

	default:
		{
			static const FText ErrorTxt = NSLOCTEXT("NetworkErrors", "BeaconSpawnUnexpectedError", "Join failure, unexpected control message.");
			SendFailurePacket(Connection, ENetCloseResult::BeaconSpawnUnexpectedError, ErrorTxt);
			return false;
		}
	}

	// if we made it here, leave the connection open
	return true;
}

void AOnlineBeaconHost::FinishHandshake(UNetConnection* Connection, FString BeaconType)
{
	AOnlineBeaconClient* ClientActor = GetClientActor(Connection);
	if (ClientActor == nullptr || BeaconType != ClientActor->GetBeaconType())
	{
		static const FText ErrorTxt = NSLOCTEXT("NetworkErrors", "BeaconSpawnNetGUIDAckError2", "Join failure, no actor at NetGUIDAck.");
		SendFailurePacket(Connection, ENetCloseResult::BeaconSpawnNetGUIDAckNoActor, ErrorTxt);
		CloseHandshakeConnection(Connection);
		return;
	}

	FOnBeaconConnected* OnBeaconConnectedDelegate = OnBeaconConnectedMapping.Find(BeaconType);
	if (OnBeaconConnectedDelegate == nullptr)
	{
		static const FText ErrorTxt = NSLOCTEXT("NetworkErrors", "BeaconSpawnNetGUIDAckError1", "Join failure, no host object at NetGUIDAck.");
		SendFailurePacket(Connection, ENetCloseResult::BeaconSpawnNetGUIDAckNoHost, ErrorTxt);
		CloseHandshakeConnection(Connection);
		return;
	}

	// once we change the owning actor we can't clean up state anymore, but at this point we don't need to
	ConnectionState.Remove(Connection);
	Connection->OwningActor = ClientActor;

	ClientActor->SetReplicates(true);
	ClientActor->SetAutonomousProxy(true);
	ClientActor->SetConnectionState(EBeaconConnectionState::Open);

	// Send an RPC to the client to open the actor channel and guarantee RPCs will work
	ClientActor->ClientOnConnected();
	UE_LOG(LogBeacon, Log, TEXT("%s: Handshake complete."), *GetDebugName(Connection));
	OnBeaconConnectedDelegate->ExecuteIfBound(ClientActor, Connection);
}

AOnlineBeaconHost::FConnectionState::~FConnectionState()
{
	BeaconHost.GetWorldTimerManager().ClearTimer(FinishHandshakeTimerHandle);
}

void AOnlineBeaconHost::SendFailurePacket(UNetConnection* Connection, FNetCloseResult&& CloseReason, const FText& ErrorText)
{
	if (Connection != nullptr)
	{
		FString ErrorMsg = ErrorText.ToString();
		FNetCloseResult CloseReasonCopy = CloseReason;

		UE_LOG(LogBeacon, Log, TEXT("%s: Send failure: %s"), ToCStr(GetDebugName(Connection)), ToCStr(ErrorMsg));

		Connection->SendCloseReason(MoveTemp(CloseReasonCopy));
		FNetControlMessage<NMT_Failure>::Send(Connection, ErrorMsg);
		Connection->FlushNet(true);
		Connection->Close(MoveTemp(CloseReason));
	}
}

void AOnlineBeaconHost::CloseHandshakeConnection(UNetConnection* Connection)
{
	if (Connection && Connection->GetConnectionState() != USOCK_Closed)
	{
		UE_LOG(LogBeacon, Verbose, TEXT("%s: Closing connection: %s"), *GetDebugName(Connection), *Connection->PlayerId.ToDebugString());
		OnConnectionClosed(Connection);
		Connection->OwningActor = nullptr; // don't notify us again
		Connection->FlushNet(true);
		Connection->Close();
		UE_LOG(LogBeacon, Verbose, TEXT("--------------------------------"));
	}

	// if we made it here, leave the connection open
	return true;
}

void AOnlineBeaconHost::FinishHandshake(UNetConnection* Connection, FString BeaconType)
{
	AOnlineBeaconClient* ClientActor = GetClientActor(Connection);
	if (ClientActor == nullptr || BeaconType != ClientActor->GetBeaconType())
	{
		static const FText ErrorTxt = NSLOCTEXT("NetworkErrors", "BeaconSpawnNetGUIDAckError2", "Join failure, no actor at NetGUIDAck.");
		SendFailurePacket(Connection, ENetCloseResult::BeaconSpawnNetGUIDAckNoActor, ErrorTxt);
		CloseHandshakeConnection(Connection);
		return;
	}

	FOnBeaconConnected* OnBeaconConnectedDelegate = OnBeaconConnectedMapping.Find(BeaconType);
	if (OnBeaconConnectedDelegate == nullptr)
	{
		static const FText ErrorTxt = NSLOCTEXT("NetworkErrors", "BeaconSpawnNetGUIDAckError1", "Join failure, no host object at NetGUIDAck.");
		SendFailurePacket(Connection, ENetCloseResult::BeaconSpawnNetGUIDAckNoHost, ErrorTxt);
		CloseHandshakeConnection(Connection);
		return;
	}

	// once we change the owning actor we can't clean up state anymore, but at this point we don't need to
	ConnectionState.Remove(Connection);
	Connection->OwningActor = ClientActor;

	ClientActor->SetReplicates(true);
	ClientActor->SetAutonomousProxy(true);
	ClientActor->SetConnectionState(EBeaconConnectionState::Open);

	// Send an RPC to the client to open the actor channel and guarantee RPCs will work
	ClientActor->ClientOnConnected();
	UE_LOG(LogBeacon, Log, TEXT("%s: Handshake complete."), *GetDebugName(Connection));
	OnBeaconConnectedDelegate->ExecuteIfBound(ClientActor, Connection);
}

AOnlineBeaconHost::FConnectionState::~FConnectionState()
{
	BeaconHost.GetWorldTimerManager().ClearTimer(FinishHandshakeTimerHandle);
}

void AOnlineBeaconHost::SendFailurePacket(UNetConnection* Connection, FNetCloseResult&& CloseReason, const FText& ErrorText)
{
	if (Connection != nullptr)
	{
		FString ErrorMsg = ErrorText.ToString();
		FNetCloseResult CloseReasonCopy = CloseReason;

		UE_LOG(LogBeacon, Log, TEXT("%s: Send failure: %s"), ToCStr(GetDebugName(Connection)), ToCStr(ErrorMsg));

		Connection->SendCloseReason(MoveTemp(CloseReasonCopy));
		FNetControlMessage<NMT_Failure>::Send(Connection, ErrorMsg);
		Connection->FlushNet(true);
		Connection->Close(MoveTemp(CloseReason));
	}
}

void AOnlineBeaconHost::SendFailurePacket(UNetConnection* Connection, const FText& ErrorText)
{
	if (Connection != nullptr)
	{
		FString ErrorMsg = ErrorText.ToString();

		UE_LOG(LogBeacon, Log, TEXT("%s: Send failure: %s"), ToCStr(GetDebugName(Connection)), ToCStr(ErrorMsg));

		FNetControlMessage<NMT_Failure>::Send(Connection, ErrorMsg);
		Connection->FlushNet(true);
		Connection->Close();
	}
}

void AOnlineBeaconHost::CloseHandshakeConnection(UNetConnection* Connection)
{
	if (Connection && Connection->GetConnectionState() != USOCK_Closed)
	{
		UE_LOG(LogBeacon, Verbose, TEXT("%s: Closing connection: %s"), *GetDebugName(Connection), *Connection->PlayerId.ToDebugString());
		OnConnectionClosed(Connection);
		Connection->OwningActor = nullptr; // don't notify us again
		Connection->FlushNet(true);
		Connection->Close();
		UE_LOG(LogBeacon, Verbose, TEXT("--------------------------------"));
	}
}

void AOnlineBeaconHost::DisconnectClient(AOnlineBeaconClient* ClientActor)
{
	if (IsValid(ClientActor) && ClientActor->GetConnectionState() != EBeaconConnectionState::Closed)
	{
		ClientActor->SetConnectionState(EBeaconConnectionState::Closed);

		UNetConnection* Connection = ClientActor->GetNetConnection();

		UE_LOG(LogBeacon, Log, TEXT("%s: DisconnectClient for %s. UNetDriver %s State %d"),
			*GetDebugName(Connection),
			*GetNameSafe(ClientActor),
			Connection ? *GetNameSafe(Connection->Driver) : TEXT("null"),
			Connection ? Connection->GetConnectionState() : -1);

		// Closing the connection will start the chain of events leading to the removal from lists and destruction of the actor
		if (Connection && Connection->GetConnectionState() != USOCK_Closed)
		{
			Connection->FlushNet(true);
			Connection->Close();
		}
	}
}

AOnlineBeaconClient* AOnlineBeaconHost::GetClientActor(UNetConnection* Connection)
{
	for (int32 ClientIdx=0; ClientIdx < ClientActors.Num(); ClientIdx++)
	{
		if (ensure(ClientActors[ClientIdx]) && ClientActors[ClientIdx]->GetNetConnection() == Connection)
		{
			return ClientActors[ClientIdx];
		}
	}

	return nullptr;
}

void AOnlineBeaconHost::RemoveClientActor(AOnlineBeaconClient* ClientActor)
{
	if (ClientActor)
	{
		ClientActors.RemoveSingleSwap(ClientActor);
		if (!ClientActor->IsPendingKillPending())
		{
			ClientActor->Destroy();
		}
	}
}

<<<<<<< HEAD
bool AOnlineBeaconHost::StartVerifyAuthentication(const FUniqueNetId& PlayerId, const FString& AuthenticationToken)
=======
PRAGMA_DISABLE_DEPRECATION_WARNINGS
bool AOnlineBeaconHost::StartVerifyAuthentication(const FUniqueNetId& PlayerId, const FString& AuthenticationToken)
PRAGMA_ENABLE_DEPRECATION_WARNINGS
>>>>>>> 4af6daef
{
	return false;
}

<<<<<<< HEAD
void AOnlineBeaconHost::OnAuthenticationVerificationComplete(const class FUniqueNetId& PlayerId, const FOnlineError& Error)
=======
PRAGMA_DISABLE_DEPRECATION_WARNINGS
void AOnlineBeaconHost::OnAuthenticationVerificationComplete(const class FUniqueNetId& PlayerId, const FOnlineError& Error)
PRAGMA_ENABLE_DEPRECATION_WARNINGS
>>>>>>> 4af6daef
{
	UNetConnection* Connection = nullptr;
	FConnectionState* ConnState = nullptr;
	if (GetConnectionDataForUniqueNetId(PlayerId, Connection, ConnState))
<<<<<<< HEAD
	{
		OnAuthenticationVerificationComplete(Connection, Error);
	}
}

bool AOnlineBeaconHost::StartVerifyAuthentication(const FUniqueNetId& PlayerId, const FString& AuthenticationToken, const FOnAuthenticationVerificationCompleteDelegate& OnComplete)
{
	return false;
}

void AOnlineBeaconHost::OnAuthenticationVerificationComplete(UNetConnection* Connection, const FOnlineError& Error)
{
	if (FConnectionState* ConnState = ConnectionState.Find(Connection))
	{
=======
	{
		OnAuthenticationVerificationComplete(Connection, Error);
	}
}

PRAGMA_DISABLE_DEPRECATION_WARNINGS
bool AOnlineBeaconHost::StartVerifyAuthentication(const FUniqueNetId& PlayerId, const FString& AuthenticationToken, const FOnAuthenticationVerificationCompleteDelegate& OnComplete)
PRAGMA_ENABLE_DEPRECATION_WARNINGS
{
	return false;
}

bool AOnlineBeaconHost::StartVerifyAuthentication(const FUniqueNetId& PlayerId, const FString& LoginOptions, const FString& AuthenticationToken, const FOnAuthenticationVerificationCompleteDelegate& OnComplete)
{
	return false;
}

bool AOnlineBeaconHost::VerifyJoinForBeaconType(const FUniqueNetId& PlayerId, const FString& BeaconType)
{
	return true;
}

void AOnlineBeaconHost::OnAuthenticationVerificationComplete(UNetConnection* Connection, const FOnlineError& Error)
{
	if (FConnectionState* ConnState = ConnectionState.Find(Connection))
	{
>>>>>>> 4af6daef
		if (ConnState->bHasSentLogin && !ConnState->bHasSentWelcome)
		{
			// Gating login on valid authentication. Do not fail open so that users are known to have access.
			if (Error.WasSuccessful())
			{
				// Mark user as authenticated.
				ConnState->bHasAuthenticated = true;

				// send the welcome packet
				UE_LOG(LogBeacon, Verbose, TEXT("%s: OnAuthenticationVerificationComplete: Successfully authenticated."), *GetDebugName(Connection));
				ConnState->bHasSentWelcome = true;
				FNetControlMessage<NMT_BeaconWelcome>::Send(Connection);
				Connection->FlushNet();
			}
			else
			{
				// Auth failure.
				UE_LOG(LogBeacon, Log, TEXT("%s: OnAuthenticationVerificationComplete: Failed to authenticate error: %s"), *GetDebugName(Connection), *Error.ToLogString());
				SendFailurePacket(Connection, ENetCloseResult::BeaconAuthenticationFailure, Error_Authentication);
				CloseHandshakeConnection(Connection);
			}
		}
		else
		{
			UE_LOG(LogBeacon, Warning, TEXT("%s: OnAuthenticationVerificationComplete: Invalid beacon connection state for auth challenge result. error: %s"), *GetDebugName(Connection), *Error.ToLogString());
		}
	}
	else
	{
		UE_LOG(LogBeacon, Warning, TEXT("%s: OnAuthenticationVerificationComplete: Failed to find connection state. error: %s"), *GetDebugName(Connection), *Error.ToLogString());
<<<<<<< HEAD
=======
	}
}

FString AOnlineBeaconHost::GetDebugName(UNetConnection* Connection)
{
	return FString::Printf(TEXT("%s[%s]"), *GetName(), *GetNameSafe(Connection));
}

void AOnlineBeaconHost::OnHelloSequenceComplete(UNetConnection* Connection)
{
	if (Connection == nullptr)
	{
		UE_LOG(LogBeacon, Log, TEXT("%s: OnlineBeaconHost::OnHelloSequenceComplete: Connection is null."), *GetDebugName());
		return;
	}
	if (Connection->GetConnectionState() == USOCK_Invalid || Connection->GetConnectionState() == USOCK_Closed || Connection->Driver == nullptr)
	{
		UE_LOG(LogBeacon, Log, TEXT("%s: OnlineBeaconHost::OnHelloSequenceComplete: connection in invalid state. %s"), *GetDebugName(Connection), *Connection->Describe());
		return;
	}
	FConnectionState* ConnState = ConnectionState.Find(Connection);
	if (ConnState == nullptr)
	{
		UE_LOG(LogBeacon, Log, TEXT("%s: OnlineBeaconHost::OnHelloSequenceComplete: unable to find connection state."), *GetDebugName(Connection));
		return;
	}
	if (ConnState->bHasSentWelcome)
	{
		UE_LOG(LogBeacon, Log, TEXT("%s: OnlineBeaconHost::OnHelloSequenceComplete: sequence error, user already sent welcome."), *GetDebugName(Connection));
		return;
	}

	if (bAuthRequired)
	{
		// ask the client to send login
		UE_LOG(LogBeacon, Verbose, TEXT("%s: Sending challenge."), *GetDebugName(Connection));
		ConnState->bHasSentChallenge = true;
		Connection->SetClientLoginState(EClientLoginState::LoggingIn);
		Connection->SendChallengeControlMessage();
	}
	else
	{
		// send the welcome method (no challenge)
		UE_LOG(LogBeacon, Verbose, TEXT("%s: Connection welcomed."), *GetDebugName(Connection));
		Connection->Challenge = FString::Printf(TEXT("%08X"), FPlatformTime::Cycles());
		ConnState->bHasSentWelcome = true;
		FNetControlMessage<NMT_BeaconWelcome>::Send(Connection);
>>>>>>> 4af6daef
	}
	Connection->FlushNet();
}

<<<<<<< HEAD
FString AOnlineBeaconHost::GetDebugName(UNetConnection* Connection)
{
	return FString::Printf(TEXT("%s[%s]"), *GetName(), *GetNameSafe(Connection));
}

void AOnlineBeaconHost::OnHelloSequenceComplete(UNetConnection* Connection)
{
	if (Connection == nullptr)
	{
		UE_LOG(LogBeacon, Log, TEXT("%s: OnlineBeaconHost::OnHelloSequenceComplete: Connection is null."), *GetDebugName());
		return;
	}
	if (Connection->GetConnectionState() == USOCK_Invalid || Connection->GetConnectionState() == USOCK_Closed || Connection->Driver == nullptr)
	{
		UE_LOG(LogBeacon, Log, TEXT("%s: OnlineBeaconHost::OnHelloSequenceComplete: connection in invalid state. %s"), *GetDebugName(Connection), *Connection->Describe());
		return;
	}
	FConnectionState* ConnState = ConnectionState.Find(Connection);
	if (ConnState == nullptr)
	{
		UE_LOG(LogBeacon, Log, TEXT("%s: OnlineBeaconHost::OnHelloSequenceComplete: unable to find connection state."), *GetDebugName(Connection));
		return;
	}
	if (ConnState->bHasSentWelcome)
	{
		UE_LOG(LogBeacon, Log, TEXT("%s: OnlineBeaconHost::OnHelloSequenceComplete: sequence error, user already sent welcome."), *GetDebugName(Connection));
		return;
	}

	if (bAuthRequired)
	{
		// ask the client to send login
		UE_LOG(LogBeacon, Verbose, TEXT("%s: Sending challenge."), *GetDebugName(Connection));
		ConnState->bHasSentChallenge = true;
		Connection->SetClientLoginState(EClientLoginState::LoggingIn);
		Connection->SendChallengeControlMessage();
	}
	else
	{
		// send the welcome method (no challenge)
		UE_LOG(LogBeacon, Verbose, TEXT("%s: Connection welcomed."), *GetDebugName(Connection));
		Connection->Challenge = FString::Printf(TEXT("%08X"), FPlatformTime::Cycles());
		ConnState->bHasSentWelcome = true;
		FNetControlMessage<NMT_BeaconWelcome>::Send(Connection);
	}
	Connection->FlushNet();
}

=======
>>>>>>> 4af6daef
void AOnlineBeaconHost::OnEncryptionResponse(const FEncryptionKeyResponse& Response, TWeakObjectPtr<UNetConnection> WeakConnection)
{
	UNetConnection* Connection = WeakConnection.Get();
	if (Connection)
	{
		if (Connection->GetConnectionState() != USOCK_Invalid && Connection->GetConnectionState() != USOCK_Closed && Connection->Driver)
		{
			if (Response.Response == EEncryptionResponse::Success)
			{
				Connection->EnableEncryptionServer(Response.EncryptionData);
				OnHelloSequenceComplete(Connection);
			}
			else
			{
				FString ResponseStr(LexToString(Response.Response));
				UE_LOG(LogBeacon, Warning, TEXT("%s: OnlineBeaconHost::OnEncryptionResponse: encryption failure [%s] %s"), *GetDebugName(Connection), *ResponseStr, *Response.ErrorMsg);

				Connection->SendCloseReason(ENetCloseResult::EncryptionFailure);
				FNetControlMessage<NMT_Failure>::Send(Connection, ResponseStr);
				Connection->FlushNet(true);
				Connection->Close(ENetCloseResult::EncryptionFailure);
			}
		}
		else
		{
			UE_LOG(LogBeacon, Warning, TEXT("%s: OnlineBeaconHost::OnEncryptionResponse: connection in invalid state. %s"), *GetDebugName(Connection), *Connection->Describe());
		}
	}
	else
	{
		UE_LOG(LogBeacon, Warning, TEXT("%s: OnlineBeaconHost::OnEncryptionResponse: Connection is null."), *GetDebugName());
	}
}

void AOnlineBeaconHost::RegisterHost(AOnlineBeaconHostObject* NewHostObject)
{
	const FString& BeaconType = NewHostObject->GetBeaconType();
	if (GetHost(BeaconType) == NULL)
	{
		NewHostObject->SetOwner(this);
		OnBeaconSpawned(BeaconType).BindUObject(NewHostObject, &AOnlineBeaconHostObject::SpawnBeaconActor);
		OnBeaconConnected(BeaconType).BindUObject(NewHostObject, &AOnlineBeaconHostObject::OnClientConnected);
	}
	else
	{
		UE_LOG(LogBeacon, Warning, TEXT("%s: Beacon host type %s already exists"), *GetName(), *BeaconType);
	}
}

void AOnlineBeaconHost::UnregisterHost(const FString& BeaconType)
{
	AOnlineBeaconHostObject* HostObject = GetHost(BeaconType);
	if (HostObject)
	{
		HostObject->Unregister();
	}
	
	OnBeaconSpawned(BeaconType).Unbind();
	OnBeaconConnected(BeaconType).Unbind();
}

AOnlineBeaconHostObject* AOnlineBeaconHost::GetHost(const FString& BeaconType)
{
	for (int32 HostIdx=0; HostIdx < Children.Num(); HostIdx++)
	{
		AOnlineBeaconHostObject* HostObject = Cast<AOnlineBeaconHostObject>(Children[HostIdx]);
		if (HostObject && HostObject->GetBeaconType() == BeaconType)
		{
			return HostObject;
		}
	}

	return nullptr;
}

AOnlineBeaconHost::FOnBeaconSpawned& AOnlineBeaconHost::OnBeaconSpawned(const FString& BeaconType)
{ 
	FOnBeaconSpawned* BeaconDelegate = OnBeaconSpawnedMapping.Find(BeaconType);
	if (BeaconDelegate == nullptr)
	{
		FOnBeaconSpawned NewDelegate;
		OnBeaconSpawnedMapping.Add(BeaconType, NewDelegate);
		BeaconDelegate = OnBeaconSpawnedMapping.Find(BeaconType);
	}

	return *BeaconDelegate; 
}

AOnlineBeaconHost::FOnBeaconConnected& AOnlineBeaconHost::OnBeaconConnected(const FString& BeaconType)
{ 
	FOnBeaconConnected* BeaconDelegate = OnBeaconConnectedMapping.Find(BeaconType);
	if (BeaconDelegate == nullptr)
	{
		FOnBeaconConnected NewDelegate;
		OnBeaconConnectedMapping.Add(BeaconType, NewDelegate);
		BeaconDelegate = OnBeaconConnectedMapping.Find(BeaconType);
	}

	return *BeaconDelegate; 
}
<|MERGE_RESOLUTION|>--- conflicted
+++ resolved
@@ -23,8 +23,6 @@
 		TEXT("Delay time before finishing handshake by calling client RPC\n")
 		TEXT("Time in seconds. A value of 0 means no delay, and a negative value means never call it."),
 		ECVF_Default);
-<<<<<<< HEAD
-=======
 
 	TAutoConsoleVariable<FString> CVarDelayFinishHandshakeType(
 		TEXT("beacon.DelayFinishHandshakeBeaconType"),
@@ -32,7 +30,6 @@
 		TEXT("The type of beacon to apply the handshake delay to.\n")
 		TEXT("Leave blank for all."),
 		ECVF_Default);
->>>>>>> 4af6daef
 }
 #endif
 
@@ -179,7 +176,6 @@
 	case NMT_Hello:
 		{
 			if (ConnState->bHasSentHello)
-<<<<<<< HEAD
 			{
 				SendFailurePacket(Connection, ENetCloseResult::BeaconControlFlowError,
 									FText::Format(Error_ControlFlow, FText::FromString(TEXT("NMT_Hello"))));
@@ -208,36 +204,6 @@
 			uint32 LocalNetworkVersion = FNetworkVersion::GetLocalNetworkVersion();
 			const bool bIsCompatible = FNetworkVersion::IsNetworkCompatible(LocalNetworkVersion, RemoteNetworkVersion) && FNetworkVersion::AreNetworkRuntimeFeaturesCompatible(LocalNetworkFeatures, RemoteNetworkFeatures);
 
-=======
-			{
-				SendFailurePacket(Connection, ENetCloseResult::BeaconControlFlowError,
-									FText::Format(Error_ControlFlow, FText::FromString(TEXT("NMT_Hello"))));
-
-				return false;
-			}
-			ConnState->bHasSentHello = true;
-
-			UE_LOG(LogBeacon, Log, TEXT("%s: Beacon Hello"), *GetDebugName(Connection));
-
-			uint8 IsLittleEndian = 0;
-			uint32 RemoteNetworkVersion = 0;
-			FString EncryptionToken;
-			EEngineNetworkRuntimeFeatures LocalNetworkFeatures = NetDriver->GetNetworkRuntimeFeatures();
-			EEngineNetworkRuntimeFeatures RemoteNetworkFeatures = EEngineNetworkRuntimeFeatures::None;
-	
-			if (!FNetControlMessage<NMT_Hello>::Receive(Bunch, IsLittleEndian, RemoteNetworkVersion, EncryptionToken, RemoteNetworkFeatures))
-			{
-				SendFailurePacket(Connection, ENetCloseResult::BeaconUnableToParsePacket,
-									FText::Format(Error_UnableToParsePacket, FText::FromString(TEXT("NMT_Hello"))));
-
-				return false;
-			}
-
-			// check for net compatibility (in this case sent NMT_Upgrade)
-			uint32 LocalNetworkVersion = FNetworkVersion::GetLocalNetworkVersion();
-			const bool bIsCompatible = FNetworkVersion::IsNetworkCompatible(LocalNetworkVersion, RemoteNetworkVersion) && FNetworkVersion::AreNetworkRuntimeFeaturesCompatible(LocalNetworkFeatures, RemoteNetworkFeatures);
-
->>>>>>> 4af6daef
 			if (!bIsCompatible)
 			{
 				TStringBuilder<128> LocalNetFeaturesDescription;
@@ -307,7 +273,6 @@
 			// parse the packet
 			FUniqueNetIdRepl UniqueIdRepl;
 			FString OnlinePlatformName;
-<<<<<<< HEAD
 
 			// Expand the maximum string serialization size to accommodate an authentication token.
 			Bunch.ArMaxSerializeSize += MaxAuthTokenSize;
@@ -349,14 +314,14 @@
 			// Try to kick off verification for this player.
 			const FString AuthTicket = UGameplayStatics::ParseOption(OptionsURL, TEXT("AuthTicket"));
 
+			bool bStartedAuth = false;
+
 			// Try to start deprecated auth method.
 			PRAGMA_DISABLE_DEPRECATION_WARNINGS
-			const bool bStartedAuthDeprecated = StartVerifyAuthentication(*UniqueIdRepl, AuthTicket);
+			bStartedAuth = StartVerifyAuthentication(*UniqueIdRepl, AuthTicket);
 			PRAGMA_ENABLE_DEPRECATION_WARNINGS
 
-			// Don't start new auth method if deprecated auth is active.
-			bool bStartedNewAuth = false;
-			if (!bStartedAuthDeprecated)
+			if (!bStartedAuth)
 			{
 				// Create completion delegate.
 				FOnAuthenticationVerificationCompleteDelegate OnAuthComplete = FOnAuthenticationVerificationCompleteDelegate::CreateWeakLambda(this, [this, WeakConnection = TWeakObjectPtr<UNetConnection>(Connection)](const FOnlineError& OnlineError)
@@ -364,121 +329,6 @@
 					OnAuthenticationVerificationComplete(WeakConnection.Get(), OnlineError);
 				});
 
-				bStartedNewAuth = StartVerifyAuthentication(*UniqueIdRepl, AuthTicket, OnAuthComplete);
-			}
-
-			if (!bStartedAuthDeprecated && !bStartedNewAuth)
-			{
-				static const FText ErrorTxt = NSLOCTEXT("NetworkErrors", "BeaconLoginInvalidAuthHandlerError", "Login Failure. Unable to process authentication.");
-				SendFailurePacket(Connection, ENetCloseResult::BeaconLoginInvalidAuthHandlerError, ErrorTxt);
-				return false;
-			}
-		}
-		break;
-	case NMT_Netspeed:
-		{
-			if (!ConnState->bHasSentWelcome || ConnState->bHasSetNetspeed)
-			{
-				SendFailurePacket(Connection, ENetCloseResult::BeaconControlFlowError,
-									FText::Format(Error_ControlFlow, FText::FromString(TEXT("NMT_Netspeed"))));
-
-				return false;
-			}
-			ConnState->bHasSetNetspeed = true;
-
-			int32 Rate;
-			if (!FNetControlMessage<NMT_Netspeed>::Receive(Bunch, Rate))
-			{
-				SendFailurePacket(Connection, ENetCloseResult::BeaconUnableToParsePacket,
-									FText::Format(Error_UnableToParsePacket, FText::FromString(TEXT("NMT_Netspeed"))));
-
-				return false;
-			}
-			Connection->CurrentNetSpeed = FMath::Clamp(Rate, 1800, NetDriver->MaxClientRate);
-			UE_LOG(LogBeacon, Log, TEXT("%s: Client netspeed is %i"), *GetDebugName(Connection), Connection->CurrentNetSpeed);
-		}
-		break;
-	case NMT_BeaconJoin:
-		{
-			if (!ConnState->bHasSetNetspeed || ConnState->bHasJoined || (bAuthRequired && !ConnState->bHasAuthenticated))
-			{
-				SendFailurePacket(Connection, ENetCloseResult::BeaconControlFlowError,
-									FText::Format(Error_ControlFlow, FText::FromString(TEXT("NMT_BeaconJoin"))));
-
-				return false;
-			}
-			ConnState->bHasJoined = true;
-
-			FString BeaconType;
-			FUniqueNetIdRepl UniqueId;
-			if (!FNetControlMessage<NMT_BeaconJoin>::Receive(Bunch, BeaconType, UniqueId))
-			{
-				SendFailurePacket(Connection, ENetCloseResult::BeaconUnableToParsePacket,
-									FText::Format(Error_UnableToParsePacket, FText::FromString(TEXT("NMT_BeaconJoin"))));
-
-				return false;
-			}
-
-			// validate the player ID
-			if (bAuthRequired)
-			{
-=======
-
-			// Expand the maximum string serialization size to accommodate an authentication token.
-			Bunch.ArMaxSerializeSize += MaxAuthTokenSize;
-			bool bReceived = FNetControlMessage<NMT_Login>::Receive(Bunch, Connection->ClientResponse, Connection->RequestURL, UniqueIdRepl, OnlinePlatformName);
-			Bunch.ArMaxSerializeSize -= MaxAuthTokenSize;
-
-			if (!bReceived)
-			{
-				SendFailurePacket(Connection, ENetCloseResult::BeaconUnableToParsePacket,
-									FText::Format(Error_UnableToParsePacket, FText::FromString(TEXT("NMT_Login"))));
-
-				return false;
-			}
-
-			if (!UniqueIdRepl.IsValid())
-			{
-				static const FText ErrorTxt = NSLOCTEXT("NetworkErrors", "BeaconLoginInvalidIdError", "Login Failure. Invalid ID.");
-				SendFailurePacket(Connection, ENetCloseResult::BeaconLoginInvalidIdError, ErrorTxt);
-				return false;
-			}
-
-			// Only the options/portal for the URL should be used during join
-			FString OptionsURL;
-			const int32 OptionsStart = Connection->RequestURL.Find(TEXT("?"));
-			if (OptionsStart != INDEX_NONE)
-			{
-				OptionsURL = Connection->RequestURL.RightChop(OptionsStart);
-			}
-
-			UE_LOG(LogBeacon, Log, TEXT("%s: Login request: %s userId: %s platform: %s"),
-				*GetDebugName(Connection), *OptionsURL, *UniqueIdRepl.ToDebugString(), *OnlinePlatformName);
-
-			// keep track of net id for player associated with remote connection
-			Connection->PlayerId = UniqueIdRepl;
-
-			// keep track of the online platform the player associated with this connection is using.
-			Connection->SetPlayerOnlinePlatformName(FName(*OnlinePlatformName));
-
-			// Try to kick off verification for this player.
-			const FString AuthTicket = UGameplayStatics::ParseOption(OptionsURL, TEXT("AuthTicket"));
-
-			bool bStartedAuth = false;
-
-			// Try to start deprecated auth method.
-			PRAGMA_DISABLE_DEPRECATION_WARNINGS
-			bStartedAuth = StartVerifyAuthentication(*UniqueIdRepl, AuthTicket);
-			PRAGMA_ENABLE_DEPRECATION_WARNINGS
-
-			if (!bStartedAuth)
-			{
-				// Create completion delegate.
-				FOnAuthenticationVerificationCompleteDelegate OnAuthComplete = FOnAuthenticationVerificationCompleteDelegate::CreateWeakLambda(this, [this, WeakConnection = TWeakObjectPtr<UNetConnection>(Connection)](const FOnlineError& OnlineError)
-				{
-					OnAuthenticationVerificationComplete(WeakConnection.Get(), OnlineError);
-				});
-
 				// Try to start deprecated auth method.
 				PRAGMA_DISABLE_DEPRECATION_WARNINGS
 				bStartedAuth = StartVerifyAuthentication(*UniqueIdRepl, AuthTicket, OnAuthComplete);
@@ -546,7 +396,6 @@
 			// validate the player ID
 			if (bAuthRequired)
 			{
->>>>>>> 4af6daef
 				// this should have already been set on the connection when we validated them, so it must match
 				if (!UniqueId.IsValid() || UniqueId != Connection->PlayerId)
 				{
@@ -557,8 +406,6 @@
 														FText::FromString(Connection->PlayerId.ToDebugString())));
 
 					return false;
-<<<<<<< HEAD
-=======
 				}
 
 				if (!VerifyJoinForBeaconType(*UniqueId, BeaconType))
@@ -570,8 +417,8 @@
 														FText::FromString(Connection->PlayerId.ToDebugString())));
 
 					return false;
->>>>>>> 4af6daef
 				}
+
 				UE_LOG(LogBeacon, Log, TEXT("%s: Beacon Join %s %s"), *GetDebugName(Connection), *BeaconType, *UniqueId.ToDebugString());
 			}
 			else
@@ -579,7 +426,6 @@
 				UE_LOG(LogBeacon, Log, TEXT("%s: Beacon Join %s %s (unauthenticated)"), *GetDebugName(Connection), *BeaconType, *UniqueId.ToDebugString());
 			}
 
-<<<<<<< HEAD
 			// set the connection's client world package
 			if (Connection->GetClientWorldPackageName() != NAME_None)
 			{
@@ -593,37 +439,10 @@
 				static const FText ErrorTxt = NSLOCTEXT("NetworkErrors", "BeaconSpawnExistingActorError", "Join failure, existing beacon actor.");
 				SendFailurePacket(Connection, ENetCloseResult::BeaconSpawnExistingActorError, ErrorTxt);
 				return false;
-=======
-				UE_LOG(LogBeacon, Log, TEXT("%s: Beacon Join %s %s"), *GetDebugName(Connection), *BeaconType, *UniqueId.ToDebugString());
-			}
-			else
-			{
-				UE_LOG(LogBeacon, Log, TEXT("%s: Beacon Join %s %s (unauthenticated)"), *GetDebugName(Connection), *BeaconType, *UniqueId.ToDebugString());
->>>>>>> 4af6daef
 			}
 			UWorld* World = GetWorld();
 			Connection->SetClientWorldPackageName(World->GetOutermost()->GetFName());
 
-<<<<<<< HEAD
-=======
-			// set the connection's client world package
-			if (Connection->GetClientWorldPackageName() != NAME_None)
-			{
-				static const FText ErrorTxt = NSLOCTEXT("NetworkErrors", "BeaconSpawnClientWorldPackageNameError", "Join failure, existing ClientWorldPackageName.");
-				SendFailurePacket(Connection, ENetCloseResult::BeaconSpawnClientWorldPackageNameError, ErrorTxt);
-				return false;
-			}
-			AOnlineBeaconClient* ClientActor = GetClientActor(Connection);
-			if (ClientActor != nullptr)
-			{
-				static const FText ErrorTxt = NSLOCTEXT("NetworkErrors", "BeaconSpawnExistingActorError", "Join failure, existing beacon actor.");
-				SendFailurePacket(Connection, ENetCloseResult::BeaconSpawnExistingActorError, ErrorTxt);
-				return false;
-			}
-			UWorld* World = GetWorld();
-			Connection->SetClientWorldPackageName(World->GetOutermost()->GetFName());
-
->>>>>>> 4af6daef
 			// spawn the beacon actor for this client
 			AOnlineBeaconClient* NewClientActor = nullptr;
 			FOnBeaconSpawned* OnBeaconSpawnedDelegate = OnBeaconSpawnedMapping.Find(BeaconType);
@@ -653,59 +472,6 @@
 			ClientActors.Add(NewClientActor);
 
 			FNetControlMessage<NMT_BeaconAssignGUID>::Send(Connection, NetGUID);
-<<<<<<< HEAD
-		}
-		break;
-	case NMT_BeaconNetGUIDAck:
-		{
-			if (!ConnState->bHasJoined || ConnState->bHasCompletedAck)
-			{
-				SendFailurePacket(Connection, ENetCloseResult::BeaconControlFlowError,
-									FText::Format(Error_ControlFlow, FText::FromString(TEXT("NMT_BeaconNetGUIDAck"))));
-
-				return false;
-			}
-			ConnState->bHasCompletedAck = true;
-
-			FString BeaconType;
-			if (!FNetControlMessage<NMT_BeaconNetGUIDAck>::Receive(Bunch, BeaconType))
-			{
-				SendFailurePacket(Connection, ENetCloseResult::BeaconUnableToParsePacket,
-									FText::Format(Error_UnableToParsePacket, FText::FromString(TEXT("NMT_BeaconNetGUIDAck"))));
-
-				return false;
-			}
-
-#if UE_BUILD_SHIPPING
-			const float Delay = 0.0f;
-#else
-			const float Delay = BeaconConsoleVariables::CVarDelayFinishHandshake.GetValueOnGameThread();
-#endif
-			if (Delay == 0.0f)
-			{
-				FinishHandshake(Connection, MoveTemp(BeaconType));
-			}
-			else if (Delay > 0.0f)
-			{
-				UE_LOG(LogBeacon, Verbose, TEXT("%s: Delay for handshake completion: %.3f"), *GetDebugName(Connection), Delay);
-				FTimerDelegate TimerDelegate = FTimerDelegate::CreateUObject(this, &AOnlineBeaconHost::FinishHandshake, Connection, MoveTemp(BeaconType));
-				GetWorldTimerManager().SetTimer(ConnState->FinishHandshakeTimerHandle, TimerDelegate, Delay, false);
-			}
-			else
-			{
-				UE_LOG(LogBeacon, Verbose, TEXT("%s: Handshake will never complete, client will either timeout or hang if timeouts are disabled."), *GetDebugName(Connection));
-			}
-		}
-
-		break;
-
-	default:
-		{
-			static const FText ErrorTxt = NSLOCTEXT("NetworkErrors", "BeaconSpawnUnexpectedError", "Join failure, unexpected control message.");
-			SendFailurePacket(Connection, ENetCloseResult::BeaconSpawnUnexpectedError, ErrorTxt);
-			return false;
-=======
->>>>>>> 4af6daef
 		}
 		break;
 	case NMT_BeaconNetGUIDAck:
@@ -833,91 +599,6 @@
 		Connection->Close();
 		UE_LOG(LogBeacon, Verbose, TEXT("--------------------------------"));
 	}
-
-	// if we made it here, leave the connection open
-	return true;
-}
-
-void AOnlineBeaconHost::FinishHandshake(UNetConnection* Connection, FString BeaconType)
-{
-	AOnlineBeaconClient* ClientActor = GetClientActor(Connection);
-	if (ClientActor == nullptr || BeaconType != ClientActor->GetBeaconType())
-	{
-		static const FText ErrorTxt = NSLOCTEXT("NetworkErrors", "BeaconSpawnNetGUIDAckError2", "Join failure, no actor at NetGUIDAck.");
-		SendFailurePacket(Connection, ENetCloseResult::BeaconSpawnNetGUIDAckNoActor, ErrorTxt);
-		CloseHandshakeConnection(Connection);
-		return;
-	}
-
-	FOnBeaconConnected* OnBeaconConnectedDelegate = OnBeaconConnectedMapping.Find(BeaconType);
-	if (OnBeaconConnectedDelegate == nullptr)
-	{
-		static const FText ErrorTxt = NSLOCTEXT("NetworkErrors", "BeaconSpawnNetGUIDAckError1", "Join failure, no host object at NetGUIDAck.");
-		SendFailurePacket(Connection, ENetCloseResult::BeaconSpawnNetGUIDAckNoHost, ErrorTxt);
-		CloseHandshakeConnection(Connection);
-		return;
-	}
-
-	// once we change the owning actor we can't clean up state anymore, but at this point we don't need to
-	ConnectionState.Remove(Connection);
-	Connection->OwningActor = ClientActor;
-
-	ClientActor->SetReplicates(true);
-	ClientActor->SetAutonomousProxy(true);
-	ClientActor->SetConnectionState(EBeaconConnectionState::Open);
-
-	// Send an RPC to the client to open the actor channel and guarantee RPCs will work
-	ClientActor->ClientOnConnected();
-	UE_LOG(LogBeacon, Log, TEXT("%s: Handshake complete."), *GetDebugName(Connection));
-	OnBeaconConnectedDelegate->ExecuteIfBound(ClientActor, Connection);
-}
-
-AOnlineBeaconHost::FConnectionState::~FConnectionState()
-{
-	BeaconHost.GetWorldTimerManager().ClearTimer(FinishHandshakeTimerHandle);
-}
-
-void AOnlineBeaconHost::SendFailurePacket(UNetConnection* Connection, FNetCloseResult&& CloseReason, const FText& ErrorText)
-{
-	if (Connection != nullptr)
-	{
-		FString ErrorMsg = ErrorText.ToString();
-		FNetCloseResult CloseReasonCopy = CloseReason;
-
-		UE_LOG(LogBeacon, Log, TEXT("%s: Send failure: %s"), ToCStr(GetDebugName(Connection)), ToCStr(ErrorMsg));
-
-		Connection->SendCloseReason(MoveTemp(CloseReasonCopy));
-		FNetControlMessage<NMT_Failure>::Send(Connection, ErrorMsg);
-		Connection->FlushNet(true);
-		Connection->Close(MoveTemp(CloseReason));
-	}
-}
-
-void AOnlineBeaconHost::SendFailurePacket(UNetConnection* Connection, const FText& ErrorText)
-{
-	if (Connection != nullptr)
-	{
-		FString ErrorMsg = ErrorText.ToString();
-
-		UE_LOG(LogBeacon, Log, TEXT("%s: Send failure: %s"), ToCStr(GetDebugName(Connection)), ToCStr(ErrorMsg));
-
-		FNetControlMessage<NMT_Failure>::Send(Connection, ErrorMsg);
-		Connection->FlushNet(true);
-		Connection->Close();
-	}
-}
-
-void AOnlineBeaconHost::CloseHandshakeConnection(UNetConnection* Connection)
-{
-	if (Connection && Connection->GetConnectionState() != USOCK_Closed)
-	{
-		UE_LOG(LogBeacon, Verbose, TEXT("%s: Closing connection: %s"), *GetDebugName(Connection), *Connection->PlayerId.ToDebugString());
-		OnConnectionClosed(Connection);
-		Connection->OwningActor = nullptr; // don't notify us again
-		Connection->FlushNet(true);
-		Connection->Close();
-		UE_LOG(LogBeacon, Verbose, TEXT("--------------------------------"));
-	}
 }
 
 void AOnlineBeaconHost::DisconnectClient(AOnlineBeaconClient* ClientActor)
@@ -968,44 +649,20 @@
 	}
 }
 
-<<<<<<< HEAD
-bool AOnlineBeaconHost::StartVerifyAuthentication(const FUniqueNetId& PlayerId, const FString& AuthenticationToken)
-=======
 PRAGMA_DISABLE_DEPRECATION_WARNINGS
 bool AOnlineBeaconHost::StartVerifyAuthentication(const FUniqueNetId& PlayerId, const FString& AuthenticationToken)
 PRAGMA_ENABLE_DEPRECATION_WARNINGS
->>>>>>> 4af6daef
 {
 	return false;
 }
 
-<<<<<<< HEAD
-void AOnlineBeaconHost::OnAuthenticationVerificationComplete(const class FUniqueNetId& PlayerId, const FOnlineError& Error)
-=======
 PRAGMA_DISABLE_DEPRECATION_WARNINGS
 void AOnlineBeaconHost::OnAuthenticationVerificationComplete(const class FUniqueNetId& PlayerId, const FOnlineError& Error)
 PRAGMA_ENABLE_DEPRECATION_WARNINGS
->>>>>>> 4af6daef
 {
 	UNetConnection* Connection = nullptr;
 	FConnectionState* ConnState = nullptr;
 	if (GetConnectionDataForUniqueNetId(PlayerId, Connection, ConnState))
-<<<<<<< HEAD
-	{
-		OnAuthenticationVerificationComplete(Connection, Error);
-	}
-}
-
-bool AOnlineBeaconHost::StartVerifyAuthentication(const FUniqueNetId& PlayerId, const FString& AuthenticationToken, const FOnAuthenticationVerificationCompleteDelegate& OnComplete)
-{
-	return false;
-}
-
-void AOnlineBeaconHost::OnAuthenticationVerificationComplete(UNetConnection* Connection, const FOnlineError& Error)
-{
-	if (FConnectionState* ConnState = ConnectionState.Find(Connection))
-	{
-=======
 	{
 		OnAuthenticationVerificationComplete(Connection, Error);
 	}
@@ -1032,7 +689,6 @@
 {
 	if (FConnectionState* ConnState = ConnectionState.Find(Connection))
 	{
->>>>>>> 4af6daef
 		if (ConnState->bHasSentLogin && !ConnState->bHasSentWelcome)
 		{
 			// Gating login on valid authentication. Do not fail open so that users are known to have access.
@@ -1063,8 +719,6 @@
 	else
 	{
 		UE_LOG(LogBeacon, Warning, TEXT("%s: OnAuthenticationVerificationComplete: Failed to find connection state. error: %s"), *GetDebugName(Connection), *Error.ToLogString());
-<<<<<<< HEAD
-=======
 	}
 }
 
@@ -1112,62 +766,10 @@
 		Connection->Challenge = FString::Printf(TEXT("%08X"), FPlatformTime::Cycles());
 		ConnState->bHasSentWelcome = true;
 		FNetControlMessage<NMT_BeaconWelcome>::Send(Connection);
->>>>>>> 4af6daef
 	}
 	Connection->FlushNet();
 }
 
-<<<<<<< HEAD
-FString AOnlineBeaconHost::GetDebugName(UNetConnection* Connection)
-{
-	return FString::Printf(TEXT("%s[%s]"), *GetName(), *GetNameSafe(Connection));
-}
-
-void AOnlineBeaconHost::OnHelloSequenceComplete(UNetConnection* Connection)
-{
-	if (Connection == nullptr)
-	{
-		UE_LOG(LogBeacon, Log, TEXT("%s: OnlineBeaconHost::OnHelloSequenceComplete: Connection is null."), *GetDebugName());
-		return;
-	}
-	if (Connection->GetConnectionState() == USOCK_Invalid || Connection->GetConnectionState() == USOCK_Closed || Connection->Driver == nullptr)
-	{
-		UE_LOG(LogBeacon, Log, TEXT("%s: OnlineBeaconHost::OnHelloSequenceComplete: connection in invalid state. %s"), *GetDebugName(Connection), *Connection->Describe());
-		return;
-	}
-	FConnectionState* ConnState = ConnectionState.Find(Connection);
-	if (ConnState == nullptr)
-	{
-		UE_LOG(LogBeacon, Log, TEXT("%s: OnlineBeaconHost::OnHelloSequenceComplete: unable to find connection state."), *GetDebugName(Connection));
-		return;
-	}
-	if (ConnState->bHasSentWelcome)
-	{
-		UE_LOG(LogBeacon, Log, TEXT("%s: OnlineBeaconHost::OnHelloSequenceComplete: sequence error, user already sent welcome."), *GetDebugName(Connection));
-		return;
-	}
-
-	if (bAuthRequired)
-	{
-		// ask the client to send login
-		UE_LOG(LogBeacon, Verbose, TEXT("%s: Sending challenge."), *GetDebugName(Connection));
-		ConnState->bHasSentChallenge = true;
-		Connection->SetClientLoginState(EClientLoginState::LoggingIn);
-		Connection->SendChallengeControlMessage();
-	}
-	else
-	{
-		// send the welcome method (no challenge)
-		UE_LOG(LogBeacon, Verbose, TEXT("%s: Connection welcomed."), *GetDebugName(Connection));
-		Connection->Challenge = FString::Printf(TEXT("%08X"), FPlatformTime::Cycles());
-		ConnState->bHasSentWelcome = true;
-		FNetControlMessage<NMT_BeaconWelcome>::Send(Connection);
-	}
-	Connection->FlushNet();
-}
-
-=======
->>>>>>> 4af6daef
 void AOnlineBeaconHost::OnEncryptionResponse(const FEncryptionKeyResponse& Response, TWeakObjectPtr<UNetConnection> WeakConnection)
 {
 	UNetConnection* Connection = WeakConnection.Get();
