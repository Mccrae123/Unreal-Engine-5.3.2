--- conflicted
+++ resolved
@@ -97,17 +97,7 @@
 	// then the server can pass the value of that option to this function to get the name of
 	// the corresponding server OSS for that client, if one exists.
 
-<<<<<<< HEAD
-PRAGMA_DISABLE_DEPRECATION_WARNINGS
-	if (Subsystem == LIVE_SUBSYSTEM)
-	{
-		return LIVESERVER_SUBSYSTEM;
-	}
-PRAGMA_ENABLE_DEPRECATION_WARNINGS
-	else if (Subsystem == PS4_SUBSYSTEM)
-=======
 	if (Subsystem == PS4_SUBSYSTEM)
->>>>>>> 4af6daef
 	{
 		return PS4SERVER_SUBSYSTEM;
 	}
