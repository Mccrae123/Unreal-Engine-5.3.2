// Copyright Epic Games, Inc. All Rights Reserved.
#include "VoipListenerSynthComponent.h"

static float NumSecondsUntilIdling = 0.4f;

#if DEBUG_BUFFERING
static int64 StartingSample = 0;
static int16 DebugBuffer[2048];
#endif

#define DEBUG_NOISE 0

static int32 DefaultPatchBufferSizeCVar = 4096;
FAutoConsoleVariableRef CVarDefaultPatchBufferSize(
	TEXT("voice.DefaultPatchBufferSize"),
	DefaultPatchBufferSizeCVar,
	TEXT("Changes the amount of audio we buffer for VOIP patching, in samples.\n"),
	ECVF_Default);

static float DefaultPatchGainCVar = 1.0f;
FAutoConsoleVariableRef CVarDefaultPatchGain(
	TEXT("voice.DefaultPatchGain"),
	DefaultPatchGainCVar,
<<<<<<< HEAD
	TEXT("Changes the default gain of audio patches, in samples.\n"),
=======
	TEXT("Changes the default gain of audio patches, in linear gain.\n"),
	ECVF_Default);

static int32 ShouldResyncCVar = 1;
FAutoConsoleVariableRef CVarShouldResync(
	TEXT("voice.playback.ShouldResync"),
	ShouldResyncCVar,
	TEXT("If set to 1, we will resync VOIP audio once it's latency goes beyond voice.playback.ResyncThreshold.\n"),
>>>>>>> 90fae962
	ECVF_Default);

static int32 MuteAudioEngineOutputCVar = 0;
FAutoConsoleVariableRef CVarMuteAudioEngineOutput(
	TEXT("voice.MuteAudioEngineOutput"),
	MuteAudioEngineOutputCVar,
	TEXT("When set to a nonzero value, the output for the audio engine will be muted..\n"),
	ECVF_Default);

<<<<<<< HEAD
=======
static float ResyncThresholdCVar = 0.3f;
FAutoConsoleVariableRef CVarResyncThreshold(
	TEXT("voice.playback.ResyncThreshold"),
	ResyncThresholdCVar,
	TEXT("If the amount of audio we have buffered is greater than this value, we drop the oldest audio we have and sync to have voice.JitterDelay worth of buffered audio.\n"),
	ECVF_Default);


>>>>>>> 90fae962

bool UVoipListenerSynthComponent::Init(int32& SampleRate)
{
	NumChannels = UVOIPStatics::GetVoiceNumChannels();
	SampleRate = UVOIPStatics::GetVoiceSampleRate();
	MySampleRate = SampleRate;

#if DEBUG_BUFFERING
	FMToneGenerator = FDebugFMTone(MySampleRate, 660.0, 0.2, 0.8, 4.0);
#endif

	return true;
}

int32 UVoipListenerSynthComponent::OnGenerateAudio(float* OutAudio, int32 NumSamples)
{
	if (PreDelaySampleCounter > 0)
	{
		//Pre delay sample counter is pretty loose, so we kind of round to the nearest buffer here.
		PreDelaySampleCounter -= NumSamples;
	}
	else if (PacketBuffer.IsValid())
	{
		FScopeLock ScopeLock(&PacketBufferCriticalSection);
		// Handle resync, if neccessary.
		if (ShouldResyncCVar)
		{
			ForceResync();
		}

		PacketBuffer->PopAudio(OutAudio, NumSamples);
	}

#if DEBUG_NOISE
	for (int32 Index = 0; Index < NumSamples; Index++)
	{
		OutAudio[Index] = 0.5 * OutAudio[Index] + 0.5 * FMath::FRand();
	}
#endif

	// Push audio to the patch splitter.
	if (ExternalSend.IsOutputStillActive())
	{
		ExternalSend.PushAudio(OutAudio, NumSamples);
	}
	
	if (MuteAudioEngineOutputCVar)
	{
		FMemory::Memzero(OutAudio, NumSamples * sizeof(float));
	}

	return NumSamples;
}

UVoipListenerSynthComponent::~UVoipListenerSynthComponent()
{
	ClosePacketStream();
}

void UVoipListenerSynthComponent::OpenPacketStream(uint64 BeginningSampleCount, int32 BufferSize, float JitterDelay)
{
	ClosePacketStream();
	PacketBuffer.Reset(new FVoicePacketBuffer(BufferSize, NumSecondsUntilIdling * MySampleRate, BeginningSampleCount));
	
	JitterDelayInSeconds = JitterDelay;
	PreDelaySampleCounter = JitterDelay * MySampleRate;
}

void UVoipListenerSynthComponent::ClosePacketStream()
{
	FScopeLock ScopeLock(&PacketBufferCriticalSection);
	PacketBuffer.Reset();
}

void UVoipListenerSynthComponent::ResetBuffer(int32 InStartSample, float JitterDelay)
{
	if (PacketBuffer.IsValid())
	{
		PacketBuffer->Reset(InStartSample);
		PreDelaySampleCounter = JitterDelay * MySampleRate;
	}
}

void UVoipListenerSynthComponent::SubmitPacket(void* InBuffer, int32 NumBytes, int64 InStartSample, EVoipStreamDataFormat DataFormat)
{
	if (PacketBuffer.IsValid())
	{
#if DEBUG_BUFFERING
		FMToneGenerator.Generate(DebugBuffer, NumBytes / sizeof(int16));
		StartingSample += NumBytes / sizeof(int16);
		PacketBuffer->PushPacket(DebugBuffer, NumBytes, StartingSample, DataFormat);
#else
		static int64 StartSample = 0;
		StartSample += NumBytes / sizeof(int16);
		PacketBuffer->PushPacket(InBuffer, NumBytes, StartSample, DataFormat);
#endif
	}
	else
	{
		UE_LOG(LogTemp, Error, TEXT("SubmitPacket called before OpenPacketStream was."));
	}
}

void UVoipListenerSynthComponent::ConnectToSplitter(Audio::FPatchMixerSplitter& InSplitter)
{
	ExternalSend = InSplitter.AddNewInput(DefaultPatchBufferSizeCVar, DefaultPatchGainCVar);
}

bool UVoipListenerSynthComponent::IsIdling()
{
	if (PacketBuffer.IsValid())
	{
		return PacketBuffer->IsIdle();
	}
	else
	{
		return true;
	}
}

uint64 UVoipListenerSynthComponent::GetSampleCounter()
{
	if (PacketBuffer.IsValid())
	{
		return PacketBuffer->GetCurrentSample();
	}
	else
	{
		return 0;
	}
}


void UVoipListenerSynthComponent::BeginDestroy()
{
	Super::BeginDestroy();
	
	ClosePacketStream();
}

void UVoipListenerSynthComponent::ForceResync()
{
	check(PacketBuffer.IsValid());

	const int32 TargetLatencyInSamples = FMath::FloorToInt(JitterDelayInSeconds * NumChannels * MySampleRate);
	const int32 CurrentLatencyInSamples = PacketBuffer->GetNumBufferedSamples();
	const int32 ResyncThresholdInSamples = FMath::FloorToInt(ResyncThresholdCVar * NumChannels * MySampleRate);

	int32 AmountToSkip = CurrentLatencyInSamples - TargetLatencyInSamples;

	if (AmountToSkip > ResyncThresholdInSamples)
	{
		PacketBuffer->DropOldestAudio(AmountToSkip);
	}
}

#if DEBUG_BUFFERING
FDebugFMTone::FDebugFMTone(float InSampleRate, float InCarrierFreq, float InModFreq, float InCarrierAmp, float InModAmp)
	: SampleRate(InSampleRate)
	, CarrierFreq(InCarrierFreq)
	, CarrierAmp(InCarrierAmp)
	, ModFreq(InModFreq)
	, ModAmp(InModAmp)
{
}

void FDebugFMTone::Generate(int16* BufferPtr, int32 NumSamples)
{
	for (int32 Index = 0; Index < NumSamples; Index++)
	{
		float OutSample = CarrierAmp * FMath::Sin(2 * PI * (CarrierFreq + ModAmp * FMath::Sin(2 * PI * ModFreq * n / SampleRate)) * n / SampleRate);
		BufferPtr[Index] = (int16)(OutSample * 32767.0f);
		n++;
	}
}
#endif<|MERGE_RESOLUTION|>--- conflicted
+++ resolved
@@ -21,9 +21,6 @@
 FAutoConsoleVariableRef CVarDefaultPatchGain(
 	TEXT("voice.DefaultPatchGain"),
 	DefaultPatchGainCVar,
-<<<<<<< HEAD
-	TEXT("Changes the default gain of audio patches, in samples.\n"),
-=======
 	TEXT("Changes the default gain of audio patches, in linear gain.\n"),
 	ECVF_Default);
 
@@ -32,7 +29,6 @@
 	TEXT("voice.playback.ShouldResync"),
 	ShouldResyncCVar,
 	TEXT("If set to 1, we will resync VOIP audio once it's latency goes beyond voice.playback.ResyncThreshold.\n"),
->>>>>>> 90fae962
 	ECVF_Default);
 
 static int32 MuteAudioEngineOutputCVar = 0;
@@ -42,8 +38,6 @@
 	TEXT("When set to a nonzero value, the output for the audio engine will be muted..\n"),
 	ECVF_Default);
 
-<<<<<<< HEAD
-=======
 static float ResyncThresholdCVar = 0.3f;
 FAutoConsoleVariableRef CVarResyncThreshold(
 	TEXT("voice.playback.ResyncThreshold"),
@@ -52,7 +46,6 @@
 	ECVF_Default);
 
 
->>>>>>> 90fae962
 
 bool UVoipListenerSynthComponent::Init(int32& SampleRate)
 {
