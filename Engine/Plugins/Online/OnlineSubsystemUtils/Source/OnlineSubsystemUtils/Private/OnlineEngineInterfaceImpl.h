// Copyright Epic Games, Inc. All Rights Reserved.

#pragma once

#include "CoreMinimal.h"
#include "UObject/ObjectMacros.h"
#include "Online/CoreOnline.h"
#include "Net/OnlineEngineInterface.h"
#include "OnlineEngineInterfaceImpl.generated.h"

class Error;
class FVoicePacket;
struct FWorldContext;

UCLASS(config = Engine)
class ONLINESUBSYSTEMUTILS_API UOnlineEngineInterfaceImpl : public UOnlineEngineInterface
{
	GENERATED_UCLASS_BODY()

	/**
	 * Subsystem
	 */
public:

	virtual bool IsLoaded(FName OnlineIdentifier) override;
	virtual FName GetOnlineIdentifier(FWorldContext& WorldContext) override;
	virtual bool DoesInstanceExist(FName OnlineIdentifier) override;
	virtual void ShutdownOnlineSubsystem(FName OnlineIdentifier) override;
	virtual void DestroyOnlineSubsystem(FName OnlineIdentifier) override;
	virtual FName GetDefaultOnlineSubsystemName() const override;
<<<<<<< HEAD
	virtual bool IsCompatibleUniqueNetId(const FUniqueNetId& InUniqueNetId) const override;
=======
	virtual bool IsCompatibleUniqueNetId(const FUniqueNetIdWrapper& InUniqueNetId) const override;
>>>>>>> 6bbb88c8

	/**
	 * Utils
	 */
	virtual uint8 GetReplicationHashForSubsystem(FName InSubsystemName) const override;
	virtual FName GetSubsystemFromReplicationHash(uint8 InHash) const override;

private:
	/** Mapping of unique net ids that should not be treated as foreign ids to the local subsystem. */
	UPROPERTY(config)
	TMap<FName, FName> MappedUniqueNetIdTypes;

	/** Array of unique net ids that are deemed valid when tested against gameplay login checks. */
	UPROPERTY(config)
	TArray<FName> CompatibleUniqueNetIdTypes;
	
	/** Allow the subsystem used for voice functions to be overridden, in case it needs to be different than the default subsystem. May be useful on console platforms. */
	UPROPERTY(config)
	FName VoiceSubsystemNameOverride;

	/** @return the identifier/context handle associated with a UWorld */
	FName GetOnlineIdentifier(UWorld* World);

	/** Returns the name of a corresponding dedicated server subsystem for the given subsystem, or NAME_None if such a system doesn't exist. */
	FName GetDedicatedServerSubsystemNameForSubsystem(const FName Subsystem) const;

	/**
	 * Identity
	 */
public:

<<<<<<< HEAD
	virtual FUniqueNetIdPtr CreateUniquePlayerId(const FString& Str, FName Type) override;
	virtual FUniqueNetIdPtr GetUniquePlayerId(UWorld* World, int32 LocalUserNum, FName Type) override;
=======
	virtual FUniqueNetIdWrapper CreateUniquePlayerIdWrapper(const FString& Str, FName Type) override;
	virtual FUniqueNetIdWrapper GetUniquePlayerIdWrapper(UWorld* World, int32 LocalUserNum, FName Type) override;
>>>>>>> 6bbb88c8

	virtual FString GetPlayerNickname(UWorld* World, const FUniqueNetIdWrapper& UniqueId) override;
	virtual bool GetPlayerPlatformNickname(UWorld* World, int32 LocalUserNum, FString& OutNickname) override;

	virtual bool AutoLogin(UWorld* World, int32 LocalUserNum, const FOnlineAutoLoginComplete& InCompletionDelegate) override;
	virtual bool IsLoggedIn(UWorld* World, int32 LocalUserNum) override;

private:

	FDelegateHandle OnLoginCompleteDelegateHandle;
	void OnAutoLoginComplete(int32 LocalUserNum, bool bWasSuccessful, const FUniqueNetId& UserId, const FString& Error, FName OnlineIdentifier, FOnlineAutoLoginComplete InCompletionDelegate);

	/**
	 * Session
	 */
public:

	virtual void StartSession(UWorld* World, FName SessionName, FOnlineSessionStartComplete& InCompletionDelegate) override;
	virtual void EndSession(UWorld* World, FName SessionName, FOnlineSessionEndComplete& InCompletionDelegate) override;
	virtual bool DoesSessionExist(UWorld* World, FName SessionName) override;

	virtual bool GetSessionJoinability(UWorld* World, FName SessionName, FJoinabilitySettings& OutSettings) override;
	virtual void UpdateSessionJoinability(UWorld* World, FName SessionName, bool bPublicSearchable, bool bAllowInvites, bool bJoinViaPresence, bool bJoinViaPresenceFriendsOnly) override;

<<<<<<< HEAD
	virtual void RegisterPlayer(UWorld* World, FName SessionName, const FUniqueNetId& UniqueId, bool bWasInvited) override;
	virtual void UnregisterPlayer(UWorld* World, FName SessionName, const FUniqueNetId& UniqueId) override;
	virtual void UnregisterPlayers(UWorld* World, FName SessionName, const TArray< FUniqueNetIdRef >& Players) override;
=======
	virtual void RegisterPlayer(UWorld* World, FName SessionName, const FUniqueNetIdWrapper& UniqueId, bool bWasInvited) override;
	virtual void UnregisterPlayer(UWorld* World, FName SessionName, const FUniqueNetIdWrapper& UniqueId) override;
	virtual void UnregisterPlayers(UWorld* World, FName SessionName, const TArray<FUniqueNetIdWrapper>& Players) override;
>>>>>>> 6bbb88c8

	virtual bool GetResolvedConnectString(UWorld* World, FName SessionName, FString& URL) override;

private:

	/** Mapping of delegate handles for each online StartSession() call while in flight */
	TMap<FName, FDelegateHandle> OnStartSessionCompleteDelegateHandles;
	void OnStartSessionComplete(FName SessionName, bool bWasSuccessful, FName OnlineIdentifier, FOnlineSessionStartComplete CompletionDelegate);

	/** Mapping of delegate handles for each online EndSession() call while in flight */
	TMap<FName, FDelegateHandle> OnEndSessionCompleteDelegateHandles;
	void OnEndSessionComplete(FName SessionName, bool bWasSuccessful, FName OnlineIdentifier, FOnlineSessionEndComplete CompletionDelegate);

	/**
	 * Voice
	 */
public:

	virtual TSharedPtr<FVoicePacket> GetLocalPacket(UWorld* World, uint8 LocalUserNum) override;
	virtual TSharedPtr<FVoicePacket> SerializeRemotePacket(UWorld* World, const UNetConnection* const RemoteConnection, FArchive& Ar) override;

	virtual void StartNetworkedVoice(UWorld* World, uint8 LocalUserNum) override;
	virtual void StopNetworkedVoice(UWorld* World, uint8 LocalUserNum) override;
	virtual void ClearVoicePackets(UWorld* World) override;

	virtual bool MuteRemoteTalker(UWorld* World, uint8 LocalUserNum, const FUniqueNetIdWrapper& PlayerId, bool bIsSystemWide) override;
	virtual bool UnmuteRemoteTalker(UWorld* World, uint8 LocalUserNum, const FUniqueNetIdWrapper& PlayerId, bool bIsSystemWide) override;

	virtual int32 GetNumLocalTalkers(UWorld* World) override;

	/**
	 * External UI
	 */
public:

	virtual void ShowLeaderboardUI(UWorld* World, const FString& CategoryName) override;
	virtual void ShowAchievementsUI(UWorld* World, int32 LocalUserNum) override;
	virtual void BindToExternalUIOpening(const FOnlineExternalUIChanged& Delegate) override;
	virtual void ShowWebURL(const FString& CurrentURL, const UOnlineEngineInterface::FShowWebUrlParams& ShowParams, const FOnlineShowWebUrlClosed& CompletionDelegate) override;
	virtual bool CloseWebURL() override;

private:

	void OnExternalUIChange(bool bInIsOpening, FOnlineExternalUIChanged Delegate);

	/**
	 * Debug
	 */
public:

	virtual void DumpSessionState(UWorld* World) override;
	virtual void DumpPartyState(UWorld* World) override;
	virtual void DumpVoiceState(UWorld* World) override;
	virtual void DumpChatState(UWorld* World) override;

#if WITH_EDITOR
	/**
	 * PIE Utilities
	 */
public:

	virtual bool SupportsOnlinePIE() override;
	virtual void SetShouldTryOnlinePIE(bool bShouldTry) override;
	virtual int32 GetNumPIELogins() override;
	virtual void SetForceDedicated(FName OnlineIdentifier, bool bForce) override;
	virtual void LoginPIEInstance(FName OnlineIdentifier, int32 LocalUserNum, int32 PIELoginNum, FOnPIELoginComplete& CompletionDelegate) override;
#endif

private:

	/** Mapping of delegate handles for each online Login() call while in flight */
	TMap<FName, FDelegateHandle> OnLoginPIECompleteDelegateHandlesForPIEInstances;
	void OnPIELoginComplete(int32 LocalUserNum, bool bWasSuccessful, const FUniqueNetId& UserId, const FString& Error, FName OnlineIdentifier, FOnlineAutoLoginComplete InCompletionDelegate);
};
<|MERGE_RESOLUTION|>--- conflicted
+++ resolved
@@ -28,11 +28,7 @@
 	virtual void ShutdownOnlineSubsystem(FName OnlineIdentifier) override;
 	virtual void DestroyOnlineSubsystem(FName OnlineIdentifier) override;
 	virtual FName GetDefaultOnlineSubsystemName() const override;
-<<<<<<< HEAD
-	virtual bool IsCompatibleUniqueNetId(const FUniqueNetId& InUniqueNetId) const override;
-=======
 	virtual bool IsCompatibleUniqueNetId(const FUniqueNetIdWrapper& InUniqueNetId) const override;
->>>>>>> 6bbb88c8
 
 	/**
 	 * Utils
@@ -64,13 +60,8 @@
 	 */
 public:
 
-<<<<<<< HEAD
-	virtual FUniqueNetIdPtr CreateUniquePlayerId(const FString& Str, FName Type) override;
-	virtual FUniqueNetIdPtr GetUniquePlayerId(UWorld* World, int32 LocalUserNum, FName Type) override;
-=======
 	virtual FUniqueNetIdWrapper CreateUniquePlayerIdWrapper(const FString& Str, FName Type) override;
 	virtual FUniqueNetIdWrapper GetUniquePlayerIdWrapper(UWorld* World, int32 LocalUserNum, FName Type) override;
->>>>>>> 6bbb88c8
 
 	virtual FString GetPlayerNickname(UWorld* World, const FUniqueNetIdWrapper& UniqueId) override;
 	virtual bool GetPlayerPlatformNickname(UWorld* World, int32 LocalUserNum, FString& OutNickname) override;
@@ -95,15 +86,9 @@
 	virtual bool GetSessionJoinability(UWorld* World, FName SessionName, FJoinabilitySettings& OutSettings) override;
 	virtual void UpdateSessionJoinability(UWorld* World, FName SessionName, bool bPublicSearchable, bool bAllowInvites, bool bJoinViaPresence, bool bJoinViaPresenceFriendsOnly) override;
 
-<<<<<<< HEAD
-	virtual void RegisterPlayer(UWorld* World, FName SessionName, const FUniqueNetId& UniqueId, bool bWasInvited) override;
-	virtual void UnregisterPlayer(UWorld* World, FName SessionName, const FUniqueNetId& UniqueId) override;
-	virtual void UnregisterPlayers(UWorld* World, FName SessionName, const TArray< FUniqueNetIdRef >& Players) override;
-=======
 	virtual void RegisterPlayer(UWorld* World, FName SessionName, const FUniqueNetIdWrapper& UniqueId, bool bWasInvited) override;
 	virtual void UnregisterPlayer(UWorld* World, FName SessionName, const FUniqueNetIdWrapper& UniqueId) override;
 	virtual void UnregisterPlayers(UWorld* World, FName SessionName, const TArray<FUniqueNetIdWrapper>& Players) override;
->>>>>>> 6bbb88c8
 
 	virtual bool GetResolvedConnectString(UWorld* World, FName SessionName, FString& URL) override;
 
