// Copyright Epic Games, Inc. All Rights Reserved.

//
// Ip endpoint based implementation of the net driver
//

#pragma once

#include "Engine/NetDriver.h"
#include "HAL/Runnable.h"
#include "Containers/CircularQueue.h"
#include "SocketSubsystem.h"
#include "Containers/SpscQueue.h"
#include "IpNetDriver.generated.h"

struct FPacketBufferView;
struct FReceivedPacketView;
struct FURL;


// Forward declarations
class Error;
class FInternetAddr;
class FNetworkNotify;
class FSocket;
struct FRecvMulti;

namespace UE::Net::Private
{
	class FNetDriverAddressResolution;
}


// CVars
#if !UE_BUILD_SHIPPING
extern TSharedPtr<FInternetAddr> GCurrentDuplicateIP;
#endif


namespace UE::Net
{
	/** Results for UIpNetDriver::RecreateSocket */
	enum class ERecreateSocketResult : uint8
	{
		NoAction,			// No action taken - this is either a replay, called on the server, or the NetDriver doesn't support socket recreation
		NotReady,			// Net Address Resolution is in the middle of resolving, so no socket recreation can take place
		AlreadyInProgress,	// Socket recreation is already in progress
		BeganRecreate,		// Socket recreation was successfully kicked off
		Error				// There was an error
	};

	const TCHAR* LexToString(ERecreateSocketResult Value);
}

namespace UE::Net::Private
{
	/** Callback triggered when setting a new socket has completed (which may not return immediately, due to multithreading) */
	using FSetSocketComplete = TUniqueFunction<void()>;
}


UCLASS(transient, config=Engine)
class ONLINESUBSYSTEMUTILS_API UIpNetDriver : public UNetDriver
{
	friend class FPacketIterator;

    GENERATED_BODY()

public:
	/** Should port unreachable messages be logged */
    UPROPERTY(Config)
    uint32 LogPortUnreach:1;

	/** Does the game allow clients to remain after receiving ICMP port unreachable errors (handles flakey connections) */
    UPROPERTY(Config)
    uint32 AllowPlayerPortUnreach:1;

	/** Whether to exit if binding a port failed. */
	UPROPERTY(Config)
	uint32 bExitOnBindFailure:1;

	/** Number of ports which will be tried if current one is not available for binding (i.e. if told to bind to port N, will try from N to N+MaxPortCountToTry inclusive) */
	UPROPERTY(Config)
	uint32 MaxPortCountToTry;

	/** If pausing socket receives, the time at which this should end */
	float PauseReceiveEnd;

	/** Base constructor */
	UIpNetDriver(const FObjectInitializer& ObjectInitializer);

	//~ Begin UNetDriver Interface.
	virtual bool IsAvailable() const override;
	virtual bool InitBase(bool bInitAsClient, FNetworkNotify* InNotify, const FURL& URL, bool bReuseAddressAndPort, FString& Error) override;
	virtual bool InitConnect( FNetworkNotify* InNotify, const FURL& ConnectURL, FString& Error ) override;
	virtual bool InitListen( FNetworkNotify* InNotify, FURL& LocalURL, bool bReuseAddressAndPort, FString& Error ) override;
	virtual void TickDispatch( float DeltaTime ) override;
	virtual void LowLevelSend(TSharedPtr<const FInternetAddr> Address, void* Data, int32 CountBits, FOutPacketTraits& Traits) override;
	virtual FString LowLevelGetNetworkNumber() override;
	virtual void LowLevelDestroy() override;
	virtual class ISocketSubsystem* GetSocketSubsystem() override;
	virtual bool IsNetResourceValid(void) override
	{
		return GetSocket() != nullptr;
	}
	//~ End UNetDriver Interface

private:
	/**
	 * Process packets not associated with a NetConnection, performing handshaking and NetConnection creation or remapping as necessary.
	 *
	 * @param PacketRef			A view of the received packet (may output a new packet view, possibly using WorkingBuffer)
	 * @param WorkingBuffer		A buffer for storing processed packet data (may be the buffer the input ReceivedPacketRef points to)
	 * @return					If a new NetConnection is created, returns the net connection
	 */
	UNetConnection* ProcessConnectionlessPacket(FReceivedPacketView& PacketRef, const FPacketBufferView& WorkingBuffer);

	/** Clears all references to sockets held by this net driver. */
	void ClearSockets();

public:
	//~ Begin UIpNetDriver Interface.

	/**
	 * Returns the current FSocket to be used with this NetDriver. This is useful in the cases of resolution as it will always point to the Socket that's currently being
	 * used with the current resolution attempt.
	 *
	 * @return a pointer to the socket to use.
	 */
	virtual FSocket* GetSocket();

	/**
	* Set the current NetDriver's Socket/LocalAddr to the given socket (typically after Net Address Resolution).
	* This will automatically pass the socket back through all NetConnection's, and trigger safe/deferred cleanup of the old socket.
	*
	* @param NewSocket	The socket pointer to set this NetDriver's socket to
	*/
	UE_DEPRECATED(5.1, "Use the version of SetSocketAndLocalAddress which takes a TSharedPtr")
	void SetSocketAndLocalAddress(FSocket* NewSocket);

	/**
	* Set the current NetDriver's Socket/LocalAddr to the given socket (typically after Net Address Resolution).
	* This will automatically pass the socket back through all NetConnection's, and trigger safe/deferred cleanup of the old socket.
	*
	* @param NewSocket	The socket pointer to set this NetDriver's socket to
	*/
	void SetSocketAndLocalAddress(const TSharedPtr<FSocket>& SharedSocket);

	/**
	 * Returns the port number to use when a client is creating a socket.
	 * Platforms that can't use the default of 0 (system-selected port) may override
	 * this function.
	 *
	 * @return The port number to use for client sockets. Base implementation returns 0.
	 */
	virtual int GetClientPort();

	/**
	 * Creates a new Socket for the NetDriver/NetConnection's, based on the address/binding of the existing socket, with a new ephemeral port.
	 * Used to attempt recovery for 'half-broken' connections, where (for whatever reason) only one side of the connection is receiving packets.
	 *
	 * Also usable to test the 'restart handshake' feature, using the 'net RecreateSocket' command.
	 *
<<<<<<< HEAD
	 * @return	Returns the action taken (e.g. successfully kicked off recreation, or whether this failed or is already in progress etc.)
	 */
	UE::Net::ERecreateSocketResult RecreateSocket();
=======
	 * @param OverridePort		optional port number to use with the new socket, otherwise falls back to GetClientPort()
	 * 
	 * @return	Returns the action taken (e.g. successfully kicked off recreation, or whether this failed or is already in progress etc.)
	 */
	UE::Net::ERecreateSocketResult RecreateSocket(int32 OverridePort = INDEX_NONE);
>>>>>>> 4af6daef

	/** Returns the last time socket recreation was kicked off or completed */
	double GetLastRecreateSocketTime() const
	{
		return LastRecreateSocketTime;
	}

protected:
	/**
	 * Creates a socket set up for communication using the given protocol. This allows for explicit creation instead of inferring type for you.
	 *
	 * @param ProtocolType	an FName that represents the protocol to allocate the new socket under. Typically set to None or a value in FNetworkProtocolTypes
	 * @return				an FSocket if creation succeeded, nullptr if creation failed.
	 */
	virtual FUniqueSocket CreateSocketForProtocol(const FName& ProtocolType);

	/**
	 * Creates, initializes and binds a socket using the given bind address information.
	 *
	 * @param BindAddr				the address to bind the new socket to, will also create the socket using the address protocol using CreateSocketForProtocol
	 * @param Port					the port number to use with the given bind address.
	 * @param bReuseAddressAndPort	if true, will set the socket to be bound even if the address is in use
	 * @param DesiredRecvSize		the max size of the recv buffer for the socket
	 * @param DesiredSendSize		the max size of the sending buffer for the socket
	 * @param Error					a string reference that will be populated with any error messages should an error occur
	 *
	 * @return if the socket could be created and bound with all the appropriate options, a pointer to the new socket is given, otherwise null
	 */
	virtual FUniqueSocket CreateAndBindSocket(TSharedRef<FInternetAddr> BindAddr, int32 Port, bool bReuseAddressAndPort, int32 DesiredRecvSize, int32 DesiredSendSize, FString& Error);
	//~ End UIpNetDriver Interface.

	/** Called by NetDriver subclasses, to specify whether or not they support recreating the active socket */
	void SetSupportsRecreateSocket(bool bInSupportsRecreateSocket)
	{
		bSupportsRecreateSocket = bInSupportsRecreateSocket;
	}

public:
	//~ Begin FExec Interface
#if UE_ALLOW_EXEC_COMMANDS
	virtual bool Exec( UWorld* InWorld, const TCHAR* Cmd, FOutputDevice& Ar=*GLog ) override;
#endif
	//~ End FExec Interface


	/** Exec command handlers */

	bool HandleSocketsCommand(const TCHAR* Cmd, FOutputDevice& Ar, UWorld* InWorld);
	bool HandlePauseReceiveCommand(const TCHAR* Cmd, FOutputDevice& Ar, UWorld* InWorld);
	bool HandleRecreateSocketCommand(const TCHAR* Cmd, FOutputDevice& Ar, UWorld* InWorld);

#if !UE_BUILD_SHIPPING
	/**
	* Tests a scenario where a connected client suddenly starts sending traffic on a different port (can happen
	* due to a rare router bug.
	*
	* @param NumConnections - number of connections to test sending traffic on a different port.
	*/
	void TestSuddenPortChange(uint32 NumConnections);
#endif


	/** @return IP connection to server */
	class UIpConnection* GetServerConnection();

	/** @return The address resolution timeout value */
	float GetResolutionTimeoutValue() const { return ResolutionConnectionTimeout; }

private:
	/**
	 * Whether or not a socket receive failure Error indicates a blocking error, which should 'break;' the receive loop
	 */
	static FORCEINLINE bool IsRecvFailBlocking(ESocketErrors Error)
	{
		// SE_ECONNABORTED is for LAN cable pulls on some platforms, SE_ENETDOWN is to prevent a hang on another platform
		return Error == SE_NO_ERROR || Error == SE_EWOULDBLOCK || Error == SE_ECONNABORTED || Error == SE_ENETDOWN;
	};

	/**
	 * When a new pre-connection IP is encountered, do rate-limited logging/tracking for it.
	 *
	 * @param InAddr	The IP address to log/track
	 */
	void TrackAndLogNewIP(const FInternetAddr& InAddr);

	/**
	 * Removes an IP from new IP tracking, after successful connection.
	 *
	 * @param InAddr	The IP address to remove from tracking
	 */
	void RemoveFromNewIPTracking(const FInternetAddr& InAddr);

	/**
	 * Resets new pre-connection IP tracking and timers.
	 */
	void ResetNewIPTracking();

	/**
	 * When new pre-connection IP tracking is enabled, ticks the tracking
	 *
	 * @param DeltaTime		The time since the last global tick
	 */
	void TickNewIPTracking(float DeltaTime);


	/**
	 * The current state of the NetDriver socket
	 */
	enum class ESocketState : uint8
	{
		None,
		Resolving,		// Net Address Resolution is in the middle of resolving a working socket
		Recreating,		// Socket Recreation is in the middle of creating a new socket
		Ready,			// The current socket is fully ready to use
		Error			// The current socket is in an error state
	};


	/** Returns the current state of the NetDriver socket */
	ESocketState GetSocketState() const
	{
		return SocketState;
	}

	/**
	 * Triggered when socket recreation completes (which may occur after a delay, due to e.g. updating the Receive Thread socket)
	 */
	void OnRecreateSocketComplete();

	/**
	 * Internal function for setting a socket and propagating it to all NetConnection's and the Receive Thread etc..
	 *
	 * @param InSocket			The new socket
	 * @param InSetCallback		Callback triggered when the new socket is fully set
	 */
	void SetSocket_Internal(const TSharedPtr<FSocket>& InSocket, UE::Net::Private::FSetSocketComplete InSetCallback=nullptr);


public:
	// Callback for platform handling when networking is taking a long time in a single frame (by default over 1 second).
	// It may get called multiple times in a single frame if additional processing after a previous alert exceeds the threshold again
	DECLARE_MULTICAST_DELEGATE(FOnNetworkProcessingCausingSlowFrame);
	static FOnNetworkProcessingCausingSlowFrame OnNetworkProcessingCausingSlowFrame;

private:
	/** Number of bytes that will be passed to FSocket::SetReceiveBufferSize when initializing a server. */
	UPROPERTY(Config)
	uint32 ServerDesiredSocketReceiveBufferBytes;

	/** Number of bytes that will be passed to FSocket::SetSendBufferSize when initializing a server. */
	UPROPERTY(Config)
	uint32 ServerDesiredSocketSendBufferBytes;

	/** Number of bytes that will be passed to FSocket::SetReceiveBufferSize when initializing a client. */
	UPROPERTY(Config)
	uint32 ClientDesiredSocketReceiveBufferBytes;

	/** Number of bytes that will be passed to FSocket::SetSendBufferSize when initializing a client. */
	UPROPERTY(Config)
	uint32 ClientDesiredSocketSendBufferBytes;

	/** Maximum time in seconds the TickDispatch can loop on received socket data*/
	UPROPERTY(Config)
	double MaxSecondsInReceive = 0.0;

	/** Nb of packets to wait before testing if the receive time went over MaxSecondsInReceive */
	UPROPERTY(Config)
	int32 NbPacketsBetweenReceiveTimeTest = 0;

	/** The amount of time to wait in seconds until we consider a connection to a resolution result as timed out */
	UPROPERTY(Config)
	float ResolutionConnectionTimeout;

	/** Represents a packet received and/or error encountered by the receive thread, if enabled, queued for the game thread to process. */
	struct FReceivedPacket
	{
		/** The content of the packet as received from the socket. */
		TArray<uint8> PacketBytes;

		/** Address from which the packet was received. */
		TSharedPtr<FInternetAddr> FromAddress;

		/** The error triggered by the socket RecvFrom call. */
		ESocketErrors Error;

		/** FPlatformTime::Seconds() at which this packet and/or error was received. Can be used for more accurate ping calculations. */
		double PlatformTimeSeconds;

		FReceivedPacket()
			: Error(SE_NO_ERROR)
			, PlatformTimeSeconds(0.0)
		{
		}
	};

	/** Runnable object representing the receive thread, if enabled. */
	class FReceiveThreadRunnable : public FRunnable
	{
	public:
		FReceiveThreadRunnable(UIpNetDriver* InOwningNetDriver);

		virtual uint32 Run() override;

		/**
		 * Execute commands in OwnerEventQueue on the Game Thread
		 */
		void PumpOwnerEventQueue();

		/**
		 * Sets the socket for the Receive Thread, and triggers a callback (if specified) on the Game Thread when this is complete.
		 *
		 * @param InGameThreadSocket		The socket specified by the Game Thread
		 * @param InGameThreadSetCallback	The callback to trigger on the Game Thread when the socket is set
		 */
		void SetSocket(const TSharedPtr<FSocket>& InGameThreadSocket, UE::Net::Private::FSetSocketComplete InGameThreadSetCallback=nullptr);

	public:
		/** Thread-safe queue of received packets. The Run() function is the producer, UIpNetDriver::TickDispatch on the game thread is the consumer. */
		TCircularQueue<FReceivedPacket> ReceiveQueue;

		/** Running flag. The Run() function will return shortly after setting this to false. */
		TAtomic<bool> bIsRunning;

	private:
		bool DispatchPacket(FReceivedPacket&& IncomingPacket, int32 NbBytesRead);

		/**
		 * Execute commands in CommandQueue on the Receive Thread
		 */
		void PumpCommandQueue();

		/** Receive Thread implementation for 'SetSocket' */
		void SetSocketImpl(const TSharedPtr<FSocket>& InGameThreadSocket, UE::Net::Private::FSetSocketComplete InGameThreadSetCallback=nullptr);

		/**
		 * Clears the Receive Thread socket, and resets the shared socket pointer on the Game Thread.
		 */
		void ClearSocket();

	private:
		/** Command queue from Game Thread to Receive Thread */
		TSpscQueue<TUniqueFunction<void()>> CommandQueue;

		/** Event queue from the Receive Thread to the Game Thread (may be generalized to 'Owning' thread in future) */
		TSpscQueue<TUniqueFunction<void()>> OwnerEventQueue;

		/** The NetDriver which owns the receive thread */
		UIpNetDriver* OwningNetDriver;

		/** The socket subsystem used by the receive thread */
		ISocketSubsystem* SocketSubsystem;

		/** Shared pointer for the socket, owned by the Game Thread */
		TSharedPtr<FSocket> Socket;
	};

	/** Receive thread runnable object. */
	TUniquePtr<FReceiveThreadRunnable> SocketReceiveThreadRunnable;

	/** Receive thread object. */
	TUniquePtr<FRunnableThread> SocketReceiveThread;

	/** The preallocated state/buffers, for efficiently executing RecvMulti */
	TUniquePtr<FRecvMulti> RecvMultiState;

	/** Underlying socket communication */
	TSharedPtr<FSocket> SocketPrivate;

	/** The state of the NetDriver socket (e.g. ready, resolving, recreating etc.) */
	ESocketState SocketState = ESocketState::None;

	/** Whether or not this NetDriver supports recreating the socket */
	bool bSupportsRecreateSocket = true;

	/** The last time socket recreation was kicked off or completed. */
	double LastRecreateSocketTime = 0.0;


	/** New IP aggregated logging entry */
	struct FAggregatedIP
	{
		/** Hash of the IP */
		uint32 IPHash;

		/** IP:Port converted to string */
		FString IPStr;
	};

	/** Hashes for new pre-connection IP's that are being tracked */
	TArray<uint32> NewIPHashes;

	/** Number of times each 'NewIPHashes' IP was encountered, in the current tracking period */
	TArray<uint32> NewIPHitCount;

	/** List of IP's queued for aggregated logging */
	TArray<FAggregatedIP> AggregatedIPsToLog;

	/** Whether or not IP hash tracking or aggregated IP limits have been reached. Disables all further IP logging, for the current tracking period */
	bool bExceededIPAggregationLimit = false;

	/** Countdown timer for the current IP aggregation tracking period */
	double NextAggregateIPLogCountdown = 0.0;

	/** NetConnection specific address resolution */
	TPimplPtr<UE::Net::Private::FNetDriverAddressResolution> Resolver;
};

#if UE_ENABLE_INCLUDE_ORDER_DEPRECATED_IN_5_2
#include "HAL/RunnableThread.h"
#endif<|MERGE_RESOLUTION|>--- conflicted
+++ resolved
@@ -161,17 +161,11 @@
 	 *
 	 * Also usable to test the 'restart handshake' feature, using the 'net RecreateSocket' command.
 	 *
-<<<<<<< HEAD
-	 * @return	Returns the action taken (e.g. successfully kicked off recreation, or whether this failed or is already in progress etc.)
-	 */
-	UE::Net::ERecreateSocketResult RecreateSocket();
-=======
 	 * @param OverridePort		optional port number to use with the new socket, otherwise falls back to GetClientPort()
 	 * 
 	 * @return	Returns the action taken (e.g. successfully kicked off recreation, or whether this failed or is already in progress etc.)
 	 */
 	UE::Net::ERecreateSocketResult RecreateSocket(int32 OverridePort = INDEX_NONE);
->>>>>>> 4af6daef
 
 	/** Returns the last time socket recreation was kicked off or completed */
 	double GetLastRecreateSocketTime() const
