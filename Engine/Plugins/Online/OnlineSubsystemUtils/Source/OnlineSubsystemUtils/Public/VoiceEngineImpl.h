// Copyright Epic Games, Inc. All Rights Reserved.

#pragma once

#include "CoreMinimal.h"
#include "Misc/CoreMisc.h"
#include "UObject/GCObject.h"
#include "OnlineSubsystemTypes.h"
#include "Interfaces/VoiceInterface.h"
#include "Net/VoiceDataCommon.h"
#include "Interfaces/VoiceCapture.h"
#include "Interfaces/VoiceCodec.h"
#include "OnlineSubsystemUtilsPackage.h"
#include "VoipListenerSynthComponent.h"
#include "OnlineSubsystemUtilsPackage.h"
#include "AudioDevice.h"
#include "AudioMixer.h"
#include "DSP/MultithreadedPatching.h"

#include "VoicePacketImpl.h"
#include "UObject/CoreOnline.h"

class IOnlineSubsystem;
class IVoiceDecoder;
class IVoiceEncoder;
class IVoiceCapture;

/**
 * Container for unprocessed voice data
 */
struct FLocalVoiceData
{
	FLocalVoiceData() :
		VoiceRemainderSize(0)
	{
	}

	/** Amount of voice data not encoded last time */
	uint32 VoiceRemainderSize;
	/** Voice sample data not encoded last time */
	TArray<uint8> VoiceRemainder;
	/** Output for a local talker. */
	Audio::FPatchSplitter LocalVoiceOutput;
<<<<<<< HEAD
=======
};

/**
 * Container for voice amplitude data
 */
struct FVoiceAmplitudeData
{
	float Amplitude = 0.0;
	double LastSeen = 0.0;
>>>>>>> 90fae962
};

/** 
 * Remote voice data playing on a single client
 */
class ONLINESUBSYSTEMUTILS_API FRemoteTalkerDataImpl
{
public:

	FRemoteTalkerDataImpl();
	/** Required for TMap FindOrAdd() */
	FRemoteTalkerDataImpl(const FRemoteTalkerDataImpl& Other);
	FRemoteTalkerDataImpl(FRemoteTalkerDataImpl&& Other);
	~FRemoteTalkerDataImpl();

	/** Reset the talker after long periods of silence */
	void Reset();
	/** Cleanup the talker before unregistration */
	void Cleanup();

	/** Maximum size of a single decoded packet */
	int32 MaxUncompressedDataSize;
	/** Maximum size of the outgoing playback queue */
	int32 MaxUncompressedDataQueueSize;
	/** Amount of data currently in the outgoing playback queue */
	int32 CurrentUncompressedDataQueueSize;

	/** Receive side timestamp since last voice packet fragment */
	double LastSeen;
	/** Number of frames starved of audio */
	int32 NumFramesStarved;
	/** Synth component playing this buffer (only valid on remote instances) */
	UVoipListenerSynthComponent* VoipSynthComponent;
	/** Cached Talker Ptr. Is checked against map before use to ensure it has not been destroyed. */
	UVOIPTalker* CachedTalkerPtr;
	/** Boolean used to ensure that we only bind the VOIP talker to the SynthComponent's corresponding envelope delegate once. */
	bool bIsEnvelopeBound;
	/** Boolean flag used to tell whether this synth component is currently consuming incoming voice packets. */
	bool bIsActive;
	/** Buffer for outgoing audio intended for procedural streaming */
	mutable FCriticalSection QueueLock;
	TArray<uint8> UncompressedDataQueue;
	/** Per remote talker voice decoding state */
	TSharedPtr<IVoiceDecoder> VoiceDecoder;
	/** Patch splitter to expose incoming audio to multiple outputs. */
	Audio::FPatchSplitter RemoteVoiceOutput;
	/** Loudness of the incoming audio, computed on the remote machine using the microphonei input audio and serialized into the packet. */
	float MicrophoneAmplitude;
};

/**
 * Small class that manages an audio endpoint. Used in FVoiceEngineImpl.
 */
class FVoiceEndpoint : Audio::IAudioMixer
{
public:
	FVoiceEndpoint(const FString& InEndpointName, float InSampleRate, int32 InNumChannels);
	virtual ~FVoiceEndpoint();

	void PatchInOutput(Audio::FPatchOutputStrongPtr& InOutput);


	// Begin of IAudioMixer overrides
	bool OnProcessAudioStream(Audio::AlignedFloatBuffer& OutputBuffer) override;
	void OnAudioStreamShutdown() override;
	// End of IAudioMixer overrides

private:
	int32 NumChannelsComingIn;
	Audio::AlignedFloatBuffer DownmixBuffer;

	TUniquePtr<Audio::IAudioMixerPlatformInterface> PlatformEndpoint;

	Audio::FAudioMixerOpenStreamParams OpenParams;
	Audio::FAudioPlatformDeviceInfo PlatformDeviceInfo;
	
	Audio::FPatchOutputStrongPtr OutputPatch;
	FCriticalSection OutputPatchCriticalSection;
};


/**
 * Small class that manages an audio endpoint. Used in FVoiceEngineImpl.
 */
class FVoiceEndpoint : Audio::IAudioMixer
{
public:
	FVoiceEndpoint(const FString& InEndpointName, float InSampleRate, int32 InNumChannels);
	virtual ~FVoiceEndpoint();

	void PatchInOutput(Audio::FPatchOutputStrongPtr& InOutput);


	// Begin of IAudioMixer overrides
	bool OnProcessAudioStream(Audio::AlignedFloatBuffer& OutputBuffer) override;
	void OnAudioStreamShutdown() override;
	// End of IAudioMixer overrides

private:
	int32 NumChannelsComingIn;
	Audio::AlignedFloatBuffer DownmixBuffer;

	TUniquePtr<Audio::IAudioMixerPlatformInterface> PlatformEndpoint;

	Audio::FAudioMixerOpenStreamParams OpenParams;
	Audio::FAudioPlatformDeviceInfo PlatformDeviceInfo;
	
	Audio::FPatchOutputStrongPtr OutputPatch;
	FCriticalSection OutputPatchCriticalSection;
};


/**
 * Generic implementation of voice engine, using Voice module for capture/codec
 */
class ONLINESUBSYSTEMUTILS_API FVoiceEngineImpl : public IVoiceEngine, public FSelfRegisteringExec, public IDeviceChangedListener
{
	class FVoiceSerializeHelper : public FGCObject
	{
		/** Reference to audio components */
		FVoiceEngineImpl* VoiceEngine;
		FVoiceSerializeHelper() :
			VoiceEngine(nullptr)
		{}

	public:

		FVoiceSerializeHelper(FVoiceEngineImpl* InVoiceEngine) :
			VoiceEngine(InVoiceEngine)
		{}
		~FVoiceSerializeHelper() {}
		
		/** FGCObject interface */
		virtual void AddReferencedObjects(FReferenceCollector& Collector) override
		{
			// Prevent garbage collection of audio components
			for (FRemoteTalkerData::TIterator It(VoiceEngine->RemoteTalkerBuffers); It; ++It)
			{
				FRemoteTalkerDataImpl& RemoteData = It.Value();
				if (RemoteData.VoipSynthComponent)
				{
					Collector.AddReferencedObject(RemoteData.VoipSynthComponent);
				}
			}
		}
	};

	friend class FVoiceSerializeHelper;

	/** Mapping of UniqueIds to the incoming voice data and their audio component */
	typedef TMap<FUniqueNetIdWrapper, FRemoteTalkerDataImpl> FRemoteTalkerData;

	/** Instance name of associated online subsystem */
	FName OnlineInstanceName;

	FLocalVoiceData PlayerVoiceData[MAX_SPLITSCREEN_TALKERS];
	/** Reference to voice capture device */
	TSharedPtr<IVoiceCapture> VoiceCapture;
	/** Reference to voice encoding object */
	TSharedPtr<IVoiceEncoder> VoiceEncoder;

	/** User index currently holding onto the voice interface */
	int32 OwningUserIndex;
	/** Amount of uncompressed data available this frame */
	uint32 UncompressedBytesAvailable;
	/** Amount of compressed data available this frame */
	uint32 CompressedBytesAvailable;
	/** Current frame state of voice capture */
	EVoiceCaptureState::Type AvailableVoiceResult;
	/** Have we stopped capturing voice but are waiting for its completion */
	mutable bool bPendingFinalCapture;
	/** State of voice recording */
	bool bIsCapturing;

	/** Data from voice codec, waiting to send to network. */
	TArray<uint8> CompressedVoiceBuffer;
	/** Data from network playing on an audio component. */
	FRemoteTalkerData RemoteTalkerBuffers;
	/** Voice decompression buffer, shared by all talkers, valid during SubmitRemoteVoiceData */
	TArray<uint8> DecompressedVoiceBuffer;
	/** Serialization helper */
	FVoiceSerializeHelper* SerializeHelper;

<<<<<<< HEAD
=======
	/** Voice Amplitude data to prevent using FRemoteTalkerData if we don't actually require voice*/
	TMap<FUniqueNetIdWrapper, FVoiceAmplitudeData> VoiceAmplitudes;

>>>>>>> 90fae962
	/** Audio taps for the full mixdown of all remote players. */
	Audio::FPatchMixerSplitter AllRemoteTalkerAudio;

	/**
	 * Collection of external endpoints that we are sending local or remote audio to. 
	 * Note that we need to wrap each FVoiceEndpoint in a unique pointer to ensure the FVoiceEndpoint itself isn't moved elsewhere.
	 * Otherwise, this will cause a crash in FOutputBuffer::MixNextBuffer(), due to AudioMixer->OnProcessAudioStream(); being called on a stale pointer. 
	 */
	TArray<TUniquePtr<FVoiceEndpoint>> ExternalEndpoints;

// Get Audio Device Changes on Windows
#if PLATFORM_WINDOWS
	FThreadSafeBool bAudioDeviceChanged;
	double TimeDeviceChaned;
	const double DeviceChangeDelay = 2.0f;
#endif

protected:
	/**
	 * Determines if the specified index is the owner or not
	 *
	 * @param InIndex the index being tested
	 *
	 * @return true if this is the owner, false otherwise
	 */
	FORCEINLINE virtual bool IsOwningUser(uint32 UserIndex)
	{
		return UserIndex >= 0 && UserIndex < MAX_SPLITSCREEN_TALKERS && OwningUserIndex == UserIndex;
	}

	/** Start capturing voice data */
	virtual void StartRecording() const;

	/** Stop capturing voice data */
	virtual void StopRecording() const;

	/** Called when "last half second" is over */
	virtual void StoppedRecording() const;

	/** @return is active recording occurring at the moment */
	virtual bool IsRecording() const { return bIsCapturing || bPendingFinalCapture; }

private:
	/**
	 * Update the internal state of the voice capturing state
	 * Handles possible continuation waiting for capture stop event
	 */
	void VoiceCaptureUpdate() const;

	/**
	 * Callback from streaming audio when data is requested for playback
	 *
	 * @param InProceduralWave SoundWave requesting more data
	 * @param SamplesRequired number of samples needed for immediate playback
	 * @param TalkerId id of the remote talker to allocate voice data for
	 */
	void GenerateVoiceData(USoundWaveProcedural* InProceduralWave, int32 SamplesRequired, const FUniqueNetId& TalkerId);

PACKAGE_SCOPE:

	/** Constructor */
	FVoiceEngineImpl();

	// IVoiceEngine
	virtual bool Init(int32 MaxLocalTalkers, int32 MaxRemoteTalkers) override;

public:

	FVoiceEngineImpl(IOnlineSubsystem* InSubsystem);
	virtual ~FVoiceEngineImpl();

	// IVoiceEngine
	virtual uint32 StartLocalVoiceProcessing(uint32 LocalUserNum) override;
	virtual uint32 StopLocalVoiceProcessing(uint32 LocalUserNum) override;

	virtual uint32 StartRemoteVoiceProcessing(const FUniqueNetId& UniqueId) override
	{
		// Not needed
		return ONLINE_SUCCESS;
	}

	virtual uint32 StopRemoteVoiceProcessing(const FUniqueNetId& UniqueId) override
	{
		// Not needed
		return ONLINE_SUCCESS;
	}

	virtual uint32 RegisterLocalTalker(uint32 LocalUserNum) override;
	virtual uint32 UnregisterLocalTalker(uint32 LocalUserNum) override;

	virtual uint32 RegisterRemoteTalker(const FUniqueNetId& UniqueId) override
	{
		// Not needed
		return ONLINE_SUCCESS;
	}

	virtual uint32 UnregisterRemoteTalker(const FUniqueNetId& UniqueId) override;

	virtual bool IsHeadsetPresent(uint32 LocalUserNum) override
	{
		return IsOwningUser(LocalUserNum) ? true : false;
	}

	virtual bool IsLocalPlayerTalking(uint32 LocalUserNum) override
	{
		return (GetVoiceDataReadyFlags() & (LocalUserNum << 1)) != 0;
	}

	virtual bool IsRemotePlayerTalking(const FUniqueNetId& UniqueId) override
	{
		return RemoteTalkerBuffers.Find(FUniqueNetIdWrapper(UniqueId.AsShared())) != nullptr;
	}

	virtual uint32 GetVoiceDataReadyFlags() const override;
	virtual uint32 SetPlaybackPriority(uint32 LocalUserNum, const FUniqueNetId& RemoteTalkerId, uint32 Priority) override
	{
		// Not supported
		return ONLINE_SUCCESS;
	}

	virtual uint32 ReadLocalVoiceData(uint32 LocalUserNum, uint8* Data, uint32* Size) override { return ReadLocalVoiceData(LocalUserNum, Data, Size, nullptr); }
	virtual uint32 ReadLocalVoiceData(uint32 LocalUserNum, uint8* Data, uint32* Size, uint64* OutSampleCount) override;

	virtual uint32 SubmitRemoteVoiceData(const FUniqueNetId& RemoteTalkerId, uint8* Data, uint32* Size) 
	{ 
		checkf(false, TEXT("Please use the following function signature instead: SubmitRemoteVoiceData(const FUniqueNetIdWrapper& RemoteTalkerId, uint8* Data, uint32* Size, uint64& InSampleCount)"));
		return 0; 
	}
	virtual uint32 SubmitRemoteVoiceData(const FUniqueNetIdWrapper& RemoteTalkerId, uint8* Data, uint32* Size, uint64& InSampleCount) override;
	
	virtual void Tick(float DeltaTime) override;
	FString GetVoiceDebugState() const override;

	// FSelfRegisteringExec
	virtual bool Exec(UWorld* InWorld, const TCHAR* Cmd, FOutputDevice& Ar) override;

	virtual void GetVoiceSettingsOverride(const FUniqueNetIdWrapper& RemoteTalkerId, FVoiceSettings& VoiceSettings) {}


	virtual Audio::FPatchOutputStrongPtr GetMicrophoneOutput() override;
	virtual Audio::FPatchOutputStrongPtr GetRemoteTalkerOutput() override;
<<<<<<< HEAD
=======
	virtual float GetMicrophoneAmplitude(int32 LocalUserNum) override;
	virtual float GetIncomingAudioAmplitude(const FUniqueNetIdWrapper& RemoteUserId) override;
	virtual uint32 SetRemoteVoiceAmplitude(const FUniqueNetIdWrapper& RemoteTalkerId, float InAmplitude) override;
>>>>>>> 90fae962


	virtual bool PatchRemoteTalkerOutputToEndpoint(const FString& InDeviceName, bool bMuteInGameOutput = true) override;


	virtual void DisconnectAllEndpoints() override;


	virtual bool PatchLocalTalkerOutputToEndpoint(const FString& InDeviceName) override;

private:

	/**
	 * Update the state of all remote talkers, possibly dropping data or the talker entirely
	 */
	void TickTalkers(float DeltaTime);

	/**
	 * Delegate triggered when an audio component Stop() function is called
	 */
	void OnAudioFinished();

	/**
	 * Delegate that fixes up remote audio components when the level changes
	 */
	void OnPostLoadMap(UWorld*);

protected:
	virtual IOnlineSubsystem*				 GetOnlineSubSystem();
	virtual const TSharedPtr<IVoiceCapture>& GetVoiceCapture() const		{ return VoiceCapture; }
	virtual TSharedPtr<IVoiceCapture>&		 GetVoiceCapture()				{ return VoiceCapture; }
	virtual const TSharedPtr<IVoiceEncoder>& GetVoiceEncoder() const		{ return VoiceEncoder; }
	virtual TSharedPtr<IVoiceEncoder>&		 GetVoiceEncoder()				{ return VoiceEncoder; }
	virtual FRemoteTalkerData&				 GetRemoteTalkerBuffers()		{ return RemoteTalkerBuffers; }
	virtual TArray<uint8>&					 GetCompressedVoiceBuffer()		{ return CompressedVoiceBuffer; }
	virtual TArray<uint8>&					 GetDecompressedVoiceBuffer()	{ return DecompressedVoiceBuffer; }
	virtual FLocalVoiceData*				 GetLocalPlayerVoiceData()		{ return PlayerVoiceData; }
	virtual int32							 GetMaxVoiceRemainderSize();
	virtual void							 CreateSerializeHelper();

	// Get Audio Device Changes on Windows
#if PLATFORM_WINDOWS
	virtual void RegisterDeviceChangedListener();
	virtual void UnregisterDeviceChangedListener();
	virtual void HandleDeviceChange();

	//~ Begin IDeviceChangedListener
	virtual void OnDefaultDeviceChanged() override;

	bool bDeviceChangeListenerRegistered;
#else
	virtual void OnDefaultDeviceChanged() override {}
#endif
	virtual void OnDeviceRemoved(FString DeviceID) override {}
	//~ End IDeviceChangedListener
};

typedef TSharedPtr<FVoiceEngineImpl, ESPMode::ThreadSafe> FVoiceEngineImplPtr;<|MERGE_RESOLUTION|>--- conflicted
+++ resolved
@@ -41,8 +41,6 @@
 	TArray<uint8> VoiceRemainder;
 	/** Output for a local talker. */
 	Audio::FPatchSplitter LocalVoiceOutput;
-<<<<<<< HEAD
-=======
 };
 
 /**
@@ -52,7 +50,6 @@
 {
 	float Amplitude = 0.0;
 	double LastSeen = 0.0;
->>>>>>> 90fae962
 };
 
 /** 
@@ -135,37 +132,6 @@
 
 
 /**
- * Small class that manages an audio endpoint. Used in FVoiceEngineImpl.
- */
-class FVoiceEndpoint : Audio::IAudioMixer
-{
-public:
-	FVoiceEndpoint(const FString& InEndpointName, float InSampleRate, int32 InNumChannels);
-	virtual ~FVoiceEndpoint();
-
-	void PatchInOutput(Audio::FPatchOutputStrongPtr& InOutput);
-
-
-	// Begin of IAudioMixer overrides
-	bool OnProcessAudioStream(Audio::AlignedFloatBuffer& OutputBuffer) override;
-	void OnAudioStreamShutdown() override;
-	// End of IAudioMixer overrides
-
-private:
-	int32 NumChannelsComingIn;
-	Audio::AlignedFloatBuffer DownmixBuffer;
-
-	TUniquePtr<Audio::IAudioMixerPlatformInterface> PlatformEndpoint;
-
-	Audio::FAudioMixerOpenStreamParams OpenParams;
-	Audio::FAudioPlatformDeviceInfo PlatformDeviceInfo;
-	
-	Audio::FPatchOutputStrongPtr OutputPatch;
-	FCriticalSection OutputPatchCriticalSection;
-};
-
-
-/**
  * Generic implementation of voice engine, using Voice module for capture/codec
  */
 class ONLINESUBSYSTEMUTILS_API FVoiceEngineImpl : public IVoiceEngine, public FSelfRegisteringExec, public IDeviceChangedListener
@@ -236,12 +202,9 @@
 	/** Serialization helper */
 	FVoiceSerializeHelper* SerializeHelper;
 
-<<<<<<< HEAD
-=======
 	/** Voice Amplitude data to prevent using FRemoteTalkerData if we don't actually require voice*/
 	TMap<FUniqueNetIdWrapper, FVoiceAmplitudeData> VoiceAmplitudes;
 
->>>>>>> 90fae962
 	/** Audio taps for the full mixdown of all remote players. */
 	Audio::FPatchMixerSplitter AllRemoteTalkerAudio;
 
@@ -383,12 +346,9 @@
 
 	virtual Audio::FPatchOutputStrongPtr GetMicrophoneOutput() override;
 	virtual Audio::FPatchOutputStrongPtr GetRemoteTalkerOutput() override;
-<<<<<<< HEAD
-=======
 	virtual float GetMicrophoneAmplitude(int32 LocalUserNum) override;
 	virtual float GetIncomingAudioAmplitude(const FUniqueNetIdWrapper& RemoteUserId) override;
 	virtual uint32 SetRemoteVoiceAmplitude(const FUniqueNetIdWrapper& RemoteTalkerId, float InAmplitude) override;
->>>>>>> 90fae962
 
 
 	virtual bool PatchRemoteTalkerOutputToEndpoint(const FString& InDeviceName, bool bMuteInGameOutput = true) override;
