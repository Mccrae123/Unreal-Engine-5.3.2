--- conflicted
+++ resolved
@@ -115,17 +115,6 @@
 	const FUniqueNetIdRepl& GetUniqueId() const;
 
 	/**
-<<<<<<< HEAD
-	* Get the authentication ticket to send when the server requires auth.
-	* 
-	* @param PlayerId unique id of the user on this connection
-	* 
-	* @return AuthTicket value to send to server
-	*/
-	virtual FString GetAuthTicket(const FUniqueNetIdRepl& PlayerId);
-
-	/**
-=======
 	 * Get the authentication ticket to send when the server requires auth.
 	 * 
 	 * @param PlayerId unique id of the user on this connection
@@ -145,7 +134,6 @@
 	virtual FString GetLoginOptions(const FUniqueNetIdRepl& PlayerId);
 
 	/**
->>>>>>> 4af6daef
 	 * Get the connection state
 	 * Higher level than the net connection because of the handshaking of the actors
 	 *
