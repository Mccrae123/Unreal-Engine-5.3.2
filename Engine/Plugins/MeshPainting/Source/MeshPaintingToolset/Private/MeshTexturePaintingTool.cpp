--- conflicted
+++ resolved
@@ -15,10 +15,7 @@
 #include "ScopedTransaction.h"
 #include "BaseGizmos/BrushStampIndicator.h"
 #include "RenderingThread.h"
-<<<<<<< HEAD
-=======
 #include "RHIUtilities.h"
->>>>>>> 4af6daef
 #include "TextureCompiler.h"
 #include "TexturePaintToolset.h"
 #include "TextureResource.h"
@@ -26,13 +23,10 @@
 #include "Editor/UnrealEdEngine.h"
 #include "UnrealEdGlobals.h"
 
-<<<<<<< HEAD
-=======
 #include "Editor/EditorEngine.h"
 extern UNREALED_API class UEditorEngine* GEditor;
 extern ENGINE_API FString GVertexViewModeOverrideOwnerName;
 
->>>>>>> 4af6daef
 #include UE_INLINE_GENERATED_CPP_BY_NAME(MeshTexturePaintingTool)
 
 #define LOCTEXT_NAMESPACE "MeshTextureBrush"
@@ -700,15 +694,9 @@
 		if (!TextureData.PaintedComponents.Contains(MeshComponent))
 		{
 			TextureData.PaintedComponents.AddUnique(MeshComponent);
-<<<<<<< HEAD
 
 			MeshPaintAdapter->ApplyOrRemoveTextureOverride(TextureData.PaintingTexture2D, TextureData.PaintRenderTargetTexture);
 
-=======
-
-			MeshPaintAdapter->ApplyOrRemoveTextureOverride(TextureData.PaintingTexture2D, TextureData.PaintRenderTargetTexture);
-
->>>>>>> 4af6daef
 			// For the transactions add to the cache of overridden component.
 			PaintComponentsOverride.FindOrAdd(TextureData.PaintingTexture2D).PaintedComponents.Add(MeshComponent);
 		}
@@ -896,11 +884,7 @@
 	PaintingTransaction = MakeUnique<FScopedTransaction>(LOCTEXT("MeshPaintMode_TexturePaint_Transaction", "Texture Paint"));
 	Modify();
 
-<<<<<<< HEAD
-	const auto FeatureLevel = InMeshComponent->GetWorld()->FeatureLevel;
-=======
 	const auto FeatureLevel = InMeshComponent->GetWorld()->GetFeatureLevel();
->>>>>>> 4af6daef
 
 	UTexture2D* Texture2D = TextureProperties->PaintTexture;
 	if (Texture2D == nullptr)
@@ -908,43 +892,12 @@
 		return;
 	}
 
+	bool bStartedPainting = false;
 	FPaintTexture2DData* TextureData = GetPaintTargetData(Texture2D);
 
 	// Check all the materials on the mesh to see if the user texture is there
 	int32 MaterialIndex = 0;
 	UMaterialInterface* MaterialToCheck = InMeshComponent->GetMaterial(MaterialIndex);
-<<<<<<< HEAD
-
-	bool bIsTextureUsed = UTexturePaintToolset::DoesMeshComponentUseTexture(InMeshComponent, Texture2D);
-
-	if (!bIsTextureUsed && (TextureData != nullptr) && (TextureData->PaintRenderTargetTexture != nullptr))
-	{
-		bIsTextureUsed = UTexturePaintToolset::DoesMeshComponentUseTexture(InMeshComponent, TextureData->PaintRenderTargetTexture);
-	}
-
-	if (bIsTextureUsed)
-	{
-		FTextureCompilingManager::Get().FinishCompilation({ Texture2D });
-
-		bool bIsSourceTextureStreamedIn = Texture2D->IsFullyStreamedIn();
-
-		if (!bIsSourceTextureStreamedIn)
-		{
-			// We found that this texture is used in one of the meshes materials but not fully loaded, we will
-			//   attempt to fully stream in the texture before we try to do anything with it.
-			Texture2D->SetForceMipLevelsToBeResident(30.0f);
-			Texture2D->WaitForStreaming();
-
-			// We do a quick sanity check to make sure it is streamed fully streamed in now.
-			bIsSourceTextureStreamedIn = Texture2D->IsFullyStreamedIn();
-
-		}
-
-		if (bIsSourceTextureStreamedIn)
-		{
-			const int32 TextureWidth = Texture2D->Source.GetSizeX();
-			const int32 TextureHeight = Texture2D->Source.GetSizeY();
-=======
 	bool bIsSourceTextureStreamedIn = Texture2D->IsFullyStreamedIn() && Texture2D->Source.IsBulkDataLoaded() && !Texture2D->Source.HasHadBulkDataCleared();
 
 	// IMeshPaintComponentAdapter::DefaultQueryPaintableTextures already filters out un-used textures
@@ -968,7 +921,6 @@
 			const int32 TextureHeight = Texture2D->Source.GetSizeY();
 
 			FTextureCompilingManager::Get().FinishCompilation({ Texture2D });
->>>>>>> 4af6daef
 
 			if (TextureData == nullptr)
 			{
@@ -1042,17 +994,6 @@
 					SeamMaskRenderTargetTexture->UpdateResourceImmediate();
 					SeamMaskRenderTargetTexture->AddressX = TextureData->PaintRenderTargetTexture->AddressX;
 					SeamMaskRenderTargetTexture->AddressY = TextureData->PaintRenderTargetTexture->AddressY;
-<<<<<<< HEAD
-				}
-
-				bGenerateSeamMask = true;
-			}
-
-			// MeshPaint: Here we override the textures on the mesh with the render target.  The problem is that other meshes in the scene that use
-			// this texture do not get the override. Do we want to extend this to all other selected meshes or maybe even to all meshes in the scene?
-			AddTextureOverrideToComponent(*TextureData, InMeshComponent, &GeometryInfo);
-
-=======
 				}
 
 				bGenerateSeamMask = true;
@@ -1094,19 +1035,11 @@
 			check(Texture2D != nullptr);
 			PaintingTexture2D = Texture2D;
 		}
->>>>>>> 4af6daef
-
-
-<<<<<<< HEAD
-			TexturePaintingCurrentMeshComponent = InMeshComponent;
-
-			check(Texture2D != nullptr);
-			PaintingTexture2D = Texture2D;
-
-			// Todo investigate if this could be done before the first draw to avoid recreating the scratch texture because of a undo.
-			// OK, now we need to make sure our render target is filled in with data
-			UTexturePaintToolset::SetupInitialRenderTargetData(*TextureData);
-=======
+
+		MaterialIndex++;
+		MaterialToCheck = InMeshComponent->GetMaterial(MaterialIndex);
+	}
+
 	if (bIsSourceTextureStreamedIn && bStartedPainting)
 	{
 		TexturePaintingCurrentMeshComponent = InMeshComponent;
@@ -1119,7 +1052,6 @@
 		if (TextureProperties->PaintBrush != nullptr && TextureData->PaintBrushRenderTargetTexture != nullptr)
 		{
 			UTexturePaintToolset::SetupInitialRenderTargetData(TextureProperties->PaintBrush, TextureData->PaintBrushRenderTargetTexture);
->>>>>>> 4af6daef
 		}
 	}
 }
@@ -1132,12 +1064,8 @@
 		return;
 	}
 
-<<<<<<< HEAD
-	const auto FeatureLevel = GMaxRHIFeatureLevel;
-=======
 	check(GEditor && GEditor->GetEditorWorldContext().World());
 	const auto FeatureLevel = GEditor->GetEditorWorldContext().World()->GetFeatureLevel();
->>>>>>> 4af6daef
 
 
 	FPaintTexture2DData* TextureData = GetPaintTargetData(PaintingTexture2D);
@@ -1768,12 +1696,8 @@
 {
 	if (UMeshPaintingSubsystem* MeshPaintingSubsystem = GEngine->GetEngineSubsystem<UMeshPaintingSubsystem>())
 	{
-<<<<<<< HEAD
-		const auto FeatureLevel = GetTargetWorld()->FeatureLevel;
-=======
 		check(GEditor && GEditor->GetEditorWorldContext().World());
 		const auto FeatureLevel = GEditor->GetEditorWorldContext().World()->GetFeatureLevel();
->>>>>>> 4af6daef
 		/** Remove all texture overrides which are currently stored and active */
 		for (decltype(PaintTargetData)::TIterator It(PaintTargetData); It; ++It)
 		{
@@ -1847,12 +1771,9 @@
 	return MeshAdapter.IsValid() ? MeshAdapter->SupportsTexturePaint() : false;
 }
 
-<<<<<<< HEAD
-=======
 void UMeshTexturePaintingTool::FloodCurrentPaintTexture()
 {
 	bRequestPaintBucketFill = true;
 }
 
->>>>>>> 4af6daef
 #undef LOCTEXT_NAMESPACE
