--- conflicted
+++ resolved
@@ -120,19 +120,11 @@
 
 void UMeshTexturePaintingTool::Render(IToolsContextRenderAPI* RenderAPI)
 {
-<<<<<<< HEAD
-	UMeshToolManager* MeshToolManager = Cast<UMeshToolManager>(GetToolManager());
-		Super::Render(RenderAPI);
-		FToolDataVisualizer Draw;
-		Draw.BeginFrame(RenderAPI);
-	if (MeshToolManager && LastBestHitResult.Component != nullptr)
-=======
 	Super::Render(RenderAPI);
 	FToolDataVisualizer Draw;
 	Draw.BeginFrame(RenderAPI);
 	UMeshPaintingSubsystem* MeshPaintingSubsystem = GEngine->GetEngineSubsystem<UMeshPaintingSubsystem>();
 	if (MeshPaintingSubsystem && LastBestHitResult.Component != nullptr)
->>>>>>> 6bbb88c8
 	{
 		BrushStampIndicator->bDrawIndicatorLines = true;
 		static float WidgetLineThickness = 1.0f;
@@ -1198,12 +1190,7 @@
 	{
 		return;
 	}
-<<<<<<< HEAD
-
-	UTexture2D*& SelectedTexture = TextureProperties->PaintTexture;
-=======
 	TObjectPtr<UTexture2D>& SelectedTexture = TextureProperties->PaintTexture;
->>>>>>> 6bbb88c8
 	const int32 TextureIndex = (SelectedTexture != nullptr) ? PaintableTextures.IndexOfByKey(SelectedTexture) : 0;
 	if (TextureIndex != INDEX_NONE)
 	{
