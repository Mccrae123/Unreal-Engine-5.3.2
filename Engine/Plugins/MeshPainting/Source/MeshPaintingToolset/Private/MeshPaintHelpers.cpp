--- conflicted
+++ resolved
@@ -1477,11 +1477,8 @@
 
 void UMeshPaintingSubsystem::CleanUp()
 {
-<<<<<<< HEAD
-=======
 	LastPaintedComponent = nullptr;
 
->>>>>>> 4af6daef
 	for (auto& MeshAdapterPair : ComponentToAdapterMap)
 	{
 		MeshAdapterPair.Value->OnRemoved();
