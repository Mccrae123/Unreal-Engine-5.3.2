--- conflicted
+++ resolved
@@ -28,9 +28,6 @@
 
 extern void PropagateVertexPaintToSkeletalMesh(USkeletalMesh* SkeletalMesh, int32 LODIndex);
 
-<<<<<<< HEAD
-bool UMeshPaintingToolset::HasPaintableMesh(UActorComponent* Component)
-=======
 UMeshPaintingSubsystem::UMeshPaintingSubsystem()
 	:	bNeedsRecache(true),
 		bSelectionHasMaterialValidForTexturePaint(false)
@@ -39,7 +36,6 @@
 }
 
 bool UMeshPaintingSubsystem::HasPaintableMesh(UActorComponent* Component)
->>>>>>> 6bbb88c8
 {
 	return Cast<UMeshComponent>(Component) != nullptr;
 }
@@ -811,11 +807,7 @@
 			// because currently all LOD data is being released above.
 			for (LODIndex = 0; LODIndex < NumLODs; ++LODIndex)
 			{
-<<<<<<< HEAD
-				UMeshPaintingToolset::SetColorDataForLOD(Mesh, LODIndex, FillColor, MaskColor);
-=======
 				UMeshPaintingSubsystem::SetColorDataForLOD(Mesh, LODIndex, FillColor, MaskColor);
->>>>>>> 6bbb88c8
 				PropagateVertexPaintToSkeletalMesh(Mesh, LODIndex);
 			}
 			Mesh->InitResources();
