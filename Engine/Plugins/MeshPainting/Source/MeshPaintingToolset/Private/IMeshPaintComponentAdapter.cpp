--- conflicted
+++ resolved
@@ -56,30 +56,6 @@
 
 	while (Material != nullptr)
 	{
-<<<<<<< HEAD
-		FPaintableTexture PaintableTexture;
-		// Find all the unique textures used in the top material level of the selected actor materials
-
-		// Only grab the textures from the top level of samples
-		for (UMaterialExpression* Expression : Material->GetMaterial()->GetExpressions())
-		{
-			UMaterialExpressionTextureBase* TextureBase = Cast<UMaterialExpressionTextureBase>(Expression);
-			if (TextureBase != NULL &&
-				TextureBase->Texture != NULL &&
-				!TextureBase->Texture->IsNormalMap() && 
-				!TextureBase->Texture->VirtualTextureStreaming &&
-				!TextureBase->Texture->HasHDRSource() && // Currently HDR textures are not supported to paint on.
-				TextureBase->Texture->Source.GetBytesPerPixel() > 0 && // Textures' sources must have a known count of bytes per pixel
-				(TextureBase->Texture->Source.GetBytesPerPixel() <= UTexturePaintToolset::GetMaxSupportedBytesPerPixelForPainting())) // Textures' sources must fit in FColor struct to be supported.
-			{
-				// Default UV channel to index 0. 
-				PaintableTexture = FPaintableTexture(TextureBase->Texture, 0);
-
-				// Texture Samples can have UV's specified, check the first node for whether it has a custom UV channel set. 
-				// We only check the first as the Mesh paint mode does not support painting with UV's modified in the shader.
-				UMaterialExpressionTextureSample* TextureSample = Cast<UMaterialExpressionTextureSample>(Expression);
-				if (TextureSample != NULL)
-=======
 		if (Material != NULL)
 		{
 			FPaintableTexture PaintableTexture;
@@ -91,7 +67,6 @@
 				UMaterialExpressionTextureBase* TextureBase = Cast<UMaterialExpressionTextureBase>(Expression);
 				if (TextureBase != NULL &&
 					IsTextureSuitableForTexturePainting(TextureBase->Texture))
->>>>>>> 4af6daef
 				{
 					// Default UV channel to index 0. 
 					PaintableTexture = FPaintableTexture(TextureBase->Texture, 0);
