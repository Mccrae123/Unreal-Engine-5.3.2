--- conflicted
+++ resolved
@@ -56,13 +56,10 @@
 	GetToolManager()->DisplayMessage(
 		LOCTEXT("OnStartMeshSelectTool", "Select a mesh. Switch tools to paint vertex colors, blend between textures, or paint directly onto a texture file."),
 		EToolMessageLevel::UserNotification);
-<<<<<<< HEAD
-=======
 
 	// Set up selection mechanic to select valid meshes
 	SelectionMechanic = NewObject<UMeshPaintSelectionMechanic>(this);
 	SelectionMechanic->Setup(this);
->>>>>>> 24776ab6
 }
 
 void UMeshClickTool::OnUpdateModifierState(int ModifierID, bool bIsOn)
@@ -80,32 +77,7 @@
 
 void UMeshClickTool::OnClicked(const FInputDeviceRay& ClickPos)
 {
-<<<<<<< HEAD
-	if (UMeshToolManager* MeshToolManager = Cast<UMeshToolManager>(GetToolManager()))
-	{
-		for (UMeshComponent* MeshComponent : CachedClickedComponents)
-		{
-			TSharedPtr<IMeshPaintComponentAdapter> MeshAdapter = MeshToolManager->GetAdapterForComponent(MeshComponent);
-			if (MeshComponent && MeshComponent->IsVisible() && MeshAdapter.IsValid() && MeshAdapter->IsValid() && IsMeshAdapterSupported(MeshAdapter))
-			{
-				MeshToolManager->AddPaintableMeshComponent(MeshComponent);
-				MeshAdapter->OnAdded();
-			}
-
-			GetToolManager()->BeginUndoTransaction(LOCTEXT("MeshSelection", "Select Mesh"));
-
-
-			FSelectedOjectsChangeList NewSelection;
-			// TODO add CTRL handling
-			NewSelection.ModificationType = bAddToSelectionSet ? ESelectedObjectsModificationType::Add : ESelectedObjectsModificationType::Replace;
-			NewSelection.Actors.Append(CachedClickedActors);
-			GetToolManager()->RequestSelectionChange(NewSelection);
-			GetToolManager()->EndUndoTransaction();
-		}
-	}
-=======
 	SelectionMechanic->OnClicked(ClickPos);
->>>>>>> 24776ab6
 }
 
 
