--- conflicted
+++ resolved
@@ -79,10 +79,6 @@
 }
 
 
-<<<<<<< HEAD
-
-=======
->>>>>>> 6bbb88c8
 UVertexAdapterClickTool::UVertexAdapterClickTool()
 	: UMeshClickTool()
 {
