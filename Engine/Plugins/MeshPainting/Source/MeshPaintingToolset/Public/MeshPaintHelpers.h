// Copyright Epic Games, Inc. All Rights Reserved.

#pragma once

#include "CoreMinimal.h"
#include "Engine/EngineTypes.h"
#include "MeshPaintingToolsetTypes.h"
#include "Kismet/BlueprintFunctionLibrary.h"
#include "IMeshPaintComponentAdapter.h"
#include "InteractiveToolManager.h"
#include "EdModeInteractiveToolsContext.h"
#include "Engine/StaticMesh.h"
#include "Subsystems/EngineSubsystem.h"
#include "MeshPaintHelpers.generated.h"

class FMeshPaintParameters;
class UImportVertexColorOptions;
class UTexture2D;
class UStaticMeshComponent;
class USkeletalMesh;
class IMeshPaintComponentAdapter;
class UPaintBrushSettings;
class FEditorViewportClient;
class UMeshComponent;
class USkeletalMeshComponent;
class UViewportInteractor;
class FViewport;
class FPrimitiveDrawInterface;
class FSceneView;
struct FStaticMeshComponentLODInfo;
class UMeshVertexPaintingToolProperties;
class UBrushBaseProperties;

enum class EMeshPaintDataColorViewMode : uint8;

/** struct used to store the color data copied from mesh instance to mesh instance */
struct FPerLODVertexColorData
{
	TArray< FColor > ColorsByIndex;
	TMap<FVector, FColor> ColorsByPosition;
};

/** struct used to store the color data copied from mesh component to mesh component */
struct FPerComponentVertexColorData
{
	FPerComponentVertexColorData(const UStaticMesh* InStaticMesh, int32 InComponentIndex)
		: OriginalMesh(InStaticMesh)
		, ComponentIndex(InComponentIndex)
	{
	}

	/** We match up components by the mesh they use */
	TWeakObjectPtr<const UStaticMesh> OriginalMesh;

	/** We also match by component index */
	int32 ComponentIndex;

	/** Vertex colors by LOD */
	TArray<FPerLODVertexColorData> PerLODVertexColorData;
};

/** Struct to hold MeshPaint settings on a per mesh basis */
struct FInstanceTexturePaintSettings
{
	UTexture2D* SelectedTexture;
	int32 SelectedUVChannel;

	FInstanceTexturePaintSettings()
		: SelectedTexture(nullptr)
		, SelectedUVChannel(0)
	{}
	FInstanceTexturePaintSettings(UTexture2D* InSelectedTexture, int32 InSelectedUVSet)
		: SelectedTexture(InSelectedTexture)
		, SelectedUVChannel(InSelectedUVSet)
	{}

	void operator=(const FInstanceTexturePaintSettings& SrcSettings)
	{
		SelectedTexture = SrcSettings.SelectedTexture;
		SelectedUVChannel = SrcSettings.SelectedUVChannel;
	}
};


UENUM()
enum class ETexturePaintWeightTypes : uint8
{
	/** Lerp Between Two Textures using Alpha Value */
	AlphaLerp = 2 UMETA(DisplayName = "Alpha (Two Textures)"),

	/** Weighting Three Textures according to Channels*/
	RGB = 3 UMETA(DisplayName = "RGB (Three Textures)"),

	/**  Weighting Four Textures according to Channels*/
	ARGB = 4 UMETA(DisplayName = "ARGB (Four Textures)"),

	/**  Weighting Five Textures according to Channels */
	OneMinusARGB = 5 UMETA(DisplayName = "ARGB - 1 (Five Textures)")
};

UENUM()
enum class ETexturePaintWeightIndex : uint8
{
	TextureOne = 0,
	TextureTwo,
	TextureThree,
	TextureFour,
	TextureFive
};

/** Parameters for paint actions, stored together for convenience */
struct FPerVertexPaintActionArgs
{
	IMeshPaintComponentAdapter* Adapter;
	UMeshVertexPaintingToolProperties* BrushProperties;
	FVector CameraPosition;
	FHitResult HitResult;
	EMeshPaintModeAction Action;
};

/** Delegates used to call per-vertex/triangle actions */
DECLARE_DELEGATE_TwoParams(FPerVertexPaintAction, FPerVertexPaintActionArgs& /*Args*/, int32 /*VertexIndex*/);
DECLARE_DELEGATE_ThreeParams(FPerTrianglePaintAction, IMeshPaintComponentAdapter* /*Adapter*/, int32 /*TriangleIndex*/, const int32[3] /*Vertex Indices*/);

UCLASS()
class MESHPAINTINGTOOLSET_API UMeshPaintingSubsystem : public UEngineSubsystem
{

	GENERATED_BODY()
public:
	UMeshPaintingSubsystem();

	bool HasPaintableMesh(UActorComponent* Component);
	/** Removes vertex colors associated with the object */
	void RemoveInstanceVertexColors(UObject* Obj);

	/** Removes vertex colors associated with the mesh component */
	void RemoveComponentInstanceVertexColors(UStaticMeshComponent* StaticMeshComponent);
	
	/** Propagates per-instance vertex colors to the underlying Mesh for the given LOD Index */
	bool PropagateColorsToRawMesh(UStaticMesh* StaticMesh, int32 LODIndex, FStaticMeshComponentLODInfo& ComponentLODInfo);	

	/** Retrieves the Vertex Color buffer size for the given LOD level in the Mesh */
	uint32 GetVertexColorBufferSize(UMeshComponent* MeshComponent, int32 LODIndex, bool bInstance);

	/** Retrieves the vertex positions from the given LOD level in the Mesh */
	TArray<FVector> GetVerticesForLOD(const UStaticMesh* StaticMesh, int32 LODIndex);

	/** Retrieves the vertex colors from the given LOD level in the Mesh */
	TArray<FColor> GetColorDataForLOD(const UStaticMesh* StaticMesh, int32 LODIndex);

	/** Retrieves the per-instance vertex colors from the given LOD level in the StaticMeshComponent */
	TArray<FColor> GetInstanceColorDataForLOD(const UStaticMeshComponent* MeshComponent, int32 LODIndex);

	/** Sets the specific (LOD Index) per-instance vertex colors for the given StaticMeshComponent to the supplied Color array */
	void SetInstanceColorDataForLOD(UStaticMeshComponent* MeshComponent, int32 LODIndex, const TArray<FColor>& Colors);	
	
	/** Sets the specific (LOD Index) per-instance vertex colors for the given StaticMeshComponent to a single Color value */
	void SetInstanceColorDataForLOD(UStaticMeshComponent* MeshComponent, int32 LODIndex, const FColor FillColor, const FColor MaskColor);
	
	/** Fills all vertex colors for all LODs found in the given mesh component with Fill Color */
	void FillStaticMeshVertexColors(UStaticMeshComponent* MeshComponent, int32 LODIndex, const FColor FillColor, const FColor MaskColor);
	void FillSkeletalMeshVertexColors(USkeletalMeshComponent* MeshComponent, int32 LODIndex, const FColor FillColor, const FColor MaskColor);
	
	/** Sets all vertex colors for a specific LOD level in the SkeletalMesh to FillColor */
	void SetColorDataForLOD(USkeletalMesh* SkeletalMesh, int32 LODIndex, const FColor FillColor, const FColor MaskColor);

	void ApplyFillWithMask(FColor& InOutColor, const FColor& MaskColor, const FColor& FillColor);

	/** Forces the component to render LOD level at LODIndex instead of the view-based LOD level ( X = 0 means do not force the LOD, X > 0 means force the lod to X - 1 ) */
	void ForceRenderMeshLOD(UMeshComponent* Component, int32 LODIndex);

	/** Clears all texture overrides for this component. */
	void ClearMeshTextureOverrides(const IMeshPaintComponentAdapter& GeometryInfo, UMeshComponent* InMeshComponent);

	/** Applies vertex color painting found on LOD 0 to all lower LODs. */
	void ApplyVertexColorsToAllLODs(IMeshPaintComponentAdapter& GeometryInfo, UMeshComponent* InMeshComponent);

	/** Applies the vertex colors found in LOD level 0 to all contained LOD levels in the StaticMeshComponent */
	void ApplyVertexColorsToAllLODs(IMeshPaintComponentAdapter& GeometryInfo, UStaticMeshComponent* StaticMeshComponent);

	/** Applies the vertex colors found in LOD level 0 to all contained LOD levels in the SkeletalMeshComponent */
	void ApplyVertexColorsToAllLODs(IMeshPaintComponentAdapter& GeometryInfo, USkeletalMeshComponent* SkeletalMeshComponent);

	/** Returns the number of Mesh LODs for the given MeshComponent */
	int32 GetNumberOfLODs(const UMeshComponent* MeshComponent);

	/** OutNumLODs is set to number of Mesh LODs for the given MeshComponent and returns true, or returns false of given mesh component has no valid LODs */
	bool TryGetNumberOfLODs(const UMeshComponent* MeshComponent, int32& OutNumLODs);
	
	/** Returns the number of Texture Coordinates for the given MeshComponent */
	int32 GetNumberOfUVs(const UMeshComponent* MeshComponent, int32 LODIndex);

	/** Checks whether or not the mesh components contains per lod colors (for all LODs)*/
	bool DoesMeshComponentContainPerLODColors(const UMeshComponent* MeshComponent);

	/** Retrieves the number of bytes used to store the per-instance LOD vertex color data from the mesh component */
	void GetInstanceColorDataInfo(const UStaticMeshComponent* StaticMeshComponent, int32 LODIndex, int32& OutTotalInstanceVertexColorBytes);

	/** Given arguments for an action, and an action - retrieves influences vertices and applies Action to them */
	bool ApplyPerVertexPaintAction(FPerVertexPaintActionArgs& InArgs, FPerVertexPaintAction Action);

	bool GetPerVertexPaintInfluencedVertices(FPerVertexPaintActionArgs& InArgs, TSet<int32>& InfluencedVertices);

	/** Given the adapter, settings and view-information retrieves influences triangles and applies Action to them */
	bool ApplyPerTrianglePaintAction(IMeshPaintComponentAdapter* Adapter, const FVector& CameraPosition, const FVector& HitPosition, const UBrushBaseProperties* Settings, FPerTrianglePaintAction Action, bool bOnlyFrontFacingTriangles);

	/** Applies vertex painting to InOutvertexColor according to the given parameters  */
	bool PaintVertex(const FVector& InVertexPosition, const FMeshPaintParameters& InParams, FColor& InOutVertexColor);

	/** Applies Vertex Color Painting according to the given parameters */
	void ApplyVertexColorPaint(const FMeshPaintParameters &InParams, const FLinearColor &OldColor, FLinearColor &NewColor, const float PaintAmount);

	/** Applies Vertex Blend Weight Painting according to the given parameters */
	void ApplyVertexWeightPaint(const FMeshPaintParameters &InParams, const FLinearColor &OldColor, FLinearColor &NewColor, const float PaintAmount);

	/** Generate texture weight color for given number of weights and the to-paint index */
	FLinearColor GenerateColorForTextureWeight(const int32 NumWeights, const int32 WeightIndex);

	/** Computes the Paint power multiplier value */
	float ComputePaintMultiplier(float SquaredDistanceToVertex2D, float BrushStrength, float BrushInnerRadius, float BrushRadialFalloff, float BrushInnerDepth, float BrushDepthFallof, float VertexDepthToBrush);

	/** Checks whether or not a point is influenced by the painting brush according to the given parameters*/
	bool IsPointInfluencedByBrush(const FVector& InPosition, const FMeshPaintParameters& InParams, float& OutSquaredDistanceToVertex2D, float& OutVertexDepthToBrush);

	bool IsPointInfluencedByBrush(const FVector2D& BrushSpacePosition, const float BrushRadiusSquared, float& OutInRangeValue);

	template<typename T>
	void ApplyBrushToVertex(const FVector& VertexPosition, const FMatrix& InverseBrushMatrix, const float BrushRadius, const float BrushFalloffAmount, const float BrushStrength, const T& PaintValue, T& InOutValue);

	/** Helper function to retrieve vertex color from a UTexture given a UVCoordinate */
	FColor PickVertexColorFromTextureData(const uint8* MipData, const FVector2D& UVCoordinate, const UTexture2D* Texture, const FColor ColorMask);	

	void SetSelectionHasMaterialValidForTexturePaint(const bool InValidity)
	{
<<<<<<< HEAD
		float InnerBrushRadius = BrushFalloffAmount * BrushRadius;
		float PaintStrength = UMeshPaintingToolset::ComputePaintMultiplier(BrushSpacePosition2D.SizeSquared(), BrushStrength, InnerBrushRadius, BrushRadius - InnerBrushRadius, 1.0f, 1.0f, 1.0f);

		const T OldValue = InOutValue;
		InOutValue = FMath::LerpStable(OldValue, PaintValue, PaintStrength);
	}	
};

UCLASS()
class MESHPAINTINGTOOLSET_API UMeshToolsContext : public UEdModeInteractiveToolsContext
{
	GENERATED_BODY()

public:
	UMeshToolsContext();
};

UCLASS()
class MESHPAINTINGTOOLSET_API UMeshToolManager : public UInteractiveToolManager
{
	GENERATED_BODY()
=======
		bSelectionHasMaterialValidForTexturePaint = InValidity;
	}
>>>>>>> 6bbb88c8

	bool SelectionHasMaterialValidForTexturePaint()
	{
		return bSelectionHasMaterialValidForTexturePaint;
	}

	/** Map of geometry adapters for each selected mesh component */
	TSharedPtr<IMeshPaintComponentAdapter> GetAdapterForComponent(const UMeshComponent* InComponent) const;
	void AddToComponentToAdapterMap(const UMeshComponent* InComponent, const TSharedPtr<IMeshPaintComponentAdapter> InAdapter);

	TArray<UMeshComponent*> GetSelectedMeshComponents() const;
	void AddSelectedMeshComponents(const TArray<UMeshComponent*>& InComponents);
	bool FindHitResult(const FRay Ray, FHitResult& BestTraceResult);
	void ClearSelectedMeshComponents();
	TArray<UMeshComponent*> GetPaintableMeshComponents() const;
	void AddPaintableMeshComponent(UMeshComponent* InComponent);
	void ClearPaintableMeshComponents();
	bool SelectionContainsValidAdapters() const;
	TArray<FPerComponentVertexColorData> GetCopiedColorsByComponent() const;
	void SetCopiedColorsByComponent(TArray<FPerComponentVertexColorData>& InCopiedColors);
	void CacheSelectionData(const int32 PaintLODIndex, const int32 UVChannel);
	int32 GetMaxUVIndexToPaint() const;
	void ResetState();
	void Refresh();
	bool SelectionContainsPerLODColors() const { return bSelectionContainsPerLODColors; }
	void ClearSelectionLODColors() { bSelectionContainsPerLODColors = false; }

public:
	bool bNeedsRecache;

protected:
	bool bSelectionHasMaterialValidForTexturePaint;

private:
	FName GetComponentActorName(const UMeshComponent* InComponent) const;

	void CleanUp();

private:
	/** Map of geometry adapters for each selected mesh component */
	TMap<FName, TSharedPtr<IMeshPaintComponentAdapter>> ComponentToAdapterMap;
	TArray<UMeshComponent*> SelectedMeshComponents;
	/** Mesh components within the current selection which are eligible for painting */
	TArray<UMeshComponent*> PaintableComponents;
	/** Contains copied vertex color data */
	TArray<FPerComponentVertexColorData> CopiedColorsByComponent;
	bool bSelectionContainsPerLODColors;
};

template<typename T>
void UMeshPaintingSubsystem::ApplyBrushToVertex(const FVector& VertexPosition, const FMatrix& InverseBrushMatrix, const float BrushRadius, const float BrushFalloffAmount, const float BrushStrength, const T& PaintValue, T& InOutValue)
{
	const FVector BrushSpacePosition = InverseBrushMatrix.TransformPosition(VertexPosition);
	const FVector2D BrushSpacePosition2D(BrushSpacePosition.X, BrushSpacePosition.Y);
		
	float InfluencedValue = 0.0f;
	if (IsPointInfluencedByBrush(BrushSpacePosition2D, BrushRadius * BrushRadius, InfluencedValue))
	{
		float InnerBrushRadius = BrushFalloffAmount * BrushRadius;
		float PaintStrength = GEngine->GetEngineSubsystem<UMeshPaintingSubsystem>()->ComputePaintMultiplier(BrushSpacePosition2D.SizeSquared(), BrushStrength, InnerBrushRadius, BrushRadius - InnerBrushRadius, 1.0f, 1.0f, 1.0f);

		const T OldValue = InOutValue;
		InOutValue = FMath::LerpStable(OldValue, PaintValue, PaintStrength);
	}	
};<|MERGE_RESOLUTION|>--- conflicted
+++ resolved
@@ -233,32 +233,8 @@
 
 	void SetSelectionHasMaterialValidForTexturePaint(const bool InValidity)
 	{
-<<<<<<< HEAD
-		float InnerBrushRadius = BrushFalloffAmount * BrushRadius;
-		float PaintStrength = UMeshPaintingToolset::ComputePaintMultiplier(BrushSpacePosition2D.SizeSquared(), BrushStrength, InnerBrushRadius, BrushRadius - InnerBrushRadius, 1.0f, 1.0f, 1.0f);
-
-		const T OldValue = InOutValue;
-		InOutValue = FMath::LerpStable(OldValue, PaintValue, PaintStrength);
-	}	
-};
-
-UCLASS()
-class MESHPAINTINGTOOLSET_API UMeshToolsContext : public UEdModeInteractiveToolsContext
-{
-	GENERATED_BODY()
-
-public:
-	UMeshToolsContext();
-};
-
-UCLASS()
-class MESHPAINTINGTOOLSET_API UMeshToolManager : public UInteractiveToolManager
-{
-	GENERATED_BODY()
-=======
 		bSelectionHasMaterialValidForTexturePaint = InValidity;
 	}
->>>>>>> 6bbb88c8
 
 	bool SelectionHasMaterialValidForTexturePaint()
 	{
