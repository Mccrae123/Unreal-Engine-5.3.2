--- conflicted
+++ resolved
@@ -34,11 +34,8 @@
                     "RenderCore",
                     "RHI",
 					"ToolWidgets",
-<<<<<<< HEAD
-=======
 					"InterchangeEngine",
 					"InterchangePipelines"
->>>>>>> d731a049
                 }
             );
 
