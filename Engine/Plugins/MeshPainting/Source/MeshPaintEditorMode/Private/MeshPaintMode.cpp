--- conflicted
+++ resolved
@@ -330,8 +330,6 @@
 	if (UMeshVertexPaintingTool* VertexPaintingTool = Cast<UMeshVertexPaintingTool>(GetToolManager()->GetActiveTool(EToolSide::Left)))
 	{
 		VertexPaintingTool->OnPaintingFinished().BindUObject(this, &UMeshPaintMode::OnVertexPaintFinished);
-<<<<<<< HEAD
-=======
 	}
 }
 
@@ -351,27 +349,7 @@
 				MeshToolManager->Refresh();
 			}
 		}
->>>>>>> 24776ab6
-	}
-}
-
-void UMeshPaintMode::OnVertexPaintFinished()
-{
-	if (UMeshColorPaintingToolProperties* ColorPaintingToolProperties = UMeshPaintMode::GetColorToolProperties())
-	{
-		if (!ColorPaintingToolProperties->bPaintOnSpecificLOD)
-		{
-			PropagateVertexColorsToLODs();
-		}
-		else
-		{
-			if (UMeshToolManager* MeshToolManager = Cast<UMeshToolManager>(GetToolManager()))
-			{
-				MeshToolManager->Refresh();
-			}
-		}
-	}
-	UpdateCachedVertexDataSize();
+	}
 }
 
 void UMeshPaintMode::OnToolEnded(UInteractiveToolManager* Manager, UInteractiveTool* Tool)
