// Copyright Epic Games, Inc. All Rights Reserved.

#include "MeshPaintEditorMode.h"
#include "Modules/ModuleManager.h"
#include "MeshPaintMode.h"
#include "EditorModeManager.h"
#include "MeshPaintModeSettings.h"
#include "MeshPaintModeCommands.h"
#include "BrushSettingsCustomization.h"
#include "PropertyEditorModule.h"
#include "MeshPaintComponentAdapterFactory.h"
#include "MeshPaintAdapterFactory.h"
#include "MeshPaintSplineMeshAdapter.h"
#include "MeshPaintStaticMeshAdapter.h"
#include "MeshPaintSkeletalMeshAdapter.h"
<<<<<<< HEAD
#include "Settings/LevelEditorMiscSettings.h"
=======
>>>>>>> 6bbb88c8

class FMeshPaintEditorModeModule : public IModuleInterface
{
public:
	FMeshPaintEditorModeModule() 
	{
	}

	// FModuleInterface overrides
	virtual void StartupModule() override;
	virtual void ShutdownModule() override;
	virtual bool SupportsDynamicReloading() override
	{
		return true;
	}

protected:
	void Register();
	void OnPostEngineInit();
	void Unregister();

	void OnMeshPaintModeButtonClicked();
	bool IsMeshPaintModeButtonEnabled();
	void RegisterGeometryAdapterFactory(TSharedRef<IMeshPaintComponentAdapterFactory> Factory);
	void UnregisterGeometryAdapterFactory(TSharedRef<IMeshPaintComponentAdapterFactory> Factory);
};

void FMeshPaintEditorModeModule::Register()
{
	// Note: factories must be registered in the order of most to least specialized!!
	// The factory lookup currently uses first found rather than determining most specialized. Due to this, the SplineMesh factory must be 
	// registered *before* the StaticMesh factory, since both factories will succeed in constructing adapters for USplineMeshComponent
	// since it derives from UStaticMeshComponent.
	RegisterGeometryAdapterFactory(MakeShareable(new FMeshPaintSplineMeshComponentAdapterFactory));
	RegisterGeometryAdapterFactory(MakeShareable(new FMeshPaintStaticMeshComponentAdapterFactory));
	RegisterGeometryAdapterFactory(MakeShareable(new FMeshPaintSkeletalMeshComponentAdapterFactory));

	FPropertyEditorModule& PropertyModule = FModuleManager::LoadModuleChecked<FPropertyEditorModule>("PropertyEditor");
	PropertyModule.RegisterCustomClassLayout("MeshColorPaintingToolProperties", FOnGetDetailCustomizationInstance::CreateStatic(&FColorPaintingSettingsCustomization::MakeInstance));
	PropertyModule.RegisterCustomClassLayout("MeshWeightPaintingToolProperties", FOnGetDetailCustomizationInstance::CreateStatic(&FWeightPaintingSettingsCustomization::MakeInstance));
	PropertyModule.RegisterCustomClassLayout("MeshTexturePaintingToolProperties", FOnGetDetailCustomizationInstance::CreateStatic(&FTexturePaintingSettingsCustomization::MakeInstance));
}


void FMeshPaintEditorModeModule::OnPostEngineInit()
{
	Register();
	FMeshPaintingToolActionCommands::RegisterAllToolActions();
	FMeshPaintEditorModeCommands::Register();
}

void FMeshPaintEditorModeModule::StartupModule()
{
	FCoreDelegates::OnPostEngineInit.AddRaw(this, &FMeshPaintEditorModeModule::OnPostEngineInit);
}


void FMeshPaintEditorModeModule::ShutdownModule()
{
	
	FCoreDelegates::OnPostEngineInit.RemoveAll(this);

	FMeshPaintingToolActionCommands::UnregisterAllToolActions();
	FMeshPaintEditorModeCommands::Unregister();

	// This function may be called during shutdown to clean up your module.  For modules that support dynamic reloading,
	// we call this function before unloading the module.
	Unregister();
}




void FMeshPaintEditorModeModule::Unregister()
{
}


void FMeshPaintEditorModeModule::OnMeshPaintModeButtonClicked()
{
	// *Important* - activate the mode first since FEditorModeTools::DeactivateMode will
	// activate the default mode when the stack becomes empty, resulting in multiple active visible modes.
	GLevelEditorModeTools().ActivateMode(GetDefault<UMeshPaintMode>()->GetID());
<<<<<<< HEAD

	// Find and disable any other 'visible' modes since we only ever allow one of those active at a time.
	GLevelEditorModeTools().DeactivateOtherVisibleModes(GetDefault<UMeshPaintMode>()->GetID());
=======
>>>>>>> 6bbb88c8

}



bool FMeshPaintEditorModeModule::IsMeshPaintModeButtonEnabled( )
{
	return true;
}

void  FMeshPaintEditorModeModule::RegisterGeometryAdapterFactory(TSharedRef<IMeshPaintComponentAdapterFactory> Factory)
{
	FMeshPaintComponentAdapterFactory::FactoryList.Add(Factory);
}

void  FMeshPaintEditorModeModule::UnregisterGeometryAdapterFactory(TSharedRef<IMeshPaintComponentAdapterFactory> Factory)
{
	FMeshPaintComponentAdapterFactory::FactoryList.Remove(Factory);
}

IMPLEMENT_MODULE(FMeshPaintEditorModeModule, MeshPaintEditorMode)<|MERGE_RESOLUTION|>--- conflicted
+++ resolved
@@ -13,10 +13,6 @@
 #include "MeshPaintSplineMeshAdapter.h"
 #include "MeshPaintStaticMeshAdapter.h"
 #include "MeshPaintSkeletalMeshAdapter.h"
-<<<<<<< HEAD
-#include "Settings/LevelEditorMiscSettings.h"
-=======
->>>>>>> 6bbb88c8
 
 class FMeshPaintEditorModeModule : public IModuleInterface
 {
@@ -100,12 +96,6 @@
 	// *Important* - activate the mode first since FEditorModeTools::DeactivateMode will
 	// activate the default mode when the stack becomes empty, resulting in multiple active visible modes.
 	GLevelEditorModeTools().ActivateMode(GetDefault<UMeshPaintMode>()->GetID());
-<<<<<<< HEAD
-
-	// Find and disable any other 'visible' modes since we only ever allow one of those active at a time.
-	GLevelEditorModeTools().DeactivateOtherVisibleModes(GetDefault<UMeshPaintMode>()->GetID());
-=======
->>>>>>> 6bbb88c8
 
 }
 
