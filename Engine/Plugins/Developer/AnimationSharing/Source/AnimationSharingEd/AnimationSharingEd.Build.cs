// Copyright Epic Games, Inc. All Rights Reserved.

using UnrealBuildTool;

public class AnimationSharingEd : ModuleRules
{
	public AnimationSharingEd(ReadOnlyTargetRules Target) : base(Target)
	{
        PCHUsage = ModuleRules.PCHUsageMode.UseExplicitOrSharedPCHs;
		
        PrivateDependencyModuleNames.AddRange(
			new string[] {
				"Core",
				"CoreUObject",
                "UnrealEd",
                "AssetTools",
                "AnimationSharing",
                "Slate",
                "SlateCore",
                "PropertyEditor",
            }
		);
<<<<<<< HEAD
    }

=======

		UnsafeTypeCastWarningLevel = WarningLevel.Error;
	}
>>>>>>> 4af6daef
}<|MERGE_RESOLUTION|>--- conflicted
+++ resolved
@@ -20,12 +20,7 @@
                 "PropertyEditor",
             }
 		);
-<<<<<<< HEAD
-    }
-
-=======
 
 		UnsafeTypeCastWarningLevel = WarningLevel.Error;
 	}
->>>>>>> 4af6daef
 }