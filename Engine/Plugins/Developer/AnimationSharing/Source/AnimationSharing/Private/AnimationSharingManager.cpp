// Copyright 1998-2019 Epic Games, Inc. All Rights Reserved.

#include "AnimationSharingManager.h"
#include "AnimationSharingModule.h"
#include "Stats/Stats.h"
#include "Components/SkinnedMeshComponent.h"
#include "TransitionBlendInstance.h"
#include "Animation/AnimationAsset.h"
#include "Animation/AnimSequence.h"
#include "SignificanceManager.h"
#include "AnimationSharingSetup.h"
#include "AdditiveAnimationInstance.h"
#include "AnimationSharingInstances.h"

#include "Misc/CoreMisc.h"
#include "DrawDebugHelpers.h"
#include "Math/NumericLimits.h"
#include "Logging/LogMacros.h"
#include "Engine/Engine.h"
#include "ProfilingDebugging/CsvProfiler.h"
#include "Misc/DefaultValueHelper.h"

#if WITH_EDITOR
#include "PlatformInfo.h"
#include "Interfaces/ITargetPlatformManagerModule.h"
#include "Interfaces/ITargetPlatform.h"
#endif // WITH_EDITOR

DEFINE_LOG_CATEGORY(LogAnimationSharing);

DECLARE_CYCLE_STAT(TEXT("Tick"), STAT_AnimationSharing_Tick, STATGROUP_AnimationSharing);
DECLARE_CYCLE_STAT(TEXT("UpdateBlends"), STAT_AnimationSharing_UpdateBlends, STATGROUP_AnimationSharing);
DECLARE_CYCLE_STAT(TEXT("UpdateOnDemands"), STAT_AnimationSharing_UpdateOnDemands, STATGROUP_AnimationSharing);
DECLARE_CYCLE_STAT(TEXT("UpdateAdditives"), STAT_AnimationSharing_UpdateAdditives, STATGROUP_AnimationSharing);
DECLARE_CYCLE_STAT(TEXT("TickActorStates"), STAT_AnimationSharing_TickActorStates, STATGROUP_AnimationSharing);
DECLARE_CYCLE_STAT(TEXT("KickoffInstances"), STAT_AnimationSharing_KickoffInstances, STATGROUP_AnimationSharing);

DECLARE_DWORD_COUNTER_STAT(TEXT("NumBlends"), STAT_AnimationSharing_NumBlends, STATGROUP_AnimationSharing);
DECLARE_DWORD_COUNTER_STAT(TEXT("NumOnDemands"), STAT_AnimationSharing_NumOnDemands, STATGROUP_AnimationSharing);
DECLARE_DWORD_COUNTER_STAT(TEXT("NumActors"), STAT_AnimationSharing_NumActors, STATGROUP_AnimationSharing);
DECLARE_DWORD_COUNTER_STAT(TEXT("NumComponent"), STAT_AnimationSharing_NumComponent, STATGROUP_AnimationSharing);

static int32 GAnimationSharingDebugging = 0;
static FAutoConsoleVariableRef CVarAnimSharing_DebugStates(
	TEXT("a.Sharing.DebugStates"),
	GAnimationSharingDebugging,
	TEXT("Values: 0/1/2/3\n")
	TEXT("Controls whether and which animation sharing debug features are enabled.\n")
	TEXT("0: Turned off.\n")
	TEXT("1: Turns on active master-components and blend with material coloring, and printing state information for each actor above their capsule.\n")
	TEXT("2: Turns printing state information about currently active animation states, blend etc. Also enables line drawing from slave-components to currently assigned master components."),
	ECVF_Cheat);

static int32 GAnimationSharingEnabled = 1;
static FAutoConsoleCommandWithWorldAndArgs CVarAnimSharing_Enabled(
	TEXT("a.Sharing.Enabled"),
	TEXT("Arguments: 0/1\n")
	TEXT("Controls whether the animation sharing is enabled."),
	FConsoleCommandWithWorldAndArgsDelegate::CreateLambda([](const TArray<FString>& Args, UWorld* World)
	{
		if (Args.Num() != 0)
		{
			const bool bShouldBeEnabled = Args[0].ToBool();
			if (!bShouldBeEnabled && GAnimationSharingEnabled && World)
			{
				/** Need to unregister actors here*/
				UAnimationSharingManager* Manager = FAnimSharingModule::Get(World);
				if (Manager)
				{
					Manager->ClearActorData();
				}
			}

			GAnimationSharingEnabled = bShouldBeEnabled;
			UE_LOG(LogAnimationSharing, Log, TEXT("Animation Sharing System - %s"), GAnimationSharingEnabled ? TEXT("Enabled") : TEXT("Disabled"));
		}
	}),
	ECVF_Cheat);

#if !UE_BUILD_SHIPPING
static int32 GMasterComponentsVisible = 0;
static FAutoConsoleCommandWithWorldAndArgs CVarAnimSharing_ToggleVisibility(
	TEXT("a.Sharing.ToggleVisibility"),
	TEXT("Toggles the visibility of the Master Pose Components."),
	FConsoleCommandWithWorldAndArgsDelegate::CreateLambda([](const TArray<FString>& Args, UWorld* World)
	{
		const bool bShouldBeVisible = !GMasterComponentsVisible;

		/** Need to unregister actors here*/
		UAnimationSharingManager* Manager = FAnimSharingModule::Get(World);
		if (Manager)
		{
			Manager->SetMasterComponentsVisibility(bShouldBeVisible);
		}

		GMasterComponentsVisible = bShouldBeVisible;
	}),
	ECVF_Cheat);

#else
static const int32 GMasterComponentsVisible = 0;
#endif

#if WITH_EDITOR
static TAutoConsoleVariable<FString> CVarAnimSharing_PreviewScalabilityPlatform(
	TEXT("a.Sharing.ScalabilityPlatform"),
	"",
	TEXT("Controls which platform should be used when retrieving per platform scalability settings.\n")
	TEXT("Empty: Current platform.\n")
	TEXT("Name of Platform\n")
	TEXT("Name of Platform Group\n"),
	ECVF_Cheat);
#endif

#define LOG_STATES 0
#define CSV_STATS 0
#define DETAIL_STATS 0

#if DEBUG_MATERIALS
TArray<UMaterialInterface*> UAnimationSharingManager::DebugMaterials;
#endif

void UAnimationSharingManager::BeginDestroy()
{
	Super::BeginDestroy();
	PerSkeletonData.Empty();
	
	// Unregister tick function
	TickFunction.UnRegisterTickFunction();
	TickFunction.Manager = nullptr;
}

UWorld* UAnimationSharingManager::GetWorld() const
{
	return Cast<UWorld>(GetOuter());
}

UAnimationSharingManager* UAnimationSharingManager::GetAnimationSharingManager(UObject* WorldContextObject)
{
	if (UWorld* World = GEngine->GetWorldFromContextObject(WorldContextObject, EGetWorldErrorMode::LogAndReturnNull))
	{
		return GetManagerForWorld(World);
	}

	return nullptr;
}

UAnimationSharingManager* UAnimationSharingManager::GetManagerForWorld(UWorld* InWorld)
{
	return FAnimSharingModule::Get(InWorld);
}

void FTickAnimationSharingFunction::ExecuteTick(float DeltaTime, enum ELevelTick TickType, ENamedThreads::Type CurrentThread, const FGraphEventRef& MyCompletionGraphEvent)
{
	if (ensure(Manager))
	{
		Manager->Tick(DeltaTime);
	}
}

FString FTickAnimationSharingFunction::DiagnosticMessage()
{
	return TEXT("FTickAnimationSharingFunction");
}

FName FTickAnimationSharingFunction::DiagnosticContext(bool bDetailed)
{
	return FName(TEXT("TickAnimationSharing"));
}


FTickAnimationSharingFunction& UAnimationSharingManager::GetTickFunction()
{
	return TickFunction;
}

void UAnimationSharingManager::Initialise(const UAnimationSharingSetup* InSetup)
{
	if (InSetup)
	{
		TickFunction.Manager = this;
		TickFunction.RegisterTickFunction(GetWorld()->PersistentLevel);

		ScalabilitySettings = InSetup->ScalabilitySettings;

#if WITH_EDITOR
		// Update local copy defaults with current platform value
		const FName PlatformName = UAnimationSharingManager::GetPlatformName();
		ScalabilitySettings.UseBlendTransitions = ScalabilitySettings.UseBlendTransitions.GetValueForPlatformIdentifiers(PlatformName, PlatformName);
		ScalabilitySettings.BlendSignificanceValue = ScalabilitySettings.BlendSignificanceValue.GetValueForPlatformIdentifiers(PlatformName, PlatformName);
		ScalabilitySettings.MaximumNumberConcurrentBlends = ScalabilitySettings.MaximumNumberConcurrentBlends.GetValueForPlatformIdentifiers(PlatformName, PlatformName);
		ScalabilitySettings.TickSignificanceValue = ScalabilitySettings.TickSignificanceValue.GetValueForPlatformIdentifiers(PlatformName, PlatformName);
#endif

		// Debug materials
#if DEBUG_MATERIALS 
		DebugMaterials.Empty();
		{
			UMaterialInterface* RedMaterial = LoadObject<UMaterialInterface>(nullptr, TEXT("/AnimationSharing/AnimSharingRed.AnimSharingRed"));
			DebugMaterials.Add(RedMaterial);
			UMaterialInterface* GreenMaterial = LoadObject<UMaterialInterface>(nullptr, TEXT("/AnimationSharing/AnimSharingGreen.AnimSharingGreen"));
			DebugMaterials.Add(GreenMaterial);
			UMaterialInterface* BlueMaterial = LoadObject<UMaterialInterface>(nullptr, TEXT("/AnimationSharing/AnimSharingBlue.AnimSharingBlue"));
			DebugMaterials.Add(BlueMaterial);
		}
#endif 
		UWorld* World = GetWorld();

		for (const FPerSkeletonAnimationSharingSetup& SkeletonSetup : InSetup->SkeletonSetups)
		{
			SetupPerSkeletonData(SkeletonSetup);
		}
	}
}

const FAnimationSharingScalability& UAnimationSharingManager::GetScalabilitySettings() const
{
	return ScalabilitySettings;
}

void UAnimationSharingManager::SetupPerSkeletonData(const FPerSkeletonAnimationSharingSetup& SkeletonSetup)
{
	const USkeleton* Skeleton = SkeletonSetup.Skeleton;
	UAnimationSharingStateProcessor* Processor = SkeletonSetup.StateProcessorClass ?SkeletonSetup.StateProcessorClass->GetDefaultObject<UAnimationSharingStateProcessor>() : nullptr;
	UEnum* StateEnum = Processor ? Processor->GetAnimationStateEnum() : nullptr;
	if (Skeleton && StateEnum && Processor)
	{
		UAnimSharingInstance* Data = NewObject<UAnimSharingInstance>(this);
		// Try and setup up instance using provided setup data
		if (Data->Setup(this, SkeletonSetup, &ScalabilitySettings, Skeletons.Num()))
		{
			PerSkeletonData.Add(Data);
			Skeletons.Add(Skeleton);
		}
		else
		{
			UE_LOG(LogAnimationSharing, Error, TEXT("Failed to initialise Animation Sharing Data for Skeleton (%s)!"),
				Skeleton ? *Skeleton->GetName() : TEXT("None"));
		}
	}
	else
	{
		UE_LOG(LogAnimationSharing, Error, TEXT("Invalid Skeleton (%s), State Enum (%s) or State Processor (%s)!"), 
			Skeleton ? *Skeleton->GetName() : TEXT("None"),
			StateEnum ? *StateEnum->GetName() : TEXT("None"),
			Processor ? *Processor->GetName() : TEXT("None"));
	}
}

uint32 UAnimationSharingManager::CreateActorHandle(uint8 SkeletonIndex, uint32 ActorIndex) const
{
	ensureMsgf(ActorIndex <= 0xFFFFFF, TEXT("Invalid Actor Handle due to overflow"));
	return (SkeletonIndex << 24) | ActorIndex;
}

uint8 UAnimationSharingManager::GetSkeletonIndexFromHandle(uint32 InHandle) const
{
	return (InHandle & 0xFF000000) >> 24;
}

uint32 UAnimationSharingManager::GetActorIndexFromHandle(uint32 InHandle) const
{
	return (InHandle & 0x00FFFFFF);
}

void UAnimationSharingManager::Tick(float DeltaTime)
{
	SCOPE_CYCLE_COUNTER(STAT_AnimationSharing_Tick);
	
	const float WorldTime = GetWorld()->GetTimeSeconds();

	/** Keeping track of currently running instances / animations for debugging purposes */
	int32 TotalNumBlends = 0;
	int32 TotalNumOnDemands = 0;
	int32 TotalNumComponents = 0;
	int32 TotalNumActors = 0;

	int32 TotalNumRunningStates = 0;
	int32 TotalNumRunningComponents = 0;

	/** Iterator over all Skeleton setups */
	for (int32 Index = 0; Index < PerSkeletonData.Num(); ++Index)
	{
		UAnimSharingInstance* Instance = PerSkeletonData[Index];
		Instance->WorldTime = WorldTime;

		/** Tick both Blend and On-Demand instances first, as they could be finishing */
		Instance->TickBlendInstances();
		Instance->TickOnDemandInstances();
		Instance->TickAdditiveInstances();

		/** Tick actor states */
		Instance->TickActorStates();

		/** Setup and start any blending transitions created while ticking the actor states */
		Instance->KickoffInstances();

#if !UE_BUILD_SHIPPING
		if (GAnimationSharingDebugging >= 1)
		{
			Instance->TickDebugInformation();
		}
#endif
		/** Tick the animation states to determine which components should be turned on/off */
		Instance->TickAnimationStates();

#if DETAIL_STATS
		/** Stat counters */
		TotalNumOnDemands += Instance->OnDemandInstances.Num();
		TotalNumBlends += Instance->BlendInstances.Num();
		TotalNumActors += Instance->PerActorData.Num();
		TotalNumComponents += Instance->PerComponentData.Num();

		for (FPerStateData& StateData : Instance->PerStateData)
		{
			if (StateData.InUseComponentFrameBits.Contains(true))
			{
				++TotalNumRunningStates;
			}

			for (int32 ComponentIndex = 0; ComponentIndex < StateData.PreviousInUseComponentFrameBits.Num(); ++ComponentIndex)
			{
				if (StateData.PreviousInUseComponentFrameBits[ComponentIndex] == true)
				{
					++TotalNumRunningComponents;
				}
			}
		}
#endif // DETAIL_STATS
	}

#if DETAIL_STATS
	SET_DWORD_STAT(STAT_AnimationSharing_NumOnDemands, TotalNumOnDemands);
	SET_DWORD_STAT(STAT_AnimationSharing_NumBlends, TotalNumBlends);

	SET_DWORD_STAT(STAT_AnimationSharing_NumActors, TotalNumActors);
	SET_DWORD_STAT(STAT_AnimationSharing_NumComponent, TotalNumComponents);

	SET_DWORD_STAT(STAT_AnimationSharing_NumBlends, TotalNumBlends);
#endif // DETAIL_STATS

#if CSV_STATS 
	CSV_CUSTOM_STAT_GLOBAL(NumOnDemands, TotalNumOnDemands, ECsvCustomStatOp::Set);
	CSV_CUSTOM_STAT_GLOBAL(NumBlends, TotalNumBlends, ECsvCustomStatOp::Set);
	CSV_CUSTOM_STAT_GLOBAL(NumRunningStates, TotalNumRunningStates, ECsvCustomStatOp::Set);
	CSV_CUSTOM_STAT_GLOBAL(NumRunningComponents, TotalNumRunningComponents, ECsvCustomStatOp::Set);
#endif

}

void UAnimationSharingManager::RegisterActor(AActor* InActor, FUpdateActorHandle CallbackDelegate)
{
	if (!UAnimationSharingManager::AnimationSharingEnabled())
	{
		return;
	}

	if (InActor)
	{
		TArray<USkeletalMeshComponent*, TInlineAllocator<1>> OwnedComponents;
		InActor->GetComponents<USkeletalMeshComponent>(OwnedComponents);
		checkf(OwnedComponents.Num(), TEXT("No SkeletalMeshComponents found in actor!"));

		const USkeleton* UsedSkeleton = [&OwnedComponents]()
		{
			USkeleton* CurrentSkeleton = nullptr;
			for (USkeletalMeshComponent* SkeletalMeshComponent : OwnedComponents)
			{
				const USkeletalMesh* Mesh = SkeletalMeshComponent->SkeletalMesh;
				USkeleton* Skeleton = Mesh->Skeleton;

				if (CurrentSkeleton == nullptr)
				{
					CurrentSkeleton = Skeleton;
				}
				else if (CurrentSkeleton != Skeleton)
				{
					if (!CurrentSkeleton->IsCompatibleMesh(Mesh))
					{
						checkf(false, TEXT("Multiple different skeletons within same actor"));
					}
				}
			}

			return CurrentSkeleton;
		}();

		RegisterActorWithSkeleton(InActor, UsedSkeleton, CallbackDelegate);
	}
}

void UAnimationSharingManager::RegisterActorWithSkeleton(AActor* InActor, const USkeleton* SharingSkeleton, FUpdateActorHandle CallbackDelegate)
{
	if (!UAnimationSharingManager::AnimationSharingEnabled())
	{
		return;
	}

	const AnimationSharingDataHandle Handle = [this, SharingSkeleton]() -> uint32
	{
		uint32 ArrayIndex = Skeletons.IndexOfByPredicate([SharingSkeleton](const USkeleton* Skeleton)
		{
			return (Skeleton == SharingSkeleton) || (Skeleton->IsCompatible(SharingSkeleton));
		});
		return ArrayIndex;
	}();

	if (Handle != INDEX_NONE)
	{
		TArray<USkeletalMeshComponent*, TInlineAllocator<1>> OwnedComponents;
		InActor->GetComponents<USkeletalMeshComponent>(OwnedComponents);
		checkf(OwnedComponents.Num(), TEXT("No SkeletalMeshComponents found in actor!"));

		UAnimSharingInstance* Data = PerSkeletonData[Handle];
		if (Data->AnimSharingManager != nullptr)
		{
			// Register the actor
			const int32 ActorIndex = Data->RegisteredActors.Add(InActor);

			FPerActorData& ActorData = Data->PerActorData.AddZeroed_GetRef();
			ActorData.BlendInstanceIndex = ActorData.OnDemandInstanceIndex = ActorData.AdditiveInstanceIndex = INDEX_NONE;
			ActorData.SignificanceValue = Data->SignificanceManager->GetSignificance(InActor);
			ActorData.UpdateActorHandleDelegate = CallbackDelegate;

			bool bShouldProcess = true;
			ActorData.CurrentState = ActorData.PreviousState = Data->DetermineStateForActor(ActorIndex, bShouldProcess);

			for (USkeletalMeshComponent* Component : OwnedComponents)
			{
				FPerComponentData& ComponentData = Data->PerComponentData.AddZeroed_GetRef();
				ComponentData.ActorIndex = ActorIndex;
				ComponentData.Component = Component;

				Component->PrimaryComponentTick.bCanEverTick = false;
				Component->SetComponentTickEnabled(false);
				Component->bIgnoreMasterPoseComponentLOD = true;

				ActorData.ComponentIndices.Add(Data->PerComponentData.Num() - 1);

				const int32 ComponentIndex = Data->PerComponentData.Num() - 1;
				Data->SetupSlaveComponent(ActorData.CurrentState, ActorIndex);
			}

			if (Data->PerStateData[ActorData.CurrentState].bIsOnDemand && ActorData.OnDemandInstanceIndex != INDEX_NONE)
			{
				// We will have setup an on-demand instance so we need to kick it off here before we next tick
				Data->OnDemandInstances[ActorData.OnDemandInstanceIndex].bActive = true;
				Data->OnDemandInstances[ActorData.OnDemandInstanceIndex].StartTime = Data->WorldTime;
			}

			const int32 ActorHandle = CreateActorHandle(Handle, ActorIndex);
			ActorData.UpdateActorHandleDelegate.ExecuteIfBound(ActorHandle);
		}
	}
	else
	{
		UE_LOG(LogAnimationSharing, Error, TEXT("Invalid skeleton (%s) for which there is no sharing setup available!"), SharingSkeleton ? *SharingSkeleton->GetName() : TEXT("None"));
	}
}

void UAnimationSharingManager::RegisterActorWithSkeletonBP(AActor* InActor, const USkeleton* SharingSkeleton)
{
	RegisterActorWithSkeleton(InActor, SharingSkeleton, FUpdateActorHandle::CreateLambda([](int32 A) {}));
}

void UAnimationSharingManager::UnregisterActor(AActor* InActor)
{
	if (!UAnimationSharingManager::AnimationSharingEnabled())
	{
		return;
	}

	for (int32 SkeletonIndex = 0; SkeletonIndex < PerSkeletonData.Num(); ++SkeletonIndex)
	{
		UAnimSharingInstance* SkeletonData = PerSkeletonData[SkeletonIndex];
		const int32 ActorIndex = SkeletonData->RegisteredActors.IndexOfByKey(InActor);	

		if (ActorIndex != INDEX_NONE )
		{
			const FPerActorData& ActorData = SkeletonData->PerActorData[ActorIndex];

			const bool bNeedsSwap = SkeletonData->PerActorData.Num() > 1 && ActorIndex != SkeletonData->PerActorData.Num() - 1;

			for (int32 ComponentIndex : ActorData.ComponentIndices)
			{
				SkeletonData->PerComponentData[ComponentIndex].Component->SetMasterPoseComponent(nullptr, true);
				SkeletonData->PerComponentData[ComponentIndex].Component->SetComponentTickEnabled(true);
				SkeletonData->RemoveComponent(ComponentIndex);
			}

			const int32 SwapIndex = SkeletonData->PerActorData.Num() - 1;

			// Remove actor index from any blend instances
			for (FBlendInstance& Instance : SkeletonData->BlendInstances)
			{
				Instance.ActorIndices.Remove(ActorIndex);

				// If we are swapping and the actor we are swapping with is part of the instance make sure we update the actor index
				const uint32 SwapActorIndex = bNeedsSwap ? Instance.ActorIndices.IndexOfByKey(SwapIndex) : INDEX_NONE;
				if (SwapActorIndex != INDEX_NONE)
				{
					Instance.ActorIndices[SwapActorIndex] = ActorIndex;
				}
			}

			// Remove actor index from any running on demand instances
			for (FOnDemandInstance& Instance : SkeletonData->OnDemandInstances)
			{
				Instance.ActorIndices.Remove(ActorIndex);

				// If we are swapping and the actor we are swapping with is part of the instance make sure we update the actor index
				const uint32 SwapActorIndex = bNeedsSwap ? Instance.ActorIndices.IndexOfByKey(SwapIndex) : INDEX_NONE;
				if (SwapActorIndex != INDEX_NONE)
				{
					Instance.ActorIndices[SwapActorIndex] = ActorIndex;
				}
			}

			// Remove actor index from any additive instances
			for (FAdditiveInstance& Instance : SkeletonData->AdditiveInstances)
			{
				if (Instance.ActorIndex == ActorIndex)
				{
					Instance.ActorIndex = INDEX_NONE;
				}
				else if (bNeedsSwap && Instance.ActorIndex == SwapIndex)
				{
					Instance.ActorIndex = ActorIndex;
				}
			}

			if (bNeedsSwap)
			{
				// Swap actor index for all components which are part of the actor we are swapping with
				for (uint32 ComponentIndex : SkeletonData->PerActorData[SwapIndex].ComponentIndices)
				{
					SkeletonData->PerComponentData[ComponentIndex].ActorIndex = ActorIndex;
				}

				// Make sure we update the handle on the swapped actor
				SkeletonData->PerActorData[SwapIndex].UpdateActorHandleDelegate.ExecuteIfBound(CreateActorHandle(SkeletonIndex, ActorIndex));
			}			

			SkeletonData->PerActorData.RemoveAtSwap(ActorIndex, 1, false);
			SkeletonData->RegisteredActors.RemoveAtSwap(ActorIndex, 1, false);
		}
	}
}

void UAnimationSharingManager::UpdateSignificanceForActorHandle(uint32 InHandle, float InValue)
{
	// Retrieve actor
	if (FPerActorData* ActorData = GetActorDataByHandle(InHandle))
	{
		ActorData->SignificanceValue = InValue;
	}
}

FPerActorData* UAnimationSharingManager::GetActorDataByHandle(uint32 InHandle)
{
	FPerActorData* ActorDataPtr = nullptr;
	uint8 SkeletonIndex = GetSkeletonIndexFromHandle(InHandle);
	uint32 ActorIndex = GetActorIndexFromHandle(InHandle);
	if (PerSkeletonData.IsValidIndex(SkeletonIndex))
	{
		if (PerSkeletonData[SkeletonIndex]->PerActorData.IsValidIndex(ActorIndex))
		{
			ActorDataPtr = &PerSkeletonData[SkeletonIndex]->PerActorData[ActorIndex];
		}
	}

	return ActorDataPtr;
}

void UAnimationSharingManager::ClearActorData()
{
	UnregisterAllActors();

	for (UAnimSharingInstance* Data : PerSkeletonData)
	{		
		Data->BlendInstances.Empty();
		Data->OnDemandInstances.Empty();
	}
}

void UAnimationSharingManager::UnregisterAllActors()
{
	for (UAnimSharingInstance* Data : PerSkeletonData)
	{
		for (int32 ActorIndex = 0; ActorIndex < Data->RegisteredActors.Num(); ++ActorIndex)
		{
			AActor* RegisteredActor = Data->RegisteredActors[ActorIndex];
			if (RegisteredActor)
			{
				FPerActorData& ActorData = Data->PerActorData[ActorIndex];
				for (int32 ComponentIndex : ActorData.ComponentIndices)
				{
					Data->PerComponentData[ComponentIndex].Component->SetMasterPoseComponent(nullptr, true);
					Data->PerComponentData[ComponentIndex].Component->PrimaryComponentTick.bCanEverTick = true;
					Data->PerComponentData[ComponentIndex].Component->SetComponentTickEnabled(true);
					Data->PerComponentData[ComponentIndex].Component->bRecentlyRendered = false;
				}
				ActorData.ComponentIndices.Empty();
			}
		}

		Data->PerActorData.Empty();
		Data->PerComponentData.Empty();
		Data->RegisteredActors.Empty();
	}	
}

void UAnimationSharingManager::SetMasterComponentsVisibility(bool bVisible)
{
	for (UAnimSharingInstance* Data : PerSkeletonData)
	{
		for (FPerStateData& StateData : Data->PerStateData)
		{
			for (USkeletalMeshComponent* Component : StateData.Components)
			{
				Component->SetVisibility(bVisible);
			}
		}

		for (FTransitionBlendInstance* Instance : Data->BlendInstanceStack.AvailableInstances)
		{
			if (USceneComponent* Component = Instance->GetComponent())
			{
				Component->SetVisibility(bVisible);
			}
		}

		for (FTransitionBlendInstance* Instance : Data->BlendInstanceStack.InUseInstances)
		{
			if (USceneComponent* Component = Instance->GetComponent())
			{
				Component->SetVisibility(bVisible);
			}
		}

		for (FAdditiveAnimationInstance* Instance : Data->AdditiveInstanceStack.AvailableInstances)
		{
			if (USceneComponent* Component = Instance->GetComponent())
			{
				Component->SetVisibility(bVisible);
			}
		}

		for (FAdditiveAnimationInstance* Instance : Data->AdditiveInstanceStack.InUseInstances)
		{
			if (USceneComponent* Component = Instance->GetComponent())
			{
				Component->SetVisibility(bVisible);
			}
		}
	}
}

bool UAnimationSharingManager::AnimationSharingEnabled()
{
	return GAnimationSharingEnabled == 1;
}

bool UAnimationSharingManager::CreateAnimationSharingManager(UObject* WorldContextObject, const UAnimationSharingSetup* Setup)
{
	if (UWorld* World = GEngine->GetWorldFromContextObject(WorldContextObject, EGetWorldErrorMode::LogAndReturnNull))
	{
		return FAnimSharingModule::CreateAnimationSharingManager(World, Setup);
	}

	return false;
}

void UAnimationSharingManager::SetDebugMaterial(USkeletalMeshComponent* Component, uint8 State)
{
#if DEBUG_MATERIALS 
	if (GAnimationSharingDebugging >= 1 && DebugMaterials.IsValidIndex(State))
	{
		const int32 NumMaterials = Component->GetNumMaterials();
		for (int32 Index = 0; Index < NumMaterials; ++Index)
		{
			Component->SetMaterial(Index, DebugMaterials[State]);
		}
	}
#endif
}

void UAnimationSharingManager::SetDebugMaterialForActor(UAnimSharingInstance* Data, uint32 ActorIndex, uint8 State)
{
#if DEBUG_MATERIALS 
	for (uint32 ComponentIndex : Data->PerActorData[ActorIndex].ComponentIndices)
	{
		SetDebugMaterial(Data->PerComponentData[ComponentIndex].Component, State);
	}
#endif
}

#if WITH_EDITOR
FName UAnimationSharingManager::GetPlatformName()
{
	const FString PlatformString = CVarAnimSharing_PreviewScalabilityPlatform.GetValueOnAnyThread();
	if (PlatformString.IsEmpty())
	{
		ITargetPlatform* CurrentPlatform = GetTargetPlatformManagerRef().GetRunningTargetPlatform();
		return CurrentPlatform->GetPlatformInfo().PlatformGroupName;
	}

	FName PlatformNameFromString(*PlatformString);
	return PlatformNameFromString;
}
#endif

void UAnimSharingInstance::BeginDestroy()
{
	Super::BeginDestroy();
	for (FPerActorData& ActorData : PerActorData)
	{
		for (uint32 ComponentIndex : ActorData.ComponentIndices)
		{
			PerComponentData[ComponentIndex].Component->SetMasterPoseComponent(nullptr, true);
		}
	}

	RegisteredActors.Empty();
	PerActorData.Empty();
	PerComponentData.Empty();
	PerStateData.Empty();
	StateProcessor = nullptr;
	StateEnum = nullptr;
	BlendInstances.Empty();
	OnDemandInstances.Empty();
}

uint8 UAnimSharingInstance::DetermineStateForActor(uint32 ActorIndex, bool& bShouldProcess)
{
	const FPerActorData& ActorData = PerActorData[ActorIndex];
	int32 State = 0;
	if (bNativeStateProcessor)
	{
		StateProcessor->ProcessActorState_Implementation(State, RegisteredActors[ActorIndex], ActorData.CurrentState, ActorData.OnDemandInstanceIndex != INDEX_NONE ? OnDemandInstances[ActorData.OnDemandInstanceIndex].State : INDEX_NONE, bShouldProcess);
	}
	else
	{
		StateProcessor->ProcessActorState(State, RegisteredActors[ActorIndex], ActorData.CurrentState, ActorData.OnDemandInstanceIndex != INDEX_NONE ? OnDemandInstances[ActorData.OnDemandInstanceIndex].State : INDEX_NONE, bShouldProcess);
	}
	
	return FMath::Max(0, State);
}

bool UAnimSharingInstance::Setup(UAnimationSharingManager* AnimationSharingManager, const FPerSkeletonAnimationSharingSetup& SkeletonSetup, const FAnimationSharingScalability* InScalabilitySettings, uint32 Index)
{
	USkeletalMesh* SkeletalMesh = SkeletonSetup.SkeletalMesh;
	/** Retrieve the state processor to use */
	if (UAnimationSharingStateProcessor* Processor = SkeletonSetup.StateProcessorClass.GetDefaultObject())
	{
		StateProcessor = Processor;
		bNativeStateProcessor = SkeletonSetup.StateProcessorClass->HasAnyClassFlags(CLASS_Native);
	}

	bool bErrors = false;

	if (SkeletalMesh && StateProcessor)
	{
		SkeletalMeshBounds = SkeletalMesh->GetBounds().BoxExtent * 2;
		ScalabilitySettings = InScalabilitySettings;
		StateEnum = StateProcessor->GetAnimationStateEnum();
		const uint32 NumStates = StateEnum->NumEnums();
		PerStateData.AddDefaulted(NumStates);

		UWorld* World = GetWorld();
		SharingActor = World->SpawnActor<AActor>();
		// Make sure the actor stays around when scrubbing through replays, states will be updated correctly in next tick 
		SharingActor->bReplayRewindable = true;
		SignificanceManager = USignificanceManager::Get<USignificanceManager>(World);
		AnimSharingManager = AnimationSharingManager;

		/** Create runtime data structures for unique animation states */
		NumSetups = 0;
		for (const FAnimationStateEntry& StateEntry : SkeletonSetup.AnimationStates)
		{
			const uint8 StateValue = StateEntry.State;
			const uint32 StateIndex = StateEnum->GetIndexByValue(StateValue);

			if (!PerStateData.FindByPredicate([StateValue](const FPerStateData& State) { return State.StateEnumValue == StateValue; }))
			{
				FPerStateData& StateData = PerStateData[StateIndex];
				StateData.StateEnumValue = StateValue;
				SetupState(StateData, StateEntry, SkeletalMesh, SkeletonSetup, Index);
<<<<<<< HEAD

				// Make sure we have at least one component set up
				if ((!StateData.bIsAdditive && StateData.Components.Num() == 0) ||(StateData.bIsAdditive && AdditiveInstanceStack.AvailableInstances.Num() == 0))
				{
					UE_LOG(LogAnimationSharing, Error, TEXT("No Components available for State %s"), *StateEnum->GetDisplayNameTextByValue(StateValue).ToString());
					bErrors = true;
				}
			}
			else
			{
				UE_LOG(LogAnimationSharing, Error, TEXT("Duplicate entries in Animation Setup for State %s"), *StateEnum->GetDisplayNameTextByValue(StateValue).ToString());
				bErrors = true;
			}
		}

=======

				// Make sure we have at least one component set up
				if ((!StateData.bIsAdditive && StateData.Components.Num() == 0) ||(StateData.bIsAdditive && AdditiveInstanceStack.AvailableInstances.Num() == 0))
				{
					UE_LOG(LogAnimationSharing, Error, TEXT("No Components available for State %s"), *StateEnum->GetDisplayNameTextByValue(StateValue).ToString());
					bErrors = true;
				}
			}
			else
			{
				UE_LOG(LogAnimationSharing, Error, TEXT("Duplicate entries in Animation Setup for State %s"), *StateEnum->GetDisplayNameTextByValue(StateValue).ToString());
				bErrors = true;
			}
		}

>>>>>>> 9ba46998
		if (bErrors)
		{
			PerStateData.Empty();
		}

		/** Setup blend actors, if enabled*/
		if (!bErrors && ScalabilitySettings->UseBlendTransitions.Default)
		{
			const uint32 TotalNumberOfBlendActorsRequired = ScalabilitySettings->MaximumNumberConcurrentBlends.Default;
			const float ZOffset = Index * SkeletalMeshBounds.Z * 2.f;
			for (uint32 BlendIndex = 0; BlendIndex < TotalNumberOfBlendActorsRequired; ++BlendIndex)
			{
				const FVector SpawnLocation(BlendIndex * SkeletalMeshBounds.X, 0.f, ZOffset + SkeletalMeshBounds.Z);
				const FName BlendComponentName(*(SkeletalMesh->GetName() + TEXT("_BlendComponent") + FString::FromInt(BlendIndex)));
				USkeletalMeshComponent* BlendComponent = NewObject<USkeletalMeshComponent>(SharingActor, BlendComponentName);
				BlendComponent->RegisterComponent();
				BlendComponent->SetRelativeLocation(SpawnLocation);
				BlendComponent->SetSkeletalMesh(SkeletalMesh);
				BlendComponent->SetVisibility(GMasterComponentsVisible == 1);

				BlendComponent->PrimaryComponentTick.AddPrerequisite(AnimSharingManager, AnimSharingManager->GetTickFunction());

				FTransitionBlendInstance* BlendActor = new FTransitionBlendInstance();
				BlendActor->Initialise(BlendComponent, SkeletonSetup.BlendAnimBlueprint.Get());
				BlendInstanceStack.AddInstance(BlendActor);
			}
		}
	}
	else
	{
		UE_LOG(LogAnimationSharing, Error, TEXT("Invalid Skeletal Mesh or State Processing Class"));
		bErrors = true;
	}

	return !bErrors;
}

void UAnimSharingInstance::SetupState(FPerStateData& StateData, const FAnimationStateEntry& StateEntry, USkeletalMesh* SkeletalMesh, const FPerSkeletonAnimationSharingSetup& SkeletonSetup, uint32 Index)
{
	/** Used for placing components into rows / columns at origin for debugging purposes */
	const float ZOffset = Index * SkeletalMeshBounds.Z * 2.f;

	/** Setup overall data and flags */
	StateData.bIsOnDemand = StateEntry.bOnDemand;
	StateData.bIsAdditive = StateEntry.bAdditive;
	StateData.AdditiveAnimationSequence = (StateEntry.bAdditive && StateEntry.AnimationSetups.IsValidIndex(0)) ? StateEntry.AnimationSetups[0].AnimSequence : nullptr;

	/** Keep hard reference to animation sequence */
	if (StateData.AdditiveAnimationSequence)
	{
		UsedAnimationSequences.Add(StateData.AdditiveAnimationSequence);
	}

	StateData.BlendTime = StateEntry.BlendTime;	
	StateData.bReturnToPreviousState = StateEntry.bReturnToPreviousState;
	StateData.bShouldForwardToState = StateEntry.bSetNextState;
	StateData.ForwardStateValue = StateEntry.NextState;

	int32 MaximumNumberOfConcurrentInstances = StateEntry.MaximumNumberOfConcurrentInstances.Default;
#if WITH_EDITOR
	const FName PlatformName = UAnimationSharingManager::GetPlatformName();
	MaximumNumberOfConcurrentInstances = StateEntry.MaximumNumberOfConcurrentInstances.GetValueForPlatformIdentifiers(PlatformName, PlatformName);
#endif

	/** Ensure that we spread our number over the number of enabled setups */
	const int32 NumInstancesPerSetup = [MaximumNumberOfConcurrentInstances, &StateEntry]()
	{
		int32 TotalEnabled = 0;
		for (const FAnimationSetup& AnimationSetup : StateEntry.AnimationSetups)
		{
			bool bEnabled = AnimationSetup.Enabled.Default;
#if WITH_EDITOR
			const FName PlatformName = UAnimationSharingManager::GetPlatformName();
			bEnabled = AnimationSetup.Enabled.GetValueForPlatformIdentifiers(PlatformName, PlatformName);
#endif
			TotalEnabled += bEnabled ? 1 : 0;
		}

		return (TotalEnabled > 0) ? FMath::CeilToInt((float)MaximumNumberOfConcurrentInstances / (float)TotalEnabled) : 0;
	}();

	UWorld* World = GetWorld();
	/** Setup animations used for this state and the number of permutations */
	TArray<USkeletalMeshComponent*>& Components = StateData.Components;
	for (int32 SetupIndex = 0; SetupIndex < StateEntry.AnimationSetups.Num(); ++SetupIndex)
	{
		const FAnimationSetup& AnimationSetup = StateEntry.AnimationSetups[SetupIndex];
		/** User can setup either an AnimBP or AnimationSequence */
		UClass* AnimBPClass = AnimationSetup.AnimBlueprint.Get();
<<<<<<< HEAD
		UAnimSequence* AnimSequence = AnimationSetup.AnimSequence.LoadSynchronous();
=======
		UAnimSequence* AnimSequence = AnimationSetup.AnimSequence;
>>>>>>> 9ba46998
		
		if (AnimBPClass == nullptr && AnimSequence == nullptr)
		{
			UE_LOG(LogAnimationSharing, Error, TEXT("Animation setup entry for state %s without either a valid Animation Blueprint Class or Animation Sequence"), StateEnum ? *StateEnum->GetName() : TEXT("None"));
			continue;
		}

		bool bEnabled = AnimationSetup.Enabled.Default;
#if WITH_EDITOR			
		bEnabled = AnimationSetup.Enabled.GetValueForPlatformIdentifiers(PlatformName, PlatformName);
#endif

		/** Only create component if the setup is enabled for this platform and we have a valid animation asset */
		if (bEnabled && (AnimBPClass || AnimSequence))
		{
			int32 NumRandomizedInstances = AnimationSetup.NumRandomizedInstances.Default;
#if WITH_EDITOR			
			NumRandomizedInstances = AnimationSetup.NumRandomizedInstances.GetValueForPlatformIdentifiers(PlatformName, PlatformName);
#endif
			const uint32 NumInstances = StateEntry.bOnDemand ? NumInstancesPerSetup	: FGenericPlatformMath::Max(NumRandomizedInstances, 1);
			for (uint32 InstanceIndex = 0; InstanceIndex < NumInstances; ++InstanceIndex)
			{
				if (!StateData.bIsAdditive)
				{
					const FName StateComponentName(*(SkeletalMesh->GetName() + TEXT("_") + StateEnum->GetNameStringByIndex(StateEntry.State) + FString::FromInt(SetupIndex) + FString::FromInt(InstanceIndex)));
					USkeletalMeshComponent* Component = NewObject<USkeletalMeshComponent>(SharingActor, StateComponentName);
					Component->RegisterComponent();
					/** Arrange component in correct row / column */
					Component->SetRelativeLocation(FVector(NumSetups * SkeletalMeshBounds.X, 0.f, ZOffset));
					/** Set shared skeletal mesh */
					Component->SetSkeletalMesh(SkeletalMesh);
					Component->VisibilityBasedAnimTickOption = EVisibilityBasedAnimTickOption::AlwaysTickPoseAndRefreshBones;
					Component->SetForcedLOD(1);
					Component->SetVisibility(GMasterComponentsVisible == 1);
					Component->bPropagateCurvesToSlaves = StateEntry.bRequiresCurves;

					if (AnimBPClass != nullptr && AnimSequence != nullptr)
					{
						Component->SetAnimInstanceClass(AnimBPClass);
						if (UAnimSharingStateInstance* AnimInstance = Cast<UAnimSharingStateInstance>(Component->GetAnimInstance()))
						{
							AnimInstance->AnimationToPlay = AnimSequence;
							if (InstanceIndex > 0)
							{
								const float Steps = (AnimSequence->SequenceLength * 0.9f) / (NumInstances);
								const float StartTimeOffset = Steps * InstanceIndex;
								AnimInstance->PermutationTimeOffset = StartTimeOffset;
							}

							AnimInstance->PlayRate = StateData.bIsOnDemand ? 0.f : 1.0f;

							AnimInstance->Instance = this;
							AnimInstance->StateIndex = StateEntry.State;
							AnimInstance->ComponentIndex = Components.Num();

							/** Set the current animation length length */
							StateData.AnimationLengths.Add(AnimSequence->SequenceLength);
						}
					}
					else if (AnimSequence != nullptr)
					{
						Component->PlayAnimation(AnimSequence, true);

						/** If this is an on-demand state we pause the animation as we'll want to start it from the beginning anytime we start an on-demand instance */
						if (StateData.bIsOnDemand)
						{
							Component->Stop();
						}
						else
						{
							if (InstanceIndex > 0)
							{
								const float Steps = (AnimSequence->SequenceLength * 0.9f) / (NumInstances);
								const float StartTimeOffset = Steps * InstanceIndex;
								Component->SetPosition(StartTimeOffset, false);
							}
						}

						/** Set the current animation length length */
						StateData.AnimationLengths.Add(AnimSequence->SequenceLength);
					}

					/** Set material to red to indicate that it's not in use*/
					UAnimationSharingManager::SetDebugMaterial(Component, 0);

					Component->PrimaryComponentTick.AddPrerequisite(AnimSharingManager, AnimSharingManager->GetTickFunction());
					Components.Add(Component);
				}
				else
				{	
					const FVector SpawnLocation(FVector(NumSetups * SkeletalMeshBounds.X, 0.f, ZOffset));
					const FName AdditiveComponentName(*(SkeletalMesh->GetName() + TEXT("_") + StateEnum->GetNameStringByIndex(StateEntry.State) + FString::FromInt(InstanceIndex)));
					USkeletalMeshComponent* AdditiveComponent = NewObject<USkeletalMeshComponent>(SharingActor, AdditiveComponentName);
					AdditiveComponent->RegisterComponent();
					AdditiveComponent->SetRelativeLocation(SpawnLocation);
					AdditiveComponent->SetSkeletalMesh(SkeletalMesh);
					AdditiveComponent->SetVisibility(GMasterComponentsVisible == 1);

					AdditiveComponent->PrimaryComponentTick.AddPrerequisite(AnimSharingManager, AnimSharingManager->GetTickFunction());

					FAdditiveAnimationInstance* AdditiveInstance = new FAdditiveAnimationInstance();
					AdditiveInstance->Initialise(AdditiveComponent, SkeletonSetup.AdditiveAnimBlueprint.Get());
					AdditiveInstanceStack.AddInstance(AdditiveInstance);
					
					/** Set the current animation length length */
					StateData.AnimationLengths.Add(AnimSequence->SequenceLength);
					Components.Add(AdditiveComponent);
				}
				
				++NumSetups;
			}
		}
	}

	float TotalLength = 0.f;
	for (float Length : StateData.AnimationLengths)
	{
		TotalLength += Length;
	}
	const float AverageLength = (StateData.AnimationLengths.Num() > 0) ? TotalLength / FMath::Min((float)StateData.AnimationLengths.Num(), 1.f) : 0.f;
	StateData.WiggleTime = AverageLength * StateEntry.WiggleTimePercentage;

	/** Randomizes the order of Components so we actually hit different animations when running on demand */
	if (StateData.bIsOnDemand && !StateData.bIsAdditive && StateEntry.AnimationSetups.Num() > 1)
	{	
		TArray<USkeletalMeshComponent*> RandomizedComponents;
		while (Components.Num() > 0)
		{
			const int32 RandomIndex = FMath::RandRange(0, Components.Num() - 1);
			RandomizedComponents.Add(Components[RandomIndex]);
			Components.RemoveAt(RandomIndex, 1);
		}

		Components = RandomizedComponents;
	}

	/** Initialize component (previous frame) usage flags */
	StateData.InUseComponentFrameBits.Init(false, Components.Num());
	/** This should enforce turning off the components tick during the first frame */
	StateData.PreviousInUseComponentFrameBits.Init(true, Components.Num());

	StateData.SlaveTickRequiredFrameBits.Init(false, Components.Num());
}

void UAnimSharingInstance::TickDebugInformation()
{
#if !UE_BUILD_SHIPPING
#if UE_BUILD_DEVELOPMENT
	if (GMasterComponentsVisible && GAnimationSharingDebugging >= 2)
	{
		for (const FPerStateData& StateData : PerStateData)
		{
			for (int32 Index = 0; Index < StateData.InUseComponentFrameBits.Num(); ++Index)
			{
				const FString ComponentString = FString::Printf(TEXT("In Use %s - Required %s"), StateData.InUseComponentFrameBits[Index] ? TEXT("True") : TEXT("False"), StateData.SlaveTickRequiredFrameBits[Index] ? TEXT("True") : TEXT("False"));
				DrawDebugString(GetWorld(), StateData.Components[Index]->GetComponentLocation() + FVector(0,0,StateData.Components[Index]->Bounds.BoxExtent.Z), ComponentString, nullptr, FColor::White, 0.016f, false);
			}
		}
	}
#endif // UE_BUILD_DEVELOPMENT
	

	for (int32 ActorIndex = 0; ActorIndex < RegisteredActors.Num(); ++ActorIndex)
	{
		// Non-const for DrawDebugString
		AActor* Actor = RegisteredActors[ActorIndex];
		if (Actor)
		{
			const FPerActorData& ActorData = PerActorData[ActorIndex];
			const uint8 State = ActorData.CurrentState;

			const FString StateString = [this, &ActorData, State]() -> FString
			{
				/** Check whether or not we are currently blending */
				const uint32 BlendInstanceIndex = ActorData.BlendInstanceIndex;
				if (BlendInstanceIndex != INDEX_NONE && BlendInstances.IsValidIndex(BlendInstanceIndex))
				{
					const float TimeLeft = BlendInstances[BlendInstanceIndex].BlendTime - (GetWorld()->GetTimeSeconds() - BlendInstances[BlendInstanceIndex].EndTime);
					return FString::Printf(TEXT("Blending states - %s to %s [%1.3f] (%i)"), *StateEnum->GetDisplayNameTextByValue(BlendInstances[BlendInstanceIndex].StateFrom).ToString(), *StateEnum->GetDisplayNameTextByValue(BlendInstances[BlendInstanceIndex].StateTo).ToString(), TimeLeft, ActorData.BlendInstanceIndex);
				}

				/** Check if we are part of an on-demand instance */ 
				const uint32 DemandInstanceIndex = ActorData.OnDemandInstanceIndex;
				if (DemandInstanceIndex != INDEX_NONE && OnDemandInstances.IsValidIndex(DemandInstanceIndex))
				{
					return FString::Printf(TEXT("On demand state - %s [%i]"), *StateEnum->GetDisplayNameTextByValue(State).ToString(), ActorData.OnDemandInstanceIndex);
				}

				/** Otherwise we should just be part of a state */
				return FString::Printf(TEXT("State - %s %1.2f"), *StateEnum->GetDisplayNameTextByValue(State).ToString(), ActorData.SignificanceValue);
			}();

			const FColor DebugColor = [&ActorData]()
			{
				const uint32 BlendInstanceIndex = ActorData.BlendInstanceIndex;
				const uint32 DemandInstanceIndex = ActorData.OnDemandInstanceIndex;

				/** Colors match debug material colors */				
				if (ActorData.bBlending && BlendInstanceIndex != INDEX_NONE)
				{
					return FColor::Blue;
				}
				else if (ActorData.bRunningOnDemand && DemandInstanceIndex != INDEX_NONE)
				{
					return FColor::Red;
				}

				return FColor::Green;
			}();

#if UE_BUILD_DEVELOPMENT
			/** Draw text above AI pawn's head */
			DrawDebugString(GetWorld(), FVector(0.f, 0.f, 100.f), StateString, Actor, DebugColor, 0.016f, false);
#endif
			if (GAnimationSharingDebugging >= 2)
			{
				const FString OnScreenString = FString::Printf(TEXT("%s\n\tState %s [%i]\n\t%s\n\tBlending %i On-Demand %i"), *Actor->GetName(), *StateEnum->GetDisplayNameTextByValue(ActorData.CurrentState).ToString(), ActorData.PermutationIndex, *StateEnum->GetDisplayNameTextByValue(ActorData.PreviousState).ToString(), ActorData.bBlending, ActorData.bRunningOnDemand);

				GEngine->AddOnScreenDebugMessage(1337, 1, FColor::White, OnScreenString);

				const USkinnedMeshComponent* Component = PerComponentData[ActorData.ComponentIndices[0]].Component->MasterPoseComponent.Get();
#if UE_BUILD_DEVELOPMENT
				if (Component != nullptr)
				{
					DrawDebugLine(GetWorld(), Actor->GetActorLocation(), Component->GetComponentLocation(), FColor::Magenta);
				}
#endif
			}

			
		}
	}
#endif
}

void UAnimSharingInstance::TickOnDemandInstances()
{
	SCOPE_CYCLE_COUNTER(STAT_AnimationSharing_UpdateOnDemands);
	for (int32 InstanceIndex = 0; InstanceIndex < OnDemandInstances.Num(); ++ InstanceIndex)
	{
		FOnDemandInstance& Instance = OnDemandInstances[InstanceIndex];
		checkf(Instance.bActive, TEXT("Container should be active at this point"));

		// Mark on-demand component as in-use
		SetComponentUsage(true, Instance.State, Instance.UsedPerStateComponentIndex);

		const bool bShouldTick = DoAnyActorsRequireTicking(Instance);
		if (bShouldTick)
		{
			// Mark component to tick
			SetComponentTick(Instance.State, Instance.UsedPerStateComponentIndex);
		}

		// Check and see whether or not the animation has finished
		if (Instance.EndTime <= WorldTime)
		{
			// Set in-use flag to false this should set the component to not tick during the next TickAnimationStates
			SetComponentUsage(false, Instance.State, Instance.UsedPerStateComponentIndex);

#if LOG_STATES 
			UE_LOG(LogAnimationSharing, Log, TEXT("Finished on demand %s"), *StateEnum->GetDisplayNameTextByValue(Instance.State).ToString());
#endif
			auto SetActorState = [this, &Instance](uint32 ActorIndex, uint8 NewState)
			{
				if (Instance.BlendToPermutationIndex != INDEX_NONE)
				{
					SetPermutationSlaveComponent(NewState, ActorIndex, Instance.BlendToPermutationIndex);
				}
				else
				{
					SetupSlaveComponent(NewState, ActorIndex);

					// If we are setting up a slave to an on-demand state that is not in use yet it needs to create a new On Demand Instance which will not be kicked-off yet, so do that directly.
					if (PerStateData[NewState].bIsOnDemand)
					{
						const int32 OnDemandInstanceIndex = PerActorData[ActorIndex].OnDemandInstanceIndex;
						if (OnDemandInstanceIndex != INDEX_NONE)
						{
							FOnDemandInstance& NewOnDemandInstance = OnDemandInstances[OnDemandInstanceIndex];
							if (!NewOnDemandInstance.bActive)
							{
								NewOnDemandInstance.bActive = true;
								NewOnDemandInstance.StartTime = WorldTime;
							}
						}
					}
				}

				// Set actor states
				PerActorData[ActorIndex].PreviousState = PerActorData[ActorIndex].CurrentState;
				PerActorData[ActorIndex].CurrentState = NewState;
			};				
			
			
			// Set the components to their current state animation
			for (uint32 ActorIndex : Instance.ActorIndices)
			{					
				const uint32 CurrentState = PerActorData[ActorIndex].CurrentState;
				// Return to the previous active animation state 
				if (Instance.bReturnToPreviousState)
				{
					//for (uint32 ActorIndex : Instance.ActorIndices)
					{
						// Retrieve previous state for the actor 
						const uint8 PreviousActorState = PerActorData[ActorIndex].PreviousState;
						SetActorState(ActorIndex, PreviousActorState);
#if LOG_STATES 
						UE_LOG(LogAnimationSharing, Log, TEXT("Returning [%i] to %s"), ActorIndex, *StateEnum->GetDisplayNameTextByValue(PreviousActorState).ToString());
#endif
					}
				}
				else if (Instance.ForwardState != (uint8)INDEX_NONE)
				{
					// We could forward it to a different state at this point						
					SetActorState(ActorIndex, Instance.ForwardState);
#if LOG_STATES
					UE_LOG(LogAnimationSharing, Log, TEXT("Forwarding [%i] to %s"), ActorIndex, *StateEnum->GetDisplayNameTextByValue(Instance.ForwardState).ToString());
#endif						
				}
				// Only do this if the state is different than the current on-demand one
				else if (CurrentState != Instance.State)
				{
					// If the new state is not an on-demand one and we are not currently blending, if we are blending the blend will set the final master component
					if (!PerStateData[CurrentState].bIsOnDemand || !Instance.bBlendActive)
					{
						SetActorState(ActorIndex, CurrentState);

						UAnimationSharingManager::SetDebugMaterialForActor(this, ActorIndex, 1);
#if LOG_STATES 
						UE_LOG(LogAnimationSharing, Log, TEXT("Setting [%i] to %s"), ActorIndex, *StateEnum->GetDisplayNameTextByValue(CurrentState).ToString());
#endif
					}
				}
				else
				{
					// Otherwise what do we do TODO
#if LOG_STATES 
					UE_LOG(LogAnimationSharing, Log, TEXT("TODO-ing [%i]"), ActorIndex);
#endif
				}					
			}			

			// Clear out data for each actor part of this instance
			for (uint32 ActorIndex : Instance.ActorIndices)
			{
				const bool bPartOfOtherOnDemand = PerActorData[ActorIndex].OnDemandInstanceIndex != InstanceIndex;
				//ensureMsgf(!bPartOfOtherOnDemand, TEXT("Actor on demand index differs from current instance"));

				PerActorData[ActorIndex].OnDemandInstanceIndex = INDEX_NONE;
				PerActorData[ActorIndex].bRunningOnDemand = false;			
			}

			// Remove this instance as it has finished work
			RemoveOnDemandInstance(InstanceIndex);

			// Decrement index so we don't skip the swapped instance
			--InstanceIndex;
		}
		else if (!Instance.bBlendActive && Instance.StartBlendTime <= WorldTime)
		{
			for (uint32 ActorIndex : Instance.ActorIndices)
			{
				// Whether or not we can/should actually blend
				const bool bShouldBlend = ScalabilitySettings->UseBlendTransitions.Default && PerActorData[ActorIndex].SignificanceValue >= ScalabilitySettings->BlendSignificanceValue.Default;

				// Determine state to blend to
				const uint8 BlendToState = [this, &Instance, bShouldBlend, ActorIndex]() -> uint8
				{
					if (bShouldBlend)
					{
						bool bShouldProcess;
						const uint32 DeterminedState = DetermineStateForActor(ActorIndex, bShouldProcess);
						const uint32 CurrentState = PerActorData[ActorIndex].CurrentState != DeterminedState ? DeterminedState : PerActorData[ActorIndex].CurrentState;

						if (Instance.bReturnToPreviousState)
						{
							// Setup blend from on-demand animation into next state animation
							return PerActorData[ActorIndex].PreviousState;
						}
						else if (Instance.ForwardState != (uint8)INDEX_NONE)
						{
							// Blend into the forward state 
							return Instance.ForwardState;
						}
						else if (PerActorData[ActorIndex].CurrentState != Instance.State)
						{
							// Blend to the actor's current state
							return PerActorData[ActorIndex].CurrentState;
						}
					}
					return INDEX_NONE;					
				}();

				// Try to setup blending
				if (BlendToState != (uint8)INDEX_NONE)
				{
					const uint32 BlendIndex = SetupBlendFromOnDemand(BlendToState, InstanceIndex, ActorIndex);

					if (BlendIndex != INDEX_NONE)
					{
						// TODO what if two actors have a different state they are blending to? --> Store permutation index
						Instance.BlendToPermutationIndex = BlendInstances[BlendIndex].ToPermutationIndex;
#if LOG_STATES 
						UE_LOG(LogAnimationSharing, Log, TEXT("Blending [%i] out from %s to %s"), ActorIndex, *StateEnum->GetDisplayNameTextByValue(Instance.State).ToString(), *StateEnum->GetDisplayNameTextByValue(BlendToState).ToString());
#endif
					}
				}

				// OR results, some actors could not be blending 
				Instance.bBlendActive |= bShouldBlend;
			}
		}
	}	
}

void UAnimSharingInstance::TickAdditiveInstances()
{
	SCOPE_CYCLE_COUNTER(STAT_AnimationSharing_UpdateAdditives);

	for (int32 InstanceIndex = 0; InstanceIndex < AdditiveInstances.Num(); ++InstanceIndex)
	{
		FAdditiveInstance& Instance = AdditiveInstances[InstanceIndex];
		SetComponentUsage(true, Instance.State, Instance.UsedPerStateComponentIndex);		
		SetComponentTick(Instance.State, Instance.UsedPerStateComponentIndex);

		if (Instance.bActive)
		{
			const float WorldTimeSeconds = GetWorld()->GetTimeSeconds();
			if (WorldTimeSeconds >= Instance.EndTime)
			{
				// Finish
				if (PerActorData.IsValidIndex(Instance.ActorIndex))
				{
					PerActorData[Instance.ActorIndex].bRunningAdditive = false;
					PerActorData[Instance.ActorIndex].AdditiveInstanceIndex = INDEX_NONE;

					// Set it to base component on top of the additive animation is playing
					SetMasterComponentForActor(Instance.ActorIndex, Instance.AdditiveAnimationInstance->GetBaseComponent());
				}
				FreeAdditiveInstance(Instance.AdditiveAnimationInstance);
				RemoveAdditiveInstance(InstanceIndex);
				--InstanceIndex;

				SetComponentUsage(false, Instance.State, Instance.UsedPerStateComponentIndex);
			}
		}
		else
		{
			Instance.bActive = true;
			Instance.AdditiveAnimationInstance->Start();
			if (Instance.ActorIndex != INDEX_NONE)
			{				
				SetMasterComponentForActor(Instance.ActorIndex, Instance.AdditiveAnimationInstance->GetComponent());
			}
		}
	}
}

void UAnimSharingInstance::TickActorStates()
{
	SCOPE_CYCLE_COUNTER(STAT_AnimationSharing_TickActorStates);
	/** Tick each registered actor's state */
	for (int32 ActorIndex = 0; ActorIndex < RegisteredActors.Num(); ++ActorIndex)
	{
		/** Ensure Actor is still available */
		const AActor* Actor = RegisteredActors[ActorIndex];
		if (Actor)
		{
			FPerActorData& ActorData = PerActorData[ActorIndex];
			checkf(ActorData.ComponentIndices.Num(), TEXT("Registered Actor without SkeletalMeshComponents"));

			// Update actor and component visibility
			ActorData.bRequiresTick = ActorData.SignificanceValue >= ScalabilitySettings->TickSignificanceValue.Default;
			for (int32 ComponentIndex : ActorData.ComponentIndices)
			{
				if (PerComponentData[ComponentIndex].Component->GetLastRenderTime() > (WorldTime - 1.f))
				{
					PerComponentData[ComponentIndex].Component->bRecentlyRendered = true;
					ActorData.bRequiresTick = true;
				}
			}

			// Determine current state for Actor
			uint8& PreviousState = ActorData.CurrentState;
			bool bShouldProcess = false;
			const uint8 CurrentState = DetermineStateForActor(ActorIndex, bShouldProcess);

			// Determine whether we should blend according to the scalability settings
			const bool bShouldBlend = ScalabilitySettings->UseBlendTransitions.Default && ActorData.SignificanceValue >= ScalabilitySettings->BlendSignificanceValue.Default;

			/** If the state is different we need to change animations and setup a transition */
			if (CurrentState != PreviousState)
			{
				/** When we are currently running an on-demand state we do not want as state change to impact the current animation */
				const bool bShouldNotProcess = ActorData.bRunningOnDemand && !PerStateData[CurrentState].bIsOnDemand;

				auto UpdateState = [&ActorData, ActorIndex, CurrentState, PreviousState]()
				{
#if LOG_STATES 
					UE_LOG(LogAnimationSharing, Log, TEXT("Setting %i state to %i previous %i | %i"), ActorIndex, CurrentState, PreviousState, ActorData.PermutationIndex);
#endif
					ActorData.PreviousState = PreviousState;
					ActorData.CurrentState = CurrentState;
				};

				/** If the processor explicitly outputs that the change in state should not impact behavior, just change state and do nothing */
				if (!bShouldProcess || bShouldNotProcess)
				{
					UpdateState();
#if LOG_STATES 
					UE_LOG(LogAnimationSharing, Log, TEXT("Changing state to %s from %s while running on demand %i"), *StateEnum->GetDisplayNameTextByValue(CurrentState).ToString(), *StateEnum->GetDisplayNameTextByValue(ActorData.PreviousState).ToString(), ActorIndex);
#endif
				}
				/** Play additive animation only if actor isn't already playing one */
				else if (PerStateData[CurrentState].bIsAdditive && !ActorData.bRunningAdditive)
				{					
					const uint32 AdditiveInstanceIndex = SetupAdditiveInstance(CurrentState, PreviousState, ActorData.PermutationIndex);
					if (AdditiveInstanceIndex != INDEX_NONE)
					{
						ActorData.bRunningAdditive = true;
						ActorData.AdditiveInstanceIndex = AdditiveInstanceIndex;
						AdditiveInstances[AdditiveInstanceIndex].ActorIndex = ActorIndex;
					}
				}
				/** If we are _already_ running an on-demand instance and the new state is also an on-demand we'll have to blend the new state in*/
				else if (PerStateData[CurrentState].bIsOnDemand)					
				{
					/** If the new state is different than the currently running on-demand state, this could happen if we previously only updated the state and not processed it */
					const bool bSetupInstance = (!ActorData.bRunningOnDemand || (ActorData.bRunningOnDemand && OnDemandInstances[ActorData.OnDemandInstanceIndex].State != CurrentState));
					const uint32 OnDemandIndex = bSetupInstance ? SetupOnDemandInstance(CurrentState) : INDEX_NONE;

					if (OnDemandIndex != INDEX_NONE)
					{
						// Make sure we end any current blends
						RemoveFromCurrentBlend(ActorIndex);
						RemoveFromCurrentOnDemand(ActorIndex);

						bool bShouldSwitch = true;
						if (bShouldBlend && !FMath::IsNearlyZero(PerStateData[CurrentState].BlendTime))
						{
							if (ActorData.bRunningOnDemand)
							{
								/** Setup a blend between the current and a new instance*/
								const uint32 BlendInstanceIndex = SetupBlendBetweenOnDemands(ActorData.OnDemandInstanceIndex, OnDemandIndex, ActorIndex);
								ActorData.BlendInstanceIndex = BlendInstanceIndex;
							}
							else
							{
								/** Setup a blend to an on-demand state/instance */
								const uint32 BlendInstanceIndex = SetupBlendToOnDemand(PreviousState, OnDemandIndex, ActorIndex);
								ActorData.BlendInstanceIndex = BlendInstanceIndex;
							}

							/** Blend was not succesfully set up so switch anyway */
							bShouldSwitch = (ActorData.BlendInstanceIndex == INDEX_NONE);
						}

						if (bShouldSwitch)
						{
							/** Not blending so just switch to other on-demand instance */
							SwitchBetweenOnDemands(ActorData.OnDemandInstanceIndex, OnDemandIndex, ActorIndex);
						}

						/** Add the current actor to the on-demand instance*/
						OnDemandInstances[OnDemandIndex].ActorIndices.Add(ActorIndex);
						/** Also change actor data accordingly*/
						ActorData.OnDemandInstanceIndex = OnDemandIndex;
						ActorData.bRunningOnDemand = true;

						UpdateState();
					}
				}
				/** Otherwise blend towards the new shared state */
				else
				{
					/** If actor is within blending distance setup/reuse a blend instance*/
					bool bShouldSwitch = true;
					if (bShouldBlend)
					{
						const uint32 BlendInstanceIndex = SetupBlend(PreviousState, CurrentState, ActorIndex);
						ActorData.BlendInstanceIndex = BlendInstanceIndex;
						/** Blend was not succesfully set up so switch anyway */
						bShouldSwitch = (ActorData.BlendInstanceIndex == INDEX_NONE);
#if LOG_STATES 
						UE_LOG(LogAnimationSharing, Log, TEXT("Changing state to %s from %s with blend %i"), *StateEnum->GetDisplayNameTextByValue(CurrentState).ToString(), *StateEnum->GetDisplayNameTextByValue(PreviousState).ToString(), ActorIndex);
#endif
					}
					/** Otherwise just switch it to the new state */
					if (bShouldSwitch)
					{
						SetupSlaveComponent(CurrentState, ActorIndex);
#if LOG_STATES 
						UE_LOG(LogAnimationSharing, Log, TEXT("Changing state to %s from %s %i"), *StateEnum->GetDisplayNameTextByValue(CurrentState).ToString(), *StateEnum->GetDisplayNameTextByValue(PreviousState).ToString(), ActorIndex);
#endif
					}

					UpdateState();
				}
			}
			/** Flag the currently master component as in-use */
			else if (!ActorData.bRunningOnDemand && !ActorData.bBlending)
			{
#if LOG_STATES 
				if (!PerStateData[ActorData.CurrentState].Components.IsValidIndex(ActorData.PermutationIndex))
				{
					UE_LOG(LogAnimationSharing, Log, TEXT("Invalid permutation for actor %i is out of range of %i for state %s by actor %i"), ActorData.PermutationIndex, PerStateData[ActorData.CurrentState].Components.Num(), *StateEnum->GetDisplayNameTextByValue(ActorData.CurrentState).ToString(), ActorIndex);
				}
				else if (!PerStateData[ActorData.CurrentState].Components[ActorData.PermutationIndex]->IsComponentTickEnabled())
				{
					UE_LOG(LogAnimationSharing, Log, TEXT("Component not active %i for state %s by actor %i"), ActorData.PermutationIndex, *StateEnum->GetDisplayNameTextByValue(ActorData.CurrentState).ToString(), ActorIndex);
				}
#endif 

				SetComponentUsage(true, ActorData.CurrentState, ActorData.PermutationIndex);
			}
			
			// Propagate visibility to master component
			if (ActorData.bRequiresTick)
			{
				SetComponentTick(ActorData.CurrentState, ActorData.PermutationIndex);
			}
		}
	}
}

void UAnimSharingInstance::RemoveFromCurrentBlend(int32 ActorIndex)
{
	if (PerActorData[ActorIndex].bBlending && PerActorData[ActorIndex].BlendInstanceIndex != INDEX_NONE && BlendInstances.IsValidIndex(PerActorData[ActorIndex].BlendInstanceIndex))
	{
		FBlendInstance& OldBlendInstance = BlendInstances[PerActorData[ActorIndex].BlendInstanceIndex];
		SetMasterComponentForActor(ActorIndex, OldBlendInstance.TransitionBlendInstance->GetToComponent());
		OldBlendInstance.ActorIndices.Remove(ActorIndex);
		PerActorData[ActorIndex].BlendInstanceIndex = INDEX_NONE;
	}
}

void UAnimSharingInstance::RemoveFromCurrentOnDemand(int32 ActorIndex)
{
	if (PerActorData[ActorIndex].bRunningOnDemand && PerActorData[ActorIndex].OnDemandInstanceIndex != INDEX_NONE && OnDemandInstances.IsValidIndex(PerActorData[ActorIndex].OnDemandInstanceIndex))
	{
		OnDemandInstances[PerActorData[ActorIndex].OnDemandInstanceIndex].ActorIndices.Remove(ActorIndex);
	}
}

void UAnimSharingInstance::TickBlendInstances()
{
	SCOPE_CYCLE_COUNTER(STAT_AnimationSharing_UpdateBlends);
	for (int32 InstanceIndex = 0; InstanceIndex < BlendInstances.Num(); ++InstanceIndex)
	{
		FBlendInstance& Instance = BlendInstances[InstanceIndex];
		checkf(Instance.bActive, TEXT("Blends should be active at this point"));

		/** Check whether or not the blend has ended */
		if (Instance.EndTime <= WorldTime)
		{
#if LOG_STATES
			UE_LOG(LogAnimationSharing, Log, TEXT("Finished blend %s from %s"), *StateEnum->GetDisplayNameTextByValue(Instance.StateTo).ToString(), *StateEnum->GetDisplayNameTextByValue(Instance.StateFrom).ToString());
#endif

			// Finish blend into unique animation, need to just set it to use the correct component
			const bool bToStateIsOnDemand = PerStateData[Instance.StateTo].bIsOnDemand;
			const bool bFromStateIsOnDemand = PerStateData[Instance.StateFrom].bIsOnDemand;

			// If we were blending to an on-demand state we need to set the on-demand component as the new master component
			if (bToStateIsOnDemand)
			{
				for (uint32 ActorIndex : Instance.ActorIndices)
				{
					SetMasterComponentForActor(ActorIndex, Instance.TransitionBlendInstance->GetToComponent());
					PerActorData[ActorIndex].PermutationIndex = 0;
#if LOG_STATES
					UE_LOG(LogAnimationSharing, Log, TEXT("Setting %i to on-demand component %i"), ActorIndex, Instance.ToOnDemandInstanceIndex);
#endif

					for (uint32 ComponentIndex : PerActorData[ActorIndex].ComponentIndices)
					{
						UAnimationSharingManager::SetDebugMaterial(PerComponentData[ComponentIndex].Component, 0);
					}
				}
			}
			/** Otherwise if the state we were blending from was not on-demand we set the new state component as the new master component,
				if we are blending from an on-demand state FOnDemandInstance with set the correct master component when it finishes	*/
			else if (!bFromStateIsOnDemand)
			{				
				for (uint32 ActorIndex : Instance.ActorIndices)
				{
					if (PerActorData[ActorIndex].CurrentState == Instance.StateTo)
					{
#if LOG_STATES 
						UE_LOG(LogAnimationSharing, Log, TEXT("Setting %i to state %i | %i"), ActorIndex, Instance.StateTo, Instance.ToPermutationIndex);
#endif
						SetPermutationSlaveComponent(Instance.StateTo, ActorIndex, Instance.ToPermutationIndex);
#if !UE_BUILD_SHIPPING
						for (uint32 ComponentIndex : PerActorData[ActorIndex].ComponentIndices)
						{
							UAnimationSharingManager::SetDebugMaterial(PerComponentData[ComponentIndex].Component, 1);
						}
#endif
					}
				
				}
			}			

			// Free up the used blend actor
			FreeBlendInstance(Instance.TransitionBlendInstance);

			// Clear flags and index on the actor data as the blend has finished
			for (uint32 ActorIndex : Instance.ActorIndices)
			{
				PerActorData[ActorIndex].BlendInstanceIndex = INDEX_NONE;
				PerActorData[ActorIndex].bBlending = 0;
			}

			// Remove this blend instance as it has finished
			RemoveBlendInstance(InstanceIndex);
			--InstanceIndex;
		}
		else
		{
			// Check whether or not the blend has started, if not set up the actors as slaves at this point
			if (!Instance.bBlendStarted)
			{
				for (uint32 ActorIndex : Instance.ActorIndices)
				{
					SetMasterComponentForActor(ActorIndex, Instance.TransitionBlendInstance->GetComponent());			

					for (uint32 ComponentIndex : PerActorData[ActorIndex].ComponentIndices)
					{
						UAnimationSharingManager::SetDebugMaterial(PerComponentData[ComponentIndex].Component, 2);
					}
				}

				Instance.bBlendStarted = true;
			}

			const bool bShouldTick = DoAnyActorsRequireTicking(Instance);

			if (!PerStateData[Instance.StateFrom].bIsOnDemand)
			{
				SetComponentUsage(true, Instance.StateFrom, Instance.FromPermutationIndex);
				if (bShouldTick)
				{
					SetComponentTick(Instance.StateFrom, Instance.FromPermutationIndex);
				}
			}

			if (!PerStateData[Instance.StateTo].bIsOnDemand)
			{
				SetComponentUsage(true, Instance.StateTo, Instance.ToPermutationIndex);
				if (bShouldTick)
				{
					SetComponentTick(Instance.StateTo, Instance.ToPermutationIndex);
				}
			}
		}
	}
}

void UAnimSharingInstance::TickAnimationStates()
{
	for (FPerStateData& StateData : PerStateData)
	{
		for (int32 Index = 0; Index < StateData.Components.Num(); ++Index)
		{
			const bool bPreviousState = StateData.PreviousInUseComponentFrameBits[Index];
			const bool bCurrentState = StateData.InUseComponentFrameBits[Index];

			const bool bShouldTick = StateData.SlaveTickRequiredFrameBits[Index];

			if (bCurrentState != bPreviousState)
			{
				if (bCurrentState)
				{
					// Turn on
					UAnimationSharingManager::SetDebugMaterial(StateData.Components[Index], 1);
					StateData.Components[Index]->SetComponentTickEnabled(true);
				}
				else
				{
					// Turn off
					UAnimationSharingManager::SetDebugMaterial(StateData.Components[Index], 0);
					StateData.Components[Index]->SetComponentTickEnabled(false);
				}
			}
			else if (!bCurrentState && StateData.Components[Index]->IsComponentTickEnabled())
			{
				// Turn off
				UAnimationSharingManager::SetDebugMaterial(StateData.Components[Index], 0);
				StateData.Components[Index]->SetComponentTickEnabled(false);
			}

			StateData.Components[Index]->bRecentlyRendered = bShouldTick;
			StateData.Components[Index]->VisibilityBasedAnimTickOption = bShouldTick ? EVisibilityBasedAnimTickOption::AlwaysTickPoseAndRefreshBones : EVisibilityBasedAnimTickOption::OnlyTickPoseWhenRendered;
		}

		// Set previous to current and reset current bits
		StateData.PreviousInUseComponentFrameBits = StateData.InUseComponentFrameBits;
		StateData.InUseComponentFrameBits.Init(false, StateData.PreviousInUseComponentFrameBits.Num());
		StateData.SlaveTickRequiredFrameBits.Init(false, StateData.SlaveTickRequiredFrameBits.Num());

		/** Reset on demand index for next frame */
		StateData.CurrentFrameOnDemandIndex = INDEX_NONE;
	}	
}

void UAnimSharingInstance::SetComponentUsage(bool bUsage, uint8 StateIndex, uint32 ComponentIndex)
{
	// TODO component index should always be valid
#if LOG_STATES 
	if (!PerStateData[StateIndex].InUseComponentFrameBits.IsValidIndex(ComponentIndex))
	{
		UE_LOG(LogAnimationSharing, Log, TEXT("Invalid set component usage %i is out of range of %i for state %s by component %i"), ComponentIndex, PerStateData[StateIndex].Components.Num(), *StateEnum->GetDisplayNameTextByValue(StateIndex).ToString(), ComponentIndex);
	}
#endif

	if (PerStateData.IsValidIndex(StateIndex) && PerStateData[StateIndex].InUseComponentFrameBits.IsValidIndex(ComponentIndex))
	{
		PerStateData[StateIndex].InUseComponentFrameBits[ComponentIndex] = bUsage;
	}
}

void UAnimSharingInstance::SetComponentTick(uint8 StateIndex, uint32 ComponentIndex)
{
	if (PerStateData[StateIndex].SlaveTickRequiredFrameBits.IsValidIndex(ComponentIndex))
	{
		PerStateData[StateIndex].SlaveTickRequiredFrameBits[ComponentIndex] = true;
	}
}

void UAnimSharingInstance::FreeBlendInstance(FTransitionBlendInstance* Instance)
{
	Instance->Stop();
	BlendInstanceStack.FreeInstance(Instance);
}

void UAnimSharingInstance::FreeAdditiveInstance(FAdditiveAnimationInstance* Instance)
{
	Instance->Stop();
	AdditiveInstanceStack.FreeInstance(Instance);
}

void UAnimSharingInstance::SetMasterComponentForActor(uint32 ActorIndex, USkeletalMeshComponent* Component)
{
	// Always ensure the component is ticking
	if (Component)
	{
		Component->SetComponentTickEnabled(true);
	}

	const FPerActorData& ActorData = PerActorData[ActorIndex];
	// Do not update the component of the additive actor itself, otherwise update the base component
	if (ActorData.bRunningAdditive && AdditiveInstances.IsValidIndex(ActorData.AdditiveInstanceIndex) && AdditiveInstances[ActorData.AdditiveInstanceIndex].AdditiveAnimationInstance->GetComponent() != Component)
	{		
		AdditiveInstances[ActorData.AdditiveInstanceIndex].BaseComponent = Component;
		AdditiveInstances[ActorData.AdditiveInstanceIndex].AdditiveAnimationInstance->UpdateBaseComponent(Component);

		return;
	}
	
	for (uint32 ComponentIndex : ActorData.ComponentIndices)
	{
		PerComponentData[ComponentIndex].Component->SetMasterPoseComponent(Component, true);
	}
}

void UAnimSharingInstance::SetupSlaveComponent(uint8 CurrentState, uint32 ActorIndex)
{
	const FPerStateData& StateData = PerStateData[CurrentState];

	if (StateData.Components.Num() == 0)
	{	
		UE_LOG(LogAnimationSharing, Warning, TEXT("No Master Components available for state %s, make sure to set up an Animation Sequence/Blueprint "), *StateEnum->GetDisplayNameTextByValue(CurrentState).ToString());
		return;
	}

	if (!StateData.bIsOnDemand)
	{
		const uint32 PermutationIndex = DeterminePermutationIndex(ActorIndex, CurrentState);
		SetPermutationSlaveComponent(CurrentState, ActorIndex, PermutationIndex);
	}
	else
	{
		const uint32 OnDemandInstanceIndex = SetupOnDemandInstance(CurrentState);

		if (OnDemandInstanceIndex != INDEX_NONE)
		{
			USkeletalMeshComponent* MasterComponent = StateData.Components[OnDemandInstances[OnDemandInstanceIndex].UsedPerStateComponentIndex];
			SetMasterComponentForActor(ActorIndex, MasterComponent);
			OnDemandInstances[OnDemandInstanceIndex].ActorIndices.Add(ActorIndex);

			PerActorData[ActorIndex].OnDemandInstanceIndex = OnDemandInstanceIndex;
			PerActorData[ActorIndex].bRunningOnDemand = true;

			// TODO do we need to reset
			PerActorData[ActorIndex].PermutationIndex = 0;				
		}
	}
}

void UAnimSharingInstance::SetPermutationSlaveComponent(uint8 StateIndex, uint32 ActorIndex, uint32 PermutationIndex)
{
	const FPerStateData& StateData = PerStateData[StateIndex];

	// TODO Min should not be needed if PermutationIndex is always valid
	PermutationIndex = FMath::Min((uint32)StateData.Components.Num() - 1, PermutationIndex);
#if LOG_STATES 
	if (!StateData.Components.IsValidIndex(PermutationIndex))
	{
		UE_LOG(LogAnimationSharing, Log, TEXT("Invalid set component usage %i is out of range of %i for state %s by actor %i"), PermutationIndex, StateData.Components.Num(), *StateEnum->GetDisplayNameTextByValue(StateIndex).ToString(), ActorIndex);
	}
#endif

	SetMasterComponentForActor(ActorIndex, StateData.Components[PermutationIndex]);
	PerActorData[ActorIndex].PermutationIndex = PermutationIndex;
	UAnimationSharingManager::SetDebugMaterial(StateData.Components[PermutationIndex], 1);
}

uint32 UAnimSharingInstance::DeterminePermutationIndex(uint32 ActorIndex, uint8 State) const
{
	const FPerStateData& StateData = PerStateData[State];
	const TArray<USkeletalMeshComponent*>& Components = StateData.Components;

	// This can grow to be more intricate to take into account surrounding actors?
	const uint32 PermutationIndex = FMath::RandHelper(Components.Num());
	checkf(Components.IsValidIndex(PermutationIndex), TEXT("Not enough MasterComponents initialised!"));

	return PermutationIndex;
}

uint32 UAnimSharingInstance::SetupBlend(uint8 FromState, uint8 ToState, uint32 ActorIndex)
{
	const bool bConcurrentBlendsReached = !BlendInstanceStack.InstanceAvailable();
	const bool bOnDemand = PerStateData[ToState].bIsOnDemand;

	uint32 BlendInstanceIndex = INDEX_NONE;
	if (!bConcurrentBlendsReached)
	{
		BlendInstanceIndex = BlendInstances.IndexOfByPredicate([this, FromState, ToState, bOnDemand, ActorIndex](const FBlendInstance& Instance)
		{			
			return (!Instance.bActive &&				// The instance should not have started yet
				Instance.StateFrom == FromState &&		// It should be blending from the same state
				Instance.StateTo == ToState &&			// It should be blending to the same state
				Instance.bOnDemand == bOnDemand &&		// It should match whether or not it is an on-demand state QQQ is this needed?
				Instance.FromPermutationIndex == PerActorData[ActorIndex].PermutationIndex); // It should be blending from the same permutation inside of the state 
		});

		FBlendInstance* BlendInstance = BlendInstanceIndex != INDEX_NONE ? &BlendInstances[BlendInstanceIndex] : nullptr;

		if (!BlendInstance)
		{
			BlendInstance = &BlendInstances.AddDefaulted_GetRef();
			BlendInstanceIndex = BlendInstances.Num() - 1;
			BlendInstance->bActive = false;
			BlendInstance->FromOnDemandInstanceIndex = BlendInstance->ToOnDemandInstanceIndex = INDEX_NONE;
			BlendInstance->StateFrom = FromState;
			BlendInstance->StateTo = ToState;
			BlendInstance->BlendTime = CalculateBlendTime( ToState);
			BlendInstance->bOnDemand = bOnDemand;
			BlendInstance->EndTime = GetWorld()->GetTimeSeconds() + BlendInstance->BlendTime;
			BlendInstance->TransitionBlendInstance = BlendInstanceStack.GetInstance();

			BlendInstance->TransitionBlendInstance->GetComponent()->SetComponentTickEnabled(true);

			// Setup permutation indices to and from we are blending
			BlendInstance->FromPermutationIndex = PerActorData[ActorIndex].PermutationIndex;
			BlendInstance->ToPermutationIndex = DeterminePermutationIndex( ActorIndex, ToState);
		}

		checkf(BlendInstance, TEXT("Unable to create blendcontainer"));

		BlendInstance->ActorIndices.Add(ActorIndex);
		PerActorData[ActorIndex].bBlending = true;
	}

	return BlendInstanceIndex;
}

uint32 UAnimSharingInstance::SetupBlendFromOnDemand(uint8 ToState, uint32 OnDemandInstanceIndex, uint32 ActorIndex)
{
	const uint8 FromState = OnDemandInstances[OnDemandInstanceIndex].State;
	const uint32 BlendInstanceIndex = SetupBlend(FromState, ToState, ActorIndex);

	if (BlendInstanceIndex != INDEX_NONE)
	{
		BlendInstances[BlendInstanceIndex].FromOnDemandInstanceIndex = OnDemandInstanceIndex;
	}

	return BlendInstanceIndex;
}

uint32 UAnimSharingInstance::SetupBlendBetweenOnDemands(uint8 FromOnDemandInstanceIndex, uint32 ToOnDemandInstanceIndex, uint32 ActorIndex)
{
	const uint8 FromState = OnDemandInstances[FromOnDemandInstanceIndex].State;
	const uint8 ToState = OnDemandInstances[ToOnDemandInstanceIndex].State;
	const uint32 BlendInstanceIndex = SetupBlend(FromState, ToState, ActorIndex);

	if (BlendInstanceIndex != INDEX_NONE)
	{
		BlendInstances[BlendInstanceIndex].FromOnDemandInstanceIndex = FromOnDemandInstanceIndex;
		BlendInstances[BlendInstanceIndex].ToOnDemandInstanceIndex = ToOnDemandInstanceIndex;
	}

	return BlendInstanceIndex;
}

uint32 UAnimSharingInstance::SetupBlendToOnDemand(uint8 FromState, uint32 ToOnDemandInstanceIndex, uint32 ActorIndex)
{
	const uint8 ToState = OnDemandInstances[ToOnDemandInstanceIndex].State;
	const uint32 BlendInstanceIndex = SetupBlend(FromState, ToState, ActorIndex);

	if (BlendInstanceIndex != INDEX_NONE)
	{
		BlendInstances[BlendInstanceIndex].ToOnDemandInstanceIndex = ToOnDemandInstanceIndex;
	}

	return BlendInstanceIndex;
}

void UAnimSharingInstance::SwitchBetweenOnDemands(uint32 FromOnDemandInstanceIndex, uint32 ToOnDemandInstanceIndex, uint32 ActorIndex)
{
	/** Remove this actor from the currently running on-demand instance */
	if (FromOnDemandInstanceIndex != INDEX_NONE)
	{
		OnDemandInstances[FromOnDemandInstanceIndex].ActorIndices.Remove(ActorIndex);
	}

	const FOnDemandInstance& Instance = OnDemandInstances[ToOnDemandInstanceIndex];
	const uint32 ComponentIndex = Instance.UsedPerStateComponentIndex;
	const uint32 StateIndex = Instance.State;
	PerActorData[ActorIndex].PermutationIndex = 0;
	SetMasterComponentForActor(ActorIndex, PerStateData[StateIndex].Components[ComponentIndex]);
}

uint32 UAnimSharingInstance::SetupOnDemandInstance(uint8 StateIndex)
{
	uint32 InstanceIndex = INDEX_NONE;

	FPerStateData& StateData = PerStateData[StateIndex];
	if (StateData.CurrentFrameOnDemandIndex != INDEX_NONE && OnDemandInstances.IsValidIndex(StateData.CurrentFrameOnDemandIndex))
	{
		InstanceIndex = StateData.CurrentFrameOnDemandIndex;
	}
	else
	{
		// Otherwise we'll need to kick one of right now so try and set one up		
		if (StateData.Components.Num())
		{
			const uint32 AvailableIndex = StateData.InUseComponentFrameBits.FindAndSetFirstZeroBit();
			
			if (AvailableIndex != INDEX_NONE)
			{
				FOnDemandInstance& Instance = OnDemandInstances.AddDefaulted_GetRef();
				InstanceIndex = OnDemandInstances.Num() - 1;
				StateData.CurrentFrameOnDemandIndex = InstanceIndex;

				Instance.bActive = 0;
				Instance.bBlendActive = 0;
				Instance.State = StateIndex;
				Instance.ForwardState = StateData.bShouldForwardToState ? StateData.ForwardStateValue : INDEX_NONE;
				Instance.UsedPerStateComponentIndex = AvailableIndex;
				Instance.bReturnToPreviousState = StateData.bReturnToPreviousState;
				Instance.StartTime = 0.f;
				Instance.BlendToPermutationIndex = INDEX_NONE;

				const float WorldTimeSeconds = GetWorld()->GetTimeSeconds();
				Instance.EndTime = WorldTimeSeconds + StateData.AnimationLengths[AvailableIndex];
				Instance.StartBlendTime = Instance.EndTime - CalculateBlendTime(StateIndex);

				USkeletalMeshComponent* FreeComponent = StateData.Components[AvailableIndex];

				UAnimationSharingManager::SetDebugMaterial(FreeComponent, 1);

				FreeComponent->SetComponentTickEnabled(true);
				FreeComponent->SetPosition(0.f, false);
				FreeComponent->Play(false);
#if LOG_STATES 
				UE_LOG(LogAnimationSharing, Log, TEXT("Setup on demand state %s"), *StateEnum->GetDisplayNameTextByValue(StateIndex).ToString());
#endif
			}
			else
			{
				// Next resort
				const float MaxStartTime = WorldTime - PerStateData[StateIndex].WiggleTime;
				float WiggleStartTime = TNumericLimits<float>::Max();
				float NonWiggleStartTime = TNumericLimits<float>::Max();
				int32 WiggleIndex = INDEX_NONE;
				int32 NonWiggleIndex = INDEX_NONE;
				for (int32 RunningInstanceIndex = 0; RunningInstanceIndex < OnDemandInstances.Num(); ++RunningInstanceIndex)
				{
					FOnDemandInstance& Instance = OnDemandInstances[RunningInstanceIndex];

					if (Instance.State == StateIndex)
					{
						if (Instance.StartTime <= MaxStartTime && Instance.StartTime < WiggleStartTime)
						{
							WiggleStartTime = Instance.StartTime;
							WiggleIndex = RunningInstanceIndex;
						}
						else if (Instance.StartTime < NonWiggleStartTime)
						{
							NonWiggleStartTime = Instance.StartTime;
							NonWiggleIndex = RunningInstanceIndex;							
						}
					}
				}

				// Snap to on demand instance that has started last within the number of wiggle frames
				if (WiggleIndex != INDEX_NONE)
				{
					InstanceIndex = WiggleIndex;
				}
				// Snap to closest on demand instance outside of the number of wiggle frames
				else if (NonWiggleIndex != INDEX_NONE)
				{
					InstanceIndex = NonWiggleIndex;
				}
				else
				{
					// No instances available and none actually currently running this state, should probably up the number of available concurrent on demand instances at this point
					UE_LOG(LogAnimationSharing, Warning, TEXT("No more on demand components available"));
				}
			}
		}
	}

	return InstanceIndex;
}

uint32 UAnimSharingInstance::SetupAdditiveInstance(uint8 StateIndex, uint8 FromState, uint8 StateComponentIndex)
{
	uint32 InstanceIndex = INDEX_NONE;

	const FPerStateData& StateData = PerStateData[StateIndex];
	if (AdditiveInstanceStack.InstanceAvailable())
	{
		FAdditiveAnimationInstance* AnimationInstance = AdditiveInstanceStack.GetInstance();
		FAdditiveInstance& Instance = AdditiveInstances.AddDefaulted_GetRef();
		Instance.bActive = false;
		Instance.AdditiveAnimationInstance = AnimationInstance;
		Instance.BaseComponent = PerStateData[FromState].Components[StateComponentIndex];
		const float WorldTimeSeconds = GetWorld()->GetTimeSeconds();
		Instance.EndTime = WorldTimeSeconds + StateData.AdditiveAnimationSequence->SequenceLength;
		Instance.State = StateIndex;
		Instance.UsedPerStateComponentIndex = PerStateData[StateIndex].Components.IndexOfByKey(AnimationInstance->GetComponent());

		InstanceIndex = AdditiveInstances.Num() - 1;
		AnimationInstance->Setup(Instance.BaseComponent, StateData.AdditiveAnimationSequence);
	}

	return InstanceIndex;
}

void UAnimSharingInstance::KickoffInstances()
{
	SCOPE_CYCLE_COUNTER(STAT_AnimationSharing_KickoffInstances);
	for (FBlendInstance& BlendInstance : BlendInstances)
	{
		if (!BlendInstance.bActive)
		{
			BlendInstance.bBlendStarted = false;

			FString ActorIndicesString;
			for (uint32 ActorIndex : BlendInstance.ActorIndices)
			{
				if (ActorIndex != BlendInstance.ActorIndices.Last())
				{
					ActorIndicesString += FString::Printf(TEXT("%i, "), ActorIndex);
				}
				else
				{
					ActorIndicesString += FString::Printf(TEXT("%i"), ActorIndex);
				}
			}
#if LOG_STATES 
			UE_LOG(LogAnimationSharing, Log, TEXT("Starting blend from %s to %s [%s]"), *StateEnum->GetDisplayNameTextByValue(BlendInstance.StateFrom).ToString(), *StateEnum->GetDisplayNameTextByValue(BlendInstance.StateTo).ToString(), *ActorIndicesString);
#endif

			// TODO should be able to assume permutation indices are valid here
			BlendInstance.FromPermutationIndex = FMath::Min((uint32)PerStateData[BlendInstance.StateFrom].Components.Num() - 1, BlendInstance.FromPermutationIndex);
			BlendInstance.ToPermutationIndex = FMath::Min((uint32)PerStateData[BlendInstance.StateTo].Components.Num() - 1, BlendInstance.ToPermutationIndex);

			USkeletalMeshComponent* From = PerStateData[BlendInstance.StateFrom].Components[BlendInstance.FromPermutationIndex];
			USkeletalMeshComponent* To = PerStateData[BlendInstance.StateTo].Components[BlendInstance.ToPermutationIndex];

			if (PerStateData[BlendInstance.StateTo].bIsOnDemand && (BlendInstance.ToOnDemandInstanceIndex != INDEX_NONE))
			{
				To = PerStateData[BlendInstance.StateTo].Components[OnDemandInstances[BlendInstance.ToOnDemandInstanceIndex].UsedPerStateComponentIndex];		
			}

			if (PerStateData[BlendInstance.StateFrom].bIsOnDemand && (BlendInstance.FromOnDemandInstanceIndex != INDEX_NONE))
			{
				const uint32 UsedComponentIndex = OnDemandInstances[BlendInstance.FromOnDemandInstanceIndex].UsedPerStateComponentIndex;
				From = PerStateData[BlendInstance.StateFrom].Components[UsedComponentIndex];
			}

			for (uint32 ActorIndex : BlendInstance.ActorIndices)
			{
				PerActorData[ActorIndex].PermutationIndex = BlendInstance.ToPermutationIndex;
				PerActorData[ActorIndex].bBlending = true;
			}

			BlendInstance.TransitionBlendInstance->Setup(From, To, BlendInstance.BlendTime);
			BlendInstance.bActive = true;
		}
	}

	for (FOnDemandInstance& OnDemandInstance : OnDemandInstances)
	{
		if (!OnDemandInstance.bActive)
		{
			OnDemandInstance.bActive = true;
			OnDemandInstance.StartTime = WorldTime;
		}
	}
}

float UAnimSharingInstance::CalculateBlendTime(uint8 StateIndex) const
{
	checkf(PerStateData.IsValidIndex(StateIndex), TEXT("Invalid State index"));
	return PerStateData[StateIndex].BlendTime;
}

void UAnimSharingInstance::RemoveComponent(int32 ComponentIndex)
{
	if (PerComponentData.Num() > 1 && ComponentIndex != PerComponentData.Num() - 1)
	{
		// Index of the component we will swap with
		const uint32 SwapIndex = PerComponentData.Num() - 1;

		// Find actor for component we will swap with
		const uint32 SwapActorIndex = PerComponentData[SwapIndex].ActorIndex;

		// Update component index in the actor to match with ComponentIndex (which it will be swapped with)
		const uint32 ActorDataComponentIndex = PerActorData[SwapActorIndex].ComponentIndices.IndexOfByKey(SwapIndex);
		if (ActorDataComponentIndex != INDEX_NONE)
		{
			PerActorData[SwapActorIndex].ComponentIndices[ActorDataComponentIndex] = ComponentIndex;
		}
	}

	PerComponentData.RemoveAtSwap(ComponentIndex, 1, false);
}

void UAnimSharingInstance::RemoveBlendInstance(int32 InstanceIndex)
{
	FBlendInstance& Instance = BlendInstances[InstanceIndex];

	// Index we could swap with
	const uint32 SwapIndex = BlendInstances.Num() - 1;
	if (BlendInstances.Num() > 1 && InstanceIndex != SwapIndex)
	{
		FBlendInstance& SwapInstance = BlendInstances[SwapIndex];
		// Remap all of the actors to point to our new index
		for (uint32 ActorIndex : SwapInstance.ActorIndices)
		{
			PerActorData[ActorIndex].BlendInstanceIndex = InstanceIndex;
		}
	}

	BlendInstances.RemoveAtSwap(InstanceIndex, 1, false);
}

void UAnimSharingInstance::RemoveOnDemandInstance(int32 InstanceIndex)
{
	const FOnDemandInstance& Instance = OnDemandInstances[InstanceIndex];

	// Index we could swap with
	const uint32 SwapIndex = OnDemandInstances.Num() - 1;
	if (OnDemandInstances.Num() > 1 && InstanceIndex != SwapIndex)
	{
		const FOnDemandInstance& SwapInstance = OnDemandInstances[SwapIndex];
		// Remap all of the actors to point to our new index
		for (uint32 ActorIndex : SwapInstance.ActorIndices)
		{
			// Only remap if it's still part of this instance
			const bool bPartOfOtherOnDemand = PerActorData[ActorIndex].OnDemandInstanceIndex != InstanceIndex;
			// Could be swapping with other instance in which case we should update the index
			const bool bShouldUpdateIndex = !bPartOfOtherOnDemand || (PerActorData[ActorIndex].OnDemandInstanceIndex == SwapIndex);
			
			if (bShouldUpdateIndex)
			{
				PerActorData[ActorIndex].OnDemandInstanceIndex = InstanceIndex;
			}		
		}
	}

	// Remove and swap 
	OnDemandInstances.RemoveAtSwap(InstanceIndex, 1, false);
}

void UAnimSharingInstance::RemoveAdditiveInstance(int32 InstanceIndex)
{
	FAdditiveInstance& Instance = AdditiveInstances[InstanceIndex];

	// Index we could swap with
	const uint32 SwapIndex = AdditiveInstances.Num() - 1;
	if (AdditiveInstances.Num() > 1 && InstanceIndex != SwapIndex)
	{
		FAdditiveInstance& SwapInstance = AdditiveInstances[SwapIndex];
		// Remap all of the actors to point to our new index
		if (SwapInstance.ActorIndex != INDEX_NONE)
		{
			PerActorData[SwapInstance.ActorIndex].AdditiveInstanceIndex = InstanceIndex;
		}
	}

	AdditiveInstances.RemoveAtSwap(InstanceIndex, 1, false);
}<|MERGE_RESOLUTION|>--- conflicted
+++ resolved
@@ -786,7 +786,6 @@
 				FPerStateData& StateData = PerStateData[StateIndex];
 				StateData.StateEnumValue = StateValue;
 				SetupState(StateData, StateEntry, SkeletalMesh, SkeletonSetup, Index);
-<<<<<<< HEAD
 
 				// Make sure we have at least one component set up
 				if ((!StateData.bIsAdditive && StateData.Components.Num() == 0) ||(StateData.bIsAdditive && AdditiveInstanceStack.AvailableInstances.Num() == 0))
@@ -802,23 +801,6 @@
 			}
 		}
 
-=======
-
-				// Make sure we have at least one component set up
-				if ((!StateData.bIsAdditive && StateData.Components.Num() == 0) ||(StateData.bIsAdditive && AdditiveInstanceStack.AvailableInstances.Num() == 0))
-				{
-					UE_LOG(LogAnimationSharing, Error, TEXT("No Components available for State %s"), *StateEnum->GetDisplayNameTextByValue(StateValue).ToString());
-					bErrors = true;
-				}
-			}
-			else
-			{
-				UE_LOG(LogAnimationSharing, Error, TEXT("Duplicate entries in Animation Setup for State %s"), *StateEnum->GetDisplayNameTextByValue(StateValue).ToString());
-				bErrors = true;
-			}
-		}
-
->>>>>>> 9ba46998
 		if (bErrors)
 		{
 			PerStateData.Empty();
@@ -908,11 +890,7 @@
 		const FAnimationSetup& AnimationSetup = StateEntry.AnimationSetups[SetupIndex];
 		/** User can setup either an AnimBP or AnimationSequence */
 		UClass* AnimBPClass = AnimationSetup.AnimBlueprint.Get();
-<<<<<<< HEAD
-		UAnimSequence* AnimSequence = AnimationSetup.AnimSequence.LoadSynchronous();
-=======
 		UAnimSequence* AnimSequence = AnimationSetup.AnimSequence;
->>>>>>> 9ba46998
 		
 		if (AnimBPClass == nullptr && AnimSequence == nullptr)
 		{
