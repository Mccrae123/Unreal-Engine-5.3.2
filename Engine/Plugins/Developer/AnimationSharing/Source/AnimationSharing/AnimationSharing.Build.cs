// Copyright Epic Games, Inc. All Rights Reserved.

using UnrealBuildTool;

public class AnimationSharing : ModuleRules
{
	public AnimationSharing(ReadOnlyTargetRules Target) : base(Target)
	{
        PCHUsage = ModuleRules.PCHUsageMode.UseExplicitOrSharedPCHs;
		
        PrivateDependencyModuleNames.AddRange(
			new string[] {
				"Core",
				"CoreUObject",
				"Engine",
				"SignificanceManager"
            }
		);

        if (Target.Type == TargetType.Editor)
        {
            PrivateDependencyModuleNames.Add("TargetPlatform");
<<<<<<< HEAD
        }     
    }
=======
        }

		UnsafeTypeCastWarningLevel = WarningLevel.Error;
	}
>>>>>>> 4af6daef
}<|MERGE_RESOLUTION|>--- conflicted
+++ resolved
@@ -20,13 +20,8 @@
         if (Target.Type == TargetType.Editor)
         {
             PrivateDependencyModuleNames.Add("TargetPlatform");
-<<<<<<< HEAD
-        }     
-    }
-=======
         }
 
 		UnsafeTypeCastWarningLevel = WarningLevel.Error;
 	}
->>>>>>> 4af6daef
 }