{
	"FileVersion" : 3,
	"Version" : 1,
	"VersionName" : "1.0",
	"FriendlyName" : "Visual Studio Integration",
	"Description" : "Allows access to source code in Visual Studio.",
	"Category" : "Programming",
	"CreatedBy" : "Epic Games, Inc.",
	"CreatedByURL" : "http://epicgames.com",
	"DocsURL" : "",
	"MarketplaceURL" : "",
	"SupportURL" : "",
	"EnabledByDefault" : true,
	"CanContainContent" : false,
	"IsBetaVersion" : false,
	"Installed" : false,
	"SupportedPrograms": [ "UnrealFrontend", "UnrealInsights" ],
	"Modules" :
	[
		{
			"Name" : "VisualStudioSourceCodeAccess",
			"Type" : "UncookedOnly",
			"LoadingPhase" : "Default",
			"PlatformAllowList" :
			[
				"Win64",
			],
<<<<<<< HEAD
			"WhitelistPrograms" : [ "UnrealFrontend", "UnrealInsights" ]
=======
			"ProgramAllowList" : [ "UnrealFrontend", "UnrealInsights" ]
>>>>>>> 6bbb88c8
		}
	]
}<|MERGE_RESOLUTION|>--- conflicted
+++ resolved
@@ -25,11 +25,7 @@
 			[
 				"Win64",
 			],
-<<<<<<< HEAD
-			"WhitelistPrograms" : [ "UnrealFrontend", "UnrealInsights" ]
-=======
 			"ProgramAllowList" : [ "UnrealFrontend", "UnrealInsights" ]
->>>>>>> 6bbb88c8
 		}
 	]
 }