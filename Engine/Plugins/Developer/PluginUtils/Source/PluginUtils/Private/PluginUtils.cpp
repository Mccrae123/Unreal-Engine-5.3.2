// Copyright Epic Games, Inc. All Rights Reserved.

#if WITH_EDITOR

<<<<<<< HEAD
=======
#include "PluginUtils.h"
#include "SourceControlHelpers.h"
>>>>>>> 6bbb88c8
#include "IContentBrowserSingleton.h"
#include "ContentBrowserModule.h"
#include "GameProjectUtils.h"
#include "Interfaces/IProjectManager.h"
#include "Interfaces/IPluginManager.h"
#include "PluginDescriptor.h"
#include "IAssetRegistry.h"
#include "AssetRegistryModule.h"
#include "AssetData.h"
#include "IAssetTools.h"
#include "AssetToolsModule.h"
#include "DesktopPlatformModule.h"
#include "PackageTools.h"
#include "HAL/FileManager.h"
#include "HAL/PlatformFileManager.h"
#include "Misc/Paths.h"
#include "Misc/FileHelper.h"
#include "Misc/PackageName.h"
#include "Misc/FeedbackContext.h"

DEFINE_LOG_CATEGORY_STATIC(LogPluginUtils, Log, All);

#define LOCTEXT_NAMESPACE "PluginUtils"

namespace PluginUtils
{
	// The text macro to replace with the actual plugin name when copying files
	const FString PLUGIN_NAME = TEXT("PLUGIN_NAME");

	PRAGMA_DISABLE_DEPRECATION_WARNINGS
	FPluginUtils::FLoadPluginParams ConvertToLoadPluginParams(const FPluginUtils::FMountPluginParams& MountParams, FText* FailReason)
	{
		FPluginUtils::FLoadPluginParams LoadParams;
		LoadParams.bSelectInContentBrowser = MountParams.bSelectInContentBrowser;
		LoadParams.bEnablePluginInProject = MountParams.bEnablePluginInProject;
		LoadParams.bUpdateProjectPluginSearchPath = MountParams.bUpdateProjectPluginSearchPath;
		LoadParams.OutFailReason = FailReason;
		return LoadParams;
	}
	PRAGMA_ENABLE_DEPRECATION_WARNINGS

	bool CopyPluginTemplateFolder(const TCHAR* DestinationDirectory, const TCHAR* Source, const FString& PluginName, TArray<FString>& InOutFilePathsWritten, FText* OutFailReason = nullptr)
	{
		check(DestinationDirectory);
		check(Source);

		IPlatformFile& PlatformFile = FPlatformFileManager::Get().GetPlatformFile();

		FString DestDir(DestinationDirectory);
		FPaths::NormalizeDirectoryName(DestDir);

		FString SourceDir(Source);
		FPaths::NormalizeDirectoryName(SourceDir);

		// Does Source dir exist?
		if (!PlatformFile.DirectoryExists(*SourceDir))
		{
<<<<<<< HEAD
			FailReason = FText::Format(LOCTEXT("InvalidPluginTemplateFolder", "Plugin template folder doesn't exist\n{0}"), FText::FromString(FPaths::ConvertRelativePathToFull(SourceDir)));
=======
			if (OutFailReason)
			{
				*OutFailReason = FText::Format(LOCTEXT("InvalidPluginTemplateFolder", "Plugin template folder doesn't exist\n{0}"), FText::FromString(FPaths::ConvertRelativePathToFull(SourceDir)));
			}
>>>>>>> 6bbb88c8
			return false;
		}

		// Destination directory exists already or can be created ?
		if (!PlatformFile.DirectoryExists(*DestDir) && !PlatformFile.CreateDirectoryTree(*DestDir))
		{
<<<<<<< HEAD
			FailReason = FText::Format(LOCTEXT("FailedToCreateDestinationFolder", "Failed to create destination folder\n{0}"), FText::FromString(FPaths::ConvertRelativePathToFull(DestDir)));
=======
			if (OutFailReason)
			{
				*OutFailReason = FText::Format(LOCTEXT("FailedToCreateDestinationFolder", "Failed to create destination folder\n{0}"), FText::FromString(FPaths::ConvertRelativePathToFull(DestDir)));
			}
>>>>>>> 6bbb88c8
			return false;
		}

		// Copy all files and directories, renaming specific sections to the plugin name
		struct FCopyPluginFilesAndDirs : public IPlatformFile::FDirectoryVisitor
		{
			IPlatformFile& PlatformFile;
			const TCHAR* SourceRoot;
			const TCHAR* DestRoot;
			const FString& PluginName;
			TArray<FString> NameReplacementFileTypes;
			TArray<FString> IgnoredFileTypes;
			TArray<FString> CopyUnmodifiedFileTypes;
			TArray<FString>& FilePathsWritten;
			FText* FailReason;

			FCopyPluginFilesAndDirs(IPlatformFile& InPlatformFile, const TCHAR* InSourceRoot, const TCHAR* InDestRoot, const FString& InPluginName, TArray<FString>& InFilePathsWritten, FText* InFailReason)
				: PlatformFile(InPlatformFile)
				, SourceRoot(InSourceRoot)
				, DestRoot(InDestRoot)
				, PluginName(InPluginName)
				, FilePathsWritten(InFilePathsWritten)
				, FailReason(InFailReason)
			{
				// Which file types we want to replace instances of PLUGIN_NAME with the new Plugin Name
				NameReplacementFileTypes.Add(TEXT("cs"));
				NameReplacementFileTypes.Add(TEXT("cpp"));
				NameReplacementFileTypes.Add(TEXT("h"));
				NameReplacementFileTypes.Add(TEXT("vcxproj"));

				// Which file types do we want to ignore
				IgnoredFileTypes.Add(TEXT("opensdf"));
				IgnoredFileTypes.Add(TEXT("sdf"));
				IgnoredFileTypes.Add(TEXT("user"));
				IgnoredFileTypes.Add(TEXT("suo"));

				// Which file types do we want to copy completely unmodified
				CopyUnmodifiedFileTypes.Add(TEXT("uasset"));
				CopyUnmodifiedFileTypes.Add(TEXT("umap"));
			}

			virtual bool Visit(const TCHAR* FilenameOrDirectory, bool bIsDirectory)
			{
				FString NewName(FilenameOrDirectory);
				// change the root and rename paths/files
				NewName.RemoveFromStart(SourceRoot);
				NewName = NewName.Replace(*PLUGIN_NAME, *PluginName, ESearchCase::CaseSensitive);
				NewName = FPaths::Combine(DestRoot, *NewName);

				if (bIsDirectory)
				{
					// create new directory structure
					if (!PlatformFile.CreateDirectoryTree(*NewName) && !PlatformFile.DirectoryExists(*NewName))
					{
<<<<<<< HEAD
						FailReason = FText::Format(LOCTEXT("FailedToCreatePluginSubFolder", "Failed to create plugin subfolder\n{0}"), FText::FromString(FPaths::ConvertRelativePathToFull(NewName)));
=======
						if (FailReason)
						{
							*FailReason = FText::Format(LOCTEXT("FailedToCreatePluginSubFolder", "Failed to create plugin subfolder\n{0}"), FText::FromString(FPaths::ConvertRelativePathToFull(NewName)));
						}
>>>>>>> 6bbb88c8
						return false;
					}
				}
				else
				{
					FString NewExt = FPaths::GetExtension(FilenameOrDirectory);

					if (!IgnoredFileTypes.Contains(NewExt))
					{
						if (CopyUnmodifiedFileTypes.Contains(NewExt))
						{
							// Copy unmodified files with the original name, but do rename the directories
							FString CleanFilename = FPaths::GetCleanFilename(FilenameOrDirectory);
							FString CopyToPath = FPaths::GetPath(NewName);

							NewName = FPaths::Combine(CopyToPath, CleanFilename);
						}

						if (PlatformFile.FileExists(*NewName))
						{
							// Delete destination file if it exists
							PlatformFile.DeleteFile(*NewName);
						}

						// If file of specified extension - open the file as text and replace PLUGIN_NAME in there before saving
						if (NameReplacementFileTypes.Contains(NewExt))
						{
							FString OutFileContents;
							if (!FFileHelper::LoadFileToString(OutFileContents, FilenameOrDirectory))
							{
<<<<<<< HEAD
								FailReason = FText::Format(LOCTEXT("FailedToReadPluginTemplateFile", "Failed to read plugin template file\n{0}"), FText::FromString(FPaths::ConvertRelativePathToFull(FilenameOrDirectory)));
=======
								if (FailReason)
								{
									*FailReason = FText::Format(LOCTEXT("FailedToReadPluginTemplateFile", "Failed to read plugin template file\n{0}"), FText::FromString(FPaths::ConvertRelativePathToFull(FilenameOrDirectory)));
								}
>>>>>>> 6bbb88c8
								return false;
							}

							OutFileContents = OutFileContents.Replace(*PLUGIN_NAME, *PluginName, ESearchCase::CaseSensitive);

							// For some content, we also want to export a PLUGIN_NAME_API text macro, which requires that the plugin name
							// be all capitalized

							FString PluginNameAPI = PluginName + TEXT("_API");

							OutFileContents = OutFileContents.Replace(*PluginNameAPI, *PluginNameAPI.ToUpper(), ESearchCase::CaseSensitive);

							if (!FFileHelper::SaveStringToFile(OutFileContents, *NewName))
							{
<<<<<<< HEAD
								FailReason = FText::Format(LOCTEXT("FailedToWritePluginFile", "Failed to write plugin file\n{0}"), FText::FromString(FPaths::ConvertRelativePathToFull(NewName)));
=======
								if (FailReason)
								{
									*FailReason = FText::Format(LOCTEXT("FailedToWritePluginFile", "Failed to write plugin file\n{0}"), FText::FromString(FPaths::ConvertRelativePathToFull(NewName)));
								}
>>>>>>> 6bbb88c8
								return false;
							}
						}
						else
						{
							// Copy file from source
							if (!PlatformFile.CopyFile(*NewName, FilenameOrDirectory))
							{
								// Not all files could be copied
<<<<<<< HEAD
								FailReason = FText::Format(LOCTEXT("FailedToCopyPluginTemplateFile", "Failed to copy plugin template file\nFrom: {0}\nTo: {1}"), FText::FromString(FPaths::ConvertRelativePathToFull(FilenameOrDirectory)), FText::FromString(FPaths::ConvertRelativePathToFull(NewName)));
=======
								if (FailReason)
								{
									*FailReason = FText::Format(LOCTEXT("FailedToCopyPluginTemplateFile", "Failed to copy plugin template file\nFrom: {0}\nTo: {1}"), FText::FromString(FPaths::ConvertRelativePathToFull(FilenameOrDirectory)), FText::FromString(FPaths::ConvertRelativePathToFull(NewName)));
								}
>>>>>>> 6bbb88c8
								return false;
							}
						}
						FilePathsWritten.Add(NewName);
					}
				}
				return true; // continue searching
			}
		};

		// copy plugin files and directories visitor
		FCopyPluginFilesAndDirs CopyFilesAndDirs(PlatformFile, *SourceDir, *DestDir, PluginName, InOutFilePathsWritten, OutFailReason);

		// create all files subdirectories and files in subdirectories!
		return PlatformFile.IterateDirectoryRecursively(*SourceDir, CopyFilesAndDirs);
	}

	void FixupPluginTemplateAssets(const FString& PluginName)
	{
		IPlatformFile& PlatformFile = FPlatformFileManager::Get().GetPlatformFile();

		TSharedPtr<IPlugin> Plugin = IPluginManager::Get().FindPlugin(PluginName);

		struct FFixupPluginAssets : public IPlatformFile::FDirectoryVisitor
		{
			IPlatformFile& PlatformFile;
			const FString& PluginName;
			const FString& PluginBaseDir;

			TArray<FString> FilesToScan;

			FFixupPluginAssets(IPlatformFile& InPlatformFile, const FString& InPluginName, const FString& InPluginBaseDir)
				: PlatformFile(InPlatformFile)
				, PluginName(InPluginName)
				, PluginBaseDir(InPluginBaseDir)
			{
			}

			virtual bool Visit(const TCHAR* FilenameOrDirectory, bool bIsDirectory) override
			{
				if (!bIsDirectory)
				{
					FString Extension = FPaths::GetExtension(FilenameOrDirectory);

					// Only interested in fixing up uassets and umaps...anything else we leave alone
					if (Extension == TEXT("uasset") || Extension == TEXT("umap"))
					{
						FilesToScan.Add(FilenameOrDirectory);
					}
				}

				return true;
			}

			/**
			 * Fixes up any assets that contain the PLUGIN_NAME text macro, since those need to be renamed by the engine for the change to
			 * stick (as opposed to just renaming the file)
			 */
			void PerformFixup()
			{
				TArray<FAssetRenameData> AssetRenameData;

				if (FilesToScan.Num() > 0)
				{
					IAssetRegistry& AssetRegistry = FModuleManager::LoadModuleChecked<FAssetRegistryModule>(AssetRegistryConstants::ModuleName).Get();
					AssetRegistry.ScanFilesSynchronous(FilesToScan);

					for (const FString& File : FilesToScan)
					{
						TArray<FAssetData> Assets;

						FString PackageName;
						if (FPackageName::TryConvertFilenameToLongPackageName(File, PackageName))
						{
							AssetRegistry.GetAssetsByPackageName(*PackageName, Assets);
						}

						for (FAssetData Asset : Assets)
						{
							const FString AssetName = Asset.AssetName.ToString().Replace(*PLUGIN_NAME, *PluginName, ESearchCase::CaseSensitive);
							const FString AssetPath = Asset.PackagePath.ToString().Replace(*PLUGIN_NAME, *PluginName, ESearchCase::CaseSensitive);

							FAssetRenameData RenameData(Asset.GetAsset(), AssetPath, AssetName);

							AssetRenameData.Add(RenameData);
						}
					}

					if (AssetRenameData.Num() > 0)
					{
						FAssetToolsModule& AssetToolsModule = FModuleManager::LoadModuleChecked<FAssetToolsModule>("AssetTools");
						AssetToolsModule.Get().RenameAssetsWithDialog(AssetRenameData);
					}
				}
			}
		};

		if (Plugin.IsValid())
		{
			const FString PluginBaseDir = Plugin->GetBaseDir();
			FFixupPluginAssets FixupPluginAssets(PlatformFile, PluginName, PluginBaseDir);
			PlatformFile.IterateDirectoryRecursively(*PluginBaseDir, FixupPluginAssets);
			FixupPluginAssets.PerformFixup();
		}
	}

<<<<<<< HEAD
	TSharedPtr<IPlugin> MountPluginInternal(const FString& PluginName, const FString& PluginLocation, const FPluginUtils::FMountPluginParams& MountParams, FText& FailReason, const bool bIsNewPlugin)
	{
		ensure(!PluginLocation.IsEmpty());

		FPluginUtils::AddToPluginSearchPathIfNeeded(PluginLocation, /*bRefreshPlugins*/ false, MountParams.bUpdateProjectPluginSearchPath);

		IPluginManager::Get().RefreshPluginsList();
=======
	TSharedPtr<IPlugin> LoadPluginInternal(const FString& PluginName, const FString& PluginLocation, const FString& PluginFilePath, FPluginUtils::FLoadPluginParams& LoadParams, const bool bIsNewPlugin)
	{
		LoadParams.bOutAlreadyLoaded = false;

		if (LoadParams.bUpdateProjectPluginSearchPath)
		{
			FPluginUtils::AddToPluginSearchPathIfNeeded(PluginLocation, /*bRefreshPlugins=*/false, /*bUpdateProjectFile=*/true);
			IPluginManager::Get().RefreshPluginsList();
		}
		else
		{
			if (!IPluginManager::Get().AddToPluginsList(PluginFilePath, LoadParams.OutFailReason))
			{
				return nullptr;
			}
		}
>>>>>>> 6bbb88c8

		// Find the plugin in the manager.
		TSharedPtr<IPlugin> Plugin = IPluginManager::Get().FindPlugin(PluginName);
		if (!Plugin)
		{
<<<<<<< HEAD
			FailReason = FText::Format(LOCTEXT("FailedToRegisterPlugin", "Failed to register plugin\n{0}"), FText::FromString(FPluginUtils::GetPluginFilePath(PluginLocation, PluginName, /*bFullPath*/ true)));
=======
			if (LoadParams.OutFailReason)
			{
				*LoadParams.OutFailReason = FText::Format(LOCTEXT("FailedToRegisterPlugin", "Failed to register plugin\n{0}"), FText::FromString(PluginFilePath));
			}
>>>>>>> 6bbb88c8
			return nullptr;
		}

		// Double check the path matches
<<<<<<< HEAD
		const FString PluginFilePath = FPluginUtils::GetPluginFilePath(PluginLocation, PluginName, /*bFullPath*/ true);
		if (!FPaths::IsSamePath(Plugin->GetDescriptorFileName(), PluginFilePath))
		{
			const FString PluginFilePathFull = FPaths::ConvertRelativePathToFull(Plugin->GetDescriptorFileName());
			FailReason = FText::Format(LOCTEXT("PluginNameAlreadyUsed", "There's already a plugin named {0} at this location:\n{1}"), FText::FromString(PluginName), FText::FromString(PluginFilePathFull));
			return nullptr;
		}

		// Enable this plugin in the project
		if (MountParams.bEnablePluginInProject && !IProjectManager::Get().SetPluginEnabled(PluginName, true, FailReason))
		{
			FailReason = FText::Format(LOCTEXT("FailedToEnablePlugin", "Failed to enable plugin\n{0}"), FailReason);
			return nullptr;
		}

		// Mount the new plugin (mount content folder if any and load modules if any)
		if (bIsNewPlugin)
		{
			IPluginManager::Get().MountNewlyCreatedPlugin(PluginName);
		}
		else
		{
			IPluginManager::Get().MountExplicitlyLoadedPlugin(PluginName);
		}

		// Select plugin Content folder in content browser
		if (MountParams.bSelectInContentBrowser && Plugin->CanContainContent() && !IsRunningCommandlet())
		{
			IContentBrowserSingleton& ContentBrowser = FModuleManager::LoadModuleChecked<FContentBrowserModule>("ContentBrowser").Get();
			const bool bIsEnginePlugin = FPaths::IsUnderDirectory(PluginLocation, FPaths::EnginePluginsDir());
			ContentBrowser.ForceShowPluginContent(bIsEnginePlugin);
			ContentBrowser.SetSelectedPaths({ Plugin->GetMountedAssetPath() }, /*bNeedsRefresh*/ true);
=======
		if (!FPaths::IsSamePath(Plugin->GetDescriptorFileName(), PluginFilePath))
		{
			if (LoadParams.OutFailReason)
			{
				const FString PluginFilePathFull = FPaths::ConvertRelativePathToFull(Plugin->GetDescriptorFileName());
				*LoadParams.OutFailReason = FText::Format(LOCTEXT("PluginNameAlreadyUsed", "There's already a plugin named {0} at this location:\n{1}"), FText::FromString(PluginName), FText::FromString(PluginFilePathFull));
			}
			return nullptr;
		}

		const FString PluginRootFolder = Plugin->CanContainContent() ? Plugin->GetMountedAssetPath() : FString();

		LoadParams.bOutAlreadyLoaded = !bIsNewPlugin && Plugin->IsEnabled() && (PluginRootFolder.IsEmpty() || FPackageName::MountPointExists(PluginRootFolder));

		// Enable this plugin in the project
		if (LoadParams.bEnablePluginInProject)
		{
			FText FailReason;
			if (!IProjectManager::Get().SetPluginEnabled(PluginName, true, FailReason))
			{
				if (LoadParams.OutFailReason)
				{
					*LoadParams.OutFailReason = FText::Format(LOCTEXT("FailedToEnablePluginInProject", "Failed to enable plugin in current project\n{0}"), FailReason);
				}
				return nullptr;
			}
		}

		if (!LoadParams.bOutAlreadyLoaded)
		{
			// Mount the new plugin (mount content folder if any and load modules if any)
			if (bIsNewPlugin)
			{
				IPluginManager::Get().MountNewlyCreatedPlugin(PluginName);
			}
			else
			{
				IPluginManager::Get().MountExplicitlyLoadedPlugin(PluginName);
			}

			if (!Plugin->IsEnabled())
			{
				if (LoadParams.OutFailReason)
				{
					*LoadParams.OutFailReason = FText::Format(LOCTEXT("FailedToEnablePlugin", "Failed to enable plugin because it is not configured as bExplicitlyLoaded=true\n{0}"), FText::FromString(PluginFilePath));
				}
				return nullptr;
			}
		}

		const bool bSelectInContentBrowser = LoadParams.bSelectInContentBrowser && !IsRunningCommandlet();

		if ((bSelectInContentBrowser || LoadParams.bSynchronousAssetsScan) && !PluginRootFolder.IsEmpty() && (LoadParams.bOutAlreadyLoaded || FPackageName::MountPointExists(PluginRootFolder)))
		{
			if (LoadParams.bSynchronousAssetsScan)
			{
				// Scan plugin assets
				IAssetRegistry& AssetRegistry = FModuleManager::LoadModuleChecked<FAssetRegistryModule>(AssetRegistryConstants::ModuleName).Get();
				AssetRegistry.ScanPathsSynchronous({ PluginRootFolder }, /*bForceRescan=*/ true);
			}

			if (bSelectInContentBrowser)
			{
				// Select plugin root folder in content browser
				IContentBrowserSingleton& ContentBrowser = FModuleManager::LoadModuleChecked<FContentBrowserModule>("ContentBrowser").Get();
				const bool bIsEnginePlugin = FPaths::IsUnderDirectory(PluginLocation, FPaths::EnginePluginsDir());
				ContentBrowser.ForceShowPluginContent(bIsEnginePlugin);
				ContentBrowser.SetSelectedPaths({ PluginRootFolder }, /*bNeedsRefresh*/ true);
			}
>>>>>>> 6bbb88c8
		}

		return Plugin;
	}
}

FString FPluginUtils::GetPluginFolder(const FString& PluginLocation, const FString& PluginName, bool bFullPath)
{
	FString PluginFolder = FPaths::Combine(PluginLocation, PluginName);
	if (bFullPath)
	{
		PluginFolder = FPaths::ConvertRelativePathToFull(PluginFolder);
	}
	FPaths::MakePlatformFilename(PluginFolder);
	return PluginFolder;
}

FString FPluginUtils::GetPluginFilePath(const FString& PluginLocation, const FString& PluginName, bool bFullPath)
{
	FString PluginFilePath = FPaths::Combine(PluginLocation, PluginName, (PluginName + FPluginDescriptor::GetFileExtension()));
	if (bFullPath)
	{
		PluginFilePath = FPaths::ConvertRelativePathToFull(PluginFilePath);
	}
	FPaths::MakePlatformFilename(PluginFilePath);
	return PluginFilePath;
}

FString FPluginUtils::GetPluginContentFolder(const FString& PluginLocation, const FString& PluginName, bool bFullPath)
{
	FString PluginContentFolder = FPaths::Combine(PluginLocation, PluginName, TEXT("Content"));
	if (bFullPath)
	{
		PluginContentFolder = FPaths::ConvertRelativePathToFull(PluginContentFolder);
	}
	FPaths::MakePlatformFilename(PluginContentFolder);
	return PluginContentFolder;
}

FString FPluginUtils::GetPluginResourcesFolder(const FString& PluginLocation, const FString& PluginName, bool bFullPath)
{
	FString PluginResourcesFolder = FPaths::Combine(PluginLocation, PluginName, TEXT("Resources"));
	if (bFullPath)
	{
		PluginResourcesFolder = FPaths::ConvertRelativePathToFull(PluginResourcesFolder);
	}
	FPaths::MakePlatformFilename(PluginResourcesFolder);
	return PluginResourcesFolder;
}

<<<<<<< HEAD
TSharedPtr<IPlugin> FPluginUtils::CreateAndMountNewPlugin(const FString& PluginName, const FString& PluginLocation, const FNewPluginParams& CreationParams, const FMountPluginParams& MountParams, FText& FailReason)
=======
TSharedPtr<IPlugin> FPluginUtils::CreateAndLoadNewPlugin(const FString& PluginName, const FString& PluginLocation, const FNewPluginParams& CreationParams, FLoadPluginParams& LoadParams)
{
	FNewPluginParamsWithDescriptor ExCreationParams;
	ExCreationParams.PluginIconPath = CreationParams.PluginIconPath;
	ExCreationParams.TemplateFolders = CreationParams.TemplateFolders;

	ExCreationParams.Descriptor.FriendlyName = CreationParams.FriendlyName.Len() > 0 ? CreationParams.FriendlyName : PluginName;
	ExCreationParams.Descriptor.Version = 1;
	ExCreationParams.Descriptor.VersionName = TEXT("1.0");
	ExCreationParams.Descriptor.Category = TEXT("Other");
	ExCreationParams.Descriptor.CreatedBy = CreationParams.CreatedBy;
	ExCreationParams.Descriptor.CreatedByURL = CreationParams.CreatedByURL;
	ExCreationParams.Descriptor.Description = CreationParams.Description;
	ExCreationParams.Descriptor.bIsBetaVersion = CreationParams.bIsBetaVersion;
	ExCreationParams.Descriptor.bCanContainContent = CreationParams.bCanContainContent;
	ExCreationParams.Descriptor.EnabledByDefault = CreationParams.EnabledByDefault;
	ExCreationParams.Descriptor.bExplicitlyLoaded = CreationParams.bExplicitelyLoaded;

	if (CreationParams.bHasModules)
	{
		ExCreationParams.Descriptor.Modules.Add(FModuleDescriptor(*PluginName, CreationParams.ModuleDescriptorType, CreationParams.LoadingPhase));
	}

	return CreateAndLoadNewPlugin(PluginName, PluginLocation, ExCreationParams, LoadParams);
}

TSharedPtr<IPlugin> FPluginUtils::CreateAndLoadNewPlugin(const FString& PluginName, const FString& PluginLocation, const FNewPluginParamsWithDescriptor& CreationParams, FLoadPluginParams& LoadParams)
>>>>>>> 6bbb88c8
{
	// Early validations on new plugin params
	if (PluginName.IsEmpty())
	{
<<<<<<< HEAD
		FailReason = LOCTEXT("CreateNewPluginParam_NoPluginName", "Missing plugin name");
=======
		if (LoadParams.OutFailReason)
		{
			*LoadParams.OutFailReason = LOCTEXT("CreateNewPluginParam_NoPluginName", "Missing plugin name");
		}
>>>>>>> 6bbb88c8
		return nullptr;
	}

	if (PluginLocation.IsEmpty())
	{
<<<<<<< HEAD
		FailReason = LOCTEXT("CreateNewPluginParam_NoPluginLocation", "Missing plugin location");
		return nullptr;
	}

	if (CreationParams.bHasModules && CreationParams.TemplateFolders.Num() == 0)
	{
		FailReason = LOCTEXT("CreateNewPluginParam_NoTemplateFolder", "A template folder must be specified to create a plugin with code");
		return nullptr;
	}

	if (!FPluginUtils::ValidateNewPluginNameAndLocation(PluginName, PluginLocation, &FailReason))
	{
=======
		if (LoadParams.OutFailReason)
		{
			*LoadParams.OutFailReason = LOCTEXT("CreateNewPluginParam_NoPluginLocation", "Missing plugin location");
		}
		return nullptr;
	}

	if ((CreationParams.Descriptor.Modules.Num() > 0) && (CreationParams.TemplateFolders.Num() == 0))
	{
		if (LoadParams.OutFailReason)
		{
			*LoadParams.OutFailReason = LOCTEXT("CreateNewPluginParam_NoTemplateFolder", "A template folder must be specified to create a plugin with code");
		}
		return nullptr;
	}

	if (!FPluginUtils::ValidateNewPluginNameAndLocation(PluginName, PluginLocation, LoadParams.OutFailReason))
	{
>>>>>>> 6bbb88c8
		return nullptr;
	}

	const FString PluginFolder = FPluginUtils::GetPluginFolder(PluginLocation, PluginName, /*bFullPath*/ true);

	TSharedPtr<IPlugin> NewPlugin;
	bool bSucceeded = true;
	do
	{
		IPlatformFile& PlatformFile = FPlatformFileManager::Get().GetPlatformFile();
<<<<<<< HEAD

		if (!PlatformFile.DirectoryExists(*PluginFolder) && !PlatformFile.CreateDirectoryTree(*PluginFolder))
		{
			FailReason = FText::Format(LOCTEXT("FailedToCreatePluginFolder", "Failed to create plugin folder\n{0}"), FText::FromString(PluginFolder));
=======
		TArray<FString> NewFilePaths;

		if (!PlatformFile.DirectoryExists(*PluginFolder) && !PlatformFile.CreateDirectoryTree(*PluginFolder))
		{
			if (LoadParams.OutFailReason)
			{
				*LoadParams.OutFailReason = FText::Format(LOCTEXT("FailedToCreatePluginFolder", "Failed to create plugin folder\n{0}"), FText::FromString(PluginFolder));
			}
>>>>>>> 6bbb88c8
			bSucceeded = false;
			break;
		}

<<<<<<< HEAD
		if (CreationParams.bCanContainContent)
=======
		if (CreationParams.Descriptor.bCanContainContent)
>>>>>>> 6bbb88c8
		{
			const FString PluginContentFolder = FPluginUtils::GetPluginContentFolder(PluginLocation, PluginName, /*bFullPath*/ true);
			if (!PlatformFile.DirectoryExists(*PluginContentFolder) && !PlatformFile.CreateDirectory(*PluginContentFolder))
			{
<<<<<<< HEAD
				FailReason = FText::Format(LOCTEXT("FailedToCreatePluginContentFolder", "Failed to create plugin Content folder\n{0}"), FText::FromString(PluginContentFolder));
=======
				if (LoadParams.OutFailReason)
				{
					*LoadParams.OutFailReason = FText::Format(LOCTEXT("FailedToCreatePluginContentFolder", "Failed to create plugin Content folder\n{0}"), FText::FromString(PluginContentFolder));
				}
>>>>>>> 6bbb88c8
				bSucceeded = false;
				break;
			}
		}

<<<<<<< HEAD
		FPluginDescriptor Descriptor;
		Descriptor.FriendlyName = PluginName;
		Descriptor.Version = 1;
		Descriptor.VersionName = TEXT("1.0");
		Descriptor.Category = TEXT("Other");
		Descriptor.CreatedBy = CreationParams.CreatedBy;
		Descriptor.CreatedByURL = CreationParams.CreatedByURL;
		Descriptor.Description = CreationParams.Description;
		Descriptor.bIsBetaVersion = CreationParams.bIsBetaVersion;
		Descriptor.bCanContainContent = CreationParams.bCanContainContent;
		Descriptor.EnabledByDefault = CreationParams.EnabledByDefault;
		Descriptor.bExplicitlyLoaded = CreationParams.bExplicitelyLoaded;
		if (CreationParams.bHasModules)
		{
			Descriptor.Modules.Add(FModuleDescriptor(*PluginName, CreationParams.ModuleDescriptorType, CreationParams.LoadingPhase));
		}

		// Write the uplugin file
		const FString PluginFilePath = FPluginUtils::GetPluginFilePath(PluginLocation, PluginName, /*bFullPath*/ true);
		if (!Descriptor.Save(PluginFilePath, FailReason))
=======
		// Write the uplugin file
		const FString PluginFilePath = FPluginUtils::GetPluginFilePath(PluginLocation, PluginName, /*bFullPath*/ true);
		if (!CreationParams.Descriptor.Save(PluginFilePath, LoadParams.OutFailReason))
>>>>>>> 6bbb88c8
		{
			bSucceeded = false;
			break;
		}
		NewFilePaths.Add(PluginFilePath);

		// Copy plugin icon
		if (!CreationParams.PluginIconPath.IsEmpty())
		{
			const FString ResourcesFolder = FPluginUtils::GetPluginResourcesFolder(PluginLocation, PluginName, /*bFullPath*/ true);
			const FString DestinationPluginIconPath = FPaths::Combine(ResourcesFolder, TEXT("Icon128.png"));
			if (IFileManager::Get().Copy(*DestinationPluginIconPath, *CreationParams.PluginIconPath, /*bReplaceExisting=*/ false) != COPY_OK)
			{
<<<<<<< HEAD
				FailReason = FText::Format(LOCTEXT("FailedToCopyPluginIcon", "Failed to copy plugin icon\nFrom: {0}\nTo: {1}"), FText::FromString(FPaths::ConvertRelativePathToFull(CreationParams.PluginIconPath)), FText::FromString(DestinationPluginIconPath));
=======
				if (LoadParams.OutFailReason)
				{
					*LoadParams.OutFailReason = FText::Format(LOCTEXT("FailedToCopyPluginIcon", "Failed to copy plugin icon\nFrom: {0}\nTo: {1}"), FText::FromString(FPaths::ConvertRelativePathToFull(CreationParams.PluginIconPath)), FText::FromString(DestinationPluginIconPath));
				}
>>>>>>> 6bbb88c8
				bSucceeded = false;
				break;
			}
			NewFilePaths.Add(DestinationPluginIconPath);
		}

		// Copy template files
<<<<<<< HEAD
		GWarn->BeginSlowTask(LOCTEXT("CopyingPluginTemplate", "Copying plugin template files..."), /*ShowProgressDialog*/ true, /*bShowCancelButton*/ false);
		for (const FString& TemplateFolder : CreationParams.TemplateFolders)
		{
			if (!PluginUtils::CopyPluginTemplateFolder(*PluginFolder, *TemplateFolder, PluginName, FailReason))
			{
				FailReason = FText::Format(LOCTEXT("FailedToCopyPluginTemplate", "Failed to copy plugin template files\nFrom: {0}\nTo: {1}\n{2}"), FText::FromString(FPaths::ConvertRelativePathToFull(TemplateFolder)), FText::FromString(PluginFolder), FailReason);
				bSucceeded = false;
				break;
=======
		if (CreationParams.TemplateFolders.Num() > 0)
		{
			GWarn->BeginSlowTask(LOCTEXT("CopyingPluginTemplate", "Copying plugin template files..."), /*ShowProgressDialog*/ true, /*bShowCancelButton*/ false);
			for (const FString& TemplateFolder : CreationParams.TemplateFolders)
			{
				if (!PluginUtils::CopyPluginTemplateFolder(*PluginFolder, *TemplateFolder, PluginName, NewFilePaths, LoadParams.OutFailReason))
				{
					if (LoadParams.OutFailReason)
					{
						*LoadParams.OutFailReason = FText::Format(LOCTEXT("FailedToCopyPluginTemplate", "Failed to copy plugin template files\nFrom: {0}\nTo: {1}\n{2}"), FText::FromString(FPaths::ConvertRelativePathToFull(TemplateFolder)), FText::FromString(PluginFolder), *LoadParams.OutFailReason);
					}
					bSucceeded = false;
					break;
				}
>>>>>>> 6bbb88c8
			}
			GWarn->EndSlowTask();
		}

		if (!bSucceeded)
		{
			break;
		}

		// Compile plugin code
<<<<<<< HEAD
		if (CreationParams.bHasModules)
=======
		if (CreationParams.Descriptor.Modules.Num() > 0)
>>>>>>> 6bbb88c8
		{
			const FString ProjectFileName = IFileManager::Get().ConvertToAbsolutePathForExternalAppForWrite(*FPaths::GetProjectFilePath());
			const FString Arguments = FString::Printf(TEXT("%s %s %s -Plugin=\"%s\" -Project=\"%s\" -Progress -NoHotReloadFromIDE"), FPlatformMisc::GetUBTTargetName(), FModuleManager::Get().GetUBTConfiguration(), FPlatformMisc::GetUBTPlatform(), *PluginFilePath, *ProjectFileName);
			if (!FDesktopPlatformModule::Get()->RunUnrealBuildTool(FText::Format(LOCTEXT("CompilingPlugin", "Compiling {0} plugin..."), FText::FromString(PluginName)), FPaths::RootDir(), Arguments, GWarn))
			{
				if (LoadParams.OutFailReason)
				{
					*LoadParams.OutFailReason = LOCTEXT("FailedToCompilePlugin", "Failed to compile plugin source code. See output log for more information.");
				}
				bSucceeded = false;
				break;
			}

			// Reset the module paths cache. For unique build environments, the modules may be generated to the project binaries directory.
			FModuleManager::Get().ResetModulePathsCache();

			// Generate project files if we happen to be using a project file.
			if (!FDesktopPlatformModule::Get()->GenerateProjectFiles(FPaths::RootDir(), FPaths::GetProjectFilePath(), GWarn))
			{
				if (LoadParams.OutFailReason)
				{
					*LoadParams.OutFailReason = LOCTEXT("FailedToGenerateProjectFiles", "Failed to generate project files");
				}
				bSucceeded = false;
				break;
			}
		}

<<<<<<< HEAD
		// Mount the new plugin
		NewPlugin = PluginUtils::MountPluginInternal(PluginName, PluginLocation, MountParams, FailReason, /*bIsNewPlugin*/ true);
=======
		// Load the new plugin
		NewPlugin = PluginUtils::LoadPluginInternal(PluginName, PluginLocation, PluginFilePath, LoadParams, /*bIsNewPlugin*/ true);
>>>>>>> 6bbb88c8
		if (!NewPlugin)
		{
			bSucceeded = false;
			break;
		}

		// Fix any content that was added to the plugin
<<<<<<< HEAD
		if (CreationParams.bCanContainContent)
=======
		if (CreationParams.Descriptor.bCanContainContent)
>>>>>>> 6bbb88c8
		{	
			GWarn->BeginSlowTask(LOCTEXT("LoadingContent", "Loading Content..."), /*ShowProgressDialog*/ true, /*bShowCancelButton*/ false);
			PluginUtils::FixupPluginTemplateAssets(PluginName);
			GWarn->EndSlowTask();
		}
<<<<<<< HEAD
=======

		// Add the plugin files to source control if the project is configured for it
		if (USourceControlHelpers::IsAvailable())
		{
			GWarn->BeginSlowTask(LOCTEXT("AddingFilesToSourceControl", "Adding to Source Control..."), /*ShowProgressDialog*/ true, /*bShowCancelButton*/ false);
			USourceControlHelpers::MarkFilesForAdd(NewFilePaths);
			GWarn->EndSlowTask();
		}
>>>>>>> 6bbb88c8
	} while (false);

	if (!bSucceeded)
	{
		// Delete the plugin folder is something goes wrong during the plugin creation.
		IFileManager::Get().DeleteDirectory(*PluginFolder, /*RequireExists*/ false, /*Tree*/ true);
		if (NewPlugin)
		{
			// Refresh plugins if the new plugin was registered, but we decide to delete its files.
			IPluginManager::Get().RefreshPluginsList();
			NewPlugin.Reset();
			ensure(!IPluginManager::Get().FindPlugin(PluginName));
		}
	}

	return NewPlugin;
}

<<<<<<< HEAD
TSharedPtr<IPlugin> FPluginUtils::MountPlugin(const FString& PluginName, const FString& PluginLocation, const FMountPluginParams& MountParams, FText& FailReason)
{
	// Valide that the uplugin file exists.
	const FString PluginFilePath = FPluginUtils::GetPluginFilePath(PluginLocation, PluginName, /*bFullPath*/ true);
	if (!FPaths::FileExists(PluginFilePath))
	{
		FailReason = FText::Format(LOCTEXT("PluginFileDoesNotExist", "Plugin file does not exist\n{0}"), FText::FromString(PluginFilePath));
		return nullptr;
	}

	if (!IsValidPluginName(PluginName, &FailReason))
=======
PRAGMA_DISABLE_DEPRECATION_WARNINGS
TSharedPtr<IPlugin> FPluginUtils::CreateAndMountNewPlugin(const FString& PluginName, const FString& PluginLocation, const FNewPluginParams& CreationParams, const FMountPluginParams& MountParams, FText& FailReason)
{
	FLoadPluginParams LoadParams = PluginUtils::ConvertToLoadPluginParams(MountParams, &FailReason);
	return CreateAndLoadNewPlugin(PluginName, PluginLocation, CreationParams, LoadParams);
}
PRAGMA_ENABLE_DEPRECATION_WARNINGS

PRAGMA_DISABLE_DEPRECATION_WARNINGS
TSharedPtr<IPlugin> FPluginUtils::CreateAndMountNewPlugin(const FString& PluginName, const FString& PluginLocation, const FNewPluginParamsWithDescriptor& CreationParams, const FMountPluginParams& MountParams, FText& FailReason)
{
	FLoadPluginParams LoadParams = PluginUtils::ConvertToLoadPluginParams(MountParams, &FailReason);
	return CreateAndLoadNewPlugin(PluginName, PluginLocation, CreationParams, LoadParams);
}
PRAGMA_ENABLE_DEPRECATION_WARNINGS

TSharedPtr<IPlugin> FPluginUtils::LoadPlugin(const FString& PluginName, const FString& PluginLocation, FLoadPluginParams& LoadParams)
{
	// Valide that the uplugin file exists.
	const FString PluginFilePath = FPluginUtils::GetPluginFilePath(PluginLocation, PluginName, /*bFullPath*/ true);

	if (!FPaths::FileExists(PluginFilePath))
	{
		if (LoadParams.OutFailReason)
		{
			*LoadParams.OutFailReason = FText::Format(LOCTEXT("PluginFileDoesNotExist", "Plugin file does not exist\n{0}"), FText::FromString(PluginFilePath));
		}
		return nullptr;
	}

	if (!IsValidPluginName(PluginName, LoadParams.OutFailReason))
>>>>>>> 6bbb88c8
	{
		return nullptr;
	}

<<<<<<< HEAD
	return PluginUtils::MountPluginInternal(PluginName, PluginLocation, MountParams, FailReason, /*bIsNewPlugin*/ false);
}

bool FPluginUtils::AddToPluginSearchPathIfNeeded(const FString& Dir, bool bRefreshPlugins, bool bUpdateProjectFile)
{
	bool bSearchPathChanged = false;

	const bool bIsEnginePlugin = FPaths::IsUnderDirectory(Dir, FPaths::EnginePluginsDir());
	const bool bIsProjectPlugin = FPaths::IsUnderDirectory(Dir, FPaths::ProjectPluginsDir());
	if (!bIsEnginePlugin && !bIsProjectPlugin)
	{
		if (bUpdateProjectFile)
		{
			bool bNeedToUpdate = true;
			for (const FString& AdditionalDir : IProjectManager::Get().GetAdditionalPluginDirectories())
			{
				if (FPaths::IsUnderDirectory(Dir, AdditionalDir))
				{
					bNeedToUpdate = false;
					break;
=======
	return PluginUtils::LoadPluginInternal(PluginName, PluginLocation, PluginFilePath, LoadParams, /*bIsNewPlugin*/ false);
}

TSharedPtr<IPlugin> FPluginUtils::LoadPlugin(const FString& PluginFileName, FLoadPluginParams& LoadParams)
{
	const FString PluginLocation = FPaths::GetPath(FPaths::GetPath(PluginFileName));
	const FString PluginName = FPaths::GetBaseFilename(PluginFileName);

	return LoadPlugin(PluginName, PluginLocation, LoadParams);
}

PRAGMA_DISABLE_DEPRECATION_WARNINGS
TSharedPtr<IPlugin> FPluginUtils::MountPlugin(const FString& PluginName, const FString& PluginLocation, const FMountPluginParams& MountParams, FText& FailReason)
{
	FLoadPluginParams LoadParams = PluginUtils::ConvertToLoadPluginParams(MountParams, &FailReason);
	return LoadPlugin(PluginName, PluginLocation, LoadParams);
}
PRAGMA_ENABLE_DEPRECATION_WARNINGS

TSharedPtr<IPlugin> FPluginUtils::FindLoadedPlugin(const FString& PluginDescriptorFileName)
{
	TSharedPtr<IPlugin> Plugin = IPluginManager::Get().FindPlugin(FPaths::GetBaseFilename(PluginDescriptorFileName));
	if (Plugin &&
		Plugin->IsEnabled() &&
		FPaths::IsSamePath(Plugin->GetDescriptorFileName(), PluginDescriptorFileName) &&
		(!Plugin->CanContainContent() || FPackageName::MountPointExists(Plugin->GetMountedAssetPath())))
	{
		return Plugin;
	}
	return TSharedPtr<IPlugin>();
}

bool FPluginUtils::UnloadPlugin(const TSharedRef<IPlugin>& Plugin, FText* OutFailReason /*= nullptr*/)
{
	return UnloadPlugins({ Plugin }, OutFailReason);
}

bool FPluginUtils::UnloadPlugin(const FString& PluginName, FText* OutFailReason /*= nullptr*/)
{
	if (TSharedPtr<IPlugin> Plugin = IPluginManager::Get().FindPlugin(PluginName))
	{
		return UnloadPlugin(Plugin.ToSharedRef(), OutFailReason);
	}
	return true;
}

bool FPluginUtils::UnloadPlugins(const TConstArrayView<TSharedRef<IPlugin>> Plugins, FText* OutFailReason /*= nullptr*/)
{
	if (Plugins.Num() == 0)
	{
		return true;
	}

	TArray<FString> PluginContentMountPoints;
	PluginContentMountPoints.Reserve(Plugins.Num());

	for (const TSharedRef<IPlugin>& Plugin : Plugins)
	{
		if (Plugin->IsEnabled())
		{
			FString PluginContentMountPoint = Plugin->GetMountedAssetPath();
			if (FPackageName::MountPointExists(PluginContentMountPoint))
			{
				PluginContentMountPoints.Add(MoveTemp(PluginContentMountPoint));
			}
		}
	}

	// Synchronous scan plugins to make sure we find all their assets.
	IAssetRegistry& AssetRegistry = FModuleManager::LoadModuleChecked<FAssetRegistryModule>(AssetRegistryConstants::ModuleName).Get();

	if (!PluginContentMountPoints.IsEmpty())
	{
		AssetRegistry.ScanPathsSynchronous(PluginContentMountPoints, /*bForceRescan=*/ true);
	}

	// Unload plugin packages
	{
		FARFilter ARFilter;
		ARFilter.PackagePaths.Reserve(PluginContentMountPoints.Num());
		for (const FString& PluginContentMountPoint : PluginContentMountPoints)
		{
			FString PluginRoot = PluginContentMountPoint;
			PluginRoot.RemoveFromEnd(TEXT("/"));
			ARFilter.PackagePaths.Add(*PluginRoot);
		}
		ARFilter.bRecursivePaths = true;

		TArray<FAssetData> PluginAssets;
		if (AssetRegistry.GetAssets(ARFilter, PluginAssets))
		{
			TSet<UPackage*> PackagesToUnload;
			PackagesToUnload.Reserve(PluginAssets.Num());
			for (const FAssetData& AssetData : PluginAssets)
			{
				if (UPackage* Package = FindPackage(NULL, *AssetData.PackageName.ToString()))
				{
					PackagesToUnload.Add(Package);
				}
			}

			if (PackagesToUnload.Num() > 0)
			{
				FText ErrorMsg;
				UPackageTools::UnloadPackages(PackagesToUnload.Array(), ErrorMsg, /*bUnloadDirtyPackages=*/true);

				// Log an error if some packages fail to unload, but unmount the plugins anyway.
				// @note UnloadPackages returned bool indicates whether some packages were unloaded
				// To tell whether all packages were successfully unloaded we must check the ErrorMsg output param
				if (!ErrorMsg.IsEmpty())
				{
					UE_LOG(LogPluginUtils, Error, TEXT("%s"), *ErrorMsg.ToString());
>>>>>>> 6bbb88c8
				}
			}

			if (bNeedToUpdate)
			{
				bSearchPathChanged = GameProjectUtils::UpdateAdditionalPluginDirectory(Dir, /*bAdd*/ true);
			}
		}
<<<<<<< HEAD
		else
		{
			bool bNeedToUpdate = true;
			for (const FString& AdditionalDir : IPluginManager::Get().GetAdditionalPluginSearchPaths())
			{
				if (FPaths::IsUnderDirectory(Dir, AdditionalDir))
				{
					bNeedToUpdate = false;
					break;
				}
			}			

			if (bNeedToUpdate)
			{
				bSearchPathChanged = IPluginManager::Get().AddPluginSearchPath(Dir, /*bShouldRefresh*/ false);
			}
		}

		if (bSearchPathChanged && bRefreshPlugins)
		{
			IPluginManager::Get().RefreshPluginsList();
=======
	}

	// Unmount the plugins
	//
	bool bSuccess = true;
	{
		FTextBuilder ErrorBuilder;
		bool bPluginUnmounted = false;

		for (const TSharedRef<IPlugin>& Plugin : Plugins)
		{
			if (Plugin->IsEnabled())
			{
				bPluginUnmounted = true;

				FText FailReason;
				if (!IPluginManager::Get().UnmountExplicitlyLoadedPlugin(Plugin->GetName(), &FailReason))
				{
					UE_LOG(LogPluginUtils, Error, TEXT("Plugin %s cannot be unloaded: %s"), *Plugin->GetName(), *FailReason.ToString());
					ErrorBuilder.AppendLine(FailReason);
					bSuccess = false;
				}
			}
		}

		if (bPluginUnmounted)
		{
			IPluginManager::Get().RefreshPluginsList();
		}

		if (!bSuccess && OutFailReason)
		{
			*OutFailReason = ErrorBuilder.ToText();
		}
	}
	return bSuccess;
}

bool FPluginUtils::UnloadPlugins(const TConstArrayView<FString> PluginNames, FText* OutFailReason /*= nullptr*/)
{
	TArray<TSharedRef<IPlugin>> Plugins;
	Plugins.Reserve(PluginNames.Num());
	for (const FString& PluginName : PluginNames)
	{
		if (TSharedPtr<IPlugin> Plugin = IPluginManager::Get().FindPlugin(PluginName))
		{
			Plugins.Add(Plugin.ToSharedRef());
		}
	}
	return UnloadPlugins(Plugins, OutFailReason);
}

bool FPluginUtils::AddToPluginSearchPathIfNeeded(const FString& Dir, bool bRefreshPlugins, bool bUpdateProjectFile)
{
	bool bSearchPathChanged = false;

	const bool bIsEnginePlugin = FPaths::IsUnderDirectory(Dir, FPaths::EnginePluginsDir());
	const bool bIsProjectPlugin = FPaths::IsUnderDirectory(Dir, FPaths::ProjectPluginsDir());
	const bool bIsModPlugin = FPaths::IsUnderDirectory(Dir, FPaths::ProjectModsDir());
	const bool bIsEnterprisePlugin = FPaths::IsUnderDirectory(Dir, FPaths::EnterprisePluginsDir());
	
	if (bIsEnginePlugin || bIsProjectPlugin || bIsModPlugin || bIsEnterprisePlugin)
	{
		return false;
	}
	
	if (bUpdateProjectFile)
	{
		bool bNeedToUpdate = true;
		for (const FString& AdditionalDir : IProjectManager::Get().GetAdditionalPluginDirectories())
		{
			if (FPaths::IsUnderDirectory(Dir, AdditionalDir))
			{
				bNeedToUpdate = false;
				break;
			}
		}

		if (bNeedToUpdate)
		{
			bSearchPathChanged = GameProjectUtils::UpdateAdditionalPluginDirectory(Dir, /*bAdd*/ true);
		}
	}
	else
	{
		bool bNeedToUpdate = true;
		for (const FString& AdditionalDir : IPluginManager::Get().GetAdditionalPluginSearchPaths())
		{
			if (FPaths::IsUnderDirectory(Dir, AdditionalDir))
			{
				bNeedToUpdate = false;
				break;
			}
		}			

		if (bNeedToUpdate)
		{
			bSearchPathChanged = IPluginManager::Get().AddPluginSearchPath(Dir, /*bShouldRefresh*/ false);
		}
	}

	if (bSearchPathChanged && bRefreshPlugins)
	{
		IPluginManager::Get().RefreshPluginsList();
	}

	return bSearchPathChanged;
}

bool FPluginUtils::ValidateNewPluginNameAndLocation(const FString& PluginName, const FString& PluginLocation /*= FString()*/, FText* FailReason /*= nullptr*/)
{
	// Check whether the plugin name is valid
	if (!IsValidPluginName(PluginName, FailReason))
	{
		return false;
	}

	if (!PluginLocation.IsEmpty())
	{
		// Check if a .uplugin file exists at the specified location (if any)
		{
			const FString PluginFilePath = FPluginUtils::GetPluginFilePath(PluginLocation, PluginName);

			if (!PluginFilePath.IsEmpty() && FPaths::FileExists(PluginFilePath))
			{
				if (FailReason)
				{
					*FailReason = FText::Format(LOCTEXT("PluginPathExists", "Plugin already exists at this location\n{0}"), FText::FromString(FPaths::ConvertRelativePathToFull(PluginFilePath)));
				}
				return false;
			}
>>>>>>> 6bbb88c8
		}
	}

<<<<<<< HEAD
	return bSearchPathChanged;
}

bool FPluginUtils::ValidateNewPluginNameAndLocation(const FString& PluginName, const FString& PluginLocation /*= FString()*/, FText* FailReason /*= nullptr*/)
{
	// Check whether the plugin name is valid
	if (!IsValidPluginName(PluginName, FailReason))
	{
		return false;
	}

	if (!PluginLocation.IsEmpty())
	{
		// Check if a .uplugin file exists at the specified location (if any)
		{
			const FString PluginFilePath = FPluginUtils::GetPluginFilePath(PluginLocation, PluginName);

			if (!PluginFilePath.IsEmpty() && FPaths::FileExists(*PluginFilePath))
			{
				if (FailReason)
				{
					*FailReason = FText::Format(LOCTEXT("PluginPathExists", "Plugin already exists at this location\n{0}"), FText::FromString(FPaths::ConvertRelativePathToFull(PluginFilePath)));
=======
		// Check that the plugin location is a valid path (it doesn't have to exist; it will be created if needed)
		if (!FPaths::ValidatePath(PluginLocation, FailReason))
		{
			if (FailReason)
			{
				*FailReason = FText::Format(LOCTEXT("PluginLocationIsNotValidPath", "Plugin location is not a valid path\n{0}"), *FailReason);
			}
			return false;
		}

		// Check there isn't an existing file along the plugin folder path that would prevent creating the directory tree
		{
			FString ExistingFilePath = FPluginUtils::GetPluginFolder(PluginLocation, PluginName, true /*bFullPath*/);
			while (!ExistingFilePath.IsEmpty())
			{
				if (FPaths::FileExists(ExistingFilePath))
				{
					break;
				}
				ExistingFilePath = FPaths::GetPath(ExistingFilePath);
			}
			
			if (!ExistingFilePath.IsEmpty())
			{
				if (FailReason)
				{
					*FailReason = FText::Format(LOCTEXT("PluginLocationIsFile", "Plugin location is invalid because the following file is in the way\n{0}"), FText::FromString(ExistingFilePath));
>>>>>>> 6bbb88c8
				}
				return false;
			}
		}
<<<<<<< HEAD

		// Check that the plugin location is a valid path (it doesn't have to exist; it will be created if needed)
		if (!FPaths::ValidatePath(PluginLocation, FailReason))
		{
			if (FailReason)
			{
				*FailReason = FText::Format(LOCTEXT("PluginLocationIsNotValidPath", "Plugin location is not a valid path\n{0}"), *FailReason);
			}
			return false;
		}

		// Check there isn't an existing file along the plugin folder path that would prevent creating the directory tree
		{
			FString ExistingFilePath = FPluginUtils::GetPluginFolder(PluginLocation, PluginName, true /*bFullPath*/);
			while (!ExistingFilePath.IsEmpty())
			{
				if (FPaths::FileExists(ExistingFilePath))
				{
					break;
				}
				ExistingFilePath = FPaths::GetPath(ExistingFilePath);
			}
			
			if (!ExistingFilePath.IsEmpty())
			{
				if (FailReason)
				{
					*FailReason = FText::Format(LOCTEXT("PluginLocationIsFile", "Plugin location is invalid because a file exists at this path\n{0}"), FText::FromString(ExistingFilePath));
				}
				return false;
			}
		}
	}

=======
	}

>>>>>>> 6bbb88c8
	// Check to see if a discovered plugin with this name exists (at any path)
	if (TSharedPtr<IPlugin> ExistingPlugin = IPluginManager::Get().FindPlugin(PluginName))
	{
		if (FailReason)
		{
<<<<<<< HEAD
			*FailReason = FText::Format(LOCTEXT("PluginNameAlreadyInUse", "Plugin name is already in use\n{0}"), FText::FromString(FPaths::ConvertRelativePathToFull(ExistingPlugin->GetDescriptorFileName())));
		}
		return false;
	}

	return true;
}

bool FPluginUtils::IsValidPluginName(const FString& PluginName, FText* FailReason/* = nullptr*/)
{
	bool bIsNameValid = true;

	// Cannot be empty
	if (PluginName.IsEmpty())
	{
		bIsNameValid = false;
		if (FailReason)
		{
			*FailReason = LOCTEXT("PluginNameIsEmpty", "Plugin name cannot be empty");
		}
	}

	// Must begin with an alphabetic character
	if (bIsNameValid && !FChar::IsAlpha(PluginName[0]))
	{
		bIsNameValid = false;
		if (FailReason)
		{
			*FailReason = LOCTEXT("PluginNameMustBeginWithAlphabetic", "Plugin name must begin with an alphabetic character");
		}
	}

	// Only allow alphanumeric characters and underscore in the name
	if (bIsNameValid)
	{
		FString IllegalCharacters;
		for (int32 CharIdx = 0; CharIdx < PluginName.Len(); ++CharIdx)
		{
			const FString& Char = PluginName.Mid(CharIdx, 1);
			if (!FChar::IsAlnum(Char[0]) && Char != TEXT("_") && Char != TEXT("-"))
			{
				if (!IllegalCharacters.Contains(Char))
				{
					IllegalCharacters += Char;
				}
			}
		}
		
		if (IllegalCharacters.Len() > 0)
		{
			bIsNameValid = false;
			if (FailReason)
			{
				FFormatNamedArguments Args;
				Args.Add(TEXT("IllegalCharacters"), FText::FromString(IllegalCharacters));
				*FailReason = FText::Format(LOCTEXT("PluginNameContainsIllegalCharacters", "Plugin name cannot contain characters such as \"{IllegalCharacters}\""), Args);
			}
		}
	}

	return bIsNameValid;
=======
			*FailReason = FText::Format(LOCTEXT("PluginNameAlreadyInUse", "Plugin name is already in use by\n{0}"), FText::FromString(FPaths::ConvertRelativePathToFull(ExistingPlugin->GetDescriptorFileName())));
		}
		return false;
	}

	return true;
>>>>>>> 6bbb88c8
}

bool FPluginUtils::IsValidPluginName(const FString& PluginName, FText* FailReason /*=nullptr*/, const FText* PluginTermReplacement /*=nullptr*/)
{
	static const FText PluginTerm = LOCTEXT("PluginTerm", "Plugin");
	const FText& PluginTermToUse = PluginTermReplacement ? *PluginTermReplacement : PluginTerm;

	bool bIsNameValid = true;

	// Cannot be empty
	if (PluginName.IsEmpty())
	{
		bIsNameValid = false;
		if (FailReason)
		{
			*FailReason = FText::Format(LOCTEXT("PluginNameIsEmpty", "{0} name cannot be empty"), PluginTermToUse);
		}
	}

	// Must begin with an alphabetic character
	if (bIsNameValid && !FChar::IsAlpha(PluginName[0]))
	{
		bIsNameValid = false;
		if (FailReason)
		{
			*FailReason = FText::Format(LOCTEXT("PluginNameMustBeginWithAlphabetic", "{0} name must begin with an alphabetic character"), PluginTermToUse);
		}
	}

	// Only allow alphanumeric characters and underscore in the name
	if (bIsNameValid)
	{
		FString IllegalCharacters;
		for (int32 CharIdx = 0; CharIdx < PluginName.Len(); ++CharIdx)
		{
			const FString& Char = PluginName.Mid(CharIdx, 1);
			if (!FChar::IsAlnum(Char[0]) && Char != TEXT("_") && Char != TEXT("-"))
			{
				if (!IllegalCharacters.Contains(Char))
				{
					IllegalCharacters += Char;
				}
			}
		}
		
		if (IllegalCharacters.Len() > 0)
		{
			bIsNameValid = false;
			if (FailReason)
			{
				*FailReason = FText::Format(LOCTEXT("PluginNameContainsIllegalCharacters", "{0} name cannot contain characters such as \"{1}\""), PluginTermToUse, FText::FromString(IllegalCharacters));
			}
		}
	}

	return bIsNameValid;
}

#undef LOCTEXT_NAMESPACE

#endif //if WITH_EDITOR<|MERGE_RESOLUTION|>--- conflicted
+++ resolved
@@ -2,11 +2,8 @@
 
 #if WITH_EDITOR
 
-<<<<<<< HEAD
-=======
 #include "PluginUtils.h"
 #include "SourceControlHelpers.h"
->>>>>>> 6bbb88c8
 #include "IContentBrowserSingleton.h"
 #include "ContentBrowserModule.h"
 #include "GameProjectUtils.h"
@@ -64,28 +61,20 @@
 		// Does Source dir exist?
 		if (!PlatformFile.DirectoryExists(*SourceDir))
 		{
-<<<<<<< HEAD
-			FailReason = FText::Format(LOCTEXT("InvalidPluginTemplateFolder", "Plugin template folder doesn't exist\n{0}"), FText::FromString(FPaths::ConvertRelativePathToFull(SourceDir)));
-=======
 			if (OutFailReason)
 			{
 				*OutFailReason = FText::Format(LOCTEXT("InvalidPluginTemplateFolder", "Plugin template folder doesn't exist\n{0}"), FText::FromString(FPaths::ConvertRelativePathToFull(SourceDir)));
 			}
->>>>>>> 6bbb88c8
 			return false;
 		}
 
 		// Destination directory exists already or can be created ?
 		if (!PlatformFile.DirectoryExists(*DestDir) && !PlatformFile.CreateDirectoryTree(*DestDir))
 		{
-<<<<<<< HEAD
-			FailReason = FText::Format(LOCTEXT("FailedToCreateDestinationFolder", "Failed to create destination folder\n{0}"), FText::FromString(FPaths::ConvertRelativePathToFull(DestDir)));
-=======
 			if (OutFailReason)
 			{
 				*OutFailReason = FText::Format(LOCTEXT("FailedToCreateDestinationFolder", "Failed to create destination folder\n{0}"), FText::FromString(FPaths::ConvertRelativePathToFull(DestDir)));
 			}
->>>>>>> 6bbb88c8
 			return false;
 		}
 
@@ -140,14 +129,10 @@
 					// create new directory structure
 					if (!PlatformFile.CreateDirectoryTree(*NewName) && !PlatformFile.DirectoryExists(*NewName))
 					{
-<<<<<<< HEAD
-						FailReason = FText::Format(LOCTEXT("FailedToCreatePluginSubFolder", "Failed to create plugin subfolder\n{0}"), FText::FromString(FPaths::ConvertRelativePathToFull(NewName)));
-=======
 						if (FailReason)
 						{
 							*FailReason = FText::Format(LOCTEXT("FailedToCreatePluginSubFolder", "Failed to create plugin subfolder\n{0}"), FText::FromString(FPaths::ConvertRelativePathToFull(NewName)));
 						}
->>>>>>> 6bbb88c8
 						return false;
 					}
 				}
@@ -178,14 +163,10 @@
 							FString OutFileContents;
 							if (!FFileHelper::LoadFileToString(OutFileContents, FilenameOrDirectory))
 							{
-<<<<<<< HEAD
-								FailReason = FText::Format(LOCTEXT("FailedToReadPluginTemplateFile", "Failed to read plugin template file\n{0}"), FText::FromString(FPaths::ConvertRelativePathToFull(FilenameOrDirectory)));
-=======
 								if (FailReason)
 								{
 									*FailReason = FText::Format(LOCTEXT("FailedToReadPluginTemplateFile", "Failed to read plugin template file\n{0}"), FText::FromString(FPaths::ConvertRelativePathToFull(FilenameOrDirectory)));
 								}
->>>>>>> 6bbb88c8
 								return false;
 							}
 
@@ -200,14 +181,10 @@
 
 							if (!FFileHelper::SaveStringToFile(OutFileContents, *NewName))
 							{
-<<<<<<< HEAD
-								FailReason = FText::Format(LOCTEXT("FailedToWritePluginFile", "Failed to write plugin file\n{0}"), FText::FromString(FPaths::ConvertRelativePathToFull(NewName)));
-=======
 								if (FailReason)
 								{
 									*FailReason = FText::Format(LOCTEXT("FailedToWritePluginFile", "Failed to write plugin file\n{0}"), FText::FromString(FPaths::ConvertRelativePathToFull(NewName)));
 								}
->>>>>>> 6bbb88c8
 								return false;
 							}
 						}
@@ -217,14 +194,10 @@
 							if (!PlatformFile.CopyFile(*NewName, FilenameOrDirectory))
 							{
 								// Not all files could be copied
-<<<<<<< HEAD
-								FailReason = FText::Format(LOCTEXT("FailedToCopyPluginTemplateFile", "Failed to copy plugin template file\nFrom: {0}\nTo: {1}"), FText::FromString(FPaths::ConvertRelativePathToFull(FilenameOrDirectory)), FText::FromString(FPaths::ConvertRelativePathToFull(NewName)));
-=======
 								if (FailReason)
 								{
 									*FailReason = FText::Format(LOCTEXT("FailedToCopyPluginTemplateFile", "Failed to copy plugin template file\nFrom: {0}\nTo: {1}"), FText::FromString(FPaths::ConvertRelativePathToFull(FilenameOrDirectory)), FText::FromString(FPaths::ConvertRelativePathToFull(NewName)));
 								}
->>>>>>> 6bbb88c8
 								return false;
 							}
 						}
@@ -331,15 +304,6 @@
 		}
 	}
 
-<<<<<<< HEAD
-	TSharedPtr<IPlugin> MountPluginInternal(const FString& PluginName, const FString& PluginLocation, const FPluginUtils::FMountPluginParams& MountParams, FText& FailReason, const bool bIsNewPlugin)
-	{
-		ensure(!PluginLocation.IsEmpty());
-
-		FPluginUtils::AddToPluginSearchPathIfNeeded(PluginLocation, /*bRefreshPlugins*/ false, MountParams.bUpdateProjectPluginSearchPath);
-
-		IPluginManager::Get().RefreshPluginsList();
-=======
 	TSharedPtr<IPlugin> LoadPluginInternal(const FString& PluginName, const FString& PluginLocation, const FString& PluginFilePath, FPluginUtils::FLoadPluginParams& LoadParams, const bool bIsNewPlugin)
 	{
 		LoadParams.bOutAlreadyLoaded = false;
@@ -356,58 +320,19 @@
 				return nullptr;
 			}
 		}
->>>>>>> 6bbb88c8
 
 		// Find the plugin in the manager.
 		TSharedPtr<IPlugin> Plugin = IPluginManager::Get().FindPlugin(PluginName);
 		if (!Plugin)
 		{
-<<<<<<< HEAD
-			FailReason = FText::Format(LOCTEXT("FailedToRegisterPlugin", "Failed to register plugin\n{0}"), FText::FromString(FPluginUtils::GetPluginFilePath(PluginLocation, PluginName, /*bFullPath*/ true)));
-=======
 			if (LoadParams.OutFailReason)
 			{
 				*LoadParams.OutFailReason = FText::Format(LOCTEXT("FailedToRegisterPlugin", "Failed to register plugin\n{0}"), FText::FromString(PluginFilePath));
 			}
->>>>>>> 6bbb88c8
 			return nullptr;
 		}
 
 		// Double check the path matches
-<<<<<<< HEAD
-		const FString PluginFilePath = FPluginUtils::GetPluginFilePath(PluginLocation, PluginName, /*bFullPath*/ true);
-		if (!FPaths::IsSamePath(Plugin->GetDescriptorFileName(), PluginFilePath))
-		{
-			const FString PluginFilePathFull = FPaths::ConvertRelativePathToFull(Plugin->GetDescriptorFileName());
-			FailReason = FText::Format(LOCTEXT("PluginNameAlreadyUsed", "There's already a plugin named {0} at this location:\n{1}"), FText::FromString(PluginName), FText::FromString(PluginFilePathFull));
-			return nullptr;
-		}
-
-		// Enable this plugin in the project
-		if (MountParams.bEnablePluginInProject && !IProjectManager::Get().SetPluginEnabled(PluginName, true, FailReason))
-		{
-			FailReason = FText::Format(LOCTEXT("FailedToEnablePlugin", "Failed to enable plugin\n{0}"), FailReason);
-			return nullptr;
-		}
-
-		// Mount the new plugin (mount content folder if any and load modules if any)
-		if (bIsNewPlugin)
-		{
-			IPluginManager::Get().MountNewlyCreatedPlugin(PluginName);
-		}
-		else
-		{
-			IPluginManager::Get().MountExplicitlyLoadedPlugin(PluginName);
-		}
-
-		// Select plugin Content folder in content browser
-		if (MountParams.bSelectInContentBrowser && Plugin->CanContainContent() && !IsRunningCommandlet())
-		{
-			IContentBrowserSingleton& ContentBrowser = FModuleManager::LoadModuleChecked<FContentBrowserModule>("ContentBrowser").Get();
-			const bool bIsEnginePlugin = FPaths::IsUnderDirectory(PluginLocation, FPaths::EnginePluginsDir());
-			ContentBrowser.ForceShowPluginContent(bIsEnginePlugin);
-			ContentBrowser.SetSelectedPaths({ Plugin->GetMountedAssetPath() }, /*bNeedsRefresh*/ true);
-=======
 		if (!FPaths::IsSamePath(Plugin->GetDescriptorFileName(), PluginFilePath))
 		{
 			if (LoadParams.OutFailReason)
@@ -477,7 +402,6 @@
 				ContentBrowser.ForceShowPluginContent(bIsEnginePlugin);
 				ContentBrowser.SetSelectedPaths({ PluginRootFolder }, /*bNeedsRefresh*/ true);
 			}
->>>>>>> 6bbb88c8
 		}
 
 		return Plugin;
@@ -528,9 +452,6 @@
 	return PluginResourcesFolder;
 }
 
-<<<<<<< HEAD
-TSharedPtr<IPlugin> FPluginUtils::CreateAndMountNewPlugin(const FString& PluginName, const FString& PluginLocation, const FNewPluginParams& CreationParams, const FMountPluginParams& MountParams, FText& FailReason)
-=======
 TSharedPtr<IPlugin> FPluginUtils::CreateAndLoadNewPlugin(const FString& PluginName, const FString& PluginLocation, const FNewPluginParams& CreationParams, FLoadPluginParams& LoadParams)
 {
 	FNewPluginParamsWithDescriptor ExCreationParams;
@@ -558,57 +479,37 @@
 }
 
 TSharedPtr<IPlugin> FPluginUtils::CreateAndLoadNewPlugin(const FString& PluginName, const FString& PluginLocation, const FNewPluginParamsWithDescriptor& CreationParams, FLoadPluginParams& LoadParams)
->>>>>>> 6bbb88c8
 {
 	// Early validations on new plugin params
 	if (PluginName.IsEmpty())
 	{
-<<<<<<< HEAD
-		FailReason = LOCTEXT("CreateNewPluginParam_NoPluginName", "Missing plugin name");
-=======
 		if (LoadParams.OutFailReason)
 		{
 			*LoadParams.OutFailReason = LOCTEXT("CreateNewPluginParam_NoPluginName", "Missing plugin name");
 		}
->>>>>>> 6bbb88c8
 		return nullptr;
 	}
 
 	if (PluginLocation.IsEmpty())
 	{
-<<<<<<< HEAD
-		FailReason = LOCTEXT("CreateNewPluginParam_NoPluginLocation", "Missing plugin location");
+		if (LoadParams.OutFailReason)
+		{
+			*LoadParams.OutFailReason = LOCTEXT("CreateNewPluginParam_NoPluginLocation", "Missing plugin location");
+		}
 		return nullptr;
 	}
 
-	if (CreationParams.bHasModules && CreationParams.TemplateFolders.Num() == 0)
-	{
-		FailReason = LOCTEXT("CreateNewPluginParam_NoTemplateFolder", "A template folder must be specified to create a plugin with code");
+	if ((CreationParams.Descriptor.Modules.Num() > 0) && (CreationParams.TemplateFolders.Num() == 0))
+	{
+		if (LoadParams.OutFailReason)
+		{
+			*LoadParams.OutFailReason = LOCTEXT("CreateNewPluginParam_NoTemplateFolder", "A template folder must be specified to create a plugin with code");
+		}
 		return nullptr;
 	}
 
-	if (!FPluginUtils::ValidateNewPluginNameAndLocation(PluginName, PluginLocation, &FailReason))
-	{
-=======
-		if (LoadParams.OutFailReason)
-		{
-			*LoadParams.OutFailReason = LOCTEXT("CreateNewPluginParam_NoPluginLocation", "Missing plugin location");
-		}
-		return nullptr;
-	}
-
-	if ((CreationParams.Descriptor.Modules.Num() > 0) && (CreationParams.TemplateFolders.Num() == 0))
-	{
-		if (LoadParams.OutFailReason)
-		{
-			*LoadParams.OutFailReason = LOCTEXT("CreateNewPluginParam_NoTemplateFolder", "A template folder must be specified to create a plugin with code");
-		}
-		return nullptr;
-	}
-
 	if (!FPluginUtils::ValidateNewPluginNameAndLocation(PluginName, PluginLocation, LoadParams.OutFailReason))
 	{
->>>>>>> 6bbb88c8
 		return nullptr;
 	}
 
@@ -619,73 +520,35 @@
 	do
 	{
 		IPlatformFile& PlatformFile = FPlatformFileManager::Get().GetPlatformFile();
-<<<<<<< HEAD
+		TArray<FString> NewFilePaths;
 
 		if (!PlatformFile.DirectoryExists(*PluginFolder) && !PlatformFile.CreateDirectoryTree(*PluginFolder))
 		{
-			FailReason = FText::Format(LOCTEXT("FailedToCreatePluginFolder", "Failed to create plugin folder\n{0}"), FText::FromString(PluginFolder));
-=======
-		TArray<FString> NewFilePaths;
-
-		if (!PlatformFile.DirectoryExists(*PluginFolder) && !PlatformFile.CreateDirectoryTree(*PluginFolder))
-		{
 			if (LoadParams.OutFailReason)
 			{
 				*LoadParams.OutFailReason = FText::Format(LOCTEXT("FailedToCreatePluginFolder", "Failed to create plugin folder\n{0}"), FText::FromString(PluginFolder));
 			}
->>>>>>> 6bbb88c8
 			bSucceeded = false;
 			break;
 		}
 
-<<<<<<< HEAD
-		if (CreationParams.bCanContainContent)
-=======
 		if (CreationParams.Descriptor.bCanContainContent)
->>>>>>> 6bbb88c8
 		{
 			const FString PluginContentFolder = FPluginUtils::GetPluginContentFolder(PluginLocation, PluginName, /*bFullPath*/ true);
 			if (!PlatformFile.DirectoryExists(*PluginContentFolder) && !PlatformFile.CreateDirectory(*PluginContentFolder))
 			{
-<<<<<<< HEAD
-				FailReason = FText::Format(LOCTEXT("FailedToCreatePluginContentFolder", "Failed to create plugin Content folder\n{0}"), FText::FromString(PluginContentFolder));
-=======
 				if (LoadParams.OutFailReason)
 				{
 					*LoadParams.OutFailReason = FText::Format(LOCTEXT("FailedToCreatePluginContentFolder", "Failed to create plugin Content folder\n{0}"), FText::FromString(PluginContentFolder));
 				}
->>>>>>> 6bbb88c8
 				bSucceeded = false;
 				break;
 			}
 		}
 
-<<<<<<< HEAD
-		FPluginDescriptor Descriptor;
-		Descriptor.FriendlyName = PluginName;
-		Descriptor.Version = 1;
-		Descriptor.VersionName = TEXT("1.0");
-		Descriptor.Category = TEXT("Other");
-		Descriptor.CreatedBy = CreationParams.CreatedBy;
-		Descriptor.CreatedByURL = CreationParams.CreatedByURL;
-		Descriptor.Description = CreationParams.Description;
-		Descriptor.bIsBetaVersion = CreationParams.bIsBetaVersion;
-		Descriptor.bCanContainContent = CreationParams.bCanContainContent;
-		Descriptor.EnabledByDefault = CreationParams.EnabledByDefault;
-		Descriptor.bExplicitlyLoaded = CreationParams.bExplicitelyLoaded;
-		if (CreationParams.bHasModules)
-		{
-			Descriptor.Modules.Add(FModuleDescriptor(*PluginName, CreationParams.ModuleDescriptorType, CreationParams.LoadingPhase));
-		}
-
-		// Write the uplugin file
-		const FString PluginFilePath = FPluginUtils::GetPluginFilePath(PluginLocation, PluginName, /*bFullPath*/ true);
-		if (!Descriptor.Save(PluginFilePath, FailReason))
-=======
 		// Write the uplugin file
 		const FString PluginFilePath = FPluginUtils::GetPluginFilePath(PluginLocation, PluginName, /*bFullPath*/ true);
 		if (!CreationParams.Descriptor.Save(PluginFilePath, LoadParams.OutFailReason))
->>>>>>> 6bbb88c8
 		{
 			bSucceeded = false;
 			break;
@@ -699,14 +562,10 @@
 			const FString DestinationPluginIconPath = FPaths::Combine(ResourcesFolder, TEXT("Icon128.png"));
 			if (IFileManager::Get().Copy(*DestinationPluginIconPath, *CreationParams.PluginIconPath, /*bReplaceExisting=*/ false) != COPY_OK)
 			{
-<<<<<<< HEAD
-				FailReason = FText::Format(LOCTEXT("FailedToCopyPluginIcon", "Failed to copy plugin icon\nFrom: {0}\nTo: {1}"), FText::FromString(FPaths::ConvertRelativePathToFull(CreationParams.PluginIconPath)), FText::FromString(DestinationPluginIconPath));
-=======
 				if (LoadParams.OutFailReason)
 				{
 					*LoadParams.OutFailReason = FText::Format(LOCTEXT("FailedToCopyPluginIcon", "Failed to copy plugin icon\nFrom: {0}\nTo: {1}"), FText::FromString(FPaths::ConvertRelativePathToFull(CreationParams.PluginIconPath)), FText::FromString(DestinationPluginIconPath));
 				}
->>>>>>> 6bbb88c8
 				bSucceeded = false;
 				break;
 			}
@@ -714,16 +573,6 @@
 		}
 
 		// Copy template files
-<<<<<<< HEAD
-		GWarn->BeginSlowTask(LOCTEXT("CopyingPluginTemplate", "Copying plugin template files..."), /*ShowProgressDialog*/ true, /*bShowCancelButton*/ false);
-		for (const FString& TemplateFolder : CreationParams.TemplateFolders)
-		{
-			if (!PluginUtils::CopyPluginTemplateFolder(*PluginFolder, *TemplateFolder, PluginName, FailReason))
-			{
-				FailReason = FText::Format(LOCTEXT("FailedToCopyPluginTemplate", "Failed to copy plugin template files\nFrom: {0}\nTo: {1}\n{2}"), FText::FromString(FPaths::ConvertRelativePathToFull(TemplateFolder)), FText::FromString(PluginFolder), FailReason);
-				bSucceeded = false;
-				break;
-=======
 		if (CreationParams.TemplateFolders.Num() > 0)
 		{
 			GWarn->BeginSlowTask(LOCTEXT("CopyingPluginTemplate", "Copying plugin template files..."), /*ShowProgressDialog*/ true, /*bShowCancelButton*/ false);
@@ -738,7 +587,6 @@
 					bSucceeded = false;
 					break;
 				}
->>>>>>> 6bbb88c8
 			}
 			GWarn->EndSlowTask();
 		}
@@ -749,11 +597,7 @@
 		}
 
 		// Compile plugin code
-<<<<<<< HEAD
-		if (CreationParams.bHasModules)
-=======
 		if (CreationParams.Descriptor.Modules.Num() > 0)
->>>>>>> 6bbb88c8
 		{
 			const FString ProjectFileName = IFileManager::Get().ConvertToAbsolutePathForExternalAppForWrite(*FPaths::GetProjectFilePath());
 			const FString Arguments = FString::Printf(TEXT("%s %s %s -Plugin=\"%s\" -Project=\"%s\" -Progress -NoHotReloadFromIDE"), FPlatformMisc::GetUBTTargetName(), FModuleManager::Get().GetUBTConfiguration(), FPlatformMisc::GetUBTPlatform(), *PluginFilePath, *ProjectFileName);
@@ -782,13 +626,8 @@
 			}
 		}
 
-<<<<<<< HEAD
-		// Mount the new plugin
-		NewPlugin = PluginUtils::MountPluginInternal(PluginName, PluginLocation, MountParams, FailReason, /*bIsNewPlugin*/ true);
-=======
 		// Load the new plugin
 		NewPlugin = PluginUtils::LoadPluginInternal(PluginName, PluginLocation, PluginFilePath, LoadParams, /*bIsNewPlugin*/ true);
->>>>>>> 6bbb88c8
 		if (!NewPlugin)
 		{
 			bSucceeded = false;
@@ -796,18 +635,12 @@
 		}
 
 		// Fix any content that was added to the plugin
-<<<<<<< HEAD
-		if (CreationParams.bCanContainContent)
-=======
 		if (CreationParams.Descriptor.bCanContainContent)
->>>>>>> 6bbb88c8
 		{	
 			GWarn->BeginSlowTask(LOCTEXT("LoadingContent", "Loading Content..."), /*ShowProgressDialog*/ true, /*bShowCancelButton*/ false);
 			PluginUtils::FixupPluginTemplateAssets(PluginName);
 			GWarn->EndSlowTask();
 		}
-<<<<<<< HEAD
-=======
 
 		// Add the plugin files to source control if the project is configured for it
 		if (USourceControlHelpers::IsAvailable())
@@ -816,7 +649,6 @@
 			USourceControlHelpers::MarkFilesForAdd(NewFilePaths);
 			GWarn->EndSlowTask();
 		}
->>>>>>> 6bbb88c8
 	} while (false);
 
 	if (!bSucceeded)
@@ -835,77 +667,41 @@
 	return NewPlugin;
 }
 
-<<<<<<< HEAD
-TSharedPtr<IPlugin> FPluginUtils::MountPlugin(const FString& PluginName, const FString& PluginLocation, const FMountPluginParams& MountParams, FText& FailReason)
+PRAGMA_DISABLE_DEPRECATION_WARNINGS
+TSharedPtr<IPlugin> FPluginUtils::CreateAndMountNewPlugin(const FString& PluginName, const FString& PluginLocation, const FNewPluginParams& CreationParams, const FMountPluginParams& MountParams, FText& FailReason)
+{
+	FLoadPluginParams LoadParams = PluginUtils::ConvertToLoadPluginParams(MountParams, &FailReason);
+	return CreateAndLoadNewPlugin(PluginName, PluginLocation, CreationParams, LoadParams);
+}
+PRAGMA_ENABLE_DEPRECATION_WARNINGS
+
+PRAGMA_DISABLE_DEPRECATION_WARNINGS
+TSharedPtr<IPlugin> FPluginUtils::CreateAndMountNewPlugin(const FString& PluginName, const FString& PluginLocation, const FNewPluginParamsWithDescriptor& CreationParams, const FMountPluginParams& MountParams, FText& FailReason)
+{
+	FLoadPluginParams LoadParams = PluginUtils::ConvertToLoadPluginParams(MountParams, &FailReason);
+	return CreateAndLoadNewPlugin(PluginName, PluginLocation, CreationParams, LoadParams);
+}
+PRAGMA_ENABLE_DEPRECATION_WARNINGS
+
+TSharedPtr<IPlugin> FPluginUtils::LoadPlugin(const FString& PluginName, const FString& PluginLocation, FLoadPluginParams& LoadParams)
 {
 	// Valide that the uplugin file exists.
 	const FString PluginFilePath = FPluginUtils::GetPluginFilePath(PluginLocation, PluginName, /*bFullPath*/ true);
+
 	if (!FPaths::FileExists(PluginFilePath))
 	{
-		FailReason = FText::Format(LOCTEXT("PluginFileDoesNotExist", "Plugin file does not exist\n{0}"), FText::FromString(PluginFilePath));
+		if (LoadParams.OutFailReason)
+		{
+			*LoadParams.OutFailReason = FText::Format(LOCTEXT("PluginFileDoesNotExist", "Plugin file does not exist\n{0}"), FText::FromString(PluginFilePath));
+		}
 		return nullptr;
 	}
 
-	if (!IsValidPluginName(PluginName, &FailReason))
-=======
-PRAGMA_DISABLE_DEPRECATION_WARNINGS
-TSharedPtr<IPlugin> FPluginUtils::CreateAndMountNewPlugin(const FString& PluginName, const FString& PluginLocation, const FNewPluginParams& CreationParams, const FMountPluginParams& MountParams, FText& FailReason)
-{
-	FLoadPluginParams LoadParams = PluginUtils::ConvertToLoadPluginParams(MountParams, &FailReason);
-	return CreateAndLoadNewPlugin(PluginName, PluginLocation, CreationParams, LoadParams);
-}
-PRAGMA_ENABLE_DEPRECATION_WARNINGS
-
-PRAGMA_DISABLE_DEPRECATION_WARNINGS
-TSharedPtr<IPlugin> FPluginUtils::CreateAndMountNewPlugin(const FString& PluginName, const FString& PluginLocation, const FNewPluginParamsWithDescriptor& CreationParams, const FMountPluginParams& MountParams, FText& FailReason)
-{
-	FLoadPluginParams LoadParams = PluginUtils::ConvertToLoadPluginParams(MountParams, &FailReason);
-	return CreateAndLoadNewPlugin(PluginName, PluginLocation, CreationParams, LoadParams);
-}
-PRAGMA_ENABLE_DEPRECATION_WARNINGS
-
-TSharedPtr<IPlugin> FPluginUtils::LoadPlugin(const FString& PluginName, const FString& PluginLocation, FLoadPluginParams& LoadParams)
-{
-	// Valide that the uplugin file exists.
-	const FString PluginFilePath = FPluginUtils::GetPluginFilePath(PluginLocation, PluginName, /*bFullPath*/ true);
-
-	if (!FPaths::FileExists(PluginFilePath))
-	{
-		if (LoadParams.OutFailReason)
-		{
-			*LoadParams.OutFailReason = FText::Format(LOCTEXT("PluginFileDoesNotExist", "Plugin file does not exist\n{0}"), FText::FromString(PluginFilePath));
-		}
+	if (!IsValidPluginName(PluginName, LoadParams.OutFailReason))
+	{
 		return nullptr;
 	}
 
-	if (!IsValidPluginName(PluginName, LoadParams.OutFailReason))
->>>>>>> 6bbb88c8
-	{
-		return nullptr;
-	}
-
-<<<<<<< HEAD
-	return PluginUtils::MountPluginInternal(PluginName, PluginLocation, MountParams, FailReason, /*bIsNewPlugin*/ false);
-}
-
-bool FPluginUtils::AddToPluginSearchPathIfNeeded(const FString& Dir, bool bRefreshPlugins, bool bUpdateProjectFile)
-{
-	bool bSearchPathChanged = false;
-
-	const bool bIsEnginePlugin = FPaths::IsUnderDirectory(Dir, FPaths::EnginePluginsDir());
-	const bool bIsProjectPlugin = FPaths::IsUnderDirectory(Dir, FPaths::ProjectPluginsDir());
-	if (!bIsEnginePlugin && !bIsProjectPlugin)
-	{
-		if (bUpdateProjectFile)
-		{
-			bool bNeedToUpdate = true;
-			for (const FString& AdditionalDir : IProjectManager::Get().GetAdditionalPluginDirectories())
-			{
-				if (FPaths::IsUnderDirectory(Dir, AdditionalDir))
-				{
-					bNeedToUpdate = false;
-					break;
-=======
 	return PluginUtils::LoadPluginInternal(PluginName, PluginLocation, PluginFilePath, LoadParams, /*bIsNewPlugin*/ false);
 }
 
@@ -1018,38 +814,9 @@
 				if (!ErrorMsg.IsEmpty())
 				{
 					UE_LOG(LogPluginUtils, Error, TEXT("%s"), *ErrorMsg.ToString());
->>>>>>> 6bbb88c8
-				}
-			}
-
-			if (bNeedToUpdate)
-			{
-				bSearchPathChanged = GameProjectUtils::UpdateAdditionalPluginDirectory(Dir, /*bAdd*/ true);
-			}
-		}
-<<<<<<< HEAD
-		else
-		{
-			bool bNeedToUpdate = true;
-			for (const FString& AdditionalDir : IPluginManager::Get().GetAdditionalPluginSearchPaths())
-			{
-				if (FPaths::IsUnderDirectory(Dir, AdditionalDir))
-				{
-					bNeedToUpdate = false;
-					break;
-				}
-			}			
-
-			if (bNeedToUpdate)
-			{
-				bSearchPathChanged = IPluginManager::Get().AddPluginSearchPath(Dir, /*bShouldRefresh*/ false);
-			}
-		}
-
-		if (bSearchPathChanged && bRefreshPlugins)
-		{
-			IPluginManager::Get().RefreshPluginsList();
-=======
+				}
+			}
+		}
 	}
 
 	// Unmount the plugins
@@ -1181,34 +948,8 @@
 				}
 				return false;
 			}
->>>>>>> 6bbb88c8
-		}
-	}
-
-<<<<<<< HEAD
-	return bSearchPathChanged;
-}
-
-bool FPluginUtils::ValidateNewPluginNameAndLocation(const FString& PluginName, const FString& PluginLocation /*= FString()*/, FText* FailReason /*= nullptr*/)
-{
-	// Check whether the plugin name is valid
-	if (!IsValidPluginName(PluginName, FailReason))
-	{
-		return false;
-	}
-
-	if (!PluginLocation.IsEmpty())
-	{
-		// Check if a .uplugin file exists at the specified location (if any)
-		{
-			const FString PluginFilePath = FPluginUtils::GetPluginFilePath(PluginLocation, PluginName);
-
-			if (!PluginFilePath.IsEmpty() && FPaths::FileExists(*PluginFilePath))
-			{
-				if (FailReason)
-				{
-					*FailReason = FText::Format(LOCTEXT("PluginPathExists", "Plugin already exists at this location\n{0}"), FText::FromString(FPaths::ConvertRelativePathToFull(PluginFilePath)));
-=======
+		}
+
 		// Check that the plugin location is a valid path (it doesn't have to exist; it will be created if needed)
 		if (!FPaths::ValidatePath(PluginLocation, FailReason))
 		{
@@ -1236,57 +977,18 @@
 				if (FailReason)
 				{
 					*FailReason = FText::Format(LOCTEXT("PluginLocationIsFile", "Plugin location is invalid because the following file is in the way\n{0}"), FText::FromString(ExistingFilePath));
->>>>>>> 6bbb88c8
 				}
 				return false;
 			}
 		}
-<<<<<<< HEAD
-
-		// Check that the plugin location is a valid path (it doesn't have to exist; it will be created if needed)
-		if (!FPaths::ValidatePath(PluginLocation, FailReason))
-		{
-			if (FailReason)
-			{
-				*FailReason = FText::Format(LOCTEXT("PluginLocationIsNotValidPath", "Plugin location is not a valid path\n{0}"), *FailReason);
-			}
-			return false;
-		}
-
-		// Check there isn't an existing file along the plugin folder path that would prevent creating the directory tree
-		{
-			FString ExistingFilePath = FPluginUtils::GetPluginFolder(PluginLocation, PluginName, true /*bFullPath*/);
-			while (!ExistingFilePath.IsEmpty())
-			{
-				if (FPaths::FileExists(ExistingFilePath))
-				{
-					break;
-				}
-				ExistingFilePath = FPaths::GetPath(ExistingFilePath);
-			}
-			
-			if (!ExistingFilePath.IsEmpty())
-			{
-				if (FailReason)
-				{
-					*FailReason = FText::Format(LOCTEXT("PluginLocationIsFile", "Plugin location is invalid because a file exists at this path\n{0}"), FText::FromString(ExistingFilePath));
-				}
-				return false;
-			}
-		}
-	}
-
-=======
-	}
-
->>>>>>> 6bbb88c8
+	}
+
 	// Check to see if a discovered plugin with this name exists (at any path)
 	if (TSharedPtr<IPlugin> ExistingPlugin = IPluginManager::Get().FindPlugin(PluginName))
 	{
 		if (FailReason)
 		{
-<<<<<<< HEAD
-			*FailReason = FText::Format(LOCTEXT("PluginNameAlreadyInUse", "Plugin name is already in use\n{0}"), FText::FromString(FPaths::ConvertRelativePathToFull(ExistingPlugin->GetDescriptorFileName())));
+			*FailReason = FText::Format(LOCTEXT("PluginNameAlreadyInUse", "Plugin name is already in use by\n{0}"), FText::FromString(FPaths::ConvertRelativePathToFull(ExistingPlugin->GetDescriptorFileName())));
 		}
 		return false;
 	}
@@ -1294,8 +996,11 @@
 	return true;
 }
 
-bool FPluginUtils::IsValidPluginName(const FString& PluginName, FText* FailReason/* = nullptr*/)
-{
+bool FPluginUtils::IsValidPluginName(const FString& PluginName, FText* FailReason /*=nullptr*/, const FText* PluginTermReplacement /*=nullptr*/)
+{
+	static const FText PluginTerm = LOCTEXT("PluginTerm", "Plugin");
+	const FText& PluginTermToUse = PluginTermReplacement ? *PluginTermReplacement : PluginTerm;
+
 	bool bIsNameValid = true;
 
 	// Cannot be empty
@@ -1304,7 +1009,7 @@
 		bIsNameValid = false;
 		if (FailReason)
 		{
-			*FailReason = LOCTEXT("PluginNameIsEmpty", "Plugin name cannot be empty");
+			*FailReason = FText::Format(LOCTEXT("PluginNameIsEmpty", "{0} name cannot be empty"), PluginTermToUse);
 		}
 	}
 
@@ -1314,7 +1019,7 @@
 		bIsNameValid = false;
 		if (FailReason)
 		{
-			*FailReason = LOCTEXT("PluginNameMustBeginWithAlphabetic", "Plugin name must begin with an alphabetic character");
+			*FailReason = FText::Format(LOCTEXT("PluginNameMustBeginWithAlphabetic", "{0} name must begin with an alphabetic character"), PluginTermToUse);
 		}
 	}
 
@@ -1339,78 +1044,12 @@
 			bIsNameValid = false;
 			if (FailReason)
 			{
-				FFormatNamedArguments Args;
-				Args.Add(TEXT("IllegalCharacters"), FText::FromString(IllegalCharacters));
-				*FailReason = FText::Format(LOCTEXT("PluginNameContainsIllegalCharacters", "Plugin name cannot contain characters such as \"{IllegalCharacters}\""), Args);
+				*FailReason = FText::Format(LOCTEXT("PluginNameContainsIllegalCharacters", "{0} name cannot contain characters such as \"{1}\""), PluginTermToUse, FText::FromString(IllegalCharacters));
 			}
 		}
 	}
 
 	return bIsNameValid;
-=======
-			*FailReason = FText::Format(LOCTEXT("PluginNameAlreadyInUse", "Plugin name is already in use by\n{0}"), FText::FromString(FPaths::ConvertRelativePathToFull(ExistingPlugin->GetDescriptorFileName())));
-		}
-		return false;
-	}
-
-	return true;
->>>>>>> 6bbb88c8
-}
-
-bool FPluginUtils::IsValidPluginName(const FString& PluginName, FText* FailReason /*=nullptr*/, const FText* PluginTermReplacement /*=nullptr*/)
-{
-	static const FText PluginTerm = LOCTEXT("PluginTerm", "Plugin");
-	const FText& PluginTermToUse = PluginTermReplacement ? *PluginTermReplacement : PluginTerm;
-
-	bool bIsNameValid = true;
-
-	// Cannot be empty
-	if (PluginName.IsEmpty())
-	{
-		bIsNameValid = false;
-		if (FailReason)
-		{
-			*FailReason = FText::Format(LOCTEXT("PluginNameIsEmpty", "{0} name cannot be empty"), PluginTermToUse);
-		}
-	}
-
-	// Must begin with an alphabetic character
-	if (bIsNameValid && !FChar::IsAlpha(PluginName[0]))
-	{
-		bIsNameValid = false;
-		if (FailReason)
-		{
-			*FailReason = FText::Format(LOCTEXT("PluginNameMustBeginWithAlphabetic", "{0} name must begin with an alphabetic character"), PluginTermToUse);
-		}
-	}
-
-	// Only allow alphanumeric characters and underscore in the name
-	if (bIsNameValid)
-	{
-		FString IllegalCharacters;
-		for (int32 CharIdx = 0; CharIdx < PluginName.Len(); ++CharIdx)
-		{
-			const FString& Char = PluginName.Mid(CharIdx, 1);
-			if (!FChar::IsAlnum(Char[0]) && Char != TEXT("_") && Char != TEXT("-"))
-			{
-				if (!IllegalCharacters.Contains(Char))
-				{
-					IllegalCharacters += Char;
-				}
-			}
-		}
-		
-		if (IllegalCharacters.Len() > 0)
-		{
-			bIsNameValid = false;
-			if (FailReason)
-			{
-				*FailReason = FText::Format(LOCTEXT("PluginNameContainsIllegalCharacters", "{0} name cannot contain characters such as \"{1}\""), PluginTermToUse, FText::FromString(IllegalCharacters));
-			}
-		}
-	}
-
-	return bIsNameValid;
 }
 
 #undef LOCTEXT_NAMESPACE
