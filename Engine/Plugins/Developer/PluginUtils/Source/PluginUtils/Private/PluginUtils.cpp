// Copyright Epic Games, Inc. All Rights Reserved.

#if WITH_EDITOR

#include "PluginUtils.h"
#include "IDesktopPlatform.h"
#include "SourceControlHelpers.h"
#include "IContentBrowserSingleton.h"
#include "ContentBrowserModule.h"
#include "GameProjectUtils.h"
#include "Interfaces/IProjectManager.h"
#include "Interfaces/IPluginManager.h"
#include "AssetRegistry/AssetRegistryModule.h"
#include "IAssetTools.h"
#include "AssetToolsModule.h"
#include "DesktopPlatformModule.h"
#include "LocalizationDescriptor.h"
#include "PackageTools.h"
#include "HAL/PlatformFileManager.h"
#include "Internationalization/TextPackageNamespaceUtil.h"
#include "Misc/Paths.h"
#include "Misc/PathViews.h"
#include "Misc/FileHelper.h"
#include "Misc/PackageName.h"
#include "Misc/FeedbackContext.h"
#include "PluginReferenceDescriptor.h"
<<<<<<< HEAD
=======
#include "UObject/CoreRedirects.h"
>>>>>>> 4af6daef
#include "UObject/UObjectIterator.h"

DEFINE_LOG_CATEGORY_STATIC(LogPluginUtils, Log, All);

#define LOCTEXT_NAMESPACE "PluginUtils"

namespace PluginUtils
{
	// The text macro to replace with the actual plugin name when copying files
	const FString PLUGIN_NAME = TEXT("PLUGIN_NAME");

	PRAGMA_DISABLE_DEPRECATION_WARNINGS
	FPluginUtils::FLoadPluginParams ConvertToLoadPluginParams(const FPluginUtils::FMountPluginParams& MountParams, FText* FailReason)
	{
		FPluginUtils::FLoadPluginParams LoadParams;
		LoadParams.bSelectInContentBrowser = MountParams.bSelectInContentBrowser;
		LoadParams.bEnablePluginInProject = MountParams.bEnablePluginInProject;
		LoadParams.bUpdateProjectPluginSearchPath = MountParams.bUpdateProjectPluginSearchPath;
		LoadParams.OutFailReason = FailReason;
		return LoadParams;
	}
	PRAGMA_ENABLE_DEPRECATION_WARNINGS

<<<<<<< HEAD
	bool CopyPluginTemplateFolder(const TCHAR* DestinationDirectory, const TCHAR* Source, const FString& PluginName, TArray<FString>& InOutFilePathsWritten, FText* OutFailReason = nullptr)
=======
	FString ConstructPackageName(const FString& RootPath, const TCHAR* Filename)
	{
		FString PackageName;

		const FString ContentPath = FPaths::Combine(RootPath, TEXT("Content"));
		if (FPaths::IsUnderDirectory(Filename, ContentPath))
		{
			FStringView RelativePkgPath;
			if (FPathViews::TryMakeChildPathRelativeTo(Filename, ContentPath, RelativePkgPath))
			{
				RelativePkgPath = FPathViews::GetBaseFilenameWithPath(RelativePkgPath);
				if (RelativePkgPath.Len() > 0 && !RelativePkgPath.EndsWith(TEXT("/")))
				{
					PackageName = FPaths::Combine(TEXT("/"), FPaths::GetBaseFilename(RootPath), RelativePkgPath);
				}
			}
		}
		return PackageName;
	}

	bool CopyPluginTemplateFolder(const TCHAR* DestinationDirectory, const TCHAR* Source, const FString& PluginName, TArray<FCoreRedirect>& InOutCoreRedirectList, TArray<FString>& InOutFilePathsWritten, FText* OutFailReason = nullptr)
>>>>>>> 4af6daef
	{
		check(DestinationDirectory);
		check(Source);

		IPlatformFile& PlatformFile = FPlatformFileManager::Get().GetPlatformFile();

		FString DestDir(DestinationDirectory);
		FPaths::NormalizeDirectoryName(DestDir);

		FString SourceDir(Source);
		FPaths::NormalizeDirectoryName(SourceDir);

		// Does Source dir exist?
		if (!PlatformFile.DirectoryExists(*SourceDir))
		{
			if (OutFailReason)
			{
				*OutFailReason = FText::Format(LOCTEXT("InvalidPluginTemplateFolder", "Plugin template folder doesn't exist\n{0}"), FText::FromString(FPaths::ConvertRelativePathToFull(SourceDir)));
			}
			return false;
		}

		// Destination directory exists already or can be created ?
		if (!PlatformFile.DirectoryExists(*DestDir) && !PlatformFile.CreateDirectoryTree(*DestDir))
		{
			if (OutFailReason)
			{
				*OutFailReason = FText::Format(LOCTEXT("FailedToCreateDestinationFolder", "Failed to create destination folder\n{0}"), FText::FromString(FPaths::ConvertRelativePathToFull(DestDir)));
			}
			return false;
		}

		// Copy all files and directories, renaming specific sections to the plugin name
		struct FCopyPluginFilesAndDirs : public IPlatformFile::FDirectoryVisitor
		{
			IPlatformFile& PlatformFile;
			const TCHAR* SourceRoot;
			const TCHAR* DestRoot;
			const FString& PluginName;
			TArray<FString> NameReplacementFileTypes;
			TArray<FString> IgnoredFileTypes;
			TArray<FString> CopyUnmodifiedFileTypes;
			TArray<FString>& FilePathsWritten;
			FText* FailReason;
<<<<<<< HEAD

			FCopyPluginFilesAndDirs(IPlatformFile& InPlatformFile, const TCHAR* InSourceRoot, const TCHAR* InDestRoot, const FString& InPluginName, TArray<FString>& InFilePathsWritten, FText* InFailReason)
=======
			TArray<FCoreRedirect>& CoreRedirectList;

			FCopyPluginFilesAndDirs(IPlatformFile& InPlatformFile, const TCHAR* InSourceRoot, const TCHAR* InDestRoot, const FString& InPluginName, TArray<FString>& InFilePathsWritten, TArray<FCoreRedirect>& CoreRedirectList, FText* InFailReason)
>>>>>>> 4af6daef
				: PlatformFile(InPlatformFile)
				, SourceRoot(InSourceRoot)
				, DestRoot(InDestRoot)
				, PluginName(InPluginName)
				, FilePathsWritten(InFilePathsWritten)
				, FailReason(InFailReason)
<<<<<<< HEAD
=======
				, CoreRedirectList(CoreRedirectList)
>>>>>>> 4af6daef
			{
				// Which file types we want to replace instances of PLUGIN_NAME with the new Plugin Name
				NameReplacementFileTypes.Add(TEXT("cs"));
				NameReplacementFileTypes.Add(TEXT("cpp"));
				NameReplacementFileTypes.Add(TEXT("h"));
				NameReplacementFileTypes.Add(TEXT("vcxproj"));
				NameReplacementFileTypes.Add(TEXT("uplugin"));

				// Which file types do we want to ignore
				IgnoredFileTypes.Add(TEXT("opensdf"));
				IgnoredFileTypes.Add(TEXT("sdf"));
				IgnoredFileTypes.Add(TEXT("user"));
				IgnoredFileTypes.Add(TEXT("suo"));

				// Which file types do we want to copy completely unmodified
				CopyUnmodifiedFileTypes.Add(TEXT("uasset"));
				CopyUnmodifiedFileTypes.Add(TEXT("umap"));
			}

			virtual bool Visit(const TCHAR* FilenameOrDirectory, bool bIsDirectory)
			{
				FString NewName(FilenameOrDirectory);
				// change the root and rename paths/files
				NewName.RemoveFromStart(SourceRoot);
				NewName = NewName.Replace(*PLUGIN_NAME, *PluginName, ESearchCase::CaseSensitive);
				NewName = FPaths::Combine(DestRoot, *NewName);

				if (bIsDirectory)
				{
					// create new directory structure
					if (!PlatformFile.CreateDirectoryTree(*NewName) && !PlatformFile.DirectoryExists(*NewName))
					{
						if (FailReason)
						{
							*FailReason = FText::Format(LOCTEXT("FailedToCreatePluginSubFolder", "Failed to create plugin subfolder\n{0}"), FText::FromString(FPaths::ConvertRelativePathToFull(NewName)));
						}
						return false;
					}
				}
				else
				{
					FString NewExt = FPaths::GetExtension(FilenameOrDirectory);

					if (!IgnoredFileTypes.Contains(NewExt))
					{
						if (CopyUnmodifiedFileTypes.Contains(NewExt))
						{
							// Copy unmodified files with the original name, but do rename the directories
							FString CleanFilename = FPaths::GetCleanFilename(FilenameOrDirectory);
							FString CopyToPath = FPaths::GetPath(NewName);

							NewName = FPaths::Combine(CopyToPath, CleanFilename);
						}

						// Redirect the template package name to the generated package name to fix up internal references.
						FString SourcePackageName = ConstructPackageName(SourceRoot, FilenameOrDirectory);
						FString DestPackageName = ConstructPackageName(DestRoot, *NewName);
						CoreRedirectList.Add(FCoreRedirect(ECoreRedirectFlags::Type_Package, SourcePackageName, DestPackageName));

						if (PlatformFile.FileExists(*NewName))
						{
							// Delete destination file if it exists
							PlatformFile.DeleteFile(*NewName);
						}

						// If file of specified extension - open the file as text and replace PLUGIN_NAME in there before saving
						if (NameReplacementFileTypes.Contains(NewExt))
						{
							FString OutFileContents;
							if (!FFileHelper::LoadFileToString(OutFileContents, FilenameOrDirectory))
							{
								if (FailReason)
								{
									*FailReason = FText::Format(LOCTEXT("FailedToReadPluginTemplateFile", "Failed to read plugin template file\n{0}"), FText::FromString(FPaths::ConvertRelativePathToFull(FilenameOrDirectory)));
								}
								return false;
							}

							OutFileContents = OutFileContents.Replace(*PLUGIN_NAME, *PluginName, ESearchCase::CaseSensitive);

							// For some content, we also want to export a PLUGIN_NAME_API text macro, which requires that the plugin name
							// be all capitalized

							FString PluginNameAPI = PluginName + TEXT("_API");

							OutFileContents = OutFileContents.Replace(*PluginNameAPI, *PluginNameAPI.ToUpper(), ESearchCase::CaseSensitive);

							// Special case the .uplugin as we may be copying a real plugin and the filename will not be named PLUGIN_NAME
							// as it needs to be loaded by the editor. Ensure the new plugin name is used.
							if (NewExt == TEXT("uplugin"))
							{
								FString CopyToPath = FPaths::GetPath(NewName);
								NewName = FPaths::Combine(CopyToPath, PluginName) + TEXT(".uplugin");
							}

							if (!FFileHelper::SaveStringToFile(OutFileContents, *NewName))
							{
								if (FailReason)
								{
									*FailReason = FText::Format(LOCTEXT("FailedToWritePluginFile", "Failed to write plugin file\n{0}"), FText::FromString(FPaths::ConvertRelativePathToFull(NewName)));
								}
								return false;
							}
						}
						else
						{
							// Copy file from source
							if (!PlatformFile.CopyFile(*NewName, FilenameOrDirectory))
							{
								// Not all files could be copied
								if (FailReason)
								{
									*FailReason = FText::Format(LOCTEXT("FailedToCopyPluginTemplateFile", "Failed to copy plugin template file\nFrom: {0}\nTo: {1}"), FText::FromString(FPaths::ConvertRelativePathToFull(FilenameOrDirectory)), FText::FromString(FPaths::ConvertRelativePathToFull(NewName)));
								}
								return false;
							}
						}
						FilePathsWritten.Add(NewName);
					}
				}
				return true; // continue searching
			}
		};

		// copy plugin files and directories visitor
<<<<<<< HEAD
		FCopyPluginFilesAndDirs CopyFilesAndDirs(PlatformFile, *SourceDir, *DestDir, PluginName, InOutFilePathsWritten, OutFailReason);
=======
		FCopyPluginFilesAndDirs CopyFilesAndDirs(PlatformFile, *SourceDir, *DestDir, PluginName, InOutFilePathsWritten, InOutCoreRedirectList, OutFailReason);
>>>>>>> 4af6daef

		// create all files subdirectories and files in subdirectories!
		return PlatformFile.IterateDirectoryRecursively(*SourceDir, CopyFilesAndDirs);
	}

	void FixupPluginTemplateAssets(const FString& PluginName, TMap<FString, FString>& OutModifiedAssetPaths)
	{
		IPlatformFile& PlatformFile = FPlatformFileManager::Get().GetPlatformFile();

		TSharedPtr<IPlugin> Plugin = IPluginManager::Get().FindPlugin(PluginName);

		struct FFixupPluginAssets : public IPlatformFile::FDirectoryVisitor
		{
			IPlatformFile& PlatformFile;
			const FString& PluginName;
			const FString& PluginBaseDir;

			TArray<FString> FilesToScan;

			FFixupPluginAssets(IPlatformFile& InPlatformFile, const FString& InPluginName, const FString& InPluginBaseDir)
				: PlatformFile(InPlatformFile)
				, PluginName(InPluginName)
				, PluginBaseDir(InPluginBaseDir)
			{
			}

			virtual bool Visit(const TCHAR* FilenameOrDirectory, bool bIsDirectory) override
			{
				if (!bIsDirectory)
				{
					FString Extension = FPaths::GetExtension(FilenameOrDirectory);

					// Only interested in fixing up uassets and umaps...anything else we leave alone
					if (Extension == TEXT("uasset") || Extension == TEXT("umap"))
					{
						FilesToScan.Add(FilenameOrDirectory);
					}
				}

				return true;
			}

			/**
			 * Fixes up any assets that contain the PLUGIN_NAME text macro, since those need to be renamed by the engine for the change to
			 * stick (as opposed to just renaming the file) as well as regenerating the localization ids for the assets in the plugin.
			 */
			void PerformFixup(TMap<FString, FString>& OutModifiedAssetPaths)
			{
				TArray<FAssetRenameData> AssetRenameData;

				if (FilesToScan.Num() > 0)
				{
					IAssetRegistry& AssetRegistry = FModuleManager::LoadModuleChecked<FAssetRegistryModule>(AssetRegistryConstants::ModuleName).Get();
					AssetRegistry.ScanFilesSynchronous(FilesToScan);

					TMap<TWeakObjectPtr<UObject>, FString> AssetToOriginalFilePathMap;
					for (const FString& File : FilesToScan)
					{
						TArray<FAssetData> Assets;

						FString PackageName;
						if (FPackageName::TryConvertFilenameToLongPackageName(File, PackageName))
						{
							AssetRegistry.GetAssetsByPackageName(*PackageName, Assets);
						}

						for (FAssetData AssetData : Assets)
						{
							const FString AssetName = AssetData.AssetName.ToString().Replace(*PLUGIN_NAME, *PluginName, ESearchCase::CaseSensitive);
							const FString AssetPath = AssetData.PackagePath.ToString().Replace(*PLUGIN_NAME, *PluginName, ESearchCase::CaseSensitive);
<<<<<<< HEAD
							AssetToOriginalFilePathMap.Add(AssetData.GetAsset(), File);
							FAssetRenameData RenameData(AssetData.GetAsset(), AssetPath, AssetName);

							AssetRenameData.Add(RenameData);

							if (UObject* Asset = AssetData.GetAsset())
							{
								Asset->Modify();
								TextNamespaceUtil::ClearPackageNamespace(Asset);
								TextNamespaceUtil::EnsurePackageNamespace(Asset);
=======

							// When the new name and old name are an exact match the on disk asset will be missing. This is because the clean up step of RenameAssetsWithDialog deletes the old file and no new file will be created. 
							// This behaviour is not supported by the existing editor workflows. Rather than change the functionality, the rename step can instead be skipped.
							if (AssetName != AssetData.AssetName)
							{
								AssetToOriginalFilePathMap.Add(AssetData.GetAsset(), File);
								FAssetRenameData RenameData(AssetData.GetAsset(), AssetPath, AssetName);

								AssetRenameData.Add(RenameData);

								if (UObject* Asset = AssetData.GetAsset())
								{
									Asset->Modify();
									TextNamespaceUtil::ClearPackageNamespace(Asset);
									TextNamespaceUtil::EnsurePackageNamespace(Asset);
								}
>>>>>>> 4af6daef
							}
						}
					}

					if (AssetRenameData.Num() > 0)
					{
						FAssetToolsModule& AssetToolsModule = FModuleManager::LoadModuleChecked<FAssetToolsModule>("AssetTools");
						AssetToolsModule.Get().RenameAssetsWithDialog(AssetRenameData);

						for(const FAssetRenameData& RenamedAsset : AssetRenameData)
						{
							if (RenamedAsset.Asset.IsValid())
							{
								if (FString* OldPath = AssetToOriginalFilePathMap.Find(RenamedAsset.Asset))
								{
									if (const UPackage* Package = RenamedAsset.Asset->GetPackage())
									{
										FString PackageFilename;
										if (FPackageName::TryConvertLongPackageNameToFilename(Package->GetName(), PackageFilename, Package->ContainsMap() ? FPackageName::GetMapPackageExtension() : FPackageName::GetAssetPackageExtension()))
										{
											FString FullOldPath = FPaths::ConvertRelativePathToFull(*OldPath);
											FPaths::RemoveDuplicateSlashes(FullOldPath);
											OutModifiedAssetPaths.Add(FullOldPath, PackageFilename);
										}
									}
								}
							}
						}
					}
				}
			}
		};

		if (Plugin.IsValid())
		{
			const FString PluginBaseDir = Plugin->GetBaseDir();
			FFixupPluginAssets FixupPluginAssets(PlatformFile, PluginName, PluginBaseDir);
			PlatformFile.IterateDirectoryRecursively(*PluginBaseDir, FixupPluginAssets);
			FixupPluginAssets.PerformFixup(OutModifiedAssetPaths);
		}
	}

	TSharedPtr<IPlugin> LoadPluginInternal(const FString& PluginName, const FString& PluginLocation, const FString& PluginFilePath, FPluginUtils::FLoadPluginParams& LoadParams, const bool bIsNewPlugin)
	{
		LoadParams.bOutAlreadyLoaded = false;

		if (LoadParams.bUpdateProjectPluginSearchPath)
		{
			FPluginUtils::AddToPluginSearchPathIfNeeded(PluginLocation, /*bRefreshPlugins=*/false, /*bUpdateProjectFile=*/true);
			IPluginManager::Get().RefreshPluginsList();
		}
		else
		{
			if (!IPluginManager::Get().AddToPluginsList(PluginFilePath, LoadParams.OutFailReason))
			{
				return nullptr;
			}
		}

		// Find the plugin in the manager.
		TSharedPtr<IPlugin> Plugin = IPluginManager::Get().FindPlugin(PluginName);
		if (!Plugin)
		{
			if (LoadParams.OutFailReason)
			{
				*LoadParams.OutFailReason = FText::Format(LOCTEXT("FailedToRegisterPlugin", "Failed to register plugin\n{0}"), FText::FromString(PluginFilePath));
			}
			return nullptr;
		}

		// Double check the path matches
		if (!FPaths::IsSamePath(Plugin->GetDescriptorFileName(), PluginFilePath))
		{
			if (LoadParams.OutFailReason)
			{
				const FString PluginFilePathFull = FPaths::ConvertRelativePathToFull(Plugin->GetDescriptorFileName());
				*LoadParams.OutFailReason = FText::Format(LOCTEXT("PluginNameAlreadyUsed", "There's already a plugin named {0} at this location:\n{1}"), FText::FromString(PluginName), FText::FromString(PluginFilePathFull));
			}
			return nullptr;
		}

		const FString PluginRootFolder = Plugin->CanContainContent() ? Plugin->GetMountedAssetPath() : FString();

		LoadParams.bOutAlreadyLoaded = !bIsNewPlugin && Plugin->IsEnabled() && (PluginRootFolder.IsEmpty() || FPackageName::MountPointExists(PluginRootFolder));

		// Enable this plugin in the project
		if (LoadParams.bEnablePluginInProject)
		{
			FText FailReason;
			if (!IProjectManager::Get().SetPluginEnabled(PluginName, true, FailReason))
			{
				if (LoadParams.OutFailReason)
				{
					*LoadParams.OutFailReason = FText::Format(LOCTEXT("FailedToEnablePluginInProject", "Failed to enable plugin in current project\n{0}"), FailReason);
				}
				return nullptr;
			}
		}

		if (!LoadParams.bOutAlreadyLoaded)
		{
			// Mount the new plugin (mount content folder if any and load modules if any)
			if (bIsNewPlugin)
			{
				IPluginManager::Get().MountNewlyCreatedPlugin(PluginName);
			}
			else
			{
				IPluginManager::Get().MountExplicitlyLoadedPlugin(PluginName);
			}

			if (!Plugin->IsEnabled())
			{
				if (LoadParams.OutFailReason)
				{
					*LoadParams.OutFailReason = FText::Format(LOCTEXT("FailedToEnablePlugin", "Failed to enable plugin because it is not configured as bExplicitlyLoaded=true\n{0}"), FText::FromString(PluginFilePath));
				}
				return nullptr;
			}
		}

		const bool bSelectInContentBrowser = LoadParams.bSelectInContentBrowser && !IsRunningCommandlet();

		if ((bSelectInContentBrowser || LoadParams.bSynchronousAssetsScan) && !PluginRootFolder.IsEmpty() && (LoadParams.bOutAlreadyLoaded || FPackageName::MountPointExists(PluginRootFolder)))
		{
			if (LoadParams.bSynchronousAssetsScan)
			{
				// Scan plugin assets
				IAssetRegistry& AssetRegistry = FModuleManager::LoadModuleChecked<FAssetRegistryModule>(AssetRegistryConstants::ModuleName).Get();
				AssetRegistry.ScanPathsSynchronous({ PluginRootFolder }, /*bForceRescan=*/ true);
			}

			if (bSelectInContentBrowser)
			{
				// Select plugin root folder in content browser
				IContentBrowserSingleton& ContentBrowser = FModuleManager::LoadModuleChecked<FContentBrowserModule>("ContentBrowser").Get();
				const bool bIsEnginePlugin = FPaths::IsUnderDirectory(PluginLocation, FPaths::EnginePluginsDir());
				ContentBrowser.ForceShowPluginContent(bIsEnginePlugin);
				ContentBrowser.SetSelectedPaths({ PluginRootFolder }, /*bNeedsRefresh*/ true);
			}
		}

		return Plugin;
	}

	bool ValidatePluginTemplate(const FString& TemplateFolder, FString& OutInvalidPluginTemplate)
	{
		constexpr const TCHAR PluginExt[] = TEXT(".uplugin");

		TArray<FString> PluginTemplateFilenames;
		IFileManager::Get().FindFiles(PluginTemplateFilenames, *TemplateFolder, PluginExt);

		for (const FString& PluginTemplateFilename : PluginTemplateFilenames)
		{
			// The .uplugin filename can't have additional characters otherwise it won't match the user provided name and multiple .uplugin files will exist.
			FString Filename = FPaths::GetBaseFilename(PluginTemplateFilename);
			if (!Filename.Equals(PluginUtils::PLUGIN_NAME))
			{
				// Return first invalid.
				OutInvalidPluginTemplate = PluginTemplateFilename;
				return false;
			}
		}
		return true;
	}
}

FString FPluginUtils::GetPluginFolder(const FString& PluginLocation, const FString& PluginName, bool bFullPath)
{
	FString PluginFolder = FPaths::Combine(PluginLocation, PluginName);
	if (bFullPath)
	{
		PluginFolder = FPaths::ConvertRelativePathToFull(PluginFolder);
	}
	FPaths::MakePlatformFilename(PluginFolder);
	return PluginFolder;
}

FString FPluginUtils::GetPluginFilePath(const FString& PluginLocation, const FString& PluginName, bool bFullPath)
{
	FString PluginFilePath = FPaths::Combine(PluginLocation, PluginName, (PluginName + FPluginDescriptor::GetFileExtension()));
	if (bFullPath)
	{
		PluginFilePath = FPaths::ConvertRelativePathToFull(PluginFilePath);
	}
	FPaths::MakePlatformFilename(PluginFilePath);
	return PluginFilePath;
}

FString FPluginUtils::GetPluginContentFolder(const FString& PluginLocation, const FString& PluginName, bool bFullPath)
{
	FString PluginContentFolder = FPaths::Combine(PluginLocation, PluginName, TEXT("Content"));
	if (bFullPath)
	{
		PluginContentFolder = FPaths::ConvertRelativePathToFull(PluginContentFolder);
	}
	FPaths::MakePlatformFilename(PluginContentFolder);
	return PluginContentFolder;
}

FString FPluginUtils::GetPluginResourcesFolder(const FString& PluginLocation, const FString& PluginName, bool bFullPath)
{
	FString PluginResourcesFolder = FPaths::Combine(PluginLocation, PluginName, TEXT("Resources"));
	if (bFullPath)
	{
		PluginResourcesFolder = FPaths::ConvertRelativePathToFull(PluginResourcesFolder);
	}
	FPaths::MakePlatformFilename(PluginResourcesFolder);
	return PluginResourcesFolder;
}

TSharedPtr<IPlugin> FPluginUtils::CreateAndLoadNewPlugin(const FString& PluginName, const FString& PluginLocation, const FNewPluginParams& CreationParams, FLoadPluginParams& LoadParams)
{
	FNewPluginParamsWithDescriptor ExCreationParams;
	ExCreationParams.PluginIconPath = CreationParams.PluginIconPath;
	ExCreationParams.TemplateFolders = CreationParams.TemplateFolders;

	ExCreationParams.Descriptor.FriendlyName = CreationParams.FriendlyName.Len() > 0 ? CreationParams.FriendlyName : PluginName;
	ExCreationParams.Descriptor.Version = 1;
	ExCreationParams.Descriptor.VersionName = TEXT("1.0");
	ExCreationParams.Descriptor.Category = TEXT("Other");
	ExCreationParams.Descriptor.CreatedBy = CreationParams.CreatedBy;
	ExCreationParams.Descriptor.CreatedByURL = CreationParams.CreatedByURL;
	ExCreationParams.Descriptor.Description = CreationParams.Description;
	ExCreationParams.Descriptor.bIsBetaVersion = CreationParams.bIsBetaVersion;
	ExCreationParams.Descriptor.bCanContainContent = CreationParams.bCanContainContent;
	ExCreationParams.Descriptor.bCanContainVerse = CreationParams.bCanContainVerse;
	ExCreationParams.Descriptor.EnabledByDefault = CreationParams.EnabledByDefault;
	ExCreationParams.Descriptor.bExplicitlyLoaded = CreationParams.bExplicitelyLoaded;
	ExCreationParams.Descriptor.VersePath = CreationParams.VersePath;
	ExCreationParams.Descriptor.bEnableVerseAssetReflection = CreationParams.bEnableVerseAssetReflection;

	if (CreationParams.bHasModules)
	{
		ExCreationParams.Descriptor.Modules.Add(FModuleDescriptor(*PluginName, CreationParams.ModuleDescriptorType, CreationParams.LoadingPhase));
	}

	return CreateAndLoadNewPlugin(PluginName, PluginLocation, ExCreationParams, LoadParams);
}

TSharedPtr<IPlugin> FPluginUtils::CreateAndLoadNewPlugin(const FString& PluginName, const FString& PluginLocation, const FNewPluginParamsWithDescriptor& CreationParams, FLoadPluginParams& LoadParams)
{
	// Early validations on new plugin params
	if (PluginName.IsEmpty())
	{
		if (LoadParams.OutFailReason)
		{
			*LoadParams.OutFailReason = LOCTEXT("CreateNewPluginParam_NoPluginName", "Missing plugin name");
		}
		return nullptr;
	}

	if (PluginLocation.IsEmpty())
	{
		if (LoadParams.OutFailReason)
		{
			*LoadParams.OutFailReason = LOCTEXT("CreateNewPluginParam_NoPluginLocation", "Missing plugin location");
		}
		return nullptr;
	}

	if ((CreationParams.Descriptor.Modules.Num() > 0) && (CreationParams.TemplateFolders.Num() == 0))
	{
		if (LoadParams.OutFailReason)
		{
			*LoadParams.OutFailReason = LOCTEXT("CreateNewPluginParam_NoTemplateFolder", "A template folder must be specified to create a plugin with code");
		}
		return nullptr;
	}

	if (!FPluginUtils::ValidateNewPluginNameAndLocation(PluginName, PluginLocation, LoadParams.OutFailReason))
	{
		return nullptr;
	}

	const FString PluginFolder = FPluginUtils::GetPluginFolder(PluginLocation, PluginName, /*bFullPath*/ true);

	// This is to fix up any internal plugin references otherwise the generated plugin content could have
	// package references back to the source template content.
	TArray<FCoreRedirect> CoreRedirectList;

	TSharedPtr<IPlugin> NewPlugin;
	bool bSucceeded = true;
	do
	{
		IPlatformFile& PlatformFile = FPlatformFileManager::Get().GetPlatformFile();
		TArray<FString> NewFilePaths;

		if (!PlatformFile.DirectoryExists(*PluginFolder) && !PlatformFile.CreateDirectoryTree(*PluginFolder))
		{
			if (LoadParams.OutFailReason)
			{
				*LoadParams.OutFailReason = FText::Format(LOCTEXT("FailedToCreatePluginFolder", "Failed to create plugin folder\n{0}"), FText::FromString(PluginFolder));
			}
			bSucceeded = false;
			break;
		}

		if (CreationParams.Descriptor.bCanContainContent)
		{
			const FString PluginContentFolder = FPluginUtils::GetPluginContentFolder(PluginLocation, PluginName, /*bFullPath*/ true);
			if (!PlatformFile.DirectoryExists(*PluginContentFolder) && !PlatformFile.CreateDirectory(*PluginContentFolder))
			{
				if (LoadParams.OutFailReason)
				{
					*LoadParams.OutFailReason = FText::Format(LOCTEXT("FailedToCreatePluginContentFolder", "Failed to create plugin Content folder\n{0}"), FText::FromString(PluginContentFolder));
				}
				bSucceeded = false;
				break;
			}
		}

		// Write the uplugin file
		const FString PluginFilePath = FPluginUtils::GetPluginFilePath(PluginLocation, PluginName, /*bFullPath*/ true);
		if (!CreationParams.Descriptor.Save(PluginFilePath, LoadParams.OutFailReason))
		{
			bSucceeded = false;
			break;
		}
		NewFilePaths.Add(PluginFilePath);

		// Copy plugin icon
		if (!CreationParams.PluginIconPath.IsEmpty())
		{
			const FString ResourcesFolder = FPluginUtils::GetPluginResourcesFolder(PluginLocation, PluginName, /*bFullPath*/ true);
			const FString DestinationPluginIconPath = FPaths::Combine(ResourcesFolder, TEXT("Icon128.png"));
			if (IFileManager::Get().Copy(*DestinationPluginIconPath, *CreationParams.PluginIconPath, /*bReplaceExisting=*/ false) != COPY_OK)
			{
				if (LoadParams.OutFailReason)
				{
					*LoadParams.OutFailReason = FText::Format(LOCTEXT("FailedToCopyPluginIcon", "Failed to copy plugin icon\nFrom: {0}\nTo: {1}"), FText::FromString(FPaths::ConvertRelativePathToFull(CreationParams.PluginIconPath)), FText::FromString(DestinationPluginIconPath));
				}
				bSucceeded = false;
				break;
			}
			NewFilePaths.Add(DestinationPluginIconPath);
		}

		// Copy template files
		if (CreationParams.TemplateFolders.Num() > 0)
		{
			GWarn->BeginSlowTask(LOCTEXT("CopyingPluginTemplate", "Copying plugin template files..."), /*ShowProgressDialog*/ true, /*bShowCancelButton*/ false);
			for (const FString& TemplateFolder : CreationParams.TemplateFolders)
			{
<<<<<<< HEAD
				if (!PluginUtils::CopyPluginTemplateFolder(*PluginFolder, *TemplateFolder, PluginName, NewFilePaths, LoadParams.OutFailReason))
=======
				if (!PluginUtils::CopyPluginTemplateFolder(*PluginFolder, *TemplateFolder, PluginName, CoreRedirectList, NewFilePaths, LoadParams.OutFailReason))
>>>>>>> 4af6daef
				{
					if (LoadParams.OutFailReason)
					{
						*LoadParams.OutFailReason = FText::Format(LOCTEXT("FailedToCopyPluginTemplate", "Failed to copy plugin template files\nFrom: {0}\nTo: {1}\n{2}"), FText::FromString(FPaths::ConvertRelativePathToFull(TemplateFolder)), FText::FromString(PluginFolder), *LoadParams.OutFailReason);
					}
					bSucceeded = false;
					break;
				}
			}
			GWarn->EndSlowTask();
		}

		if (!bSucceeded)
		{
			break;
		}

		if (!CoreRedirectList.IsEmpty())
		{
			// The package redirectors need to be in place before loading any content in the generated plugin.
			FCoreRedirects::AddRedirectList(CoreRedirectList, TEXT("GenerateNewPlugin"));
		}

		// Compile plugin code
		if (CreationParams.Descriptor.Modules.Num() > 0)
		{
			const FString ProjectFileName = IFileManager::Get().ConvertToAbsolutePathForExternalAppForWrite(*FPaths::GetProjectFilePath());

			// Internal plugins will be found and built automatically, and using the -Plugin param will mark them as external plugins causing them to fail to load.
			const bool bIsEnginePlugin = FPaths::IsUnderDirectory(PluginFilePath, FPaths::EnginePluginsDir());
			const bool bIsProjectPlugin = FPaths::IsUnderDirectory(PluginFilePath, FPaths::ProjectPluginsDir());
<<<<<<< HEAD
			const FString ExternalPluginArgument = !(bIsEnginePlugin || bIsProjectPlugin) ? FString::Printf(TEXT("-Plugin=\"%s\" "), *PluginFilePath) : FString();

			const FString Arguments = FString::Printf(TEXT("%s %s %s %s-Project=\"%s\" -Progress -NoHotReloadFromIDE"), FPlatformMisc::GetUBTTargetName(), FModuleManager::Get().GetUBTConfiguration(), FPlatformMisc::GetUBTPlatform(), *ExternalPluginArgument, *ProjectFileName);
=======
			const FString LocalPluginArgument = (bIsEnginePlugin || bIsProjectPlugin) ? FString::Printf(TEXT("-BuildPluginAsLocal ")) : FString();

			const FString Arguments = FString::Printf(TEXT("%s %s %s -Plugin=\"%s\" -Project=\"%s\" %s-Progress -NoHotReloadFromIDE"), FPlatformMisc::GetUBTTargetName(), FModuleManager::Get().GetUBTConfiguration(), FPlatformMisc::GetUBTPlatform(), *PluginFilePath, *ProjectFileName, *LocalPluginArgument);
>>>>>>> 4af6daef

			if (!FDesktopPlatformModule::Get()->RunUnrealBuildTool(FText::Format(LOCTEXT("CompilingPlugin", "Compiling {0} plugin..."), FText::FromString(PluginName)), FPaths::RootDir(), Arguments, GWarn))
			{
				if (LoadParams.OutFailReason)
				{
					*LoadParams.OutFailReason = LOCTEXT("FailedToCompilePlugin", "Failed to compile plugin source code. See output log for more information.");
				}
				bSucceeded = false;
				break;
			}

			// Reset the module paths cache. For unique build environments, the modules may be generated to the project binaries directory.
			FModuleManager::Get().ResetModulePathsCache();

			// Generate project files if we happen to be using a project file.
			if (!FDesktopPlatformModule::Get()->GenerateProjectFiles(FPaths::RootDir(), FPaths::GetProjectFilePath(), GWarn))
			{
				if (LoadParams.OutFailReason)
				{
					*LoadParams.OutFailReason = LOCTEXT("FailedToGenerateProjectFiles", "Failed to generate project files");
				}
				bSucceeded = false;
				break;
			}
		}

		// Load the new plugin
		NewPlugin = PluginUtils::LoadPluginInternal(PluginName, PluginLocation, PluginFilePath, LoadParams, /*bIsNewPlugin*/ true);
		if (!NewPlugin)
		{
			bSucceeded = false;
			break;
		}

		// Fix any content that was added to the plugin
		if (CreationParams.Descriptor.bCanContainContent)
		{	
			GWarn->BeginSlowTask(LOCTEXT("LoadingContent", "Loading Content..."), /*ShowProgressDialog*/ true, /*bShowCancelButton*/ false);
			TMap<FString, FString> ModifiedAssetPaths;
			PluginUtils::FixupPluginTemplateAssets(PluginName, ModifiedAssetPaths);

			for (FString& CopiedFilePath : NewFilePaths)
			{
				FString FullCopiedPath = FPaths::ConvertRelativePathToFull(CopiedFilePath);
				FPaths::RemoveDuplicateSlashes(FullCopiedPath);
				if (FString* NewPath = ModifiedAssetPaths.Find(FullCopiedPath))
				{
					CopiedFilePath = *NewPath;
				}
			}
			GWarn->EndSlowTask();
		}

		// Add the plugin files to source control if the project is configured for it
		if (USourceControlHelpers::IsAvailable())
		{
			GWarn->BeginSlowTask(LOCTEXT("AddingFilesToSourceControl", "Adding to Revision Control..."), /*ShowProgressDialog*/ true, /*bShowCancelButton*/ false);
			USourceControlHelpers::MarkFilesForAdd(NewFilePaths);
			GWarn->EndSlowTask();
		}
	} while (false);

	if (!CoreRedirectList.IsEmpty())
	{
		// Remove the package redirectors now that all the generated content has been saved.
		FCoreRedirects::RemoveRedirectList(CoreRedirectList, TEXT("GenerateNewPlugin"));
	}

	if (!bSucceeded)
	{
		// Delete the plugin folder is something goes wrong during the plugin creation.
		IFileManager::Get().DeleteDirectory(*PluginFolder, /*RequireExists*/ false, /*Tree*/ true);
		if (NewPlugin)
		{
			// Refresh plugins if the new plugin was registered, but we decide to delete its files.
			IPluginManager::Get().RefreshPluginsList();
			NewPlugin.Reset();
			ensure(!IPluginManager::Get().FindPlugin(PluginName));
		}
	}

	return NewPlugin;
}

PRAGMA_DISABLE_DEPRECATION_WARNINGS
TSharedPtr<IPlugin> FPluginUtils::CreateAndMountNewPlugin(const FString& PluginName, const FString& PluginLocation, const FNewPluginParams& CreationParams, const FMountPluginParams& MountParams, FText& FailReason)
{
	FLoadPluginParams LoadParams = PluginUtils::ConvertToLoadPluginParams(MountParams, &FailReason);
	return CreateAndLoadNewPlugin(PluginName, PluginLocation, CreationParams, LoadParams);
}
PRAGMA_ENABLE_DEPRECATION_WARNINGS

PRAGMA_DISABLE_DEPRECATION_WARNINGS
TSharedPtr<IPlugin> FPluginUtils::CreateAndMountNewPlugin(const FString& PluginName, const FString& PluginLocation, const FNewPluginParamsWithDescriptor& CreationParams, const FMountPluginParams& MountParams, FText& FailReason)
{
	FLoadPluginParams LoadParams = PluginUtils::ConvertToLoadPluginParams(MountParams, &FailReason);
	return CreateAndLoadNewPlugin(PluginName, PluginLocation, CreationParams, LoadParams);
}
PRAGMA_ENABLE_DEPRECATION_WARNINGS

TSharedPtr<IPlugin> FPluginUtils::LoadPlugin(const FString& PluginName, const FString& PluginLocation, FLoadPluginParams& LoadParams)
{
	return LoadPlugin(FPluginUtils::GetPluginFilePath(PluginLocation, PluginName), LoadParams);
}

TSharedPtr<IPlugin> FPluginUtils::LoadPlugin(const FString& PluginFileName, FLoadPluginParams& LoadParams)
{
	// Valide that the uplugin file exists.
	if (!FPaths::FileExists(PluginFileName))
	{
		if (LoadParams.OutFailReason)
		{
			*LoadParams.OutFailReason = FText::Format(LOCTEXT("PluginFileDoesNotExist", "Plugin file does not exist\n{0}"), FText::FromString(FPaths::ConvertRelativePathToFull(PluginFileName)));
		}
		return nullptr;
	}

	const FString PluginName = FPaths::GetBaseFilename(PluginFileName);
	if (!IsValidPluginName(PluginName, LoadParams.OutFailReason))
	{
		return nullptr;
	}

	const FString PluginLocation = FPaths::GetPath(FPaths::GetPath(PluginFileName));
	return PluginUtils::LoadPluginInternal(PluginName, PluginLocation, PluginFileName, LoadParams, /*bIsNewPlugin*/ false);
}

PRAGMA_DISABLE_DEPRECATION_WARNINGS
TSharedPtr<IPlugin> FPluginUtils::MountPlugin(const FString& PluginName, const FString& PluginLocation, const FMountPluginParams& MountParams, FText& FailReason)
{
	FLoadPluginParams LoadParams = PluginUtils::ConvertToLoadPluginParams(MountParams, &FailReason);
	return LoadPlugin(PluginName, PluginLocation, LoadParams);
}
PRAGMA_ENABLE_DEPRECATION_WARNINGS

TSharedPtr<IPlugin> FPluginUtils::FindLoadedPlugin(const FString& PluginDescriptorFileName)
{
	TSharedPtr<IPlugin> Plugin = IPluginManager::Get().FindPlugin(FPaths::GetBaseFilename(PluginDescriptorFileName));
	if (Plugin &&
		Plugin->IsEnabled() &&
		FPaths::IsSamePath(Plugin->GetDescriptorFileName(), PluginDescriptorFileName) &&
		(!Plugin->CanContainContent() || FPackageName::MountPointExists(Plugin->GetMountedAssetPath())))
<<<<<<< HEAD
	{
		return Plugin;
	}
	return TSharedPtr<IPlugin>();
}

bool FPluginUtils::UnloadPlugin(const TSharedRef<IPlugin>& Plugin, FText* OutFailReason /*= nullptr*/)
{
	return UnloadPlugins({ Plugin }, OutFailReason);
}

bool FPluginUtils::UnloadPlugin(const FString& PluginName, FText* OutFailReason /*= nullptr*/)
{
	if (TSharedPtr<IPlugin> Plugin = IPluginManager::Get().FindPlugin(PluginName))
	{
=======
	{
		return Plugin;
	}
	return TSharedPtr<IPlugin>();
}

bool FPluginUtils::UnloadPlugin(const TSharedRef<IPlugin>& Plugin, FText* OutFailReason /*= nullptr*/)
{
	return UnloadPlugins({ Plugin }, OutFailReason);
}

bool FPluginUtils::UnloadPlugin(const FString& PluginName, FText* OutFailReason /*= nullptr*/)
{
	if (TSharedPtr<IPlugin> Plugin = IPluginManager::Get().FindPlugin(PluginName))
	{
>>>>>>> 4af6daef
		return UnloadPlugin(Plugin.ToSharedRef(), OutFailReason);
	}
	return true;
}

bool FPluginUtils::UnloadPlugins(const TConstArrayView<TSharedRef<IPlugin>> Plugins, FText* OutFailReason /*= nullptr*/)
{
	if (Plugins.Num() == 0)
	{
		return true;
	}

	{
		FText ErrorMsg;
		if (!UnloadPluginsAssets(Plugins, &ErrorMsg))
<<<<<<< HEAD
		{
			// If some assets fail to unload, log an error, but unmount the plugins anyway
			UE_LOG(LogPluginUtils, Error, TEXT("Failed to unload some assets prior to unmounting plugins\n%s"), *ErrorMsg.ToString());
		}
	}

	// Unmount the plugins
	//
	bool bSuccess = true;
	{
		FTextBuilder ErrorBuilder;
		bool bPluginUnmounted = false;

		for (const TSharedRef<IPlugin>& Plugin : Plugins)
		{
=======
		{
			// If some assets fail to unload, log an error, but unmount the plugins anyway
			UE_LOG(LogPluginUtils, Error, TEXT("Failed to unload some assets prior to unmounting plugins\n%s"), *ErrorMsg.ToString());
		}
	}

	// Unmount the plugins
	//
	bool bSuccess = true;
	{
		FTextBuilder ErrorBuilder;
		bool bPluginUnmounted = false;

		for (const TSharedRef<IPlugin>& Plugin : Plugins)
		{
>>>>>>> 4af6daef
			if (Plugin->IsEnabled())
			{
				bPluginUnmounted = true;

				FText FailReason;
				if (!IPluginManager::Get().UnmountExplicitlyLoadedPlugin(Plugin->GetName(), &FailReason))
				{
					UE_LOG(LogPluginUtils, Error, TEXT("Plugin %s cannot be unloaded: %s"), *Plugin->GetName(), *FailReason.ToString());
					ErrorBuilder.AppendLine(FailReason);
					bSuccess = false;
				}
			}
		}

		if (bPluginUnmounted)
		{
			IPluginManager::Get().RefreshPluginsList();
		}
<<<<<<< HEAD

		if (!bSuccess && OutFailReason)
		{
			*OutFailReason = ErrorBuilder.ToText();
		}
	}
	return bSuccess;
}

bool FPluginUtils::UnloadPlugins(const TConstArrayView<FString> PluginNames, FText* OutFailReason /*= nullptr*/)
{
	TArray<TSharedRef<IPlugin>> Plugins;
	Plugins.Reserve(PluginNames.Num());
	for (const FString& PluginName : PluginNames)
	{
		if (TSharedPtr<IPlugin> Plugin = IPluginManager::Get().FindPlugin(PluginName))
		{
			Plugins.Add(Plugin.ToSharedRef());
		}
	}
	return UnloadPlugins(Plugins, OutFailReason);
}

bool FPluginUtils::UnloadPluginAssets(const TSharedRef<IPlugin>& Plugin, FText* OutFailReason /*= nullptr*/)
{
	return UnloadPluginAssets(Plugin->GetName(), OutFailReason);
}

bool FPluginUtils::UnloadPluginAssets(const FString& PluginName, FText* OutFailReason /*= nullptr*/)
{
	TSet<FString> PluginNames;
	PluginNames.Reserve(1);
	PluginNames.Add(PluginName);
	return UnloadPluginsAssets(PluginNames, OutFailReason);
}

bool FPluginUtils::UnloadPluginsAssets(const TConstArrayView<TSharedRef<IPlugin>> Plugins, FText* OutFailReason /*= nullptr*/)
{
	TSet<FString> PluginNames;
	PluginNames.Reserve(Plugins.Num());
	for (const TSharedRef<IPlugin>& Plugin : Plugins)
	{
		PluginNames.Add(Plugin->GetName());
	}

	return UnloadPluginsAssets(PluginNames, OutFailReason);
}

=======

		if (!bSuccess && OutFailReason)
		{
			*OutFailReason = ErrorBuilder.ToText();
		}
	}
	return bSuccess;
}

bool FPluginUtils::UnloadPlugins(const TConstArrayView<FString> PluginNames, FText* OutFailReason /*= nullptr*/)
{
	TArray<TSharedRef<IPlugin>> Plugins;
	Plugins.Reserve(PluginNames.Num());
	for (const FString& PluginName : PluginNames)
	{
		if (TSharedPtr<IPlugin> Plugin = IPluginManager::Get().FindPlugin(PluginName))
		{
			Plugins.Add(Plugin.ToSharedRef());
		}
	}
	return UnloadPlugins(Plugins, OutFailReason);
}

bool FPluginUtils::UnloadPluginAssets(const TSharedRef<IPlugin>& Plugin, FText* OutFailReason /*= nullptr*/)
{
	return UnloadPluginAssets(Plugin->GetName(), OutFailReason);
}

bool FPluginUtils::UnloadPluginAssets(const FString& PluginName, FText* OutFailReason /*= nullptr*/)
{
	TSet<FString> PluginNames;
	PluginNames.Reserve(1);
	PluginNames.Add(PluginName);
	return UnloadPluginsAssets(PluginNames, OutFailReason);
}

bool FPluginUtils::UnloadPluginsAssets(const TConstArrayView<TSharedRef<IPlugin>> Plugins, FText* OutFailReason /*= nullptr*/)
{
	TSet<FString> PluginNames;
	PluginNames.Reserve(Plugins.Num());
	for (const TSharedRef<IPlugin>& Plugin : Plugins)
	{
		PluginNames.Add(Plugin->GetName());
	}

	return UnloadPluginsAssets(PluginNames, OutFailReason);
}

>>>>>>> 4af6daef
bool FPluginUtils::UnloadPluginsAssets(const TSet<FString>& PluginNames, FText* OutFailReason /*= nullptr*/)
{
	bool bSuccess = true;
	if (!PluginNames.IsEmpty())
	{
		const double StartTime = FPlatformTime::Seconds();

		TArray<UPackage*> PackagesToUnload;
		for (TObjectIterator<UPackage> It; It; ++It)
		{
			const FNameBuilder PackageName(It->GetFName());
			const FStringView PackageMountPointName = FPathViews::GetMountPointNameFromPath(PackageName);
			if (PluginNames.ContainsByHash(GetTypeHash(PackageMountPointName), PackageMountPointName))
			{
				PackagesToUnload.Add(*It);
			}
		}

		if (PackagesToUnload.Num() > 0)
		{
			FText ErrorMsg;
			UPackageTools::UnloadPackages(PackagesToUnload, ErrorMsg, /*bUnloadDirtyPackages=*/true);

			// @note UnloadPackages returned bool indicates whether some packages were unloaded
			// To tell whether all packages were successfully unloaded we must check the ErrorMsg output param
			if (!ErrorMsg.IsEmpty())
			{
				if (OutFailReason)
				{
					*OutFailReason = MoveTemp(ErrorMsg);
				}
				bSuccess = false;
			}
		}
<<<<<<< HEAD

		UE_LOG(LogPluginUtils, Log, TEXT("Unloading assets from %d plugins took %0.2f sec"), PluginNames.Num(), FPlatformTime::Seconds() - StartTime);
	}
	return bSuccess;
}

=======

		UE_LOG(LogPluginUtils, Log, TEXT("Unloading assets from %d plugins took %0.2f sec"), PluginNames.Num(), FPlatformTime::Seconds() - StartTime);
	}
	return bSuccess;
}

>>>>>>> 4af6daef
bool FPluginUtils::UnloadPluginsAssets(const TConstArrayView<FString> PluginNames, FText* OutFailReason /*= nullptr*/)
{
	TSet<FString> PluginNamesSet;
	PluginNamesSet.Reserve(PluginNames.Num());
	for (const FString& PluginName : PluginNames)
	{
		PluginNamesSet.Add(PluginName);
	}
	return UnloadPluginsAssets(PluginNamesSet, OutFailReason);
}

bool FPluginUtils::AddToPluginSearchPathIfNeeded(const FString& Dir, bool bRefreshPlugins, bool bUpdateProjectFile)
{
	bool bSearchPathChanged = false;

	const bool bIsEnginePlugin = FPaths::IsUnderDirectory(Dir, FPaths::EnginePluginsDir());
	const bool bIsProjectPlugin = FPaths::IsUnderDirectory(Dir, FPaths::ProjectPluginsDir());
	const bool bIsModPlugin = FPaths::IsUnderDirectory(Dir, FPaths::ProjectModsDir());
	const bool bIsEnterprisePlugin = FPaths::IsUnderDirectory(Dir, FPaths::EnterprisePluginsDir());
	
	if (bIsEnginePlugin || bIsProjectPlugin || bIsModPlugin || bIsEnterprisePlugin)
	{
		return false;
	}
	
	if (bUpdateProjectFile)
	{
		bool bNeedToUpdate = true;
		for (const FString& AdditionalDir : IProjectManager::Get().GetAdditionalPluginDirectories())
		{
			if (FPaths::IsUnderDirectory(Dir, AdditionalDir))
			{
				bNeedToUpdate = false;
				break;
			}
		}

		if (bNeedToUpdate)
		{
			bSearchPathChanged = GameProjectUtils::UpdateAdditionalPluginDirectory(Dir, /*bAdd*/ true);
<<<<<<< HEAD
=======
		}
	}
	else
	{
		bool bNeedToUpdate = true;
		for (const FString& AdditionalDir : IPluginManager::Get().GetAdditionalPluginSearchPaths())
		{
			if (FPaths::IsUnderDirectory(Dir, AdditionalDir))
			{
				bNeedToUpdate = false;
				break;
			}
		}			

		if (bNeedToUpdate)
		{
			bSearchPathChanged = IPluginManager::Get().AddPluginSearchPath(Dir, /*bShouldRefresh*/ false);
>>>>>>> 4af6daef
		}
	}
	else
	{
		bool bNeedToUpdate = true;
		for (const FString& AdditionalDir : IPluginManager::Get().GetAdditionalPluginSearchPaths())
		{
			if (FPaths::IsUnderDirectory(Dir, AdditionalDir))
			{
				bNeedToUpdate = false;
				break;
			}
		}			

		if (bNeedToUpdate)
		{
			bSearchPathChanged = IPluginManager::Get().AddPluginSearchPath(Dir, /*bShouldRefresh*/ false);
		}
	}

	if (bSearchPathChanged && bRefreshPlugins)
	{
		IPluginManager::Get().RefreshPluginsList();
	}

	if (bSearchPathChanged && bRefreshPlugins)
	{
		IPluginManager::Get().RefreshPluginsList();
	}

	return bSearchPathChanged;
}

bool FPluginUtils::ValidateNewPluginNameAndLocation(const FString& PluginName, const FString& PluginLocation /*= FString()*/, FText* FailReason /*= nullptr*/)
{
	// Check whether the plugin name is valid
	if (!IsValidPluginName(PluginName, FailReason))
	{
		return false;
	}

	if (!PluginLocation.IsEmpty())
	{
		// Check if a .uplugin file exists at the specified location (if any)
		{
			const FString PluginFilePath = FPluginUtils::GetPluginFilePath(PluginLocation, PluginName);

			if (!PluginFilePath.IsEmpty() && FPaths::FileExists(PluginFilePath))
			{
				if (FailReason)
				{
					*FailReason = FText::Format(LOCTEXT("PluginPathExists", "Plugin already exists at this location\n{0}"), FText::FromString(FPaths::ConvertRelativePathToFull(PluginFilePath)));
				}
				return false;
			}
		}

		// Check that the plugin location is a valid path (it doesn't have to exist; it will be created if needed)
		if (!FPaths::ValidatePath(PluginLocation, FailReason))
		{
			if (FailReason)
			{
				*FailReason = FText::Format(LOCTEXT("PluginLocationIsNotValidPath", "Plugin location is not a valid path\n{0}"), *FailReason);
			}
			return false;
		}

		// Check there isn't an existing file along the plugin folder path that would prevent creating the directory tree
		{
			FString ExistingFilePath = FPluginUtils::GetPluginFolder(PluginLocation, PluginName, true /*bFullPath*/);
			while (!ExistingFilePath.IsEmpty())
			{
				if (FPaths::FileExists(ExistingFilePath))
				{
					break;
				}
				ExistingFilePath = FPaths::GetPath(ExistingFilePath);
			}
			
			if (!ExistingFilePath.IsEmpty())
			{
				if (FailReason)
				{
					*FailReason = FText::Format(LOCTEXT("PluginLocationIsFile", "Plugin location is invalid because the following file is in the way\n{0}"), FText::FromString(ExistingFilePath));
				}
				return false;
			}
		}
	}

	// Check to see if a discovered plugin with this name exists (at any path)
	if (TSharedPtr<IPlugin> ExistingPlugin = IPluginManager::Get().FindPlugin(PluginName))
	{
		if (FailReason)
		{
			*FailReason = FText::Format(LOCTEXT("PluginNameAlreadyInUse", "Plugin name is already in use by\n{0}"), FText::FromString(FPaths::ConvertRelativePathToFull(ExistingPlugin->GetDescriptorFileName())));
		}
		return false;
	}

	return true;
}

bool FPluginUtils::IsValidPluginName(const FString& PluginName, FText* FailReason /*=nullptr*/, const FText* PluginTermReplacement /*=nullptr*/)
{
	static const FText PluginTerm = LOCTEXT("PluginTerm", "Plugin");
	const FText& PluginTermToUse = PluginTermReplacement ? *PluginTermReplacement : PluginTerm;

	// Cannot be empty
	if (PluginName.IsEmpty())
	{
		if (FailReason)
		{
			*FailReason = FText::Format(LOCTEXT("PluginNameIsEmpty", "{0} name cannot be empty"), PluginTermToUse);
		}
		return false;
	}

	// Must begin with an alphabetic character
	if (!FChar::IsAlpha(PluginName[0]))
	{
		if (FailReason)
		{
			*FailReason = FText::Format(LOCTEXT("PluginNameMustBeginWithAlphabetic", "{0} name must begin with an alphabetic character"), PluginTermToUse);
		}
		return false;
	}

	// Only allow alphanumeric characters and underscore in the name
	FString IllegalCharacters;
	for (int32 CharIdx = 0; CharIdx < PluginName.Len(); ++CharIdx)
	{
		const FString& Char = PluginName.Mid(CharIdx, 1);
		if (!FChar::IsAlnum(Char[0]) && Char != TEXT("_") && Char != TEXT("-"))
		{
			if (!IllegalCharacters.Contains(Char))
			{
				IllegalCharacters += Char;
			}
		}
	}

	if (IllegalCharacters.Len() > 0)
	{
		if (FailReason)
		{
			*FailReason = FText::Format(LOCTEXT("PluginNameContainsIllegalCharacters", "{0} name cannot contain characters such as \"{1}\""), PluginTermToUse, FText::FromString(IllegalCharacters));
		}
		return false;
<<<<<<< HEAD
	}

	FAssetToolsModule& AssetToolsModule = FModuleManager::LoadModuleChecked<FAssetToolsModule>("AssetTools");
	if (!AssetToolsModule.Get().IsNameAllowed(PluginName, FailReason))
	{
		return false;
	}

=======
	}

	FAssetToolsModule& AssetToolsModule = FModuleManager::LoadModuleChecked<FAssetToolsModule>("AssetTools");
	if (!AssetToolsModule.Get().IsNameAllowed(PluginName, FailReason))
	{
		return false;
	}

>>>>>>> 4af6daef
	return true;
}

#undef LOCTEXT_NAMESPACE

#endif //if WITH_EDITOR<|MERGE_RESOLUTION|>--- conflicted
+++ resolved
@@ -24,10 +24,7 @@
 #include "Misc/PackageName.h"
 #include "Misc/FeedbackContext.h"
 #include "PluginReferenceDescriptor.h"
-<<<<<<< HEAD
-=======
 #include "UObject/CoreRedirects.h"
->>>>>>> 4af6daef
 #include "UObject/UObjectIterator.h"
 
 DEFINE_LOG_CATEGORY_STATIC(LogPluginUtils, Log, All);
@@ -51,9 +48,6 @@
 	}
 	PRAGMA_ENABLE_DEPRECATION_WARNINGS
 
-<<<<<<< HEAD
-	bool CopyPluginTemplateFolder(const TCHAR* DestinationDirectory, const TCHAR* Source, const FString& PluginName, TArray<FString>& InOutFilePathsWritten, FText* OutFailReason = nullptr)
-=======
 	FString ConstructPackageName(const FString& RootPath, const TCHAR* Filename)
 	{
 		FString PackageName;
@@ -75,7 +69,6 @@
 	}
 
 	bool CopyPluginTemplateFolder(const TCHAR* DestinationDirectory, const TCHAR* Source, const FString& PluginName, TArray<FCoreRedirect>& InOutCoreRedirectList, TArray<FString>& InOutFilePathsWritten, FText* OutFailReason = nullptr)
->>>>>>> 4af6daef
 	{
 		check(DestinationDirectory);
 		check(Source);
@@ -120,24 +113,16 @@
 			TArray<FString> CopyUnmodifiedFileTypes;
 			TArray<FString>& FilePathsWritten;
 			FText* FailReason;
-<<<<<<< HEAD
-
-			FCopyPluginFilesAndDirs(IPlatformFile& InPlatformFile, const TCHAR* InSourceRoot, const TCHAR* InDestRoot, const FString& InPluginName, TArray<FString>& InFilePathsWritten, FText* InFailReason)
-=======
 			TArray<FCoreRedirect>& CoreRedirectList;
 
 			FCopyPluginFilesAndDirs(IPlatformFile& InPlatformFile, const TCHAR* InSourceRoot, const TCHAR* InDestRoot, const FString& InPluginName, TArray<FString>& InFilePathsWritten, TArray<FCoreRedirect>& CoreRedirectList, FText* InFailReason)
->>>>>>> 4af6daef
 				: PlatformFile(InPlatformFile)
 				, SourceRoot(InSourceRoot)
 				, DestRoot(InDestRoot)
 				, PluginName(InPluginName)
 				, FilePathsWritten(InFilePathsWritten)
 				, FailReason(InFailReason)
-<<<<<<< HEAD
-=======
 				, CoreRedirectList(CoreRedirectList)
->>>>>>> 4af6daef
 			{
 				// Which file types we want to replace instances of PLUGIN_NAME with the new Plugin Name
 				NameReplacementFileTypes.Add(TEXT("cs"));
@@ -263,11 +248,7 @@
 		};
 
 		// copy plugin files and directories visitor
-<<<<<<< HEAD
-		FCopyPluginFilesAndDirs CopyFilesAndDirs(PlatformFile, *SourceDir, *DestDir, PluginName, InOutFilePathsWritten, OutFailReason);
-=======
 		FCopyPluginFilesAndDirs CopyFilesAndDirs(PlatformFile, *SourceDir, *DestDir, PluginName, InOutFilePathsWritten, InOutCoreRedirectList, OutFailReason);
->>>>>>> 4af6daef
 
 		// create all files subdirectories and files in subdirectories!
 		return PlatformFile.IterateDirectoryRecursively(*SourceDir, CopyFilesAndDirs);
@@ -338,18 +319,6 @@
 						{
 							const FString AssetName = AssetData.AssetName.ToString().Replace(*PLUGIN_NAME, *PluginName, ESearchCase::CaseSensitive);
 							const FString AssetPath = AssetData.PackagePath.ToString().Replace(*PLUGIN_NAME, *PluginName, ESearchCase::CaseSensitive);
-<<<<<<< HEAD
-							AssetToOriginalFilePathMap.Add(AssetData.GetAsset(), File);
-							FAssetRenameData RenameData(AssetData.GetAsset(), AssetPath, AssetName);
-
-							AssetRenameData.Add(RenameData);
-
-							if (UObject* Asset = AssetData.GetAsset())
-							{
-								Asset->Modify();
-								TextNamespaceUtil::ClearPackageNamespace(Asset);
-								TextNamespaceUtil::EnsurePackageNamespace(Asset);
-=======
 
 							// When the new name and old name are an exact match the on disk asset will be missing. This is because the clean up step of RenameAssetsWithDialog deletes the old file and no new file will be created. 
 							// This behaviour is not supported by the existing editor workflows. Rather than change the functionality, the rename step can instead be skipped.
@@ -366,7 +335,6 @@
 									TextNamespaceUtil::ClearPackageNamespace(Asset);
 									TextNamespaceUtil::EnsurePackageNamespace(Asset);
 								}
->>>>>>> 4af6daef
 							}
 						}
 					}
@@ -711,11 +679,7 @@
 			GWarn->BeginSlowTask(LOCTEXT("CopyingPluginTemplate", "Copying plugin template files..."), /*ShowProgressDialog*/ true, /*bShowCancelButton*/ false);
 			for (const FString& TemplateFolder : CreationParams.TemplateFolders)
 			{
-<<<<<<< HEAD
-				if (!PluginUtils::CopyPluginTemplateFolder(*PluginFolder, *TemplateFolder, PluginName, NewFilePaths, LoadParams.OutFailReason))
-=======
 				if (!PluginUtils::CopyPluginTemplateFolder(*PluginFolder, *TemplateFolder, PluginName, CoreRedirectList, NewFilePaths, LoadParams.OutFailReason))
->>>>>>> 4af6daef
 				{
 					if (LoadParams.OutFailReason)
 					{
@@ -747,15 +711,9 @@
 			// Internal plugins will be found and built automatically, and using the -Plugin param will mark them as external plugins causing them to fail to load.
 			const bool bIsEnginePlugin = FPaths::IsUnderDirectory(PluginFilePath, FPaths::EnginePluginsDir());
 			const bool bIsProjectPlugin = FPaths::IsUnderDirectory(PluginFilePath, FPaths::ProjectPluginsDir());
-<<<<<<< HEAD
-			const FString ExternalPluginArgument = !(bIsEnginePlugin || bIsProjectPlugin) ? FString::Printf(TEXT("-Plugin=\"%s\" "), *PluginFilePath) : FString();
-
-			const FString Arguments = FString::Printf(TEXT("%s %s %s %s-Project=\"%s\" -Progress -NoHotReloadFromIDE"), FPlatformMisc::GetUBTTargetName(), FModuleManager::Get().GetUBTConfiguration(), FPlatformMisc::GetUBTPlatform(), *ExternalPluginArgument, *ProjectFileName);
-=======
 			const FString LocalPluginArgument = (bIsEnginePlugin || bIsProjectPlugin) ? FString::Printf(TEXT("-BuildPluginAsLocal ")) : FString();
 
 			const FString Arguments = FString::Printf(TEXT("%s %s %s -Plugin=\"%s\" -Project=\"%s\" %s-Progress -NoHotReloadFromIDE"), FPlatformMisc::GetUBTTargetName(), FModuleManager::Get().GetUBTConfiguration(), FPlatformMisc::GetUBTPlatform(), *PluginFilePath, *ProjectFileName, *LocalPluginArgument);
->>>>>>> 4af6daef
 
 			if (!FDesktopPlatformModule::Get()->RunUnrealBuildTool(FText::Format(LOCTEXT("CompilingPlugin", "Compiling {0} plugin..."), FText::FromString(PluginName)), FPaths::RootDir(), Arguments, GWarn))
 			{
@@ -898,7 +856,6 @@
 		Plugin->IsEnabled() &&
 		FPaths::IsSamePath(Plugin->GetDescriptorFileName(), PluginDescriptorFileName) &&
 		(!Plugin->CanContainContent() || FPackageName::MountPointExists(Plugin->GetMountedAssetPath())))
-<<<<<<< HEAD
 	{
 		return Plugin;
 	}
@@ -914,23 +871,6 @@
 {
 	if (TSharedPtr<IPlugin> Plugin = IPluginManager::Get().FindPlugin(PluginName))
 	{
-=======
-	{
-		return Plugin;
-	}
-	return TSharedPtr<IPlugin>();
-}
-
-bool FPluginUtils::UnloadPlugin(const TSharedRef<IPlugin>& Plugin, FText* OutFailReason /*= nullptr*/)
-{
-	return UnloadPlugins({ Plugin }, OutFailReason);
-}
-
-bool FPluginUtils::UnloadPlugin(const FString& PluginName, FText* OutFailReason /*= nullptr*/)
-{
-	if (TSharedPtr<IPlugin> Plugin = IPluginManager::Get().FindPlugin(PluginName))
-	{
->>>>>>> 4af6daef
 		return UnloadPlugin(Plugin.ToSharedRef(), OutFailReason);
 	}
 	return true;
@@ -946,7 +886,6 @@
 	{
 		FText ErrorMsg;
 		if (!UnloadPluginsAssets(Plugins, &ErrorMsg))
-<<<<<<< HEAD
 		{
 			// If some assets fail to unload, log an error, but unmount the plugins anyway
 			UE_LOG(LogPluginUtils, Error, TEXT("Failed to unload some assets prior to unmounting plugins\n%s"), *ErrorMsg.ToString());
@@ -962,23 +901,6 @@
 
 		for (const TSharedRef<IPlugin>& Plugin : Plugins)
 		{
-=======
-		{
-			// If some assets fail to unload, log an error, but unmount the plugins anyway
-			UE_LOG(LogPluginUtils, Error, TEXT("Failed to unload some assets prior to unmounting plugins\n%s"), *ErrorMsg.ToString());
-		}
-	}
-
-	// Unmount the plugins
-	//
-	bool bSuccess = true;
-	{
-		FTextBuilder ErrorBuilder;
-		bool bPluginUnmounted = false;
-
-		for (const TSharedRef<IPlugin>& Plugin : Plugins)
-		{
->>>>>>> 4af6daef
 			if (Plugin->IsEnabled())
 			{
 				bPluginUnmounted = true;
@@ -997,7 +919,6 @@
 		{
 			IPluginManager::Get().RefreshPluginsList();
 		}
-<<<<<<< HEAD
 
 		if (!bSuccess && OutFailReason)
 		{
@@ -1046,56 +967,6 @@
 	return UnloadPluginsAssets(PluginNames, OutFailReason);
 }
 
-=======
-
-		if (!bSuccess && OutFailReason)
-		{
-			*OutFailReason = ErrorBuilder.ToText();
-		}
-	}
-	return bSuccess;
-}
-
-bool FPluginUtils::UnloadPlugins(const TConstArrayView<FString> PluginNames, FText* OutFailReason /*= nullptr*/)
-{
-	TArray<TSharedRef<IPlugin>> Plugins;
-	Plugins.Reserve(PluginNames.Num());
-	for (const FString& PluginName : PluginNames)
-	{
-		if (TSharedPtr<IPlugin> Plugin = IPluginManager::Get().FindPlugin(PluginName))
-		{
-			Plugins.Add(Plugin.ToSharedRef());
-		}
-	}
-	return UnloadPlugins(Plugins, OutFailReason);
-}
-
-bool FPluginUtils::UnloadPluginAssets(const TSharedRef<IPlugin>& Plugin, FText* OutFailReason /*= nullptr*/)
-{
-	return UnloadPluginAssets(Plugin->GetName(), OutFailReason);
-}
-
-bool FPluginUtils::UnloadPluginAssets(const FString& PluginName, FText* OutFailReason /*= nullptr*/)
-{
-	TSet<FString> PluginNames;
-	PluginNames.Reserve(1);
-	PluginNames.Add(PluginName);
-	return UnloadPluginsAssets(PluginNames, OutFailReason);
-}
-
-bool FPluginUtils::UnloadPluginsAssets(const TConstArrayView<TSharedRef<IPlugin>> Plugins, FText* OutFailReason /*= nullptr*/)
-{
-	TSet<FString> PluginNames;
-	PluginNames.Reserve(Plugins.Num());
-	for (const TSharedRef<IPlugin>& Plugin : Plugins)
-	{
-		PluginNames.Add(Plugin->GetName());
-	}
-
-	return UnloadPluginsAssets(PluginNames, OutFailReason);
-}
-
->>>>>>> 4af6daef
 bool FPluginUtils::UnloadPluginsAssets(const TSet<FString>& PluginNames, FText* OutFailReason /*= nullptr*/)
 {
 	bool bSuccess = true;
@@ -1130,21 +1001,12 @@
 				bSuccess = false;
 			}
 		}
-<<<<<<< HEAD
 
 		UE_LOG(LogPluginUtils, Log, TEXT("Unloading assets from %d plugins took %0.2f sec"), PluginNames.Num(), FPlatformTime::Seconds() - StartTime);
 	}
 	return bSuccess;
 }
 
-=======
-
-		UE_LOG(LogPluginUtils, Log, TEXT("Unloading assets from %d plugins took %0.2f sec"), PluginNames.Num(), FPlatformTime::Seconds() - StartTime);
-	}
-	return bSuccess;
-}
-
->>>>>>> 4af6daef
 bool FPluginUtils::UnloadPluginsAssets(const TConstArrayView<FString> PluginNames, FText* OutFailReason /*= nullptr*/)
 {
 	TSet<FString> PluginNamesSet;
@@ -1185,8 +1047,6 @@
 		if (bNeedToUpdate)
 		{
 			bSearchPathChanged = GameProjectUtils::UpdateAdditionalPluginDirectory(Dir, /*bAdd*/ true);
-<<<<<<< HEAD
-=======
 		}
 	}
 	else
@@ -1204,30 +1064,7 @@
 		if (bNeedToUpdate)
 		{
 			bSearchPathChanged = IPluginManager::Get().AddPluginSearchPath(Dir, /*bShouldRefresh*/ false);
->>>>>>> 4af6daef
-		}
-	}
-	else
-	{
-		bool bNeedToUpdate = true;
-		for (const FString& AdditionalDir : IPluginManager::Get().GetAdditionalPluginSearchPaths())
-		{
-			if (FPaths::IsUnderDirectory(Dir, AdditionalDir))
-			{
-				bNeedToUpdate = false;
-				break;
-			}
-		}			
-
-		if (bNeedToUpdate)
-		{
-			bSearchPathChanged = IPluginManager::Get().AddPluginSearchPath(Dir, /*bShouldRefresh*/ false);
-		}
-	}
-
-	if (bSearchPathChanged && bRefreshPlugins)
-	{
-		IPluginManager::Get().RefreshPluginsList();
+		}
 	}
 
 	if (bSearchPathChanged && bRefreshPlugins)
@@ -1354,7 +1191,6 @@
 			*FailReason = FText::Format(LOCTEXT("PluginNameContainsIllegalCharacters", "{0} name cannot contain characters such as \"{1}\""), PluginTermToUse, FText::FromString(IllegalCharacters));
 		}
 		return false;
-<<<<<<< HEAD
 	}
 
 	FAssetToolsModule& AssetToolsModule = FModuleManager::LoadModuleChecked<FAssetToolsModule>("AssetTools");
@@ -1363,16 +1199,6 @@
 		return false;
 	}
 
-=======
-	}
-
-	FAssetToolsModule& AssetToolsModule = FModuleManager::LoadModuleChecked<FAssetToolsModule>("AssetTools");
-	if (!AssetToolsModule.Get().IsNameAllowed(PluginName, FailReason))
-	{
-		return false;
-	}
-
->>>>>>> 4af6daef
 	return true;
 }
 
