// Copyright Epic Games, Inc. All Rights Reserved.

#if WITH_EDITOR

#include "PluginUtils.h"
#include "SourceControlHelpers.h"
#include "IContentBrowserSingleton.h"
#include "ContentBrowserModule.h"
#include "Editor.h"
#include "GameProjectUtils.h"
#include "Interfaces/IProjectManager.h"
#include "Interfaces/IPluginManager.h"
#include "PluginDescriptor.h"
#include "AssetRegistry/IAssetRegistry.h"
#include "AssetRegistry/AssetRegistryModule.h"
#include "AssetRegistry/AssetData.h"
#include "IAssetTools.h"
#include "AssetToolsModule.h"
#include "DesktopPlatformModule.h"
#include "PackageTools.h"
#include "HAL/FileManager.h"
#include "HAL/PlatformFileManager.h"
#include "Internationalization/TextPackageNamespaceUtil.h"
#include "Misc/Paths.h"
#include "Misc/PathViews.h"
#include "Misc/FileHelper.h"
#include "Misc/PackageName.h"
#include "Misc/FeedbackContext.h"

DEFINE_LOG_CATEGORY_STATIC(LogPluginUtils, Log, All);

#define LOCTEXT_NAMESPACE "PluginUtils"

namespace PluginUtils
{
	// The text macro to replace with the actual plugin name when copying files
	const FString PLUGIN_NAME = TEXT("PLUGIN_NAME");

	PRAGMA_DISABLE_DEPRECATION_WARNINGS
	FPluginUtils::FLoadPluginParams ConvertToLoadPluginParams(const FPluginUtils::FMountPluginParams& MountParams, FText* FailReason)
	{
		FPluginUtils::FLoadPluginParams LoadParams;
		LoadParams.bSelectInContentBrowser = MountParams.bSelectInContentBrowser;
		LoadParams.bEnablePluginInProject = MountParams.bEnablePluginInProject;
		LoadParams.bUpdateProjectPluginSearchPath = MountParams.bUpdateProjectPluginSearchPath;
		LoadParams.OutFailReason = FailReason;
		return LoadParams;
	}
	PRAGMA_ENABLE_DEPRECATION_WARNINGS

	bool CopyPluginTemplateFolder(const TCHAR* DestinationDirectory, const TCHAR* Source, const FString& PluginName, TArray<FString>& InOutFilePathsWritten, FText* OutFailReason = nullptr)
	{
		check(DestinationDirectory);
		check(Source);

		IPlatformFile& PlatformFile = FPlatformFileManager::Get().GetPlatformFile();

		FString DestDir(DestinationDirectory);
		FPaths::NormalizeDirectoryName(DestDir);

		FString SourceDir(Source);
		FPaths::NormalizeDirectoryName(SourceDir);

		// Does Source dir exist?
		if (!PlatformFile.DirectoryExists(*SourceDir))
		{
			if (OutFailReason)
			{
				*OutFailReason = FText::Format(LOCTEXT("InvalidPluginTemplateFolder", "Plugin template folder doesn't exist\n{0}"), FText::FromString(FPaths::ConvertRelativePathToFull(SourceDir)));
			}
			return false;
		}

		// Destination directory exists already or can be created ?
		if (!PlatformFile.DirectoryExists(*DestDir) && !PlatformFile.CreateDirectoryTree(*DestDir))
		{
			if (OutFailReason)
			{
				*OutFailReason = FText::Format(LOCTEXT("FailedToCreateDestinationFolder", "Failed to create destination folder\n{0}"), FText::FromString(FPaths::ConvertRelativePathToFull(DestDir)));
			}
			return false;
		}

		// Copy all files and directories, renaming specific sections to the plugin name
		struct FCopyPluginFilesAndDirs : public IPlatformFile::FDirectoryVisitor
		{
			IPlatformFile& PlatformFile;
			const TCHAR* SourceRoot;
			const TCHAR* DestRoot;
			const FString& PluginName;
			TArray<FString> NameReplacementFileTypes;
			TArray<FString> IgnoredFileTypes;
			TArray<FString> CopyUnmodifiedFileTypes;
			TArray<FString>& FilePathsWritten;
			FText* FailReason;

			FCopyPluginFilesAndDirs(IPlatformFile& InPlatformFile, const TCHAR* InSourceRoot, const TCHAR* InDestRoot, const FString& InPluginName, TArray<FString>& InFilePathsWritten, FText* InFailReason)
				: PlatformFile(InPlatformFile)
				, SourceRoot(InSourceRoot)
				, DestRoot(InDestRoot)
				, PluginName(InPluginName)
				, FilePathsWritten(InFilePathsWritten)
				, FailReason(InFailReason)
			{
				// Which file types we want to replace instances of PLUGIN_NAME with the new Plugin Name
				NameReplacementFileTypes.Add(TEXT("cs"));
				NameReplacementFileTypes.Add(TEXT("cpp"));
				NameReplacementFileTypes.Add(TEXT("h"));
				NameReplacementFileTypes.Add(TEXT("vcxproj"));
				NameReplacementFileTypes.Add(TEXT("uplugin"));

				// Which file types do we want to ignore
				IgnoredFileTypes.Add(TEXT("opensdf"));
				IgnoredFileTypes.Add(TEXT("sdf"));
				IgnoredFileTypes.Add(TEXT("user"));
				IgnoredFileTypes.Add(TEXT("suo"));

				// Which file types do we want to copy completely unmodified
				CopyUnmodifiedFileTypes.Add(TEXT("uasset"));
				CopyUnmodifiedFileTypes.Add(TEXT("umap"));
			}

			virtual bool Visit(const TCHAR* FilenameOrDirectory, bool bIsDirectory)
			{
				FString NewName(FilenameOrDirectory);
				// change the root and rename paths/files
				NewName.RemoveFromStart(SourceRoot);
				NewName = NewName.Replace(*PLUGIN_NAME, *PluginName, ESearchCase::CaseSensitive);
				NewName = FPaths::Combine(DestRoot, *NewName);

				if (bIsDirectory)
				{
					// create new directory structure
					if (!PlatformFile.CreateDirectoryTree(*NewName) && !PlatformFile.DirectoryExists(*NewName))
					{
						if (FailReason)
						{
							*FailReason = FText::Format(LOCTEXT("FailedToCreatePluginSubFolder", "Failed to create plugin subfolder\n{0}"), FText::FromString(FPaths::ConvertRelativePathToFull(NewName)));
						}
						return false;
					}
				}
				else
				{
					FString NewExt = FPaths::GetExtension(FilenameOrDirectory);

					if (!IgnoredFileTypes.Contains(NewExt))
					{
						if (CopyUnmodifiedFileTypes.Contains(NewExt))
						{
							// Copy unmodified files with the original name, but do rename the directories
							FString CleanFilename = FPaths::GetCleanFilename(FilenameOrDirectory);
							FString CopyToPath = FPaths::GetPath(NewName);

							NewName = FPaths::Combine(CopyToPath, CleanFilename);
						}

						if (PlatformFile.FileExists(*NewName))
						{
							// Delete destination file if it exists
							PlatformFile.DeleteFile(*NewName);
						}

						// If file of specified extension - open the file as text and replace PLUGIN_NAME in there before saving
						if (NameReplacementFileTypes.Contains(NewExt))
						{
							FString OutFileContents;
							if (!FFileHelper::LoadFileToString(OutFileContents, FilenameOrDirectory))
							{
								if (FailReason)
								{
									*FailReason = FText::Format(LOCTEXT("FailedToReadPluginTemplateFile", "Failed to read plugin template file\n{0}"), FText::FromString(FPaths::ConvertRelativePathToFull(FilenameOrDirectory)));
								}
								return false;
							}

							OutFileContents = OutFileContents.Replace(*PLUGIN_NAME, *PluginName, ESearchCase::CaseSensitive);

							// For some content, we also want to export a PLUGIN_NAME_API text macro, which requires that the plugin name
							// be all capitalized

							FString PluginNameAPI = PluginName + TEXT("_API");

							OutFileContents = OutFileContents.Replace(*PluginNameAPI, *PluginNameAPI.ToUpper(), ESearchCase::CaseSensitive);

							if (!FFileHelper::SaveStringToFile(OutFileContents, *NewName))
							{
								if (FailReason)
								{
									*FailReason = FText::Format(LOCTEXT("FailedToWritePluginFile", "Failed to write plugin file\n{0}"), FText::FromString(FPaths::ConvertRelativePathToFull(NewName)));
								}
								return false;
							}
						}
						else
						{
							// Copy file from source
							if (!PlatformFile.CopyFile(*NewName, FilenameOrDirectory))
							{
								// Not all files could be copied
								if (FailReason)
								{
									*FailReason = FText::Format(LOCTEXT("FailedToCopyPluginTemplateFile", "Failed to copy plugin template file\nFrom: {0}\nTo: {1}"), FText::FromString(FPaths::ConvertRelativePathToFull(FilenameOrDirectory)), FText::FromString(FPaths::ConvertRelativePathToFull(NewName)));
								}
								return false;
							}
						}
						FilePathsWritten.Add(NewName);
					}
				}
				return true; // continue searching
			}
		};

		// copy plugin files and directories visitor
		FCopyPluginFilesAndDirs CopyFilesAndDirs(PlatformFile, *SourceDir, *DestDir, PluginName, InOutFilePathsWritten, OutFailReason);

		// create all files subdirectories and files in subdirectories!
		return PlatformFile.IterateDirectoryRecursively(*SourceDir, CopyFilesAndDirs);
	}

	void FixupPluginTemplateAssets(const FString& PluginName, TMap<FString, FString>& OutModifiedAssetPaths)
	{
		IPlatformFile& PlatformFile = FPlatformFileManager::Get().GetPlatformFile();

		TSharedPtr<IPlugin> Plugin = IPluginManager::Get().FindPlugin(PluginName);

		struct FFixupPluginAssets : public IPlatformFile::FDirectoryVisitor
		{
			IPlatformFile& PlatformFile;
			const FString& PluginName;
			const FString& PluginBaseDir;

			TArray<FString> FilesToScan;

			FFixupPluginAssets(IPlatformFile& InPlatformFile, const FString& InPluginName, const FString& InPluginBaseDir)
				: PlatformFile(InPlatformFile)
				, PluginName(InPluginName)
				, PluginBaseDir(InPluginBaseDir)
			{
			}

			virtual bool Visit(const TCHAR* FilenameOrDirectory, bool bIsDirectory) override
			{
				if (!bIsDirectory)
				{
					FString Extension = FPaths::GetExtension(FilenameOrDirectory);

					// Only interested in fixing up uassets and umaps...anything else we leave alone
					if (Extension == TEXT("uasset") || Extension == TEXT("umap"))
					{
						FilesToScan.Add(FilenameOrDirectory);
					}
				}

				return true;
			}

			/**
			 * Fixes up any assets that contain the PLUGIN_NAME text macro, since those need to be renamed by the engine for the change to
			 * stick (as opposed to just renaming the file) as well as regenerating the localization ids for the assets in the plugin.
			 */
			void PerformFixup(TMap<FString, FString>& OutModifiedAssetPaths)
			{
				TArray<FAssetRenameData> AssetRenameData;

				if (FilesToScan.Num() > 0)
				{
					IAssetRegistry& AssetRegistry = FModuleManager::LoadModuleChecked<FAssetRegistryModule>(AssetRegistryConstants::ModuleName).Get();
					AssetRegistry.ScanFilesSynchronous(FilesToScan);

					TMap<TWeakObjectPtr<UObject>, FString> AssetToOriginalFilePathMap;
					for (const FString& File : FilesToScan)
					{
						TArray<FAssetData> Assets;

						FString PackageName;
						if (FPackageName::TryConvertFilenameToLongPackageName(File, PackageName))
						{
							AssetRegistry.GetAssetsByPackageName(*PackageName, Assets);
						}

						for (FAssetData AssetData : Assets)
						{
							const FString AssetName = AssetData.AssetName.ToString().Replace(*PLUGIN_NAME, *PluginName, ESearchCase::CaseSensitive);
							const FString AssetPath = AssetData.PackagePath.ToString().Replace(*PLUGIN_NAME, *PluginName, ESearchCase::CaseSensitive);
							AssetToOriginalFilePathMap.Add(AssetData.GetAsset(), File);
							FAssetRenameData RenameData(AssetData.GetAsset(), AssetPath, AssetName);

							AssetRenameData.Add(RenameData);

							if (UObject* Asset = AssetData.GetAsset())
							{
								Asset->Modify();
								TextNamespaceUtil::ClearPackageNamespace(Asset);
								TextNamespaceUtil::EnsurePackageNamespace(Asset);
							}
						}
					}

					if (AssetRenameData.Num() > 0)
					{
						FAssetToolsModule& AssetToolsModule = FModuleManager::LoadModuleChecked<FAssetToolsModule>("AssetTools");
						AssetToolsModule.Get().RenameAssetsWithDialog(AssetRenameData);

						for(const FAssetRenameData& RenamedAsset : AssetRenameData)
						{
							if (RenamedAsset.Asset.IsValid())
							{
								if (FString* OldPath = AssetToOriginalFilePathMap.Find(RenamedAsset.Asset))
								{
									if (const UPackage* Package = RenamedAsset.Asset->GetPackage())
									{
										FString PackageFilename;
										if (FPackageName::TryConvertLongPackageNameToFilename(Package->GetName(), PackageFilename, Package->ContainsMap() ? FPackageName::GetMapPackageExtension() : FPackageName::GetAssetPackageExtension()))
										{
											FString FullOldPath = FPaths::ConvertRelativePathToFull(*OldPath);
											FPaths::RemoveDuplicateSlashes(FullOldPath);
											OutModifiedAssetPaths.Add(FullOldPath, PackageFilename);
										}
									}
								}
							}
						}
					}
				}
			}
		};

		if (Plugin.IsValid())
		{
			const FString PluginBaseDir = Plugin->GetBaseDir();
			FFixupPluginAssets FixupPluginAssets(PlatformFile, PluginName, PluginBaseDir);
			PlatformFile.IterateDirectoryRecursively(*PluginBaseDir, FixupPluginAssets);
			FixupPluginAssets.PerformFixup(OutModifiedAssetPaths);
		}
	}

	TSharedPtr<IPlugin> LoadPluginInternal(const FString& PluginName, const FString& PluginLocation, const FString& PluginFilePath, FPluginUtils::FLoadPluginParams& LoadParams, const bool bIsNewPlugin)
	{
		LoadParams.bOutAlreadyLoaded = false;

		if (LoadParams.bUpdateProjectPluginSearchPath)
		{
			FPluginUtils::AddToPluginSearchPathIfNeeded(PluginLocation, /*bRefreshPlugins=*/false, /*bUpdateProjectFile=*/true);
			IPluginManager::Get().RefreshPluginsList();
		}
		else
		{
			if (!IPluginManager::Get().AddToPluginsList(PluginFilePath, LoadParams.OutFailReason))
			{
				return nullptr;
			}
		}

		// Find the plugin in the manager.
		TSharedPtr<IPlugin> Plugin = IPluginManager::Get().FindPlugin(PluginName);
		if (!Plugin)
		{
			if (LoadParams.OutFailReason)
			{
				*LoadParams.OutFailReason = FText::Format(LOCTEXT("FailedToRegisterPlugin", "Failed to register plugin\n{0}"), FText::FromString(PluginFilePath));
			}
			return nullptr;
		}

		// Double check the path matches
		if (!FPaths::IsSamePath(Plugin->GetDescriptorFileName(), PluginFilePath))
		{
			if (LoadParams.OutFailReason)
			{
				const FString PluginFilePathFull = FPaths::ConvertRelativePathToFull(Plugin->GetDescriptorFileName());
				*LoadParams.OutFailReason = FText::Format(LOCTEXT("PluginNameAlreadyUsed", "There's already a plugin named {0} at this location:\n{1}"), FText::FromString(PluginName), FText::FromString(PluginFilePathFull));
			}
			return nullptr;
		}

		const FString PluginRootFolder = Plugin->CanContainContent() ? Plugin->GetMountedAssetPath() : FString();

		LoadParams.bOutAlreadyLoaded = !bIsNewPlugin && Plugin->IsEnabled() && (PluginRootFolder.IsEmpty() || FPackageName::MountPointExists(PluginRootFolder));

		// Enable this plugin in the project
		if (LoadParams.bEnablePluginInProject)
		{
			FText FailReason;
			if (!IProjectManager::Get().SetPluginEnabled(PluginName, true, FailReason))
			{
				if (LoadParams.OutFailReason)
				{
					*LoadParams.OutFailReason = FText::Format(LOCTEXT("FailedToEnablePluginInProject", "Failed to enable plugin in current project\n{0}"), FailReason);
				}
				return nullptr;
			}
		}

		if (!LoadParams.bOutAlreadyLoaded)
		{
			// Mount the new plugin (mount content folder if any and load modules if any)
			if (bIsNewPlugin)
			{
				IPluginManager::Get().MountNewlyCreatedPlugin(PluginName);
			}
			else
			{
				IPluginManager::Get().MountExplicitlyLoadedPlugin(PluginName);
			}

			if (!Plugin->IsEnabled())
			{
				if (LoadParams.OutFailReason)
				{
					*LoadParams.OutFailReason = FText::Format(LOCTEXT("FailedToEnablePlugin", "Failed to enable plugin because it is not configured as bExplicitlyLoaded=true\n{0}"), FText::FromString(PluginFilePath));
				}
				return nullptr;
			}
		}

		const bool bSelectInContentBrowser = LoadParams.bSelectInContentBrowser && !IsRunningCommandlet();

		if ((bSelectInContentBrowser || LoadParams.bSynchronousAssetsScan) && !PluginRootFolder.IsEmpty() && (LoadParams.bOutAlreadyLoaded || FPackageName::MountPointExists(PluginRootFolder)))
		{
			if (LoadParams.bSynchronousAssetsScan)
			{
				// Scan plugin assets
				IAssetRegistry& AssetRegistry = FModuleManager::LoadModuleChecked<FAssetRegistryModule>(AssetRegistryConstants::ModuleName).Get();
				AssetRegistry.ScanPathsSynchronous({ PluginRootFolder }, /*bForceRescan=*/ true);
			}

			if (bSelectInContentBrowser)
			{
				// Select plugin root folder in content browser
				IContentBrowserSingleton& ContentBrowser = FModuleManager::LoadModuleChecked<FContentBrowserModule>("ContentBrowser").Get();
				const bool bIsEnginePlugin = FPaths::IsUnderDirectory(PluginLocation, FPaths::EnginePluginsDir());
				ContentBrowser.ForceShowPluginContent(bIsEnginePlugin);
				ContentBrowser.SetSelectedPaths({ PluginRootFolder }, /*bNeedsRefresh*/ true);
			}
		}

		return Plugin;
	}
}

FString FPluginUtils::GetPluginFolder(const FString& PluginLocation, const FString& PluginName, bool bFullPath)
{
	FString PluginFolder = FPaths::Combine(PluginLocation, PluginName);
	if (bFullPath)
	{
		PluginFolder = FPaths::ConvertRelativePathToFull(PluginFolder);
	}
	FPaths::MakePlatformFilename(PluginFolder);
	return PluginFolder;
}

FString FPluginUtils::GetPluginFilePath(const FString& PluginLocation, const FString& PluginName, bool bFullPath)
{
	FString PluginFilePath = FPaths::Combine(PluginLocation, PluginName, (PluginName + FPluginDescriptor::GetFileExtension()));
	if (bFullPath)
	{
		PluginFilePath = FPaths::ConvertRelativePathToFull(PluginFilePath);
	}
	FPaths::MakePlatformFilename(PluginFilePath);
	return PluginFilePath;
}

FString FPluginUtils::GetPluginContentFolder(const FString& PluginLocation, const FString& PluginName, bool bFullPath)
{
	FString PluginContentFolder = FPaths::Combine(PluginLocation, PluginName, TEXT("Content"));
	if (bFullPath)
	{
		PluginContentFolder = FPaths::ConvertRelativePathToFull(PluginContentFolder);
	}
	FPaths::MakePlatformFilename(PluginContentFolder);
	return PluginContentFolder;
}

FString FPluginUtils::GetPluginResourcesFolder(const FString& PluginLocation, const FString& PluginName, bool bFullPath)
{
	FString PluginResourcesFolder = FPaths::Combine(PluginLocation, PluginName, TEXT("Resources"));
	if (bFullPath)
	{
		PluginResourcesFolder = FPaths::ConvertRelativePathToFull(PluginResourcesFolder);
	}
	FPaths::MakePlatformFilename(PluginResourcesFolder);
	return PluginResourcesFolder;
}

TSharedPtr<IPlugin> FPluginUtils::CreateAndLoadNewPlugin(const FString& PluginName, const FString& PluginLocation, const FNewPluginParams& CreationParams, FLoadPluginParams& LoadParams)
{
	FNewPluginParamsWithDescriptor ExCreationParams;
	ExCreationParams.PluginIconPath = CreationParams.PluginIconPath;
	ExCreationParams.TemplateFolders = CreationParams.TemplateFolders;

	ExCreationParams.Descriptor.FriendlyName = CreationParams.FriendlyName.Len() > 0 ? CreationParams.FriendlyName : PluginName;
	ExCreationParams.Descriptor.Version = 1;
	ExCreationParams.Descriptor.VersionName = TEXT("1.0");
	ExCreationParams.Descriptor.Category = TEXT("Other");
	ExCreationParams.Descriptor.CreatedBy = CreationParams.CreatedBy;
	ExCreationParams.Descriptor.CreatedByURL = CreationParams.CreatedByURL;
	ExCreationParams.Descriptor.Description = CreationParams.Description;
	ExCreationParams.Descriptor.bIsBetaVersion = CreationParams.bIsBetaVersion;
	ExCreationParams.Descriptor.bCanContainContent = CreationParams.bCanContainContent;
	ExCreationParams.Descriptor.bCanContainVerse = CreationParams.bCanContainVerse;
	ExCreationParams.Descriptor.EnabledByDefault = CreationParams.EnabledByDefault;
	ExCreationParams.Descriptor.bExplicitlyLoaded = CreationParams.bExplicitelyLoaded;
	ExCreationParams.Descriptor.VersePath = CreationParams.VersePath;

	if (CreationParams.bHasModules)
	{
		ExCreationParams.Descriptor.Modules.Add(FModuleDescriptor(*PluginName, CreationParams.ModuleDescriptorType, CreationParams.LoadingPhase));
	}

	return CreateAndLoadNewPlugin(PluginName, PluginLocation, ExCreationParams, LoadParams);
}

TSharedPtr<IPlugin> FPluginUtils::CreateAndLoadNewPlugin(const FString& PluginName, const FString& PluginLocation, const FNewPluginParamsWithDescriptor& CreationParams, FLoadPluginParams& LoadParams)
{
	// Early validations on new plugin params
	if (PluginName.IsEmpty())
	{
		if (LoadParams.OutFailReason)
		{
			*LoadParams.OutFailReason = LOCTEXT("CreateNewPluginParam_NoPluginName", "Missing plugin name");
		}
		return nullptr;
	}

	if (PluginLocation.IsEmpty())
	{
		if (LoadParams.OutFailReason)
		{
			*LoadParams.OutFailReason = LOCTEXT("CreateNewPluginParam_NoPluginLocation", "Missing plugin location");
		}
		return nullptr;
	}

	if ((CreationParams.Descriptor.Modules.Num() > 0) && (CreationParams.TemplateFolders.Num() == 0))
	{
		if (LoadParams.OutFailReason)
		{
			*LoadParams.OutFailReason = LOCTEXT("CreateNewPluginParam_NoTemplateFolder", "A template folder must be specified to create a plugin with code");
		}
		return nullptr;
	}

	if (!FPluginUtils::ValidateNewPluginNameAndLocation(PluginName, PluginLocation, LoadParams.OutFailReason))
	{
		return nullptr;
	}

	const FString PluginFolder = FPluginUtils::GetPluginFolder(PluginLocation, PluginName, /*bFullPath*/ true);

	TSharedPtr<IPlugin> NewPlugin;
	bool bSucceeded = true;
	do
	{
		IPlatformFile& PlatformFile = FPlatformFileManager::Get().GetPlatformFile();
		TArray<FString> NewFilePaths;

		if (!PlatformFile.DirectoryExists(*PluginFolder) && !PlatformFile.CreateDirectoryTree(*PluginFolder))
		{
			if (LoadParams.OutFailReason)
			{
				*LoadParams.OutFailReason = FText::Format(LOCTEXT("FailedToCreatePluginFolder", "Failed to create plugin folder\n{0}"), FText::FromString(PluginFolder));
			}
			bSucceeded = false;
			break;
		}

		if (CreationParams.Descriptor.bCanContainContent)
		{
			const FString PluginContentFolder = FPluginUtils::GetPluginContentFolder(PluginLocation, PluginName, /*bFullPath*/ true);
			if (!PlatformFile.DirectoryExists(*PluginContentFolder) && !PlatformFile.CreateDirectory(*PluginContentFolder))
			{
				if (LoadParams.OutFailReason)
				{
					*LoadParams.OutFailReason = FText::Format(LOCTEXT("FailedToCreatePluginContentFolder", "Failed to create plugin Content folder\n{0}"), FText::FromString(PluginContentFolder));
				}
				bSucceeded = false;
				break;
			}
		}

		// Write the uplugin file
		const FString PluginFilePath = FPluginUtils::GetPluginFilePath(PluginLocation, PluginName, /*bFullPath*/ true);
		if (!CreationParams.Descriptor.Save(PluginFilePath, LoadParams.OutFailReason))
		{
			bSucceeded = false;
			break;
		}
		NewFilePaths.Add(PluginFilePath);

		// Copy plugin icon
		if (!CreationParams.PluginIconPath.IsEmpty())
		{
			const FString ResourcesFolder = FPluginUtils::GetPluginResourcesFolder(PluginLocation, PluginName, /*bFullPath*/ true);
			const FString DestinationPluginIconPath = FPaths::Combine(ResourcesFolder, TEXT("Icon128.png"));
			if (IFileManager::Get().Copy(*DestinationPluginIconPath, *CreationParams.PluginIconPath, /*bReplaceExisting=*/ false) != COPY_OK)
			{
				if (LoadParams.OutFailReason)
				{
					*LoadParams.OutFailReason = FText::Format(LOCTEXT("FailedToCopyPluginIcon", "Failed to copy plugin icon\nFrom: {0}\nTo: {1}"), FText::FromString(FPaths::ConvertRelativePathToFull(CreationParams.PluginIconPath)), FText::FromString(DestinationPluginIconPath));
				}
				bSucceeded = false;
				break;
			}
			NewFilePaths.Add(DestinationPluginIconPath);
		}

		// Copy template files
		if (CreationParams.TemplateFolders.Num() > 0)
		{
			GWarn->BeginSlowTask(LOCTEXT("CopyingPluginTemplate", "Copying plugin template files..."), /*ShowProgressDialog*/ true, /*bShowCancelButton*/ false);
			for (const FString& TemplateFolder : CreationParams.TemplateFolders)
			{
				if (!PluginUtils::CopyPluginTemplateFolder(*PluginFolder, *TemplateFolder, PluginName, NewFilePaths, LoadParams.OutFailReason))
				{
					if (LoadParams.OutFailReason)
					{
						*LoadParams.OutFailReason = FText::Format(LOCTEXT("FailedToCopyPluginTemplate", "Failed to copy plugin template files\nFrom: {0}\nTo: {1}\n{2}"), FText::FromString(FPaths::ConvertRelativePathToFull(TemplateFolder)), FText::FromString(PluginFolder), *LoadParams.OutFailReason);
					}
					bSucceeded = false;
					break;
				}
			}
			GWarn->EndSlowTask();
		}

		if (!bSucceeded)
		{
			break;
		}

		// Compile plugin code
		if (CreationParams.Descriptor.Modules.Num() > 0)
		{
			const FString ProjectFileName = IFileManager::Get().ConvertToAbsolutePathForExternalAppForWrite(*FPaths::GetProjectFilePath());

			// Internal plugins will be found and built automatically, and using the -Plugin param will mark them as external plugins causing them to fail to load.
			const bool bIsEnginePlugin = FPaths::IsUnderDirectory(PluginFilePath, FPaths::EnginePluginsDir());
			const bool bIsProjectPlugin = FPaths::IsUnderDirectory(PluginFilePath, FPaths::ProjectPluginsDir());
			const FString ExternalPluginArgument = !(bIsEnginePlugin || bIsProjectPlugin) ? FString::Printf(TEXT("-Plugin=\"%s\" "), *PluginFilePath) : FString();

			const FString Arguments = FString::Printf(TEXT("%s %s %s %s-Project=\"%s\" -Progress -NoHotReloadFromIDE"), FPlatformMisc::GetUBTTargetName(), FModuleManager::Get().GetUBTConfiguration(), FPlatformMisc::GetUBTPlatform(), *ExternalPluginArgument, *ProjectFileName);

			if (!FDesktopPlatformModule::Get()->RunUnrealBuildTool(FText::Format(LOCTEXT("CompilingPlugin", "Compiling {0} plugin..."), FText::FromString(PluginName)), FPaths::RootDir(), Arguments, GWarn))
			{
				if (LoadParams.OutFailReason)
				{
					*LoadParams.OutFailReason = LOCTEXT("FailedToCompilePlugin", "Failed to compile plugin source code. See output log for more information.");
				}
				bSucceeded = false;
				break;
			}

			// Reset the module paths cache. For unique build environments, the modules may be generated to the project binaries directory.
			FModuleManager::Get().ResetModulePathsCache();

			// Generate project files if we happen to be using a project file.
			if (!FDesktopPlatformModule::Get()->GenerateProjectFiles(FPaths::RootDir(), FPaths::GetProjectFilePath(), GWarn))
			{
				if (LoadParams.OutFailReason)
				{
					*LoadParams.OutFailReason = LOCTEXT("FailedToGenerateProjectFiles", "Failed to generate project files");
				}
				bSucceeded = false;
				break;
			}
		}

		// Load the new plugin
		NewPlugin = PluginUtils::LoadPluginInternal(PluginName, PluginLocation, PluginFilePath, LoadParams, /*bIsNewPlugin*/ true);
		if (!NewPlugin)
		{
			bSucceeded = false;
			break;
		}

		// Fix any content that was added to the plugin
		if (CreationParams.Descriptor.bCanContainContent)
		{	
			GWarn->BeginSlowTask(LOCTEXT("LoadingContent", "Loading Content..."), /*ShowProgressDialog*/ true, /*bShowCancelButton*/ false);
			TMap<FString, FString> ModifiedAssetPaths;
			PluginUtils::FixupPluginTemplateAssets(PluginName, ModifiedAssetPaths);

			for (FString& CopiedFilePath : NewFilePaths)
			{
				FString FullCopiedPath = FPaths::ConvertRelativePathToFull(CopiedFilePath);
				FPaths::RemoveDuplicateSlashes(FullCopiedPath);
				if (FString* NewPath = ModifiedAssetPaths.Find(FullCopiedPath))
				{
					CopiedFilePath = *NewPath;
				}
			}
			GWarn->EndSlowTask();
		}

		// Add the plugin files to source control if the project is configured for it
		if (USourceControlHelpers::IsAvailable())
		{
			GWarn->BeginSlowTask(LOCTEXT("AddingFilesToSourceControl", "Adding to Source Control..."), /*ShowProgressDialog*/ true, /*bShowCancelButton*/ false);
			USourceControlHelpers::MarkFilesForAdd(NewFilePaths);
			GWarn->EndSlowTask();
		}
	} while (false);

	if (!bSucceeded)
	{
		// Delete the plugin folder is something goes wrong during the plugin creation.
		IFileManager::Get().DeleteDirectory(*PluginFolder, /*RequireExists*/ false, /*Tree*/ true);
		if (NewPlugin)
		{
			// Refresh plugins if the new plugin was registered, but we decide to delete its files.
			IPluginManager::Get().RefreshPluginsList();
			NewPlugin.Reset();
			ensure(!IPluginManager::Get().FindPlugin(PluginName));
		}
	}

	return NewPlugin;
}

PRAGMA_DISABLE_DEPRECATION_WARNINGS
TSharedPtr<IPlugin> FPluginUtils::CreateAndMountNewPlugin(const FString& PluginName, const FString& PluginLocation, const FNewPluginParams& CreationParams, const FMountPluginParams& MountParams, FText& FailReason)
{
	FLoadPluginParams LoadParams = PluginUtils::ConvertToLoadPluginParams(MountParams, &FailReason);
	return CreateAndLoadNewPlugin(PluginName, PluginLocation, CreationParams, LoadParams);
}
PRAGMA_ENABLE_DEPRECATION_WARNINGS

PRAGMA_DISABLE_DEPRECATION_WARNINGS
TSharedPtr<IPlugin> FPluginUtils::CreateAndMountNewPlugin(const FString& PluginName, const FString& PluginLocation, const FNewPluginParamsWithDescriptor& CreationParams, const FMountPluginParams& MountParams, FText& FailReason)
{
	FLoadPluginParams LoadParams = PluginUtils::ConvertToLoadPluginParams(MountParams, &FailReason);
	return CreateAndLoadNewPlugin(PluginName, PluginLocation, CreationParams, LoadParams);
}
PRAGMA_ENABLE_DEPRECATION_WARNINGS

TSharedPtr<IPlugin> FPluginUtils::LoadPlugin(const FString& PluginName, const FString& PluginLocation, FLoadPluginParams& LoadParams)
<<<<<<< HEAD
{
	// Valide that the uplugin file exists.
	const FString PluginFilePath = FPluginUtils::GetPluginFilePath(PluginLocation, PluginName, /*bFullPath*/ true);

	if (!FPaths::FileExists(PluginFilePath))
	{
		if (LoadParams.OutFailReason)
		{
			*LoadParams.OutFailReason = FText::Format(LOCTEXT("PluginFileDoesNotExist", "Plugin file does not exist\n{0}"), FText::FromString(PluginFilePath));
=======
{
	return LoadPlugin(FPluginUtils::GetPluginFilePath(PluginLocation, PluginName), LoadParams);
}

TSharedPtr<IPlugin> FPluginUtils::LoadPlugin(const FString& PluginFileName, FLoadPluginParams& LoadParams)
{
	// Valide that the uplugin file exists.
	if (!FPaths::FileExists(PluginFileName))
	{
		if (LoadParams.OutFailReason)
		{
			*LoadParams.OutFailReason = FText::Format(LOCTEXT("PluginFileDoesNotExist", "Plugin file does not exist\n{0}"), FText::FromString(FPaths::ConvertRelativePathToFull(PluginFileName)));
>>>>>>> d731a049
		}
		return nullptr;
	}

<<<<<<< HEAD
=======
	const FString PluginName = FPaths::GetBaseFilename(PluginFileName);
>>>>>>> d731a049
	if (!IsValidPluginName(PluginName, LoadParams.OutFailReason))
	{
		return nullptr;
	}

<<<<<<< HEAD
	return PluginUtils::LoadPluginInternal(PluginName, PluginLocation, PluginFilePath, LoadParams, /*bIsNewPlugin*/ false);
}

TSharedPtr<IPlugin> FPluginUtils::LoadPlugin(const FString& PluginFileName, FLoadPluginParams& LoadParams)
{
	const FString PluginLocation = FPaths::GetPath(FPaths::GetPath(PluginFileName));
	const FString PluginName = FPaths::GetBaseFilename(PluginFileName);

	return LoadPlugin(PluginName, PluginLocation, LoadParams);
}

PRAGMA_DISABLE_DEPRECATION_WARNINGS
TSharedPtr<IPlugin> FPluginUtils::MountPlugin(const FString& PluginName, const FString& PluginLocation, const FMountPluginParams& MountParams, FText& FailReason)
{
	FLoadPluginParams LoadParams = PluginUtils::ConvertToLoadPluginParams(MountParams, &FailReason);
	return LoadPlugin(PluginName, PluginLocation, LoadParams);
}
PRAGMA_ENABLE_DEPRECATION_WARNINGS

=======
	const FString PluginLocation = FPaths::GetPath(FPaths::GetPath(PluginFileName));
	return PluginUtils::LoadPluginInternal(PluginName, PluginLocation, PluginFileName, LoadParams, /*bIsNewPlugin*/ false);
}

PRAGMA_DISABLE_DEPRECATION_WARNINGS
TSharedPtr<IPlugin> FPluginUtils::MountPlugin(const FString& PluginName, const FString& PluginLocation, const FMountPluginParams& MountParams, FText& FailReason)
{
	FLoadPluginParams LoadParams = PluginUtils::ConvertToLoadPluginParams(MountParams, &FailReason);
	return LoadPlugin(PluginName, PluginLocation, LoadParams);
}
PRAGMA_ENABLE_DEPRECATION_WARNINGS

>>>>>>> d731a049
TSharedPtr<IPlugin> FPluginUtils::FindLoadedPlugin(const FString& PluginDescriptorFileName)
{
	TSharedPtr<IPlugin> Plugin = IPluginManager::Get().FindPlugin(FPaths::GetBaseFilename(PluginDescriptorFileName));
	if (Plugin &&
		Plugin->IsEnabled() &&
		FPaths::IsSamePath(Plugin->GetDescriptorFileName(), PluginDescriptorFileName) &&
		(!Plugin->CanContainContent() || FPackageName::MountPointExists(Plugin->GetMountedAssetPath())))
<<<<<<< HEAD
	{
		return Plugin;
	}
	return TSharedPtr<IPlugin>();
}

bool FPluginUtils::UnloadPlugin(const TSharedRef<IPlugin>& Plugin, FText* OutFailReason /*= nullptr*/)
{
	return UnloadPlugins({ Plugin }, OutFailReason);
}

bool FPluginUtils::UnloadPlugin(const FString& PluginName, FText* OutFailReason /*= nullptr*/)
{
	if (TSharedPtr<IPlugin> Plugin = IPluginManager::Get().FindPlugin(PluginName))
	{
		return UnloadPlugin(Plugin.ToSharedRef(), OutFailReason);
	}
	return true;
}

bool FPluginUtils::UnloadPlugins(const TConstArrayView<TSharedRef<IPlugin>> Plugins, FText* OutFailReason /*= nullptr*/)
{
	if (Plugins.Num() == 0)
	{
		return true;
	}

	TArray<FString> PluginContentMountPoints;
	PluginContentMountPoints.Reserve(Plugins.Num());

	for (const TSharedRef<IPlugin>& Plugin : Plugins)
	{
		if (Plugin->IsEnabled())
		{
			FString PluginContentMountPoint = Plugin->GetMountedAssetPath();
			if (FPackageName::MountPointExists(PluginContentMountPoint))
			{
				PluginContentMountPoints.Add(MoveTemp(PluginContentMountPoint));
			}
		}
	}

	// Synchronous scan plugins to make sure we find all their assets.
	IAssetRegistry& AssetRegistry = FModuleManager::LoadModuleChecked<FAssetRegistryModule>(AssetRegistryConstants::ModuleName).Get();

	if (!PluginContentMountPoints.IsEmpty())
	{
		AssetRegistry.ScanPathsSynchronous(PluginContentMountPoints, /*bForceRescan=*/ true);
	}

	// Unload plugin packages
	{
		FARFilter ARFilter;
		ARFilter.PackagePaths.Reserve(PluginContentMountPoints.Num());
		for (const FString& PluginContentMountPoint : PluginContentMountPoints)
		{
			FString PluginRoot = PluginContentMountPoint;
			PluginRoot.RemoveFromEnd(TEXT("/"));
			ARFilter.PackagePaths.Add(*PluginRoot);
		}
		ARFilter.bRecursivePaths = true;

		TArray<FAssetData> PluginAssets;
		if (AssetRegistry.GetAssets(ARFilter, PluginAssets))
		{
			TSet<UPackage*> PackagesToUnload;
			PackagesToUnload.Reserve(PluginAssets.Num());
			for (const FAssetData& AssetData : PluginAssets)
			{
				if (UPackage* Package = FindPackage(NULL, *AssetData.PackageName.ToString()))
				{
					PackagesToUnload.Add(Package);
=======
	{
		return Plugin;
	}
	return TSharedPtr<IPlugin>();
}

bool FPluginUtils::UnloadPlugin(const TSharedRef<IPlugin>& Plugin, FText* OutFailReason /*= nullptr*/)
{
	return UnloadPlugins({ Plugin }, OutFailReason);
}

bool FPluginUtils::UnloadPlugin(const FString& PluginName, FText* OutFailReason /*= nullptr*/)
{
	if (TSharedPtr<IPlugin> Plugin = IPluginManager::Get().FindPlugin(PluginName))
	{
		return UnloadPlugin(Plugin.ToSharedRef(), OutFailReason);
	}
	return true;
}

bool FPluginUtils::UnloadPlugins(const TConstArrayView<TSharedRef<IPlugin>> Plugins, FText* OutFailReason /*= nullptr*/)
{
	if (Plugins.Num() == 0)
	{
		return true;
	}

	{
		FText ErrorMsg;
		if (!UnloadPluginsAssets(Plugins, &ErrorMsg))
		{
			// If some assets fail to unload, log an error, but unmount the plugins anyway
			UE_LOG(LogPluginUtils, Error, TEXT("Failed to unload some assets prior to unmounting plugins\n%s"), *ErrorMsg.ToString());
		}
	}

	// Unmount the plugins
	//
	bool bSuccess = true;
	{
		FTextBuilder ErrorBuilder;
		bool bPluginUnmounted = false;

		for (const TSharedRef<IPlugin>& Plugin : Plugins)
		{
			if (Plugin->IsEnabled())
			{
				bPluginUnmounted = true;

				FText FailReason;
				if (!IPluginManager::Get().UnmountExplicitlyLoadedPlugin(Plugin->GetName(), &FailReason))
				{
					UE_LOG(LogPluginUtils, Error, TEXT("Plugin %s cannot be unloaded: %s"), *Plugin->GetName(), *FailReason.ToString());
					ErrorBuilder.AppendLine(FailReason);
					bSuccess = false;
>>>>>>> d731a049
				}
			}
		}

		if (bPluginUnmounted)
		{
			IPluginManager::Get().RefreshPluginsList();
		}

		if (!bSuccess && OutFailReason)
		{
			*OutFailReason = ErrorBuilder.ToText();
		}
	}
	return bSuccess;
}

bool FPluginUtils::UnloadPlugins(const TConstArrayView<FString> PluginNames, FText* OutFailReason /*= nullptr*/)
{
	TArray<TSharedRef<IPlugin>> Plugins;
	Plugins.Reserve(PluginNames.Num());
	for (const FString& PluginName : PluginNames)
	{
		if (TSharedPtr<IPlugin> Plugin = IPluginManager::Get().FindPlugin(PluginName))
		{
			Plugins.Add(Plugin.ToSharedRef());
		}
	}
	return UnloadPlugins(Plugins, OutFailReason);
}

<<<<<<< HEAD
			if (PackagesToUnload.Num() > 0)
			{
				FText ErrorMsg;
				UPackageTools::UnloadPackages(PackagesToUnload.Array(), ErrorMsg, /*bUnloadDirtyPackages=*/true);

				// Log an error if some packages fail to unload, but unmount the plugins anyway.
				// @note UnloadPackages returned bool indicates whether some packages were unloaded
				// To tell whether all packages were successfully unloaded we must check the ErrorMsg output param
				if (!ErrorMsg.IsEmpty())
				{
					UE_LOG(LogPluginUtils, Error, TEXT("%s"), *ErrorMsg.ToString());
				}
			}
		}
	}

	// Unmount the plugins
	//
	bool bSuccess = true;
	{
		FTextBuilder ErrorBuilder;
		bool bPluginUnmounted = false;

		for (const TSharedRef<IPlugin>& Plugin : Plugins)
		{
			if (Plugin->IsEnabled())
			{
				bPluginUnmounted = true;

				FText FailReason;
				if (!IPluginManager::Get().UnmountExplicitlyLoadedPlugin(Plugin->GetName(), &FailReason))
				{
					UE_LOG(LogPluginUtils, Error, TEXT("Plugin %s cannot be unloaded: %s"), *Plugin->GetName(), *FailReason.ToString());
					ErrorBuilder.AppendLine(FailReason);
					bSuccess = false;
				}
			}
		}

		if (bPluginUnmounted)
		{
			IPluginManager::Get().RefreshPluginsList();
		}

		if (!bSuccess && OutFailReason)
		{
			*OutFailReason = ErrorBuilder.ToText();
		}
	}
	return bSuccess;
}

bool FPluginUtils::UnloadPlugins(const TConstArrayView<FString> PluginNames, FText* OutFailReason /*= nullptr*/)
=======
bool FPluginUtils::UnloadPluginAssets(const TSharedRef<IPlugin>& Plugin, FText* OutFailReason /*= nullptr*/)
{
	return UnloadPluginsAssets({ Plugin }, OutFailReason);
}

bool FPluginUtils::UnloadPluginAssets(const FString& PluginName, FText* OutFailReason /*= nullptr*/)
{
	if (TSharedPtr<IPlugin> Plugin = IPluginManager::Get().FindPlugin(PluginName))
	{
		return UnloadPluginAssets(Plugin.ToSharedRef(), OutFailReason);
	}
	return true;
}

bool FPluginUtils::UnloadPluginsAssets(const TConstArrayView<TSharedRef<IPlugin>> Plugins, FText* OutFailReason /*= nullptr*/)
{
	if (Plugins.IsEmpty())
	{
		return true;
	}

	TArray<FString> PluginContentMountPoints;
	TSet<FString> PluginNames;
	PluginContentMountPoints.Reserve(Plugins.Num());
	PluginNames.Reserve(Plugins.Num());

	for (const TSharedRef<IPlugin>& Plugin : Plugins)
	{
		if (Plugin->IsEnabled())
		{
			FString PluginContentMountPoint = Plugin->GetMountedAssetPath();
			if (FPackageName::MountPointExists(PluginContentMountPoint))
			{
				PluginContentMountPoints.Add(MoveTemp(PluginContentMountPoint));
				PluginNames.Add(Plugin->GetName());
			}
		}
	}

	if (PluginContentMountPoints.IsEmpty())
	{
		return true;
	}

	// Synchronous scan plugins to make sure we find all their assets.
	IAssetRegistry& AssetRegistry = FModuleManager::LoadModuleChecked<FAssetRegistryModule>(AssetRegistryConstants::ModuleName).Get();
	AssetRegistry.ScanPathsSynchronous(PluginContentMountPoints, /*bForceRescan=*/ true);

	// Unload plugin packages
	{
		FARFilter ARFilter;
		ARFilter.PackagePaths.Reserve(PluginContentMountPoints.Num());
		for (const FString& PluginContentMountPoint : PluginContentMountPoints)
		{
			FString PluginRoot = PluginContentMountPoint;
			PluginRoot.RemoveFromEnd(TEXT("/"));
			ARFilter.PackagePaths.Add(*PluginRoot);
		}
		ARFilter.bRecursivePaths = true;

		TArray<FAssetData> PluginAssets;
		if (AssetRegistry.GetAssets(ARFilter, PluginAssets))
		{
			TSet<UPackage*> PackagesToUnload;
			PackagesToUnload.Reserve(PluginAssets.Num());
			for (const FAssetData& AssetData : PluginAssets)
			{
				if (UPackage* Package = FindPackage(NULL, *AssetData.PackageName.ToString()))
				{
					PackagesToUnload.Add(Package);
				}
			}

			if (PackagesToUnload.Num() > 0)
			{
				FText ErrorMsg;
				UPackageTools::UnloadPackages(PackagesToUnload.Array(), ErrorMsg, /*bUnloadDirtyPackages=*/true);

				// @note UnloadPackages returned bool indicates whether some packages were unloaded
				// To tell whether all packages were successfully unloaded we must check the ErrorMsg output param
				if (!ErrorMsg.IsEmpty())
				{
					if (OutFailReason)
					{
						*OutFailReason = MoveTemp(ErrorMsg);
					}
					return false;
				}
			}
		}
	}

	return true;
}

bool FPluginUtils::UnloadPluginsAssets(const TConstArrayView<FString> PluginNames, FText* OutFailReason /*= nullptr*/)
>>>>>>> d731a049
{
	TArray<TSharedRef<IPlugin>> Plugins;
	Plugins.Reserve(PluginNames.Num());
	for (const FString& PluginName : PluginNames)
	{
		if (TSharedPtr<IPlugin> Plugin = IPluginManager::Get().FindPlugin(PluginName))
		{
			Plugins.Add(Plugin.ToSharedRef());
		}
	}
<<<<<<< HEAD
	return UnloadPlugins(Plugins, OutFailReason);
=======
	return UnloadPluginsAssets(Plugins, OutFailReason);
>>>>>>> d731a049
}

bool FPluginUtils::AddToPluginSearchPathIfNeeded(const FString& Dir, bool bRefreshPlugins, bool bUpdateProjectFile)
{
	bool bSearchPathChanged = false;

	const bool bIsEnginePlugin = FPaths::IsUnderDirectory(Dir, FPaths::EnginePluginsDir());
	const bool bIsProjectPlugin = FPaths::IsUnderDirectory(Dir, FPaths::ProjectPluginsDir());
	const bool bIsModPlugin = FPaths::IsUnderDirectory(Dir, FPaths::ProjectModsDir());
	const bool bIsEnterprisePlugin = FPaths::IsUnderDirectory(Dir, FPaths::EnterprisePluginsDir());
	
	if (bIsEnginePlugin || bIsProjectPlugin || bIsModPlugin || bIsEnterprisePlugin)
	{
		return false;
	}
	
	if (bUpdateProjectFile)
	{
		bool bNeedToUpdate = true;
		for (const FString& AdditionalDir : IProjectManager::Get().GetAdditionalPluginDirectories())
		{
			if (FPaths::IsUnderDirectory(Dir, AdditionalDir))
			{
				bNeedToUpdate = false;
				break;
			}
		}

		if (bNeedToUpdate)
		{
			bSearchPathChanged = GameProjectUtils::UpdateAdditionalPluginDirectory(Dir, /*bAdd*/ true);
<<<<<<< HEAD
		}
	}
	else
	{
		bool bNeedToUpdate = true;
		for (const FString& AdditionalDir : IPluginManager::Get().GetAdditionalPluginSearchPaths())
		{
			if (FPaths::IsUnderDirectory(Dir, AdditionalDir))
			{
				bNeedToUpdate = false;
				break;
			}
		}			

		if (bNeedToUpdate)
		{
			bSearchPathChanged = IPluginManager::Get().AddPluginSearchPath(Dir, /*bShouldRefresh*/ false);
=======
>>>>>>> d731a049
		}
	}
	else
	{
		bool bNeedToUpdate = true;
		for (const FString& AdditionalDir : IPluginManager::Get().GetAdditionalPluginSearchPaths())
		{
			if (FPaths::IsUnderDirectory(Dir, AdditionalDir))
			{
				bNeedToUpdate = false;
				break;
			}
		}			

		if (bNeedToUpdate)
		{
			bSearchPathChanged = IPluginManager::Get().AddPluginSearchPath(Dir, /*bShouldRefresh*/ false);
		}
	}

	if (bSearchPathChanged && bRefreshPlugins)
	{
		IPluginManager::Get().RefreshPluginsList();
	}

	if (bSearchPathChanged && bRefreshPlugins)
	{
		IPluginManager::Get().RefreshPluginsList();
	}

	return bSearchPathChanged;
}

bool FPluginUtils::ValidateNewPluginNameAndLocation(const FString& PluginName, const FString& PluginLocation /*= FString()*/, FText* FailReason /*= nullptr*/)
{
	// Check whether the plugin name is valid
	if (!IsValidPluginName(PluginName, FailReason))
	{
		return false;
	}

	if (!PluginLocation.IsEmpty())
	{
		// Check if a .uplugin file exists at the specified location (if any)
		{
			const FString PluginFilePath = FPluginUtils::GetPluginFilePath(PluginLocation, PluginName);

			if (!PluginFilePath.IsEmpty() && FPaths::FileExists(PluginFilePath))
			{
				if (FailReason)
				{
					*FailReason = FText::Format(LOCTEXT("PluginPathExists", "Plugin already exists at this location\n{0}"), FText::FromString(FPaths::ConvertRelativePathToFull(PluginFilePath)));
				}
				return false;
			}
		}

		// Check that the plugin location is a valid path (it doesn't have to exist; it will be created if needed)
		if (!FPaths::ValidatePath(PluginLocation, FailReason))
		{
			if (FailReason)
			{
				*FailReason = FText::Format(LOCTEXT("PluginLocationIsNotValidPath", "Plugin location is not a valid path\n{0}"), *FailReason);
			}
			return false;
		}

		// Check there isn't an existing file along the plugin folder path that would prevent creating the directory tree
		{
			FString ExistingFilePath = FPluginUtils::GetPluginFolder(PluginLocation, PluginName, true /*bFullPath*/);
			while (!ExistingFilePath.IsEmpty())
			{
				if (FPaths::FileExists(ExistingFilePath))
				{
					break;
				}
				ExistingFilePath = FPaths::GetPath(ExistingFilePath);
			}
			
			if (!ExistingFilePath.IsEmpty())
			{
				if (FailReason)
				{
					*FailReason = FText::Format(LOCTEXT("PluginLocationIsFile", "Plugin location is invalid because the following file is in the way\n{0}"), FText::FromString(ExistingFilePath));
				}
				return false;
			}
		}
	}

	// Check to see if a discovered plugin with this name exists (at any path)
	if (TSharedPtr<IPlugin> ExistingPlugin = IPluginManager::Get().FindPlugin(PluginName))
	{
		if (FailReason)
		{
			*FailReason = FText::Format(LOCTEXT("PluginNameAlreadyInUse", "Plugin name is already in use by\n{0}"), FText::FromString(FPaths::ConvertRelativePathToFull(ExistingPlugin->GetDescriptorFileName())));
		}
		return false;
	}

	return true;
}

bool FPluginUtils::IsValidPluginName(const FString& PluginName, FText* FailReason /*=nullptr*/, const FText* PluginTermReplacement /*=nullptr*/)
{
	static const FText PluginTerm = LOCTEXT("PluginTerm", "Plugin");
	const FText& PluginTermToUse = PluginTermReplacement ? *PluginTermReplacement : PluginTerm;
<<<<<<< HEAD

	bool bIsNameValid = true;
=======
>>>>>>> d731a049

	// Cannot be empty
	if (PluginName.IsEmpty())
	{
		if (FailReason)
		{
			*FailReason = FText::Format(LOCTEXT("PluginNameIsEmpty", "{0} name cannot be empty"), PluginTermToUse);
		}
		return false;
	}

	// Must begin with an alphabetic character
	if (!FChar::IsAlpha(PluginName[0]))
	{
		if (FailReason)
		{
			*FailReason = FText::Format(LOCTEXT("PluginNameMustBeginWithAlphabetic", "{0} name must begin with an alphabetic character"), PluginTermToUse);
		}
		return false;
	}

	// Only allow alphanumeric characters and underscore in the name
	FString IllegalCharacters;
	for (int32 CharIdx = 0; CharIdx < PluginName.Len(); ++CharIdx)
	{
		const FString& Char = PluginName.Mid(CharIdx, 1);
		if (!FChar::IsAlnum(Char[0]) && Char != TEXT("_") && Char != TEXT("-"))
		{
			if (!IllegalCharacters.Contains(Char))
			{
				IllegalCharacters += Char;
			}
		}
	}

	if (IllegalCharacters.Len() > 0)
	{
		if (FailReason)
		{
<<<<<<< HEAD
			bIsNameValid = false;
			if (FailReason)
			{
				*FailReason = FText::Format(LOCTEXT("PluginNameContainsIllegalCharacters", "{0} name cannot contain characters such as \"{1}\""), PluginTermToUse, FText::FromString(IllegalCharacters));
			}
=======
			*FailReason = FText::Format(LOCTEXT("PluginNameContainsIllegalCharacters", "{0} name cannot contain characters such as \"{1}\""), PluginTermToUse, FText::FromString(IllegalCharacters));
>>>>>>> d731a049
		}
		return false;
	}

	FAssetToolsModule& AssetToolsModule = FModuleManager::LoadModuleChecked<FAssetToolsModule>("AssetTools");
	if (!AssetToolsModule.Get().IsNameAllowed(PluginName, FailReason))
	{
		return false;
	}

	return true;
}

#undef LOCTEXT_NAMESPACE

#endif //if WITH_EDITOR<|MERGE_RESOLUTION|>--- conflicted
+++ resolved
@@ -736,17 +736,6 @@
 PRAGMA_ENABLE_DEPRECATION_WARNINGS
 
 TSharedPtr<IPlugin> FPluginUtils::LoadPlugin(const FString& PluginName, const FString& PluginLocation, FLoadPluginParams& LoadParams)
-<<<<<<< HEAD
-{
-	// Valide that the uplugin file exists.
-	const FString PluginFilePath = FPluginUtils::GetPluginFilePath(PluginLocation, PluginName, /*bFullPath*/ true);
-
-	if (!FPaths::FileExists(PluginFilePath))
-	{
-		if (LoadParams.OutFailReason)
-		{
-			*LoadParams.OutFailReason = FText::Format(LOCTEXT("PluginFileDoesNotExist", "Plugin file does not exist\n{0}"), FText::FromString(PluginFilePath));
-=======
 {
 	return LoadPlugin(FPluginUtils::GetPluginFilePath(PluginLocation, PluginName), LoadParams);
 }
@@ -759,30 +748,18 @@
 		if (LoadParams.OutFailReason)
 		{
 			*LoadParams.OutFailReason = FText::Format(LOCTEXT("PluginFileDoesNotExist", "Plugin file does not exist\n{0}"), FText::FromString(FPaths::ConvertRelativePathToFull(PluginFileName)));
->>>>>>> d731a049
 		}
 		return nullptr;
 	}
 
-<<<<<<< HEAD
-=======
 	const FString PluginName = FPaths::GetBaseFilename(PluginFileName);
->>>>>>> d731a049
 	if (!IsValidPluginName(PluginName, LoadParams.OutFailReason))
 	{
 		return nullptr;
 	}
 
-<<<<<<< HEAD
-	return PluginUtils::LoadPluginInternal(PluginName, PluginLocation, PluginFilePath, LoadParams, /*bIsNewPlugin*/ false);
-}
-
-TSharedPtr<IPlugin> FPluginUtils::LoadPlugin(const FString& PluginFileName, FLoadPluginParams& LoadParams)
-{
 	const FString PluginLocation = FPaths::GetPath(FPaths::GetPath(PluginFileName));
-	const FString PluginName = FPaths::GetBaseFilename(PluginFileName);
-
-	return LoadPlugin(PluginName, PluginLocation, LoadParams);
+	return PluginUtils::LoadPluginInternal(PluginName, PluginLocation, PluginFileName, LoadParams, /*bIsNewPlugin*/ false);
 }
 
 PRAGMA_DISABLE_DEPRECATION_WARNINGS
@@ -793,20 +770,6 @@
 }
 PRAGMA_ENABLE_DEPRECATION_WARNINGS
 
-=======
-	const FString PluginLocation = FPaths::GetPath(FPaths::GetPath(PluginFileName));
-	return PluginUtils::LoadPluginInternal(PluginName, PluginLocation, PluginFileName, LoadParams, /*bIsNewPlugin*/ false);
-}
-
-PRAGMA_DISABLE_DEPRECATION_WARNINGS
-TSharedPtr<IPlugin> FPluginUtils::MountPlugin(const FString& PluginName, const FString& PluginLocation, const FMountPluginParams& MountParams, FText& FailReason)
-{
-	FLoadPluginParams LoadParams = PluginUtils::ConvertToLoadPluginParams(MountParams, &FailReason);
-	return LoadPlugin(PluginName, PluginLocation, LoadParams);
-}
-PRAGMA_ENABLE_DEPRECATION_WARNINGS
-
->>>>>>> d731a049
 TSharedPtr<IPlugin> FPluginUtils::FindLoadedPlugin(const FString& PluginDescriptorFileName)
 {
 	TSharedPtr<IPlugin> Plugin = IPluginManager::Get().FindPlugin(FPaths::GetBaseFilename(PluginDescriptorFileName));
@@ -814,80 +777,6 @@
 		Plugin->IsEnabled() &&
 		FPaths::IsSamePath(Plugin->GetDescriptorFileName(), PluginDescriptorFileName) &&
 		(!Plugin->CanContainContent() || FPackageName::MountPointExists(Plugin->GetMountedAssetPath())))
-<<<<<<< HEAD
-	{
-		return Plugin;
-	}
-	return TSharedPtr<IPlugin>();
-}
-
-bool FPluginUtils::UnloadPlugin(const TSharedRef<IPlugin>& Plugin, FText* OutFailReason /*= nullptr*/)
-{
-	return UnloadPlugins({ Plugin }, OutFailReason);
-}
-
-bool FPluginUtils::UnloadPlugin(const FString& PluginName, FText* OutFailReason /*= nullptr*/)
-{
-	if (TSharedPtr<IPlugin> Plugin = IPluginManager::Get().FindPlugin(PluginName))
-	{
-		return UnloadPlugin(Plugin.ToSharedRef(), OutFailReason);
-	}
-	return true;
-}
-
-bool FPluginUtils::UnloadPlugins(const TConstArrayView<TSharedRef<IPlugin>> Plugins, FText* OutFailReason /*= nullptr*/)
-{
-	if (Plugins.Num() == 0)
-	{
-		return true;
-	}
-
-	TArray<FString> PluginContentMountPoints;
-	PluginContentMountPoints.Reserve(Plugins.Num());
-
-	for (const TSharedRef<IPlugin>& Plugin : Plugins)
-	{
-		if (Plugin->IsEnabled())
-		{
-			FString PluginContentMountPoint = Plugin->GetMountedAssetPath();
-			if (FPackageName::MountPointExists(PluginContentMountPoint))
-			{
-				PluginContentMountPoints.Add(MoveTemp(PluginContentMountPoint));
-			}
-		}
-	}
-
-	// Synchronous scan plugins to make sure we find all their assets.
-	IAssetRegistry& AssetRegistry = FModuleManager::LoadModuleChecked<FAssetRegistryModule>(AssetRegistryConstants::ModuleName).Get();
-
-	if (!PluginContentMountPoints.IsEmpty())
-	{
-		AssetRegistry.ScanPathsSynchronous(PluginContentMountPoints, /*bForceRescan=*/ true);
-	}
-
-	// Unload plugin packages
-	{
-		FARFilter ARFilter;
-		ARFilter.PackagePaths.Reserve(PluginContentMountPoints.Num());
-		for (const FString& PluginContentMountPoint : PluginContentMountPoints)
-		{
-			FString PluginRoot = PluginContentMountPoint;
-			PluginRoot.RemoveFromEnd(TEXT("/"));
-			ARFilter.PackagePaths.Add(*PluginRoot);
-		}
-		ARFilter.bRecursivePaths = true;
-
-		TArray<FAssetData> PluginAssets;
-		if (AssetRegistry.GetAssets(ARFilter, PluginAssets))
-		{
-			TSet<UPackage*> PackagesToUnload;
-			PackagesToUnload.Reserve(PluginAssets.Num());
-			for (const FAssetData& AssetData : PluginAssets)
-			{
-				if (UPackage* Package = FindPackage(NULL, *AssetData.PackageName.ToString()))
-				{
-					PackagesToUnload.Add(Package);
-=======
 	{
 		return Plugin;
 	}
@@ -943,7 +832,6 @@
 					UE_LOG(LogPluginUtils, Error, TEXT("Plugin %s cannot be unloaded: %s"), *Plugin->GetName(), *FailReason.ToString());
 					ErrorBuilder.AppendLine(FailReason);
 					bSuccess = false;
->>>>>>> d731a049
 				}
 			}
 		}
@@ -975,61 +863,6 @@
 	return UnloadPlugins(Plugins, OutFailReason);
 }
 
-<<<<<<< HEAD
-			if (PackagesToUnload.Num() > 0)
-			{
-				FText ErrorMsg;
-				UPackageTools::UnloadPackages(PackagesToUnload.Array(), ErrorMsg, /*bUnloadDirtyPackages=*/true);
-
-				// Log an error if some packages fail to unload, but unmount the plugins anyway.
-				// @note UnloadPackages returned bool indicates whether some packages were unloaded
-				// To tell whether all packages were successfully unloaded we must check the ErrorMsg output param
-				if (!ErrorMsg.IsEmpty())
-				{
-					UE_LOG(LogPluginUtils, Error, TEXT("%s"), *ErrorMsg.ToString());
-				}
-			}
-		}
-	}
-
-	// Unmount the plugins
-	//
-	bool bSuccess = true;
-	{
-		FTextBuilder ErrorBuilder;
-		bool bPluginUnmounted = false;
-
-		for (const TSharedRef<IPlugin>& Plugin : Plugins)
-		{
-			if (Plugin->IsEnabled())
-			{
-				bPluginUnmounted = true;
-
-				FText FailReason;
-				if (!IPluginManager::Get().UnmountExplicitlyLoadedPlugin(Plugin->GetName(), &FailReason))
-				{
-					UE_LOG(LogPluginUtils, Error, TEXT("Plugin %s cannot be unloaded: %s"), *Plugin->GetName(), *FailReason.ToString());
-					ErrorBuilder.AppendLine(FailReason);
-					bSuccess = false;
-				}
-			}
-		}
-
-		if (bPluginUnmounted)
-		{
-			IPluginManager::Get().RefreshPluginsList();
-		}
-
-		if (!bSuccess && OutFailReason)
-		{
-			*OutFailReason = ErrorBuilder.ToText();
-		}
-	}
-	return bSuccess;
-}
-
-bool FPluginUtils::UnloadPlugins(const TConstArrayView<FString> PluginNames, FText* OutFailReason /*= nullptr*/)
-=======
 bool FPluginUtils::UnloadPluginAssets(const TSharedRef<IPlugin>& Plugin, FText* OutFailReason /*= nullptr*/)
 {
 	return UnloadPluginsAssets({ Plugin }, OutFailReason);
@@ -1126,7 +959,6 @@
 }
 
 bool FPluginUtils::UnloadPluginsAssets(const TConstArrayView<FString> PluginNames, FText* OutFailReason /*= nullptr*/)
->>>>>>> d731a049
 {
 	TArray<TSharedRef<IPlugin>> Plugins;
 	Plugins.Reserve(PluginNames.Num());
@@ -1137,11 +969,7 @@
 			Plugins.Add(Plugin.ToSharedRef());
 		}
 	}
-<<<<<<< HEAD
-	return UnloadPlugins(Plugins, OutFailReason);
-=======
 	return UnloadPluginsAssets(Plugins, OutFailReason);
->>>>>>> d731a049
 }
 
 bool FPluginUtils::AddToPluginSearchPathIfNeeded(const FString& Dir, bool bRefreshPlugins, bool bUpdateProjectFile)
@@ -1173,7 +1001,6 @@
 		if (bNeedToUpdate)
 		{
 			bSearchPathChanged = GameProjectUtils::UpdateAdditionalPluginDirectory(Dir, /*bAdd*/ true);
-<<<<<<< HEAD
 		}
 	}
 	else
@@ -1191,31 +1018,7 @@
 		if (bNeedToUpdate)
 		{
 			bSearchPathChanged = IPluginManager::Get().AddPluginSearchPath(Dir, /*bShouldRefresh*/ false);
-=======
->>>>>>> d731a049
-		}
-	}
-	else
-	{
-		bool bNeedToUpdate = true;
-		for (const FString& AdditionalDir : IPluginManager::Get().GetAdditionalPluginSearchPaths())
-		{
-			if (FPaths::IsUnderDirectory(Dir, AdditionalDir))
-			{
-				bNeedToUpdate = false;
-				break;
-			}
-		}			
-
-		if (bNeedToUpdate)
-		{
-			bSearchPathChanged = IPluginManager::Get().AddPluginSearchPath(Dir, /*bShouldRefresh*/ false);
-		}
-	}
-
-	if (bSearchPathChanged && bRefreshPlugins)
-	{
-		IPluginManager::Get().RefreshPluginsList();
+		}
 	}
 
 	if (bSearchPathChanged && bRefreshPlugins)
@@ -1300,11 +1103,6 @@
 {
 	static const FText PluginTerm = LOCTEXT("PluginTerm", "Plugin");
 	const FText& PluginTermToUse = PluginTermReplacement ? *PluginTermReplacement : PluginTerm;
-<<<<<<< HEAD
-
-	bool bIsNameValid = true;
-=======
->>>>>>> d731a049
 
 	// Cannot be empty
 	if (PluginName.IsEmpty())
@@ -1344,15 +1142,7 @@
 	{
 		if (FailReason)
 		{
-<<<<<<< HEAD
-			bIsNameValid = false;
-			if (FailReason)
-			{
-				*FailReason = FText::Format(LOCTEXT("PluginNameContainsIllegalCharacters", "{0} name cannot contain characters such as \"{1}\""), PluginTermToUse, FText::FromString(IllegalCharacters));
-			}
-=======
 			*FailReason = FText::Format(LOCTEXT("PluginNameContainsIllegalCharacters", "{0} name cannot contain characters such as \"{1}\""), PluginTermToUse, FText::FromString(IllegalCharacters));
->>>>>>> d731a049
 		}
 		return false;
 	}
