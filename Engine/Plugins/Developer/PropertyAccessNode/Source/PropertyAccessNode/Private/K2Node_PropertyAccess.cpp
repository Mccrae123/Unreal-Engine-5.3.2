--- conflicted
+++ resolved
@@ -31,11 +31,7 @@
 	if(ResolvedPinType != FEdGraphPinType() && ResolvedPinType.PinCategory != UEdGraphSchema_K2::PC_Wildcard)
 	{
 		// Create internal generated destination property
-<<<<<<< HEAD
-		if(FProperty* DestProperty = InCreationContext.CreateVariable(GetFName(), ResolvedPinType))
-=======
 		if (FProperty* DestProperty = InCreationContext.CreateUniqueVariable(this, ResolvedPinType))
->>>>>>> 3aae9151
 		{
 			GeneratedPropertyName = DestProperty->GetFName();
 		}
