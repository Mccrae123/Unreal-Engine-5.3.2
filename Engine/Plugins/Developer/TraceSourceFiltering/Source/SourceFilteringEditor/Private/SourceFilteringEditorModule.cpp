--- conflicted
+++ resolved
@@ -164,11 +164,7 @@
 
 	if (FilterCollection)
 	{
-<<<<<<< HEAD
-		TArray<UDataSourceFilter*> Filters;
-=======
 		TArray<TObjectPtr<UDataSourceFilter>> Filters;
->>>>>>> 6bbb88c8
 		FilterCollection->GetFlatFilters(Filters);
 		for (UDataSourceFilter* Filter : Filters) 
 		{
@@ -211,10 +207,6 @@
 
 
 }
-<<<<<<< HEAD
 #endif // WITH_EDITOR
-=======
-#endif // WITH_EDITOR
-
-#undef LOCTEXT_NAMESPACE
->>>>>>> 6bbb88c8
+
+#undef LOCTEXT_NAMESPACE