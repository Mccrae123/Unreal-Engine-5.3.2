--- conflicted
+++ resolved
@@ -20,15 +20,12 @@
 
 protected:
 	void RegisterLayoutExtensions(FInsightsMajorTabExtender& InOutExtender);
-<<<<<<< HEAD
-=======
 	
 	void ToggleSourceFilteringVisibility();
 	bool IsSourceFilteringVisibile();
 
 	TSharedPtr<FTabManager> InsightsTabManager;
 	bool bIsSourceFilterTabOpen = false;
->>>>>>> 6bbb88c8
 
 #if WITH_EDITOR
 	/** Keeps track of any source filters due to be removed because their class (blueprint) is due to be deleted */
