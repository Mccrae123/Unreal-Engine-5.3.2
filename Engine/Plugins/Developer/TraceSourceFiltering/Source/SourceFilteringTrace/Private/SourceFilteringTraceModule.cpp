// Copyright Epic Games, Inc. All Rights Reserved.

#include "SourceFilteringTraceModule.h"
#include "Modules/ModuleManager.h"
#include "Modules/ModuleInterface.h"
#include "Trace/Trace.inl"
#include "UObject/SoftObjectPtr.h"
#include "UObject/SoftObjectPath.h"
#include "UObject/Class.h"
#include "UObject/UnrealType.h"
#include "UObject/UObjectIterator.h"
#include "Blueprint/BlueprintSupport.h"
#include "HAL/IConsoleManager.h"
#include "PropertyPathHelpers.h"
#include "AssetRegistryModule.h"
#include "Engine/EngineTypes.h"

#include "DataSourceFilter.h"
#include "SourceFilterManager.h"
#include "DataSourceFilterSet.h"
#include "SourceFilterTrace.h"
#include "TraceWorldFiltering.h"
#include "TraceSourceFiltering.h"

#if WITH_EDITOR
#include "Kismet2/KismetEditorUtilities.h"
#endif // WITH_EDITOR

void FSourceFilteringTraceModule::TraceFilterClasses()
{
	SCOPED_BOOT_TIMING("Trace_SourceFilterClasses");

	FAssetRegistryModule& AssetRegistryModule = FModuleManager::LoadModuleChecked<FAssetRegistryModule>(TEXT("AssetRegistry"));

	TArray<FAssetData> Filters;
	TMultiMap<FName, FString> TagValues = { { FBlueprintTags::NativeParentClassPath, FString::Printf(TEXT("%s'%s'"), *UClass::StaticClass()->GetName(), *UDataSourceFilter::StaticClass()->GetPathName()) } };
	AssetRegistryModule.Get().GetAssetsByTagValues(TagValues, Filters);

	for (const FAssetData& AssetData : Filters)
	{
		FAssetDataTagMapSharedView::FFindTagResult GeneratedClassPathPtr = AssetData.TagsAndValues.FindTag(TEXT("GeneratedClass"));
		if (GeneratedClassPathPtr.IsSet())
		{
			const FString BPClassObjectPath = FPackageName::ExportTextPathToObjectPath(GeneratedClassPathPtr.GetValue());
			const FString BPClassName = FPackageName::ObjectPathToObjectName(BPClassObjectPath);

			UClass* ChildClass = StaticLoadClass(UDataSourceFilter::StaticClass(), nullptr, *BPClassObjectPath);
			TRACE_FILTER_CLASS(ChildClass);
		}
	}

	for (TObjectIterator<UClass> ClassIt; ClassIt; ++ClassIt)
	{
		if (ClassIt->IsChildOf(UDataSourceFilter::StaticClass()))
		{
			if (UClass* FilterClass = *ClassIt)
			{
				if (FilterClass != UDataSourceFilter::StaticClass() && FilterClass != UDataSourceFilterSet::StaticClass())
				{
					TRACE_FILTER_CLASS(FilterClass);
				}
			}
		}
	}
}
#if WITH_EDITOR
void FSourceFilteringTraceModule::HandleNewFilterBlueprintCreated(UBlueprint* InBlueprint)
{
	TraceFilterClasses();
}
#endif // WITH_EDITOR

void FSourceFilteringTraceModule::StartupModule()
{
#if SOURCE_FILTER_TRACE_ENABLED
	FTraceWorldFiltering::Initialize();
	FTraceSourceFiltering::Initialize();

	// Forcefully enable the source trace channel
<<<<<<< HEAD
	Trace::ToggleChannel(TEXT("TraceSourceFiltersChannel"), true);
=======
	UE::Trace::ToggleChannel(TEXT("TraceSourceFiltersChannel"), true);
>>>>>>> 6bbb88c8

#if WITH_EDITOR
	// Add callback to trace out Filter Classes once the Asset Registry has finished loading 
	FAssetRegistryModule& AssetRegistryModule = FModuleManager::LoadModuleChecked<FAssetRegistryModule>(TEXT("AssetRegistry"));
	AssetRegistryModule.Get().OnFilesLoaded().AddRaw(this, &FSourceFilteringTraceModule::TraceFilterClasses);

	// Add callback to trace out Filter Classes when a new UDataSourceFilter-based Blueprint has been created 
	FKismetEditorUtilities::RegisterOnBlueprintCreatedCallback(this, UDataSourceFilter::StaticClass(), FKismetEditorUtilities::FOnBlueprintCreated::CreateRaw(this, &FSourceFilteringTraceModule::HandleNewFilterBlueprintCreated));

	TraceFilterClasses();
#endif // WITH_EDITOR	
#endif // SOURCE_FILTER_TRACE_ENABLED
}

void FSourceFilteringTraceModule::ShutdownModule()
{
#if SOURCE_FILTER_TRACE_ENABLED

#if WITH_EDITOR
	FKismetEditorUtilities::UnregisterAutoBlueprintNodeCreation(this);
#endif // WITH_EDITOR
	FTraceWorldFiltering::Destroy();
#endif // SOURCE_FILTER_TRACE_ENABLED
}


IMPLEMENT_MODULE(FSourceFilteringTraceModule, SourceFilteringTrace);<|MERGE_RESOLUTION|>--- conflicted
+++ resolved
@@ -77,11 +77,7 @@
 	FTraceSourceFiltering::Initialize();
 
 	// Forcefully enable the source trace channel
-<<<<<<< HEAD
-	Trace::ToggleChannel(TEXT("TraceSourceFiltersChannel"), true);
-=======
 	UE::Trace::ToggleChannel(TEXT("TraceSourceFiltersChannel"), true);
->>>>>>> 6bbb88c8
 
 #if WITH_EDITOR
 	// Add callback to trace out Filter Classes once the Asset Registry has finished loading 
