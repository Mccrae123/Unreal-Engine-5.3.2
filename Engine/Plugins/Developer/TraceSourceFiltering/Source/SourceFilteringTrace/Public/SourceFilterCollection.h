--- conflicted
+++ resolved
@@ -66,11 +66,7 @@
 	const TArray<UDataSourceFilter*>& GetFilters() const { return Filters; }
 
 	/** Returns flattened Filter instances */
-<<<<<<< HEAD
-	void GetFlatFilters(TArray<UDataSourceFilter*>& OutFilters);
-=======
 	void GetFlatFilters(TArray<TObjectPtr<UDataSourceFilter>>& OutFilters);
->>>>>>> 6bbb88c8
 
 	/** Copies Filter data from other provided Filter Collection*/
 	void CopyData(USourceFilterCollection* OtherCollection);
@@ -111,10 +107,6 @@
 	UPROPERTY(VisibleAnywhere, Category = Filtering)
 	TArray<FActorClassFilter> ClassFilters;
 
-	/** Class filters, used for high-level filtering of AActor instances inside of a UWorld */
-	UPROPERTY(VisibleAnywhere, Category = Filtering)
-	TArray<FActorClassFilter> ClassFilters;
-
 	/** Mapping from Filter Instance FObjectKeys to their class names */
 	TMap<FObjectKey, FString> FilterClassMap;
 
@@ -124,11 +116,7 @@
 
 	/** Child / Parent mapping for Filter (sets) */
 	UPROPERTY()
-<<<<<<< HEAD
-	TMap<UDataSourceFilter*, UDataSourceFilterSet*> ChildToParent;
-=======
 	TMap<TObjectPtr<UDataSourceFilter>, TObjectPtr<UDataSourceFilterSet>> ChildToParent;
->>>>>>> 6bbb88c8
 	
 	FSimpleMulticastDelegate SourceFiltersUpdatedDelegate;
 };