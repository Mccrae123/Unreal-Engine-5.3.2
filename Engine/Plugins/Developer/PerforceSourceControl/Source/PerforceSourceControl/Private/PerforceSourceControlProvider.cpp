// Copyright 1998-2016 Epic Games, Inc. All Rights Reserved.

#include "PerforceSourceControlPrivatePCH.h"
#include "PerforceSourceControlProvider.h"
#include "PerforceSourceControlCommand.h"
#include "PerforceSourceControlLabel.h"
#include "PerforceConnection.h"
#include "IPerforceSourceControlWorker.h"
#include "PerforceSourceControlModule.h"
#include "PerforceSourceControlSettings.h"
#include "SPerforceSourceControlSettings.h"
#include "MessageLog.h"
#include "ScopedSourceControlProgress.h"

static FName ProviderName("Perforce");

#define LOCTEXT_NAMESPACE "PerforceSourceControl"

/** Init of connection with source control server */
void FPerforceSourceControlProvider::Init(bool bForceConnection)
{
	ParseCommandLineSettings(bForceConnection);
}

/** API Specific close the connection with source control server*/
void FPerforceSourceControlProvider::Close()
{
	if ( PersistentConnection )
	{
		PersistentConnection->Disconnect();
		delete PersistentConnection;
		PersistentConnection = NULL;
	}

	// clear the cache
	StateCache.Empty();

	bServerAvailable = false;
}

TSharedRef<FPerforceSourceControlState, ESPMode::ThreadSafe> FPerforceSourceControlProvider::GetStateInternal(const FString& Filename)
{
	TSharedRef<FPerforceSourceControlState, ESPMode::ThreadSafe>* State = StateCache.Find(Filename);
	if(State != NULL)
	{
		// found cached item
		return (*State);
	}
	else
	{
		// cache an unknown state for this item
		TSharedRef<FPerforceSourceControlState, ESPMode::ThreadSafe> NewState = MakeShareable( new FPerforceSourceControlState(Filename) );
		StateCache.Add(Filename, NewState);
		return NewState;
	}
}

FText FPerforceSourceControlProvider::GetStatusText() const
{
	FPerforceSourceControlModule& PerforceSourceControl = FModuleManager::LoadModuleChecked<FPerforceSourceControlModule>( "PerforceSourceControl" );
	const FPerforceSourceControlSettings& Settings = PerforceSourceControl.AccessSettings();

	FFormatNamedArguments Args;
	Args.Add( TEXT("IsEnabled"), IsEnabled() ? LOCTEXT("Yes", "Yes") : LOCTEXT("No", "No") );
	Args.Add( TEXT("IsConnected"), (IsEnabled() && IsAvailable()) ? LOCTEXT("Yes", "Yes") : LOCTEXT("No", "No") );
	Args.Add( TEXT("PortNumber"), FText::FromString( Settings.GetPort() ) );
	Args.Add( TEXT("UserName"), FText::FromString( Settings.GetUserName() ) );
	Args.Add( TEXT("ClientSpecName"), FText::FromString( Settings.GetWorkspace() ) );

	return FText::Format( LOCTEXT("PerforceStatusText", "Enabled: {IsEnabled}\nConnected: {IsConnected}\n\nPort: {PortNumber}\nUser name: {UserName}\nClient name: {ClientSpecName}"), Args );
}

bool FPerforceSourceControlProvider::IsEnabled() const
{
	return true;
}

bool FPerforceSourceControlProvider::IsAvailable() const
{
	return bServerAvailable;
}

bool FPerforceSourceControlProvider::EstablishPersistentConnection()
{
	FPerforceSourceControlModule& PerforceSourceControl = FModuleManager::LoadModuleChecked<FPerforceSourceControlModule>( "PerforceSourceControl" );
	FPerforceConnectionInfo ConnectionInfo = PerforceSourceControl.AccessSettings().GetConnectionInfo();

	bool bIsValidConnection = false;
	if ( !PersistentConnection )
	{
		PersistentConnection = new FPerforceConnection(ConnectionInfo);
	}

	bIsValidConnection = PersistentConnection->IsValidConnection();
	if ( !bIsValidConnection )
	{
		delete PersistentConnection;
		PersistentConnection = new FPerforceConnection(ConnectionInfo);
		bIsValidConnection = PersistentConnection->IsValidConnection();
	}

	bServerAvailable = bIsValidConnection;
	return bIsValidConnection;
}

/**
 * Loads user/SCC information from the command line or INI file.
 */
void FPerforceSourceControlProvider::ParseCommandLineSettings(bool bForceConnection)
{
	ISourceControlModule& SourceControlModule = FModuleManager::LoadModuleChecked<ISourceControlModule>( "SourceControl" );
	FPerforceSourceControlModule& PerforceSourceControl = FModuleManager::GetModuleChecked<FPerforceSourceControlModule>( "PerforceSourceControl" );

	bool bFoundCmdLineSettings = false;

	// Check command line for any overridden settings
	FString PortName = PerforceSourceControl.AccessSettings().GetPort();
	FString UserName = PerforceSourceControl.AccessSettings().GetUserName();
	FString ClientSpecName = PerforceSourceControl.AccessSettings().GetWorkspace();
	FString HostOverrideName = PerforceSourceControl.AccessSettings().GetHostOverride();
	FString Changelist = PerforceSourceControl.AccessSettings().GetChangelistNumber();
	bFoundCmdLineSettings = FParse::Value(FCommandLine::Get(), TEXT("P4Port="), PortName);
	bFoundCmdLineSettings |= FParse::Value(FCommandLine::Get(), TEXT("P4User="), UserName);
	bFoundCmdLineSettings |= FParse::Value(FCommandLine::Get(), TEXT("P4Client="), ClientSpecName);
	bFoundCmdLineSettings |= FParse::Value(FCommandLine::Get(), TEXT("P4Host="), HostOverrideName);
	bFoundCmdLineSettings |= FParse::Value(FCommandLine::Get(), TEXT("P4Passwd="), Ticket);
	bFoundCmdLineSettings |= FParse::Value(FCommandLine::Get(), TEXT("P4Changelist="), Changelist);
	if(bFoundCmdLineSettings)
	{
		PerforceSourceControl.AccessSettings().SetPort(PortName);
		PerforceSourceControl.AccessSettings().SetUserName(UserName);
		PerforceSourceControl.AccessSettings().SetWorkspace(ClientSpecName);
		PerforceSourceControl.AccessSettings().SetHostOverride(HostOverrideName);
		PerforceSourceControl.AccessSettings().SetChangelistNumber(Changelist);
	}
	
	if (bForceConnection)
	{
		FPerforceConnectionInfo ConnectionInfo = PerforceSourceControl.AccessSettings().GetConnectionInfo();
		if(FPerforceConnection::EnsureValidConnection(PortName, UserName, ClientSpecName, ConnectionInfo))
		{
			PerforceSourceControl.AccessSettings().SetPort(PortName);
			PerforceSourceControl.AccessSettings().SetUserName(UserName);
			PerforceSourceControl.AccessSettings().SetWorkspace(ClientSpecName);
			PerforceSourceControl.AccessSettings().SetHostOverride(HostOverrideName);		
		}

		bServerAvailable = true;
	}

	//Save off settings so this doesn't happen every time
	PerforceSourceControl.SaveSettings();
}


void FPerforceSourceControlProvider::GetWorkspaceList(const FPerforceConnectionInfo& InConnectionInfo, TArray<FString>& OutWorkspaceList, TArray<FText>& OutErrorMessages)
{
	//attempt to ask perforce for a list of client specs that belong to this user
	FPerforceConnection Connection(InConnectionInfo);
	Connection.GetWorkspaceList(InConnectionInfo, FOnIsCancelled(), OutWorkspaceList, OutErrorMessages);
}

const FString& FPerforceSourceControlProvider::GetTicket() const 
{ 
	return Ticket; 
}

const FName& FPerforceSourceControlProvider::GetName() const
{
	return ProviderName;
}

ECommandResult::Type FPerforceSourceControlProvider::GetState( const TArray<FString>& InFiles, TArray< TSharedRef<ISourceControlState, ESPMode::ThreadSafe> >& OutState, EStateCacheUsage::Type InStateCacheUsage )
{
	if(!IsEnabled())
	{
		return ECommandResult::Failed;
	}

	TArray<FString> AbsoluteFiles = SourceControlHelpers::AbsoluteFilenames(InFiles);

	if(InStateCacheUsage == EStateCacheUsage::ForceUpdate)
	{
		Execute(ISourceControlOperation::Create<FUpdateStatus>(), AbsoluteFiles);
	}

	for( TArray<FString>::TConstIterator It(AbsoluteFiles); It; It++)
	{
		TSharedRef<FPerforceSourceControlState, ESPMode::ThreadSafe>* State = StateCache.Find(*It);
		if(State != NULL)
		{
			// found cached item for this file, return that
			OutState.Add(*State);
		}
		else
		{
			// cache an unknown state for this item & return that
			TSharedRef<FPerforceSourceControlState, ESPMode::ThreadSafe> NewState = MakeShareable( new FPerforceSourceControlState(*It) );
			StateCache.Add(*It, NewState);
			OutState.Add(NewState);
		}
	}

	return ECommandResult::Succeeded;
}

bool FPerforceSourceControlProvider::RemoveFileFromCache(const FString& Filename)
{
	return StateCache.Remove(Filename) > 0;
}

TArray<FSourceControlStateRef> FPerforceSourceControlProvider::GetCachedStateByPredicate(TFunctionRef<bool(const FSourceControlStateRef&)> Predicate) const
{
	TArray<FSourceControlStateRef> Result;
	for (const auto& CacheItem : StateCache)
	{
		FSourceControlStateRef State = CacheItem.Value;
		if (Predicate(State))
		{
			Result.Add(State);
		}
	}
	return Result;
}

FDelegateHandle FPerforceSourceControlProvider::RegisterSourceControlStateChanged_Handle( const FSourceControlStateChanged::FDelegate& SourceControlStateChanged )
{
	return OnSourceControlStateChanged.Add( SourceControlStateChanged );
}

void FPerforceSourceControlProvider::UnregisterSourceControlStateChanged_Handle( FDelegateHandle Handle )
{
	OnSourceControlStateChanged.Remove( Handle );
}

ECommandResult::Type FPerforceSourceControlProvider::Execute( const TSharedRef<ISourceControlOperation, ESPMode::ThreadSafe>& InOperation, const TArray<FString>& InFiles, EConcurrency::Type InConcurrency, const FSourceControlOperationComplete& InOperationCompleteDelegate )
{
	if(!IsEnabled())
	{
		return ECommandResult::Failed;
	}

	TArray<FString> AbsoluteFiles = SourceControlHelpers::AbsoluteFilenames(InFiles);

	// Query to see if the we allow this operation
	TSharedPtr<IPerforceSourceControlWorker, ESPMode::ThreadSafe> Worker = CreateWorker(InOperation->GetName());
	if(!Worker.IsValid())
	{
		// this operation is unsupported by this source control provider
		FFormatNamedArguments Arguments;
		Arguments.Add( TEXT("OperationName"), FText::FromName(InOperation->GetName()) );
		Arguments.Add( TEXT("ProviderName"), FText::FromName(GetName()) );
		FMessageLog("SourceControl").Error(FText::Format(LOCTEXT("UnsupportedOperation", "Operation '{OperationName}' not supported by source control provider '{ProviderName}'"), Arguments));
		return ECommandResult::Failed;
	}

	// fire off operation
	if(InConcurrency == EConcurrency::Synchronous)
	{
		FPerforceSourceControlCommand* Command = new FPerforceSourceControlCommand(InOperation, Worker.ToSharedRef());
		Command->bAutoDelete = false;
		Command->Files = AbsoluteFiles;
		Command->OperationCompleteDelegate = InOperationCompleteDelegate;
		return ExecuteSynchronousCommand(*Command, InOperation->GetInProgressString(), true);
	}
	else
	{
		FPerforceSourceControlCommand* Command = new FPerforceSourceControlCommand(InOperation, Worker.ToSharedRef());
		Command->bAutoDelete = true;
		Command->Files = AbsoluteFiles;
		Command->OperationCompleteDelegate = InOperationCompleteDelegate;
		return IssueCommand(*Command, false);
	}
}

bool FPerforceSourceControlProvider::CanCancelOperation( const TSharedRef<ISourceControlOperation, ESPMode::ThreadSafe>& InOperation ) const
{
	for (int32 CommandIndex = 0; CommandIndex < CommandQueue.Num(); ++CommandIndex)
	{
		FPerforceSourceControlCommand& Command = *CommandQueue[CommandIndex];
		if (Command.Operation == InOperation)
		{
			check(Command.bAutoDelete);
			return true;
		}
	}

	// operation was not in progress!
	return false;
}

void FPerforceSourceControlProvider::CancelOperation( const TSharedRef<ISourceControlOperation, ESPMode::ThreadSafe>& InOperation )
{
	for (int32 CommandIndex = 0; CommandIndex < CommandQueue.Num(); ++CommandIndex)
	{
		FPerforceSourceControlCommand& Command = *CommandQueue[CommandIndex];
		if (Command.Operation == InOperation)
		{
			check(Command.bAutoDelete);
			Command.Cancel();
			return;
		}
	}
}

bool FPerforceSourceControlProvider::UsesLocalReadOnlyState() const
{
	return true;
}

bool FPerforceSourceControlProvider::UsesChangelists() const
{
	return true;
}

void FPerforceSourceControlProvider::OutputCommandMessages(const FPerforceSourceControlCommand& InCommand) const
{
	FMessageLog SourceControlLog("SourceControl");

	for (int32 ErrorIndex = 0; ErrorIndex < InCommand.ErrorMessages.Num(); ++ErrorIndex)
	{
		SourceControlLog.Error(InCommand.ErrorMessages[ErrorIndex]);
	}

	for (int32 InfoIndex = 0; InfoIndex < InCommand.InfoMessages.Num(); ++InfoIndex)
	{
		SourceControlLog.Info(InCommand.InfoMessages[InfoIndex]);
	}
}

void FPerforceSourceControlProvider::Tick()
{	
	bool bStatesUpdated = false;
	for (int32 CommandIndex = 0; CommandIndex < CommandQueue.Num(); ++CommandIndex)
	{
		FPerforceSourceControlCommand& Command = *CommandQueue[CommandIndex];
		if (Command.bExecuteProcessed)
		{
			// Remove command from the queue
			CommandQueue.RemoveAt(CommandIndex);

			// update connection state
			bServerAvailable = !Command.bConnectionDropped || Command.bCancelled;

			// let command update the states of any files
			bStatesUpdated |= Command.Worker->UpdateStates();

			// dump any messages to output log
			OutputCommandMessages(Command);

			// If the command was cancelled while trying to connect, the operation complete delegate will already
			// have been called. Otherwise, now we have to call it.
			if (!Command.bCancelledWhileTryingToConnect)
			{
				// run the completion delegate if we have one bound
				ECommandResult::Type Result = ECommandResult::Failed;
				if (Command.bCancelled)
				{
					Result = ECommandResult::Cancelled;
				}
				else if (Command.bCommandSuccessful)
				{
					Result = ECommandResult::Succeeded;
				}
				Command.OperationCompleteDelegate.ExecuteIfBound(Command.Operation, Result);
			}

			//commands that are left in the array during a tick need to be deleted
			if(Command.bAutoDelete)
			{
				// Only delete commands that are not running 'synchronously'
				delete &Command;
			}

			// only do one command per tick loop, as we dont want concurrent modification 
			// of the command queue (which can happen in the completion delegate)
			break;
		}
		// If a cancel is detected before the server has connected, abort immediately.
		else if (Command.bCancelled && !Command.bConnectionWasSuccessful)
		{
			// Mark command as having been cancelled while trying to connect
			Command.CancelWhileTryingToConnect();

			// If this was a synchronous command, set it free so that it will be deleted automatically
			// when its (still running) thread finally finishes
			Command.bAutoDelete = true;

			// run the completion delegate if we have one bound
			Command.OperationCompleteDelegate.ExecuteIfBound(Command.Operation, ECommandResult::Cancelled);

			break;
		}
	}

	if(bStatesUpdated)
	{
		OnSourceControlStateChanged.Broadcast();
	}
}

static void ParseGetLabelsResults(const FP4RecordSet& InRecords, TArray< TSharedRef<ISourceControlLabel> >& OutLabels)
{
	// Iterate over each record found as a result of the command, parsing it for relevant information
	for (int32 Index = 0; Index < InRecords.Num(); ++Index)
	{
		const FP4Record& ClientRecord = InRecords[Index];
		FString LabelName = ClientRecord(TEXT("label"));
		if(LabelName.Len() > 0)
		{
			OutLabels.Add(MakeShareable( new FPerforceSourceControlLabel(LabelName) ) );
		}
	}
}

TArray< TSharedRef<ISourceControlLabel> > FPerforceSourceControlProvider::GetLabels( const FString& InMatchingSpec ) const
{
	TArray< TSharedRef<ISourceControlLabel> > Labels;

	FPerforceSourceControlModule& PerforceSourceControl = FModuleManager::LoadModuleChecked<FPerforceSourceControlModule>("PerforceSourceControl");
	FScopedPerforceConnection ScopedConnection(EConcurrency::Synchronous, PerforceSourceControl.AccessSettings().GetConnectionInfo());
	if(ScopedConnection.IsValid())
	{
		FPerforceConnection& Connection = ScopedConnection.GetConnection();
		FP4RecordSet Records;
		TArray<FString> Parameters;
		TArray<FText> ErrorMessages;
		Parameters.Add(TEXT("-E"));
		Parameters.Add(InMatchingSpec);
		bool bConnectionDropped = false;
		if(Connection.RunCommand(TEXT("labels"), Parameters, Records, ErrorMessages, FOnIsCancelled(), bConnectionDropped))
		{
			ParseGetLabelsResults(Records, Labels);
		}
		else
		{
			// output errors if any
			for (int32 ErrorIndex = 0; ErrorIndex < ErrorMessages.Num(); ++ErrorIndex)
			{
				FMessageLog("SourceControl").Warning(ErrorMessages[ErrorIndex]);
			}
		}
	}

	return Labels;
}

#if SOURCE_CONTROL_WITH_SLATE
TSharedRef<class SWidget> FPerforceSourceControlProvider::MakeSettingsWidget() const
{
	return SNew(SPerforceSourceControlSettings);
}
#endif

TSharedPtr<IPerforceSourceControlWorker, ESPMode::ThreadSafe> FPerforceSourceControlProvider::CreateWorker(const FName& InOperationName) const
{
	const FGetPerforceSourceControlWorker* Operation = WorkersMap.Find(InOperationName);
	if(Operation != NULL)
	{
		return Operation->Execute();
	}
		
	return NULL;
}

void FPerforceSourceControlProvider::RegisterWorker( const FName& InName, const FGetPerforceSourceControlWorker& InDelegate )
{
	WorkersMap.Add( InName, InDelegate );
}

ECommandResult::Type FPerforceSourceControlProvider::ExecuteSynchronousCommand(FPerforceSourceControlCommand& InCommand, const FText& Task, bool bSuppressResponseMsg)
{
	ECommandResult::Type Result = ECommandResult::Failed;

	struct Local
	{
		static void CancelCommand(FPerforceSourceControlCommand* InControlCommand)
		{
			InControlCommand->Cancel();
		}
	};

	// Display the progress dialog
	FScopedSourceControlProgress Progress(Task, FSimpleDelegate::CreateStatic(&Local::CancelCommand, &InCommand));

	// Perform the command asynchronously
	IssueCommand( InCommand, false );

	// Wait until the command has been processed
	while (!InCommand.bCancelledWhileTryingToConnect && CommandQueue.Contains(&InCommand))
	{
		// Tick the command queue and update progress.
		Tick();

		Progress.Tick();

		// Sleep for a bit so we don't busy-wait so much.
		FPlatformProcess::Sleep(0.01f);
	}

	if (InCommand.bCancelled)
	{
		Result = ECommandResult::Cancelled;
	}
	else if (InCommand.bCommandSuccessful)
	{
		Result = ECommandResult::Succeeded;
	}

	// If the command failed, inform the user that they need to try again
	if ( !InCommand.bCancelled && Result != ECommandResult::Succeeded && !bSuppressResponseMsg )
	{
		FMessageDialog::Open( EAppMsgType::Ok, LOCTEXT("Perforce_ServerUnresponsive", "Perforce server is unresponsive. Please check your connection and try again.") );
	}

	// Delete the command now if not marked as auto-delete
	if (!InCommand.bAutoDelete)
	{
		delete &InCommand;
	}

	return Result;
}

ECommandResult::Type FPerforceSourceControlProvider::IssueCommand(FPerforceSourceControlCommand& InCommand, const bool bSynchronous)
{
	if ( !bSynchronous && GThreadPool != NULL )
	{
		// Queue this to our worker thread(s) for resolving
		GThreadPool->AddQueuedWork(&InCommand);
		CommandQueue.Add(&InCommand);
		return ECommandResult::Succeeded;
	}
	else
	{
		InCommand.bCommandSuccessful = InCommand.DoWork();

		InCommand.Worker->UpdateStates();

		OutputCommandMessages(InCommand);

		// Callback now if present. When asynchronous, this callback gets called from Tick().
		ECommandResult::Type Result = InCommand.bCommandSuccessful ? ECommandResult::Succeeded : ECommandResult::Failed;
		InCommand.OperationCompleteDelegate.ExecuteIfBound(InCommand.Operation, Result);

		return Result;
	}
}

<<<<<<< HEAD
void FPerforceSourceControlProvider::LoadSSLLibraries()
{
#if PLATFORM_WINDOWS
#if PLATFORM_64BITS

#if _MSC_VER >= 1900
	const FString VSVersion = TEXT("VS2015/");
#elif _MSC_VER >= 1800
	const FString VSVersion = TEXT("VS2013/");
#else
	#error "Unsupported Visual Studio version."
#endif

	const FString PlatformString = TEXT("Win64");
	const FString RootOpenSSLPath = FPaths::EngineDir() / TEXT("Binaries/ThirdParty/OpenSSL/") / PlatformString / VSVersion;
	const FText LoadFailed = LOCTEXT("SourceControlLoadSSLLibraryFailed", "Failed to load \"{DLLPath}\". You may be unable to use SSL functionality with source control.");

	FString DLLToLoad = RootOpenSSLPath + TEXT("libeay32.dll");
	Module_libeay32 = LoadLibraryW(*DLLToLoad);

	if(Module_libeay32 == nullptr)
	{
		FFormatNamedArguments Arguments;
		Arguments.Add( TEXT("DLLPath"), FText::FromString(DLLToLoad) );
		FMessageLog("SourceControl").Error(FText::Format(LoadFailed, Arguments));
	}

	DLLToLoad = RootOpenSSLPath + TEXT("ssleay32.dll");
	Module_ssleay32 = LoadLibraryW(*DLLToLoad);

	if(Module_ssleay32 == nullptr)
	{
		FFormatNamedArguments Arguments;
		Arguments.Add( TEXT("DLLPath"), FText::FromString(DLLToLoad) );
		FMessageLog("SourceControl").Error(FText::Format(LoadFailed, Arguments));
	}
#endif
#endif
}

void FPerforceSourceControlProvider::UnloadSSLLibraries()
{
#if PLATFORM_WINDOWS
	if(Module_libeay32)
	{
		FreeLibrary(Module_libeay32);
		Module_libeay32 = NULL;
	}

	if(Module_ssleay32)
	{
		FreeLibrary(Module_ssleay32);
		Module_ssleay32 = NULL;
	}
#endif
}

=======
>>>>>>> aaefee4c
#undef LOCTEXT_NAMESPACE<|MERGE_RESOLUTION|>--- conflicted
+++ resolved
@@ -547,64 +547,4 @@
 	}
 }
 
-<<<<<<< HEAD
-void FPerforceSourceControlProvider::LoadSSLLibraries()
-{
-#if PLATFORM_WINDOWS
-#if PLATFORM_64BITS
-
-#if _MSC_VER >= 1900
-	const FString VSVersion = TEXT("VS2015/");
-#elif _MSC_VER >= 1800
-	const FString VSVersion = TEXT("VS2013/");
-#else
-	#error "Unsupported Visual Studio version."
-#endif
-
-	const FString PlatformString = TEXT("Win64");
-	const FString RootOpenSSLPath = FPaths::EngineDir() / TEXT("Binaries/ThirdParty/OpenSSL/") / PlatformString / VSVersion;
-	const FText LoadFailed = LOCTEXT("SourceControlLoadSSLLibraryFailed", "Failed to load \"{DLLPath}\". You may be unable to use SSL functionality with source control.");
-
-	FString DLLToLoad = RootOpenSSLPath + TEXT("libeay32.dll");
-	Module_libeay32 = LoadLibraryW(*DLLToLoad);
-
-	if(Module_libeay32 == nullptr)
-	{
-		FFormatNamedArguments Arguments;
-		Arguments.Add( TEXT("DLLPath"), FText::FromString(DLLToLoad) );
-		FMessageLog("SourceControl").Error(FText::Format(LoadFailed, Arguments));
-	}
-
-	DLLToLoad = RootOpenSSLPath + TEXT("ssleay32.dll");
-	Module_ssleay32 = LoadLibraryW(*DLLToLoad);
-
-	if(Module_ssleay32 == nullptr)
-	{
-		FFormatNamedArguments Arguments;
-		Arguments.Add( TEXT("DLLPath"), FText::FromString(DLLToLoad) );
-		FMessageLog("SourceControl").Error(FText::Format(LoadFailed, Arguments));
-	}
-#endif
-#endif
-}
-
-void FPerforceSourceControlProvider::UnloadSSLLibraries()
-{
-#if PLATFORM_WINDOWS
-	if(Module_libeay32)
-	{
-		FreeLibrary(Module_libeay32);
-		Module_libeay32 = NULL;
-	}
-
-	if(Module_ssleay32)
-	{
-		FreeLibrary(Module_ssleay32);
-		Module_ssleay32 = NULL;
-	}
-#endif
-}
-
-=======
->>>>>>> aaefee4c
 #undef LOCTEXT_NAMESPACE