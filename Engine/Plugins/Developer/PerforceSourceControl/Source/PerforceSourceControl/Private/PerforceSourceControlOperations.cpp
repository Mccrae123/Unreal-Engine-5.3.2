--- conflicted
+++ resolved
@@ -12,10 +12,7 @@
 #include "Misc/EngineVersion.h"
 #include "Misc/Paths.h"
 #include "PerforceConnection.h"
-<<<<<<< HEAD
-=======
 #include "PerforceMessageLog.h"
->>>>>>> 4af6daef
 #include "PerforceSourceControlChangeStatusOperation.h"
 #include "PerforceSourceControlChangelistState.h"
 #include "PerforceSourceControlCommand.h"
@@ -1412,12 +1409,8 @@
 					const FString& ResolveBaseFile = ClientRecord(VarName);
 					VarName = FString::Printf(TEXT("resolveFromFile%d"), ResolveActionNumber);
 					const FString& ResolveFromFile = ClientRecord(VarName);
-<<<<<<< HEAD
-					if(!ensureMsgf( ResolveFromFile == ResolveBaseFile, TEXT("Text cannot resolve %s with %s, we do not support cross file merging"), *ResolveBaseFile, *ResolveFromFile ) )
-=======
 
 					if(ResolveFromFile != ResolveBaseFile)
->>>>>>> 4af6daef
 					{
 						FTSMessageLog SourceControlLog("SourceControl");
 						SourceControlLog.Error(FText::Format(LOCTEXT("P4Operation_UnsupportedCrossFileMerge", "Text cannot resolve {0} with {1}, we do not support cross file merging"), FText::FromString(ResolveBaseFile), FText::FromString(ResolveFromFile)));
@@ -3162,19 +3155,12 @@
 																	FOnIsCancelled::CreateRaw(&InCommand, &FPerforceSourceControlCommand::IsCanceled), 
 																	InCommand.bConnectionDropped, Flags);
 			
-<<<<<<< HEAD
-			RemoveRedundantErrors(InCommand, TEXT(" - no such file(s)."));
-			RemoveRedundantErrors(InCommand, TEXT(" - file(s) not on client"));
-			RemoveRedundantErrors(InCommand, TEXT("' is not under client's root '"));
-			RemoveRedundantErrors(InCommand, TEXT(" - no file(s) at that changelist number."));
-=======
 			const bool bMoveToInfo = true;
 			RemoveRedundantErrors(InCommand, TEXT(" - no such file(s)."), bMoveToInfo);
 			RemoveRedundantErrors(InCommand, TEXT(" - file(s) not on client"), bMoveToInfo);
 			RemoveRedundantErrors(InCommand, TEXT("' is not under client's root '"), bMoveToInfo);
 			RemoveRedundantErrors(InCommand, TEXT(" - no file(s) at that changelist number."), bMoveToInfo);
 			ReplaceErrors(InCommand, TEXT(" - must refer to client"), TEXT(" - no such depot!"), bMoveToInfo);
->>>>>>> 4af6daef
 
 			if (!InCommand.ResultInfo.ErrorMessages.IsEmpty() || (InCommand.Files.Num() != FilesData.Num()))
 			{
@@ -3187,11 +3173,7 @@
 
 				for (int32 Index = 0; Index < InCommand.Files.Num(); ++Index)
 				{
-<<<<<<< HEAD
-					Operation->AddFileData(InCommand.Files[Index], FilesData[Index]);
-=======
 					Operation->__Internal_AddFileData(InCommand.Files[Index], FilesData[Index]);
->>>>>>> 4af6daef
 				}
 			}
 		}
@@ -3217,19 +3199,12 @@
 																		FOnIsCancelled::CreateRaw(&InCommand, &FPerforceSourceControlCommand::IsCanceled), 
 																		InCommand.bConnectionDropped, Flags);
 
-<<<<<<< HEAD
-				RemoveRedundantErrors(InCommand, TEXT(" - no such file(s)."));
-				RemoveRedundantErrors(InCommand, TEXT(" - file(s) not on client"));
-				RemoveRedundantErrors(InCommand, TEXT("' is not under client's root '"));
-				RemoveRedundantErrors(InCommand, TEXT(" - no file(s) at that changelist number."));
-=======
 				const bool bMoveToInfo = true;
 				RemoveRedundantErrors(InCommand, TEXT(" - no such file(s)."), bMoveToInfo);
 				RemoveRedundantErrors(InCommand, TEXT(" - file(s) not on client"), bMoveToInfo);
 				RemoveRedundantErrors(InCommand, TEXT("' is not under client's root '"), bMoveToInfo);
 				RemoveRedundantErrors(InCommand, TEXT(" - no file(s) at that changelist number."), bMoveToInfo);
 				ReplaceErrors(InCommand, TEXT(" - must refer to client"), TEXT(" - no such depot!"), bMoveToInfo);
->>>>>>> 4af6daef
 
 				if (InCommand.bCommandSuccessful)
 				{
@@ -3471,27 +3446,6 @@
 
 	FScopedPerforceConnection ScopedConnection(InCommand);
 
-<<<<<<< HEAD
-	if (!InCommand.IsCanceled() && ScopedConnection.IsValid())
-	{
-		FPerforceConnection& Connection = ScopedConnection.GetConnection();
-		TSharedRef<FGetFile, ESPMode::ThreadSafe> Operation = StaticCastSharedRef<FGetFile>(InCommand.Operation);
-
-		TSharedRef<FPerforceSourceControlRevision, ESPMode::ThreadSafe> Revision = MakeShareable(new FPerforceSourceControlRevision(GetSCCProvider()));
-		Revision->FileName = Operation->GetDepotFilePath();
-		Revision->ChangelistNumber = FCString::Atoi(*Operation->GetChangelistNumber());
-		Revision->RevisionNumber = FCString::Atoi(*Operation->GetRevisionNumber());
-		Revision->bIsShelve = Operation->IsShelve();
-	
-		FString OutFilename;
-
-		InCommand.bCommandSuccessful = Revision->Get(OutFilename, InCommand.Concurrency);
-
-		if (InCommand.bCommandSuccessful)
-		{
-			Operation->SetOutPackageFilename(OutFilename);
-		}
-=======
 	if (InCommand.IsCanceled() || !ScopedConnection.IsValid())
 	{
 		return false;
@@ -3512,7 +3466,6 @@
 	if (InCommand.bCommandSuccessful)
 	{
 		Operation->SetOutPackageFilename(OutFilename);
->>>>>>> 4af6daef
 	}
 
 	return InCommand.bCommandSuccessful;
