--- conflicted
+++ resolved
@@ -1,12 +1,6 @@
 // Copyright Epic Games, Inc. All Rights Reserved.
 
 #include "PerforceSourceControlOperations.h"
-<<<<<<< HEAD
-#include "PerforceSourceControlPrivate.h"
-#include "HAL/FileManager.h"
-#include "ISourceControlModule.h"
-#include "Misc/Paths.h"
-=======
 
 #include "Algo/AnyOf.h"
 #include "Algo/Find.h"
@@ -15,7 +9,6 @@
 #include "HAL/FileManager.h"
 #include "HAL/IConsoleManager.h"
 #include "ISourceControlModule.h"
->>>>>>> d731a049
 #include "Misc/EngineVersion.h"
 #include "Misc/Paths.h"
 #include "PerforceConnection.h"
@@ -550,24 +543,14 @@
 	{
 		FPerforceConnection& Connection = ScopedConnection.GetConnection();
 		FText CachedDescription;
-<<<<<<< HEAD
-		FPerforceSourceControlModule& PerforceSourceControl = FModuleManager::GetModuleChecked<FPerforceSourceControlModule>("PerforceSourceControl");
-		FPerforceSourceControlProvider& Provider = PerforceSourceControl.GetProvider();
-
-=======
 		
->>>>>>> d731a049
 		check(InCommand.Operation->GetName() == GetName());
 		TSharedRef<FCheckIn, ESPMode::ThreadSafe> Operation = StaticCastSharedRef<FCheckIn>(InCommand.Operation);
 
 		TArray<FString> FilesToSubmit = InCommand.Files;
 
 		FPerforceSourceControlChangelist ChangeList(InCommand.Changelist);
-<<<<<<< HEAD
-		FSourceControlChangelistStateRef ChangelistState = PerforceSourceControl.GetProvider().GetStateInternal(InCommand.Changelist);
-=======
 		FSourceControlChangelistStateRef ChangelistState = GetSCCProvider().GetStateInternal(InCommand.Changelist);
->>>>>>> d731a049
 		TArray<FString> ReopenedFiles;
 
 		InCommand.bCommandSuccessful = true;
@@ -1152,12 +1135,8 @@
 
 static void ParseUpdateStatusResults(const FP4RecordSet& InRecords, const TArray<FText>& ErrorMessages, TArray<FPerforceSourceControlState>& OutStates, const FString& ContentRoot, TMap<FString, FBranchModification>& BranchModifications)
 {
-<<<<<<< HEAD
-	TRACE_CPUPROFILER_EVENT_SCOPE(FPerforceUpdateStatusWorker_ParseUpdateStatusResults);
-=======
 	TRACE_CPUPROFILER_EVENT_SCOPE(FPerforceUpdateStatusWorker::ParseUpdateStatusResults);
 
->>>>>>> d731a049
 	// Build up a map of any other branch states
 	for (const FP4Record& ClientRecord : InRecords)
 	{
@@ -3190,10 +3169,6 @@
 			ClientDesc << TEXT("Stream:\t") << Operation->GetWorkspaceStream() << TEXT("\n\n");
 		}
 
-<<<<<<< HEAD
-		AddType(*Operation, ClientDesc);
-		
-=======
 		if(!Operation->GetClientView().IsEmpty())
 		{
 			ClientDesc << TEXT("View:\t\n");
@@ -3210,7 +3185,6 @@
 
 		AddType(*Operation, ClientDesc);
 
->>>>>>> d731a049
 		InCommand.bCommandSuccessful = Connection.CreateWorkspace(	ClientDesc,
 																	FOnIsCancelled::CreateRaw(&InCommand, &FPerforceSourceControlCommand::IsCanceled),
 																	InCommand.ResultInfo.ErrorMessages);
@@ -3252,33 +3226,7 @@
 	return "DeleteWorkspace";
 }
 
-<<<<<<< HEAD
-void FPerforceCreateWorkspaceWorker::AddType(const FCreateWorkspace& Operation, FStringBuilderBase& ClientDesc)
-{
-	ClientDesc << TEXT("Type:\t");
-
-	switch (Operation.GetType())
-	{
-	case FCreateWorkspace::EType::Writeable:
-		ClientDesc << TEXT("writeable");
-		break;
-	case FCreateWorkspace::EType::ReadOnly:
-		ClientDesc << TEXT("readonly");
-		break;
-	case FCreateWorkspace::EType::Partitioned:
-		ClientDesc << TEXT("partitioned");
-		break;
-	default:
-		checkNoEntry();
-	}
-
-	ClientDesc << TEXT("\n");
-}
-
-bool FPerforceDeleteWorkspaceWorker::Execute(class FPerforceSourceControlCommand& InCommand)
-=======
 bool FPerforceDeleteWorkspaceWorker::Execute(FPerforceSourceControlCommand& InCommand)
->>>>>>> d731a049
 {
 	TRACE_CPUPROFILER_EVENT_SCOPE(FPerforceDeleteWorkspaceWorker::Execute);
 
