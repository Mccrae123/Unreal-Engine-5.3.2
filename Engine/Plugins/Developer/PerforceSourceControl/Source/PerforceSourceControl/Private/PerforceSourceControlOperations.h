--- conflicted
+++ resolved
@@ -206,8 +206,6 @@
 	virtual FName GetName() const override;
 	virtual bool Execute(class FPerforceSourceControlCommand& InCommand) override;
 	virtual bool UpdateStates() const override;
-<<<<<<< HEAD
-=======
 };
 
 class FPerforceNewChangelistWorker : public IPerforceSourceControlWorker
@@ -384,5 +382,4 @@
 	virtual FName GetName() const override;
 	virtual bool Execute(class FPerforceSourceControlCommand& InCommand) override;
 	virtual bool UpdateStates() const override;
->>>>>>> 6bbb88c8
 };