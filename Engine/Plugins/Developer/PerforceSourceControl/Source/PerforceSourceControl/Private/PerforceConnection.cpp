--- conflicted
+++ resolved
@@ -610,10 +610,7 @@
 FPerforceConnection::FPerforceConnection(const FPerforceConnectionInfo& InConnectionInfo, FPerforceSourceControlProvider& InSCCProvider)
 	: bEstablishedConnection(false)
 	, bIsUnicode(false)
-<<<<<<< HEAD
-=======
 	, LatestCommunicateTime(0.0)
->>>>>>> 4af6daef
 	, SCCProvider(InSCCProvider)
 {
 	EstablishConnection(InConnectionInfo);
@@ -983,11 +980,6 @@
 	}
 }
 
-<<<<<<< HEAD
-bool FPerforceConnection::RunCommand(	const FString& InCommand, const TArray<FString>& InParameters, FP4RecordSet& OutRecordSet, 
-										TArray<FSharedBuffer>* OutData, TArray<FText>& OutErrorMessage, 
-										FOnIsCancelled InIsCancelled, bool& OutConnectionDropped, ERunCommandFlags RunFlags)
-=======
 double FPerforceConnection::GetLatestCommuncationTime() const
 {
 	return LatestCommunicateTime;
@@ -996,7 +988,6 @@
 bool FPerforceConnection::RunCommand(	const FString& InCommand, const TArray<FString>& InParameters, FP4RecordSet& OutRecordSet, 
                                         TArray<FSharedBuffer>* OutData, TArray<FText>& OutErrorMessage, 
                                         FOnIsCancelled InIsCancelled, bool& OutConnectionDropped, ERunCommandFlags RunFlags)
->>>>>>> 4af6daef
 {
 	TRACE_CPUPROFILER_EVENT_SCOPE_TEXT(*FString::Printf(TEXT("FPerforceConnection::RunCommand_%s"), *InCommand));
 
@@ -1086,9 +1077,6 @@
 	if (bLogCommandDetails)
 	{
 		const double ExecutionTime = FPlatformTime::Seconds() - SCCStartTime;
-<<<<<<< HEAD
-		UE_CLOG((LogSourceControl.GetVerbosity() == ELogVerbosity::VeryVerbose) || (ExecutionTime >= 0.1), LogSourceControl, Log, TEXT("P4 execution time: %0.4f seconds. Command: %s"), ExecutionTime, *FullCommand);
-=======
 		if (ExecutionTime >= 0.1)
 		{
 			UE_LOG(LogSourceControl, Log, TEXT("P4 execution time: %0.4f seconds. Command: %s"), ExecutionTime, *FullCommand);
@@ -1102,7 +1090,6 @@
 	if (!OutConnectionDropped)
 	{
 		LatestCommunicateTime = FPlatformTime::Seconds();
->>>>>>> 4af6daef
 	}
 
 	return OutRecordSet.Num() > 0;
