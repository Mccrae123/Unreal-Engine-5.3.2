--- conflicted
+++ resolved
@@ -95,15 +95,10 @@
 		AddDynamicLibsForVersion("2.9.6");
 		AddDynamicLibsForVersion("2.9.7");
 		AddDynamicLibsForVersion("2.9.8");
-<<<<<<< HEAD
-
-		string LatestOodleVersion = "2.9.8";
-=======
 		AddDynamicLibsForVersion("2.9.9");
 		AddDynamicLibsForVersion("2.9.10");
 
 		string LatestOodleVersion = "2.9.10";
->>>>>>> 4af6daef
 
 		string IncludeDirectory = Path.Combine(ModuleDirectory, "..", "Sdks", LatestOodleVersion, "include");
 		PrivateIncludePaths.Add(IncludeDirectory);
