// Copyright Epic Games, Inc. All Rights Reserved.

#include "RenderDocPluginLoader.h"
#include "RenderDocPluginModule.h"
#include "RenderDocPluginSettings.h"

#include "Internationalization/Internationalization.h"

#include "Developer/DesktopPlatform/public/DesktopPlatformModule.h"
#include "Windows/AllowWindowsPlatformTypes.h"
#include "Misc/ConfigCacheIni.h"
#include "RHI.h"

#define LOCTEXT_NAMESPACE "RenderDocPlugin" 

static TAutoConsoleVariable<int32> CVarRenderDocEnableCrashHandler(
	TEXT("renderdoc.EnableCrashHandler"),
	0,
	TEXT("0 - Crash handling is completely delegated to the engine. ")
	TEXT("1 - The RenderDoc crash handler will be used (Only use this if you know the problem is with RenderDoc and you want to notify the RenderDoc developers!)."));

static TAutoConsoleVariable<FString> CVarRenderDocBinaryPath(
	TEXT("renderdoc.BinaryPath"),
	TEXT(""),
	TEXT("Path to the main RenderDoc executable to use."));

static void* LoadAndCheckRenderDocLibrary(FRenderDocPluginLoader::RENDERDOC_API_CONTEXT*& RenderDocAPI, const FString& RenderdocPath)
{
	check(nullptr == RenderDocAPI);

	if (RenderdocPath.IsEmpty())
	{
		return(nullptr);
	}

	FString PathToRenderDocDLL = FPaths::Combine(*RenderdocPath, *FString("renderdoc.dll"));
	if (!FPaths::FileExists(PathToRenderDocDLL))
	{
		if (FApp::IsUnattended())
		{
			UE_LOG(RenderDocPlugin, Display, TEXT("unable to locate RenderDoc library at: %s"), *PathToRenderDocDLL);
		}
		else
		{
			UE_LOG(RenderDocPlugin, Warning, TEXT("unable to locate RenderDoc library at: %s"), *PathToRenderDocDLL);
		}
		return(nullptr);
	}

	UE_LOG(RenderDocPlugin, Log, TEXT("a RenderDoc library has been located at: %s"), *PathToRenderDocDLL);

	void* RenderDocDLL = FPlatformProcess::GetDllHandle(*PathToRenderDocDLL);
	if (RenderDocDLL == nullptr)
	{
		UE_LOG(RenderDocPlugin, Warning, TEXT("unable to dynamically load RenderDoc library"));
		return(nullptr);
	}

	pRENDERDOC_GetAPI RENDERDOC_GetAPI = (pRENDERDOC_GetAPI)FPlatformProcess::GetDllExport(RenderDocDLL, TEXT("RENDERDOC_GetAPI"));
	if (RENDERDOC_GetAPI == nullptr)
	{
		UE_LOG(RenderDocPlugin, Warning, TEXT("unable to obtain 'RENDERDOC_GetAPI' function from 'renderdoc.dll'. You are likely using an incompatible version of RenderDoc."), *PathToRenderDocDLL);
		FPlatformProcess::FreeDllHandle(RenderDocDLL);
		return(nullptr);
	}

	// Version checking and reporting
	if (0 == RENDERDOC_GetAPI(eRENDERDOC_API_Version_1_0_0, (void**)&RenderDocAPI))
	{
		UE_LOG(RenderDocPlugin, Warning, TEXT("unable to initialize RenderDoc library due to API incompatibility (plugin requires eRENDERDOC_API_Version_1_0_0)."), *PathToRenderDocDLL);
		FPlatformProcess::FreeDllHandle(RenderDocDLL);
		return(nullptr);
	}

	//Unregister crash handler unless the user has enabled it. This is to avoid sending unneccesary crash reports to Baldur.
	if (!CVarRenderDocEnableCrashHandler.GetValueOnAnyThread())
	{
		RenderDocAPI->UnloadCrashHandler();
	}

	int MajorVersion(0), MinorVersion(0), PatchVersion(0);
	RenderDocAPI->GetAPIVersion(&MajorVersion, &MinorVersion, &PatchVersion);
	UE_LOG(RenderDocPlugin, Log, TEXT("RenderDoc library has been loaded (RenderDoc API v%i.%i.%i)."), MajorVersion, MinorVersion, PatchVersion);

	return(RenderDocDLL);
}

void FRenderDocPluginLoader::Initialize()
{
	RenderDocDLL = nullptr;
	RenderDocAPI = nullptr;

	bool bDisableFrameTraceCapture = FParse::Param(FCommandLine::Get(), TEXT("DisableFrameTraceCapture"));
	if (bDisableFrameTraceCapture)
	{
		UE_LOG(RenderDocPlugin, Display, TEXT("RenderDoc plugin will not be loaded because -DisableFrameTraceCapture cmd line flag."));
		return;
	}

	if (FApp::IsUnattended())
	{
		IConsoleVariable* CVarAutomationAllowFrameTraceCapture = IConsoleManager::Get().FindConsoleVariable(TEXT("AutomationAllowFrameTraceCapture"), false);
		if (!CVarAutomationAllowFrameTraceCapture || CVarAutomationAllowFrameTraceCapture->GetInt() == 0)
		{
			UE_LOG(RenderDocPlugin, Display, TEXT("RenderDoc plugin will not be loaded because AutomationAllowFrameTraceCapture cvar is set to 0."));
			return;
		}
	}

	if (GUsingNullRHI)
	{
		// THIS WILL NEVER TRIGGER because of a sort of chicken-and-egg problem: RenderDoc Loader is a PostConfigInit
		// plugin, and GUsingNullRHI is only initialized properly between PostConfigInit and PreLoadingScreen phases.
<<<<<<< HEAD
		// (nevertheless, keep this comment around for future iterations of UE4)
=======
		// (nevertheless, keep this comment around for future iterations of UE)
>>>>>>> 6bbb88c8
		UE_LOG(RenderDocPlugin, Display, TEXT("RenderDoc plugin will not be loaded because a null RHI (Cook Server, perhaps) is being used."));
		return;
	}
	
	// Look for a renderdoc.dll somewhere in the system:
	UE_LOG(RenderDocPlugin, Log, TEXT("locating RenderDoc library (renderdoc.dll)..."));

	// 1) Check the Game configuration files. Since we are so early in the loading phase, we first need to load the cvars since they're not loaded at this point:
	ApplyCVarSettingsFromIni(TEXT("/Script/RenderDocPlugin.RenderDocPluginSettings"), *GEngineIni, ECVF_SetByProjectSetting);
	RenderDocDLL = LoadAndCheckRenderDocLibrary(RenderDocAPI, CVarRenderDocBinaryPath.GetValueOnAnyThread());

	// 2) Check for a RenderDoc system installation in the registry:
	if (RenderDocDLL == nullptr)
	{
		FString RenderdocPath;
		FWindowsPlatformMisc::QueryRegKey(HKEY_LOCAL_MACHINE, TEXT("SOFTWARE\\Classes\\RenderDoc.RDCCapture.1\\DefaultIcon\\"), TEXT(""), RenderdocPath);
		RenderdocPath = FPaths::GetPath(RenderdocPath);
		RenderDocDLL = LoadAndCheckRenderDocLibrary(RenderDocAPI, RenderdocPath);
		if (RenderDocDLL)
		{
			CVarRenderDocBinaryPath.AsVariable()->Set(*RenderdocPath, ECVF_SetByProjectSetting);
		}
	}

	// 3) Check for a RenderDoc custom installation by prompting the user:
	IDesktopPlatform* DesktopPlatform = FDesktopPlatformModule::Get();
	if (RenderDocDLL == nullptr && DesktopPlatform && !FApp::IsUnattended())
	{
		//Renderdoc does not seem to be installed, but it might be built from source or downloaded by archive, 
		//so prompt the user to navigate to the main exe file
		UE_LOG(RenderDocPlugin, Log, TEXT("RenderDoc library not found; provide a custom installation location..."));

		FString RenderdocPath;
		// renderdocui.exe is the old executable name, it was changed to qrenderdoc.exe in 1.0.
		// If users upgraded from pre-1.0 to 1.0+, renderdocui.exe is a redirect to qrenderdoc.exe; otherwise only the new executable exists.
		FString Filter = TEXT("RenderDoc executable|renderdocui.exe;qrenderdoc.exe");
		TArray<FString> OutFiles;
		if (DesktopPlatform->OpenFileDialog(nullptr, TEXT("Locate main RenderDoc executable..."), TEXT(""), TEXT(""), Filter, EFileDialogFlags::None, OutFiles))
		{
			RenderdocPath = OutFiles[0];
		}

		RenderdocPath = FPaths::GetPath(RenderdocPath);
		RenderDocDLL = LoadAndCheckRenderDocLibrary(RenderDocAPI, RenderdocPath);
		if (RenderDocDLL)
		{
			CVarRenderDocBinaryPath.AsVariable()->Set(*RenderdocPath, ECVF_SetByProjectSetting);
		}
	}

	// 4) All bets are off; aborting...
	if (RenderDocDLL == nullptr)
	{
		if (FApp::IsUnattended())
		{
			UE_LOG(RenderDocPlugin, Display, TEXT("Unable to initialize the plugin because no RenderDoc libray has been located."));
		}
		else
		{
			UE_LOG(RenderDocPlugin, Warning, TEXT("Unable to initialize the plugin because no RenderDoc libray has been located."));
		}

		return;
	}

	UE_LOG(RenderDocPlugin, Log, TEXT("plugin has been loaded successfully."));
}

void FRenderDocPluginLoader::Release()
{
	if (GUsingNullRHI)
	{
		return;
	}

	if (RenderDocDLL)
	{
		FPlatformProcess::FreeDllHandle(RenderDocDLL);
		RenderDocDLL = nullptr;
	}

	UE_LOG(RenderDocPlugin, Log, TEXT("plugin has been unloaded."));
}

void* FRenderDocPluginLoader::GetRenderDocLibrary()
{
	void* RenderDocDLL = nullptr;
	FString PathToRenderDocDLL = FPaths::Combine(*CVarRenderDocBinaryPath.GetValueOnAnyThread(), *FString("renderdoc.dll"));
	RenderDocDLL = FPlatformProcess::GetDllHandle(*PathToRenderDocDLL);

	return RenderDocDLL;
}

#undef LOCTEXT_NAMESPACE 
#include "Windows/HideWindowsPlatformTypes.h"<|MERGE_RESOLUTION|>--- conflicted
+++ resolved
@@ -111,11 +111,7 @@
 	{
 		// THIS WILL NEVER TRIGGER because of a sort of chicken-and-egg problem: RenderDoc Loader is a PostConfigInit
 		// plugin, and GUsingNullRHI is only initialized properly between PostConfigInit and PreLoadingScreen phases.
-<<<<<<< HEAD
-		// (nevertheless, keep this comment around for future iterations of UE4)
-=======
 		// (nevertheless, keep this comment around for future iterations of UE)
->>>>>>> 6bbb88c8
 		UE_LOG(RenderDocPlugin, Display, TEXT("RenderDoc plugin will not be loaded because a null RHI (Cook Server, perhaps) is being used."));
 		return;
 	}
