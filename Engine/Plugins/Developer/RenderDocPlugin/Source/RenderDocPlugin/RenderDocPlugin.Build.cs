--- conflicted
+++ resolved
@@ -19,11 +19,7 @@
 				, "Projects"
 				, "RenderCore"
 				, "InputDevice"
-<<<<<<< HEAD
-				, "RHI"				// RHI module: required for accessing the UE4 flag GUsingNullRHI.
-=======
 				, "RHI"				// RHI module: required for accessing the UE flag GUsingNullRHI.
->>>>>>> 6bbb88c8
 				, "DeveloperSettings"
 			});
 
