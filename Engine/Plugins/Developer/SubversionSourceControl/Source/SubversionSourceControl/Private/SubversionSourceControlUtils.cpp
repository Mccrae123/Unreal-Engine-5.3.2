// Copyright Epic Games, Inc. All Rights Reserved.

#include "SubversionSourceControlUtils.h"
#include "HAL/PlatformFile.h"
#include "HAL/PlatformProcess.h"
#include "HAL/PlatformFileManager.h"
#include "Misc/FileHelper.h"
#include "Misc/Paths.h"
#include "ISourceControlModule.h"
#include "SubversionSourceControlModule.h"
#include "SubversionSourceControlCommand.h"
#include "SubversionSourceControlRevision.h"
#include "XmlFile.h"
#include "SubversionSourceControlState.h"
#include "XmlNode.h"

namespace SubversionSourceControlConstants
{
	/** The maximum number of files we submit in a single svn command */
	const int32 MaxFilesPerBatch = 50;
}

FSVNScopedTempFile::FSVNScopedTempFile(const FText& InText)
{
	Filename = FPaths::CreateTempFilename(*FPaths::ProjectLogDir(), TEXT("SVN-Temp"), TEXT(".txt"));
	if (!FFileHelper::SaveStringToFile(InText.ToString(), *Filename, FFileHelper::EEncodingOptions::ForceUTF8WithoutBOM))
	{
		UE_LOG(LogSourceControl, Error, TEXT("Failed to write to temp file: %s"), *Filename);
	}
}

FSVNScopedTempFile::FSVNScopedTempFile(const FString& InText)
{
	Filename = FPaths::CreateTempFilename( *FPaths::ProjectLogDir(), TEXT("SVN-Temp"), TEXT( ".txt" ) );
	if (!FFileHelper::SaveStringToFile(InText, *Filename, FFileHelper::EEncodingOptions::ForceUTF8WithoutBOM))
	{
		UE_LOG(LogSourceControl, Error, TEXT("Failed to write to temp file: %s"), *Filename);
	}
}

FSVNScopedTempFile::~FSVNScopedTempFile()
{
	if(FPaths::FileExists(Filename))
	{
		if(!FPlatformFileManager::Get().GetPlatformFile().DeleteFile(*Filename))
		{
			UE_LOG(LogSourceControl, Error, TEXT("Failed to delete temp file: %s"), *Filename);
		}
	}
}

const FString& FSVNScopedTempFile::GetFilename() const
{
	return Filename;
}

namespace SubversionSourceControlUtils
{

static FString DetectSubversionPath()
{
#if PLATFORM_WINDOWS
	const TCHAR* SVNExecutableName = TEXT("svn.exe");
#else
	const TCHAR* SVNExecutableName = TEXT("svn");
#endif

	const FSubversionSourceControlSettings& Settings = FModuleManager::GetModulePtr<FSubversionSourceControlModule>("SubversionSourceControl")->AccessSettings();

	FString SVNPath = Settings.GetExecutableOverride();
	if (!SVNPath.IsEmpty())
	{
		// Only allow to use a svn executable and not any arbitrary executable to prevent malicious users from running cmd.exe or something similar.
		FPaths::NormalizeFilename(SVNPath);
		SVNPath = FPaths::Combine(FPaths::GetPath(SVNPath), SVNExecutableName);

		if (FPaths::FileExists(SVNPath))
		{
			UE_LOG(LogSourceControl, Log, TEXT("Using user-supplied path %s for svn operations"), *FPaths::ConvertRelativePathToFull(SVNPath));
			return SVNPath;
		}
		
		UE_LOG(LogSourceControl, Log, TEXT("Specified svn executable (%s) does not exist. Falling back to default behaviour."), *SVNPath);
	}

	const bool bLaunchDetached = false;
	const bool bLaunchHidden = true;

#if PLATFORM_WINDOWS
	const TCHAR* Command[] = { TEXT("where"), SVNExecutableName };
	const FString DefaultPath = FPaths::EngineDir() / TEXT("Binaries/ThirdParty/svn") / FPlatformProcess::GetBinariesSubdirectory() / SVNExecutableName;
#elif PLATFORM_MAC
<<<<<<< HEAD
	const TCHAR* Command[] = { TEXT("/usr/bin/which"), TEXT("svn") };
	const FString DefaultPath = FPaths::EngineDir() / TEXT("Binaries/ThirdParty/svn") / FPlatformProcess::GetBinariesSubdirectory() / TEXT("bin/svn");
	const FString UsrLocalPath = TEXT("/usr/local/bin/svn");
=======
	const TCHAR* Command[] = { TEXT("/usr/bin/which"), SVNExecutableName };
	const FString DefaultPath = FPaths::EngineDir() / TEXT("Binaries/ThirdParty/svn") / FPlatformProcess::GetBinariesSubdirectory() / TEXT("bin") / SVNExecutableName;
	const FString UsrLocalPath = FString(TEXT("/usr/local/bin")) / SVNExecutableName;
>>>>>>> 4af6daef
#else
	const TCHAR* Command[] = { TEXT("/usr/bin/which"), SVNExecutableName };
	const FString DefaultPath = FString(TEXT("/usr/bin")) / SVNExecutableName;
#endif

	{
		// Attempt to detect a system wide version of the svn command line tools
		void* ReadPipe = nullptr, *WritePipe = nullptr;
		FPlatformProcess::CreatePipe(ReadPipe, WritePipe);

		FProcHandle ProcHandle = FPlatformProcess::CreateProc(Command[0], Command[1], bLaunchDetached, bLaunchHidden, bLaunchHidden, NULL, 0, NULL, WritePipe);
		if (ProcHandle.IsValid())
		{
			FPlatformProcess::WaitForProc(ProcHandle);
			SVNPath = FPlatformProcess::ReadPipe(ReadPipe);

			// Trim at the first \n
			int32 NewLine = INDEX_NONE;
			if (SVNPath.FindChar('\n', NewLine))
			{
				SVNPath.LeftInline(NewLine);
			}
		}
		FPlatformProcess::ClosePipe(ReadPipe, WritePipe);
		FPlatformProcess::CloseProc(ProcHandle);
	}

	bool bPathIsValid = !SVNPath.IsEmpty() && FPaths::FileExists(SVNPath);

#if PLATFORM_MAC
	/* On mac some SVN Package can update shell's path without exporting to global path. This binary should be preferred if existing since using keychain for authentication.
	   Hence we will piggyback on the same authentication mechanism the user will use to init their repository. */
	if (!bPathIsValid && (FPaths::FileExists(UsrLocalPath)))
	{
		SVNPath = UsrLocalPath;
		bPathIsValid = true;
	}

	// On mac we need to check is /usr/bin/svn valid (it can exists but invoking it tells that it is not distributed with XCode anymore)
	if (SVNPath == TEXT("/usr/bin/svn"))
	{
		void* ReadPipe = nullptr, *WritePipe = nullptr;
		FPlatformProcess::CreatePipe(ReadPipe, WritePipe);

        // Test is running '/usr/bin/svn --version' returns 0.
		FProcHandle DevToolsProc = FPlatformProcess::CreateProc(TEXT("/usr/bin/svn"), TEXT("--version"), bLaunchDetached, bLaunchHidden, bLaunchHidden, NULL, 0, NULL, WritePipe);
		if (DevToolsProc.IsValid())
		{
			FPlatformProcess::WaitForProc(DevToolsProc);

			int32 ReturnCode = 0;
			if (!FPlatformProcess::GetProcReturnCode(DevToolsProc, &ReturnCode) || ReturnCode != 0)
			{
				bPathIsValid = false;
			}
		}
		FPlatformProcess::ClosePipe(ReadPipe, WritePipe);
		FPlatformProcess::CloseProc(DevToolsProc);
	}
#endif

	if (!bPathIsValid)
	{
		UE_LOG(LogSourceControl, Log, TEXT("Unable to detect system-level svn binary."));
		SVNPath = DefaultPath;
	}

	UE_LOG(LogSourceControl, Log, TEXT("Using path %s for svn operations"), *FPaths::ConvertRelativePathToFull(SVNPath));
	return SVNPath;
}

static bool RunCommandInternal(const FString& InCommand, const TArray<FString>& InFiles, const TArray<FString>& InParameters, FString& OutResults, TArray<FString>& OutErrorMessages, const FString& UserName, const FString& Password)
{
	int32 ReturnCode = 0;
	FString StdError;
	FString FullCommand = InCommand;

	for (int32 Index = 0; Index < InParameters.Num(); Index++)
	{
		FullCommand += TEXT(" ");
		FullCommand += InParameters[Index];
	}

	for (int32 Index = 0; Index < InFiles.Num(); Index++)
	{
		FullCommand += TEXT(" \"") + InFiles[Index] + TEXT("\"");
	}

	// always non-interactive
	FullCommand += TEXT(" --non-interactive");

	// always trust server cert
	FullCommand += TEXT(" --trust-server-cert");

	if (UserName.Len() > 0)
	{
		FullCommand += FString::Printf(TEXT(" --username %s"), *UserName);
	}

	// note: dont mirror passwords to the output log
	UE_LOG(LogSourceControl, Log, TEXT("Attempting \"svn %s --password ********\""), *FullCommand);

	if (Password.Len() > 0)
	{
		FullCommand += FString::Printf(TEXT(" --password \"%s\""), *Password);
	}
	
	static const FString SVNBinaryPath = DetectSubversionPath();
	FPlatformProcess::ExecProcess(*SVNBinaryPath, *FullCommand, &ReturnCode, &OutResults, &StdError);

	// parse output & errors
	TArray<FString> Errors;
	StdError.ParseIntoArray(Errors, LINE_TERMINATOR, true);
	OutErrorMessages.Append(MoveTemp(Errors));

	return ReturnCode == 0;
}

bool RunCommand(const FString& InCommand, const TArray<FString>& InFiles, const TArray<FString>& InParameters, TArray<FXmlFile>& OutXmlResults, TArray<FString>& OutErrorMessages, const FString& UserName, const FString& Password)
{
	bool bResult = true;

	TArray<FString> Parameters = InParameters;
	Parameters.Add(TEXT("--xml"));

	if(InFiles.Num() > 0)
	{
		// Batch files up so we dont exceed command-line limits
		int32 FileCount = 0;
		while(FileCount < InFiles.Num())
		{
			TArray<FString> FilesInBatch;
			for(int32 FileIndex = 0; FileCount < InFiles.Num() && FileIndex < SubversionSourceControlConstants::MaxFilesPerBatch; FileIndex++, FileCount++)
			{
				FilesInBatch.Add(InFiles[FileCount]);
			}

			FString Results;
			const bool bThisResult = RunCommandInternal(InCommand, FilesInBatch, Parameters, Results, OutErrorMessages, UserName, Password);
			bResult &= bThisResult;
			if(bThisResult)
			{
				FXmlFile* XmlFile = new (OutXmlResults) FXmlFile();
				bResult &= XmlFile->LoadFile(Results, EConstructMethod::ConstructFromBuffer);
			}
		}
	}
	else
	{
		FString Results;
		const bool bThisResult = RunCommandInternal(InCommand, InFiles, Parameters, Results, OutErrorMessages, UserName, Password);
		bResult &= bThisResult;
		if(bThisResult)
		{
			FXmlFile* XmlFile = new (OutXmlResults) FXmlFile();
			bResult &= XmlFile->LoadFile(Results, EConstructMethod::ConstructFromBuffer);
		}
	}

	return bResult;
}

bool RunAtomicCommand(const FString& InCommand, const TArray<FString>& InFiles, const TArray<FString>& InParameters, TArray<FString>& OutResults, TArray<FString>& OutErrorMessages, const FString& UserName, const FString& Password)
{
	check(InFiles.Num() < SubversionSourceControlConstants::MaxFilesPerBatch);

	FString Results;
	if( RunCommandInternal(InCommand, InFiles, InParameters, Results, OutErrorMessages, UserName, Password) )
	{
		Results.ParseIntoArray(OutResults, LINE_TERMINATOR, true);
		return true;
	}
	return false;
}

bool RunCommand(const FString& InCommand, const TArray<FString>& InFiles, const TArray<FString>& InParameters, TArray<FString>& OutResults, TArray<FString>& OutErrorMessages, const FString& UserName, const FString& Password)
{
	bool bResult = true;

	if(InFiles.Num() > 0)
	{
		// Batch files up so we dont exceed command-line limits
		int32 FileCount = 0;
		while(FileCount < InFiles.Num())
		{
			TArray<FString> FilesInBatch;
			for(int32 FileIndex = 0; FileCount < InFiles.Num() && FileIndex < SubversionSourceControlConstants::MaxFilesPerBatch; FileIndex++, FileCount++)
			{
				FilesInBatch.Add(InFiles[FileCount]);
			}

			FString Results;
			bResult &= RunCommandInternal(InCommand, FilesInBatch, InParameters, Results, OutErrorMessages, UserName, Password);
			Results.ParseIntoArray(OutResults, LINE_TERMINATOR, true);
		}
	}
	else
	{
		FString Results;
		bResult &= RunCommandInternal(InCommand, InFiles, InParameters, Results, OutErrorMessages, UserName, Password);
		Results.ParseIntoArray(OutResults, LINE_TERMINATOR, true);
	}

	return bResult;
}

/** Helper function for ParseStatusResults */
static EWorkingCopyState::Type GetWorkingCopyState(const FString& InValue)
{
	static TMap<FString, EWorkingCopyState::Type> ValueStateMap;
	if(ValueStateMap.Num() == 0)
	{
		ValueStateMap.Add(TEXT("none"), EWorkingCopyState::Unknown);
		ValueStateMap.Add(TEXT("normal"), EWorkingCopyState::Pristine);
		ValueStateMap.Add(TEXT("added"), EWorkingCopyState::Added);
		ValueStateMap.Add(TEXT("conflicted"), EWorkingCopyState::Conflicted);
		ValueStateMap.Add(TEXT("deleted"), EWorkingCopyState::Deleted);
		ValueStateMap.Add(TEXT("external"), EWorkingCopyState::External);
		ValueStateMap.Add(TEXT("ignored"), EWorkingCopyState::Ignored);
		ValueStateMap.Add(TEXT("incomplete"), EWorkingCopyState::Incomplete);
		ValueStateMap.Add(TEXT("merged"), EWorkingCopyState::Merged);
		ValueStateMap.Add(TEXT("missing"), EWorkingCopyState::Missing);
		ValueStateMap.Add(TEXT("modified"), EWorkingCopyState::Modified);
		ValueStateMap.Add(TEXT("obstructed"), EWorkingCopyState::Obstructed);
		ValueStateMap.Add(TEXT("unversioned"), EWorkingCopyState::NotControlled);
	}

	return ValueStateMap.FindRef(InValue);
}

/** Helper function for ParseStatusResults */
static ELockState::Type GetLockState(const FString& InOwner, const FString& InUserName)
{
	if(InOwner.Len() == 0)
	{
		return ELockState::NotLocked;
	}
	else if(InOwner == InUserName)
	{
		return ELockState::Locked;
	}
	else
	{
		return ELockState::LockedOther;
	}
}

FString TranslateAction(const FString& InAction)
{
	static TMap<FString, FString> ActionActionMap;
	if(ActionActionMap.Num() == 0)
	{
		ActionActionMap.Add(TEXT("A"), TEXT("add"));
		ActionActionMap.Add(TEXT("D"), TEXT("delete"));
		ActionActionMap.Add(TEXT("R"), TEXT("replace"));
		ActionActionMap.Add(TEXT("M"), TEXT("edit"));
	}

	return ActionActionMap.FindRef(InAction);
}

FDateTime GetDate(const FString& InDateString)
{
	// Date format output from SVN is e.g. YYYY-MM-DDTHH:MM:SS.msZ
	FString TrimmedDate = InDateString.Replace(TEXT("T"), TEXT(" "));
	TrimmedDate = TrimmedDate.Replace(TEXT("Z"), TEXT(" "));
	TrimmedDate = TrimmedDate.Replace(TEXT("-"), TEXT(" "));
	TrimmedDate = TrimmedDate.Replace(TEXT(":"), TEXT(" "));
	TrimmedDate = TrimmedDate.Replace(TEXT("."), TEXT(" "));

	TArray<FString> Tokens;
	TrimmedDate.ParseIntoArray(Tokens, TEXT(" "), true);

	int32 Year = FMath::Clamp(Tokens.Num() > 0 ? FCString::Atoi(*Tokens[0]) : 0, 0, 9999);
	int32 Month = FMath::Clamp(Tokens.Num() > 1 ? FCString::Atoi(*Tokens[1]) : 0, 1, 12);
	int32 Day = FMath::Clamp(Tokens.Num() > 2 ? FCString::Atoi(*Tokens[2]) : 0, 1, FDateTime::DaysInMonth(Year, Month));
	int32 Hour = FMath::Clamp(Tokens.Num() > 3 ? FCString::Atoi(*Tokens[3]) : 0, 0, 23);
	int32 Minute = FMath::Clamp(Tokens.Num() > 4 ? FCString::Atoi(*Tokens[4]) : 0, 0, 59);
	int32 Second = FMath::Clamp(Tokens.Num() > 5 ? FCString::Atoi(*Tokens[5]) : 0, 0, 59);
	int32 Millisecond = FMath::Clamp(Tokens.Num() > 6 ? (int32)((1.0f / (float)FCString::Atof(*Tokens[6])) * 1000.0f) : 0, 0, 1000);

	return FDateTime( Year, Month, Day, Hour, Minute, Second, Millisecond );
}

/** Helper function for ParseLogResults() - get the repsitory-relative filename of a file in our working copy */
static FString GetRepoName(const FString& InFilename, const FString& UserName)
{
	FString Result;
	TArray<FXmlFile> ResultsXml;
	TArray<FString> ErrorMessages;

	TArray<FString> Files;
	Files.Add(InFilename);

	if(RunCommand(TEXT("info"), Files, TArray<FString>(), ResultsXml, ErrorMessages, UserName))
	{
		static const FString Info(TEXT("info"));
		static const FString Entry(TEXT("entry"));
		static const FString Url(TEXT("url"));
		static const FString Repository(TEXT("repository"));
		static const FString Root(TEXT("root"));

		for(auto ResultIt(ResultsXml.CreateConstIterator()); ResultIt; ResultIt++)
		{
			const FXmlNode* InfoNode = ResultIt->GetRootNode();
			if(InfoNode == NULL || InfoNode->GetTag() != Info)
			{
				continue;
			}

			const FXmlNode* EntryNode = InfoNode->FindChildNode(Entry);
			if(EntryNode == NULL)
			{
				continue;
			}

			const FXmlNode* URLNode = EntryNode->FindChildNode(Url);
			if(URLNode == NULL)
			{
				continue;
			}

			FString URL = URLNode->GetContent();

			const FXmlNode* RepositoryNode = EntryNode->FindChildNode(Repository);
			if(RepositoryNode == NULL)
			{
				continue;
			}

			const FXmlNode* RootNode = RepositoryNode->FindChildNode(Root);
			if(RootNode == NULL)
			{
				continue;
			}

			FString RootStr = RootNode->GetContent();
			const int32 RootLength = RootStr.Len();
			if (URL.Left(RootLength) == RootStr)
			{
				Result = URL.Right(URL.Len() - RootLength);
				break;
			}
		}
	}

	return Result;
}

void ParseLogResults(const FString& InFilename, const TArray<FXmlFile>& ResultsXml, const FString& UserName, FHistoryOutput& OutHistory)
{
	static const FString Log(TEXT("log"));
	static const FString LogEntry(TEXT("logentry"));
	static const FString Revision(TEXT("revision"));
	static const FString Msg(TEXT("msg"));
	static const FString Author(TEXT("author"));
	static const FString Date(TEXT("date"));
	static const FString Paths(TEXT("paths"));
	static const FString Path(TEXT("path"));
	static const FString Kind(TEXT("kind"));
	static const FString File(TEXT("file"));
	static const FString Action(TEXT("action"));
	static const FString CopyFrom_Path(TEXT("copyfrom-path"));
	static const FString CopyFrom_Rev(TEXT("copyfrom-rev"));

	for(auto ResultIt(ResultsXml.CreateConstIterator()); ResultIt; ResultIt++)
	{
		const FXmlNode* LogNode = ResultIt->GetRootNode();
		if(LogNode != NULL && LogNode->GetTag() == Log)
		{
			TArray< TSharedRef<FSubversionSourceControlRevision, ESPMode::ThreadSafe> > Revisions;

			const TArray<FXmlNode*> LogChildren = LogNode->GetChildrenNodes();
			for(auto LogEntryIter(LogChildren.CreateConstIterator()); LogEntryIter; LogEntryIter++)
			{
				const FXmlNode* LogEntryNode = *LogEntryIter;
				if(LogEntryNode == NULL || LogEntryNode->GetTag() != LogEntry)
				{
					continue;
				}

				TSharedRef<FSubversionSourceControlRevision, ESPMode::ThreadSafe> SourceControlRevision = MakeShareable(new FSubversionSourceControlRevision);
				Revisions.Add(SourceControlRevision);

				SourceControlRevision->Filename = InFilename;
				SourceControlRevision->Revision = LogEntryNode->GetAttribute(Revision);
				SourceControlRevision->RevisionNumber = FCString::Atoi(*SourceControlRevision->Revision);
			
				const FXmlNode* MsgNode = LogEntryNode->FindChildNode(Msg);
				if(MsgNode != NULL)
				{
					SourceControlRevision->Description = MsgNode->GetContent();
				}

				const FXmlNode* AuthorNode = LogEntryNode->FindChildNode(Author);
				if(AuthorNode != NULL)
				{
					SourceControlRevision->UserName = AuthorNode->GetContent();
				}

				const FXmlNode* DateNode = LogEntryNode->FindChildNode(Date);
				if(DateNode != NULL)
				{
					SourceControlRevision->Date = GetDate(DateNode->GetContent());
				}

				// find the repository filename of this file
				FString RepoName = GetRepoName(InFilename, UserName);

				// to find the operation that was performed on this file, we need to look at the paths in this log entry
				const FXmlNode* PathsNode = LogEntryNode->FindChildNode(Paths);
				if(PathsNode != NULL)
				{
					const TArray<FXmlNode*> PathsChildren = PathsNode->GetChildrenNodes();
					for(auto PathIter(PathsChildren.CreateConstIterator()); PathIter; PathIter++)
					{
						const FXmlNode* PathNode = *PathIter;
						if(PathNode == NULL || PathNode->GetTag() != Path)
						{
							continue;
						}

						if(PathNode->GetAttribute(Kind) == File)
						{
							// check if this path matches our file
							SourceControlRevision->RepoFilename = PathNode->GetContent();
							if(SourceControlRevision->RepoFilename == RepoName)
							{
								SourceControlRevision->Action = TranslateAction(PathNode->GetAttribute(Action));

								const FString CopyFromPath = PathNode->GetAttribute(CopyFrom_Path);
								const FString CopyFromRev = PathNode->GetAttribute(CopyFrom_Rev);
								if(CopyFromPath.Len() > 0 && CopyFromRev.Len() > 0)
								{
									TSharedRef<FSubversionSourceControlRevision, ESPMode::ThreadSafe> CopyFromRevision = MakeShareable(new FSubversionSourceControlRevision);
									CopyFromRevision->Filename = CopyFromPath;
									CopyFromRevision->RevisionNumber = FCString::Atoi(*CopyFromRev);

									SourceControlRevision->BranchSource = CopyFromRevision;
								}

								break;
							}
						}
					}
				}
			}

			if(Revisions.Num() > 0)
			{
				OutHistory.Add(InFilename, Revisions);
			}
		}
	}
}

void ParseInfoResults(const TArray<FXmlFile>& ResultsXml, FString& OutWorkingCopyRoot, FString& OutRepoRoot)
{
	static const FString Info(TEXT("info"));
	static const FString Entry(TEXT("entry"));
	static const FString Wc_Info(TEXT("wc-info"));
	static const FString WcRoot_AbsPath(TEXT("wcroot-abspath"));
	static const FString Repository(TEXT("repository"));
	static const FString Root(TEXT("root"));

	for(auto ResultIt(ResultsXml.CreateConstIterator()); ResultIt; ResultIt++)
	{
		const FXmlNode* InfoNode = ResultIt->GetRootNode();
		if(InfoNode == NULL || InfoNode->GetTag() != Info)
		{
			continue;
		}

		const FXmlNode* EntryNode = InfoNode->FindChildNode(Entry);
		if(EntryNode == NULL)
		{
			continue;
		}

		const FXmlNode* RepositoryNode = EntryNode->FindChildNode(Repository);
		if(RepositoryNode == NULL)
		{
			continue;
		}

		const FXmlNode* RootNode = RepositoryNode->FindChildNode(Root);
		if(RootNode == NULL)
		{
			continue;
		}

		OutRepoRoot = RootNode->GetContent();

		const FXmlNode* WcInfoNode = EntryNode->FindChildNode(Wc_Info);
		if(WcInfoNode == NULL)
		{
			continue;
		}

		const FXmlNode* WcRootAbsPathNode = WcInfoNode->FindChildNode(WcRoot_AbsPath);
		if(WcRootAbsPathNode == NULL)
		{
			continue;
		}

		FString WcRootAbsPath = WcRootAbsPathNode->GetContent();
		FPaths::NormalizeDirectoryName(WcRootAbsPath);
		OutWorkingCopyRoot = WcRootAbsPath;
		break;
	}
}

void ParseStatusResults(const TArray<FXmlFile>& ResultsXml, const TArray<FString>& InErrorMessages, const FString& InUserName, const FString& InWorkingCopyRoot, TArray<FSubversionSourceControlState>& OutStates)
{
	static const FString Status(TEXT("status"));
	static const FString Target(TEXT("target"));
	static const FString Changelist(TEXT("changelist"));
	static const FString Entry(TEXT("entry"));
	static const FString Path(TEXT("path"));
	static const FString Wc_Status(TEXT("wc-status"));
	static const FString Item(TEXT("item"));
	static const FString Revision(TEXT("revision"));
	static const FString Lock(TEXT("lock"));
	static const FString Owner(TEXT("owner"));
	static const FString Repos_Status(TEXT("repos-status"));
	static const FString None(TEXT("none"));
	static const FString Copied(TEXT("copied"));

	for(auto ResultIt(ResultsXml.CreateConstIterator()); ResultIt; ResultIt++)
	{
		const FXmlNode* StatusNode = ResultIt->GetRootNode();
		if(StatusNode != NULL && StatusNode->GetTag() == Status)
		{
			const TArray<FXmlNode*> StatusChildren = StatusNode->GetChildrenNodes();
			for(auto TargetIter(StatusChildren.CreateConstIterator()); TargetIter; TargetIter++)
			{
				FXmlNode* TargetNode = *TargetIter;
				if (TargetNode == NULL ||
					!(TargetNode->GetTag() == Target || TargetNode->GetTag() == Changelist))
				{
					continue;
				}

				const TArray<FXmlNode*> TargetChildren = TargetNode->GetChildrenNodes();
				for(auto EntryIter(TargetChildren.CreateConstIterator()); EntryIter; EntryIter++)
				{
					FXmlNode* EntryNode = *EntryIter;
					if(EntryNode == NULL || EntryNode->GetTag() != Entry)
					{
						continue;
					}

					FString PathAttrib = EntryNode->GetAttribute(Path);
					if(PathAttrib.Len() == 0)
					{
						continue;
					}

					// found a valid entry - fixup the filename & create a new state
					PathAttrib = FPaths::ConvertRelativePathToFull(PathAttrib);
					FPaths::NormalizeFilename(PathAttrib);
					FSubversionSourceControlState State(PathAttrib);

					// assume we are not locked for now
					State.LockState = ELockState::NotLocked;

					const FXmlNode* WcStatusNode = EntryNode->FindChildNode(Wc_Status);
					if(WcStatusNode != NULL)
					{
						if(PathAttrib.StartsWith(InWorkingCopyRoot))
						{
							State.WorkingCopyState = GetWorkingCopyState(WcStatusNode->GetAttribute(Item));
							if(State.WorkingCopyState == EWorkingCopyState::Added)
							{
								const FString CopiedAttrib = WcStatusNode->GetAttribute(Copied);
								if(CopiedAttrib == TEXT("true"))
								{
									State.bCopied = true;
								}
							}
							else if( State.WorkingCopyState == EWorkingCopyState::Conflicted )
							{
								// As far as I can tell this is the "correct" way of finding out what revisions are in conflict.
								// Bunny ears around correct because we're dirstatting and parsing filenames, which can obviously
								// result in undesirable behavior:
								TArray<FString> Filenames;
								// Looking for two files that end in .r####, # of digits is unbounded:
								FString WildCard = PathAttrib + ".r*";
								IFileManager::Get().FindFiles( Filenames, *WildCard, true /*=Files*/, false /*=Directories*/ );
								if( Filenames.Num() == 2 )
								{
									{
										// This is just a guess, we'll swap filenames if it turns out that Filenames[0] is actually
										// the conflicting file:
										State.PendingResolveInfo.BaseFile = Filenames[0];
										State.PendingResolveInfo.RemoteFile = Filenames[1];

										// Helper function to find the filename with the lower .r###:
										const auto SplitFileAndRev = [](FString& InOutFilename, FString& OutRevision)
										{
											int32 Idx = -1;
											const bool found = InOutFilename.FindLastChar('r', Idx);
											check(found); // regex failed, Filenames should only contain files that end in .r*
											OutRevision = InOutFilename.RightChop(Idx + 1);
											InOutFilename.LeftInline(Idx - 1);
										};
										
										SplitFileAndRev(State.PendingResolveInfo.BaseFile, State.PendingResolveInfo.BaseRevision);
										SplitFileAndRev(State.PendingResolveInfo.RemoteFile, State.PendingResolveInfo.RemoteRevision);
										
										check(State.PendingResolveInfo.BaseRevision != State.PendingResolveInfo.RemoteRevision);
										if (State.PendingResolveInfo.BaseRevision > State.PendingResolveInfo.RemoteRevision)
										{
											// Guessed wrong, swap our decision!
											Swap(State.PendingResolveInfo.BaseFile, State.PendingResolveInfo.RemoteFile);
											Swap(State.PendingResolveInfo.BaseRevision, State.PendingResolveInfo.RemoteRevision);
										}
									}

									// For the file into a 'locked' state, since it's in conflict, if we don't do
									// this we can't perform a merge because of logic in the asset tools module:
									State.LockState = ELockState::Locked;
								}
							}
						}
						else
						{
							State.WorkingCopyState = EWorkingCopyState::NotAWorkingCopy;
						}

						State.LocalRevNumber = FCString::Atoi(*WcStatusNode->GetAttribute(Revision));
						if (State.LocalRevNumber == 0)
						{
							State.LocalRevNumber = ISourceControlState::INVALID_REVISION;
						}

						// find the lock state (if any)
						const FXmlNode* LockNode = WcStatusNode->FindChildNode(Lock);
						if(LockNode != NULL)
						{
							const FXmlNode* OwnerNode = LockNode->FindChildNode(Owner);
							if(OwnerNode != NULL)
							{
								State.LockUser = OwnerNode->GetContent();
								State.LockState = GetLockState(State.LockUser, InUserName);	
							}
						}
					}
					
					// check for lock state.
					const FXmlNode* RepoStatusNode = EntryNode->FindChildNode(Repos_Status);
					if(RepoStatusNode != NULL)
					{
						// find the lock state
						const FXmlNode* LockNode = RepoStatusNode->FindChildNode(Lock);
						if(LockNode != NULL)
						{
							const FXmlNode* OwnerNode = LockNode->FindChildNode(Owner);
							if(OwnerNode != NULL)
							{
								State.LockUser = OwnerNode->GetContent();
								State.LockState = GetLockState(State.LockUser, InUserName);	
							}
						}

						State.bNewerVersionOnServer = (RepoStatusNode->GetAttribute(Item) != None);
					}	

					OutStates.Add(State);
				}
			}
		}
	}

	// also see if we can glean anything from the error messages
	for (int32 Index = 0; Index < InErrorMessages.Num(); ++Index)
	{
		const FString& Error = InErrorMessages[Index];
		int32 TruncatePos = Error.Find(TEXT("' is not a working copy"), ESearchCase::IgnoreCase, ESearchDir::FromStart);
		if(TruncatePos != INDEX_NONE)
		{
			// found an error about a file that is not in the working copy
			FString LeftString(Error.Left(TruncatePos));
			int32 QuotePos;
			if(LeftString.FindChar(TEXT('\''), QuotePos))
			{
				FString Filename(LeftString.Right(LeftString.Len() - (QuotePos + 1)));
				Filename = FPaths::ConvertRelativePathToFull(Filename);
				FPaths::NormalizeFilename(Filename);
				OutStates.Add(FSubversionSourceControlState(Filename));
				FSubversionSourceControlState& State = OutStates.Last();

				if(Filename.StartsWith(InWorkingCopyRoot))
				{
					State.WorkingCopyState = EWorkingCopyState::NotControlled;
				}
				else
				{
					State.WorkingCopyState = EWorkingCopyState::NotAWorkingCopy;
				}
			}
		}
	}
}

bool UpdateCachedStates(const TArray<FSubversionSourceControlState>& InStates)
{
	FSubversionSourceControlModule& SubversionSourceControl = FModuleManager::LoadModuleChecked<FSubversionSourceControlModule>( "SubversionSourceControl" );
	FSubversionSourceControlProvider& Provider = SubversionSourceControl.GetProvider();

	for(int StatusIndex = 0; StatusIndex < InStates.Num(); StatusIndex++)
	{
		const FSubversionSourceControlState& InState = InStates[StatusIndex];
		TSharedRef<FSubversionSourceControlState, ESPMode::ThreadSafe> State = Provider.GetStateInternal(InState.LocalFilename);
		auto History = MoveTemp(State->History);
		*State = InState;
		State->TimeStamp = FDateTime::Now();
		State->History = MoveTemp(History);
	}

	return InStates.Num() > 0;
}

bool CheckFilename(const FString& InString)
{
	if( InString.Contains(TEXT("...")) ||
		InString.Contains(TEXT("*")) ||
		InString.Contains(TEXT("?")))
	{
		UE_LOG(LogSourceControl, Warning, TEXT("Filename '%s' with wildcards is not supported by Subversion"), *InString);
		return false;
	}

	return true;
}

bool CheckFilenames(const TArray<FString>& InStrings)
{
	bool bResult = true;

	for(auto Iter(InStrings.CreateConstIterator()); Iter; Iter++)
	{
		bResult &= CheckFilename(*Iter);
	}

	return bResult;
}


/**
 * Helper struct for RemoveRedundantErrors()
 */
struct FRemoveRedundantErrors
{
	FRemoveRedundantErrors(const FString& InFilter)
		: Filter(InFilter)
	{
	}

	bool operator()(const FString& String) const
	{
		if(String.Contains(Filter))
		{
			return true;
		}

		return false;
	}

	/** The filter string we try to identify in the reported error */
	FString Filter;
};

void RemoveRedundantErrors(FSubversionSourceControlCommand& InCommand, const FString& InFilter)
{
	bool bFoundRedundantError = false;
	for(auto Iter(InCommand.ErrorMessages.CreateConstIterator()); Iter; Iter++)
	{
		// Perforce reports files that are already synced as errors, so copy any errors
		// we get to the info list in this case
		if(Iter->Contains(InFilter))
		{
			InCommand.InfoMessages.Add(*Iter);
			bFoundRedundantError = true;
		}
	}

	InCommand.ErrorMessages.RemoveAll( FRemoveRedundantErrors(InFilter) );

	// if we have no error messages now, assume success!
	if(bFoundRedundantError && InCommand.ErrorMessages.Num() == 0 && !InCommand.bCommandSuccessful)
	{
		InCommand.bCommandSuccessful = true;
	}
}

void QuoteFilename(FString& InString)
{
	const FString Quote(TEXT("\""));
	InString = Quote + InString + Quote;
}

void QuoteFilenames(TArray<FString>& InStrings)
{
	for(auto Iter(InStrings.CreateIterator()); Iter; Iter++)
	{
		QuoteFilename(*Iter);
	}
}

}<|MERGE_RESOLUTION|>--- conflicted
+++ resolved
@@ -90,15 +90,9 @@
 	const TCHAR* Command[] = { TEXT("where"), SVNExecutableName };
 	const FString DefaultPath = FPaths::EngineDir() / TEXT("Binaries/ThirdParty/svn") / FPlatformProcess::GetBinariesSubdirectory() / SVNExecutableName;
 #elif PLATFORM_MAC
-<<<<<<< HEAD
-	const TCHAR* Command[] = { TEXT("/usr/bin/which"), TEXT("svn") };
-	const FString DefaultPath = FPaths::EngineDir() / TEXT("Binaries/ThirdParty/svn") / FPlatformProcess::GetBinariesSubdirectory() / TEXT("bin/svn");
-	const FString UsrLocalPath = TEXT("/usr/local/bin/svn");
-=======
 	const TCHAR* Command[] = { TEXT("/usr/bin/which"), SVNExecutableName };
 	const FString DefaultPath = FPaths::EngineDir() / TEXT("Binaries/ThirdParty/svn") / FPlatformProcess::GetBinariesSubdirectory() / TEXT("bin") / SVNExecutableName;
 	const FString UsrLocalPath = FString(TEXT("/usr/local/bin")) / SVNExecutableName;
->>>>>>> 4af6daef
 #else
 	const TCHAR* Command[] = { TEXT("/usr/bin/which"), SVNExecutableName };
 	const FString DefaultPath = FString(TEXT("/usr/bin")) / SVNExecutableName;
