--- conflicted
+++ resolved
@@ -74,23 +74,6 @@
 	for (const auto& Revision : History)
 	{
 		// look for the changeset number, not the revision
-<<<<<<< HEAD
-		if (Revision->ChangesetNumber == PendingMergeBaseChangeset)
-		{
-			return Revision;
-		}
-	}
-
-	return nullptr;
-}
-
-TSharedPtr<class ISourceControlRevision, ESPMode::ThreadSafe> FPlasticSourceControlState::GetCurrentRevision() const
-{
-	for (const auto& Revision : History)
-	{
-		// look for the changeset number, not the revision
-=======
->>>>>>> 4af6daef
 		if (Revision->ChangesetNumber == LocalRevisionChangeset)
 		{
 			return Revision;
@@ -260,11 +243,7 @@
 		return LOCTEXT("Modified_Tooltip", "Locally modified");
 	case EWorkspaceState::Conflicted:
 		return FText::Format(LOCTEXT("Conflicted_Tooltip", "Conflict merging from source/remote CS:{0} into target/local CS:{1})"),
-<<<<<<< HEAD
-			FText::AsNumber(PendingMergeSourceChangeset, &NoCommas), FText::AsNumber(LocalRevisionChangeset, &NoCommas));
-=======
 			FText::FromString(PendingResolveInfo.RemoteRevision), FText::AsNumber(LocalRevisionChangeset, &NoCommas));
->>>>>>> 4af6daef
 	case EWorkspaceState::Private:
 		return LOCTEXT("NotControlled_Tooltip", "Private: not under version control");
 	}
