// Copyright Epic Games, Inc. All Rights Reserved.

#include "PlasticSourceControlOperations.h"

#include "PackageUtils.h"
#include "PlasticSourceControlCommand.h"
#include "PlasticSourceControlModule.h"
#include "PlasticSourceControlProvider.h"
#include "PlasticSourceControlSettings.h"
#include "PlasticSourceControlState.h"
#include "PlasticSourceControlUtils.h"
#include "PlasticSourceControlVersions.h"
#include "ScopedTempFile.h"

#include "Algo/AnyOf.h"
#include "Algo/NoneOf.h"
#include "AssetRegistry/AssetRegistryModule.h"
#include "Async/Async.h"
#include "HAL/FileManager.h"
#include "Misc/Paths.h"

#include "ISourceControlModule.h"
#include "SourceControlOperations.h"

#define LOCTEXT_NAMESPACE "PlasticSourceControl"

template<typename Type>
static FPlasticSourceControlWorkerRef InstantiateWorker(FPlasticSourceControlProvider& PlasticSourceControlProvider)
{
	return MakeShareable(new Type(PlasticSourceControlProvider));
}

void IPlasticSourceControlWorker::RegisterWorkers(FPlasticSourceControlProvider& PlasticSourceControlProvider)
{
	// Register our operations (implemented in PlasticSourceControlOperations.cpp by sub-classing from Engine\Source\Developer\SourceControl\Public\SourceControlOperations.h)
	PlasticSourceControlProvider.RegisterWorker("Connect", FGetPlasticSourceControlWorker::CreateStatic(&InstantiateWorker<FPlasticConnectWorker>));
	PlasticSourceControlProvider.RegisterWorker("CheckOut", FGetPlasticSourceControlWorker::CreateStatic(&InstantiateWorker<FPlasticCheckOutWorker>));
	PlasticSourceControlProvider.RegisterWorker("UpdateStatus", FGetPlasticSourceControlWorker::CreateStatic(&InstantiateWorker<FPlasticUpdateStatusWorker>));
	PlasticSourceControlProvider.RegisterWorker("MarkForAdd", FGetPlasticSourceControlWorker::CreateStatic(&InstantiateWorker<FPlasticMarkForAddWorker>));
	PlasticSourceControlProvider.RegisterWorker("Delete", FGetPlasticSourceControlWorker::CreateStatic(&InstantiateWorker<FPlasticDeleteWorker>));
	PlasticSourceControlProvider.RegisterWorker("Revert", FGetPlasticSourceControlWorker::CreateStatic(&InstantiateWorker<FPlasticRevertWorker>));
	PlasticSourceControlProvider.RegisterWorker("RevertUnchanged", FGetPlasticSourceControlWorker::CreateStatic(&InstantiateWorker<FPlasticRevertUnchangedWorker>));
	PlasticSourceControlProvider.RegisterWorker("RevertAll", FGetPlasticSourceControlWorker::CreateStatic(&InstantiateWorker<FPlasticRevertAllWorker>));
	PlasticSourceControlProvider.RegisterWorker("MakeWorkspace", FGetPlasticSourceControlWorker::CreateStatic(&InstantiateWorker<FPlasticMakeWorkspaceWorker>));
	PlasticSourceControlProvider.RegisterWorker("Sync", FGetPlasticSourceControlWorker::CreateStatic(&InstantiateWorker<FPlasticSyncWorker>));
	PlasticSourceControlProvider.RegisterWorker("SyncAll", FGetPlasticSourceControlWorker::CreateStatic(&InstantiateWorker<FPlasticSyncWorker>));
	PlasticSourceControlProvider.RegisterWorker("CheckIn", FGetPlasticSourceControlWorker::CreateStatic(&InstantiateWorker<FPlasticCheckInWorker>));
	PlasticSourceControlProvider.RegisterWorker("Copy", FGetPlasticSourceControlWorker::CreateStatic(&InstantiateWorker<FPlasticCopyWorker>));
	PlasticSourceControlProvider.RegisterWorker("Resolve", FGetPlasticSourceControlWorker::CreateStatic(&InstantiateWorker<FPlasticResolveWorker>));

	PlasticSourceControlProvider.RegisterWorker("UpdateChangelistsStatus", FGetPlasticSourceControlWorker::CreateStatic(&InstantiateWorker<FPlasticGetPendingChangelistsWorker>));
	PlasticSourceControlProvider.RegisterWorker("NewChangelist", FGetPlasticSourceControlWorker::CreateStatic(&InstantiateWorker<FPlasticNewChangelistWorker>));
	PlasticSourceControlProvider.RegisterWorker("DeleteChangelist", FGetPlasticSourceControlWorker::CreateStatic(&InstantiateWorker<FPlasticDeleteChangelistWorker>));
	PlasticSourceControlProvider.RegisterWorker("EditChangelist", FGetPlasticSourceControlWorker::CreateStatic(&InstantiateWorker<FPlasticEditChangelistWorker>));
	PlasticSourceControlProvider.RegisterWorker("MoveToChangelist", FGetPlasticSourceControlWorker::CreateStatic(&InstantiateWorker<FPlasticReopenWorker>));

	PlasticSourceControlProvider.RegisterWorker("Shelve", FGetPlasticSourceControlWorker::CreateStatic(&InstantiateWorker<FPlasticShelveWorker>));
	PlasticSourceControlProvider.RegisterWorker("Unshelve", FGetPlasticSourceControlWorker::CreateStatic(&InstantiateWorker<FPlasticUnshelveWorker>));
	PlasticSourceControlProvider.RegisterWorker("DeleteShelved", FGetPlasticSourceControlWorker::CreateStatic(&InstantiateWorker<FPlasticDeleteShelveWorker>));
}


FName FPlasticRevertUnchanged::GetName() const
{
	return "RevertUnchanged";
}

FText FPlasticRevertUnchanged::GetInProgressString() const
{
	return LOCTEXT("SourceControl_RevertUnchanged", "Reverting unchanged file(s) in Source Control...");
}

FName FPlasticRevertAll::GetName() const
{
	return "RevertAll";
}

FText FPlasticRevertAll::GetInProgressString() const
{
	return LOCTEXT("SourceControl_RevertAll", "Reverting checked-out file(s) in Source Control...");
}

FName FPlasticMakeWorkspace::GetName() const
{
	return "MakeWorkspace";
}

FText FPlasticMakeWorkspace::GetInProgressString() const
{
	return LOCTEXT("SourceControl_MakeWorkspace", "Create a new Repository and initialize the Workspace");
}

static bool AreAllFiles(const TArray<FString>& InFiles)
{
	for (const FString& File : InFiles)
	{
		if (File.IsEmpty() || File[File.Len() - 1] == TEXT('/'))
			return false;
	}
	return true;
}


FName FPlasticConnectWorker::GetName() const
{
	return "Connect";
}

bool FPlasticConnectWorker::Execute(FPlasticSourceControlCommand& InCommand)
{
	TRACE_CPUPROFILER_EVENT_SCOPE(FPlasticConnectWorker::Execute);

	check(InCommand.Operation->GetName() == GetName());
	TSharedRef<FConnect, ESPMode::ThreadSafe> Operation = StaticCastSharedRef<FConnect>(InCommand.Operation);

	if (GetProvider().IsPlasticAvailable())
	{
		// Get workspace name
		InCommand.bCommandSuccessful = PlasticSourceControlUtils::GetWorkspaceName(InCommand.PathToWorkspaceRoot, InCommand.WorkspaceName, InCommand.ErrorMessages);
		if (InCommand.bCommandSuccessful)
		{
			// Get repository, server URL, branch and current changeset number
			// Note: this initiates the connection to the server and issue network calls, so we don't need an explicit 'checkconnection'
			InCommand.bCommandSuccessful = PlasticSourceControlUtils::GetWorkspaceInformation(InCommand.ChangesetNumber, InCommand.RepositoryName, InCommand.ServerUrl, InCommand.BranchName, InCommand.ErrorMessages);
			if (InCommand.bCommandSuccessful)
			{
				InCommand.InfoMessages.Add(TEXT("Connected successfully"));

				// Now update the status of assets in the Content directory
				// but only on real (re-)connection (but not each time Login() is called by Rename or Fixup Redirector command to check connection)
				// and only if enabled in the settings
				if (!GetProvider().IsAvailable() && GetProvider().AccessSettings().GetUpdateStatusAtStartup())
				{
					TArray<FString> ContentDir;
					ContentDir.Add(FPaths::ConvertRelativePathToFull(FPaths::ProjectContentDir()));
					PlasticSourceControlUtils::RunUpdateStatus(ContentDir, false, InCommand.ErrorMessages, States, InCommand.ChangesetNumber, InCommand.BranchName);
				}
			}
			else
			{
				if (InCommand.ErrorMessages.Num() > 0)
				{
					Operation->SetErrorText(FText::FromString(InCommand.ErrorMessages[0]));
				}
				else
				{
					const FText ErrorText(LOCTEXT("FailedToConnect", "Failed to connect to the Plastic SCM server."));
					Operation->SetErrorText(ErrorText);
					InCommand.ErrorMessages.Add(ErrorText.ToString());
				}
			}
		}
		else
		{
			const FText ErrorText(LOCTEXT("NotAPlasticRepository", "Failed to enable Plastic SCM source control. You need to create a Plastic SCM workspace for the project first."));
			Operation->SetErrorText(ErrorText);
			InCommand.ErrorMessages.Add(ErrorText.ToString());
		}
	}
	else
	{
		const FText ErrorText(LOCTEXT("PlasticScmCliUnavaillable", "Failed to launch Plastic SCM 'cm' command line tool. You need to install it and make sure that 'cm' is on the Path and correctly configured."));
		Operation->SetErrorText(ErrorText);
		InCommand.ErrorMessages.Add(ErrorText.ToString());
	}

	return InCommand.bCommandSuccessful;
}

bool FPlasticConnectWorker::UpdateStates()
{
	TRACE_CPUPROFILER_EVENT_SCOPE(FPlasticConnectWorker::UpdateStates);

	return PlasticSourceControlUtils::UpdateCachedStates(MoveTemp(States));
}


static void UpdateChangelistState(FPlasticSourceControlProvider& SCCProvider, const FPlasticSourceControlChangelist& InChangelist, const TArray<FPlasticSourceControlState>& InStates)
{
	TRACE_CPUPROFILER_EVENT_SCOPE(FPlastic::UpdateChangelistState);

	if (InChangelist.IsInitialized())
	{
		TSharedRef<FPlasticSourceControlChangelistState, ESPMode::ThreadSafe> ChangelistState = SCCProvider.GetStateInternal(InChangelist);

		for (const FPlasticSourceControlState& InState : InStates)
		{
			// cm cannot yet handle local modifications in changelists, only the GUI can
			if (   InState.WorkspaceState != EWorkspaceState::CheckedOut
				&& InState.WorkspaceState != EWorkspaceState::Added
				&& InState.WorkspaceState != EWorkspaceState::Deleted
				&& InState.WorkspaceState != EWorkspaceState::Copied
				&& InState.WorkspaceState != EWorkspaceState::Moved
				&& InState.WorkspaceState != EWorkspaceState::Conflicted	// In source control, waiting for merged
				&& InState.WorkspaceState != EWorkspaceState::Replaced		// In source control, merged, waiting for checkin to conclude the merge
				)
			{
				continue;
			}

			// Add a shared reference to the state of the file, that will then be updated by PlasticSourceControlUtils::UpdateCachedStates()
			TSharedRef<FPlasticSourceControlState, ESPMode::ThreadSafe> State = SCCProvider.GetStateInternal(InState.GetFilename());
			ChangelistState->Files.Add(State);

			// Keep the changelist stored with cached file state in sync with the actual changelist that owns this file.
			State->Changelist = InChangelist;
		}
	}
}


FName FPlasticCheckOutWorker::GetName() const
{
	return "CheckOut";
}

bool FPlasticCheckOutWorker::Execute(FPlasticSourceControlCommand& InCommand)
{
	TRACE_CPUPROFILER_EVENT_SCOPE(FPlasticCheckOutWorker::Execute);

	check(InCommand.Operation->GetName() == GetName());

	// Detect special case for a partial checkout (CS:-1 in Gluon mode)!
	if (-1 != InCommand.ChangesetNumber)
	{
		InCommand.bCommandSuccessful = PlasticSourceControlUtils::RunCommand(TEXT("checkout"), TArray<FString>(), InCommand.Files, InCommand.InfoMessages, InCommand.ErrorMessages);
	}
	else
	{
		InCommand.bCommandSuccessful = PlasticSourceControlUtils::RunCommand(TEXT("partial checkout"), TArray<FString>(), InCommand.Files, InCommand.InfoMessages, InCommand.ErrorMessages);
	}

	// now update the status of our files
	PlasticSourceControlUtils::RunUpdateStatus(InCommand.Files, false, InCommand.ErrorMessages, States, InCommand.ChangesetNumber, InCommand.BranchName);

	return InCommand.bCommandSuccessful;
}

bool FPlasticCheckOutWorker::UpdateStates()
{
	TRACE_CPUPROFILER_EVENT_SCOPE(FPlasticCheckOutWorker::UpdateStates);

	// If files have been checked-out directly to a CL, modify the cached state to reflect it (defaults to the Default changelist).
	UpdateChangelistState(GetProvider(), InChangelist, States);

	return PlasticSourceControlUtils::UpdateCachedStates(MoveTemp(States));
}

bool DeleteChangelist(const FPlasticSourceControlProvider& PlasticSourceControlProvider, const FPlasticSourceControlChangelist& InChangelist, TArray<FString>& OutResults, TArray<FString>& OutErrorMessages)
{
	TArray<FString> Parameters;
	TArray<FString> Files;
	if (PlasticSourceControlProvider.GetPlasticScmVersion() < PlasticSourceControlVersions::NewChangelistFileArgs)
	{
		Parameters.Add(TEXT("rm"));
		Files.Add(InChangelist.GetName());
		return PlasticSourceControlUtils::RunCommand(TEXT("changelist"), Parameters, Files, OutResults, OutErrorMessages);
	}
	else
	{
		Parameters.Add(TEXT("delete"));
		const FScopedTempFile ChangelistNameFile(InChangelist.GetName());
		Parameters.Add(FString::Printf(TEXT("--namefile=\"%s\""), *FPaths::ConvertRelativePathToFull(ChangelistNameFile.GetFilename())));
		UE_LOG(LogSourceControl, Verbose, TEXT("DeleteChangelist(%s)"), *InChangelist.GetName());
		return PlasticSourceControlUtils::RunCommand(TEXT("changelist"), Parameters, Files, OutResults, OutErrorMessages);
	}
}

TArray<FString> FileNamesFromFileStates(const TArray<FSourceControlStateRef>& InFileStates)
{
	TArray<FString> Files;

	for (const FSourceControlStateRef& FileState : InFileStates)
	{
		Files.Add(FileState->GetFilename());
	}

	return Files;
}

/// Parse checkin result, usually looking like "Created changeset cs:8@br:/main@MyProject@SRombauts@cloud (mount:'/')"
static FText ParseCheckInResults(const TArray<FString>& InResults)
{
	if (InResults.Num() > 0)
	{
		static const FString ChangesetPrefix(TEXT("Created changeset "));
		if (InResults.Last().StartsWith(ChangesetPrefix))
		{
			FString ChangesetString;
			static const FString BranchPrefix(TEXT("@br:"));
			const int32 BranchIndex = InResults.Last().Find(BranchPrefix, ESearchCase::CaseSensitive);
			if (BranchIndex > INDEX_NONE)
			{
				ChangesetString = InResults.Last().Mid(ChangesetPrefix.Len(), BranchIndex - ChangesetPrefix.Len());
			}
			return FText::Format(LOCTEXT("SubmitMessage", "Submitted changeset {0}"), FText::FromString(ChangesetString));
		}
		else
		{
			return FText::FromString(InResults.Last());
		}
	}
	return FText();
}


TArray<FString> GetFilesFromCommand(FPlasticSourceControlProvider& PlasticSourceControlProvider, FPlasticSourceControlCommand& InCommand)
{
	TArray<FString> Files;
	if (InCommand.Changelist.IsInitialized() && InCommand.Files.IsEmpty())
	{
		TSharedRef<FPlasticSourceControlChangelistState, ESPMode::ThreadSafe> ChangelistState = PlasticSourceControlProvider.GetStateInternal(InCommand.Changelist);
		Files = FileNamesFromFileStates(ChangelistState->Files);
	}
	else
	{
		Files = InCommand.Files;
	}
	return Files;
}


FName FPlasticCheckInWorker::GetName() const
{
	return "CheckIn";
}

bool FPlasticCheckInWorker::Execute(FPlasticSourceControlCommand& InCommand)
{
	TRACE_CPUPROFILER_EVENT_SCOPE(FPlasticCheckInWorker::Execute);

	check(InCommand.Operation->GetName() == GetName());
	TSharedRef<FCheckIn, ESPMode::ThreadSafe> Operation = StaticCastSharedRef<FCheckIn>(InCommand.Operation);
	FText Description = Operation->GetDescription();

	const TArray<FString> Files = GetFilesFromCommand(GetProvider(), InCommand);

	if (Files.Num() > 0)
	{
		if (InCommand.Changelist.IsInitialized())
		{
			TSharedRef<FPlasticSourceControlChangelistState, ESPMode::ThreadSafe> ChangelistState = GetProvider().GetStateInternal(InCommand.Changelist);

			if (Description.IsEmpty())
			{
				Description = ChangelistState->GetDescriptionText();
			}

			InChangelist = InCommand.Changelist;
		}

		UE_LOG(LogSourceControl, Verbose, TEXT("CheckIn: %d file(s) Description: '%s'"), Files.Num(), *Description.ToString());

		// make a temp file to place our commit message in
		const FScopedTempFile CommitMsgFile(Description);
		if (!CommitMsgFile.GetFilename().IsEmpty())
		{
			TArray<FString> Parameters;
			Parameters.Add(FString::Printf(TEXT("--commentsfile=\"%s\""), *FPaths::ConvertRelativePathToFull(CommitMsgFile.GetFilename())));
			// Detect special case for a partial checkout (CS:-1 in Gluon mode)!
			if (-1 != InCommand.ChangesetNumber)
			{
				Parameters.Add(TEXT("--all")); // Also files Changed (not CheckedOut) and Moved/Deleted Locally
			//  NOTE: --update added as #23 but removed as #32 because most assets are locked by the Unreal Editor
			//  Parameters.Add(TEXT("--update")); // Processes the update-merge automatically if it eventually happens.
				InCommand.bCommandSuccessful = PlasticSourceControlUtils::RunCommand(TEXT("checkin"), Parameters, Files, InCommand.InfoMessages, InCommand.ErrorMessages);
			}
			else
			{
				Parameters.Add(TEXT("--applychanged")); // Also files Changed (not CheckedOut) and Moved/Deleted Locally
				InCommand.bCommandSuccessful = PlasticSourceControlUtils::RunCommand(TEXT("partial checkin"), Parameters, Files, InCommand.InfoMessages, InCommand.ErrorMessages);
			}
			if (InCommand.bCommandSuccessful)
			{
				// Remove any deleted files from status cache
				TArray<TSharedRef<ISourceControlState, ESPMode::ThreadSafe>> LocalStates;
				GetProvider().GetState(Files, LocalStates, EStateCacheUsage::Use);
				for (const auto& State : LocalStates)
				{
					if (State->IsDeleted())
					{
						GetProvider().RemoveFileFromCache(State->GetFilename());
					}
				}

				Operation->SetSuccessMessage(ParseCheckInResults(InCommand.InfoMessages));
				UE_LOG(LogSourceControl, Log, TEXT("CheckIn successful"));
			}

			if (InChangelist.IsInitialized() && !InChangelist.IsDefault())
			{
				// NOTE: we need to explicitly delete persistent changelists when we submit its content, except for the Default changelist
				DeleteChangelist(GetProvider(), InChangelist, InCommand.InfoMessages, InCommand.ErrorMessages);
			}
		}

		// now update the status of our files
		PlasticSourceControlUtils::RunUpdateStatus(Files, false, InCommand.ErrorMessages, States, InCommand.ChangesetNumber, InCommand.BranchName);
	}
	else
	{
		UE_LOG(LogSourceControl, Warning, TEXT("Checkin: No files provided"));
	}

	return InCommand.bCommandSuccessful;
}

bool FPlasticCheckInWorker::UpdateStates()
{
	TRACE_CPUPROFILER_EVENT_SCOPE(FPlasticCheckInWorker::UpdateStates);

	// Is the submit of a full changelist (from the View Changelists window) or a set of files (from the Submit Content window)?
	if (InChangelist.IsInitialized())
	{
		if (InChangelist.IsDefault())
		{
			// Remove all the files from the default changelist state, since they have been submitted, but we didn't delete the changelist itself
			TSharedRef<FPlasticSourceControlChangelistState, ESPMode::ThreadSafe> DefaultChangelist = GetProvider().GetStateInternal(FPlasticSourceControlChangelist::DefaultChangelist);
			DefaultChangelist->Files.Empty();
		}
		else
		{
			// Remove references to the changelist (else it later creates a phantom of the old changelist in the cache)
			for (const FPlasticSourceControlState& NewState : States)
			{
				TSharedRef<FPlasticSourceControlState, ESPMode::ThreadSafe> State = GetProvider().GetStateInternal(NewState.GetFilename());
				State->Changelist.Reset();
			}

			GetProvider().RemoveChangelistFromCache(InChangelist);
		}
	}
	else
	{
		// Update affected changelists if any
		for (const FPlasticSourceControlState& NewState : States)
		{
			TSharedRef<FPlasticSourceControlState, ESPMode::ThreadSafe> State = GetProvider().GetStateInternal(NewState.GetFilename());
			if (State->Changelist.IsInitialized())
			{
				// 1- Remove these files from their previous changelist
				TSharedRef<FPlasticSourceControlChangelistState, ESPMode::ThreadSafe> PreviousChangelist = GetProvider().GetStateInternal(State->Changelist);
				PreviousChangelist->Files.Remove(State);
				// 2- And reset the reference to their previous changelist
				State->Changelist.Reset();
			}
		}
	}

	return PlasticSourceControlUtils::UpdateCachedStates(MoveTemp(States));
}

FName FPlasticMarkForAddWorker::GetName() const
{
	return "MarkForAdd";
}

bool FPlasticMarkForAddWorker::Execute(FPlasticSourceControlCommand& InCommand)
{
	TRACE_CPUPROFILER_EVENT_SCOPE(FPlasticMarkForAddWorker::Execute);

	check(InCommand.Operation->GetName() == GetName());

	if (InCommand.Files.Num() > 0)
	{
		TArray<FString> Parameters;
		Parameters.Add(TEXT("--parents")); // NOTE: deprecated in 8.0.16.3100 when it became the default https://www.plasticscm.com/download/releasenotes/8.0.16.3100
		// Note: using "?" is a workaround to trigger the Plastic's "SkipIgnored" internal flag meaning "don't add file that are ignored":
		//          options.SkipIgnored = cla.GetWildCardArguments().Count > 0;
		//       It's behavior is similar as Subversion:
		//          if you explicitly add one file that is ignored, "cm" will happily accept it and add it,
		//          if you try to add a set of files with a pattern, "cm" will skip the files that are ignored and only add the other ones
		// TODO: provide an updated version of "cm" with a new flag like --applyignorerules
		if (AreAllFiles(InCommand.Files))
		{
			Parameters.Add(TEXT("?"));	// needed only when used with a list of files
		}
		else
		{
			Parameters.Add(TEXT("-R"));	// needed only at the time of workspace creation, to add directories recursively
		}
		// Detect special case for a partial checkout (CS:-1 in Gluon mode)!
		if (-1 != InCommand.ChangesetNumber)
		{
			InCommand.bCommandSuccessful = PlasticSourceControlUtils::RunCommand(TEXT("add"), Parameters, InCommand.Files, InCommand.InfoMessages, InCommand.ErrorMessages);
		}
		else
		{
			InCommand.bCommandSuccessful = PlasticSourceControlUtils::RunCommand(TEXT("partial add"), Parameters, InCommand.Files, InCommand.InfoMessages, InCommand.ErrorMessages);
		}

		// now update the status of our files
		PlasticSourceControlUtils::RunUpdateStatus(InCommand.Files, false, InCommand.ErrorMessages, States, InCommand.ChangesetNumber, InCommand.BranchName);
	}
	else
	{
		UE_LOG(LogSourceControl, Warning, TEXT("MarkforAdd: No files provided"));
	}

	return InCommand.bCommandSuccessful;
}

bool FPlasticMarkForAddWorker::UpdateStates()
{
	TRACE_CPUPROFILER_EVENT_SCOPE(FPlasticMarkForAddWorker::UpdateStates);

	// If files have been added directly to a CL, modify the cached state to reflect it (defaults to the Default changelist).
	UpdateChangelistState(GetProvider(), InChangelist, States);

	return PlasticSourceControlUtils::UpdateCachedStates(MoveTemp(States));
}

FName FPlasticDeleteWorker::GetName() const
{
	return "Delete";
}

bool FPlasticDeleteWorker::Execute(FPlasticSourceControlCommand& InCommand)
{
	TRACE_CPUPROFILER_EVENT_SCOPE(FPlasticDeleteWorker::Execute);

	check(InCommand.Operation->GetName() == GetName());

	// Detect special case for a partial checkout (CS:-1 in Gluon mode)!
	if (-1 != InCommand.ChangesetNumber)
	{
		InCommand.bCommandSuccessful = PlasticSourceControlUtils::RunCommand(TEXT("remove"), TArray<FString>(), InCommand.Files, InCommand.InfoMessages, InCommand.ErrorMessages);
	}
	else
	{
		InCommand.bCommandSuccessful = PlasticSourceControlUtils::RunCommand(TEXT("partial remove"), TArray<FString>(), InCommand.Files, InCommand.InfoMessages, InCommand.ErrorMessages);
	}

	// now update the status of our files
	PlasticSourceControlUtils::RunUpdateStatus(InCommand.Files, false, InCommand.ErrorMessages, States, InCommand.ChangesetNumber, InCommand.BranchName);

	return InCommand.bCommandSuccessful;
}

bool FPlasticDeleteWorker::UpdateStates()
{
	TRACE_CPUPROFILER_EVENT_SCOPE(FPlasticDeleteWorkers::UpdateStates);

	// If files have been deleted directly to a CL, modify the cached state to reflect it (defaults to the Default changelist).
	UpdateChangelistState(GetProvider(), InChangelist, States);

	return PlasticSourceControlUtils::UpdateCachedStates(MoveTemp(States));
}

FName FPlasticRevertWorker::GetName() const
{
	return "Revert";
}

bool FPlasticRevertWorker::Execute(FPlasticSourceControlCommand& InCommand)
{
	TRACE_CPUPROFILER_EVENT_SCOPE(FPlasticRevertWorker::Execute);

	check(InCommand.Operation->GetName() == GetName());
	TSharedRef<FRevert, ESPMode::ThreadSafe> Operation = StaticCastSharedRef<FRevert>(InCommand.Operation);

	TArray<FString> Files = GetFilesFromCommand(GetProvider(), InCommand);

	for (int i = 0; i < Files.Num(); i++) // Required for loop on index since we are adding to the Files array as we go
	{
		const FString& File = Files[i];

		const TSharedRef<const FPlasticSourceControlState, ESPMode::ThreadSafe> State = GetProvider().GetStateInternal(File);

		if (State->WorkspaceState == EWorkspaceState::Moved)
		{
			const FString& MovedFrom = State->MovedFrom;

			// In case of a file Moved/Renamed, consider the rename Origin (where there is now a Redirector file Added)
			// and add it to the list of files to revert (only if it is not already in) to revert both at once
			if (!Files.FindByPredicate([&MovedFrom](const FString& File) { return File.Equals(MovedFrom, ESearchCase::IgnoreCase); }))
			{
				Files.Add(MovedFrom);
			}

			// and delete the Redirector (else the reverted file will collide with it and create a *.private.0 file)
			IFileManager::Get().Delete(*MovedFrom);
		}

		if (State->WorkspaceState == EWorkspaceState::Added && Operation->ShouldDeleteNewFiles())
		{
			IFileManager::Get().Delete(*File);
		}
	}

	InCommand.bCommandSuccessful = true;

	if (Files.Num() > 0)
	{
		// revert the checkout and any changes of the given file in workspace
		// Detect special case for a partial checkout (CS:-1 in Gluon mode)!
		if (-1 != InCommand.ChangesetNumber)
		{
			InCommand.bCommandSuccessful &= PlasticSourceControlUtils::RunCommand(TEXT("undo"), TArray<FString>(), Files, InCommand.InfoMessages, InCommand.ErrorMessages);
		}
		else
		{
			InCommand.bCommandSuccessful &= PlasticSourceControlUtils::RunCommand(TEXT("partial undo"), TArray<FString>(), Files, InCommand.InfoMessages, InCommand.ErrorMessages);
		}
	}

	// update the status of our files
	PlasticSourceControlUtils::RunUpdateStatus(Files, false, InCommand.ErrorMessages, States, InCommand.ChangesetNumber, InCommand.BranchName);

	return InCommand.bCommandSuccessful;
}

bool FPlasticRevertWorker::UpdateStates()
{
	TRACE_CPUPROFILER_EVENT_SCOPE(FPlasticRevertWorker::UpdateStates);

	// Update affected changelists if any
	for (const FPlasticSourceControlState& NewState : States)
	{
		TSharedRef<FPlasticSourceControlState, ESPMode::ThreadSafe> State = GetProvider().GetStateInternal(NewState.GetFilename());
		if (State->Changelist.IsInitialized())
		{
			// 1- Remove these files from their previous changelist
			TSharedRef<FPlasticSourceControlChangelistState, ESPMode::ThreadSafe> PreviousChangelist = GetProvider().GetStateInternal(State->Changelist);
			PreviousChangelist->Files.Remove(State);
			// 2- And reset the reference to their previous changelist
			State->Changelist.Reset();
		}
	}

	return PlasticSourceControlUtils::UpdateCachedStates(MoveTemp(States));
}

FName FPlasticRevertUnchangedWorker::GetName() const
{
	return "RevertUnchanged";
}

bool FPlasticRevertUnchangedWorker::Execute(FPlasticSourceControlCommand& InCommand)
{
	TRACE_CPUPROFILER_EVENT_SCOPE(FPlasticRevertUnchangedWorker::Execute);

	check(InCommand.Operation->GetName() == GetName());

	TArray<FString> Parameters;
	Parameters.Add(TEXT("-R"));

	TArray<FString> Files = GetFilesFromCommand(GetProvider(), InCommand);

	// revert the checkout of all unchanged files recursively
	InCommand.bCommandSuccessful = PlasticSourceControlUtils::RunCommand(TEXT("uncounchanged"), Parameters, Files, InCommand.InfoMessages, InCommand.ErrorMessages);

	// Now update the status of either the files, or all assets in the Content directory
	if (Files.Num() == 0)
	{
		Files.Add(FPaths::ConvertRelativePathToFull(FPaths::ProjectContentDir()));
	}
	PlasticSourceControlUtils::RunUpdateStatus(Files, false, InCommand.ErrorMessages, States, InCommand.ChangesetNumber, InCommand.BranchName);

	return InCommand.bCommandSuccessful;
}

bool FPlasticRevertUnchangedWorker::UpdateStates()
{
	TRACE_CPUPROFILER_EVENT_SCOPE(FPlasticRevertUnchangedWorker::UpdateStates);

	// Update affected changelists if any
	for (const FPlasticSourceControlState& NewState : States)
	{
		if (!NewState.IsModified())
		{
			TSharedRef<FPlasticSourceControlState, ESPMode::ThreadSafe> State = GetProvider().GetStateInternal(NewState.GetFilename());
			if (State->Changelist.IsInitialized())
			{
				// 1- Remove these files from their previous changelist
				TSharedRef<FPlasticSourceControlChangelistState, ESPMode::ThreadSafe> PreviousChangelist = GetProvider().GetStateInternal(State->Changelist);
				PreviousChangelist->Files.Remove(State);
				// 2- And reset the reference to their previous changelist
				State->Changelist.Reset();
			}
		}
	}

	return PlasticSourceControlUtils::UpdateCachedStates(MoveTemp(States));
}

FName FPlasticRevertAllWorker::GetName() const
{
	return "RevertAll";
}

bool FPlasticRevertAllWorker::Execute(FPlasticSourceControlCommand& InCommand)
{
	TRACE_CPUPROFILER_EVENT_SCOPE(FPlasticRevertAllWorker::Execute);

	check(InCommand.Operation->GetName() == GetName());
	TSharedRef<FPlasticRevertAll, ESPMode::ThreadSafe> Operation = StaticCastSharedRef<FPlasticRevertAll>(InCommand.Operation);

	// Start by updating the Status of all Content, to find all the changes that will be reverted
	{
		TArray<FPlasticSourceControlState> TempStates;
		TArray<FString> ContentDir;
		ContentDir.Add(FPaths::ConvertRelativePathToFull(FPaths::ProjectContentDir()));
		PlasticSourceControlUtils::RunUpdateStatus(ContentDir, false, InCommand.ErrorMessages, TempStates, InCommand.ChangesetNumber, InCommand.BranchName);

		for (auto& State : TempStates)
		{
			if (State.IsModified())
			{
				if (State.WorkspaceState == EWorkspaceState::Added && Operation->ShouldDeleteNewFiles())
				{
					IFileManager::Get().Delete(*State.GetFilename());
				}

				// Add all modified files to the list of files to be updated (reverted and then reloaded)
				Operation->UpdatedFiles.Add(MoveTemp(State.LocalFilename));

				if (State.WorkspaceState == EWorkspaceState::Moved)
				{
					// In case of a file Moved/Renamed, consider the rename Origin (where there is now a Redirector file Added)
					// and add it to the list of files to revert
					Operation->UpdatedFiles.Add(MoveTemp(State.MovedFrom));

					// and delete the Redirector (else the reverted file will collide with it and create a *.private.0 file)
					IFileManager::Get().Delete(*State.MovedFrom);
				}
			}
		}
	}

	TArray<FString> Results;
	TArray<FString> Parameters;
	Parameters.Add(TEXT("--all"));
	// revert the checkout of all files recursively
	// Detect special case for a partial checkout (CS:-1 in Gluon mode)!
	if (-1 != InCommand.ChangesetNumber)
	{
		InCommand.bCommandSuccessful = PlasticSourceControlUtils::RunCommand(TEXT("undocheckout"), Parameters, TArray<FString>(), Results, InCommand.ErrorMessages);
	}
	else
	{
		InCommand.bCommandSuccessful = PlasticSourceControlUtils::RunCommand(TEXT("partial undocheckout"), Parameters, TArray<FString>(), Results, InCommand.ErrorMessages);
	}

	// NOTE: don't parse the Results, it has too many quirks, uses the list from the status update;
	// - Renames are not easy to parse without a clean separator in "Origin Destination"
	// - Files added in folders are not accounted for by "undo", only the folder is listed in the results

	// now update the status of the updated files
	if (Operation->UpdatedFiles.Num())
	{
		PlasticSourceControlUtils::RunUpdateStatus(Operation->UpdatedFiles, false, InCommand.ErrorMessages, States, InCommand.ChangesetNumber, InCommand.BranchName);
	}

	return InCommand.bCommandSuccessful;
}

bool FPlasticRevertAllWorker::UpdateStates()
{
	TRACE_CPUPROFILER_EVENT_SCOPE(FPlasticRevertAllWorker::UpdateStates);

	// Update affected changelists if any
	for (const FPlasticSourceControlState& NewState : States)
	{
		if (!NewState.IsModified())
		{
			TSharedRef<FPlasticSourceControlState, ESPMode::ThreadSafe> State = GetProvider().GetStateInternal(NewState.GetFilename());
			if (State->Changelist.IsInitialized())
			{
				// 1- Remove these files from their previous changelist
				TSharedRef<FPlasticSourceControlChangelistState, ESPMode::ThreadSafe> PreviousChangelist = GetProvider().GetStateInternal(State->Changelist);
				PreviousChangelist->Files.Remove(State);
				// 2- And reset the reference to their previous changelist
				State->Changelist.Reset();
			}
		}
	}

	return PlasticSourceControlUtils::UpdateCachedStates(MoveTemp(States));
}

FName FPlasticMakeWorkspaceWorker::GetName() const
{
	return "MakeWorkspace";
}

bool FPlasticMakeWorkspaceWorker::Execute(FPlasticSourceControlCommand& InCommand)
{
	TRACE_CPUPROFILER_EVENT_SCOPE(FPlasticMakeWorkspaceWorker::Execute);

	check(InCommand.Operation->GetName() == GetName());
	TSharedRef<FPlasticMakeWorkspace, ESPMode::ThreadSafe> Operation = StaticCastSharedRef<FPlasticMakeWorkspace>(InCommand.Operation);

	{
		TArray<FString> Parameters;
		Parameters.Add(Operation->ServerUrl);
		Parameters.Add(Operation->RepositoryName);
		PlasticSourceControlUtils::RunCommand(TEXT("makerepository"), Parameters, TArray<FString>(), InCommand.InfoMessages, InCommand.ErrorMessages);
	}
	{
		TArray<FString> Parameters;
		Parameters.Add(Operation->WorkspaceName);
		Parameters.Add(TEXT(".")); // current path, ie. ProjectDir
		Parameters.Add(FString::Printf(TEXT("--repository=rep:%s@repserver:%s"), *Operation->RepositoryName, *Operation->ServerUrl));
		InCommand.bCommandSuccessful = PlasticSourceControlUtils::RunCommand(TEXT("makeworkspace"), Parameters, TArray<FString>(), InCommand.InfoMessages, InCommand.ErrorMessages);
	}

	return InCommand.bCommandSuccessful;
}

bool FPlasticMakeWorkspaceWorker::UpdateStates()
{
	return false;
}

FName FPlasticUpdateStatusWorker::GetName() const
{
	return "UpdateStatus";
}

bool FPlasticUpdateStatusWorker::Execute(FPlasticSourceControlCommand& InCommand)
{
	TRACE_CPUPROFILER_EVENT_SCOPE(FPlasticUpdateStatusWorker::Execute);

	check(InCommand.Operation->GetName() == GetName());
	TSharedRef<FUpdateStatus, ESPMode::ThreadSafe> Operation = StaticCastSharedRef<FUpdateStatus>(InCommand.Operation);

	// Note: ShouldCheckAllFiles is never set to true (SetCheckingAllFiles)
	UE_LOG(LogSourceControl, Log, TEXT("status (of %d files, ShouldUpdateHistory=%d, ShouldGetOpenedOnly=%d, ShouldUpdateModifiedState=%d)"),
		InCommand.Files.Num(), Operation->ShouldUpdateHistory(), Operation->ShouldGetOpenedOnly(), Operation->ShouldUpdateModifiedState());

	const TArray<FString> Files = GetFilesFromCommand(GetProvider(), InCommand);

	if (Files.Num() > 0)
	{
		InCommand.bCommandSuccessful = PlasticSourceControlUtils::RunUpdateStatus(Files, Operation->ShouldUpdateHistory(), InCommand.ErrorMessages, States, InCommand.ChangesetNumber, InCommand.BranchName);
		// Remove all "is not in a workspace" error and convert the result to "success" if there are no other errors
		PlasticSourceControlUtils::RemoveRedundantErrors(InCommand, TEXT("is not in a workspace."));
		if (!InCommand.bCommandSuccessful)
		{
			TArray<FString> ErrorMessages;
			TArray<FString> Parameters;
			FString BranchName, RepositoryName, ServerUrl;
			if (PlasticSourceControlUtils::GetWorkspaceInfo(BranchName, RepositoryName, ServerUrl, ErrorMessages))
			{
				Parameters.Add(FString::Printf(TEXT("--server=%s"), *ServerUrl));
			}
			UE_LOG(LogSourceControl, Error, TEXT("FPlasticUpdateStatusWorker(ErrorMessages.Num()=%d) => checkconnection"), InCommand.ErrorMessages.Num());
			// In case of error, execute a 'checkconnection' command to check the connectivity of the server.
			InCommand.bConnectionDropped = !PlasticSourceControlUtils::RunCommand(TEXT("checkconnection"), Parameters, TArray<FString>(), InCommand.InfoMessages, InCommand.ErrorMessages);
			return false;
<<<<<<< HEAD
=======
		}

		if (Operation->ShouldUpdateHistory())
		{
			// Get the history of the files (on all branches)
			InCommand.bCommandSuccessful &= PlasticSourceControlUtils::RunGetHistory(Operation->ShouldUpdateHistory(), States, InCommand.ErrorMessages);
>>>>>>> 4af6daef
		}

		if (Operation->ShouldUpdateHistory())
		{
<<<<<<< HEAD
			// Get the history of the files (on all branches)
			InCommand.bCommandSuccessful &= PlasticSourceControlUtils::RunGetHistory(Operation->ShouldUpdateHistory(), States, InCommand.ErrorMessages);

			// Special case for conflicts
			for (FPlasticSourceControlState& State : States)
			{
				if (State.IsConflicted())
				{
					// In case of a merge conflict, the Editor expects the tip of the "source (remote)" branch to be at the top of the history (index 0)
					// as a way to represent the "merge in progress" in a 1D graph of the current branch "target (local)"
					UE_LOG(LogSourceControl, Log, TEXT("%s: PendingMergeSourceChangeset %d"), *State.LocalFilename, State.PendingMergeSourceChangeset);
					for (int32 IdxRevision = 0; IdxRevision < State.History.Num(); IdxRevision++)
					{
						const auto& Revision = State.History[IdxRevision];
						if (Revision->ChangesetNumber == State.PendingMergeSourceChangeset)
						{
							// If the Source Changeset is not already at the top of the History, duplicate it there.
							if (IdxRevision > 0)
							{
								const auto RevisionCopy = Revision;
								State.History.Insert(RevisionCopy, 0);
							}
							break;
						}
					}
				}
=======
			FPlasticSourceControlSettings& PlasticSettings = GetProvider().AccessSettings();
			if (PlasticSettings.GetUpdateStatusOtherBranches() && AreAllFiles(Files))
			{
				// Get only the last revision of the files (checking all branches)
				// in order to warn the user if the file has been changed on another branch
				InCommand.bCommandSuccessful &= PlasticSourceControlUtils::RunGetHistory(Operation->ShouldUpdateHistory(), States, InCommand.ErrorMessages);
>>>>>>> 4af6daef
			}
		}
		else
		{
			FPlasticSourceControlSettings& PlasticSettings = GetProvider().AccessSettings();
			if (PlasticSettings.GetUpdateStatusOtherBranches() && AreAllFiles(Files))
			{
				// Get only the last revision of the files (checking all branches)
				// in order to warn the user if the file has been changed on another branch
				InCommand.bCommandSuccessful &= PlasticSourceControlUtils::RunGetHistory(Operation->ShouldUpdateHistory(), States, InCommand.ErrorMessages);
			}
		}
	}
	// no path provided: only update the status of assets in Content/ directory if requested
	// Perforce "opened files" are those that have been modified (or added/deleted): that is what we get with a simple status from the root
	// This is called by the "CheckOut" Content Browser filter as well as our source control Refresh menu.
	else if (Operation->ShouldGetOpenedOnly())
	{
		TArray<FString> ProjectDirs;
		ProjectDirs.Add(FPaths::ConvertRelativePathToFull(FPaths::ProjectContentDir()));
		InCommand.bCommandSuccessful = PlasticSourceControlUtils::RunUpdateStatus(ProjectDirs, Operation->ShouldUpdateHistory(), InCommand.ErrorMessages, States, InCommand.ChangesetNumber, InCommand.BranchName);
	}
	else
	{
		// TODO: workaround for the case of submitting a changelist, calling UpdateStatus with no files nor the changelist.
		// No consequences, and no way to fix it, so let's not show an error.
		InCommand.bCommandSuccessful = true;
	}

	// TODO: re-evaluate how to optimize this heavy operation using some of these hints flags
	// - ShouldGetOpenedOnly hint would be to call for all a whole workspace status update
	// - ShouldUpdateModifiedState hint not used as the above normal Plastic status has already told us this information (like Git and Mercurial)

	return InCommand.bCommandSuccessful;
}

bool FPlasticUpdateStatusWorker::UpdateStates()
{
	TRACE_CPUPROFILER_EVENT_SCOPE(FPlasticUpdateStatusWorker::UpdateStates);

	// Update affected changelists if any (in case of a file reverted outside of the Unreal Editor)
	for (const FPlasticSourceControlState& NewState : States)
	{
		if (!NewState.IsModified())
		{
			TSharedRef<FPlasticSourceControlState, ESPMode::ThreadSafe> State = GetProvider().GetStateInternal(NewState.GetFilename());
			if (State->Changelist.IsInitialized())
			{
				// 1- Remove these files from their previous changelist
				TSharedRef<FPlasticSourceControlChangelistState, ESPMode::ThreadSafe> PreviousChangelist = GetProvider().GetStateInternal(State->Changelist);
				PreviousChangelist->Files.Remove(State);
				// 2- And reset the reference to their previous changelist
				State->Changelist.Reset();
			}
		}
	}

	return PlasticSourceControlUtils::UpdateCachedStates(MoveTemp(States));
}

FName FPlasticCopyWorker::GetName() const
{
	return "Copy";
}

bool FPlasticCopyWorker::Execute(FPlasticSourceControlCommand& InCommand)
{
	TRACE_CPUPROFILER_EVENT_SCOPE(FPlasticCopyWorker::Execute);

	check(InCommand.Operation->GetName() == GetName());
	TSharedRef<FCopy, ESPMode::ThreadSafe> Operation = StaticCastSharedRef<FCopy>(InCommand.Operation);

	if (InCommand.Files.Num() == 1)
	{
		const FString& Origin = InCommand.Files[0];
		const FString Destination = FPaths::ConvertRelativePathToFull(Operation->GetDestination());

		// Branch: The new file is branched from the original file (vs Add: The new file has no relation to the original file)
		const bool bIsMoveOperation = (Operation->CopyMethod == FCopy::ECopyMethod::Branch);
		if (bIsMoveOperation)
		{
			UE_LOG(LogSourceControl, Log, TEXT("Moving %s to %s..."), *Origin, *Destination);
			// In case of rename, we have to undo what the Editor (created a redirector and added the dest asset), and then redo it with Plastic SCM
			// - revert the 'cm add' that was applied to the destination by the Editor
			{
				TArray<FString> DestinationFiles;
				DestinationFiles.Add(Destination);
				InCommand.bCommandSuccessful = PlasticSourceControlUtils::RunCommand(TEXT("undochange"), TArray<FString>(), DestinationFiles, InCommand.InfoMessages, InCommand.ErrorMessages);
			}
			// - execute a 'cm move --nomoveondisk' command to the destination to tell cm what happened
			if (InCommand.bCommandSuccessful)
			{
				TArray<FString> Parameters;
				Parameters.Add(TEXT("--nomoveondisk"));
				TArray<FString> Files;
				Files.Add(Origin);
				Files.Add(Destination);
				// Detect special case for a partial checkout (CS:-1 in Gluon mode)!
				if (-1 != InCommand.ChangesetNumber)
				{
					InCommand.bCommandSuccessful = PlasticSourceControlUtils::RunCommand(TEXT("move"), Parameters, Files, InCommand.InfoMessages, InCommand.ErrorMessages);
				}
				else
				{
					InCommand.bCommandSuccessful = PlasticSourceControlUtils::RunCommand(TEXT("partial move"), Parameters, Files, InCommand.InfoMessages, InCommand.ErrorMessages);
				}
			}
			// - add the redirector file (if it exists) to source control
			if (InCommand.bCommandSuccessful)
			{
				TArray<FString> Files;
				Files.Add(Origin);
				// Detect special case for a partial checkout (CS:-1 in Gluon mode)!
				if (-1 != InCommand.ChangesetNumber)
				{
					InCommand.bCommandSuccessful = PlasticSourceControlUtils::RunCommand(TEXT("add"), TArray<FString>(), Files, InCommand.InfoMessages, InCommand.ErrorMessages);
				}
				else
				{
					InCommand.bCommandSuccessful = PlasticSourceControlUtils::RunCommand(TEXT("partial add"), TArray<FString>(), Files, InCommand.InfoMessages, InCommand.ErrorMessages);
				}
			}
		}
		else
		{
			// copy operation: destination file already added to Source Control, and original asset not changed, so nothing to do
			InCommand.bCommandSuccessful = true;
		}

		// now update the status of our files:
		TArray<FString> BothFiles;
		BothFiles.Add(Origin);
		BothFiles.Add(Destination);
		PlasticSourceControlUtils::RunUpdateStatus(BothFiles, false, InCommand.ErrorMessages, States, InCommand.ChangesetNumber, InCommand.BranchName);
	}
	else
	{
		UE_LOG(LogSourceControl, Error, TEXT("Copy is working for one file only: %d provided!"), InCommand.Files.Num());
	}

	return InCommand.bCommandSuccessful;
}

bool FPlasticCopyWorker::UpdateStates()
{
	TRACE_CPUPROFILER_EVENT_SCOPE(FPlasticCopyWorkers::UpdateStates);

	return PlasticSourceControlUtils::UpdateCachedStates(MoveTemp(States));
}

FName FPlasticSyncWorker::GetName() const
{
	return "Sync";
}

bool FPlasticSyncWorker::Execute(FPlasticSourceControlCommand& InCommand)
{
	TRACE_CPUPROFILER_EVENT_SCOPE(FPlasticSyncWorker::Execute);

	TArray<FString> UpdatedFiles;
	InCommand.bCommandSuccessful = PlasticSourceControlUtils::RunUpdate(InCommand.Files, GetProvider().IsPartialWorkspace(), UpdatedFiles, InCommand.ErrorMessages);

	// now update the status of the updated files
	if (UpdatedFiles.Num())
	{
		PlasticSourceControlUtils::RunUpdateStatus(UpdatedFiles, false, InCommand.ErrorMessages, States, InCommand.ChangesetNumber, InCommand.BranchName);
	}

	if ((InCommand.Operation->GetName() == FName("SyncAll")))
	{
		TSharedRef<FPlasticSyncAll, ESPMode::ThreadSafe> Operation = StaticCastSharedRef<FPlasticSyncAll>(InCommand.Operation);
		Operation->UpdatedFiles = MoveTemp(UpdatedFiles);
	}

	return InCommand.bCommandSuccessful;
}

bool FPlasticSyncWorker::UpdateStates()
{
	TRACE_CPUPROFILER_EVENT_SCOPE(FPlasticSyncWorker::UpdateStates);

	return PlasticSourceControlUtils::UpdateCachedStates(MoveTemp(States));
}

FName FPlasticResolveWorker::GetName() const
{
	return "Resolve";
}

bool FPlasticResolveWorker::Execute(FPlasticSourceControlCommand& InCommand)
{
	TRACE_CPUPROFILER_EVENT_SCOPE(FPlasticResolveWorker::Execute);

	check(InCommand.Operation->GetName() == GetName());

	// Currently resolve operation is always on one file only, but the following would works for many
	for (const FString& File : InCommand.Files)
	{
		auto State = GetProvider().GetStateInternal(File);

		// To resolve the conflict, merge the file by keeping it like it is on file system
		// TODO: according to documentation, this cannot work for cherry-picking
		// merge cs:2@repo@url:port --merge --keepdestination "/path/to/file"

		// Use Merge Parameters obtained in the UpdateStatus operation
		TArray<FString> Parameters = State->PendingMergeParameters;
		Parameters.Add(TEXT("--merge"));
		Parameters.Add(TEXT("--keepdestination"));

		TArray<FString> OneFile;
		OneFile.Add(State->PendingResolveInfo.BaseFile);

<<<<<<< HEAD
		UE_LOG(LogSourceControl, Log, TEXT("resolve %s"), *State->PendingMergeFilename);
=======
		UE_LOG(LogSourceControl, Log, TEXT("resolve %s"), *State->PendingResolveInfo.BaseFile);
>>>>>>> 4af6daef

		// Mark the conflicted file as resolved
		InCommand.bCommandSuccessful = PlasticSourceControlUtils::RunCommand(TEXT("merge"), Parameters, OneFile, InCommand.InfoMessages, InCommand.ErrorMessages);
	}

	// now update the status of our files
	PlasticSourceControlUtils::RunUpdateStatus(InCommand.Files, false, InCommand.ErrorMessages, States, InCommand.ChangesetNumber, InCommand.BranchName);

	return InCommand.bCommandSuccessful;
}

bool FPlasticResolveWorker::UpdateStates()
{
	TRACE_CPUPROFILER_EVENT_SCOPE(FPlasticResolveWorker::UpdateStates);

	return PlasticSourceControlUtils::UpdateCachedStates(MoveTemp(States));
}

FName FPlasticGetPendingChangelistsWorker::GetName() const
{
	return "UpdateChangelistsStatus";
}

bool FPlasticGetPendingChangelistsWorker::Execute(FPlasticSourceControlCommand& InCommand)
{
	TRACE_CPUPROFILER_EVENT_SCOPE(FPlasticGetPendingChangelistsWorker::Execute);

	check(InCommand.Operation->GetName() == GetName());
	TSharedRef<FUpdatePendingChangelistsStatus, ESPMode::ThreadSafe> Operation = StaticCastSharedRef<FUpdatePendingChangelistsStatus>(InCommand.Operation);

	InCommand.bCommandSuccessful = PlasticSourceControlUtils::RunGetChangelists(OutChangelistsStates, OutCLFilesStates, InCommand.ErrorMessages);
	if (InCommand.bCommandSuccessful)
	{
		// Remove the changelist that were not requested by the user.
		if (!Operation->ShouldUpdateAllChangelists())
		{
			const TArray<FSourceControlChangelistRef>& RequestedChangelists = Operation->GetChangelistsToUpdate();
			OutChangelistsStates.RemoveAll([&RequestedChangelists](const FPlasticSourceControlChangelistState& ChangelistState)
				{
					FPlasticSourceControlChangelistRef RemoveChangelistCandidate = StaticCastSharedRef<FPlasticSourceControlChangelist>(ChangelistState.GetChangelist());
					return !RequestedChangelists.ContainsByPredicate([&RemoveChangelistCandidate](const FSourceControlChangelistRef& Requested)
						{
							return StaticCastSharedRef<FPlasticSourceControlChangelist>(Requested)->GetName() == RemoveChangelistCandidate->GetName();
						});
				});
		}

		InCommand.bCommandSuccessful = PlasticSourceControlUtils::RunGetShelves(OutChangelistsStates, InCommand.ErrorMessages);
	}

	bCleanupCache = InCommand.bCommandSuccessful;

	return InCommand.bCommandSuccessful;
}

bool FPlasticGetPendingChangelistsWorker::UpdateStates()
{
	TRACE_CPUPROFILER_EVENT_SCOPE(FPlasticGetPendingChangelistsWorker::UpdateStates);

	bool bUpdated = false;

	const FDateTime Now = FDateTime::Now();

	// first update cached state from 'changes' call
	for (int StatusIndex = 0; StatusIndex < OutChangelistsStates.Num(); StatusIndex++)
	{
		const FPlasticSourceControlChangelistState& CLStatus = OutChangelistsStates[StatusIndex];
		TSharedRef<FPlasticSourceControlChangelistState, ESPMode::ThreadSafe> ChangelistState = GetProvider().GetStateInternal(CLStatus.Changelist);
		// Timestamp is used to throttle status requests, so update it to current time:
		*ChangelistState = CLStatus;
		ChangelistState->TimeStamp = Now;
		bUpdated = true;

		// Update files states for files in the changelist
		bool bUpdateFilesStates = (OutCLFilesStates.Num() == OutChangelistsStates.Num());
		if (bUpdateFilesStates)
		{
			ChangelistState->Files.Reset(OutCLFilesStates[StatusIndex].Num());
			for (const auto& FileState : OutCLFilesStates[StatusIndex])
			{
				TSharedRef<FPlasticSourceControlState, ESPMode::ThreadSafe> CachedFileState = GetProvider().GetStateInternal(FileState.LocalFilename);
				CachedFileState->Changelist = CLStatus.Changelist;
				ChangelistState->Files.AddUnique(CachedFileState);
			}
		}
	}

	if (bCleanupCache)
	{
		TArray<FPlasticSourceControlChangelist> ChangelistsToRemove;
		GetProvider().GetCachedStateByPredicate([this, &ChangelistsToRemove](const FSourceControlChangelistStateRef& InCLState) {
			TSharedRef<FPlasticSourceControlChangelistState, ESPMode::ThreadSafe> CLState = StaticCastSharedRef<FPlasticSourceControlChangelistState>(InCLState);

			if (Algo::NoneOf(OutChangelistsStates, [&CLState](const FPlasticSourceControlChangelistState& UpdatedCLState) {
					return CLState->Changelist == UpdatedCLState.Changelist;
				}))
			{
				ChangelistsToRemove.Add(CLState->Changelist);
			}

			return false;
			});

		for (const FPlasticSourceControlChangelist& ChangelistToRemove : ChangelistsToRemove)
		{
			GetProvider().RemoveChangelistFromCache(ChangelistToRemove);
		}
	}

	return bUpdated;
}

FPlasticSourceControlChangelist GenerateUniqueChangelistName(FPlasticSourceControlProvider& PlasticSourceControlProvider)
{
	FPlasticSourceControlChangelist NewChangelist;

	// Generate a unique number for the name of the new changelist: start from current changeset and increment until a number is available as a new changelist number
	int32 ChangelistNumber = PlasticSourceControlProvider.GetChangesetNumber();
	bool bNewNumberOk = false;
	do
	{
		ChangelistNumber++;
		NewChangelist = FPlasticSourceControlChangelist(FString::FromInt(ChangelistNumber));
		TSharedRef<FPlasticSourceControlChangelistState, ESPMode::ThreadSafe> ChangelistState = PlasticSourceControlProvider.GetStateInternal(NewChangelist);
		bNewNumberOk = !ChangelistState->Changelist.IsInitialized();
	} while (!bNewNumberOk);
	NewChangelist.SetInitialized();

	return NewChangelist;
}

FPlasticSourceControlChangelist CreatePendingChangelist(FPlasticSourceControlProvider& PlasticSourceControlProvider, const FString& InDescription, TArray<FString>& InInfoMessages, TArray<FString>& InErrorMessages)
{
	FPlasticSourceControlChangelist NewChangelist = GenerateUniqueChangelistName(PlasticSourceControlProvider);

	bool bCommandSuccessful;
	TArray<FString> Parameters;
	if (PlasticSourceControlProvider.GetPlasticScmVersion() < PlasticSourceControlVersions::NewChangelistFileArgs)
	{
		Parameters.Add(TEXT("add"));
		Parameters.Add(TEXT("\"") + NewChangelist.GetName() + TEXT("\""));
		Parameters.Add(TEXT("\"") + InDescription + TEXT("\""));
		Parameters.Add(TEXT("--persistent")); // Create a persistent changelist to stay close to Perforce behavior
		bCommandSuccessful = PlasticSourceControlUtils::RunCommand(TEXT("changelist"), Parameters, TArray<FString>(), InInfoMessages, InErrorMessages);
	}
	else
	{
		Parameters.Add(TEXT("create"));
		const FScopedTempFile ChangelistNameFile(NewChangelist.GetName());
		Parameters.Add(FString::Printf(TEXT("--namefile=\"%s\""), *FPaths::ConvertRelativePathToFull(ChangelistNameFile.GetFilename())));
		const FScopedTempFile ChangelistDescriptionFile(InDescription);
		Parameters.Add(FString::Printf(TEXT("--descriptionfile=\"%s\""), *FPaths::ConvertRelativePathToFull(ChangelistDescriptionFile.GetFilename())));
		Parameters.Add(TEXT("--persistent")); // Create a persistent changelist to stay close to Perforce behavior
		UE_LOG(LogSourceControl, Verbose, TEXT("CreatePendingChangelist(%s):\n\"%s\""), *NewChangelist.GetName(), *InDescription);
		bCommandSuccessful = PlasticSourceControlUtils::RunCommand(TEXT("changelist"), Parameters, TArray<FString>(), InInfoMessages, InErrorMessages);
	}
	if (!bCommandSuccessful)
	{
		NewChangelist.Reset();
	}

	return NewChangelist;
}

bool EditChangelistDescription(const FPlasticSourceControlProvider& PlasticSourceControlProvider, const FPlasticSourceControlChangelist& InChangelist, const FString& InDescription, TArray<FString>& InInfoMessages, TArray<FString>& InErrorMessages)
{
	TArray<FString> Parameters;
	Parameters.Add(TEXT("edit"));
	if (PlasticSourceControlProvider.GetPlasticScmVersion() < PlasticSourceControlVersions::NewChangelistFileArgs)
	{
		Parameters.Add(TEXT("\"") + InChangelist.GetName() + TEXT("\""));
		Parameters.Add(TEXT("description"));
		Parameters.Add(TEXT("\"") + InDescription + TEXT("\""));
		return PlasticSourceControlUtils::RunCommand(TEXT("changelist"), Parameters, TArray<FString>(), InInfoMessages, InErrorMessages);
	}
	else
	{
		const FScopedTempFile ChangelistNameFile(InChangelist.GetName());
		Parameters.Add(FString::Printf(TEXT("--namefile=\"%s\""), *FPaths::ConvertRelativePathToFull(ChangelistNameFile.GetFilename())));
		Parameters.Add(TEXT("description"));
		const FScopedTempFile ChangelistDescriptionFile(InDescription);
		Parameters.Add(FString::Printf(TEXT("--descriptionfile=\"%s\""), *FPaths::ConvertRelativePathToFull(ChangelistDescriptionFile.GetFilename())));
		UE_LOG(LogSourceControl, Verbose, TEXT("EditChangelistDescription(%s\n%s)"), *InChangelist.GetName(), *InDescription);
		return PlasticSourceControlUtils::RunCommand(TEXT("changelist"), Parameters, TArray<FString>(), InInfoMessages, InErrorMessages);
	}
}

bool MoveFilesToChangelist(const FPlasticSourceControlProvider& PlasticSourceControlProvider, const FPlasticSourceControlChangelist& InChangelist, const TArray<FString>& InFiles, TArray<FString>& OutResults, TArray<FString>& OutErrorMessages)
{
	if (InFiles.Num() > 0)
	{
		TArray<FString> Parameters;
		if (PlasticSourceControlProvider.GetPlasticScmVersion() < PlasticSourceControlVersions::NewChangelistFileArgs)
		{
			Parameters.Add(TEXT("\"") + InChangelist.GetName() + TEXT("\""));
			Parameters.Add(TEXT("add"));
			return PlasticSourceControlUtils::RunCommand(TEXT("changelist"), Parameters, InFiles, OutResults, OutErrorMessages);
		}
		else
		{
			const FScopedTempFile ChangelistNameFile(InChangelist.GetName());
			Parameters.Add(FString::Printf(TEXT("--namefile=\"%s\""), *FPaths::ConvertRelativePathToFull(ChangelistNameFile.GetFilename())));
			Parameters.Add(TEXT("add"));
			UE_LOG(LogSourceControl, Verbose, TEXT("MoveFilesToChangelist(%s)"), *InChangelist.GetName());
			return PlasticSourceControlUtils::RunCommand(TEXT("changelist"), Parameters, InFiles, OutResults, OutErrorMessages);
		}
	}
	return true;
}

FPlasticNewChangelistWorker::FPlasticNewChangelistWorker(FPlasticSourceControlProvider& InSourceControlProvider)
	: IPlasticSourceControlWorker(InSourceControlProvider)
	, NewChangelistState(NewChangelist)
{
}

FName FPlasticNewChangelistWorker::GetName() const
{
	return "NewChangelist";
}

bool FPlasticNewChangelistWorker::Execute(class FPlasticSourceControlCommand& InCommand)
{
	TRACE_CPUPROFILER_EVENT_SCOPE(FPlasticNewChangelistWorker::Execute);

	check(InCommand.Operation->GetName() == GetName());
	TSharedRef<FNewChangelist, ESPMode::ThreadSafe> Operation = StaticCastSharedRef<FNewChangelist>(InCommand.Operation);

	FString Description = Operation->GetDescription().ToString();
	// Note: old "cm" doesn't support newlines, quotes, and question marks on changelist's name or description
	if (GetProvider().GetPlasticScmVersion() < PlasticSourceControlVersions::NewChangelistFileArgs)
	{
		Description.ReplaceInline(TEXT("\r\n"), TEXT(" "), ESearchCase::CaseSensitive);
		Description.ReplaceCharInline(TEXT('\n'), TEXT(' '), ESearchCase::CaseSensitive);
		Description.ReplaceCharInline(TEXT('\"'), TEXT('\''), ESearchCase::CaseSensitive);
		Description.ReplaceCharInline(TEXT('?'), TEXT('.'), ESearchCase::CaseSensitive);
		Description.ReplaceCharInline(TEXT('*'), TEXT('.'), ESearchCase::CaseSensitive);
	}

	// Create a new numbered persistent changelist ala Perforce
	NewChangelist = CreatePendingChangelist(GetProvider(), Description, InCommand.InfoMessages, InCommand.ErrorMessages);

	// Successfully created new changelist
	if (NewChangelist.IsInitialized())
	{
		InCommand.bCommandSuccessful = true;

		NewChangelistState.Changelist = NewChangelist;
		NewChangelistState.Description = MoveTemp(Description);

		Operation->SetNewChangelist(MakeShared<FPlasticSourceControlChangelist>(NewChangelist));

		if (InCommand.Files.Num() > 0)
		{
			InCommand.bCommandSuccessful = MoveFilesToChangelist(GetProvider(), NewChangelist, InCommand.Files, InCommand.InfoMessages, InCommand.ErrorMessages);
			if (InCommand.bCommandSuccessful)
			{
				MovedFiles = InCommand.Files;
			}
		}
	}

	return InCommand.bCommandSuccessful;
}

bool FPlasticNewChangelistWorker::UpdateStates()
{
	if (NewChangelist.IsInitialized())
	{
		const FDateTime Now = FDateTime::Now();

		TSharedRef<FPlasticSourceControlChangelistState, ESPMode::ThreadSafe> ChangelistState = GetProvider().GetStateInternal(NewChangelist);
		*ChangelistState = NewChangelistState;
		ChangelistState->TimeStamp = Now;

		// 3 things to do here:
		for (const FString& MovedFile : MovedFiles)
		{
			TSharedRef<FPlasticSourceControlState, ESPMode::ThreadSafe> FileState = GetProvider().GetStateInternal(MovedFile);

			// 1- Remove these files from their previous changelist
			TSharedRef<FPlasticSourceControlChangelistState, ESPMode::ThreadSafe> PreviousChangelist = GetProvider().GetStateInternal(FileState->Changelist);
			PreviousChangelist->Files.Remove(FileState);

			// 2- Add to the new changelist
			ChangelistState->Files.Add(FileState);

			// 3- Update changelist in file state
			FileState->Changelist = NewChangelist;
			FileState->TimeStamp = Now;
		}

		return true;
	}
	else
	{
		return false;
	}
}


FName FPlasticDeleteChangelistWorker::GetName() const
{
	return "DeleteChangelist";
}

bool FPlasticDeleteChangelistWorker::Execute(class FPlasticSourceControlCommand& InCommand)
{
	TRACE_CPUPROFILER_EVENT_SCOPE(FPlasticDeleteChangelistWorker::Execute);

	// Can't delete the default changelist
	if (InCommand.Changelist.IsDefault())
	{
		InCommand.bCommandSuccessful = false;
	}
	else
	{
		check(InCommand.Operation->GetName() == GetName());
		TSharedRef<FDeleteChangelist, ESPMode::ThreadSafe> Operation = StaticCastSharedRef<FDeleteChangelist>(InCommand.Operation);

		InCommand.bCommandSuccessful = DeleteChangelist(GetProvider(), InCommand.Changelist, InCommand.InfoMessages, InCommand.ErrorMessages);

		// NOTE: for now it is not possible to delete a changelist with files through the Editor
		if (InCommand.Files.Num() > 0 && InCommand.bCommandSuccessful)
		{
			TSharedRef<FPlasticSourceControlChangelistState, ESPMode::ThreadSafe> ChangelistState = GetProvider().GetStateInternal(InCommand.Changelist);
			const TArray<FString> Files = FileNamesFromFileStates(ChangelistState->Files);
			InCommand.bCommandSuccessful = MoveFilesToChangelist(GetProvider(), FPlasticSourceControlChangelist::DefaultChangelist, Files, InCommand.InfoMessages, InCommand.ErrorMessages);
		}

		// Keep track of changelist to update the cache
		if (InCommand.bCommandSuccessful)
		{
			DeletedChangelist = InCommand.Changelist;
		}
	}

	return InCommand.bCommandSuccessful;
}

bool FPlasticDeleteChangelistWorker::UpdateStates()
{
	TRACE_CPUPROFILER_EVENT_SCOPE(FPlasticDeleteChangelistWorker::UpdateStates);

	if (DeletedChangelist.IsInitialized())
	{
		return GetProvider().RemoveChangelistFromCache(DeletedChangelist);
	}

	return false;
}


FName FPlasticEditChangelistWorker::GetName() const
{
	return "EditChangelist";
}

bool FPlasticEditChangelistWorker::Execute(class FPlasticSourceControlCommand& InCommand)
{
	TRACE_CPUPROFILER_EVENT_SCOPE(FPlasticEditChangelistWorker::Execute);

	check(InCommand.Operation->GetName() == GetName());
	TSharedRef<FEditChangelist, ESPMode::ThreadSafe> Operation = StaticCastSharedRef<FEditChangelist>(InCommand.Operation);

	EditedDescription = Operation->GetDescription().ToString();
	// Note: old "cm" doesn't support newlines, quotes, and question marks on changelist's name or description
	if (GetProvider().GetPlasticScmVersion() < PlasticSourceControlVersions::NewChangelistFileArgs)
	{
		EditedDescription.ReplaceInline(TEXT("\r\n"), TEXT(" "), ESearchCase::CaseSensitive);
		EditedDescription.ReplaceCharInline(TEXT('\n'), TEXT(' '), ESearchCase::CaseSensitive);
		EditedDescription.ReplaceCharInline(TEXT('\"'), TEXT('\''), ESearchCase::CaseSensitive);
		EditedDescription.ReplaceCharInline(TEXT('?'), TEXT('.'), ESearchCase::CaseSensitive);
		EditedDescription.ReplaceCharInline(TEXT('*'), TEXT('.'), ESearchCase::CaseSensitive);
	}

	if (InCommand.Changelist.IsDefault())
	{
		// Create a new numbered persistent changelist since we cannot edit the default changelist
		EditedChangelist = CreatePendingChangelist(GetProvider(), EditedDescription, InCommand.InfoMessages, InCommand.ErrorMessages);
		if (EditedChangelist.IsInitialized())
		{
			// And then move all its files to the new changelist
			TSharedRef<FPlasticSourceControlChangelistState, ESPMode::ThreadSafe> ChangelistState = GetProvider().GetStateInternal(InCommand.Changelist);
			ReopenedFiles = FileNamesFromFileStates(ChangelistState->Files);
			InCommand.bCommandSuccessful = MoveFilesToChangelist(GetProvider(), EditedChangelist, ReopenedFiles, InCommand.InfoMessages, InCommand.ErrorMessages);
		}
	}
	else
	{
		InCommand.bCommandSuccessful = EditChangelistDescription(GetProvider(), InCommand.Changelist, EditedDescription, InCommand.InfoMessages, InCommand.ErrorMessages);
		if (InCommand.bCommandSuccessful)
		{
			EditedChangelist = InCommand.Changelist;
		}
	}

	return InCommand.bCommandSuccessful;
}

bool FPlasticEditChangelistWorker::UpdateStates()
{
	TRACE_CPUPROFILER_EVENT_SCOPE(FPlasticEditChangelistWorker::UpdateStates);

	if (EditedChangelist.IsInitialized())
	{
		const FDateTime Now = FDateTime::Now();
		TSharedRef<FPlasticSourceControlChangelistState, ESPMode::ThreadSafe> EditedChangelistState = GetProvider().GetStateInternal(EditedChangelist);
		EditedChangelistState->Description = EditedDescription;
		EditedChangelistState->Changelist = EditedChangelist;
		EditedChangelistState->TimeStamp = Now;

		// 3 things to do here:
		for (const FString& ReopenedFile : ReopenedFiles)
		{
			TSharedRef<FPlasticSourceControlState, ESPMode::ThreadSafe> FileState = GetProvider().GetStateInternal(ReopenedFile);

			// 1- Remove these files from their previous changelist
			TSharedRef<FPlasticSourceControlChangelistState, ESPMode::ThreadSafe> PreviousChangelist = GetProvider().GetStateInternal(FileState->Changelist);
			PreviousChangelist->Files.Remove(FileState);

			// 2- Add to the new changelist
			EditedChangelistState->Files.Add(FileState);

			// 3- Update changelist in file state
			FileState->Changelist = EditedChangelist;
			FileState->TimeStamp = Now;
		}

		return true;
	}
	else
	{
		return false;
	}
}


FName FPlasticReopenWorker::GetName() const
{
	return "MoveToChangelist";
}

bool FPlasticReopenWorker::Execute(FPlasticSourceControlCommand& InCommand)
{
	TRACE_CPUPROFILER_EVENT_SCOPE(FPlasticReopenWorker::Execute);

	check(InCommand.Operation->GetName() == GetName());

	InCommand.bCommandSuccessful = MoveFilesToChangelist(GetProvider(), InCommand.Changelist, InCommand.Files, InCommand.InfoMessages, InCommand.ErrorMessages);
	if (InCommand.bCommandSuccessful)
	{
		ReopenedFiles = InCommand.Files;
		DestinationChangelist = InCommand.Changelist;
	}

	return InCommand.bCommandSuccessful;
}

bool FPlasticReopenWorker::UpdateStates()
{
	TRACE_CPUPROFILER_EVENT_SCOPE(FPlasticReopenWorker::UpdateStates);

	if (DestinationChangelist.IsInitialized())
	{
		const FDateTime Now = FDateTime::Now();
		TSharedRef<FPlasticSourceControlChangelistState, ESPMode::ThreadSafe> DestinationChangelistState = GetProvider().GetStateInternal(DestinationChangelist);

		// 3 things to do here:
		for (const FString& ReopenedFile : ReopenedFiles)
		{
			TSharedRef<FPlasticSourceControlState, ESPMode::ThreadSafe> FileState = GetProvider().GetStateInternal(ReopenedFile);

			// 1- Remove these files from their previous changelist
			TSharedRef<FPlasticSourceControlChangelistState, ESPMode::ThreadSafe> PreviousChangelist = GetProvider().GetStateInternal(FileState->Changelist);
			PreviousChangelist->Files.Remove(FileState);

			// 2- Add to the new changelist
			DestinationChangelistState->Files.Add(FileState);

			// 3- Update changelist in file state
			FileState->Changelist = DestinationChangelist;
			FileState->TimeStamp = Now;
		}

		return ReopenedFiles.Num() > 0;
	}
	else
	{
		return false;
	}
}

bool CreateShelve(const FString& InChangelistName, const FString& InChangelistDescription, const TArray<FString>& InFilesToShelve, int32& OutShelveId, TArray<FString>& OutErrorMessages)
{
	TArray<FString> Results;
	TArray<FString> Parameters;
	const FString ShelveDescription = FString::Printf(TEXT("Changelist%s: %s"), *InChangelistName, *InChangelistDescription);
	const FScopedTempFile CommentsFile(ShelveDescription);
	Parameters.Add(TEXT("create"));
	Parameters.Add(FString::Printf(TEXT("-commentsfile=\"%s\""), *FPaths::ConvertRelativePathToFull(CommentsFile.GetFilename())));
	const bool bCommandSuccessful = PlasticSourceControlUtils::RunCommand(TEXT("shelveset"), Parameters, InFilesToShelve, Results, OutErrorMessages);
	if (bCommandSuccessful && Results.Num() > 0)
	{
		// Parse the result to update the changelist state with the id of the shelve
		// "Created shelve sh:12@UE5PlasticPluginDev@test@cloud (mount:'/')"
		FString CreatedShelveStatus = Results[Results.Num() - 1];
		if (CreatedShelveStatus.StartsWith(TEXT("Created shelve sh:")))
		{
			CreatedShelveStatus.RightChopInline(18);
			int32 SeparatorIndex;
			if (CreatedShelveStatus.FindChar(TEXT('@'), SeparatorIndex))
			{
				CreatedShelveStatus.LeftInline(SeparatorIndex);
				OutShelveId = FCString::Atoi(*CreatedShelveStatus);
			}
		}
	}

	return OutShelveId != ISourceControlState::INVALID_REVISION;
}

bool DeleteShelve(const int32 InShelveId, TArray<FString>& OutErrorMessages)
{
	TArray<FString> Results;
	TArray<FString> Parameters;
	Parameters.Add(TEXT("delete"));
	Parameters.Add(FString::Printf(TEXT("sh:%d"), InShelveId));
	return PlasticSourceControlUtils::RunCommand(TEXT("shelveset"), Parameters, TArray<FString>(), Results, OutErrorMessages);
}

FName FPlasticShelveWorker::GetName() const
{
	return "Shelve";
}

bool FPlasticShelveWorker::Execute(FPlasticSourceControlCommand& InCommand)
{
	TRACE_CPUPROFILER_EVENT_SCOPE(FPlasticShelveWorker::Execute);

	check(InCommand.Operation->GetName() == GetName());
	TSharedRef<FShelve, ESPMode::ThreadSafe> Operation = StaticCastSharedRef<FShelve>(InCommand.Operation);

	FPlasticSourceControlChangelist Changelist(InCommand.Changelist);

	TArray<FString> FilesToShelve = InCommand.Files;

	int32 PreviousShelveId = ISourceControlState::INVALID_REVISION;

	InCommand.bCommandSuccessful = true;

	if (InCommand.Changelist.IsInitialized())
	{
		TSharedRef<FPlasticSourceControlChangelistState, ESPMode::ThreadSafe> ChangelistState = GetProvider().GetStateInternal(InCommand.Changelist);

		PreviousShelveId = ChangelistState->ShelveId;

		// If the command has specified a changelist but no files, then get all files from it
		if (FilesToShelve.Num() == 0)
		{
			FilesToShelve = FileNamesFromFileStates(ChangelistState->Files);
		}
		// If the command has specified some files, and if there was already a shelve,
		// ensure that the previous shelved files are also put back into the new one.
		// This is to mimic Perforce behavior, where we can add files to a shelve after we made more changes.
		// NOTE: this is a workaround for the fact that we cannot edit an existing shelve.
		else if (ChangelistState->ShelvedFiles.Num() > 0)
		{
			for (const FSourceControlStateRef& ShelveFile : ChangelistState->ShelvedFiles)
			{
				FilesToShelve.AddUnique(ShelveFile->GetFilename());
			}
		}

		// Ensure that all the files to shelve are indeed in the changelist, so that we can actually shelve them
		// NOTE: this is because of the workaround that requires to create a new shelve and delete the old one
		for (FString& FileToShelve : FilesToShelve)
		{
			if (!ChangelistState->Files.ContainsByPredicate([&FileToShelve](const FSourceControlStateRef& FileState) { return FileToShelve == FileState->GetFilename(); }))
			{
				FPaths::MakePathRelativeTo(FileToShelve, *FPaths::ProjectDir());
				UE_LOG(LogSourceControl, Error, TEXT("The file /%s is not in the changelist anymore, so the shelve cannot be updated. Unshelve the corresponding change and retry."), *FileToShelve);
				InCommand.bCommandSuccessful = false;
			}
		}
	}

	if (InCommand.bCommandSuccessful)
	{
		// If the command is issued on the default changelist, then we need to create a new changelist,
		// move the files to the new changelist, then shelve the files
		if (InCommand.Changelist.IsDefault())
		{
			// Create a new numbered persistent changelist ala Perforce
			Changelist = CreatePendingChangelist(GetProvider(), Operation->GetDescription().ToString(), InCommand.InfoMessages, InCommand.ErrorMessages);
			if (Changelist.IsInitialized())
			{
				InCommand.bCommandSuccessful = MoveFilesToChangelist(GetProvider(), Changelist, FilesToShelve, InCommand.InfoMessages, InCommand.ErrorMessages);
				if (InCommand.bCommandSuccessful)
				{
					MovedFiles = FilesToShelve;
				}
			}
		}
	}

	if (InCommand.bCommandSuccessful)
	{
		ChangelistDescription = *Operation->GetDescription().ToString();

		InCommand.bCommandSuccessful = CreateShelve(Changelist.GetName(), ChangelistDescription, FilesToShelve, ShelveId, InCommand.ErrorMessages);
		if (InCommand.bCommandSuccessful)
		{
			InChangelistToUpdate = InCommand.Changelist;
			OutChangelistToUpdate = Changelist;
			ShelvedFiles = FilesToShelve;

			// If there was already a shelve, we have now created a new one with updated files, so we must delete the old one
			if (PreviousShelveId != ISourceControlState::INVALID_REVISION)
			{
				DeleteShelve(PreviousShelveId, InCommand.ErrorMessages);
			}
		}
		else
		{
			// In case of failure to shelve, if we had to create a new changelist, move the files back to the default changelist and delete the changelist
			if (Changelist != InCommand.Changelist)
			{
				if (MovedFiles.Num() > 0)
				{
					MoveFilesToChangelist(GetProvider(), InCommand.Changelist, MovedFiles, InCommand.InfoMessages, InCommand.ErrorMessages);
				}

				DeleteChangelist(GetProvider(), Changelist, InCommand.InfoMessages, InCommand.ErrorMessages);
			}
		}
	}

	return InCommand.bCommandSuccessful;
}

bool FPlasticShelveWorker::UpdateStates()
{
	TRACE_CPUPROFILER_EVENT_SCOPE(FPlasticShelveWorker::UpdateStates);

	if (OutChangelistToUpdate.IsInitialized())
	{
		TSharedRef<FPlasticSourceControlChangelistState, ESPMode::ThreadSafe> DestinationChangelistState = GetProvider().GetStateInternal(OutChangelistToUpdate);

		bool bMovedFiles = false;

		// If we moved files to a new changelist, then we must make sure that the files are properly moved
		if (InChangelistToUpdate != OutChangelistToUpdate && MovedFiles.Num() > 0)
		{
			const FDateTime Now = FDateTime::Now();
			TSharedRef<FPlasticSourceControlChangelistState, ESPMode::ThreadSafe> SourceChangelistState = GetProvider().GetStateInternal(InChangelistToUpdate);

			DestinationChangelistState->Changelist = OutChangelistToUpdate;
			DestinationChangelistState->Description = ChangelistDescription;

			for (const FString& MovedFile : MovedFiles)
			{
				TSharedRef<FPlasticSourceControlState, ESPMode::ThreadSafe> FileState = GetProvider().GetStateInternal(MovedFile);

				SourceChangelistState->Files.Remove(FileState);
				DestinationChangelistState->Files.Add(FileState);
				FileState->Changelist = OutChangelistToUpdate;
				FileState->TimeStamp = Now;
			}

			bMovedFiles = true;
		}

		DestinationChangelistState->ShelveId = ShelveId;

		// And finally, add the shelved files to the changelist state
		DestinationChangelistState->ShelvedFiles.Reset(ShelvedFiles.Num());
		for (FString ShelvedFile : ShelvedFiles)
		{
			TSharedRef<FPlasticSourceControlState, ESPMode::ThreadSafe> FileState = GetProvider().GetStateInternal(ShelvedFile);
			PlasticSourceControlUtils::AddShelvedFileToChangelist(DestinationChangelistState.Get(), MoveTemp(ShelvedFile), FileState->WorkspaceState);
		}

		return bMovedFiles || ShelvedFiles.Num() > 0;
	}
	else
	{
		return false;
	}
}



FName FPlasticUnshelveWorker::GetName() const
{
	return "Unshelve";
}

bool FPlasticUnshelveWorker::Execute(FPlasticSourceControlCommand& InCommand)
{
	TRACE_CPUPROFILER_EVENT_SCOPE(FPlasticUnshelveWorker::Execute);

	// Get the state of the changelist to operate on
	TSharedRef<FPlasticSourceControlChangelistState, ESPMode::ThreadSafe> ChangelistState = GetProvider().GetStateInternal(InCommand.Changelist);

	InCommand.bCommandSuccessful = (ChangelistState->ShelveId != ISourceControlState::INVALID_REVISION);

	// Detect if any file to unshelve has some local modification, which would fail the "unshelve" operation with a merge conflict
	// NOTE: we could decide to automatically undo the local changes in order for this process to be automatic, like with Perforce
	for (FString& File : InCommand.Files)
	{
		if (ChangelistState->Files.FindByPredicate([&File](const FSourceControlStateRef& FileState) { return FileState->GetFilename().Equals(File, ESearchCase::IgnoreCase); }))
		{
			FPaths::MakePathRelativeTo(File, *FPaths::ProjectDir());
			UE_LOG(LogSourceControl, Error, TEXT("Revert /%s before unshelving the corresponding change from the shelve."), *File);
			InCommand.bCommandSuccessful = false;
		}
	}

	if (InCommand.bCommandSuccessful)
	{
		// Get the list of files to unshelve if not all of them are selected
		TArray<FString> FilesToUnshelve;
		if (InCommand.Files.Num() < ChangelistState->ShelvedFiles.Num())
		{
			if (GetProvider().GetPlasticScmVersion() < PlasticSourceControlVersions::ShelvesetApplySelection)
			{
				// On old version, don't unshelve the files if they are not all selected (since we couldn't apply only a selection of files from a shelve)
				UE_LOG(LogSourceControl, Error,
					TEXT("Plastic SCM %s cannot unshelve a selection of files from a shelve. Unshelve them all at once or update to %s or above."),
					*GetProvider().GetPlasticScmVersion().String,
					*PlasticSourceControlVersions::ShelvesetApplySelection.String
				);
				return false;
			}
			const FString PathToWorkspaceRoot = GetProvider().GetPathToWorkspaceRoot();
			FilesToUnshelve.Reset(InCommand.Files.Num());
			for (FString File : InCommand.Files)
			{
				// Make path relative the workspace root, since the shelveset apply operation require server paths
				FPaths::MakePathRelativeTo(File, *PathToWorkspaceRoot);
				FilesToUnshelve.Add(TEXT("/") + File);
			}
		}

		// Make the Editor Unlink the assets if they are loaded in memory so that source control can override the corresponding files
		PackageUtils::UnlinkPackagesInMainThread(InCommand.Files);

		{
			// 'cm shelveset apply sh:88 "/Content/Blueprints/BP_CheckedOut.uasset"'
			TArray<FString> Parameters;
			Parameters.Add(TEXT("apply"));
			Parameters.Add(FString::Printf(TEXT("sh:%d"), ChangelistState->ShelveId));
			InCommand.bCommandSuccessful = PlasticSourceControlUtils::RunCommand(TEXT("shelveset"), Parameters, FilesToUnshelve, InCommand.InfoMessages, InCommand.ErrorMessages);
		}

		// Reload packages that where updated by the Unshelve operation (and the current map if needed)
		PackageUtils::ReloadPackagesInMainThread(InCommand.Files);
	}

	if (InCommand.bCommandSuccessful)
	{
		// move all the unshelved files back to the changelist
		InCommand.bCommandSuccessful = MoveFilesToChangelist(GetProvider(), InCommand.Changelist, InCommand.Files, InCommand.InfoMessages, InCommand.ErrorMessages);
	}

	if (InCommand.bCommandSuccessful)
	{
		// now update the status of our files
		PlasticSourceControlUtils::RunUpdateStatus(InCommand.Files, false, InCommand.ErrorMessages, States, InCommand.ChangesetNumber, InCommand.BranchName);

		ChangelistToUpdate = InCommand.Changelist;
	}

	return InCommand.bCommandSuccessful;
}

bool FPlasticUnshelveWorker::UpdateStates()
{
	TRACE_CPUPROFILER_EVENT_SCOPE(FPlasticUnshelveWorker::UpdateStates);

	UpdateChangelistState(GetProvider(), ChangelistToUpdate, States);

	return PlasticSourceControlUtils::UpdateCachedStates(MoveTemp(States));
}

FName FPlasticDeleteShelveWorker::GetName() const
{
	return "DeleteShelved";
}

bool FPlasticDeleteShelveWorker::Execute(FPlasticSourceControlCommand& InCommand)
{
	TRACE_CPUPROFILER_EVENT_SCOPE(FPlasticDeleteShelveWorker::Execute);

	TSharedRef<FPlasticSourceControlChangelistState, ESPMode::ThreadSafe> ChangelistState = GetProvider().GetStateInternal(InCommand.Changelist);

	InCommand.bCommandSuccessful = (ChangelistState->ShelveId != ISourceControlState::INVALID_REVISION);

	// Get the list of files to keep in the shelve if not all of them are selected (to create a new shelve with them)
	TArray<FString> FilesToShelve;
	if (InCommand.Files.Num() < ChangelistState->ShelvedFiles.Num())
	{
		for (const auto& ShelveState : ChangelistState->ShelvedFiles)
		{
			if (!InCommand.Files.Contains(ShelveState->GetFilename()))
			{
				FString File = ShelveState->GetFilename();
				
				// Check that all this files are is still in the corresponding changelist, else we won't be able to create the new shelve!
				if (ChangelistState->Files.ContainsByPredicate([&File](FSourceControlStateRef& State) { return File == State->GetFilename(); }))
				{
					FilesToShelve.Add(MoveTemp(File));
				}
				else
				{

					FPaths::MakePathRelativeTo(File, *FPaths::ProjectDir());
					UE_LOG(LogSourceControl, Error, TEXT("The file /%s is not in the changelist anymore, so the shelve cannot be updated. Unshelve the corresponding change and retry."), *File);
					InCommand.bCommandSuccessful = false;
				}
			}
		}
	}

	if (InCommand.bCommandSuccessful)
	{
		ChangelistToUpdate = InCommand.Changelist;
		FilesToRemove = InCommand.Files;
	}
	
	if (InCommand.bCommandSuccessful && FilesToShelve.Num() > 0)
	{
		// Create a new shelve with the other files
		InCommand.bCommandSuccessful = CreateShelve(InCommand.Changelist.GetName(), ChangelistState->GetDescriptionText().ToString(), FilesToShelve, ShelveId, InCommand.ErrorMessages);
	}

	if (InCommand.bCommandSuccessful)
	{
		// Delete the old shelve
		InCommand.bCommandSuccessful = DeleteShelve(ChangelistState->ShelveId, InCommand.ErrorMessages);
	}

	return InCommand.bCommandSuccessful;
}

bool FPlasticDeleteShelveWorker::UpdateStates()
{
	TRACE_CPUPROFILER_EVENT_SCOPE(FPlasticDeleteShelveWorker::UpdateStates);

	if (ChangelistToUpdate.IsInitialized())
	{
		TSharedRef<FPlasticSourceControlChangelistState, ESPMode::ThreadSafe> ChangelistState = GetProvider().GetStateInternal(ChangelistToUpdate);

		ChangelistState->ShelveId = ShelveId;

		if (FilesToRemove.Num() > 0)
		{
			// NOTE: for now, Plastic SCM cannot delete a selection of files from a shelve, so FilesToRemove and this specific case aren't really needed (yet)
			return ChangelistState->ShelvedFiles.RemoveAll([this](FSourceControlStateRef& State) -> bool
				{
					return Algo::AnyOf(FilesToRemove, [&State](const FString& File) {
						return State->GetFilename() == File;
					});
				}) > 0;
		}
		else
		{
			bool bHadShelvedFiles = (ChangelistState->ShelvedFiles.Num() > 0);
			ChangelistState->ShelvedFiles.Reset();
			return bHadShelvedFiles;
		}
	}
	else
	{
		return false;
	}
}

#undef LOCTEXT_NAMESPACE<|MERGE_RESOLUTION|>--- conflicted
+++ resolved
@@ -849,55 +849,12 @@
 			// In case of error, execute a 'checkconnection' command to check the connectivity of the server.
 			InCommand.bConnectionDropped = !PlasticSourceControlUtils::RunCommand(TEXT("checkconnection"), Parameters, TArray<FString>(), InCommand.InfoMessages, InCommand.ErrorMessages);
 			return false;
-<<<<<<< HEAD
-=======
 		}
 
 		if (Operation->ShouldUpdateHistory())
 		{
 			// Get the history of the files (on all branches)
 			InCommand.bCommandSuccessful &= PlasticSourceControlUtils::RunGetHistory(Operation->ShouldUpdateHistory(), States, InCommand.ErrorMessages);
->>>>>>> 4af6daef
-		}
-
-		if (Operation->ShouldUpdateHistory())
-		{
-<<<<<<< HEAD
-			// Get the history of the files (on all branches)
-			InCommand.bCommandSuccessful &= PlasticSourceControlUtils::RunGetHistory(Operation->ShouldUpdateHistory(), States, InCommand.ErrorMessages);
-
-			// Special case for conflicts
-			for (FPlasticSourceControlState& State : States)
-			{
-				if (State.IsConflicted())
-				{
-					// In case of a merge conflict, the Editor expects the tip of the "source (remote)" branch to be at the top of the history (index 0)
-					// as a way to represent the "merge in progress" in a 1D graph of the current branch "target (local)"
-					UE_LOG(LogSourceControl, Log, TEXT("%s: PendingMergeSourceChangeset %d"), *State.LocalFilename, State.PendingMergeSourceChangeset);
-					for (int32 IdxRevision = 0; IdxRevision < State.History.Num(); IdxRevision++)
-					{
-						const auto& Revision = State.History[IdxRevision];
-						if (Revision->ChangesetNumber == State.PendingMergeSourceChangeset)
-						{
-							// If the Source Changeset is not already at the top of the History, duplicate it there.
-							if (IdxRevision > 0)
-							{
-								const auto RevisionCopy = Revision;
-								State.History.Insert(RevisionCopy, 0);
-							}
-							break;
-						}
-					}
-				}
-=======
-			FPlasticSourceControlSettings& PlasticSettings = GetProvider().AccessSettings();
-			if (PlasticSettings.GetUpdateStatusOtherBranches() && AreAllFiles(Files))
-			{
-				// Get only the last revision of the files (checking all branches)
-				// in order to warn the user if the file has been changed on another branch
-				InCommand.bCommandSuccessful &= PlasticSourceControlUtils::RunGetHistory(Operation->ShouldUpdateHistory(), States, InCommand.ErrorMessages);
->>>>>>> 4af6daef
-			}
 		}
 		else
 		{
@@ -1109,11 +1066,7 @@
 		TArray<FString> OneFile;
 		OneFile.Add(State->PendingResolveInfo.BaseFile);
 
-<<<<<<< HEAD
-		UE_LOG(LogSourceControl, Log, TEXT("resolve %s"), *State->PendingMergeFilename);
-=======
 		UE_LOG(LogSourceControl, Log, TEXT("resolve %s"), *State->PendingResolveInfo.BaseFile);
->>>>>>> 4af6daef
 
 		// Mark the conflicted file as resolved
 		InCommand.bCommandSuccessful = PlasticSourceControlUtils::RunCommand(TEXT("merge"), Parameters, OneFile, InCommand.InfoMessages, InCommand.ErrorMessages);
