// Copyright Epic Games, Inc. All Rights Reserved.

#pragma once

#include "CoreMinimal.h"
#include "ISourceControlState.h"
#include "ISourceControlRevision.h"
#include "PlasticSourceControlRevision.h"
#include "PlasticSourceControlChangelist.h"

enum class EWorkspaceState
{
		Unknown,
		Ignored,
		Controlled, // called "Pristine" in Perforce, "Unchanged" in Git, "Clean" in SVN
		CheckedOut,
		Added,
		Moved, // Renamed
		Copied,
		Replaced, // Replaced / Merged
		Deleted,
		LocallyDeleted, // Missing
		Changed, // Modified but not CheckedOut
		Conflicted,
		Private, // "Not Controlled"/"Not In Depot"/"Untracked"
};

class FPlasticSourceControlState : public ISourceControlState
{
public:
	explicit FPlasticSourceControlState(FString&& InLocalFilename)
		: LocalFilename(MoveTemp(InLocalFilename))
	{
	}

	FPlasticSourceControlState(FString&& InLocalFilename, EWorkspaceState InWorkspaceState)
		: LocalFilename(MoveTemp(InLocalFilename))
		, WorkspaceState(InWorkspaceState)
	{
	}

	FPlasticSourceControlState() = delete;
	FPlasticSourceControlState(const FPlasticSourceControlState& InState) = delete;
	const FPlasticSourceControlState& operator=(const FPlasticSourceControlState& InState) = delete;

	FPlasticSourceControlState(FPlasticSourceControlState&& InState)
	{
		Move(MoveTemp(InState));
	}

	const FPlasticSourceControlState& operator=(FPlasticSourceControlState&& InState)
	{
		Move(MoveTemp(InState));
		return *this;
	}

	void Move(FPlasticSourceControlState&& InState)
	{
		History = MoveTemp(InState.History);
		LocalFilename = MoveTemp(InState.LocalFilename);
		WorkspaceState = InState.WorkspaceState;
<<<<<<< HEAD
		PendingMergeFilename = MoveTemp(InState.PendingMergeFilename);
		PendingMergeBaseChangeset = InState.PendingMergeBaseChangeset;
		PendingMergeSourceChangeset = InState.PendingMergeSourceChangeset;
=======
		PendingResolveInfo = MoveTemp(InState.PendingResolveInfo);
>>>>>>> 4af6daef
		PendingMergeParameters = MoveTemp(InState.PendingMergeParameters);
		// Update "fileinfo" information only if the command was issued
		// Don't override "fileinfo" information in case of an optimized/lightweight "whole folder status" triggered by a global Submit Content or Refresh
		if (InState.DepotRevisionChangeset != INVALID_REVISION)
		{
			LockedBy = MoveTemp(InState.LockedBy);
			LockedWhere = MoveTemp(InState.LockedWhere);
			RepSpec = MoveTemp(InState.RepSpec);
			DepotRevisionChangeset = InState.DepotRevisionChangeset;
			LocalRevisionChangeset = InState.LocalRevisionChangeset;

			HeadBranch = MoveTemp(InState.HeadBranch);
			HeadAction = MoveTemp(InState.HeadAction);
			HeadChangeList = MoveTemp(InState.HeadChangeList);
			HeadUserName = MoveTemp(InState.HeadUserName);
			HeadModTime = MoveTemp(InState.HeadModTime);
		}
		MovedFrom = MoveTemp(InState.MovedFrom);
		TimeStamp = InState.TimeStamp;

		// Update Revision's pointer to the new State instance
		for (const auto& Revision : History)
		{
			Revision->State = this;
		}
	}

	// debug log utility
	const TCHAR* ToString() const;

	/** ISourceControlState interface */
	virtual int32 GetHistorySize() const override;
	virtual TSharedPtr<class ISourceControlRevision, ESPMode::ThreadSafe> GetHistoryItem(int32 HistoryIndex) const override;
	virtual TSharedPtr<class ISourceControlRevision, ESPMode::ThreadSafe> FindHistoryRevision(int32 RevisionNumber) const override;
	virtual TSharedPtr<class ISourceControlRevision, ESPMode::ThreadSafe> FindHistoryRevision(const FString& InRevision) const override;
<<<<<<< HEAD
	virtual TSharedPtr<class ISourceControlRevision, ESPMode::ThreadSafe> GetBaseRevForMerge() const override;
	virtual TSharedPtr<class ISourceControlRevision, ESPMode::ThreadSafe> GetCurrentRevision() const override;
=======
	virtual TSharedPtr<class ISourceControlRevision, ESPMode::ThreadSafe> GetCurrentRevision() const override;
	virtual FResolveInfo GetResolveInfo() const override;
>>>>>>> 4af6daef
	virtual FSlateIcon GetIcon() const override;
	virtual FText GetDisplayName() const override;
	virtual FText GetDisplayTooltip() const override;
	virtual const FString& GetFilename() const override;
	virtual const FDateTime& GetTimeStamp() const override;
	virtual bool CanCheckIn() const override;
	virtual bool CanCheckout() const override;
	virtual bool IsCheckedOut() const override;
	virtual bool IsCheckedOutOther(FString* Who = nullptr) const override;
	virtual bool IsCheckedOutInOtherBranch(const FString& CurrentBranch = FString()) const override;
	virtual bool IsModifiedInOtherBranch(const FString& CurrentBranch = FString()) const override;
	virtual bool IsCheckedOutOrModifiedInOtherBranch(const FString& CurrentBranch = FString()) const override { return IsCheckedOutInOtherBranch(CurrentBranch) || IsModifiedInOtherBranch(CurrentBranch); }
	virtual TArray<FString> GetCheckedOutBranches() const override { return TArray<FString>(); }
	virtual FString GetOtherUserBranchCheckedOuts() const override { return FString(); }
	virtual bool GetOtherBranchHeadModification(FString& HeadBranchOut, FString& ActionOut, int32& HeadChangeListOut) const override;
	virtual bool IsCurrent() const override;
	virtual bool IsSourceControlled() const override;
	virtual bool IsAdded() const override;
	virtual bool IsDeleted() const override;
	virtual bool IsIgnored() const override;
	virtual bool CanEdit() const override;
	virtual bool IsUnknown() const override;
	virtual bool IsModified() const override;
	virtual bool CanAdd() const override;
	virtual bool CanDelete() const override;
	virtual bool IsConflicted() const override;
	virtual bool CanRevert() const override;

public:
	/** History of the item, if any */
	TPlasticSourceControlHistory History;

	/** Filename on disk */
	FString LocalFilename;

	/** Depot and Server info (in the form repo@server:port) */
	FString RepSpec;

	/** Pending rev info with which a file must be resolved, invalid if no resolve pending */
	FResolveInfo PendingResolveInfo;

	UE_DEPRECATED(5.3, "Use PendingResolveInfo.BaseFile instead")
	FString PendingMergeFilename;

<<<<<<< HEAD
	/** Changeset with which our local revision diverged from the source/remote revision */
	int32 PendingMergeBaseChangeset = INVALID_REVISION;

	/** Changeset of the source/remote revision of the merge in progress */
=======
	UE_DEPRECATED(5.3, "Use PendingResolveInfo.BaseRevision instead")
	int32 PendingMergeBaseChangeset = INVALID_REVISION;

	UE_DEPRECATED(5.3, "Use PendingResolveInfo.RemoteRevision instead")
>>>>>>> 4af6daef
	int32 PendingMergeSourceChangeset = INVALID_REVISION;

	/** Plastic SCM Parameters of the merge in progress */
	TArray<FString> PendingMergeParameters;

	/** If a user (another or ourself) has this file locked, this contains their name. */
	FString LockedBy;

	/** Location of the locked file. */
	FString LockedWhere;

	/** State of the workspace */
	EWorkspaceState WorkspaceState = EWorkspaceState::Unknown;

	/** Latest revision number of the file in the depot (on the current branch) */
	int DepotRevisionChangeset = INVALID_REVISION;

	/** Latest revision number at which a file was synced to before being edited */
	int LocalRevisionChangeset = INVALID_REVISION;

	/** Original name in case of a Moved/Renamed file */
	FString MovedFrom;

	/** Changelist containing this file */
	FPlasticSourceControlChangelist Changelist;

	/** The timestamp of the last update */
	FDateTime TimeStamp = 0;

	/** The branch with the head change list */
	FString HeadBranch;

	/** The type of action of the last modification */
	FString HeadAction;

	/** The user of the last modification */
	FString HeadUserName;

	/** The last file modification time */
	int64 HeadModTime;

	/** The change list of the last modification */
	int32 HeadChangeList;
};<|MERGE_RESOLUTION|>--- conflicted
+++ resolved
@@ -59,13 +59,7 @@
 		History = MoveTemp(InState.History);
 		LocalFilename = MoveTemp(InState.LocalFilename);
 		WorkspaceState = InState.WorkspaceState;
-<<<<<<< HEAD
-		PendingMergeFilename = MoveTemp(InState.PendingMergeFilename);
-		PendingMergeBaseChangeset = InState.PendingMergeBaseChangeset;
-		PendingMergeSourceChangeset = InState.PendingMergeSourceChangeset;
-=======
 		PendingResolveInfo = MoveTemp(InState.PendingResolveInfo);
->>>>>>> 4af6daef
 		PendingMergeParameters = MoveTemp(InState.PendingMergeParameters);
 		// Update "fileinfo" information only if the command was issued
 		// Don't override "fileinfo" information in case of an optimized/lightweight "whole folder status" triggered by a global Submit Content or Refresh
@@ -101,13 +95,8 @@
 	virtual TSharedPtr<class ISourceControlRevision, ESPMode::ThreadSafe> GetHistoryItem(int32 HistoryIndex) const override;
 	virtual TSharedPtr<class ISourceControlRevision, ESPMode::ThreadSafe> FindHistoryRevision(int32 RevisionNumber) const override;
 	virtual TSharedPtr<class ISourceControlRevision, ESPMode::ThreadSafe> FindHistoryRevision(const FString& InRevision) const override;
-<<<<<<< HEAD
-	virtual TSharedPtr<class ISourceControlRevision, ESPMode::ThreadSafe> GetBaseRevForMerge() const override;
-	virtual TSharedPtr<class ISourceControlRevision, ESPMode::ThreadSafe> GetCurrentRevision() const override;
-=======
 	virtual TSharedPtr<class ISourceControlRevision, ESPMode::ThreadSafe> GetCurrentRevision() const override;
 	virtual FResolveInfo GetResolveInfo() const override;
->>>>>>> 4af6daef
 	virtual FSlateIcon GetIcon() const override;
 	virtual FText GetDisplayName() const override;
 	virtual FText GetDisplayTooltip() const override;
@@ -152,17 +141,10 @@
 	UE_DEPRECATED(5.3, "Use PendingResolveInfo.BaseFile instead")
 	FString PendingMergeFilename;
 
-<<<<<<< HEAD
-	/** Changeset with which our local revision diverged from the source/remote revision */
-	int32 PendingMergeBaseChangeset = INVALID_REVISION;
-
-	/** Changeset of the source/remote revision of the merge in progress */
-=======
 	UE_DEPRECATED(5.3, "Use PendingResolveInfo.BaseRevision instead")
 	int32 PendingMergeBaseChangeset = INVALID_REVISION;
 
 	UE_DEPRECATED(5.3, "Use PendingResolveInfo.RemoteRevision instead")
->>>>>>> 4af6daef
 	int32 PendingMergeSourceChangeset = INVALID_REVISION;
 
 	/** Plastic SCM Parameters of the merge in progress */
