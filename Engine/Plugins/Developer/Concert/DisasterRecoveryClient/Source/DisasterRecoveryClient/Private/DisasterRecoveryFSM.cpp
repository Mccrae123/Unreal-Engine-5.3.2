--- conflicted
+++ resolved
@@ -31,11 +31,7 @@
 	static constexpr int64 MaxActivityPerRequest = 1024;
 
 public:
-<<<<<<< HEAD
-	FDisasterRecoveryFSM(TSharedRef<IConcertSyncClient> InSyncClient, const FString& InSessionNameToRecover, bool bInLiveDataOnly);
-=======
 	FDisasterRecoveryFSM(TSharedRef<IConcertSyncClient> InSyncClient, IDisasterRecoverySessionManager& RecoverySessionManager, bool bInLiveDataOnly);
->>>>>>> 69078e53
 	~FDisasterRecoveryFSM();
 
 	bool IsDone() const
@@ -116,10 +112,7 @@
 
 private:
 	TSharedRef<IConcertSyncClient> SyncClient;
-<<<<<<< HEAD
-=======
 	IDisasterRecoverySessionManager& RecoverySessionManager;
->>>>>>> 69078e53
 	IConcertClientRef Client;
 	FDelegateHandle TickerHandle;
 
@@ -158,17 +151,10 @@
 static TSharedPtr<FDisasterRecoveryFSM> RecoveryFSM;
 
 
-<<<<<<< HEAD
-FDisasterRecoveryFSM::FDisasterRecoveryFSM(TSharedRef<IConcertSyncClient> InSyncClient, const FString& SessionNameToRecover, bool bInLiveDataOnly)
-	: SyncClient(InSyncClient)
-	, Client(InSyncClient->GetConcertClient())
-	, RecoverySessionName(SessionNameToRecover)
-=======
 FDisasterRecoveryFSM::FDisasterRecoveryFSM(TSharedRef<IConcertSyncClient> InSyncClient, IDisasterRecoverySessionManager& InRecoverySessionManager, bool bInLiveDataOnly)
 	: SyncClient(InSyncClient)
 	, RecoverySessionManager(InRecoverySessionManager)
 	, Client(InSyncClient->GetConcertClient())
->>>>>>> 69078e53
 	, bLiveDataOnly(bInLiveDataOnly)
 	, ExitMessage(TEXT("Disaster recovery process completed successfully."))
 	, CurrentState(&EnterState)
@@ -190,25 +176,6 @@
 	};
 
 	// Implement the states, pretty much in execution order.
-<<<<<<< HEAD
-	EnterState.OnExit                  = [=]()    { Statup(); };
-	LookupRecoveryServerState.OnEnter  = [this]() { Client->StartDiscovery(); };
-	LookupRecoveryServerState.OnTick   = [this]() { LookupRecoveryServer(); };
-	LookupRecoveryServerState.OnExit   = [this]() { Client->StopDiscovery(); };
-	LookupRecoverySessionState.OnEnter = [this]() { LookupRecoverySession(); };
-	FetchActivitiesState.OnEnter       = [this]() { FetchActivities(); };
-	DisplayRecoveryUIState.OnEnter     = [this]() { DisplayRecoveryUI(); };
-	CreateAndJoinSessionState.OnEnter  = [this]() { Client->OnSessionConnectionChanged().AddRaw(this, &FDisasterRecoveryFSM::OnSessionConnectionChanged); CreateAndJoinSession(); };
-	CreateAndJoinSessionState.OnExit   = [this]() { Client->OnSessionConnectionChanged().RemoveAll(this); };
-	RestoreAndJoinSessionState.OnEnter = [this]() { Client->OnSessionConnectionChanged().AddRaw(this, &FDisasterRecoveryFSM::OnSessionConnectionChanged); RestoreAndJoinSession(); };
-	RestoreAndJoinSessionState.OnExit  = [this]() { Client->OnSessionConnectionChanged().RemoveAll(this); };
-	SynchronizeState.OnEnter           = [this]() { IDisasterRecoveryClientModule::Get().GetClient()->GetWorkspace()->OnWorkspaceSynchronized().AddRaw(this, &FDisasterRecoveryFSM::OnWorkspaceSynchronized); };
-	SynchronizeState.OnExit            = [this]() { IDisasterRecoveryClientModule::Get().GetClient()->GetWorkspace()->OnWorkspaceSynchronized().RemoveAll(this); };
-	PersistChangesState.OnEnter        = [this]() { WaitedFrameCount = 0; };
-	PersistChangesState.OnTick         = [this]() { PersistRecoveredChanges(); };
-	ErrorState.OnEnter                 = [this]() { NextStatePending = nullptr; DisplayError(); };
-	ExitState.OnEnter                  = [=]()    { Terminate(); };
-=======
 	EnterState.OnExit                    = [=]()    { Statup(); };
 	LookupRecoveryServerState.OnEnter    = [this]() { Client->StartDiscovery(); };
 	LookupRecoveryServerState.OnTick     = [this]() { LookupRecoveryServer(); };
@@ -230,7 +197,6 @@
 	PersistChangesState.OnTick           = [this]() { PersistRecoveredChanges(); };
 	ErrorState.OnEnter                   = [this]() { NextStatePending = nullptr; DisplayError(); };
 	ExitState.OnEnter                    = [=]()    { Terminate(); };
->>>>>>> 69078e53
 
 	// Starts the finite state machine, transiting from 'EnterState' to 'LookupRecoveryServerState'.
 	TransitTo(LookupRecoveryServerState);
@@ -601,19 +567,11 @@
 	return true;
 }
 
-<<<<<<< HEAD
-void DisasterRecoveryUtil::StartRecovery(TSharedRef<IConcertSyncClient> SyncClient, const FString& SessionNameToRecover, bool bLiveDataOnly)
+void DisasterRecoveryUtil::StartRecovery(TSharedRef<IConcertSyncClient> SyncClient, IDisasterRecoverySessionManager& InRecoveryManager, bool bLiveDataOnly)
 {
 	if (!RecoveryFSM)
 	{
-		RecoveryFSM = MakeShared<FDisasterRecoveryFSM>(SyncClient, SessionNameToRecover, bLiveDataOnly);
-=======
-void DisasterRecoveryUtil::StartRecovery(TSharedRef<IConcertSyncClient> SyncClient, IDisasterRecoverySessionManager& InRecoveryManager, bool bLiveDataOnly)
-{
-	if (!RecoveryFSM)
-	{
 		RecoveryFSM = MakeShared<FDisasterRecoveryFSM>(SyncClient, InRecoveryManager, bLiveDataOnly);
->>>>>>> 69078e53
 	}
 }
 
