--- conflicted
+++ resolved
@@ -67,7 +67,7 @@
 
 
 /** Implement the Disaster Recovery module */
-class FDisasterRecoveryClientModule : public IDisasterRecoveryClientModule, public IDisasterRecoverySessionManager
+class FDisasterRecoveryClientModule : public IDisasterRecoveryClientModule
 {
 public:
 	virtual void StartupModule() override
@@ -240,11 +240,6 @@
 	}
 #endif
 
-<<<<<<< HEAD
-	FString GetDisasterRecoverySessionInfoFilename() const
-	{
-		return FPaths::ProjectSavedDir() / Role / TEXT("Sessions.json");
-=======
 	void OnEngineInitComplete()
 	{
 		StartDisasterRecoveryService();
@@ -282,7 +277,6 @@
 			Client->OnSyncSessionStartup().AddRaw(this, &FDisasterRecoveryClientModule::HandleSyncSessionStartup);
 			Client->OnSyncSessionShutdown().AddRaw(this, &FDisasterRecoveryClientModule::HandleSyncSessionShutdown);
 		}
->>>>>>> 90fae962
 	}
 
 	void HandleSyncSessionStartup(const IConcertSyncClient* SyncClient)
@@ -324,265 +318,6 @@
 	/** Spawn the disaster recovery service. To use when the 'out of process crash reporter' is not supported on the platform (Linux and Mac). */
 	bool SpawnDisasterRecoveryServer(const FString& ServerName)
 	{
-<<<<<<< HEAD
-		return TEXT("Unreal_DisasterRecovery_4221FF"); // Arbitrary name that is unique among other applications.
-	}
-
-	void DisasterRecoverySessionCreated(TSharedRef<IConcertClientSession> InSession)
-	{
-		// Ensure we get exclusive access to the file.
-		FSystemWideCriticalSection SystemWideMutex(GetSystemMutexName());
-
-		// Reload the file.
-		FDisasterRecoverySessionInfo RecoverySessionInfo;
-		LoadDisasterRecoverySessionInfo(RecoverySessionInfo);
-
-		auto SetAutoRestoreFlag = [](FDisasterRecoverySession& RecoverySession)
-		{
-			// Normally, bAutoRestoreLastSession is set true here and overwritten to false when the app exits normally, but when running under the debugger, auto-restore is disabled as
-			// programmers kill applications (stop the debugger) and this should not count as a crash (unless you want to simulate crash this way - see below).
-			RecoverySession.bAutoRestoreLastSession = !FPlatformMisc::IsDebuggerPresent();
-			//Session.bAutoRestoreLastSession = true; // <- MUST BE COMMENTED BEFORE SUBMITTING: For debugging purpose only. Simulate a crash by stopping the debugger during a session.
-		};
-
-		// Is this a new session created by recovering from another one?
-		if (FDisasterRecoverySession* RestoredSession = RecoverySessionInfo.Sessions.FindByPredicate(
-			[&InSession, &SetAutoRestoreFlag](const FDisasterRecoverySession& Session) { return Session.bAutoRestoreLastSession && Session.HostProcessId == FPlatformProcess::GetCurrentProcessId(); })) // See TakeRecoverySessionOwnership().
-		{
-			RestoredSession->LastSessionName = InSession->GetSessionInfo().SessionName;
-			SetAutoRestoreFlag(*RestoredSession);
-		}
-		else // Create a new session.
-		{
-			FDisasterRecoverySession& RecoverySession = RecoverySessionInfo.Sessions.AddDefaulted_GetRef();
-			RecoverySession.RepositoryRootDir = GetSessionRepositoryRootDir();
-			RecoverySession.LastSessionName = InSession->GetSessionInfo().SessionName;
-			RecoverySession.HostProcessId = FPlatformProcess::GetCurrentProcessId();
-			RecoverySession.RepositoryId = GetSessionRepositoryId();
-			SetAutoRestoreFlag(RecoverySession);
-		}
-
-		// Save the file.
-		SaveDisasterRecoverySessionInfo(RecoverySessionInfo);
-	}
-	
-	/** Returns the number of session to keep around in the history for a given project. */
-	int32 GetMaxSessionHistorySize() const
-	{
-		return FMath::Max(0, GetDefault<UDisasterRecoverClientConfig>()->SessionHistorySize);
-	}
-
-	/** Returns this client repository database root dir. */
-	virtual FString GetSessionRepositoryRootDir() const override
-	{
-		const FString& RootDir = GetDefault<UDisasterRecoverClientConfig>()->RecoverySessionDir.Path;
-		if (!RootDir.IsEmpty() && (IFileManager::Get().DirectoryExists(*RootDir) || IFileManager::Get().MakeDirectory(*RootDir, /*Tree*/true)))
-		{
-			return RootDir;
-		}
-
-		return FPaths::ProjectSavedDir() / Role / TEXT("Sessions"); // Returns the default.
-	}
-
-	/** Return the repository ID to use if a new session is created rather than recovered. */
-	virtual FGuid GetSessionRepositoryId() const override
-	{ 
-		static FGuid RepositoryId = FGuid::NewGuid();
-		return RepositoryId;
-	}
-
-	/** Among the tracked sessions, select which one is the best candidate for recovery. Concurrent Editors might be running/crashing/restoring at the same time. */
-	virtual TOptional<FDisasterRecoverySession> FindRecoverySessionCandidate(const TArray<FConcertSessionRepositoryInfo>& Repositories) override
-	{
-		// +------------------------+-----------------+-------------------+---------------+
-		// | AutoRestoreLastSession | HostProcessDead | RepositoryMounted | Deduced State |
-		// +------------------------+-----------------+-------------------+---------------+
-		// |          no            |        Any      |        Any        |  Normal Exit  | -> The session has exited properly (according to Disaster Recovery)
-		// |          yes           |        yes      |        no         |  Crashed      | -> The session is cold dead.
-		// |          yes           |        no       |        no         |  Crashing     | -> The session is crashing, but CrashReporterClientEditor detected it and shutted down DR service before the editor finished crashing.
-		// |          yes           |        Any      |        yes        |  Running      | -> The session is presumably running. Might be crashing or restoring, but as long as the repository is mounted, it is assumed running.
-		// +------------------------+-----------------+-------------------+---------------+
-	
-		// Ensure we get exclusive access to the recovery session info file.
-		FSystemWideCriticalSection SystemWideMutex(GetSystemMutexName());
-
-		// Load the session info file (if it exist)
-		FDisasterRecoverySessionInfo RecoverySessionInfo;
-		LoadDisasterRecoverySessionInfo(RecoverySessionInfo);
-
-		// Checks if two running process IDs are instances of the same executable.
-		auto IsSameExecutable = [](int32 LhsProcessId, int32 RhsProcessId)
-		{
-			return FPaths::GetPathLeaf(FPlatformProcess::GetApplicationName(LhsProcessId)) == FPaths::GetPathLeaf(FPlatformProcess::GetApplicationName(RhsProcessId));
-		};
-
-		// Returns true if the process hosting the session crashed. Note that CrashReporterClientEditor will shut down the server, archive the session and relaunch a new editor (and a new recovery client) before the
-		// previous editor finished crashing. The process hosting a session may still be alive, but not its server. In such case, the session repository will be unmounted and available for restoration unless another
-		// server instances is already restoring the session.
-		auto IsHostProcessDead = [&IsSameExecutable](const FDisasterRecoverySession& Session)
-		{
-			return Session.bAutoRestoreLastSession && (Session.HostProcessId == 0 || !FPlatformProcess::IsApplicationRunning(Session.HostProcessId) || !IsSameExecutable(Session.HostProcessId, FPlatformProcess::GetCurrentProcessId()));
-		};
-
-		// Returns true if the session repository is mounted by another client/server pair preventing this client/server instance from loading it.
-		auto IsRepositoryMounted = [](const TArray<FConcertSessionRepositoryInfo>& Repositories, const FGuid& SessionRepositoryId)
-		{
-			const FConcertSessionRepositoryInfo* Repository = Repositories.FindByPredicate([&SessionRepositoryId](const FConcertSessionRepositoryInfo& CandidateRepos) { return CandidateRepos.RepositoryId == SessionRepositoryId; });
-			return Repository ? Repository->bMounted : false; // Not found means not mounted -> this will likely prevent the session from being restored, but this will be gracefully handled by the FSM.
-		};
-
-		// Sort the candidates by 'hotness'.
-		TArray<FDisasterRecoverySession*> SortedCandidates;
-		for (FDisasterRecoverySession& Session : RecoverySessionInfo.Sessions)
-		{
-			if (Session.bAutoRestoreLastSession)
-			{
-				if (IsRepositoryMounted(Repositories, Session.RepositoryId))
-				{
-					continue; // Two editors on the same project. This client will not be able to mount the repository, it is already mounted by another instance (which might be crashing or running, but no way to know).
-				}
-				else if (IsHostProcessDead(Session))
-				{
-					SortedCandidates.Add(&Session); // The session is cold dead.
-				}
-				else // The session host process is likely crashing, but this was detected by the CRC and it unmounted the session repository.
-				{
-					SortedCandidates.Insert(&Session, 0); // Keep most recent session crash in front.
-				}
-
-				Session.HostProcessId = 0; // Host is dead or dying, clear it.
-			}
-		}
-
-		// If user ran concurrent instances of the Editor on the same project and more than one instance crashed, keep only one in front and discard the other(s). (Eventually... add code to ask the user to pick one)
-		while (SortedCandidates.Num() > 1)
-		{
-			SortedCandidates.Last()->bAutoRestoreLastSession = false;
-			SortedCandidates.Pop(/*bAllowShrinking*/false);
-		}
-
-		// Remove completed sessions (in case a session was flagged bAutoRestoreLastSession = false above)
-		RecoverySessionInfo.Sessions.RemoveAll([&RecoverySessionInfo](const FDisasterRecoverySession& Session)
-		{
-			if (!Session.bAutoRestoreLastSession) // Remove if the 'restore' flag is false.
-			{
-				RecoverySessionInfo.SessionHistory.Add(Session);
-				return true;
-			}
-			return false;
-		});
-
-		// Found a suitable candidate to restore?
-		TOptional<FDisasterRecoverySession> RestoreCandidate;
-		if (SortedCandidates.Num() == 1)
-		{
-			RestoreCandidate = *SortedCandidates[0];
-		}
-
-		// Save the recovery session info file.
-		SaveDisasterRecoverySessionInfo(RecoverySessionInfo);
-
-		return RestoreCandidate;
-	}
-
-	/** Mark this process as responsible to restore the specified session. Can take the session ownership only once the client workspace has been mounted on the server. */
-	virtual void TakeRecoverySessionOwnership(const FDisasterRecoverySession& TargetSession) override
-	{
-		// Ensure we get exclusive access to the recovery session info file.
-		FSystemWideCriticalSection SystemWideMutex(GetSystemMutexName());
-
-		// Load the session info file (if it exist)
-		FDisasterRecoverySessionInfo RecoverySessionInfo;
-		LoadDisasterRecoverySessionInfo(RecoverySessionInfo);
-
-		if (FDisasterRecoverySession* Session = RecoverySessionInfo.Sessions.FindByPredicate([&TargetSession](const FDisasterRecoverySession& Candidate) { return Candidate.RepositoryId == TargetSession.RepositoryId; }))
-		{
-			Session->HostProcessId = FPlatformProcess::GetCurrentProcessId(); // Mark this process as owner.
-
-			// Save the recovery session info file.
-			SaveDisasterRecoverySessionInfo(RecoverySessionInfo);
-		}
-	}
-
-	virtual void DiscardRecoverySession(const FDisasterRecoverySession& Session) override
-	{
-		// Ensure we get exclusive access to the recovery session info file.
-		FSystemWideCriticalSection SystemWideMutex(GetSystemMutexName());
-
-		// Load the session info file (if it exist)
-		FDisasterRecoverySessionInfo RecoverySessionInfo;
-		LoadDisasterRecoverySessionInfo(RecoverySessionInfo);
-
-		RecoverySessionInfo.Sessions.RemoveAll([Session](const FDisasterRecoverySession& Candidate) { return Session.RepositoryId == Candidate.RepositoryId; });
-
-		// Save the recovery session info file.
-		SaveDisasterRecoverySessionInfo(RecoverySessionInfo);
-	}
-
-	bool HasCandidateSessionToRestore() const
-	{
-		// Ensure we get exclusive access to the recovery session info file.
-		FSystemWideCriticalSection SystemWideMutex(GetSystemMutexName());
-
-		// Load the session info file (if it exist)
-		FDisasterRecoverySessionInfo RecoverySessionInfo;
-		LoadDisasterRecoverySessionInfo(RecoverySessionInfo);
-
-		// If at least one session exist with the restore flag true, it may be candidate to restore.
-		return RecoverySessionInfo.Sessions.ContainsByPredicate([](const FDisasterRecoverySession& Session) { return Session.bAutoRestoreLastSession; });
-	}
-
-	void ClearSessionInfoFile()
-	{
-		// Ensure we get exclusive access to the recovery session info file.
-		FSystemWideCriticalSection SystemWideMutex(GetSystemMutexName());
-
-		// Load the session info file (if it exist)
-		FDisasterRecoverySessionInfo RecoverySessionInfo;
-		LoadDisasterRecoverySessionInfo(RecoverySessionInfo);
-		RecoverySessionInfo.SessionHistory.Append(RecoverySessionInfo.Sessions);
-		RecoverySessionInfo.Sessions.Empty();
-		SaveDisasterRecoverySessionInfo(RecoverySessionInfo);
-	}
-
-	/** Return the list of expired client workspaces that can be deleted from the server. */
-	virtual TArray<FGuid> GetExpiredSessionRepositoryIds() const override
-	{
-		// Ensure we get exclusive access to the recovery session info file.
-		FSystemWideCriticalSection SystemWideMutex(GetSystemMutexName());
-
-		// Load the session info file (if it exist)
-		FDisasterRecoverySessionInfo RecoverySessionInfo;
-		LoadDisasterRecoverySessionInfo(RecoverySessionInfo);
-		TArray<FGuid> ExpiredWorkspaceIds;
-		int32 ExpiredCount = RecoverySessionInfo.SessionHistory.Num() - GetMaxSessionHistorySize();
-		for (int32 i = 0; i < ExpiredCount; ++i)
-		{
-			ExpiredWorkspaceIds.Add(RecoverySessionInfo.SessionHistory[i].RepositoryId);
-		}
-
-		return ExpiredWorkspaceIds;
-	}
-
-	/** Invoked when client workspace were purged from the server. */
-	virtual void OnSessionRepositoryDropped(const TArray<FGuid>& PurgedWorkspaceIds) override
-	{
-		// Ensure we get exclusive access to the recovery session info file.
-		FSystemWideCriticalSection SystemWideMutex(GetSystemMutexName());
-
-		// Load the session info file (if it exist)
-		FDisasterRecoverySessionInfo RecoverySessionInfo;
-		LoadDisasterRecoverySessionInfo(RecoverySessionInfo);
-		for (const FGuid& PurgedSessionWorkspaceId : PurgedWorkspaceIds)
-		{
-			RecoverySessionInfo.SessionHistory.RemoveAll([&PurgedSessionWorkspaceId](const FDisasterRecoverySession& Session){ return PurgedSessionWorkspaceId == Session.RepositoryId; });
-		}
-		SaveDisasterRecoverySessionInfo(RecoverySessionInfo);
-	}
-
-	bool SpawnDisasterRecoveryServer(const FString& ServerName) // For Linux and Mac. On Windows, it is embedded in CrashReporterClient.
-	{
-=======
 		check(!FGenericCrashContext::IsOutOfProcessCrashReporter()); // Should use the out-of-process crash reporter.
 
 		if (DisasterRecoveryServiceHandle.IsValid())
@@ -590,7 +325,6 @@
 			return true; // Already running.
 		}
 
->>>>>>> 90fae962
 		// Find the service path that will host the sync server
 		const FString DisasterRecoveryServicePath = GetDisasterRecoveryServicePath();
 		if (DisasterRecoveryServicePath.IsEmpty())
@@ -629,15 +363,8 @@
 			// Create the session manager.
 			SessionManager = MakeShared<FDisasterRecoverySessionManager>(Role, DisasterRecoveryClient);
 
-<<<<<<< HEAD
-		if (DisasterRecoveryClient)
-		{
-			StopDisasterRecoveryService();
-		}
-=======
 			// Set all events captured by the disaster recovery service as 'restorable' unless another concert client (assumed Multi-User) has created an incompatible session.
 			SetIgnoreOnRestoreState(!IsCompatibleWithOtherConcertSessions(/*SyncClientStartingSession*/nullptr, /*SyncClientShuttingDownSession*/nullptr));
->>>>>>> 90fae962
 
 			// Prevent creating/restoring sessions if disaster recovery is disabled.
 			if (!GetDefault<UDisasterRecoverClientConfig>()->bIsEnabled)
@@ -660,73 +387,6 @@
 			return;
 		}
 
-<<<<<<< HEAD
-		// Create and populate the client config object
-		UConcertClientConfig* ClientConfig = NewObject<UConcertClientConfig>();
-		ClientConfig->bIsHeadless = true;
-		ClientConfig->bInstallEditorToolbarButton = false;
-		ClientConfig->bAutoConnect = false;
-		ClientConfig->DefaultServerURL = DisasterRecoveryServerName;
-		ClientConfig->DefaultSessionName = DisasterRecoverySessionName;
-		ClientConfig->DefaultSaveSessionAs = DisasterRecoverySessionName;
-		//ClientConfig->ClientSettings.DiscoveryTimeoutSeconds = 0;
-		ClientConfig->EndpointSettings.RemoteEndpointTimeoutSeconds = 0;
-
-		// Create the recovery session and auto-join it if there is nothing to recover.
-		DisasterRecoveryClient = IConcertSyncClientModule::Get().CreateClient(Role);
-		DisasterRecoveryClient->GetConcertClient()->OnSessionStartup().AddRaw(this, &FDisasterRecoveryClientModule::DisasterRecoverySessionCreated);
-		DisasterRecoveryClient->Startup(ClientConfig, EConcertSyncSessionFlags::Default_DisasterRecoverySession);
-
-		// Set all events captured by the disaster recovery service as 'restorable' unless another concert client (assumed Multi-User) has created an incompatible session.
-		SetIgnoreOnRestoreState(!IsCompatibleWithOtherConcertSessions(/*SyncClientStartingSession*/nullptr, /*SyncClientShuttingDownSession*/nullptr));
-
-		// If something might be recovered from a crash.
-		if (HasCandidateSessionToRestore() && GUnrealEd)
-		{
-			// Prevent the "Auto-Save" system from restoring the packages before Disaster Recovery plugin.
-			GUnrealEd->GetPackageAutoSaver().DisableRestorePromptAndDeclinePackageRecovery();
-		}
-
-		// The FSM will try to pin a session for recovery (and may fail with a toast), if no session is found, it will create a new one.
-		DisasterRecoveryUtil::StartRecovery(DisasterRecoveryClient.ToSharedRef(), *this, /*bLiveDataOnly*/ false);
-
-		return true;
-	}
-
-	void StopDisasterRecoveryService()
-	{
-		// End the recovery FSM (if running).
-		bool bRecoveryAborted = !DisasterRecoveryUtil::EndRecovery();
-		if (!bRecoveryAborted) // Can be aborted if the user close the editor before the recovery modal window appears. (Need to be quick, but possible)
-		{
-			FSystemWideCriticalSection SystemWideMutex(GetSystemMutexName());
-
-			// Load the sessions file.
-			FDisasterRecoverySessionInfo RecoverySessionInfo;
-			LoadDisasterRecoverySessionInfo(RecoverySessionInfo);
-
-			// Remove the current session from the list of sessions to track.
-			int32 ProcessId = FPlatformProcess::GetCurrentProcessId();
-			RecoverySessionInfo.Sessions.RemoveAll([ProcessId, &RecoverySessionInfo](const FDisasterRecoverySession& Session)
-			{
-				if (Session.HostProcessId == ProcessId)
-				{
-					RecoverySessionInfo.SessionHistory.Add_GetRef(Session).bAutoRestoreLastSession = false; // Push back the session in the history list.
-					return true;
-				}
-				return false;
-			});
-
-			// Write the file to disk.
-			SaveDisasterRecoverySessionInfo(RecoverySessionInfo);
-		}
-
-		if (DisasterRecoveryClient)
-		{
-			DisasterRecoveryClient->Shutdown();
-			DisasterRecoveryClient.Reset();
-		}
-=======
 		// Used as token to prevent future continuation to execution if 'this' get deleted in the mean time.
 		TWeakPtr<FDisasterRecoverySessionManager> WeakSessionManager = SessionManager;
 
@@ -770,7 +430,6 @@
 					}
 				}
 			}));
->>>>>>> 90fae962
 
 			FSlateApplication::Get().AddWindow(NewWindow, true);
 		});
