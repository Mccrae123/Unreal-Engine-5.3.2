--- conflicted
+++ resolved
@@ -25,10 +25,7 @@
 #include "UnrealEdGlobals.h"
 #include "Editor/UnrealEdEngine.h"
 #include "IPackageAutoSaver.h"
-<<<<<<< HEAD
-=======
 #include "GenericPlatform/GenericPlatformCrashContext.h"
->>>>>>> 69078e53
 
 #if WITH_EDITOR
 	#include "ISettingsModule.h"
@@ -54,8 +51,6 @@
 		// Wait for init to finish before starting the Disaster Recovery service
 		FCoreDelegates::OnFEngineLoopInitComplete.AddRaw(this, &FDisasterRecoveryClientModule::OnEngineInitComplete);
 
-<<<<<<< HEAD
-=======
 		// Hook to listen when a new session is created.
 		IConcertSyncClientModule::Get().OnClientCreated().AddRaw(this, &FDisasterRecoveryClientModule::HandleConcertSyncClientCreated);
 		for (TSharedRef<IConcertSyncClient> Client : IConcertSyncClientModule::Get().GetClients())
@@ -64,7 +59,6 @@
 			Client->OnSyncSessionShutdown().AddRaw(this, &FDisasterRecoveryClientModule::HandleSyncSessionShutdown);
 		}
 
->>>>>>> 69078e53
 		// Initialize Style
 		FConcertFrontendStyle::Initialize();
 
@@ -268,13 +262,6 @@
 			SetAutoRestoreFlag(RecoverySession);
 		}
 
-<<<<<<< HEAD
-		// Normally, bAutoRestoreLastSession is set true here and overwritten to false when the app exits normally, but when running under the debugger, auto-restore is disabled as
-		// programmers kill applications (stop the debugger) and this should not count as a crash (unless you want to simulate crash this way - see below).
-		SessionInfoToSave.bAutoRestoreLastSession = !FPlatformMisc::IsDebuggerPresent();
-		//SessionInfoToSave.bAutoRestoreLastSession = true; // <- THIS CODE MUST BE COMMENTED BEFORE SUBMITTING: Uncomment for debugging purpose only. Simulate a crash by stopping the debugger during a session.
-		SaveDisasterRecoverySessionInfo(SessionInfoToSave);
-=======
 		// Save the file.
 		SaveDisasterRecoverySessionInfo(RecoverySessionInfo);
 	}
@@ -283,7 +270,6 @@
 	int32 GetMaxSessionHistorySize() const
 	{
 		return FMath::Max(0, GetDefault<UDisasterRecoverClientConfig>()->SessionHistorySize);
->>>>>>> 69078e53
 	}
 
 	/** Returns this client repository database root dir. */
@@ -574,18 +560,8 @@
 		// If something might be recovered from a crash.
 		if (HasCandidateSessionToRestore() && GUnrealEd)
 		{
-<<<<<<< HEAD
-			if (GUnrealEd)
-			{
-				// Prevent the "Auto-Save" system from restoring the packages before Disaster Recovery plugin.
-				GUnrealEd->GetPackageAutoSaver().DisableRestorePromptAndDeclinePackageRecovery();
-			}
-
-			DisasterRecoveryUtil::StartRecovery(DisasterRecoveryClient.ToSharedRef(), InSessionInfoToRestore->LastSessionName, /*bLiveDataOnly*/ false);
-=======
 			// Prevent the "Auto-Save" system from restoring the packages before Disaster Recovery plugin.
 			GUnrealEd->GetPackageAutoSaver().DisableRestorePromptAndDeclinePackageRecovery();
->>>>>>> 69078e53
 		}
 
 		// The FSM will try to pin a session for recovery (and may fail with a toast), if no session is found, it will create a new one.
