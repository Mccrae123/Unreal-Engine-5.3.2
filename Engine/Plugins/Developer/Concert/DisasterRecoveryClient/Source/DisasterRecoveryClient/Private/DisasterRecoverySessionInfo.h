// Copyright Epic Games, Inc. All Rights Reserved.

#pragma once

#include "CoreMinimal.h"
#include "ConcertMessages.h"
#include "DisasterRecoverySessionInfo.generated.h"

/** Flags describing the type of recovery sessions. */
enum class EDisasterRecoverySessionFlags : uint8
{
	/** No flags. */
	None = 0,

	/** The session was terminated abnormally. */
	AbnormalTerminaison = 1 << 0,

	/** The session was imported. */
	Imported = 1 << 1,

	/** The session was processed and moved to the recent list. */
	Recent = 1 << 2,

	/** Indicate if the debugger was attached when the session was created. */
	DebuggerAttached = 1 << 3,
};
ENUM_CLASS_FLAGS(EDisasterRecoverySessionFlags)

/** Information about a single session info. */
USTRUCT()
struct FDisasterRecoverySession
{
	GENERATED_BODY()

	/** The repository ID created on the server to store that session. */
	UPROPERTY()
	FGuid RepositoryId;

<<<<<<< HEAD
	/** The session repository root dir used to create this session. */
=======
	/** The immediate parent directory containing this session repository. */
>>>>>>> 90fae962
	UPROPERTY()
	FString RepositoryRootDir;

	/** The name of the session. */
	UPROPERTY()
	FString SessionName;

	/** The client that mounted that session repository. */
	UPROPERTY()
	uint32 MountedByProcessId = 0;

	/** The process ID of the client connected to the session (the session is live and recording transactions for this client process). */
	UPROPERTY()
	uint32 ClientProcessId = 0;

	/** Information about the session. */
	UPROPERTY()
	uint8 Flags = static_cast<uint8>(EDisasterRecoverySessionFlags::None);

	/** Returns true if the session is currently in-progress (i.e. the session is live and has a client) */
	bool IsLive() const { return ClientProcessId != 0; }

	/** Returns true if the session was moved to the recent list. */
	bool IsRecent() const { return EnumHasAnyFlags(static_cast<EDisasterRecoverySessionFlags>(Flags), EDisasterRecoverySessionFlags::Recent); }

	/** Returns true if the session was imported for inspection. It can be from any project and likely not recoverable. */
	bool IsImported() const { return EnumHasAnyFlags(static_cast<EDisasterRecoverySessionFlags>(Flags), EDisasterRecoverySessionFlags::Imported); }

	/** Returns true if the debugger was attached to this session. */
	bool WasDebuggerAttached() const { return EnumHasAnyFlags(static_cast<EDisasterRecoverySessionFlags>(Flags), EDisasterRecoverySessionFlags::DebuggerAttached); }

	/** Session was abnormally terminated */
	bool WasAbnormallyTerminated() const { return EnumHasAnyFlags(static_cast<EDisasterRecoverySessionFlags>(Flags), EDisasterRecoverySessionFlags::AbnormalTerminaison); }

	/** Returns true if the session abnormally terminated and the user did not have the change to inspect/recover it. */
	bool IsUnreviewedCrash() const { return WasAbnormallyTerminated() && !IsLive() && !IsRecent() && !IsImported(); }

	/** Returns true if this session repository is mounted (by any process). */
	bool IsMounted() const { return MountedByProcessId != 0; }

	/** Compares if two recovery sessions are equals. */
	bool operator==(const FDisasterRecoverySession& Other) const
	{
		return RepositoryId == Other.RepositoryId &&
			RepositoryRootDir == Other.RepositoryRootDir &&
			SessionName == Other.SessionName &&
			MountedByProcessId == Other.MountedByProcessId &&
			ClientProcessId == Other.ClientProcessId &&
			Flags == Other.Flags;
	}

	/** Compares if two recovery sessions are different. */
	bool operator!=(const FDisasterRecoverySession& Other) const
	{
		return !operator==(Other);
	}
};

/** Information about a disaster recovery client. */
USTRUCT()
struct FDisasterRecoveryClientInfo
{
	GENERATED_BODY()

	/** The client process ID. */
	UPROPERTY()
	uint32 ClientProcessId;

<<<<<<< HEAD
	/** The flag used to determine if the session was properly ended or crashed. */
=======
	/** The client app ID. */
>>>>>>> 90fae962
	UPROPERTY()
	FGuid ClientAppId;
};


/**
 * Hold the information for multiple disaster recovery sessions.
 */
USTRUCT()
struct FDisasterRecoveryInfo
{
	GENERATED_BODY()

<<<<<<< HEAD
	/** The list of active/crashing/crashed sessions. */
	UPROPERTY()
	TArray<FDisasterRecoverySession> Sessions;

	/** The list of sessions kept as backup (rotated over time). */
	UPROPERTY()
	TArray<FDisasterRecoverySession> SessionHistory;
};

/**
 * Abstract the management of the recovery session file.
 */
class IDisasterRecoverySessionManager
{
public:
	~IDisasterRecoverySessionManager() = default;

	/** From the set of available disaster recovery sessions, if any, select a candidate to restore. */
	virtual TOptional<FDisasterRecoverySession> FindRecoverySessionCandidate(const TArray<FConcertSessionRepositoryInfo>& WorkspaceStats) = 0;
	
	/** Make this process responsible to recover the session previously selected as candidate. */
	virtual void TakeRecoverySessionOwnership(const FDisasterRecoverySession& Session) = 0;

	/** Return a list of expired session repositories that can be deleted from the server. */
	virtual TArray<FGuid> GetExpiredSessionRepositoryIds() const = 0;
	
	/** Invoked when session repositories were deleted from the server. */
	virtual void OnSessionRepositoryDropped(const TArray<FGuid>& SessionWorkspaceId) = 0;

	/** Returns the session repository root directory under which the server will create the session repositories. */
	virtual FString GetSessionRepositoryRootDir() const = 0;

	/** Return the session repository ID to create if a new blank session is created (rather than restoring from an existing one). */
	virtual FGuid GetSessionRepositoryId() const = 0;
	
	/** Remove the session from the list of managed session because it cannot be found/restored anymore. */
	virtual void DiscardRecoverySession(const FDisasterRecoverySession& Session) = 0;
=======
	/** The revision number of the information. Updated everytime the recovery info file is written. */
	UPROPERTY()
	uint32 Revision = 0;

	/** The list of running/crashing/crashed sessions. */
	UPROPERTY()
	TArray<FDisasterRecoverySession> ActiveSessions;

	/** The list of recent sessions (rotated over time). */
	UPROPERTY()
	TArray<FDisasterRecoverySession> RecentSessions;

	/** The list of imported sessions (rotated over time). */
	UPROPERTY()
	TArray<FDisasterRecoverySession> ImportedSessions;

	/** The list of session being created, for which the repository was created and mounted, but the session not yet started. */
	UPROPERTY()
	TArray<FDisasterRecoverySession> PendingSessions;

	/** The list of session reporitories ID that are scheduled to be discarded, but kept around until the server confirms the deletion. */
	UPROPERTY()
	TArray<FGuid> DiscardedRepositoryIds;

	/** The list of client currently executing (in different processes). */
	UPROPERTY()
	TArray<FDisasterRecoveryClientInfo> Clients;
>>>>>>> 90fae962
};<|MERGE_RESOLUTION|>--- conflicted
+++ resolved
@@ -36,11 +36,7 @@
 	UPROPERTY()
 	FGuid RepositoryId;
 
-<<<<<<< HEAD
-	/** The session repository root dir used to create this session. */
-=======
 	/** The immediate parent directory containing this session repository. */
->>>>>>> 90fae962
 	UPROPERTY()
 	FString RepositoryRootDir;
 
@@ -109,11 +105,7 @@
 	UPROPERTY()
 	uint32 ClientProcessId;
 
-<<<<<<< HEAD
-	/** The flag used to determine if the session was properly ended or crashed. */
-=======
 	/** The client app ID. */
->>>>>>> 90fae962
 	UPROPERTY()
 	FGuid ClientAppId;
 };
@@ -127,45 +119,6 @@
 {
 	GENERATED_BODY()
 
-<<<<<<< HEAD
-	/** The list of active/crashing/crashed sessions. */
-	UPROPERTY()
-	TArray<FDisasterRecoverySession> Sessions;
-
-	/** The list of sessions kept as backup (rotated over time). */
-	UPROPERTY()
-	TArray<FDisasterRecoverySession> SessionHistory;
-};
-
-/**
- * Abstract the management of the recovery session file.
- */
-class IDisasterRecoverySessionManager
-{
-public:
-	~IDisasterRecoverySessionManager() = default;
-
-	/** From the set of available disaster recovery sessions, if any, select a candidate to restore. */
-	virtual TOptional<FDisasterRecoverySession> FindRecoverySessionCandidate(const TArray<FConcertSessionRepositoryInfo>& WorkspaceStats) = 0;
-	
-	/** Make this process responsible to recover the session previously selected as candidate. */
-	virtual void TakeRecoverySessionOwnership(const FDisasterRecoverySession& Session) = 0;
-
-	/** Return a list of expired session repositories that can be deleted from the server. */
-	virtual TArray<FGuid> GetExpiredSessionRepositoryIds() const = 0;
-	
-	/** Invoked when session repositories were deleted from the server. */
-	virtual void OnSessionRepositoryDropped(const TArray<FGuid>& SessionWorkspaceId) = 0;
-
-	/** Returns the session repository root directory under which the server will create the session repositories. */
-	virtual FString GetSessionRepositoryRootDir() const = 0;
-
-	/** Return the session repository ID to create if a new blank session is created (rather than restoring from an existing one). */
-	virtual FGuid GetSessionRepositoryId() const = 0;
-	
-	/** Remove the session from the list of managed session because it cannot be found/restored anymore. */
-	virtual void DiscardRecoverySession(const FDisasterRecoverySession& Session) = 0;
-=======
 	/** The revision number of the information. Updated everytime the recovery info file is written. */
 	UPROPERTY()
 	uint32 Revision = 0;
@@ -193,5 +146,4 @@
 	/** The list of client currently executing (in different processes). */
 	UPROPERTY()
 	TArray<FDisasterRecoveryClientInfo> Clients;
->>>>>>> 90fae962
 };