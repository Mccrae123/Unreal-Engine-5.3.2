// Copyright Epic Games, Inc. All Rights Reserved.

#pragma once

#include "Delegates/Delegate.h"
#include "Templates/PimplPtr.h"

class FStructOnScope;
enum class EConcertSyncActivityEventType : uint8;
enum class EConcertSyncActivityFlags : uint8;
struct FConcertPackageDataStream;
struct FConcertPackageInfo;
struct FConcertSessionFilter;
struct FConcertSyncActivity;
struct FConcertSyncConnectionActivity;
struct FConcertSyncConnectionEvent;
struct FConcertSyncEndpointData;
struct FConcertSyncEndpointIdAndData;
struct FConcertSyncLockActivity;
struct FConcertSyncLockEvent;
struct FConcertSyncPackageEventData;
struct FConcertSyncTransactionActivity;
struct FConcertSyncTransactionEvent;
struct FConcertTransactionFinalizedEvent;
struct FScriptContainerElement;
template <typename OptionalType> struct TOptional;

class FConcertFileCache;
class FConcertSyncSessionDatabaseStatements;

class FSQLiteDatabase;
enum class ESQLiteDatabaseOpenMode : uint8;

enum class EBreakBehavior
{
	Break,
	Continue
};

using FConsumePackageActivityFunc = TFunctionRef<void(FConcertSyncActivity&&/*BasePart*/, FConcertSyncPackageEventData& /*EventPart*/)>;
using FIteratePackageActivityFunc = TFunctionRef<EBreakBehavior(FConcertSyncActivity&&/*BasePart*/, FConcertSyncPackageEventData& /*EventPart*/)>;
using FIterateActivityFunc = TFunctionRef<EBreakBehavior(FConcertSyncActivity&&)>;

DECLARE_MULTICAST_DELEGATE_OneParam(FOnActivityProduced, const FConcertSyncActivity&);
DECLARE_MULTICAST_DELEGATE_OneParam(FOnPackageSaved, const FName& PackageName);

/**
 * Database of activities that have happened in a Concert Sync Session.
 * Stores the activity index and their associated data.
 */
class CONCERTSYNCCORE_API FConcertSyncSessionDatabase
{
public:
	
	FConcertSyncSessionDatabase();
	~FConcertSyncSessionDatabase();

	FConcertSyncSessionDatabase(const FConcertSyncSessionDatabase&) = delete;
	FConcertSyncSessionDatabase& operator=(const FConcertSyncSessionDatabase&) = delete;

	FConcertSyncSessionDatabase(FConcertSyncSessionDatabase&&);
	FConcertSyncSessionDatabase& operator=(FConcertSyncSessionDatabase&&);

	/**
	 * Is this a valid database? (ie, has been successfully opened).
	 */
	bool IsValid() const;

	/**
	 * Open (or create) a database file.
	 *
	 * @param InSessionPath				The root path to store all the data for this session under.
	 *
	 * @return True if the database was opened, false otherwise.
	 */
	bool Open(const FString& InSessionPath);

	/**
	 * Open (or create) a database file.
	 *
	 * @param InSessionPath				The root path to store all the data for this session under.
	 * @param InOpenMode				How should the database be opened?
	 *
	 * @return True if the database was opened, false otherwise.
	 */
	bool Open(const FString& InSessionPath, const ESQLiteDatabaseOpenMode InOpenMode);

	/**
	 * Close an open database file.
	 *
	 * @param InDeleteDatabase			True if the session database and its associated data should be deleted after closing the database.
	 */
	bool Close(const bool InDeleteDatabase = false);

	/**
	 * Get the filename of the currently open database, or an empty string.
	 * @note The returned filename will be an absolute pathname.
	 */
	FString GetFilename() const;

	/**
	 * Get the last error reported by this database.
	 */
	FString GetLastError() const;

	/**
	 * Add a new connection activity to this database, assigning it both an activity and connection event ID.
	 * @note The endpoint ID referenced by the activity must exist in the database (@see SetEndpoint).
	 * @note This function is expected to be called on the server to populate its version of the session database.
	 *
	 * @param InConnectionActivity		The connection activity to add (the ActivityId, EventTime, EventType, and EventId members are ignored).
	 * @param OutActivityId				Populated with the ID of this activity in the database.
	 * @param OutConnectionEventId		Populated with the ID of the connection event in the database (@see GetConnectionEvent).
	 *
	 * @return True if the connection activity was added, false otherwise.
	 */
	bool AddConnectionActivity(const FConcertSyncConnectionActivity& InConnectionActivity, int64& OutActivityId, int64& OutConnectionEventId);

	/**
	 * Add a new lock activity to this database, assigning it both an activity and lock event ID.
	 * @note The endpoint ID referenced by the activity must exist in the database (@see SetEndpoint).
	 * @note This function is expected to be called on the server to populate its version of the session database.
	 *
	 * @param InLockActivity			The lock activity to add (the ActivityId, EventTime, EventType, and EventId members are ignored).
	 * @param OutActivityId				Populated with the ID of this activity in the database.
	 * @param OutLockEventId			Populated with the ID of the lock event in the database (@see GetLockEvent).
	 *
	 * @return True if the lock activity was added, false otherwise.
	 */
	bool AddLockActivity(const FConcertSyncLockActivity& InLockActivity, int64& OutActivityId, int64& OutLockEventId);

	/**
	 * Add a new transaction activity to this database, assigning it both an activity and transaction event ID.
	 * @note The endpoint ID referenced by the activity must exist in the database (@see SetEndpoint).
	 * @note This function is expected to be called on the server to populate its version of the session database.
	 *
	 * @param InTransactionActivity		The transaction activity to add (the ActivityId, EventTime, EventType, and EventId members are ignored).
	 * @param OutActivityId				Populated with the ID of this activity in the database.
	 * @param OutTransactionEventId		Populated with the ID of the transaction event in the database (@see GetTransactionEvent).
	 *
	 * @return True if the transaction activity was added, false otherwise.
	 */
	bool AddTransactionActivity(const FConcertSyncTransactionActivity& InTransactionActivity, int64& OutActivityId, int64& OutTransactionEventId);

	/**
	 * Add a new package activity to this database, assigning it both an activity and package event ID.
	 * @note The endpoint ID referenced by the activity must exist in the database (@see SetEndpoint).
	 * @note This function is expected to be called on the server to populate its version of the session database.
	 *
	 * @param InPackageActivity			The base part of the package activity to add (the ActivityId, EventTime, EventType, EventId, and PackageRevision members are ignored).
	 * @param InPackageInfo				Information about the package affected.
	 * @param InPackageDataStream		A stream to the package data if the activty is about adding or modifying a package. Can be empty when the activity is about deleting or discarding changes.
	 * @param OutActivityId				Populated with the ID of this activity in the database.
	 * @param OutPackageEventId			Populated with the ID of the package event in the database (@see GetPackageEvent).
	 *
	 * @return True if the package activity was added, false otherwise.
	 */
	bool AddPackageActivity(const FConcertSyncActivity& InPackageActivity, const FConcertPackageInfo& InPackageInfo, FConcertPackageDataStream& InPackageDataStream, int64& OutActivityId, int64& OutPackageEventId);

	/**
	 * Iterates the given range, calls UpdateCallback on each element, and commits the update.
	 */
	bool SetActivities(const TSet<int64>& ActivityIds, TFunctionRef<void(FConcertSyncActivity&)> UpdateCallback);
	
	/**
	 * Set a connection activity in this database, creating or replacing it.
	 * @note The endpoint ID referenced by the activity must exist in the database (@see SetEndpoint).
	 * @note This function is expected to be called on the client to populate its version of the session database from data synced from the server.
	 *
	 * @param InConnectionActivity		The connection activity to set.
	 *
	 * @return True if the connection activity was set, false otherwise.
	 */
	bool SetConnectionActivity(const FConcertSyncConnectionActivity& InConnectionActivity);

	/**
	 * Set a lock activity in this database, creating or replacing it.
	 * @note The endpoint ID referenced by the activity must exist in the database (@see SetEndpoint).
	 * @note This function is expected to be called on the client to populate its version of the session database from data synced from the server.
	 *
	 * @param InLockActivity			The lock activity to set.
	 *
	 * @return True if the lock activity was set, false otherwise.
	 */
	bool SetLockActivity(const FConcertSyncLockActivity& InLockActivity);

	/**
	 * Set a transaction activity in this database, creating or replacing it.
	 * @note The endpoint ID referenced by the activity must exist in the database (@see SetEndpoint).
	 * @note This function is expected to be called on the client to populate its version of the session database from data synced from the server.
	 *
	 * @param InTransactionActivity		The transaction activity to set.
	 * @param bMetaDataOnly				True to store the meta data only, omitting the transaction data required to replay the transaction.
	 *
	 * @return True if the transaction activity was set, false otherwise.
	 */
	bool SetTransactionActivity(const FConcertSyncTransactionActivity& InTransactionActivity, const bool bMetaDataOnly = false);

	/**
	 * Set a package activity in this database, creating or replacing it.
	 * @note The endpoint ID referenced by the activity must exist in the database (@see SetEndpoint).
	 * @note This function is expected to be called on the client to populate its version of the session database from data synced from the server.
	 *
	 * @param InPackageActivity			The base part of the package activity to set.
	 * @param InPackageActivityEvent	The event meta data (package info + revision) and possibly the corresponding package data.
	 * @param bMetaDataOnly				True to store the meta data only, omitting the package data itself.
	 *
	 * @return True if the package activity was set, false otherwise.
	 */
	bool SetPackageActivity(const FConcertSyncActivity& InPackageActivity, FConcertSyncPackageEventData& InPackageActivityEvent, const bool bMetaDataOnly = false);

	/**
	 * Get the generic part of an activity from this database.
	 *
	 * @param InActivityId				The ID of the activity to find.
	 * @param OutActivity				The generic part of an activity to populate with the result.
	 *
	 * @return True if the activity was found, false otherwise.
	 */
	bool GetActivity(const int64 InActivityId, FConcertSyncActivity& OutActivity) const;

	/**
	 * Get a connection activity from this database.
	 *
	 * @param InActivityId				The ID of the activity to find.
	 * @param OutConnectionActivity		The connection activity to populate with the result.
	 *
	 * @return True if the connection activity was found, false otherwise.
	 */
	bool GetConnectionActivity(const int64 InActivityId, FConcertSyncConnectionActivity& OutConnectionActivity) const;

	/**
	 * Get a lock activity from this database.
	 *
	 * @param InActivityId				The ID of the activity to find.
	 * @param OutLockActivity			The lock activity to populate with the result.
	 *
	 * @return True if the lock activity was found, false otherwise.
	 */
	bool GetLockActivity(const int64 InActivityId, FConcertSyncLockActivity& OutLockActivity) const;

	/**
	 * Get a transaction activity from this database.
	 *
	 * @param InActivityId				The ID of the activity to find.
	 * @param OutTransactionActivity	The transaction activity to populate with the result.
	 *
	 * @return True if the transaction activity was found, false otherwise.
	 */
	bool GetTransactionActivity(const int64 InActivityId, FConcertSyncTransactionActivity& OutTransactionActivity) const;

	/**
	 * Get a package activity from this database.
	 *
	 * @param InActivityId			The ID of the activity to find.
	 * @param PackageActivityFn		A callback invoked with the package activity components (the base activity part and the event part).
	 * @note The package data stream passed to the callback through the FConcertSycnPackageEventData is only valid during the callback.
	 *
	 * @return True if the package activity was found, false otherwise.
	 */
	bool GetPackageActivity(const int64 InActivityId, FConsumePackageActivityFunc PackageActivityFn) const;

	/**
	 * Get the type of an activity in this database.
	 *
	 * @param InActivityId				The ID of the activity to query.
	 * @param OutEventType				The event type to populate with the result.
	 *
	 * @return True if the activity was found, false otherwise.
	 */
	bool GetActivityEventType(const int64 InActivityId, EConcertSyncActivityEventType& OutEventType) const;
	
	/**
	 * Get the generic part of an activity for an event in this database.
	 *
	 * @param InEventId					The ID of the event to find the activity for.
	 * @param InEventType				The type of the event to find the activity for.
	 * @param OutActivity				The generic part of an activity to populate with the result.
	 *
	 * @return True if the activity was found, false otherwise.
	 */
	bool GetActivityForEvent(const int64 InEventId, const EConcertSyncActivityEventType InEventType, FConcertSyncActivity& OutActivity) const;

	/**
	 * Get a connection activity for an event in this database.
	 *
	 * @param InConnectionEventId		The ID of the connection event to find the activity for.
	 * @param OutConnectionActivity		The connection activity to populate with the result.
	 *
	 * @return True if the connection activity was found, false otherwise.
	 */
	bool GetConnectionActivityForEvent(const int64 InConnectionEventId, FConcertSyncConnectionActivity& OutConnectionActivity) const;

	/**
	 * Get a lock activity for an event in this database.
	 *
	 * @param InLockEventId				The ID of the lock event to find the activity for.
	 * @param OutLockActivity			The lock activity to populate with the result.
	 *
	 * @return True if the lock activity was found, false otherwise.
	 */
	bool GetLockActivityForEvent(const int64 InLockEventId, FConcertSyncLockActivity& OutLockActivity) const;

	/**
	 * Get a transaction activity for an event in this database.
	 *
	 * @param InTransactionEventId		The ID of the transaction event to find the activity for.
	 * @param OutTransactionActivity	The transaction activity to populate with the result.
	 *
	 * @return True if the transaction activity was found, false otherwise.
	 */
	bool GetTransactionActivityForEvent(const int64 InTransactionEventId, FConcertSyncTransactionActivity& OutTransactionActivity) const;

	/**
	 * Get a package activity for an event in this database.
	 *
	 * @param InPackageEventId		The ID of the package event to find the activity for.
	 * @param PackageActivityFn		A callback invoked with the package activity components (the base activity part and the event part).
	 * @note The package data stream passed to the callback through the FConcertSycnPackageEventData is only valid during the callback.
	 *
	 * @return True if the package activity was found, false otherwise.
	 */
	bool GetPackageActivityForEvent(const int64 InPackageEventId, FIteratePackageActivityFunc PackageActivityFn) const;

	/**
	 * Enumerate the generic part of the activities in this database.
	 *
	 * @param InCallback				Callback invoked for each activity; return true to continue enumeration, or false to stop.
	 *
	 * @return True if the activities were enumerated without error, false otherwise.
	 */
	bool EnumerateActivities(FIterateActivityFunc InCallback) const;

	/**
	 * Enumerate all the connection activities in this database.
	 *
	 * @param InCallback				Callback invoked for each activity; return true to continue enumeration, or false to stop.
	 *
	 * @return True if the connection activities were enumerated without error, false otherwise.
	 */
	bool EnumerateConnectionActivities(TFunctionRef<bool(FConcertSyncConnectionActivity&&)> InCallback) const;

	/**
	 * Enumerate all the lock activities in this database.
	 *
	 * @param InCallback				Callback invoked for each activity; return true to continue enumeration, or false to stop.
	 *
	 * @return True if the lock activities were enumerated without error, false otherwise.
	 */
	bool EnumerateLockActivities(TFunctionRef<bool(FConcertSyncLockActivity&&)> InCallback) const;

	/**
	 * Enumerate all the transaction activities in this database.
	 *
	 * @param InCallback				Callback invoked for each activity; return true to continue enumeration, or false to stop.
	 *
	 * @return True if the transaction activities were enumerated without error, false otherwise.
	 */
	bool EnumerateTransactionActivities(TFunctionRef<bool(FConcertSyncTransactionActivity&&)> InCallback) const;

	/**
	 * Enumerate all the package activities in this database.
	 *
	 * @param InCallback				Callback invoked for each activity; return true to continue enumeration, or false to stop.
	 *
	 * @return True if the package activities were enumerated without error, false otherwise.
	 */
	bool EnumeratePackageActivities(FIteratePackageActivityFunc InCallback) const;

	/**
	 * Enumerate all the activities in this database of the given type.
	 *
	 * @param InEventType				The type of the event to enumerate the activities for.
	 * @param InCallback				Callback invoked for each activity; return true to continue enumeration, or false to stop.
	 *
	 * @return True if the activities were enumerated without error, false otherwise.
	 */
	bool EnumerateActivitiesForEventType(const EConcertSyncActivityEventType InEventType, FIterateActivityFunc InCallback) const;

	/**
	 * Enumerate all the activities in this database in the given range.
	 *
	 * @param InFirstActivityId			The first activity ID to include in the results.
	 * @param InMaxNumActivities		The maximum number of activities to include in the results.
	 * @param InCallback				Callback invoked for each activity; return true to continue enumeration, or false to stop.
	 *
	 * @return True if the activities were enumerated without error, false otherwise.
	 */
	bool EnumerateActivitiesInRange(const int64 InFirstActivityId, const int64 InMaxNumActivities, FIterateActivityFunc InCallback) const;

	/**
	 * Enumerate the IDs and event types of all the activities in this database.
	 *
	 * @param InCallback				Callback invoked for each activity; return true to continue enumeration, or false to stop.
	 *
	 * @return True if the activities were enumerated without error, false otherwise.
	 */
	bool EnumerateActivityIdsAndEventTypes(TFunctionRef<bool(int64, EConcertSyncActivityEventType)> InCallback) const;

	/**
	 * Enumerate the IDs and event types of the activities in this database in the given range.
	 *
	 * @param InFirstActivityId			The first activity ID to include in the results.
	 * @param InMaxNumActivities		The maximum number of activities to include in the results.
	 * @param InCallback				Callback invoked for each activity; return true to continue enumeration, or false to stop.
	 *
	 * @return True if the activities were enumerated without error, false otherwise.
	 */
	bool EnumerateActivityIdsAndEventTypesInRange(const int64 InFirstActivityId, const int64 InMaxNumActivities, TFunctionRef<bool(int64, EConcertSyncActivityEventType)> InCallback) const;

	/**
	 * Enumerate the IDs, event types and flags of the activities in this database in the given range.
	 *
	 * @param InFirstActivityId			The first activity ID to include in the results.
	 * @param InMaxNumActivities		The maximum number of activities to include in the results.
	 * @param InCallback				Callback invoked for each activity; return true to continue enumeration, or false to stop.
	 *
	 * @return True if the activities were enumerated without error, false otherwise.
	 */
	bool EnumerateActivityIdsWithEventTypesAndFlagsInRange(const int64 InFirstActivityId, const int64 InMaxNumActivities, TFunctionRef<bool(int64, EConcertSyncActivityEventType, EConcertSyncActivityFlags)> InCallback) const;
	
	/**
	 * Get the maximum ID of the activities in this database.
	 *
	 * @param OutActivityId				The activity ID to populate with the result.
	 *
	 * @return True if the activity ID was resolved, false otherwise.
	 */
	bool GetActivityMaxId(int64& OutActivityId) const;

	/**
	 * Set an endpoint in this database, creating or replacing it.
	 *
	 * @param InEndpointId				The ID of the endpoint to set.
	 * @param InEndpointData			The endpoint data to set.
	 *
	 * @return True if the endpoint was set, false otherwise.
	 */
	bool SetEndpoint(const FGuid& InEndpointId, const FConcertSyncEndpointData& InEndpointData);

	/**
	 * Get an endpoint from this database.
	 *
	 * @param InEndpointId				The ID of the endpoint to find.
	 * @param OutEndpointData			The endpoint data to populate with the result.
	 *
	 * @return True if the endpoint was found, false otherwise.
	 */
	bool GetEndpoint(const FGuid& InEndpointId, FConcertSyncEndpointData& OutEndpointData) const;

	/**
	 * Enumerate all the endpoints in this database.
	 *
	 * @param InCallback				Callback invoked for each endpoint; return true to continue enumeration, or false to stop.
	 *
	 * @return True if the endpoints were enumerated without error, false otherwise.
	 */
	bool EnumerateEndpoints(TFunctionRef<bool(FConcertSyncEndpointIdAndData&&)> InCallback) const;

	/**
	 * Enumerate all the endpoint IDs in this database.
	 *
	 * @param InCallback				Callback invoked for each endpoint ID; return true to continue enumeration, or false to stop.
	 *
	 * @return True if the endpoint IDs were enumerated without error, false otherwise.
	 */
	bool EnumerateEndpointIds(TFunctionRef<bool(FGuid)> InCallback) const;

	/**
	 * Get a connection event from this database.
	 *
	 * @param InConnectionEventId		The ID of the connection event to find.
	 * @param OutConnectionEvent		The connection event to populate with the result.
	 *
	 * @return True if the connection event was found, false otherwise.
	 */
	bool GetConnectionEvent(const int64 InConnectionEventId, FConcertSyncConnectionEvent& OutConnectionEvent) const;

	/**
	 * Get a lock event from this database.
	 *
	 * @param InLockEventId				The ID of the lock event to find.
	 * @param OutLockEvent				The lock event to populate with the result.
	 *
	 * @return True if the lock event was found, false otherwise.
	 */
	bool GetLockEvent(const int64 InLockEventId, FConcertSyncLockEvent& OutLockEvent) const;

	/**
	 * Get a transaction event from this database.
	 *
	 * @param InTransactionEventId		The ID of the transaction event to find.
	 * @param OutTransactionEvent		The transaction event to populate with the result.
	 * @param InMetaDataOnly			True to only get the meta-data for the transaction, and skip the bulk of the data.
	 *
	 * @return True if the transaction event was found, false otherwise.
	 */
	bool GetTransactionEvent(const int64 InTransactionEventId, FConcertSyncTransactionEvent& OutTransactionEvent, const bool InMetaDataOnly = false) const;

	/**
	 * Get the maximum ID of the transaction events in this database.
	 *
	 * @param OutTransactionEventId		The transaction event ID to populate with the result.
	 *
	 * @return True if the transaction event ID was resolved, false otherwise.
	 */
	bool GetTransactionMaxEventId(int64& OutTransactionEventId) const;

	/**
	 * Check whether the given transaction event ID is currently for a live transaction event.
	 *
	 * @param InTransactionEventId		The ID of the transaction event to check.
	 * @param OutIsLive					Bool to populate with the result.
	 *
	 * @return True if the transaction event ID was queried successfully, false otherwise.
	 */
	bool IsLiveTransactionEvent(const int64 InTransactionEventId, bool& OutIsLive) const;

	/**
	 * Get the IDs of any live transaction events.
	 *
	 * @param OutTransactionEventIds	The array of transaction event IDs to populate with the result (will be sorted in ascending order).
	 *
	 * @return True if the live transaction event IDs were resolved, false otherwise.
	 */
	bool GetLiveTransactionEventIds(TArray<int64>& OutTransactionEventIds) const;

	/**
	 * Get the IDs of any live transaction events for the given package name.
	 *
	 * @param InPackageName				The name of the package to get the live transaction event IDs for.
	 * @param OutTransactionEventIds	The array of transaction event IDs to populate with the result (will be sorted in ascending order).
	 *
	 * @return True if the live transaction event IDs were resolved, false otherwise.
	 */
	bool GetLiveTransactionEventIdsForPackage(const FName InPackageName, TArray<int64>& OutTransactionEventIds) const;

	/**
	 * Get if a Package has any live transactions
	 *
	 * @param InPackageName				The name of the package to check if it has live transactions.
	 * @param OutHasLiveTransaction		Bool to populate with the result.
	 *
	 * @return True if query was resolved correctly, false otherwise.
	 */
	bool PackageHasLiveTransactions(const FName InPackageName, bool& OutHasLiveTransaction) const;

	/**
	 * Enumerate the IDs of any live transaction events for the given package name.
	 *
	 * @param InPackageName				The name of the package to get the live transaction event IDs for.
	 * @param InCallback				Callback invoked for each transaction event ID; return true to continue enumeration, or false to stop.
	 *
	 * @return True if the live transaction event IDs were enumerated without error, false otherwise.
	 */
	bool EnumerateLiveTransactionEventIdsForPackage(const FName InPackageName, TFunctionRef<bool(int64)> InCallback) const;

	/**
	 * Enumerate the names of of any packages that have live transaction events.
	 *
	 * @param InCallback				Callback invoked for each package name; return true to continue enumeration, or false to stop.
	 *
	 * @return True if the package names were enumerated without error, false otherwise.
	 */
	bool EnumeratePackageNamesWithLiveTransactions(TFunctionRef<bool(FName)> InCallback) const;

	/**
	 * Add a new dummy package event to this database, assigning it a package event ID.
	 * @note These are use to fence live transactions without generating a full activity entry (eg, when saving packages locally on the client during a persist operation).
	 *
	 * @param InPackageName				The name of the package to add the event for.
	 * @param OutPackageEventId			Populated with the ID of the package event in the database.
	 *
	 * @return True if the package event was added, false otherwise.
	 */
	bool AddDummyPackageEvent(const FName InPackageName, int64& OutPackageEventId);

	/**
	 * Get a package event meta data (omitting the package data itself) from this database.
	 *
	 * @param InPackageEventId		The ID of the package event to find.
	 * @param OuptPackageRevision	The package revision number.
	 * @param OutPackageInfo		The Package info.
	 *
	 * @return True if the package event was found, false otherwise.
	 */
	bool GetPackageEventMetaData(const int64 InPackageEventId, int64& OuptPackageRevision, FConcertPackageInfo& OutPackageInfo) const;

	/**
	 * Get Package Event Id from Package Name.  The event id will be from the head revision of the package.
	 *
	 * @param InPackageName
	 * @param OutPackageEventId
	 *
	 * @return True if the package event was found, false otherwise
	 */
	bool GetPackageHeadEventFromName(const FName InPackageName, int64& OutPackageEventId);

	/**
<<<<<<< HEAD
=======
	 * Get a package event from this database.
	 *
	 * @param InPackageEventId			The ID of the package event to find.
	 * @param PackageEventFn			The callback invoked with the package event containing the event meta data and the package data if available.
	 *
	 * @return True if the package event was found, false otherwise.
	 */
	bool GetPackageEvent(const int64 InPackageEventId, const TFunctionRef<void(FConcertSyncPackageEventData&)>& PackageEventFn) const;

	/**
>>>>>>> 4af6daef
	 * Enumerate package names for packages with a head revision (at least one package event)
	 *
	 * @param InCallback				Callback invoked for each package name; return true to continue enumeration, or false to stop.
	 * @param IgnorePersisted			Will skip enumeration of packages which head revision have been persisted.
	 *
	 * @return True if the package data was enumerated without error, false otherwise.
	 */
	bool EnumeratePackageNamesWithHeadRevision(TFunctionRef<bool(FName)> InCallback, bool IgnorePersisted) const;

	/**
	 * Enumerate the head revision package data for all packages in this database.
	 *
	 * @param InCallback				Callback invoked for each package; return true to continue enumeration, or false to stop.
	 *
	 * @return True if the package data was enumerated without error, false otherwise.
	 */
	bool EnumerateHeadRevisionPackageData(TFunctionRef<bool(const FConcertPackageInfo&, FConcertPackageDataStream&)> InCallback) const;

	/**
	 * Get the data from this database for the given package name for the given revision.
	 *
	 * @param InPackageName				The name of the package to get the head revision for.
	 * @param OutPackageInfo			The package info to populate with the result.
	 * @param InPackageRevision			The revision of the package to get the data for, or null to get the head revision.
	 *
	 * @return True if package data could be found for the given revision, false otherwise.
	 */
	bool GetPackageInfoForRevision(const FName InPackageName, FConcertPackageInfo& OutPackageInfo, const int64* InPackageRevision = nullptr) const;
	
	/**
	 * Get the data from this database for the given package name for the given revision.
	 *
	 * @param InPackageName				The name of the package to get the head revision for.
	 * @param InCallback				A callback invoked with the package info and package data.
	 * @param InPackageRevision			The revision of the package to get the data for, or null to get the head revision.
	 *
	 * @return True if package data could be found for the given revision, false otherwise.
	 */
	bool GetPackageDataForRevision(const FName InPackageName, const TFunctionRef<void(const FConcertPackageInfo&, FConcertPackageDataStream&)>& InCallback, const int64* InPackageRevision = nullptr) const;

	/**
	 * Gets the package size in bytes of a package
	 *
	 * @param InPackageName				The name of the package to get the head revision for.
	 * @param InPackageRevision			The revision of the package to get the data for, or null to get the head revision.
	 *
	 * @return True if package data could be found for the given revision, false otherwise.
	 */
	TOptional<int64> GetPackageSizeForRevision(const FName InPackageName, const int64* InPackageRevision = nullptr) const;
	
	/**
	 * Get the head revision in this database for the given package name.
	 *
	 * @param InPackageName				The name of the package to get the head revision for.
	 * @param OutRevision				The package revision to populate with the result.
	 *
	 * @return True if the head revision was resolved, false otherwise.
	 */
	bool GetPackageHeadRevision(const FName InPackageName, int64& OutRevision) const;

	/**
	 * Check whether the given package event ID is currently for the head revision of the package in the event.
	 *
	 * @param InPackageEventId			The ID of the package event to check.
	 * @param OutIsHeadRevision			Bool to populate with the result.
	 *
	 * @return True if the package event ID was queried successfully, false otherwise.
	 */
	bool IsHeadRevisionPackageEvent(const int64 InPackageEventId, bool& OutIsHeadRevision) const;

	/**
	 * Add a package event ID for the head revision to the persist events in this database, if not already existing.
	 *
	 * @param PackageName				The package name to add an event for.
	 * @param OutPersistEventId			Populated with the ID of the persist event in the database.
	 *
	 * @return True if the persist event was added, false otherwise.
	 */
	bool AddPersistEventForHeadRevision(FName InPackageName, int64& OutPersistEventId);

	/**
	 * Update the specified transaction event.
	 * @note The function is meant to update a transaction event that was partially synced to store the corresponding transaction data.
	 * @param InTransactionEventId		The ID of the event to update.
	 * @param InTransactionEvent		The event to store.
	 * @return True if the transaction was updated.
	 */
	bool UpdateTransactionEvent(const int64 InTransactionEventId, const FConcertSyncTransactionEvent& InTransactionEvent);

	/**
	 * Update the specified package event.
	 * @note The function is meant to be update a partially synced package event to store the corresponding package data.
	 * @param InPackageEventId			The ID of the event to update.
	 * @param PackageEvent				The event to store.
	 * @return True if the package was updated.
	 */
	bool UpdatePackageEvent(const int64 InPackageEventId, FConcertSyncPackageEventData& PackageEvent);

	/**
	 * Check Asynchronous Tasks Status
	 */
	void UpdateAsynchronousTasks();

	/**
	 * Flush any ongoing asynchronous tasks.
	 */
	void FlushAsynchronousTasks();

	/**
	 * Has all asynchronous package tasks completed.
	 */
	bool HasWritePackageTasksCompleted() const;

	FOnActivityProduced& OnActivityProduced() { return ActivityProducedEvent; }
	
private:

	using FProcessPackageRequest = TFunctionRef<bool(const FConcertPackageInfo& PackageInfo, const FString& DataFilename)>;
	/** Helper function which obtains package information and passes it to HandleFunc. */
	bool HandleRequestPackageRequest(const FName InPackageName, const int64* InPackageRevision, FProcessPackageRequest HandleFunc) const;

	/** Helper functions that for getting a package revision for an optional package revision argument */
	TOptional<int64> GetSpecifiedOrHeadPackageRevision(FName InPackageName, const int64* InPackageRevision) const;

	/**
	 * Schedule an asynchronous write for the given Package Stream.  The stream must be in-memory. File sharing
	 * asynchronous write is not supported.
	 *
	 * @param InPackageName	            Name of the package in content area.
	 * @param InDstPackageBlobPathName  Full path of the destination package.
	 * @param InPackageDataStream       The package data stream.
	 **/
	void ScheduleAsyncWrite(const FName& InPackageName, const FString& InDstPackageBlobPathname, FConcertPackageDataStream& InPackageDataStream);

	/**
	 * Set the active ignored state for the given activity.
	 *
	 * @param InActivityId				The ID of the activity to update.
	 * @param InIsIgnored				True if this activity should be ignored, false otherwise.
	 *
	 * @return True if the ignored state was set, false otherwise.
	 */
	bool SetActivityIgnoredState(const int64 InActivityId, const bool InIsIgnored);

	/**
	 * Add a new connection event to this database, assigning it a connection event ID.
	 *
	 * @param InConnectionEvent			The connection event to add.
	 * @param OutConnectionEventId		Populated with the ID of the connection event in the database.
	 *
	 * @return True if the connection event was added, false otherwise.
	 */
	bool AddConnectionEvent(const FConcertSyncConnectionEvent& InConnectionEvent, int64& OutConnectionEventId);

	/**
	 * Set a connection event in this database, creating or replacing it.
	 *
	 * @param InConnectionEventId		The ID of the connection event to set.
	 * @param InConnectionEvent			The connection event to set.
	 *
	 * @return True if the connection event was set, false otherwise.
	 */
	bool SetConnectionEvent(const int64 InConnectionEventId, const FConcertSyncConnectionEvent& InConnectionEvent);

	/**
	 * Add a new lock event to this database, assigning it a lock event ID.
	 *
	 * @param InLockEvent				The lock event to add.
	 * @param OutLockEventId			Populated with the ID of the lock event in the database.
	 *
	 * @return True if the lock event was added, false otherwise.
	 */
	bool AddLockEvent(const FConcertSyncLockEvent& InLockEvent, int64& OutLockEventId);

	/**
	 * Set a lock event in this database, creating or replacing it.
	 *
	 * @param InLockEventId				The ID of the lock event to set.
	 * @param InLockEvent				The lock event to set.
	 *
	 * @return True if the lock event was set, false otherwise.
	 */
	bool SetLockEvent(const int64 InLockEventId, const FConcertSyncLockEvent& InLockEvent);

	/**
	 * Add a new transaction event to this database, assigning it a transaction event ID.
	 *
	 * @param InTransactionEvent		The transaction event to add.
	 * @param OutTransactionEventId		Populated with the ID of the transaction event in the database.
	 *
	 * @return True if the transaction event was added, false otherwise.
	 */
	bool AddTransactionEvent(const FConcertSyncTransactionEvent& InTransactionEvent, int64& OutTransactionEventId);

	/**
	 * Set a transaction event in this database, creating or replacing it.
	 *
	 * @param InTransactionEventId		The ID of the transaction event to set.
	 * @param InTransactionEvent		The transaction event to set.
	 * @param bMetaDataOnly				True to store the meta data only, omitting the transaction data.
	 *
	 * @return True if the transaction event was set, false otherwise.
	 */
	bool SetTransactionEvent(const int64 InTransactionEventId, const FConcertSyncTransactionEvent& InTransactionEvent, const bool bMetaDataOnly = false);

	/**
	 * Enumerate the IDs of any live transaction events for the given package name ID.
	 *
	 * @param InPackageNameId			The package name ID to get the live transaction event IDs for.
	 * @param InCallback				Callback invoked for each transaction event ID; return true to continue enumeration, or false to stop.
	 *
	 * @return True if the live transaction event IDs were enumerated without error, false otherwise.
	 */
	bool EnumerateLiveTransactionEventIdsForPackage(const int64 InPackageNameId, TFunctionRef<bool(int64)> InCallback) const;

	/**
	 * Add a new package event to this database, assigning it a package event ID.
	 *
	 * @param InPackageInfo				The package info to add for this event.
	 * @param InPackageDataStream		The package data to add for this event (may be empty if the event doesn't carry package data).
	 * @param OutPackageEventId			Populated with the ID of the package event in the database.
	 *
	 * @return True if the package event was added, false otherwise.
	 */
	bool AddPackageEvent(const FConcertPackageInfo& InPackageInfo, FConcertPackageDataStream& InPackageDataStream, int64& OutPackageEventId);

	/**
	 * Set a package event in this database, creating or replacing it.
	 *
	 * @param InPackageEventId			The ID of the package event to set.
	 * @param PackageRevision			The package revision number.
	 * @param PackageInfo				The package info.
	 * @param InPackageDataStream		The package data stream or null to set only the package meta data (revision and package info).
	 *
	 * @return True if the package event was set, false otherwise.
	 */
	bool SetPackageEvent(const int64 InPackageEventId, int64 PackageRevision, const FConcertPackageInfo& PackageInfo, FConcertPackageDataStream* InPackageDataStream);

	/**
	 * Get the maximum ID of the package events in this database.
	 *
	 * @param OutPackageId				The package event ID to populate with the result.
	 *
	 * @return True if the package event ID was resolved, false otherwise.
	 */
	bool GetPackageMaxEventId(int64& OutPackageEventId) const;

	/**
	 * Get the object path name from this database that matches the given object name ID.
	 *
	 * @param InObjectNameId			The ID of the object path name to get the result for.
	 * @param OutObjectPathName			The object path name to populate with the result.
	 *
	 * @return True if the object path name was resolved, false otherwise.
	 */
	bool GetObjectPathName(const int64 InObjectNameId, FName& OutObjectPathName) const;

	/**
	 * Get the object name ID from this database that matches the given object path name.
	 *
	 * @param InObjectPathName			The object path name to get the result for.
	 * @param OutObjectNameId			The object name ID to populate with the result.
	 *
	 * @return True if the object name ID name was resolved, false otherwise.
	 */
	bool GetObjectNameId(const FName InObjectPathName, int64& OutObjectNameId) const;

	/**
	 * Ensure that an object name ID in this database matches the given object path name, creating it if required.
	 *
	 * @param InObjectPathName			The object path name to get the result for.
	 * @param OutObjectNameId			The object name ID to populate with the result.
	 *
	 * @return True if the object name ID name was resolved, false otherwise.
	 */
	bool EnsureObjectNameId(const FName InObjectPathName, int64& OutObjectNameId);

	/**
	 * Get the package name from this database that matches the given package name ID.
	 *
	 * @param InPackageNameId			The ID of the package name to get the result for.
	 * @param OutPackageName			The package name to populate with the result.
	 *
	 * @return True if the package name was resolved, false otherwise.
	 */
	bool GetPackageName(const int64 InPackageNameId, FName& OutPackageName) const;

	/**
	 * Get the package name ID from this database that matches the given package name.
	 *
	 * @param InPackageName				The package name to get the result for.
	 * @param OutPackageNameId			The package name ID to populate with the result.
	 *
	 * @return True if the package name ID name was resolved, false otherwise.
	 */
	bool GetPackageNameId(const FName InPackageName, int64& OutPackageNameId) const;

	/**
	 * Ensure that a package name ID in this database matches the given package name, creating it if required.
	 *
	 * @param InPackageName				The package name to get the result for.
	 * @param OutPackageNameId			The package name ID to populate with the result.
	 *
	 * @return True if the package name ID name was resolved, false otherwise.
	 */
	bool EnsurePackageNameId(const FName InPackageName, int64& OutPackageNameId);

	/**
	 * Map the resource names so that they have an association with the given lock event ID in this database.
	 *
	 * @param InLockEventId				The lock event ID to map resource references to.
	 * @param InResourceNames			The array of resource names to map.
	 *
	 * @return True if the resource name references were mapped, false otherwise.
	 */
	bool MapResourceNamesForLock(const int64 InLockEventId, const TArray<FName>& InResourceNames);

	/**
	 * Map the package names in the given transaction so that they have an association with the given transaction event ID in this database.
	 *
	 * @param InTransactionEventId		The transaction event ID to map package references to.
	 * @param InTransactionEvent		The transaction containing potential package references.
	 *
	 * @return True if the package name references were mapped, false otherwise.
	 */
	bool MapPackageNamesForTransaction(const int64 InTransactionEventId, const FConcertTransactionFinalizedEvent& InTransactionEvent);

	/**
	 * Map the object path names in the given transaction so that they have an association with the given transaction event ID in this database.
	 *
	 * @param InTransactionEventId		The transaction event ID to map object references to.
	 * @param InTransactionEvent		The transaction containing potential object references.
	 *
	 * @return True if the object path name references were mapped, false otherwise.
	 */
	bool MapObjectNamesForTransaction(const int64 InTransactionEventId, const FConcertTransactionFinalizedEvent& InTransactionEvent);

	/**
	 * Save and cache the given transaction data with the given filename.
	 *
	 * @param InTransactionFilename		The filename to save the transaction data as.
	 * @param InTransaction				The transaction data to save.
	 *
	 * @return True if the transaction data was saved, false otherwise.
	 */
	bool SaveTransaction(const FString& InTransactionFilename, const FStructOnScope& InTransaction) const;

	/**
	 * Load and cache the transaction data for the given filename.
	 *
	 * @param InTransactionFilename		The filename to load the transaction data from.
	 * @param OutTransaction			The transaction data to populate with the result.
	 *
	 * @return True if the transaction data was loaded, false otherwise.
	 */
	bool LoadTransaction(const FString& InTransactionFilename, FStructOnScope& OutTransaction) const;

	/**
	 * Save and cache the given package data with the given filename.
	 *
	 * @param InDstPackageBlobPathname	The pathname to save the package data as. The package data may or may not be compressed.
	 * @param InPackageInfo				The package info to save.
	 * @param InPackageDataStream		The package data to save.
	 *
	 * @return True if the package data was saved, false otherwise.
	 */
	bool SavePackage(const FString& InDstPackageBlobPathname, const FConcertPackageInfo& InPackageInfo, FConcertPackageDataStream& InPackageDataStream);

	/**
	 * Load the package data for the given filename.
	 *
	 * @param InPackageBlobFilename			The blob filename containing the package data to extract.
	 * @param PackageDataStreamFn			Callback invoked to let the caller stream the package data.
	 * @note The archive passed as output is only valid during the callback, its position is set at the beginning of the data (not necessarily zero) and may contain data passed the supplied size.
	 * @return True if the package data was loaded, false otherwise.
	 */
	bool LoadPackage(const FString& InPackageBlobFilename, const TFunctionRef<void(FConcertPackageDataStream&)>& PackageDataStreamFn) const;
	
	/** Called when an activity is produced */
	FOnActivityProduced ActivityProducedEvent;
	
	/** Root path to store all session data under */
	FString SessionPath;

	/** In-memory cache of on-disk transaction files */
	TUniquePtr<FConcertFileCache> TransactionFileCache;

	/** In-memory cache of on-disk package files */
	TUniquePtr<FConcertFileCache> PackageFileCache;

	/** Prepared statements for the currently open database */
	TUniquePtr<FConcertSyncSessionDatabaseStatements> Statements;

	/** Internal SQLite database */
	TUniquePtr<FSQLiteDatabase> Database;

	TPimplPtr<struct FDeferredLargePackageIOImpl> DeferredLargePackageIOPtr;
};

namespace UE::ConcertSyncCore::SyncDatabase
{
	/** Get the global saved package delegate */
	CONCERTSYNCCORE_API FOnPackageSaved& GetOnPackageSavedDelegate();
}

namespace ConcertSyncSessionDatabaseFilterUtil
{

	/**
	 * Check to see whether the transaction event with the given ID passes the given filter.
	 *
	 * @param InTransactionEventId		The ID of the transaction event to query for.
	 * @param InSessionFilter			The session filter used to query the event against.
	 * @param InDatabase				The database to query data from.
	 *
	 * @return True if the transaction event passes the filter, false otherwise.
	 */
	CONCERTSYNCCORE_API bool TransactionEventPassesFilter(const int64 InTransactionEventId, const FConcertSessionFilter& InSessionFilter, const FConcertSyncSessionDatabase& InDatabase);

	/**
	 * Check to see whether the package event with the given ID passes the given filter.
	 *
	 * @param InPackageEventId			The ID of the package event to query for.
	 * @param InSessionFilter			The session filter used to query the event against.
	 * @param InDatabase				The database to query data from.
	 *
	 * @return True if the package event passes the filter, false otherwise.
	 */
	CONCERTSYNCCORE_API bool PackageEventPassesFilter(const int64 InPackageEventId, const FConcertSessionFilter& InSessionFilter, const FConcertSyncSessionDatabase& InDatabase);

} // namespace ConcertSyncSessionDatabaseFilterUtil

#if UE_ENABLE_INCLUDE_ORDER_DEPRECATED_IN_5_2
#include "ConcertSyncSessionTypes.h"
#include "CoreMinimal.h"
#include "Templates/SharedPointerInternals.h"
#endif<|MERGE_RESOLUTION|>--- conflicted
+++ resolved
@@ -597,8 +597,6 @@
 	bool GetPackageHeadEventFromName(const FName InPackageName, int64& OutPackageEventId);
 
 	/**
-<<<<<<< HEAD
-=======
 	 * Get a package event from this database.
 	 *
 	 * @param InPackageEventId			The ID of the package event to find.
@@ -609,7 +607,6 @@
 	bool GetPackageEvent(const int64 InPackageEventId, const TFunctionRef<void(FConcertSyncPackageEventData&)>& PackageEventFn) const;
 
 	/**
->>>>>>> 4af6daef
 	 * Enumerate package names for packages with a head revision (at least one package event)
 	 *
 	 * @param InCallback				Callback invoked for each package name; return true to continue enumeration, or false to stop.
