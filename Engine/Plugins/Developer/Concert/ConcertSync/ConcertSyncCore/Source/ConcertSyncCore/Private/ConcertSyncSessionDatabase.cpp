// Copyright Epic Games, Inc. All Rights Reserved.

#include "ConcertSyncSessionDatabase.h"
#include "ConcertFileCache.h"
#include "ConcertLogGlobal.h"
#include "ConcertSyncSessionTypes.h"
#include "ConcertUtil.h"

#include "Misc/CompressionFlags.h"
#include "SQLiteDatabase.h"
#include "HAL/FileManager.h"
#include "SQLitePreparedStatement.h"
#include "Serialization/MemoryReader.h"
#include "Serialization/MemoryWriter.h"
#include "Tasks/Task.h"

/** Contains an asynchronous representation of the FConcertPackageDataStream */
namespace PackageDataUtil
{
	struct WritePackageResult
	{
		TArray<uint8> CacheData;
		bool		  bShouldCache{false};
	};
}

struct FConcertPackageAsyncDataStream
{
	FConcertPackageAsyncDataStream(const FConcertPackageDataStream& InStream, const FName& InPackageName)
		:
		CachedPackageName(InPackageName),
		PackageData(InStream.DataBlob->GetData(),InStream.DataBlob->Num())
	{
		PackageStream = {nullptr, InStream.DataSize, &PackageData};
	}

	FName CachedPackageName;
	UE::Tasks::TTask<bool> AsyncTask;
	PackageDataUtil::WritePackageResult Result;

	FConcertPackageDataStream   PackageStream;
	TArray<uint8>			    PackageData;
};

using FConcertPackageAsyncDataStreamPtr = TSharedPtr<FConcertPackageAsyncDataStream, ESPMode::ThreadSafe>;

struct FDeferredLargePackageIOImpl
{
	using FAsyncDataStreamMap = TMap<FString,FConcertPackageAsyncDataStreamPtr>;
	FAsyncDataStreamMap& GetMap()
	{
		return DeferredLargePackageIO;
	}

	const FAsyncDataStreamMap& GetMap() const
	{
		return DeferredLargePackageIO;
	}

	void Clear()
	{
		DeferredLargePackageIO = {};
	}

	FAsyncDataStreamMap DeferredLargePackageIO;
};

FOnPackageSaved& UE::ConcertSyncCore::SyncDatabase::GetOnPackageSavedDelegate()
{
	static FOnPackageSaved SavedDelegate;
	return SavedDelegate;
}

namespace TransactionDataUtil
{

const int32 MinFilesToCache = 10;
const uint64 MaxFileSizeBytesToCache = 50 * 1024 * 1024;
const int64 BucketSize = 500;
const uint32 DataVersion = 2;
const FGuid DataEntryFooter = FGuid(0xE473C070, 0x65DA42BF, 0xA0607C78, 0xE0DC47CF);

FString GetDataPath(const FString& InSessionPath)
{
	return InSessionPath / TEXT("Transactions");
}

FString GetDataFilename(const int64 InIndex)
{
	return FString::Printf(TEXT("%s/%s.utrans"), *LexToString(InIndex / BucketSize), *LexToString(InIndex));
}

bool WriteTransactionData(const FStructOnScope& InTransaction, TArray<uint8>& OutSerializedTransactionData)
{
	SCOPED_CONCERT_TRACE(ConcertSyncSessionDatabase_WriteTransactionData);
	FMemoryWriter Ar(OutSerializedTransactionData);

	const UScriptStruct* TransactionType = CastChecked<const UScriptStruct>(InTransaction.GetStruct());

	FString TransactionTypeStr = TransactionType->GetPathName();
	Ar << TransactionTypeStr;
	const_cast<UScriptStruct*>(TransactionType)->SerializeItem(Ar, (void*)InTransaction.GetStructMemory(), nullptr);

	return !Ar.IsError();
}

bool WriteTransaction(const FStructOnScope& InTransaction, TArray<uint8>& OutSerializedTransactionData)
{
	SCOPED_CONCERT_TRACE(ConcertSyncSessionDatabase_WriteTransaction);
	check(InTransaction.IsValid());

	FMemoryWriter Ar(OutSerializedTransactionData);

	// Serialize the data version
	uint32 SerializedDataVersion = DataVersion;
	Ar.SerializeIntPacked(SerializedDataVersion);

	// Write the raw transaction data
	TArray<uint8> UncompressedTransaction;
	if (!WriteTransactionData(InTransaction, UncompressedTransaction))
	{
		return false;
	}

	// Serialize the raw transaction
	uint32 UncompressedTransactionSize = UncompressedTransaction.Num();
	Ar.SerializeIntPacked(UncompressedTransactionSize);
	if (UncompressedTransactionSize > 0)
	{
		EConcertCompressionDetails StoredFormat = UE::Concert::Compression::GetCompressionDetails(UncompressedTransactionSize);
		uint32 StoredFormatAsUint = static_cast<uint32>(StoredFormat);
		Ar.SerializeIntPacked(StoredFormatAsUint);
		if (UE::Concert::Compression::DataIsCompressed(StoredFormat))
		{
			Ar.SerializeCompressed(UncompressedTransaction.GetData(), UncompressedTransactionSize,
								   UE::Concert::Compression::GetCompressionAlgorithm(StoredFormat),
								   UE::Concert::Compression::GetCoreCompressionFlags(StoredFormat));
		}
		else
		{
			Ar.Serialize(UncompressedTransaction.GetData(), UncompressedTransactionSize);
		}
	}

	// Serialize the footer so we know we didn't crash mid-write
	FGuid SerializedFooter = DataEntryFooter;
	Ar << SerializedFooter;

	return !Ar.IsError();
}

bool ReadTransactionData(const TArray<uint8>& InSerializedTransactionData, FStructOnScope& OutTransaction)
{
	SCOPED_CONCERT_TRACE(ConcertSyncSessionDatabase_ReadTransactionData);
	FMemoryReader Ar(InSerializedTransactionData);

	// Deserialize the transaction
	UScriptStruct* TransactionType = nullptr;
	{
		FString TransactionTypeStr;
		Ar << TransactionTypeStr;
		TransactionType = LoadObject<UScriptStruct>(nullptr, *TransactionTypeStr);
		if (!TransactionType)
		{
			return false;
		}
	}
	if (OutTransaction.IsValid())
	{
		// If were given an existing transaction to fill with data, then the type must match
		if (TransactionType != OutTransaction.GetStruct())
		{
			return false;
		}
	}
	else
	{
		OutTransaction.Initialize(TransactionType);
	}
	TransactionType->SerializeItem(Ar, OutTransaction.GetStructMemory(), nullptr);

	return !Ar.IsError();
}

bool ReadTransaction(const TArray<uint8>& InSerializedTransactionData, FStructOnScope& OutTransaction)
{
	SCOPED_CONCERT_TRACE(ConcertSyncSessionDatabase_ReadTransaction);
	FMemoryReader Ar(InSerializedTransactionData);

	// Test the footer is in place so we know we didn't crash mid-write
	bool bParsedFooter = false;
	{
		const int64 SerializedTransactionSize = Ar.TotalSize();
		if (SerializedTransactionSize >= sizeof(FGuid))
		{
			FGuid SerializedFooter;
			Ar.Seek(SerializedTransactionSize - sizeof(FGuid));
			Ar << SerializedFooter;
			Ar.Seek(0);
			bParsedFooter = SerializedFooter == DataEntryFooter;
		}
	}
	if (!bParsedFooter)
	{
		return false;
	}

	// Deserialize the data version
	uint32 SerializedDataVersion = 0;
	Ar.SerializeIntPacked(SerializedDataVersion);

	// Deserialize the raw transaction
	uint32 UncompressedTransactionSize = 0;
	Ar.SerializeIntPacked(UncompressedTransactionSize);
	TArray<uint8> UncompressedTransaction;
	UncompressedTransaction.AddZeroed(UncompressedTransactionSize);

	if (UncompressedTransactionSize > 0)
	{
		// Version 1 data is stored always compressed in Zlib format.
		EConcertCompressionDetails Format = EConcertCompressionDetails::Compressed;
		if (SerializedDataVersion > 1)
		{
			uint32 SerializedDataFormat = 0;
			Ar.SerializeIntPacked(SerializedDataFormat);
			uint8 DataFormatAsUint8 = static_cast<uint8>(SerializedDataFormat & 0xFF);
			Format = static_cast<EConcertCompressionDetails>(DataFormatAsUint8);
		}
		if (UE::Concert::Compression::DataIsCompressed(Format))
		{
			Ar.SerializeCompressed(UncompressedTransaction.GetData(), UncompressedTransactionSize,
								   UE::Concert::Compression::GetCompressionAlgorithm(Format),
								   UE::Concert::Compression::GetCoreCompressionFlags(Format));
		}
		else
		{
			Ar.Serialize(UncompressedTransaction.GetData(), UncompressedTransactionSize);
		}
	}

	// Read the raw transaction data
	if (!ReadTransactionData(UncompressedTransaction, OutTransaction))
	{
		return false;
	}

	return !Ar.IsError();
}

} // namespace TransactionDataUtil

namespace PackageDataUtil
{

const int32 MinFilesToCache = 10;
const uint8 DataVersion = 2;
const uint64 MaxFileSizeBytesToCache = 200 * 1024 * 1024;
const FGuid EntryFooter = FGuid(0x2EFC8CDD, 0x748E46C0, 0xA5485769, 0x13A3C354);

/** Threshold used to avoid caching very large packages (3GB for example) in memory. */
constexpr const uint64 MaxPackageBlobSizeForCaching = FMath::Max(
	PackageDataUtil::MaxFileSizeBytesToCache / PackageDataUtil::MinFilesToCache, 16ull * 1024 * 1024);


/**
 * Returns true if a package blob should be cached in memory, according to its size.
 * @param PackageBlobSize The blob size (containing package data (possibly compressed) and some meta data).
 * @return true if the pacage should be cached, false otherwise.
 */
bool ShouldCachePackageBlob(uint64 PackageBlobSize)
{
	return PackageBlobSize <= MaxPackageBlobSizeForCaching;
}

/** Write the version/format information in the first 4 bytes of the blob, enabling the reader to parse the blob. */
void WritePackageBlobVersionInfo(FArchive& Ar, EConcertCompressionDetails PackageDataFormat)
{
	check(Ar.IsSaving() && Ar.Tell() == 0); // Expects to write the version/format info at the beginning.

	// Keep the major DataVersion in the 8 LSB, encode package data format in the 24 MSB.
	constexpr uint32 BitsPerByte = 8;
	uint32 SerializedDataVersion = static_cast<uint32>(DataVersion) | (static_cast<uint32>(PackageDataFormat) << (sizeof(DataVersion) * BitsPerByte));
	Ar.SerializeIntPacked(SerializedDataVersion);
}

/** Reads the first 4 bytes of the archive and detect how the package data was written in the blob. */
EConcertCompressionDetails ParsePackageDataFormat(FArchive& Ar)
{
	check(Ar.IsLoading() && Ar.Tell() == 0); // Expected to read the version/format info at the beginning.

	uint32 SerializedDataVersion = 0;
	Ar.SerializeIntPacked(SerializedDataVersion);
	uint8 ExtractedDataVersion = static_cast<uint8>(SerializedDataVersion & 0xFF); // DataVersion is in the 8 LSB
	if (ExtractedDataVersion == 1)
	{
		// In Version 1, the package was always written compressed into a single block.
		return EConcertCompressionDetails::Compressed;
	}

	// In Version 2, the package data format was encoded after the 8 LSB used for 'DataVersion'
	constexpr uint32 BitsPerByte = 8;
	return static_cast<EConcertCompressionDetails>(SerializedDataVersion >> (sizeof(DataVersion) * BitsPerByte));
}

FString GetDataPath(const FString& InSessionPath)
{
	return InSessionPath / TEXT("Packages");
}

FString GetDataFilename(const FString InPackageName, const int64 InRevision)
{
	return FString::Printf(TEXT("%s_%s.upackage"), *InPackageName.ToLower(), *LexToString(InRevision));
}

FString GetDataFilename(const FName InPackageName, const int64 InRevision)
{
	return GetDataFilename(InPackageName.ToString(), InRevision);
}

/** Internally used by WritePackageBlob() - write the serialized package header. */
void WritePackageHeader(FArchive& Ar, EConcertCompressionDetails PackageDataFormat)
{
	// First 4-bytes contains information about the format.
	WritePackageBlobVersionInfo(Ar, PackageDataFormat);

	// PackageDataOffset is kept to allow 4.25 to read 4.24 packages. The variable-length data stored between version info and package data was never used, so it was stripped in 4.25.
	int64 PackageDataOffsetPlaceholderPos = Ar.Tell(); // Remember at which offset the package data offset variable is going to be written.
	int64 PackageDataOffsetPlaceholder = 0;
	Ar << PackageDataOffsetPlaceholder; // Reserve a space in the header to store the package data offset.
	int64 PackageDataOffset = Ar.Tell(); // Read the end position of the header.
	Ar.Seek(PackageDataOffsetPlaceholderPos); // Rewind to update the place holder value.
	Ar << PackageDataOffset; // Replace the place holder value with the actual value.
}

/** Internally used by ExtractPackageData() - read serialized package header. */
TTuple<EConcertCompressionDetails, int64> ReadPackageHeader(FArchive& Ar)
{
	// Consume the first bytes to read the package version and package data format.
	EConcertCompressionDetails PackageDataFormat = ParsePackageDataFormat(Ar);

	// Deserialize the next 8 bytes containing the offset to the package data (for binary compatibility with 4.24)
	int64 PackageDataOffset = 0;
	Ar << PackageDataOffset;
	return MakeTuple(PackageDataFormat, PackageDataOffset);
}

/** Internally used by WritePackageBlob() - write the serialized package footer. */
void WritePackageFooter(FArchive& Ar)
{
	FGuid SerializedFooter = EntryFooter;
	Ar << SerializedFooter;
}

/** Internally used by ExtractPackageData() - ensure the file was fully written. */
bool HasValidPackageFooter(FArchive& Ar)
{
	// Test the footer is in place so we know we didn't crash mid-write
	const int64 SerializedPackageSize = Ar.TotalSize();
	if (SerializedPackageSize >= sizeof(FGuid))
	{
		FGuid SerializedFooter;
		Ar.Seek(SerializedPackageSize - sizeof(FGuid));
		Ar << SerializedFooter;
		Ar.Seek(0);
		return SerializedFooter == EntryFooter;
	}
	return false;
}

int64 EstimatePackageBlobMetaDataSize()
{
	// Roughly: VersionInfo + PackageDataOffset + Footer.
	return sizeof(uint32) + sizeof(int64) + sizeof(FGuid);
}

bool WillUseMemoryWriter(int64 DataSize)
{
	using namespace UE::Concert::Compression;
	return DataSize > 0 && (DataIsCompressed(GetCompressionDetails(DataSize)) ||
							ShouldCachePackageBlob(DataSize + PackageDataUtil::EstimatePackageBlobMetaDataSize()));
}

void WritePackageCompressed(FConcertPackageDataStream& PackageDataStream, FArchive& DstAr, EConcertCompressionDetails DataFormat)
{
	check(PackageDataStream.DataSize > 0);

	// Write the package data size.
	uint32 UncompressedPackageSize = PackageDataStream.DataSize;
	DstAr.SerializeIntPacked(UncompressedPackageSize);
	check(static_cast<uint64>(UncompressedPackageSize) <= TNumericLimits<TArray<uint8>::SizeType>::Max());

	if (PackageDataStream.DataBlob) // Optimization to avoid transfering from the archive to a temporary buffer.
	{
		DstAr.SerializeCompressed(const_cast<uint8*>(PackageDataStream.DataBlob->GetData()), UncompressedPackageSize,
								  UE::Concert::Compression::GetCompressionAlgorithm(DataFormat),
								  UE::Concert::Compression::GetCoreCompressionFlags(DataFormat));
	}
	else
	{
		TArray<uint8> UncompressedPackageData;
		UncompressedPackageData.AddUninitialized(UncompressedPackageSize);
		PackageDataStream.DataAr->Serialize(UncompressedPackageData.GetData(), UncompressedPackageSize); // Read.
		DstAr.SerializeCompressed(const_cast<uint8*>(UncompressedPackageData.GetData()), UncompressedPackageSize,
								  UE::Concert::Compression::GetCompressionAlgorithm(DataFormat),
								  UE::Concert::Compression::GetCoreCompressionFlags(DataFormat));
	}
}

void WritePackageUncompressed(FConcertPackageDataStream& PackageDataStream, FArchive& DstAr)
{
	// Write the package size.
	DstAr << PackageDataStream.DataSize;

	if (PackageDataStream.DataSize > 0)
	{
		// Copy the package data in the destination.
		if (!ConcertUtil::Copy(DstAr, *PackageDataStream.DataAr, PackageDataStream.DataSize))
		{
			UE_LOG(LogConcert, Error, TEXT("Failed copy package data stream to destination."));
		}
	}
}

WritePackageResult WritePackage(FConcertPackageDataStream& PackageDataStream, FArchive* DstAr)
{
	SCOPED_CONCERT_TRACE(ConcertSyncSessionDatabase_WritePackage);

	WritePackageResult OutResult;
	FMemoryWriter MemWriter(OutResult.CacheData);

	EConcertCompressionDetails PackageDataFormat = UE::Concert::Compression::GetCompressionDetails(PackageDataStream.DataSize);
	if (WillUseMemoryWriter(PackageDataStream.DataSize))
	{
		DstAr = &MemWriter;
	}

	check(DstAr && DstAr->IsSaving() && DstAr->Tell() == 0);

	// The package data stream may be null to write an 'empty' package.
	check(PackageDataStream.DataAr == nullptr || PackageDataStream.DataAr->IsLoading());

	 // If the package data archive is null, the size must be zero.
	check(PackageDataStream.DataAr != nullptr || (PackageDataStream.DataAr == nullptr && PackageDataStream.DataSize == 0 && PackageDataStream.DataBlob == nullptr));

	WritePackageHeader(*DstAr, PackageDataFormat);
	if (UE::Concert::Compression::DataIsCompressed(PackageDataFormat))
	{
		WritePackageCompressed(PackageDataStream, *DstAr, PackageDataFormat);
		OutResult.bShouldCache = ShouldCachePackageBlob(OutResult.CacheData.Num());
	}
	else
	{
		WritePackageUncompressed(PackageDataStream, *DstAr);
		OutResult.bShouldCache = ShouldCachePackageBlob(PackageDataStream.DataSize);
	}
	WritePackageFooter(*DstAr);

	return OutResult;
}

/** Extract the package data in OutPackageData if the data is smaller than the streaming threshold, otherwise, stream the data using the streaming function.*/
bool ExtractPackageData(FArchive& PackageBlobAr, const TFunctionRef<void(FConcertPackageDataStream&)>& PackageDataStreamFallbackFn)
{
	// Ensure the footer is in place so we know we didn't crash mid-write
	if (!HasValidPackageFooter(PackageBlobAr))
	{
		return false;
	}

	// Read the header.
	TTuple<EConcertCompressionDetails, int64> Header = ReadPackageHeader(PackageBlobAr);
	EConcertCompressionDetails PackageFormat = Header.Get<0>();
	int64 PackageDataOffset = Header.Get<1>();

	// Put the stream in position.
	PackageBlobAr.Seek(PackageDataOffset);

	// The package data is compressed (this hints the package is small enough to be loaded in memory)
	if (UE::Concert::Compression::DataIsCompressed(PackageFormat))
	{
		// Read the uncompressed package data size.
		uint32 UncompressedPackageSize = 0;
		PackageBlobAr.SerializeIntPacked(UncompressedPackageSize);
		check(static_cast<uint64>(UncompressedPackageSize) <= TNumericLimits<TArray<uint8>::SizeType>::Max()); // Prevent overflowing the variable holding the number of element in the array.

		// Decompress the data (in memory).
		TArray<uint8> DecompressedData;
		if (UncompressedPackageSize > 0)
		{
			DecompressedData.AddUninitialized(UncompressedPackageSize);
			PackageBlobAr.SerializeCompressed(DecompressedData.GetData(), UncompressedPackageSize,
											  UE::Concert::Compression::GetCompressionAlgorithm(PackageFormat),
											  UE::Concert::Compression::GetCoreCompressionFlags(PackageFormat));
		}

		// Let the caller stream the package data from a memory archive.
		FMemoryReader DataAr(DecompressedData);
		FConcertPackageDataStream PackageDataStream{ &DataAr, UncompressedPackageSize, &DecompressedData };
		PackageDataStreamFallbackFn(PackageDataStream);
	}
	else
	{
		check(UE::Concert::Compression::DataIsUncompressed(PackageFormat));

		// Read the package size.
		int64 PackageDataSize = 0;
		PackageBlobAr << PackageDataSize;

		// Let the caller stream the package data from the archive.
		FConcertPackageDataStream PackageDataStream{ &PackageBlobAr, PackageDataSize, nullptr };
		PackageDataStreamFallbackFn(PackageDataStream);
	}

	return !PackageBlobAr.IsError();
}

bool ExtractPackageData(const TArray<uint8>& InPackageBlob, const TFunctionRef<void(FConcertPackageDataStream&)>& PackageDataStreamFallbackFn)
{
	SCOPED_CONCERT_TRACE(ConcertSyncSessionDatabase_ExtreactPackageData);
	FMemoryReader PackageBlobAr(InPackageBlob);
	return ExtractPackageData(PackageBlobAr, PackageDataStreamFallbackFn);
}

bool ExtractPackageData(const FString& InPackageBlobPathname, const TFunctionRef<void(FConcertPackageDataStream&)>& PackageDataStreamFallbackFn)
{
	TUniquePtr<FArchive> PackageBlobAr(IFileManager::Get().CreateFileReader(*InPackageBlobPathname)); // The file containing the database package data (along with the package info and some meta data)
	return PackageBlobAr ? ExtractPackageData(*PackageBlobAr, PackageDataStreamFallbackFn) : false;
}

template <typename SerializedDataT>
void SetSerializedPayloadFlags(SerializedDataT& Data, int32 Flags)
{
	Data.PayloadCompressionDetails = static_cast<EConcertCompressionDetails>(Flags);
}

template <typename SerializedDataT>
int32 ConvertSerializedPayloadFlagsToInt32(const SerializedDataT& Data)
{
	return static_cast<int32>(Data.PayloadCompressionDetails);
}

} // namespace PackageDataUtil

enum class FConcertSyncSessionDatabaseVersion
{
	Empty = 0,
	Initial = 1,
	V2 = 2,
	/** Added FConcertSyncActivity::Flags to the activities table */
	AddActivityFlags = 3,
	Current = AddActivityFlags,
};

class FConcertSyncSessionDatabaseStatements
{
public:
	explicit FConcertSyncSessionDatabaseStatements(FSQLiteDatabase& InDatabase)
		: Database(InDatabase)
	{
		check(Database.IsValid());
	}

	bool CreatePreparedStatements()
	{
		check(Database.IsValid());

		#define PREPARE_STATEMENT(VAR)																		\
			(VAR) = Database.PrepareStatement<decltype(VAR)>(ESQLitePreparedStatementFlags::Persistent);	\
			if (!(VAR).IsValid()) { return false; }

		PREPARE_STATEMENT(Statement_BeginTransaction);
		PREPARE_STATEMENT(Statement_CommitTransaction);
		PREPARE_STATEMENT(Statement_RollbackTransaction);

		PREPARE_STATEMENT(Statement_AddObjectPathName);
		PREPARE_STATEMENT(Statement_GetObjectPathName);
		PREPARE_STATEMENT(Statement_GetObjectNameId);

		PREPARE_STATEMENT(Statement_AddPackageName);
		PREPARE_STATEMENT(Statement_GetPackageName);
		PREPARE_STATEMENT(Statement_GetPackageNameId);

		PREPARE_STATEMENT(Statement_GetPersistEventId);
		PREPARE_STATEMENT(Statement_AddPersistEvent);

		PREPARE_STATEMENT(Statement_SetEndpointData);
		PREPARE_STATEMENT(Statement_GetEndpointDataForId);
		PREPARE_STATEMENT(Statement_GetAllEndpointData);
		PREPARE_STATEMENT(Statement_GetAllEndpointIds);

		PREPARE_STATEMENT(Statement_AddConnectionEvent);
		PREPARE_STATEMENT(Statement_SetConnectionEvent);
		PREPARE_STATEMENT(Statement_GetConnectionEventForId);

		PREPARE_STATEMENT(Statement_AddLockEvent);
		PREPARE_STATEMENT(Statement_SetLockEvent);
		PREPARE_STATEMENT(Statement_GetLockEventForId);

		PREPARE_STATEMENT(Statement_SetTransactionEvent);
		PREPARE_STATEMENT(Statement_GetTransactionEventForId);
		PREPARE_STATEMENT(Statement_GetTransactionMaxEventId);

		PREPARE_STATEMENT(Statement_SetPackageEvent);
		PREPARE_STATEMENT(Statement_GetPackageEventForId);
		PREPARE_STATEMENT(Statement_GetPackageNameIdAndRevisonForId);
		PREPARE_STATEMENT(Statement_GetUniquePackageNameIdsForPackageEvents);
		PREPARE_STATEMENT(Statement_GetPackageMaxEventId);
		PREPARE_STATEMENT(Statement_GetPackageDataForRevision);
		PREPARE_STATEMENT(Statement_GetPackageHeadEventId);
		PREPARE_STATEMENT(Statement_GetPackageHeadEventIdAndTransactionIdAtSave);
		PREPARE_STATEMENT(Statement_GetMaxPackageEventIdAndTransactionEventIdAtSavePerPackageNameId);
		PREPARE_STATEMENT(Statement_GetPackageHeadRevison);
		PREPARE_STATEMENT(Statement_GetPackageTransactionEventIdAtLastSave);

		PREPARE_STATEMENT(Statement_AddActivityData);
		PREPARE_STATEMENT(Statement_SetActivityData);
		PREPARE_STATEMENT(Statement_GetActivityDataForId);
		PREPARE_STATEMENT(Statement_GetActivityDataForEvent);
		PREPARE_STATEMENT(Statement_GetActivityEventTypeForId);
		PREPARE_STATEMENT(Statement_GetAllActivityData);
		PREPARE_STATEMENT(Statement_GetAllActivityDataForEventType);
		PREPARE_STATEMENT(Statement_GetActivityDataInRange);
		PREPARE_STATEMENT(Statement_GetAllActivityIdAndEventTypes);
		PREPARE_STATEMENT(Statement_GetActivityIdAndEventTypesInRange);
		PREPARE_STATEMENT(Statement_GetActivityIdWithEventTypesAndFlagsInRange);
		PREPARE_STATEMENT(Statement_GetActivityMaxId);
		
		PREPARE_STATEMENT(Statement_IgnoreActivity);
		PREPARE_STATEMENT(Statement_PerceiveActivity);
		PREPARE_STATEMENT(Statement_IsActivityIgnored);

		PREPARE_STATEMENT(Statement_MapObjectNameIdToLockEventId);
		PREPARE_STATEMENT(Statement_UnmapObjectNameIdsForLockEventId);
		PREPARE_STATEMENT(Statement_GetLockEventIdsForObjectNameId);
		PREPARE_STATEMENT(Statement_GetObjectNameIdsForLockEventId);

		PREPARE_STATEMENT(Statement_MapPackageNameIdToTransactionEventId);
		PREPARE_STATEMENT(Statement_UnmapPackageNameIdsForTransactionEventId);
		PREPARE_STATEMENT(Statement_GetTransactionEventIdsInRangeForPackageNameId);
		PREPARE_STATEMENT(Statement_GetPackageNameIdsMaxTransactionId);
		PREPARE_STATEMENT(Statement_GetPackageNameIdsWithTransactions);
		PREPARE_STATEMENT(Statement_GetPackageNameIdsForTransactionEventId);

		PREPARE_STATEMENT(Statement_MapObjectNameIdToTransactionEventId);
		PREPARE_STATEMENT(Statement_UnmapObjectNameIdsForTransactionEventId);

		#undef PREPARE_STATEMENT

		return true;
	}

	/**
	 * Statements managing database transactions
	 */

	/** Begin a database transaction */
	SQLITE_PREPARED_STATEMENT_SIMPLE(FBeginTransaction, "BEGIN TRANSACTION;");
	FBeginTransaction Statement_BeginTransaction;
	bool BeginTransaction()
	{
		return Statement_BeginTransaction.Execute();
	}

	/** Commit a database transaction */
	SQLITE_PREPARED_STATEMENT_SIMPLE(FCommitTransaction, "COMMIT TRANSACTION;");
	FCommitTransaction Statement_CommitTransaction;
	bool CommitTransaction()
	{
		return Statement_CommitTransaction.Execute();
	}

	/** Rollback a database transaction */
	SQLITE_PREPARED_STATEMENT_SIMPLE(FRollbackTransaction, "ROLLBACK TRANSACTION;");
	FRollbackTransaction Statement_RollbackTransaction;
	bool RollbackTransaction()
	{
		return Statement_RollbackTransaction.Execute();
	}

	/**
	 * Statements working on object_names
	 */

	/** Add a new object_path_name to object_names and get its object_name_id */
	SQLITE_PREPARED_STATEMENT_BINDINGS_ONLY(FAddObjectPathName, "INSERT INTO object_names(object_path_name) VALUES(?1);", SQLITE_PREPARED_STATEMENT_BINDINGS(FName));
	FAddObjectPathName Statement_AddObjectPathName;
	bool AddObjectPathName(const FName InObjectPathName, int64& OutObjectNameId)
	{
		if (Statement_AddObjectPathName.BindAndExecute(InObjectPathName))
		{
			OutObjectNameId = Database.GetLastInsertRowId();
			return true;
		}
		return false;
	}

	/** Get an object_path_name from object_names for the given object_name_id */
	SQLITE_PREPARED_STATEMENT(FGetObjectPathName, "SELECT object_path_name FROM object_names WHERE object_name_id = ?1;", SQLITE_PREPARED_STATEMENT_COLUMNS(FName), SQLITE_PREPARED_STATEMENT_BINDINGS(int64));
	FGetObjectPathName Statement_GetObjectPathName;
	bool GetObjectPathName(const int64 InObjectNameId, FName& OutObjectPathName)
	{
		return Statement_GetObjectPathName.BindAndExecuteSingle(InObjectNameId, OutObjectPathName);
	}

	/** Get an object_name_id from object_names for the given object_path_name */
	SQLITE_PREPARED_STATEMENT(FGetObjectNameId, "SELECT object_name_id FROM object_names WHERE object_path_name = ?1;", SQLITE_PREPARED_STATEMENT_COLUMNS(int64), SQLITE_PREPARED_STATEMENT_BINDINGS(FName));
	FGetObjectNameId Statement_GetObjectNameId;
	bool GetObjectNameId(const FName InObjectPathName, int64& OutObjectNameId)
	{
		return Statement_GetObjectNameId.BindAndExecuteSingle(InObjectPathName, OutObjectNameId);
	}

	/**
	 * Statements working on package_names
	 */

	/** Add a new package_name to package_names and get its package_name_id */
	SQLITE_PREPARED_STATEMENT_BINDINGS_ONLY(FAddPackageName, "INSERT INTO package_names(package_name) VALUES(?1);", SQLITE_PREPARED_STATEMENT_BINDINGS(FName));
	FAddPackageName Statement_AddPackageName;
	bool AddPackageName(const FName InPackageName, int64& OutPackageNameId)
	{
		if (Statement_AddPackageName.BindAndExecute(InPackageName))
		{
			OutPackageNameId = Database.GetLastInsertRowId();
			return true;
		}
		return false;
	}

	/** Get an package_name from package_names for the given package_name_id */
	SQLITE_PREPARED_STATEMENT(FGetPackageName, "SELECT package_name FROM package_names WHERE package_name_id = ?1;", SQLITE_PREPARED_STATEMENT_COLUMNS(FName), SQLITE_PREPARED_STATEMENT_BINDINGS(int64));
	FGetPackageName Statement_GetPackageName;
	bool GetPackageName(const int64 InPackageNameId, FName& OutPackageName)
	{
		return Statement_GetPackageName.BindAndExecuteSingle(InPackageNameId, OutPackageName);
	}

	/** Get a package_name_id from package_names for the given package_name */
	SQLITE_PREPARED_STATEMENT(FGetPackageNameId, "SELECT package_name_id FROM package_names WHERE package_name = ?1;", SQLITE_PREPARED_STATEMENT_COLUMNS(int64), SQLITE_PREPARED_STATEMENT_BINDINGS(FName));
	FGetPackageNameId Statement_GetPackageNameId;
	bool GetPackageNameId(const FName InPackageName, int64& OutPackageNameId)
	{
		return Statement_GetPackageNameId.BindAndExecuteSingle(InPackageName, OutPackageNameId);
	}

	/**
	 * Statements working on persist_events
	 */

	/** Get a persist_event_id and transaction_event_id_at_persist from persist_events for the given package_event_id */
	SQLITE_PREPARED_STATEMENT(FGetPersistEventId, "SELECT persist_event_id, transaction_event_id_at_persist FROM persist_events WHERE package_event_id = ?1;", SQLITE_PREPARED_STATEMENT_COLUMNS(int64, int64), SQLITE_PREPARED_STATEMENT_BINDINGS(int64));
	FGetPersistEventId Statement_GetPersistEventId;
	bool GetPersistEventId(int64 InPackageEventId, int64& OutPersistEventId, int64& OutTransactionEventIdAtPersist)
	{
		return Statement_GetPersistEventId.BindAndExecuteSingle(InPackageEventId, OutPersistEventId, OutTransactionEventIdAtPersist);
	}

	/** Add a new package_event_id to persist_events and get its persist_event_id. */
	SQLITE_PREPARED_STATEMENT_BINDINGS_ONLY(FAddPersistEvent, "INSERT INTO persist_events(package_event_id, transaction_event_id_at_persist) VALUES(?1, ?2);", SQLITE_PREPARED_STATEMENT_BINDINGS(int64, int64));
	FAddPersistEvent Statement_AddPersistEvent;
	bool AddPersistEvent(int64 InPackageEventId, int64 InTransactionEventIdAtPersist, int64& OutPersistEventId)
	{
		if (Statement_AddPersistEvent.BindAndExecute(InPackageEventId, InTransactionEventIdAtPersist))
		{
			OutPersistEventId = Database.GetLastInsertRowId();
			return true;
		}
		return false;
	}

	/**
	 * Statements working on endpoints
	 */

	/** Set the endpoint data in endpoints for the given endpoint_id */
	SQLITE_PREPARED_STATEMENT_BINDINGS_ONLY(FSetEndpointData, "INSERT OR REPLACE INTO endpoints(endpoint_id, user_id, client_info_flags, client_info_size_bytes, client_info_data) VALUES(?1, ?2, ?3, ?4, ?5);", SQLITE_PREPARED_STATEMENT_BINDINGS(FGuid, FString, int32, int32, TArray<uint8>));
	FSetEndpointData Statement_SetEndpointData;
	bool SetEndpointData(const FGuid& InEndpointId, const FConcertClientInfo& InClientInfo)
	{
		FConcertSessionSerializedPayload ClientInfoPayload(EConcertPayloadSerializationMethod::Cbor);
		verify(ClientInfoPayload.SetTypedPayload(InClientInfo));
		return Statement_SetEndpointData.BindAndExecute(InEndpointId, InClientInfo.UserName,
														PackageDataUtil::ConvertSerializedPayloadFlagsToInt32(ClientInfoPayload),
														ClientInfoPayload.PayloadSize, ClientInfoPayload.PayloadBytes.Bytes);
	}

	/** Set the endpoint data from endpoints for the given endpoint_id */
	SQLITE_PREPARED_STATEMENT(FGetEndpointDataForId, "SELECT client_info_flags, client_info_size_bytes, client_info_data FROM endpoints WHERE endpoint_id = ?1;", SQLITE_PREPARED_STATEMENT_COLUMNS(int32, int32, TArray<uint8>), SQLITE_PREPARED_STATEMENT_BINDINGS(FGuid));
	FGetEndpointDataForId Statement_GetEndpointDataForId;
	bool GetEndpointDataForId(const FGuid& InEndpointId, FConcertClientInfo& OutClientInfo)
	{
		FConcertSessionSerializedPayload ClientInfoPayload(EConcertPayloadSerializationMethod::Cbor);
		ClientInfoPayload.PayloadTypeName = *FConcertClientInfo::StaticStruct()->GetPathName();
		int32 ClientInfoFlags = 0;
		if (Statement_GetEndpointDataForId.BindAndExecuteSingle(InEndpointId, ClientInfoFlags, ClientInfoPayload.PayloadSize, ClientInfoPayload.PayloadBytes.Bytes))
		{
			PackageDataUtil::SetSerializedPayloadFlags(ClientInfoPayload, ClientInfoFlags);
			verify(ClientInfoPayload.GetTypedPayload(OutClientInfo));
			return true;
		}
		return false;
	}

	/** Get the endpoint data from endpoints for all endpoint_ids */
	SQLITE_PREPARED_STATEMENT_COLUMNS_ONLY(FGetAllEndpointData, "SELECT endpoint_id, client_info_flags, client_info_size_bytes, client_info_data FROM endpoints ORDER BY endpoint_id;", SQLITE_PREPARED_STATEMENT_COLUMNS(FGuid, int32, int32, TArray<uint8>));
	FGetAllEndpointData Statement_GetAllEndpointData;
	bool GetAllEndpointData(TFunctionRef<ESQLitePreparedStatementExecuteRowResult(const FGuid&, FConcertClientInfo&&)> InCallback)
	{
		FConcertSessionSerializedPayload ClientInfoPayload(EConcertPayloadSerializationMethod::Cbor);
		ClientInfoPayload.PayloadTypeName = *FConcertClientInfo::StaticStruct()->GetPathName();
		return Statement_GetAllEndpointData.Execute([&ClientInfoPayload, &InCallback](const FGetAllEndpointData& InStatement)
		{
			FGuid EndpointId;
			int32 ClientInfoFlags = 0;
			if (InStatement.GetColumnValues(EndpointId, ClientInfoFlags, ClientInfoPayload.PayloadSize, ClientInfoPayload.PayloadBytes.Bytes))
			{
				FConcertClientInfo ClientInfo;
				PackageDataUtil::SetSerializedPayloadFlags( ClientInfoPayload, ClientInfoFlags );
				verify(ClientInfoPayload.GetTypedPayload(ClientInfo));
				return InCallback(EndpointId, MoveTemp(ClientInfo));
			}
			return ESQLitePreparedStatementExecuteRowResult::Error;
		}) != INDEX_NONE;
	}

	/** Get the endpoint_ids from all endpoints */
	SQLITE_PREPARED_STATEMENT_COLUMNS_ONLY(FGetAllEndpointIds, "SELECT endpoint_id FROM endpoints ORDER BY endpoint_id;", SQLITE_PREPARED_STATEMENT_COLUMNS(FGuid));
	FGetAllEndpointIds Statement_GetAllEndpointIds;
	bool GetAllEndpointIds(TFunctionRef<ESQLitePreparedStatementExecuteRowResult(const FGuid&)> InCallback)
	{
		return Statement_GetAllEndpointIds.Execute([&InCallback](const FGetAllEndpointIds& InStatement)
		{
			FGuid EndpointId;
			if (InStatement.GetColumnValues(EndpointId))
			{
				return InCallback(EndpointId);
			}
			return ESQLitePreparedStatementExecuteRowResult::Error;
		}) != INDEX_NONE;
	}

	/**
	 * Statements working on connection_events
	 */

	/** Add the connection event to connection_events and get its connection_event_id */
	SQLITE_PREPARED_STATEMENT_BINDINGS_ONLY(FAddConnectionEvent, "INSERT INTO connection_events(connection_event_type) VALUES(?1);", SQLITE_PREPARED_STATEMENT_BINDINGS(EConcertSyncConnectionEventType));
	FAddConnectionEvent Statement_AddConnectionEvent;
	bool AddConnectionEvent(const EConcertSyncConnectionEventType InConnectionEventType, int64& OutConnectionEventId)
	{
		if (Statement_AddConnectionEvent.BindAndExecute(InConnectionEventType))
		{
			OutConnectionEventId = Database.GetLastInsertRowId();
			return true;
		}
		return false;
	}

	/** Set the connection event in connection_events for the given connection_event_id */
	SQLITE_PREPARED_STATEMENT_BINDINGS_ONLY(FSetConnectionEvent, "INSERT OR REPLACE INTO connection_events(connection_event_id, connection_event_type) VALUES(?1, ?2);", SQLITE_PREPARED_STATEMENT_BINDINGS(int64, EConcertSyncConnectionEventType));
	FSetConnectionEvent Statement_SetConnectionEvent;
	bool SetConnectionEvent(const int64 InConnectionEventId, const EConcertSyncConnectionEventType InConnectionEventType)
	{
		return Statement_SetConnectionEvent.BindAndExecute(InConnectionEventId, InConnectionEventType);
	}

	/** Get the connection event from connection_events for the given connection_event_id */
	SQLITE_PREPARED_STATEMENT(FGetConnectionEventForId, "SELECT connection_event_type FROM connection_events WHERE connection_event_id = ?1;", SQLITE_PREPARED_STATEMENT_COLUMNS(EConcertSyncConnectionEventType), SQLITE_PREPARED_STATEMENT_BINDINGS(int64));
	FGetConnectionEventForId Statement_GetConnectionEventForId;
	bool GetConnectionEventForId(const int64 InConnectionEventId, EConcertSyncConnectionEventType& OutConnectionEventType)
	{
		return Statement_GetConnectionEventForId.BindAndExecuteSingle(InConnectionEventId, OutConnectionEventType);
	}

	/**
	 * Statements working on lock_events
	 */

	/** Add the lock event to lock_events and get its lock_event_id */
	SQLITE_PREPARED_STATEMENT_BINDINGS_ONLY(FAddLockEvent, "INSERT INTO lock_events(lock_event_type) VALUES(?1);", SQLITE_PREPARED_STATEMENT_BINDINGS(EConcertSyncLockEventType));
	FAddLockEvent Statement_AddLockEvent;
	bool AddLockEvent(const EConcertSyncLockEventType InLockEventType, int64& OutLockEventId)
	{
		if (Statement_AddLockEvent.BindAndExecute(InLockEventType))
		{
			OutLockEventId = Database.GetLastInsertRowId();
			return true;
		}
		return false;
	}

	/** Set the lock event in lock_events for the given lock_event_id */
	SQLITE_PREPARED_STATEMENT_BINDINGS_ONLY(FSetLockEvent, "INSERT OR REPLACE INTO lock_events(lock_event_id, lock_event_type) VALUES(?1, ?2);", SQLITE_PREPARED_STATEMENT_BINDINGS(int64, EConcertSyncLockEventType));
	FSetLockEvent Statement_SetLockEvent;
	bool SetLockEvent(const int64 InLockEventId, const EConcertSyncLockEventType InLockEventType)
	{
		return Statement_SetLockEvent.BindAndExecute(InLockEventId, InLockEventType);
	}

	/** Get the lock event from lock_events for the given lock_event_id */
	SQLITE_PREPARED_STATEMENT(FGetLockEventForId, "SELECT lock_event_type FROM lock_events WHERE lock_event_id = ?1;", SQLITE_PREPARED_STATEMENT_COLUMNS(EConcertSyncLockEventType), SQLITE_PREPARED_STATEMENT_BINDINGS(int64));
	FGetLockEventForId Statement_GetLockEventForId;
	bool GetLockEventForId(const int64 InLockEventId, EConcertSyncLockEventType& OutLockEventType)
	{
		return Statement_GetLockEventForId.BindAndExecuteSingle(InLockEventId, OutLockEventType);
	}

	/**
	 * Statements working on transaction_events
	 */

	/** Set the transaction event in transaction_events for the given transaction_event_id */
	SQLITE_PREPARED_STATEMENT_BINDINGS_ONLY(FSetTransactionEvent, "INSERT OR REPLACE INTO transaction_events(transaction_event_id, data_filename) VALUES(?1, ?2);", SQLITE_PREPARED_STATEMENT_BINDINGS(int64, FString));
	FSetTransactionEvent Statement_SetTransactionEvent;
	bool SetTransactionEvent(const int64 InTransactionEventId, const FString& InDataFilename)
	{
		return Statement_SetTransactionEvent.BindAndExecute(InTransactionEventId, InDataFilename);
	}

	/** Get the transaction event from transaction_events for the given transaction_event_id */
	SQLITE_PREPARED_STATEMENT(FGetTransactionEventForId, "SELECT data_filename FROM transaction_events WHERE transaction_event_id = ?1;", SQLITE_PREPARED_STATEMENT_COLUMNS(FString), SQLITE_PREPARED_STATEMENT_BINDINGS(int64));
	FGetTransactionEventForId Statement_GetTransactionEventForId;
	bool GetTransactionEventForId(const int64 InTransactionEventId, FString& OutDataFilename)
	{
		return Statement_GetTransactionEventForId.BindAndExecuteSingle(InTransactionEventId, OutDataFilename);
	}

	/** Get the largest transaction_event_id currently in transaction_events */
	SQLITE_PREPARED_STATEMENT_COLUMNS_ONLY(FGetTransactionMaxEventId, "SELECT MAX(transaction_event_id) FROM transaction_events;", SQLITE_PREPARED_STATEMENT_COLUMNS(int64));
	FGetTransactionMaxEventId Statement_GetTransactionMaxEventId;
	bool GetTransactionMaxEventId(int64& OutTransactionEventId)
	{
		return Statement_GetTransactionMaxEventId.ExecuteSingle(OutTransactionEventId);
	}

	/**
	 * Statements working on package_events
	 */
	
	/** Set the package event in package_events for the given package_event_id */
	SQLITE_PREPARED_STATEMENT_BINDINGS_ONLY(FSetPackageEvent, "INSERT OR REPLACE INTO package_events(package_event_id, package_name_id, package_revision, package_info_flags, package_info_size_bytes, package_info_data, transaction_event_id_at_save, data_filename) VALUES(?1, ?2, ?3, ?4, ?5, ?6, ?7,?8);", SQLITE_PREPARED_STATEMENT_BINDINGS(int64, int64, int64, int32, int32, TArray<uint8>, int64, FString));
	FSetPackageEvent Statement_SetPackageEvent;
	bool SetPackageEvent(const int64 InPackageEventId, const int64 InPackageNameId, const int64 InPackageRevision, const int64 InTransactionEventIdAtSave, const FConcertPackageInfo& InPackageInfo, const FString& InDataFilename)
	{
		FConcertSessionSerializedPayload PackageInfoPayload(EConcertPayloadSerializationMethod::Cbor);
		verify(PackageInfoPayload.SetTypedPayload(InPackageInfo));
		return Statement_SetPackageEvent.BindAndExecute(InPackageEventId, InPackageNameId, InPackageRevision,
														PackageDataUtil::ConvertSerializedPayloadFlagsToInt32(PackageInfoPayload),
														PackageInfoPayload.PayloadSize, PackageInfoPayload.PayloadBytes.Bytes, InTransactionEventIdAtSave, InDataFilename);
	}

	/** Get the package event from package_events for the given package_event_id */
	SQLITE_PREPARED_STATEMENT(FGetPackageEventForId, "SELECT package_revision, package_info_flags, package_info_size_bytes, package_info_data, data_filename FROM package_events WHERE package_event_id = ?1;", SQLITE_PREPARED_STATEMENT_COLUMNS(int64, int32, int32, TArray<uint8>, FString), SQLITE_PREPARED_STATEMENT_BINDINGS(int64));
	FGetPackageEventForId Statement_GetPackageEventForId;
	bool GetPackageEventForId(const int64 InPackageEventId, int64& OutPackageRevision, FConcertPackageInfo& OutPackageInfo, FString& OutDataFilename)
	{
		FConcertSessionSerializedPayload PackageInfoPayload(EConcertPayloadSerializationMethod::Cbor);
		PackageInfoPayload.PayloadTypeName = *FConcertPackageInfo::StaticStruct()->GetPathName();
		int32 ClientFlags;
		if (Statement_GetPackageEventForId.BindAndExecuteSingle(InPackageEventId, OutPackageRevision, ClientFlags, PackageInfoPayload.PayloadSize, PackageInfoPayload.PayloadBytes.Bytes, OutDataFilename))
		{
			PackageDataUtil::SetSerializedPayloadFlags(PackageInfoPayload, ClientFlags);
			verify(PackageInfoPayload.GetTypedPayload(OutPackageInfo));
			return true;
		}
		return false;
	}
	
	/** Get the package_name_id and package_revision from package_events for the given package_event_id */
	SQLITE_PREPARED_STATEMENT(FGetPackageNameIdAndRevisonForId, "SELECT package_name_id, package_revision FROM package_events WHERE package_event_id = ?1;", SQLITE_PREPARED_STATEMENT_COLUMNS(int64, int64), SQLITE_PREPARED_STATEMENT_BINDINGS(int64));
	FGetPackageNameIdAndRevisonForId Statement_GetPackageNameIdAndRevisonForId;
	bool GetPackageNameIdAndRevisonForId(const int64 InPackageEventId, int64& OutPackageNameId, int64& OutPackageRevision)
	{
		return Statement_GetPackageNameIdAndRevisonForId.BindAndExecuteSingle(InPackageEventId, OutPackageNameId, OutPackageRevision);
	}

	/** Get the package_name_id from package_events for all unique package_name_ids */
	SQLITE_PREPARED_STATEMENT_COLUMNS_ONLY(FGetUniquePackageNameIdsForPackageEvents, "SELECT DISTINCT package_name_id FROM package_events;", SQLITE_PREPARED_STATEMENT_COLUMNS(int64));
	FGetUniquePackageNameIdsForPackageEvents Statement_GetUniquePackageNameIdsForPackageEvents;
	bool GetUniquePackageNameIdsForPackageEvents(TFunctionRef<ESQLitePreparedStatementExecuteRowResult(int64)> InCallback)
	{
		return Statement_GetUniquePackageNameIdsForPackageEvents.Execute([&InCallback](const FGetUniquePackageNameIdsForPackageEvents& InStatement)
		{
			int64 PackageNameId = 0;
			if (InStatement.GetColumnValues(PackageNameId))
			{
				return InCallback(PackageNameId);
			}
			return ESQLitePreparedStatementExecuteRowResult::Error;
		}) != INDEX_NONE;
	}

	/** Get the largest package_event_id currently in package_events */
	SQLITE_PREPARED_STATEMENT_COLUMNS_ONLY(FGetPackageMaxEventId, "SELECT MAX(package_event_id) FROM package_events;", SQLITE_PREPARED_STATEMENT_COLUMNS(int64));
	FGetPackageMaxEventId Statement_GetPackageMaxEventId;
	bool GetPackageMaxEventId(int64& OutPackageEventId)
	{
		return Statement_GetPackageMaxEventId.ExecuteSingle(OutPackageEventId);
	}

	/** Get the package data from package_events for the given package_name_id and package_revision */
	SQLITE_PREPARED_STATEMENT(FGetPackageDataForRevision, "SELECT package_info_flags, package_info_size_bytes, package_info_data, data_filename FROM package_events WHERE package_name_id = ?1 AND package_revision = ?2;", SQLITE_PREPARED_STATEMENT_COLUMNS(int32, int32, TArray<uint8>, FString), SQLITE_PREPARED_STATEMENT_BINDINGS(int64, int64));
	FGetPackageDataForRevision Statement_GetPackageDataForRevision;
	bool GetPackageDataForRevision(const int64 InPackageId, const int64 InPackageRevision, FConcertPackageInfo& OutPackageInfo, FString& OutDataFilename)
	{
		FConcertSessionSerializedPayload PackageInfoPayload(EConcertPayloadSerializationMethod::Cbor);
		PackageInfoPayload.PayloadTypeName = *FConcertPackageInfo::StaticStruct()->GetPathName();
		int32 ClientInfoFlags;
		if (Statement_GetPackageDataForRevision.BindAndExecuteSingle(InPackageId, InPackageRevision, ClientInfoFlags, PackageInfoPayload.PayloadSize, PackageInfoPayload.PayloadBytes.Bytes, OutDataFilename))
		{
			PackageDataUtil::SetSerializedPayloadFlags(PackageInfoPayload, ClientInfoFlags);
			verify(PackageInfoPayload.GetTypedPayload(OutPackageInfo));
			return true;
		}
		return false;
	}

	/** Get the largest package_event_id currently in package_events for the given package_name_id */
	SQLITE_PREPARED_STATEMENT(FGetPackageHeadEventId, "SELECT MAX(package_event_id) FROM package_events WHERE package_name_id = ?1;", SQLITE_PREPARED_STATEMENT_COLUMNS(int64), SQLITE_PREPARED_STATEMENT_BINDINGS(int64));
	FGetPackageHeadEventId Statement_GetPackageHeadEventId;
	bool GetPackageHeadEventId(const int64 InPackageNameId, int64& OutPackageEventId)
	{
		return Statement_GetPackageHeadEventId.BindAndExecuteSingle(InPackageNameId, OutPackageEventId);
	}

	/** Get the largest package_event_id and its transaction_event_id_at_save currently in package_events for the given package_name_id */
	SQLITE_PREPARED_STATEMENT(FGetPackageHeadEventIdAndTransactionIdAtSave, "SELECT MAX(package_event_id), transaction_event_id_at_save FROM package_events WHERE package_name_id = ?1;", SQLITE_PREPARED_STATEMENT_COLUMNS(int64, int64), SQLITE_PREPARED_STATEMENT_BINDINGS(int64));
	FGetPackageHeadEventIdAndTransactionIdAtSave Statement_GetPackageHeadEventIdAndTransactionIdAtSave;
	bool GetPackageHeadEventIdAndTransactionIdAtSave(const int64 InPackageNameId, int64& OutPackageEventId, int64& OutTransactionEventIdAtSave)
	{
		return Statement_GetPackageHeadEventIdAndTransactionIdAtSave.BindAndExecuteSingle(InPackageNameId, OutPackageEventId, OutTransactionEventIdAtSave);
	}
	
	/** Get the largest package_event_id along its transaction_event_id_at_save currently in package_events for each distinct package_name_id */
	SQLITE_PREPARED_STATEMENT_COLUMNS_ONLY(FGetMaxPackageEventIdAndTransactionEventIdAtSavePerPackageNameId, "SELECT package_name_id, MAX(package_event_id), transaction_event_id_at_save FROM package_events GROUP BY package_name_id;", SQLITE_PREPARED_STATEMENT_COLUMNS(int64, int64, int64));
	FGetMaxPackageEventIdAndTransactionEventIdAtSavePerPackageNameId Statement_GetMaxPackageEventIdAndTransactionEventIdAtSavePerPackageNameId;
	bool GetMaxPackageEventIdAndTransactionEventIdAtSavePerPackageNameId(TFunctionRef<ESQLitePreparedStatementExecuteRowResult(int64, int64, int64)> InCallback)
	{
		return Statement_GetMaxPackageEventIdAndTransactionEventIdAtSavePerPackageNameId.Execute([&InCallback](const FGetMaxPackageEventIdAndTransactionEventIdAtSavePerPackageNameId& InStatement)
		{
			int64 PackageNameId = 0, MaxPackageEventId = 0, TransactionEventIdAtSave = 0;
			if (InStatement.GetColumnValues(PackageNameId, MaxPackageEventId, TransactionEventIdAtSave))
			{
				return InCallback(PackageNameId, MaxPackageEventId, TransactionEventIdAtSave);
			}
			return ESQLitePreparedStatementExecuteRowResult::Error;
		}) != INDEX_NONE;
	}

	/** Get the largest package_revision (for which the activity is not muted) currently in package_events for the given package_name_id */
	SQLITE_PREPARED_STATEMENT(FGetPackageHeadRevison, "SELECT MAX(package_revision) FROM package_events INNER JOIN activities ON package_events.package_event_id = activities.event_id WHERE activities.activity_flags & 1 = 0 AND activities.event_type = 4 AND package_name_id = ?1", SQLITE_PREPARED_STATEMENT_COLUMNS(int64), SQLITE_PREPARED_STATEMENT_BINDINGS(int64));
	FGetPackageHeadRevison Statement_GetPackageHeadRevison;
	static_assert(static_cast<int32>(EConcertSyncActivityFlags::Muted) == 1, "Please update the SQL statement");
	bool GetUnmutedPackageHeadRevision(const int64 InPackageNameId, int64& OutRevision)
	{
		return Statement_GetPackageHeadRevison.BindAndExecuteSingle(InPackageNameId, OutRevision);
	}

	/** Get the largest transaction_event_id_at_save (for which the transaction is not muted) currently in package_events for the given package_name_id */
	SQLITE_PREPARED_STATEMENT(FGetPackageTransactionEventIdAtLastSave, "SELECT MAX(package_events.transaction_event_id_at_save) FROM package_events INNER JOIN activities ON package_events.package_event_id = activities.event_id WHERE activities.activity_flags & 1 = 0 AND activities.event_type = 4 AND package_name_id = ?1;", SQLITE_PREPARED_STATEMENT_COLUMNS(int64), SQLITE_PREPARED_STATEMENT_BINDINGS(int64));
	FGetPackageTransactionEventIdAtLastSave Statement_GetPackageTransactionEventIdAtLastSave;
	static_assert(static_cast<int32>(EConcertSyncActivityFlags::Muted) == 1, "Update activities.activity_flags & 1 = 0");
	static_assert(static_cast<int32>(EConcertSyncActivityEventType::Package) == 4, "Update activities.event_type = 4");
	bool GetUnmutedPackageTransactionEventIdAtLastSave(const int64 InPackageNameId, int64& OutTransactionEventId)
	{
		return Statement_GetPackageTransactionEventIdAtLastSave.BindAndExecuteSingle(InPackageNameId, OutTransactionEventId);
	}

	/**
	 * Statements working on activities
	 */

	/** Add the activity data to activities and get its activity_id */
	SQLITE_PREPARED_STATEMENT_BINDINGS_ONLY(FAddActivityData, "INSERT INTO activities(activity_flags, endpoint_id, event_time, event_type, event_id, event_summary_type, event_summary_flags, event_summary_size_bytes, event_summary_data) VALUES(?1, ?2, ?3, ?4, ?5, ?6, ?7, ?8, ?9);", SQLITE_PREPARED_STATEMENT_BINDINGS(EConcertSyncActivityFlags, FGuid, FDateTime, EConcertSyncActivityEventType, int64, FName, int32, int32, TArray<uint8>));
	FAddActivityData Statement_AddActivityData;
	bool AddActivityData(const EConcertSyncActivityFlags Flags, const FGuid& InEndpointId, const EConcertSyncActivityEventType InEventType, const int64 InEventId, const FConcertSessionSerializedPayload& InEventSummary, int64& OutActivityId)
	{
		if (Statement_AddActivityData.BindAndExecute(Flags, InEndpointId, FDateTime::UtcNow(), InEventType,
													 InEventId, InEventSummary.PayloadTypeName,
													 PackageDataUtil::ConvertSerializedPayloadFlagsToInt32(InEventSummary),
													 InEventSummary.PayloadSize,
													 InEventSummary.PayloadBytes.Bytes))
		{
			OutActivityId = Database.GetLastInsertRowId();
			return true;
		}
		return false;
	}

	/** Set the activity data in activities for the given activity_id */
	SQLITE_PREPARED_STATEMENT_BINDINGS_ONLY(FSetActivityData, "INSERT OR REPLACE INTO activities(activity_id, activity_flags, endpoint_id, event_time, event_type, event_id, event_summary_type, event_summary_flags, event_summary_size_bytes, event_summary_data) VALUES(?1, ?2, ?3, ?4, ?5, ?6, ?7, ?8, ?9, ?10);", SQLITE_PREPARED_STATEMENT_BINDINGS(int64, EConcertSyncActivityFlags, FGuid, FDateTime, EConcertSyncActivityEventType, int64, FName, int32, int32, TArray<uint8>));
	FSetActivityData Statement_SetActivityData;
	bool SetActivityData(const int64 InActivityId, const EConcertSyncActivityFlags Flags, const FGuid& InEndpointId, const FDateTime InEventTime, const EConcertSyncActivityEventType InEventType, const int64 InEventId, const FConcertSessionSerializedPayload& InEventSummary)
	{
		return Statement_SetActivityData.BindAndExecute(InActivityId, Flags, InEndpointId, InEventTime, InEventType, InEventId,
														InEventSummary.PayloadTypeName,
														PackageDataUtil::ConvertSerializedPayloadFlagsToInt32(InEventSummary),
														InEventSummary.PayloadSize,
														InEventSummary.PayloadBytes.Bytes);
	}

	/** Get the activity data from activities for the given activity_id */
	SQLITE_PREPARED_STATEMENT(FGetActivityDataForId, "SELECT activity_flags, endpoint_id, event_time, event_type, event_id, event_summary_type, event_summary_flags, event_summary_size_bytes, event_summary_data FROM activities WHERE activity_id = ?1;", SQLITE_PREPARED_STATEMENT_COLUMNS(EConcertSyncActivityFlags, FGuid, FDateTime, EConcertSyncActivityEventType, int64, FName, int32, int32, TArray<uint8>), SQLITE_PREPARED_STATEMENT_BINDINGS(int64));
	FGetActivityDataForId Statement_GetActivityDataForId;
	bool GetActivityDataForId(const int64 InActivityId, EConcertSyncActivityFlags& OutFlags, FGuid& OutEndpointId, FDateTime& OutEventTime, EConcertSyncActivityEventType& OutEventType, int64& OutEventId, FConcertSessionSerializedPayload& OutEventSummary)
	{
		int32 PayloadFlags;
		if(  Statement_GetActivityDataForId.BindAndExecuteSingle(InActivityId, OutFlags, OutEndpointId, OutEventTime, OutEventType, OutEventId,
																 OutEventSummary.PayloadTypeName,
																 PayloadFlags,
																 OutEventSummary.PayloadSize,
																 OutEventSummary.PayloadBytes.Bytes) )
		{
			PackageDataUtil::SetSerializedPayloadFlags( OutEventSummary, PayloadFlags );
			return true;
		}
		return false;
	}

	/** Get the activity data from activities for the given event_id and event_type */
	SQLITE_PREPARED_STATEMENT(FGetActivityDataForEvent, "SELECT activity_id, activity_flags, endpoint_id, event_time, event_summary_type, event_summary_flags, event_summary_size_bytes, event_summary_data FROM activities WHERE event_id = ?1 AND event_type = ?2;", SQLITE_PREPARED_STATEMENT_COLUMNS(int64, EConcertSyncActivityFlags, FGuid, FDateTime, FName, int32, int32, TArray<uint8>), SQLITE_PREPARED_STATEMENT_BINDINGS(int64, EConcertSyncActivityEventType));
	FGetActivityDataForEvent Statement_GetActivityDataForEvent;
	bool GetActivityDataForEvent(const int64 InEventId, const EConcertSyncActivityEventType InEventType, int64& OutActivityId, EConcertSyncActivityFlags& OutFlags, FGuid& OutEndpointId, FDateTime& OutEventTime, FConcertSessionSerializedPayload& OutEventSummary)
	{
		int32 PayloadFlags;
		if (  Statement_GetActivityDataForEvent.BindAndExecuteSingle(InEventId, InEventType, OutActivityId, OutFlags, OutEndpointId,
																	 OutEventTime,
																	 OutEventSummary.PayloadTypeName,
																	 PayloadFlags,
																	 OutEventSummary.PayloadSize,
																	 OutEventSummary.PayloadBytes.Bytes) )
		{
			PackageDataUtil::SetSerializedPayloadFlags( OutEventSummary, PayloadFlags );
			return true;
		}
		return false;
	}

	/** Get the event_type from activities for the given activity_id */
	SQLITE_PREPARED_STATEMENT(FGetActivityEventTypeForId, "SELECT event_type FROM activities WHERE activity_id = ?1;", SQLITE_PREPARED_STATEMENT_COLUMNS(EConcertSyncActivityEventType), SQLITE_PREPARED_STATEMENT_BINDINGS(int64));
	FGetActivityEventTypeForId Statement_GetActivityEventTypeForId;
	bool GetActivityEventTypeForId(const int64 InActivityId, EConcertSyncActivityEventType& OutEventType)
	{
		return Statement_GetActivityEventTypeForId.BindAndExecuteSingle(InActivityId, OutEventType);
	}

	/** Get the activity data from activities for all activity_ids */
	SQLITE_PREPARED_STATEMENT_COLUMNS_ONLY(FGetAllActivityData, "SELECT activity_id, activity_flags, endpoint_id, event_time, event_type, event_id, event_summary_type, event_summary_flags, event_summary_size_bytes, event_summary_data FROM activities ORDER BY activity_id;", SQLITE_PREPARED_STATEMENT_COLUMNS(int64, EConcertSyncActivityFlags, FGuid, FDateTime, EConcertSyncActivityEventType, int64, FName, int32, int32, TArray<uint8>));
	FGetAllActivityData Statement_GetAllActivityData;
	bool GetAllActivityData(TFunctionRef<ESQLitePreparedStatementExecuteRowResult(int64, const EConcertSyncActivityFlags, const FGuid&, FDateTime, EConcertSyncActivityEventType, int64, FConcertSessionSerializedPayload&&)> InCallback)
	{
		return Statement_GetAllActivityData.Execute([&InCallback](const FGetAllActivityData& InStatement)
		{
			int64 ActivityId = 0;
			EConcertSyncActivityFlags Flags = EConcertSyncActivityFlags::None;
			FGuid EndpointId;
			FDateTime EventTime;
			EConcertSyncActivityEventType EventType = EConcertSyncActivityEventType::Connection;
			int64 EventId = 0;
			FConcertSessionSerializedPayload EventSummary(EConcertPayloadSerializationMethod::Cbor);
			int32 PayloadFlags;
			if (InStatement.GetColumnValues(ActivityId, Flags, EndpointId, EventTime, EventType, EventId,
											EventSummary.PayloadTypeName,
											PayloadFlags,
											EventSummary.PayloadSize,
											EventSummary.PayloadBytes.Bytes))
			{
				PackageDataUtil::SetSerializedPayloadFlags(EventSummary, PayloadFlags);
				return InCallback(ActivityId, Flags, EndpointId, EventTime, EventType, EventId, MoveTemp(EventSummary));
			}
			return ESQLitePreparedStatementExecuteRowResult::Error;
		}) != INDEX_NONE;
	}

	/** Get the activity data from activities for all activities of event_type */
	SQLITE_PREPARED_STATEMENT(FGetAllActivityDataForEventType, "SELECT activity_id, activity_flags, endpoint_id, event_time, event_id, event_summary_type, event_summary_flags, event_summary_size_bytes, event_summary_data FROM activities WHERE event_type = ?1 ORDER BY activity_id;", SQLITE_PREPARED_STATEMENT_COLUMNS(int64, EConcertSyncActivityFlags, FGuid, FDateTime, int64, FName, int32, int32, TArray<uint8>), SQLITE_PREPARED_STATEMENT_BINDINGS(EConcertSyncActivityEventType));
	FGetAllActivityDataForEventType Statement_GetAllActivityDataForEventType;
	bool GetAllActivityDataForEventType(const EConcertSyncActivityEventType InEventType, TFunctionRef<ESQLitePreparedStatementExecuteRowResult(int64, const EConcertSyncActivityFlags, const FGuid&, FDateTime, int64, FConcertSessionSerializedPayload&&)> InCallback)
	{
		return Statement_GetAllActivityDataForEventType.BindAndExecute(InEventType, [&InCallback](const FGetAllActivityDataForEventType& InStatement)
		{
			int64 ActivityId = 0;
			EConcertSyncActivityFlags Flags = EConcertSyncActivityFlags::None;
			FGuid EndpointId;
			FDateTime EventTime;
			int64 EventId = 0;
			int32 PayloadFlags;
			FConcertSessionSerializedPayload EventSummary(EConcertPayloadSerializationMethod::Cbor);
			if (InStatement.GetColumnValues(ActivityId, Flags, EndpointId, EventTime, EventId,
											EventSummary.PayloadTypeName,
											PayloadFlags,
											EventSummary.PayloadSize,
											EventSummary.PayloadBytes.Bytes))
			{
				PackageDataUtil::SetSerializedPayloadFlags(EventSummary, PayloadFlags);
				return InCallback(ActivityId, Flags, EndpointId, EventTime, EventId, MoveTemp(EventSummary));
			}
			return ESQLitePreparedStatementExecuteRowResult::Error;
		}) != INDEX_NONE;
	}

	/** Get the activity data from activities for all activities in the given range */
	SQLITE_PREPARED_STATEMENT(FGetActivityDataInRange, "SELECT activity_id, activity_flags, endpoint_id, event_time, event_type, event_id, event_summary_type, event_summary_flags, event_summary_size_bytes, event_summary_data FROM activities WHERE activity_id >= ?1 ORDER BY activity_id LIMIT ?2;", SQLITE_PREPARED_STATEMENT_COLUMNS(int64, EConcertSyncActivityFlags, FGuid, FDateTime, EConcertSyncActivityEventType, int64, FName, int32, int32, TArray<uint8>), SQLITE_PREPARED_STATEMENT_BINDINGS(int64, int64));
	FGetActivityDataInRange Statement_GetActivityDataInRange;
	bool GetActivityDataInRange(const int64 InFirstActivityId, const int64 InMaxNumActivities, TFunctionRef<ESQLitePreparedStatementExecuteRowResult(int64, const EConcertSyncActivityFlags, const FGuid&, FDateTime, EConcertSyncActivityEventType, int64, FConcertSessionSerializedPayload&&)> InCallback)
	{
		return Statement_GetActivityDataInRange.BindAndExecute(InFirstActivityId, InMaxNumActivities, [&InCallback](const FGetActivityDataInRange& InStatement)
		{
			int64 ActivityId = 0;
			EConcertSyncActivityFlags Flags = EConcertSyncActivityFlags::None;
			FGuid EndpointId;
			FDateTime EventTime;
			EConcertSyncActivityEventType EventType = EConcertSyncActivityEventType::Connection;
			int64 EventId = 0;
			FConcertSessionSerializedPayload EventSummary(EConcertPayloadSerializationMethod::Cbor);
			int32 EventFlags;
			if (InStatement.GetColumnValues(ActivityId, Flags, EndpointId, EventTime, EventType, EventId,
											EventSummary.PayloadTypeName,
											EventFlags,
											EventSummary.PayloadSize,
											EventSummary.PayloadBytes.Bytes))
			{
				PackageDataUtil::SetSerializedPayloadFlags(EventSummary, EventFlags);
				return InCallback(ActivityId, Flags, EndpointId, EventTime, EventType, EventId, MoveTemp(EventSummary));
			}
			return ESQLitePreparedStatementExecuteRowResult::Error;
		}) != INDEX_NONE;
	}

	/** Get the activity_id and event_type from activities for all activities */
	SQLITE_PREPARED_STATEMENT_COLUMNS_ONLY(FGetAllActivityIdAndEventTypes, "SELECT activity_id, event_type FROM activities ORDER BY activity_id;", SQLITE_PREPARED_STATEMENT_COLUMNS(int64, EConcertSyncActivityEventType));
	FGetAllActivityIdAndEventTypes Statement_GetAllActivityIdAndEventTypes;
	bool GetAllActivityIdAndEventTypes(TFunctionRef<ESQLitePreparedStatementExecuteRowResult(int64, EConcertSyncActivityEventType)> InCallback)
	{
		return Statement_GetAllActivityIdAndEventTypes.Execute([&InCallback](const FGetAllActivityIdAndEventTypes& InStatement)
		{
			int64 ActivityId = 0;
			EConcertSyncActivityEventType EventType = EConcertSyncActivityEventType::Connection;
			if (InStatement.GetColumnValues(ActivityId, EventType))
			{
				return InCallback(ActivityId, EventType);
			}
			return ESQLitePreparedStatementExecuteRowResult::Error;
		}) != INDEX_NONE;
	}

	/** Get the activity_id and event_type from activities for all activities in the given range */
	SQLITE_PREPARED_STATEMENT(FGetActivityIdAndEventTypesInRange, "SELECT activity_id, event_type FROM activities WHERE activity_id >= ?1 ORDER BY activity_id LIMIT ?2;", SQLITE_PREPARED_STATEMENT_COLUMNS(int64, EConcertSyncActivityEventType), SQLITE_PREPARED_STATEMENT_BINDINGS(int64, int64));
	FGetActivityIdAndEventTypesInRange Statement_GetActivityIdAndEventTypesInRange;
	bool GetActivityIdAndEventTypesInRange(const int64 InFirstActivityId, const int64 InMaxNumActivities, TFunctionRef<ESQLitePreparedStatementExecuteRowResult(int64, EConcertSyncActivityEventType)> InCallback)
	{
		return Statement_GetActivityIdAndEventTypesInRange.BindAndExecute(InFirstActivityId, InMaxNumActivities, [&InCallback](const FGetActivityIdAndEventTypesInRange& InStatement)
		{
			int64 ActivityId = 0;
			EConcertSyncActivityEventType EventType = EConcertSyncActivityEventType::Connection;
			if (InStatement.GetColumnValues(ActivityId, EventType))
			{
				return InCallback(ActivityId, EventType);
			}
			return ESQLitePreparedStatementExecuteRowResult::Error;
		}) != INDEX_NONE;
	}

	/** Get the activity_id, event_type and activity_flags from activities for all activities in the given range */
	SQLITE_PREPARED_STATEMENT(FGetActivityIdWithEventTypesAndFlagsInRange, "SELECT activity_id, event_type, activity_flags FROM activities WHERE activity_id >= ?1 ORDER BY activity_id LIMIT ?2;", SQLITE_PREPARED_STATEMENT_COLUMNS(int64, EConcertSyncActivityEventType, EConcertSyncActivityFlags), SQLITE_PREPARED_STATEMENT_BINDINGS(int64, int64));
	FGetActivityIdWithEventTypesAndFlagsInRange Statement_GetActivityIdWithEventTypesAndFlagsInRange;
	bool GetActivityIdWithEventTypesAndFlagsInRange(const int64 InFirstActivityId, const int64 InMaxNumActivities, TFunctionRef<ESQLitePreparedStatementExecuteRowResult(int64, EConcertSyncActivityEventType, EConcertSyncActivityFlags)> InCallback)
	{
		return Statement_GetActivityIdWithEventTypesAndFlagsInRange.BindAndExecute(InFirstActivityId, InMaxNumActivities, [&InCallback](const FGetActivityIdWithEventTypesAndFlagsInRange& InStatement)
		{
			int64 ActivityId = 0;
			EConcertSyncActivityEventType EventType = EConcertSyncActivityEventType::Connection;
			EConcertSyncActivityFlags Flags = EConcertSyncActivityFlags::None;
			if (InStatement.GetColumnValues(ActivityId, EventType, Flags))
			{
				return InCallback(ActivityId, EventType, Flags);
			}
			return ESQLitePreparedStatementExecuteRowResult::Error;
		}) != INDEX_NONE;
	}

	/** Get the largest activity_id currently in activities */
	SQLITE_PREPARED_STATEMENT_COLUMNS_ONLY(FGetActivityMaxId, "SELECT MAX(activity_id) FROM activities;", SQLITE_PREPARED_STATEMENT_COLUMNS(int64));
	FGetActivityMaxId Statement_GetActivityMaxId;
	bool GetActivityMaxId(int64& OutActivityId)
	{
		return Statement_GetActivityMaxId.ExecuteSingle(OutActivityId);
	}

	/**
	 * Statements working on ignored_activities
	 */
	
	/** Add the activity_id to ignored_activities */
	SQLITE_PREPARED_STATEMENT_BINDINGS_ONLY(FIgnoreActivity, "INSERT OR REPLACE INTO ignored_activities(activity_id) VALUES(?1);", SQLITE_PREPARED_STATEMENT_BINDINGS(int64));
	FIgnoreActivity Statement_IgnoreActivity;
	bool IgnoreActivity(const int64 InActivityId)
	{
		return Statement_IgnoreActivity.BindAndExecute(InActivityId);
	}

	/** Remove the activity_id from ignored_activities */
	SQLITE_PREPARED_STATEMENT_BINDINGS_ONLY(FPerceiveActivity, "DELETE FROM ignored_activities WHERE activity_id = ?1;", SQLITE_PREPARED_STATEMENT_BINDINGS(int64));
	FPerceiveActivity Statement_PerceiveActivity;
	bool PerceiveActivity(const int64 InActivityId)
	{
		return Statement_PerceiveActivity.BindAndExecute(InActivityId);
	}

	/** See if the given activity_id is in ignored_activities */
	SQLITE_PREPARED_STATEMENT(FIsActivityIgnored, "SELECT activity_id FROM ignored_activities WHERE activity_id = ?1;", SQLITE_PREPARED_STATEMENT_COLUMNS(int64), SQLITE_PREPARED_STATEMENT_BINDINGS(int64));
	FIsActivityIgnored Statement_IsActivityIgnored;
	bool IsActivityIgnored(const int64 InActivityId)
	{
		int64 OutActivityId = 0;
		return Statement_IsActivityIgnored.BindAndExecuteSingle(InActivityId, OutActivityId);
	}

	/**
	 * Statements working on resource_locks
	 */

	/** Map the object_name_id in resource_locks to the the given lock_event_id */
	SQLITE_PREPARED_STATEMENT_BINDINGS_ONLY(FMapObjectNameIdToLockEventId, "INSERT INTO resource_locks(object_name_id, lock_event_id) VALUES(?1, ?2);", SQLITE_PREPARED_STATEMENT_BINDINGS(int64, int64));
	FMapObjectNameIdToLockEventId Statement_MapObjectNameIdToLockEventId;
	bool MapObjectNameIdToLockEventId(const int64 InObjectNameId, const int64 InLockEventId)
	{
		return Statement_MapObjectNameIdToLockEventId.BindAndExecute(InObjectNameId, InLockEventId);
	}

	/** Unmap all object_name_id entries from resource_locks for the given lock_event_id */
	SQLITE_PREPARED_STATEMENT_BINDINGS_ONLY(FUnmapObjectNameIdsForLockEventId, "DELETE FROM resource_locks WHERE lock_event_id = ?1;", SQLITE_PREPARED_STATEMENT_BINDINGS(int64));
	FUnmapObjectNameIdsForLockEventId Statement_UnmapObjectNameIdsForLockEventId;
	bool UnmapObjectNameIdsForLockEventId(const int64 InLockEventId)
	{
		return Statement_UnmapObjectNameIdsForLockEventId.BindAndExecute(InLockEventId);
	}

	/** Get the lock_event_id entries from resource_locks for the given object_name_id */
	SQLITE_PREPARED_STATEMENT(FGetLockEventIdsForObjectNameId, "SELECT lock_event_id FROM resource_locks WHERE object_name_id = ?1 ORDER BY lock_event_id;", SQLITE_PREPARED_STATEMENT_COLUMNS(int64), SQLITE_PREPARED_STATEMENT_BINDINGS(int64));
	FGetLockEventIdsForObjectNameId Statement_GetLockEventIdsForObjectNameId;
	bool GetLockEventIdsForObjectNameId(const int64 InObjectNameId, TFunctionRef<ESQLitePreparedStatementExecuteRowResult(int64)> InCallback)
	{
		return Statement_GetLockEventIdsForObjectNameId.BindAndExecute(InObjectNameId, [&InCallback](const FGetLockEventIdsForObjectNameId& InStatement)
		{
			int64 LockEventId = 0;
			if (InStatement.GetColumnValues(LockEventId))
			{
				return InCallback(LockEventId);
			}
			return ESQLitePreparedStatementExecuteRowResult::Error;
		}) != INDEX_NONE;
	}

	/** Get the object_name_ids from resource_locks for the given lock_event_id */
	SQLITE_PREPARED_STATEMENT(FGetObjectNameIdsForLockEventId, "SELECT object_name_id FROM resource_locks WHERE lock_event_id = ?1;", SQLITE_PREPARED_STATEMENT_COLUMNS(int64), SQLITE_PREPARED_STATEMENT_BINDINGS(int64));
	FGetObjectNameIdsForLockEventId Statement_GetObjectNameIdsForLockEventId;
	bool GetObjectNameIdsForLockEventId(const int64 InLockEventId, TFunctionRef<ESQLitePreparedStatementExecuteRowResult(int64)> InCallback)
	{
		return Statement_GetObjectNameIdsForLockEventId.BindAndExecute(InLockEventId, [&InCallback](const FGetObjectNameIdsForLockEventId& InStatement)
		{
			int64 ObjectNameId = 0;
			if (InStatement.GetColumnValues(ObjectNameId))
			{
				return InCallback(ObjectNameId);
			}
			return ESQLitePreparedStatementExecuteRowResult::Error;
		}) != INDEX_NONE;
	}

	/**
	 * Statements working on package_transactions
	 */

	/** Map the package_name_id in package_transactions to the the given transaction_event_id */
	SQLITE_PREPARED_STATEMENT_BINDINGS_ONLY(FMapPackageNameIdToTransactionEventId, "INSERT INTO package_transactions(package_name_id, transaction_event_id) VALUES(?1, ?2);", SQLITE_PREPARED_STATEMENT_BINDINGS(int64, int64));
	FMapPackageNameIdToTransactionEventId Statement_MapPackageNameIdToTransactionEventId;
	bool MapPackageNameIdToTransactionEventId(const int64 InPackageNameId, const int64 InTransactionEventId)
	{
		return Statement_MapPackageNameIdToTransactionEventId.BindAndExecute(InPackageNameId, InTransactionEventId);
	}

	/** Unmap all package_name_id entries from package_transactions for the given transaction_event_id */
	SQLITE_PREPARED_STATEMENT_BINDINGS_ONLY(FUnmapPackageNameIdsForTransactionEventId, "DELETE FROM package_transactions WHERE transaction_event_id = ?1;", SQLITE_PREPARED_STATEMENT_BINDINGS(int64));
	FUnmapPackageNameIdsForTransactionEventId Statement_UnmapPackageNameIdsForTransactionEventId;
	bool UnmapPackageNameIdsForTransactionEventId(const int64 InTransactionEventId)
	{
		return Statement_UnmapPackageNameIdsForTransactionEventId.BindAndExecute(InTransactionEventId);
	}

	/** Get the transaction_event_id entries from package_transactions for the given package_name_id and a transaction_event_id >= the given mininum transaction_event_id */
	SQLITE_PREPARED_STATEMENT(FGetTransactionEventIdsInRangeForPackageNameId, "SELECT transaction_event_id FROM package_transactions WHERE package_name_id = ?1 AND transaction_event_id >= ?2 ORDER BY transaction_event_id;", SQLITE_PREPARED_STATEMENT_COLUMNS(int64), SQLITE_PREPARED_STATEMENT_BINDINGS(int64, int64));
	FGetTransactionEventIdsInRangeForPackageNameId Statement_GetTransactionEventIdsInRangeForPackageNameId;
	static_assert(static_cast<int32>(EConcertSyncActivityFlags::Muted) == 1, "Please update the SQL statement");
	bool GetTransactionEventIdsInRangeForPackageNameId(const int64 InPackageNameId, const int64 InMinTransactionEventId, TFunctionRef<ESQLitePreparedStatementExecuteRowResult(int64)> InCallback)
	{
		return Statement_GetTransactionEventIdsInRangeForPackageNameId.BindAndExecute(InPackageNameId, InMinTransactionEventId, [&InCallback](const FGetTransactionEventIdsInRangeForPackageNameId& InStatement)
		{
			int64 TransactionEventId = 0;
			if (InStatement.GetColumnValues(TransactionEventId))
			{
				return InCallback(TransactionEventId);
			}
			return ESQLitePreparedStatementExecuteRowResult::Error;
		}) != INDEX_NONE;
	}

	/** Get the max transaction_event_id for each package_name_ids from package_transactions */
	SQLITE_PREPARED_STATEMENT_COLUMNS_ONLY(FGetPackageNameIdsMaxTransactionId, "SELECT package_name_id, MAX(transaction_event_id) FROM package_transactions GROUP BY package_name_id;", SQLITE_PREPARED_STATEMENT_COLUMNS(int64, int64));
	FGetPackageNameIdsMaxTransactionId Statement_GetPackageNameIdsMaxTransactionId;
	static_assert(static_cast<int32>(EConcertSyncActivityFlags::Muted) == 1, "Please update the SQL statement");
	bool GetPackageNameIdsMaxTransactionId(TFunctionRef<ESQLitePreparedStatementExecuteRowResult(int64, int64)> InCallback)
	{
		return Statement_GetPackageNameIdsMaxTransactionId.Execute([&InCallback](const FGetPackageNameIdsMaxTransactionId& InStatement)
		{
			int64 PackageNameId = 0, MaxTransactionEventId = 0;
			if (InStatement.GetColumnValues(PackageNameId, MaxTransactionEventId))
			{
				return InCallback(PackageNameId, MaxTransactionEventId);
			}
			return ESQLitePreparedStatementExecuteRowResult::Error;
		}) != INDEX_NONE;
	}

	/** Get the unique package_name_ids from package_transactions */
	SQLITE_PREPARED_STATEMENT_COLUMNS_ONLY(FGetPackageNameIdsWithTransactions, "SELECT DISTINCT package_name_id FROM package_transactions;", SQLITE_PREPARED_STATEMENT_COLUMNS(int64));
	FGetPackageNameIdsWithTransactions Statement_GetPackageNameIdsWithTransactions;
	bool GetPackageNameIdsWithTransactions(TFunctionRef<ESQLitePreparedStatementExecuteRowResult(int64)> InCallback)
	{
		return Statement_GetPackageNameIdsWithTransactions.Execute([&InCallback](const FGetPackageNameIdsWithTransactions& InStatement)
		{
			int64 PackageNameId = 0;
			if (InStatement.GetColumnValues(PackageNameId))
			{
				return InCallback(PackageNameId);
			}
			return ESQLitePreparedStatementExecuteRowResult::Error;
		}) != INDEX_NONE;
	}

	/** Get the package_name_ids from package_transactions for the given transaction_event_id */
	SQLITE_PREPARED_STATEMENT(FGetPackageNameIdsForTransactionEventId, "SELECT package_name_id FROM package_transactions WHERE transaction_event_id = ?1;", SQLITE_PREPARED_STATEMENT_COLUMNS(int64), SQLITE_PREPARED_STATEMENT_BINDINGS(int64));
	FGetPackageNameIdsForTransactionEventId Statement_GetPackageNameIdsForTransactionEventId;
	bool GetPackageNameIdsForTransactionEventId(const int64 InTransactionEventId, TFunctionRef<ESQLitePreparedStatementExecuteRowResult(int64)> InCallback)
	{
		return Statement_GetPackageNameIdsForTransactionEventId.BindAndExecute(InTransactionEventId, [&InCallback](const FGetPackageNameIdsForTransactionEventId& InStatement)
		{
			int64 PackageNameId = 0;
			if (InStatement.GetColumnValues(PackageNameId))
			{
				return InCallback(PackageNameId);
			}
			return ESQLitePreparedStatementExecuteRowResult::Error;
		}) != INDEX_NONE;
	}

	/**
	 * Statements working on object_transactions
	 */

	/** Map the object_name_id in object_transactions to the the given transaction_event_id */
	SQLITE_PREPARED_STATEMENT_BINDINGS_ONLY(FMapObjectNameIdToTransactionEventId, "INSERT INTO object_transactions(object_name_id, transaction_event_id) VALUES(?1, ?2);", SQLITE_PREPARED_STATEMENT_BINDINGS(int64, int64));
	FMapObjectNameIdToTransactionEventId Statement_MapObjectNameIdToTransactionEventId;
	bool MapObjectNameIdToTransactionEventId(const int64 InPackageNameId, const int64 InTransactionEventId)
	{
		return Statement_MapObjectNameIdToTransactionEventId.BindAndExecute(InPackageNameId, InTransactionEventId);
	}

	/** Unmap all object_name_id entries from object_transactions for the given transaction_event_id */
	SQLITE_PREPARED_STATEMENT_BINDINGS_ONLY(FUnmapObjectNameIdsForTransactionEventId, "DELETE FROM object_transactions WHERE transaction_event_id = ?1;", SQLITE_PREPARED_STATEMENT_BINDINGS(int64));
	FUnmapObjectNameIdsForTransactionEventId Statement_UnmapObjectNameIdsForTransactionEventId;
	bool UnmapObjectNameIdsForTransactionEventId(const int64 InTransactionEventId)
	{
		return Statement_UnmapObjectNameIdsForTransactionEventId.BindAndExecute(InTransactionEventId);
	}

private:
	FSQLiteDatabase& Database;
};

class FConcertSyncSessionDatabaseScopedTransaction
{
public:
	explicit FConcertSyncSessionDatabaseScopedTransaction(FConcertSyncSessionDatabaseStatements& InStatements)
		: Statements(InStatements)
		, bHasTransaction(Statements.BeginTransaction()) // This will fail if a transaction is already open
	{
	}

	~FConcertSyncSessionDatabaseScopedTransaction()
	{
		Commit();
	}

	bool CommitOrRollback(const bool bShouldCommit)
	{
		if (bShouldCommit)
		{
			Commit();
			return true;
		}
		
		Rollback();
		return false;
	}

	void Commit()
	{
		if (bHasTransaction)
		{
			verify(Statements.CommitTransaction());
			bHasTransaction = false;
		}
	}

	void Rollback()
	{
		if (bHasTransaction)
		{
			verify(Statements.RollbackTransaction());
			bHasTransaction = false;
		}
	}

private:
	FConcertSyncSessionDatabaseStatements& Statements;
	bool bHasTransaction;
};

/** Defined here where TUniquePtr can see the definition of FConcertFileCache and FConcertSyncSessionDatabaseStatements as the TUniquePtr constructor/destructor cannot work with a forward declared type */
FConcertSyncSessionDatabase::FConcertSyncSessionDatabase()
	: Database(MakeUnique<FSQLiteDatabase>()),
	  DeferredLargePackageIOPtr(MakePimpl<FDeferredLargePackageIOImpl>())
{
}

FConcertSyncSessionDatabase::~FConcertSyncSessionDatabase() = default;

FConcertSyncSessionDatabase::FConcertSyncSessionDatabase(FConcertSyncSessionDatabase&&) = default;
FConcertSyncSessionDatabase& FConcertSyncSessionDatabase::operator=(FConcertSyncSessionDatabase&&) = default;

bool FConcertSyncSessionDatabase::IsValid() const
{
	return Database->IsValid();
}

bool FConcertSyncSessionDatabase::Open(const FString& InSessionPath)
{
	return Open(InSessionPath, ESQLiteDatabaseOpenMode::ReadWriteCreate);
}

bool FConcertSyncSessionDatabase::Open(const FString& InSessionPath, const ESQLiteDatabaseOpenMode InOpenMode)
{
	if (Database->IsValid())
	{
		return false;
	}

	if (!Database->Open(*(InSessionPath / TEXT("Session.db")), InOpenMode))
	{
		UE_LOG(LogConcert, Error, TEXT("Failed to open session database for '%s': %s"), *InSessionPath, *GetLastError());
		return false;
	}

	SessionPath = InSessionPath;
	TransactionFileCache = MakeUnique<FConcertFileCache>(TransactionDataUtil::MinFilesToCache, TransactionDataUtil::MaxFileSizeBytesToCache);
	PackageFileCache = MakeUnique<FConcertFileCache>(PackageDataUtil::MinFilesToCache, PackageDataUtil::MaxFileSizeBytesToCache);

	// Set the database to use exclusive WAL mode for performance (exclusive works even on platforms without a mmap implementation)
	// Set the database "NORMAL" fsync mode to only perform a fsync when checkpointing the WAL to the main database file (fewer fsync calls are better for performance, with a very slight loss of WAL durability if the power fails)
	Database->Execute(TEXT("PRAGMA locking_mode=EXCLUSIVE;"));
	Database->Execute(TEXT("PRAGMA journal_mode=WAL;"));
	Database->Execute(TEXT("PRAGMA synchronous=NORMAL;"));

	int32 LoadedDatabaseVersion = 0;
	Database->GetUserVersion(LoadedDatabaseVersion);
	if (LoadedDatabaseVersion > (int32)FConcertSyncSessionDatabaseVersion::Current)
	{
		Close();
		UE_LOG(LogConcert, Error, TEXT("Failed to open session database for '%s': Database is too new (version %d, expected <= %d)"), *InSessionPath, LoadedDatabaseVersion, (int32)FConcertSyncSessionDatabaseVersion::Current);
		return false;
	}

	const int64 NumberColumns = Database->Execute(TEXT("SELECT name FROM sqlite_master WHERE type='table' AND name='activities';"), [](const auto&){ return ESQLitePreparedStatementExecuteRowResult::Stop; });
	const bool bActivitiesTableExisted = 1 == NumberColumns;

	// Create our required tables
#define CREATE_TABLE(NAME, STATEMENT)																										\
	if (!Database->Execute(TEXT("CREATE TABLE IF NOT EXISTS ") TEXT(NAME) TEXT("(") TEXT(STATEMENT) TEXT(");")))							\
	{																																		\
		Close();																															\
		return false;																														\
	}
	CREATE_TABLE("object_names", "object_name_id INTEGER PRIMARY KEY, object_path_name TEXT UNIQUE NOT NULL");
	CREATE_TABLE("package_names", "package_name_id INTEGER PRIMARY KEY, package_name TEXT UNIQUE NOT NULL");
	CREATE_TABLE("endpoints", "endpoint_id BLOB PRIMARY KEY, user_id TEXT NOT NULL, client_info_flags INTEGER NOT NULL, client_info_size_bytes INTEGER NOT NULL, client_info_data BLOB");
	CREATE_TABLE("connection_events", "connection_event_id INTEGER PRIMARY KEY, connection_event_type INTEGER NOT NULL");
	CREATE_TABLE("lock_events", "lock_event_id INTEGER PRIMARY KEY, lock_event_type INTEGER NOT NULL");
	CREATE_TABLE("transaction_events", "transaction_event_id INTEGER PRIMARY KEY, data_filename TEXT NOT NULL");
	CREATE_TABLE("package_events", "package_event_id INTEGER PRIMARY KEY, package_name_id INTEGER NOT NULL, package_revision INTEGER NOT NULL, package_info_flags INTEGER NOT NULL, package_info_size_bytes INTEGER NOT NULL, package_info_data BLOB, transaction_event_id_at_save INTEGER NOT NULL, data_filename TEXT NOT NULL, FOREIGN KEY(package_name_id) REFERENCES package_names(package_name_id)");
	CREATE_TABLE("persist_events", "persist_event_id INTEGER PRIMARY KEY, package_event_id INTEGER NOT NULL, transaction_event_id_at_persist INTEGER NOT NULL, FOREIGN KEY(package_event_id) REFERENCES package_events(package_event_id)");
	CREATE_TABLE("activities", "activity_id INTEGER PRIMARY KEY, endpoint_id BLOB NOT NULL, event_time INTEGER NOT NULL, event_type INTEGER NOT NULL, event_id INTEGER NOT NULL, event_summary_type TEXT NOT NULL, event_summary_flags INTEGER NOT NULL, event_summary_size_bytes INTEGER NOT NULL, event_summary_data BLOB, activity_flags TINYINT UNSIGNED NOT NULL ,FOREIGN KEY(endpoint_id) REFERENCES endpoints(endpoint_id)");
	CREATE_TABLE("ignored_activities", "activity_id INTEGER NOT NULL, FOREIGN KEY(activity_id) REFERENCES activities(activity_id)");
	CREATE_TABLE("resource_locks", "object_name_id INTEGER NOT NULL, lock_event_id INTEGER NOT NULL, FOREIGN KEY(object_name_id) REFERENCES object_names(object_name_id), FOREIGN KEY(lock_event_id) REFERENCES lock_events(lock_event_id)");
	CREATE_TABLE("package_transactions", "package_name_id INTEGER NOT NULL, transaction_event_id INTEGER NOT NULL, FOREIGN KEY(package_name_id) REFERENCES package_names(package_name_id), FOREIGN KEY(transaction_event_id) REFERENCES transaction_events(transaction_event_id)");
	CREATE_TABLE("object_transactions", "object_name_id INTEGER NOT NULL, transaction_event_id INTEGER NOT NULL, FOREIGN KEY(object_name_id) REFERENCES object_names(object_name_id), FOREIGN KEY(transaction_event_id) REFERENCES transaction_events(transaction_event_id)");
#undef CREATE_TABLE

	if (LoadedDatabaseVersion < (int32)FConcertSyncSessionDatabaseVersion::AddActivityFlags
		&& bActivitiesTableExisted)
	{
		if (!Database->Execute(TEXT("ALTER TABLE activities add activity_flags TINYINT UNSIGNED NOT NULL DEFAULT (0)")))
		{
			Close();
			return false;
		}
	}

	// Create our required indexes
#define CREATE_INDEX(NAME, TABLE, COLS)																										\
	if (!Database->Execute(TEXT("CREATE INDEX IF NOT EXISTS ") TEXT(NAME) TEXT(" ON ") TEXT(TABLE) TEXT("(") TEXT(COLS) TEXT(");")))		\
	{																																		\
		Close();																															\
		return false;																														\
	}
#define CREATE_UNIQUE_INDEX(NAME, TABLE, COLS)																								\
	if (!Database->Execute(TEXT("CREATE UNIQUE INDEX IF NOT EXISTS ") TEXT(NAME) TEXT(" ON ") TEXT(TABLE) TEXT("(") TEXT(COLS) TEXT(");")))	\
	{																																		\
		Close();																															\
		return false;																														\
	}
	CREATE_UNIQUE_INDEX("idx_object_path_names_in_object_names", "object_names", "object_path_name");
	CREATE_UNIQUE_INDEX("idx_package_names_in_package_names", "package_names", "package_name");
	CREATE_INDEX("idx_package_name_ids_in_package_events", "package_events", "package_name_id");
	CREATE_INDEX("idx_package_event_ids_in_persist_events", "persist_events", "package_event_id");
	CREATE_INDEX("idx_event_ids_in_activities", "activities", "event_id");
	CREATE_UNIQUE_INDEX("idx_activity_ids_in_ignored_activities", "ignored_activities", "activity_id");
	CREATE_INDEX("idx_object_name_ids_in_resource_locks", "resource_locks", "object_name_id");
	CREATE_INDEX("idx_lock_event_ids_in_resource_locks", "resource_locks", "lock_event_id");
	CREATE_INDEX("idx_package_name_ids_in_package_transactions", "package_transactions", "package_name_id");
	CREATE_INDEX("idx_transaction_event_ids_in_package_transactions", "package_transactions", "transaction_event_id");
	CREATE_INDEX("idx_object_name_ids_in_object_transactions", "object_transactions", "object_name_id");
	CREATE_INDEX("idx_transaction_event_ids_in_object_transactions", "object_transactions", "transaction_event_id");
#undef CREATE_INDEX
#undef CREATE_UNIQUE_INDEX

	// The database will have the latest schema at this point, so update the user-version
	if (!Database->SetUserVersion((int32)FConcertSyncSessionDatabaseVersion::Current))
	{
		Close();
		return false;
	}

	// Create our required prepared statements
	Statements = MakeUnique<FConcertSyncSessionDatabaseStatements>(*Database);
	if (!Statements->CreatePreparedStatements())
	{
		Close();
		return false;
	}

	return true;
}

bool FConcertSyncSessionDatabase::Close(const bool InDeleteDatabase)
{
	if (!Database->IsValid())
	{
		return false;
	}

	// Need to destroy prepared statements before the database can be closed
	Statements.Reset();

	if (!Database->Close())
	{
		UE_LOG(LogConcert, Error, TEXT("Failed to close session database for '%s': %s"), *SessionPath, *GetLastError());
		return false;
	}

	FlushAsynchronousTasks();
	TransactionFileCache.Reset();
	PackageFileCache.Reset();

	if (InDeleteDatabase)
	{
		ConcertUtil::DeleteDirectoryTree(*TransactionDataUtil::GetDataPath(SessionPath), *SessionPath);
		ConcertUtil::DeleteDirectoryTree(*PackageDataUtil::GetDataPath(SessionPath), *SessionPath);
		IFileManager::Get().Delete(*(SessionPath / TEXT("Session.db")), false);
	}

	SessionPath.Reset();

	return true;
}

FString FConcertSyncSessionDatabase::GetFilename() const
{
	return Database->GetFilename();
}

FString FConcertSyncSessionDatabase::GetLastError() const
{
	return Database->GetLastError();
}

bool FConcertSyncSessionDatabase::AddConnectionActivity(const FConcertSyncConnectionActivity& InConnectionActivity, int64& OutActivityId, int64& OutConnectionEventId)
{
	FConcertSyncSessionDatabaseScopedTransaction ScopedTransaction(*Statements);
	return ScopedTransaction.CommitOrRollback(
		AddConnectionEvent(InConnectionActivity.EventData, OutConnectionEventId) &&
		Statements->AddActivityData(InConnectionActivity.Flags, InConnectionActivity.EndpointId, EConcertSyncActivityEventType::Connection, OutConnectionEventId, InConnectionActivity.EventSummary, OutActivityId) &&
		SetActivityIgnoredState(OutActivityId, InConnectionActivity.bIgnored)
		);
}

bool FConcertSyncSessionDatabase::AddLockActivity(const FConcertSyncLockActivity& InLockActivity, int64& OutActivityId, int64& OutLockEventId)
{
	FConcertSyncSessionDatabaseScopedTransaction ScopedTransaction(*Statements);
	return ScopedTransaction.CommitOrRollback(
		AddLockEvent(InLockActivity.EventData, OutLockEventId) &&
		Statements->AddActivityData(InLockActivity.Flags, InLockActivity.EndpointId, EConcertSyncActivityEventType::Lock, OutLockEventId, InLockActivity.EventSummary, OutActivityId) &&
		SetActivityIgnoredState(OutActivityId, InLockActivity.bIgnored)
		);
}

bool FConcertSyncSessionDatabase::AddTransactionActivity(const FConcertSyncTransactionActivity& InTransactionActivity, int64& OutActivityId, int64& OutTransactionEventId)
{
	FConcertSyncSessionDatabaseScopedTransaction ScopedTransaction(*Statements);
	return ScopedTransaction.CommitOrRollback(
		AddTransactionEvent(InTransactionActivity.EventData, OutTransactionEventId) &&
		Statements->AddActivityData(InTransactionActivity.Flags, InTransactionActivity.EndpointId, EConcertSyncActivityEventType::Transaction, OutTransactionEventId, InTransactionActivity.EventSummary, OutActivityId) &&
		SetActivityIgnoredState(OutActivityId, InTransactionActivity.bIgnored)
		);
}

bool FConcertSyncSessionDatabase::AddPackageActivity(const FConcertSyncActivity& InPackageActivityBasePart, const FConcertPackageInfo& PackageInfo, FConcertPackageDataStream& InPackageDataStream, int64& OutActivityId, int64& OutPackageEventId)
{
	FConcertSyncSessionDatabaseScopedTransaction ScopedTransaction(*Statements);
	return ScopedTransaction.CommitOrRollback(
		AddPackageEvent(PackageInfo, InPackageDataStream, OutPackageEventId) &&
		Statements->AddActivityData(InPackageActivityBasePart.Flags, InPackageActivityBasePart.EndpointId, EConcertSyncActivityEventType::Package, OutPackageEventId, InPackageActivityBasePart.EventSummary, OutActivityId) &&
		SetActivityIgnoredState(OutActivityId, InPackageActivityBasePart.bIgnored)
		);
}

bool FConcertSyncSessionDatabase::SetActivities(const TSet<int64>& ActivityIds, TFunctionRef<void(FConcertSyncActivity&)> UpdateCallback)
{
	FConcertSyncSessionDatabaseScopedTransaction ScopedTransaction(*Statements);
	bool bErrorFree = true;
	ON_SCOPE_EXIT
	{
		if (bErrorFree)
		{
			ScopedTransaction.Commit();
		}
		else
		{
			ScopedTransaction.Rollback();
		}
	};
	
	for (auto ActivityIdIt = ActivityIds.CreateConstIterator(); ActivityIdIt && bErrorFree; ++ActivityIdIt)
	{
		FConcertSyncActivity Activity;
		bErrorFree &= GetActivity(*ActivityIdIt, Activity);
		if (bErrorFree)
		{
			UpdateCallback(Activity);
			bErrorFree &= Statements->SetActivityData(Activity.ActivityId, Activity.Flags, Activity.EndpointId, Activity.EventTime, Activity.EventType, Activity.EventId, Activity.EventSummary);
		}
	}
	return bErrorFree;
}

bool FConcertSyncSessionDatabase::SetConnectionActivity(const FConcertSyncConnectionActivity& InConnectionActivity)
{
	FConcertSyncSessionDatabaseScopedTransaction ScopedTransaction(*Statements);
	return ScopedTransaction.CommitOrRollback(
		SetConnectionEvent(InConnectionActivity.EventId, InConnectionActivity.EventData) &&
		Statements->SetActivityData(InConnectionActivity.ActivityId, InConnectionActivity.Flags, InConnectionActivity.EndpointId, InConnectionActivity.EventTime, InConnectionActivity.EventType, InConnectionActivity.EventId, InConnectionActivity.EventSummary) &&
		SetActivityIgnoredState(InConnectionActivity.ActivityId, InConnectionActivity.bIgnored)
		);
}

bool FConcertSyncSessionDatabase::SetLockActivity(const FConcertSyncLockActivity& InLockActivity)
{
	FConcertSyncSessionDatabaseScopedTransaction ScopedTransaction(*Statements);
	return ScopedTransaction.CommitOrRollback(
		SetLockEvent(InLockActivity.EventId, InLockActivity.EventData) &&
		Statements->SetActivityData(InLockActivity.ActivityId, InLockActivity.Flags, InLockActivity.EndpointId, InLockActivity.EventTime, InLockActivity.EventType, InLockActivity.EventId, InLockActivity.EventSummary) &&
		SetActivityIgnoredState(InLockActivity.ActivityId, InLockActivity.bIgnored)
		);
}

bool FConcertSyncSessionDatabase::SetTransactionActivity(const FConcertSyncTransactionActivity& InTransactionActivity, const bool bMetaDataOnly)
{
	FConcertSyncSessionDatabaseScopedTransaction ScopedTransaction(*Statements);
	return ScopedTransaction.CommitOrRollback(
		SetTransactionEvent(InTransactionActivity.EventId, InTransactionActivity.EventData, bMetaDataOnly) &&
		Statements->SetActivityData(InTransactionActivity.ActivityId, InTransactionActivity.Flags, InTransactionActivity.EndpointId, InTransactionActivity.EventTime, InTransactionActivity.EventType, InTransactionActivity.EventId, InTransactionActivity.EventSummary) &&
		SetActivityIgnoredState(InTransactionActivity.ActivityId, InTransactionActivity.bIgnored)
		);
}

bool FConcertSyncSessionDatabase::SetPackageActivity(const FConcertSyncActivity& InPackageActivityBasePart, FConcertSyncPackageEventData& InPackageActivityEventPart, const bool bMetaDataOnly)
{
	FConcertSyncSessionDatabaseScopedTransaction ScopedTransaction(*Statements);
	return ScopedTransaction.CommitOrRollback(
		SetPackageEvent(InPackageActivityBasePart.EventId, InPackageActivityEventPart.MetaData.PackageRevision, InPackageActivityEventPart.MetaData.PackageInfo, bMetaDataOnly ? static_cast<FConcertPackageDataStream*>(nullptr) : &InPackageActivityEventPart.PackageDataStream) &&
		Statements->SetActivityData(InPackageActivityBasePart.ActivityId, InPackageActivityBasePart.Flags, InPackageActivityBasePart.EndpointId, InPackageActivityBasePart.EventTime, InPackageActivityBasePart.EventType, InPackageActivityBasePart.EventId, InPackageActivityBasePart.EventSummary) &&
		SetActivityIgnoredState(InPackageActivityBasePart.ActivityId, InPackageActivityBasePart.bIgnored)
		);
}

bool FConcertSyncSessionDatabase::GetActivity(const int64 InActivityId, FConcertSyncActivity& OutActivity) const
{
	OutActivity.ActivityId = InActivityId;
	OutActivity.bIgnored = Statements->IsActivityIgnored(InActivityId);
	return Statements->GetActivityDataForId(InActivityId, OutActivity.Flags, OutActivity.EndpointId, OutActivity.EventTime, OutActivity.EventType, OutActivity.EventId, OutActivity.EventSummary);
}

bool FConcertSyncSessionDatabase::GetConnectionActivity(const int64 InActivityId, FConcertSyncConnectionActivity& OutConnectionActivity) const
{
	return GetActivity(InActivityId, OutConnectionActivity)
		&& GetConnectionEvent(OutConnectionActivity.EventId, OutConnectionActivity.EventData);
}

bool FConcertSyncSessionDatabase::GetLockActivity(const int64 InActivityId, FConcertSyncLockActivity& OutLockActivity) const
{
	return GetActivity(InActivityId, OutLockActivity)
		&& GetLockEvent(OutLockActivity.EventId, OutLockActivity.EventData);
}

bool FConcertSyncSessionDatabase::GetTransactionActivity(const int64 InActivityId, FConcertSyncTransactionActivity& OutTransactionActivity) const
{
	return GetActivity(InActivityId, OutTransactionActivity)
		&& GetTransactionEvent(OutTransactionActivity.EventId, OutTransactionActivity.EventData);
}

bool FConcertSyncSessionDatabase::GetPackageActivity(const int64 InActivityId, FConsumePackageActivityFunc PackageActivityFn) const
{
	FConcertSyncActivity PackageActivityBasePart;

	auto GetPackageActivityEventFn = [&PackageActivityFn, &PackageActivityBasePart](FConcertSyncPackageEventData& PackageActivityEventPart) mutable
	{
		PackageActivityFn(MoveTemp(PackageActivityBasePart), PackageActivityEventPart);
	};

	return GetActivity(InActivityId, PackageActivityBasePart) // Pull the base part of the package activity.
		&& GetPackageEvent(PackageActivityBasePart.EventId, GetPackageActivityEventFn); // Pull the event part of the activity and call back (to let the caller stream the package data).
}

bool FConcertSyncSessionDatabase::GetActivityEventType(const int64 InActivityId, EConcertSyncActivityEventType& OutEventType) const
{
	return Statements->GetActivityEventTypeForId(InActivityId, OutEventType);
}

bool FConcertSyncSessionDatabase::GetActivityForEvent(const int64 InEventId, const EConcertSyncActivityEventType InEventType, FConcertSyncActivity& OutActivity) const
{
	OutActivity.EventId = InEventId;
	OutActivity.EventType = InEventType;
	if (Statements->GetActivityDataForEvent(InEventId, InEventType, OutActivity.ActivityId, OutActivity.Flags, OutActivity.EndpointId, OutActivity.EventTime, OutActivity.EventSummary))
	{
		OutActivity.bIgnored = Statements->IsActivityIgnored(OutActivity.ActivityId);
		return true;
	}
	return false;
}

bool FConcertSyncSessionDatabase::GetConnectionActivityForEvent(const int64 InConnectionEventId, FConcertSyncConnectionActivity& OutConnectionActivity) const
{
	return GetActivityForEvent(InConnectionEventId, EConcertSyncActivityEventType::Connection, OutConnectionActivity)
		&& GetConnectionEvent(InConnectionEventId, OutConnectionActivity.EventData);
}

bool FConcertSyncSessionDatabase::GetLockActivityForEvent(const int64 InLockEventId, FConcertSyncLockActivity& OutLockActivity) const
{
	return GetActivityForEvent(InLockEventId, EConcertSyncActivityEventType::Lock, OutLockActivity)
		&& GetLockEvent(InLockEventId, OutLockActivity.EventData);
}

bool FConcertSyncSessionDatabase::GetTransactionActivityForEvent(const int64 InTransactionEventId, FConcertSyncTransactionActivity& OutTransactionActivity) const
{
	return GetActivityForEvent(InTransactionEventId, EConcertSyncActivityEventType::Transaction, OutTransactionActivity)
		&& GetTransactionEvent(InTransactionEventId, OutTransactionActivity.EventData);
}

bool FConcertSyncSessionDatabase::GetPackageActivityForEvent(const int64 InPackageEventId, FIteratePackageActivityFunc PackageActivityFn) const
{
	FConcertSyncActivity PackageActivityBasePart;

	auto GetPackageActivityEventFn = [&PackageActivityFn, &PackageActivityBasePart](FConcertSyncPackageEventData& PackageActivityEventPart) mutable
	{
		PackageActivityFn(MoveTemp(PackageActivityBasePart), PackageActivityEventPart);
	};

	return GetActivityForEvent(InPackageEventId, EConcertSyncActivityEventType::Package, PackageActivityBasePart) // Pull the base activity part (common to all activity)
		&& GetPackageEvent(InPackageEventId, GetPackageActivityEventFn); // Pull the package specific part and callback
}

bool FConcertSyncSessionDatabase::EnumerateActivities(FIterateActivityFunc InCallback) const
{
	return Statements->GetAllActivityData([this, &InCallback](const int64 InActivityId, const EConcertSyncActivityFlags InFlags, const FGuid& InEndpointId, const FDateTime InEventTime, const EConcertSyncActivityEventType InEventType, const int64 InEventId, FConcertSessionSerializedPayload&& InEventSummary)
	{
		FConcertSyncActivity Activity;
		Activity.ActivityId = InActivityId;
		Activity.bIgnored = Statements->IsActivityIgnored(InActivityId);
		Activity.Flags = InFlags;
		Activity.EndpointId = InEndpointId;
		Activity.EventTime = InEventTime;
		Activity.EventType = InEventType;
		Activity.EventId = InEventId;
		Activity.EventSummary = MoveTemp(InEventSummary);
		return InCallback(MoveTemp(Activity)) == EBreakBehavior::Continue
			? ESQLitePreparedStatementExecuteRowResult::Continue
			: ESQLitePreparedStatementExecuteRowResult::Stop;
	});
}

bool FConcertSyncSessionDatabase::EnumerateConnectionActivities(TFunctionRef<bool(FConcertSyncConnectionActivity&&)> InCallback) const
{
	return Statements->GetAllActivityDataForEventType(EConcertSyncActivityEventType::Connection, [this, &InCallback](const int64 InActivityId, const EConcertSyncActivityFlags InFlags, const FGuid& InEndpointId, const FDateTime InEventTime, const int64 InEventId, FConcertSessionSerializedPayload&& InEventSummary)
	{
		FConcertSyncConnectionActivity ConnectionActivity;
		ConnectionActivity.ActivityId = InActivityId;
		ConnectionActivity.bIgnored = Statements->IsActivityIgnored(InActivityId);
		ConnectionActivity.Flags = InFlags;
		ConnectionActivity.EndpointId = InEndpointId;
		ConnectionActivity.EventTime = InEventTime;
		ConnectionActivity.EventType = EConcertSyncActivityEventType::Connection;
		ConnectionActivity.EventId = InEventId;
		ConnectionActivity.EventSummary = MoveTemp(InEventSummary);
		if (GetConnectionEvent(ConnectionActivity.EventId, ConnectionActivity.EventData))
		{
			return InCallback(MoveTemp(ConnectionActivity))
				? ESQLitePreparedStatementExecuteRowResult::Continue
				: ESQLitePreparedStatementExecuteRowResult::Stop;
		}
		return ESQLitePreparedStatementExecuteRowResult::Error;
	});
}

bool FConcertSyncSessionDatabase::EnumerateLockActivities(TFunctionRef<bool(FConcertSyncLockActivity&&)> InCallback) const
{
	return Statements->GetAllActivityDataForEventType(EConcertSyncActivityEventType::Lock, [this, &InCallback](const int64 InActivityId, const EConcertSyncActivityFlags InFlags, const FGuid& InEndpointId, const FDateTime InEventTime, const int64 InEventId, FConcertSessionSerializedPayload&& InEventSummary)
	{
		FConcertSyncLockActivity LockActivity;
		LockActivity.ActivityId = InActivityId;
		LockActivity.bIgnored = Statements->IsActivityIgnored(InActivityId);
		LockActivity.Flags = InFlags;
		LockActivity.EndpointId = InEndpointId;
		LockActivity.EventTime = InEventTime;
		LockActivity.EventType = EConcertSyncActivityEventType::Lock;
		LockActivity.EventId = InEventId;
		LockActivity.EventSummary = MoveTemp(InEventSummary);
		if (GetLockEvent(LockActivity.EventId, LockActivity.EventData))
		{
			return InCallback(MoveTemp(LockActivity))
				? ESQLitePreparedStatementExecuteRowResult::Continue
				: ESQLitePreparedStatementExecuteRowResult::Stop;
		}
		return ESQLitePreparedStatementExecuteRowResult::Error;
	});
}

bool FConcertSyncSessionDatabase::EnumerateTransactionActivities(TFunctionRef<bool(FConcertSyncTransactionActivity&&)> InCallback) const
{
	return Statements->GetAllActivityDataForEventType(EConcertSyncActivityEventType::Transaction, [this, &InCallback](const int64 InActivityId, const EConcertSyncActivityFlags InFlags, const FGuid& InEndpointId, const FDateTime InEventTime, const int64 InEventId, FConcertSessionSerializedPayload&& InEventSummary)
	{
		FConcertSyncTransactionActivity TransactionActivity;
		TransactionActivity.ActivityId = InActivityId;
		TransactionActivity.bIgnored = Statements->IsActivityIgnored(InActivityId);
		TransactionActivity.Flags = InFlags;
		TransactionActivity.EndpointId = InEndpointId;
		TransactionActivity.EventTime = InEventTime;
		TransactionActivity.EventType = EConcertSyncActivityEventType::Transaction;
		TransactionActivity.EventId = InEventId;
		TransactionActivity.EventSummary = MoveTemp(InEventSummary);
		if (GetTransactionEvent(TransactionActivity.EventId, TransactionActivity.EventData))
		{
			return InCallback(MoveTemp(TransactionActivity))
				? ESQLitePreparedStatementExecuteRowResult::Continue
				: ESQLitePreparedStatementExecuteRowResult::Stop;
		}
		return ESQLitePreparedStatementExecuteRowResult::Error;
	});
}

bool FConcertSyncSessionDatabase::EnumeratePackageActivities(FIteratePackageActivityFunc InCallback) const
{
	return Statements->GetAllActivityDataForEventType(EConcertSyncActivityEventType::Package, [this, &InCallback](const int64 InActivityId, const EConcertSyncActivityFlags InFlags, const FGuid& InEndpointId, const FDateTime InEventTime, const int64 InEventId, FConcertSessionSerializedPayload&& InEventSummary)
	{
		FConcertSyncActivity PackageActivity;
		PackageActivity.ActivityId = InActivityId;
		PackageActivity.bIgnored = Statements->IsActivityIgnored(InActivityId);
		PackageActivity.Flags = InFlags;
		PackageActivity.EndpointId = InEndpointId;
		PackageActivity.EventTime = InEventTime;
		PackageActivity.EventType = EConcertSyncActivityEventType::Package;
		PackageActivity.EventId = InEventId;
		PackageActivity.EventSummary = MoveTemp(InEventSummary);

		ESQLitePreparedStatementExecuteRowResult Result = ESQLitePreparedStatementExecuteRowResult::Error;
		GetPackageEvent(PackageActivity.EventId, [&InCallback, &Result, BasePart = MoveTemp(PackageActivity)](FConcertSyncPackageEventData& PackageEventPart) mutable
		{
			Result = InCallback(MoveTemp(BasePart), PackageEventPart) == EBreakBehavior::Continue
				? ESQLitePreparedStatementExecuteRowResult::Continue
				: ESQLitePreparedStatementExecuteRowResult::Stop;
		});
		return Result;
	});
}

bool FConcertSyncSessionDatabase::EnumerateActivitiesForEventType(const EConcertSyncActivityEventType InEventType, FIterateActivityFunc InCallback) const
{
	return Statements->GetAllActivityDataForEventType(InEventType, [this, InEventType, &InCallback](const int64 InActivityId, const EConcertSyncActivityFlags InFlags, const FGuid& InEndpointId, const FDateTime InEventTime, const int64 InEventId, FConcertSessionSerializedPayload&& InEventSummary)
	{
		FConcertSyncActivity Activity;
		Activity.ActivityId = InActivityId;
		Activity.bIgnored = Statements->IsActivityIgnored(InActivityId);
		Activity.Flags = InFlags;
		Activity.EndpointId = InEndpointId;
		Activity.EventTime = InEventTime;
		Activity.EventType = InEventType;
		Activity.EventId = InEventId;
		Activity.EventSummary = MoveTemp(InEventSummary);
		return InCallback(MoveTemp(Activity)) == EBreakBehavior::Continue
			? ESQLitePreparedStatementExecuteRowResult::Continue
			: ESQLitePreparedStatementExecuteRowResult::Stop;
	});
}

bool FConcertSyncSessionDatabase::EnumerateActivitiesInRange(const int64 InFirstActivityId, const int64 InMaxNumActivities, FIterateActivityFunc InCallback) const
{
	return Statements->GetActivityDataInRange(InFirstActivityId, InMaxNumActivities, [this, &InCallback](const int64 InActivityId, const EConcertSyncActivityFlags InFlags, const FGuid& InEndpointId, const FDateTime InEventTime, const EConcertSyncActivityEventType InEventType, const int64 InEventId, FConcertSessionSerializedPayload&& InEventSummary)
	{
		FConcertSyncActivity Activity;
		Activity.ActivityId = InActivityId;
		Activity.bIgnored = Statements->IsActivityIgnored(InActivityId);
		Activity.Flags = InFlags;
		Activity.EndpointId = InEndpointId;
		Activity.EventTime = InEventTime;
		Activity.EventType = InEventType;
		Activity.EventId = InEventId;
		Activity.EventSummary = MoveTemp(InEventSummary);
		return InCallback(MoveTemp(Activity)) == EBreakBehavior::Continue
			? ESQLitePreparedStatementExecuteRowResult::Continue
			: ESQLitePreparedStatementExecuteRowResult::Stop;
	});
}

bool FConcertSyncSessionDatabase::EnumerateActivityIdsAndEventTypes(TFunctionRef<bool(int64, EConcertSyncActivityEventType)> InCallback) const
{
	return Statements->GetAllActivityIdAndEventTypes([&InCallback](const int64 InActivityId, const EConcertSyncActivityEventType InEventType)
	{
		return InCallback(InActivityId, InEventType)
			? ESQLitePreparedStatementExecuteRowResult::Continue
			: ESQLitePreparedStatementExecuteRowResult::Stop;
	});
}

bool FConcertSyncSessionDatabase::EnumerateActivityIdsAndEventTypesInRange(const int64 InFirstActivityId, const int64 InMaxNumActivities, TFunctionRef<bool(int64, EConcertSyncActivityEventType)> InCallback) const
{
	return Statements->GetActivityIdAndEventTypesInRange(InFirstActivityId, InMaxNumActivities, [&InCallback](const int64 InActivityId, const EConcertSyncActivityEventType InEventType)
	{
		return InCallback(InActivityId, InEventType)
			? ESQLitePreparedStatementExecuteRowResult::Continue
			: ESQLitePreparedStatementExecuteRowResult::Stop;
	});
}

bool FConcertSyncSessionDatabase::EnumerateActivityIdsWithEventTypesAndFlagsInRange(const int64 InFirstActivityId, const int64 InMaxNumActivities, TFunctionRef<bool(int64, EConcertSyncActivityEventType, EConcertSyncActivityFlags)> InCallback) const
{
	return Statements->GetActivityIdWithEventTypesAndFlagsInRange(InFirstActivityId, InMaxNumActivities, [&InCallback](const int64 InActivityId, const EConcertSyncActivityEventType InEventType, EConcertSyncActivityFlags InFlags)
	{
		return InCallback(InActivityId, InEventType, InFlags)
			? ESQLitePreparedStatementExecuteRowResult::Continue
			: ESQLitePreparedStatementExecuteRowResult::Stop;
	});
}

bool FConcertSyncSessionDatabase::GetActivityMaxId(int64& OutActivityId) const
{
	return Statements->GetActivityMaxId(OutActivityId);
}

bool FConcertSyncSessionDatabase::SetEndpoint(const FGuid& InEndpointId, const FConcertSyncEndpointData& InEndpointData)
{
	return Statements->SetEndpointData(InEndpointId, InEndpointData.ClientInfo);
}

bool FConcertSyncSessionDatabase::GetEndpoint(const FGuid& InEndpointId, FConcertSyncEndpointData& OutEndpointData) const
{
	return Statements->GetEndpointDataForId(InEndpointId, OutEndpointData.ClientInfo);
}

bool FConcertSyncSessionDatabase::EnumerateEndpoints(TFunctionRef<bool(FConcertSyncEndpointIdAndData&&)> InCallback) const
{
	return Statements->GetAllEndpointData([&InCallback](const FGuid& InEndpointId, FConcertClientInfo&& InClientInfo)
	{
		FConcertSyncEndpointIdAndData EndpointData;
		EndpointData.EndpointId = InEndpointId;
		EndpointData.EndpointData.ClientInfo = MoveTemp(InClientInfo);
		return InCallback(MoveTemp(EndpointData))
			? ESQLitePreparedStatementExecuteRowResult::Continue
			: ESQLitePreparedStatementExecuteRowResult::Stop;
	});
}

bool FConcertSyncSessionDatabase::EnumerateEndpointIds(TFunctionRef<bool(FGuid)> InCallback) const
{
	return Statements->GetAllEndpointIds([&InCallback](const FGuid& InEndpointId)
	{
		return InCallback(InEndpointId)
			? ESQLitePreparedStatementExecuteRowResult::Continue
			: ESQLitePreparedStatementExecuteRowResult::Stop;
	});
}

bool FConcertSyncSessionDatabase::SetActivityIgnoredState(const int64 InActivityId, const bool InIsIgnored)
{
	return InIsIgnored
		? Statements->IgnoreActivity(InActivityId)
		: Statements->PerceiveActivity(InActivityId);
}

bool FConcertSyncSessionDatabase::AddConnectionEvent(const FConcertSyncConnectionEvent& InConnectionEvent, int64& OutConnectionEventId)
{
	return Statements->AddConnectionEvent(InConnectionEvent.ConnectionEventType, OutConnectionEventId);
}

bool FConcertSyncSessionDatabase::SetConnectionEvent(const int64 InConnectionEventId, const FConcertSyncConnectionEvent& InConnectionEvent)
{
	return Statements->SetConnectionEvent(InConnectionEventId, InConnectionEvent.ConnectionEventType);
}

bool FConcertSyncSessionDatabase::GetConnectionEvent(const int64 InConnectionEventId, FConcertSyncConnectionEvent& OutConnectionEvent) const
{
	return Statements->GetConnectionEventForId(InConnectionEventId, OutConnectionEvent.ConnectionEventType);
}

bool FConcertSyncSessionDatabase::AddLockEvent(const FConcertSyncLockEvent& InLockEvent, int64& OutLockEventId)
{
	if (Statements->AddLockEvent(InLockEvent.LockEventType, OutLockEventId))
	{
		return MapResourceNamesForLock(OutLockEventId, InLockEvent.ResourceNames);
	}
	return false;
}

bool FConcertSyncSessionDatabase::SetLockEvent(const int64 InLockEventId, const FConcertSyncLockEvent& InLockEvent)
{
	if (Statements->SetLockEvent(InLockEventId, InLockEvent.LockEventType))
	{
		return MapResourceNamesForLock(InLockEventId, InLockEvent.ResourceNames);
	}
	return false;
}

bool FConcertSyncSessionDatabase::GetLockEvent(const int64 InLockEventId, FConcertSyncLockEvent& OutLockEvent) const
{
	if (Statements->GetLockEventForId(InLockEventId, OutLockEvent.LockEventType))
	{
		OutLockEvent.ResourceNames.Reset();
		return Statements->GetObjectNameIdsForLockEventId(InLockEventId, [this, &OutLockEvent](const int64 InObjectNameId)
		{
			return GetObjectPathName(InObjectNameId, OutLockEvent.ResourceNames.AddDefaulted_GetRef())
				? ESQLitePreparedStatementExecuteRowResult::Continue
				: ESQLitePreparedStatementExecuteRowResult::Error;
		});
	}
	return false;
}

bool FConcertSyncSessionDatabase::AddTransactionEvent(const FConcertSyncTransactionEvent& InTransactionEvent, int64& OutTransactionEventId)
{
	// Get the next transaction ID
	if (!GetTransactionMaxEventId(OutTransactionEventId) || OutTransactionEventId == MAX_int64)
	{
		return false;
	}
	++OutTransactionEventId;

	return SetTransactionEvent(OutTransactionEventId, InTransactionEvent);
}

bool FConcertSyncSessionDatabase::UpdateTransactionEvent(const int64 InTransactionEventId, const FConcertSyncTransactionEvent& InTransactionEvent)
{
	int64 MaxTransactionEventId;
	if (GetTransactionMaxEventId(MaxTransactionEventId) && InTransactionEventId <= MaxTransactionEventId) // Ensure the transaction ID is in bound.
	{
		FConcertSyncSessionDatabaseScopedTransaction ScopedTransaction(*Statements);
		return ScopedTransaction.CommitOrRollback(
			SetTransactionEvent(InTransactionEventId, InTransactionEvent)
		);
	}

	return false;
}

bool FConcertSyncSessionDatabase::SetTransactionEvent(const int64 InTransactionEventId, const FConcertSyncTransactionEvent& InTransactionEvent, const bool bMetaDataOnly)
{
	// Write the data blob file
	const FString TransactionDataFilename = TransactionDataUtil::GetDataFilename(InTransactionEventId);
	const FString TransactionDataPathname = TransactionDataUtil::GetDataPath(SessionPath) / TransactionDataFilename;

	FStructOnScope Transaction(FConcertTransactionFinalizedEvent::StaticStruct(), (uint8*)&InTransactionEvent.Transaction);
	if (!bMetaDataOnly)
	{
		if (!SaveTransaction(TransactionDataPathname, Transaction))
		{
			return false;
		}
	}

	// Add the database entry
	if (Statements->SetTransactionEvent(InTransactionEventId, TransactionDataFilename))
	{
		return MapPackageNamesForTransaction(InTransactionEventId, InTransactionEvent.Transaction)
			&& MapObjectNamesForTransaction(InTransactionEventId, InTransactionEvent.Transaction);
	}

	return false;
}

bool FConcertSyncSessionDatabase::GetTransactionEvent(const int64 InTransactionEventId, FConcertSyncTransactionEvent& OutTransactionEvent, const bool InMetaDataOnly) const
{
	FString DataFilename;
	if (Statements->GetTransactionEventForId(InTransactionEventId, DataFilename))
	{
		if (InMetaDataOnly)
		{
			OutTransactionEvent.Transaction = FConcertTransactionFinalizedEvent();
			return true;
		}

		const FString TransactionDataPathname = TransactionDataUtil::GetDataPath(SessionPath) / DataFilename;

		FStructOnScope Transaction(FConcertTransactionFinalizedEvent::StaticStruct(), (uint8*)&OutTransactionEvent.Transaction);
		if (LoadTransaction(TransactionDataPathname, Transaction))
		{
			return true;
		}
	}

	return false;
}

bool FConcertSyncSessionDatabase::GetTransactionMaxEventId(int64& OutTransactionEventId) const
{
	return Statements->GetTransactionMaxEventId(OutTransactionEventId);
}

bool FConcertSyncSessionDatabase::IsLiveTransactionEvent(const int64 InTransactionEventId, bool& OutIsLive) const
{
	OutIsLive = false;
	return Statements->GetPackageNameIdsForTransactionEventId(InTransactionEventId, [this, InTransactionEventId, &OutIsLive](const int64 InPackageNameId)
	{
		int64 HeadTransactionEventIdAtLastSave = 0;
		if (!Statements->GetUnmutedPackageTransactionEventIdAtLastSave(InPackageNameId, HeadTransactionEventIdAtLastSave))
		{
			return ESQLitePreparedStatementExecuteRowResult::Error;
		}
		if (InTransactionEventId > HeadTransactionEventIdAtLastSave)
		{
			OutIsLive = true;
			return ESQLitePreparedStatementExecuteRowResult::Stop;
		}
		return ESQLitePreparedStatementExecuteRowResult::Continue;
	});
}

bool FConcertSyncSessionDatabase::GetLiveTransactionEventIds(TArray<int64>& OutTransactionEventIds) const
{
	OutTransactionEventIds.Reset();

	bool bResult = false;
	{
		TSet<int64> TransactionEventIdsSet;
		bResult = Statements->GetPackageNameIdsWithTransactions([this, &TransactionEventIdsSet](const int64 InPackageNameId)
		{
			const bool bInnerResult = EnumerateLiveTransactionEventIdsForPackage(InPackageNameId, [&TransactionEventIdsSet](const int64 InTransactionEventId)
			{
				TransactionEventIdsSet.Add(InTransactionEventId);
				return true;
			});
			return bInnerResult
				? ESQLitePreparedStatementExecuteRowResult::Continue
				: ESQLitePreparedStatementExecuteRowResult::Error;
		});

		if (bResult)
		{
			OutTransactionEventIds = TransactionEventIdsSet.Array();
			OutTransactionEventIds.Sort();
		}
	}
	return bResult;
}

bool FConcertSyncSessionDatabase::GetLiveTransactionEventIdsForPackage(const FName InPackageName, TArray<int64>& OutTransactionEventIds) const
{
	OutTransactionEventIds.Reset();
	return EnumerateLiveTransactionEventIdsForPackage(InPackageName, [&OutTransactionEventIds](const int64 InTransactionEventId)
	{
		OutTransactionEventIds.Add(InTransactionEventId);
		return true;
	});
}

bool FConcertSyncSessionDatabase::PackageHasLiveTransactions(const FName InPackageName, bool& OutHasLiveTransaction) const
{
	OutHasLiveTransaction = false;
	return EnumerateLiveTransactionEventIdsForPackage(InPackageName, [&OutHasLiveTransaction](const int64)
	{
		OutHasLiveTransaction = true;
		return false;
	});
}

bool FConcertSyncSessionDatabase::EnumerateLiveTransactionEventIdsForPackage(const FName InPackageName, TFunctionRef<bool(int64)> InCallback) const
{
	int64 PackageNameId = 0;
	if (!GetPackageNameId(InPackageName, PackageNameId))
	{
		// If the package name isn't mapped in the database, then there's no transactions for this package
		return true;
	}
	return EnumerateLiveTransactionEventIdsForPackage(PackageNameId, InCallback);
}

bool FConcertSyncSessionDatabase::EnumeratePackageNamesWithLiveTransactions(TFunctionRef<bool(FName)> InCallback) const
{
	return Statements->GetPackageNameIdsMaxTransactionId([this, &InCallback](const int64 InPackageNameId, const int64 InMaxTransactionEventId)
	{
		// Get the transaction id at last save, if the max transaction id for a package name id is greater than its transaction id at last save, it has live transactions
		int64 HeadTransactionEventIdAtLastSave = 0;
		Statements->GetUnmutedPackageTransactionEventIdAtLastSave(InPackageNameId, HeadTransactionEventIdAtLastSave);
		
		if (InMaxTransactionEventId > HeadTransactionEventIdAtLastSave)
		{
			FName PackageName;
			if (GetPackageName(InPackageNameId, PackageName))
			{
				return InCallback(PackageName)
					? ESQLitePreparedStatementExecuteRowResult::Continue
					: ESQLitePreparedStatementExecuteRowResult::Stop;
			}
			return ESQLitePreparedStatementExecuteRowResult::Error;
		}
		return ESQLitePreparedStatementExecuteRowResult::Continue;
	});
}

bool FConcertSyncSessionDatabase::EnumerateLiveTransactionEventIdsForPackage(const int64 InPackageNameId, TFunctionRef<bool(int64)> InCallback) const
{
	int64 HeadTransactionEventIdAtLastSave = 0;
	if (!Statements->GetUnmutedPackageTransactionEventIdAtLastSave(InPackageNameId, HeadTransactionEventIdAtLastSave) || HeadTransactionEventIdAtLastSave == MAX_int64)
	{
		return false;
	}

	return Statements->GetTransactionEventIdsInRangeForPackageNameId(InPackageNameId, HeadTransactionEventIdAtLastSave + 1, [&InCallback](const int64 InTransactionEventId)
	{
		return InCallback(InTransactionEventId)
			? ESQLitePreparedStatementExecuteRowResult::Continue
			: ESQLitePreparedStatementExecuteRowResult::Stop;
	});
}

bool FConcertSyncSessionDatabase::AddDummyPackageEvent(const FName InPackageName, int64& OutPackageEventId)
{
	auto AddDummyPackageEventImpl = [this, InPackageName, &OutPackageEventId]()
	{
		// Find the head package event info
		{
			int64 PackageNameId = 0;
			if (GetPackageNameId(InPackageName, PackageNameId) && Statements->GetPackageHeadEventId(PackageNameId, OutPackageEventId) && OutPackageEventId > 0)
			{
				// If the head package event is a dummy event with no activity associated with it, we'll re-use the head package event, otherwise we'll add a new one
				FString FoundDataFilename;
				FConcertPackageInfo PackageInfo;
				int64 PackageRevision;
				if (Statements->GetPackageEventForId(OutPackageEventId, PackageRevision, PackageInfo, FoundDataFilename))
				{
					if (PackageInfo.PackageUpdateType == EConcertPackageUpdateType::Dummy)
					{
						// Does this package have associated activity? If so, we need to keep it as-is
						FConcertSyncActivity FoundActivity;
						if (!GetActivityForEvent(OutPackageEventId, EConcertSyncActivityEventType::Package, FoundActivity))
						{
							// Update this package event
							return Statements->GetTransactionMaxEventId(PackageInfo.TransactionEventIdAtSave)
								&& Statements->SetPackageEvent(OutPackageEventId, PackageNameId, PackageRevision, PackageInfo.TransactionEventIdAtSave, PackageInfo, FoundDataFilename);
						}
					}
				}
			}
		}

		// Add a new package event
		FConcertPackageInfo DummyPackageInfo;
		FConcertPackageDataStream DummyPackageDataStream;
		DummyPackageInfo.PackageName = InPackageName;
		DummyPackageInfo.PackageUpdateType = EConcertPackageUpdateType::Dummy;
		return Statements->GetTransactionMaxEventId(DummyPackageInfo.TransactionEventIdAtSave)
			&& AddPackageEvent(DummyPackageInfo, DummyPackageDataStream, OutPackageEventId);
	};

	FConcertSyncSessionDatabaseScopedTransaction ScopedTransaction(*Statements);
	return ScopedTransaction.CommitOrRollback(AddDummyPackageEventImpl());
}

bool FConcertSyncSessionDatabase::AddPackageEvent(const FConcertPackageInfo& InPackageInfo, FConcertPackageDataStream& InPackageDataStream, int64& OutPackageEventId)
{
	// Get the next package ID
	if (!GetPackageMaxEventId(OutPackageEventId) || OutPackageEventId == MAX_int64)
	{
		return false;
	}
	++OutPackageEventId;

	// Get the next package revision
	int64 PackageRevision = 0;
	if (!GetPackageHeadRevision(InPackageInfo.PackageName, PackageRevision) || PackageRevision == MAX_int64)
	{
		return false;
	}
	++PackageRevision;

	return SetPackageEvent(OutPackageEventId, PackageRevision, InPackageInfo, &InPackageDataStream);
}

bool FConcertSyncSessionDatabase::UpdatePackageEvent(const int64 InPackageEventId, FConcertSyncPackageEventData& PackageEventSrc)
{
	int64 MaxPackageEventId;
	if (GetPackageMaxEventId(MaxPackageEventId) && InPackageEventId <= MaxPackageEventId) // Ensure the package ID is in bound.
	{
		FConcertSyncSessionDatabaseScopedTransaction ScopedTransaction(*Statements);
		return ScopedTransaction.CommitOrRollback(
			SetPackageEvent(InPackageEventId, PackageEventSrc.MetaData.PackageRevision, PackageEventSrc.MetaData.PackageInfo, &PackageEventSrc.PackageDataStream)
		);
	}

	return false;
}

bool FConcertSyncSessionDatabase::SetPackageEvent(const int64 InPackageEventId, int64 InPackageRevision, const FConcertPackageInfo& InPackageInfo, FConcertPackageDataStream* InPackageDataStream)
{
	if (!ensureAlwaysMsgf(InPackageRevision > 0, TEXT("Invalid package revision! Must be greater than zero.")))
	{
		return false;
	}
	if (!ensureAlwaysMsgf(!InPackageInfo.PackageName.IsNone(), TEXT("Invalid package name! Must be set.")))
	{
		return false;
	}

	// Ensure an entry for this package name
	int64 PackageNameId = 0;
	if (!EnsurePackageNameId(InPackageInfo.PackageName, PackageNameId))
	{
		return false;
	}

	// Write the data blob file
	const FString PackageDataFilename = PackageDataUtil::GetDataFilename(InPackageInfo.PackageName, InPackageRevision);

	if (InPackageDataStream) // If !MetaDataOnly
	{
		const FString DstPackagBlobPathname = PackageDataUtil::GetDataPath(SessionPath) / PackageDataFilename;
		if (!SavePackage(DstPackagBlobPathname, InPackageInfo, *InPackageDataStream))
		{
			return false;
		}
	}

	// Add the database entry
	return Statements->SetPackageEvent(InPackageEventId, PackageNameId, InPackageRevision, InPackageInfo.TransactionEventIdAtSave, InPackageInfo, PackageDataFilename);
}

bool FConcertSyncSessionDatabase::GetPackageEventMetaData(const int64 InPackageEventId, int64& OuptPackageRevision, FConcertPackageInfo& OutPackageInfo) const
{
	FString UnusedDataFilename;
	return Statements->GetPackageEventForId(InPackageEventId, OuptPackageRevision, OutPackageInfo, UnusedDataFilename);
}

bool FConcertSyncSessionDatabase::GetPackageHeadEventFromName(const FName InPackageName, int64& OutPackageEventId)
{
	int64 PackageNameId = 0;
	if (!GetPackageNameId(InPackageName, PackageNameId))
	{
		return false;
	}

	return Statements->GetPackageHeadEventId(PackageNameId, OutPackageEventId);
}

bool FConcertSyncSessionDatabase::GetPackageEvent(const int64 InPackageEventId, const TFunctionRef<void(FConcertSyncPackageEventData&)>& PackageEventFn) const
{
	FString DataFilename;
	FConcertSyncPackageEventData PackageEventSrc;
	if (Statements->GetPackageEventForId(InPackageEventId, PackageEventSrc.MetaData.PackageRevision, PackageEventSrc.MetaData.PackageInfo, DataFilename))
	{
		const FString PackageDataPathname = PackageDataUtil::GetDataPath(SessionPath) / DataFilename;
		return LoadPackage(PackageDataPathname, [&PackageEventSrc, &PackageEventFn](FConcertPackageDataStream& InPackageDataStream)
		{
			PackageEventSrc.PackageDataStream = InPackageDataStream;
			PackageEventFn(PackageEventSrc);
		});
	}

	return false;
}

bool FConcertSyncSessionDatabase::EnumeratePackageNamesWithHeadRevision(TFunctionRef<bool(FName)> InCallback, bool IgnorePersisted) const
{
	// if we ignore packages with persist event we need to compare head revision against entry in the persist table.
	if (IgnorePersisted)
	{
		return Statements->GetMaxPackageEventIdAndTransactionEventIdAtSavePerPackageNameId([this, &InCallback](int64 InPackageNameId, int64 InMaxPackageEventId, int64 TransactionEventIdAtSave)
		{
			// We enumerate the packages if there isn't an entry in persist events with this MaxPackageEventId or 
			// if the TransactionEventIdAtPersist and TransactionEventIdAtSave doesn't match (in case a dummy event got squashed)
			int64 PersistEventId = 0, TransactionEventIdAtPersist = 0;
			if (!Statements->GetPersistEventId(InMaxPackageEventId, PersistEventId, TransactionEventIdAtPersist)
				|| TransactionEventIdAtPersist != TransactionEventIdAtSave)
			{
				FName PackageName;
				if (GetPackageName(InPackageNameId, PackageName))
				{
					return InCallback(PackageName)
						? ESQLitePreparedStatementExecuteRowResult::Continue
						: ESQLitePreparedStatementExecuteRowResult::Stop;
				}
				return ESQLitePreparedStatementExecuteRowResult::Error;
			}
			return ESQLitePreparedStatementExecuteRowResult::Continue;
		});
	}
	
	// otherwise we can just gather distinct packages in the package events table
	return Statements->GetUniquePackageNameIdsForPackageEvents([this, &InCallback](int64 InPackageNameId)
	{
		FName PackageName;
		if (GetPackageName(InPackageNameId, PackageName))
		{
			return InCallback(PackageName)
				? ESQLitePreparedStatementExecuteRowResult::Continue
				: ESQLitePreparedStatementExecuteRowResult::Stop;
		}
		return ESQLitePreparedStatementExecuteRowResult::Error;
	});
}

bool FConcertSyncSessionDatabase::EnumerateHeadRevisionPackageData(TFunctionRef<bool(const FConcertPackageInfo&, FConcertPackageDataStream&)> InCallback) const
{
	return Statements->GetUniquePackageNameIdsForPackageEvents([this, &InCallback](int64 InPackageNameId)
	{
		int64 PackageHeadRevision = 0;
		if (Statements->GetUnmutedPackageHeadRevision(InPackageNameId, PackageHeadRevision))
		{
			FString DataFilename;
			FConcertPackageInfo PackageInfo;
			if (Statements->GetPackageDataForRevision(InPackageNameId, PackageHeadRevision, PackageInfo, DataFilename))
			{
				bool bContinue = true;
				const FString PackageBlobPathname = PackageDataUtil::GetDataPath(SessionPath) / DataFilename;
				if (LoadPackage(PackageBlobPathname, [&bContinue, &InCallback, &PackageInfo](FConcertPackageDataStream& InPackageDataStream){ bContinue = InCallback(PackageInfo, InPackageDataStream); }))
				{
					return bContinue ? ESQLitePreparedStatementExecuteRowResult::Continue : ESQLitePreparedStatementExecuteRowResult::Stop;
				}
			}
		}
		return ESQLitePreparedStatementExecuteRowResult::Error;
	});
}

bool FConcertSyncSessionDatabase::GetPackageMaxEventId(int64& OutPackageEventId) const
{
	return Statements->GetPackageMaxEventId(OutPackageEventId);
}

bool FConcertSyncSessionDatabase::AddPersistEventForHeadRevision(FName InPackageName, int64& OutPersistEventId)
{
	int64 PackageNameId = 0, HeadPackageEventId = 0, TransactionEventIdAtSave = 0;
	if (GetPackageNameId(InPackageName, PackageNameId) 
		&& Statements->GetPackageHeadEventIdAndTransactionIdAtSave(PackageNameId, HeadPackageEventId, TransactionEventIdAtSave)
		&& HeadPackageEventId > 0)
	{
		Statements->AddPersistEvent(HeadPackageEventId, TransactionEventIdAtSave, OutPersistEventId);
	}
	return false;
}

bool FConcertSyncSessionDatabase::GetPackageInfoForRevision(const FName InPackageName, FConcertPackageInfo& OutPackageInfo, const int64* InPackageRevision) const
{
	const TOptional<int64> PackageRevision = GetSpecifiedOrHeadPackageRevision(InPackageName, InPackageRevision);
	if (!PackageRevision)
	{
		return false;
	}

	int64 PackageNameId = 0;
	if (!GetPackageNameId(InPackageName, PackageNameId))
	{
		return false;
	}

	FString DataFilename;
	return Statements->GetPackageDataForRevision(PackageNameId, *PackageRevision, OutPackageInfo, DataFilename);
}

bool FConcertSyncSessionDatabase::GetPackageDataForRevision(const FName InPackageName, const TFunctionRef<void(const FConcertPackageInfo&, FConcertPackageDataStream&)>& InPackageDataCallback, const int64* InPackageRevision) const
{
	return HandleRequestPackageRequest(InPackageName, InPackageRevision, [this, InPackageDataCallback](FConcertPackageInfo PackageInfo, FString DataFilename)
	{
		const FString PackageDataPathname = PackageDataUtil::GetDataPath(SessionPath) / DataFilename;
		return LoadPackage(PackageDataPathname, [&PackageInfo, InPackageDataCallback](FConcertPackageDataStream& InPackageDataStream)
		{
			InPackageDataCallback(PackageInfo, InPackageDataStream);
		});
	});
}

TOptional<int64> FConcertSyncSessionDatabase::GetPackageSizeForRevision(const FName InPackageName, const int64* InPackageRevision) const
{
	TOptional<int64> Result;
	HandleRequestPackageRequest(InPackageName, InPackageRevision, [this, &Result](FConcertPackageInfo PackageInfo, FString DataFilename)
	{
		const FString PackageDataPathname = PackageDataUtil::GetDataPath(SessionPath) / DataFilename;
		const int64 FileSize = IFileManager::Get().FileSize(*PackageDataPathname);
		if (FileSize >= 0)
		{
			Result = FileSize;
		}
		return true;
	});
	return Result;
}

bool FConcertSyncSessionDatabase::GetPackageHeadRevision(const FName InPackageName, int64& OutRevision) const
{
	int64 PackageNameId = 0;
	if (!GetPackageNameId(InPackageName, PackageNameId))
	{
		// If the package name isn't mapped in the database, then there's no history for this package which means it's at revision zero
		OutRevision = 0;
		return true;
	}

	return Statements->GetUnmutedPackageHeadRevision(PackageNameId, OutRevision);
}

bool FConcertSyncSessionDatabase::IsHeadRevisionPackageEvent(const int64 InPackageEventId, bool& OutIsHeadRevision) const
{
	int64 PackageNameId = 0;
	int64 PackageRevision = 0;
	int64 PackageHeadRevision = 0;
	if (Statements->GetPackageNameIdAndRevisonForId(InPackageEventId, PackageNameId, PackageRevision) && Statements->GetUnmutedPackageHeadRevision(PackageNameId, PackageHeadRevision))
	{
		OutIsHeadRevision = PackageRevision == PackageHeadRevision;
		return true;
	}
	return false;
}

bool FConcertSyncSessionDatabase::GetObjectPathName(const int64 InObjectNameId, FName& OutObjectPathName) const
{
	return Statements->GetObjectPathName(InObjectNameId, OutObjectPathName);
}

bool FConcertSyncSessionDatabase::GetObjectNameId(const FName InObjectPathName, int64& OutObjectNameId) const
{
	return Statements->GetObjectNameId(InObjectPathName, OutObjectNameId);
}

bool FConcertSyncSessionDatabase::EnsureObjectNameId(const FName InObjectPathName, int64& OutObjectNameId)
{
	return GetObjectNameId(InObjectPathName, OutObjectNameId)
		|| Statements->AddObjectPathName(InObjectPathName, OutObjectNameId);
}

bool FConcertSyncSessionDatabase::GetPackageName(const int64 InPackageNameId, FName& OutPackageName) const
{
	return Statements->GetPackageName(InPackageNameId, OutPackageName);
}

bool FConcertSyncSessionDatabase::GetPackageNameId(const FName InPackageName, int64& OutPackageNameId) const
{
	return Statements->GetPackageNameId(InPackageName, OutPackageNameId);
}

bool FConcertSyncSessionDatabase::EnsurePackageNameId(const FName InPackageName, int64& OutPackageNameId)
{
	return GetPackageNameId(InPackageName, OutPackageNameId)
		|| Statements->AddPackageName(InPackageName, OutPackageNameId);
}

bool FConcertSyncSessionDatabase::MapResourceNamesForLock(const int64 InLockEventId, const TArray<FName>& InResourceNames)
{
	bool bResult = Statements->UnmapObjectNameIdsForLockEventId(InLockEventId);
	for (const FName& ResourceName : InResourceNames)
	{
		int64 ObjectNameId = 0;
		bResult &= EnsureObjectNameId(ResourceName, ObjectNameId) && Statements->MapObjectNameIdToLockEventId(ObjectNameId, InLockEventId);
	}
	return bResult;
}

bool FConcertSyncSessionDatabase::MapPackageNamesForTransaction(const int64 InTransactionEventId, const FConcertTransactionFinalizedEvent& InTransactionEvent)
{
	bool bResult = Statements->UnmapPackageNameIdsForTransactionEventId(InTransactionEventId);
	for (const FName& PackageName : InTransactionEvent.ModifiedPackages)
	{
		int64 PackageNameId = 0;
		bResult &= EnsurePackageNameId(PackageName, PackageNameId) && Statements->MapPackageNameIdToTransactionEventId(PackageNameId, InTransactionEventId);
	}
	return bResult;
}

bool FConcertSyncSessionDatabase::MapObjectNamesForTransaction(const int64 InTransactionEventId, const FConcertTransactionFinalizedEvent& InTransactionEvent)
{
	bool bResult = Statements->UnmapObjectNameIdsForTransactionEventId(InTransactionEventId);
	for (const FConcertExportedObject& Object : InTransactionEvent.ExportedObjects)
	{
		// TODO: This isn't always the correct way to build the object path (re: SUBOBJECT_DELIMITER)
		const FName ObjectPathName = *FString::Printf(TEXT("%s.%s"), *Object.ObjectId.ObjectOuterPathName.ToString(), *Object.ObjectId.ObjectName.ToString());

		int64 ObjectNameId = 0;
		bResult &= EnsureObjectNameId(ObjectPathName, ObjectNameId) && Statements->MapObjectNameIdToTransactionEventId(ObjectNameId, InTransactionEventId);
	}
	return bResult;
}

bool FConcertSyncSessionDatabase::SaveTransaction(const FString& InTransactionFilename, const FStructOnScope& InTransaction) const
{
	TArray<uint8> SerializedTransactionData;
	return TransactionDataUtil::WriteTransaction(InTransaction, SerializedTransactionData) && TransactionFileCache->SaveAndCacheFile(InTransactionFilename, MoveTemp(SerializedTransactionData));
}

bool FConcertSyncSessionDatabase::LoadTransaction(const FString& InTransactionFilename, FStructOnScope& OutTransaction) const
{
	TArray<uint8> SerializedTransactionData;
	if (TransactionFileCache->FindOrCacheFile(InTransactionFilename, SerializedTransactionData) && TransactionDataUtil::ReadTransaction(SerializedTransactionData, OutTransaction))
	{
		if (ensureAlwaysMsgf(OutTransaction.GetStruct()->IsChildOf(FConcertTransactionEventBase::StaticStruct()), TEXT("LoadTransaction can only be used with types deriving from FConcertTransactionEventBase")))
		{
			return true;
		}
	}
	return false;
}

bool HandleWritePackageResult(const FName& PackageName, const FString& InDstPackageBlobPathname, TUniquePtr<FConcertFileCache>& Cache, PackageDataUtil::WritePackageResult Result)
{
	auto SaveResult = [](const FString& InDstPackageBlobPathname, TUniquePtr<FConcertFileCache>& Cache, PackageDataUtil::WritePackageResult Result)
	{
		if (Result.CacheData.Num()>0)
		{
			if (Result.bShouldCache)
			{
				return Cache->SaveAndCacheFile(InDstPackageBlobPathname, MoveTemp(Result.CacheData));
			}
			TUniquePtr<FArchive> DstAr(IFileManager::Get().CreateFileWriter(*InDstPackageBlobPathname));
			if (DstAr)
			{
				DstAr->Serialize(Result.CacheData.GetData(), Result.CacheData.Num());
				return !DstAr->IsError();
			}
			UE_LOG(LogConcert, Warning, TEXT("Failed to handle package write result of file '%s'."), *InDstPackageBlobPathname);
			return false;
		}
		return true;
	};

	const bool bSaveResult = SaveResult(InDstPackageBlobPathname, Cache, Result);
	if (bSaveResult)
	{
		UE::ConcertSyncCore::SyncDatabase::GetOnPackageSavedDelegate().Broadcast(PackageName);
	}

	return bSaveResult;
}

bool FConcertSyncSessionDatabase::SavePackage(const FString& InDstPackageBlobPathname, const FConcertPackageInfo& InPackageInfo, FConcertPackageDataStream& InPackageDataStream)
{
	SCOPED_CONCERT_TRACE(FConcertSyncSessionDatabase_SavePackage);

	// There are a few different cases that affect how SavePackage works.
	//  1. In memory binary data:  We have received a package of data from that is in memory.  In this case the archive
	//     provided is Null and we can simply copy that data into a temporary buffer and perform an asynchronous write
	//     to disk.
	//  2. No in memory: We have received a handle to a file on disk via InPackageDataStream.DstAr.  We cannot guarantee the lifetime
	//     of this object and thus we cannot perform asynchronous work (Unless the raw data via DataBlob has already
	//     been provided) in which case we ignore the DstAr and do asynchronous path.
	//
	FName PackageName = InPackageInfo.PackageUpdateType == EConcertPackageUpdateType::Renamed ? InPackageInfo.NewPackageName : InPackageInfo.PackageName;
	if (InPackageDataStream.DataBlob && InPackageDataStream.DataBlob->Num() > 0)
	{
		ScheduleAsyncWrite(PackageName, InDstPackageBlobPathname, InPackageDataStream);
		return true;
	}
	else
	{
		if (PackageDataUtil::WillUseMemoryWriter(InPackageDataStream.DataSize))
		{
			FArchive NullArchive;
			PackageDataUtil::WritePackageResult Result = PackageDataUtil::WritePackage(InPackageDataStream, &NullArchive);
			return HandleWritePackageResult(PackageName, *InDstPackageBlobPathname, PackageFileCache, MoveTemp(Result));
		}
		else
		{
			TUniquePtr<FArchive> DstAr(IFileManager::Get().CreateFileWriter(*InDstPackageBlobPathname));
			if (DstAr)
			{
				PackageDataUtil::WritePackage(InPackageDataStream, DstAr.Get());
				return !DstAr->IsError();
			}
		}
	}

	return false;
}

bool FConcertSyncSessionDatabase::LoadPackage(const FString& InPackageBlobFilename, const TFunctionRef<void(FConcertPackageDataStream&)>& PackageDataStreamFn) const
{
	// First check the deferred file IO buffer before looking on disk.
	if(FConcertPackageAsyncDataStreamPtr const* Found = DeferredLargePackageIOPtr->GetMap().Find(InPackageBlobFilename))
	{
		FConcertPackageAsyncDataStreamPtr Owned = *Found;
		FConcertPackageDataStream Stream = Owned->PackageStream;
		FMemoryReader PackageBlobAr(Owned->PackageData);
		Stream.DataAr = &PackageBlobAr;
		PackageDataStreamFn(Stream);
		return true;
	}

	int64 PackageBlobSize = IFileManager::Get().FileSize(*InPackageBlobFilename);
	if (PackageBlobSize < 0) // Possible if the file doesn't exist.
	{
		UE_LOG(LogConcert, Warning, TEXT("Failed to read the size of database file '%s'."), *InPackageBlobFilename);
		return false;
	}

	 // Try the cache if the blob is small enough to be found or stored.
	if (PackageDataUtil::ShouldCachePackageBlob(static_cast<uint64>(PackageBlobSize)))
	{
		TArray<uint8> PackageBlob;
		return PackageFileCache->FindOrCacheFile(InPackageBlobFilename, PackageBlob) && PackageDataUtil::ExtractPackageData(PackageBlob, PackageDataStreamFn);
	}

	return PackageDataUtil::ExtractPackageData(InPackageBlobFilename, PackageDataStreamFn);
}

void FConcertSyncSessionDatabase::FlushAsynchronousTasks()
{
	while (!DeferredLargePackageIOPtr->GetMap().IsEmpty())
	{
		UpdateAsynchronousTasks();
		const float SleepTimeInSeconds = 0.010f;
		FPlatformProcess::Sleep(SleepTimeInSeconds);
	}
}

bool FConcertSyncSessionDatabase::HasWritePackageTasksCompleted() const
{
	return DeferredLargePackageIOPtr->GetMap().IsEmpty();
}

void FConcertSyncSessionDatabase::UpdateAsynchronousTasks()
{
	for (auto It = DeferredLargePackageIOPtr->GetMap().CreateIterator(); It; ++It)
	{
		if (It->Value->AsyncTask.IsCompleted())
		{
			if (It->Value->AsyncTask.GetResult())
<<<<<<< HEAD
			{
				HandleWritePackageResult(It->Value->CachedPackageName, It->Key, PackageFileCache, MoveTemp(It->Value->Result));
			}
			else
			{
=======
			{
				HandleWritePackageResult(It->Value->CachedPackageName, It->Key, PackageFileCache, MoveTemp(It->Value->Result));
			}
			else
			{
>>>>>>> 4af6daef
				UE_LOG(LogConcert, Error, TEXT("Async task failed to write package %s"), *It->Value->CachedPackageName.ToString());
			}
			It.RemoveCurrent();
		}
	}
}

bool FConcertSyncSessionDatabase::HandleRequestPackageRequest(const FName InPackageName, const int64* InPackageRevision, FProcessPackageRequest HandleFunc) const
{
	int64 PackageNameId = 0;
	FConcertPackageInfo PackageInfo;
	FString DataFilename;
	
	const TOptional<int64> PackageRevision = GetSpecifiedOrHeadPackageRevision(InPackageName, InPackageRevision);
	if (PackageRevision
		&& GetPackageNameId(InPackageName, PackageNameId)
		&& Statements->GetPackageDataForRevision(PackageNameId, *PackageRevision, PackageInfo, DataFilename))
	{
		return HandleFunc(PackageInfo, DataFilename);
	}
	
	return false;
}

TOptional<int64> FConcertSyncSessionDatabase::GetSpecifiedOrHeadPackageRevision(FName InPackageName, const int64* InPackageRevision) const
{
	int64 PackageRevision = 0;
	if (InPackageRevision)
	{
		PackageRevision = *InPackageRevision;
	}
	else if (!GetPackageHeadRevision(InPackageName, PackageRevision))
	{
		return {};
	}
	
	if (PackageRevision == 0)
	{
		return {};
	}
	return PackageRevision;
}

void FConcertSyncSessionDatabase::ScheduleAsyncWrite(const FName& InPackageName, const FString& InDstPackageBlobPathname, FConcertPackageDataStream& InPackageDataStream)
{
	check(InPackageDataStream.DataBlob && InPackageDataStream.DataBlob->Num() > 0);

	FConcertPackageAsyncDataStreamPtr SharedStream = MakeShared<FConcertPackageAsyncDataStream,ESPMode::ThreadSafe>(InPackageDataStream, InPackageName);
	if(FConcertPackageAsyncDataStreamPtr* Item = DeferredLargePackageIOPtr->GetMap().Find(InDstPackageBlobPathname))
	{
		if ((*Item)->AsyncTask.GetResult())
		{
			HandleWritePackageResult((*Item)->CachedPackageName, InDstPackageBlobPathname, PackageFileCache, MoveTemp((*Item)->Result));
		}
	}
	DeferredLargePackageIOPtr->GetMap().FindOrAdd(InDstPackageBlobPathname) = SharedStream;
	SharedStream->AsyncTask = UE::Tasks::Launch(TEXT("ConcertWritePackageAsync"), [InDstPackageBlobPathname,SharedStream]()
	{
		TUniquePtr<FArchive> DstAr(IFileManager::Get().CreateFileWriter(*InDstPackageBlobPathname));
		ensureMsgf(DstAr, TEXT("ConcertSyncSessionDatabase: Unable to open a file for writing. Ensure you have enough disk space and long paths are enabled."));

		FConcertPackageDataStream& InPackageDataStream = SharedStream->PackageStream;
		FMemoryReader PackageBlobAr(SharedStream->PackageData);
		InPackageDataStream.DataAr = &PackageBlobAr;
		SharedStream->Result = PackageDataUtil::WritePackage(InPackageDataStream, DstAr.Get());
		return DstAr && !DstAr->IsError();
	});
}

bool ConcertSyncSessionDatabaseFilterUtil::TransactionEventPassesFilter(const int64 InTransactionEventId, const FConcertSessionFilter& InSessionFilter, const FConcertSyncSessionDatabase& InDatabase)
{
	check(InDatabase.IsValid());

	if (!InSessionFilter.bOnlyLiveData)
	{
		return true;
	}

	bool bIsLive = false;
	InDatabase.IsLiveTransactionEvent(InTransactionEventId, bIsLive);
	return bIsLive;
}

bool ConcertSyncSessionDatabaseFilterUtil::PackageEventPassesFilter(const int64 InPackageEventId, const FConcertSessionFilter& InSessionFilter, const FConcertSyncSessionDatabase& InDatabase)
{
	check(InDatabase.IsValid());

	if (!InSessionFilter.bOnlyLiveData)
	{
		return true;
	}

	bool bIsHeadRevision = false;
	InDatabase.IsHeadRevisionPackageEvent(InPackageEventId, bIsHeadRevision);
	return bIsHeadRevision;
}<|MERGE_RESOLUTION|>--- conflicted
+++ resolved
@@ -2876,19 +2876,11 @@
 		if (It->Value->AsyncTask.IsCompleted())
 		{
 			if (It->Value->AsyncTask.GetResult())
-<<<<<<< HEAD
 			{
 				HandleWritePackageResult(It->Value->CachedPackageName, It->Key, PackageFileCache, MoveTemp(It->Value->Result));
 			}
 			else
 			{
-=======
-			{
-				HandleWritePackageResult(It->Value->CachedPackageName, It->Key, PackageFileCache, MoveTemp(It->Value->Result));
-			}
-			else
-			{
->>>>>>> 4af6daef
 				UE_LOG(LogConcert, Error, TEXT("Async task failed to write package %s"), *It->Value->CachedPackageName.ToString());
 			}
 			It.RemoveCurrent();
