--- conflicted
+++ resolved
@@ -116,8 +116,6 @@
 	 */
 	virtual void ApplyRemoteTransaction(const FConcertTransactionEventBase& InEvent, const FConcertSessionVersionInfo* InVersionInfo, const TArray<FName>& InPackagesToProcess, const FConcertLocalIdentifierTable* InLocalIdentifierTablePtr, const bool bIsSnapshot) = 0;
 
-<<<<<<< HEAD
-=======
 	/**
 	 * Apply a remote transaction event to this local instance.
 	 * @param InEvent					The event to apply.
@@ -129,7 +127,6 @@
 	 */
 	virtual void ApplyRemoteTransaction(const FConcertTransactionEventBase& InEvent, const FConcertSessionVersionInfo* InVersionInfo, const TArray<FName>& InPackagesToProcess, const FConcertLocalIdentifierTable* InLocalIdentifierTablePtr, const bool bIsSnapshot, const class FConcertSyncWorldRemapper& ConcertSyncWorldRemapper) = 0;
 
->>>>>>> 6bbb88c8
 	/** Callback to register delegate for handling transaction events */
 	virtual void RegisterTransactionFilter(FName FilterName, FTransactionFilterDelegate FilterHandle) = 0;
 
