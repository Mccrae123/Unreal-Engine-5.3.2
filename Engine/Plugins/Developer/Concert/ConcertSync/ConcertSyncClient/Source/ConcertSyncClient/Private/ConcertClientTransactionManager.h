// Copyright Epic Games, Inc. All Rights Reserved.

#pragma once

#include "ConcertTransactionEvents.h"
#include "CoreMinimal.h"
#include "Misc/ITransaction.h"
#include "UObject/Class.h"
#include "ConcertMessages.h"
#include "IConcertSession.h"
#include "IConcertSessionHandler.h"
#include "IConcertClientTransactionBridge.h"
#include "UObject/StructOnScope.h"
#include "ConcertSyncClientUtil.h"

class FConcertSyncClientLiveSession;

struct FConcertConflictDescriptionAggregate : public FConcertConflictDescriptionBase
{
	virtual ~FConcertConflictDescriptionAggregate() override = default;
	virtual FText GetConflictDetails() const override;
	virtual FText GetConflictTitle() const override;

	void AddObjectRemoved(const FConcertObjectId& ObjectIdRemoved);
	void AddObjectRenamed(const FConcertObjectId& OldObjectId, const FConcertObjectId& NewObjectId);

	bool HasAnyResults() const
	{
		return !ObjectsRemoved.IsEmpty() || !ObjectsRenamed.IsEmpty();
	}

private:
	TArray<FConcertObjectId> ObjectsRemoved;
	TArray<TPair<FConcertObjectId, FConcertObjectId>> ObjectsRenamed;
};

class FConcertClientTransactionManager
{
public:
	FConcertClientTransactionManager(TSharedRef<FConcertSyncClientLiveSession> InLiveSession, IConcertClientTransactionBridge* InTransactionBridge);
	~FConcertClientTransactionManager();

	/**
	 * @return true if there are any packages with live transactions right now.
	 */
	bool HasSessionChanges() const;

	/**
	 * Indicate if a particular package is supported for live transactions
	 * based on transaction filters.
	 *
	 * @param InPackage The package to check for support.
	 * @return true if the package support live transactions.
	 */
	bool HasLiveTransactionSupport(class UPackage* InPackage) const;

	/**
	 * Called to replay any live transactions for all packages.
	 */
	void ReplayAllTransactions();

	/**
	 * Called to replay live transactions for the given package.
	 */
	void ReplayTransactions(const FName InPackageName);

	/**
	 * Called to handle a remote transaction being received.
	 */
	void HandleRemoteTransaction(const FGuid& InSourceEndpointId, const int64 InTransactionEventId, const bool bApply);

	/**
	 * Called to process any pending transaction events (sending or receiving).
	 */
	void ProcessPending();

private:
	/**
	 * Context object for transactions that are to be processed.
	 */
	struct FPendingTransactionToProcessContext
	{
		/** Is this transaction required? */
		bool bIsRequired = false;

		/** Optional list of packages to process transactions for, or empty to process transactions for all packages */
		TArray<FName> PackagesToProcess;
	};

	/** Lookup set key functions. */
	struct FConcertObjectIdFuncs : public TDefaultMapKeyFuncs<FConcertObjectId, TSet<FGuid>, false>
	{
		FORCEINLINE static bool Matches(KeyInitType A, KeyInitType B)
		{
			return ConcertSyncClientUtil::ObjectIdsMatch(A, B);
		}

		FORCEINLINE static uint32 GetKeyHash(KeyInitType InObjectId)
		{
			return HashCombine(GetTypeHash(InObjectId.ObjectName), GetTypeHash(InObjectId.ObjectOuterPathName));
		}
	};

	/**
	 * A received pending transaction event that was queued for processing later.
	 */
	struct FPendingTransactionToProcess
	{
		FPendingTransactionToProcess(const FPendingTransactionToProcessContext& InContext, const UScriptStruct* InEventStruct, const void* InEventData)
			: Context(InContext)
			, EventData(InEventStruct)
		{
			InEventStruct->CopyScriptStruct(EventData.GetStructMemory(), InEventData);
		}

		FPendingTransactionToProcess(const FPendingTransactionToProcessContext& InContext, FStructOnScope&& InEvent)
			: Context(InContext)
			, EventData(MoveTemp(InEvent))
		{
			check(EventData.OwnsStructMemory());
		}

		FPendingTransactionToProcessContext Context;
		FStructOnScope EventData;
	};

	/**
	 * A pending transaction that may be sent in the future (when finalized).
	 */
	struct FPendingTransactionToSend
	{
		explicit FPendingTransactionToSend(const FConcertClientLocalTransactionCommonData& InCommonData)
			: CommonData(InCommonData)
		{
		}

		FConcertClientLocalTransactionCommonData CommonData;
		FConcertClientLocalTransactionSnapshotData SnapshotData;
		FConcertClientLocalTransactionFinalizedData FinalizedData;

		// Sequencing id for this pending transaction.
		FConcertSequencedCustomEvent SequencedEvent;

		bool bIsFinalized = false;
		double LastSnapshotTimeSeconds = 0.0;
	};

	/**
	 * Handle a transaction event by queueing it for processing at the end of the current frame.
	 */
	template <typename EventType>
	void HandleTransactionEvent(const FConcertSessionContext& InEventContext, const EventType& InEvent);

	/**
	 * Handle a rejected transaction event, those are sent by the server when a transaction is refused.
	 */
	void HandleTransactionRejectedEvent(const FConcertSessionContext& InEventContext, const FConcertTransactionRejectedEvent& InEvent);

	/**
	 * Can we currently process transaction events?
	 * True if we are neither suspended nor unable to perform a blocking action, false otherwise.
	 */
	bool CanProcessTransactionEvent() const;

	/**
	 * Can we send transaction events to remote clients.
	 */
	bool CanSendTransactionEvents() const;

	/**
	 * Process a transaction event.
	 */
	void ProcessTransactionEvent(const FPendingTransactionToProcessContext& InContext, const FStructOnScope& InEvent);

	/**
	 * Process a transaction finalized event.
	 */
	void ProcessTransactionFinalizedEvent(const FPendingTransactionToProcessContext& InContext, const FConcertTransactionFinalizedEvent& InEvent);

	/**
	 * Process a transaction snapshot event.
	 */
	void ProcessTransactionSnapshotEvent(const FPendingTransactionToProcessContext& InContext, const FConcertTransactionSnapshotEvent& InEvent);

	/**
	 * Handle a local transaction, ensuring that there is a pending entry to be sent.
	 */
	FPendingTransactionToSend& HandleLocalTransactionCommon(const FConcertClientLocalTransactionCommonData& InCommonData, const TArray<FConcertExportedObject>& ObjectUpdates);

	/**
	 * Handle a local transaction being snapshot, queueing it for send later.
	 */
	void HandleLocalTransactionSnapshot(const FConcertClientLocalTransactionCommonData& InCommonData, const FConcertClientLocalTransactionSnapshotData& InSnapshotData);
	
	/**
	 * Handle a local transaction being finalized, queueing it for send later.
	 */
	void HandleLocalTransactionFinalized(const FConcertClientLocalTransactionCommonData& InCommonData, const FConcertClientLocalTransactionFinalizedData& InFinalizedData);

	/**
	 * Send a transaction finalized event.
	 */
	void SendTransactionFinalizedEvent(const FGuid& InTransactionId, const FGuid& InOperationId, UObject* InPrimaryObject, const TArray<FName>& InModifiedPackages, const TArray<FConcertExportedObject>& InObjectUpdates, const FConcertLocalIdentifierTable& InLocalIdentifierTable, const FConcertSequencedCustomEvent& SequenceId, const FText& InTitle);

	/**
	 * Send a transaction snapshot event.
	 */
	void SendTransactionSnapshotEvent(const FGuid& InTransactionId, const FGuid& InOperationId, UObject* InPrimaryObject, const TArray<FName>& InModifiedPackages, const TArray<FConcertExportedObject>& InObjectUpdates);

	/**
	 * Send any pending transaction events that qualify.
	 */
	void SendPendingTransactionEvents();

	/**
	 * Check the inbound transaction event for conflicts in the pending send. If we are receive only
	 * and a conflict is detected then we have to remove pending send object.
	 */
	void CheckEventForSendConflicts(const FConcertTransactionFinalizedEvent& InEvent);

	/**
	 * Fixup any objects from the old ObjectId a given new ObjectId.  The routine will check that the
	 * given object ids are valid.
	 *
	 * @param OldObjectId to search.
	 * @param NewObjectId to replace.
	 * @param Aggregate for conflict information.
	 */
	void FixupObjectIdsInPendingSend(const FConcertObjectId& OldObjectId, const FConcertObjectId& NewObjectId, FConcertConflictDescriptionAggregate& ConflictAggregate);

	/**
	 * Remove the given pending to send object.
	 */
	void RemovePendingToSend(const FConcertClientLocalTransactionCommonData& InCommonData);

	/**
<<<<<<< HEAD
=======
	 * Remove the given pending to send object by Guid.
	 */
	void RemovePendingToSend(const FGuid& InCommonData);

	/**
>>>>>>> 4af6daef
	 * Remove the given pending to send object.
	 */
	FPendingTransactionToSend& AddPendingToSend(const FConcertClientLocalTransactionCommonData& InCommonData, const TArray<FConcertExportedObject>& ObjectUpdates);

	/**
	 * Should process this transaction event?
	 */
	bool ShouldProcessTransactionEvent(const FConcertTransactionEventBase& InEvent, const bool InIsRequired) const;

	/**
	 * Fill in the transaction event based on the given GUID.
	 */
	void FillTransactionEvent(const FGuid& InTransactionId, const FGuid& InOperationId, const TArray<FName>& InModifiedPackages, FConcertTransactionEventBase& OutEvent) const;

	/**
	 * Notify externally that a transaction conflict has occurred.
	 */
	void NotifyUserOfSendConflict(const FConcertConflictDescriptionBase& ConflictDescription);

	/**
	 * Session instance this transaction manager was created for.
	 */
	TSharedPtr<FConcertSyncClientLiveSession> LiveSession;

	/**
	 * Transaction bridge used by this manager.
	 */
	IConcertClientTransactionBridge* TransactionBridge;

	/**
	 * Array of pending transaction events in the order they were received.
	 * Events are queued in this array while the session is suspended or the user is interacting,
	 * and any queued transactions will be processed on the next Tick.
	 */
	TArray<FPendingTransactionToProcess> PendingTransactionsToProcess;

	/**
	 * Array of transaction IDs in the order they should be sent (maps to PendingTransactionsToSend, although canceled transactions may be missing from the map).
	 */
	TArray<FGuid> PendingTransactionsToSendOrder;

	/**
	 * Map of transaction IDs to the pending transaction that may be sent in the future (when finalized).
	 */
	TMap<FGuid, FPendingTransactionToSend> PendingTransactionsToSend;

	/**
	 * Named lookup for pending transactions to send.  This is so we can cross check the pending for send against
	 * remote transactions that may conflict.
	 */
	TMap<FConcertObjectId, TSet<FGuid>, FDefaultSetAllocator, FConcertObjectIdFuncs> NameLookupForPendingTransactionsToSend;
};<|MERGE_RESOLUTION|>--- conflicted
+++ resolved
@@ -234,14 +234,11 @@
 	void RemovePendingToSend(const FConcertClientLocalTransactionCommonData& InCommonData);
 
 	/**
-<<<<<<< HEAD
-=======
 	 * Remove the given pending to send object by Guid.
 	 */
 	void RemovePendingToSend(const FGuid& InCommonData);
 
 	/**
->>>>>>> 4af6daef
 	 * Remove the given pending to send object.
 	 */
 	FPendingTransactionToSend& AddPendingToSend(const FConcertClientLocalTransactionCommonData& InCommonData, const TArray<FConcertExportedObject>& ObjectUpdates);
