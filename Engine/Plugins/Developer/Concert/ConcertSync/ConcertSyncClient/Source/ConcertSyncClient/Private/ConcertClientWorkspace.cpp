// Copyright Epic Games, Inc. All Rights Reserved.

#include "ConcertClientWorkspace.h"
#include "Algo/AllOf.h"
#include "ConcertClientTransactionManager.h"
#include "ConcertClientPackageManager.h"
#include "ConcertClientLockManager.h"
#include "IConcertClientPackageBridge.h"
#include "IConcertClient.h"
#include "IConcertClientWorkspace.h"
#include "IConcertModule.h"
#include "IConcertSyncClientModule.h"

#include "IConcertSession.h"
#include "IConcertFileSharingService.h"
#include "ConcertSyncClientLiveSession.h"
#include "ConcertSyncSessionDatabase.h"
#include "ConcertSyncSettings.h"
#include "ConcertSyncClientUtil.h"
#include "ConcertLogGlobal.h"
#include "ConcertWorkspaceData.h"
#include "ConcertClientDataStore.h"
#include "ConcertClientLiveTransactionAuthors.h"


#include "Containers/Ticker.h"
#include "Containers/ArrayBuilder.h"
#include "IConcertSyncClient.h"
#include "UObject/Package.h"
#include "UObject/Linker.h"
#include "UObject/LinkerLoad.h"
#include "UObject/SavePackage.h"
#include "UObject/StructOnScope.h"
#include "Misc/PackageName.h"
#include "HAL/FileManager.h"
<<<<<<< HEAD
#include "HAL/PlatformFilemanager.h"
=======
#include "HAL/PlatformFileManager.h"
>>>>>>> 6bbb88c8
#include "HAL/IConsoleManager.h"
#include "Misc/App.h"
#include "Misc/Paths.h"
#include "Misc/FileHelper.h"
#include "Misc/CoreDelegates.h"
#include "Misc/ScopedSlowTask.h"
#include "Misc/FeedbackContext.h"
#include "RenderingThread.h"
#include "Modules/ModuleManager.h"
#include "StructDeserializer.h"
#include "StructSerializer.h"
#include "Backends/JsonStructDeserializerBackend.h"
#include "Backends/JsonStructSerializerBackend.h"

#include "AssetRegistryModule.h"
#include "Engine/World.h"
#include "Engine/Engine.h"

#if WITH_EDITOR
	#include "UnrealEdGlobals.h"
	#include "UnrealEdMisc.h"
	#include "Editor/EditorEngine.h"
	#include "Editor/UnrealEdEngine.h"
	#include "Editor/TransBuffer.h"
	#include "FileHelpers.h"
	#include "GameMapsSettings.h"
#endif

#define LOCTEXT_NAMESPACE "ConcertClientWorkspace"

/** Provides a workaround for scoped slow tasks that are push/pop out of order by Concert. Concert doesn't use FScopedSlowTask as designed when syncing
    workspaces. The tasks are likely to run over many engine loops. DisasterRecovery and MultiUser, based on Concert, may both try to run the same
    slow tasks to sync their workspaces. Syncing uses network messages and the duration depends of how much needs to be synced, so those slow tasks ends
    in an arbitrary order rather than the strict order expected by the FSlowTask design, sometimes triggering an ensure(). */
class FConcertSlowTaskStackWorkaround
{
public:
	static FConcertSlowTaskStackWorkaround& Get()
	{
		static FConcertSlowTaskStackWorkaround Instance; // Static instance shared by DisasterRecovery and MultiUser clients.
		return Instance;
	}

	void PushTask(TUniquePtr<FScopedSlowTask>& Task)
	{
		TaskStack.Push(Task.Get()); // Track the expected order as FScopedSlowTask does.
	}

	void PopTask(TUniquePtr<FScopedSlowTask> Discarded)
	{
		if (!Discarded)
		{
			return;
		}

		if (Discarded.Get() == TaskStack.Top()) // If the slow task completed in the FScopedSlowTask expected order?
		{
			TaskStack.Pop();
			Discarded.Reset();
			while (TaskStack.Num() && ExtendedTaskLife.Num()) // Check if a task for which the life was extended is now on top (and can be discarded).
			{
				FScopedSlowTask* Top = TaskStack.Top();
				if (ExtendedTaskLife.RemoveAll([Top](const TUniquePtr<FScopedSlowTask>& Task) { return Task.Get() == Top; }) != 0)
				{
					TaskStack.Pop();
				}
				else
				{
					return;
				}
			}
		}
		else // Out of order deletion, need to extend the life of this task until it gets to the top of the stack.
		{
			ExtendedTaskLife.Add(MoveTemp(Discarded));
		}
	}

private:
	FConcertSlowTaskStackWorkaround() = default;

	TArray<FScopedSlowTask*> TaskStack;
	TArray<TUniquePtr<FScopedSlowTask>> ExtendedTaskLife;
};

<<<<<<< HEAD
void SetReflectEditorLevelVisibilityWithGame(bool InValue)
{
#if WITH_EDITOR
	// Detail mode was modified, so store in the CVar
	static IConsoleVariable* CVar = IConsoleManager::Get().FindConsoleVariable(TEXT("Editor.ReflectEditorLevelVisibilityWithGame"));
	int32 ValAsInt = !!InValue;
	CVar->Set(ValAsInt);
#endif
}

struct FConcertWorkspaceConsoleCommands
{
	FConcertWorkspaceConsoleCommands() :
		EnableRemoteVerboseLogging(TEXT("Concert.SetRemoteLoggingOn"), TEXT("Send logging event to enable verbose logging on server."),
								   FConsoleCommandDelegate::CreateRaw(this, &FConcertWorkspaceConsoleCommands::EnableRemoteLogging)),
		DisableRemoteVerboseLogging(TEXT("Concert.SetRemoteLoggingOff"), TEXT("Send logging event to disable verbose logging on server."),
									FConsoleCommandDelegate::CreateRaw(this, &FConcertWorkspaceConsoleCommands::DisableRemoteLogging))
	{
	};

	TSharedPtr<IConcertClientWorkspace> GetConnectedWorkspace()
	{
		if (TSharedPtr<IConcertSyncClient> ConcertSyncClient = IConcertSyncClientModule::Get().GetClient(TEXT("MultiUser")))
		{
			TSharedPtr<IConcertClientWorkspace> Workspace = ConcertSyncClient->GetWorkspace();
			IConcertClientSession& Session = Workspace->GetSession();
			if (Session.GetConnectionStatus() == EConcertConnectionStatus::Connected)
			{
				return Workspace;
			}
		}
		return nullptr;
	}

	void SendForceResend()
	{
		TSharedPtr<IConcertClientWorkspace> Workspace = GetConnectedWorkspace();
		if (Workspace)
		{
			IConcertClientSession& Session = Workspace->GetSession();
			FConcertSendResendPending Resend;
			Session.SendCustomEvent(Resend, Session.GetSessionServerEndpointId(), EConcertMessageFlags::None);
		}
	}

	void SendRemoteLogging(bool bInValue)
	{
		TSharedPtr<IConcertClientWorkspace> Workspace = GetConnectedWorkspace();
		if (Workspace)
		{
			IConcertClientSession& Session = Workspace->GetSession();
			FConcertServerLogging Logging;
			Logging.bLoggingEnabled = bInValue;
			Session.SendCustomEvent(Logging, Session.GetSessionServerEndpointId(), EConcertMessageFlags::None);
		}
	}

	void EnableRemoteLogging()
	{
		SendRemoteLogging(true);
	}

	void DisableRemoteLogging()
	{
		SendRemoteLogging(false);
	}

	/** Console command enable verbose logging command to server. */
	FAutoConsoleCommand EnableRemoteVerboseLogging;

	/** Console command disable verbose logging command to server. */
	FAutoConsoleCommand DisableRemoteVerboseLogging;
};
=======
void SetReflectEditorLevelVisibilityWithGame(bool bInValue, bool bReset = false)
{
#if WITH_EDITOR
	static bool bHasBeenSet = false;

	if (bReset)
	{
		bHasBeenSet = false;
	}

	// Detail mode was modified, so store in the CVar
	static IConsoleVariable* CVar = IConsoleManager::Get().FindConsoleVariable(TEXT("Editor.ReflectEditorLevelVisibilityWithGame"));
	int32 ValAsInt = !!bInValue;
	bool bCanSet = !bHasBeenSet && CVar->GetInt() != ValAsInt;
	if (GEditor && bCanSet)
	{
		CVar->Set(ValAsInt);
		bHasBeenSet = bReset ? false : true;
	}
#endif
}
>>>>>>> 6bbb88c8

struct FConcertWorkspaceConsoleCommands
{
<<<<<<< HEAD
	static FConcertWorkspaceConsoleCommands ConsoleCommands;

=======
	FConcertWorkspaceConsoleCommands() :
		EnableRemoteVerboseLogging(TEXT("Concert.SetRemoteLoggingOn"), TEXT("Send logging event to enable verbose logging on server."),
								   FConsoleCommandDelegate::CreateRaw(this, &FConcertWorkspaceConsoleCommands::EnableRemoteLogging)),
		DisableRemoteVerboseLogging(TEXT("Concert.SetRemoteLoggingOff"), TEXT("Send logging event to disable verbose logging on server."),
									FConsoleCommandDelegate::CreateRaw(this, &FConcertWorkspaceConsoleCommands::DisableRemoteLogging))
	{
	};

	TSharedPtr<IConcertClientWorkspace> GetConnectedWorkspace()
	{
		if (TSharedPtr<IConcertSyncClient> ConcertSyncClient = IConcertSyncClientModule::Get().GetClient(TEXT("MultiUser")))
		{
			TSharedPtr<IConcertClientWorkspace> Workspace = ConcertSyncClient->GetWorkspace();
			IConcertClientSession& Session = Workspace->GetSession();
			if (Session.GetConnectionStatus() == EConcertConnectionStatus::Connected)
			{
				return Workspace;
			}
		}
		return nullptr;
	}

	void SendForceResend()
	{
		TSharedPtr<IConcertClientWorkspace> Workspace = GetConnectedWorkspace();
		if (Workspace)
		{
			IConcertClientSession& Session = Workspace->GetSession();
			FConcertSendResendPending Resend;
			Session.SendCustomEvent(Resend, Session.GetSessionServerEndpointId(), EConcertMessageFlags::None);
		}
	}

	void SendRemoteLogging(bool bInValue)
	{
		TSharedPtr<IConcertClientWorkspace> Workspace = GetConnectedWorkspace();
		if (Workspace)
		{
			IConcertClientSession& Session = Workspace->GetSession();
			FConcertServerLogging Logging;
			Logging.bLoggingEnabled = bInValue;
			Session.SendCustomEvent(Logging, Session.GetSessionServerEndpointId(), EConcertMessageFlags::None);
		}
	}

	void EnableRemoteLogging()
	{
		SendRemoteLogging(true);
	}

	void DisableRemoteLogging()
	{
		SendRemoteLogging(false);
	}

	/** Console command enable verbose logging command to server. */
	FAutoConsoleCommand EnableRemoteVerboseLogging;

	/** Console command disable verbose logging command to server. */
	FAutoConsoleCommand DisableRemoteVerboseLogging;
};

FConcertClientWorkspace::FConcertClientWorkspace(TSharedRef<FConcertSyncClientLiveSession> InLiveSession,
												 IConcertClientPackageBridge* InPackageBridge,
												 IConcertClientTransactionBridge* InTransactionBridge,
												 TSharedPtr<IConcertFileSharingService> InFileSharingService,
												 IConcertSyncClient* InOwnerSyncClient)
	: OwnerSyncClient(InOwnerSyncClient),
	  FileSharingService(MoveTemp(InFileSharingService))
{
	static FConcertWorkspaceConsoleCommands ConsoleCommands;

	check(OwnerSyncClient);
>>>>>>> 6bbb88c8
	BindSession(InLiveSession, InPackageBridge, InTransactionBridge);
}

FConcertClientWorkspace::~FConcertClientWorkspace()
{
	UnbindSession();
}

IConcertClientSession& FConcertClientWorkspace::GetSession() const
{
	return LiveSession->GetSession();
}

FGuid FConcertClientWorkspace::GetWorkspaceLockId() const
{
	return LockManager ? LockManager->GetWorkspaceLockId() : FGuid();
}

FGuid FConcertClientWorkspace::GetResourceLockId(const FName InResourceName) const
{
	return LockManager ? LockManager->GetResourceLockId(InResourceName) : FGuid();
}

bool FConcertClientWorkspace::AreResourcesLockedBy(TArrayView<const FName> ResourceNames, const FGuid& ClientId)
{
	return !LockManager || LockManager->AreResourcesLockedBy(ResourceNames, ClientId);
}

TFuture<FConcertResourceLockResponse> FConcertClientWorkspace::LockResources(TArray<FName> InResourceNames)
{
	if (LockManager)
	{
		return LockManager->LockResources(InResourceNames);
	}

	FConcertResourceLockResponse DummyResponse;
	DummyResponse.LockType = EConcertResourceLockType::Lock;
	return MakeFulfilledPromise<FConcertResourceLockResponse>(MoveTemp(DummyResponse)).GetFuture();
}

TFuture<FConcertResourceLockResponse> FConcertClientWorkspace::UnlockResources(TArray<FName> InResourceNames)
{
	if (LockManager)
	{
		return LockManager->UnlockResources(InResourceNames);
	}

	FConcertResourceLockResponse DummyResponse;
	DummyResponse.LockType = EConcertResourceLockType::Unlock;
	return MakeFulfilledPromise<FConcertResourceLockResponse>(MoveTemp(DummyResponse)).GetFuture();
}

bool FConcertClientWorkspace::HasSessionChanges() const
{
	return (TransactionManager && TransactionManager->HasSessionChanges()) || (PackageManager && PackageManager->HasSessionChanges());
}

TArray<FName> FConcertClientWorkspace::GatherSessionChanges(bool IgnorePersisted)
{
	TSet<FName> SessionChangedPackageNames;

	// Gather the packages with live transactions
	LiveSession->GetSessionDatabase().EnumeratePackageNamesWithLiveTransactions([&SessionChangedPackageNames](FName PackageName)
	{
		SessionChangedPackageNames.Add(PackageName);
		return true;
	});

	// Gather the packages with a non persisted head revision events
	LiveSession->GetSessionDatabase().EnumeratePackageNamesWithHeadRevision([&SessionChangedPackageNames](FName PackageName)
	{
		SessionChangedPackageNames.Add(PackageName);
		return true;
	}, IgnorePersisted);

	return SessionChangedPackageNames.Array();
}

TOptional<FString> FConcertClientWorkspace::GetValidPackageSessionPath(FName PackageName) const
{
#if WITH_EDITOR
	if (PackageManager)
	{
		return PackageManager->GetValidPackageSessionPath(MoveTemp(PackageName));
	}
#endif
	return {};
}

bool FConcertClientWorkspace::PersistSessionChanges(TArrayView<const FName> InPackagesToPersist, ISourceControlProvider* SourceControlProvider, TArray<FText>* OutFailureReasons)
{
	bool bSuccess = false;
#if WITH_EDITOR
	if (PackageManager)
	{
		for (const FName& PackageName : InPackagesToPersist)
		{
			SaveLiveTransactionsToPackage(PackageName);
		}

		bSuccess = PackageManager->PersistSessionChanges(InPackagesToPersist, SourceControlProvider, OutFailureReasons);

		// if we successfully persisted the files, record persist events for them in the db
		if (bSuccess)
		{
			int64 PersistEventId = 0;
			for (const FName& PackageName : InPackagesToPersist)
			{
				LiveSession->GetSessionDatabase().AddPersistEventForHeadRevision(PackageName, PersistEventId);
			}
		}
	}
#endif
	return bSuccess;
}

bool FConcertClientWorkspace::HasLiveTransactionSupport(UPackage* InPackage) const
{
	return TransactionManager && TransactionManager->HasLiveTransactionSupport(InPackage);
}

bool FConcertClientWorkspace::ShouldIgnorePackageDirtyEvent(class UPackage* InPackage) const
{
	return PackageManager && PackageManager->ShouldIgnorePackageDirtyEvent(InPackage);
}

bool FConcertClientWorkspace::FindTransactionEvent(const int64 TransactionEventId, FConcertSyncTransactionEvent& OutTransactionEvent, const bool bMetaDataOnly) const
{
	bool bFound = LiveSession->GetSessionDatabase().GetTransactionEvent(TransactionEventId, OutTransactionEvent, bMetaDataOnly);
	return bFound && (bMetaDataOnly || !IsTransactionEventPartiallySynced(OutTransactionEvent)); // Avoid succeeding if the event is partially sync but full event data was requested.
}

TFuture<TOptional<FConcertSyncTransactionEvent>> FConcertClientWorkspace::FindOrRequestTransactionEvent(const int64 TransactionEventId, const bool bMetaDataOnly)
{
	FConcertSyncTransactionEvent TransactionEvent;

	// Check if the event exist in the database.
	if (LiveSession->GetSessionDatabase().GetTransactionEvent(TransactionEventId, TransactionEvent, bMetaDataOnly))
	{
		// If the transaction data is required and the event has only the meta data (partially synced, the event was superseded by another).
		if (!bMetaDataOnly && IsTransactionEventPartiallySynced(TransactionEvent))
		{
			FConcertSyncEventRequest SyncEventRequest{EConcertSyncActivityEventType::Transaction, TransactionEventId };
			TWeakPtr<FConcertSyncClientLiveSession> WeakLiveSession = LiveSession;
			return LiveSession->GetSession().SendCustomRequest<FConcertSyncEventRequest, FConcertSyncEventResponse>(SyncEventRequest, LiveSession->GetSession().GetSessionServerEndpointId()).Next([WeakLiveSession, TransactionEventId](const FConcertSyncEventResponse& Response)
			{
				if (Response.Event.PayloadSize > 0) // Some data was sent back?
				{
					// Extract the payload as FConcertSyncTransactionEvent.
					FStructOnScope EventPayload;
					Response.Event.GetPayload(EventPayload);
					check(EventPayload.IsValid() && EventPayload.GetStruct()->IsChildOf(FConcertSyncTransactionEvent::StaticStruct()));
					FConcertSyncTransactionEvent* TransactionEvent = (FConcertSyncTransactionEvent*)EventPayload.GetStructMemory();

					// Update the database, caching the event to avoid syncing again.
					if (TSharedPtr<FConcertSyncClientLiveSession> LiveSessionPin = WeakLiveSession.Pin())
					{
						LiveSessionPin->GetSessionDatabase().UpdateTransactionEvent(TransactionEventId, *TransactionEvent);
						// NOTE: PostActivityUpdated() could be called, but the activity did not change, more info was simply cached locally. Unless a use case requires it, don't call it.
					}

					return TOptional<FConcertSyncTransactionEvent>(MoveTemp(*TransactionEvent));
				}
				else
				{
					return TOptional<FConcertSyncTransactionEvent>(); // The server did not return any data.
				}
			});
		}
		else
		{
			return MakeFulfilledPromise<TOptional<FConcertSyncTransactionEvent>>(MoveTemp(TransactionEvent)).GetFuture(); // All required data was already available locally.
		}
	}

	return MakeFulfilledPromise<TOptional<FConcertSyncTransactionEvent>>().GetFuture(); // Not found.
}

bool FConcertClientWorkspace::FindPackageEvent(const int64 PackageEventId, FConcertSyncPackageEventMetaData& OutPackageEvent) const
{
	return LiveSession->GetSessionDatabase().GetPackageEventMetaData(PackageEventId, OutPackageEvent.PackageRevision, OutPackageEvent.PackageInfo);
}

bool FConcertClientWorkspace::IsTransactionEventPartiallySynced(const FConcertSyncTransactionEvent& TransactionEvent) const
{
	return TransactionEvent.Transaction.ExportedObjects.Num() == 0;
}

void FConcertClientWorkspace::GetActivities(const int64 FirstActivityIdToFetch, const int64 MaxNumActivities, TMap<FGuid, FConcertClientInfo>& OutEndpointClientInfoMap, TArray<FConcertClientSessionActivity>& OutActivities) const
{
	OutEndpointClientInfoMap.Reset();
	OutActivities.Reset();
	LiveSession->GetSessionDatabase().EnumerateActivitiesInRange(FirstActivityIdToFetch, MaxNumActivities, [this, &OutEndpointClientInfoMap, &OutActivities](FConcertSyncActivity&& InActivity)
	{
		if (!OutEndpointClientInfoMap.Contains(InActivity.EndpointId))
		{
			FConcertSyncEndpointData EndpointData;
			if (LiveSession->GetSessionDatabase().GetEndpoint(InActivity.EndpointId, EndpointData))
			{
				OutEndpointClientInfoMap.Add(InActivity.EndpointId, EndpointData.ClientInfo);
			}
		}

		FStructOnScope ActivitySummary;
		if (InActivity.EventSummary.GetPayload(ActivitySummary))
		{
			OutActivities.Emplace(MoveTemp(InActivity), MoveTemp(ActivitySummary));
		}

		return true;
	});
}

int64 FConcertClientWorkspace::GetLastActivityId() const
{
	int64 ActivityMaxId = 0;
	LiveSession->GetSessionDatabase().GetActivityMaxId(ActivityMaxId);
	return ActivityMaxId;
}

FOnActivityAddedOrUpdated& FConcertClientWorkspace::OnActivityAddedOrUpdated()
{
	return OnActivityAddedOrUpdatedDelegate;
}

FOnWorkspaceSynchronized& FConcertClientWorkspace::OnWorkspaceSynchronized()
{
	return OnWorkspaceSyncedDelegate;
}

IConcertClientDataStore& FConcertClientWorkspace::GetDataStore()
{
	return *DataStore;
}

void FConcertClientWorkspace::BindSession(TSharedPtr<FConcertSyncClientLiveSession> InLiveSession, IConcertClientPackageBridge* InPackageBridge, IConcertClientTransactionBridge* InTransactionBridge)
{
	check(InLiveSession->IsValidSession());
	check(InPackageBridge);
	check(InTransactionBridge);

	UnbindSession();
	LiveSession = InLiveSession;
	PackageBridge = InPackageBridge;

	LoadSessionData();

	bHasSyncedWorkspace = false;
	bFinalizeWorkspaceSyncRequested = false;

	// Provide access to the data store (shared by session clients) maintained by the server.
	DataStore = MakeUnique<FConcertClientDataStore>(LiveSession.ToSharedRef());

	// Create Transaction Manager
	if (EnumHasAnyFlags(LiveSession->GetSessionFlags(), EConcertSyncSessionFlags::EnableTransactions))
	{
		TransactionManager = MakeUnique<FConcertClientTransactionManager>(LiveSession.ToSharedRef(), InTransactionBridge);
	}

	// Create Package Manager
	if (EnumHasAnyFlags(LiveSession->GetSessionFlags(), EConcertSyncSessionFlags::EnablePackages))
	{
		PackageManager = MakeUnique<FConcertClientPackageManager>(LiveSession.ToSharedRef(), InPackageBridge, FileSharingService);
	}

	// Create Lock Manager
	if (EnumHasAnyFlags(LiveSession->GetSessionFlags(), EConcertSyncSessionFlags::EnableLocking))
	{
		LockManager = MakeUnique<FConcertClientLockManager>(LiveSession.ToSharedRef());
	}

	// Register Session events
	LiveSession->GetSession().OnConnectionChanged().AddRaw(this, &FConcertClientWorkspace::HandleConnectionChanged);

#if WITH_EDITOR
	if (EnumHasAnyFlags(LiveSession->GetSessionFlags(), EConcertSyncSessionFlags::EnableTransactions))
	{
		// Register Asset Load Events
		FCoreUObjectDelegates::OnAssetLoaded.AddRaw(this, &FConcertClientWorkspace::HandleAssetLoaded);

		if (EnumHasAnyFlags(LiveSession->GetSessionFlags(), EConcertSyncSessionFlags::ShouldDiscardTransactionsOnPackageUnload))
		{
			// Register Package Discarded Events
			PackageBridge->OnLocalPackageDiscarded().AddRaw(this, &FConcertClientWorkspace::HandlePackageDiscarded);
		}
	}

	// Register PIE/SIE Events
	FEditorDelegates::PostPIEStarted.AddRaw(this, &FConcertClientWorkspace::HandlePostPIEStarted);
	FEditorDelegates::OnSwitchBeginPIEAndSIE.AddRaw(this, &FConcertClientWorkspace::HandleSwitchBeginPIEAndSIE);
	FEditorDelegates::EndPIE.AddRaw(this, &FConcertClientWorkspace::HandleEndPIE);
#endif

	// Register OnEndFrame events
	FCoreDelegates::OnEndFrame.AddRaw(this, &FConcertClientWorkspace::OnEndFrame);

	// Register workspace event
	LiveSession->GetSession().RegisterCustomEventHandler<FConcertWorkspaceSyncEndpointEvent>(this, &FConcertClientWorkspace::HandleWorkspaceSyncEndpointEvent);
	LiveSession->GetSession().RegisterCustomEventHandler<FConcertWorkspaceSyncActivityEvent>(this, &FConcertClientWorkspace::HandleWorkspaceSyncActivityEvent);
	LiveSession->GetSession().RegisterCustomEventHandler<FConcertWorkspaceSyncLockEvent>(this, &FConcertClientWorkspace::HandleWorkspaceSyncLockEvent);
	LiveSession->GetSession().RegisterCustomEventHandler<FConcertWorkspaceSyncCompletedEvent>(this, &FConcertClientWorkspace::HandleWorkspaceSyncCompletedEvent);
}

void FConcertClientWorkspace::UnbindSession()
{
	if (LiveSession)
	{
		SaveSessionData();

		// Destroy Transaction Authors
		LiveTransactionAuthors.Reset();

		// Destroy Lock Manager
		LockManager.Reset();

		// Destroy Package Manager
		PackageManager.Reset();

		// Destroy Transaction Manager
		TransactionManager.Reset();

		// Unregister Session events
		LiveSession->GetSession().OnConnectionChanged().RemoveAll(this);

#if WITH_EDITOR
		// Unregister Asset Load Events
		FCoreUObjectDelegates::OnAssetLoaded.RemoveAll(this);

		// Unregister Package Discarded Events
		PackageBridge->OnLocalPackageDiscarded().RemoveAll(this);

		// Unregister PIE/SIE Events
		FEditorDelegates::PostPIEStarted.RemoveAll(this);
		FEditorDelegates::OnSwitchBeginPIEAndSIE.RemoveAll(this);
		FEditorDelegates::EndPIE.RemoveAll(this);
#endif

		// Unregister OnEndFrame events
		FCoreDelegates::OnEndFrame.RemoveAll(this);

		// Unregister workspace event
		LiveSession->GetSession().UnregisterCustomEventHandler<FConcertWorkspaceSyncEndpointEvent>(this);
		LiveSession->GetSession().UnregisterCustomEventHandler<FConcertWorkspaceSyncActivityEvent>(this);
		LiveSession->GetSession().UnregisterCustomEventHandler<FConcertWorkspaceSyncLockEvent>(this);
		LiveSession->GetSession().UnregisterCustomEventHandler<FConcertWorkspaceSyncCompletedEvent>(this);

		DataStore.Reset();
		LiveSession.Reset();
		PackageBridge = nullptr;
	}
}

void FConcertClientWorkspace::LoadSessionData()
{
	FString ClientWorkspaceDataPath = LiveSession->GetSession().GetSessionWorkingDirectory() / TEXT("WorkspaceData.json");
	if (TUniquePtr<FArchive> FileReader = TUniquePtr<FArchive>(IFileManager::Get().CreateFileReader(*ClientWorkspaceDataPath)))
	{
		FJsonStructDeserializerBackend Backend(*FileReader);
		FStructDeserializer::Deserialize<FConcertClientWorkspaceData>(SessionData, Backend);
		FileReader->Close();
	}
	// if the loaded session data doesn't match the session clear everything
	if (SessionData.SessionIdentifier != LiveSession->GetSession().GetSessionServerEndpointId())
	{
		SessionData.SessionIdentifier.Invalidate();
		SessionData.PersistedFiles.Empty();
	}
}

void FConcertClientWorkspace::SaveSessionData()
{
	SessionData.SessionIdentifier = LiveSession->GetSession().GetSessionServerEndpointId();
	if (PackageManager)
	{
		SessionData.PersistedFiles = PackageManager->GetPersistedFiles();
	}
	
	FString ClientWorkspaceDataPath = LiveSession->GetSession().GetSessionWorkingDirectory() / TEXT("WorkspaceData.json");
	if (TUniquePtr<FArchive> FileWriter = TUniquePtr<FArchive>(IFileManager::Get().CreateFileWriter(*ClientWorkspaceDataPath)))
	{
		FJsonStructSerializerBackend Backend(*FileWriter, EStructSerializerBackendFlags::Default);
		FStructSerializer::Serialize<FConcertClientWorkspaceData>(SessionData, Backend);
		FileWriter->Close();
	}
}

void FConcertClientWorkspace::HandleConnectionChanged(IConcertClientSession& InSession, EConcertConnectionStatus Status)
{
	check(&LiveSession->GetSession() == &InSession);

	if (Status == EConcertConnectionStatus::Connected)
	{
		bHasSyncedWorkspace = false;
		bFinalizeWorkspaceSyncRequested = false;
		InitialSyncSlowTask = MakeUnique<FScopedSlowTask>(1.0f, LOCTEXT("SynchronizingSession", "Synchronizing Session..."));
		InitialSyncSlowTask->MakeDialogDelayed(1.0f);

		FConcertSlowTaskStackWorkaround::Get().PushTask(InitialSyncSlowTask);

		// Request our initial workspace sync for any new activity since we last joined
		{
			FConcertWorkspaceSyncRequestedEvent SyncRequestedEvent;
			LiveSession->GetSessionDatabase().GetActivityMaxId(SyncRequestedEvent.FirstActivityIdToSync);
			SyncRequestedEvent.FirstActivityIdToSync++;
			SyncRequestedEvent.bEnableLiveSync = EnumHasAnyFlags(LiveSession->GetSessionFlags(), EConcertSyncSessionFlags::EnableLiveSync);
			LiveSession->GetSession().SendCustomEvent(SyncRequestedEvent, LiveSession->GetSession().GetSessionServerEndpointId(), EConcertMessageFlags::ReliableOrdered);
		}

#if WITH_EDITOR
		if (GUnrealEd)
		{
			if (FWorldContext* PIEWorldContext = GUnrealEd->GetPIEWorldContext())
			{
				if (UWorld* PIEWorld = PIEWorldContext->World())
				{
					// Track open PIE/SIE sessions so the server can discard them once everyone leaves
					FConcertPlaySessionEvent PlaySessionEvent;
					PlaySessionEvent.EventType = EConcertPlaySessionEventType::BeginPlay;
					PlaySessionEvent.PlayEndpointId = LiveSession->GetSession().GetSessionClientEndpointId();
					PlaySessionEvent.PlayPackageName = PIEWorld->GetOutermost()->GetFName();
					PlaySessionEvent.bIsSimulating = GUnrealEd->bIsSimulatingInEditor;
					LiveSession->GetSession().SendCustomEvent(PlaySessionEvent, LiveSession->GetSession().GetSessionServerEndpointId(), EConcertMessageFlags::ReliableOrdered);
				}
			}
		}
#endif
	}
	else if (Status == EConcertConnectionStatus::Disconnected)
	{
		bHasSyncedWorkspace = false;
		bFinalizeWorkspaceSyncRequested = false;
		FConcertSlowTaskStackWorkaround::Get().PopTask(MoveTemp(InitialSyncSlowTask));
<<<<<<< HEAD
		SetReflectEditorLevelVisibilityWithGame(false);
=======
		SetReflectEditorLevelVisibilityWithGame(false, true);
>>>>>>> 6bbb88c8
	}
}

#if WITH_EDITOR

void FConcertClientWorkspace::SaveLiveTransactionsToPackages()
{
	// Save any packages that have live transactions
	if (GEditor && TransactionManager)
	{
		LiveSession->GetSessionDatabase().EnumeratePackageNamesWithLiveTransactions([this](const FName PackageName)
		{
			SaveLiveTransactionsToPackage(PackageName);
			return true;
		});
	}
}

void FConcertClientWorkspace::SaveLiveTransactionsToPackage(const FName PackageName)
{
	if (GEditor && TransactionManager)
	{
		bool bHasLiveTransactions = false;
		if (LiveSession->GetSessionDatabase().PackageHasLiveTransactions(PackageName, bHasLiveTransactions)
			&& bHasLiveTransactions)
		{
			// Ignore these package saves as the other clients should already be in-sync
			IConcertClientPackageBridge::FScopedIgnoreLocalSave IgnorePackageSaveScope(*PackageBridge);

			const FString PackageNameStr = PackageName.ToString();
			UPackage* Package = LoadPackage(nullptr, *PackageNameStr, LOAD_None);
			if (Package)
			{
				// Load package will queue live transaction, process them before saving the file
				TransactionManager->ProcessPending();

				UWorld* World = UWorld::FindWorldInPackage(Package);
				FString PackageFilename;
				if (!FPackageName::DoesPackageExist(PackageNameStr, &PackageFilename))
				{
					PackageFilename = FPackageName::LongPackageNameToFilename(PackageNameStr, World ? FPackageName::GetMapPackageExtension() : FPackageName::GetAssetPackageExtension());
				}

				FSavePackageArgs SaveArgs;
				SaveArgs.TopLevelFlags = RF_Standalone;
				SaveArgs.Error = GWarn;
				if (GEditor->SavePackage(Package, World, *PackageFilename, SaveArgs))
				{
					// Add a dummy package entry to trim the live transaction for the saved package but ONLY if we're tracking package saves (ie, we have a package manager)
					// This is added ONLY on this client, and will be CLOBBERED by any future saves of this package from the server!
					if (PackageManager)
					{
						int64 PackageEventId = 0;
						LiveSession->GetSessionDatabase().AddDummyPackageEvent(PackageName, PackageEventId);
					}
				}
				else
				{
					UE_LOG(LogConcert, Warning, TEXT("Failed to save package '%s' when persiting sandbox state!"), *PackageNameStr);
				}
			}
		}
	}
}

void FConcertClientWorkspace::HandleAssetLoaded(UObject* InAsset)
{
	if (TransactionManager && bHasSyncedWorkspace)
	{
		const FName LoadedPackageName = InAsset->GetOutermost()->GetFName();
		TransactionManager->ReplayTransactions(LoadedPackageName);
	}
}

void FConcertClientWorkspace::HandlePackageDiscarded(UPackage* InPackage)
{
	if (bHasSyncedWorkspace && EnumHasAllFlags(LiveSession->GetSessionFlags(), EConcertSyncSessionFlags::EnableTransactions | EConcertSyncSessionFlags::ShouldDiscardTransactionsOnPackageUnload))
	{
		const FName PackageName = InPackage->GetFName();

		// Add a dummy package entry to trim the live transaction for the discarded world
		// This is added ONLY on this client, and will be CLOBBERED by any future saves of this package from the server!
		// We always do this, even if the client is tracking package changes, as we may be in the middle of an action that 
		// needs to fence transactions immediately and can't wait for the activity to be returned from the server
		int64 PackageEventId = 0;
		LiveSession->GetSessionDatabase().AddDummyPackageEvent(PackageName, PackageEventId);

		// Client is tracking package events, so also discard the changes made to this package for everyone in the session
		if (PackageManager)
		{
			PackageManager->HandlePackageDiscarded(InPackage);
		}
	}
}

void FConcertClientWorkspace::HandlePostPIEStarted(const bool InIsSimulating)
{
	if (FWorldContext* PIEWorldContext = GUnrealEd->GetPIEWorldContext())
	{
		if (UWorld* PIEWorld = PIEWorldContext->World())
		{
			// Track open PIE/SIE sessions so the server can discard them once everyone leaves
			FConcertPlaySessionEvent PlaySessionEvent;
			PlaySessionEvent.EventType = EConcertPlaySessionEventType::BeginPlay;
			PlaySessionEvent.PlayEndpointId = LiveSession->GetSession().GetSessionClientEndpointId();
			PlaySessionEvent.PlayPackageName = PIEWorld->GetOutermost()->GetFName();
			PlaySessionEvent.bIsSimulating = InIsSimulating;
			LiveSession->GetSession().SendCustomEvent(PlaySessionEvent, LiveSession->GetSession().GetSessionServerEndpointId(), EConcertMessageFlags::ReliableOrdered);

			// Apply transactions to the PIE/SIE world
			HandleAssetLoaded(PIEWorld);
		}
	}
}

void FConcertClientWorkspace::HandleSwitchBeginPIEAndSIE(const bool InIsSimulating)
{
	if (FWorldContext* PIEWorldContext = GUnrealEd->GetPIEWorldContext())
	{
		if (UWorld* PIEWorld = PIEWorldContext->World())
		{
			// Track open PIE/SIE sessions so the server can discard them once everyone leaves
			FConcertPlaySessionEvent PlaySessionEvent;
			PlaySessionEvent.EventType = EConcertPlaySessionEventType::SwitchPlay;
			PlaySessionEvent.PlayEndpointId = LiveSession->GetSession().GetSessionClientEndpointId();
			PlaySessionEvent.PlayPackageName = PIEWorld->GetOutermost()->GetFName();
			PlaySessionEvent.bIsSimulating = InIsSimulating;
			LiveSession->GetSession().SendCustomEvent(PlaySessionEvent, LiveSession->GetSession().GetSessionServerEndpointId(), EConcertMessageFlags::ReliableOrdered);
		}
	}
}

void FConcertClientWorkspace::HandleEndPIE(const bool InIsSimulating)
{
	if (FWorldContext* PIEWorldContext = GUnrealEd->GetPIEWorldContext())
	{
		if (UWorld* PIEWorld = PIEWorldContext->World())
		{
			// Track open PIE/SIE sessions so the server can discard them once everyone leaves
			FConcertPlaySessionEvent PlaySessionEvent;
			PlaySessionEvent.EventType = EConcertPlaySessionEventType::EndPlay;
			PlaySessionEvent.PlayEndpointId = LiveSession->GetSession().GetSessionClientEndpointId();
			PlaySessionEvent.PlayPackageName = PIEWorld->GetOutermost()->GetFName();
			PlaySessionEvent.bIsSimulating = InIsSimulating;
			LiveSession->GetSession().SendCustomEvent(PlaySessionEvent, LiveSession->GetSession().GetSessionServerEndpointId(), EConcertMessageFlags::ReliableOrdered);
		}
	}
}

#endif	// WITH_EDITOR

void FConcertClientWorkspace::OnEndFrame()
{
	SCOPED_CONCERT_TRACE(FConcertClientWorkspace_OnEndFrame);

	if (CanFinalize())
	{
		bFinalizeWorkspaceSyncRequested = false;

		// Start tracking changes made by other users
		check(!LiveTransactionAuthors);
		LiveTransactionAuthors = MakeUnique<FConcertClientLiveTransactionAuthors>(LiveSession.ToSharedRef());

		// Make sure any new packages are loaded
		if (InitialSyncSlowTask.IsValid())
		{
			InitialSyncSlowTask->EnterProgressFrame(0.0f, LOCTEXT("ApplyingSynchronizedPackages", "Applying Synchronized Packages..."));
		}
		if (PackageManager)
		{
			PackageManager->SynchronizePersistedFiles(SessionData.PersistedFiles);
			PackageManager->QueueDirtyPackagesForReload();
			PackageManager->ApplyAllHeadPackageData();
			PackageManager->SynchronizeInMemoryPackages();
		}

		// Replay any "live" transactions
		if (InitialSyncSlowTask.IsValid())
		{
			InitialSyncSlowTask->EnterProgressFrame(0.0f, LOCTEXT("ApplyingSynchronizedTransactions", "Applying Synchronized Transactions..."));
		}
		if (TransactionManager)
		{
			TransactionManager->ReplayAllTransactions();

			// We process all pending transactions we just replayed before finalizing the sync to prevent package being loaded as a result to trigger replaying transactions again
			TransactionManager->ProcessPending();
		}

		// Finalize the sync
		bHasSyncedWorkspace = true;
		FConcertSlowTaskStackWorkaround::Get().PopTask(MoveTemp(InitialSyncSlowTask));
	}

<<<<<<< HEAD
	if (bHasSyncedWorkspace && CanProcessPendingPackages())
=======
	if (bHasSyncedWorkspace && CanProcessPendingPackages() && !ConcertSyncClientUtil::UserIsEditing())
>>>>>>> 6bbb88c8
	{
		if (PackageManager)
		{
			PackageManager->SynchronizeInMemoryPackages();
		}

		if (TransactionManager)
		{
			TransactionManager->ProcessPending();
		}

		if (bPendingStopIgnoringActivityOnRestore)
		{
			FConcertIgnoreActivityStateChangedEvent StateChangeEvent{LiveSession->GetSession().GetSessionClientEndpointId(), /*bIgnore*/false};
			LiveSession->GetSession().SendCustomEvent(StateChangeEvent, LiveSession->GetSession().GetSessionServerEndpointId(), EConcertMessageFlags::ReliableOrdered);
			bPendingStopIgnoringActivityOnRestore = false;
		}
	}
	LiveSession->GetSessionDatabase().UpdateAsynchronousTasks();
<<<<<<< HEAD
	const UConcertClientConfig *Config = GetDefault<UConcertClientConfig>();
	SetReflectEditorLevelVisibilityWithGame(Config->ClientSettings.bReflectLevelEditorInGame);
=======
	IConcertClientRef ConcertClient = OwnerSyncClient->GetConcertClient();
	SetReflectEditorLevelVisibilityWithGame(ConcertClient->GetConfiguration()->ClientSettings.bReflectLevelEditorInGame);
>>>>>>> 6bbb88c8
}

void FConcertClientWorkspace::HandleWorkspaceSyncEndpointEvent(const FConcertSessionContext& Context, const FConcertWorkspaceSyncEndpointEvent& Event)
{
	// Update slow task dialog
	if (InitialSyncSlowTask.IsValid())
	{
		InitialSyncSlowTask->TotalAmountOfWork = InitialSyncSlowTask->CompletedWork + Event.NumRemainingSyncEvents + 1;
		InitialSyncSlowTask->EnterProgressFrame(FMath::Min<float>(Event.NumRemainingSyncEvents, 1.0f), FText::Format(LOCTEXT("SynchronizedEndpointFmt", "Synchronized User {0}..."), FText::AsCultureInvariant(Event.Endpoint.EndpointData.ClientInfo.DisplayName)));
	}

	// Set endpoint in database
	SetEndpoint(Event.Endpoint.EndpointId, Event.Endpoint.EndpointData);
}

void FConcertClientWorkspace::HandleWorkspaceSyncActivityEvent(const FConcertSessionContext& Context, const FConcertWorkspaceSyncActivityEvent& Event)
{
	SCOPED_CONCERT_TRACE(FConcertClientWorkspace_HandleWorkspaceSyncActivityEvent);

	FStructOnScope ActivityPayload;
	Event.Activity.GetPayload(ActivityPayload);

	check(ActivityPayload.IsValid() && ActivityPayload.GetStruct()->IsChildOf(FConcertSyncActivity::StaticStruct()));
	FConcertSyncActivity* Activity = (FConcertSyncActivity*)ActivityPayload.GetStructMemory();

	// Update slow task dialog
	if (InitialSyncSlowTask.IsValid())
	{
		InitialSyncSlowTask->TotalAmountOfWork = InitialSyncSlowTask->CompletedWork + Event.NumRemainingSyncEvents + 1;
		InitialSyncSlowTask->EnterProgressFrame(FMath::Min<float>(Event.NumRemainingSyncEvents, 1.0f), FText::Format(LOCTEXT("SynchronizedActivityFmt", "Synchronized Activity {0}..."), Activity->ActivityId));
	}

	// Handle the activity correctly
	switch (Activity->EventType)
	{
	case EConcertSyncActivityEventType::Connection:
		check(ActivityPayload.GetStruct()->IsChildOf(FConcertSyncConnectionActivity::StaticStruct()));
		SetConnectionActivity(*(FConcertSyncConnectionActivity*)Activity);
		break;

	case EConcertSyncActivityEventType::Lock:
		check(ActivityPayload.GetStruct()->IsChildOf(FConcertSyncLockActivity::StaticStruct()));
		SetLockActivity(*(FConcertSyncLockActivity*)Activity);
		break;

	case EConcertSyncActivityEventType::Transaction:
		check(ActivityPayload.GetStruct()->IsChildOf(FConcertSyncTransactionActivity::StaticStruct()));
		SetTransactionActivity(*(FConcertSyncTransactionActivity*)Activity);
		break;

	case EConcertSyncActivityEventType::Package:
		check(ActivityPayload.GetStruct()->IsChildOf(FConcertSyncPackageActivity::StaticStruct()));
		SetPackageActivity(*(FConcertSyncPackageActivity*)Activity);
		break;

	default:
		checkf(false, TEXT("Unhandled EConcertSyncActivityEventType when syncing session activity"));
		break;
	}
}

void FConcertClientWorkspace::HandleWorkspaceSyncLockEvent(const FConcertSessionContext& Context, const FConcertWorkspaceSyncLockEvent& Event)
{
	// Initial sync of the locked resources
	if (LockManager)
	{
		LockManager->SetLockedResources(Event.LockedResources);
	}
}

void FConcertClientWorkspace::HandleWorkspaceSyncCompletedEvent(const FConcertSessionContext& Context, const FConcertWorkspaceSyncCompletedEvent& Event)
{
	// Request the sync to finalize at the end of the next frame
	bFinalizeWorkspaceSyncRequested = true;
	OnWorkspaceSyncedDelegate.Broadcast();
}

bool FConcertClientWorkspace::IsAssetModifiedByOtherClients(const FName& AssetName, int32* OutOtherClientsWithModifNum, TArray<FConcertClientInfo>* OutOtherClientsWithModifInfo, int32 OtherClientsWithModifMaxFetchNum) const
{
	return LiveTransactionAuthors && LiveTransactionAuthors->IsPackageAuthoredByOtherClients(AssetName, OutOtherClientsWithModifNum, OutOtherClientsWithModifInfo, OtherClientsWithModifMaxFetchNum);
}

void FConcertClientWorkspace::SetEndpoint(const FGuid& InEndpointId, const FConcertSyncEndpointData& InEndpointData)
{
	// Update this endpoint
	if (!LiveSession->GetSessionDatabase().SetEndpoint(InEndpointId, InEndpointData))
	{
		UE_LOG(LogConcert, Error, TEXT("Failed to set endpoint '%s' on live session '%s': %s"), *InEndpointId.ToString(), *LiveSession->GetSession().GetName(), *LiveSession->GetSessionDatabase().GetLastError());
	}
}

void FConcertClientWorkspace::SetConnectionActivity(const FConcertSyncConnectionActivity& InConnectionActivity)
{
	// Update this activity
	if (LiveSession->GetSessionDatabase().SetConnectionActivity(InConnectionActivity))
	{
		PostActivityUpdated(InConnectionActivity);
	}
	else
	{
		UE_LOG(LogConcert, Error, TEXT("Failed to set connection activity '%s' on live session '%s': %s"), *LexToString(InConnectionActivity.ActivityId), *LiveSession->GetSession().GetName(), *LiveSession->GetSessionDatabase().GetLastError());
	}
}

void FConcertClientWorkspace::SetLockActivity(const FConcertSyncLockActivity& InLockActivity)
{
	// Update this activity
	if (LiveSession->GetSessionDatabase().SetLockActivity(InLockActivity))
	{
		PostActivityUpdated(InLockActivity);
	}
	else
	{
		UE_LOG(LogConcert, Error, TEXT("Failed to set lock activity '%s' on live session '%s': %s"), *LexToString(InLockActivity.ActivityId), *LiveSession->GetSession().GetName(), *LiveSession->GetSessionDatabase().GetLastError());
	}
}

void FConcertClientWorkspace::SetTransactionActivity(const FConcertSyncTransactionActivity& InTransactionActivity)
{
	// Update this activity
	if (LiveSession->GetSessionDatabase().SetTransactionActivity(InTransactionActivity))
	{
		PostActivityUpdated(InTransactionActivity);
		if (TransactionManager)
		{
			TransactionManager->HandleRemoteTransaction(InTransactionActivity.EndpointId, InTransactionActivity.EventId, bHasSyncedWorkspace);
		}
		if (LiveTransactionAuthors)
		{
			LiveTransactionAuthors->AddLiveTransactionActivity(InTransactionActivity.EndpointId, InTransactionActivity.EventData.Transaction.ModifiedPackages);
		}
	}
	else
	{
		UE_LOG(LogConcert, Error, TEXT("Failed to set transaction activity '%s' on live session '%s': %s"), *LexToString(InTransactionActivity.ActivityId), *LiveSession->GetSession().GetName(), *LiveSession->GetSessionDatabase().GetLastError());
	}
}

void FConcertClientWorkspace::SetPackageActivity(const FConcertSyncPackageActivity& InPackageActivity)
{
	const FConcertSyncActivity& PackageActivityBasePart = InPackageActivity; // The base activity part correspond the the base class.
	FConcertSyncPackageEventData PackageActivityEventPart; // The event part is going to be streamed in the database (because it can be huge)
	PackageActivityEventPart.MetaData.PackageRevision = InPackageActivity.EventData.PackageRevision;
	PackageActivityEventPart.MetaData.PackageInfo = InPackageActivity.EventData.Package.Info;

	auto SetPackageActivityFn = [&](const FConcertSyncActivity& BaseActivityPart, FConcertSyncPackageEventData& EventDataPart)
	{
		// Update this activity
		if (LiveSession->GetSessionDatabase().SetPackageActivity(BaseActivityPart, EventDataPart, /*bMetaDataOnly*/false))
		{
			PostActivityUpdated(BaseActivityPart);
			if (PackageManager)
			{
				PackageManager->HandleRemotePackage(InPackageActivity.EndpointId, InPackageActivity.EventId, bHasSyncedWorkspace);
			}
			if (LiveTransactionAuthors)
			{
				LiveTransactionAuthors->ResolveLiveTransactionAuthorsForPackage(InPackageActivity.EventData.Package.Info.PackageName);
			}
		}
		else
		{
			UE_LOG(LogConcert, Error, TEXT("Failed to set package activity '%s' on live session '%s': %s"), *LexToString(InPackageActivity.ActivityId), *LiveSession->GetSession().GetName(), *LiveSession->GetSessionDatabase().GetLastError());
		}
	};

	// Decide how the package data (part of the package event) is going to be streamed in the database.
	if (!InPackageActivity.EventData.Package.FileId.IsEmpty())
	{
		TSharedPtr<FArchive> PackageDataAr = FileSharingService->CreateReader(InPackageActivity.EventData.Package.FileId); // Package data is available as a shared file.
		PackageActivityEventPart.PackageDataStream.DataAr = PackageDataAr.Get();
		PackageActivityEventPart.PackageDataStream.DataSize = PackageDataAr ? PackageDataAr->TotalSize() : 0;
		SetPackageActivityFn(PackageActivityBasePart, PackageActivityEventPart);
	}
	else
	{
		FMemoryReader Ar(InPackageActivity.EventData.Package.PackageData.Bytes); // Package data is embedded in the activity itself.
		PackageActivityEventPart.PackageDataStream.DataAr = &Ar;
		PackageActivityEventPart.PackageDataStream.DataSize = Ar.TotalSize();
		PackageActivityEventPart.PackageDataStream.DataBlob = &InPackageActivity.EventData.Package.PackageData.Bytes;
		SetPackageActivityFn(PackageActivityBasePart, PackageActivityEventPart);
	}
}

void FConcertClientWorkspace::PostActivityUpdated(const FConcertSyncActivity& InActivity)
{
	FConcertSyncActivity Activity;
	if (LiveSession->GetSessionDatabase().GetActivity(InActivity.ActivityId, Activity))
	{
		FConcertSyncEndpointData EndpointData;
		if (LiveSession->GetSessionDatabase().GetEndpoint(InActivity.EndpointId, EndpointData))
		{
			FStructOnScope ActivitySummary;
			if (Activity.EventSummary.GetPayload(ActivitySummary))
			{
				check(ActivitySummary.GetStruct()->IsChildOf(FConcertSyncActivitySummary::StaticStruct()));
				const FConcertSyncActivitySummary* ActivitySummaryPtr = (FConcertSyncActivitySummary*)ActivitySummary.GetStructMemory();
				UE_LOG(LogConcert, Display, TEXT("Synced activity '%s' produced by endpoint '%s': %s"), *LexToString(InActivity.ActivityId), *InActivity.EndpointId.ToString(), *ActivitySummaryPtr->ToDisplayText(FText::AsCultureInvariant(EndpointData.ClientInfo.DisplayName)).ToString());
				OnActivityAddedOrUpdatedDelegate.Broadcast(EndpointData.ClientInfo, Activity, ActivitySummary);
			}
		}
	}
}

void FConcertClientWorkspace::SetIgnoreOnRestoreFlagForEmittedActivities(bool bIgnore)
{
	if (bIgnore) // Start ignoring further activities immediately.
	{
		FConcertIgnoreActivityStateChangedEvent StateChangeEvent{LiveSession->GetSession().GetSessionClientEndpointId(), bIgnore};
		LiveSession->GetSession().SendCustomEvent(StateChangeEvent, LiveSession->GetSession().GetSessionServerEndpointId(), EConcertMessageFlags::ReliableOrdered);
		bPendingStopIgnoringActivityOnRestore = false; // In case the 'ignore' state was toggle twice in the same frame.
	}
	else
	{
		// Stop 'ignoring' at the end of the frame, so that all pending transactions are sent and marked by the server properly. If a transaction started while
		// the activities were set as 'ignored' but ended after the flat was cleared, the corresponding transaction activities will NOT be marked 'ignored' and
		// will be seen as 'should restore' by the system.
		bPendingStopIgnoringActivityOnRestore = true;
	}
}

bool FConcertClientWorkspace::CanFinalize() const
{
	return bFinalizeWorkspaceSyncRequested && Algo::AllOf(CanFinalizeDelegates, [](const TTuple<FName,FCanFinalizeWorkspaceDelegate>& Pair)
		{
			if (Pair.Get<1>().IsBound())
			{
				return Pair.Get<1>().Execute();
			}
			return true;
		});
}

void FConcertClientWorkspace::AddWorkspaceFinalizeDelegate(FName InDelegateName, FCanFinalizeWorkspaceDelegate InDelegate)
{
	CanFinalizeDelegates.FindOrAdd(InDelegateName, MoveTemp(InDelegate));
}

void FConcertClientWorkspace::RemoveWorkspaceFinalizeDelegate(FName InDelegateName)
{
	CanFinalizeDelegates.Remove(InDelegateName);
}

void FConcertClientWorkspace::AddWorkspaceCanProcessPackagesDelegate(FName InDelegateName, FCanProcessPendingPackages Delegate)
{
	CanProcessPendingDelegates.FindOrAdd(InDelegateName, MoveTemp(Delegate));
}

void FConcertClientWorkspace::RemoveWorkspaceCanProcessPackagesDelegate(FName InDelegateName)
{
	CanProcessPendingDelegates.Remove(InDelegateName);
}

<<<<<<< HEAD
=======
bool FConcertClientWorkspace::IsReloadingPackage(FName PackageName) const
{
	if (PackageManager)
	{
		return PackageManager->IsReloadingPackage(MoveTemp(PackageName));
	}
	return false;
}

>>>>>>> 6bbb88c8
bool FConcertClientWorkspace::CanProcessPendingPackages() const
{
	return Algo::AllOf(CanProcessPendingDelegates, [](const TTuple<FName,FCanProcessPendingPackages>& Pair)
		{
			if (Pair.Get<1>().IsBound())
			{
				return Pair.Get<1>().Execute();
			}
			return true;
		});
}


#undef LOCTEXT_NAMESPACE<|MERGE_RESOLUTION|>--- conflicted
+++ resolved
@@ -33,11 +33,7 @@
 #include "UObject/StructOnScope.h"
 #include "Misc/PackageName.h"
 #include "HAL/FileManager.h"
-<<<<<<< HEAD
-#include "HAL/PlatformFilemanager.h"
-=======
 #include "HAL/PlatformFileManager.h"
->>>>>>> 6bbb88c8
 #include "HAL/IConsoleManager.h"
 #include "Misc/App.h"
 #include "Misc/Paths.h"
@@ -123,81 +119,6 @@
 	TArray<TUniquePtr<FScopedSlowTask>> ExtendedTaskLife;
 };
 
-<<<<<<< HEAD
-void SetReflectEditorLevelVisibilityWithGame(bool InValue)
-{
-#if WITH_EDITOR
-	// Detail mode was modified, so store in the CVar
-	static IConsoleVariable* CVar = IConsoleManager::Get().FindConsoleVariable(TEXT("Editor.ReflectEditorLevelVisibilityWithGame"));
-	int32 ValAsInt = !!InValue;
-	CVar->Set(ValAsInt);
-#endif
-}
-
-struct FConcertWorkspaceConsoleCommands
-{
-	FConcertWorkspaceConsoleCommands() :
-		EnableRemoteVerboseLogging(TEXT("Concert.SetRemoteLoggingOn"), TEXT("Send logging event to enable verbose logging on server."),
-								   FConsoleCommandDelegate::CreateRaw(this, &FConcertWorkspaceConsoleCommands::EnableRemoteLogging)),
-		DisableRemoteVerboseLogging(TEXT("Concert.SetRemoteLoggingOff"), TEXT("Send logging event to disable verbose logging on server."),
-									FConsoleCommandDelegate::CreateRaw(this, &FConcertWorkspaceConsoleCommands::DisableRemoteLogging))
-	{
-	};
-
-	TSharedPtr<IConcertClientWorkspace> GetConnectedWorkspace()
-	{
-		if (TSharedPtr<IConcertSyncClient> ConcertSyncClient = IConcertSyncClientModule::Get().GetClient(TEXT("MultiUser")))
-		{
-			TSharedPtr<IConcertClientWorkspace> Workspace = ConcertSyncClient->GetWorkspace();
-			IConcertClientSession& Session = Workspace->GetSession();
-			if (Session.GetConnectionStatus() == EConcertConnectionStatus::Connected)
-			{
-				return Workspace;
-			}
-		}
-		return nullptr;
-	}
-
-	void SendForceResend()
-	{
-		TSharedPtr<IConcertClientWorkspace> Workspace = GetConnectedWorkspace();
-		if (Workspace)
-		{
-			IConcertClientSession& Session = Workspace->GetSession();
-			FConcertSendResendPending Resend;
-			Session.SendCustomEvent(Resend, Session.GetSessionServerEndpointId(), EConcertMessageFlags::None);
-		}
-	}
-
-	void SendRemoteLogging(bool bInValue)
-	{
-		TSharedPtr<IConcertClientWorkspace> Workspace = GetConnectedWorkspace();
-		if (Workspace)
-		{
-			IConcertClientSession& Session = Workspace->GetSession();
-			FConcertServerLogging Logging;
-			Logging.bLoggingEnabled = bInValue;
-			Session.SendCustomEvent(Logging, Session.GetSessionServerEndpointId(), EConcertMessageFlags::None);
-		}
-	}
-
-	void EnableRemoteLogging()
-	{
-		SendRemoteLogging(true);
-	}
-
-	void DisableRemoteLogging()
-	{
-		SendRemoteLogging(false);
-	}
-
-	/** Console command enable verbose logging command to server. */
-	FAutoConsoleCommand EnableRemoteVerboseLogging;
-
-	/** Console command disable verbose logging command to server. */
-	FAutoConsoleCommand DisableRemoteVerboseLogging;
-};
-=======
 void SetReflectEditorLevelVisibilityWithGame(bool bInValue, bool bReset = false)
 {
 #if WITH_EDITOR
@@ -219,14 +140,9 @@
 	}
 #endif
 }
->>>>>>> 6bbb88c8
 
 struct FConcertWorkspaceConsoleCommands
 {
-<<<<<<< HEAD
-	static FConcertWorkspaceConsoleCommands ConsoleCommands;
-
-=======
 	FConcertWorkspaceConsoleCommands() :
 		EnableRemoteVerboseLogging(TEXT("Concert.SetRemoteLoggingOn"), TEXT("Send logging event to enable verbose logging on server."),
 								   FConsoleCommandDelegate::CreateRaw(this, &FConcertWorkspaceConsoleCommands::EnableRemoteLogging)),
@@ -300,7 +216,6 @@
 	static FConcertWorkspaceConsoleCommands ConsoleCommands;
 
 	check(OwnerSyncClient);
->>>>>>> 6bbb88c8
 	BindSession(InLiveSession, InPackageBridge, InTransactionBridge);
 }
 
@@ -733,11 +648,7 @@
 		bHasSyncedWorkspace = false;
 		bFinalizeWorkspaceSyncRequested = false;
 		FConcertSlowTaskStackWorkaround::Get().PopTask(MoveTemp(InitialSyncSlowTask));
-<<<<<<< HEAD
-		SetReflectEditorLevelVisibilityWithGame(false);
-=======
 		SetReflectEditorLevelVisibilityWithGame(false, true);
->>>>>>> 6bbb88c8
 	}
 }
 
@@ -932,11 +843,7 @@
 		FConcertSlowTaskStackWorkaround::Get().PopTask(MoveTemp(InitialSyncSlowTask));
 	}
 
-<<<<<<< HEAD
-	if (bHasSyncedWorkspace && CanProcessPendingPackages())
-=======
 	if (bHasSyncedWorkspace && CanProcessPendingPackages() && !ConcertSyncClientUtil::UserIsEditing())
->>>>>>> 6bbb88c8
 	{
 		if (PackageManager)
 		{
@@ -956,13 +863,8 @@
 		}
 	}
 	LiveSession->GetSessionDatabase().UpdateAsynchronousTasks();
-<<<<<<< HEAD
-	const UConcertClientConfig *Config = GetDefault<UConcertClientConfig>();
-	SetReflectEditorLevelVisibilityWithGame(Config->ClientSettings.bReflectLevelEditorInGame);
-=======
 	IConcertClientRef ConcertClient = OwnerSyncClient->GetConcertClient();
 	SetReflectEditorLevelVisibilityWithGame(ConcertClient->GetConfiguration()->ClientSettings.bReflectLevelEditorInGame);
->>>>>>> 6bbb88c8
 }
 
 void FConcertClientWorkspace::HandleWorkspaceSyncEndpointEvent(const FConcertSessionContext& Context, const FConcertWorkspaceSyncEndpointEvent& Event)
@@ -1216,8 +1118,6 @@
 	CanProcessPendingDelegates.Remove(InDelegateName);
 }
 
-<<<<<<< HEAD
-=======
 bool FConcertClientWorkspace::IsReloadingPackage(FName PackageName) const
 {
 	if (PackageManager)
@@ -1227,7 +1127,6 @@
 	return false;
 }
 
->>>>>>> 6bbb88c8
 bool FConcertClientWorkspace::CanProcessPendingPackages() const
 {
 	return Algo::AllOf(CanProcessPendingDelegates, [](const TTuple<FName,FCanProcessPendingPackages>& Pair)
