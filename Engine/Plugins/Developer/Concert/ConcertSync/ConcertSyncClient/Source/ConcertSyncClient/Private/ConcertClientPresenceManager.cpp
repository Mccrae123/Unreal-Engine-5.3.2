--- conflicted
+++ resolved
@@ -58,12 +58,6 @@
 
 }
 
-<<<<<<< HEAD
-static TAutoConsoleVariable<int32> CVarEnablePresence(TEXT("concert.EnablePresence"), 1, TEXT("Enable Concert Presence"));
-
-const TCHAR* FConcertClientPresenceManager::AssetContainerPath = TEXT("/ConcertSyncClient/ConcertAssets");
-
-=======
 static TAutoConsoleVariable<int32> CVarDisplayPresence(TEXT("Concert.DisplayPresence"), 1, TEXT("Enable display of Concert Presence from remote users."));
 static TAutoConsoleVariable<int32> CVarEmitPresence(TEXT("Concert.EmitPresence"), 1, TEXT("Enable display update of Concert Presence to remote users."));
 
@@ -89,7 +83,6 @@
 {
 }
 
->>>>>>> 9ba46998
 FConcertClientPresenceManager::FConcertClientPresenceManager(TSharedRef<IConcertClientSession> InSession)
 	: Session(InSession)
 	, CurrentAvatarMode(nullptr)
@@ -103,19 +96,6 @@
 	// Setup the asset container.
 	AssetContainer = LoadObject<UConcertAssetContainer>(nullptr, FConcertClientPresenceManager::AssetContainerPath);
 	checkf(AssetContainer, TEXT("Failed to load UConcertAssetContainer (%s). See log for reason."), FConcertClientPresenceManager::AssetContainerPath);
-<<<<<<< HEAD
-
-	// @todo - Need to handle the situation where the avatar class might change during a session.
-	// This makes the assumption that avatar class will not change during a session 
-	// but will cause issues if it does because remote clients will create a 
-	// new presence actor but this manager will send updates for the old actor type.
-	FSoftClassPath DesktopAvatarActorClassPath = IConcertModule::Get().GetClientInstance()->GetClientInfo().DesktopAvatarActorClass;
-	DesktopAvatarActorClass = LoadObject<UClass>(nullptr, *DesktopAvatarActorClassPath.ToString());
-
-	FSoftClassPath VRAvatarActorClassPath = IConcertModule::Get().GetClientInstance()->GetClientInfo().VRAvatarActorClass;
-	VRAvatarActorClass = LoadObject<UClass>(nullptr, *VRAvatarActorClassPath.ToString());
-=======
->>>>>>> 9ba46998
 
 	// Load the avatar classes specified by the session client info.
 	UpdateLocalUserAvatarClasses();
@@ -133,8 +113,6 @@
 	ClearAllPresenceState();
 }
 
-<<<<<<< HEAD
-=======
 bool FConcertClientPresenceManager::UpdateLocalUserAvatarClasses()
 {
 	bool bUpdated = false;
@@ -156,22 +134,18 @@
 	return bUpdated;
 }
 
->>>>>>> 9ba46998
 void FConcertClientPresenceManager::AddReferencedObjects(FReferenceCollector& Collector)
 {
 	Collector.AddReferencedObject(AssetContainer);
 	Collector.AddReferencedObject(CurrentAvatarActorClass);
 	Collector.AddReferencedObject(DesktopAvatarActorClass);
 	Collector.AddReferencedObject(VRAvatarActorClass);
-<<<<<<< HEAD
-=======
 
 	// Ensure that Avatar classes used to represent remote clients are referenced.
 	for (TPair<FString, UClass*>& Pair : OthersAvatarClasses)
 	{
 		Collector.AddReferencedObject(Pair.Value);
 	}
->>>>>>> 9ba46998
 }
 
 const UConcertAssetContainer& FConcertClientPresenceManager::GetAssetContainer() const
@@ -367,15 +341,12 @@
 			if (!PresenceState.PresenceActor.IsValid())
 			{
 				PresenceState.PresenceActor = CreatePresenceActor(ClientSessionInfo.ClientInfo, PresenceState.VRDevice);
-<<<<<<< HEAD
-=======
 			}
 			else if ((PresenceState.VRDevice.IsNone()  && PresenceState.PresenceActor->GetClass()->GetPathName() != ClientSessionInfo.ClientInfo.DesktopAvatarActorClass) // Not in VR and Desktop Avatar changed?
 			        || (!PresenceState.VRDevice.IsNone() && PresenceState.PresenceActor->GetClass()->GetPathName() != ClientSessionInfo.ClientInfo.VRAvatarActorClass))    // In VR and VR Avatar changed?					
 			{
 				ClearPresenceActor(RemoteEndpointId);
 				PresenceState.PresenceActor = CreatePresenceActor(ClientSessionInfo.ClientInfo, PresenceState.VRDevice);
->>>>>>> 9ba46998
 			}
 
 			if (PresenceState.PresenceActor.IsValid())
@@ -470,13 +441,8 @@
 		return nullptr;
 	}
 
-<<<<<<< HEAD
-	// @todo this is potentially slow and hitchy as clients connect.  It might be better to preload all the presence actor types
-	UClass* PresenceActorClass = nullptr;	
-=======
 	// @todo this is potentially slow and hitchy as clients connect. It might be better to preload all the presence actor types
 	UClass* PresenceActorClass = nullptr;
->>>>>>> 9ba46998
 	if (!VRDevice.IsNone())
 	{
 		UClass*& AvatarClass = OthersAvatarClasses.FindOrAdd(InClientInfo.VRAvatarActorClass, nullptr);
@@ -678,15 +644,6 @@
 	}
 }
 
-<<<<<<< HEAD
-void FConcertClientPresenceManager::SetPresenceInPIE(const FGuid& InEndpointId, bool bPIE)
-{
-	FConcertClientPresenceState& PresenceState = EnsurePresenceState(InEndpointId);
-	PresenceState.bInPIE = bPIE;
-}
-
-=======
->>>>>>> 9ba46998
 void FConcertClientPresenceManager::SetPresenceVisibility(const FGuid& InEndpointId, bool bVisibility, bool bPropagateToAll)
 {
 	FConcertClientPresenceState& PresenceState = EnsurePresenceState(InEndpointId);
