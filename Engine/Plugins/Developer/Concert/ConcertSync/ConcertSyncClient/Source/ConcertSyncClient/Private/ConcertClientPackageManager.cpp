--- conflicted
+++ resolved
@@ -368,22 +368,14 @@
 	return {};
 }
 
-<<<<<<< HEAD
-bool FConcertClientPackageManager::PersistSessionChanges(TArrayView<const FName> InPackagesToPersist, ISourceControlProvider* SourceControlProvider, TArray<FText>* OutFailureReasons)
-=======
 FPersistResult FConcertClientPackageManager::PersistSessionChanges(FPersistParameters InParam)
->>>>>>> d731a049
 {
 #if WITH_EDITOR
 	if (SandboxPlatformFile)
 	{
 		// Transform all the package names into actual filenames
 		TArray<FString, TInlineAllocator<8>> FilesToPersist;
-<<<<<<< HEAD
-		for (const FName& PackageName : InPackagesToPersist)
-=======
 		for (const FName& PackageName : InParam.PackagesToPersist)
->>>>>>> d731a049
 		{
 			if (TOptional<FString> ValidPath = GetValidPackageSessionPath(PackageName))
 			{
