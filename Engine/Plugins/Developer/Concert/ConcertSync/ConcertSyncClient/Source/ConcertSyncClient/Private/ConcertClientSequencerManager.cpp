--- conflicted
+++ resolved
@@ -15,11 +15,7 @@
 #include "IConcertSession.h"
 #include "ConcertSettings.h"
 #include "ConcertClientSettings.h"
-<<<<<<< HEAD
-
-=======
 #include "ConcertSyncArchives.h"
->>>>>>> 4af6daef
 #include "ConcertClientWorkspace.h"
 
 #include "Engine/GameEngine.h"
@@ -54,25 +50,16 @@
 
 // Enable opening Sequencer on remote machine whenever a Sequencer is opened, if both instances have this option on.
 static TAutoConsoleVariable<int32> CVarEnableRemoteSequencerOpen(TEXT("Concert.EnableOpenRemoteSequencer"), 1, TEXT("Enable Concert remote Sequencer opening."));
-<<<<<<< HEAD
 
 // Enable closing Sequencer for this user when a remote user closes the sequence.
 static TAutoConsoleVariable<int32> CVarEnableRemoteSequencerClose(TEXT("Concert.EnableCloseRemoteSequencer"), 0, TEXT("Enable Concert remote Sequencer closing."));
 
-=======
-
-// Enable closing Sequencer for this user when a remote user closes the sequence.
-static TAutoConsoleVariable<int32> CVarEnableRemoteSequencerClose(TEXT("Concert.EnableCloseRemoteSequencer"), 0, TEXT("Enable Concert remote Sequencer closing."));
-
->>>>>>> 4af6daef
 // Enable synchronizing the timeline of unrelated Sequencers on remote machine whenever a Sequencer state event is received, if both instances have this option on.
 static TAutoConsoleVariable<int32> CVarEnableUnrelatedTimelineSync(TEXT("Concert.EnableUnrelatedTimelineSync"), 0, TEXT("Enable syncing unrelated sequencer timeline."));
 
 // Enable always closing player on remote machine whenever a sequencer is closed on an editor.
 static TAutoConsoleVariable<int32> CVarAlwaysCloseGamePlayerOnCloseEvent(
 	TEXT("Concert.AlwaysCloseGamePlayerOnCloseEvent"), 1, TEXT("Force this player to close even if other editors have it open. This CVar only works on `-game` instances."));
-<<<<<<< HEAD
-=======
 
 
 class FConcertClientSequencePreloader : public TSharedFromThis<FConcertClientSequencePreloader>
@@ -117,7 +104,6 @@
 	TMap<FTopLevelAssetPath, TObjectPtr<ULevelSequence>> PreloadedSequences;
 };
 
->>>>>>> 4af6daef
 
 FConcertClientSequencerManager::FConcertClientSequencerManager(IConcertSyncClient* InOwnerSyncClient)
 	: OwnerSyncClient(InOwnerSyncClient)
@@ -131,8 +117,6 @@
 	OnSequencerCreatedHandle = SequencerModule.RegisterOnSequencerCreated(FOnSequencerCreated::FDelegate::CreateRaw(this, &FConcertClientSequencerManager::OnSequencerCreated));
 
 	FCoreUObjectDelegates::OnPackageReloaded.AddRaw(this, &FConcertClientSequencerManager::HandleAssetReload);
-<<<<<<< HEAD
-=======
 }
 
 namespace UE::Private::ConcertClientSequencerManager
@@ -143,7 +127,6 @@
 {
 	return InSequencePath == PendingTakePath;
 }
->>>>>>> 4af6daef
 }
 
 FConcertClientSequencerManager::~FConcertClientSequencerManager()
@@ -214,8 +197,6 @@
 				FConcertSequencerOpenEvent OpenEvent;
 				OpenEvent.SequenceObjectPath = SequenceObjectPath;
 
-<<<<<<< HEAD
-=======
 				if (UE::Private::ConcertClientSequencerManager::IsPendingTakePath(SequenceObjectPath))
 				{
 					// The pending take may have a level sequence loaded into it.  So we have to capture it with the object writer
@@ -235,7 +216,6 @@
 					SyncObjectWriter.SetSerializeNestedObjects(true);
 					SyncObjectWriter.SerializeObject(LevelSequence);
 				}
->>>>>>> 4af6daef
 				UE_LOG(LogConcertSequencerSync, Verbose, TEXT("    Sending OpenEvent: %s"), *OpenEvent.SequenceObjectPath);
 				Session->SendCustomEvent(OpenEvent, Session->GetSessionServerEndpointId(), EConcertMessageFlags::ReliableOrdered);
 			}
@@ -294,11 +274,8 @@
 	InSession->RegisterCustomEventHandler<FConcertSequencerOpenEvent>(this, &FConcertClientSequencerManager::OnOpenEvent);
 	InSession->RegisterCustomEventHandler<FConcertSequencerStateSyncEvent>(this, &FConcertClientSequencerManager::OnStateSyncEvent);
 	InSession->RegisterCustomEventHandler<FConcertSequencerTimeAdjustmentEvent>(this, &FConcertClientSequencerManager::OnTimeAdjustmentEvent);
-<<<<<<< HEAD
-=======
 
 	Preloader->OnRegister(InSession);
->>>>>>> 4af6daef
 }
 
 void FConcertClientSequencerManager::Unregister(TSharedRef<IConcertClientSession> InSession)
@@ -313,8 +290,6 @@
 		Session->UnregisterCustomEventHandler<FConcertSequencerOpenEvent>(this);
 		Session->UnregisterCustomEventHandler<FConcertSequencerStateSyncEvent>(this);
 		Session->UnregisterCustomEventHandler<FConcertSequencerTimeAdjustmentEvent>(this);
-<<<<<<< HEAD
-=======
 		Session->UnregisterCustomEventHandler<FConcertSequencerPreloadRequest>(this);
 
 		if (GEditor)
@@ -334,18 +309,11 @@
 				GEditor->GetEditorSubsystem<UAssetEditorSubsystem>()->CloseAllEditorsForAsset(MovieSequence);
 			}
 		}
->>>>>>> 4af6daef
 	}
 
 	WeakSession.Reset();
 
 	Preloader->OnUnregister(InSession);
-}
-
-void SetConsoleVariableRespectingPriority(IConsoleVariable* AsVariable, bool bValue)
-{
-	EConsoleVariableFlags Flags = (EConsoleVariableFlags)( AsVariable->GetFlags() & ECVF_SetByMask );
-	AsVariable->Set( bValue ? 1 : 0, Flags );
 }
 
 void SetConsoleVariableRespectingPriority(IConsoleVariable* AsVariable, bool bValue)
@@ -578,12 +546,8 @@
 		if (!bFoundSequencerForObject)
 		{
 			UE_LOG(LogConcertSequencerSync, VeryVerbose, TEXT("    No existing Sequencer with sequence %s open. Will open and sync a new one at end of frame."), *SequencerState.SequenceObjectPath);
-<<<<<<< HEAD
-			PendingSequenceOpenEvents.Add(SequencerState.SequenceObjectPath);
-=======
 			FConcertSequencerOpenEvent OpenEvent{SequencerState.SequenceObjectPath, SequencerState.TakeData};
 			PendingSequenceOpenEvents.Add(MoveTemp(OpenEvent));
->>>>>>> 4af6daef
 			PendingSequencerEvents.Add(SequencerState);
 		}
 	}
@@ -658,11 +622,7 @@
 void FConcertClientSequencerManager::OnOpenEvent(const FConcertSessionContext&, const FConcertSequencerOpenEvent& InEvent)
 {
 	UE_LOG(LogConcertSequencerSync, Verbose, TEXT("Event Received - Open: %s. Deferring until end of frame."), *InEvent.SequenceObjectPath);
-<<<<<<< HEAD
-	PendingSequenceOpenEvents.Add(InEvent.SequenceObjectPath);
-=======
 	PendingSequenceOpenEvents.Add(InEvent);
->>>>>>> 4af6daef
 }
 
 void FConcertClientSequencerManager::HandleAssetReload(const EPackageReloadPhase InPackageReloadPhase, FPackageReloadedEvent* InPackageReloadedEvent)
@@ -672,20 +632,11 @@
 		return;
 	}
 
-<<<<<<< HEAD
-	for (TTuple<FName, FSequencePlayer>& Item : SequencePlayers)
-	{
-		ALevelSequenceActor* LevelSequenceActor = Item.Value.Actor.Get();
-		// If we have a null LevelSequenceActor it means that it has already been destroyed by a close event.  We will not
-		// recreate the asset until all editors have closed it.
-		//
-=======
 	for (TTuple<FName, TObjectPtr<ALevelSequenceActor>>& Item : SequencePlayers)
 	{
 		ALevelSequenceActor* LevelSequenceActor = Item.Value;
 		// If we have a null LevelSequenceActor it means that it has already been destroyed by a close event.  We will not
 		// recreate the asset until all editors have closed it.
->>>>>>> 4af6daef
 		if (LevelSequenceActor)
 		{
 			const UPackage* PackageReloaded = InPackageReloadedEvent->GetNewPackage();
@@ -705,22 +656,14 @@
 {
 	UE_LOG(LogConcertSequencerSync, Verbose, TEXT("    Closing sequence players: %s, is from controller: %d"), *CloseEvent.SequenceObjectPath, CloseEvent.bControllerClose);
 
-<<<<<<< HEAD
-	FSequencePlayer* Player = SequencePlayers.Find(*CloseEvent.SequenceObjectPath);
-=======
 	TObjectPtr<ALevelSequenceActor>* Player = SequencePlayers.Find(*CloseEvent.SequenceObjectPath);
->>>>>>> 4af6daef
 	if (!Player)
 	{
 		UE_LOG(LogConcertSequencerSync, Verbose, TEXT("        No open players to close for sequence %s"), *CloseEvent.SequenceObjectPath);
 		return;
 	}
 
-<<<<<<< HEAD
-	ALevelSequenceActor* LevelSequenceActor = Player->Actor.Get();
-=======
 	ALevelSequenceActor* LevelSequenceActor = *Player;
->>>>>>> 4af6daef
 
 	if (CloseEvent.bControllerClose && LevelSequenceActor && LevelSequenceActor->SequencePlayer)
 	{
@@ -732,13 +675,7 @@
 		return;
 	}
 
-<<<<<<< HEAD
-	DestroyPlayer(*Player, LevelSequenceActor);
-
-	Player->Actor = nullptr;
-=======
 	DestroyPlayer(LevelSequenceActor);
->>>>>>> 4af6daef
 
 	// Always remove the player on close event. This will allow it to be re-opened on an OpenEvent.
 	UE_LOG(LogConcertSequencerSync, VeryVerbose, TEXT("    Removing sequence player for sequence: %s"), *CloseEvent.SequenceObjectPath);
@@ -795,14 +732,6 @@
 	ApplyCloseEventToPlayers(CloseEvent);
 }
 
-<<<<<<< HEAD
-void FConcertClientSequencerManager::ApplyOpenEvent(const FString& SequenceObjectPath)
-{
-	TGuardValue<bool> ReentrancyGuard(bRespondingToTransportEvent, true);
-
-	UE_LOG(LogConcertSequencerSync, Verbose, TEXT("Handling Event - Open: %s"), *SequenceObjectPath);
-
-=======
 void FConcertClientSequencerManager::ApplyOpenEvent(const FConcertSequencerOpenEvent& InOpenEvent)
 {
 	TGuardValue<bool> ReentrancyGuard(bRespondingToTransportEvent, true);
@@ -810,7 +739,6 @@
 	UE_LOG(LogConcertSequencerSync, Verbose, TEXT("Handling Event - Open: %s"), *SequenceObjectPath);
 
 	bool bDidOpen = false;
->>>>>>> 4af6daef
 #if WITH_EDITOR
 	if (IsSequencerRemoteOpenEnabled() && GIsEditor)
 	{
@@ -827,8 +755,6 @@
 	if (!GIsEditor && CVarEnableSequencePlayer.GetValueOnAnyThread() > 0)
 	{
 		CreateNewSequencePlayerIfNotExists(*SequenceObjectPath);
-<<<<<<< HEAD
-=======
 		bDidOpen = true;
 	}
 
@@ -857,7 +783,6 @@
 		}
 		#endif
 		PendingLevelSequence->GetPackage()->SetDirtyFlag(false);
->>>>>>> 4af6daef
 	}
 }
 
@@ -894,7 +819,6 @@
 	check(Player);
 
 	SequencePlayers.Add(*SequenceObjectPath, {LevelSequenceActor});
-<<<<<<< HEAD
 }
 
 bool FConcertClientSequencerManager::CanClose(const FConcertSequencerCloseEvent& InEvent) const
@@ -904,19 +828,7 @@
 	return InEvent.EditorsWithSequencerOpened == 0 || bShouldClose;
 }
 
-void FConcertClientSequencerManager::DestroyPlayer(FSequencePlayer& Player, ALevelSequenceActor* LevelSequenceActor)
-=======
-}
-
-bool FConcertClientSequencerManager::CanClose(const FConcertSequencerCloseEvent& InEvent) const
-{
-	const bool bShouldClose = ShouldAlwaysCloseGameSequencerPlayer();
-
-	return InEvent.EditorsWithSequencerOpened == 0 || bShouldClose;
-}
-
 void FConcertClientSequencerManager::DestroyPlayer(ALevelSequenceActor* LevelSequenceActor)
->>>>>>> 4af6daef
 {
 	if (LevelSequenceActor && LevelSequenceActor->SequencePlayer)
 	{
@@ -1016,22 +928,14 @@
 {
 	UE_LOG(LogConcertSequencerSync, Verbose, TEXT("    TimeAdjustment: Updating sequence players for sequence %s"), *TimeAdjustmentEvent.SequenceObjectPath);
 
-<<<<<<< HEAD
-	FSequencePlayer* SeqPlayer = SequencePlayers.Find(*TimeAdjustmentEvent.SequenceObjectPath);
-=======
 	TObjectPtr<ALevelSequenceActor>* SeqPlayer = SequencePlayers.Find(*TimeAdjustmentEvent.SequenceObjectPath);
->>>>>>> 4af6daef
 	if (!SeqPlayer)
 	{
 		UE_LOG(LogConcertSequencerSync, Verbose, TEXT("        No sequence player for sequence %s"), *TimeAdjustmentEvent.SequenceObjectPath);
 		return;
 	}
 
-<<<<<<< HEAD
-	ALevelSequenceActor* LevelSequenceActor = SeqPlayer->Actor.Get();
-=======
 	ALevelSequenceActor* LevelSequenceActor = *SeqPlayer;
->>>>>>> 4af6daef
 	if (LevelSequenceActor && LevelSequenceActor->SequencePlayer)
 	{
 		UMovieScene* MovieScene = LevelSequenceActor->LevelSequenceAsset->GetMovieScene();
@@ -1042,8 +946,6 @@
 	}
 }
 
-<<<<<<< HEAD
-=======
 void FConcertClientSequencePreloader::OnPreloadEvent(const FConcertSessionContext& InEventContext, const FConcertSequencerPreloadRequest& InEvent)
 {
 	for (const FTopLevelAssetPath& SequenceObjectPath : InEvent.SequenceObjectPaths)
@@ -1153,7 +1055,6 @@
 		}
 	}
 }
->>>>>>> 4af6daef
 
 void FConcertClientSequencerManager::ApplyTransportEvent(const FConcertSequencerState& EventState)
 {
@@ -1279,22 +1180,14 @@
 {
 	UE_LOG(LogConcertSequencerSync, Verbose, TEXT("    Transport: Update sequence player for sequence %s, at frame: %d"), *EventState.SequenceObjectPath, EventState.Time.Time.FrameNumber.Value);
 
-<<<<<<< HEAD
-	FSequencePlayer* SeqPlayer = SequencePlayers.Find(*EventState.SequenceObjectPath);
-=======
 	TObjectPtr<ALevelSequenceActor>* SeqPlayer = SequencePlayers.Find(*EventState.SequenceObjectPath);
->>>>>>> 4af6daef
 	if (!SeqPlayer)
 	{
 		UE_LOG(LogConcertSequencerSync, Verbose, TEXT("        No sequence player for sequence %s"), *EventState.SequenceObjectPath);
 		return;
 	}
 
-<<<<<<< HEAD
-	ALevelSequenceActor* LevelSequenceActor = SeqPlayer->Actor.Get();
-=======
 	ALevelSequenceActor* LevelSequenceActor = *SeqPlayer;
->>>>>>> 4af6daef
 	if (LevelSequenceActor && LevelSequenceActor->SequencePlayer)
 	{
 		ULevelSequencePlayer* Player = LevelSequenceActor->SequencePlayer;
@@ -1384,7 +1277,6 @@
 }
 
 bool FConcertClientSequencerManager::CanSendSequencerEvent(const FString& ObjectPath) const
-<<<<<<< HEAD
 {
 	if (TSharedPtr<FConcertClientWorkspace> SharedWorkspace = Workspace.Pin())
 	{
@@ -1396,19 +1288,6 @@
 
 void FConcertClientSequencerManager::OnWorkspaceEndFrameCompleted()
 {
-=======
-{
-	if (TSharedPtr<FConcertClientWorkspace> SharedWorkspace = Workspace.Pin())
-	{
-		FString PackageName = FPackageName::ObjectPathToPackageName(ObjectPath);
-		return !SharedWorkspace->IsReloadingPackage(FName(*PackageName));
-	}
-	return true;
-}
-
-void FConcertClientSequencerManager::OnWorkspaceEndFrameCompleted()
-{
->>>>>>> 4af6daef
 	for (const FConcertSequencerCloseEvent& CloseEvent: PendingSequenceCloseEvents)
 	{
 		ApplyCloseEvent(CloseEvent);
@@ -1419,15 +1298,9 @@
 	{
 		for (const TTuple<FName, FString>& Player : PendingDestroy)
 		{
-<<<<<<< HEAD
-			if (FSequencePlayer* SequencePlayer = SequencePlayers.Find(Player.Get<0>()))
-			{
-				DestroyPlayer(*SequencePlayer, SequencePlayer->Actor.Get());
-=======
 			if (TObjectPtr<ALevelSequenceActor>* SequencePlayer = SequencePlayers.Find(Player.Get<0>()))
 			{
 				DestroyPlayer(*SequencePlayer);
->>>>>>> 4af6daef
 				SequencePlayers.Remove(Player.Get<0>());
 				PendingCreate.Add(Player.Get<1>());
 			}
@@ -1448,25 +1321,14 @@
 	}
 
 	for (const FString& Player: PendingCreate)
-<<<<<<< HEAD
 	{
 		CreateNewSequencePlayerIfNotExists(Player);
 	}
 	PendingCreate.Reset();
 
-	for (const FString& SequenceObjectPath : PendingSequenceOpenEvents)
-	{
-		ApplyOpenEvent(SequenceObjectPath);
-=======
-	{
-		CreateNewSequencePlayerIfNotExists(Player);
-	}
-	PendingCreate.Reset();
-
 	for (const FConcertSequencerOpenEvent& SequenceOpenEvent : PendingSequenceOpenEvents)
 	{
 		ApplyOpenEvent(SequenceOpenEvent);
->>>>>>> 4af6daef
 	}
 	PendingSequenceOpenEvents.Reset();
 
@@ -1485,20 +1347,8 @@
 
 void FConcertClientSequencerManager::AddReferencedObjects(FReferenceCollector& Collector)
 {
-<<<<<<< HEAD
-	TArray<ALevelSequenceActor*> Actors;
-	for (TTuple<FName, FSequencePlayer>& Item : SequencePlayers)
-	{
-		if (Item.Value.Actor.IsValid())
-		{
-			Actors.Add(Item.Value.Actor.Get());
-		}
-	}
-	Collector.AddReferencedObjects(Actors);
-=======
 	Collector.AddReferencedObjects(SequencePlayers);
 	Preloader->AddReferencedObjects(Collector);
->>>>>>> 4af6daef
 }
 
 #endif
