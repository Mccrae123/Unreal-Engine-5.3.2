// Copyright Epic Games, Inc. All Rights Reserved.

#pragma once

#include "IConcertClientTransactionBridge.h"
#include "Misc/ITransaction.h"
#include "ConcertSyncArchives.h"

class FConcertClientTransactionBridge : public IConcertClientTransactionBridge
{
public:
	FConcertClientTransactionBridge();
	virtual ~FConcertClientTransactionBridge();

	//~ IConcertClientTransactionBridge interface
	virtual void SetIncludeEditorOnlyProperties(const bool InIncludeEditorOnlyProperties) override;
	virtual void SetIncludeNonPropertyObjectData(const bool InIncludeNonPropertyObjectData) override;
	virtual void SetIncludeAnnotationObjectChanges(const bool InIncludeAnnotationObjectChanges) override;
	virtual FOnConcertClientLocalTransactionSnapshot& OnLocalTransactionSnapshot() override;
	virtual FOnConcertClientLocalTransactionFinalized& OnLocalTransactionFinalized() override;
	virtual bool CanApplyRemoteTransaction() const override;
	virtual FOnApplyTransaction& OnApplyTransaction() override;

	virtual void ApplyRemoteTransaction(const FConcertTransactionEventBase& InEvent, const FConcertSessionVersionInfo* InVersionInfo, const TArray<FName>& InPackagesToProcess, const FConcertLocalIdentifierTable* InLocalIdentifierTablePtr, const bool bIsSnapshot) override;
	virtual void ApplyRemoteTransaction(const FConcertTransactionEventBase& InEvent, const FConcertSessionVersionInfo* InVersionInfo, const TArray<FName>& InPackagesToProcess, const FConcertLocalIdentifierTable* InLocalIdentifierTablePtr, const bool bIsSnapshot, const FConcertSyncWorldRemapper& ConcertSyncWorldRemapper) override;
	virtual bool& GetIgnoreLocalTransactionsRef() override;

	virtual void RegisterTransactionFilter(FName FilterName, FTransactionFilterDelegate FilterHandle) override;
	virtual void UnregisterTransactionFilter(FName FilterName) override;
private:
	/** Called to handle a transaction state change */
	void HandleTransactionStateChanged(const FTransactionContext& InTransactionContext, const ETransactionStateEventType InTransactionState);

	/** Called to handle an object being transacted */
	void HandleObjectTransacted(UObject* InObject, const FTransactionObjectEvent& InTransactionEvent);

	/** Attempt to bind to the underlying local transaction events, if they are available and have not yet been bound */
	void ConditionalBindUnderlyingLocalTransactionEvents();

	/** Called once Engine initialization has finished, to bind to the underlying local transaction events */
	void OnEngineInitComplete();

	/** Called at the end of the frame to notify of any transaction updates */
	void OnEndFrame();

	struct FOngoingTransaction
	{
		FOngoingTransaction(const FText InTransactionTitle, const FGuid& InTransactionId, const FGuid& InOperationId, UObject* InPrimaryObject)
			: CommonData(InTransactionTitle, InTransactionId, InOperationId, InPrimaryObject)
		{
		}

		FConcertClientLocalTransactionCommonData CommonData;
		FConcertClientLocalTransactionSnapshotData SnapshotData;
		FConcertClientLocalTransactionFinalizedData FinalizedData;
		bool bIsFinalized = false;
		bool bHasNotifiedSnapshot = false;
	};

	/** Array of transaction IDs in the order they should be notified (maps to OngoingTransactions, although canceled transactions may be missing from the map) */
	TArray<FGuid> OngoingTransactionsOrder;

	/** Map of transaction IDs to the transaction that may be notified in the future */
	TMap<FGuid, FOngoingTransaction> OngoingTransactions;

	/** Map of named transaction filters that can override what is included / excluded by transaction bridge*/
	TMap<FName, FTransactionFilterDelegate> TransactionFilters;

	/** Called when an ongoing transaction is updated via a snapshot */
	FOnConcertClientLocalTransactionSnapshot OnLocalTransactionSnapshotDelegate;

	/** Called when an transaction is finalized */
	FOnConcertClientLocalTransactionFinalized OnLocalTransactionFinalizedDelegate;

	/** Called when we are about to apply a transaction. */
	FOnApplyTransaction OnApplyTransactionDelegate;

	/** True if we have managed to bind to the underlying local transaction events, as they may not have been ready when this instance was started */
	bool bHasBoundUnderlyingLocalTransactionEvents;

	/** Flag to ignore transaction state change event, used when we do not want to record transaction we generate ourselves */
	bool bIgnoreLocalTransactions;

	/** Include non-cooked properties in object serialization */
	bool bIncludeEditorOnlyProperties;

<<<<<<< HEAD
=======
	/** Include non-property object data in updates */
	bool bIncludeNonPropertyObjectData;

	/** Include object changes that have been generated via a transaction annotation (where possible) */
	bool bIncludeAnnotationObjectChanges;

>>>>>>> d731a049
	FConcertSyncWorldRemapper WorldRemapper = FConcertSyncWorldRemapper();
};<|MERGE_RESOLUTION|>--- conflicted
+++ resolved
@@ -84,14 +84,11 @@
 	/** Include non-cooked properties in object serialization */
 	bool bIncludeEditorOnlyProperties;
 
-<<<<<<< HEAD
-=======
 	/** Include non-property object data in updates */
 	bool bIncludeNonPropertyObjectData;
 
 	/** Include object changes that have been generated via a transaction annotation (where possible) */
 	bool bIncludeAnnotationObjectChanges;
 
->>>>>>> d731a049
 	FConcertSyncWorldRemapper WorldRemapper = FConcertSyncWorldRemapper();
 };