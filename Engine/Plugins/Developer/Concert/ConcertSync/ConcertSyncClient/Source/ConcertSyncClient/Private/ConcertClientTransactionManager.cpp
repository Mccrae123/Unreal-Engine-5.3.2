// Copyright Epic Games, Inc. All Rights Reserved.

#include "ConcertClientTransactionManager.h"
#include "Algo/AnyOf.h"
#include "Components/SceneComponent.h"
#include "ConcertSyncSessionTypes.h"
#include "ConcertTransactionEvents.h"
#include "GameFramework/Actor.h"
#include "IConcertSession.h"
#include "ConcertSyncClientLiveSession.h"
#include "ConcertSyncSessionDatabase.h"
#include "ConcertLogGlobal.h"
#include "ConcertSyncSettings.h"
#include "ConcertSyncArchives.h"
#include "ConcertSyncClientUtil.h"
#include "IConcertSyncClient.h"
#include "Internationalization/Internationalization.h"
#include "Scratchpad/ConcertScratchpad.h"

#include "Interfaces/ITargetPlatform.h"
#include "Interfaces/ITargetPlatformManagerModule.h"
#include "AssetRegistry/AssetRegistryModule.h"

#include "Engine/World.h"
#include "Engine/Level.h"
#include "RenderingThread.h"
#include "Misc/ScopedSlowTask.h"
#include "UObject/ObjectMacros.h"

#if WITH_EDITOR
	#include "Editor.h"
	#include "UnrealEdGlobals.h"
	#include "Editor/UnrealEdEngine.h"
	#include "Editor/TransBuffer.h"
#endif

#define LOCTEXT_NAMESPACE "ConcertClientTransactionManager"

FConcertClientTransactionManager::FConcertClientTransactionManager(TSharedRef<FConcertSyncClientLiveSession> InLiveSession, IConcertClientTransactionBridge* InTransactionBridge)
	: LiveSession(InLiveSession)
	, TransactionBridge(InTransactionBridge)
{
	check(LiveSession->IsValidSession());
	check(EnumHasAnyFlags(LiveSession->GetSessionFlags(), EConcertSyncSessionFlags::EnableTransactions));
	check(TransactionBridge);

	if (EnumHasAnyFlags(LiveSession->GetSessionFlags(), EConcertSyncSessionFlags::ShouldSendTransactionSnapshots))
	{
		TransactionBridge->OnLocalTransactionSnapshot().AddRaw(this, &FConcertClientTransactionManager::HandleLocalTransactionSnapshot);
	}
	TransactionBridge->OnLocalTransactionFinalized().AddRaw(this, &FConcertClientTransactionManager::HandleLocalTransactionFinalized);

	// Snapshots event are handled directly, finalized events are handled by the workspace (which calls HandleRemoteTransaction)
	LiveSession->GetSession().RegisterCustomEventHandler<FConcertTransactionSnapshotEvent>(this, &FConcertClientTransactionManager::HandleTransactionEvent<FConcertTransactionSnapshotEvent>);
	LiveSession->GetSession().RegisterCustomEventHandler<FConcertTransactionRejectedEvent>(this, &FConcertClientTransactionManager::HandleTransactionRejectedEvent);
}

FConcertClientTransactionManager::~FConcertClientTransactionManager()
{
	TransactionBridge->OnLocalTransactionSnapshot().RemoveAll(this);
	TransactionBridge->OnLocalTransactionFinalized().RemoveAll(this);

	LiveSession->GetSession().UnregisterCustomEventHandler<FConcertTransactionSnapshotEvent>(this);
	LiveSession->GetSession().UnregisterCustomEventHandler<FConcertTransactionRejectedEvent>(this);
}

bool FConcertClientTransactionManager::HasSessionChanges() const
{
	bool bHasLiveTransactions = false;
	LiveSession->GetSessionDatabase().EnumeratePackageNamesWithLiveTransactions([&bHasLiveTransactions](const FName PackageName)
	{
		bHasLiveTransactions = true;
		return false; // Stop enumeration
	});
	return bHasLiveTransactions;
}

bool FConcertClientTransactionManager::HasLiveTransactionSupport(class UPackage* InPackage) const
{
	const UConcertSyncConfig* SyncConfig = GetDefault<UConcertSyncConfig>();
	// If we have no include object filters everything has live transaction support
	if (SyncConfig->IncludeObjectClassFilters.Num() == 0)
	{
		return true;
	}

	// validate that one of the package top level object is one of the allowed outer for the include filters
	for (const FTransactionClassFilter& TransactionFilter : SyncConfig->IncludeObjectClassFilters)
	{
		UClass* TransactionOuterClass = TransactionFilter.ObjectOuterClass.TryLoadClass<UObject>();
		if (TransactionOuterClass && FindObjectWithOuter(InPackage, TransactionOuterClass))
		{
			return true;
		}
	}
	return false;
}

void FConcertClientTransactionManager::ReplayAllTransactions()
{
	TArray<int64> LiveTransactionEventIds;
	LiveSession->GetSessionDatabase().GetLiveTransactionEventIds(LiveTransactionEventIds);

	if (LiveTransactionEventIds.Num() > 0)
	{
		FScopedSlowTask SlowTask(LiveTransactionEventIds.Num(), LOCTEXT("ReplayingTransactions", "Replaying Transactions..."));
		SlowTask.MakeDialogDelayed(1.0f);

		FPendingTransactionToProcessContext TransactionContext;
		TransactionContext.bIsRequired = true;

		FConcertSyncTransactionEvent TransactionEvent;
		for (int64 TransactionEventId : LiveTransactionEventIds)
		{
			SlowTask.EnterProgressFrame(1.0f, FText::Format(LOCTEXT("ReplayingTransactionFmt", "Replaying Transaction {0}"), TransactionEventId));

			if (LiveSession->GetSessionDatabase().GetTransactionEvent(TransactionEventId, TransactionEvent))
			{
				PendingTransactionsToProcess.Emplace(TransactionContext, FConcertTransactionFinalizedEvent::StaticStruct(), &TransactionEvent.Transaction);
			}
		}
	}
}

void FConcertClientTransactionManager::ReplayTransactions(const FName InPackageName)
{
	TArray<int64> LiveTransactionEventIds;
	LiveSession->GetSessionDatabase().GetLiveTransactionEventIdsForPackage(InPackageName, LiveTransactionEventIds);

	if (LiveTransactionEventIds.Num() > 0)
	{
		FScopedSlowTask SlowTask(LiveTransactionEventIds.Num(), FText::Format(LOCTEXT("ReplayingTransactionsForPackageFmt", "Replaying Transactions for {0}..."), FText::FromName(InPackageName)));
		SlowTask.MakeDialogDelayed(1.0f);

		FPendingTransactionToProcessContext TransactionContext;
		TransactionContext.bIsRequired = true;
		TransactionContext.PackagesToProcess.Add(InPackageName);

		int64 PackageEventId = 0;
		LiveSession->GetSessionDatabase().GetPackageHeadEventFromName(InPackageName, PackageEventId);

		FConcertSyncActivity PackageActivity;
		LiveSession->GetSessionDatabase().GetActivityForEvent(PackageEventId, EConcertSyncActivityEventType::Package, PackageActivity);

		FConcertSyncTransactionEvent TransactionEvent;
		for (int64 TransactionEventId : LiveTransactionEventIds)
		{
			FConcertSyncActivity TransactionActivity;
			LiveSession->GetSessionDatabase().GetActivityForEvent(TransactionEventId, EConcertSyncActivityEventType::Transaction, TransactionActivity);
			if (TransactionActivity.ActivityId > PackageActivity.ActivityId)
			{
				SlowTask.EnterProgressFrame(1.0f, FText::Format(
												LOCTEXT("ReplayingTransactionForPackageFmt",
														"Replaying Transaction {0} for {1}"),
												TransactionEventId, FText::FromName(InPackageName)));

				if (LiveSession->GetSessionDatabase().GetTransactionEvent(TransactionEventId, TransactionEvent))
				{
					PendingTransactionsToProcess.Emplace(TransactionContext, FConcertTransactionFinalizedEvent::StaticStruct(), &TransactionEvent.Transaction);
				}
			}
		}
	}
}

void FConcertClientTransactionManager::HandleRemoteTransaction(const FGuid& InSourceEndpointId, const int64 InTransactionEventId, const bool bApply)
{
	// Ignore this transaction if we generated it
	if (InSourceEndpointId == LiveSession->GetSession().GetSessionClientEndpointId())
	{
		return;
	}

	if (!bApply)
	{
		return;
	}

	FConcertSyncTransactionEvent TransactionEvent;
	if (LiveSession->GetSessionDatabase().GetTransactionEvent(InTransactionEventId, TransactionEvent))
	{
		FPendingTransactionToProcessContext TransactionContext;
		TransactionContext.bIsRequired = true;
		PendingTransactionsToProcess.Emplace(TransactionContext, FConcertTransactionFinalizedEvent::StaticStruct(), &TransactionEvent.Transaction);
	}
}

void FConcertClientTransactionManager::ProcessPending()
{
	if (PendingTransactionsToProcess.Num() > 0)
	{
		if (CanProcessTransactionEvent())
		{
			for (auto It = PendingTransactionsToProcess.CreateIterator(); It; ++It)
			{
				// PendingTransaction is moved out of the array since `ProcessTransactionEvent` can add more PendingTransactions through loading packages which would make a reference dangle
				FPendingTransactionToProcess PendingTransaction = MoveTemp(*It);
				ProcessTransactionEvent(PendingTransaction.Context, PendingTransaction.EventData);
				It.RemoveCurrent();
			}
		}
		else
		{
			PendingTransactionsToProcess.RemoveAll([](const FPendingTransactionToProcess& PendingTransaction)
			{
				return !PendingTransaction.Context.bIsRequired;
			});
		}
	}

	if (CanSendTransactionEvents())
	{
		SendPendingTransactionEvents();
	}
<<<<<<< HEAD
=======

>>>>>>> 4af6daef
}

template <typename EventType>
void FConcertClientTransactionManager::HandleTransactionEvent(const FConcertSessionContext& InEventContext, const EventType& InEvent)
{
	static_assert(TIsDerivedFrom<EventType, FConcertTransactionEventBase>::IsDerived, "HandleTransactionEvent can only be used with types deriving from FConcertTransactionEventBase");

	FPendingTransactionToProcessContext TransactionContext;
	TransactionContext.bIsRequired = EnumHasAnyFlags(InEventContext.MessageFlags, EConcertMessageFlags::ReliableOrdered);

	PendingTransactionsToProcess.Emplace(TransactionContext, EventType::StaticStruct(), &InEvent);
}

void FConcertClientTransactionManager::HandleTransactionRejectedEvent(const FConcertSessionContext& InEventContext, const FConcertTransactionRejectedEvent& InEvent)
{
#if WITH_EDITOR
	UTransBuffer* TransBuffer = GUnrealEd ? Cast<UTransBuffer>(GUnrealEd->Trans) : nullptr;
	if (TransBuffer == nullptr)
	{
		return;
	}

	// For this undo operation, squelch the notification, also prevent us from recording
	IConcertClientTransactionBridge::FScopedIgnoreLocalTransaction IgnoreLocalTransaction(*TransactionBridge);
	bool bOrigSquelchTransactionNotification = GEditor && GEditor->bSquelchTransactionNotification;
	if (GEditor)
	{
		GEditor->bSquelchTransactionNotification = true;
	}

	// if the transaction to undo is the current one, end it.
	if (GUndo && GUndo->GetContext().TransactionId == InEvent.TransactionId)
	{
		// Cancel doesn't entirely do what we want here as it will just, remove the current transaction without restoring object state
		// This shouldn't happen however, since we only undo finalized transaction
		ensureMsgf(false, TEXT("Received a Concert undo request for an ongoing transaction."));
		TransBuffer->End();
		TransBuffer->Undo(false);
	}
	// Otherwise undo operations until the requested transaction has been undone.
	else
	{
		int32 ReversedQueueIndex = TransBuffer->FindTransactionIndex(InEvent.TransactionId);
		if (ReversedQueueIndex != INDEX_NONE)
		{
			ReversedQueueIndex = TransBuffer->GetQueueLength() - TransBuffer->GetUndoCount() - ReversedQueueIndex;
			int32 UndoCount = 0;

			// if we get a positive number, then we need to undo
			if (ReversedQueueIndex > 0)
			{
				while (UndoCount < ReversedQueueIndex)
				{
					TransBuffer->Undo();
					++UndoCount;
				}
			}
			// Otherwise we need to redo, as the transaction has already been undone
			else
			{
				ReversedQueueIndex = -ReversedQueueIndex + 1;
				while (UndoCount < ReversedQueueIndex)
				{
					TransBuffer->Redo();
					++UndoCount;
				}
			}
		}
	}

	if (GEditor)
	{
		GEditor->bSquelchTransactionNotification = bOrigSquelchTransactionNotification;
	}
#endif
}

void FConcertClientTransactionManager::NotifyUserOfSendConflict(const FConcertConflictDescriptionBase& ConflictDescription)
{
	TransactionBridge->OnConflictResolutionForPendingSend().Broadcast(ConflictDescription);
}

bool FConcertClientTransactionManager::CanProcessTransactionEvent() const
{
	const bool bIsSuspended = LiveSession->GetSession().GetSendReceiveState() == EConcertSendReceiveState::SendOnly;
	return TransactionBridge->CanApplyRemoteTransaction() && !bIsSuspended;
}

bool FConcertClientTransactionManager::CanSendTransactionEvents() const
{
	const bool bCanSend = LiveSession->GetSession().GetSendReceiveState() != EConcertSendReceiveState::ReceiveOnly;
	return bCanSend;
}

void FConcertClientTransactionManager::ProcessTransactionEvent(const FPendingTransactionToProcessContext& InContext, const FStructOnScope& InEvent)
{
	const FConcertTransactionEventBase& TransactionEvent = *(const FConcertTransactionEventBase*)InEvent.GetStructMemory();
	if (!ShouldProcessTransactionEvent(TransactionEvent, InContext.bIsRequired))
	{
		UE_LOG(LogConcert, VeryVerbose, TEXT("Dropping transaction for '%s' (index %d) as it arrived out-of-order"), *TransactionEvent.TransactionId.ToString(), TransactionEvent.TransactionUpdateIndex);
		return;
	}

#define PROCESS_OBJECT_UPDATE_EVENT(EventName)																\
	if (InEvent.GetStruct() == FConcert##EventName::StaticStruct())											\
	{																										\
		return Process##EventName(InContext, static_cast<const FConcert##EventName&>(TransactionEvent));	\
	}

	PROCESS_OBJECT_UPDATE_EVENT(TransactionFinalizedEvent)
	PROCESS_OBJECT_UPDATE_EVENT(TransactionSnapshotEvent)

#undef PROCESS_OBJECT_UPDATE_EVENT
}

void FConcertConflictDescriptionAggregate::AddObjectRemoved(const FConcertObjectId& ObjectIdRemoved)
{
	UE_LOG(LogConcert, Warning, TEXT("Object %s conflicts with in-bound transaction and has been removed}."),
		   *ObjectIdRemoved.ObjectName.ToString());
	ObjectsRemoved.Add(ObjectIdRemoved);
}

void FConcertConflictDescriptionAggregate::AddObjectRenamed(const FConcertObjectId& OldObjectId, const FConcertObjectId& NewObjectId)
{
	if (!ConcertSyncClientUtil::ObjectIdsMatch(OldObjectId, NewObjectId) &&
		OldObjectId.ObjectName.ToString() != NewObjectId.ObjectName.ToString())
	{
		UE_LOG(LogConcert, Warning, TEXT("Object %s conflicts with in-bound transaction and has been renamed to %s."),
			   *OldObjectId.ObjectName.ToString(), *NewObjectId.ObjectName.ToString());
		ObjectsRenamed.Add({OldObjectId,NewObjectId});
	}
}

FText FConcertConflictDescriptionAggregate::GetConflictTitle() const
{
	return FText::Format(
		LOCTEXT("TransactionConflict", "Inbound transaction conflicts with transactions for pending send. Renamed {0} objects and removed {1} objects."),
		ObjectsRenamed.Num(), ObjectsRemoved.Num());
}

FText FConcertConflictDescriptionAggregate::GetConflictDetails() const
{
	FTextBuilder RunningTextObject;
	if (ObjectsRemoved.Num())
	{
		RunningTextObject.AppendLine(LOCTEXT("TransactionConflictRemovedObjects", "Removed Objects:"));
		for (const FConcertObjectId& RemovedObject : ObjectsRemoved)
		{
			RunningTextObject.AppendLine(FText::FromString(RemovedObject.ObjectName.ToString()));
		}
	}

	if (ObjectsRenamed.Num())
	{
		RunningTextObject.AppendLine(LOCTEXT("TransactionConflictRenamedObjects", "Renamed Objects:"));
		for (const TPair<FConcertObjectId, FConcertObjectId>& Item : ObjectsRenamed)
		{
			RunningTextObject.AppendLineFormat(LOCTEXT("ConflictRenamedObject", "{0} -> {1}"),
											   FText::FromString(Item.Get<0>().ObjectName.ToString()),
											   FText::FromString(Item.Get<1>().ObjectName.ToString()));
		}
	}
	return RunningTextObject.ToText();
}

namespace UE::ConcertClientTransactionManager::Private
{
/**
 * Given a UObject to rename we either need to rename this object or the outer for the object. Transactions can refer to
 * Component.Property modification. However, modifying the component does not address the actual conflicting object.
 * Instead it is more appropriate to resolve to the parent actor and rename that actor so that it does not globally
 * conflict anymore once the transaction has been sent to the server.
 *
 * @param InObject - UObject to compare.
 */
UObject* GetRealObjectToRename(UObject* InObject)
{
	auto IsAValidForRename = [](UObject* Obj)
	{
		return IsValid(Obj) && (Obj->IsA<AActor>() || Obj->IsA<UActorComponent>());
	};
	if (IsAValidForRename(InObject))
	{
		if (const UActorComponent* Component = Cast<UActorComponent>(InObject))
		{
			if (IsAValidForRename(Component->GetOwner()))
			{
				return Component->GetOwner();
			}
		}
		return InObject;
	}
	return nullptr;
}

/**
 * This structure holds the renaming as applied to an FConcertObjectId so that we can update any tables of the
 * underlying UObject.
 */
struct FRenameObjectResult
{
	FConcertObjectId OldObjectId;
	FConcertObjectId NewObjectId = {};

	FConcertObjectId OldParentObjectId = {};
	FConcertObjectId NewParentObjectId = {};
};

/**
 * Apply the rename to the UObject using unique identifiers to avoid any future conflict.
 */
void MakeObjectUniqueToAvoidCollision(UObject* InObject)
{
	FString NewName = InObject->GetFName().ToString() + FGuid::NewGuid().ToString(EGuidFormats::Short);
	InObject->Rename(*NewName, nullptr, REN_ForceNoResetLoaders | REN_NonTransactional);
}

/**
 * Given the ObjectId to fixup apply that rename to the resolve UObject and then return the old / new FConcertObjectId
 * so that any caller can update corresponding data.
 */
FRenameObjectResult RenameObjectsToAvoidCollision(const FConcertObjectId& InObjectIdToRename)
{
	UObject* ObjectToRename = ConcertSyncClientUtil::GetObject(InObjectIdToRename, FName(), FName(), FName(), false).Obj;
	// The object does not exist or is marked for GC.
	if (!IsValid(ObjectToRename))
	{
		return {InObjectIdToRename};
	}

	UObject* TargetObjectToRename = GetRealObjectToRename(ObjectToRename);
	if (TargetObjectToRename)
	{
		FConcertObjectId TargetObjectId(TargetObjectToRename);
		MakeObjectUniqueToAvoidCollision(TargetObjectToRename);
		if (ObjectToRename != TargetObjectToRename)
		{
			return {InObjectIdToRename, FConcertObjectId(ObjectToRename),
					TargetObjectId, FConcertObjectId(TargetObjectToRename)};
		}
		else
		{
			return {InObjectIdToRename, FConcertObjectId(ObjectToRename)};
		}
	}

	return {};
}
}

void FConcertClientTransactionManager::FixupObjectIdsInPendingSend(
	const FConcertObjectId& OldObjectId, const FConcertObjectId& NewObjectId, FConcertConflictDescriptionAggregate& ConflictAggregate)
{
	/** If we didn't receive a valid OldObjectId then there is nothing to rename. */
	if (!OldObjectId.IsValid())
	{
		return;
	}

	auto FixNames = [&OldObjectId, &NewObjectId](FPendingTransactionToSend* ToSend)
	{
		if (!ToSend)
		{
			return;
		}
		for (FConcertExportedObject& ExportedObject : ToSend->FinalizedData.FinalizedObjectUpdates)
		{
			if (ConcertSyncClientUtil::ObjectIdsMatch(ExportedObject.ObjectId,OldObjectId))
			{
				ExportedObject.ObjectId = NewObjectId;
			}
		}
	};

	TSet<FGuid>* TransactionsWithObject = NameLookupForPendingTransactionsToSend.Find(OldObjectId);

	if (!TransactionsWithObject)
	{
		return;
	}

	/*
	 * If the new object id is not valid then the target object is pending GC or no longer exists. So it should not
	 * be in our tables anymore.
	 */
	const bool bShouldRemove = !NewObjectId.IsValid();
	if (bShouldRemove)
	{
		ConflictAggregate.AddObjectRemoved(OldObjectId);
		for (const FGuid& Guid : *TransactionsWithObject)
		{
<<<<<<< HEAD
			PendingTransactionsToSend.Remove(Guid);
=======
			RemovePendingToSend(Guid);
>>>>>>> 4af6daef
		}
	}
	else
	{
		ConflictAggregate.AddObjectRenamed(OldObjectId, NewObjectId);
		for (const FGuid& Guid : *TransactionsWithObject)
		{
			FixNames(PendingTransactionsToSend.Find(Guid));
		}
	}

	if (!bShouldRemove)
	{
		// Move the renamed FConcertObjectId to a new tracking table entry.
		NameLookupForPendingTransactionsToSend.Add(NewObjectId, *TransactionsWithObject);
	}
	// Remove the old entry named entry.
	NameLookupForPendingTransactionsToSend.Remove(OldObjectId);
}

void FConcertClientTransactionManager::CheckEventForSendConflicts(const FConcertTransactionFinalizedEvent& InEvent)
{
	if (CanSendTransactionEvents())
	{
		return;
	}

	auto IsObjectCreated = [this](const FGuid& Id)
	{
		if (FPendingTransactionToSend* PendingToSendPtr = PendingTransactionsToSend.Find(Id))
		{
			for (const FConcertExportedObject& Exported : PendingToSendPtr->FinalizedData.FinalizedObjectUpdates)
			{
				if (Exported.ObjectData.bAllowCreate)
				{
					return true;
				}
			}
		}
		return false;
	};

	FConcertConflictDescriptionAggregate ConflictAggregate;
	auto LookupAndFix = [this, &ConflictAggregate, &IsObjectCreated](const FConcertExportedObject& ExportedObject)
	{
		const FConcertObjectId& ObjectId = ExportedObject.ObjectId;
		if (TSet<FGuid>* NamedPrimary = NameLookupForPendingTransactionsToSend.Find(ObjectId))
		{
			// If the object is *new* during our receive only session then we need to go find every instance and
			// redo the references.
			if (Algo::AnyOf(*NamedPrimary, IsObjectCreated))
			{
				// This exported object is from a create. Therefore the conflict was from a create.
				// fixup the conflict by renaming the object.
				//
				UE::ConcertClientTransactionManager::Private::FRenameObjectResult Result =
					UE::ConcertClientTransactionManager::Private::RenameObjectsToAvoidCollision(ObjectId);
				FixupObjectIdsInPendingSend(Result.OldParentObjectId, Result.NewParentObjectId, ConflictAggregate);
				FixupObjectIdsInPendingSend(Result.OldObjectId, Result.NewObjectId, ConflictAggregate);
			}
			else
			{
				// Otherwise designate this change has a conflict and must be dropped from the pending list.
				// TODO UE-170906: We can improve this by using the serialization routines to per-property diff.
				//
				ConflictAggregate.AddObjectRemoved(ObjectId);
				for (const FGuid Id : *NamedPrimary)
				{
<<<<<<< HEAD
					PendingTransactionsToSend.Remove(Id);
=======
					RemovePendingToSend(Id);
>>>>>>> 4af6daef
				}
				NameLookupForPendingTransactionsToSend.Remove(ObjectId);
			}
		}
	};
	// For each exported object check for name conflicts.
	//
	for (const FConcertExportedObject& ExportedObject : InEvent.ExportedObjects)
	{
		LookupAndFix(ExportedObject);
	}
	if (ConflictAggregate.HasAnyResults())
	{
		NotifyUserOfSendConflict(ConflictAggregate);
	}
}

void FConcertClientTransactionManager::ProcessTransactionFinalizedEvent(const FPendingTransactionToProcessContext& InContext, const FConcertTransactionFinalizedEvent& InEvent)
{
	const FConcertSessionVersionInfo* VersionInfo = LiveSession->GetSession().GetSessionInfo().VersionInfos.IsValidIndex(InEvent.VersionIndex) ? &LiveSession->GetSession().GetSessionInfo().VersionInfos[InEvent.VersionIndex] : nullptr;
	FConcertLocalIdentifierTable LocalIdentifierTable(InEvent.LocalIdentifierState);
	TransactionBridge->OnApplyTransaction().Broadcast(ETransactionNotification::Begin, /*bIsSnapshot*/ false);
	CheckEventForSendConflicts(InEvent);
	TransactionBridge->ApplyRemoteTransaction(InEvent, VersionInfo, InContext.PackagesToProcess, &LocalIdentifierTable, /*bIsSnapshot*/false);

	TransactionBridge->OnApplyTransaction().Broadcast(ETransactionNotification::End, /*bIsSnapshot*/ false);
}

void FConcertClientTransactionManager::ProcessTransactionSnapshotEvent(const FPendingTransactionToProcessContext& InContext, const FConcertTransactionSnapshotEvent& InEvent)
{
	const FConcertSessionVersionInfo* VersionInfo = LiveSession->GetSession().GetSessionInfo().VersionInfos.IsValidIndex(InEvent.VersionIndex) ? &LiveSession->GetSession().GetSessionInfo().VersionInfos[InEvent.VersionIndex] : nullptr;
	TransactionBridge->OnApplyTransaction().Broadcast(ETransactionNotification::Begin, /*bIsSnapshot*/ true);
	TransactionBridge->ApplyRemoteTransaction(InEvent, VersionInfo, InContext.PackagesToProcess, nullptr, /*bIsSnapshot*/true);
	TransactionBridge->OnApplyTransaction().Broadcast(ETransactionNotification::End, /*bIsSnapshot*/ true);
}

FConcertClientTransactionManager::FPendingTransactionToSend&
FConcertClientTransactionManager::HandleLocalTransactionCommon(
	const FConcertClientLocalTransactionCommonData& InCommonData,
	const TArray<FConcertExportedObject>& ObjectUpdates)
{
	FPendingTransactionToSend* PendingTransactionPtr = PendingTransactionsToSend.Find(InCommonData.OperationId);
	if (PendingTransactionPtr)
	{
		PendingTransactionPtr->CommonData = InCommonData;
		return *PendingTransactionPtr;
	}
	return AddPendingToSend(InCommonData, ObjectUpdates);
}

FConcertClientTransactionManager::FPendingTransactionToSend&
FConcertClientTransactionManager::AddPendingToSend(
	const FConcertClientLocalTransactionCommonData& InCommonData,
	const TArray<FConcertExportedObject>& ObjectUpdates)
{
	PendingTransactionsToSendOrder.Add(InCommonData.OperationId);
	if (!CanSendTransactionEvents())
	{
		UObject* PrimaryObject = InCommonData.PrimaryObject.Get();
		if (PrimaryObject)
		{
			FConcertObjectId Id(PrimaryObject);
			TSet<FGuid>& NamedLookupGuids = NameLookupForPendingTransactionsToSend.FindOrAdd(Id);
			NamedLookupGuids.Add(InCommonData.OperationId);
		}
		for (const FConcertExportedObject& Exported : ObjectUpdates)
		{
			TSet<FGuid>& NamedLookupGuids = NameLookupForPendingTransactionsToSend.FindOrAdd(Exported.ObjectId);
			NamedLookupGuids.Add(InCommonData.OperationId);
		}
	}
	else
	{
		NameLookupForPendingTransactionsToSend.Reset();
	}
	return PendingTransactionsToSend.Emplace(InCommonData.OperationId, InCommonData);
}

<<<<<<< HEAD
void FConcertClientTransactionManager::RemovePendingToSend(const FConcertClientLocalTransactionCommonData& InCommonData)
{
	PendingTransactionsToSend.Remove(InCommonData.OperationId);
=======

void FConcertClientTransactionManager::RemovePendingToSend(const FGuid& InGuid)
{
	if (FPendingTransactionToSend* PendingToSend = PendingTransactionsToSend.Find(InGuid))
	{
		LiveSession->GetSession().GetSequencedEventManager().RemoveSequencedEvent(PendingToSend->SequencedEvent);
		PendingTransactionsToSend.Remove(InGuid);
	}
}

void FConcertClientTransactionManager::RemovePendingToSend(const FConcertClientLocalTransactionCommonData& InCommonData)
{
	RemovePendingToSend(InCommonData.OperationId);
>>>>>>> 4af6daef
	if (!CanSendTransactionEvents())
	{
		if (UObject* PrimaryObject = InCommonData.PrimaryObject.Get())
		{
			FConcertObjectId Id(PrimaryObject);
			TSet<FGuid>* NamedLookupForObjects = NameLookupForPendingTransactionsToSend.Find(Id);
			if (NamedLookupForObjects)
			{
				NamedLookupForObjects->Remove(InCommonData.OperationId);
			}
		}
	}
}

void FConcertClientTransactionManager::HandleLocalTransactionSnapshot(const FConcertClientLocalTransactionCommonData& InCommonData, const FConcertClientLocalTransactionSnapshotData& InSnapshotData)
{
	if (!CanSendTransactionEvents())
	{
		// Don't handle snapshot events when sending to clients.
		return;
	}

	if (InCommonData.bIsExcluded)
	{
		// Note: We don't remove this from PendingTransactionsToSendOrder as we just skip transactions missing from the
		// map (assuming they've been excluded).
		RemovePendingToSend(InCommonData);
		return;
	}

	FPendingTransactionToSend& PendingTransaction = HandleLocalTransactionCommon(InCommonData, InSnapshotData.SnapshotObjectUpdates);
	if (PendingTransaction.SnapshotData.SnapshotObjectUpdates.Num() == 0)
	{
		PendingTransaction.SnapshotData = InSnapshotData;
	}
	else
	{
		// Merge this snapshot with the current data
		for (const FConcertExportedObject& SnapshotObjectUpdate : InSnapshotData.SnapshotObjectUpdates)
		{
			// Find or add an entry for this object
			FConcertExportedObject* ObjectUpdatePtr = PendingTransaction.SnapshotData.SnapshotObjectUpdates.FindByPredicate([&SnapshotObjectUpdate](FConcertExportedObject& ObjectUpdate)
			{
				return ConcertSyncClientUtil::ObjectIdsMatch(SnapshotObjectUpdate.ObjectId, ObjectUpdate.ObjectId);
			});
			if (ObjectUpdatePtr)
			{
				// Apply any new annotation data
				ObjectUpdatePtr->SerializedAnnotationData = SnapshotObjectUpdate.SerializedAnnotationData;

				// Find or add an update for each property
				for (const FConcertSerializedPropertyData& SnapshotPropertyData : SnapshotObjectUpdate.PropertyDatas)
				{
					FConcertSerializedPropertyData* PropertyDataPtr = ObjectUpdatePtr->PropertyDatas.FindByPredicate([&SnapshotPropertyData](FConcertSerializedPropertyData& PropertyData)
					{
						return SnapshotPropertyData.PropertyName == PropertyData.PropertyName;
					});
					if (PropertyDataPtr)
					{
						PropertyDataPtr->SerializedData = SnapshotPropertyData.SerializedData;
					}
					else
					{
						ObjectUpdatePtr->PropertyDatas.Add(SnapshotPropertyData);
					}
				}
			}
			else
			{
				PendingTransaction.SnapshotData.SnapshotObjectUpdates.Add(SnapshotObjectUpdate);
			}
		}
	}
}

void FConcertClientTransactionManager::HandleLocalTransactionFinalized(const FConcertClientLocalTransactionCommonData& InCommonData, const FConcertClientLocalTransactionFinalizedData& InFinalizedData)
{
	if (InCommonData.bIsExcluded || InFinalizedData.FinalizedObjectUpdates.Num() == 0)
	{
		// Note: We don't remove this from PendingTransactionsToSendOrder as we just skip transactions missing from the map (assuming they've been excluded).
		RemovePendingToSend(InCommonData);
		return;
	}

	if (InFinalizedData.bWasCanceled)
	{
		// We only need to send this update if we sent any snapshot updates for this transaction (to undo the snapshot changes), otherwise we can just drop this transaction as no changes have propagated
		FPendingTransactionToSend* PendingTransactionPtr = PendingTransactionsToSend.Find(InCommonData.OperationId);
		if (PendingTransactionPtr && PendingTransactionPtr->LastSnapshotTimeSeconds == 0.0)
		{
			// Note: We don't remove this from PendingTransactionsToSendOrder as we just skip transactions missing from
			// the map (assuming they've been canceled).
			RemovePendingToSend(InCommonData);
			return;
		}
	}

	FPendingTransactionToSend& PendingTransaction = HandleLocalTransactionCommon(InCommonData, InFinalizedData.FinalizedObjectUpdates);
	PendingTransaction.FinalizedData = InFinalizedData;
	PendingTransaction.bIsFinalized = true;
	PendingTransaction.SequencedEvent = LiveSession->GetSession().GetSequencedEventManager().AddSequencedCustomEvent();
}

void FConcertClientTransactionManager::SendTransactionFinalizedEvent(const FGuid& InTransactionId, const FGuid& InOperationId, UObject* InPrimaryObject, const TArray<FName>& InModifiedPackages, const TArray<FConcertExportedObject>& InObjectUpdates, const FConcertLocalIdentifierTable& InLocalIdentifierTable, const FConcertSequencedCustomEvent& SequenceId, const FText& InTitle)
{
	FConcertTransactionFinalizedEvent TransactionFinalizedEvent;
	FillTransactionEvent(InTransactionId, InOperationId, InModifiedPackages, TransactionFinalizedEvent);
	TransactionFinalizedEvent.PrimaryObjectId = InPrimaryObject ? FConcertObjectId(InPrimaryObject) : FConcertObjectId();
	TransactionFinalizedEvent.ExportedObjects = InObjectUpdates;
	InLocalIdentifierTable.GetState(TransactionFinalizedEvent.LocalIdentifierState);
	TransactionFinalizedEvent.Title = InTitle;

	LiveSession->GetSession().SendCustomEvent(TransactionFinalizedEvent, LiveSession->GetSession().GetSessionServerEndpointId(), EConcertMessageFlags::ReliableOrdered, SequenceId);
}

void FConcertClientTransactionManager::SendTransactionSnapshotEvent(const FGuid& InTransactionId, const FGuid& InOperationId, UObject* InPrimaryObject, const TArray<FName>& InModifiedPackages, const TArray<FConcertExportedObject>& InObjectUpdates)
{
	check(EnumHasAnyFlags(LiveSession->GetSessionFlags(), EConcertSyncSessionFlags::ShouldSendTransactionSnapshots));

	FConcertTransactionSnapshotEvent TransactionSnapshotEvent;
	FillTransactionEvent(InTransactionId, InOperationId, InModifiedPackages, TransactionSnapshotEvent);
	TransactionSnapshotEvent.PrimaryObjectId = InPrimaryObject ? FConcertObjectId(InPrimaryObject) : FConcertObjectId();
	TransactionSnapshotEvent.ExportedObjects = InObjectUpdates;

	LiveSession->GetSession().SendCustomEvent(TransactionSnapshotEvent, LiveSession->GetSession().GetSessionServerEndpointId(), EConcertMessageFlags::None);
}

void FConcertClientTransactionManager::SendPendingTransactionEvents()
{
	const double SnapshotEventDelaySeconds = 1.0 / FMath::Max(GetDefault<UConcertSyncConfig>()->SnapshotTransactionsPerSecond, KINDA_SMALL_NUMBER);

	const double CurrentTimeSeconds = FPlatformTime::Seconds();

	for (auto PendingTransactionsToSendOrderIter = PendingTransactionsToSendOrder.CreateIterator(); PendingTransactionsToSendOrderIter; ++PendingTransactionsToSendOrderIter)
	{
		FPendingTransactionToSend* PendingTransactionPtr = PendingTransactionsToSend.Find(*PendingTransactionsToSendOrderIter);
		if (!PendingTransactionPtr)
		{
			// Missing transaction, must have been canceled/excluded...
			PendingTransactionsToSendOrderIter.RemoveCurrent();
			continue;
		}

		// if the transaction isn't excluded, send updates
		if (!PendingTransactionPtr->CommonData.bIsExcluded)
		{
			UObject* PrimaryObject = PendingTransactionPtr->CommonData.PrimaryObject.Get(/*bEvenIfPendingKill*/true);
			if (PendingTransactionPtr->bIsFinalized)
			{
				// Process this transaction
				if (PendingTransactionPtr->FinalizedData.FinalizedObjectUpdates.Num() > 0)
				{
					SendTransactionFinalizedEvent(
						PendingTransactionPtr->CommonData.TransactionId, 
						PendingTransactionPtr->CommonData.OperationId, 
						PrimaryObject, 
						PendingTransactionPtr->CommonData.ModifiedPackages, 
						PendingTransactionPtr->FinalizedData.FinalizedObjectUpdates, 
						PendingTransactionPtr->FinalizedData.FinalizedLocalIdentifierTable,
						PendingTransactionPtr->SequencedEvent,
						PendingTransactionPtr->CommonData.TransactionTitle
						);
				}
				// TODO: Warn about excluded objects?

				RemovePendingToSend(PendingTransactionPtr->CommonData);
				PendingTransactionsToSendOrderIter.RemoveCurrent();
				continue;
			}
			else if (PendingTransactionPtr->SnapshotData.SnapshotObjectUpdates.Num() > 0 && CurrentTimeSeconds > PendingTransactionPtr->LastSnapshotTimeSeconds + SnapshotEventDelaySeconds)
			{
				// Process this snapshot
				SendTransactionSnapshotEvent(
					PendingTransactionPtr->CommonData.TransactionId,
					PendingTransactionPtr->CommonData.OperationId,
					PrimaryObject, 
					PendingTransactionPtr->CommonData.ModifiedPackages,
					PendingTransactionPtr->SnapshotData.SnapshotObjectUpdates
					);

				PendingTransactionPtr->SnapshotData.SnapshotObjectUpdates.Reset();
				PendingTransactionPtr->LastSnapshotTimeSeconds = CurrentTimeSeconds;
			}
		}
		// Once the excluded transaction is finalized, broadcast and remove it.
		else if (PendingTransactionPtr->bIsFinalized)
		{
			// TODO: Broadcast delegate

			RemovePendingToSend(PendingTransactionPtr->CommonData.TransactionId);
			PendingTransactionsToSendOrderIter.RemoveCurrent();
			continue;
		}
	}
}

bool FConcertClientTransactionManager::ShouldProcessTransactionEvent(const FConcertTransactionEventBase& InEvent, const bool InIsRequired) const
{
	const FName TransactionKey = *FString::Printf(TEXT("TransactionManager.TransactionId:%s"), *InEvent.TransactionId.ToString());

	FConcertScratchpadPtr SenderScratchpad = LiveSession->GetSession().GetClientScratchpad(InEvent.TransactionEndpointId);
	if (SenderScratchpad.IsValid())
	{
		// If the event is required then we have to process it (it may have been received after a newer non-required transaction update, which is why we skip the update order check)
		if (InIsRequired)
		{
			SenderScratchpad->SetValue<uint8>(TransactionKey, InEvent.TransactionUpdateIndex);
			return true;
		}
		
		// If the event isn't required, then we can drop it if its update index is older than the last update we processed
		if (uint8* TransactionUpdateIndexPtr = LiveSession->GetSession().GetScratchpad()->GetValue<uint8>(TransactionKey))
		{
			uint8& TransactionUpdateIndex = *TransactionUpdateIndexPtr;
			const bool bShouldProcess = InEvent.TransactionUpdateIndex >= TransactionUpdateIndex + 1; // Note: We +1 before doing the check to handle overflow
			TransactionUpdateIndex = InEvent.TransactionUpdateIndex;
			return bShouldProcess;
		}

		// First update for this transaction, just process it
		SenderScratchpad->SetValue<uint8>(TransactionKey, InEvent.TransactionUpdateIndex);
		return true;
	}

	return true;
}

void FConcertClientTransactionManager::FillTransactionEvent(const FGuid& InTransactionId, const FGuid& InOperationId, const TArray<FName>& InModifiedPackages, FConcertTransactionEventBase& OutEvent) const
{
	const FName TransactionKey = *FString::Printf(TEXT("TransactionManager.TransactionId:%s"), *InTransactionId.ToString());

	OutEvent.TransactionId = InTransactionId;
	OutEvent.OperationId = InOperationId;
	OutEvent.TransactionEndpointId = LiveSession->GetSession().GetSessionClientEndpointId();
	OutEvent.VersionIndex = LiveSession->GetSession().GetSessionInfo().VersionInfos.Num() - 1;
	OutEvent.TransactionUpdateIndex = 0;
	OutEvent.ModifiedPackages = InModifiedPackages;

	if (uint8* TransactionUpdateIndexPtr = LiveSession->GetSession().GetScratchpad()->GetValue<uint8>(TransactionKey))
	{
		uint8& TransactionUpdateIndex = *TransactionUpdateIndexPtr;
		OutEvent.TransactionUpdateIndex = TransactionUpdateIndex++;
	}
	else
	{
		LiveSession->GetSession().GetScratchpad()->SetValue<uint8>(TransactionKey, OutEvent.TransactionUpdateIndex);
	}
}

#undef LOCTEXT_NAMESPACE<|MERGE_RESOLUTION|>--- conflicted
+++ resolved
@@ -212,10 +212,7 @@
 	{
 		SendPendingTransactionEvents();
 	}
-<<<<<<< HEAD
-=======
-
->>>>>>> 4af6daef
+
 }
 
 template <typename EventType>
@@ -507,11 +504,7 @@
 		ConflictAggregate.AddObjectRemoved(OldObjectId);
 		for (const FGuid& Guid : *TransactionsWithObject)
 		{
-<<<<<<< HEAD
-			PendingTransactionsToSend.Remove(Guid);
-=======
 			RemovePendingToSend(Guid);
->>>>>>> 4af6daef
 		}
 	}
 	else
@@ -580,11 +573,7 @@
 				ConflictAggregate.AddObjectRemoved(ObjectId);
 				for (const FGuid Id : *NamedPrimary)
 				{
-<<<<<<< HEAD
-					PendingTransactionsToSend.Remove(Id);
-=======
 					RemovePendingToSend(Id);
->>>>>>> 4af6daef
 				}
 				NameLookupForPendingTransactionsToSend.Remove(ObjectId);
 			}
@@ -663,11 +652,6 @@
 	return PendingTransactionsToSend.Emplace(InCommonData.OperationId, InCommonData);
 }
 
-<<<<<<< HEAD
-void FConcertClientTransactionManager::RemovePendingToSend(const FConcertClientLocalTransactionCommonData& InCommonData)
-{
-	PendingTransactionsToSend.Remove(InCommonData.OperationId);
-=======
 
 void FConcertClientTransactionManager::RemovePendingToSend(const FGuid& InGuid)
 {
@@ -681,7 +665,6 @@
 void FConcertClientTransactionManager::RemovePendingToSend(const FConcertClientLocalTransactionCommonData& InCommonData)
 {
 	RemovePendingToSend(InCommonData.OperationId);
->>>>>>> 4af6daef
 	if (!CanSendTransactionEvents())
 	{
 		if (UObject* PrimaryObject = InCommonData.PrimaryObject.Get())
