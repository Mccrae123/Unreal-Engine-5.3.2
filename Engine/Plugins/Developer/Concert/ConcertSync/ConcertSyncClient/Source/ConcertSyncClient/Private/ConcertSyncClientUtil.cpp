--- conflicted
+++ resolved
@@ -282,16 +282,7 @@
 		{
 			check(ObjectClass);
 
-<<<<<<< HEAD
-					// Find the new object (in case something already created it)
-					if (UObject* NewObject = StaticFindObject(ObjectClass, NewObjectOuter ? NewObjectOuter : ExistingObjectOuter, *ObjectNameToCreate.ToString(), /*bExactClass*/true))
-					{
-						UE_LOG(LogConcert, Warning, TEXT("Attempted to rename '%s' over '%s'. Re-using the found object instead of performing the rename!"), *ExistingObject->GetPathName(), *NewObject->GetPathName());
-						UpdatePendingKillState(ExistingObject, /*bIsPendingKill*/true);
-						ResultFlags |= EGetObjectResultFlags::NeedsGC;
-=======
 			EGetObjectResultFlags ResultFlags = EGetObjectResultFlags::None;
->>>>>>> 4af6daef
 
 			// Perform any renames or outer changes
 			if (bIsRename || bIsOuterChange)
@@ -366,15 +357,6 @@
 
 						if (OwnerWorld)
 						{
-<<<<<<< HEAD
-							FActorSpawnParameters SpawnParams;
-							SpawnParams.Name = ObjectNameToCreate;
-							SpawnParams.OverrideLevel = OuterLevel;
-							SpawnParams.SpawnCollisionHandlingOverride = ESpawnActorCollisionHandlingMethod::AlwaysSpawn;
-							SpawnParams.bNoFail = true;
-							SpawnParams.ObjectFlags = (EObjectFlags)InObjectId.ObjectPersistentFlags;
-							ObjectResult = FGetObjectResult(OwnerWorld->SpawnActor<AActor>(ObjectClass, FVector::ZeroVector, FRotator::ZeroRotator, SpawnParams), EGetObjectResultFlags::NewlyCreated);
-=======
 							UObject* ExistingObjectOfDifferentClass = StaticFindObjectFast(nullptr, OuterLevel, ObjectNameToCreate);
 							if (!ExistingObjectOfDifferentClass)
 							{
@@ -391,7 +373,6 @@
 								UE_LOG(LogConcert, Warning, TEXT("Actor '%s' already exists! Expected class: '%s'"), *ExistingObjectOfDifferentClass->GetFullName(), *ObjectClass->GetPathName()); 
 								ensureMsgf(!ExistingObjectOfDifferentClass, TEXT("Actor '%s' already exists! Expected class: '%s'"), *ExistingObjectOfDifferentClass->GetFullName(), *ObjectClass->GetPathName());
 							}
->>>>>>> 4af6daef
 						}
 						else
 						{
@@ -597,8 +578,6 @@
 
 	bool bAddPersistentLevel = false;
 
-	bool bAddPersistentLevel = false;
-
 	// Find the packages in-memory to content hot-reload
 	TArray<UPackage*> ExistingPackages;
 	ExistingPackages.Reserve(InPackageNames.Num());
