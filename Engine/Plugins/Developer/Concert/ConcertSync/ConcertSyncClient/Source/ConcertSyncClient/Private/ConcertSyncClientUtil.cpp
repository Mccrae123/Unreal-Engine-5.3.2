--- conflicted
+++ resolved
@@ -355,11 +355,7 @@
 	TArray<UObject*> ObjectsToPurge;
 	auto CollectObjectToPurge = [&ObjectsToPurge](UObject* InObject)
 	{
-<<<<<<< HEAD
-		if (InObject->IsAsset())
-=======
 		if (InObject->IsAsset() && GIsEditor)
->>>>>>> 69078e53
 		{
 			GEditor->GetEditorSubsystem<UAssetEditorSubsystem>()->CloseAllEditorsForAsset(InObject);
 		}
@@ -368,10 +364,6 @@
 
 	// Get the current edited map package to check if its going to be purged.
 	bool bEditedMapPurged = false;
-<<<<<<< HEAD
-	UWorld* EditedWorld = GEditor->GetEditorWorldContext().World();
-	UPackage* EditedMapPackage = EditedWorld ? EditedWorld->GetOutermost() : nullptr;
-=======
 	UPackage* EditedMapPackage = nullptr;
 	if (GIsEditor)
 	{
@@ -387,7 +379,6 @@
 			EditedMapPackage = GameWorld->GetOutermost();
 		}
 	}
->>>>>>> 69078e53
 
 	// Collect any in-memory packages that should be purged and check if we are including the current map in the purge.
 	for (const FName PackageName : InPackageNames)
