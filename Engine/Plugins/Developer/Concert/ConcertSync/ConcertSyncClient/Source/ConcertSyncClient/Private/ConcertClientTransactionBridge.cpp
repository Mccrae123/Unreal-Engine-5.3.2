--- conflicted
+++ resolved
@@ -33,11 +33,8 @@
 {
 
 static TAutoConsoleVariable<int32> CVarIgnoreTransactionIncludeFilter(TEXT("Concert.IgnoreTransactionFilters"), 0, TEXT("Ignore Transaction Object Allow List Filtering"));
-<<<<<<< HEAD
-=======
 static TAutoConsoleVariable<int32> CVarAlwaysSuspendBroadcastUndoRedo(TEXT("Concert.AlwaysSuspendBroadcastUndoRedo"), 0,
 																	  TEXT("Always suspend the undo/redo broadcast message. Can help with transactions that steal user focus."));
->>>>>>> 4af6daef
 
 bool RunTransactionFilters(const TArray<FTransactionClassFilter>& InFilters, UObject* InObject)
 {
@@ -182,29 +179,7 @@
 		, bOrigNotifyUndoRedoSelectionChange(GEditor && GEditor->bNotifyUndoRedoSelectionChange)
 		, bOrigIgnoreSelectionChange(GEditor && GEditor->bIgnoreSelectionChange)
 		, bOrigSuspendBroadcastPostUndoRedo(GEditor && GEditor->bSuspendBroadcastPostUndoRedo)
-<<<<<<< HEAD
-	{
-	}
-
-	bool IsTransactedObjectInSelection() const
-=======
->>>>>>> 4af6daef
-	{
-		if (!TransBuffer || !GEditor)
-		{
-			return false;
-		}
-
-		USelection* SelectedActors = GEditor->GetSelectedActors();
-		for (FSelectionIterator Iter(*SelectedActors); Iter; ++Iter)
-		{
-			UObject* SelectionObject = *Iter;
-			if (SelectionObject == TransactionContext.PrimaryObject)
-			{
-				return true;
-			}
-		}
-		return false;
+	{
 	}
 
 	bool IsTransactedObjectInSelection() const
@@ -234,11 +209,7 @@
 			GEditor->bNotifyUndoRedoSelectionChange = true;
 			if (TransBuffer)
 			{
-<<<<<<< HEAD
-				if (ConcertSyncClientUtil::IsUserEditing() && !IsTransactedObjectInSelection())
-=======
 				if (CVarAlwaysSuspendBroadcastUndoRedo.GetValueOnAnyThread() > 0 || (ConcertSyncClientUtil::IsUserEditing() && !IsTransactedObjectInSelection()))
->>>>>>> 4af6daef
 				{
 					GEditor->bIgnoreSelectionChange = true;
 					GEditor->bSuspendBroadcastPostUndoRedo = true;
@@ -296,10 +267,7 @@
 };
 #endif
 
-<<<<<<< HEAD
-=======
-
->>>>>>> 4af6daef
+
 void ProcessTransactionEvent(const FConcertTransactionEventBase& InEvent, const FConcertSessionVersionInfo* InVersionInfo, const TArray<FName>& InPackagesToProcess, const FConcertLocalIdentifierTable* InLocalIdentifierTablePtr, const bool bIsSnapshot, const FConcertSyncWorldRemapper& WorldRemapper, const bool bIncludeEditorOnlyProperties)
 {
 	// Transactions are applied in multiple-phases...
@@ -307,11 +275,7 @@
 	//	1) Find or create all objects in the transaction (to handle object-interdependencies in the serialized data)
 	//	2) Notify all objects that they are about to be changed (via PreEditUndo, parent->child)
 	//	3) Update the state of all objects
-<<<<<<< HEAD
-	//	4) Notify all objects that they were changed (via PostEditUndo)
-=======
 	//	4) Notify all objects that they were changed (via PostEditUndo, child->parent)
->>>>>>> 4af6daef
 
 	// --------------------------------------------------------------------------------------------------------------------
 	// Phase 0
@@ -365,8 +329,6 @@
 			{
 				if (TransactionObjectRef.NewlyCreated())
 				{
-<<<<<<< HEAD
-=======
 					// If this is a new component then we need to apply its CreationMethod (if present) early, as it could affect the PreEdit behavior
 					if (UActorComponent* Component = Cast<UActorComponent>(TransactionObjectRef.Obj))
 					{
@@ -381,7 +343,6 @@
 						}
 					}
 
->>>>>>> 4af6daef
 					// Track this object (and any inner objects, as they must also be new) as newly created
 					NewlyCreatedObjects.Add(TransactionObjectRef.Obj);
 					ForEachObjectWithOuter(TransactionObjectRef.Obj, [&NewlyCreatedObjects](UObject* InnerObj)
@@ -444,11 +405,7 @@
 #if WITH_EDITOR
 	TArray<TSharedPtr<ITransactionObjectAnnotation>, TInlineAllocator<32>> TransactionAnnotations;
 	TransactionAnnotations.AddDefaulted(SortedExportedObjects.Num());
-<<<<<<< HEAD
-	for (int32 ObjectIndex = SortedExportedObjects.Num() - 1; ObjectIndex >= 0; --ObjectIndex)
-=======
 	for (int32 ObjectIndex = 0; ObjectIndex < SortedExportedObjects.Num(); ++ObjectIndex)
->>>>>>> 4af6daef
 	{
 		const ConcertSyncClientUtil::FGetObjectResult& TransactionObjectRef = TransactionObjects[ObjectIndex];
 		const FConcertExportedObject& ObjectUpdate = *SortedExportedObjects[ObjectIndex];
