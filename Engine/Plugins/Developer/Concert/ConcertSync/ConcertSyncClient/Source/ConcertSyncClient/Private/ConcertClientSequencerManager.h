--- conflicted
+++ resolved
@@ -219,20 +219,12 @@
 	/**
 	 * Create a new sequence player to be used in -game instances.
 	 *
-<<<<<<< HEAD
-	 * @param SequenceObjectPath	The sequence to open
-=======
 	 * @param SequenceObjectPath	The object path for the Level Sequence object we are creating.
->>>>>>> 6bbb88c8
 	 */
 	void CreateNewSequencePlayerIfNotExists(const FString& SequenceObjectPath);
 
 	/**
-<<<<<<< HEAD
-	 * Apply a Sequencer event 
-=======
 	 * Apply a Sequencer event
->>>>>>> 6bbb88c8
 	 *
 	 * @param PendingState	The pending state to apply
 	 */
@@ -258,13 +250,6 @@
 	 * @param PendingState	The pending state to apply
 	 */
 	void ApplyCloseToPlayers(const FConcertSequencerCloseEvent& InEvent);
-
-
-	/** Apply CloseEvent to Open sequencers and players.
-	 *
-	 * @param PendingClose  The close event state.
-	 */
-	void ApplyTransportCloseEvent(const FConcertSequencerCloseEvent& PendingClose);
 
 	/**
 	 * Apply CloseEvent to Open sequencers and players.
@@ -303,12 +288,6 @@
 
 	/** FGCObject interface*/
 	virtual void AddReferencedObjects(FReferenceCollector& Collector) override;
-<<<<<<< HEAD
-
-private:
-	/** Called by the MovieScene object when the property changes of the object. */
-	void OnPlayerSignatureChanged();
-=======
 	virtual FString GetReferencerName() const override
 	{
 		return TEXT("FConcertClientSequencerManager");
@@ -320,16 +299,12 @@
 
 	/** Indicates if this sequence player can be closed. */
 	bool CanClose(const FConcertSequencerCloseEvent& InEvent) const;
->>>>>>> 6bbb88c8
 
 	/** Pointer to the sync client that owns us. */
 	IConcertSyncClient* OwnerSyncClient;
 
 	/** List of pending sequencer events to apply at end of frame. */
 	TArray<FConcertSequencerState> PendingSequencerEvents;
-
-	/** List of pending sequencer open events to apply at end of frame. */
-	TArray<FConcertSequencerCloseEvent> PendingSequenceCloseEvents;
 
 	/** List of pending sequencer open events to apply at end of frame. */
 	TArray<FString> PendingSequenceOpenEvents;
@@ -356,12 +331,6 @@
 	/** List of all locally opened sequencer. */
 	TArray<FOpenSequencerData> OpenSequencers;
 
-	struct FSequencePlayer
-	{
-		TWeakObjectPtr<ALevelSequenceActor> Actor;
-		FDelegateHandle						SignatureChangedHandle;
-	};
-
 	/** Map of opened sequence players, if not in editor mode. */
 	TMap<FName, FSequencePlayer> SequencePlayers;
 
