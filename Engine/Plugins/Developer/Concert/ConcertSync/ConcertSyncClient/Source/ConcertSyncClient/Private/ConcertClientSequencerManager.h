// Copyright Epic Games, Inc. All Rights Reserved.

#pragma once

#include "Misc/CoreDefines.h"
#include "UObject/NameTypes.h"
#include "UObject/GCObject.h"
#include "IConcertClientSequencerManager.h"
#include "ConcertSequencerMessages.h"
#include "UObject/WeakObjectPtrTemplates.h"

struct FConcertSessionContext;
class IConcertSyncClient;
class IConcertClientSession;
class ALevelSequenceActor;

#if WITH_EDITOR

class ISequencer;
struct FSequencerInitParams;

/**
 * Sequencer manager that is held by the client sync module that keeps track of open sequencer UIs, regardless of whether a session is open or not
 * Events are registered to client sessions that will then operate on any tracked sequencer UIs
 */
class FConcertClientSequencerManager : public FGCObject, public IConcertClientSequencerManager
{
public:
	/**
	 * Constructor - registers OnSequencerCreated handler with the sequencer module
	 */
	explicit FConcertClientSequencerManager(IConcertSyncClient* InOwnerSyncClient);

	/**
	 * Destructor - unregisters OnSequencerCreated handler from the sequencer module
	 */
	virtual ~FConcertClientSequencerManager();

	/**
	 * Register all custom sequencer events for the specified client session
	 *
	 * @param InSession       The client session to register custom events with
	 */
	void Register(TSharedRef<IConcertClientSession> InSession);


	/**
	 * Unregister previously registered custom sequencer events from the specified client session
	 *
	 * @param InSession       The client session to unregister custom events from
	 */
	void Unregister(TSharedRef<IConcertClientSession> InSession);

	/**
	 * @return true if playback syncing across opened sequencer is enabled
	 */
	virtual bool IsSequencerPlaybackSyncEnabled() const override;

	/**
	 * Set the playback syncing option in Multi-User which syncs playback across user for opened sequencer.
	 * 
	 * @param bEnable The value to set for playback syncing of opened sequencer
	 */
	virtual void SetSequencerPlaybackSync(bool bEnable) override;

	/**
	 * @return true if unrelated timeline syncing across opened sequencer is enabled
	 */
	virtual bool IsUnrelatedSequencerTimelineSyncEnabled() const override;

	/**
	 * Set the unrelated timeline syncing option in Multi-User which syncs time from any remote sequence.
	 *
	 * @param bEnable The value to set for unrelated timeline syncing.
	 */
	virtual void SetUnrelatedSequencerTimelineSync(bool bEnable) override;

	/**
	 * @return true if the remote open option is enabled.
	 */
	virtual bool IsSequencerRemoteOpenEnabled() const override;

	/**
	 * Set the remote open option in Multi-User
	 * which open sequencer for other user when this option is enabled on both user machines.
	 * 
	 * @param bEnable The value to set for the remote open option
	 */
	virtual void SetSequencerRemoteOpen(bool bEnable) override;

private:
	/** Enum signifying how a sequencer UI is currently playing. Necessary to prevent transport event contention. */
	enum class EPlaybackMode
	{
		/** This sequencer's time should be propagated to the collaboration server */
		Master,
		/** This sequencer's time should be updated in response to an event from the collaboration server */
		Slave,
		/** To our knowledge, no sequencer is playing back, and this sequencer will both send and receive transport events */
		Undefined
	};

	/** Struct containing the Open Sequencer data */
	struct FOpenSequencerData
	{
		/** Enum that signifies whether to send/receive transport events. */
		EPlaybackMode PlaybackMode;

		/** Weak pointer to the sequencer itself, if locally opened. */
		TWeakPtr<ISequencer> WeakSequencer;

		/** Delegate handle to the Global Time Changed event for the sequencer, if locally opened. */
		FDelegateHandle OnGlobalTimeChangedHandle;

		/** Delegate handle to the Close event for the sequencer, if locally opened. */
		FDelegateHandle OnCloseEventHandle;
	};

private:
	/**
	 * Called when a sequencer closes.
	 *
	 * @param InSequencer The sequencer that closed.
	 */
	void OnSequencerClosed(TSharedRef<ISequencer> InSequencer);

	/**
	 * Called on receipt of an external transport event from another client
	 *
	 * @param InEventContext              The context for the current client session
	 * @param InEvent                     The sequencer transport event received from the client
	 */
	void OnTransportEvent(const FConcertSessionContext&, const FConcertSequencerStateEvent& InEvent);

	/**
	 * Called on receipt of an external close event from the server
	 *
	 * @param InEventContext              The context for the current client session
	 * @param InEvent                     The sequencer close event received from the server
	 */
	void OnCloseEvent(const FConcertSessionContext&, const FConcertSequencerCloseEvent& InEvent);

	/**
	 * Called on receipt of an external open event from the server
	 *
	 * @param InEventContext              The context for the current client session
	 * @param InEvent                     The sequencer open event received from the server
	 */
	void OnOpenEvent(const FConcertSessionContext&, const FConcertSequencerOpenEvent& InEvent);

	/**
	 * Called on receipt of an external close event from the server
	 *
	 * @param InEventContext              The context for the current client session
	 * @param InEvent                     The sequencer close event received from the server
	 */
	void OnSyncEvent(const FConcertSessionContext& InEventContext, const FConcertSequencerStateSyncEvent& InEvent);

	/**
	 * Called when the global time has been changed for the specified Sequencer
	 *
	 * @param InSequencer                 The sequencer that has just updated its time
	 */
	void OnSequencerTimeChanged(TWeakPtr<ISequencer> InSequencer);

	/**
	 * Handle the creation of a newly opened sequencer instance
	 *
	 * @param InSequencer                 The sequencer that has just been created. Should not hold persistent shared references.
	 */
	void OnSequencerCreated(TSharedRef<ISequencer> InSequencer);

	/**
	 * Handle the end of frame callback to apply pending sequencer events
	 */
	void OnEndFrame();

	/**
	 * Apply a Sequencer open event 
	 *
	 * @param SequenceObjectPath	The sequence to open
	 */
	void ApplyTransportOpenEvent(const FString& SequenceObjectPath);

	/**
	 * Apply a Sequencer event 
	 *
	 * @param PendingState	The pending state to apply
	 */
	void ApplyTransportEvent(const FConcertSequencerState& PendingState);

	/**
	 * Apply a Sequencer event to opened Sequencers
	 *
	 * @param PendingState	The pending state to apply
	 */
	void ApplyEventToSequencers(const FConcertSequencerState& PendingState);

	/**
	 * Apply a Sequencer event to SequencePlayers
	 *
	 * @param PendingState	The pending state to apply
	 */
	void ApplyEventToPlayers(const FConcertSequencerState& PendingState);

	/**
	 * Apply a Sequencer Close Event to SequencePlayers
	 *
	 * @param PendingState	The pending state to apply
	 */
	void ApplyCloseToPlayers(const FConcertSequencerCloseEvent& InEvent);

	/**
	 * Gather all the currently open sequencer UIs that have the specified path as their root sequence
	 *
	 * @param InSequenceObjectPath        The full path to the root asset to gather sequences for
	 * @return An array containing all the entries that apply to the supplied sequence path
	 */
	TArray<FOpenSequencerData*, TInlineAllocator<1>> GatherRootSequencersByState(const FConcertSequencerState& InSequenceObjectPath);

	/**
	 * Get the amount of latency compensation to apply to time-synchronization sensitive interactions
	 */
	float GetLatencyCompensationMs() const;

	/** FGCObject interface*/
	virtual void AddReferencedObjects(FReferenceCollector& Collector) override;

private:
	/** Called by the MovieScene object when the property changes of the object. */
	void OnPlayerSignatureChanged();

	/** Pointer to the sync client that owns us. */
	IConcertSyncClient* OwnerSyncClient;

	/** List of pending sequencer events to apply at end of frame. */
	TArray<FConcertSequencerState> PendingSequencerEvents;

	/** List of pending sequencer open events to apply at end of frame. */
	TArray<FString> PendingSequenceOpenEvents;

	/** Map of all currently opened Root Sequence State in a session, locally opened or not. */
	TMap<FName, FConcertSequencerState> SequencerStates;

	/** List of all locally opened sequencer. */
	TArray<FOpenSequencerData> OpenSequencers;

	struct FSequencePlayer
	{
		TWeakObjectPtr<ALevelSequenceActor> Actor;
		FDelegateHandle						SignatureChangedHandle;
	};

	/** Map of opened sequence players, if not in editor mode. */
<<<<<<< HEAD
	TMap<FName, ALevelSequenceActor*> SequencePlayers;
=======
	TMap<FName, FSequencePlayer> SequencePlayers;
>>>>>>> 3aae9151

	/** Boolean that is set when we are handling any transport event to prevent re-entrancy */
	bool bRespondingToTransportEvent;

	/** Delegate handle for the global sequencer created event registered with the sequencer module */
	FDelegateHandle OnSequencerCreatedHandle;

	/** Weak pointer to the client session with which to send events. May be null or stale. */
	TWeakPtr<IConcertClientSession> WeakSession;
};

#endif // WITH_EDITOR<|MERGE_RESOLUTION|>--- conflicted
+++ resolved
@@ -252,11 +252,7 @@
 	};
 
 	/** Map of opened sequence players, if not in editor mode. */
-<<<<<<< HEAD
-	TMap<FName, ALevelSequenceActor*> SequencePlayers;
-=======
 	TMap<FName, FSequencePlayer> SequencePlayers;
->>>>>>> 3aae9151
 
 	/** Boolean that is set when we are handling any transport event to prevent re-entrancy */
 	bool bRespondingToTransportEvent;
