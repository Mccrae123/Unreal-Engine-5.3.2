// Copyright Epic Games, Inc. All Rights Reserved.

#include "IConcertSyncServerModule.h"
#include "ConcertSyncServer.h"
#include "ConcertSettings.h"
#include "Logging/LogVerbosity.h"
#include "Misc/EngineVersion.h"
#include "ConcertLogGlobal.h"
/**
 * 
 */
class FConcertSyncServerModule : public IConcertSyncServerModule
{
public:
	virtual void StartupModule() override
	{
	}

	virtual void ShutdownModule() override
	{
	}

	virtual UConcertServerConfig* ParseServerSettings(const TCHAR* CommandLine) override
	{
		UConcertServerConfig* ServerConfig = NewObject<UConcertServerConfig>();

		if (CommandLine)
		{
			// Parse value overrides (if present)
			FParse::Value(CommandLine, TEXT("-CONCERTSERVER="), ServerConfig->ServerName);
			FParse::Value(CommandLine, TEXT("-CONCERTSESSION="), ServerConfig->DefaultSessionName);
			FParse::Value(CommandLine, TEXT("-CONCERTSESSIONTORESTORE="), ServerConfig->DefaultSessionToRestore);
			FParse::Value(CommandLine, TEXT("-CONCERTSAVESESSIONAS="), ServerConfig->DefaultSessionSettings.ArchiveNameOverride);
			FParse::Value(CommandLine, TEXT("-CONCERTPROJECT="), ServerConfig->DefaultSessionSettings.ProjectName);
			FParse::Value(CommandLine, TEXT("-CONCERTREVISION="), ServerConfig->DefaultSessionSettings.BaseRevision);
			FParse::Value(CommandLine, TEXT("-CONCERTWORKINGDIR="), ServerConfig->WorkingDir);
			FParse::Value(CommandLine, TEXT("-CONCERTSAVEDDIR="), ServerConfig->ArchiveDir);
			FParse::Value(CommandLine, TEXT("-CONCERTENDPOINTTIMEOUT="), ServerConfig->EndpointSettings.RemoteEndpointTimeoutSeconds);

			FString VersionString;
			if (FParse::Value(CommandLine, TEXT("-CONCERTVERSION="), VersionString))
			{
				FEngineVersion EngineVersion;
<<<<<<< HEAD
=======
				UE_LOG(LogConcert, Warning, TEXT("CONCERTVERSION command line flag is deprecated and will be removed in a future version."));
>>>>>>> 6bbb88c8
				if (FEngineVersion::Parse(VersionString, EngineVersion))
				{
					ServerConfig->DefaultVersionInfo.EngineVersion.Initialize(EngineVersion);
					UE_LOG(LogConcert, Display, TEXT("Override for engine version set to '%s'."), *VersionString);
				}
				else
				{
					UE_LOG(LogConcert, Warning, TEXT("Failed to parse version string '%s'."),*VersionString);
				}
			}

			ServerConfig->ServerSettings.bIgnoreSessionSettingsRestriction |= FParse::Param(CommandLine, TEXT("CONCERTIGNORE"));
			FParse::Bool(CommandLine, TEXT("-CONCERTIGNORE="), ServerConfig->ServerSettings.bIgnoreSessionSettingsRestriction);

			ServerConfig->bCleanWorkingDir |= FParse::Param(CommandLine, TEXT("CONCERTCLEAN"));
			FParse::Bool(CommandLine, TEXT("-CONCERTCLEAN="), ServerConfig->bCleanWorkingDir);

			ServerConfig->EndpointSettings.bEnableLogging |= FParse::Param(CommandLine, TEXT("CONCERTLOGGING"));
			FParse::Bool(CommandLine, TEXT("-CONCERTLOGGING="), ServerConfig->EndpointSettings.bEnableLogging);
		}

		return ServerConfig;
	}

	virtual TSharedRef<IConcertSyncServer> CreateServer(const FString& InRole, const FConcertSessionFilter& InAutoArchiveSessionFilter) override
	{
		return MakeShared<FConcertSyncServer>(InRole, InAutoArchiveSessionFilter);
	}
};

IMPLEMENT_MODULE(FConcertSyncServerModule, ConcertSyncServer);<|MERGE_RESOLUTION|>--- conflicted
+++ resolved
@@ -41,10 +41,7 @@
 			if (FParse::Value(CommandLine, TEXT("-CONCERTVERSION="), VersionString))
 			{
 				FEngineVersion EngineVersion;
-<<<<<<< HEAD
-=======
 				UE_LOG(LogConcert, Warning, TEXT("CONCERTVERSION command line flag is deprecated and will be removed in a future version."));
->>>>>>> 6bbb88c8
 				if (FEngineVersion::Parse(VersionString, EngineVersion))
 				{
 					ServerConfig->DefaultVersionInfo.EngineVersion.Initialize(EngineVersion);
