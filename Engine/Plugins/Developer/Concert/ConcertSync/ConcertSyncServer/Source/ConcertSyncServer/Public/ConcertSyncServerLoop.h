// Copyright Epic Games, Inc. All Rights Reserved.

#pragma once

#include "CoreMinimal.h"
#include "ConcertSyncServerLoopInitArgs.h"
<<<<<<< HEAD
=======

/**
 * Utility method to shutdown the ConcertSyncServer.
 */
void ShutdownConcertSyncServer(const FString& ServiceFriendlyName);
>>>>>>> 4af6daef

/**
 * Blocking main loop for running a Concert Sync server application.
 */
int32 ConcertSyncServerLoop(const TCHAR* CommandLine, const FConcertSyncServerLoopInitArgs& InitArgs);

#include "ConcertSyncServerLoop.inl"<|MERGE_RESOLUTION|>--- conflicted
+++ resolved
@@ -4,14 +4,11 @@
 
 #include "CoreMinimal.h"
 #include "ConcertSyncServerLoopInitArgs.h"
-<<<<<<< HEAD
-=======
 
 /**
  * Utility method to shutdown the ConcertSyncServer.
  */
 void ShutdownConcertSyncServer(const FString& ServiceFriendlyName);
->>>>>>> 4af6daef
 
 /**
  * Blocking main loop for running a Concert Sync server application.
