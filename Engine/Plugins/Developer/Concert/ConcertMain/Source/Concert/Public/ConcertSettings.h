// Copyright 1998-2019 Epic Games, Inc. All Rights Reserved.

#pragma once

#include "UObject/Object.h"
#include "UObject/ObjectMacros.h"
#include "UObject/SoftObjectPath.h"
#include "Misc/App.h"
#include "Misc/EngineVersion.h"
#include "ConcertTransportSettings.h"
#include "ConcertSettings.generated.h"

namespace ConcertSettingsUtils
{

/** Returns an error messages if the user display name is invalid, otherwise, returns an empty text. */
FText CONCERT_API ValidateDisplayName(const FString& Name);

/** Returns an error messages if the specified session name is invalid, otherwise, returns an empty text. */
FText CONCERT_API ValidateSessionName(const FString& Name);

}

USTRUCT()
struct FConcertSessionSettings
{
	GENERATED_BODY()

	void Initialize()
	{
		ProjectName = FApp::GetProjectName();
		// TODO: BaseRevision should have a robust way to know which content version a project is on, as we currently check this using the current build version (see EngineVersion in FConcertSessionVersionInfo), which works for UGS but isn't reliable for public binary builds
	}

	bool ValidateRequirements(const FConcertSessionSettings& Other, FText* OutFailureReason = nullptr) const
	{
		if (ProjectName != Other.ProjectName)
		{
			if (OutFailureReason)
			{
				*OutFailureReason = FText::Format(NSLOCTEXT("ConcertMain", "Error_InvalidProjectNameFmt", "Invalid project name (expected '{0}', got '{1}')"), FText::AsCultureInvariant(ProjectName), FText::AsCultureInvariant(Other.ProjectName));
			}
			return false;
		}

		if (BaseRevision != Other.BaseRevision)
		{
			if (OutFailureReason)
			{
				*OutFailureReason = FText::Format(NSLOCTEXT("ConcertMain", "Error_InvalidBaseRevisionFmt", "Invalid base revision (expected '{0}', got '{1}')"), BaseRevision, Other.BaseRevision);
			}
			return false;
		}

		return true;
	}

	/**
	 * Name of the project of the session.
	 * Can be specified on the server cmd with `-CONCERTPROJECT=`
	 */
	UPROPERTY(config, VisibleAnywhere, Category="Session Settings")
	FString ProjectName;

	/**
	 * Base Revision the session was created at.
	 * Can be specified on the server cmd with `-CONCERTREVISION=`
	 */
	UPROPERTY(config, VisibleAnywhere, Category="Session Settings")
	uint32 BaseRevision = 0;

	/**
	 * Override the default name chosen when archiving this session.
	 * Can be specified on the server cmd with `-CONCERTSAVESESSIONAS=`
	 */
	UPROPERTY(config, VisibleAnywhere, Category="Session Settings")
	FString ArchiveNameOverride;

	// TODO: private session, password, etc etc,
};

USTRUCT()
struct FConcertServerSettings
{
	GENERATED_BODY()

	/** The server will allow client to join potentially incompatible sessions */
	UPROPERTY(config, EditAnywhere, AdvancedDisplay, Category="Server Settings")
	bool bIgnoreSessionSettingsRestriction = false;

	/** The timespan at which session updates are processed. */
	UPROPERTY(config, EditAnywhere, DisplayName="Session Tick Frequency", AdvancedDisplay, Category="Server Settings", meta=(ForceUnits=s))
	int32 SessionTickFrequencySeconds = 1;
};

UCLASS(config=Engine)
class CONCERT_API UConcertServerConfig : public UObject
{
	GENERATED_BODY()
public:
	UConcertServerConfig();

	/**
	 * If true, instruct the server to auto-archive sessions that were left in the working directory because the server did not exit properly rather than
	 * restoring them as 'live' (the default).
	 */
	UPROPERTY(config)
	bool bAutoArchiveOnReboot = false;

	/**
	 * Clean server sessions working directory when booting
	 * Can be specified on the server cmd with `-CONCERTCLEAN`
	 */
	UPROPERTY(config, EditAnywhere, Category="Server Settings")
	bool bCleanWorkingDir;

	/**
	 * Number of archived sessions to keep when booting, or <0 to keep all archived sessions
	 */
	UPROPERTY(config, EditAnywhere, Category="Server Settings")
	int32 NumSessionsToKeep;

	/** 
	 * Name of the server, or empty to use the default name.
	 * Can be specified on the server cmd with `-CONCERTSERVER=`
	 */
	UPROPERTY(config, EditAnywhere, Category="Server Settings")
	FString ServerName;

	/** 
	 * Name of the default session created on the server.
	 * Can be specified on the server cmd with `-CONCERTSESSION=`
	 */
	UPROPERTY(config, EditAnywhere, Category="Session Settings")
	FString DefaultSessionName;

	/**
	 * Name of the default session to restore on the server.
	 * Set the name of the desired save to restore its content in your session.
	 * Leave this blank if you want to create an empty session.
	 * Can be specified on the editor cmd with `-CONCERTSESSIONTORESTORE=`.
	 */
	UPROPERTY(config, EditAnywhere, Category="Session Settings")
	FString DefaultSessionToRestore;

	/** Default server session settings */
	UPROPERTY(config, EditAnywhere, Category="Session Settings")
	FConcertSessionSettings DefaultSessionSettings;

	/** Server & server session settings */
	UPROPERTY(config, EditAnywhere, Category="Server Settings", meta=(ShowOnlyInnerProperties))
	FConcertServerSettings ServerSettings;

	/** Endpoint settings passed down to endpoints on creation */
	UPROPERTY(config, EditAnywhere, AdvancedDisplay, Category="Endpoint Settings", meta=(ShowOnlyInnerProperties))
	FConcertEndpointSettings EndpointSettings;

	/** The directory where the server keeps the live session files. Can be specified on the server command line with `-CONCERTWORKINGDIR=`*/
	UPROPERTY(config)
	FString WorkingDir;

	/** The directory where the server keeps the archived session files. Can be specified on the server command line with `-CONCERTSAVEDDIR=`*/
	UPROPERTY(config)
	FString ArchiveDir;
};

USTRUCT()
struct FConcertClientSettings
{
	GENERATED_BODY()

	FConcertClientSettings()
		: DisplayName()
		, AvatarColor(1.0f, 1.0f, 1.0f, 1.0f)
		, DesktopAvatarActorClass(TEXT("/ConcertSyncClient/DesktopPresence.DesktopPresence_C"))
		, VRAvatarActorClass(TEXT("/ConcertSyncClient/VRPresence.VRPresence_C"))
		, DiscoveryTimeoutSeconds(5)
		, SessionTickFrequencySeconds(1)
		, LatencyCompensationMs(0)
	{}

	/** 
	 * The display name to use when in a session. 
	 * Can be specified on the editor cmd with `-CONCERTDISPLAYNAME=`.
	 */
	UPROPERTY(config, EditAnywhere, Category="Client Settings")
	FString DisplayName;

	/** The color used for the presence avatar in a session. */
	UPROPERTY(config, EditAnywhere, Category="Client Settings")
	FLinearColor AvatarColor;

	/** The desktop representation of this editor's user to other connected users */
	UPROPERTY(config, EditAnywhere, NoClear, Category = "Client Settings", meta = (MetaClass = "ConcertClientDesktopPresenceActor"))
	FSoftClassPath DesktopAvatarActorClass;

	/** The VR representation of this editor's user to other connected users */
	UPROPERTY(config, EditAnywhere, NoClear, Category = "Client Settings", meta = (MetaClass = "ConcertClientVRPresenceActor", DisplayName = "VR Avatar Actor Class"))
	FSoftClassPath VRAvatarActorClass;

	/** The timespan at which discovered Concert server are considered stale if they haven't answered back */
	UPROPERTY(config, EditAnywhere, DisplayName="Discovery Timeout", AdvancedDisplay, Category="Client Settings", meta=(ForceUnits=s))
	int32 DiscoveryTimeoutSeconds;

	/** The timespan at which session updates are processed. */
	UPROPERTY(config, EditAnywhere, DisplayName="Session Tick Frequency", AdvancedDisplay, Category="Client Settings", meta=(ForceUnits=s))
	int32 SessionTickFrequencySeconds;

	/** Amount of latency compensation to apply to time-synchronization sensitive interactions */
	UPROPERTY(config, EditAnywhere, DisplayName="Latency Compensation", AdvancedDisplay, Category="Client Settings", meta=(ForceUnits=ms))
	float LatencyCompensationMs;

	/** Array of tags that can be used for grouping and categorizing. */
	UPROPERTY(config, EditAnywhere, AdvancedDisplay, Category = "Client Settings")
	TArray<FName> Tags;
};

UCLASS(config=Engine)
class CONCERT_API UConcertClientConfig : public UObject
{
	GENERATED_BODY()
public:
	UConcertClientConfig();

<<<<<<< HEAD
=======
	/*
	 * Mark this setting object as editor only.
	 * This so soft object path reference made by this setting object won't be automatically grabbed by the cooker.
	 * @see UPackage::Save, FSoftObjectPathThreadContext::GetSerializationOptions, FSoftObjectPath::ImportTextItem
	 * @todo: cooker should have a better way to filter editor only objects for 'unsollicited' references.
	 */
	virtual bool IsEditorOnly() const
	{
		return true;
	}

>>>>>>> a1e6ec07
	/**
	 * True if this client should be "headless"? (ie, not display any UI).
	 */
	UPROPERTY(config)
	bool bIsHeadless;

	/**
	 * True if the Multi-User module should install shortcut button and its drop-down menu in the level editor toolbar.
	 */
	UPROPERTY(config, EditAnywhere, Category="Client Settings", Meta=(ConfigRestartRequired=true, DisplayName="Enable Multi-User Toolbar Button"))
	bool bInstallEditorToolbarButton;

	/** 
	 * Automatically connect or create default session on default server. 
	 * Can be specified on the editor cmd with `-CONCERTAUTOCONNECT` or `-CONCERTAUTOCONNECT=<true/false>`.
	 */
	UPROPERTY(config, EditAnywhere, Category="Client Settings")
	bool bAutoConnect;

	/** 
	 * Default server url (just a name for now) to look for on auto or default connect. 
 	 * Can be specified on the editor cmd with `-CONCERTSERVER=`.
	 */
	UPROPERTY(config, EditAnywhere, Category="Client Settings")
	FString DefaultServerURL;

	/** 
	 * Default session name to look for on auto connect or default connect.
	 * Can be specified on the editor cmd with `-CONCERTSESSION=`.
	 */
	UPROPERTY(config, EditAnywhere, Category="Client Settings")
	FString DefaultSessionName;

	/**
	 * If this client create the default session, should the session restore a saved session.
	 * Set the name of the desired save to restore its content in your session.
	 * Leave this blank if you want to create an empty session.
	 * Can be specified on the editor cmd with `-CONCERTSESSIONTORESTORE=`.
	 */
	UPROPERTY(config, EditAnywhere, Category = "Client Settings")
	FString DefaultSessionToRestore;

	/**
	 * If this client create the default session, should the session data be saved when it's deleted.
	 * Set the name desired for the save and the session data will be moved in that save when the session is deleted
	 * Leave this blank if you don't want to save the session data.
	 * Can be specified on the editor cmd with `-CONCERTSAVESESSIONAS=`.
	*/
	UPROPERTY(config, EditAnywhere, Category = "Client Settings")
	FString DefaultSaveSessionAs;

	/** Client & client session settings */
	UPROPERTY(config, EditAnywhere, Category="Client Settings", meta=(ShowOnlyInnerProperties))
	FConcertClientSettings ClientSettings;

	/** Endpoint settings passed down to endpoints on creation */
	UPROPERTY(config, EditAnywhere, AdvancedDisplay, Category="Endpoint Settings", meta=(ShowOnlyInnerProperties))
	FConcertEndpointSettings EndpointSettings;
};<|MERGE_RESOLUTION|>--- conflicted
+++ resolved
@@ -222,8 +222,6 @@
 public:
 	UConcertClientConfig();
 
-<<<<<<< HEAD
-=======
 	/*
 	 * Mark this setting object as editor only.
 	 * This so soft object path reference made by this setting object won't be automatically grabbed by the cooker.
@@ -235,7 +233,6 @@
 		return true;
 	}
 
->>>>>>> a1e6ec07
 	/**
 	 * True if this client should be "headless"? (ie, not display any UI).
 	 */
