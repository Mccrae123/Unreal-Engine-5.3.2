--- conflicted
+++ resolved
@@ -116,11 +116,7 @@
 			}
 		}
 	}
-<<<<<<< HEAD
-	
-=======
 
->>>>>>> 90fae962
 	FCustomVersionContainer AllCurrentVersions = FCurrentCustomVersions::GetAll();
 	for (const FCustomVersion& EngineCustomVersion : AllCurrentVersions.GetAllVersions())
 	{
