--- conflicted
+++ resolved
@@ -95,30 +95,6 @@
 {
 	FileVersion.Initialize();
 	EngineVersion.Initialize(FEngineVersion::Current());
-<<<<<<< HEAD
-
-	// For builds synced via UGS, we override the changelist of the engine version with the current build version changelist
-	// as this helps to keep the changelists of programmers and artists/designers in-sync when creating and joining sessions
-	//	eg) CL# 1 is a code change, and CL# 2 is a content change:
-	//	 - A programmer syncing CL# 2 would have an engine version with a CL# of 2 (from building their own editor), and a build version CL# of 2 (from UGS).
-	//	 - An artist/designer syncing CL# 2 would have an engine version with a CL# of 1 (from the pre-built editor), but a build version CL# of 2 (from UGS).
-	{
-		// Read the default data (rather than the executable specific data), as the default data 
-		// is updated when syncing, but the executable data is only updated when compiling
-		FBuildVersion BuildVersion;
-		if (FBuildVersion::TryRead(FBuildVersion::GetDefaultFileName(), BuildVersion))
-		{
-			// Only apply the build version if our engine changelist is compatible with the synced build
-			// If this check fails then it likely means that a programmer synced (updating the build version) 
-			// without also compiling their binaries (to update the engine version)
-			if (EngineVersion.Changelist >= (uint32)BuildVersion.CompatibleChangelist)
-			{
-				EngineVersion.Changelist = BuildVersion.Changelist;
-			}
-		}
-	}
-=======
->>>>>>> 69078e53
 
 	// For builds synced via UGS, we override the changelist of the engine version with the current build version changelist
 	// as this helps to keep the changelists of programmers and artists/designers in-sync when creating and joining sessions
