--- conflicted
+++ resolved
@@ -209,11 +209,7 @@
 	{
 		if ( Args.Num() < 1 )
 		{
-<<<<<<< HEAD
-			UE_LOG(LogConcert, Log, TEXT("Usage: Concert.ChangeLogVerbosity VerbosityLevel"));
-=======
 			UE_LOG(LogConcert, Log, TEXT("Usage: Concert.SetLoggingLevel VerbosityLevel"));
->>>>>>> 6bbb88c8
 			return;
 		}
 		if ( Args[0] == TEXT("VeryVerbose") )
