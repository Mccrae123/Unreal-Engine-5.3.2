--- conflicted
+++ resolved
@@ -189,8 +189,6 @@
 			FConcertServerSessionRepositoryDatabase SessionRepositoryDb;
 			ConcertServerUtil::LoadSessionRepositoryDatabase(Role, SessionRepositoryDb);
 
-<<<<<<< HEAD
-=======
 			// Unmap repositories that doesn't exist anymore on disk (were deleted manually).
 			int RemovedNum = SessionRepositoryDb.Repositories.RemoveAll([](const FConcertServerSessionRepository& RemoveCandidate)
 			{
@@ -206,7 +204,6 @@
 				ConcertServerUtil::SaveSessionRepositoryDatabase(Role, SessionRepositoryDb);
 			}
 
->>>>>>> 90fae962
 			// Walk the root directory containing the server managed repositories and find those that aren't mapped anymore.
 			TArray<FString> ExpiredDirectories;
 			IFileManager::Get().IterateDirectory(*GetSessionRepositoriesRootDir(), [this, &SessionRepositoryDb, &ExpiredDirectories](const TCHAR* Pathname, bool bIsDirectory)
@@ -217,11 +214,7 @@
 					FString RootReposDir = GetSessionRepositoriesRootDir();
 					if (!SessionRepositoryDb.Repositories.ContainsByPredicate([&RootReposDir, Pathname](const FConcertServerSessionRepository& Repository) { return  RootReposDir / Repository.RepositoryId.ToString() == Pathname; }))
 					{
-<<<<<<< HEAD
-						ExpiredDirectories.Emplace(Pathname); // The visited directory was not found in the list of repositories.
-=======
 						ExpiredDirectories.Emplace(Pathname); // The visited directory was not found in the list of mapped repositories.
->>>>>>> 90fae962
 					}
 				}
 				return true;
@@ -720,11 +713,7 @@
 		if (FConcertServerSessionRepository* ExistingRepository = SessionRepositoryDb.Repositories.FindByPredicate(
 			[&Repository, bSearchByPaths](const FConcertServerSessionRepository& Candidate){ return bSearchByPaths ? Candidate.WorkingDir == Repository.WorkingDir && Candidate.SavedDir == Repository.SavedDir : Candidate.RepositoryId == Repository.RepositoryId; }))
 		{
-<<<<<<< HEAD
-			if (!ExistingRepository->bMounted || !FPlatformProcess::IsApplicationRunning(ExistingRepository->ProcessId))
-=======
 			if (!ExistingRepository->bMounted || !FPlatformProcess::IsApplicationRunning(ExistingRepository->ProcessId)) // Not mounted or mounted by a dead process.
->>>>>>> 90fae962
 			{
 				check(Repository.RepositoryRootDir == ExistingRepository->RepositoryRootDir) // The client changed the root dir?
 				ExistingRepository->bMounted = true;
@@ -733,14 +722,11 @@
 				MountedSessionRepositories.Add(Repository);
 				ConcertServerUtil::SaveSessionRepositoryDatabase(Role, SessionRepositoryDb);
 			}
-<<<<<<< HEAD
-=======
 			else if (ExistingRepository->ProcessId == FPlatformProcess::GetCurrentProcessId() &&
 				MountedSessionRepositories.ContainsByPredicate([&Repository](const FConcertServerSessionRepository& MatchCandidate){ return MatchCandidate.RepositoryId == Repository.RepositoryId; })) // Already mounted by this process?
 			{
 				return EConcertSessionRepositoryMountResponseCode::Mounted;
 			}
->>>>>>> 90fae962
 			else
 			{
 				return EConcertSessionRepositoryMountResponseCode::AlreadyMounted; // Already mounted by another process, cannot mount it.
@@ -777,12 +763,6 @@
 	return EConcertSessionRepositoryMountResponseCode::Mounted;
 }
 
-<<<<<<< HEAD
-bool FConcertServer::UnmountSessionRepository(FConcertServerSessionRepository& Repository, bool bDropped)
-{
-	check(Repository.bMounted && Repository.ProcessId == FPlatformProcess::GetCurrentProcessId());
-	check(MountedSessionRepositories.FindByPredicate([Repository](const FConcertServerSessionRepository& Candidate) { return Candidate.RepositoryId == Repository.RepositoryId; })); // Should be found in the list of mounted repositories.
-=======
 bool FConcertServer::UnmountSessionRepository(const FGuid& RepositoryId, bool bDropped)
 {
 	// Search the repository in the list of mounted repositories.
@@ -795,7 +775,6 @@
 	FConcertServerSessionRepository& Repository = MountedSessionRepositories[Index];
 	check(Repository.bMounted); // Must be mounted if present in the 'mounted' list.
 	check(Repository.ProcessId == FPlatformProcess::GetCurrentProcessId()); // Must be mounted by this process to be in the list.
->>>>>>> 90fae962
 
 	// Unload the live sessions hosted in that repository.
 	TArray<FGuid> LiveSessionIds;
@@ -803,15 +782,9 @@
 	for (const FGuid& LiveSessionId : LiveSessionIds)
 	{
 		const FConcertServerSessionRepository& SessionRepository = GetSessionRepository(LiveSessionId);
-<<<<<<< HEAD
-		if (SessionRepository.RepositoryId == Repository.RepositoryId)
-		{
-			DestroyLiveSession(LiveSessionId, /*bDeleteSessionData*/false);
-=======
 		if (SessionRepository.RepositoryId == RepositoryId)
 		{
 			DestroyLiveSession(LiveSessionId, /*bDeleteSessionData*/bDropped);
->>>>>>> 90fae962
 		}
 	}
 
@@ -821,46 +794,6 @@
 	for (const FGuid& ArchivedSessionId : ArchivedSessionIds)
 	{
 		const FConcertServerSessionRepository& SessionRepository = GetSessionRepository(ArchivedSessionId);
-<<<<<<< HEAD
-		if (SessionRepository.RepositoryId == Repository.RepositoryId)
-		{
-			DestroyArchivedSession(ArchivedSessionId, /*bDeleteSessionData*/false);
-		}
-	}
-
-	if (DefaultSessionRepository && DefaultSessionRepository->RepositoryId == Repository.RepositoryId)
-	{
-		DefaultSessionRepository.Reset(); // Will not be able to create new sessions until a mounted repository is set as default.
-		UE_LOG(LogConcert, Warning, TEXT("Unmounted the default session repository. No session will be created until a mounted repository is set as default"));
-	}
-
-	// Mark the repository as unmounted.
-	Repository.bMounted = false;
-	Repository.ProcessId = 0;
-	MountedSessionRepositories.RemoveAll([Repository](const FConcertServerSessionRepository& CandidateRepository) { return Repository.RepositoryId == CandidateRepository.RepositoryId; });
-
-	// If the repository is being dropped, the file can go away if the repository is under a known root.
-	if (bDropped && !Repository.RepositoryRootDir.IsEmpty())
-	{
-		FString RepositoryDir = Repository.RepositoryRootDir / Repository.RepositoryId.ToString();
-		ConcertUtil::DeleteDirectoryTree(*RepositoryDir);
-	}
-
-	// Update the repository database file.
-	FSystemWideCriticalSection ScopedSystemWideMutex(ConcertServerUtil::GetServerSystemMutexName());
-	FConcertServerSessionRepositoryDatabase SessionRepositoryDb;
-	ConcertServerUtil::LoadSessionRepositoryDatabase(Role, SessionRepositoryDb);
-	if (bDropped)
-	{
-		SessionRepositoryDb.Repositories.RemoveAll([Repository](const FConcertServerSessionRepository& CandidateRepository) { return Repository.RepositoryId == CandidateRepository.RepositoryId; });
-	}
-	else if (FConcertServerSessionRepository* UnmountedRepo = SessionRepositoryDb.Repositories.FindByPredicate([Repository](const FConcertServerSessionRepository& CandidateRepository) { return Repository.RepositoryId == CandidateRepository.RepositoryId; }))
-	{
-		UnmountedRepo->bMounted = false;
-		UnmountedRepo->ProcessId = 0;
-	}
-	ConcertServerUtil::SaveSessionRepositoryDatabase(Role, SessionRepositoryDb);
-=======
 		if (SessionRepository.RepositoryId == RepositoryId)
 		{
 			DestroyArchivedSession(ArchivedSessionId, /*bDeleteSessionData*/bDropped);
@@ -905,7 +838,6 @@
 		}
 		ConcertServerUtil::SaveSessionRepositoryDatabase(Role, SessionRepositoryDb);
 	}
->>>>>>> 90fae962
 
 	return true;
 }
@@ -1047,126 +979,6 @@
 		}
 
 		if (ResponseData.DroppedRepositoryIds.Num())
-		{
-			ConcertServerUtil::SaveSessionRepositoryDatabase(Role, SessionRepositoryDb);
-		}
-	}
-
-	return FConcertAdmin_DropSessionRepositoriesResponse::AsFuture(MoveTemp(ResponseData));
-}
-
-TFuture<FConcertAdmin_MountSessionRepositoryResponse> FConcertServer::HandleMountSessionRepositoryRequest(const FConcertMessageContext& Context)
-{
-	const FConcertAdmin_MountSessionRepositoryRequest* Message = Context.GetMessage<FConcertAdmin_MountSessionRepositoryRequest>();
-
-	FConcertAdmin_MountSessionRepositoryResponse ResponseData;
-	if (Message->RepositoryRootDir.IsEmpty()) // Use the server configured repository root dir?
-	{
-		FConcertServerSessionRepository Repository(GetSessionRepositoriesRootDir(), Message->RepositoryId);
-		ResponseData.MountStatus = MountSessionRepository(Repository, Message->bCreateIfNotExist, /*bCleanWorkingDir*/false, /*bCleanExpiredSessions*/false, /*bSearchByPaths*/false);
-	}
-	else // Use the client supplied repository root dir.
-	{
-		FConcertServerSessionRepository Repository(Message->RepositoryRootDir, Message->RepositoryId);
-		ResponseData.MountStatus = MountSessionRepository(Repository, Message->bCreateIfNotExist, /*bCleanWorkingDir*/false, /*bCleanExpiredSessions*/false, /*bSearchByPaths*/false);
-	}
-
-	// Should the mounted repository be used as default?
-	if (Message->bAsServerDefault && ResponseData.MountStatus == EConcertSessionRepositoryMountResponseCode::Mounted)
-	{
-		const FConcertServerSessionRepository* DefaultRepository = MountedSessionRepositories.FindByPredicate([RepositoryId = Message->RepositoryId](const FConcertServerSessionRepository& Repository)
-		{
-			return Repository.RepositoryId == RepositoryId;
-		});
-
-		if (DefaultRepository)
-		{
-			DefaultSessionRepository = *DefaultRepository;
-		}
-	}
-
-	return FConcertAdmin_MountSessionRepositoryResponse::AsFuture(MoveTemp(ResponseData));
-}
-
-TFuture<FConcertAdmin_GetSessionRepositoriesResponse> FConcertServer::HandleGetSessionRepositoriesRequest(const FConcertMessageContext& Context)
-{
-	// Prevent concurrent access to the instance file.
-	FSystemWideCriticalSection ScopedSystemWideMutex(ConcertServerUtil::GetServerSystemMutexName());
-
-	// Load the global database containing all known repositories.
-	FConcertServerSessionRepositoryDatabase SessionRepositoryDb;
-	ConcertServerUtil::LoadSessionRepositoryDatabase(Role, SessionRepositoryDb);
-	bool bDatabaseUpdated = false;
-
-	// Fill up the response.
-	FConcertAdmin_GetSessionRepositoriesResponse ResponseData;
-	for (FConcertServerSessionRepository& Repository : SessionRepositoryDb.Repositories)
-	{
-		if (Repository.bMounted && !FPlatformProcess::IsApplicationRunning(Repository.ProcessId)) // Check if the state still hold.
-		{
-			Repository.bMounted = false; // Update the state.
-			Repository.ProcessId = 0;
-			bDatabaseUpdated = true;
-		}
-		ResponseData.SessionRepositories.Add(FConcertSessionRepositoryInfo{Repository.RepositoryId, Repository.bMounted});
-	}
-
-	if (bDatabaseUpdated)
-	{
-		ConcertServerUtil::SaveSessionRepositoryDatabase(Role, SessionRepositoryDb);
-	}
-
-	return FConcertAdmin_GetSessionRepositoriesResponse::AsFuture(MoveTemp(ResponseData));
-}
-
-TFuture<FConcertAdmin_DropSessionRepositoriesResponse> FConcertServer::HandleDropSessionRepositoriesRequest(const FConcertMessageContext& Context)
-{
-	const FConcertAdmin_DropSessionRepositoriesRequest* Message = Context.GetMessage<FConcertAdmin_DropSessionRepositoriesRequest>();
-	FConcertAdmin_DropSessionRepositoriesResponse ResponseData;
-
-	// Drop the repository currently loaded in-memory by this process.
-	for (const FGuid& RepositoryId : Message->RepositoryIds)
-	{
-		if (FConcertServerSessionRepository* MountedRepo = MountedSessionRepositories.FindByPredicate([RepositoryId](const FConcertServerSessionRepository& Candidate) { return Candidate.RepositoryId == RepositoryId; }))
-		{
-			if (UnmountSessionRepository(*MountedRepo, /*bDropped*/true))
-			{
-				ResponseData.DroppedRepositoryIds.Add(RepositoryId);
-			}
-		}
-	}
-
-	// Drop the repository that aren't loaded by this process, but found in the global repository database.
-	{
-		FSystemWideCriticalSection ScopedSystemWideMutex(ConcertServerUtil::GetServerSystemMutexName());
-		FConcertServerSessionRepositoryDatabase SessionRepositoryDb;
-		ConcertServerUtil::LoadSessionRepositoryDatabase(Role, SessionRepositoryDb);
-		int32 DroppedRepositoryNum = 0;
-
-		// Drop the repositories.
-		for (const FGuid& RepositoryId : Message->RepositoryIds)
-		{
-			DroppedRepositoryNum += SessionRepositoryDb.Repositories.RemoveAll([this, &RepositoryId, &ResponseData](FConcertServerSessionRepository& Repository)
-			{
-				bool bDropped = false;
-				if (Repository.RepositoryId == RepositoryId)
-				{
-					if (!Repository.bMounted || !FPlatformProcess::IsApplicationRunning(Repository.ProcessId)) // Not mounted.
-					{
-						if (!Repository.RepositoryRootDir.IsEmpty()) // This is the standard repo form and the server know what should be deleted.
-						{
-							FString ReposDir = Repository.RepositoryRootDir / Repository.RepositoryId.ToString();
-							ConcertUtil::DeleteDirectoryTree(*ReposDir);
-						}
-						ResponseData.DroppedRepositoryIds.Add(RepositoryId);
-						return true;
-					}
-				}
-				return false;
-			});
-		}
-
-		if (DroppedRepositoryNum)
 		{
 			ConcertServerUtil::SaveSessionRepositoryDatabase(Role, SessionRepositoryDb);
 		}
@@ -1631,13 +1443,7 @@
 	check(!ArchivedSessions.Contains(SessionInfo.SessionId) && !GetArchivedSessionIdByName(SessionInfo.SessionName).IsValid());
 
 	ArchivedSessions.Add(SessionInfo.SessionId, SessionInfo);
-<<<<<<< HEAD
-	EventSink->OnArchivedSessionCreated(*this, GetSessionSavedDir(SessionInfo.SessionId), SessionInfo);
-
-	return true;
-=======
 	return EventSink->OnArchivedSessionCreated(*this, GetSessionSavedDir(SessionInfo.SessionId), SessionInfo);
->>>>>>> 90fae962
 }
 
 bool FConcertServer::DestroyArchivedSession(const FGuid& ArchivedSessionId, const bool bDeleteSessionData)
@@ -1665,11 +1471,7 @@
 	if (const FConcertSessionInfo* ArchivedSessionInfo = ArchivedSessions.Find(ArchivedSessionId))
 	{
 		// Find the archived session repository to restore the session in the same one.
-<<<<<<< HEAD
-		const FConcertServerSessionRepository& SessionRepository = GetSessionRepository(ArchivedSessionId);
-=======
 		const FConcertServerSessionRepository& ArchivedSessionRepository = GetSessionRepository(ArchivedSessionId);
->>>>>>> 90fae962
 
 		FString LiveSessionName = NewSessionInfo.SessionName;
 		if (LiveSessionName.IsEmpty())
@@ -1716,19 +1518,12 @@
 			}
 		}
 
-<<<<<<< HEAD
-		if (EventSink->RestoreSession(*this, ArchivedSessionId, SessionRepository.GetSessionWorkingDir(LiveSessionInfo.SessionId), LiveSessionInfo, SessionFilter))
-		{
-			UE_LOG(LogConcert, Display, TEXT("Archived session '%s' (%s) was restored as '%s' (%s)"), *ArchivedSessionInfo->SessionName, *ArchivedSessionInfo->SessionId.ToString(), *LiveSessionInfo.SessionName, *LiveSessionInfo.SessionId.ToString());
-			return CreateLiveSession(LiveSessionInfo, SessionRepository);
-=======
 		// Restore the session in the default repository (where new sessions should be created), unless it is unset.
 		const FConcertServerSessionRepository& RestoredSessionRepository = DefaultSessionRepository.IsSet() ? DefaultSessionRepository.GetValue() : ArchivedSessionRepository;
 		if (EventSink->RestoreSession(*this, ArchivedSessionId, RestoredSessionRepository.GetSessionWorkingDir(LiveSessionInfo.SessionId), LiveSessionInfo, SessionFilter))
 		{
 			UE_LOG(LogConcert, Display, TEXT("Archived session '%s' (%s) was restored as '%s' (%s)"), *ArchivedSessionInfo->SessionName, *ArchivedSessionInfo->SessionId.ToString(), *LiveSessionInfo.SessionName, *LiveSessionInfo.SessionId.ToString());
 			return CreateLiveSession(LiveSessionInfo, RestoredSessionRepository);
->>>>>>> 90fae962
 		}
 	}
 
