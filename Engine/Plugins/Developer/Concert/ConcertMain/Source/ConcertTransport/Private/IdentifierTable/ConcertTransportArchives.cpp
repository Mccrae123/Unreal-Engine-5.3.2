--- conflicted
+++ resolved
@@ -36,14 +36,8 @@
 		Ar.SerializeIntPacked(UnsignedIndex);
 	};
 
-<<<<<<< HEAD
-	const EName* Ename = Name.ToEName();
-	int32 IdentifierTableIndex = INDEX_NONE;
-	if (Ename && ShouldReplicateAsInteger(*Ename, Name))
-=======
 	bool bSerializeNumberAsPacked = true;
 	if (const EName* Ename = Name.ToEName(); Ename && ShouldReplicateAsInteger(*Ename, Name))
->>>>>>> 4af6daef
 	{
 		if (LocalIdentifierTable)
 		{
@@ -110,11 +104,7 @@
 	case EConcertIdentifierSource::PlainString:
 		{
 			FString PlainString;
-<<<<<<< HEAD
-			*this << PlainString;
-=======
 			Ar << PlainString;
->>>>>>> 4af6daef
 			Name = FName(*PlainString, NAME_NO_NUMBER_INTERNAL, /*bSplitName*/false);
 		}
 		break;
