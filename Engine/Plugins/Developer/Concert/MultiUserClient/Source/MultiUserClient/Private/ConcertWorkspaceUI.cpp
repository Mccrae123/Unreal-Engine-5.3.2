// Copyright 1998-2019 Epic Games, Inc. All Rights Reserved.

#include "ConcertWorkspaceUI.h"

#include "IConcertClientWorkspace.h"
#include "IConcertSyncClient.h"
#include "IConcertSession.h"
#include "IConcertClientSequencerManager.h"
#include "ConcertFrontendStyle.h"
#include "ConcertLogGlobal.h"

#include "Algo/Transform.h"
#include "Modules/ModuleManager.h"
#include "ContentBrowserModule.h"
#include "LevelEditor.h"
#include "UObject/Package.h"
#include "ISourceControlState.h"
#include "ISourceControlProvider.h"
#include "ISourceControlModule.h"
#include "SourceControlOperations.h"
#include "SourceControlHelpers.h"
#include "EditorStyleSet.h"
#include "Logging/MessageLog.h"
#include "Misc/AsyncTaskNotification.h"
#include "ISequencerModule.h"
#include "ISequencer.h"

#include "Framework/Application/SlateApplication.h"
#include "Framework/Commands/UICommandList.h"
#include "Framework/MultiBox/MultiBoxBuilder.h"
#include "Framework/MultiBox/MultiBoxExtender.h"
#include "Framework/Notifications/NotificationManager.h"

#include "Widgets/DeclarativeSyntaxSupport.h"
#include "Widgets/SConcertSandboxPersistWidget.h"
#include "Widgets/SCompoundWidget.h"
#include "Widgets/SBoxPanel.h"
#include "Widgets/Layout/SBox.h"
#include "Widgets/Layout/SBorder.h"
#include "Widgets/Images/SImage.h"
#include "Widgets/Text/STextBlock.h"
#include "Widgets/Docking/SDockTab.h"
#include "Widgets/SSessionHistory.h"
#include "Widgets/Notifications/SNotificationList.h"

#define LOCTEXT_NAMESPACE "ConcertFrontend"

static const FName ConcertHistoryTabName(TEXT("ConcertHistory"));

//-----------------------------------------------------------------------------
// Widgets to display icons on top of the content browser assets to show when
// an asset is locked or modified by somebody else.
//-----------------------------------------------------------------------------

/**
 * Controls the appearance of the Concert workspace lock state icon. The lock state icon is displayed
 * on an asset in the editor content browser seen when a Concert user saves an assets or explicitly locks
 * it. The color of the lock depends who owns the lock. The lock can be held by the local client or by another
 * client connected to the Concert session.
 */
class SConcertWorkspaceLockStateIndicator : public SCompoundWidget
{
public:
	SLATE_BEGIN_ARGS(SConcertWorkspaceLockStateIndicator) {}
		SLATE_ARGUMENT(FName, AssetPath)
	SLATE_END_ARGS();

	/**
	 * Construct this widget.
	 * @param InArgs Slate arguments
	 */
	void Construct(const FArguments& InArgs, TSharedPtr<FConcertWorkspaceUI> InWorkspaceFrontend)
	{
		WorkspaceFrontend = MoveTemp(InWorkspaceFrontend);
		AssetPath = InArgs._AssetPath;
		SetVisibility(MakeAttributeSP(this, &SConcertWorkspaceLockStateIndicator::GetVisibility));

		ChildSlot
		[
			SNew(SOverlay)

			+SOverlay::Slot() // A colored plane (avatar color) that leaks through the lock image transparent parts (if any).
			[
				SNew(SImage)
				.ColorAndOpacity(this, &SConcertWorkspaceLockStateIndicator::GetBackgroundColor)
				.Image(LockBackgroundBrush)
			]
			+SOverlay::Slot() // The lock image on top.
			[
				SNew(SImage)
				.Image(this, &SConcertWorkspaceLockStateIndicator::GetImageBrush)
			]
		];
	}

	/** Cache the indicator brushes for access. */
	static void CacheIndicatorBrushes()
	{
		if (MyLockBrush == nullptr)
		{
			LockBackgroundBrush = FConcertFrontendStyle::Get()->GetBrush(TEXT("Concert.LockBackground"));
			MyLockBrush = FConcertFrontendStyle::Get()->GetBrush(TEXT("Concert.MyLock"));
			OtherLockBrush = FConcertFrontendStyle::Get()->GetBrush(TEXT("Concert.OtherLock"));
		}
	}

private:
	EVisibility GetVisibility()
	{
		// If the asset is locked, make the icon visible, collapsed/hidden otherwise.
		return WorkspaceFrontend->GetResourceLockId(AssetPath).IsValid() ? EVisibility::Visible : EVisibility::Collapsed;
	}

	FSlateColor GetBackgroundColor() const
	{
		return WorkspaceFrontend->GetUserAvatarColor(WorkspaceFrontend->GetResourceLockId(AssetPath));
	}

	const FSlateBrush* GetImageBrush() const
	{
		FGuid LockId = WorkspaceFrontend->GetResourceLockId(AssetPath);
		if (!LockId.IsValid())
		{
			return nullptr; // The asset is not locked, don't show any icon.
		}
		else if (LockId == WorkspaceFrontend->GetWorkspaceLockId())
		{
			return MyLockBrush; // The asset is locked by this workspace user.
		}
		else
		{
			return OtherLockBrush; // The asset is locked by another user.
		}
	}

	// Brushes used to render the lock icon.
	static const FSlateBrush* MyLockBrush;
	static const FSlateBrush* OtherLockBrush;
	static const FSlateBrush* LockBackgroundBrush;

	/** Asset path for this indicator widget.*/
	FName AssetPath;

	/** Holds pointer to the workspace front-end. */
	TSharedPtr<FConcertWorkspaceUI> WorkspaceFrontend;
};

const FSlateBrush* SConcertWorkspaceLockStateIndicator::MyLockBrush = nullptr;
const FSlateBrush* SConcertWorkspaceLockStateIndicator::OtherLockBrush = nullptr;
const FSlateBrush* SConcertWorkspaceLockStateIndicator::LockBackgroundBrush = nullptr;

/**
 * Displays a tooltip when moving the mouse over the 'lock' icon displayed on asset locked
 * through Concert.
 */
class SConcertWorkspaceLockStateTooltip : public SCompoundWidget
{
public:
	SLATE_BEGIN_ARGS(SConcertWorkspaceLockStateTooltip) {}
		SLATE_ARGUMENT(FName, AssetPath)
	SLATE_END_ARGS();

	/**
	 * Construct this widget.
	 * @param InArgs Slate arguments
	 */
	void Construct(const FArguments& InArgs, TSharedPtr<FConcertWorkspaceUI> InWorkspaceFrontend)
	{
		WorkspaceFrontend = MoveTemp(InWorkspaceFrontend);
		AssetPath = InArgs._AssetPath;
		SetVisibility(MakeAttributeSP(this, &SConcertWorkspaceLockStateTooltip::GetTooltipVisibility));

		ChildSlot
		[
			SNew(STextBlock)
			.Text(this, &SConcertWorkspaceLockStateTooltip::GetTooltipText)
			.ColorAndOpacity(this, &SConcertWorkspaceLockStateTooltip::GetLockColor)
		];
	}

private:
	EVisibility GetTooltipVisibility() const
	{
		return WorkspaceFrontend->GetResourceLockId(AssetPath).IsValid() ? EVisibility::Visible : EVisibility::Collapsed;
	}

	FText GetTooltipText() const
	{
		FGuid LockId = WorkspaceFrontend->GetResourceLockId(AssetPath);
		if (!LockId.IsValid())
		{
			return FText::GetEmpty(); // Not locked.
		}
		else if (LockId == WorkspaceFrontend->GetWorkspaceLockId())
		{
			return LOCTEXT("MyLock_Tooltip", "Locked by you"); // Locked by this client.
		}
		else
		{
			return FText::Format(LOCTEXT("OtherLock_Tooltip", "Locked by: {0}"), WorkspaceFrontend->GetUserDescriptionText(LockId)); // Locked by another client.
		}
	}

	FSlateColor GetLockColor() const
	{
		FGuid LockId = WorkspaceFrontend->GetResourceLockId(AssetPath);
		if (!LockId.IsValid())
		{
			return FLinearColor(); // Not locked.
		}
		else if (LockId == WorkspaceFrontend->GetWorkspaceLockId())
		{
			return FConcertFrontendStyle::Get()->GetColor("Concert.Color.LocalUser"); // Locked by this client.
		}
		else
		{
			return FConcertFrontendStyle::Get()->GetColor("Concert.Color.OtherUser"); // Locked by another client.
		}
	}

	/** Asset path for this indicator widget.*/
	FName AssetPath;

	/** Holds pointer to the workspace front-end. */
	TSharedPtr<FConcertWorkspaceUI> WorkspaceFrontend;
};

/**
 * Controls the appearance of the workspace 'modified by other' icon. The icon is displayed on an
 * asset in the editor content browser when the a client different from this workspace client has
 * live transaction(s) on the asset. The indicator is cleared when all live transactions from other
 * clients are cleared, usually when the asset is saved to disk.
 */
class SConcertWorkspaceModifiedByOtherIndicator : public SCompoundWidget
{
public:
	SLATE_BEGIN_ARGS(SConcertWorkspaceModifiedByOtherIndicator) {}
		SLATE_ARGUMENT(FName, AssetPath)
	SLATE_END_ARGS();

	/**
	 * Construct this widget.
	 * @param InArgs Slate arguments
	 */
	void Construct(const FArguments& InArgs, TSharedPtr<FConcertWorkspaceUI> InWorkspaceFrontend)
	{
		WorkspaceFrontend = MoveTemp(InWorkspaceFrontend);
		AssetPath = InArgs._AssetPath;
		SetVisibility(MakeAttributeSP(this, &SConcertWorkspaceModifiedByOtherIndicator::GetVisibility));

		ChildSlot
		[
			SNew(SImage)
			.Image(this, &SConcertWorkspaceModifiedByOtherIndicator::GetImageBrush)
		];
	}

	/** Caches the indicator brushes for access. */
	static void CacheIndicatorBrush()
	{
		if (ModifiedByOtherBrush == nullptr)
		{
			ModifiedByOtherBrush = FConcertFrontendStyle::Get()->GetBrush(TEXT("Concert.ModifiedByOther"));
		}
	}

private:
	EVisibility GetVisibility()
	{
		return WorkspaceFrontend->IsAssetModifiedByOtherClients(AssetPath) ? EVisibility::Visible : EVisibility::Collapsed;
	}

	const FSlateBrush* GetImageBrush() const
	{
		return WorkspaceFrontend->IsAssetModifiedByOtherClients(AssetPath) ? ModifiedByOtherBrush : nullptr;
	}

	/* Brush indicating that the asset has been modified by another user. */
	static const FSlateBrush* ModifiedByOtherBrush;

	/** Asset path for this indicator widget.*/
	FName AssetPath;

	/** Holds pointer to the workspace front-end. */
	TSharedPtr<FConcertWorkspaceUI> WorkspaceFrontend;
};

const FSlateBrush* SConcertWorkspaceModifiedByOtherIndicator::ModifiedByOtherBrush = nullptr;

/**
 * Displays a tooltip when moving the mouse over the 'modified by...' icon displayed on asset
 * modified, through Concert, by any client other than the client workspace.
 */
class SConcertWorkspaceModifiedByOtherTooltip : public SCompoundWidget
{
public:
	SLATE_BEGIN_ARGS(SConcertWorkspaceModifiedByOtherTooltip) {}
		SLATE_ARGUMENT(FName, AssetPath)
	SLATE_END_ARGS();

	/**
	 * Construct this widget.
	 * @param InArgs Slate arguments
	 */
	void Construct(const FArguments& InArgs, TSharedPtr<FConcertWorkspaceUI> InWorkspaceFrontend)
	{
		WorkspaceFrontend = MoveTemp(InWorkspaceFrontend);
		AssetPath = InArgs._AssetPath;
		SetVisibility(MakeAttributeSP(this, &SConcertWorkspaceModifiedByOtherTooltip::GetVisibility));

		ChildSlot
		[
			SNew(STextBlock)
			.Text(this, &SConcertWorkspaceModifiedByOtherTooltip::GetTooltip)
			.ColorAndOpacity(this, &SConcertWorkspaceModifiedByOtherTooltip::GetToolTipColor)
		];
	}

private:
	EVisibility GetVisibility() const
	{
		return WorkspaceFrontend->IsAssetModifiedByOtherClients(AssetPath) ? EVisibility::Visible : EVisibility::Collapsed;
	}

	FText GetTooltip() const
	{
		// NOTE: We expect this function to be called only when visible, so we already know the resource was modified by someone.
		TArray<FConcertClientInfo> ModifiedBy;
		int32 ModifyByOtherCount = 0;
		WorkspaceFrontend->IsAssetModifiedByOtherClients(AssetPath, &ModifyByOtherCount, &ModifiedBy, 1); // Read up to 1 user
		return ModifyByOtherCount == 1 ?
			FText::Format(LOCTEXT("ConcertModifiedByUser_Tooltip", "Modified by {0}"), WorkspaceFrontend->GetUserDescriptionText(ModifiedBy[0])) :
			FText::Format(LOCTEXT("ConcertModifiedByNumUsers_Tooltip", "Modified by {0} other users"), ModifyByOtherCount);
	}

	FSlateColor GetToolTipColor() const
	{
		return WorkspaceFrontend->IsAssetModifiedByOtherClients(AssetPath) ? FConcertFrontendStyle::Get()->GetColor("Concert.Color.OtherUser") : FLinearColor();
	}

	/** Asset path for this indicator widget.*/
	FName AssetPath;

	/** Holds pointer to the workspace front-end. */
	TSharedPtr<FConcertWorkspaceUI> WorkspaceFrontend;
};


/**
 * Displays a tooltip when moving the mouse over the 'lock' icon displayed on asset locked
 * through Concert.
 */
class SConcertWorkspaceSequencerToolbarExtension : public SCompoundWidget
{
public:
	SLATE_BEGIN_ARGS(SConcertWorkspaceSequencerToolbarExtension) {}
	SLATE_END_ARGS();

	/**
	 * Construct this widget.
	 * @param InArgs Slate arguments
	 */
	void Construct(const FArguments& InArgs, TSharedPtr<FConcertWorkspaceUI> InWorkspaceFrontend)
	{
		WorkspaceFrontend = MoveTemp(InWorkspaceFrontend);	
		SetVisibility(MakeAttributeSP(this, &SConcertWorkspaceSequencerToolbarExtension::GetVisibility));

		FToolBarBuilder ToolbarBuilder(TSharedPtr<const FUICommandList>(), FMultiBoxCustomization::None, TSharedPtr<FExtender>(), Orient_Horizontal, true);

		ToolbarBuilder.BeginSection("Concert Sequencer");
		{
			// Toggle playback sync
			ToolbarBuilder.AddToolBarButton(
				FUIAction(
					FExecuteAction::CreateLambda([SyncClient = WorkspaceFrontend->SyncClient]()
					{
						TSharedPtr<IConcertSyncClient> SyncClientPin = SyncClient.Pin();
						if (SyncClientPin && SyncClientPin->GetSequencerManager())
						{
							IConcertClientSequencerManager* SequencerManager = SyncClientPin->GetSequencerManager();
							SequencerManager->SetSequencerPlaybackSync(!SequencerManager->IsSequencerPlaybackSyncEnabled());
						}
					}),
					FCanExecuteAction(),
					FIsActionChecked::CreateLambda([SyncClient = WorkspaceFrontend->SyncClient]()
					{
						TSharedPtr<IConcertSyncClient> SyncClientPin = SyncClient.Pin();
						return SyncClientPin.IsValid() && SyncClientPin->GetSequencerManager() && SyncClientPin->GetSequencerManager()->IsSequencerPlaybackSyncEnabled();
					})
				),
				NAME_None,
				LOCTEXT("TogglePlaybackSyncLabel", "Playback Sync"),
				LOCTEXT("TogglePlaybackSyncTooltip", "Toggle Multi-User Playback Sync. If the option is enabled, playback and scrubbing of Sequencer will be synchronized across all users in a Multi-Users session if they have that sequence open and this option enabled."),
				FSlateIcon(FConcertFrontendStyle::GetStyleSetName(), "Concert.Sequencer.SyncTimeline", "Concert.Sequencer.SyncTimeline.Small"),
<<<<<<< HEAD
=======
				EUserInterfaceActionType::ToggleButton
			);

			// Toggle unrelated timeline sync
			ToolbarBuilder.AddToolBarButton(
				FUIAction(
					FExecuteAction::CreateLambda([SyncClient = WorkspaceFrontend->SyncClient]()
					{
						TSharedPtr<IConcertSyncClient> SyncClientPin = SyncClient.Pin();
						if (SyncClientPin && SyncClientPin->GetSequencerManager())
						{
							IConcertClientSequencerManager* SequencerManager = SyncClientPin->GetSequencerManager();
							SequencerManager->SetUnrelatedSequencerTimelineSync(!SequencerManager->IsUnrelatedSequencerTimelineSyncEnabled());
						}
					}),
					FCanExecuteAction(),
					FIsActionChecked::CreateLambda([SyncClient = WorkspaceFrontend->SyncClient]()
					{
						TSharedPtr<IConcertSyncClient> SyncClientPin = SyncClient.Pin();
						return SyncClientPin.IsValid() && SyncClientPin->GetSequencerManager() && SyncClientPin->GetSequencerManager()->IsUnrelatedSequencerTimelineSyncEnabled();
					})
				),
				NAME_None,
				LOCTEXT("ToggleUnrelatedTimelineSyncLabel", "Unrelated Timeline Sync"),
				LOCTEXT("ToggleUnrelatedTimelineSyncTooltip", "Toggle Multi-User Unrelated Timeline Sync. If the option is enabled, playback and scrubbing of Sequencer will be synchronized when receiving any other user time sync from any sequence."),
				FSlateIcon(FConcertFrontendStyle::GetStyleSetName(), "Concert.Sequencer.SyncUnrelated", "Concert.Sequencer.SyncUnrelated.Small"),
>>>>>>> 69078e53
				EUserInterfaceActionType::ToggleButton
			);

			// Toggle remote open
			ToolbarBuilder.AddToolBarButton(
				FUIAction(
					FExecuteAction::CreateLambda([SyncClient = WorkspaceFrontend->SyncClient]() 
					{
						TSharedPtr<IConcertSyncClient> SyncClientPin = SyncClient.Pin();
						if (SyncClientPin && SyncClientPin->GetSequencerManager())
						{
							IConcertClientSequencerManager* SequencerManager = SyncClientPin->GetSequencerManager();
							SequencerManager->SetSequencerRemoteOpen(!SequencerManager->IsSequencerRemoteOpenEnabled());
						}
					}),
					FCanExecuteAction(),
					FIsActionChecked::CreateLambda([SyncClient = WorkspaceFrontend->SyncClient]()
					{
						TSharedPtr<IConcertSyncClient> SyncClientPin = SyncClient.Pin();
						return SyncClientPin.IsValid() && SyncClientPin->GetSequencerManager() && SyncClientPin->GetSequencerManager()->IsSequencerRemoteOpenEnabled();
					})
				),
				NAME_None,
				LOCTEXT("ToggleRemoteOpenLabel", "Remote Open"), 
				LOCTEXT("ToggleRemoteOpenTooltip", "Toggle Multi-User Remote Open. If the option is enabled, opening a sequence will open the same sequence on all users in the Multi-User session that also have this option enabled."),
				FSlateIcon(FConcertFrontendStyle::GetStyleSetName(), "Concert.Sequencer.SyncSequence", "Concert.Sequencer.SyncSequence.Small"),
				EUserInterfaceActionType::ToggleButton
			);
		}
		ToolbarBuilder.EndSection();

		ChildSlot
		[
			ToolbarBuilder.MakeWidget()
		];
	}

private:
	EVisibility GetVisibility() const
	{
		return WorkspaceFrontend->ClientWorkspace.IsValid() ? EVisibility::Visible : EVisibility::Collapsed;
	}

	/** Holds pointer to the workspace front-end. */
	TSharedPtr<FConcertWorkspaceUI> WorkspaceFrontend;
};

//------------------------------------------------------------------------------
// FConcertWorkspaceUI implementation.
//------------------------------------------------------------------------------

FConcertWorkspaceUI::FConcertWorkspaceUI()
{
	// Extend ContentBrowser Asset Icon
	if (FContentBrowserModule* ContentBrowserModule = FModuleManager::Get().GetModulePtr<FContentBrowserModule>(TEXT("ContentBrowser")))
	{
		// Caches the icon brushes if not already cached.
		SConcertWorkspaceLockStateIndicator::CacheIndicatorBrushes();
		SConcertWorkspaceModifiedByOtherIndicator::CacheIndicatorBrush();

		// The 'lock' state icon displayed on top of the asset in the editor content browser.
		ContentBrowserAssetExtraStateDelegateHandles.Emplace(ContentBrowserModule->AddAssetViewExtraStateGenerator(FAssetViewExtraStateGenerator(
			FOnGenerateAssetViewExtraStateIndicators::CreateRaw(this, &FConcertWorkspaceUI::OnGenerateAssetViewLockStateIcons),
			FOnGenerateAssetViewExtraStateIndicators::CreateRaw(this, &FConcertWorkspaceUI::OnGenerateAssetViewLockStateTooltip)
		)));

		// The 'Modified by other' icon displayed on top of the asset in the editor content browser.
		ContentBrowserAssetExtraStateDelegateHandles.Emplace(ContentBrowserModule->AddAssetViewExtraStateGenerator(FAssetViewExtraStateGenerator(
			FOnGenerateAssetViewExtraStateIndicators::CreateRaw(this, &FConcertWorkspaceUI::OnGenerateAssetViewModifiedByOtherIcon),
			FOnGenerateAssetViewExtraStateIndicators::CreateRaw(this, &FConcertWorkspaceUI::OnGenerateAssetViewModifiedByOtherTooltip)
		)));
	}

	// Extend Sequencer toolbars
	if (ISequencerModule* SequencerModulePtr = FModuleManager::Get().GetModulePtr<ISequencerModule>(TEXT("Sequencer")))
	{
		OnPreSequencerInitHandle = SequencerModulePtr->RegisterOnPreSequencerInit(FOnPreSequencerInit::FDelegate::CreateRaw(this, &FConcertWorkspaceUI::OnPreSequencerInit));
	}

	AssetHistoryLayout = FTabManager::NewLayout("ConcertAssetHistory_Layout")
		->AddArea
		(
			FTabManager::NewArea(700, 700)
			->SetOrientation(EOrientation::Orient_Vertical)
			->Split
			(
				FTabManager::NewStack()
				->AddTab(ConcertHistoryTabName, ETabState::ClosedTab)
			)
		);
}

FConcertWorkspaceUI::~FConcertWorkspaceUI()
{
	// Remove Content Browser Asset Icon extensions
	FContentBrowserModule* ContentBrowserModule = FModuleManager::Get().GetModulePtr<FContentBrowserModule>(TEXT("ContentBrowser"));

	if (ContentBrowserModule)
	{
		for (const FDelegateHandle& DelegateHandle : ContentBrowserAssetExtraStateDelegateHandles)
		{
			if (DelegateHandle.IsValid())
			{
				ContentBrowserModule->RemoveAssetViewExtraStateGenerator(DelegateHandle);
			}
		}
	}

	// Remove Sequencer preinit hooks for toolbar extenders
	if (ISequencerModule* SequencerModulePtr = FModuleManager::Get().GetModulePtr<ISequencerModule>(TEXT("Sequencer")))
	{
		SequencerModulePtr->UnregisterOnPreSequencerInit(OnPreSequencerInitHandle);
	}
}

void FConcertWorkspaceUI::InstallWorkspaceExtensions(TWeakPtr<IConcertClientWorkspace> InClientWorkspace, TWeakPtr<IConcertSyncClient> InSyncClient)
{
	UninstallWorspaceExtensions();
	ClientWorkspace = InClientWorkspace;
	SyncClient = InSyncClient;

	// Extend ContentBrowser for session
	if (FContentBrowserModule* ContentBrowserModule = FModuleManager::Get().GetModulePtr<FContentBrowserModule>(TEXT("ContentBrowser")))
	{
		// Asset Context Menu Extension
		ContentBrowserAssetExtenderDelegateHandle = ContentBrowserModule->GetAllAssetViewContextMenuExtenders()
			.Add_GetRef(FContentBrowserMenuExtender_SelectedAssets::CreateSP(this, &FConcertWorkspaceUI::OnExtendContentBrowserAssetSelectionMenu)).GetHandle();
	}

	// Setup Concert Source Control Extension
	if (FLevelEditorModule* LevelEditorModule = FModuleManager::Get().GetModulePtr<FLevelEditorModule>(TEXT("LevelEditor")))
	{
		SourceControlExtensionDelegateHandle = LevelEditorModule->GetAllLevelEditorToolbarSourceControlMenuExtenders()
			.Add_GetRef(FLevelEditorModule::FLevelEditorMenuExtender::CreateSP(this, &FConcertWorkspaceUI::OnExtendLevelEditorSourceControlMenu)).GetHandle();
	}

	// Register for the "MarkPackageDirty" callback to catch packages that have been modified so we can acquire lock or warn
	UPackage::PackageMarkedDirtyEvent.AddRaw(this, &FConcertWorkspaceUI::OnMarkPackageDirty);
}

void FConcertWorkspaceUI::UninstallWorspaceExtensions()
{
	// Remove Content Browser extensions
	FContentBrowserModule* ContentBrowserModule = FModuleManager::Get().GetModulePtr<FContentBrowserModule>(TEXT("ContentBrowser"));
	if (ContentBrowserAssetExtenderDelegateHandle.IsValid() && ContentBrowserModule)
	{
		ContentBrowserModule->GetAllAssetViewContextMenuExtenders().RemoveAll([DelegateHandle = ContentBrowserAssetExtenderDelegateHandle](const FContentBrowserMenuExtender_SelectedAssets& Delegate) { return Delegate.GetHandle() == DelegateHandle; });
		ContentBrowserAssetExtenderDelegateHandle.Reset();
	}

	FLevelEditorModule* LevelEditorModule = FModuleManager::Get().GetModulePtr<FLevelEditorModule>(TEXT("LevelEditor"));
	if (SourceControlExtensionDelegateHandle.IsValid() && LevelEditorModule)
	{
		LevelEditorModule->GetAllLevelEditorToolbarSourceControlMenuExtenders().RemoveAll([DelegateHandle = SourceControlExtensionDelegateHandle](const FLevelEditorModule::FLevelEditorMenuExtender& Extender) { return Extender.GetHandle() == DelegateHandle; });
		SourceControlExtensionDelegateHandle.Reset();
	}

	// Remove package dirty hook
	UPackage::PackageMarkedDirtyEvent.RemoveAll(this);

	ClientWorkspace.Reset();
}

bool FConcertWorkspaceUI::HasSessionChanges() const
{
	TSharedPtr<IConcertClientWorkspace> ClientWorkspacePin = ClientWorkspace.Pin();
	return ClientWorkspacePin.IsValid() && ClientWorkspacePin->HasSessionChanges();
}

bool FConcertWorkspaceUI::PromptPersistSessionChanges()
{
	TSharedPtr<IConcertClientWorkspace> ClientWorkspacePin = ClientWorkspace.Pin();
	TArray<TSharedPtr<FConcertPersistItem>> PersistItems;
	if (ClientWorkspacePin.IsValid())
	{
		// Get source control status of packages 
		TArray<FName> PackageNames;
		TArray<FString> PackageFilenames;
		TArray<FSourceControlStateRef> States;
		PackageNames = ClientWorkspacePin->GatherSessionChanges();
		FString Filename;
		for (const FName& PackageName : PackageNames)
		{
			if (FPackageName::DoesPackageExist(PackageName.ToString(), nullptr, &Filename))
			{
				PackageFilenames.Add(FPaths::ConvertRelativePathToFull(MoveTemp(Filename)));
			}
		}
		ISourceControlModule::Get().GetProvider().GetState(PackageFilenames, States, EStateCacheUsage::ForceUpdate);

		// Create the list of persist items from the package names and source control state
		for (int32 Index = 0; Index < PackageNames.Num(); ++Index)
		{
			PersistItems.Add(MakeShared<FConcertPersistItem>(PackageNames[Index], States[Index]));
		}
	}
	
	TSharedRef<SWindow> NewWindow = SNew(SWindow)
		.Title(LOCTEXT("PersistSubmitWindowTitle", "Persist & Submit Files"))
		.SizingRule(ESizingRule::UserSized)
		.ClientSize(FVector2D(600, 600))
		.SupportsMaximize(true)
		.SupportsMinimize(false);

	TSharedRef<SConcertSandboxPersistWidget> PersistWidget =
		SNew(SConcertSandboxPersistWidget)
		.ParentWindow(NewWindow)
		.Items(PersistItems);

	NewWindow->SetContent(
		PersistWidget
	);
	FSlateApplication::Get().AddModalWindow(NewWindow, nullptr);

	// if canceled, just exit
	if (!PersistWidget->IsDialogConfirmed())
	{
		return false; // Canceled.
	}
	FConcertPersistCommand PersistCmd = PersistWidget->GetPersistCommand();

	// Prepare the operation notification
	FAsyncTaskNotificationConfig NotificationConfig;
	NotificationConfig.bKeepOpenOnFailure = true;
	NotificationConfig.LogCategory = &LogConcert;
	NotificationConfig.TitleText = LOCTEXT("PersistingChanges", "Persisting Session Changes");
	FAsyncTaskNotification Notification(NotificationConfig);
	FText NotificationSub;

	TArray<FText> PersistFailures;
	bool bSuccess = ClientWorkspacePin->PersistSessionChanges(PersistCmd.PackagesToPersist, &ISourceControlModule::Get().GetProvider(), &PersistFailures);
	if (bSuccess)
	{
		bSuccess = SubmitChangelist(PersistCmd, NotificationSub);
	}
	else
	{
		NotificationSub = FText::Format(LOCTEXT("FailedPersistNotification", "Failed to persist session files. Reported {0} {0}|plural(one=error,other=errors)."), PersistFailures.Num());
		FMessageLog ConcertLog("Concert");
		for (const FText& Failure : PersistFailures)
		{
			ConcertLog.Error(Failure);
		}
	}

	Notification.SetProgressText(LOCTEXT("SeeMessageLog", "See Message Log"));
	Notification.SetComplete(bSuccess ? LOCTEXT("PersistChangeSuccessHeader", "Successfully Persisted Session Changes") : LOCTEXT("PersistChangeFailedHeader", "Failed to Persist Session Changes"), NotificationSub, bSuccess);

	return true; // Persisting.
}

bool FConcertWorkspaceUI::SubmitChangelist(const FConcertPersistCommand& PersistCommand, FText& OperationMessage)
{
	if (!PersistCommand.bShouldSubmit || PersistCommand.FilesToPersist.Num() == 0)
	{
		OperationMessage = LOCTEXT("PersistChangeSuccess", "Succesfully persisted session files");
		return true;
	}

	ISourceControlProvider& SourceControlProvider = ISourceControlModule::Get().GetProvider();

	// Revert any unchanged files first
	SourceControlHelpers::RevertUnchangedFiles(SourceControlProvider, PersistCommand.FilesToPersist);

	// Re-update the cache state with the modified flag
	TSharedPtr<FUpdateStatus, ESPMode::ThreadSafe> UpdateStatusOp = ISourceControlOperation::Create<FUpdateStatus>();
	UpdateStatusOp->SetUpdateModifiedState(true);
	SourceControlProvider.Execute(UpdateStatusOp.ToSharedRef(), PersistCommand.FilesToPersist);

	// Build the submit list, skipping unchanged files.
	TArray<FString> FilesToSubmit;
	FilesToSubmit.Reserve(PersistCommand.FilesToPersist.Num());
	for (const FString& File : PersistCommand.FilesToPersist)
	{
		FSourceControlStatePtr FileState = SourceControlProvider.GetState(File, EStateCacheUsage::Use);
		if (FileState.IsValid() &&
			(FileState->IsAdded() ||
				FileState->IsDeleted() ||
				FileState->IsModified() ||
				(SourceControlProvider.UsesCheckout() && FileState->IsCheckedOut())
			))
		{
			FilesToSubmit.Add(File);
		}
	}

	// Check in files
	bool bCheckinSuccess = false;
	if (FilesToSubmit.Num() > 0)
	{
		TSharedRef<FCheckIn, ESPMode::ThreadSafe> CheckInOperation = ISourceControlOperation::Create<FCheckIn>();
		CheckInOperation->SetDescription(PersistCommand.ChangelistDescription);

		bCheckinSuccess = SourceControlProvider.Execute(CheckInOperation, FilesToSubmit) == ECommandResult::Succeeded;
		if (bCheckinSuccess)
		{
			OperationMessage = CheckInOperation->GetSuccessMessage();
		}
		else
		{
			OperationMessage = LOCTEXT("SourceControlSubmitFailed", "Failed to check in persisted files!");
		}
	}
	else
	{
		OperationMessage = LOCTEXT("SourceControlNoSubmitFail", "No file to submit after persisting!");
	}
	return bCheckinSuccess;
}

FText FConcertWorkspaceUI::GetUserDescriptionText(const FGuid& ClientId) const
{
	if (TSharedPtr<IConcertClientWorkspace> ClientWorkspacePin = ClientWorkspace.Pin())
	{
		FConcertSessionClientInfo ClientSessionInfo;
		if (ClientWorkspacePin->GetSession().FindSessionClient(ClientId, ClientSessionInfo))
		{
			return GetUserDescriptionText(ClientSessionInfo.ClientInfo);
		}
	}
	return FText();
}

FText FConcertWorkspaceUI::GetUserDescriptionText(const FConcertClientInfo& ClientInfo) const
{
	return (ClientInfo.DisplayName != ClientInfo.UserName) ?
		FText::Format(LOCTEXT("ConcertUserDisplayNameOnDevice", "'{0}' ({1}) on {2}"), FText::FromString(ClientInfo.DisplayName), FText::FromString(ClientInfo.UserName), FText::FromString(ClientInfo.DeviceName)) :
		FText::Format(LOCTEXT("ConcertUserNameOnDevice", "'{0}' on {1}"), FText::FromString(ClientInfo.DisplayName), FText::FromString(ClientInfo.DeviceName));
}

FLinearColor FConcertWorkspaceUI::GetUserAvatarColor(const FGuid& ClientId) const
{
	if (TSharedPtr<IConcertClientWorkspace> ClientWorkspacePin = ClientWorkspace.Pin())
	{
		if (ClientWorkspacePin->GetSession().GetLocalClientInfo().InstanceInfo.InstanceId == ClientId) // This client?
		{
			return ClientWorkspacePin->GetSession().GetLocalClientInfo().AvatarColor;
		}

		FConcertSessionClientInfo ClientSessionInfo;
		if (ClientWorkspacePin->GetSession().FindSessionClient(ClientId, ClientSessionInfo))
		{
			return ClientSessionInfo.ClientInfo.AvatarColor;
		}
	}

	return FLinearColor::Transparent;
}

FGuid FConcertWorkspaceUI::GetWorkspaceLockId() const
{
	TSharedPtr<IConcertClientWorkspace> ClientWorkspacePin = ClientWorkspace.Pin();
	if (ClientWorkspacePin.IsValid())
	{
		return ClientWorkspacePin->GetWorkspaceLockId();
	}
	return FGuid();
}

FGuid FConcertWorkspaceUI::GetResourceLockId(const FName InResourceName) const
{
	TSharedPtr<IConcertClientWorkspace> ClientWorkspacePin = ClientWorkspace.Pin();
	if (ClientWorkspacePin.IsValid())
	{
		return ClientWorkspacePin->GetResourceLockId(InResourceName);
	}
	return FGuid();
}

bool FConcertWorkspaceUI::CanLockResources(TArray<FName> InResourceNames) const
{
	TSharedPtr<IConcertClientWorkspace> ClientWorkspacePin = ClientWorkspace.Pin();
	return ClientWorkspacePin.IsValid() && ClientWorkspacePin->AreResourcesLockedBy(InResourceNames, FGuid());
}

bool FConcertWorkspaceUI::CanUnlockResources(TArray<FName> InResourceNames) const
{
	TSharedPtr<IConcertClientWorkspace> ClientWorkspacePin = ClientWorkspace.Pin();
	return ClientWorkspacePin.IsValid() && ClientWorkspacePin->AreResourcesLockedBy(InResourceNames, ClientWorkspacePin->GetWorkspaceLockId());
}

void FConcertWorkspaceUI::ExecuteLockResources(TArray<FName> InResourceNames)
{
	TSharedPtr<IConcertClientWorkspace> ClientWorkspacePin = ClientWorkspace.Pin();
	if (ClientWorkspacePin.IsValid())
	{
		ClientWorkspacePin->LockResources(MoveTemp(InResourceNames));
	}
}

void FConcertWorkspaceUI::ExecuteUnlockResources(TArray<FName> InResourceNames)
{
	TSharedPtr<IConcertClientWorkspace> ClientWorkspacePin = ClientWorkspace.Pin();
	if (ClientWorkspacePin.IsValid())
	{
		ClientWorkspacePin->UnlockResources(MoveTemp(InResourceNames));
	}
}

void FConcertWorkspaceUI::ExecuteViewHistory(TArray<FName> InResourceNames)
{
	FGlobalTabmanager::Get()->RestoreFrom(AssetHistoryLayout.ToSharedRef(), nullptr);

	for (const FName& ResourceName : InResourceNames)
	{
		FGlobalTabmanager::Get()->InsertNewDocumentTab(ConcertHistoryTabName, FTabManager::ESearchPreference::PreferLiveTab, CreateHistoryTab(ResourceName));
	}
}

bool FConcertWorkspaceUI::IsAssetModifiedByOtherClients(const FName& AssetName, int32* OutOtherClientsWithModifNum, TArray<FConcertClientInfo>* OutOtherClientsWithModifInfo, int32 OtherClientsWithModifMaxFetchNum) const
{
	if (TSharedPtr<IConcertClientWorkspace> ClientWorkspacePin = ClientWorkspace.Pin())
	{
		return ClientWorkspacePin->IsAssetModifiedByOtherClients(AssetName, OutOtherClientsWithModifNum, OutOtherClientsWithModifInfo, OtherClientsWithModifMaxFetchNum);
	}

	return false;
}

void FConcertWorkspaceUI::OnMarkPackageDirty(UPackage* InPackage, bool /*bWasDirty*/)
{
	TSharedPtr<IConcertClientWorkspace> ClientWorkspacePin = ClientWorkspace.Pin();
	if (ClientWorkspacePin.IsValid()
		&& !ClientWorkspacePin->ShouldIgnorePackageDirtyEvent(InPackage)
		&& !ClientWorkspacePin->HasLiveTransactionSupport(InPackage))
	{
		FGuid ResourceLockId = ClientWorkspacePin->GetResourceLockId(InPackage->GetFName());

		// Automatically acquire the lock on the asset if it doesn't support live transactions
		if (!ResourceLockId.IsValid())
		{
			ClientWorkspacePin->LockResources({ InPackage->GetFName() });
		}
		// If the resource is locked by another client, warn the user
		else if (ResourceLockId != ClientWorkspacePin->GetWorkspaceLockId())
		{
			FFormatNamedArguments Args;
			Args.Add(TEXT("Asset"), FText::FromName(InPackage->GetFName()));
			Args.Add(TEXT("User"), GetUserDescriptionText(ResourceLockId));
			FText ErrorText = FText::Format(LOCTEXT("EditLockedNotification", "{Asset} is currently locked by {User}"), Args);

			if (!EditLockedNotificationWeakPtr.IsValid())
			{
				FNotificationInfo ErrorNotification(ErrorText);
				ErrorNotification.bFireAndForget = true;
				ErrorNotification.bUseLargeFont = false;
				ErrorNotification.ExpireDuration = 6.0f;
				EditLockedNotificationWeakPtr = FSlateNotificationManager::Get().AddNotification(ErrorNotification);
			}
			else
			{
				EditLockedNotificationWeakPtr.Pin()->SetText(ErrorText);
				EditLockedNotificationWeakPtr.Pin()->ExpireAndFadeout();
			}
		}
	}
}

TSharedRef<FExtender> FConcertWorkspaceUI::OnExtendContentBrowserAssetSelectionMenu(const TArray<FAssetData>& SelectedAssets)
{
	// Menu extender for Content Browser context menu when an asset is selected
	TSharedRef<FExtender> Extender = MakeShared<FExtender>();
	if (SelectedAssets.Num() > 0)
	{
		TArray<FName> TransformedAssets;
		Algo::Transform(SelectedAssets, TransformedAssets, [](const FAssetData& AssetData)
		{
			return AssetData.PackageName;
		});

		TWeakPtr<FConcertWorkspaceUI> Weak = AsShared();
		Extender->AddMenuExtension("AssetContextSourceControl", EExtensionHook::After, nullptr, FMenuExtensionDelegate::CreateLambda(
			[Weak, AssetObjectPaths = MoveTemp(TransformedAssets)](FMenuBuilder& MenuBuilder) mutable
			{
				if (TSharedPtr<FConcertWorkspaceUI> PinThis = Weak.Pin())
				{
					MenuBuilder.AddMenuSeparator();
					MenuBuilder.AddSubMenu(
						LOCTEXT("Concert_ContextMenu", "Multi-User"),
						FText(),
						FNewMenuDelegate::CreateSP(PinThis.Get(), &FConcertWorkspaceUI::GenerateConcertAssetContextMenu, MoveTemp(AssetObjectPaths)),
						false,
						FSlateIcon(FConcertFrontendStyle::GetStyleSetName(), "Concert.MultiUser")
					);
				}
			}));
	}
	return Extender;
}

void FConcertWorkspaceUI::GenerateConcertAssetContextMenu(FMenuBuilder& MenuBuilder, TArray<FName> AssetObjectPaths)
{
	MenuBuilder.BeginSection("AssetConcertActions", LOCTEXT("AssetConcertActionsMenuHeading", "Multi-User"));

	// Lock Resource Action
	{
		MenuBuilder.AddMenuEntry(
			LOCTEXT("ConcertWVLock", "Lock Asset(s)"),
			LOCTEXT("ConcertWVLockTooltip", "Lock the asset(s) for editing."),
			FSlateIcon(),
			FUIAction(
				FExecuteAction::CreateSP(this, &FConcertWorkspaceUI::ExecuteLockResources, AssetObjectPaths),
				FCanExecuteAction::CreateSP(this, &FConcertWorkspaceUI::CanLockResources, AssetObjectPaths)
			)
		);
	}
	
	// Unlock Resource Action
	{
		MenuBuilder.AddMenuEntry(
			LOCTEXT("ConcertWVUnlock", "Unlock Asset(s)"),
			LOCTEXT("ConcertWVUnlockTooltip", "Unlock the asset(s)."),
			FSlateIcon(),
			FUIAction(
				FExecuteAction::CreateSP(this, &FConcertWorkspaceUI::ExecuteUnlockResources, AssetObjectPaths),
				FCanExecuteAction::CreateSP(this, &FConcertWorkspaceUI::CanUnlockResources, AssetObjectPaths)
			)
		);
	}

	// Lookup history for the asset
	{
		MenuBuilder.AddMenuEntry(
			LOCTEXT("ConcertWVHistory", "Asset history..."),
			LOCTEXT("ConcertWVHistoryToolTip", "View the asset's session history."),
			FSlateIcon(),
			FUIAction(
				FExecuteAction::CreateSP(this, &FConcertWorkspaceUI::ExecuteViewHistory, AssetObjectPaths)
			)
		);
	}

	MenuBuilder.EndSection();
}

TSharedRef<FExtender> FConcertWorkspaceUI::OnExtendLevelEditorSourceControlMenu(const TSharedRef<FUICommandList>)
{
	TWeakPtr<FConcertWorkspaceUI> Weak = AsShared();
	TSharedRef<FExtender> Extender = MakeShared<FExtender>();
	Extender->AddMenuExtension(
		"SourceControlConnectionSeparator",
		EExtensionHook::After,
		nullptr,
		FMenuExtensionDelegate::CreateLambda([Weak](FMenuBuilder& MenuBuilder)
		{
			MenuBuilder.AddMenuEntry(
				LOCTEXT("ConcertWVPersist", "Persist Session Changes..."),
				LOCTEXT("ConcertWVPersistTooltip", "Persist the session changes and prepare the files for source control submission."),
				FSlateIcon(FConcertFrontendStyle::GetStyleSetName(), "Concert.Persist"),
				FUIAction(FExecuteAction::CreateLambda([Weak]()
				{
					if (TSharedPtr<FConcertWorkspaceUI> PinThis = Weak.Pin())
					{
						PinThis->PromptPersistSessionChanges(); // Required to adapt the function signature.
					}
				}))
			);
		})
	);
	return Extender;
}

TSharedRef<SWidget> FConcertWorkspaceUI::OnGenerateAssetViewLockStateIcons(const FAssetData& AssetData)
{	return SNew(SConcertWorkspaceLockStateIndicator, AsShared())
		.AssetPath(AssetData.PackageName);
}

TSharedRef<SWidget> FConcertWorkspaceUI::OnGenerateAssetViewLockStateTooltip(const FAssetData& AssetData)
{
	return SNew(SConcertWorkspaceLockStateTooltip, AsShared())
		.AssetPath(AssetData.PackageName);
}

TSharedRef<SWidget> FConcertWorkspaceUI::OnGenerateAssetViewModifiedByOtherIcon(const FAssetData& AssetData)
{
	return SNew(SConcertWorkspaceModifiedByOtherIndicator, AsShared())
		.AssetPath(AssetData.PackageName);
}

TSharedRef<SWidget> FConcertWorkspaceUI::OnGenerateAssetViewModifiedByOtherTooltip(const FAssetData& AssetData)
{
	return SNew(SConcertWorkspaceModifiedByOtherTooltip, AsShared())
		.AssetPath(AssetData.PackageName);
}

void FConcertWorkspaceUI::OnPreSequencerInit(TSharedRef<ISequencer> InSequencer, TSharedRef<ISequencerObjectChangeListener> InObjectChangeListener, const FSequencerInitParams& InitParams)
{
	if (InitParams.ViewParams.ToolbarExtender && InitParams.bEditWithinLevelEditor)
	{
		TWeakPtr<FConcertWorkspaceUI> Weak = AsShared();
		TSharedPtr<FUICommandList> CommandList = MakeShared<FUICommandList>();
		InitParams.ViewParams.ToolbarExtender->AddToolBarExtension("Curve Editor", EExtensionHook::Before, CommandList, FToolBarExtensionDelegate::CreateLambda([Weak](FToolBarBuilder& ToolbarBuilder)
		{
			if (TSharedPtr<FConcertWorkspaceUI> PinThis = Weak.Pin())
			{
				ToolbarBuilder.AddWidget(SNew(SConcertWorkspaceSequencerToolbarExtension, PinThis));
			}
		}));
	}
}

TSharedRef<SDockTab> FConcertWorkspaceUI::CreateHistoryTab(const FName& ResourceName) const
{
	return SNew(SDockTab)
		.TabRole(ETabRole::DocumentTab)
		.ContentPadding(FMargin(3.0f))
		.Label(FText::FromName(ResourceName))
		[
			SNew(SVerticalBox)
			+SVerticalBox::Slot()
			.AutoHeight()
			[
				SNew(SHorizontalBox)
				+SHorizontalBox::Slot()
				.Padding(3.0f)
				.AutoWidth()
				[
					SNew(SImage)
					// Todo: Find another icon for the history tab.
					.Image( FEditorStyle::GetBrush( "LevelEditor.Tabs.Details" ) )
				]

				+SHorizontalBox::Slot()
				.Padding(3.0f)
				.HAlign(HAlign_Left)
				[
					SNew(STextBlock)
					.Text(FText::Format(LOCTEXT("AssetsHistory", "{0}'s history."), FText::FromString(ResourceName.ToString())))
					.Font(FEditorStyle::GetFontStyle("DetailsView.CategoryFontStyle"))
					.ShadowOffset(FVector2D(1.0f, 1.0f))
				]
			]

			+SVerticalBox::Slot()
			[
				SNew(SBorder)
				.BorderImage(FEditorStyle::GetBrush("ToolPanel.GroupBorder"))
				.Padding(FMargin(4.0f, 2.0f))
				[
					SNew(SSessionHistory, SyncClient.Pin())
					.PackageFilter(ResourceName)
				]
			]
		];
}

#undef LOCTEXT_NAMESPACE<|MERGE_RESOLUTION|>--- conflicted
+++ resolved
@@ -392,8 +392,6 @@
 				LOCTEXT("TogglePlaybackSyncLabel", "Playback Sync"),
 				LOCTEXT("TogglePlaybackSyncTooltip", "Toggle Multi-User Playback Sync. If the option is enabled, playback and scrubbing of Sequencer will be synchronized across all users in a Multi-Users session if they have that sequence open and this option enabled."),
 				FSlateIcon(FConcertFrontendStyle::GetStyleSetName(), "Concert.Sequencer.SyncTimeline", "Concert.Sequencer.SyncTimeline.Small"),
-<<<<<<< HEAD
-=======
 				EUserInterfaceActionType::ToggleButton
 			);
 
@@ -420,7 +418,6 @@
 				LOCTEXT("ToggleUnrelatedTimelineSyncLabel", "Unrelated Timeline Sync"),
 				LOCTEXT("ToggleUnrelatedTimelineSyncTooltip", "Toggle Multi-User Unrelated Timeline Sync. If the option is enabled, playback and scrubbing of Sequencer will be synchronized when receiving any other user time sync from any sequence."),
 				FSlateIcon(FConcertFrontendStyle::GetStyleSetName(), "Concert.Sequencer.SyncUnrelated", "Concert.Sequencer.SyncUnrelated.Small"),
->>>>>>> 69078e53
 				EUserInterfaceActionType::ToggleButton
 			);
 
