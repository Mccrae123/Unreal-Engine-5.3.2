// Copyright 1998-2019 Epic Games, Inc. All Rights Reserved.

#include "SConcertBrowser.h"

#include "IMultiUserClientModule.h"
#include "IConcertClient.h"
#include "IConcertClientWorkspace.h"
#include "IConcertSyncClient.h"
#include "ConcertActivityStream.h"
#include "ConcertFrontendStyle.h"
#include "ConcertFrontendUtils.h"
#include "SActiveSession.h"
#include "SConcertSessionRecovery.h"
#include "ConcertSessionBrowserSettings.h"
#include "ConcertSettings.h"
#include "ConcertLogGlobal.h"
#include "MultiUserClientUtils.h"

#include "Algo/Transform.h"
#include "EditorStyleSet.h"
#include "Framework/Commands/GenericCommands.h"
#include "Framework/MultiBox/MultiBoxBuilder.h"
#include "Internationalization/Regex.h"
#include "Misc/AsyncTaskNotification.h"
#include "Misc/Char.h"
#include "Misc/MessageDialog.h"
#include "Misc/TextFilter.h"
#include "SlateOptMacros.h"
#include "UObject/StrongObjectPtr.h"
#include "Widgets/Images/SImage.h"
#include "Widgets/Images/SThrobber.h"
#include "Widgets/Input/SButton.h"
#include "Widgets/Input/SComboBox.h"
#include "Widgets/Input/SEditableTextBox.h"
#include "Widgets/Input/SSearchBox.h"
#include "Widgets/Layout/SBorder.h"
#include "Widgets/Layout/SBox.h"
#include "Widgets/Layout/SExpandableArea.h"
#include "Widgets/Layout/SGridPanel.h"
#include "Widgets/Layout/SHeader.h"
#include "Widgets/Layout/SScrollBox.h"
#include "Widgets/Layout/SSpacer.h"
#include "Widgets/Layout/SSeparator.h"
#include "Widgets/Layout/SUniformGridPanel.h"
#include "Widgets/Text/SInlineEditableTextBlock.h"
#include "Widgets/Text/STextBlock.h"
#include "Widgets/Views/SListView.h"
#include "Widgets/Views/STableRow.h"

#if WITH_EDITOR
	#include "ISettingsModule.h"
#endif

#define LOCTEXT_NAMESPACE "SConcertBrowser"

namespace ConcertBrowserUtils
{

// Defines the sessions list view column tag names.
const FName IconColName(TEXT("Icon"));
const FName SessionColName(TEXT("Session"));
const FName ServerColName(TEXT("Server"));

// Name of the filter box in the View option.
const FName ActiveSessionsCheckBoxMenuName(TEXT("ActiveSessions"));
const FName ArchivedSessionsCheckBoxMenuName(TEXT("ArchivedSessions"));
const FName DefaultServerCheckBoxMenuName(TEXT("DefaultServer"));

// The awesome font used to pick the icon displayed in the session list view 'Icon' column.
const FName IconColumnFontName(TEXT("FontAwesome.9"));

/** Utility function used to create buttons displaying only an icon (using FontAwesome). */
TSharedRef<SButton> MakeIconButton(const FName& ButtonStyle, const TAttribute<FText>& GlyphIcon, const TAttribute<FText>& Tooltip, const TAttribute<bool>& EnabledAttribute, const FOnClicked& OnClicked,
	const FSlateColor& ForegroundColor, const TAttribute<EVisibility>& Visibility = EVisibility::Visible, const TAttribute<FMargin>& ContentPadding = FMargin(3.0, 2.0), const FName FontStyle = IconColumnFontName)
{
	return SNew(SButton)
		.ForegroundColor(ForegroundColor)
		.ButtonStyle(FEditorStyle::Get(), ButtonStyle)
		.OnClicked(OnClicked)
		.ToolTipText(Tooltip)
		.ContentPadding(ContentPadding)
		.Visibility(Visibility)
		.IsEnabled(EnabledAttribute)
		.VAlign(VAlign_Center)
		.HAlign(HAlign_Center)
		[
			SNew(STextBlock)
			.Font(FEditorStyle::Get().GetFontStyle(FontStyle))
			.Text(GlyphIcon)
		];
}

/** Utility function used to create buttons displaying only an icon (using a brush) */
TSharedRef<SButton> MakeIconButton(const FName& ButtonStyle, const TAttribute<const FSlateBrush*>& Icon, const TAttribute<FText>& Tooltip, const TAttribute<bool>& EnabledAttribute, const FOnClicked& OnClicked, const TAttribute<EVisibility>& Visibility = EVisibility::Visible)
{
	return SNew(SButton)
		.ForegroundColor(FSlateColor::UseForeground())
		.ButtonStyle(FEditorStyle::Get(), ButtonStyle)
		.OnClicked(OnClicked)
		.ToolTipText(Tooltip)
		.ContentPadding(FMargin(0, 0))
		.Visibility(Visibility)
		.IsEnabled(EnabledAttribute)
		.VAlign(VAlign_Center)
		.HAlign(HAlign_Center)
		[
			SNew(SImage).Image(Icon)
		];
}

<<<<<<< HEAD
=======
/** Returns the tooltip shown when hovering the triangle with an exclamation icon when a server doesn't validate the version requirements. */
FText GetServerVersionIgnoredTooltip()
{
	return LOCTEXT("ServerIgnoreSessionRequirementsTooltip", "Careful this server won't verify that you have the right requirements before you join a session");
}

/** Create a widget displaying the triangle with an exclamation icon in case the server flags include IgnoreSessionRequirement. */
TSharedRef<SWidget> MakeServerVersionIgnoredWidget(EConcertServerFlags InServerFlags)
{
	return SNew(SBorder)
		.BorderImage(FEditorStyle::GetBrush("NoBorder"))
		.ColorAndOpacity(FEditorStyle::Get().GetWidgetStyle<FButtonStyle>("FlatButton.Warning").Normal.TintColor.GetSpecifiedColor())
		[
			SNew(STextBlock)
			.Font(FEditorStyle::Get().GetFontStyle("FontAwesome.9"))
			.Text(FEditorFontGlyphs::Exclamation_Triangle)
			.ToolTipText(GetServerVersionIgnoredTooltip())
			.Visibility((InServerFlags & EConcertServerFlags::IgnoreSessionRequirement) != EConcertServerFlags::None ? EVisibility::Visible : EVisibility::Collapsed)
		];
}

>>>>>>> 69078e53
} // namespace ConcertSessionBrowserUtils

/** Signal emitted when a session name text field should enter in edit mode. */
DECLARE_MULTICAST_DELEGATE(FOnBeginEditConcertSessionNameRequest)

/**
 * Item displayed in the session list view.
 */
class FConcertSessionItem
{
public:
	enum class EType
	{
		None,
		NewSession,      // Editable item to enter a session name and a pick a server.
		RestoreSession,  // Editable item to name the restored session.
		SaveSession,     // Editable item to name the archive.
		ActiveSession,   // Read-only item representing an active session.
		ArchivedSession, // Read-only item representing an archived session.
	};

	FConcertSessionItem(EType Type, const FString& InSessionName, const FGuid& InSessionId, const FString& InServerName, const FGuid& InServerEndpoint, EConcertServerFlags InServerFlags)
		: Type(Type)
		, ServerAdminEndpointId(InServerEndpoint)
		, SessionId(InSessionId)
		, SessionName(InSessionName)
		, ServerName(InServerName)
		, ServerFlags(InServerFlags)
	{
	}

	bool operator==(const FConcertSessionItem& Other) const
	{
		return Type == Other.Type && ServerAdminEndpointId == Other.ServerAdminEndpointId && SessionId == Other.SessionId;
	}

	EType Type = EType::None;
	FGuid ServerAdminEndpointId;
	FGuid SessionId;
	FString SessionName;
	FString ServerName;
	FOnBeginEditConcertSessionNameRequest OnBeginEditSessionNameRequest; // Emitted when user press 'F2' or select 'Rename' from context menu.
	EConcertServerFlags ServerFlags;
};


/**
 * Runs and cache network queries for the UI. In the model-view-controller pattern, this class acts like the controller. Its purpose
 * is to keep the UI code as decoupled as possible from the API used to query it. It encapsulate the asynchronous code and provide a
 * simpler API to the UI.
 */
class FConcertBrowserController
{
public:
	/** Keeps the state of an active async request and provides a tool to cancel its future continuation execution. */
	struct FAsyncRequest
	{
		/** Returns true if there is a registered async request future and if it hasn't executed yet. */
		bool IsOngoing() const { return Future.IsValid() && !Future.IsReady(); }

		/** Reset the execution token, canceling previous execution (if any) and setting up the token for a new request. */
		TWeakPtr<uint8, ESPMode::ThreadSafe> ResetExecutionToken() { FutureExecutionToken = MakeShared<uint8, ESPMode::ThreadSafe>(); return FutureExecutionToken; }

		/** Cancel the execution of request async continuation. */
		void Cancel() { FutureExecutionToken.Reset(); }

		/** The future provided by an asynchronous request. */
		TFuture<void> Future;

		/** Determines whether or not the async request continuation code should execute. Reset to disarm execution of an async future continuation. */
		TSharedPtr<uint8, ESPMode::ThreadSafe> FutureExecutionToken;
	};

	struct FActiveSessionInfo
	{
		FConcertServerInfo ServerInfo;
		FConcertSessionInfo SessionInfo;
		FAsyncRequest ListClientRequest;
		TArray<FConcertSessionClientInfo> Clients;
		bool bSessionNameDirty = false; // Raised when the UI and the cache values may be out of sync if a rename failed (UI assumed it succeeded)
	};

	struct FArchivedSessionInfo
	{
		FConcertServerInfo ServerInfo;
		FConcertSessionInfo SessionInfo;
		bool bSessionNameDirty = false; // Raised when the UI and the cache values may be out of sync if a rename failed (UI assumed it succeeded)
	};

public:
	FConcertBrowserController(IConcertClientPtr InConcertClient);
	~FConcertBrowserController();

	IConcertClientPtr GetConcertClient() { return ConcertClient; }

	/**
	 * Fires new requests to retrieve all known server and for each server, their active and archived sessions. The responses are
	 * received asynchronously and may not be available right now. When a response is received, if the corresponding list cached
	 * is updated, the list version is incremented.
	 *
	 * @return A (serverListVersion, sessionsListVersion) pair, corresponding the the versions currently cached by this object.
	 */
	TPair<uint32, uint32> TickServersAndSessionsDiscovery();

	/**
	 * Fires a new request to retrieve the clients for the selected session. The result is cached and can be retrived by GetClients().
	 * The class caches clients for a single active session determined by this function. If the specified session changes, the cache
	 * of the previous session is cleared.
	 *
	 * @return The version of the client list currently cached by the object.
	 */
	uint32 TickClientsDiscovery(const FGuid& ServerAdminEndpointId, const FGuid& SessionId);

	/** Returns true if the controller received async responses and updated its cache since the last time the function was called, then clear the flag. */
	bool GetAndClearDiscoveryUpdateFlag();

	/** Returns the latest list of server known to this controller. Ensure to call TickServersAndSessionsDiscovery() periodically. */
	const TArray<FConcertServerInfo>& GetServers() const { return Servers; }

	/** Returns the latest list of active sessions known to this controller. Ensure to call TickServersAndSessionsDiscovery() periodically.*/
	const TArray<TSharedPtr<FActiveSessionInfo>>& GetActiveSessions() const { return ActiveSessions; }

	/** Returns the latest list of archived sessions known to this controller. Ensure to call TickServersAndSessionsDiscovery() periodically.*/
	const TArray<TSharedPtr<FArchivedSessionInfo>>& GetArchivedSessions() const { return ArchivedSessions; }

	/** Returns the latest list of clients corresponding to the session known to this controller. Ensure to call TickClientsDiscovery() periodically. */
	const TArray<FConcertSessionClientInfo>& GetClients(const FGuid& ServerAdminEndpointId, const FGuid& SessionId) const;

	/** Returns the active sessions info corresponding to the specified parameters. Used to display the sessions details. */
	const FConcertSessionInfo* GetActiveSessionInfo(const FGuid& AdminEndpoint, const FGuid& SessionId) const;

	/** Returns the archived sessions info corresponding to the specified parameters. Used to display the sessions details. */
	const FConcertSessionInfo* GetArchivedSessionInfo(const FGuid& AdminEndpoint, const FGuid& SessionId) const;

	void CreateSession(const FGuid& ServerAdminEndpointId, const FString& SessionName);
	void ArchiveSession(const FGuid& ServerAdminEndpointId, const FGuid& SessionId, const FString& ArchiveName, const FConcertSessionFilter& SessionFilter);
	void RestoreSession(const FGuid& ServerAdminEndpointId, const FGuid& SessionId, const FString& RestoredName, const FConcertSessionFilter& SessionFilter);
	void JoinSession(const FGuid& ServerAdminEndpointId, const FGuid& SessionId);
	void RenameActiveSession(const FGuid& ServerAdminEndpointId, const FGuid& SessionId, const FString& NewName);
	void RenameArchivedSession(const FGuid& ServerAdminEndpointId, const FGuid& SessionId, const FString& NewName);
	bool CanRenameActiveSession(const FGuid& ServerAdminEndpointId, const FGuid& SessionId) const;
	bool CanRenameArchivedSession(const FGuid& ServerAdminEndpointId, const FGuid& SessionId) const;
	void DeleteActiveSession(const FGuid& ServerAdminEndpointId, const FGuid& SessionId);
	void DeleteArchivedSession(const FGuid& ServerAdminEndpointId, const FGuid& SessionId);
	bool CanDeleteActiveSession(const FGuid& ServerAdminEndpointId, const FGuid& SessionId) const;
	bool CanDeleteArchivedSession(const FGuid& ServerAdminEndpointId, const FGuid& SessionId) const;

	// The 2 functions below are used to prevent fast UI transition with the 'no session' panel flashing when the session list is empty.
	bool HasReceivedInitialSessionList() const { return bInitialActiveSessionQueryResponded && bInitialArchivedSessionQueryResponded; }
	bool IsCreatingSession() const { return CreateSessionRequests.Num() > 0 || ExpectedSessionsToDiscover.Num() > 0; }

private:
	/** Hold information about a session created by this client, not yet 'discovered' by a 'list session' query, but expected to be soon. */
	struct FPendingSessionDiscovery
	{
		FDateTime CreateTimestamp;
		FGuid ServerEndpoint;
		FString SessionName;
	};

	void UpdateSessionsAsync();
	void UpdateActiveSessionsAsync(const FConcertServerInfo& ServerInfo);
	void UpdateArchivedSessionsAsync(const FConcertServerInfo& ServerInfo);
	void UpdateClientsAsync(const FGuid& ServerAdminEndpointId, const FGuid& SessionId);

	void OnActiveSessionDiscovered(const FActiveSessionInfo&) { ++SessionListVersion; bCacheUpdated = true; }
	void OnActiveSessionDiscarded(const FActiveSessionInfo&) { ++SessionListVersion; bCacheUpdated = true; }
	void OnArchivedSessionDiscovered(const FArchivedSessionInfo&) { ++SessionListVersion; bCacheUpdated = true; }
	void OnArchivedSessionDiscarded(const FArchivedSessionInfo&) { ++SessionListVersion; bCacheUpdated = true; }
	void OnActiveSessionClientsUpdated(const FActiveSessionInfo&) { ++ClientListVersion; bCacheUpdated = true; }
	void OnActiveSessionRenamed(const FActiveSessionInfo&, const FString& NewName) { ++SessionListVersion; bCacheUpdated = true; }
	void OnArchivedSessionRenamed(const FArchivedSessionInfo&, const FString& NewName) { ++SessionListVersion; bCacheUpdated = true; }
	void OnActiveSessionListDirty() { ++SessionListVersion; bCacheUpdated = true; } // This will force the UI to refresh its list.
	void OnArchivedSessionListDirty() { ++SessionListVersion; bCacheUpdated = true; } // This will force the UI to refresh its list.

private:
	// Holds a concert client instance.
	IConcertClientPtr ConcertClient;

	// The list of active/archived async requests (requesting the list of session) per server. There is only one per server as we prevent stacking more than one at the time.
	TMap<FGuid, FAsyncRequest> ActiveSessionRequests;
	TMap<FGuid, FAsyncRequest> ArchivedSessionRequests;

	// The cached lists.
	TArray<FConcertServerInfo> Servers;
	TArray<TSharedPtr<FActiveSessionInfo>> ActiveSessions;
	TArray<TSharedPtr<FArchivedSessionInfo>> ArchivedSessions;

	// The session for which the clients are monitored. UI only monitor client of 1 session at the time.
	TSharedPtr<FActiveSessionInfo> ClientMonitoredSession;

	// Holds the version of data cached by the controller. The version is updated when an async response is received and implies a change in the cached values.
	uint32 ServerListVersion = 0;
	uint32 SessionListVersion = 0;
	uint32 ClientListVersion = 0;
	bool bCacheUpdated = false;
	bool bInitialActiveSessionQueryResponded = false;
	bool bInitialArchivedSessionQueryResponded = false;

	TArray<FAsyncRequest> CreateSessionRequests;
	TArray<FPendingSessionDiscovery> ExpectedSessionsToDiscover;
	TSet<FString> IgnoredServers; // List of ignored servers (Useful for testing/debugging)
};


FConcertBrowserController::FConcertBrowserController(IConcertClientPtr InConcertClient)
{
	check(InConcertClient.IsValid()); // Don't expect this class to be instantiated if the concert client is not available.
	check(InConcertClient->IsConfigured()); // Expected to be done by higher level code.
	ConcertClient = InConcertClient;

	// When others servers are running, add them to the list if you want to test the UI displayed if no servers/no sessions exists.
	//IgnoredServers.Add(TEXT("wksyul10355")); // TODO: COMMENT BEFORE SUBMIT

	// Start server discovery to find the available Concert servers.
	ConcertClient->StartDiscovery();

	// Populate the session cache.
	TickServersAndSessionsDiscovery();
}

FConcertBrowserController::~FConcertBrowserController()
{
	if (ConcertClient.IsValid())
	{
		ConcertClient->StopDiscovery();
	}
}

const TArray<FConcertSessionClientInfo>& FConcertBrowserController::GetClients(const FGuid& AdminEndpoint, const FGuid& SessionId) const
{
	// If a session clients are monitored and the list is cached
	if (ClientMonitoredSession.IsValid() && ClientMonitoredSession->ServerInfo.AdminEndpointId == AdminEndpoint && ClientMonitoredSession->SessionInfo.SessionId == SessionId)
	{
		return ClientMonitoredSession->Clients; // Returns the list retrieved by the last TickClientsDiscovery().
	}

	// Returns an empty list for now. We expect the caller to call TickClientsDiscovery() periodically to maintain the session client list.
	static TArray<FConcertSessionClientInfo> EmptyClientList;
	return EmptyClientList;
}

const FConcertSessionInfo* FConcertBrowserController::GetActiveSessionInfo(const FGuid& AdminEndpoint, const FGuid& SessionId) const
{
	const TSharedPtr<FActiveSessionInfo>* SessionInfo = ActiveSessions.FindByPredicate([&AdminEndpoint, &SessionId](const TSharedPtr<FActiveSessionInfo>& MatchCandidate)
	{
		return MatchCandidate->ServerInfo.AdminEndpointId == AdminEndpoint && MatchCandidate->SessionInfo.SessionId == SessionId;
	});

	return SessionInfo != nullptr ? &(*SessionInfo)->SessionInfo : nullptr;
}

const FConcertSessionInfo* FConcertBrowserController::GetArchivedSessionInfo(const FGuid& AdminEndpoint, const FGuid& SessionId) const
{
	const TSharedPtr<FArchivedSessionInfo>* SessionInfo = ArchivedSessions.FindByPredicate([&AdminEndpoint, &SessionId](const TSharedPtr<FArchivedSessionInfo>& MatchCandidate)
	{
		return MatchCandidate->ServerInfo.AdminEndpointId == AdminEndpoint && MatchCandidate->SessionInfo.SessionId == SessionId;
	});

	return SessionInfo != nullptr ? &(*SessionInfo)->SessionInfo : nullptr;
}

void FConcertBrowserController::CreateSession(const FGuid& ServerAdminEndpointId, const FString& SessionName)
{
	FAsyncRequest& CreateRequest = CreateSessionRequests.AddDefaulted_GetRef();
	TWeakPtr<uint8, ESPMode::ThreadSafe> CreateRequestExecutionToken = CreateRequest.ResetExecutionToken();

	// On success, the client automatically joins the new session and SConcertBrowser::HandleSessionConnectionChanged() will transit the UI to the SActiveSession.
	// On failure: An async notification banner will be displayer to the user.
	FConcertCreateSessionArgs CreateSessionArgs;
	CreateSessionArgs.SessionName = SessionName;
	ConcertClient->CreateSession(ServerAdminEndpointId, CreateSessionArgs).Next([this, CreateRequestExecutionToken, ServerAdminEndpointId, SessionName](EConcertResponseCode ResponseCode)
	{
		if (TSharedPtr<uint8, ESPMode::ThreadSafe> ExecutionToken = CreateRequestExecutionToken.Pin())
		{
			if (ResponseCode == EConcertResponseCode::Success)
			{
				// Expect to find those session at some point in the future.
				ExpectedSessionsToDiscover.Add(FPendingSessionDiscovery{ FDateTime::UtcNow(), ServerAdminEndpointId, SessionName });
			}

			// Stop tracking the request.
			CreateSessionRequests.RemoveAll([&ExecutionToken](const FAsyncRequest& DiscardCandidate) { return DiscardCandidate.FutureExecutionToken == ExecutionToken; });
		}
	});
}

void FConcertBrowserController::ArchiveSession(const FGuid& ServerAdminEndpointId, const FGuid& SessionId, const FString& ArchiveName, const FConcertSessionFilter& SessionFilter)
{
	// On success, an archived is created and TickServersAndSessionsDiscovery() will eventually discover it.
	// On failure: An async notification banner will be displayer to the user.
	FConcertArchiveSessionArgs ArchiveSessionArgs;
	ArchiveSessionArgs.SessionId = SessionId;
	ArchiveSessionArgs.ArchiveNameOverride = ArchiveName;
	ArchiveSessionArgs.SessionFilter = SessionFilter;
	ConcertClient->ArchiveSession(ServerAdminEndpointId, ArchiveSessionArgs);
}

void FConcertBrowserController::RestoreSession(const FGuid& ServerAdminEndpointId, const FGuid& SessionId, const FString& RestoredName, const FConcertSessionFilter& SessionFilter)
{
	FString ArchivedSessionName;
	if (const FConcertSessionInfo* SessionInfo = GetArchivedSessionInfo(ServerAdminEndpointId, SessionId))
	{
		ArchivedSessionName = SessionInfo->SessionName;
	}

	TSharedRef<SWindow> NewWindow = SNew(SWindow)
		.Title(FText::Format(LOCTEXT("RestoreSessionDialogTitle", "Restoring {0}"), FText::AsCultureInvariant(ArchivedSessionName)))
		.SizingRule(ESizingRule::UserSized)
		.ClientSize(FVector2D(1200, 800))
		.IsTopmostWindow(false) // Consider making it always on top?
		.SupportsMaximize(true)
		.SupportsMinimize(false);

	// Ask the stream to pull the activity details (for transaction/package) for inspection.
	constexpr bool bRequestActivityDetails = true;

	// Create a stream of activities (streaming from the most recent to the oldest).
	TSharedPtr<FConcertActivityStream> ActivityStream = MakeShared<FConcertActivityStream>(ConcertClient, ServerAdminEndpointId, SessionId, bRequestActivityDetails);

	// The UI uses this function to read and consume the activity stream.
	auto ReadActivitiesFn = [ActivityStream](TArray<TSharedPtr<FConcertClientSessionActivity>>& InOutActivities, int32& OutFetchCount, FText& OutErrorMsg)
	{
		return ActivityStream->Read(InOutActivities, OutFetchCount, OutErrorMsg);
	};

	// The UI uses this function to map an activity ID from the stream to a client info.
	auto GetActivityClientInfoFn = [ActivityStream](FGuid EndpointID)
	{
		return ActivityStream->GetActivityClientInfo(EndpointID);
	};

	// Invoked if the client selects a point in time to recover.
	TWeakPtr<IConcertClient, ESPMode::ThreadSafe> WeakClient = ConcertClient;
	auto OnAcceptRestoreFn = [WeakClient, ServerAdminEndpointId, SessionId, RestoredName, SessionFilter](TSharedPtr<FConcertClientSessionActivity> SelectedRecoveryActivity)
	{
		FConcertRestoreSessionArgs RestoreSessionArgs;
		RestoreSessionArgs.bAutoConnect = true;
		RestoreSessionArgs.SessionId = SessionId;
		RestoreSessionArgs.SessionName = RestoredName;
		RestoreSessionArgs.SessionFilter = SessionFilter;
		RestoreSessionArgs.SessionFilter.bOnlyLiveData = false;

		// Set which item was selected to recover through.
		if (SelectedRecoveryActivity)
		{
			RestoreSessionArgs.SessionFilter.ActivityIdUpperBound = SelectedRecoveryActivity->Activity.ActivityId;
		}
		// else -> Restore the entire session as it.

		bool bDismissRecoveryWindow = true; // Dismiss the window showing the session activities

		if (TSharedPtr<IConcertClient, ESPMode::ThreadSafe> ConcertClientPin = WeakClient.Pin())
		{
			// Prompt the user to persist and leave the session.
			bool bDisconnected = IMultiUserClientModule::Get().DisconnectSession(/*bAlwaysAskConfirmation*/true);
			if (bDisconnected)
			{
				// On success, a new session is created from the archive, the client automatically disconnects from the current session (if any), joins the restored one and SConcertBrowser::HandleSessionConnectionChanged() will transit the UI to the SActiveSession.
				// On failure: An async notification banner will be displayer to the user.
				ConcertClientPin->RestoreSession(ServerAdminEndpointId, RestoreSessionArgs);
			}
			else // The user declined disconnection.
			{
				bDismissRecoveryWindow = false; // Keep the window open, let the client handle it (close/cancel or just restore later).
			}
		}
		else
		{
			FAsyncTaskNotificationConfig NotificationConfig;
			NotificationConfig.bIsHeadless = false;
			NotificationConfig.bKeepOpenOnFailure = true;
			NotificationConfig.LogCategory = &LogConcert;

			FAsyncTaskNotification Notification(NotificationConfig);
			Notification.SetComplete(LOCTEXT("RecoveryError", "Failed to recover the session"), LOCTEXT("ClientUnavailable", "Concert client unavailable"), /*Success*/ false);
		}

		return bDismissRecoveryWindow;
	};

	TSharedRef<SConcertSessionRecovery> RestoreWidget = SNew(SConcertSessionRecovery)
		.ParentWindow(NewWindow)
		.IntroductionText(LOCTEXT("RecoverSessionIntroductionText", "Select the point in time at which the session should be restored"))
		.OnFetchActivities(ReadActivitiesFn)
		.OnMapActivityToClient(GetActivityClientInfoFn)
		.OnRestore(OnAcceptRestoreFn)
		.ClientNameColumnVisibility(EVisibility::Visible)
		.ClientAvatarColorColumnVisibility(EVisibility::Visible)
		.OperationColumnVisibility(EVisibility::Visible)
		.PackageColumnVisibility(EVisibility::Hidden) // Even tough the column is not present, the tooltips and summary contains the affected package.
		.DetailsAreaVisibility(bRequestActivityDetails ? EVisibility::Visible : EVisibility::Collapsed) // The activity stream was configured to pull the activity details.
		.IsConnectionActivityFilteringEnabled(true)
		.IsLockActivityFilteringEnabled(true);

	NewWindow->SetContent(RestoreWidget);
	FSlateApplication::Get().AddWindow(NewWindow, true);
}

void FConcertBrowserController::JoinSession(const FGuid& ServerAdminEndpointId, const FGuid& SessionId)
{
	// On success: The client joins the session and SConcertBrowser::HandleSessionConnectionChanged() will transit the UI to the SActiveSession.
	// On failure: An async notification banner will be displayer to the user.
	ConcertClient->JoinSession(ServerAdminEndpointId, SessionId);
}

void FConcertBrowserController::RenameActiveSession(const FGuid& ServerAdminEndpointId, const FGuid& SessionId, const FString& NewName)
{
	// Find the currently cached session info.
	const TSharedPtr<FActiveSessionInfo>* SessionInfo = ActiveSessions.FindByPredicate([&ServerAdminEndpointId, &SessionId](const TSharedPtr<FActiveSessionInfo>& MatchCandidate)
	{
		return MatchCandidate->ServerInfo.AdminEndpointId == ServerAdminEndpointId && MatchCandidate->SessionInfo.SessionId == SessionId;
	});

	check(SessionInfo); // If the UI is displaying it, the UI backend should have it.
	ConcertClient->RenameSession(ServerAdminEndpointId, SessionId, NewName).Next([ActiveSessionInfo = *SessionInfo](EConcertResponseCode Response)
	{
		if (Response != EConcertResponseCode::Success)
		{
			ActiveSessionInfo->bSessionNameDirty = true; // Renamed failed, the UI may be displaying the wrong name. Force the UI to update against the latest cached values.
		}
		// else -> Succeeded -> TickServersAndSessionsDiscovery() will pick up the new name.
	});
}

void FConcertBrowserController::RenameArchivedSession(const FGuid& ServerAdminEndpointId, const FGuid& SessionId, const FString& NewName)
{
	// Find the currently cached session info.
	const TSharedPtr<FArchivedSessionInfo>* SessionInfo = ArchivedSessions.FindByPredicate([&ServerAdminEndpointId, &SessionId](const TSharedPtr<FArchivedSessionInfo>& MatchCandidate)
	{
		return MatchCandidate->ServerInfo.AdminEndpointId == ServerAdminEndpointId && MatchCandidate->SessionInfo.SessionId == SessionId;
	});

	check(SessionInfo); // If the UI is displaying it, the UI backend should have it.
	ConcertClient->RenameSession(ServerAdminEndpointId, SessionId, NewName).Next([SessionInfo = *SessionInfo](EConcertResponseCode Response)
	{
		if (Response != EConcertResponseCode::Success)
		{
			SessionInfo->bSessionNameDirty = true; // Renamed failed, the UI may be displaying the wrong name. Force the UI to update against the latest cached values.
		}
		// else -> Succeeded -> TickServersAndSessionsDiscovery() will pick up the new name.
	});
}

bool FConcertBrowserController::CanRenameActiveSession(const FGuid& ServerAdminEndpointId, const FGuid& SessionId) const
{
	return CanDeleteActiveSession(ServerAdminEndpointId, SessionId); // Rename requires the same permission than delete.
}

bool FConcertBrowserController::CanRenameArchivedSession(const FGuid& ServerAdminEndpointId, const FGuid& SessionId) const
{
	return CanDeleteArchivedSession(ServerAdminEndpointId, SessionId); // Rename requires the same permission than delete.
}

void FConcertBrowserController::DeleteActiveSession(const FGuid& ServerAdminEndpointId, const FGuid& SessionId)
{
	// On success, an session is deleted and TickServersAndSessionsDiscovery() will eventually notice it.
	// On failure: An async notification banner will be displayer to the user.
	ConcertClient->DeleteSession(ServerAdminEndpointId, SessionId);
}

void FConcertBrowserController::DeleteArchivedSession(const FGuid& ServerAdminEndpointId, const FGuid& SessionId)
{
	// On success, an archive is deleted and TickServersAndSessionsDiscovery() will eventually notice it.
	// On failure: An async notification banner will be displayer to the user.
	ConcertClient->DeleteSession(ServerAdminEndpointId, SessionId);
}

bool FConcertBrowserController::CanDeleteActiveSession(const FGuid& ServerAdminEndpointId, const FGuid& SessionId) const
{
	const TSharedPtr<FActiveSessionInfo>* SessionInfo = ActiveSessions.FindByPredicate([&ServerAdminEndpointId, &SessionId](const TSharedPtr<FActiveSessionInfo>& MatchCandidate)
	{
		return MatchCandidate->ServerInfo.AdminEndpointId == ServerAdminEndpointId && MatchCandidate->SessionInfo.SessionId == SessionId;
	});

	// Can delete the session only if the concert client is the owner.
	return SessionInfo == nullptr ? false : ConcertClient->IsOwnerOf((*SessionInfo)->SessionInfo);
}

bool FConcertBrowserController::CanDeleteArchivedSession(const FGuid& ServerAdminEndpointId, const FGuid& SessionId) const
{
	const TSharedPtr<FArchivedSessionInfo>* SessionInfo = ArchivedSessions.FindByPredicate([&ServerAdminEndpointId, &SessionId](const TSharedPtr<FArchivedSessionInfo>& MatchCandidate)
	{
		return MatchCandidate->ServerInfo.AdminEndpointId == ServerAdminEndpointId && MatchCandidate->SessionInfo.SessionId == SessionId;
	});

	// Can delete the session only if the concert client is the owner.
	return SessionInfo == nullptr ? false : ConcertClient->IsOwnerOf((*SessionInfo)->SessionInfo);
}

TPair<uint32, uint32> FConcertBrowserController::TickServersAndSessionsDiscovery()
{
	// Fire new async queries to poll the sessions on all known servers.
	UpdateSessionsAsync();

	// Returns the versions corresponding to the last async responses received. The version are incremented when response to the asynchronous queries are received.
	return MakeTuple(ServerListVersion, SessionListVersion);
}

uint32 FConcertBrowserController::TickClientsDiscovery(const FGuid& ServerAdminEndpointId, const FGuid& SessionId)
{
	// Fire new async queries to poll clients for the selected server/session pair.
	UpdateClientsAsync(ServerAdminEndpointId, SessionId);

	// Returns the versions corresponding to the last async responses received. The version is incremented when response to the asynchronous query is received.
	return ClientListVersion;
}

bool FConcertBrowserController::GetAndClearDiscoveryUpdateFlag()
{
	bool bOldCacheChanged = bCacheUpdated; // This flag is raised every time an async response updates the cached data.
	bCacheUpdated = false;
	return bOldCacheChanged;
}

void FConcertBrowserController::UpdateSessionsAsync()
{
	// Get the list of known servers.
	TArray<FConcertServerInfo> OnlineServers = ConcertClient->GetKnownServers();
	if (IgnoredServers.Num())
	{
		OnlineServers.RemoveAll([this](const FConcertServerInfo& ServerInfo) { return IgnoredServers.Contains(ServerInfo.ServerName); });
	}

	bool bServerListVersionUpdated = false;

	// Detects which server(s) went offline since the last update.
	for (const FConcertServerInfo& ServerInfo : Servers)
	{
		// If a server, previously tracked, is not online anymore, remove all its sessions.
		if (!OnlineServers.ContainsByPredicate([this, &ServerInfo](const FConcertServerInfo& Visited) { return ServerInfo.InstanceInfo.InstanceId == Visited.InstanceInfo.InstanceId; }))
		{
			// Remove all active sessions corresponding to this server.
			ActiveSessions.RemoveAll([this, &ServerInfo](const TSharedPtr<FActiveSessionInfo>& ActiveSessionInfo)
			{
				if (ServerInfo.InstanceInfo.InstanceId == ActiveSessionInfo->ServerInfo.InstanceInfo.InstanceId)
				{
					OnActiveSessionDiscarded(*ActiveSessionInfo);
					return true;
				}
				return false;
			});

			// Remove all archived sessions corresponding to this server.
			ArchivedSessions.RemoveAll([this, &ServerInfo](const TSharedPtr<FArchivedSessionInfo>& ArchivedSessionInfo)
			{
				if (ServerInfo.InstanceInfo.InstanceId == ArchivedSessionInfo->ServerInfo.InstanceInfo.InstanceId)
				{
					OnArchivedSessionDiscarded(*ArchivedSessionInfo);
					return true;
				}
				return false;
			});

			// Disarm any active async request future for this server. Removing it from the map effectively disarm the future as the shared pointer used to as token gets released.
			ActiveSessionRequests.Remove(ServerInfo.InstanceInfo.InstanceId);
			ArchivedSessionRequests.Remove(ServerInfo.InstanceInfo.InstanceId);

			// The server went offline, update the server list version.
			ServerListVersion++;
			bServerListVersionUpdated = true;
		}
	}

	// For all online servers.
	for (const FConcertServerInfo& ServerInfo : OnlineServers)
	{
		// Check if this is a new server.
		if (!bServerListVersionUpdated && !Servers.ContainsByPredicate([&ServerInfo](const FConcertServerInfo& Visited) { return ServerInfo.InstanceInfo.InstanceId == Visited.InstanceInfo.InstanceId; }))
		{
			ServerListVersion++;
			bServerListVersionUpdated = true; // No need to look up further, only one new server is required to update the version.
		}

		// Poll the sessions for this online server.
		UpdateActiveSessionsAsync(ServerInfo);
		UpdateArchivedSessionsAsync(ServerInfo);
	}

	// Keep the list of online servers.
	Servers = MoveTemp(OnlineServers);
}

void FConcertBrowserController::UpdateActiveSessionsAsync(const FConcertServerInfo& ServerInfo)
{
	// Check if a request is already pulling active session from this server.
	FAsyncRequest& ListActiveSessionAsyncRequest = ActiveSessionRequests.FindOrAdd(ServerInfo.InstanceInfo.InstanceId);
	if (ListActiveSessionAsyncRequest.IsOngoing())
	{
		// Don't stack another async request on top of the ongoing one, TickServersAndSessionsDiscovery() will eventually catch up any possibly missed info here.
		return;
	}

	// Arm the future, enabling its continuation to execute (or not).
	TWeakPtr<uint8, ESPMode::ThreadSafe> ListActiveSessionExecutionToken = ListActiveSessionAsyncRequest.ResetExecutionToken();

	// Keep track of the request time.
	FDateTime ListRequestTimestamp = FDateTime::UtcNow();

	// Retrieve all live sessions currently known by this server.
	ListActiveSessionAsyncRequest.Future = ConcertClient->GetLiveSessions(ServerInfo.AdminEndpointId)
		.Next([this, ServerInfo, ListActiveSessionExecutionToken, ListRequestTimestamp](const FConcertAdmin_GetSessionsResponse& Response)
		{
			// If the future is disarmed.
			if (!ListActiveSessionExecutionToken.IsValid())
			{
				// Don't go further, the future execution was canceled, maybe because this object was deleted, the server removed from the list or it wasn't safe to get this future executing.
				return;
			}

			// If the server responded.
			if (Response.ResponseCode == EConcertResponseCode::Success)
			{
				bInitialActiveSessionQueryResponded = true;

				// Remove from the cache any session that were deleted from 'Server' since the last update. Find which one were renamed.
				ActiveSessions.RemoveAll([this, &ServerInfo, &Response](const TSharedPtr<FActiveSessionInfo>& DiscardCandidate)
				{
					// If the candidate is owned by another server.
					if (DiscardCandidate->ServerInfo.InstanceInfo.InstanceId != ServerInfo.InstanceInfo.InstanceId)
					{
						return false; // Keep that session, it's owned by another server.
					}
					// If the candidate is still active.
					else if (const FConcertSessionInfo* SessionFromServer = Response.Sessions.FindByPredicate([DiscardCandidate](const FConcertSessionInfo& MatchCandidate) { return DiscardCandidate->SessionInfo.SessionId == MatchCandidate.SessionId; }))
					{
						// Don't discard the session, it is still active, but check if it was renamed.
						if (SessionFromServer->SessionName != DiscardCandidate->SessionInfo.SessionName)
						{
							DiscardCandidate->SessionInfo.SessionName = SessionFromServer->SessionName; // Update the session name.
							OnActiveSessionRenamed(*DiscardCandidate, SessionFromServer->SessionName);
						}
						else if (DiscardCandidate->bSessionNameDirty) // Renaming this particular session failed?
						{
							OnActiveSessionListDirty(); // UI optimistically updated a session name from a rename, but it failed on the server. The controller caches the latest official server list unmodified. Force the client to resync its list against the cache.
							DiscardCandidate->bSessionNameDirty = false;
						}
						return false; // Don't remove the session, it's still active.
					}

					// The session is not active anymore on the server, it was discarded.
					OnActiveSessionDiscarded(*DiscardCandidate);
					return true;
				});

				// Add to the cache any session that was added to 'Server' since the last update.
				for (const FConcertSessionInfo& SessionInfo : Response.Sessions)
				{
					// Try to find the session in the list of active session.
					if (!ActiveSessions.ContainsByPredicate([&SessionInfo](const TSharedPtr<FActiveSessionInfo>& MatchCandidate)
						{ return SessionInfo.ServerInstanceId == MatchCandidate->ServerInfo.InstanceInfo.InstanceId && SessionInfo.SessionId == MatchCandidate->SessionInfo.SessionId; }))
					{
						// This is a newly discovered session, add it to the list.
						ActiveSessions.Add(MakeShared<FActiveSessionInfo>(FActiveSessionInfo{ServerInfo, SessionInfo}));
						OnActiveSessionDiscovered(*ActiveSessions.Last());
					}

					// Remove sessions that were created and discovered or those that should have shown up by now, but have not.
					ExpectedSessionsToDiscover.RemoveAll([&SessionInfo, &ListRequestTimestamp](const FPendingSessionDiscovery& DiscardCandidate)
					{
						bool bDiscovered = DiscardCandidate.ServerEndpoint == SessionInfo.ServerEndpointId && DiscardCandidate.SessionName == SessionInfo.SessionName; // Session was discovered as expected.
						bool bDeleted = ListRequestTimestamp > DiscardCandidate.CreateTimestamp; // The session was created successfully, a list request posted, but the session did not turn up. The session was deleted before it could be listed.
						return bDiscovered || bDeleted;
					});
				}
			}
			// else -> The concert request failed, possibly because the server went offline. Wait until next TickServersAndSessionsDiscovery() to sync the server again and discover if it went offline.
		});
}

void FConcertBrowserController::UpdateArchivedSessionsAsync(const FConcertServerInfo& ServerInfo)
{
	// Check if a request is already pulling archived sessions from this server.
	FAsyncRequest& ListArchivedSessionAsyncRequest = ArchivedSessionRequests.FindOrAdd(ServerInfo.InstanceInfo.InstanceId);
	if (ListArchivedSessionAsyncRequest.IsOngoing())
	{
		// Don't stack another async request on top of the ongoing one, TickServersAndSessionsDiscovery() will eventually catch up any possibly missed info here.
		return;
	}

	// Arm the future, enabling its continuation to execute.
	TWeakPtr<uint8, ESPMode::ThreadSafe> ListArchivedSessionExecutionToken = ListArchivedSessionAsyncRequest.ResetExecutionToken();

	// Retrieve the archived sessions.
	ListArchivedSessionAsyncRequest.Future = ConcertClient->GetArchivedSessions(ServerInfo.AdminEndpointId)
		.Next([this, ServerInfo, ListArchivedSessionExecutionToken](const FConcertAdmin_GetSessionsResponse& Response)
		{
			// If the future is disarmed.
			if (!ListArchivedSessionExecutionToken.IsValid())
			{
				// Don't go further, the future execution was canceled, maybe because this object was deleted, the server removed from the list or it wasn't safe to get this future executing.
				return;
			}

			// If the server responded.
			if (Response.ResponseCode == EConcertResponseCode::Success)
			{
				bInitialArchivedSessionQueryResponded = true;

				// Remove from the cache archives that were deleted from 'Server' since the last update. Find which one were renamed.
				ArchivedSessions.RemoveAll([this, &ServerInfo, &Response](const TSharedPtr<FArchivedSessionInfo>& DiscardCandidate)
				{
					// If the discard candidate is stored on another server.
					if (DiscardCandidate->ServerInfo.InstanceInfo.InstanceId != ServerInfo.InstanceInfo.InstanceId)
					{
						return false; // Keep that archive, it's stored on another server.
					}
					// If the archive is still stored on the server.
					else if (const FConcertSessionInfo* SessionFromServer = Response.Sessions.FindByPredicate([DiscardCandidate](const FConcertSessionInfo& MatchCandidate) { return DiscardCandidate->SessionInfo.SessionId == MatchCandidate.SessionId; }))
					{
						// Don't discard the session, it is still there. Check if it was renamed.
						if (SessionFromServer->SessionName != DiscardCandidate->SessionInfo.SessionName)
						{
							DiscardCandidate->SessionInfo.SessionName = SessionFromServer->SessionName; // Update the session name.
							OnArchivedSessionRenamed(*DiscardCandidate, SessionFromServer->SessionName);
						}
						else if (DiscardCandidate->bSessionNameDirty) // Renaming this particular session failed?
						{
							OnArchivedSessionListDirty(); // UI optimistically updated a session name from a rename, but it failed on the server. The controller caches the latest official server list unmodified. Force the client to resync its list against the cache.
							DiscardCandidate->bSessionNameDirty = false;
						}

						return false; // Don't remove the archive, it's still stored on the server.
					}

					OnArchivedSessionDiscarded(*DiscardCandidate);
					return true; // The session is not archived anymore on 'Server' anymore, remove it from the list.
				});

				// Add to the cache archives that was stored on 'Server' since the last update.
				for (const FConcertSessionInfo& SessionInfo : Response.Sessions)
				{
					// Try to find the archived in the list.
					if (!ArchivedSessions.ContainsByPredicate([&SessionInfo, &ServerInfo](const TSharedPtr<FArchivedSessionInfo>& MatchCandidate)
						{ return ServerInfo.InstanceInfo.InstanceId == MatchCandidate->ServerInfo.InstanceInfo.InstanceId && SessionInfo.SessionId == MatchCandidate->SessionInfo.SessionId; }))
					{
						// This is a newly discovered archive, add it to the list.
						ArchivedSessions.Add(MakeShared<FArchivedSessionInfo>(FArchivedSessionInfo{ServerInfo, SessionInfo}));
						OnArchivedSessionDiscovered(*ArchivedSessions.Last());
					}
				}
			}
			// else -> Request failed, will discovered what happened on next TickServersAndSessionsDiscovery().
		});
}

void FConcertBrowserController::UpdateClientsAsync(const FGuid& ServerAdminEndpointId, const FGuid& SessionId)
{
	// The clients request is for a different session than the one cached by the last client update (The UI only shows 1 at the time).
	if (ClientMonitoredSession.IsValid() && (ClientMonitoredSession->ServerInfo.AdminEndpointId != ServerAdminEndpointId || ClientMonitoredSession->SessionInfo.SessionId != SessionId))
	{
		// Reset the cache.
		ClientMonitoredSession->Clients.Reset();
		ClientMonitoredSession->ListClientRequest.Cancel();
		ClientMonitoredSession.Reset();
		ClientListVersion = 0;
	}

	// Find the session requested by the user.
	if (!ClientMonitoredSession.IsValid())
	{
		TSharedPtr<FActiveSessionInfo>* MatchEntry = ActiveSessions.FindByPredicate([&ServerAdminEndpointId, &SessionId](const TSharedPtr<FActiveSessionInfo>& MatchCandidate)
		{
			return MatchCandidate->ServerInfo.AdminEndpointId == ServerAdminEndpointId && MatchCandidate->SessionInfo.SessionId == SessionId;
		});

		// Update the active session.
		ClientMonitoredSession = MatchEntry != nullptr ? *MatchEntry : nullptr;
	}

	if (!ClientMonitoredSession.IsValid() || ClientMonitoredSession->ListClientRequest.IsOngoing())
	{
		// Don't stack another async request on top of the on-going one, TickClientsDiscovery() will eventually catch up any possibly missed info here.
		return;
	}

	// Arm the future, enabling its continuation to execute when called.
	TWeakPtr<uint8, ESPMode::ThreadSafe> ListClientExecutionToken = ClientMonitoredSession->ListClientRequest.ResetExecutionToken();

	// Retrieve (asynchronously) the clients corresponding to the selected server/session.
	ClientMonitoredSession->ListClientRequest.Future = ConcertClient->GetSessionClients(ServerAdminEndpointId, SessionId)
		.Next([this, ListClientExecutionToken](const FConcertAdmin_GetSessionClientsResponse& Response)
		{
			// If the future execution was canceled.
			if (!ListClientExecutionToken.IsValid())
			{
				// Don't go further, the future execution was canceled.
				return;
			}

			auto SortClientPredicate = [](const FConcertSessionClientInfo& Lhs, const FConcertSessionClientInfo& Rhs) { return Lhs.ClientEndpointId < Rhs.ClientEndpointId; };

			// If the request succeeded.
			if (Response.ResponseCode == EConcertResponseCode::Success)
			{
				if (ClientMonitoredSession->Clients.Num() != Response.SessionClients.Num())
				{
					ClientMonitoredSession->Clients = Response.SessionClients;
					ClientMonitoredSession->Clients.Sort(SortClientPredicate);
					OnActiveSessionClientsUpdated(*ClientMonitoredSession);
					return;
				}
				else if (Response.SessionClients.Num() == 0) // All existing clients disconnected.
				{
					ClientMonitoredSession->Clients.Reset();
					OnActiveSessionClientsUpdated(*ClientMonitoredSession);
				}
				else // Compare the old and the new list, both sorted by client endpoint id.
				{
					TArray<FConcertSessionClientInfo> SortedClients = Response.SessionClients;
					SortedClients.Sort(SortClientPredicate);

					int Index = 0;
					for (const FConcertSessionClientInfo& Client : SortedClients)
					{
						if (ClientMonitoredSession->Clients[Index].ClientEndpointId != Client.ClientEndpointId || // Not the same client?
						    ClientMonitoredSession->Clients[Index].ClientInfo != Client.ClientInfo)               // Client info was updated?
						{
							// The two lists are not identical, don't bother finding the 'delta', refresh all clients.
							ClientMonitoredSession->Clients = SortedClients;
							OnActiveSessionClientsUpdated(*ClientMonitoredSession);
							break;
						}
						++Index;
					}
				}
			}
		});
}


/**
 * The type of row used in the session list view to display active or archived session.
 */
class SSessionRow : public SMultiColumnTableRow<TSharedPtr<FConcertSessionItem>>
{
public:
	typedef TFunction<void(TSharedPtr<FConcertSessionItem>)> FDoubleClickFunc;
	typedef TFunction<void(TSharedPtr<FConcertSessionItem>, const FString&)> FRenameFunc;

	SLATE_BEGIN_ARGS(SSessionRow)
		: _OnDoubleClickFunc()
		, _OnRenameFunc()
		, _HighlightText()
		, _IsSelected(false)
	{
	}

	SLATE_ARGUMENT(FDoubleClickFunc, OnDoubleClickFunc)
	SLATE_ARGUMENT(FRenameFunc, OnRenameFunc)
	SLATE_ATTRIBUTE(FText, HighlightText)
	SLATE_ATTRIBUTE(bool, IsSelected)

	SLATE_END_ARGS()

public:
	void Construct(const FArguments& InArgs, TSharedPtr<FConcertSessionItem> InItem, const TSharedRef<STableViewBase>& InOwnerTableView, IConcertClientPtr InConcertClient);
	virtual TSharedRef<SWidget> GenerateWidgetForColumn(const FName& ColumnName) override;
	virtual FReply OnMouseButtonDoubleClick( const FGeometry& InMyGeometry, const FPointerEvent& InMouseEvent) override;

	void OnSessionNameCommitted(const FText& NewSessionName, ETextCommit::Type CommitType);

private:
	void OnBeginEditingSessionName() { SessionNameText->EnterEditingMode(); }
	bool OnValidatingSessionName(const FText& NewSessionName, FText& OutError);

private:
	TWeakPtr<FConcertSessionItem> Item;
	FDoubleClickFunc DoubleClickFunc; // Invoked when the user double click on the row.
	FRenameFunc RenameFunc; // Invoked when the user commit the session rename. (This will send the request to server)
	TAttribute<FText> HighlightText;
	TAttribute<bool> IsSelected;
	TSharedPtr<SInlineEditableTextBlock> SessionNameText;
	IConcertClientPtr ConcertClient;
};


void SSessionRow::Construct(const FArguments& InArgs, TSharedPtr<FConcertSessionItem> InItem, const TSharedRef<STableViewBase>& InOwnerTableView, IConcertClientPtr InConcertClient)
{
	Item = MoveTemp(InItem);
	DoubleClickFunc = InArgs._OnDoubleClickFunc; // This function should join a session or add a row to restore an archive.
	RenameFunc = InArgs._OnRenameFunc; // Function invoked to send a rename request to the server.
	HighlightText = InArgs._HighlightText;
	IsSelected = InArgs._IsSelected;
	ConcertClient = InConcertClient;

	// Construct base class
	SMultiColumnTableRow<TSharedPtr<FConcertSessionItem>>::Construct(FSuperRowType::FArguments(), InOwnerTableView);

	// Listen and handle rename request.
	InItem->OnBeginEditSessionNameRequest.AddSP(this, &SSessionRow::OnBeginEditingSessionName);
}

TSharedRef<SWidget> SSessionRow::GenerateWidgetForColumn(const FName& ColumnName)
{
	TSharedPtr<FConcertSessionItem> ItemPin = Item.Pin();

	if (ColumnName == ConcertBrowserUtils::IconColName)
	{
		return SNew(SBox)
		.VAlign(VAlign_Center)
		.HAlign(HAlign_Center)
		.Padding(2)
		.ToolTipText(ItemPin->Type == FConcertSessionItem::EType::ActiveSession ? LOCTEXT("ActiveIconTooltip", "Active session") : LOCTEXT("ArchivedIconTooltip", "Archived Session"))
		[
			SNew(STextBlock)
			.Font(FEditorStyle::Get().GetFontStyle(ConcertBrowserUtils::IconColumnFontName))
			.Text(ItemPin->Type == FConcertSessionItem::EType::ActiveSession ? FEditorFontGlyphs::Circle : FEditorFontGlyphs::Archive)
			.ColorAndOpacity(ItemPin->Type == FConcertSessionItem::EType::ActiveSession ? FEditorStyle::Get().GetWidgetStyle<FButtonStyle>("FlatButton.Success").Normal.TintColor : FSlateColor::UseSubduedForeground())
		];
	}

	bool bIsDefaultConfig = (ItemPin->Type == FConcertSessionItem::EType::ActiveSession && ItemPin->SessionName == ConcertClient->GetConfiguration()->DefaultSessionName && ItemPin->ServerName == ConcertClient->GetConfiguration()->DefaultServerURL);
	FSlateFontInfo FontInfo;
	FSlateColor FontColor;
	if (ItemPin->Type == FConcertSessionItem::EType::ActiveSession)
	{
		FontColor = bIsDefaultConfig ? FSlateColor(FLinearColor::White) : FSlateColor(FLinearColor::White * 0.8f);
		FontInfo = FEditorStyle::Get().GetFontStyle("NormalFont");
	}
	else
	{
		FontColor = FSlateColor::UseSubduedForeground();
		FontInfo = FCoreStyle::GetDefaultFontStyle("Italic", 9);
	}

	if (ColumnName == ConcertBrowserUtils::SessionColName)
	{
		return SNew(SBox)
			.VAlign(VAlign_Center)
			[
				SAssignNew(SessionNameText, SInlineEditableTextBlock)
				.Text_Lambda([this]() { return FText::AsCultureInvariant(Item.Pin()->SessionName); })
				.HighlightText(HighlightText)
				.OnTextCommitted(this, &SSessionRow::OnSessionNameCommitted)
				.IsReadOnly(false)
				.IsSelected(FIsSelected::CreateLambda([this]() { return IsSelected.Get(); }))
				.OnVerifyTextChanged(this, &SSessionRow::OnValidatingSessionName)
				.Font(FontInfo)
				.ColorAndOpacity(FontColor)
			];
	}

	check(ColumnName == ConcertBrowserUtils::ServerColName);

	if (bIsDefaultConfig)
	{
		return SNew(SHorizontalBox)
			+SHorizontalBox::Slot()
			.AutoWidth()
			.VAlign(VAlign_Center)
			[
				SNew(STextBlock)
				.Text(FText::Format(INVTEXT("{0} * "), FText::AsCultureInvariant(ItemPin->ServerName)))
				.HighlightText(HighlightText)
				.Font(FontInfo)
				.ColorAndOpacity(FontColor)
			]
			+SHorizontalBox::Slot()
			.AutoWidth()
			.VAlign(VAlign_Center)
			[
				SNew(STextBlock)
				.Text(LOCTEXT("DefaultServerSession", "(Default Session/Server)"))
				.HighlightText(HighlightText)
				.Font(FCoreStyle::GetDefaultFontStyle("Regular", 9))
				.ColorAndOpacity(FontColor)
<<<<<<< HEAD
=======
			]
			+SHorizontalBox::Slot()
			[
				SNew(SSpacer)
			]
			+SHorizontalBox::Slot()
			.AutoWidth()
			.VAlign(VAlign_Center)
			.HAlign(HAlign_Right)
			[
				ConcertBrowserUtils::MakeServerVersionIgnoredWidget(ItemPin->ServerFlags)
>>>>>>> 69078e53
			];
	}
	else
	{
<<<<<<< HEAD
		return SNew(SBox)
=======
		return SNew(SHorizontalBox)
			+SHorizontalBox::Slot()
			.AutoWidth()
>>>>>>> 69078e53
			.VAlign(VAlign_Center)
			[
				SNew(STextBlock)
				.Text(FText::AsCultureInvariant(ItemPin->ServerName))
				.HighlightText(HighlightText)
				.Font(FontInfo)
				.ColorAndOpacity(FontColor)
<<<<<<< HEAD
=======
			]
			+SHorizontalBox::Slot()
			[
				SNew(SSpacer)
			]
			+SHorizontalBox::Slot()
			.AutoWidth()
			.VAlign(VAlign_Center)
			.HAlign(HAlign_Right)
			[
				ConcertBrowserUtils::MakeServerVersionIgnoredWidget(ItemPin->ServerFlags)
>>>>>>> 69078e53
			];
	}
}

FReply SSessionRow::OnMouseButtonDoubleClick(const FGeometry& InMyGeometry, const FPointerEvent& InMouseEvent)
{
	if (TSharedPtr<FConcertSessionItem> ItemPin = Item.Pin())
	{
		DoubleClickFunc(ItemPin);
	}
	return FReply::Handled();
}

bool SSessionRow::OnValidatingSessionName(const FText& NewSessionName, FText& OutError)
{
	OutError = ConcertSettingsUtils::ValidateSessionName(NewSessionName.ToString());
	return OutError.IsEmpty();
}

void SSessionRow::OnSessionNameCommitted(const FText& NewSessionName, ETextCommit::Type CommitType)
{
	if (TSharedPtr<FConcertSessionItem> ItemPin = Item.Pin())
	{
		FString NewName = NewSessionName.ToString();
		if (NewName != ItemPin->SessionName) // Was renamed?
		{
			if (ConcertSettingsUtils::ValidateSessionName(NewName).IsEmpty()) // Name is valid?
			{
				RenameFunc(ItemPin, NewName); // Send the rename request to the server. (Server may still refuse at this point)
			}
			else
			{
				// NOTE: Error are interactively detected and raised by OnValidatingSessionName()
				FSlateApplication::Get().SetKeyboardFocus(SessionNameText);
			}
		}
	}
}


/**
 * The type of row used in the session list view to edit a new session (the session name + server).
 */
class SNewSessionRow : public SMultiColumnTableRow<TSharedPtr<FConcertSessionItem>>
{
public:
	typedef TFunction<TPair<uint32, const TArray<FConcertServerInfo>&>()> FGetServersFunc;
	typedef TFunction<void(const TSharedPtr<FConcertSessionItem>&)> FAcceptFunc; // Should remove the editable 'new' row and creates the sessions.
	typedef TFunction<void(const TSharedPtr<FConcertSessionItem>&)> FDeclineFunc; // Should just remove the editable 'new' row.

	SLATE_BEGIN_ARGS(SNewSessionRow) // Needed to use Args because Construct() is limited to 5 arguments and 6 were required.
		: _GetServerFunc()
		, _OnAcceptFunc()
		, _OnDeclineFunc()
		, _HighlightText()
	{
	}

	SLATE_ARGUMENT(FGetServersFunc, GetServerFunc)
	SLATE_ARGUMENT(FAcceptFunc, OnAcceptFunc)
	SLATE_ARGUMENT(FDeclineFunc, OnDeclineFunc)
	SLATE_ATTRIBUTE(FText, HighlightText)

	SLATE_END_ARGS()

public:
	void Construct(const FArguments& InArgs, TSharedPtr<FConcertSessionItem> InItem, const TSharedRef<STableViewBase>& InOwnerTableView, IConcertClientPtr InConcertClient);
	virtual TSharedRef<SWidget> GenerateWidgetForColumn(const FName& ColumnName) override;
	virtual void Tick(const FGeometry& AllottedGeometry, const double InCurrentTime, const float InDeltaTime) override;

private:
	TSharedRef<SWidget> OnGenerateServersComboOptionWidget(TSharedPtr<FConcertServerInfo> Item);
	TSharedRef<SWidget> MakeSelectedServerWidget();
	FText GetSelectedServerText() const;
	FText GetSelectedServerIgnoreVersionText() const;
	FText GetSelectedServerIgnoreVersionTooltip() const;
	FText GetServerDisplayName(const FString& ServerName) const;

	void OnSessionNameChanged(const FText& NewName);
	void OnSessionNameCommitted(const FText& NewText, ETextCommit::Type CommitType);
	FReply OnAccept();
	FReply OnDecline();
	FReply OnKeyDownHandler(const FGeometry&, const FKeyEvent&); // Registered as handler to the editable text (vs. OnKeyDown() virtual method).

	void UpdateServerList();

private:
	IConcertClientPtr ConcertClient;
	TWeakPtr<FConcertSessionItem> Item; // Holds the new item to fill with session name and server.
	TArray<TSharedPtr<FConcertServerInfo>> Servers; // Servers displayed in the server combo box.
	TSharedPtr<SComboBox<TSharedPtr<FConcertServerInfo>>> ServersComboBox;
	TSharedPtr<SEditableTextBox> EditableSessionName;
	FGetServersFunc GetServersFunc;
	FAcceptFunc AcceptFunc;
	FDeclineFunc DeclineFunc;
	TAttribute<FText> HighlightText;
	uint32 ServerListVersion = 0;
	bool bInitialFocusTaken = false;
};

void SNewSessionRow::Construct(const FArguments& InArgs, TSharedPtr<FConcertSessionItem> InItem, const TSharedRef<STableViewBase>& InOwnerTableView, IConcertClientPtr InConcertClient)
{
	check(InConcertClient.IsValid());

	Item = MoveTemp(InItem);
	ConcertClient = InConcertClient;
	GetServersFunc = InArgs._GetServerFunc;
	AcceptFunc = InArgs._OnAcceptFunc;
	DeclineFunc = InArgs._OnDeclineFunc;
	HighlightText = InArgs._HighlightText;

	// Construct base class
	SMultiColumnTableRow<TSharedPtr<FConcertSessionItem>>::Construct(FSuperRowType::FArguments(), InOwnerTableView);

	// Fill the server combo.
	UpdateServerList();
}

void SNewSessionRow::Tick(const FGeometry& AllottedGeometry, const double InCurrentTime, const float InDeltaTime)
{
	// Check if the server list displayed by the combo box should be updated.
	if (GetServersFunc().Key != ServerListVersion)
	{
		UpdateServerList();
	}

	// Should give the focus to an editable text.
	if (!bInitialFocusTaken)
	{
		bInitialFocusTaken = FSlateApplication::Get().SetKeyboardFocus(EditableSessionName.ToSharedRef());
	}
}

TSharedRef<SWidget> SNewSessionRow::GenerateWidgetForColumn(const FName& ColumnName)
{
	TSharedPtr<FConcertSessionItem> ItemPin = Item.Pin();

	if (ColumnName == ConcertBrowserUtils::IconColName)
	{
		// 'New' icon
		return SNew(SBox)
			.VAlign(VAlign_Center)
			.HAlign(HAlign_Center)
			[
				SNew(STextBlock)
					.Font(FEditorStyle::Get().GetFontStyle(ConcertBrowserUtils::IconColumnFontName))
					.Text(FEditorFontGlyphs::Plus_Circle)
			];
	}
	else if (ColumnName == ConcertBrowserUtils::SessionColName)
	{
		return SNew(SBox)
			.VAlign(VAlign_Center)
			.Padding(FMargin(0, 0, 2, 0))
			[
				SAssignNew(EditableSessionName, SEditableTextBox)
				.HintText(LOCTEXT("EnterSessionNameHint", "Enter a session name"))
				.OnTextCommitted(this, &SNewSessionRow::OnSessionNameCommitted)
				.OnKeyDownHandler(this, &SNewSessionRow::OnKeyDownHandler)
				.OnTextChanged(this, &SNewSessionRow::OnSessionNameChanged)
			];
	}
	else
	{
		return SNew(SHorizontalBox)

			// 'Server' combo
			+SHorizontalBox::Slot()
			.AutoWidth()
			.Padding(0, 1)
			[
				SAssignNew(ServersComboBox, SComboBox<TSharedPtr<FConcertServerInfo>>)
				.OptionsSource(&Servers)
				.OnGenerateWidget(this, &SNewSessionRow::OnGenerateServersComboOptionWidget)
				.ToolTipText(LOCTEXT("SelectServerTooltip", "Select the server on which the session should be created"))
				[
					MakeSelectedServerWidget()
				]
			]

			+SHorizontalBox::Slot()
			.AutoWidth()
			.Padding(2.0f)
			.HAlign(HAlign_Left)
			[
				SNew(SUniformGridPanel)
				.SlotPadding(FMargin(1.0f, 0.0f))

				// 'Accept' button
				+SUniformGridPanel::Slot(0, 0)
				[
					ConcertBrowserUtils::MakeIconButton(
						TEXT("FlatButton.Success"),
						FEditorFontGlyphs::Check,
						LOCTEXT("CreateCheckIconTooltip", "Create the session"),
						TAttribute<bool>::Create([this]() { return !EditableSessionName->GetText().IsEmpty(); }),
						FOnClicked::CreateRaw(this, &SNewSessionRow::OnAccept),
						FSlateColor(FLinearColor::White))
				]

				// 'Decline' button
				+SUniformGridPanel::Slot(1, 0)
				[
					ConcertBrowserUtils::MakeIconButton(
						TEXT("FlatButton.Danger"),
						FEditorFontGlyphs::Times,
						LOCTEXT("CancelIconTooltip", "Cancel"),
						true, // Always enabled.
						FOnClicked::CreateRaw(this, &SNewSessionRow::OnDecline),
						FSlateColor(FLinearColor::White))
				]
			];
	}
}

TSharedRef<SWidget> SNewSessionRow::OnGenerateServersComboOptionWidget(TSharedPtr<FConcertServerInfo> ServerItem)
{
	bool bIsDefaultServer = ServerItem->ServerName == ConcertClient->GetConfiguration()->DefaultServerURL;

	FText Tooltip;
	if (bIsDefaultServer)
	{
		Tooltip = LOCTEXT("DefaultServerTooltip", "Default Configured Server");
	}
	else if (ServerItem->ServerName == FPlatformProcess::ComputerName())
	{
		Tooltip = LOCTEXT("LocalServerTooltip", "Local Server Running on This Computer");
	}
	else
	{
		Tooltip = LOCTEXT("OnlineServerTooltip", "Online Server");
	}

	return SNew(SHorizontalBox)
		.ToolTipText(Tooltip)

		+SHorizontalBox::Slot()
		.AutoWidth()
		[
			SNew(STextBlock)
			.Font(bIsDefaultServer ? FEditorStyle::GetFontStyle("BoldFont") : FEditorStyle::GetFontStyle("NormalFont"))
			.Text(GetServerDisplayName(ServerItem->ServerName))
<<<<<<< HEAD
=======
		]
		+SHorizontalBox::Slot()
		.AutoWidth()
		[
			ConcertBrowserUtils::MakeServerVersionIgnoredWidget(ServerItem->ServerFlags)
>>>>>>> 69078e53
		];
}

void SNewSessionRow::UpdateServerList()
{
	// Remember the currently selected item (if any).
	TSharedPtr<FConcertServerInfo> SelectedItem = ServersComboBox->GetSelectedItem(); // Instance in current list.

	// Clear the current list. The list is rebuilt from scratch.
	Servers.Reset();

	TSharedPtr<FConcertServerInfo> LocalServerInfo;
	TSharedPtr<FConcertServerInfo> DefaultServerInfo;
	TSharedPtr<FConcertServerInfo> SelectedServerInfo; // Instance in the new list.

	const UConcertClientConfig* ConcertClientConfig = ConcertClient->GetConfiguration();

	// Update the list version.
	ServerListVersion = GetServersFunc().Key;

	// Convert to shared ptr (slate needs that) and find if the latest list contains a default/local server.
	for (const FConcertServerInfo& ServerInfo : GetServersFunc().Value)
	{
		TSharedPtr<FConcertServerInfo> ComboItem = MakeShared<FConcertServerInfo>(ServerInfo);

		if (ComboItem->ServerName == ConcertClientConfig->DefaultServerURL) // Default server is deemed more important than local server to display the icon aside the server.
		{
			DefaultServerInfo = ComboItem;
		}
		else if (ComboItem->ServerName == FPlatformProcess::ComputerName())
		{
			LocalServerInfo = ComboItem;
		}

		if (SelectedItem.IsValid() && SelectedItem->ServerName == ComboItem->ServerName)
		{
			SelectedServerInfo = ComboItem; // Preserve user selection using the new instance.
		}

		Servers.Emplace(MoveTemp(ComboItem));
	}

	// Sort the server list alphabetically.
	Servers.Sort([](const TSharedPtr<FConcertServerInfo>& Lhs, const TSharedPtr<FConcertServerInfo>& Rhs) { return Lhs->ServerName < Rhs->ServerName; });

	// If a server is running on this machine, put it first in the list.
	if (LocalServerInfo.IsValid() && Servers[0] != LocalServerInfo)
	{
		Servers.Remove(LocalServerInfo); // Keep sort order.
		Servers.Insert(LocalServerInfo, 0);
	}

	// If a 'default server' is configured and available, put it first in the list. (Possibly overruling the local one)
	if (DefaultServerInfo.IsValid() && Servers[0] != DefaultServerInfo)
	{
		Servers.Remove(DefaultServerInfo); // Keep sort order.
		Servers.Insert(DefaultServerInfo, 0);
	}

	// If a server was selected and is still in the updated list.
	if (SelectedServerInfo.IsValid())
	{
		// Preserve user selection.
		ServersComboBox->SetSelectedItem(SelectedServerInfo);
	}
	else if (Servers.Num())
	{
		// Select the very first item in the list which is most likely be the default or the local server as they were put first above.
		ServersComboBox->SetSelectedItem(Servers[0]);
	}
	else // Server list is empty.
	{
		ServersComboBox->ClearSelection();
		Servers.Reset();
	}

	ServersComboBox->RefreshOptions();
}

TSharedRef<SWidget> SNewSessionRow::MakeSelectedServerWidget()
{
	return SNew(SHorizontalBox)
		+SHorizontalBox::Slot()
		.AutoWidth()
		[
			SNew(STextBlock)
			.Text(this, &SNewSessionRow::GetSelectedServerText)
			.HighlightText(HighlightText)
		]
		+SHorizontalBox::Slot()
		.AutoWidth()
		.Padding(2, 0, 0, 0)
		[
			SNew(STextBlock)
			.Font(FEditorStyle::Get().GetFontStyle("FontAwesome.9"))
			.Text(this, &SNewSessionRow::GetSelectedServerIgnoreVersionText)
			.ToolTipText(this, &SNewSessionRow::GetSelectedServerIgnoreVersionTooltip)
		];
}

FText SNewSessionRow::GetSelectedServerText() const
{
	TSharedPtr<FConcertServerInfo> SelectedServer = ServersComboBox->GetSelectedItem();
	if (SelectedServer.IsValid())
	{
		return GetServerDisplayName(SelectedServer->ServerName);
	}
	return LOCTEXT("SelectAServer", "Select a Server");
}

FText SNewSessionRow::GetServerDisplayName(const FString& ServerName) const
{
	bool bIsDefaultServer = ServerName == ConcertClient->GetConfiguration()->DefaultServerURL;
	if (bIsDefaultServer)
	{
		return FText::Format(LOCTEXT("DefaultServer", "{0} (Default)"), FText::FromString(FPlatformProcess::ComputerName()));
	}
	else if (ServerName == FPlatformProcess::ComputerName())
	{
		return FText::Format(LOCTEXT("MyComputer", "{0} (My Computer)"), FText::FromString(FPlatformProcess::ComputerName()));
	}
	return FText::FromString(ServerName);
}

FText SNewSessionRow::GetSelectedServerIgnoreVersionText() const
{
	if (ServersComboBox->GetSelectedItem() && (ServersComboBox->GetSelectedItem()->ServerFlags & EConcertServerFlags::IgnoreSessionRequirement) != EConcertServerFlags::None)
	{
		return FEditorFontGlyphs::Exclamation_Triangle;
	}
	return FText();
}

FText SNewSessionRow::GetSelectedServerIgnoreVersionTooltip() const
{
	if (ServersComboBox->GetSelectedItem() && (ServersComboBox->GetSelectedItem()->ServerFlags & EConcertServerFlags::IgnoreSessionRequirement) != EConcertServerFlags::None)
	{
		return ConcertBrowserUtils::GetServerVersionIgnoredTooltip();
	}
	return FText();
}

FReply SNewSessionRow::OnAccept()
{
	// Read the session name given by the user.
	TSharedPtr<FConcertSessionItem> ItemPin = Item.Pin();
	FString NewSessionName = EditableSessionName->GetText().ToString();

	FText InvalidNameErrorMsg = ConcertSettingsUtils::ValidateSessionName(NewSessionName);
	if (InvalidNameErrorMsg.IsEmpty()) // Name is valid?
	{
		ItemPin->SessionName = EditableSessionName->GetText().ToString();
		ItemPin->ServerName = ServersComboBox->GetSelectedItem()->ServerName;
		ItemPin->ServerAdminEndpointId = ServersComboBox->GetSelectedItem()->AdminEndpointId;
		AcceptFunc(ItemPin); // Delegate to create the session.
	}
	else
	{
		EditableSessionName->SetError(InvalidNameErrorMsg);
		FSlateApplication::Get().SetKeyboardFocus(EditableSessionName);
	}

	return FReply::Handled();
}

FReply SNewSessionRow::OnDecline()
{
	DeclineFunc(Item.Pin()); // Decline the creation and remove the row from the table.
	return FReply::Handled();
}

void SNewSessionRow::OnSessionNameChanged(const FText& NewName)
{
	EditableSessionName->SetError(ConcertSettingsUtils::ValidateSessionName(NewName.ToString()));
}

void SNewSessionRow::OnSessionNameCommitted(const FText& NewText, ETextCommit::Type CommitType)
{
	if (CommitType == ETextCommit::OnEnter)
	{
		OnAccept(); // Create the session.
	}
}

FReply SNewSessionRow::OnKeyDownHandler(const FGeometry&, const FKeyEvent& KeyEvent)
{
	// NOTE: This is invoked when the editable text field has the focus.
	return KeyEvent.GetKey() == EKeys::Escape ? OnDecline() : FReply::Unhandled();
}


/**
 * The type of row used in the session list view to create and archive or restore a session (edit the information required for the operation).
 */
class SSaveRestoreSessionRow : public SMultiColumnTableRow<TSharedPtr<FConcertSessionItem>>
{
public:
	typedef TFunction<void(TSharedPtr<FConcertSessionItem>, const FString&)> FAcceptFunc; // Should remove the editable row and save or restore the session.
	typedef TFunction<void(TSharedPtr<FConcertSessionItem>)> FDeclineFunc; // Should only remove the editable row from the table.

	SLATE_BEGIN_ARGS(SSaveRestoreSessionRow)
		: _OnAcceptFunc()
		, _OnDeclineFunc()
		, _HighlightText()
	{
	}

	SLATE_ARGUMENT(FAcceptFunc, OnAcceptFunc)
	SLATE_ARGUMENT(FDeclineFunc, OnDeclineFunc)
	SLATE_ATTRIBUTE(FText, HighlightText)

	SLATE_END_ARGS()

public:
	void Construct(const FArguments& InArgs, TSharedPtr<FConcertSessionItem> Node, const TSharedRef<STableViewBase>& InOwnerTableView);
	virtual TSharedRef<SWidget> GenerateWidgetForColumn(const FName& ColumnName) override;
	virtual void Tick(const FGeometry& AllottedGeometry, const double InCurrentTime, const float InDeltaTime) override;

	void OnSessionNameChanged(const FText& NewName);
	void OnSessionNameCommitted(const FText& NewText, ETextCommit::Type CommitType);
	FReply OnAccept();
	FReply OnDecline();
	FReply OnKeyDownHandler(const FGeometry&, const FKeyEvent&); // Registered as handler to the editable text (vs. OnKeyDown() virtual method for this widget).

	// Override SMultiColumnTableRow functions to ensure a wire is drawn between the item to restore and the editable row to link them together.
	virtual TBitArray<> GetWiresNeededByDepth() const override;
	virtual bool IsLastChild() const override { return true; }
	virtual int32 DoesItemHaveChildren() const override { return 0; }
	virtual bool IsItemExpanded() const override { return false; }

	FText GetDefaultName(const FConcertSessionItem& Item) const; // Generates a default name for an archive or a restored session.

private:
	TWeakPtr<FConcertSessionItem> Item;
	TSharedPtr<SEditableTextBox> EditableSessionName;
	FAcceptFunc AcceptFunc;
	FDeclineFunc DeclineFunc;
	TAttribute<FText> HighlightText;
	bool bInitialFocusTaken = false;
};


void SSaveRestoreSessionRow::Construct(const FArguments& InArgs, TSharedPtr<FConcertSessionItem> InNode, const TSharedRef<STableViewBase>& InOwnerTableView)
{
	Item = MoveTemp(InNode);
	AcceptFunc = InArgs._OnAcceptFunc;
	DeclineFunc = InArgs._OnDeclineFunc;
	HighlightText = InArgs._HighlightText;

	// Construct base class
	SMultiColumnTableRow<TSharedPtr<FConcertSessionItem>>::Construct(FSuperRowType::FArguments(), InOwnerTableView);
}

TBitArray<> SSaveRestoreSessionRow::GetWiresNeededByDepth() const
{
	TBitArray<> Bits;
	Bits.Add(false);
	return Bits;
}

FText SSaveRestoreSessionRow::GetDefaultName(const FConcertSessionItem& InItem) const
{
	if (InItem.Type == FConcertSessionItem::EType::SaveSession)
	{
		return FText::Format(LOCTEXT("DefaultName", "{0}.{1}"), FText::FromString(InItem.SessionName), FText::FromString(FDateTime::UtcNow().ToString()));
	}

	// Supposing the name of the archive has the dates as suffix, like SessionXYZ.2019.03.13-19.39.12, then extracts SessionXYZ
	static FRegexPattern Pattern(TEXT(R"((.*)\.\d+\.\d+\.\d+\-\d+\.\d+\.\d+$)"));
	FRegexMatcher Matcher(Pattern, InItem.SessionName);
	if (Matcher.FindNext())
	{
		return FText::FromString(Matcher.GetCaptureGroup(1));
	}

	return FText::FromString(InItem.SessionName);
}

TSharedRef<SWidget> SSaveRestoreSessionRow::GenerateWidgetForColumn(const FName& ColumnName)
{
	TSharedPtr<FConcertSessionItem> ItemPin = Item.Pin();

	if (ColumnName == ConcertBrowserUtils::IconColName)
	{
		return SNew(SHorizontalBox)
			+SHorizontalBox::Slot()
			.AutoWidth()
			.Padding(8, 0)
			[
				SNew(SExpanderArrow, SharedThis(this))
				.StyleSet(&FEditorStyle::Get())
				.ShouldDrawWires(true)
			];
	}
	else if (ColumnName == ConcertBrowserUtils::SessionColName)
	{
		return SNew(SHorizontalBox)

			// 'Restore as/Save as' text
			+SHorizontalBox::Slot()
			.VAlign(VAlign_Center)
			.AutoWidth()
			.Padding(2.0, 0.0)
			[
				SNew(STextBlock).Text(ItemPin->Type == FConcertSessionItem::EType::RestoreSession ? LOCTEXT("RestoreAs", "Restore as:") : LOCTEXT("ArchiveAs", "Archive as:"))
			]

			// Editable text.
			+SHorizontalBox::Slot()
			.VAlign(VAlign_Center)
			.Padding(FMargin(0, 0, 2, 0))
			[
				SAssignNew(EditableSessionName, SEditableTextBox)
				.HintText(ItemPin->Type == FConcertSessionItem::EType::RestoreSession ? LOCTEXT("RestoreSessionHint", "Enter a session name") : LOCTEXT("ArchivSessionHint", "Enter an archive name"))
				.OnTextCommitted(this, &SSaveRestoreSessionRow::OnSessionNameCommitted)
				.OnKeyDownHandler(this, &SSaveRestoreSessionRow::OnKeyDownHandler)
				.OnTextChanged(this, &SSaveRestoreSessionRow::OnSessionNameChanged)
				.Text(GetDefaultName(*ItemPin))
				.SelectAllTextWhenFocused(true)
			];
	}
	else
	{
		check(ColumnName == ConcertBrowserUtils::ServerColName);

		// 'Server' text block.
		return SNew(SHorizontalBox)
		+SHorizontalBox::Slot()
		.AutoWidth()
		[
			SNew(SBox)
			.VAlign(VAlign_Center)
			[
				// Server.
				SNew(STextBlock)
				.Text(FText::FromString(ItemPin->ServerName))
				.HighlightText(HighlightText)
			]
		]

		+SHorizontalBox::Slot()
		.AutoWidth()
		.Padding(2.0f)
		.HAlign(HAlign_Left)
		[
			SNew(SUniformGridPanel)
			.SlotPadding(FMargin(1.0f, 0.0f))

			// 'Accept' button
			+SUniformGridPanel::Slot(0, 0)
			[
				ConcertBrowserUtils::MakeIconButton(
					TEXT("FlatButton.Success"),
					FEditorFontGlyphs::Check,
					ItemPin->Type == FConcertSessionItem::EType::RestoreSession ? LOCTEXT("RestoreCheckIconTooltip", "Restore the session") : LOCTEXT("ArchiveCheckIconTooltip", "Archive the session"),
					TAttribute<bool>::Create([this]() { return !EditableSessionName->GetText().IsEmpty(); }), // Enabled?
					FOnClicked::CreateRaw(this, &SSaveRestoreSessionRow::OnAccept),
					FSlateColor(FLinearColor::White))
			]

			// 'Cancel' button
			+SUniformGridPanel::Slot(1, 0)
			[
				ConcertBrowserUtils::MakeIconButton(
					TEXT("FlatButton.Danger"),
					FEditorFontGlyphs::Times,
					LOCTEXT("CancelTooltip", "Cancel"),
					true, // Enabled?
					FOnClicked::CreateRaw(this, &SSaveRestoreSessionRow::OnDecline),
					FSlateColor(FLinearColor::White))
			]
		];
	}
}

void SSaveRestoreSessionRow::Tick(const FGeometry& AllottedGeometry, const double InCurrentTime, const float InDeltaTime)
{
	// Should give the focus to an editable text.
	if (!bInitialFocusTaken)
	{
		bInitialFocusTaken = FSlateApplication::Get().SetKeyboardFocus(EditableSessionName.ToSharedRef());
	}
}

void SSaveRestoreSessionRow::OnSessionNameChanged(const FText& NewName)
{
	EditableSessionName->SetError(ConcertSettingsUtils::ValidateSessionName(NewName.ToString()));
}

void SSaveRestoreSessionRow::OnSessionNameCommitted(const FText& NewText, ETextCommit::Type CommitType)
{
	TSharedPtr<FConcertSessionItem> ItemPin = Item.Pin();
	if (CommitType == ETextCommit::Type::OnEnter)
	{
		OnAccept();
	}
}

FReply SSaveRestoreSessionRow::OnAccept()
{
	// Read the session name given by the user.
	TSharedPtr<FConcertSessionItem> ItemPin = Item.Pin();
	FString Name = EditableSessionName->GetText().ToString(); // Archive name or restored session name.

	// Ensure the user provided a name.
	FText InvalidNameErrorMsg = ConcertSettingsUtils::ValidateSessionName(Name);
	if (InvalidNameErrorMsg.IsEmpty()) // Name is valid?
	{
		AcceptFunc(ItemPin, Name); // Delegate archiving/restoring operation.
	}
	else
	{
		EditableSessionName->SetError(InvalidNameErrorMsg);
		FSlateApplication::Get().SetKeyboardFocus(EditableSessionName);
	}

	return FReply::Handled();
}

FReply SSaveRestoreSessionRow::OnDecline()
{
	DeclineFunc(Item.Pin()); // Remove the save/restore editable row.
	return FReply::Handled();
}

FReply SSaveRestoreSessionRow::OnKeyDownHandler(const FGeometry&, const FKeyEvent& KeyEvent)
{
	// NOTE: This handler is to capture the 'Escape' while the text field has focus.
	return KeyEvent.GetKey() == EKeys::Escape ? OnDecline() : FReply::Unhandled();
}


/**
 * Widget displayed when discovering multi-user server(s) or session(s).
 */
class SConcertDiscovery : public SCompoundWidget
{
public:
	SLATE_BEGIN_ARGS(SConcertDiscovery)
		: _Text()
		, _ThrobberVisibility(EVisibility::Visible)
		, _ButtonVisibility(EVisibility::Visible)
		, _IsButtonEnabled(true)
		, _ButtonStyle(&FEditorStyle::Get().GetWidgetStyle<FButtonStyle>("FlatButton"))
		, _ButtonIcon()
		, _ButtonText()
		, _ButtonToolTip()
		, _OnButtonClicked()
	{
	}

	SLATE_ATTRIBUTE(FText, Text)
	SLATE_ATTRIBUTE(EVisibility, ThrobberVisibility)
	SLATE_ATTRIBUTE(EVisibility, ButtonVisibility)
	SLATE_ATTRIBUTE(bool, IsButtonEnabled)
	SLATE_STYLE_ARGUMENT(FButtonStyle, ButtonStyle)
	SLATE_ATTRIBUTE(const FSlateBrush*, ButtonIcon)
	SLATE_ATTRIBUTE(FText, ButtonText)
	SLATE_ATTRIBUTE(FText, ButtonToolTip)
	SLATE_EVENT( FOnClicked, OnButtonClicked)

	SLATE_END_ARGS();

public:
	void Construct(const FArguments& InArgs)
	{
		ChildSlot
		[
			SNew(SBox)
			.HAlign(HAlign_Center)
			.VAlign(VAlign_Center)
			.Clipping(EWidgetClipping::ClipToBounds)
			[
				SNew(SVerticalBox)
				+SVerticalBox::Slot()
				.AutoHeight()
				.HAlign(HAlign_Center)
				[
					SNew(SCircularThrobber)
					.Visibility(InArgs._ThrobberVisibility)
				]

				+SVerticalBox::Slot()
				.AutoHeight()
				.HAlign(HAlign_Center)
				[
					SNew(STextBlock).Text(InArgs._Text).Justification(ETextJustify::Center)
				]

				+SVerticalBox::Slot()
				.Padding(0, 4, 0, 0)
				.AutoHeight()
				.HAlign(HAlign_Center)
				[
					SNew(SButton)
					.ForegroundColor(FSlateColor::UseForeground())
					.ButtonStyle(InArgs._ButtonStyle)
					.Visibility(InArgs._ButtonVisibility)
					.HAlign(HAlign_Center)
					.VAlign(VAlign_Center)
					.IsEnabled(InArgs._IsButtonEnabled)
					.OnClicked(InArgs._OnButtonClicked)
					.ToolTipText(InArgs._ButtonToolTip)
					.ContentPadding(FMargin(8, 4))
					[
						SNew(SHorizontalBox)
						+SHorizontalBox::Slot()
						.AutoWidth()
						.VAlign(VAlign_Center)
						.Padding(0, 0, 3, 0)
						[
							SNew(SImage).Image(InArgs._ButtonIcon)
						]
						+SHorizontalBox::Slot()
						.AutoWidth()
						.VAlign(VAlign_Bottom)
						[
							SNew(STextBlock).Text(InArgs._ButtonText)
						]
					]
				]
			]
		];
	}
};


/**
 * Displayed when something is not available.
 */
class SConcertNoAvailability : public SCompoundWidget
{
public:
	SLATE_BEGIN_ARGS(SConcertNoAvailability) : _Text() {}
	SLATE_ATTRIBUTE(FText, Text)
	SLATE_END_ARGS()

public:
	void Construct(const FArguments& InArgs)
	{
		ChildSlot
		[
			SNew(SConcertDiscovery) // Reuse this panel, but only show the message.
				.Text(InArgs._Text)
				.ThrobberVisibility(EVisibility::Collapsed)
				.ButtonVisibility(EVisibility::Collapsed)
		];
	}
};


/**
 * Enables the user to browse/search/filter/sort active and archived sessions, create new session,
 * archive active sessions, restore archived sessions, join a session and open the settings dialog.
 */
class SConcertSessionBrowser : public SCompoundWidget
{
public:
	SLATE_BEGIN_ARGS(SConcertSessionBrowser) { }
	SLATE_END_ARGS();

	/**
	* Constructs the Browser.
	* @param InArgs The Slate argument list.
	* @param InConcertClient The concert client used to list, join, delete the sessions.
	* @param[in,out] InSearchText The text to set in the search box and to remember (as output). Cannot be null.
	*/
	void Construct(const FArguments& InArgs, IConcertClientPtr InConcertClient, TSharedPtr<FText> InSearchText);

	virtual void Tick(const FGeometry& AllottedGeometry, const double InCurrentTime, const float InDeltaTime) override;
	virtual FReply OnKeyDown(const FGeometry& MyGeometry, const FKeyEvent& InKeyEvent) override;

private:
	// Layout the 'session|details' split view.
	TSharedRef<SWidget> MakeBrowserContent();

	// Layout the sessions view and controls.
	TSharedRef<SWidget> MakeControlBar();
	TSharedRef<SWidget> MakeButtonBar();
	TSharedRef<SWidget> MakeSessionTableView();
	TSharedRef<SWidget> MakeSessionViewOptionsBar();
	TSharedRef<ITableRow> OnGenerateSessionRowWidget(TSharedPtr<FConcertSessionItem> Item, const TSharedRef<STableViewBase>& OwnerTable);

	// Layouts the session detail panel.
	TSharedRef<SWidget> MakeSessionDetails(TSharedPtr<FConcertSessionItem> Item);
	TSharedRef<SWidget> MakeActiveSessionDetails(TSharedPtr<FConcertSessionItem> Item);
	TSharedRef<SWidget> MakeArchivedSessionDetails(TSharedPtr<FConcertSessionItem> Item);
	TSharedRef<ITableRow> OnGenerateClientRowWidget(TSharedPtr<FConcertSessionClientInfo> Item, const TSharedRef<STableViewBase>& OwnerTable);
	void PopulateSessionInfoGrid(SGridPanel& Grid, const FConcertSessionInfo& SessionInfo);

	// Creates row widgets for session list view, validates user inputs and forward user requests for processing to a delegate function implemented by this class.
	TSharedRef<ITableRow> MakeActiveSessionRowWidget(const TSharedPtr<FConcertSessionItem>& ActiveItem, const TSharedRef<STableViewBase>& OwnerTable);
	TSharedRef<ITableRow> MakeArchivedSessionRowWidget(const TSharedPtr<FConcertSessionItem>& ArchivedItem, const TSharedRef<STableViewBase>& OwnerTable);
	TSharedRef<ITableRow> MakeNewSessionRowWidget(const TSharedPtr<FConcertSessionItem>& NewItem, const TSharedRef<STableViewBase>& OwnerTable);
	TSharedRef<ITableRow> MakeRestoreSessionRowWidget(const TSharedPtr<FConcertSessionItem>& RestoreItem, const TSharedRef<STableViewBase>& OwnerTable);
	TSharedRef<ITableRow> MakeSaveSessionRowWidget(const TSharedPtr<FConcertSessionItem>& ArchivedItem, const TSharedRef<STableViewBase>& OwnerTable);

	// Creates the contextual menu when right clicking a session list view row.
	TSharedPtr<SWidget> MakeContextualMenu();

	// The buttons above the session view.
	bool IsNewButtonEnabled() const;
	bool IsJoinButtonEnabled() const;
	bool IsRestoreButtonEnabled() const;
	bool IsArchiveButtonEnabled() const;
	bool IsRenameButtonEnabled() const;
	bool IsDeleteButtonEnabled() const;
	bool IsLaunchServerButtonEnabled() const;
	bool IsAutoJoinButtonEnabled() const;
	bool IsCancelAutoJoinButtonEnabled() const;
	FReply OnNewButtonClicked();
	FReply OnJoinButtonClicked();
	FReply OnRestoreButtonClicked();
	FReply OnArchiveButtonClicked();
	FReply OnDeleteButtonClicked();
	FReply OnLaunchServerButtonClicked();
	FReply OnShutdownServerButtonClicked();
	FReply OnAutoJoinButtonClicked();
	FReply OnCancelAutoJoinButtonClicked();
	void OnBeginEditingSessionName(TSharedPtr<FConcertSessionItem> Item);

	// Manipulates the sessions view (the array and the UI).
	void OnSessionSelectionChanged(TSharedPtr<FConcertSessionItem> SelectedSession, ESelectInfo::Type SelectInfo);
	void InsertNewSessionEditableRow();
	void InsertRestoreSessionAsEditableRow(const TSharedPtr<FConcertSessionItem>& ArchivedItem);
	void InsertArchiveSessionAsEditableRow(const TSharedPtr<FConcertSessionItem>& ActiveItem);
	void InsertEditableSessionRow(TSharedPtr<FConcertSessionItem> EditableItem, TSharedPtr<FConcertSessionItem> ParentItem);
	void RemoveSessionRow(const TSharedPtr<FConcertSessionItem>& Item);

	// Sessions sorting. (Sorts the session view)
	EColumnSortMode::Type GetColumnSortMode(const FName ColumnId) const;
	EColumnSortPriority::Type GetColumnSortPriority(const FName ColumnId) const;
	void OnColumnSortModeChanged(const EColumnSortPriority::Type SortPriority, const FName& ColumnId, const EColumnSortMode::Type InSortMode);
	void SortSessionList();
	void EnsureEditableParentChildOrder();

	// Sessions filtering. (Filters the session view)
	void OnSearchTextChanged(const FText& InFilterText);
	void OnSearchTextCommitted(const FText& InFilterText, ETextCommit::Type CommitType);
	void OnFilterMenuChecked(const FName MenuName);
	void PopulateSearchStrings(const FConcertSessionItem& Item, TArray<FString>& OutSearchStrings) const;
	bool IsFilteredOut(const FConcertSessionItem& Item) const;
	FText HighlightSearchText() const;

	// Passes the user requests to FConcertBrowserController.
	void RequestCreateSession(const TSharedPtr<FConcertSessionItem>& NewItem);
	void RequestJoinSession(const TSharedPtr<FConcertSessionItem>& ActiveItem);
	void RequestArchiveSession(const TSharedPtr<FConcertSessionItem>& ActiveItem, const FString& ArchiveName);
	void RequestRestoreSession(const TSharedPtr<FConcertSessionItem>& RestoreItem, const FString& SessionName);
	void RequestRenameSession(const TSharedPtr<FConcertSessionItem>& RenamedItem, const FString& NewName);
	void RequestDeleteSession(const TSharedPtr<FConcertSessionItem>& DeletedItem);

	// Update server/session/clients lists.
	EActiveTimerReturnType TickDiscovery(double InCurrentTime, float InDeltaTime);
	void UpdateDiscovery();
	void RefreshSessionList();
	void RefreshClientList(const TArray<FConcertSessionClientInfo>& LastestClientList);

private:
	// Gives access to the concert data (servers, sessions, clients, etc).
	TUniquePtr<FConcertBrowserController> Controller;

	// Keeps persistent user preferences, like the filters.
	TStrongObjectPtr<UConcertSessionBrowserSettings> PersitentSettings;

	// The items displayed in the session list view. It might be filtered and sorted compared to the full list hold by the controller.
	TArray<TSharedPtr<FConcertSessionItem>> Sessions;

	// The session list view.
	TSharedPtr<SListView<TSharedPtr<FConcertSessionItem>>> SessionsView;

	// The item corresponding to a row used to create/archive/restore a session. There is only one at the time
	TSharedPtr<FConcertSessionItem> EditableSessionRow;
	TSharedPtr<FConcertSessionItem> EditableSessionRowParent; // For archive/restore, indicate which element is archived or restored.

	// Sorting.
	EColumnSortMode::Type PrimarySortMode;
	EColumnSortMode::Type SecondarySortMode;
	FName PrimarySortedColumn;
	FName SecondarySortedColumn;

	// Filtering.
	TSharedPtr<SSearchBox> SearchBox;
	TSharedPtr<TTextFilter<const FConcertSessionItem&>> SearchTextFilter;
	TSharedPtr<FText> SearchedText;
	bool bRefreshSessionFilter = true;
	FString DefaultServerURL;

	// Selected Session Details.
	TSharedPtr<SBorder> SessionDetailsView;
	TSharedPtr<SExpandableArea> DetailsArea;
	TArray<TSharedPtr<FConcertSessionClientInfo>> Clients;
	TSharedPtr<SExpandableArea> ClientsArea;
	TSharedPtr<SListView<TSharedPtr<FConcertSessionClientInfo>>> ClientsView;

	// Used to compare the version used by UI versus the version cached in the controller.
	uint32 DisplayedSessionListVersion = 0;
	uint32 DisplayedClientListVersion = 0;
	uint32 ServerListVersion = 0;
	bool bLocalServerRunning = false;

	TSharedPtr<SWidget> ServerDiscoveryPanel; // Displayed until a server is found.
	TSharedPtr<SWidget> SessionDiscoveryPanel; // Displayed until a session is found.
	TSharedPtr<SWidget> NoSessionSelectedPanel; // Displays 'select a session to view details' message in the details section.
	TSharedPtr<SWidget> NoSessionDetailsPanel; // Displays 'no details available' message in the details section.
	TSharedPtr<SWidget> NoClientPanel; // Displays the 'no client connected' message in Clients expendable area.
};


void SConcertSessionBrowser::Construct(const FArguments& InArgs, IConcertClientPtr InConcertClient, TSharedPtr<FText> InSearchText)
{
	if (!InConcertClient.IsValid())
	{
		return; // Don't build the UI if ConcertClient is not available.
	}

	Controller = MakeUnique<FConcertBrowserController>(InConcertClient);

	// Reload the persistent settings, such as the filters.
	PersitentSettings = TStrongObjectPtr<UConcertSessionBrowserSettings>(GetMutableDefault<UConcertSessionBrowserSettings>());

	// Setup search filter.
	SearchedText = InSearchText; // Reload a previous search text (in any). Useful to remember searched text between join/leave sessions, but not persistent if the tab is closed.
	SearchTextFilter = MakeShared<TTextFilter<const FConcertSessionItem&>>(TTextFilter<const FConcertSessionItem&>::FItemToStringArray::CreateSP(this, &SConcertSessionBrowser::PopulateSearchStrings));
	SearchTextFilter->OnChanged().AddSP(this, &SConcertSessionBrowser::RefreshSessionList);

	// Displayed if no server is available.
	ServerDiscoveryPanel = SNew(SConcertDiscovery)
		.Text(LOCTEXT("LookingForServer", "Looking for Multi-User Servers..."))
		.Visibility_Lambda([this]() { return Controller->GetServers().Num() == 0 ? EVisibility::Visible : EVisibility::Hidden; })
		.IsButtonEnabled(this, &SConcertSessionBrowser::IsLaunchServerButtonEnabled)
		.ButtonStyle(FEditorStyle::Get(), "FlatButton.Default")
		.ButtonIcon(FConcertFrontendStyle::Get()->GetBrush("Concert.NewServer.Small"))
		.ButtonText(LOCTEXT("LaunchLocalServer", "Launch a Server"))
		.ButtonToolTip(LOCTEXT("LaunchServerTooltip", "Launch a Multi-User server on your computer unless one is already running"))
		.OnButtonClicked(this, &SConcertSessionBrowser::OnLaunchServerButtonClicked);

	// Controls the text displayed in the 'No sessions' panel.
	auto GetNoSessionText = [this]()
	{
		if (!Controller->HasReceivedInitialSessionList())
		{
			return LOCTEXT("LookingForSession", "Looking for Multi-User Sessions...");
		}

		return Controller->GetActiveSessions().Num() == 0 && Controller->GetArchivedSessions().Num() == 0 ?
			LOCTEXT("NoSessionAvailable", "No Sessions Available") :
			LOCTEXT("AllSessionsFilteredOut", "No Sessions Match the Filters\nChange Your Filter to View Sessions");
	};

	// Displayed when discovering session or if no session is available.
	SessionDiscoveryPanel = SNew(SConcertDiscovery)
		.Text_Lambda(GetNoSessionText)
		.Visibility_Lambda([this]() { return Controller->GetServers().Num() > 0 && Sessions.Num() == 0 && !Controller->IsCreatingSession() ? EVisibility::Visible : EVisibility::Hidden; })
		.ThrobberVisibility_Lambda([this]() { return !Controller->HasReceivedInitialSessionList() ? EVisibility::Visible : EVisibility::Collapsed; })
		.ButtonVisibility_Lambda([this]() { return Controller->HasReceivedInitialSessionList() && Controller->GetActiveSessions().Num() == 0 && Controller->GetArchivedSessions().Num() == 0 ? EVisibility::Visible : EVisibility::Collapsed; })
		.ButtonStyle(FEditorStyle::Get(), "FlatButton.Default")
		.ButtonIcon(FConcertFrontendStyle::Get()->GetBrush("Concert.NewSession.Small"))
		.ButtonText(LOCTEXT("CreateSession", "Create Session"))
		.ButtonToolTip(LOCTEXT("CreateSessionTooltip", "Create a new session"))
		.OnButtonClicked(FOnClicked::CreateSP(this, &SConcertSessionBrowser::OnNewButtonClicked));

	// Displayed when the selected session client view is empty (no client to display).
	NoClientPanel = SNew(SConcertNoAvailability)
		.Text(LOCTEXT("NoClientAvailable", "No Connected Clients"))
		.Visibility_Lambda([this]() { return Clients.Num() == 0 ? EVisibility::Visible : EVisibility::Hidden; });

	// Displayed as details when no session is selected. (No session selected or the selected session doesn't have any)
	NoSessionSelectedPanel = SNew(SConcertNoAvailability)
		.Text(LOCTEXT("NoSessionSelected", "Select a Session to View Details"));

	// Displayed as details when the selected session has not specific details to display.
	NoSessionDetailsPanel = SNew(SConcertNoAvailability)
		.Text(LOCTEXT("NoSessionDetails", "The Selected Session Has No Details"));

	// List used in details panel to display clients connected to an active session.
	ClientsView = SNew(SListView<TSharedPtr<FConcertSessionClientInfo>>)
		.ListItemsSource(&Clients)
		.OnGenerateRow(this, &SConcertSessionBrowser::OnGenerateClientRowWidget)
		.SelectionMode(ESelectionMode::Single)
		.AllowOverscroll(EAllowOverscroll::No);

	ChildSlot
	[
		MakeBrowserContent()
	];

	// Create a timer to periodically poll the server for sessions and session clients at a lower frequency than the normal tick.
	RegisterActiveTimer(1.0f, FWidgetActiveTimerDelegate::CreateSP(this, &SConcertSessionBrowser::TickDiscovery));

	if (!SearchedText->IsEmpty())
	{
		SearchBox->SetText(*SearchedText); // This trigger the chain of actions to apply the search filter.
	}

	bLocalServerRunning = IMultiUserClientModule::Get().IsConcertServerRunning();
}

TSharedRef<SWidget> SConcertSessionBrowser::MakeBrowserContent()
{
	return SNew(SBox)
		.HAlign(HAlign_Fill)
		.VAlign(VAlign_Fill)
		[
			// Splitter upper part displaying the available sessions/(server).
			SNew(SSplitter)
			.Orientation(Orient_Vertical)
			.MinimumSlotHeight(80.0f) // Prevent widgets from overlapping.
			+SSplitter::Slot()
			.Value(0.6)
			[
				SNew(SBorder)
				.BorderImage(FEditorStyle::GetBrush("ToolPanel.GroupBorder"))
				.Padding(FMargin(1.0f, 2.0f))
				[
					SNew(SVerticalBox)

					+SVerticalBox::Slot()
					.AutoHeight()
					[
						MakeControlBar()
					]

					// Session list.
					+SVerticalBox::Slot()
					.FillHeight(1.0f)
					.Padding(1.0f, 2.0f)
					[
						SNew(SOverlay)
						+SOverlay::Slot()
						[
							MakeSessionTableView()
						]
						+SOverlay::Slot()
						.Padding(0, 20, 0, 0) // To ensure the panel is below the row header.
						[
							SessionDiscoveryPanel.ToSharedRef()
						]
						+SOverlay::Slot()
						.Padding(0, 20, 0, 0) // To ensure the panel is below the row header.
						[
							ServerDiscoveryPanel.ToSharedRef()
						]
					]

					+SVerticalBox::Slot()
					.AutoHeight()
					.Padding(FMargin(2.0f, 0.0f))
					[
						SNew(SSeparator)
					]

					// Session Count/View options filter.
					+SVerticalBox::Slot()
					.AutoHeight()
					.Padding(FMargin(2.0f, 0.0f))
					[
						MakeSessionViewOptionsBar()
					]
				]
			]

			// Session details.
			+SSplitter::Slot()
			.Value(0.4)
			[
				SAssignNew(SessionDetailsView, SBorder)
				.BorderImage(FEditorStyle::GetBrush("ToolPanel.GroupBorder"))
				[
					NoSessionSelectedPanel.ToSharedRef()
				]
			]
		];
}

EActiveTimerReturnType SConcertSessionBrowser::TickDiscovery(double InCurrentTime, float InDeltaTime)
{
	// Cache the result of this function because it is very expensive. It kills the framerate if polled every frame.
	bLocalServerRunning = IMultiUserClientModule::Get().IsConcertServerRunning();

	UpdateDiscovery();
	return EActiveTimerReturnType::Continue;
}

void SConcertSessionBrowser::UpdateDiscovery()
{
	// Check if the controller has updated data since the last 'tick' and fire new asynchronous requests for future 'tick'.
	TPair<uint32, uint32> ServerSessionListVersions = Controller->TickServersAndSessionsDiscovery();
	ServerListVersion = ServerSessionListVersions.Key;

	if (ServerSessionListVersions.Value != DisplayedSessionListVersion) // Need to refresh the list?
	{
		RefreshSessionList();
		DisplayedSessionListVersion = ServerSessionListVersions.Value;
	}

	// If an active session is selected.
	TArray<TSharedPtr<FConcertSessionItem>> SelectedSession = SessionsView->GetSelectedItems();
	if (SelectedSession.Num() && SelectedSession[0]->Type == FConcertSessionItem::EType::ActiveSession)
	{
		// Ensure to poll its clients.
		uint32 CachedClientListVersion = Controller->TickClientsDiscovery(SelectedSession[0]->ServerAdminEndpointId, SelectedSession[0]->SessionId);
		if (CachedClientListVersion != DisplayedClientListVersion) // Need to refresh the list?
		{
			RefreshClientList(Controller->GetClients(SelectedSession[0]->ServerAdminEndpointId, SelectedSession[0]->SessionId));
			DisplayedClientListVersion = CachedClientListVersion;
		}
	}
}

void SConcertSessionBrowser::RefreshSessionList()
{
	// Remember the selected instances (if any).
	TArray<TSharedPtr<FConcertSessionItem>> SelectedItems = SessionsView->GetSelectedItems();
	TArray<TSharedPtr<FConcertSessionItem>> ReselectedItems;
	TSharedPtr<FConcertSessionItem> NewEditableRowParent;

	// Predicate returning true if the specified item should be re-selected.
	auto IsSelected = [&SelectedItems](const FConcertSessionItem& Item)
	{
		return SelectedItems.ContainsByPredicate([Item](const TSharedPtr<FConcertSessionItem>& Visited) { return *Visited == Item; });
	};

	// Matches the object instances before the update to the new instance after the update.
	auto ReconcileObjectInstances = [&](TSharedPtr<FConcertSessionItem> NewItem)
	{
		if (IsSelected(*NewItem))
		{
			ReselectedItems.Add(NewItem);
		}
		else if (EditableSessionRowParent.IsValid() && !NewEditableRowParent.IsValid() && *EditableSessionRowParent == *NewItem)
		{
			NewEditableRowParent = NewItem;
		}
	};

	// Clear sessions.
	Sessions.Reset();

	// Populate the live sessions.
	for (const TSharedPtr<FConcertBrowserController::FActiveSessionInfo>& ActiveSession : Controller->GetActiveSessions())
	{
		FConcertSessionItem NewItem(FConcertSessionItem::EType::ActiveSession, ActiveSession->SessionInfo.SessionName, ActiveSession->SessionInfo.SessionId, ActiveSession->ServerInfo.ServerName, ActiveSession->ServerInfo.AdminEndpointId, ActiveSession->ServerInfo.ServerFlags);
		if (!IsFilteredOut(NewItem))
		{
			Sessions.Emplace(MakeShared<FConcertSessionItem>(MoveTemp(NewItem)));
			ReconcileObjectInstances(Sessions.Last());
		}
	}

	// Populate the archived.
	for (const TSharedPtr<FConcertBrowserController::FArchivedSessionInfo>& ArchivedSession : Controller->GetArchivedSessions())
	{
		FConcertSessionItem NewItem(FConcertSessionItem::EType::ArchivedSession, ArchivedSession->SessionInfo.SessionName, ArchivedSession->SessionInfo.SessionId, ArchivedSession->ServerInfo.ServerName, ArchivedSession->ServerInfo.AdminEndpointId, ArchivedSession->ServerInfo.ServerFlags);
		if (!IsFilteredOut(NewItem))
		{
			Sessions.Emplace(MakeShared<FConcertSessionItem>(MoveTemp(NewItem)));
			ReconcileObjectInstances(Sessions.Last());
		}
	}

	// Restore the editable row state. (SortSessionList() below will ensure the parent/child relationship)
	EditableSessionRowParent = NewEditableRowParent;
	if (EditableSessionRow.IsValid())
	{
		if (EditableSessionRow->Type == FConcertSessionItem::EType::NewSession)
		{
			Sessions.Insert(EditableSessionRow, 0); // Always put 'new session' row at the top.
		}
		else if (EditableSessionRowParent.IsValid())
		{
			Sessions.Add(EditableSessionRow); // SortSessionList() called below will ensure the correct parent/child order.
		}
	}

	// Restore previous selection.
	if (ReselectedItems.Num())
	{
		for (const TSharedPtr<FConcertSessionItem>& Item : ReselectedItems)
		{
			SessionsView->SetItemSelection(Item, true);
		}
	}

	SortSessionList();
	SessionsView->RequestListRefresh();
}

void SConcertSessionBrowser::RefreshClientList(const TArray<FConcertSessionClientInfo>& LastestClientList)
{
	// Remember which client is selected.
	TArray<TSharedPtr<FConcertSessionClientInfo>> SelectedItems = ClientsView->GetSelectedItems();

	// Copy the list of clients.
	TArray<TSharedPtr<FConcertSessionClientInfo>> LatestClientPtrs;
	Algo::Transform(LastestClientList, LatestClientPtrs, [](const FConcertSessionClientInfo& Client) { return MakeShared<FConcertSessionClientInfo>(Client); });

	// Merge the current list with the new list, removing client that disappeared and adding client that appeared.
	ConcertFrontendUtils::SyncArraysByPredicate(Clients, MoveTemp(LatestClientPtrs), [](const TSharedPtr<FConcertSessionClientInfo>& ClientToFind)
	{
		return [ClientToFind](const TSharedPtr<FConcertSessionClientInfo>& PotentialClientMatch)
		{
			return PotentialClientMatch->ClientEndpointId == ClientToFind->ClientEndpointId && PotentialClientMatch->ClientInfo == ClientToFind->ClientInfo;
		};
	});

	// Sort the list item alphabetically.
	Clients.StableSort([](const TSharedPtr<FConcertSessionClientInfo>& Lhs, const TSharedPtr<FConcertSessionClientInfo>& Rhs)
	{
		return Lhs->ClientInfo.DisplayName < Rhs->ClientInfo.DisplayName;
	});

	// Preserve previously selected item (if any).
	if (SelectedItems.Num())
	{
		ClientsView->SetSelection(SelectedItems[0]);
	}

	ClientsView->RequestListRefresh();
}

void SConcertSessionBrowser::OnSearchTextChanged(const FText& InFilterText)
{
	SearchTextFilter->SetRawFilterText(InFilterText);
	SearchBox->SetError( SearchTextFilter->GetFilterErrorText() );
	*SearchedText = InFilterText;

	bRefreshSessionFilter = true;
}

void SConcertSessionBrowser::OnSearchTextCommitted(const FText& InFilterText, ETextCommit::Type CommitType)
{
	if (!InFilterText.EqualTo(*SearchedText))
	{
		OnSearchTextChanged(InFilterText);
	}
}

void SConcertSessionBrowser::PopulateSearchStrings(const FConcertSessionItem& Item, TArray<FString>& OutSearchStrings) const
{
	OutSearchStrings.Add(Item.ServerName);
	OutSearchStrings.Add(Item.SessionName);
}

bool SConcertSessionBrowser::IsFilteredOut(const FConcertSessionItem& Item) const
{
	bool bIsDefaultServer = DefaultServerURL.IsEmpty() || Item.ServerName == DefaultServerURL;

	return (!PersitentSettings->bShowActiveSessions && (Item.Type == FConcertSessionItem::EType::ActiveSession || Item.Type == FConcertSessionItem::EType::SaveSession)) ||
	       (!PersitentSettings->bShowArchivedSessions && (Item.Type == FConcertSessionItem::EType::ArchivedSession || Item.Type == FConcertSessionItem::EType::RestoreSession)) ||
	       (PersitentSettings->bShowDefaultServerSessionsOnly && !bIsDefaultServer) ||
	       !SearchTextFilter->PassesFilter(Item);
}

FText SConcertSessionBrowser::HighlightSearchText() const
{
	return *SearchedText;
}

TSharedRef<SWidget> SConcertSessionBrowser::MakeControlBar()
{
	return SNew(SHorizontalBox)

		// The New/Join/Restore/Delete/Archive buttons
		+SHorizontalBox::Slot()
		.AutoWidth()
		[
			MakeButtonBar()
		]

		// The search text.
		+SHorizontalBox::Slot()
		.FillWidth(1.0)
		.Padding(4.0f, 3.0f, 8.0f, 3.0f)
		[
			SAssignNew(SearchBox, SSearchBox)
			.HintText(LOCTEXT("SearchHint", "Search Session"))
			.OnTextChanged(this, &SConcertSessionBrowser::OnSearchTextChanged)
			.OnTextCommitted(this, &SConcertSessionBrowser::OnSearchTextCommitted)
			.DelayChangeNotificationsWhileTyping(true)
		]

		// The user "Avatar color" displayed as a small square colored by the user avatar color.
		+SHorizontalBox::Slot()
		.VAlign(VAlign_Center)
		.AutoWidth()
		[
			SNew(STextBlock)
			.Font(FEditorStyle::Get().GetFontStyle("FontAwesome.8"))
			.ColorAndOpacity_Lambda([this]() { return Controller->GetConcertClient()->GetClientInfo().AvatarColor; })
			.Text(FEditorFontGlyphs::Square)
		]

		// The user "Display Name".
		+SHorizontalBox::Slot()
		.VAlign(VAlign_Center)
		.AutoWidth()
		.Padding(3, 0, 2, 0)
		[
			SNew(STextBlock)
			.Text_Lambda([this]() {return FText::FromString(Controller->GetConcertClient()->GetClientInfo().DisplayName);} )
		]

		// The "Settings" icons.
		+SHorizontalBox::Slot()
		.VAlign(VAlign_Fill)
		.AutoWidth()
		.Padding(0, 0, 1, 0)
		[
			SNew(SButton)
			.ForegroundColor(FSlateColor::UseForeground())
			.ButtonStyle(FEditorStyle::Get(), TEXT("FlatButton"))
			.OnClicked_Lambda([](){FModuleManager::GetModulePtr<ISettingsModule>("Settings")->ShowViewer("Project", "Plugins", "Concert"); return FReply::Handled(); })
			.VAlign(VAlign_Center)
			.HAlign(HAlign_Fill)
			[
				SNew(STextBlock)
				.Font(FEditorStyle::Get().GetFontStyle("FontAwesome.16"))
				.Text(FEditorFontGlyphs::Cogs)
			]
		];
}

TSharedRef<SWidget> SConcertSessionBrowser::MakeButtonBar()
{
	TAttribute<FText> AutoJoinTooltip = TAttribute<FText>::Create([this]()
	{
		if (Controller->GetConcertClient()->CanAutoConnect()) // Default session and server are configured?
		{
			return FText::Format(LOCTEXT("JoinDefaultSessionTooltip", "Join the default session '{0}' on '{1}'"),
				FText::FromString(Controller->GetConcertClient()->GetConfiguration()->DefaultSessionName),
				FText::FromString(Controller->GetConcertClient()->GetConfiguration()->DefaultServerURL));
		}
		else
		{
			return LOCTEXT("JoinDefaultSessionConfiguredTooltip", "Join the default session configured in the Multi-Users settings");
		}
	});

	TAttribute<FText> CancelAutoJoinTooltip = TAttribute<FText>::Create([this]()
	{
		return FText::Format(LOCTEXT("CancelJoinDefaultSessionTooltip", "Cancel joining the default session '{0}' on '{1}'"),
			FText::FromString(Controller->GetConcertClient()->GetConfiguration()->DefaultSessionName),
			FText::FromString(Controller->GetConcertClient()->GetConfiguration()->DefaultServerURL));
	});

	constexpr float PaddingBetweenButtons = 3.0f;

	return SNew(SHorizontalBox)

		// Launch server.
		+SHorizontalBox::Slot()
		.AutoWidth()
		.Padding(0, 0, PaddingBetweenButtons, 0)
		[
			ConcertBrowserUtils::MakeIconButton(TEXT("FlatButton"), FConcertFrontendStyle::Get()->GetBrush("Concert.NewServer"), LOCTEXT("LaunchServerTooltip", "Launch a Multi-User server on your computer unless one is already running"),
				TAttribute<bool>(this, &SConcertSessionBrowser::IsLaunchServerButtonEnabled),
<<<<<<< HEAD
				FOnClicked::CreateSP(this, &SConcertSessionBrowser::OnLaunchServerButtonClicked))
		]

		// New Session
		+SHorizontalBox::Slot()
		.AutoWidth()
		.Padding(0, 0, PaddingBetweenButtons, 0)
		[
			ConcertBrowserUtils::MakeIconButton(TEXT("FlatButton"), FConcertFrontendStyle::Get()->GetBrush("Concert.NewSession"), LOCTEXT("NewButtonTooltip", "Create a new session"),
				TAttribute<bool>(this, &SConcertSessionBrowser::IsNewButtonEnabled),
				FOnClicked::CreateSP(this, &SConcertSessionBrowser::OnNewButtonClicked))
		]

=======
				FOnClicked::CreateSP(this, &SConcertSessionBrowser::OnLaunchServerButtonClicked),
				TAttribute<EVisibility>::Create([this]() { return IsLaunchServerButtonEnabled() ? EVisibility::Visible : EVisibility::Collapsed; }))
		]

		// Stop server.
		+SHorizontalBox::Slot()
		[
			ConcertBrowserUtils::MakeIconButton(TEXT("FlatButton"), FConcertFrontendStyle::Get()->GetBrush("Concert.CloseServer"), LOCTEXT("ShutdownServerTooltip", "Shutdown the Multi-User server running on this computer."),
				true, // Always enabled, but might be collapsed.
				FOnClicked::CreateSP(this, &SConcertSessionBrowser::OnShutdownServerButtonClicked),
				TAttribute<EVisibility>::Create([this]() { return IsLaunchServerButtonEnabled() ? EVisibility::Collapsed : EVisibility::Visible; }))
		]

		// New Session
		+SHorizontalBox::Slot()
		.AutoWidth()
		.Padding(0, 0, PaddingBetweenButtons, 0)
		[
			ConcertBrowserUtils::MakeIconButton(TEXT("FlatButton"), FConcertFrontendStyle::Get()->GetBrush("Concert.NewSession"), LOCTEXT("NewButtonTooltip", "Create a new session"),
				TAttribute<bool>(this, &SConcertSessionBrowser::IsNewButtonEnabled),
				FOnClicked::CreateSP(this, &SConcertSessionBrowser::OnNewButtonClicked))
		]

>>>>>>> 69078e53
		// Separator
		+SHorizontalBox::Slot()
		.AutoWidth()
		.Padding(0, 1, PaddingBetweenButtons, 1)
		[
			SNew(SSeparator).Orientation(Orient_Vertical)
		]

		// Auto-join
		+SHorizontalBox::Slot()
		.AutoWidth()
		.Padding(0, 0, PaddingBetweenButtons, 0)
		[
			ConcertBrowserUtils::MakeIconButton(TEXT("FlatButton"), FConcertFrontendStyle::Get()->GetBrush("Concert.JoinDefaultSession"), AutoJoinTooltip,
				TAttribute<bool>(this, &SConcertSessionBrowser::IsAutoJoinButtonEnabled),
				FOnClicked::CreateSP(this, &SConcertSessionBrowser::OnAutoJoinButtonClicked),
				TAttribute<EVisibility>::Create([this]() { return !IsCancelAutoJoinButtonEnabled() ? EVisibility::Visible : EVisibility::Collapsed; })) // Default button shown if both auto-join/cancel are disabled.
		]

		// Cancel auto join. (Shares the same slot as Auto-join)
		+SHorizontalBox::Slot()
		.AutoWidth()
		.Padding(0, 0, PaddingBetweenButtons, 0)
		[
			ConcertBrowserUtils::MakeIconButton(TEXT("FlatButton"), FConcertFrontendStyle::Get()->GetBrush("Concert.CancelAutoJoin"), CancelAutoJoinTooltip,
				TAttribute<bool>(this, &SConcertSessionBrowser::IsCancelAutoJoinButtonEnabled),
				FOnClicked::CreateSP(this, &SConcertSessionBrowser::OnCancelAutoJoinButtonClicked),
				TAttribute<EVisibility>::Create([this]() { return IsCancelAutoJoinButtonEnabled() ? EVisibility::Visible : EVisibility::Collapsed; }))
		]

		// Join
		+SHorizontalBox::Slot()
		.AutoWidth()
		.Padding(0, 0, PaddingBetweenButtons, 0)
		[
			ConcertBrowserUtils::MakeIconButton(TEXT("FlatButton"), FConcertFrontendStyle::Get()->GetBrush("Concert.JoinSession"), LOCTEXT("JoinButtonTooltip", "Join the selected session"),
				TAttribute<bool>(this, &SConcertSessionBrowser::IsJoinButtonEnabled),
				FOnClicked::CreateSP(this, &SConcertSessionBrowser::OnJoinButtonClicked),
				TAttribute<EVisibility>::Create([this]() { return !IsRestoreButtonEnabled() ? EVisibility::Visible : EVisibility::Collapsed; })) // Default button shown if both join/restore are disabled.
		]

		// Restore (Share the same slot as Join)
		+SHorizontalBox::Slot()
		.AutoWidth()
		.Padding(0, 0, PaddingBetweenButtons, 0)
		[
			ConcertBrowserUtils::MakeIconButton(TEXT("FlatButton"), FConcertFrontendStyle::Get()->GetBrush("Concert.RestoreSession"), LOCTEXT("RestoreButtonTooltip", "Restore the selected session"),
				TAttribute<bool>(this, &SConcertSessionBrowser::IsRestoreButtonEnabled),
				FOnClicked::CreateSP(this, &SConcertSessionBrowser::OnRestoreButtonClicked),
				TAttribute<EVisibility>::Create([this]() { return IsRestoreButtonEnabled() ? EVisibility::Visible : EVisibility::Collapsed; }))
		]

		// Archive.
		+SHorizontalBox::Slot()
		.AutoWidth()
		.Padding(0, 0, PaddingBetweenButtons, 0)
		[
			ConcertBrowserUtils::MakeIconButton(TEXT("FlatButton"), FConcertFrontendStyle::Get()->GetBrush("Concert.ArchiveSession"), LOCTEXT("ArchiveButtonTooltip", "Archive the selected session"),
				TAttribute<bool>(this, &SConcertSessionBrowser::IsArchiveButtonEnabled),
				FOnClicked::CreateSP(this, &SConcertSessionBrowser::OnArchiveButtonClicked))
		]

		// Delete.
		+SHorizontalBox::Slot()
		.AutoWidth()
		[
			ConcertBrowserUtils::MakeIconButton(TEXT("FlatButton"), FConcertFrontendStyle::Get()->GetBrush("Concert.DeleteSession"), LOCTEXT("DeleteButtonTooltip", "Delete the selected session if permitted"),
				TAttribute<bool>(this, &SConcertSessionBrowser::IsDeleteButtonEnabled),
				FOnClicked::CreateSP(this, &SConcertSessionBrowser::OnDeleteButtonClicked))
		];
}

TSharedRef<SWidget> SConcertSessionBrowser::MakeSessionTableView()
{
	PrimarySortedColumn = ConcertBrowserUtils::IconColName;
	PrimarySortMode = EColumnSortMode::Ascending;
	SecondarySortedColumn = ConcertBrowserUtils::SessionColName;
	SecondarySortMode = EColumnSortMode::Ascending;

	return SAssignNew(SessionsView, SListView<TSharedPtr<FConcertSessionItem>>)
		.SelectionMode(ESelectionMode::Single)
		.ListItemsSource(&Sessions)
		.OnGenerateRow(this, &SConcertSessionBrowser::OnGenerateSessionRowWidget)
		.SelectionMode(ESelectionMode::Single)
		.OnSelectionChanged(this, &SConcertSessionBrowser::OnSessionSelectionChanged)
		.OnContextMenuOpening(this, &SConcertSessionBrowser::MakeContextualMenu)
		.HeaderRow(
			SNew(SHeaderRow)

			+SHeaderRow::Column(ConcertBrowserUtils::IconColName)
			.DefaultLabel(FText::GetEmpty())
			.SortPriority(this, &SConcertSessionBrowser::GetColumnSortPriority, ConcertBrowserUtils::IconColName)
			.SortMode(this, &SConcertSessionBrowser::GetColumnSortMode, ConcertBrowserUtils::IconColName)
			.OnSort(this, &SConcertSessionBrowser::OnColumnSortModeChanged)
			.FixedWidth(20)

			+SHeaderRow::Column(ConcertBrowserUtils::SessionColName)
			.DefaultLabel(LOCTEXT("SessioName", "Session"))
			.SortPriority(this, &SConcertSessionBrowser::GetColumnSortPriority, ConcertBrowserUtils::SessionColName)
			.SortMode(this, &SConcertSessionBrowser::GetColumnSortMode, ConcertBrowserUtils::SessionColName)
			.OnSort(this, &SConcertSessionBrowser::OnColumnSortModeChanged)

			+SHeaderRow::Column(ConcertBrowserUtils::ServerColName)
			.DefaultLabel(LOCTEXT("Server", "Server"))
			.SortPriority(this, &SConcertSessionBrowser::GetColumnSortPriority, ConcertBrowserUtils::ServerColName)
			.SortMode(this, &SConcertSessionBrowser::GetColumnSortMode, ConcertBrowserUtils::ServerColName)
			.OnSort(this, &SConcertSessionBrowser::OnColumnSortModeChanged));
}

EColumnSortMode::Type SConcertSessionBrowser::GetColumnSortMode(const FName ColumnId) const
{
	if (ColumnId == PrimarySortedColumn)
	{
		return PrimarySortMode;
	}
	else if (ColumnId == SecondarySortedColumn)
	{
		return SecondarySortMode;
	}

	return EColumnSortMode::None;
}

EColumnSortPriority::Type SConcertSessionBrowser::GetColumnSortPriority(const FName ColumnId) const
{
	if (ColumnId == PrimarySortedColumn)
	{
		return EColumnSortPriority::Primary;
	}
	else if (ColumnId == SecondarySortedColumn)
	{
		return EColumnSortPriority::Secondary;
	}

	return EColumnSortPriority::Max; // No specific priority.
}

void SConcertSessionBrowser::OnColumnSortModeChanged(const EColumnSortPriority::Type SortPriority, const FName& ColumnId, const EColumnSortMode::Type InSortMode)
{
	if (SortPriority == EColumnSortPriority::Primary)
	{
		PrimarySortedColumn = ColumnId;
		PrimarySortMode = InSortMode;

		if (ColumnId == SecondarySortedColumn) // Cannot be primary and secondary at the same time.
		{
			SecondarySortedColumn = FName();
			SecondarySortMode = EColumnSortMode::None;
		}
	}
	else if (SortPriority == EColumnSortPriority::Secondary)
	{
		SecondarySortedColumn = ColumnId;
		SecondarySortMode = InSortMode;
	}

	SortSessionList();
	SessionsView->RequestListRefresh();
}

void SConcertSessionBrowser::SortSessionList()
{
	check(!PrimarySortedColumn.IsNone()); // Should always have a primary column. User cannot clear this one.

	auto Compare = [this](const TSharedPtr<FConcertSessionItem>& Lhs, const TSharedPtr<FConcertSessionItem>& Rhs, const FName& ColName, EColumnSortMode::Type SortMode)
	{
		if (Lhs->Type == FConcertSessionItem::EType::NewSession) // Always keep editable 'new session' row at the top.
		{
			return true;
		}
		else if (Rhs->Type == FConcertSessionItem::EType::NewSession)
		{
			return false;
		}

		if (ColName == ConcertBrowserUtils::IconColName)
		{
			return SortMode == EColumnSortMode::Ascending ? Lhs->Type < Rhs->Type : Lhs->Type > Rhs->Type;
		}
		else if (ColName == ConcertBrowserUtils::SessionColName)
		{
			return SortMode == EColumnSortMode::Ascending ? Lhs->SessionName < Rhs->SessionName : Lhs->SessionName > Rhs->SessionName;
		}
		else
		{
			return SortMode == EColumnSortMode::Ascending ? Lhs->ServerName < Rhs->ServerName : Lhs->ServerName > Rhs->ServerName;
		}
	};

	Sessions.Sort([&](const TSharedPtr<FConcertSessionItem>& Lhs, const TSharedPtr<FConcertSessionItem>& Rhs)
	{
		if (Compare(Lhs, Rhs, PrimarySortedColumn, PrimarySortMode))
		{
			return true; // Lhs must be before Rhs based on the primary sort order.
		}
		else if (Compare(Rhs, Lhs, PrimarySortedColumn, PrimarySortMode)) // Invert operands order (goal is to check if operands are equal or not)
		{
			return false; // Rhs must be before Lhs based on the primary sort.
		}
		else // Lhs == Rhs on the primary column, need to order accoding the secondary column if one is set.
		{
			return SecondarySortedColumn.IsNone() ? false : Compare(Lhs, Rhs, SecondarySortedColumn, SecondarySortMode);
		}
	});

	EnsureEditableParentChildOrder();
}

void SConcertSessionBrowser::EnsureEditableParentChildOrder()
{
	// This is for Archiving or Restoring a session. We keep the editable row below the session to archive or restore and visually link them with small wires in UI.
	if (EditableSessionRowParent.IsValid())
	{
		check(EditableSessionRow.IsValid());
		Sessions.Remove(EditableSessionRow);

		int32 ParentIndex = Sessions.IndexOfByKey(EditableSessionRowParent);
		if (ParentIndex != INDEX_NONE)
		{
			Sessions.Insert(EditableSessionRow, ParentIndex + 1); // Insert the 'child' below its parent.
		}
	}
}

TSharedRef<ITableRow> SConcertSessionBrowser::OnGenerateSessionRowWidget(TSharedPtr<FConcertSessionItem> Item, const TSharedRef<STableViewBase>& OwnerTable)
{
	switch (Item->Type)
	{
		case FConcertSessionItem::EType::ActiveSession:
			return MakeActiveSessionRowWidget(Item, OwnerTable);

		case FConcertSessionItem::EType::ArchivedSession:
			return MakeArchivedSessionRowWidget(Item, OwnerTable);

		case FConcertSessionItem::EType::NewSession:
			return MakeNewSessionRowWidget(Item, OwnerTable);

		case FConcertSessionItem::EType::RestoreSession:
			return MakeRestoreSessionRowWidget(Item, OwnerTable);

		default:
			check(Item->Type == FConcertSessionItem::EType::SaveSession);
			return MakeSaveSessionRowWidget(Item, OwnerTable);
	}
}

TSharedRef<ITableRow> SConcertSessionBrowser::MakeActiveSessionRowWidget(const TSharedPtr<FConcertSessionItem>& ActiveItem, const TSharedRef<STableViewBase>& OwnerTable)
{
	const FConcertSessionInfo* SessionInfo = Controller->GetActiveSessionInfo(ActiveItem->ServerAdminEndpointId, ActiveItem->SessionId);

	// Add an 'Active Session' row. Clicking the row icon joins the session.
	return SNew(SSessionRow, ActiveItem, OwnerTable, Controller->GetConcertClient())
		.OnDoubleClickFunc([this](const TSharedPtr<FConcertSessionItem>& Item) { RequestJoinSession(Item); })
		.OnRenameFunc([this](const TSharedPtr<FConcertSessionItem>& Item, const FString& NewName) { RequestRenameSession(Item, NewName); })
		.HighlightText(this, &SConcertSessionBrowser::HighlightSearchText)
		.ToolTipText(SessionInfo ? SessionInfo->ToDisplayString() : FText::GetEmpty())
		.IsSelected_Lambda([this, ActiveItem]() { return SessionsView->GetSelectedItems().Num() == 1 && SessionsView->GetSelectedItems()[0] == ActiveItem; });
}

TSharedRef<ITableRow> SConcertSessionBrowser::MakeArchivedSessionRowWidget(const TSharedPtr<FConcertSessionItem>& ArchivedItem, const TSharedRef<STableViewBase>& OwnerTable)
{
	const FConcertSessionInfo* SessionInfo = Controller->GetArchivedSessionInfo(ArchivedItem->ServerAdminEndpointId, ArchivedItem->SessionId);

	// Add an 'Archived Session' row. Clicking the row icon adds a 'Restore as' row to the table.
	return SNew(SSessionRow, ArchivedItem, OwnerTable, Controller->GetConcertClient())
		.OnDoubleClickFunc([this](const TSharedPtr<FConcertSessionItem>& Item) { InsertRestoreSessionAsEditableRow(Item); })
		.OnRenameFunc([this](const TSharedPtr<FConcertSessionItem>& Item, const FString& NewName) { RequestRenameSession(Item, NewName); })
		.HighlightText(this, &SConcertSessionBrowser::HighlightSearchText)
		.ToolTipText(SessionInfo ? SessionInfo->ToDisplayString() : FText::GetEmpty())
		.IsSelected_Lambda([this, ArchivedItem]() { return SessionsView->GetSelectedItems().Num() == 1 && SessionsView->GetSelectedItems()[0] == ArchivedItem; });
}

TSharedRef<ITableRow> SConcertSessionBrowser::MakeNewSessionRowWidget(const TSharedPtr<FConcertSessionItem>& NewItem, const TSharedRef<STableViewBase>& OwnerTable)
{
	// Add an editable 'New Session' row in the table to let user pick a name and a server.
	return SNew(SNewSessionRow, NewItem, OwnerTable, Controller->GetConcertClient())
		.GetServerFunc([this]() { return TPair<uint32, const TArray<FConcertServerInfo>&>(ServerListVersion, Controller->GetServers()); }) // Let the row pull the servers for the combo box.
		.OnAcceptFunc([this](const TSharedPtr<FConcertSessionItem>& Item) { RequestCreateSession(Item); }) // Accepting creates the session.
		.OnDeclineFunc([this](const TSharedPtr<FConcertSessionItem>& Item) { RemoveSessionRow(Item); })  // Declining removes the editable 'new session' row from the view.
		.HighlightText(this, &SConcertSessionBrowser::HighlightSearchText);
}

TSharedRef<ITableRow> SConcertSessionBrowser::MakeSaveSessionRowWidget(const TSharedPtr<FConcertSessionItem>& SaveItem, const TSharedRef<STableViewBase>& OwnerTable)
{
	// Add an editable 'Save Session' row in the table to let the user enter an archive name.
	return SNew(SSaveRestoreSessionRow, SaveItem, OwnerTable)
		.OnAcceptFunc([this](const TSharedPtr<FConcertSessionItem>& Item, const FString& ArchiveName) { RequestArchiveSession(Item, ArchiveName); }) // Accepting archive the session.
		.OnDeclineFunc([this](const TSharedPtr<FConcertSessionItem>& Item) { RemoveSessionRow(Item); }) // Declining removes the editable 'save session as' row from the view.
		.HighlightText(this, &SConcertSessionBrowser::HighlightSearchText);
}

TSharedRef<ITableRow> SConcertSessionBrowser::MakeRestoreSessionRowWidget(const TSharedPtr<FConcertSessionItem>& RestoreItem, const TSharedRef<STableViewBase>& OwnerTable)
{
	// Add an editable 'Restore Session' row in the table to let the user enter a session name.
	return SNew(SSaveRestoreSessionRow, RestoreItem, OwnerTable)
		.OnAcceptFunc([this](const TSharedPtr<FConcertSessionItem>& Item, const FString& SessionName) { RequestRestoreSession(Item, SessionName); }) // Accepting restores the session.
		.OnDeclineFunc([this](const TSharedPtr<FConcertSessionItem>& Item) { RemoveSessionRow(Item); }) // Declining removes the editable 'restore session as' row from the view.
		.HighlightText(this, &SConcertSessionBrowser::HighlightSearchText);
}

void SConcertSessionBrowser::InsertNewSessionEditableRow()
{
	// Insert a 'new session' editable row.
	InsertEditableSessionRow(MakeShared<FConcertSessionItem>(FConcertSessionItem::EType::NewSession, FString(), FGuid(), FString(), FGuid(), EConcertServerFlags::None), nullptr);
}

void SConcertSessionBrowser::InsertRestoreSessionAsEditableRow(const TSharedPtr<FConcertSessionItem>& ArchivedItem)
{
	// Insert the 'restore session as ' editable row just below the 'archived' item to restore.
	InsertEditableSessionRow(MakeShared<FConcertSessionItem>(FConcertSessionItem::EType::RestoreSession, ArchivedItem->SessionName, ArchivedItem->SessionId, ArchivedItem->ServerName, ArchivedItem->ServerAdminEndpointId, ArchivedItem->ServerFlags), ArchivedItem);
}

void SConcertSessionBrowser::InsertArchiveSessionAsEditableRow(const TSharedPtr<FConcertSessionItem>& LiveItem)
{
	// Insert the 'save session as' editable row just below the 'active' item to save.
	InsertEditableSessionRow(MakeShared<FConcertSessionItem>(FConcertSessionItem::EType::SaveSession, LiveItem->SessionName, LiveItem->SessionId, LiveItem->ServerName, LiveItem->ServerAdminEndpointId, LiveItem->ServerFlags), LiveItem);
}

void SConcertSessionBrowser::InsertEditableSessionRow(TSharedPtr<FConcertSessionItem> EditableItem, TSharedPtr<FConcertSessionItem> ParentItem)
{
	// Insert the new row below its parent (if any).
	int32 ParentIndex = Sessions.IndexOfByKey(ParentItem);
	Sessions.Insert(EditableItem, ParentIndex != INDEX_NONE ? ParentIndex + 1 : 0);

	// Ensure there is only one editable row at the time, removing the row being edited (if any).
	Sessions.Remove(EditableSessionRow);
	EditableSessionRow = EditableItem;
	EditableSessionRowParent = ParentItem;

	// Ensure the editable row added is selected and visible.
	SessionsView->SetSelection(EditableItem);
	SessionsView->RequestListRefresh();

	// NOTE: Ideally, I would only use RequestScrollIntoView() to scroll the new item into view, but it did not work. If an item was added into an hidden part,
	//       it was not always scrolled correctly into view. RequestNavigateToItem() worked much better, except when inserting the very first row in the list, in
	//       such case calling the function would give the focus to the list view (showing a white dashed line around it).
	if (ParentIndex == INDEX_NONE)
	{
		SessionsView->ScrollToTop(); // Item is inserted at 0. (New session)
	}
	else
	{
		SessionsView->RequestNavigateToItem(EditableItem);
	}
}

void SConcertSessionBrowser::RemoveSessionRow(const TSharedPtr<FConcertSessionItem>& Item)
{
	Sessions.Remove(Item);

	// Don't keep the editable row if its 'parent' is removed. (if the session to restore or archive gets deleted in the meantime)
	if (Item == EditableSessionRowParent)
	{
		Sessions.Remove(EditableSessionRow);
		EditableSessionRow.Reset();
	}

	// Clear the editable row state if its the one removed.
	if (Item == EditableSessionRow)
	{
		EditableSessionRow.Reset();
		EditableSessionRowParent.Reset();
	}

	SessionsView->RequestListRefresh();
}

TSharedRef<SWidget> SConcertSessionBrowser::MakeSessionViewOptionsBar()
{
	auto AddFilterMenu = [this]()
	{
		FMenuBuilder MenuBuilder(/*bInShouldCloseWindowAfterMenuSelection=*/true, nullptr);

		MenuBuilder.AddMenuEntry(
			LOCTEXT("ActiveSessions_Label", "Active Sessions"),
			LOCTEXT("ActiveSessions_Tooltip", "Displays Active Sessions"),
			FSlateIcon(),
			FUIAction(
				FExecuteAction::CreateSP(this, &SConcertSessionBrowser::OnFilterMenuChecked, ConcertBrowserUtils::ActiveSessionsCheckBoxMenuName),
				FCanExecuteAction::CreateLambda([] { return true; }),
				FIsActionChecked::CreateLambda([this] { return PersitentSettings->bShowActiveSessions; })),
			NAME_None,
			EUserInterfaceActionType::ToggleButton
		);

		MenuBuilder.AddMenuEntry(
			LOCTEXT("ArchivedSessions_Label", "Archived Sessions"),
			LOCTEXT("ArchivedSessions_Tooltip", "Displays Archived Sessions"),
			FSlateIcon(),
			FUIAction(
				FExecuteAction::CreateSP(this, &SConcertSessionBrowser::OnFilterMenuChecked, ConcertBrowserUtils::ArchivedSessionsCheckBoxMenuName),
				FCanExecuteAction::CreateLambda([] { return true; }),
				FIsActionChecked::CreateLambda([this] { return PersitentSettings->bShowArchivedSessions; })),
			NAME_None,
			EUserInterfaceActionType::ToggleButton
		);

		MenuBuilder.AddMenuEntry(
			LOCTEXT("DefaultServer_Label", "Default Server Sessions"),
			LOCTEXT("DefaultServer_Tooltip", "Displays Sessions Hosted By the Default Server"),
			FSlateIcon(),
			FUIAction(
				FExecuteAction::CreateSP(this, &SConcertSessionBrowser::OnFilterMenuChecked, ConcertBrowserUtils::DefaultServerCheckBoxMenuName),
				FCanExecuteAction::CreateLambda([] { return true; }),
				FIsActionChecked::CreateLambda([this] { return PersitentSettings->bShowDefaultServerSessionsOnly; })),
			NAME_None,
			EUserInterfaceActionType::ToggleButton
		);

		return MenuBuilder.MakeWidget();
	};

	return SNew(SHorizontalBox)
		+SHorizontalBox::Slot()
		.AutoWidth()
		.VAlign(VAlign_Center)
		[
			SNew(STextBlock).Text_Lambda([this]()
			{
				// Don't count the 'New Session', 'Restore Session' and 'Archive Session' editable row, they are transient rows used for inline input only.
				int32 DisplayedSessionNum = Sessions.Num() - (EditableSessionRow.IsValid() ? 1 : 0);
				int32 AvailableSessionNum = Controller->GetActiveSessions().Num() + Controller->GetArchivedSessions().Num();
				int32 ServerNum = Controller->GetServers().Num();

				// If all discovered session are displayed (none excluded by a filter).
				if (DisplayedSessionNum == AvailableSessionNum)
				{
					if (Controller->GetServers().Num() == 0)
					{
						return LOCTEXT("NoServerNoFilter", "No servers found");
					}
					else
					{
						return FText::Format(LOCTEXT("NSessionNServerNoFilter", "{0} {0}|plural(one=session,other=sessions) on {1} {1}|plural(one=server,other=servers)"),
							DisplayedSessionNum, ServerNum);
					}
				}
				else // A filter is excluding at least one session.
				{
					if (DisplayedSessionNum == 0)
					{
						return FText::Format(LOCTEXT("NoSessionMatchNServer", "No matching sessions ({0} total on {1} {1}|plural(one=server,other=servers))"),
							AvailableSessionNum, ServerNum);
					}
					else
					{
						return FText::Format(LOCTEXT("NSessionNServer", "Showing {0} of {1} {1}|plural(one=session,other=sessions) on {2} {2}|plural(one=server,other=servers)"),
							DisplayedSessionNum, AvailableSessionNum, ServerNum);
					}
				}
			})
		]

		+SHorizontalBox::Slot()
		.FillWidth(1.0)
		[
			SNew(SSpacer)
		]

		+SHorizontalBox::Slot()
		.AutoWidth()
		[
			SNew(SComboButton)
			.ComboButtonStyle(FEditorStyle::Get(), "GenericFilters.ComboButtonStyle")
			.ForegroundColor(FLinearColor::White)
			.ContentPadding(0)
			.OnGetMenuContent_Lambda(AddFilterMenu)
			.HasDownArrow(true)
			.ContentPadding(FMargin(1, 0))
			.ButtonContent()
			[
				SNew(SHorizontalBox)

				+SHorizontalBox::Slot()
				.AutoWidth()
				.VAlign(VAlign_Center)
				[
					SNew(SImage).Image(FEditorStyle::GetBrush("GenericViewButton")) // The eye ball image.
				]

				+SHorizontalBox::Slot()
				.AutoWidth()
				.Padding(2, 0, 0, 0)
				.VAlign(VAlign_Center)
				[
					SNew(STextBlock).Text(LOCTEXT("ViewOptions", "View Options"))
				]
			]
		];
}

void SConcertSessionBrowser::OnFilterMenuChecked(const FName MenuName)
{
	if (MenuName == ConcertBrowserUtils::ActiveSessionsCheckBoxMenuName)
	{
		PersitentSettings->bShowActiveSessions = !PersitentSettings->bShowActiveSessions;
	}
	else if (MenuName == ConcertBrowserUtils::ArchivedSessionsCheckBoxMenuName)
	{
		PersitentSettings->bShowArchivedSessions = !PersitentSettings->bShowArchivedSessions;
	}
	else if (MenuName == ConcertBrowserUtils::DefaultServerCheckBoxMenuName)
	{
		PersitentSettings->bShowDefaultServerSessionsOnly = !PersitentSettings->bShowDefaultServerSessionsOnly;
	}
	bRefreshSessionFilter = true;

	PersitentSettings->SaveConfig();
}

TSharedPtr<SWidget> SConcertSessionBrowser::MakeContextualMenu()
{
	TArray<TSharedPtr<FConcertSessionItem>> SelectedItems = SessionsView->GetSelectedItems();
	if (SelectedItems.Num() == 0 || (SelectedItems[0]->Type != FConcertSessionItem::EType::ActiveSession && SelectedItems[0]->Type != FConcertSessionItem::EType::ArchivedSession))
	{
		return nullptr; // No menu for editable rows.
	}

	TSharedPtr<FConcertSessionItem> Item = SelectedItems[0];

	FMenuBuilder MenuBuilder(/*bInShouldCloseWindowAfterMenuSelection=*/true, nullptr);

	// Section title.
	MenuBuilder.BeginSection(NAME_None, Item->Type == FConcertSessionItem::EType::ActiveSession ?
		LOCTEXT("ActiveSessionSection", "Active Session"):
		LOCTEXT("ArchivedSessionSection", "Archived Session"));

	if (Item->Type == FConcertSessionItem::EType::ActiveSession)
	{
		MenuBuilder.AddMenuEntry(
			LOCTEXT("CtxMenuJoin", "Join"),
			LOCTEXT("CtxMenuJoin_Tooltip", "Join the Session"),
			FSlateIcon(),
			FUIAction(
				FExecuteAction::CreateLambda([this](){ OnJoinButtonClicked(); }),
				FCanExecuteAction::CreateLambda([SelectedCount = SelectedItems.Num()] { return SelectedCount == 1; }),
				FIsActionChecked::CreateLambda([this] { return false; })),
			NAME_None,
			EUserInterfaceActionType::Button);

		MenuBuilder.AddMenuEntry(
			LOCTEXT("CtxMenuArchive", "Archive"),
			LOCTEXT("CtxMenuArchive_Tooltip", "Archived the Session"),
			FSlateIcon(),
			FUIAction(
				FExecuteAction::CreateLambda([this](){ OnArchiveButtonClicked(); }),
				FCanExecuteAction::CreateLambda([SelectedCount = SelectedItems.Num()] { return SelectedCount == 1; }),
				FIsActionChecked::CreateLambda([this] { return false; })),
			NAME_None,
			EUserInterfaceActionType::Button);
	}
	else // Archive
	{
		MenuBuilder.AddMenuEntry(
			LOCTEXT("CtxMenuRestore", "Restore"),
			LOCTEXT("CtxMenuRestore_Tooltip", "Restore the Session"),
			FSlateIcon(),
			FUIAction(
				FExecuteAction::CreateLambda([this](){ OnRestoreButtonClicked(); }),
				FCanExecuteAction::CreateLambda([SelectedCount = SelectedItems.Num()] { return SelectedCount == 1; }),
				FIsActionChecked::CreateLambda([this] { return false; })),
			NAME_None,
			EUserInterfaceActionType::Button);
	}

	MenuBuilder.AddMenuEntry(
		LOCTEXT("CtxMenuRename", "Rename"),
		LOCTEXT("CtxMenuRename_Tooltip", "Rename the Session"),
		FSlateIcon(),
		FUIAction(
			FExecuteAction::CreateLambda([this, Item](){ OnBeginEditingSessionName(Item); }),
			FCanExecuteAction::CreateLambda([this] { return IsRenameButtonEnabled(); }),
			FIsActionChecked::CreateLambda([this] { return false; })),
		NAME_None,
		EUserInterfaceActionType::Button);

	MenuBuilder.AddMenuEntry(
		LOCTEXT("CtxMenuDelete", "Delete"),
		FText::Format(LOCTEXT("CtxMenuDelete_Tooltip", "Delete the {0}|plural(one=Session,other=Sessions)"), SelectedItems.Num()),
		FSlateIcon(),
		FUIAction(
			FExecuteAction::CreateLambda([this](){ OnDeleteButtonClicked(); }),
			FCanExecuteAction::CreateLambda([this] { return IsDeleteButtonEnabled(); }),
			FIsActionChecked::CreateLambda([this] { return false; })),
		NAME_None,
		EUserInterfaceActionType::Button);

	MenuBuilder.EndSection();

	return MenuBuilder.MakeWidget();
}

TSharedRef<SWidget> SConcertSessionBrowser::MakeSessionDetails(TSharedPtr<FConcertSessionItem> Item)
{
	const FConcertSessionInfo* SessionInfo = nullptr;

	if (Item.IsValid())
	{
		if (Item->Type == FConcertSessionItem::EType::ActiveSession || Item->Type == FConcertSessionItem::EType::SaveSession)
		{
			return MakeActiveSessionDetails(Item);
		}
		else if (Item->Type == FConcertSessionItem::EType::ArchivedSession)
		{
			return MakeArchivedSessionDetails(Item);
		}
	}

	return NoSessionSelectedPanel.ToSharedRef();
}

TSharedRef<SWidget> SConcertSessionBrowser::MakeActiveSessionDetails(TSharedPtr<FConcertSessionItem> Item)
{
	const FConcertSessionInfo* SessionInfo = Controller->GetActiveSessionInfo(Item->ServerAdminEndpointId, Item->SessionId);
	if (!SessionInfo)
	{
		return NoSessionSelectedPanel.ToSharedRef();
	}

	TSharedPtr<SGridPanel> Grid;

	// State variables captured and shared by the different lambda functions below.
	TSharedPtr<bool> bDetailsAreaExpanded = MakeShared<bool>(false);
	TSharedPtr<bool> bClientsAreaExpanded = MakeShared<bool>(true);

	auto DetailsAreaSizeRule = [this, bDetailsAreaExpanded]()
	{
		return *bDetailsAreaExpanded ? SSplitter::ESizeRule::FractionOfParent : SSplitter::ESizeRule::SizeToContent;
	};

	auto OnDetailsAreaExpansionChanged = [bDetailsAreaExpanded](bool bExpanded)
	{
		*bDetailsAreaExpanded = bExpanded;
	};

	auto ClientsAreaSizeRule = [this, bClientsAreaExpanded]()
	{
		return *bClientsAreaExpanded ? SSplitter::ESizeRule::FractionOfParent : SSplitter::ESizeRule::SizeToContent;
	};

	auto OnClientsAreaExpansionChanged = [bClientsAreaExpanded](bool bExpanded)
	{
		*bClientsAreaExpanded = bExpanded;
	};

	TSharedRef<SSplitter> Widget = SNew(SSplitter)
		.Orientation(Orient_Vertical)

		// Details.
		+SSplitter::Slot()
		.SizeRule(TAttribute<SSplitter::ESizeRule>::Create(DetailsAreaSizeRule))
		.Value(0.6)
		[
			SAssignNew(DetailsArea, SExpandableArea)
			.BorderBackgroundColor(FLinearColor(0.6f, 0.6f, 0.6f, 1.0f))
			.BorderImage_Lambda([this]() { return ConcertFrontendUtils::GetExpandableAreaBorderImage(*DetailsArea); })
			.BodyBorderImage(FEditorStyle::GetBrush("ToolPanel.GroupBorder"))
			.BodyBorderBackgroundColor(FLinearColor::White)
			.OnAreaExpansionChanged(FOnBooleanValueChanged::CreateLambda(OnDetailsAreaExpansionChanged))
			.InitiallyCollapsed(!(*bDetailsAreaExpanded))
			.HeaderContent()
			[
				SNew(STextBlock)
				.Text(FText::Format(LOCTEXT("Details", "Details"), FText::FromString(Item->SessionName)))
				.Font(FEditorStyle::GetFontStyle("DetailsView.CategoryFontStyle"))
				.ShadowOffset(FVector2D(1.0f, 1.0f))
			]
			.BodyContent()
			[
				SNew(SScrollBox)
				.Orientation(Orient_Vertical)
				+SScrollBox::Slot()
				[
					SNew(SBox)
					.Padding(FMargin(0, 2, 0, 2))
					[
						SAssignNew(Grid, SGridPanel)
					]
				]
			]
		]

		// Clients
		+SSplitter::Slot()
		.SizeRule(TAttribute<SSplitter::ESizeRule>::Create(ClientsAreaSizeRule))
		.Value(0.4)
		[
			SAssignNew(ClientsArea, SExpandableArea)
			.BorderBackgroundColor(FLinearColor(0.6f, 0.6f, 0.6f, 1.0f))
			.BorderImage_Lambda([this]() { return ConcertFrontendUtils::GetExpandableAreaBorderImage(*ClientsArea); })
			.BodyBorderImage(FEditorStyle::GetBrush("ToolPanel.GroupBorder"))
			.BodyBorderBackgroundColor(FLinearColor::White)
			.OnAreaExpansionChanged(FOnBooleanValueChanged::CreateLambda(OnClientsAreaExpansionChanged))
			.InitiallyCollapsed(!(*bClientsAreaExpanded))
			.HeaderContent()
			[
				SNew(STextBlock)
				.Text(LOCTEXT("Clients", "Clients"))
				.Font(FEditorStyle::GetFontStyle("DetailsView.CategoryFontStyle"))
				.ShadowOffset(FVector2D(1.0f, 1.0f))
			]
			.BodyContent()
			[
				SNew(SOverlay)
				+SOverlay::Slot()
				[
					ClientsView.ToSharedRef()
				]
				+SOverlay::Slot()
				[
					NoClientPanel.ToSharedRef()
				]
			]
		];

	// Fill the grid.
	PopulateSessionInfoGrid(*Grid, *SessionInfo);

	// Populate the client list.
	RefreshClientList(Controller->GetClients(Item->ServerAdminEndpointId, Item->SessionId));

	return Widget;
}

TSharedRef<SWidget> SConcertSessionBrowser::MakeArchivedSessionDetails(TSharedPtr<FConcertSessionItem> Item)
{
	const FConcertSessionInfo* SessionInfo = Controller->GetArchivedSessionInfo(Item->ServerAdminEndpointId, Item->SessionId);
	if (!SessionInfo)
	{
		return NoSessionSelectedPanel.ToSharedRef();
	}

	TSharedPtr<SGridPanel> Grid;

	TSharedRef<SExpandableArea> Widget = SAssignNew(DetailsArea, SExpandableArea)
	.BorderBackgroundColor(FLinearColor(0.6f, 0.6f, 0.6f, 1.0f))
	.BorderImage_Lambda([this]() { return ConcertFrontendUtils::GetExpandableAreaBorderImage(*DetailsArea); })
	.BodyBorderImage(FEditorStyle::GetBrush("ToolPanel.GroupBorder"))
	.BodyBorderBackgroundColor(FLinearColor::White)
	.InitiallyCollapsed(true)
	.HeaderContent()
	[
		SNew(STextBlock)
		.Text(FText::Format(LOCTEXT("Details", "Details"), FText::FromString(Item->SessionName)))
		.Font(FEditorStyle::GetFontStyle("DetailsView.CategoryFontStyle"))
		.ShadowOffset(FVector2D(1.0f, 1.0f))
	]
	.BodyContent()
	[
		SNew(SScrollBox)
		.Orientation(Orient_Vertical)
		+SScrollBox::Slot()
		[
			SNew(SBox)
			.Padding(FMargin(0, 2, 0, 2))
			[
				SAssignNew(Grid, SGridPanel)
			]
		]
	];

	// Fill the grid.
	PopulateSessionInfoGrid(*Grid, *SessionInfo);

	return Widget;
}

void SConcertSessionBrowser::PopulateSessionInfoGrid(SGridPanel& Grid, const FConcertSessionInfo& SessionInfo)
{
	// Local function to populate the details grid.
	auto AddDetailRow = [](SGridPanel& Grid, int32 Row, const FText& Label, const FText& Value)
	{
		const float RowPadding = (Row == 0) ? 0.0f : 4.0f; // Space between line.
		const float ColPadding = 4.0f; // Space between columns. (Minimum)

		Grid.AddSlot(0, Row)
		.Padding(0.0f, RowPadding, ColPadding, 0.0f)
		[
			SNew(STextBlock).Text(Label)
		];

		Grid.AddSlot(1, Row)
		.Padding(0.0f, RowPadding, 0.0f, 0.0f)
		[
			SNew(STextBlock).Text(Value)
		];
	};

	int32 Row = 0;
	AddDetailRow(Grid, Row++, LOCTEXT("SessionId", "Session ID:"), FText::FromString(SessionInfo.SessionId.ToString()));
	AddDetailRow(Grid, Row++, LOCTEXT("SessionName", "Session Name:"), FText::FromString(SessionInfo.SessionName));
	AddDetailRow(Grid, Row++, LOCTEXT("Owner", "Owner:"), FText::FromString(SessionInfo.OwnerUserName));
	AddDetailRow(Grid, Row++, LOCTEXT("Project", "Project:"), FText::FromString(SessionInfo.Settings.ProjectName));
	//AddDetailRow(Grid, Row++, LOCTEXT("BaseVersion", "Base Version:"), FText::AsNumber(SessionInfo.Settings.BaseRevision, &FNumberFormattingOptions::DefaultNoGrouping()));
	if (SessionInfo.VersionInfos.Num() > 0)
	{
		const FConcertSessionVersionInfo& VersionInfo = SessionInfo.VersionInfos.Last();
		AddDetailRow(Grid, Row++, LOCTEXT("EngineVersion", "Engine Version:"),
			FText::Format(
				LOCTEXT("EngineVersionFmt", "{0}.{1}.{2}-{3}"),
				FText::AsNumber(VersionInfo.EngineVersion.Major, &FNumberFormattingOptions::DefaultNoGrouping()),
				FText::AsNumber(VersionInfo.EngineVersion.Minor, &FNumberFormattingOptions::DefaultNoGrouping()),
				FText::AsNumber(VersionInfo.EngineVersion.Patch, &FNumberFormattingOptions::DefaultNoGrouping()),
				FText::AsNumber(VersionInfo.EngineVersion.Changelist, &FNumberFormattingOptions::DefaultNoGrouping())
			));
	}
	AddDetailRow(Grid, Row++, LOCTEXT("ServerEndPointId", "Server Endpoint ID:"), FText::FromString(SessionInfo.ServerEndpointId.ToString()));
}

TSharedRef<ITableRow> SConcertSessionBrowser::OnGenerateClientRowWidget(TSharedPtr<FConcertSessionClientInfo> Item, const TSharedRef<STableViewBase>& OwnerTable)
{
	return SNew(STableRow<TSharedPtr<FConcertSessionClientInfo>>, OwnerTable)
	[
		SNew(SHorizontalBox)
		.ToolTipText(Item->ToDisplayString())

		// The user "Avatar color" displayed as a small square colored by the user avatar color.
		+SHorizontalBox::Slot()
		.VAlign(VAlign_Center)
		.AutoWidth()
		[
			SNew(STextBlock)
			.Font(FEditorStyle::Get().GetFontStyle("FontAwesome.8"))
			.ColorAndOpacity(Item->ClientInfo.AvatarColor)
			.Text(FEditorFontGlyphs::Square)
		]

		// The user "Display Name".
		+SHorizontalBox::Slot()
		.VAlign(VAlign_Center)
		.AutoWidth()
		.Padding(FMargin(4.0, 2.0))
		[
			SNew(STextBlock)
			.Text(FText::FromString(Item->ClientInfo.DisplayName))
		]
	];
}

void SConcertSessionBrowser::OnSessionSelectionChanged(TSharedPtr<FConcertSessionItem> SelectedSession, ESelectInfo::Type SelectInfo)
{
	// Cancel editing the row to create, archive or restore a session (if any), unless the row was selected in code.
	if (EditableSessionRow.IsValid() && SelectInfo != ESelectInfo::Direct)
	{
		check (SelectedSession != EditableSessionRow); // User should not be able to reselect an editable row as we remove it as soon as it is unselected.
		RemoveSessionRow(EditableSessionRow);
		check(!EditableSessionRow.IsValid() && !EditableSessionRowParent.IsValid()); // Expect to be cleared by RemoveSessionRow().
	}

	// Clear the list of clients (if any)
	Clients.Reset();

	// Update the details panel.
	SessionDetailsView->SetContent(MakeSessionDetails(SelectedSession));
}

bool SConcertSessionBrowser::IsNewButtonEnabled() const
{
	return Controller->GetServers().Num() > 0;
}

bool SConcertSessionBrowser::IsJoinButtonEnabled() const
{
	TArray<TSharedPtr<FConcertSessionItem>> SelectedItems = SessionsView->GetSelectedItems();
	return SelectedItems.Num() == 1 && SelectedItems[0]->Type == FConcertSessionItem::EType::ActiveSession;
}

bool SConcertSessionBrowser::IsRestoreButtonEnabled() const
{
	TArray<TSharedPtr<FConcertSessionItem>> SelectedItems = SessionsView->GetSelectedItems();
	return SelectedItems.Num() == 1 && SelectedItems[0]->Type == FConcertSessionItem::EType::ArchivedSession;
}

bool SConcertSessionBrowser::IsArchiveButtonEnabled() const
{
	TArray<TSharedPtr<FConcertSessionItem>> SelectedItems = SessionsView->GetSelectedItems();
	return SelectedItems.Num() == 1 && SelectedItems[0]->Type == FConcertSessionItem::EType::ActiveSession;
}

bool SConcertSessionBrowser::IsRenameButtonEnabled() const
{
	TArray<TSharedPtr<FConcertSessionItem>> SelectedItems = SessionsView->GetSelectedItems();
	if (SelectedItems.Num() != 1)
	{
		return false;
	}

	return (SelectedItems[0]->Type == FConcertSessionItem::EType::ActiveSession && Controller->CanRenameActiveSession(SelectedItems[0]->ServerAdminEndpointId, SelectedItems[0]->SessionId)) ||
	       (SelectedItems[0]->Type == FConcertSessionItem::EType::ArchivedSession && Controller->CanRenameArchivedSession(SelectedItems[0]->ServerAdminEndpointId, SelectedItems[0]->SessionId));
}

bool SConcertSessionBrowser::IsDeleteButtonEnabled() const
{
	TArray<TSharedPtr<FConcertSessionItem>> SelectedItems = SessionsView->GetSelectedItems();
	if (SelectedItems.Num() == 0)
	{
		return false;
	}

	return (SelectedItems[0]->Type == FConcertSessionItem::EType::ActiveSession && Controller->CanDeleteActiveSession(SelectedItems[0]->ServerAdminEndpointId, SelectedItems[0]->SessionId)) ||
	       (SelectedItems[0]->Type == FConcertSessionItem::EType::ArchivedSession && Controller->CanDeleteArchivedSession(SelectedItems[0]->ServerAdminEndpointId, SelectedItems[0]->SessionId));
}

bool SConcertSessionBrowser::IsLaunchServerButtonEnabled() const
{
	return !bLocalServerRunning;
}

bool SConcertSessionBrowser::IsAutoJoinButtonEnabled() const
{
	return Controller->GetConcertClient()->CanAutoConnect() && !Controller->GetConcertClient()->IsAutoConnecting();
}

bool SConcertSessionBrowser::IsCancelAutoJoinButtonEnabled() const
{
	return Controller->GetConcertClient()->IsAutoConnecting();
}

FReply SConcertSessionBrowser::OnNewButtonClicked()
{
	InsertNewSessionEditableRow();
	return FReply::Handled();
}

FReply SConcertSessionBrowser::OnJoinButtonClicked()
{
	TArray<TSharedPtr<FConcertSessionItem>> SelectedItems = SessionsView->GetSelectedItems();
	if (SelectedItems.Num() == 1)
	{
		RequestJoinSession(SelectedItems[0]);
	}
	return FReply::Handled();
}

FReply SConcertSessionBrowser::OnRestoreButtonClicked()
{
	TArray<TSharedPtr<FConcertSessionItem>> SelectedItems = SessionsView->GetSelectedItems();
	if (SelectedItems.Num() == 1)
	{
		InsertRestoreSessionAsEditableRow(SelectedItems[0]);
	}

	return FReply::Handled();
}

FReply SConcertSessionBrowser::OnArchiveButtonClicked()
{
	TArray<TSharedPtr<FConcertSessionItem>> SelectedItems = SessionsView->GetSelectedItems();
	if (SelectedItems.Num() == 1)
	{
		InsertArchiveSessionAsEditableRow(SelectedItems[0]);
	}

	return FReply::Handled();
}

FReply SConcertSessionBrowser::OnDeleteButtonClicked()
{
	TArray<TSharedPtr<FConcertSessionItem>> SelectedItems = SessionsView->GetSelectedItems();
	for (const TSharedPtr<FConcertSessionItem>& Item : SelectedItems)
	{
		RequestDeleteSession(Item);
	}

	return FReply::Handled();
}

void SConcertSessionBrowser::OnBeginEditingSessionName(TSharedPtr<FConcertSessionItem> Item)
{
	Item->OnBeginEditSessionNameRequest.Broadcast(); // Signal the row widget to enter in edit mode.
}

FReply SConcertSessionBrowser::OnLaunchServerButtonClicked()
{
	IMultiUserClientModule::Get().LaunchConcertServer();
	bLocalServerRunning = IMultiUserClientModule::Get().IsConcertServerRunning(); // Immediately update the cache state to avoid showing buttons enabled for a split second.
	return FReply::Handled();
}

FReply SConcertSessionBrowser::OnShutdownServerButtonClicked()
{
	if (bLocalServerRunning)
	{
		IMultiUserClientModule::Get().ShutdownConcertServer();
	}
	return FReply::Handled();
}

FReply SConcertSessionBrowser::OnAutoJoinButtonClicked()
{
	IConcertClientPtr ConcertClient = Controller->GetConcertClient();

	// Start the 'auto connect' routine. It will try until it succeeded or gets canceled. Creating or Joining a session automatically cancels it.
	ConcertClient->StartAutoConnect();
	return FReply::Handled();
}

FReply SConcertSessionBrowser::OnCancelAutoJoinButtonClicked()
{
	Controller->GetConcertClient()->StopAutoConnect();
	return FReply::Handled();
}

void SConcertSessionBrowser::Tick(const FGeometry& AllottedGeometry, const double InCurrentTime, const float InDeltaTime)
{
	// If the model received updates.
	if (Controller->GetAndClearDiscoveryUpdateFlag())
	{
		// Don't wait next TickDiscovery() running at lower frequency, update immediately.
		UpdateDiscovery();
	}

	// Ensure the 'default server' filter is updated when the configuration of the default server changes.
	if (DefaultServerURL != Controller->GetConcertClient()->GetConfiguration()->DefaultServerURL)
	{
		DefaultServerURL = Controller->GetConcertClient()->GetConfiguration()->DefaultServerURL;
		bRefreshSessionFilter = true;
	}

	// Should refresh the session filter?
	if (bRefreshSessionFilter)
	{
		RefreshSessionList();
		bRefreshSessionFilter = false;
	}
}

FReply SConcertSessionBrowser::OnKeyDown(const FGeometry& MyGeometry, const FKeyEvent& InKeyEvent)
{
	// NOTE: When an 'editable row' text box has the focus the keys are grabbed by the text box but
	//       if the editable row is still selected, but the text field doesn't have the focus anymore
	//       the keys will end up here if the browser has the focus.

	if (InKeyEvent.GetKey() == EKeys::Delete && !EditableSessionRow.IsValid()) // Delete selected row(s) unless the selected row is an 'editable' one.
	{
		for (TSharedPtr<FConcertSessionItem>& Item : SessionsView->GetSelectedItems())
		{
			RequestDeleteSession(Item);
		}
		return FReply::Handled();
	}
	else if (InKeyEvent.GetKey() == EKeys::Escape && EditableSessionRow.IsValid()) // Cancel 'new session', 'archive session' or 'restore session' action.
	{
		RemoveSessionRow(EditableSessionRow);
		check(!EditableSessionRow.IsValid() && !EditableSessionRowParent.IsValid()); // Expect to be cleared by RemoveSessionRow().
		return FReply::Handled();
	}
	else if (InKeyEvent.GetKey() == EKeys::F2 && !EditableSessionRow.IsValid())
	{
		TArray<TSharedPtr<FConcertSessionItem>> SelectedItems = SessionsView->GetSelectedItems();
		if (SelectedItems.Num() == 1)
		{
			SelectedItems[0]->OnBeginEditSessionNameRequest.Broadcast(); // Broadcast the request.
		}
	}

	return FReply::Unhandled();
}

void SConcertSessionBrowser::RequestCreateSession(const TSharedPtr<FConcertSessionItem>& NewItem)
{
	Controller->CreateSession(NewItem->ServerAdminEndpointId, NewItem->SessionName);
	RemoveSessionRow(NewItem); // The row used to edit the session name and pick the server.
}

void SConcertSessionBrowser::RequestJoinSession(const TSharedPtr<FConcertSessionItem>& LiveItem)
{
	Controller->JoinSession(LiveItem->ServerAdminEndpointId, LiveItem->SessionId);
}

void SConcertSessionBrowser::RequestArchiveSession(const TSharedPtr<FConcertSessionItem>& SaveItem, const FString& ArchiveName)
{
	Controller->ArchiveSession(SaveItem->ServerAdminEndpointId, SaveItem->SessionId, ArchiveName, FConcertSessionFilter());
	RemoveSessionRow(SaveItem); // The row used to edit the archive name.
}

void SConcertSessionBrowser::RequestRestoreSession(const TSharedPtr<FConcertSessionItem>& RestoreItem, const FString& SessionName)
{
	Controller->RestoreSession(RestoreItem->ServerAdminEndpointId, RestoreItem->SessionId, SessionName, FConcertSessionFilter());
	RemoveSessionRow(RestoreItem); // The row used to edit the restore as name.
}

void SConcertSessionBrowser::RequestRenameSession(const TSharedPtr<FConcertSessionItem>& RenamedItem, const FString& NewName)
{
	if (RenamedItem->Type == FConcertSessionItem::EType::ActiveSession)
	{
		Controller->RenameActiveSession(RenamedItem->ServerAdminEndpointId, RenamedItem->SessionId, NewName);
	}
	else if (RenamedItem->Type == FConcertSessionItem::EType::ArchivedSession)
	{
		Controller->RenameArchivedSession(RenamedItem->ServerAdminEndpointId, RenamedItem->SessionId, NewName);
	}

	// Display the new name until the server response is received. If the server refuses the new name, the discovery will reset the
	// name (like if another client renamed it back) and the user will get a toast saying the rename failed.
	RenamedItem->SessionName = NewName;
}

void SConcertSessionBrowser::RequestDeleteSession(const TSharedPtr<FConcertSessionItem>& DeletedItem)
{
	const FText SessionNameInText = FText::FromString(DeletedItem->SessionName);
	const FText SeverNameInText = FText::FromString(DeletedItem->ServerName);
	const FText ConfirmationMessage = FText::Format(LOCTEXT("DeleteSessionConfirmationMessage", "Do you really want to delete the session \"{0}\" from the server \"{1}\"?"), SessionNameInText, SeverNameInText);
	const FText ConfirmationTitle = LOCTEXT("DeleteSessionConfirmationTitle", "Delete Session Confirmation");

	if (FMessageDialog::Open(EAppMsgType::YesNo, ConfirmationMessage, &ConfirmationTitle) == EAppReturnType::Yes) // Confirmed?
	{
		if (DeletedItem->Type == FConcertSessionItem::EType::ActiveSession)
		{
			Controller->DeleteActiveSession(DeletedItem->ServerAdminEndpointId, DeletedItem->SessionId);
		}
		else if (DeletedItem->Type == FConcertSessionItem::EType::ArchivedSession)
		{
			Controller->DeleteArchivedSession(DeletedItem->ServerAdminEndpointId, DeletedItem->SessionId);
		}

		UpdateDiscovery(); // Don't wait up to 1s, kick discovery right now.
	}
}


void SConcertBrowser::Construct(const FArguments& InArgs, const TSharedRef<SDockTab>& ConstructUnderMajorTab, const TSharedPtr<SWindow>& ConstructUnderWindow, TWeakPtr<IConcertSyncClient> InSyncClient)
{
	if (!MultiUserClientUtils::HasServerCompatibleCommunicationPluginEnabled())
	{
		// Output a log.
		MultiUserClientUtils::LogNoCompatibleCommunicationPluginEnabled();

		// Show a message in the browser.
		ChildSlot.AttachWidget(SNew(SConcertNoAvailability)
			.Text(MultiUserClientUtils::GetNoCompatibleCommunicationPluginEnabledText()));

		return; // Installing a plug-in implies an editor restart, don't bother initializing the rest.
	}

	WeakConcertSyncClient = InSyncClient;
	if (TSharedPtr<IConcertSyncClient> ConcertSyncClient = WeakConcertSyncClient.Pin())
	{
		SearchedText = MakeShared<FText>(); // Will keep in memory the session browser search text between join/leave UI transitions.

		IConcertClientRef ConcertClient = ConcertSyncClient->GetConcertClient();
		check(ConcertClient->IsConfigured());
		
		ConcertClient->OnSessionConnectionChanged().AddSP(this, &SConcertBrowser::HandleSessionConnectionChanged);

		// Attach the panel corresponding the current state.
		AttachChildWidget(ConcertClient->GetSessionConnectionStatus());
	}
}

void SConcertBrowser::HandleSessionConnectionChanged(IConcertClientSession& InSession, EConcertConnectionStatus ConnectionStatus)
{
	AttachChildWidget(ConnectionStatus);
}

void SConcertBrowser::AttachChildWidget(EConcertConnectionStatus ConnectionStatus)
{
	if (TSharedPtr<IConcertSyncClient> ConcertSyncClient = WeakConcertSyncClient.Pin())
	{
		if (ConnectionStatus == EConcertConnectionStatus::Connected)
		{
			ChildSlot.AttachWidget(SNew(SActiveSession, ConcertSyncClient));
		}
		else if (ConnectionStatus == EConcertConnectionStatus::Disconnected)
		{
			ChildSlot.AttachWidget(SNew(SConcertSessionBrowser, ConcertSyncClient->GetConcertClient(), SearchedText));
		}
	}
}

#undef LOCTEXT_NAMESPACE<|MERGE_RESOLUTION|>--- conflicted
+++ resolved
@@ -108,8 +108,6 @@
 		];
 }
 
-<<<<<<< HEAD
-=======
 /** Returns the tooltip shown when hovering the triangle with an exclamation icon when a server doesn't validate the version requirements. */
 FText GetServerVersionIgnoredTooltip()
 {
@@ -131,7 +129,6 @@
 		];
 }
 
->>>>>>> 69078e53
 } // namespace ConcertSessionBrowserUtils
 
 /** Signal emitted when a session name text field should enter in edit mode. */
@@ -1099,8 +1096,6 @@
 				.HighlightText(HighlightText)
 				.Font(FCoreStyle::GetDefaultFontStyle("Regular", 9))
 				.ColorAndOpacity(FontColor)
-<<<<<<< HEAD
-=======
 			]
 			+SHorizontalBox::Slot()
 			[
@@ -1112,18 +1107,13 @@
 			.HAlign(HAlign_Right)
 			[
 				ConcertBrowserUtils::MakeServerVersionIgnoredWidget(ItemPin->ServerFlags)
->>>>>>> 69078e53
 			];
 	}
 	else
 	{
-<<<<<<< HEAD
-		return SNew(SBox)
-=======
 		return SNew(SHorizontalBox)
 			+SHorizontalBox::Slot()
 			.AutoWidth()
->>>>>>> 69078e53
 			.VAlign(VAlign_Center)
 			[
 				SNew(STextBlock)
@@ -1131,8 +1121,6 @@
 				.HighlightText(HighlightText)
 				.Font(FontInfo)
 				.ColorAndOpacity(FontColor)
-<<<<<<< HEAD
-=======
 			]
 			+SHorizontalBox::Slot()
 			[
@@ -1144,7 +1132,6 @@
 			.HAlign(HAlign_Right)
 			[
 				ConcertBrowserUtils::MakeServerVersionIgnoredWidget(ItemPin->ServerFlags)
->>>>>>> 69078e53
 			];
 	}
 }
@@ -1387,14 +1374,11 @@
 			SNew(STextBlock)
 			.Font(bIsDefaultServer ? FEditorStyle::GetFontStyle("BoldFont") : FEditorStyle::GetFontStyle("NormalFont"))
 			.Text(GetServerDisplayName(ServerItem->ServerName))
-<<<<<<< HEAD
-=======
 		]
 		+SHorizontalBox::Slot()
 		.AutoWidth()
 		[
 			ConcertBrowserUtils::MakeServerVersionIgnoredWidget(ServerItem->ServerFlags)
->>>>>>> 69078e53
 		];
 }
 
@@ -2552,8 +2536,17 @@
 		[
 			ConcertBrowserUtils::MakeIconButton(TEXT("FlatButton"), FConcertFrontendStyle::Get()->GetBrush("Concert.NewServer"), LOCTEXT("LaunchServerTooltip", "Launch a Multi-User server on your computer unless one is already running"),
 				TAttribute<bool>(this, &SConcertSessionBrowser::IsLaunchServerButtonEnabled),
-<<<<<<< HEAD
-				FOnClicked::CreateSP(this, &SConcertSessionBrowser::OnLaunchServerButtonClicked))
+				FOnClicked::CreateSP(this, &SConcertSessionBrowser::OnLaunchServerButtonClicked),
+				TAttribute<EVisibility>::Create([this]() { return IsLaunchServerButtonEnabled() ? EVisibility::Visible : EVisibility::Collapsed; }))
+		]
+
+		// Stop server.
+		+SHorizontalBox::Slot()
+		[
+			ConcertBrowserUtils::MakeIconButton(TEXT("FlatButton"), FConcertFrontendStyle::Get()->GetBrush("Concert.CloseServer"), LOCTEXT("ShutdownServerTooltip", "Shutdown the Multi-User server running on this computer."),
+				true, // Always enabled, but might be collapsed.
+				FOnClicked::CreateSP(this, &SConcertSessionBrowser::OnShutdownServerButtonClicked),
+				TAttribute<EVisibility>::Create([this]() { return IsLaunchServerButtonEnabled() ? EVisibility::Collapsed : EVisibility::Visible; }))
 		]
 
 		// New Session
@@ -2566,31 +2559,6 @@
 				FOnClicked::CreateSP(this, &SConcertSessionBrowser::OnNewButtonClicked))
 		]
 
-=======
-				FOnClicked::CreateSP(this, &SConcertSessionBrowser::OnLaunchServerButtonClicked),
-				TAttribute<EVisibility>::Create([this]() { return IsLaunchServerButtonEnabled() ? EVisibility::Visible : EVisibility::Collapsed; }))
-		]
-
-		// Stop server.
-		+SHorizontalBox::Slot()
-		[
-			ConcertBrowserUtils::MakeIconButton(TEXT("FlatButton"), FConcertFrontendStyle::Get()->GetBrush("Concert.CloseServer"), LOCTEXT("ShutdownServerTooltip", "Shutdown the Multi-User server running on this computer."),
-				true, // Always enabled, but might be collapsed.
-				FOnClicked::CreateSP(this, &SConcertSessionBrowser::OnShutdownServerButtonClicked),
-				TAttribute<EVisibility>::Create([this]() { return IsLaunchServerButtonEnabled() ? EVisibility::Collapsed : EVisibility::Visible; }))
-		]
-
-		// New Session
-		+SHorizontalBox::Slot()
-		.AutoWidth()
-		.Padding(0, 0, PaddingBetweenButtons, 0)
-		[
-			ConcertBrowserUtils::MakeIconButton(TEXT("FlatButton"), FConcertFrontendStyle::Get()->GetBrush("Concert.NewSession"), LOCTEXT("NewButtonTooltip", "Create a new session"),
-				TAttribute<bool>(this, &SConcertSessionBrowser::IsNewButtonEnabled),
-				FOnClicked::CreateSP(this, &SConcertSessionBrowser::OnNewButtonClicked))
-		]
-
->>>>>>> 69078e53
 		// Separator
 		+SHorizontalBox::Slot()
 		.AutoWidth()
