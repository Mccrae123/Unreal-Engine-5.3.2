--- conflicted
+++ resolved
@@ -807,19 +807,11 @@
 		else if (ConcertClient->IsAutoConnecting())
 		{
 			return FSlateIcon(FConcertFrontendStyle::GetStyleSetName(), "Concert.Cancel", "Concert.Cancel.Small");
-<<<<<<< HEAD
 		}
 		else if (ConcertClient->CanAutoConnect())
 		{
 			return FSlateIcon(FConcertFrontendStyle::GetStyleSetName(), "Concert.Join", "Concert.Join.Small");
 		}
-=======
-		}
-		else if (ConcertClient->CanAutoConnect())
-		{
-			return FSlateIcon(FConcertFrontendStyle::GetStyleSetName(), "Concert.Join", "Concert.Join.Small");
-		}
->>>>>>> 69078e53
 		
 		return FSlateIcon(FConcertFrontendStyle::GetStyleSetName(), "Concert.Browse", "Concert.Browse.Small");
 	}
