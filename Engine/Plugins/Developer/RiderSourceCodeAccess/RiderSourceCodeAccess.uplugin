--- conflicted
+++ resolved
@@ -1,11 +1,7 @@
 {
 	"FileVersion": 3,
 	"Version": 2,
-<<<<<<< HEAD
-	"VersionName": "1.2",
-=======
 	"VersionName": "1.4",
->>>>>>> 3aae9151
 	"FriendlyName": "Rider Integration",
 	"Description": "Allows access to source code in Rider.",
 	"Category": "Programming",
@@ -23,11 +19,7 @@
 			"Name": "RiderSourceCodeAccess",
 			"Type": "EditorNoCommandlet",
 			"LoadingPhase": "Default",
-<<<<<<< HEAD
-			"WhitelistPlatforms": [ "Win64", "Mac" ]
-=======
 			"WhitelistPlatforms": [ "Win64", "Mac", "Linux" ]
->>>>>>> 3aae9151
 		}
 	]
 }