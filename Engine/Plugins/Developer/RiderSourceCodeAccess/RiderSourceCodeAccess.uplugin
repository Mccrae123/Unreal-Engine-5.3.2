{
	"FileVersion": 3,
	"Version": 2,
<<<<<<< HEAD
	"VersionName": "1.5",
=======
	"VersionName": "1.7",
>>>>>>> 4af6daef
	"FriendlyName": "Rider Integration",
	"Description": "Allows access to source code in Rider.",
	"Category": "Programming",
	"CreatedBy": "JetBrains",
	"CreatedByURL": "https://www.jetbrains.com/",
	"DocsURL": "https://github.com/JetBrains/RiderSourceCodeAccess",
	"MarketplaceURL" : "",
	"SupportURL": "",
	"EnabledByDefault": true,
	"CanContainContent": false,
	"IsBetaVersion": false,
	"Installed": false,
	"Modules": [
		{
			"Name": "RiderSourceCodeAccess",
			"Type": "EditorNoCommandlet",
			"LoadingPhase": "Default",
			"PlatformAllowList": [ "Win64", "Mac", "Linux" ]
		}
	]
}<|MERGE_RESOLUTION|>--- conflicted
+++ resolved
@@ -1,11 +1,7 @@
 {
 	"FileVersion": 3,
 	"Version": 2,
-<<<<<<< HEAD
-	"VersionName": "1.5",
-=======
 	"VersionName": "1.7",
->>>>>>> 4af6daef
 	"FriendlyName": "Rider Integration",
 	"Description": "Allows access to source code in Rider.",
 	"Category": "Programming",
