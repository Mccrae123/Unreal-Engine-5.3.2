// Copyright Epic Games, Inc. All Rights Reserved.

#include "RiderSourceCodeAccessor.h"

#include "RiderPathLocator/RiderPathLocator.h"

#include "Misc/App.h"
#include "Misc/FileHelper.h"
#include "Misc/UProjectInfo.h"
#include "ISourceCodeAccessModule.h"
#include "Interfaces/IProjectManager.h"
#include "ProjectDescriptor.h"
#include "GameProjectGenerationModule.h"
#include "Dialogs/SOutputLogDialog.h"
#include "Framework/Notifications/NotificationManager.h"
#include "Misc/MessageDialog.h"
#include "Widgets/Notifications/SNotificationList.h"

#define LOCTEXT_NAMESPACE "RiderSourceCodeAccessor"

DEFINE_LOG_CATEGORY_STATIC(LogRiderAccessor, Log, All);

namespace RSCA
{

TOptional<FString> ResolvePathToFile(const FString& FullPath)
{
	FString Path = FullPath;
	if (FPaths::IsRelative(Path))
		Path = FPaths::ConvertRelativePathToFull(Path);

	if (!FPaths::FileExists(Path))
	{
		static const TArray<FString> SubDirs = {
			"/Engine/Source/",
			"/Engine/Plugins/"
		};

		FString EngineRootDir = FPaths::RootDir();
		FPaths::NormalizeFilename(Path);
		int32 Index = INDEX_NONE;
		for (const FString& SubDir : SubDirs)
		{
			Index = Path.Find(SubDir);
			if (Index != INDEX_NONE) break;
		}
		if (Index == INDEX_NONE) return {};

		Path = EngineRootDir.Append(Path.RightChop(Index));
		if (!FPaths::FileExists(Path)) return {};
	}
	return {Path};
}

struct FCommandLineInfo
{
	FString App;
	FString Args;
};

#if PLATFORM_MAC
<<<<<<< HEAD
static int ProcessIsTranslated()
{
	int Return = 0;

	size_t Size = sizeof(Return);
	if (sysctlbyname("sysctl.proc_translated", &Return, &Size, NULL, 0) == -1)
	{
		if (errno == ENOENT)
		{
			return 0;
		}
		return -1;
	}

	return Return;
}
#endif //PLATFORM_MAC
=======
int processIsTranslated() {
	int ret = 0;
	size_t size = sizeof(ret);
	if (sysctlbyname("sysctl.proc_translated", &ret, &size, NULL, 0) == -1) 
	{
		if (errno == ENOENT)
			return 0;
		return -1;
	}
	return ret;
}
#endif
>>>>>>> 4af6daef

FCommandLineInfo GetPlatformAppAndArgs(const FString& App, const FString& Args)
{
	FCommandLineInfo info;
	info.App = App;
    info.Args = Args;
<<<<<<< HEAD

#if PLATFORM_MAC
	if (ProcessIsTranslated() == 1)
=======
#if PLATFORM_MAC
	if(processIsTranslated() == 1)
>>>>>>> 4af6daef
	{
		info.App = TEXT("/usr/bin/arch");
		info.Args = FString::Printf(TEXT("-arm64 \"%s\" %s"), *App, *Args);
	}
<<<<<<< HEAD
#endif // PLATFORM_MAC

=======
#endif
>>>>>>> 4af6daef
	return info;
}

bool CheckExecutable(const FString& App)
{
<<<<<<< HEAD
	if (FPaths::FileExists(App) || FPaths::DirectoryExists(App))
=======
	if(FPaths::FileExists(App) || FPaths::DirectoryExists(App))
>>>>>>> 4af6daef
	{
		return true;
	}

<<<<<<< HEAD
	FNotificationInfo Info(FText::Format(LOCTEXT("CodeAccessorAppDoesntExist", "{0} doesn't exist"), FText::FromString(App)));
=======
	FNotificationInfo Info( FText::Format(LOCTEXT("CodeAccessorAppDoesntExist", "{0} doesn't exist"), FText::FromString(App)) );
>>>>>>> 4af6daef
	Info.bFireAndForget = true;

	FSlateNotificationManager::Get().AddNotification(Info)->SetCompletionState(SNotificationItem::CS_Fail);

	return false;
}

<<<<<<< HEAD
bool OpenRider(FString const& ExecutablePath, FString const& Params, FString const& ErrorMessage)
{
	const FCommandLineInfo PlatformAppAndArgs = GetPlatformAppAndArgs(ExecutablePath, Params);

	if (!CheckExecutable(PlatformAppAndArgs.App))
	{
		return false;
	}

	FProcHandle Proc = FPlatformProcess::CreateProc(*PlatformAppAndArgs.App, *PlatformAppAndArgs.Args, true, true, false, nullptr, 0, nullptr, nullptr);
=======
bool OpenRider(const FString& ExecutablePath, const FString& Params, const FString& ErrorMessage)
{	
	const FCommandLineInfo PlatformAppAndArgs = GetPlatformAppAndArgs(ExecutablePath, Params);
	if(!CheckExecutable(PlatformAppAndArgs.App))
	{
		return false;
	}
	FProcHandle Proc = FPlatformProcess::CreateProc(*PlatformAppAndArgs.App, *PlatformAppAndArgs.Args, true, true, false, nullptr, 0,
													nullptr, nullptr);
>>>>>>> 4af6daef
	const bool bResult = Proc.IsValid();
	if (!bResult)
	{
		UE_LOG(LogRiderAccessor, Warning, TEXT("%s"), *ErrorMessage);
		FPlatformProcess::CloseProc(Proc);
	}
<<<<<<< HEAD

=======
>>>>>>> 4af6daef
	return bResult;
}

}

void FRiderSourceCodeAccessor::RefreshAvailability()
{
	// If we have an executable path, we certainly have it installed!
	bHasRiderInstalled = !ExecutablePath.IsEmpty() && FPaths::FileExists(ExecutablePath);
}

bool FRiderSourceCodeAccessor::AddSourceFiles(const TArray<FString>& AbsoluteSourcePaths, const TArray<FString>& AvailableModules)
{
	// For uproject model, we're listening to changes of filesystem and will update project automatically
	if(Model == EProjectModel::Uproject) return true;
	
	// For other cases, fall back to default one
	return false;
}

bool FRiderSourceCodeAccessor::CanAccessSourceCode() const
{
	return bHasRiderInstalled;
}

bool FRiderSourceCodeAccessor::DoesSolutionExist() const
{
	CachePathToSolution();
	return FPaths::FileExists(CachedSolutionPath);
}

FText FRiderSourceCodeAccessor::GetDescriptionText() const
{
	return LOCTEXT("RiderDisplayDesc", "Open source code files in Rider");
}

FName FRiderSourceCodeAccessor::GetFName() const
{
	return RiderName;
}

FText FRiderSourceCodeAccessor::GetNameText() const
{
	return FText::FromName(RiderName);
}

bool FRiderSourceCodeAccessor::OpenFileAtLine(const FString& FullPath, int32 LineNumber, int32)
{
	if (!bHasRiderInstalled) return false;
	TOptional<FString> OptionalSolutionPath = GetSolutionPath();
	if (!OptionalSolutionPath.IsSet()) return false;
	
	FString SolutionPath = OptionalSolutionPath.GetValue();
	if (FPaths::IsRelative(SolutionPath))
		SolutionPath = FPaths::ConvertRelativePathToFull(SolutionPath);

	const TOptional<FString> OptionalPath = RSCA::ResolvePathToFile(FullPath);
	if(!OptionalPath.IsSet()) return false;
	
	const FString Path = OptionalPath.GetValue();
	const FString Params = FString::Printf(TEXT("\"%s\" --line %d \"%s\""), *SolutionPath, LineNumber, *Path);
	const FString ErrorMessage = FString::Printf(TEXT("Opening file (%s) at a line (%d) failed."), *Path, LineNumber);

	return HandleOpeningRider([this, &Params, &ErrorMessage]() -> bool
	{
		return RSCA::OpenRider(ExecutablePath, Params, ErrorMessage);
	});
}

bool FRiderSourceCodeAccessor::OpenSolution()
{
	if (!bHasRiderInstalled) return false;
	
	TOptional<FString> OptionalSolutionPath = GetSolutionPath();
	if (!OptionalSolutionPath.IsSet()) return false;

	const FString SolutionPath = OptionalSolutionPath.GetValue();
	
	const FString FullPath = IFileManager::Get().ConvertToAbsolutePathForExternalAppForRead(*SolutionPath);
	const FString Params = FString::Printf(TEXT("\"%s\""), *FullPath);
	const FString ErrorMessage = FString::Printf(TEXT("Opening solution (%s) failed."), *FullPath);

	return HandleOpeningRider([this, &Params, &ErrorMessage]()->bool
<<<<<<< HEAD
	{
=======
	{		
>>>>>>> 4af6daef
		return RSCA::OpenRider(ExecutablePath, Params, ErrorMessage);
	});
}
bool FRiderSourceCodeAccessor::OpenSolutionAtPath(const FString& InSolutionPath)
{
	if (!bHasRiderInstalled) return false;

	FString CorrectSolutionPath = InSolutionPath;
	if (Model == EProjectModel::Uproject && !CorrectSolutionPath.EndsWith(".uproject"))
	{
		CorrectSolutionPath += ".uproject";
	}
	else if (!CorrectSolutionPath.EndsWith(".sln"))
	{
		CorrectSolutionPath += ".sln";
	}
	const FString Params = FString::Printf(TEXT("\"%s\""), *CorrectSolutionPath);
	const FString ErrorMessage = FString::Printf(TEXT("Opening the project file (%s) failed."), *CorrectSolutionPath);

	return HandleOpeningRider([this, &Params, &ErrorMessage]()->bool
<<<<<<< HEAD
	{
=======
	{		
>>>>>>> 4af6daef
		return RSCA::OpenRider(ExecutablePath, Params, ErrorMessage);
	});
}

bool FRiderSourceCodeAccessor::HandleOpeningRider(const TFunction<bool()> Callback) const
{
	ISourceCodeAccessModule& SourceCodeAccessModule = FModuleManager::LoadModuleChecked<ISourceCodeAccessModule>(TEXT("SourceCodeAccess"));
	SourceCodeAccessModule.OnLaunchingCodeAccessor().Broadcast();
	const bool bResult = Callback();
	SourceCodeAccessModule.OnDoneLaunchingCodeAccessor().Broadcast(bResult);
	return bResult;
}

bool FRiderSourceCodeAccessor::OpenSourceFiles(const TArray<FString>& AbsoluteSourcePaths)
{
	if (!bHasRiderInstalled) return false;
	
	TOptional<FString> OptionalSolutionPath = GetSolutionPath();
	if (!OptionalSolutionPath.IsSet()) return false;
	
	FString SolutionPath = OptionalSolutionPath.GetValue();
	
	if (FPaths::IsRelative(SolutionPath))
		SolutionPath = FPaths::ConvertRelativePathToFull(SolutionPath);

	FString FilePaths = "";
	for (const FString & FullPath : AbsoluteSourcePaths) {
		const TOptional<FString> OptionalPath = RSCA::ResolvePathToFile(FullPath);
		if(!OptionalPath.IsSet()) return false;
		const FString Path = OptionalPath.GetValue();
		FilePaths += FString::Printf(TEXT("\"%s\" "), *Path);
	}

	const FString Params = FString::Printf(TEXT("\"%s\" %s"), *SolutionPath, *FilePaths);
	const FString ErrorMessage = FString::Printf(TEXT("Opening files (%s) failed."), *FilePaths);

	return HandleOpeningRider([this, &Params, &ErrorMessage]()->bool
<<<<<<< HEAD
	{
=======
	{		
>>>>>>> 4af6daef
		return RSCA::OpenRider(ExecutablePath, Params, ErrorMessage);
	});
}

bool FRiderSourceCodeAccessor::SaveAllOpenDocuments() const
{
	return false;
}

void FRiderSourceCodeAccessor::Init(const FInstallInfo& Info, EProjectModel ProjectModel, EAccessType Type)
{
	Model = ProjectModel; 
	ExecutablePath = Info.Path;
	FString SuffixText = "";
	switch (Info.InstallType) {
		case FInstallInfo::EInstallType::Installed: SuffixText = TEXT("(installed)"); break;
		case FInstallInfo::EInstallType::Toolbox: SuffixText = TEXT("(toolbox)");  break;
		case FInstallInfo::EInstallType::Custom: SuffixText = TEXT("(custom)");  break;
		default: ;
	}
	FString UprojectSuffix = "";
	if(ProjectModel == EProjectModel::Uproject)
	{
		UprojectSuffix += " Uproject";
		if(Info.SupportUprojectState == FInstallInfo::ESupportUproject::Beta)
			UprojectSuffix += " (experimental)";
	}
	FString NewName;
	if(Type == EAccessType::Direct)
	{
		NewName = *FString::Format(TEXT("Rider {0} {1}{2}"), { Info.Version.ToString(), SuffixText, UprojectSuffix });
	}
	else
	{
		NewName = *FString::Format(TEXT("Rider{0}"), { UprojectSuffix });
	}

	RiderName = *NewName;
	
	RefreshAvailability();
}


void FRiderSourceCodeAccessor::CachePathToUproject() const
{
	CachedSolutionPath = FPaths::GetProjectFilePath();
}

void FRiderSourceCodeAccessor::CachePathToSln() const
{
	if (CachedSolutionPathOverride.Len() > 0)
	{
		CachedSolutionPath = CachedSolutionPathOverride + TEXT(".sln");
	}
	else
	{
		CachedSolutionPath = FPaths::ConvertRelativePathToFull(FPaths::ProjectDir());

		if (!FUProjectDictionary(FPaths::RootDir()).IsForeignProject(CachedSolutionPath))
		{
			FString PrimaryProjectName;
			if (!FFileHelper::LoadFileToString(PrimaryProjectName, *(FPaths::EngineIntermediateDir() / TEXT("ProjectFiles/PrimaryProjectName.txt"))))
			{
				PrimaryProjectName = "UE5";
			}
			CachedSolutionPath = FPaths::Combine(FPaths::RootDir(), PrimaryProjectName + TEXT(".sln"));
		}
		else
		{
			const FProjectDescriptor* CurrentProject = IProjectManager::Get().GetCurrentProject();

			if (CurrentProject == nullptr || CurrentProject->Modules.Num() == 0)
			{
				CachedSolutionPath = TEXT("");
			}
			else
			{
				const FString BaseName = FApp::HasProjectName() ? FApp::GetProjectName() : FPaths::GetBaseFilename(CachedSolutionPath);
				CachedSolutionPath = FPaths::Combine(CachedSolutionPath, BaseName + TEXT(".sln"));
			}
		}
	}
}

void FRiderSourceCodeAccessor::CachePathToSolution() const
{
	if(IsInGameThread())
	{
		if (Model == EProjectModel::Sln)
		{
			CachePathToSln();
		}			
		else if (Model == EProjectModel::Uproject)
		{
			CachePathToUproject();
		}			
	}
}

bool FRiderSourceCodeAccessor::TryGenerateSlnFile() const
{
#if WITH_EDITOR
	const FText Message = LOCTEXT("RSCA_AskGenerateSolutionFile", "Project file is not available.\nGenerate project file?");
	if (FMessageDialog::Open(EAppMsgType::YesNo, Message) == EAppReturnType::No)
	{
		return false;
	}
	
	FText FailReason, FailLog;
	if(!FGameProjectGenerationModule::Get().UpdateCodeProject(FailReason, FailLog))
	{
		SOutputLogDialog::Open(LOCTEXT("RSCA_GenerateSolutionFile", "Generating Project"), FailReason, FailLog, FText::GetEmpty());
		return false;
	}
	return true;
#else
	return false;
#endif
}

bool FRiderSourceCodeAccessor::TryGenerateSolutionFile() const
{
	if(Model == EProjectModel::Sln)
		return TryGenerateSlnFile();
	// {Game}.uproject should be always available, and Rider project model will be generated on opening/changing project related files 
	if(Model == EProjectModel::Uproject)
		return true;
	return false;
}

TOptional<FString> FRiderSourceCodeAccessor::GetSolutionPath() const
{
	FScopeLock Lock(&CachedSolutionPathCriticalSection);

	CachePathToSolution();

	if(!FPaths::FileExists(CachedSolutionPath))
	{
		if(!TryGenerateSolutionFile()) return {};
		CachePathToSolution();
		if(!FPaths::FileExists(CachedSolutionPath)) return {};
	}

	// This must be an absolute path as VS always uses absolute paths
	return CachedSolutionPath;
}

#undef LOCTEXT_NAMESPACE<|MERGE_RESOLUTION|>--- conflicted
+++ resolved
@@ -4,9 +4,13 @@
 
 #include "RiderPathLocator/RiderPathLocator.h"
 
+#include "Modules/ModuleManager.h"
 #include "Misc/App.h"
 #include "Misc/FileHelper.h"
+#include "Misc/Paths.h"
+#include "Misc/ScopeLock.h"
 #include "Misc/UProjectInfo.h"
+#include "DesktopPlatformModule.h"
 #include "ISourceCodeAccessModule.h"
 #include "Interfaces/IProjectManager.h"
 #include "ProjectDescriptor.h"
@@ -22,7 +26,6 @@
 
 namespace RSCA
 {
-
 TOptional<FString> ResolvePathToFile(const FString& FullPath)
 {
 	FString Path = FullPath;
@@ -59,25 +62,6 @@
 };
 
 #if PLATFORM_MAC
-<<<<<<< HEAD
-static int ProcessIsTranslated()
-{
-	int Return = 0;
-
-	size_t Size = sizeof(Return);
-	if (sysctlbyname("sysctl.proc_translated", &Return, &Size, NULL, 0) == -1)
-	{
-		if (errno == ENOENT)
-		{
-			return 0;
-		}
-		return -1;
-	}
-
-	return Return;
-}
-#endif //PLATFORM_MAC
-=======
 int processIsTranslated() {
 	int ret = 0;
 	size_t size = sizeof(ret);
@@ -90,50 +74,30 @@
 	return ret;
 }
 #endif
->>>>>>> 4af6daef
 
 FCommandLineInfo GetPlatformAppAndArgs(const FString& App, const FString& Args)
 {
 	FCommandLineInfo info;
 	info.App = App;
     info.Args = Args;
-<<<<<<< HEAD
-
-#if PLATFORM_MAC
-	if (ProcessIsTranslated() == 1)
-=======
 #if PLATFORM_MAC
 	if(processIsTranslated() == 1)
->>>>>>> 4af6daef
 	{
 		info.App = TEXT("/usr/bin/arch");
 		info.Args = FString::Printf(TEXT("-arm64 \"%s\" %s"), *App, *Args);
 	}
-<<<<<<< HEAD
-#endif // PLATFORM_MAC
-
-=======
 #endif
->>>>>>> 4af6daef
 	return info;
 }
 
 bool CheckExecutable(const FString& App)
 {
-<<<<<<< HEAD
-	if (FPaths::FileExists(App) || FPaths::DirectoryExists(App))
-=======
 	if(FPaths::FileExists(App) || FPaths::DirectoryExists(App))
->>>>>>> 4af6daef
 	{
 		return true;
 	}
 
-<<<<<<< HEAD
-	FNotificationInfo Info(FText::Format(LOCTEXT("CodeAccessorAppDoesntExist", "{0} doesn't exist"), FText::FromString(App)));
-=======
 	FNotificationInfo Info( FText::Format(LOCTEXT("CodeAccessorAppDoesntExist", "{0} doesn't exist"), FText::FromString(App)) );
->>>>>>> 4af6daef
 	Info.bFireAndForget = true;
 
 	FSlateNotificationManager::Get().AddNotification(Info)->SetCompletionState(SNotificationItem::CS_Fail);
@@ -141,18 +105,6 @@
 	return false;
 }
 
-<<<<<<< HEAD
-bool OpenRider(FString const& ExecutablePath, FString const& Params, FString const& ErrorMessage)
-{
-	const FCommandLineInfo PlatformAppAndArgs = GetPlatformAppAndArgs(ExecutablePath, Params);
-
-	if (!CheckExecutable(PlatformAppAndArgs.App))
-	{
-		return false;
-	}
-
-	FProcHandle Proc = FPlatformProcess::CreateProc(*PlatformAppAndArgs.App, *PlatformAppAndArgs.Args, true, true, false, nullptr, 0, nullptr, nullptr);
-=======
 bool OpenRider(const FString& ExecutablePath, const FString& Params, const FString& ErrorMessage)
 {	
 	const FCommandLineInfo PlatformAppAndArgs = GetPlatformAppAndArgs(ExecutablePath, Params);
@@ -162,17 +114,12 @@
 	}
 	FProcHandle Proc = FPlatformProcess::CreateProc(*PlatformAppAndArgs.App, *PlatformAppAndArgs.Args, true, true, false, nullptr, 0,
 													nullptr, nullptr);
->>>>>>> 4af6daef
 	const bool bResult = Proc.IsValid();
 	if (!bResult)
 	{
 		UE_LOG(LogRiderAccessor, Warning, TEXT("%s"), *ErrorMessage);
 		FPlatformProcess::CloseProc(Proc);
 	}
-<<<<<<< HEAD
-
-=======
->>>>>>> 4af6daef
 	return bResult;
 }
 
@@ -256,11 +203,7 @@
 	const FString ErrorMessage = FString::Printf(TEXT("Opening solution (%s) failed."), *FullPath);
 
 	return HandleOpeningRider([this, &Params, &ErrorMessage]()->bool
-<<<<<<< HEAD
-	{
-=======
 	{		
->>>>>>> 4af6daef
 		return RSCA::OpenRider(ExecutablePath, Params, ErrorMessage);
 	});
 }
@@ -269,11 +212,7 @@
 	if (!bHasRiderInstalled) return false;
 
 	FString CorrectSolutionPath = InSolutionPath;
-	if (Model == EProjectModel::Uproject && !CorrectSolutionPath.EndsWith(".uproject"))
-	{
-		CorrectSolutionPath += ".uproject";
-	}
-	else if (!CorrectSolutionPath.EndsWith(".sln"))
+	if (!CorrectSolutionPath.EndsWith(".sln"))
 	{
 		CorrectSolutionPath += ".sln";
 	}
@@ -281,11 +220,7 @@
 	const FString ErrorMessage = FString::Printf(TEXT("Opening the project file (%s) failed."), *CorrectSolutionPath);
 
 	return HandleOpeningRider([this, &Params, &ErrorMessage]()->bool
-<<<<<<< HEAD
-	{
-=======
 	{		
->>>>>>> 4af6daef
 		return RSCA::OpenRider(ExecutablePath, Params, ErrorMessage);
 	});
 }
@@ -323,11 +258,7 @@
 	const FString ErrorMessage = FString::Printf(TEXT("Opening files (%s) failed."), *FilePaths);
 
 	return HandleOpeningRider([this, &Params, &ErrorMessage]()->bool
-<<<<<<< HEAD
-	{
-=======
 	{		
->>>>>>> 4af6daef
 		return RSCA::OpenRider(ExecutablePath, Params, ErrorMessage);
 	});
 }
