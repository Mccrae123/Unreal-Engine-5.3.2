--- conflicted
+++ resolved
@@ -229,9 +229,6 @@
 {
 	Model = ProjectModel; 
 	ExecutablePath = Info.Path;
-<<<<<<< HEAD
-	const FString IsToolboxText = Info.IsToolbox ? TEXT("(toolbox)") : TEXT("(installed)");
-=======
 	FString SuffixText = "";
 	switch (Info.InstallType) {
 		case FInstallInfo::EInstallType::Installed: SuffixText = TEXT("(installed)"); break;
@@ -239,7 +236,6 @@
 		case FInstallInfo::EInstallType::Custom: SuffixText = TEXT("(custom)");  break;
 		default: ;
 	}
->>>>>>> 3aae9151
 	FString UprojectSuffix = "";
 	if(ProjectModel == EProjectModel::Uproject)
 	{
@@ -250,11 +246,7 @@
 	FString NewName;
 	if(Type == EAccessType::Direct)
 	{
-<<<<<<< HEAD
-		NewName = *FString::Format(TEXT("Rider {0} {1}{2}"), { Info.Version.ToString(), IsToolboxText, UprojectSuffix });
-=======
 		NewName = *FString::Format(TEXT("Rider {0} {1}{2}"), { Info.Version.ToString(), SuffixText, UprojectSuffix });
->>>>>>> 3aae9151
 	}
 	else
 	{
