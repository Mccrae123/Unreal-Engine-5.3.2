--- conflicted
+++ resolved
@@ -8,19 +8,10 @@
 
 #include "HAL/FileManager.h"
 #include "HAL/PlatformProcess.h"
-<<<<<<< HEAD
-#include "Misc/FileHelper.h"
-=======
->>>>>>> 4af6daef
 #include "Misc/Paths.h"
 
 #include "Runtime/Launch/Resources/Version.h"
 
-<<<<<<< HEAD
-#if PLATFORM_MAC
-
-=======
->>>>>>> 4af6daef
 TOptional<FInstallInfo> FRiderPathLocator::GetInstallInfoFromRiderPath(const FString& PathToRiderApp, FInstallInfo::EInstallType InstallType)
 {
 	if(!FPaths::DirectoryExists(PathToRiderApp))
@@ -86,7 +77,6 @@
 	// avoid trying to run mdfind if it doesnt exists
 	if (!FPaths::FileExists(TEXT("/usr/bin/mdfind")))
 	{
-<<<<<<< HEAD
 		return {};
 	}
 
@@ -95,16 +85,6 @@
 	{
 		return {};
 	}
-=======
-		return {};
-	}
-
-	FPlatformProcess::ExecProcess(TEXT("/usr/bin/mdfind"), TEXT("\"kMDItemKind == Application\""), &ReturnCode, &OutResults, &OutErrors);
-	if (ReturnCode != 0)
-	{
-		return {};
-	}
->>>>>>> 4af6daef
 
 	TArray<FString> RiderPaths;
 	FString TmpString;
@@ -125,8 +105,6 @@
 		}
 	}
 	return Result;
-<<<<<<< HEAD
-=======
 }
 
 FString FRiderPathLocator::GetDefaultIDEInstallLocationForToolboxV2()
@@ -139,7 +117,6 @@
 	const FString FHomePath = FPlatformMisc::GetEnvironmentVariable(TEXT("HOME"));
 #endif
 	return FPaths::Combine(FHomePath, TEXT("Applications"));
->>>>>>> 4af6daef
 }
 
 TSet<FInstallInfo> FRiderPathLocator::CollectAllPaths()
