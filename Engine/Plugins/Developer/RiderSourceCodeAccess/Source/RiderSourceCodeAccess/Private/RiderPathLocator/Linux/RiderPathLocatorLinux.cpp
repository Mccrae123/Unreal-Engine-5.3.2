--- conflicted
+++ resolved
@@ -16,23 +16,10 @@
 TOptional<FInstallInfo> FRiderPathLocator::GetInstallInfoFromRiderPath(const FString& Path, FInstallInfo::EInstallType InstallType)
 {
 	if(!FPaths::FileExists(Path))
-<<<<<<< HEAD
-	{
-		return {};
-	}
-	
-	const FString PatternString(TEXT("(.*)(?:\\\\|/)bin"));
-	const FRegexPattern Pattern(PatternString);
-	FRegexMatcher RiderPathMatcher(Pattern, Path);
-	if (!RiderPathMatcher.FindNext())
-=======
->>>>>>> d731a049
 	{
 		return {};
 	}
 
-<<<<<<< HEAD
-=======
 	const FString PatternString(TEXT("(.*)(?:\\\\|/)bin"));
 	const FRegexPattern Pattern(PatternString);
 	FRegexMatcher RiderPathMatcher(Pattern, Path);
@@ -41,14 +28,13 @@
 		return {};
 	}
 
->>>>>>> d731a049
 	const FString RiderDir = RiderPathMatcher.GetCaptureGroup(1);
 	const FString RiderCppPluginPath = FPaths::Combine(RiderDir, TEXT("plugins"), TEXT("rider-cpp"));
 	if (!FPaths::DirectoryExists(RiderCppPluginPath))
 	{
 		return {};
 	}
-	
+
 	FInstallInfo Info;
 	Info.Path = Path;
 	Info.InstallType = InstallType;
@@ -84,15 +70,6 @@
 // Installing the standalone version of Rider does not set up path variables, and it puts Rider in /opt
 static TArray<FInstallInfo> GetStandaloneInstalledRiders()
 {
-<<<<<<< HEAD
-	TArray<FInstallInfo> Result;
-	TArray<FString> RiderPaths;
-
-	const FString FHomePath = GetHomePath();
-	const FString HomePathMask = FPaths::Combine(FHomePath, TEXT("Rider.sh"));
-
-	IFileManager::Get().FindFiles(RiderPaths, *HomePathMask, false, true);
-=======
 	TArray<FInstallInfo> Results;
 
 	const FString OptPath = TEXT("/opt");
@@ -100,7 +77,6 @@
 
 	TArray<FString> FolderPaths;
 	IFileManager::Get().FindFiles(FolderPaths, *OptPathMask, false, true);
->>>>>>> d731a049
 
 	for (const FString& RiderPath : FolderPaths)
 	{
@@ -119,23 +95,6 @@
 		}
 	}
 
-<<<<<<< HEAD
-	const FString FOptPath = TEXT("/opt");
-	const FString OptPathMask = FPaths::Combine(FOptPath, TEXT("Rider.sh"));
-
-	IFileManager::Get().FindFiles(RiderPaths, *OptPathMask, false, true);
-
-	for(const FString& RiderPath: RiderPaths)
-	{
-		FString FullPath = FPaths::Combine(FOptPath, RiderPath);
-		TOptional<FInstallInfo> InstallInfo = FRiderPathLocator::GetInstallInfoFromRiderPath(FullPath, FInstallInfo::EInstallType::Installed);
-		if(InstallInfo.IsSet())
-		{
-			Result.Add(InstallInfo.GetValue());
-		}
-	}
-	return Result;
-=======
 	return Results;
 }
 
@@ -162,7 +121,6 @@
 	}
 
 	return Results;
->>>>>>> d731a049
 }
 
 static FString GetToolboxPath()
@@ -216,12 +174,8 @@
 {
 	TSet<FInstallInfo> InstallInfos;
 	InstallInfos.Append(GetInstalledRidersWithMdfind());
-<<<<<<< HEAD
-	InstallInfos.Append(GetManuallyInstalledRiders());
-=======
 	InstallInfos.Append(GetStandaloneInstalledRiders());
 	InstallInfos.Append(GetInstalledRidersFromPath());
->>>>>>> d731a049
 	InstallInfos.Append(GetInstallInfosFromToolbox(GetToolboxPath(), "Rider.sh"));
 	InstallInfos.Append(GetInstallInfosFromResourceFile());
 	return InstallInfos;
