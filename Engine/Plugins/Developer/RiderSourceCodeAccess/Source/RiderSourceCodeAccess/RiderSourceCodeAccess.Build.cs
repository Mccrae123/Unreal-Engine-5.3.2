// Copyright Epic Games, Inc. All Rights Reserved.

namespace UnrealBuildTool.Rules
{
	public class RiderSourceCodeAccess : ModuleRules
	{
        public RiderSourceCodeAccess(ReadOnlyTargetRules Target) : base(Target)
        {
	        PCHUsage = PCHUsageMode.UseExplicitOrSharedPCHs;
		    PrivateDependencyModuleNames.AddRange(
                new []
                {
                    "Core",
                    "SourceCodeAccess",
                    "DesktopPlatform",
					"Projects",
					"Json",
					"Projects",
<<<<<<< HEAD
					"Slate"
=======
					"Slate",
					"SlateCore"
>>>>>>> 4af6daef
				}
			);

			if (Target.Type == TargetType.Editor)
			{
				#if UE_5_0_OR_LATER
				PrivateDependencyModuleNames.Add("EditorFramework");
				#endif
				PrivateDependencyModuleNames.Add("UnrealEd");
				PrivateDependencyModuleNames.Add("GameProjectGeneration");
			}

			ShortName = "RiderSCA";
		}
	}
}<|MERGE_RESOLUTION|>--- conflicted
+++ resolved
@@ -1,4 +1,4 @@
-// Copyright Epic Games, Inc. All Rights Reserved.
+﻿// Copyright Epic Games, Inc. All Rights Reserved.
 
 namespace UnrealBuildTool.Rules
 {
@@ -16,12 +16,8 @@
 					"Projects",
 					"Json",
 					"Projects",
-<<<<<<< HEAD
-					"Slate"
-=======
 					"Slate",
 					"SlateCore"
->>>>>>> 4af6daef
 				}
 			);
 
@@ -33,8 +29,6 @@
 				PrivateDependencyModuleNames.Add("UnrealEd");
 				PrivateDependencyModuleNames.Add("GameProjectGeneration");
 			}
-
-			ShortName = "RiderSCA";
 		}
 	}
 }