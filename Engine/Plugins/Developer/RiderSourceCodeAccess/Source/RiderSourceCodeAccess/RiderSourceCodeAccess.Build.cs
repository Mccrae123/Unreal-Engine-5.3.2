--- conflicted
+++ resolved
@@ -14,12 +14,8 @@
                     "SourceCodeAccess",
                     "DesktopPlatform",
 					"Projects",
-<<<<<<< HEAD
-					"Json"
-=======
 					"Json",
 					"Projects"
->>>>>>> 3aae9151
 				}
 			);
 
