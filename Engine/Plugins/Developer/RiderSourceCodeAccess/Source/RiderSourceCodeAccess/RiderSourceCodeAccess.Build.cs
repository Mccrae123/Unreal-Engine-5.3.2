﻿// Copyright Epic Games, Inc. All Rights Reserved.

namespace UnrealBuildTool.Rules
{
	public class RiderSourceCodeAccess : ModuleRules
	{
        public RiderSourceCodeAccess(ReadOnlyTargetRules Target) : base(Target)
        {
	        PCHUsage = PCHUsageMode.UseExplicitOrSharedPCHs;
		    PrivateDependencyModuleNames.AddRange(
                new []
                {
                    "Core",
                    "SourceCodeAccess",
                    "DesktopPlatform",
					"Projects",
					"Json",
					"Projects"
				}
			);

			if (Target.Type == TargetType.Editor)
			{
<<<<<<< HEAD
=======
				PrivateDependencyModuleNames.Add("EditorFramework");
>>>>>>> 6bbb88c8
				PrivateDependencyModuleNames.Add("UnrealEd");
				PrivateDependencyModuleNames.Add("GameProjectGeneration");
			}
		}
	}
}<|MERGE_RESOLUTION|>--- conflicted
+++ resolved
@@ -21,10 +21,7 @@
 
 			if (Target.Type == TargetType.Editor)
 			{
-<<<<<<< HEAD
-=======
 				PrivateDependencyModuleNames.Add("EditorFramework");
->>>>>>> 6bbb88c8
 				PrivateDependencyModuleNames.Add("UnrealEd");
 				PrivateDependencyModuleNames.Add("GameProjectGeneration");
 			}
