--- conflicted
+++ resolved
@@ -47,19 +47,11 @@
                 PrivateDependencyModuleNames.AddRange(
 					new string[]
                     {
-<<<<<<< HEAD
-                        "UnrealEd",
-                        "Slate",
-                        "SlateCore",
-						"EditorStyle",
-						"ActorLayerUtilities"
-=======
 						"ActorLayerUtilities",
 						"EditorStyle",
 						"Slate",
 						"SlateCore",
 						"UnrealEd",
->>>>>>> 3aae9151
 					}
 					);
             }
