--- conflicted
+++ resolved
@@ -47,17 +47,6 @@
 	UPROPERTY()
 	TObjectPtr<UMaterialInstanceDynamic> LastDistortionMID = nullptr;
 
-<<<<<<< HEAD
-#if WITH_EDITORONLY_DATA
-PRAGMA_DISABLE_DEPRECATION_WARNINGS
-	UE_DEPRECATED(5.1, "This property has been deprecated. Use the LensComponent picker to choose a lens to use for distortion.")
-	UPROPERTY()
-	FDistortionHandlerPicker DistortionSource_DEPRECATED;
-PRAGMA_ENABLE_DEPRECATION_WARNINGS
-#endif //WITH_EDITORONLY_DATA
-
-=======
->>>>>>> 4af6daef
 public:
 	/** Default constructor */
 	ACompositingCaptureBase();
@@ -79,13 +68,4 @@
 
 	/** Set the Lens Component this CG layer will use to drive distortion on the scene capture */
 	void SetLens(ULensComponent* InLens);
-<<<<<<< HEAD
-
-	UE_DEPRECATED(5.1, "This function has been deprecated. Use SetLens() to set a lens component that this CG layer should use to query for distortion.")
-	void SetDistortionHandler(ULensDistortionModelHandlerBase* InDistortionHandler);
-
-	UE_DEPRECATED(5.1, "This function has been deprecated. Query the lens component used by this CG layer for its distortion handler instead.")
-	ULensDistortionModelHandlerBase* GetDistortionHandler();
-=======
->>>>>>> 4af6daef
 };