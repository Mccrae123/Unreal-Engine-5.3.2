// Copyright 1998-2019 Epic Games, Inc. All Rights Reserved.

#pragma once

#include "CoreMinimal.h"
#include "UObject/ObjectMacros.h"
#include "Templates/SharedPointer.h"
#include "EditorCompElementContainer.generated.h"

class ACompositingElement;

/**
 * UObject for tracking our list of in-level composure actors - wrapped by a
 * UObject to mimic the UWorld::Layers property (hooks into undo/redo easily, etc.)
 */
UCLASS()
class UEditorCompElementContainer : public UObject
{

	GENERATED_BODY()

public:
	UEditorCompElementContainer();

	bool Add(ACompositingElement* NewElement, bool bTransactional = true);
	bool Remove(ACompositingElement* Element, bool bTransactional = true);
	bool Contains(ACompositingElement* Element) const;

	FORCEINLINE int32 Num() { return CompElements.Num(); }

	template <class PREDICATE_CLASS>
	void Sort(const PREDICATE_CLASS& Predicate)
	{
		CompElements.Sort(Predicate);
	}

	typedef TArray< TWeakObjectPtr<ACompositingElement> > FCompElementList;
	operator const FCompElementList&() { return CompElements; }

	void RebuildEditorElementsList();

public:
	//~ Begin UObject interface
	UWorld* GetWorld() const override;
	//~ End UObject interface

private:
	UPROPERTY()
	TArray< TWeakObjectPtr<ACompositingElement> > CompElements;

public:
	/**
	 * DO NOT USE DIRECTLY
	 * STL-like iterators to enable range-based for loop support.
	 */
	FORCEINLINE FCompElementList::RangedForIteratorType      begin()       { return CompElements.begin(); }
	FORCEINLINE FCompElementList::RangedForConstIteratorType begin() const { return CompElements.begin(); }
<<<<<<< HEAD
	FORCEINLINE FCompElementList::RangedForIteratorType      end  ()       { return CompElements.end(); }
	FORCEINLINE FCompElementList::RangedForConstIteratorType end  () const { return CompElements.end(); }
=======
	FORCEINLINE FCompElementList::RangedForIteratorType      end  ()       { return CompElements.end();   }
	FORCEINLINE FCompElementList::RangedForConstIteratorType end  () const { return CompElements.end();   }
>>>>>>> 9ba46998
};<|MERGE_RESOLUTION|>--- conflicted
+++ resolved
@@ -55,11 +55,6 @@
 	 */
 	FORCEINLINE FCompElementList::RangedForIteratorType      begin()       { return CompElements.begin(); }
 	FORCEINLINE FCompElementList::RangedForConstIteratorType begin() const { return CompElements.begin(); }
-<<<<<<< HEAD
-	FORCEINLINE FCompElementList::RangedForIteratorType      end  ()       { return CompElements.end(); }
-	FORCEINLINE FCompElementList::RangedForConstIteratorType end  () const { return CompElements.end(); }
-=======
 	FORCEINLINE FCompElementList::RangedForIteratorType      end  ()       { return CompElements.end();   }
 	FORCEINLINE FCompElementList::RangedForConstIteratorType end  () const { return CompElements.end();   }
->>>>>>> 9ba46998
 };