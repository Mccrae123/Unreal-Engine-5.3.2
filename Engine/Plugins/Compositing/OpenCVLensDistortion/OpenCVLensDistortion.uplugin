--- conflicted
+++ resolved
@@ -16,47 +16,15 @@
 	"Installed": false,
 	"Plugins": [
 		{
-<<<<<<< HEAD
-			"Name" : "OpenCVLensCalibration",
-			"Type" : "Runtime",
-			"LoadingPhase": "PostConfigInit",
-			"WhitelistPlatforms": [
-			"Win64",
-			"Win32",
-			"Linux",
-			"Mac"
-		  ]
-		},
-=======
 			"Name": "OpenCV",
 			"Enabled": true
 		}
 	],
 	"Modules": [
->>>>>>> 6bbb88c8
 		{
 			"Name": "OpenCVLensCalibration",
 			"Type": "Runtime",
 			"LoadingPhase": "PostConfigInit",
-<<<<<<< HEAD
-			"WhitelistPlatforms": [
-			"Win64",
-			"Win32",
-			"Linux",
-			"Mac"
-		  ]
-		},
-		{
-		  "Name": "OpenCVHelper",
-		  "Type": "Runtime",
-		  "LoadingPhase": "PostConfigInit",
-		  "WhitelistPlatforms": [
-			"Win64",
-			"Win32",
-			"Linux",
-			"Mac"
-		  ]
-=======
 			"PlatformAllowList": [
 				"Win64",
 				"Linux",
@@ -72,7 +40,6 @@
 				"Linux",
 				"Mac"
 			]
->>>>>>> 6bbb88c8
 		}
 	]
 }