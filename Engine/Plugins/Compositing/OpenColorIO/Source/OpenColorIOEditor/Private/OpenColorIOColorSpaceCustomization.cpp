// Copyright Epic Games, Inc. All Rights Reserved.

#include "OpenColorIOColorSpaceCustomization.h"

#include "Containers/StringConv.h"
#include "DetailWidgetRow.h"
#include "IPropertyUtilities.h"
#include "PropertyHandle.h"
#include "OpenColorIOConfiguration.h"
#include "OpenColorIOWrapper.h"
#include "Widgets/Input/SComboButton.h"

#define LOCTEXT_NAMESPACE "OpenColorIOColorSpaceCustomization"

void FOpenColorIOColorSpaceCustomization::CustomizeHeader(TSharedRef<IPropertyHandle> InPropertyHandle, FDetailWidgetRow& HeaderRow, IPropertyTypeCustomizationUtils& CustomizationUtils)
{
	//Reset internals
<<<<<<< HEAD
	ConfigurationFileProperty.Reset();
	CachedConfigFile.reset();
	LoadedFilePath = FFilePath();
	
=======
>>>>>>> 4af6daef
	CachedProperty = InPropertyHandle;

	if (CachedProperty->GetNumPerObjectValues() == 1 && CachedProperty->IsValidHandle())
	{
		FProperty* Property = CachedProperty->GetProperty();
		check(Property && CastField<FStructProperty>(Property) && CastField<FStructProperty>(Property)->Struct && CastField<FStructProperty>(Property)->Struct->IsChildOf(FOpenColorIOColorSpace::StaticStruct()));

		TArray<void*> RawData;
		CachedProperty->AccessRawData(RawData);

		check(RawData.Num() == 1);
		FOpenColorIOColorSpace* ColorSpaceValue = reinterpret_cast<FOpenColorIOColorSpace*>(RawData[0]);

		check(ColorSpaceValue);
		TSharedPtr<IPropertyUtilities> PropertyUtils = CustomizationUtils.GetPropertyUtilities();

<<<<<<< HEAD
		// Get the ConfigurationFile to read color space from
		ConfigurationFileProperty = GetConfigurationFileProperty();

=======
>>>>>>> 4af6daef
		HeaderRow
			.NameContent()
			[
				InPropertyHandle->CreatePropertyNameWidget()
			]
			.ValueContent()
			.MaxDesiredWidth(512)
			[
				SNew(SHorizontalBox)
				+ SHorizontalBox::Slot()
				.FillWidth(1.0f)
				.VAlign(VAlign_Center)
				[
					SNew(STextBlock)
					.Text(MakeAttributeLambda([ColorSpaceValue] {
							const FString ColorSpaceName = ColorSpaceValue->ToString();
							
							if(!ColorSpaceName.IsEmpty())
							{
								return FText::FromString(ColorSpaceName);
							}

							return LOCTEXT("None", "<None>");
						}))
				]
				+ SHorizontalBox::Slot()
				.AutoWidth()
				.Padding(FMargin(4.0f, 0.0f, 0.0f, 0.0f))
				.VAlign(VAlign_Center)
				[
					SNew(SComboButton)
					.OnGetMenuContent(this, &FOpenColorIOColorSpaceCustomization::HandleSourceComboButtonMenuContent)
					.ContentPadding(FMargin(4.0, 2.0))
				]
			].IsEnabled(MakeAttributeLambda([=] { return !InPropertyHandle->IsEditConst() && PropertyUtils->IsPropertyEditingEnabled(); }));
	}
}

void FOpenColorIODisplayViewCustomization::CustomizeHeader(TSharedRef<IPropertyHandle> InPropertyHandle, FDetailWidgetRow& HeaderRow, IPropertyTypeCustomizationUtils& CustomizationUtils)
{
	//Reset internals
<<<<<<< HEAD
	ConfigurationFileProperty.Reset();
	CachedConfigFile.reset();
	LoadedFilePath = FFilePath();

	CachedProperty = InPropertyHandle;

	if (CachedProperty->GetNumPerObjectValues() == 1 && CachedProperty->IsValidHandle())
	{
		FProperty* Property = CachedProperty->GetProperty();
		check(Property && CastField<FStructProperty>(Property) && CastField<FStructProperty>(Property)->Struct && CastField<FStructProperty>(Property)->Struct->IsChildOf(FOpenColorIODisplayView::StaticStruct()));

		TArray<void*> RawData;
		CachedProperty->AccessRawData(RawData);

		check(RawData.Num() == 1);
		FOpenColorIODisplayView* DisplayViewValue = reinterpret_cast<FOpenColorIODisplayView*>(RawData[0]);

		check(DisplayViewValue);
		TSharedPtr<IPropertyUtilities> PropertyUtils = CustomizationUtils.GetPropertyUtilities();

		// Get the ConfigurationFile to read color space from
		ConfigurationFileProperty = GetConfigurationFileProperty();

		HeaderRow
			.NameContent()
			[
				InPropertyHandle->CreatePropertyNameWidget()
			]
		.ValueContent()
			.MaxDesiredWidth(512)
			[
				SNew(SHorizontalBox)
				+ SHorizontalBox::Slot()
				.FillWidth(1.0f)
				.VAlign(VAlign_Center)
				[
					SNew(STextBlock)
					.Text(MakeAttributeLambda([=] { return FText::FromString(DisplayViewValue->ToString()); }))
				]
				+ SHorizontalBox::Slot()
				.AutoWidth()
				.Padding(FMargin(4.0f, 0.0f, 0.0f, 0.0f))
				.VAlign(VAlign_Center)
				[
					SNew(SComboButton)
					.OnGetMenuContent(this, &FOpenColorIODisplayViewCustomization::HandleSourceComboButtonMenuContent)
					.ContentPadding(FMargin(4.0, 2.0))
				]
			].IsEnabled(MakeAttributeLambda([=] { return !InPropertyHandle->IsEditConst() && PropertyUtils->IsPropertyEditingEnabled(); }));
	}
}

TSharedPtr<IPropertyHandle> IPropertyTypeCustomizationOpenColorIO::GetConfigurationFileProperty() const
{
	if (CachedProperty.IsValid())
	{
		static FName NAME_ConfigFile = TEXT("OCIOConfigFile");

		//Verify if we're in an array before accessing the property directly. Need to go deeper for array properties.
		TSharedPtr<IPropertyHandle> ParentArrayHandle = CachedProperty->GetParentHandle();
		TSharedPtr<IPropertyHandleArray> ParentHandleAsArray = ParentArrayHandle->AsArray();
		if (ParentHandleAsArray.IsValid())
		{
			//Struct is in an array, parent class is access through more layers
			if (ParentArrayHandle->GetProperty()->HasMetaData(NAME_ConfigFile))
			{
				const FString& ConfigFileVariableName = ParentArrayHandle->GetProperty()->GetMetaData(NAME_ConfigFile);
				TSharedPtr<IPropertyHandle> ClassHandle = ParentArrayHandle->GetParentHandle()->GetParentHandle();
				if (ClassHandle.IsValid() && !ConfigFileVariableName.IsEmpty())
				{
					return ClassHandle->GetChildHandle(*ConfigFileVariableName);
				}
			}
		}
		else
		{
			if (CachedProperty->HasMetaData(NAME_ConfigFile))
			{
				const FString& ConfigFileVariableName = CachedProperty->GetMetaData(NAME_ConfigFile);
				TSharedPtr<IPropertyHandle> ClassHandle = CachedProperty->GetParentHandle();
				if (ClassHandle.IsValid() && !ConfigFileVariableName.IsEmpty())
				{
					return ClassHandle->GetChildHandle(*ConfigFileVariableName);
				}
			}
		}
	}

	return nullptr;
}

bool IPropertyTypeCustomizationOpenColorIO::LoadConfigurationFile(const FFilePath& InFilePath)
{
#if WITH_OCIO
#if !PLATFORM_EXCEPTIONS_DISABLED
	try
#endif
	{
		FString FullPath;
		FString ConfigurationFilePath = InFilePath.FilePath;
		if (ConfigurationFilePath.Contains(TEXT("{Engine}")))
		{
			ConfigurationFilePath = FPaths::ConvertRelativePathToFull(ConfigurationFilePath.Replace(TEXT("{Engine}"), *FPaths::EngineDir()));
		}    

		if (!FPaths::IsRelative(ConfigurationFilePath))
		{
			FullPath = ConfigurationFilePath;
		}
		else
		{
			const FString AbsoluteGameDir = FPaths::ConvertRelativePathToFull(FPaths::ProjectDir());
			FullPath = FPaths::ConvertRelativePathToFull(FPaths::Combine(AbsoluteGameDir, ConfigurationFilePath));
		}
=======
	CachedProperty = InPropertyHandle;

	if (CachedProperty->GetNumPerObjectValues() == 1 && CachedProperty->IsValidHandle())
	{
		FProperty* Property = CachedProperty->GetProperty();
		check(Property && CastField<FStructProperty>(Property) && CastField<FStructProperty>(Property)->Struct && CastField<FStructProperty>(Property)->Struct->IsChildOf(FOpenColorIODisplayView::StaticStruct()));
>>>>>>> 4af6daef

		TArray<void*> RawData;
		CachedProperty->AccessRawData(RawData);

		check(RawData.Num() == 1);
		FOpenColorIODisplayView* DisplayViewValue = reinterpret_cast<FOpenColorIODisplayView*>(RawData[0]);

		check(DisplayViewValue);
		TSharedPtr<IPropertyUtilities> PropertyUtils = CustomizationUtils.GetPropertyUtilities();

		HeaderRow
			.NameContent()
			[
				InPropertyHandle->CreatePropertyNameWidget()
			]
		.ValueContent()
			.MaxDesiredWidth(512)
			[
				SNew(SHorizontalBox)
				+ SHorizontalBox::Slot()
				.FillWidth(1.0f)
				.VAlign(VAlign_Center)
				[
					SNew(STextBlock)
					.Text(MakeAttributeLambda([DisplayViewValue] {
							const FString DisplayViewName = DisplayViewValue->ToString();
							
							if(!DisplayViewName.IsEmpty())
							{
								return FText::FromString(DisplayViewName);
							}

							return LOCTEXT("None", "<None>");
						}))
				]
				+ SHorizontalBox::Slot()
				.AutoWidth()
				.Padding(FMargin(4.0f, 0.0f, 0.0f, 0.0f))
				.VAlign(VAlign_Center)
				[
					SNew(SComboButton)
					.OnGetMenuContent(this, &FOpenColorIODisplayViewCustomization::HandleSourceComboButtonMenuContent)
					.ContentPadding(FMargin(4.0, 2.0))
				]
			].IsEnabled(MakeAttributeLambda([=] { return !InPropertyHandle->IsEditConst() && PropertyUtils->IsPropertyEditingEnabled(); }));
	}
}

IPropertyTypeCustomizationOpenColorIO::IPropertyTypeCustomizationOpenColorIO(TSharedPtr<IPropertyHandle> InConfigurationObjectProperty)
	: ConfigurationObjectProperty(MoveTemp(InConfigurationObjectProperty))
{
}

FOpenColorIOWrapperConfig* IPropertyTypeCustomizationOpenColorIO::GetConfigWrapper(const TSharedPtr<IPropertyHandle>& InConfigurationAssetProperty)
{
	if (InConfigurationAssetProperty.IsValid())
	{
		TArray<void*> RawData;
		InConfigurationAssetProperty->AccessRawData(RawData);
		check(RawData.Num() == 1);
		
		UOpenColorIOConfiguration* Configuration = reinterpret_cast<UOpenColorIOConfiguration*>(RawData[0]);
		check(Configuration);
		
		return Configuration->GetConfigWrapper();
	}

<<<<<<< HEAD
	return true;
#else //WITH_OCIO
	return false;
#endif //WITH_OCIO
}

bool IPropertyTypeCustomizationOpenColorIO::CheckValidConfiguration()
{
	if (ConfigurationFileProperty.IsValid())
	{
		TArray<void*> RawData;
		ConfigurationFileProperty->AccessRawData(RawData);

		check(RawData.Num() == 1);
		FFilePath* ConfigFilePath = reinterpret_cast<FFilePath*>(RawData[0]);
		check(ConfigFilePath);

		if (!ConfigFilePath->FilePath.IsEmpty() && ConfigFilePath->FilePath != LoadedFilePath.FilePath)
		{
			return LoadConfigurationFile(*ConfigFilePath);
		}
	}

	return false;
=======
	return nullptr;
>>>>>>> 4af6daef
}

void FOpenColorIOColorSpaceCustomization::ProcessColorSpaceForMenuGeneration(FMenuBuilder& InMenuBuilder, const int32 InMenuDepth, const FString& InPreviousFamilyHierarchy, const FOpenColorIOColorSpace& InColorSpace, TArray<FString>& InOutExistingMenuFilter)
{
	const FString NextFamilyName = InColorSpace.GetFamilyNameAtDepth(InMenuDepth);
	if (!NextFamilyName.IsEmpty())
	{
		if (!InOutExistingMenuFilter.Contains(NextFamilyName))
		{
			//Only add the previous family and delimiter if there was one. First family doesn't need it.
			const FString PreviousHierarchyToAdd = !InPreviousFamilyHierarchy.IsEmpty() ? InPreviousFamilyHierarchy + FOpenColorIOColorSpace::FamilyDelimiter : TEXT("");
			const FString NewHierarchy = PreviousHierarchyToAdd + NextFamilyName;;
			const int32 NextMenuDepth = InMenuDepth + 1;
			InMenuBuilder.AddSubMenu(
				FText::FromString(NextFamilyName),
				LOCTEXT("OpensFamilySubMenu", "ColorSpace Family Sub Menu"),
				FNewMenuDelegate::CreateRaw(this, &FOpenColorIOColorSpaceCustomization::PopulateSubMenu, NextMenuDepth, NewHierarchy)
			);

			InOutExistingMenuFilter.Add(NextFamilyName);
		}
	}
	else
	{

		AddMenuEntry(InMenuBuilder, InColorSpace);
	}
}

void FOpenColorIOColorSpaceCustomization::PopulateSubMenu(FMenuBuilder& InMenuBuilder, int32 InMenuDepth, FString InPreviousFamilyHierarchy)
{
	//Submenus should always be at a certain depth level
	check(InMenuDepth > 0);

	// To keep track of submenus that were already added
	TArray<FString> ExistingSubMenus;

<<<<<<< HEAD
	const int32 ColorSpaceCount = CachedConfigFile->getNumColorSpaces(OCIO_NAMESPACE::SEARCH_REFERENCE_SPACE_ALL, OCIO_NAMESPACE::COLORSPACE_ACTIVE);
	for (int32 i = 0; i < ColorSpaceCount; ++i)
	{
		const char* ColorSpaceName = CachedConfigFile->getColorSpaceNameByIndex(OCIO_NAMESPACE::SEARCH_REFERENCE_SPACE_ALL, OCIO_NAMESPACE::COLORSPACE_ACTIVE, i);
		OCIO_NAMESPACE::ConstColorSpaceRcPtr LibColorSpace = CachedConfigFile->getColorSpace(ColorSpaceName);
		if (!LibColorSpace)
=======
	const FOpenColorIOWrapperConfig* ConfigWrapper = GetConfigWrapper(ConfigurationObjectProperty);

	if (ConfigWrapper)
	{
		for (int32 i = 0; i < ConfigWrapper->GetNumColorSpaces(); ++i)
>>>>>>> 4af6daef
		{
			FOpenColorIOColorSpace ColorSpace;
			ColorSpace.ColorSpaceIndex = i;
			ColorSpace.ColorSpaceName = ConfigWrapper->GetColorSpaceName(i);
			ColorSpace.FamilyName = ConfigWrapper->GetColorSpaceFamilyName(*ColorSpace.ColorSpaceName);

			//Filter out color spaces that don't belong to this hierarchy
			if (InPreviousFamilyHierarchy.IsEmpty() || ColorSpace.FamilyName.Contains(InPreviousFamilyHierarchy))
			{
				ProcessColorSpaceForMenuGeneration(InMenuBuilder, InMenuDepth, InPreviousFamilyHierarchy, ColorSpace, ExistingSubMenus);
			}
		}
	}

}

void FOpenColorIOColorSpaceCustomization::AddMenuEntry(FMenuBuilder& InMenuBuilder, const FOpenColorIOColorSpace& InColorSpace)
{
	InMenuBuilder.AddMenuEntry(
		FText::FromString(InColorSpace.ToString()),
		FText::FromString(InColorSpace.ToString()),
		FSlateIcon(),
		FUIAction(
			FExecuteAction::CreateLambda([this, InColorSpace]
			{
				if (FStructProperty* StructProperty = CastField<FStructProperty>(CachedProperty->GetProperty()))
				{
					TArray<void*> RawData;
					CachedProperty->AccessRawData(RawData);
					FOpenColorIOColorSpace* PreviousColorSpaceValue = reinterpret_cast<FOpenColorIOColorSpace*>(RawData[0]);

					FString TextValue;
					StructProperty->Struct->ExportText(TextValue, &InColorSpace, PreviousColorSpaceValue, nullptr, EPropertyPortFlags::PPF_None, nullptr);
					ensure(CachedProperty->SetValueFromFormattedString(TextValue, EPropertyValueSetFlags::DefaultFlags) == FPropertyAccess::Result::Success);
				}
			}
			),
			FCanExecuteAction(),
			FIsActionChecked::CreateLambda([this, InColorSpace]
			{
				TArray<void*> RawData;
				CachedProperty->AccessRawData(RawData);
				FOpenColorIOColorSpace* ColorSpaceValue = reinterpret_cast<FOpenColorIOColorSpace*>(RawData[0]);
				return *ColorSpaceValue == InColorSpace;
			})
		),
		NAME_None,
		EUserInterfaceActionType::RadioButton
		);
}

TSharedRef<SWidget> FOpenColorIOColorSpaceCustomization::HandleSourceComboButtonMenuContent()
{
<<<<<<< HEAD
	bool bValidConfiguration = CheckValidConfiguration();
=======
	const FOpenColorIOWrapperConfig* ConfigWrapper = GetConfigWrapper(ConfigurationObjectProperty);
>>>>>>> 4af6daef

	// Generate menu
	FMenuBuilder MenuBuilder(true, nullptr);
	TArray<FString> ExistingSubMenus;

	MenuBuilder.BeginSection("AllColorSpaces", LOCTEXT("AllColorSpacesSection", "ColorSpaces"));
	{
		if (ConfigWrapper)
		{
<<<<<<< HEAD
			const int32 ColorSpaceCount = CachedConfigFile->getNumColorSpaces(OCIO_NAMESPACE::SEARCH_REFERENCE_SPACE_ALL, OCIO_NAMESPACE::COLORSPACE_ACTIVE);
			for (int32 i = 0; i < ColorSpaceCount; ++i)
			{
				const char* ColorSpaceName = CachedConfigFile->getColorSpaceNameByIndex(OCIO_NAMESPACE::SEARCH_REFERENCE_SPACE_ALL, OCIO_NAMESPACE::COLORSPACE_ACTIVE, i);
				OCIO_NAMESPACE::ConstColorSpaceRcPtr LibColorSpace = CachedConfigFile->getColorSpace(ColorSpaceName);
				if (!LibColorSpace)
				{
					continue;
				}

=======
			const int32 ColorSpaceCount = ConfigWrapper->GetNumColorSpaces();

			for (int32 i = 0; i < ColorSpaceCount; ++i)
			{
>>>>>>> 4af6daef
				FOpenColorIOColorSpace ColorSpace;
				ColorSpace.ColorSpaceIndex = i;
				ColorSpace.ColorSpaceName = ConfigWrapper->GetColorSpaceName(i);
				ColorSpace.FamilyName = ConfigWrapper->GetColorSpaceFamilyName(*ColorSpace.ColorSpaceName);

				//Top level menus have no preceding hierarchy.
				const int32 CurrentMenuDepth = 0;
				const FString PreviousHierarchy = FString();
				ProcessColorSpaceForMenuGeneration(MenuBuilder, CurrentMenuDepth, PreviousHierarchy, ColorSpace, ExistingSubMenus);
			}

			if (ColorSpaceCount <= 0)
			{
				MenuBuilder.AddWidget(SNullWidget::NullWidget, LOCTEXT("NoColorSpaceFound", "No color space found"), false, false);
			}
		}
		else
		{
			MenuBuilder.AddWidget(SNullWidget::NullWidget, LOCTEXT("InvalidConfigurationFile", "Invalid configuration file"), false, false);
		}
	}
	MenuBuilder.EndSection();

	return MenuBuilder.MakeWidget();
}

void FOpenColorIODisplayViewCustomization::PopulateViewSubMenu(FMenuBuilder& InMenuBuilder, FOpenColorIODisplayView InDisplayView)
{
<<<<<<< HEAD
	const int32 ViewCount = CachedConfigFile->getNumViews(TCHAR_TO_ANSI(*InDisplayView.Display));
	for (int32 i = 0; i < ViewCount; ++i)
	{
		const char* ViewName = CachedConfigFile->getView(TCHAR_TO_ANSI(*InDisplayView.Display), i);
		InDisplayView.View = StringCast<TCHAR>(ViewName).Get();
		
		AddMenuEntry(InMenuBuilder, InDisplayView);
=======
	const FOpenColorIOWrapperConfig* ConfigWrapper = GetConfigWrapper(ConfigurationObjectProperty);

	if (ConfigWrapper)
	{
		for (int32 i = 0; i < ConfigWrapper->GetNumViews(*InDisplayView.Display); ++i)
		{
			InDisplayView.View = ConfigWrapper->GetViewName(*InDisplayView.Display, i);

			AddMenuEntry(InMenuBuilder, InDisplayView);
		}
>>>>>>> 4af6daef
	}
}

void FOpenColorIODisplayViewCustomization::AddMenuEntry(FMenuBuilder& InMenuBuilder, const FOpenColorIODisplayView& InDisplayView)
{
	InMenuBuilder.AddMenuEntry(
		FText::FromString(InDisplayView.View),
		FText::FromString(InDisplayView.ToString()),
		FSlateIcon(),
		FUIAction(
<<<<<<< HEAD
			FExecuteAction::CreateLambda([=]
=======
			FExecuteAction::CreateLambda([this, InDisplayView]
>>>>>>> 4af6daef
				{
					if (FStructProperty* StructProperty = CastField<FStructProperty>(CachedProperty->GetProperty()))
					{
						TArray<void*> RawData;
						CachedProperty->AccessRawData(RawData);
						FOpenColorIODisplayView* PreviousDisplayViewValue = reinterpret_cast<FOpenColorIODisplayView*>(RawData[0]);

						FString TextValue;
						StructProperty->Struct->ExportText(TextValue, &InDisplayView, PreviousDisplayViewValue, nullptr, EPropertyPortFlags::PPF_None, nullptr);
						ensure(CachedProperty->SetValueFromFormattedString(TextValue, EPropertyValueSetFlags::DefaultFlags) == FPropertyAccess::Result::Success);
					}
				}
			),
			FCanExecuteAction(),
<<<<<<< HEAD
			FIsActionChecked::CreateLambda([=]
=======
			FIsActionChecked::CreateLambda([this, InDisplayView]
>>>>>>> 4af6daef
				{
					TArray<void*> RawData;
					CachedProperty->AccessRawData(RawData);
					FOpenColorIODisplayView* DisplayViewValue = reinterpret_cast<FOpenColorIODisplayView*>(RawData[0]);
					return *DisplayViewValue == InDisplayView;
				})
			),
			NAME_None,
			EUserInterfaceActionType::RadioButton
		);
}

TSharedRef<SWidget> FOpenColorIODisplayViewCustomization::HandleSourceComboButtonMenuContent()
{
<<<<<<< HEAD
	bool bValidConfiguration = CheckValidConfiguration();
=======
	const FOpenColorIOWrapperConfig* ConfigWrapper = GetConfigWrapper(ConfigurationObjectProperty);
>>>>>>> 4af6daef

	// Generate menu
	FMenuBuilder MenuBuilder(true, nullptr);
	TArray<FString> ExistingSubMenus;

	MenuBuilder.BeginSection("AllDisplayViews", LOCTEXT("AllDisplayViewsSection", "Display - View"));
	{
<<<<<<< HEAD
		if (bValidConfiguration)
		{
			const int32 DisplayCount = CachedConfigFile->getNumDisplays();
			for (int32 i = 0; i < DisplayCount; ++i)
			{
				const char* DisplayName = CachedConfigFile->getDisplay(i);

				const FOpenColorIODisplayView DisplayViewValue = { StringCast<TCHAR>(DisplayName).Get(), TEXT("<Invalid>") };
=======
		if (ConfigWrapper)
		{
			const int32 DisplayCount = ConfigWrapper->GetNumDisplays();

			for (int32 i = 0; i < DisplayCount; ++i)
			{
				const FOpenColorIODisplayView DisplayViewValue = { ConfigWrapper->GetDisplayName(i), FStringView{} };
>>>>>>> 4af6daef

				MenuBuilder.AddSubMenu(
					FText::FromString(DisplayViewValue.Display),
					LOCTEXT("OpensDisplayViewSubMenu", "Display - View Family Sub Menu"),
					FNewMenuDelegate::CreateRaw(this, &FOpenColorIODisplayViewCustomization::PopulateViewSubMenu, DisplayViewValue)
				);
			}

			if (DisplayCount <= 0)
			{
				MenuBuilder.AddWidget(SNullWidget::NullWidget, LOCTEXT("NoDisplayFound", "No display found"), false, false);
			}
		}
		else
		{
			MenuBuilder.AddWidget(SNullWidget::NullWidget, LOCTEXT("InvalidConfigurationFile", "Invalid configuration file"), false, false);
		}
	}
	MenuBuilder.EndSection();

	return MenuBuilder.MakeWidget();
}

#undef LOCTEXT_NAMESPACE<|MERGE_RESOLUTION|>--- conflicted
+++ resolved
@@ -15,13 +15,6 @@
 void FOpenColorIOColorSpaceCustomization::CustomizeHeader(TSharedRef<IPropertyHandle> InPropertyHandle, FDetailWidgetRow& HeaderRow, IPropertyTypeCustomizationUtils& CustomizationUtils)
 {
 	//Reset internals
-<<<<<<< HEAD
-	ConfigurationFileProperty.Reset();
-	CachedConfigFile.reset();
-	LoadedFilePath = FFilePath();
-	
-=======
->>>>>>> 4af6daef
 	CachedProperty = InPropertyHandle;
 
 	if (CachedProperty->GetNumPerObjectValues() == 1 && CachedProperty->IsValidHandle())
@@ -38,12 +31,6 @@
 		check(ColorSpaceValue);
 		TSharedPtr<IPropertyUtilities> PropertyUtils = CustomizationUtils.GetPropertyUtilities();
 
-<<<<<<< HEAD
-		// Get the ConfigurationFile to read color space from
-		ConfigurationFileProperty = GetConfigurationFileProperty();
-
-=======
->>>>>>> 4af6daef
 		HeaderRow
 			.NameContent()
 			[
@@ -85,129 +72,12 @@
 void FOpenColorIODisplayViewCustomization::CustomizeHeader(TSharedRef<IPropertyHandle> InPropertyHandle, FDetailWidgetRow& HeaderRow, IPropertyTypeCustomizationUtils& CustomizationUtils)
 {
 	//Reset internals
-<<<<<<< HEAD
-	ConfigurationFileProperty.Reset();
-	CachedConfigFile.reset();
-	LoadedFilePath = FFilePath();
-
 	CachedProperty = InPropertyHandle;
 
 	if (CachedProperty->GetNumPerObjectValues() == 1 && CachedProperty->IsValidHandle())
 	{
 		FProperty* Property = CachedProperty->GetProperty();
 		check(Property && CastField<FStructProperty>(Property) && CastField<FStructProperty>(Property)->Struct && CastField<FStructProperty>(Property)->Struct->IsChildOf(FOpenColorIODisplayView::StaticStruct()));
-
-		TArray<void*> RawData;
-		CachedProperty->AccessRawData(RawData);
-
-		check(RawData.Num() == 1);
-		FOpenColorIODisplayView* DisplayViewValue = reinterpret_cast<FOpenColorIODisplayView*>(RawData[0]);
-
-		check(DisplayViewValue);
-		TSharedPtr<IPropertyUtilities> PropertyUtils = CustomizationUtils.GetPropertyUtilities();
-
-		// Get the ConfigurationFile to read color space from
-		ConfigurationFileProperty = GetConfigurationFileProperty();
-
-		HeaderRow
-			.NameContent()
-			[
-				InPropertyHandle->CreatePropertyNameWidget()
-			]
-		.ValueContent()
-			.MaxDesiredWidth(512)
-			[
-				SNew(SHorizontalBox)
-				+ SHorizontalBox::Slot()
-				.FillWidth(1.0f)
-				.VAlign(VAlign_Center)
-				[
-					SNew(STextBlock)
-					.Text(MakeAttributeLambda([=] { return FText::FromString(DisplayViewValue->ToString()); }))
-				]
-				+ SHorizontalBox::Slot()
-				.AutoWidth()
-				.Padding(FMargin(4.0f, 0.0f, 0.0f, 0.0f))
-				.VAlign(VAlign_Center)
-				[
-					SNew(SComboButton)
-					.OnGetMenuContent(this, &FOpenColorIODisplayViewCustomization::HandleSourceComboButtonMenuContent)
-					.ContentPadding(FMargin(4.0, 2.0))
-				]
-			].IsEnabled(MakeAttributeLambda([=] { return !InPropertyHandle->IsEditConst() && PropertyUtils->IsPropertyEditingEnabled(); }));
-	}
-}
-
-TSharedPtr<IPropertyHandle> IPropertyTypeCustomizationOpenColorIO::GetConfigurationFileProperty() const
-{
-	if (CachedProperty.IsValid())
-	{
-		static FName NAME_ConfigFile = TEXT("OCIOConfigFile");
-
-		//Verify if we're in an array before accessing the property directly. Need to go deeper for array properties.
-		TSharedPtr<IPropertyHandle> ParentArrayHandle = CachedProperty->GetParentHandle();
-		TSharedPtr<IPropertyHandleArray> ParentHandleAsArray = ParentArrayHandle->AsArray();
-		if (ParentHandleAsArray.IsValid())
-		{
-			//Struct is in an array, parent class is access through more layers
-			if (ParentArrayHandle->GetProperty()->HasMetaData(NAME_ConfigFile))
-			{
-				const FString& ConfigFileVariableName = ParentArrayHandle->GetProperty()->GetMetaData(NAME_ConfigFile);
-				TSharedPtr<IPropertyHandle> ClassHandle = ParentArrayHandle->GetParentHandle()->GetParentHandle();
-				if (ClassHandle.IsValid() && !ConfigFileVariableName.IsEmpty())
-				{
-					return ClassHandle->GetChildHandle(*ConfigFileVariableName);
-				}
-			}
-		}
-		else
-		{
-			if (CachedProperty->HasMetaData(NAME_ConfigFile))
-			{
-				const FString& ConfigFileVariableName = CachedProperty->GetMetaData(NAME_ConfigFile);
-				TSharedPtr<IPropertyHandle> ClassHandle = CachedProperty->GetParentHandle();
-				if (ClassHandle.IsValid() && !ConfigFileVariableName.IsEmpty())
-				{
-					return ClassHandle->GetChildHandle(*ConfigFileVariableName);
-				}
-			}
-		}
-	}
-
-	return nullptr;
-}
-
-bool IPropertyTypeCustomizationOpenColorIO::LoadConfigurationFile(const FFilePath& InFilePath)
-{
-#if WITH_OCIO
-#if !PLATFORM_EXCEPTIONS_DISABLED
-	try
-#endif
-	{
-		FString FullPath;
-		FString ConfigurationFilePath = InFilePath.FilePath;
-		if (ConfigurationFilePath.Contains(TEXT("{Engine}")))
-		{
-			ConfigurationFilePath = FPaths::ConvertRelativePathToFull(ConfigurationFilePath.Replace(TEXT("{Engine}"), *FPaths::EngineDir()));
-		}    
-
-		if (!FPaths::IsRelative(ConfigurationFilePath))
-		{
-			FullPath = ConfigurationFilePath;
-		}
-		else
-		{
-			const FString AbsoluteGameDir = FPaths::ConvertRelativePathToFull(FPaths::ProjectDir());
-			FullPath = FPaths::ConvertRelativePathToFull(FPaths::Combine(AbsoluteGameDir, ConfigurationFilePath));
-		}
-=======
-	CachedProperty = InPropertyHandle;
-
-	if (CachedProperty->GetNumPerObjectValues() == 1 && CachedProperty->IsValidHandle())
-	{
-		FProperty* Property = CachedProperty->GetProperty();
-		check(Property && CastField<FStructProperty>(Property) && CastField<FStructProperty>(Property)->Struct && CastField<FStructProperty>(Property)->Struct->IsChildOf(FOpenColorIODisplayView::StaticStruct()));
->>>>>>> 4af6daef
 
 		TArray<void*> RawData;
 		CachedProperty->AccessRawData(RawData);
@@ -275,34 +145,7 @@
 		return Configuration->GetConfigWrapper();
 	}
 
-<<<<<<< HEAD
-	return true;
-#else //WITH_OCIO
-	return false;
-#endif //WITH_OCIO
-}
-
-bool IPropertyTypeCustomizationOpenColorIO::CheckValidConfiguration()
-{
-	if (ConfigurationFileProperty.IsValid())
-	{
-		TArray<void*> RawData;
-		ConfigurationFileProperty->AccessRawData(RawData);
-
-		check(RawData.Num() == 1);
-		FFilePath* ConfigFilePath = reinterpret_cast<FFilePath*>(RawData[0]);
-		check(ConfigFilePath);
-
-		if (!ConfigFilePath->FilePath.IsEmpty() && ConfigFilePath->FilePath != LoadedFilePath.FilePath)
-		{
-			return LoadConfigurationFile(*ConfigFilePath);
-		}
-	}
-
-	return false;
-=======
 	return nullptr;
->>>>>>> 4af6daef
 }
 
 void FOpenColorIOColorSpaceCustomization::ProcessColorSpaceForMenuGeneration(FMenuBuilder& InMenuBuilder, const int32 InMenuDepth, const FString& InPreviousFamilyHierarchy, const FOpenColorIOColorSpace& InColorSpace, TArray<FString>& InOutExistingMenuFilter)
@@ -340,20 +183,11 @@
 	// To keep track of submenus that were already added
 	TArray<FString> ExistingSubMenus;
 
-<<<<<<< HEAD
-	const int32 ColorSpaceCount = CachedConfigFile->getNumColorSpaces(OCIO_NAMESPACE::SEARCH_REFERENCE_SPACE_ALL, OCIO_NAMESPACE::COLORSPACE_ACTIVE);
-	for (int32 i = 0; i < ColorSpaceCount; ++i)
-	{
-		const char* ColorSpaceName = CachedConfigFile->getColorSpaceNameByIndex(OCIO_NAMESPACE::SEARCH_REFERENCE_SPACE_ALL, OCIO_NAMESPACE::COLORSPACE_ACTIVE, i);
-		OCIO_NAMESPACE::ConstColorSpaceRcPtr LibColorSpace = CachedConfigFile->getColorSpace(ColorSpaceName);
-		if (!LibColorSpace)
-=======
 	const FOpenColorIOWrapperConfig* ConfigWrapper = GetConfigWrapper(ConfigurationObjectProperty);
 
 	if (ConfigWrapper)
 	{
 		for (int32 i = 0; i < ConfigWrapper->GetNumColorSpaces(); ++i)
->>>>>>> 4af6daef
 		{
 			FOpenColorIOColorSpace ColorSpace;
 			ColorSpace.ColorSpaceIndex = i;
@@ -407,11 +241,7 @@
 
 TSharedRef<SWidget> FOpenColorIOColorSpaceCustomization::HandleSourceComboButtonMenuContent()
 {
-<<<<<<< HEAD
-	bool bValidConfiguration = CheckValidConfiguration();
-=======
 	const FOpenColorIOWrapperConfig* ConfigWrapper = GetConfigWrapper(ConfigurationObjectProperty);
->>>>>>> 4af6daef
 
 	// Generate menu
 	FMenuBuilder MenuBuilder(true, nullptr);
@@ -421,23 +251,10 @@
 	{
 		if (ConfigWrapper)
 		{
-<<<<<<< HEAD
-			const int32 ColorSpaceCount = CachedConfigFile->getNumColorSpaces(OCIO_NAMESPACE::SEARCH_REFERENCE_SPACE_ALL, OCIO_NAMESPACE::COLORSPACE_ACTIVE);
+			const int32 ColorSpaceCount = ConfigWrapper->GetNumColorSpaces();
+
 			for (int32 i = 0; i < ColorSpaceCount; ++i)
 			{
-				const char* ColorSpaceName = CachedConfigFile->getColorSpaceNameByIndex(OCIO_NAMESPACE::SEARCH_REFERENCE_SPACE_ALL, OCIO_NAMESPACE::COLORSPACE_ACTIVE, i);
-				OCIO_NAMESPACE::ConstColorSpaceRcPtr LibColorSpace = CachedConfigFile->getColorSpace(ColorSpaceName);
-				if (!LibColorSpace)
-				{
-					continue;
-				}
-
-=======
-			const int32 ColorSpaceCount = ConfigWrapper->GetNumColorSpaces();
-
-			for (int32 i = 0; i < ColorSpaceCount; ++i)
-			{
->>>>>>> 4af6daef
 				FOpenColorIOColorSpace ColorSpace;
 				ColorSpace.ColorSpaceIndex = i;
 				ColorSpace.ColorSpaceName = ConfigWrapper->GetColorSpaceName(i);
@@ -466,15 +283,6 @@
 
 void FOpenColorIODisplayViewCustomization::PopulateViewSubMenu(FMenuBuilder& InMenuBuilder, FOpenColorIODisplayView InDisplayView)
 {
-<<<<<<< HEAD
-	const int32 ViewCount = CachedConfigFile->getNumViews(TCHAR_TO_ANSI(*InDisplayView.Display));
-	for (int32 i = 0; i < ViewCount; ++i)
-	{
-		const char* ViewName = CachedConfigFile->getView(TCHAR_TO_ANSI(*InDisplayView.Display), i);
-		InDisplayView.View = StringCast<TCHAR>(ViewName).Get();
-		
-		AddMenuEntry(InMenuBuilder, InDisplayView);
-=======
 	const FOpenColorIOWrapperConfig* ConfigWrapper = GetConfigWrapper(ConfigurationObjectProperty);
 
 	if (ConfigWrapper)
@@ -485,7 +293,6 @@
 
 			AddMenuEntry(InMenuBuilder, InDisplayView);
 		}
->>>>>>> 4af6daef
 	}
 }
 
@@ -496,11 +303,7 @@
 		FText::FromString(InDisplayView.ToString()),
 		FSlateIcon(),
 		FUIAction(
-<<<<<<< HEAD
-			FExecuteAction::CreateLambda([=]
-=======
 			FExecuteAction::CreateLambda([this, InDisplayView]
->>>>>>> 4af6daef
 				{
 					if (FStructProperty* StructProperty = CastField<FStructProperty>(CachedProperty->GetProperty()))
 					{
@@ -515,11 +318,7 @@
 				}
 			),
 			FCanExecuteAction(),
-<<<<<<< HEAD
-			FIsActionChecked::CreateLambda([=]
-=======
 			FIsActionChecked::CreateLambda([this, InDisplayView]
->>>>>>> 4af6daef
 				{
 					TArray<void*> RawData;
 					CachedProperty->AccessRawData(RawData);
@@ -534,11 +333,7 @@
 
 TSharedRef<SWidget> FOpenColorIODisplayViewCustomization::HandleSourceComboButtonMenuContent()
 {
-<<<<<<< HEAD
-	bool bValidConfiguration = CheckValidConfiguration();
-=======
 	const FOpenColorIOWrapperConfig* ConfigWrapper = GetConfigWrapper(ConfigurationObjectProperty);
->>>>>>> 4af6daef
 
 	// Generate menu
 	FMenuBuilder MenuBuilder(true, nullptr);
@@ -546,24 +341,13 @@
 
 	MenuBuilder.BeginSection("AllDisplayViews", LOCTEXT("AllDisplayViewsSection", "Display - View"));
 	{
-<<<<<<< HEAD
-		if (bValidConfiguration)
-		{
-			const int32 DisplayCount = CachedConfigFile->getNumDisplays();
+		if (ConfigWrapper)
+		{
+			const int32 DisplayCount = ConfigWrapper->GetNumDisplays();
+
 			for (int32 i = 0; i < DisplayCount; ++i)
 			{
-				const char* DisplayName = CachedConfigFile->getDisplay(i);
-
-				const FOpenColorIODisplayView DisplayViewValue = { StringCast<TCHAR>(DisplayName).Get(), TEXT("<Invalid>") };
-=======
-		if (ConfigWrapper)
-		{
-			const int32 DisplayCount = ConfigWrapper->GetNumDisplays();
-
-			for (int32 i = 0; i < DisplayCount; ++i)
-			{
 				const FOpenColorIODisplayView DisplayViewValue = { ConfigWrapper->GetDisplayName(i), FStringView{} };
->>>>>>> 4af6daef
 
 				MenuBuilder.AddSubMenu(
 					FText::FromString(DisplayViewValue.Display),
