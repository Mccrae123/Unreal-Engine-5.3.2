--- conflicted
+++ resolved
@@ -40,20 +40,9 @@
 	void ToggleEnableDisplay();
 	bool CanEnableDisplayConfiguration();
 	bool GetDisplayConfigurationState();
-<<<<<<< HEAD
-	void OnSourceColorSpaceChanged(const FOpenColorIOColorSpace& NewColorSpace, const FOpenColorIODisplayView& NewDisplayView);
-	void OnDestinationColorSpaceChanged(const FOpenColorIOColorSpace& NewColorSpace, const FOpenColorIODisplayView& NewDisplayView);
-
-protected:
-	/** Read configuration settings into local selection objects.*/
-	void ApplyConfigurationToSelection();
-	/** Apply transform selections onto the configuration object.*/
-	void ApplySelectionToConfiguration();
-=======
 	void OnSelectionChanged(const FOpenColorIOColorSpace& NewColorSpace, const FOpenColorIODisplayView& NewDisplayView, bool bIsDestination);
 	
 protected:
->>>>>>> 4af6daef
 
 	FViewport* Viewport;
 
@@ -62,11 +51,6 @@
 
 	/** ColorSpace pickers reference to update them when config asset is changed */
 	TStaticArray<TSharedPtr<SOpenColorIOColorSpacePicker>, 2> TransformPicker;
-<<<<<<< HEAD
-	/** Intermediate selection objects. This is done to allow inverted display-view selections (when enabled in settings). */
-	TStaticArray<FOpenColorIOPickerSelection, 2> TransformSelection;
-=======
->>>>>>> 4af6daef
 
 	/** Current configuration */
 	FOpenColorIODisplayConfiguration Configuration;
