// Copyright Epic Games, Inc. All Rights Reserved.

#pragma once

#include "CoreMinimal.h"
#include "OpenColorIOColorSpace.h"
#include "IPropertyTypeCustomization.h"
#include "Widgets/SOpenColorIOColorSpacePicker.h"
#include "Widgets/SWidget.h"

/**
 * Implements a details view customization for the FOpenColorIOColorConversionSettings
 */
class FOpenColorIOColorConversionSettingsCustomization : public IPropertyTypeCustomization
{
public:
	static TSharedRef<IPropertyTypeCustomization> MakeInstance()
	{
		return MakeShareable(new FOpenColorIOColorConversionSettingsCustomization);
	}

	/** IPropertyTypeCustomization interface */
	virtual void CustomizeHeader(TSharedRef<class IPropertyHandle> InPropertyHandle, class FDetailWidgetRow& HeaderRow, IPropertyTypeCustomizationUtils& PropertyTypeCustomizationUtils) override;
	virtual void CustomizeChildren(TSharedRef<class IPropertyHandle> InPropertyHandle, class IDetailChildrenBuilder& StructBuilder, IPropertyTypeCustomizationUtils& PropertyTypeCustomizationUtils) override;

<<<<<<< HEAD
	void OnSourceColorSpaceChanged(const FOpenColorIOColorSpace& NewColorSpace, const FOpenColorIODisplayView& NewDisplayView);
	void OnDestinationColorSpaceChanged(const FOpenColorIOColorSpace& NewColorSpace, const FOpenColorIODisplayView& NewDisplayView);

protected:
	/** Read configuration settings into local selection objects.*/
	void ApplyConfigurationToSelection();
	/** Apply transform selections onto the configuration object.*/
	void ApplySelectionToConfiguration();
=======
	void OnSelectionChanged(const FOpenColorIOColorSpace& NewColorSpace, const FOpenColorIODisplayView& NewDisplayView, bool bIsDestination);
>>>>>>> 4af6daef

private:
	/** Callback to reset the configuration in the transform source/destination pickers. */
	void OnConfigurationReset();

<<<<<<< HEAD
=======
	/** Get the struct value of the color space settings member property.*/
	struct FOpenColorIOColorConversionSettings* GetConversionSettings() const;

>>>>>>> 4af6daef
	/** Pointer to the struct SourceColorSpace property handle. */
	TSharedPtr<IPropertyHandle> SourceColorSpaceProperty;
	
	/** Pointer to the struct DestinationColorSpace property handle. */
	TSharedPtr<IPropertyHandle> DestinationColorSpaceProperty;

	/** Pointer to the struct DestinationDisplayView property handle. */
	TSharedPtr<IPropertyHandle> DestinationDisplayViewProperty;

	/** Pointer to the struct DisplayViewDirection property handle. */
	TSharedPtr<IPropertyHandle> DisplayViewDirectionProperty;

	/** ColorSpace pickers reference to update them when config asset is changed */
	TStaticArray<TSharedPtr<SOpenColorIOColorSpacePicker>, 2> TransformPicker;
<<<<<<< HEAD
	/** Intermediate selection objects. This is done to allow inverted display-view selections (when enabled in settings). */
	TStaticArray<FOpenColorIOPickerSelection, 2> TransformSelection;

	/** Raw pointer to the conversion settings struct. */
	struct FOpenColorIOColorConversionSettings* ColorSpaceConversion = nullptr;
=======

	/** Property handle to the conversion settings struct. */
	TSharedPtr<IPropertyHandle> ColorSpaceSettingsProperty;
>>>>>>> 4af6daef
};<|MERGE_RESOLUTION|>--- conflicted
+++ resolved
@@ -23,29 +23,15 @@
 	virtual void CustomizeHeader(TSharedRef<class IPropertyHandle> InPropertyHandle, class FDetailWidgetRow& HeaderRow, IPropertyTypeCustomizationUtils& PropertyTypeCustomizationUtils) override;
 	virtual void CustomizeChildren(TSharedRef<class IPropertyHandle> InPropertyHandle, class IDetailChildrenBuilder& StructBuilder, IPropertyTypeCustomizationUtils& PropertyTypeCustomizationUtils) override;
 
-<<<<<<< HEAD
-	void OnSourceColorSpaceChanged(const FOpenColorIOColorSpace& NewColorSpace, const FOpenColorIODisplayView& NewDisplayView);
-	void OnDestinationColorSpaceChanged(const FOpenColorIOColorSpace& NewColorSpace, const FOpenColorIODisplayView& NewDisplayView);
-
-protected:
-	/** Read configuration settings into local selection objects.*/
-	void ApplyConfigurationToSelection();
-	/** Apply transform selections onto the configuration object.*/
-	void ApplySelectionToConfiguration();
-=======
 	void OnSelectionChanged(const FOpenColorIOColorSpace& NewColorSpace, const FOpenColorIODisplayView& NewDisplayView, bool bIsDestination);
->>>>>>> 4af6daef
 
 private:
 	/** Callback to reset the configuration in the transform source/destination pickers. */
 	void OnConfigurationReset();
 
-<<<<<<< HEAD
-=======
 	/** Get the struct value of the color space settings member property.*/
 	struct FOpenColorIOColorConversionSettings* GetConversionSettings() const;
 
->>>>>>> 4af6daef
 	/** Pointer to the struct SourceColorSpace property handle. */
 	TSharedPtr<IPropertyHandle> SourceColorSpaceProperty;
 	
@@ -60,15 +46,7 @@
 
 	/** ColorSpace pickers reference to update them when config asset is changed */
 	TStaticArray<TSharedPtr<SOpenColorIOColorSpacePicker>, 2> TransformPicker;
-<<<<<<< HEAD
-	/** Intermediate selection objects. This is done to allow inverted display-view selections (when enabled in settings). */
-	TStaticArray<FOpenColorIOPickerSelection, 2> TransformSelection;
-
-	/** Raw pointer to the conversion settings struct. */
-	struct FOpenColorIOColorConversionSettings* ColorSpaceConversion = nullptr;
-=======
 
 	/** Property handle to the conversion settings struct. */
 	TSharedPtr<IPropertyHandle> ColorSpaceSettingsProperty;
->>>>>>> 4af6daef
 };