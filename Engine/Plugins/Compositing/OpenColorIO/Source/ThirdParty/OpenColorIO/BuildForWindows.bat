@echo off

rem Copyright Epic Games, Inc. All Rights Reserved.

rem Setup part
setlocal

set OCIO_VERSION=2.2.0
set OCIO_LIB_NAME=OpenColorIO-%OCIO_VERSION%
set DEPLOY_FOLDER=..\Deploy\%OCIO_LIB_NAME%
set WITH_PYTHON=false

@REM rem Download library source if not present
@REM if not exist %OCIO_LIB_NAME%.zip (
@REM     powershell -Command "Invoke-WebRequest https://github.com/AcademySoftwareFoundation/OpenColorIO/archive/refs/tags/v2.2.0.zip -OutFile %OCIO_LIB_NAME%.zip"
@REM )

rem Remove previously extracted build library folder
if exist .\%OCIO_LIB_NAME% (
    rd /S /Q .\%OCIO_LIB_NAME%
)

@REM echo Extracting %OCIO_LIB_NAME%.zip...
@REM powershell -Command "Add-Type -AssemblyName System.IO.Compression.FileSystem; [System.IO.Compression.ZipFile]::ExtractToDirectory('%OCIO_LIB_NAME%.zip', '.')"
    
git clone --depth 1 --branch v2.2.0 https://github.com/AcademySoftwareFoundation/OpenColorIO.git %OCIO_LIB_NAME%

cd /d .\%OCIO_LIB_NAME%

<<<<<<< HEAD
=======
git apply ../ue_ocio_v22.patch

>>>>>>> 74d0b334
rem Configure OCIO cmake and launch a release build
echo Configuring x64 build...
if %WITH_PYTHON% equ true (
    rem NOTE: Assumes a local python installation matching the engine's version is available (currently 3.7.7).
    cmake -S . -B build -G "Visual Studio 17 2022" -A x64 -DBUILD_SHARED_LIBS=ON -DOCIO_BUILD_STATIC=OFF -DOCIO_BUILD_TRUELIGHT=OFF -DOCIO_BUILD_APPS=OFF -DOCIO_BUILD_GPU_TESTS=OFF -DOCIO_BUILD_NUKE=OFF -DOCIO_BUILD_DOCS=OFF -DOCIO_BUILD_TESTS=OFF -DOCIO_BUILD_PYGLUE=OFF -DOCIO_BUILD_JNIGLUE=OFF -DOCIO_STATIC_JNIGLUE=OFF -DOCIO_USE_BOOST_PTR=OFF -DOCIO_PYGLUE_LINK=OFF -DCMAKE_INSTALL_PREFIX:PATH=.\install
) else (
    cmake -S . -B build -G "Visual Studio 17 2022" -A x64 -DBUILD_SHARED_LIBS=ON -DOCIO_BUILD_STATIC=OFF -DOCIO_BUILD_TRUELIGHT=OFF -DOCIO_BUILD_APPS=OFF -DOCIO_BUILD_GPU_TESTS=OFF -DOCIO_BUILD_NUKE=OFF -DOCIO_BUILD_DOCS=OFF -DOCIO_BUILD_TESTS=OFF -DOCIO_BUILD_PYGLUE=OFF -DOCIO_BUILD_JNIGLUE=OFF -DOCIO_STATIC_JNIGLUE=OFF -DOCIO_USE_BOOST_PTR=OFF -DOCIO_PYGLUE_LINK=OFF -DOCIO_BUILD_PYTHON=OFF -DCMAKE_INSTALL_PREFIX:PATH=.\install
)
echo Building x64 Release build...
cmake --build build --config Release --target INSTALL

rem Remove previous deployment file
if exist %DEPLOY_FOLDER% (
    rd /S /Q %DEPLOY_FOLDER%
)

echo Copying deploy files...
xcopy .\build\install\bin\OpenColorIO_2_2.dll %DEPLOY_FOLDER%\..\..\..\..\..\Binaries\ThirdParty\Win64\* /Y
xcopy .\build\install\include\OpenColorIO\* %DEPLOY_FOLDER%\include\OpenColorIO\* /Y
xcopy .\build\install\lib\OpenColorIO.lib %DEPLOY_FOLDER%\lib\Win64\* /Y
if %WITH_PYTHON% equ true (
    xcopy .\build\install\lib\site-packages\* %DEPLOY_FOLDER%\..\..\..\..\..\Content\Python\Lib\Win64\site-packages\* /Y
)

endlocal
pause
<|MERGE_RESOLUTION|>--- conflicted
+++ resolved
@@ -27,11 +27,8 @@
 
 cd /d .\%OCIO_LIB_NAME%
 
-<<<<<<< HEAD
-=======
 git apply ../ue_ocio_v22.patch
 
->>>>>>> 74d0b334
 rem Configure OCIO cmake and launch a release build
 echo Configuring x64 build...
 if %WITH_PYTHON% equ true (
