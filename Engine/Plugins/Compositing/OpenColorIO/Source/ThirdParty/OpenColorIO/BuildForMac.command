--- conflicted
+++ resolved
@@ -15,34 +15,20 @@
 # fi
 
 # Remove previously extracted build library folder
-<<<<<<< HEAD
-#if [ -d "$OCIO_LIB_NAME" ]; then
-#    echo "Deleting previously extracted $OCIO_LIB_NAME folder"
-#    rm -rf "$OCIO_LIB_NAME"
-#fi
-=======
 if [ -d "$OCIO_LIB_NAME" ]; then
    echo "Deleting previously extracted $OCIO_LIB_NAME folder"
    rm -rf "$OCIO_LIB_NAME"
 fi
->>>>>>> 74d0b334
 
 # echo "Extracting $OCIO_LIB_NAME.zip..."
 # unzip "v2.2.0.zip" -d .
 
-<<<<<<< HEAD
-# git clone --depth 1 --branch v2.2.0 https://github.com/AcademySoftwareFoundation/OpenColorIO.git $OCIO_LIB_NAME
-
-pushd $OCIO_LIB_NAME
-
-=======
 git clone --depth 1 --branch v2.2.0 https://github.com/AcademySoftwareFoundation/OpenColorIO.git $OCIO_LIB_NAME
 
 pushd $OCIO_LIB_NAME
 
 git apply ../ue_ocio_v22.patch
 
->>>>>>> 74d0b334
 UE_C_FLAGS="-mmacosx-version-min=10.9 -arch x86_64 -arch arm64"
 UE_CXX_FLAGS="-mmacosx-version-min=10.9 -arch x86_64 -arch arm64"
 
@@ -78,12 +64,7 @@
     -Dpystring_STATIC_LIBRARY=ON \
     -Dpystring_C_FLAGS="${UE_C_FLAGS}" \
     -Dpystring_CXX_FLAGS="${UE_CXX_FLAGS}" \
-<<<<<<< HEAD
-    -Dminizip-ng_STATIC_LIBRARY=ON \
-    -DMINIZIP-NG_CMAKE_ARGS="-DCMAKE_C_FLAGS="${UE_C_FLAGS}" -DCMAKE_CXX_FLAGS="${UE_CXX_FLAGS}""
-=======
     -Dminizip-ng_STATIC_LIBRARY=ON
->>>>>>> 74d0b334
 
 echo "Building Release build..."
 cmake --build build --config Release
