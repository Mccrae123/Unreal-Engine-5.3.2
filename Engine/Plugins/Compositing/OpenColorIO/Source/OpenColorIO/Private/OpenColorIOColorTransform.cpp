--- conflicted
+++ resolved
@@ -145,19 +145,11 @@
 
 	FOpenColorIOTransformResource* NewResource = AllocateResource();
 #if WITH_EDITOR
-<<<<<<< HEAD
-	FString AssetFilePath = FPackageName::LongPackageNameToFilename(GetOutermost()->GetName(), TEXT(".uasset"));
-#else
-	FString AssetFilePath;
-#endif
-	NewResource->SetupResource((ERHIFeatureLevel::Type)TargetFeatureLevel, InShaderHash, InShaderCode, GetTransformFriendlyName(), AssetFilePath);
-=======
 	FName AssetPath = GetOutermost()->GetFName();
 #else
 	FName AssetPath;
 #endif
 	NewResource->SetupResource((ERHIFeatureLevel::Type)TargetFeatureLevel, InShaderHash, InShaderCode, InRawConfigHash, GetTransformFriendlyName(), AssetPath);
->>>>>>> 3aae9151
 
 	const bool bApplyCompletedShaderMap = false;
 	const bool bIsCooking = true;
@@ -286,19 +278,11 @@
 				}
 
 #if WITH_EDITOR
-<<<<<<< HEAD
-				FString AssetFilePath = FPackageName::LongPackageNameToFilename(GetOutermost()->GetName(), TEXT(".uasset"));
-#else
-				FString AssetFilePath;
-#endif
-				TransformResource->SetupResource(CacheFeatureLevel, ShaderCodeHash, ShaderCode, GetTransformFriendlyName(), AssetFilePath);
-=======
 				FName AssetPath = GetOutermost()->GetFName();
 #else
 				FName AssetPath;
 #endif
 				TransformResource->SetupResource(CacheFeatureLevel, ShaderCodeHash, ShaderCode, RawConfigHash, GetTransformFriendlyName(), AssetPath);
->>>>>>> 3aae9151
 
 				const bool bApplyCompletedShaderMap = true;
 
