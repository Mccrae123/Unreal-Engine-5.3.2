// Copyright Epic Games, Inc. All Rights Reserved.

#include "OpenColorIOConfiguration.h"

#include "Containers/SortedMap.h"
#include "EngineAnalytics.h"
#include "Engine/VolumeTexture.h"
#include "Framework/Notifications/NotificationManager.h"
#include "Math/PackedVector.h"
#include "Misc/PathViews.h"
#include "Modules/ModuleManager.h"
#include "OpenColorIOColorTransform.h"
#include "OpenColorIOModule.h"
<<<<<<< HEAD
#include "OpenColorIONativeConfiguration.h"
=======
>>>>>>> 4af6daef
#include "OpenColorIOSettings.h"
#include "TextureResource.h"
#include "Widgets/Notifications/SNotificationList.h"

#include "UObject/ObjectSaveContext.h"

#include UE_INLINE_GENERATED_CPP_BY_NAME(OpenColorIOConfiguration)

#define LOCTEXT_NAMESPACE "OCIOConfiguration"


#if WITH_EDITOR
#include "OpenColorIOWrapper.h"
#include "DerivedDataCacheInterface.h"
#include "DirectoryWatcherModule.h"
#include "IDirectoryWatcher.h"
#include "Interfaces/ITargetPlatform.h"

<<<<<<< HEAD
#if WITH_EDITOR && WITH_OCIO
=======
>>>>>>> 4af6daef
namespace OCIODirectoryWatcher
{
	/** OCIO supported extensions we should be checking for when something changes in the OCIO config folder. */
	static const TSet<FString> OcioExtensions =
	{
		"spi1d", "spi3d", "3dl", 
		"cc", "ccc", "csp", 
		"cub", "cube", "lut", 
		"mga", "m3d", "spi1d", 
		"spi3d", "spimtx", "vf",
		"ocio"
	};

	static const FName NAME_DirectoryWatcher = "DirectoryWatcher";
}
#endif

UOpenColorIOConfiguration::UOpenColorIOConfiguration(const FObjectInitializer& ObjectInitializer)
	: Super(ObjectInitializer)
	, NativeConfig(MakePimpl<FOpenColorIONativeConfiguration>())
{
	
<<<<<<< HEAD
}

void UOpenColorIOConfiguration::BeginDestroy()
{
	StopDirectoryWatch();
	Super::BeginDestroy();
}

=======
}

void UOpenColorIOConfiguration::BeginDestroy()
{
	StopDirectoryWatch();
	Super::BeginDestroy();
}

>>>>>>> 4af6daef
bool UOpenColorIOConfiguration::IsTransformReady(const FOpenColorIOColorConversionSettings& InSettings)
{
	if (const TObjectPtr<UOpenColorIOColorTransform>* TransformPtr = FindTransform(InSettings))
	{
		return (*TransformPtr)->AreRenderResourcesReady();
	}

	return false;
}
<<<<<<< HEAD

bool UOpenColorIOConfiguration::GetRenderResources(ERHIFeatureLevel::Type InFeatureLevel, const FOpenColorIOColorConversionSettings& InSettings, FOpenColorIOTransformResource*& OutShaderResource, TSortedMap<int32, FTextureResource*>& OutTextureResources)
{
	if (const TObjectPtr<UOpenColorIOColorTransform>* TransformPtr = FindTransform(InSettings))
	{
		return (*TransformPtr)->GetRenderResources(InFeatureLevel, OutShaderResource, OutTextureResources);
	}

	return false;
}

bool UOpenColorIOConfiguration::GetShaderAndLUTResources(ERHIFeatureLevel::Type InFeatureLevel, const FString& InSourceColorSpace, const FString& InDestinationColorSpace, FOpenColorIOTransformResource*& OutShaderResource, FTextureResource*& OutLUT3dResource)
{
	TSortedMap<int32, FTextureResource*> TextureResources;
	FOpenColorIOColorConversionSettings Settings;
	Settings.SourceColorSpace.ColorSpaceName = InSourceColorSpace;
	Settings.DestinationColorSpace.ColorSpaceName = InDestinationColorSpace;
	if (GetRenderResources(InFeatureLevel, Settings, OutShaderResource, TextureResources))
	{
		if (TextureResources.Contains(0))
		{
			OutLUT3dResource = TextureResources[0];
			return true;
		}
=======

bool UOpenColorIOConfiguration::GetRenderResources(ERHIFeatureLevel::Type InFeatureLevel, const FOpenColorIOColorConversionSettings& InSettings, FOpenColorIOTransformResource*& OutShaderResource, TSortedMap<int32, FTextureResource*>& OutTextureResources)
{
	if (const TObjectPtr<UOpenColorIOColorTransform>* TransformPtr = FindTransform(InSettings))
	{
		return (*TransformPtr)->GetRenderResources(InFeatureLevel, OutShaderResource, OutTextureResources);
>>>>>>> 4af6daef
	}

	return false;
}

bool UOpenColorIOConfiguration::HasTransform(const FString& InSourceColorSpace, const FString& InDestinationColorSpace)
{
	TObjectPtr<UOpenColorIOColorTransform>* TransformData = ColorTransforms.FindByPredicate([&](const UOpenColorIOColorTransform* InTransformData)
	{
		return InTransformData->IsTransform(InSourceColorSpace, InDestinationColorSpace);
	});

	return (TransformData != nullptr);
}

bool UOpenColorIOConfiguration::HasTransform(const FString& InSourceColorSpace, const FString& InDisplay, const FString& InView, EOpenColorIOViewTransformDirection InDirection)
<<<<<<< HEAD
{
	UE_TRANSITIONAL_OBJECT_PTR(UOpenColorIOColorTransform)* TransformData = ColorTransforms.FindByPredicate([&](const UOpenColorIOColorTransform* InTransformData)
		{
			return InTransformData->IsTransform(InSourceColorSpace, InDisplay, InView, InDirection);
		});

	return (TransformData != nullptr);
}

bool UOpenColorIOConfiguration::HasDesiredColorSpace(const FOpenColorIOColorSpace& ColorSpace) const
{
	if (ColorSpace.IsValid())
	{
		return DesiredColorSpaces.Find(ColorSpace) != INDEX_NONE;
	}

	return false;
}

bool UOpenColorIOConfiguration::HasDesiredDisplayView(const FOpenColorIODisplayView& DisplayView) const
{
	if (DisplayView.IsValid())
	{
		return DesiredDisplayViews.Find(DisplayView) != INDEX_NONE;
	}

	return false;
}

bool UOpenColorIOConfiguration::Validate() const
=======
>>>>>>> 4af6daef
{
	UE_TRANSITIONAL_OBJECT_PTR(UOpenColorIOColorTransform)* TransformData = ColorTransforms.FindByPredicate([&](const UOpenColorIOColorTransform* InTransformData)
		{
			return InTransformData->IsTransform(InSourceColorSpace, InDisplay, InView, InDirection);
		});

	return (TransformData != nullptr);
}

bool UOpenColorIOConfiguration::HasDesiredColorSpace(const FOpenColorIOColorSpace& ColorSpace) const
{
	if (ColorSpace.IsValid())
	{
<<<<<<< HEAD
		//When loading the configuration file, if any errors are detected, it will throw an exception. Thus, our pointer won't be valid.
		return NativeConfig->Get() != nullptr;
=======
		return DesiredColorSpaces.Find(ColorSpace) != INDEX_NONE;
>>>>>>> 4af6daef
	}

	return false;
}

bool UOpenColorIOConfiguration::HasDesiredDisplayView(const FOpenColorIODisplayView& DisplayView) const
{
	if (DisplayView.IsValid())
	{
		return DesiredDisplayViews.Find(DisplayView) != INDEX_NONE;
	}

	return false;
}

bool UOpenColorIOConfiguration::Validate() const
{
#if WITH_EDITOR
	if (!ConfigurationFile.FilePath.IsEmpty() && Config.IsValid())
	{
		//When loading the configuration file, if any errors are detected, it will throw an exception. Thus, our pointer won't be valid.
		return Config->IsValid();
	}

	return false;
#else
	return true;
#endif // WITH_EDITOR
}

<<<<<<< HEAD
void UOpenColorIOConfiguration::ReloadExistingColorspaces()
{
#if WITH_EDITOR && WITH_OCIO
	TArray<FOpenColorIOColorSpace> ColorSpacesToBeReloaded = DesiredColorSpaces;
	TArray<FOpenColorIODisplayView> DisplayViewsToBeReloaded = DesiredDisplayViews;
	DesiredColorSpaces.Reset();
	DesiredDisplayViews.Reset();
	CleanupTransforms();
	LoadConfiguration();

	OCIO_NAMESPACE::ConstConfigRcPtr LoadedConfig = NativeConfig->Get();
	if (!LoadedConfig)
	{
		return;
	}
	// This will make sure that all colorspaces are up to date in case an index, family or name is changed.
	for (const FOpenColorIOColorSpace& ExistingColorSpace : ColorSpacesToBeReloaded)
	{
		const auto ColorSpaceName = StringCast<ANSICHAR>(*ExistingColorSpace.ColorSpaceName);
		int ColorSpaceIndex = LoadedConfig->getIndexForColorSpace(ColorSpaceName.Get());
		OCIO_NAMESPACE::ConstColorSpaceRcPtr LibColorSpace = LoadedConfig->getColorSpace(ColorSpaceName.Get());
		if (!LibColorSpace)
		{
			// Name not found, therefore we don't need to re-add this colorspace.
			continue;
		}

		FOpenColorIOColorSpace ColorSpace;
		ColorSpace.ColorSpaceIndex = ColorSpaceIndex;
		ColorSpace.ColorSpaceName = ExistingColorSpace.ColorSpaceName;
		ColorSpace.FamilyName = StringCast<TCHAR>(LibColorSpace->getFamily()).Get();
		DesiredColorSpaces.Add(ColorSpace);
	}

	for (const FOpenColorIODisplayView& ExistingDisplayView : DisplayViewsToBeReloaded)
	{
		const auto DisplayName = StringCast<ANSICHAR>(*ExistingDisplayView.Display);
		const auto ViewName = StringCast<ANSICHAR>(*ExistingDisplayView.View);
		const auto TransformName = LoadedConfig->getDisplayViewTransformName(DisplayName.Get(), ViewName.Get());
		if (TransformName == nullptr)
		{
			// Name not found, therefore we don't need to re-add this display-view.
			continue;
		}

		DesiredDisplayViews.Add(ExistingDisplayView);
	}

	const UOpenColorIOSettings* Settings = GetDefault<UOpenColorIOSettings>();

	// Genereate new shaders.
	for (int32 indexTop = 0; indexTop < DesiredColorSpaces.Num(); ++indexTop)
	{
		const FOpenColorIOColorSpace& TopColorSpace = DesiredColorSpaces[indexTop];

		for (int32 indexOther = indexTop + 1; indexOther < DesiredColorSpaces.Num(); ++indexOther)
		{
			const FOpenColorIOColorSpace& OtherColorSpace = DesiredColorSpaces[indexOther];

			CreateColorTransform(TopColorSpace.ColorSpaceName, OtherColorSpace.ColorSpaceName);
			CreateColorTransform(OtherColorSpace.ColorSpaceName, TopColorSpace.ColorSpaceName);
		}

		for (const FOpenColorIODisplayView& DisplayView : DesiredDisplayViews)
		{
			CreateColorTransform(TopColorSpace.ColorSpaceName, DisplayView.Display, DisplayView.View, EOpenColorIOViewTransformDirection::Forward);

			if (Settings->bSupportInverseViewTransforms)
			{
				CreateColorTransform(TopColorSpace.ColorSpaceName, DisplayView.Display, DisplayView.View, EOpenColorIOViewTransformDirection::Inverse);
			}
		}
=======
#if WITH_EDITOR
bool UOpenColorIOConfiguration::TransformImage(const FOpenColorIOColorConversionSettings& InSettings, const FImageView& InOutImage) const
{
	if (const TObjectPtr<UOpenColorIOColorTransform>* TransformPtr = FindTransform(InSettings))
	{
		return (*TransformPtr)->TransformImage(InOutImage);
	}

	return false;
}

bool UOpenColorIOConfiguration::TransformImage(const FOpenColorIOColorConversionSettings& InSettings, const FImageView& SrcImage, const FImageView& DestImage) const
{
	if (const TObjectPtr<UOpenColorIOColorTransform>* TransformPtr = FindTransform(InSettings))
	{
		return (*TransformPtr)->TransformImage(SrcImage, DestImage);
	}

	return false;
}
#endif

void UOpenColorIOConfiguration::ReloadExistingColorspaces()
{
#if WITH_EDITOR
	LoadConfiguration();

	if (Config && Config->IsValid())
	{
		FString LoadedConfigHash = Config->GetCacheID() + FString(OpenColorIOWrapper::GetVersion());
		
		const UOpenColorIOSettings* Settings = GetDefault<UOpenColorIOSettings>();
		if (Settings->bSupportInverseViewTransforms)
		{
			LoadedConfigHash += FString(TEXT("_Inv"));
		}

		// Hash is different, proceed with the regeneration...
		if (ConfigHash != LoadedConfigHash)
		{
			ConfigHash = LoadedConfigHash;

			TArray<FOpenColorIOColorSpace> ColorSpacesToBeReloaded = DesiredColorSpaces;
			TArray<FOpenColorIODisplayView> DisplayViewsToBeReloaded = DesiredDisplayViews;
			DesiredColorSpaces.Reset();
			DesiredDisplayViews.Reset();
			ColorTransforms.Reset();

			// This will make sure that all colorspaces are up to date in case an index, family or name is changed.
			for (const FOpenColorIOColorSpace& ExistingColorSpace : ColorSpacesToBeReloaded)
			{
				int ColorSpaceIndex = Config->GetColorSpaceIndex(*ExistingColorSpace.ColorSpaceName);
				if (ColorSpaceIndex < 0)
				{
					// Name not found, therefore we don't need to re-add this colorspace.
					UE_LOG(LogOpenColorIO, Display, TEXT("Removing %s, not found."), *ExistingColorSpace.ToString());
					continue;
				}

				FOpenColorIOColorSpace ColorSpace;
				ColorSpace.ColorSpaceIndex = ColorSpaceIndex;
				ColorSpace.ColorSpaceName = ExistingColorSpace.ColorSpaceName;
				ColorSpace.FamilyName = Config->GetColorSpaceFamilyName(*ExistingColorSpace.ColorSpaceName);
				DesiredColorSpaces.Add(ColorSpace);
			}

			for (const FOpenColorIODisplayView& ExistingDisplayView : DisplayViewsToBeReloaded)
			{
				bool bDisplayViewFound = false;
				for (int32 ViewIndex = 0; ViewIndex < Config->GetNumViews(*ExistingDisplayView.Display); ++ViewIndex)
				{
					const FString ViewName = Config->GetViewName(*ExistingDisplayView.Display, ViewIndex);

					if (ViewName == ExistingDisplayView.View)
					{
						DesiredDisplayViews.Add(ExistingDisplayView);
						bDisplayViewFound = true;
						break;
					}
				}

				if (!bDisplayViewFound)
				{
					UE_LOG(LogOpenColorIO, Display, TEXT("Removing %s, not found."), *ExistingDisplayView.ToString());
				}
			}

			// Genereate new shaders.
			for (int32 indexTop = 0; indexTop < DesiredColorSpaces.Num(); ++indexTop)
			{
				const FOpenColorIOColorSpace& TopColorSpace = DesiredColorSpaces[indexTop];

				for (int32 indexOther = indexTop + 1; indexOther < DesiredColorSpaces.Num(); ++indexOther)
				{
					const FOpenColorIOColorSpace& OtherColorSpace = DesiredColorSpaces[indexOther];

					CreateColorTransform(TopColorSpace.ColorSpaceName, OtherColorSpace.ColorSpaceName);
					CreateColorTransform(OtherColorSpace.ColorSpaceName, TopColorSpace.ColorSpaceName);
				}

				for (const FOpenColorIODisplayView& DisplayView : DesiredDisplayViews)
				{
					CreateColorTransform(TopColorSpace.ColorSpaceName, DisplayView.Display, DisplayView.View, EOpenColorIOViewTransformDirection::Forward);

					if (Settings->bSupportInverseViewTransforms)
					{
						CreateColorTransform(TopColorSpace.ColorSpaceName, DisplayView.Display, DisplayView.View, EOpenColorIOViewTransformDirection::Inverse);
					}
				}
			}
		}
		else
		{
			UE_LOG(LogOpenColorIO, Verbose, TEXT("Reload skipped, no differences identified."));
		}
	}
	else
	{
		DesiredColorSpaces.Reset();
		DesiredDisplayViews.Reset();
		ColorTransforms.Reset();
	}

	if (!MarkPackageDirty())
	{
		UE_LOG(LogOpenColorIO, Display, TEXT("%s should be resaved for faster loads. Changes in the config or the library version were detected."), *GetPathName());
>>>>>>> 4af6daef
	}
#endif
}

void UOpenColorIOConfiguration::ConfigPathChangedEvent(const TArray<FFileChangeData>& InFileChanges, const FString InFileMountPath)
{
<<<<<<< HEAD
#if WITH_EDITOR && WITH_OCIO
=======
#if WITH_EDITOR
>>>>>>> 4af6daef
	// We want to stop reacting to these events while the message is still up.
	if (WatchedDirectoryInfo.RawConfigChangedToast.IsValid())
	{
		return;
	}
	for (const FFileChangeData& FileChangeData : InFileChanges)
	{
		const FString FileExtension = FPaths::GetExtension(FileChangeData.Filename);
		if (FileExtension.IsEmpty() || !OCIODirectoryWatcher::OcioExtensions.Contains(FileExtension))
		{
			continue;
		}

		const FText DialogBody = FText::Format(LOCTEXT("OcioConfigChanged",
			"Files associated with OCIO config or luts have been modified externally. \
			\nWould you like to reload '{0}' configuration file?"),
			FText::FromString(GetName()));

		const FText ReloadRawConfigText = LOCTEXT("ReloadRawConfigConfirm", "Reload");
		const FText IgnoreReloadRawConfigText = LOCTEXT("IgnoreReloadRawConfig", "Ignore");


		FSimpleDelegate OnReloadRawConfig = FSimpleDelegate::CreateLambda([this]() { OnToastCallback(true); });
		FSimpleDelegate OnIgnoreReloadRawConfig = FSimpleDelegate::CreateLambda([this]() { OnToastCallback(false); });

		FNotificationInfo Info(DialogBody);
		Info.bFireAndForget = false;
		Info.bUseLargeFont = false;
		Info.bUseThrobber = false;
		Info.bUseSuccessFailIcons = false;
		Info.ButtonDetails.Add(FNotificationButtonInfo(ReloadRawConfigText, FText(), OnReloadRawConfig));
		Info.ButtonDetails.Add(FNotificationButtonInfo(IgnoreReloadRawConfigText, FText(), OnIgnoreReloadRawConfig));

		WatchedDirectoryInfo.RawConfigChangedToast = FSlateNotificationManager::Get().AddNotification(Info);

		if (WatchedDirectoryInfo.RawConfigChangedToast.IsValid())
		{
			WatchedDirectoryInfo.RawConfigChangedToast.Pin()->SetCompletionState(SNotificationItem::CS_Pending);
		}

		break;
	}

#endif
}

<<<<<<< HEAD
FOpenColorIONativeConfiguration* UOpenColorIOConfiguration::GetNativeConfig_Internal() const
{
	return NativeConfig.Get();
=======
FOpenColorIOWrapperConfig* UOpenColorIOConfiguration::GetConfigWrapper() const
{
#if WITH_EDITOR
	return Config.Get();
#else
	return nullptr;
#endif
>>>>>>> 4af6daef
}

void UOpenColorIOConfiguration::StartDirectoryWatch(const FString& FilePath)
{
<<<<<<< HEAD
#if WITH_EDITOR && WITH_OCIO
=======
#if WITH_EDITOR
>>>>>>> 4af6daef
	FDirectoryWatcherModule& DirectoryWatcherModule = FModuleManager::LoadModuleChecked<FDirectoryWatcherModule>(OCIODirectoryWatcher::NAME_DirectoryWatcher);
	if (IDirectoryWatcher* DirectoryWatcher = DirectoryWatcherModule.Get())
	{
		FString FolderPath = FPaths::GetPath(FilePath);

		// Unregister watched folder since ocio config path has changed..
		StopDirectoryWatch();

		WatchedDirectoryInfo.FolderPath = MoveTemp(FolderPath);
		{
			DirectoryWatcher->RegisterDirectoryChangedCallback_Handle(
				WatchedDirectoryInfo.FolderPath, IDirectoryWatcher::FDirectoryChanged::CreateUObject(this, &UOpenColorIOConfiguration::ConfigPathChangedEvent, WatchedDirectoryInfo.FolderPath),
				WatchedDirectoryInfo.DirectoryWatcherHandle,
				/*Flags*/ 0
			);
		}
	}
#endif
}

void UOpenColorIOConfiguration::StopDirectoryWatch()
{
<<<<<<< HEAD
#if WITH_EDITOR && WITH_OCIO
=======
#if WITH_EDITOR
>>>>>>> 4af6daef
	FDirectoryWatcherModule& DirectoryWatcherModule = FModuleManager::LoadModuleChecked<FDirectoryWatcherModule>(OCIODirectoryWatcher::NAME_DirectoryWatcher);
	if (IDirectoryWatcher* DirectoryWatcher = DirectoryWatcherModule.Get())
	{
		if (WatchedDirectoryInfo.DirectoryWatcherHandle.IsValid())
		{
			DirectoryWatcher->UnregisterDirectoryChangedCallback_Handle(WatchedDirectoryInfo.FolderPath, WatchedDirectoryInfo.DirectoryWatcherHandle);
			WatchedDirectoryInfo.FolderPath.Empty();
		}
	}
#endif
}

const TObjectPtr<UOpenColorIOColorTransform>* UOpenColorIOConfiguration::FindTransform(const FOpenColorIOColorConversionSettings& InSettings) const
{
	return ColorTransforms.FindByPredicate([&](const UOpenColorIOColorTransform* InTransform)
		{
			EOpenColorIOViewTransformDirection DisplayViewDirection;
			
			if (InTransform->GetDisplayViewDirection(DisplayViewDirection))
			{
				return InTransform->SourceColorSpace == InSettings.SourceColorSpace.ColorSpaceName && InTransform->Display == InSettings.DestinationDisplayView.Display && InTransform->View == InSettings.DestinationDisplayView.View && InSettings.DisplayViewDirection == DisplayViewDirection;
			}
			else
			{
				return InTransform->SourceColorSpace == InSettings.SourceColorSpace.ColorSpaceName && InTransform->DestinationColorSpace == InSettings.DestinationColorSpace.ColorSpaceName;
			}
		});
}

<<<<<<< HEAD
=======
#if WITH_EDITOR
>>>>>>> 4af6daef
void UOpenColorIOConfiguration::CreateColorTransform(const FString& InSourceColorSpace, const FString& InDestinationColorSpace)
{
	if (InSourceColorSpace.IsEmpty() || InDestinationColorSpace.IsEmpty())
	{
		return;
	}

	if (HasTransform(InSourceColorSpace, InDestinationColorSpace))
	{
		UE_LOG(LogOpenColorIO, Log, TEXT("OCIOConfig already contains %s to %s transform."), *InSourceColorSpace, *InDestinationColorSpace);
		return;
	}

	UOpenColorIOColorTransform* NewTransform = NewObject<UOpenColorIOColorTransform>(this, NAME_None, RF_NoFlags);
	const bool bSuccess = NewTransform->Initialize(InSourceColorSpace, InDestinationColorSpace);

	if (bSuccess)
	{
		ColorTransforms.Add(NewTransform);
	}
	else
	{
		UE_LOG(LogOpenColorIO, Warning, TEXT("Could not create color space transform from %s to %s. Verify your OCIO config file, it may have errors in it."), *InSourceColorSpace, *InDestinationColorSpace);
	}
}

void UOpenColorIOConfiguration::CreateColorTransform(const FString& InSourceColorSpace, const FString& InDisplay, const FString& InView, EOpenColorIOViewTransformDirection InDirection)
{
	if (InSourceColorSpace.IsEmpty() || InDisplay.IsEmpty() || InView.IsEmpty())
<<<<<<< HEAD
	{
		return;
	}

	if (HasTransform(InSourceColorSpace, InDisplay, InView, InDirection))
	{
		UE_LOG(LogOpenColorIO, Log, TEXT("OCIOConfig already contains %s to %s-%s transform."), *InSourceColorSpace, *InDisplay, *InView);
		return;
	}

	UOpenColorIOColorTransform* NewTransform = NewObject<UOpenColorIOColorTransform>(this, NAME_None, RF_NoFlags);
	const bool bSuccess = NewTransform->Initialize(this, InSourceColorSpace, InDisplay, InView, InDirection);

	if (bSuccess)
	{
		ColorTransforms.Add(NewTransform);
	}
	else
	{
		UE_LOG(LogOpenColorIO, Warning, TEXT("Could not create color space transform from %s to %s - %s. Verify your OCIO config file, it may have errors in it."), *InSourceColorSpace, *InDisplay, *InView);
	}
}

=======
	{
		return;
	}

	if (HasTransform(InSourceColorSpace, InDisplay, InView, InDirection))
	{
		UE_LOG(LogOpenColorIO, Log, TEXT("OCIOConfig already contains %s to %s-%s transform."), *InSourceColorSpace, *InDisplay, *InView);
		return;
	}

	UOpenColorIOColorTransform* NewTransform = NewObject<UOpenColorIOColorTransform>(this, NAME_None, RF_NoFlags);
	const bool bSuccess = NewTransform->Initialize(InSourceColorSpace, InDisplay, InView, InDirection);

	if (bSuccess)
	{
		ColorTransforms.Add(NewTransform);
	}
	else
	{
		UE_LOG(LogOpenColorIO, Warning, TEXT("Could not create color space transform from %s to %s - %s. Verify your OCIO config file, it may have errors in it."), *InSourceColorSpace, *InDisplay, *InView);
	}
}
#endif

>>>>>>> 4af6daef
void UOpenColorIOConfiguration::CleanupTransforms()
{
	ColorTransforms = ColorTransforms.FilterByPredicate([this](const TObjectPtr<UOpenColorIOColorTransform>& InTransform) -> bool
		{
			//Check if the source color space of this transform is desired. If not, remove that transform from the list.
			const FOpenColorIOColorSpace* FoundSourceColorPtr = DesiredColorSpaces.FindByPredicate([InTransform](const FOpenColorIOColorSpace& InOtherColorSpace)
				{
					return InOtherColorSpace.ColorSpaceName == InTransform->SourceColorSpace;
				});

			if (FoundSourceColorPtr == nullptr)
			{
				return false;
			}

			void* DestinationPtr = nullptr;

			//The source was there so check if the destination color space/display view of this transform is desired. If not, remove that transform from the list.
			if (InTransform->bIsDisplayViewType)
			{
				DestinationPtr = DesiredDisplayViews.FindByPredicate([InTransform](const FOpenColorIODisplayView& InOtherDisplayView)
					{
						return InOtherDisplayView.Display.Equals(InTransform->Display) && InOtherDisplayView.View.Equals(InTransform->View);
					});

			}
			else
			{
				DestinationPtr = DesiredColorSpaces.FindByPredicate([InTransform](const FOpenColorIOColorSpace& InOtherColorSpace)
					{
						return InOtherColorSpace.ColorSpaceName == InTransform->DestinationColorSpace;
					});
			}

			if (DestinationPtr == nullptr)
			{
				return false;
			}

			// Both source and destination are in the desired collections, so we keep the transform.
			return true;
		});
}


void UOpenColorIOConfiguration::PostInitProperties()
{
	Super::PostInitProperties();

<<<<<<< HEAD
	if (!HasAnyFlags(RF_NeedLoad | RF_ClassDefaultObject))
	{
		ConfigurationFile.FilePath = TEXT("ocio://default");

=======
#if WITH_EDITOR
	if (!HasAnyFlags(RF_NeedLoad | RF_ClassDefaultObject))
	{
		ConfigurationFile.FilePath = TEXT("ocio://default");
>>>>>>> 4af6daef
		// Ensure the default built-in configuration is loaded.
		LoadConfiguration();
	}
#endif //WITH_EDITOR
}

void UOpenColorIOConfiguration::PostLoad()
{
	Super::PostLoad();
	ReloadExistingColorspaces();

	for (UOpenColorIOColorTransform* Transform : ColorTransforms)
	{
		Transform->ConditionalPostLoad();
	}
}

void UOpenColorIOConfiguration::GetAssetRegistryTags(TArray<FAssetRegistryTag>& OutTags) const
{
	Super::GetAssetRegistryTags(OutTags);

	FString Description;
	if (ConfigurationFile.FilePath.IsEmpty())
	{
		Description = TEXT("No configuration selected.");
	}
	else if (!Validate())
	{
		Description = TEXT("Warning: Configuration is invalid. Verify the selected configuration file.");
	}
	else
	{
		Description = TEXT("Configuration: ") + ConfigurationFile.FilePath;
	}

	OutTags.Add(FAssetRegistryTag(TEXT("ConfigurationFile"), Description, FAssetRegistryTag::TT_Hidden));
}

#if WITH_EDITORONLY_DATA
void UOpenColorIOConfiguration::DeclareConstructClasses(TArray<FTopLevelAssetPath>& OutConstructClasses, const UClass* SpecificSubclass)
{
	Super::DeclareConstructClasses(OutConstructClasses, SpecificSubclass);
	OutConstructClasses.Add(FTopLevelAssetPath(UOpenColorIOColorTransform::StaticClass()));
}
#endif

namespace OpenColorIOConfiguration
{
	static void SendAnalytics(const FString& EventName, const TArray<FOpenColorIOColorSpace>& DesiredColorSpaces)
	{
		if (!FEngineAnalytics::IsAvailable())
		{
			return;
		}

		TArray<FAnalyticsEventAttribute> EventAttributes;
		EventAttributes.Add(FAnalyticsEventAttribute(TEXT("NumDesiredColorSpaces"), DesiredColorSpaces.Num()));

		FEngineAnalytics::GetProvider().RecordEvent(EventName, EventAttributes);
	}
}

void UOpenColorIOConfiguration::PreSave(FObjectPreSaveContext SaveContext)
{
	Super::PreSave(SaveContext);

	OpenColorIOConfiguration::SendAnalytics(TEXT("Usage.OpenColorIO.ConfigAssetSaved"), DesiredColorSpaces);
}


#if WITH_EDITOR

void UOpenColorIOConfiguration::PostEditChangeProperty(FPropertyChangedEvent& PropertyChangedEvent)
{
	const UOpenColorIOSettings* Settings = GetDefault<UOpenColorIOSettings>();

	if (PropertyChangedEvent.MemberProperty && PropertyChangedEvent.MemberProperty->GetFName() == GET_MEMBER_NAME_CHECKED(UOpenColorIOConfiguration, ConfigurationFile))
	{
<<<<<<< HEAD
		LoadConfiguration();
=======
		// Note: Reload calls LoadConfiguration() internally.
		ReloadExistingColorspaces();
>>>>>>> 4af6daef
	}
	else if (PropertyChangedEvent.GetPropertyName() == GET_MEMBER_NAME_CHECKED(UOpenColorIOConfiguration, DesiredColorSpaces))
	{
		if (PropertyChangedEvent.ChangeType & (EPropertyChangeType::ArrayAdd | EPropertyChangeType::Duplicate | EPropertyChangeType::ValueSet))
		{
			for (int32 indexTop = 0; indexTop < DesiredColorSpaces.Num(); ++indexTop)
			{
				const FOpenColorIOColorSpace& TopColorSpace = DesiredColorSpaces[indexTop];

				for (int32 indexOther = indexTop + 1; indexOther < DesiredColorSpaces.Num(); ++indexOther)
				{
					const FOpenColorIOColorSpace& OtherColorSpace = DesiredColorSpaces[indexOther];

					CreateColorTransform(TopColorSpace.ColorSpaceName, OtherColorSpace.ColorSpaceName);
					CreateColorTransform(OtherColorSpace.ColorSpaceName, TopColorSpace.ColorSpaceName);
				}

				for (const FOpenColorIODisplayView& DisplayView : DesiredDisplayViews)
				{
					CreateColorTransform(TopColorSpace.ColorSpaceName, DisplayView.Display, DisplayView.View, EOpenColorIOViewTransformDirection::Forward);

					if (Settings->bSupportInverseViewTransforms)
					{
						CreateColorTransform(TopColorSpace.ColorSpaceName, DisplayView.Display, DisplayView.View, EOpenColorIOViewTransformDirection::Inverse);
					}
				}
			}
		}

		if (PropertyChangedEvent.ChangeType & (EPropertyChangeType::ArrayRemove | EPropertyChangeType::ArrayClear | EPropertyChangeType::ValueSet))
		{
			CleanupTransforms();
		}
	}
	else if (PropertyChangedEvent.GetPropertyName() == GET_MEMBER_NAME_CHECKED(UOpenColorIOConfiguration, DesiredDisplayViews))
	{
		if (PropertyChangedEvent.ChangeType & (EPropertyChangeType::ArrayAdd | EPropertyChangeType::Duplicate | EPropertyChangeType::ValueSet))
		{
			for (const FOpenColorIODisplayView& DisplayView : DesiredDisplayViews)
			{
				for (const FOpenColorIOColorSpace& SourceColorSpace : DesiredColorSpaces)
				{
					CreateColorTransform(SourceColorSpace.ColorSpaceName, DisplayView.Display, DisplayView.View, EOpenColorIOViewTransformDirection::Forward);

					if (Settings->bSupportInverseViewTransforms)
					{
						CreateColorTransform(SourceColorSpace.ColorSpaceName, DisplayView.Display, DisplayView.View, EOpenColorIOViewTransformDirection::Inverse);
					}
				}
			}
		}

		if (PropertyChangedEvent.ChangeType & (EPropertyChangeType::ArrayRemove | EPropertyChangeType::ArrayClear | EPropertyChangeType::ValueSet))
		{
			CleanupTransforms();
		}
	}
	Super::PostEditChangeProperty(PropertyChangedEvent);
}

void UOpenColorIOConfiguration::LoadConfiguration()
{
	Config.Reset();

	if (ConfigurationFile.FilePath.IsEmpty())
	{
<<<<<<< HEAD
#if !PLATFORM_EXCEPTIONS_DISABLED
		try
#endif
		{
			FString ConfigurationFilePath = ConfigurationFile.FilePath;
			if (ConfigurationFilePath.StartsWith(TEXT("ocio://")))
			{
				NativeConfig->Set(OCIO_NAMESPACE::Config::CreateFromFile(StringCast<ANSICHAR>(*ConfigurationFilePath).Get()));
				UE_LOG(LogOpenColorIO, Verbose, TEXT("Loaded built-in OCIO configuration file %s"), *ConfigurationFilePath);
			}
			else
			{
				FString FullPath;
				if (ConfigurationFilePath.Contains(TEXT("{Engine}")))
				{
					ConfigurationFilePath = FPaths::ConvertRelativePathToFull(ConfigurationFilePath.Replace(TEXT("{Engine}"), *FPaths::EngineDir()));
				}

				if (!FPaths::IsRelative(ConfigurationFilePath))
				{
					FullPath = ConfigurationFilePath;
				}
				else
				{
					const FString AbsoluteGameDir = FPaths::ConvertRelativePathToFull(FPaths::ProjectDir());
					FullPath = FPaths::ConvertRelativePathToFull(FPaths::Combine(AbsoluteGameDir, ConfigurationFilePath));
				}

				OCIO_NAMESPACE::ConstConfigRcPtr NewConfig = OCIO_NAMESPACE::Config::CreateFromFile(StringCast<ANSICHAR>(*FullPath).Get());
				if (NewConfig)
				{
					UE_LOG(LogOpenColorIO, Verbose, TEXT("Loaded OCIO configuration file %s"), *FullPath);
					NativeConfig->Set(NewConfig);
					
					StartDirectoryWatch(FullPath);
				}
				else
				{
					NativeConfig->Set(nullptr);

					UE_LOG(LogOpenColorIO, Error, TEXT("Could not load OCIO configuration file %s. Verify that the path is good or that the file is valid."), *ConfigurationFile.FilePath);
				}
			}
		}
#if !PLATFORM_EXCEPTIONS_DISABLED
		catch (OCIO_NAMESPACE::Exception& exception)
		{
			UE_LOG(LogOpenColorIO, Error, TEXT("Could not create OCIO configuration file for %s. Error message: %s."), *ConfigurationFile.FilePath, StringCast<TCHAR>(exception.what()).Get());
=======
		return;
	}

	bool bIsBuiltIn = false;
	FString FilePath = ConfigurationFile.FilePath;

	if (ConfigurationFile.FilePath.StartsWith(TEXT("ocio://")))
	{
		bIsBuiltIn = true;
	}
	else if(ConfigurationFile.FilePath.Contains(TEXT("{Engine}")))
	{
		FilePath = FPaths::ConvertRelativePathToFull(ConfigurationFile.FilePath.Replace(TEXT("{Engine}"), *FPaths::EngineDir()));
	}
	else if (FPaths::IsRelative(ConfigurationFile.FilePath))
	{
		const FString AbsoluteGameDir = FPaths::ConvertRelativePathToFull(FPaths::ProjectDir());
		FilePath = FPaths::ConvertRelativePathToFull(FPaths::Combine(AbsoluteGameDir, ConfigurationFile.FilePath));
	}

	Config = MakePimpl<FOpenColorIOWrapperConfig>(FilePath, FOpenColorIOWrapperConfig::WCS_AsInterchangeSpace);

	if (Config->IsValid())
	{
		if (!bIsBuiltIn)
		{
			StartDirectoryWatch(FilePath);
>>>>>>> 4af6daef
		}

		UE_LOG(LogOpenColorIO, Verbose, TEXT("Loaded OCIO configuration file %s"), *FilePath);
	}
<<<<<<< HEAD
#endif
=======
	else
	{
		UE_LOG(LogOpenColorIO, Error, TEXT("Could not load OCIO configuration file %s. Verify that the path is good or that the file is valid."), *FilePath);
	}
>>>>>>> 4af6daef
}

void UOpenColorIOConfiguration::OnToastCallback(bool bInReloadColorspaces)
{
	if (WatchedDirectoryInfo.RawConfigChangedToast.IsValid())
	{
		WatchedDirectoryInfo.RawConfigChangedToast.Pin()->SetCompletionState(SNotificationItem::CS_Success);
		WatchedDirectoryInfo.RawConfigChangedToast.Pin()->ExpireAndFadeout();
		WatchedDirectoryInfo.RawConfigChangedToast.Reset();
	}

	if (bInReloadColorspaces)
	{
<<<<<<< HEAD
=======
		OpenColorIOWrapper::ClearAllCaches();

>>>>>>> 4af6daef
		ReloadExistingColorspaces();
	}
}

<<<<<<< HEAD
#undef LOCTEXT_NAMESPACE
=======

FOpenColorIOEditorConfigurationInspector::FOpenColorIOEditorConfigurationInspector(const UOpenColorIOConfiguration& InConfiguration)
	: Configuration(InConfiguration)
{
}

int32 FOpenColorIOEditorConfigurationInspector::GetNumColorSpaces() const
{
	return Configuration.GetConfigWrapper()->GetNumColorSpaces();
}

FString FOpenColorIOEditorConfigurationInspector::GetColorSpaceName(int32 Index) const
{
	return Configuration.GetConfigWrapper()->GetColorSpaceName(Index);
}

FString FOpenColorIOEditorConfigurationInspector::GetColorSpaceFamilyName(const TCHAR* InColorSpaceName) const
{
	return Configuration.GetConfigWrapper()->GetColorSpaceFamilyName(InColorSpaceName);
}

int32 FOpenColorIOEditorConfigurationInspector::GetNumDisplays() const
{
	return Configuration.GetConfigWrapper()->GetNumDisplays();
}

FString FOpenColorIOEditorConfigurationInspector::GetDisplayName(int32 Index) const
{
	return Configuration.GetConfigWrapper()->GetDisplayName(Index);
}

int32 FOpenColorIOEditorConfigurationInspector::GetNumViews(const TCHAR* InDisplayName) const
{
	return Configuration.GetConfigWrapper()->GetNumViews(InDisplayName);
}

FString FOpenColorIOEditorConfigurationInspector::GetViewName(const TCHAR* InDisplayName, int32 Index) const
{
	return Configuration.GetConfigWrapper()->GetViewName(InDisplayName, Index);
}
#endif //WITH_EDITOR


#undef LOCTEXT_NAMESPACE
>>>>>>> 4af6daef
<|MERGE_RESOLUTION|>--- conflicted
+++ resolved
@@ -11,10 +11,6 @@
 #include "Modules/ModuleManager.h"
 #include "OpenColorIOColorTransform.h"
 #include "OpenColorIOModule.h"
-<<<<<<< HEAD
-#include "OpenColorIONativeConfiguration.h"
-=======
->>>>>>> 4af6daef
 #include "OpenColorIOSettings.h"
 #include "TextureResource.h"
 #include "Widgets/Notifications/SNotificationList.h"
@@ -33,10 +29,6 @@
 #include "IDirectoryWatcher.h"
 #include "Interfaces/ITargetPlatform.h"
 
-<<<<<<< HEAD
-#if WITH_EDITOR && WITH_OCIO
-=======
->>>>>>> 4af6daef
 namespace OCIODirectoryWatcher
 {
 	/** OCIO supported extensions we should be checking for when something changes in the OCIO config folder. */
@@ -56,10 +48,8 @@
 
 UOpenColorIOConfiguration::UOpenColorIOConfiguration(const FObjectInitializer& ObjectInitializer)
 	: Super(ObjectInitializer)
-	, NativeConfig(MakePimpl<FOpenColorIONativeConfiguration>())
 {
 	
-<<<<<<< HEAD
 }
 
 void UOpenColorIOConfiguration::BeginDestroy()
@@ -68,16 +58,6 @@
 	Super::BeginDestroy();
 }
 
-=======
-}
-
-void UOpenColorIOConfiguration::BeginDestroy()
-{
-	StopDirectoryWatch();
-	Super::BeginDestroy();
-}
-
->>>>>>> 4af6daef
 bool UOpenColorIOConfiguration::IsTransformReady(const FOpenColorIOColorConversionSettings& InSettings)
 {
 	if (const TObjectPtr<UOpenColorIOColorTransform>* TransformPtr = FindTransform(InSettings))
@@ -87,39 +67,12 @@
 
 	return false;
 }
-<<<<<<< HEAD
 
 bool UOpenColorIOConfiguration::GetRenderResources(ERHIFeatureLevel::Type InFeatureLevel, const FOpenColorIOColorConversionSettings& InSettings, FOpenColorIOTransformResource*& OutShaderResource, TSortedMap<int32, FTextureResource*>& OutTextureResources)
 {
 	if (const TObjectPtr<UOpenColorIOColorTransform>* TransformPtr = FindTransform(InSettings))
 	{
 		return (*TransformPtr)->GetRenderResources(InFeatureLevel, OutShaderResource, OutTextureResources);
-	}
-
-	return false;
-}
-
-bool UOpenColorIOConfiguration::GetShaderAndLUTResources(ERHIFeatureLevel::Type InFeatureLevel, const FString& InSourceColorSpace, const FString& InDestinationColorSpace, FOpenColorIOTransformResource*& OutShaderResource, FTextureResource*& OutLUT3dResource)
-{
-	TSortedMap<int32, FTextureResource*> TextureResources;
-	FOpenColorIOColorConversionSettings Settings;
-	Settings.SourceColorSpace.ColorSpaceName = InSourceColorSpace;
-	Settings.DestinationColorSpace.ColorSpaceName = InDestinationColorSpace;
-	if (GetRenderResources(InFeatureLevel, Settings, OutShaderResource, TextureResources))
-	{
-		if (TextureResources.Contains(0))
-		{
-			OutLUT3dResource = TextureResources[0];
-			return true;
-		}
-=======
-
-bool UOpenColorIOConfiguration::GetRenderResources(ERHIFeatureLevel::Type InFeatureLevel, const FOpenColorIOColorConversionSettings& InSettings, FOpenColorIOTransformResource*& OutShaderResource, TSortedMap<int32, FTextureResource*>& OutTextureResources)
-{
-	if (const TObjectPtr<UOpenColorIOColorTransform>* TransformPtr = FindTransform(InSettings))
-	{
-		return (*TransformPtr)->GetRenderResources(InFeatureLevel, OutShaderResource, OutTextureResources);
->>>>>>> 4af6daef
 	}
 
 	return false;
@@ -136,7 +89,6 @@
 }
 
 bool UOpenColorIOConfiguration::HasTransform(const FString& InSourceColorSpace, const FString& InDisplay, const FString& InView, EOpenColorIOViewTransformDirection InDirection)
-<<<<<<< HEAD
 {
 	UE_TRANSITIONAL_OBJECT_PTR(UOpenColorIOColorTransform)* TransformData = ColorTransforms.FindByPredicate([&](const UOpenColorIOColorTransform* InTransformData)
 		{
@@ -151,43 +103,6 @@
 	if (ColorSpace.IsValid())
 	{
 		return DesiredColorSpaces.Find(ColorSpace) != INDEX_NONE;
-	}
-
-	return false;
-}
-
-bool UOpenColorIOConfiguration::HasDesiredDisplayView(const FOpenColorIODisplayView& DisplayView) const
-{
-	if (DisplayView.IsValid())
-	{
-		return DesiredDisplayViews.Find(DisplayView) != INDEX_NONE;
-	}
-
-	return false;
-}
-
-bool UOpenColorIOConfiguration::Validate() const
-=======
->>>>>>> 4af6daef
-{
-	UE_TRANSITIONAL_OBJECT_PTR(UOpenColorIOColorTransform)* TransformData = ColorTransforms.FindByPredicate([&](const UOpenColorIOColorTransform* InTransformData)
-		{
-			return InTransformData->IsTransform(InSourceColorSpace, InDisplay, InView, InDirection);
-		});
-
-	return (TransformData != nullptr);
-}
-
-bool UOpenColorIOConfiguration::HasDesiredColorSpace(const FOpenColorIOColorSpace& ColorSpace) const
-{
-	if (ColorSpace.IsValid())
-	{
-<<<<<<< HEAD
-		//When loading the configuration file, if any errors are detected, it will throw an exception. Thus, our pointer won't be valid.
-		return NativeConfig->Get() != nullptr;
-=======
-		return DesiredColorSpaces.Find(ColorSpace) != INDEX_NONE;
->>>>>>> 4af6daef
 	}
 
 	return false;
@@ -218,80 +133,6 @@
 #endif // WITH_EDITOR
 }
 
-<<<<<<< HEAD
-void UOpenColorIOConfiguration::ReloadExistingColorspaces()
-{
-#if WITH_EDITOR && WITH_OCIO
-	TArray<FOpenColorIOColorSpace> ColorSpacesToBeReloaded = DesiredColorSpaces;
-	TArray<FOpenColorIODisplayView> DisplayViewsToBeReloaded = DesiredDisplayViews;
-	DesiredColorSpaces.Reset();
-	DesiredDisplayViews.Reset();
-	CleanupTransforms();
-	LoadConfiguration();
-
-	OCIO_NAMESPACE::ConstConfigRcPtr LoadedConfig = NativeConfig->Get();
-	if (!LoadedConfig)
-	{
-		return;
-	}
-	// This will make sure that all colorspaces are up to date in case an index, family or name is changed.
-	for (const FOpenColorIOColorSpace& ExistingColorSpace : ColorSpacesToBeReloaded)
-	{
-		const auto ColorSpaceName = StringCast<ANSICHAR>(*ExistingColorSpace.ColorSpaceName);
-		int ColorSpaceIndex = LoadedConfig->getIndexForColorSpace(ColorSpaceName.Get());
-		OCIO_NAMESPACE::ConstColorSpaceRcPtr LibColorSpace = LoadedConfig->getColorSpace(ColorSpaceName.Get());
-		if (!LibColorSpace)
-		{
-			// Name not found, therefore we don't need to re-add this colorspace.
-			continue;
-		}
-
-		FOpenColorIOColorSpace ColorSpace;
-		ColorSpace.ColorSpaceIndex = ColorSpaceIndex;
-		ColorSpace.ColorSpaceName = ExistingColorSpace.ColorSpaceName;
-		ColorSpace.FamilyName = StringCast<TCHAR>(LibColorSpace->getFamily()).Get();
-		DesiredColorSpaces.Add(ColorSpace);
-	}
-
-	for (const FOpenColorIODisplayView& ExistingDisplayView : DisplayViewsToBeReloaded)
-	{
-		const auto DisplayName = StringCast<ANSICHAR>(*ExistingDisplayView.Display);
-		const auto ViewName = StringCast<ANSICHAR>(*ExistingDisplayView.View);
-		const auto TransformName = LoadedConfig->getDisplayViewTransformName(DisplayName.Get(), ViewName.Get());
-		if (TransformName == nullptr)
-		{
-			// Name not found, therefore we don't need to re-add this display-view.
-			continue;
-		}
-
-		DesiredDisplayViews.Add(ExistingDisplayView);
-	}
-
-	const UOpenColorIOSettings* Settings = GetDefault<UOpenColorIOSettings>();
-
-	// Genereate new shaders.
-	for (int32 indexTop = 0; indexTop < DesiredColorSpaces.Num(); ++indexTop)
-	{
-		const FOpenColorIOColorSpace& TopColorSpace = DesiredColorSpaces[indexTop];
-
-		for (int32 indexOther = indexTop + 1; indexOther < DesiredColorSpaces.Num(); ++indexOther)
-		{
-			const FOpenColorIOColorSpace& OtherColorSpace = DesiredColorSpaces[indexOther];
-
-			CreateColorTransform(TopColorSpace.ColorSpaceName, OtherColorSpace.ColorSpaceName);
-			CreateColorTransform(OtherColorSpace.ColorSpaceName, TopColorSpace.ColorSpaceName);
-		}
-
-		for (const FOpenColorIODisplayView& DisplayView : DesiredDisplayViews)
-		{
-			CreateColorTransform(TopColorSpace.ColorSpaceName, DisplayView.Display, DisplayView.View, EOpenColorIOViewTransformDirection::Forward);
-
-			if (Settings->bSupportInverseViewTransforms)
-			{
-				CreateColorTransform(TopColorSpace.ColorSpaceName, DisplayView.Display, DisplayView.View, EOpenColorIOViewTransformDirection::Inverse);
-			}
-		}
-=======
 #if WITH_EDITOR
 bool UOpenColorIOConfiguration::TransformImage(const FOpenColorIOColorConversionSettings& InSettings, const FImageView& InOutImage) const
 {
@@ -418,18 +259,13 @@
 	if (!MarkPackageDirty())
 	{
 		UE_LOG(LogOpenColorIO, Display, TEXT("%s should be resaved for faster loads. Changes in the config or the library version were detected."), *GetPathName());
->>>>>>> 4af6daef
 	}
 #endif
 }
 
 void UOpenColorIOConfiguration::ConfigPathChangedEvent(const TArray<FFileChangeData>& InFileChanges, const FString InFileMountPath)
 {
-<<<<<<< HEAD
-#if WITH_EDITOR && WITH_OCIO
-=======
-#if WITH_EDITOR
->>>>>>> 4af6daef
+#if WITH_EDITOR
 	// We want to stop reacting to these events while the message is still up.
 	if (WatchedDirectoryInfo.RawConfigChangedToast.IsValid())
 	{
@@ -476,11 +312,6 @@
 #endif
 }
 
-<<<<<<< HEAD
-FOpenColorIONativeConfiguration* UOpenColorIOConfiguration::GetNativeConfig_Internal() const
-{
-	return NativeConfig.Get();
-=======
 FOpenColorIOWrapperConfig* UOpenColorIOConfiguration::GetConfigWrapper() const
 {
 #if WITH_EDITOR
@@ -488,16 +319,11 @@
 #else
 	return nullptr;
 #endif
->>>>>>> 4af6daef
 }
 
 void UOpenColorIOConfiguration::StartDirectoryWatch(const FString& FilePath)
 {
-<<<<<<< HEAD
-#if WITH_EDITOR && WITH_OCIO
-=======
-#if WITH_EDITOR
->>>>>>> 4af6daef
+#if WITH_EDITOR
 	FDirectoryWatcherModule& DirectoryWatcherModule = FModuleManager::LoadModuleChecked<FDirectoryWatcherModule>(OCIODirectoryWatcher::NAME_DirectoryWatcher);
 	if (IDirectoryWatcher* DirectoryWatcher = DirectoryWatcherModule.Get())
 	{
@@ -520,11 +346,7 @@
 
 void UOpenColorIOConfiguration::StopDirectoryWatch()
 {
-<<<<<<< HEAD
-#if WITH_EDITOR && WITH_OCIO
-=======
-#if WITH_EDITOR
->>>>>>> 4af6daef
+#if WITH_EDITOR
 	FDirectoryWatcherModule& DirectoryWatcherModule = FModuleManager::LoadModuleChecked<FDirectoryWatcherModule>(OCIODirectoryWatcher::NAME_DirectoryWatcher);
 	if (IDirectoryWatcher* DirectoryWatcher = DirectoryWatcherModule.Get())
 	{
@@ -554,10 +376,7 @@
 		});
 }
 
-<<<<<<< HEAD
-=======
-#if WITH_EDITOR
->>>>>>> 4af6daef
+#if WITH_EDITOR
 void UOpenColorIOConfiguration::CreateColorTransform(const FString& InSourceColorSpace, const FString& InDestinationColorSpace)
 {
 	if (InSourceColorSpace.IsEmpty() || InDestinationColorSpace.IsEmpty())
@@ -587,7 +406,6 @@
 void UOpenColorIOConfiguration::CreateColorTransform(const FString& InSourceColorSpace, const FString& InDisplay, const FString& InView, EOpenColorIOViewTransformDirection InDirection)
 {
 	if (InSourceColorSpace.IsEmpty() || InDisplay.IsEmpty() || InView.IsEmpty())
-<<<<<<< HEAD
 	{
 		return;
 	}
@@ -599,7 +417,7 @@
 	}
 
 	UOpenColorIOColorTransform* NewTransform = NewObject<UOpenColorIOColorTransform>(this, NAME_None, RF_NoFlags);
-	const bool bSuccess = NewTransform->Initialize(this, InSourceColorSpace, InDisplay, InView, InDirection);
+	const bool bSuccess = NewTransform->Initialize(InSourceColorSpace, InDisplay, InView, InDirection);
 
 	if (bSuccess)
 	{
@@ -610,33 +428,8 @@
 		UE_LOG(LogOpenColorIO, Warning, TEXT("Could not create color space transform from %s to %s - %s. Verify your OCIO config file, it may have errors in it."), *InSourceColorSpace, *InDisplay, *InView);
 	}
 }
-
-=======
-	{
-		return;
-	}
-
-	if (HasTransform(InSourceColorSpace, InDisplay, InView, InDirection))
-	{
-		UE_LOG(LogOpenColorIO, Log, TEXT("OCIOConfig already contains %s to %s-%s transform."), *InSourceColorSpace, *InDisplay, *InView);
-		return;
-	}
-
-	UOpenColorIOColorTransform* NewTransform = NewObject<UOpenColorIOColorTransform>(this, NAME_None, RF_NoFlags);
-	const bool bSuccess = NewTransform->Initialize(InSourceColorSpace, InDisplay, InView, InDirection);
-
-	if (bSuccess)
-	{
-		ColorTransforms.Add(NewTransform);
-	}
-	else
-	{
-		UE_LOG(LogOpenColorIO, Warning, TEXT("Could not create color space transform from %s to %s - %s. Verify your OCIO config file, it may have errors in it."), *InSourceColorSpace, *InDisplay, *InView);
-	}
-}
-#endif
-
->>>>>>> 4af6daef
+#endif
+
 void UOpenColorIOConfiguration::CleanupTransforms()
 {
 	ColorTransforms = ColorTransforms.FilterByPredicate([this](const TObjectPtr<UOpenColorIOColorTransform>& InTransform) -> bool
@@ -686,17 +479,10 @@
 {
 	Super::PostInitProperties();
 
-<<<<<<< HEAD
+#if WITH_EDITOR
 	if (!HasAnyFlags(RF_NeedLoad | RF_ClassDefaultObject))
 	{
 		ConfigurationFile.FilePath = TEXT("ocio://default");
-
-=======
-#if WITH_EDITOR
-	if (!HasAnyFlags(RF_NeedLoad | RF_ClassDefaultObject))
-	{
-		ConfigurationFile.FilePath = TEXT("ocio://default");
->>>>>>> 4af6daef
 		// Ensure the default built-in configuration is loaded.
 		LoadConfiguration();
 	}
@@ -775,12 +561,8 @@
 
 	if (PropertyChangedEvent.MemberProperty && PropertyChangedEvent.MemberProperty->GetFName() == GET_MEMBER_NAME_CHECKED(UOpenColorIOConfiguration, ConfigurationFile))
 	{
-<<<<<<< HEAD
-		LoadConfiguration();
-=======
 		// Note: Reload calls LoadConfiguration() internally.
 		ReloadExistingColorspaces();
->>>>>>> 4af6daef
 	}
 	else if (PropertyChangedEvent.GetPropertyName() == GET_MEMBER_NAME_CHECKED(UOpenColorIOConfiguration, DesiredColorSpaces))
 	{
@@ -847,56 +629,6 @@
 
 	if (ConfigurationFile.FilePath.IsEmpty())
 	{
-<<<<<<< HEAD
-#if !PLATFORM_EXCEPTIONS_DISABLED
-		try
-#endif
-		{
-			FString ConfigurationFilePath = ConfigurationFile.FilePath;
-			if (ConfigurationFilePath.StartsWith(TEXT("ocio://")))
-			{
-				NativeConfig->Set(OCIO_NAMESPACE::Config::CreateFromFile(StringCast<ANSICHAR>(*ConfigurationFilePath).Get()));
-				UE_LOG(LogOpenColorIO, Verbose, TEXT("Loaded built-in OCIO configuration file %s"), *ConfigurationFilePath);
-			}
-			else
-			{
-				FString FullPath;
-				if (ConfigurationFilePath.Contains(TEXT("{Engine}")))
-				{
-					ConfigurationFilePath = FPaths::ConvertRelativePathToFull(ConfigurationFilePath.Replace(TEXT("{Engine}"), *FPaths::EngineDir()));
-				}
-
-				if (!FPaths::IsRelative(ConfigurationFilePath))
-				{
-					FullPath = ConfigurationFilePath;
-				}
-				else
-				{
-					const FString AbsoluteGameDir = FPaths::ConvertRelativePathToFull(FPaths::ProjectDir());
-					FullPath = FPaths::ConvertRelativePathToFull(FPaths::Combine(AbsoluteGameDir, ConfigurationFilePath));
-				}
-
-				OCIO_NAMESPACE::ConstConfigRcPtr NewConfig = OCIO_NAMESPACE::Config::CreateFromFile(StringCast<ANSICHAR>(*FullPath).Get());
-				if (NewConfig)
-				{
-					UE_LOG(LogOpenColorIO, Verbose, TEXT("Loaded OCIO configuration file %s"), *FullPath);
-					NativeConfig->Set(NewConfig);
-					
-					StartDirectoryWatch(FullPath);
-				}
-				else
-				{
-					NativeConfig->Set(nullptr);
-
-					UE_LOG(LogOpenColorIO, Error, TEXT("Could not load OCIO configuration file %s. Verify that the path is good or that the file is valid."), *ConfigurationFile.FilePath);
-				}
-			}
-		}
-#if !PLATFORM_EXCEPTIONS_DISABLED
-		catch (OCIO_NAMESPACE::Exception& exception)
-		{
-			UE_LOG(LogOpenColorIO, Error, TEXT("Could not create OCIO configuration file for %s. Error message: %s."), *ConfigurationFile.FilePath, StringCast<TCHAR>(exception.what()).Get());
-=======
 		return;
 	}
 
@@ -924,19 +656,14 @@
 		if (!bIsBuiltIn)
 		{
 			StartDirectoryWatch(FilePath);
->>>>>>> 4af6daef
 		}
 
 		UE_LOG(LogOpenColorIO, Verbose, TEXT("Loaded OCIO configuration file %s"), *FilePath);
 	}
-<<<<<<< HEAD
-#endif
-=======
 	else
 	{
 		UE_LOG(LogOpenColorIO, Error, TEXT("Could not load OCIO configuration file %s. Verify that the path is good or that the file is valid."), *FilePath);
 	}
->>>>>>> 4af6daef
 }
 
 void UOpenColorIOConfiguration::OnToastCallback(bool bInReloadColorspaces)
@@ -950,18 +677,12 @@
 
 	if (bInReloadColorspaces)
 	{
-<<<<<<< HEAD
-=======
 		OpenColorIOWrapper::ClearAllCaches();
 
->>>>>>> 4af6daef
 		ReloadExistingColorspaces();
 	}
 }
 
-<<<<<<< HEAD
-#undef LOCTEXT_NAMESPACE
-=======
 
 FOpenColorIOEditorConfigurationInspector::FOpenColorIOEditorConfigurationInspector(const UOpenColorIOConfiguration& InConfiguration)
 	: Configuration(InConfiguration)
@@ -1005,5 +726,4 @@
 #endif //WITH_EDITOR
 
 
-#undef LOCTEXT_NAMESPACE
->>>>>>> 4af6daef
+#undef LOCTEXT_NAMESPACE