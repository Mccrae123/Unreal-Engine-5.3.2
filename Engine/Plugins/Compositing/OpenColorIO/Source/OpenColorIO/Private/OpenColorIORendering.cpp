// Copyright Epic Games, Inc. All Rights Reserved.

#include "OpenColorIORendering.h"

#include "Engine/RendererSettings.h"
#include "Engine/TextureRenderTarget2D.h"
#include "Engine/World.h"
#include "GlobalShader.h"
#include "CommonRenderResources.h"
#include "Logging/LogMacros.h"
#include "Logging/MessageLog.h"
#include "OpenColorIOConfiguration.h"
#include "OpenColorIOModule.h"
#include "OpenColorIOShader.h"
#include "OpenColorIOShaderType.h"
#include "OpenColorIOShared.h"
#include "PipelineStateCache.h"
#include "RHIStaticStates.h"
#include "SceneInterface.h"
#include "SceneUtils.h"
#include "ShaderParameterUtils.h"
#include "TextureResource.h"
#include "ScreenPass.h"

namespace {
	/** This function is similar to DrawScreenPass in OpenColorIODisplayExtension.cpp except it is catered for Viewless texture rendering. */
	template<typename TSetupFunction>
	void DrawScreenPass(
		FRHICommandListImmediate& RHICmdList,
		const FIntPoint& OutputResolution,
		const FScreenPassPipelineState& PipelineState,
		TSetupFunction SetupFunction)
	{
		RHICmdList.SetViewport(0.f, 0.f, 0.f, OutputResolution.X, OutputResolution.Y, 1.0f);

		SetScreenPassPipelineState(RHICmdList, PipelineState);

		// Setting up buffers.
		SetupFunction(RHICmdList);

		FIntPoint LocalOutputPos(FIntPoint::ZeroValue);
		FIntPoint LocalOutputSize(OutputResolution);
		EDrawRectangleFlags DrawRectangleFlags = EDRF_UseTriangleOptimization;

		DrawPostProcessPass(
			RHICmdList,
			LocalOutputPos.X, LocalOutputPos.Y, LocalOutputSize.X, LocalOutputSize.Y,
			0., 0., OutputResolution.X, OutputResolution.Y,
			OutputResolution,
			OutputResolution,
			PipelineState.VertexShader,
<<<<<<< HEAD
			EStereoscopicPass::eSSP_FULL,
=======
			INDEX_NONE,
>>>>>>> 6bbb88c8
			false,
			DrawRectangleFlags);
	}
}


void ProcessOCIOColorSpaceTransform_RenderThread(
	FRHICommandListImmediate& InRHICmdList
	, ERHIFeatureLevel::Type InFeatureLevel
	, FOpenColorIOTransformResource* InOCIOColorTransformResource
	, FTextureResource* InLUT3dResource
	, FTextureRHIRef InputSpaceColorTexture
	, FTextureRHIRef OutputSpaceColorTexture
	, FIntPoint OutputResolution)
{
	check(IsInRenderingThread());

	SCOPED_DRAW_EVENT(InRHICmdList, ProcessOCIOColorSpaceTransform);

	InRHICmdList.Transition(FRHITransitionInfo(OutputSpaceColorTexture, ERHIAccess::Unknown, ERHIAccess::RTV));

	FRHIRenderPassInfo RPInfo(OutputSpaceColorTexture, ERenderTargetActions::DontLoad_Store);
	InRHICmdList.BeginRenderPass(RPInfo, TEXT("ProcessOCIOColorSpaceXfrm"));

	// Get shader from shader map.
	FGlobalShaderMap* GlobalShaderMap = GetGlobalShaderMap(InFeatureLevel);
	TShaderMapRef<FOpenColorIOVertexShader> VertexShader(GlobalShaderMap);
	TShaderRef<FOpenColorIOPixelShader> OCIOPixelShader = InOCIOColorTransformResource->GetShader<FOpenColorIOPixelShader>();

	FScreenPassPipelineState PipelineState(VertexShader, OCIOPixelShader, TStaticBlendState<>::GetRHI(), TStaticDepthStencilState<false, CF_Always>::GetRHI());
	DrawScreenPass(InRHICmdList, OutputResolution, PipelineState, [&](FRHICommandListImmediate& RHICmdList)
	{
		// Set Gamma to 1., since we do not have any display parameters or requirement for Gamma.
		const float Gamma = 1.0;

		// Update pixel shader parameters.
		OCIOPixelShader->SetParameters(InRHICmdList, InputSpaceColorTexture, Gamma);

		if (InLUT3dResource != nullptr)
		{
			OCIOPixelShader->SetLUTParameter(InRHICmdList, InLUT3dResource);
		}
	});

	// Resolve render target.
	InRHICmdList.EndRenderPass();

	// Restore readable state
	InRHICmdList.Transition(FRHITransitionInfo(OutputSpaceColorTexture, ERHIAccess::RTV, ERHIAccess::SRVGraphics));
}

// static
bool FOpenColorIORendering::ApplyColorTransform(UWorld* InWorld, const FOpenColorIOColorConversionSettings& InSettings, UTexture* InTexture, UTextureRenderTarget2D* OutRenderTarget)
{
	check(IsInGameThread());

	if (InSettings.ConfigurationSource == nullptr)
	{
		UE_LOG(LogOpenColorIO, Warning, TEXT("Can't apply color transform - Invalid config asset"));
		return false;
	}

	if (InTexture == nullptr)
	{
		UE_LOG(LogOpenColorIO, Warning, TEXT("Can't apply color transform - Invalid Input Texture"));
		return false;
	}

	if (OutRenderTarget == nullptr)
	{
		UE_LOG(LogOpenColorIO, Warning, TEXT("Can't apply color transform - Invalid Output Texture"));
		return false;
	}


	FTextureResource* InputResource = InTexture->GetResource();
	FTextureResource* OutputResource = OutRenderTarget->GetResource();
	if (InputResource == nullptr)
	{
		UE_LOG(LogOpenColorIO, Warning, TEXT("Can't apply color transform - Invalid Input Texture resource"));
		return false;
	}

	if (OutputResource == nullptr)
	{
		UE_LOG(LogOpenColorIO, Warning, TEXT("Can't apply color transform - Invalid Output Texture resource"));
		return false;
	}

	const ERHIFeatureLevel::Type FeatureLevel = InWorld->Scene->GetFeatureLevel();
	FOpenColorIOTransformResource* ShaderResource = nullptr;
	FTextureResource* LUT3dResource = nullptr;
	bool bFoundTransform = InSettings.ConfigurationSource->GetShaderAndLUTResources(FeatureLevel, InSettings.SourceColorSpace.ColorSpaceName, InSettings.DestinationColorSpace.ColorSpaceName, ShaderResource, LUT3dResource);
	if (!bFoundTransform)
	{
		UE_LOG(LogOpenColorIO, Warning, TEXT("Can't apply color transform - Couldn't find shader to transform from %s to %s"), *InSettings.SourceColorSpace.ColorSpaceName, *InSettings.DestinationColorSpace.ColorSpaceName);
		return false;
	}

	check(ShaderResource);

	if (ShaderResource->GetShaderGameThread<FOpenColorIOPixelShader>().IsNull())
	{
		UE_LOG(LogOpenColorIO, Warning, TEXT("OCIOPass - Shader was invalid for Resource %s"), *ShaderResource->GetFriendlyName());
		return false;
	}


	ENQUEUE_RENDER_COMMAND(ProcessColorSpaceTransform)(
		[FeatureLevel, InputResource, OutputResource, ShaderResource, LUT3dResource](FRHICommandListImmediate& RHICmdList)
		{
			ProcessOCIOColorSpaceTransform_RenderThread(
			RHICmdList,
			FeatureLevel,
			ShaderResource,
			LUT3dResource,
			InputResource->TextureRHI,
			OutputResource->TextureRHI,
			FIntPoint(OutputResource->GetSizeX(), OutputResource->GetSizeY()));
		}
	);
	return true;
}<|MERGE_RESOLUTION|>--- conflicted
+++ resolved
@@ -49,11 +49,7 @@
 			OutputResolution,
 			OutputResolution,
 			PipelineState.VertexShader,
-<<<<<<< HEAD
-			EStereoscopicPass::eSSP_FULL,
-=======
 			INDEX_NONE,
->>>>>>> 6bbb88c8
 			false,
 			DrawRectangleFlags);
 	}
