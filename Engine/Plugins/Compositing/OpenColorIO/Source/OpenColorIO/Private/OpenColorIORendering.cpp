--- conflicted
+++ resolved
@@ -15,43 +15,7 @@
 #include "OpenColorIOShared.h"
 #include "OpenColorIOColorTransform.h"
 #include "ScreenPass.h"
-<<<<<<< HEAD
-
-namespace {
-	/** This function is similar to DrawScreenPass in OpenColorIODisplayExtension.cpp except it is catered for Viewless texture rendering. */
-	template<typename TSetupFunction>
-	void DrawScreenPass(
-		FRHICommandListImmediate& RHICmdList,
-		const FIntPoint& OutputResolution,
-		const FScreenPassPipelineState& PipelineState,
-		TSetupFunction SetupFunction)
-	{
-		RHICmdList.SetViewport(0.f, 0.f, 0.f, OutputResolution.X, OutputResolution.Y, 1.0f);
-
-		SetScreenPassPipelineState(RHICmdList, PipelineState);
-
-		// Setting up buffers.
-		SetupFunction(RHICmdList);
-
-		FIntPoint LocalOutputPos(FIntPoint::ZeroValue);
-		FIntPoint LocalOutputSize(OutputResolution);
-		EDrawRectangleFlags DrawRectangleFlags = EDRF_UseTriangleOptimization;
-
-		DrawPostProcessPass(
-			RHICmdList,
-			LocalOutputPos.X, LocalOutputPos.Y, LocalOutputSize.X, LocalOutputSize.Y,
-			0., 0., OutputResolution.X, OutputResolution.Y,
-			OutputResolution,
-			OutputResolution,
-			PipelineState.VertexShader,
-			INDEX_NONE,
-			false,
-			DrawRectangleFlags);
-	}
-}
-=======
 #include "TextureResource.h"
->>>>>>> d731a049
 
 
 void ProcessOCIOColorSpaceTransform_RenderThread(
