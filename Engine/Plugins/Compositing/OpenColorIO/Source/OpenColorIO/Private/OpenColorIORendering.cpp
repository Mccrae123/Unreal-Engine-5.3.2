--- conflicted
+++ resolved
@@ -17,26 +17,6 @@
 #include "OpenColorIOShaderType.h"
 #include "OpenColorIOShared.h"
 #include "OpenColorIOColorTransform.h"
-<<<<<<< HEAD
-#include "SceneInterface.h"
-#include "ScreenPass.h"
-#include "TextureResource.h"
-
-namespace {
-	FViewInfo CreateDummyViewInfo(const FIntRect& InViewRect)
-	{
-		FSceneViewFamily ViewFamily(FSceneViewFamily::ConstructionValues(nullptr, nullptr, FEngineShowFlags(ESFIM_Game))
-			.SetTime(FGameTime())
-			.SetGammaCorrection(1.0f));
-		FSceneViewInitOptions ViewInitOptions;
-		ViewInitOptions.ViewFamily = &ViewFamily;
-		ViewInitOptions.SetViewRectangle(InViewRect);
-		ViewInitOptions.ViewOrigin = FVector::ZeroVector;
-		ViewInitOptions.ViewRotationMatrix = FMatrix::Identity;
-		ViewInitOptions.ProjectionMatrix = FMatrix::Identity;
-
-		return FViewInfo(ViewInitOptions);
-=======
 #include "OpenColorIOWrapperDefines.h"
 #include "SceneInterface.h"
 #include "ScreenPass.h"
@@ -53,15 +33,8 @@
 	{
 		static FMatrix44f Transform = Transpose<float>(FColorSpaceTransform(FColorSpace::GetWorking(), FColorSpace(EColorSpace::ACESAP0)));
 		return Transform;
->>>>>>> 4af6daef
-	}
-
-<<<<<<< HEAD
-// static
-void FOpenColorIORendering::AddPass_RenderThread(
-	FRDGBuilder& GraphBuilder,
-	const FViewInfo& View,
-=======
+	}
+
 	const FMatrix44f& GetInterchangeToWorkingColorSpaceTransform()
 	{
 		static FMatrix44f Transform = Transpose<float>(FColorSpaceTransform(FColorSpace(EColorSpace::ACESAP0), FColorSpace::GetWorking()));
@@ -74,7 +47,6 @@
 	FRDGBuilder& GraphBuilder,
 	const FScreenPassViewInfo ViewInfo,
 	ERHIFeatureLevel::Type FeatureLevel,
->>>>>>> 4af6daef
 	const FScreenPassTexture& Input,
 	const FScreenPassRenderTarget& Output,
 	const FOpenColorIORenderPassResources& InPassResource,
@@ -86,12 +58,9 @@
 	const FScreenPassTextureViewport InputViewport(Input);
 	const FScreenPassTextureViewport OutputViewport(Output);
 
-<<<<<<< HEAD
-=======
 	FGlobalShaderMap* ShaderMap = GetGlobalShaderMap(FeatureLevel);
 	TShaderMapRef<FScreenPassVS> VertexShader(ShaderMap);
 
->>>>>>> 4af6daef
 	if (InPassResource.ShaderResource != nullptr)
 	{
 		TShaderRef<FOpenColorIOPixelShader> OCIOPixelShader = InPassResource.ShaderResource->GetShader<FOpenColorIOPixelShader>();
@@ -100,8 +69,6 @@
 		Parameters->InputTexture = Input.Texture;
 		Parameters->InputTextureSampler = TStaticSamplerState<>::GetRHI();
 		OpenColorIOBindTextureResources(Parameters, InPassResource.TextureResources);
-<<<<<<< HEAD
-=======
 
 		// Apply a transform between the working color space and the interchange color space, if necessary.
 		switch (InPassResource.ShaderResource->GetWorkingColorSpaceTransformType())
@@ -117,26 +84,17 @@
 			// do nothing, shader parameter is unused.
 			break;	
 		}
->>>>>>> 4af6daef
 		Parameters->Gamma = InGamma;
 		Parameters->TransformAlpha = (uint32)TransformAlpha;
 		Parameters->RenderTargets[0] = Output.GetRenderTargetBinding();
 		
 		FRDGEventName PassName = RDG_EVENT_NAME("OpenColorIOPass %dx%d (%s)", Output.ViewRect.Width(), Output.ViewRect.Height(), InPassResource.TransformName.IsEmpty() ? TEXT("Unspecified Transform") : *InPassResource.TransformName);
-<<<<<<< HEAD
-		AddDrawScreenPass(GraphBuilder, MoveTemp(PassName), View, OutputViewport, InputViewport, OCIOPixelShader, Parameters);
-=======
 		AddDrawScreenPass(GraphBuilder, MoveTemp(PassName), ViewInfo, OutputViewport, InputViewport, VertexShader, OCIOPixelShader, Parameters);
->>>>>>> 4af6daef
 	}
 	else
 	{
 		// Fallback pass, printing invalid message across the viewport.
-<<<<<<< HEAD
-		TShaderMapRef<FOpenColorIOInvalidPixelShader> OCIOInvalidPixelShader(View.ShaderMap);
-=======
 		TShaderMapRef<FOpenColorIOInvalidPixelShader> OCIOInvalidPixelShader(ShaderMap);
->>>>>>> 4af6daef
 		FOpenColorIOInvalidShaderParameters* Parameters = GraphBuilder.AllocParameters<FOpenColorIOInvalidShaderParameters>();
 		Parameters->InputTexture = Input.Texture;
 		Parameters->InputTextureSampler = TStaticSamplerState<>::GetRHI();
@@ -144,10 +102,6 @@
 		Parameters->RenderTargets[0] = Output.GetRenderTargetBinding();
 
 		FRDGEventName PassName = RDG_EVENT_NAME("OpenColorIOInvalidPass %dx%d", Output.ViewRect.Width(), Output.ViewRect.Height());
-<<<<<<< HEAD
-		AddDrawScreenPass(GraphBuilder, MoveTemp(PassName), View, OutputViewport, InputViewport, OCIOInvalidPixelShader, Parameters);
-	}
-=======
 		AddDrawScreenPass(GraphBuilder, MoveTemp(PassName), ViewInfo, OutputViewport, InputViewport, VertexShader, OCIOInvalidPixelShader, Parameters);
 	}
 }
@@ -187,7 +141,6 @@
 
 	InView.FinalPostProcessSettings.bOverride_ToneCurveAmount = 1;
 	InView.FinalPostProcessSettings.ToneCurveAmount = 0.0;
->>>>>>> 4af6daef
 }
 
 // static
@@ -195,14 +148,6 @@
 {
 	FOpenColorIORenderPassResources Result = { nullptr, {}, InSettings.ToString() };
 
-<<<<<<< HEAD
-	if (!ensureMsgf(InTexture, TEXT("Can't apply color transform - Invalid Input Texture")))
-	{
-		return false;
-	}
-
-	if (!ensureMsgf(OutRenderTarget, TEXT("Can't apply color transform - Invalid Output Texture")))
-=======
 	if (InSettings.ConfigurationSource != nullptr)
 	{
 		const bool bFoundTransform = InSettings.ConfigurationSource->GetRenderResources(
@@ -233,19 +178,15 @@
 	check(IsInGameThread());
 
 	if (!ensureMsgf(InTexture, TEXT("Can't apply color transform - Invalid Input Texture")))
->>>>>>> 4af6daef
-	{
-		return false;
-	}
-
-<<<<<<< HEAD
-=======
+	{
+		return false;
+	}
+
 	if (!ensureMsgf(OutRenderTarget, TEXT("Can't apply color transform - Invalid Output Texture")))
 	{
 		return false;
 	}
 
->>>>>>> 4af6daef
 	FTextureResource* InputResource = InTexture->GetResource();
 	FTextureResource* OutputResource = OutRenderTarget->GetResource();
 	if (!ensureMsgf(InputResource, TEXT("Can't apply color transform - Invalid Input Texture resource")))
@@ -280,11 +221,7 @@
 	}
 	
 	ENQUEUE_RENDER_COMMAND(ProcessColorSpaceTransform)(
-<<<<<<< HEAD
-		[InputResource, OutputResource, ShaderResource, TextureResources = MoveTemp(TransformTextureResources), TransformName = InSettings.ToString()](FRHICommandListImmediate& RHICmdList)
-=======
 		[FeatureLevel, InputResource, OutputResource, ShaderResource, TextureResources = MoveTemp(TransformTextureResources), TransformName = InSettings.ToString()](FRHICommandListImmediate& RHICmdList)
->>>>>>> 4af6daef
 		{
 			FRDGBuilder GraphBuilder(RHICmdList);
 
@@ -295,12 +232,8 @@
 
 			AddPass_RenderThread(
 				GraphBuilder,
-<<<<<<< HEAD
-				CreateDummyViewInfo(Output.ViewRect),
-=======
 				FScreenPassViewInfo(),
 				FeatureLevel,
->>>>>>> 4af6daef
 				FScreenPassTexture(InputTexture),
 				Output,
 				FOpenColorIORenderPassResources{ShaderResource, TextureResources, TransformName},
