// Copyright Epic Games, Inc. All Rights Reserved.

#include "OpenColorIOColorSpace.h"

#include "OpenColorIOConfiguration.h"

/*
 * FOpenColorIOColorSpace implementation
 */

const TCHAR* FOpenColorIOColorSpace::FamilyDelimiter = TEXT("/");

FOpenColorIOColorSpace::FOpenColorIOColorSpace()
	: ColorSpaceIndex(INDEX_NONE)
{ }

FOpenColorIOColorSpace::FOpenColorIOColorSpace(const FString& InColorSpaceName, int32 InColorSpaceIndex, const FString& InFamilyName)
	: ColorSpaceName(InColorSpaceName)
	, ColorSpaceIndex(InColorSpaceIndex)
	, FamilyName(InFamilyName)
{ }

FString FOpenColorIOColorSpace::ToString() const
{
	if (IsValid())
	{
		return FString::Printf(TEXT("%s"), *ColorSpaceName);
	}
	return TEXT("<Invalid>");
}

bool FOpenColorIOColorSpace::IsValid() const
{
	return ColorSpaceIndex != INDEX_NONE && !ColorSpaceName.IsEmpty();
}

void FOpenColorIOColorSpace::Reset()
{
	ColorSpaceIndex = INDEX_NONE;
	ColorSpaceName.Reset();
	FamilyName.Reset();
}

FString FOpenColorIOColorSpace::GetFamilyNameAtDepth(int32 InDepth) const
{
	FString ReturnName;

	TArray<FString> Families;
	FamilyName.ParseIntoArray(Families, FamilyDelimiter);
	if (Families.IsValidIndex(InDepth))
	{
		ReturnName = Families[InDepth];
	}
	else
	{
		//No separator found, does it want the first family?
		if (InDepth == 0 && !FamilyName.IsEmpty())
		{
			ReturnName = FamilyName;
		}
	}

	return ReturnName;
}

/*
 * FOpenColorIOColorConversionSettings implementation
 */

FOpenColorIOColorConversionSettings::FOpenColorIOColorConversionSettings()
	: ConfigurationSource(nullptr)
{

}

FString FOpenColorIOColorConversionSettings::ToString() const
{
	if (ConfigurationSource)
	{
		return FString::Printf(TEXT("%s config - %s to %s"), *ConfigurationSource->GetName(), *SourceColorSpace.ToString(), *DestinationColorSpace.ToString());
	}
	return TEXT("<Invalid Conversion>");
}

bool FOpenColorIOColorConversionSettings::IsValid() const
{
	if (ConfigurationSource)
	{
		return ConfigurationSource->HasTransform(SourceColorSpace.ColorSpaceName, DestinationColorSpace.ColorSpaceName);
	}

	return false;
<<<<<<< HEAD
=======
}

void FOpenColorIOColorConversionSettings::ValidateColorSpaces()
{
	if (ConfigurationSource)
	{
		if (!ConfigurationSource->HasDesiredColorSpace(SourceColorSpace))
		{
			SourceColorSpace.Reset();
		}

		if (!ConfigurationSource->HasDesiredColorSpace(DestinationColorSpace))
		{
			DestinationColorSpace.Reset();
		}
	}
	else
	{
		SourceColorSpace.Reset();
		DestinationColorSpace.Reset();
	}
>>>>>>> 6bbb88c8
}<|MERGE_RESOLUTION|>--- conflicted
+++ resolved
@@ -90,8 +90,6 @@
 	}
 
 	return false;
-<<<<<<< HEAD
-=======
 }
 
 void FOpenColorIOColorConversionSettings::ValidateColorSpaces()
@@ -113,5 +111,4 @@
 		SourceColorSpace.Reset();
 		DestinationColorSpace.Reset();
 	}
->>>>>>> 6bbb88c8
 }