// Copyright Epic Games, Inc. All Rights Reserved.

#include "OpenColorIODisplayExtensionWrapper.h"
#include "OpenColorIOModule.h"
#include "Engine/GameEngine.h"
#include "Slate/SceneViewport.h"

#if WITH_EDITOR
#include "Editor.h"
#endif // WITH_EDITOR

#include UE_INLINE_GENERATED_CPP_BY_NAME(OpenColorIODisplayExtensionWrapper)

void UOpenColorIODisplayExtensionWrapper::CreateDisplayExtensionIfNotExists()
{
	if (!DisplayExtension.IsValid())
	{
		// Null viewport should ensure it doesn't run anywhere yet (unless explicitly gathered)
		DisplayExtension = FSceneViewExtensions::NewExtension<FOpenColorIODisplayExtension>(nullptr);
	}
	check(DisplayExtension.IsValid());
}

FOpenColorIODisplayConfiguration UOpenColorIODisplayExtensionWrapper::GetOpenColorIOConfiguration() const
{
	if (!DisplayExtension.IsValid())
	{
		return {};
	}

	return DisplayExtension->GetDisplayConfiguration();
}

void UOpenColorIODisplayExtensionWrapper::SetOpenColorIOConfiguration(FOpenColorIODisplayConfiguration InDisplayConfiguration)
{
	if (!DisplayExtension.IsValid())
	{
		return;
	}

	DisplayExtension->SetDisplayConfiguration(InDisplayConfiguration);
}

void UOpenColorIODisplayExtensionWrapper::SetSceneExtensionIsActiveFunction(const FSceneViewExtensionIsActiveFunctor& IsActiveFunction)
{
	if (!DisplayExtension.IsValid())
	{
		return;
	}

	DisplayExtension->IsActiveThisFrameFunctions.Reset(1);
	DisplayExtension->IsActiveThisFrameFunctions.Add(IsActiveFunction);
}

void UOpenColorIODisplayExtensionWrapper::SetSceneExtensionIsActiveFunctions(const TArray<FSceneViewExtensionIsActiveFunctor>& IsActiveFunctions)
{
	if (!DisplayExtension.IsValid())
	{
		return;
	}

	DisplayExtension->IsActiveThisFrameFunctions = IsActiveFunctions;
}

void UOpenColorIODisplayExtensionWrapper::RemoveSceneExtension()
{
	DisplayExtension.Reset();
}

UOpenColorIODisplayExtensionWrapper* UOpenColorIODisplayExtensionWrapper::CreateOpenColorIODisplayExtension(
	FOpenColorIODisplayConfiguration InDisplayConfiguration,
	const FSceneViewExtensionIsActiveFunctor& IsActiveFunction)
{
	if (!InDisplayConfiguration.ColorConfiguration.IsValid())
	{
		UE_LOG(LogOpenColorIO, Warning, TEXT("%s, no display extension was created."), *InDisplayConfiguration.ColorConfiguration.ToString());
		return nullptr;
	}

	// Create OCIO Scene View Extension and configure it.

	UOpenColorIODisplayExtensionWrapper* OutExtension = NewObject<UOpenColorIODisplayExtensionWrapper>();

	OutExtension->CreateDisplayExtensionIfNotExists();
	OutExtension->SetOpenColorIOConfiguration(InDisplayConfiguration);
	OutExtension->SetSceneExtensionIsActiveFunction(IsActiveFunction);

	return OutExtension;
}

UOpenColorIODisplayExtensionWrapper* UOpenColorIODisplayExtensionWrapper::CreateInGameOpenColorIODisplayExtension(FOpenColorIODisplayConfiguration InDisplayConfiguration)
{
	FSceneViewExtensionIsActiveFunctor IsActiveFunctor;
	IsActiveFunctor.IsActiveFunction = [](const ISceneViewExtension* SceneViewExtension, const FSceneViewExtensionContext& Context)
	{
		// Note: SceneViewExtension this pointer is always passed to functors from FSceneViewExtensionBase::IsActiveThisFrame, we confirm this remains so.
		check(SceneViewExtension);

		const FOpenColorIODisplayExtension* SVE = static_cast<const FOpenColorIODisplayExtension*>(SceneViewExtension);
		const bool bIsEnabled = SVE->GetDisplayConfiguration().bIsEnabled;

		if (!Context.Viewport)
		{
			return TOptional<bool>();
		}

#if WITH_EDITOR
		if (GIsEditor && GEditor)
		{
			// Activate the SVE if it is a PIE viewport.
			if (Context.Viewport->IsPlayInEditorViewport())
			{
				return TOptional<bool>(bIsEnabled);
			}
		}
#endif // WITH_EDITOR

		// Activate the SVE if it is the game's primary viewport.
		if (UGameEngine* GameEngine = Cast<UGameEngine>(GEngine))
		{
			if (GameEngine->SceneViewport.IsValid() && (GameEngine->SceneViewport->GetViewport() == Context.Viewport))
			{
				return TOptional<bool>(bIsEnabled);
			}
		}

<<<<<<< HEAD
=======
		// Activate the SVE if a high-res screenshot is being taken
		if (GIsHighResScreenshot)
		{
			return TOptional<bool>(bIsEnabled);
		}

>>>>>>> 4af6daef
		// If our viewport did not meet any of the criteria to activate the SVE, emit no opinion.
		return TOptional<bool>();
	};

	return CreateOpenColorIODisplayExtension(InDisplayConfiguration, IsActiveFunctor);
}<|MERGE_RESOLUTION|>--- conflicted
+++ resolved
@@ -124,15 +124,12 @@
 			}
 		}
 
-<<<<<<< HEAD
-=======
 		// Activate the SVE if a high-res screenshot is being taken
 		if (GIsHighResScreenshot)
 		{
 			return TOptional<bool>(bIsEnabled);
 		}
 
->>>>>>> 4af6daef
 		// If our viewport did not meet any of the criteria to activate the SVE, emit no opinion.
 		return TOptional<bool>();
 	};
