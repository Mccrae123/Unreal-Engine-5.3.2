--- conflicted
+++ resolved
@@ -108,51 +108,6 @@
 	);
 }
 
-<<<<<<< HEAD
-namespace {
-	template<typename TSetupFunction>
-	void DrawScreenPass(
-		FRHICommandList& RHICmdList,
-		const FSceneView& View,
-		const FScreenPassTextureViewport& OutputViewport,
-		const FScreenPassTextureViewport& InputViewport,
-		const FScreenPassPipelineState& PipelineState,
-		TSetupFunction SetupFunction)
-	{
-		PipelineState.Validate();
-
-		const FIntRect InputRect = InputViewport.Rect;
-		const FIntPoint InputSize = InputViewport.Extent;
-		const FIntRect OutputRect = OutputViewport.Rect;
-		const FIntPoint OutputSize = OutputRect.Size();
-
-		RHICmdList.SetViewport(OutputRect.Min.X, OutputRect.Min.Y, 0.0f, OutputRect.Max.X, OutputRect.Max.Y, 1.0f);
-
-		SetScreenPassPipelineState(RHICmdList, PipelineState);
-
-		// Setting up buffers.
-		SetupFunction(RHICmdList);
-
-		FIntPoint LocalOutputPos(FIntPoint::ZeroValue);
-		FIntPoint LocalOutputSize(OutputSize);
-		EDrawRectangleFlags DrawRectangleFlags = EDRF_UseTriangleOptimization;
-
-		DrawPostProcessPass(
-			RHICmdList,
-			LocalOutputPos.X, LocalOutputPos.Y, LocalOutputSize.X, LocalOutputSize.Y,
-			InputRect.Min.X, InputRect.Min.Y, InputRect.Width(), InputRect.Height(),
-			OutputSize,
-			InputSize,
-			PipelineState.VertexShader,
-			View.StereoViewIndex,
-			false,
-			DrawRectangleFlags);
-	}
-
-}
-
-=======
->>>>>>> d731a049
 void FOpenColorIODisplayExtension::SubscribeToPostProcessingPass(EPostProcessingPass PassId, FAfterPassCallbackDelegateArray& InOutPassCallbacks, bool bIsPassEnabled)
 {
 	if (PassId == EPostProcessingPass::Tonemap)
@@ -201,21 +156,10 @@
 	Parameters->InputTextureSampler = TStaticSamplerState<>::GetRHI();
 	OpenColorIOBindTextureResources(Parameters, CachedResourcesRenderThread.TextureResources);
 
-<<<<<<< HEAD
-			FOpenColorIOPixelShaderParameters* Parameters = GraphBuilder.AllocParameters<FOpenColorIOPixelShaderParameters>();
-			Parameters->InputTexture = SceneColorRenderTarget.Texture;
-			Parameters->InputTextureSampler = TStaticSamplerState<>::GetRHI();
-			if (CachedResourcesRenderThread.LUT3dResource)
-			{
-				Parameters->Ocio_lut3d_0 = CachedResourcesRenderThread.LUT3dResource->TextureRHI;
-			}
-			Parameters->Ocio_lut3d_0Sampler = TStaticSamplerState<SF_Bilinear, AM_Clamp, AM_Clamp, AM_Clamp>::GetRHI();
-=======
 	// There is a special case where post processing and tonemapper are disabled. In this case tonemapper applies a static display Inverse of Gamma which defaults to 2.2.
 	// In the case when Both PostProcessing and ToneMapper are disabled we apply gamma manually. In every other case we apply inverse gamma before applying OCIO.
 	Parameters->Gamma = (ViewFamily.EngineShowFlags.Tonemapper == 0) || (ViewFamily.EngineShowFlags.PostProcessing == 0) ? DefaultDisplayGamma : DefaultDisplayGamma / DisplayGamma;
 	Parameters->RenderTargets[0] = Output.GetRenderTargetBinding();
->>>>>>> d731a049
 
 	AddDrawScreenPass(GraphBuilder, RDG_EVENT_NAME("OCIODisplayLook"), ViewInfo, OutputViewport, InputViewport, OCIOPixelShader, Parameters);
 
