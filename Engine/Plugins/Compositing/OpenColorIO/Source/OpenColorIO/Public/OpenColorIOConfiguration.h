--- conflicted
+++ resolved
@@ -14,18 +14,11 @@
 #include "OpenColorIOConfiguration.generated.h"
 
 
-<<<<<<< HEAD
-class FOpenColorIONativeConfiguration;
-class FOpenColorIOTransformResource;
-class FTextureResource;
-class UOpenColorIOColorTransform;
-=======
 class FOpenColorIOWrapperConfig;
 class FOpenColorIOTransformResource;
 class FTextureResource;
 class UOpenColorIOColorTransform;
 struct FImageView;
->>>>>>> 4af6daef
 struct FFileChangeData;
 class SNotificationItem;
 namespace ERHIFeatureLevel { enum Type : int; }
@@ -43,41 +36,15 @@
 	UOpenColorIOConfiguration(const FObjectInitializer& ObjectInitializer);
 
 public:
-<<<<<<< HEAD
-	bool IsTransformReady(const FOpenColorIOColorConversionSettings& InSettings);
-	bool GetRenderResources(ERHIFeatureLevel::Type InFeatureLevel, const FOpenColorIOColorConversionSettings& InSettings, FOpenColorIOTransformResource*& OutShaderResource, TSortedMap<int32, FTextureResource*>& OutTextureResources);
-	UE_DEPRECATED(5.1, "GetShaderAndLUTResources is deprecated, please use GetRenderResources instead.")
-	bool GetShaderAndLUTResources(ERHIFeatureLevel::Type InFeatureLevel, const FString& InSourceColorSpace, const FString& InDestinationColorSpace, FOpenColorIOTransformResource*& OutShaderResource, FTextureResource*& OutLUT3dResource);
-=======
 
 	bool IsTransformReady(const FOpenColorIOColorConversionSettings& InSettings);
 	bool GetRenderResources(ERHIFeatureLevel::Type InFeatureLevel, const FOpenColorIOColorConversionSettings& InSettings, FOpenColorIOTransformResource*& OutShaderResource, TSortedMap<int32, FTextureResource*>& OutTextureResources);
->>>>>>> 4af6daef
 	bool HasTransform(const FString& InSourceColorSpace, const FString& InDestinationColorSpace);
 	bool HasTransform(const FString& InSourceColorSpace, const FString& InDisplay, const FString& InView, EOpenColorIOViewTransformDirection InDirection);
 	bool HasDesiredColorSpace(const FOpenColorIOColorSpace& ColorSpace) const;
 	bool HasDesiredDisplayView(const FOpenColorIODisplayView& DisplayView) const;
 	bool Validate() const;
 
-<<<<<<< HEAD
-	/** This forces to reload colorspaces and corresponding shaders if those are not loaded already. */
-	UFUNCTION(BlueprintCallable, Category = "OpenColorIO")
-	void ReloadExistingColorspaces();
-
-	/*
-	* This method is called by directory watcher when any file or folder is changed in the 
-	* directory where raw ocio config is located.
-	*/
-	void ConfigPathChangedEvent(const TArray<FFileChangeData>& InFileChanges, const FString InFileMountPath);
-
-	/** Internal only: Replacement for previous `GetLoadedConfiguration()` and `GetLoadedConfigurationFile()` functions, returning the private implementation of the native OCIO config. */
-	FOpenColorIONativeConfiguration* GetNativeConfig_Internal() const;
-protected:
-
-	const TObjectPtr<UOpenColorIOColorTransform>* FindTransform(const FOpenColorIOColorConversionSettings& InSettings) const;
-	void CreateColorTransform(const FString& InSourceColorSpace, const FString& InDestinationColorSpace);
-	void CreateColorTransform(const FString& InSourceColorSpace, const FString& InDisplay, const FString& InView, EOpenColorIOViewTransformDirection InDirection);
-=======
 #if WITH_EDITOR
 	/** Apply the color transform in-place to the specified image. */
 	bool TransformImage(const FOpenColorIOColorConversionSettings& InSettings, const FImageView& InOutImage) const;
@@ -106,7 +73,6 @@
 	void CreateColorTransform(const FString& InSourceColorSpace, const FString& InDestinationColorSpace);
 	void CreateColorTransform(const FString& InSourceColorSpace, const FString& InDisplay, const FString& InView, EOpenColorIOViewTransformDirection InDirection);
 #endif
->>>>>>> 4af6daef
 	void CleanupTransforms();
 
 	/** Same as above except user can specify the path manually. */
@@ -134,18 +100,12 @@
 	//~ End UObject interface
 
 private:
-<<<<<<< HEAD
-=======
 #if WITH_EDITOR
->>>>>>> 4af6daef
 	void LoadConfiguration();
 
 	/** This method resets the status of Notification dialog and reacts depending on user's choice. */
 	void OnToastCallback(bool bInReloadColorspaces);
-<<<<<<< HEAD
-=======
 #endif
->>>>>>> 4af6daef
 
 public:
 
@@ -155,11 +115,6 @@
 	UPROPERTY(BlueprintReadWrite, EditAnywhere, Category = "ColorSpace")
 	TArray<FOpenColorIOColorSpace> DesiredColorSpaces;
 
-<<<<<<< HEAD
-	UPROPERTY(BlueprintReadWrite, EditAnywhere, Category = "ColorSpace", DisplayName="Desired Display-Views", meta = (OCIOConfigFile = "ConfigurationFile"))
-	TArray<FOpenColorIODisplayView> DesiredDisplayViews;
-
-=======
 	UPROPERTY(BlueprintReadWrite, EditAnywhere, Category = "ColorSpace", DisplayName="Desired Display-Views")
 	TArray<FOpenColorIODisplayView> DesiredDisplayViews;
 
@@ -168,7 +123,6 @@
 	UPROPERTY()
 	TArray<TObjectPtr<UOpenColorIOColorTransform>> ColorTransforms;
 
->>>>>>> 4af6daef
 private:
 	struct FOCIOConfigWatchedDirInfo
 	{
@@ -191,29 +145,6 @@
 
 	/** Hash of all of the config content, including relevant external file information. */
 	UPROPERTY()
-<<<<<<< HEAD
-	TArray<TObjectPtr<UOpenColorIOColorTransform>> ColorTransforms;
-
-private:
-	struct FOCIOConfigWatchedDirInfo
-	{
-		/** A handle to the directory watcher. Gives us the ability to control directory watching status. */
-		FDelegateHandle DirectoryWatcherHandle;
-
-		/** Currently watched folder. */
-		FString FolderPath;
-
-		/** A handle to Notification message that pops up to notify user of raw config file going out of date. */
-		TWeakPtr<SNotificationItem> RawConfigChangedToast;
-	};
-
-	/** Information about the currently watched directory. Helps us manage the directory change events. */
-	FOCIOConfigWatchedDirInfo WatchedDirectoryInfo;
-
-	/** Private implementation of the native OpenColorIO config object. */
-	TPimplPtr<FOpenColorIONativeConfiguration> NativeConfig;
-};
-=======
 	FString ConfigHash;
 #endif
 };
@@ -251,5 +182,4 @@
 
 	const UOpenColorIOConfiguration& Configuration;
 };
-#endif //WITH_EDITOR
->>>>>>> 4af6daef
+#endif //WITH_EDITOR