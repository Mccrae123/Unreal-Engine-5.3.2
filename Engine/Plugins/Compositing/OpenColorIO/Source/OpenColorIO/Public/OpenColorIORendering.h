--- conflicted
+++ resolved
@@ -10,15 +10,10 @@
 class FRDGBuilder;
 struct FScreenPassRenderTarget;
 struct FScreenPassTexture;
-<<<<<<< HEAD
-class FTextureResource;
-class FViewInfo;
-=======
 struct FScreenPassViewInfo;
 class FTextureResource;
 class FSceneView;
 class FSceneViewFamily;
->>>>>>> 4af6daef
 class UTexture;
 class UTextureRenderTarget2D;
 class UWorld;
@@ -34,12 +29,9 @@
 
 	/** Color transform string description. */
 	FString TransformName = FString();
-<<<<<<< HEAD
-=======
 
 	/** Resources are valid when the shader resource is not null. */
 	bool IsValid() const { return ShaderResource != nullptr; }
->>>>>>> 4af6daef
 };
 
 /** Option to transform the render target alpha before applying the color transform. */
@@ -67,8 +59,6 @@
 	 */
 	static bool ApplyColorTransform(UWorld* InWorld, const FOpenColorIOColorConversionSettings& InSettings, UTexture* InTexture, UTextureRenderTarget2D* OutRenderTarget);
 
-<<<<<<< HEAD
-=======
 
 	/**
 	 * Get render pass resources on the game thread, to be enqueue-copied for later use by the `AddPass_RenderThread` function.
@@ -79,17 +69,12 @@
 	 */
 	static FOpenColorIORenderPassResources GetRenderPassResources(const FOpenColorIOColorConversionSettings& InSettings, ERHIFeatureLevel::Type InFeatureLevel);
 
->>>>>>> 4af6daef
 	/**
 	 * Applies the color transform RDG pass with the provided resources.
 	 *
 	 * @param GraphBuilder Render graph builder
-<<<<<<< HEAD
-	 * @param View Scene view with additional information
-=======
 	 * @param ViewInfo Scene view with additional information
 	 * @param FeatureLevel - Shader model.
->>>>>>> 4af6daef
 	 * @param Input Input color texture
 	 * @param Output Destination render target
 	 * @param InPassInfo OpenColorIO shader and texture resources
@@ -98,19 +83,13 @@
 	 */
 	static void AddPass_RenderThread(
 		FRDGBuilder& GraphBuilder,
-<<<<<<< HEAD
-		const FViewInfo& View,
-=======
 		FScreenPassViewInfo ViewInfo,
 		ERHIFeatureLevel::Type FeatureLevel,
->>>>>>> 4af6daef
 		const FScreenPassTexture& Input,
 		const FScreenPassRenderTarget& Output,
 		const FOpenColorIORenderPassResources& InPassInfo,
 		float InGamma,
 		EOpenColorIOTransformAlpha TransformAlpha = EOpenColorIOTransformAlpha::None);
-<<<<<<< HEAD
-=======
 
 	/**
 	 * Similar to the above, except gamma and feature level are handled by the function itself based on provided View.
@@ -137,5 +116,4 @@
 	
 	/** */
 	static float DefaultDisplayGamma;
->>>>>>> 4af6daef
 };