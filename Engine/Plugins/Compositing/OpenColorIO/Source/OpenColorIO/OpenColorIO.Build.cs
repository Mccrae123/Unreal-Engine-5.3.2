// Copyright Epic Games, Inc. All Rights Reserved.

using System.IO;

namespace UnrealBuildTool.Rules
{
	using System.IO;

	public class OpenColorIO : ModuleRules
	{
		public OpenColorIO(ReadOnlyTargetRules Target) : base(Target)
		{
			PCHUsage = PCHUsageMode.UseExplicitOrSharedPCHs;

			DynamicallyLoadedModuleNames.AddRange(
				new string[] {
				});

			PrivateDependencyModuleNames.AddRange(
				new string[] {
					"Projects",
					"RHI",
					"RenderCore",
					"Renderer",
<<<<<<< HEAD
					"Slate",
					"SlateCore",
=======
					"ImageCore",
					"Slate",
					"SlateCore",
					"ColorManagement"
>>>>>>> 4af6daef
				});

			PrivateIncludePathModuleNames.AddRange(
				new string[] {
					"DerivedDataCache",
<<<<<<< HEAD
				});

			PrivateIncludePaths.AddRange(
				new string[] {
					System.IO.Path.Combine(GetModuleDirectory("Renderer"), "Private"), //required for FPostProcessMaterialInputs
=======
					"OpenColorIOWrapper" //for OpenColorIOWrapperDefines.h
>>>>>>> 4af6daef
				});

			PublicDependencyModuleNames.AddRange(
				new string[] {
					"Core",
					"CoreUObject",
					"Engine",
					"DeveloperSettings"
				});

			if (Target.bBuildEditor == true)
			{
				PrivateDependencyModuleNames.AddRange(
					new string[]
					{
						"TargetPlatform",
						"EditorFramework",
						"UnrealEd",
						"OpenColorIOWrapper"
					});
			}
		}
	}
}<|MERGE_RESOLUTION|>--- conflicted
+++ resolved
@@ -22,29 +22,16 @@
 					"RHI",
 					"RenderCore",
 					"Renderer",
-<<<<<<< HEAD
-					"Slate",
-					"SlateCore",
-=======
 					"ImageCore",
 					"Slate",
 					"SlateCore",
 					"ColorManagement"
->>>>>>> 4af6daef
 				});
 
 			PrivateIncludePathModuleNames.AddRange(
 				new string[] {
 					"DerivedDataCache",
-<<<<<<< HEAD
-				});
-
-			PrivateIncludePaths.AddRange(
-				new string[] {
-					System.IO.Path.Combine(GetModuleDirectory("Renderer"), "Private"), //required for FPostProcessMaterialInputs
-=======
 					"OpenColorIOWrapper" //for OpenColorIOWrapperDefines.h
->>>>>>> 4af6daef
 				});
 
 			PublicDependencyModuleNames.AddRange(
