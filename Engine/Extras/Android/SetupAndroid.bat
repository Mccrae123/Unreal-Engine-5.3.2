--- conflicted
+++ resolved
@@ -4,12 +4,6 @@
 set KEY_NAME=HKLM\SOFTWARE\Android Studio
 set VALUE_NAME=Path
 set STUDIO_PATH=
-<<<<<<< HEAD
-
-FOR /F "tokens=2*" %%A IN ('REG.exe query "%KEY_NAME%" /v "%VALUE_NAME%"') DO (set STUDIO_PATH=%%B)
-
-if "%STUDIO_PATH%" == "" (
-=======
 
 IF "%5" == "-noninteractive" (
 	set PAUSE=
@@ -34,7 +28,6 @@
 IF EXIST "%STUDIO_PATH%" (
 	echo.
 	) ELSE (
->>>>>>> 6bbb88c8
 	echo Android Studio not installed, please download Android Studio 3.5.3 from https://developer.android.com/studio
 	%PAUSE%
 	exit /b 1
@@ -70,11 +63,7 @@
 	set JAVA_HOME=%STUDIO_PATH%\jre
 	setx JAVA_HOME "%STUDIO_PATH%\jre"
 )
-<<<<<<< HEAD
-set NDKINSTALLPATH=%STUDIO_SDK_PATH%\ndk\21.4.7075529
-=======
 set NDKINSTALLPATH=%STUDIO_SDK_PATH%\ndk\%NDK_VERSION%
->>>>>>> 6bbb88c8
 set PLATFORMTOOLS=%STUDIO_SDK_PATH%\platform-tools;%STUDIO_SDK_PATH%\tools
 
 set KEY_NAME=HKCU\Environment
@@ -104,11 +93,7 @@
 	)
 )
 
-<<<<<<< HEAD
-call "%SDKMANAGER%" "platform-tools" "platforms;android-28" "build-tools;28.0.3" "cmake;3.10.2.4988404" "ndk;21.4.7075529"
-=======
 call "%SDKMANAGER%" "platform-tools" "platforms;%PLATFORMS_VERSION%" "build-tools;%BUILDTOOLS_VERSION%" "cmake;%CMAKE_VERSION%" "ndk;%NDK_VERSION%"
->>>>>>> 6bbb88c8
 
 IF /I "%ERRORLEVEL%" NEQ "0" (
 	echo Update failed. Please check the Android Studio install.
