--- conflicted
+++ resolved
@@ -27,11 +27,7 @@
 
 # hardcoded versions for compatibility with non-Turnkey manual running
 if [[ -z "${PLATFORMS_VERSION}" ]]; then
-<<<<<<< HEAD
-    PLATFORMS_VERSION="android-30"
-=======
     PLATFORMS_VERSION="android-32"
->>>>>>> d731a049
 fi
 if [[ -z "${BUILDTOOLS_VERSION}" ]]; then
     BUILDTOOLS_VERSION="30.0.3"
@@ -40,11 +36,7 @@
     CMAKE_VERSION="3.10.2.4988404"
 fi
 if [[ -z "${NDK_VERSION}" ]]; then
-<<<<<<< HEAD
-    NDK_VERSION="21.4.7075529"
-=======
     NDK_VERSION="25.1.8937393"
->>>>>>> d731a049
 fi
 
 
