--- conflicted
+++ resolved
@@ -42,11 +42,7 @@
 PLATFORMTOOLS="$STUDIO_SDK_PATH/platform-tools:$STUDIO_SDK_PATH/build-tools/28.0.3:$%STUDIO_SDK_PATH/tools/bin"
 
 retVal=$(type -P "adb")
-<<<<<<< HEAD
-if [ $retVal == "" ]; then
-=======
 if [ "$retVal" == "" ]; then
->>>>>>> 24776ab6
 	echo >> ~/.bash_profile
 	echo export PATH="\"\$PATH:$PLATFORMTOOLS\"" >>~/.bash_profile
 	echo Added $PLATFORMTOOLS to path
