--- conflicted
+++ resolved
@@ -31,11 +31,7 @@
 		--no-engine --no-full
 		
 		# This disables building the Engine for AArch64 when creating an Installed Build, and enables support for client and dedicated server targets
-<<<<<<< HEAD
-		--opt buildgraph-args='-set:WithLinuxArm64=false -set:WithClient=true -set:WithServer=true'
-=======
 		--opt buildgraph-args='-set:HostPlatformOnly=true -set:WithLinuxArm64=false -set:WithClient=true -set:WithServer=true'
->>>>>>> d731a049
 		
 		# This enables the use of BuildKit build secrets, which is necessary in order to build images independently of ue4-docker itself
 		--opt credential-mode=secrets
