--- conflicted
+++ resolved
@@ -46,20 +46,9 @@
 	{
 		// UEHelpersInRoot - commands that help with common but simple operations
 		public static IReadOnlyDictionary<string, Command> RootHelperCommands { get; } = new Dictionary<string, Command>(StringComparer.OrdinalIgnoreCase)
-<<<<<<< HEAD
 		{
 			["describe"] = new DescribeCommand(),
 			["copyclnum"] = new CopyCLCommand(),
-		};
-
-		// UEHelpers - commands that help with common but simple operations
-		public static IReadOnlyDictionary<string, Command> HelperCommands { get; } = new Dictionary<string, Command>(StringComparer.OrdinalIgnoreCase)
-		{
-=======
-		{
-			["describe"] = new DescribeCommand(),
-			["copyclnum"] = new CopyCLCommand(),
->>>>>>> d731a049
 			["findlastedit"] = new FindLastEditCommand(),
 			["findlasteditbyline"] = new P4BlameCommand(),
 		};
@@ -100,11 +89,7 @@
 			["movewriteablepreflightandsubmit"] = new MoveWriteableFilesthenPreflightAndSubmitCommand(),
 		};
 
-<<<<<<< HEAD
-		public static IDictionary<string, Command> Commands = RootHelperCommands.Concat(HelperCommands).Concat(IntegrateCommands).Concat(HordeCommands).ToDictionary(p => p.Key, p => p.Value, StringComparer.OrdinalIgnoreCase);
-=======
 		public static IDictionary<string, Command> Commands = SubmissionCommands.Concat(RootHelperCommands).Concat(ToolboxCommands).Concat(IntegrateCommands).Concat(HordeCommands).ToDictionary(p => p.Key, p => p.Value, StringComparer.OrdinalIgnoreCase);
->>>>>>> d731a049
 
 		static void PrintHelp(ILogger Logger)
 		{
@@ -461,18 +446,11 @@
 			// Insert new entries
 			if (bInstall)
 			{
-<<<<<<< HEAD
-				InstallCommandsListInFolder("UERootHelpers", false/*AddFolderToContextMenu*/, RootHelperCommands, Document, DotNetLocation, AssemblyLocation, Logger);
-				InstallCommandsListInFolder("UEHelpers", true/*AddFolderToContextMenu*/, HelperCommands, Document, DotNetLocation, AssemblyLocation, Logger);
-				InstallCommandsListInFolder("UEIntegrate", true/*AddFolderToContextMenu*/, IntegrateCommands, Document, DotNetLocation, AssemblyLocation, Logger);
-				InstallCommandsListInFolder("UEHorde", true/*AddFolderToContextMenu*/, HordeCommands, Document, DotNetLocation, AssemblyLocation, Logger);
-=======
 				InstallCommandsListInFolder("UE RootHelpers", false/*AddFolderToContextMenu*/, RootHelperCommands, Document, DotNetLocation, AssemblyLocation, Logger);
 				InstallCommandsListInFolder("UE Submit", true/*AddFolderToContextMenu*/, SubmissionCommands, Document, DotNetLocation, AssemblyLocation, Logger);
 				InstallCommandsListInFolder("UE Toolbox", true/*AddFolderToContextMenu*/, ToolboxCommands, Document, DotNetLocation, AssemblyLocation, Logger);
 				InstallCommandsListInFolder("UE Integrate", true/*AddFolderToContextMenu*/, IntegrateCommands, Document, DotNetLocation, AssemblyLocation, Logger);
 				InstallCommandsListInFolder("UE Horde", true/*AddFolderToContextMenu*/, HordeCommands, Document, DotNetLocation, AssemblyLocation, Logger);
->>>>>>> d731a049
 			}
 
 			// Save the new document
