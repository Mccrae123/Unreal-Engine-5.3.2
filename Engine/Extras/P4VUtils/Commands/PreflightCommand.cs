--- conflicted
+++ resolved
@@ -9,25 +9,16 @@
 using System.Runtime.InteropServices;
 using System.Threading;
 using System.Threading.Tasks;
-<<<<<<< HEAD
-using System.Windows;
-using System.Linq;
-=======
 using System.Linq;
 using System.IO;
 using System.Text.RegularExpressions;
 using System.Security.Policy;
->>>>>>> 4af6daef
 
 namespace P4VUtils.Commands
 {
 	[Command("preflight", CommandCategory.Horde, 1)]
 	class PreflightCommand : Command
 	{
-<<<<<<< HEAD
-
-=======
->>>>>>> 4af6daef
 		static public string StripReviewFyiHashTags(string InString)
 		{
 			return InString.Replace("#review", "-review", StringComparison.Ordinal).Replace("#codereview", "-codereview", StringComparison.Ordinal).Replace("#fyi", "-fyi", StringComparison.Ordinal);
@@ -134,32 +125,6 @@
 
 				if (OpenedRecords.Count > 0 && IsSubmit())
 				{
-<<<<<<< HEAD
-					MessageBoxResult result= MessageBox.Show(
-						"Your CL was just shelved however it still has files checked out\r\n" +
-						"If the files remain in the CL your preflight will fail to submit\r\n" +
-						"\r\n" +
-						"Click:\r\n" +
-						"[YES] - To revert local files and submit the preflight,\r\n" +
-						"[NO] - To start the preflight, and move the files manually\r\n" +
-						"[CANCEL] - To cancel the request", 
-
-						"Your CL will fail to auto-submit unless fixed", 
-						MessageBoxButton.YesNoCancel);
-
-					if (result == MessageBoxResult.Cancel)
-					{
-						Logger.LogInformation("User Opted to cancel");
-						return 0;
-					}
-					else if(result == MessageBoxResult.Yes)
-					{
-						await Perforce.RevertAsync(Change, null, RevertOptions.None, OpenedRecords.Select(x => x.ClientFile!).ToArray(), CancellationToken.None);
-					}
-					else
-					{
-						// do nothing - user has been warned.
-=======
 					string Prompt = "Your CL was just shelved however it still has files checked out\r\n" +
 							"If the files remain in the CL your preflight will fail to submit\r\n" +
 							"\r\n" +
@@ -186,7 +151,6 @@
 					{
 						Logger.LogInformation("User Opted to cancel");
 						return 0;
->>>>>>> 4af6daef
 					}
 				}
 			}
@@ -221,24 +185,6 @@
 			}
 
 			return BaseUrl.TrimEnd('/');
-<<<<<<< HEAD
-		}
-		public static void OpenUrl(string Url)
-		{
-			if (RuntimeInformation.IsOSPlatform(OSPlatform.Windows))
-			{
-				Process.Start(new ProcessStartInfo(Url) { UseShellExecute = true });
-			}
-			else if (RuntimeInformation.IsOSPlatform(OSPlatform.Linux))
-			{
-				Process.Start("xdg-open", Url);
-			}
-			else if (RuntimeInformation.IsOSPlatform(OSPlatform.OSX))
-			{
-				Process.Start("open", Url);
-			}
-=======
->>>>>>> 4af6daef
 		}
 	}
 
@@ -257,10 +203,7 @@
 		public override bool IsSubmit() { return true; }
 	}
 
-<<<<<<< HEAD
-=======
 	[Command("movewriteablepreflightandsubmit", CommandCategory.Horde, 3)]
->>>>>>> 4af6daef
 	class MoveWriteableFilesthenPreflightAndSubmitCommand : PreflightAndSubmitCommand
 	{
 		public override string Description => "Moves the writeable files to a new CL, then runs a preflight of the current changelist on Horde and submits it";
@@ -273,10 +216,7 @@
 		}
 	}
 
-<<<<<<< HEAD
-=======
 	[Command("openpreflight", CommandCategory.Browser, 1)]
->>>>>>> 4af6daef
 	class OpenPreflightCommand : Command
 	{
 		public override string Description => "If the changelist has been tagged with #preflight, open the preflight Horde page in the browser";
@@ -322,13 +262,8 @@
 			{
 				string message = $"Description for {changeNumber} does not contain any valid preflight tags";
 
-<<<<<<< HEAD
-				logger.LogInformation("{Message}", message);			
-				MessageBoxResult result = MessageBox.Show(message, "No Preflights Found", MessageBoxButton.OK, MessageBoxImage.Information);
-=======
 				logger.LogInformation("{Message}", message);
 				UserInterface.ShowSimpleDialog(message, "No Preflights Found", logger);
->>>>>>> 4af6daef
 
 				return 0;
 			}
@@ -341,11 +276,7 @@
 				string preflightURL = GetUrl(match!.Groups[1].Value, configValues);
 
 				logger.LogInformation("Opening URL '{URL}' in browser", preflightURL);
-<<<<<<< HEAD
-				PreflightCommand.OpenUrl(preflightURL);
-=======
 				ProcessUtils.OpenInNewProcess(preflightURL);
->>>>>>> 4af6daef
 			}
 
 			return 0;
