--- conflicted
+++ resolved
@@ -5,11 +5,7 @@
 class Info {
 	graphNodeColor?: string
 
-<<<<<<< HEAD
-	forcedDests = new Set<string>()
-=======
 	forcedEdges = new Set<string>()
->>>>>>> d731a049
 	defaultDests = new Set<string>()
 	blockAssetDests = new Set<string>()
 
@@ -20,17 +16,11 @@
 	}
 
 	update(branch: BranchStatus, getId: (alias: string) => string) {
-<<<<<<< HEAD
-		this.forcedDests = new Set([...this.forcedDests, ...branch.def.forceFlowTo.map(getId)])
-		this.defaultDests = new Set([...this.defaultDests, ...branch.def.defaultFlow.map(getId)])
-		this.blockAssetDests = new Set([...this.blockAssetDests, ...branch.def.blockAssetTargets.map(getId)])
-=======
 
 		const edgeId = (alias: string) => branch.def.name + '->' + getId(alias)
 		this.forcedEdges = new Set([...this.forcedEdges, ...branch.def.forceFlowTo.map(edgeId)])
 		this.defaultDests = new Set([...this.defaultDests, ...branch.def.defaultFlow.map(edgeId)])
 		this.blockAssetDests = new Set([...this.blockAssetDests, ...branch.def.blockAssetTargets.map(edgeId)])
->>>>>>> d731a049
 	}
 }
 
@@ -270,14 +260,10 @@
 		++srcInfo.importance
 		++dstInfo.importance
 
-<<<<<<< HEAD
-		const isForced = srcInfo.forcedDests.has(dstInfo.id)
-=======
 		const hasEdge = (edges: Set<string>, target: Info) => 
 			edges.has(srcBranchStatus.def.name + '->' + target.id)
 
 		const isForced = hasEdge(srcInfo.forcedEdges, dstInfo)
->>>>>>> d731a049
 		if (!isForced && this.options.showOnlyForced) {
 			return
 		}
@@ -288,13 +274,8 @@
 		const edgeStyle =
 			srcBranchStatus.def.convertIntegratesToEdits ?	'roboshelf' :
 			isForced ?										'forced' :
-<<<<<<< HEAD
-			srcInfo.defaultDests.has(dstInfo.id) ?			'defaultFlow' :
-			srcInfo.blockAssetDests.has(dstInfo.id) ?		'blockAssets' : 'onRequest'
-=======
 			hasEdge(srcInfo.defaultDests, dstInfo) ?		'defaultFlow' :
 			hasEdge(srcInfo.blockAssetDests, dstInfo) ?		'blockAssets' : 'onRequest'
->>>>>>> d731a049
 
 		const styles = [...EDGE_STYLES[edgeStyle]]
 
