// Copyright Epic Games, Inc. All Rights Reserved.

import { StreamSpecs } from '../common/perforce'

// for validating all branchspecs
// import { ContextualLogger } from '../common/logger';
// import { initializePerforce, PerforceContext, StreamSpec } from '../common/perforce';
// import fs = require('fs')
// import path = require('path')

const jsonlint: any = require('jsonlint')

const RESERVED_BRANCH_NAMES = ['NONE', 'DEFAULT', 'IGNORE', 'DEADEND', ''];

export interface BotConfig {
	defaultStreamDepot: string | null
	defaultIntegrationMethod: string | null
	isDefaultBot: boolean
	noStreamAliases: boolean
	globalNotify: string[]
	checkIntervalSecs: number
	excludeAuthors: string[]
	emailOnBlockage: boolean
	visibility: string[] | string
	slackChannel: string
	reportToBuildHealth: boolean
	mirrorPath: string[]
<<<<<<< HEAD
	alias: string // alias if we need to mask name of bot in commands
=======
	aliases: string[] // alternative names for the bot, first in list used for incognito mode
>>>>>>> d731a049
	badgeUrlOverride: string
	branchNamesToIgnore: string[]

	macros: { [name: string]: string[] }
}

const branchBasePrototype = {
	name: '',

<<<<<<< HEAD
	rootPath: string
	isDefaultBot: boolean
	emailOnBlockage: boolean // if present, completely overrides BotConfig

	notify: string[]
	flowsTo: string[]
	forceFlowTo: string[]
	defaultFlow: string[]
	resolver: string | null
	aliases: string[]
	badgeProject: string | null
=======
	rootPath: '',
	isDefaultBot: false,
	emailOnBlockage: false, // if present, completely overrides BotConfig

	notify: [''],
	flowsTo: [''],
	forceFlowTo: [''],
	defaultFlow: [''],
	resolver: '' as string | null,
	aliases: [''],
	badgeProject: '' as string | null,
>>>>>>> d731a049
}

export type BranchBase = typeof branchBasePrototype

export class IntegrationMethod {
	static NORMAL = 'normal'
	static CONVERT_TO_EDIT = 'convert-to-edit'

	static all() {
		const cls: any = IntegrationMethod
		return Object.getOwnPropertyNames(cls)

			.filter(x => typeof cls[x] === 'string' && cls[x] !== cls.name)
			.map(x => cls[x])
	}
}

export const DAYS_OF_THE_WEEK = ['sun', 'mon', 'tue', 'wed', 'thu', 'fri', 'sat']
type DayOfTheWeek = 'sun' | 'mon' | 'tue' | 'wed' | 'thu' | 'fri' | 'sat'

export type IntegrationWindowPane = {
	// if days not specified, daily
	daysOfTheWeek?: DayOfTheWeek[]
	startHourUTC: number
	durationHours: number
}


export const commonOptionFieldsPrototype = {
	lastGoodCLPath: 0 as string | number,
	pauseCISUnlessAtGate: false,

	initialCL: 0,
	forcePause: false,

	disallowSkip: false,
	incognitoMode: false,

	excludeAuthors: [] as string[], // if present, completely overrides BotConfig

	// by default, specify when gate catch ups are allowed; can be inverted to disallow
	integrationWindow: [] as IntegrationWindowPane[],
	invertIntegrationWindow: false,

	// fake property
	_comment: ''
}

export type CommonOptionFields = typeof commonOptionFieldsPrototype

const nodeOptionFieldsPrototype = {
	...branchBasePrototype,
	...commonOptionFieldsPrototype,

	disabled: false,
	integrationMethod: '',
	forceAll: false,
	visibility: '' as string[] | string,
	blockAssetFlow: [''],
	disallowDeadend: false,

	streamDepot: '',
	streamName: '',
	streamSubpath: '',
	workspace: '',

	graphNodeColor: '',

	// if set, still generate workspace but use this name
	workspaceNameOverride: '',
	additionalSlackChannelForBlockages: '',
	postMessagesToAdditionalChannelOnly: false,
	ignoreBranchspecs: false,

	badgeUrlOverride: '',
}

const nodeOptionFieldNames: ReadonlySet<string> = new Set(Object.keys(nodeOptionFieldsPrototype));

type NodeOptionFields = typeof nodeOptionFieldsPrototype

// will eventually have all properties listed on wiki
const edgeOptionFieldsPrototype = {
	...commonOptionFieldsPrototype,

	branchspec: '',
	additionalSlackChannel: '',

	postOnlyToAdditionalChannel: false,

	terminal: false, // changes go along terminal edges but no further

<<<<<<< HEAD
	terminal: boolean // changes go along terminal edges but no further
	doHackyOkForGithubThing: boolean

	implicitCommands: string[]
=======
	implicitCommands: [''],

	ignoreInCycleDetection: false,

	approval: {
		description: '',
		channelName: '',
		channelId: ''
	}
>>>>>>> d731a049
}

const edgeOptionFieldNames: ReadonlySet<string> = new Set(Object.keys(edgeOptionFieldsPrototype));

type EdgeOptionFields = typeof edgeOptionFieldsPrototype
export type ApprovalOptions = typeof edgeOptionFieldsPrototype.approval

export type NodeOptions = Partial<NodeOptionFields>
export type EdgeOptions = Partial<EdgeOptionFields>

export type EdgeProperties = EdgeOptions & {
	from: string
	to: string
}

export interface BranchSpecDefinition {
	from: string
	to: string
	name: string
}

export interface BranchGraphDefinition {
	branches: NodeOptions[]
	branchspecs?: BranchSpecDefinition[] 
	edges?: EdgeProperties[]
}

// for now, just validate branch file data, somewhat duplicating BranchGraph code
// eventually, switch branch map to using a separate class defined here for the branch definitions


function validateCommonOptions(options: Partial<CommonOptionFields>) {
	if (options.integrationWindow) {
		for (const pane of options.integrationWindow) {
			if (pane.daysOfTheWeek) {
				for (let index = 0; index < pane.daysOfTheWeek.length; ++index) { 
					const dayStr = pane.daysOfTheWeek[index]
					const day = dayStr.slice(0, 3).toLowerCase()
					if (DAYS_OF_THE_WEEK.indexOf(day) < 0) {
						throw new Error(`Unknown day of the week ${dayStr}`)
					}
					pane.daysOfTheWeek[index] = day as DayOfTheWeek
				}
			}
		}
	}
}


interface ParseResult {
	branchGraphDef: BranchGraphDefinition | null
	config: BotConfig
}

export type StreamResult = {
	depot: string
	rootPath?: string
	stream?: string
}

/** expects either rootPath or all the other optional arguments */
export function calculateStream(nodeOrStreamName: string, rootPath?: string | null, depot?: string | null, streamSubpath?: string | null) {
	if (!rootPath) {
		if (!depot) {
			throw new Error(`Missing rootPath and no streamDepot defined for branch ${nodeOrStreamName}.`)
		}
		const stream = `//${depot}/${nodeOrStreamName}`
		return {depot, stream, rootPath: stream + (streamSubpath || '/...')}
	}

	if (!rootPath.startsWith('//') || !rootPath.endsWith('/...')) {
		throw new Error(`Branch rootPath not in '//<something>/...'' format: ${rootPath}`)
	}

	const depotMatch = rootPath.match(new RegExp('//([^/]+)/'))
	if (!depotMatch || !depotMatch[1]) {
		throw new Error(`Cannot find depotname in ${rootPath}`)
	}
	return {depot: depotMatch[1]}
}

export class BranchDefs {
	static checkName(name: string) {
		if (!name.match(/^[-a-zA-Z0-9_\.]+$/))
			return `Names must be alphanumeric, dash, underscore or dot: '${name}'`

		for (const reserved of RESERVED_BRANCH_NAMES) {
			if (name.toUpperCase() === reserved) {
				return `'${name}' is a reserved branch name`
			}
		}
		return undefined
	}

	private static checkValidIntegrationMethod(outErrors: string[], method: string, branchName: string) {
		if (IntegrationMethod.all().indexOf(method.toLowerCase()) === -1) {
			outErrors.push(`Unknown integrationMethod '${method}' in '${branchName}'`)
		}
	}

	static parseAndValidate(outErrors: string[], branchSpecsText: string, allStreamSpecs: StreamSpecs): ParseResult {
		const defaultConfigForWholeBot: BotConfig = {
			defaultStreamDepot: null,
			defaultIntegrationMethod: null,
			isDefaultBot: false,
			noStreamAliases: false,
			globalNotify: [],
			emailOnBlockage: true,
			checkIntervalSecs: 30.0,
			excludeAuthors: [],
			visibility: ['fte'],
			slackChannel: '',
			reportToBuildHealth: false,
			mirrorPath: [],
<<<<<<< HEAD
			alias: '',
=======
			aliases: [],
>>>>>>> d731a049
			branchNamesToIgnore: [],
			macros: {},
			badgeUrlOverride: ''
		}

		let branchGraphRaw: any
		try {
			branchGraphRaw = jsonlint.parse(branchSpecsText)

			if (!Array.isArray(branchGraphRaw.branches)) {
				throw new Error('expected "branches" array!')
			}
		}
		catch (err) {
			outErrors.push(err)
			return {branchGraphDef: null, config: defaultConfigForWholeBot}
		}

		if (branchGraphRaw.alias) {
			branchGraphRaw.aliases = [branchGraphRaw.alias, ...(branchGraphRaw.aliases || [])]
		}

		// copy config values
		for (let key of Object.keys(defaultConfigForWholeBot)) {
			let value = branchGraphRaw[key]
			if (value !== undefined) {
				if (key === 'macros') {
					let macrosLower: {[name:string]: string[]} | null = {}
					if (value === null && typeof value !== 'object') {
						macrosLower = null
					}
					else {
						const macrosObj = value as any
						for (const name of Object.keys(macrosObj)) {
							const lines = macrosObj[name]
							if (!Array.isArray(lines)) {
								macrosLower = null
								break
							}
							macrosLower[name.toLowerCase()] = lines
						}
					}
					if (!macrosLower) {
						outErrors.push(`Invalid macro property: '${value}'`)
						return {branchGraphDef: null, config: defaultConfigForWholeBot}
					}
					value = macrosLower
				}
				(defaultConfigForWholeBot as any)[key] = value
			}
		}

		if (defaultConfigForWholeBot.defaultIntegrationMethod) {
			BranchDefs.checkValidIntegrationMethod(outErrors, defaultConfigForWholeBot.defaultIntegrationMethod, 'config')
		}

		const namesToIgnore = defaultConfigForWholeBot.branchNamesToIgnore.map(s => s.toUpperCase())
		defaultConfigForWholeBot.branchNamesToIgnore = namesToIgnore

		const names = new Map<string, string>()

		const branchGraph = branchGraphRaw as BranchGraphDefinition
		const branchesFromJSON = branchGraph.branches
		branchGraph.branches = []

		// Check for duplicate branch names
		for (const def of branchesFromJSON) {
			if (!def.name) {
				outErrors.push(`Unable to parse branch definition: ${JSON.stringify(def)}`)
				continue
			}

			branchGraph.branches.push(def)

			const nameError = BranchDefs.checkName(def.name)
			if (nameError) {
				outErrors.push(nameError)
				continue
			}

			const upperName = def.name.toUpperCase()
			if (names.has(upperName)) {
				outErrors.push(`Duplicate branch name '${upperName}'`)
			}
			else {
				names.set(upperName, upperName)
			}

			const streamResult = calculateStream(
				def.streamName || def.name,
				def.rootPath,
				def.streamDepot || defaultConfigForWholeBot.defaultStreamDepot,
				def.streamSubpath
			)

			if (streamResult.stream && !allStreamSpecs.has(streamResult.stream)) {
				outErrors.push(`Stream ${streamResult.stream} not found`)
			}
		}

		// Check for duplicate aliases (and that branches/aliases are not in the ignore list)
		const addAlias = (upperBranchName: string, upperAlias: string) => {
			if (namesToIgnore.indexOf(upperBranchName) >= 0) {
				outErrors.push(upperBranchName + ' branch is in branchNamesToIgnore')
			}

			if (namesToIgnore.indexOf(upperAlias) >= 0) {
				outErrors.push(upperAlias + ' alias is in branchNamesToIgnore')
			}

			if (!upperAlias) {
				outErrors.push(`Empty alias for '${upperBranchName}'`)
				return
			}

			const nameError = BranchDefs.checkName(upperAlias)
			if (nameError) {
				outErrors.push(nameError)
				return
			}

			const existing = names.get(upperAlias)
			if (existing && existing !== upperBranchName) {
				outErrors.push(`Duplicate alias '${upperAlias}' for '${existing}' and '${upperBranchName}'`)
			}
			else {
				names.set(upperAlias, upperBranchName)
			}
		}

		for (const def of branchGraph.branches) {

			const upperName = def.name!.toUpperCase()
			if (def.aliases) {
				for (const alias of def.aliases) {
					addAlias(upperName, alias.toUpperCase())
				}
			}

			if (def.streamName && !defaultConfigForWholeBot.noStreamAliases) {
				addAlias(upperName, def.streamName.toUpperCase())
			}

			if (def.integrationMethod) {
				BranchDefs.checkValidIntegrationMethod(outErrors, def.integrationMethod!, def.name!)
			}

			// check all properties are known (could make things case insensitive here)
			for (const keyName of Object.keys(def)) {
				if (!nodeOptionFieldNames.has(keyName)) {
					throw new Error(`Unknown property '${keyName}' specified for node ${def.name}`)
				}
			}

			validateCommonOptions(def)
		}

		// Check edge properties
		if (branchGraph.edges) {
			for (const edge of branchGraph.edges) {
				if (!names.get(edge.from.toUpperCase())) {
					outErrors.push('Unrecognised source node in edge property ' + edge.from)
				}
				if (!names.get(edge.to.toUpperCase())) {
					outErrors.push('Unrecognised target node in edge property ' + edge.to)
				}

				// check all properties are known (could make things case insensitive here)
				for (const keyName of Object.keys(edge)) {
					if (keyName !== 'from' && keyName !== 'to' 

// temporarily allow resolver until supported properly
&& keyName !== 'resolver'

						&& !edgeOptionFieldNames.has(keyName)) {
						throw new Error(`Unknown property '${keyName}' specified for edge ${edge.from}->${edge.to}`)
					}
				}

				if (edge.approval) {
					// should be replaced by generic handling of objects in the prototype
					if (!edge.approval.description || !edge.approval.channelName || !edge.approval.channelId) {
						throw new Error(`Invalid approval settings for edge ${edge.from}->${edge.to}`)
					}
				}

				validateCommonOptions(edge)
			}
		}

		// Check flow
		for (const def of branchGraph.branches) {
			const flowsTo = new Set()
			if (def.flowsTo) {
				if (!Array.isArray(def.flowsTo)) {
					outErrors.push(`'${def.name}'.flowsTo is not an array`)
				}
				else for (const to of def.flowsTo) {
					const branchName = names.get(to.toUpperCase())
					if (branchName) {
						flowsTo.add(branchName)
					}
					else {
						outErrors.push(`'${def.name}' flows to unknown branch/alias '${to}'`)
					}
				}
			}

			if (def.forceFlowTo) {
				if (!Array.isArray(def.forceFlowTo)) {
					outErrors.push(`'${def.name}'.forceFlowTo is not an array`)
				}
				else for (const to of def.forceFlowTo) {
					const branchName = names.get(to.toUpperCase())
					if (!branchName) {
						outErrors.push(`'${def.name}' force flows to unknown branch/alias '${to}'`)
					}
					else if (!flowsTo.has(branchName)) {
						outErrors.push(`'${def.name}' force flows but does not flow to '${to}'`)
					}
				}
			}
		}

		// Check branchspecs for valid branches
		if (branchGraph.branchspecs) {
			for (const spec of branchGraph.branchspecs) {
				for (const [key, val] of Object.entries(spec)) {
					if (key !== 'from' && key !== 'to' && key !== 'name') {
						outErrors.push('Unexpected branchspec property: ' + key)
					}
					if (typeof val !== 'string') {
						outErrors.push(`Branchspec property ${key} is not a string`)
					}
				}
				if (!spec.from || !spec.to) {
					outErrors.push(`Invalid branchspec ${spec.name} (requires both to and from fields)`)
				}

				if (!names.has(spec.from.toUpperCase())) {
					outErrors.push(`From-Branch ${spec.from} not found in branchspec ${spec.name}`)
				}

				if (!names.has(spec.to.toUpperCase())) {
					outErrors.push(`To-Branch ${spec.to} not found in branchspec ${spec.name}`)
				}
			}
		}

		if (outErrors.length > 0) {
			console.log(outErrors)
			return {branchGraphDef: null, config: defaultConfigForWholeBot}
		}

		return {branchGraphDef: branchGraph, config: defaultConfigForWholeBot}
	}
}

// function verifyAllBranchmaps(allStreamSpecs: Map<string, StreamSpec>, folder: string) {

// 	for (const file of fs.readdirSync(folder, {encoding: "utf8"})) {
// 		if (!file.endsWith('branchmap.json') || file.indexOf('iron.') >= 0) {
// 			continue
// 		}
// 		console.log(file)
// 		const validationErrors: string[] = []

// 		const result = BranchDefs.parseAndValidate(
// 			validationErrors,
// 			fs.readFileSync(path.join(folder, file), 'utf8'),
// 			allStreamSpecs)

// 		if (!result.branchGraphDef) {
// 			throw new Error(validationErrors.length === 0 ? 'Failed to parse' : validationErrors.join('\n'))
// 		}
// 		console.log(`Branches found in ${file}: ${result.branchGraphDef.branches.length}`)
// 	}
// }

// export async function runTests(logger: ContextualLogger) {
// 	if (process.platform === 'darwin') {
// 		await initializePerforce(logger)
// 		const allStreamSpecs = await (new PerforceContext(logger)).streams()

// 		verifyAllBranchmaps(allStreamSpecs, '../RoboMerge/data')
// 	}
// 	return 0
// }<|MERGE_RESOLUTION|>--- conflicted
+++ resolved
@@ -25,11 +25,7 @@
 	slackChannel: string
 	reportToBuildHealth: boolean
 	mirrorPath: string[]
-<<<<<<< HEAD
-	alias: string // alias if we need to mask name of bot in commands
-=======
 	aliases: string[] // alternative names for the bot, first in list used for incognito mode
->>>>>>> d731a049
 	badgeUrlOverride: string
 	branchNamesToIgnore: string[]
 
@@ -39,19 +35,6 @@
 const branchBasePrototype = {
 	name: '',
 
-<<<<<<< HEAD
-	rootPath: string
-	isDefaultBot: boolean
-	emailOnBlockage: boolean // if present, completely overrides BotConfig
-
-	notify: string[]
-	flowsTo: string[]
-	forceFlowTo: string[]
-	defaultFlow: string[]
-	resolver: string | null
-	aliases: string[]
-	badgeProject: string | null
-=======
 	rootPath: '',
 	isDefaultBot: false,
 	emailOnBlockage: false, // if present, completely overrides BotConfig
@@ -63,7 +46,6 @@
 	resolver: '' as string | null,
 	aliases: [''],
 	badgeProject: '' as string | null,
->>>>>>> d731a049
 }
 
 export type BranchBase = typeof branchBasePrototype
@@ -156,12 +138,6 @@
 
 	terminal: false, // changes go along terminal edges but no further
 
-<<<<<<< HEAD
-	terminal: boolean // changes go along terminal edges but no further
-	doHackyOkForGithubThing: boolean
-
-	implicitCommands: string[]
-=======
 	implicitCommands: [''],
 
 	ignoreInCycleDetection: false,
@@ -171,7 +147,6 @@
 		channelName: '',
 		channelId: ''
 	}
->>>>>>> d731a049
 }
 
 const edgeOptionFieldNames: ReadonlySet<string> = new Set(Object.keys(edgeOptionFieldsPrototype));
@@ -286,11 +261,7 @@
 			slackChannel: '',
 			reportToBuildHealth: false,
 			mirrorPath: [],
-<<<<<<< HEAD
-			alias: '',
-=======
 			aliases: [],
->>>>>>> d731a049
 			branchNamesToIgnore: [],
 			macros: {},
 			badgeUrlOverride: ''
