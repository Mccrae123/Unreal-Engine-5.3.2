--- conflicted
+++ resolved
@@ -48,10 +48,7 @@
 	flowsTo: [''],
 	forceFlowTo: [''],
 	defaultFlow: [''],
-<<<<<<< HEAD
-=======
 	macros: {} as { [name: string]: string[] } | undefined,
->>>>>>> 4af6daef
 	resolver: '' as string | null,
 	triager: '' as string | null,
 	nagWhenBlocked: false as boolean | null,
@@ -90,10 +87,7 @@
 
 export const commonOptionFieldsPrototype = {
 	lastGoodCLPath: 0 as string | number,
-<<<<<<< HEAD
-=======
 	waitingForCISLink: "",
->>>>>>> 4af6daef
 	pauseCISUnlessAtGate: false,
 
 	initialCL: 0,
@@ -170,13 +164,8 @@
 
 	approval: {
 		description: '',
-<<<<<<< HEAD
-		channelName: '',
-		channelId: ''
-=======
 		channelId: '',
 		block: true
->>>>>>> 4af6daef
 	}
 }
 
@@ -474,11 +463,7 @@
 
 				if (edge.approval) {
 					// should be replaced by generic handling of objects in the prototype
-<<<<<<< HEAD
-					if (!edge.approval.description || !edge.approval.channelName || !edge.approval.channelId) {
-=======
 					if (!edge.approval.description || !edge.approval.channelId) {
->>>>>>> 4af6daef
 						throw new Error(`Invalid approval settings for edge ${edge.from}->${edge.to}`)
 					}
 				}
