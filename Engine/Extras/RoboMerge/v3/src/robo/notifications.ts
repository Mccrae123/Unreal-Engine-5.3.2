// Copyright Epic Games, Inc. All Rights Reserved.

import * as fs from 'fs';
import { DateTimeFormatOptions } from 'intl';
import { Args } from '../common/args';
import { Badge } from '../common/badge';
import { Random } from '../common/helper';
import { ContextualLogger } from '../common/logger';
import { Blockage, Branch, BranchArg, ForcedCl, MergeAction, NodeOpUrlGenerator, resolveBranchArg } from './branch-interfaces';
import { PersistentConflict, Resolution } from './conflict-interfaces';
import { BotEventHandler, BotEvents } from './events';
import { NodeBot } from './nodebot';
import { BlockageNodeOpUrls } from './roboserver';
import { Context } from './settings';
import { Slack, SlackAttachment, SlackLinkButtonAction, SlackLinkButtonsAttachment, SlackMessageField, SlackMessage, SlackMessageStyles } from './slack';
import { WebServer } from '../common/webserver'
import { DummySlackApp } from '../common/dummyslackserver'

const notificationsStartupLogger = new ContextualLogger('Notifications Startup')

export const NOTIFICATIONS_PERSISTENCE_KEY = 'notifications'
export const SLACK_MESSAGES_PERSISTENCE_KEY = 'slackMessages'
const CHANGELIST_FIELD_TITLE = 'Change'
const ACKNOWLEDGED_FIELD_TITLE = 'Acknowledged'
const SUNSET_PERSISTED_NOTIFICATIONS_DAYS = 30
const EPIC_TIME_OPTIONS: DateTimeFormatOptions = {timeZone: 'EST5EDT', timeZoneName: 'short'}

const KNOWN_BOT_NAMES = ['buildmachine', 'robomerge'];
const KNOWN_BOT_EMAILS = ['bot.email@companyname.com'];

let SLACK_TOKENS: {[name: string]: string} = {}
const SLACK_DEV_DUMMY_TOKEN = 'dev'

let args: Args
export function notificationsInit(inArgs: Args) {
	
	args = inArgs

	if (args.devMode) {
		Badge.setDevMode()
	}

	if (args.slackDomain.indexOf('localhost') >= 0) { // todo should parse out port
		const slackServer = new WebServer(new ContextualLogger('dummy Slack'))
		slackServer.addApp(DummySlackApp)
		slackServer.open(8811, 'http')
		return
	}

	let vault
	try {
		const vaultString = fs.readFileSync(args.vault + '/vault.json', 'ascii')
		vault = JSON.parse(vaultString)
	}
	catch (err) {
		const errStr = err.toString().replace(/(E|e)(R|r)(R|r)(O|o)(R|r)/,"$1$2$30$5")
		notificationsStartupLogger.warn(`Warning, failed to find Slack secrets in vault (ok in dev): ${errStr}`)
		return
	}

	const tokensObj = vault['slack-tokens']
	if (tokensObj) {
		SLACK_TOKENS = tokensObj
	}
}

export function isUserAKnownBot(user: string) {
	return KNOWN_BOT_NAMES.indexOf(user) !== -1 || KNOWN_BOT_EMAILS.indexOf(user) !== -1
}


export async function postToRobomergeAlerts(message: string) {
	// 'C044ZUSS71S' is #dt-robomerge-alert-ext
	if (!args.devMode) {
		return postMessageToChannel(message, 'C044ZUSS71S')
	}
}

export async function postMessageToChannel(message: string, channel: string, style: SlackMessageStyles = SlackMessageStyles.GOOD) {
	if (SLACK_TOKENS.bot) {
		return new Slack({id: channel, botToken: SLACK_TOKENS.bot, userToken: SLACK_TOKENS.user}, args.slackDomain).postMessageToDefaultChannel({
			text: message,
			style,
			channel,
			mrkdwn: true
		})
	}
}

//////////
// Utils

// make a Slack notifcation link for a user
function atifyUser(user: string) {
	// don't @ names of bots (currently making them tt style for Slack)
	return isUserAKnownBot(user) ? `\`${user}\`` : '@' + user
}

function generatePersistedSlackMessageKey(sourceCl: number, targetBranchArg: BranchArg, channel: string) {
	const branchName = resolveBranchArg(targetBranchArg, true)
	return `${sourceCl}:${branchName}:${channel}`
}

function formatDuration(durationSeconds: number) {
	const underSixHours = durationSeconds < 6 * 3600
	const durationBits: string[] = []
	if (durationSeconds > 3600) {
		const hoursFloat = durationSeconds / 3600
		const hours = underSixHours ? Math.floor(hoursFloat) : Math.round(hoursFloat)
		durationBits.push(`${hours} hour` + (hours === 1 ? '' : 's'))
	}
	// don't bother with minutes if over six hours
	if (underSixHours) {
		if (durationSeconds < 90) {
			if (durationSeconds > 10) {
				durationSeconds = Math.round(durationSeconds)
			}
			durationBits.push(`${durationSeconds} seconds`)
		}
		else {
			const minutes = Math.round((durationSeconds / 60) % 60)
			durationBits.push(`${minutes} minutes`)
		}
	}
	return durationBits.join(', ')
}

function formatResolution(info: PersistentConflict) {
	// potentially three people involved:
	//	a: original author
	//	b: owner of conflict (when branch resolver overridden)
	//	c: instigator of skip

	// Format message as "a's change was skipped [by c][ on behalf of b][ after N minutes]
	// combinations of sameness:
	// (treat null c as different value, but omit [by c])
	//		all same: 'a skipped own change'
	//		a:	skipped by owner, @a, write 'by owner (b)' instead of b, c
	//		b:	'a skipped own change' @b
	//		c:	resolver not overridden, @a, omit b
	//		all distinct: @a, @b
	// @ a and/or c if they're not the same as b

	const overriddenOwner = info.owner !== info.author

	// display info.resolvingAuthor where possible, because it has correct case
	const resolver = info.resolvingAuthor && info.resolvingAuthor.toLowerCase()
	const bits: string[] = []
	if (resolver === info.author) {
		bits.push(info.resolvingAuthor!, info.resolution!, 'own change')
		if (overriddenOwner) {
			bits.push('on behalf of', info.owner)
		}
	}
	else {
		bits.push(info.author + "'s", 'change was', info.resolution!)
		if (!resolver) {
			// don't know who skipped (shouldn't happen) - notify owner
			if (overriddenOwner) {
				bits.push(`(owner: ${info.owner})`)
			}
		}
		else if (info.owner === resolver) {
			bits.push(`by owner (${info.resolvingAuthor})`)
		}
		else {
			bits.push('by', info.resolvingAuthor!)
			if (overriddenOwner) {
				bits.push('on behalf of', atifyUser(info.owner))
			}
			else {
				// only case we @ author - change has been resolved by another known person, named in message
				bits[0] = atifyUser(info.author) + "'s"
			}
		}
	}

	if (info.timeTakenToResolveSeconds) {
		bits.push('after', formatDuration(info.timeTakenToResolveSeconds))
	}

	if (info.resolvingReason) {
		bits.push(`(Reason: ${info.resolvingReason})`)
	}

	let message = bits.join(' ') + '.'

	if (info.timeTakenToResolveSeconds) {
		// add time emojis!
		if (info.timeTakenToResolveSeconds < 2*60) {
			const emote = Random.choose(['eevee_run', 'espeon_run', 'sylveon_run', 'flareon_run',
				'jolteon_run', 'leafeon_run', 'glaceon_run', 'umbreon_run', 'vaporeon_run', 'sonic_run', 'fallguy_run'])
			message += ` :${emote}:`
		}
		else if (info.timeTakenToResolveSeconds < 10*60) {
			message += ' :+1:'
		}
		// else if (info.timeTakenToResolveSeconds > 30*60) {
		// 	message += ' :sadpanda:'
		// }
	}
	return message
}

//////////

type SlackConflictMessage = {
	timestamp: string
	messageOpts: SlackMessage
}

type PersistedSlackMessages = {[key: string]: SlackConflictMessage}

/** Wrapper around Slack, keeping track of messages keyed on target branch and source CL */
export class SlackMessages {
	private readonly smLogger: ContextualLogger
	constructor(private slack: Slack, private persistence: Context, parentLogger: ContextualLogger) {
		this.smLogger = parentLogger.createChild('SlackMsgs')
		const slackMessages: PersistedSlackMessages | null = this.persistence.get(SLACK_MESSAGES_PERSISTENCE_KEY)

		if (slackMessages) {
			this.doHouseKeeping(slackMessages)
		}
		else {
			this.persistence.set(SLACK_MESSAGES_PERSISTENCE_KEY, {})
		}
	}

	async postOrUpdate(cl: number, branchArg: BranchArg, message: SlackMessage, persistMessage = true) {
		const findResult = this.find(cl, branchArg, message.channel)

		// If we find a message, simply update the contents
		if (findResult.messageRecord) {
			// keep ack field if present and not in new message

			if (findResult.messageRecord.messageOpts.fields && (
				!message.fields || !message.fields.some(field =>
				field.title === ACKNOWLEDGED_FIELD_TITLE))) {

				for (const field of findResult.messageRecord.messageOpts.fields) {
					if (field.title === ACKNOWLEDGED_FIELD_TITLE) {
						message.fields = [...(message.fields || []), field]
						break
					}
				}
			}
			findResult.messageRecord.messageOpts = message
			await this.update(findResult.messageRecord, findResult.persistedMessages)
		}
		// Otherwise, we will need to create a new one
		else {

			message.target = resolveBranchArg(branchArg, true)
			message.cl = cl

			let timestamp
			try {
				timestamp = await this.slack.postMessage(message)
			}
			catch (err) {
				this.smLogger.printException(err, 'Error talking to Slack')
				return
			}

			// Used for messages we don't care to keep, currently the /api/test/directmessage endpoint
			if (persistMessage) {
				findResult.persistedMessages[findResult.conflictKey] = {timestamp, messageOpts: message}
				this.persistence.set(SLACK_MESSAGES_PERSISTENCE_KEY, findResult.persistedMessages)
			}
		}
	}

	async postReply(cl: number, branchArg: BranchArg, message: SlackMessage) {
		const findResult = this.find(cl, branchArg, message.channel)

		if (findResult.messageRecord) {
			try {
				await this.slack.reply(findResult.messageRecord.timestamp, message)
			}
			catch (err) {
				console.error('Error updating message in Slack! ' + err.toString())
				return
			}
		}
		else {
			this.smLogger.error(`Failed to find message record for ${cl}:${branchArg}:${message.channel}`)
		}
	}

<<<<<<< HEAD
	async postDM(emailAddress: string|null, cl: number, branchArg: BranchArg, dm: SlackMessage, persistMessage = true) {
=======
	async postDM(emailAddress: string|Promise<string|null>|null, cl: number, branchArg: BranchArg, dm: SlackMessage, persistMessage = true) {
>>>>>>> 4af6daef
		// The Slack API requires a user ID to open a direct message with users.
		// The most consistent way to do this is getting their email address out of P4.
		if (emailAddress && typeof(emailAddress) !== 'string') {
			emailAddress = await emailAddress
		}
		if (!emailAddress) {
			console.error("Failed to get email address during notifications for CL " + cl)
			return
		}

		let userId : string
		try {
			userId = (await this.getSlackUser(emailAddress))
		} catch (err) {
			this.smLogger.printException(err, `Failed to get user ID for Slack DM, given email address "${emailAddress}" for CL ${cl}`)
			return
		}

		// Open up a new conversation with the user now that we have their ID
		let channelId : string
		try {
			channelId = (await this.slack.openDMConversation(userId))
			dm.channel = channelId
		} catch (err) {
			this.smLogger.printException(err, `Failed to get Slack conversation ID for user ID "${userId}" given email address "${emailAddress}" for CL ${cl}`)
			return
		}

		// Add the channel/conversation ID to the messageOpts and proceed normally.
		this.smLogger.info(`Creating direct message for ${emailAddress} (key: ${generatePersistedSlackMessageKey(cl, branchArg, channelId)})`)
		this.postOrUpdate(cl, branchArg, dm, persistMessage)
	}

	// 
	findAll(cl: number, branchArg: BranchArg) {
		// Get key to search our list of all messages
		const persistedMessages = this.persistence.get(SLACK_MESSAGES_PERSISTENCE_KEY) as PersistedSlackMessages
		const conflictKey = generatePersistedSlackMessageKey(cl, branchArg, "") // pass empty string as channel name

		// Filter messages
		const messages: SlackConflictMessage[] = []

		for (const key in persistedMessages) {
			if (key.startsWith(conflictKey)) {
				messages.push(persistedMessages[key])
			}
		}

		return {messages, persistedMessages}
	}

	find(cl: number, branchArg: BranchArg, channel: string) {
		// Get key to search our list of all messages
		const persistedMessages = this.persistence.get(SLACK_MESSAGES_PERSISTENCE_KEY) as PersistedSlackMessages
		const conflictKey = generatePersistedSlackMessageKey(cl, branchArg, channel)
		return {messageRecord: persistedMessages[conflictKey], conflictKey, persistedMessages}
	}

	async update(messageRecord: SlackConflictMessage, persistedMessages: PersistedSlackMessages) {
		try {
			await this.slack.update(messageRecord.timestamp, messageRecord.messageOpts)
		}
		catch (err) {
			console.error('Error updating message in Slack! ' + err.toString())
			return
		}

		this.persistence.set(SLACK_MESSAGES_PERSISTENCE_KEY, persistedMessages)
	}

	/** Deliberately ugly function name to avoid accidentally posting duplicate messages about conflicts! */
	postNonConflictMessage(msg: SlackMessage) {
		this.slack.postMessage(msg)
		.catch(err => console.error('Error posting non-conflict to Slack! ' + err.toString()))
	}

	async addUserToChannel(emailAddress: string, channel: string, externalUser? :boolean)
	{
<<<<<<< HEAD
		const user = await this.getSlackUser(emailAddress)
		if (user) {
			const result = await this.slack.addUserToChannel(user, channel, externalUser)
			if (!result.ok) {
				if (result.error === "already_in_channel") { /* this is expected and fine */ }
				else if (result.error === "failed_for_some_users") { 
					if (result.failed_user_ids[user] === "unable_to_add_user_to_public_channel") {
						/* this is expected and fine */ 
					}
					else {
						this.smLogger.error(`Error inviting ${emailAddress} (${user}) to channel ${channel}: ${result.error}\n${result.failed_user_ids}`)
					}
				}
				else if (result.error === "user_is_restricted") {
					// This an external user so we need to use the admin invite and validate that the channel ends in -ext
					const channelInfo = await this.slack.getChannelInfo(channel)
					if (channelInfo.channel.name.endsWith('-ext')) {
						await this.addUserToChannel(emailAddress, channel, true)
					}
					else {
						this.smLogger.error(`Cannot invite external user ${emailAddress} (${user}) to restricted channel ${channel}`)
					}
				}
				else {
					this.smLogger.error(`Error inviting ${emailAddress} (${user}) to channel ${channel}: ${result.error}`)
				}
			}
		}
		else {
			this.smLogger.error(`Unable to add ${emailAddress} to channel ${channel}`)
=======
		if (!isUserAKnownBot(emailAddress)) {
			const user = await this.getSlackUser(emailAddress)
			if (user) {
				const result = await this.slack.addUserToChannel(user, channel, externalUser)
				if (!result.ok) {
					if (result.error === "already_in_channel") { /* this is expected and fine */ }
					else if (result.error === "failed_for_some_users") { 
						if (result.failed_user_ids[user] === "unable_to_add_user_to_public_channel") {
							/* this is expected and fine */ 
						}
						else {
							const errorMsg = `Error inviting ${emailAddress} (${user}) to channel <#${channel}>: ${result.error}\n${result.failed_user_ids}`
							this.smLogger.error(errorMsg)
							postToRobomergeAlerts(errorMsg)
						}
					}
					else if (result.error === "user_is_restricted") {
						// This an external user so we need to use the admin invite and validate that the channel ends in -ext
						const channelInfo = await this.slack.getChannelInfo(channel)
						if (channelInfo.channel.name.endsWith('-ext')) {
							await this.addUserToChannel(emailAddress, channel, true)
						}
						else {
							this.smLogger.error(`Cannot invite external user ${emailAddress} (${user}) to restricted channel ${channel}`)
						}
					}
					else {
						const errorMsg = `Error inviting ${emailAddress} (${user}) to channel <#${channel}>: ${result.error}`
						this.smLogger.error(errorMsg)
						postToRobomergeAlerts(errorMsg)
					}
				}
			}
			else {
				const errorMsg = `Unable to add ${emailAddress} to channel <#${channel}>`
				this.smLogger.error(errorMsg)
				postToRobomergeAlerts(errorMsg)
			}
>>>>>>> 4af6daef
		}
	}

	// With their email address, we can get their user ID via Slack API
	getSlackUser(emailAddress: string) {
		
		return this.slack.lookupUserIdByEmail(emailAddress.toLowerCase())
	}

	private doHouseKeeping(messages: PersistedSlackMessages) {
		const nowTicks = Date.now() / 1000.

		const keys = Object.keys(messages)
		for (const key of keys) {
			const message = messages[key]
			const messageAgeDays = (nowTicks - parseFloat(message.timestamp))/24/60/60

			// note: serialisation was briefly wrong (11/11/2019), leaving some message records without a message
			if (!message.messageOpts || messageAgeDays > SUNSET_PERSISTED_NOTIFICATIONS_DAYS) {
				this.smLogger.info(`Sunsetting Slack Message "${key}"`)
				delete messages[key]
			}
		}

		// if we removed any messages, persist
		if (Object.keys(messages).length < keys.length) {
			this.persistence.set(SLACK_MESSAGES_PERSISTENCE_KEY, messages)
		}
	}
}

export function makeClLink(cl: number, alias?: string) {
	return `<https://p4-swarm.companyname.net/changes/${cl}|${alias ? alias : cl}>`
}

export class BotNotifications implements BotEventHandler {
	private readonly externalRobomergeUrl : string;
	private readonly blockageUrlGenerator : NodeOpUrlGenerator
	private readonly botNotificationsLogger : ContextualLogger
	slackChannel: string;

	constructor(private botname: string, slackChannel: string, externalUrl: string, 
		blockageUrlGenerator: NodeOpUrlGenerator, parentLogger: ContextualLogger,
		slackMessages?: SlackMessages, slackChannelOverrides?: [Branch, Branch, string, boolean][]) {
		this.botNotificationsLogger = parentLogger.createChild('Notifications')
		// Hacky way to dynamically change the URL for notifications
		this.externalRobomergeUrl = externalUrl
		this.slackChannel = slackChannel
		this.slackMessages = slackMessages
		this.blockageUrlGenerator = blockageUrlGenerator

		if (slackMessages && slackChannelOverrides) {
			this.additionalBlockChannelIds = new Map(slackChannelOverrides
				.filter(
					([_1, _2, channel, _3]) => channel !== slackChannel
				)
				.map(
					([source, target, channel, postOnlyToChannel]) => [`${source.upperName}|${target.upperName}`, [channel, postOnlyToChannel]]
				)
			)
		}
	}

	/** Conflict */
	// considered if no Slack set up, should continue to add people to notify, but too complicated:
	//		let's go all in on Slack. Fine for this to be async (but fire and forget)
	async onBlockage(blockage: Blockage) {
		const changeInfo = blockage.change

		if (changeInfo.userRequest) {
			// maybe DM?
			return
		}

		// TODO: Support DMs if we don't have a channel configured
		if (!this.slackMessages) {
			// doing nothing at the moment - don't want to complicate things with fallbacks
			// probably worth having fallback channel, so don't necessarily have to always set up specific channel
			// (in that case would have to show bot as well as branch)
			return
		}

		const cl = blockage.approval ? blockage.approval.shelfCl : changeInfo.cl

		// or integration failure (better wording? exclusive check-out?)
		const sourceBranch = changeInfo.branch
		let targetBranch
		if (blockage.action) {
			targetBranch = blockage.action.branch
		}
		const issue = blockage.failure.kind.toLowerCase()

		const userEmail = await blockage.ownerEmail
		const slackUser = userEmail ? await this.slackMessages.getSlackUser(userEmail) : null
<<<<<<< HEAD
		const channelPing = slackUser ? `<@${slackUser}>` : `@${blockage.owner}`

		const isBotUser = isUserAKnownBot(blockage.owner)
		const text =
			blockage.approval ?				`${channelPing}'s change needs to be approved in ${blockage.approval.settings.channelName}` :
=======
		const channelPing = slackUser ? `<@${slackUser}>` : blockage.owner.startsWith('@') ? blockage.owner : `@${blockage.owner}`

		const isBotUser = isUserAKnownBot(blockage.owner)
		const text =
			blockage.approval ?				`${channelPing}'s change needs to be approved in <#${blockage.approval.settings.channelId}>` :
>>>>>>> 4af6daef
			isBotUser ? 									`Blockage caused by \`${blockage.owner}\` commit!` :
			blockage.failure.kind === 'Too many files' ?	`${channelPing}, please request a shelf for this large changelist` :
															`${channelPing}, please resolve the following ${issue}:`

		const message = this.makeSlackChannelMessage(
			`${sourceBranch.name} blocked! (${issue})`,
			text,
			SlackMessageStyles.DANGER, 
			makeClLink(cl), 
			sourceBranch, 
			targetBranch, 
			changeInfo.author
		);

		if (blockage.failure.summary) {
			message.footer = blockage.failure.summary
		}

		let messagesToPost = []
		let channelsToPostTo = []
		let usersToInvite: Set<string> = new Set()

		if (userEmail) {
			usersToInvite.add(userEmail)
		}
<<<<<<< HEAD

		if (targetBranch) {
			const additionalChannelInfo = this.additionalBlockChannelIds.get(sourceBranch.upperName + '|' + targetBranch.upperName)
			if (additionalChannelInfo) {
				const [sideChannel, postOnlyToSideChannel] = additionalChannelInfo
				if (!postOnlyToSideChannel) {
					channelsToPostTo.push(message.channel)
				}
				channelsToPostTo.push(sideChannel)
			}
			else {
				channelsToPostTo.push(message.channel)
			}

			messagesToPost.push({ message })

			if (blockage.failure.kind === 'Exclusive check-out') {
				const exclusiveLockUsers = blockage.failure.additionalInfo as any[]			
				let text = ''

				for (const exclusiveLockUser of exclusiveLockUsers) {
					let exclusiveLockSlackUser
					const exclusiveLockUserEmail = await exclusiveLockUser.userEmail
					if (exclusiveLockUserEmail) {
						exclusiveLockSlackUser = await this.slackMessages.getSlackUser(exclusiveLockUserEmail)
						if (exclusiveLockSlackUser) {
							exclusiveLockSlackUser = `<@${exclusiveLockSlackUser}> `
						}
						usersToInvite.add(exclusiveLockUserEmail)
					}
					if (!exclusiveLockSlackUser) {
						exclusiveLockSlackUser = `@${exclusiveLockUser.user} `
					}
					text += exclusiveLockSlackUser
				}
				text += `\n\nPlease unlock the files blocking robomerge or work with ${blockage.owner} to resolve the conflict`
				
				const exclusiveCheckoutMessage: SlackMessage = {
					text,
					style: SlackMessageStyles.DANGER,
					channel: message.channel,
					mrkdwn: true
				}
				messagesToPost.push({ message: exclusiveCheckoutMessage, reply: true})
			}
		}
		else {
			channelsToPostTo.push(message.channel)
			messagesToPost.push({ message })

			const syntaxErrorMessage: SlackMessage = {
				text: blockage.failure.description,
				style: SlackMessageStyles.DANGER,
				channel: message.channel,
				mrkdwn: false
			}
			messagesToPost.push({ message: syntaxErrorMessage, reply: true})		
		}

=======

		if (targetBranch) {
			const additionalChannelInfo = this.additionalBlockChannelIds.get(sourceBranch.upperName + '|' + targetBranch.upperName)
			if (additionalChannelInfo) {
				const [sideChannel, postOnlyToSideChannel] = additionalChannelInfo
				if (!postOnlyToSideChannel) {
					channelsToPostTo.push(message.channel)
				}
				channelsToPostTo.push(sideChannel)
			}
			else {
				channelsToPostTo.push(message.channel)
			}

			messagesToPost.push({ message })

			if (blockage.failure.kind === 'Exclusive check-out') {
				const exclusiveLockUsers = blockage.failure.additionalInfo as any[]			
				let text = ''

				for (const exclusiveLockUser of exclusiveLockUsers) {
					let exclusiveLockSlackUser
					const exclusiveLockUserEmail = await exclusiveLockUser.userEmail
					if (exclusiveLockUserEmail) {
						exclusiveLockSlackUser = await this.slackMessages.getSlackUser(exclusiveLockUserEmail)
						if (exclusiveLockSlackUser) {
							exclusiveLockSlackUser = `<@${exclusiveLockSlackUser}> `
						}
						usersToInvite.add(exclusiveLockUserEmail)
					}
					if (!exclusiveLockSlackUser) {
						exclusiveLockSlackUser = `@${exclusiveLockUser.user} `
					}
					text += exclusiveLockSlackUser
				}
				text += `\n\nPlease unlock the files blocking robomerge or work with ${blockage.owner} to resolve the conflict`
				
				const exclusiveCheckoutMessage: SlackMessage = {
					text,
					style: SlackMessageStyles.DANGER,
					channel: message.channel,
					mrkdwn: true
				}
				messagesToPost.push({ message: exclusiveCheckoutMessage, reply: true})
			}
		}
		else {
			channelsToPostTo.push(message.channel)
			messagesToPost.push({ message })

			const syntaxErrorMessage: SlackMessage = {
				text: blockage.failure.description,
				style: SlackMessageStyles.DANGER,
				channel: message.channel,
				mrkdwn: false
			}
			messagesToPost.push({ message: syntaxErrorMessage, reply: true})		
		}

>>>>>>> 4af6daef
		const branchArg = targetBranch ? targetBranch.name : blockage.failure.kind
		for (const channel of channelsToPostTo) {
			for (const user of usersToInvite) {
				this.slackMessages.addUserToChannel(user, channel)
			}
			for (const messageToPost of messagesToPost) {
				if (messageToPost.reply) {
					await this.slackMessages.postReply(changeInfo.cl, branchArg, { ...messageToPost.message, channel })
				}
				else {
					await this.slackMessages.postOrUpdate(changeInfo.cl, branchArg, { ...messageToPost.message, channel })
				}
			}
		}

		// Post message to owner in DM
		if (!isBotUser && targetBranch && userEmail) {
			let dm: SlackMessage
			if (blockage.approval) {
				dm = {
					title: 'Approval needed to commit to ' + targetBranch.name,
<<<<<<< HEAD
					text: `Your change has been shelved in ${makeClLink(cl)} and sent to ${blockage.approval.settings.channelName} for approval\n\n` +
							blockage.approval.settings.description,
					channel: "",
					mrkdwn: false
				}
			}
			else {
				const dmText = `Your change (${makeClLink(changeInfo.source_cl)}) ` +
					`hit '${issue}' while merging from *${sourceBranch.name}* to *${targetBranch.name}*.\n\n` +
					'`' + blockage.change.description.substring(0, 80) + '`\n\n' +
					"*_Resolving this blockage is time sensitive._ Please select one of the following:*"
				
				const urls = this.blockageUrlGenerator(blockage)
				if (!urls) {
					const error = `Could not get blockage URLs for blockage -- CL ${blockage.change.cl}`
					this.botNotificationsLogger.printException(error)
					throw error
				}

				dm = this.makeSlackDirectMessage(dmText, changeInfo.cl, cl, targetBranch.name, urls)
=======
					text: `Your change has been shelved in ${makeClLink(cl)} and sent to <#${blockage.approval.settings.channelId}> for approval\n\n` +
							blockage.approval.settings.description,
					channel: "",
					mrkdwn: true
				}
>>>>>>> 4af6daef
			}
			else {
				const dmText = `Your change (${makeClLink(changeInfo.source_cl)}) ` +
					`hit '${issue}' while merging from *${sourceBranch.name}* to *${targetBranch.name}*.\n\n` +
					'`' + blockage.change.description.substring(0, 80) + '`\n\n' +
					"*_Resolving this blockage is time sensitive._ Please select one of the following:*"
				
				const urls = this.blockageUrlGenerator(blockage)
				if (!urls) {
					const error = `Could not get blockage URLs for blockage -- CL ${blockage.change.cl}`
					this.botNotificationsLogger.printException(error)
					throw error
				}

<<<<<<< HEAD
=======
				dm = this.makeSlackDirectMessage(dmText, changeInfo.cl, cl, targetBranch.name, urls)
			}

>>>>>>> 4af6daef
			this.slackMessages.postDM(userEmail, changeInfo.cl, targetBranch, dm)
		}
	}

	onBlockageAcknowledged(info: PersistentConflict) {
		if (this.slackMessages) {
			const targetKey = info.targetBranchName || info.kind
			const title = ACKNOWLEDGED_FIELD_TITLE
			if (info.acknowledger) {
				// hard code to Epic (!) Standard/Daylight Time
				const suffix = info.acknowledgedAt ? ' at ' + info.acknowledgedAt.toLocaleTimeString('en-US', EPIC_TIME_OPTIONS) : ''
				this.tryAddFieldToChannelMessages(info.cl, targetKey, {title, value: info.acknowledger + suffix, short: true})
			}
			else {
				this.tryRemoveFieldFromChannelMessages(info.cl, targetKey, title)
			}
		}
	}

	////////////////////////
	// Conflict resolution
	//
	// For every non-conflicting merge merge operation, no matter whether we committed anything, look for Slack conflict
	// messages that can be set as resolved. This covers the following cases:
	//
	// Normal case (A): user commits CL with resolved unshelved changes.
	//	- RM reparses the change that conflicted and sees nothing to do
	//
	// Corner case (B): user could commit just those files that were conflicted.
	//	- RM will merge the rest of the files and we'll see a non-conflicted commit

	/** On change (case A above) - update message if we see that a conflict has been resolved */
	onBranchUnblocked(info: PersistentConflict) {
		if (this.slackMessages) {
			let newClDesc: string | undefined, messageStyle: SlackMessageStyles
			if (info.resolution === Resolution.RESOLVED) {
				if (info.resolvingCl) {
					newClDesc = `${makeClLink(info.cl)} -> ${makeClLink(info.resolvingCl)}`
				}
				messageStyle = SlackMessageStyles.GOOD
			}
			else {
				messageStyle = SlackMessageStyles.WARNING
			}

			const messageText = formatResolution(info)
			const targetKey = info.targetBranchName || info.kind
			if (!this.updateMessagesAfterUnblock(info.cl, targetKey, '', messageStyle, messageText, newClDesc)) {
				this.botNotificationsLogger.warn(`Conflict message not found to update (${info.blockedBranchName} -> ${targetKey} CL#${info.sourceCl})`)
				const message = this.makeSlackChannelMessage('', messageText, messageStyle, makeClLink(info.cl), info.blockedBranchName, info.targetBranchName, info.author)
				this.slackMessages.postOrUpdate(info.cl, targetKey, message)
			}
		}
	}

	onNonSkipLastClChange(details: ForcedCl) {
		if (this.slackMessages) {
			this.slackMessages.postNonConflictMessage({
				title: details.nodeOrEdgeName + ' forced to new CL',
				text: details.reason,
				style: SlackMessageStyles.WARNING,
				fields: [{
					title: 'By', short: true, value: details.culprit
				}, {
					title: 'Changelists', short: true, value: `${makeClLink(details.previousCl)} -> ${makeClLink(details.forcedCl)}`
				}],
				title_link: this.externalRobomergeUrl + '#' + this.botname,
				mrkdwn: true,
				channel: this.slackChannel // Default to the configured channel
			}) 
		}
	}

	sendTestMessage(username : string) {

		if (this.slackMessages) {
			let text = `${username}, please resolve the following test message:\n(source CL: 0, conflict CL: 1, shelf CL: 2)`

			// This doesn't need to be a full Blockage -- just enough to generate required info for message
			const testBlockage: Blockage = {
				action: {
					branch: {
						name: "TARGET_BRANCH",
					} as Branch,
				} as MergeAction,
				failure: {
					kind: "Merge conflict",
					description: ""
				}
			} as Blockage

			const messageOpts = this.makeSlackDirectMessage(text, 0, 1, "TARGETBRANCH",
				NodeBot.getBlockageUrls(
					testBlockage,
					this.externalRobomergeUrl,
					"TEST",
					"SOURCE_BRANCH",
					"0",
					false
				)
			)

			this.slackMessages.postDM(`${username}@companyname.com`, 0, "TARGETBRANCH", messageOpts, false)
		}
		else {
			this.botNotificationsLogger.error(`Slack not enabled. Unable to send test message to ${username}`)
		}
	}

	sendGenericNonConflictMessage(message: string) {
		if (this.slackMessages) {
			this.slackMessages.postNonConflictMessage({
				text: message,
				style: SlackMessageStyles.WARNING,
				mrkdwn: true,
				channel: this.slackChannel
			})
		}
	}

	private makeSlackChannelMessage(title: string, text: string, style: SlackMessageStyles, clDesc: string, sourceBranch: BranchArg,
											targetBranch?: BranchArg, author?: string, buttons?: SlackLinkButtonsAttachment[]) {
		const integrationText = [resolveBranchArg(sourceBranch)]
		if (targetBranch) {
			integrationText.push(resolveBranchArg(targetBranch))
		}
		const fields: SlackMessageField[] = [
			{title: 'Integration', short: true, value: integrationText.join(' -> ')},
			{title: CHANGELIST_FIELD_TITLE, short: true, value: clDesc},
		]

		if (author) {
			fields.push({title: 'Author', short: true, value: author})
		}

		const opts: SlackMessage = {title, text, style, fields,
			title_link: this.externalRobomergeUrl + '#' + this.botname,
			mrkdwn: true,
			channel: this.slackChannel // Default to the configured channel
		}

		if (buttons) {
			opts.attachments = buttons
		}

		return opts
	}

	// This is an extremely opinionated function to send a stylized direct message to the end user.
	//makeSlackChannelMessageOpts(title: string, style: string, clDesc: string, sourceBranch: BranchArg,targetBranch?: BranchArg, author?: string, buttons?: SlackLinkButtonsAttachment[]) 
	private makeSlackDirectMessage(messageText: string, sourceCl: number, conflictCl: number, targetBranch: string, conflictUrls: BlockageNodeOpUrls) : SlackMessage {
		// Start collecting our attachments
		let attachCollection : SlackAttachment[] = []
		
		// Acknowledge button
		const conflictClLink = makeClLink(conflictCl, 'conflict CL #' + conflictCl)
		attachCollection.push(<SlackLinkButtonsAttachment>{
			text: `"I will merge ${conflictClLink} to *${targetBranch}* myself."`,
			fallback: `Please acknowledge blockages at ${this.externalRobomergeUrl}`,
			mrkdwn_in: ["text"],
			actions: [this.generateAcknowledgeButton("Acknowledge Conflict", conflictUrls.acknowledgeUrl)]
		})

		// Create shelf button
		if (conflictUrls.createShelfUrl) {
			attachCollection.push(<SlackLinkButtonsAttachment>{
				text: `"Please create a shelf with the conflicts encountered while merging ${makeClLink(sourceCl)} into *${targetBranch}*"`,
				fallback: `You can create a shelf at ${this.externalRobomergeUrl}`,
				mrkdwn_in: ["text"],
				actions: [this.generateCreateShelfButton(`Create Shelf in ${targetBranch}`, conflictUrls.createShelfUrl)]
			})
		}

		// Skip button
		if (conflictUrls.skipUrl) {
			attachCollection.push(<SlackLinkButtonsAttachment>{
				text: `"${makeClLink(sourceCl)} should not be automatically merged to *${targetBranch}*."`,
				fallback: `You can skip work at ${this.externalRobomergeUrl}`,
				mrkdwn_in: ["text"],
				actions: [this.generateSkipButton(`Skip Merge to ${targetBranch}`, conflictUrls.skipUrl)]
			})
		}

		// Create stomp button if this isn't an exclusive checkout
		if (conflictUrls.stompUrl) {
			attachCollection.push(<SlackLinkButtonsAttachment>{
				text: `"The changes in ${makeClLink(sourceCl)} should stomp the work in *${targetBranch}*."`,
				fallback: `You can stomp work at ${this.externalRobomergeUrl}`,
				mrkdwn_in: ["text"],
				actions: [this.generateStompButton(`Stomp Changes in ${targetBranch}`, conflictUrls.stompUrl)]
			})
		}

		// Append footer
		attachCollection.push({
			pretext: "You can get help via the Slack channel <#C044ZUNF9MJ> (if you don't have access to '#dt-robomerge-help-ext', please contact the IT helpdesk)",
			mrkdwn_in: ["pretext"]
		})

		// Return SlackMessage for our direct message
		return {
			text: messageText,
			mrkdwn: true,
			channel: "",
			attachments: attachCollection
		}
	}

	private generateAcknowledgeButton(buttonText: string, url: string) : SlackLinkButtonAction {
		return { 
			type: "button",
			text: buttonText,
			url,
			style: "primary"
		}
	}

	private generateCreateShelfButton(buttonText: string, url: string) : SlackLinkButtonAction {
		return { 
			type: "button",
			text: buttonText,
			url,
			style: "primary"
		}
	}

	private generateSkipButton(buttonText: string, url: string) : SlackLinkButtonAction {
		return { 
			type: "button",
			text: buttonText,
			url,
			style: 'default'
		}
	}

	private generateStompButton(buttonText: string, url: string) : SlackLinkButtonAction {
		return { 
			type: "button",
			text: buttonText,
			url,
			style: "danger"
		}
	}

	

	/** Pre-condition: this.slackMessages must be valid */
	private updateMessagesAfterUnblock(cl: number, targetBranch: BranchArg, newTitle: string,
										newStyle: SlackMessageStyles, newText: string, newClDesc?: string) {
		// Find all messages relating to CL and branch
		const findResult = this.slackMessages!.findAll(cl, targetBranch)

		if (findResult.messages.length == 0) {
			return false
		}

		for (const messageRecord of findResult.messages) {
			const message = messageRecord.messageOpts
			if (newTitle) {
				message.title = newTitle
			}
			else {
				delete message.title
			}

			// e.g. change colour from red to orange
			message.style = newStyle

			// e.g. change source CL to 'source -> dest'
			if (message.fields) {
				const newFields: SlackMessageField[] = []
				for (const field of message.fields) {
					switch (field.title) {
						case CHANGELIST_FIELD_TITLE:
							if (newClDesc) {
								field.value = newClDesc
							}
							break

						case ACKNOWLEDGED_FIELD_TITLE:
							// skip add
							continue
					}
					newFields.push(field)
				}
				message.fields = newFields
			}

			// Delete button attachments sent via Robomerge Slack App
			if (message.attachments) {
				delete message.attachments

				// Hacky: If we remove attachments, we'll no longer have a link to the CL in the message.
				// UE-72320 - Add in a link to the original changelist
				message.text = newText.replace('change', `change (${makeClLink(cl)})`)
			}
			else {
				message.text = newText
			}

			// optionally remove second row of entries
			if (message.fields) {
				// remove shelf entry
				message.fields = message.fields.filter(field => field.title !== 'Shelf' && field.title !== 'Author')
				delete message.footer
			}

			this.slackMessages!.update(messageRecord, findResult.persistedMessages)
		}
		
		return true
	}

	/** Pre-condition: this.slackMessages must be valid */
	private tryAddFieldToChannelMessages(cl: number, targetBranch: BranchArg, newField: SlackMessageField) {
		// Find all messages relating to CL and branch
		const findResult = this.slackMessages!.findAll(cl, targetBranch)

		for (const messageRecord of findResult.messages) {
			const message = messageRecord.messageOpts
			if (message.attachments) {
				// skip DMs
				continue
			}

			if (message.fields && message.fields.find(field => field.title === newField.title)) {
				// do not add same field twice (shouldn't happen, but hey)
				continue
			}

			message.fields = [...(message.fields || []), newField]
			this.slackMessages!.update(messageRecord, findResult.persistedMessages)
		}
	}

	/** Pre-condition: this.slackMessages must be valid */
	private tryRemoveFieldFromChannelMessages(cl: number, targetBranch: BranchArg, fieldTitle: string) {
		// Find all messages relating to CL and branch
		const findResult = this.slackMessages!.findAll(cl, targetBranch)

		for (const messageRecord of findResult.messages) {
			const message = messageRecord.messageOpts
			if (message.attachments || !message.fields) {
				// skip DMs (expecting there to be fields usually, but skipping if not)
				continue
			}

			const replacementFields = message.fields.filter(field => field.title !== fieldTitle)
			if (message.fields.length > replacementFields.length) {
				message.fields = replacementFields
				this.slackMessages!.update(messageRecord, findResult.persistedMessages)
			}
		}
	}

	private readonly slackMessages?: SlackMessages
	private readonly additionalBlockChannelIds = new Map<string, [string, boolean]>()
}

export function bindBotNotifications(events: BotEvents, slackChannelOverrides: [Branch, Branch, string, boolean][], persistence: Context, blockageUrlGenerator: NodeOpUrlGenerator, 
	externalUrl: string, logger: ContextualLogger) {

	let slackMessages

	const botToken = args.devMode && !args.useSlackInDev && SLACK_DEV_DUMMY_TOKEN || SLACK_TOKENS.bot
	const userToken = args.devMode && !args.useSlackInDev && SLACK_DEV_DUMMY_TOKEN || SLACK_TOKENS.user
	if (botToken && events.botConfig.slackChannel) {
		logger.info('Enabling Slack messages for ' +  events.botname)
		slackMessages = new SlackMessages(new Slack({id: events.botConfig.slackChannel, botToken, userToken}, args.slackDomain), persistence, logger)
	}
		
	events.registerHandler(new BotNotifications(events.botname, events.botConfig.slackChannel, externalUrl, blockageUrlGenerator, logger, slackMessages, slackChannelOverrides))

	return slackMessages
}

export function runTests(parentLogger: ContextualLogger) {
	const unitTestLogger = parentLogger.createChild('Notifications')
	const conf: PersistentConflict = {
		blockedBranchName: 'from',
		targetBranchName: 'to',

		cl: 101,
		sourceCl: 1,
		author: 'x',
		owner: 'x',
		kind: 'Unit Test error',

		time: new Date,
		nagCount: 0,
		ugsIssue: -1,

		resolution: 'pickled' as Resolution
	}

	let nextCl = 101

	const tests = [
		["x's change was pickled.",							'x'],
		["x's change was pickled (owner: y).",				'y'],
		["x pickled own change.",							'x', 'x'],
		["x pickled own change on behalf of y.",			'y', 'x'],
		["@x's change was pickled by y.",					'x', 'y'],
		["x's change was pickled by owner (y).",			'y', 'y'],
		["x's change was pickled by y on behalf of @z.",	'z', 'y'],
	]

	let passed = 0
	for (const test of tests) {
		conf.owner = test[1]
		conf.resolvingAuthor = test[2]
		conf.cl = nextCl++

		const formatted = formatResolution(conf)
		if (test[0] === formatted) {
			++passed
		}
		else {
			unitTestLogger.error('Mismatch!\n' +
				`\tExpected:   ${test[0]}\n` + 
				`\tResult:     ${formatted}\n\n`)
		}
	}

	unitTestLogger.info(`Resolution format: ${passed} out of ${tests.length} correct`)
	return tests.length - passed
}<|MERGE_RESOLUTION|>--- conflicted
+++ resolved
@@ -287,11 +287,7 @@
 		}
 	}
 
-<<<<<<< HEAD
-	async postDM(emailAddress: string|null, cl: number, branchArg: BranchArg, dm: SlackMessage, persistMessage = true) {
-=======
 	async postDM(emailAddress: string|Promise<string|null>|null, cl: number, branchArg: BranchArg, dm: SlackMessage, persistMessage = true) {
->>>>>>> 4af6daef
 		// The Slack API requires a user ID to open a direct message with users.
 		// The most consistent way to do this is getting their email address out of P4.
 		if (emailAddress && typeof(emailAddress) !== 'string') {
@@ -370,38 +366,6 @@
 
 	async addUserToChannel(emailAddress: string, channel: string, externalUser? :boolean)
 	{
-<<<<<<< HEAD
-		const user = await this.getSlackUser(emailAddress)
-		if (user) {
-			const result = await this.slack.addUserToChannel(user, channel, externalUser)
-			if (!result.ok) {
-				if (result.error === "already_in_channel") { /* this is expected and fine */ }
-				else if (result.error === "failed_for_some_users") { 
-					if (result.failed_user_ids[user] === "unable_to_add_user_to_public_channel") {
-						/* this is expected and fine */ 
-					}
-					else {
-						this.smLogger.error(`Error inviting ${emailAddress} (${user}) to channel ${channel}: ${result.error}\n${result.failed_user_ids}`)
-					}
-				}
-				else if (result.error === "user_is_restricted") {
-					// This an external user so we need to use the admin invite and validate that the channel ends in -ext
-					const channelInfo = await this.slack.getChannelInfo(channel)
-					if (channelInfo.channel.name.endsWith('-ext')) {
-						await this.addUserToChannel(emailAddress, channel, true)
-					}
-					else {
-						this.smLogger.error(`Cannot invite external user ${emailAddress} (${user}) to restricted channel ${channel}`)
-					}
-				}
-				else {
-					this.smLogger.error(`Error inviting ${emailAddress} (${user}) to channel ${channel}: ${result.error}`)
-				}
-			}
-		}
-		else {
-			this.smLogger.error(`Unable to add ${emailAddress} to channel ${channel}`)
-=======
 		if (!isUserAKnownBot(emailAddress)) {
 			const user = await this.getSlackUser(emailAddress)
 			if (user) {
@@ -440,7 +404,6 @@
 				this.smLogger.error(errorMsg)
 				postToRobomergeAlerts(errorMsg)
 			}
->>>>>>> 4af6daef
 		}
 	}
 
@@ -535,19 +498,11 @@
 
 		const userEmail = await blockage.ownerEmail
 		const slackUser = userEmail ? await this.slackMessages.getSlackUser(userEmail) : null
-<<<<<<< HEAD
-		const channelPing = slackUser ? `<@${slackUser}>` : `@${blockage.owner}`
-
-		const isBotUser = isUserAKnownBot(blockage.owner)
-		const text =
-			blockage.approval ?				`${channelPing}'s change needs to be approved in ${blockage.approval.settings.channelName}` :
-=======
 		const channelPing = slackUser ? `<@${slackUser}>` : blockage.owner.startsWith('@') ? blockage.owner : `@${blockage.owner}`
 
 		const isBotUser = isUserAKnownBot(blockage.owner)
 		const text =
 			blockage.approval ?				`${channelPing}'s change needs to be approved in <#${blockage.approval.settings.channelId}>` :
->>>>>>> 4af6daef
 			isBotUser ? 									`Blockage caused by \`${blockage.owner}\` commit!` :
 			blockage.failure.kind === 'Too many files' ?	`${channelPing}, please request a shelf for this large changelist` :
 															`${channelPing}, please resolve the following ${issue}:`
@@ -573,7 +528,6 @@
 		if (userEmail) {
 			usersToInvite.add(userEmail)
 		}
-<<<<<<< HEAD
 
 		if (targetBranch) {
 			const additionalChannelInfo = this.additionalBlockChannelIds.get(sourceBranch.upperName + '|' + targetBranch.upperName)
@@ -633,67 +587,6 @@
 			messagesToPost.push({ message: syntaxErrorMessage, reply: true})		
 		}
 
-=======
-
-		if (targetBranch) {
-			const additionalChannelInfo = this.additionalBlockChannelIds.get(sourceBranch.upperName + '|' + targetBranch.upperName)
-			if (additionalChannelInfo) {
-				const [sideChannel, postOnlyToSideChannel] = additionalChannelInfo
-				if (!postOnlyToSideChannel) {
-					channelsToPostTo.push(message.channel)
-				}
-				channelsToPostTo.push(sideChannel)
-			}
-			else {
-				channelsToPostTo.push(message.channel)
-			}
-
-			messagesToPost.push({ message })
-
-			if (blockage.failure.kind === 'Exclusive check-out') {
-				const exclusiveLockUsers = blockage.failure.additionalInfo as any[]			
-				let text = ''
-
-				for (const exclusiveLockUser of exclusiveLockUsers) {
-					let exclusiveLockSlackUser
-					const exclusiveLockUserEmail = await exclusiveLockUser.userEmail
-					if (exclusiveLockUserEmail) {
-						exclusiveLockSlackUser = await this.slackMessages.getSlackUser(exclusiveLockUserEmail)
-						if (exclusiveLockSlackUser) {
-							exclusiveLockSlackUser = `<@${exclusiveLockSlackUser}> `
-						}
-						usersToInvite.add(exclusiveLockUserEmail)
-					}
-					if (!exclusiveLockSlackUser) {
-						exclusiveLockSlackUser = `@${exclusiveLockUser.user} `
-					}
-					text += exclusiveLockSlackUser
-				}
-				text += `\n\nPlease unlock the files blocking robomerge or work with ${blockage.owner} to resolve the conflict`
-				
-				const exclusiveCheckoutMessage: SlackMessage = {
-					text,
-					style: SlackMessageStyles.DANGER,
-					channel: message.channel,
-					mrkdwn: true
-				}
-				messagesToPost.push({ message: exclusiveCheckoutMessage, reply: true})
-			}
-		}
-		else {
-			channelsToPostTo.push(message.channel)
-			messagesToPost.push({ message })
-
-			const syntaxErrorMessage: SlackMessage = {
-				text: blockage.failure.description,
-				style: SlackMessageStyles.DANGER,
-				channel: message.channel,
-				mrkdwn: false
-			}
-			messagesToPost.push({ message: syntaxErrorMessage, reply: true})		
-		}
-
->>>>>>> 4af6daef
 		const branchArg = targetBranch ? targetBranch.name : blockage.failure.kind
 		for (const channel of channelsToPostTo) {
 			for (const user of usersToInvite) {
@@ -715,11 +608,10 @@
 			if (blockage.approval) {
 				dm = {
 					title: 'Approval needed to commit to ' + targetBranch.name,
-<<<<<<< HEAD
-					text: `Your change has been shelved in ${makeClLink(cl)} and sent to ${blockage.approval.settings.channelName} for approval\n\n` +
+					text: `Your change has been shelved in ${makeClLink(cl)} and sent to <#${blockage.approval.settings.channelId}> for approval\n\n` +
 							blockage.approval.settings.description,
 					channel: "",
-					mrkdwn: false
+					mrkdwn: true
 				}
 			}
 			else {
@@ -736,33 +628,8 @@
 				}
 
 				dm = this.makeSlackDirectMessage(dmText, changeInfo.cl, cl, targetBranch.name, urls)
-=======
-					text: `Your change has been shelved in ${makeClLink(cl)} and sent to <#${blockage.approval.settings.channelId}> for approval\n\n` +
-							blockage.approval.settings.description,
-					channel: "",
-					mrkdwn: true
-				}
->>>>>>> 4af6daef
-			}
-			else {
-				const dmText = `Your change (${makeClLink(changeInfo.source_cl)}) ` +
-					`hit '${issue}' while merging from *${sourceBranch.name}* to *${targetBranch.name}*.\n\n` +
-					'`' + blockage.change.description.substring(0, 80) + '`\n\n' +
-					"*_Resolving this blockage is time sensitive._ Please select one of the following:*"
-				
-				const urls = this.blockageUrlGenerator(blockage)
-				if (!urls) {
-					const error = `Could not get blockage URLs for blockage -- CL ${blockage.change.cl}`
-					this.botNotificationsLogger.printException(error)
-					throw error
-				}
-
-<<<<<<< HEAD
-=======
-				dm = this.makeSlackDirectMessage(dmText, changeInfo.cl, cl, targetBranch.name, urls)
-			}
-
->>>>>>> 4af6daef
+			}
+
 			this.slackMessages.postDM(userEmail, changeInfo.cl, targetBranch, dm)
 		}
 	}
