--- conflicted
+++ resolved
@@ -473,18 +473,6 @@
 
 		// Post message to owner in DM
 		if (DIRECT_MESSAGING_ENABLED && !isBotUser && targetBranch && userEmail) {
-<<<<<<< HEAD
-			const dmText = `Your change (${makeClLink(changeInfo.source_cl)}) ` +
-				`hit '${issue}' while merging from *${sourceBranch.name}* to *${targetBranch.name}*.\n\n` +
-				'`' + blockage.change.description.substr(0, 80) + '`\n\n' +
-				"*_Resolving this blockage is time sensitive._ Please select one of the following:*"
-			
-			const urls = this.blockageUrlGenerator(blockage)
-			if (!urls) {
-				const error = `Could not get blockage URLs for blockage -- CL ${blockage.change.cl}`
-				this.botNotificationsLogger.printException(error)
-				throw error
-=======
 			let dm: SlackMessage
 			if (blockage.approval) {
 				dm = {
@@ -509,7 +497,6 @@
 				}
 
 				dm = this.makeSlackDirectMessage(dmText, changeInfo.source_cl, cl, targetBranch.name, urls)
->>>>>>> d731a049
 			}
 
 			this.slackMessages.postDM(userEmail, changeInfo.source_cl, targetBranch, dm)
