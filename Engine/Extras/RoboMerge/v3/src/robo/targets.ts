// Copyright Epic Games, Inc. All Rights Reserved.

import { Branch, MergeAction, MergeMode } from './branch-interfaces';
import { BranchGraphInterface, PendingChange, Target, TargetInfo } from './branch-interfaces';
import { BotName, Edge, GraphAPI, Node, makeTargetName } from '../new/graph';
import { ContextualLogger } from '../common/logger';

// const NEW_STUFF = false

export function getIntegrationOwner(targetBranch: Branch, overriddenOwner?: string): string | null
export function getIntegrationOwner(pending: PendingChange): string
export function getIntegrationOwner(arg0: Branch | PendingChange, overriddenOwner?: string) {
	// order of priority for owner:

	//  1)	a) Change flagged 'manual', i.e. will create a shelf
	//			- the 'manual' flag itself is problematic, really ought to be a per target thing somehow
	//		b) shelf/stomp request
	//		c) edge reconsider
	//	2) resolver - need resolver to take priority, even over node reconsider, since recon might be from branch with
	//					multiple targets, so instigator might not even know about target with resolver
	//	3) node reconsider
	//	4) propagated/manually added tag
	//	5) author - return null here for that case

	let targetBranch: Branch | null = null
	let pending: PendingChange | null = null
	if ((arg0 as PendingChange).action) {
		pending = arg0 as PendingChange
	}
	else {
		targetBranch = arg0 as Branch
	}


	// Manual requester or edge reconsider
	if (pending && (
			pending.action.flags.has('manual') ||
			pending.change.forceCreateAShelf ||
			pending.change.userRequest == 'edge-reconsider'
		)) {
		return pending.change.owner
	}

	const branch = pending ? pending.action.branch : targetBranch
	const owner = pending ? pending.change.owner : overriddenOwner

	return branch!.resolver || owner || null
}

export function getNodeBotFullName(botname: string, branchName: string) {
	return `${botname} ${branchName}`
}

export function getNodeBotFullNameForLogging(botname: string, branchName: string) {
	return `${botname}:${branchName}`
}

// #commands in commit messages we should neuter so they don't spam (use only UPPERCASE)
const NEUTER_COMMANDS = [
	"CODEREVIEW",
	"FYI",
	"QAREVIEW",
	"RN",
	"DESIGNCHANGE",
	"REVIEW",
]

const ROBO_TAGS = [
	'ROBOMERGE-AUTHOR',
	'ROBOMERGE-BOT',
	'ROBOMERGE-COMMAND',
	'ROBOMERGE-CONFLICT',
	'ROBOMERGE-EDIGRATE',
	'ROBOMERGE-OWNER',
	'ROBOMERGE-SOURCE',
]

<<<<<<< HEAD
type ChangeFlag = 'review' | 'manual' | 'null' | 'ignore' | 'disregardexcludedauthors'
=======
type ChangeFlag = 'manual' | 'null' | 'ignore' | 'disregardexcludedauthors'
>>>>>>> d731a049

// mapping of #ROBOMERGE: flags to canonical names
// use these with a pound like #ROBOMERGE: #stage
const FLAGMAP: {[name: string]: ChangeFlag} = {
	// don't merge, only shelf this change and review the owner
	manual: 'manual',
	nosubmit: 'manual',
	stage: 'manual',

	// expand any automerge targets as null merges
	'null': 'null',

	// ignore this commit, do not merge anywhere (special "#ROBOMERGE: ignore" syntax without pound also triggers this)
	ignore: 'ignore',
	deadend: 'ignore',

	// process this change even if the author is on the excluded list
	disregardexcludedauthors: 'disregardexcludedauthors',
}

const ALLOWED_RAW_FLAGS = ['null','ignore','deadend']



function parseTargetList(targetString: string) {
	return targetString.split(/[ ,]/).filter(Boolean)
}


type Token_Command = {
	bot: string
	param: string
}

type Token_Other = {
	initialWhitespace: string
	tag: string
	rest: string

	isRobo: boolean
}

// don't think this supports bare robomerge command with no args to disable
//   default flow

// result is whether we found and ignored a bare robomerge command
function tokenizeLine(line: string): Token_Command[] | Token_Other | null {

	// trim end - keep any initial whitespace
	const comp = line.replace(/\s+$/, '')

	// check for control hashes
	const match = comp.match(/^(\s*)#([-\w[\]]+)[:\s]*(.*)$/)
	if (!match) {
		return null
	}

	const initialWhitespace = match[1] 
	const tag = match[2].toUpperCase()
	const rest = match[3].trim()

	// check for any non-robomerge # tags we care about
	if (initialWhitespace || !tag.startsWith('ROBOMERGE')) {
		return {initialWhitespace, tag, rest, isRobo: false}
	}

	const bareCommand = tag === 'ROBOMERGE'
	let botName = ''
	if (!bareCommand)
	{
		const specificBotMatch = tag.match(/ROBOMERGE\[([-_a-z0-9]+)\]/i)
		if (specificBotMatch) {
			botName = specificBotMatch[1].toUpperCase()
		}
	}
	if (!bareCommand && !botName) {
		return {initialWhitespace, tag, rest, isRobo: true}
	}

	return parseTargetList(rest).map(param => ({bot: botName, param}))
}

export class DescriptionParser {
	source = ''
	owner: string | null = null
	authorTag: string | null = null

	descFinal: string[] = []

	propagatingNullMerge = false
	useDefaultFlow = true

	// arguments: string[] = []

	// per target bot arguments
	arguments: string[] = []
	otherBotArguments: Token_Command[] = []

	expandedMacros: string[] = []

	errors: string[] = []

	constructor(
		private isDefaultBot: boolean,
		private graphBotName: string,
		private cl: number,
		private aliasesUpper: string[],
		private macros: {[name: string]: string[]}

	) {
	}

	/** override anything parsed from robomerge tags */
	override(other: DescriptionParser) {

		this.useDefaultFlow = other.useDefaultFlow
		this.arguments = other.arguments
		this.expandedMacros = other.expandedMacros
		this.otherBotArguments = other.otherBotArguments

		this.errors = other.errors
	}

<<<<<<< HEAD
=======
	append(other: DescriptionParser) {
		// ignore default flow here
		this.arguments = [...this.arguments, ...other.arguments]
		this.expandedMacros = [...this.expandedMacros, ...other.expandedMacros]
		this.otherBotArguments = [...this.otherBotArguments, ...other.otherBotArguments]

		this.errors = [...this.errors, ...other.errors]
	}

>>>>>>> d731a049
	private processNonRoboToken(token: Token_Other) {
		if (token.isRobo) {
			if (ROBO_TAGS.indexOf(token.tag) >= 0) {
				if (token.tag === 'ROBOMERGE-AUTHOR') {
					// tag intended to be purely for propagating
					this.authorTag = token.rest
				}
				else if (token.tag === 'ROBOMERGE-OWNER') {
					this.owner = token.rest.toLowerCase()
				}
				else if (token.tag === 'ROBOMERGE-SOURCE') {
					this.source = `${token.rest} via CL ${this.cl}`
				}
				else if (token.tag === 'ROBOMERGE-BOT') {
					// if matches description written in _mergeCl
					if (token.rest.startsWith(this.graphBotName + ' (')) {
						this.useDefaultFlow = false
					}
				}
<<<<<<< HEAD
			}
			else {
				// add syntax error for unknown command
				this.errors.push(`Unknown command '${token.tag}`)
			}
			return false
		}

		// check for commands to neuter
		if (NEUTER_COMMANDS.indexOf(token.tag) >= 0) {
			// neuter codereviews so they don't spam out again
			this.descFinal.push(`${token.initialWhitespace}[${token.tag}] ${token.rest}`)
			return false
		}
		if (token.tag.match(/REVIEW-(\d+)/)) {
							// remove swarm review numbers entirely (they can't be neutered and generate emails)
			if (token.rest) {
				this.descFinal.push(token.rest)
			}
			return false
		}

		if (token.tag === 'OKFORGITHUB') {
			this.hasOkForGithubTag = true
		}
		return true
	}

	parse(lines: string[]) {
		for (const line of lines) {
			const result = tokenizeLine(line)
			if (!result) {
				// strip beginning blanks
				if (this.descFinal.length > 0 || line.trim()) {
					if (line.indexOf('[NULL MERGE]') !== -1) {
						this.propagatingNullMerge = true
					}
					this.descFinal.push(line)
				}
				continue
			}

			const otherResult = result as Token_Other
			if (otherResult.tag) {
				if (this.processNonRoboToken(otherResult)) {
					// default behavior is to keep any hashes we don't recognize
					this.descFinal.push(line)
				}
				continue
			}

			const thisBotNames = ['', this.graphBotName, this.aliasUpper, 'ALL']
			const commands: Token_Command[] = []
			for (const tokenCommand of (result as Token_Command[])) {
				const macroLines = this.macros[tokenCommand.param.toLowerCase()]
				if (macroLines) {

					// @todo: expand macros when loading config (with limited validation for preview),
					// can be recursive
					// for now, run parse line
					for (const macro of macroLines) {
						const macroResult = tokenizeLine(macro) as Token_Command[]
						for (const expanded of macroResult) {
							if (expanded.bot === undefined) {
								this.errors.push(`Invalid macro '${tokenCommand.param}'`)
								return
							}
							commands.push(expanded)
						}
					}
					this.expandedMacros.push(tokenCommand.param)
				}
				else {
					commands.push(tokenCommand)
				}
			}

			for (const command of commands) {
				if (thisBotNames.indexOf(command.bot) < 0) {
					// other bot
					this.otherBotArguments.push(command)
					continue
				}

				// ignore bare ROBOMERGE tags if we're not the default bot (should not affect default flow)
				if (!command.bot) {
=======
			}
			else {
				// add syntax error for unknown command
				this.errors.push(`Unknown command '${token.tag}`)
			}
			return false
		}

		// check for commands to neuter
		if (NEUTER_COMMANDS.indexOf(token.tag) >= 0) {
			// neuter codereviews so they don't spam out again
			this.descFinal.push(`${token.initialWhitespace}[${token.tag}] ${token.rest}`)
			return false
		}
		if (token.tag.match(/REVIEW-(\d+)/)) {
							// remove swarm review numbers entirely (they can't be neutered and generate emails)
			if (token.rest) {
				this.descFinal.push(`${token.initialWhitespace}[REVIEW] ${token.rest}`)
			}
			return false
		}

		return true
	}

	parse(lines: string[]) {
		for (const line of lines) {
			const result = tokenizeLine(line)
			if (!result) {
				// strip beginning blanks
				if (this.descFinal.length > 0 || line.trim()) {
					if (line.indexOf('[NULL MERGE]') !== -1) {
						this.propagatingNullMerge = true
					}
					this.descFinal.push(line)
				}
				continue
			}

			const otherResult = result as Token_Other
			if (otherResult.tag) {
				if (this.processNonRoboToken(otherResult)) {
					// default behavior is to keep any hashes we don't recognize
					this.descFinal.push(line)
				}
				continue
			}

			const thisBotNames = ['', this.graphBotName, ...this.aliasesUpper, 'ALL']
			const commands: Token_Command[] = []
			for (const tokenCommand of (result as Token_Command[])) {
				const macroLines = this.macros[tokenCommand.param.toLowerCase()]
				if (macroLines) {

					// @todo: expand macros when loading config (with limited validation for preview),
					// can be recursive
					// for now, run parse line
					for (const macro of macroLines) {
						const macroResult = tokenizeLine(macro) as Token_Command[]
						for (const expanded of macroResult) {
							if (expanded.bot === undefined) {
								this.errors.push(`Invalid macro '${tokenCommand.param}'`)
								return
							}
							commands.push(expanded)
						}
					}
					this.expandedMacros.push(tokenCommand.param)
				}
				else {
					commands.push(tokenCommand)
				}
			}

			for (const command of commands) {
				if (thisBotNames.indexOf(command.bot) < 0) {
					// other bot
					this.otherBotArguments.push(command)
					continue
				}

				// ignore bare ROBOMERGE tags if we're not the default bot (should not affect default flow)
				if (!command.bot && !isFlag(command.param)) {
>>>>>>> d731a049
					if (this.isDefaultBot) {
						this.useDefaultFlow = false
					}
					else {
						continue
					}
				}
				this.arguments.push(command.param)
			}
		}
	}
}

export function parseDescriptionLines(args: {
		lines: string[],
		isDefaultBot: boolean, 
		graphBotName: string, 
		cl: number, 
<<<<<<< HEAD
		aliasUpper: string,
=======
		aliasesUpper: string[],
>>>>>>> d731a049
		macros: {[name: string]: string[]},
		logger: ContextualLogger
	}
	) {
<<<<<<< HEAD
	const lineParser = new DescriptionParser(args.isDefaultBot, args.graphBotName, args.cl, args.aliasUpper, args.macros)
=======
	const lineParser = new DescriptionParser(args.isDefaultBot, args.graphBotName, args.cl, args.aliasesUpper, args.macros)
>>>>>>> d731a049
	lineParser.parse(args.lines)
	return lineParser
}

function isFlag(arg: string) {
	return ALLOWED_RAW_FLAGS.indexOf(arg.toLowerCase()) >= 0 || '$#'.indexOf(arg[0]) >= 0
}


/**

Algorithm:
	For each command
		* find all routes (skip some non-viable ones, like initial skip)
		* if none, error, listing reasons for discounting non-viable routes
		* otherwise add complete command list (including flags) to the further merges list of each target branch
			that is the first step of a route

	So we have a set of branches that are the first hop for routes relevant to a particular other bot
 */

type OtherBotInfo = {
	firstHopBranches: Set<Branch>
	commands: string[]
	aliasOrName: string
}

export function processOtherBotTargets(
	parsedLines: DescriptionParser,
	sourceBranch: Branch,
	ubergraph: GraphAPI,
	actions: Readonly<Readonly<MergeAction>[]>,
	errors: string[]
	) {

	const ensureNode = (bot: BotName, branch: Branch) => {
		const node = ubergraph.getNode(makeTargetName(bot, branch.upperName))

		if (!node) {
			throw new Error(`Node look-up in ubergraph failed for '${bot}:${branch.upperName}'`)
		}
		return node
	}

	const otherBotInfo = new Map<BotName, OtherBotInfo>()
	const botInfo = (bg: BranchGraphInterface) => {
		const key = bg.botname as BotName
		let info = otherBotInfo.get(key)
		if (!info) {
			info = {
				firstHopBranches: new Set<Branch>(),
				commands: [],
				aliasOrName: bg.config.aliases.length > 0 ? bg.config.aliases[0] : bg.botname
			}
			otherBotInfo.set(key, info)
		}
		return info
	}

	const sourceBotName = sourceBranch.parent.botname as BotName

	// calculate skip set first time we need it
	let skipNodes: Node[] | null = null

	for (const token of parsedLines.otherBotArguments) {
		const targetBranchGraph = ubergraph.getBranchGraph(token.bot.toUpperCase() as BotName)
		if (!targetBranchGraph) {
			errors.push(`Bot '${token.bot}' not found in ubergraph`)
			continue
		}

		const targetBotName = targetBranchGraph.botname as BotName

		const arg = token.param
		if (isFlag(arg)) {
			// no further checking for flags
			botInfo(targetBranchGraph).commands.push(arg)
			continue
		}

		const target = '!-'.indexOf(arg[0]) < 0 ? arg : arg.substr(1)
		const branch = targetBranchGraph.getBranch(target)
		if (!branch) {
			if (!targetBranchGraph.config.macros[target.toLowerCase()] &&
				targetBranchGraph.config.branchNamesToIgnore.indexOf(target.toUpperCase()) < 0) {
				errors.push(`Branch '${target}' not found in ${token.bot}`)
			}
			continue
		}

		const sourceNode = ensureNode(sourceBotName, sourceBranch)
		const targetNode = ensureNode(targetBotName, branch)

		if (sourceNode === targetNode) {
			// ignore accidental self reference: not sure if this can happen legitimately (maybe try making stricter later)
			continue
		}

		if (!skipNodes) {
			// would ideally add all non-forced edges that aren't explicit targets
			skipNodes = actions
				.filter(action => action.mergeMode === 'skip')
				.map(action => ensureNode(sourceBotName, action.branch))
		}

		const routes = ubergraph.findAllRoutesBetween(sourceNode, targetNode, [], new Set(skipNodes))
		if (routes.length === 0)
		{
			errors.push(`No route between '${sourceNode.debugName}' and '${targetNode.debugName}'`)
			continue
		}

		for (const route of routes) {
			if (route.length === 0) {
				throw new Error('empty route!')
			}

			// if first edge is outside of bot, ignore (the other bot will pick this up)
			if (route[0].bot !== sourceBotName) {
				continue
			}

			// check if route uses the target bot
			// mostly this just means at least the last edge should belong to the target bot
			let relevant = false
			for (const edge of route) {
				if (edge.bot === targetBotName) {
					relevant = true
					break
				}
			}

			if (!relevant) {
				continue
			}

			const firstBranchOnRoute = sourceBranch.parent.getBranch(route[0].targetName)
			if (!firstBranchOnRoute) {
				throw new Error(`Can't find branch ${route[0].target.debugName} (${route[0].targetName}) from ubergraph`)
			}

			botInfo(targetBranchGraph).firstHopBranches.add(firstBranchOnRoute)
		}
		botInfo(targetBranchGraph).commands.push(arg)
	}

	if (errors.length > 0 || otherBotInfo.size === 0) {
		return
	}

	// no more errors after this point: add or do not add.
	// (we allow some non-viable routes for simplicity: if we want to catch them, do so above)

	// always use bot aliases here if available, on the assumption that they are the more obfuscated/less
	// likely to trip up commit hooks

	for (const info of otherBotInfo.values()) {
		for (const firstHop of info.firstHopBranches) {
			for (const action of actions) {
				if (action.branch === firstHop) {
					// slight hack here: mergemode is always normal and branchName is all the original commands/flags unaltered
					action.furtherMerges.push({branchName: info.commands.join(' '), mergeMode: 'normal', otherBot: info.aliasOrName})
				}
			}
		}
	}
}

class RequestedIntegrations {

	readonly flags = new Set<ChangeFlag>()
	integrations: [string, MergeMode][] = []

	parse(commandArguments: Readonly<string[]>, cl: number, logger: ContextualLogger) {
		for (const arg of commandArguments) {
			const argLower = arg.toLowerCase()

			// check for 'ignore' and remap to #ignore flag
			if (ALLOWED_RAW_FLAGS.indexOf(argLower) >= 0)
			{
				this.flags.add(FLAGMAP[argLower]);
				continue;
			}

			const firstChar = arg[0]

			// see if this has a modifier
			switch (firstChar)
			{
			default:
				this.integrations.push([arg, 'normal'])
				break
			
			case '!':
				this.integrations.push([arg.substr(1), 'null'])
				break;

			case '-':
				this.integrations.push([arg.substr(1), 'skip'])
				break

			case '$':
			case '#':
				// set the flag and continue the loop
				const flagname = FLAGMAP[argLower.substr(1)]
				if (flagname) {
					this.flags.add(flagname)
				}
				else {
					logger.warn(`Ignoring unknown flag "${arg}" in CL#${cl}`)
				}
				break
			}
		}

	}
}

type ComputeTargetsResult =
	{ computeResult:
	  { merges: Map<Branch, Branch[]> | null
	  , flags: Set<ChangeFlag>
	  , targets: Map<Branch, MergeMode>
	  } | null
	, errors: string[] 
	}

function computeTargetsImpl(
	sourceBranch: Branch, 
	ubergraph: GraphAPI,
	cl: number,
	commandArguments: Readonly<string[]>,
	defaultTargets: Readonly<string[]>, 
	logger: ContextualLogger
): ComputeTargetsResult {

	// list of branch names and merge mode (default targets first, so merge mode gets overwritten if added explicitly)

	const ri = new RequestedIntegrations
	ri.parse(commandArguments, cl, logger)

	if (ri.flags.has('null')) {
		for (const branchName of sourceBranch.forceFlowTo) {
			ri.integrations.push([branchName, 'null'])
		}
	}

	const branchGraph = sourceBranch.parent
<<<<<<< HEAD
	const requestedMerges = [
=======
	const requestedMergesArray = [
>>>>>>> d731a049
		...defaultTargets.map(name => [name, 'normal'] as [string, MergeMode]),
		...ri.integrations.filter(([name, _]) => branchGraph.config.branchNamesToIgnore.indexOf(name.toUpperCase()) < 0)
	]

	// compute the targets map
	const skipBranches = new Set<Branch>()
	const targets = new Map<Branch, MergeMode>()
	const errors: string[] = []

	// process parsed targets
	for (const [targetName, mergeMode] of requestedMergesArray) {
		// make sure the target exists
		const targetBranch = branchGraph.getBranch(targetName)
		if (!targetBranch) {
			errors.push(`Unable to find branch "${targetName}"`)
			continue
		}

		if (targetBranch === sourceBranch) {
			// ignore merge to self to prevent indirect target loops
			continue
		}

		if (mergeMode === 'skip') {
			skipBranches.add(targetBranch)
		}

// note: this allows multiple mentions of same branch, with flag of last mention taking priority. Could be an error instead
		targets.set(targetBranch, mergeMode)
	}

	const botname = sourceBranch.parent.botname as BotName

	const sourceNode = ubergraph.getNode(makeTargetName(botname, sourceBranch.upperName))
	if (!sourceNode) {
		throw new Error(`Source node ${sourceBranch.upperName} not found in ubergraph`)
	}

// note: this allows multiple mentions of same branch, with flag of last mention taking priority. Could be an error instead
	const requestedMerges = new Map<string, MergeMode>(requestedMergesArray)

	const requestedTargets = new Map<Node, MergeMode>()
	for (const [targetName, mergeMode] of requestedMerges) {
		const node = ubergraph.getNode(makeTargetName(botname, targetName))
		if (node) {
			if (node !== sourceNode) {
				requestedTargets.set(node, mergeMode)
			}
		}
		else {
			errors.push(`Target node ${targetName} not found in ubergraph`)
		}
	}

	if (errors.length > 0) {
		return { computeResult: null, errors }
	}

	const {status, integrations, unreachable} = ubergraph.computeImplicitTargets(sourceNode, requestedTargets, [botname])

	// send errors if we had any
	if (status !== 'succeeded') {
		const sourceNodeDebugName = sourceNode.debugName
		const errors = unreachable ? unreachable.map((node: Node) => 
					`Branch '${node.debugName}' is not reachable from '${sourceNodeDebugName}'`) : ['need more info!']

		return { computeResult: null, errors }
	}

	// report targets
	if (!integrations || integrations.size === 0) {
		return {computeResult: null, errors: []}
	}

	// handle multiple routes to skip targets
	//	
	const skipTargets: Branch[] = [...requestedMerges]
		.filter(([_, mergeMode]) => mergeMode === 'skip')
		.map(([branchName, _]) => branchGraph.getBranch(branchName)!)


	const merges = new Map<Branch, Branch[]>()
	for (const [initialEdge, furtherEdges] of integrations) {

		const edgeTargetBranch = (e: Edge) => {
			const branch = branchGraph.getBranch(e.targetName)
			if (!branch) {
				throw new Error('Unknown branch ' + e.targetName)
			}
			return branch
		}

		const targetBranch = edgeTargetBranch(initialEdge)
		const furtherEdgeBranches = furtherEdges.map(edgeTargetBranch)
		for (const skipTarget of skipTargets) {
			if (furtherEdgeBranches.indexOf(skipTarget) < 0
				&&

			// make sure skipTarget is present directly if reachable
				[...furtherEdgeBranches, targetBranch]
					.map(b => b.forcedDownstream)
					.filter(ds => (ds || []).map(b => branchGraph.getBranch(b)).indexOf(skipTarget) >= 0)
					.length > 0
				) {

				logger.info(`adding skip of ${skipTarget.name} to onward integrations for ` +
					`${initialEdge.source.debugName}->${initialEdge.target.debugName} due to ... todo`)
				furtherEdgeBranches.push(skipTarget)
			}
		}
		merges.set(targetBranch, furtherEdgeBranches)
	}

	return {computeResult: {merges, targets, flags: ri.flags}, errors}
}


export function computeTargets(
	sourceBranch: Readonly<Branch>,
	ubergraph: GraphAPI,
	cl: number,
	info: TargetInfo,
	commandArguments: Readonly<string[]>,
	defaultTargets: Readonly<string[]>,
	logger: ContextualLogger,
	optTargetBranch?: Branch | null
) : [MergeAction[], Set<ChangeFlag>] | null {
	const { computeResult, errors } = computeTargetsImpl(sourceBranch, ubergraph, cl, commandArguments, defaultTargets, logger)

	if (errors.length > 0) {
		info.errors = errors
		return null
	}

	if (!computeResult) {
		return null
	}

	let { merges, flags, targets } = computeResult
	if (!merges) {
		// shouldn't get here - there will have been errors
		return null
	}

	// Now that all targets from original changelist description are computed, compare to requested target branch, if applicable
	if (optTargetBranch) {
		// Ensure optTargetBranch is a (possibly indirect) target of this change
		if (!merges.has(optTargetBranch)) {
			errors.push(`Requested target branch ${optTargetBranch.name} not a valid target for this changelist`)
		}
		// Ensure we provide informative error around requesting to remerge when it should be null or skipped (though we shouldn't get in this state)
		else {
			const targetMergeMode = targets.get(optTargetBranch) || 'normal'
			if (targetMergeMode === 'null' || targetMergeMode === 'skip') {
				errors.push(`Invalid request to merge to ${optTargetBranch.name}: Changelist originally specified '${targetMergeMode}' merge for this branch`)
			}
			else {
				// Success!
				// Override targets with ONLY optTargetBranch
				merges = new Map([[optTargetBranch, merges.get(optTargetBranch)!]])
			}
		}
	}

	// compute final merge modes of all targets
	let mergeActions: MergeAction[] = []
	const allDownstream = new Set<Branch>()

	for (const [direct, indirectTargets] of merges.entries()) {
		const mergeMode : MergeMode = targets.get(direct) || 'normal'
		if (mergeMode === 'skip') {
			continue
		}
		allDownstream.add(direct)

		const furtherMerges: Target[] = []
		for (const branch of indirectTargets) {
			furtherMerges.push({branchName: branch.name, mergeMode: targets.get(branch) || 'normal'})
			allDownstream.add(branch)
		}

		mergeActions.push({branch: direct, mergeMode, furtherMerges, flags})
	}

	// If forceStompChanges, add the target as a stomp if it isn't a flagged target
	if (info.forceStompChanges) {
		mergeActions = mergeActions
			.filter(action => action.mergeMode === 'normal')
			.map(action => ({...action, mergeMode: 'clobber'}))
	}

	const branchGraph = sourceBranch.parent

	// add indirect forced branches to allDownstream
	for (const branch of [...allDownstream]) {
		branchGraph._computeReachableFrom(allDownstream, 'forceFlowTo', branch)
	}

	// send errors if we had any
	if (errors.length > 0) {
		info.errors = errors
	}

	// provide info on all targets that should eventually be merged too
	if (allDownstream && allDownstream.size !== 0) {
		info.allDownstream = [...allDownstream]
	}

	return [mergeActions, flags]
}

const colors = require('colors')
colors.enable()
colors.setTheme(require('colors/themes/generic-logging.js'))

export function runTests(parentLogger: ContextualLogger) {
	const logger = parentLogger.createChild('Targets')

	const defaultArgs = {
		isDefaultBot: true,
		graphBotName: 'test',
		cl: 1,
<<<<<<< HEAD
		aliasUpper: '',
=======
		aliasesUpper: [],
>>>>>>> d731a049
		macros: {'m': ['#robomerge X, Y'], 'otherbot': ['#robomerge[A] B']},
		logger
	}

	let fails = 0
	let assertions = 0
	let testName = ''
	const assert = (b: boolean, msg: string, details: string[] = []) => {
		if (!b) {
			logger.error(`"${testName}" failed: ${colors.error(msg)}` + 
				(details || []).map(s => `\t${s}\n`).join(''))
			++fails
		}
		++assertions
	}

	const parserAssert = (parser: DescriptionParser,
							descLines: number, commands: number, otherBot: number, macros: number, errors: number,
							additional: boolean) => {
		assert(
			parser.descFinal.length === descLines &&
			parser.arguments.length === commands &&
			parser.otherBotArguments.length === otherBot &&
			parser.expandedMacros.length === macros &&
			parser.errors.length === errors &&
			additional, 'Counts mismatch:', [
				`descLines: got ${parser.descFinal.length}, expected ${descLines}`,
				`commands: got ${parser.arguments.length}, expected ${commands}`,
				`otherBot: got ${parser.otherBotArguments.length}, expected ${otherBot}`,
				`macros: got ${parser.expandedMacros.length}, expected ${macros}`,
				`errors: got ${parser.errors.length}, expected ${errors}`
			]
		)
	}

	(() => {
		testName = 'no commands'
		const parser = parseDescriptionLines({lines: ['no command'], ...defaultArgs})
		parserAssert(parser, 1, 0, 0, 0, 0, parser.descFinal[0] === 'no command')
	})();

	(() => {
		testName = 'multiple targets'
		const parser = parseDescriptionLines({lines: ['#robomerge A', '#robomerge B'], ...defaultArgs})
		parserAssert(parser, 0, 2, 0, 0, 0, true)
	})();

	(() => {
		testName = 'comma separated targets'
		const parser = parseDescriptionLines({lines: ['#robomerge A, B'], ...defaultArgs})
		parserAssert(parser, 0, 2, 0, 0, 0, true)
	})();

	(() => {
		testName = 'space separated targets'
		const parser = parseDescriptionLines({lines: ['#robomerge A B'], ...defaultArgs})
		parserAssert(parser, 0, 2, 0, 0, 0, true)
	})();

	(() => {
		testName = 'macro'
		const parser = parseDescriptionLines({lines: ['#robomerge M'], ...defaultArgs})
		parserAssert(parser, 0, 2, 0, 1, 0, true)
	})();

	(() => {
		testName = 'other bot'
		const parser = parseDescriptionLines({lines: ['#robomerge[B] A'], ...defaultArgs})
		parserAssert(parser, 0, 0, 1, 0, 0, true)
	})();

	(() => {
		testName = 'all bots'
		const parser = parseDescriptionLines({lines: ['#robomerge[ALL] A'], ...defaultArgs})
		parserAssert(parser, 0, 1, 0, 0, 0, true)
	})();

	(() => {
		testName = 'other bot macro'
		const parser = parseDescriptionLines({lines: ['#robomerge otherbot'], ...defaultArgs})
		parserAssert(parser, 0, 0, 1, 1, 0, true)
	})();

	(() => {
		testName = 'unknown tag'
		const parser = parseDescriptionLines({lines: ['#unknown blah'], ...defaultArgs})
		parserAssert(parser, 1, 0, 0, 0, 0, parser.descFinal[0] === '#unknown blah')
	})();

	(() => {
		testName = 'sanitize known tag'
		const parser = parseDescriptionLines({lines: ['#fyi blah'], ...defaultArgs})
		assert(parser.descFinal.length === 1 &&
			parser.descFinal[0].indexOf('#') < 0 && parser.descFinal[0].toLowerCase().indexOf('fyi') >= 0,
			'known tag sanitized')
	})();

	(() => {
		testName = 'sanitize swarm tag'
		const parser = parseDescriptionLines({lines: ['#review-123 blah'], ...defaultArgs})
		assert(parser.descFinal.length === 1 &&
			parser.descFinal[0].indexOf('#') < 0 && parser.descFinal[0].toLowerCase().indexOf('blah') >= 0,
			'swarm tag sanitized')
	})();

	if (fails === 0) {
		logger.info(colors.info(`Targets tests succeeded (${assertions} assertions)`))
	}

	return fails
}<|MERGE_RESOLUTION|>--- conflicted
+++ resolved
@@ -75,11 +75,7 @@
 	'ROBOMERGE-SOURCE',
 ]
 
-<<<<<<< HEAD
-type ChangeFlag = 'review' | 'manual' | 'null' | 'ignore' | 'disregardexcludedauthors'
-=======
 type ChangeFlag = 'manual' | 'null' | 'ignore' | 'disregardexcludedauthors'
->>>>>>> d731a049
 
 // mapping of #ROBOMERGE: flags to canonical names
 // use these with a pound like #ROBOMERGE: #stage
@@ -203,8 +199,6 @@
 		this.errors = other.errors
 	}
 
-<<<<<<< HEAD
-=======
 	append(other: DescriptionParser) {
 		// ignore default flow here
 		this.arguments = [...this.arguments, ...other.arguments]
@@ -214,7 +208,6 @@
 		this.errors = [...this.errors, ...other.errors]
 	}
 
->>>>>>> d731a049
 	private processNonRoboToken(token: Token_Other) {
 		if (token.isRobo) {
 			if (ROBO_TAGS.indexOf(token.tag) >= 0) {
@@ -234,7 +227,6 @@
 						this.useDefaultFlow = false
 					}
 				}
-<<<<<<< HEAD
 			}
 			else {
 				// add syntax error for unknown command
@@ -252,14 +244,11 @@
 		if (token.tag.match(/REVIEW-(\d+)/)) {
 							// remove swarm review numbers entirely (they can't be neutered and generate emails)
 			if (token.rest) {
-				this.descFinal.push(token.rest)
+				this.descFinal.push(`${token.initialWhitespace}[REVIEW] ${token.rest}`)
 			}
 			return false
 		}
 
-		if (token.tag === 'OKFORGITHUB') {
-			this.hasOkForGithubTag = true
-		}
 		return true
 	}
 
@@ -286,7 +275,7 @@
 				continue
 			}
 
-			const thisBotNames = ['', this.graphBotName, this.aliasUpper, 'ALL']
+			const thisBotNames = ['', this.graphBotName, ...this.aliasesUpper, 'ALL']
 			const commands: Token_Command[] = []
 			for (const tokenCommand of (result as Token_Command[])) {
 				const macroLines = this.macros[tokenCommand.param.toLowerCase()]
@@ -320,92 +309,7 @@
 				}
 
 				// ignore bare ROBOMERGE tags if we're not the default bot (should not affect default flow)
-				if (!command.bot) {
-=======
-			}
-			else {
-				// add syntax error for unknown command
-				this.errors.push(`Unknown command '${token.tag}`)
-			}
-			return false
-		}
-
-		// check for commands to neuter
-		if (NEUTER_COMMANDS.indexOf(token.tag) >= 0) {
-			// neuter codereviews so they don't spam out again
-			this.descFinal.push(`${token.initialWhitespace}[${token.tag}] ${token.rest}`)
-			return false
-		}
-		if (token.tag.match(/REVIEW-(\d+)/)) {
-							// remove swarm review numbers entirely (they can't be neutered and generate emails)
-			if (token.rest) {
-				this.descFinal.push(`${token.initialWhitespace}[REVIEW] ${token.rest}`)
-			}
-			return false
-		}
-
-		return true
-	}
-
-	parse(lines: string[]) {
-		for (const line of lines) {
-			const result = tokenizeLine(line)
-			if (!result) {
-				// strip beginning blanks
-				if (this.descFinal.length > 0 || line.trim()) {
-					if (line.indexOf('[NULL MERGE]') !== -1) {
-						this.propagatingNullMerge = true
-					}
-					this.descFinal.push(line)
-				}
-				continue
-			}
-
-			const otherResult = result as Token_Other
-			if (otherResult.tag) {
-				if (this.processNonRoboToken(otherResult)) {
-					// default behavior is to keep any hashes we don't recognize
-					this.descFinal.push(line)
-				}
-				continue
-			}
-
-			const thisBotNames = ['', this.graphBotName, ...this.aliasesUpper, 'ALL']
-			const commands: Token_Command[] = []
-			for (const tokenCommand of (result as Token_Command[])) {
-				const macroLines = this.macros[tokenCommand.param.toLowerCase()]
-				if (macroLines) {
-
-					// @todo: expand macros when loading config (with limited validation for preview),
-					// can be recursive
-					// for now, run parse line
-					for (const macro of macroLines) {
-						const macroResult = tokenizeLine(macro) as Token_Command[]
-						for (const expanded of macroResult) {
-							if (expanded.bot === undefined) {
-								this.errors.push(`Invalid macro '${tokenCommand.param}'`)
-								return
-							}
-							commands.push(expanded)
-						}
-					}
-					this.expandedMacros.push(tokenCommand.param)
-				}
-				else {
-					commands.push(tokenCommand)
-				}
-			}
-
-			for (const command of commands) {
-				if (thisBotNames.indexOf(command.bot) < 0) {
-					// other bot
-					this.otherBotArguments.push(command)
-					continue
-				}
-
-				// ignore bare ROBOMERGE tags if we're not the default bot (should not affect default flow)
 				if (!command.bot && !isFlag(command.param)) {
->>>>>>> d731a049
 					if (this.isDefaultBot) {
 						this.useDefaultFlow = false
 					}
@@ -424,20 +328,12 @@
 		isDefaultBot: boolean, 
 		graphBotName: string, 
 		cl: number, 
-<<<<<<< HEAD
-		aliasUpper: string,
-=======
 		aliasesUpper: string[],
->>>>>>> d731a049
 		macros: {[name: string]: string[]},
 		logger: ContextualLogger
 	}
 	) {
-<<<<<<< HEAD
-	const lineParser = new DescriptionParser(args.isDefaultBot, args.graphBotName, args.cl, args.aliasUpper, args.macros)
-=======
 	const lineParser = new DescriptionParser(args.isDefaultBot, args.graphBotName, args.cl, args.aliasesUpper, args.macros)
->>>>>>> d731a049
 	lineParser.parse(args.lines)
 	return lineParser
 }
@@ -686,11 +582,7 @@
 	}
 
 	const branchGraph = sourceBranch.parent
-<<<<<<< HEAD
-	const requestedMerges = [
-=======
 	const requestedMergesArray = [
->>>>>>> d731a049
 		...defaultTargets.map(name => [name, 'normal'] as [string, MergeMode]),
 		...ri.integrations.filter(([name, _]) => branchGraph.config.branchNamesToIgnore.indexOf(name.toUpperCase()) < 0)
 	]
@@ -913,11 +805,7 @@
 		isDefaultBot: true,
 		graphBotName: 'test',
 		cl: 1,
-<<<<<<< HEAD
-		aliasUpper: '',
-=======
 		aliasesUpper: [],
->>>>>>> d731a049
 		macros: {'m': ['#robomerge X, Y'], 'otherbot': ['#robomerge[A] B']},
 		logger
 	}
