--- conflicted
+++ resolved
@@ -1282,21 +1282,6 @@
 		return this.p4.getEmail(user);
 	}
 
-	onEndIntegratingToGate(event: EndIntegratingToGateEvent) {
-		if (event.context.from === this.branch) {
-			this.nodeBotLogger.info(`Gate closed info:
-	to: ${event.context.to.upperName}
-	edgeLastCl: ${event.context.edgeLastCl}
-	targetCl: ${event.targetCl}
-`)
-		}
-	}
-
-	findEmail = (user: string) => {
-		this._log_action(`Getting email for user ${user}`);
-		return this.p4.getEmail(user);
-	}
-
 	// Listener method to email a blockage owner when the branch encounters said blockage,
 	// depending on NodeBot configuration
 	private emailBlockageCulprit(blockage: Blockage) {
@@ -1389,16 +1374,6 @@
 		for (let changeIndex = 0; changeIndex < changes.length; ++changeIndex) {
 			const change = changes[changeIndex]
 
-<<<<<<< HEAD
-			// If the user of a change is robomerge or this is a change submitted via swarm on behalf of someone
-			// don't process the change for a minute to give the change owner command time to be processed
-			if ((Date.now() - ((change.time || 0) * 1000)) < 60000) {
-				if (change.user === "robomerge") {
-					this.nodeBotLogger.info(`Delaying processing of ${change.change} while robomerge changes owner.  Now: ${Date.now()} Change time: ${change.time}`)
-					return
-				}
-				else if (change.client.startsWith("swarm-")) {
-=======
 			// If the user of the CL is robomerge, lookup the actual author from the tag
 			if (change.user === "robomerge") {
 				let bAuthorFound = false
@@ -1419,19 +1394,11 @@
 			else if (change.client.startsWith("swarm-")) {
 				// TODO: Use the Swarm API to lookup the actual author
 				if ((Date.now() - ((change.time || 0) * 1000)) < 120000) {
->>>>>>> 4af6daef
 					this.nodeBotLogger.info(`Delaying processing of ${change.change} to give swarm time to change owner.  Now: ${Date.now()} Change time: ${change.time}`)
 					return
 				}
 			}
 
-<<<<<<< HEAD
-			if (change.user === "robomerge") {
-				this.nodeBotLogger.warn(`Processing change ${change.change} by user robomerge. Now: ${Date.now()} Change time: ${change.time}`)
-            }
-
-=======
->>>>>>> 4af6daef
 			const changeResult = await this._processAndMergeCl(availableEdges, change, false)
 
 			// Exit immediately on syntax errors
@@ -1485,7 +1452,6 @@
 			const emResult = new EdgeMergeResults()
 			emResult.errors = result.errors
 			return emResult
-<<<<<<< HEAD
 		}
 
 		// should also do this for #manual changes (set up some testing around those first)
@@ -1498,20 +1464,6 @@
 			}
 		}
 
-=======
-		}
-
-		// should also do this for #manual changes (set up some testing around those first)
-		if (change.forceCreateAShelf && optWorkspaceOverride) {
-			// see if we need to talk to an edge server to create the shelf
-			const edgeServer = await this.p4.getWorkspaceEdgeServer(
-				coercePerforceWorkspace(optWorkspaceOverride)!.name)
-			if (edgeServer) {
-				result.info.edgeServerToHostShelf = edgeServer
-			}
-		}
-
->>>>>>> 4af6daef
 		return await this._mergeClViaEdges(availableEdges, result.info, ignoreEdgePauseState)
 	}
 
@@ -1706,8 +1658,6 @@
 			change.desc = '<description not available>'
 		}
 
-<<<<<<< HEAD
-=======
 		let combinedMacros: { [name: string]: string[] } = {}
 		for (let macroName in this.branch.macros)
 		{
@@ -1722,18 +1672,13 @@
 			}
 		}
 
->>>>>>> 4af6daef
 		const parse = (lines: string[]) => parseDescriptionLines({
 			lines,
 			isDefaultBot: this.branch.isDefaultBot,
 			graphBotName: this.graphBotName,
 			cl: change.change,
 			aliasesUpper: this.branchGraph.config.aliases.map(s => s.toUpperCase()),
-<<<<<<< HEAD
-			macros: this.branchGraph.config.macros,
-=======
 			macros: combinedMacros,
->>>>>>> 4af6daef
 			logger: this.nodeBotLogger
 		})
 
@@ -2072,7 +2017,6 @@
 
 		const ownerEmail = this.p4.getEmail(owner)
 		const blockage: Blockage = {change: pending.change, action: pending.action, failure, owner, ownerEmail, time: blockageOccurred, approval}
-<<<<<<< HEAD
 
 		if (existingBlockage) {
 			this.nodeBotLogger.info(shortMessage + ' (already notified)')
@@ -2084,19 +2028,6 @@
 			++this.tickJournal.conflicts;
 		}
 
-=======
-
-		if (existingBlockage) {
-			this.nodeBotLogger.info(shortMessage + ' (already notified)')
-
-			this.conflicts.updateBlockage(blockage)
-			return false
-		}
-		if (this.tickJournal && (failure.kind === 'Merge conflict' || failure.kind === 'Exclusive check-out')) {
-			++this.tickJournal.conflicts;
-		}
-
->>>>>>> 4af6daef
 		this.conflicts.onBlockage(blockage)
 		return true
 	}
@@ -2113,12 +2044,8 @@
 
 			const opts: SlackMessage = { 
 				title:'', 
-<<<<<<< HEAD
-				text: `${channelPing}'s change needs to be approved.`, 
-=======
 				text: `${channelPing}'s change in ${pending.action.branch.name} needs to be approved.\n\n` +
 						approval.description, 
->>>>>>> 4af6daef
 				style: SlackMessageStyles.DANGER, 
 				fields,
 				mrkdwn: true,
