--- conflicted
+++ resolved
@@ -74,11 +74,7 @@
 	getBranchNames(): string[]
 }
 
-<<<<<<< HEAD
-export interface EditableBranch extends BranchBase {
-=======
 export type EditableBranch = BranchBase & {
->>>>>>> d731a049
 	bot?: NodeBotInterface
 	parent: BranchGraphInterface
 	workspace: RoboWorkspace
