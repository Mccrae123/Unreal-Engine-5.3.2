--- conflicted
+++ resolved
@@ -5,22 +5,11 @@
 
 import { ContextualLogger } from "../common/logger";
 import { Recipients } from "../common/mailer";
-<<<<<<< HEAD
-import { Change, ClientSpec, ConflictedResolveNFile, EditOwnerOpts, IntegrationSource } from "../common/perforce";
-import { coercePerforceWorkspace, getRootDirectoryForBranch } from "../common/perforce";
-import { IntegrationTarget, isExecP4Error, OpenedFileRecord, PerforceContext, EXCLUSIVE_CHECKOUT_REGEX } from "../common/perforce";
-import { VersionReader } from "../common/version";
-import { EdgeBotInterface, IPCControls, ReconsiderArgs } from "./bot-interfaces";
-import { PauseState } from "./state-interfaces";
-import { BlockagePauseInfo, BlockagePauseInfoMinimal, EdgeStatusFields } from "./status-types";
-import { AlreadyIntegrated, Branch, ChangeInfo, ConflictingFile, Failure, MergeAction, PendingChange } from "./branch-interfaces";
-=======
 import { Change, ClientSpec, coercePerforceWorkspace, ConflictedResolveNFile, EditChangeOpts, EXCLUSIVE_CHECKOUT_REGEX, getRootDirectoryForBranch, IntegrationSource, IntegrationTarget, isExecP4Error, OpenedFileRecord, PerforceContext } from "../common/perforce";
 import { VersionReader } from "../common/version";
 import { EdgeBotInterface, IPCControls, ReconsiderArgs } from "./bot-interfaces";
 import { AlreadyIntegrated, Branch, ChangeInfo, ConflictingFile, Failure, MergeAction, PendingChange } from "./branch-interfaces";
 import { EdgeOptions } from "./branchdefs";
->>>>>>> 4af6daef
 import { PersistentConflict } from "./conflict-interfaces";
 import { BotEventTriggers } from "./events";
 import { Gate } from "./gate";
@@ -182,21 +171,12 @@
 	}
 	get implicitCommands() {
 		return this.options.implicitCommands || []
-<<<<<<< HEAD
 	}
 
 	get resolver() {
 		return this.options.resolver
 	}
 
-=======
-	}
-
-	get resolver() {
-		return this.options.resolver
-	}
-
->>>>>>> 4af6daef
 	get isTerminal() {
 		return !!this.options.terminal
 	}
@@ -256,17 +236,10 @@
 		if (this.isAvailable && this.lastCl < change.change && !results.wasSkipped(this.targetBranch)) {
 			const targetCl = results.getTargetCl(this.targetBranch)
 			this.updateLastCl(changesFetched, changeIndex, targetCl)
-<<<<<<< HEAD
 		}
 		else {
 			this.gate.calcNumChangesRemaining(changesFetched, changeIndex)
 		}
-=======
-		}
-		else {
-			this.gate.calcNumChangesRemaining(changesFetched, changeIndex)
-		}
->>>>>>> 4af6daef
 	}
 
 	block(blockageInfo: BlockagePauseInfoMinimal, pauseDurationSeconds?: number) {
@@ -305,11 +278,7 @@
 		for (const err of errors.slice(0, MAX_INTEGRATION_ERRORS_TO_ANALYZE)) {
 			const match = err.match(EXCLUSIVE_CHECKOUT_REGEX)
 			if (match) {
-<<<<<<< HEAD
-				openedRequests.push([match, this.p4.opened(null, match[1] + match[2], true)])
-=======
 				openedRequests.push([match, this.p4.opened(null, match[1] + match[2], true), this.p4.opened(null, match[1] + match[2])])
->>>>>>> 4af6daef
 			}
 		}
 
@@ -391,11 +360,7 @@
 		description += '\n\n' // description has been trimmed
 
 		// if the owner is specifically overridden (can be by reconsider, resolver or manual tag)
-<<<<<<< HEAD
-		const overriddenOwner = getIntegrationOwner(this.branch, info.branch, info.owner)
-=======
 		let overriddenOwner = getIntegrationOwner(this.branch, info.branch, info.owner)
->>>>>>> 4af6daef
 
 		if (overriddenOwner) {
 			// Need to avoid swarm notifying same named groups
@@ -525,7 +490,6 @@
 				this.edgeBotLogger.info(`Making directory ${path}`);
 				fs.mkdirSync(path);
 			}
-<<<<<<< HEAD
 
 			// do we already have a workspace? (_initBranchWorkspacesForAllBots, _getExistingWorkspaces)
 			const existingWorkspaceInfos = await this.p4.find_workspaces(undefined, {edgeServerAddress: edgeServer.address, includeUnloaded: true})
@@ -539,21 +503,6 @@
 				}
 				await this.p4.newGraphBotWorkspace(info.targetWorkspaceOverride, {Stream: target.branch.stream}, edgeServer)
 
-=======
-
-			// do we already have a workspace? (_initBranchWorkspacesForAllBots, _getExistingWorkspaces)
-			const existingWorkspaceInfos = await this.p4.find_workspaces(undefined, {edgeServerAddress: edgeServer.address, includeUnloaded: true})
-			if (existingWorkspaceInfos.map(ws => ws.client).indexOf(info.targetWorkspaceOverride) >= 0) {
-				await p4util.cleanWorkspaces(this.p4, [[info.targetWorkspaceOverride, target.branch.rootPath]], edgeServer.address)
-			}
-			else {
-				// create one 
-				if (!target.branch.stream) {
-					throw new Error('only stream workspaces supported on edge servers')
-				}
-				await this.p4.newGraphBotWorkspace(info.targetWorkspaceOverride, {Stream: target.branch.stream}, edgeServer)
-
->>>>>>> 4af6daef
 				// _initWorkspacesForGraphBot does clean-up stuff here, but I don't think it's necessary
 			}
 		}
@@ -583,12 +532,8 @@
 		const doVirtualMerge = !info.userRequest && !info.forceCreateAShelf && !target.flags.has('manual') 
 
 		this.currentIntegrationStartTimestamp = Date.now()
-<<<<<<< HEAD
-		const [mode, results] = await this.p4.integrate(info.targetWorkspaceOverride, source, changenum, integTarget, edgeServerAddress)
-=======
 		await this.p4.sync(info.targetWorkspaceOverride, this.targetBranch.rootPath + '#0', {edgeServerAddress})
 		const [mode, results] = await this.p4.integrate(info.targetWorkspaceOverride, source, changenum, integTarget, {edgeServerAddress, virtual: doVirtualMerge})
->>>>>>> 4af6daef
 
 		const pending: PendingChange = {change: info, action: target, newCl: changenum}
 
@@ -721,20 +666,12 @@
 				const approval = this.options.approval
 
 				// shelve
-<<<<<<< HEAD
-				await this.shelveChangelist(pending)
-=======
 				await this.shelveChangelist(pending, true)
->>>>>>> 4af6daef
 	
 				// still notify as a 'failure' to trigger normal blockage mechanism
 				failure = { kind: 'Approval required', description: approval.description }
 	
-<<<<<<< HEAD
-				if (pending.change.userRequest) {
-=======
 				if (pending.change.userRequest || approval.block === false) {
->>>>>>> 4af6daef
 					this.sourceNode.reportApprovalRequired(approval, pending) 
 				}
 				else {
@@ -875,13 +812,10 @@
 			final_desc += pending.change.additionalDescriptionText
 		}
 
-<<<<<<< HEAD
-=======
 		/*if (forApproval) {
 			final_desc += "\n#review"
 		}*/
 
->>>>>>> 4af6daef
 		const edgeServerAddress = pending.change.edgeServerToHostShelf && pending.change.edgeServerToHostShelf.address
 		const destRoboWorkspace = pending.change.targetWorkspaceOverride || this.targetBranch.workspace
 
@@ -958,11 +892,7 @@
 		}
 
 		// log if we couldn't find a workspace
-<<<<<<< HEAD
-		const opts: EditOwnerOpts = {edgeServerAddress}
-=======
 		const opts: EditChangeOpts = {edgeServerAddress}
->>>>>>> 4af6daef
 
 		if (targetWorkspace) {
 			this.edgeBotLogger.info(`Moving CL ${changenum} to workspace '${targetWorkspace}'`)
@@ -973,12 +903,8 @@
 		}
 
 		// edit the owner to the author so they can resolve and submit themselves
-<<<<<<< HEAD
-		await this.p4.editOwner(destRoboWorkspace, changenum, owner, opts)
-=======
 		let shelfOwner = forApproval ? pending.change.author : owner
 		await this.p4.editOwner(destRoboWorkspace, changenum, shelfOwner, opts)
->>>>>>> 4af6daef
 	}
 
 	onGlobalChange(info: ChangeInfo) {
