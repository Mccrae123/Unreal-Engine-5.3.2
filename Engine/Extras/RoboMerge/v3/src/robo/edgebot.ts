--- conflicted
+++ resolved
@@ -5,23 +5,14 @@
 
 import { ContextualLogger } from "../common/logger";
 import { Recipients } from "../common/mailer";
-<<<<<<< HEAD
-import { Change, ClientSpec, ConflictedResolveNFile, EditOwnerOpts, IntegrationSource }  from "../common/perforce";
-=======
 import { Change, ClientSpec, ConflictedResolveNFile, EditOwnerOpts, IntegrationSource } from "../common/perforce";
 import { coercePerforceWorkspace, getRootDirectoryForBranch } from "../common/perforce";
->>>>>>> d731a049
 import { IntegrationTarget, isExecP4Error, OpenedFileRecord, PerforceContext, EXCLUSIVE_CHECKOUT_REGEX } from "../common/perforce";
 import { VersionReader } from "../common/version";
 import { EdgeBotInterface, IPCControls, ReconsiderArgs } from "./bot-interfaces";
 import { PauseState } from "./state-interfaces";
-<<<<<<< HEAD
-import { BlockagePauseInfo, BlockagePauseInfoMinimal } from "./status-types";
-import { AlreadyIntegrated, Branch, ChangeInfo, ConflictingFile, Failure, MergeAction, MergeMode, PendingChange } from "./branch-interfaces";
-=======
 import { BlockagePauseInfo, BlockagePauseInfoMinimal, EdgeStatusFields } from "./status-types";
 import { AlreadyIntegrated, Branch, ChangeInfo, ConflictingFile, Failure, MergeAction, PendingChange } from "./branch-interfaces";
->>>>>>> d731a049
 import { PersistentConflict } from "./conflict-interfaces";
 import { BotEventTriggers } from "./events";
 import { NodeBot } from "./nodebot";
@@ -50,11 +41,7 @@
 
 const MAX_CONFLICTS_TO_LIST = 5
 
-<<<<<<< HEAD
-type ResolveResultDetail = 'quick' | 'detailed'
-=======
 // type ResolveResultDetail = 'quick' | 'detailed'
->>>>>>> d731a049
 
 type EdgeIntegrationResult = 'ok' | 'shelved' | 'nothing to do' | 'skipped' | 'error'
 
@@ -187,12 +174,6 @@
 	get implicitCommands() {
 		return this.options.implicitCommands || []
 	}
-<<<<<<< HEAD
-	get implicitCommands() {
-		return this.options.implicitCommands || []
-	}
-=======
->>>>>>> d731a049
 
 	get isTerminal() {
 		return !!this.options.terminal
@@ -253,17 +234,10 @@
 		if (this.isAvailable && this.lastCl < change.change && !results.wasSkipped(this.targetBranch)) {
 			const targetCl = results.getTargetCl(this.targetBranch)
 			this.updateLastCl(changesFetched, changeIndex, targetCl)
-<<<<<<< HEAD
 		}
 		else {
 			this.gate.calcNumChangesRemaining(changesFetched, changeIndex)
 		}
-=======
-		}
-		else {
-			this.gate.calcNumChangesRemaining(changesFetched, changeIndex)
-		}
->>>>>>> d731a049
 	}
 
 	block(blockageInfo: BlockagePauseInfoMinimal, pauseDurationSeconds?: number) {
@@ -392,17 +366,6 @@
 			description += `#ROBOMERGE-AUTHOR: ${authorTag}\n`
 		}
 
-<<<<<<< HEAD
-		if (this.doHackyOkForGithubThing/* && !info.hasOkForGithubTag */) {
-			const descriptionLines = description.split('\n')
-			description = descriptionLines
-				.filter(s => !s.toLowerCase().startsWith('#okforgithub'))
-				.join('\n')
-			description += '#okforgithub ignore\n'
-		}
-
-=======
->>>>>>> d731a049
 		if (this.isTerminal) {
 			description += '#robomerge #ignore\n'
 		}
@@ -493,11 +456,7 @@
 	}
 
 	private async integrate(info: ChangeInfo, target: MergeAction) : Promise<EdgeIntegrationDetails> {
-<<<<<<< HEAD
-		let to_integrate = info.cl
-=======
 		const to_integrate = info.cl
->>>>>>> d731a049
 		this._log_action(`Integrating CL ${to_integrate} to ${this.targetBranch.name}`)
 
 		// if required, add author review here so they're not in target.description, which is used for shelf description in case of conflict
@@ -573,11 +532,7 @@
 
 				// integration not necessary
 				this.edgeBotLogger.info(msg)
-<<<<<<< HEAD
-				await this.p4.deleteCl(this.targetBranch.workspace, changenum)
-=======
 				await this.p4.deleteCl(info.targetWorkspaceOverride, changenum, edgeServerAddress)
->>>>>>> d731a049
 				return new EdgeIntegrationDetails('nothing to do', msg)
 			}
 		}
@@ -638,14 +593,6 @@
 		}
 	}
 
-<<<<<<< HEAD
-	private performResolve(changelist: number, mergeMode: MergeMode, detail: ResolveResultDetail) {
-		return this.p4.resolve(this.targetBranch.workspace, changelist, mergeMode, detail === 'quick')
-	}
-
-
-=======
->>>>>>> d731a049
 	/**
 	 * Perform a resolve of the change described by pending
 	 * @param {PendingChange} pending Pending change to resolve and submit
@@ -693,26 +640,14 @@
 				}
 			}
 		}
-<<<<<<< HEAD
-
-		if (!failure) {
-=======
 		else
 		{
 			// no conflicts, try to submit
->>>>>>> d731a049
 			const result = await this.submitChangelist(pending, submitRetries)
 			if (result.result !== 'error') {
 				return result
 			}
 
-<<<<<<< HEAD
-			failure = { kind: 'Commit failure', description: result.message }
-		}
-
-		await this.handlePostIntegrationFailure(failure, pending)
-		await this.sourceNode.handleMergeFailure(failure, pending, true)
-=======
 			// todo: lock a target stream in the tests, print error message
 			// or lock a test stream and try to commit
 			// then look for error message in result.message
@@ -744,7 +679,6 @@
 					shelfCl: pending.newCl
 				});
 		}
->>>>>>> d731a049
 
 		return new EdgeIntegrationDetails('error', `${failure.kind}: ${failure.description}`)
 	}
