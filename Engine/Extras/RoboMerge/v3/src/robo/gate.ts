--- conflicted
+++ resolved
@@ -235,15 +235,9 @@
 		if (!this.currentGateInfo || cl <= this.currentGateInfo.cl || this.currentGateInfo.cl <= this.lastCl) {
 			return null
 		}
-<<<<<<< HEAD
 
 		// we're waiting for currentGateInfo.cl but got a higher cl
 
-=======
-
-		// we're waiting for currentGateInfo.cl but got a higher cl
-
->>>>>>> 4af6daef
 		// if there are no more gates, basically we drag lastCl forward to
 		// currentGateInfo.cl so isGateOpen returns false
 
@@ -251,7 +245,6 @@
 
 		if (this.tryNextGate(cl)) {
 			return null
-<<<<<<< HEAD
 		}
 
 		// new gate, check again
@@ -259,15 +252,6 @@
 			return null
 		}
 
-=======
-		}
-
-		// new gate, check again
-		if (!this.currentGateInfo || cl <= this.currentGateInfo.cl || this.currentGateInfo.cl <= this.lastCl) {
-			return null
-		}
-
->>>>>>> 4af6daef
 		this.reportCaughtUp()
 		this.context.logger.info(`Adjusting cl from ${this.lastCl} to ${this.currentGateInfo.cl} ` +
 														`to match gate due to encountering CL#${cl}`)
@@ -412,13 +396,10 @@
 			outStatus.gateClosedMessage = closedMessage
 		}
 
-<<<<<<< HEAD
-=======
 		if (this.context.options.waitingForCISLink) {
 			outStatus.waitingForCISLink = this.context.options.waitingForCISLink
 		}
 
->>>>>>> 4af6daef
 		if (this.nextWindowOpenTime) {
 			outStatus.nextWindowOpenTime = this.nextWindowOpenTime
 		}
