// Copyright Epic Games, Inc. All Rights Reserved.

import * as Sentry from '@sentry/node';
import { ContextualLogger } from '../common/logger';
import { Mailer } from '../common/mailer';
import * as p4util from '../common/p4util';
import { PerforceContext, Workspace, StreamSpecs } from '../common/perforce';
import { AutoBranchUpdater } from './autobranchupdater';
import { bindBadgeHandler } from './badges';
import { Bot } from './bot-interfaces';
import { Blockage, Branch, BranchArg, NodeOpUrlGenerator, resolveBranchArg } from './branch-interfaces';
import { BotConfig, BranchDefs, BranchGraphDefinition } from './branchdefs';
import { BranchGraph } from './branchgraph';
import { PersistentConflict } from './conflict-interfaces';
import { BotEventHandler, BotEventTriggers } from './events';
import { GraphInterface } from './graph-interface';
import { NodeBot } from './nodebot';
import { bindBotNotifications, BotNotifications, NOTIFICATIONS_PERSISTENCE_KEY, postMessageToChannel, postToRobomergeAlerts } from './notifications';
import { roboAnalytics } from './roboanalytics';
import { BlockageNodeOpUrls, OperationUrlHelper } from './roboserver';
import { Settings } from './settings';
import { Status } from './status';
import { GraphBotState } from "./status-types"
import { TickJournal } from './tick-journal';
import { GraphAPI } from '../new/graph';

// probably get the gist after 2000 characters
const MAX_ERROR_LENGTH_TO_REPORT = 2000

export type ReloadListeners = (graphBot: GraphBot, logger: ContextualLogger) => void
export class GraphBot implements GraphInterface, BotEventHandler {
	static dataDirectory: string
	branchGraph: BranchGraph
	filename: string
	reloadAsyncListeners = new Set<ReloadListeners>()
	autoUpdater: AutoBranchUpdater | null

	private botLogger: ContextualLogger;

	// separate off into class that only exists while bots are running?
	private eventTriggers?: BotEventTriggers;

	private p4: PerforceContext;

	constructor(botname: string, private mailer: Mailer, private externalUrl: string, allStreamSpecs: StreamSpecs) {
		if (!GraphBot.dataDirectory) {
			throw new Error('Data directory must be set before creating a BranchGraph')
		}

		this.botLogger = new ContextualLogger(botname.toUpperCase())
		this.p4 = new PerforceContext(this.botLogger)

		this.branchGraph = new BranchGraph(botname)
		this.filename = botname + '.branchmap.json'

		const branchSettingsPath = `${GraphBot.dataDirectory}/${this.filename}`

		this.botLogger.info(`Loading branch map from ${branchSettingsPath}`)
		const fileText = require('fs').readFileSync(branchSettingsPath, 'utf8')

		const validationErrors: string[] = []
		const result = BranchDefs.parseAndValidate(validationErrors, fileText, allStreamSpecs)
		if (!result.branchGraphDef) {
			throw new Error(validationErrors.length === 0 ? 'Failed to parse' : validationErrors.join('\n'))
		}

		this.branchGraph.config = result.config

		let error: string | null = null
		try {
			this.branchGraph._initFromBranchDefInternal(result.branchGraphDef)
		}
		catch (exc) {
			// reset - don't keep a partially configured bot around
			this.branchGraph = new BranchGraph(botname)
			this.branchGraph.config = result.config
			this.branchGraph._initFromBranchDefInternal(null)
			error = exc.toString();
		}

		if (!result.branchGraphDef) {
			error = validationErrors.length === 0 ? 'Failed to parse' : validationErrors.join('\n');
		}

		// start empty bot on error - can be fixed up by branch definition check-in
		if (error) {
			this.botLogger.error(`Problem starting up bot ${botname}: ${error}`);
		}

		this.settings = new Settings(botname, this.branchGraph, this.botLogger)

		this.externalUrl = externalUrl
	}

	findNode(branchname: BranchArg): NodeBot | undefined {
		const branch = this.branchGraph.getBranch(resolveBranchArg(branchname))
		return branch && branch.bot ? branch.bot as NodeBot : undefined
	}

	initBots(ubergraph: GraphAPI) {
		this.eventTriggers = new BotEventTriggers(this.branchGraph.botname, this.branchGraph.config)
		this.eventTriggers.registerHandler(this)
		const blockageUrlGenerator: NodeOpUrlGenerator = (blockage : Blockage | null) => { 
			if (!blockage) {
				return null
			}
			const sourceNode = this.findNode(blockage.change.branch)
			return sourceNode ? sourceNode.getBlockageUrls(blockage) : null
		}

		// bind handlers to bot events
		// doing it here ensures that we're using the most up-to-date config, e.g. after a branch spec reload

		// preprocess to get a list of all additional Slack channels
		const slackChannelOverrides: [Branch, Branch, string, boolean][] = []
		for (const branch of this.branchGraph.branches) {
			for (const [targetBranchName, edgeProps] of branch.edgeProperties) {
				const slackChannel = edgeProps.additionalSlackChannel
				if (slackChannel) {
					slackChannelOverrides.push([branch, this.branchGraph.getBranch(targetBranchName)!, slackChannel, (edgeProps.postOnlyToAdditionalChannel || false)])
				}
			}
		}

		bindBotNotifications(this.eventTriggers, slackChannelOverrides, this.settings.getContext(NOTIFICATIONS_PERSISTENCE_KEY), blockageUrlGenerator, this.externalUrl, this.botLogger)
		bindBadgeHandler(this.eventTriggers, this.branchGraph, this.externalUrl, this.botLogger)

		let hasConflicts = false
		for (const branch of this.branchGraph.branches) {
			if (branch.enabled) {
				const persistence = this.settings.getContext(branch.upperName)
				branch.bot = new NodeBot(branch, this.mailer, this.externalUrl, this.eventTriggers, persistence, ubergraph,
<<<<<<< HEAD
					() => this.handleRequestedIntegrationsForAllNodes()
=======
					async () => {
						const errPair = await this.handleRequestedIntegrationsForAllNodes()
						if (errPair) {
							// can report wrong nodebot (this rather than one that errored)
							const [_, err] = errPair
							throw err
						}
					}
>>>>>>> d731a049
				)

				if (branch.bot.getNumConflicts() > 0) {
					hasConflicts = true
				}

				if (branch.config.forcePause) {
					branch.bot.pause('Pause forced in branchspec.json', 'branchspec')
				}
			}
		}

		// report initial conflict status
		this.eventTriggers.reportConflictStatus(hasConflicts)
	}

	runbots() {
		this.botlist = []
		for (const branch of this.branchGraph.branches) {
			if (branch.bot)
				this.botlist.push(branch.bot)
		}

		if (this.autoUpdater) {
			this.botlist = [this.autoUpdater, ...this.botlist]
		}

		this.waitTime = Math.ceil(1000 * this.branchGraph.config.checkIntervalSecs) / this.botlist.length
		this.startBotsAsync()
	}

	async restartBots(who: string) {
		if (this._runningBots) {
			throw new Error('Already running!')
		}

		delete this.lastError

		const msg = `${who} restarted bot ${this.branchGraph.botname}`
		this.botLogger.info(msg)
		postToRobomergeAlerts(msg)

		if (this.branchGraph.branches.length !== 0) {
			const workspaces = this.branchGraph.branches.map(branch => 
				[(branch.workspace as Workspace).name || (branch.workspace as string),
				branch.rootPath]) as [string, string][]
			const mirrorWorkspace = AutoBranchUpdater.getMirrorWorkspace(this)
			if (mirrorWorkspace) {
				// add /... to match branches' rootPath format
				workspaces.push([mirrorWorkspace.name, mirrorWorkspace.stream + '/...'])
			}

			this.botLogger.info('Cleaning all workspaces')
			await p4util.cleanWorkspaces(this.p4, workspaces)
		}

		await this.startBotsAsync()
	}

	// Don't call this unless you want to bring down the entire GraphBot in a crash!
	async danger_crashGraphBot(who: string) {
		const msg = `${who} has requested a crash for bot ${this.branchGraph.botname}`
		this.botLogger.warn(msg)
		await postMessageToChannel(msg, this.branchGraph.config.slackChannel)
		this.crashRequested = msg
	}

<<<<<<< HEAD
	async handleRequestedIntegrationsForAllNodes() {
=======
	async handleRequestedIntegrationsForAllNodes(): Promise<[NodeBot, Error] | null> {
>>>>>>> d731a049
		for (const branchName of this.branchGraph.getBranchNames()) {
			const node = this.findNode(branchName)!
			for (;;) {
				const request = node.popRequestedIntegration()
				if (!request) {
					break
				}
<<<<<<< HEAD
				await node.processQueuedChange(request)
				node.persistQueuedChanges()
			}
		}
=======
				try {
					await node.processQueuedChange(request)
				}
				catch(err) {
					return [node, err]
				}
				node.persistQueuedChanges()
			}
		}
		return null
	}

	// mostly for nodebots, but could also be the auto reloader bot
	private handleNodebotError(bot: Bot, err: Error) {
		this._runningBots = false

		let errStr = err.toString()
		if (errStr.length > MAX_ERROR_LENGTH_TO_REPORT) {
			errStr = errStr.substr(0, MAX_ERROR_LENGTH_TO_REPORT) + ` ... (error length ${errStr.length})`
		}
		else {
			errStr += err.stack
		}
		this.lastError = {
			nodeBot: bot.fullName,
			error: errStr
		}

		Sentry.withScope((scope) => {
			scope.setTag('graphBot', this.branchGraph.botname)
			scope.setTag('nodeBot', bot.fullName)
			scope.setTag('lastCl', bot.lastCl.toString())

			Sentry.captureException(err);
		})
		const msg = `${this.lastError.nodeBot} fell over with error`
		this.botLogger.printException(err, msg)
		postToRobomergeAlerts(`@here ${msg}:\n\`\`\`${errStr}\`\`\``)
>>>>>>> d731a049
	}

	private async startBotsAsync() {
		if (!this.waitTime) {
			throw new Error('runbots must be called before startBots')
		}

		this._runningBots = true

		for (const bot of this.botlist) {
			if (!bot.isRunning) {
				this.botLogger.debug(`Starting bot ${bot.fullNameForLogging}`)
				bot.start()
			}
		}

		while (true) {
			const activity = new Map<string, TickJournal>()

			for (const bot of this.botlist) {
				bot.isActive = true
				let ticked = false
				try {
					// crashMe API support - simulate a bot crashing and stopping the GraphBot instance
					if (this.crashRequested) {
						const errMsg = this.crashRequested
						this.crashRequested = null
						throw new Error(errMsg)
					}

					ticked = await bot.tick()
				}
				catch (err) {
					this.handleNodebotError(bot, err)
					return
				}
				bot.isActive = false

				if (ticked) {
					++bot.tickCount
					if (bot.tickJournal) {
						const nodeBot = bot as NodeBot
						bot.tickJournal.monitored = nodeBot.branch.isMonitored
						activity.set(nodeBot.branch.upperName, bot.tickJournal)
					}
				}

				if (this._shutdownCb) {
					this._shutdownCb()
					this._runningBots = false
					delete this.eventTriggers
					this._shutdownCb = null
					return
				}

				await new Promise(done => setTimeout(done, this.waitTime!))
			}

<<<<<<< HEAD
			await this.handleRequestedIntegrationsForAllNodes()
=======
			const errPair = await this.handleRequestedIntegrationsForAllNodes()
			if (errPair) {
				const [bot, err] = errPair
				this.handleNodebotError(bot, err)
				return
			}
>>>>>>> d731a049

			roboAnalytics!.reportActivity(this.branchGraph.botname, activity)
			roboAnalytics!.reportMemoryUsage('main', process.memoryUsage().heapUsed)

			// reset tick journals to start counting all events, some of which may happen outside of the bot's tick
			for (const bot of this.botlist) {
				if (bot.tickJournal) {
					(bot as NodeBot).initTickJournal()
				}
			}
		}
	}

	stop(callback: Function) {
		if (this._shutdownCb)
			throw new Error("already shutting down")

		// set a shutdown callback
		this._shutdownCb = () => {
			this.botLogger.info(`Stopped monitoring ${this.branchGraph.botname}`)

			for (const branch of this.branchGraph.branches) {
				if (branch.bot) {
					// clear pause timer
					(branch.bot as NodeBot).pauseState.cancelBlockagePauseTimeout()
				}
			}

			callback()
		}

		// cancel the timeout if we're between checks
		if (this.timeout) {
			clearTimeout(this.timeout)
			this.timeout = null
			process.nextTick(this._shutdownCb)
		}
	}

	ensureStopping() {
		const wasAlreadyStopping = !!this._shutdownCb
		if (!wasAlreadyStopping) {
			this.stop(() => {})
		}
		return wasAlreadyStopping
	}

	onBlockage(_: Blockage) {
		// send a red badge if this is the only conflict, i.e. was green before
		if (this.getNumBlockages() === 1) {
			this.eventTriggers!.reportConflictStatus(true)
		}
	}

	onBranchUnblocked(conflict: PersistentConflict)
	{
		const numBlockages = this.getNumBlockages()
		this.botLogger.info(`${this.branchGraph.botname}: ${conflict.blockedBranchName} unblocked! ${numBlockages} blockages remaining`)
		if (numBlockages === 0) {
			this.eventTriggers!.reportConflictStatus(false)
		}
	}

	sendTestMessage(username: string) {
		this.botLogger.info(`Sending test DM to ${username}`)

		const fakeHelper = (_blockage : Blockage) => {
			const urls: BlockageNodeOpUrls = {
				acknowledgeUrl: OperationUrlHelper.createAcknowledgeUrl(this.externalUrl, 'botname', 'sourcebranch', '0'),
				createShelfUrl: OperationUrlHelper.createCreateShelfUrl(this.externalUrl, 'botname', 'sourcebranch', '0', 'targetbranch', 'targetstream'),
				skipUrl: OperationUrlHelper.createSkipUrl(this.externalUrl, 'botname', 'sourcebranch', '0', 'targetbranch'),
				stompUrl: OperationUrlHelper.createStompUrl(this.externalUrl, 'botname', 'sourcebranch', '0', 'targetbranch')
			}
			return urls
		}

		let botNotify = new BotNotifications(this.branchGraph.botname, this.branchGraph.config.slackChannel,
			this.settings.getContext(NOTIFICATIONS_PERSISTENCE_KEY), this.externalUrl, fakeHelper, this.botLogger)

		return botNotify.sendTestMessage(username)
	}

	private getNumBlockages() {
		let blockageCount = 0
		for (const branch of this.branchGraph.branches) {
			if (branch.bot) {
				blockageCount += branch.bot.getNumConflicts()
			}
		}

		return blockageCount
	}

	async reinitFromBranchGraphsObject(config: BotConfig, branchGraphs: BranchGraphDefinition) {
		if (this._runningBots)
			throw new Error("Can't re-init branch specs while running")

		this.branchGraph.config = config
		this.branchGraph._initFromBranchDefInternal(branchGraphs)

		// inform listeners of reload (allows main.js to init workspaces)
		for (const listener of this.reloadAsyncListeners) {
			await listener(this, this.botLogger)
		}
	}

	isRunningBots() {
		return this._runningBots
	}

	applyStatus(out: Status) {
		const status: GraphBotState = {
			isRunningBots: this._runningBots
		}
		if (this.autoUpdater) {
			status.lastBranchspecCl = this.autoUpdater.lastCl
		}
		if (this.lastError) {
			status.lastError = this.lastError
		}

		out.reportBotState(this.branchGraph.botname, status)
	}

	forceBranchmapUpdate() {
		if (this.autoUpdater) {
			this.autoUpdater.forceUpdate()
		}
	}

	readonly settings: Settings
	private botlist: Bot[] = []
	private waitTime?: number

	private _runningBots = false
	private lastError?: {nodeBot: string, error: string}
	private timeout: NodeJS.Timer | null = null
	private _shutdownCb: Function | null = null

	private crashRequested: string | null = null
}<|MERGE_RESOLUTION|>--- conflicted
+++ resolved
@@ -130,9 +130,6 @@
 			if (branch.enabled) {
 				const persistence = this.settings.getContext(branch.upperName)
 				branch.bot = new NodeBot(branch, this.mailer, this.externalUrl, this.eventTriggers, persistence, ubergraph,
-<<<<<<< HEAD
-					() => this.handleRequestedIntegrationsForAllNodes()
-=======
 					async () => {
 						const errPair = await this.handleRequestedIntegrationsForAllNodes()
 						if (errPair) {
@@ -141,7 +138,6 @@
 							throw err
 						}
 					}
->>>>>>> d731a049
 				)
 
 				if (branch.bot.getNumConflicts() > 0) {
@@ -209,11 +205,7 @@
 		this.crashRequested = msg
 	}
 
-<<<<<<< HEAD
-	async handleRequestedIntegrationsForAllNodes() {
-=======
 	async handleRequestedIntegrationsForAllNodes(): Promise<[NodeBot, Error] | null> {
->>>>>>> d731a049
 		for (const branchName of this.branchGraph.getBranchNames()) {
 			const node = this.findNode(branchName)!
 			for (;;) {
@@ -221,12 +213,6 @@
 				if (!request) {
 					break
 				}
-<<<<<<< HEAD
-				await node.processQueuedChange(request)
-				node.persistQueuedChanges()
-			}
-		}
-=======
 				try {
 					await node.processQueuedChange(request)
 				}
@@ -265,7 +251,6 @@
 		const msg = `${this.lastError.nodeBot} fell over with error`
 		this.botLogger.printException(err, msg)
 		postToRobomergeAlerts(`@here ${msg}:\n\`\`\`${errStr}\`\`\``)
->>>>>>> d731a049
 	}
 
 	private async startBotsAsync() {
@@ -324,16 +309,12 @@
 				await new Promise(done => setTimeout(done, this.waitTime!))
 			}
 
-<<<<<<< HEAD
-			await this.handleRequestedIntegrationsForAllNodes()
-=======
 			const errPair = await this.handleRequestedIntegrationsForAllNodes()
 			if (errPair) {
 				const [bot, err] = errPair
 				this.handleNodebotError(bot, err)
 				return
 			}
->>>>>>> d731a049
 
 			roboAnalytics!.reportActivity(this.branchGraph.botname, activity)
 			roboAnalytics!.reportMemoryUsage('main', process.memoryUsage().heapUsed)
