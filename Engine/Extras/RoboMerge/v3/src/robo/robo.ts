--- conflicted
+++ resolved
@@ -269,11 +269,7 @@
 
 		// see if we already have this workspace
 		const clientSpec = existingWorkspaces.get(ws)
-<<<<<<< HEAD
-		if (clientSpec) {
-=======
 		if (clientSpec && clientSpec.Stream === branch.stream) {
->>>>>>> 4af6daef
 			if (clientSpec.IsUnloaded) {
 				reloadedWorkspaces.push(robo.p4.reloadWorkspace(ws))
 			}
