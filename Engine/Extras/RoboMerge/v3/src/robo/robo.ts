// Copyright Epic Games, Inc. All Rights Reserved.

import * as Sentry from '@sentry/node';
import { OnUncaughtException, OnUnhandledRejection } from '@sentry/node/dist/integrations';
import * as fs from 'fs';
import * as os from 'os';
import * as path from 'path';
import * as p4util from '../common/p4util';
import { Analytics } from '../common/analytics';
import { Arg, readProcessArgs } from '../common/args';
import { _setTimeout } from '../common/helper';
import { ContextualLogger } from '../common/logger';
import { Mailer } from '../common/mailer';
import { ClientSpec, getPerforceUsername, getRootDirectoryForBranch, initializePerforce, PerforceContext, StreamSpecs } from '../common/perforce';
import { BuildVersion, VersionReader } from '../common/version';
import { CertFiles } from '../common/webserver';
import { addBranchGraph, Graph, GraphAPI } from '../new/graph';
import { AutoBranchUpdater } from './autobranchupdater';
import { Branch } from './branch-interfaces';
import { GraphBot } from './graphbot';
import { IPC, Message } from './ipc';
import { NodeBot } from './nodebot';
import { roboAnalytics, setGlobalAnalytics } from './roboanalytics';
import { RoboServer } from './roboserver';
import { notificationsInit } from './notifications'
import { settingsInit } from './settings'
import * as Preview from './preview'

/*************************
 * RoboMerge main process
 *************************/

// Begin by intializing our logger and version reader
const roboStartupLogger = new ContextualLogger('Robo Startup')
VersionReader.init(roboStartupLogger)

<<<<<<< HEAD

const USER_WORKSPACE_EXCLUDE_PATTERNS: (RegExp | string)[] = [
	'horde-p4bridge-hordeserver-'
]

=======
>>>>>>> d731a049
// I seem to have broken this
const DEBUG_SKIP_BRANCH_SETUP = false;

const COMMAND_LINE_ARGS: {[param: string]: Arg<any>} = {
	botname: {
		match: /^-botname=([a-zA-Z0-9_,]+)$/,
		parse: (str: string) => str.split(','),
		env: 'BOTNAME',
		dflt: ["TEST"]
	},
	runbots: {
		match: /^-runbots=(.+)$/,
		parse: (str: string) => {
			if (str === "yes")
				return true;
			if (str === "no")
				return false;
			throw new Error(`Invalid -runbots=${str}`);
		},
		env: 'ROBO_RUNBOTS',
		dflt: true
	},

	hostInfo: {
		match: /^-hostInfo=(.+)$/,
		env: 'ROBO_HOST_INFO',
		dflt: os.hostname()
	},

	externalUrl: {
		match: /^-externalUrl=(.+)$/,
		env: 'ROBO_EXTERNAL_URL',
		dflt: 'https://127.0.0.1'
	},

	branchSpecsRootPath: {
		match: /^-bs_root=(.*)$/,
		env: 'ROBO_BRANCHSPECS_ROOT_PATH',
		dflt: '//GamePlugins/Main/Programs/RoboMerge/data'
	},

	branchSpecsWorkspace: {
		match: /^-bs_workspace=(.+)$/,
		env: 'ROBO_BRANCHSPECS_WORKSPACE',
		dflt: 'robomerge-branchspec-' + os.hostname()
	},

	branchSpecsDirectory: {
		match: /^-bs_directory=(.+)$/,
		env: 'ROBO_BRANCHSPECS_DIRECTORY',
		dflt: './data'
	},

	noIPC: {
		match: /^(-noIPC)$/,
		parse: _str => true,
		env: 'ROBO_NO_IPC',
		dflt: false
	},

	noTLS: {
		match: /^(-noTLS)$/,
		parse: _str => true,
		env: 'ROBO_NO_TLS',
		dflt: false
	},

	vault: {
		match: /^-vault_path=(.+)$/,
		env: 'ROBO_VAULT_PATH',
		dflt: '/vault'
	},
	devMode: {
		match: /^(-devMode)$/,
		parse: _str => true,
		env: 'ROBO_DEV_MODE',
		dflt: false
	},

	// Sentry environment designation -- use 'PROD' to enable Sentry bug tracking
	epicEnv: {
		match: /^(-epicEnv)$/,
		env: 'EPIC_ENV',
		parse: (str: string) => {
			return str.toLowerCase()
		},
		dflt: 'dev'
	},
	nodeEnv: {
		match: /^(-nodeEnv)$/,
		env: 'NODE_ENV',
		parse: (str: string) => {
			return str.toLowerCase()
		},
		dflt: 'development'
	},
	epicDeployment: {
		match: /^(-epicDeployment)$/,
		env: 'EPIC_DEPLOYMENT',
		parse: (str: string) => {
			return str.toLowerCase()
		},
		dflt: 'unknown'
	},
	sentryDsn: {
		match: /^-sentryDsn=(.+)$/,
		env: 'SENTRY_DSN',
		dflt: 'https://f68a5bce117743a595d871f3ddac26bf@sentry.io/1432517' // Robomerge sentry project: https://sentry.io/organizations/to/issues/?project=1432517
	},
	slackDomain: {
		match: /^-slackDomain=(.+)$/,
		env: 'ROBO_SLACK_DOMAIN',
		dflt: 'https://slack.com'
	},
	persistenceDir: {
		match: /^-persistenceDir=(.+)$/,
		env: 'ROBO_PERSISTENCE_DIR',
		dflt: process.platform === 'win32' ? 'D:/ROBO' : path.resolve(process.env.HOME || '/root', '.robomerge')
	}
};

const maybeNullArgs = readProcessArgs(COMMAND_LINE_ARGS, roboStartupLogger);
if (!maybeNullArgs) {
	process.exit(1)
}
const args = maybeNullArgs!

notificationsInit(args)
settingsInit(args)
Preview.init(args.branchSpecsRootPath)

const env = args.epicEnv || (args.nodeEnv === "production" ? "prod" : "dev")
const sentryEnv = `${env}-${args.epicDeployment}`
if (env === 'prod' 
	&& args.sentryDsn) {
		roboStartupLogger.verbose(`(Robo) Sentry enabled for environment ${sentryEnv}. Uploading error/event reports to ${args.sentryDsn}`)
	Sentry.init({
		dsn: args.sentryDsn,
		release: VersionReader.getShortVersion(),
		environment: sentryEnv,
		serverName: args.hostInfo,
		integrations: [...Sentry.defaultIntegrations, new OnUnhandledRejection(), new OnUncaughtException() ]
	})
}

GraphBot.dataDirectory = args.branchSpecsDirectory;

export class RoboMerge {
	private readonly roboMergeLogger = new ContextualLogger('RoboMerge')
	readonly graphBots = new Map<string, GraphBot>()
	graph: GraphAPI
	mailer: Mailer
	
	static VERSION : BuildVersion = VersionReader.getBuildVersionObj();
	readonly p4: PerforceContext

	readonly VERSION_STRING = VersionReader.toString();

	constructor() {
		this.p4 = new PerforceContext(this.roboMergeLogger)
	}

	getAllBranches() : Branch[] {
		const branches: Branch[] = [];
		for (const graphBot of robo.graphBots.values()) {
			branches.push(...graphBot.branchGraph.branches);
		}
		return branches;
	}

	getBranchGraph(name: string) {
		const graphBot = this.graphBots.get(name.toUpperCase())
		return graphBot ? graphBot.branchGraph : null
	}

	dumpSettingsForBot(name: string) {
		const graphBot = this.graphBots.get(name.toUpperCase())
		return graphBot && graphBot.settings.object
	}

<<<<<<< HEAD
	async getWorkspacesForUser(user: string) {
		return (await this.p4.find_workspaces(user))
			.filter(ws => !USER_WORKSPACE_EXCLUDE_PATTERNS.some(entry => ws.client.match(entry)))
	}

=======
>>>>>>> d731a049
	stop() {
		roboAnalytics!.stop()
	}
}

async function _getExistingWorkspaces(user?: string) {
	const existingWorkspacesObjects = await robo.p4.find_workspaces(user);
	return new Set<string>(existingWorkspacesObjects.map((ws: ClientSpec) => ws.client));
}

async function _initWorkspacesForGraphBot(graphBot: GraphBot, existingWorkspaces: Set<string>, logger: ContextualLogger) {
	// name and depot root pair
	const workspacesToReset: [string, string][] = []

	for (const branch of graphBot.branchGraph.branches) {
		if (branch.workspace !== null) {
			logger.info(`Using manually configured workspace ${branch.workspace} for branch ${branch.name}`);
			continue;
		}

		// name the workspace
		let workspaceName = branch.config.workspaceNameOverride || ['ROBOMERGE', branch.parent.botname, branch.name].join('_');
		const p4username = getPerforceUsername()
		if (p4username !== 'robomerge') {
			workspaceName = [p4username!.toUpperCase(), process.platform.toUpperCase(), workspaceName].join('_')
		}
		branch.workspace = workspaceName.replace(/[\/\.-\s]/g, "_").replace(/_+/g,"_");

		const ws = branch.workspace;

		// ensure root directory exists (we set the root diretory to be the cwd)
		const path = getRootDirectoryForBranch(ws);
		if (!fs.existsSync(path)) {
			logger.info(`Making directory ${path}`);
			fs.mkdirSync(path);
		}

		// see if we already have this workspace
		if (existingWorkspaces.has(ws)) {
			workspacesToReset.push([ws, branch.rootPath])
		}
		else {
			const params: any = {};
			if (branch.stream) {
				params['Stream'] = branch.stream;
			}
			else {
				params['View'] = [
					`${branch.rootPath} //${ws}/...`
				];
			}

			await robo.p4.newGraphBotWorkspace(ws, params);

			// if we're on linux, remove the directory whenever we create the workspace for the first time
			if (process.platform === "linux") {
				const dir = '/src/' + branch.workspace;
				logger.info(`Cleaning ${dir}...`);

				// delete the directory contents (but not the directory)
				require('child_process').execSync(`rm -rf ${dir}/*`);
			}
			else {
				await robo.p4.clean(branch.workspace);
			}
		}
	}

	if (workspacesToReset.length > 0) {
		logger.info('The following workspaces already exist and will be reset: ' + workspacesToReset.join(', '))
		await p4util.cleanWorkspaces(robo.p4, workspacesToReset)
	}
}

async function _initBranchWorkspacesForAllBots(logger: ContextualLogger) {
	const existingWorkspaces = await _getExistingWorkspaces();
	for (const graphBot of robo.graphBots.values()) {
		await _initWorkspacesForGraphBot(graphBot, existingWorkspaces, logger);
	}
}

// should be called after data directory has been synced, to get latest email template
function _initMailer(logger: ContextualLogger) {
	robo.mailer = new Mailer(roboAnalytics!, logger);
}

function _checkForAutoPauseBots(branches: Branch[], logger: ContextualLogger) {
	if (!args.runbots) {
		let paused = 0
		for (const branch of branches) {
			if (branch.bot) {
				// branch.bot.pause('Paused due to command line arguments or environment variables', 'robomerge')
				// ++paused

				// This should always be true
				if (branch.bot instanceof NodeBot) {
					paused += branch.bot.pauseAllEdges('Paused due to command line arguments or environment variables', 'robomerge')
				}
				else {
					logger.warn(`Encountered non-NodeBot when attempting to pause edges: ${branch.bot.fullNameForLogging}`)
				}
			}
		}

		if (paused !== 0) {
			logger.info(`Auto-pause: ${paused} branch bot${paused > 1 ? 's' : ''} paused`)
		}
	}
}

let specReloadEntryCount = 0
async function _onBranchSpecReloaded(graphBot: GraphBot, logger: ContextualLogger) {
	try {
		++specReloadEntryCount
		await _initWorkspacesForGraphBot(graphBot, await _getExistingWorkspaces(), logger)
	}
	finally {
		--specReloadEntryCount
	}

	graphBot.initBots(robo.graph)

	if (specReloadEntryCount === 0) {
		// regenerate ubergraph (last update to finish does regen if multiple in flight)
		const graph = new Graph

		// race condition when two or more branches get reloaded at the same time!
		//	- multiple bots await above, at which time new branch objects have no bots
		try {
			for (const graphBot of robo.graphBots.values()) {
				addBranchGraph(graph, graphBot.branchGraph)
			}
			robo.graph.reset(graph)
		}
		catch (err) {
			logger.printException(err, 'Caught error regenerating ubergraph')
		}
	}

	logger.info(`Restarting monitoring ${graphBot.branchGraph.botname} branches after reloading branch definitions`)
	graphBot.runbots()
}

async function init(logger: ContextualLogger) {

	if (!args.branchSpecsRootPath) {
		logger.warn('Auto brancher updater not configured!')
	}
	else {
		const branchSpecsAbsPath = fs.realpathSync(args.branchSpecsDirectory)
		const autoUpdaterConfig = {
			rootPath: args.branchSpecsRootPath,
			workspace: {directory: branchSpecsAbsPath, name: args.branchSpecsWorkspace}
		}

		// Ensure we have a workspace for branch specs
		const workspace: Object[] = await robo.p4.find_workspace_by_name(args.branchSpecsWorkspace)
		if (workspace.length === 0) {
			logger.info("Cannot find branch spec workspace " + args.branchSpecsWorkspace + 
						", creating a new one.")
			await robo.p4.newBranchSpecWorkspace(autoUpdaterConfig.workspace, args.branchSpecsRootPath)
		}

		// make sure we've got the latest branch specs
		logger.info('Syncing latest branch specs')
		await AutoBranchUpdater.init({p4: robo.p4}, autoUpdaterConfig, logger)
	}

	_initMailer(logger)
	_initGraphBots(await robo.p4.streams(), logger)
	if (!DEBUG_SKIP_BRANCH_SETUP) {
		await _initBranchWorkspacesForAllBots(logger)
	}

	const graph = new Graph
	robo.graph = new GraphAPI(graph)
	for (const graphBot of robo.graphBots.values()) {
		graphBot.initBots(robo.graph)
		addBranchGraph(graph, graphBot.branchGraph)
	}
}

function startBots(logger: ContextualLogger) {

	// start them up
	logger.info("Starting branch bots...");
	for (let graphBot of robo.graphBots.values()) {
		if (AutoBranchUpdater.config) {
			graphBot.autoUpdater = new AutoBranchUpdater(graphBot, logger)
		}
		graphBot.runbots()
	}

	if (!args.runbots) {
		_checkForAutoPauseBots(robo.getAllBranches(), logger)
	}
}

if (!args.noIPC) {
	roboStartupLogger.setCallback((message: string) => {
		process.send!({
			logmsg: message
		})
	})
	process.on('message', async (msg: Message) => {
		let result: any | null = null
		try {
			if (!ipc) {
				roboStartupLogger.warn(`"${msg.name}" message received, but the IPC isn't ready yet. Sending 503.`)
				result = { statusCode: 503, message: 'Robomerge still starting up' }
			} else {
				result = await ipc.handle(msg)
			}
		}
		catch (err) {
			roboStartupLogger.printException(err, `IPC error processing message ${msg.name}`)
			result = {
				statusCode: 500,
				message: 'Internal server error',
				error: {
					name: err.name,
					message: err.message,
					stack: err.stack
				}
			}
		}
		process.send!({cbid: msg.cbid, args: result})
	});
	process.on('uncaughtException', (err) => {
		// Send watchdog process the error information since we're about to die
		process.send!({
			sentry: true,
			error: {
				name: err.name,
				message: err.message,
				stack: err.stack
			}
		})
		throw err
	})
}
else {
	const sendMessage = (name: string, args?: any[]) => ipc.handle({name:name, args:args}).catch(err => console.log('IPC error! ' + err.toString()));

	const ws = new RoboServer(args.externalUrl, sendMessage, () => roboStartupLogger.getLogTail(),
		() => roboStartupLogger.info('Received: getLastCrash'),
		() => roboStartupLogger.info('Received: stopBot'),
		() => roboStartupLogger.info('Received: startBot'));


	// TODO: Please make this better
	const certFiles = {
		key: args.noTLS ? "" : fs.readFileSync(`${args.vault}/cert.key`, 'ascii'),
		cert: args.noTLS ? "" : fs.readFileSync('./certs/cert.pem', 'ascii')
	}

	const protocol = args.noTLS ? 'http' : 'https'
	const port = args.noTLS ? 8877 : 4433
	ws.open(port, protocol, certFiles as CertFiles).then(() =>
		roboStartupLogger.info(`Running in-process web server (${protocol}) on port ${port}`)
	);
}

// bind to shutdown
let is_shutting_down = false;
function shutdown(exitCode: number, logger: ContextualLogger) {
	Sentry.close()
	if (is_shutting_down) return;
	is_shutting_down = true;
	logger.info("Shutting down...");

	// record the exit code
	let finalExitCode = exitCode || 0;

	robo.stop()

	// figure out how many stop callbacks to wait for
	let callCount = 1;
	let callback = () => {
		if (--callCount === 0) {
			logger.info("... shutdown complete.");

			// force exit so we don't wait for anything else (like the webserver)
			process.exit(finalExitCode);
		}
		else if (callCount < 0) {
			throw new Error("shutdown weirdness");
		}
	}

	// stop all the branch bots
	for (let graphBot of robo.graphBots.values()) {
		++callCount;
		graphBot.stop(callback);
	}

	// make sure this gets called at least once (matches starting callCount at 1)
	callback();
}

process.once('SIGINT', () => { roboStartupLogger.error("Caught SIGINT"); shutdown(2, roboStartupLogger); });
process.once('SIGTERM', () => { roboStartupLogger.error("Caught SIGTERM"); shutdown(0, roboStartupLogger); });

function _initGraphBots(allStreamSpecs: StreamSpecs, logger: ContextualLogger) {
	for (const botname of args.botname)	{
		logger.info(`Initializing bot ${botname}`)
		const graphBot = new GraphBot(botname, robo.mailer, args.externalUrl, allStreamSpecs)
		robo.graphBots.set(graphBot.branchGraph.botname, graphBot)

		graphBot.reloadAsyncListeners.add(_onBranchSpecReloaded)
	}
}

async function main(logger: ContextualLogger) {
	while (true) {
		try {
			await initializePerforce(logger);
			break;
		}
		catch (err) {
			logger.printException(err, 'P4 is not configured yet');

			const timeout = 15.0;
			logger.info(`Will check again in ${timeout} sec...`);
			await _setTimeout(timeout*1000);
		}
	}
	// log the user name
	logger.info(`P4 appears to be configured. User=${getPerforceUsername()}`);

	setGlobalAnalytics(new Analytics(args.hostInfo!))
	robo = new RoboMerge;
	ipc = new IPC(robo);

	await init(logger);

	startBots(logger);
}

let robo: RoboMerge
let ipc : IPC
main(roboStartupLogger);
<|MERGE_RESOLUTION|>--- conflicted
+++ resolved
@@ -34,14 +34,6 @@
 const roboStartupLogger = new ContextualLogger('Robo Startup')
 VersionReader.init(roboStartupLogger)
 
-<<<<<<< HEAD
-
-const USER_WORKSPACE_EXCLUDE_PATTERNS: (RegExp | string)[] = [
-	'horde-p4bridge-hordeserver-'
-]
-
-=======
->>>>>>> d731a049
 // I seem to have broken this
 const DEBUG_SKIP_BRANCH_SETUP = false;
 
@@ -222,14 +214,6 @@
 		return graphBot && graphBot.settings.object
 	}
 
-<<<<<<< HEAD
-	async getWorkspacesForUser(user: string) {
-		return (await this.p4.find_workspaces(user))
-			.filter(ws => !USER_WORKSPACE_EXCLUDE_PATTERNS.some(entry => ws.client.match(entry)))
-	}
-
-=======
->>>>>>> d731a049
 	stop() {
 		roboAnalytics!.stop()
 	}
