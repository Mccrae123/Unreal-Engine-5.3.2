--- conflicted
+++ resolved
@@ -296,12 +296,6 @@
 	edgeServerAddress?: string
 }
 
-<<<<<<< HEAD
-export interface EditOwnerOpts {
-	newWorkspace?: string;
-	changeSubmitted?: boolean;
-	edgeServerAddress?: string
-=======
 export interface IntegrateOpts {
 	edgeServerAddress?: string
 	virtual?: boolean
@@ -311,7 +305,6 @@
 	opts?: string[]
 	edgeServerAddress?: string
 	okToFail?: boolean // default is false
->>>>>>> 4af6daef
 }
 
 export interface ConflictedResolveNFile {
@@ -675,21 +668,12 @@
 	}
 
 	// sync the depot path specified
-<<<<<<< HEAD
-	async sync(roboWorkspace: RoboWorkspace, depotPath: string, opts?: string[], edgeServerAddress?: string) {
-		const workspace = coercePerforceWorkspace(roboWorkspace);
-		let args = edgeServerAddress ? ['-p', edgeServerAddress] : []
-		args.push('sync')
-		if (opts) {
-			args = [...args, ...opts]
-=======
 	async sync(roboWorkspace: RoboWorkspace, depotPath: string, params?: SyncParams) {
 		const workspace = coercePerforceWorkspace(roboWorkspace);
 		let args = params && params.edgeServerAddress ? ['-p', params.edgeServerAddress] : []
 		args.push('sync')
 		if (params && params.opts) {
 			args = [...args, ...params.opts]
->>>>>>> 4af6daef
 		}
 		args.push(depotPath)
 		try {
@@ -699,12 +683,6 @@
 			if (!isExecP4Error(reason)) {
 				throw reason
 			}
-<<<<<<< HEAD
-			const [err, output] = reason
-			// this is an acceptable non-error case for us
-			if (!output || typeof output !== "string" || !output.trim().endsWith("up-to-date."))
-				throw err
-=======
 			if (!params || !params.okToFail) {
 				const [err, output] = reason
 				// this is an acceptable non-error case for us
@@ -712,7 +690,6 @@
 					throw err
 				}
 			}
->>>>>>> 4af6daef
 		}
 	}
 
@@ -834,15 +811,10 @@
 	// integrate a CL from source to destination, resolve, and place the results in a new CL
 	// output format is true if the integration resolved or false if the integration wasn't necessary (still considered a success)
 	// failure to resolve is treated as an error condition
-<<<<<<< HEAD
-	async integrate(roboWorkspace: RoboWorkspace, source: IntegrationSource, dest_changelist: number, target: IntegrationTarget, edgeServerAddress?: string)
-		: Promise<[string, (Change | string)[]]> {
-=======
 	async integrate(roboWorkspace: RoboWorkspace, source: IntegrationSource, dest_changelist: number, target: IntegrationTarget, opts?: IntegrateOpts)
 		: Promise<[string, (Change | string)[]]> {
 
 		opts = opts || {};
->>>>>>> 4af6daef
 		const workspace = coercePerforceWorkspace(roboWorkspace);
 
 		// build a command
@@ -887,11 +859,7 @@
 		// execute the P4 command
 		let changes;
 		try {
-<<<<<<< HEAD
-			changes = await this._execP4Ztag(workspace, cmdList, { numRetries: 0, edgeServerAddress });
-=======
 			changes = await this._execP4Ztag(workspace, cmdList, { numRetries: 0, edgeServerAddress: opts.edgeServerAddress });
->>>>>>> 4af6daef
 		}
 		catch (reason) {
 			if (!isExecP4Error(reason)) {
@@ -1030,12 +998,7 @@
 
 		let dashNresult: string[]
 		try {
-<<<<<<< HEAD
-			//dashNresult = await this._execP4(workspace, ['resolve', '-N', `-c${changelist}`])
-			dashNresult = await this._execP4Ztag(workspace, ['resolve', '-N', `-c${changelist}`], {edgeServerAddress})
-=======
 			dashNresult = await this._execP4Ztag(workspace, ['resolve', '-N', `-c${changelist}`], {edgeServerAddress, resolve: true})
->>>>>>> 4af6daef
 		}
 		catch (reason) {
 			if (!isExecP4Error(reason)) {
@@ -1320,36 +1283,12 @@
 
 	// update the fields on an existing CL using p4 change
 	// output format is just error or not
-<<<<<<< HEAD
-	async editDescription(roboWorkspace: RoboWorkspace, changelist: number, description: string, edgeServerAddress?: string) {
-		const workspace = coercePerforceWorkspace(roboWorkspace);
-
-		// get the current changelist description
-		const output = await this._execP4(workspace, ['change', '-o', changelist.toString()], {edgeServerAddress});
-		// replace the description
-		let new_desc = '\nDescription:\n\t' + this._sanitizeDescription(description);
-		let form = output.replace(/\nDescription:\n(\t[^\n]*\n)*/, new_desc.replace(/\$/g, '$$$$'));
-
-		// run the P4 change command to update
-		this.logger.info("Executing: 'p4 change -i -u' to edit description on CL" + changelist);
-		await this._execP4(workspace, ['change', '-i', '-u'], { stdin: form, quiet: true, edgeServerAddress });
-	}
-
-	// change the owner of an existing CL
-	// output format is just error or not
-	async editOwner(roboWorkspace: RoboWorkspace, changelist: number, newOwner: string, opts?: EditOwnerOpts) {
-=======
 	async editChange(roboWorkspace: RoboWorkspace, changelist: number, opts?: EditChangeOpts) {
->>>>>>> 4af6daef
 		const workspace = coercePerforceWorkspace(roboWorkspace);
 
 		opts = opts || {}; // optional newWorkspace:string and/or changeSubmitted:boolean
 		// get the current changelist description
-<<<<<<< HEAD
-		const output = await this._execP4(workspace, ['change', '-o', changelist.toString()],
-=======
 		let form = await this._execP4(workspace, ['change', '-o', changelist.toString()],
->>>>>>> 4af6daef
 			{edgeServerAddress: opts.edgeServerAddress});
 
 		if (opts.newOwner) {
@@ -1372,12 +1311,6 @@
 				{ stdin: form, quiet: true, edgeServerAddress: opts.edgeServerAddress })
 	}
 
-<<<<<<< HEAD
-		await this._execP4(workspace, ['change', '-i', changeFlag],
-				{ stdin: form, quiet: true, edgeServerAddress: opts.edgeServerAddress })
-	}
-
-=======
 	// change the description on an existing CL
 	// output format is just error or not
 	async editDescription(roboWorkspace: RoboWorkspace, changelist: number, description: string, edgeServerAddress?: string) {
@@ -1393,7 +1326,6 @@
 		await this.editChange(roboWorkspace, changelist, opts)
 	}
 
->>>>>>> 4af6daef
 	where(roboWorkspace: RoboWorkspace, clientPath: string) {
 		return this._execP4Ztag(roboWorkspace, ['where', clientPath])
 	}
