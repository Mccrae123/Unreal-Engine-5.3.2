--- conflicted
+++ resolved
@@ -141,9 +141,6 @@
 
 ```
 { "integrationWindow": [{ "startHourUTC": 5, "durationHours": 16 }], "invertIntegrationWindow": true }
-<<<<<<< HEAD
-```
-=======
 ```
 
 ### Upgrading to newer Helix/NodeJS/Typescript libraries
@@ -177,4 +174,3 @@
 
 Note that both the `helix` and `helix-and-node` images use the Helix version as their version.
 
->>>>>>> 4af6daef
