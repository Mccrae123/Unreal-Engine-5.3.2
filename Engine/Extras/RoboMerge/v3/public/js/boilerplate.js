// Copyright Epic Games, Inc. All Rights Reserved.
// boilerplate.js -- This script should be loaded for every Robomerge page to provide a consistent UI and dataset for each page,
//                   as well as provide common, shared functions to our client-side Javascript.


/********************
 * COMMON FUNCTIONS *
 ********************/

// Global user information map
let robomergeUser

window.showNodeLastChanges = false
window.allowNodeReconsiders = false

// Common mutex variable around displaying error messages
let clearer = null
function clearErrorText() {
	const $err = $('#error')
	$err.addClass('_hidden');
	if (!clearer) {
		clearer = setTimeout(() => {
			if (clearer) {
				$err.empty();
			}
		}, 1000);
	}
}
function setErrorText(text) {
	if (clearer) {
		clearTimeout(clearer);
		clearer = null;
	}
	$('#error').text(text).removeClass('_hidden');
}
function setError(xhr, error) {
	setErrorText(createErrorMessage(xhr, error))
}
function createErrorMessage(xhr, error) {
	if (xhr.responseText)
		return `${xhr.status ? xhr.status + ": " : ""}${xhr.responseText}`
	else if (xhr.status == 0) {
		document.title = "ROBOMERGE (error)";
		return "Connection error";
	}
	else
		return `HTTP ${xhr.status}: ${error}`;
}

// Add way to prompt the user on leave/reload before the perform an action
function addOnBeforeUnload(message) {
	$( window ).on("beforeunload", function() {
		return message
	 })
}
function removeOnBeforeUnload() {
	$( window ).off("beforeunload")
}

function makeClLink(cl, alias) {
	if (typeof(cl) !== "number") {
		return `<span style="font-weight:bolder">${cl}</span>`
	}
	return `<a href="https://p4-swarm.companyname.net/changes/${cl}" target="_blank">${alias ? alias : cl}</a>`
}

function makeSwarmFileLink(depotPath, alias) {
	return `<a href="https://p4-swarm.companyname.net/files/${
		encodeURI(depotPath.endsWith('/') ? depotPath.slice(2, -1) : depotPath.slice(2)) // Remove '//' (and any trailing slash) to ensure the URL is valid
	}#commits" target="_blank">${alias ? alias : depotPath}</a>`
}

function debug(message) {
	log('DEBUG: ' + message)
}

function error(message) {
	log('ERROR!: ' + message + '\n' + (new Error()).stack)
}

function log(message) {
	const now = new Date(Date.now())

	console.log(
		now.toLocaleString(undefined, {dateStyle: 'short', timeStyle: 'medium', hour12: false}) +
		"." + String(now.getMilliseconds()).padStart(3, '0') +
		": " + message
	)
}

// Reload the branchlist div
let updateBranchesPending = false;
function updateBranchList(graphBotName=null) {
	if (updateBranchesPending)
		return;
	updateBranchesPending = true;
	let expandedDivIds = []
	$('#branchList .elist-row>.collapse.show').each( (_index, div) => {
		expandedDivIds.push(div.id)
	})

	// Keep the height value pre-refresh
	const beginningBLHeight = $('#branchList').height()

	// Capture the current tab (if any) so we can swap back to it post-refresh if it still exists
	const currentBotNavLinkId = $('.nav-item.nav-item-active>a.nav-link.botlink.active.show').attr("id")

	// Prevent window resizing and scrolling
	$('#branchList').css('min-height', beginningBLHeight + 'px')
	getBranchList(function(data) {
		if (data && data.started) {
			preprocessData(data)

			// clear 'error' or 'stopped' from title if present
			document.title = 'ROBOMERGE';

			$('div#currentlyRunning').empty()
			let newBranchList = $('<div id="branchList">').append(renderBranchList(data))
			expandedDivIds.forEach( (divId) => {
				const escapedDivId = divId.replace(/\./g, '\\.')
				// Show the div again
				const div = newBranchList.find(`#${escapedDivId}`)
				if (div.hasClass('collapse') && !div.hasClass('show')) {
					div.addClass('show')
				}
				
				// Ensure the caret icon in the link is correct
				const collapseControlIcon = newBranchList.find(`.nrow .namecell a[data-target="#${escapedDivId}"]>i`)
				if (collapseControlIcon.length === 1 && collapseControlIcon.hasClass("fa-caret-right")) {
					collapseControlIcon.removeClass("fa-caret-right")
					collapseControlIcon.addClass("fa-caret-down")
				}
			})

			// Prevent window resizing and scrolling
			newBranchList.css('min-height', beginningBLHeight + 'px')
			$('#branchList').replaceWith(newBranchList)
			$('body').trigger('branchListUpdated')
		}
		else {
			const bl = $('#branchList').empty()

			$('<div>')
				.text('Cannot communicate with Robomerge.')
				.appendTo(bl)
			
			$('<button>')
				.addClass('btn btn-xs robomerge-crash-buttons')
				.text("View Logs")
				.click(function() {
					window.location.href = "/api/last_crash";
				})
				.appendTo(bl)
		}

		// highlight requested link
		if (graphBotName) {
			const botlinkhash = `#link-${graphBotName.toUpperCase()}`
			//debug(`Received request to see ${botlinkhash} on refresh`)
			$(botlinkhash).click();
		}
		// If we found an active bot prior to this refresh, click back to it now
		else if (currentBotNavLinkId && $('#' + currentBotNavLinkId).length === 1) {
			//debug('Returning to bot tab with ID ' + currentBotNavLinkId)
			$('#' + currentBotNavLinkId).click()
		}
		// Fallback to window hash if it exists
		else if (window.location.hash) {
			const botlinkhash = `#link-${window.location.hash.substr(1).toUpperCase()}`
			//debug(`Using window.location.hash to click ${botlinkhash}`)
			let bot = $(botlinkhash)
			if (bot.length !== 0) {
				bot.click();
			}
			else {
				//debug(`Couldn't find a graph bot tab link for ${botlinkhash}, defaulting to first bot.`)
				$('.botlink').first().click();
			}
		}
		else {
			//debug(`Defaulting to first bot.`)
			$('.botlink').first().click();
		}

		$('#branchList').css('min-height', '')
		updateBranchesPending = false;
	});
}

let opPending = false;
function nodeAPIOp(botname, nodeName, op, successCallback, failureCallback) {
	return genericAPIOp(`/api/op/bot/${encodeURIComponent(botname)}/node/${encodeURIComponent(nodeName)}/op${op}`, successCallback, failureCallback)
}
function edgeAPIOp(botname, nodeName, edgeName, op, successCallback, failureCallback) {
	return genericAPIOp(`/api/op/bot/${encodeURIComponent(botname)}/node/${encodeURIComponent(nodeName)}/edge/${encodeURIComponent(edgeName)}/op${op}`, successCallback, failureCallback)
}

function genericAPIOp(url, successCallback, failureCallback) {
	if (opPending) {
		alert("Operation already pending");
		return;
	}
	opPending = true;
	clearErrorText();

	return $.ajax({
		url,
		type: 'post',
		contentType: 'application/json',
		success: function(data) {
			opPending = false;
			if (successCallback) {
				successCallback(data);
			}
		},
		error: function(xhr, error, status) {
			opPending = false;
			const errMsg = createErrorMessage(xhr, error)
			setErrorText(errMsg);
			if (failureCallback) {
				failureCallback(errMsg);
			} else if (successCallback) {
				// Older behavior when old code doesn't specify a failureCallback
				successCallback(null);
			}
		}
	});
}

function toQuery(queryMap) {
	let queryString = "";
	for (let key in queryMap) {
		if (queryString.length > 0) {
			queryString += "&";
		}
		queryString += encodeURIComponent(key) + '=' + encodeURIComponent(queryMap[key]);
	}
	return queryString;
}

function getBranchList(callback) {
	clearErrorText();
	$.ajax({
		url: '/api/branches',
		type: 'get',
		dataType: 'json',
		success: [callback, function(data) {
			robomergeUser = data.user
		}],
		error: function(xhr, error, status) {
			robomergeUser = undefined;
			setError(xhr, error);
			callback(null);
		}
	});
}

function getBranch(botname, branchname, callback) {
	clearErrorText();
	$.ajax({
		url: `/api/bot/${botname}/branch/${branchname}`,
		type: 'get',
		dataType: 'json',
		success: callback,
		error: function(xhr, error, status) {
			setError(xhr, error);
			callback(null);
		}
	});
}

function getUserWorkspaces(callback) {
	clearErrorText();
	$.ajax({
		url: `/api/user/workspaces`,
		type: 'get',
		dataType: 'json',
		success: callback,
		error: function(xhr, error, status) {
			setError(xhr, error);
			callback(null);
		}
	});
}

function handleUserPermissions(user) {
	if (!user) {
		return;
	}

	let isFTE = false;
	if (user.privileges && Array.isArray(user.privileges)) {
		for (const tag of user.privileges) {
			if (tag === 'fte') {
				isFTE = true;
				break;
			}
		}
	}

	// Fulltime employees should see the log buttons.
	if (isFTE) {
		$('#fteButtons').show();
	}
}

// Adds a message along with bootstrap alert styles
// https://www.w3schools.com/bootstrap/bootstrap_ref_js_alert.asp
function displayMessage(message, alertStyle, closable = true) {
	// Focus user attention
	window.scrollTo(0, 0);

	let messageDiv = $(`<div class="alert ${alertStyle} fade in show" role="alert">`)

	// Add closable button
	if (closable) {
		messageDiv.addClass("alert-dismissible")

		// Display 'X' button
		let button = $('<button type="button" class="close" data-dismiss="alert" aria-label="Close">')
		button.html('&times;')
		messageDiv.append(button)

		// Fade out after 10 seconds
		setTimeout(function() {
			messageDiv.slideUp().alert('close')
		}, 10000)
	}

	messageDiv.append(message)

	$('#status_message').append(messageDiv)
}
// Helper functions wrapping displayMessage()
function displaySuccessfulMessage(message, closable = true) {
	displayMessage(`<strong>Success!</strong> ${message}`, "alert-success", closable)
}
function displayInfoMessage(message, closable = true) {
	displayMessage(`${message}`, "alert-info", closable)
}
function displayWarningMessage(message, closable = true) {
	displayMessage(`<strong>Warning:</strong> ${message}`, "alert-warning", closable)
}
function displayErrorMessage(message, closable = true) {
	displayMessage(`<strong>Error:</strong> ${message}`, "alert-danger", closable)
}

// This function takes string arrays of key names (requiredKeys, optionalKeys) and attempts to get them from the query parameters.
// If successful, returns an object of { key: value, ... }
// If failure, displays an error message and returns null
function processQueryParameters(requiredKeys, optionalKeys) {
	let urlParams = new URLSearchParams(window.location.search);
	let returnObject = {}

	requiredKeys.forEach(keyName => {
		// These should have been vetted by roboserver.ts prior to getting here, but shouldn't assume
		if (!urlParams.has(keyName)) {
			displayErrorMessage(`Query parameter '${keyName}' required for operation. Aborting...`)
			return null
		} else {
			returnObject[keyName] = urlParams.get(keyName)
		}
	});

	if (optionalKeys) {
		optionalKeys.forEach(keyName => {
			if (urlParams.has(keyName)) {
				returnObject[keyName] = urlParams.get(keyName)
			}
		})
	}

	return returnObject
}

// Creates a consistent UI for our pages
function generateRobomergeHeader(createSignedInUserDiv = true) {
	// Create top-right div which contains logged-in user information and Robomerge uptime/version info
	let topright = $('<div id="top-right">')
	if (createSignedInUserDiv) {
		let loggedInUser = $('<div id="signed-in-user" class="initiallyHidden">')
		loggedInUser.append('<span><i class="fas fa-lg fa-user"></i></span>')
		loggedInUser.append('<span class="user-name"></span><span class="tags"></span>')
		
		let logOutButton = $('<button id="log-out" class="btn btn-xs btn-warning">Sign out</button>')
		logOutButton.click(function() {
			document.cookie = 'auth=; path=; redirect_to=;';
			window.location.href = '/login';
		})
		loggedInUser.append(logOutButton)

		topright.append(loggedInUser)
		topright.append('<div id="uptime"></div>')
		topright.append('<div id="version"></div>')
	}

	const bigHelpButton = $('<button>')
		.addClass('btn btn-outline-dark big-help')
		.click(function() { window.location.href='/help' })
		.html('<strong>Help Page</strong>')
	topright.append(bigHelpButton)

	// Show Robomerge logo
	let logo = $('<img id="logoimg" src="/img/logo.png">')
		.click(function() {
			// Provide some secret functionality to the homepage
			if (window.location.pathname === "/") {
				if (event.ctrlKey) {
					stopBot();
				} else {
					updateBranchList();
				}

				return false;
			} else {
				window.location.href = '/';
			}
		})
	
	const logoDiv = $('<div id="logodiv">')

	// Provide some secret functionality to the homepage
	if (window.location.pathname === "/") {
		logo.click(function() {
			if (event.ctrlKey) {
				stopBot();
			} else {
				updateBranchList();
			}

			return false;
		}).appendTo(logoDiv)
	} 
	// If we're not on the homepage, make the robomerge icon a link to the homepage
	else {
		$('<a href="/">').append(logo).appendTo(logoDiv)
	}

    // Empty div for displaying messages to the user
    let statusMessageDiv = $('<div id="status_message">')

	// Create header if one does not exist
	let header
	if ($("header").length == 0) {
		$('head').after($('<header>'))
	}
	
	$('header').replaceWith($('<header>').append(topright, [logoDiv, $('<hr>'), statusMessageDiv]))
}
function generateRobomergeFooter() {
	let fixedFooterContents = $('<div class="button-bar">')

	let fteButtonDiv = $('<div id="fteButtons">')
	fteButtonDiv.hide()
	fixedFooterContents.append(fteButtonDiv)

	let logButton = $('<button id="logButton">')
	logButton.addClass("btn btn-sm btn-outline-dark")
	logButton.click(function() { window.open('/api/logs', '_blank') })
	logButton.text("Logs")
	fteButtonDiv.append(logButton)

	let lastCrashButton = $('<button id="lastCrashButton">')
	lastCrashButton.addClass("btn btn-sm btn-outline-dark")
	lastCrashButton.click(function() { window.open('/api/last_crash', '_blank') })
	lastCrashButton.text("Last Crash")
	fteButtonDiv.append(lastCrashButton)

	let p4TasksButton = $('<button id="p4TasksButton">')
	p4TasksButton.addClass("btn btn-sm btn-outline-dark")
	p4TasksButton.click(function() { window.open('/api/p4tasks', '_blank') })
	p4TasksButton.text("P4 Tasks")
	fteButtonDiv.append(p4TasksButton)

	let p4AllBotsButton = $('<button id="p4AllBotsButton">')
	p4AllBotsButton.addClass("btn btn-sm btn-outline-dark")
	p4AllBotsButton.click(function() { window.open('/allbots', '_blank') })
	p4AllBotsButton.text("All bots graph")
	fteButtonDiv.append(p4AllBotsButton)

	let branchesButton = $('<button id="branchesButton">')
	branchesButton.addClass("btn btn-sm btn-outline-dark")
	branchesButton.click(function() { window.open('/api/branches', '_blank') })
	branchesButton.text("Branch Data")
	fteButtonDiv.append(branchesButton)

	let currentlyRunningDiv = $('<div id="currentlyRunning">')
	fixedFooterContents.append(currentlyRunningDiv)

	let rightButtonDiv = $('<div class="button-bar-right">')
	fixedFooterContents.append(rightButtonDiv)

	let helpButton = $('<button id="helpButton">')
	helpButton.addClass("btn btn-sm btn-outline-dark")
	helpButton.click(function() { window.location.href='/help' })
	helpButton.html('<strong>Help Page</strong>')
	rightButtonDiv.append(helpButton)

	let contactButton = $('<button id="contactButton">')
	contactButton.addClass("btn btn-sm btn-outline-dark")
	contactButton.click(function() { window.location.href='/contact' })
	contactButton.html('Contact Us')
	rightButtonDiv.append(contactButton)
	
	if ($('footer#fixed-footer').length == 0) {
		$('html').append($('<footer id="fixed-footer">'))
	}
	
	$('footer#fixed-footer').replaceWith($('<footer id="fixed-footer">').append(fixedFooterContents))
}

function checkDate(beginning, end, check) {
	return beginning <= check && check <= end
}

function processHolidays() {
	const now = new Date()
	const currentYear = now.getFullYear()

	// Valentine's Day
	if (checkDate(
		new Date(currentYear, 1, 8, 0, 0, 0),
		new Date(currentYear, 1, 15, 0, 0, 0),
		now)) {
		$('img#logoimg').first().attr('src', '/img/logo-valentines.png').attr('title', "Happy Valentine's Day!")
		$('body').first().addClass('valentines')
	}
	// St. Patrick's Day
	else if (checkDate(
		new Date(currentYear, 2, 11, 0, 0, 0),
		new Date(currentYear, 2, 18, 0, 0, 0),
		now)) {
		$('img#logoimg').first().attr('src', '/img/logo-stpatricks.png').attr('title', "Happy St. Paddy's Day!")
		$('body').first().addClass('stpatricks')
	}
	// Hallowe'en
	else if (checkDate(
		new Date(currentYear, 9, 29, 0, 0, 0),
		new Date(currentYear, 10, 2, 0, 0, 0),
		now)) {
		$('img#logoimg').first().attr('src', '/img/logo-halloween.png').attr('title', "Happy Halloween!")
		$('body').first().addClass('halloween')
	}
	// Christmas
	else if (checkDate(
		new Date(currentYear, 11, 23, 0, 0, 0),
		new Date(currentYear, 11, 28, 0, 0, 0),
		now)) {
		const $logo = $('img#logoimg')
		$logo.first().attr('src', '/img/logo-holiday.png').attr('title', "Happy Holidays!")
		$('body').first().add($logo).addClass('holiday')
	}
	// Star Wars Day
	else if (checkDate(
		new Date(currentYear, 4, 3, 0, 0, 0),
		new Date(currentYear, 4, 5, 0, 0, 0),
		now)) {
		const $logo = $('img#logoimg')
		$logo.first().attr('src', '/img/logo-starwars.png').attr('title', "May the 4th Be With You!")
		$('body').first().add($logo).addClass('starwars')
	}
}

/*********************************
 * BRANCH TABLE HELPER FUNCTIONS *
 *********************************/

 // Helper functions for consistency's sake
function getGraphTableDivID(graphName) {
	return `${graphName}-Table`
}
function getNodeRowId(botName, nodeName) {
	return `${botName}-${nodeName}`
}
function getNodeEdgesRowId(botName, nodeName) {
	return `${getNodeRowId(botName, nodeName)}-Edges`
}
function getEdgeRowId(botName, nodeName, targetBranch) {
	return `${getNodeRowId(botName, nodeName)}-${targetBranch}`
}
function getAPIName(data) {
	const name = data.def ? data.def.name :
		data.target ? data.target :
		data.name

	return name.toUpperCase()
}
// If we have an explicitly set display name, use it
function getDisplayName(data) {
	return data.display_name ?  data.display_name :
		data.def ? 
			(data.def.display_name ? data.def.display_name : data.def.name) :
		data.name
}

function getConflict(nodeConflictArray, targetBranch=null, cl=null) {
	if (!nodeConflictArray || !Array.isArray(nodeConflictArray)) {
		return null
	}

	return nodeConflictArray.find(function (conflict) {
		const ctarget = conflict.target ? conflict.target.toUpperCase() : null
		return (!targetBranch || ctarget === targetBranch.toUpperCase()) &&
		 	(!cl || conflict.cl === cl)
	})
}

// Helper function to help use format duration status text
function printDurationInfo(stopString, millis) {
	let time = millis / 1000; // starting off in seconds
	if (time < 60) {
		return [`${stopString} less than a minute ago`, 'gray'];
	}
	time = Math.round(time / 60);
	if (time < 120) {
		return [`${stopString} ${time} minute${time < 2 ? '' : 's'} ago`, time < 10 ? 'gray' : time < 20 ? 'orange' : 'red'];
	}

	time = Math.round(time / 60);
	if (time < 36) {
		return [`${stopString} ${time} hours ago`, 'red'];
	}

	return [`${stopString} for more than a day`, 'red'];
}

// Helper function to create action buttons
function createActionButton(buttonText, onClick, title) {
	let button = $('<button class="btn btn-primary-alt">') // 'btn-primary-alt' - This is our own take on the primary button
		.append(buttonText)

	if (onClick) {
		button.click(onClick)
	}

	if (title) {
		button.attr('title', title)
		button.attr('data-title', title)
		button.attr('data-toggle', 'tooltip')
		button.attr('data-placement', 'left')
		button.tooltip({
			trigger: 'hover',
			delay: {show: 300, hide: 100} 
		})
		button.click(function () {
			$(this).tooltip('hide')
		})
	}
	return button

}
// Helper function to create action dropdown menu items
function createActionOption(optionText, onClick, title) {
	let optionLink = $('<a class="dropdown-item" href="#">').append(optionText)

	if (onClick) {
		optionLink.click(onClick)
	}

	if (title) {
		optionLink.attr('title', title)
		optionLink.attr('data-toggle', 'tooltip')
		optionLink.attr('data-placement', 'left')
		// Show slower, Hide faster -- so users can select other options without waiting for the tooltip to disappear
		optionLink.tooltip({ 
			trigger: 'hover', 
			delay: {show: 500, hide: 0} 
		})
		optionLink.click(function () {
			$(this).tooltip('hide')
		})
	}

	return optionLink
}

/**************************
 * BRANCH TABLE FUNCTIONS *
 **************************/

let createdListeners = false
function createGraphTableDiv(graphName=null) {
	let graphTableDiv = $(`<div class="gtable">`)
		
	if (graphName) {
		graphTableDiv.attr('id', getGraphTableDivID(graphName))
	}

	// Event listeners to show the expand and collapsed caret icon
	graphTableDiv.on("show.bs.collapse hide.bs.collapse", ".collapse", function() {
		const divId = $(this).attr("id")
		if (!divId) {
			log("ERROR: Div has no id?")
			return;
		}
		const divLinkIconArray = $(`a[data-target="#${divId}"] i`)
		if (divLinkIconArray.length === 0) {
			log("ERROR: Div has no toggle link?")
			return
		}
		
		const divLink = divLinkIconArray[0]

		// When these events are triggered, the classes haven't been updated yet. So we check the inverse
		if ($(this).hasClass("show")) {
			$(divLink).removeClass("fa-caret-down")
			$(divLink).addClass("fa-caret-right")
		} 
		else {
			$(divLink).removeClass("fa-caret-right")
			$(divLink).addClass("fa-caret-down")
		}		
	})

	graphTableDiv.find('.nrow:nth-child(even)').addClass("nrow-zebra")
	graphTableDiv.find('.erow').find(':nth-child(even)').addClass("erow-zebra")

	if (!createdListeners) {
		$(onDisplayTable)
		window.addEventListener("resize", drawAllCanvases);
		createdListeners = true
	}

	return graphTableDiv
}

function onDisplayTable() {

	/*
	 * NOTE:
	 * Technically we don't need to stripe everytime we display a table --
	 * but this saves us an additional function call when finishing creating 
	 * table rows.
	 */

	// CSS3 can't do nth-of-type with a class selector
	$('.gtable').each(function (_index, table) {
		$(table).find('.nrow:even').addClass("nrow-zebra")
	})
	// We want zebra striping to match the nrow it's attached to
	$(".gtable .etable").each(function(index, element) {
		$(element)
			.find(index % 2 === 0 ? ".erow:even" : ".erow:odd")
			.addClass("erow-zebra");
	})


	// Always redraw the canvases on display because drawing them while they are hidden
	// by bootstrap nav produces buggy results
	drawAllCanvases()
}


// Create a header scheme for graph table data
function createGraphTableHeaders(includeActions) {
	let headerRow = $('<div class="gthead-row">')

	headerRow.append($('<div class="namecell">').text('Branch Name'))
	headerRow.append($('<div class="statuscell">').text('Status'))

	if (includeActions) {
		headerRow.append($('<div class="actionscell">').text('Actions'))
	}

	headerRow.append($('<div class="lastchangecell">').text('Last Change'))

	return headerRow
}
/*
 * For use in conjunction with createBranchGraphHeaders(), render a table row element for a given NodeBot and branch.
 * branchData should be the specific branch object from getBranchList() (i.e. def= {...}, bot = "...", etc.)
*/
function createNodeAndEdgeRowsForBranch(branchData, includeActions, singleEdgeData=null) {
	let returnArray = []

	// Create node row
	let nodeRow = $(`<div id="${getNodeRowId(branchData.bot, branchData.def.name)}" class="nrow">`)

	// Create node row -- if we're single edge, we shouldn't include collapse controls
	nodeRow.append(createNodeRow(branchData, includeActions, !!!singleEdgeData))
	returnArray.push(nodeRow)

	let edgeListingRow = $(`<div class="elist-row">`)
	let collapseDiv = $(`<div id="${getNodeEdgesRowId(branchData.bot, branchData.def.name)}" class="${!!!singleEdgeData ? 'collapse' : '' }">`).appendTo(edgeListingRow)
	let cardDiv = $('<div class="card card-body">').appendTo(collapseDiv)
	// Add empty canvas to card div
	$('<div class="elist-canvas">').appendTo(cardDiv)
	// Create edge table
	let etableDiv = $('<div class="etable">').appendTo(cardDiv)
	

	// If we only have one edge, we should only render that edge
	if (singleEdgeData) {
		let singleEdgeRow = $(`<div class="erow" id="${getEdgeRowId(branchData.bot, branchData.def.name, singleEdgeData.target)}">`)
			.appendTo(etableDiv)
		singleEdgeRow.append(createEdgeRow(branchData, singleEdgeData, includeActions))
	}
	else {
		Object.keys(branchData.edges).forEach( (edgeKey) => {
			const edgeData = branchData.edges[edgeKey]
			// If one of our edges needs attention, ensure we start out expanded
			if (edgeData.blockage && !collapseDiv.hasClass('show')) {
				collapseDiv.addClass('show')
			}
	
			// make a row containing:
			let edgeRow = $(`<div class="erow" id="${getEdgeRowId(branchData.bot, branchData.def.name, edgeData.target)}">`).appendTo(etableDiv)
			edgeRow.append(createEdgeRow(branchData, edgeData, includeActions))
		})
	}

	// Append the finished row to the supplied table body
	returnArray.push(edgeListingRow)
	return returnArray
}


// Helper function to create consistent columns between nodes
function createNodeRow(nodeData, includeActions, includeCollapseControls=true) {
	let columnArray = []
	let conflict = null
	if (nodeData.is_blocked) {
		conflict = getConflict(nodeData.conflicts, nodeData.blockage.targetBranchName, nodeData.blockage.change)
	}

	// Branch Name Column 
	columnArray.push(renderNameCell_Common(nodeData, nodeData.bot))
	postRenderNameCell_Node(columnArray[0], nodeData, includeCollapseControls, conflict)
	
	// Status Column 
	columnArray.push(preRenderStatusCell_Node(nodeData))
	renderStatusCell_Common(columnArray[1], nodeData)

	// Actions
	const operationArgs = [nodeData.bot, getAPIName(nodeData)]
	if (includeActions) {
		columnArray.push(preRenderActionsCell_Node(nodeData))
		renderActionsCell_Common(columnArray[2], nodeData, nodeAPIOp, operationArgs, conflict)
	}

	// Last Change Column 
	if (window.showNodeLastChanges) {
		columnArray.push(renderLastChangeCell_Common(nodeData.bot, nodeData.def.name, nodeData.last_cl, nodeAPIOp, operationArgs))
	}
	else {
		columnArray.push($('<div>').addClass('lastchangecell'))
	}

	return columnArray

}

// Helper function to create consistent columns between edges
function createEdgeRow(nodeData, edgeData, includeActions) {
	let columnArray = []

	// Branch Name Column 
	columnArray.push(renderNameCell_Common(edgeData, nodeData.bot))
	let conflict = getConflict(nodeData.conflicts, edgeData.target, edgeData.blockage ? edgeData.blockage.change : null)
	postRenderNameCell_Edge(columnArray[0], edgeData, conflict)
	
	// Status Column 
	columnArray.push(preRenderStatusCell_Edge(nodeData, edgeData))
	renderStatusCell_Common(columnArray[1], edgeData)

	// Actions
	const operationArgs = [nodeData.bot, getAPIName(nodeData), getAPIName(edgeData)]
	if (includeActions) {
		columnArray.push(preRenderActionsCell_Edge(edgeData))

		if (!conflict && edgeData.is_blocked) {
			// Our edge is blocked but our node has no conflict record for it. (This is a larger issue with RM)
			// Create a mock conflict to get appropriate UI options.
			conflict = {
				cl: edgeData.blockage.change,
				kind: 'Mock Conflict',
				target: edgeData.target,
				targetStream: edgeData.targetStream
			}
		}

		renderActionsCell_Common(columnArray[2], edgeData, edgeAPIOp, operationArgs, conflict)
		renderActionsCell_Edge(columnArray[2], nodeData, edgeData, conflict)
	}

	// Last Change Column 
	let catchupText = null
	if (edgeData.num_changes_remaining > 1) {
		catchupText = `pending: ${edgeData.num_changes_remaining}`
	}
	columnArray.push(renderLastChangeCell_Common(nodeData.bot, nodeData.def.name, edgeData.last_cl, edgeAPIOp,
														operationArgs, catchupText, edgeData.display_name))
	postRenderLastChangeCell_Edge(columnArray[columnArray.length - 1], edgeData)

	return columnArray
}

// Helper function to create branch name column
function renderNameCell_Common(data, botname) {
	let entireNameDiv = $('<div class="namecell">')
	const name = getDisplayName(data)

	// This 'cell' (really just a <div>) is going to contain at least one, possibly two div containers:
	// 1. "topInternalDiv" - The name, status, root, and info button
	// 2. If the node is blocked, it will also have a pause info div below the previous
	let topInternalDiv = $('<div>').appendTo(entireNameDiv)
	$('<div class="element-name">').appendTo(topInternalDiv).text(name)

	// if the branch is active, display status
	if (data.status_msg)
	{
		const statusSince = new Date(data.status_since)
		$('<div class="status-msg">')
			.text(data.status_msg)
			.attr('title', `Since ${statusSince}`)
			.appendTo(topInternalDiv)

		const currentlyRunningDiv = $('div#currentlyRunning')
		if (currentlyRunningDiv.length > 0) {
			currentlyRunningDiv.empty()

			currentlyRunningDiv.html(`<strong>${botname}:${name} Currently Running:</strong> ${data.status_msg}`)
			currentlyRunningDiv.attr('title', `Since ${statusSince}`)
		}
	}

	// Display Reconsidering text if applicable
	if (data.queue && data.queue.length > 0)
	{
		let queueDiv = $('<div class="status-msg">').appendTo(topInternalDiv).append("Reconsidering: ");
		data.queue.forEach( (queueData) => {
			$('<span class="reconsidering badge badge-primary">')
				.appendTo(queueDiv)
				.text(`${queueData.cl}`);
		})
	}

	if (data.is_available) {
		if (data.windowBypass) {
			$('<div>').addClass('status-msg warning')
				.appendTo(topInternalDiv)
				.text('Bypassing window!');
		}
	}
	else {
		const unpauseTime = data.blockage && data.blockage.endsAt ? new Date(data.blockage.endsAt) : 'never';
		let msg = '';

		if (data.is_paused) {
			msg += `Paused by ${data.manual_pause.owner}, please contact before unpausing.<br />`;
		}
		if (data.is_blocked) {
			if (data.blockage.acknowledger) {
				msg += `Acknowledged by ${data.blockage.acknowledger}, please contact for more information.<br />`;
			} else {
				msg += `Blocked but not acknowledged. Possible owner: ${data.blockage.owner}<br />`;
			}
		}

		if (data.is_paused || data.is_blocked) {
			msg += `Will unpause and retry on: ${unpauseTime}.<br />`;
		}

		if (msg) {
			$('<div class="status-msg">')
				.appendTo(topInternalDiv)
				.html($('<p>').html(msg));
		}
	}
	
	// Appending the P4 Rootpath floating to the right side
	let rootPathStr = data.def ? data.def.rootPath :
				   data.rootPath ? data.rootPath :
				   null

	if (rootPathStr) {
		let rootPath = $('<div class="rootpath">')
			.text(rootPathStr)
			.appendTo(topInternalDiv)

		// Append info button to branch name
		//if (data.def.isMonitored) {
			$('<button class="btn btn-xs btn-primary-alt configinfo"><i class="fas fa-info-circle"></i></button>')
				.appendTo(rootPath)
				.click(function() {
					alert(JSON.stringify(data, null, '  '));
				});
		//}
	}

	return entireNameDiv
}
function createPauseDivs(data, conflict) {
	const divs = []

	// Display pause data if applicable
	if (data.is_paused) {
		divs.push($('<div class="info-block pause">')
			.append(
				$('<p>').html(`<h6>Paused by ${data.manual_pause.owner}</h6><span class="pause-div-label">On:</span> ${new Date(data.manual_pause.startedAt).toString()}<br><span class="pause-div-label">Reason:</span> ${data.manual_pause.message}`)
			)
		)
	}

	// Display blockage data if applicable
	if (data.is_blocked) {
		const changelist = conflict && conflict.cl ? conflict.cl :
			data.blockage && data.blockage.change ? data.blockage.change :
			'unknown'
		
		const info = conflict && conflict.kind ? `<span class="pause-div-label">Cause:</span> <strong>${conflict.kind.toLowerCase()}</strong>` :
			data.blockage ? `<span class="pause-div-label">Blocked.</span> Type: ${data.blockage.type}<br /> Message: ${data.blockage.message}` :
			`No info can be provided. Please contact Robomerge help.`

		divs.push($('<div class="info-block conflict">')
			.append(
				$('<p>').html('<h6>Blocked on change ' + makeClLink(changelist) + `</h6> ${info}`)
			)
		)
	}

	return divs
}
function postRenderNameCell_Node(nameCell, nodeData, includeCollapseControls, conflict=null) {
	// For nodes, go through the edges to display a badge next to the name for blocked and paused edges
	let edgesInConflictCount = 0
	let edgesPausedCount = 0
	const edgeNames = Object.keys(nodeData.edges)
	if (nodeData.edges) {
		edgeNames.forEach( (edgeKey) => {
			const edgeData = nodeData.edges[edgeKey]
			if (edgeData.is_blocked || edgeData.retry_cl > 0) {
				edgesInConflictCount++
			}
			else if (edgeData.is_paused) {
				edgesPausedCount++
			}
		})
	}

	const totalBlockages = edgesInConflictCount + !!nodeData.is_blocked
	
	let badges = []
	if (totalBlockages > 0) {

		if (edgesInConflictCount === edgeNames.length) {
			badges.push($('<div>')
				.html('<i class="fas fa-exclamation-triangle"></i>')
				.attr('title', 'ALL EDGES BLOCKED')
				.css('color', 'DARKRED')
			)
		}

		badges.push($('<span class="badge badge-pill badge-danger" title="Edges Conflicted">').text(totalBlockages))
	}
	if (edgesPausedCount > 0) {
		badges.push($('<span class="badge badge-pill badge-warning" title="Edges Paused">').text(edgesPausedCount))
	}

	const nameHeader = nameCell.find('div.element-name').first()
	let collapseLink = null

	if (includeCollapseControls && nodeData.edges && Object.keys(nodeData.edges).length !== 0) {
		// Replace the context with collapse controls
		nameHeader.empty()
		
		const name = getDisplayName(nodeData)
		collapseLink = $('<a role="button" data-toggle="collapse" title="Show/Hide Edges">').appendTo(nameHeader)
		collapseLink.attr('data-target', '#' + getNodeEdgesRowId(nodeData.bot, name))

		let icon = $('<i class="fas fa-lg">').appendTo(collapseLink)
		
		// If we have any edges in conflict, we default to showing the edge table. Display the caret down
		if (edgesInConflictCount > 0) {
			icon.addClass('fa-caret-down')
		} else {
			icon.addClass('fa-caret-right') // Collapsed
		}

		collapseLink.append(`&nbsp;${name}`, badges)
	}
	else {
		nameHeader.append(badges)
	}

	// Append Pause Info
	if (!nodeData.is_available) {
		nameCell.append(createPauseDivs(nodeData, conflict))
	}

	// We need to represent if edges need attention
	if (nodeData.conflicts && nodeData.edges 
		&& Array.isArray(nodeData.conflicts) && Array.isArray(nodeData.edges)
		&& nodeData.conflicts.length >= Object.keys(nodeData.edges).length) {

		// Alert if all edges are blocked by putting a danger icon beside the name
		if (collapseLink) {
			collapseLink.append(dangerSymbol)
		}
		else {
			nameHeader
		}
	}
}
function postRenderNameCell_Edge(nameCell, edgeData, conflict=null) {
	// Append Pause Info
	if (!edgeData.is_available) {
		nameCell.append(createPauseDivs(edgeData, conflict))
	}
}

// Helper function to create status data cell
function preRenderStatusCell_Node(nodeData) {
	// Create holder for the stylized status text
	let statusCell = $('<div class="statuscell">')

	if (!nodeData.def.isMonitored) {
		statusCell.addClass("unmonitored-text")
		statusCell.text('Unmonitored')
	}

	if (nodeData.is_blocked) {
		$('<div class="blockageinfo">')
			.text('ENTIRELY BLOCKED')
			.addClass('important-status')
			.css('color', 'DARKRED')
			.appendTo(statusCell)
	}

	return statusCell
}
function preRenderStatusCell_Edge(nodeData, edgeData) {
	// Create holder for the stylized status text
	let statusCell = $('<div>').addClass('statuscell')

	if (edgeData.is_blocked) {
		$('<div class="blockageinfo">')
			.text('BLOCKED')
			.addClass('important-status')
			.css('color', 'DARKRED')
			.appendTo(statusCell)
	}
	else if (!edgeData.is_paused) {
		// If we're not paused, but the node is paused or blocked, display a message informing users
		// that we'll not be receiving any work.
		if (nodeData.is_paused || nodeData.is_blocked || nodeData.retry_cl) {
			$('<div>')
				.text('NODE ' + (nodeData.is_paused ? 'PAUSED' : 'BLOCKED'))
				.addClass('important-status')
				.css('color', 'ORANGE')
				.prependTo(statusCell)
		}
		else if (edgeData.gateClosedMessage) {
			let msg = edgeData.gateClosedMessage
			if (edgeData.nextWindowOpenTime) {
				const timestamp = Date.parse(edgeData.nextWindowOpenTime)
				if (!isNaN(timestamp)) {
					msg += ` (opens: ${(new Date(timestamp)).toLocaleString()})`
				}
			}
<<<<<<< HEAD
			$('<div>').addClass('status-msg').text(msg).appendTo(statusCell)
=======
			let statusMsg = edgeData.waitingForCISLink ? $(`<a href="${edgeData.waitingForCISLink}">`).prop('target', '_blank') : $("<div>")
			statusMsg.addClass('status-msg').text(msg).appendTo(statusCell)
>>>>>>> 4af6daef
		}
	}

	return statusCell
}
function renderStatusCell_Common(statusCell, data) {
	// Don't bother with unmonitored nodes
	if (statusCell.hasClass('unmonitored-text')) {
		return
	}

	if (data.is_paused) {
		let pauseInfo = $('<div>')
			.text('PAUSED')
			.addClass('important-status')
			.css('color', 'ORANGE')
			.prependTo(statusCell)

		let [pausedDurationStr, pausedDurationColor] = printDurationInfo('Paused', 
			Date.now() - new Date(data.manual_pause.startedAt).getTime())
		$('<div class="pause-details">')
			.html(`${pausedDurationStr} by <strong>${data.manual_pause.owner}</strong>`)
			.css('color', pausedDurationColor)
			.insertAfter(pauseInfo)
	}

	if (data.is_blocked) {
		const blockageinfoDiv = statusCell.find('.blockageinfo')
		// If we have an acknowledged date, print acknowledged text
		if (data.blockage.acknowledgedAt) {
			let acknowledgedSince = new Date(data.blockage.acknowledgedAt);
			let [ackDurationStr, ackDurationColor] = printDurationInfo("Acknowledged", Date.now() - acknowledgedSince.getTime())
			$('<div class="blockage-details">')
				.css('color', ackDurationColor)
				.html(`${ackDurationStr} by <strong>${data.blockage.acknowledger}</strong>`)
				.insertAfter(blockageinfoDiv)
		}
		// Determine who is responsible for resolving this.
		else {
			let blockedSince = new Date(data.blockage.startedAt)
			let [blockedDurationStr, blockedDurationColor] = printDurationInfo("Blocked", Date.now() - blockedSince.getTime())
			const pauseCulprit = data.blockage.owner || data.blockage.author || "unknown culprit";

			const blockageDetailsDiv = $('<div class="blockage-details">').insertAfter(blockageinfoDiv)

			$('<div>')
				.css('color', blockedDurationColor)
				.html(blockedDurationStr)
				.appendTo(blockageDetailsDiv)

			$('<div>')
				.html(`Resolver: <strong>${pauseCulprit} (unacknowledged)</strong>`)
				.appendTo(blockageDetailsDiv)
		}
	}

	let text = null, color = 'GREEN'
	// If the node is currently processing (active) display as such
	if (data.retry_cl) {
		text = 'RETRYING'
		color = 'ORANGE'
	}
	else if (data.is_active) {
		text = 'ACTIVE'
	} 
	// Otherwise, if we're available and we haven't populated any data inside statusCell, print that we're running
	else if (data.is_available && statusCell.children().length === 0) {
		text = 'RUNNING'
	}

	if (text) {
		$('<div>')
			.text(text)
			.css('color', color)
			.prependTo(statusCell)
	}

	return statusCell
}

// Helper function to create actions cell
function preRenderActionsCell_Node(nodeData) {
	let actionCell = $('<div class="actionscell">')

	// If the branch is not monitored, we can't provide actions. Simply provide text response and return.
	if (!nodeData.def.isMonitored) {
		actionCell.append($('<div class="unactionable-text">').text("No Actions Available"))
		actionCell.addClass('unactionable')
	}
	else if (!nodeData.edges) {
		actionCell.append($('<div class="unactionable-text">').text("No Edges Configured"))
		actionCell.addClass('unactionable')
	}

	return actionCell
}
function preRenderActionsCell_Edge(_edgeData) {
	return $('<div class="actionscell">')
}
// operationArgs should be a string array with these elements:
// 0 - bot name
// 1 - branch/node name
// 2 - edge name (if applicable)
function renderActionsCell_Common(actionCell, data, operationFunction, operationArgs, conflict=null) {
	// Don't bother with unmonitored nodes
	if (actionCell.hasClass('unactionable-text')) {
		return
	}
	const botname = operationArgs[0]
	const branchNameForAPI = operationArgs[1]
	const optEdgeName = operationArgs[2]
	const dataDisplayName = getDisplayName(data)
	const dataFullName = `${botname}:${dataDisplayName}`

	// Start collecting available actions in our button group



	// Keep track if we have an individual action button forming our default option for a given NodeBot ---
	// this controls how we render the dropdown menu
	let specificActionButton = null
	// If manually paused, the default option should be to unpause it
	if (data.is_paused) {
		specificActionButton = createActionButton(
			`Unpause`,
			function() {
				operationFunction(...operationArgs, '/unpause', function(success) {
					if (success) {
						displaySuccessfulMessage(`Unpaused ${dataDisplayName}.`)
					} else {
						displayErrorMessage(`Error unpausing ${dataFullName}, please check logs.`)
						$('#helpButton').trigger('click')
					}
					updateBranchList(botname)
				})
			},
			`Resume Robomerge monitoring of ${dataDisplayName}`
		)
	}
	// If the whole node is paused on a blocker, the acknowledge functions should be the default options
	else if (data.is_blocked) {
		let ackQueryData = toQuery({
			cl: data.blockage.change
		})

		let ackFunc = function() {
			operationFunction(...operationArgs, '/acknowledge?' + ackQueryData, 
				function(success) {
					displaySuccessfulMessage(`Acknowledged blockage in ${dataFullName}.`)
					updateBranchList(botname)
				},
				function(failure) {
					displayErrorMessage(`Error acknowledging blockage in ${dataFullName}, please contact Robomerge support. Error message: ${failure}`)
					$('#helpButton').trigger('click')
					updateBranchList(botname)
				}
			)
		}
		let unackFunc = function() {
			operationFunction(...operationArgs, '/unacknowledge?' + ackQueryData, 
				function(success) {
					displaySuccessfulMessage(`Unacknowledged blockage in ${dataFullName}.`)
					updateBranchList(botname)
				},
				function(failure) {
					displayErrorMessage(`Error unacknowledging blockage in ${dataFullName}, please contact Robomerge support.  Error message: ${failure}`)
					$('#helpButton').trigger('click')
					updateBranchList(botname)
				}
			)
		}

		// Acknowledge
		if (!data.blockage.acknowledger) {
			specificActionButton = createActionButton(
				[$('<i class="fas fa-exclamation-triangle" style="color:yellow">'), '&nbsp;', "Acknowledge"],
				ackFunc,
				'Take ownership of this blockage'
			)
		} 
		// Unacknowledge
		else if (robomergeUser && data.blockage.acknowledger === robomergeUser.userName) {
			specificActionButton = createActionButton(
				[$('<i class="fas fa-eject" style="color:red">'), '&nbsp;', "Unacknowledge"],
				unackFunc,
				'Back-pedal: someone else should fix this'
			)
		}
		// Take ownership
		else {
			specificActionButton = createActionButton(
				[$('<i class="fas fa-hands-helping" style="color:white">'), '&nbsp;', "Take Ownership"],
				ackFunc,
				`Take ownership of this blockage over ${data.blockage.acknowledger}`
			)
		}
	}

	// collect actions that should be added to a drop-down, if any
	const dropdownEntries = []
	if (data.is_blocked) {
		// If this object has a conflict, report it
		if (conflict) {
			const queryParams = toQuery({
				bot: botname,
				branch: branchNameForAPI,
				target: conflict.target,
				cl: conflict.cl
			})

			// Create Shelf
			let shelfRequest = '/op/createshelf?' + queryParams
			if (conflict.targetStream) {
				shelfRequest += '&' + toQuery({ targetStream: conflict.targetStream })
			}
			shelfRequest += location.hash

			const toTargetText = conflict.target ? ' -> ' + conflict.target : '';
			const shelfOption = createActionOption('Create Shelf for ' + conflict.cl + toTargetText, function() {
				window.location.href = shelfRequest;
			}, `Retry merge of ${conflict.cl} and create a shelf in a specified P4 workspace`)
			
			// Stomp
			const stompRequest = `/op/stomp?` + queryParams + location.hash
			const stompOption = createActionOption('Stomp Changes using ' + conflict.cl + toTargetText, function() {
				window.location.href = stompRequest;
			}, `Use ${conflict.cl} to stomp binary changes in ${conflict.target}`);

			// Can only create shelves for merge conflicts and commit failures
			if (conflict.kind !== 'Merge conflict' &&
				conflict.kind !== 'Commit failure') {
				shelfOption.addClass("disabled")
				shelfOption.off('click')
				// Bootstrap magic converts 'title' to 'data-original-title'
				shelfOption.attr('data-original-title', `Shelving not available for ${conflict.kind.toLowerCase()}.`)
			}

			// Can only perform stomps for merge conflicts
			if (conflict.kind !== 'Merge conflict')
			{
				stompOption.addClass("disabled")
				stompOption.off('click')
				stompOption.attr('data-original-title', `Stomp not available for ${conflict.kind.toLowerCase()}.`)
			}

			dropdownEntries.push(shelfOption)
			dropdownEntries.push(stompOption)
		}

		// Exposing this section in the case of a blockage but no conflict
		// Retry CL #
		const retryOption = createActionOption(`Retry ${data.blockage.change}`, function() {
			operationFunction(...operationArgs, '/retry', function(success) {
				if (success) {
					displaySuccessfulMessage(`Resuming ${dataDisplayName} and retrying ${data.blockage.change}`)
				} else {
					displayErrorMessage(`Error resuming ${dataDisplayName} and retrying ${data.blockage.change}, please check logs.`)
					$('#helpButton').trigger('click')
				}
				updateBranchList(botname)
			})
		},  `Resume Robomerge monitoring of ${dataDisplayName} and retry ${data.blockage.change}`)
		dropdownEntries.push(retryOption)
		
		dropdownEntries.push('<div class="dropdown-divider">')
	}

	if (!data.is_paused) {
		// Pause Option
		const pauseOption = createActionOption(`Pause ${dataDisplayName}`, function() {
			let pauseReasonPrompt = promptFor({
				msg: `Why are you pausing ${dataDisplayName}?`}
			);
			if (pauseReasonPrompt) {
				pauseReason = pauseReasonPrompt.msg.toString().trim()
				// Request a reason.
				if (pauseReason === "") {
					displayErrorMessage(`Please provide reason for pausing ${dataFullName}. Cancelling pause request.`)
					return
				}

				operationFunction(...operationArgs, "/pause?" + toQuery(pauseReasonPrompt), function(success) {
					if (success) {
						displaySuccessfulMessage(`Paused ${dataDisplayName}: "${pauseReasonPrompt.msg}"`)
					} else {
						displayErrorMessage(`Error pausing ${dataDisplayName}, please check logs.`)
						$('#helpButton').trigger('click')
					}
					updateBranchList(botname)
				})
			}
		},  `Pause Robomerge monitoring of ${dataDisplayName}`)	
		dropdownEntries.push(pauseOption)
	}

	if (optEdgeName || window.allowNodeReconsiders) {
		// Add Reconsider action
		const reconsiderOption = createActionOption(`Reconsider...`, function() {
			let data = promptFor({
				cl: `Enter the CL to reconsider (should be a CL from ${dataDisplayName}):`
			});
			if (data) {
				// Ensure they entered a CL
				if (isNaN(parseInt(data.cl))) {
					displayErrorMessage("Please provide a valid changelist number to reconsider.")
					return
				}

				operationFunction(...operationArgs, "/reconsider?" + toQuery(data), function(success) {
					if (success) {
						displaySuccessfulMessage(`Reconsidering ${data.cl} in ${dataFullName}...`)
					} else {
						displayErrorMessage(`Error reconsidering ${data.cl}, please check logs.`)
						$('#helpButton').trigger('click')
					}
					updateBranchList(botname)
				});
			}
		}, `Manually submit a CL to Robomerge to process (should be a CL from ${dataDisplayName})`)
		dropdownEntries.push(reconsiderOption)
	}

	// if no available actions, we're done
	if (!specificActionButton && dropdownEntries.length === 0) {
		return
	}

	const buttonGroup = $('<div class="btn-group">').appendTo(actionCell)
	// Ensure we don't do a refresh of the branch list while displaying a dropdown
	buttonGroup.on('show.bs.dropdown', function() {
		// Check to see if we have our mutex function
		if (typeof pauseAutoRefresh === 'function') {
			pauseAutoRefresh()
		}
	})
	buttonGroup.on('hidden.bs.dropdown', function() {
		// Check to see if we have our mutex function
		if (typeof resumeAutoRefresh === 'function') {
			resumeAutoRefresh()
		}
	})

	if (specificActionButton) {
		buttonGroup.append(specificActionButton)
	}

	if (dropdownEntries.length > 0) {
		// Create dropdown menu button
		const actionsDropdownButton = $('<button class="btn dropdown-toggle" data-toggle="dropdown">')
		// If there is already a button, we will append this no-text button to the end of it

		if (specificActionButton) {
			actionsDropdownButton.addClass('btn-primary-alt') // This is our own take on the primary button
			actionsDropdownButton.addClass('dropdown-toggle-split')
		}
		else {
			// If we have no conflicts, simply label our non-emergency actions
			actionsDropdownButton.text('Actions\n')
			actionsDropdownButton.addClass('btn btn-secondary-alt') // This is our own take on the secondary  button
		}
		actionsDropdownButton.appendTo(buttonGroup)

		const optionsList = $('<div class="dropdown-menu">').appendTo(buttonGroup)
		for (const entry of dropdownEntries) {
			optionsList.append(entry)
		}
	}

	return
}

function renderActionsCell_Edge(actionCell, nodeData, edgeData, conflict=null) {
	const edgeName = getDisplayName(edgeData)
	const optionsList = $(actionCell).find(".btn-group>.dropdown-menu")

	if (optionsList.length !== 1) {
		error('Could not complete rendering action cell for edge ' + edgeName + '.')
		return
	}

	const insertFunction = function(element) {
		// Try to insert the skip option as the last contextual operation, signified by the dropdown divider
		let divider = optionsList.find('.dropdown-divider')
		if (divider.length !== 1) {
			// If we for some reason can't find the divider, just append
			optionsList.append(element)
		}
		else {
			element.insertBefore(divider)
		}
	}

	let tooManyFilesBlockage = conflict && conflict.kind === 'Too many files'

	if (edgeData.is_blocked && edgeData.blockage && edgeData.blockage.targetBranchName) {
		// Skip CL
		const skipEnabled = tooManyFilesBlockage || !edgeData.disallowSkip
		
		const skipChangelistText = `Skip Changelist ${edgeData.blockage.change}`
		if (skipEnabled) {
			let skipRequest = '/op/skip?' + toQuery({
				bot: nodeData.bot,
				branch: getAPIName(nodeData),
				cl: edgeData.blockage.change,
				edge: edgeData.blockage.targetBranchName
			}) + location.hash

			let tooltip = `Skip past the blockage caused by changelist ${edgeData.blockage.change}. `
			tooltip += 
				tooManyFilesBlockage ?  'Please ensure this large changelist has been integrated before skipping.' :
				"This option should only be selected if the work does not need to be merged or you will merge this work youself."
			const skipOption = createActionOption(skipChangelistText, function() {
				window.location.href = skipRequest;
			}, tooltip)
			insertFunction(skipOption)
		}
		else {

			insertFunction(createActionOption(skipChangelistText, null,
				`Skip has been disabled.`).addClass("disabled").off('click')
			)
		}
	}

	if (edgeData.nextWindowOpenTime) {
		const sense = edgeData.windowBypass ? 'false' : 'true'

		const text = edgeData.windowBypass
			? 'Re-enable gate window'
			: 'Bypass gate window';

		const tooltip = edgeData.windowBypass
			? 'Integrations will be delayed until window is open'
			: 'Integrations will proceed, disregarding specified window';

		const bypassRequest = () => 
			edgeAPIOp(nodeData.bot, getAPIName(nodeData), edgeData.target, '/bypassgatewindow?sense=' + sense, () => {}, () => {});

		insertFunction(createActionOption(text, bypassRequest, tooltip));
	}
}

// Helper function to create last change cell
function renderLastChangeCell_Common(botname, nodename, lastCl, operationFunction, operationArgs, catchupText=null, edgename=null) {
	const lastChangeCell = $('<div>').addClass('lastchangecell')

	const swarmLink = $(makeClLink(lastCl)).appendTo(lastChangeCell)
	if (catchupText) {
		lastChangeCell.append($('<div>').addClass('catchup').text(catchupText))
	}

	// On shift+click, we can set the CL instead
	swarmLink.click(function(evt) {
		if (evt.shiftKey)
		{
			let data = promptFor({
				cl: {prompt: 'Enter CL', default: lastCl},
			})
			if (data) {
				data.reason = "manually set through Robomerge homepage"

				operationFunction(...operationArgs, "/set_last_cl?" + toQuery(data), function(success) {
					if (success) {
						updateBranchList(botname)
						displaySuccessfulMessage(`Successfully set ${edgename || nodename} to changelist ${data.cl}`)
					} else {
						displayErrorMessage(`Error setting ${edgename || nodename} to changelist ${data.cl}, please check logs.`)
						$('#helpButton').trigger('click')
					}
				})
				
			}
			if (evt.preventDefault) {
				evt.preventDefault()
			}
			return false
		}
		return true
	})
	// shift+click end

	return lastChangeCell
}

function prettyDate(date) {
	try {
		/*
			Warning: toLocaleDateString seems to have very different behavior between browsers.
			{dateStyle: "medium",timeStyle: "long"} works fine in Chrome, but not in Firefox.
			When changing this, please test browser compatibility.
		 */
		return date.toLocaleDateString(undefined, {
			month: "short",
			day: "2-digit",
			year: "numeric",
			hour: "2-digit",
			minute: "2-digit",
			second: "2-digit",
			timeZoneName: "short"
		})
	}
	catch (e) {
		return date.toString()
	}
}

function postRenderLastChangeCell_Edge(lastChangeCell, edgeData) {
	if (edgeData.lastGoodCL) {
		let tooltip = 'CL approved by CIS'
		if (edgeData.lastGoodCLDate) {
			tooltip += ` on ${prettyDate(new Date(edgeData.lastGoodCLDate))}`
		}
		if (edgeData.headCL) {
			tooltip += ` (head changelist ${edgeData.headCL})`
		}
		
		let goodCL = edgeData.lastGoodCLJobLink ? $(`<a href="${edgeData.lastGoodCLJobLink}">`).prop('target', '_blank') : $('<div>');
		goodCL.html('\u{2713} ' + edgeData.lastGoodCL).addClass('last-good-cl').prop('title', tooltip).appendTo(lastChangeCell)
	}
}


// Helper functions to wrap createBranchGraphHeaders() and appendBranchGraphRow() and construct a table
function renderSingleBranchTable(branchData, singleEdgeData) {
	let graphTable = createGraphTableDiv()
	graphTable.append(createGraphTableHeaders(false))
	graphTable.append(createNodeAndEdgeRowsForBranch(branchData, false, singleEdgeData))
	return graphTable
}

function drawCanvas(edgeTableRow) {
	const canvasDiv = $(edgeTableRow).find(".elist-canvas");
	const canvasWidth = canvasDiv.outerWidth(true);
  
	// If the div is already collapsed, briefly expand the div so we can accurately draw the canvas
	const collapsingDiv = $(edgeTableRow).children(":first");
	let startExpanded = $(collapsingDiv).hasClass("show");
	let collapsingDivClassesBefore = $(collapsingDiv).attr('class')
	if (!startExpanded) {
	  $(collapsingDiv).addClass('show');
	}
	// Try to find an existing canvas element first. Otherwise create a new one
	let canvas = canvasDiv.find("canvas");
	if (canvas.length === 0) {
		canvas = $("<canvas>").appendTo(canvasDiv);
	}

	// Reset the canvas dimensions on re-draw before we get the div's height.
	// This is to ensure zooms don't ever increase the canvas size
	canvas.attr("width", 0);
	canvas.attr("height", 0);
	const canvasHeight = $(collapsingDiv).find("div.etable").first().outerHeight(true);

	canvas.attr("width", canvasWidth);
	canvas.attr("height", canvasHeight);
	const context = canvas[0].getContext("2d");
  
  	if (canvasHeight > 0) {
  		// set element to be same size as canvas to prevent scaling
		canvas.height(canvasHeight)
	}

	// First begin by clearing out the canvas. This comes in handy when we need to redraw the element
	context.clearRect(0, 0, canvasWidth, canvasHeight);
	context.fillStyle = $(edgeTableRow).find('.erow').css('background-color')
	context.fillRect(0, 0, canvasWidth, canvasHeight)
  
	// Configure line here
	context.lineWidth = 2;
	context.lineJoin = "miter";
	context.shadowBlur = 1;
	context.shadowColor = "DimGray";
  
	// For each edge, we want to draw a line between the top of the parent row (bottom of the node row) to the edge
	let previousY = 0;
	const edgeRows = $(edgeTableRow).find(".erow");
	edgeRows.each(function(_eRowIndex, edgeRow) {
	  const edgeRowHeight = $(edgeRow).outerHeight(true);
	  const edgeRowPos = $(edgeRow).position();
	  const targetY = edgeRowPos.top + edgeRowHeight / 2;
  
	  // Move to the center of the div on the X access, and start where we last left off
	  context.moveTo(canvasWidth / 2, previousY);
  
	  // Draw to the center of the edge row
	  context.lineTo(canvasWidth / 2, targetY);
  
	  // Draw over to the row
	  context.lineTo(canvasWidth - 5, targetY);
  
	  // Draw a short end to the line
	  context.moveTo(canvasWidth - 10, targetY - 5);
	  context.lineTo(canvasWidth - 5, targetY);
	  context.lineTo(canvasWidth - 10, targetY + 5);
  
	  // Finally set the previous Y to our completed line
	  previousY = targetY;
	});
  
	// Draw
	context.stroke();
  
	// If the div was initially collapsed, restore the state
	if (!startExpanded) {
	  $(collapsingDiv).attr("class", collapsingDivClassesBefore);
	}
}
  
function drawAllCanvases(graphTable) {
	// Process each canvas by first finding the Edge Table Row parent
	$('.gtable .elist-row').each(function(_index, edgeTableRow) {
		drawCanvas(edgeTableRow);
	})
}

/******************************
 * END BRANCH TABLE FUNCTIONS *
 ******************************/

function preprocessData(data) {

	for (const node of data.branches) {
		const conflicts = node.conflicts
		if (conflicts.length === 0) {
			continue
		}

		const edges = node.edges
		for (const edgeName of Object.keys(edges)) {
			const edge = edges[edgeName]
			if (!edge.is_blocked && edge.lastBlockage) {
				if (conflicts.find(c => c.cl === edge.lastBlockage && c.target === edge.target.toUpperCase())) {
					edge.retry_cl = edge.lastBlockage
				}
			}
		}

		if (!node.is_blocked && node.lastBlockage) {
			if (conflicts.find(c => c.cl === node.lastBlockage && !c.target)) {
				node.retry_cl = node.lastBlockage
			}
		}
	}
}



/***********************
 * MAIN EXECUTION CODE *
 ***********************/

const onLoginPage = window.location.pathname === "/login"

// Define some standard header and footer for our pages
generateRobomergeHeader(!onLoginPage)
generateRobomergeFooter()

// Festive fun! (process after page load with jQuery ready())
$(function() {
	processHolidays()
})

// Since we are on the login page, do not show login information
if (!onLoginPage) {
	// This call populates user information and uptime statistics UI elements.
	getBranchList(function(data) {
		let uptime = $('#uptime').empty();
		if (data) {
			clearErrorText();
			handleUserPermissions(data.user);

			if (data.started){
				uptime.append($('<b>').text("Running since: ")).append(new Date(data.started).toString());
			}
			else {
				document.title = "ROBOMERGE (stopped)" + document.title
				setErrorText('Not running');
			}

			if (data.user) {
				const $container = $('#signed-in-user').removeClass('hidden');
				$('.user-name', $container).text(data.user.displayName);
				$('.tags', $container).text(data.user.privileges && Array.isArray(data.user.privileges) ? ` (${data.user.privileges.join(', ')})` : '');

				if (data.insufficientPrivelege) {
					setErrorText('There are bots running but logged in user does not have admin access');
				}

			}
			else {
				$('#signed-in-user').addClass('hidden');
			}

			if (data.version) {
				$('#version').text(data.version);
			}
		}
	});
}<|MERGE_RESOLUTION|>--- conflicted
+++ resolved
@@ -1158,12 +1158,8 @@
 					msg += ` (opens: ${(new Date(timestamp)).toLocaleString()})`
 				}
 			}
-<<<<<<< HEAD
-			$('<div>').addClass('status-msg').text(msg).appendTo(statusCell)
-=======
 			let statusMsg = edgeData.waitingForCISLink ? $(`<a href="${edgeData.waitingForCISLink}">`).prop('target', '_blank') : $("<div>")
 			statusMsg.addClass('status-msg').text(msg).appendTo(statusCell)
->>>>>>> 4af6daef
 		}
 	}
 
