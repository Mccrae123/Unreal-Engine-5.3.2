--- conflicted
+++ resolved
@@ -206,15 +206,9 @@
 	ignoreInCycleDetection: boolean
 
 	approval: {
-<<<<<<< HEAD
-		description: string,
-		channelName: string
-		channelId: string
-=======
 		description: string
 		channelId: string
 		block: boolean
->>>>>>> 4af6daef
 	}
 }
 
