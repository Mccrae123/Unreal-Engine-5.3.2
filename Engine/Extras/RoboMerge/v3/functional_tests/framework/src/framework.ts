--- conflicted
+++ resolved
@@ -194,8 +194,6 @@
 	invertIntegrationWindow: boolean
 
 	implicitCommands: string[]
-<<<<<<< HEAD
-=======
 
 	ignoreInCycleDetection: boolean
 
@@ -204,7 +202,6 @@
 		channelName: string
 		channelId: string
 	}
->>>>>>> d731a049
 }
 
 export type EdgeProperties = Partial<EdgeOptionFields> & {
@@ -212,11 +209,7 @@
 	to: string
 }
 
-<<<<<<< HEAD
-const NUM_WAIT_INTERVALS = 20
-=======
 const NUM_WAIT_INTERVALS = 30
->>>>>>> d731a049
 export async function retryWithBackoff<T extends {}>(desc: string, f: (last: boolean) => Promise<T | null>): Promise<T> {
 	let sleepTime = .5
 	for (let safety = 0; safety < NUM_WAIT_INTERVALS; ++safety) {
