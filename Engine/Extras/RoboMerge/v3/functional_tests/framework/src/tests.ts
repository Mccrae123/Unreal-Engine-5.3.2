--- conflicted
+++ resolved
@@ -11,10 +11,7 @@
 import { ConfirmTextResolveBinaryStomp } from './tests/confirm-text-resolve-binary-stomp'
 import { CrossDepotStreamIntegration } from './tests/cross-depot-stream-integration'
 import { EdgeIndependence } from './tests/edge-independence'
-<<<<<<< HEAD
-=======
 import { EdgeInitialCl } from './tests/edge-initial-cl'
->>>>>>> d731a049
 import { ExclusiveCheckout } from './tests/exclusive-checkout'
 import { ExcludeAuthors } from './tests/exclude-authors'
 import { ExcludeAuthorsPerEdge } from './tests/exclude-authors-per-edge'
@@ -214,9 +211,6 @@
 
 		new StompWithAdd(p4),
 		new Ignore(p4),
-<<<<<<< HEAD
-		new StompForwardingCommands(p4)
-=======
 		new StompForwardingCommands(p4),
 		new MultipleRoutesToSkip(p4),
 		new UnreachableSkip(p4), // 45
@@ -256,7 +250,6 @@
 		[['fg', 'h',		'abd', 'hC', 'hd', 'defg', 'hbc', 'c', 'c', 'c'],	'cdgf'],
 		[['dge', 'h',		'abd', 'hC', 'hd', 'defg', 'hbc', 'c', 'c', 'c'],	'cdge'],
 		[['e', 'i',			'abcd', 'Ie', 'if', 'iG', 'ih', 'a', 'b', 'c', 'D'],'dgbe']
->>>>>>> d731a049
 	]
 
 	let targetTestIndex = 0
