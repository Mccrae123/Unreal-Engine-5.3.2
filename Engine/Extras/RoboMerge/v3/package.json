--- conflicted
+++ resolved
@@ -10,12 +10,7 @@
   "license": "UNLICENSED",
   "scripts": {
     "start": "node dist/robo/watchdog.js -botname=TEST -devMode",
-<<<<<<< HEAD
-    "test": "node dist/robo/unit-tests.js",
-    "postinstall": "node install-graphviz.js"
-=======
     "test": "node dist/robo/unit-tests.js"
->>>>>>> 4af6daef
   },
   "dependencies": {
     "@hpcc-js/graph": "^2.27.0",
