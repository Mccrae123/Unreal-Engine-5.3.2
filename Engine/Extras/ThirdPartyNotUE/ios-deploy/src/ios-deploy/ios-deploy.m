--- conflicted
+++ resolved
@@ -1,4911 +1,3 @@
-<<<<<<< HEAD
-//TODO: don't copy/mount DeveloperDiskImage.dmg if it's already done - Xcode checks this somehow
-
-
-
-#import <CoreFoundation/CoreFoundation.h>
-
-#import <Foundation/Foundation.h>
-
-#include <unistd.h>
-
-#include <sys/socket.h>
-
-#include <sys/types.h>
-
-#include <sys/stat.h>
-
-#include <sys/un.h>
-
-#include <sys/sysctl.h>
-
-#include <stdio.h>
-
-#include <signal.h>
-
-#include <getopt.h>
-
-#include <pwd.h>
-
-#include <netinet/in.h>
-
-#include <netinet/tcp.h>
-
-
-
-#include "MobileDevice.h"
-
-#import "errors.h"
-
-#import "device_db.h"
-
-
-
-#define PREP_CMDS_PATH @"/tmp/%@/fruitstrap-lldb-prep-cmds-"
-
-#define LLDB_SHELL @"PATH=/usr/bin /usr/bin/lldb -s %@"
-
-/*
-
- * Startup script passed to lldb.
-
- * To see how xcode interacts with lldb, put this into .lldbinit:
-
- * log enable -v -f /Users/vargaz/lldb.log lldb all
-
- * log enable -v -f /Users/vargaz/gdb-remote.log gdb-remote all
-
- */
-
-
-
- // EPIC: modified to include disk_symbol_path
-
-#define LLDB_PREP_CMDS CFSTR("\
-
-    platform select remote-ios --sysroot '{symbols_path}'\n\
-
-    target create \"{disk_app}\"\n\
-
-    {disk_symbol_path}\
-
-    script fruitstrap_device_app=\"{device_app}\"\n\
-
-    script fruitstrap_connect_url=\"connect://127.0.0.1:{device_port}\"\n\
-
-    script fruitstrap_output_path=\"{output_path}\"\n\
-
-    script fruitstrap_error_path=\"{error_path}\"\n\
-
-    target modules search-paths add {modules_search_paths_pairs}\n\
-
-    command script import \"{python_file_path}\"\n\
-
-    command script add -f {python_command}.connect_command connect\n\
-
-    command script add -s asynchronous -f {python_command}.run_command run\n\
-
-    command script add -s asynchronous -f {python_command}.autoexit_command autoexit\n\
-
-    command script add -s asynchronous -f {python_command}.safequit_command safequit\n\
-
-    connect\n\
-
-")
-
-
-
-const char* lldb_prep_no_cmds = "";
-
-
-
-const char* lldb_prep_interactive_cmds = "\
-
-    run\n\
-
-";
-
-
-
-const char* lldb_prep_noninteractive_justlaunch_cmds = "\
-
-    run\n\
-
-    safequit\n\
-
-";
-
-
-
-const char* lldb_prep_noninteractive_cmds = "\
-
-    run\n\
-
-    autoexit\n\
-
-";
-
-
-
-/*
-
- * Some things do not seem to work when using the normal commands like process connect/launch, so we invoke them
-
- * through the python interface. Also, Launch () doesn't seem to work when ran from init_module (), so we add
-
- * a command which can be used by the user to run it.
-
- */
-
-NSString* LLDB_FRUITSTRAP_MODULE = @
-
-    #include "lldb.py.h"
-
-;
-
-
-
-const char* output_path = NULL;
-
-const char* error_path = NULL;
-
-
-
-typedef struct am_device * AMDeviceRef;
-
-mach_error_t AMDeviceSecureStartService(AMDeviceRef device, CFStringRef service_name, unsigned int *unknown, ServiceConnRef * handle);
-
-mach_error_t AMDeviceCreateHouseArrestService(AMDeviceRef device, CFStringRef identifier, CFDictionaryRef unknown, AFCConnectionRef * handle);
-
-CFSocketNativeHandle  AMDServiceConnectionGetSocket(ServiceConnRef con);
-
-int AMDeviceSecureTransferPath(int zero, AMDeviceRef device, CFURLRef url, CFDictionaryRef options, void *callback, int cbarg);
-
-int AMDeviceSecureInstallApplication(int zero, AMDeviceRef device, CFURLRef url, CFDictionaryRef options, void *callback, int cbarg);
-
-int AMDeviceSecureInstallApplicationBundle(AMDeviceRef device, CFURLRef url, CFDictionaryRef options, void *callback, int cbarg);
-
-int AMDeviceMountImage(AMDeviceRef device, CFStringRef image, CFDictionaryRef options, void *callback, int cbarg);
-
-mach_error_t AMDeviceLookupApplications(AMDeviceRef device, CFDictionaryRef options, CFDictionaryRef *result);
-
-int AMDeviceGetInterfaceType(AMDeviceRef device);
-
-
-
-bool found_device = false, debug = false, verbose = false, unbuffered = false, nostart = false, debugserver_only = false, detect_only = false, install = true, uninstall = false, no_wifi = false;
-
-bool command_only = false;
-
-char *command = NULL;
-
-char const*target_filename = NULL;
-
-char const*upload_pathname = NULL;
-
-char *bundle_id = NULL;
-
-bool interactive = true;
-
-bool justlaunch = false;
-
-bool file_system = false;
-
-bool non_recursively = false;
-
-char *app_path = NULL;
-
-char *disk_symbol_path = NULL; // EPIC
-
-char *app_deltas = NULL;
-
-char *device_id = NULL;
-
-char *args = NULL;
-
-char *envs = NULL;
-
-char *list_root = NULL;
-
-int _timeout = 0;
-
-int _detectDeadlockTimeout = 0;
-
-bool _json_output = false;
-
-NSMutableArray *_file_meta_info = nil;
-
-int port = 0;    // 0 means "dynamically assigned"
-
-CFStringRef last_path = NULL;
-
-service_conn_t gdbfd;
-
-pid_t parent = 0;
-
-// PID of child process running lldb
-
-pid_t child = 0;
-
-// Signal sent from child to parent process when LLDB finishes.
-
-const int SIGLLDB = SIGUSR1;
-
-NSString* tmpUUID;
-
-struct am_device_notification *notify;
-
-CFRunLoopSourceRef lldb_socket_runloop;
-
-CFRunLoopSourceRef server_socket_runloop;
-
-CFRunLoopSourceRef fdvendor_runloop;
-
-
-
-// Error codes we report on different failures, so scripts can distinguish between user app exit
-
-// codes and our exit codes. For non app errors we use codes in reserved 128-255 range.
-
-const int exitcode_timeout = 252;
-
-const int exitcode_error = 253;
-
-const int exitcode_app_crash = 254;
-
-
-
-// Checks for MobileDevice.framework errors, tries to print them and exits.
-
-#define check_error(call)                                                       \
-
-    do {                                                                        \
-
-        unsigned int err = (unsigned int)call;                                  \
-
-        if (err != 0)                                                           \
-
-        {                                                                       \
-
-            const char* msg = get_error_message(err);                           \
-
-            NSString *description = msg ? [NSString stringWithUTF8String:msg] : @"unknown."; \
-
-            NSLogJSON(@{@"Event": @"Error", @"Code": @(err), @"Status": description}); \
-
-            on_error(@"Error 0x%x: %@ " #call, err, description);               \
-
-        }                                                                       \
-
-    } while (false);
-
-
-
-void on_error(NSString* format, ...)
-
-{
-
-    va_list valist;
-
-    va_start(valist, format);
-
-    NSString* str = [[[NSString alloc] initWithFormat:format arguments:valist] autorelease];
-
-    va_end(valist);
-
-
-
-    if (!_json_output) {
-
-        NSLog(@"[ !! ] %@", str);
-
-    }
-
-
-
-    exit(exitcode_error);
-
-}
-
-
-
-// Print error message getting last errno and exit
-
-void on_sys_error(NSString* format, ...) {
-
-    const char* errstr = strerror(errno);
-
-
-
-    va_list valist;
-
-    va_start(valist, format);
-
-    NSString* str = [[[NSString alloc] initWithFormat:format arguments:valist] autorelease];
-
-    va_end(valist);
-
-
-
-    on_error(@"%@ : %@", str, [NSString stringWithUTF8String:errstr]);
-
-}
-
-
-
-void __NSLogOut(NSString* format, va_list valist) {
-
-    NSString* str = [[[NSString alloc] initWithFormat:format arguments:valist] autorelease];
-
-    [[str stringByAppendingString:@"\n"] writeToFile:@"/dev/stdout" atomically:NO encoding:NSUTF8StringEncoding error:nil];
-
-}
-
-
-
-void NSLogOut(NSString* format, ...) {
-
-    if (!_json_output) {
-
-        va_list valist;
-
-        va_start(valist, format);
-
-        __NSLogOut(format, valist);
-
-        va_end(valist);
-
-    }
-
-}
-
-
-
-void NSLogVerbose(NSString* format, ...) {
-
-    if (verbose && !_json_output) {
-
-        va_list valist;
-
-        va_start(valist, format);
-
-        __NSLogOut(format, valist);
-
-        va_end(valist);
-
-    }
-
-}
-
-
-
-void NSLogJSON(NSDictionary* jsonDict) {
-
-    if (_json_output) {
-
-        NSError *error;
-
-        NSData *data = [NSJSONSerialization dataWithJSONObject:jsonDict
-
-                                                           options:NSJSONWritingPrettyPrinted
-
-                                                             error:&error];
-
-        if (data) {
-
-            NSString *jsonString = [[NSString alloc] initWithData:data encoding:NSUTF8StringEncoding];
-
-            [jsonString writeToFile:@"/dev/stdout" atomically:NO encoding:NSUTF8StringEncoding error:nil];
-
-            [jsonString release];
-
-        } else {
-
-            [@"{\"JSONError\": \"JSON error\"}" writeToFile:@"/dev/stdout" atomically:NO encoding:NSUTF8StringEncoding error:nil];
-
-        }
-
-    }
-
-}
-
-
-
-
-
-BOOL mkdirp(NSString* path) {
-
-    NSError* error = nil;
-
-    BOOL success = [[NSFileManager defaultManager] createDirectoryAtPath:path
-
-                                             withIntermediateDirectories:YES
-
-                                                              attributes:nil
-
-                                                                   error:&error];
-
-    return success;
-
-}
-
-
-
-Boolean path_exists(CFTypeRef path) {
-
-    if (CFGetTypeID(path) == CFStringGetTypeID()) {
-
-        CFURLRef url = CFURLCreateWithFileSystemPath(NULL, path, kCFURLPOSIXPathStyle, true);
-
-        Boolean result = CFURLResourceIsReachable(url, NULL);
-
-        CFRelease(url);
-
-        return result;
-
-    } else if (CFGetTypeID(path) == CFURLGetTypeID()) {
-
-        return CFURLResourceIsReachable(path, NULL);
-
-    } else {
-
-        return false;
-
-    }
-
-}
-
-
-
-CFStringRef copy_find_path(CFStringRef rootPath, CFStringRef namePattern) {
-
-    FILE *fpipe = NULL;
-
-    CFStringRef cf_command;
-
-
-
-    if( !path_exists(rootPath) )
-
-        return NULL;
-
-    
-
-    if (CFStringFind(namePattern, CFSTR("*"), 0).location == kCFNotFound) {
-
-        //No wildcards. Let's speed up the search
-
-        CFStringRef path = CFStringCreateWithFormat(NULL, NULL, CFSTR("%@/%@"), rootPath, namePattern);
-
-        
-
-        if( path_exists(path) )
-
-            return path;
-
-        
-
-        CFRelease(path);
-
-        return NULL;
-
-    }
-
-    
-
-    if (CFStringFind(namePattern, CFSTR("/"), 0).location == kCFNotFound) {
-
-        cf_command = CFStringCreateWithFormat(NULL, NULL, CFSTR("find '%@' -name '%@' -maxdepth 1 2>/dev/null | sort | tail -n 1"), rootPath, namePattern);
-
-    } else {
-
-        cf_command = CFStringCreateWithFormat(NULL, NULL, CFSTR("find '%@' -path '%@/%@' 2>/dev/null | sort | tail -n 1"), rootPath, rootPath, namePattern);
-
-    }
-
-
-
-    char command[1024] = { '\0' };
-
-    CFStringGetCString(cf_command, command, sizeof(command), kCFStringEncodingUTF8);
-
-    CFRelease(cf_command);
-
-
-
-    if (!(fpipe = (FILE *)popen(command, "r")))
-
-        on_sys_error(@"Error encountered while opening pipe");
-
-
-
-    char buffer[256] = { '\0' };
-
-
-
-    fgets(buffer, sizeof(buffer), fpipe);
-
-    pclose(fpipe);
-
-
-
-    strtok(buffer, "\n");
-
-    
-
-    CFStringRef path = CFStringCreateWithCString(NULL, buffer, kCFStringEncodingUTF8);
-
-        
-
-    if( CFStringGetLength(path) > 0 && path_exists(path) )
-
-        return path;
-
-
-
-    CFRelease(path);
-
-    return NULL;
-
-}
-
-
-
-CFStringRef copy_xcode_dev_path() {
-
-    static char xcode_dev_path[256] = { '\0' };
-
-    if (strlen(xcode_dev_path) == 0) {
-
-        FILE *fpipe = NULL;
-
-        char *command = "xcode-select -print-path";
-
-
-
-        if (!(fpipe = (FILE *)popen(command, "r")))
-
-            on_sys_error(@"Error encountered while opening pipe");
-
-
-
-        char buffer[256] = { '\0' };
-
-
-
-        fgets(buffer, sizeof(buffer), fpipe);
-
-        pclose(fpipe);
-
-
-
-        strtok(buffer, "\n");
-
-        strcpy(xcode_dev_path, buffer);
-
-    }
-
-    return CFStringCreateWithCString(NULL, xcode_dev_path, kCFStringEncodingUTF8);
-
-}
-
-
-
-const char *get_home() {
-
-    const char* home = getenv("HOME");
-
-    if (!home) {
-
-        struct passwd *pwd = getpwuid(getuid());
-
-        home = pwd->pw_dir;
-
-    }
-
-    return home;
-
-}
-
-
-
-CFStringRef copy_xcode_path_for_impl(CFStringRef rootPath, CFStringRef subPath, CFStringRef search) {
-
-    CFStringRef searchPath = CFStringCreateWithFormat(NULL, NULL, CFSTR("%@/%@"), rootPath, subPath );
-
-    CFStringRef res = copy_find_path(searchPath, search);
-
-    CFRelease(searchPath);
-
-    return res;
-
-}
-
-
-
-CFStringRef copy_xcode_path_for(CFStringRef subPath, CFStringRef search) {
-
-    CFStringRef xcodeDevPath = copy_xcode_dev_path();
-
-    CFStringRef defaultXcodeDevPath = CFSTR("/Applications/Xcode.app/Contents/Developer");
-
-    CFStringRef path = NULL;
-
-    const char* home = get_home();
-
-    
-
-    // Try using xcode-select --print-path
-
-    path = copy_xcode_path_for_impl(xcodeDevPath, subPath, search);
-
-    
-
-    // If not look in the default xcode location (xcode-select is sometimes wrong)
-
-    if (path == NULL && CFStringCompare(xcodeDevPath, defaultXcodeDevPath, 0) != kCFCompareEqualTo )
-
-        path = copy_xcode_path_for_impl(defaultXcodeDevPath, subPath, search);
-
-
-
-    // If not look in the users home directory, Xcode can store device support stuff there
-
-    if (path == NULL) {
-
-        CFRelease(xcodeDevPath);
-
-        xcodeDevPath = CFStringCreateWithFormat(NULL, NULL, CFSTR("%s/Library/Developer/Xcode"), home );
-
-        path = copy_xcode_path_for_impl(xcodeDevPath, subPath, search);
-
-    }
-
-
-
-    CFRelease(xcodeDevPath);
-
-    
-
-    return path;
-
-}
-
-
-
-device_desc get_device_desc(CFStringRef model) {
-
-    if (model != NULL) {
-
-        size_t sz = sizeof(device_db) / sizeof(device_desc);
-
-        for (size_t i = 0; i < sz; i ++) {
-
-            if (CFStringCompare(model, device_db[i].model, kCFCompareNonliteral | kCFCompareCaseInsensitive) == kCFCompareEqualTo) {
-
-                return device_db[i];
-
-            }
-
-        }
-
-    }
-
-    
-
-    device_desc res = device_db[UNKNOWN_DEVICE_IDX];
-
-    
-
-    res.model = model;
-
-    res.name = model;
-
-    
-
-    return res;
-
-}
-
-
-
-CFStringRef get_device_full_name(const AMDeviceRef device) {
-
-    CFStringRef full_name = NULL,
-
-                device_udid = AMDeviceCopyDeviceIdentifier(device),
-
-                device_name = NULL,
-
-                model_name = NULL,
-
-                sdk_name = NULL,
-
-                arch_name = NULL,
-
-                product_version = NULL,
-
-                build_version = NULL;
-
-
-
-    AMDeviceConnect(device);
-
-
-
-    device_name = AMDeviceCopyValue(device, 0, CFSTR("DeviceName"));
-
-
-
-    // Please ensure that device is connected or the name will be unknown
-
-    CFStringRef model = AMDeviceCopyValue(device, 0, CFSTR("HardwareModel"));
-
-    device_desc dev;
-
-    if (model != NULL) {
-
-        dev = get_device_desc(model);
-
-    } else {
-
-        dev= device_db[UNKNOWN_DEVICE_IDX];
-
-        model = dev.model;
-
-    }
-
-    model_name = dev.name;
-
-    sdk_name = dev.sdk;
-
-    arch_name = dev.arch;
-
-    product_version = AMDeviceCopyValue(device, 0, CFSTR("ProductVersion"));
-
-    build_version = AMDeviceCopyValue(device, 0, CFSTR("BuildVersion"));
-
-
-
-    NSLogVerbose(@"Hardware Model: %@", model);
-
-    NSLogVerbose(@"Device Name: %@", device_name);
-
-    NSLogVerbose(@"Model Name: %@", model_name);
-
-    NSLogVerbose(@"SDK Name: %@", sdk_name);
-
-    NSLogVerbose(@"Architecture Name: %@", arch_name);
-
-    NSLogVerbose(@"Product Version: %@", product_version);
-
-    NSLogVerbose(@"Build Version: %@", build_version);
-
-
-
-    if (device_name != NULL) {
-
-        full_name = CFStringCreateWithFormat(NULL, NULL, CFSTR("%@ (%@, %@, %@, %@) a.k.a. '%@'"), device_udid, model, model_name, sdk_name, arch_name, device_name);
-
-    } else {
-
-        full_name = CFStringCreateWithFormat(NULL, NULL, CFSTR("%@ (%@, %@, %@, %@)"), device_udid, model, model_name, sdk_name, arch_name);
-
-    }
-
-
-
-    AMDeviceDisconnect(device);
-
-
-
-    if(device_udid != NULL)
-
-        CFRelease(device_udid);
-
-    if(device_name != NULL)
-
-        CFRelease(device_name);
-
-    if(model != NULL)
-
-        CFRelease(model);
-
-    if(model_name != NULL)
-
-        CFRelease(model_name);
-
-    if(product_version)
-
-        CFRelease(product_version);
-
-    if(build_version)
-
-        CFRelease(build_version);
-
-
-
-    return CFAutorelease(full_name);
-
-}
-
-
-
-NSDictionary* get_device_json_dict(const AMDeviceRef device) {
-
-    NSMutableDictionary *json_dict = [NSMutableDictionary new];
-
-    AMDeviceConnect(device);
-
-    
-
-    CFStringRef device_udid = AMDeviceCopyDeviceIdentifier(device);
-
-    if (device_udid) {
-
-        [json_dict setValue:(__bridge NSString *)device_udid forKey:@"DeviceIdentifier"];
-
-        CFRelease(device_udid);
-
-    }
-
-    
-
-    CFStringRef device_hardware_model = AMDeviceCopyValue(device, 0, CFSTR("HardwareModel"));
-
-    if (device_hardware_model) {
-
-        [json_dict setValue:(NSString*)device_hardware_model forKey:@"HardwareModel"];
-
-        size_t device_db_length = sizeof(device_db) / sizeof(device_desc);
-
-        for (size_t i = 0; i < device_db_length; i ++) {
-
-            if (CFStringCompare(device_hardware_model, device_db[i].model, kCFCompareNonliteral | kCFCompareCaseInsensitive) == kCFCompareEqualTo) {
-
-                device_desc dev = device_db[i];
-
-                [json_dict setValue:(__bridge NSString *)dev.name forKey:@"modelName"];
-
-                [json_dict setValue:(__bridge NSString *)dev.sdk forKey:@"modelSDK"];
-
-                [json_dict setValue:(__bridge NSString *)dev.arch forKey:@"modelArch"];
-
-                break;
-
-            }
-
-        }
-
-        CFRelease(device_hardware_model);
-
-    }
-
-    
-
-    for (NSString *deviceValue in @[@"DeviceName",
-
-                                    @"BuildVersion",
-
-                                    @"DeviceClass",
-
-                                    @"ProductType",
-
-                                    @"ProductVersion"]) {
-
-        CFStringRef cf_value = AMDeviceCopyValue(device, 0, (__bridge CFStringRef)deviceValue);
-
-        if (cf_value) {
-
-            [json_dict setValue:(__bridge NSString *)cf_value forKey:deviceValue];
-
-            CFRelease(cf_value);
-
-        }
-
-    }
-
-    
-
-    AMDeviceDisconnect(device);
-
-
-
-    return CFAutorelease(json_dict);
-
-}
-
-
-
-CFStringRef get_device_interface_name(const AMDeviceRef device) {
-
-    // AMDeviceGetInterfaceType(device) 0=Unknown, 1 = Direct/USB, 2 = Indirect/WIFI
-
-    switch(AMDeviceGetInterfaceType(device)) {
-
-        case 1:
-
-            return CFSTR("USB");
-
-        case 2:
-
-            return CFSTR("WIFI");
-
-        default:
-
-            return CFSTR("Unknown Connection");
-
-    }
-
-}
-
-
-
-CFMutableArrayRef copy_device_product_version_parts(AMDeviceRef device) {
-
-    CFStringRef version = AMDeviceCopyValue(device, 0, CFSTR("ProductVersion"));
-
-    CFArrayRef parts = CFStringCreateArrayBySeparatingStrings(NULL, version, CFSTR("."));
-
-    CFMutableArrayRef result = CFArrayCreateMutableCopy(NULL, CFArrayGetCount(parts), parts);
-
-    CFRelease(version);
-
-    CFRelease(parts);
-
-    return result;
-
-}
-
-
-
-CFStringRef copy_device_support_path(AMDeviceRef device, CFStringRef suffix) {
-
-    time_t startTime, endTime;
-
-    time( &startTime );
-
-    
-
-    CFStringRef version = NULL;
-
-    CFStringRef build = AMDeviceCopyValue(device, 0, CFSTR("BuildVersion"));
-
-    CFStringRef deviceClass = AMDeviceCopyValue(device, 0, CFSTR("DeviceClass"));
-
-    CFStringRef deviceModel = AMDeviceCopyValue(device, 0, CFSTR("HardwareModel"));
-
-    CFStringRef deviceArch = NULL;
-
-    CFStringRef path = NULL;
-
-
-
-    device_desc dev;
-
-    if (deviceModel != NULL) {
-
-        dev = get_device_desc(deviceModel);
-
-        deviceArch = dev.arch;
-
-    }
-
-
-
-    CFMutableArrayRef version_parts = copy_device_product_version_parts(device);
-
-
-
-    NSLogVerbose(@"Device Class: %@", deviceClass);
-
-    NSLogVerbose(@"build: %@", build);
-
-
-
-    CFStringRef deviceClassPath[2];
-
-    
-
-    if (CFStringCompare(CFSTR("AppleTV"), deviceClass, 0) == kCFCompareEqualTo) {
-
-      deviceClassPath[0] = CFSTR("Platforms/AppleTVOS.platform/DeviceSupport");
-
-      deviceClassPath[1] = CFSTR("tvOS DeviceSupport");
-
-    } else {
-
-      deviceClassPath[0] = CFSTR("Platforms/iPhoneOS.platform/DeviceSupport");
-
-      deviceClassPath[1] = CFSTR("iOS DeviceSupport");
-
-    }
-
-    while (CFArrayGetCount(version_parts) > 0) {
-
-        version = CFStringCreateByCombiningStrings(NULL, version_parts, CFSTR("."));
-
-        NSLogVerbose(@"version: %@", version);
-
-        
-
-        for( int i = 0; i < 2; ++i ) {
-
-            if (path == NULL) {
-
-                CFStringRef search = CFStringCreateWithFormat(NULL, NULL, CFSTR("%@ (%@) %@/%@"), version, build, deviceArch, suffix);
-
-                path = copy_xcode_path_for(deviceClassPath[i], search);
-
-                CFRelease(search);
-
-            }
-
-
-
-            if (path == NULL) {
-
-                CFStringRef search = CFStringCreateWithFormat(NULL, NULL, CFSTR("%@ (%@)/%@"), version, build, suffix);
-
-                path = copy_xcode_path_for(deviceClassPath[i], search);
-
-                CFRelease(search);
-
-            }
-
-            
-
-            if (path == NULL) {
-
-                CFStringRef search = CFStringCreateWithFormat(NULL, NULL, CFSTR("%@ (*)/%@"), version, suffix);
-
-                path = copy_xcode_path_for(deviceClassPath[i], search);
-
-                CFRelease(search);
-
-            }
-
-            
-
-            if (path == NULL) {
-
-                CFStringRef search = CFStringCreateWithFormat(NULL, NULL, CFSTR("%@/%@"), version, suffix);
-
-                path = copy_xcode_path_for(deviceClassPath[i], search);
-
-                CFRelease(search);
-
-            }
-
-
-
-            if (path == NULL) {
-
-                CFStringRef search = CFStringCreateWithFormat(NULL, NULL, CFSTR("%@.*/%@"), version, suffix);
-
-                path = copy_xcode_path_for(deviceClassPath[i], search);
-
-                CFRelease(search);
-
-            }
-
-        }
-
-        
-
-        CFRelease(version);
-
-        if (path != NULL) {
-
-            break;
-
-        }
-
-        CFArrayRemoveValueAtIndex(version_parts, CFArrayGetCount(version_parts) - 1);
-
-    }
-
-    
-
-    for( int i = 0; i < 2; ++i ) {
-
-        if (path == NULL) {
-
-            CFStringRef search = CFStringCreateWithFormat(NULL, NULL, CFSTR("Latest/%@"), suffix);
-
-            path = copy_xcode_path_for(deviceClassPath[i], search);
-
-            CFRelease(search);
-
-        }
-
-    }
-
-
-
-    CFRelease(version_parts);
-
-    CFRelease(build);
-
-    CFRelease(deviceClass);
-
-    if (deviceModel != NULL) {
-
-        CFRelease(deviceModel);
-
-    }
-
-    if (path == NULL) {
-
-      NSString *msg = [NSString stringWithFormat:@"Unable to locate DeviceSupport directory with suffix '%@'. This probably means you don't have Xcode installed, you will need to launch the app manually and logging output will not be shown!", suffix];
-
-        NSLogJSON(@{
-
-          @"Event": @"DeviceSupportError",
-
-          @"Status": msg,
-
-        });
-
-        on_error(msg);
-
-    }
-
-    
-
-    time( &endTime );
-
-    NSLogVerbose(@"DeviceSupport directory '%@' was located. It took %.2f seconds", path, difftime(endTime,startTime));
-
-    
-
-    return path;
-
-}
-
-
-
-void mount_callback(CFDictionaryRef dict, int arg) {
-
-    CFStringRef status = CFDictionaryGetValue(dict, CFSTR("Status"));
-
-
-
-    if (CFEqual(status, CFSTR("LookingUpImage"))) {
-
-        NSLogOut(@"[  0%%] Looking up developer disk image");
-
-    } else if (CFEqual(status, CFSTR("CopyingImage"))) {
-
-        NSLogOut(@"[ 30%%] Copying DeveloperDiskImage.dmg to device");
-
-    } else if (CFEqual(status, CFSTR("MountingImage"))) {
-
-        NSLogOut(@"[ 90%%] Mounting developer disk image");
-
-    }
-
-}
-
-
-
-void mount_developer_image(AMDeviceRef device) {
-
-    CFStringRef image_path = copy_device_support_path(device, CFSTR("DeveloperDiskImage.dmg"));
-
-    CFStringRef sig_path = CFStringCreateWithFormat(NULL, NULL, CFSTR("%@.signature"), image_path);
-
-
-
-    NSLogVerbose(@"Developer disk image: %@", image_path);
-
-
-
-    FILE* sig = fopen(CFStringGetCStringPtr(sig_path, kCFStringEncodingMacRoman), "rb");
-
-    void *sig_buf = malloc(128);
-
-    size_t bytes_read = fread(sig_buf, 1, 128, sig);
-
-    assert( bytes_read == 128);
-
-    fclose(sig);
-
-    CFDataRef sig_data = CFDataCreateWithBytesNoCopy(NULL, sig_buf, 128, NULL);
-
-    CFRelease(sig_path);
-
-
-
-    CFTypeRef keys[] = { CFSTR("ImageSignature"), CFSTR("ImageType") };
-
-    CFTypeRef values[] = { sig_data, CFSTR("Developer") };
-
-    CFDictionaryRef options = CFDictionaryCreate(NULL, (const void **)&keys, (const void **)&values, 2, &kCFTypeDictionaryKeyCallBacks, &kCFTypeDictionaryValueCallBacks);
-
-    CFRelease(sig_data);
-
-
-
-    unsigned int result = (unsigned int)AMDeviceMountImage(device, image_path, options, &mount_callback, 0);
-
-    if (result == 0) {
-
-        NSLogOut(@"[ 95%%] Developer disk image mounted successfully");
-
-    } else if (result == 0xe8000076 /* already mounted */) {
-
-        NSLogOut(@"[ 95%%] Developer disk image already mounted");
-
-    } else {
-
-        if (result != 0) {
-
-            const char* msg = get_error_message(result);
-
-            NSString *description = @"unknown.";
-
-            if (msg) {
-
-                description = [NSString stringWithUTF8String:msg];
-
-                NSLogOut(@"Error: %@", description);
-
-            }
-
-            NSLogJSON(@{@"Event": @"Error",
-
-                        @"Code": @(result),
-
-                        @"Status": description});
-
-        }
-
-        
-
-        on_error(@"Unable to mount developer disk image. (%x)", result);
-
-    }
-
-
-
-    CFRelease(image_path);
-
-    CFRelease(options);
-
-}
-
-
-
-mach_error_t transfer_callback(CFDictionaryRef dict, int arg) {
-
-    if (CFDictionaryGetValue(dict, CFSTR("Error"))) {
-
-        return 0;
-
-    }
-
-    int percent;
-
-    CFStringRef status = CFDictionaryGetValue(dict, CFSTR("Status"));
-
-    CFNumberGetValue(CFDictionaryGetValue(dict, CFSTR("PercentComplete")), kCFNumberSInt32Type, &percent);
-
-
-
-    if (CFEqual(status, CFSTR("CopyingFile"))) {
-
-        CFStringRef path = CFDictionaryGetValue(dict, CFSTR("Path"));
-
-
-
-        if ((last_path == NULL || !CFEqual(path, last_path)) && !CFStringHasSuffix(path, CFSTR(".ipa"))) {
-
-            int overall_percent = percent / 2;
-
-            NSLogOut(@"[%3d%%] Copying %@ to device", overall_percent, path);
-
-            NSLogJSON(@{@"Event": @"BundleCopy",
-
-                        @"OverallPercent": @(overall_percent),
-
-                        @"Percent": @(percent),
-
-                        @"Path": (__bridge NSString *)path
-
-                        });
-
-        }
-
-
-
-        if (last_path != NULL) {
-
-            CFRelease(last_path);
-
-        }
-
-        last_path = CFStringCreateCopy(NULL, path);
-
-    }
-
-
-
-    return 0;
-
-}
-
-
-
-mach_error_t install_callback(CFDictionaryRef dict, int arg) {
-
-    if (CFDictionaryGetValue(dict, CFSTR("Error"))) {
-
-        return 0;
-
-    }
-
-    int percent;
-
-    CFStringRef status = CFDictionaryGetValue(dict, CFSTR("Status"));
-
-    CFNumberGetValue(CFDictionaryGetValue(dict, CFSTR("PercentComplete")), kCFNumberSInt32Type, &percent);
-
-
-
-    int overall_percent = (percent / 2) + 50;
-
-    NSLogOut(@"[%3d%%] %@", overall_percent, status);
-
-    NSLogJSON(@{@"Event": @"BundleInstall",
-
-                @"OverallPercent": @(overall_percent),
-
-                @"Percent": @(percent),
-
-                @"Status": (__bridge NSString *)status
-
-                });
-
-    return 0;
-
-}
-
-
-
-// During standard installation transferring and installation takes place
-
-// in distinct function that can be passed distinct callbacks. Incremental
-
-// installation performs both transfer and installation in a single function so
-
-// use this callback to determine which step is occuring and call the proper
-
-// callback.
-
-mach_error_t incremental_install_callback(CFDictionaryRef dict, int arg) {
-
-    if (CFDictionaryGetValue(dict, CFSTR("Error"))) {
-
-        return 0;
-
-    }
-
-    CFStringRef status = CFDictionaryGetValue(dict, CFSTR("Status"));
-
-    if (CFEqual(status, CFSTR("TransferringPackage"))) {
-
-        int percent;
-
-        CFNumberGetValue(CFDictionaryGetValue(dict, CFSTR("PercentComplete")), kCFNumberSInt32Type, &percent);
-
-        int overall_percent = (percent / 2);
-
-        NSLogOut(@"[%3d%%] %@", overall_percent, status);
-
-        NSLogJSON(@{@"Event": @"TransferringPackage",
-
-                    @"OverallPercent": @(overall_percent),
-
-                    });
-
-        return 0;
-
-    } else if (CFEqual(status, CFSTR("CopyingFile"))) {
-
-        return transfer_callback(dict, arg);
-
-    } else {
-
-        return install_callback(dict, arg);
-
-    }
-
-}
-
-
-
-CFURLRef copy_device_app_url(AMDeviceRef device, CFStringRef identifier) {
-
-    CFDictionaryRef result = nil;
-
-
-
-    NSArray *a = [NSArray arrayWithObjects:
-
-                  @"CFBundleIdentifier",            // absolute must
-
-                  @"ApplicationDSID",
-
-                  @"ApplicationType",
-
-                  @"CFBundleExecutable",
-
-                  @"CFBundleDisplayName",
-
-                  @"CFBundleIconFile",
-
-                  @"CFBundleName",
-
-                  @"CFBundleShortVersionString",
-
-                  @"CFBundleSupportedPlatforms",
-
-                  @"CFBundleURLTypes",
-
-                  @"CodeInfoIdentifier",
-
-                  @"Container",
-
-                  @"Entitlements",
-
-                  @"HasSettingsBundle",
-
-                  @"IsUpgradeable",
-
-                  @"MinimumOSVersion",
-
-                  @"Path",
-
-                  @"SignerIdentity",
-
-                  @"UIDeviceFamily",
-
-                  @"UIFileSharingEnabled",
-
-                  @"UIStatusBarHidden",
-
-                  @"UISupportedInterfaceOrientations",
-
-                  nil];
-
-
-
-    NSDictionary *optionsDict = [NSDictionary dictionaryWithObject:a forKey:@"ReturnAttributes"];
-
-    CFDictionaryRef options = (CFDictionaryRef)optionsDict;
-
-
-
-    check_error(AMDeviceLookupApplications(device, options, &result));
-
-
-
-    CFDictionaryRef app_dict = CFDictionaryGetValue(result, identifier);
-
-    assert(app_dict != NULL);
-
-
-
-    CFStringRef app_path = CFDictionaryGetValue(app_dict, CFSTR("Path"));
-
-    assert(app_path != NULL);
-
-
-
-    CFURLRef url = CFURLCreateWithFileSystemPath(NULL, app_path, kCFURLPOSIXPathStyle, true);
-
-    CFRelease(result);
-
-    return url;
-
-}
-
-
-
-CFStringRef copy_disk_app_identifier(CFURLRef disk_app_url) {
-
-    CFURLRef plist_url = CFURLCreateCopyAppendingPathComponent(NULL, disk_app_url, CFSTR("Info.plist"), false);
-
-    CFReadStreamRef plist_stream = CFReadStreamCreateWithFile(NULL, plist_url);
-
-    if (!CFReadStreamOpen(plist_stream)) {
-
-        on_error(@"Cannot read Info.plist file: %@", plist_url);
-
-    }
-
-
-
-    CFPropertyListRef plist = CFPropertyListCreateWithStream(NULL, plist_stream, 0, kCFPropertyListImmutable, NULL, NULL);
-
-    CFStringRef bundle_identifier = CFRetain(CFDictionaryGetValue(plist, CFSTR("CFBundleIdentifier")));
-
-    CFReadStreamClose(plist_stream);
-
-
-
-    CFRelease(plist_url);
-
-    CFRelease(plist_stream);
-
-    CFRelease(plist);
-
-
-
-    return bundle_identifier;
-
-}
-
-
-
-CFStringRef copy_modules_search_paths_pairs(CFStringRef symbols_path, CFStringRef disk_container, CFStringRef device_container_private, CFStringRef device_container_noprivate )
-
-{
-
-    CFMutableStringRef res = CFStringCreateMutable(kCFAllocatorDefault, 0);
-
-    CFStringAppendFormat(res, NULL, CFSTR("/usr \"%@/usr\""), symbols_path);
-
-    CFStringAppendFormat(res, NULL, CFSTR(" /System \"%@/System\""), symbols_path);
-
-    CFStringAppendFormat(res, NULL, CFSTR(" \"%@\" \"%@\""), device_container_private, disk_container);
-
-    CFStringAppendFormat(res, NULL, CFSTR(" \"%@\" \"%@\""), device_container_noprivate, disk_container);
-
-    CFStringAppendFormat(res, NULL, CFSTR(" /Developer \"%@/Developer\""), symbols_path);
-
-    
-
-    return res;
-
-}
-
-
-
-void write_lldb_prep_cmds(AMDeviceRef device, CFURLRef disk_app_url) {
-
-    CFStringRef symbols_path = copy_device_support_path(device, CFSTR("Symbols"));
-
-    CFMutableStringRef cmds = CFStringCreateMutableCopy(NULL, 0, LLDB_PREP_CMDS);
-
-    CFRange range = { 0, CFStringGetLength(cmds) };
-
-
-
-    CFStringFindAndReplace(cmds, CFSTR("{symbols_path}"), symbols_path, range, 0);
-
-    range.length = CFStringGetLength(cmds);
-
-
-
-    CFMutableStringRef pmodule = CFStringCreateMutableCopy(NULL, 0, (CFStringRef)LLDB_FRUITSTRAP_MODULE);
-
-
-
-    CFRange rangeLLDB = { 0, CFStringGetLength(pmodule) };
-
-    
-
-    CFStringRef exitcode_app_crash_str = CFStringCreateWithFormat(NULL, NULL, CFSTR("%d"), exitcode_app_crash);
-
-    CFStringFindAndReplace(pmodule, CFSTR("{exitcode_app_crash}"), exitcode_app_crash_str, rangeLLDB, 0);
-
-    CFRelease(exitcode_app_crash_str);
-
-    rangeLLDB.length = CFStringGetLength(pmodule);
-
-    
-
-    CFStringRef detect_deadlock_timeout_str = CFStringCreateWithFormat(NULL, NULL, CFSTR("%d"), _detectDeadlockTimeout);
-
-    CFStringFindAndReplace(pmodule, CFSTR("{detect_deadlock_timeout}"), detect_deadlock_timeout_str, rangeLLDB, 0);
-
-    CFRelease(detect_deadlock_timeout_str);
-
-    rangeLLDB.length = CFStringGetLength(pmodule);
-
-
-
-    if (args) {
-
-        CFStringRef cf_args = CFStringCreateWithCString(NULL, args, kCFStringEncodingUTF8);
-
-        CFStringFindAndReplace(cmds, CFSTR("{args}"), cf_args, range, 0);
-
-        rangeLLDB.length = CFStringGetLength(pmodule);
-
-        CFStringFindAndReplace(pmodule, CFSTR("{args}"), cf_args, rangeLLDB, 0);
-
-
-
-        //printf("write_lldb_prep_cmds:args: [%s][%s]\n", CFStringGetCStringPtr (cmds,kCFStringEncodingMacRoman),
-
-        //    CFStringGetCStringPtr(pmodule, kCFStringEncodingMacRoman));
-
-        CFRelease(cf_args);
-
-    } else {
-
-        CFStringFindAndReplace(cmds, CFSTR("{args}"), CFSTR(""), range, 0);
-
-        CFStringFindAndReplace(pmodule, CFSTR("{args}"), CFSTR(""), rangeLLDB, 0);
-
-        //printf("write_lldb_prep_cmds: [%s][%s]\n", CFStringGetCStringPtr (cmds,kCFStringEncodingMacRoman),
-
-        //    CFStringGetCStringPtr(pmodule, kCFStringEncodingMacRoman));
-
-    }
-
-
-
-    if (envs) {
-
-        CFStringRef cf_envs = CFStringCreateWithCString(NULL, envs, kCFStringEncodingUTF8);
-
-        CFStringFindAndReplace(cmds, CFSTR("{envs}"), cf_envs, range, 0);
-
-        rangeLLDB.length = CFStringGetLength(pmodule);
-
-        CFStringFindAndReplace(pmodule, CFSTR("{envs}"), cf_envs, rangeLLDB, 0);
-
-
-
-        //printf("write_lldb_prep_cmds:envs: [%s][%s]\n", CFStringGetCStringPtr (cmds,kCFStringEncodingMacRoman),
-
-        //    CFStringGetCStringPtr(pmodule, kCFStringEncodingMacRoman));
-
-        CFRelease(cf_envs);
-
-    } else {
-
-        CFStringFindAndReplace(cmds, CFSTR("{envs}"), CFSTR(""), range, 0);
-
-        CFStringFindAndReplace(pmodule, CFSTR("{envs}"), CFSTR(""), rangeLLDB, 0);
-
-        //printf("write_lldb_prep_cmds: [%s][%s]\n", CFStringGetCStringPtr (cmds,kCFStringEncodingMacRoman),
-
-        //    CFStringGetCStringPtr(pmodule, kCFStringEncodingMacRoman));
-
-    }
-
-    range.length = CFStringGetLength(cmds);
-
-
-
-    CFStringRef bundle_identifier = copy_disk_app_identifier(disk_app_url);
-
-    CFURLRef device_app_url = copy_device_app_url(device, bundle_identifier);
-
-    CFRelease(bundle_identifier);
-
-    CFStringRef device_app_path = CFURLCopyFileSystemPath(device_app_url, kCFURLPOSIXPathStyle);
-
-    CFStringFindAndReplace(cmds, CFSTR("{device_app}"), device_app_path, range, 0);
-
-    CFRelease(device_app_path);
-
-    range.length = CFStringGetLength(cmds);
-
-
-
-    CFStringRef disk_app_path = CFURLCopyFileSystemPath(disk_app_url, kCFURLPOSIXPathStyle);
-
-    CFStringFindAndReplace(cmds, CFSTR("{disk_app}"), disk_app_path, range, 0);
-
-    CFRelease(disk_app_path);
-
-    // EPIC BEGIN
-
-	CFStringRef cf_disk_symbol_path;
-
-	if (!disk_symbol_path)
-
-	{
-
-		cf_disk_symbol_path = CFStringCreateWithCString(NULL, "", kCFStringEncodingUTF8);
-
-	
-
-	}
-
-	else
-
-	{
-
-		cf_disk_symbol_path = CFStringCreateWithFormat(NULL, NULL, CFSTR("add-dsym \"%s\"\n"), disk_symbol_path);
-
-	}
-
-	
-
-	CFStringFindAndReplace(cmds, CFSTR("{disk_symbol_path}"), cf_disk_symbol_path, range, 0);
-
-    // EPIC END
-
-    range.length = CFStringGetLength(cmds);
-
-
-
-    CFStringRef device_port = CFStringCreateWithFormat(NULL, NULL, CFSTR("%d"), port);
-
-    CFStringFindAndReplace(cmds, CFSTR("{device_port}"), device_port, range, 0);
-
-    CFRelease(device_port);
-
-    range.length = CFStringGetLength(cmds);
-
-
-
-    if (output_path) {
-
-        CFStringRef output_path_str = CFStringCreateWithFormat(NULL, NULL, CFSTR("%s"), output_path);
-
-        CFStringFindAndReplace(cmds, CFSTR("{output_path}"), output_path_str, range, 0);
-
-        CFRelease(output_path_str);
-
-    } else {
-
-        CFStringFindAndReplace(cmds, CFSTR("{output_path}"), CFSTR(""), range, 0);
-
-    }
-
-    range.length = CFStringGetLength(cmds);
-
-    if (error_path) {
-
-        CFStringRef error_path_str = CFStringCreateWithFormat(NULL, NULL, CFSTR("%s"), error_path);
-
-        CFStringFindAndReplace(cmds, CFSTR("{error_path}"), error_path_str, range, 0);
-
-        CFRelease(error_path_str);
-
-    } else {
-
-        CFStringFindAndReplace(cmds, CFSTR("{error_path}"), CFSTR(""), range, 0);
-
-    }
-
-    range.length = CFStringGetLength(cmds);
-
-
-
-    CFURLRef device_container_url = CFURLCreateCopyDeletingLastPathComponent(NULL, device_app_url);
-
-    CFRelease(device_app_url);
-
-    CFStringRef device_container_path = CFURLCopyFileSystemPath(device_container_url, kCFURLPOSIXPathStyle);
-
-    CFRelease(device_container_url);
-
-    CFMutableStringRef dcp_noprivate = CFStringCreateMutableCopy(NULL, 0, device_container_path);
-
-    range.length = CFStringGetLength(dcp_noprivate);
-
-    CFStringFindAndReplace(dcp_noprivate, CFSTR("/private/var/"), CFSTR("/var/"), range, 0);
-
-    range.length = CFStringGetLength(cmds);
-
-    CFStringFindAndReplace(cmds, CFSTR("{device_container}"), dcp_noprivate, range, 0);
-
-    range.length = CFStringGetLength(cmds);
-
-
-
-    CFURLRef disk_container_url = CFURLCreateCopyDeletingLastPathComponent(NULL, disk_app_url);
-
-    CFStringRef disk_container_path = CFURLCopyFileSystemPath(disk_container_url, kCFURLPOSIXPathStyle);
-
-    CFRelease(disk_container_url);
-
-    CFStringFindAndReplace(cmds, CFSTR("{disk_container}"), disk_container_path, range, 0);
-
-    range.length = CFStringGetLength(cmds);
-
-    
-
-    CFStringRef search_paths_pairs = copy_modules_search_paths_pairs(symbols_path, disk_container_path, device_container_path, dcp_noprivate);
-
-    CFRelease(symbols_path);
-
-    CFRelease(device_container_path);
-
-    CFRelease(dcp_noprivate);
-
-    CFRelease(disk_container_path);
-
-    CFStringFindAndReplace(cmds, CFSTR("{modules_search_paths_pairs}"), search_paths_pairs, range, 0);
-
-    range.length = CFStringGetLength(cmds);
-
-    CFRelease(search_paths_pairs);
-
-    
-
-    NSString* python_file_path = [NSString stringWithFormat:@"/tmp/%@/fruitstrap_", tmpUUID];
-
-    mkdirp(python_file_path);
-
-
-
-    NSString* python_command = @"fruitstrap_";
-
-    if(device_id != NULL) {
-
-        python_file_path = [python_file_path stringByAppendingString:[[NSString stringWithUTF8String:device_id] stringByReplacingOccurrencesOfString:@"-" withString:@"_"]];
-
-        python_command = [python_command stringByAppendingString:[[NSString stringWithUTF8String:device_id] stringByReplacingOccurrencesOfString:@"-" withString:@"_"]];
-
-    }
-
-    python_file_path = [python_file_path stringByAppendingString:@".py"];
-
-
-
-    CFStringFindAndReplace(cmds, CFSTR("{python_command}"), (CFStringRef)python_command, range, 0);
-
-    range.length = CFStringGetLength(cmds);
-
-    CFStringFindAndReplace(cmds, CFSTR("{python_file_path}"), (CFStringRef)python_file_path, range, 0);
-
-    range.length = CFStringGetLength(cmds);
-
-
-
-    CFDataRef cmds_data = CFStringCreateExternalRepresentation(NULL, cmds, kCFStringEncodingUTF8, 0);
-
-    NSString* prep_cmds_path = [NSString stringWithFormat:PREP_CMDS_PATH, tmpUUID];
-
-    if(device_id != NULL) {
-
-        prep_cmds_path = [prep_cmds_path stringByAppendingString:[[NSString stringWithUTF8String:device_id] stringByReplacingOccurrencesOfString:@"-" withString:@"_"]];
-
-    }
-
-    FILE *out = fopen([prep_cmds_path UTF8String], "w");
-
-    fwrite(CFDataGetBytePtr(cmds_data), CFDataGetLength(cmds_data), 1, out);
-
-    CFRelease(cmds_data);
-
-    // Write additional commands based on mode we're running in
-
-    const char* extra_cmds;
-
-    if (!interactive)
-
-    {
-
-        if (justlaunch)
-
-          extra_cmds = lldb_prep_noninteractive_justlaunch_cmds;
-
-        else
-
-          extra_cmds = lldb_prep_noninteractive_cmds;
-
-    }
-
-    else if (nostart)
-
-        extra_cmds = lldb_prep_no_cmds;
-
-    else
-
-        extra_cmds = lldb_prep_interactive_cmds;
-
-    fwrite(extra_cmds, strlen(extra_cmds), 1, out);
-
-    fclose(out);
-
-
-
-
-
-    out = fopen([python_file_path UTF8String], "w");
-
-    CFDataRef pmodule_data = CFStringCreateExternalRepresentation(NULL, pmodule, kCFStringEncodingUTF8, 0);
-
-    fwrite(CFDataGetBytePtr(pmodule_data), CFDataGetLength(pmodule_data), 1, out);
-
-    CFRelease(pmodule_data);
-
-    fclose(out);
-
-
-
-    CFRelease(cmds);
-
-    CFRelease(pmodule);
-
-    CFRelease(cf_disk_symbol_path); // EPIC
-
-}
-
-
-
-CFSocketRef server_socket;
-
-CFSocketRef lldb_socket;
-
-CFWriteStreamRef serverWriteStream = NULL;
-
-CFWriteStreamRef lldbWriteStream = NULL;
-
-
-
-int kill_ptree(pid_t root, int signum);
-
-void
-
-server_callback (CFSocketRef s, CFSocketCallBackType callbackType, CFDataRef address, const void *data, void *info)
-
-{
-
-    if (CFDataGetLength (data) == 0) {
-
-        // close the socket on which we've got end-of-file, the server_socket.
-
-        CFSocketInvalidate(s);
-
-        CFRelease(s);
-
-        return;
-
-    }
-
-    write(CFSocketGetNative(lldb_socket), CFDataGetBytePtr(data), CFDataGetLength(data));
-
-}
-
-
-
-void lldb_callback(CFSocketRef s, CFSocketCallBackType callbackType, CFDataRef address, const void *data, void *info)
-
-{
-
-    //printf ("lldb: %s\n", CFDataGetBytePtr (data));
-
-
-
-    if (CFDataGetLength (data) == 0) {
-
-        // close the socket on which we've got end-of-file, the lldb_socket.
-
-        CFSocketInvalidate(s);
-
-        CFRelease(s);
-
-        return;
-
-    }
-
-    write (gdbfd, CFDataGetBytePtr (data), CFDataGetLength (data));
-
-}
-
-
-
-void fdvendor_callback(CFSocketRef s, CFSocketCallBackType callbackType, CFDataRef address, const void *data, void *info) {
-
-    CFSocketNativeHandle socket = (CFSocketNativeHandle)(*((CFSocketNativeHandle *)data));
-
-
-
-    assert (callbackType == kCFSocketAcceptCallBack);
-
-    //PRINT ("callback!\n");
-
-
-
-    lldb_socket  = CFSocketCreateWithNative(NULL, socket, kCFSocketDataCallBack, &lldb_callback, NULL);
-
-    int flag = 1;
-
-    int res = setsockopt(socket, IPPROTO_TCP, TCP_NODELAY, (char *) &flag, sizeof(flag));
-
-    assert(res == 0);
-
-    if (lldb_socket_runloop) {
-
-        CFRelease(lldb_socket_runloop);
-
-    }
-
-    lldb_socket_runloop = CFSocketCreateRunLoopSource(NULL, lldb_socket, 0);
-
-    CFRunLoopAddSource(CFRunLoopGetMain(), lldb_socket_runloop, kCFRunLoopCommonModes);
-
-
-
-    CFSocketInvalidate(s);
-
-    CFRelease(s);
-
-}
-
-
-
-void connect_and_start_session(AMDeviceRef device) {
-
-    AMDeviceConnect(device);
-
-    assert(AMDeviceIsPaired(device));
-
-    check_error(AMDeviceValidatePairing(device));
-
-    check_error(AMDeviceStartSession(device));
-
-}
-
-
-
-void start_remote_debug_server(AMDeviceRef device) {
-
-
-
-    ServiceConnRef con = NULL;
-
-    int start_err = AMDeviceSecureStartService(device, CFSTR("com.apple.debugserver"), NULL, &con);
-
-    if (start_err != 0)
-
-    {
-
-        // After we mount the image, iOS needs to scan the image to register new services.
-
-        // If we ask to start the service before it is found by ios, we will get 0xe8000022.
-
-        // In other cases, it's been observed, that device may loose connection here (0xe800002d).
-
-        // Luckly, we can just restart the connection and continue.
-
-        // In other cases we just error out.
-
-        NSLogOut(@"Failed to start debugserver: %x %s", start_err, get_error_message(start_err));
-
-        switch(start_err)
-
-        {
-
-            case 0xe8000022:
-
-                NSLogOut(@"Waiting for the device to scan mounted image");
-
-                sleep(1);
-
-                break;
-
-            case 0x800002d:
-
-                NSLogOut(@"Reconnecting to device");
-
-                // We dont call AMDeviceStopSession as we cannot send any messages anymore
-
-                check_error(AMDeviceDisconnect(device));
-
-                connect_and_start_session(device);
-
-                break;
-
-            default:
-
-                check_error(start_err);
-
-        }
-
-        check_error(AMDeviceSecureStartService(device, CFSTR("com.apple.debugserver"), NULL, &con));
-
-    }
-
-    assert(con != NULL);
-
-    gdbfd = AMDServiceConnectionGetSocket(con);
-
-    /*
-
-     * The debugserver connection is through a fd handle, while lldb requires a host/port to connect, so create an intermediate
-
-     * socket to transfer data.
-
-     */
-
-    server_socket = CFSocketCreateWithNative (NULL, gdbfd, kCFSocketDataCallBack, &server_callback, NULL);
-
-    if (server_socket_runloop) {
-
-        CFRelease(server_socket_runloop);
-
-    }
-
-    server_socket_runloop = CFSocketCreateRunLoopSource(NULL, server_socket, 0);
-
-    CFRunLoopAddSource(CFRunLoopGetMain(), server_socket_runloop, kCFRunLoopCommonModes);
-
-
-
-    struct sockaddr_in addr4;
-
-    memset(&addr4, 0, sizeof(addr4));
-
-    addr4.sin_len = sizeof(addr4);
-
-    addr4.sin_family = AF_INET;
-
-    addr4.sin_port = htons(port);
-
-    addr4.sin_addr.s_addr = htonl(INADDR_LOOPBACK);
-
-
-
-    CFSocketRef fdvendor = CFSocketCreate(NULL, PF_INET, 0, 0, kCFSocketAcceptCallBack, &fdvendor_callback, NULL);
-
-
-
-    if (port) {
-
-        int yes = 1;
-
-        setsockopt(CFSocketGetNative(fdvendor), SOL_SOCKET, SO_REUSEADDR, &yes, sizeof(yes));
-
-    }
-
-
-
-    CFDataRef address_data = CFDataCreate(NULL, (const UInt8 *)&addr4, sizeof(addr4));
-
-
-
-    CFSocketSetAddress(fdvendor, address_data);
-
-    CFRelease(address_data);
-
-    socklen_t addrlen = sizeof(addr4);
-
-    int res = getsockname(CFSocketGetNative(fdvendor),(struct sockaddr *)&addr4,&addrlen);
-
-    assert(res == 0);
-
-    port = ntohs(addr4.sin_port);
-
-
-
-    if (fdvendor_runloop) {
-
-        CFRelease(fdvendor_runloop);
-
-    }
-
-    fdvendor_runloop = CFSocketCreateRunLoopSource(NULL, fdvendor, 0);
-
-    CFRunLoopAddSource(CFRunLoopGetMain(), fdvendor_runloop, kCFRunLoopCommonModes);
-
-}
-
-
-
-void kill_ptree_inner(pid_t root, int signum, struct kinfo_proc *kp, int kp_len) {
-
-    int i;
-
-    for (i = 0; i < kp_len; i++) {
-
-        if (kp[i].kp_eproc.e_ppid == root) {
-
-            kill_ptree_inner(kp[i].kp_proc.p_pid, signum, kp, kp_len);
-
-        }
-
-    }
-
-    if (root != getpid()) {
-
-        kill(root, signum);
-
-    }
-
-}
-
-
-
-int kill_ptree(pid_t root, int signum) {
-
-    int mib[3];
-
-    size_t len;
-
-    mib[0] = CTL_KERN;
-
-    mib[1] = KERN_PROC;
-
-    mib[2] = KERN_PROC_ALL;
-
-    if (sysctl(mib, 3, NULL, &len, NULL, 0) == -1) {
-
-        return -1;
-
-    }
-
-
-
-    struct kinfo_proc *kp = calloc(1, len);
-
-    if (!kp) {
-
-        return -1;
-
-    }
-
-
-
-    if (sysctl(mib, 3, kp, &len, NULL, 0) == -1) {
-
-        free(kp);
-
-        return -1;
-
-    }
-
-
-
-    kill_ptree_inner(root, signum, kp, (int)(len / sizeof(struct kinfo_proc)));
-
-
-
-    free(kp);
-
-    return 0;
-
-}
-
-
-
-void killed(int signum) {
-
-    // SIGKILL needed to kill lldb, probably a better way to do this.
-
-    kill(0, SIGKILL);
-
-    _exit(0);
-
-}
-
-
-
-void lldb_finished_handler(int signum)
-
-{
-
-    int status = 0;
-
-    if (waitpid(child, &status, 0) == -1)
-
-        perror("waitpid failed");
-
-    _exit(WEXITSTATUS(status));
-
-}
-
-
-
-pid_t bring_process_to_foreground() {
-
-    pid_t fgpid = tcgetpgrp(STDIN_FILENO);
-
-    if (setpgid(0, 0) == -1)
-
-        perror("setpgid failed");
-
-
-
-    signal(SIGTTOU, SIG_IGN);
-
-    if (tcsetpgrp(STDIN_FILENO, getpid()) == -1)
-
-        perror("tcsetpgrp failed");
-
-    signal(SIGTTOU, SIG_DFL);
-
-    return fgpid;
-
-}
-
-
-
-void setup_dummy_pipe_on_stdin(int pfd[2]) {
-
-    if (pipe(pfd) == -1)
-
-        perror("pipe failed");
-
-    if (dup2(pfd[0], STDIN_FILENO) == -1)
-
-        perror("dup2 failed");
-
-}
-
-
-
-void setup_lldb(AMDeviceRef device, CFURLRef url) {
-
-    CFStringRef device_full_name = get_device_full_name(device),
-
-    device_interface_name = get_device_interface_name(device);
-
-
-
-    connect_and_start_session(device);
-
-
-
-    NSLogOut(@"------ Debug phase ------");
-
-
-
-    NSLogOut(@"Starting debug of %@ connected through %@...", device_full_name, device_interface_name);
-
-
-
-    mount_developer_image(device);      // put debugserver on the device
-
-    start_remote_debug_server(device);  // start debugserver
-
-    if (!debugserver_only)
-
-        write_lldb_prep_cmds(device, url);   // dump the necessary lldb commands into a file
-
-
-
-    CFRelease(url);
-
-
-
-    NSLogOut(@"[100%%] Connecting to remote debug server");
-
-    NSLogOut(@"-------------------------");
-
-
-
-    setpgid(getpid(), 0);
-
-    signal(SIGHUP, killed);
-
-    signal(SIGINT, killed);
-
-    signal(SIGTERM, killed);
-
-    // Need this before fork to avoid race conditions. For child process we remove this right after fork.
-
-    signal(SIGLLDB, lldb_finished_handler);
-
-
-
-    parent = getpid();
-
-}
-
-
-
-void launch_debugger(AMDeviceRef device, CFURLRef url) {
-
-    setup_lldb(device, url);
-
-    int pid = fork();
-
-    if (pid == 0) {
-
-        signal(SIGHUP, SIG_DFL);
-
-        signal(SIGLLDB, SIG_DFL);
-
-        child = getpid();
-
-        pid_t oldfgpid = 0;
-
-        int pfd[2] = {-1, -1};
-
-        if (isatty(STDIN_FILENO))
-
-            // If we are running on a terminal, then we need to bring process to foreground for input
-
-            // to work correctly on lldb's end.
-
-            oldfgpid = bring_process_to_foreground();
-
-        else
-
-            // If lldb is running in a non terminal environment, then it freaks out spamming "^D" and
-
-            // "quit". It seems this is caused by read() on stdin returning EOF in lldb. To hack around
-
-            // this we setup a dummy pipe on stdin, so read() would block expecting "user's" input.
-
-            setup_dummy_pipe_on_stdin(pfd);
-
-
-
-        NSString* lldb_shell;
-
-        NSString* prep_cmds = [NSString stringWithFormat:PREP_CMDS_PATH, tmpUUID];
-
-        lldb_shell = [NSString stringWithFormat:LLDB_SHELL, prep_cmds];
-
-
-
-        if(device_id != NULL) {
-
-            lldb_shell = [lldb_shell stringByAppendingString: [[NSString stringWithUTF8String:device_id] stringByReplacingOccurrencesOfString:@"-" withString:@"_"]];
-
-        }
-
-
-
-        int status = system([lldb_shell UTF8String]); // launch lldb
-
-        if (status == -1)
-
-            perror("failed launching lldb");
-
-
-
-        close(pfd[0]);
-
-        close(pfd[1]);
-
-
-
-        // Notify parent we're exiting
-
-        kill(parent, SIGLLDB);
-
-
-
-        if (oldfgpid) {
-
-            tcsetpgrp(STDIN_FILENO, oldfgpid);
-
-        }
-
-        // Pass lldb exit code
-
-        _exit(WEXITSTATUS(status));
-
-    } else if (pid > 0) {
-
-        child = pid;
-
-    } else {
-
-        on_sys_error(@"Fork failed");
-
-    }
-
-}
-
-
-
-void launch_debugger_and_exit(AMDeviceRef device, CFURLRef url) {
-
-    setup_lldb(device,url);
-
-    int pfd[2] = {-1, -1};
-
-    if (pipe(pfd) == -1)
-
-        perror("Pipe failed");
-
-    int pid = fork();
-
-    if (pid == 0) {
-
-        signal(SIGHUP, SIG_DFL);
-
-        signal(SIGLLDB, SIG_DFL);
-
-        child = getpid();
-
-
-
-        if (dup2(pfd[0],STDIN_FILENO) == -1)
-
-            perror("dup2 failed");
-
-
-
-
-
-        NSString* prep_cmds = [NSString stringWithFormat:PREP_CMDS_PATH, tmpUUID];
-
-        NSString* lldb_shell = [NSString stringWithFormat:LLDB_SHELL, prep_cmds];
-
-        if(device_id != NULL) {
-
-            lldb_shell = [lldb_shell stringByAppendingString:[[NSString stringWithUTF8String:device_id] stringByReplacingOccurrencesOfString:@"-" withString:@"_"]];
-
-        }
-
-
-
-        int status = system([lldb_shell UTF8String]); // launch lldb
-
-        if (status == -1)
-
-            perror("failed launching lldb");
-
-
-
-        close(pfd[0]);
-
-
-
-        // Notify parent we're exiting
-
-        kill(parent, SIGLLDB);
-
-        // Pass lldb exit code
-
-        _exit(WEXITSTATUS(status));
-
-    } else if (pid > 0) {
-
-        child = pid;
-
-        NSLogVerbose(@"Waiting for child [Child: %d][Parent: %d]\n", child, parent);
-
-    } else {
-
-        on_sys_error(@"Fork failed");
-
-    }
-
-}
-
-
-
-void launch_debugserver_only(AMDeviceRef device, CFURLRef url)
-
-{
-
-    CFRetain(url);
-
-    setup_lldb(device,url);
-
-
-
-    CFStringRef bundle_identifier = copy_disk_app_identifier(url);
-
-    CFURLRef device_app_url = copy_device_app_url(device, bundle_identifier);
-
-    CFRelease(bundle_identifier);
-
-    CFStringRef device_app_path = CFURLCopyFileSystemPath(device_app_url, kCFURLPOSIXPathStyle);
-
-    CFRelease(device_app_url);
-
-    CFRelease(url);
-
-
-
-    NSLogOut(@"debugserver port: %d", port);
-
-    NSLogOut(@"App path: %@", device_app_path);
-
-    NSLogJSON(@{@"Event": @"DebugServerLaunched",
-
-                @"Port": @(port),
-
-                @"Path": (__bridge NSString *)device_app_path
-
-                });
-
-    CFRelease(device_app_path);
-
-}
-
-
-
-CFStringRef copy_bundle_id(CFURLRef app_url)
-
-{
-
-    if (app_url == NULL)
-
-        return NULL;
-
-
-
-    CFURLRef url = CFURLCreateCopyAppendingPathComponent(NULL, app_url, CFSTR("Info.plist"), false);
-
-
-
-    if (url == NULL)
-
-        return NULL;
-
-
-
-    CFReadStreamRef stream = CFReadStreamCreateWithFile(NULL, url);
-
-    CFRelease(url);
-
-
-
-    if (stream == NULL)
-
-        return NULL;
-
-
-
-    CFPropertyListRef plist = NULL;
-
-    if (CFReadStreamOpen(stream) == TRUE) {
-
-        plist = CFPropertyListCreateWithStream(NULL, stream, 0,
-
-                                               kCFPropertyListImmutable, NULL, NULL);
-
-    }
-
-    CFReadStreamClose(stream);
-
-    CFRelease(stream);
-
-
-
-    if (plist == NULL)
-
-        return NULL;
-
-
-
-    const void *value = CFDictionaryGetValue(plist, CFSTR("CFBundleIdentifier"));
-
-    CFStringRef bundle_id = NULL;
-
-    if (value != NULL)
-
-        bundle_id = CFRetain(value);
-
-
-
-    CFRelease(plist);
-
-    return bundle_id;
-
-}
-
-
-
-typedef enum { READ_DIR_FILE, READ_DIR_BEFORE_DIR, READ_DIR_AFTER_DIR } read_dir_cb_reason;
-
-
-
-void read_dir(AFCConnectionRef afc_conn_p, const char* dir,
-
-              void(*callback)(AFCConnectionRef conn, const char *dir, read_dir_cb_reason reason))
-
-{
-
-    char *dir_ent;
-
-
-
-    afc_dictionary* afc_dict_p;
-
-    char *key, *val;
-
-    int not_dir = 0;
-
-
-
-    unsigned int code = AFCFileInfoOpen(afc_conn_p, dir, &afc_dict_p);
-
-    if (code != 0) {
-
-        // there was a problem reading or opening the file to get info on it, abort
-
-        return;
-
-    }
-
-    
-
-    long long mtime = -1;
-
-    long long birthtime = -1;
-
-    long size = -1;
-
-    long blocks = -1;
-
-    long nlink = -1;
-
-    NSString * ifmt = nil;
-
-    while((AFCKeyValueRead(afc_dict_p,&key,&val) == 0) && key && val) {
-
-        if (strcmp(key,"st_ifmt")==0) {
-
-            not_dir = strcmp(val,"S_IFDIR");
-
-            if (_json_output) {
-
-                ifmt = [NSString stringWithUTF8String:val];
-
-            } else {
-
-                break;
-
-            }
-
-        } else if (strcmp(key, "st_size") == 0) {
-
-            size = atol(val);
-
-        } else if (strcmp(key, "st_mtime") == 0) {
-
-            mtime = atoll(val);
-
-        } else if (strcmp(key, "st_birthtime") == 0) {
-
-            birthtime = atoll(val);
-
-        } else if (strcmp(key, "st_nlink") == 0) {
-
-            nlink = atol(val);
-
-        } else if (strcmp(key, "st_blocks") == 0) {
-
-            nlink = atol(val);
-
-        }
-
-    }
-
-    AFCKeyValueClose(afc_dict_p);
-
-    
-
-    if (_json_output) {
-
-        if (_file_meta_info == nil) {
-
-            _file_meta_info = [[NSMutableArray alloc] init];
-
-        }
-
-        [_file_meta_info addObject: @{@"full_path": [NSString stringWithUTF8String:dir],
-
-                                      @"st_ifmt": ifmt,
-
-                                      @"st_nlink": @(nlink),
-
-                                      @"st_size": @(size),
-
-                                      @"st_blocks": @(blocks),
-
-                                      @"st_mtime": @(mtime),
-
-                                      @"st_birthtime": @(birthtime)}];
-
-    }
-
-    
-
-    if (not_dir) {
-
-        if (callback) (*callback)(afc_conn_p, dir, READ_DIR_FILE);
-
-        return;
-
-    }
-
-
-
-    afc_directory* afc_dir_p;
-
-    afc_error_t err = AFCDirectoryOpen(afc_conn_p, dir, &afc_dir_p);
-
-
-
-    if (err != 0) {
-
-        // Couldn't open dir - was probably a file
-
-        return;
-
-    }
-
-    
-
-    // Call the callback on the directory before processing its
-
-    // contents. This is used by copy file callback, which needs to
-
-    // create the directory on the host before attempting to copy
-
-    // files into it.
-
-    if (callback) (*callback)(afc_conn_p, dir, READ_DIR_BEFORE_DIR);
-
-
-
-    while(true) {
-
-        err = AFCDirectoryRead(afc_conn_p, afc_dir_p, &dir_ent);
-
-
-
-        if (err != 0 || !dir_ent)
-
-            break;
-
-
-
-        if (strcmp(dir_ent, ".") == 0 || strcmp(dir_ent, "..") == 0)
-
-            continue;
-
-
-
-        char* dir_joined = malloc(strlen(dir) + strlen(dir_ent) + 2);
-
-        strcpy(dir_joined, dir);
-
-        if (dir_joined[strlen(dir)-1] != '/')
-
-            strcat(dir_joined, "/");
-
-        strcat(dir_joined, dir_ent);
-
-        if (!(non_recursively && strcmp(list_root, dir) != 0)) {
-
-            read_dir(afc_conn_p, dir_joined, callback);
-
-        }
-
-        free(dir_joined);
-
-    }
-
-
-
-    AFCDirectoryClose(afc_conn_p, afc_dir_p);
-
-    
-
-    // Call the callback on the directory after processing its
-
-    // contents. This is used by the rmtree callback because it needs
-
-    // to delete the directory's contents before the directory itself
-
-    if (callback) (*callback)(afc_conn_p, dir, READ_DIR_AFTER_DIR);
-
-}
-
-
-
-AFCConnectionRef start_afc_service(AMDeviceRef device) {
-
-    AMDeviceConnect(device);
-
-    assert(AMDeviceIsPaired(device));
-
-    check_error(AMDeviceValidatePairing(device));
-
-    check_error(AMDeviceStartSession(device));
-
-
-
-    AFCConnectionRef conn = NULL;
-
-    service_conn_t serviceConn;
-
-
-
-    if (AMDeviceStartService(device, AMSVC_AFC, &serviceConn, 0) != MDERR_OK) {
-
-        on_error(@"Unable to start file service!");
-
-    }
-
-    if (AFCConnectionOpen(serviceConn, 0, &conn) != MDERR_OK) {
-
-        on_error(@"Unable to open connection!");
-
-    }
-
-
-
-    check_error(AMDeviceStopSession(device));
-
-    check_error(AMDeviceDisconnect(device));
-
-    return conn;
-
-}
-
-
-
-// Used to send files to app-specific sandbox (Documents dir)
-
-AFCConnectionRef start_house_arrest_service(AMDeviceRef device) {
-
-    connect_and_start_session(device);
-
-
-
-    AFCConnectionRef conn = NULL;
-
-
-
-    if (bundle_id == NULL) {
-
-        on_error(@"Bundle id is not specified");
-
-    }
-
-
-
-    CFStringRef cf_bundle_id = CFStringCreateWithCString(NULL, bundle_id, kCFStringEncodingUTF8);
-
-    CFStringRef keys[1];
-
-    keys[0] = CFSTR("Command");
-
-    CFStringRef values[1];
-
-    values[0] = CFSTR("VendDocuments");
-
-    CFDictionaryRef command = CFDictionaryCreate(kCFAllocatorDefault,
-
-                                                 (void*)keys,
-
-                                                 (void*)values,
-
-                                                 1,
-
-                                                 &kCFTypeDictionaryKeyCallBacks,
-
-                                                 &kCFTypeDictionaryValueCallBacks);
-
-    if (AMDeviceCreateHouseArrestService(device, cf_bundle_id, 0, &conn) != 0 &&
-
-        AMDeviceCreateHouseArrestService(device, cf_bundle_id, command, &conn) != 0) {
-
-        on_error(@"Unable to find bundle with id: %@", [NSString stringWithUTF8String:bundle_id]);
-
-    }
-
-
-
-    check_error(AMDeviceStopSession(device));
-
-    check_error(AMDeviceDisconnect(device));
-
-    CFRelease(cf_bundle_id);
-
-
-
-    return conn;
-
-}
-
-
-
-// Uses realpath() to resolve any symlinks in a path. Returns the resolved
-
-// path or the original path if an error occurs. This allocates memory for the
-
-// resolved path and the caller is responsible for freeing it.
-
-char *resolve_path(char *path)
-
-{
-
-  char buffer[PATH_MAX];
-
-  // Use the original path if realpath() fails, otherwise use resolved value.
-
-  char *resolved_path = realpath(path, buffer) == NULL ? path : buffer;
-
-  char *new_path = malloc(strlen(resolved_path) + 1);
-
-  strcpy(new_path, resolved_path);
-
-  return new_path;
-
-}
-
-
-
-char const* get_filename_from_path(char const* path)
-
-{
-
-    char const*ptr = path + strlen(path);
-
-    while (ptr > path)
-
-    {
-
-        if (*ptr == '/')
-
-            break;
-
-        --ptr;
-
-    }
-
-    if (ptr+1 >= path+strlen(path))
-
-        return NULL;
-
-    if (ptr == path)
-
-        return ptr;
-
-    return ptr+1;
-
-}
-
-
-
-void* read_file_to_memory(char const * path, size_t* file_size)
-
-{
-
-    struct stat buf;
-
-    int err = stat(path, &buf);
-
-    if (err < 0)
-
-    {
-
-        return NULL;
-
-    }
-
-
-
-    *file_size = buf.st_size;
-
-    FILE* fd = fopen(path, "r");
-
-    char* content = malloc(*file_size);
-
-    if (*file_size != 0 && fread(content, *file_size, 1, fd) != 1)
-
-    {
-
-        fclose(fd);
-
-        return NULL;
-
-    }
-
-    fclose(fd);
-
-    return content;
-
-}
-
-
-
-void list_files_callback(AFCConnectionRef conn, const char *name, read_dir_cb_reason reason)
-
-{
-
-    if (reason == READ_DIR_FILE) {
-
-        NSLogOut(@"%@", [NSString stringWithUTF8String:name]);
-
-    } else if (reason == READ_DIR_BEFORE_DIR) {
-
-        NSLogOut(@"%@/", [NSString stringWithUTF8String:name]);
-
-    }
-
-}
-
-
-
-void list_files(AMDeviceRef device)
-
-{
-
-    AFCConnectionRef afc_conn_p;
-
-    if (file_system) {
-
-        afc_conn_p = start_afc_service(device);
-
-    } else {
-
-        afc_conn_p = start_house_arrest_service(device);
-
-    }
-
-    assert(afc_conn_p);
-
-    if (_json_output) {
-
-        read_dir(afc_conn_p, list_root?list_root:"/", NULL);
-
-        NSLogJSON(@{@"Event": @"FileListed",
-
-                    @"Files": _file_meta_info});
-
-    } else {
-
-        read_dir(afc_conn_p, list_root?list_root:"/", list_files_callback);
-
-    }
-
-    
-
-    check_error(AFCConnectionClose(afc_conn_p));
-
-}
-
-
-
-int app_exists(AMDeviceRef device)
-
-{
-
-    if (bundle_id == NULL) {
-
-        NSLogOut(@"Bundle id is not specified.");
-
-        return 1;
-
-    }
-
-    AMDeviceConnect(device);
-
-    assert(AMDeviceIsPaired(device));
-
-    check_error(AMDeviceValidatePairing(device));
-
-    check_error(AMDeviceStartSession(device));
-
-
-
-    CFStringRef cf_bundle_id = CFStringCreateWithCString(NULL, bundle_id, kCFStringEncodingUTF8);
-
-
-
-    NSArray *a = [NSArray arrayWithObjects:@"CFBundleIdentifier", nil];
-
-    NSDictionary *optionsDict = [NSDictionary dictionaryWithObject:a forKey:@"ReturnAttributes"];
-
-    CFDictionaryRef options = (CFDictionaryRef)optionsDict;
-
-    CFDictionaryRef result = nil;
-
-    check_error(AMDeviceLookupApplications(device, options, &result));
-
-
-
-    bool appExists = CFDictionaryContainsKey(result, cf_bundle_id);
-
-    NSLogOut(@"%@", appExists ? @"true" : @"false");
-
-    CFRelease(cf_bundle_id);
-
-
-
-    check_error(AMDeviceStopSession(device));
-
-    check_error(AMDeviceDisconnect(device));
-
-    if (appExists)
-
-        return 0;
-
-    return -1;
-
-}
-
-
-
-void get_battery_level(AMDeviceRef device)
-
-{
-
-    
-
-    AMDeviceConnect(device);
-
-    assert(AMDeviceIsPaired(device));
-
-    check_error(AMDeviceValidatePairing(device));
-
-    check_error(AMDeviceStartSession(device));
-
-
-
-    CFStringRef result = AMDeviceCopyValue(device, (void*)@"com.apple.mobile.battery", (__bridge CFStringRef)@"BatteryCurrentCapacity");
-
-    NSLogOut(@"BatteryCurrentCapacity:%@",result);
-
-    CFRelease(result);
-
-    
-
-    check_error(AMDeviceStopSession(device));
-
-    check_error(AMDeviceDisconnect(device));
-
-}
-
-
-
-void list_bundle_id(AMDeviceRef device)
-
-{
-
-    connect_and_start_session(device);
-
-
-
-    NSArray *a = [NSArray arrayWithObjects:
-
-                  @"CFBundleIdentifier",
-
-                  @"CFBundleName",
-
-                  @"CFBundleDisplayName",
-
-                  @"CFBundleVersion",
-
-                  @"CFBundleShortVersionString", nil];
-
-    NSDictionary *optionsDict = [NSDictionary dictionaryWithObject:a forKey:@"ReturnAttributes"];
-
-    CFDictionaryRef options = (CFDictionaryRef)optionsDict;
-
-    CFDictionaryRef result = nil;
-
-    check_error(AMDeviceLookupApplications(device, options, &result));
-
-
-
-    if (_json_output) {
-
-        NSLogJSON(@{@"Event": @"ListBundleId",
-
-                    @"Apps": (NSDictionary *)result});
-
-    } else {
-
-        CFIndex count;
-
-        count = CFDictionaryGetCount(result);
-
-        const void *keys[count];
-
-        CFDictionaryGetKeysAndValues(result, keys, NULL);
-
-        for(int i = 0; i < count; ++i) {
-
-            NSLogOut(@"%@", (CFStringRef)keys[i]);
-
-        }
-
-    }
-
-
-
-    check_error(AMDeviceStopSession(device));
-
-    check_error(AMDeviceDisconnect(device));
-
-}
-
-
-
-void copy_file_callback(AFCConnectionRef afc_conn_p, const char *name, read_dir_cb_reason reason)
-
-{
-
-    const char *local_name=name;
-
-
-
-    if (*local_name=='/') local_name++;
-
-
-
-    if (*local_name=='\0') return;
-
-
-
-    if (reason == READ_DIR_FILE) {
-
-        NSLogOut(@"%@", [NSString stringWithUTF8String:name]);
-
-        afc_file_ref fref;
-
-        int err = AFCFileRefOpen(afc_conn_p,name,1,&fref);
-
-
-
-        if (err) {
-
-            fprintf(stderr,"AFCFileRefOpen(\"%s\") failed: %d\n",name,err);
-
-            return;
-
-        }
-
-
-
-        FILE *fp = fopen(local_name,"w");
-
-
-
-        if (fp==NULL) {
-
-            fprintf(stderr,"fopen(\"%s\",\"w\") failer: %s\n",local_name,strerror(errno));
-
-            AFCFileRefClose(afc_conn_p,fref);
-
-            return;
-
-        }
-
-
-
-        char buf[4096];
-
-        size_t sz=sizeof(buf);
-
-
-
-        while (AFCFileRefRead(afc_conn_p,fref,buf,&sz)==0 && sz) {
-
-            fwrite(buf,sz,1,fp);
-
-            sz = sizeof(buf);
-
-        }
-
-
-
-        AFCFileRefClose(afc_conn_p,fref);
-
-        fclose(fp);
-
-
-
-    } else if (reason == READ_DIR_BEFORE_DIR) {
-
-        NSLogOut(@"%@/", [NSString stringWithUTF8String:name]);
-
-        if (mkdir(local_name,0777) && errno!=EEXIST) {
-
-            fprintf(stderr,"mkdir(\"%s\") failed: %s\n",local_name,strerror(errno));
-
-        }
-
-    }
-
-}
-
-
-
-
-
-void download_tree(AMDeviceRef device)
-
-{
-
-    AFCConnectionRef afc_conn_p;
-
-    if (file_system) {
-
-        afc_conn_p = start_afc_service(device);
-
-    } else {
-
-        afc_conn_p = start_house_arrest_service(device);
-
-    }
-
-    
-
-    assert(afc_conn_p);
-
-    char *dirname = NULL;
-
-
-
-    list_root = list_root? list_root : "/";
-
-    target_filename = target_filename? target_filename : ".";
-
-
-
-    NSString* targetPath = [NSString pathWithComponents:@[ @(target_filename), @(list_root)] ];
-
-    mkdirp([targetPath stringByDeletingLastPathComponent]);
-
-
-
-    do {
-
-        if (target_filename) {
-
-            dirname = strdup(target_filename);
-
-            mkdirp(@(dirname));
-
-            if (mkdir(dirname,0777) && errno!=EEXIST) {
-
-                fprintf(stderr,"mkdir(\"%s\") failed: %s\n",dirname,strerror(errno));
-
-                break;
-
-            }
-
-            if (chdir(dirname)) {
-
-                fprintf(stderr,"chdir(\"%s\") failed: %s\n",dirname,strerror(errno));
-
-                break;
-
-            }
-
-        }
-
-        read_dir(afc_conn_p, list_root, copy_file_callback);
-
-    } while(0);
-
-
-
-    if (dirname) free(dirname);
-
-    if (afc_conn_p) AFCConnectionClose(afc_conn_p);
-
-}
-
-
-
-void upload_dir(AMDeviceRef device, AFCConnectionRef afc_conn_p, NSString* source, NSString* destination);
-
-void upload_single_file(AMDeviceRef device, AFCConnectionRef afc_conn_p, NSString* sourcePath, NSString* destinationPath);
-
-
-
-void upload_file(AMDeviceRef device)
-
-{
-
-    AFCConnectionRef afc_conn_p;
-
-    if (file_system) {
-
-        afc_conn_p = start_afc_service(device);
-
-    } else {
-
-        afc_conn_p = start_house_arrest_service(device);
-
-    } 
-
-    assert(afc_conn_p);
-
-
-
-    if (!target_filename)
-
-    {
-
-        target_filename = get_filename_from_path(upload_pathname);
-
-    }
-
-
-
-    NSString* sourcePath = [NSString stringWithUTF8String: upload_pathname];
-
-    NSString* destinationPath = [NSString stringWithUTF8String: target_filename];
-
-
-
-    BOOL isDir;
-
-    bool exists = [[NSFileManager defaultManager] fileExistsAtPath: sourcePath isDirectory: &isDir];
-
-    if (!exists)
-
-    {
-
-        on_error(@"Could not find file: %s", upload_pathname);
-
-    }
-
-    else if (isDir)
-
-    {
-
-        upload_dir(device, afc_conn_p, sourcePath, destinationPath);
-
-    }
-
-    else
-
-    {
-
-        upload_single_file(device, afc_conn_p, sourcePath, destinationPath);
-
-    }
-
-    check_error(AFCConnectionClose(afc_conn_p));
-
-}
-
-
-
-void upload_single_file(AMDeviceRef device, AFCConnectionRef afc_conn_p, NSString* sourcePath, NSString* destinationPath) {
-
-
-
-    afc_file_ref file_ref;
-
-
-
-    size_t file_size;
-
-    void* file_content = read_file_to_memory([sourcePath fileSystemRepresentation], &file_size);
-
-
-
-    if (!file_content)
-
-    {
-
-        on_error(@"Could not open file: %@", sourcePath);
-
-    }
-
-
-
-    // Make sure the directory was created
-
-    {
-
-        NSString *dirpath = [destinationPath stringByDeletingLastPathComponent];
-
-        check_error(AFCDirectoryCreate(afc_conn_p, [dirpath fileSystemRepresentation]));
-
-    }
-
-
-
-
-
-    int ret = AFCFileRefOpen(afc_conn_p, [destinationPath fileSystemRepresentation], 3, &file_ref);
-
-    if (ret == 0x000a) {
-
-        on_error(@"Cannot write to %@. Permission error.", destinationPath);
-
-    }
-
-    if (ret == 0x0009) {
-
-        on_error(@"Target %@ is a directory.", destinationPath);
-
-    }
-
-    assert(ret == 0);
-
-    check_error(AFCFileRefWrite(afc_conn_p, file_ref, file_content, file_size));
-
-    check_error(AFCFileRefClose(afc_conn_p, file_ref));
-
-
-
-    free(file_content);
-
-}
-
-
-
-void upload_dir(AMDeviceRef device, AFCConnectionRef afc_conn_p, NSString* source, NSString* destination)
-
-{
-
-    check_error(AFCDirectoryCreate(afc_conn_p, [destination fileSystemRepresentation]));
-
-    for (NSString* item in [[NSFileManager defaultManager] contentsOfDirectoryAtPath: source error: nil])
-
-    {
-
-        NSString* sourcePath = [source stringByAppendingPathComponent: item];
-
-        NSString* destinationPath = [destination stringByAppendingPathComponent: item];
-
-        BOOL isDir;
-
-        [[NSFileManager defaultManager] fileExistsAtPath: sourcePath isDirectory: &isDir];
-
-        if (isDir)
-
-        {
-
-            upload_dir(device, afc_conn_p, sourcePath, destinationPath);
-
-        }
-
-        else
-
-        {
-
-            upload_single_file(device, afc_conn_p, sourcePath, destinationPath);
-
-        }
-
-    }
-
-}
-
-
-
-void make_directory(AMDeviceRef device) {
-
-    AFCConnectionRef afc_conn_p;
-
-    if (file_system) {
-
-        afc_conn_p = start_afc_service(device);
-
-    } else {
-
-        afc_conn_p = start_house_arrest_service(device);
-
-    }
-
-    assert(afc_conn_p);
-
-    check_error(AFCDirectoryCreate(afc_conn_p, target_filename));
-
-    check_error(AFCConnectionClose(afc_conn_p));
-
-}
-
-
-
-void remove_path(AMDeviceRef device) {
-
-    AFCConnectionRef afc_conn_p;
-
-    if (file_system) {
-
-        afc_conn_p = start_afc_service(device);
-
-    } else {
-
-        afc_conn_p = start_house_arrest_service(device);
-
-    }
-
-    assert(afc_conn_p);
-
-    check_error(AFCRemovePath(afc_conn_p, target_filename));
-
-    check_error(AFCConnectionClose(afc_conn_p));
-
-}
-
-
-
-// Handles the READ_DIR_AFTER_DIR callback so that we delete the contents of the
-
-// directory before the directory itself
-
-void rmtree_callback(AFCConnectionRef conn, const char *name, read_dir_cb_reason reason)
-
-{
-
-    if (reason == READ_DIR_FILE || reason == READ_DIR_AFTER_DIR) {
-
-        NSLogVerbose(@"Deleting %s", name);
-
-        check_error(AFCRemovePath(conn, name));
-
-    }
-
-}
-
-
-
-void rmtree(AMDeviceRef device) {
-
-    AFCConnectionRef afc_conn_p = start_house_arrest_service(device);
-
-    assert(afc_conn_p);
-
-    read_dir(afc_conn_p, target_filename, rmtree_callback);
-
-    check_error(AFCConnectionClose(afc_conn_p));
-
-}
-
-
-
-void uninstall_app(AMDeviceRef device) {
-
-    CFRetain(device); // don't know if this is necessary?
-
-
-
-    NSLogOut(@"------ Uninstall phase ------");
-
-
-
-    //Do we already have the bundle_id passed in via the command line? if so, use it.
-
-    CFStringRef cf_uninstall_bundle_id = NULL;
-
-    if (bundle_id != NULL)
-
-    {
-
-        cf_uninstall_bundle_id = CFStringCreateWithCString(NULL, bundle_id, kCFStringEncodingUTF8);
-
-    } else {
-
-        on_error(@"Error: you need to pass in the bundle id, (i.e. --bundle_id com.my.app)");
-
-    }
-
-
-
-    if (cf_uninstall_bundle_id == NULL) {
-
-        on_error(@"Error: Unable to get bundle id from user command or package %@.\nUninstall failed.", [NSString stringWithUTF8String:app_path]);
-
-    } else {
-
-        connect_and_start_session(device);
-
-
-
-        int code = AMDeviceSecureUninstallApplication(0, device, cf_uninstall_bundle_id, 0, NULL, 0);
-
-        if (code == 0) {
-
-            NSLogOut(@"[ OK ] Uninstalled package with bundle id %@", cf_uninstall_bundle_id);
-
-        } else {
-
-            on_error(@"[ ERROR ] Could not uninstall package with bundle id %@", cf_uninstall_bundle_id);
-
-        }
-
-        CFRelease(cf_uninstall_bundle_id);
-
-        check_error(AMDeviceStopSession(device));
-
-        check_error(AMDeviceDisconnect(device));
-
-    }
-
-}
-
-
-
-void handle_device(AMDeviceRef device) {
-
-    NSLogVerbose(@"Already found device? %d", found_device);
-
-
-
-    CFStringRef device_full_name = get_device_full_name(device),
-
-                device_interface_name = get_device_interface_name(device);
-
-
-
-    if (detect_only) {
-
-        if (_json_output) {
-
-            NSLogJSON(@{@"Event": @"DeviceDetected",
-
-                        @"Device": get_device_json_dict(device)
-
-                        });
-
-        } else {
-
-            NSLogOut(@"[....] Found %@ connected through %@.", device_full_name, device_interface_name);
-
-        }
-
-        found_device = true;
-
-        return;
-
-    }
-
-    CFStringRef found_device_id = CFAutorelease(AMDeviceCopyDeviceIdentifier(device));
-
-    if (device_id != NULL) {
-
-        CFStringRef deviceCFSTR = CFAutorelease(CFStringCreateWithCString(NULL, device_id, kCFStringEncodingUTF8));
-
-        if (CFStringCompare(deviceCFSTR, found_device_id, kCFCompareCaseInsensitive) == kCFCompareEqualTo) {
-
-            found_device = true;
-
-        } else {
-
-            NSLogOut(@"Skipping %@.", device_full_name);
-
-            return;
-
-        }
-
-    } else {
-
-        // Use the first device we find if a device_id wasn't specified.
-
-        device_id = strdup(CFStringGetCStringPtr(found_device_id, kCFStringEncodingUTF8));
-
-        found_device = true;
-
-    }
-
-
-
-    NSLogOut(@"[....] Using %@.", device_full_name);
-
-
-
-    if (command_only) {
-
-        if (strcmp("list", command) == 0) {
-
-            list_files(device);
-
-        } else if (strcmp("upload", command) == 0) {
-
-            upload_file(device);
-
-        } else if (strcmp("download", command) == 0) {
-
-            download_tree(device);
-
-        } else if (strcmp("mkdir", command) == 0) {
-
-            make_directory(device);
-
-        } else if (strcmp("rm", command) == 0) {
-
-            remove_path(device);
-
-        } else if (strcmp("rmtree", command) == 0) {
-
-            rmtree(device);
-
-        } else if (strcmp("exists", command) == 0) {
-
-            exit(app_exists(device));
-
-        } else if (strcmp("uninstall_only", command) == 0) {
-
-            uninstall_app(device);
-
-        } else if (strcmp("list_bundle_id", command) == 0) {
-
-            list_bundle_id(device);
-
-        } else if (strcmp("get_battery_level", command) == 0) {
-
-            get_battery_level(device);
-
-        }
-
-        exit(0);
-
-    }
-
-
-
-
-
-    CFRetain(device); // don't know if this is necessary?
-
-
-
-    CFStringRef path = CFStringCreateWithCString(NULL, app_path, kCFStringEncodingUTF8);
-
-    CFURLRef relative_url = CFURLCreateWithFileSystemPath(NULL, path, kCFURLPOSIXPathStyle, false);
-
-    CFURLRef url = CFURLCopyAbsoluteURL(relative_url);
-
-
-
-    CFRelease(relative_url);
-
-
-
-    if (uninstall) {
-
-        NSLogOut(@"------ Uninstall phase ------");
-
-
-
-        //Do we already have the bundle_id passed in via the command line? if so, use it.
-
-        CFStringRef cf_uninstall_bundle_id = NULL;
-
-        if (bundle_id != NULL)
-
-        {
-
-            cf_uninstall_bundle_id = CFStringCreateWithCString(NULL, bundle_id, kCFStringEncodingUTF8);
-
-        } else {
-
-            cf_uninstall_bundle_id = copy_bundle_id(url);
-
-        }
-
-
-
-        if (cf_uninstall_bundle_id == NULL) {
-
-            on_error(@"Error: Unable to get bundle id from user command or package %@.\nUninstall failed.", [NSString stringWithUTF8String:app_path]);
-
-        } else {
-
-            connect_and_start_session(device);
-
-
-
-            int code = AMDeviceSecureUninstallApplication(0, device, cf_uninstall_bundle_id, 0, NULL, 0);
-
-            if (code == 0) {
-
-                NSLogOut(@"[ OK ] Uninstalled package with bundle id %@", cf_uninstall_bundle_id);
-
-            } else {
-
-                on_error(@"[ ERROR ] Could not uninstall package with bundle id %@", cf_uninstall_bundle_id);
-
-            }
-
-            CFRelease(cf_uninstall_bundle_id);
-
-            check_error(AMDeviceStopSession(device));
-
-            check_error(AMDeviceDisconnect(device));
-
-        }
-
-    }
-
-
-
-    if(install) {
-
-        NSLogOut(@"------ Install phase ------");
-
-        NSLogOut(@"[  0%%] Found %@ connected through %@, beginning install", device_full_name, device_interface_name);
-
-
-
-        connect_and_start_session(device);
-
-
-
-        CFDictionaryRef options;
-
-        if (app_deltas == NULL) { // standard install
-
-          // NOTE: the secure version doesn't seem to require us to start the AFC service
-
-          ServiceConnRef afcFd;
-
-          check_error(AMDeviceSecureStartService(device, CFSTR("com.apple.afc"), NULL, &afcFd));
-
-          check_error(AMDeviceStopSession(device));
-
-          check_error(AMDeviceDisconnect(device));
-
-
-
-          CFStringRef keys[] = { CFSTR("PackageType") };
-
-          CFStringRef values[] = { CFSTR("Developer") };
-
-          options = CFDictionaryCreate(NULL, (const void **)&keys, (const void **)&values, 1, &kCFTypeDictionaryKeyCallBacks, &kCFTypeDictionaryValueCallBacks);
-
-          check_error(AMDeviceSecureTransferPath(0, device, url, options, transfer_callback, 0));
-
-          close(*afcFd);
-
-
-
-          connect_and_start_session(device);
-
-          check_error(AMDeviceSecureInstallApplication(0, device, url, options, install_callback, 0));
-
-        } else { // incremental install
-
-          check_error(AMDeviceStopSession(device));
-
-          check_error(AMDeviceDisconnect(device));
-
-
-
-          CFStringRef extracted_bundle_id = NULL;
-
-          CFStringRef extracted_bundle_id_ref = copy_bundle_id(url);
-
-          if (bundle_id != NULL) {
-
-            extracted_bundle_id = CFStringCreateWithCString(NULL, bundle_id, kCFStringEncodingUTF8);
-
-            CFRelease(extracted_bundle_id_ref);
-
-          } else {
-
-            if (extracted_bundle_id_ref == NULL) {
-
-              on_error(@"[ ERROR] Could not determine bundle id.");
-
-            }
-
-            extracted_bundle_id = extracted_bundle_id_ref;
-
-          }
-
-
-
-          CFStringRef deltas_path =
-
-            CFStringCreateWithCString(NULL, app_deltas, kCFStringEncodingUTF8);
-
-          CFURLRef deltas_relative_url =
-
-            CFURLCreateWithFileSystemPath(NULL, deltas_path, kCFURLPOSIXPathStyle, false);
-
-          CFURLRef app_deltas_url = CFURLCopyAbsoluteURL(deltas_relative_url);
-
-          CFStringRef prefer_wifi = no_wifi ? CFSTR("0") : CFSTR("1");
-
-
-
-          // These values were determined by inspecting Xcode 11.1 logs with the Console app.
-
-          CFStringRef keys[] = {
-
-            CFSTR("CFBundleIdentifier"),
-
-            CFSTR("CloseOnInvalidate"),
-
-            CFSTR("InvalidateOnDetach"),
-
-            CFSTR("IsUserInitiated"),
-
-            CFSTR("PackageType"),
-
-            CFSTR("PreferWifi"),
-
-            CFSTR("ShadowParentKey"),
-
-          };
-
-          CFStringRef values[] = {
-
-            extracted_bundle_id,
-
-            CFSTR("1"),
-
-            CFSTR("1"),
-
-            CFSTR("1"),
-
-            CFSTR("Developer"),
-
-            prefer_wifi,
-
-            (CFStringRef)app_deltas_url,
-
-          };
-
-
-
-          CFIndex size = sizeof(keys)/sizeof(CFStringRef);
-
-          options = CFDictionaryCreate(NULL, (const void **)&keys, (const void **)&values, size, &kCFTypeDictionaryKeyCallBacks, &kCFTypeDictionaryValueCallBacks);
-
-
-
-          connect_and_start_session(device);
-
-          check_error(AMDeviceSecureInstallApplicationBundle(device, url, options, incremental_install_callback, 0));
-
-          CFRelease(extracted_bundle_id);
-
-          CFRelease(deltas_path);
-
-          CFRelease(deltas_relative_url);
-
-          CFRelease(app_deltas_url);
-
-          free(app_deltas);
-
-          app_deltas = NULL;
-
-        }
-
-
-
-        check_error(AMDeviceStopSession(device));
-
-        check_error(AMDeviceDisconnect(device));
-
-
-
-        CFRelease(options);
-
-
-
-        NSLogOut(@"[100%%] Installed package %@", [NSString stringWithUTF8String:app_path]);
-
-        NSLogJSON(@{@"Event": @"BundleInstall",
-
-                    @"OverallPercent": @(100),
-
-                    @"Percent": @(100),
-
-                    @"Status": @"Complete"
-
-                    });
-
-    }
-
-    CFRelease(path);
-
-
-
-    if (!debug)
-
-        exit(0); // no debug phase
-
-
-
-    if (justlaunch) {
-
-        launch_debugger_and_exit(device, url);
-
-    } else if (debugserver_only) {
-
-        launch_debugserver_only(device, url);
-
-    } else {
-
-        launch_debugger(device, url);
-
-    }
-
-}
-
-
-
-void device_callback(struct am_device_notification_callback_info *info, void *arg) {
-
-    switch (info->msg) {
-
-        case ADNCI_MSG_CONNECTED:
-
-            if (no_wifi && AMDeviceGetInterfaceType(info->dev) == 2)
-
-            {
-
-                NSLogVerbose(@"Skipping wifi device (type: %d)", AMDeviceGetInterfaceType(info->dev));
-
-            }
-
-            else
-
-            {
-
-                NSLogVerbose(@"Handling device type: %d", AMDeviceGetInterfaceType(info->dev));
-
-                handle_device(info->dev);
-
-            }
-
-            break;
-
-        case ADNCI_MSG_DISCONNECTED:
-
-        {
-
-            CFStringRef device_uuid = AMDeviceCopyDeviceIdentifier(info->dev);
-
-            NSLogOut(@"[....] Disconnected %@", device_uuid);
-
-            CFRelease(device_uuid);
-
-            break;
-
-        }
-
-        default:
-
-            break;
-
-    }
-
-}
-
-
-
-void timeout_callback(CFRunLoopTimerRef timer, void *info) {
-
-    if (found_device && (!detect_only)) {
-
-        // Don't need to exit in the justlaunch mode
-
-        if (justlaunch)
-
-            return;
-
-
-
-        // App running for too long
-
-        NSLogOut(@"[ !! ] App is running for too long");
-
-        exit(exitcode_timeout);
-
-        return;
-
-    } else if ((!found_device) && (!detect_only))  {
-
-        on_error(@"Timed out waiting for device.");
-
-    }
-
-    else
-
-    {
-
-        // Device detection timeout
-
-        if (!debug) {
-
-            NSLogOut(@"[....] No more devices found.");
-
-        }
-
-
-
-        if (detect_only && !found_device) {
-
-            exit(exitcode_error);
-
-            return;
-
-        } else {
-
-            int mypid = getpid();
-
-            if ((parent != 0) && (parent == mypid) && (child != 0))
-
-            {
-
-                NSLogVerbose(@"Timeout. Killing child (%d) tree.", child);
-
-                kill_ptree(child, SIGHUP);
-
-            }
-
-        }
-
-        exit(0);
-
-    }
-
-}
-
-
-
-void usage(const char* app) {
-
-    NSLog(
-
-        @"Usage: %@ [OPTION]...\n"
-
-        @"  -d, --debug                  launch the app in lldb after installation\n"
-
-        @"  -i, --id <device_id>         the id of the device to connect to\n"
-
-        @"  -c, --detect                 only detect if the device is connected\n"
-
-        @"  -b, --bundle <bundle.app>    the path to the app bundle to be installed\n"
-
-        @"  -s, --symbols <pathname>     the path to symbols\n" // EPIC
-
-        @"  -a, --args <args>            command line arguments to pass to the app when launching it\n"
-
-        @"  -s, --envs <envs>            environment variables, space separated key-value pairs, to pass to the app when launching it\n"
-
-        @"  -t, --timeout <timeout>      number of seconds to wait for a device to be connected\n"
-
-        @"  -u, --unbuffered             don't buffer stdout\n"
-
-        @"  -n, --nostart                do not start the app when debugging\n"
-
-        @"  -N, --nolldb                 start debugserver only. do not run lldb. Can not be used with args or envs options\n"
-
-        @"  -I, --noninteractive         start in non interactive mode (quit when app crashes or exits)\n"
-
-        @"  -L, --justlaunch             just launch the app and exit lldb\n"
-
-        @"  -v, --verbose                enable verbose output\n"
-
-        @"  -m, --noinstall              directly start debugging without app install (-d not required)\n"
-
-        @"  -A, --app_deltas             incremental install. must specify a directory to store app deltas to determine what needs to be installed\n"
-
-        @"  -p, --port <number>          port used for device, default: dynamic\n"
-
-        @"  -r, --uninstall              uninstall the app before install (do not use with -m; app cache and data are cleared) \n"
-
-        @"  -9, --uninstall_only         uninstall the app ONLY. Use only with -1 <bundle_id> \n"
-
-        @"  -1, --bundle_id <bundle id>  specify bundle id for list and upload\n"
-
-        @"  -l, --list[=<dir>]           list all app files or the specified directory\n"
-
-        @"  -o, --upload <file>          upload file\n"
-
-        @"  -w, --download[=<path>]      download app tree or the specified file/directory\n"
-
-        @"  -2, --to <target pathname>   use together with up/download file/tree. specify target\n"
-
-        @"  -D, --mkdir <dir>            make directory on device\n"
-
-        @"  -R, --rm <path>              remove file or directory on device (directories must be empty)\n"
-
-        @"  -X, --rmtree <path>          remove directory and all contained files recursively on device\n"
-
-        @"  -V, --version                print the executable version \n"
-
-        @"  -e, --exists                 check if the app with given bundle_id is installed or not \n"
-
-        @"  -B, --list_bundle_id         list bundle_id \n"
-
-        @"  -W, --no-wifi                ignore wifi devices\n"
-
-        @"  -C, --get_battery_level      get battery current capacity \n"
-
-        @"  -O, --output <file>          write stdout to this file\n"
-
-        @"  -E, --error_output <file>    write stderr to this file\n"
-
-        @"  --detect_deadlocks <sec>     start printing backtraces for all threads periodically after specific amount of seconds\n"
-
-        @"  -f, --file_system            specify file system for mkdir / list / upload / download / rm\n"
-
-        @"  -F, --non-recursively        specify non-recursively walk directory\n"
-
-        @"  -j, --json                   format output as JSON\n",
-
-        [NSString stringWithUTF8String:app]);
-
-}
-
-
-
-void show_version() {
-
-    NSLogOut(@"%@", @
-
-#include "version.h"
-
-             );
-
-}
-
-
-
-int main(int argc, char *argv[]) {
-
-
-
-    // create a UUID for tmp purposes
-
-    CFUUIDRef uuid = CFUUIDCreate(NULL);
-
-    CFStringRef str = CFUUIDCreateString(NULL, uuid);
-
-    CFRelease(uuid);
-
-    tmpUUID = [(NSString*)str autorelease];
-
-
-
-    static struct option longopts[] = {
-
-        { "debug", no_argument, NULL, 'd' },
-
-        { "id", required_argument, NULL, 'i' },
-
-        { "bundle", required_argument, NULL, 'b' },
-
-        { "args", required_argument, NULL, 'a' },
-
-        { "envs", required_argument, NULL, 's' },
-
-        { "verbose", no_argument, NULL, 'v' },
-
-        { "timeout", required_argument, NULL, 't' },
-
-        { "unbuffered", no_argument, NULL, 'u' },
-
-        { "nostart", no_argument, NULL, 'n' },
-
-        { "nolldb", no_argument, NULL, 'N' },
-
-        { "noninteractive", no_argument, NULL, 'I' },
-
-        { "justlaunch", no_argument, NULL, 'L' },
-
-        { "detect", no_argument, NULL, 'c' },
-
-        { "version", no_argument, NULL, 'V' },
-
-        { "noinstall", no_argument, NULL, 'm' },
-
-        { "port", required_argument, NULL, 'p' },
-
-        { "uninstall", no_argument, NULL, 'r' },
-
-        { "uninstall_only", no_argument, NULL, '9'},
-
-        { "list", optional_argument, NULL, 'l' },
-
-        { "bundle_id", required_argument, NULL, '1'},
-
-        { "upload", required_argument, NULL, 'o'},
-
-        { "download", optional_argument, NULL, 'w'},
-
-        { "to", required_argument, NULL, '2'},
-
-        { "mkdir", required_argument, NULL, 'D'},
-
-        { "rm", required_argument, NULL, 'R'},
-
-        { "rmtree",required_argument, NULL, 'X'},
-
-        { "exists", no_argument, NULL, 'e'},
-
-        { "list_bundle_id", no_argument, NULL, 'B'},
-
-        { "no-wifi", no_argument, NULL, 'W'},
-
-        { "get_battery_level", no_argument, NULL, 'C'},
-
-        { "output", required_argument, NULL, 'O' },
-
-        { "error_output", required_argument, NULL, 'E' },
-
-        { "detect_deadlocks", required_argument, NULL, 1000 },
-
-        { "json", no_argument, NULL, 'j'},
-
-        { "app_deltas", required_argument, NULL, 'A'},
-
-        { "file_system", no_argument, NULL, 'f'},
-
-        { "non-recursively", no_argument, NULL, 'F'},
-
-        { NULL, 0, NULL, 0 },
-
-    };
-
-    int ch;
-
-
-
-    while ((ch = getopt_long(argc, argv, "VmcdvunrILefFD:R:X:i:b:S:a:t:p:1:2:o:l:w:9BWjNs:OE:CA:", longopts, NULL)) != -1)
-
-    {
-
-        switch (ch) {
-
-        case 'm':
-
-            install = false;
-
-            debug = true;
-
-            break;
-
-        case 'd':
-
-            debug = true;
-
-            break;
-
-        case 'i':
-
-            device_id = optarg;
-
-            break;
-
-        case 'b':
-
-            app_path = optarg;
-
-            break;
-
-        case 'S':
-
-			disk_symbol_path = optarg; // EPIC
-
-            break;
-
-        case 'a':
-
-            args = optarg;
-
-            break;
-
-        case 's':
-
-            envs = optarg;
-
-            break;
-
-        case 'v':
-
-            verbose = true;
-
-            break;
-
-        case 't':
-
-            _timeout = atoi(optarg);
-
-            break;
-
-        case 'u':
-
-            unbuffered = true;
-
-            break;
-
-        case 'n':
-
-            nostart = true;
-
-            break;
-
-        case 'N':
-
-            debugserver_only = true;
-
-            debug = true;
-
-            break;
-
-        case 'I':
-
-            interactive = false;
-
-            debug = true;
-
-            break;
-
-        case 'L':
-
-            interactive = false;
-
-            justlaunch = true;
-
-            debug = true;
-
-            break;
-
-        case 'c':
-
-            detect_only = true;
-
-            debug = true;
-
-            break;
-
-        case 'V':
-
-            show_version();
-
-            return 0;
-
-        case 'p':
-
-            port = atoi(optarg);
-
-            break;
-
-        case 'r':
-
-            uninstall = true;
-
-            break;
-
-        case '9':
-
-            command_only = true;
-
-            command = "uninstall_only";
-
-            break;
-
-        case '1':
-
-            bundle_id = optarg;
-
-            break;
-
-        case '2':
-
-            target_filename = optarg;
-
-            break;
-
-        case 'o':
-
-            command_only = true;
-
-            upload_pathname = optarg;
-
-            command = "upload";
-
-            break;
-
-        case 'l':
-
-            command_only = true;
-
-            command = "list";
-
-            list_root = optarg;
-
-            break;
-
-        case 'w':
-
-            command_only = true;
-
-            command = "download";
-
-            list_root = optarg;
-
-            break;
-
-        case 'D':
-
-            command_only = true;
-
-            target_filename = optarg;
-
-            command = "mkdir";
-
-            break;
-
-        case 'R':
-
-            command_only = true;
-
-            target_filename = optarg;
-
-            command = "rm";
-
-            break;
-
-        case 'X':
-
-            command_only = true;
-
-            target_filename = optarg;
-
-            command = "rmtree";
-
-            break;
-
-        case 'e':
-
-            command_only = true;
-
-            command = "exists";
-
-            break;
-
-        case 'B':
-
-            command_only = true;
-
-            command = "list_bundle_id";
-
-            break;
-
-        case 'W':
-
-            no_wifi = true;
-
-            break;
-
-        case 'C':
-
-            command_only = true;
-
-            command = "get_battery_level";
-
-            break;
-
-        case 'O':
-
-            output_path = optarg;
-
-            break;
-
-        case 'E':
-
-            error_path = optarg;
-
-            break;
-
-        case 1000:
-
-            _detectDeadlockTimeout = atoi(optarg);
-
-            break;
-
-        case 'j':
-
-            _json_output = true;
-
-            break;
-
-        case 'A':
-
-            app_deltas = resolve_path(optarg);
-
-            break;
-
-        case 'f':
-
-            file_system = true;
-
-            break;
-
-        case 'F':
-
-            non_recursively = true;
-
-            break;
-
-        default:
-
-            usage(argv[0]);
-
-            return exitcode_error;
-
-        }
-
-    }
-
-    
-
-    if (debugserver_only && (args || envs)) {
-
-        usage(argv[0]);
-
-        on_error(@"The --args and --envs options can not be combined with --nolldb.");
-
-    }
-
-
-
-    if (!app_path && !detect_only && !command_only) {
-
-        usage(argv[0]);
-
-        on_error(@"One of -[b|c|o|l|w|D|R|e|9] is required to proceed!");
-
-    }
-
-
-
-    if (unbuffered) {
-
-        setbuf(stdout, NULL);
-
-        setbuf(stderr, NULL);
-
-    }
-
-
-
-    if (detect_only && _timeout == 0) {
-
-        _timeout = 5;
-
-    }
-
-
-
-    if (app_path) {
-
-        if (access(app_path, F_OK) != 0) {
-
-            on_sys_error(@"Can't access app path '%@'", [NSString stringWithUTF8String:app_path]);
-
-        }
-
-    }
-
-
-
-    AMDSetLogLevel(5); // otherwise syslog gets flooded with crap
-
-    if (_timeout > 0)
-
-    {
-
-        CFRunLoopTimerRef timer = CFRunLoopTimerCreate(NULL, CFAbsoluteTimeGetCurrent() + _timeout, 0, 0, 0, timeout_callback, NULL);
-
-        CFRunLoopAddTimer(CFRunLoopGetCurrent(), timer, kCFRunLoopCommonModes);
-
-        NSLogOut(@"[....] Waiting up to %d seconds for iOS device to be connected", _timeout);
-
-    }
-
-    else
-
-    {
-
-        NSLogOut(@"[....] Waiting for iOS device to be connected");
-
-    }
-
-
-
-    AMDeviceNotificationSubscribe(&device_callback, 0, 0, NULL, &notify);
-
-    CFRunLoopRun();
-
-}
-
-=======
 //TODO: don't copy/mount DeveloperDiskImage.dmg if it's already done - Xcode checks this somehow
 
 #import <CoreFoundation/CoreFoundation.h>
@@ -7891,5 +2983,4 @@
 
     AMDeviceNotificationSubscribeWithOptions(&device_callback, 0, 0, NULL, &notify, options);
     CFRunLoopRun();
-}
->>>>>>> 6bbb88c8
+}