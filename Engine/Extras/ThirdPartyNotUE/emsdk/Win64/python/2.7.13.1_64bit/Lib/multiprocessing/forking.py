--- conflicted
+++ resolved
@@ -38,6 +38,8 @@
 import errno
 
 from multiprocessing import util, process
+
+from pprint import pprint # TEMP: CIS BUGHUNT
 
 __all__ = ['Popen', 'assert_spawning', 'exit', 'duplicate', 'close', 'ForkingPickler']
 
@@ -310,22 +312,15 @@
             if self.returncode is None:
                 try:
                     _subprocess.TerminateProcess(int(self._handle), TERMINATE)
-<<<<<<< HEAD
 # EPIC EDIT start -- nick.shin 2019-06-13 -- UE-76260
-=======
->>>>>>> c3f44d99
                 except WindowsError,e:
                     if self.wait(timeout=0.1) is None:
                         # ERROR_ACCESS_DENIED (winerror 5) is received when the
                         # process already died.
                         if e.winerror != 5:
+                            print('NICKNICK: forking.py e.winerror:', e.winerror)
                             raise
-<<<<<<< HEAD
 # EPIC EDIT end -- nick.shin 2019-06-13 -- UE-76260
-=======
-                        else:
-                            print >> sys.stderr, "NICKNICK GOTCHA 1"
->>>>>>> c3f44d99
 
     #
     #
