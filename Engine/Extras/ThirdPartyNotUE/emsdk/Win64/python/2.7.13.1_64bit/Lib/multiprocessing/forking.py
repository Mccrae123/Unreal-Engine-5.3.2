#
# Module for starting a process object using os.fork() or CreateProcess()
#
# multiprocessing/forking.py
#
# Copyright (c) 2006-2008, R Oudkerk
# All rights reserved.
#
# Redistribution and use in source and binary forms, with or without
# modification, are permitted provided that the following conditions
# are met:
#
# 1. Redistributions of source code must retain the above copyright
#    notice, this list of conditions and the following disclaimer.
# 2. Redistributions in binary form must reproduce the above copyright
#    notice, this list of conditions and the following disclaimer in the
#    documentation and/or other materials provided with the distribution.
# 3. Neither the name of author nor the names of any contributors may be
#    used to endorse or promote products derived from this software
#    without specific prior written permission.
#
# THIS SOFTWARE IS PROVIDED BY THE AUTHOR AND CONTRIBUTORS "AS IS" AND
# ANY EXPRESS OR IMPLIED WARRANTIES, INCLUDING, BUT NOT LIMITED TO, THE
# IMPLIED WARRANTIES OF MERCHANTABILITY AND FITNESS FOR A PARTICULAR PURPOSE
# ARE DISCLAIMED.  IN NO EVENT SHALL THE AUTHOR OR CONTRIBUTORS BE LIABLE
# FOR ANY DIRECT, INDIRECT, INCIDENTAL, SPECIAL, EXEMPLARY, OR CONSEQUENTIAL
# DAMAGES (INCLUDING, BUT NOT LIMITED TO, PROCUREMENT OF SUBSTITUTE GOODS
# OR SERVICES; LOSS OF USE, DATA, OR PROFITS; OR BUSINESS INTERRUPTION)
# HOWEVER CAUSED AND ON ANY THEORY OF LIABILITY, WHETHER IN CONTRACT, STRICT
# LIABILITY, OR TORT (INCLUDING NEGLIGENCE OR OTHERWISE) ARISING IN ANY WAY
# OUT OF THE USE OF THIS SOFTWARE, EVEN IF ADVISED OF THE POSSIBILITY OF
# SUCH DAMAGE.
#

import os
import sys
import signal
import errno

from multiprocessing import util, process

from pprint import pprint # TEMP: CIS BUGHUNT

__all__ = ['Popen', 'assert_spawning', 'exit', 'duplicate', 'close', 'ForkingPickler']

#
# Check that the current thread is spawning a child process
#

def assert_spawning(self):
    if not Popen.thread_is_spawning():
        raise RuntimeError(
            '%s objects should only be shared between processes'
            ' through inheritance' % type(self).__name__
            )

#
# Try making some callable types picklable
#

from pickle import Pickler
class ForkingPickler(Pickler):
    dispatch = Pickler.dispatch.copy()

    @classmethod
    def register(cls, type, reduce):
        def dispatcher(self, obj):
            rv = reduce(obj)
            self.save_reduce(obj=obj, *rv)
        cls.dispatch[type] = dispatcher

def _reduce_method(m):
    if m.im_self is None:
        return getattr, (m.im_class, m.im_func.func_name)
    else:
        return getattr, (m.im_self, m.im_func.func_name)
ForkingPickler.register(type(ForkingPickler.save), _reduce_method)

def _reduce_method_descriptor(m):
    return getattr, (m.__objclass__, m.__name__)
ForkingPickler.register(type(list.append), _reduce_method_descriptor)
ForkingPickler.register(type(int.__add__), _reduce_method_descriptor)

#def _reduce_builtin_function_or_method(m):
#    return getattr, (m.__self__, m.__name__)
#ForkingPickler.register(type(list().append), _reduce_builtin_function_or_method)
#ForkingPickler.register(type(int().__add__), _reduce_builtin_function_or_method)

try:
    from functools import partial
except ImportError:
    pass
else:
    def _reduce_partial(p):
        return _rebuild_partial, (p.func, p.args, p.keywords or {})
    def _rebuild_partial(func, args, keywords):
        return partial(func, *args, **keywords)
    ForkingPickler.register(partial, _reduce_partial)

#
# Unix
#

if sys.platform != 'win32':
    import time

    exit = os._exit
    duplicate = os.dup
    close = os.close

    #
    # We define a Popen class similar to the one from subprocess, but
    # whose constructor takes a process object as its argument.
    #

    class Popen(object):

        def __init__(self, process_obj):
            sys.stdout.flush()
            sys.stderr.flush()
            self.returncode = None

            self.pid = os.fork()
            if self.pid == 0:
                if 'random' in sys.modules:
                    import random
                    random.seed()
                code = process_obj._bootstrap()
                sys.stdout.flush()
                sys.stderr.flush()
                os._exit(code)

        def poll(self, flag=os.WNOHANG):
            if self.returncode is None:
                while True:
                    try:
                        pid, sts = os.waitpid(self.pid, flag)
                    except os.error as e:
                        if e.errno == errno.EINTR:
                            continue
                        # Child process not yet created. See #1731717
                        # e.errno == errno.ECHILD == 10
                        return None
                    else:
                        break
                if pid == self.pid:
                    if os.WIFSIGNALED(sts):
                        self.returncode = -os.WTERMSIG(sts)
                    else:
                        assert os.WIFEXITED(sts)
                        self.returncode = os.WEXITSTATUS(sts)
            return self.returncode

        def wait(self, timeout=None):
            if timeout is None:
                return self.poll(0)
            deadline = time.time() + timeout
            delay = 0.0005
            while 1:
                res = self.poll()
                if res is not None:
                    break
                remaining = deadline - time.time()
                if remaining <= 0:
                    break
                delay = min(delay * 2, remaining, 0.05)
                time.sleep(delay)
            return res

        def terminate(self):
            if self.returncode is None:
                try:
                    os.kill(self.pid, signal.SIGTERM)
                except OSError, e:
                    if self.wait(timeout=0.1) is None:
                        raise

        @staticmethod
        def thread_is_spawning():
            return False

#
# Windows
#

else:
    import thread
    import msvcrt
    import _subprocess
    import time

    from _multiprocessing import win32, Connection, PipeConnection
    from .util import Finalize

    #try:
    #    from cPickle import dump, load, HIGHEST_PROTOCOL
    #except ImportError:
    from pickle import load, HIGHEST_PROTOCOL

    def dump(obj, file, protocol=None):
        ForkingPickler(file, protocol).dump(obj)

    #
    #
    #

    TERMINATE = 0x10000
    WINEXE = (sys.platform == 'win32' and getattr(sys, 'frozen', False))
    WINSERVICE = sys.executable.lower().endswith("pythonservice.exe")

    exit = win32.ExitProcess
    close = win32.CloseHandle

    #
    # _python_exe is the assumed path to the python executable.
    # People embedding Python want to modify it.
    #

    if WINSERVICE:
        _python_exe = os.path.join(sys.exec_prefix, 'python.exe')
    else:
        _python_exe = sys.executable

    def set_executable(exe):
        global _python_exe
        _python_exe = exe

    #
    #
    #

    def duplicate(handle, target_process=None, inheritable=False):
        if target_process is None:
            target_process = _subprocess.GetCurrentProcess()
        return _subprocess.DuplicateHandle(
            _subprocess.GetCurrentProcess(), handle, target_process,
            0, inheritable, _subprocess.DUPLICATE_SAME_ACCESS
            ).Detach()

    #
    # We define a Popen class similar to the one from subprocess, but
    # whose constructor takes a process object as its argument.
    #

    class Popen(object):
        '''
        Start a subprocess to run the code of a process object
        '''
        _tls = thread._local()

        def __init__(self, process_obj):
            # create pipe for communication with child
            rfd, wfd = os.pipe()

            # get handle for read end of the pipe and make it inheritable
            rhandle = duplicate(msvcrt.get_osfhandle(rfd), inheritable=True)
            os.close(rfd)

            # start process
            cmd = get_command_line() + [rhandle]
            cmd = ' '.join('"%s"' % x for x in cmd)
            hp, ht, pid, tid = _subprocess.CreateProcess(
                _python_exe, cmd, None, None, 1, 0, None, None, None
                )
            ht.Close()
            close(rhandle)

            # set attributes of self
            self.pid = pid
            self.returncode = None
            self._handle = hp

            # send information to child
            prep_data = get_preparation_data(process_obj._name)
            to_child = os.fdopen(wfd, 'wb')
            Popen._tls.process_handle = int(hp)
            try:
                dump(prep_data, to_child, HIGHEST_PROTOCOL)
                dump(process_obj, to_child, HIGHEST_PROTOCOL)
            finally:
                del Popen._tls.process_handle
                to_child.close()

        @staticmethod
        def thread_is_spawning():
            return getattr(Popen._tls, 'process_handle', None) is not None

        @staticmethod
        def duplicate_for_child(handle):
            return duplicate(handle, Popen._tls.process_handle)

        def wait(self, timeout=None):
            if self.returncode is None:
                if timeout is None:
                    msecs = _subprocess.INFINITE
                else:
                    msecs = max(0, int(timeout * 1000 + 0.5))

                res = _subprocess.WaitForSingleObject(int(self._handle), msecs)
                if res == _subprocess.WAIT_OBJECT_0:
                    code = _subprocess.GetExitCodeProcess(self._handle)
                    if code == TERMINATE:
                        code = -signal.SIGTERM
                    self.returncode = code

            return self.returncode

        def poll(self):
            return self.wait(timeout=0)

        def terminate(self):
            if self.returncode is None:
                try:
                    _subprocess.TerminateProcess(int(self._handle), TERMINATE)
# EPIC EDIT start -- nick.shin 2019-06-13 -- UE-76260
                except WindowsError,e:
                    if self.wait(timeout=0.1) is None:
                        # ERROR_ACCESS_DENIED (winerror 5) is received when the
                        # process already died.
                        print('NICKNICK: forking.py START OF CIS BUGHUNT DUMP')
                        pprint(vars(e)) # TEMP CIS BUGHUNT
                        print('NICKNICK: forking.py END OF CIS BUGHUNT DUMP')
                        if e.winerror != 5:
<<<<<<< HEAD
=======
                            print('NICKNICK: forking.py e.winerror:', e.winerror)
>>>>>>> 710d7cac
                            raise
# EPIC EDIT end -- nick.shin 2019-06-13 -- UE-76260

    #
    #
    #

    def is_forking(argv):
        '''
        Return whether commandline indicates we are forking
        '''
        if len(argv) >= 2 and argv[1] == '--multiprocessing-fork':
            assert len(argv) == 3
            return True
        else:
            return False


    def freeze_support():
        '''
        Run code for process object if this in not the main process
        '''
        if is_forking(sys.argv):
            main()
            sys.exit()


    def get_command_line():
        '''
        Returns prefix of command line used for spawning a child process
        '''
        if getattr(process.current_process(), '_inheriting', False):
            raise RuntimeError('''
            Attempt to start a new process before the current process
            has finished its bootstrapping phase.

            This probably means that you are on Windows and you have
            forgotten to use the proper idiom in the main module:

                if __name__ == '__main__':
                    freeze_support()
                    ...

            The "freeze_support()" line can be omitted if the program
            is not going to be frozen to produce a Windows executable.''')

        if getattr(sys, 'frozen', False):
            return [sys.executable, '--multiprocessing-fork']
        else:
            prog = 'from multiprocessing.forking import main; main()'
            opts = util._args_from_interpreter_flags()
            return [_python_exe] + opts + ['-c', prog, '--multiprocessing-fork']


    def main():
        '''
        Run code specified by data received over pipe
        '''
        assert is_forking(sys.argv)

        handle = int(sys.argv[-1])
        fd = msvcrt.open_osfhandle(handle, os.O_RDONLY)
        from_parent = os.fdopen(fd, 'rb')

        process.current_process()._inheriting = True
        preparation_data = load(from_parent)
        prepare(preparation_data)
        self = load(from_parent)
        process.current_process()._inheriting = False

        from_parent.close()

        exitcode = self._bootstrap()
        exit(exitcode)


    def get_preparation_data(name):
        '''
        Return info about parent needed by child to unpickle process object
        '''
        from .util import _logger, _log_to_stderr

        d = dict(
            name=name,
            sys_path=sys.path,
            sys_argv=sys.argv,
            log_to_stderr=_log_to_stderr,
            orig_dir=process.ORIGINAL_DIR,
            authkey=process.current_process().authkey,
            )

        if _logger is not None:
            d['log_level'] = _logger.getEffectiveLevel()

        if not WINEXE and not WINSERVICE:
            main_path = getattr(sys.modules['__main__'], '__file__', None)
            if not main_path and sys.argv[0] not in ('', '-c'):
                main_path = sys.argv[0]
            if main_path is not None:
                if not os.path.isabs(main_path) and \
                                          process.ORIGINAL_DIR is not None:
                    main_path = os.path.join(process.ORIGINAL_DIR, main_path)
                d['main_path'] = os.path.normpath(main_path)

        return d

    #
    # Make (Pipe)Connection picklable
    #

    def reduce_connection(conn):
        if not Popen.thread_is_spawning():
            raise RuntimeError(
                'By default %s objects can only be shared between processes\n'
                'using inheritance' % type(conn).__name__
                )
        return type(conn), (Popen.duplicate_for_child(conn.fileno()),
                            conn.readable, conn.writable)

    ForkingPickler.register(Connection, reduce_connection)
    ForkingPickler.register(PipeConnection, reduce_connection)

#
# Prepare current process
#

old_main_modules = []

def prepare(data):
    '''
    Try to get current process ready to unpickle process object
    '''
    old_main_modules.append(sys.modules['__main__'])

    if 'name' in data:
        process.current_process().name = data['name']

    if 'authkey' in data:
        process.current_process()._authkey = data['authkey']

    if 'log_to_stderr' in data and data['log_to_stderr']:
        util.log_to_stderr()

    if 'log_level' in data:
        util.get_logger().setLevel(data['log_level'])

    if 'sys_path' in data:
        sys.path = data['sys_path']

    if 'sys_argv' in data:
        sys.argv = data['sys_argv']

    if 'dir' in data:
        os.chdir(data['dir'])

    if 'orig_dir' in data:
        process.ORIGINAL_DIR = data['orig_dir']

    if 'main_path' in data:
        # XXX (ncoghlan): The following code makes several bogus
        # assumptions regarding the relationship between __file__
        # and a module's real name. See PEP 302 and issue #10845
        # The problem is resolved properly in Python 3.4+, as
        # described in issue #19946

        main_path = data['main_path']
        main_name = os.path.splitext(os.path.basename(main_path))[0]
        if main_name == '__init__':
            main_name = os.path.basename(os.path.dirname(main_path))

        if main_name == '__main__':
            # For directory and zipfile execution, we assume an implicit
            # "if __name__ == '__main__':" around the module, and don't
            # rerun the main module code in spawned processes
            main_module = sys.modules['__main__']
            main_module.__file__ = main_path
        elif main_name != 'ipython':
            # Main modules not actually called __main__.py may
            # contain additional code that should still be executed
            import imp

            if main_path is None:
                dirs = None
            elif os.path.basename(main_path).startswith('__init__.py'):
                dirs = [os.path.dirname(os.path.dirname(main_path))]
            else:
                dirs = [os.path.dirname(main_path)]

            assert main_name not in sys.modules, main_name
            file, path_name, etc = imp.find_module(main_name, dirs)
            try:
                # We would like to do "imp.load_module('__main__', ...)"
                # here.  However, that would cause 'if __name__ ==
                # "__main__"' clauses to be executed.
                main_module = imp.load_module(
                    '__parents_main__', file, path_name, etc
                    )
            finally:
                if file:
                    file.close()

            sys.modules['__main__'] = main_module
            main_module.__name__ = '__main__'

            # Try to make the potentially picklable objects in
            # sys.modules['__main__'] realize they are in the main
            # module -- somewhat ugly.
            for obj in main_module.__dict__.values():
                try:
                    if obj.__module__ == '__parents_main__':
                        obj.__module__ = '__main__'
                except Exception:
                    pass<|MERGE_RESOLUTION|>--- conflicted
+++ resolved
@@ -321,10 +321,7 @@
                         pprint(vars(e)) # TEMP CIS BUGHUNT
                         print('NICKNICK: forking.py END OF CIS BUGHUNT DUMP')
                         if e.winerror != 5:
-<<<<<<< HEAD
-=======
                             print('NICKNICK: forking.py e.winerror:', e.winerror)
->>>>>>> 710d7cac
                             raise
 # EPIC EDIT end -- nick.shin 2019-06-13 -- UE-76260
 
