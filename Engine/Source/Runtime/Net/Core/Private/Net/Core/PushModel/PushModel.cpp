--- conflicted
+++ resolved
@@ -19,19 +19,10 @@
 
 struct FNetObjectManagerPushIdHelper
 {
-<<<<<<< HEAD
-	static void ResetNetPushId(const FObjectKey& InObjectKey)
-	{
-		if (UObject* Object = InObjectKey.ResolveObjectPtr())
-		{
-			FObjectNetPushIdHelper::SetNetPushIdDynamic(Object, INDEX_NONE);
-		}
-=======
 	static void ResetObjectNetPushId(UObject* Object)
 	{
 		check(Object);
 		FObjectNetPushIdHelper::SetNetPushIdDynamic(Object, UEPushModelPrivate::FNetPushObjectId().GetValue());
->>>>>>> d731a049
 	}
 };
 
@@ -287,16 +278,12 @@
 				{
 					const FObjectKey& ObjectKey = It->GetObjectKey();
 
-<<<<<<< HEAD
-					FNetObjectManagerPushIdHelper::ResetNetPushId(ObjectKey);
-=======
 					if (UObject* DestroyedObj = ObjectKey.ResolveObjectPtrEvenIfUnreachable())
 					{
 						// If the UObject ptr still exists even if flagged for destruction, reset it's PushModelId to prevent it from trying to set dirty states while it is destroying itself.
 						FNetObjectManagerPushIdHelper::ResetObjectNetPushId(DestroyedObj);
 					}
 
->>>>>>> d731a049
 					ObjectKeyToInternalId.Remove(ObjectKey);
 					It.RemoveCurrent();
 				}
