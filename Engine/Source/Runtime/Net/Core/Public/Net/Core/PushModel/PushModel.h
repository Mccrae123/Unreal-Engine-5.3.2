// Copyright Epic Games, Inc. All Rights Reserved.

#pragma once

#include "PushModelMacros.h"

#if WITH_PUSH_MODEL

#include "CoreMinimal.h"
#include "Delegates/Delegate.h"
#include "UObject/ObjectKey.h"

/**
 * Push Model Support for networking.
 *
 * Note: While the theoretical gains for Push Model are good, in practice the gains seen haven't been as good as expected.
 *			More work may be needed in order to optimize comparisons, and have other systems buy in / use Push Model in order
 *			to increase gains.
 *
 ****************************************************************
 * Rationale
 ****************************************************************
 *
 * The intention of Push Model is to provide a fundamental trade off in the way UE property replication works, without changing
 * the underlying replication machinery.
 *
 * Traditionally, UE Networking works by having coders and designers mark properties as replicated, and then having the network
 * system periodically compare the values of those properties to their last sent state. When we detect a change in the state,
 * then we will send that data to clients.
 *
 * This system works great from the perspective that if there's a change, clients are going to receive it with minimal effort from
 * designers and coders.
 *
 * Where the system starts to fall down is in terms of performance.
 *
 * Because the engine has no way to know if a given Object is "dirty", that means there's no choice but to compare every property
 * on every object. This sort of overhead isn't a big deal while games are relatively small, but as they start to scale up, this
 * can become a bottleneck.
 *
 * To abate this, there's a bunch of machinery UE provides, things like:
 *
 *	Net Frequency
 *		Gives devs the ability to tune how often actors are considered for replication.
 *
 *	Net Dormancy, Replication Keys, Replication Pausing, and Net Relevancy
 *		Gives devs the ability to completely stop replication of Actors and Objects to all connections, or subsets of connections.
 *
 *	Property Conditions, Fast Array Serialization, and Rep Changed Trackers
 *		Gives devs the ability to completely stop replication of specific Properties to all connections, or subsets of connections.
 *
 *	Rep Graph
 *		Gives devs the ability to fine tune when and how Actors are replicated that is much more specific to a game or mode.
 *
 * The main focus of all of these systems is to reduce the number of Actors, Objects, and Properties we consider in an efficient way.
 * The tradeoff all of these things have in common is that it forces devs to be more cognizant of *how* and *when* things need
 * to replicate.
 *
 * Fast Arrays, Replication Keys, and Dormancy are great examples of this, and they have a very similar mechanic to Push Model.
 *
 * With Fast Arrays (see NetSerialization.h), no changes will be replicated unless devs explicitly mark a given Array Property
 * as being dirty. Beyond that, individual elements won't be sent unless they are marked dirty. This means that the replication
 * system only needs to check a few flags / keys, and if they aren't different, it doesn't need to do anything.
 *
 * With Replication Keys (see ActorChannel.h, KeyNeedsToReplicate / ReplicateSubobject), we go up a step and handle changes
 * at the Subobject level. Devs can assign an arbitrary ID and Key to a specific subobject. As they make changes to the
 * Subobject, it's their responsibility to increment or otherwise update the Key. Then, when they go to replicate the
 * subobject (via a call to ReplicateSubobject), they can check the Key for the object to see if it's changed.
 *
 * With Dormancy (see ActorChannel.h, NetDriver.h, NetConnection.h), we again go up a step and handle changes at the Actor
 * level. Devs can decide whether or not a given Actor supports Dormancy, and at what dormant level an actor starts at
 * (i.e., whether it's considered initially "active" in the game, or "inactive" in the game). When an Actor becomes Active
 * (woken from Dormancy), it will replicate one more time to all connections. After that happens, it will return to its
 * dormant state. Once Dormant, it is completely ignored by the networking system until Devs explicitly wake it via a call
 * to something like AActor::ForceNetUpdate.
 *
 * The other benefit to PushModel is that it works at the Object Level, meaning any dirty state can be pushed to / shared
 * across all Net Drivers. This means that we're potentially eliminating multiple property comparisons in cases of
 * things like Server Side Replays.
 *
 ****************************************************************
 * How does it work?
 ****************************************************************
 *
 * With Push Model, we provide a very limited and straightforward interface for allowing Devs to notify the Networking
 * System when they change the value of a property. There are some hooks to help do this automatically for Blueprints,
 * but if they are using things like Blueprint Setters, passing values around by reference, or setting values in Native
 * C++, then it is completely up to them to call the necessary methods.
 *
 * UFUNCTIONS or Blueprint Defined Functions that take Properties by reference will check for Networked Properties and
 * should add nodes automatically (see UNetPushModelHelpers). This is **only** true when they are called from Blueprints!!
 *
 * Devs don't need to care *if* a given object is actually networked or is actively replicating, Push Model handles
 * that sort of tracking internally. As such, we don't expect users to ever need to know or have a reference to
 * any information other than A) The Object that's being dirtied and B) The Property that's being dirtied.
 * Whenever a Property's value is changed, a call to one of the MARK_PROPERTY_DIRTY macros should be added.
 * This will forward the request to Push Model, and it will handle the rest.
 *
 * The preferred way of achieving this is by putting any Replicated Properties behind Getters and Setters.
 * That way, these changes and be made in a single or very limited subset of implementation code, and callers
 * never have to know what's going on.
 *
 * Behind the scenes, Push Model does very simple book keeping, and will forward these dirty notifications on to the
 * networking systems as necessary. The next time an object is replicated, we can simply check a few flags to determine
 * whether or not a given property is dirty. If it is, then we can compare and replicate it normally, otherwise we
 * can quickly skip it.
 *
 * One important thing to note is that at this time, Push Model only supports Top Level properties of Objects
 * (in RepLayout parlance, Parent Commands).
 *
 * So, if changes are made to Structs, Containers, or nested properties therein, the owning Struct or Container
 * property must be marked dirty.
 *
 * This also means that we *must* compare a property when it's dirty to make sure we know exactly what's changed.
 * Optimizations could be made for "network primtiive" types where we skip comparisons if desired, at the potential
 * expense of extra bandwidth for properties that didn't actually change.
 *
 ****************************************************************
 * Examples
 ****************************************************************
 *
 * NOTE: Struct and Object markup excluded to prevent issues from UHT.
 */

#if 0
USTRUCT()
struct FMyAwesomeStruct
{
	UPROPERTY()
	int32 SomeReplicatedProperty;

	UPROPERTY()
	bool bSomeOtherReplicatedProperty;
}

UCLASS()
class AMyAwesomeActor : public AActor
{
	GENERATED_BODY()

	/** Convenience methods to make sure we always capture changes to property state. */
	void SetMyReplicatedBool(const bool bNewValue)
	{
		bMyReplicatedBool = bNewValue;
		MARK_PROPERTY_DIRTY_FROM_NAME(AMyAwesomeActor, bMyReplicatedBool, this);
	}

	/**
	 * Typically, calls to Set <Property> in blueprint will be handled automatically.
	 * However, since this is just an exposed Blueprint Function (especially since it is callable
	 * from native code), we should make the property dirty.
	 */
	UFUNCTION(BlueprintCallable)
	void SetMyBlueprintProperty(const int32 NewValue)
	{
		MyBlueprintProperty = NewValue;
		MARK_PROPERTY_DIRTY_FROM_NAME(AMyAwesomeActor, MyBlueprintProperty, this);
	}

	/**
	 * Since we have an explicit Blueprint Setter, this won't automatically be handled
	 * anymore, and we need to mark it dirty.
	 */
	void MySetter(const FString& NewValue)
	{
		MyBlueprintSetterProperty = NewValue;
		MARK_PROPERTY_DIRTY_FROM_NAME(AMyAwesomeActor, MyBlueprintSetterProperty, this);
	}

	/** For static arrays, each element will have its own RepIndex, and so we need to pass that along. */
	void SetStaticArrayValue(const int32 NewValue, const int32 Index)
	{
		MyStaticArray[Index] = NewValue;
		MARK_PROPERTY_DIRTY_FROM_NAME_STATIC_ARRAY_INDEX(AMyAwesomeActor, MyStaticArray, Index, this);
	}

	void SetEntireStaticArray(const int32 NewArray[4])
	{
		MyStaticArray = NewArray;
		MARK_PROPERTY_DIRTY_FROM_NAME_STATIC_ARRAY(AMyAwesomeActor, MyStaticArray, this);
	}

	/**
	 * Currently, there is no support for marking individual properties within structs or dynamic array indices as dirty.
	 * So, we just need to mark the top level Struct or Array as dirty.
	 * This will cause us to compare the entire struct / array next replication.
	 */
	void UpdateMyStruct(int32 NewValue)
	{
		MyStruct.SomeReplicatedProperty = NewValue;
		MARK_PROPERTY_DIRTY_FROM_NAME(AMyAwesomeActor, MyStruct, this);
	}

	void UpdateMyStruct(bool bNewValue)
	{
		MyStruct.bSomeOtherReplicatedProperty = bNewValue;
		MARK_PROPERTY_DIRTY_FROM_NAME(AMyAwesomeActor, MyStruct, this);
	}

	/**
	 *!!!!!!!!!!!!!!!!!!!!!!!!!!!!!!!!!!!!!!!!!
	 *!!!!!!!!!!!!!! Warning !!!!!!!!!!!!!!!!!!
	 *!!!!!!!!!!!!!!!!!!!!!!!!!!!!!!!!!!!!!!!!!
	 *
	 * Always avoid returning references to Push Model Properties.
	 * When absolutely necessary, the property should be marked dirty before returning it
	 * (just assume values will be changed if you need a reference).
	 *
	 * Absolutely **never** hold onto references to Push Model Properties outside of short scopes.
	 * Holding onto references and changing values *without* marking the property dirty will cause
	 * those changes to be skipped until it is marked dirty again.
	 *
	 * If there are properties that need to have references held onto by other managers (this is not
	 * recommended in any case), then it's safest to not make them push model based.
	 */
	FMyAwesomeStruct& GetMyStruct_Mutable()
	{
		MARK_PROPERTY_DIRTY_FROM_NAME(AMyAwesomeActor, MyStruct, this);
		return MyStruct;
	}

	virtual void GetLifetimeReplicatedProps(TArray<FLifetimeProperty>& OutLifetimeProps) const override
	{
		Super::GetLifetimeReplicatedProps(OutLifetimeProps);

		FDoRepLifetimeParams Params;

		Params.bIsPushBased = true;
		DOREPLIFETIME_WITH_PARAMS_FAST(AMyAwesomeActor, bMyReplicatedBool, Params);
		DOREPLIFETIME_WITH_PARAMS_FAST(AMyAwesomeActor, MyBlueprintProperty, Params);
		DOREPLIFETIME_WITH_PARAMS_FAST(AMyAwesomeActor, MyBlueprintSetterProperty, Params);
		DOREPLIFETIME_WITH_PARAMS_FAST(AMyAwesomeActor, MyStruct, Params);
		DOREPLIFETIME_WITH_PARAMS_FAST(AMyAwesomeActor, MyStaticArray, Params);

		Params.bIsPushBased = false;
		DOREPLIFETIME_WITH_PARAMS_FAST(AMyAwesomeActor, NonPushModelProperty, Params);
	}

private:

	/** This is a standard property that can only be set natively */
	UPROPERTY(Replicated)
	bool bMyReplicatedBool;

	/**
	 * Properties marked as BlueprintReadWrite will automatically be marked dirty when set is called.
	 * This won't work if the value is passed by reference.
	 *
	 * Note: AllowPrivateAccess is only necessary here because this property is private.
	 */
	UPROPERTY(Replicated, BlueprintReadWrite, Meta=(AllowPrivateAccess="true"))
	int32 MyBlueprintProperty;

	/**
	 * Properties with custom BlueprintSetters won't automatically be marked dirty when set is called.
	 * This means our setter will need to call it manually.
	 */
	UPROPERTY(Replicated, BlueprintSetter=SetMyBlueprintSetterProperty, Meta = (AllowPrivateAccess = "true"))
	FString MyBlueprintSetterProperty;

	UPROPERTY(Replicated)
	FMyAwesomeStruct MyStruct;

	/**
	 * Static Arrays are broken into separate replicated properties for each index, so we can flag individual
	 * indices for comparison, or the entire array.
	 */
	UPROPERTY(Replicated)
	int32 MyStaticArray[4];

	UPROPERTY(Replicated)
	int32 NonPushModelProperty;
};
#endif

// DO NOT USE METHODS IN THIS NAMESPACE DIRECTLY
// Use the Macros instead, as they respect conditional compilation.
// See PushModelMarcos.h
namespace UEPushModelPrivate
{
	//~ Using int32 isn't very forward looking, but for now GUObjectArray also uses int32
	//~ so we're probably safe.

	using FNetPushPerNetDriverId = int32;
	using FNetLegacyPushObjectId = int32;
	using FNetIrisPushObjectId = uint64;

	// The ID need to be able to handle both Iris and non-Iris replication.
	struct FNetPushObjectId
	{
		FNetPushObjectId() : Value(0xFFFFFFFFFFFFFFFFULL) {}
		explicit FNetPushObjectId(FNetLegacyPushObjectId Id) { Value = 0xFFFFFFFF00000000ULL | uint32(Id); }
		explicit FNetPushObjectId(FNetIrisPushObjectId Id) { Value = Id; }

		bool IsValid() const { return Value != 0xFFFFFFFFFFFFFFFFULL; }
		bool IsIrisId() const { return uint32(Value >> 32U) != 0xFFFFFFFFU; }
		uint64 GetValue() const { return Value; }

		FNetLegacyPushObjectId GetLegacyPushObjectId() const { return FNetLegacyPushObjectId(Value & 0xFFFFFFFFU);}
		FNetIrisPushObjectId GetIrisPushObjectId() const { return Value;}

	private:
		uint64 Value;
	};

	/** A handle that can be used to refer to a Push Model Object State owned by a specific Net Driver. */
	struct FPushModelPerNetDriverHandle
	{
		FPushModelPerNetDriverHandle(const FNetPushPerNetDriverId InNetDriverId, const FNetLegacyPushObjectId InObjectId)
			: NetDriverId(InNetDriverId)
			, ObjectId(InObjectId)
		{
			// They should either both be valid, or both invalid.
			check((INDEX_NONE == ObjectId) == (INDEX_NONE == NetDriverId));
		}

		//! Used by Push Model code to find a specific Net Driver state.
		//! Note, this **does not** have a global mapping to a given NetDriver.
		//! That is, two FPushModelPerNetDriver handles that identify Push Model Object's that are both tracked
		//! by the same Net Driver may report different NetDriver IDs.
		const FNetPushPerNetDriverId NetDriverId;
		
		//! The "globally unique" ID that is used to refer to the Push Model Object.
		const FNetLegacyPushObjectId ObjectId;

		const bool IsValid() const
		{
			return INDEX_NONE != ObjectId;
		}

		static FPushModelPerNetDriverHandle MakeInvalidHandle()
		{
			return FPushModelPerNetDriverHandle(INDEX_NONE, INDEX_NONE);
		}
	};

	extern NETCORE_API bool bIsPushModelEnabled;
	extern NETCORE_API bool bMakeBpPropertiesPushModel;

	/** @return Whether or not PushModel is currently enabled. See "net.IsPushModelEnabled." */
	static const bool IsPushModelEnabled()
	{
		return bIsPushModelEnabled;
	}

	/** @return Whether or not Blueprint Properties will use Push Model. See "net.MakeBpPropertiesPushModel." */
	static const bool MakeBpPropertiesPushModel()
	{
		return bMakeBpPropertiesPushModel;
	}

	static FString ToString(const FNetPushObjectId Id)
	{
		return FString::Printf(TEXT("0x%" UINT64_X_FMT), Id.GetValue());
	}

	/**
	 * Marks a specified property as dirty, causing it to be compared the next time the owner is considered
	 * for Replication.
	 *
	 * Note, C-Style Array Properties (Static Array is the name used everywhere else here), will
	 * have a RepIndex equal to UProperty::RepIndex + ArrayIndex.
	 *
	 * MARK_PROPERTY_DIRTY_FROM_NAME and MARK_PROPERTY_DIRTY_FROM_NAME_STATIC_ARRAY are preferred over
	 * MARK_PROPERTY_DIRTY and MARK_PROPERTY_DIRTY_STATIC_ARRAY, because they offer compile time warnings
	 * for things like invalid Class, Property, Static Array Index, etc., and they'll use compile time
	 * constants instead of relying on UProperty::RepIndex.
	 *
	 * @param Object	The object we're marking dirty.
	 * @param ObjectId	The push ID for the object we're marking dirty.
	 * @param RepIndex	The index of the property we're marking dirty. UProperty::RepIndex.
	 */
	NETCORE_API void MarkPropertyDirty(const UObject* Object, const FNetPushObjectId ObjectId, const int32 RepIndex);

	/**
	 * Marks a range of properties as dirty, causing it to be compared the next time the owner is considered
	 * for Replication.
	 *
	 * This is primarily used to mark entire Static Arrays 
	 *
	 * MARK_PROPERTY_DIRTY_FROM_NAME and MARK_PROPERTY_DIRTY_FROM_NAME_STATIC_ARRAY are preferred over
	 * MARK_PROPERTY_DIRTY and MARK_PROPERTY_DIRTY_STATIC_ARRAY, because they offer compile time warnings
	 * for things like invalid Class, Property, Static Array Index, etc., and they'll use compile time
	 * constants instead of relying on UProperty::RepIndex.
	 *
	 * @param Object	The object we're marking dirty.
	 * @param ObjectId	The push ID for the object we're marking dirty.
	 * @param RepIndex	The index of the property we're marking dirty. UProperty::RepIndex.
	 */
	NETCORE_API void MarkPropertyDirty(const UObject* Object, const FNetPushObjectId ObjectId, const int32 StartRepIndex, const int32 EndRepIndex);

	//~ As the comments above state, none of the methods in this namespace should be invoked directly.
	//~ Particularly, the methods below are **only** needed by internal systems.
	//~ When Push Model is enabled, registration is handled automatically by the networking system, so no
	//~ extra dev work is required.

	NETCORE_API const FPushModelPerNetDriverHandle AddPushModelObject(const FObjectKey ObjectId, const uint16 NumberOfReplicatedProperties);
	NETCORE_API void RemovePushModelObject(const FPushModelPerNetDriverHandle Handle);

	NETCORE_API class FPushModelPerNetDriverState* GetPerNetDriverState(const FPushModelPerNetDriverHandle Handle);

	NETCORE_API bool DoesHaveDirtyPropertiesOrRecentlyCollectedGarbage(const FPushModelPerNetDriverHandle Handle);

	NETCORE_API bool ValidateObjectIdReassignment(FNetLegacyPushObjectId CurrentId, FNetLegacyPushObjectId NewId);

	NETCORE_API void LogMemory(FOutputDevice& Ar);

#if UE_WITH_IRIS
	// For internal use only.
	DECLARE_DELEGATE_ThreeParams(FIrisMarkPropertyDirty, const UObject*, UEPushModelPrivate::FNetIrisPushObjectId, const int32);
	DECLARE_DELEGATE_FourParams(FIrisMarkPropertiesDirty, const UObject*, UEPushModelPrivate::FNetIrisPushObjectId, const int32, const int32);

	NETCORE_API void SetIrisMarkPropertyDirtyDelegate(const FIrisMarkPropertyDirty& Delegate);
	NETCORE_API void SetIrisMarkPropertiesDirtyDelegate(const FIrisMarkPropertiesDirty& Delegate);
#endif // UE_WITH_IRIS
}


#define CONDITIONAL_ON_PUSH_MODEL(Work) if (UEPushModelPrivate::IsPushModelEnabled()) { Work; }
#define IS_PUSH_MODEL_ENABLED() UEPushModelPrivate::IsPushModelEnabled()
#define PUSH_MAKE_BP_PROPERTIES_PUSH_MODEL() (UEPushModelPrivate::IsPushModelEnabled() && UEPushModelPrivate::MakeBpPropertiesPushModel())

#define GET_PROPERTY_REP_INDEX(ClassName, PropertyName) (int32)ClassName::ENetFields_Private::PropertyName
#define GET_PROPERTY_REP_INDEX_STATIC_ARRAY_START(ClassName, PropertyName) ((int32)ClassName::ENetFields_Private::PropertyName ## _STATIC_ARRAY)
#define GET_PROPERTY_REP_INDEX_STATIC_ARRAY_END(ClassName, PropertyName) ((int32)ClassName::ENetFields_Private::PropertyName ## _STATIC_ARRAY_END)
#define GET_PROPERTY_REP_INDEX_STATIC_ARRAY_INDEX(ClassName, PropertyName, ArrayIndex) (GET_PROPERTY_REP_INDEX_STATIC_ARRAY_START(ClassName, PropertyName) + ArrayIndex)

#define IS_PROPERTY_REPLICATED(Property) (0 != (EPropertyFlags::CPF_Net & Property->PropertyFlags))

#define CONDITIONAL_ON_OBJECT_NET_ID(Object, Work) { const UEPushModelPrivate::FNetPushObjectId PrivatePushId(Object->GetNetPushId()); Work; }
#define CONDITIONAL_ON_OBJECT_NET_ID_DYNAMIC(Object, Work) { const UEPushModelPrivate::FNetPushObjectId PrivatePushId(Object->GetNetPushIdDynamic()); Work; }
#define CONDITIONAL_ON_REP_INDEX_AND_OBJECT_NET_ID(Object, Property, Work) if (IS_PROPERTY_REPLICATED(Property)) { const UEPushModelPrivate::FNetPushObjectId PrivatePushId(Object->GetNetPushIdDynamic()); Work; }

//~ For these macros, we won't bother checking if Push Model is enabled. Instead, we'll just check to see whether or not the Custom ID is valid.

// Marks a property dirty by RepIndex without doing additional rep index validation.
#define MARK_PROPERTY_DIRTY_UNSAFE(Object, RepIndex) CONDITIONAL_ON_OBJECT_NET_ID_DYNAMIC(Object, UEPushModelPrivate::MarkPropertyDirty(Object, PrivatePushId, RepIndex))

// Marks a property dirty by UProperty*, validating that it's actually a replicated property.
#define MARK_PROPERTY_DIRTY(Object, Property) CONDITIONAL_ON_REP_INDEX_AND_OBJECT_NET_ID(Object, Property, UEPushModelPrivate::MarkPropertyDirty(Object, PrivatePushId, Property->RepIndex))


// Marks a static array property dirty given, the Object, UProperty*, and Index.
#define MARK_PROPERTY_DIRTY_STATIC_ARRAY_INDEX(Object, Property, ArrayIndex) CONDITIONAL_ON_REP_INDEX_AND_OBJECT_NET_ID(Object, Property, UEPushModelPrivate::MarkPropertyDirty(Object, PrivatePushId, Property->RepIndex + ArrayIndex))

// Marks all elements of a static array property dirty, given the Object and UProperty*
#define MARK_PROPERTY_DIRTY_STATIC_ARRAY(Object, Property) CONDITIONAL_ON_REP_INDEX_AND_OBJECT_NET_ID(Object, Property, UEPushModelPrivate::MarkPropertyDirty(Object, PrivatePushId, Property->RepIndex, Property->RepIndex + Property->ArrayDim - 1))


// Marks a property dirty, given the Class Name, Property Name, and Object. This will fail to compile if the Property or Class aren't valid.
#define MARK_PROPERTY_DIRTY_FROM_NAME(ClassName, PropertyName, Object) CONDITIONAL_ON_OBJECT_NET_ID(Object, UEPushModelPrivate::MarkPropertyDirty(Object, PrivatePushId, GET_PROPERTY_REP_INDEX(ClassName, PropertyName)))

// Marks a static array property dirty, given the Class Name, Property Name, Index, and Object. This will fail to compile if the Property and Class aren't valid. Callers are responsible for validating the index.
#define MARK_PROPERTY_DIRTY_FROM_NAME_STATIC_ARRAY_INDEX(ClassName, PropertyName, ArrayIndex, Object) CONDITIONAL_ON_OBJECT_NET_ID(Object, UEPushModelPrivate::MarkPropertyDirty(Object, PrivatePushId, GET_PROPERTY_REP_INDEX_STATIC_ARRAY_INDEX(ClassName, PropertyName, ArrayIndex)))

// Marks an entire static array property dirty, given the Class Name, Property Name, and Object. This will fail to compile if the Property or Class aren't valid.
#define MARK_PROPERTY_DIRTY_FROM_NAME_STATIC_ARRAY(ClassName, PropertyName, Object) CONDITIONAL_ON_OBJECT_NET_ID(Object, UEPushModelPrivate::MarkPropertyDirty(Object, PrivatePushId, GET_PROPERTY_REP_INDEX_STATIC_ARRAY_START(ClassName, PropertyName), GET_PROPERTY_REP_INDEX_STATIC_ARRAY_END(ClassName, PropertyName))

/**
 * This is used to reduce lines of code (mostly in setters) by doing the comparison check before changing the value and marking dirty only if we have changed the value. 
 * This is best if used for things like ints, floats, pointers, but not something like a struct because of the memcmp cost. 
 */
#define COMPARE_ASSIGN_AND_MARK_PROPERTY_DIRTY(ClassName, PropertyName, NewValue, Object) \
	if (NewValue != PropertyName) { PropertyName = NewValue; MARK_PROPERTY_DIRTY_FROM_NAME(ClassName, PropertyName, Object); }

<<<<<<< HEAD
/**
 * This is used to reduce lines of code (mostly in setters) by doing the comparison check before changing the value and marking dirty only if we have changed the value. 
 * This is best if used for things like ints, floats, pointers, but not something like a struct because of the memcmp cost. 
 */
#define COMPARE_ASSIGN_AND_MARK_PROPERTY_DIRTY(ClassName, PropertyName, NewValue, Object) \
	if (NewValue != PropertyName) { PropertyName = NewValue; MARK_PROPERTY_DIRTY_FROM_NAME(ClassName, PropertyName, Object); }
=======
#if UE_WITH_IRIS
#define UE_NET_SET_IRIS_MARK_PROPERTY_DIRTY_DELEGATE(Delegate) UEPushModelPrivate::SetIrisMarkPropertyDirtyDelegate(Delegate)
#define UE_NET_SET_IRIS_MARK_PROPERTIES_DIRTY_DELEGATE(Delegate) UEPushModelPrivate::SetIrisMarkPropertiesDirtyDelegate(Delegate)
#endif // UE_WITH_IRIS
>>>>>>> d731a049

#else // WITH_PUSH_MODEL

#define MARK_PROPERTY_DIRTY(Object, Property) 
#define MARK_PROPERTY_DIRTY_STATIC_ARRAY_INDEX(Object, RepIndex, ArrayIndex) 
#define MARK_PROPERTY_DIRTY_STATIC_ARRAY(Object, RepIndex, ArrayIndex) 

#define MARK_PROPERTY_DIRTY_FROM_NAME(ClassName, PropertyName, Object) 
#define MARK_PROPERTY_DIRTY_FROM_NAME_STATIC_ARRAY_INDEX(ClassName, PropertyName, ArrayIndex, Object) 
#define MARK_PROPERTY_DIRTY_FROM_NAME_STATIC_ARRAY(ClassName, PropertyName, ArrayIndex, Object) 


#define GET_PROPERTY_REP_INDEX(ClassName, PropertyName) INDEX_NONE
#define GET_PROPERTY_REP_INDEX_STATIC_ARRAY(ClassName, PropertyName, ArrayIndex) INDEX_NONE

#define IS_PUSH_MODEL_ENABLED() false
#define PUSH_MAKE_BP_PROPERTIES_PUSH_MODEL() false

#define COMPARE_ASSIGN_AND_MARK_PROPERTY_DIRTY(ClassName, PropertyName, NewValue, Object) \
	if (NewValue != PropertyName) { PropertyName = NewValue; }

<<<<<<< HEAD
=======
#if UE_WITH_IRIS
#define UE_NET_SET_IRIS_MARK_PROPERTY_DIRTY_DELEGATE(...)
#define UE_NET_SET_IRIS_MARK_PROPERTIES_DIRTY_DELEGATE(...)
#endif // UE_WITH_IRIS

>>>>>>> d731a049
#endif<|MERGE_RESOLUTION|>--- conflicted
+++ resolved
@@ -462,19 +462,10 @@
 #define COMPARE_ASSIGN_AND_MARK_PROPERTY_DIRTY(ClassName, PropertyName, NewValue, Object) \
 	if (NewValue != PropertyName) { PropertyName = NewValue; MARK_PROPERTY_DIRTY_FROM_NAME(ClassName, PropertyName, Object); }
 
-<<<<<<< HEAD
-/**
- * This is used to reduce lines of code (mostly in setters) by doing the comparison check before changing the value and marking dirty only if we have changed the value. 
- * This is best if used for things like ints, floats, pointers, but not something like a struct because of the memcmp cost. 
- */
-#define COMPARE_ASSIGN_AND_MARK_PROPERTY_DIRTY(ClassName, PropertyName, NewValue, Object) \
-	if (NewValue != PropertyName) { PropertyName = NewValue; MARK_PROPERTY_DIRTY_FROM_NAME(ClassName, PropertyName, Object); }
-=======
 #if UE_WITH_IRIS
 #define UE_NET_SET_IRIS_MARK_PROPERTY_DIRTY_DELEGATE(Delegate) UEPushModelPrivate::SetIrisMarkPropertyDirtyDelegate(Delegate)
 #define UE_NET_SET_IRIS_MARK_PROPERTIES_DIRTY_DELEGATE(Delegate) UEPushModelPrivate::SetIrisMarkPropertiesDirtyDelegate(Delegate)
 #endif // UE_WITH_IRIS
->>>>>>> d731a049
 
 #else // WITH_PUSH_MODEL
 
@@ -496,12 +487,9 @@
 #define COMPARE_ASSIGN_AND_MARK_PROPERTY_DIRTY(ClassName, PropertyName, NewValue, Object) \
 	if (NewValue != PropertyName) { PropertyName = NewValue; }
 
-<<<<<<< HEAD
-=======
 #if UE_WITH_IRIS
 #define UE_NET_SET_IRIS_MARK_PROPERTY_DIRTY_DELEGATE(...)
 #define UE_NET_SET_IRIS_MARK_PROPERTIES_DIRTY_DELEGATE(...)
 #endif // UE_WITH_IRIS
 
->>>>>>> d731a049
 #endif