--- conflicted
+++ resolved
@@ -83,11 +83,7 @@
 
 	}
 
-<<<<<<< HEAD
-	virtual void RHICreateTransition(FRHITransition* Transition, ERHIPipeline SrcPipelines, ERHIPipeline DstPipelines, ERHICreateTransitionFlags CreateFlags, TArrayView<const FRHITransitionInfo> Infos) final override
-=======
 	virtual void RHICreateTransition(FRHITransition* Transition, const FRHITransitionCreateInfo& CreateInfo) final override
->>>>>>> 6bbb88c8
 	{
 	}
 
@@ -118,11 +114,7 @@
 
 	}
 
-<<<<<<< HEAD
-	virtual FIndexBufferRHIRef RHICreateIndexBuffer(uint32 Stride, uint32 Size, uint32 InUsage, ERHIAccess InResourceState , FRHIResourceCreateInfo& CreateInfo) final override
-=======
 	virtual FBufferRHIRef RHICreateBuffer(uint32 Size, EBufferUsageFlags Usage, uint32 Stride, ERHIAccess ResourceState , FRHIResourceCreateInfo& CreateInfo) final override
->>>>>>> 6bbb88c8
 	{ 
 		if(CreateInfo.ResourceArray) 
 		{ 
@@ -136,11 +128,7 @@
 
 	}
 
-<<<<<<< HEAD
-	virtual FVertexBufferRHIRef RHICreateVertexBuffer(uint32 Size, uint32 InUsage, ERHIAccess InResourceState, FRHIResourceCreateInfo& CreateInfo) final override
-=======
 	virtual void* LockBuffer_BottomOfPipe(FRHICommandListImmediate& RHICmdList, FRHIBuffer* Buffer, uint32 Offset, uint32 SizeRHI, EResourceLockMode LockMode) final override
->>>>>>> 6bbb88c8
 	{ 
 		return GetStaticBuffer(Buffer->GetSize());
 	}
@@ -150,24 +138,7 @@
 
 	}
 
-<<<<<<< HEAD
-	virtual FStructuredBufferRHIRef RHICreateStructuredBuffer(uint32 Stride, uint32 Size, uint32 InUsage, ERHIAccess InResourceState, FRHIResourceCreateInfo& CreateInfo) final override
-	{ 
-		if(CreateInfo.ResourceArray) 
-		{ 
-			CreateInfo.ResourceArray->Discard(); 
-		} 
-		return new FRHIStructuredBuffer(Stride,Size,InUsage); 
-	}
-
-	virtual void* LockStructuredBuffer_BottomOfPipe(FRHICommandListImmediate& RHICmdList, FRHIStructuredBuffer* StructuredBuffer, uint32 Offset, uint32 SizeRHI, EResourceLockMode LockMode) final override
-	{ 
-		return GetStaticBuffer(StructuredBuffer->GetSize());
-	}
-	virtual void UnlockStructuredBuffer_BottomOfPipe(FRHICommandListImmediate& RHICmdList, FRHIStructuredBuffer* StructuredBuffer) final override
-=======
 	virtual void RHITransferBufferUnderlyingResource(FRHIBuffer* DestBuffer, FRHIBuffer* SrcBuffer) final override
->>>>>>> 6bbb88c8
 	{
 
 	}
@@ -245,10 +216,6 @@
 	}
 
 
-<<<<<<< HEAD
-
-=======
->>>>>>> 6bbb88c8
 	virtual FTexture2DRHIRef RHICreateTexture2D(uint32 SizeX, uint32 SizeY, uint8 Format, uint32 NumMips, uint32 NumSamples, ETextureCreateFlags Flags, ERHIAccess InResourceState, FRHIResourceCreateInfo& CreateInfo) final override
 	{ 
 		return new FRHITexture2D(SizeX,SizeY,NumMips,NumSamples,(EPixelFormat)Format,Flags, CreateInfo.ClearValueBinding); 
