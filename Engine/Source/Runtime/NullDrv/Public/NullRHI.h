// Copyright 1998-2019 Epic Games, Inc. All Rights Reserved.

#pragma once

#include "CoreMinimal.h"
#include "Containers/ResourceArray.h"
#include "RHI.h"

struct Rect;

/** A null implementation of the dynamically bound RHI. */
class FNullDynamicRHI : public FDynamicRHI , public IRHICommandContextPSOFallback
{
public:

	FNullDynamicRHI();

	// FDynamicRHI interface.
	virtual void Init();
	virtual void Shutdown();
	virtual const TCHAR* GetName() override { return TEXT("Null"); }

	virtual FSamplerStateRHIRef RHICreateSamplerState(const FSamplerStateInitializerRHI& Initializer) final override
	{ 
		return new FRHISamplerState(); 
	}
	virtual FRasterizerStateRHIRef RHICreateRasterizerState(const FRasterizerStateInitializerRHI& Initializer) final override
	{ 
		return new FRHIRasterizerState(); 
	}
	virtual FDepthStencilStateRHIRef RHICreateDepthStencilState(const FDepthStencilStateInitializerRHI& Initializer) final override
	{ 
		return new FRHIDepthStencilState(); 
	}
	virtual FBlendStateRHIRef RHICreateBlendState(const FBlendStateInitializerRHI& Initializer) final override
	{ 
		return new FRHIBlendState(); 
	}
	virtual FVertexDeclarationRHIRef RHICreateVertexDeclaration(const FVertexDeclarationElementList& Elements) final override
	{ 
		return new FRHIVertexDeclaration(); 
	}

	virtual FPixelShaderRHIRef RHICreatePixelShader(const TArray<uint8>& Code) final override
	{ 
		return new FRHIPixelShader(); 
	}

	virtual FVertexShaderRHIRef RHICreateVertexShader(const TArray<uint8>& Code) final override
	{ 
		return new FRHIVertexShader(); 
	}

	virtual FHullShaderRHIRef RHICreateHullShader(const TArray<uint8>& Code) final override
	{ 
		return new FRHIHullShader(); 
	}

	virtual FDomainShaderRHIRef RHICreateDomainShader(const TArray<uint8>& Code) final override
	{ 
		return new FRHIDomainShader(); 
	}

	virtual FGeometryShaderRHIRef RHICreateGeometryShader(const TArray<uint8>& Code) final override
	{ 
		return new FRHIGeometryShader(); 
	}

	virtual FComputeShaderRHIRef RHICreateComputeShader(const TArray<uint8>& Code) final override
	{ 
		return new FRHIComputeShader(); 
	}


	virtual FBoundShaderStateRHIRef RHICreateBoundShaderState(FRHIVertexDeclaration* VertexDeclaration, FRHIVertexShader* VertexShader, FRHIHullShader* HullShader, FRHIDomainShader* DomainShader, FRHIPixelShader* PixelShader, FRHIGeometryShader* GeometryShader) final override
	{ 
		return new FRHIBoundShaderState(); 
	}

	virtual void RHISetComputeShader(FRHIComputeShader* ComputeShader) final override
	{

	}

	virtual void RHIDispatchComputeShader(uint32 ThreadGroupCountX, uint32 ThreadGroupCountY, uint32 ThreadGroupCountZ) final override
	{

	}

	virtual void RHIDispatchIndirectComputeShader(FRHIVertexBuffer* ArgumentBuffer, uint32 ArgumentOffset) final override
	{

	}

	virtual void RHIAutomaticCacheFlushAfterComputeShader(bool bEnable) final override
	{

	}

	virtual void RHIFlushComputeShaderCache() final override
	{

	}

	virtual void RHISetMultipleViewports(uint32 Count, const FViewportBounds* Data) final override
	{

	}

	virtual FUniformBufferRHIRef RHICreateUniformBuffer(const void* Contents, const FRHIUniformBufferLayout& Layout, EUniformBufferUsage Usage, EUniformBufferValidation Validation) final override
	{ 
		return new FRHIUniformBuffer(Layout); 
	}

	virtual void RHIUpdateUniformBuffer(FRHIUniformBuffer* UniformBufferRHI, const void* Contents) final override
	{

	}

	virtual FIndexBufferRHIRef RHICreateIndexBuffer(uint32 Stride, uint32 Size, uint32 InUsage, FRHIResourceCreateInfo& CreateInfo) final override
	{ 
		if(CreateInfo.ResourceArray) 
		{ 
			CreateInfo.ResourceArray->Discard(); 
		} 
		return new FRHIIndexBuffer(Stride,Size,InUsage); 
	}

	virtual void* LockIndexBuffer_BottomOfPipe(FRHICommandListImmediate& RHICmdList, FRHIIndexBuffer* IndexBuffer, uint32 Offset, uint32 Size, EResourceLockMode LockMode) final override
	{ 
		return GetStaticBuffer(); 
	}
	virtual void UnlockIndexBuffer_BottomOfPipe(FRHICommandListImmediate& RHICmdList, FRHIIndexBuffer* IndexBuffer) final override
	{

	}

	virtual void RHITransferIndexBufferUnderlyingResource(FRHIIndexBuffer* DestIndexBuffer, FRHIIndexBuffer* SrcIndexBuffer) final override
	{

	}

	virtual FVertexBufferRHIRef RHICreateVertexBuffer(uint32 Size, uint32 InUsage, FRHIResourceCreateInfo& CreateInfo) final override
	{ 
		if(CreateInfo.ResourceArray) 
		{ 
			CreateInfo.ResourceArray->Discard(); 
		} 
		return new FRHIVertexBuffer(Size,InUsage); 
	}

	virtual void* LockVertexBuffer_BottomOfPipe(FRHICommandListImmediate& RHICmdList, FRHIVertexBuffer* VertexBuffer, uint32 Offset, uint32 SizeRHI, EResourceLockMode LockMode) final override
	{ 
		return GetStaticBuffer(); 
	}

	virtual void UnlockVertexBuffer_BottomOfPipe(FRHICommandListImmediate& RHICmdList, FRHIVertexBuffer* VertexBuffer) final override
	{

	}

	virtual void RHITransferVertexBufferUnderlyingResource(FRHIVertexBuffer* DestVertexBuffer, FRHIVertexBuffer* SrcVertexBuffer) final override
	{

	}


	virtual void RHICopyVertexBuffer(FRHIVertexBuffer* SourceBuffer, FRHIVertexBuffer* DestBuffer) final override
	{

	}

	virtual FStructuredBufferRHIRef RHICreateStructuredBuffer(uint32 Stride, uint32 Size, uint32 InUsage, FRHIResourceCreateInfo& CreateInfo) final override
	{ 
		if(CreateInfo.ResourceArray) 
		{ 
			CreateInfo.ResourceArray->Discard(); 
		} 
		return new FRHIStructuredBuffer(Stride,Size,InUsage); 
	}

	virtual void* LockStructuredBuffer_BottomOfPipe(FRHICommandListImmediate& RHICmdList, FRHIStructuredBuffer* StructuredBuffer, uint32 Offset, uint32 SizeRHI, EResourceLockMode LockMode) final override
	{ 
		return GetStaticBuffer(); 
	}
	virtual void UnlockStructuredBuffer_BottomOfPipe(FRHICommandListImmediate& RHICmdList, FRHIStructuredBuffer* StructuredBuffer) final override
	{

	}


	virtual FUnorderedAccessViewRHIRef RHICreateUnorderedAccessView(FRHIStructuredBuffer* StructuredBuffer, bool bUseUAVCounter, bool bAppendBuffer) final override
	{ 
		return new FRHIUnorderedAccessView(); 
	}


	virtual FUnorderedAccessViewRHIRef RHICreateUnorderedAccessView(FRHITexture* Texture, uint32 MipLevel) final override
	{ 
		return new FRHIUnorderedAccessView(); 
	}


	virtual FUnorderedAccessViewRHIRef RHICreateUnorderedAccessView(FRHIVertexBuffer* VertexBuffer, uint8 Format) final override
	{ 
		return new FRHIUnorderedAccessView(); 
	}

	virtual FUnorderedAccessViewRHIRef RHICreateUnorderedAccessView(FRHIIndexBuffer* IndexBuffer, uint8 Format) final override
	{
		return new FRHIUnorderedAccessView();
	}

	virtual FShaderResourceViewRHIRef RHICreateShaderResourceView(FRHIStructuredBuffer* StructuredBuffer) final override
	{ 
		return new FRHIShaderResourceView(); 
	}


	virtual FShaderResourceViewRHIRef RHICreateShaderResourceView(FRHIVertexBuffer* VertexBuffer, uint32 Stride, uint8 Format) final override
	{ 
		return new FRHIShaderResourceView(); 
	}

	virtual FShaderResourceViewRHIRef RHICreateShaderResourceView(FRHIIndexBuffer* Buffer) final override
	{ 
		return new FRHIShaderResourceView(); 
	}

	virtual void RHIClearTinyUAV(FRHIUnorderedAccessView* UnorderedAccessViewRHI, const uint32* Values) final override
	{

	}

	virtual uint64 RHICalcTexture2DPlatformSize(uint32 SizeX, uint32 SizeY, uint8 Format, uint32 NumMips, uint32 NumSamples, uint32 Flags, const FRHIResourceCreateInfo& CreateInfo, uint32& OutAlign) final override
	{ 
		OutAlign = 0; 
		return 0; 
	}


	virtual uint64 RHICalcTexture3DPlatformSize(uint32 SizeX, uint32 SizeY, uint32 SizeZ, uint8 Format, uint32 NumMips, uint32 Flags, const FRHIResourceCreateInfo& CreateInfo, uint32& OutAlign) final override
	{ 
		OutAlign = 0; 
		return 0; 
	}

	virtual uint64 RHICalcTextureCubePlatformSize(uint32 Size, uint8 Format, uint32 NumMips, uint32 Flags, const FRHIResourceCreateInfo& CreateInfo, uint32& OutAlign) final override
	{ 
		OutAlign = 0; 
		return 0; 
	}

	virtual void RHIGetTextureMemoryStats(FTextureMemoryStats& OutStats) final override
	{

	}

	virtual bool RHIGetTextureMemoryVisualizeData(FColor* TextureData,int32 SizeX,int32 SizeY,int32 Pitch,int32 PixelSize) final override
	{ 
		return false; 
	}

	virtual FTextureReferenceRHIRef RHICreateTextureReference(FLastRenderTimeContainer* LastRenderTime) final override
	{ 
		return new FRHITextureReferenceNullImpl(); 
	}

	virtual void RHIUpdateTextureReference(FRHITextureReference* TextureRef, FRHITexture* NewTexture) final override
	{ 
		if(TextureRef) 
		{ 
			((FRHITextureReferenceNullImpl*)TextureRef)->SetReferencedTexture(NewTexture); 
		} 
	}


	virtual FTexture2DRHIRef RHICreateTexture2D(uint32 SizeX, uint32 SizeY, uint8 Format, uint32 NumMips, uint32 NumSamples, uint32 Flags, FRHIResourceCreateInfo& CreateInfo) final override
	{ 
		return new FRHITexture2D(SizeX,SizeY,NumMips,NumSamples,(EPixelFormat)Format,Flags, CreateInfo.ClearValueBinding); 
	}

	virtual FTexture2DRHIRef RHIAsyncCreateTexture2D(uint32 SizeX, uint32 SizeY, uint8 Format, uint32 NumMips, uint32 Flags, void** InitialMipData, uint32 NumInitialMips) final override
	{ 
		return FTexture2DRHIRef(); 
	}

	virtual void RHICopySharedMips(FRHITexture2D* DestTexture2D, FRHITexture2D* SrcTexture2D) final override
	{
	}
	virtual FTexture2DArrayRHIRef RHICreateTexture2DArray(uint32 SizeX, uint32 SizeY, uint32 SizeZ, uint8 Format, uint32 NumMips, uint32 NumSamples, uint32 Flags, FRHIResourceCreateInfo& CreateInfo) final override
	{ 
		return new FRHITexture2DArray(SizeX,SizeY,SizeZ,NumMips,NumSamples,(EPixelFormat)Format,Flags, CreateInfo.ClearValueBinding); 
	}

	virtual FTexture3DRHIRef RHICreateTexture3D(uint32 SizeX, uint32 SizeY, uint32 SizeZ, uint8 Format, uint32 NumMips, uint32 Flags, FRHIResourceCreateInfo& CreateInfo) final override
	{ 
		return new FRHITexture3D(SizeX, SizeY, SizeZ, NumMips, (EPixelFormat)Format, Flags, CreateInfo.ClearValueBinding);
	}
	virtual void RHIGetResourceInfo(FRHITexture* Ref, FRHIResourceInfo& OutInfo) final override
	{
	}

	virtual FShaderResourceViewRHIRef RHICreateShaderResourceView(FRHITexture* Texture, const FRHITextureSRVCreateInfo& CreateInfo) final override
	{ 
		return new FRHIShaderResourceView(); 
	}

	virtual void RHIGenerateMips(FRHITexture* Texture) final override
	{

	}
	virtual uint32 RHIComputeMemorySize(FRHITexture* TextureRHI) final override
	{ 
		return 0; 
	}
	virtual FTexture2DRHIRef RHIAsyncReallocateTexture2D(FRHITexture2D* Texture2D, int32 NewMipCount, int32 NewSizeX, int32 NewSizeY, FThreadSafeCounter* RequestStatus) final override
	{ 
		return new FRHITexture2D(NewSizeX,NewSizeY,NewMipCount,1,Texture2D->GetFormat(),Texture2D->GetFlags(), Texture2D->GetClearBinding());
	}
	virtual ETextureReallocationStatus RHIFinalizeAsyncReallocateTexture2D(FRHITexture2D* Texture2D, bool bBlockUntilCompleted) final override
	{ 
		return TexRealloc_Succeeded; 
	}
	virtual ETextureReallocationStatus RHICancelAsyncReallocateTexture2D(FRHITexture2D* Texture2D, bool bBlockUntilCompleted) final override
	{ 
		return TexRealloc_Succeeded; 
	}
	virtual void* RHILockTexture2D(FRHITexture2D* Texture, uint32 MipIndex, EResourceLockMode LockMode, uint32& DestStride, bool bLockWithinMiptail) final override
	{ 
		DestStride = 0; 
		return GetStaticBuffer(); 
	}
	virtual void RHIUnlockTexture2D(FRHITexture2D* Texture, uint32 MipIndex, bool bLockWithinMiptail) final override
	{

	}
	virtual void* RHILockTexture2DArray(FRHITexture2DArray* Texture, uint32 TextureIndex, uint32 MipIndex, EResourceLockMode LockMode, uint32& DestStride, bool bLockWithinMiptail) final override
	{ 
		DestStride = 0; 
		return GetStaticBuffer(); 
	}
	virtual void RHIUnlockTexture2DArray(FRHITexture2DArray* Texture, uint32 TextureIndex, uint32 MipIndex, bool bLockWithinMiptail) final override
	{

	}
	virtual void RHIUpdateTexture2D(FRHITexture2D* Texture, uint32 MipIndex, const struct FUpdateTextureRegion2D& UpdateRegion, uint32 SourcePitch, const uint8* SourceData) final override
	{

	}
	virtual void RHIUpdateTexture3D(FRHITexture3D* Texture, uint32 MipIndex, const struct FUpdateTextureRegion3D& UpdateRegion, uint32 SourceRowPitch, uint32 SourceDepthPitch, const uint8* SourceData) final override
	{

	}
	virtual FTextureCubeRHIRef RHICreateTextureCube(uint32 Size, uint8 Format, uint32 NumMips, uint32 Flags, FRHIResourceCreateInfo& CreateInfo) final override
	{ 
		return new FRHITextureCube(Size, NumMips, (EPixelFormat)Format, Flags, CreateInfo.ClearValueBinding);
	}
	virtual FTextureCubeRHIRef RHICreateTextureCubeArray(uint32 Size, uint32 ArraySize, uint8 Format, uint32 NumMips, uint32 Flags, FRHIResourceCreateInfo& CreateInfo) final override
	{ 
		return new FRHITextureCube(Size, NumMips, (EPixelFormat)Format, Flags, CreateInfo.ClearValueBinding);
	}
	virtual void* RHILockTextureCubeFace(FRHITextureCube* Texture, uint32 FaceIndex, uint32 ArrayIndex, uint32 MipIndex, EResourceLockMode LockMode, uint32& DestStride, bool bLockWithinMiptail) final override
	{ 
		DestStride = 0; 
		return GetStaticBuffer(); 
	}
	virtual void RHIUnlockTextureCubeFace(FRHITextureCube* Texture, uint32 FaceIndex, uint32 ArrayIndex, uint32 MipIndex, bool bLockWithinMiptail) final override
	{
	}
	virtual void RHICopyToResolveTarget(FRHITexture* SourceTexture, FRHITexture* DestTexture, const FResolveParams& ResolveParams) final override
	{

	}

	virtual void RHICopyTexture(FRHITexture* SourceTexture, FRHITexture* DestTexture, const FRHICopyTextureInfo& CopyInfo) final override
	{

	}

	virtual void RHIBindDebugLabelName(FRHITexture* Texture, const TCHAR* Name) final override
	{

	}

	virtual void RHIReadSurfaceData(FRHITexture* Texture,FIntRect Rect,TArray<FColor>& OutData,FReadSurfaceDataFlags InFlags) final override
	{ 
		OutData.AddZeroed(Rect.Width() * Rect.Height()); 
	}


<<<<<<< HEAD
	virtual void RHIMapStagingSurface(FRHITexture* Texture,void*& OutData,int32& OutWidth,int32& OutHeight, uint32 GPUIndex = 0) final override
=======
	virtual void RHIMapStagingSurface(FRHITexture* Texture, FRHIGPUFence* Fence, void*& OutData, int32& OutWidth, int32& OutHeight) final override
>>>>>>> 34eb2a8d
	{

	}


	virtual void RHIUnmapStagingSurface(FRHITexture* Texture, uint32 GPUIndex = 0) final override
	{

	}

	virtual void RHIReadSurfaceFloatData(FRHITexture* Texture,FIntRect Rect,TArray<FFloat16Color>& OutData,ECubeFace CubeFace,int32 ArrayIndex,int32 MipIndex) final override
	{

	}

	virtual void RHIRead3DSurfaceFloatData(FRHITexture* Texture,FIntRect Rect,FIntPoint ZMinMax,TArray<FFloat16Color>& OutData) final override
	{

	}



	virtual FRenderQueryRHIRef RHICreateRenderQuery(ERenderQueryType QueryType) final override
	{ 
		return new FRHIRenderQuery(); 
	}

	virtual void RHIBeginRenderQuery(FRHIRenderQuery* RenderQuery) final override
	{

	}
	virtual void RHIEndRenderQuery(FRHIRenderQuery* RenderQuery) final override
	{

	}


	virtual bool RHIGetRenderQueryResult(FRHIRenderQuery* RenderQuery, uint64& OutResult, bool bWait) final override
	{ 
		return true; 
	}

	virtual void RHISubmitCommandsHint() final override
	{
	}


	virtual void RHIBeginDrawingViewport(FRHIViewport* Viewport, FRHITexture* RenderTargetRHI) final override
	{
	}

	virtual void RHIEndDrawingViewport(FRHIViewport* Viewport, bool bPresent, bool bLockToVsync) final override
	{
	}

	virtual FTexture2DRHIRef RHIGetViewportBackBuffer(FRHIViewport* Viewport) final override
	{ 
		return new FRHITexture2D(1,1,1,1,PF_B8G8R8A8,TexCreate_RenderTargetable, FClearValueBinding()); 
	}

	virtual void RHIBeginFrame() final override
	{

	}


	virtual void RHIEndFrame() final override
	{

	}
	virtual void RHIBeginScene() final override
	{

	}
	virtual void RHIEndScene() final override
	{

	}
	virtual void RHIAliasTextureResources(FRHITexture* DestTexture, FRHITexture* SrcTexture) final override
	{

	}
	virtual void RHIAdvanceFrameForGetViewportBackBuffer(FRHIViewport* Viewport) final override
	{

	}
	virtual void RHIAcquireThreadOwnership() final override
	{

	}
	virtual void RHIReleaseThreadOwnership() final override
	{

	}


	virtual void RHIFlushResources() final override
	{

	}

	virtual uint32 RHIGetGPUFrameCycles() final override
	{ 
		return 0; 
	}

	virtual FViewportRHIRef RHICreateViewport(void* WindowHandle, uint32 SizeX, uint32 SizeY, bool bIsFullscreen, EPixelFormat PreferredPixelFormat) final override
	{ 
		return new FRHIViewport(); 
	}
	virtual void RHIResizeViewport(FRHIViewport* Viewport, uint32 SizeX, uint32 SizeY, bool bIsFullscreen) final override
	{

	}

	virtual EColorSpaceAndEOTF RHIGetColorSpace(FRHIViewport* Viewport ) final override
	{
		return EColorSpaceAndEOTF::EColorSpace_Rec709;
	}

	virtual void RHICheckViewportHDRStatus(FRHIViewport* Viewport) final override
	{
	}

	virtual void RHITick(float DeltaTime) final override
	{

	}

	virtual void RHISetStreamSource(uint32 StreamIndex, FRHIVertexBuffer* VertexBuffer, uint32 Offset) final override
	{
	}

	virtual void RHISetRasterizerState(FRHIRasterizerState* NewState) final override
	{

	}

	virtual void RHISetViewport(uint32 MinX, uint32 MinY, float MinZ, uint32 MaxX, uint32 MaxY, float MaxZ) final override
	{

	}

	virtual void RHISetScissorRect(bool bEnable, uint32 MinX, uint32 MinY, uint32 MaxX, uint32 MaxY) final override
	{
	}

	virtual void RHISetBoundShaderState(FRHIBoundShaderState* BoundShaderState) final override
	{
	}


	virtual void RHISetShaderTexture(FRHIVertexShader* VertexShader, uint32 TextureIndex, FRHITexture* NewTexture) final override
	{

	}


	virtual void RHISetShaderTexture(FRHIHullShader* HullShader, uint32 TextureIndex, FRHITexture* NewTexture) final override
	{

	}


	virtual void RHISetShaderTexture(FRHIDomainShader* DomainShader, uint32 TextureIndex, FRHITexture* NewTexture) final override
	{

	}


	virtual void RHISetShaderTexture(FRHIGeometryShader* GeometryShader, uint32 TextureIndex, FRHITexture* NewTexture) final override
	{

	}


	virtual void RHISetShaderTexture(FRHIPixelShader* PixelShader, uint32 TextureIndex, FRHITexture* NewTexture) final override
	{

	}


	virtual void RHISetShaderTexture(FRHIComputeShader* PixelShader, uint32 TextureIndex, FRHITexture* NewTexture) final override
	{

	}

	virtual void RHISetShaderSampler(FRHIComputeShader* ComputeShader, uint32 SamplerIndex, FRHISamplerState* NewState) final override
	{

	}

	virtual void RHISetShaderSampler(FRHIVertexShader* VertexShader, uint32 SamplerIndex, FRHISamplerState* NewState) final override
	{

	}

	virtual void RHISetShaderSampler(FRHIGeometryShader* GeometryShader, uint32 SamplerIndex, FRHISamplerState* NewState) final override
	{

	}
	virtual void RHISetShaderSampler(FRHIDomainShader* DomainShader, uint32 SamplerIndex, FRHISamplerState* NewState) final override
	{

	}
	virtual void RHISetShaderSampler(FRHIHullShader* HullShader, uint32 SamplerIndex, FRHISamplerState* NewState) final override
	{

	}

	virtual void RHISetShaderSampler(FRHIPixelShader* PixelShader, uint32 SamplerIndex, FRHISamplerState* NewState) final override
	{

	}


	virtual void RHISetUAVParameter(FRHIComputeShader* ComputeShader, uint32 UAVIndex, FRHIUnorderedAccessView* UAV) final override
	{

	}


	virtual void RHISetUAVParameter(FRHIComputeShader* ComputeShader, uint32 UAVIndex, FRHIUnorderedAccessView* UAV, uint32 InitialCount) final override
	{

	}


	virtual void RHISetShaderResourceViewParameter(FRHIPixelShader* PixelShader, uint32 SamplerIndex, FRHIShaderResourceView* SRV) final override
	{

	}


	virtual void RHISetShaderResourceViewParameter(FRHIVertexShader* VertexShader, uint32 SamplerIndex, FRHIShaderResourceView* SRV) final override
	{

	}


	virtual void RHISetShaderResourceViewParameter(FRHIComputeShader* ComputeShader, uint32 SamplerIndex, FRHIShaderResourceView* SRV) final override
	{

	}


	virtual void RHISetShaderResourceViewParameter(FRHIHullShader* HullShader, uint32 SamplerIndex, FRHIShaderResourceView* SRV) final override
	{

	}


	virtual void RHISetShaderResourceViewParameter(FRHIDomainShader* DomainShader, uint32 SamplerIndex, FRHIShaderResourceView* SRV) final override
	{

	}
	virtual void RHISetShaderResourceViewParameter(FRHIGeometryShader* GeometryShader, uint32 SamplerIndex, FRHIShaderResourceView* SRV) final override
	{

	}

	virtual void RHISetShaderUniformBuffer(FRHIVertexShader* VertexShader, uint32 BufferIndex, FRHIUniformBuffer* Buffer) final override
	{

	}

	virtual void RHISetShaderUniformBuffer(FRHIHullShader* HullShader, uint32 BufferIndex, FRHIUniformBuffer* Buffer) final override
	{

	}

	virtual void RHISetShaderUniformBuffer(FRHIDomainShader* DomainShader, uint32 BufferIndex, FRHIUniformBuffer* Buffer) final override
	{

	}

	virtual void RHISetShaderUniformBuffer(FRHIGeometryShader* GeometryShader, uint32 BufferIndex, FRHIUniformBuffer* Buffer) final override
	{

	}

	virtual void RHISetShaderUniformBuffer(FRHIPixelShader* PixelShader, uint32 BufferIndex, FRHIUniformBuffer* Buffer) final override
	{

	}

	virtual void RHISetShaderUniformBuffer(FRHIComputeShader* ComputeShader, uint32 BufferIndex, FRHIUniformBuffer* Buffer) final override
	{

	}

	virtual void RHISetShaderParameter(FRHIVertexShader* VertexShader, uint32 BufferIndex, uint32 BaseIndex, uint32 NumBytes, const void* NewValue) final override
	{

	}
	virtual void RHISetShaderParameter(FRHIPixelShader* PixelShader, uint32 BufferIndex, uint32 BaseIndex, uint32 NumBytes, const void* NewValue) final override
	{

	}

	virtual void RHISetShaderParameter(FRHIHullShader* HullShader, uint32 BufferIndex, uint32 BaseIndex, uint32 NumBytes, const void* NewValue) final override
	{

	}
	virtual void RHISetShaderParameter(FRHIDomainShader* DomainShader, uint32 BufferIndex, uint32 BaseIndex, uint32 NumBytes, const void* NewValue) final override
	{

	}
	virtual void RHISetShaderParameter(FRHIGeometryShader* GeometryShader, uint32 BufferIndex, uint32 BaseIndex, uint32 NumBytes, const void* NewValue) final override
	{

	}
	virtual void RHISetShaderParameter(FRHIComputeShader* ComputeShader, uint32 BufferIndex, uint32 BaseIndex, uint32 NumBytes, const void* NewValue) final override
	{

	}


	virtual void RHISetDepthStencilState(FRHIDepthStencilState* NewState, uint32 StencilRef) final override
	{

	}

	virtual void RHISetBlendState(FRHIBlendState* NewState, const FLinearColor& BlendFactor) final override
	{

	}

	virtual void RHISetRenderTargets(uint32 NumSimultaneousRenderTargets, const FRHIRenderTargetView* NewRenderTargets, const FRHIDepthRenderTargetView* NewDepthStencilTarget, uint32 NumUAVs, FRHIUnorderedAccessView* const* UAVs) final override
	{

	}

	virtual void RHISetRenderTargetsAndClear(const FRHISetRenderTargetsInfo& RenderTargetsInfo) final override
	{

	}

	virtual void RHIDrawPrimitive(uint32 BaseVertexIndex, uint32 NumPrimitives, uint32 NumInstances) final override
	{

	}
	virtual void RHIDrawPrimitiveIndirect(FRHIVertexBuffer* ArgumentBuffer, uint32 ArgumentOffset) final override
	{

	}

	virtual void RHIDrawIndexedIndirect(FRHIIndexBuffer* IndexBufferRHI, FRHIStructuredBuffer* ArgumentsBufferRHI, int32 DrawArgumentsIndex, uint32 NumInstances) final override
	{

	}


	virtual void RHIDrawIndexedPrimitive(FRHIIndexBuffer* IndexBuffer, int32 BaseVertexIndex, uint32 FirstInstance, uint32 NumVertices, uint32 StartIndex, uint32 NumPrimitives, uint32 NumInstances) final override
	{

	}
	virtual void RHIDrawIndexedPrimitiveIndirect(FRHIIndexBuffer* IndexBuffer, FRHIVertexBuffer* ArgumentBuffer, uint32 ArgumentOffset) final override
	{

	}

	virtual void RHIBlockUntilGPUIdle() final override
	{
	}
	virtual bool RHIEnqueueDecompress(uint8_t*, uint8_t*, int, void*) final override
	{
		return false;
	}
	virtual bool RHIEnqueueCompress(uint8_t*, uint8_t*, int, void*) final override
	{
		return false;
	}
	virtual bool RHIGetAvailableResolutions(FScreenResolutionArray& Resolutions, bool bIgnoreRefreshRate) final override
	{ 
		return false; 
	}
	virtual void RHIGetSupportedResolution(uint32& Width, uint32& Height) final override
	{

	}
	virtual void RHIVirtualTextureSetFirstMipInMemory(FRHITexture2D* Texture, uint32 FirstMip) final override
	{

	}
	virtual void RHIVirtualTextureSetFirstMipVisible(FRHITexture2D* Texture, uint32 FirstMip) final override
	{

	}
	virtual void RHIExecuteCommandList(FRHICommandList* CmdList) final override
	{

	}
	virtual void RHIEnableDepthBoundsTest(bool bEnable) final override
	{
	}
	virtual void RHISetDepthBounds(float MinDepth, float MaxDepth) final override
	{
	}
	virtual void* RHIGetNativeDevice() final override
	{ 
		return 0; 
	}
	virtual void RHIPushEvent(const TCHAR* Name, FColor Color) final override
	{
	}
	virtual void RHIPopEvent()
	{
	}
	virtual class IRHICommandContext* RHIGetDefaultContext() final override
	{ 
		return this; 
	}
	virtual class IRHICommandContextContainer* RHIGetCommandContextContainer(int32 Index, int32 Num) final override
	{ 
		return nullptr; 
	}

private:

	/** Allocates a static buffer for RHI functions to return as a write destination. */
	static void* GetStaticBuffer();
};<|MERGE_RESOLUTION|>--- conflicted
+++ resolved
@@ -389,17 +389,13 @@
 	}
 
 
-<<<<<<< HEAD
-	virtual void RHIMapStagingSurface(FRHITexture* Texture,void*& OutData,int32& OutWidth,int32& OutHeight, uint32 GPUIndex = 0) final override
-=======
-	virtual void RHIMapStagingSurface(FRHITexture* Texture, FRHIGPUFence* Fence, void*& OutData, int32& OutWidth, int32& OutHeight) final override
->>>>>>> 34eb2a8d
-	{
-
-	}
-
-
-	virtual void RHIUnmapStagingSurface(FRHITexture* Texture, uint32 GPUIndex = 0) final override
+	virtual void RHIMapStagingSurface(FRHITexture* Texture, FRHIGPUFence* Fence, void*& OutData, int32& OutWidth, int32& OutHeight, uint32 GPUIndex) final override
+	{
+
+	}
+
+
+	virtual void RHIUnmapStagingSurface(FRHITexture* Texture, uint32 GPUIndex) final override
 	{
 
 	}
