--- conflicted
+++ resolved
@@ -443,9 +443,6 @@
 		}
 		return false;
 	}
-<<<<<<< HEAD
-=======
 
 	PRAGMA_ENABLE_DEPRECATION_WARNINGS
->>>>>>> 4af6daef
 }
