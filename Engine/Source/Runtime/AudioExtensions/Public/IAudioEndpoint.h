--- conflicted
+++ resolved
@@ -72,20 +72,6 @@
 		virtual TUniquePtr<IAudioEndpointSettingsProxy> GetProxy() const override;
 };
 
-//A blank class for when unimplemented endpoint types are returned
-class FDummyEndpointSettingsProxy : public IAudioEndpointSettingsProxy
-{
-};
-
-UCLASS()
-class UDummyEndpointSettings : public UAudioEndpointSettingsBase
-{
-	GENERATED_BODY()
-
-	public:
-		virtual TUniquePtr<IAudioEndpointSettingsProxy> GetProxy() const override;
-};
-
 /**
  * Class that allows audio to be sent to an arbitrary locale. This can be used for multi-device rendering, haptics systems, etc. 
  * Note that this only for interleaved audio buffers with no metadata for object-based or soundfield-based rendering.
@@ -127,27 +113,15 @@
 	*/
 	AUDIOEXTENSIONS_API virtual bool IsImplemented();
 
-	/**
-	* Whether this endpoint is of an implemented type
-	*/
-	virtual bool IsImplemented();
-
 protected:
 
 	/** REQUIRED OVERRIDES: */
 
 	/** This should return the sample rate we should be sending to this endpoint. If the sample rate changes, please call DisconnectAllInputs(). */
-<<<<<<< HEAD
-	virtual float GetSampleRate() const;
-
-	/** This should return the number of channels we should be sending to this endpoint. If the number of channels changes, please call DisconnectAllInputs. */
-	virtual int32 GetNumChannels() const;
-=======
 	AUDIOEXTENSIONS_API virtual float GetSampleRate() const;
 
 	/** This should return the number of channels we should be sending to this endpoint. If the number of channels changes, please call DisconnectAllInputs. */
 	AUDIOEXTENSIONS_API virtual int32 GetNumChannels() const;
->>>>>>> 4af6daef
 
 	/** OPTIONAL OVERRIDES: */
 
@@ -203,7 +177,6 @@
 	AUDIOEXTENSIONS_API void RunCallbackSynchronously();
 
 
-
 private:
 	// Owns a scoped thread and runs OnAudioCallback when StartRunningCallback() is called.
 	TUniquePtr<Audio::FMixerNullCallback> RenderCallback;
@@ -234,11 +207,7 @@
 	}
 
 	/** Get the name for the endpoint type that this factory produces.  */
-<<<<<<< HEAD
-	virtual FName GetEndpointTypeName();
-=======
 	AUDIOEXTENSIONS_API virtual FName GetEndpointTypeName();
->>>>>>> 4af6daef
 
 	/** This is a special cased name for endpoint submixes that render directly to the default audio device in Audio::FMixerDevice::OnProcessAudioStream. */
 	static AUDIOEXTENSIONS_API FName GetTypeNameForDefaultEndpoint();
@@ -269,35 +238,19 @@
 	static AUDIOEXTENSIONS_API TArray<FName> GetAvailableEndpointTypes();
 
 	/** Called for every new endpoint submix created with this factory's endpoint type. */
-<<<<<<< HEAD
-	virtual TUniquePtr<IAudioEndpoint> CreateNewEndpointInstance(const FAudioPluginInitializationParams& InitInfo, const IAudioEndpointSettingsProxy& InitialSettings);
-=======
 	AUDIOEXTENSIONS_API virtual TUniquePtr<IAudioEndpoint> CreateNewEndpointInstance(const FAudioPluginInitializationParams& InitInfo, const IAudioEndpointSettingsProxy& InitialSettings);
->>>>>>> 4af6daef
 
 	/**
 	 * Should return the StaticClass of this factory's implementation of UAudioEndpointSettingsBase.
 	 */
-<<<<<<< HEAD
-	virtual UClass* GetCustomSettingsClass() const;
-=======
 	AUDIOEXTENSIONS_API virtual UClass* GetCustomSettingsClass() const;
->>>>>>> 4af6daef
 
 	/**
 	 * return the settings an endpoint should use 
 	 */
-<<<<<<< HEAD
-	virtual const UAudioEndpointSettingsBase* GetDefaultSettings() const;
+	AUDIOEXTENSIONS_API virtual const UAudioEndpointSettingsBase* GetDefaultSettings() const;
 
 	bool bIsImplemented = false;
 
-	static IAudioEndpointFactory* GetDummyFactory();
-=======
-	AUDIOEXTENSIONS_API virtual const UAudioEndpointSettingsBase* GetDefaultSettings() const;
-
-	bool bIsImplemented = false;
-
 	static AUDIOEXTENSIONS_API IAudioEndpointFactory* GetDummyFactory();
->>>>>>> 4af6daef
 };