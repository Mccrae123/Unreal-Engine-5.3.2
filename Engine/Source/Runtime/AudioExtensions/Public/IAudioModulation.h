// Copyright Epic Games, Inc. All Rights Reserved.
#pragma once

#include "AudioDefines.h"
#include "CoreTypes.h"
#include "DSP/BufferVectorOperations.h"
#include "IAudioExtensionPlugin.h"
#include "IAudioProxyInitializer.h"
#include "Internationalization/Text.h"
#include "Math/MathFwd.h"
#include "Math/Rotator.h"
#include "Misc/AssertionMacros.h"
#include "Templates/Function.h"
#include "Templates/SharedPointer.h"
#include "Templates/UniquePtr.h"
#include "Templates/UnrealTemplate.h"
#include "UObject/NameTypes.h"
#include "UObject/Object.h"
#include "UObject/ObjectMacros.h"
#include "UObject/UObjectGlobals.h"

#include "IAudioModulation.generated.h"

// Forward Declarations
class IAudioModulationManager;
class ISoundModulatable;
class UObject;
class USoundModulatorBase;
struct FAudioPluginInitializationParams;
struct FAudioPluginSourceInputData;
struct FAudioPluginSourceOutputData;

#if !UE_BUILD_SHIPPING
class FCanvas;
class FCommonViewportClient;
class FViewport;
class UFont;
#endif // !UE_BUILD_SHIPPING

namespace Audio
{
	using FModulatorId = uint32;
	using FModulatorTypeId = uint32;
	using FModulatorHandleId = uint32;

	using FModulationUnitConversionFunction = TFunction<void(float& /* OutValueNormalizedToUnit */)>;
	using FModulationNormalizedConversionFunction = TFunction<void(float& /* OutValueUnitToNormalized */)>;
	using FModulationMixFunction = TFunction<void(float& /* OutNormalizedA */, float /* InNormalizedB */)>;


	struct FModulationParameter
	{
<<<<<<< HEAD
		FModulationParameter();
		FModulationParameter(const FModulationParameter& InParam);
		FModulationParameter(FModulationParameter&& InParam);

		FModulationParameter& operator=(FModulationParameter&& InParam);
		FModulationParameter& operator=(const FModulationParameter& InParam);
=======
		AUDIOEXTENSIONS_API FModulationParameter();
		AUDIOEXTENSIONS_API FModulationParameter(const FModulationParameter& InParam);
		AUDIOEXTENSIONS_API FModulationParameter(FModulationParameter&& InParam);

		AUDIOEXTENSIONS_API FModulationParameter& operator=(FModulationParameter&& InParam);
		AUDIOEXTENSIONS_API FModulationParameter& operator=(const FModulationParameter& InParam);
>>>>>>> 4af6daef

		FName ParameterName;

		// Default value of parameter in unit space
		float DefaultValue = 1.0f;

		// Default minimum value of parameter in unit space
		float MinValue = 0.0f;

		// Default minimum value of parameter in unit space
		float MaxValue = 1.0f;

		// Whether or not unit conversion is required
		bool bRequiresConversion = false;

#if WITH_EDITORONLY_DATA
		FText UnitDisplayName;

		FName ClassName;
#endif // WITH_EDITORONLY_DATA

		// Function used to mix normalized values together.
		FModulationMixFunction MixFunction;

		// Function used to convert value buffer from normalized, unitless space [0.0f, 1.0f] to unit space.
		FModulationUnitConversionFunction UnitFunction;

		// Function used to convert value buffer from unit space to normalized, unitless [0.0f, 1.0f] space.
		FModulationNormalizedConversionFunction NormalizedFunction;

<<<<<<< HEAD
		static const FModulationMixFunction& GetDefaultMixFunction();
		static const FModulationUnitConversionFunction& GetDefaultUnitConversionFunction();
		static const FModulationNormalizedConversionFunction& GetDefaultNormalizedConversionFunction();
	};

	AUDIOEXTENSIONS_API bool IsModulationParameterRegistered(FName InName);
	AUDIOEXTENSIONS_API void RegisterModulationParameter(FName InName, FModulationParameter&& InParameter);
	AUDIOEXTENSIONS_API bool UnregisterModulationParameter(FName InName);
	AUDIOEXTENSIONS_API void UnregisterAllModulationParameters();
	AUDIOEXTENSIONS_API const FModulationParameter& GetModulationParameter(FName InName);

=======
		static AUDIOEXTENSIONS_API const FModulationMixFunction& GetDefaultMixFunction();
		static AUDIOEXTENSIONS_API const FModulationUnitConversionFunction& GetDefaultUnitConversionFunction();
		static AUDIOEXTENSIONS_API const FModulationNormalizedConversionFunction& GetDefaultNormalizedConversionFunction();
	};

	AUDIOEXTENSIONS_API bool IsModulationParameterRegistered(FName InName);
	AUDIOEXTENSIONS_API void RegisterModulationParameter(FName InName, FModulationParameter&& InParameter);
	AUDIOEXTENSIONS_API bool UnregisterModulationParameter(FName InName);
	AUDIOEXTENSIONS_API void UnregisterAllModulationParameters();
	AUDIOEXTENSIONS_API const FModulationParameter& GetModulationParameter(FName InName);

>>>>>>> 4af6daef
	/** Interface for cached off Modulator UObject data used as default settings to
	  * be converted to instanced proxy data per AudioDevice on the AudioRenderThread.
	  * If proxy is already active, implementation is expected to ignore register call
	  * and return existing modulator proxy's type Id & set parameter accordingly.
	  */
<<<<<<< HEAD
	class AUDIOEXTENSIONS_API IModulatorSettings
=======
	class IModulatorSettings
>>>>>>> 4af6daef
	{
	public:
		virtual ~IModulatorSettings() = default;
		virtual TUniquePtr<IModulatorSettings> Clone() const = 0;
		virtual FModulatorId GetModulatorId() const = 0;
		virtual const Audio::FModulationParameter& GetOutputParameter() const = 0;
		virtual Audio::FModulatorTypeId Register(
			Audio::FModulatorHandleId HandleId,
			IAudioModulationManager& InModulation) const = 0;
	};

	/** Handle to a modulator which interacts with the modulation API to manage lifetime
	  * of modulator proxy objects internal to modulation plugin implementation.
	  */
<<<<<<< HEAD
	struct AUDIOEXTENSIONS_API FModulatorHandle
	{
		FModulatorHandle() = default;
		FModulatorHandle(Audio::FModulationParameter&& InParameter);
		FModulatorHandle(IAudioModulationManager& InModulation, const Audio::IModulatorSettings& InModulatorSettings, Audio::FModulationParameter&& InParameter);
		FModulatorHandle(const FModulatorHandle& InOther);
		FModulatorHandle(FModulatorHandle&& InOther);

		~FModulatorHandle();

		FModulatorHandle& operator=(const FModulatorHandle& InOther);
		FModulatorHandle& operator=(FModulatorHandle&& InOther);

		FModulatorId GetModulatorId() const;
		const FModulationParameter& GetParameter() const;
		FModulatorTypeId GetTypeId() const;
		FModulatorHandleId GetHandleId() const;
		bool GetValue(float& OutValue) const;
		bool GetValueThreadSafe(float& OutValue) const;
		bool IsValid() const;
=======
	struct FModulatorHandle
	{
		FModulatorHandle() = default;
		AUDIOEXTENSIONS_API FModulatorHandle(Audio::FModulationParameter&& InParameter);
		AUDIOEXTENSIONS_API FModulatorHandle(IAudioModulationManager& InModulation, const Audio::IModulatorSettings& InModulatorSettings, Audio::FModulationParameter&& InParameter);
		AUDIOEXTENSIONS_API FModulatorHandle(const FModulatorHandle& InOther);
		AUDIOEXTENSIONS_API FModulatorHandle(FModulatorHandle&& InOther);

		AUDIOEXTENSIONS_API ~FModulatorHandle();

		AUDIOEXTENSIONS_API FModulatorHandle& operator=(const FModulatorHandle& InOther);
		AUDIOEXTENSIONS_API FModulatorHandle& operator=(FModulatorHandle&& InOther);

		AUDIOEXTENSIONS_API FModulatorId GetModulatorId() const;
		AUDIOEXTENSIONS_API const FModulationParameter& GetParameter() const;
		AUDIOEXTENSIONS_API FModulatorTypeId GetTypeId() const;
		AUDIOEXTENSIONS_API FModulatorHandleId GetHandleId() const;
		AUDIOEXTENSIONS_API bool GetValue(float& OutValue) const;
		AUDIOEXTENSIONS_API bool GetValueThreadSafe(float& OutValue) const;
		AUDIOEXTENSIONS_API bool IsValid() const;

		friend FORCEINLINE uint32 GetTypeHash(const FModulatorHandle& InModulatorHandle)
		{
			return HashCombineFast(InModulatorHandle.HandleId, InModulatorHandle.ModulatorId);
		}

		FORCEINLINE bool operator==(const FModulatorHandle& Other) const
		{
			return HandleId == Other.HandleId && ModulatorId == Other.ModulatorId;
		}

		FORCEINLINE bool operator!=(const FModulatorHandle& Other) const
		{
			return !(*this == Other);
		}
>>>>>>> 4af6daef

		friend FORCEINLINE uint32 GetTypeHash(const FModulatorHandle& InModulatorHandle)
		{
			return HashCombineFast(InModulatorHandle.HandleId, InModulatorHandle.ModulatorId);
		}

		FORCEINLINE bool operator==(const FModulatorHandle& Other) const
		{
			return HandleId == Other.HandleId && ModulatorId == Other.ModulatorId;
		}

		FORCEINLINE bool operator!=(const FModulatorHandle& Other) const
		{
			return !(*this == Other);
		}

	private:
		FModulationParameter Parameter;
		FModulatorHandleId HandleId = INDEX_NONE;
		FModulatorTypeId ModulatorTypeId = INDEX_NONE;
		FModulatorId ModulatorId = INDEX_NONE;
		TWeakPtr<IAudioModulationManager> Modulation;
	};
} // namespace Audio

<<<<<<< HEAD
class AUDIOEXTENSIONS_API IAudioModulationManager : public TSharedFromThis<IAudioModulationManager>
=======
class IAudioModulationManager : public TSharedFromThis<IAudioModulationManager>
>>>>>>> 4af6daef
{
public:
	/** Virtual destructor */
	virtual ~IAudioModulationManager() = default;

	/** Initialize the modulation plugin with the same rate and number of sources */
	virtual void Initialize(const FAudioPluginInitializationParams& InitializationParams) = 0;

	virtual void OnAuditionEnd() = 0;

#if !UE_BUILD_SHIPPING
	/** Request to post help from active plugin (non-shipping builds only) */
	virtual bool OnPostHelp(FCommonViewportClient* ViewportClient, const TCHAR* Stream) = 0; 

	/** Render stats pertaining to modulation (non-shipping builds only) */
	virtual int32 OnRenderStat(FViewport* Viewport, FCanvas* Canvas, int32 X, int32 Y, const UFont& Font, const FVector* ViewLocation, const FRotator* ViewRotation) = 0;

	/** Toggle showing render stats pertaining to modulation (non-shipping builds only) */
	virtual bool OnToggleStat(FCommonViewportClient* ViewportClient, const TCHAR* Stream) = 0;
#endif //!UE_BUILD_SHIPPING

	/** Processes all modulators Run on the audio render thread prior to processing audio */
	virtual void ProcessModulators(const double InElapsed) = 0;

	/** Updates modulator definition on the AudioRender Thread with that provided by the UObject representation */
	virtual void UpdateModulator(const USoundModulatorBase& InModulator) = 0;

protected:
	virtual void RegisterModulator(uint32 InHandleId, Audio::FModulatorId InModulatorId) = 0;

	// Get the modulator value from the AudioRender Thread
	virtual bool GetModulatorValue(const Audio::FModulatorHandle& ModulatorHandle, float& OutValue) const = 0;

	// Get the modulator value from any thread.
	virtual bool GetModulatorValueThreadSafe(const Audio::FModulatorHandle& ModulatorHandle, float& OutValue) const = 0;

	virtual void UnregisterModulator(const Audio::FModulatorHandle& InHandle) = 0;

	friend Audio::FModulatorHandle;
};

/**
 * Base class for all modulators
 */
<<<<<<< HEAD
UCLASS(config = Engine, abstract, editinlinenew, BlueprintType)
class AUDIOEXTENSIONS_API USoundModulatorBase : public UObject, public IAudioProxyDataFactory
=======
UCLASS(config = Engine, abstract, editinlinenew, BlueprintType, MinimalAPI)
class USoundModulatorBase : public UObject, public IAudioProxyDataFactory
>>>>>>> 4af6daef
{
	GENERATED_BODY()

public:
<<<<<<< HEAD
	virtual const Audio::FModulationParameter& GetOutputParameter() const;

	virtual TSharedPtr<Audio::IProxyData> CreateProxyData(const Audio::FProxyDataInitParams& InitParams) override;

	virtual TUniquePtr<Audio::IModulatorSettings> CreateProxySettings() const;
=======
	AUDIOEXTENSIONS_API virtual const Audio::FModulationParameter& GetOutputParameter() const;

	AUDIOEXTENSIONS_API virtual TSharedPtr<Audio::IProxyData> CreateProxyData(const Audio::FProxyDataInitParams& InitParams) override;

	AUDIOEXTENSIONS_API virtual TUniquePtr<Audio::IModulatorSettings> CreateProxySettings() const;
>>>>>>> 4af6daef
};

/** Proxy to modulator, allowing for modulator to be referenced by the Audio Render Thread independently
  * from the implementing modulation plugin (ex. for MetaSound implementation).
  */
<<<<<<< HEAD
class AUDIOEXTENSIONS_API FSoundModulatorAssetProxy : public Audio::TProxyData<FSoundModulatorAssetProxy>, public TSharedFromThis<FSoundModulatorAssetProxy, ESPMode::ThreadSafe>
=======
class FSoundModulatorAssetProxy : public Audio::TProxyData<FSoundModulatorAssetProxy>, public TSharedFromThis<FSoundModulatorAssetProxy, ESPMode::ThreadSafe>
>>>>>>> 4af6daef
{
public:
	IMPL_AUDIOPROXY_CLASS(FSoundModulatorAssetProxy);

	FSoundModulatorAssetProxy(const FSoundModulatorAssetProxy& InAssetProxy)
		: Parameter(InAssetProxy.Parameter)
		, ModulatorSettings(InAssetProxy.ModulatorSettings.IsValid() ? InAssetProxy.ModulatorSettings->Clone() : nullptr)
	{
	}

	FSoundModulatorAssetProxy(const USoundModulatorBase& InModulatorBase)
		: Parameter(InModulatorBase.GetOutputParameter())
		, ModulatorSettings(InModulatorBase.CreateProxySettings())
	{
	}

	virtual Audio::FModulatorHandle CreateModulatorHandle(IAudioModulationManager& InModulation) const
	{
		check(ModulatorSettings.IsValid());

		Audio::FModulationParameter HandleParameter = Parameter;
		return Audio::FModulatorHandle(InModulation, *ModulatorSettings.Get(), MoveTemp(HandleParameter));
	}

	virtual Audio::FModulatorId GetModulatorId() const
	{
		check(ModulatorSettings.IsValid())
		return ModulatorSettings->GetModulatorId();
	}

protected:
	Audio::FModulationParameter Parameter;
	TUniquePtr<Audio::IModulatorSettings> ModulatorSettings;
};
using FSoundModulatorAssetProxyPtr = TSharedPtr<FSoundModulatorAssetProxy, ESPMode::ThreadSafe>;

/** Proxy to modulator, allowing for modulator to be referenced by the Audio Render Thread independently
  * from the implementing modulation plugin (ex. for MetaSound implementation).
  */
<<<<<<< HEAD
class AUDIOEXTENSIONS_API FSoundModulationParameterAssetProxy : public Audio::TProxyData<FSoundModulationParameterAssetProxy>, public TSharedFromThis<FSoundModulationParameterAssetProxy, ESPMode::ThreadSafe>
=======
class FSoundModulationParameterAssetProxy : public Audio::TProxyData<FSoundModulationParameterAssetProxy>, public TSharedFromThis<FSoundModulationParameterAssetProxy, ESPMode::ThreadSafe>
>>>>>>> 4af6daef
{
public:
	IMPL_AUDIOPROXY_CLASS(FSoundModulationParameterAssetProxy);

	virtual const Audio::FModulationParameter& GetParameter() const
	{
		return Parameter;
	}

protected:
	Audio::FModulationParameter Parameter;
};
using FSoundModulationParameterAssetProxyPtr = TSharedPtr<FSoundModulationParameterAssetProxy, ESPMode::ThreadSafe>;

/** Interface to sound that is modulatable, allowing for certain specific
  * behaviors to be controlled on the sound level by the modulation system.
  */
class ISoundModulatable
{
public:
	virtual ~ISoundModulatable() = default;

	/**
	 * Gets the object definition id of the given playing sound's instance
	 */
	virtual uint32 GetObjectId() const = 0;

	/**
	 * Returns number of actively instances of sound playing (including virtualized instances)
	 */
	virtual int32 GetPlayCount() const = 0;

	/**
	 * Returns whether or not sound is an editor preview sound
	 */
	virtual bool IsPreviewSound() const = 0;

	/**
	 * Stops sound.
	 */
	virtual void Stop() = 0;
};<|MERGE_RESOLUTION|>--- conflicted
+++ resolved
@@ -50,21 +50,12 @@
 
 	struct FModulationParameter
 	{
-<<<<<<< HEAD
-		FModulationParameter();
-		FModulationParameter(const FModulationParameter& InParam);
-		FModulationParameter(FModulationParameter&& InParam);
-
-		FModulationParameter& operator=(FModulationParameter&& InParam);
-		FModulationParameter& operator=(const FModulationParameter& InParam);
-=======
 		AUDIOEXTENSIONS_API FModulationParameter();
 		AUDIOEXTENSIONS_API FModulationParameter(const FModulationParameter& InParam);
 		AUDIOEXTENSIONS_API FModulationParameter(FModulationParameter&& InParam);
 
 		AUDIOEXTENSIONS_API FModulationParameter& operator=(FModulationParameter&& InParam);
 		AUDIOEXTENSIONS_API FModulationParameter& operator=(const FModulationParameter& InParam);
->>>>>>> 4af6daef
 
 		FName ParameterName;
 
@@ -95,10 +86,9 @@
 		// Function used to convert value buffer from unit space to normalized, unitless [0.0f, 1.0f] space.
 		FModulationNormalizedConversionFunction NormalizedFunction;
 
-<<<<<<< HEAD
-		static const FModulationMixFunction& GetDefaultMixFunction();
-		static const FModulationUnitConversionFunction& GetDefaultUnitConversionFunction();
-		static const FModulationNormalizedConversionFunction& GetDefaultNormalizedConversionFunction();
+		static AUDIOEXTENSIONS_API const FModulationMixFunction& GetDefaultMixFunction();
+		static AUDIOEXTENSIONS_API const FModulationUnitConversionFunction& GetDefaultUnitConversionFunction();
+		static AUDIOEXTENSIONS_API const FModulationNormalizedConversionFunction& GetDefaultNormalizedConversionFunction();
 	};
 
 	AUDIOEXTENSIONS_API bool IsModulationParameterRegistered(FName InName);
@@ -107,29 +97,12 @@
 	AUDIOEXTENSIONS_API void UnregisterAllModulationParameters();
 	AUDIOEXTENSIONS_API const FModulationParameter& GetModulationParameter(FName InName);
 
-=======
-		static AUDIOEXTENSIONS_API const FModulationMixFunction& GetDefaultMixFunction();
-		static AUDIOEXTENSIONS_API const FModulationUnitConversionFunction& GetDefaultUnitConversionFunction();
-		static AUDIOEXTENSIONS_API const FModulationNormalizedConversionFunction& GetDefaultNormalizedConversionFunction();
-	};
-
-	AUDIOEXTENSIONS_API bool IsModulationParameterRegistered(FName InName);
-	AUDIOEXTENSIONS_API void RegisterModulationParameter(FName InName, FModulationParameter&& InParameter);
-	AUDIOEXTENSIONS_API bool UnregisterModulationParameter(FName InName);
-	AUDIOEXTENSIONS_API void UnregisterAllModulationParameters();
-	AUDIOEXTENSIONS_API const FModulationParameter& GetModulationParameter(FName InName);
-
->>>>>>> 4af6daef
 	/** Interface for cached off Modulator UObject data used as default settings to
 	  * be converted to instanced proxy data per AudioDevice on the AudioRenderThread.
 	  * If proxy is already active, implementation is expected to ignore register call
 	  * and return existing modulator proxy's type Id & set parameter accordingly.
 	  */
-<<<<<<< HEAD
-	class AUDIOEXTENSIONS_API IModulatorSettings
-=======
 	class IModulatorSettings
->>>>>>> 4af6daef
 	{
 	public:
 		virtual ~IModulatorSettings() = default;
@@ -144,28 +117,6 @@
 	/** Handle to a modulator which interacts with the modulation API to manage lifetime
 	  * of modulator proxy objects internal to modulation plugin implementation.
 	  */
-<<<<<<< HEAD
-	struct AUDIOEXTENSIONS_API FModulatorHandle
-	{
-		FModulatorHandle() = default;
-		FModulatorHandle(Audio::FModulationParameter&& InParameter);
-		FModulatorHandle(IAudioModulationManager& InModulation, const Audio::IModulatorSettings& InModulatorSettings, Audio::FModulationParameter&& InParameter);
-		FModulatorHandle(const FModulatorHandle& InOther);
-		FModulatorHandle(FModulatorHandle&& InOther);
-
-		~FModulatorHandle();
-
-		FModulatorHandle& operator=(const FModulatorHandle& InOther);
-		FModulatorHandle& operator=(FModulatorHandle&& InOther);
-
-		FModulatorId GetModulatorId() const;
-		const FModulationParameter& GetParameter() const;
-		FModulatorTypeId GetTypeId() const;
-		FModulatorHandleId GetHandleId() const;
-		bool GetValue(float& OutValue) const;
-		bool GetValueThreadSafe(float& OutValue) const;
-		bool IsValid() const;
-=======
 	struct FModulatorHandle
 	{
 		FModulatorHandle() = default;
@@ -186,22 +137,6 @@
 		AUDIOEXTENSIONS_API bool GetValue(float& OutValue) const;
 		AUDIOEXTENSIONS_API bool GetValueThreadSafe(float& OutValue) const;
 		AUDIOEXTENSIONS_API bool IsValid() const;
-
-		friend FORCEINLINE uint32 GetTypeHash(const FModulatorHandle& InModulatorHandle)
-		{
-			return HashCombineFast(InModulatorHandle.HandleId, InModulatorHandle.ModulatorId);
-		}
-
-		FORCEINLINE bool operator==(const FModulatorHandle& Other) const
-		{
-			return HandleId == Other.HandleId && ModulatorId == Other.ModulatorId;
-		}
-
-		FORCEINLINE bool operator!=(const FModulatorHandle& Other) const
-		{
-			return !(*this == Other);
-		}
->>>>>>> 4af6daef
 
 		friend FORCEINLINE uint32 GetTypeHash(const FModulatorHandle& InModulatorHandle)
 		{
@@ -227,11 +162,7 @@
 	};
 } // namespace Audio
 
-<<<<<<< HEAD
-class AUDIOEXTENSIONS_API IAudioModulationManager : public TSharedFromThis<IAudioModulationManager>
-=======
 class IAudioModulationManager : public TSharedFromThis<IAudioModulationManager>
->>>>>>> 4af6daef
 {
 public:
 	/** Virtual destructor */
@@ -276,40 +207,23 @@
 /**
  * Base class for all modulators
  */
-<<<<<<< HEAD
-UCLASS(config = Engine, abstract, editinlinenew, BlueprintType)
-class AUDIOEXTENSIONS_API USoundModulatorBase : public UObject, public IAudioProxyDataFactory
-=======
 UCLASS(config = Engine, abstract, editinlinenew, BlueprintType, MinimalAPI)
 class USoundModulatorBase : public UObject, public IAudioProxyDataFactory
->>>>>>> 4af6daef
 {
 	GENERATED_BODY()
 
 public:
-<<<<<<< HEAD
-	virtual const Audio::FModulationParameter& GetOutputParameter() const;
-
-	virtual TSharedPtr<Audio::IProxyData> CreateProxyData(const Audio::FProxyDataInitParams& InitParams) override;
-
-	virtual TUniquePtr<Audio::IModulatorSettings> CreateProxySettings() const;
-=======
 	AUDIOEXTENSIONS_API virtual const Audio::FModulationParameter& GetOutputParameter() const;
 
 	AUDIOEXTENSIONS_API virtual TSharedPtr<Audio::IProxyData> CreateProxyData(const Audio::FProxyDataInitParams& InitParams) override;
 
 	AUDIOEXTENSIONS_API virtual TUniquePtr<Audio::IModulatorSettings> CreateProxySettings() const;
->>>>>>> 4af6daef
 };
 
 /** Proxy to modulator, allowing for modulator to be referenced by the Audio Render Thread independently
   * from the implementing modulation plugin (ex. for MetaSound implementation).
   */
-<<<<<<< HEAD
-class AUDIOEXTENSIONS_API FSoundModulatorAssetProxy : public Audio::TProxyData<FSoundModulatorAssetProxy>, public TSharedFromThis<FSoundModulatorAssetProxy, ESPMode::ThreadSafe>
-=======
 class FSoundModulatorAssetProxy : public Audio::TProxyData<FSoundModulatorAssetProxy>, public TSharedFromThis<FSoundModulatorAssetProxy, ESPMode::ThreadSafe>
->>>>>>> 4af6daef
 {
 public:
 	IMPL_AUDIOPROXY_CLASS(FSoundModulatorAssetProxy);
@@ -349,11 +263,7 @@
 /** Proxy to modulator, allowing for modulator to be referenced by the Audio Render Thread independently
   * from the implementing modulation plugin (ex. for MetaSound implementation).
   */
-<<<<<<< HEAD
-class AUDIOEXTENSIONS_API FSoundModulationParameterAssetProxy : public Audio::TProxyData<FSoundModulationParameterAssetProxy>, public TSharedFromThis<FSoundModulationParameterAssetProxy, ESPMode::ThreadSafe>
-=======
 class FSoundModulationParameterAssetProxy : public Audio::TProxyData<FSoundModulationParameterAssetProxy>, public TSharedFromThis<FSoundModulationParameterAssetProxy, ESPMode::ThreadSafe>
->>>>>>> 4af6daef
 {
 public:
 	IMPL_AUDIOPROXY_CLASS(FSoundModulationParameterAssetProxy);
