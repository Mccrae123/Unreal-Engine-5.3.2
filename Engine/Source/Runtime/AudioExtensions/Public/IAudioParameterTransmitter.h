// Copyright Epic Games, Inc. All Rights Reserved.
#pragma once

<<<<<<< HEAD
#include "AudioParameterControllerInterface.h"
#include "Containers/Array.h"
=======
#include "AudioParameter.h"
#include "AudioParameterControllerInterface.h"
#include "Containers/Array.h"
#include "CoreTypes.h"
>>>>>>> d731a049
#include "IAudioProxyInitializer.h"
#include "Templates/UniquePtr.h"
#include "UObject/NameTypes.h"

// Forward Declarations
class UObject;

// Forward Declarations
class UObject;

namespace Audio
{
	/** Data passed to CreateParameterTransmitter. */
	struct AUDIOEXTENSIONS_API FParameterTransmitterInitParams
	{
		// Unique ID for this audio instance.
		uint64 InstanceID = INDEX_NONE;

		// Audio sample rate.
		float SampleRate = 0.0f;

		TArray<FAudioParameter> DefaultParams;
	};

	// Reference collector functionality for legacy parameter system
	// (i.e. backwards compatibility with the SoundCue system). None of this
	// should be used by future assets supporting parameters (ex. MetaSounds)
	// as object pointers within parameters should NOT be cached on threads
	// other than the GameThread, utilizing a proxy methodology like MetaSounds
	// that copies UObject data when and where necessary.
	class AUDIOEXTENSIONS_API ILegacyParameterTransmitter
	{
		public:
			virtual ~ILegacyParameterTransmitter() = default;

			virtual TArray<UObject*> GetReferencedObjects() const;
	};

	/** Interface for a audio instance transmitter.
	 *
	 * An audio instance transmitter ushers control parameters to a single audio object instance.
	 */
	class AUDIOEXTENSIONS_API IParameterTransmitter : public ILegacyParameterTransmitter
	{
		public:
			static const FName RouterName;

			virtual ~IParameterTransmitter() = default;

			virtual bool Reset() = 0;

			// Return the cached parameter with the given name if it exists
			// @return False if param not found, true if found.
			virtual bool GetParameter(FName InName, FAudioParameter& OutParam) const = 0;

			// Return reference to the cached parameter array.
			virtual const TArray<FAudioParameter>& GetParameters() const = 0;

			// Parameter Setters
			virtual bool SetParameters(TArray<FAudioParameter>&& InParameters) = 0;
<<<<<<< HEAD
=======
	};

	/** Base implementation for the parameter transmitter, which caches parameters
	  * and provides implementer to add additional logic to route parameter data accordingly.
	  */
	class AUDIOEXTENSIONS_API FParameterTransmitterBase : public IParameterTransmitter
	{
	public:
		FParameterTransmitterBase(TArray<FAudioParameter>&& InDefaultParams);
		virtual ~FParameterTransmitterBase() = default;

		virtual bool GetParameter(FName InName, FAudioParameter& OutParam) const override;
		virtual const TArray<FAudioParameter>& GetParameters() const override;
		virtual bool Reset() override;
		virtual bool SetParameters(TArray<FAudioParameter>&& InParameters) override;
>>>>>>> d731a049

	protected:
		TArray<FAudioParameter> AudioParameters;
	};
} // namespace Audio<|MERGE_RESOLUTION|>--- conflicted
+++ resolved
@@ -1,21 +1,13 @@
 // Copyright Epic Games, Inc. All Rights Reserved.
 #pragma once
 
-<<<<<<< HEAD
-#include "AudioParameterControllerInterface.h"
-#include "Containers/Array.h"
-=======
 #include "AudioParameter.h"
 #include "AudioParameterControllerInterface.h"
 #include "Containers/Array.h"
 #include "CoreTypes.h"
->>>>>>> d731a049
 #include "IAudioProxyInitializer.h"
 #include "Templates/UniquePtr.h"
 #include "UObject/NameTypes.h"
-
-// Forward Declarations
-class UObject;
 
 // Forward Declarations
 class UObject;
@@ -70,8 +62,6 @@
 
 			// Parameter Setters
 			virtual bool SetParameters(TArray<FAudioParameter>&& InParameters) = 0;
-<<<<<<< HEAD
-=======
 	};
 
 	/** Base implementation for the parameter transmitter, which caches parameters
@@ -87,7 +77,6 @@
 		virtual const TArray<FAudioParameter>& GetParameters() const override;
 		virtual bool Reset() override;
 		virtual bool SetParameters(TArray<FAudioParameter>&& InParameters) override;
->>>>>>> d731a049
 
 	protected:
 		TArray<FAudioParameter> AudioParameters;
