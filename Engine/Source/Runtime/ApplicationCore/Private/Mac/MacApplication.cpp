--- conflicted
+++ resolved
@@ -103,11 +103,8 @@
 		CGDisplayRegisterReconfigurationCallback(FMacApplication::OnDisplayReconfiguration, this);
 		
 		CacheKeyboardInputSource();
-<<<<<<< HEAD
-=======
 
 		WindowUnderCursor = FindSlateWindowUnderCursor();
->>>>>>> cf6d231e
 	}, NSDefaultRunLoopMode, true);
 
 #if WITH_EDITOR
@@ -777,10 +774,7 @@
 		const EWindowZone::Type Zone = GetCurrentWindowZone(EventWindow.ToSharedRef());
 		bool IsMouseOverTitleBar = (Zone == EWindowZone::TitleBar);
 		const bool IsMovable = IsMouseOverTitleBar || IsEdgeZone(Zone);
-<<<<<<< HEAD
-=======
-
->>>>>>> cf6d231e
+
 		FCocoaWindow* WindowHandle = EventWindow->GetWindowHandle();
 		MainThreadCall(^{
 			[WindowHandle setMovable:IsMovable];
