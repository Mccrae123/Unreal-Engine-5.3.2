--- conflicted
+++ resolved
@@ -151,11 +151,7 @@
 	{
 		MainThreadCall(^{
 			[super setAlphaValue:WindowAlpha];
-<<<<<<< HEAD
-		}, UE4ShowEventMode, false);
-=======
 		}, UnrealShowEventMode, false);
->>>>>>> 6bbb88c8
 
 	}
 }
@@ -167,11 +163,7 @@
 		bRenderInitialized = true;
 		MainThreadCall(^{
 			[super setAlphaValue:Opacity];
-<<<<<<< HEAD
-		}, UE4ShowEventMode, false);
-=======
 		}, UnrealShowEventMode, false);
->>>>>>> 6bbb88c8
 	}
 }
 
