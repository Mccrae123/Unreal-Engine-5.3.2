--- conflicted
+++ resolved
@@ -794,12 +794,6 @@
 
 				case SDL_WINDOWEVENT_MOVED:
 					{
-<<<<<<< HEAD
-						// Mask away the higher bits, as SDL uses those as flags
-						// See: SDL_WINDOWPOS_UNDEFINED_MASK & SDL_WINDOWPOS_CENTERED_MASK for context
-						int32 ClientScreenX = windowEvent.data1 & 0xFFFF;
-						int32 ClientScreenY = windowEvent.data2 & 0xFFFF;
-=======
 						// Mask away the higher bits (but preserve negative flags), as SDL uses those as flags
 						// See: SDL_WINDOWPOS_UNDEFINED_MASK & SDL_WINDOWPOS_CENTERED_MASK for context
 						int32 ClientScreenX;
@@ -821,7 +815,6 @@
 						{
 							ClientScreenY = windowEvent.data2 & 0xFFFF;
 						}
->>>>>>> 4af6daef
 
 						int32 BorderSizeX, BorderSizeY;
 						CurrentEventWindow->GetNativeBordersSize(BorderSizeX, BorderSizeY);
@@ -839,13 +832,10 @@
 								RaiseNotificationWindows(CurrentEventWindow);
 							}
 						}
-<<<<<<< HEAD
-=======
 
 						// Mouse dragging is the likely cause of this window move, so invalidate the cached cursor position
 						FLinuxCursor *LinuxCursor = static_cast<FLinuxCursor*>(Cursor.Get());
 						LinuxCursor->InvalidateCaches();
->>>>>>> 4af6daef
 					}
 					break;
 
