--- conflicted
+++ resolved
@@ -229,13 +229,6 @@
 		DisableTouchFeedback();
 	}
 
-	bool bDisableTouchFeedback;
-	GConfig->GetBool(TEXT("WindowsApplication.Accessibility"), TEXT("DisableTouchFeedback"), bDisableTouchFeedback, GEngineIni);
-	if (bDisableTouchFeedback)
-	{
-		DisableTouchFeedback();
-	}
-
 	VirtualWidth = ClientWidth;
 	VirtualHeight = ClientHeight;
 
@@ -435,20 +428,6 @@
 	{
 		typedef enum tagWINVER602FEEDBACK_TYPE
 		{
-<<<<<<< HEAD
-			FEEDBACK_TOUCH_CONTACTVISUALIZATION = 1,
-			FEEDBACK_PEN_BARRELVISUALIZATION = 2,
-			FEEDBACK_PEN_TAP = 3,
-			FEEDBACK_PEN_DOUBLETAP = 4,
-			FEEDBACK_PEN_PRESSANDHOLD = 5,
-			FEEDBACK_PEN_RIGHTTAP = 6,
-			FEEDBACK_TOUCH_TAP = 7,
-			FEEDBACK_TOUCH_DOUBLETAP = 8,
-			FEEDBACK_TOUCH_PRESSANDHOLD = 9,
-			FEEDBACK_TOUCH_RIGHTTAP = 10,
-			FEEDBACK_GESTURE_PRESSANDTAP = 11,
-			FEEDBACK_MAX = 0xFFFFFFFF
-=======
 			WINVER602_FEEDBACK_TOUCH_CONTACTVISUALIZATION = 1,
 			WINVER602_FEEDBACK_PEN_BARRELVISUALIZATION = 2,
 			WINVER602_FEEDBACK_PEN_TAP = 3,
@@ -461,7 +440,6 @@
 			WINVER602_FEEDBACK_TOUCH_RIGHTTAP = 10,
 			WINVER602_FEEDBACK_GESTURE_PRESSANDTAP = 11,
 			WINVER602_FEEDBACK_MAX = 0xFFFFFFFF
->>>>>>> 6bbb88c8
 		} WINVER602FEEDBACK_TYPE;
 
 		typedef BOOL(*SetWindowFeedbackSettingProc)(_In_ HWND hwnd,
@@ -475,15 +453,9 @@
 		if (SetWindowFeedbackSetting)
 		{
 			BOOL enabled = 0;
-<<<<<<< HEAD
-			SetWindowFeedbackSetting(HWnd, FEEDBACK_TOUCH_CONTACTVISUALIZATION, 0, sizeof(enabled), &enabled);
-			SetWindowFeedbackSetting(HWnd, FEEDBACK_TOUCH_TAP, 0, sizeof(enabled), &enabled);
-			SetWindowFeedbackSetting(HWnd, FEEDBACK_TOUCH_PRESSANDHOLD, 0, sizeof(enabled), &enabled);
-=======
 			SetWindowFeedbackSetting(HWnd, WINVER602_FEEDBACK_TOUCH_CONTACTVISUALIZATION, 0, sizeof(enabled), &enabled);
 			SetWindowFeedbackSetting(HWnd, WINVER602_FEEDBACK_TOUCH_TAP, 0, sizeof(enabled), &enabled);
 			SetWindowFeedbackSetting(HWnd, WINVER602_FEEDBACK_TOUCH_PRESSANDHOLD, 0, sizeof(enabled), &enabled);
->>>>>>> 6bbb88c8
 		}
 	}
 }
