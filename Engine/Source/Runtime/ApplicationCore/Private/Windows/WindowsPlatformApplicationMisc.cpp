--- conflicted
+++ resolved
@@ -313,11 +313,8 @@
 
 float FWindowsPlatformApplicationMisc::GetDPIScaleFactorAtPoint(float X, float Y)
 {
-<<<<<<< HEAD
-=======
 	float Scale = 1.0f;
 
->>>>>>> 8e4a36c9
 	if (IsHighDPIAwarenessEnabled())
 	{
 		if (GetDpiForMonitor)
@@ -328,14 +325,10 @@
 			{
 				uint32 DPIX = 0;
 				uint32 DPIY = 0;
-<<<<<<< HEAD
-				return SUCCEEDED(GetDpiForMonitor(Monitor, 0 /*MDT_EFFECTIVE_DPI*/, &DPIX, &DPIY)) ? DPIX / 96.0f : 1.0f;
-=======
 				if (SUCCEEDED(GetDpiForMonitor(Monitor, 0 /*MDT_EFFECTIVE_DPI*/, &DPIX, &DPIY)))
 				{
 					Scale = (float)DPIX / 96.0f;
 				}
->>>>>>> 8e4a36c9
 			}
 		}
 		else
